body {
  padding: 0;
  margin: 0;
  -webkit-text-size-adjust: 100%;
}
*::selection {
  background-color: #D2DCFF;
}
body.sepia {
  background-color: #FBFBFA;
}
body.dark {
  background-color: #333331;
}
body:not(.user-is-tabbing) *:focus {
  outline: none;
}

/* Skip Link for Accessibility - Override Button positioning to hide off-screen by default */
/* Using element selector (a.) for higher specificity to avoid needing !important */
a.sefaria-common-button.skip-link {
  position: fixed;
  top: -80px;
  left: 10px;
  z-index: 9999;
  transition: top 0.3s ease;
}

/* Show skip link when focused - let Button handle the blue border and styling */
a.sefaria-common-button.skip-link:focus {
  top: 10px;
}

/* Prevent any hover color changes for skip link */
a.sefaria-common-button.skip-link:hover {
  color: var(--theme-button-text);
}

a, a:hover {
  color: inherit;
}

:root {
  /* font stacks */
  --serif-h1-font-size: 48px;
  --serif-h2-font-size: 30px;
  --serif-h3-font-size: 24px;
  --serif-body-font-size: 18px;
  --serif-small-font-size: 14px;

  --sans-serif-h1-font-size: 40px;
  --sans-serif-h2-font-size: 30px;
  --sans-serif-h3-font-size: 22px;
  --sans-serif-body-font-size: 16px;
  --sans-serif-small-font-size: 14px;

  /* colors */
  --inline-link-blue: #4871bf;
  --sefaria-blue: #18345D;
  --highlight-blue: #DDEEFF;
  --highlight-blue-light: #F0F7FF;
  --beit-midrash-grey: #333333;
  --darkest-grey: #333333;
  --darker-grey: #575757;
  --dark-grey: #666666;
  --medium-grey: #6f6f6f;
  --medium-grey-legacy: #999999;
  --light-grey: #CCCCCC;
  --lighter-grey: #EDEDEC;
  --lightest-grey: #FBFBFA;
  --black: #000000;
  --commentary-blue: #4B71B7;
  --essay-links-green: #3B5849;
  --tanakh-teal: #004E5F;
  --mishnah-blue: #5A99B7;
  --talmud-gold: #CCB479;
  --midrash-green: #5D956F;
  --halakhah-red: #802F3E;
  --kabbalah-purple: #594176;
  --liturgy-rose: #AB4E66;
  --philosophy-purple: #7F85A9;
  --taanitic-green: #00827F;
  --chasidut-green: #97B386;
  --mussar-purple: #7C416F;
  --responsa-red: #CB6158;
  --apocrypha-pink: #C6A7B4;
  --modern-works-blue: #B8D4D3;
  --grammar-green: #B2B272;
  --reference-orange: #D4896C;
  --miscelaneous-green: #3B5849;
  --selected-option: #000000;
  --select-blue: #0056b3;
}
/* Font Family */
body, .sans-serif {
  --english-font: var(--english-sans-serif-font-family);
  --hebrew-font: var(--hebrew-sans-serif-font-family);
  --is-serif: initial; /* false */
}
.serif {
  --english-font: var(--english-serif-font-family);
  --hebrew-font: var(--hebrew-serif-font-family);
  --is-serif: ; /* true */
}
.sans-serif-in-hebrew {
  --english-font: var(--english-serif-font-family);
  --hebrew-font: var(--hebrew-sans-serif-font-family);
}
body, .en, .int-en, .englishWithinHebrew {
  --is-hebrew: initial; /* false */
}
.he, .int-he {
  unicode-bidi: plaintext;
  --is-hebrew: ; /* true */
}
* {
  --hebrew-font-conditional: var(--is-hebrew) var(--hebrew-font);
  font-family: var(--hebrew-font-conditional, var(--english-font));
}

.he {
  font-size: 122%;
}
.int-he {
  direction: rtl;
}
.int-he.enInHe {
  direction: ltr;
}
.enInHe {
  unicode-bidi: isolate;
}
.int-en.heInEn {
  direction: rtl;
}
.btn, .btn-sm, .btn-xs {
  display: flex;
  color: white;
  justify-content: center;
  align-items: center;
  margin: 10px 20px;
  background-color: var(--sefaria-blue);
  box-shadow: 0 1px 3px rgba(0,0,0,0.2);
  border-radius: 7px;
  cursor: pointer;
  font-size: 16px;
  box-sizing: border-box;
  line-height: 1;
  text-align: center;
  --english-font: var(--english-sans-serif-font-family);
  --hebrew-font: var(--hebrew-sans-serif-font-family);
}
.btn.white, .btn-sm.white, .btn-xs.white {
  background-color: white;
  color: #333;
}
.btn {
  width: 300px;
  height: 50px;
}
.btn-sm {
  width: 150px;
  height: 40px;
}
.btn-xs {
  width: 75px;
  height: 30px;
}
/*
Legacy Style Guide Font Hierarchy -- the below should be refactored away in favor of the above
*/
.featureTitle .int-en {
  font-family: "adobe-garamond-pro", "Crimson Text", Georgia, serif;
  font-size: 50px;
  font-weight: normal;
  color: #000;
}
.pageTitle .int-en,
.pageTitle .int-he.enInHe {
  font-family: "adobe-garamond-pro", "Crimson Text", Georgia, serif;
  font-size: 30px;
  font-weight: normal;
  color: #000;
}
.readerPanel.hebrew .he .enInHe {
  font-size: 83%;
}
.readerPanel span.mediumGrey {
  color: var(--medium-grey);
}
.chapterText .int-en {
  font-family: "adobe-garamond-pro", "Crimson Text", Georgia, serif;
  font-size: 18px;
  font-weight: normal;
  text-transform: uppercase;
  letter-spacing: 0.05em;
  color: #333;
}
.chapterText.lowercase .int-en {
  text-transform: none;
}
.sectionTitleText .int-en {
  font-family: "Roboto", "Helvetica Neue", "Helvetica", sans-serif;
  font-size: 16px;
  font-weight: normal;
  color: var(--dark-grey);
  text-transform: uppercase;
  letter-spacing: 0.1em;
}
.smallText .int-en,
.smallText .int-he.enInHe {
  font-family: "Roboto", "Helvetica Neue", "Helvetica", sans-serif;
  font-size: 14px;
  font-weight: normal;
  color: var(--medium-grey);
}
.systemText .int-en,
.systemText .int-he.enInHe {
  --english-font: var(--english-sans-serif-font-family);
  --hebrew-font: var(--hebrew-sans-serif-font-family);
  /* font-family: "Roboto", "Helvetica Neue", "Helvetica", sans-serif; */
  font-size: 16px;
  font-weight: normal;
  color: #000;
}
.contentText .int-en,
.contentText .en,
.contentText.en {
  font-family: "adobe-garamond-pro", "Crimson Text", Georgia, serif;
  font-size: 18px;
  font-weight: normal;
  color: #000;
}
.featureTitle .int-he {
  font-family: "Heebo", sans-serif;
  font-size: 40px;
  font-weight: normal;
  color: #000;
}
.pageTitle .int-he,
.pageTitle .int-en.heInEn {
  font-family: "Heebo", sans-serif;
  font-size: 30px;
  font-weight: normal;
  color: #000;
}
.chapterText .int-he {
  font-family: "Taamey Frank", "Times New Roman", serif;
  font-size: 22px;
  font-weight: normal;
  text-transform: uppercase;
  letter-spacing: 0.05em;
  color: #333;
}
.sectionTitleText .int-he {
  font-family: "Heebo", sans-serif;
  font-size: 16px;
  font-weight: normal;
  color: var(--dark-grey);
  text-transform: uppercase;
  letter-spacing: 0.1em;
}
.smallText .int-he,
.smallText .int-en.heInEn {
  font-family: "Heebo", sans-serif;
  font-size: 14px;
  font-weight: normal;
  color: var(--dark-grey);
}
.systemText .int-he,
.systemText .int-en.heInEn {
  font-family: "Heebo", sans-serif;
  font-size: 16px;
  font-weight: normal;
  color: #000;
}
.contentText .int-he,
.contentText .he,
.contentText.he {
  font-family: "Taamey Frank", "Times New Roman", serif;
  font-size: 18px;
  font-weight: normal;
  color: #000;
}
.italics {
  font-style: italic;
}
/* end Legacy Style Guide */
#s2 {
  position: fixed;
  top: 0;
  width: 100%;
  height: 100%;
  z-index: 1000;
}


#s2.headerOnly {
  z-index: 1000;
  height: 60px;
}
#readerAppWrap {
  display: flex;
  flex-direction: column;
  width: 100%;
  height: 100%;
}
body:not(.inApp).nochrome #s2 .headerNavSection a:not(.home),
body:not(.inApp).nochrome #s2 .headerLinksSection,
body:not(.inApp).nochrome #footerContainer {
  display: none;
}
#bannerMessage {
  color: white;
  background-color: #4871bf;
  height: 120px;
  box-sizing: border-box;
  padding: 0 36px;
  display: flex;
  transition: .5s;
}
#bannerMessage.hidden {
  height: 0;
}
body.hasBannerMessage {
  transition: padding-top .3s;
  padding-top: 120px;
}
body.hasBannerMessage:not(:has(#bannerMessage)) {
  padding-top: 0;
}
body.hasBannerMessage #s2.headerOnly {
  height: 180px;
}
.interface-hebrew #bannerMessage {
  direction: rtl;
}
#bannerMessageClose {
  position: absolute;
  top: -3px;
  inset-inline-end: 7px;
  color: white;
  opacity: 0.5;
  font-size: 26px;
  cursor: pointer;
}
#bannerMessageContent {
  display: flex;
  flex: 1;
  align-items: center;
  justify-content: space-between;
  color: white;
  max-width: 880px;
  margin: 0 auto;
}
#bannerTextBox {
  flex: 1;
}
#bannerTextBox a {
  color: white;
}
#bannerButtonBox {
  margin-left: 50px;
}
.interface-hebrew #bannerButtonBox {
  margin: 0 50px 0 0;
}
#bannerMessage .mobileOnly {
  display: none;
}
@media (max-width: 540px) {
  #bannerButtonBox,
  .interface-hebrew #bannerButtonBox {
    margin:0;
    margin-inline-start: 10px;
    max-width: 170px;
  }
  #bannerMessage .mobileOnly {
    display: block;
  }
  #bannerMessage {
    padding: 0 10px;
  }
}
@media (max-width: 450px) {
  #bannerMessage {
    font-size: 13px;
  }
}
.noOverflowX {
  overflow-x: hidden;
}
.readerApp {
  display: flex;
  flex: 1;
  position: relative;
}
.noselect {
  user-select: none;
}
input.noselect {
  -webkit-user-select: auto; /* Safari/Opera -- required for Safari to allow inputs to be accessible. See http://caniuse.com/#feat=user-select-none "Known Issues" for details  TODO Check back to see if bug is fixed in future version */
}
.interface-hebrew {
  direction: rtl;
}
.interface-hebrew .int-en,
.interface-english .int-he {
  display: none;
}
.interface-hebrew #panelWrapBox {
  direction: rtl;
}
.interface-english #panelWrapBox,
.readerApp.interface-english .readerPanel {
  direction: ltr;
}
#panelWrapBox {
  position: absolute;
  height: calc(100% - 60px);
  box-sizing: border-box;
}
.multiPanel #panelWrapBox {
  top: 60px;
}
#panelWrapBox.wrapBoxScroll {
  overflow-x: scroll;
  overflow-y: hidden;
}
.singlePanel #panelWrapBox {
  padding-top: 0;
  height: 100%;
  top: 0;
}
.headerInner {
  position: absolute;
  top: 0;
  left: 0;
  width: 100%;
  height: 60px;
  background: white;
  z-index: 1001;
  box-sizing: border-box;
  padding: 0 30px;
  display: flex;
  justify-content: space-between;
  align-items: center;
}
.headerOnly .headerInner, .headerInner.boxShadow {
  box-shadow: 0 1px 3px rgba(0,0,0,0.2);
}
.interface-hebrew .header {
  direction: rtl;
}
.headerInner .headerNavSection {
  display: flex;
  justify-content: flex-start;
}
.headerInner .headerNavSection a, .header img.home {
  font-size: 16px;
  color: var(--dark-grey);
  margin-inline-end: 30px;
  font-weight: 500;
  line-height: 26px;
  vertical-align: middle;
}
.headerInner .headerLinksSection {
	display: flex;
	justify-content: flex-end;
	min-width: 50%;
	align-items: center;
}
.headerInner .headerLinksSection > * {
  margin-inline-start: 3%;
}
.headerLinksSection .sefaria-common-button {
  width: 67px;
  height: 30px;
  padding: 0;
  line-height: 18px;
  font-size: 14px;
  border-radius: 6px;
  display: flex;
  align-items: center;
  justify-content: center;
}
.header .header-nav {
  margin-top: 1px;
}
.header .header-links {
  margin-top: 1px;
}
.header .textLink,
.header .home,
.header .menuButton,
.header .my-profile,
.header .notifications,
.header .readerNavMenuSearchButton {
  cursor: pointer;
}
.header .textLink,
.header .menuButton,
.header .my-profile,
.header .readerNavMenuSearchButton {
  display: inline-block;
  color: var(--medium-grey);
  border: none;
  background: transparent;
  padding: 0;
}
.header .my-profile,
.header .notifications {
  display: inline-block;
  vertical-align: middle;
}
.header .textLink,
.header .menuButton,
.header .my-profile {
  font-size: 24px;
  line-height: 24px;
  margin-top: 2px;
}
.header .searchBox {
  overflow: hidden;
  display: flex;
  align-items: center;
  padding: 0;
  text-align: inherit;
  background: #EDEDEC;
  border-radius: 250px;
  width: 250px;
  height: 30px;
}
.header .searchBox.searchFocused {
  width: 280px;
}
.header .searchBox input {
  background-color: transparent; /*for firefox */
  padding: 0;
  flex: 1;
  height: 100%;
  margin-bottom: 1px;
  font-size: var(--serif-body-font-size);
}
.header .searchBox input::placeholder {
  font-style: normal;
}
.header .search {
  outline: none;
  border: none;
  box-shadow: none;
  color: black;
  font-size:  18px;
  margin: 0;
  width: 100px;
}
.header .searchFocused .search {
  width: 200px;
}
.header .search.hebrewSearch {
  font-size: 18px;
}
.mobileNavMenu {
  position: fixed;
  height: calc(100vh - 60px); /* fallback for browsers that don't support dvh */
  height: calc(100dvh - 60px);
  box-sizing: border-box;
  top: 60px;
  width: 100%;
  background-color: white;
  left: 0;
  z-index: 1000;
  overflow-y: scroll;
}
div:has(#bannerMessage) + .readerApp.singlePanel .mobileNavMenu {
  position: fixed; /*This takes the 60px of the header plus 120px of the banner into account */
  height: calc(100vh - 180px);
  top: 180px;
}
@supports not selector(:has(a, b)) {
  /* Fallback for when :has() is unsupported */
  .mobileNavMenu {
    position: absolute;
  }
}

.mobileNavMenu.closed {
  display: none;
}
.mobileNavMenu .searchLine {
  padding: 15px 10px;
  border-bottom: 1px solid #EDEDEC;
}
.header .mobileNavMenu .searchBox,
.header .mobileNavMenu .searchBox.searchFocused
.header .mobileNavMenu .searchBox .search,
.header .mobileNavMenu .searchBox.searchFocused .search {
  width: 100%;
}
.header.mobile .ui-autocomplete {
  width: 100% !important;
}
.mobileNavMenu a,
.mobileInterfaceLanguageToggle {
  display: block;
  color: var(--dark-grey);
  font-size: 16px;
  padding: 15px;
}
.mobileNavMenu hr {
  border: none;
  border-bottom: 1px solid #EDEDEC;
}
.mobileNavMenu a > img,
.mobileInterfaceLanguageToggle img {
  margin-inline-end: 15px;
  width: 16px;
  height: 16px;
  position: relative;
  top: 3px;
}
.mobileNavMenu a > img.blackIcon {
  opacity: 0.4;
}
.mobileNavMenu a.blue {
  background-color: var(--sefaria-blue);
  color: white;
  border-bottom: unset;
}
.mobileNavMenu a.blue img {
  filter: invert(1);
  opacity: 1;
}
.mobileNavMenu .mobileAccountLinks {
  background-color: #FBFBFA;
  border-top: 1px solid #CCC;
  border-bottom: 1px solid #CCC;
}
.mobileNavMenu .mobileAccountLinks img {
  opacity: 1;
}
.mobileNavMenu .mobileAccountLinks .login {
  padding: 15px;
}
.mobileNavMenu .signupLink::after {
  content: "•";
  padding: 0px 4px;
}
.interface-english .mobileNavMenu .signupLink {
  padding-right: 0px !important;
}
.interface-english .mobileNavMenu .loginLink {
  padding-left: 0px !important;
}
.interface-hebrew .mobileNavMenu .signupLink {
  padding-left: 0px !important;
}
.interface-hebrew .mobileNavMenu .loginLink {
  padding-right: 0px !important;
}
.mobileNavMenu .profile-pic {
  display: inline-block;
  margin-inline-end: 11px;
  position: relative;
  top: 4px;
}
.mobileNavMenu .mobileAccountLinks .accountLinks {
  display: block;
}
.header .mobileInterfaceLanguageToggle .int-en,
.header .mobileInterfaceLanguageToggle .int-he {
  display: inline;
}
.mobileInterfaceLanguageToggle a {
  display: inline;
  padding: 0;
  border: none;
}
.mobileInterfaceLanguageToggle .separator {
  margin: 0 7px;
  font-size: 13px;
}
.mobileInterfaceLanguageToggle .inactive {
  color: var(--medium-grey);
}
.mobileNavMenu .logout {
  color: var(--medium-grey);
}
.ui-autocomplete .ui-menu-item.search-override {
  border-bottom: solid 1px #ccc;
  padding-top: 12px;
}
.ui-autocomplete .ui-menu-item.hebrew-result a {
  direction: rtl;
}
.ui-autocomplete .ui-menu-item.english-result a {
  direction: ltr;
}
.interface-hebrew .header .home img {
  width: 77px;
}
.header .accountLinks {
  display: flex;
  align-items: center;
  font-size: 16px;
  margin-top: 2px;
  color: var(--dark-grey);
}
.header .accountLinks > * {
  margin-inline-start: 17px;
  position: relative;
}
.header .accountLinks.anon a {
  margin: 0;
}
.header .accountLinks.anon a:nth-last-child(2){
  background: #FFFFFF;
  border: 1px solid #EDEDEC;
  box-sizing: border-box;
  border-radius: 6px;
}
.accountLinks .help {
  margin-inline-start: 23px;
  margin-top: 3px;
}
.loggedIn .help {
  margin-inline-start: 17px;
}
.loggedIn .help img {
  height: 24px;
  margin-bottom: 3px;
}
.accountLinks.anon .help {
  margin-top: 6px;
}
.headerLinksSection .help {
  display: flex;
  justify-content: center;
  align-items: center;
  height: 100%;
  margin-top: 4px;
}
.headerDropdownMenu .languageHeader {
  padding-inline: 15px;
  font-size: 14px;
  font-weight: 400;
  line-height: 18px;
  color: var(--medium-grey);
  padding-block-start: 5px;
  padding-block-end: 2px;
}
.globeLanguageToggle .languageHeader {
  padding: 12px;
  border-bottom: 1px solid #CCCCCC;
}

.header .interfaceLinks {
  display: flex;
  justify-content: center;
  align-items: center;
  color: #000000;
  cursor: pointer;
  -webkit-margin-start: 20px;
  -moz-margin-start: 20px;
  margin-inline-start: 10px;
}
.header .interfaceLinks img {
  height: 18px;
  width: 18px;
  vertical-align: middle;
  margin-inline-end: 2px;
}
.header .interfaceLinks a.interfaceLinks-button{
  display: flex;
  justify-content: center;
  align-items: center;
}
.header .interfaceLinks a.interfaceLinks-button::after {
  display: inline-block;
  background: no-repeat url("/static/icons/chevron-down.svg");
  height: 10px;
  width: 12px;
  vertical-align: middle;
  content: "";
  transform: scale(0.75);
}
.header .interfaceLinks .interfaceLinks-menu {
  top: 35px;
  position: absolute;
  z-index: 1;
  width: 150px;
  background: #FBFBFA;
  box-shadow: 0px 1px 3px rgba(0, 0, 0, 0.25);
  border-radius: 6px;
  display:none;
  overflow:hidden;
}
.header .interfaceLinks .interfaceLinks-menu.profile-menu {
  top: 10px;
  display: block;
}
.header .interfaceLinks .interfaceLinks-menu .interfaceLinks-header.profile-menu {
  padding: 10px 17px 10px 17px;
  font-weight: 700;
  color: #000000;
  height: 23px;
}
.header .interfaceLinks .interfaceLinks-menu.profile-menu .profile-menu-middle {
  margin-top: 5px;
  margin-bottom: 5px;
}
.interface-english .header .interfaceLinks .interfaceLinks-menu {
  right: 0px;
  min-width: 150px;
  width: max-content;
}
.interface-hebrew .header .interfaceLinks .interfaceLinks-menu {
  left: 0px;
  min-width: 150px;
  width: max-content;
}
.header .interfaceLinks .interfaceLinks-menu .interfaceLinks-header {
  font-style: normal;
  font-weight: normal;
  font-size: 14px;
  line-height: 18px;
  color: var(--medium-grey);
  padding: 12px;
  border-bottom: 1px solid #CCCCCC;
}
.header .interfaceLinks .interfaceLinks-menu .interfaceLinks-header:not(:first-child) {
  border-top: 1px solid #CCC;
}
.interface-english .header .interfaceLinks .interfaceLinks-menu .interfaceLinks-header {
  font-family: "Roboto", "Helvetica Neue", Helvetica, sans-serif;
}
.interface-hebrew .header .interfaceLinks .interfaceLinks-menu .interfaceLinks-header {
  font-family: "Heebo", sans-serif;
}

.interfaceLinks-options {
  display: flex;
  flex-direction: column;
  padding: 4px;
  max-width: 220px;
}
.header .interfaceLinks .interfaceLinks-option,
.globeLanguageToggle .englishLanguageLink,
.globeLanguageToggle .hebrewLanguageLink {
  display: flex;
  text-decoration: none;
  font-style: normal;
  font-weight: normal;
  font-size: 16px;
  line-height: 23px;
  color: var(--black);
  padding: 5px;
  direction: ltr;
}
.header .interfaceLinks .interfaceLinks-option:hover {
  background-color: var(--highlight-blue);
}
<<<<<<< HEAD
=======
.header .languageFlex .interfaceLinks-option:hover {
  background-color: var(--lighter-grey);
  text-decoration: none;
}
.dropdownItem[data-prevent-close="true"]:hover {
  text-decoration: none;
}
>>>>>>> e13f4824
.header .interfaceLinks .interfaceLinks-menu.open {
  display: block;
}
.interface-hebrew .header .interfaceLinks .interfaceLinks-option.int-bi,
.interface-hebrew .globeLanguageToggle .englishLanguageLink,
.interface-hebrew .globeLanguageToggle .hebrewLanguageLink {
  direction: rtl;
}
.interface-english .header .interfaceLinks .interfaceLinks-option.int-bi {
  direction: ltr;
}
.header .interfaceLinks .interfaceLinks-row {
  align-items: center;
  display: flex;
  text-decoration: none;
  font-style: normal;
  font-weight: 400;
  line-height: 18px;
  text-align: right;
  color: #000000;
  font-family: "Roboto", "Heebo", "Helvetica Neue", Ariel, sans-serif;
  padding: 5px 17px 5px 17px;
  font-size: 14px;
  text-decoration-color: var(--dark-grey);
  height: 23px;
}
.header .interfaceLinks .interfaceLinks-row:hover {
  background-color: var(--lighter-grey);
}
div.interfaceLinks-row a:hover {
  text-decoration: none;
}
.header .interfaceLinks .interfaceLinks-row.languages {
  display: flex;
}
div.interfaceLinks-row a.active {
  color: #000000;
  display: flex;
  order: -1;
}
div.interfaceLinks-row a.active::after {
  content: "•";
  padding: 0 4px;
}
div.interfaceLinks-row a {
  color: var(--dark-grey);
  display: flex;
}
.header .interfaceLinks .interfaceLinks-row.bottom {
  font-size: 14px;
  text-decoration-color: #000000;
}
.header .interfaceLinks .interfaceLinks-menu.profile-menu .interfaceLinks-hr {
  border-top:  1px solid #CCCCCC;
  margin-top: 0px;
  margin-bottom: 0px;
}
.header .interfaceLinks .interfaceLinks-row.logout {
  font-size: 14px;
  color: var(--dark-grey);
  padding-top: 5px;
  margin-top: 5px;
  margin-bottom: 5px;
}
.header .profile-menu-he {
  color: var(--dark-grey);
}
.header .interfaceLinks-option::before,
.globeLanguageToggle .hebrewLanguageLink::before,
.globeLanguageToggle .englishLanguageLink::before {
  content: "";
  font-family: FontAwesome;
  color: var(--dark-grey);
  font-weight: normal;
  font-size: 13px;
  font-style: normal;
}
.header  .interfaceLinks-option.active {
  order: -1;
}
a.interfaceLinks-option.int-bi.inactive {
  display: flex;
}
a.interfaceLinks-option.active, a.interfaceLinks-option.inactive {
  padding: 7px;
}
.header .interfaceLinks-option.active::before,
.globeLanguageToggle .hebrewLanguageLink.active::before,
.globeLanguageToggle .englishLanguageLink.active::before {
  content: "\f00c";
  padding: 0 8px;
}
.header .interfaceLinks-option.inactive::before,
.globeLanguageToggle .hebrewLanguageLink::before,
.globeLanguageToggle .englishLanguageLink::before {
  content: "";
  padding: 0 15px;
}
@media screen and (max-width: 910px) {
  .header .headerInner {
    padding: 0 15px;
  }
  .header .accountLinks .login {
    padding: 5px 5px;
  }
  .header .accountLinks {
    margin-inline-start: 5px;
  }
}
@media screen and (max-width: 780px) {
  .header .donate {
    display: none;
  }
}
@media screen and (max-width: 700px) {
  .multiPanel .header .home {
    display: none;
  }
}
@media screen and (max-width: 580px) {
  .header .interfaceLinks,
  .header .dropdownLinks,
  .accountLinks .help,
  .header .notifications {
    display: none;
  }
}
.header .notifications.unread::after {
  content:"";
  background-color: #CB6158;
  width: 8px;
  height: 8px;
  border-radius: 4px;
  display: block;
  top: 3px;
  right: 1px;
  position: absolute;
}
.header .login {
  color: var(--dark-grey);
  display: inline-block;
  line-height: 1;
  padding: 8px 15px;
}
.header .headerInner.mobile {
  padding: 0 15px;
}
.header .headerInner.mobile {
  display: flex;
}
.header .headerInner.mobile div {
  flex: 1;
}
.mobileHeaderCenter {
  text-align: center;
}
.mobileHeaderCenter img.home {
  margin-inline-end: 0;
}
.header .headerInner.mobile .mobileHeaderLanguageToggle {
  text-align: end;
}
.mobileHeaderLanguageToggle.hebrew .en,
.mobileHeaderLanguageToggle.english .he {
  display: none;
}
.overlay {
  width: 100%;
  height: 100%;
  background-color: black;
  opacity: 0.3;
  position: fixed;
  z-index: 1001;
}
.dialogModal {
  border: none;
  background: transparent;
  display: block;
  top: -20%;
}
.dialogModal::backdrop {
  background-color: rgba(1, 1, 1, 0.7);
}
.dialogModal .modal-content {
  background-color: #fff;
  border-radius: 10px;
  box-shadow: 0 2px 10px rgba(0, 0, 0, 0.1);
  max-width: 500px;
  width: 100%;
}
.sefariaModalBox {
  transition: none;
}
#interruptingMessageBox {
  display: flex;
  justify-content: center;
  align-items: center;
  position: fixed;
  width: 100%;
  height: 100%;
  left: 0;
  right: 0;
  top: 0;
  z-index: 1001;
  opacity: 1;
  transition: opacity .3s ease-in;
}
#interruptingMessageBox.hidden {
  opacity: 0;
}
#interruptingMessageOverlay, .whiteOverlay {
  width: 100%;
  height: 100%;
  background-color: white;
  opacity: 0.7;
  position: absolute;
}
#interruptingMessage {
  max-width: 90%;
  max-height: 90%;
  box-sizing: border-box;
  position: absolute;
  padding: 18px 15px;
  z-index: 1001;
  border: 1px solid #E6E6E6;
  background-color: #FBFBFA;
  text-align: center;
  color: var(--dark-grey);
}
#interruptingMessage.sefariaModalContentBox {
  background-color: var(--sefaria-blue);
  color: white;
  padding: 50px 70px;
  border-color: transparent;
  border-radius: 5px;
}
@media (max-width: 450px) {
  #interruptingMessage.sefariaModalContentBox {
    max-width: 100%;
    max-height: 100%;
    width: 100%;
    height: 100%;
    border-radius: 0;
  }
}
#interruptingMessage.beitMidrashModalContentBox {
  height: 230px;
  width: 450px;
  text-align: start;
  background-color: var(--beit-midrash-grey);
  color: var(--light-grey);
  padding: 15px;
  border-color: transparent;
  border-radius: 5px;
}
@media (max-width: 450px) {
  #interruptingMessage.beitMidrashModalContentBox {
    max-width: 100%;
    max-height: 100%;
    width: 100%;
    height: 100%;
    border-radius: 0;
  }
}

#interruptingMessage.beitMidrashModalContentBox .buttonContainer {
  display: flex;
  flex-direction: row;
  width: calc(100% + 20px);
  margin: 0 -10px;
}

#interruptingMessage.beitMidrashModalContentBox button {
  margin: 10px;
}

#interruptingMessage.beitMidrashModalContentBox button.red {
  background-color: var(--responsa-red);
  color: white;
}

#interruptingMessage.beitMidrashModalContentBox .sefariaModalContent h2 {
  margin-top: 0px;
  --english-font: var(--english-sans-serif-font-family);
  --hebrew-font: var(--hebrew-sans-serif-font-family);
}

#interruptingMessage.beitMidrashModalContentBox button.light-grey {
  background-color: var(--lighter-grey);
  color: var(--dark-grey);
}

#interruptingMessage.beitMidrashModalContentBox button.dark-grey {
  background-color: var(--beit-midrash-grey);
  color: var(--light-grey);
  border: 1px var(--light-grey) solid;
}

.beitMidrashModalInnerContent {
  margin-bottom: 10px;
}

.sefariaModalContent {
  display: flex;
  flex-direction: column;
  align-items: flex-start;
  justify-content: space-between;
  height: 100%;
  font-size: 16px;
  line-height: 1.5;
}
.interface-hebrew .sefariaModalContent {
  direction: rtl;
}
.sefariaModalContent a {
  color: white;
}
.sefariaModalContent h2 {
  font-weight: normal;
  font-size: 30px;
  margin-bottom: 0px;
}
.sefariaModalInnerContent {
  display: flex;
  flex-direction: column;
  align-items: flex-start;
  margin-bottom: 40px;
}
.sefariaModalInnerContent div, .sefariaModalInnerContent h3{
  display: flex;
  align-items: center;
  text-align: start;
  padding: 10px 0;
}
.sefariaModalContent h3{
  align-items: center;
  text-align: start;
  padding: 10px 0;
  font-size: 18px;
  line-height: 1.5;
  font-weight: normal;
  margin-bottom: 10px;
  margin-top: 5px;
}
.sefariaModalBottomContent {
  font-size: 16px;
  color: var(--medium-grey);
}
.sefariaModalContent .button {
  width: 100%;
}
.sefariaModalInnerContent img {
  width: 16px;
  height: 16px;
  padding-right: 10px;
}
.readerApp.interface-hebrew .sefariaModalInnerContent img {
  padding-right: 0;
  padding-left: 10px;
}
#interruptingMessageContentBox {
  position: relative;
  border: 1px solid #CCC;
  background-color: white;
}
#interruptingMessageContentBox.hasColorLine{
  border-top: none;
}
.colorLine {
  width: 100%;
  height: 4px;
  z-index: 101;
  background: linear-gradient(90deg, var(--tanakh-teal) 0% 10%, var(--mishnah-blue) 10% 20%, var(--talmud-gold) 20% 30%, var(--midrash-green) 30% 40%, var(--halakhah-red) 40% 50%, var(--kabbalah-purple) 50% 60%, var(--liturgy-rose) 60% 70%, var(--philosophy-purple) 70% 80%, var(--taanitic-green) 80% 90%, var(--chasidut-green) 90% 100%)
}
#interruptingMessageClose.sefariaModalClose {
  color: white;
}
#interruptingMessageClose {
  position: absolute;
  top: 2px;
  right: 12px;
  color: #AAA;
  font-size: 32px;
  cursor: pointer;
}
#interruptingMessageContent {
  padding: 32px 32px 16px 32px;
}
#interruptingMessage h1 {
  font-style: italic;
  font-size: 28px;
  font-weight: normal;
  letter-spacing: 1px;
  text-align: center;
  margin: 0 0 30px;
  color: #333;
}
.interface-hebrew #interruptingMessage h1 {
  font-style: normal;
}

/* Styles used from previously existing modals */

.line-break {
  white-space: pre-wrap;
}

#defaultModal {
    width: 410px;
    max-height: 100%;
    max-width: 100%;
}

.interface-english #defaultModal {
    text-align: left;
}

.interface-hebrew #defaultModal {
    text-align: right;
    direction: rtl;
}

#defaultModalBody {
    color: #555555;
    margin-top: 0;
}

#defaultModalBody .reactMarkdown {
  font-family: "adobe-garamond-pro", Georgia, serif;
}

#defaultModal #defaultModalBody .sub {
    color: var(--medium-grey);
    font-size: 12px;
    font-family: "Roboto", "Helvetica Neue", Helvetica, sans-serif;
}

#defaultModal .button {
    margin-bottom: 20px;
}

#defaultModal img {
    max-width: 100%;
}

#defaultModal .buttons {
    text-align: right;
}

.leader {
    font-weight: bold;
}

.center {
    text-align: center;
}

#email-input-wrapper {
    display: flex;
    align-items: flex-start;
    flex-direction: column;
}

.newsletterInput#email-input {
    width: 300px;
    padding: 10px;
    margin-bottom: 20px;
    border-radius: 7px;
    border: 1px solid #EEEEEE;
    color: var(--beit-midrash-grey);
}

.header .my-profile img {
  height: 24px;
  width: 24px;
  border-radius: 50%;
  display: block;
}
.header .readerNavMenuMenuButton {
  margin: 0 8px 0 6px;
  font-size: 17px;
}
.readerNavMenuSearchButton {
  position: relative;
  margin: 0 9px 0 7px;
  top: -2px;
}
.header .readerNavMenuSearchButton {
  top: 2px;
}
.readerNavTop .readerNavMenuSearchButton {
  top: 0;
}
.readerNavMenuSearchButton img {
  height: 18px;
  width: 18px;
  opacity: 0.4;
}
.sidebarSearch .readerNavMenuSearchButton img {
  margin-top: 12px;
}
.header .headerNavContent {
  position: absolute;
  height: 100%;
  width: 100%;
  box-sizing: border-box;
  top: 0;
  padding-top: 60px;
  z-index: 1000;
}
.ui-autocomplete {
  position: absolute;
  background: white;
  list-style-type: none;
  padding: 6px 0;
  box-shadow: 0 1px 3px rgba(0,0,0,.2);
  border-bottom-left-radius: 6px;
  border-bottom-right-radius: 6px;
  z-index: 1000000 !important;
  --english-font: var(--english-serif-font-family);
  --hebrew-font: var(--hebrew-serif-font-family);
}
.header > .ui-autocomplete {
  z-index: 1000 !important;
}
.ui-autocomplete .ui-menu-item {
  display: flex;
  padding: 6px 12px;
}
.ui-autocomplete .ui-menu-last-item {
  border-top:  1px solid var(--lighter-grey);
  display: flex;
  padding: 6px 12px;
}
.interface-hebrew .ui-autocomplete .ui-menu-item {
  direction: rtl;
  text-align: right;
}
.ui-autocomplete .ui-menu-item img {
  display: inline-block;
  opacity: .4;
  height: 18px;
  width: 18px;
}
.ui-autocomplete .ui-menu-item img.ac-img-User {
  opacity: 1;
}
.ui-autocomplete .ui-menu-item a {
  display: inline-block;
  line-height: 21px;
  font-size: 19px;
  color: #000;
  cursor: pointer;
  margin: 0 10px;
  vertical-align: top;
}
.ui-autocomplete .ui-menu-item.ui-state-focus {
  background: #EDEDEC;
}
.ui-helper-hidden-accessible {
  display: none;
}
.interface-hebrew .ui-autocomplete .ui-menu-item a {
  direction: rtl;
  text-align: right;
}
#globalWarningMessage {
  position: fixed;
  width: 100%;
  z-index: 1000;
  text-align: center;
  bottom: 0;
  color: white;
  background-color: #EFB4B6;
  padding: 14px 20px;
  box-sizing: border-box;
}
#globalWarningMessage .close {
 float: right;
 cursor: pointer;
 font-size: 20px;
}
.multiPanel .readerPanelBox {
  box-sizing: border-box;
}
.readerPanelBox {
  position: absolute;
  height: 100%;
  width: 100%;
  direction: ltr; /* Even in Hebrew Interface we want scroll bars on the right */
}
.readerPanelBox + .readerPanelBox {
  border-left: 1px solid #eee;
}
.readerPanelBox.sidebar {
  border-left: none;
}
.readerPanel {
  position: relative;
  width: 100%;
  height: 100%;
  overflow: hidden;
  background-color: inherit;
}
.readerContent {
  width: 100%;
  height: calc(100% - 60px);
  background-color: inherit;
}
.dark .readerContent {
  color: white;
}
.readerContent .readerError {
  padding: 100px 150px;
}
.readerContent .readerError .readerErrorText {
  padding-top: 20px;
  font-size: .8em;
}
.textColumn {
  width: 100%;
  height: 100%;
  overflow-y: scroll;
  overflow-x: hidden;
  -webkit-overflow-scrolling: touch;
  position: relative;
  box-sizing: border-box;
  background-color: inherit;
}
.textColumn .loadingMessage.base,
.sheetsInPanel .loadingMessage {
  margin: 30px 0;
  color: var(--medium-grey);
  font-size: 16px;
  font-style: normal;
  text-align: center;
  padding: 0 6px 4px;
}
.textColumn .loadingMessage.base.prev {
  margin: 70px 0 0 0;
}
.textColumn .loadingMessage.base.next {
  margin: 30px 0 70px;
  height: calc(100% - 128px);  /* The 128px here appears to be the minimum needed to keep a line on the screen when scrolling passes loaded content) */
}
.textColumn .textRange.loading + .textRange.loading {
  display: none;
}
.int-he .int-he {
  font-size: inherit;
}
.readerPanel .content {
  direction: ltr; /* Even in Hebrew Interface, we want scroll bars on the right */
}
.readerPanel .he {
  direction: rtl;
  text-align: right;
  unicode-bidi: initial;
}

.interface-hebrew .readerPanel .en {
  direction: ltr;
}
.interface-hebrew .readerPanel.bilingual .en {
  direction: ltr;
}
.interface-hebrew .readerPanel .contentInner,
.interface-hebrew .readerPanel .columnLayout,
.interface-hebrew .readerControls,
.interface-hebrew .readerPanel .textRange,
.interface-hebrew .readerPanel .readerNavMenu .gridBox,
.interface-hebrew .readerPanel.bilingual .readerNavMenu .gridBox,
.readerPanel.hebrew .readerNavSection,
.readerPanel.hebrew .readerNavMenu .gridBox {
  direction: rtl;
}
.interface-english .readerPanel.hebrew .readerNavMenu .readerTocResources .gridBox {
  direction: ltr;
}
.interface-english .readerPanel .readerNavMenu,
.readerPanel.english .readerNavSection,
.readerPanel.english .readerNavMenu .gridBox{
  direction: ltr;
}
.readerPanel.bilingual .readerNavSection,
.readerPanel.bilingual .readerNavMenu .gridBox {
  direction: ltr;
}
.readerPanel.english .contentText .he,
.readerPanel.hebrew .contentText .en,
.readerPanel.english .contentSpan.primary,
.readerPanel.english .languageToggle .he,
.readerPanel.hebrew .contentSpan.translation,
.readerPanel.hebrew .languageToggle .en,
.readerPanel.hebrew .en .englishAvailableTag {
  display: none;
}
.readerPanel.english .versionsTextList .primary,
.readerPanel.hebrew .versionsTextList .translation {
  display: block;
}

.readerPanel.english .he.heOnly{
  display: inline;
  text-align: right;
}
.readerPanel.english .en {
  display: inline;
}
.readerPanel.hebrew .he {
  display: inline;
  text-align: right;
}
.readerPanel.english .heOnly .he,
.readerPanel.bilingual .heOnly .he,
.readerPanel.english .enOnly .en,
.readerPanel.bilingual .enOnly .en {
  display: inline;
}
.languageToggle {
  display: inline;
  line-height: 32px;
}
.languageToggle img {
  opacity: 0.4;
  height: 18px;
  width: 18px;
}
.bilingual .languageToggle .he {
  display: none;
}
.loadingMessage {
  font-size: 14px;
  font-style: italic;
}
.bilingual .loadingMessage .he {
  display: none;
}
.readerPanel.light {
  background-color: white;
}
.readerPanel.sepia {
  background-color: #f7f7f7;
}
.readerPanel.dark {
  background-color: #333331;
}
.readerNavMenu,
.homeFeedWrapper {
  position: absolute;
  display: flex;
  flex-direction: column;
  top: 0;
  left: 0;
  width: 100%;
  height: 100%;
  box-sizing: border-box;
}
.readerNavMenu .content,
.homeFeedWrapper .content {
  box-sizing: border-box;
  overflow-y: scroll;
  -webkit-overflow-scrolling: touch;
  font-size: 16px;
}
.readerNavMenu .content {
  padding: 60px 0 0 0;
}
.singlePanel .readerNavMenu .content {
  padding: 85px 0 0 0;
}
.singlePanel .readerNavMenu .categoryColorLine {
  top: 60px;
}
.singlePanel .readerNavMenu.bookPage:not(.fullBookPage) .content {
  padding-top: 25px;
}
.singlePanel .readerNavMenu.bookPage:not(.fullBookPage) .categoryColorLine {
  top: 0;
}
.readerNavMenu.compare .content,
.readerNavCategoryMenu.compare .content,
.bookPage.compare .content {
  padding: 30px 10px;
}
.singlePanel .readerNavMenu .content .contentInner {
  min-height: revert;
}
.readerNavMenu .content .contentInner {
  width: 725px;
  margin: 0 auto;
  min-height: 520px;
  max-width: 100%;
  box-sizing: border-box;
  padding-bottom: 70px;
  padding-inline-start: 30px;
  padding-inline-end: 30px;
}
.homeFeedWrapper .content .contentInner {
  max-width: none;
}
.homeFeedWrapper.userStats .content .contentInner {
  max-width: 660px;
  margin: 0 auto;
}
.navTitle {
  display: flex;
  flex-direction: row;
  justify-content: space-between;
  margin-bottom: 40px;
}
.navTitle.tight {
  margin-bottom: 15px;
}
.readerNavMenu .navTitle h1,
.singlePanel .readerNavMenu .navTitle h1 {
  margin-bottom: 0;
}
.navTitle + .dedication {
  margin-bottom: 20px;
}
.navSidebarModule + .dedication {
  margin-top: -30px;
}
.navSidebarModule .joinTheConversation {
  margin-block-end: 20px;
}
.navTitle .languageToggle,
.tocTitle .languageToggle,
.header .languageToggle {
  text-align: center;
  color: #ccc;
  display: inline-flex;
  width: 32px;
  height: 32px;
  border: 1px solid #ccc;
  border-radius: 6px;
  cursor: pointer;
  font-size: 22px;
  flex-direction: row;
  align-items: center;
  justify-content: center;
}
.navTitleTab {
  margin-inline-end: 26px;
  color: var(--medium-grey);
}
.navTitleTab:hover {
  color: inherit;
  text-decoration: none;
}
.navTitleTab.current {
  color: inherit;
  pointer-events: none;
}
.readerNavMenu h1 .navTitleTab img {
  height: 14px;
  margin-inline-end: 6px;
}
.readerNavMenu h1 .navTitleTab.current img {filter: brightness(0.5);}
.sidebarLayout {
  display: flex;
  flex-direction: row;
}
@media (max-width: 700px) {
  .sidebarLayout {
    flex-direction: column;
  }
}
@media (max-width: 920px) {
  .topicLandingPanel .sidebarLayout {
    flex-direction: column;
  }
  .topicLandingPanel .navSidebar {
    margin-top: -40px;
  }
}
@media (min-width: 1485px) {
  .sidebarLayout {
    max-width: 1485px; /*assuming inner is 665 and sidebar 420*/
    margin: 0 auto;
  }
}
.sidebarLayout h1 {
  --english-font: var(--english-sans-serif-font-family);
  --hebrew-font: var(--hebrew-sans-serif-font-family);
}
.interface-hebrew .sidebarLayout {
  direction: rtl;
}
.readerPanel.hebrew .followsContentLang {
  direction: rtl;
}
.navSidebar {
  width: 420px;
  background-color: #FBFBFA;
  /* HACK: add grey background beyond bounding box of sidebar by utilizing negative margins! */
  border-top: 80px solid #FBFBFA;
  border-bottom: 120px solid #FBFBFA;
  margin: -80px 0 0 0;
}
.singlePanel .navSidebar {
  width: 100%;
  margin: 20px 0 0 0;
  padding: 30px 0 0 0;
  border: none;
}


.navSidebarModule {
  font-size: 16px;
  color: var(--dark-grey);
  margin-bottom: 34px;
  padding: 0 44px;
}
.navSidebarModule #history .fa {
  font-size: small;
}
.connectionsPanel .navSidebarModule{
  padding: initial;
}
.singlePanel .navSidebarModule {
  padding: 0 15px;
}
.singlePanel .contentInner .navSidebarModule {
  padding: 0;
}
.singlePanel .contentInner .navSidebarModule h1 {
  border: none;
  padding: 0;
}
.singlePanel .recentlyViewed {
  background-color: var(--lightest-grey);
  padding-inline: 10px 10px;
  margin-inline: -15px -15px;
  margin-block: -5px -5px;
  padding-bottom: 10px;
}
.singlePanel .recentlyViewed ul {
  display: revert;
}
.singlePanel .recentlyViewed #header {
  margin-block-end: 10px;
  margin-inline: 10px 10px;
  padding-block: 5px 5px;
  border-bottom: 1px solid var(--light-grey);
  display: flex;
  justify-content: space-between;
}
.singlePanel .recentlyViewed #header h1 {
  margin-bottom: 0;
}
.singlePanel .recentlyViewed #header h1 span {
  font-size: 16px;
  font-family: "Roboto", "Heebo", "Helvetica Neue", Ariel, sans-serif;
}
.singlePanel .recentlyViewed #header a {
  margin-block-start: 5px;
}
.singlePanel .recentlyViewed #history span {
  color: var(--medium-grey);
}

.gDocAdvertBox {
  margin-top: 50px;
  background: var(--lighter-grey);
  padding: 20px;
  border-radius: 6px;
}
.gDocAdvertBox span  {
  font-family: "Roboto", "Helvetica Neue", "Helvetica", sans-serif;;
  font-size: 16px;
  font-weight: 400;
  line-height: 19px;
  letter-spacing: 0em;
  color: var(--dark-grey);
}
.gDocAdvertBox span #newExtension {
  font-weight: 600;
}
.gDocAdvertBox #installNow {
  margin-top: 18px;
  width: 99px;
  height: 30px;
}
.interface-hebrew .gDocAdvertBox #installNow {
  width: 120px;
}

.gDocAdvertBox #installNow a {
  border-radius: 6px;
  text-align: center;
  background: #FFFFFF;
  color: var(--dark-grey);
  text-decoration: none;
  padding: 4px 9px;
  font-family: "Roboto", "Helvetica Neue", "Helvetica", sans-serif;
  font-size: 16px;
  font-weight: 400;
  line-height: 19px;
  letter-spacing: 0em;
}
.gDocAdvertBox a {
  font-family: "Roboto", "Helvetica Neue", "Helvetica", sans-serif;
  font-size: 16px;
  font-weight: 400;
  line-height: 19px;
  letter-spacing: 0em;
  text-decoration: underline;
}
.readerPanel .navSidebarModule h1,
.readerPanel .bookPage h3{
  margin: 0 0 20px;
  font-size: 22px;
  text-transform: none;
  letter-spacing: 0;
  border-bottom: 1px solid var(--light-grey);
  padding-bottom: 14px;
  font-weight: 500;
  height: auto;
}
.navSidebarModule.blue {
  background-color: var(--sefaria-blue);
  color: white;
  padding: 34px 44px 45px;
}
.singlePanel .navSidebarModule.blue {
  padding: 34px 15px 45px;
}
.readerPanel .navSidebarModule.blue h1 {
  color: white;
}
.navSidebarIcon {
  height: 18px;
  width: 18px;
  margin-inline-end: 10px;
  vertical-align: middle;
  margin-top: -4px;
}
.navSidebarLink {
  font-size: 16px;
  margin-bottom: 10px;
}
.navSidebarLink a {
  color: black;
}
.navSidebarLink.gray a {
  color: var(--dark-grey);
}

.navSidebarLink > ul, .sheetTopicsList > ul {
  font-size: 18px;
  margin-top: 16px;
  display: flex;
  flex-wrap:wrap;
  padding: 0;
  margin-inline-start: 0;
  margin-inline-end: 0;
  margin-bottom: 0;
}
.singlePanel .recentlyViewed .navSidebarLink {
  padding-inline-start: 25px;
  padding-inline-end: 25px;
}
.multiPanel .recentlyViewed #history span::after {
  content: "\203A";
}
.navSidebarLink > ul > li, .sheetTopicsList > ul > li {
  display: inline;
}
.navSidebarLink > ul > li:after, .sheetTopicsList > ul > li:after {
  content: "\2022";
  white-space:pre;
  margin: 0 5px;
}

.navSidebarLink > ul > li:last-child:after, .sheetTopicsList > ul > li:last-child:after {
  content: none;
}

.navSidebarLink .languageItem, .translationsPage .languageItem {
  display: inline;
  font-size: 18px;
}

.navSidebarLink.language {
  font-size: 18px;
  margin-top: 6px;
  display: flex;
  flex-wrap:wrap;
}

.navSidebarLink.ref {
  font-size: 18px;
}
.navSidebar .linkList {
  margin-top: 20px;
}
.navSidebarModule .button{
  margin: 12px 0 0 0;
}
.navSidebarModule .sidebarModuleText{
  margin-bottom: 12px;
}
.navSidebarModule .button img {
  filter: invert(1);
  height: 18px;
  width: 18px;
  margin-inline-end: 10px;
  vertical-align: middle;
  margin-top: -2px;
}
.navSidebar .button.white img {
  filter: none;
  opacity: .6;
}
.navSidebar button.appButton.white img {
  opacity: 1;
}
.navSidebar button.appButton.ios img {
  margin-top: -5px;
}
.navSidebar .button + .button {
  margin-inline-start: 7px;
}
.navSidebar button {
  margin-block-start: 15px;
}
.navSidebar .button.get-start {
  height: 39px;
  width: 221px;
  display: flex;
  align-items: center;
  justify-content: center;
  margin-left: 0;
  margin-right: 0;
  margin-top: 22px;
}
.navSidebar .button .get-start {
  white-space: nowrap;
  size: 16px;
}
.navSidebar .button.get-start img {
  filter: unset;
}
.navSidebar .readingsSection {
  margin-bottom: 15px;
}
.navSidebar .readingsSectionTitle {
  margin-bottom: 8px;
  display: block;
}
.navSidebar a.allLink {
  color: var(--medium-grey);
  font-size: 13px;
}
.navSidebar a.moreLink:hover {
  color: inherit;
  cursor: pointer;
}
.navSidebar a.inTextLink,
.translationsDesc  a.inTextLink {
  color: inherit;
  text-decoration: underline;
  margin-inline-start: 5px;
}
.navSidebar .newsletterSignUpBox {
  margin-top: 20px;
}
.navSidebar .newsletterSignUpBox .newsletterInput {
  width: 100%;
  box-sizing: border-box;
  box-shadow: 0px 1px 3px rgba(0, 0, 0, 0.25);
  border: none;
}
.navSidebarModule.wide {
  display: flex;
  margin-bottom: 0;
}
.navSidebarModule.wide div:first-child {
  flex: 1;
}
.navSidebarModule.wide .button {
  margin-top: 0;
}
.navSidebarModule .authorByLine {
  margin-bottom: 15px;
}
.navSidebarModule .imageModuleImage {
  width: 100%;
  box-sizing: border-box;
  border: 1px solid var(--lighter-grey);
}
.aboutTextMetadata {
  margin-bottom: 20px;
}
.aboutTextMetadata .aboutTextComposedText,
.aboutTextMetadata .aboutTextAuthorText {
  color: black;
}
.readerNavTop {
  width: 100%;
  background-color: #FBFBFA;
  border-bottom: 1px solid #E2E2E1;
  box-sizing: border-box;
  height: 60px;
  z-index: 1;
  padding: 10px 25px 10px 25px;
  vertical-align: middle;
  display: flex;
  justify-content: space-between;
  align-items: center;
  line-height: 60px;
}
.interface-hebrew .readerNavTop {
  direction: rtl;
}
.readerNavTop .readerNavTopStart {
  display: flex;
  align-items: center;
  justify-content: flex-start;
}
.singlePanel .readerNavTop {
  padding: 0 10px;
}
.readerNavTop.colorLineOnly {
  height: auto;
  border-bottom: none;
  padding: 0;
}
.readerPanel .readerNavTop h2 {
  margin: 0;
  font-weight: 400;
  color: black;
}
.readerNavTop .readerNavTopCategory .en {
  font-family: "adobe-garamond-pro", "Crimson Text", Georgia, serif;
}
.readerNavTop .readerNavTopCategory .he {
  font-family: "Taamey Frank", "adobe-garamond-pro", "Crimson Text", Georgia, "Times New Roman", serif;
}
.readerNavMenu .readerSearch {
  margin: 0;
  width: 60%;
  box-sizing: border-box;
  border: none;
  background-color: inherit;
  font-size: 18px;
  font-family: "adobe-garamond-pro", "Crimson Text", Georgia, serif;
  height: 48px;
}
.readerNavMenu .readerSearch:focus {
  outline: 0;
}
.readerNavTop .readerNavMenuSearchButton,
.readerNavTop .readerNavMenuCloseButton,
.readerNavTop .readerNavMenuMenuButton,
.readerNavTop .readerOptions {
  text-align: left;
  box-sizing: border-box;
  color: var(--dark-grey);
  float: left;
  font-size: 20px;
  cursor: pointer;
  display: flex;
  align-items: center;
}
.readerNavMenuCloseButton:hover {
  text-decoration: none;
}
.readerNavTop .readerNavMenuCloseButton {
  display: block;
  font-size: 46px;
  padding: 0;
  margin-top: -6px;
}
.readerNavMenuCloseButton:hover {
  text-decoration: none;
}
.readerNavTop .readerNavMenuCloseButton .fa {
  font-size: 20px;
}
.readerNavTop .readerOptions {
  float: right;
  text-align: right;
  display: flex;
  align-items: center;
  width:27px;
}
.sefariaLogo img {
  width: 110px;
}
.readerNavTop .sefariaLogo img {
  vertical-align: middle;
}
.readerNavTop .searchBox {
  display: flex;
  align-items: center;
  justify-content: flex-start;
}
.interface-hebrew .sidebarSearch .searchBox,
.interface-hebrew .sidebarSearch .version,
.interface-hebrew .sidebarSearch .result-title {
  direction: rtl;
}
.sidebarSearch .searchBox {
  display: flex;
  align-items: center;
  padding: 0;
  text-align: inherit;
  background: var(--lighter-grey);
  border-radius: 250px;
  width: 100%;
  height: 30px;
  margin-bottom: 0;
}

.sidebarSearch .searchBox input {
  background: transparent;
  outline: none;
  border: none;
  box-shadow: none;
  font-size: var(--serif-body-font-size);
  width: 100%;
}

.ai-info-messages-box {
  background-color: rgb(251, 251, 250);
  border-radius: 6px;
  box-shadow: rgba(0, 0, 0, 0.25) 0px 1px 3px 0px;
  color: rgb(102, 102, 102);
  cursor: default;
  display: block;
  font-family: "Cardo", "Meltho", "HebrewInEnglish Serif Font", "adobe-garamond-pro", "Crimson Text", Georgia, "Times New Roman", serif, "Noto Sans Samaritan";
  font-size: 16px;
  margin-inline-start: 10px;
  min-width: 150px;
  overflow-x: hidden;
  overflow-y: hidden;
  width: 198px;
  z-index: 1;
}

.ai-info-first-message {
  border-bottom-color: rgb(204, 204, 204);
  border-bottom-style: solid;
  border-bottom-width: 0.833333px;
  color: var(--dark-grey);
  cursor: default;
  font-size: 14px;
  font-style: normal;
  font-weight: 400;
  line-height: 18px;
  padding-bottom: 6px;
  padding-left: 12px;
  padding-right: 12px;
  padding-top: 12px;
}
.ai-info-first-message* {
  font-family: "Roboto", "Helvetica Neue", Helvetica, sans-serif;
}
.ai-info-messages-box a{
  color: #4B71B7;
}
.ai-info-messages-box .ai-info-messages-hr {
  margin-top: 0px;
  margin-bottom: 0px;
}
.ai-info-messages-box *{
  font-family: "Roboto", "Helvetica Neue", Helvetica, sans-serif;
}
.guideHeader .ai-info-tooltip {
  display: inline;
  float: inline-end;
}

.guideHeader .ai-message {
  left: -180px;
}
.guideHeader .ai-info-tooltip .ai-info-icon {
  margin-top: 5px;
}
.ai-info-last-message {
  align-items: center;
  display: flex;
  line-height: 18px;
  color: var(--dark-grey);
  font-family: "Roboto", "Heebo", "Helvetica Neue", Ariel, sans-serif;
  padding: 2px 12px 2px 12px;
  font-size: 14px;
  height: 23px;
}
.ai-message {
  z-index: 1;
  position: absolute;
  left: -180px;
  opacity: 0;
  visibility: hidden;
  transition: opacity 2s ease, visibility 0s 2s;
}

.ai-message.visible {
  opacity: 1;
  visibility: visible;
  transition: opacity 0.5s ease;
}

.ai-info-tooltip .ai-info-icon{
  margin-top: 12px;
  margin-inline-end: -2px;
}
.ai-info-tooltip{
  position: relative;
}

.sidebarSearch .searchTopMatter,
.sidebarSearch .searchTopic {
  display: none;
}
.sidebarSearch .result-title {
  padding: 14px 0 14px 0;
  font-size: var(--serif-body-font-size);
  border-top: 1px solid var(--lighter-grey);
  margin-top: 14px;
  color: var(--dark-grey);
}

.sidebarSearch .similar-results {
  margin-inline-start: 30px;
}

.sidebarSearch .snippet.he,
.sidebarSearch .snippet.en {
  font-size: var(--serif-body-font-size);
  display: block;
}

.sidebarSearch .colorBarBox {
  border-inline-start: none;
  padding-inline-start: 0;
}

.readerNavTop .searchBox .readerNavMenuSearchButton {
  margin: 0 5px 0 10px;
}
.interface-hebrew .readerNavTop .searchBox .readerNavMenuSearchButton {
  margin: 0 10px 0 5px;
}
.readerNavTop .searchBox .readerSearch {
  flex: 1;
}
.readerNavMenu h1,
.readerNavMenu h2.styledH1 {
  text-align: start;
  color: var(--dark-grey);
  position: relative;
  font-size: 22px;
  font-weight: 500;
  margin: 0 0px 30px 0;
  height: auto;
  text-transform: none;
}
.singlePanel .readerNavMenu h1,
.singlePanel .readerNavMenu h2.styledH1 {
  margin-bottom: 10px;
}
.readerNavMenu h1 img {
  margin-inline-end: 9px;
}
.readerNavMenu h1 :not(.languageToggle) .en {
  font-family: "Roboto", "Helvetica Neue", "Helvetica", sans-serif;
}
.readerNavMenu h1 .button {
  position: absolute;
  right: 0;
  top: 0;
  padding: 0;
  margin: 0;
  line-height: 26px;
}
.singlePanel .readerNavCategoryMenu .readerTocTopics.content {
  padding-top: 30px;
}
.topicPanel .readings {
  margin-bottom: 40px;
}
.topicPanel .readings .parasha-date {
  font-style: italic;
}
.topicPanel .readings .parasha-date > span:first-child::after {
  content: '•';
  color: var(--medium-grey);
  font-size: 15px;
  margin: 0 5px;
}
.topicPanel .readings .sectionTitleText {
  margin-top: 15px;
}
.topicPanel .readings .sectionTitleText .int-en,
.topicPanel .readings .sectionTitleText .int-he {
  font-size: 16px;
  line-height: 18.75px;
  text-transform: initial;
}
.topicPanel .readings .parasha .navSidebarLink {
  margin-bottom: 0;
}
.topicPanel .readings .parasha .aliyot {
  margin-inline-start: 25px;
}
.topicPanel .readings .haftarot {
  display: flex;
  flex-direction: column;
}
.topicPanel .mainColumn {
  padding: 0 40px 80px;
}
@media (max-width: 450px) {
  .topicPanel .mainColumn,
  .interface-hebrew .topicPanel .mainColumn {
    padding: 0 25px !important;
    margin: 0;
  }
  .topicPanel .filterable-list .filter-sort-wrapper, .collectionPage .filterable-list .filter-sort-wrapper {
    margin-top: 20px;
  }
}
.topicPanel .sideColumn {
  width: 420px;
  background-color: #FBFBFA;
  /* HACK: add grey background beyond bounding box of sidebar by utilizing negative margins! */
  border-top: 80px solid #FBFBFA;
  margin-top: -80px;
}
.topicPanel h1 {
  text-align: unset;
  margin-bottom: 10px;
  height: unset;
}
.topicPanel h1 span {
  font-size: 40px;
}
.topicPanel .sideColumn h2 {
  text-align: unset;
  border-bottom: 1px solid #CCC;
  padding-bottom: 10px;
  margin-top: 30px;
  margin-bottom: 10px;
}
.topicPanel .sideColumn .link-section{
  padding: 0 44px;
}
.topicPanel .sideColumn .link-section:first-child h2 {
  margin-top: 0;
}
.topicPanel h2 span {
  font-size: 22px;
  font-weight: normal;
  color: var(--dark-grey);
  text-align: unset;
  text-transform: none;
  margin-bottom: 20px;
  height: unset;
  line-height: unset;
}
.topicPanel h2 {
  --english-font: var(--english-sans-serif-font-family);
  --hebrew-font: var(--hebrew-sans-serif-font-family);
}
.topicPanel .mainColumn .story {
    padding: 0;
    margin-bottom: 20px;
}
.topicPanel .mainColumn .storySheetListItem {
  padding: 0 0 30px 0;
}
.topicPanel .sideColumn .sideList {
  font-size: 18px;
  line-height: 26px;
}
.topicPanel .sideColumn .sideList a.relatedTopic {
  display: block;
  color: #000;
}
.topicPanel .sideColumn .sideList .topicMetaData .int-en,
.topicPanel .sideColumn .sideList .topicMetaData .int-he {
  color: var(--dark-grey);
}
.topicPanel .sideColumn .sideList a.relatedTopic .int-en {
  font-family: "adobe-garamond-pro", "Crimson Text", Georgia, serif;
}
.topicPanel .sideColumn .sideList a.relatedTopic .int-he {
  font-family: "Taamey Frank", "adobe-garamond-pro", "Crimson Text", Georgia, "Times New Roman", serif;
}
.topicPanel .sideColumn .topicCategory {
  margin-bottom: 30px;
}
.topicPanel .authorOrganizationsystemText {
  font-size: 16px;
  color: var(--dark-grey);
}
.story .storyTitle {
  --english-font: var(--english-serif-font-family);
  --hebrew-font: var(--hebrew-serif-font-family);
}
.story .storyTitle .int-he {
  font-size: 29px;
}
.topicPanel .story .storyTitle {
  --english-font: var(--english-sans-serif-font-family);
  --hebrew-font: var(--hebrew-sans-serif-font-family);
  font-size: 16px;
  font-weight: 600;
}

.topicPanel .story .storyTitle .int-he {
  font-size: 18px;
  font-weight: 600;
}

.topicPanel h1 {
  --english-font: var(--english-serif-font-family);
  --hebrew-font: var(--hebrew-serif-font-family);
}
.topicPanel h1 .int.en {
  font-size: 30px;
}
.topicPanel h1 .int-he {
  font-size: 36px;
}
.pageTitle .topicTitleInHe .heInEn {
  color: #888;
  font-size: 20px;
  font-family: "Taamey Frank", "adobe-garamond-pro", "Crimson Text", Georgia, "Times New Roman", serif;
}
.topicPanel .topicCategory {
  margin: 0 0 15px 0;
}
.readerTocTopics .topicDescription {
  margin: 10px 0 40px 0;
  text-align: center;
}
.readerTocTopics .topicTitle .int-he {
  font-family: "Taamey Frank", "adobe-garamond-pro", "Crimson Text", Georgia, "Times New Roman", serif;
}
.readerTocTopics .topicDescription.systemText .int-en,
.readerTocTopics .topicDescription.systemText .int-he {
  color: var(--dark-grey);
}
.topicPanel .topicDescription {
  margin: 0 0 15px 0;
}
.topicPanel .topicDescription a {
  color: var(--commentary-blue);
}
.topicPanel .resourcesLink.blue {
  padding: 8px 16px;
  font-size: 20px;
  border: 0;
  display: inline-flex;
  align-items: center;
  width: unset;
  margin-bottom: 40px;
  margin-top: 5px;
}
.topicPanel .resourcesLink.blue img {
  opacity: 1;
  width: 20px;
  height: 20px;
  margin: 0 8px 5px 0;
  filter: invert(1);
}
.interface-hebrew .topicPanel .resourcesLink.blue img {
  margin: 0 0 5px 8px;
}
.topicPanel .resourcesLink.blue .int-en {
  font-family: "adobe-garamond-pro", "Crimson Text", Georgia, serif;
}
.topicPanel .resourcesLink.blue .int-he {
  font-family: "Taamey Frank", "adobe-garamond-pro", "Crimson Text", Georgia, "Times New Roman", serif;
  margin-bottom: -3px;
}
.imageWithCaptionPhoto{
  border: 1px solid #EDEDEC;
  max-width: 100%;
  height: auto;
  padding: 0 44;
  top: 121px;
  left: 835px;
}
.imageCaption .int-en {
  font-family: Roboto;
}
.imageCaption .int-he {
    font-family: Roboto;
  }
.imageCaption {
  font-size: 12px;
  font-weight: 400;
  line-height: 15px;
  letter-spacing: 0em;
  color: var(--dark-grey);
  width: 100%;
}
.topicImage{
  padding-left: 44px;
  padding-right: 44px;
}
.navSidebarModule .portalMobile .button {
  margin-top: 0;
}
.portalTopicImageWrapper {
    padding-top: 5px;
    margin-bottom: 25px;
}
.portalTopicImageWrapper .topicImage {
    padding-left: 0;
    padding-right: 0;
}
@media (max-width: 600px) {
  .imageWithCaptionPhoto{
    height: auto;
    max-width: calc(66.67vw);
    max-height: calc(66.67vw);
    margin: 0 auto 10px;
    display: block;
  }
  .topicImage{
    padding-left: 0;
    padding-right: 0;
    margin-top: 30px;
    display: flex;
    flex-direction: column;
    justify-content: center;
    align-items: center;
  }
  .imageCaption {
    font-size: 12px;
    font-weight: 400;
    line-height: 15px;
    letter-spacing: 0em;
    color: var(--dark-grey);
    width: 80vw;
    margin-bottom: 30px;
    text-align: center;
  }

}
.readerPanel .translationsPage h2 {
  margin: 40px 0 0 0;
  font-size: 24px;
  text-transform: none;
  color: #000;
}
.translationsPage details > ul,
.translationsPage > ul {
  padding: 0;
  margin: 20px 0;
  display: flex;
  flex-wrap: wrap;
}
.translationsPage details > ul > li:after,
.translationsPage > ul > li:after {
  content: "\2022";
  white-space:pre;
  margin: 0 5px;
}
.translationsPage details > ul > li:last-child:after,
.translationsPage > ul > li:last-child:after{
  content: none;
}
.readerPanel .translationsPage details > summary::-webkit-details-marker {
  display: none;
}

.readerPanel .translationsPage  details > summary {
  list-style: none;
  cursor: pointer;
  font-size: 18px;
}

h1 .languageToggle {
  text-align: center;
  position: absolute;
  right: 0;
  color: #ccc;
  display: block;
  width: 32px;
  height: 32px;
  border: 1px solid #ccc;
  border-radius: 6px;
  line-height: 34px;
  cursor: pointer;
}
h1 div.languageToggle .en {
  font-family: "Taamey Frank", "adobe-garamond-pro", "Crimson Text", Georgia, "Times New Roman", serif;
  font-weight: normal;
}
h1 .languageToggle .he {
  font-family: "adobe-garamond-pro", "Crimson Text", Georgia, serif;
  font-size: 22px;
}
.authorIndexTitle {
  margin-top: 30px;
}
.sectionTitleText.authorIndexTitle .int-en {
  text-transform: none;
  letter-spacing: 0;
}
.authorIndexList {
  display: flex;
  flex-direction: row;
  flex-wrap: wrap;
  margin-bottom: 20px;
}
.authorIndex {
  width: 50%;
  font-size: var(--serif-h3-font-size);
  margin-bottom: 10px;
  padding-right: 20px;
  box-sizing: border-box;
}
.interface-hebrew .authorIndex {
  padding-right: 0;
  padding-left: 20px;
}
@media (max-width: 450px) {
  .readerNavMenu.home .tagline {
    margin-top: 29px;
    height: 60px;
  }
  .readerNavMenu .tagline .en {
    font-size: 19px;
  }
  .readerNavMenu .tagline .he {
    font-size: 20px;
  }
  .authorIndex {
    width: 100%;
    padding: 0;
  }
}
.readerNavMenu .libraryMessage {
  font-size: 18px;
  margin-bottom: 40px;
}
.readerPanel.hebrew .navToggles {
    direction: rtl;
}
.readerNavMenu .navToggles {
    flex-direction: row;
    flex: 1;
    margin-inline-start: 16px;
    margin-top: 4px;
    margin-bottom: 30px;
}
.readerNavMenu .navToggles .navTogglesDivider {
  color: #ccc;
}
.readerNavMenu .navToggle {
  margin-inline-end: 12px;
  display: inline-block;
  text-transform: uppercase;
  color: var(--dark-grey);
  font-size: 13px;
  font-weight: lighter;
  cursor: pointer;
}
.readerNavMenu .navToggle.active {
  color: black;
  border-bottom: 2px solid #999;
  padding-bottom: 4px;
}
.readerPanel h2, .readerPanel h3,
.translationsPage details > summary {
  text-transform: uppercase;
  text-align: start;
  font-size: 15px;
  color: var(--dark-grey);
  margin: 30px 0 0 0;
  font-weight: normal;
}
.readerNavSection h2, .topicsPanel h2 {
  font-size: 16px;
  font-weight: normal;
  letter-spacing: 1px;
  margin-bottom: 40px;
}
.readerNavSection {
  margin-bottom: 44px;
}
a.resourcesLink,
input.resourcesLink {
  white-space: nowrap;
  overflow: hidden;
  text-overflow: ellipsis;
  width: 100%;
  min-height: 60px;
}
.savedHistoryList .story {
  border-top:  1px solid var(--lighter-grey);
  padding:  20px 0;
}
.savedHistoryList .story .storyTitle {
  font-size:  18px;
}
.savedHistoryList .story .storyBody {
  color: var(--dark-grey);
}
.savedHistoryList .saveButton {
  visibility: hidden;
}
.savedHistoryList .story:hover .saveButton {
  visibility: visible;
}
.savedHistoryList .timeStamp {
  color:  var(--medium-grey);
  font-size: 14px;
  margin-inline-start: 10px;
}
.savedHistoryMessage {
  color: var(--dark-grey);
}
.readerNavCategories {
  width: 100%;
  margin-bottom: 30px;
}
.readerNavCategories a {
  color: #000;
}
.readerNavCategories .gridBox .gridBoxItem,
.readerNavCategoryMenu .category .gridBoxItem {
  margin: 0 5px;
  padding: 0;
}
.navBlock {
  padding-bottom: 12px;
  border-top: 1px solid #EDEDEC;
}
.navBlock.withColorLine {
  border-top: 4px solid transparent;
}
.navBlockTitle {
  text-align: start;
  font-size: 24px;
  padding: 15px 0 8px;
  margin: 0;
  cursor: pointer;
  display: flex;
  align-items: center;
  line-height: 1.3;
  flex: 1;
  font-weight: 400;
}
a.navBlockTitle {
  color: #000;
  margin-inline-end: 20px;
}
a.navBlockTitle:hover {
  text-decoration: none;
  color: var(--dark-grey);
}
.navBlockTitle .subtitle {
  color: var(--dark-grey);
  margin-inline-start: 5px;
}
.interface-english .calendarListing .subtitle::before {
    content: "(";
}
.interface-english .calendarListing .subtitle::after {
    content: ")";
}
.navBlockDescription {
  font-size: 14px;
  line-height: 18px;
  color: var(--dark-grey);
  margin-inline-end: 20px;
  --english-font: var(--english-sans-serif-font-family);
  --hebrew-font: var(--hebrew-sans-serif-font-family);
}
.hebrew .navBlockDescription{
  line-height: 24px;
}
.categoryFilter:not(.withBooks) .sidebarDescription{
display: none;
}
.sidebarDescription{
  color: var(--dark-grey);
  --english-font: var(--english-sans-serif-font-family);
  --hebrew-font: var(--hebrew-sans-serif-font-family);
  font-size: var(--sans-serif-small-font-size);
  padding-top: 10px;
}

.sidebarDescription.lowlight{
  color: var(--light-grey);
}

div.TOCCardsWrapper :nth-child(1 of .card) {
  border-top: 1px solid #EDEDEC;
}

div.TOCCardsWrapper div.card:nth-last-child(1 of div.card):nth-child(2n+1 of div.card):not(:nth-child(1 of div.card)) {
  flex: 0 0 45%;
}
div.card {
  flex: 1 1 45%;
  position: relative;
  padding-bottom: 12px;
}
.cardTitle {
  text-align: start;
  font-size: 24px;
  padding: 15px 0 8px;
  margin: 0;
  cursor: pointer;
  display: flex;
  align-items: center;
  line-height: 1.3;
  flex: 1;
  font-weight: 400;
  --english-font: var(--english-sans-serif-font-family);
  --hebrew-font: var(--hebrew-sans-serif-font-family);
}
a.cardTitle:hover {
  text-decoration: none;
  color: var(--dark-grey);
}
.cardDescription {
  font-size: 14px;
  line-height: 18px;
  color: var(--dark-grey);
  margin-inline-end: 20px;
  --english-font: var(--english-sans-serif-font-family);
  --hebrew-font: var(--hebrew-sans-serif-font-family);
  display: -webkit-box;
  -webkit-line-clamp: 3;
  -webkit-box-orient: vertical;
  overflow: hidden;
}
.hebrew .cardDescription {
  line-height: 24px;
}
.navBlockTitle .int-he, .navBlockDescription .int-he, .cardTitle .int-he, .cardDescription .int-he{
  font-size: 122%;
}
.interface-english .navBlockDescription.clamped .int-en, .interface-hebrew .navBlockDescription.clamped .int-he, .cardDescription {
  display: -webkit-box;
  -webkit-line-clamp: 3;
  -webkit-box-orient: vertical;
  overflow: hidden;
}
.interface-english .navBlockDescription.clamped5 .int-en,
.interface-hebrew .navBlockDescription.clamped5 .int-he {
  -webkit-line-clamp: 5;
}
.bilingual .navBlock .he {
  display: none;
}
.navSidebarModule.wide {
  background-color: #FAFAFB;
  padding: 24px;
  border-radius: 6px;
}
.navSidebarModule.wide h3 {
  border-bottom: none;
  margin-bottom: 0px;
}
.sidebarPromo {
  color: var(--dark-grey);
  padding-right: 44px;
  padding-left: 44px;
}
.sidebarPromo:not(:first-child) {
  margin-top: 34px;
}

.navSidebarModule .sidebarPromo {
  margin-right: -44px;
  margin-left: -44px;
}
.sidebarPromo h3 {
  margin: 0 0 20px;
  font-size: 22px;
  text-transform: none;
  letter-spacing: 0;
  border-bottom: 1px solid var(--light-grey);
  padding-bottom: 14px;
  font-weight: 500;
  height: auto;
}
.sidebarPromo.blue {
  padding-top: 33px;
  padding-bottom: 33px;
  background-color: var(--sefaria-blue);
  color: #FFF;
}
.sidebarPromo.blue h3 {
  color: #fff
}
.sidebarPromo.blue a.button {
  padding: 10px 14px;
  width: fit-content;
  text-align: center;
  display: inline-block;
  color: var(--sefaria-blue);
  background-color: white;
}
.sidebarPromo a.button img {
  height: 18px;
  width: 18px;
  filter: invert(1);
  margin-inline-end: 10px;
  vertical-align: middle;
  margin-top: -2px;
}

.sidebarPromo.blue a.button img {
  filter: invert(0);
}
.sidebarPromo a {
  margin-inline-start: 0px;
}
.sidebarPromo.blue.button a:hover {
  color: var(--sefaria-blue);
}
.sidebarPromo img {
    height: 18px;
    width: 18px;
    margin-inline-end: 10px;
    vertical-align: middle;
    margin-top: -4px;
}
.readerPanel .communityPage h2 {
  text-transform: none;
  font-size: 22px;
  color: var(--dark-grey);
  margin-top: 0;
  margin-bottom: 0;
}
.communityPage .gridBoxRow:first-child,
.communityPage .recentlyPublished {
  border-top: 1px solid var(--lighter-grey);
}
.communityPage .gridBox {
  margin-bottom: 30px;
}
.communityPage .gridBox .gridBoxItem {
  padding: 0
}
.communityPage .gridBox {
  margin-bottom: 25px;
}
.communityPage .navBlock {
  padding: 25px 0 0 0;
  border: none;
}
.communityPage .navBlockTitle {
  padding-top: 0;
  --english-font: var(--english-serif-font-family);
  --hebrew-font: var(--hebrew-serif-font-family);
}
.communityPage .readingLinks {
  margin-top: 20px;
}
.communityPage .readingLinksHeader {
  color: var(--dark-grey);
  font-size: 14px;
  margin-bottom: 4px;
}
.communityPage .readingLinks a {
  font-size: 18px;
}
.communityPage .calendarDate {
  font-size: 14px;
  color: var(--medium-grey);
  margin-bottom: 15px;
}
.featuredSheetHeading {
  color: var(--dark-grey);
  font-size: 16px;
  margin-bottom: 10px;
}
.featuredSheet .navBlockDescription {
  margin-bottom: 12px;
}
.featuredSheetBottom {
  display: flex;
  justify-content: flex-start;
  align-items: center;
}
.featuredSheetDate {
  color: var(--medium-grey);
  font-size: 14px;
}
.communityPage .recentlyPublished {
  padding-top: 30px;
}
.communityPage .recentlyPublished .gridBoxRow {
  border: none;
}
.communityPage .recentlyPublished .loadingMessage {
  margin-top: 30px;
}
.recentlyPublished .loadMore {
  margin-top: 30px;
}
.bilingual .readerNavMenu .he {
  display: none;
}
.readerNavCalendar {
  margin-bottom: 30px;
  margin-top: -8px;
}
.userDataButtons {
  margin-bottom: 44px;
}
.blockLink,
.readerNavMenu .resourcesLink {
  display: inline-block;
  background-color: white;
  text-align: center;
  color: #000;
  font-size: 16px;
  border-top: 4px solid transparent;
  box-shadow: 0 1px 3px rgba(0,0,0,0.2);
  width: 100%;
  cursor: pointer;
  min-height: 56px;
  vertical-align: middle;
  margin: 0;
  box-sizing: border-box;
  padding: 14px 8px;
}
.blockLink:hover {
  color: #333;
}
.blockLink + .blockLink {
  margin: 5px 0;
}
.blockLink img {
  margin: 0 8px;
  height: 16px;
  width: 16px;
  opacity: 0.4;
  vertical-align: -1px;
}
.resourcesLink {
  border-radius: 7px;
}
.resourcesLink.faded {
  color: var(--medium-grey);
}
.readerNavMenu .blockLink.calendarLink .blockLinkSubtitle{
  display: block;
  font-size: 13px;
  color: var(--medium-grey);
  overflow: hidden;
  text-overflow: ellipsis;
  white-space: nowrap;
}
.readerNavMenu .resourcesLink .en {
  font-family: "Roboto", "Helvetica Neue", "Helvetica", sans-serif;
}
.readerNavMenu .resourcesLink .he {
  font-family: "Heebo", sans-serif;
}
.readerNavMenu .resourcesLink .fa {
  margin: 0 6px;
  color: var(--medium-grey);
}
.readerNavMenu .resourcesLink img {
  width: 16px;
  height: 16px;
  margin: 0 5px;
  position: relative;
  top: 2px;
}
.uppercase {
  text-transform: uppercase;
}
.readerNavMenu .divider {
  color: #ccc;
}
.readerNavCategoryMenu {
  height: 100%;
}
.readerNavMenu.readerNavCategoryMenu .navTitle {
  margin-bottom: 40px;
}
.readerNavMenu.readerNavCategoryMenu .navTitle h1 {
  color: #000;
  text-transform: uppercase;
  font-size: 30px;
  --english-font: var(--english-serif-font-family);
  --hebrew-font: var(--hebrew-serif-font-family);
}
.readerNavCategoryMenu h2 {
  font-size: 18px;
  color: var(--dark-grey);
  margin: 0 0 20px;
}
.readerNavCategoryMenu .categoryDescription.top {
  margin-top: -26px;
  margin-bottom: 40px;
}
.readerNavCategoryMenu h2 .categoryDescription {
  text-transform: none;
  font-size: 18px;
  margin-inline-start: 5px;
}
.readerNavCategoryMenu .categoryDescription {
  margin-bottom: 16px;
  font-size: 14px;
  color: var(--dark-grey);
}
.readerNavCategoryMenu .categoryDescription.long {
  margin: -8px 0 20px 0;
}
.readerNavCategoryMenu .content .category,
.readerNavCategoryMenu .content .gridBox {
  margin-bottom: 40px;
}
.readerNavCategoryMenu .categoryAttribution {
  color: var(--dark-grey);
  text-align: start;
  font-size: 24px;
  font-style: italic;
  margin: 16px 0 30px;
}
.readerNavCategoryMenu .categoryAttribution .he {
  font-style: normal;
}
.readerNavMenu .blockLink,
.readerNavMenu .catLink,
.readerNavMenu .navButton,
.bookPage .refLink {
  display: block;
  margin: 0;
  padding: 14px 8px;
  box-sizing: border-box;
  box-shadow: 0 1px 3px rgba(0,0,0,0.2);
  border-top: 4px solid transparent;
  color: #000;
  font-size: 18px;
  font-weight: 400;
  line-height: 23px;
  background-color: white;
  cursor: pointer;
  text-align: center;
  unicode-bidi: plaintext;
  flex: 1;
  display: flex;
  justify-content: center;
  align-items: inherit;
  flex-direction: column;
}
.readerNavCategoryMenu .blockLink,
.gridBox .navButton {
  display: flex;
  align-items: center;
  justify-content: center;
}
.readerNavMenu .blockLink .he,
.readerNavMenu .catLink .he,
.readerNavMenu .navButton .he,
.bookPage .refLink .he {
  text-align: center;
}
.blockLink:active,
.navButton:active,
.readerNavCategory:active,
.resourcesLink:active {
  background-color: #EDEDED;
}
@media (max-width: 450px) {
  .readerNavMenu .refLink,
  .readerNavMenu .catLink,
  .readerNavMenu .navButton,
  .readerNavMenu .sheetLink,
  .bookPage .refLink {
    font-size: 18px;
  }
}
.readerNavMenu .readerNavCategoryMenu .blockLink,
.gridBox .navButton {
  width: 100%;
  height: 100%;
  padding: 13px 8px 19px;
  display: inline-block;
}
.readerNavMenu .readerNavCategoryMenu .blockLink.incomplete {
  opacity: 0.65;
}
.categoryColorLine {
  position: absolute;
  top: 0;
  left: 0;
  width: 100%;
  height: 4px;
  z-index: 101;
}
.readerApp.interface-hebrew .readerNavMenu.noLangToggleInHebrew .en {
  display: none;
}
.readerApp.interface-hebrew .readerNavMenu.noLangToggleInHebrew .he {
  display: inline;
}
.bookPage .readerTextToc {
  letter-spacing: 1px;
  text-transform: uppercase;
  font-size: 14px;
}
.bookPage .readerTextToc .en {
  font-family: "Roboto", "Helvetica Neue", "Helvetica", sans-serif;
}
.bookPage .readerTextToc .he {
  font-family: "Heebo", sans-serif;
}
.readerNavMenu .dedication {
  text-align: start;
  color: var(--dark-grey);
  background-color: #FBFBFA;
  padding: 26px 19px;
  font-size: 18px;
  margin-bottom: 27px;
}
.singlePanel .readerNavMenu .dedication{
  margin: 27px 0;
}
.readerNavMenu .dedication a {
  text-decoration: underline;
}
.bookPage .categoryAttribution,
.bookPage .dedication {
  margin: 25px 0 10px;
  text-align: center;
  font-size: 18px;
  font-style: italic;
}
.bookPage .categoryAttribution,
.bookPage .dedication {
  text-align: start;
}
.bookPage .categoryAttribution .he,
.bookPage .dedication .int-he,
.readerNavMenu .dedication .int-he {
  font-style: normal;
}
.readerNavMenu .dedication .int-he {
  font-family: "Heebo", sans-serif;
  font-size: 18px;
}
.readerNavMenu .dedication .int-en {
  font-family: "adobe-garamond-pro", "Crimson Text", Georgia, serif;
  font-style: italic;
}
.bookPage .tocTop {
  padding-bottom: 15px;
}
.bookPage .tocCategory{
  color: var(--medium-grey);
  font-size: 14px;
  text-transform: uppercase;
  letter-spacing: 1px;
}
.bookPage.sheetPage .tocCategory{
  margin-top: 15px;
  margin-bottom: 15px;
  display: block;
}
.bookPage .tocCategory .en {
  --english-font: var(--english-sans-serif-font-family);
}
.bookPage .tocTitle,
.bookMetaDataBox .title {
  font-size: 30px;
  line-height: 1.3;
  unicode-bidi: plaintext;
}
.bookPage.fullBookPage .tocTitle {
  text-align: start;
  margin-bottom: 8px;
  display: flex;
  flex-direction: row;
  justify-content: space-between;
}

.sheetContentSidebar .profile-pic {
  display: block;
  margin-block-end: 20px;
  margin-block-start: 30px;
  margin-inline-start: -5px;
}
.sheetContentSidebar .profileFollowers {
  --english-font: var(--english-sans-serif-font-family);
  --hebrew-font: var(--hebrew-sans-serif-font-family);
  font-size: 16px;
  font-weight: 400;
  line-height: 18.75px;
  margin-block-end: 20px;
  color: var(--dark-grey);
}
.sheetViewer {
  display: flex;
}
.sheetContentSidebar {
  margin: 30px 0;
  width: 33%;
}
.bookPage .currentSection,
.bookPage .authorStatement {
  font-size: 17px;
  color: var(--medium-grey);
  margin-top: 6px;
  letter-spacing: 1px;
}
.bookPage .currentSection .he,
.bookPage .authorStatement .he,
.bookPage .sheetMeta .he {
  font-family: "Heebo", sans-serif;
}
.bookPage .authorStatement a {
 color: #333;
}
.authorStatement .imageBox,
.collectionStatement .imageBox {
  width: 30px;
  height: 30px;
  display: inline-block;
  vertical-align: middle;
  margin-inline-end: 10px;
  float:none;
}
.authorStatement .profile-pic {
  margin-inline-end: 10px;
}
.authorStatement span p {
  display: inline-block;
}
.fullBookPage .readButton {
  margin: 6px 0px 12px;
}
.fullBookPage .about {
  margin-top: 10px;
}
.fullBookPage .categoryAttribution {
  color: var(--dark-grey);
  font-size: 24px;
}
.bookPage .sheetMeta {
  font-size: 14px;
  color: var(--medium-grey);
  font-family: "Roboto", "Helvetica Neue", "Helvetica", sans-serif;
  margin-top: 10px;
  margin-bottom: 20px;
  letter-spacing: 1px;
}
.bookPage.sheetPage .sheetMetaButtons{
  display: flex;
  justify-content: center;
  align-items: center;
  margin-bottom: 40px;
}
.bookPage.sheetPage .sheetMetaButtons .button{
  height: 40px;
  display: flex;
  justify-content: center;
  align-items: center;
}
.bookPage.sheetPage .sheetMetaButtons .button img{
  margin-inline-end: 5px;
  max-height: 18px;
}
.bookPage .tocDetails{
  margin-top:40px;
  font-size: 16px;
  line-height: 19px;
  color: var(--dark-grey);
  text-align: start;
}
.bookPage .tocDetails h3{
  margin-bottom: 25px;
}
.bookPage .tocDetails .sheetSummary {
  margin: 6px 0 16px;
  font-style: normal;
  font-size: 22px;
  line-height: 1.4;
  text-align: center;
}
.bookPage .moderatorSection {
  margin-inline-start: 20px;
  margin-inline-end: 20px;
}
.bookPage .moderatorSectionExpand, .bookPage .moderatorSectionCollapse {
  cursor: pointer;
  color: var(--dark-grey);
  font-size: 14px;
}
.bookPage.fullBookPage .moderatorSectionExpand, .bookPage.fullBookPage .moderatorSectionCollapse {
  margin: 13px 6px 0;
}
.bookPage.fullBookPage .tocTitleControls{
  display: flex;
}
.bookPage .moderatorSectionExpand:hover {
  text-decoration: underline;
}
.interface-english .bookPage .moderatorSection .button {
  padding: 12px 16px;
  font-size: 16px;
  margin: 0 0 0 10px;
}
.interface-hebrew .bookPage .moderatorSection .button {
  padding: 12px 16px;
  font-size: 16px;
  margin: 0 10px 0 0;
}
.bookPage .moderatorSection .moderatorSectionMessage {
  margin-top: 20px;
  font-size: 18px;
}
.bookPage .moderatorSection .button .fa {
  color: var(--medium-grey);
  margin-right: 4px;
}
.bookPage .versionEditForm {
  text-align: left;
  background-color: #ddd;
  padding: 10px;
  width: 100%;
}
.bookPage .versionEditForm label {
  display: inline-block;
  padding: 10px 10px 0 0;
}
.bookPage .versionEditForm label#versionNotes_label {
  display: block;
}
.bookPage .versionEditForm label + input {
  margin-inline-end: 30px;
}
.bookPage .versionEditForm #versionTitle,
.bookPage .versionEditForm #versionSource,
.bookPage .versionEditForm #versionNotes,
.bookPage .versionEditForm #versionTitleInHebrew,
.bookPage .versionEditForm #versionNotesInHebrew,
.bookPage .versionEditForm #purchase_name,
.bookPage .versionEditForm #purchase_url,
.bookPage .versionEditForm #purchase_image
 {
  width: 98%;
}
.bookPage .versionEditForm #priority {
  width: 25px;
}
.bookPage .versionEditForm #save_button,
.bookPage .versionEditForm #delete_button {
  text-align: center;
  cursor: pointer;
  color: white;
  background: #212E50;
  padding: 4px 10px;
  border-radius: 3px;
  margin: 10px auto 0;
  width: 60px;
}
.bookPage .versionEditForm #delete_button {
  float: right;
  background: white;
  color: var(--dark-grey);
  border: 1px solid #999;
  width: 100px;
  margin: 0;
}
.bookPage .versionTitle .fa,
.bookPage .versionEditForm .fa {
  font-size: 10px;
  color: var(--dark-grey);
  vertical-align: super;
  margin-left: 3px;
  cursor: pointer;
}
.interface-hebrew .bookPage .versionTitle .fa,
.interface-hebrew .bookPage .versionEditForm .fa {
  margin: 0 3px 0 0 ;
}
.bookPage .versionTitle .error {
  color: red;
}
.bookPage .content {
  box-sizing: border-box;
  text-align: center;
  height: 100%;
}
.bookPage.fullBookPage .content {
  text-align: start;
}
.bookPage .content .sheetTags {
  display: flex;
  flex-direction: row;
  flex-wrap: wrap;
}
.textTableOfContents .structToggles{
  margin-top: 20px;
  margin-bottom: 20px;
}
.connectionsPanel .textTableOfContents .structToggles {
  margin-top: 0;
}

.textTableOfContents .structToggles .structTogglesInner {
  display: flex;
  flex-direction: row;
  align-items: start;
}
.interface-hebrew .textTableOfContents .structToggles{
  direction: rtl;
}
.interface-english .textTableOfContents .structToggles{
  direction: ltr;
}
.altStructToggleBox a, .altStructToggleBox a:hover, .altStructToggleBox a:visited, .altStructToggleBox a:link, .altStructToggleBox a:active {
  text-decoration: none;
}
.textTableOfContents .structToggles .altStructToggle {
  color: var(--dark-grey);
  cursor: pointer;
  text-align: start;
  font-style: normal;
  font-weight: normal;
  font-size: 16px;
  line-height: 19px;
  text-align: justify;
}
.textTableOfContents .structToggles .altStructToggleBox:not(:last-child):after{
  content: "•";
  color: var(--dark-grey);
  margin-inline-start: 5px;
  margin-inline-end: 5px;
}
.bookPage.compare .structToggles .altStructToggle {
  font-size: 16px;
}
.textTableOfContents .structToggles .altStructToggle.active {
  color: #000000;
}
.textTableOfContents .structToggles .toggleDivider {
  color: #ccc;
  margin: 0 8px;
}
.textTableOfContents .sectionLink {
  display: inline-block;
  height: 50px;
  min-width: 50px;
  line-height: 50px;
  vertical-align: middle;
  font-size: 18px;
  font-weight: lighter;
  margin: 3px;
  text-align: center;
  background-color: #FBFBFA;
  color: var(--dark-grey);
  cursor: pointer;
  padding: 0 6px;
  box-sizing: border-box;
}
.textTableOfContents .torahNavParshiot .sectionLink,
.connectionsPanel .textTableOfContents .torahNavParshiot .sectionLink,
.topicPanel .readings .sectionLink{
  display: initial;
  background-color: initial;
  font-size: 14px;
  margin: 0;
  padding: 0 4px;
  line-height: 30px;
  color: var(--medium-grey);
  --english-font: var(--english-sans-serif-font-family);
  --hebrew-font: var(--hebrew-sans-serif-font-family);
}
.connectionsPanel .textTableOfContents .sectionLink {
  background-color: #ffffff;
  color: #000000;
}
.textTableOfContents .sectionLink.current{
  background-color: var(--sefaria-blue);
  color: #FFFFFF;
}
.textTableOfContents .torahNavParshiot .sectionLink.current{
  color: var(--sefaria-blue);
  font-weight: bold;
}
.textTableOfContents .sectionName {
  display: none;
}
.textTableOfContents .tocSection > .sectionName {
  font-size: 24px;
  margin: 0 3px 4px;
  color: var(--dark-grey);
  display: block;
}
.bookPage .content .tab-view.largeTabs {
  padding: 20px 0 40px;
  text-align: start;
}
.bookPage.compare .content .textTableOfContents {
  padding: 10px 0;
}
.bookPage.narrowPanel .textTableOfContents {
  padding: 0 0 40px;
}
.textTableOfContents .tocSection {
  margin-bottom: 22px;
  display: block;
  text-align: left;
}
.textTableOfContents .tocSection.noSubLevels{
  display: none;
}
.textTableOfContents > .tocLevel {
  margin-bottom: 30px;
}
.textTableOfContents > .tocContent > .tocLevel > .schema-node-toc > .schema-node-title {
  font-size: 24px;
  line-height: 29px;
}
.textTableOfContents .schema-node-title {
  color: black;
  font-size: 18px;
  display: inline-block;
  margin-bottom: 10px;
  cursor: pointer;
}
.textTableOfContents .torahNavParshiot .schema-node-title {
  font-size: 24px;
  margin-bottom: 0;
}
.textTableOfContents .schema-node-toc {
  display: block;
}
.textTableOfContents .schema-node-toc.linked.current,
.textTableOfContents .schema-node-toc.linked.current .schema-node-title {
  color: var(--sefaria-blue);
  font-weight: bold;
}
.textTableOfContents .schema-node-toc:not(.linked)>.schema-node-title:not(.fixed):after {
  content: "\f105";
  display: inline-block;
  font-size: inherit;
  text-rendering: auto;
  -webkit-font-smoothing: antialiased;
  -moz-osx-font-smoothing: grayscale;
  font-family: FontAwesome;
  margin-inline-start: 8px;
  font-size: 14px;
  position: relative;
  top: -2px;
  color: var(--medium-grey);
}
.textTableOfContents .schema-node-toc:not(.linked) > .schema-node-title.open:not(.fixed):after {
  content: "\f107";
}
.readerPanel.hebrew .textTableOfContents .schema-node-toc:not(.linked) > .schema-node-title:not(.fixed):after,
.readerApp.interface-hebrew .noLangToggleInHebrew .textTableOfContents .schema-node-toc:not(.linked) > .schema-node-title:not(.fixed):after {
  content: "\f104";
  font-size: 122%;
  margin-inline-start: 9px;
}
.readerPanel.hebrew .textTableOfContents .schema-node-toc:not(.linked) > .schema-node-title.open:not(.fixed):after,
.readerApp.interface-hebrew .noLangToggleInHebrew .textTableOfContents .schema-node-toc:not(.linked) > .schema-node-title.open:not(.fixed):after {
  content: "\f107";
}
.textTableOfContents .schema-node-contents {
  margin: 0 auto 22px;
  display: block;
  width: 100%;
}
.textTableOfContents .torahNavParshiot .schema-node-contents {
  margin-bottom: 0;
}
.textTableOfContents .schema-node-contents > .tocLevel > .schema-node-toc:not(.janode){
  margin-inline-start: 15px;
}
.textTableOfContents .schema-node-contents.closed {
  display: none;
}
.textTableOfContents .schema-node-toc .schema-node-contents.closed {
  display: block;
}
.textTableOfContents .tocLevel {
  display: block;
}
.textTableOfContents .torahNavParshiot .tocLevel {
    display: flex;
    flex-flow: row wrap;
    justify-content: space-between;
}
.textTableOfContents .torahNavParshiot .tocLevel .schema-node-toc {
  flex: 1 1 50%;
  text-decoration: none;
}
.textTableOfContents > .tocLevel > .schema-node-toc {
  margin: 10px 0;
}
.textTableOfContents.schema-node-toc {
  margin: 6px 20px;
}
.textTableOfContents .schema-node-toc.linked:hover .schema-node-title {
  text-decoration: underline;
}
.textTableOfContents .specialNavSectionHeader {
  font-size: 16px;
  line-height: 18.75px;
  --english-font: var(--english-sans-serif-font-family);
  --hebrew-font: var(--hebrew-sans-serif-font-family);
  margin-bottom: 10px;
  color: var(--dark-grey);
}
.textTableOfContents .torahNavParshiot{
  margin-top: 30px;
}
.textTableOfContents .altStruct .refLink {
  width: 49%;
  margin: 3px;
  box-sizing: border-box;
  display: inline-block;
}
@media (max-width: 450px) {
  .textTableOfContents .altStruct .refLink {
    margin: 0.5%;
  }
}
.hebrew .textTableOfContents .tocSection,
.hebrew .textTableOfContents,
.english .noLangToggleInHebrew .textTableOfContents,
.bilingual .noLangToggleInHebrew .textTableOfContents{
  text-align: right;
}
.english .noLangToggleInHebrew .textTableOfContents,
.bilingual .noLangToggleInHebrew .textTableOfContents{
  direction: rtl;
}
.bookPage .button.allVersionsButton {
  color: var(--medium-grey);
  text-transform: uppercase;
  font-size: 15px;
  padding: 12px 50px;
  margin: 20px 0;
}
.bookPage .allVersionsButton.inactive {
  background-color: transparent;
}
.versionBlock{
  display: flex;
  flex-flow: column;
}
.versionBlock .versionBlockHeading{
  display: flex;
  justify-content: start;
  align-items: flex-start;
  margin-bottom: 10px;
}
.versionBlock .error {
  font-size: xx-large;
  color: var(--halakhah-red);
}
.versionBlock .versionTitle {
  font-size: 18px;
  color: #000;
  /*unicode-bidi: plaintext;*/
}
.versionBlock.with-preview .versionPreviewWithOptionalEllipsis {
  --english-font: "adobe-garamond-pro", var(--english-serif-font-family);
  --hebrew-font: var(--hebrew-serif-font-family);
  font-size: 18px;
  display: block;
}
.versionBlock .versionPreview {
  --line-height: 22px;
  line-height: var(--line-height);
  text-decoration: none;
}
.versionBlock .versionPreview big {
  font-size: inherit;
}
.versionBlock .versionPreview i.footnote {
  display: none;
}
.versionBlock.with-preview {
  --english-font: var(--english-sans-serif-font-family);
  --hebrew-font: var(--hebrew-sans-serif-font-family);
}
.versionBlock .versionPreview.shouldAttemptTruncation  {
  display: block;
  overflow: hidden;
  --max-lines: 5;
  max-height: calc(var(--line-height) * var(--max-lines));
}
.version-with-preview-title-line {
  display: inline;
  flex-wrap: wrap;
  font-size: 14px;
  line-height: 22px;
  color: var(--medium-grey);
  margin-inline-start: 5px;
}
.version-with-preview-title-line .open-details {
  display: inline;
  margin-inline-end: 5px;
  font-style: italic;
}
.versionBlock.with-preview summary {
  margin-top: 10px;
}
[open] .versionBlock.with-preview summary {
  margin-bottom: 10px;
}
.versionBlock.with-preview details summary::before {
  content: url('/static/icons/little-chevron-down.svg');
}
.versionBlock.with-preview details[open] summary::before {
  content: url('/static/icons/little-chevron-up.svg');
}
.versionBlock.with-preview summary::-webkit-details-marker {
  /*hide marker for safari*/
  display: none;
}
.versionBlock.with-preview summary {
  /*hide marker for chrome*/
  list-style: none;
  cursor: pointer;
}
details .open-details::before {
  margin-inline-end: 5px;
}
.version-with-preview-title-line .selectButton {
  text-decoration: none;
}
.version-with-preview-title-line .selectButton.currSelectButton {
  cursor: default;
}
.version-with-preview-title-line .selectButton:not(.currSelectButton) {
  color: var(--select-blue);
}
.version-with-preview-title-line .selectButton::before {
  content: "•";
  margin-inline-end: 5px;
  color: var(--medium-grey);
}

.version-block-with-preview-details {
  background-color: var(--lighter-grey);
  border-radius: 6px;
  padding: 10px;
}
.versionDetails-version-title {
  color: black;
}
.bookPage .versionBlock .versionTitle{
  font-style: normal;
  font-weight: normal;
  font-size: 24px;
  line-height: 29px;
  max-inline-size: max-content;
}
.versionsBox .versionBlock:not(.with-preview) {
  border-top: solid 1px #CCC;
  padding: 20px 0;
}
.versionsBox .versionBlock.with-preview {
  padding: 15px 0;
}
.language-block .versionLanguage {
  border-bottom: solid 1px #CCC;
}
.bookPage .versionsBox .versionBlock{
  padding-top: 20px;
  padding-bottom: 34px;
}
.bookPage .versionsBox .versionBlock:first-child{
  padding-top: 0;
  border-top: none;
}
.singlePanel .versionsBox .versionBlock .versionTitle .he {
    display: inline;
}
.versionBlock .versionTitle a {
  color: black;
}
.versionBlock .versionBlockHeading .versionLanguage {
  display: none;
}
.bookPage .versionBlock .versionBlockHeading .versionLanguage{
  display: initial;
  margin-inline-start: auto;
  font-style: normal;
  font-weight: normal;
  font-size: 14px;
  line-height: 18px;
  color: var(--dark-grey);
  background: #EDEDEC;
  border-radius: 25px;
  padding: 5px 10px;
}
.aboutBox .versionBlock .versionTitle:hover {
  text-decoration: none;
}
.versionBlock .versionTitle a{
}
.versionBlock .versionBlockHeading .versionEditIcon{
  display: none;
}
.versionBlock .versionBlockHeading .versionEditIcon.enabled{
  display: inline-block;
  align-self: self-start;
  font-size: 14px;
  padding: 5px;
}
.versionBlock .versionBlockHeading .versionEditIcon.enabled:hover{
  color: var(--dark-grey);
  cursor: pointer;
}
.versionBlock .versionSelect{
  margin: 10px 0;
}
.bookPage .versionBlock .versionSelect, .aboutBox .currVersionSection .versionSelect{
  display: none;
}
.versionBlock .versionNotes a {
  font-style: normal;
  font-weight: normal;
  color: var(--dark-grey);
  text-decoration: underline;
}
.versionBlock .versionDetails {
  display: flex;
  flex-flow: row;
  justify-content: space-between;
  font-style: normal;
  font-weight: normal;
  font-size: 14px;
  line-height: 20px;
  color: var(--dark-grey);
}
.bookPage .versionBlock .versionDetails{
  line-height: 20px;
}
.versionBlock .versionDetails .versionDetailsInformation{
  display: flex;
  flex-flow: column;
}
.versionBlock .versionDetails .versionDetailsImage{
  margin-top: 5px;
}
.versionBlock .versionDetails .versionDetailsInformation .versionDetailsElement.versionBuyLink a{
  color: var(--sefaria-blue);
}
.versionBlock .versionDetails .versionDetailsLabel, .versionBlock .versionDetails .versionDetailsLabel:hover{
  text-decoration: none;
}
.versionBlock .versionDetails .versionBuyImage .versionDetailsImageLink img{
  height: 120px;
}
.versionBlock .versionDetails .n-a, .versionBlock .n-a{
  display: none;
}
.versionBlock .versionTitle:hover {
  text-decoration: underline;
  cursor: pointer;
}
.versionBlock .versionNotes {
  font-style: normal;
  font-weight: normal;
  font-size: 18px;
  line-height: 22px;
  color: var(--dark-grey);
  margin: 10px 0;
  text-align: start;
}
.bookPage .versionBlock .versionNotes{
  font-size: 16px;
  line-height: 19px;
  padding-bottom: 15px;
}
.versionBlock .versionEditIcon {
  margin: 0 7px;
  vertical-align: 1px;
}
.versionBlock .versionExtendedNotesLinks{
  font-style: italic;
  display: block;
}
.versionBlock .versionExtendedNotesLinks.no-notes{
  display: none;
}
.versionBlock .versionExtendedNotesLinks{/*temporary because broken*/
  display: none;
}
.modTools {
  width: 50%;
  margin: 0 auto;
  overflow-y: scroll;
  height: 100%;
}
.modTools .modToolsSection {
  padding: 50px;
  border-top: 1px solid #ccc;
}
.bookPage .content .dlSection {
}
.modTools .dlSectionTitle {
    width: 60%;
    margin: 0 auto;
}
.modTools .dlSectionTitle,
.bookPage .content h2 {
    text-transform: uppercase;
    color: var(--medium-grey);
    padding: 10px 0;
    margin-bottom: 14px;
}
.bookPage .content h2[role=button] {
  cursor: pointer;
}
.bookPage .content h2 img {
  opacity: 0.43;
  padding: 0 5px;
  height: 10px;
  width: 10px;
}
.bookPage .versionSectionHeader {
  display: flex;
  flex-direction: row;
  justify-content: space-between;
}
.bookPage .versionSectionSummary {
  text-transform: none;
  color: #ccc;
  font-size: 14px;
}
.bookPage .versionSectionSummaryHidden {
  visibility: hidden;
}
.modTools .dlVersionSelect {
  display: block;
}

select {
  width: 100%;
  margin: 10px auto;
  background-color: white;
  font-size: 14px;
  height: 50px;
  border-color: #ccc;
  border-radius: 3px;
  color: #333;
  font-family: "Roboto", "Helvetica Neue", "Helvetica", sans-serif;
}
.modTools .dlVersionSelect option,
.bookPage .content .dlVersionSelect option{
  unicode-bidi: plaintext;
}
.modTools .modtoolsButton,
.bookPage .content .versionDownloadButton {
  width: 60%;
  margin: 10px auto;
  background-color: white;
  font-size: 14px;
  height: 3em;
  border: 1px solid #ccc;
  border-radius: 3px;
  color: #ccc;
  font-family: "Roboto", "Helvetica Neue", "Helvetica", sans-serif;
}
.modTools .modtoolsButton .modtoolsButtonInner,
.bookPage .content .versionDownloadButton .downloadButtonInner {
    font-size: 16px;
    padding: 10px;
}
.modTools .modtoolsButton .he,
.bookPage .content .versionDownloadButton .he {
    font-family: "Heebo", sans-serif;
    direction: rtl;
    text-align: right;
}
.modTools a .modtoolsButton,
.bookPage .content a .versionDownloadButton {
    border-color: #212E50;
    background-color: #212E50;
}
.modTools .workflowy-tool{
  width: 60%;
  margin: auto;
}
.modTools .workflowy-tool .dlSectionTitle{
  width: unset;
}
.modTools .workflowy-tool .modtoolsButton{
  color: black;
}
.modTools .workflowy-tool .modtoolsButton:hover{
  background-color: var(--medium-grey);
}
.modTools .workflowy-tool textarea {
  width: 100%;
  min-height: 30rem;
  font-family: "Lucida Console", Monaco, monospace;
  font-size: 0.8rem;
  line-height: 1.2;
}
.modTools .workflowy-tool .workflowy-tool-form{
  display: flex;
  flex-flow: column;
}
.dictionarySearchBox {
  display: flex;
  justify-content: space-between;
  align-items: center;
  padding-bottom: 5px;
  color: var(--medium-grey);
  font-size: 16px;
  line-height: 19px;
  width: 300px;
  height: 30px;
  background: var(--lighter-grey);
  border-radius: 6px;
  margin-bottom: 25px;
  position: relative;
}
.dictionarySearchBox .dictionarySearchButton{
  width: 16px;
  height: 16px;
  margin-inline-start: 8px;
  margin-inline-end: 5px;
}
.searchBox.dictionarySearchBox .keyboardInputInitiator {
  margin-bottom: 2px;
  border: none;
}
.interface-hebrew .searchBox.dictionarySearchBox .keyboardInputInitiator {
  display: none;
}
.dictionarySearchBox input {
  font-size: 17px;
  background-color: transparent;
  border: none;
  height: 18px;
  margin-inline-end: auto;
  --english-font: var(--english-sans-serif-font-family);
  --hebrew-font: var(--hebrew-sans-serif-font-family);
}
.dictionarySearchBox input::placeholder{
  font-size: 16px;
  line-height: 19px;
  color: var(--dark-grey);
}
body .ui-autocomplete.dictionary-toc-autocomplete {
  margin-top: 40px;
  padding: 6px 0 0;
  width: 300px;
  min-height: 85px;
  max-height: 185px;
  background: #FFFFFF;
  box-shadow: 0px 1px 3px rgba(0, 0, 0, 0.25);
  border-radius: 6px;
  overflow-y: auto;
}
body .ui-autocomplete.dictionary-toc-autocomplete .ui-menu-item {
  padding: 4px 25px;
  font-size: 22px;
  line-height: 29px;
  color: black;
  cursor: pointer;
  display: block;
}
body .ui-autocomplete.dictionary-toc-autocomplete .ui-menu-item:hover{
  background: var(--lighter-grey);
}
body .ui-autocomplete.dictionary-toc-autocomplete .ui-menu-item a.ui-state-focus {
  text-decoration: underline;
}
.singlePanel .searchContent h1 {
  height: revert;
}
.searchContent h1 {
  height: 40px;
  font-size: 30px;
  color: #000;
  margin-bottom: 5px;
  --english-font: var(--english-sans-serif-font-family);
  --hebrew-font:  var(--hebrew-sans-serif-font-family);
}
.searchContent h1.englishQuery {
  font-size: 30px;
}
.searchContent h1.hebrewQuery {
  font-family: var(--hebrew-sans-serif-font-family);
}
.searchContent .searchTopLine {
  margin-bottom: 40px;
}
.searchContent .searchResultCount {
  color: var(--dark-grey);
}
.searchContent .searchTopMatter {
  position: relative;
  display: flex;
  border-bottom: 1px solid var(--light-grey);
  flex-direction: row-reverse;
  justify-content: space-between;
  align-items: center;
}
.searchTopMatter .type-buttons {
  display: flex;
  flex-direction: row;
  align-self: flex-start;
}
.searchTopMatter .search-dropdown-button {
  font-size: 22px;
  color: var(--medium-grey);
  cursor: pointer;
  padding: 10px 0;
  -webkit-touch-callout: none; /* iOS Safari */
  user-select: none;
  margin-inline-end: 20px;
}
@media (max-width: 540px) {
  .searchTopMatter .search-dropdown-button {
    margin-inline-end:  15px;
  }
  .searchTopMatter .search-dropdown-button,
  .searchTopMatter .dropdown-button {
  font-size: 16px;
  }
}
.compare .searchTopMatter .search-dropdown-button {
  margin-inline-end:  15px;
}
.compare .searchTopMatter .search-dropdown-button,
.compare .searchTopMatter .dropdown-button {
  font-size: 16px;
}
.searchTopMatter .search-dropdown-button.active {
  color: #000;
  border-bottom: 4px solid var(--medium-grey);
}

.searchContent .searchResultList {
  padding-top: 25px;
  max-width: 665px;
  padding-top: 25px;
  max-width: 665px;
}

.searchResultList .topicTitle .int-en, .searchResultList .topicTitle .int-he {
  font-size: 24px;
}

.searchContent .searchResultList #searchTopics {
  border-top: 1px solid #EDEDEC;
  border-bottom: 1px solid #EDEDEC;
  padding-top: 30px;
  padding-bottom: 5px;
  margin-bottom: 25px;
}
.searchResultList .searchTopic {
  margin-bottom: 30px;
}
.searchResultList .searchTopic .topicDescSearchResult {
  margin-top: 10px;
}
.searchResultList .searchTopic .topicSourcesSheets {
  margin-top: 10px;
}
.searchResultList .searchTopic .topicSourcesSheets.systemText .int-en,
.searchResultList .searchTopic .topicSourcesSheets.systemText .int-he {
  color: var(--dark-grey);
}

@media (min-width: 701px) {
  /* prevent width of left-pane from changing due to content size when filters applied */
  .searchContent .searchResultList {
    width: 60vw;
  }
}

.searchContent .searchFilters h2 {
  --english-font: var(--english-sans-serif-font-family);
  --hebrew-font: var(--hebrew-sans-serif-font-family);
  font-size: 22px;
  text-transform: none;
  color: var(--dark-grey);
  border-bottom: 1px solid var(--light-grey);
  padding-bottom: 10px;
  margin: 0 0 10px 0;
}
.searchContent .searchStatusLine {
  text-align: center;
  font-size: 13px;
  height: 10px;
}
.searchFilterBoxes .type-button {
  padding: 6px 14px;
  margin: 5px;
  border-radius: 12px;
  border: 1px solid #DADADA;
  font-size: 13px;
  color: var(--dark-grey);
  font-family: "Roboto", "Helvetica Neue", "Helvetica", sans-serif;
  letter-spacing: 1px;
  cursor: pointer;
}
.searchFilterBoxes .type-button .he {
  font-family: "Heebo", sans-serif;
}
.searchFilterBoxes .type-button.active {
  color: #000;
  background-color: white;
}
.searchContent .type-button-title,
.searchContent .type-button-total {
  display: inline-block;
  padding: 2px;
}
.searchContent .results-count,
.searchContent .searchStatusLine > .loadingMessage {
  color: var(--medium-grey);
  font-family: "Roboto", "Helvetica Neue", "Helvetica", sans-serif;
  letter-spacing: 1px;
  padding-top: 5px;
}
.dropdown-modal {
  position: relative;
}
.dropdown-modal.position-unset {
  position: unset;
}
.dropdown-button {
  color: var(--dark-grey);
  margin-left: 5px;
  margin-right: 5px;
  font-size: 18px;
  letter-spacing: 1px;
  cursor: pointer;
  font-weight: lighter;
  user-select: none;
}
.dropdown-button:hover {
  text-decoration: underline;
}
.dropdown-button .active {
  color: #000;
}
.dropdown-button .en {
  font-family: "Roboto", "Helvetica Neue", "Helvetica", sans-serif;
}
.dropdown-button .he {
  font-family: "Heebo", sans-serif;
}
.dropdown-button img {
  opacity: 0.43;
  padding: 0 5px;
  height: 10px;
  width: 10px;
}
.dropdown-button.buttonStyle {
  letter-spacing: 0;
  background-color: var(--lighter-grey);
  font-size: 16px;
  padding: 5px 10px;
  border-radius: 6px;
  margin: 0;
}
.dropdown-button.buttonStyle:hover {
  text-decoration: none;
}
.message-modal {
  position: fixed;
  text-align: center;
  padding: 10px;
  background-color: #eee;
  width: auto;
  height: auto;
  margin: 0;
  z-index: 100;
  overflow: hidden;
  line-height: 1.2;
  border-radius: 0;
  max-width: 100%;
  border-radius: 6px;
}
.message-overlay {
  display: none;
  position: fixed;
  z-index: 20;
  background: black;
  opacity: 0.4;
  height: 100%;
  width: 100%;
  top: 0px;
  left: 0px;
}
.messageHeader {
  font-weight: bold;
  font-size: 14px;
  margin-bottom: 4px;
}
.message-modal textarea {
  display: block;
  max-width: 100%;
  height: 140px;
  width: 480px;
  box-sizing: border-box;
  margin-bottom: 20px;
}
.searchContent .searchFilterGroup {
  margin-bottom:  30px;
}
.searchContent .searchFilterBoxes li {
  display: flex;
  justify-content: space-between;
  flex: 1 0 45%;  /* see https://stackoverflow.com/questions/29546550/flexbox-4-items-per-row */
  padding: 6px 0;
  font-size: 18px;
  cursor: pointer;
  line-height: 125%;
  color: #000;
}
.searchContent .searchFilterBoxes li img {
  height: 10px;
  width: 10px;
  opacity: 0.43;
  padding: 0 10px;
}
.searchContent .searchFilterBoxes .searchFilterExactBox li {
  justify-content: flex-start;
}
.searchContent .searchFilterBoxes li .checkboxAndText {
  display: flex;
}
.searchContent .searchFilterBoxes li .checkboxAndText label {
  opacity: 0.4;
}
.searchContent .searchFilterBoxes li .checkboxAndText label:hover {
  opacity: 0.6;
}
.searchContent .searchFilterBoxes li input[type="checkbox"] {
  display: none;
}
.searchContent .searchFilterBoxes li input[type="checkbox"] + label span {
  display:inline-block;
  width: 15px;
  height: 15px;
  cursor:pointer;
  background-image: url(/static/img/checkbox-unchecked.svg);
  background-size: contain;
  margin-inline-end: 10px;
}
.searchContent .searchFilterBoxes li input[type="checkbox"]:checked + label span {
  background-image: url(/static/img/checkbox-checked.svg);
}
.searchContent .searchFilterBoxes li input[type="checkbox"]:indeterminate + label span {
  background-image: url(/static/img/checkbox-partially.svg);
}
.searchContent .searchFilterTitle:hover {
  text-decoration: underline;
}
.searchContent .searchFilterBoxes li .filter-count {
  color: var(--dark-grey);
}
.searchContent .searchFilterBoxes li .fa {
  color:  var(--medium-grey);
  font-size: 20px;
}
.searchContent .searchFilterBooks {
  padding-inline-start: 27px;
  margin-top: -6px;
}
.searchContent .searchFilters .showMore {
  display: block;
  margin-inline-start: 27px;
  cursor: pointer;
  font-size: 14px;
  margin-top: 4px;
  background: none!important;
  border: none;
  padding: 0!important;
  color: inherit;

}
.searchContent .searchFilters .showMore:hover {
  text-decoration: underline;
}
.searchFilters .searchBox {
  overflow: hidden;
  display: flex;
  align-items: center;
  padding-left: 10px;
  padding-right: 10px;
  text-align: inherit;
  background: #EDEDEC;
  border-radius: 250px;
  border: none;
  width: calc(100% - 10px);
  height: 30px;
  --english-font: var(--english-sans-serif-font-family);
  --hebrew-font: var(--hebrew-sans-serif-font-family);
  font-size: var(--sans-serif-body-font-size);
  margin-bottom: 10px;
}
.searchFilters .searchFilterIcon {
  float: right;
  margin: 0px -5px 1px 0px;
}
.searchBox input.searchFiltersInput {
  width: calc(100% - 10px);
  background-color: transparent;
  border: 0;
  font-size: var(--sans-serif-body-font-size);
}
.searchBox button {
  border:0;
}
.dropdown-option-list {
  margin-top: 10px;
  background: white;
  width: auto;
  position: absolute;
  z-index: 1;
  -webkit-border-radius: 7px;
  -moz-border-radius: 7px;
  border-radius: 7px;
  border: 1px solid #ccc;
}
.dropdown-option-list-label span {
  white-space: nowrap;
}
.interface-english .dropdown-option-list {
  right: 0;
}
.interface-hebrew .dropdown-option-list {
  left: 0;
}
.dropdown-option-list.hidden{
  display: none;
}
.dropdown-option-list table {
  border-collapse: collapse;
}
.dropdown-option-list tr {
  font-family: "Roboto", "Helvetica Neue", "Helvetica", sans-serif;
  padding: 15px;
  font-size: 16px;
  cursor: pointer;
}
.interface-hebrew .dropdown-option-list tr {
  font-family: "Heebo", sans-serif;
}
.dropdown-option-list tr:hover {
  background-color: var(--lighter-grey);
}
.dropdown-option-list tr:not(:last-child) {
  border-bottom: 1px solid #eee;
}
.dropdown-option-list td:not(:first-child) {
  padding: 15px 15px 15px 0;
}
.dropdown-option-list td:first-child {
  padding: 0 0 0 15px;
}
.interface-hebrew .dropdown-option-list td:not(:first-child) {
  padding: 15px 0 15px 15px;
}
.interface-hebrew .dropdown-option-list td:first-child {
  padding: 0 15px 0 0;
}
.dropdown-option-list tr.unselected {
  color: #aaa;
}
.dropdown-option-list tr .dropdown-option-check {
  width: 10px;
  height: 10px;
  padding-left: 0;
  padding-right: 10px;
}
.interface-hebrew .dropdown-option-list tr .dropdown-option-check {
  padding-left: 10px;
  padding-right: 0;
}
.dropdown-option-list tr.unselected .dropdown-option-check {
  display: none;
}
.searchContent .mobileSearchFilters {
  position: absolute;
  width: 100%;
  height: 100%;
  top: 0;
  left: 0;
  display: flex;
  flex-direction: column;
  z-index: 1002;
  background-color: var(--lightest-grey);
}
.mobileSearchFiltersHeader {
  background-color: var(--lighter-grey);
  padding: 20px 15px;
  display: flex;
  justify-content: center;
  color:  var(--dark-grey);
}
.mobileSearchFiltersHeader .readerNavMenuCloseButton {
  font-size: 45px;
  color: var(--darker-grey); /* Override with accessible color for 3:1 contrast */
  height: 20px;
  display: block;
  line-height: 20px;
  position: absolute;
  margin-right: 100%;
  margin-left: 45px;
}
.mobileSearchFilters .searchFilters {
  flex-grow:  1;
  overflow-y: scroll;
  padding:  20px 15px;
}
.mobileSearchFilters .toggleSet {
  width: 100%;
  margin: 10px 0 0 0;
}
.mobileSearchFiltersFooter {
  padding: 15px;
  border-top: 1px solid var(--light-grey);
}
.searchContent .result {
  padding-bottom: 20px;
}
.searchContent .result a:hover,
.sidebarSearch .result a:hover {
  text-decoration: none;
}
.searchContent .similar-results {
  padding: 0 25px;
}
.searchContent .similar-results .result-title {
  display: none;
}
.searchContent .result-title {
  font-size: 24px;
  margin-bottom: 15px;
}
.sheetResult .result-title {
  --english-font: var(--english-sans-serif-font-family);
  font-size: 16px;
  font-weight: 600;
  line-height: 18.75px;
  color: #000000;
}
.sheetResult .snippet.en {
  color: var(--dark-grey);
  --english-font: var(--english-sans-serif-font-family);
  font-size: 14px;
  font-weight: 400;
  line-height: 18px;
}
.searchContent .result-title .int-he {
  font-family: "Taamey Frank", "adobe-garamond-pro", "Crimson Text", Georgia, "Times New Roman", serif;
  font-size: 22px;
}
.searchContent .sheetResult .sheetData{
  display: flex;
  justify-content:flex-start;
  align-items: center;
  color: var(--medium-grey);
  font-size: 13px;
  margin: 15px 0 5px;
}
.searchContent .sheetResult .ownerData{
  display: flex;
  justify-content:flex-start;
  align-items: center;
  font-size: 13px;
}
.searchContent .sheetResult .ownerName {
  color: var(--dark-grey);
  margin-inline-start: 10px;
  --english-font: var(--english-sans-serif-font-family);
  font-size: 14px;
}
.searchContent .sheetResult .date {
  color: var(--medium-grey-legacy);
  --english-font: var(--english-sans-serif-font-family);
  font-size: 14px;
  font-weight: 400;
  line-height: 18px;
  margin-inline-start: 5px;
}
.searchContent .sheetResult .bullet {
  margin-inline-start: 5px;
}
.searchContent .sheetResult .sheetData .tagsViews a:not(:last-of-type):after{
  content: ",";
  margin-inline-end: 4px;
}
.searchContent .sheetResult .sheetData .tagsViews a:first-of-type:before{
  content: '•';
  margin-inline-start: 4px;
  margin-inline-end: 4px;
}
.searchContent .result .result-title:hover {
  text-decoration: underline;
}
.readerPanel.english .searchContent .snippet.he,
.readerPanel.hebrew .searchContent .snippet.en,
.bilingual .searchContent .snippet.he {
  display: block;
}
.searchContent .snippet {
  font-size: 18px;
  color: #000;
}
.searchContent .sheet_result .snippet:hover {
  text-decoration: none;
}
.searchContent .similar-results .result .result-title {
  padding: 0 0 5px;
}
.searchContent .result .version,
.sidebarSearch .result .version {
  color: var(--medium-grey);
  font-family: "Roboto", "Helvetica Neue", "Helvetica", sans-serif;
  font-size: 13px;
  margin: 15px 0 5px;
  display: flex;
  align-items: center;
}
.searchContent .result .version .ownerMetadata {
  margin-inline-start: 10px;
}
.searchContent .result .similar-trigger-box,
.sidebarSearch .result .similar-trigger-box {
  color: var(--medium-grey);
  font-weight: lighter;
  --english-font: var(--english-sans-serif-font-family);
  --hebrew-font: var(--hebrew-sans-serif-font-family);
  text-transform: uppercase;
  letter-spacing: 1px;
  font-size: 11px;
  padding: 0;
  cursor: pointer;
  margin: 8px 0;
}
.searchContent .result .similar-trigger-box i {
  padding: 0 5px;
}
.searchContent .result + .loadingMessage {
  margin-top: 30px;
}
.readerNavMenu .yourSheetsLink.navButton {
  width: 98%;
  margin-bottom: 20px;
  text-transform: uppercase;
  font-family: "Roboto", "Helvetica Neue", "Helvetica", sans-serif;
}

.search-container {
  position: relative; /* Ensure dropdown positions relative to this container */
}

.autocomplete-dropdown{
  background: #FFFFFF;
  position: absolute;
  top: 45px;
  width: auto;
  max-width: 130%;
  box-shadow: 0px 1px 3px rgba(0, 0, 0, 0.25);
  border-radius: 0px 0px 6px 4px;
  z-index: 2;
}
.singlePanel .autocomplete-dropdown {
  width: 0;
  position: fixed;
  top: 120px;
  inset-inline-start: 0;
  padding-bottom: 10px;
}
.singlePanel .autocomplete-dropdown:has(*){
  width: 100vw;
}
.search-group-suggestions{
  border-bottom: 0.766667px solid rgb(204, 204, 204);
  display: flex;
  align-items: start;
  padding-top: 5px;
  padding-bottom: 5px;
}
.singlePanel .search-group-suggestions{
  border-bottom-width: 0;
  padding-top: 0;
  padding-bottom: 0;
}
.search-group-suggestions-items{
  display: flex;
  flex-direction: column;
  flex-grow: 1;
  width: 0%;
}
.search-suggestion-link-wrapper{
  display: flex;
  align-items: center;
}
.search-suggestion-link-wrapper:hover{
  text-decoration: none;
}
.singlePanel .search-suggestion-link-wrapper{
  border-bottom: 0;
  padding: 0;
}
.singlePanel .search-suggestion-link-wrapper.search-override-wrapper {
  padding-top: 12px;
  padding-bottom: 12px;
  margin-bottom: 16px;
  border-top: 0.766667px solid #EDEDEC;
  border-bottom: 0.766667px solid #EDEDEC;
}

.search-suggestion {
    display: flex;
    list-style-type: none;
    padding: 6px 12px;
    font-family: 'EB Garamond';
    font-style: normal;
    font-weight: 400;
    font-size: 18px;
    line-height: 23px;
    cursor: pointer;
    width: max-content;
    flex-grow: 1;
    max-width: 100%;
    min-height: 10px;
}
.singlePanel .search-suggestion{
  width: auto;
}

.search-suggestion-text{
  font-family: 'EB Garamond';
}
.singlePanel .search-suggestion-text{
  color: #000000;
}
.search-suggestion-text.hebrew-result{
  font-family: "Taamey Frank";
}
.search-suggestion.highlighted{
  background-color: #EDEDEC;
}

.autocomplete-dropdown .search-override-text{
  font-family: 'Roboto';
  font-style: normal;
  font-weight: 400;
  font-size: 16px;
  line-height: 19px;
  margin-top: 3px;

  /* Dark Grey */
  color: var(--dark-grey);
}
.autocomplete-dropdown .type-icon{
  display: inline-block;
  opacity: .4;
  height: 18px;
  width: 18px;
  margin-top: 2px;
}
.singlePanel .autocomplete-dropdown .type-icon{
  padding-inline-start: 2px;
}

.singlePanel .autocomplete-dropdown .type-icon.english-result{
  margin-top: 2px;
}

.autocomplete-dropdown .type-icon.ac-img-User{
  opacity: 1;
  border-radius: 50%;
}

.interface-english .autocomplete-dropdown .type-icon {
  margin-right: 10px;
}
.interface-hebrew .autocomplete-dropdown .type-icon {
  margin-left: 10px;
}
.interface-hebrew .autocomplete-dropdown .type-icon {
  margin-left: 10px;
}
.autocomplete-dropdown .type-icon.search-icon {
  padding-inline-start: 3px;
}
.autocomplete-dropdown .type-title{
  font-family: 'Roboto';
  font-style: normal;
  font-weight: 400;
  font-size: 14px;
  line-height: 18px;
  color: var(--medium-grey-legacy);
  margin-top: 6px;
  width: 20%;
  padding-inline-end: 10px;
}
.autocomplete-dropdown .type-title .int-en{
  margin-left: 15px;
  margin-right: 114px;
}
.autocomplete-dropdown .type-title .int-he{
  margin-right: 15px;
  margin-left: 114px;
}
.singlePanel .autocomplete-dropdown .type-title {
  width: 0;
  visibility: hidden;
  padding-inline-end: 0;
}

.topic-landing-search-wrapper{
  display: flex;
  justify-content: center;
}

.topic-landing-page-content{
  display: flex;
  flex-direction: column;
  justify-content: center;
  align-items: center;
}
.readerNavMenu .content .contentInner.topic-landing-page-content{
  width: 843px;
}
h1.topic-landing-header {
  font-size: 32px;
  color: var(--dark-grey);
  margin: 0;
}
.singlePanel h1.topic-landing-header{
  font-size: 30px;
  font-weight: 600;
}

.topic-landing-page-content .topic-landing-section {
  margin-top: 60px;
  width: 100%;
}
.singlePanel .topic-landing-page-content .topic-landing-section.first-section {
  margin-top: 18px;
}
.singlePanel .topic-landing-page-content .topic-landing-section.following-search-section {
  margin-top: 36px;
}

.interface-hebrew .topic-landing-page-wrapper{
  direction: rtl;
}

.topic-landing-search-container{
  display: flex;
  align-items: center;
  flex-direction: column;
  position: relative;
  padding: 0;
  text-align: inherit;
  background: #EDEDEC;
  border-radius: 250px;
  width: 634px;
  height: 60px;
}
.singlePanel .topic-landing-search-container{
  width: 344px;
  height: 47px;
}

.topic-landing-search-input-box-wrapper{
  display: flex;
  margin-top: 15px;
}
.singlePanel .topic-landing-search-input-box-wrapper{
  display: flex;
  margin-top: 9px;
  font-style: normal;
  width: 100%
}

.topic-landing-search-input{
  background-color: transparent;
  padding: 0;
  flex: 1;
  height: 100%;
  margin-bottom: 1px;
  /*font-size: var(--serif-body-font-size);*/
  font-size: 24px;
  font-weight: 500;
  border: none;
  width: 600px;
}
.singlePanel .topic-landing-search-input{
  font-family: Roboto;
  font-size: 14px;
  margin-top: 2px;
}

.topic-landing-search-suggestion{
  display: flex;
  list-style-type: none;
  padding: 6px 12px;
  font-style: normal;
  font-weight: 400;
  font-size: 18px;
  line-height: 23px;
  cursor: pointer;
  flex-grow: 1;
  max-width: 100%;
  min-height: 10px;
}
.topic-landing-search-suggestion .type-icon{
  display: inline-block;
  opacity: .4;
  height: 18px;
  width: 18px;
  margin-top: 2px;
  margin-inline-end: 8px;
}
.topic-landing-search-suggestion-title{
  font-family: 'EB Garamond';;
}
.topic-landing-search-suggestion-category-path{
  color: #333333;
}

.topic-landing-search-suggestion.highlighted{
  background-color: #EDEDEC;
}
.topic-landing-sidebar-list{
  font-size: 18px;
  font-weight: 400;
  line-height: 20px
}

.topic-landing-search-dropdown{
  background: #FFFFFF;
  width: 606px;
  box-shadow: 0px 1px 3px rgba(0, 0, 0, 0.25);
  border-radius: 0px 0px 6px 4px;
  padding: 10px;
  max-height: calc(1.9em * 10 + 2em); /* 2.5em is an estimate of the height per suggestion, and 2em for padding */
  z-index: 2;
  margin-top: 47px;
  overflow-y: scroll;
  position: absolute;
}
.singlePanel .topic-landing-search-dropdown{
  position: absolute;
  width: 92vw;
  margin-top: 38px;
  max-height: calc(1.9em * 5 + 1em);

}
.topic-landing-search-dropdown:empty {
  padding: 0;
  visibility: hidden;
}
.topic-landing-search-container .readerNavMenuSearchButton{
  top: 6px;
  padding-inline-start: 16px;
}
.explore-all-topics-prompt{
  display: none;
}
.singlePanel .explore-all-topics-prompt{
  display: block;
  color: var(--darkest-grey);
  --english-font: var(--english-sans-serif-font-family);
  font-size: 14px;
  font-style: normal;
  font-weight: 400;
  line-height: 18px;
  text-align: center;
  margin-top: 15px
}
.featuredTopic {
  display: flex;
  flex-direction: column;
}
.singlePanel .featuredTopicHeader{
  font-size: 22px;
}
.singlePanel .featuredTopicContent {
  display: flex;
  flex-direction: column;
}
.singlePanel .featuredTopicImgWrapper .imageWithCaptionPhoto{
  max-width: 92vw;
  max-height: unset;
}
.featuredTopicContent {
  display: flex;
  flex-direction: row;
}
.featuredTopicImgWrapper {
  width: 239px;
  height: 100%;
}
.featuredTopicContent img {
  object-fit: contain;
}
.featuredTopicContent h3 {
  font-size: var(--serif-h3-font-size);
  text-transform: none;
  margin: 0 0 15px 0;
}
.featuredTopicText {
  flex: 1;
}
.featuredTopicText .int-en,
.featuredTopicText .int-he {
  display: flex;
  flex-direction: column;
  color: var(--dark-grey);
  margin-inline-start: 30px;
}
.singlePanel .featuredTopicText .int-en,
.singlePanel .featuredTopicText .int-he {
  margin-inline-start: 0px;
}
.featuedTopicText h3 {
  text-transform: none;
  margin: 0 0 15px 0;
}
.featuedTopicGoToLink {
  margin-top: 25px;
}
.featuredTopicText .topicDescription {
  font-size: var(--sans-serif-small-font-size);
}
.featuredTopic h1 {
  font-size: var(--sans-serif-h2-font-size);
  width: fit-content;
  padding-bottom: 10px;
}
.topic-landing-newsletter {
  background-color: var(--sefaria-blue);
  display: flex;
  flex-direction: row;
  padding: 36px 65px;
  justify-content: space-between;
  align-items: center;
}
.interface-hebrew .topic-landing-newsletter{
  padding: 36px 46px;
}
.singlePanel .topic-landing-newsletter {
  padding: 36px 31px;
  flex-direction: column;
  align-items: stretch;
}
.topic-landing-newsletter .topic-landing-newsletter-input-row {
  display: flex;
  flex-direction: row;
  justify-content: space-between;
  align-items: center;
}
.topic-landing-newsletter-input-row input,
.topic-landing-newsletter-input-row button {
  /*height: 48px; !* Adjust as needed *!*/
  /*padding: 10px; !* Optional for better spacing *!*/
  /*line-height: 30px;*/
}
.singlePanel .topic-landing-newsletter-input-row input{
  font-size: 18px;
}
.singlePanel .topic-landing-newsletter-input-row button{
  font-size: 18px;
  height: 31px;
}
.singlePanel .topic-landing-newsletter .topic-landing-newsletter-input-row{
  flex-direction: column;
  align-items: stretch;
}
.singlePanel .topic-landing-newsletter .topic-landing-newsletter-input-wrapper {
  display: flex;
  flex-direction: column;
  width: 100%;
}

.topic-landing-newsletter .topic-landing-newsletter-input-row:first-child {
  margin-bottom: 20px;
}
.singlePanel .topic-landing-newsletter .topic-landing-newsletter-input-row:first-child {
  margin-bottom: 0px;
}
.topic-landing-newsletter .topic-landing-newsletter-input-row input,
.topic-landing-newsletter .topic-landing-newsletter-input-row button {
  border-radius: 6px;
  border: 0;
  flex: 1;
  padding: 5px 12px;
  background-color: white;
  --english-font: var(--english-sans-serif-font-family);
  --hebrew-font: var(--hebrew-sans-serif-font-family);
}
.singlePanel .topic-landing-newsletter .topic-landing-newsletter-input-row input,
.singlePanel .topic-landing-newsletter .topic-landing-newsletter-input-row button {
  margin-bottom: 20px;
}
.topic-landing-newsletter .topic-landing-newsletter-input-row button {
  flex: unset;
  color: var(--sefaria-blue);
}
.topic-landing-newsletter .topic-landing-newsletter-input-row input:first-child {
  margin-inline-end: 16px;
}
.singlePanel .topic-landing-newsletter .topic-landing-newsletter-input-row input:first-child {
  margin-inline-end: 0px;
}

.topic-landing-newsletter .topic-landing-newsletter-input-row .subscribeMessage {
  color: white;
  margin-top: 10px;
  --english-font: var(--english-sans-serif-font-family);
  --hebrew-font: var(--hebrew-sans-serif-font-family);
}

.topic-landing-newsletter-wrapper .subscribeErrorMessage {
  color: var(--Halakhah-Red, #802F3E);
  font-family: Roboto;
  font-size: 16px;
  font-style: italic;
  font-weight: 400;
  line-height: normal;
  margin-top: 10px;
  text-align: end;
}

.topic-landing-newsletter h3.topic-landing-newsletter-text {
  width: 256px;
  color: white;
  margin: 0;
  font-size: 22px;
  text-transform: unset;
  --english-font: var(--english-sans-serif-font-family);
  --hebrew-font: var(--hebrew-sans-serif-font-family);
}
.interface-hebrew .topic-landing-newsletter h3.topic-landing-newsletter-text{
  width: 300px;
}
.singlePanel .topic-landing-newsletter h3.topic-landing-newsletter-text {
  margin-bottom: 20px;
}
.topic-landing-upper-rainbow{
  margin-bottom: 15px;
  z-index: 0;
}
.topic-landing-lower-rainbow{
  margin-top: 15px;
  z-index: 0;
}
.singlePanel .topic-landing-upper-rainbow{
  margin-bottom: 20px;
}
.singlePanel .topic-landing-lower-rainbow{
  margin-top: 20px;
}
/*'Dummy' font, a hack to prevent the ellipsis char from being displayed at the end of a webkit line-clamped element*/
/*This font addresses only the ellipsis char, rendering its size 0% */
@font-face {
  font-family: "hide-ellipsis-char-font";
  src: local("Courier");
  unicode-range: U+2026;
  size-adjust: 0%;
}


.salad-container{
  overflow: hidden;
  display: -webkit-box;
  -webkit-box-orient: vertical;
  -webkit-line-clamp: var(--num-lines);
  text-overflow: clip;
  font-family: hide-ellipsis-char-font;
}
.rowed-salad-container{
  white-space: nowrap;
  overflow-x: scroll;
  display: flex;
  scrollbar-width: none; /* For Firefox */
}
.rowed-salad-container::-webkit-scrollbar {
  display: none; /* For Chrome, Safari, and Edge */
}

.topic-salad{
  font-size: 22px;
  font-weight: 400;
  line-height: 32px;
  text-align: center;
  text-underline-position: from-font;
  text-decoration-skip-ink: none;
}

.topic-salad-item{
  margin: 11px;
  --english-font: var(--english-sans-serif-font-family);
  --hebrew-font: var(--hebrew-sans-serif-font-family);
  line-height: 40px;
}
.rowed-salad-item-container{
  border-radius: 6px;
  background: var(--sefaria-blue);
  margin-inline-end: 7px;
  color: white;
  padding-top: 4px;
  padding-bottom: 4px;
}
.no-wrapping-salad-item-container{
  white-space: nowrap;
}
.no-wrapping-salad-item-container.has-bullet::after {
  content: '•';
  margin-inline-start: 0.2em; /* space bullet away from text */
}
.topic-landing-temporal{
  display: flex;
}
.singlePanel .topic-landing-temporal {
  flex-direction: column;
}

.topic-landing-parasha .browse-all-parashot-prompt{
  color: var(--Commentary-Blue, #4B71B7);
  margin-top: 14px
}
.topic-landing-parasha .browse-all-parashot-prompt span{
  font-family: Roboto;
  font-size: 14px;
}
.topic-landing-parasha .read-portion-button{
  margin-top: 30px;
}
.topic-landing-temporal > .topic-landing-parasha {
    border-inline-end: 1px solid #ccc;
    padding-inline-end: 67px;
    flex: 1;
}
.topic-landing-temporal > .topic-landing-seasonal {
    padding-inline-start: 67px;
    flex: 1;
    position: relative;
}
.topic-landing-temporal > .topic-landing-seasonal .cardDescription {
  display: -webkit-box;
  -webkit-line-clamp: 9;
  -webkit-box-orient: vertical;
  overflow: hidden;
}
.singlePanel .topic-landing-temporal > .topic-landing-parasha {
    border-bottom: 1px solid #ccc;
    border-inline-end: 0px;
    padding-bottom: 30px;
    padding-inline-end: unset;
}
.singlePanel .topic-landing-temporal > .topic-landing-seasonal {
    border-top: 1px solid #ccc;
    padding-inline-start: 0px;
    padding-top: 30px;
}

.topic-landing-calendar .calendar-header{
  color: var(--dark-grey);
  --english-font: var(--english-sans-serif-font-family);
  --hebrew-font: var(--hebrew-sans-serif-font-family);
  font-size: 16px;
  font-style: normal;
  font-weight: 500;
  line-height: normal;
}

.topic-landing-seasonal .explore-calendar-prompt{
  color: var(--commentary-blue);
  margin-top: 14px;
}
.topic-landing-seasonal .explore-calendar-prompt span{
  font-family: Roboto;
  font-size: 14px;
}

.topic-landing-temporal .learn-more-prompt{
  font-size: 14px;
  line-height: 18px;
  color: var(--dark-grey);
  margin-inline-end: 20px;
  --english-font: var(--english-sans-serif-font-family);
  --hebrew-font: var(--hebrew-sans-serif-font-family);
}
.topic-landing-temporal .parashah-link{
  margin-top: 47px;
}
.topic-landing-parasha .parasha-link .navSidebarLink.ref span{
  --english-font: var(--english-sans-serif-font-family);
  --hebrew-font: var(--hebrew-sans-serif-font-family);
}
.topic-landing-seasonal .seasonal-bottom-section{
  position: absolute;
  top: calc(100% - 128px);;
}
.singlePanel .topic-landing-seasonal .seasonal-bottom-section{
  position: unset;
  top: unset;
}
.topic-landing-temporal .display-date-message{
  color: var(--darkest-grey);
  font-size: 14px;
  font-style: normal;
  font-weight: 600;
  line-height: 18px;
}
.singlePanel .topic-landing-temporal .display-date-message {
  margin-top: 55px;
}
.topic-landing-temporal .display-date-message span {
  font-family: Roboto;
}
.topic-landing-temporal .display-date-message a {
  font-family: Roboto;
}
.topic-landing-temporal .display-date{
  font-size: 14px;
  font-style: normal;
  font-weight: 400;
  font-family: Roboto;
  margin-top: 19px;
}
.topic-landing-temporal .display-date span{
  font-family: 'Roboto';
}
.topic-landing-parasha .navSidebarLink span{
  font-family: Roboto, sans-serif;
}
.topic-card-with-description-row{
  display: flex;
  gap: 20px;
  justify-content: center;
}
.topic-card-with-description-row > * {
  flex: 1 1 0; /* All children will have equal width */
}
.singlePanel .topic-card-with-description-row {
  overflow-x: scroll;
  overflow-y: visible;
  box-sizing: border-box;
  scrollbar-width: none; /* For Firefox */
  padding-bottom: 5px;
  padding-inline-start: 5px;
  padding-inline-end: 5px;
}
.singlePanel .topic-card-with-description-row .topic-card-with-description .card {
  width: 268px;
}
.singlePanel .topic-card-with-description-row{
  justify-content: unset;
}
.singlePanel .topic-card-with-description-row::-webkit-scrollbar {
    display: none; /* For Chrome, Safari, and Edge */
}

.topic-card-with-description .card{
  flex: 1;
  border-top: 4px solid var(--sefaria-blue);
  background: var(--lightest-grey);
  box-shadow: 0px 4px 4px 0px rgba(0, 0, 0, 0.25);
  height: 345px;
}
.topic-card-with-description .cardDescription{
  top: 95px;
  margin-inline-end: 30px;
  margin-inline-start: 30px;
  max-width: 208px;
  max-height: 201px;
  display: -webkit-box;
  -webkit-box-orient: vertical;
  overflow-y: hidden;
  word-wrap: break-word;
  -webkit-line-clamp: 10;
  position: absolute;
}
.interface-hebrew .topic-card-with-description .cardDescription{
  -webkit-line-clamp: 8;
}


.topic-card-with-description .bottomCardLink {
  font-size: 14px;
  line-height: 18px;
  color: var(--dark-grey);
  margin-inline-end: 20px;
  --english-font: var(--english-sans-serif-font-family);
  --hebrew-font: var(--hebrew-sans-serif-font-family);
  position: absolute;
  top: 298px;
  margin-inline-start: 30px;
}
.topic-card-with-description .cardTitle {
  margin-inline: 30px;
  margin-top: 23px;
  padding: unset;
  -webkit-line-clamp: 2;
  -webkit-box-orient: vertical;
  overflow: hidden;
  display: -webkit-box;
  line-height: 1.1;
}
.readerNavMenu .sheet {
  display: flex;
  justify-content: space-between;
  padding: 20px 0;
}

.readerNavMenu .sheet:not(.profile-page .sheet) {
  border-bottom: 1px solid #eee;
  color: black;
}

.sheetsProfileList .sheet {
  display: flex;
  justify-content: space-between;
  padding: 20px 0;
}

.readerNavMenu .sheet:hover{
  text-decoration: none;
}
.readerNavMenu .sheet .sheetImg {
  height: 40px;
  width: 40px;
  margin: 1px 0 0 0;
  border-radius: 2px;
}
.readerNavMenu .sheet .sheetTextInfo {
  display: flex;
  justify-content: flex-start;
}
.readerNavMenu .sheet:hover .sheetTextInfo {
  text-decoration: underline;
}
.readerNavMenu .sheet .sheetAuthTitle{
  display: flex;
  flex-flow: column;
  margin: auto 14px;
}
.readerNavMenu .sheet .sheetAuthor {
  font-family: "Roboto", "Helvetica Neue", "Helvetica", sans-serif;
  color: var(--medium-grey);
  font-size: 14px;
  margin-bottom: 6px;
  letter-spacing: 1px;
}
.readerNavMenu .sheet .sheetTitle {
  overflow: hidden;
  font-size: 16px;
  unicode-bidi: plaintext;
}
.readerNavMenu .sheet .sheetViews {
  color: var(--medium-grey);
  font-size: 13px;
  font-family: "Roboto", "Helvetica Neue", "Helvetica", sans-serif;
}
.readerNavMenu .sheet:hover .sheetViews {
  display: inline-block ;
  text-decoration: none;
}
.interface-english .readerPanel .readerNavMenu .tagsList .gridBox {
  direction: ltr;
}
.interface-hebrew .readerPanel .readerNavMenu .tagsList .gridBox {
  direction: rtl;
}
.tagsList .heOnly {
  direction: rtl;
}
.tagsList .enOnly {
  direction: ltr;
}
.readerControlsOuter {
  position: relative;
  z-index: 103;
}
.readerControls {
  position: relative;
  top: 0;
  left: 0;
  width: 100%;
  box-sizing: border-box;
  text-align: center;
  height: 60px;
  line-height: 60px;
  box-shadow: 0 1px 3px rgba(0,0,0,0.2);
  background-color: #FBFBFA;
}
.sepia .readerControls {
  background-color: #F3F3F1;
}
.dark .readerControls {
  background-color: #2D2D2B;
  color: white;
  border-color: #444;
}
.dark .readerControls .readerTextToc .readerTextTocBox {
  color: white;
}
.readerNavMenuCloseButton {
  font-family: var(--english-serif-font-family);
  color: var(--darker-grey);
}

/* Replacement for obsolete <big> tag - WCAG compliance */
.big-text,
big {
  font-size: 1.2em;
  line-height: 1.2;
}
.readerControls.connectionsHeader {
  background-color: #F3F3F2;
  white-space: nowrap;
  box-shadow: none;
}
.readerControls.connectionsHeader.fullPanel  {
  background-color: #EDEDED;
}
.readerControls .connectionsPanelHeader .connectionsHeaderTitle {
  letter-spacing: 1px;
  font-size: 16px;
  font-weight: lighter;
}
.readerControls .connectionsPanelHeader .connectionsHeaderTitle:not(.active) {
  text-transform: uppercase;
}
.connectionsPanelHeader .connectionsHeaderTitle.active {
  cursor: pointer;
}
.connectionsHeaderTitle .fa-chevron-left {
  margin-right: 10px;
}
.connectionsHeaderTitle .fa-chevron-right {
  margin-left: 10px;
}
.connectionsHeaderTitle .fa-chevron-left, .connectionsHeaderTitle .fa-chevron-right{
  color: var(--medium-grey);
}
.readerControls .readerControlsInner {
  position: relative;
  width: 760px;
  margin: 0 auto;
  padding: 0 30px;
  display: flex;
  justify-content: space-between;
  max-width:  100%;
  box-sizing: border-box;
}
.compare .readerControls .readerControlsInner {
  padding: 0 25px;
}
.readerControls.connectionsHeader .readerControlsInner {
  padding: 0 34px;
}
.readerControls.transLangPrefSuggBann {
  background-color: #EDEDEC;
  z-index: 2;
}
.readerControls .readerControlsInner.transLangPrefSuggBannInner {
  justify-content: center;
  align-items: center;
  line-height: initial;
  height: 100%;
  color: var(--dark-grey);
}
.readerControls.transLangPrefSuggBann .transLangPrefCentered {
  display: flex;
  align-items: center;
  margin-inline-start: auto;
}
.readerControls .readerControlsInner.transLangPrefSuggBannInner .yesNoGroup {
  margin: 0 10px;
  display: flex;
}
.readerControls .readerControlsInner.transLangPrefSuggBannInner .yesNoButton {
  border: none;
  font-size: 16px;
  border-radius: 6px;
  background-color: white;
  padding: 5px 11px;
  margin: 0 7px 0 0;
  user-select: none;
  cursor: pointer;
  text-decoration: none;
  color: inherit;
}
.interface-hebrew .readerControls .readerControlsInner.transLangPrefSuggBannInner .yesNoButton {
  margin: 0 0 0 7px;
}
.readerControls .readerControlsInner.transLangPrefSuggBannInner .readerNavMenuCloseButton {
  font-size: 35px;
  margin-inline-start: auto;
  margin-top: -6px;
  color: #bbb;
}
.trans-pref-header-container {
  display: flex;
  flex-direction: row;
  justify-content: space-between;
  padding-inline: 12px;
  padding-block: 10px;
  align-items: center;
}
.trans-pref-header-container .trans-pref-reset {
  display: flex;
  align-items: center;
  text-decoration: none;
}
.interface-hebrew .trans-pref-header-container .trans-pref-reset {
  direction: rtl;
}
.interface-hebrew .trans-pref-header-container .trans-pref-reset .smallText {
  padding-bottom: 2px;
}
.trans-pref-header-container img.reset-btn {
  width: 10px;
  height: 10px;
  opacity: 0.4;
}
.singlePanel .readerControls .readerControlsInner {
  padding: 0px 15px;
}
.readerControls .readerTextToc a {
  color: inherit;
}
.readerControls .readerTextToc a:hover {
  text-decoration: none;
}
.readerControls .readerTextToc .readerTextTocBox h1 {
  display: unset;
  font-size: unset;
  font-weight: unset;
  margin-block-start: unset;
  margin-block-end: unset;
}
.readerControls .readerTextToc .readerTextTocBox a {
  display: flex;
  flex-direction: column;
  align-items: center;
  justify-content: center;
}
.readerControls .readerTextToc .readerTextTocBox a .readerControlsTitle {
  display: flex;
  align-items: center;
  justify-content: center;
}
.readerControls.connectionsHeader .readerTextToc {
  font-family: "Roboto", "Helvetica Neue", "Helvetica", sans-serif;
  color: var(--dark-grey);
  width: 100%;
}
.readerControls .readerTextToc.attributed .readerTextTocBox {
  line-height: 1.2;
}
.readerControls .readerTextToc .categoryAttribution {
  font-style: italic;
  font-size: 15px;
  color: var(--dark-grey);
  margin: 0 2px;
  white-space: nowrap;
  text-overflow: ellipsis;
  overflow: hidden;
  padding: 0 2px;
  display: inline;
}
.readerControls .readerTextToc .categoryAttribution .he {
  font-style: normal;
}
.interface-english .leftButtons,
.interface-hebrew .rightButtons {
  display: flex;
  flex-direction: row;
  text-align: left;
}
.interface-english .rightButtons,
.interface-hebrew .leftButtons {
  display: flex;
  flex-direction: row;
  text-align: right;
  align-items: center;
}
/* icons need a little nudge in flipped hebrew mode */
.interface-hebrew .rightButtons {
  margin-left: -3px;
}
.interface-hebrew .leftButtons {
  margin-right: 2px;
}
.leftButtons .saveButton,
.rightButtons .saveButton {
  display: flex;
  align-items: center;
  justify-content: flex-end;
  width: 30px;
  height: 56px;
  cursor: pointer;
}

.saveButton img {
  height: 18px;
  width: 18px;
  margin-top: 3px;
}
.rightButtons .saveButton.tooltip-toggle::before {
  top: 47px;
  left: -50px;
}
.interface-hebrew .rightButtons .saveButton.tooltip-toggle::before {
  left: auto;
  right: -50px;
}
/* GuideButton styles */
.rightButtons .guideButton {
  display: flex;
  align-items: center;
  justify-content: flex-end;
  height: 56px;
  cursor: pointer;
  margin-inline-end: 15px;
  padding-top: 3px;
}
.rightButtons .guideButton.tooltip-toggle::before {
  top: 47px;
}

/* Bulb icon alignment adjustments to match SaveButton */
.rightButtons .guideButton img {
  height: 18px;
}

/* ArrowButton styles for navigation arrows */
.arrowButton {
  width: 20px;
  height: 20px;
  background-color: transparent;
  border: none;
  cursor: pointer;
  border-radius: 50%;
  padding: 2px;
  display: flex;
  align-items: center;
  justify-content: center;
  transition: background-color 0.2s ease;
}

.arrowButton img {
  width: 16px;
  height: 16px;
  opacity: 0.7;
}

/* flip both arrows horizontally */
.interface-hebrew .arrowButton img {
  transform: scaleX(-1);
}
.saveButton.tooltip-toggle.three-dots-button {
  background-color: #ededec;
  padding: 0 6px;  /* HACK: setting width and height to equal values doesn't make this circular, but this does! */
  height: 22px;
  display: flex;
  align-items: center;
  justify-content: center;
  border-radius: 50%;
}
.three-dots-button img {
  width: 10px;
  height: 10px;
  margin-top: 0;
}
.topicPanel .mainColumn .saveLine .saveButton.three-dots-button {
  margin-left: 10px;
  margin-right: 0;
  padding-bottom: 0;
}
.interface-hebrew .topicPanel .mainColumn .saveLine .saveButton.three-dots-button {
  margin-left: 0;
  margin-right: 10px;
}
.interface-hebrew .topicPanel .three-dots-button {
  margin-left: 0px;
  margin-right: 10px;
}
.leftButtons .readerNavMenuSearchButton,
.leftButtons .readerNavMenuMenuButton,
.leftButtons .readerNavMenuCloseButton,
.rightButtons .readerOptions,
.rightButtons .readerNavMenuCloseButton {
  width: 40px;
  height: 56px;
  line-height: 56px;
  color: var(--dark-grey);
  font-size: 20px;
  display: inline-block;
  cursor: pointer;
}
.readerOptions .int-en {
  margin-right: 4px;
}
.readerOptions .int-he {
  margin-left: 8px;
}
.readerOptions .int-he img {
    height: 18px;
}
.rightButtons .readerOptionsTooltip.tooltip-toggle::before {
    top: 47px;
    left: -50px;
}
.rightButtons .readerOptions {
  vertical-align: middle;
}
.rightButtons .readerOptions:hover {
  text-decoration: none;
}
.leftButtons .readerNavMenuMenuButton {
  font-size: 24px;
  margin-top: 6px;
}
.compare .leftButtons .readerNavMenuMenuButton {
  font-size: 20px;
}
.leftButtons .readerNavMenuCloseButton {
  font-size: 44px;
}
.leftButtons .readerNavMenuSearchButton span,
.rightButtons .readerOptions img,
.leftButtons .readerNavMenuCloseButton span {
  vertical-align: middle;
}
.readerControls .readerTextToc {
  font-size: 18px;
  box-sizing: border-box;
  height: 50px;
  text-align: center;
  display: inline-block;
  cursor: pointer;
  vertical-align: middle;
  min-width: 0; /* see https://css-tricks.com/flexbox-truncated-text/ */
}
.readerControls .readerTextToc.connected, .readerControls .readerTextToc.connected a{
  cursor: initial;
}

.readerTextTocHeader.readerTextToc {
  font-size: 16px;
}
.hebrew .readerControls .readerTextToc {
  direction: rtl;
}
.english .readerControls .readerTextToc {
  direction: ltr;
}
.interface-english .bilingual .readerControls .readerTextToc {
  direction: ltr;
}
.interface-hebrew .bilingual .readerControls .readerTextToc {
  direction: rtl;
}
.interface-hebrew .bilingual .readerControls .readerTextToc .readerTextTocBox.sheetBox,
.interface-hebrew .english .readerControls .readerTextToc .readerTextTocBox.sheetBox {
  padding-left: 23px;
  padding-right: 0;
}
.english .readerControls .readerTextToc .readerTextTocBox.sheetBox,
.bilingual .readerControls .readerTextToc .readerTextTocBox.sheetBox {
  padding-right: 23px;
  padding-left: 0;
}
.readerControls .readerTextToc .readerTextTocBox {
  display: inline-block;
  vertical-align: middle;
  max-width: 100%;
  white-space: nowrap;
  text-overflow: ellipsis;
  overflow: hidden;
}
.readerControls .readerTextToc .readerTextTocBox a h1,
.readerControls .readerTextToc .readerTextTocBox a span,
.readerControls .readerTextToc .readerTextTocBox a div {
  white-space: nowrap;
  text-overflow: ellipsis;
  overflow: hidden;
  max-width: 100%;
}
.readerControls .readerTextToc .readerTextVersion {
  font-size: 15px;
  color: var(--medium-grey);
}
.readerControls .readerTextToc .fa {
  color: var(--medium-grey);
  font-weight: bold;
  margin: 0 7px;
  vertical-align: 0;
}
.readerControls .readerTextToc .fa.invisible {
  visibility: hidden;
}
/*.bilingual .readerTextToc .he {
  display: none;
}*/
.readerOptions img {
  height: 16px;
}
.readerOptions .textIcon {
  font-size: 22px;
  line-height: 60px;
}
.dark .readerOptions img {

}
.readerOptionsPanel {
  position: absolute;
  width: 100%;
  top: 58px;
  right: 0;
  padding: 20px;
  box-sizing: border-box;
  direction: ltr;
  background: #FBFBFA;
  border-bottom: 1px solid #ccc;
  z-index: 103;
}
.readerOptionsPanelInner {
  max-width: 530px;
  margin: 0 auto;
  display: flex;
  flex-flow: row wrap;
  justify-content: space-between;
  color: var(--medium-grey);
}
.toggleSet {
  display: inline-block;
  width: 47%;
  margin: 2px auto 0 auto;
}
#accountSettingsPage .toggleSet {
  display: flex;
}
#accountSettingsPage .additional-info {
  color: var(--dark-grey);
}
/* #accountSettingsPage .saveCancel {
  display: flex;
  justify-content: space-between;
  margin-top: 30px;
} */
.toggleSet.aliyotTorah, .toggleSet.punctuationTalmud, .toggleSet .toggle-set-label {
  --english-font: var(--english-sans-serif-font-family);
  --hebrew-font: var(--english-sans-serif-font-family);
  text-transform: uppercase;
}
.toggleSet .toggle-set-label{
  font-size: 13px;
  display: block;
  text-align: center;
  margin: 10px;
  letter-spacing: 1.5px;
}
.toggleSetToggleBox {
  display:  flex;
}
.toggleOption {
  font-size: 26px;
  box-sizing: border-box;
  text-align: center;
  border: 1px solid #ccc;
  margin-left: -1px;
  padding: 4px;
  height: 42px;
  line-height: 34px;
  flex: 1;
  background-color: #FBFBFA;
  vertical-align: middle;
}

.toggleSet.aliyotTorah .toggleOption,
.toggleSet.punctuationTalmud .toggleOption {
  font-size: 14px;
}
.toggleSet.vowels .toggleOption.all span span,
.toggleSet.vowels .toggleOption.partial span span {
  position: relative;
  top: -3px;
}
.toggleSet.fontSize .toggleOption {
  color: black;
}
.toggleSet.biLayout .toggleOption img,
.toggleSet.layout .toggleOption img {
  opacity: 0.5;
}
.toggleOption:first-child {
  border-top-left-radius: 4px;
  border-bottom-left-radius: 4px;
}
.toggleOption:last-child {
  border-top-right-radius: 4px;
  border-bottom-right-radius: 4px;
  border-right: 1px solid #999;
}
.toggleOption.on,
.toggleOption:hover {
  background-color: white;
  color: black;
}
.toggleSet.biLayout .toggleOption.on img,
.toggleSet.layout .toggleOption:hover img {
  opacity: 1;
}
.toggleSet.separated .toggleOption {
  margin-right: 3%;
  border-right: 1px solid #999;
}
.toggleSet.separated .toggleOption:last-child {
  margin-right: 0;
}
.color .toggleOption {
  border-radius: 5px;
  height: 38px;
}
.color .toggleOption.on {
  border-color: black;
}
.color .light, .color .light.on {
  background-color: white;
}
.color .sepia, .color .sepia.on {
  background-color: #f7f7f7;
}
.color .dark, .color .dark.on {
  background-color: #333331;
}

.toggleSet .toggleOption .he,
.toggleSet .toggleOption .en {
  display: inline;
}
.toggleOption.bilingual {
  font-size: 18px;
}
.toggleOption.segmented, .toggleOption.continuous {
  font-size: 18px;
}
.toggleOption.smaller, .toggleOption.larger {
  font-family: "Roboto", "Helvetica Neue", "Helvetica", sans-serif;
}
.interface-hebrew .toggleOption.smaller, .interface-hebrew .toggleOption.larger {
  font-family: "Heebo", sans-serif;
}
.toggleOption.smaller {
  font-size: 12px;
}
.toggleOption.larger {
  font-size: 22px;
}
.toggleSet.blueStyle {
  box-shadow: 0px 1px 3px rgba(0, 0, 0, 0.25);
  --english-font: var(--english-sans-serif-font-family);
  --hebrew-font: var(--hebrew-sans-serif-font-family);
  border-radius: 6px;
}

.toggleSet.blueStyle.primary {
  width: 100%;
}
.toggleSet.blueStyle.primary .toggleOption {
  background-color: revert;
}
.toggleSet.blueStyle .toggleOption {
  border: none;
  font-size: 16px;
  height: 50px;
  display: flex;
  align-items: center;
  justify-content: center;
}
.toggleSet.blueStyle .toggleOption.on {
  background-color:  var(--sefaria-blue);
  color: white;
  border-radius: 6px;
}
.readerOptionsPanel .line {
  margin: 20px 0;
  border-top: 1px solid #ddd;
}
.mask {
  position: fixed;
  top: 0;
  left: 0;
  width: 100%;
  height: 100%;
  z-index: 102;
  cursor: pointer;
}
.textRange.basetext {
  width: 100%;
  box-sizing: border-box;
  font-size: 2.2em;
  line-height: 1.6;
  text-align: justify;
  background-color: inherit;
  margin: 0 auto;
  max-width: 760px;
  position: relative;
  padding: 0 30px;
}
.sheetContent .modalTitle {
  --english-font: var(--english-sans-serif-font-family);
  --hebrew-font: var(--hebrew-sans-serif-font-family);
  font-size: 22px;
  font-weight: 500;
  line-height: 25.78px;
  text-align: center;
  color: var(--dark-grey);
  padding-block-end: 15px;
  border-bottom: 1px solid var(--lighter-grey);
}
.sheetContent .successMessage {
  color: var(--inline-link-blue);
  margin-inline-start: 5px;
}
.dialogModal .modal-content > * {
   padding: 20px;
}
.sheetContent .modalMessage {
  --english-font: var(--english-sans-serif-font-family);
  --hebrew-font: var(--hebrew-sans-serif-font-family);
  font-size: 16px;
  font-weight: 400;
  line-height: 18.75px;
  text-align: center;
  color: black;
}
.singlePanel .textRange.basetext,
.singlePanel .sheetContent {
  padding: 0;
}
.narrowColumn .textRange.basetext {
}
.narrowColumn .content .contentInner {
  padding: 0 15px;
}
.textRange.basetext .title, .sheetContent .customSourceTitle {
  padding: 0 28px;
  margin: 30px 0 24px 0;
  color: #000;
  text-align: center;
  justify-content: center;
  font-weight: lighter;
  letter-spacing: 1px;
  font-size: 1.1em;
}
.sheetContent .customSourceTitle {
  padding-top: 14px;
}
.dark .textRange.basetext .title, .dark .sheetContent .title {
  color: #ccc;
}
.textRange.basetext .title .titleBox, .sheetContent .customSourceTitle .titleBox {
  display: inline-block;
  border-bottom: 4px solid #E6E5E6;
  padding: 0 6px 3px;
}
.dark .textRange.basetext .title .titleBox, .dark .sheetContent .title .titleBox {
  border-bottom: 4px solid var(--dark-grey);
}
.bilingual .sheetContent .title .he {
  display: none;
}
.interface-hebrew .readerPanel.ltr .textRange,
.interface-hebrew .readerPanel.english .categoryFilterGroup,
.interface-hebrew .readerPanel.bilingual .categoryFilterGroup,
.interface-hebrew .readerPanel.english .essayGroup,
.interface-hebrew .readerPanel.bilingual .essayGroup,
.interface-hebrew .readerPanel.english .textTableOfContents,
.interface-hebrew .readerPanel.bilingual .textTableOfContents {
  direction: ltr;
}
.interface-english .readerPanel.rtl .textRange,
.interface-english .readerPanel.hebrew .textRange,
.interface-english .readerPanel.hebrew .categoryFilterGroup,
.interface-english .readerPanel.hebrew .essayGroup,
.interface-english .readerPanel.hebrew .structToggles,
.interface-english .readerPanel.hebrew .textTableOfContents,
.interface-english .readerPanel.hebrew .connectionsPanel .toolsButton.more,
.interface-english .readerPanel.hebrew .connectionsPanel .toolsButton.seeLess {
  direction: rtl;
}
.basetext .text, .sheetContent .text {
  margin: 30px 0;
  background-color: inherit;
}
.sheetContent .text.editorContent {
  padding: 30px 44px;
  margin: 0;
}
.narrowColumn .basetext .text, .narrowColumn .sheetContent .text {
  padding: 0 26px;
}
.singlePanel .basetext .text, .singlePanel .sheetContent .text  {
  padding: 0 34px;
}
.parashahHeader {
  text-align: center;
  color: #000;
  margin: 32px 0;
  font-size: 24px;
  letter-spacing: 1px;
}
.parashahHeader.aliyah span {
  text-transform: uppercase;
  font-size: 18px;
}
.title + .text span:first-child .parashahHeader {
  margin-top: -5px;
}
.title + .text {
  margin-top: 0;
}
.segment {
  cursor: pointer;
  display: block;
  background-color: inherit;
}
.continuous .segment {
  display: inline;
  margin: 0;
  padding: .3333em 0;
}
.readerPanel.english.continuous .segment {
  padding: .15em 0;  /* underline of named entities is cut off if padding is higher */
}
.continuous .clearFix {
  display: none;
}
.segment .segmentText{
  display: inline;
}
.segment > .he,
.segment > .en,
.segment > p > .he,
.segment > p > .en {
  margin-top: 0;
  margin-bottom: 0;
}
.basetext .segment {
  margin-bottom: 26px;
}

.segment .segmentText .poetry.indentWhenWrap {
  text-indent: -30px;
  padding-inline-start: 30px;
  display: inline-block;
}

.segment .segmentText .poetry.indentAll {
  padding-inline-start: 30px;
  display: inline-block;
}

.segment .segmentText .poetry.indentAllDouble {
  padding-inline-start: 60px;
  display: inline-block;
}

.continuous .segment .segmentText .poetry {
  text-indent: initial;
  padding-inline-start: initial;
  display: inline;
  margin-inline-end: .5em;
}

.continuous .segment .segmentText br {
  display: none;
}

/*.hebrew.segmented .segment > .he,
.hebrew.segmented .segment > p > .he{
  display: block;
}
.hebrew.continuous .segment > .he,
.hebrew.continuous .segment > p > .he{
  display: inline;
}*/
.bilingual .segment > .he,
.bilingual .segment > p > .he {
  display: block;
}
.bilingual .segment > .en,
.bilingual .segment > p > .en {
  display: block;
}
.bilingual .segment > .en ,
.bilingual .segment > p > .en {
  text-align: left;
}
.bilingual .segment > .he,
.bilingual .segment > p > .he {
  text-align: right;
}
.stacked.bilingual .basetext .segment {
  margin-bottom: 14px;
  display: block;
}
.stacked.bilingual .segment > .en,
.stacked.bilingual .segment > p > .en {
  margin-top: 6px;
  text-align: left;
}
.stacked.bilingual .sheetContent .segment > .en,
.stacked.bilingual .sheetContent .segment > p > .en {
  margin-top: 0;
}
.stacked.bilingual .basetext .segment > .translation ,
.stacked.bilingual .basetext .segment > p > .translation {
  margin: 10px 0 20px;
  color: var(--dark-grey);
}
.stacked.bilingual .basetext .segment > p > .he.translation {
  color: black;
}
.stacked.bilingual .segment.heOnly > .he,
.stacked.bilingual .segment.enOnly > .en,
.stacked.bilingual .segment.heOnly > p > .he,
.stacked.bilingual .segment.enOnly > p > .en {
  display: block;
}
.heLeft.bilingual .basetext .text,
.heRight.bilingual .basetext .text,
.heLeft.bilingual .sheetContent .text,
.heRight.bilingual .sheetContent .text {
  padding: 0;
}

.heLeft.bilingual .segment > .en,
.heLeft.bilingual .segment > .he,
.heRight.bilingual .segment > .en,
.heRight.bilingual .segment > .he,
.heLeft.bilingual .segment > p > .en,
.heLeft.bilingual .segment > p > .he,
.heRight.bilingual .segment > p > .en,
.heRight.bilingual .segment > p > .he {
  width: 50%;
  box-sizing: border-box;
  display: block;
}
.heLeft.bilingual .sheetItem.enOnly > .en,
.heLeft.bilingual .sheetItem.heOnly > .he,
.heRight.bilingual .sheetItem.enOnly > .en,
.heRight.bilingual .sheetItem.heOnly > .he,
.heLeft.bilingual .sheetItem.enOnly > p > .en,
.heLeft.bilingual .sheetItem.heOnly > p > .he,
.heRight.bilingual .sheetItem.enOnly > p > .en,
.heRight.bilingual .sheetItem.heOnly > p > .he {
  width: 100%;
}
.readerPanel .sheetItem.heOnly > .en,
.readerPanel .sheetItem.heOnly > p > .en {
  display: none;
}
.readerPanel .sheetItem.heOnly > .he,
.readerPanel .sheetItem.heOnly > p > .he {
  display: block;
}
.readerPanel .sheetItem.enOnly > .he,
.readerPanel .sheetItem.enOnly > p > .he {
  display: none;
}
.readerPanel .sheetItem.enOnly > .en,
.readerPanel .sheetItem.enOnly > p > .en {
  display: block;
}
.readerPanel.english .SheetSource .sheetItem.segment .en {
  background-color: white;
}
.heLeft.bilingual .segment > .translation,
.heRight.bilingual .segment > .primary,
.heLeft.bilingual .segment > p > .translation,
.heRight.bilingual .segment > p > .primary,
.heRight.bilingual .SheetSource .sheetItem.segment > .he,
.heLeft.bilingual .SheetSource .sheetItem.segment > .en{
  float: right;
  padding-left: 20px;
}
.heRight.bilingual .segment > .translation,
.heLeft.bilingual .segment > .primary,
.heRight.bilingual .segment > p > .translation,
.heLeft.bilingual .segment > p > .primary,
.heRight.bilingual .SheetSource .sheetItem.segment > .en,
.heLeft.bilingual .SheetSource .sheetItem.segment > .he{
  float: left;
  padding-right: 20px;
}
.segment > p > .he.translation {
  --hebrew-font: var(--hebrew-sans-serif-font-family);
  font-size: 100%;
}
.basetext .segment:active,
.basetext .segment:focus {
  background-color: #f5faff;
}
.sheetContent .segment:active .segmentNumber,
.sheetContent .segment:focus .segmentNumber,
.sheetContent .segment:active .linkCount,
.sheetContent .segment:focus .linkCount,
.basetext .segment:active .segmentNumber,
.basetext .segment:focus .segmentNumber,
.basetext .segment:active .linkCount,
.basetext .segment:focus .linkCount {
  background-color: transparent;
}
.dark .basetext .segment:active,
.dark .basetext .segment:focus {
  background-color: #444;
}
.basetext .segment.highlight,
.editTextInfo .textPreviewSegment.highlight,
.editorContent .sheetItem.highlight,
.editorContent .sheetItem.highlight .SheetSource .en,
.editorContent .sheetItem.highlight .SheetSource::after
{
  background-color: #F0F7FF;
}
.sheetContent .segment a {
  color: #4B71B7;
  cursor: pointer;
}
.sheetContent .segment .sourceContentText a {
  text-decoration: underline;
}
.basetext .segment.highlight .segmentNumber,
.basetext .segment.highlight .linkCount {
  background-color: transparent;
}
.sepia .basetext .segment.highlight {
  background-color: #E3E3E1;
}
.dark .basetext .segment.highlight {
  background-color: #444;
}
.textRange {
  line-height: 1.4;
  font-size: 1.6em;
}
.textRange .textInner, .sheetContent .textInner  {
  position: relative;
}
.textRange.lowlight .text {
  color: var(--medium-grey);
}
.segment {
}
.segment.heOnly{
  text-align: right;
  direction: rtl;
}
.segment.enOnly{
  text-align: left;
  direction: ltr;
}
.segment.heOnly .en{
  display: none;
}
/*in the text reader we don't have enOnly anymore. it always hvae primary (which is one the meaning of heOnly) maybe this is useful for other cases*/
.segment.enOnly .he{
  display: none;
}
.segment.heOnly .he{
  display: initial;
}
.segment.enOnly .en{
  display: initial;
}
/*
This is an attempt to fix dictionary entries in this layout (hebrew continuous) from having the headwords flip to the right instead of left.
But not to use a display block directive that might break continuous mode for other English only texts
 */
.readerPanel.hebrew.continuous .segment.enOnly .en{
  unicode-bidi: embed;
}
.readerPanel.hebrew .segment.enOnly .sheetSegmentNumber .en{
  display: none;
}
.readerPanel.english .segment.enOnly .sheetSegmentNumber .he{
  display: none;
}
.segment .segmentNumber,
.segment .linkCount,
.textRange .numberLabel {
  position: absolute;
  background-color: inherit;
  font-weight: lighter;
  color: #ccc;
  display: block;
  width: 30px;
  text-align: center;
  -webkit-text-size-adjust: 100%;
  user-select: none;
  -webkit-user-select: none;
}
.segmentNumber .segmentNumberInner,
.linkCount .linkCountDot {
  display: inline-block;
  user-select: none;
  -webkit-user-select: none;
}
.bilingual .segmentNumber .segmentNumberInner,
.bilingual .linkCount .linkCountDot,
.bilingual .numberLabel .numberLabelInner {
  margin-top: 0;
}
.segment .segmentNumber,
.segment .linkCount {
  display: none;
  line-height: 1.4;
}
.hebrew .segment .segmentNumber,
.hebrew .segment .linkCount {
  display: none;
  line-height: 1.6;
}
.sheetContent .segment .linkCount {
  display: inline-block;
}
.segment .segmentNumber .segmentNumberInner,
.segment .segmentNumber .segmentNumberInner .he,
.textRange .numberLabel .numberLabelInner {
  font-size: 12px;
  vertical-align: middle;
}
.segment .segmentNumber,
.textRagnge .numberLabel {
  color: #000;
  top: 0;
}
.dark .segment .segmentNumber,
.dark .textRagnge .numberLabel {
  color: white;
}
.segment .linkCount {

}
.segment .linkCountDot {
  display: inline-block;
  width: 6px;
  height: 6px;
  border-radius: 12px;
  background-color: black;
  vertical-align: middle;
}
.dark .segment .linkCount {
  filter: invert(100%);
  -webkit-filter: invert(100%);
}
.readerPanel .segment .segmentNumber .en,
.readerPanel .segment .segmentNumber .he {
  text-align: center;
}
.readerPanel.english .segment .segmentNumber {
  left: -48px;
}
.readerPanel.hebrew .segment .segmentNumber,
.readerPanel.bilingual .segment .segmentNumber {
  right: -46px;
}
.readerPanel.hebrew .segment .linkCount,
.readerPanel.bilingual .segment .linkCount {
  left: -48px;
}
.readerPanel.english .segment .linkCount {
  right: -46px;
  left: auto;
}
.readerPanel.heLeft.bilingual .segment .segmentNumber,
.readerPanel.heRight.bilingual .segment .segmentNumber {
  left: 50%;
  margin-left: -15px;
  right: auto;
}
.readerPanel.heLeft.bilingual .segment .linkCount,
.readerPanel.heRight.bilingual .segment .linkCount {
  visibility: hidden;
}
.singlePanel .readerPanel.english .segment .segmentNumber {
  left: -30px;
}
.singlePanel .readerPanel.hebrew .segment .segmentNumber,
.singlePanel .readerPanel.bilingual .segment .segmentNumber {
  right: -30px;
}
.singlePanel .readerPanel.english .segment .linkCount {
  right: -30px;
}
.singlePanel .readerPanel.hebrew .segment .linkCount,
.singlePanel .readerPanel.bilingual .segment .linkCount {
  left: -30px;
}
.singlePanel .readerPanel.english .sheetItem.segment .linkCount {
  left: auto;
  right: -30px;
}
.readerPanel.english .segment.heOnly .segmentNumber .he,
.readerPanel.bilingual .segment.heOnly .segmentNumber .he,
.readerPanel.hebrew .segment.enOnly .segmentNumber .en {
  display: none;
}
.readerPanel.english .segment.heOnly .segmentNumber .en,
.readerPanel.bilingual .segment.heOnly .segmentNumber .en,
.readerPanel.hebrew .segment.enOnly .segmentNumber .he {
  display: block;
}
.segment .refLink, .scrollLink {
  font-size: .8em;
  font-weight: bold;
  letter-spacing: 1px;
  cursor: pointer;
  color: #333;
}
.scrollLink:hover, .refLink:hover {
  text-decoration: underline;
}
.segment .namedEntityLink {
  color: inherit;
}
.segment .namedEntityLink:hover {
  cursor: text;
  text-decoration: none;
}
.segment.showNamedEntityLinks .namedEntityLink:hover {
  /* only show named entity underline when class showNamedEntityLinks exists */
  cursor: pointer;
  border-bottom: 2px dotted var(--dark-grey);
}
.stacked.bilingual .segment .en .namedEntityLink:hover {
  border-bottom-color: var(--dark-grey);
}
.textRange .actionLinks {
  text-align: right;
}
.textRange .actionLinks > span {
  font-size: 13px;
  text-transform: uppercase;
  display: inline-block;
  margin: 0 7px;
  cursor: pointer;
  color: #aaa;
}
.textRange .actionLinks > span > img {
  height: 13px;
  width: 13px;
  margin: 0 5px;
  opacity: 0.3;
  vertical-align: baseline;
}
.textRange .actionLinks > span > i {
  margin: 0 5px;
  font-size: 16px;
  vertical-align: top;
}
.textRange .actionLinks .en {
  font-family: "Roboto", "Helvetica Neue", "Helvetica", arial, sans-serif;
}
.textRange .actionLinks .he {
  font-family: "Heebo", sans-serif;
}
/* Footnotes */
.segment sup,
.versionPreview sup {
  margin-left: .2em;
  margin-right: .2em;
  text-decoration: none;
  font-family: var(--hebrew-sans-serif-font-family);
  font-size: 0.6em;
  line-height: 1;
}
.segment sup.footnote-marker,
.segment sup.endFootnote{
  color: var(--inline-link-blue);
}
.segment .he sup {
  font-size: 0.6em;
}
.segment sup.footnote-marker:hover {
  text-decoration: underline;
}
.sheetContent .segment sup:hover {
  text-decoration: none;
}
.segment sup::before {
  padding: 12px 12px;
  content: "";
  margin-inline-start: -7px;
  position: absolute;
}
.segment sup.itag {
  text-decoration: none;
  font-family: var(--hebrew-sans-serif-font-family);
  font-size: 0.5em;
  line-height: 1;
  color: var(--inline-link-blue);
}
.segment i.footnote {
  display: none;
  font-size: .8em;
  margin-left: .5em;
  margin-right: .5em;
  color: var(--dark-grey);
  font-style: normal;
}
.segment img {
  max-width: 100%;
}
.segment i[data-overlay="Vilna Pages"] {
  display: inline-block;
}
.segment i[data-overlay="Vilna Pages"]:after {
    color: grey;
	content: attr(data-value);
    font-size: .4em;
    font-style: normal;
    font-family: var(--english-sans-serif-font-family);
}
.segment i[data-overlay="Venice Columns"] {
  display: inline-block;
}
.segment i[data-overlay="Venice Columns"]:after {
    color: grey;
	content: attr(data-value);
    font-size: .4em;
    font-style: normal;
    font-family: var(--english-sans-serif-font-family);
}
.connectionsPanelHeader {
  display: flex;
  justify-content: space-between;
  align-items: center;
}
.singlePanel .connectionsPanelHeader {
  justify-content: flex-start;
  align-items: stretch;
  height: 100%;
}
.interface-hebrew .connectionsPanelHeader {
  direction: rtl;
}
.interface-english .connectionsPanelHeader {
  direction: ltr;
}
.connectionsPanelHeader .rightButtons {
  margin-top: -4px;
}
.connectionsPanelHeader .languageToggle,
.connectionsHeader .readerNavMenuCloseButton.circledX{
  height: 32px;
  width: 30px;
  text-align: center;
  line-height: 32px;
}
.readerNavMenu.compare {
  background-color: var(--lightest-grey);
}
.readerNavMenu.compare .readerNavTop .readerNavMenuCloseButton.circledX {
  height: 32px;
  width: 30px;
  display: flex;
  align-items: center;
  margin: 0 15px;
}
.connectionsPanelHeader .languageToggle {
  margin: 0 15px;
}
.connectionsHeader .readerNavMenuCloseButton.circledX,
.readerNavMenu.compare .readerNavTop .readerNavMenuCloseButton.circledX {
  width: 20px;
}
.connectionsHeader .readerNavMenuCloseButton.circledX img,
.readerNavMenu.compare .readerNavTop .readerNavMenuCloseButton.circledX img {
  height: 20px;
  width: 20px;
  vertical-align: middle;
}
.readerNavMenu.compare .navBlockDescription,
.readerNavMenu.compare .categoryDescription {
  display: none;
}
.readerNavMenu.compare .navToggles {
  margin-inline-start: 0;
}
.connectionsPanelHeader .languageToggle img {
  vertical-align: middle;
  margin-top: -2px;
}
.connectionsPanel .flashMessage {
  font-size: 18px;
  color: var(--medium-grey);
  margin-bottom: 30px;
  text-align: left;
}
.interface-hebrew .connectionsPanel .flashMessage {
  text-align: right;
}
.textList {
  width: 100%;
  height: 54%;
  bottom: 0;
  left: 0;
  position: absolute;
  margin: 0 auto;
  background-color: #FBFBFA;
}
.textList.marginless .texts,
.textList.fullPanel.marginless .texts {
  padding: 0 0 80px 0;
}
.dark .textlist {
  background-color: #333331;
}
.textList.fullPanel {
  padding-top: 60px;
  height: 100%;
  box-sizing: border-box;
}
.textList .texts {
  height: 100%;
  width: 100%;
  box-sizing: border-box;
  overflow: hidden;
  overflow-y: scroll;
  -webkit-overflow-scrolling: touch;
}
.textList .texts .contentInner {
  max-width: 660px;
  margin: 0 auto;
}
.textList .texts {
  padding: 30px 30px 80px 30px;
}
.textList.fullPanel .texts {
  padding: 40px 40px 80px 40px;
}
.textList .segment.heOnly,
.textList .segment.enOnly {
  text-align: justify;
}
.textListTop {
  position: absolute;
  top: 0;
  left: 0;
  width: 100%;
  background-color: inherit;
  z-index: 1;
}
.textList.fullPanel .textListTop {
  text-align: center;
  height: 55px;
}
.dark .textList {
  background-color: #333331;
}
.dark .textList .anchorText {
  background-color: #333331;
}
.textList .heOnly {
  display: block;
}
.textList.fullPanel .textListTop .leftButtons {
  margin: 9px 0 0 10px;
}
.textList.fullPanel .textListTop .rightButtons {
  margin: 9px 10px 0 0;
}
.gridBox {
  width: 100%;
  background-color: transparent;
}
.gridBox .gridBoxRow {
  display: flex;
  justify-content: space-between;
  margin-bottom: 6px;
}
.gridBox .gridBoxItem {
  flex: 1;

   /* HACK: overflow hidden will hide any box shadow beneath (b/c overflow cuts off at padding-box) can get around this by increasing padding-box and decreasing margin-box. see here https://stackoverflow.com/questions/33949013/css-overflow-hidden-cuts-shadow*/
  display: flex;
  flex-direction: column;
  padding: 5px;
}
.gridBox .gridBoxItem.placeholder {
  visibility: hidden;
}
.gridBox .gridBoxItem:first-child {
  padding-inline-start: 0;
  margin-inline-start: 0;
}
.gridBox .gridBoxItem:last-child {
  padding-inline-end: 0;
  margin-inline-end: 0;
}
.dark .filterSet td {
  border-color: #555;
}
.filterSet td.empty {
  border-left: 1px solid transparent;
  border-right: 1px solid transparent;
}
.topFilters {
  text-transform: none;
}
.dark .topFilters {
  background-color: #2D2D2B;
  border-bottom: 1px solid #444;
}
.textList.fullPanel .topFilters {
  margin: 0;
  border-top: 8px solid transparent;
  padding: 6px 22px 5px;
  background-color: #EDEDED;
}
.topFilters .textFilter {
  color: var(--medium-grey);
  display: inline-block;
  padding: 16px 8px;
}
.topFilters .textFilter.on {
  color: black;
}
.dark .topFilters .textFilter {
  color: #bbb;
}
.topFilters .textFilter > div {
  display: table-cell;
  vertical-align: middle;
}
.textList.fullPanel .recentFilterSet {
  margin: 0 0 12px 0;
}
.textList .recentFilterSet .textFilter,
.connectionsPanelHeader .recentFilterSet.topFilters .textFilter {
  display: inline-block;
  padding: 0;
  margin: 6px 14px;
  background-color: transparent;
  color: var(--medium-grey);
  border-bottom: 4px solid #cccccc;
  margin-inline-start: 0;
}
.connectionsPanelHeader .recentFilterSet.topFilters .textFilter {
  margin: 18px;
  margin-inline-end: 14px;
  margin-inline-start: 0;
}
.textList .recentFilterSet .textFilter.on, .connectionsPanelHeader .recentFilterSet.topFilters .textFilter.on {
  color: #000000;
  border-bottom-color: var(--category-color);
}
.recentFilterSet.filterSet .textFilter, .recentFilterSet.filterSet .textFilter span{
  font-family: "HebrewInEnglish Serif Font", "adobe-garamond-pro", "Crimson Text", Georgia, serif;
}
.hebrew .textList .recentFilterSet.filterSet {
  direction: rtl;
}
.textList.singlePanel .connectionsHeader .topFilters{
  overflow-x: scroll;
  overflow-y: hidden;
}
.topFiltersInner {
  display: inline-block;
  white-space: nowrap;
  overflow: hidden;
  text-overflow: ellipsis;
  vertical-align: middle;
}
.textList.fullPanel .topFiltersInner {
  white-space: normal;
}
.textList.singlePanel .versionsTextList .topFiltersInner .textFilter {
  padding: 5px;
  margin-bottom: 5px;
  color: var(--medium-grey);
}
.textList.singlePanel .versionsTextList .topFiltersInner {
  white-space: pre-wrap;
}
.showMoreFilters {
  vertical-align: middle;
  float: right;
}
.categoryFilter {
  margin: 19px 34px;
  font-size: 18px;
  cursor: pointer;
  line-height: 21.6px;
  color: #000;
  -webkit-tap-hightlight-color: rgba(0,0,0,0); /* pulled from common.css; should apply more broadly? */
}
.categoryFilter:not(.withBooks) .filterInner:before{
  min-width: 18px;
  width: 18px;
  height: 16px;
  content: '';
  -webkit-mask: url("/static/img/connection-book.svg") no-repeat;
  mask: url("/static/img/connection-book.svg") no-repeat;
  -webkit-mask-size: cover;
  mask-size: cover;
  line-height: 25px;
  /**transform: scale(0.95);*/
  display: inline-block;
  background-color: var(--category-color);
}
.connectionsPanel .toolsButton.more{
  color: var(--dark-grey);
}
.connectionsPanel .toolsButton.seeLess{
  margin-inline-start: 33px;
  font-style: normal;
  font-weight: normal;
  font-size: 13px;
  line-height: 18px;
  color: var(--medium-grey);
  align-items: center;
}
.connectionsPanel .toolsButton.seeLess img.toolsButtonIcon{
  height: 10px;
  width: 10px;
}
.connectionsPanel .toolsButton.seeLess .toolsButtonText{
  margin-inline-start: 5px;
}

.connectionsPanel .topToolsButtons {
  margin-top: 30px;
}
.categoryFilter:not(.withBooks) .filterText{
  margin-inline-start: 15px;
  margin-inline-end: auto;
}
.textFilter {
  padding: 19px 0px;
  font-size: 18px;
  line-height: 1.2;
  display: block;
  cursor: pointer;
  color: #333;
  margin-inline-start: 34px;
  margin-inline-end: 34px;
}
.connectionsCount {
  color: var(--dark-grey);
  font-size: 16px;
  font-weight: lighter;
  letter-spacing: 1px;
  font-family: "Roboto", "Helvetica Neue", "Helvetica", sans-serif;
  unicode-bidi: isolate;
}
.englishAvailableTag {
  font-family: "Roboto", "Helvetica Neue", "Helvetica", sans-serif;
  text-transform: uppercase;
  align-self: flex-start;
  color: var(--medium-grey);
  border: 1px solid #CCC;
  border-radius: 3px;
  font-size: 12px;
  line-height: 18px;
  padding: 0px 3px;
  margin-left: 4px;
}
.filterInner {
  display: flex;
  justify-content: space-between;
  align-items: center;
}
.essayGroup a:hover {
  text-decoration: none;
}
.essayGroup .filterText {
  margin-inline-start: 15px;
  margin-inline-end: auto;
  text-align: left
}
.essayGroup .filterInner:before{
  min-width: 18px;
  width: 18px;
  height: 16px;
  content: '';
  -webkit-mask: url("/static/img/connection-book.svg") no-repeat;
  mask: url("/static/img/connection-book.svg") no-repeat;
  -webkit-mask-size: cover;
  mask-size: cover;
  line-height: 25px;
  /**transform: scale(0.95);*/
  display: inline-block;
  background-color: #3B5849;
}
.essayGroup .textFilter {
  padding: 0 0 0 0;
  margin: 19px 34px;
}
.categoryFilterGroup.withBooks {
  /*border-bottom: 1px solid #E5E5E5;*/
  border-top: 4px solid;
  border-top-color: var(--category-color);
}
.categoryFilterGroup.withBooks .categoryFilter{
  margin: initial;
  margin-inline-end: 34px;
  margin-inline-start: 34px;
  padding: 19px 0px;
  border-bottom: 1px solid #E5E5E5;

}
.categoryFilterGroup a:hover {
  text-decoration: none;
}
.categoryFilterGroup.withBooks + .categoryFilterGroup {
  /*margin-top: 30px;*/
}
.categoryFilterGroup .textFilter {
  border-bottom: 1px solid #E5E5E5;
}
.categoryFilterGroup :first-child .textFilter {
  border-top: 1px solid #E5E5E5;
}
.categoryFilter.on, .textFilter.on {
  color: black;
}
.dark .categoryFilter.on, .dark .textFilter.on {
  color: white;
}
.textFilter.lowlight {
  color: var(--medium-grey);
}
.topFilters .textFilter.showMoreFilters {
  color: var(--medium-grey);
}
.bilingual .textFilter .he,
.bilingual .categoryFilter .he {
  display: none;
}
.textList .textListTop > .loadingMessage,
.textList .texts .contentInner > .loadingMessage {
  padding: 22px 10px 0;
  color: var(--medium-grey);
  font-size: 14px;
  text-align: center;
}
.textList .textListTop > .loadingMessage {
  position: relative;
  top: 70px;
}
.textList .texts {
  position: relative;
  background-color: #FBFBFA;
}
.sepia .textList .texts {
  background-color: #FBFBFA;
}
.dark .textList .texts {
  background-color: #333331;
}
.textList .texts .textRange {
  font-size: 1.8em;
  padding-top: 16px;
  margin-top: 12px;
  position: relative;
  cursor: text;
}
.textList .texts .textRange .segment{
  cursor: text;
}
.textListTextRangeBox {
  border-bottom: 1px solid #eee;
}
.textList .texts .textRange .title {
  color: var(--medium-grey);
}
.textList .texts .segment .queryTextHighlight {
  padding: 0;
  background-color: inherit;
  font-weight: bold;
}
.dark .textList .texts .textRange .title {
  color: #ddd;
}
.textList.singlePanel .textListTextRangeBox:first-child {
  margin-top: -30px;
}
.textRange .title {
  display: flex;
  justify-content: space-between;
}
.textRange .title .buttons {
}
.bilingual .textList .title .he {
  display: none;
}
.textList .sheetList .sheet,
.textList .note {
  padding: 0 0 24px 0;
  display: flex;
  flex-flow: column;
}
.textList .sheet + .sheet {
  padding: 24px 0;
  border-top: 1px solid #E6E5E6;
}
.textList .sheetList .sheet a.sheetTitle {
  margin-bottom: 0;
  align-items: flex-start;
}
.textList .sheet .sheetInfo {
  display: flex;
  justify-content: space-between;
}
.sheet .sheetInfo .sheetUser {
  display: flex;
  align-items: center;
}
.textList .sheet .sheetAuthorImg,
.textList .note .noteAuthorImg {
  height: 26px;
  width: 26px;
  vertical-align: -8px;
}
.textList .sheet .sheetViews {
  color: var(--medium-grey);
  font-size: 12px;
}
.textList .sheet .sheetAuthor,
.textList .note .noteAuthor {
  color: var(--dark-grey);
  font-size: 16px;
  margin: auto 14px;
}
.textList .sheet .sheetTitle {
  display: flex;
  justify-content: flex-start;
  margin-top: 14px;
  font-size: 18px;
  text-align: left;
  color: #000;
}
.textList .sheet .sheetLeft .sheetTitle img.sheetIcon {
  width: 14px;
  height: 14px;
  margin: 3px 0 0 0;
}
.textList .sheet .sheetTitle .sheetTitleText{
  margin: auto 6px;
}
.textList .sheet .sheetTags {
  display: flex;
  flex-flow: row wrap;
  margin-top: 6px;
  font-size: 13px;
  color: var(--dark-grey);
  text-align: left;
}
.textList .sheet .sheetTag {
  color: inherit;
  display: inline-block;
  white-space: nowrap;
}
.sheet .sheetRight {
  display: flex;
  flex-direction: row;
  align-items: flex-start;
  justify-content: space-between;
  padding-top: 5px;
  margin: 0 -4px;
}
.sheet .sheetRight img {
  display: none;
  padding: 0 5px;
  width: 22px;
  height: 22px;
  margin: 0;
}
.sheet .sheetRight img.pinned,
.sheet:hover .sheetRight img {
  display: block;
}
.sheet:hover .sheetRight img:hover {
  opacity: 0.6;
  cursor: pointer;
}
.sheet .sheetTag .separator {
  display: inline-block;
  margin-right: 8px;
}
.sheet .sheetTags .unlisted img,
.collectionListing .collectionListingDetails .unlisted img,
.tocTop .unlisted img {
  width: 13px;
  height: 13px;
  opacity: 0.4;
  margin-inline-end: 3px;
  position: relative;
  top: 2px;
}
.sheetTag.button,
.sheetTag.button:hover,
.sheetTag.button:active {
  background-color: #EDEDED;
  border-color: #ccc;
  color: var(--dark-grey);
  font-size: 14px;
  margin: 4px;
}
.bookPage .sheetTag.button {
  padding: 5px 16px;
  height: 30px;
}
.textList .sheetList {
  padding-top: 40px;
}
.textList .sheetList:first-of-type {
  padding-top: 0px;
}
.textList .sheetList + .sheetList {
  border-top: 1px solid #E6E5E6;
}
.textList .note .noteAuthorInfo {
  margin-bottom: 14px;
}
.textList .note .noteTitle {
  font-weight: bold;
}
.textList .note .noteTitle,
.textList .note .noteText {
  font-size: 16px;
}
.textList .textListTextRangeBox + .sheet {
  margin-top: 24px;
}
.mediaList .media {
  border-top: solid 1px #CCC;
  padding: 20px 0;
}
.mediaList .mediaTitle {
  font-family: "Roboto", "Helvetica Neue", "Helvetica", sans-serif;
  font-style: normal;
  font-weight: 400;
  font-size: 16px;
  line-height: 19px;
  color: var(--dark-grey);
	padding-bottom: 15px;
}
.mediaList .mediaTitle .he {
  font-size: 16px;
}
.mediaList .media .title {
	font-size: 22px;
  color: #000;
}
.mediaList .media a {
	color: var(--medium-grey);
}
.mediaList .media .description {
	margin: 10px 0;
  font-size: 13px;
  font-family: "Roboto", "Helvetica Neue", "Helvetica", sans-serif;
  flex-flow: row;
  justify-content: space-between;
  color: var(--dark-grey);
}
.mediaList .media .panel{
	background: #e6e6e6;
	border-radius: 50px;
	text-align: center;
	margin: 15px 0;
	padding: 15px;
  font-size: 13px;
  line-height: 15px;
  flex-direction: row;
  display: flex;
  flex-wrap: nowrap;
  justify-content: space-between;
  text-align: left;
  direction: ltr;
}
.mediaList .media .panel .playTimeContainer {
  display: inline-flex;
  align-self: center;
  font-size: 13px;
  font-family: "Roboto", "Helvetica Neue", "Helvetica", sans-serif;
}
.mediaList .media .panel .playTimeContainer span {
  margin: 0 15px;
}
.mediaList .media .panel .sliderContainer {
  display: inline-flex;
  flex: 2;
  align-self: center;
}
.mediaList .media .panel input[type='image'] {
	  width: 10px;
    height: 10px;
    padding: 2.5px;
}
.slider {
  -webkit-appearance: none;
  height: 2px;
  background: #4d4d4d;
  outline: none;
  opacity: 0.7;
  width: 100%;
}
.slider:hover {
  opacity: 5;
}
.slider::-webkit-slider-thumb {
  -webkit-appearance: none;
  appearance: none;
  width: 10px;
  height: 10px;
  border-radius: 50%;
  background: #4871bf;
  cursor: pointer;
}
.slider::-moz-range-thumb {
  width: 10px;
  height: 10px;
  border-radius: 50%;
  background: #4871bf;
  cursor: pointer;
}
/* All the same stuff for IE */
.slider::-ms-thumb {
  width: 10px;
  height: 10px;
  border-radius: 50%;
  background: #4871bf;
  cursor: pointer;
}
.webpageList .website {
  text-align: start;
  display: flex;
  justify-content: flex-start;
  color: #000;
  cursor: pointer;
  font-size: 16px;
  letter-spacing: 1px;
  margin: 20px 34px;
  align-items: center;
}
.webpageList .website .icon {
  height: 16px;
  width: 16px;
  margin-top: 2px;
}
.webpageList .webpage {
  margin-bottom: 30px;
  text-align: left;
  direction: ltr;
}
.webpageList .webpage.hebrew{
  text-align: right;
  direction: rtl;
}
.webpageList .webpage .icon {
  margin-right: 10px;
}
.webpage.hebrew .icon {
  margin: 0 0 0 10px;
}
.webpageList .webpage .title {
  font-size: 22px;
  color: black;
  text-decoration: none;
  margin-bottom: 10px;
}
.webpageList .webpage .title:hover {
  text-decoration: none;
}
.webpageList .webpage .domain {
  font-family: "Roboto", "Helvetica Neue", "Helvetica", sans-serif;
  font-size: 14px;
  color: var(--dark-grey);
  margin-bottom: 10px;
}
.webpageList .webpage .description {
  font-size: 18px;
  color: var(--medium-grey);
}
.webpageList .webpage .webpageMetadata,
.mediaList .media .meta,
.manuscript .meta {
  font-size: 13px;
  color: var(--medium-grey);
  margin-top: 5px;
}
.interface-hebrew .webpageList .webpage .webpageMetadata {
  text-align: right;
  direction: rtl;
}
.interface-english .webpageList .webpage .webpageMetadata {
  text-align: left;
  direction: ltr;
}

.webpageList .website .siteName {
  margin-inline-start: 15px;
}

.manuscript .meta span,
.manuscript .meta a {
  font-family: "Roboto", "sans-serif";
  margin-top: 2px;
}
.manuscript .meta .int-he {
  font-family: "Heebo", "sans-serif";
}
.webpageList.empty .loadingMessage {
  margin-top: 0px;
}
.webpageList .webpagesLinkerMessage {
  padding: 20px 0px;
  color: var(--medium-grey);
  border-top: 1px solid #E5E5E5;
  font-size: 13px;
}
.marginless .webpageList .webpagesLinkerMessage {
  padding: 20px 34px;
}
.webpageList .webpagesLinkerMessage a {
  color: var(--medium-grey);
  text-decoration: underline;
}

.manuscriptImage {
  width: auto;
  max-height: 180px;
  border-radius: 3px;
}
.manuscriptCaption {
  font-family: "Adobe Garamond Pro", "sans-serif";
  font-size: 18px;
  line-height: 22px;
  margin-top: 13px;
  margin-bottom: 2px;
  border-bottom: 0px;
  text-align: left;
}
.manuscriptCaptionHe {
  font-family: "Taamey Frank", "Heebo", "sans-serif";
  font-size: 22px;
  line-height: 22px;
  margin-top: 13px;
  margin-bottom: 2px;
  border-bottom: 0px;
  text-align: right;
}
.fullSizeImageLink {
  width: 292px;
  height: 23px;
  left: 830px;
  top: 367px;
  font-family: "Roboto", "sans-serif";
  font-style: normal;
  font-weight: normal;
  font-size: 13px;
  line-height: 15px;
  color: var(--medium-grey-legacy);
}
.manuscript {
  border-bottom: 1px solid #DDDDDD;
  margin: 29px 34px;
  padding-bottom: 19px;
  overflow-x: hidden;
}

.manuscript a {
  color: inherit;
}
/*.manuscriptBorder {*/
/*  border: 1px solid #dddddd;*/
/*  position: absolute;*/
/*  width: 292px;*/
/*  height: 0px;*/
/*  left: 830px;*/
/*  top: 409px;*/
/*}*/
.manuscriptList :last-child {
  border-bottom: 0px solid red;
}
.textList.marginless .webpageList.empty .loadingMessage {
  margin: 50px 40px;
}
.textRange .numberLabel {
  position: absolute;
  top: 14px;
}
.english .textRange .numberLabel {
  left: -24px;
}
.english .textRange .numberLabel.itag {
  right: -30px;
  left: initial;
}
.hebrew .textRange .numberLabel,
.bilingual .textRange .numberLabel  {
  right: -30px;
}
.multiPanel .textRange .numberLabel{
  display: none;
}
.multiPanel .textRange .numberLabel.itag{
  display: block;
  color: #4871bf;
}
.textRange.lowlight .numberLabel {
  color: var(--medium-grey);
}
.readerPanel.bilingual .connectionsPanel .he {
  display: none;
}
.connectionsSummaryLoading {
  padding: 20px 34px;
  color: var(--medium-grey);
}
.connectionsPanel .connectionPanelSectionHeader{
  margin-inline-start: 34px;
  margin-inline-end: 34px;
  margin-top: 30px;
  margin-bottom: 15px;
  border-bottom: 1px solid #CCCCCC;
  padding-bottom: 13px;
}
.connectionsPanel .connectionPanelSectionHeader .connectionPanelSectionHeaderInner{
  font-size: 14px;
  font-style: normal;
  font-weight: 400;
  line-height: 18px;
  letter-spacing: 0em;
  text-align: justified;
  color: var(--dark-grey);
  text-transform: uppercase;

}
.connectionsPanel .connectionsSummaryLoading .loadingMessage {
  margin-top: 0;
}
.textListTextRangeBox {
  position: relative;
}

.textListTextRangeBox .textRange{
  margin-bottom: 0;
  padding-bottom: 0;
}
.textListTextRangeBox .connection-buttons, .versionsTextList .connection-buttons{
  margin-bottom: 28px;
  display: flex;
  align-items: flex-start;
  align-content: flex-start;
}
.connection-buttons.access-user .connection-button.delete-link{
  display:none;
}
.connection-buttons .connection-button,
.version-block-with-preview-details .connection-button{
  font-style: normal;
  font-weight: normal;
  font-size: 13px;
  line-height: 15px;
  color: var(--dark-grey);
  margin-inline-end: 15px;
  text-decoration: none;
  cursor: pointer;
  display: flex;
  flex-flow: row wrap;
  align-items: center;
}
.version-block-with-preview-details .connection-button {
  font-size: 14px;
  color: var(--dark-grey);
  margin-top: 15px;
}
.version-block-with-preview-details img {
  padding-inline-start: 15px;
}
.singlePanel .connection-buttons .connection-button{
  text-align: start;
  margin-inline-end: 5px;
}
.connection-buttons .connection-button span{
  text-align: initial;
}
.connection-buttons .connection-button .int-en{
  font-family: "Roboto", "Helvetica Neue", "Helvetica", sans-serif;
}
.connection-buttons .connection-button .int-he{
  font-family: "Heebo", "Roboto", "Helvetica Neue", "Helvetica", sans-serif;
}
.toolsMessage {
  margin: 130px 0;
  text-align: center;
  font-size: 18px;
}
.connection-buttons .connection-button::before,
.version-block-with-preview-details .connection-button::before{
  display: block;
  content: ' ';
  background-size: 15px 15px;
  background-repeat: no-repeat;
  height: 15px;
  width: 15px;
  margin-inline-end: 5px;
}
.version-block-with-preview-details .connection-button::before {
  height: 18px;
}
.connection-buttons .panel-open-link::before,
.version-block-with-preview-details .connection-button::before{
  background-image: url("/static/icons/open-panel.svg");
}
.connection-buttons .delete-link::before{
  background-image: url("/static/icons/remove-connection.svg");
}
.connection-buttons .add-to-sheet-link::before{
  background-image: url("/static/icons/add-to-sheet.svg");
}
.sheetContent .toolsButtonContainer {
  letter-spacing: 0;
}
.toolsButtonContainer {
  display: flex;
  justify-content: flex-start;
  color: #000;
  /*border-top: 1px solid #E5E5E5;*/
  cursor: pointer;
  font-size: 16px;
  letter-spacing: 1px;
  margin: 20px 34px;
  align-items: center;
  flex-wrap: wrap;
}

.toolsButtonContainer.highlighted {
  background-color: var(--responsa-red);
  color: white;
  margin-inline-start: 6px;
  margin-inline-end: 8px;
  padding-inline-start: 28px;
  padding-inline-end: 14px;
  padding-top: 18px;
  padding-bottom: 18px;
  border-radius: 8px;
  line-height: 1;
}

.toolsButtonContainer .toolsButtonText,
.toolsButtonContainer .toolsSecondaryButton {
  position: relative;
  top: 1.5px;
}

.toolsButton {
  background: none;
  padding: 0;
  border: 0px;
  flex: 1 1 auto;
  display: flex;
  align-items: center;
}

.toolsButton ::before {
  position: relative;
  top: 3px;
}

.toolsSecondaryButton {
  color: var(--dark-grey);
  --english-font: var(--english-sans-serif-font-family);
  --hebrew-font: var(--hebrew-sans-serif-font-family);
  height: var(--sans-serif-small-font-size);
  margin-inline-start: 30px;
  align-self: flex-start;
}

.toolsButtonContainer.highlighted .experimentLabel {
  --english-font: var(--english-sans-serif-font-family);
  color: var(--dark-grey);
  font-size: 11px;
  text-transform: uppercase;
  border: 1px solid var(--light-grey);
  border-radius: 4px;
  float: inline-end;
  padding: 2px 6px;
  background: var(--lightest-grey);
}

.linkArrow {
  height: var(--sans-serif-small-font-size);
  position: relative;
  top: 1px;
}

.toolsButtonSecondaryIcon {
  height: 14px;
  width: auto;
  margin-inline-start: auto;
  margin-inline-end: 4px;
  flex-shrink: 0;
}

.toolsButtonContainer .toolsButton.greyColor {
  color: var(--dark-grey);
}
.toolsButton .toolsButtonText .connectionsCount::before{
  content: " ";
}
.topicList.topicsHe {
  direction: rtl;
}
.topicList.topicsEn {
  direction: ltr;
}
.interface-hebrew .topicList.topicsEn {
  direction: rtl;
}

.topicButton {
  display: flex;
  justify-content: flex-start;
  color: #000;
  cursor: pointer;
  font-size: 16px;
  flex-direction: column;
  letter-spacing: unset;
  align-items: initial;
  border-top: 1px solid #E5E5E5;
  padding: 20px 34px;
  margin: initial;
}
.topicList #topicItem-0 {
  border-top: none;
}
.topicButton:hover {
  text-decoration: none;
}

.topicButton .topicButtonTitle {
  display: flex;
  flex-direction: row;
  justify-content: space-between;
  text-align: left;
}
.topicButton .topicButtonTitle .he {
  text-align: right;
}
.topicButton .contentText .en {
  font-family: "adobe-garamond-pro", "Crimson Text", Georgia, serif;
}
.topicButtonTitle .he {
  font-size: 122%;
}
.topicButton .three-dots-button.tooltip-toggle::before,
.named-entity-title-bar .three-dots-button.tooltip-toggle::before {
  transform: none;
  left: unset;
  right: 30px;
  width: 180px;
}
.readerPanel.hebrew .topicButton .three-dots-button.tooltip-toggle::before,
.readerPanel.hebrew .named-entity-title-bar .three-dots-button.tooltip-toggle::before {
  right: unset;
  left: 30px;
  text-align: right;
}
.topicButton .smallText {
  margin-top: 10px;
  line-height: 18px;
  font-size: 18px;
  text-align: start;
}
.topicButton .smallText .en {
  font-family: "Roboto", "Helvetica Neue", "Helvetica", sans-serif;
  font-size: 13px;
  font-weight: normal;
  color: var(--dark-grey);
}
.topicButton .smallText .he {
  font-family: "Heebo", sans-serif;
  font-size: 13px;
  font-weight: normal;
  color: var(--medium-grey);
}
.toolsButton:hover {
  text-decoration: none;
  color: inherit;
}
.toolsButton.systemTypeface .toolsButtonText span.int-en,
.toolsButton.systemTypeface .toolsButtonText span.en{
  font-family: "Roboto", "Helvetica Neue", "Helvetica", sans-serif;
}
.toolsButton.textTypeface .toolsButtonText span.int-en,
.toolsButton.textTypeface .toolsButtonText span.en{
  font-family: "adobe-garamond-pro", "Crimson Text", Georgia, serif;
}
.toolsButton.systemTypeface .toolsButtonText span.int-he,
.toolsButton.systemTypeface .toolsButtonText span.he{
  font-family: "Heebo", "Roboto", "Helvetica Neue", "Helvetica", sans-serif;
}
.toolsButton.textTypeface .toolsButtonText span.int-he,
.toolsButton.textTypeface .toolsButtonText span.he{
  font-family: "Taamey Frank", "adobe-garamond-pro", "Crimson Text", Georgia, "Times New Roman", serif;
  font-size: 122%;
}
.highlighted .toolsButton .toolsButtonIcon {
  filter: invert(1);
}
.toolsButton .toolsButtonIcon {
  color: var(--medium-grey);
  font-size: 20px;
  width: 20px;
  margin-top: -1px;
}
.interface-hebrew .toolsButton .toolsButtonIcon {
  margin-top: 1px;
}
.toolsButton img.toolsButtonIcon {
  width: 18px;
  height: 18px;
  vertical-align: middle;
}
.toolsButton .toolsButtonText{
  margin-inline-start: 15px;
}

.shareSettingsBox .shareDropdown {
  display: inline-block;
  height: 20px;
  width: 52px;
  margin: 0 3px;
  border: 0;
  color: var(--sefaria-blue);
  font-weight: 600;
  --english-font: var(--english-sans-serif-font-family);
  --hebrew-font: var(--hebrew-sans-serif-font-family);
  font-size: var(--sans-serif-body-font-size);
  align-self: flex-end;
  appearance: none;
  -webkit-appearance: none;
  -moz-appearance: none;
  bottom: 1px;
  position: relative;
  background-color: Transparent;
  background-image: url(/static/icons/arrow-down-bold.svg);
  background-repeat: no-repeat;
  background-position: right;
  background-size: 12px;
}

.shareInputBox .copyLinkIcon {
  float: right;
  margin: 0px -5px 1px 0px;
}

.shareInputBox span {
  --english-font: var(--english-sans-serif-font-family);
  --hebrew-font: var(--hebrew-sans-serif-font-family);
  font-size: var(--sans-serif-body-font-size);
}

.shareInputBox {
  position: relative;
  display: flex;
  box-sizing: border-box;
  border-radius: 7px;
  border: none;
  box-shadow: 0 1px 3px rgb(0 0 0 / 20%);
  font-size: var(--sans-serif-body-font-size);
  font-family: "Roboto", "Helvetica Neue", "Helvetica", sans-serif;
  color: var(--dark-grey);
  padding: 20px 20px;
  margin: 19px 33px;
}
.shareInput {
  width: calc(100% - 40px);
  box-sizing: border-box;
  border-radius: 7px;
  border: none;
  font-size: var(--sans-serif-body-font-size);
  font-family: "Roboto", "Helvetica Neue", "Helvetica", sans-serif;
  color: var(--dark-grey);
  text-overflow: ellipsis;
}

.shareInputBox .shareInputButton {
  background-color: #fff;
  position: absolute;
  border: 0;
  margin-inline-start: calc(100% - 60px);
}

.shareInputBox .shareInputButton:active {
  background-color: var(--light-grey);
}

.shareSettingsBox {
  display: flex;
  box-sizing: border-box;
  border-radius: 7px;
  border: none;
  font-size: var(--sans-serif-body-font-size);
  --english-font: var(--english-sans-serif-font-family);
  --hebrew-font: var(--hebrew-sans-serif-font-family);
  color: var(--dark-grey);
  margin: 20px 34px;
}
.addToSourceSheetBox {
  position: relative;
}
.addToSourceSheetBox input {
  padding: 13px 12px;
  margin: 0;
  cursor: pointer;
  font-size: 18px;
  border-radius: 4px;
  box-shadow: none;
  border: 1px solid #E9E9E9;
  width: 60%;
  height: 50px;
  box-sizing: border-box;
}
.addToSourceSheetBox .button {
  width: 100%;
  text-align: center;
  margin: 0;
}
.addToSourceSheetBox .button.small {
  width: 37%;
  box-sizing: border-box;
  height: 50px;
  padding: 17px;
  margin: 0;
  float: right;
}
.interface-hebrew .addToSourceSheetBox input {
  width: 47%;
}
.interface-hebrew .addToSourceSheetBox .button.small {
  width: 50%;
  float: left;
}
.addToSourceSheetBox .newSheet {
  border-top: 1px solid #E9E9E9;
  padding: 14px 22px;
}
.addToSourceSheetBox .newSheet input::placeholder { /* eventual spec? */
  font-family: "Roboto", "Helvetica Neue", "Helvetica", sans-serif;
}
.addToSourceSheetBox .newSheet input::-webkit-input-placeholder { /* Chrome/Opera/Safari */
  font-family: "Roboto", "Helvetica Neue", "Helvetica", sans-serif;
}
.addToSourceSheetBox .newSheet input::-moz-placeholder { /* Firefox 19+ */
  font-family: "Roboto", "Helvetica Neue", "Helvetica", sans-serif;
}
.addToSourceSheetBox .newSheet input:-ms-input-placeholder { /* IE 10+ */
  font-family: "Roboto", "Helvetica Neue", "Helvetica", sans-serif;
}
.addToSourceSheetBox .newSheet input:-moz-placeholder { /* Firefox 18- */
  font-family: "Roboto", "Helvetica Neue", "Helvetica", sans-serif;
}
.confirmAddToSheet {
  text-align: center;
  background-color: #FBFBFA;
  margin-bottom: 10px;
}
.confirmAddToSheet .message{
  text-align: start;
}
.confirmAddToSheet.addToSourceSheetBox .message span{
  font-family: 'HebrewInEnglish Serif Font', "adobe-garamond-pro", "Crimson Text", Georgia, "Times New Roman", serif;
  font-style: normal;
  font-weight: normal;
  font-size: 18px;
  line-height: 25px;
  text-decoration-line: none;
  color: var(--dark-grey);
}
.confirmAddToSheet.addToSourceSheetBox .message span a{
  text-decoration: underline;
  color: var(--dark-grey);
}
.confirmAddToSheet .button {
  width: 100%;
}
.connectionsPanel .allSheetsLink,
.connectionsPanel .allNotesLink {
  display: block;
  margin-top: 10px;
}
.interface-hebrew .allNotesLinks {
  text-align: left;
}
.noteList + .noteList {
  border-top: 1px solid #ccc;
}
.connectionsPanel .loadingMessage {
  margin-top: 40px;
}
.connectionsPanel textarea.noteText,
.connectionsPanel textarea.feedbackText,
.sideColumn textarea.feedbackText {
  width: 100%;
  min-height: 100px;
  border: none;
  border-radius: 7px;
  padding: 20px 25px;
  box-sizing: border-box;
  box-shadow: 0 1px 3px rgba(0,0,0,0.2);
  font-size: 18px;
  font-family: "adobe-garamond-pro", "Crimson Text", Georgia, serif;
  margin-bottom: 10px
}


.connectionsPanel .noteSharingToggle {
  border: 1px solid #ccc;
  border-radius: 4px;
  margin-bottom: 12px;
}
.connectionsPanel .notePrivateButton,
.connectionsPanel .notePublicButton {
  width: 50%;
  display: inline-block;
  text-align: center;
  color: #CCC;
  padding: 16px 24px;
  border-radius: 4px;
  cursor: pointer;
  font-size: 15px;
  letter-spacing: 1px;
  font-family: "Roboto", "Helvetica Neue", "Helvetica", sans-serif;
  box-sizing: border-box;
}
.connectionsPanel .notePrivateButton.active,
.connectionsPanel .notePublicButton.active {
  background-color: white;
  color: var(--dark-grey);
}
.connectionsPanel .notePrivateButton {
  border-right: 1px solid #ccc;
  border-top-right-radius: 0;
  border-bottom-right-radius: 0;
}
.hebrew .connectionsPanel .notePrivateButton {
  border-left: 1px solid #ccc;
  border-top-left-radius: 0;
  border-bottom-left-radius: 0;
  border-right: none;
  border-top-right-radius: 4px;
  border-bottom-right-radius: 4px;
}
.connectionsPanel .line {
  width: 100%;
  border-bottom: 1px solid #ccc;
  margin: 40px 0;
}
.connectionsPanel .deleteNote {
  text-align: center;
  padding: 18px 0;
  color: var(--medium-grey);
  font-size: 15px;
  cursor: pointer;
  font-family: "Roboto", "Helvetica Neue", "Helvetica", sans-serif;
}
.connectionsPanel.textList .note {
  padding: 30px 0;
  position: relative;
}
.connectionsPanel.textList .note {
  border-top: 1px solid #E6E5E6;
}
.connectionsPanel.textList .note:first-child {
  border-top: none;
}
.connectionsPanel .noteButtons {
  position: absolute;
  top: 30px;
  left: -32px;
}
.interface-hebrew .connectionsPanel .noteButtons {
  left: auto;
  right: -32px;
}
.connectionsPanel .editNoteButton {
  visibility: hidden;
}
.connectionsPanel .note:hover .editNoteButton,
.connectionsPanel .editNoteButton:focus {
  visibility: visible;
}
.connectionsPanel .noteButtons .fa {
  cursor: pointer;
  color: #C6C6C6;
  font-size: 20px;
  margin: 0 8px;
}

.feedbackOverlay .buttonContainer {
  width: 100%;
  margin-top: 15px;
  text-align: center;
}

.connectionsPanel .divineNameReplacer p {
  font-size: 16px;
  font-family: "Roboto", "Helvetica Neue", "Helvetica", sans-serif;
  line-height: 19px;
  color: var(--dark-grey);
}

.divineNameDepricationNotification {
  padding-top: 10px;
}

.divineNameDepricationNotification p a {
  color: var(--inline-link-blue);
}

.divineNameDepricationNotification p a:hover {
  text-decoration: underline;
}


.addConnectionBox {
  font-size: 18px;
  text-align: center;
}
.addConnectionBox .dropdown .dropdownMain{
  justify-content: center;
}
.addConnectionBox .dropdown .dropdownMain span, .addConnectionBox .dropdown .dropdownMain img{
  margin-inline-start: auto;
}
.addConnectionSummary {
  margin-bottom: 20px;
}
.loginPrompt {
  text-align: center;
}
.loginPrompt .loginPromptMessage {
  font-size: 18px;
  margin-bottom: 20px;
}
.loginPrompt .button {
  width: auto;
  margin: 0 6px;
}
.profile-pic {
  display: flex;
  justify-content: center;
  align-items: center;
  flex-direction: column;
}
.profile-page {
  background-color: var(--lightest-grey);
}
.profile-page .profile-pic .profile-pic-hover-button {
  display: none;
}
.profile-pic-cropper-error {
  line-height: 1;
  max-width: 50vw;
  overflow: hidden;
}
.profile-page .profile-pic:hover .profile-pic-hover-button.profile-pic-button-visible {
  display: flex;
}
.profile-page .profile-pic .profile-pic-button-row {
  display: flex;
}
.profile-page .profile-pic .profile-pic-button {
  position: relative;
  top: calc(-1 * ((175px/2) + (46px/2)));  /* height of .profile-img + height of .profile-pic-button */
}
.profile-pic-cropper-modal {
  max-width: unset !important;
  max-height: unset !important;
  padding: 15px 15px 17px 15px !important;
  box-shadow: 0px 1px 4px rgba(0, 0, 0, 0.4);
  background-color: #FFF !important;
  border-radius: 6px;
}
.profile-pic-cropper-modal-inner {
  overflow: auto;
  display: block;
  line-height: 0;
  border-radius: 6px;
}
.profile-pic-loading {
  display: flex;
  align-items: center;
  justify-content: center;
  margin-top: 17px;
}
.profile-pic-cropper-modal .ReactCrop__crop-selection {
  box-shadow: 0 0 0 9999em rgba(255, 255, 255, 0.6);
}
.profile-page .profile-pic-cropper-modal .ReactCrop__crop-selection {
  border-radius: 50%;
}
.profile-pic-cropper-modal .ReactCrop__image {
  max-width: 50vw;
  max-height: 50vh;
}
.profile-pic-close {
  right: 25px !important;
}
.profile-pic-cropper {
}
#interruptingMessage.profile-pic-cropper-modal .profile-pic-cropper-button {
  display: inline-flex;
}
.profile-pic-cropper-desc {
  margin-top: 9px;
  margin-bottom: 18px;
}
.profile-pic .profile-pic-input-file {
  /* make it essentially invisible so it stays in DOM and is accessible */
  width: 0.1px;
  height: 0.1px;
  opacity: 0;
  overflow: hidden;
  position: absolute;
  z-index: -1;
}
.readerNavMenu.profile-page .resourcesLink img {
  top: 0;
}
.profile-page .logoutLink {
  box-shadow: none;
  font-size: 16px;
}
.profile-page .logoutLink .int-en {
  font-family: "Roboto", "Helvetica Neue", "Helvetica", sans-serif;
}
.profile-page .logoutLink .int-he {
  font-family: "Heebo", sans-serif;
}
.notificationsTopContainer {
  display: flex;
  flex-direction: row;
  margin-bottom: 30px;
}
.notificationsHeaderBox {
  flex-grow: 1;
  margin-bottom: 12px
}
.readerNavMenu .notificationsHeaderBox h1 {
  margin: 4px 0 0 0;
}
.notificationsTitleIcon {
  position: relative;top: 2px;
}
.notification {
  border-bottom: 1px solid var(--light-grey);
  border-top: none;
  padding: 25px 0;
  line-height: 1.4;
}
.notification {
  display: flex;
}
.notification .imageSection {
  margin-inline-end: 15px;
}
.notification .imageSection img {
  height: 30px;
  width: 30px;
  border-radius: 15px;
}
.notification .mainSection {
  flex: 1;
}
.notification a {
  unicode-bidi: plaintext;
}
.notification a:hover {
  color: inherit;
}
.notification .topLine {
  display: flex;
  justify-content: space-between;
  flex-direction: row;
  margin-top: 2px;
  align-content: space-between;
}
.notification .topLine a {
  font-weight: bold;
}
.notification .topLineText {
  flex: 1;
}
.notification .date {
  color: var(--medium-grey);
  font-size: 14px;
  margin-inline-start: 15px;
}
.notification .notificationBody {
  margin-top: 20px;
}
.notification .sheetTitle,
.notification .collectionName {
  --english-font: var(--english-sans-serif-font-family);
  --hebrew-font: var(--hebrew-sans-serif-font-family);
  font-size: 24px;
  display: block;
}
.notification .sheetSummary {
  --english-font: var(--english-sans-serif-font-family);
  --hebrew-font: var(--hebrew-sans-serif-font-family);
  color: var(--dark-grey);
  font-size: 18px;
  margin-top: 10px;
}
.notification .replyButton {
  margin-top: 15px;
}
.notification .replyButton img {
  width: 15px;
  height: 10px;
  margin-inline-end: 10px;
}
.notification-message-link {
  display: inline-block;
  padding: 0 5px;
}
.globalUpdateForm {
  padding: 20px;
  background-color: #ddd;
  border-radius: 15px;
  font-size: 18px;
}
.globalUpdateForm .storyTypeSelector {
  padding-bottom: 15px;
}
.globalUpdateForm  select {
  margin: 0 0 0 15px;
}
.globalUpdateForm .error {
  color: red;
  font-size: 90%;
}
.globalUpdateForm input[type="text"] {
  padding: 5px;
  margin: 5px 0;
  width: 260px;
}
.globalUpdateForm input[type="radio"] {
  padding: 5px;
  margin: 8px;
}
.globalUpdateForm label {
  padding-top: 10px;
  display: block;
}
.globalUpdateForm .previewButton {
  margin-left: 85%;
  font-size: 20px;
}
.update {
  position: relative;
}
.update .imageSection {
  display: none;
}
.update .delete-update-button {
  position: absolute;
  top:  8px;
  right:  0px;
  color:  var(--dark-grey);
}
.story-action-button {
  display: inline-block;
  background: #CB6158;
  padding: 0 15px;
  margin: 0 8px;
  width: 60px;
  text-align: center;
  height: 19px;
  color: #fff;
  cursor: pointer;
  border-radius: 8px;
  box-shadow: 1px 1px 1px #ccc;
  border: 1px solid #ccc;
}

.lds-ring {
  display: inline-block;
  position: relative;
  width: 34px;
  height: 34px;
}
.lds-ring div {
  box-sizing: border-box;
  display: block;
  position: absolute;
  width: 21px;
  height: 21px;
  margin: 6px;
  border: 6px solid #999;
  border-radius: 50%;
  animation: lds-ring 1.2s cubic-bezier(0.5, 0, 0.5, 1) infinite;
  border-color: #999 transparent transparent transparent;
}
.lds-ring div:nth-child(1) {
  animation-delay: -0.45s;
}
.lds-ring div:nth-child(2) {
  animation-delay: -0.3s;
}
.lds-ring div:nth-child(3) {
  animation-delay: -0.15s;
}
@keyframes lds-ring {
  0% {
    transform: rotate(0deg);
  }
  100% {
    transform: rotate(360deg);
  }
}
.sefariaLogo {
  text-align: center;
  text-transform: uppercase;
  font-family: "Roboto", "Helvetica Neue", "Helvetica", sans-serif;
}
#appLoading {
  position: fixed;
  text-align: center;
  background-color: #FBFBFA;
  height: 100%;
  width: 100%;
  direction: initial;
}
#appLoading .loadingMessage {
  position: absolute;
  top: 45%;
  left: 50%;
  transform: translate(-50%, -50%);
}
#appLoading img.int-en {
  width: 150px;
  height: 42px;
  margin-bottom: 6px;
}
#appLoading img.int-he {
  width: 150px;
  height: 49px;
  margin-bottom: 6px;
}
.emptyDesktop {
  margin-top: 200px;
  text-align: center;
  color: var(--medium-grey);
}
/* DEPRECATED: Use Button component from static/js/common/Button.jsx instead */
.button {
  display: inline-block;
  color: white;
  background-color: var(--sefaria-blue);
  box-shadow: 0 1px 3px rgba(0,0,0,0.25);
  border-radius: 6px;
  padding: 16px 30px;
  margin: 0 2px 6px 2px;
  cursor: pointer;
  font-size: 16px;
  box-sizing: border-box;
  line-height: 19px;
  text-align: center;
  --english-font: var(--english-sans-serif-font-family);
  --hebrew-font: var(--hebrew-sans-serif-font-family);
  border: none;
}
.saveProfileButton{
  background-color: var(--midrash-green);
}
.button.disabled{
  border: 1px solid var(--light-grey);
  background-color: var(--lightest-grey);
  font-size: 16px;
  line-height: 19px;
  text-align: center;
  color: var(--medium-grey);
  box-shadow: none;
}
.button.disabled:hover{
  color: var(--medium-grey);
  cursor: initial;
}
a.button {
  color: white;
}
.button:hover,
a.button:hover {
  color: white;
  text-decoration: none;
}

/* Legacy Button Focus Styling */
body.user-is-tabbing .button:focus,
body.user-is-tabbing a.button:focus,
body.user-is-tabbing div.button:focus,
body.user-is-tabbing label.button:focus {
  outline: 2px solid var(--focus-blue);
  outline-offset: 2px;
}
.button.white {
  background-color: white;
  color: #333;
}
a.button.white {
  color: var(--dark-grey);
}
.button.grey {
  background-color:  var(--lighter-grey);
  color: var(--dark-grey);
  box-shadow: none;
  border: none;
}
a.button.mini {
  padding: 5px;
  font-size: .8em;
}
.interface-english .userSheetTitle a.button.mini {
  float: right;
}
.interface-hebrew .userSheetTitle a.button.mini {
  float: left;
}
.button.transparent {
  color: var(--dark-grey);
  background-color: transparent;
  border: 1px solid transparent;
}
.profile-page .button.transparent {
  border: 0;
}
.button.transparent.bordered {
  border: 1px solid #CCC;
}
.button.fillWidth {
  width: 100%;
  text-align: center;
  display: block;
  margin: 10px 0;
}
.button.squareBorder {
  border-radius: 0;
}
a .button:hover {
  text-decoration: none;
}
.reactMarkdown a {
  color: var(--commentary-blue);
}
.button.small {
  padding: 10px 14px;
  width: -moz-fit-content;
  width: fit-content;
}
.headerWithAdminButtonsContainer{
  display: flex;
  justify-content: space-between;
  flex-direction: row;
  align-items: center;
  flex-wrap: nowrap;
  width: 100%;
}
.headerWithAdminButtonsContainer .pencilEditorButton{
  margin-top: 8px;
  margin-bottom: 5px;
  margin-inline-end: 6px;
  cursor: pointer;
}
.button.extraSmall.reviewState{
  margin-inline-end: 7px;
}
.button.extraSmall.reviewState.reviewed {
  background-color: var(--sheets-green);

}
.button.extraSmall.reviewState.notReviewed {
  background-color: #CB6158;
}
.button.extraSmall.reviewState.edited {
  background-color: #C3EB34;
}
.button.extraSmall {
  border-radius: 6px;
  box-shadow: none;
  margin: 0;
  padding: 5px 8px;
  height: 30px;
  line-height: 20px;
  letter-spacing: normal;
}
.button.extraSmall.topic {
  color: #000000;
  background-color: var(--lighter-grey);
  white-space: nowrap;
}
.adminButtons .button.extraSmall.topic.top {
  border-top-left-radius: 6px;
  border-top-right-radius: 6px;
}
.adminButtons .button.extraSmall.topic.bottom {
  border-bottom-left-radius: 6px;
  border-bottom-right-radius: 6px;
  border-bottom: 1px solid var(--light-grey);
}
.adminButtons .button.extraSmall.topic {
  box-shadow: 0 1px 3px rgb(0 0 0 / 25%);
  border-radius: revert;
  color: var(--dark-grey);
}
.headerWithAdminButtons {
  display: flex;
  position: relative;
  flex: 1;
}
.adminButtons.hiddenButtons {
  display: none;
}
.adminButtons {
  display: flex;
  flex-direction: column;
  width: 147px;
  position: absolute;
  height: 90px;
  padding: 0 20px 0 20px;
}

.button .buttonIcon {
  margin-inline-end: 7px;
  vertical-align: middle;
}
.button.small .buttonIcon {
  height: 14px;
  width: 14px;
  margin-top: -3px;
}
button.appButton {
  box-shadow: none;
  border: 1px solid var(--light-grey);
  color: var(--sefaria-blue);
}
button.appButton img {
  margin-inline-end: 5px;
}
button.appButton.iconOnly {
  width: 40px;
  height: 40px;
  box-sizing: border-box;
  display: inline-flex;
  padding: 0;
  margin-inline-end: 5px;
  justify-content: center;
  align-items: center;
}
button.appButton.iconOnly img {
  width: 18px;
  height: 18px;
  margin: 0;
}
.lexicon-content{
  font-size: 15px;
  padding-bottom: 10px;
  margin-bottom: 1px;
}
.lexicon-link:hover {
  text-decoration: underline;
}
.lexicon-header {
  padding: 10px;
  border-bottom: 1px solid #e5e5e5;
  background-color: #AAAAAA;
}
.lexicon-header h4 {
  font-size: 1.2em;
  margin: 0;
}
.entry + .entry {
  padding-top: 10px;
}
.lexicon-results {
  padding-top: 20px;
}
.named-entity-attribution {
  margin-top: 13px;
}
.named-entity-ambiguous {
  margin-bottom: 24px;
}
.named-entity-ambiguous .systemText .int-en,
.named-entity-ambiguous .systemText .int-he {
  color: var(--medium-grey);
}
.named-entity-title-bar {
  display: flex;
  flex-direction: row;
  justify-content: space-between;
}
.named-entity-wrapper {
  display: flex;
  flex-direction: column;
}
.named-entity-wrapper + .named-entity-wrapper {
  margin-top: 26px;
}
.readerPanel.english .named-entity-wrapper {
  direction: ltr;
}
.readerPanel.hebrew .named-entity-wrapper {
  direction: rtl;
}
.lexicon-results .named-entity-description {
  margin-top: 13px;
}
.lexicon-results .named-entity-description .en,
.lexicon-results .named-entity-description .he {
  color: var(--dark-grey);
}
.lexicon-results .entry > div {
  padding: 1% 0 1% 0;
  margin: auto;
}
.lexicon-results .entry a {
    font-size: .8em;
    font-weight: bold;
    letter-spacing: 1px;
    cursor: pointer;
    color: #333;
}
.lexicon-results .entry .headline {
  color: #333;
  font-size: 1.2em;
  display: block;
}
.lexicon-results .entry .headwords .headword {
  display: inline;
}
.lexicon-results .entry .morphology {
  font-family: "Roboto", "Helvetica Neue", "Helvetica", sans-serif;
  color: var(--medium-grey);
  display: inline;
  margin-right: 5px;
}
.lexicon-results .entry .lang-ref {

}
.lexicon-results .entry .definition-content{
    color: #444;
}
.lexicon-results ol {
	list-style-position: inside;
}
.lexicon-results .entry .definition li.sense{
	margin-left: 15px;
    padding-bottom: 10px;
}
.lexicon-results .entry .definition ol.senses{
	padding-left: 0;
}
.lexicon-results .entry .definition > li.sense{
	margin-left: 0;
}
.lexicon-results .entry ol.definition {
	list-style-type: none;
	padding-top: 2px;
	padding-left: 0;
    margin: 0;
}
.lexicon-results .entry .definition .notes {}
.lexicon-results .entry .definition .derivatives {display: block;margin-left: 15px;}
.lexicon-results .attribution {

}

.lexicon-results .attribution div,
.named-entity-wrapper .attribution div {
  display: block;
  font-family: "Roboto", "Helvetica Neue", "Helvetica", sans-serif;
  color: #aaa;
  font-size: 10px;
}
.lexicon-content .headword.en, .lexicon-content .headword.he,
.lexicon-content .definition-content.en, .lexicon-content .definition-content.he,
.lexicon-content .lexicon-results .attribution {
  display: inline;
}
.lexicon-content .headword.he, .lexicon-content .definition-content.he {
  direction: rtl;
}
.lexicon-content .headword.en, .lexicon-content .definition-content.en {
  direction: ltr;
}
.lexicon-instructions,
.lexicon-content .loadingMessage {
  font-size: 15px;
  font-style: italic;
}
.splitHeader {
  text-align: left;
  display: flex;
  flex-direction: row;
  justify-content: space-between;
  color: var(--dark-grey);
  font-weight: 300;
}
.splitHeader .en {
  font-size: 14px;
}
.splitHeader .he {
  font-size: 14px;
}
.splitHeader select {
  margin-inline-start: 6px;
}
.sheetsNewButton {
  text-align:center;
  margin-bottom: 30px;
}
.sheetsNewButton a {
  color: inherit;
}
.sheet.userSheet .sheetTitle  {
  font-family: "adobe-garamond-pro", "Crimson Text", Georgia, serif;
  font-size: 20px;
  color:#333;
  margin-bottom: 6px;
  unicode-bidi: plaintext;
}
.sheet.userSheet {
  font-size: 14px;
  color:#999;
  text-decoration: none;
  flex-direction: column;
}
.interface-english .sheet.userSheet{
  font-family: "Roboto", "Helvetica Neue", "Helvetica", sans-serif;
}
.interface-hebrew .sheet.userSheet{
  font-family: "Heebo", "sans-serif";
}
.sheet.userSheet .userSheetInfo{
  display: flex;
  justify-content: flex-start;
}
.sheet.userSheet .userSheetInfo span:before{
  content: '·';
  margin: auto 4px;
}
.sheet.userSheet .userSheetInfo span:first-child:before{
  content: '';
  margin: 0;
}
.sheet.userSheet .sheetAccess{
  margin: auto 4px;
}
.filterByTag {
  cursor: pointer;
  text-transform: none;
  font-size: 18px;
}
.sheet.userSheet .sheetEditButtons {
  font-size: 24px;
  height: 32px;
  width: 32px;
  text-align: center;
  line-height: 32px;
  background-color: white;
  border: 1px solid #E6E6E6;
  border-radius: 4px;
  margin-left: 10px;
  display: none;
  float:right;
  cursor: pointer;
  color: var(--medium-grey);
  text-decoration: none;
}
.sheetButton:hover {
  text-decoration: underline;
}
.sheetButton{
  border: 1px solid #fff;
}
.sheetButton.active {
  border: 1px solid #333;
}
.tagString a {
  text-decoration: none;
  color: var(--medium-grey);
}
.tagString a:after {
  content: ", ";
  color: var(--medium-grey);
}
.tagString a:last-child:after {
  content: "";
}
.singlePanel .collectionsList {
  margin-top: 0;
}
.collectionsList .enCollections,
.collectionsList .heCollections {
  margin-bottom: 50px;
}
.readerPanel .collectionsList .enCollections .gridBox,
.readerPanel .collectionsList .enCollections .int-he {
  direction: ltr;
}
.readerPanel .collectionsList .heCollections .gridBox {
  direction: rtl;
}
.collectionListing {
  display: flex;
  flex-direction: row;
  justify-content: space-between;

}
.profile-page .collectionListing {
  padding: 20px 0;
  margin-top: 20px;
  background-color: white;
  border: 1000px solid white;
  border-top: 4px solid white;
  border-bottom: 120px solid white;
  margin: -4px 0 -120px 0;
  margin-inline-start: -1000px;
  margin-inline-end: 0;
  width: 100%;
}
.collectionListing .left-content {
  display: flex;
  flex-direction: row;
  align-items: center;
}
.collectionListing + .collectionListing {
  border-top: 1px solid #ccc;
}
.collectionListingImageBox {
  width: 40px;
  height: 40px;
  border-radius: 20px;
  margin-inline-end: 10px;
  overflow: hidden;
  flex-shrink: 0;
}
.tocTop .collectionListingImageBox {
  background-color: transparent;
  overflow: initial;
}
.interface-hebrew .sheetMetaDataBox .authorStatement {
  direction: rtl;
}
.sheetMetaDataBox .profile-pic {
  width: 30px;
  height: 30px;
  display: inline-block;
  vertical-align: middle;
  margin-inline-end: 10px;
}
.readerPanel.hebrew .sheetMetaDataBox .user {
  direction: rtl;
}
.sheetMetaDataBox {
  margin-block-end: 40px;
}
a.sheetAuthorName {
  color: var(--midrash-green);
  --english-font: var(--english-sans-serif-font-family);
  --hebrew-font: var(--hebrew-sans-serif-font-family);
  font-size: 16px;
  font-weight: 500;
  line-height: 18.75px;
  display: inline;
  margin-block-end: 10px;
}
a.sheetAuthorName:hover {
  text-decoration: none;
}
.sheetContentSidebar a.sheetAuthorName {
  display: block;
}
.sheetMetaDataBox .sidebarLayout .items {
  display: flex;
  justify-content: space-between;
  align-items: center;
}
.marginInlineIndent {
  margin-inline-start: 15px;
  margin-inline-end: 15px;
}
.sheetMetaDataBox .texts-properties-menu {
  top: 40px;
}
.sheetMetaDataBox .sidebarLayout {
  justify-content: space-between;
}
.sheetMetaDataBox .summary {
  --english-font: var(--english-sans-serif-font-family);
  --hebrew-font: var(--hebrew-sans-serif-font-family);
  font-size: 16px;
  font-weight: 500;
  line-height: 18.75px;
  color: var(--dark-grey);
  margin-block-end: 25px;
  text-align: initial;
}
.sheetMetaDataBox .title {
  --english-font: var(--english-sans-serif-font-family);
  --hebrew-font: var(--hebrew-sans-serif-font-family);
  font-size: 30px;
  font-weight: 500;
  line-height: 35.16px;
  margin-block-end: 15px;
  flex: 0 0 70%;
  text-align: initial;
}

.sheetMetaDataBox .title:empty:before {
  content: "Untitled";
  color: var(--medium-grey);
  position: relative;
  pointer-events: none;
  width: auto;
}
.sheetMetaDataBox .summary:empty:before {
  content: "Add a description...";
  color: var(--medium-grey);
  position: relative;
  pointer-events: none;
  width: auto;
}
.interface-hebrew .sheetMetaDataBox .summary:empty:before {
  content: "הוסף תיאור";
}
.interface-hebrew .sheetMetaDataBox .title:empty:before {
  content: "ללא שם";
}
.publishBox {
  text-align: start;
  border-radius: 6px;
  padding: 10px 20px;
  max-width: 540px;
  font-size: 16px;
  color: var(--dark-grey);
  height: 520px;
}
.publishBox .publishLabel {
  --english-font: var(--english-sans-serif-font-family);
  --hebrew-font: var(--hebrew-sans-serif-font-family);
  font-size: 14px;
  font-weight: 400;
  line-height: 18px;
  text-underline-position: from-font;
  text-decoration-skip-ink: none;
  color: var(--dark-grey);
  margin-bottom: 10px;
}

div.transparentBackground.publishBox {
  background-color: inherit;
  border-radius: 0px;
  padding: 0px 20px;
  color: inherit;
}

.publishBox .smallText .int-en, .publishBox .smallText .int-he.enInHe {
  color: var(--dark-grey);
}
.publishBox p.error {
  color: red;
}
.publishBox p {
  margin-bottom: 15px;
}
.publishBox .error .react-tags,
.publishBox textarea.error {
  border: 1px solid red;
}
.sheetMetaDataBox .publishBox .react-tags__selected {
  display: inline;
}
.sheetMetaDataBox .publishBox .react-tags__selected-tag {
  display: inline-block;
  box-sizing: border-box;
  margin: 0 6px 6px 0;
  padding: 6px 8px;
  border: none;
  border-radius: 6px;
  background: #FFFFFF;
  color: #000;
  /* match the font styles */
  font-family: inherit;
  font-size: inherit;
  line-height: inherit;
}
.sheetMetaDataBox .publishBox textarea, .sheetMetaDataBox .publishBox input, .sheetMetaDataBox .publishBox .react-tags {
  border-radius: 6px;
  border: none;
  width: 98%;
  padding: 7px;
  background: #EDEDEC;
  --english-font: var(--english-sans-serif-font-family);
  --hebrew-font: var(--hebrew-sans-serif-font-family);
  font-size: 16px;
  font-weight: 400;
  line-height: 18.75px;
  text-underline-position: from-font;
  text-decoration-skip-ink: none;
  margin-bottom: 10px;
}
.publishBox p strong {
  color: black;
  font-weight: 400;
}
.publishBox h3 {
  font-size: 22px;
  font-weight: 500;
  color: var(--dark-grey);
  margin-top: 12px;
  margin-bottom: 14px;
  text-transform: none;
  text-align: start;
}
.publishBox hr {
  border-bottom: none;
  border-right: none;
  border-left: none;
  border-top: 1px solid #CCC;
  margin-top: 20px;
}
.publishBox .smallText {
  color: var(--dark-grey)
}
.publishBox .react-tags {
  position: relative;
  padding: 10px 10px 4px 10px;
  border-radius: 6px;
  background-color: #fff;
  box-shadow: 0px 1px 3px rgba(0, 0, 0, 0.25);
  /* shared font styles */
  font-size: 16px;
  line-height: 1.2;
  color: var(--dark-grey);
  /* clicking anywhere will focus the input */
  cursor: text;
}
.publishBox .react-tags.is-focused {
  border-color: #B1B1B1;
}
.publishBox .react-tags__selected {
  display: inline;
}
.publishBox .react-tags__selected-tag {
  display: inline-block;
  box-sizing: border-box;
  margin: 0 6px 6px 0;
  padding: 6px 8px;
  border: none;
  border-radius: 6px;
  background: #EDEDEC;
  color: #000;
  /* match the font styles */
  font-family: inherit;
  font-size: inherit;
  line-height: inherit;
}
.publishBox .react-tags__search-input,
.publishBox .react-tags__search-input:focus,
.publishBox .react-tags__search-input:focus-visible {
  font-family: inherit;
  font-size: inherit;
  border: none;
  outline: none;
}
.publishBox .react-tags__search-input::placeholder {
  font-size: 16px;
  font-style: normal;
  font-family: var(--english-sans-serif-font-family);
}
body.interface-hebrew .publishBox .react-tags__search-input::placeholder,
body.interface-hebrew .publishBox textarea::placeholder {
  font-family: var(--hebrew-sans-serif-font-family);

}
.publishBox .react-tags__selected-tag:after {
  content: '\2715';
  color: #AAA;
  margin-inline-start: 8px;
  vertical-align: middle;
  font-size: 10px;
}
.publishBox .react-tags__selected-tag:hover,
.publishBox .react-tags__selected-tag:focus {
  border-color: #B1B1B1;
}
.publishBox .react-tags__search {
  display: inline-block;

  /* match tag layout */
  padding: 7px 2px;
  margin-bottom: 6px;

  /* prevent autoresize overflowing the container */
  max-width: 100%;
}
.publishBox .publishButton {
  margin: 18px 0;
  text-align: end;
}
.publishBox .publishButton .button.published {
  background-color: #EDEDEC;
  border: 1px solid #CCCCCC;
  color: var(--dark-grey)
}

.publishBox .publishButton .button {
  padding: 15px 20px;
}

.publishSettingsEditMode .publishButton {
  margin: 14px 0 0;
  text-align: end;
  flex-direction: row;
  justify-content: flex-end;
  display: flex;
}

.publishSettingsEditMode .publishButton .publishedText {
  text-align: start;
  margin-top: 5px;
  margin-bottom: 0px;
  margin-inline-start: 0px;
  margin-inline-end: 15px;
  font-size: var(--sans-serif-body-font-size);
  --english-font: var(--english-sans-serif-font-family);
  --hebrew-font: var(--hebrew-sans-serif-font-family);
  color: var(--dark-grey);
}

.publishSettingsEditMode .publishButton .publishedText .publishedTextBold {
  font-weight: bold;
  color: black;
}

.publishSettingsEditMode .button.published {
  background-color: #FFFFFF;
  border: 1px solid #CCCCCC;
  color: var(--dark-grey);
  height: fit-content;
  align-self: center;
  border-radius: 6px;
  box-sizing: border-box;
  box-shadow: none;
  padding: 9px 10px;
}

.publishBox .react-tags__suggestions ul {
  position: absolute;
  inset-inline-start: 0;  /* Note reduntant css rules below `body.interface-[hebrew|english]  .publishBox .react-tags__suggestions ul` */
  top: 100%;
  margin: 4px -1px;
  padding: 0;
  list-style: none;
  background: #fff;
  border: 1px solid #ccc;
  border-radius: 6px;
  min-width: 150px;
  max-width: 100%;
}
/* Reduntant given above `inset-inline-start` rule, but not standard on all browsers yet
RMN: 2021-04-22 */
body.interface-hebrew  .publishBox .react-tags__suggestions ul {
  right: 0;
}
/* Reduntant given above `inset-inline-start` rule, but not standard on all browsers yet
RMN: 2021-04-22 */
body.interface-english .publishBox .react-tags__suggestions ul {
  left: 0;
}
.publishBox .react-tags__suggestions li {
  border-bottom: none;
  padding: 6px 8px;
}
.publishBox .react-tags__suggestions li mark {
  text-decoration: none;
  background: none;
  font-weight: normal;
}
.publishBox .react-tags__suggestions li:hover {
  cursor: pointer;
  background: #eee;
}
.publishBox .react-tags__suggestions li.is-active {
  background: #eee;
}
.publishBox .react-tags__suggestions li.is-disabled {
  opacity: 0.5;
  cursor: auto;
}
.interface-hebrew .sheetMetaDataBox .authorStatement {
  direction: rtl;
}
.editorSaveStateIndicator{
  display: flex;
  align-items: center;
  gap: 0.4em;
  z-index: 1;
  background: white;
  padding: 3px;
}

.editorSaveStateIndicator.tooltip-toggle{
}
.interface-english .editorSaveStateIndicator.tooltip-toggle::before{
  margin-inline-start: 75px;
}
.editorSaveStateIndicator .saveStateMessage{
  font-family: Roboto;
  margin-inline-start: 2px;
  font-size: 16px;
  width: max-content;
}
.editorSaveStateIndicator .saveStateMessage a{
  font-family: Roboto;
  color: #18345D;
}
.interface-hebrew .editorSaveStateIndicator .saveStateMessage{
  direction: rtl;
}
.interface-hebrew .editorSaveStateIndicator {
  flex-direction: row-reverse;
}
.floatingEditorIcons{
  display: flex;
  position: sticky;
  flex-direction: row;
  justify-content: space-between;
  top: 80px;
  z-index: 1;
}
.interface-hebrew .floatingEditorIcons{
    flex-direction: row-reverse;
}

.editorSidebarToggle {
  height: 30px;
  width: 30px;
  border-radius: 30px;
  border: none;
  background-color: var(--sefaria-blue);
  cursor: pointer;
  box-shadow: 0px 1px 3px rgba(0, 0, 0, 0.25);
}
.interface-hebrew .editorSidebarToggle {
  left: 30px;
  right: auto;
}


.editorSidebarToggle:active {
  box-shadow: 0px 1px 1px rgba(0, 0, 0, 0.25);
}
.editorSidebarToggle::after {
  content: url("/static/img/3vdots.svg");
  top: 2px;
  position: relative;
}
.collectionListingImage {
  height: 100%;
  width: 100%;
  object-fit: cover;
  background-color: white;
}
.collectionListingImage.default {
  width: 80%;
  height: 80%;
  margin: 10%;
  opacity: 0.4;
}
.collectionListingName {
  display: block;
  font-size: 30px;
  color: #000;
  margin-bottom: 5px;
}
.collectionListingName:hover {
  color: #333;
}
.collectionListingDetails .collectionListingSheetCount {
  color: #999 !important;
  font-size: 14px !important;
  font-family: Roboto !important;
  font-weight: 400 !important;
  line-height: 18px !important;
}
.collectionListingMembership {
  text-transform: capitalize;
}
.collectionListingDetailSeparator {
  margin: 8px;
}
.collectionInfo {
  margin-bottom: 35px;
}
.interface-hebrew .collectionInfo .he {
  display: inline;
}
.interface-hebrew .collectionInfo .en {
  display: none;
}

.collectionPage .collectionLabel {
  text-transform: uppercase;
  color: var(--dark-grey);
  font-size: 16px;
  letter-spacing: 2px;
  display: block;
  margin-bottom: 25px;
}
.collectionPage a:hover {
  color: inherit;
}
.collectionPage .collectionWebsite {
  display: block;
  font-size: 16px;
  margin-top: 15px;
  color: #4B71B7;
  direction: ltr;
}
.collectionPage .collectionDescription {
  font-size: 16px;
  color: var(--dark-grey);
  line-height: 1.3;
}
.collectionPage .collectionDescription .dedication {
  --hebrew-font: var(--hebrew-serif-font-family);
  --english-font: var(--english-serif-font-family);
}

.collectionPage .collectionDescription .en .dedication {
  font-style: italic;
  font-size: 18px;
  display: block;
}
.collectionPage .collectionDescription .he .dedication {
  font-size: 20px;
  display: block;
}
.collectionPage .bubbleTab {
  font-size: 16px;
}
.collectionPage .tagsList {
  --hebrew-font: var(--hebrew-serif-font-family);
  --english-font: var(--english-serif-font-family);
}
.collectionPage .emptyMessage .button {
  margin-top: 22px;
}
.collectionPage .emptyMessage .button:hover {
  color: white;
}
.collectionContentsTab .gridBox {
  margin-bottom:  30px;
}
.collectionPage .collectionContentsSectionLabel {
  color: var(--dark-grey);
  size: 16px;
  margin: 30px 0 12px 0;
}
.collectionPage .collectionContentsTag {
  font-size: 24px;
}
.collectionPage .sheetIcon {
  display: none;
}
.collectionPage .filterable-list .sheet a.sheetTitle {
  font-size:  24px;
}
.collectionPage .searchInCollectionLink {
  font-size:  16px;
  color: var(--dark-grey);
  margin-top: 20px;
  display: block;
}
.collectionInvitationBox {
  padding-bottom: 20px;
}
.collectionInvitationBox .button {margin: 0;}
.collectionSheetInner {
  display: flex;
}
.collectionSheetInnerContent {
  flex: 1;
}
.sheet .sheetTitleText {
  font-family: Roboto;
  font-size: 16px;
  font-weight: 600;
  line-height: 18.75px;
}
.sheetListingPinButton {
  display: none;
  opacity: 0.3;
  cursor: pointer;
}
.sheet:hover .sheetListingPinButton.active {
  display: block;
}
.sheetListingPinButton.pinned {
  display: block;
  opacity: 0.6;
}
#collectionInvitationInput {
  box-shadow: 0 1px 3px rgba(0,0,0,0.2);
  border: none;
  margin-inline-end: 10px;
  font-size: 18px;
  position: relative;
  border-radius: 7px;
  box-sizing: border-box;
  width: 215px;
  padding: 10px 15px;
}
.collectionInvitationBoxMessage {
  font-size: 18px;
  padding: 12px 0 0;
  text-align: center;
}
.flexLineBreak {
  width: 100%;
  height: 0;
}
.collectionPage .collectionMemberListing {
  padding-bottom: 24px;
  font-family: "Roboto", "Helvetica Neue", "Helvetica", sans-serif;
  font-size: 16px;
  color: var(--dark-grey);
  display: flex;
  flex-direction: row;
  justify-content: start;
}
.collectionMemberListingPic {
  margin-inline-end: 10px;
}
.collectionMemberListingPic.invitation {
  background-color: var(--medium-grey);
  border-radius: 1000px;
  width: 40px;
  height: 40px;
  line-height: 40px;
  text-align: center;
}
.collectionMemberListingName {
  color: black;
}
.collectionMemberListingRole {
  color: var(--dark-grey);
  font-size: 13px;
  margin-top: 4px;
}
.collectionMemberListingText {
  position: relative;
}
.collectionPage .collectionMemberListing .collectionMemberListingActions {
  display: none;
}
.collectionPage .collectionMemberListing:hover .collectionMemberListingActions {
  display: inline-flex;
}
.collectionMemberListingActions .collectionMemberListingActionsButton {
  cursor: pointer;
  color: var(--dark-grey);
  margin-inline-start: 8px;
}
.collectionMemberListingActionsMenu {
  position: absolute;
  left: 0;
  top: 46px;
  line-height: 30px;
  background-color: white;
  border: 1px solid #ccc;
  border-radius: 4px;
  color: var(--medium-grey);
  font-size: 15px;
  z-index: 1;
}
.interface-hebrew .collectionMemberListingActionsMenu {
  right: 0;
  left: unset;
}
.collectionMemberListingActionsMenu .action {
  padding: 4px 10px;
  cursor: pointer;
  white-space: nowrap;
}
.collectionMemberListingActionsMenu .action:hover {
  background-color: #eee;
}
.collectionMemberListingActionsMenu .action + .action {
  border-top: 1px solid #ccc;
}
.collectionMemberListingActionsMenu .role {
  font-size: 17px;
  margin-right: 4px;
}
.collectionMemberListingActionsMenu .role.current {
  color: var(--dark-grey);
}
.collectionInvitationListing {
  display: inline-block;
  min-height: 50px;
  line-height: 50px;
}
.topicFilterBox {
  display: flex;
  align-items: center;
  margin-bottom: 30px;
  background-color: var(--lighter-grey);
  border-radius: 100px;
  padding: 0 10px;
  margin-top: 0;
  width: 285px;
  max-width: 100%;
}
.singlePanel .topicFilterBox {
  margin-top: 20px;
}
.topicFilterBox .searchIcon {
  height: 18px;
  width: 18px;
  opacity: 0.4;
}
.topicFilterInput {
  padding: 0px 10px;
  line-height: 30px;
  flex: 1;
  box-sizing: border-box;
  border: none;
  background: transparent;
  font-size: 18px;
}
.topicsFilterReset {
  cursor: pointer;
  color: var(--medium-grey);
}
.topicsFilterResetIcon {
  height: 16px;
  width: 16px;
  margin-inline-start: 8px;
  vertical-align: -2px;
}
.alphabeticalTopicsNav {
  color: var(--dark-grey);
  margin-bottom: 5px;
}
.alphabeticalTopicsNav a {
  display: inline-block;
  margin-bottom: 10px;
}
.alphabeticalTopicsNav a + a {
  margin-inline-start: 10px;
}
.allTopicsList {
  min-height: 500px;
}
.topicPanel .topicLabel {
  text-transform: uppercase;
  font-weight: lighter;
  margin-bottom: 10px;
  font-size: 14px;
}
.topicPanel .topicLabel a {
  color: #8E8E8E;
}
.topicPanel .sideColumnMore {
  cursor: pointer;
  font-size: 16px;
  line-height: 26px;
  color: var(--dark-grey);
}
.topicPanel .sideColumnMore:hover {
  cursor: pointer;
  text-decoration: underline;
}
.topicPanel .sourceList {
  min-height: 500px;
}
.topicPanel .sourceList .loadingMessage {
  text-align: center;
}
.topicPanel .topicSource {
  margin-bottom: 40px;
  cursor: pointer;
  position: relative;
}
.topicPanel .topicSource .title {
  font-weight: bold;
}
.topicPanel .topicSource .score {
  font-size: 17px;
  color: #333;
  font-weight: normal;
  white-space: nowrap;
  border-radius: 4px;
  padding: 3px;
}
.topicPanel .topicSource .score:hover {
  background-color: #EEE;
}
.topicPanel .topicSource .score:active {
  background-color: #DDD;
}
.hebrew .topicPanel .topicSource .score {
  right: auto;
  left: 5px;
}
.topicPanel .topicSource .score img {
  width: 15px;
  height: 15px;
  vertical-align: middle;
  margin: -4px 0 0 2px;
  opacity: 0.6;
}

.sheetCollectionsList ul {
  list-style-type: none;
  padding-inline-start: 0;
  --english-font: var(--english-sans-serif-font-family);
  --hebrew-font: var(--hebrew-sans-serif-font-family);
  font-size: 16px;
  font-weight: 400;
  line-height: 18.75px;
}
.sheetCollectionsList ul li {
  margin-block-end: 10px;
}

.sheetContentSidebar h3 {
  text-transform: none;
  color: var(--dark-grey);
  font-size: var(--sans-serif-h3-font-size);
  --english-font: var(--english-sans-serif-font-family);
  --hebrew-font: var(--hebrew-sans-serif-font-family);
  margin-bottom: 17px;
  margin-top: 36px;
  padding-bottom: 18px;
  border-style: none none solid none;
  border-color: var(--light-grey);
  border-width: 1px;
}

.translationsHeader {
  margin-bottom: 35px;
}

.translationsHeader h3 {
  text-transform: none;
  color: var(--dark-grey);
  font-size: var(--sans-serif-h3-font-size);
  --english-font: var(--english-sans-serif-font-family);
  --hebrew-font: var(--hebrew-sans-serif-font-family);
  margin-bottom: 12px;
  margin-top: 0;
}

.translationsHeader .translationsDesc {
  font-size: var(--sans-serif-body-font-size);
  color: var(--dark-grey);
}

.aboutSheetPanel hr {
  height: 0px;
  border: 1px solid var(--light-grey);
}

.aboutSheetPanel h2 {
  font-size: var(--serif-h3-font-size);
  color: #000000;
  text-transform: none;
  margin: 0px;
}

.aboutSheetPanel h3.aboutSheetSubtitle {
  --english-font: var(--english-sans-serif-font-family);
  --hebrew-font: var(--hebrew-sans-serif-font-family);
  margin-top: 5px;
  margin-bottom: 20px;
}

div.aboutSheetMetadata {
  color: var(--medium-grey);
  --english-font: var(--english-sans-serif-font-family);
  --hebrew-font: var(--hebrew-sans-serif-font-family);
  font-size: var(--sans-serif-small-font-size);
  display: flex;
  flex-direction: column;
  margin: 10px 0px;
}
div.aboutSheetMetadata span:not(:first-child)::before{
  content: '•';
  margin-inline-start: 4px;
  margin-inline-end: 4px;
}

.hebrew .topicPanel .topicSource .score img {
  margin: -4px 2px 0 0;
}
.note a {
  color: #333;
  text-decoration: underline;
}
.noteListing {
  margin-bottom: 30px;
  border-bottom: 1px solid #ccc;
  padding-bottom: 10px;
}
.noteListing a:hover {
  text-decoration: none;
}
.noteListing .textRange .title {
  font-size: 18px;
  color: var(--medium-grey);
  margin-bottom: 10px;
}
.noteListing .textRange .title:hover {
  text-decoration: underline;
}
.noteListing .textRange .text {
  font-size: 18px;
  font-style: italic;
  color: var(--medium-grey);
  margin-bottom: 18px;
}
.noteListing .textRange .text .he {
  font-style: normal;
}
.noteListing .segment {
  display: block;
}
.noteListing .note {
  font-size: 18px;
}
.noteListing .actionButtons {
  visibility: hidden;
  float: right;
  display: inline-block;
  cursor: pointer;
}
.interface-hebrew .noteListing .actionButtons {
  float: left;
}
.noteListing:hover .actionButtons {
  visibility: visible;
}
.noteListing .actionButtons img {
  width: 16px;
  height: 16px;
}
.noteListing .actionButtons img + img {
  margin: 0 0 0 10px;
}
.interface-hebrew .noteListing .actionButtons img + img {
  margin: 0 10px 0 0;
}
.noteListing:hover .actionButtons img:hover {
  opacity: 0.6;
}
.noteListing .mask {
  background-color: white;
  opacity: 0.5;
}
.addToSourceSheetModal {
  position: absolute;
  display: block;
  left: 40%;
  top: 240px;
  width: 330px;
  padding: 20px;
  background: #FBFBFA;
  border: #ccc 1px solid;
  border-radius: 4px;
  box-shadow: 0 0 10px #ccc;
  z-index: 200;
}
.addToSourceSheetModal .closeButton {
  margin-bottom: 10px;
  cursor: pointer;
  height: 18px;
  width: 18px;
  float: right;
}
.searchBox .keyboardInputInitiator {
    opacity: 0.4;
    width: 22px;
    height: 20px;
    padding: 4px 7px 2px;
    position: initial;
    vertical-align: 0px;
}
.searchBox.TopicSearchBox {
  margin: 30px 0px 20px 30px;
}
.searchBox.TopicSearchBox input {
  padding: 15px;
  box-sizing: border-box;
  box-shadow: 0px 1px 3px rgba(0, 0, 0, 0.25);
  border: none;
  height: 40px;
  width: 209px;
  font-family: "adobe-garamond-pro", "Crimson Text", Georgia, serif;
  border-radius: 6px;
  font-size: 18px;
  color: #000000;
}
.searchBox.TopicSearchBox input.selected {
  color: var(--commentary-blue);
}
.header .searchBox .keyboardInputInitiator {
    display: none;
}
body #keyboardInputMaster {
    opacity: 1;
    background-color: #FBFBFA;
    border: 1px solid #ccc;
    padding: 5px;
    box-shadow: none;
    border-radius: 0.3em;
    /*position: relative;
    top: 100px;
    left: 395px;*/
}
body #keyboardInputMaster thead {
  display: none;
}
body #keyboardInputMaster tbody tr td table{
    border-spacing: 2px 2px;
}
body #keyboardInputMaster tbody tr td table tbody tr td{
    border: 0.5px solid #eee;
    background: white;
    font-family: "Heebo","Roboto", sans-serif;
    min-width: 15px;
    vertical-align: middle;
    padding: 2px 8px;
    text-align: center;
    font-size: 14px;
    color: #333;
}
body #keyboardInputMaster tbody tr td table tbody tr td:hover,
body #keyboardInputMaster tbody tr td table tbody tr td:active,
body #keyboardInputMaster tbody tr td table tbody tr td.pressed{
    border: 1px solid #eee;
    background: #eee;
}
.calendarRefs {
  margin-bottom: 16px;
}
.calendarRef {
  font-size: 18px;
  color: var(--dark-grey);
  display: flex;
  margin: 2px 0;
}
.calendarRef a {
  color: inherit;
}
.calendarRef img {
  margin-top: 2px;
}
#editCollectionPage {
  width: 90%;
  max-width: 660px;
  margin: 0 auto;
  padding: 80px 0 100px;
}
.onoffswitch {
  position: relative;
  width: 70px;
  display: inline-block;
  -webkit-user-select:none;
  -moz-user-select:none;
  -ms-user-select: none;
}
.readerNavMenu .content #editCollectionPage .onoffswitch-checkbox {
  display: none;
}
.readerNavMenu .content #editCollectionPage .onoffswitch-label {
  display: block;
  height: auto;
  overflow: hidden;
  cursor: pointer;
  border-radius: 20px;
}
.onoffswitch-inner {
  display: block;
  width: 200%;
  margin-left: -100%;
  transition: margin 0.3s ease-in 0s;
}
.interface-hebrew .onoffswitch-inner {
  margin-right: -100%;
}
.onoffswitch-inner:before, .onoffswitch-inner:after {
  display: block;
  float: left;
  width: 50%;
  height: 36px;
  padding: 0;
  line-height: 36px;
  font-size: 14px;
  color: white;
  box-sizing: border-box;
}
.onoffswitch-inner:before {
  content: "Yes";
  padding-left: 10px;
  background-color: #212D4F;
  color: #FFFFFF;
}
.interface-hebrew .onoffswitch-inner:before{
  content: "לא";
  padding-right: 10px;
}
.onoffswitch-inner:after {
  content: "No";
  padding-right: 10px;
  background-color: #212D4F;
  color: #fff;
  text-align: right;
}
.interface-hebrew .onoffswitch-inner:after {
  text-align: left;
  padding-left: 10px;
}
.interface-hebrew .onoffswitch-inner:after{
    content: "כן";
}
.onoffswitch-switch {
  display: block;
  width: 31px;
  margin: 1px;
  background: #FFFFFF;
  position: absolute;
  top: 0;
  bottom: 0;
  height: 30px;
  right: 36px;
  border: 2px solid #999999;
  border-radius: 26px;
  transition: all 0.3s ease-in 0s;
}
.onoffswitch-checkbox:checked + .onoffswitch-label .onoffswitch-inner {
  margin-left: 0;
}
.interface-hebrew .onoffswitch-checkbox:checked + .onoffswitch-label .onoffswitch-inner {
  margin-right: 0;
}
.onoffswitch-checkbox:checked + .onoffswitch-label .onoffswitch-switch {
  right: 0px;
}
.readerNavMenu .content #editCollectionPage {
  padding: 20px 0 40px;
  min-height: auto;
  overflow: visible;
}
#editCollectionPageContainerInner {
  position: relative;
}
#editCollectionPage :not(h1) .int-en {
  font-family: "Roboto", "Helvetica Neue", "Helvetica", sans-serif;
}
#editCollectionPage :not(h1) .int-he {
  font-family: "Heebo", sans-serif;
}
#editCollectionPage .field {
  box-sizing: border-box;
  width: 100%;
  display: inline-block;
  vertical-align: top;
  padding: 12px;
}
#editCollectionPage .field.halfWidth {
  width: 50%;
  display: inline-block;
}
#editCollectionPage .field.quarterWidth {
  width: 25%;
  display: inline-block;
}
#editCollectionPage .field.threeQuarterWidth {
  width: 75%;
  display: inline-block;
}
#editCollectionPage .field > label {
  display: block;
  margin-bottom: 15px;
  color: var(--dark-grey);
}
#editCollectionPage input,
#editCollectionPage textarea {
  display: block;
  width: 100%;
  padding: 15px 12px;
  border-radius: 5px;
  border: none;
  box-sizing: border-box;
  box-shadow: 0 1px 3px rgba(0,0,0,0.2);
  font-family: "Roboto", "Helvetica Neue", "Helvetica", sans-serif;
  color: #333;
  font-size: 14px;
}
.interface-hebrew #editCollectionPage input,
.interface-hebrew #editCollectionPage textarea {
  font-family: "Heebo", sans-serif;
}
#editCollectionPage .hiddenFileInput {
  width: 0.1px;
  height: 0.1px;
  opacity: 0;
  overflow: hidden;
  position: absolute;
  z-index: -1;
}
#editCollectionPage .collectionImage {
  max-width: 200px;
  margin-bottom: 5px;
  display: block;
}
#editCollectionPage .helperText {
  color: var(--medium-grey);
  font-size: 13px;
  width: 500px;
}
#editCollectionPage .collectionHeaderBox {
  width: 100%;
  background-color: white;
  margin-bottom: 5px;
}
#editCollectionPage .collectionHeader {
  float: right;
  max-width: 100%;
}
#editCollectionPage .deleteCollection {
  cursor: pointer;
  margin: 30px 10px;
  color: var(--medium-grey);
  text-align: right;
}
#editCollectionPage .deleteCollection:hover {
  text-decoration: underline;
}
.dropdown {
  position: relative;
}
.dropdown .dropdownMain {
  background: white;
  box-shadow: 0 1px 3px rgba(0,0,0,0.2);
  border-radius: 7px;
  padding: 16px 22px;
  font-size: 16px;
  margin-bottom: 10px;
  cursor: pointer;
  line-height: 19px;
  color: var(--dark-grey);
  display: flex;
  justify-content: space-between;
  flex-direction: row;
}
.dropdown .dropdownMain.selected{
  color: var(--selected-option);
}
.dropdown .dropdownList .dropdownOption {
  font-size: 18px;
  cursor: pointer;
  padding: 0 22px;
  margin: 26px 0;
  border: none;
  color: var(--dark-grey);
  font-style: normal;
  font-weight: normal;
  font-size: 16px;
  line-height: 19px;
}
.dropdown .dropdownOpenButton {
  margin-inline-start: 6px;
  cursor: pointer;
  color: var(--dark-grey);
  font-size: 18px;
}
.interface-hebrew .dropdownOpenButton {
  float: left;
  margin-left: 0;
}
.dropdown .dropdownListBox {
  position: absolute;
  z-index: 1;
  margin-top: -14px;
  width: 100%;
  box-sizing: border-box;
  box-shadow: 0 1px 3px rgba(0,0,0,0.2);
  background: white;
  border-bottom-left-radius: 7px;
  border-bottom-right-radius: 7px;
}
.dropdown .dropdownList {
  color: var(--medium-grey);
  background-color: white;
  box-sizing: border-box;
  padding: 0;
  max-height: 250px;
  overflow-x: hidden;
  overflow-y: scroll;
  border-bottom-left-radius: 7px;
  border-bottom-right-radius: 7px;
}
.dropdown .dropdownList:focus {
  outline: none; /* hide focus ring on container; focus is shown on the active option */
}

/* Apply default browser focus outline to dropdown elements when tabbing - matches header dropdown pattern */
body:not(.user-is-tabbing) .dropdownItem:focus,
body:not(.user-is-tabbing) .dropdownOption:focus,
body:not(.user-is-tabbing) div[role="button"]:focus,
body:not(.user-is-tabbing) .dropdownLinks-button img:focus,
body:not(.user-is-tabbing) .header-dropdown-button:focus {
  outline: none;
}

/* Add browser-like focus outline for dropdown buttons when tabbing */
body.user-is-tabbing div[role="button"]:focus,
body.user-is-tabbing .dropdownLinks-button img:focus,
body.user-is-tabbing .header-dropdown-button:focus {
  outline: 2px solid var(--focus-blue);
  outline-offset: 2px;
}

/* Reset button styling for header dropdown buttons to match original image appearance */
.header-dropdown-button {
  background: none;
  border: none;
  padding: 0;
  margin: 0;
  cursor: pointer;
  display: inline-block;
}

.singlePanel .dropdown .dropdownList {
  max-height: 150px;
}
.dropdown .dropdownList .dropdownOption.selected {
  color: var(--selected-option);
}
.addToSourceSheetBox .dropdownMain.noselect {
  display: flex;
  justify-content: space-between;
  align-items: center;
  align-content: flex-start;
  text-align: start;
}
.addToSourceSheetBox .dropdownMain.noselect::before{
  content: url("/static/img/sheet.svg");
  opacity: 0.4;
  display: inline-block;
  margin-inline-end: 10px;
  transform: scale(0.8);
  vertical-align: text-bottom;
  line-height: 10px;
}
.addToSourceSheetBox .dropdownMain.noselect::after{
  content: url("/static/icons/chevron.svg");
  margin-inline-start: auto;
  opacity: 0.4;
  height: 24px;
  transform: scale(0.6) rotate(90deg);
  transform-origin: center center;
}
.addToSourceSheetBox .dropdownMain.noselect.open::after{
  transform: scale(0.6) rotate(-90deg);
  transform-origin: center center;
}
.addToSourceSheetBox .dropdownMain .loadingMessage {
  margin: 0;
}
.addToSourceSheetBoxTitle{
  font-style: normal;
  font-weight: normal;
  font-size: 13px;
  line-height: 15px;
  color: var(--medium-grey);
  margin-bottom: 11px;
}
.addToSourceSheetBox .selectedRef{
  padding: 0;
  font-size: 16px;
  margin-bottom: 15px;
  cursor: default;
  background: transparent;
  box-shadow: none;
  border: 0;
  border-radius: 0;
  text-align: start;
}
.addToSourceSheetBox .selectedRef span{
  font-family: "adobe-garamond-pro", "Crimson Text", Georgia, "Times New Roman", serif;
  font-style: normal;
  font-weight: normal;
  font-size: 18px;
  line-height: 25px;
  color: var(--dark-grey);
}
.readerPanel.hebrew .addToSourceSheetBox .selectedRef span{
  font-family: "Taamey Frank", "adobe-garamond-pro", "Crimson Text", Georgia, "Times New Roman", serif;
  font-size: 1.2em;
}
.addToSourceSheetBox .dropdown .dropdownList .dropdownOption::before{
  content: url("/static/img/sheet.svg");
  opacity: 0.4;
  display: inline-block;
  margin-inline-end: 10px;
  transform: scale(0.8);
  vertical-align: text-bottom;
  line-height: 10px;
}
#footer {
  background-color: white;
  border-top: 1px solid #F4F4F4;
  overflow: hidden;
  padding: 18px 40px 70px 40px;
  text-align: left;
  color: var(--medium-grey);
}
.singlePanel #footer {
  padding: 18px 15px 70px 15px;
}
#footer a {
  display: block;
  color: var(--dark-grey);
}
.interface-hebrew #footer{
  direction: rtl;
  text-align: right;
}
.interface-english #footer .int-he {
  display: none;
}
.interface-hebrew #footer .int-he {
  display: inline;
  text-align: right;
}
#footerInner {
  max-width: 1000px;
  margin: 0 auto;
}
#footer .section {
  display: inline-block;
  vertical-align: top;
  width: 200px;
  margin: 20px 0;
}
.interface-english #footer .section {
  text-align: left;
}
.interface-hebrew #footer .section {
  text-align: right;
}
#footer .section .header {
  color: #000;
  margin-bottom: 18px;
  font-weight: normal;
  font-size: 16px;
}
#footer .section.last {
  float: right;
  text-align: right;
}
.interface-hebrew #footer .section.last {
  float: left;
  text-align: left;
}
#footer .section a {
  font-size: 16px;
  margin: 2px 0;
}
#footer .fa {
  margin: 0 3px;
}
#footer .header.connect {
  text-transform: uppercase;
}
.newsletterSignUpBox {
  position: relative;
  margin-bottom: 4px;
}
.newsletterSignUpBox .newsletterInput {
  border-radius: 6px;
  padding: 10px 32px 12px 16px;
  width: 150px;
  font-size: 15px;
  border: 1px solid #EEE;
  margin-bottom: 6px;
  color: #333;
}
.newsletterSignUpBox .educatorNewsletterInput {
  padding: 10px;
  -webkit-appearance: auto
}
.newsletterSignUpBox img {
  height: 18px;
  width: 18px;
  opacity: 0.2;
  position: absolute;
  top: 10px;
  right: 12px;
}
.interface-hebrew .newsletterSignUpBox .newsletterInput {
  padding: 8px 16px 11px 32px;
}
.interface-hebrew .newsletterSignUpBox img {
  right: auto;
  left: 12px;
  transform: scale(-1, 1);
}
.newsletterEducatorOption {
  font-size: 14px;
  padding: 0px 3px;
  margin-top: 2px;
}
.newsletterSignUpBox .subscribeMessage {
  margin: 4px 0 14px 0;
  font-size: 14px;
  font-family: "Roboto", "Helvetica Neue", "Helvetica", sans-serif;
  font-style: italic;
  text-align: center;
  direction: ltr;
}
#footer .section.connect a {
  display: inline;
  margin: 0 4px;
}
#footer .section.connect .socialLinks a {
  color: var(--dark-grey);
}
#footer #siteLanguageToggle {
  color: var(--medium-grey);
  margin-top: 30px;
  font-size: 15px;
}
#footer #siteLanguageToggle #siteLanguageToggleLabel {
  display: block;
  text-transform: uppercase;
  color: #000;
}
#footer a#siteLanguageEnglish,
#footer a#siteLanguageHebrew {
  font-family: "Roboto", "Helvetica Neue", "Helvetica", sans-serif;
  cursor: pointer;
  color: var(--dark-grey);
  display: inline;
  margin: 0 3px;
}
#footer #siteLanguageEnglish:hover,
#footer #siteLanguageHebrew:hover {
  text-decoration: underline;
}
#footer a#siteLanguageHebrew {
  font-family: "Heebo", sans-serif;
}
.gemarra-regular, .gemarra-italic {
  font-weight: bold;
}
.it-text, .gemarra-italic {
  font-style: italic;
}
.categoryAttribution a {
  color: inherit;
}
.bubbleTab {
  padding: 10px 25px;
  margin: 3px;
  background-color: white;
  border-radius: 20px;
  border: 1px solid #DADADA;
  display: inline-block;
  font-size: 12px;
  color: var(--medium-grey);
  font-family: "Roboto", "Helvetica Neue", "Helvetica", sans-serif;
  letter-spacing: 1px;
  cursor: pointer;
}
.bubbleTab:hover {
  text-decoration: none;
}
.bubbleTab.active {
  color: #333;
}
.aboutBox .detailsSection{
  margin-bottom: 40px;
}
.aboutBox .aboutHeader {
  color: var(--dark-grey);
  padding-bottom: 13px;
  margin: 0;
  margin-bottom: 15px;
  text-align: initial;
  text-transform: none;
  font-size: 22px;
  border-bottom: solid 1px var(--light-grey);
  --english-font: var(--english-sans-serif-font-family);
  --hebrew-font: var(--hebrew-sans-serif-font-family);
}
.aboutBox .aboutTitle {
  padding: 10px 0 10px 0;
  display: inline-block;
  font-style: normal;
  font-weight: normal;
  font-size: 24px;
  line-height: 29px;
  color: #000000;
}
.aboutBox .tocCategory{
  display: block;
  margin-bottom: 17px;
  font-size: 16px;
  line-height: 19px;
  letter-spacing: 2px;
  text-transform: uppercase;
  color: var(--dark-grey);
}
.aboutBox .aboutSubtitle {
  font-style: italic;
  font-weight: normal;
  font-size: 18px;
  line-height: 22px;
  color: var(--dark-grey);
}
.aboutBox .aboutSubtitle .he {
  font-style: normal;
}
.aboutBox .aboutAuthor{
  font-size: 16px;
  line-height: 19px;
  color: var(--dark-grey);
  margin-bottom: 22px;
  display: flex;
}
.readerPanel.hebrew .aboutBox .aboutAuthor .aboutAuthorInner{
  direction: rtl;
}
.aboutBox .aboutAuthor .authorName{
  margin-inline-start: 5px;
  color: black;
}
.aboutBox .aboutDesc {
  margin: 15px 0 15px 0;
  font-style: normal;
  font-weight: normal;
  font-size: 16px;
  line-height: 19px;
  color: var(--dark-grey);
}
.aboutBox .aboutComposed{
  font-size: 14px;
  line-height: 18px;
  color: var(--medium-grey);
}
.guideBox .guideHeader {
  color: var(--dark-grey);
  padding-bottom: 13px;
  margin: 0;
  margin-bottom: 15px;
  text-align: initial;
  text-transform: none;
  font-size: 22px;
  border-bottom: solid 1px var(--light-grey);
  --english-font: var(--english-sans-serif-font-family);
  --hebrew-font: var(--hebrew-sans-serif-font-family);
}

.guideBox .guideHeader i {
  margin-right: 8px;
  font-size: 18px;
  cursor: pointer;
}

.guideBox .guideTitle {
  padding: 10px 0 10px 0;
  display: inline-block;
  font-style: normal;
  font-weight: normal;
  font-size: 24px;
  line-height: 29px;
  color: #000000;
}
.guideBox .guidePromptBox {
  direction: ltr;
  margin-bottom: 20px;
  border-radius: 10px;
  padding: 8px 15px;
  border: 2px solid var(--mishnah-blue);
  background-color: #FFFFFF;
  cursor: pointer;
}
.guideBox .guidePromptBox p {
  font-size: 16px;
}
.guideBox .guidePromptBox span {
  font-size: 14px;
  color: var(--medium-grey);
  margin-top: 10px;
}
.readerApp.interface-hebrew .aboutBox .versionDetails,
.readerApp.interface-hebrew .versionsBox .versionDetails {
  text-align: right;
}
.aboutBox .versionDetails .separator,
.versionsBox .versionDetails .separator {
  margin: 0 3px;
}
.aboutBox .currVersionSection, .aboutBox .alternateVersionsSection {
  padding-bottom: 30px;
}
.aboutBox .versionsBox .language-block:first-child .versionBlock:first-child {
  border-top: none;
  padding-top: 10px;
}
.aboutBox .currVersionSection .versionBlock + .versionBlock {
    border-top: solid 1px #CCC;
    padding-top: 20px;
    margin-top: 20px;
}
.version-with-buy-button {
  display: flex;
  flex-direction: column;
}
.version-with-buy-button .version-text-image{
  display: flex;
  justify-content: space-between;
}
.version-with-buy-button .version-text-image .versionBlock{
  align-self: flex-start;
}
.versionsBox .version-with-buy-button{
    border-top: solid 1px #CCC;
}
.versionsBox .version-with-buy-button .versionBlock{
    border-top: none;
}
.versionsBox .version-with-buy-button .version-text-image .version-with-buy-button-image
{
  padding: 20px;
}
.versionsBox .version-with-buy-button .version-with-buy-button-link{
    padding: 10px 20px;
}
.version-with-buy-button .version-with-buy-button-link{
  align-content: flex-start;
  min-width: 50%;
}
.version-with-buy-button .version-with-buy-button-link a.button{
  color: #FFFFFF;
  padding: 7px 20px;
}
.version-with-buy-button .version-text-image .version-with-buy-button-image img.buy-img {
    height: 85px;
    border-radius: 2px;
}
.versionsBox .versionLanguage {
  padding-bottom: 15px;
  letter-spacing: 1px;
  font-style: normal;
  font-weight: normal;
  font-size: 16px;
  line-height: 19px;
  color: var(--dark-grey);
}
.interface-hebrew .versionsBox .versionLanguage {
  direction: rtl;
}
.versionsBox div:not(:first-child) .versionLanguage {
  padding-top: 25px;
}
.versionsBox .versionLanguage .versionCount {
  color: var(--medium-grey);
}
.versionsBox a.selectButton:not(.version-with-preview-title-line .selectButton) {
  font-style: normal;
  font-weight: normal;
  font-size: 13px;
  color: var(--dark-grey);
  box-shadow: 0 1px 2px #999;
  padding: 2px 8px;
  background-color: white;
  border-radius: 4px;
  line-height: 18px;
  cursor: pointer;
}
.versionsBox a.selectButton.currSelectButton:not(.version-with-preview-title-line .selectButton) {
  background-color: #212E50;
  text-decoration: none;
  cursor: default;
  line-height: 20px;
  color: #FFFFFF;
}
.versionsTextList .topFiltersInner .uppercase {
  text-transform: none;
}
span.purim-emoji img{
  height: 25px;
  width: 25px;
}

/* Sheets */

.sheetsInPanel {
  overflow-y: scroll;
  overflow-x: hidden;
  height: 100%;
  padding: 0 15px;
  box-sizing: border-box;
  position: relative;
}
.sheetContent .collectionsWidgetDone .button, .sheetContentSidebar .largeFollowButton {
  background-color: var(--midrash-green);
}
.sheetContentSidebar .largeFollowButton {
  --english-font: var(--english-sans-serif-font-family);
  --hebrew-font: var(--hebrew-sans-serif-font-family);
  font-size: 14px;
  font-weight: 400;
  line-height: 18px;
  min-height: 31px;
  height: 31px;
}

.sheetContent {
  width: 100%;
  box-sizing: border-box;
  font-size: 2.2em;
  line-height: 1.6;
  text-align: justify;
  background-color: inherit;
  margin: 0 auto;
  max-width: 760px;
  position: relative;
  padding: 0 30px;
}
.sheetContent .ref {
  cursor: pointer;
  color: var(--medium-grey);
  font-size: 1em;
}
.sheetContent .ref a {
  color: var(--medium-grey);
}
.sheetContent img {
  max-width: 100%;
}
.sheetContent table {
  margin: auto;
  max-width: 100%;
  width: 100%;
  border-collapse: collapse;
  table-layout: fixed
}
.sheetContent table th,
.sheetContent table td {
  padding: 10px;
  border-top: 1px solid #E6E5E6;
  vertical-align: top;
}
.sheetContent table thead th {
  vertical-align: bottom;
  border-bottom: 2px solid #E6E5E6;
  border-top: none;
}
.sheetContent table th:first-of-type,
.sheetContent table tr td:first-of-type {
  padding-left: 0;
}
.sheetContent table th:last-of-type,
.sheetContent table tr td:last-of-type {
  padding-right: 0;
}
.sheetContent tbody {
  width: 100%;
}
.sheetContent .center {
  text-align: center;
}
.readerPanel .sheetItem {
  position: relative;
}
.heLeft.bilingual section.SheetSource .sheetItem.enOnly > .en,
.heLeft.bilingual section.SheetSource .sheetItem.heOnly > .he,
.heRight.bilingual section.SheetSource .sheetItem.enOnly > .en,
.heRight.bilingual section.SheetSource .sheetItem.heOnly > .he {
  width: 100%;
  padding-right: 15px;
  padding-left: 15px;
}
.readerPanel .sheetItem.indented-1,
.readerPanel section.SheetSource.indented-1,
.readerPanel section.SheetOutsideBiText.indented-1 {
  margin-left:  30px;
  margin-right: 30px;
}
.readerPanel .sheetItem.indented-2,
.readerPanel section.SheetSource.indented-2,
.readerPanel section.SheetOutsideBiText.indented-2 {
  margin-left:  60px;
  margin-right: 60px;
}
.readerPanel .sheetItem.indented-3,
.readerPanel section.SheetSource.indented-3,
.readerPanel section.SheetOutsideBiText.indented-3 {
  margin-left:  90px;
  margin-right: 90px;
}
.sheetContent .customSourceTitle {
  font-family: "Roboto", "Helvetica Neue", "Helvetica", sans-serif;
  text-transform: none;
  margin-bottom: 0;
  margin-top: 40px;
}
.sheetContent p {
  margin: 0 0 1em 0;
}
.segmentNumber.sheetSegmentNumber {
  display: block;
  position: absolute;
  text-align: center;
}
.readerPanel.bilingual.heLeft .sheetItem.segment .segmentNumber.sheetSegmentNumber,
.readerPanel.bilingual.heRight .sheetItem.segment .segmentNumber.sheetSegmentNumber {
  left: 50%;
  margin-left: -15px;
}
.readerPanel.bilingual.heLeft .sheetItem.segment.enOnly .segmentNumber.sheetSegmentNumber,
.readerPanel.bilingual.heRight .sheetItem.segment.enOnly .segmentNumber.sheetSegmentNumber {
  right: 0px;
  left: auto;
  margin-left: 0;
}
.readerPanel.bilingual.heLeft .sheetItem.segment.heOnly .segmentNumber.sheetSegmentNumber,
.readerPanel.bilingual.heRight .sheetItem.segment.heOnly .segmentNumber.sheetSegmentNumber {
  left: 0px;
  margin-left: 0;
}
.readerPanel.english .sheetItem.segment.heOnly .segmentNumber .en,
.readerPanel.hebrew .sheetItem.segment.enOnly .segmentNumber .he
.readerPanel.hebrew section.SheetSource .sheetItem.enOnly > .en,
.readerPanel.english section.SheetSource .sheetItem.heOnly > .he,
.readerPanel.hebrew section.SheetOutsideBiText .sheetItem.enOnly > .en,
.readerPanel.english section.SheetOutsideBiText .sheetItem.heOnly > .he  {
  display: block;
}
.sheetTocIcon {
  color: #ccc;
  font-size: 16px;
  width: 15px;
  height: 15px;
  margin: 0 8px;
  vertical-align: middle;
}
.bookPage .content h2.tagsTitle {
  text-align: center;
  color:black;
  font-size: 13px;
  margin-bottom: 0;
  padding-bottom: 8px;
}
.bookMetaDataBox {
  margin: 40px auto;
  text-align: center;
}
.sheetContent .sheetItem.segment .sourceContentText {
  margin-bottom: 18px;
  display: block;
  overflow-wrap: break-word;
  word-wrap: break-word;
}
.sheetContent h1,
#sheet .outside h1,
.sourceContentText h1 {
  font-weight: 400;
  font-size: var(--serif-h3-font-size);
  text-align: center;
  margin-top: 45px;
  margin-bottom: 30px;
}
.sheetContent h1 span,
.sourceContentText h1 span {
  border-bottom: 4px solid var(--lighter-grey);
}

#aboutCover {
  margin-top: -90px;
  height: 240px;
  padding: 180px 0;
  background-color: #ADA99B;
  box-sizing: border-box;
  text-align: center;
  overflow: hidden;
  position: relative;
}
#aboutVideo {
  position: absolute;
  top: -90px;
  left: 0;
  min-width: 1200px;
  z-index: 0;
  width: 100%;
}
@media (max-width: 450px) {
  #aboutCover {
    height: 270px;
    padding: 180px 0;
  }
  #aboutVideo {
    min-width: 900px;
  }
}
.overlayTextOnSheetsHero {
  color: white;
  --english-font: var(--english-sans-serif-font-family);
  --hebrew-font: var(--hebrew-sans-serif-font-family);
  font-weight: 400;
  margin-inline-start: 10%;
}
.overlayTextOnSheetsHero #title {
  position: absolute;
  font-size: 50px;
  font-weight: 500;
  top: 145px;
  line-height: 62.65px;
}
.overlayTextOnSheetsHero #message {
  position: absolute;
  font-size: 24px;
  line-height: 18px;
  top: 227px;
}
@media screen and (max-width: 800px) {
  .overlayTextOnSheetsHero {
    margin-inline-start: 15%;
  }
  .overlayTextOnSheetsHero #title {
    font-size: 24px;
    top: 115px;
    line-height: revert;
  }
  .overlayTextOnSheetsHero #message {
    font-size: 16px;
    top: 175px;
  }
  #aboutCover {
    height: 150px;
    padding: 130px 0;
  }
}
.sheetContent .addToSheetPlus {
  display: inline-flex;
  justify-content: center;
  align-items: flex-end;
  width: 25px;
  height: 25px;
  background-color: var(--midrash-green);
  border-radius: 50%;
  color: white;
  font-size: 30px;
  line-height: 1;
  cursor: pointer;
}
.SheetOutsideBiText .addToSheetButton, .SheetSource .addToSheetButton {
  margin-inline-start: 15px;
  padding-block-start: 10px;
  padding-block-end: 10px;
  border: none;
  background-color: white;
}
.SheetMedia .addToSheetButton, .SheetComment .addToSheetButton, .SheetOutsideText .addToSheetButton {
  margin-block-start: -10px;
  margin-block-end: 30px;
}
.sheetContent .addToSheetText {
  --english-font: var(--english-sans-serif-font-family);
  --hebrew-font: var(--hebrew-sans-serif-font-family);
  font-size: 16px;
  font-weight: 400;
  line-height: 18.75px;
  color: var(--dark-grey);
  margin-inline-start: 10px;
  cursor: pointer;
}
@media screen and (min-width: 900px) {
  .contentInner .table {
    display: flex;
    flex-direction: row;
  }
  div.TOCCardsWrapper :nth-child(-n+2 of .card) {
    border-top: 1px solid #EDEDEC;
  }
}
@media screen and (min-width: 700px) and (max-width: 900px)  {
  .contentInner .table {
    display: flex;
    flex-direction: column;
  }
}
@media screen and (min-width: 600px) and (max-width: 700px) {
  .contentInner .table {
    display: flex;
    flex-direction: row;
  }
  div.TOCCardsWrapper :nth-child(-n+2 of .card) {
    border-top: 1px solid #EDEDEC;
  }
}
@media screen and (max-width: 600px) {
   .contentInner .table {
    display: flex;
    flex-direction: column;
  }
}

.readerPanel.hebrew .sheetContent .sheetItem.segment .sourceContentText.outsideBiText.en {
  display: none;
}
.readerPanel.english .sheetContent .sheetItem.segment .sourceContentText.outsideBiText.he {
  display: none;
}
.readerPanel.hebrew .sheetContent .sheetItem.segment.enOnly .sourceContentText.outsideBiText.en {
  display: inline;
}
.readerPanel.english .sheetContent .sheetItem.segment.heOnly .sourceContentText.outsideBiText.he {
  display: inline;
}
.readerPanel.english .sheetContent .sheetItem .SheetOutsideText.segment.he,
.readerPanel.hebrew .sheetContent .sheetItem .SheetOutsideText.segment.en,
.readerPanel.english .sheetContent .sheetItem .SheetComment.segment.he,
.readerPanel.hebrew .sheetContent .sheetItem .SheetComment.segment.en {
  display: inline;
}
.sourceContentText.centeredSheetContent {
  text-align: center;
}
.sheetContent .sheetItem.segment .sourceContentText p:last-child,
.sheetContent .editorContent .sheetItem.segment .sourceContentText p {
  margin-bottom: 0;
}
.sheetContent .editorContent .sheetItem.noPointer {
  pointer-events: none;
}

.sheetContent .editorContent .sheetItem.noPointer iframe {
  pointer-events: auto;
}


.sheetContent .editorContent .sheetItem.noPointer .element-link,
.sheetContent .editorContent .sheetItem.noPointer .element-link a {
    cursor: pointer;
    pointer-events: auto;
}
.sheetContent .sheetItem.segment .addedBy {
  margin-top: -20px;
}



.sheetContent .element-link {
  display: inline;
  position: relative;
}

.sheetContent .element-link .popup {
  position: absolute;
  left: 0;
  display: flex;
  align-items: center;
  background-color: white;
  padding: 0;
  border-radius: 6px;
  z-index: 1;
  top: -38px;
  pointer-events: auto;
  box-shadow: 0px 1px 3px rgba(0, 0, 0, 0.25);
}

.sheetNotice {
  color: var(--dark-grey);
  background: var(--lighter-grey);
  border: 1px solid var(--light-grey);
  box-sizing: border-box;
  border-radius: 6px;
  padding: 10px 20px;
  margin: 22px 44px 0;
  font-size: 16px;
}
.interface-hebrew .sheetContent .element-link .popup {
  direction: rtl;
}

.sheetContent .element-link .popup input {
  border: none;
  width: 200px;
  padding: 6px;
  font-size: 16px;
  color: rgb(0, 136, 204)
}

.sheetContent .element-link .popup a {
  display: flex;
  align-items: center;
  gap: 5px;
  padding-right: 10px;
  border-right: 1px solid lightgrey;
}

.sheetContent .element-link .popup button {
  border: none;
  background: transparent;
  padding: 6px;
}

.sheetContent .element-link .popup button:hover {
  color: rebeccapurple;
  cursor: pointer;
}

.sheetContent .editorContent,
.sheetContent .editorContent .segment {
  cursor: text;
}

.interface-english .sheetContent .sheetItem.segment .addedBy {
  float: left;
}
.interface-hebrew .sheetContent .sheetItem.segment .addedBy {
  float: right;
}
.youTubeContainer {
  position: relative;
  padding-bottom: 56.25%; /* 16:9 */
  padding-top: 25px;
  height: 0;
  pointer-events: auto;
}
.youTubeContainer iframe {
  position: absolute;
  top: 0;
  left: 0;
  width: 100%;
  height: 100%;
}
.sheetContent .media {
  margin: 0 auto;
  display: table;
  table-layout: fixed;
}
.sheetContent .media.fullWidth {
  width: 100%;
}
.sheetContent .media .mediaCaption {
  display: table-caption;
  caption-side: bottom;
  padding-top: 8px;
}
.sheetContent .media .mediaCaptionInner {
  display: flex;
  justify-content: space-between;
}
.sheetContent .media .mediaCaption .en {
  font-size: 80%;
  text-align: left;
  flex: 1;
}
.sheetContent .media .mediaCaption .he {
  font-size: 72%;
  flex: 1;
  font-family: "Heebo", "sans-serif";
}
.sheetContent .media .mediaCaption.heOnly .he,
.sheetContent .media .mediaCaption.enOnly .en {
  display: block;
}
.sheetContent .media .mediaCaption.heOnly .en,
.sheetContent .media .mediaCaption.enOnly .he {
  display: none;
}
.sheetContent .spacer:only-of-type.empty {
  line-height: inherit;
  --english-font: var(--english-sans-serif-font-family);
  --hebrew-font: var(--hebrew-sans-serif-font-family);
}
.sheetItem:only-of-type.empty .SheetOutsideText:before,
.sheetContent .spacer:only-of-type.empty:before {
  color: var(--medium-grey);
  position: absolute;
  pointer-events: none;
}
.interface-english .sheetItem:only-of-type.empty .SheetOutsideText:before,
.interface-english .spacer:only-of-type.empty:before,
.interface-english .spacer:only-of-type.empty:before {
  content: "Write something... ";
  margin-inline-start: 50px;
}
.interface-hebrew .sheetItem:only-of-type.empty .SheetOutsideText:before,
.interface-hebrew .spacer:only-of-type.empty:before,
.interface-hebrew .spacer:only-of-type.empty:before {
  content: "לכתוב משהו...";
  margin-inline-start: 50px;
}
.editorAddInterface {
  position: relative;
  pointer-events:none;
  background-color: transparent;
  margin-inline-start: 50px;
}

.editorAddInterface:before {
  content: "";
  margin-inline-start:-46px;
  position: absolute;
  width: 30px;
  height: 30px;
  transform: rotate(45deg);
  background-color: white;
  background-image: url("/static/icons/heavy-x-dark.svg");
  border: 1px solid var(--light-grey);
  background-size: 14px;
  border-radius: 50%;
  pointer-events:auto;
  cursor: pointer;
  background-repeat: no-repeat;
  background-position: center;
  box-sizing: border-box;
  box-shadow: 0px 1px 3px 0px #00000040;
}
.editorAddLineButton {
  position: relative;
  background-color: transparent;
  margin-inline-start: 50px;
}
.hidden.editorAddLineButton::before {
    display: none;
}

.editorAddLineButton:before {
  content: "";
  margin-inline-start:-46px;
  position: absolute;
  width: 30px;
  height: 30px;
  transform: rotate(45deg);
  background-color: white;
  background-image: url("/static/icons/heavy-x-dark.svg");
  border: 1px solid var(--light-grey);
  background-size: 14px;
  border-radius: 50%;
  /*pointer-events:auto;*/
  cursor: pointer;
  background-repeat: no-repeat;
  background-position: center;
  box-sizing: border-box;
  box-shadow: 0px 1px 3px 0px #00000040;
}

.editorAddInterface:hover::before {
background-color: var(--lighter-grey);
}
.editorAddInterface.active:hover::before {
background-color: white;
}

.editorAddInterface.active {
  background-color: white;
  line-height: initial;
}
.editorAddInterface.active:before {
  transform: rotate(0);
}
.editorAddInterface .editorAddInterfaceButton {
  display: none;
}

.addInterfaceInput {
  pointer-events: none;
  display: inline-block;
}
.hidden.editorAddInterface::before {
    display: none;
}


.addInterfaceInput .textPreview {
  border-inline-start: 4px solid;
  padding-inline-start: 36px;
  padding-inline-end: 10px;
  padding-top: 30px;
  padding-bottom: 30px;
  pointer-events: auto;
  margin-top: 10px;
  background-color: white;
}

.addInterfaceInput .button {
  font-size: 14px;
  padding-top: 5px;
  padding-bottom: 5px;
  height: 30px;
  position: absolute;
}

.addInterfaceInput .textPreviewSegment {
  display: inline;
}

.addInterfaceInput .textPreview .inner {
  max-height: 272px;
  overflow-y: scroll;
  padding-inline-end: 30px;
  position: relative;
}

.connectionsPanel .autocompleterPopups {
  position: absolute;
  height: 100%;
  width: 100%;
}

.addInterfaceInput .suggestionBoxContainer,
.addInterfaceInput .textPreviewContainer {
  position: absolute;
  z-index: 1;
}

.editorContent .show-above .suggestionBoxContainer,
.editorContent .show-above .textPreviewContainer {
  top: auto;
  bottom: 100%;
}

.addInterfaceInput .suggestionBox,
.addInterfaceInput .textPreview {
  border: 1px solid var(--light-grey);
  box-shadow: 0px 1px 3px rgba(0, 0, 0, 0.25);
  border-radius: 6px;
}

.addInterfaceInput .suggestionBox {
  height: 100%;
}
.addInterfaceInput select.suggestionBox {
  font-size: 22px;
}


.addInterfaceInput select.suggestionBox:focus > option:checked {
  background: var(--light-grey) !important;
}

.addInterfaceInput select.suggestionBox option:checked,
.addInterfaceInput select.suggestionBox option:hover {
    box-shadow: 0 0 10px 100px var(--light-grey) inset;
}

.addInterfaceInput input,
.addInterfaceInput button,
.addInterfaceInput .suggestion {
  pointer-events: auto;
  cursor: pointer;
}

.addInterfaceInput .suggestion {
  border-inline-start: 4px solid;
  padding-inline-start: 36px;
  padding-inline-end: 40px;
  padding-top: 9px;
  padding-bottom: 9px;
  border-bottom: 1px solid var(--lighter-grey);
}

.addInterfaceInput .suggestion:last-of-type {
  border-bottom: none;
}

.addInterfaceInput input {
  min-width: 350px;
  max-width: 450px;
  border-radius: 250px;
  border: none;
  box-shadow: none;
  box-sizing: border-box;
  font-size: 22px;
  padding-inline-start: 30px;
  padding-top: revert;
  margin-inline-end: 20px;
  background: url("/static/icons/iconmonstr-magnifier-2-240.svg") no-repeat scroll left 7px top 7px;
  background-color: var(--lighter-grey);
}
.topicSearch.addInterfaceInput {
  display: flex;
  margin-left: 30px;
  margin-right: 30px;
  justify-content: space-between;
}

.topicSearch.addInterfaceInput input {
  margin-top: 30px;
  height: 30px;
  max-width: 250px;
  min-width: 250px;
  padding-inline-end: 30px;
  margin-left:  0;
  margin-right: 0;
  font-size: 20px;
}
.topicSearch.addInterfaceInput input.selected {
  color: #4B71B7;
}

.topicSearch.addInterfaceInput .button {
  margin-top: 30px;
  position: relative;
  white-space: nowrap;
}
.addInterfaceInput .suggestion {
  font-size: 20px;
}
.topicSearch.addInterfaceInput select.suggestionBox {
  margin-top: 60px;
}
.addInterfaceInput.mediaInput input {
  background: url("/static/icons/link_grey.svg") no-repeat scroll left 7px top 7px;
  background-color: var(--lighter-grey);
}
.readerApp.interface-hebrew .addInterfaceInput input {
  background-position: right 7px top 7px;
  font-family: var(--hebrew-serif-font-family);
}

.addInterfaceInput input::placeholder {
  font-size: 22px;
  font-style: normal;
}

.addInterfaceInput input+span.helperCompletionText {
  position: absolute;
  margin-inline-start: 4px;
  color: var(--medium-grey);
}

.editorAddInterface.active .editorAddInterfaceButton {
  width: 30px;
  height: 30px;
  padding: 10px;
  display: inline-block;
  background-size: auto 12px;
  background-repeat: no-repeat;
  background-position: center;
  border-radius: 6px;
  background-origin: content-box;
  background-color: var(--lighter-grey);
  margin-inline-end: 6px;
  box-sizing: border-box;
  cursor: pointer;
  pointer-events: auto;
}
.editorAddInterface.active .cursorHolder {
  display: inline-block;
 }
#addSourceButton.editorAddInterfaceButton {
  background-image: url("/static/icons/quotation.svg");
}
#addImageButton.editorAddInterfaceButton {
  background-image: url("/static/icons/image.svg");
}
#addMediaButton.editorAddInterfaceButton {
  background-image: url("/static/icons/video.svg");
}

#addImageFileSelectorLabel {
  width: 30px;
  height: 30px;
  margin-inline-start: -5px;
  margin-top: -5px;
  display: block;
  position: absolute;
  cursor: pointer;
}

.sheetContent .sheetItem .SheetOutsideText.segment p {
  margin: 0
}
.sheetContent .sheetItem .SheetOutsideText.segment {
  margin: 0
}
.sheetContent .sheetItem .SheetSource.segment,
.sheetContent .sheetItem .SheetOutsideBiText.segment {
  margin-top: 2px;
  margin-bottom:30px;
}
.sheetContent .text.loading {
  cursor: wait;
}
.oldSheetNotice,
.oldSheetNotice a,
.editSheetNotice,
.editSheetNotice a {
  font-size: 12px;
  font-family: "Roboto", "Helvetica Neue", "Helvetica", sans-serif;
  color: var(--medium-grey);
}
.cookiesNotification {
  position: fixed;
  z-index: 9999;
  color: white;
  background-color: #212E50;
  border-top: 1px solid #ccc;
  bottom: 0;
  box-sizing: border-box;
  width: 100%;
  padding: 10px 0;
  line-height: 1.1;
  text-align: center;
  unicode-bidi: plaintext;
}
.cookiesNotification a {
  text-decoration: underline;
  color: inherit;
  margin-inline-start: 5px;
}
.cookiesNotification .button {
  margin-inline-start: 12px;
}
.readerMessageBox {
  z-index: 9999;
  color: #000;
  font-size: 16px;
  background-color: #ededec;
  border: 1px solid #ccc;
  top: 0;
  left: 0;
  box-sizing: border-box;
  padding: 10px 0;
  margin: 40px;
  line-height: 1.1;
  text-align: center;
}
.readerMessageBox a {
  text-decoration: underline;
  color: inherit;
}
.he sup.sourcePrefix {
  margin-right: -35px;
  position: absolute;
  text-decoration: none;
  font-family: "Roboto", "Helvetica Neue", "Helvetica", sans-serif;
  color: #000;
}
.en sup.sourcePrefix {
  margin-left: -35px;
  position: absolute;
  text-decoration: none;
  font-family: "Roboto", "Helvetica Neue", "Helvetica", sans-serif;
  color: #000;
}
.heLeft.bilingual .sheetContent .text sup.sourcePrefix,
.heRight.bilingual .sheetContent .text sup.sourcePrefix {
    margin-right: -28px;
}
.heLeft.bilingual .sheetContent .text .en sup.sourcePrefix,
.heRight.bilingual .sheetContent .text .en sup.sourcePrefix {
  display: none
}
.sheetItem.ref-display-none .ref {
  display: none;
}
section.SheetSource .en,
section.SheetOutsideBiText .en {
  background-color: #FBFBFA;
}
section.SheetSource,
section.SheetOutsideBiText {
  border-inline-start: 4px solid;
  border-inline-end: 1px solid #DDDDDD;
  border-block-start: 1px solid #DDDDDD;
  border-block-end: 1px solid #DDDDDD;
  border-radius: 4px;
  margin-bottom: 30px;
}

.readerPanel.hebrew section.SheetSource .sheetItem > .he,
.readerPanel.english section.SheetSource .sheetItem > .en,
.readerPanel.hebrew section.SheetSource .sheetItem.enOnly > .en > .sourceContentText,
.readerPanel.hebrew section.SheetOutsideBiText .sheetItem > .he,
.readerPanel.english section.SheetOutsideBiText .sheetItem > .en {
  display: block;
}
.readerPanel.hebrew section.SheetSource .sheetItem:not(.enOnly) > .en,
.readerPanel.hebrew section.SheetSource .sheetItem.enOnly > .en > .ref,
.readerPanel.hebrew section.SheetSource .sheetItem.enOnly > .he > .sourceContentText,
.readerPanel.english section.SheetSource .sheetItem > .he,
.readerPanel.hebrew .sheetItem:not(.enOnly) .SheetSource > .en,
.readerPanel.hebrew .sheetItem.enOnly .SheetSource > .en > .ref,
.readerPanel.hebrew .sheetItem.enOnly .SheetSource > .he > .sourceContentText,
.readerPanel.english .sheetItem .SheetSource > .he,
.readerPanel.hebrew section.SheetOutsideBiText .sheetItem > .en,
.readerPanel.english section.SheetOutsideBiText .sheetItem > .he  {
  display: none;
}
.interface-english section.SheetSource .sheetItem > .he,
.interface-english section.SheetSource .sheetItem > .en,
.interface-english section.SheetOutsideBiText .sheetItem > .he,
.interface-english section.SheetOutsideBiText .sheetItem > .en {
  padding: 15px 20px 15px 16px;
}
.interface-english .stacked section.SheetSource .sheetItem > .en {
  border-block-start: 1px solid #DDDDDD;
  border-block-end: 1px solid #DDDDDD;
}
.interface-english .heRight section.SheetSource .sheetItem,
.interface-english .heLeft section.SheetSource .sheetItem {
  border-block-end: 1px solid #DDDDDD;
}
.interface-hebrew section.SheetSource .sheetItem > .he,
.interface-hebrew section.SheetSource .sheetItem > .en,
.interface-hebrew section.SheetOutsideBiText .sheetItem > .he,
.interface-hebrew section.SheetOutsideBiText .sheetItem > .en {
  padding: 15px 16px 15px 20px;
}
section.SheetSource .segmentNumber,
section.SheetSource .SheetOutsideBiText {
  display: none;
}
.sheetContent section.SheetSource .sheetItem.segment .sourceContentText,
.sheetContent section.SheetOutsideBiText .sheetItem.segment .sourceContentText {
  margin: 0;
}
.sheetContent section.SheetSource .sheetItem.segment {
  margin-block-end: 0;
}
.sheetItem .SheetSource,
.sheetItem .SheetOutsideBiText {
  border-inline-start: 4px solid;
  padding-inline-start: 16px;
  padding-inline-end: 20px;
  box-shadow: 0px 1px 6px rgba(0, 0, 0, 0.25);
}
.sheetItem .SheetSource.segment,
.sheetItem .SheetOutsideBiText.segment {
cursor: pointer;
}

.sheetItem .SheetSource.selected.segment,
.sheetItem .SheetOutsideBiText.selected.segment {
  border-top: 2px solid var(--select-blue);
  border-bottom: 2px solid var(--select-blue);
  border-inline-end: 2px solid var(--select-blue);
  margin-top: 0;
  margin-bottom: 28px;
  margin-inline-end: -2px;
  cursor: text;
}
.sheetItem .SheetSource .he,
.sheetItem .SheetSource .en,
.sheetItem .SheetOutsideBiText .he,
.sheetItem .SheetOutsideBiText .en {
  padding-inline-start: 16px;
  padding-inline-end: 20px;
  margin-inline-start: -16px;
  margin-inline-end: -20px;
  padding-top: 15px;
  padding-bottom: 15px;
}
.interface-hebrew .sheetItem .SheetSource .he,
.interface-hebrew .sheetItem .SheetSource .en,
.interface-hebrew .sheetItem .SheetOutsideBiText .he,
.interface-hebrew .sheetItem .SheetOutsideBiText .en {
  padding-inline-start: 20px;
  padding-inline-end: 16px;
  margin-inline-start: -20px;
  margin-inline-end: -16px;
}
.interface-hebrew .bilingual.heLeft .sheetItem .SheetOutsideBiText .he,
.interface-hebrew .bilingual.heLeft .sheetItem .SheetSource .he,
.interface-hebrew .bilingual.heRight .sheetItem .SheetOutsideBiText .en,
.interface-hebrew .bilingual.heRight .sheetItem .SheetSource .en,
.interface-english .bilingual.heRight .sheetItem .SheetOutsideBiText .he,
.interface-english .bilingual.heRight .sheetItem .SheetSource .he,
.interface-english .bilingual.heLeft .sheetItem .SheetOutsideBiText .en,
.interface-english .bilingual.heLeft .sheetItem .SheetSource .en {
  padding-inline-end: 20px;
  margin-inline-end: 0px;
  padding-inline-start: 20px;
  margin-inline-start: 0px;
}
.interface-hebrew .bilingual.heLeft .sheetItem .SheetOutsideBiText .en,
.interface-hebrew .bilingual.heLeft .sheetItem .SheetSource .en,
.interface-english .bilingual.heLeft .sheetItem .SheetOutsideBiText .he,
.interface-english .bilingual.heLeft .sheetItem .SheetSource .he {
  padding-inline-end: 16px;
  margin-inline-end: 0px;
  padding-inline-start: 20px;
  margin-inline-start: 0px;
}

.interface-hebrew .bilingual.heRight .sheetItem .SheetOutsideBiText .he,
.interface-hebrew .bilingual.heRight .sheetItem .SheetSource .he,
.interface-english .bilingual.heRight .sheetItem .SheetOutsideBiText .en,
.interface-english .bilingual.heRight .sheetItem .SheetSource .en {
  padding-inline-end: 20px;
  margin-inline-end: 0px;
  padding-inline-start: 16px;
  margin-inline-start: 0px;
}

.readerPanel.bilingual.heRight .sheetItem .SheetSource,
.readerPanel.bilingual.heRight .sheetItem .SheetOutsideBiText,
.readerPanel.bilingual.heLeft .sheetItem .SheetSource,
.readerPanel.bilingual.heLeft .sheetItem .SheetOutsideBiText {
  padding-left: 0;
  padding-right: 0;
}

.readerPanel.english .sheetItem .SheetSource .he,
.readerPanel.english .sheetItem .SheetSource .en,
.readerPanel.english .sheetItem .SheetOutsideBiText .he,
.readerPanel.english .sheetItem .SheetOutsideBiText .en,
.readerPanel.hebrew  .sheetItem .SheetSource .he,
.readerPanel.hebrew  .sheetItem .SheetSource .en,
.readerPanel.hebrew  .sheetItem .SheetOutsideBiText .he,
.readerPanel.hebrew  .sheetItem .SheetOutsideBiText .en
{
  padding-inline-start: initial;
  padding-inline-end: initial;
  margin-inline-start: initial;
  margin-inline-end: initial;
}

.readerPanel.english .sheetItem .SheetSource.segment,
.readerPanel.hebrew .sheetItem .SheetSource.segment {
  padding-top: 15px;
  padding-bottom: 15px;
}


.sheetItem .SheetSource .he.editable.selected .sourceContentText,
.sheetItem .SheetSource .en.editable.selected .sourceContentText,
.sheetItem .SheetOutsideBiText .he.editable.selected .sourceContentText,
.sheetItem .SheetOutsideBiText .en.editable.selected .sourceContentText {
  background-color: #FFFFFF;
  box-shadow: inset 0px 0px 3px rgba(0, 0, 0, 0.3);
  border-radius: 6px;
}
.sheetItem .SheetSource ::selection,
.sheetItem .SheetOutsideBiText ::selection {
  background-color: rgba(0,0,0,0);
}
.sheetItem .SheetSource .he.editable.selected ::selection,
.sheetItem .SheetSource .en.editable.selected ::selection,
.sheetItem .SheetOutsideBiText .he.editable.selected ::selection,
.sheetItem .SheetOutsideBiText .en.editable.selected ::selection {
  background-color: #D2DCFF;
}
.sheetItem .SheetSource .en,
.sheetItem .SheetOutsideBiText .en {
  background-color: #FBFBFA;
}
.sheetItem .SheetSource .ref,
.sheetItem .SheetOutsideBiText .ref {
  pointer-events: none;
  user-select: none;
}
.readerPanel.bilingual .sheetItem .SheetSource:after,
.readerPanel.bilingual .sheetItem .SheetOutsideBiText:after {
  content: " ";
  display: block;
  clear: both;
  height: 0;
  background-color: #FBFBFA;
}
.sheetItem .SheetMedia {
  margin-bottom: 14px;
}
.readerPanel.bilingual.heRight .SheetSource {
  background-image:
  linear-gradient(
    to left,
    #fff,
    #fff 50%,
    #FBFBFA 50%,
    #FBFBFA 100%,
    #fff 100%
  );
}
.readerPanel.bilingual.heLeft .SheetSource {
  background-image:
  linear-gradient(
    to right,
    #fff,
    #fff 50%,
    #FBFBFA 50%,
    #FBFBFA 100%,
    #fff 100%
  );
}

.bilingual.heLeft .sheetContent .boxedSheetItem,
.bilingual.heRight .sheetContent .boxedSheetItem {
  margin-bottom: 30px;
}

.bilingual.heLeft .sheetContent .sheetItem .SheetSource.segment,
.bilingual.heRight .sheetContent .sheetItem .SheetSource.segment {
  margin-bottom: 0;
  display: flex;
}

.bilingual.heRight .sheetContent .sheetItem .SheetSource.segment {
  flex-direction: row-reverse;
}

.boxedSheetItem + .spacer {
  margin-top: -30px;
  transition: all .5s ease-in-out;
}

.boxedSheetItem + .spacer.spacerSelected {
  margin-top: unset;
  margin-bottom:30px;
  transition: all .5s ease-in-out;
}

.boxedSheetItem[draggable] {
  -moz-user-select: none;
  -khtml-user-select: none;
  -webkit-user-select: none;
  user-select: none;
  -khtml-user-drag: element;
  -webkit-user-drag: element;
}

.boxedSheetItem.dragged {
  opacity: .2;
}

.boxedSheetItem .boxedSourceChildren {
  position: absolute;
  top: 0;
}

.draggedOver.draggedOverBefore::before {
  content: "​"; /* zwsp required for chrome to display content */
  display: block;
  background-color: #D2DCFF;
  width: 100%;
}
.draggedOver.draggedOverAfter::after {
  content: "​"; /* zwsp required for chrome to display content */
  display: block;
  background-color: #D2DCFF;
  width: 100%;
}

.dragIcon {
  background-color: #F0F8FF;
  width: auto;
  height: 30px;
  left: -3000px;
  border-inline-start: 4px solid;
  font-size: 22px;
  padding-top: 10px;
  padding-left: 10px;
  padding-right: 10px;
  text-align: center;
  position: absolute;
}
.dragIconContainer {
  position: absolute;
  left: -9999px;
  display: flex;
  flex-direction: column;
  background-color: rgba(255, 255, 255, 0.1);
}
.feedbackBox p {
  font-size: 16px;
  letter-spacing: 1px;
}
.feedbackBox .button {
  margin: auto;
  width: 100%;
}
.feedbackBox input {
  padding: 16px 22px;
  margin-bottom: 20px;
  cursor: pointer;
  font-size: 18px;
  border-radius: 4px;
  box-shadow: none;
  border: 1px solid #E9E9E9;
  width: 100%;
  box-sizing: border-box;
}
.connectionsPanel textarea.feedbackText {
  border-radius: 7px;
  box-shadow: 0 1px 3px rgba(0,0,0,0.2);
}
.img-circle {
  border-radius: 50%;
}
.tab-view .tab-list {
  display: flex;
  flex-direction: row;
  justify-content: flex-start;
}
.tab-view .tab-list .tab {
  font-size: 16px;
  color: black;
  text-align: center;
  padding: 10px 0;
  margin: 0;
  margin-inline-end: 30px;
  cursor: pointer;
}

.tab-view .tab-list .tab.popover {
  margin-inline-end: 0;
  margin-inline-start: 10px;
}

.interface-hebrew .tab-view .tab-list .tab.popover{
    transform: scale(1.3);
}

.tab-view .tab-list .tab a {
  color: inherit;
}
.tab-view .tab-list .tab a:hover {
  text-decoration: none;
}
.tab-view .tab-list .active .tab {
  border-bottom: 4px solid #CCC;
}
.tab-view .tab-list .tab img {
  width: 18px;
  height: 18px;
  margin: 0 10px 0 0;
  top: 2px;
  position: relative;
}
.interface-hebrew .tab-view .tab-list .tab img {
  margin: 0 0 0 10px;
}
.tab-view .tab-list .justifyright {
  margin: 0 0 4px auto;
  display: flex;
  align-items: center;
}
.tab-view .tab-list .tab.filter,
.tab-view.largeTabs .tab-list .tab.filter {
  margin: 0;
}

.interface-hebrew .singlePanel .tab-view.largeTabs .tab-list .tab.filter {
  margin-top: 3px;
}

.tab-view .tab-list .tab.popover {
  position: relative;
  display: inline-block;
}


.tab-view .tab-list .tab.filter.open {
  background-color: inherit;
}
.tab-view .tab-list .tab.filter img {
  margin: 0 0 1px 6px;
  width: 18px;
  height: 18px;
}
.interface-hebrew .tab-view .tab-list .tab.filter img {
  margin: 0 6px 1px 0;
}
.tab-view .tab-list .applink a {
    color: var(--dark-grey);
}
.interface-hebrew .tab-view .tab-list .justifyright {
  margin: 0 auto 0 0;
}
.tab-list :not(.active) .tab, .tab-list :not(.active) .tab a{
    color: var(--dark-grey);
}
.tab-view.largeTabs .tab-list {
    border-bottom: 1px solid #CCC;
    margin-bottom: 18px;
}
.tab-view.largeTabs .filter-bar {
  margin-bottom: 30px;
}
.tab-view.largeTabs .tab-list .tab {
  font-size: 22px;
}
.singlePanel .tab-view.largeTabs .tab-list .tab:not(.popover) {
    font-size: 16px;
}
.tab-view.largeTabs .tab-list .active .tab {
  border-bottom: 4px solid var(--light-grey);
}

.singlePanel .tab-view.largeTabs .tab-list .active .tab {
  padding-bottom: 18px;
}

.langSelectPopover {
  position: absolute;
  top: 100%;
  right: 0;
  background-color: #fff;
  border-radius: 6px;
  box-shadow: 0px 1px 3px 0px rgba(0, 0, 0, 0.25);
  text-align: start;
  width: 266px;
  padding: 15px 0;
}

.interface-hebrew .singlePanel .langSelectPopover {
  right: -233px;
}
.langSelectPopover .langHeader {
  font-weight: 500;
  font-size: 16px;
  padding: 15px;
  margin-bottom: 15px;
  border-bottom: 1px solid var(--light-grey);
}

.langSelectPopover .radioChoice.active {
  background-color: var(--sefaria-blue);
  color: #fff;
}

.langSelectPopover .radioChoice {
  display: flex;
  justify-content: space-between;
  align-items: center;
  font-size: 14px;
  color: #000;
  margin-inline: 15px;
  background-color: var(--lighter-grey);
  cursor: pointer;
}

.langSelectPopover .radioChoice:nth-of-type(1) {
  border-radius: 6px 6px 0px 0px;
}

.langSelectPopover .radioChoice:nth-of-type(3) {
  border-radius: 0px 0px 6px 6px;
}

.langSelectPopover .radioChoice label {
  flex-grow: 1;
  padding: 10px;
  cursor: pointer;
}

.langSelectPopover .radioChoice input[type=radio] {
    appearance: none;
    background-color: #fff;
    width: 20px;
    height: 20px;
    border: 2px solid var(--medium-grey);
    border-radius: 20px;
    display: inline-grid;
    place-content: center;
    margin-top: 0;
    margin-inline-end: 10px;

  }

/* Styles the radio select as a checkbox  */
.langSelectPopover .radioChoice input[type=radio]::before {
    content: "";
    width: 10px;
    height: 10px;
    transform: scale(0);
    transform-origin: bottom left;
    background-color: var(--sefaria-blue);
    clip-path: polygon(13% 50%, 34% 66%, 81% 2%, 100% 18%, 39% 100%, 0 71%);
}

.langSelectPopover .radioChoice input[type=radio]:checked::before {
    transform: scale(1);
}

.langSelectPopover .radioChoice input[type=radio]:checked{
    background-color:   #fff;
    border: 0;
}

@media (max-width: 540px) {
  .profile-page .tab-view .tab .tabIcon {
    display: none;
  }

  .tab-view .tab-list{
    flex-wrap: wrap;
  }
  .profile-page .profile-actions .resourcesLink.profile-settings,
  .profile-page .profile-actions .button.logoutLink{
    display: none;
  }
}
.profile-page .textRange {
  font-size: 18px;
  color: var(--dark-grey);
}
.profile-page .note-text {
  font-size: 18px;
}
.profile-page .note {
  display: flex;
  flex-direction: row;
  justify-content: space-between;
  padding: 10px 0 20px 0;
}
.profile-page .note + .note {
  border-top: 1px solid #CCC;
}
.profile-page .noteLeft {
  flex-grow: 1;
}
.profile-page .noteRight {
  display: flex;
  flex-direction: row;
  align-items: flex-start;
}
.profile-page .note .noteRight img {
  display: none;
}
.profile-page .note .noteRight img + img {
  margin: 0 0 0 10px;
}
.interface-hebrew .profile-page .note .noteRight img + img {
  margin: 0 10px 0 0;
}
.profile-page .note:hover .noteRight img {
  display: inline-block;
  width: 16px;
  height: 16px;
  opacity: 0.4;
}
.profile-page .note:hover .noteRight img:hover {
  opacity: 0.6;
  cursor:pointer;
}
.profile-page .social-icon img, .sheetContentSidebar .social-icon img {
  width: 13px;
  height: 13px;
  opacity: 0.4;
}
.sheetContentSidebar .title.sub-title, .sheetContentSidebar .title.sub-sub-title {
  --english-font: var(--english-sans-serif-font-family);
  --hebrew-font: var(--hebrew-sans-serif-font-family);
  font-size: 14px;
  font-weight: 400;
  line-height: 18px;
  margin-block-end: 10px;
  display: -webkit-box;
  -webkit-line-clamp: 10;
  -webkit-box-orient: vertical;
  overflow: hidden;
}
.sheetContentSidebar .title.sub-sub-title {
  margin-block-end: 20px;
}
.profile-page .social-icon + .social-icon {
  padding: 0 5px;
}
.profile-page .social-icon:hover img {
  opacity: 0.6;
}
.feedbackOverlay {
  position: fixed;
  width: 100%;
  height:100%;
  background-color: #FBFBFA;
  z-index: 1001;
  top: 0;
  left: 0;
  padding: 120px 60px;
  box-sizing: border-box;
}
.interface-hebrew .feedbackOverlay {
  direction: rtl;
}
.feedbackOverlay .buttonContainer {
  margin-top: 50px;
}
.feedbackOverlay h2 {
  font-size: 30px;
  font-family: "adobe-garamond-pro", "Crimson Text", Georgia, serif;
  margin: 0 auto 50px auto;
  color: black;
  text-transform: none;
  max-width: 600px;
}
.feedbackOverlay p, .feedbackOverlay ul  {
  font-size: 16px;
  font-family: "Roboto", "Helvetica Neue", "Helvetica", sans-serif;
  color: black;
  max-width: 600px;
  margin: 10px auto;
}
.feedbackOverlay textarea {
  font-size: 18px;
  color: #000;
  box-shadow: 0px 1px 3px rgba(0, 0, 0, 0.25);
  border-radius: 6px;
  border: none;
  width: 100%;
  padding: 12px;
  font-weight: normal;
  font-style: normal;
  margin-top: 10px;
  height: 120px;
}
.interface-hebrew textarea,
.interface-hebrew textarea::placeholder,
.interface-hebrew input
{
  font-family: var(--hebrew-sans-serif-font-family);
}
.feedbackOverlay textarea::placeholder {
  font-size: 16px;
  font-style: normal;
  color: var(--dark-grey);
}
.feedbackOverlay a {
  color: #4871bf;
}
.feedbackOverlay .button {
  margin: 0;
}
.feedbackOverlay a.button  {
  color: white;
}
.sheetList .sheet {
  border-bottom: none;
}
.sheetList .sheet {
  display: flex;
  flex-direction: row;
}
.sheetList .sheet .sheetLeft {
  display: flex;
  flex-direction: column;
}
.sheetList .sheet .sheetTags {
  color: var(--medium-grey);
}
.sheetsProfileList .sheet .sheetTags .bullet {
  padding: 0 5px;
}
.sheetList .sheet a {
  color: inherit;
  cursor: pointer;
}
.sheetList .sheet a.sheetTitle {
  display: flex;
  flex-direction: row;
  align-items: center;
  margin-bottom: 10px;
  font-size: 18px;
}
.sheetList .sheet .sheetLeft .sheetTitle img,
.textList .sheet .sheetLeft .sheetTitle img {
  width: 18px;
  height: 18px;
  margin-inline-end: 10px;
}
.sheetLeft div.sheetSummary {
  margin-bottom: 10px
}
.default-profile-img {
  width: 175px;
  height: 175px;
  background-color: var(--medium-grey);
  border-radius: 50%;
  display: flex;
  justify-content: center;
  align-items: center;
  color: white;
  font-size: 75px;
  font-family: "Roboto", "Helvetica Neue", "Helvetica", sans-serif;
}
.default-profile-img.invisible {
  visibility: hidden;
}
.profile-page .filterable-list {
  /* to distinguish top half of profile from bottom half */
    background-color: white;
    border: 1000px solid white;
    border-top: 4px solid white;
    border-bottom: 120px solid white;
    margin: -4px 0 -120px -1000px;
    width: 100%;
}
.interface-hebrew .profile-page .filterable-list {
  margin: -4px -1000px -120px 0;
}
.filterable-list .filter-bar {
  border-bottom: 1px solid #E2E2E1;
  display: flex;
  flex-direction: row;
  align-items: center;
  padding: 16px 0;
  justify-content: space-between;
}
.filterable-list .filter-bar-new {
  padding: 0 0 20px 0;
  justify-content: space-between;
  align-items: center;
  display: flex;
  flex-wrap: wrap;
  flex-direction: row;
}
.filterable-list .filter-bar-new .filter-input {
  background-color: #EDEDED;
  border-radius: 5px;
  padding: 5px;
  color: black;
  width: 250px;
  display: flex;
  align-items: center;
}
.filterable-list .filter-bar-new .filter-input ::placeholder {
  color: var(--medium-grey);
}
.filterable-list .filter-bar-new .sort-option {
  padding: 7px;
  color: var(--dark-grey);
  font-size: 16px;
  cursor: pointer;
  margin: 0 0 0 7px;
  background-color: #EDEDED;
  border-radius: 5px;
}
.interface-hebrew .filterable-list .filter-bar-new .sort-option {
  margin: 0 7px 0 0;
}
.filterable-list .filter-bar-new .sort-option.active {
  color: black;
}
.filterable-list .filter-bar-new .systemText span {
  color: #000;
}
.filterable-list .filter-bar .filter-bar-inner {
  display: flex;
  align-items: center;
}
.filterable-list .readerNavMenuSearchButton {
  margin: 0 10px 0 5px;
  display: inline-flex;
  top: 0;
}
.interface-hebrew .filterable-list .readerNavMenuSearchButton {
  margin: 0 5px 0 10px;
}
.filterable-list input {
  border: 0;
  font-size: 18px;
  font-family: "adobe-garamond-pro", "Crimson Text", Georgia, serif;
  background-color: transparent;
}
.filterable-list .loadingMessage {
  margin-top: 30px;
}
.profile-page .filterable-list .filter-content {
  padding-top: 25px;
}
.profile-page .sheet-header {
  display: flex;
  flex-direction: column;
  align-items: flex-start;
  margin-bottom: 10px;
}
.profile-page .collectionListingImage {
  width: 18px;
  height: 18px;
  border-radius: 50%;
  vertical-align: middle;
  margin: 0;
  margin-inline-end: 10px;
  position: relative;
  top: -2px;
}
.profile-page .collectionListingName {
  margin-bottom: 10px;
  font-family: Roboto;
  font-size: 16px;
  font-weight: 600;
  line-height: 18.75px;

}
.profile-page .collectionListing + .collectionListing {
  border-top: 0;
}
.profile-page .profile-summary-content a {
  color: inherit;
}
.profile-page .profile-summary a.logoutLink {
  color: var(--dark-grey);
  padding: 16px 15px;
}
.profile-page .profile-summary {
  display: flex;
  flex-direction: row;
  justify-content: space-between;
  margin-bottom: 40px;
}
.profile-page .profile-summary .summary-column {
  display: flex;
  flex-direction: column;
  flex-grow: 3;
  flex-basis: 0;
}
.profile-page .profile-summary .summary-column.start {
  align-items: flex-start;
}
.profile-page .profile-summary .summary-column.end {
  flex-grow: 1;
}
.profile-summary .small-margin {
  margin: 0 4px;
}
.profile-summary .sub-sub-title > .small-margin:first-child,
.profile-summary .sub-sub-title > span:first-child .small-margin {
  margin: 0 4px 0 0;
}
.profile-summary .sub-sub-title > .small-margin:last-child,
.profile-summary .sub-sub-title > span:last-child .small-margin {
  margin: 0 0 0 4px;
}
.interface-hebrew .profile-summary .sub-sub-title > .small-margin:last-child,
.interface-hebrew .profile-summary .sub-sub-title > span:last-child .small-margin {
  margin: 0 4px 0 0;
}
.profile-page .aboutText {
  margin-top: 20px;
  font-size: 18px;
  line-height: 1.4;
  font-family: Roboto;
  font-size: 14px;
  font-weight: 400;
  line-height: 16.41px;
}

.profile-page .aboutText a {
  font-family: Roboto;
}

@media (max-width: 540px) {
  .profile-page .profile-pic:hover .profile-pic-hover-button.profile-pic-button-visible {
    display: none !important;  /* dont allow profile pic upload on mobile b/c causes black image on iOS */
  }
  .profile-page .profile-pic .profile-pic-button {
    top: calc(-1 * ((87px/2) + (46px/2)));  /* height of .profile-img + height of .profile-pic-button */
  }
  .profile-page .profile-summary .profile-img {
    width: 87px !important;
    height: 87px !important;
    font-size: 43.5px !important;
  }
  .profile-page .profile-summary .default-profile-img {
    width: 87px !important;
    height: 87px !important;
    font-size: 43.5px !important;
  }
  .profile-page .profile-summary .profile-actions {
    display: flex;
    flex-wrap: wrap;
    flex-direction: row;
  }
}
.profilePicAndButtonContainer .profile-actions {
  margin-top: 10px;
}

.profile-page .profile-summary .follow {
  color: var(--medium-grey);
  font-size: 13px;
  letter-spacing: 1px;
}
.profile-page .profile-summary .follow .follow-bull {
  padding: 0 5px;
}

.profile-page .resourcesLink.faded {
  color: var(--dark-grey);
}
.resourcesLink.blue {
  color: white;
  background-color: var(--sefaria-blue);
}
.resourcesLink.studyCompanion {
  margin-inline-start: 10px;
}
@media screen and (max-width: 900px) {
  .resourcesLink.studyCompanion {
    margin-inline-start: 0;
  }
}
@media screen and (max-width: 900px) {
  .resourcesLink.studyCompanion {
    margin-inline-start: 0;
  }
}
.resourcesLink.blue img {
  filter: invert(1);
  opacity: 1;
}
.profile-page .authorByLine {
  margin: 20px 0;
}
.authorByLineImage a {
  text-decoration: none;
}
.profile-page .follow-header {
  font-size: 20px;
  color: #000;
  padding-bottom: 10px;
}
.profile-page .follow-header .follow-count {
  color: var(--medium-grey);
}
.profile-page .resourcesLink,
.profile-pic-cropper-button.resourcesLink {
  min-height: 46px;
  height: 46px;
  overflow: visible;
  padding: 0px 16px;
  border-top: 0;
  display: flex;
  align-items: center;
  width: unset;
}
.profile-page .emptyList {
  display: flex;
  flex-direction: column;
  align-items: flex-start;
}
.profile-page .emptyList .emptyListText {
  font-size: 16px;
  margin: 30px 0;
  color: var(--medium-grey);
  font-family: "Roboto", "Helvetica Neue", "Helvetica", sans-serif;
  line-height: 1.5;
}
.profile-page .profile-summary .resourcesLink + .resourcesLink,
.profile-page .profile-summary .largeFollowButton + .resourcesLink,
#interruptingMessage.profile-pic-cropper-modal .resourcesLink + .resourcesLink {
  margin: 0 0 0 10px;
}
.interface-hebrew .profile-page .profile-summary .largeFollowButton + .resourcesLink,
.interface-hebrew .profile-page .profile-summary .resourcesLink + .resourcesLink {
  margin: 0 10px 0 0;
}
.profile-page .profile-summary .title {
  margin-bottom: 10px;
}
.profile-page .profile-summary .sub-title {
  color: #000;
  font-family: "Roboto", "Helvetica Neue", "Helvetica", sans-serif;
  font-size: 16px;
}
.profile-page .profile-summary .sub-sub-title {
  color: var(--dark-grey);
  font-family: "Roboto", "Helvetica Neue", "Helvetica", sans-serif;
  font-size: 16px;
}
/* Tooltip - source: https://codepen.io/cristina-silva/pen/XXOpga */
.tooltip-toggle {
  cursor: pointer;
  position: relative;
  line-height: normal;
}
.tooltip-toggle svg {
  height: 18px;
  width: 18px;
}
/*Tooltip text container*/
.three-dots-button.tooltip-toggle::before {
  /* make the tooltip appear on right. % is an estimate that works most of the time */
  top: 0;
  transform: translateY(-35%);
  left: 30px;
  color: var(--medium-grey);
  text-align: left;
}
.interface-hebrew .three-dots-button.tooltip-toggle::before {
  left: unset;
  right: 30px;
  text-align: right;
}
@media (max-width: 450px) {
  .three-dots-button.tooltip-toggle::before {
    left: -165px;
  }
  .interface-hebrew .three-dots-button.tooltip-toggle::before{
    right: -165px;
  }
}

.tooltip-toggle::before {
  color: #000;
  font-family: "Roboto", "Helvetica Neue", "Helvetica", sans-serif;
  font-size: 13px;
  opacity: 0;
  pointer-events: none;
  text-align: center;
  position: absolute;
  top: 30px;
  left: -70px;
  padding: 10px;
  background-color: #fff;
  box-shadow: 0 1px 3px rgba(0,0,0,.2);
  border-radius: 5px;
  content: attr(aria-label);
  text-transform: none;
  transition: all 0.5s ease;
  width: 140px;
  z-index: 1;
}
/*Triggering the transition*/
.tooltip-toggle:hover::before, .tooltip-toggle:hover::after {
  opacity: 1;
  transition: all 0.75s ease;
}
.largeFollowButton {
  display: inline-flex;
  min-height: 46px;
  height: 46px;
  overflow: visible;
  padding: 0px 16px;
  align-items: center;
  text-align: center;
  cursor: pointer;
  background: var(--sefaria-blue);
  color: #fff;
  border-radius: 6px;
  box-shadow: 0 1px 3px rgb(0 0 0 / 20%);
}
.profile-page .largeFollowButton.following .int-en,
.profile-page .largeFollowButton.following .int-he {
  color: black;
}
.largeFollowButton.following span {
  color: var(--dark-grey);
}
.smallFollowButton {
  height: 20px;
  line-height: 18px;
  width: min-content;
  text-align: center;
  cursor: pointer;
  background: var(--midrash-green);;
  color: white;
  border-radius: 3px;
  margin-inline-start: 15px;
  display: none;
  letter-spacing: normal;
  padding: 0 3px;
}
.smallFollowButton.smallText span {
  color: white;
}
.largeFollowButton.following, .smallFollowButton.following {
  background: #fff;
  color: black;
}
.smallFollowButton.following{
  border: 1px solid #CCCCCC;
  box-sizing: border-box;
}
.smallFollowButton.following.smallText span {
  color: black;
}
.authorByLine.small .smallFollowButton.following{
  line-height: 18px;
}
.authorByLine .smallFollowButton.following{
  line-height: 16px;
}
body .homeFeedWrapper {
  background-color: white;
}
body .homeFeedWrapper .content {
  padding: 0;
}
.columnLayout {
  display: flex;
  flex-direction: row;
}
@media (max-width: 540px) {
  .topicPanel .columnLayout {
    flex-direction: column;
  }
  .topicPanel .sideColumn {
    padding: 20px 25px 30px 25px;
    max-width: 100%;
    align-self: stretch;
    border: 0;
    margin: 0;
  }
  .topicPanel .navSidebar {
    width: unset;
    border-top: 30px solid #FBFBFA;
    margin: 0;
  }
}
.sideColumn .topicSideColumn {
  margin-bottom: 20px;
}

.sideColumn .section {
  margin-bottom: 70px;
}
.sideColumn .section h2 {
  text-transform: none;
  font-size: 24px;
  letter-spacing: normal;
  text-align: inherit;
  margin: 0 0 30px 0;
}
.sideColumn .section h2 .int-en {
  text-align: left;
}
.sideColumn .section h2 .int-he {
  text-align: right;
}
.sideColumn .section .description {
  margin-bottom: 25px;
}
.sideColumn .button img {
  width: 16px;
  height: 16px;
  margin: 0 5px;
  position: relative;
  top: 2px;
  filter: invert(1);
}
.sideColumn .button.white img {
  filter: none;
  opacity: .4;
}
.sideColumn .button .fa {
  opacity: .4;
  margin: 0 5px;
}
.sideColumn .inlineButtonBox {
  display: flex;
  justify-content: space-between;
}
.sideColumn .inlineButtonBox a {
  flex: 1;
}
.sideColumn .inlineButtonBox a .button {
  width: 100%;
}

.sideColumn .button {
  letter-spacing: 0;
}
.sideColumn h2 {
  font-weight: 400;
}

.sideColumn .newsletterInput {
  height: 53px;
}
.sideColumn .newsletterSignUpBox img {
    height: 23px;
    width: 23px;
    opacity: 0.35;
    position: absolute;
    top: 15px;
    right: 17px;
}
.interface-hebrew .sideColumn .newsletterSignUpBox img {
  right: auto;
  left: 17px;
  transform: scale(-1, 1);
}
.sideColumn .newsletterInput, .sideColumn .newsletterInput::placeholder {
  width: 100%;
  box-sizing: border-box;
  font-size: 16px;
  font-weight: normal;
  font-style: normal;
  color: #000;
}
.interface-english .sideColumn .newsletterInput, .interface-english .sideColumn .newsletterInput::placeholder  {
  font-family: "Roboto", "Helvetica Neue", "Helvetica", sans-serif;
}
.interface-hebrew .sideColumn .newsletterInput, .interface-hebrew .sideColumn .newsletterInput::placeholder   {
  font-family: "Heebo", sans-serif;
}

.sideColumn .feedbackBoxOverlay.open {
  position: fixed;
  width: 100%;
  height: 100%;
  top: 0;
  left: 0;
  display: flex;
  align-items: center;
  justify-content: center;
  background-color: #FBFBFA;
}
.sideColumn .feedbackBoxOverlay.open .feedbackBox {
  width: 470px;
}
.homeFeedWrapper .mainColumn {
  background-color: white;
}
.storyFeedInner,
.interface-hebrew .storyFeedInner {
  width: 760px;
  margin: 0 auto;
  padding-top: 60px;
  max-width: 100%;
  box-sizing: border-box;
  min-height: 500px;
}
.interface-hebrew .topicPanel .storyFeedInner {
  padding-top: 0;
}
.storyByLine:hover .smallFollowButton,
.authorByLine:hover .smallFollowButton {
  display: inline-block;
}
.bilingual .homeFeedWrapper span.he,
.bilingual .readerNavMenu.topicPanel .he {
  display: block;
  padding-bottom: 10px;
}
.mainColumn .story {
  padding: 0 0 60px 0;
}

.story .subHeading .int-en, .story .subHeading .int-he  {
  color: var(--dark-grey);
}
.story .learningPrompt {
  padding: 20px 0 20px;
}
.story details .learningPrompt {
  background-color: var(--highlight-blue-light);
  margin-inline-start: -20px;
  padding-inline-start: 20px;
  padding-inline-end: 20px;
  border-top: 1px solid var(--light-grey);
}

.story.topicPassageStory {
  box-shadow: 0px 1px 3px rgba(0, 0, 0, 0.25);
}

.topicTabContents .story.topicPassageStory .contentSpan {
  display: block;
}

.story.topicPassageStory .storyBody {
  padding-inline-end: 20px;
  padding-top: 20px;
}
.story.topicPassageStory .contentText.subHeading {
  padding-bottom: 20px;
}

.mainColumn .story .storyTitleBlock {
  clear: both;
}
.mainColumn .story .storyTitleBlock {
  text-align: start;
}
.colorBarBox {
  clear: both;
  border-inline-start: 4px solid transparent;
  padding-inline-start: 20px;
}
.readerPanel.hebrew .savedHistoryList .colorBarBox{
  direction: rtl;
}
.interface-english .citationLine,
.interface-english .learnMoreLink {
  padding-left: 34px;
}
.interface-hebrew .citationLine,
.interface-hebrew .learnMoreLink {
  padding-right: 34px;
}
.storyTextListItem {
  padding-bottom: 18px;
}
.storyTextListItem:last-child {
  padding-bottom: 0;
}
.mainColumn .saveButton {
  align-self: flex-start;
}
.mainColumn .saveLine.storyTitleWrapper .saveButton,
.mainColumn .story.publishSheetStory .saveLine .saveButton  {
  margin-top: 2px;
}

.interface-english .mainColumn .story .storyTypeBlock {
  float: left;
}
.interface-hebrew .mainColumn .story .storyTypeBlock {
  float: right;
}

.story details .storyBody {
  margin-top: 0;
}

.story details > summary {
  cursor: pointer;
  list-style: none;
}
.story details > summary::-webkit-details-marker {
    display: none;
}

.story details > summary .topicStoryDescBlock {
  background-color: var(--lightest-grey);
  margin-inline-start: -20px;
  padding: 20px;
  display: flex;
  justify-content: space-between;
}

/* extremely hacky, but required unless there's a major refactor of CategoryHeader logic */
.story details > summary .topicStoryDescBlock > span:nth-child(1) {
  flex: 1
}


.story details > summary .storyTitleBlock {
  background: url('/static/icons/arrow-down-bold.svg') no-repeat transparent;
  background-size: 14px;
  background-position-y: center;
  margin: 0;
  padding: 0px 0px 1px 24px;
  vertical-align: middle;
}

.interface-hebrew .story details > summary .storyTitleBlock {
  background-position-x: right;
  padding: 0px 24px 1px 0px;
}

.story details[open] > summary .storyTitleBlock {
  background: url('/static/icons/arrow-up-bold.svg') no-repeat transparent;
  background-size: 14px;
  background-position-y: center;
}

.interface-hebrew .story details[open] > summary .storyTitleBlock {
  background-position-x: right;
}


.story .storyBody {
  clear: both;
  margin: 10px 0;
  text-align: justify;
  font-size: 18px;
  --english-font: var(--english-sans-serif-font-family);
  --hebrew-font: var(--hebrew-sans-serif-font-family);
}
/*HACK to make English text of sources in topic pages ltr*/
.interface-hebrew .storyBody {
    direction: ltr;
    margin-top: 10px;
    margin-right: -17px;
    margin-bottom: 10px;
    margin-left: 26px;
}
.story .storySheetListItem > div.storyBody.sheetSummary > * {
  color: var(--dark-grey);
  font-size: 15px;
}
.story .storyBody .en {
  line-height: 1.6;
}
.story .storyBody .he {
  font-size: 22px;
  line-height: 1.6;
}
.story .storySheetList {
  clear: both;
}
.story .storySheetListItem {
  padding-bottom: 20px;
}
.story .storySheetListItem:last-child {
  padding-bottom: 0;
}
.story .storySheetList .sheetTitle {
  padding-bottom: 10px;
}
.story .storySheetList .storyTitle span {
  font-size: 20px;
}
.story .saveLine {
  display: flex;
  align-items: flex-start;
  clear: both;
  margin-bottom: 10px;
}
.story .saveLine .beforeSave {flex: 1;}
.interface-hebrew .story .saveLine .beforeSave {
  padding-left: 10px;
}
.interface-english .story .saveLine .beforeSave {
  padding-right: 10px;
}
.story .citationLine.contentText .int-en,
.story .citationLine.contentText .int-he {
  color: var(--medium-grey);
}
.authorByLine {
  display: flex;
}
.authorByLine .authorByLineText {
  padding: 0 10px;
  line-height: 22px;
  margin-top: -1px;
  display: flex;
  justify-content: center;
  flex-direction: column;
}
.authorByLine .authorByLineText.small{
  line-height: 18px;
}
.authorByLine .authorOrganization,
.authorByLine .authorName {
  display: block;
}
.saveLine .authorByLine + .saveButton {
  position: relative;
  bottom: 12px;
}
.authorOrganization {
  color: var(--medium-grey);
}
.authorByLine.small {
  font-size: 14px;
  width: max-content;
}
/* .mainColumn a:not(.button) {
  color: #000;
} */
.storyBody a {
  text-decoration: underline;
}
.learnMoreLink a {
  text-decoration: none;
  color:  #999;
}
.segment .queryTextHighlight {
  background-color: #D2DCFF;
  padding-left: 2px;
  padding-right: 2px;
}
body .homeFeedWrapper.userStats {
  font-family: "Roboto", "Helvetica Neue", "Helvetica", sans-serif;
  background-color: #faf9f9;
}
.editTextInfo {
  top: 0px;
  right: 0px;
  left: 0px;
  height: 100%;
  width: 100%;
  position: absolute;
  overflow: auto;
  z-index: 1;
  background-color:  var(--lighter-grey);

}
.editTextInfo .static .inner {
  padding: 5px 0 100px;
}
.editTextInfo .static input {
  cursor: auto;
  color: #000000;
}
.editTextInfo .static label {
  margin-bottom: 15px;
  height: revert;
}
.editTextInfo #newIndex {
  margin: 100px auto;
  font-size: 16px;
  font-weight: normal;
  color: #000;
  --english-font: var(--english-sans-serif-font-family);
  --hebrew-font: var(--hebrew-sans-serif-font-family);
}

.editTextInfo #newIndex .publishBox {
  text-align: start;
  background-color: #EDEDEC;
  border-radius: 6px;
  padding: 0 0 0 0;
  margin: 0 0 0 0;
  width: 660px;
  max-width: 100%;
}
.editTextInfo #newIndex .publishBox .react-tags__selected-tag-name {
  --english-font: "adobe-garamond-pro", "Crimson Text", Georgia, serif;
  --hebrew-font: "Heebo", sans-serif;
  font-size: 18px;
  font-weight: normal;
  color: #000;
}
.editTextInfo #newIndex .default {
  height: 200px;
  width: 97%;
  box-shadow: 0px 1px 3px rgb(0 0 0 / 20%);
  border: none;
  border-radius: 7px;
  font-size: 16px;
  line-height: 18.75px;
  padding: 10px;
}
 .editTextInfo #newIndex .default::placeholder {
   color: var(--dark-grey);
 }
.button.small.deleteTopic {
  color: var(--dark-grey);
  float: right;
  margin-top: 30px;
  background-color: var(--lightest-grey);
}
.button.small.addTopic {
  background-color: #212E50;
  color: #FFFFFF;
  float: right;
  margin-right: 30px;
}
.categoryChooserMenu {
  overflow: hidden;
  background: url("/static/img/arrow-down.png") 98% 20px/10px 10px no-repeat #ffffff;
  width: 100%;
  height: 50px;
  margin: 0 0 10px 0;
  border-radius: 7px;
  box-shadow: 0px 1px 3px rgb(0 0 0 / 20%);
  border: none;
}
.section .collectiveTitle {
  display: flex;
  justify-content: space-between;
}
.reorderTool {
  height: 50px;
  margin: 0 0 10px 0;
  border-radius: 7px;
  box-shadow: 0px 1px 3px rgb(0 0 0 / 20%);
  border: none;
}

.reorderTool #title {
  margin: 10px;
  display: inline-block;
  width: 85%;
}

.reorderTool #up, .reorderTool #down {
  width: 10px;
  margin: 0 4% 0 0;
  display: inline-block;
}

.categoryChooserMenu select {
  background: transparent;
  font-size: 16px;
  width: 680px;
  border: none;
  margin: 0 0 10px 0;
  padding: 4px 25px 4px 10px;
}

.connectionsPanel .editTextInfo .categoryChooserMenu {
  width: 102%;
}

.connectionsPanel .editTextInfo .collectionsWidget {
  width: 70%;
}
.connectionsPanel .editTextInfo .categoryChooserMenu select {
  width: 98.5%;
}

.searchBox .editTextInfo .collectionsWidget {
  width: 280px;
}

.searchBox .editTextInfo #newIndex {
  margin: 50px auto;
}
.searchBox .categoryChooserMenu {
  width: 97%;
  background: url("/static/img/arrow-down.png") 99% 20px/10px 10px no-repeat #ffffff;
}
.searchBox .categoryChooserMenu select {
  width: 100%;
}
.searchBox .editTextInfo #newIndex input {
  width: 97%;
}
.searchBox .editTextInfo #newIndex #topicDesc {
  width: 92%;
}
.categoryChooserMenu img {
  opacity: 0.43;
  padding: 0 5px;
  height: 10px;
  width: 10px;
}

.editTextInfo #newIndex .publishBox .react-tags__selected-tag {
  margin: 0 12px 12px 0;
  padding: 12px 14px;
}

.editTextInfo #newIndex .publishBox input {
  box-shadow: none;
}

.editTextInfo #newIndex .publishBox .react-tags__search {
  padding: 0 0 0 0;
}

.editTextInfo #newIndex .optional {
  font-size: 13px;
  color: var(--light-grey);
  font: var(--english-sans-serif-font-family);
}

.editTextInfo #newIndex input[type="text"] {
  padding: 4px 10px 4px 10px;
  width: 640px;
  height: 50px;
  font-size: 16px;
  margin: 0 0 10px 0;
  max-width: 97%;
  box-shadow: 0px 1px 3px rgba(0,0,0,0.2);
  box-sizing: content-box;
  border-radius: 7px;
  background: white;
  font-family: revert;
}
.editTextInfo #newIndex input::placeholder {
  color: var(--dark-grey);
  font-size: 16px;
}
.editTextInfo #newIndex #heTitle {
  direction: rtl;
}
.interface-english .editTextInfo .static label {
  text-align: left;
}
.interface-hebrew .editTextInfo .static label {
  text-align: right
}
.editTextInfo #newIndex .sectionType input{
	width: 100px;
	margin: 0 5px;
	font-size: 16px;
}

.editTextInfo #newIndex .remove {
	color: white;
	background: #bbb;
	display: inline-block;
	height: 18px;
	width: 18px;
	line-height: 18px;
	border-radius: 6px;
	text-align: center;
	font-size: 14px;
	font-family: sans-serif;
	cursor: pointer;
	vertical-align: 15%;
}

.editTextInfo #newIndex .sectionType .remove {
	margin: -5px 11px 0 -32px;
}
.editTextInfo #newIndex .headerWithButtons a {
    color: var(--dark-grey);
}
.editTextInfo .nodeTemplate {
	display: none;
}
@media screen and (max-width: 680px) {

  .categoryChooserMenu {
    background: url("/static/img/arrow-down.png") 300px 20px/10px 10px no-repeat #ffffff;
    width: 320px;
  }
  .editTextInfo .static .headerWithButtons h1 {
    margin: 30px;
  }
  .categoryChooserMenu select {
    width: 340px;
  }
  .editTextInfo #newIndex input {
    width: 300px;
  }
  .editTextInfo #newIndex .publishBox {
    width: 320px;
  }
}

.collectionsModalBox {
  position: fixed;
  width: 100%;
  height: 100%;
  top: 0;
  left: 0;
  z-index: 1002;
  display: flex;
  align-items: center;
  justify-content: center;
}
.collectionsModalBox .collectionsWidget {
  width: 340px;
  box-shadow: 0 1px 8px rgba(0,0,0,.2);
}
.collectionsWidget {
  background-color: white;
  border-radius: 8px;
  z-index: 1;
}
.editTextInfo .collectionsWidget {
  width: 39%;
  box-shadow: 0 1px 8px rgba(0, 0, 0, .2);
  height: 100px;
  position: absolute;
  padding: 50px 50px 0 50px;
  text-align: center;
  margin-top: 200px;
}

.collectionsWidgetTop {
  display: flex;
  padding: 15px 20px;
  border-bottom: 1px solid #DDD;
  text-align: start;
}

.collectionsEditorTop {
  margin-bottom: 15px;
}

.collectionsWidgetTitle {
  flex-grow: 1;
  font-size: 22px;
  vertical-align: middle;
  display: block;
  color: var(--dark-grey);
}
.collectionsWidgetClose {
  font-size: 40px;
  color: #CCC;
  line-height: 14px;
  cursor: pointer;
}
.collectionsWidgetList {
  height: 180px;
  padding: 0px 20px;
  overflow-y: scroll;
  border-bottom: 1px solid #EDEDEC;
}
.collectionsWidgetList .checkmarkLabel {
  display: block;
  letter-spacing: 1.1px;
  font-size: 18px;
  margin: 20px 0;
  text-align:  start;
}
.collectionsWidgetList .emptyMessage {
  display: block;
  color: var(--dark-grey);
  padding: 20px 0px;
  line-height: 1.5;
  text-align: start;
}
.collectionsWidgetCreate,
.collectionsWidgetDone {
  display: flex;
  padding: 0px 20px;
}
.collectionsWidgetCreate {
  border-bottom: 1px solid #ccc;
  display: flex;
  align-items: center;
}

.collectionsEditorCreate {
  display: flex;
  align-items: center;
  padding: 0px 20px;
}

.collectionsWidgetPlus {
  color: var(--dark-grey);
  font-size: 25px;
  margin-inline-end: 13px;
  margin-top: -5px;
}
.collectionsWidget .collectionsWidgetCreateInputBox {
  flex: 1;
  margin-inline-end: 10px;
}
.collectionsWidget input.collectionsWidgetCreateInput {
  height: 50px;
  border: none;
  font-size: 18px;
  color: black;
  width: 100%;
  box-sizing: border-box;
}
.collectionsWidget input.collectionsWidgetCreateInput::placeholder {
  font-style: normal;
  color: var(--dark-grey);
}
.interface-hebrew .collectionsWidget input.collectionsWidgetCreateInput::placeholder {
  font-family: "Heebo", sans-serif;
}
.userStats h1 {
  text-align: center;
  font-weight: normal;
  font-family: "adobe-garamond-pro", "Crimson Text", Georgia, serif;
  font-size: 30px;
  padding: 60px 0 30px;
  margin: 0;
}
.userStats h2 {
  text-transform: none;
  padding: 40px 0 30px;
  font-size: 21px;
  color: #888;
}
.userStats .statcardRow {
  display: flex;
  justify-content: space-around;
}
.userStats .statcardRow .statcard {
  background-color: #fff;
  height: 190px;
  width: 32%;
  box-shadow: 0 1px 3px rgba(0,0,0,0.2);
  border-radius: 5px;
  display: flex;
  flex-direction: column;
  justify-content: center;
}
.userStats .statcardRow .statcard img {
  opacity: 0.3;
  height: 60px;
  width: 60px;
  margin: 0 auto 20px;
}
.userStats .statcardRow .statcard .statcardValue {
  font-size: 24px;
  text-align: center;
}
.userStats .statcardRow .statcard .statcardLabel {
  font-size: 21px;
  padding-top: 5px;
  text-align: center;
  color: #aaa;
}
.userStats .chartRow {
  display: flex;
  justify-content: space-between;
}
.userStats .chartRow.centered {
  justify-content: space-around;
}
.userStats .statHeader {
  padding-top: 40px;
  text-align: center;
}
.userStats .statHeader span {
  color: var(--dark-grey);
  letter-spacing: 0.7px;
  line-height: 23px;
}
.userStats .chartRow .chartWrapper {
  font: 11px sans-serif;
  padding: 0;
}
.bilingual .userStats .blockLink .he,
.english .userStats .blockLink .he {
  display: none;
}
.hebrew .userStats .blockLink .en {
  display: none;
}
.bilingual .userStats .blockLink .en,
.english .userStats .blockLink .en {
  font-family: "adobe-garamond-pro", "Crimson Text", Georgia, serif;
}
.hebrew .userStats .blockLink .he {
  font-family: "Taamey Frank", "adobe-garamond-pro", "Crimson Text", Georgia, "Times New Roman", serif;
}
.userStatModeChooser {
  padding: 0;
  display:  flex;
  justify-content: center;
  width: 240px;
  margin: 0 auto;
  background: white;
  border-radius: 5px;
  box-shadow: 0 1px 3px rgba(0,0,0,0.2);
}
.userStatModeButton {
  background-color: #fff;
  color: var(--dark-grey);
  border-radius: 5px;
  height: 50px;
  width: 120px;
  text-align: center;
  vertical-align: center;
  cursor: pointer;
  font-size: 16px;
}
.userStatModeButton.active {
  background-color: #19365d;
  color: #fff;
}
.userStatModeButton span {
  display: block;
  margin: 15px 0;
}
.userStats .blockLink {
  height: 100%;
  display: flex;
  align-items: center;
  justify-content: center;
}
.userStats .yourPopularSheetsBlock > div {
  padding: 10px 0;
}
.userStats .chartLabel {
  text-align: center;
  padding-top: 8px;
}
a.topicLexiconTitle.contentText {
  color: black;
}
.editorToolbar {
  position:fixed;
  top: 0;
  left: 0;
  z-index: 100000;
}
#sheetEditToggle {
  padding-top: 0;
  padding-bottom: 0;
  padding-inline-end: 8px;
  padding-inline-start: 0;
  margin-top: 15px;
  margin-inline-end: 0;
  margin-bottom: 0;
  margin-inline-start: -70px;
  width: 70px;
  height: 30px;
  background: #fff;
  border: #ccc solid 1px;
  color: var(--dark-grey);
  font-family: "Roboto", "Helvetica Neue", "Helvetica", sans-serif;
  font-size: 13px;
  box-sizing: border-box;
  border-radius: 6px;
  visibility: hidden;
}
#sheetEditToggle img {
  height: 13px;
  margin-top: 0;
  margin-bottom: 0;
  margin-inline-start: 0;
  margin-inline-end: 5px;
  top: 2px;
  position: relative;
  filter: invert(67%) sepia(32%) saturate(0%) hue-rotate(54deg) brightness(85%) contrast(91%); /* #999 */
}
#sheetEditToggle i {
  margin: 5px;
}
.hoverMenu {
  position: absolute;
  z-index: 1;
  top: -10000px;
  left: -10000px;
  margin-top: -6px;
  opacity: 0;
  background-color: #333333;
  border-radius: 4px;
  transition: opacity 0.75s;
  padding: 8px 10px 6px;
  box-shadow: 0 1px 3px rgba(0,0,0,0.2);
}
.highlightDot {
  height: 16px;
  width: 16px;
  background-color: #bbb;
  border-radius: 50%;
  display: inline-block;
}
.highlightMenu .highlightCancel {
  z-index: 0;
  height: 15px;
  width: 15px;
  position: relative;
  top: -1px;
  font-size: 18px;
}

.highlightButton {
  background-color: white;
  border: none;
  padding: 5p 5px 2px 5px;
  position: relative;
  margin: auto;
}

.highlightButton:hover {
  background-color: var(--lightest-grey);
}

.highlightMenu {
  position: absolute;
  z-index: 1;
  border: 1px solid #CCCCCC;
  box-sizing: border-box;
  border-radius: 3px;
  background-color: white;
  padding: 5px 7px 2px 7px;
  top: 33px;
  left: -10px;
  white-space: nowrap;
}
.hoverButton {
  padding: 10px;
}
.hoverButton i {
  color: #CCCCCC
}
.hoverButton i.active {
  color: #fff;
}
.editorHoverBox {
  position: fixed;
  top: 120px;
  background-color: #ccc;
  padding: 3px;
  font-size: 12px;
}
.inlineTextRef {
    color: #4B71B7
}
.headerWithButtons {
  display: flex;
  align-items: center;
  margin-bottom: 60px;
}
.headerWithButtons h1,
.static .headerWithButtons h1 {
  margin: 0;
  text-transform: capitalize;
}
.headerWithButtons .start,
.headerWithButtons .end {
  flex: 1;
}
.headerWithButtons .start {
  text-align: start;
}
.headerWithButtons .end {
  text-align: end;
}
@media screen and (max-width: 700px) {
  .headerWithButtons {
    display: flex;
    flex-direction: column;
    justify-content: center;
  }
  .headerWithButtons h1 {
    margin-bottom: 20px;
  }
  .headerWithButtons .start,
  .headerWithButtons .end {
    text-align: center;
  }
}
#communityPagePreviewControls {
  position: fixed;
  width: 380px;
  bottom: 0;
  right: 0;
  color: white;
  z-index: 9999;
  background-color: var(--sefaria-blue);
  padding: 20px;
  line-height: 1.6;
  text-align: center;
  border: 1px solid #ccc;
}
.interface-hebrew #communityPagePreviewControls {
  right: auto;
  left: 0;
}
#communityPagePreviewControls a.date {
  display: block;
  font-size: 22px;
}
#communityPagePreviewControls a {
  margin-inline-end: 10px;
}
#communityPagePreviewControls a:hover {
  color: inherit;
}
.bold {
  font-weight: bold; /* because apparently it isn't recommended to use <b> or <strong> to style thing https://developer.mozilla.org/en-US/docs/Web/HTML/Element/strong#usage_notes */
}
/* Customize checkmark inputs */
.checkmarkLabel {
  display: block;
  position: relative;
  padding-inline-start: 28px;
  cursor: pointer;
  user-select: none;
}
/* Hide the browser's default checkbox */
.checkmarkLabel input {
  position: absolute;
  opacity: 0;
  cursor: pointer;
  height: 0;
  width: 0;
}
/* Create a custom checkbox */
.checkmark {
  position: absolute;
  top: 3px;
  left: 0;
  height: 13px;
  width: 13px;
  background-color: white;
  border: 1px solid #CCC;
  border-radius: 3px;
}
.interface-hebrew .checkmark {
  left: auto;
  right: 0;
}
/* On mouse-over, add a grey background color */
.checkmarkLabel:hover input ~ .checkmark {
  background-color: #EEE;
}
/* Create the checkmark/indicator (hidden when not checked) */
.checkmark:after {
  content: "";
  position: absolute;
  display: none;
}
/* Show the checkmark when checked */
.checkmarkLabel input:checked ~ .checkmark:after {
  display: block;
}
/* Style the checkmark/indicator */
.checkmarkLabel .checkmark:after {
  left: 4px;
  top: 1px;
  width: 3px;
  height: 6px;
  border: solid #666;
  border-width: 0 2px 2px 0;
  -webkit-transform: rotate(45deg);
  -ms-transform: rotate(45deg);
  transform: rotate(45deg);
}
/* demo coloring of ref-link parentheses for quotation finder project*/
span.ref-link-color-1 {color: orange}
span.ref-link-color-2 {color: #0cd200}
span.ref-link-color-3 {color: blue}
/* start css code for loading bezel */
.sourceLoader {
  margin-left: -34px;
  top: 15px;
  font-size: 4px;
  width: 1em;
  height: 1em;
  border-radius: 50%;
  position: relative;
  text-indent: -9999em;
  -webkit-animation: load5 1.1s infinite ease;
  animation: load5 1.1s infinite ease;
  -webkit-transform: translateZ(0);
  -ms-transform: translateZ(0);
  transform: translateZ(0);
}

.beitMidrashContainer {
  background: #333333;
  color: white;
  height: 100%;
  font-size: 16px;
  --english-font: var(--english-sans-serif-font-family);
  --hebrew-font: var(--hebrew-sans-serif-font-family);
  font-weight: 400;
  box-sizing: border-box;
  position: relative;
  display: flex;
  flex-direction: column;
}

.beitMidrashContainer video {
  width: 100%;
}

.beitMidrashContainer video.flippedVideo {
  transform: rotateY(180deg);
}

.beitMidrashContainer video.pip {
  position: absolute;
  height: 50px;
  top: 20px;
  inset-inline-end: 10px;
  text-align: end;
  width: initial;
  border-radius: 6px;
}

.beitMidrashContainer video.hiddenVideo {
  display: none;
}

.beitMidrashContainer .muteButton {
  position: absolute;
  width: 40px;
  height: 30px;
  border-radius: 6px;
  z-index: 1;
  background-color: var(--medium-grey-legacy);
  opacity: 0.5;
  left: -8.5px;
  top: -3px;
  box-shadow: 0px 1px 3px rgba(0, 0, 0, 0.25);
  cursor: pointer;
}

.beitMidrashContainer #micIcon {
  display: inline-block;
  position: relative;
  background-image: url("/static/img/unmute.svg");
  /* background-position: center; */
  background-repeat: no-repeat;
  background-size: auto;
  opacity: 1;
  width: 20px;
  height: 22px;
  background-position: 5px;
}

.beitMidrashContainer .muted #micIcon {
  background-image: url("/static/img/mute.svg");
}
.beitMidrashContainer .muted .muteButton {
  background-color: #CB6158;
}

.beitMidrashContainer #buttonHolder {
  display: flex;
  width: 80%;
  justify-content: space-between;
  margin-top: -50px;
  margin-inline-start: 30px;
  padding-bottom: 50px;
}

.beitMidrashContainer .endCallButton {
  position: absolute;
  width: 40px;
  height: 30px;
  border-radius: 6px;
  z-index: 1;
  background-color: #CB6158;
  left: -8.5px;
  top: -3px;
  box-shadow: 0px 1px 3px rgba(0, 0, 0, 0.25);
  background-image: url("/static/img/endcall.svg");
  background-position: center;
  background-repeat: no-repeat;
  cursor: pointer;
}

.beitMidrashContainer #endCallIcon {
  display: inline-block;
  position: relative;
  background-image: url("/static/img/endcall.svg");
  background-position: center;
  background-repeat: no-repeat;
  background-size: contain;
  opacity: 1;
  width: 20px;
  height: 20px;
}



.beitMidrashContainer summary {
  list-style: none;
}

.beitMidrashContainer summary::-webkit-details-marker {
  display: none;
}

.beitMidrashHomeContainer {
  position: absolute;
  top: 0;
  bottom: 0;
  left: 0;
  margin-top: 14px;
  display: flex;
  flex-direction: column;
  width: 100%;
}

#beitMidrashHeader {
  color: white;
  font-size: 22px;
  font-weight: 500;
  margin-inline-start: 30px;
  display: flex;
  justify-content: space-between;
}

#newCall {
  margin:10px;
}

#newCallImg {
  height: 12px;
  width: 24px;
  margin-left: 34px;
  margin-right: 18px;
}

.peopleInBeitMidrash {
  overflow-y: auto;
  overflow-x:hidden;
  flex-grow: 1;
  display: flex;
  flex-direction: column;
  margin: 10px 30px;
  border-top: 1px solid var(--light-grey);
}

.peopleInBeitMidrashInnerContainer {
    width:100%;
    overflow:visible;
    position: relative;
}

.beitMidrashUser {
  color: white;
  font-size: 16px;
  font: "Roboto";
  font-weight: 400;
  display: flex;
  gap: 10px;
  /* width: 270px; */
  padding-inline-end: 10px;
  padding-top: 10px;
  cursor: pointer;
}

.beitMidrashUser:hover {
  background-color: #555;
}

.beitMidrashUser .userDetailsToggle {
  float: inline-end;
  margin-inline-end: 15px;
  color:  var(--medium-grey);
  font-weight: bolder;
  display: none;
}

.beitMidrashUser:hover .userDetailsToggle {
  display: block;
}

.beitMidrashUser .userDetailsMenu {
  position: absolute;
  background-color: black;
  box-shadow: 0px 1px 3px rgba(0, 0, 0, 0.25);
  border-radius: 6px;
  right: 0px;
}
.beitMidrashUser .userDetailsMenu[dir="rtl"] {
  position: absolute;
  background-color: black;
  box-shadow: 0px 1px 3px rgba(0, 0, 0, 0.25);
  border-radius: 6px;
  left: 0px;
  right: auto;
}

.beitMidrashUser .userDetailsMenu.hidden {
  right: -99999px;
  left: auto;
}
.beitMidrashUser .largeFollowButton {
  all: revert;
}

.beitMidrashUser .userDetailsMenu ul {
  list-style-type: none;
  margin-block-start: 0;
  margin-block-end: 0;
  padding-inline-start: 0;
  padding-left: 0;
  margin: 15px;
  float: inline-end;
}


.beitMidrashUser.unreadMessages::after {
  content: '';
  display: inline-block;
  width: 15px;
  height: 15px;
  border-radius: 100%;
  background-color: var(--halakhah-red);
  flex-shrink: 0;
}


#beitMidrashProfilePic {
  margin-right: 10px;
}

.beitMidrashUserText {
  margin: 0;
  flex: 1;
}

.beitMidrashUserText li div.largeFollowButton,
.beitMidrashUserText li img {
  display: inline-block;
}
.beitMidrashUserText li img {
  margin-bottom: -2px;
  width: 16px;
  margin-inline-end: 9px;
}
.bm-follow-button {
  color: white;
  display: inline-block;
}
.bm-follow-button img {
  width: 16px;
}

.beitMidrashUserText li {
  margin-top: 8px;
  margin-bottom: 8px;
}


.beitMidrashUserHeader {
  display: flex;
  flex-direction: row;
}

.beitMidrashUserNameStatus {
  flex-grow: 1;
}

.beitMidrashUserNameStatus .fa-headphones {
  margin-inline-start: 5px;
}

.beitMidrashOrg {
  font-weight: 200;
}

.noUsers {
  margin-top: 10px;
}
.noUsers input {
    background: #FBFBFA;
    box-shadow: 0px 1px 3px rgba(0, 0, 0, 0.25);
    border-radius: 6px;
    border: none;
    width: calc(100% - 22px);
    padding: 15px 11px;
    font-family: "Roboto", "Helvetica Neue", "Helvetica", sans-serif;
    color: var(--dark-grey);
    font-style: normal;
    font-weight: normal;
    font-size: 16px;
    line-height: 19px;
    margin-top: 10px;
}

.chat {
  bottom: 0;
  right: 0;
  overflow: hidden;
  min-height: 300px;
  max-height: 300px;
  display: flex;
  flex-direction: column;
  padding-top: 20px;
  margin: 10px 30px 20px;
  border-top: 1px solid var(--light-grey);

}

#hideButtonHolder{
  display: flex;
  flex-direction: row;
  justify-content: flex-end;
}

#hideButton {
  color: #CCCCCC;
  font-size: 14px;
  font-weight: 400;
  cursor: pointer;
}

.chatBoxHeader {
  display: flex;
  align-items: center;
  margin-top: 5px;
  justify-content: space-between;
}

#chatUser {
  display: flex;
  align-items: center;
  cursor: pointer;
}

#greenCameraButton {
  width: 24px;
  height: 12px;
  cursor: pointer;
}

.chatBoxName {
  margin-inline-start: 10px;
}


.chats-container {
  overflow-y: auto;
  display: flex;
  flex-grow:2;
  flex-direction: column;
}

.chatMessage {
  display: flex;
  margin: 7px 0;
  margin-inline-start: 4px;
}

.chatText {
  margin-inline-start: 13px;
  flex-grow: 1;
}

.chatNameAndTime {
  color: var(--medium-grey-legacy);
  font-size: 14px;
  font-weight: 500px;
}

.chat-form {
  position: relative;
  bottom: 0;
  display: flex;
  align-items: center;
}

.chat-input-holder {
  background-color: black;
  display: flex;
  align-items: center;
  flex-direction: row;
  border-radius: 6px;
  padding: 0 15px;
  border: 0px;
  height: 50px;
  width: 100%;
  justify-content: space-between;
}

.chat-input {
  color: white;
  background: transparent;
  border: 0;
  display: flex;
  justify-content: flex-end;
  flex-grow:1;
  font-size: 16px;
}

.chat-input:active {
  outline: none;
}

.chat-submit {
  background-image: url("/static/img/chat_submit_arrow.svg");
  background-position: center;
  background-repeat: no-repeat;
  background-size: contain;
  height: 20px;
  width: 18px;
  border: 0px;
  background-color: black;
  cursor: pointer;
}

.chat-submit-blue {
  background-image: url("/static/img/chat_submit_arrow_blue.svg");
}

.chat-submit-hebrew {
  -moz-transform: scaleX(-1);
  -o-transform: scaleX(-1);
  -webkit-transform: scaleX(-1);
  transform: scaleX(-1);
  filter: FlipH;
  -ms-filter: "FlipH";
}

.callContainer {
  display: flex;
  flex-direction: column;
  height: 100%;
}

.callContainer .default-profile-img,
.callContainer .img-circle {
  opacity: 0.25;
  border-radius: 0;
}

.callContainer .callText {
  margin: 53px 29px 23px;
  font-size: 22px;
  font-weight: 500;
}

.callContainer.incoming .callText {
  margin: 23px 29px;
}

#endCallButtonHolder {
  display: flex;
  width: 80%;
  justify-content: flex-end;
  margin-top: -50px;
}

#endCallIcon {
  display: inline-block;
  position: relative;
  background-image: url("/static/img/endcall.svg");
  background-position: center;
  background-repeat: no-repeat;
  background-size: contain;
  opacity: 1;
  width: 20px;
  height: 20px;
}

.endCallButton {
  position: absolute;
  width: 40px;
  height: 30px;
  border-radius: 6px;
  z-index: 1;
  background-color: #CB6158;
  left: -8.5px;
  top: -3px;
  box-shadow: 0px 1px 3px rgba(0, 0, 0, 0.25);
  background-image: url("/static/img/endcall.svg");
  background-position: center;
  background-repeat: no-repeat;
}

#incomingCallButtonHolder {
  display: flex;
  justify-content: space-evenly;
  margin: 15px;
}

#acceptButton {
  background-color: var(--sheets-green);
  border-radius: 6px;
  color: white;
  border: 0px;
  height: 40px;
  width: 127.67px;
  margin: 5px;
  cursor: pointer;
}

#declineButton {
  background: #CB6158;
  border-radius: 6px;
  color: white;
  border: 0px;
  height: 40px;
  width: 127.67px;
  margin: 5px;
  cursor: pointer;
}

.readerDropdownMenu {
  position: relative;
  display: flex;
  flex-direction: row-reverse;
  z-index: 3;
}

.dropdownLinks-menu {
  display: contents;
}

.dropdownLinks-menu.closed {
  display: none;
}

.texts-properties-menu {
  width: 256px;
  border: 1px solid var(--lighter-grey);
  border-radius: 5px;
  box-shadow: 0px 2px 4px var(--lighter-grey);
  display: flex;
  flex-direction: column;
  align-items: center;
  justify-content: center;
  position: absolute;
  top: 100%;
  background-color: white;
  --english-font: var(--english-sans-serif-font-family);
  --hebrew-font: var(--hebrew-sans-serif-font-family);
}

.texts-properties-menu,
.texts-properties-menu .button {
  font-size: 14px;
}

.dropdownLinks-button {
  border: none;
  background-color: inherit;
  cursor: default;
}

.dropdownLinks-button img {
  cursor: pointer;
}

.headerDropdownMenu {
  display: flex;
  flex-direction: row;
  justify-content: flex-start;
}

.rightButtons .dropdownLinks-button {
  text-align: end;
}

.toggle-switch-container {
  align-items: center;
  display: flex;
  direction: ltr;
}

.toggle-switch {
  position: relative;
  width: 46px;
  display: inline-block;
  text-align: left;
}

.toggle-switch-checkbox {
  position: absolute;
  width: 0;
  height: 0;
  border: none;
}

.focus-visible:has(input:focus) {
  outline: auto;
}

.toggle-switch-label {
  display: block;
  overflow: hidden;
  cursor: pointer;
  border: 0 solid var(--light-grey);
  border-radius: 20px;
}

.toggle-switch-inner {
  display: block;
  width: 200%;
  margin-left: -100%;
  transition: margin 0.3s ease-in 0s;
}

.toggle-switch-inner:before,
.toggle-switch-inner:after {
  float: left;
  width: 50%;
  height: 24px;
  padding: 0;
  line-height: 24px;
  color: white;
  font-weight: bold;
  box-sizing: border-box;
  content: "";
  color: white;
}

.toggle-switch-inner:before {
  padding-left: 10px;
  background-color: var(--sefaria-blue);
}

.toggle-switch-inner:after {
  padding-right: 10px;
  background-color: var(--light-grey);
}

.toggle-switch-switch {
  display: block;
  width: 20px;
  height: 20px;
  background: white;
  position: absolute;
  top: 50%;
  bottom: 0;
  right: 24px;
  border: 0 solid var(--light-grey);
  border-radius: 20px;
  transition: all 0.3s ease-in 0s;
  transform: translateY(-50%);
}

.toggle-switch-checkbox:checked + .toggle-switch-label .toggle-switch-inner {
  margin-left: 0;
}

.toggle-switch-checkbox:checked + .toggle-switch-label .toggle-switch-switch {
  right: 2px;
}

.toggle-switch-checkbox:disabled + .toggle-switch-label .toggle-switch-inner:after {
  background-color: var(--lighter-grey);
}

.toggle-switch-line {
  display: flex;
  width: 216px;
  height: 49px;
  justify-content: space-between;
  align-items: center;
}

.toggle-switch-line:is(.disabled) .int-en,
.toggle-switch-line:is(.disabled) .int-he {
  color: var(--light-grey);
}

.texts-properties-menu .int-en,
.texts-properties-menu .int-he {
  align-content: center;
}

.show-source-translation-buttons {
  display: flex;
  flex-direction: column;
  height: 140px;
  justify-content: center;
}

.show-source-translation-buttons .button {
  margin: unset;
  display: flex;
  height: 35px;
  width: 235px;
  align-items: center;
  justify-content: space-between;
  box-shadow: unset;
  padding-inline-start: 10px;
  padding-inline-end: 0;
}

.show-source-translation-buttons .button:has(input:not(:checked)) {
  background-color: var(--lighter-grey);
  color: black;
}

.show-source-translation-buttons input[type=radio] {
  appearance: none;
  background-color: #fff;
  width: 20px;
  height: 20px;
  border: 2px solid var(--medium-grey);
  border-radius: 20px;
  margin-top: 0;
  margin-inline-end: 10px;
  display: inline-grid;
  place-content: center;
}

.show-source-translation-buttons input[type=radio]:checked {
  border: 0;
}

.show-source-translation-buttons input[type=radio],
.show-source-translation-buttons label {
  cursor: unset;
}

.show-source-translation-buttons > div:first-of-type {
    border-radius: 6px 6px 0 0;
}

.show-source-translation-buttons > div:last-of-type {
    border-radius: 0 0 6px 6px;
}

.show-source-translation-buttons > div:not(:first-of-type):not(:last-of-type) {
    border-radius: 0;
}

.show-source-translation-buttons input[type=radio]:checked::before {
  content: "";
  width: 10px;
  height: 10px;
  background-color: var(--sefaria-blue);
  clip-path: polygon(13% 50%, 34% 66%, 81% 2%, 100% 18%, 39% 100%, 0 71%);
}

.layout-button-line {
  height: 57px;
  width: 216px;
  display: flex;
  justify-content: space-between;
  align-items: center;
}

.layout-options {
  display: flex;
  justify-content: space-between;
  align-items: center;
  gap: 16px;
}

.layout-button input {
  border: none;
  width: 28px;
  height: 24px;
  -webkit-mask: var(--url) no-repeat;
  -webkit-mask-size: contain;
  -webkit-mask-repeat: no-repeat;
  -webkit-mask-position: center;
  -webkit-mask-size: 100% 100%;
  background-color: var(--dark-grey);
  cursor: pointer;
  appearance: unset;
  transition: border 0.3s ease, outline 0.3s ease, background-color 0.3s ease;
}

.layout-button input:checked {
  background-color: var(--sefaria-blue);
}

.layout-button .button {
  background-color: unset;
  box-shadow: unset;
  padding: unset;
  margin: unset;
}

.text-menu-border {
  width: 100%;
  height: 1px;
  background-color: var(--lighter-grey);
}

.font-size-line {
  width: 230px;
  height: 50px;
  display: flex;
  justify-content: space-between;
  align-items: center;
  direction: ltr;
}

.font-size-button {
  display: flex;
  align-items: center;
  background-color: white;
  border: none;
  cursor: pointer;
}

#currentlyReadingContainer {
  margin: 5px 30px;
  flex-grow: 1;
}

.blockButton {
  cursor: pointer;
}
.sheetsHomepage .button {
  background-color: var(--midrash-green);
}
.sheetsHomepage .sheetsHomepageSectionTitle {
  color: var(--midrash-green);
  font-family: 'Roboto', "Helvetica Neue", "Helvetica", sans-serif;
  font-size: 14px;
  font-weight: 400;
  line-height: 18px;
  margin-bottom: 15px;
}
.multiPanel .sheetsHomepage .sheetsTopicTOC .sheetsHomepageSectionTitle {
  flex: 1 1 100%;
}
.sheetsHomepage .sidebarLayout {
  justify-content: space-between;
  margin-top: 50px;
}
.sheetsHomepage .sidebarLayout .sheetsTopics {
  display: flex;
  flex-direction: column;
}
.sheetsHomepage .content .contentInner {
  width: 875px;
}
.sheetsHomepage .sidebarLayout .sheetsTopicsCalendar, .sheetsHomepage .sidebarLayout .sheetsTopicTOC {
  margin-inline-start: 10%;
}
.sheetsHomepage .sidebarLayout .sheetsTopicsCalendar {
  column-gap: 20px;
}
.TOCCardsWrapper {
  flex: 1;
  display: flex;
  flex-wrap: wrap;
  column-gap: 20px;
}
.sheetsHomepage .sheetsTopicsCalendar .TOCCardsWrapper {
  flex: 1;
  display: flex;
  flex-direction: column;
}
.singlePanel .sheetsTopicTOC, .singlePanel .sheetsTopicsCalendar {
  margin-top: 30px;
}
.multiPanel .sheetsTopicTOC {
  margin-top: 30px;
}
.singlePanel .sheetsHomepage .navSidebar {
  margin-block-start: 5px;
  width: revert;
}
.singlePanel .sheetsHomepage .navSidebarModule {
  padding: 0 10%;
}
.singlePanel .sheetsHomepage .TOCCardsWrapper, .singlePanel .sheetsHomepage .sheetsTopicsCalendar {
  flex-direction: column;
  margin-bottom: 10px;
}
.singlePanel .sheetsHomepage .sidebarLayout {
  margin-top: revert;
}

.singlePanel .sheetsHomepage .sidebarLayout .sheetsTopics {
  width: revert;
}
.singlePanel .sheetsHomepage .button {
  display: block;
}
@media screen and (max-width: 840px) {
  .sheetsHomepage .sidebarLayout .sheetsTopics {
    width: 100%;
  }
  .sheetsHomepage .button {
    display: block;
  }
  .sheetsHomepage .navSidebar {
    width: revert;
    border-top: 40px solid #FBFBFA;
    margin-block-start: -40px;
  }
}
@media screen and (max-width: 700px) {
  .sheetsHomepage .navSidebar {
    margin-top: 30px;
  }
}
.button.getStartedSheets {
  width: 111px;
  height: 39px;
  padding: 10px 15px 10px 15px;
  border-radius: 6px;
  border: 1px solid #CCCCCC;
  display: block;
  background-color: white;
  color: black;
  font-size: 16px;
  white-space: nowrap;
}
.button.getStartedSheets:hover {
  color: black;
}
.image-in-text {
    display: flex;
    justify-content: center;
    margin: 0 auto;
    max-width: 100%;
    height: auto;
    padding-top: 20px;
    padding-left: calc((100% - 2/3 * 100vw - 200px) / 2);
    padding-right: calc((100% - 2/3 * 100vw - 200px) / 2);
    flex-direction: column;
}

@media screen and (max-width: 540px) {
  .image-in-text {
    padding-left: calc((100% - 100vw) / 2);
    padding-right: calc((100% - 100vw) / 2);
    width: 100%;
    height: auto;
  }
}

@media screen and (min-aspect-ratio: 2/1) {
  .image-in-text {
    max-height: calc(4/3 * 2/3 * 100vw);
  }
}

@media screen and (min-width: 540px) {
  .image-in-text {
    width: 67%;
  }
}

.dropdownHeader {
  font-family: Roboto;
  font-size: 16px;
  font-weight: 400;
  line-height: 18.75px;
  color: var(--selected-option);
}

.dropdownDot {
  display: inline-block;
  width: 12px;
  height: 12px;
  border-radius: 50%;
  flex-shrink: 0;
}

.dropdownHeaderText {
  padding-inline-start: 10px;
}

.dropdownDesc {
  font-family: Roboto;
  font-size: 14px;
  font-weight: 400;
  line-height: 18px;
  padding-left: 30px;
  padding-bottom: 10px;
  padding-right: 10px;
}

.dropdownSeparator {
  border-top: 1px solid var(--light-grey);
  margin-block: 5px;
}
.sheetMetaDataBox .dropdownLinks-button {
  font-weight: bold;
}
.sheetMetaDataBox .readerDropdownMenu .dropdownLinks-button {
  padding-top: 3px;
}
.header .headerDropdownMenu {
  display: block;
  align-items: center;
  margin-top: 2px;
  margin-bottom: 4px;
  color: var(--dark-grey);
  position: relative;
}
.headerDropdownMenu .toolsButtonContainer {
  margin: revert;
}
.headerDropdownMenu #saveButtonText {
  padding-inline-start: 15px;
}
.sheetsInPanel .dropdownDesc {
  display: none;
}
.sheetsInPanel .toolsButtonText,
.sheetsInPanel .dropdownHeaderText,
.sheetsInPanel #saveButtonText {
  --english-font: var(--english-sans-serif-font-family);
  --hebrew-font: var(--hebrew-sans-serif-font-family);
  font-size: 14px;
  font-weight: 500;
  line-height: 18px;
  color: var(--dark-grey);
  margin-inline-start: 10px;
  padding: revert;
}
.sheetsInPanel .headerDropdownMenu {
  margin-top: 7px;
  color: var(--dark-grey);
  position: relative;
  line-height: 0;
}
.header .headerDropdownMenu img, .sheetsInPanel .headerDropdownMenu img {
  height: 18px;
  width: 18px;
  vertical-align: middle;
}

.interface-english .header .headerDropdownMenu img {
  margin-inline-end: 2px;
}

.interface-hebrew .header .headerDropdownMenu img {
  margin-inline-end: 6px;
}

/* .header .headerDropdownMenu .dropdownLinks-button::after {
  display: inline-block;
  background: no-repeat url("/static/icons/chevron-down.svg");
  height: 10px;
  width: 12px;
  vertical-align: middle;
  content: "";
  transform: scale(0.75);
} */
.header .headerDropdownMenu .dropdownLinks-menu a {
  color: #000000;
}
.header .headerDropdownMenu .dropdownLinks-menu .globeLanguageToggle a {
  color: #666666;
}
.sheetsInPanel .headerDropdownMenu a.headerDropdownMenu::after {
  display: inline-block;
  height: 10px;
  width: 12px;
  vertical-align: middle;
  content: "";
  transform: scale(0.75);
}
.header .headerDropdownMenu .dropdownLinks-menu, .sheetsInPanel .headerDropdownMenu .dropdownLinks-menu {
  top: 35px;
  position: absolute;
  z-index: 1;
  width: 200px;
  background: #FFFFFF;
  box-shadow: 0px 1px 3px rgba(0, 0, 0, 0.25);
  border-radius: 6px;
  display:none;
  overflow:hidden;
}

.dropdownItem {
  padding-inline: 15px;
  flex-direction: column;
}
.dropdownItem:nth-child(n+2):nth-last-child(n+2) {
  padding-block: 5px 5px;
}

.dropdownItem:first-child {
  padding-block-start: 10px;
  padding-block-end: 5px;
}

.dropdownItem:last-child {
  padding-block-start: 5px;
  padding-block-end: 10px;
}

.dropdownItem:hover {
  background-color: var(--highlight-blue);
  text-decoration: none;
}

.dropdownLogoItem {
  display: flex;
  justify-content: center;
  align-items: center;
}

.header .headerDropdownMenu .dropdownLogo {
  width: 100px;
  height: 32px;
}

.dropdownMoreItem {
  text-align: center;
}

/* Module switcher specific styles for seamless hover */
.moduleDropdown .dropdownSeparator {
  margin-block: 0;
}

.moduleDropdown a.dropdownItem.dropdownModuleItem {
  padding-block: 15px;
}

.moduleDropdown > .dropdownItem:first-child {
  padding-block: 15px;
}

.moduleDropdown > .dropdownItem:last-child {
  padding-block: 15px;
}

.sheetsInPanel .dropdownItem {
  cursor: pointer;
}

.sheetsInPanel .headerDropdownMenu .dropdownLinks-menu {
  background: white;
  box-shadow: revert;
  border: 1px solid var(--light-grey);
}

.sheetsInPanel .dropdownSeparator {
  margin-block: 5px;
  border: 0.5px solid var(--light-grey);
}

.interface-english .header .headerDropdownMenu .dropdownLinks-menu {
  right: 0px;
  min-width: 200px;
  width: 200px;
}

.interface-english .sheetsInPanel .headerDropdownMenu .dropdownLinks-menu {
  min-width: 200px;
  width: 200px;
}

.interface-hebrew .header .headerDropdownMenu .dropdownLinks-menu {
  left: 0px;
  min-width: 200px;
  width: 200px;
}

.interface-hebrew .sheetsInPanel .headerDropdownMenu .dropdownLinks-menu  {
  min-width: 200px;
  width: 200px;
}

.dropdownLinks-options {
  display: flex;
  flex-direction: column;
}

/*.dropdownLinks-options > * {*/
/*  margin: 10px;*/
/*}*/

/*.dropdownLinks-options > :first-child {*/
/*  margin: 20px; */
/*}*/

/*.dropdownLinks-options > :last-child {*/
/*  margin: 5px; */
/*}*/

.header .headerDropdownMenu .dropdownLinks-menu.open, .sheetsInPanel .headerDropdownMenu .dropdownLinks-menu.open {
  display: block;
}


.productsFlexWrapper {
  display: flex;
  flex-direction: column;
}

.product {
  max-width: 600px;
}

#productsPageContent {
  margin-inline-start: 100px;
  margin-top: 140px;
  margin-bottom: 165px;
}
#productsPageContent .loadingMessage {
  margin-block-start: 230px;
}

#jobsPageContent .loadingMessage {
  margin-block-start: 20px;
}

.productInner {
  display: flex;
  align-items: right;
  flex-direction: row;
}

.productInner img {
  max-width: 100%;
  max-height: 116px;
  height: auto;
  display: block;
  margin-inline-end: 3%;
  padding-bottom: 20px;
}

.productInner .productsDesc {
  font: var(--english-sans-serif-font-family);
  color: var(--dark-grey);
  font-size: 16px;
}

.productImgWrapper {
  flex: 0 0 auto;
}

.productDescWrapper {
  flex: 1 1 auto;
  padding-left: 20px;
  padding-right: 20px;
}

.productsDesc p {
  margin-top: 0;
}

.productsHeader {
  display: flex;
  justify-content: space-between;
  margin-top: 10%;
  margin-bottom: 2%;
  padding-bottom: 2%;
  border-bottom: 1px solid var(--light-grey);
}

.productsTitleAndLabel {
  flex: auto;
}

.productsHeader .productsTitle {
  font: var(--english-sans-serif-font-family);
  color: var(--dark-grey);
  font-size: 22px;
  font-weight: 500px;
}

.productsHeader .productsTypeLabel {
  font: var(--english-sans-serif-font-family);
  font-size: 14px;
  font-weight: 400;
  line-height: 18px;
  background-color: var(--lighter-grey);
  border-radius: 6px;
  padding: 0.01px 5px;
  color: var(--dark-grey);
  margin-inline-start: 3%;
}

.productsHeader .cta {
  display: flex;
  align-items: center;
}

.productsHeader .cta .productsCTA {
  color: var(--commentary-blue);
  border-width: 10px;
  margin-inline-end: 10px;
}


.productsHeader .cta .productsCTAIcon {
  height: 12px;
  top: 646px;
  left: 610px;
  margin: 0 5px;
  vertical-align: baseline;
  /** This uses the filter to recolor SVGs in a single line to commentary blue.
  To determine the appropriate parameters, see a filter color picker such as https://angel-rs.github.io/css-color-filter-generator/ */
  filter: brightness(0) saturate(100%) invert(52%) sepia(17%) saturate(6763%) hue-rotate(200deg) brightness(78%) contrast(77%);

}

.productsTitle {
  font-family: var(--english-sans-serif-font-family);
  font-size: 22px;
  font-weight: 500;
  line-height: 25.78px;
  text-align: left;
  color: var(--dark-grey);
}

.productsCTA::after {
    content: " ›";
    color: var(--commentary-blue);
}

.productsDevBox {
    background: var(--lighter-grey);
    color: var(--dark-grey);
    font-family: var(--english-sans-serif-font-family);
    font-size: 16px;
    font-weight: 400;
    line-height: 18.75px;
    display: flex;
    align-items: flex-start;
    flex-direction: column;
    padding: 3%;
    margin-top: 10%;
    max-width: 600px;
}

.productsDevBox .productsDevHeader {
  font-family: var(--english-sans-serif-font-family);
  font-size: 22px;
  font-weight: 500;
  line-height: 25.78px;
  padding-bottom: 2%;

}

.productsDevBox a {
  color: var(--commentary-blue) !important;

}

.productsDevBox a::after {
  content: " ›";
  color: var(--commentary-blue);
}


.image-in-text-title {
    margin: auto; /* English System Small */
    margin-top: 15px;
    text-align: center;
    font-family: 'Roboto';
    font-style: normal;
    font-weight: 400;
    font-size: 14px;
    line-height: 18px;
    color: var(--dark-grey);
}

@media (max-width: 480px) {

  .productImgWrapper {
    display: block;
    margin-left: auto;
    margin-right: auto;
  }

  #productsPageContent {
    margin: 100px 10px 0px 10px;;
  }

  .productsHeader {
    flex-direction: column;
    align-items: flex-start;
    padding-top: 5px;
    padding-bottom: 5px;
  }

  .productsTitleAndLabel {
    display: flex;
    flex-direction: column;
    align-items: flex-start;
    padding-top: 5px;
    padding-bottom: 5px;
  }

  .productsTypeLabel {
    padding: 1px 5px !important;
    margin-top: 3px;
    margin-left: 0px !important;
  }

  .cta {
    flex-direction: column;
    align-items: flex-start !important;
  }

  .cta a {
    padding-top: 3px;
    padding-bottom: 3px;
  }

  .productInner {
    flex-direction: column;
  }

  .productDescWrapper{
    padding-left: 0px;
    padding-right: 0px;
  }
}

.noteRefTitle {
  font-size: 18px;
}

.noteText{
  color: var(--dark-grey);
}

.footerContainer {
  max-width: 100%;
  display: flex;
  flex-direction: row;
  flex-wrap: wrap;
  padding-top: 15px;
}

.footerContainer a {
  padding-top: 10px;
  padding-inline-end: 16px;
}

.stickySidebarFooter {
  position: sticky;
  top: 0;
}

.image-in-text-title {
  margin: auto; /* English System Small */
  margin-top: 15px;
  text-align: center;
  font-family: 'Roboto';
  font-style: normal;
  font-weight: 400;
  font-size: 14px;
  line-height: 18px;
  color: var(--dark-grey);
}

.dropdownLanguageToggle{
  display: flex;
  flex-direction: row;
  align-items: baseline;
  line-height: 18px;
  height: 23px;
  padding-inline: 15px;
  margin-top: 7px;
}
.globeLanguageToggle .dropdownLanguageToggle {
  flex-direction: column;
  align-items: unset;
  height: unset;
  padding: 4px 0;
}
.interface-hebrew .globeLanguageToggle .dropdownLanguageToggle {
  flex-direction: column-reverse;
}
.globeLanguageToggle .englishLanguageLink:hover,
.globeLanguageToggle .hebrewLanguageLink:hover {
  background-color: var(--lighter-grey);
}
.interface-english .dropdownLanguageToggle a.hebrewLanguageLink,
.interface-hebrew .dropdownLanguageToggle a.englishLanguageLink {
  color: #666666;
}

.languageDot{
  font-size: 25px;
  padding: 10px 2px;
}

.englishLanguageButton::after {
  content: "•";
  padding: 6px;
}

.globeLanguageToggle .englishLanguageButton::after {
  content: none;
  padding: unset;
}

.profilePicAndButtonContainer {
  display: flex;
  flex-direction: column;
  justify-content: center;
  align-items: center;
}

.createButtons {
  display: flex;
  align-items: center;
  flex-direction: row;
  justify-content: space-evenly;
  padding-top: 20px;
}

.sheetsProfileList {
  margin-top: 20px;
  background-color: white;
  border: 1000px solid white;
  border-top: 4px solid white;
  border-bottom: 120px solid white;
  margin: -4px 0 -120px -1000px;
  width: 100%;

}

.profile-page .sheetsProfileList {
  margin: -4px 0 -120px 0;
  margin-inline-start: -1000px;
  margin-inline-end: 0;
}

.sheetsProfileList .readerNavMenuSearchButton {
  margin: 0 10px 0 5px;
  display: inline-flex;
  top: 0;
}
.sheetsProfileList .readerNavMenuSearchButton {
  margin-inline-start: 10px;
  margin-inline-end: 5px;
}
.sheetsProfileList input {
  border: 0;
  font-size: 18px;
  font-family: "adobe-garamond-pro", "Crimson Text", Georgia, serif;
  background-color: transparent;
}
.sheetsProfileList .loadingMessage {
  margin-top: 30px;
}

.notificationUserName {
  color: var(--midrash-green) !important;
}

.emptyNotificationsTitle{
  font-family: Roboto;
  font-size: 16px;
  font-weight: 600;
  line-height: 18.75px;
  padding-bottom: 10px;
}

.emptyNotificationsMessage{
  font-family: Roboto;
  font-size: 14px;
  font-weight: 400;
  line-height: 18px;
  text-align: start;
}

.emptyNotificationPage{
  display: flex;
  flex-direction: column;
}

.mobileProfileFlexContainer {
  display: flex;
  flex-direction: row;
  align-items: end;
}

.librarySavedIcon{
  width: 20px;
  height: 20px;
  margin-inline-start: 6px;
  margin-top: 2px;
}

.sheetsNotificationsHeaderIcon {
  width: 20px;
  height: 18px;
  margin-top: 2px;
  margin-bottom: 2px;
}

.sheetsNotificationsHeaderIcon img{
  width: 100%;
  height: 100%;
}

.librarySavedIcon img{
  width: 100%;
  height: 100%;
}
<<<<<<< HEAD
=======
.languageFlex {
  display: flex;
  flex-direction: column;
  direction:ltr;
  margin-bottom: 10px;
}
>>>>>>> e13f4824

@-webkit-keyframes load5 {
0%,100%{box-shadow:0 -2.6em 0 0 #ffffff,1.8em -1.8em 0 0 rgba(0,0,0,0.2),2.5em 0 0 0 rgba(0,0,0,0.2),1.75em 1.75em 0 0 rgba(0,0,0,0.2),0 2.5em 0 0 rgba(0,0,0,0.2),-1.8em 1.8em 0 0 rgba(0,0,0,0.2),-2.6em 0 0 0 rgba(0,0,0,0.5),-1.8em -1.8em 0 0 rgba(0,0,0,0.7)}
12.5%{box-shadow:0 -2.6em 0 0 rgba(0,0,0,0.7),1.8em -1.8em 0 0 #ffffff,2.5em 0 0 0 rgba(0,0,0,0.2),1.75em 1.75em 0 0 rgba(0,0,0,0.2),0 2.5em 0 0 rgba(0,0,0,0.2),-1.8em 1.8em 0 0 rgba(0,0,0,0.2),-2.6em 0 0 0 rgba(0,0,0,0.2),-1.8em -1.8em 0 0 rgba(0,0,0,0.5)}
25%{box-shadow:0 -2.6em 0 0 rgba(0,0,0,0.5),1.8em -1.8em 0 0 rgba(0,0,0,0.7),2.5em 0 0 0 #ffffff,1.75em 1.75em 0 0 rgba(0,0,0,0.2),0 2.5em 0 0 rgba(0,0,0,0.2),-1.8em 1.8em 0 0 rgba(0,0,0,0.2),-2.6em 0 0 0 rgba(0,0,0,0.2),-1.8em -1.8em 0 0 rgba(0,0,0,0.2)}
37.5%{box-shadow:0 -2.6em 0 0 rgba(0,0,0,0.2),1.8em -1.8em 0 0 rgba(0,0,0,0.5),2.5em 0 0 0 rgba(0,0,0,0.7),1.75em 1.75em 0 0 #ffffff,0 2.5em 0 0 rgba(0,0,0,0.2),-1.8em 1.8em 0 0 rgba(0,0,0,0.2),-2.6em 0 0 0 rgba(0,0,0,0.2),-1.8em -1.8em 0 0 rgba(0,0,0,0.2)}
50%{box-shadow:0 -2.6em 0 0 rgba(0,0,0,0.2),1.8em -1.8em 0 0 rgba(0,0,0,0.2),2.5em 0 0 0 rgba(0,0,0,0.5),1.75em 1.75em 0 0 rgba(0,0,0,0.7),0 2.5em 0 0 #ffffff,-1.8em 1.8em 0 0 rgba(0,0,0,0.2),-2.6em 0 0 0 rgba(0,0,0,0.2),-1.8em -1.8em 0 0 rgba(0,0,0,0.2)}
62.5%{box-shadow:0 -2.6em 0 0 rgba(0,0,0,0.2),1.8em -1.8em 0 0 rgba(0,0,0,0.2),2.5em 0 0 0 rgba(0,0,0,0.2),1.75em 1.75em 0 0 rgba(0,0,0,0.5),0 2.5em 0 0 rgba(0,0,0,0.7),-1.8em 1.8em 0 0 #ffffff,-2.6em 0 0 0 rgba(0,0,0,0.2),-1.8em -1.8em 0 0 rgba(0,0,0,0.2)}
75%{box-shadow:0 -2.6em 0 0 rgba(0,0,0,0.2),1.8em -1.8em 0 0 rgba(0,0,0,0.2),2.5em 0 0 0 rgba(0,0,0,0.2),1.75em 1.75em 0 0 rgba(0,0,0,0.2),0 2.5em 0 0 rgba(0,0,0,0.5),-1.8em 1.8em 0 0 rgba(0,0,0,0.7),-2.6em 0 0 0 #ffffff,-1.8em -1.8em 0 0 rgba(0,0,0,0.2)}
87.5%{box-shadow:0 -2.6em 0 0 rgba(0,0,0,0.2),1.8em -1.8em 0 0 rgba(0,0,0,0.2),2.5em 0 0 0 rgba(0,0,0,0.2),1.75em 1.75em 0 0 rgba(0,0,0,0.2),0 2.5em 0 0 rgba(0,0,0,0.2),-1.8em 1.8em 0 0 rgba(0,0,0,0.5),-2.6em 0 0 0 rgba(0,0,0,0.7),-1.8em -1.8em 0 0 #fff}
}
@keyframes load5 {
0%,100%{box-shadow:0 -2.6em 0 0 #ffffff,1.8em -1.8em 0 0 rgba(0,0,0,0.2),2.5em 0 0 0 rgba(0,0,0,0.2),1.75em 1.75em 0 0 rgba(0,0,0,0.2),0 2.5em 0 0 rgba(0,0,0,0.2),-1.8em 1.8em 0 0 rgba(0,0,0,0.2),-2.6em 0 0 0 rgba(0,0,0,0.5),-1.8em -1.8em 0 0 rgba(0,0,0,0.7)}
12.5%{box-shadow:0 -2.6em 0 0 rgba(0,0,0,0.7),1.8em -1.8em 0 0 #ffffff,2.5em 0 0 0 rgba(0,0,0,0.2),1.75em 1.75em 0 0 rgba(0,0,0,0.2),0 2.5em 0 0 rgba(0,0,0,0.2),-1.8em 1.8em 0 0 rgba(0,0,0,0.2),-2.6em 0 0 0 rgba(0,0,0,0.2),-1.8em -1.8em 0 0 rgba(0,0,0,0.5)}
25%{box-shadow:0 -2.6em 0 0 rgba(0,0,0,0.5),1.8em -1.8em 0 0 rgba(0,0,0,0.7),2.5em 0 0 0 #ffffff,1.75em 1.75em 0 0 rgba(0,0,0,0.2),0 2.5em 0 0 rgba(0,0,0,0.2),-1.8em 1.8em 0 0 rgba(0,0,0,0.2),-2.6em 0 0 0 rgba(0,0,0,0.2),-1.8em -1.8em 0 0 rgba(0,0,0,0.2)}
37.5%{box-shadow:0 -2.6em 0 0 rgba(0,0,0,0.2),1.8em -1.8em 0 0 rgba(0,0,0,0.5),2.5em 0 0 0 rgba(0,0,0,0.7),1.75em 1.75em 0 0 #ffffff,0 2.5em 0 0 rgba(0,0,0,0.2),-1.8em 1.8em 0 0 rgba(0,0,0,0.2),-2.6em 0 0 0 rgba(0,0,0,0.2),-1.8em -1.8em 0 0 rgba(0,0,0,0.2)}
50%{box-shadow:0 -2.6em 0 0 rgba(0,0,0,0.2),1.8em -1.8em 0 0 rgba(0,0,0,0.2),2.5em 0 0 0 rgba(0,0,0,0.5),1.75em 1.75em 0 0 rgba(0,0,0,0.7),0 2.5em 0 0 #ffffff,-1.8em 1.8em 0 0 rgba(0,0,0,0.2),-2.6em 0 0 0 rgba(0,0,0,0.2),-1.8em -1.8em 0 0 rgba(0,0,0,0.2)}
62.5%{box-shadow:0 -2.6em 0 0 rgba(0,0,0,0.2),1.8em -1.8em 0 0 rgba(0,0,0,0.2),2.5em 0 0 0 rgba(0,0,0,0.2),1.75em 1.75em 0 0 rgba(0,0,0,0.5),0 2.5em 0 0 rgba(0,0,0,0.7),-1.8em 1.8em 0 0 #ffffff,-2.6em 0 0 0 rgba(0,0,0,0.2),-1.8em -1.8em 0 0 rgba(0,0,0,0.2)}
75%{box-shadow:0 -2.6em 0 0 rgba(0,0,0,0.2),1.8em -1.8em 0 0 rgba(0,0,0,0.2),2.5em 0 0 0 rgba(0,0,0,0.2),1.75em 1.75em 0 0 rgba(0,0,0,0.2),0 2.5em 0 0 rgba(0,0,0,0.5),-1.8em 1.8em 0 0 rgba(0,0,0,0.7),-2.6em 0 0 0 #ffffff,-1.8em -1.8em 0 0 rgba(0,0,0,0.2)}
87.5%{box-shadow:0 -2.6em 0 0 rgba(0,0,0,0.2),1.8em -1.8em 0 0 rgba(0,0,0,0.2),2.5em 0 0 0 rgba(0,0,0,0.2),1.75em 1.75em 0 0 rgba(0,0,0,0.2),0 2.5em 0 0 rgba(0,0,0,0.2),-1.8em 1.8em 0 0 rgba(0,0,0,0.5),-2.6em 0 0 0 rgba(0,0,0,0.7),-1.8em -1.8em 0 0 #fff}
}
/* end css code for loading bezel */

/* ========== GUIDE OVERLAY COMPONENT STYLES - START ========== */

.guideOverlay {
  position: absolute;
  bottom: 0;
  left: 0;
  width: 100%;
  height: 415px;
  background-color: #fbfbfb;
  box-shadow: 0px -1px 3px 0px #00000040;
  border-top: 0.25px solid #CCCCCC;
  z-index: 1000;
  /* Force GuideOverlay to use sans-serif fonts in the contextual font system */
  --english-font: var(--english-sans-serif-font-family);
  --hebrew-font: var(--hebrew-sans-serif-font-family);
}

.guideOverlayContent {
  width: 100%;
  height: 100%;
  padding: 20px 24px;
  display: flex;
  flex-direction: column;
  align-items: center;
}

.guideOverlayLoadingCenter {
  display: flex;
  align-items: center;
  justify-content: center;
  flex: 1;
  height: 100%;
}

/* Shared container width for consistent layout */
.guideOverlayHeader,
.guideOverlayCenteredContent,
.guideOverlayBody,
.guideOverlayFooter {
  width: 800px;
}

/* Header layout: title left, pagination center, close right */
.guideOverlayHeader {
  height: 34px;
  display: flex;
  align-items: center;
  justify-content: space-between;
  margin-bottom: 20px;
  gap: 16px;
}

/* Close button styles consolidated */
.guideOverlayHeader .readerNavMenuCloseButton.circledX {
  flex-shrink: 0;
  height: 34px;
  width: 34px;
  display: flex;
  align-items: center;
  justify-content: center;
}

.guideOverlayHeader .readerNavMenuCloseButton.circledX img {
  display: block;
}

/* Pagination and number styles */
.guideOverlayPagination {
  display: flex;
  align-items: center;
  justify-content: center;
  gap: 8px;
  flex-shrink: 0;
  height: 34px;
}

.cardsPaginationNumber {
  font-weight: 500;
  font-size: 16px;
  color: var(--dark-grey);
  min-width: 40px;
  height: 34px;
  display: flex;
  align-items: center;
  justify-content: center;
}

/* Title section and styles */
.guideOverlayTitleSection {
  flex: 1;
  display: flex;
  align-items: center;
  overflow: hidden;
  min-width: 180px;
}

.guideOverlayTitle {
  margin: 0 !important; /* Remove inherited margin */
  padding: 0 !important; /* Remove inherited padding */
  display: flex;
  align-items: center;
  height: 34px;
  overflow: hidden;
  text-overflow: ellipsis;
  white-space: nowrap;
  min-width: 0;
}

.titlePrefix,
.titleVariable {
  font-size: 22px;
  color: #333333;
  display: inline-flex;
  align-items: center;
  text-transform: none;
}

.titlePrefix {
  font-weight: 500;
  margin-inline-end: 0.5rem;
}

.titleVariable {
  font-weight: 300;
}

/* Main content layout */
.guideOverlayCenteredContent {
  flex: 1;
  display: flex;
  flex-direction: column;
  align-items: center;
}

.guideOverlayBody {
  display: flex;
  gap: 20px;
}

/* Video and text containers */
.guideOverlayVideoContainer {
  width: 480px;
  height: 270px;
  border-radius: 4px;
  overflow: hidden;
  box-shadow: 0 4px 8px rgba(0, 0, 0, 0.15);
}

.guideOverlayVideo {
  width: 100%;
  height: 100%;
  object-fit: cover;
}

.guideOverlayTextContainer {
  width: 300px;
  height: 270px;
  display: flex;
  flex-direction: column;
}

.guideOverlayText {
  font-weight: 400;
  font-size: 14px;
  line-height: 1.4;
  color: #555555;
  overflow-y: auto;
  height: 100%;
  padding-right: 8px;
  /* Modern scrollbar styling */
  scrollbar-width: thin;
  scrollbar-color: rgba(0, 0, 0, 0.2) transparent;
}

/* Webkit scrollbar styles */
.guideOverlayText::-webkit-scrollbar {
  width: 6px;
}

.guideOverlayText::-webkit-scrollbar-track {
  background: transparent;
}

.guideOverlayText::-webkit-scrollbar-thumb {
  background-color: rgba(0, 0, 0, 0.2);
  border-radius: 3px;
}

.guideOverlayText::-webkit-scrollbar-thumb:hover {
  background-color: rgba(0, 0, 0, 0.3);
}

/* Main text content styling */
.guideOverlayText ul {
  padding-inline-start: 18px;
  margin: 16px 0;
}

/* Paragraph spacing - reduced from default 16px */
.guideOverlayText p {
  margin: 0 0 8px 0;
}

/* Tighter spacing between paragraphs and lists */
.guideOverlayText p + ul {
  margin-top: 4px;
}

.guideOverlayText p:last-child {
  margin-bottom: 0;
}

.guideOverlayText li {
  margin-bottom: 5px;
}

.guideOverlayText a {
  font-size: 14px;
  text-decoration: none;
}

.guideOverlayText a:hover {
  text-decoration: underline;
}

/* Footer with links */
.guideOverlayFooter {
  flex: 1;
  display: flex;
  align-items: center;
  justify-content: center;
  gap: 4px;
  padding-bottom: 18px;
}

.guideOverlayFooterLink {
  color: var(--dark-grey);
  font-size: 14px;
  text-decoration: none;
  transition: color 0.2s ease;
}

.guideOverlayFooterLink:hover {
  text-decoration: underline;
}

.footerDivider {
  font-size: 12px;
}

/* Loading state */
.guideOverlay .loadingMessage {
  display: flex;
  align-items: center;
  justify-content: center;
  padding: 40px;
  font-size: 16px;
  color: var(--dark-grey);
}

/* RTL/Hebrew interface support */
.interface-hebrew .guideOverlayBody {
  flex-direction: row-reverse;
}

.interface-hebrew .guideOverlayHeader {
  flex-direction: row-reverse;
}

.interface-hebrew .guideOverlayPagination {
  flex-direction: row-reverse;
}

.interface-hebrew .guideOverlayTitleSection {
  direction: rtl;
  text-align: right;
}

.interface-hebrew .guideOverlayTitle {
  direction: rtl;
  justify-content: flex-start;
  text-align: start;
  unicode-bidi: isolate;
}

.interface-hebrew .titlePrefix,
.interface-hebrew .titleVariable {
  direction: rtl;
  text-align: right;
  display: inline;
}

.interface-hebrew .guideOverlayText {
  text-align: right;
  direction: rtl;
  padding-right: 0;
  padding-left: 8px;
}

.interface-hebrew .guideOverlayFooter {
  direction: rtl;
}


/* ========== GUIDE OVERLAY COMPONENT STYLES - END ========== */<|MERGE_RESOLUTION|>--- conflicted
+++ resolved
@@ -860,8 +860,6 @@
 .header .interfaceLinks .interfaceLinks-option:hover {
   background-color: var(--highlight-blue);
 }
-<<<<<<< HEAD
-=======
 .header .languageFlex .interfaceLinks-option:hover {
   background-color: var(--lighter-grey);
   text-decoration: none;
@@ -869,7 +867,6 @@
 .dropdownItem[data-prevent-close="true"]:hover {
   text-decoration: none;
 }
->>>>>>> e13f4824
 .header .interfaceLinks .interfaceLinks-menu.open {
   display: block;
 }
@@ -15736,15 +15733,12 @@
   width: 100%;
   height: 100%;
 }
-<<<<<<< HEAD
-=======
 .languageFlex {
   display: flex;
   flex-direction: column;
   direction:ltr;
   margin-bottom: 10px;
 }
->>>>>>> e13f4824
 
 @-webkit-keyframes load5 {
 0%,100%{box-shadow:0 -2.6em 0 0 #ffffff,1.8em -1.8em 0 0 rgba(0,0,0,0.2),2.5em 0 0 0 rgba(0,0,0,0.2),1.75em 1.75em 0 0 rgba(0,0,0,0.2),0 2.5em 0 0 rgba(0,0,0,0.2),-1.8em 1.8em 0 0 rgba(0,0,0,0.2),-2.6em 0 0 0 rgba(0,0,0,0.5),-1.8em -1.8em 0 0 rgba(0,0,0,0.7)}
