--- conflicted
+++ resolved
@@ -10045,11 +10045,7 @@
   font-weight: 400;
 }
 .interface-hebrew .overlayTextOnSheetsHero #title, .interface-hebrew .overlayTextOnSheetsHero #message {
-<<<<<<< HEAD
-  right: 72px;
-=======
   right: 10%;
->>>>>>> 65815e9d
   left: revert;
 }
 .overlayTextOnSheetsHero #title {
@@ -10067,11 +10063,6 @@
   line-height: 18px;
   top: 227px;
 }
-<<<<<<< HEAD
-@media screen and (max-width: 800px) {
-  .interface-english .overlayTextOnSheetsHero #message, .interface-hebrew .overlayTextOnSheetsHero #message {
-    top: 287px;
-=======
 @media screen and (max-width: 600px) {
   .overlayTextOnSheetsHero #title {
     font-size: 24px;
@@ -10084,7 +10075,6 @@
   #aboutCover {
     height: 150px;
     padding: 130px 0;
->>>>>>> 65815e9d
   }
 }
 .readerPanel.hebrew .sheetContent .sheetItem.segment .sourceContentText.outsideBiText.en {
