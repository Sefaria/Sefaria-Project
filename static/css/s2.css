body {
  padding: 0;
  margin: 0;
  -webkit-text-size-adjust: 100%;
}
*::selection {
  background-color: #D2DCFF;
}
body.sepia {
  background-color: #FBFBFA;
}
body.dark {
  background-color: #333331;
}
body:not(.user-is-tabbing) *:focus {
  outline: none;
}
a, a:hover {
  color: inherit;
}
@font-face {
  /*Mixed Hebrew - English serif text*/
  font-family: 'HebrewInEnglish Serif Font';
  src: url('/static/fonts/Taamey-Frank/TaameyFrankCLM-Medium.ttf'), local(Georgia), local(serif);
  unicode-range: U+0590-05FF, U+25CC;
}
@font-face {
  /*Mixed Hebrew - English serif text*/
  font-family: 'HebrewInEnglish Serif Font';
  src: url('/static/fonts/Taamey-Frank/TaameyFrankCLM-Bold.ttf'), local(Georgia), local(serif);
  font-weight: bold;
  unicode-range: U+0590-05FF, U+25CC;
}
@font-face {
  /*Mixed Hebrew - English serif text*/
  font-family: 'HebrewInEnglish Serif Font';
  src: url('/static/fonts/Taamey-Frank/TaameyFrankCLM-MediumOblique.ttf'), local(Georgia), local(serif);
  font-style: italic;
  unicode-range: U+0590-05FF, U+25CC;
}
@font-face {
  /*Mixed Hebrew - English serif text*/
  font-family: 'HebrewInEnglish Serif Font';
  src: url('/static/fonts/Taamey-Frank/TaameyFrankCLM-BoldOblique.ttf'), local(Georgia), local(serif);
  font-weight: bold;
  font-style: italic;
  unicode-range: U+0590-05FF, U+25CC;
}
@font-face {
  /*Mixed English - Hebrew serif text*/
  font-family: 'EnglishInHebrew Serif Font';
  src: url("https://use.typekit.net/af/2011b6/00000000000000003b9b00c1/27/l?primer=7fa3915bdafdf03041871920a205bef951d72bf64dd4c4460fb992e3ecc3a862&fvd=n4&v=3");
  font-weight: normal;
  unicode-range: U+0041-007A;
}
@font-face {
  /*Mixed English - Hebrew serif text*/
  font-family: 'EnglishInHebrew Serif Font';
  src: url("https://use.typekit.net/af/af619f/00000000000000003b9b00c5/27/l?primer=7fa3915bdafdf03041871920a205bef951d72bf64dd4c4460fb992e3ecc3a862&fvd=n7&v=3");
  font-weight: bold;
  unicode-range: U+0041-007A;
}
@font-face {
  /*Mixed English - Hebrew serif text*/
  font-family: 'EnglishInHebrew Serif Font';
  src: url("https://use.typekit.net/af/5cace6/00000000000000003b9b00c2/27/l?primer=7fa3915bdafdf03041871920a205bef951d72bf64dd4c4460fb992e3ecc3a862&fvd=i4&v=3");
  font-style: italic;
  unicode-range: U+0041-007A;
}
@font-face {
  /*Mixed English - Hebrew serif text*/
  font-family: 'EnglishInHebrew Serif Font';
  src: url("https://use.typekit.net/af/6c275f/00000000000000003b9b00c6/27/l?primer=7fa3915bdafdf03041871920a205bef951d72bf64dd4c4460fb992e3ecc3a862&fvd=i7&v=3");
  font-style: italic;
  font-weight: bold;
  unicode-range: U+0041-007A;
}
@font-face {
  font-family: 'Noto Color Emoji';
  src: url('/static/fonts/NotoColorEmoji.ttf');
  unicode-range: U+1F1E6-1F1FF;
}
@font-face {
  font-family: 'Meltho';
  src: url('/static/fonts/SyrCOMBatnan.otf');
  unicode-range: U+0700-074F;
}
@font-face {
  font-family: 'Noto Sans Samaritan';
  unicode-range: U+0800-083F;
}
@font-face {
  /*Greek*/
  font-family: 'Cardo';
    src: url('/static/fonts/Cardo-Regular.ttf');
  unicode-range: U+0300-036F, U+0370-03FF, U+1D00-1D7F, U+1DBF, U+1F00-1FFF, U+2126, U+AB65, U+10140-1018F, U+101A0, U+1D200-1D24F;
}
:root {
  /* font stacks */
  --english-sans-serif-font-family: "Roboto", "Helvetica Neue", "Helvetica", sans-serif;
  --hebrew-sans-serif-font-family: "Heebo", "Roboto", sans-serif;

  --english-serif-font-family: "Cardo", "Meltho",  "HebrewInEnglish Serif Font", "adobe-garamond-pro", "Crimson Text", Georgia, "Times New Roman", serif, "Noto Sans Samaritan";
  --hebrew-serif-font-family: "Noto Color Emoji", "EnglishInHebrew Serif Font", "Cardo", "Taamey Frank", "adobe-garamond-pro", "Crimson Text", "Times New Roman", serif;

  --serif-h1-font-size: 48px;
  --serif-h2-font-size: 30px;
  --serif-h3-font-size: 24px;
  --serif-body-font-size: 18px;
  --serif-small-font-size: 14px;

  --sans-serif-h1-font-size: 40px;
  --sans-serif-h2-font-size: 30px;
  --sans-serif-h3-font-size: 22px;
  --sans-serif-body-font-size: 16px;
  --sans-serif-small-font-size: 14px;

  /* colors */
  --inline-link-blue: #4871bf;
  --sefaria-blue: #18345D;
  --highlight-blue: #DDEEFF;
  --highlight-blue-light: #F0F7FF;
  --beit-midrash-grey: #333333;
  --dark-grey: #666666;
  --medium-grey: #999999;
  --light-grey: #CCCCCC;
  --lighter-grey: #EDEDEC;
  --lightest-grey: #FBFBFA;
  --commentary-blue: #4B71B7;
  --essay-links-green: #3B5849;
  --tanakh-teal: #004E5F;
  --mishnah-blue: #5A99B7;
  --talmud-gold: #CCB479;
  --midrash-green: #5D956F;
  --halakhah-red: #802F3E;
  --kabbalah-purple: #594176;
  --liturgy-rose: #AB4E66;
  --philosophy-purple: #7F85A9;
  --taanitic-green: #00827F;
  --chasidut-green: #97B386;
  --mussar-purple: #7C416F;
  --responsa-red: #CB6158;
  --apocrypha-pink: #C6A7B4;
  --modern-works-blue: #B8D4D3;
  --grammar-green: #B2B272;
  --reference-orange: #D4896C;
  --miscelaneous-green: #3B5849;
  --selected-option: #000000;
  --select-blue: #0B71E7;
}
/* Font Family */
body, .sans-serif {
  --english-font: var(--english-sans-serif-font-family);
  --hebrew-font: var(--hebrew-sans-serif-font-family);
  --is-serif: initial; /* false */
}
.serif {
  --english-font: var(--english-serif-font-family);
  --hebrew-font: var(--hebrew-serif-font-family);
  --is-serif: ; /* true */
}
.sans-serif-in-hebrew {
  --english-font: var(--english-serif-font-family);
  --hebrew-font: var(--hebrew-sans-serif-font-family);
}
body, .en, .int-en {
  --is-hebrew: initial; /* false */
}
.he, .int-he {
  unicode-bidi: plaintext;
  --is-hebrew: ; /* true */
}

* {
  --hebrew-font-conditional: var(--is-hebrew) var(--hebrew-font);
  font-family: var(--hebrew-font-conditional, var(--english-font));
}

.he {
  font-size: 122%;
}
.int-he {
  direction: rtl;
}
.int-he.enInHe {
  direction: ltr;
}
.enInHe {
  unicode-bidi: isolate;
}
.int-en.heInEn {
  direction: rtl;
}
.btn, .btn-sm, .btn-xs {
  display: inline-block;
  color: white;
  display: flex;
  justify-content: center;
  align-content: center;
  flex-direction: column;
  margin: 10px 20px;
  background-color: var(--sefaria-blue);
  box-shadow: 0 1px 3px rgba(0,0,0,0.2);
  border-radius: 7px;
  cursor: pointer;
  font-size: 16px;
  box-sizing: border-box;
  line-height: 19px;
  text-align: center;
  --english-font: var(--english-sans-serif-font-family);
  --hebrew-font: var(--hebrew-sans-serif-font-family);
}
.btn.white, .btn-sm.white, .btn-xs.white {
  background-color: white;
  color: #333;
}
.btn {
  width: 300px;
  height: 50px;
}
.btn-sm {
  width: 150px;
  height: 40px;
}
.btn-xs {
  width: 75px;
  height: 30px;
}
/*
Legacy Style Guide Font Hierarchy -- the below should be refactored away in favor of the above
*/
.featureTitle .int-en {
  font-family: "adobe-garamond-pro", "Crimson Text", Georgia, serif;
  font-size: 50px;
  font-weight: normal;
  color: #000;
}
.pageTitle .int-en,
.pageTitle .int-he.enInHe {
  font-family: "adobe-garamond-pro", "Crimson Text", Georgia, serif;
  font-size: 30px;
  font-weight: normal;
  color: #000;
}
.readerPanel.hebrew .he .enInHe {
  font-size: 83%;
}
.readerPanel span.mediumGrey {
  color: var(--medium-grey);
}
.chapterText .int-en {
  font-family: "adobe-garamond-pro", "Crimson Text", Georgia, serif;
  font-size: 18px;
  font-weight: normal;
  text-transform: uppercase;
  letter-spacing: 0.05em;
  color: #333;
}
.chapterText.lowercase .int-en {
  text-transform: none;
}
.sectionTitleText .int-en {
  font-family: "Roboto", "Helvetica Neue", "Helvetica", sans-serif;
  font-size: 16px;
  font-weight: normal;
  color: #666;
  text-transform: uppercase;
  letter-spacing: 0.1em;
}
.smallText .int-en,
.smallText .int-he.enInHe {
  font-family: "Roboto", "Helvetica Neue", "Helvetica", sans-serif;
  font-size: 14px;
  font-weight: normal;
  color: #999;
}
.systemText .int-en,
.systemText .int-he.enInHe {
  --english-font: var(--english-sans-serif-font-family);
  --hebrew-font: var(--hebrew-sans-serif-font-family);
  /* font-family: "Roboto", "Helvetica Neue", "Helvetica", sans-serif; */
  font-size: 16px;
  font-weight: normal;
  color: #000;
}
.contentText .int-en,
.contentText .en,
.contentText.en {
  font-family: "adobe-garamond-pro", "Crimson Text", Georgia, serif;
  font-size: 18px;
  font-weight: normal;
  color: #000;
}
.featureTitle .int-he {
  font-family: "Heebo", sans-serif;
  font-size: 40px;
  font-weight: normal;
  color: #000;
}
.pageTitle .int-he,
.pageTitle .int-en.heInEn {
  font-family: "Heebo", sans-serif;
  font-size: 30px;
  font-weight: normal;
  color: #000;
}
.chapterText .int-he {
  font-family: "Taamey Frank", "Times New Roman", serif;
  font-size: 22px;
  font-weight: normal;
  text-transform: uppercase;
  letter-spacing: 0.05em;
  color: #333;
}
.sectionTitleText .int-he {
  font-family: "Heebo", sans-serif;
  font-size: 16px;
  font-weight: normal;
  color: #666;
  text-transform: uppercase;
  letter-spacing: 0.1em;
}
.smallText .int-he,
.smallText .int-en.heInEn {
  font-family: "Heebo", sans-serif;
  font-size: 14px;
  font-weight: normal;
  color: #999;
}
.systemText .int-he,
.systemText .int-en.heInEn {
  font-family: "Heebo", sans-serif;
  font-size: 16px;
  font-weight: normal;
  color: #000;
}
.contentText .int-he,
.contentText .he,
.contentText.he {
  font-family: "Taamey Frank", "Times New Roman", serif;
  font-size: 18px;
  font-weight: normal;
  color: #000;
}
.italics {
  font-style: italic;
}
/* end Legacy Style Guide */
#s2 {
  position: fixed;
  top: 0;
  width: 100%;
  height: 100%;
  z-index: 1000;
}
#s2.headerOnly {
  z-index: 1000;
  height: 60px;
}
#readerAppWrap {
  display: flex;
  flex-direction: column;
  width: 100%;
  height: 100%;
}
body:not(.inApp).nochrome #s2 .headerNavSection a:not(.home),
body:not(.inApp).nochrome #s2 .headerLinksSection,
body:not(.inApp).nochrome #footerContainer {
  display: none;
}
#bannerMessage {
  color: white;
  background-color: #4871bf;
  height: 120px;
  box-sizing: border-box;
  padding: 0 36px;
  display: flex;
  transition: .5s;
}
#bannerMessage.hidden {
  height: 0;
}
body.hasBannerMessage {
  transition: padding-top .3s;
  padding-top: 120px;
}
body.hasBannerMessage #s2.headerOnly {
  height: 180px;
}
.interface-hebrew #bannerMessage {
  direction: rtl;
}
#bannerMessageClose {
  position: absolute;
  top: -3px;
  right: 7px;
  color: white;
  opacity: 0.5;
  font-size: 26px;
  cursor: pointer;
}
.interface-hebrew #bannerMessageClose {
  right: auto;
  left: 7px;
}
#bannerMessageContent {
  display: flex;
  flex: 1;
  align-items: center;
  justify-content: space-between;
  color: white;
  max-width: 880px;
  margin: 0 auto;
}
#bannerTextBox {
  flex: 1;
}
#bannerTextBox a {
  color: white;
}
#bannerButtonBox {
  margin-left: 50px;
}
.interface-hebrew #bannerButtonBox {
  margin: 0 50px 0 0;
}
#bannerMessage .mobileOnly {
  display: none;
}
@media (max-width: 540px) {
  #bannerButtonBox,
  .interface-hebrew #bannerButtonBox {
    margin:0;
    margin-inline-start: 10px;
    max-width: 170px;
  }
  #bannerMessage .mobileOnly {
    display: block;
  }
  #bannerMessage {
    padding: 0 10px;
  }
}
@media (max-width: 450px) {
  #bannerMessage {
    font-size: 13px;
  }
}
.noOverflowX {
  overflow-x: hidden;
}
.readerApp {
  display: flex;
  flex: 1;
  position: relative;
}
.noselect {
  user-select: none;
}
input.noselect {
  -webkit-user-select: auto; /* Safari/Opera -- required for Safari to allow inputs to be accessible. See http://caniuse.com/#feat=user-select-none "Known Issues" for details  TODO Check back to see if bug is fixed in future version */
}
.interface-hebrew {
  direction: rtl;
}
.interface-hebrew .int-en,
.interface-english .int-he {
  display: none;
}
.interface-hebrew #panelWrapBox {
  direction: rtl;
}
.interface-english #panelWrapBox,
.readerApp.interface-english .readerPanel {
  direction: ltr;
}
#panelWrapBox {
  position: absolute;
  height: calc(100% - 60px);
  box-sizing: border-box;
}
.multiPanel #panelWrapBox {
  top: 60px;
}
#panelWrapBox.wrapBoxScroll {
  overflow-x: scroll;
  overflow-y: hidden;
}
.singlePanel #panelWrapBox {
  padding-top: 0;
  height: 100%;
  top: 0;
}
.headerInner {
  position: absolute;
  top: 0;
  left: 0;
  width: 100%;
  height: 60px;
  background: white;
  z-index: 1001;
  box-sizing: border-box;
  padding: 0 30px;
  display: flex;
  justify-content: space-between;
  align-items: center;
}
.headerOnly .headerInner, .headerInner.boxShadow {
  box-shadow: 0 1px 3px rgba(0,0,0,0.2);
}
.interface-hebrew .header {
  direction: rtl;
}
.headerInner .headerNavSection {
  display: flex;
  justify-content: flex-start;
}
.headerInner .headerNavSection a {
  font-size: 16px;
  color: #666;
  margin-inline-end: 30px;
  font-weight: 500;
  line-height: 26px;
  vertical-align: middle;
}
.headerInner .headerLinksSection {
  display: flex;
  justify-content: flex-end;
  min-width: 40%;
  align-items: center;
}
.header .header-nav {
  margin-top: 1px;
}
.header .header-links {
  margin-top: 1px;
}
.header .textLink,
.header .home,
.header .menuButton,
.header .my-profile,
.header .notifications,
.header .readerNavMenuSearchButton {
  cursor: pointer;
}
.header .textLink,
.header .menuButton,
.header .my-profile,
.header .readerNavMenuSearchButton {
  display: inline-block;
  color: #999;
  border: none;
  background: transparent;
  padding: 0;
}
.header .my-profile,
.header .notifications {
  display: inline-block;
  vertical-align: middle;
}
.header .textLink,
.header .menuButton,
.header .my-profile {
  font-size: 24px;
  line-height: 24px;
  margin-top: 2px;
}
.header .searchBox {
  overflow: hidden;
  display: flex;
  align-items: center;
  padding: 0;
  text-align: inherit;
  background: #EDEDEC;
  border-radius: 250px;
  width: 140px;
  height: 30px;
}
.header .searchBox.searchFocused {
  width: 280px;
}
.header .searchBox input {
  background-color: transparent; /*for firefox */
  padding: 0;
  flex: 1;
  height: 100%;
  margin-bottom: 1px;
  font-size: var(--serif-body-font-size);
}
.header .searchBox input::placeholder {
  font-style: normal;
}
.header .search {
  outline: none;
  border: none;
  box-shadow: none;
  color: black;
  font-size:  18px;
  margin: 0;
  width: 100px;
}
.header .searchFocused .search {
  width: 200px;
}
.header .search.hebrewSearch {
  font-size: 18px;
}
.mobileNavMenu {
  position: fixed;
  height: calc(100vh - 60px);
  box-sizing: border-box;
  top: 60px;
  width: 100%;
  background-color: white;
  left: 0;
  z-index: 1000;
  overflow-y: scroll;
}
div:has(#bannerMessage) + .readerApp.singlePanel .mobileNavMenu {
  position: fixed; /*This takes the 60px of the header plus 120px of the banner into account */
  height: calc(100vh - 180px);
  top: 180px;
}
@supports not selector(:has(a, b)) {
  /* Fallback for when :has() is unsupported */
  .mobileNavMenu {
    position: absolute;
  }
}

.mobileNavMenu.closed {
  display: none;
}
.mobileNavMenu .searchLine {
  padding: 15px 10px;
  border-bottom: 1px solid #EDEDEC;
}
.header .mobileNavMenu .searchBox,
.header .mobileNavMenu .searchBox.searchFocused
.header .mobileNavMenu .searchBox .search,
.header .mobileNavMenu .searchBox.searchFocused .search {
  width: 100%;
}
.header.mobile .ui-autocomplete {
  width: 100% !important;
}
.mobileNavMenu a,
.mobileInterfaceLanguageToggle {
  display: block;
  color: #666;
  font-size: 16px;
  padding: 15px;
  border-bottom: 1px solid #EDEDEC;
}
.mobileNavMenu a > img,
.mobileInterfaceLanguageToggle img {
  margin-inline-end: 15px;
  width: 16px;
  height: 16px;
  position: relative;
  top: 3px;
}
.mobileNavMenu a > img.blackIcon {
  opacity: 0.4;
}
.mobileNavMenu a.blue {
  background-color: #18345D;
  color: white;
  border-bottom: unset;
}
.mobileNavMenu a.blue img {
  filter: invert(1);
  opacity: 1;
}
.mobileNavMenu .mobileAccountLinks {
  background-color: #FBFBFA;
  border-top: 1px solid #CCC;
  border-bottom: 1px solid #CCC;
}
.mobileNavMenu .mobileAccountLinks img {
  opacity: 1;
}
.mobileNavMenu .mobileAccountLinks .login {
  display: block;
  padding: 15px;
}
.mobileNavMenu .profile-pic {
  display: inline-block;
  margin-inline-end: 11px;
  position: relative;
  top: 4px;
}
.mobileNavMenu .mobileAccountLinks .accountLinks {
  display: block;
}
.header .mobileInterfaceLanguageToggle .int-en,
.header .mobileInterfaceLanguageToggle .int-he {
  display: inline;
}
.mobileInterfaceLanguageToggle a {
  display: inline;
  padding: 0;
  border: none;
}
.mobileInterfaceLanguageToggle .separator {
  margin: 0 7px;
  font-size: 13px;
}
.mobileInterfaceLanguageToggle .inactive {
  color: #999;
}
.mobileNavMenu .logout {
  color: #999;
}
.ui-autocomplete .ui-menu-item.search-override {
  border-bottom: solid 1px #ccc;
  padding-top: 12px;
}
.ui-autocomplete .ui-menu-item.hebrew-result a {
  direction: rtl;
}
.ui-autocomplete .ui-menu-item.english-result a {
  direction: ltr;
}
.header .home {
  margin-top: 2px;
}
.header .home img {
  vertical-align: middle;
  height: 25px;
  margin-top: -7px;
  width: 92px;
}
.interface-hebrew .header .home img {
  width: 77px;
}
.header .accountLinks {
  display: flex;
  align-items: center;
  font-size: 16px;
  margin-top: 2px;
  color: #666;
}
.header .accountLinks > * {
  margin-inline-start: 17px;
  position: relative;
}
.header .accountLinks.anon a {
  margin: 0;
}
.header .accountLinks.anon a:nth-last-child(2){
  background: #FFFFFF;
  border: 1px solid #EDEDEC;
  box-sizing: border-box;
  border-radius: 6px;
}
.accountLinks .help {
  margin-inline-start: 23px;
  margin-top: 3px;
}
.loggedIn .help {
  margin-inline-start: 17px;
}
.loggedIn .help img {
  height: 24px;
  margin-bottom: 3px;
}
.accountLinks.anon .help {
  margin-top: 6px;
}
.header .interfaceLinks {
  display: block;
  align-items: center;
  margin-top: 2px;
  color: #666;
  cursor: pointer;
  position: relative;
  -webkit-margin-start: 20px;
  -moz-margin-start: 20px;
  margin-inline-start: 10px;
}
.header .interfaceLinks img {
  height: 18px;
  width: 18px;
  vertical-align: middle;
  margin-inline-end: 2px;
}
.header .interfaceLinks a.interfaceLinks-button::after {
  display: inline-block;
  background: no-repeat url("/static/icons/chevron-down.svg");
  height: 10px;
  width: 12px;
  vertical-align: middle;
  content: "";
  transform: scale(0.75);
}
.header .interfaceLinks .interfaceLinks-menu {
  top: 35px;
  position: absolute;
  z-index: 1;
  width: 150px;
  background: #FBFBFA;
  box-shadow: 0px 1px 3px rgba(0, 0, 0, 0.25);
  border-radius: 6px;
  display:none;
  overflow:hidden;
}
.header .interfaceLinks .interfaceLinks-menu.profile-menu {
  top: 10px;
  display: block;
}
.header .interfaceLinks .interfaceLinks-menu .interfaceLinks-header.profile-menu {
  padding: 10px 17px 10px 17px;
  font-weight: 700;
  color: #000000;
  height: 23px;
}
.header .interfaceLinks .interfaceLinks-menu.profile-menu .profile-menu-middle {
  margin-top: 5px;
  margin-bottom: 5px;
}
.interface-english .header .interfaceLinks .interfaceLinks-menu {
  right: 0px;
  min-width: 150px;
  width: max-content;
}
.interface-hebrew .header .interfaceLinks .interfaceLinks-menu {
  left: 0px;
  min-width: 150px;
  width: max-content;
}
.header .interfaceLinks .interfaceLinks-menu .interfaceLinks-header {
  font-style: normal;
  font-weight: normal;
  font-size: 14px;
  line-height: 18px;
  color: #999999;
  padding: 12px;
  border-bottom: 1px solid #CCCCCC;
}
.header .interfaceLinks .interfaceLinks-menu .interfaceLinks-header:not(:first-child) {
  border-top: 1px solid #CCC;
}
.interface-english .header .interfaceLinks .interfaceLinks-menu .interfaceLinks-header {
  font-family: "Roboto", "Helvetica Neue", Helvetica, sans-serif;
}
.interface-hebrew .header .interfaceLinks .interfaceLinks-menu .interfaceLinks-header {
  font-family: "Heebo", sans-serif;
}

.interfaceLinks-options {
  display: flex;
  flex-direction: column;
  padding: 4px;
  max-width: 220px;
}
.header .interfaceLinks .interfaceLinks-option {
  display: flex;
  text-decoration: none;
  font-style: normal;
  font-weight: normal;
  font-size: 16px;
  line-height: 23px;
  color: #666666;
  padding: 5px;
  direction: ltr;
}
.header .interfaceLinks .interfaceLinks-option:hover {
  background-color: var(--lighter-grey);
}
.header .interfaceLinks .interfaceLinks-menu.open {
  display: block;
}
.interface-hebrew .header .interfaceLinks .interfaceLinks-option.int-bi {
  direction: rtl;
}
.interface-english .header .interfaceLinks .interfaceLinks-option.int-bi {
  direction: ltr;
}
.header .interfaceLinks .interfaceLinks-row {
  align-items: center;
  display: flex;
  text-decoration: none;
  font-style: normal;
  font-weight: 400;
  line-height: 18px;
  text-align: right;
  color: #000000;
  font-family: "Roboto", "Heebo", "Helvetica Neue", Ariel, sans-serif;
  padding: 5px 17px 5px 17px;
  font-size: 14px;
  text-decoration-color: #666666;
  height: 23px;
}
.header .interfaceLinks .interfaceLinks-row:hover {
  background-color: var(--lighter-grey);
}
div.interfaceLinks-row a:hover {
  text-decoration: none;
}
.header .interfaceLinks .interfaceLinks-row.languages {
  display: flex;
}
div.interfaceLinks-row a.active {
  color: #000000;
  display: flex;
  order: -1;
}
div.interfaceLinks-row a.active::after {
  content: "•";
  padding: 0 4px;
}
div.interfaceLinks-row a {
  color: #666666;
  display: flex;
}
.header .interfaceLinks .interfaceLinks-row.bottom {
  font-size: 14px;
  text-decoration-color: #000000;
}
.header .interfaceLinks .interfaceLinks-menu.profile-menu .interfaceLinks-hr {
  border-top:  1px solid #CCCCCC;
  margin-top: 0px;
  margin-bottom: 0px;
}
.header .interfaceLinks .interfaceLinks-row.logout {
  font-size: 14px;
  color: #666666;
  padding-top: 5px;
  margin-top: 5px;
  margin-bottom: 5px;
}
.header .profile-menu-he {
  color: #666666;
}
.header .interfaceLinks .interfaceLinks-option::before {
  content: "";
  font-family: FontAwesome;
  color: #999;
  font-weight: normal;
  font-size: 13px;
  font-style: normal;
  padding: 0 15px;
}
.header .interfaceLinks .interfaceLinks-option.active {
  order: -1;
}
.header .interfaceLinks .interfaceLinks-option.active::before {
  content: "\f00c";
  padding: 0 8px;
}
@media screen and (max-width: 910px) {
  .header .headerInner {
    padding: 0 15px;
  }
  .header .accountLinks .login {
    padding: 5px 5px;
  }
  .header .accountLinks {
    margin-inline-start: 5px;
  }
}
@media screen and (max-width: 780px) {
  .header .donate {
    display: none;
  }
}
@media screen and (max-width: 700px) {
  .multiPanel .header .home {
    display: none;
  }
}
@media screen and (max-width: 580px) {
  .header .interfaceLinks,
  .header .dropdownLinks,
  .accountLinks .help,
  .header .notifications {
    display: none;
  }
}
.header .notifications.unread::after {
  content:"";
  background-color: #CB6158;
  width: 8px;
  height: 8px;
  border-radius: 4px;
  display: block;
  top: 3px;
  right: 1px;
  position: absolute;
}
.header .login {
  color: #666;
  display: inline-block;
  line-height: 1;
  padding: 8px 15px;
}
.header .headerInner.mobile {
  padding: 0 15px;
}
.header .headerInner.mobile {
  display: flex;
}
.header .headerInner.mobile div {
  flex: 1;
}
.mobileHeaderCenter {
  text-align: center;
}
.header .headerInner.mobile .mobileHeaderLanguageToggle {
  text-align: end;
}
.mobileHeaderLanguageToggle.hebrew .en,
.mobileHeaderLanguageToggle.english .he {
  display: none;
}
.overlay {
  width: 100%;
  height: 100%;
  background-color: black;
  opacity: 0.3;
  position: fixed;
  z-index: 1001;
}
.sefariaModalBox {
  transition: none;
}
#interruptingMessageBox {
  display: flex;
  justify-content: center;
  align-items: center;
  position: fixed;
  width: 100%;
  height: 100%;
  left: 0;
  right: 0;
  top: 0;
  z-index: 1001;
  opacity: 1;
  transition: opacity .3s ease-in;
}
#interruptingMessageBox.hidden {
  opacity: 0;
}
#interruptingMessageOverlay, .whiteOverlay {
  width: 100%;
  height: 100%;
  background-color: white;
  opacity: 0.7;
  position: absolute;
}
#interruptingMessage {
  max-width: 90%;
  max-height: 90%;
  box-sizing: border-box;
  position: absolute;
  padding: 18px 15px;
  z-index: 1001;
  border: 1px solid #E6E6E6;
  background-color: #FBFBFA;
  text-align: center;
  color: #666;
}
#interruptingMessage.sefariaModalContentBox {
  background-color: #18345D;
  color: white;
  padding: 50px 70px;
  border-color: transparent;
  border-radius: 5px;
}
@media (max-width: 450px) {
  #interruptingMessage.sefariaModalContentBox {
    max-width: 100%;
    max-height: 100%;
    width: 100%;
    height: 100%;
    border-radius: 0;
  }
}
#interruptingMessage.beitMidrashModalContentBox {
  height: 230px;
  width: 450px;
  text-align: start;
  background-color: var(--beit-midrash-grey);
  color: var(--light-grey);
  padding: 15px;
  border-color: transparent;
  border-radius: 5px;
}
@media (max-width: 450px) {
  #interruptingMessage.beitMidrashModalContentBox {
    max-width: 100%;
    max-height: 100%;
    width: 100%;
    height: 100%;
    border-radius: 0;
  }
}

#interruptingMessage.beitMidrashModalContentBox .buttonContainer {
  display: flex;
  flex-direction: row;
  width: calc(100% + 20px);
  margin: 0 -10px;
}

#interruptingMessage.beitMidrashModalContentBox button {
  margin: 10px;
}

#interruptingMessage.beitMidrashModalContentBox button.red {
  background-color: var(--responsa-red);
  color: white;
}

#interruptingMessage.beitMidrashModalContentBox .sefariaModalContent h2 {
  margin-top: 0px;
  --english-font: var(--english-sans-serif-font-family);
  --hebrew-font: var(--hebrew-sans-serif-font-family);
}

#interruptingMessage.beitMidrashModalContentBox button.light-grey {
  background-color: var(--lighter-grey);
  color: var(--dark-grey);
}

#interruptingMessage.beitMidrashModalContentBox button.dark-grey {
  background-color: var(--beit-midrash-grey);
  color: var(--light-grey);
  border: 1px var(--light-grey) solid;
}

.beitMidrashModalInnerContent {
  margin-bottom: 10px;
}

.sefariaModalContent {
  display: flex;
  flex-direction: column;
  align-items: flex-start;
  justify-content: space-between;
  height: 100%;
  font-size: 16px;
  line-height: 1.5;
}
.interface-hebrew .sefariaModalContent {
  direction: rtl;
}
.sefariaModalContent a {
  color: white;
}
.sefariaModalContent h2 {
  font-weight: normal;
  font-size: 30px;
  margin-bottom: 0px;
}
.sefariaModalInnerContent {
  display: flex;
  flex-direction: column;
  align-items: flex-start;
  margin-bottom: 40px;
}
.sefariaModalInnerContent div, .sefariaModalInnerContent h3{
  display: flex;
  align-items: center;
  text-align: start;
  padding: 10px 0;
}
.sefariaModalContent h3{
  align-items: center;
  text-align: start;
  padding: 10px 0;
  font-size: 18px;
  line-height: 1.5;
  font-weight: normal;
  margin-bottom: 10px;
  margin-top: 5px;
}
.sefariaModalBottomContent {
  font-size: 16px;
  color: #999;
}
.sefariaModalContent .button {
  width: 100%;
}
.sefariaModalInnerContent img {
  width: 16px;
  height: 16px;
  padding-right: 10px;
}
.readerApp.interface-hebrew .sefariaModalInnerContent img {
  padding-right: 0;
  padding-left: 10px;
}
#interruptingMessageContentBox {
  position: relative;
  border: 1px solid #CCC;
  background-color: white;
}
#interruptingMessageContentBox.hasColorLine{
  border-top: none;
}
.colorLine {
  width: 100%;
  height: 4px;
  z-index: 101;
  background: linear-gradient(90deg, var(--tanakh-teal) 0% 10%, var(--mishnah-blue) 10% 20%, var(--talmud-gold) 20% 30%, var(--midrash-green) 30% 40%, var(--halakhah-red) 40% 50%, var(--kabbalah-purple) 50% 60%, var(--liturgy-rose) 60% 70%, var(--philosophy-purple) 70% 80%, var(--taanitic-green) 80% 90%, var(--chasidut-green) 90% 100%)
}
#interruptingMessageClose.sefariaModalClose {
  color: white;
}
#interruptingMessageClose {
  position: absolute;
  top: 2px;
  right: 12px;
  color: #AAA;
  font-size: 32px;
  cursor: pointer;
}
#interruptingMessageContent {
  padding: 32px 32px 16px 32px;
}
#interruptingMessage h1 {
  font-style: italic;
  font-size: 28px;
  font-weight: normal;
  letter-spacing: 1px;
  text-align: center;
  margin: 0 0 30px;
  color: #333;
}
.interface-hebrew #interruptingMessage h1 {
  font-style: normal;
}

/* Styles used from previously existing modals */

.line-break {
  white-space: pre-wrap;
}

#defaultModal {
    width: 410px;
    max-height: 100%;
    max-width: 100%;
}

.interface-english #defaultModal {
    text-align: left;
}

.interface-hebrew #defaultModal {
    text-align: right;
    direction: rtl;
}

#defaultModalBody {
    color: #555555;
    margin-top: 0;
}

#defaultModalBody .reactMarkdown {
  font-family: "adobe-garamond-pro", Georgia, serif;
}

#defaultModal #defaultModalBody .sub {
    color: var(--medium-grey);
    font-size: 12px;
    font-family: "Roboto", "Helvetica Neue", Helvetica, sans-serif;
}

#defaultModal .button {
    margin-bottom: 20px;
}

#defaultModal img {
    max-width: 100%;
}

#defaultModal .buttons {
    text-align: right;
}

.leader {
    font-weight: bold;
}

.center {
    text-align: center;
}

#email-input-wrapper {
    display: flex;
    align-items: flex-start;
    flex-direction: column;
}

.newsletterInput#email-input {
    width: 300px;
    padding: 10px;
    margin-bottom: 20px;
    border-radius: 7px;
    border: 1px solid #EEEEEE;
    color: var(--beit-midrash-grey);
}

.header .my-profile img {
  height: 24px;
  width: 24px;
  border-radius: 50%;
  display: block;
}
.header .readerNavMenuMenuButton {
  margin: 0 8px 0 6px;
  font-size: 17px;
}
.readerNavMenuSearchButton {
  position: relative;
  margin: 0 9px 0 7px;
  top: -2px;
}
.header .readerNavMenuSearchButton {
  top: 2px;
}
.readerNavTop .readerNavMenuSearchButton {
  top: 0;
}
.readerNavMenuSearchButton img {
  height: 18px;
  width: 18px;
  opacity: 0.4;
}
.sidebarSearch .readerNavMenuSearchButton img {
  margin-top: 12px;
}
.header .headerNavContent {
  position: absolute;
  height: 100%;
  width: 100%;
  box-sizing: border-box;
  top: 0;
  padding-top: 60px;
  z-index: 1000;
}
.ui-autocomplete {
  position: absolute;
  background: white;
  list-style-type: none;
  padding: 6px 0;
  box-shadow: 0 1px 3px rgba(0,0,0,.2);
  border-bottom-left-radius: 6px;
  border-bottom-right-radius: 6px;
  z-index: 1000000 !important;
  --english-font: var(--english-serif-font-family);
  --hebrew-font: var(--hebrew-serif-font-family);
}
.header > .ui-autocomplete {
  z-index: 1000 !important;
}
.ui-autocomplete .ui-menu-item {
  display: flex;
  padding: 6px 12px;
}
.ui-autocomplete .ui-menu-last-item {
  border-top:  1px solid var(--lighter-grey);
  display: flex;
  padding: 6px 12px;
}
.interface-hebrew .ui-autocomplete .ui-menu-item {
  direction: rtl;
  text-align: right;
}
.ui-autocomplete .ui-menu-item img {
  display: inline-block;
  opacity: .4;
  height: 18px;
  width: 18px;
}
.ui-autocomplete .ui-menu-item img.ac-img-User {
  opacity: 1;
}
.ui-autocomplete .ui-menu-item a {
  display: inline-block;
  line-height: 21px;
  font-size: 19px;
  color: #000;
  cursor: pointer;
  margin: 0 10px;
  vertical-align: top;
}
.ui-autocomplete .ui-menu-item.ui-state-focus {
  background: #EDEDEC;
}
.ui-helper-hidden-accessible {
  display: none;
}
.interface-hebrew .ui-autocomplete .ui-menu-item a {
  direction: rtl;
  text-align: right;
}
#globalWarningMessage {
  position: fixed;
  width: 100%;
  z-index: 1000;
  text-align: center;
  bottom: 0;
  color: white;
  background-color: #EFB4B6;
  padding: 14px 20px;
  box-sizing: border-box;
}
#globalWarningMessage .close {
 float: right;
 cursor: pointer;
 font-size: 20px;
}
.multiPanel .readerPanelBox {
  box-sizing: border-box;
}
.readerPanelBox {
  position: absolute;
  height: 100%;
  width: 100%;
  direction: ltr; /* Even in Hebrew Interface we want scroll bars on the right */
}
.readerPanelBox + .readerPanelBox {
  border-left: 1px solid #eee;
}
.readerPanelBox.sidebar {
  border-left: none;
}
.readerPanel {
  position: relative;
  width: 100%;
  height: 100%;
  overflow: hidden;
  background-color: inherit;
}
.readerContent {
  width: 100%;
  height: calc(100% - 60px);
  background-color: inherit;
}
.dark .readerContent {
  color: white;
}
.readerContent .readerError {
  padding: 100px 150px;
}
.readerContent .readerError .readerErrorText {
  padding-top: 20px;
  font-size: .8em;
}
.textColumn {
  width: 100%;
  height: 100%;
  overflow-y: scroll;
  overflow-x: hidden;
  -webkit-overflow-scrolling: touch;
  position: relative;
  box-sizing: border-box;
  background-color: inherit;
}
.textColumn .loadingMessage.base,
.sheetsInPanel .loadingMessage {
  margin: 30px 0;
  color: #999;
  font-size: 16px;
  font-style: normal;
  text-align: center;
  padding: 0 6px 4px;
}
.textColumn .loadingMessage.base.prev {
  margin: 70px 0 0 0;
}
.textColumn .loadingMessage.base.next {
  margin: 30px 0 70px;
  height: calc(100% - 128px);  /* The 128px here appears to be the minimum needed to keep a line on the screen when scrolling passes loaded content) */
}
.textColumn .textRange.loading + .textRange.loading {
  display: none;
}
.int-he .int-he {
  font-size: inherit;
}
.readerPanel .content {
  direction: ltr; /* Even in Hebrew Interface, we want scroll bars on the right */
}
.readerPanel .he {
  direction: rtl;
  text-align: right;
  unicode-bidi: initial;
}

.interface-hebrew .readerPanel .en {
  direction: ltr;
}
.interface-hebrew .readerPanel.bilingual .en {
  direction: ltr;
}
.interface-hebrew .readerPanel .contentInner,
.interface-hebrew .readerPanel .columnLayout,
.interface-hebrew .readerControls,
.interface-hebrew .readerPanel .textRange,
.interface-hebrew .readerPanel .readerNavMenu .gridBox,
.interface-hebrew .readerPanel.bilingual .readerNavMenu .gridBox,
.readerPanel.hebrew .readerNavSection,
.readerPanel.hebrew .readerNavMenu .gridBox {
  direction: rtl;
}
.interface-english .readerPanel.hebrew .readerNavMenu .readerTocResources .gridBox {
  direction: ltr;
}
.interface-english .readerPanel .readerNavMenu,
.readerPanel.english .readerNavSection,
.readerPanel.english .readerNavMenu .gridBox{
  direction: ltr;
}
.readerPanel.bilingual .readerNavSection,
.readerPanel.bilingual .readerNavMenu .gridBox {
  direction: ltr;
}
.readerPanel.english .he {
  display: none;
}
.readerPanel.english .he.heOnly{
  display: inline;
  text-align: right;
}
.readerPanel.english .en {
  display: inline;
}
.readerPanel.hebrew .he {
  display: inline;
  text-align: right;
}
.readerPanel.hebrew .en {
  display: none;
}
.readerPanel.english .heOnly .he,
.readerPanel.bilingual .heOnly .he {
  display: inline;
}
.languageToggle {
  display: inline;
  line-height: 32px;
}
.languageToggle img {
  opacity: 0.4;
  height: 18px;
  width: 18px;
}
.bilingual .languageToggle .he {
  display: none;
}
.loadingMessage {
  font-size: 14px;
  font-style: italic;
}
.bilingual .loadingMessage .he {
  display: none;
}
.readerPanel.light {
  background-color: white;
}
.readerPanel.sepia {
  background-color: #f7f7f7;
}
.readerPanel.dark {
  background-color: #333331;
}
.readerNavMenu,
.homeFeedWrapper {
  position: absolute;
  display: flex;
  flex-direction: column;
  top: 0;
  left: 0;
  width: 100%;
  height: 100%;
  box-sizing: border-box;
}
.readerNavMenu .content,
.homeFeedWrapper .content {
  box-sizing: border-box;
  overflow-y: scroll;
  -webkit-overflow-scrolling: touch;
  font-size: 16px;
}
.readerNavMenu .content {
  padding: 60px 0 0 0;
}
.singlePanel .readerNavMenu .content {
  padding: 85px 0 0 0;
}
.singlePanel .readerNavMenu .categoryColorLine {
  top: 60px;
}
.singlePanel .readerNavMenu.bookPage:not(.fullBookPage) .content {
  padding-top: 25px;
}
.singlePanel .readerNavMenu.bookPage:not(.fullBookPage) .categoryColorLine {
  top: 0;
}
.readerNavMenu.compare .content,
.readerNavCategoryMenu.compare .content,
.bookPage.compare .content {
  padding: 30px 10px;
}
.readerNavMenu .content .contentInner {
  width: 725px;
  margin: 0 auto;
  min-height: 520px;
  max-width: 100%;
  box-sizing: border-box;
  padding-bottom: 70px;
  padding-inline-start: 30px;
  padding-inline-end: 30px;
}
.homeFeedWrapper .content .contentInner {
  max-width: none;
}
.homeFeedWrapper.userStats .content .contentInner {
  max-width: 660px;
  margin: 0 auto;
}
.navTitle {
  display: flex;
  flex-direction: row;
  justify-content: space-between;
  margin-bottom: 40px;
}
.navTitle.tight {
  margin-bottom: 15px;
}
.readerNavMenu .navTitle h1,
.singlePanel .readerNavMenu .navTitle h1 {
  margin-bottom: 0;
}
.navTitle + .dedication {
  margin-bottom: 20px;
}
.navSidebarModule + .dedication {
  margin-top: -30px;
}
.navTitle .languageToggle,
.tocTitle .languageToggle,
.header .languageToggle {
  text-align: center;
  color: #ccc;
  display: inline-flex;
  width: 32px;
  height: 32px;
  border: 1px solid #ccc;
  border-radius: 6px;
  cursor: pointer;
  font-size: 22px;
  flex-direction: row;
  align-items: center;
  justify-content: center;
}
.navTitleTab {
  margin-inline-end: 26px;
  color: #999;
}
.navTitleTab:hover {
  color: inherit;
  text-decoration: none;
}
.navTitleTab.current {
  color: inherit;
  pointer-events: none;
}
.readerNavMenu h1 .navTitleTab img {
  height: 14px;
  margin-inline-end: 6px;
}
.readerNavMenu h1 .navTitleTab.current img {filter: brightness(0.5);}
.sidebarLayout {
  display: flex;
  flex-direction: row;
}
@media (max-width: 700px) {
  .sidebarLayout {
    flex-direction: column;
  }
}
@media (min-width: 1485px) {
  .sidebarLayout {
    max-width: 1485px; /*assuming inner is 665 and sidebar 420*/
    margin: 0 auto;
  }
}
.sidebarLayout h1 {
  --english-font: var(--english-sans-serif-font-family);
  --hebrew-font: var(--hebrew-sans-serif-font-family);
}
.interface-hebrew .sidebarLayout {
  direction: rtl;
}
.readerPanel.hebrew .followsContentLang {
  direction: rtl;
}
.navSidebar {
  width: 420px;
  background-color: #FBFBFA;
  /* HACK: add grey background beyond bounding box of sidebar by utilizing negative margins! */
  border-top: 80px solid #FBFBFA;
  border-bottom: 120px solid #FBFBFA;
  margin: -80px 0 0 0;
}
.singlePanel .navSidebar {
  width: 100%;
  margin: 20px 0 0 0;
  padding: 30px 0 0 0;
  border: none;
}


.navSidebarModule {
  font-size: 16px;
  color: #666;
  margin-bottom: 34px;
  padding: 0 44px;
}
.navSidebarModule #history .fa {
  font-size: small;
}
.connectionsPanel .navSidebarModule{
  padding: initial;
}
.singlePanel .navSidebarModule {
  padding: 0 15px;
}
.singlePanel .contentInner .navSidebarModule {
  padding: 0;
}
.singlePanel .contentInner .navSidebarModule h1 {
  border: none;
  padding: 0;
}
.singlePanel .recentlyViewed {
  background-color: var(--lightest-grey);
  padding-inline: 10px 10px;
  margin-inline: -15px -15px;
  margin-block: -5px -5px;
}
.singlePanel .recentlyViewed ul {
  display: revert;
}
.singlePanel .recentlyViewed #header {
  margin-block-end: 10px;
  margin-inline: 10px 10px;
  padding-block: 5px 5px;
  border-bottom: 1px solid var(--light-grey);
  display: flex;
  justify-content: space-between;
}
.singlePanel .recentlyViewed #header h1 {
  margin-bottom: 0;
}
.singlePanel .recentlyViewed #header h1 span {
  font-size: 16px;
  font-family: "Roboto", "Heebo", "Helvetica Neue", Ariel, sans-serif;
}
.singlePanel .recentlyViewed #header a {
  margin-block-start: 5px;
}
.singlePanel .recentlyViewed #history span {
  color: var(--medium-grey);
}

.gDocAdvertBox {
  margin-top: 50px;
  background: var(--lighter-grey);
  padding: 20px;
  border-radius: 6px;
}
.gDocAdvertBox span  {
  font-family: "Roboto", "Helvetica Neue", "Helvetica", sans-serif;;
  font-size: 16px;
  font-weight: 400;
  line-height: 19px;
  letter-spacing: 0em;
  color: var(--dark-grey);
}
.gDocAdvertBox span #newExtension {
  font-weight: 600;
}
.gDocAdvertBox #installNow {
  margin-top: 18px;
  width: 99px;
  height: 30px;
}
.interface-hebrew .gDocAdvertBox #installNow {
  width: 120px;
}

.gDocAdvertBox #installNow a {
  border-radius: 6px;
  text-align: center;
  background: #FFFFFF;
  color: var(--dark-grey);
  text-decoration: none;
  padding: 4px 9px;
  font-family: "Roboto", "Helvetica Neue", "Helvetica", sans-serif;
  font-size: 16px;
  font-weight: 400;
  line-height: 19px;
  letter-spacing: 0em;
}
.gDocAdvertBox a {
  font-family: "Roboto", "Helvetica Neue", "Helvetica", sans-serif;
  font-size: 16px;
  font-weight: 400;
  line-height: 19px;
  letter-spacing: 0em;
  text-decoration: underline;
}
.readerPanel .navSidebarModule h3,
.readerPanel .navSidebarModule h1,
.readerPanel .bookPage h3{
  margin: 0 0 20px;
  font-size: 22px;
  text-transform: none;
  letter-spacing: 0;
  border-bottom: 1px solid var(--light-grey);
  padding-bottom: 14px;
  font-weight: 500;
  height: auto;
}
.navSidebarModule.blue {
  background-color: var(--sefaria-blue);
  color: white;
  padding: 34px 44px 45px;
}
.singlePanel .navSidebarModule.blue {
  padding: 34px 15px 45px;
}
.readerPanel .navSidebarModule.blue h3 {
  color: white;
}
.navSidebarIcon {
  height: 18px;
  width: 18px;
  margin-inline-end: 10px;
  vertical-align: middle;
  margin-top: -4px;
}
.navSidebarLink {
  font-size: 16px;
  margin-bottom: 10px;
}
.navSidebarLink a {
  color: black;
}
.navSidebarLink.gray a {
  color: #666;
}

.navSidebarLink > ul {
  font-size: 18px;
  margin-top: 16px;
  display: flex;
  flex-wrap:wrap;
  padding: 0;
  margin: 0;
}
.singlePanel .recentlyViewed .navSidebarLink {
  padding-inline-start: 25px;
  padding-inline-end: 25px;
}
.multiPanel .recentlyViewed #history span::after {
  content: "\203A";
}
.navSidebarLink > ul > li {
  display: inline;
}
.navSidebarLink > ul > li:after {
  content: "\2022";
  white-space:pre;
  margin: 0 5px;
}

.navSidebarLink > ul > li:last-child:after {
  content: none;
}

.navSidebarLink .languageItem, .translationsPage .languageItem {
  display: inline;
  font-size: 18px;
}

.navSidebarLink.language {
  font-size: 18px;
  margin-top: 16px;
  display: flex;
  flex-wrap:wrap;
}

.navSidebarLink.ref {
  font-size: 18px;
}
.navSidebar .linkList {
  margin-top: 20px;
}
.navSidebarModule .button {
  margin: 12px 0 0 0;
}
.navSidebarModule .button img {
  filter: invert(1);
  height: 18px;
  width: 18px;
  margin-inline-end: 10px;
  vertical-align: middle;
  margin-top: -2px;
}
.navSidebar .button.white img {
  filter: none;
  opacity: .6;
}
.navSidebar .button.appButton.white img {
  opacity: 1;
}
.navSidebar .button.appButton.ios img {
  margin-top: -5px;
}
.navSidebar .button + .button {
  margin-inline-start: 7px;
}
.navSidebar .button.get-start {
  height: 39px;
  width: 221px;
  display: flex;
  align-items: center;
  justify-content: center;
  margin-left: 0;
  margin-right: 0;
}
.navSidebar .button .get-start {
  white-space: nowrap;
  size: 16px;
}
.navSidebar .button.get-start img {
  filter: unset;
}
.navSidebar .readingsSection {
  margin-bottom: 15px;
}
.navSidebar .readingsSectionTitle {
  margin-bottom: 8px;
  display: block;
}
.navSidebar a.allLink {
  color: #999;
  font-size: 13px;
}
.navSidebar a.moreLink:hover {
  color: inherit;
  cursor: pointer;
}
.navSidebar a.inTextLink,
.translationsDesc  a.inTextLink {
  color: inherit;
  text-decoration: underline;
  margin-inline-start: 5px;
}
.navSidebar .newsletterSignUpBox {
  margin-top: 20px;
}
.navSidebar .newsletterSignUpBox .newsletterInput {
  width: 100%;
  box-sizing: border-box;
  box-shadow: 0px 1px 3px rgba(0, 0, 0, 0.25);
  border: none;
}
.navSidebarModule.wide {
  display: flex;
  margin-bottom: 0;
}
.navSidebarModule.wide div:first-child {
  flex: 1;
}
.navSidebarModule.wide .button {
  margin-top: 0;
}
.navSidebarModule .authorByLine {
  margin-bottom: 15px;
}
.navSidebarModule .imageModuleImage {
  width: 100%;
  box-sizing: border-box;
  border: 1px solid var(--lighter-grey);
}
.aboutTextMetadata {
  margin-bottom: 20px;
}
.aboutTextMetadata .aboutTextComposedText,
.aboutTextMetadata .aboutTextAuthorText {
  color: black;
}
.readerNavTop {
  width: 100%;
  background-color: #FBFBFA;
  border-bottom: 1px solid #E2E2E1;
  box-sizing: border-box;
  height: 60px;
  z-index: 1;
  padding: 10px 25px 10px 25px;
  vertical-align: middle;
  display: flex;
  justify-content: space-between;
  align-items: center;
  line-height: 60px;
}
.interface-hebrew .readerNavTop {
  direction: rtl;
}
.readerNavTop .readerNavTopStart {
  display: flex;
  align-items: center;
  justify-content: flex-start;
}
.singlePanel .readerNavTop {
  padding: 0 10px;
}
.readerNavTop.colorLineOnly {
  height: auto;
  border-bottom: none;
  padding: 0;
}
.readerPanel .readerNavTop h2 {
  margin: 0;
  font-weight: 400;
  color: black;
}
.readerNavTop .readerNavTopCategory .en {
  font-family: "adobe-garamond-pro", "Crimson Text", Georgia, serif;
}
.readerNavTop .readerNavTopCategory .he {
  font-family: "Taamey Frank", "adobe-garamond-pro", "Crimson Text", Georgia, "Times New Roman", serif;
}
.readerNavMenu .readerSearch {
  margin: 0;
  width: 60%;
  box-sizing: border-box;
  border: none;
  background-color: inherit;
  font-size: 18px;
  font-family: "adobe-garamond-pro", "Crimson Text", Georgia, serif;
  height: 48px;
}
.readerNavMenu .readerSearch:focus {
  outline: 0;
}
.readerNavTop .readerNavMenuSearchButton,
.readerNavTop .readerNavMenuCloseButton,
.readerNavTop .readerNavMenuMenuButton,
.readerNavTop .readerOptions {
  text-align: left;
  box-sizing: border-box;
  color: #999;
  float: left;
  font-size: 20px;
  cursor: pointer;
  display: flex;
  align-items: center;
}
.readerNavMenuCloseButton:hover {
  text-decoration: none;
}
.readerNavTop .readerNavMenuCloseButton {
  display: block;
  font-size: 46px;
  padding: 0;
  margin-top: -6px;
}
.readerNavMenuCloseButton:hover {
  text-decoration: none;
}
.readerNavTop .readerNavMenuCloseButton .fa {
  font-size: 20px;
}
.readerNavTop .readerOptions {
  float: right;
  text-align: right;
  display: flex;
  align-items: center;
  width:27px;
}
.sefariaLogo img {
  width: 110px;
}
.readerNavTop .sefariaLogo img {
  vertical-align: middle;
}
.readerNavTop .searchBox {
  display: flex;
  align-items: center;
  justify-content: flex-start;
}
.interface-hebrew .sidebarSearch .searchBox,
.interface-hebrew .sidebarSearch .version,
.interface-hebrew .sidebarSearch .result-title {
  direction: rtl;
}
.sidebarSearch .searchBox {
  display: flex;
  align-items: center;
  padding: 0;
  text-align: inherit;
  background: var(--lighter-grey);
  border-radius: 250px;
  width: 100%;
  height: 30px;
  margin-bottom: 0;
}

.sidebarSearch .searchBox input {
  background: transparent;
  outline: none;
  border: none;
  box-shadow: none;
  font-size: var(--serif-body-font-size);
  width: 100%;
}

.ai-info-messages-box {
  background-color: rgb(251, 251, 250);
  border-radius: 6px;
  box-shadow: rgba(0, 0, 0, 0.25) 0px 1px 3px 0px;
  color: rgb(102, 102, 102);
  cursor: default;
  display: block;
  font-family: "Cardo", "Meltho", "HebrewInEnglish Serif Font", "adobe-garamond-pro", "Crimson Text", Georgia, "Times New Roman", serif, "Noto Sans Samaritan";
  font-size: 16px;
  margin-inline-start: 10px;
  min-width: 150px;
  overflow-x: hidden;
  overflow-y: hidden;
  width: 198px;
  z-index: 1;
}

.ai-info-first-message {
  border-bottom-color: rgb(204, 204, 204);
  border-bottom-style: solid;
  border-bottom-width: 0.833333px;
  color: #666666;
  cursor: default;
  font-size: 14px;
  font-style: normal;
  font-weight: 400;
  line-height: 18px;
  padding-bottom: 6px;
  padding-left: 12px;
  padding-right: 12px;
  padding-top: 12px;
}
.ai-info-first-message* {
  font-family: "Roboto", "Helvetica Neue", Helvetica, sans-serif;
}
.ai-info-messages-box a{
  color: #4B71B7;
}
.ai-info-messages-box .ai-info-messages-hr {
  margin-top: 0px;
  margin-bottom: 0px;
}
.ai-info-messages-box *{
  font-family: "Roboto", "Helvetica Neue", Helvetica, sans-serif;
}
.guideHeader .ai-info-tooltip {
  display: inline;
  float: inline-end;
}

.guideHeader .ai-message {
  left: -180px;
}
.guideHeader .ai-info-tooltip .ai-info-icon {
    margin-top: 5px;
}
.ai-info-last-message {
  align-items: center;
  display: flex;
  line-height: 18px;
  color: #666666;
  font-family: "Roboto", "Heebo", "Helvetica Neue", Ariel, sans-serif;
  padding: 2px 12px 2px 12px;
  font-size: 14px;
  height: 23px;
}
.ai-message {
  z-index: 1;
  position: absolute;
  left: -180px;
  opacity: 0;
  visibility: hidden;
  transition: opacity 2s ease, visibility 0s 2s;
}

.ai-message.visible {
  opacity: 1;
  visibility: visible;
  transition: opacity 0.5s ease;
}

.ai-info-tooltip .ai-info-icon{
  margin-top: 12px;
}
.ai-info-tooltip{
  position: relative;
}

.sidebarSearch .searchTopMatter,
.sidebarSearch .searchTopic {
  display: none;
}
.sidebarSearch .result-title {
  padding: 14px 0 14px 0;
  font-size: var(--serif-body-font-size);
  border-top: 1px solid var(--lighter-grey);
  margin-top: 14px;
  color: var(--dark-grey);
}

.sidebarSearch .similar-results {
  margin-inline-start: 30px;
}

.sidebarSearch .snippet.he,
.sidebarSearch .snippet.en {
  font-size: var(--serif-body-font-size);
  display: block;
}

.sidebarSearch .colorBarBox {
  border-inline-start: none;
  padding-inline-start: 0;
}

.readerNavTop .searchBox .readerNavMenuSearchButton {
  margin: 0 5px 0 10px;
}
.interface-hebrew .readerNavTop .searchBox .readerNavMenuSearchButton {
  margin: 0 10px 0 5px;
}
.readerNavTop .searchBox .readerSearch {
  flex: 1;
}
.readerNavMenu h1,
.readerNavMenu h2.styledH1 {
  text-align: start;
  color: #666;
  position: relative;
  font-size: 22px;
  font-weight: 500;
  margin: 0 0px 30px 0;
  height: auto;
  text-transform: none;
}
.singlePanel .readerNavMenu h1,
.singlePanel .readerNavMenu h2.styledH1 {
  margin-bottom: 10px;
}
.readerNavMenu h1 img {
  margin-inline-end: 9px;
}
.readerNavMenu h1 :not(.languageToggle) .en {
  font-family: "Roboto", "Helvetica Neue", "Helvetica", sans-serif;
}
.readerNavMenu h1 .button {
  position: absolute;
  right: 0;
  top: 0;
  padding: 0;
  margin: 0;
  line-height: 26px;
}
.singlePanel .readerNavCategoryMenu .readerTocTopics.content {
  padding-top: 30px;
}
.topicPanel .readings {
  margin-bottom: 40px;
}
.topicPanel .readings .parasha-date {
  font-style: italic;
}
.topicPanel .readings .parasha-date > span:first-child::after {
  content: '•';
  color: #999;
  font-size: 15px;
  margin: 0 5px;
}
.topicPanel .readings .sectionTitleText {
  margin-top: 15px;
}
.topicPanel .readings .sectionTitleText .int-en,
.topicPanel .readings .sectionTitleText .int-he {
  font-size: 16px;
  line-height: 18.75px;
  text-transform: initial;
}
.topicPanel .readings .parasha .navSidebarLink {
  margin-bottom: 0;
}
.topicPanel .readings .parasha .aliyot {
  margin-inline-start: 25px;
}
.topicPanel .readings .haftarot {
  display: flex;
  flex-direction: column;
}
.topicPanel .mainColumn {
  padding: 0 40px;
}
@media (max-width: 450px) {
  .topicPanel .mainColumn,
  .interface-hebrew .topicPanel .mainColumn {
    padding: 0 25px !important;
    margin: 0;
  }
  .topicPanel .filterable-list .filter-sort-wrapper, .collectionPage .filterable-list .filter-sort-wrapper {
    margin-top: 20px;
  }
}
.topicPanel .sideColumn {
  width: 420px;
  background-color: #FBFBFA;
  /* HACK: add grey background beyond bounding box of sidebar by utilizing negative margins! */
  border-top: 80px solid #FBFBFA;
  margin-top: -80px;
}
.topicPanel h1 {
  text-align: unset;
  margin-bottom: 10px;
  height: unset;
}
.topicPanel h1 span {
  font-size: 40px;
}
.topicPanel .sideColumn h2 {
  text-align: unset;
  border-bottom: 1px solid #CCC;
  padding-bottom: 10px;
  margin-top: 30px;
  margin-bottom: 10px;
}
.topicPanel .sideColumn .link-section{
  padding: 0 44px;
}
.topicPanel .sideColumn .link-section:first-child h2 {
  margin-top: 0;
}
.topicPanel h2 span {
  font-size: 22px;
  font-weight: normal;
  color: #666;
  text-align: unset;
  text-transform: none;
  margin-bottom: 20px;
  height: unset;
  line-height: unset;
}
.topicPanel h2 {
  --english-font: var(--english-sans-serif-font-family);
  --hebrew-font: var(--hebrew-sans-serif-font-family);
}
.topicPanel .mainColumn .story {
    padding: 0 0 20px 0;
}
.topicPanel .mainColumn .storySheetListItem {
  padding: 0 0 30px 0;
}
.topicPanel .sideColumn .sideList {
  font-size: 18px;
  line-height: 26px;
}
.topicPanel .sideColumn .sideList a.relatedTopic {
  display: block;
  color: #000;
}
.topicPanel .sideColumn .sideList .topicMetaData .int-en,
.topicPanel .sideColumn .sideList .topicMetaData .int-he {
  color: #666;
}
.topicPanel .sideColumn .sideList a.relatedTopic .int-en {
  font-family: "adobe-garamond-pro", "Crimson Text", Georgia, serif;
}
.topicPanel .sideColumn .sideList a.relatedTopic .int-he {
  font-family: "Taamey Frank", "adobe-garamond-pro", "Crimson Text", Georgia, "Times New Roman", serif;
}
.topicPanel .sideColumn .topicCategory {
  margin-bottom: 30px;
}
.topicPanel .authorOrganizationsystemText {
  font-size: 16px;
  color: #666;
}
.story .storyTitle {
  --english-font: var(--english-serif-font-family);
  --hebrew-font: var(--hebrew-serif-font-family);
}
.story .storyTitle .int-he {
  font-size: 29px;
}
.topicPanel .story .storyTitle {
  font-size: 24px;
}
.topicPanel h1 {
  --english-font: var(--english-serif-font-family);
  --hebrew-font: var(--hebrew-serif-font-family);
}
.topicPanel h1 .int.en {
  font-size: 30px;
}
.topicPanel h1 .int-he {
  font-size: 36px;
}
.pageTitle .topicTitleInHe .heInEn {
  color: #888;
  font-size: 20px;
  font-family: "Taamey Frank", "adobe-garamond-pro", "Crimson Text", Georgia, "Times New Roman", serif;
}
.topicPanel .topicCategory {
  margin: 0 0 15px 0;
}
.readerTocTopics .topicDescription {
  margin: 10px 0 40px 0;
  text-align: center;
}
.readerTocTopics .topicTitle .int-he {
  font-family: "Taamey Frank", "adobe-garamond-pro", "Crimson Text", Georgia, "Times New Roman", serif;
}
.readerTocTopics .topicDescription.systemText .int-en,
.readerTocTopics .topicDescription.systemText .int-he {
  color: #666;
}
.topicPanel .topicDescription {
  margin: 0 0 15px 0;
}
.topicPanel .topicDescription a {
  color: var(--commentary-blue);
}
.topicPanel .resourcesLink.blue {
  padding: 8px 16px;
  font-size: 20px;
  border: 0;
  display: inline-flex;
  align-items: center;
  width: unset;
  margin-bottom: 40px;
  margin-top: 5px;
}
.topicPanel .resourcesLink.blue img {
  opacity: 1;
  width: 20px;
  height: 20px;
  margin: 0 8px 5px 0;
  filter: invert(1);
}
.interface-hebrew .topicPanel .resourcesLink.blue img {
  margin: 0 0 5px 8px;
}
.topicPanel .resourcesLink.blue .int-en {
  font-family: "adobe-garamond-pro", "Crimson Text", Georgia, serif;
}
.topicPanel .resourcesLink.blue .int-he {
  font-family: "Taamey Frank", "adobe-garamond-pro", "Crimson Text", Georgia, "Times New Roman", serif;
  margin-bottom: -3px;
}
.imageWithCaptionPhoto{
  border: 1px solid #EDEDEC;
  max-width: 100%;
  height: auto;
  padding: 0 44;
  top: 121px;
  left: 835px;
}
.imageCaption .int-en {
  font-family: Roboto;
}
.imageCaption .int-he {
    font-family: Roboto;
  }
.imageCaption {
  font-size: 12px;
  font-weight: 400;
  line-height: 15px;
  letter-spacing: 0em;
  color: var(--dark-grey);
  width: 100%;
}
.topicImage{
  padding-left: 44px;
  padding-right: 44px;
}
.navSidebarModule .portalMobile .button {
  margin-top: 0;
}
.portalTopicImageWrapper {
    padding-top: 5px;
    margin-bottom: 25px;
}
.portalTopicImageWrapper .topicImage {
    padding-left: 0;
    padding-right: 0;
}
@media (max-width: 600px) {
  .imageWithCaptionPhoto{
    height: auto;
    max-width: calc(66.67vw);
    max-height: calc(66.67vw);
    margin-bottom: 10px;
  }
  .topicImage{
    padding-left: 0;
    padding-right: 0;
    margin-top: 30px;
    display: flex;
    flex-direction: column;
    justify-content: center;
    align-items: center;
  }
  .imageCaption {
    font-size: 12px;
    font-weight: 400;
    line-height: 15px;
    letter-spacing: 0em;
    color: var(--dark-grey);
    width: 80vw;
    margin-bottom: 30px;
    text-align: center;
  }

}
.readerPanel .translationsPage h2 {
  margin: 40px 0 0 0;
  font-size: 24px;
  text-transform: none;
  color: #000;
}
.translationsPage details > ul,
.translationsPage > ul {
  padding: 0;
  margin: 20px 0;
  display: flex;
  flex-wrap: wrap;
}
.translationsPage details > ul > li:after,
.translationsPage > ul > li:after {
  content: "\2022";
  white-space:pre;
  margin: 0 5px;
}
.translationsPage details > ul > li:last-child:after,
.translationsPage > ul > li:last-child:after{
  content: none;
}
.readerPanel .translationsPage details > summary::-webkit-details-marker {
  display: none;
}

.readerPanel .translationsPage  details > summary {
  list-style: none;
  cursor: pointer;
  font-size: 18px;
}

h1 .languageToggle {
  text-align: center;
  position: absolute;
  right: 0;
  color: #ccc;
  display: block;
  width: 32px;
  height: 32px;
  border: 1px solid #ccc;
  border-radius: 6px;
  line-height: 34px;
  cursor: pointer;
}
h1 div.languageToggle .en {
  font-family: "Taamey Frank", "adobe-garamond-pro", "Crimson Text", Georgia, "Times New Roman", serif;
  font-weight: normal;
}
h1 .languageToggle .he {
  font-family: "adobe-garamond-pro", "Crimson Text", Georgia, serif;
  font-size: 22px;
}
.authorIndexTitle {
  margin-top: 30px;
}
.sectionTitleText.authorIndexTitle .int-en {
  text-transform: none;
  letter-spacing: 0;
}
.authorIndexList {
  display: flex;
  flex-direction: row;
  flex-wrap: wrap;
  margin-bottom: 20px;
}
.authorIndex {
  width: 50%;
  font-size: var(--serif-h3-font-size);
  margin-bottom: 10px;
  padding-right: 20px;
  box-sizing: border-box;
}
.interface-hebrew .authorIndex {
  padding-right: 0;
  padding-left: 20px;
}
@media (max-width: 450px) {
  .readerNavMenu.home .tagline {
    margin-top: 29px;
    height: 60px;
  }
  .readerNavMenu .tagline .en {
    font-size: 19px;
  }
  .readerNavMenu .tagline .he {
    font-size: 20px;
  }
  .authorIndex {
    width: 100%;
    padding: 0;
  }
}
.readerNavMenu .libraryMessage {
  font-size: 18px;
  margin-bottom: 40px;
}
.readerPanel.hebrew .navToggles {
    direction: rtl;
}
.readerNavMenu .navToggles {
    flex-direction: row;
    flex: 1;
    margin-inline-start: 16px;
    margin-top: 4px;
    margin-bottom: 30px;
}
.readerNavMenu .navToggles .navTogglesDivider {
  color: #ccc;
}
.readerNavMenu .navToggle {
  margin-inline-end: 12px;
  display: inline-block;
  text-transform: uppercase;
  color: #666;
  font-size: 13px;
  font-weight: lighter;
  cursor: pointer;
}
.readerNavMenu .navToggle.active {
  color: black;
  border-bottom: 2px solid #999;
  padding-bottom: 4px;
}
.readerPanel h2, .readerPanel h3,
.translationsPage details > summary {
  text-transform: uppercase;
  text-align: start;
  font-size: 15px;
  color: #666;
  margin: 30px 0 0 0;
  font-weight: normal;
}
.readerNavSection h2, .topicsPanel h2 {
  font-size: 16px;
  font-weight: normal;
  letter-spacing: 1px;
  margin-bottom: 40px;
}
.readerNavSection {
  margin-bottom: 44px;
}
a.resourcesLink,
input.resourcesLink {
  white-space: nowrap;
  overflow: hidden;
  text-overflow: ellipsis;
  width: 100%;
  min-height: 60px;
}
.savedHistoryList .story {
  border-top:  1px solid var(--lighter-grey);
  padding:  20px 0;
}
.savedHistoryList .story .storyTitle {
  font-size:  18px;
}
.savedHistoryList .story .storyBody {
  color: var(--dark-grey);
}
.savedHistoryList .saveButton {
  visibility: hidden;
}
.savedHistoryList .story:hover .saveButton {
  visibility: visible;
}
.savedHistoryList .timeStamp {
  color:  var(--medium-grey);
  font-size: 14px;
  margin-inline-start: 10px;
}
.savedHistoryMessage {
  color: var(--dark-grey);
}
.readerNavCategories {
  width: 100%;
  margin-bottom: 30px;
}
.readerNavCategories a {
  color: #000;
}
.readerNavCategories .gridBox .gridBoxItem,
.readerNavCategoryMenu .category .gridBoxItem {
  margin: 0 5px;
  padding: 0;
}
.navBlock {
  padding-bottom: 12px;
  border-top: 1px solid #EDEDEC;
}
.navBlock.withColorLine {
  border-top: 4px solid transparent;
}
.navBlockTitle {
  text-align: start;
  font-size: 24px;
  padding: 15px 0 8px;
  margin: 0;
  cursor: pointer;
  display: flex;
  align-items: center;
  line-height: 1.3;
  flex: 1;
  font-weight: 400;
}
a.navBlockTitle {
  color: #000;
  margin-inline-end: 20px;
}
a.navBlockTitle:hover {
  text-decoration: none;
  color: var(--dark-grey);
}
.navBlockTitle .subtitle {
  color: var(--dark-grey);
  margin-inline-start: 5px;
}
.interface-english .calendarListing .subtitle::before {
    content: "(";
}
.interface-english .calendarListing .subtitle::after {
    content: ")";
}
.navBlockDescription {
  font-size: 14px;
  line-height: 18px;
  color: #666;
  margin-inline-end: 20px;
  --english-font: var(--english-sans-serif-font-family);
  --hebrew-font: var(--hebrew-sans-serif-font-family);
}
.hebrew .navBlockDescription{
  line-height: 24px;
}
.categoryFilter:not(.withBooks) .sidebarDescription{
display: none;
}
.sidebarDescription{
  color: var(--dark-grey);
  --english-font: var(--english-sans-serif-font-family);
  --hebrew-font: var(--hebrew-sans-serif-font-family);
  font-size: var(--sans-serif-small-font-size);
  padding-top: 10px;
}

.sidebarDescription.lowlight{
  color: var(--light-grey);
}
<<<<<<< HEAD

=======
>>>>>>> 6cf480ae
.card::before {
  content: '';
  position: absolute;
  top: 0;
  width: 95%;
  border-top: 1px solid #EDEDEC;
}
.card {
  flex: 1 1 50%;
  position: relative;
  padding-bottom: 12px;
}
.cardTitle {
  text-align: start;
  font-size: 24px;
  padding: 15px 0 8px;
  margin: 0;
  cursor: pointer;
  display: flex;
  align-items: center;
  line-height: 1.3;
  flex: 1;
  font-weight: 400;
}
a.cardTitle:hover {
  text-decoration: none;
  color: var(--dark-grey);
}
.cardDescription {
  font-size: 14px;
  line-height: 18px;
  color: #666;
  margin-inline-end: 20px;
  --english-font: var(--english-sans-serif-font-family);
  --hebrew-font: var(--hebrew-sans-serif-font-family);
}
.hebrew .cardDescription {
  line-height: 24px;
}
.navBlockTitle .int-he, .navBlockDescription .int-he, .cardTitle .int-he, .cardDescription .int-he{
  font-size: 122%;
}
.interface-english .navBlockDescription.clamped .int-en,
.interface-hebrew .navBlockDescription.clamped .int-he {
  display: -webkit-box;
  -webkit-line-clamp: 3;
  -webkit-box-orient: vertical;
  overflow: hidden;
}
.interface-english .navBlockDescription.clamped5 .int-en,
.interface-hebrew .navBlockDescription.clamped5 .int-he {
  -webkit-line-clamp: 5;
}
.bilingual .navBlock .he {
  display: none;
}
.navSidebarModule.wide {
  background-color: #FAFAFB;
  padding: 24px;
  border-radius: 6px;
}
.navSidebarModule.wide h3 {
  border-bottom: none;
  margin-bottom: 0px;
}
.sidebarPromo {
  color: var(--dark-grey);
  padding-right: 44px;
  padding-left: 44px;
}
.sidebarPromo:not(:first-child) {
  margin-top: 34px;
}

.navSidebarModule .sidebarPromo {
  margin-right: -44px;
  margin-left: -44px;
}
.sidebarPromo h3 {
  margin: 0 0 20px;
  font-size: 22px;
  text-transform: none;
  letter-spacing: 0;
  border-bottom: 1px solid var(--light-grey);
  padding-bottom: 14px;
  font-weight: 500;
  height: auto;
}
.sidebarPromo.blue {
  padding-top: 33px;
  padding-bottom: 33px;
  background-color: var(--sefaria-blue);
  color: #FFF;
}
.sidebarPromo.blue h3 {
  color: #fff
}
.sidebarPromo.blue a.button {
  padding: 10px 14px;
  width: fit-content;
  text-align: center;
  display: inline-block;
  color: var(--sefaria-blue);
  background-color: white;
}
.sidebarPromo a.button img {
  height: 18px;
  width: 18px;
  filter: invert(1);
  margin-inline-end: 10px;
  vertical-align: middle;
  margin-top: -2px;
}

.sidebarPromo.blue a.button img {
  filter: invert(0);
}
.sidebarPromo a {
  margin-inline-start: 0px;
}
.sidebarPromo.blue.button a:hover {
  color: var(--sefaria-blue);
}
.sidebarPromo img {
    height: 18px;
    width: 18px;
    margin-inline-end: 10px;
    vertical-align: middle;
    margin-top: -4px;
}
.readerPanel .communityPage h2 {
  text-transform: none;
  font-size: 22px;
  color: #666;
  margin-top: 0;
  margin-bottom: 0;
}
.communityPage .gridBoxRow:first-child,
.communityPage .recentlyPublished {
  border-top: 1px solid var(--lighter-grey);
}
.communityPage .gridBox {
  margin-bottom: 30px;
}
.communityPage .gridBox .gridBoxItem {
  padding: 0
}
.communityPage .gridBox {
  margin-bottom: 25px;
}
.communityPage .navBlock {
  padding: 25px 0 0 0;
  border: none;
}
.communityPage .navBlockTitle {
  padding-top: 0;
  --english-font: var(--english-serif-font-family);
  --hebrew-font: var(--hebrew-serif-font-family);
}
.communityPage .readingLinks {
  margin-top: 20px;
}
.communityPage .readingLinksHeader {
  color: #666;
  font-size: 14px;
  margin-bottom: 4px;
}
.communityPage .readingLinks a {
  font-size: 18px;
}
.communityPage .calendarDate {
  font-size: 14px;
  color: #999;
  margin-bottom: 15px;
}
.featuredSheetHeading {
  color: #666;
  font-size: 16px;
  margin-bottom: 10px;
}
.featuredSheet .navBlockDescription {
  margin-bottom: 12px;
}
.featuredSheetBottom {
  display: flex;
  justify-content: flex-start;
  align-items: center;
}
.featuredSheetDate {
  color: var(--medium-grey);
  font-size: 14px;
}
.communityPage .recentlyPublished {
  padding-top: 30px;
}
.communityPage .recentlyPublished .gridBoxRow {
  border: none;
}
.communityPage .recentlyPublished .loadingMessage {
  margin-top: 30px;
}
.recentlyPublished .loadMore {
  margin-top: 30px;
}
.bilingual .readerNavMenu .he {
  display: none;
}
.readerNavCalendar {
  margin-bottom: 30px;
  margin-top: -8px;
}
.userDataButtons {
  margin-bottom: 44px;
}
.blockLink,
.readerNavMenu .resourcesLink {
  display: inline-block;
  background-color: white;
  text-align: center;
  color: #000;
  font-size: 16px;
  border-top: 4px solid transparent;
  box-shadow: 0 1px 3px rgba(0,0,0,0.2);
  width: 100%;
  cursor: pointer;
  min-height: 56px;
  vertical-align: middle;
  margin: 0;
  box-sizing: border-box;
  padding: 14px 8px;
}
.blockLink:hover {
  color: #333;
}
.blockLink + .blockLink {
  margin: 5px 0;
}
.blockLink img {
  margin: 0 8px;
  height: 16px;
  width: 16px;
  opacity: 0.4;
  vertical-align: -1px;
}
.resourcesLink {
  border-radius: 7px;
}
.resourcesLink.faded {
  color: #999;
}
.readerNavMenu .blockLink.calendarLink .blockLinkSubtitle{
  display: block;
  font-size: 13px;
  color: #999;
  overflow: hidden;
  text-overflow: ellipsis;
  white-space: nowrap;
}
.readerNavMenu .resourcesLink .en {
  font-family: "Roboto", "Helvetica Neue", "Helvetica", sans-serif;
}
.readerNavMenu .resourcesLink .he {
  font-family: "Heebo", sans-serif;
}
.readerNavMenu .resourcesLink .fa {
  margin: 0 6px;
  color: #999;
}
.readerNavMenu .resourcesLink img {
  width: 16px;
  height: 16px;
  margin: 0 5px;
  position: relative;
  top: 2px;
}
.uppercase {
  text-transform: uppercase;
}
.readerNavMenu .divider {
  color: #ccc;
}
.readerNavCategoryMenu {
  height: 100%;
}
.readerNavMenu.readerNavCategoryMenu .navTitle {
  margin-bottom: 40px;
}
.readerNavMenu.readerNavCategoryMenu h1 {
  color: #000;
  text-transform: uppercase;
  font-size: 30px;
  --english-font: var(--english-serif-font-family);
  --hebrew-font: var(--hebrew-serif-font-family);
}
.readerNavCategoryMenu h2 {
  font-size: 18px;
  color: #666;
  margin: 0 0 20px;
}
.readerNavCategoryMenu .categoryDescription.top {
  margin-top: -26px;
  margin-bottom: 40px;
}
.readerNavCategoryMenu h2 .categoryDescription {
  text-transform: none;
  font-size: 18px;
  margin-inline-start: 5px;
}
.readerNavCategoryMenu .categoryDescription {
  margin-bottom: 16px;
  font-size: 14px;
  color: #666;
}
.readerNavCategoryMenu .categoryDescription.long {
  margin: -8px 0 20px 0;
}
.readerNavCategoryMenu .content .category,
.readerNavCategoryMenu .content .gridBox {
  margin-bottom: 40px;
}
.readerNavCategoryMenu .categoryAttribution {
  color: #666;
  text-align: start;
  font-size: 24px;
  font-style: italic;
  margin: 16px 0 30px;
}
.readerNavCategoryMenu .categoryAttribution .he {
  font-style: normal;
}
.readerNavMenu .blockLink,
.readerNavMenu .catLink,
.readerNavMenu .navButton,
.bookPage .refLink {
  display: block;
  margin: 0;
  padding: 14px 8px;
  box-sizing: border-box;
  box-shadow: 0 1px 3px rgba(0,0,0,0.2);
  border-top: 4px solid transparent;
  color: #000;
  font-size: 18px;
  font-weight: 400;
  line-height: 23px;
  background-color: white;
  cursor: pointer;
  text-align: center;
  unicode-bidi: plaintext;
  flex: 1;
  display: flex;
  justify-content: center;
  align-items: inherit;
  flex-direction: column;
}
.readerNavCategoryMenu .blockLink,
.gridBox .navButton {
  display: flex;
  align-items: center;
  justify-content: center;
}
.readerNavMenu .blockLink .he,
.readerNavMenu .catLink .he,
.readerNavMenu .navButton .he,
.bookPage .refLink .he {
  text-align: center;
}
.blockLink:active,
.navButton:active,
.readerNavCategory:active,
.resourcesLink:active {
  background-color: #EDEDED;
}
@media (max-width: 450px) {
  .readerNavMenu .refLink,
  .readerNavMenu .catLink,
  .readerNavMenu .navButton,
  .readerNavMenu .sheetLink,
  .bookPage .refLink {
    font-size: 18px;
  }
}
.readerNavMenu .readerNavCategoryMenu .blockLink,
.gridBox .navButton {
  width: 100%;
  height: 100%;
  padding: 13px 8px 19px;
  display: inline-block;
}
.readerNavMenu .readerNavCategoryMenu .blockLink.incomplete {
  opacity: 0.65;
}
.categoryColorLine {
  position: absolute;
  top: 0;
  left: 0;
  width: 100%;
  height: 4px;
  z-index: 101;
}
.readerApp.interface-hebrew .readerNavMenu.noLangToggleInHebrew .en {
  display: none;
}
.readerApp.interface-hebrew .readerNavMenu.noLangToggleInHebrew .he {
  display: inline;
}
.bookPage .readerTextToc {
  letter-spacing: 1px;
  text-transform: uppercase;
  font-size: 14px;
}
.bookPage .readerTextToc .en {
  font-family: "Roboto", "Helvetica Neue", "Helvetica", sans-serif;
}
.bookPage .readerTextToc .he {
  font-family: "Heebo", sans-serif;
}
.readerNavMenu .dedication {
  text-align: start;
  color: #666;
  background-color: #FBFBFA;
  padding: 26px 19px;
  font-size: 18px;
  margin-bottom: 27px;
}
.singlePanel .readerNavMenu .dedication{
  margin: 27px 0;
}
.readerNavMenu .dedication a {
  text-decoration: underline;
}
.bookPage .categoryAttribution,
.bookPage .dedication {
  margin: 25px 0 10px;
  text-align: center;
  font-size: 18px;
  font-style: italic;
}
.bookPage .categoryAttribution,
.bookPage .dedication {
  text-align: start;
}
.bookPage .categoryAttribution .he,
.bookPage .dedication .int-he,
.readerNavMenu .dedication .int-he {
  font-style: normal;
}
.readerNavMenu .dedication .int-he {
  font-family: "Heebo", sans-serif;
  font-size: 18px;
}
.readerNavMenu .dedication .int-en {
  font-family: "adobe-garamond-pro", "Crimson Text", Georgia, serif;
  font-style: italic;
}
.bookPage .tocTop {
  padding-bottom: 15px;
}
.bookPage .tocCategory{
  color:#999;
  font-size: 14px;
  text-transform: uppercase;
  letter-spacing: 1px;
}
.bookPage.sheetPage .tocCategory{
  margin-top: 15px;
  margin-bottom: 15px;
  display: block;
}
.bookPage .tocCategory .en {
  --english-font: var(--english-sans-serif-font-family);
}
.bookPage .tocTitle,
.sheetContent .title,
.bookMetaDataBox .title {
  text-align: center;
  font-size: 30px;
  line-height: 1.3;
  unicode-bidi: plaintext;
}
.bookPage.fullBookPage .tocTitle {
  text-align: start;
  margin-bottom: 8px;
  display: flex;
  flex-direction: row;
  justify-content: space-between;
}
.bookPage .currentSection,
.bookPage .authorStatement,
.sheetContent .sheetMetaDataBox .authorStatement,
.sheetContent .sheetMetaDataBox .collectionStatement {
  font-size: 17px;
  color: #999;
  margin-top: 6px;
  letter-spacing: 1px;
}
.sheetContent .sheetMetaDataBox .authorStatement,
.sheetContent .sheetMetaDataBox .collectionStatement {
  margin-top: 16px;
}
.sheetContent .sheetMetaDataBox .collectionStatement a,
.sheetContent .sheetMetaDataBox .authorStatement a {
  color: #999;
  margin-inline-start: 5px;
}
.bookPage .currentSection .he,
.bookPage .authorStatement .he,
.bookPage .sheetMeta .he {
  font-family: "Heebo", sans-serif;
}
.bookPage .authorStatement a {
 color: #333;
}
.authorStatement .imageBox,
.collectionStatement .imageBox {
  width: 30px;
  height: 30px;
  display: inline-block;
  vertical-align: middle;
  margin-inline-end: 10px;
  float:none;
}
.authorStatement .profile-pic {
  margin-inline-end: 10px;
}
.authorStatement span p {
  display: inline-block;
}
.fullBookPage .readButton {
  margin: 6px 0px 12px;
}
.fullBookPage .about {
  margin-top: 10px;
}
.fullBookPage .categoryAttribution {
  color: var(--dark-grey);
  font-size: 24px;
}
.bookPage .sheetMeta {
  font-size: 14px;
  color: #999;
  font-family: "Roboto", "Helvetica Neue", "Helvetica", sans-serif;
  margin-top: 10px;
  margin-bottom: 20px;
  letter-spacing: 1px;
}
.bookPage.sheetPage .sheetMetaButtons{
  display: flex;
  justify-content: center;
  align-items: center;
  margin-bottom: 40px;
}
.bookPage.sheetPage .sheetMetaButtons .button{
  height: 40px;
  display: flex;
  justify-content: center;
  align-items: center;
}
.bookPage.sheetPage .sheetMetaButtons .button img{
  margin-inline-end: 5px;
  max-height: 18px;
}
.bookPage .tocDetails{
  margin-top:40px;
  font-size: 16px;
  line-height: 19px;
  color: var(--dark-grey);
  text-align: start;
}
.bookPage .tocDetails h3{
  margin-bottom: 25px;
}
.bookPage .tocDetails .sheetSummary {
  margin: 6px 0 16px;
  font-style: normal;
  font-size: 22px;
  line-height: 1.4;
  text-align: center;
}
.bookPage .moderatorSection {
  margin-inline-start: 20px;
  margin-inline-end: 20px;
}
.bookPage .moderatorSectionExpand, .bookPage .moderatorSectionCollapse {
  cursor: pointer;
  color: #666;
  font-size: 14px;
}
.bookPage.fullBookPage .moderatorSectionExpand, .bookPage.fullBookPage .moderatorSectionCollapse {
  margin: 13px 6px 0;
}
.bookPage.fullBookPage .tocTitleControls{
  display: flex;
}
.bookPage .moderatorSectionExpand:hover {
  text-decoration: underline;
}
.interface-english .bookPage .moderatorSection .button {
  padding: 12px 16px;
  font-size: 16px;
  margin: 0 0 0 10px;
}
.interface-hebrew .bookPage .moderatorSection .button {
  padding: 12px 16px;
  font-size: 16px;
  margin: 0 10px 0 0;
}
.bookPage .moderatorSection .moderatorSectionMessage {
  margin-top: 20px;
  font-size: 18px;
}
.bookPage .moderatorSection .button .fa {
  color: #999;
  margin-right: 4px;
}
.bookPage .versionEditForm {
  text-align: left;
  background-color: #ddd;
  padding: 10px;
  width: 100%;
}
.bookPage .versionEditForm label {
  display: inline-block;
  padding: 10px 10px 0 0;
}
.bookPage .versionEditForm label#versionNotes_label {
  display: block;
}
.bookPage .versionEditForm #versionTitle,
.bookPage .versionEditForm #versionSource,
.bookPage .versionEditForm #versionNotes,
.bookPage .versionEditForm #versionTitleInHebrew,
.bookPage .versionEditForm #versionNotesInHebrew,
.bookPage .versionEditForm #purchase_name,
.bookPage .versionEditForm #purchase_url,
.bookPage .versionEditForm #purchase_image
 {
  width: 98%;
}
.bookPage .versionEditForm #priority {
  width: 25px;
}
.bookPage .versionEditForm #digitzedBySefaria {
  margin-right: 10px;
}
.bookPage .versionEditForm #save_button,
.bookPage .versionEditForm #delete_button {
  text-align: center;
  cursor: pointer;
  color: white;
  background: #212E50;
  padding: 4px 10px;
  border-radius: 3px;
  margin: 10px auto 0;
  width: 60px;
}
.bookPage .versionEditForm #delete_button {
  float: right;
  background: white;
  color: #999;
  border: 1px solid #999;
  width: 100px;
  margin: 0;
}
.bookPage .versionTitle .fa,
.bookPage .versionEditForm .fa {
  font-size: 10px;
  color: #666;
  vertical-align: super;
  margin-left: 3px;
  cursor: pointer;
}
.interface-hebrew .bookPage .versionTitle .fa,
.interface-hebrew .bookPage .versionEditForm .fa {
  margin: 0 3px 0 0 ;
}
.bookPage .versionTitle .error {
  color: red;
}
.bookPage .content {
  box-sizing: border-box;
  text-align: center;
  height: 100%;
}
.bookPage.fullBookPage .content {
  text-align: start;
}
.bookPage .content .sheetTags {
  display: flex;
  flex-direction: row;
  flex-wrap: wrap;
}
.textTableOfContents .structToggles{
  margin-top: 20px;
  margin-bottom: 20px;
}
.connectionsPanel .textTableOfContents .structToggles {
  margin-top: 0;
}

.textTableOfContents .structToggles .structTogglesInner {
  display: flex;
  flex-direction: row;
  align-items: start;
}
.interface-hebrew .textTableOfContents .structToggles{
  direction: rtl;
}
.interface-english .textTableOfContents .structToggles{
  direction: ltr;
}
.altStructToggleBox a, .altStructToggleBox a:hover, .altStructToggleBox a:visited, .altStructToggleBox a:link, .altStructToggleBox a:active {
  text-decoration: none;
}
.textTableOfContents .structToggles .altStructToggle {
  color: var(--dark-grey);
  cursor: pointer;
  text-align: start;
  font-style: normal;
  font-weight: normal;
  font-size: 16px;
  line-height: 19px;
  text-align: justify;
}
.textTableOfContents .structToggles .altStructToggleBox:not(:last-child):after{
  content: "•";
  color: var(--dark-grey);
  margin-inline-start: 5px;
  margin-inline-end: 5px;
}
.bookPage.compare .structToggles .altStructToggle {
  font-size: 16px;
}
.textTableOfContents .structToggles .altStructToggle.active {
  color: #000000;
}
.textTableOfContents .structToggles .toggleDivider {
  color: #ccc;
  margin: 0 8px;
}
.textTableOfContents .sectionLink {
  display: inline-block;
  height: 50px;
  min-width: 50px;
  line-height: 50px;
  vertical-align: middle;
  font-size: 18px;
  font-weight: lighter;
  margin: 3px;
  text-align: center;
  background-color: #FBFBFA;
  color: #666;
  cursor: pointer;
  padding: 0 6px;
  box-sizing: border-box;
}
.textTableOfContents .torahNavParshiot .sectionLink,
.connectionsPanel .textTableOfContents .torahNavParshiot .sectionLink,
.topicPanel .readings .sectionLink{
  display: initial;
  background-color: initial;
  font-size: 14px;
  margin: 0;
  padding: 0 4px;
  line-height: 30px;
  color: var(--medium-grey);
  --english-font: var(--english-sans-serif-font-family);
  --hebrew-font: var(--hebrew-sans-serif-font-family);
}
.connectionsPanel .textTableOfContents .sectionLink {
  background-color: #ffffff;
  color: #000000;
}
.textTableOfContents .sectionLink.current{
  background-color: var(--sefaria-blue);
  color: #FFFFFF;
}
.textTableOfContents .torahNavParshiot .sectionLink.current{
  color: var(--sefaria-blue);
  font-weight: bold;
}
.textTableOfContents .sectionName {
  display: none;
}
.textTableOfContents .tocSection > .sectionName {
  font-size: 24px;
  margin: 0 3px 4px;
  color: #666;
  display: block;
}
.bookPage .content .tab-view.largeTabs {
  padding: 20px 0 40px;
  text-align: start;
}
.bookPage.compare .content .textTableOfContents {
  padding: 10px 0;
}
.bookPage.narrowPanel .textTableOfContents {
  padding: 0 0 40px;
}
.textTableOfContents .tocSection {
  margin-bottom: 22px;
  display: block;
  text-align: left;
}
.textTableOfContents .tocSection.noSubLevels{
  display: none;
}
.textTableOfContents > .tocLevel {
  margin-bottom: 30px;
}
.textTableOfContents > .tocContent > .tocLevel > .schema-node-toc > .schema-node-title {
  font-size: 24px;
  line-height: 29px;
}
.textTableOfContents .schema-node-title {
  color: black;
  font-size: 18px;
  display: inline-block;
  margin-bottom: 10px;
  cursor: pointer;
}
.textTableOfContents .torahNavParshiot .schema-node-title {
  font-size: 24px;
  margin-bottom: 0;
}
.textTableOfContents .schema-node-toc {
  display: block;
}
.textTableOfContents .schema-node-toc.linked.current,
.textTableOfContents .schema-node-toc.linked.current .schema-node-title {
  color: var(--sefaria-blue);
  font-weight: bold;
}
.textTableOfContents .schema-node-toc:not(.linked)>.schema-node-title:not(.fixed):after {
  content: "\f105";
  display: inline-block;
  font-size: inherit;
  text-rendering: auto;
  -webkit-font-smoothing: antialiased;
  -moz-osx-font-smoothing: grayscale;
  font-family: FontAwesome;
  margin-inline-start: 8px;
  font-size: 14px;
  position: relative;
  top: -2px;
  color: var(--medium-grey);
}
.textTableOfContents .schema-node-toc:not(.linked) > .schema-node-title.open:not(.fixed):after {
  content: "\f107";
}
.readerPanel.hebrew .textTableOfContents .schema-node-toc:not(.linked) > .schema-node-title:not(.fixed):after,
.readerApp.interface-hebrew .noLangToggleInHebrew .textTableOfContents .schema-node-toc:not(.linked) > .schema-node-title:not(.fixed):after {
  content: "\f104";
  font-size: 122%;
  margin-inline-start: 9px;
}
.readerPanel.hebrew .textTableOfContents .schema-node-toc:not(.linked) > .schema-node-title.open:not(.fixed):after,
.readerApp.interface-hebrew .noLangToggleInHebrew .textTableOfContents .schema-node-toc:not(.linked) > .schema-node-title.open:not(.fixed):after {
  content: "\f107";
}
.textTableOfContents .schema-node-contents {
  margin: 0 auto 22px;
  display: block;
  width: 100%;
}
.textTableOfContents .torahNavParshiot .schema-node-contents {
  margin-bottom: 0;
}
.textTableOfContents .schema-node-contents > .tocLevel > .schema-node-toc:not(.janode){
  margin-inline-start: 15px;
}
.textTableOfContents .schema-node-contents.closed {
  display: none;
}
.textTableOfContents .schema-node-toc .schema-node-contents.closed {
  display: block;
}
.textTableOfContents .tocLevel {
  display: block;
}
.textTableOfContents .torahNavParshiot .tocLevel {
    display: flex;
    flex-flow: row wrap;
    justify-content: space-between;
}
.textTableOfContents .torahNavParshiot .tocLevel .schema-node-toc {
  flex: 1 1 50%;
  text-decoration: none;
}
.textTableOfContents > .tocLevel > .schema-node-toc {
  margin: 10px 0;
}
.textTableOfContents.schema-node-toc {
  margin: 6px 20px;
}
.textTableOfContents .schema-node-toc.linked:hover .schema-node-title {
  text-decoration: underline;
}
.textTableOfContents .specialNavSectionHeader {
  font-size: 16px;
  line-height: 18.75px;
  --english-font: var(--english-sans-serif-font-family);
  --hebrew-font: var(--hebrew-sans-serif-font-family);
  margin-bottom: 10px;
  color: var(--dark-grey);
}
.textTableOfContents .torahNavParshiot{
  margin-top: 30px;
}
.textTableOfContents .altStruct .refLink {
  width: 49%;
  margin: 3px;
  box-sizing: border-box;
  display: inline-block;
}
@media (max-width: 450px) {
  .textTableOfContents .altStruct .refLink {
    margin: 0.5%;
  }
}
.hebrew .textTableOfContents .tocSection,
.hebrew .textTableOfContents,
.english .noLangToggleInHebrew .textTableOfContents,
.bilingual .noLangToggleInHebrew .textTableOfContents{
  text-align: right;
}
.english .noLangToggleInHebrew .textTableOfContents,
.bilingual .noLangToggleInHebrew .textTableOfContents{
  direction: rtl;
}
.bookPage .button.allVersionsButton {
  color: #999;
  text-transform: uppercase;
  font-size: 15px;
  padding: 12px 50px;
  margin: 20px 0;
}
.bookPage .allVersionsButton.inactive {
  background-color: transparent;
}
.versionBlock{
  display: flex;
  flex-flow: column;
}
.versionBlock .versionBlockHeading{
  display: flex;
  justify-content: start;
  align-items: flex-start;
  margin-bottom: 10px;
}
.versionBlock .versionTitle {
  font-size: 18px;
  color: #000;
  /*unicode-bidi: plaintext;*/
}
.versionBlock.with-preview .versionPreviewWithOptionalEllipsis {
  --english-font: "adobe-garamond-pro", var(--english-serif-font-family);
  --hebrew-font: var(--hebrew-serif-font-family);
  font-size: 18px;
  display: block;
}
.versionBlock .versionPreview {
  --line-height: 22px;
  line-height: var(--line-height);
  text-decoration: none;
}
.versionBlock .versionPreview big {
  font-size: inherit;
}
.versionBlock .versionPreview i.footnote {
  display: none;
}
.versionBlock.with-preview {
  --english-font: var(--english-sans-serif-font-family);
  --hebrew-font: var(--hebrew-sans-serif-font-family);
}
.versionBlock .versionPreview.shouldAttemptTruncation  {
  display: block;
  overflow: hidden;
  --max-lines: 5;
  max-height: calc(var(--line-height) * var(--max-lines));
}
.version-with-preview-title-line {
  display: inline;
  flex-wrap: wrap;
  font-size: 14px;
  line-height: 22px;
  color: var(--medium-grey);
  margin-inline-start: 5px;
}
.version-with-preview-title-line .open-details {
  display: inline;
  margin-inline-end: 5px;
  font-style: italic;
}
.versionBlock.with-preview summary {
  margin-top: 10px;
}
[open] .versionBlock.with-preview summary {
  margin-bottom: 10px;
}
.versionBlock.with-preview details summary::before {
  content: url('/static/icons/little-chevron-down.svg');
}
.versionBlock.with-preview details[open] summary::before {
  content: url('/static/icons/little-chevron-up.svg');
}
.versionBlock.with-preview summary::-webkit-details-marker {
  /*hide marker for safari*/
  display: none;
}
.versionBlock.with-preview summary {
  /*hide marker for chrome*/
  list-style: none;
  cursor: pointer;
}
details .open-details::before {
  margin-inline-end: 5px;
}
.version-with-preview-title-line .selectButton {
  text-decoration: none;
}
.version-with-preview-title-line .selectButton.currSelectButton {
  cursor: default;
}
.version-with-preview-title-line .selectButton:not(.currSelectButton) {
  color: var(--select-blue);
}
.version-with-preview-title-line .selectButton::before {
  content: "•";
  margin-inline-end: 5px;
  color: var(--medium-grey);
}
.version-block-with-preview-details {
  background-color: var(--lighter-grey);
  border-radius: 6px;
  padding: 10px;
}
.versionDetails-version-title {
  color: black;
}
.bookPage .versionBlock .versionTitle{
  font-style: normal;
  font-weight: normal;
  font-size: 24px;
  line-height: 29px;
  max-inline-size: max-content;
}
.versionsBox .versionBlock:not(.with-preview) {
  border-top: solid 1px #CCC;
  padding: 20px 0;
}
.versionsBox .versionBlock.with-preview {
  padding: 15px 0;
}
.language-block .versionLanguage {
  border-bottom: solid 1px #CCC;
}
.bookPage .versionsBox .versionBlock{
  padding-top: 20px;
  padding-bottom: 34px;
}
.bookPage .versionsBox .versionBlock:first-child{
  padding-top: 0;
  border-top: none;
}
.singlePanel .versionsBox .versionBlock .versionTitle .he {
    display: inline;
}
.versionBlock .versionTitle a {
  color: black;
}
.versionBlock .versionBlockHeading .versionLanguage {
  display: none;
}
.bookPage .versionBlock .versionBlockHeading .versionLanguage{
  display: initial;
  margin-inline-start: auto;
  font-style: normal;
  font-weight: normal;
  font-size: 14px;
  line-height: 18px;
  color: #666666;
  background: #EDEDEC;
  border-radius: 25px;
  padding: 5px 10px;
}
.aboutBox .versionBlock .versionTitle:hover {
  text-decoration: none;
}
.versionBlock .versionTitle a{
}
.versionBlock .versionBlockHeading .versionEditIcon{
  display: none;
}
.versionBlock .versionBlockHeading .versionEditIcon.enabled{
  display: inline-block;
  align-self: self-start;
  font-size: 14px;
  padding: 5px;
}
.versionBlock .versionBlockHeading .versionEditIcon.enabled:hover{
  color: #666666;
  cursor: pointer;
}
.versionBlock .versionSelect{
  margin: 10px 0;
}
.bookPage .versionBlock .versionSelect, .aboutBox .currVersionSection .versionSelect{
  display: none;
}
.versionBlock .versionNotes a {
  font-style: normal;
  font-weight: normal;
  color: #666666;
  text-decoration: underline;
}
.versionBlock .versionDetails {
  display: flex;
  flex-flow: row;
  justify-content: space-between;
  font-style: normal;
  font-weight: normal;
  font-size: 14px;
  line-height: 20px;
  color: #666666;
}
.bookPage .versionBlock .versionDetails{
  line-height: 20px;
}
.versionBlock .versionDetails .versionDetailsInformation{
  display: flex;
  flex-flow: column;
}
.versionBlock .versionDetails .versionDetailsImage{
  margin-top: 5px;
}
.versionBlock .versionDetails .versionDetailsInformation .versionDetailsElement.versionBuyLink a{
  color: #18345D;
}
.versionBlock .versionDetails .versionDetailsLabel, .versionBlock .versionDetails .versionDetailsLabel:hover{
  text-decoration: none;
}
.versionBlock .versionDetails .versionBuyImage .versionDetailsImageLink img{
  height: 120px;
}
.versionBlock .versionDetails .n-a, .versionBlock .n-a{
  display: none;
}
.versionBlock .versionTitle:hover {
  text-decoration: underline;
  cursor: pointer;
}
.versionBlock .versionNotes {
  font-style: normal;
  font-weight: normal;
  font-size: 18px;
  line-height: 22px;
  color: #666666;
  margin: 10px 0;
  text-align: start;
}
.bookPage .versionBlock .versionNotes{
  font-size: 16px;
  line-height: 19px;
  padding-bottom: 15px;
}
.versionBlock .versionEditIcon {
  margin: 0 7px;
  vertical-align: 1px;
}
.versionBlock .versionExtendedNotesLinks{
  font-style: italic;
  display: block;
}
.versionBlock .versionExtendedNotesLinks.no-notes{
  display: none;
}
.versionBlock .versionExtendedNotesLinks{/*temporary because broken*/
  display: none;
}
.modTools {
  width: 50%;
  margin: 0 auto;
  overflow-y: scroll;
  height: 100%;
}
.modTools .modToolsSection {
  padding: 50px;
  border-top: 1px solid #ccc;
}
.bookPage .content .dlSection {
}
.modTools .dlSectionTitle {
    width: 60%;
    margin: 0 auto;
}
.modTools .dlSectionTitle,
.bookPage .content h2 {
    text-transform: uppercase;
    color: #999;
    padding: 10px 0;
    margin-bottom: 14px;
}
.bookPage .content h2[role=button] {
  cursor: pointer;
}
.bookPage .content h2 img {
  opacity: 0.43;
  padding: 0 5px;
  height: 10px;
  width: 10px;
}
.bookPage .versionSectionHeader {
  display: flex;
  flex-direction: row;
  justify-content: space-between;
}
.bookPage .versionSectionSummary {
  text-transform: none;
  color: #ccc;
  font-size: 14px;
}
.bookPage .versionSectionSummaryHidden {
  visibility: hidden;
}
.modTools .dlVersionSelect {
  display: block;
}

select {
  width: 100%;
  margin: 10px auto;
  background-color: white;
  font-size: 14px;
  height: 50px;
  border-color: #ccc;
  border-radius: 3px;
  color: #333;
  font-family: "Roboto", "Helvetica Neue", "Helvetica", sans-serif;
}
.modTools .dlVersionSelect option,
.bookPage .content .dlVersionSelect option{
  unicode-bidi: plaintext;
}
.modTools .modtoolsButton,
.bookPage .content .versionDownloadButton {
  width: 60%;
  margin: 10px auto;
  background-color: white;
  font-size: 14px;
  height: 3em;
  border: 1px solid #ccc;
  border-radius: 3px;
  color: #ccc;
  font-family: "Roboto", "Helvetica Neue", "Helvetica", sans-serif;
}
.modTools .modtoolsButton .modtoolsButtonInner,
.bookPage .content .versionDownloadButton .downloadButtonInner {
    font-size: 16px;
    padding: 10px;
}
.modTools .modtoolsButton .he,
.bookPage .content .versionDownloadButton .he {
    font-family: "Heebo", sans-serif;
    direction: rtl;
    text-align: right;
}
.modTools a .modtoolsButton,
.bookPage .content a .versionDownloadButton {
    border-color: #212E50;
    background-color: #212E50;
}
.modTools .workflowy-tool{
  width: 60%;
  margin: auto;
}
.modTools .workflowy-tool .dlSectionTitle{
  width: unset;
}
.modTools .workflowy-tool .modtoolsButton{
  color: black;
}
.modTools .workflowy-tool .modtoolsButton:hover{
  background-color: #999;
}
.modTools .workflowy-tool textarea {
  width: 100%;
  min-height: 30rem;
  font-family: "Lucida Console", Monaco, monospace;
  font-size: 0.8rem;
  line-height: 1.2;
}
.modTools .workflowy-tool .workflowy-tool-form{
  display: flex;
  flex-flow: column;
}
.dictionarySearchBox {
  display: flex;
  justify-content: space-between;
  align-items: center;
  padding-bottom: 5px;
  color: var(--medium-grey);
  font-size: 16px;
  line-height: 19px;
  width: 300px;
  height: 30px;
  background: var(--lighter-grey);
  border-radius: 6px;
  margin-bottom: 25px;
  position: relative;
}
.dictionarySearchBox .dictionarySearchButton{
  width: 16px;
  height: 16px;
  margin-inline-start: 8px;
  margin-inline-end: 5px;
}
.searchBox.dictionarySearchBox .keyboardInputInitiator {
  margin-bottom: 2px;
  border: none;
}
.interface-hebrew .searchBox.dictionarySearchBox .keyboardInputInitiator {
  display: none;
}
.dictionarySearchBox input {
  font-size: 17px;
  background-color: transparent;
  border: none;
  height: 18px;
  margin-inline-end: auto;
  --english-font: var(--english-sans-serif-font-family);
  --hebrew-font: var(--hebrew-sans-serif-font-family);
}
.dictionarySearchBox input::placeholder{
  font-size: 16px;
  line-height: 19px;
  color: var(--dark-grey);
}
body .ui-autocomplete.dictionary-toc-autocomplete {
  margin-top: 40px;
  padding: 6px 0 0;
  width: 300px;
  min-height: 85px;
  max-height: 185px;
  background: #FFFFFF;
  box-shadow: 0px 1px 3px rgba(0, 0, 0, 0.25);
  border-radius: 6px;
  overflow-y: auto;
}
body .ui-autocomplete.dictionary-toc-autocomplete .ui-menu-item {
  padding: 4px 25px;
  font-size: 22px;
  line-height: 29px;
  color: black;
  cursor: pointer;
  display: block;
}
body .ui-autocomplete.dictionary-toc-autocomplete .ui-menu-item:hover{
  background: var(--lighter-grey);
}
body .ui-autocomplete.dictionary-toc-autocomplete .ui-menu-item a.ui-state-focus {
  text-decoration: underline;
}
.searchContent h1 {
  height: 40px;
  font-size: 30px;
  color: #000;
  margin-bottom: 5px;
  --english-font: var(--english-serif-font-family);
  --hebrew-font:  var(--hebrew-serif-font-family);
}
.searchContent h1.englishQuery {
  font-size: 30px;
}
.searchContent h1.hebrewQuery {
  font-family: var(--hebrew-serif-font-family);
}
.searchContent .searchTopLine {
  margin-bottom: 40px;
}
.searchContent .searchResultCount {
  color: var(--dark-grey);
}
.searchContent .searchTopMatter {
  position: relative;
  display: flex;
  border-bottom: 1px solid var(--light-grey);
  flex-direction: row;
  justify-content: space-between;
  align-items: center;
}
.searchTopMatter .type-buttons {
  display: flex;
  flex-direction: row;
  align-self: flex-start;
}
.searchTopMatter .search-dropdown-button {
  font-size: 22px;
  color: #999;
  cursor: pointer;
  padding: 10px 0;
  -webkit-touch-callout: none; /* iOS Safari */
  user-select: none;
  margin-inline-end: 20px;
}
@media (max-width: 540px) {
  .searchTopMatter .search-dropdown-button {
    margin-inline-end:  15px;
  }
  .searchTopMatter .search-dropdown-button,
  .searchTopMatter .dropdown-button {
  font-size: 16px;
  }
}
.compare .searchTopMatter .search-dropdown-button {
  margin-inline-end:  15px;
}
.compare .searchTopMatter .search-dropdown-button,
.compare .searchTopMatter .dropdown-button {
  font-size: 16px;
}
.searchTopMatter .search-dropdown-button.active {
  color: #000;
  border-bottom: 4px solid var(--medium-grey);
}

.searchContent .searchResultList {
  padding-top: 25px;
  max-width: 665px;
  padding-top: 25px;
  max-width: 665px;
}

.searchResultList .topicTitle .int-en, .searchResultList .topicTitle .int-he {
  font-size: 24px;
}

.searchContent .searchResultList #searchTopics {
  border-top: 1px solid #EDEDEC;
  border-bottom: 1px solid #EDEDEC;
  padding-top: 30px;
  padding-bottom: 5px;
  margin-bottom: 25px;
}
.searchResultList .searchTopic {
  margin-bottom: 30px;
}
.searchResultList .searchTopic .topicDescSearchResult {
  margin-top: 10px;
}
.searchResultList .searchTopic .topicSourcesSheets {
  margin-top: 10px;
}
.searchResultList .searchTopic .topicSourcesSheets.systemText .int-en,
.searchResultList .searchTopic .topicSourcesSheets.systemText .int-he {
  color: #666666;
}

@media (min-width: 701px) {
  /* prevent width of left-pane from changing due to content size when filters applied */
  .searchContent .searchResultList {
    width: 60vw;
  }
}

.searchContent .searchFilters h2 {
  --english-font: var(--english-sans-serif-font-family);
  --hebrew-font: var(--hebrew-sans-serif-font-family);
  font-size: 22px;
  text-transform: none;
  color: var(--dark-grey);
  border-bottom: 1px solid var(--light-grey);
  padding-bottom: 10px;
  margin: 0 0 10px 0;
}
.searchContent .searchStatusLine {
  text-align: center;
  font-size: 13px;
  height: 10px;
}
.searchFilterBoxes .type-button {
  padding: 6px 14px;
  margin: 5px;
  border-radius: 12px;
  border: 1px solid #DADADA;
  font-size: 13px;
  color: #666;
  font-family: "Roboto", "Helvetica Neue", "Helvetica", sans-serif;
  letter-spacing: 1px;
  cursor: pointer;
}
.searchFilterBoxes .type-button .he {
  font-family: "Heebo", sans-serif;
}
.searchFilterBoxes .type-button.active {
  color: #000;
  background-color: white;
}
.searchContent .type-button-title,
.searchContent .type-button-total {
  display: inline-block;
  padding: 2px;
}
.searchContent .results-count,
.searchContent .searchStatusLine > .loadingMessage {
  color: #999;
  font-family: "Roboto", "Helvetica Neue", "Helvetica", sans-serif;
  letter-spacing: 1px;
  padding-top: 5px;
}
.dropdown-modal {
  position: relative;
}
.dropdown-modal.position-unset {
  position: unset;
}
.dropdown-button {
  color: #666;
  margin-left: 5px;
  margin-right: 5px;
  font-size: 18px;
  letter-spacing: 1px;
  cursor: pointer;
  font-weight: lighter;
  user-select: none;
}
.dropdown-button:hover {
  text-decoration: underline;
}
.dropdown-button .active {
  color: #000;
}
.dropdown-button .en {
  font-family: "Roboto", "Helvetica Neue", "Helvetica", sans-serif;
}
.dropdown-button .he {
  font-family: "Heebo", sans-serif;
}
.dropdown-button img {
  opacity: 0.43;
  padding: 0 5px;
  height: 10px;
  width: 10px;
}
.dropdown-button.buttonStyle {
  letter-spacing: 0;
  background-color: var(--lighter-grey);
  font-size: 16px;
  padding: 5px 10px;
  border-radius: 6px;
  margin: 0;
}
.dropdown-button.buttonStyle:hover {
  text-decoration: none;
}
.message-modal {
  position: fixed;
  text-align: center;
  padding: 10px;
  background-color: #eee;
  width: auto;
  height: auto;
  margin: 0;
  z-index: 100;
  overflow: hidden;
  line-height: 1.2;
  border-radius: 0;
  max-width: 100%;
  border-radius: 6px;
}
.message-overlay {
  display: none;
  position: fixed;
  z-index: 20;
  background: black;
  opacity: 0.4;
  height: 100%;
  width: 100%;
  top: 0px;
  left: 0px;
}
.messageHeader {
  font-weight: bold;
  font-size: 14px;
  margin-bottom: 4px;
}
.message-modal textarea {
  display: block;
  max-width: 100%;
  height: 140px;
  width: 480px;
  box-sizing: border-box;
  margin-bottom: 20px;
}
.searchContent .searchFilterGroup {
  margin-bottom:  30px;
}
.searchContent .searchFilterBoxes li {
  display: flex;
  justify-content: space-between;
  flex: 1 0 45%;  /* see https://stackoverflow.com/questions/29546550/flexbox-4-items-per-row */
  padding: 6px 0;
  font-size: 18px;
  cursor: pointer;
  line-height: 125%;
  color: #000;
}
.searchContent .searchFilterBoxes li img {
  height: 10px;
  width: 10px;
  opacity: 0.43;
  padding: 0 10px;
}
.searchContent .searchFilterBoxes .searchFilterExactBox li {
  justify-content: flex-start;
}
.searchContent .searchFilterBoxes li .checkboxAndText {
  display: flex;
}
.searchContent .searchFilterBoxes li .checkboxAndText label {
  opacity: 0.4;
}
.searchContent .searchFilterBoxes li .checkboxAndText label:hover {
  opacity: 0.6;
}
.searchContent .searchFilterBoxes li input[type="checkbox"] {
  display: none;
}
.searchContent .searchFilterBoxes li input[type="checkbox"] + label span {
  display:inline-block;
  width: 15px;
  height: 15px;
  cursor:pointer;
  background-image: url(/static/img/checkbox-unchecked.svg);
  background-size: contain;
  margin-inline-end: 10px;
}
.searchContent .searchFilterBoxes li input[type="checkbox"]:checked + label span {
  background-image: url(/static/img/checkbox-checked.svg);
}
.searchContent .searchFilterBoxes li input[type="checkbox"]:indeterminate + label span {
  background-image: url(/static/img/checkbox-partially.svg);
}
.searchContent .searchFilterTitle:hover {
  text-decoration: underline;
}
.searchContent .searchFilterBoxes li .filter-count {
  color: var(--dark-grey);
}
.searchContent .searchFilterBoxes li .fa {
  color:  var(--medium-grey);
  font-size: 20px;
}
.searchContent .searchFilterBooks {
  padding-inline-start: 27px;
  margin-top: -6px;
}
.searchContent .searchFilters .showMore {
  display: block;
  margin-inline-start: 27px;
  cursor: pointer;
  font-size: 14px;
  margin-top: 4px;
  background: none!important;
  border: none;
  padding: 0!important;
  color: inherit;

}
.searchContent .searchFilters .showMore:hover {
  text-decoration: underline;
}
.searchFilters .searchBox {
  overflow: hidden;
  display: flex;
  align-items: center;
  padding-left: 10px;
  padding-right: 10px;
  text-align: inherit;
  background: #EDEDEC;
  border-radius: 250px;
  border: none;
  width: calc(100% - 10px);
  height: 30px;
  --english-font: var(--english-sans-serif-font-family);
  --hebrew-font: var(--hebrew-sans-serif-font-family);
  font-size: var(--sans-serif-body-font-size);
  margin-bottom: 10px;
}
.searchFilters .searchFilterIcon {
  float: right;
  margin: 0px -5px 1px 0px;
}
.searchBox input.searchFiltersInput {
  width: calc(100% - 10px);
  background-color: transparent;
  border: 0;
  font-size: var(--sans-serif-body-font-size);
}
.searchBox button {
  border:0;
}
.dropdown-option-list {
  margin-top: 10px;
  background: white;
  width: auto;
  position: absolute;
  z-index: 1;
  -webkit-border-radius: 7px;
  -moz-border-radius: 7px;
  border-radius: 7px;
  border: 1px solid #ccc;
}
.dropdown-option-list-label span {
  white-space: nowrap;
}
.interface-english .dropdown-option-list {
  right: 0;
}
.interface-hebrew .dropdown-option-list {
  left: 0;
}
.dropdown-option-list.hidden{
  display: none;
}
.dropdown-option-list table {
  border-collapse: collapse;
}
.dropdown-option-list tr {
  font-family: "Roboto", "Helvetica Neue", "Helvetica", sans-serif;
  padding: 15px;
  font-size: 16px;
  cursor: pointer;
}
.interface-hebrew .dropdown-option-list tr {
  font-family: "Heebo", sans-serif;
}
.dropdown-option-list tr:hover {
  background-color: var(--lighter-grey);
}
.dropdown-option-list tr:not(:last-child) {
  border-bottom: 1px solid #eee;
}
.dropdown-option-list td:not(:first-child) {
  padding: 15px 15px 15px 0;
}
.dropdown-option-list td:first-child {
  padding: 0 0 0 15px;
}
.interface-hebrew .dropdown-option-list td:not(:first-child) {
  padding: 15px 0 15px 15px;
}
.interface-hebrew .dropdown-option-list td:first-child {
  padding: 0 15px 0 0;
}
.dropdown-option-list tr.unselected {
  color: #aaa;
}
.dropdown-option-list tr .dropdown-option-check {
  width: 10px;
  height: 10px;
  padding-left: 0;
  padding-right: 10px;
}
.interface-hebrew .dropdown-option-list tr .dropdown-option-check {
  padding-left: 10px;
  padding-right: 0;
}
.dropdown-option-list tr.unselected .dropdown-option-check {
  display: none;
}
.searchContent .mobileSearchFilters {
  position: absolute;
  width: 100%;
  height: 100%;
  top: 0;
  left: 0;
  display: flex;
  flex-direction: column;
  z-index: 1002;
  background-color: var(--lightest-grey);
}
.mobileSearchFiltersHeader {
  background-color: var(--lighter-grey);
  padding: 20px 15px;
  display: flex;
  justify-content: center;
  color:  var(--dark-grey);
}
.mobileSearchFiltersHeader .readerNavMenuCloseButton {
  font-size: 45px;
  color: var(--medium-grey);
  height: 20px;
  display: block;
  line-height: 20px;
  position: absolute;
  margin-right: 100%;
  margin-left: 45px;
}
.mobileSearchFilters .searchFilters {
  flex-grow:  1;
  overflow-y: scroll;
  padding:  20px 15px;
}
.mobileSearchFilters .toggleSet {
  width: 100%;
  margin: 10px 0 0 0;
}
.mobileSearchFiltersFooter {
  padding: 15px;
  border-top: 1px solid var(--light-grey);
}
.searchContent .result {
  padding-bottom: 20px;
}
.searchContent .result a:hover,
.sidebarSearch .result a:hover {
  text-decoration: none;
}
.searchContent .similar-results {
  padding: 0 25px;
}
.searchContent .similar-results .result-title {
  display: none;
}
.searchContent .result-title {
  font-size: 24px;
  margin-bottom: 15px;
}
.sheetResult .result-title {
  --english-font: var(--english-sans-serif-font-family);
  font-size: 16px;
  font-weight: 600;
  line-height: 18.75px;
  color: #000000;
}
.sheetResult .snippet.en {
  color: #666666;
  --english-font: var(--english-sans-serif-font-family);
  font-size: 14px;
  font-weight: 400;
  line-height: 18px;
}
.searchContent .result-title .int-he {
  font-family: "Taamey Frank", "adobe-garamond-pro", "Crimson Text", Georgia, "Times New Roman", serif;
  font-size: 22px;
}
.searchContent .sheetResult .sheetData{
  display: flex;
  justify-content:flex-start;
  align-items: center;
  color: #999;
  font-size: 13px;
  margin: 15px 0 5px;
}
.searchContent .sheetResult .ownerData{
  display: flex;
  justify-content:flex-start;
  align-items: center;
  font-size: 13px;
}
.searchContent .sheetResult .ownerName {
  color: var(--midrash-green);
  margin-inline-start: 10px;
  --english-font: var(--english-sans-serif-font-family);
  font-size: 14px;
}
.searchContent .sheetResult .date {
  color: #999999;
  --english-font: var(--english-sans-serif-font-family);
  font-size: 14px;
  font-weight: 400;
  line-height: 18px;
  margin-inline-start: 5px;
}
.searchContent .sheetResult .bullet {
  margin-inline-start: 5px;
}
.searchContent .sheetResult .sheetData .tagsViews a:not(:last-of-type):after{
  content: ",";
  margin-inline-end: 4px;
}
.searchContent .sheetResult .sheetData .tagsViews a:first-of-type:before{
  content: '•';
  margin-inline-start: 4px;
  margin-inline-end: 4px;
}
.searchContent .result .result-title:hover {
  text-decoration: underline;
}
.readerPanel.english .searchContent .snippet.he,
.readerPanel.hebrew .searchContent .snippet.en,
.bilingual .searchContent .snippet.he {
  display: block;
}
.searchContent .snippet {
  font-size: 18px;
  color: #000;
}
.searchContent .sheet_result .snippet:hover {
  text-decoration: none;
}
.searchContent .similar-results .result .result-title {
  padding: 0 0 5px;
}
.searchContent .result .version,
.sidebarSearch .result .version {
  color: #999;
  font-family: "Roboto", "Helvetica Neue", "Helvetica", sans-serif;
  font-size: 13px;
  margin: 15px 0 5px;
  display: flex;
  align-items: center;
}
.searchContent .result .version .ownerMetadata {
  margin-inline-start: 10px;
}
.searchContent .result .similar-trigger-box,
.sidebarSearch .result .similar-trigger-box {
  color: #999;
  font-weight: lighter;
  --english-font: var(--english-sans-serif-font-family);
  --hebrew-font: var(--hebrew-sans-serif-font-family);
  text-transform: uppercase;
  letter-spacing: 1px;
  font-size: 11px;
  padding: 0;
  cursor: pointer;
  margin: 8px 0;
}
.searchContent .result .similar-trigger-box i {
  padding: 0 5px;
}
.searchContent .result + .loadingMessage {
  margin-top: 30px;
}
.readerNavMenu .yourSheetsLink.navButton {
  width: 98%;
  margin-bottom: 20px;
  text-transform: uppercase;
  font-family: "Roboto", "Helvetica Neue", "Helvetica", sans-serif;
}
.search-container{
  position: relative;
}
.autocomplete-dropdown{
  background: #FFFFFF;
  position: absolute;
  top: 45px;
  width: auto;
  max-width: 130%;
  box-shadow: 0px 1px 3px rgba(0, 0, 0, 0.25);
  border-radius: 0px 0px 6px 4px;
  z-index: 2;
}
.singlePanel .autocomplete-dropdown {
  width: 100vw;
  position: fixed;
  top: 120px;
  inset-inline-start: 0;
  padding-bottom: 10px;
}
.search-group-suggestions{
  border-bottom: 0.766667px solid rgb(204, 204, 204);
  display: flex;
  align-items: start;
  padding-top: 5px;
  padding-bottom: 5px;
}
.singlePanel .search-group-suggestions{
  border-bottom-width: 0;
  padding-top: 0;
  padding-bottom: 0;
}
.search-group-suggestions-items{
  display: flex;
  flex-direction: column;
  flex-grow: 1;
  width: 0%;
}
.search-suggestion-link-wrapper{
  display: flex;
  align-items: center;
}
.search-suggestion-link-wrapper:hover{
  text-decoration: none;
}
.singlePanel .search-suggestion-link-wrapper{
  border-bottom: 0;
  padding: 0;
}
.singlePanel .search-suggestion-link-wrapper.search-override-wrapper {
  padding-top: 12px;
  padding-bottom: 12px;
  margin-bottom: 16px;
  border-top: 0.766667px solid #EDEDEC;
  border-bottom: 0.766667px solid #EDEDEC;
}

.search-suggestion {
    display: flex;
    list-style-type: none;
    padding: 6px 12px;
    font-family: 'EB Garamond';
    font-style: normal;
    font-weight: 400;
    font-size: 18px;
    line-height: 23px;
    cursor: pointer;
    width: max-content;
    flex-grow: 1;
    max-width: 100%;
    min-height: 10px;
}
.singlePanel .search-suggestion{
  width: auto;
}

.search-suggestion-text{
  font-family: 'EB Garamond';
}
.singlePanel .search-suggestion-text{
  color: #000000;
}
.search-suggestion-text.hebrew-result{
  font-family: "Taamey Frank";
}
.search-suggestion.highlighted{
  background-color: #EDEDEC;
}

.autocomplete-dropdown .search-override-text{
  font-family: 'Roboto';
  font-style: normal;
  font-weight: 400;
  font-size: 16px;
  line-height: 19px;
  margin-top: 3px;

  /* Dark Grey */
  color: #666666;
}
.autocomplete-dropdown .type-icon{
  display: inline-block;
  opacity: .4;
  height: 18px;
  width: 18px;
  margin-top: 2px;
}
.singlePanel .autocomplete-dropdown .type-icon{
  padding-inline-start: 2px;
}

.singlePanel .autocomplete-dropdown .type-icon.english-result{
  margin-top: 2px;
}

.autocomplete-dropdown .type-icon.ac-img-User{
  opacity: 1;
  border-radius: 50%;
}

.interface-english .autocomplete-dropdown .type-icon {
  margin-right: 10px;
}
.interface-hebrew .autocomplete-dropdown .type-icon {
  margin-left: 10px;
}
.interface-hebrew .autocomplete-dropdown .type-icon {
  margin-left: 10px;
}
.autocomplete-dropdown .type-icon.search-icon {
  padding-inline-start: 3px;
}
.autocomplete-dropdown .type-title{
  font-family: 'Roboto';
  font-style: normal;
  font-weight: 400;
  font-size: 14px;
  line-height: 18px;
  color: #999999;
  margin-top: 6px;
  width: 20%;
  padding-inline-end: 10px;
}
.autocomplete-dropdown .type-title .int-en{
  margin-left: 15px;
  margin-right: 114px;
}
.autocomplete-dropdown .type-title .int-he{
  margin-right: 15px;
  margin-left: 114px;
}
.singlePanel .autocomplete-dropdown .type-title {
  width: 0;
  visibility: hidden;
  padding-inline-end: 0;
}

.readerNavMenu .sheet {
  display: flex;
  justify-content: space-between;
  padding: 20px 0;
  border-bottom: 1px solid #eee;
  color: black;
}
.readerNavMenu .sheet:hover{
  text-decoration: none;
}
.readerNavMenu .sheet .sheetImg {
  height: 40px;
  width: 40px;
  margin: 1px 0 0 0;
  border-radius: 2px;
}
.readerNavMenu .sheet .sheetTextInfo {
  display: flex;
  justify-content: flex-start;
}
.readerNavMenu .sheet:hover .sheetTextInfo {
  text-decoration: underline;
}
.readerNavMenu .sheet .sheetAuthTitle{
  display: flex;
  flex-flow: column;
  margin: auto 14px;
}
.readerNavMenu .sheet .sheetAuthor {
  font-family: "Roboto", "Helvetica Neue", "Helvetica", sans-serif;
  color: #999;
  font-size: 14px;
  margin-bottom: 6px;
  letter-spacing: 1px;
}
.readerNavMenu .sheet .sheetTitle {
  overflow: hidden;
  font-size: 16px;
  unicode-bidi: plaintext;
}
.readerNavMenu .sheet .sheetViews {
  color: #999;
  font-size: 13px;
  font-family: "Roboto", "Helvetica Neue", "Helvetica", sans-serif;
}
.readerNavMenu .sheet:hover .sheetViews {
  display: inline-block ;
  text-decoration: none;
}
.interface-english .readerPanel .readerNavMenu .tagsList .gridBox {
  direction: ltr;
}
.interface-hebrew .readerPanel .readerNavMenu .tagsList .gridBox {
  direction: rtl;
}
.tagsList .heOnly {
  direction: rtl;
}
.tagsList .enOnly {
  direction: ltr;
}
.readerControls {
  position: relative;
  top: 0;
  left: 0;
  width: 100%;
  box-sizing: border-box;
  text-align: center;
  z-index: 100;
  height: 60px;
  line-height: 60px;
  box-shadow: 0 1px 3px rgba(0,0,0,0.2);
  background-color: #FBFBFA;
}
.sepia .readerControls {
  background-color: #F3F3F1;
}
.dark .readerControls {
  background-color: #2D2D2B;
  color: white;
  border-color: #444;
}
.dark .readerControls .readerTextToc .readerTextTocBox {
  color: white;
}
.readerNavMenuCloseButton {
  font-family: var(--english-serif-font-family);
}
.readerControls.connectionsHeader {
  background-color: #F3F3F2;
  white-space: nowrap;
  box-shadow: none;
}
.readerControls.connectionsHeader.fullPanel  {
  background-color: #EDEDED;
}
.readerControls .connectionsPanelHeader .connectionsHeaderTitle {
  text-transform: uppercase;
  letter-spacing: 1px;
  font-size: 16px;
  font-weight: lighter;
}
.connectionsPanelHeader .connectionsHeaderTitle.active {
  text-transform: none;
  cursor: pointer;
}
.connectionsHeaderTitle .fa-chevron-left {
  margin-right: 10px;
}
.connectionsHeaderTitle .fa-chevron-right {
  margin-left: 10px;
}
.connectionsHeaderTitle .fa-chevron-left, .connectionsHeaderTitle .fa-chevron-right{
  color: #999;
}
.readerControls .readerControlsInner {
  position: relative;
  width: 760px;
  margin: 0 auto;
  padding: 0 30px;
  display: flex;
  justify-content: space-between;
  max-width:  100%;
  box-sizing: border-box;
}
.compare .readerControls .readerControlsInner {
  padding: 0 25px;
}
.readerControls.connectionsHeader .readerControlsInner {
  padding: 0 34px;
}
.readerControls.transLangPrefSuggBann {
  background-color: #EDEDEC;
  z-index: 99;
}
.readerControls .readerControlsInner.transLangPrefSuggBannInner {
  justify-content: center;
  align-items: center;
  line-height: initial;
  height: 100%;
  color: #666;
}
.readerControls.transLangPrefSuggBann .transLangPrefCentered {
  display: flex;
  align-items: center;
  margin-inline-start: auto;
}
.readerControls .readerControlsInner.transLangPrefSuggBannInner .yesNoGroup {
  margin: 0 10px;
  display: flex;
}
.readerControls .readerControlsInner.transLangPrefSuggBannInner .yesNoButton {
  border-radius: 6px;
  background-color: white;
  padding: 5px 11px;
  margin: 0 7px 0 0;
  user-select: none;
  cursor: pointer;
  text-decoration: none;
  color: inherit;
}
.interface-hebrew .readerControls .readerControlsInner.transLangPrefSuggBannInner .yesNoButton {
  margin: 0 0 0 7px;
}
.readerControls .readerControlsInner.transLangPrefSuggBannInner .readerNavMenuCloseButton {
  font-size: 35px;
  margin-inline-start: auto;
  margin-top: -6px;
  color: #bbb;
}
.trans-pref-header-container {
  display: flex;
  flex-direction: row;
  justify-content: space-between;
  padding-inline: 12px;
  padding-block: 10px;
  align-items: center;
}
.trans-pref-header-container .trans-pref-reset {
  display: flex;
  align-items: center;
  text-decoration: none;
}
.interface-hebrew .trans-pref-header-container .trans-pref-reset {
  direction: rtl;
}
.interface-hebrew .trans-pref-header-container .trans-pref-reset .smallText {
  padding-bottom: 2px;
}
.trans-pref-header-container img.reset-btn {
  width: 10px;
  height: 10px;
  opacity: 0.4;
}
.singlePanel .readerControls .readerControlsInner {
  padding: 0px 15px;
}
.readerControls .readerTextToc a {
  color: inherit;
}
.readerControls .readerTextToc a:hover {
  text-decoration: none;
}
.readerControls .readerTextToc .readerTextTocBox h1 {
  display: unset;
  font-size: unset;
  font-weight: unset;
  margin-block-start: unset;
  margin-block-end: unset;
}
.readerControls .readerTextToc .readerTextTocBox a {
  display: flex;
  flex-direction: column;
  align-items: center;
  justify-content: center;
}
.readerControls .readerTextToc .readerTextTocBox a .readerControlsTitle {
  display: flex;
  align-items: center;
  justify-content: center;
}
.readerControls.connectionsHeader .readerTextToc {
  font-family: "Roboto", "Helvetica Neue", "Helvetica", sans-serif;
  text-transform: uppercase;
  color: #666;
  width: 100%;
}
.readerControls .readerTextToc.attributed .readerTextTocBox {
  line-height: 1.2;
}
.readerControls .readerTextToc .categoryAttribution {
  font-style: italic;
  font-size: 15px;
  color: #999;
  margin: 0 2px;
  white-space: nowrap;
  text-overflow: ellipsis;
  overflow: hidden;
  padding: 0 2px;
  display: inline;
}
.readerControls .readerTextToc .categoryAttribution .he {
  font-style: normal;
}
.interface-english .leftButtons,
.interface-hebrew .rightButtons {
  display: flex;
  flex-direction: row;
  text-align: left;
}
.interface-english .rightButtons,
.interface-hebrew .leftButtons {
  display: flex;
  flex-direction: row;
  text-align: right;
}
/* icons need a little nudge in flipped hebrew mode */
.interface-hebrew .rightButtons {
  margin-left: -3px;
}
.interface-hebrew .leftButtons {
  margin-right: 2px;
}
.leftButtons .saveButton,
.rightButtons .saveButton {
  display: flex;
  align-items: center;
  justify-content: flex-end;
  width: 30px;
  height: 56px;
  cursor: pointer;
}
.saveButton img {
  height: 18px;
  width: 18px;
  margin-top: 3px;
}
.rightButtons .saveButton.tooltip-toggle::before {
  top: 47px;
  left: -50px;
}
.interface-hebrew .rightButtons .saveButton.tooltip-toggle::before {
  left: auto;
  right: -50px;
}
.saveButton.tooltip-toggle.three-dots-button {
  background-color: #ededec;
  padding: 0 6px;  /* HACK: setting width and height to equal values doesn't make this circular, but this does! */
  height: 22px;
  display: flex;
  align-items: center;
  justify-content: center;
  border-radius: 50%;
}
.three-dots-button img {
  width: 10px;
  height: 10px;
  margin-top: 0;
}
.topicPanel .mainColumn .saveLine .saveButton.three-dots-button {
  margin-left: 10px;
  margin-right: 0;
  padding-bottom: 0;
}
.interface-hebrew .topicPanel .mainColumn .saveLine .saveButton.three-dots-button {
  margin-left: 0;
  margin-right: 10px;
}
.interface-hebrew .topicPanel .three-dots-button {
  margin-left: 0px;
  margin-right: 10px;
}
.leftButtons .readerNavMenuSearchButton,
.leftButtons .readerNavMenuMenuButton,
.leftButtons .readerNavMenuCloseButton,
.rightButtons .readerOptions,
.rightButtons .readerNavMenuCloseButton {
  width: 40px;
  height: 56px;
  line-height: 56px;
  color: #666666;
  font-size: 20px;
  display: inline-block;
  cursor: pointer;
}
.readerOptions .int-en {
  margin-right: 4px;
}
.readerOptions .int-he {
  margin-left: 8px;
}
.readerOptions .int-he img {
    height: 18px;
}
.rightButtons .readerOptionsTooltip.tooltip-toggle::before {
    top: 47px;
    left: -50px;
}
.rightButtons .readerOptions {
  vertical-align: middle;
}
.rightButtons .readerOptions:hover {
  text-decoration: none;
}
.leftButtons .readerNavMenuMenuButton {
  font-size: 24px;
  margin-top: 6px;
}
.compare .leftButtons .readerNavMenuMenuButton {
  font-size: 20px;
}
.leftButtons .readerNavMenuCloseButton {
  font-size: 44px;
}
.leftButtons .readerNavMenuSearchButton span,
.rightButtons .readerOptions img,
.leftButtons .readerNavMenuCloseButton span {
  vertical-align: middle;
}
.readerControls .readerTextToc {
  font-size: 18px;
  box-sizing: border-box;
  height: 50px;
  text-align: center;
  display: inline-block;
  cursor: pointer;
  vertical-align: middle;
  min-width: 0; /* see https://css-tricks.com/flexbox-truncated-text/ */
}
.readerControls .readerTextToc.connected, .readerControls .readerTextToc.connected a{
  cursor: initial;
}

.readerTextTocHeader.readerTextToc {
  font-size: 16px;
}
.hebrew .readerControls .readerTextToc {
  direction: rtl;
}
.english .readerControls .readerTextToc {
  direction: ltr;
}
.interface-english .bilingual .readerControls .readerTextToc {
  direction: ltr;
}
.interface-hebrew .bilingual .readerControls .readerTextToc {
  direction: rtl;
}
.interface-hebrew .bilingual .readerControls .readerTextToc .readerTextTocBox.sheetBox,
.interface-hebrew .english .readerControls .readerTextToc .readerTextTocBox.sheetBox {
  padding-left: 23px;
  padding-right: 0;
}
.english .readerControls .readerTextToc .readerTextTocBox.sheetBox,
.bilingual .readerControls .readerTextToc .readerTextTocBox.sheetBox {
  padding-right: 23px;
  padding-left: 0;
}
.readerControls .readerTextToc .readerTextTocBox {
  display: inline-block;
  vertical-align: middle;
  max-width: 100%;
  white-space: nowrap;
  text-overflow: ellipsis;
  overflow: hidden;
}
.readerControls .readerTextToc .readerTextTocBox a h1,
.readerControls .readerTextToc .readerTextTocBox a span,
.readerControls .readerTextToc .readerTextTocBox a div {
  white-space: nowrap;
  text-overflow: ellipsis;
  overflow: hidden;
  max-width: 100%;
}
.readerControls .readerTextToc .readerTextVersion {
  font-size: 15px;
  color: #999;
}
.readerControls .readerTextToc .fa {
  color: #999;
  font-weight: bold;
  margin: 0 7px;
  vertical-align: 0;
}
.readerControls .readerTextToc .fa.invisible {
  visibility: hidden;
}
/*.bilingual .readerTextToc .he {
  display: none;
}*/
.readerOptions img {
  height: 16px;
}
.readerOptions .textIcon {
  font-size: 22px;
  line-height: 60px;
}
.dark .readerOptions img {

}
.readerOptionsPanel {
  position: absolute;
  width: 100%;
  top: 58px;
  right: 0;
  padding: 20px;
  box-sizing: border-box;
  direction: ltr;
  background: #FBFBFA;
  border-bottom: 1px solid #ccc;
  z-index: 103;
}
.readerOptionsPanelInner {
  max-width: 530px;
  margin: 0 auto;
  display: flex;
  flex-flow: row wrap;
  justify-content: space-between;
  color: #999;
}
.toggleSet {
  display: inline-block;
  width: 47%;
  margin: 2px auto 0 auto;
}
#accountSettingsPage .toggleSet {
  display: flex;
}
#accountSettingsPage .additional-info {
  color: var(--dark-grey);
}
/* #accountSettingsPage .saveCancel {
  display: flex;
  justify-content: space-between;
  margin-top: 30px;
} */
.toggleSet.aliyotTorah, .toggleSet.punctuationTalmud, .toggleSet .toggle-set-label {
  --english-font: var(--english-sans-serif-font-family);
  --hebrew-font: var(--english-sans-serif-font-family);
  text-transform: uppercase;
}
.toggleSet .toggle-set-label{
  font-size: 13px;
  display: block;
  text-align: center;
  margin: 10px;
  letter-spacing: 1.5px;
}
.toggleSetToggleBox {
  display:  flex;
}
.toggleOption {
  font-size: 26px;
  box-sizing: border-box;
  text-align: center;
  border: 1px solid #ccc;
  margin-left: -1px;
  padding: 4px;
  height: 42px;
  line-height: 34px;
  flex: 1;
  background-color: #FBFBFA;
  vertical-align: middle;
}

.toggleSet.aliyotTorah .toggleOption,
.toggleSet.punctuationTalmud .toggleOption {
  font-size: 14px;
}
.toggleSet.vowels .toggleOption.all span span,
.toggleSet.vowels .toggleOption.partial span span {
  position: relative;
  top: -3px;
}
.toggleSet.fontSize .toggleOption {
  color: black;
}
.toggleSet.biLayout .toggleOption img,
.toggleSet.layout .toggleOption img {
  opacity: 0.5;
}
.toggleOption:first-child {
  border-top-left-radius: 4px;
  border-bottom-left-radius: 4px;
}
.toggleOption:last-child {
  border-top-right-radius: 4px;
  border-bottom-right-radius: 4px;
  border-right: 1px solid #999;
}
.toggleOption.on,
.toggleOption:hover {
  background-color: white;
  color: black;
}
.toggleSet.biLayout .toggleOption.on img,
.toggleSet.layout .toggleOption:hover img {
  opacity: 1;
}
.toggleSet.separated .toggleOption {
  margin-right: 3%;
  border-right: 1px solid #999;
}
.toggleSet.separated .toggleOption:last-child {
  margin-right: 0;
}
.color .toggleOption {
  border-radius: 5px;
  height: 38px;
}
.color .toggleOption.on {
  border-color: black;
}
.color .light, .color .light.on {
  background-color: white;
}
.color .sepia, .color .sepia.on {
  background-color: #f7f7f7;
}
.color .dark, .color .dark.on {
  background-color: #333331;
}

.toggleSet .toggleOption .he,
.toggleSet .toggleOption .en {
  display: inline;
}
.toggleOption.bilingual {
  font-size: 18px;
}
.toggleOption.segmented, .toggleOption.continuous {
  font-size: 18px;
}
.toggleOption.smaller, .toggleOption.larger {
  font-family: "Roboto", "Helvetica Neue", "Helvetica", sans-serif;
}
.interface-hebrew .toggleOption.smaller, .interface-hebrew .toggleOption.larger {
  font-family: "Heebo", sans-serif;
}
.toggleOption.smaller {
  font-size: 12px;
}
.toggleOption.larger {
  font-size: 22px;
}
.toggleSet.blueStyle {
  box-shadow: 0px 1px 3px rgba(0, 0, 0, 0.25);
  --english-font: var(--english-sans-serif-font-family);
  --hebrew-font: var(--hebrew-sans-serif-font-family);
  border-radius: 6px;
}

.toggleSet.blueStyle.primary {
  width: 100%;
}
.toggleSet.blueStyle.primary .toggleOption {
  background-color: revert;
}
.toggleSet.blueStyle .toggleOption {
  border: none;
  font-size: 16px;
  height: 50px;
  display: flex;
  align-items: center;
  justify-content: center;
}
.toggleSet.blueStyle .toggleOption.on {
  background-color:  var(--sefaria-blue);
  color: white;
  border-radius: 6px;
}
.readerOptionsPanel .line {
  margin: 20px 0;
  border-top: 1px solid #ddd;
}
.mask {
  position: fixed;
  top: 0;
  left: 0;
  width: 100%;
  height: 100%;
  z-index: 102;
  cursor: pointer;
}
.textRange.basetext {
  width: 100%;
  box-sizing: border-box;
  font-size: 2.2em;
  line-height: 1.6;
  text-align: justify;
  background-color: inherit;
  margin: 0 auto;
  max-width: 760px;
  position: relative;
  padding: 0 30px;
}
.singlePanel .textRange.basetext,
.singlePanel .sheetContent {
  padding: 0;
}
.narrowColumn .textRange.basetext {
}
.narrowColumn .content .contentInner {
  padding: 0 15px;
}
.textRange.basetext .title, .sheetContent .customSourceTitle {
  padding: 0 28px;
  margin: 30px 0 24px 0;
  color: #000;
  text-align: center;
  justify-content: center;
  font-weight: lighter;
  letter-spacing: 1px;
  font-size: 1.1em;
}
.sheetContent .customSourceTitle {
  padding-top: 14px;
}
.dark .textRange.basetext .title, .dark .sheetContent .title {
  color: #ccc;
}
.textRange.basetext .title .titleBox, .sheetContent .customSourceTitle .titleBox {
  display: inline-block;
  border-bottom: 4px solid #E6E5E6;
  padding: 0 6px 3px;
}
.dark .textRange.basetext .title .titleBox, .dark .sheetContent .title .titleBox {
  border-bottom: 4px solid #666;
}
.bilingual .sheetContent .title .he {
  display: none;
}
.interface-hebrew .readerPanel.english .textRange,
.interface-hebrew .readerPanel.english .categoryFilterGroup,
.interface-hebrew .readerPanel.bilingual .categoryFilterGroup,
.interface-hebrew .readerPanel.english .essayGroup,
.interface-hebrew .readerPanel.bilingual .essayGroup,
.interface-hebrew .readerPanel.english .textTableOfContents,
.interface-hebrew .readerPanel.bilingual .textTableOfContents {
  direction: ltr;
}
.interface-english .readerPanel.hebrew .textRange,
.interface-english .readerPanel.hebrew .categoryFilterGroup,
.interface-english .readerPanel.hebrew .essayGroup,
.interface-english .readerPanel.hebrew .structToggles,
.interface-english .readerPanel.hebrew .textTableOfContents,
.interface-english .readerPanel.hebrew .connectionsPanel .toolsButton.more,
.interface-english .readerPanel.hebrew .connectionsPanel .toolsButton.seeLess {
  direction: rtl;
}
.basetext .text, .sheetContent .text {
  padding: 0 44px;
  margin: 30px 0;
  background-color: inherit;
}
.sheetContent .text.editorContent {
  padding: 30px 44px;
  margin: 0;
}
.narrowColumn .basetext .text, .narrowColumn .sheetContent .text {
  padding: 0 26px;
}
.singlePanel .basetext .text, .singlePanel .sheetContent .text  {
  padding: 0 34px;
}
.parashahHeader {
  text-align: center;
  color: #000;
  margin: 32px 0;
  font-size: 24px;
  letter-spacing: 1px;
}
.parashahHeader.aliyah span {
  text-transform: uppercase;
  font-size: 18px;
}
.title + .text span:first-child .parashahHeader {
  margin-top: -5px;
}
.title + .text {
  margin-top: 0;
}
.segment {
  cursor: pointer;
  display: block;
  background-color: inherit;
  margin-bottom: 14px;
}
.continuous .segment {
  display: inline;
  margin: 0;
  padding: .3333em 0;
}
.readerPanel.english.continuous .segment {
  padding: .15em 0;  /* underline of named entities is cut off if padding is higher */
}
.continuous .clearFix {
  display: none;
}
.segment .segmentText{
  display: inline;
}
.segment > .he,
.segment > .en,
.segment > p > .he,
.segment > p > .en {
  margin-top: 0;
  margin-bottom: 0;
}
.basetext .segment {
  margin-bottom: 26px;
}

.segment .segmentText .poetry.indentWhenWrap {
  text-indent: -30px;
  padding-inline-start: 30px;
  display: inline-block;
}

.segment .segmentText .poetry.indentAll {
  padding-inline-start: 30px;
  display: inline-block;
}

.segment .segmentText .poetry.indentAllDouble {
  padding-inline-start: 60px;
  display: inline-block;
}

.continuous .segment .segmentText .poetry {
  text-indent: initial;
  padding-inline-start: initial;
  display: inline;
  margin-inline-end: .5em;
}

.continuous .segment .segmentText br {
  display: none;
}

/*.hebrew.segmented .segment > .he,
.hebrew.segmented .segment > p > .he{
  display: block;
}
.hebrew.continuous .segment > .he,
.hebrew.continuous .segment > p > .he{
  display: inline;
}*/
.bilingual .segment > .he,
.bilingual .segment > p > .he{
  display: block;
}
.bilingual .segment > .en,
.bilingual .segment > p > .en {
  display: block;
}
.bilingual .segment > .en ,
.bilingual .segment > p > .en {
  text-align: left;
}
.bilingual .segment > .he,
.bilingual .segment > p > .he {
  text-align: right;
}
.stacked.bilingual .basetext .segment {
  margin-bottom: 14px;
  display: block;
}
.stacked.bilingual .segment > .en,
.stacked.bilingual .segment > p > .en {
  margin-top: 6px;
  text-align: left;
}
.stacked.bilingual .sheetContent .segment > .en,
.stacked.bilingual .sheetContent .segment > p > .en {
  margin-top: 0;
}
.stacked.bilingual .basetext .segment > .en ,
.stacked.bilingual .basetext .segment > p > .en {
  margin: 10px 0 20px;
  color: #666;
}
.stacked.bilingual .segment.heOnly > .he,
.stacked.bilingual .segment.enOnly > .en,
.stacked.bilingual .segment.heOnly > p > .he,
.stacked.bilingual .segment.enOnly > p > .en {
  display: block;
}
.heLeft.bilingual .basetext .text,
.heRight.bilingual .basetext .text,
.heLeft.bilingual .sheetContent .text,
.heRight.bilingual .sheetContent .text {
  padding: 0;
}

.heLeft.bilingual .segment > .en,
.heLeft.bilingual .segment > .he,
.heRight.bilingual .segment > .en,
.heRight.bilingual .segment > .he,
.heLeft.bilingual .segment > p > .en,
.heLeft.bilingual .segment > p > .he,
.heRight.bilingual .segment > p > .en,
.heRight.bilingual .segment > p > .he {
  width: 50%;
  box-sizing: border-box;
  display: block;
}
.heLeft.bilingual .sheetItem.enOnly > .en,
.heLeft.bilingual .sheetItem.heOnly > .he,
.heRight.bilingual .sheetItem.enOnly > .en,
.heRight.bilingual .sheetItem.heOnly > .he,
.heLeft.bilingual .sheetItem.enOnly > p > .en,
.heLeft.bilingual .sheetItem.heOnly > p > .he,
.heRight.bilingual .sheetItem.enOnly > p > .en,
.heRight.bilingual .sheetItem.heOnly > p > .he {
  width: 100%;
}
.readerPanel .sheetItem.heOnly > .en,
.readerPanel .sheetItem.heOnly > p > .en {
  display: none;
}
.readerPanel .sheetItem.heOnly > .he,
.readerPanel .sheetItem.heOnly > p > .he {
  display: block;
}
.readerPanel .sheetItem.enOnly > .he,
.readerPanel .sheetItem.enOnly > p > .he {
  display: none;
}
.readerPanel .sheetItem.enOnly > .en,
.readerPanel .sheetItem.enOnly > p > .en {
  display: block;
}
.readerPanel.english .SheetSource .sheetItem.segment .en {
  background-color: white;
}
.heLeft.bilingual .segment > .en,
.heRight.bilingual .segment > .he ,
.heLeft.bilingual .segment > p > .en,
.heRight.bilingual .segment > p > .he {
  float: right;
  padding-left: 20px;
}
.heRight.bilingual .segment > .en,
.heLeft.bilingual .segment > .he,
.heRight.bilingual .segment > p > .en,
.heLeft.bilingual .segment > p > .he {
  float: left;
  padding-right: 20px;
}
.basetext .segment:active,
.basetext .segment:focus {
  background-color: #f5faff;
}
.sheetContent .segment:active .segmentNumber,
.sheetContent .segment:focus .segmentNumber,
.sheetContent .segment:active .linkCount,
.sheetContent .segment:focus .linkCount,
.basetext .segment:active .segmentNumber,
.basetext .segment:focus .segmentNumber,
.basetext .segment:active .linkCount,
.basetext .segment:focus .linkCount {
  background-color: transparent;
}
.dark .basetext .segment:active,
.dark .basetext .segment:focus {
  background-color: #444;
}
.basetext .segment.highlight,
.sheetContent .segment.highlight .en,
.sheetContent .segment.highlight .he,
.sheetContent .textPreviewSegment.highlight,
.editTextInfo .textPreviewSegment.highlight,
.readerPanel.bilingual.heLeft .sheetContent .segment.highlight,
.readerPanel.bilingual.heRight .sheetContent .segment.highlight,
.editorContent .sheetItem.highlight,
.editorContent .sheetItem.highlight .SheetSource .en,
.editorContent .sheetItem.highlight .SheetSource::after
{
  background-color: #F0F7FF;
}
.sheetContent .segment.highlight .linkCount .en,
.sheetContent .segment.highlight .linkCount .he,
.sheetContent .segment.highlight .segmentNumber .en,
.sheetContent .segment.highlight .segmentNumber .he {
  background-color: transparent;
}
.sheetContent .segment.highlight .en div,
.sheetContent .segment.highlight .he div {
  background-color: inherit;
}
.sheetContent .segment a {
  color: #4B71B7;
  cursor: pointer;
}
.sheetContent .segment .sourceContentText a {
  text-decoration: underline;
}
.readerPanel.bilingual.stacked .sheetContent .segment.highlight .he {
  padding-bottom: 1px;
}
.basetext .segment.highlight .segmentNumber,
.basetext .segment.highlight .linkCount,
.sheetContent .segment.highlight .linkCount,
.sheetContent .segment.highlight .segmentNumber {
  background-color: transparent;
}
.sepia .basetext .segment.highlight,
.sepia .sheetContent .segment.highlight {
  background-color: #E3E3E1;
}
.dark .basetext .segment.highlight,
.dark .sheetContent .segment.highlight {
  background-color: #444;
}
.textRange {
  line-height: 1.4;
  font-size: 1.6em;
}
.textRange .textInner, .sheetContent .textInner  {
  position: relative;
}
.textRange.lowlight .text {
  color: #999;
}
.segment {
}
.segment.heOnly{
  text-align: right;
  direction: rtl;
}
.segment.enOnly{
  text-align: left;
  direction: ltr;
}
.segment.heOnly .en{
  display: none;
}
.segment.enOnly .he{
  display: none;
}
.segment.heOnly .he{
  display: initial;
}
.segment.enOnly .en{
  display: initial;
}
/*
This is an attempt to fix dictionary entries in this layout (hebrew continuous) from having the headwords flip to the right instead of left.
But not to use a display block directive that might break continuous mode for other English only texts
 */
.readerPanel.hebrew.continuous .segment.enOnly .en{
  unicode-bidi: embed;
}
.readerPanel.hebrew .segment.enOnly .sheetSegmentNumber .en{
  display: none;
}
.readerPanel.english .segment.enOnly .sheetSegmentNumber .he{
  display: none;
}
.segment .segmentNumber,
.segment .linkCount,
.textRange .numberLabel {
  position: absolute;
  background-color: inherit;
  font-weight: lighter;
  color: #ccc;
  display: block;
  width: 30px;
  text-align: center;
  -webkit-text-size-adjust: 100%;
  user-select: none;
  -webkit-user-select: none;
}
.segmentNumber .segmentNumberInner,
.linkCount .linkCountDot {
  display: inline-block;
  user-select: none;
  -webkit-user-select: none;
}
.bilingual .segmentNumber .segmentNumberInner,
.bilingual .linkCount .linkCountDot,
.bilingual .numberLabel .numberLabelInner {
  margin-top: 0;
}
.segment .segmentNumber,
.segment .linkCount {
  display: none;
  line-height: 1.4;
}
.hebrew .segment .segmentNumber,
.hebrew .segment .linkCount {
  display: none;
  line-height: 1.6;
}
.sheetContent .segment .linkCount {
  display: inline-block;
}
.segment .segmentNumber .segmentNumberInner,
.segment .segmentNumber .segmentNumberInner .he,
.textRange .numberLabel .numberLabelInner {
  font-size: 12px;
  vertical-align: middle;
}
.segment .segmentNumber,
.textRagnge .numberLabel {
  color: #000;
  top: 0;
}
.dark .segment .segmentNumber,
.dark .textRagnge .numberLabel {
  color: white;
}
.segment .linkCount {

}
.segment .linkCountDot {
  display: inline-block;
  width: 6px;
  height: 6px;
  border-radius: 12px;
  background-color: black;
  vertical-align: middle;
}
.dark .segment .linkCount {
  filter: invert(100%);
  -webkit-filter: invert(100%);
}
.readerPanel .segment .segmentNumber .en,
.readerPanel .segment .segmentNumber .he {
  text-align: center;
}
.readerPanel.english .segment .segmentNumber {
  left: -48px;
}
.readerPanel.hebrew .segment .segmentNumber,
.readerPanel.bilingual .segment .segmentNumber {
  right: -46px;
}
.readerPanel.hebrew .segment .linkCount,
.readerPanel.bilingual .segment .linkCount {
  left: -48px;
}
.readerPanel.english .segment .linkCount {
  right: -46px;
  left: auto;
}
.readerPanel.heLeft.bilingual .segment .segmentNumber,
.readerPanel.heRight.bilingual .segment .segmentNumber {
  left: 50%;
  margin-left: -15px;
  right: auto;
}
.readerPanel.heLeft.bilingual .segment .linkCount,
.readerPanel.heRight.bilingual .segment .linkCount {
  visibility: hidden;
}
.singlePanel .readerPanel.english .segment .segmentNumber {
  left: -30px;
}
.singlePanel .readerPanel.hebrew .segment .segmentNumber,
.singlePanel .readerPanel.bilingual .segment .segmentNumber {
  right: -30px;
}
.singlePanel .readerPanel.english .segment .linkCount {
  right: -30px;
}
.singlePanel .readerPanel.hebrew .segment .linkCount,
.singlePanel .readerPanel.bilingual .segment .linkCount {
  left: -30px;
}
.singlePanel .readerPanel.english .sheetItem.segment .linkCount {
  left: auto;
  right: -30px;
}
.readerPanel.english .segment.heOnly .segmentNumber .he,
.readerPanel.bilingual .segment.heOnly .segmentNumber .he,
.readerPanel.hebrew .segment.enOnly .segmentNumber .en {
  display: none;
}
.readerPanel.english .segment.heOnly .segmentNumber .en,
.readerPanel.bilingual .segment.heOnly .segmentNumber .en,
.readerPanel.hebrew .segment.enOnly .segmentNumber .he {
  display: block;
}
.segment .refLink, .scrollLink {
  font-size: .8em;
  font-weight: bold;
  letter-spacing: 1px;
  cursor: pointer;
  color: #333;
}
.scrollLink:hover, .refLink:hover {
  text-decoration: underline;
}
.segment .namedEntityLink {
  color: inherit;
}
.segment .namedEntityLink:hover {
  cursor: text;
  text-decoration: none;
}
.segment.showNamedEntityLinks .namedEntityLink:hover {
  /* only show named entity underline when class showNamedEntityLinks exists */
  cursor: pointer;
  border-bottom: 2px dotted #666;
}
.stacked.bilingual .segment .en .namedEntityLink:hover {
  border-bottom-color: #666;
}
.textRange .actionLinks {
  text-align: right;
}
.textRange .actionLinks > span {
  font-size: 13px;
  text-transform: uppercase;
  display: inline-block;
  margin: 0 7px;
  cursor: pointer;
  color: #aaa;
}
.textRange .actionLinks > span > img {
  height: 13px;
  width: 13px;
  margin: 0 5px;
  opacity: 0.3;
  vertical-align: baseline;
}
.textRange .actionLinks > span > i {
  margin: 0 5px;
  font-size: 16px;
  vertical-align: top;
}
.textRange .actionLinks .en {
  font-family: "Roboto", "Helvetica Neue", "Helvetica", arial, sans-serif;
}
.textRange .actionLinks .he {
  font-family: "Heebo", sans-serif;
}
/* Footnotes */
.segment sup,
.versionPreview sup {
  margin-left: .2em;
  margin-right: .2em;
  text-decoration: none;
  font-family: var(--hebrew-sans-serif-font-family);
  font-size: 0.6em;
  line-height: 1;
}
.segment sup.footnote-marker,
.segment sup.endFootnote{
  color: var(--inline-link-blue);
}
.segment .he sup {
  font-size: 0.6em;
}
.segment sup.footnote-marker:hover {
  text-decoration: underline;
}
.sheetContent .segment sup:hover {
  text-decoration: none;
}
.segment sup::before {
  padding: 12px 12px;
  content: "";
  margin-inline-start: -7px;
  position: absolute;
}
.segment sup.itag {
  text-decoration: none;
  font-family: var(--hebrew-sans-serif-font-family);
  font-size: 0.5em;
  line-height: 1;
  color: var(--inline-link-blue);
}
.segment i.footnote {
  display: none;
  font-size: .8em;
  margin-left: .5em;
  margin-right: .5em;
  color: #666;
  font-style: normal;
}
.segment img {
  max-width: 100%;
}
.segment i[data-overlay="Vilna Pages"] {
  display: inline-block;
}
.segment i[data-overlay="Vilna Pages"]:after {
    color: grey;
	content: attr(data-value);
    font-size: .4em;
    font-style: normal;
    font-family: var(--english-sans-serif-font-family);
}
.segment i[data-overlay="Venice Columns"] {
  display: inline-block;
}
.segment i[data-overlay="Venice Columns"]:after {
    color: grey;
	content: attr(data-value);
    font-size: .4em;
    font-style: normal;
    font-family: var(--english-sans-serif-font-family);
}
.connectionsPanelHeader {
  display: flex;
  justify-content: space-between;
  align-items: center;
}
.singlePanel .connectionsPanelHeader {
  justify-content: flex-start;
  align-items: stretch;
  height: 100%;
}
.interface-hebrew .connectionsPanelHeader {
  direction: rtl;
}
.interface-english .connectionsPanelHeader {
  direction: ltr;
}
.connectionsPanelHeader .rightButtons {
  margin-top: -4px;
}
.connectionsPanelHeader .languageToggle,
.connectionsHeader .readerNavMenuCloseButton.circledX{
  height: 32px;
  width: 30px;
  text-align: center;
  line-height: 32px;
}
.readerNavMenu.compare {
  background-color: var(--lightest-grey);
}
.readerNavMenu.compare .readerNavTop .readerNavMenuCloseButton.circledX {
  height: 32px;
  width: 30px;
  display: flex;
  align-items: center;
  margin: 0 15px;
}
.connectionsPanelHeader .languageToggle {
  margin: 0 15px;
}
.connectionsHeader .readerNavMenuCloseButton.circledX,
.readerNavMenu.compare .readerNavTop .readerNavMenuCloseButton.circledX {
  width: 20px;
}
.connectionsHeader .readerNavMenuCloseButton.circledX img,
.readerNavMenu.compare .readerNavTop .readerNavMenuCloseButton.circledX img {
  height: 20px;
  width: 20px;
  vertical-align: middle;
}
.readerNavMenu.compare .navBlockDescription,
.readerNavMenu.compare .categoryDescription {
  display: none;
}
.readerNavMenu.compare .navToggles {
  margin-inline-start: 0;
}
.connectionsPanelHeader .languageToggle img {
  vertical-align: middle;
  margin-top: -2px;
}
.connectionsPanel .flashMessage {
  font-size: 18px;
  color: #999;
  margin-bottom: 30px;
  text-align: left;
}
.interface-hebrew .connectionsPanel .flashMessage {
  text-align: right;
}
.textList {
  width: 100%;
  height: 54%;
  bottom: 0;
  left: 0;
  position: absolute;
  margin: 0 auto;
  background-color: #FBFBFA;
}
.textList.marginless .texts,
.textList.fullPanel.marginless .texts {
  padding: 0 0 80px 0;
}
.dark .textlist {
  background-color: #333331;
}
.textList.fullPanel {
  padding-top: 60px;
  height: 100%;
  box-sizing: border-box;
}
.textList .texts {
  height: 100%;
  width: 100%;
  box-sizing: border-box;
  overflow: hidden;
  overflow-y: scroll;
  -webkit-overflow-scrolling: touch;
}
.textList .texts .contentInner {
  max-width: 660px;
  margin: 0 auto;
}
.textList .texts {
  padding: 30px 30px 80px 30px;
}
.textList.fullPanel .texts {
  padding: 40px 40px 80px 40px;
}
.textList .segment.heOnly,
.textList .segment.enOnly {
  text-align: justify;
}
.textListTop {
  position: absolute;
  top: 0;
  left: 0;
  width: 100%;
  background-color: inherit;
  z-index: 1;
}
.textList.fullPanel .textListTop {
  text-align: center;
  height: 55px;
}
.dark .textList {
  background-color: #333331;
}
.dark .textList .anchorText {
  background-color: #333331;
}
.textList .heOnly {
  display: block;
}
.textList.fullPanel .textListTop .leftButtons {
  margin: 9px 0 0 10px;
}
.textList.fullPanel .textListTop .rightButtons {
  margin: 9px 10px 0 0;
}
.gridBox {
  width: 100%;
  background-color: transparent;
}
.gridBox .gridBoxRow {
  display: flex;
  justify-content: space-between;
  margin-bottom: 6px;
}
.gridBox .gridBoxItem {
  flex: 1;

   /* HACK: overflow hidden will hide any box shadow beneath (b/c overflow cuts off at padding-box) can get around this by increasing padding-box and decreasing margin-box. see here https://stackoverflow.com/questions/33949013/css-overflow-hidden-cuts-shadow*/
  display: flex;
  flex-direction: column;
  padding: 5px;
}
.gridBox .gridBoxItem.placeholder {
  visibility: hidden;
}
.gridBox .gridBoxItem:first-child {
  padding-inline-start: 0;
  margin-inline-start: 0;
}
.gridBox .gridBoxItem:last-child {
  padding-inline-end: 0;
  margin-inline-end: 0;
}
.dark .filterSet td {
  border-color: #555;
}
.filterSet td.empty {
  border-left: 1px solid transparent;
  border-right: 1px solid transparent;
}
.topFilters {
  text-transform: none;
}
.dark .topFilters {
  background-color: #2D2D2B;
  border-bottom: 1px solid #444;
}
.textList.fullPanel .topFilters {
  margin: 0;
  border-top: 8px solid transparent;
  padding: 6px 22px 5px;
  background-color: #EDEDED;
}
.topFilters .textFilter {
  color: #999;
  display: inline-block;
  padding: 16px 8px;
}
.topFilters .textFilter.on {
  color: black;
}
.dark .topFilters .textFilter {
  color: #bbb;
}
.topFilters .textFilter > div {
  display: table-cell;
  vertical-align: middle;
}
.textList.fullPanel .recentFilterSet {
  margin: 0 0 12px 0;
}
.textList .recentFilterSet .textFilter,
.connectionsPanelHeader .recentFilterSet.topFilters .textFilter {
  display: inline-block;
  padding: 0;
  margin: 6px 14px;
  background-color: transparent;
  color: #999999;
  border-bottom: 4px solid #cccccc;
  margin-inline-start: 0;
}
.connectionsPanelHeader .recentFilterSet.topFilters .textFilter {
  margin: 18px;
  margin-inline-end: 14px;
  margin-inline-start: 0;
}
.textList .recentFilterSet .textFilter.on, .connectionsPanelHeader .recentFilterSet.topFilters .textFilter.on {
  color: #000000;
  border-bottom-color: var(--category-color);
}
.recentFilterSet.filterSet .textFilter, .recentFilterSet.filterSet .textFilter span{
  font-family: "HebrewInEnglish Serif Font", "adobe-garamond-pro", "Crimson Text", Georgia, serif;
}
.hebrew .textList .recentFilterSet.filterSet {
  direction: rtl;
}
.textList.singlePanel .connectionsHeader .topFilters{
  overflow-x: scroll;
  overflow-y: hidden;
}
.topFiltersInner {
  display: inline-block;
  white-space: nowrap;
  overflow: hidden;
  text-overflow: ellipsis;
  vertical-align: middle;
}
.textList.fullPanel .topFiltersInner {
  white-space: normal;
}
.textList.singlePanel .versionsTextList .topFiltersInner .textFilter {
  padding: 5px;
  margin-bottom: 5px;
  color: #999;
}
.textList.singlePanel .versionsTextList .topFiltersInner {
  white-space: pre-wrap;
}
.showMoreFilters {
  vertical-align: middle;
  float: right;
}
.categoryFilter {
  margin: 19px 34px;
  font-size: 18px;
  cursor: pointer;
  line-height: 21.6px;
  color: #000;
  -webkit-tap-hightlight-color: rgba(0,0,0,0); /* pulled from common.css; should apply more broadly? */
}
.categoryFilter:not(.withBooks) .filterInner:before{
  min-width: 18px;
  width: 18px;
  height: 16px;
  content: '';
  -webkit-mask: url("/static/img/connection-book.svg") no-repeat;
  mask: url("/static/img/connection-book.svg") no-repeat;
  -webkit-mask-size: cover;
  mask-size: cover;
  line-height: 25px;
  /**transform: scale(0.95);*/
  display: inline-block;
  background-color: var(--category-color);
}
.connectionsPanel .toolsButton.more{
  color: #666666;
}
.connectionsPanel .toolsButton.seeLess{
  margin-inline-start: 33px;
  font-style: normal;
  font-weight: normal;
  font-size: 13px;
  line-height: 18px;
  color: #999999;
  align-items: center;
}
.connectionsPanel .toolsButton.seeLess img.toolsButtonIcon{
  height: 10px;
  width: 10px;
}
.connectionsPanel .toolsButton.seeLess .toolsButtonText{
  margin-inline-start: 5px;
}

.connectionsPanel .topToolsButtons {
  margin-top: 30px;
}
.categoryFilter:not(.withBooks) .filterText{
  margin-inline-start: 15px;
  margin-inline-end: auto;
}
.textFilter {
  padding: 19px 0px;
  font-size: 18px;
  line-height: 1.2;
  display: block;
  cursor: pointer;
  color: #333;
  margin-inline-start: 34px;
  margin-inline-end: 34px;
}
.connectionsCount {
  color: #666;
  font-size: 16px;
  font-weight: lighter;
  letter-spacing: 1px;
  font-family: "Roboto", "Helvetica Neue", "Helvetica", sans-serif;
  unicode-bidi: isolate;
}
.englishAvailableTag {
  font-family: "Roboto", "Helvetica Neue", "Helvetica", sans-serif;
  text-transform: uppercase;
  align-self: flex-start;
  color: #999;
  border: 1px solid #CCC;
  border-radius: 3px;
  font-size: 12px;
  line-height: 18px;
  padding: 0px 3px;
  margin-left: 4px;
}
.filterInner {
  display: flex;
  justify-content: space-between;
  align-items: center;
}
.essayGroup a:hover {
  text-decoration: none;
}
.essayGroup .filterText {
  margin-inline-start: 15px;
  margin-inline-end: auto;
  text-align: left
}
.essayGroup .filterInner:before{
  min-width: 18px;
  width: 18px;
  height: 16px;
  content: '';
  -webkit-mask: url("/static/img/connection-book.svg") no-repeat;
  mask: url("/static/img/connection-book.svg") no-repeat;
  -webkit-mask-size: cover;
  mask-size: cover;
  line-height: 25px;
  /**transform: scale(0.95);*/
  display: inline-block;
  background-color: #3B5849;
}
.essayGroup .textFilter {
  padding: 0 0 0 0;
  margin: 19px 34px;
}
.categoryFilterGroup.withBooks {
  /*border-bottom: 1px solid #E5E5E5;*/
  border-top: 4px solid;
  border-top-color: var(--category-color);
}
.categoryFilterGroup.withBooks .categoryFilter{
  margin: initial;
  margin-inline-end: 34px;
  margin-inline-start: 34px;
  padding: 19px 0px;
  border-bottom: 1px solid #E5E5E5;

}
.categoryFilterGroup a:hover {
  text-decoration: none;
}
.categoryFilterGroup.withBooks + .categoryFilterGroup {
  /*margin-top: 30px;*/
}
.categoryFilterGroup .textFilter {
  border-bottom: 1px solid #E5E5E5;
}
.categoryFilterGroup :first-child .textFilter {
  border-top: 1px solid #E5E5E5;
}
.categoryFilter.on, .textFilter.on {
  color: black;
}
.dark .categoryFilter.on, .dark .textFilter.on {
  color: white;
}
.textFilter.lowlight {
  color: #999;
}
.topFilters .textFilter.showMoreFilters {
  color: #999;
}
.bilingual .textFilter .he,
.bilingual .categoryFilter .he {
  display: none;
}
.textList .textListTop > .loadingMessage,
.textList .texts .contentInner > .loadingMessage {
  padding: 22px 10px 0;
  color: #999;
  font-size: 14px;
  text-align: center;
}
.textList .textListTop > .loadingMessage {
  position: relative;
  top: 70px;
}
.textList .texts {
  position: relative;
  background-color: #FBFBFA;
}
.sepia .textList .texts {
  background-color: #FBFBFA;
}
.dark .textList .texts {
  background-color: #333331;
}
.textList .texts .textRange {
  font-size: 1.8em;
  padding-top: 16px;
  margin-top: 12px;
  position: relative;
  cursor: text;
}
.textList .texts .textRange .segment{
  cursor: text;
}
.textListTextRangeBox {
  border-bottom: 1px solid #eee;
}
.textList .texts .textRange .title {
  color: #999;
}
.textList .texts .segment .queryTextHighlight {
  padding: 0;
  background-color: inherit;
  font-weight: bold;
}
.dark .textList .texts .textRange .title {
  color: #ddd;
}
.textList.singlePanel .textListTextRangeBox:first-child {
  margin-top: -30px;
}
.textRange .title {
  display: flex;
  justify-content: space-between;
}
.textRange .title .buttons {
}
.bilingual .textList .title .he {
  display: none;
}
.textList .sheetList .sheet,
.textList .note {
  padding: 0 0 24px 0;
  display: flex;
  flex-flow: column;
}
.textList .sheet + .sheet {
  padding: 24px 0;
  border-top: 1px solid #E6E5E6;
}
.textList .sheetList .sheet a.sheetTitle {
  margin-bottom: 0;
  align-items: flex-start;
}
.textList .sheet .sheetInfo {
  display: flex;
  justify-content: space-between;
}
.sheet .sheetInfo .sheetUser {
  display: flex;
  align-items: center;
}
.textList .sheet .sheetAuthorImg,
.textList .note .noteAuthorImg {
  height: 26px;
  width: 26px;
  vertical-align: -8px;
}
.textList .sheet .sheetViews {
  color: #999;
  font-size: 12px;
}
.textList .sheet .sheetAuthor,
.textList .note .noteAuthor {
  color: #666;
  font-size: 16px;
  margin: auto 14px;
}
.textList .sheet .sheetTitle {
  display: flex;
  justify-content: flex-start;
  margin-top: 14px;
  font-size: 18px;
  text-align: left;
  color: #000;
}
.textList .sheet .sheetLeft .sheetTitle img.sheetIcon {
  width: 14px;
  height: 14px;
  margin: 3px 0 0 0;
}
.textList .sheet .sheetTitle .sheetTitleText{
  margin: auto 6px;
}
.textList .sheet .sheetTags {
  display: flex;
  flex-flow: row wrap;
  margin-top: 6px;
  font-size: 13px;
  color: #999;
  text-align: left;
}
.textList .sheet .sheetTag {
  color: inherit;
  display: inline-block;
  white-space: nowrap;
}
.sheet .sheetRight {
  display: flex;
  flex-direction: row;
  align-items: flex-start;
  justify-content: space-between;
  padding-top: 5px;
  margin: 0 -4px;
}
.sheet .sheetRight img {
  display: none;
  padding: 0 5px;
  width: 22px;
  height: 22px;
  margin: 0;
}
.sheet .sheetRight img.pinned,
.sheet:hover .sheetRight img {
  display: block;
}
.sheet:hover .sheetRight img:hover {
  opacity: 0.6;
  cursor: pointer;
}
.sheet .sheetTag .separator {
  display: inline-block;
  margin-right: 8px;
}
.sheet .sheetTags .unlisted img,
.collectionListing .collectionListingDetails .unlisted img,
.tocTop .unlisted img {
  width: 13px;
  height: 13px;
  opacity: 0.4;
  margin-inline-end: 3px;
  position: relative;
  top: 2px;
}
.sheetTag.button,
.sheetTag.button:hover,
.sheetTag.button:active {
  background-color: #EDEDED;
  border-color: #ccc;
  color: #999;
  font-size: 14px;
  margin: 4px;
}
.bookPage .sheetTag.button {
  padding: 5px 16px;
  height: 30px;
}
.textList .sheetList {
  padding-top: 40px;
}
.textList .sheetList:first-of-type {
  padding-top: 0px;
}
.textList .sheetList + .sheetList {
  border-top: 1px solid #E6E5E6;
}
.textList .note .noteAuthorInfo {
  margin-bottom: 14px;
}
.textList .note .noteTitle {
  font-weight: bold;
}
.textList .note .noteTitle,
.textList .note .noteText {
  font-size: 16px;
}
.textList .textListTextRangeBox + .sheet {
  margin-top: 24px;
}
.mediaList .media {
  border-top: solid 1px #CCC;
  padding: 20px 0;
}
.mediaList .mediaTitle {
  font-family: "Roboto", "Helvetica Neue", "Helvetica", sans-serif;
  font-style: normal;
  font-weight: 400;
  font-size: 16px;
  line-height: 19px;
  color: #666;
	padding-bottom: 15px;
}
.mediaList .mediaTitle .he {
  font-size: 16px;
}
.mediaList .media .title {
	font-size: 22px;
  color: #000;
}
.mediaList .media a {
	color: #999;
}
.mediaList .media .description {
	margin: 10px 0;
  font-size: 13px;
  font-family: "Roboto", "Helvetica Neue", "Helvetica", sans-serif;
  flex-flow: row;
  justify-content: space-between;
  color: #666;
}
.mediaList .media .panel{
	background: #e6e6e6;
	border-radius: 50px;
	text-align: center;
	margin: 15px 0;
	padding: 15px;
  font-size: 13px;
  line-height: 15px;
  flex-direction: row;
  display: flex;
  flex-wrap: nowrap;
  justify-content: space-between;
  text-align: left;
  direction: ltr;
}
.mediaList .media .panel .playTimeContainer {
  display: inline-flex;
  align-self: center;
  font-size: 13px;
  font-family: "Roboto", "Helvetica Neue", "Helvetica", sans-serif;
}
.mediaList .media .panel .playTimeContainer span {
  margin: 0 15px;
}
.mediaList .media .panel .sliderContainer {
  display: inline-flex;
  flex: 2;
  align-self: center;
}
.mediaList .media .panel input[type='image'] {
	  width: 10px;
    height: 10px;
    padding: 2.5px;
}
.slider {
  -webkit-appearance: none;
  height: 2px;
  background: #4d4d4d;
  outline: none;
  opacity: 0.7;
  width: 100%;
}
.slider:hover {
  opacity: 5;
}
.slider::-webkit-slider-thumb {
  -webkit-appearance: none;
  appearance: none;
  width: 10px;
  height: 10px;
  border-radius: 50%;
  background: #4871bf;
  cursor: pointer;
}
.slider::-moz-range-thumb {
  width: 10px;
  height: 10px;
  border-radius: 50%;
  background: #4871bf;
  cursor: pointer;
}
/* All the same stuff for IE */
.slider::-ms-thumb {
  width: 10px;
  height: 10px;
  border-radius: 50%;
  background: #4871bf;
  cursor: pointer;
}
.webpageList .website {
  text-align: start;
  display: flex;
  justify-content: flex-start;
  color: #000;
  cursor: pointer;
  font-size: 16px;
  letter-spacing: 1px;
  margin: 20px 34px;
  align-items: center;
}
.webpageList .website .icon {
  height: 16px;
  width: 16px;
  margin-top: 2px;
}
.webpageList .webpage {
  margin-bottom: 30px;
  text-align: left;
  direction: ltr;
}
.webpageList .webpage.hebrew{
  text-align: right;
  direction: rtl;
}
.webpageList .webpage .icon {
  margin-right: 10px;
}
.webpage.hebrew .icon {
  margin: 0 0 0 10px;
}
.webpageList .webpage .title {
  font-size: 22px;
  color: black;
  text-decoration: none;
  margin-bottom: 10px;
}
.webpageList .webpage .title:hover {
  text-decoration: none;
}
.webpageList .webpage .domain {
  font-family: "Roboto", "Helvetica Neue", "Helvetica", sans-serif;
  font-size: 14px;
  color: #666;
  margin-bottom: 10px;
}
.webpageList .webpage .description {
  font-size: 18px;
  color: #999;
}
.webpageList .webpage .webpageMetadata,
.mediaList .media .meta,
.manuscript .meta {
  font-size: 13px;
  color: #999;
  margin-top: 5px;
}
.interface-hebrew .webpageList .webpage .webpageMetadata {
  text-align: right;
  direction: rtl;
}
.interface-english .webpageList .webpage .webpageMetadata {
  text-align: left;
  direction: ltr;
}

.webpageList .website .siteName {
  margin-inline-start: 15px;
}

.manuscript .meta span,
.manuscript .meta a {
  font-family: "Roboto", "sans-serif";
  margin-top: 2px;
}
.manuscript .meta .int-he {
  font-family: "Heebo", "sans-serif";
}
.webpageList.empty .loadingMessage {
  margin-top: 0px;
}
.webpageList .webpagesLinkerMessage {
  padding: 20px 0px;
  color: #999;
  border-top: 1px solid #E5E5E5;
  font-size: 13px;
}
.marginless .webpageList .webpagesLinkerMessage {
  padding: 20px 34px;
}
.webpageList .webpagesLinkerMessage a {
  color: #999;
  text-decoration: underline;
}
.manuscriptImage {
  width: auto;
  max-height: 180px;
  border-radius: 3px;
}
.manuscriptCaption {
  font-family: "Adobe Garamond Pro", "sans-serif";
  font-size: 18px;
  line-height: 22px;
  margin-top: 13px;
  margin-bottom: 2px;
  border-bottom: 0px;
  text-align: left;
}
.manuscriptCaptionHe {
  font-family: "Taamey Frank", "Heebo", "sans-serif";
  font-size: 22px;
  line-height: 22px;
  margin-top: 13px;
  margin-bottom: 2px;
  border-bottom: 0px;
  text-align: right;
}
.fullSizeImageLink {
  width: 292px;
  height: 23px;
  left: 830px;
  top: 367px;
  font-family: "Roboto", "sans-serif";
  font-style: normal;
  font-weight: normal;
  font-size: 13px;
  line-height: 15px;
  color: #999999
}
.manuscript {
  border-bottom: 1px solid #DDDDDD;
  margin: 29px 34px;
  padding-bottom: 19px;
  overflow-x: hidden;
}

.manuscript a {
  color: inherit;
}
/*.manuscriptBorder {*/
/*  border: 1px solid #dddddd;*/
/*  position: absolute;*/
/*  width: 292px;*/
/*  height: 0px;*/
/*  left: 830px;*/
/*  top: 409px;*/
/*}*/
.manuscriptList :last-child {
  border-bottom: 0px solid red;
}
.textList.marginless .webpageList.empty .loadingMessage {
  margin: 50px 40px;
}
.textRange .numberLabel {
  position: absolute;
  top: 14px;
}
.english .textRange .numberLabel {
  left: -24px;
}
.english .textRange .numberLabel.itag {
  right: -30px;
  left: initial;
}
.hebrew .textRange .numberLabel,
.bilingual .textRange .numberLabel  {
  right: -30px;
}
.multiPanel .textRange .numberLabel{
  display: none;
}
.multiPanel .textRange .numberLabel.itag{
  display: block;
  color: #4871bf;
}
.textRange.lowlight .numberLabel {
  color: #999;
}
.readerPanel.bilingual .connectionsPanel .he {
  display: none;
}
.connectionsSummaryLoading {
  padding: 20px 34px;
  color: #999;
}
.connectionsPanel .connectionPanelSectionHeader{
  margin-inline-start: 34px;
  margin-inline-end: 34px;
  margin-top: 30px;
  margin-bottom: 15px;
  border-bottom: 1px solid #CCCCCC;
  padding-bottom: 13px;
}
.connectionsPanel .connectionPanelSectionHeader .connectionPanelSectionHeaderInner{
  font-size: 14px;
  font-style: normal;
  font-weight: 400;
  line-height: 18px;
  letter-spacing: 0em;
  text-align: justified;
  color: #666666;
  text-transform: uppercase;

}
.connectionsPanel .connectionsSummaryLoading .loadingMessage {
  margin-top: 0;
}
.textListTextRangeBox {
  position: relative;
}

.textListTextRangeBox .textRange{
  margin-bottom: 0;
  padding-bottom: 0;
}
.textListTextRangeBox .connection-buttons, .versionsTextList .connection-buttons{
  margin-bottom: 28px;
  display: flex;
  align-items: flex-start;
  align-content: flex-start;
}
.connection-buttons.access-user .connection-button.delete-link{
  display:none;
}
.connection-buttons .connection-button,
.version-block-with-preview-details .connection-button{
  font-style: normal;
  font-weight: normal;
  font-size: 13px;
  line-height: 15px;
  color: #999999;
  margin-inline-end: 15px;
  text-decoration: none;
  cursor: pointer;
  display: flex;
  flex-flow: row wrap;
  align-items: center;
}
.version-block-with-preview-details .connection-button {
  font-size: 14px;
  color: var(--dark-grey);
  margin-top: 15px;
}
.version-block-with-preview-details img {
  padding-inline-start: 15px;
}
.singlePanel .connection-buttons .connection-button{
  text-align: start;
  margin-inline-end: 5px;
}
.connection-buttons .connection-button span{
  text-align: initial;
}
.connection-buttons .connection-button .int-en{
  font-family: "Roboto", "Helvetica Neue", "Helvetica", sans-serif;
}
.connection-buttons .connection-button .int-he{
  font-family: "Heebo", "Roboto", "Helvetica Neue", "Helvetica", sans-serif;
}
.toolsMessage {
  margin: 130px 0;
  text-align: center;
  font-size: 18px;
}
.connection-buttons .connection-button::before,
.version-block-with-preview-details .connection-button::before{
  display: block;
  content: ' ';
  background-size: 15px 15px;
  background-repeat: no-repeat;
  height: 15px;
  width: 15px;
  margin-inline-end: 5px;
}
.version-block-with-preview-details .connection-button::before {
  height: 18px;
}
.connection-buttons .panel-open-link::before,
.version-block-with-preview-details .connection-button::before{
  background-image: url("/static/icons/open-panel.svg");
}
.connection-buttons .delete-link::before{
  background-image: url("/static/icons/remove-connection.svg");
}
.connection-buttons .add-to-sheet-link::before{
  background-image: url("/static/icons/add-to-sheet.svg");
}

.toolsButtonContainer {
  display: flex;
  justify-content: flex-start;
  color: #000;
  /*border-top: 1px solid #E5E5E5;*/
  cursor: pointer;
  font-size: 16px;
  letter-spacing: 1px;
  margin: 20px 34px;
  align-items: center;
  flex-wrap: wrap;
}

.toolsButtonContainer.blue {
  background-color: var(--sefaria-blue);
  color: white;
  margin: -29px 34px 20px;
  margin-inline-start: -34px;
  margin-inline-end: -34px;
  padding-inline-start: 68px;
  padding-inline-end: 34px;
  padding-top: 18px;
  padding-bottom: 18px;
}

.toolsButtonContainer .toolsButtonText,
.toolsButtonContainer .toolsSecondaryButton {
  position: relative;
  top: 1.5px;
}

.toolsButton {
  background: none;
  padding: 0;
  border: 0px;
  flex: 1 1 auto;
}

.toolsSecondaryButton {
  color: var(--dark-grey);
  --english-font: var(--english-sans-serif-font-family);
  --hebrew-font: var(--hebrew-sans-serif-font-family);
  height: var(--sans-serif-small-font-size);
  margin-inline-start: 30px;
  align-self: flex-start;
}

.toolsButtonContainer.blue .experimentLabel {
  --english-font: var(--english-sans-serif-font-family);
  color: var(--light-grey);
  font-size: 14px;
  border: 1px solid var(--light-grey);
  border-radius: 6px;
  float: inline-end;
  padding: 2px;
  line-height: 14px;
}

.linkArrow {
  height: var(--sans-serif-small-font-size);
  position: relative;
  top: 1px;
}

.toolsButtonContainer .toolsButton.greyColor {
  color: var(--dark-grey);
}
.toolsButton .toolsButtonText .connectionsCount::before{
  content: " ";
}
.topicList.topicsHe {
  direction: rtl;
}
.topicList.topicsEn {
  direction: ltr;
}
.interface-hebrew .topicList.topicsEn {
  direction: rtl;
}

.topicButton {
  display: flex;
  justify-content: flex-start;
  color: #000;
  cursor: pointer;
  font-size: 16px;
  flex-direction: column;
  letter-spacing: unset;
  align-items: initial;
  border-top: 1px solid #E5E5E5;
  padding: 20px 34px;
  margin: initial;
}
.topicList #topicItem-0 {
  border-top: none;
}
.topicButton:hover {
  text-decoration: none;
}

.topicButton .topicButtonTitle {
  display: flex;
  flex-direction: row;
  justify-content: space-between;
  text-align: left;
}
.topicButton .topicButtonTitle .he {
  text-align: right;
}
.topicButton .contentText .en {
  font-family: "adobe-garamond-pro", "Crimson Text", Georgia, serif;
}
.topicButtonTitle .he {
  font-size: 122%;
}
.topicButton .three-dots-button.tooltip-toggle::before,
.named-entity-title-bar .three-dots-button.tooltip-toggle::before {
  transform: none;
  left: unset;
  right: 30px;
  width: 180px;
}
.readerPanel.hebrew .topicButton .three-dots-button.tooltip-toggle::before,
.readerPanel.hebrew .named-entity-title-bar .three-dots-button.tooltip-toggle::before {
  right: unset;
  left: 30px;
  text-align: right;
}
.topicButton .smallText {
  margin-top: 10px;
  line-height: 18px;
  font-size: 18px;
  text-align: start;
}
.topicButton .smallText .en {
  font-family: "Roboto", "Helvetica Neue", "Helvetica", sans-serif;
  font-size: 13px;
  font-weight: normal;
  color: #999;
}
.topicButton .smallText .he {
  font-family: "Heebo", sans-serif;
  font-size: 13px;
  font-weight: normal;
  color: #999;
}
.toolsButton:hover {
  text-decoration: none;
  color: inherit;
}
.toolsButton.systemTypeface .toolsButtonText span.int-en,
.toolsButton.systemTypeface .toolsButtonText span.en{
  font-family: "Roboto", "Helvetica Neue", "Helvetica", sans-serif;
}
.toolsButton.textTypeface .toolsButtonText span.int-en,
.toolsButton.textTypeface .toolsButtonText span.en{
  font-family: "adobe-garamond-pro", "Crimson Text", Georgia, serif;
}
.toolsButton.systemTypeface .toolsButtonText span.int-he,
.toolsButton.systemTypeface .toolsButtonText span.he{
  font-family: "Heebo", "Roboto", "Helvetica Neue", "Helvetica", sans-serif;
}
.toolsButton.textTypeface .toolsButtonText span.int-he,
.toolsButton.textTypeface .toolsButtonText span.he{
  font-family: "Taamey Frank", "adobe-garamond-pro", "Crimson Text", Georgia, "Times New Roman", serif;
  font-size: 122%;
}
.blue .toolsButton .toolsButtonIcon {
  filter: invert(1);
}
.toolsButton .toolsButtonIcon {
  color: #999;
  font-size: 20px;
  width: 20px;
  margin-top: -1px;
}
.interface-hebrew .toolsButton .toolsButtonIcon {
  margin-top: 1px;
}
.toolsButton img.toolsButtonIcon {
  width: 18px;
  height: 18px;
  vertical-align: middle;
}
.toolsButton .toolsButtonText{
  margin-inline-start: 15px;
}

.shareSettingsBox .shareDropdown {
  display: inline-block;
  height: 20px;
  width: 52px;
  margin: 0 3px;
  border: 0;
  color: var(--sefaria-blue);
  font-weight: 600;
  --english-font: var(--english-sans-serif-font-family);
  --hebrew-font: var(--hebrew-sans-serif-font-family);
  font-size: var(--sans-serif-body-font-size);
  align-self: flex-end;
  appearance: none;
  -webkit-appearance: none;
  -moz-appearance: none;
  bottom: 1px;
  position: relative;
  background-color: Transparent;
  background-image: url(/static/icons/arrow-down-bold.svg);
  background-repeat: no-repeat;
  background-position: right;
  background-size: 12px;
}

.shareInputBox .copyLinkIcon {
  float: right;
  margin: 0px -5px 1px 0px;
}

.shareInputBox span {
  --english-font: var(--english-sans-serif-font-family);
  --hebrew-font: var(--hebrew-sans-serif-font-family);
  font-size: var(--sans-serif-body-font-size);
}

.shareInputBox {
  position: relative;
  display: flex;
  box-sizing: border-box;
  border-radius: 7px;
  border: none;
  box-shadow: 0 1px 3px rgb(0 0 0 / 20%);
  font-size: var(--sans-serif-body-font-size);
  font-family: "Roboto", "Helvetica Neue", "Helvetica", sans-serif;
  color: #666;
  padding: 20px 20px;
  margin: 19px 33px;
}
.shareInput {
  width: calc(100% - 40px);
  box-sizing: border-box;
  border-radius: 7px;
  border: none;
  font-size: var(--sans-serif-body-font-size);
  font-family: "Roboto", "Helvetica Neue", "Helvetica", sans-serif;
  color: #666;
  text-overflow: ellipsis;
}

.shareInputBox .shareInputButton {
  background-color: #fff;
  position: absolute;
  border: 0;
  margin-inline-start: calc(100% - 60px);
}

.shareInputBox .shareInputButton:active {
  background-color: var(--light-grey);
}

.shareSettingsBox {
  display: flex;
  box-sizing: border-box;
  border-radius: 7px;
  border: none;
  font-size: var(--sans-serif-body-font-size);
  --english-font: var(--english-sans-serif-font-family);
  --hebrew-font: var(--hebrew-sans-serif-font-family);
  color: var(--dark-grey);
  margin: 20px 34px;
}
.addToSourceSheetBox {
  position: relative;
}
.addToSourceSheetBox input {
  padding: 13px 12px;
  margin: 0;
  cursor: pointer;
  font-size: 18px;
  border-radius: 4px;
  box-shadow: none;
  border: 1px solid #E9E9E9;
  width: 60%;
  height: 50px;
  box-sizing: border-box;
}
.addToSourceSheetBox .button {
  width: 100%;
  text-align: center;
  margin: 0;
}
.addToSourceSheetBox .button.small {
  width: 37%;
  box-sizing: border-box;
  height: 50px;
  padding: 17px;
  margin: 0;
  float: right;
}
.interface-hebrew .addToSourceSheetBox input {
  width: 47%;
}
.interface-hebrew .addToSourceSheetBox .button.small {
  width: 50%;
  float: left;
}
.addToSourceSheetBox .newSheet {
  border-top: 1px solid #E9E9E9;
  padding: 14px 22px;
}
.addToSourceSheetBox .newSheet input::placeholder { /* eventual spec? */
  font-family: "Roboto", "Helvetica Neue", "Helvetica", sans-serif;
}
.addToSourceSheetBox .newSheet input::-webkit-input-placeholder { /* Chrome/Opera/Safari */
  font-family: "Roboto", "Helvetica Neue", "Helvetica", sans-serif;
}
.addToSourceSheetBox .newSheet input::-moz-placeholder { /* Firefox 19+ */
  font-family: "Roboto", "Helvetica Neue", "Helvetica", sans-serif;
}
.addToSourceSheetBox .newSheet input:-ms-input-placeholder { /* IE 10+ */
  font-family: "Roboto", "Helvetica Neue", "Helvetica", sans-serif;
}
.addToSourceSheetBox .newSheet input:-moz-placeholder { /* Firefox 18- */
  font-family: "Roboto", "Helvetica Neue", "Helvetica", sans-serif;
}
.confirmAddToSheet {
  text-align: center;
  background-color: #FBFBFA;
  margin-bottom: 10px;
}
.confirmAddToSheet .message{
  text-align: start;
}
.confirmAddToSheet.addToSourceSheetBox .message span{
  font-family: 'HebrewInEnglish Serif Font', "adobe-garamond-pro", "Crimson Text", Georgia, "Times New Roman", serif;
  font-style: normal;
  font-weight: normal;
  font-size: 18px;
  line-height: 25px;
  text-decoration-line: none;
  color: #666666;
}
.confirmAddToSheet.addToSourceSheetBox .message span a{
  text-decoration: underline;
  color: #666666;
}
.confirmAddToSheet .button {
  width: 100%;
}
.connectionsPanel .allSheetsLink,
.connectionsPanel .allNotesLink {
  display: block;
  margin-top: 10px;
}
.interface-hebrew .allNotesLinks {
  text-align: left;
}
.noteList + .noteList {
  border-top: 1px solid #ccc;
}
.connectionsPanel .loadingMessage {
  margin-top: 40px;
}
.connectionsPanel textarea.noteText,
.connectionsPanel textarea.feedbackText,
.sideColumn textarea.feedbackText {
  width: 100%;
  min-height: 100px;
  border: none;
  border-radius: 7px;
  padding: 20px 25px;
  box-sizing: border-box;
  box-shadow: 0 1px 3px rgba(0,0,0,0.2);
  font-size: 18px;
  font-family: "adobe-garamond-pro", "Crimson Text", Georgia, serif;
  margin-bottom: 10px
}


.connectionsPanel .noteSharingToggle {
  border: 1px solid #ccc;
  border-radius: 4px;
  margin-bottom: 12px;
}
.connectionsPanel .notePrivateButton,
.connectionsPanel .notePublicButton {
  width: 50%;
  display: inline-block;
  text-align: center;
  color: #CCC;
  padding: 16px 24px;
  border-radius: 4px;
  cursor: pointer;
  font-size: 15px;
  letter-spacing: 1px;
  font-family: "Roboto", "Helvetica Neue", "Helvetica", sans-serif;
  box-sizing: border-box;
}
.connectionsPanel .notePrivateButton.active,
.connectionsPanel .notePublicButton.active {
  background-color: white;
  color: #666;
}
.connectionsPanel .notePrivateButton {
  border-right: 1px solid #ccc;
  border-top-right-radius: 0;
  border-bottom-right-radius: 0;
}
.hebrew .connectionsPanel .notePrivateButton {
  border-left: 1px solid #ccc;
  border-top-left-radius: 0;
  border-bottom-left-radius: 0;
  border-right: none;
  border-top-right-radius: 4px;
  border-bottom-right-radius: 4px;
}
.connectionsPanel .line {
  width: 100%;
  border-bottom: 1px solid #ccc;
  margin: 40px 0;
}
.connectionsPanel .deleteNote {
  text-align: center;
  padding: 18px 0;
  color: #999;
  font-size: 15px;
  cursor: pointer;
  font-family: "Roboto", "Helvetica Neue", "Helvetica", sans-serif;
}
.connectionsPanel.textList .note {
  padding: 30px 0;
  position: relative;
}
.connectionsPanel.textList .note {
  border-top: 1px solid #E6E5E6;
}
.connectionsPanel.textList .note:first-child {
  border-top: none;
}
.connectionsPanel .noteButtons {
  position: absolute;
  top: 30px;
  left: -32px;
}
.interface-hebrew .connectionsPanel .noteButtons {
  left: auto;
  right: -32px;
}
.connectionsPanel .editNoteButton {
  visibility: hidden;
}
.connectionsPanel .note:hover .editNoteButton {
  visibility: visible;
}
.connectionsPanel .noteButtons .fa {
  cursor: pointer;
  color: #C6C6C6;
  font-size: 20px;
  margin: 0 8px;
}

.feedbackOverlay .buttonContainer {
  width: 100%;
  margin-top: 15px;
  text-align: center;
}

.connectionsPanel .divineNameReplacer p {
  font-size: 16px;
  font-family: "Roboto", "Helvetica Neue", "Helvetica", sans-serif;
  line-height: 19px;
  color: #666666;
}

.addConnectionBox {
  font-size: 18px;
  text-align: center;
}
.addConnectionBox .dropdown .dropdownMain{
  justify-content: center;
}
.addConnectionBox .dropdown .dropdownMain span, .addConnectionBox .dropdown .dropdownMain img{
  margin-inline-start: auto;
}
.addConnectionSummary {
  margin-bottom: 20px;
}
.loginPrompt {
  text-align: center;
}
.loginPrompt .loginPromptMessage {
  font-size: 18px;
  margin-bottom: 20px;
}
.loginPrompt .button {
  width: auto;
  margin: 0 6px;
}
.profile-pic {
  display: flex;
  justify-content: center;
  align-items: center;
  flex-direction: column;
  margin-bottom: 4px;
}
.profile-page {
  background-color: var(--lightest-grey);
}
.profile-page .profile-pic .profile-pic-hover-button {
  display: none;
}
.profile-pic-cropper-error {
  line-height: 1;
  max-width: 50vw;
  overflow: hidden;
}
.profile-page .profile-pic:hover .profile-pic-hover-button.profile-pic-button-visible {
  display: flex;
}
.profile-page .profile-pic .profile-pic-button-row {
  display: flex;
}
.profile-page .profile-pic .profile-pic-button {
  position: relative;
  top: calc(-1 * ((175px/2) + (46px/2)));  /* height of .profile-img + height of .profile-pic-button */
}
.profile-pic-cropper-modal {
  max-width: unset !important;
  max-height: unset !important;
  padding: 15px 15px 17px 15px !important;
  box-shadow: 0px 1px 4px rgba(0, 0, 0, 0.4);
  background-color: #FFF !important;
  border-radius: 6px;
}
.profile-pic-cropper-modal-inner {
  overflow: auto;
  display: block;
  line-height: 0;
  border-radius: 6px;
}
.profile-pic-loading {
  display: flex;
  align-items: center;
  justify-content: center;
  margin-top: 17px;
}
.profile-pic-cropper-modal .ReactCrop__crop-selection {
  border-radius: 50%;
  box-shadow: 0 0 0 9999em rgba(255, 255, 255, 0.6);
}
.profile-pic-cropper-modal .ReactCrop__image {
  max-width: 50vw;
  max-height: 50vh;
}
.profile-pic-close {
  right: 25px !important;
}
.profile-pic-cropper {
}
.profile-page .profile-pic .profile-pic-cropper-modal .profile-pic-cropper-button {
  display: inline-flex;
}
.profile-page .profile-pic .profile-pic-cropper-desc {
  margin-top: 9px;
  margin-bottom: 18px;
}
.profile-pic .profile-pic-input-file {
  /* make it essentially invisible so it stays in DOM and is accessible */
  width: 0.1px;
  height: 0.1px;
  opacity: 0;
  overflow: hidden;
  position: absolute;
  z-index: -1;
}
.readerNavMenu.profile-page .resourcesLink img {
  top: 0;
}
.profile-page .logoutLink {
  box-shadow: none;
  font-size: 16px;
}
.profile-page .logoutLink .int-en {
  font-family: "Roboto", "Helvetica Neue", "Helvetica", sans-serif;
}
.profile-page .logoutLink .int-he {
  font-family: "Heebo", sans-serif;
}
.notificationsTopContainer {
  display: flex;
  flex-direction: row;
  margin-bottom: 30px;
}
.notificationsHeaderBox {
  flex-grow: 1;
  margin-bottom: 12px
}
.readerNavMenu .notificationsHeaderBox h1 {
  margin: 4px 0 0 0;
}
.notificationsTitleIcon {
  position: relative;top: 2px;
}
.notification {
  border-bottom: 1px solid var(--light-grey);
  border-top: none;
  padding: 25px 0;
  line-height: 1.4;
}
.notification {
  display: flex;
}
.notification .imageSection {
  margin-inline-end: 15px;
}
.notification .imageSection img {
  height: 30px;
  width: 30px;
  border-radius: 15px;
}
.notification .mainSection {
  flex: 1;
}
.notification a {
  unicode-bidi: plaintext;
}
.notification a:hover {
  color: inherit;
}
.notification .topLine {
  display: flex;
  justify-content: space-between;
  flex-direction: row;
  margin-top: 2px;
  align-content: space-between;
}
.notification .topLine a {
  font-weight: bold;
}
.notification .topLineText {
  flex: 1;
}
.notification .date {
  color: var(--medium-grey);
  font-size: 14px;
  margin-inline-start: 15px;
}
.notification .notificationBody {
  margin-top: 20px;
}
.notification .sheetTitle,
.notification .collectionName {
  --english-font: var(--english-serif-font-family);
  --hebrew-font: var(--hebrew-serif-font-family);
  font-size: 24px;
  display: block;
}
.notification .sheetSummary {
  --english-font: var(--english-serif-font-family);
  --hebrew-font: var(--hebrew-serif-font-family);
  color: var(--dark-grey);
  font-size: 18px;
  margin-top: 10px;
}
.notification .replyButton {
  margin-top: 15px;
}
.notification .replyButton img {
  width: 15px;
  height: 10px;
  margin-inline-end: 10px;
}
.notification-message-link {
  display: inline-block;
  padding: 0 5px;
}
.globalUpdateForm {
  padding: 20px;
  background-color: #ddd;
  border-radius: 15px;
  font-size: 18px;
}
.globalUpdateForm .storyTypeSelector {
  padding-bottom: 15px;
}
.globalUpdateForm  select {
  margin: 0 0 0 15px;
}
.globalUpdateForm .error {
  color: red;
  font-size: 90%;
}
.globalUpdateForm input[type="text"] {
  padding: 5px;
  margin: 5px 0;
  width: 260px;
}
.globalUpdateForm input[type="radio"] {
  padding: 5px;
  margin: 8px;
}
.globalUpdateForm label {
  padding-top: 10px;
  display: block;
}
.globalUpdateForm .previewButton {
  margin-left: 85%;
  font-size: 20px;
}
.update {
  position: relative;
}
.update .imageSection {
  display: none;
}
.update .delete-update-button {
  position: absolute;
  top:  8px;
  right:  0px;
  color:  var(--dark-grey);
}
.story-action-button {
  display: inline-block;
  background: #CB6158;
  padding: 0 15px;
  margin: 0 8px;
  width: 60px;
  text-align: center;
  height: 19px;
  color: #fff;
  cursor: pointer;
  border-radius: 8px;
  box-shadow: 1px 1px 1px #ccc;
  border: 1px solid #ccc;
}

.lds-ring {
  display: inline-block;
  position: relative;
  width: 34px;
  height: 34px;
}
.lds-ring div {
  box-sizing: border-box;
  display: block;
  position: absolute;
  width: 21px;
  height: 21px;
  margin: 6px;
  border: 6px solid #999;
  border-radius: 50%;
  animation: lds-ring 1.2s cubic-bezier(0.5, 0, 0.5, 1) infinite;
  border-color: #999 transparent transparent transparent;
}
.lds-ring div:nth-child(1) {
  animation-delay: -0.45s;
}
.lds-ring div:nth-child(2) {
  animation-delay: -0.3s;
}
.lds-ring div:nth-child(3) {
  animation-delay: -0.15s;
}
@keyframes lds-ring {
  0% {
    transform: rotate(0deg);
  }
  100% {
    transform: rotate(360deg);
  }
}
.sefariaLogo {
  text-align: center;
  text-transform: uppercase;
  font-family: "Roboto", "Helvetica Neue", "Helvetica", sans-serif;
}
#appLoading {
  position: fixed;
  text-align: center;
  background-color: #FBFBFA;
  height: 100%;
  width: 100%;
  direction: initial;
}
#appLoading .loadingMessage {
  position: absolute;
  top: 45%;
  left: 50%;
  transform: translate(-50%, -50%);
}
#appLoading img.int-en {
  width: 150px;
  height: 42px;
  margin-bottom: 6px;
}
#appLoading img.int-he {
  width: 150px;
  height: 49px;
  margin-bottom: 6px;
}
.emptyDesktop {
  margin-top: 200px;
  text-align: center;
  color: #999;
}
.button {
  display: inline-block;
  color: white;
  background-color: var(--sefaria-blue);
  box-shadow: 0 1px 3px rgba(0,0,0,0.25);
  border-radius: 6px;
  padding: 16px 30px;
  margin: 0 2px 6px 2px;
  cursor: pointer;
  font-size: 16px;
  box-sizing: border-box;
  line-height: 19px;
  text-align: center;
  --english-font: var(--english-sans-serif-font-family);
  --hebrew-font: var(--hebrew-sans-serif-font-family);
  border: none;
}
<<<<<<< HEAD

=======
.sheets .button {
  background-color: var(--midrash-green);
}
.button.getStartedSheets {
  width: 111px;
  height: 39px;
  padding: 10px 15px 10px 15px;
  border-radius: 6px;
  border: 1px solid #CCCCCC;
  display: block;
  background-color: white;
  color: black;
  font-size: 16px;
  white-space: nowrap;
}
.button.getStartedSheets:hover {
  color: black;
}
>>>>>>> 6cf480ae
.button.disabled{
  border: 1px solid var(--light-grey);
  background-color: var(--lightest-grey);
  font-size: 16px;
  line-height: 19px;
  text-align: center;
  color: var(--medium-grey);
  box-shadow: none;
}
.button.disabled:hover{
  color: var(--medium-grey);
  cursor: initial;
}
a.button {
  color: white;
}
.button:hover,
a.button:hover {
  color: white;
  text-decoration: none;
}
.button.white {
  background-color: white;
  color: #333;
}
a.button.white {
  color: var(--dark-grey);
}
.button.grey {
  background-color:  var(--lighter-grey);
  color: var(--dark-grey);
  box-shadow: none;
  border: none;
}
a.button.mini {
  padding: 5px;
  font-size: .8em;
}
.interface-english .userSheetTitle a.button.mini {
  float: right;
}
.interface-hebrew .userSheetTitle a.button.mini {
  float: left;
}
.button.transparent {
  color: #666;
  background-color: transparent;
  border: 1px solid transparent;
}
.profile-page .button.transparent {
  border: 0;
}
.button.transparent.bordered {
  border: 1px solid #CCC;
}
.button.fillWidth {
  width: 100%;
  text-align: center;
  display: block;
  margin: 10px 0;
}
.button.squareBorder {
  border-radius: 0;
}
a .button:hover {
  text-decoration: none;
}
.reactMarkdown a {
  color: var(--commentary-blue);
}
.button.small {
  padding: 10px 14px;
  width: -moz-fit-content;
  width: fit-content;
}

.headerWithAdminButtonsContainer{
  display: flex;
  justify-content: space-between;
  flex-direction: row;
  align-items: center;
  flex-wrap: nowrap;
  width: 100%;
}
.button.extraSmall.reviewState.reviewed {
  background-color: #5D956F;

}
.button.extraSmall.reviewState.notReviewed {
  background-color: #CB6158;
}
.button.extraSmall.reviewState.edited {
  background-color: #C3EB34;
}
.button.extraSmall {
  border-radius: 6px;
  box-shadow: none;
  margin: 0;
  padding: 5px 8px;
  height: 30px;
  line-height: 20px;
  letter-spacing: normal;
}
.button.extraSmall.topic {
  color: #000000;
  background-color: var(--lighter-grey);
  white-space: nowrap;
}
.adminButtons .button.extraSmall.topic.top {
  border-top-left-radius: 6px;
  border-top-right-radius: 6px;
}
.adminButtons .button.extraSmall.topic.bottom {
  border-bottom-left-radius: 6px;
  border-bottom-right-radius: 6px;
  border-bottom: 1px solid var(--light-grey);
}
.adminButtons .button.extraSmall.topic {
  box-shadow: 0 1px 3px rgb(0 0 0 / 25%);
  border-radius: revert;
  color: #666666;
}
.headerWithAdminButtons {
  display: flex;
  position: relative;
  flex: 1;
}
.adminButtons.hiddenButtons {
  display: none;
}
.adminButtons {
  display: flex;
  flex-direction: column;
  width: 147px;
  position: absolute;
  height: 90px;
  padding: 0 20px 0 20px;
}

.button .buttonIcon {
  margin-inline-end: 7px;
  vertical-align: middle;
}
.button.small .buttonIcon {
  height: 14px;
  width: 14px;
  margin-top: -3px;
}
.button.appButton {
  box-shadow: none;
  border: 2px solid #18345D;
  color: #18345D;
}
.button.appButton img {
  margin-inline-end: 5px;
}
.button.appButton.iconOnly {
  width: 40px;
  height: 40px;
  box-sizing: border-box;
  display: inline-flex;
  padding: 0;
  justify-content: center;
  align-items: center;
}
.button.appButton.iconOnly img {
  width: 18px;
  height: 18px;
  margin: 0;
}
.lexicon-content{
  font-size: 15px;
  padding-bottom: 10px;
  margin-bottom: 1px;
}
.lexicon-link:hover {
  text-decoration: underline;
}
.lexicon-header {
  padding: 10px;
  border-bottom: 1px solid #e5e5e5;
  background-color: #AAAAAA;
}
.lexicon-header h4 {
  font-size: 1.2em;
  margin: 0;
}
.entry + .entry {
  padding-top: 10px;
}
.lexicon-results {
  padding-top: 20px;
}
.named-entity-attribution {
  margin-top: 13px;
}
.named-entity-ambiguous {
  margin-bottom: 24px;
}
.named-entity-ambiguous .systemText .int-en,
.named-entity-ambiguous .systemText .int-he {
  color: #999;
}
.named-entity-title-bar {
  display: flex;
  flex-direction: row;
  justify-content: space-between;
}
.named-entity-wrapper {
  display: flex;
  flex-direction: column;
}
.named-entity-wrapper + .named-entity-wrapper {
  margin-top: 26px;
}
.readerPanel.english .named-entity-wrapper {
  direction: ltr;
}
.readerPanel.hebrew .named-entity-wrapper {
  direction: rtl;
}
.lexicon-results .named-entity-description {
  margin-top: 13px;
}
.lexicon-results .named-entity-description .en,
.lexicon-results .named-entity-description .he {
  color: #666;
}
.lexicon-results .entry > div {
  padding: 1% 0 1% 0;
  margin: auto;
}
.lexicon-results .entry a {
    font-size: .8em;
    font-weight: bold;
    letter-spacing: 1px;
    cursor: pointer;
    color: #333;
}
.lexicon-results .entry .headline {
  color: #333;
  font-size: 1.2em;
  display: block;
}
.lexicon-results .entry .headwords .headword {
  display: inline;
}
.lexicon-results .entry .morphology {
  font-family: "Roboto", "Helvetica Neue", "Helvetica", sans-serif;
  color: #999;
  display: inline;
  margin-right: 5px;
}
.lexicon-results .entry .lang-ref {

}
.lexicon-results .entry .definition-content{
    color: #444;
}
.lexicon-results ol {
	list-style-position: inside;
}
.lexicon-results .entry .definition li.sense{
	margin-left: 15px;
    padding-bottom: 10px;
}
.lexicon-results .entry .definition ol.senses{
	padding-left: 0;
}
.lexicon-results .entry .definition > li.sense{
	margin-left: 0;
}
.lexicon-results .entry ol.definition {
	list-style-type: none;
	padding-top: 2px;
	padding-left: 0;
    margin: 0;
}
.lexicon-results .entry .definition .notes {}
.lexicon-results .entry .definition .derivatives {display: block;margin-left: 15px;}
.lexicon-results .attribution {

}

.lexicon-results .attribution div,
.named-entity-wrapper .attribution div {
  display: block;
  font-family: "Roboto", "Helvetica Neue", "Helvetica", sans-serif;
  color: #aaa;
  font-size: 10px;
}
.lexicon-content .headword.en, .lexicon-content .headword.he,
.lexicon-content .definition-content.en, .lexicon-content .definition-content.he,
.lexicon-content .lexicon-results .attribution {
  display: inline;
}
.lexicon-content .headword.he, .lexicon-content .definition-content.he {
  direction: rtl;
}
.lexicon-content .headword.en, .lexicon-content .definition-content.en {
  direction: ltr;
}
.lexicon-instructions,
.lexicon-content .loadingMessage {
  font-size: 15px;
  font-style: italic;
}
.splitHeader {
  text-align: left;
  display: flex;
  flex-direction: row;
  justify-content: space-between;
  color: #666;
  font-weight: 300;
}
.splitHeader .en {
  font-size: 14px;
}
.splitHeader .he {
  font-size: 14px;
}
.splitHeader select {
  margin-inline-start: 6px;
}
.sheetsNewButton {
  text-align:center;
  margin-bottom: 30px;
}
.sheetsNewButton a {
  color: inherit;
}
.sheet.userSheet .sheetTitle  {
  font-family: "adobe-garamond-pro", "Crimson Text", Georgia, serif;
  font-size: 20px;
  color:#333;
  margin-bottom: 6px;
  unicode-bidi: plaintext;
}
.sheet.userSheet {
  font-size: 14px;
  color:#999;
  text-decoration: none;
  flex-direction: column;
}
.interface-english .sheet.userSheet{
  font-family: "Roboto", "Helvetica Neue", "Helvetica", sans-serif;
}
.interface-hebrew .sheet.userSheet{
  font-family: "Heebo", "sans-serif";
}
.sheet.userSheet .userSheetInfo{
  display: flex;
  justify-content: flex-start;
}
.sheet.userSheet .userSheetInfo span:before{
  content: '·';
  margin: auto 4px;
}
.sheet.userSheet .userSheetInfo span:first-child:before{
  content: '';
  margin: 0;
}
.sheet.userSheet .sheetAccess{
  margin: auto 4px;
}
.filterByTag {
  cursor: pointer;
  text-transform: none;
  font-size: 18px;
}
.sheet.userSheet .sheetEditButtons {
  font-size: 24px;
  height: 32px;
  width: 32px;
  text-align: center;
  line-height: 32px;
  background-color: white;
  border: 1px solid #E6E6E6;
  border-radius: 4px;
  margin-left: 10px;
  display: none;
  float:right;
  cursor: pointer;
  color: #999;
  text-decoration: none;
}
.sheetButton:hover {
  text-decoration: underline;
}
.sheetButton{
  border: 1px solid #fff;
}
.sheetButton.active {
  border: 1px solid #333;
}
.tagString a {
  text-decoration: none;
  color: #999;
}
.tagString a:after {
  content: ", ";
  color: #999;
}
.tagString a:last-child:after {
  content: "";
}
.singlePanel .collectionsList {
  margin-top: 0;
}
.collectionsList .enCollections,
.collectionsList .heCollections {
  margin-bottom: 50px;
}
.readerPanel .collectionsList .enCollections .gridBox,
.readerPanel .collectionsList .enCollections .int-he {
  direction: ltr;
}
.readerPanel .collectionsList .heCollections .gridBox {
  direction: rtl;
}
.collectionListing {
  display: flex;
  flex-direction: row;
  justify-content: space-between;
}
.profile-page .collectionListing {
  padding: 20px 0;
}
.collectionListing .left-content {
  display: flex;
  flex-direction: row;
  align-items: center;
}
.collectionListing + .collectionListing {
  border-top: 1px solid #ccc;
}
.collectionListingImageBox {
  width: 40px;
  height: 40px;
  border-radius: 20px;
  margin-inline-end: 10px;
  overflow: hidden;
  flex-shrink: 0;
}
.sheetMetaDataBox .collectionListingImageBox,
.tocTop .collectionListingImageBox {
  background-color: transparent;
  overflow: initial;
}
.sheetMetaDataBox .title {
  display: block;
}
.sheetMetaDataBox .title br { /* hide the line breaks that are stripped before saving */
    display: none;
}
.sheetMetaDataBox .title * {  /* chrome adds <div> tags to contenteditables and we want those inline as well  */
  display: inline;
}
.sheetMetaDataBox .title:empty:before {
  content: "Untitled";
  color: #999;
  position: relative;
  pointer-events: none;
  width: auto;
}
.interface-hebrew .sheetMetaDataBox .title:empty:before {
  content: "ללא שם";
}

.publishBox {
  text-align: start;
  background-color: #EDEDEC;
  border-radius: 6px;
  padding: 10px 20px;
  max-width: 540px;
  margin: 20px -20px;
  font-size: 16px;
  color: #666;
}

div.transparentBackground.publishBox {
  background-color: inherit;
  border-radius: 0px;
  padding: 0px 20px;
  color: inherit;
}

.publishBox .smallText .int-en, .publishBox .smallText .int-he.enInHe {
  color: #666;
}
.publishBox p.error {
  color: red;
}
.publishBox p {
  margin-bottom: 15px;
}
.publishBox .error .react-tags,
.publishBox textarea.error {
  border: 1px solid red;
}
.publishBox p strong {
  color: black;
  font-weight: 400;
}
.publishBox h3 {
  font-size: 22px;
  font-weight: 500;
  color: #666;
  margin-top: 12px;
  margin-bottom: 14px;
  text-transform: none;
  text-align: start;
}
.publishBox hr {
  border-bottom: none;
  border-right: none;
  border-left: none;
  border-top: 1px solid #CCC;
  margin-top: 20px;
}
.publishBox .smallText {
  color: #666666
}
.publishBox textarea {
  width: 100%;
  height: 100px;
  resize: none;
  box-sizing: border-box;
  font-size: 16px;
  color: #000;
  border: none;
  border-radius: 6px;
  box-shadow: 0px 1px 3px rgba(0, 0, 0, 0.25);
  font-style: normal;
  padding: 10px 10px 4px 10px;
  margin-bottom: 0px;
}
.publishBox textarea::placeholder {
  font-size: 16px;
  color: #666;
  font-style: normal;
  font-family: var(--english-sans-serif-font-family);
}
.publishBox .react-tags {
  position: relative;
  padding: 10px 10px 4px 10px;
  border-radius: 6px;
  background-color: #fff;
  box-shadow: 0px 1px 3px rgba(0, 0, 0, 0.25);
  /* shared font styles */
  font-size: 16px;
  line-height: 1.2;
  color: #666;
  /* clicking anywhere will focus the input */
  cursor: text;
}
.publishBox .react-tags.is-focused {
  border-color: #B1B1B1;
}
.publishBox .react-tags__selected {
  display: inline;
}
.publishBox .react-tags__selected-tag {
  display: inline-block;
  box-sizing: border-box;
  margin: 0 6px 6px 0;
  padding: 6px 8px;
  border: none;
  border-radius: 6px;
  background: #EDEDEC;
  color: #000;
  /* match the font styles */
  font-family: inherit;
  font-size: inherit;
  line-height: inherit;
}
.publishBox .react-tags__search-input,
.publishBox .react-tags__search-input:focus,
.publishBox .react-tags__search-input:focus-visible {
  font-family: inherit;
  font-size: inherit;
  border: none;
  outline: none;
}
.publishBox .react-tags__search-input::placeholder {
  font-size: 16px;
  font-style: normal;
  font-family: var(--english-sans-serif-font-family);
}
body.interface-hebrew .publishBox .react-tags__search-input::placeholder,
body.interface-hebrew .publishBox textarea::placeholder {
  font-family: var(--hebrew-sans-serif-font-family);

}
.publishBox .react-tags__selected-tag:after {
  content: '\2715';
  color: #AAA;
  margin-inline-start: 8px;
  vertical-align: middle;
  font-size: 10px;
}
.publishBox .react-tags__selected-tag:hover,
.publishBox .react-tags__selected-tag:focus {
  border-color: #B1B1B1;
}
.publishBox .react-tags__search {
  display: inline-block;

  /* match tag layout */
  padding: 7px 2px;
  margin-bottom: 6px;

  /* prevent autoresize overflowing the container */
  max-width: 100%;
}
.publishBox .publishButton {
  margin: 18px 0;
  text-align: end;
}
.publishBox .publishButton .button.published {
  background-color: #EDEDEC;
  border: 1px solid #CCCCCC;
  color: #666666
}

.publishBox .publishButton .button {
  padding: 15px 20px;
}

.publishSettingsEditMode .publishButton {
  margin: 14px 0 0;
  text-align: end;
  flex-direction: row;
  justify-content: flex-end;
  display: flex;
}

.publishSettingsEditMode .publishButton .publishedText {
  text-align: start;
  margin-top: 5px;
  margin-bottom: 0px;
  margin-inline-start: 0px;
  margin-inline-end: 15px;
  font-size: var(--sans-serif-body-font-size);
  --english-font: var(--english-sans-serif-font-family);
  --hebrew-font: var(--hebrew-sans-serif-font-family);
  color: var(--dark-grey);
}

.publishSettingsEditMode .publishButton .publishedText .publishedTextBold {
  font-weight: bold;
  color: black;
}

.publishSettingsEditMode .button.published {
  background-color: #FFFFFF;
  border: 1px solid #CCCCCC;
  color: var(--dark-grey);
  height: fit-content;
  align-self: center;
  border-radius: 6px;
  box-sizing: border-box;
  box-shadow: none;
  padding: 9px 10px;
}

.publishBox .react-tags__suggestions ul {
  position: absolute;
  inset-inline-start: 0;  /* Note reduntant css rules below `body.interface-[hebrew|english]  .publishBox .react-tags__suggestions ul` */
  top: 100%;
  margin: 4px -1px;
  padding: 0;
  list-style: none;
  background: #fff;
  border: 1px solid #ccc;
  border-radius: 6px;
  min-width: 300px;
}
/* Reduntant given above `inset-inline-start` rule, but not standard on all browsers yet
RMN: 2021-04-22 */
body.interface-hebrew  .publishBox .react-tags__suggestions ul {
  right: 0;
}
/* Reduntant given above `inset-inline-start` rule, but not standard on all browsers yet
RMN: 2021-04-22 */
body.interface-english .publishBox .react-tags__suggestions ul {
  left: 0;
}
.publishBox .react-tags__suggestions li {
  border-bottom: none;
  padding: 6px 8px;
}
.publishBox .react-tags__suggestions li mark {
  text-decoration: none;
  background: none;
  font-weight: normal;
}
.publishBox .react-tags__suggestions li:hover {
  cursor: pointer;
  background: #eee;
}
.publishBox .react-tags__suggestions li.is-active {
  background: #eee;
}
.publishBox .react-tags__suggestions li.is-disabled {
  opacity: 0.5;
  cursor: auto;
}
.interface-hebrew .sheetMetaDataBox .authorStatement {
  direction: rtl;
}
.editorSidebarToggle {
  position: fixed;
  top: 150px;
  right: 30px;
  height: 30px;
  width: 30px;
  border-radius: 30px;
  border: none;
  background-color: var(--sefaria-blue);
  cursor: pointer;
  box-shadow: 0px 1px 3px rgba(0, 0, 0, 0.25);
}
.interface-hebrew .editorSidebarToggle {
  left: 30px;
  right: auto;
}


.editorSidebarToggle:active {
  box-shadow: 0px 1px 1px rgba(0, 0, 0, 0.25);
}
.editorSidebarToggle::after {
  content: url("/static/img/3vdots.svg");
  position: absolute;
  top: 7px;
  left: 13px;
}
.collectionListingImage {
  height: 100%;
  width: 100%;
  object-fit: cover;
  background-color: white;
}
.collectionListingImage.default {
  width: 80%;
  height: 80%;
  margin: 10%;
  opacity: 0.4;
}
.collectionListingName {
  display: block;
  font-size: 30px;
  color: #000;
  margin-bottom: 5px;
}
.collectionListingName:hover {
  color: #333;
}
.collectionListingDetails {
  color: #999;
  font-size: 14px;
}
.collectionListingMembership {
  text-transform: capitalize;
}
.collectionListingDetailSeparator {
  margin: 8px;
}
.collectionInfo {
  margin-bottom: 35px;
}
.interface-hebrew .collectionInfo .he {
  display: inline;
}
.interface-hebrew .collectionInfo .en {
  display: none;
}
.collectionPage h1 {
  color: black;
  font-size: 30px;
  margin-bottom: 5px;
  --hebrew-font: var(--hebrew-serif-font-family);
  --english-font: var(--english-serif-font-family);
}
.collectionPage .navTitle {
  margin-bottom: 5px;
}
.collectionPage .collectionLabel {
  text-transform: uppercase;
  color: #666;
  font-size: 16px;
  letter-spacing: 2px;
  display: block;
  margin-bottom: 25px;
}
.collectionPage a:hover {
  color: inherit;
}
.collectionPage .collectionWebsite {
  display: block;
  font-size: 16px;
  margin-top: 15px;
  color: #4B71B7;
  direction: ltr;
}
.collectionPage .collectionDescription {
  font-size: 16px;
  color: #666;
  line-height: 1.3;
}
.collectionPage .collectionDescription .dedication {
  --hebrew-font: var(--hebrew-serif-font-family);
  --english-font: var(--english-serif-font-family);
}
.collectionPage .collectionDescription .en .dedication {
  font-style: italic;
  font-size: 18px;
  display: block;
}
.collectionPage .collectionDescription .he .dedication {
  font-size: 20px;
  display: block;
}
.collectionPage .bubbleTab {
  font-size: 16px;
}
.collectionPage .tagsList {
  --hebrew-font: var(--hebrew-serif-font-family);
  --english-font: var(--english-serif-font-family);
}
.collectionPage .emptyMessage .button {
  margin-top: 22px;
}
.collectionPage .emptyMessage .button:hover {
  color: white;
}
.collectionContentsTab .gridBox {
  margin-bottom:  30px;
}
.collectionPage .collectionContentsSectionLabel {
  color: var(--dark-grey);
  size: 16px;
  margin: 30px 0 12px 0;
}
.collectionPage .collectionContentsTag {
  font-size: 24px;
}
.collectionPage .sheetIcon {
  display: none;
}
.collectionPage .filterable-list .sheet a.sheetTitle {
  font-size:  24px;
}
.collectionPage .searchInCollectionLink {
  font-size:  16px;
  color: var(--dark-grey);
  margin-top: 20px;
  display: block;
}
.collectionInvitationBox {
  padding-bottom: 20px;
}
.collectionInvitationBox .button {margin: 0;}
.collectionSheetInner {
  display: flex;
}
.collectionSheetInnerContent {
  flex: 1;
}
.sheet .sheetTitleText {
  font-family: var(--english-serif-font-family);
}
.sheetListingPinButton {
  display: none;
  opacity: 0.3;
  cursor: pointer;
}
.sheet:hover .sheetListingPinButton.active {
  display: block;
}
.sheetListingPinButton.pinned {
  display: block;
  opacity: 0.6;
}
#collectionInvitationInput {
  box-shadow: 0 1px 3px rgba(0,0,0,0.2);
  border: none;
  margin-inline-end: 10px;
  font-size: 18px;
  position: relative;
  border-radius: 7px;
  box-sizing: border-box;
  width: 215px;
  padding: 10px 15px;
}
.collectionInvitationBoxMessage {
  font-size: 18px;
  padding: 12px 0 0;
  text-align: center;
}
.flexLineBreak {
  width: 100%;
  height: 0;
}
.collectionPage .collectionMemberListing {
  padding-bottom: 24px;
  font-family: "Roboto", "Helvetica Neue", "Helvetica", sans-serif;
  font-size: 16px;
  color: #666;
  display: flex;
  flex-direction: row;
  justify-content: start;
}
.collectionMemberListingPic {
  margin-inline-end: 10px;
}
.collectionMemberListingPic.invitation {
  background-color: var(--medium-grey);
  border-radius: 1000px;
  width: 40px;
  height: 40px;
  line-height: 40px;
  text-align: center;
}
.collectionMemberListingName {
  color: black;
}
.collectionMemberListingRole {
  color: var(--dark-grey);
  font-size: 13px;
  margin-top: 4px;
}
.collectionMemberListingText {
  position: relative;
}
.collectionPage .collectionMemberListing .collectionMemberListingActions {
  display: none;
}
.collectionPage .collectionMemberListing:hover .collectionMemberListingActions {
  display: inline-flex;
}
.collectionMemberListingActions .collectionMemberListingActionsButton {
  cursor: pointer;
  color: var(--dark-grey);
  margin-inline-start: 8px;
}
.collectionMemberListingActionsMenu {
  position: absolute;
  left: 0;
  top: 46px;
  line-height: 30px;
  background-color: white;
  border: 1px solid #ccc;
  border-radius: 4px;
  color: #999;
  font-size: 15px;
  z-index: 1;
}
.interface-hebrew .collectionMemberListingActionsMenu {
  right: 0;
  left: unset;
}
.collectionMemberListingActionsMenu .action {
  padding: 4px 10px;
  cursor: pointer;
  white-space: nowrap;
}
.collectionMemberListingActionsMenu .action:hover {
  background-color: #eee;
}
.collectionMemberListingActionsMenu .action + .action {
  border-top: 1px solid #ccc;
}
.collectionMemberListingActionsMenu .role {
  font-size: 17px;
  margin-right: 4px;
}
.collectionMemberListingActionsMenu .role.current {
  color: var(--dark-grey);
}
.collectionInvitationListing {
  display: inline-block;
  min-height: 50px;
  line-height: 50px;
}
.topicFilterBox {
  display: flex;
  align-items: center;
  margin-bottom: 30px;
  background-color: var(--lighter-grey);
  border-radius: 100px;
  padding: 0 10px;
  margin-top: 0;
  width: 285px;
  max-width: 100%;
}
.singlePanel .topicFilterBox {
  margin-top: 20px;
}
.topicFilterBox .searchIcon {
  height: 18px;
  width: 18px;
  opacity: 0.4;
}
.topicFilterInput {
  padding: 0px 10px;
  line-height: 30px;
  flex: 1;
  box-sizing: border-box;
  border: none;
  background: transparent;
  font-size: 18px;
}
.topicsFilterReset {
  cursor: pointer;
  color: var(--medium-grey);
}
.topicsFilterResetIcon {
  height: 16px;
  width: 16px;
  margin-inline-start: 8px;
  vertical-align: -2px;
}
.alphabeticalTopicsNav {
  color: var(--dark-grey);
  margin-bottom: 5px;
}
.alphabeticalTopicsNav a {
  display: inline-block;
  margin-bottom: 10px;
}
.alphabeticalTopicsNav a + a {
  margin-inline-start: 10px;
}
.allTopicsList {
  min-height: 500px;
}
.topicPanel .topicLabel {
  text-transform: uppercase;
  font-weight: lighter;
  margin-bottom: 10px;
  font-size: 14px;
}
.topicPanel .topicLabel a {
  color: #8E8E8E;
}
.topicPanel .sideColumnMore {
  cursor: pointer;
  font-size: 16px;
  line-height: 26px;
  color: #666;
}
.topicPanel .sideColumnMore:hover {
  cursor: pointer;
  text-decoration: underline;
}
.topicPanel .sourceList {
  min-height: 500px;
}
.topicPanel .sourceList .loadingMessage {
  text-align: center;
}
.topicPanel .topicSource {
  margin-bottom: 40px;
  cursor: pointer;
  position: relative;
}
.topicPanel .topicSource .title {
  font-weight: bold;
}
.topicPanel .topicSource .score {
  font-size: 17px;
  color: #333;
  font-weight: normal;
  white-space: nowrap;
  border-radius: 4px;
  padding: 3px;
}
.topicPanel .topicSource .score:hover {
  background-color: #EEE;
}
.topicPanel .topicSource .score:active {
  background-color: #DDD;
}
.hebrew .topicPanel .topicSource .score {
  right: auto;
  left: 5px;
}
.topicPanel .topicSource .score img {
  width: 15px;
  height: 15px;
  vertical-align: middle;
  margin: -4px 0 0 2px;
  opacity: 0.6;
}

ul.aboutSheetLinks {
  list-style-type: none;
  padding-inline-start: 0;
  --english-font: var(--english-serif-font-family);
  --hebrew-font: var(--hebrew-serif-font-family);
  font-size: var(--serif-body-font-size);
}

h3.aboutSheetHeader {
  text-transform: none;
  color: var(--dark-grey);
  font-size: var(--sans-serif-h3-font-size);
  --english-font: var(--english-sans-serif-font-family);
  --hebrew-font: var(--hebrew-sans-serif-font-family);
  margin-bottom: 17px;
  margin-top: 36px;
  padding-bottom: 18px;
  border-style: none none solid none;
  border-color: var(--light-grey);
  border-width: 1px;
}

.translationsHeader {
  margin-bottom: 35px;
}

.translationsHeader h3 {
  text-transform: none;
  color: var(--dark-grey);
  font-size: var(--sans-serif-h3-font-size);
  --english-font: var(--english-sans-serif-font-family);
  --hebrew-font: var(--hebrew-sans-serif-font-family);
  margin-bottom: 12px;
  margin-top: 0;
}

.translationsHeader .translationsDesc {
  font-size: var(--sans-serif-body-font-size);
  color: var(--dark-grey);
}

.aboutSheetPanel hr {
  height: 0px;
  border: 1px solid var(--light-grey);
}

.aboutSheetPanel div.description {
  color: var(--dark-grey);
  --english-font: var(--english-sans-serif-font-family);
  --hebrew-font: var(--hebrew-sans-serif-font-family);
  font-size: var(--sans-serif-body-font-size);
  margin: 20px 0px;
}

.aboutSheetPanel h2 {
  font-size: var(--serif-h3-font-size);
  color: #000000;
  text-transform: none;
  margin: 0px;
}

div.aboutSheetPanel>div.authorStatement {
  font-size: 16px;
  margin: 20px 0px;
}

.aboutSheetPanel h3.aboutSheetSubtitle {
  --english-font: var(--english-sans-serif-font-family);
  --hebrew-font: var(--hebrew-sans-serif-font-family);
  margin-top: 5px;
  margin-bottom: 20px;
}

div.aboutSheetMetadata {
  color: var(--medium-grey);
  --english-font: var(--english-sans-serif-font-family);
  --hebrew-font: var(--hebrew-sans-serif-font-family);
  font-size: var(--sans-serif-small-font-size);
  display: flex;
  flex-direction: column;
  margin: 10px 0px;
}
div.aboutSheetMetadata span:not(:first-child)::before{
  content: '•';
  margin-inline-start: 4px;
  margin-inline-end: 4px;
}

.hebrew .topicPanel .topicSource .score img {
  margin: -4px 2px 0 0;
}
.note a {
  color: #333;
  text-decoration: underline;
}
.noteListing {
  margin-bottom: 30px;
  border-bottom: 1px solid #ccc;
}
.noteListing a:hover {
  text-decoration: none;
}
.noteListing .textRange .title {
  font-size: 18px;
  color: #999;
  margin-bottom: 10px;
}
.noteListing .textRange .title:hover {
  text-decoration: underline;
}
.noteListing .textRange .text {
  font-size: 18px;
  font-style: italic;
  color: #999;
  margin-bottom: 18px;
}
.noteListing .textRange .text .he {
  font-style: normal;
}
.noteListing .segment {
  display: block;
}
.noteListing .note {
  font-size: 18px;
}
.noteListing .actionButtons {
  visibility: hidden;
  float: right;
  display: inline-block;
  cursor: pointer;
}
.interface-hebrew .noteListing .actionButtons {
  float: left;
}
.noteListing:hover .actionButtons {
  visibility: visible;
}
.noteListing .actionButtons img {
  width: 16px;
  height: 16px;
}
.noteListing .actionButtons img + img {
  margin: 0 0 0 10px;
}
.interface-hebrew .noteListing .actionButtons img + img {
  margin: 0 10px 0 0;
}
.noteListing:hover .actionButtons img:hover {
  opacity: 0.6;
}
.noteListing .mask {
  background-color: white;
  opacity: 0.5;
}
.addToSourceSheetModal {
  position: absolute;
  display: block;
  left: 40%;
  top: 240px;
  width: 330px;
  padding: 20px;
  background: #FBFBFA;
  border: #ccc 1px solid;
  border-radius: 4px;
  box-shadow: 0 0 10px #ccc;
  z-index: 200;
}
.addToSourceSheetModal .closeButton {
  margin-bottom: 10px;
  cursor: pointer;
  height: 18px;
  width: 18px;
  float: right;
}
.searchBox .keyboardInputInitiator {
    opacity: 0.4;
    width: 22px;
    height: 20px;
    padding: 4px 7px 2px;
    position: initial;
    vertical-align: 0px;
}
.searchBox.TopicSearchBox {
  margin: 30px 0px 20px 30px;
}
.searchBox.TopicSearchBox input {
  padding: 15px;
  box-sizing: border-box;
  box-shadow: 0px 1px 3px rgba(0, 0, 0, 0.25);
  border: none;
  height: 40px;
  width: 209px;
  font-family: "adobe-garamond-pro", "Crimson Text", Georgia, serif;
  border-radius: 6px;
  font-size: 18px;
  color: #000000;
}
.searchBox.TopicSearchBox input.selected {
  color: var(--commentary-blue);
}
.header .searchBox .keyboardInputInitiator {
    display: none;
}
body #keyboardInputMaster {
    opacity: 1;
    background-color: #FBFBFA;
    border: 1px solid #ccc;
    padding: 5px;
    box-shadow: none;
    border-radius: 0.3em;
    /*position: relative;
    top: 100px;
    left: 395px;*/
}
body #keyboardInputMaster thead {
  display: none;
}
body #keyboardInputMaster tbody tr td table{
    border-spacing: 2px 2px;
}
body #keyboardInputMaster tbody tr td table tbody tr td{
    border: 0.5px solid #eee;
    background: white;
    font-family: "Heebo","Roboto", sans-serif;
    min-width: 15px;
    vertical-align: middle;
    padding: 2px 8px;
    text-align: center;
    font-size: 14px;
    color: #333;
}
body #keyboardInputMaster tbody tr td table tbody tr td:hover,
body #keyboardInputMaster tbody tr td table tbody tr td:active,
body #keyboardInputMaster tbody tr td table tbody tr td.pressed{
    border: 1px solid #eee;
    background: #eee;
}
.calendarRefs {
  margin-bottom: 16px;
}
.calendarRef {
  font-size: 18px;
  color: #666;
  display: flex;
  margin: 2px 0;
}
.calendarRef a {
  color: inherit;
}
.calendarRef img {
  margin-top: 2px;
}
#editCollectionPageContainerInner {
  position: relative;
}
#editCollectionPage :not(h1) .int-en {
  font-family: "Roboto", "Helvetica Neue", "Helvetica", sans-serif;
}
#editCollectionPage :not(h1) .int-he {
  font-family: "Heebo", sans-serif;
}
#editCollectionPage .field {
  box-sizing: border-box;
  width: 100%;
  display: inline-block;
  vertical-align: top;
  padding: 12px;
}
#editCollectionPage .field.halfWidth {
  width: 50%;
  display: inline-block;
}
#editCollectionPage .field.quarterWidth {
  width: 25%;
  display: inline-block;
}
#editCollectionPage .field.threeQuarterWidth {
  width: 75%;
  display: inline-block;
}
#editCollectionPage .field > label {
  display: block;
  margin-bottom: 15px;
  color: #666;
}
#editCollectionPage input,
#editCollectionPage textarea {
  display: block;
  width: 100%;
  padding: 15px 12px;
  border-radius: 5px;
  border: none;
  box-sizing: border-box;
  box-shadow: 0 1px 3px rgba(0,0,0,0.2);
  font-family: "Roboto", "Helvetica Neue", "Helvetica", sans-serif;
  color: #333;
  font-size: 14px;
}
.interface-hebrew #editCollectionPage input,
.interface-hebrew #editCollectionPage textarea {
  font-family: "Heebo", sans-serif;
}
#editCollectionPage .hiddenFileInput {
  width: 0.1px;
  height: 0.1px;
  opacity: 0;
  overflow: hidden;
  position: absolute;
  z-index: -1;
}
#editCollectionPage .collectionImage {
  max-width: 200px;
  margin-bottom: 5px;
  display: block;
}
#editCollectionPage .helperText {
  color: #999;
  font-size: 13px;
  width: 500px;
}
#editCollectionPage .collectionHeaderBox {
  width: 100%;
  background-color: white;
  margin-bottom: 5px;
}
#editCollectionPage .collectionHeader {
  float: right;
  max-width: 100%;
}
#editCollectionPage .deleteCollection {
  cursor: pointer;
  margin: 30px 10px;
  color: #999;
  text-align: right;
}
#editCollectionPage .deleteCollection:hover {
  text-decoration: underline;
}
.dropdown {
  position: relative;
}
.dropdown .dropdownMain {
  background: white;
  box-shadow: 0 1px 3px rgba(0,0,0,0.2);
  border-radius: 7px;
  padding: 16px 22px;
  font-size: 16px;
  margin-bottom: 10px;
  cursor: pointer;
  line-height: 19px;
  color: var(--dark-grey);
  display: flex;
  justify-content: space-between;
  flex-direction: row;
}
.dropdown .dropdownMain.selected{
  color: var(--selected-option);
}
.dropdown .dropdownList .dropdownOption {
  font-size: 18px;
  cursor: pointer;
  padding: 0 22px;
  margin: 26px 0;
  border: none;
  color: var(--dark-grey);
  font-style: normal;
  font-weight: normal;
  font-size: 16px;
  line-height: 19px;
}
.dropdown .dropdownOpenButton {
  margin-inline-start: 6px;
  cursor: pointer;
  color: var(--dark-grey);
  font-size: 18px;
}
.interface-hebrew .dropdownOpenButton {
  float: left;
  margin-left: 0;
}
.dropdown .dropdownListBox {
  position: absolute;
  z-index: 1;
  margin-top: -14px;
  width: 100%;
  box-sizing: border-box;
  box-shadow: 0 1px 3px rgba(0,0,0,0.2);
  background: white;
  border-bottom-left-radius: 7px;
  border-bottom-right-radius: 7px;
}
.dropdown .dropdownList {
  color: #999;
  background-color: white;
  box-sizing: border-box;
  padding: 0;
  max-height: 250px;
  overflow-x: hidden;
  overflow-y: scroll;
  border-bottom-left-radius: 7px;
  border-bottom-right-radius: 7px;
}
.singlePanel .dropdown .dropdownList {
  max-height: 150px;
}
.dropdown .dropdownList .dropdownOption.selected {
  color: var(--selected-option);
}
.addToSourceSheetBox .dropdownMain.noselect {
  display: flex;
  justify-content: space-between;
  align-items: center;
  align-content: flex-start;
  text-align: start;
}
.addToSourceSheetBox .dropdownMain.noselect::before{
  content: url("/static/img/sheet.svg");
  opacity: 0.4;
  display: inline-block;
  margin-inline-end: 10px;
  transform: scale(0.8);
  vertical-align: text-bottom;
  line-height: 10px;
}
.addToSourceSheetBox .dropdownMain.noselect::after{
  content: url("/static/icons/chevron.svg");
  margin-inline-start: auto;
  opacity: 0.4;
  height: 24px;
  transform: scale(0.6) rotate(90deg);
  transform-origin: center center;
}
.addToSourceSheetBox .dropdownMain.noselect.open::after{
  transform: scale(0.6) rotate(-90deg);
  transform-origin: center center;
}
.addToSourceSheetBox .dropdownMain .loadingMessage {
  margin: 0;
}
.addToSourceSheetBoxTitle{
  font-style: normal;
  font-weight: normal;
  font-size: 13px;
  line-height: 15px;
  color: #999999;
  margin-bottom: 11px;
}
.addToSourceSheetBox .selectedRef{
  padding: 16px 22px;
  font-size: 16px;
  margin-bottom: 15px;
  cursor: pointer;
  background: #FBFBFA;
  box-shadow: 0px 1px 3px rgba(0, 0, 0, 0.25);
  border-radius: 6px;
  text-align: start;
}
.addToSourceSheetBox .selectedRef span{
  font-family: "adobe-garamond-pro", "Crimson Text", Georgia, "Times New Roman", serif;
  font-style: normal;
  font-weight: normal;
  font-size: 18px;
  line-height: 25px;
  color: #666666;
}
.readerPanel.hebrew .addToSourceSheetBox .selectedRef span{
  font-family: "Taamey Frank", "adobe-garamond-pro", "Crimson Text", Georgia, "Times New Roman", serif;
  font-size: 1.2em;
}
.addToSourceSheetBox .dropdown .dropdownList .dropdownOption::before{
  content: url("/static/img/sheet.svg");
  opacity: 0.4;
  display: inline-block;
  margin-inline-end: 10px;
  transform: scale(0.8);
  vertical-align: text-bottom;
  line-height: 10px;
}
#footer {
  background-color: white;
  border-top: 1px solid #F4F4F4;
  overflow: hidden;
  padding: 18px 40px 70px 40px;
  text-align: left;
  color: #999;
}
.singlePanel #footer {
  padding: 18px 15px 70px 15px;
}
#footer a {
  display: block;
  color: #666;
}
.interface-hebrew #footer{
  direction: rtl;
  text-align: right;
}
.interface-english #footer .int-he {
  display: none;
}
.interface-hebrew #footer .int-he {
  display: inline;
  text-align: right;
}
#footerInner {
  max-width: 1000px;
  margin: 0 auto;
}
#footer .section {
  display: inline-block;
  vertical-align: top;
  width: 200px;
  margin: 20px 0;
}
.interface-english #footer .section {
  text-align: left;
}
.interface-hebrew #footer .section {
  text-align: right;
}
#footer .section .header {
  color: #000;
  margin-bottom: 18px;
  font-weight: normal;
  font-size: 16px;
}
#footer .section.last {
  float: right;
  text-align: right;
}
.interface-hebrew #footer .section.last {
  float: left;
  text-align: left;
}
#footer .section a {
  font-size: 16px;
  margin: 2px 0;
}
#footer .fa {
  margin: 0 3px;
}
#footer .header.connect {
  text-transform: uppercase;
}
.newsletterSignUpBox {
  position: relative;
  margin-bottom: 4px;
}
.newsletterSignUpBox .newsletterInput {
  border-radius: 6px;
  padding: 10px 32px 12px 16px;
  width: 150px;
  font-size: 15px;
  border: 1px solid #EEE;
  margin-bottom: 6px;
  color: #333;
}
.newsletterSignUpBox .educatorNewsletterInput {
  padding: 10px;
  -webkit-appearance: auto
}
.newsletterSignUpBox img {
  height: 18px;
  width: 18px;
  opacity: 0.2;
  position: absolute;
  top: 10px;
  right: 12px;
}
.interface-hebrew .newsletterSignUpBox .newsletterInput {
  padding: 8px 16px 11px 32px;
}
.interface-hebrew .newsletterSignUpBox img {
  right: auto;
  left: 12px;
  transform: scale(-1, 1);
}
.newsletterEducatorOption {
  font-size: 14px;
  padding: 0px 3px;
  margin-top: 2px;
}
.newsletterSignUpBox .subscribeMessage {
  margin: 4px 0 14px 0;
  color: #333;
  font-size: 14px;
  font-family: "Roboto", "Helvetica Neue", "Helvetica", sans-serif;
  font-style: italic;
  text-align: center;
  direction: ltr;
}
#footer .section.connect a {
  display: inline;
  margin: 0 4px;
}
#footer .section.connect .socialLinks a {
  color: #666;
}
#footer #siteLanguageToggle {
  color: #999;
  margin-top: 30px;
  font-size: 15px;
}
#footer #siteLanguageToggle #siteLanguageToggleLabel {
  display: block;
  text-transform: uppercase;
  color: #000;
}
#footer a#siteLanguageEnglish,
#footer a#siteLanguageHebrew {
  font-family: "Roboto", "Helvetica Neue", "Helvetica", sans-serif;
  cursor: pointer;
  color: #666;
  display: inline;
  margin: 0 3px;
}
#footer #siteLanguageEnglish:hover,
#footer #siteLanguageHebrew:hover {
  text-decoration: underline;
}
#footer a#siteLanguageHebrew {
  font-family: "Heebo", sans-serif;
}
.gemarra-regular, .gemarra-italic {
  font-weight: bold;
}
.it-text, .gemarra-italic {
  font-style: italic;
}
.categoryAttribution a {
  color: inherit;
}
.bubbleTab {
  padding: 10px 25px;
  margin: 3px;
  background-color: white;
  border-radius: 20px;
  border: 1px solid #DADADA;
  display: inline-block;
  font-size: 12px;
  color: #999;
  font-family: "Roboto", "Helvetica Neue", "Helvetica", sans-serif;
  letter-spacing: 1px;
  cursor: pointer;
}
.bubbleTab:hover {
  text-decoration: none;
}
.bubbleTab.active {
  color: #333;
}
.aboutBox .detailsSection{
  margin-bottom: 40px;
}
.aboutBox .aboutHeader {
  color: var(--dark-grey);
  padding-bottom: 13px;
  margin: 0;
  margin-bottom: 15px;
  text-align: initial;
  text-transform: none;
  font-size: 22px;
  border-bottom: solid 1px var(--light-grey);
  --english-font: var(--english-sans-serif-font-family);
  --hebrew-font: var(--hebrew-sans-serif-font-family);
}
.aboutBox .aboutTitle {
  padding: 10px 0 10px 0;
  display: inline-block;
  font-style: normal;
  font-weight: normal;
  font-size: 24px;
  line-height: 29px;
  color: #000000;
}
.aboutBox .tocCategory{
  display: block;
  margin-bottom: 17px;
  font-size: 16px;
  line-height: 19px;
  letter-spacing: 2px;
  text-transform: uppercase;
  color: var(--dark-grey);
}
.aboutBox .aboutSubtitle {
  font-style: italic;
  font-weight: normal;
  font-size: 18px;
  line-height: 22px;
  color: #666666;
}
.aboutBox .aboutSubtitle .he {
  font-style: normal;
}
.aboutBox .aboutAuthor{
  font-size: 16px;
  line-height: 19px;
  color: var(--dark-grey);
  margin-bottom: 22px;
  display: flex;
}
.readerPanel.hebrew .aboutBox .aboutAuthor .aboutAuthorInner{
  direction: rtl;
}
.aboutBox .aboutAuthor .authorName{
  margin-inline-start: 5px;
  color: black;
}
.aboutBox .aboutDesc {
  margin: 15px 0 15px 0;
  font-style: normal;
  font-weight: normal;
  font-size: 16px;
  line-height: 19px;
  color: var(--dark-grey);
}
.aboutBox .aboutComposed{
  font-size: 14px;
  line-height: 18px;
  color: var(--medium-grey);
}
.guideBox .guideHeader {
  color: var(--dark-grey);
  padding-bottom: 13px;
  margin: 0;
  margin-bottom: 15px;
  text-align: initial;
  text-transform: none;
  font-size: 22px;
  border-bottom: solid 1px var(--light-grey);
  --english-font: var(--english-sans-serif-font-family);
  --hebrew-font: var(--hebrew-sans-serif-font-family);
}

.guideBox .guideHeader i {
  margin-right: 8px;
  font-size: 18px;
  cursor: pointer;
}

.guideBox .guideTitle {
  padding: 10px 0 10px 0;
  display: inline-block;
  font-style: normal;
  font-weight: normal;
  font-size: 24px;
  line-height: 29px;
  color: #000000;
}
.guideBox .guidePromptBox {
  direction: ltr;
  margin-bottom: 20px;
  border-radius: 10px;
  padding: 8px 15px;
  border: 2px solid var(--mishnah-blue);
  background-color: #FFFFFF;
  cursor: pointer;
}
.guideBox .guidePromptBox p {
  font-size: 16px;
}
.guideBox .guidePromptBox span {
  font-size: 14px;
  color: var(--medium-grey);
  margin-top: 10px;
}
.readerApp.interface-hebrew .aboutBox .versionDetails,
.readerApp.interface-hebrew .versionsBox .versionDetails {
  text-align: right;
}
.aboutBox .versionDetails .separator,
.versionsBox .versionDetails .separator {
  margin: 0 3px;
}
.aboutBox .currVersionSection, .aboutBox .alternateVersionsSection {
  padding-bottom: 30px;
}
.aboutBox .versionsBox .versionBlock:first-child{
  border-top: none;
  padding-top: 10px;
}
.aboutBox .currVersionSection .versionBlock + .versionBlock {
    border-top: solid 1px #CCC;
    padding-top: 20px;
    margin-top: 20px;
}
.version-with-buy-button {
  display: flex;
  flex-direction: column;
}
.version-with-buy-button .version-text-image{
  display: flex;
  justify-content: space-between;
}
.version-with-buy-button .version-text-image .versionBlock{
  align-self: flex-start;
}
.versionsBox .version-with-buy-button{
    border-top: solid 1px #CCC;
}
.versionsBox .version-with-buy-button .versionBlock{
    border-top: none;
}
.versionsBox .version-with-buy-button .version-text-image .version-with-buy-button-image
{
  padding: 20px;
}
.versionsBox .version-with-buy-button .version-with-buy-button-link{
    padding: 10px 20px;
}
.version-with-buy-button .version-with-buy-button-link{
  align-content: flex-start;
  min-width: 50%;
}
.version-with-buy-button .version-with-buy-button-link a.button{
  color: #FFFFFF;
  padding: 7px 20px;
}
.version-with-buy-button .version-text-image .version-with-buy-button-image img.buy-img {
    height: 85px;
    border-radius: 2px;
}
.versionsBox .versionLanguage {
  padding-bottom: 15px;
  letter-spacing: 1px;
  font-style: normal;
  font-weight: normal;
  font-size: 16px;
  line-height: 19px;
  color: #666666;
}
.interface-hebrew .versionsBox .versionLanguage {
  direction: rtl;
}
.versionsBox div:not(:first-child) .versionLanguage {
  padding-top: 25px;
}
.versionsBox .versionLanguage .versionCount {
  color: #999;
}
.versionsBox a.selectButton:not(.version-with-preview-title-line .selectButton) {
  font-style: normal;
  font-weight: normal;
  font-size: 13px;
  color: #666666;
  box-shadow: 0 1px 2px #999;
  padding: 2px 8px;
  background-color: white;
  border-radius: 4px;
  line-height: 18px;
  cursor: pointer;
}
.versionsBox a.selectButton.currSelectButton:not(.version-with-preview-title-line .selectButton) {
  background-color: #212E50;
  text-decoration: none;
  cursor: default;
  line-height: 20px;
  color: #FFFFFF;
}
.versionsTextList .topFiltersInner .uppercase {
  text-transform: none;
}
span.purim-emoji img{
  height: 25px;
  width: 25px;
}

/* Sheets */

.sheetsInPanel {
  overflow-y: scroll;
  overflow-x: hidden;
  height: 100%;
  padding: 0 15px;
  box-sizing: border-box;
  position: relative;
}
.sheetContent {
  width: 100%;
  box-sizing: border-box;
  font-size: 2.2em;
  line-height: 1.6;
  text-align: justify;
  background-color: inherit;
  margin: 0 auto;
  max-width: 760px;
  position: relative;
  padding: 0 30px;
  counter-reset: css-counter 0;
}
.sheetContent .ref {
  cursor: pointer;
  color: #999;
  font-size: 1em;
}
.sheetContent .ref a {
  color: #999;
}
.sheetContent img {
  max-width: 100%;
}
.sheetContent table {
  margin: auto;
  max-width: 100%;
  width: 100%;
  border-collapse: collapse;
  table-layout: fixed
}
.sheetContent table th,
.sheetContent table td {
  padding: 10px;
  border-top: 1px solid #E6E5E6;
  vertical-align: top;
}
.sheetContent table thead th {
  vertical-align: bottom;
  border-bottom: 2px solid #E6E5E6;
  border-top: none;
}
.sheetContent table th:first-of-type,
.sheetContent table tr td:first-of-type {
  padding-left: 0;
}
.sheetContent table th:last-of-type,
.sheetContent table tr td:last-of-type {
  padding-right: 0;
}
.sheetContent tbody {
  width: 100%;
}
.sheetContent .center {
  text-align: center;
}
.readerPanel .sheetItem {
  position: relative;
}
.heLeft.bilingual section.SheetSource .sheetItem.enOnly > .en,
.heLeft.bilingual section.SheetSource .sheetItem.heOnly > .he,
.heRight.bilingual section.SheetSource .sheetItem.enOnly > .en,
.heRight.bilingual section.SheetSource .sheetItem.heOnly > .he {
  width: 100%;
  padding-right: 15px;
  padding-left: 15px;
}
.readerPanel .sheetItem.indented-1,
.readerPanel section.SheetSource.indented-1,
.readerPanel section.SheetOutsideBiText.indented-1 {
  margin-left:  30px;
  margin-right: 30px;
}
.readerPanel .sheetItem.indented-2,
.readerPanel section.SheetSource.indented-2,
.readerPanel section.SheetOutsideBiText.indented-2 {
  margin-left:  60px;
  margin-right: 60px;
}
.readerPanel .sheetItem.indented-3,
.readerPanel section.SheetSource.indented-3,
.readerPanel section.SheetOutsideBiText.indented-3 {
  margin-left:  90px;
  margin-right: 90px;
}
.sheetContent .customSourceTitle {
  font-family: "Roboto", "Helvetica Neue", "Helvetica", sans-serif;
  text-transform: none;
  margin-bottom: 0;
  margin-top: 40px;
}
.sheetContent p {
  margin: 0 0 1em 0;
}
.segmentNumber.sheetSegmentNumber {
  display: block;
  position: absolute;
  text-align: center;
}
.readerPanel.bilingual.heLeft .sheetItem.segment .segmentNumber.sheetSegmentNumber,
.readerPanel.bilingual.heRight .sheetItem.segment .segmentNumber.sheetSegmentNumber {
  left: 50%;
  margin-left: -15px;
}
.readerPanel.bilingual.heLeft .sheetItem.segment.enOnly .segmentNumber.sheetSegmentNumber,
.readerPanel.bilingual.heRight .sheetItem.segment.enOnly .segmentNumber.sheetSegmentNumber {
  right: 0px;
  left: auto;
  margin-left: 0;
}
.readerPanel.bilingual.heLeft .sheetItem.segment.heOnly .segmentNumber.sheetSegmentNumber,
.readerPanel.bilingual.heRight .sheetItem.segment.heOnly .segmentNumber.sheetSegmentNumber {
  left: 0px;
  margin-left: 0;
}
.readerPanel.english .sheetItem.segment.heOnly .segmentNumber .en,
.readerPanel.hebrew .sheetItem.segment.enOnly .segmentNumber .he
.readerPanel.hebrew section.SheetSource .sheetItem.enOnly > .en,
.readerPanel.english section.SheetSource .sheetItem.heOnly > .he,
.readerPanel.hebrew section.SheetOutsideBiText .sheetItem.enOnly > .en,
.readerPanel.english section.SheetOutsideBiText .sheetItem.heOnly > .he  {
  display: block;
}
.sheetTocIcon {
  color: #ccc;
  font-size: 16px;
  width: 15px;
  height: 15px;
  margin: 0 8px;
  vertical-align: middle;
}
.bookPage .content h2.tagsTitle {
  text-align: center;
  color:black;
  font-size: 13px;
  margin-bottom: 0;
  padding-bottom: 8px;
}
.sheetMetaDataBox {
  margin: 40px auto 0 auto;
  text-align: center;
}
.bookMetaDataBox {
  margin: 40px auto;
  text-align: center;
}
.sheetContent .sheetItem.segment .sourceContentText {
  margin-bottom: 18px;
  display: block;
  overflow-wrap: break-word;
  word-wrap: break-word;
}
.sheetContent h1,
#sheet .outside h1,
.sourceContentText h1 {
  font-weight: 400;
  font-size: var(--serif-h3-font-size);
  text-align: center;
  margin-top: 45px;
  margin-bottom: 30px;
}
.sheetContent h1 span,
.sourceContentText h1 span {
  border-bottom: 4px solid var(--lighter-grey);
}

#aboutCover {
  margin-top: -90px;
  height: 240px;
  padding: 180px 0;
  background-color: #ADA99B;
  box-sizing: border-box;
  text-align: center;
  overflow: hidden;
  position: relative;
}
#aboutVideo {
  position: absolute;
  top: -90px;
  left: 0;
  min-width: 1200px;
  z-index: 0;
  width: 100%;
}
@media (max-width: 450px) {
  #aboutCover {
    height: 270px;
    padding: 180px 0;
  }
  #aboutVideo {
    min-width: 900px;
  }
}
.overlayTextOnSheetsHero {
  color: white;
  text-shadow: 0 0 10px rgba(0, 0, 0, 0.7);
  --english-font: var(--english-sans-serif-font-family);
  --hebrew-font: var(--hebrew-sans-serif-font-family);
  font-weight: 400;
  margin-inline-start: 10%;
}
.overlayTextOnSheetsHero #title {
  position: absolute;
  font-size: 50px;
  font-weight: 500;
  top: 145px;
  line-height: 62.65px;
}
.overlayTextOnSheetsHero #message {
  position: absolute;
  font-size: 24px;
  line-height: 18px;
  top: 227px;
}
@media screen and (max-width: 600px) {
  .overlayTextOnSheetsHero {
    margin-inline-start: 15%;
  }
  .overlayTextOnSheetsHero #title {
    font-size: 24px;
    top: 115px;
  }
  .overlayTextOnSheetsHero #message {
    font-size: 16px;
    top: 175px;
  }
  #aboutCover {
    height: 150px;
    padding: 130px 0;
  }
}
.readerPanel.hebrew .sheetContent .sheetItem.segment .sourceContentText.outsideBiText.en {
  display: none;
}
.readerPanel.english .sheetContent .sheetItem.segment .sourceContentText.outsideBiText.he {
  display: none;
}
.readerPanel.hebrew .sheetContent .sheetItem.segment.enOnly .sourceContentText.outsideBiText.en {
  display: inline;
}
.readerPanel.english .sheetContent .sheetItem.segment.heOnly .sourceContentText.outsideBiText.he {
  display: inline;
}
.readerPanel.english .sheetContent .sheetItem .SheetOutsideText.segment.he,
.readerPanel.hebrew .sheetContent .sheetItem .SheetOutsideText.segment.en,
.readerPanel.english .sheetContent .sheetItem .SheetComment.segment.he,
.readerPanel.hebrew .sheetContent .sheetItem .SheetComment.segment.en {
  display: inline;
}
.sourceContentText.centeredSheetContent {
  text-align: center;
}
.sheetContent .sheetItem.segment .sourceContentText p:last-child,
.sheetContent .editorContent .sheetItem.segment .sourceContentText p {
  margin-bottom: 0;
}
.sheetContent .editorContent .sheetItem.noPointer {
  pointer-events: none;
}

.sheetContent .editorContent .sheetItem.noPointer iframe {
  pointer-events: auto;
}


.sheetContent .editorContent .sheetItem.noPointer .element-link,
.sheetContent .editorContent .sheetItem.noPointer .element-link a {
    cursor: pointer;
    pointer-events: auto;
}
.sheetContent .sheetItem.segment .addedBy {
  margin-top: -20px;
}



.sheetContent .element-link {
  display: inline;
  position: relative;
}

.sheetContent .element-link .popup {
  position: absolute;
  left: 0;
  display: flex;
  align-items: center;
  background-color: white;
  padding: 0;
  border-radius: 6px;
  z-index: 1;
  top: -38px;
  pointer-events: auto;
  box-shadow: 0px 1px 3px rgba(0, 0, 0, 0.25);
}

.sheetNotice {
  color: var(--dark-grey);
  background: var(--lighter-grey);
  border: 1px solid var(--light-grey);
  box-sizing: border-box;
  border-radius: 6px;
  padding: 10px 20px;
  margin: 22px 44px 0;
  font-size: 16px;
}
.interface-hebrew .sheetContent .element-link .popup {
  direction: rtl;
}

.sheetContent .element-link .popup input {
  border: none;
  width: 200px;
  padding: 6px;
  font-size: 16px;
  color: rgb(0, 136, 204)
}

.sheetContent .element-link .popup a {
  display: flex;
  align-items: center;
  gap: 5px;
  padding-right: 10px;
  border-right: 1px solid lightgrey;
}

.sheetContent .element-link .popup button {
  border: none;
  background: transparent;
  padding: 6px;
}

.sheetContent .element-link .popup button:hover {
  color: rebeccapurple;
  cursor: pointer;
}

.sheetContent .editorContent,
.sheetContent .editorContent .segment {
  cursor: text;
}

.interface-english .sheetContent .sheetItem.segment .addedBy {
  float: left;
}
.interface-hebrew .sheetContent .sheetItem.segment .addedBy {
  float: right;
}
.youTubeContainer {
  position: relative;
  padding-bottom: 56.25%; /* 16:9 */
  padding-top: 25px;
  height: 0;
  pointer-events: auto;
}
.youTubeContainer iframe {
  position: absolute;
  top: 0;
  left: 0;
  width: 100%;
  height: 100%;
}
.sheetContent .media {
  margin: 0 auto;
  display: table;
  table-layout: fixed;
}
.sheetContent .media.fullWidth {
  width: 100%;
}
.sheetContent .media .mediaCaption {
  display: table-caption;
  caption-side: bottom;
  padding-top: 8px;
}
.sheetContent .media .mediaCaptionInner {
  display: flex;
  justify-content: space-between;
}
.sheetContent .media .mediaCaption .en {
  font-size: 80%;
  text-align: left;
  flex: 1;
}
.sheetContent .media .mediaCaption .he {
  font-size: 72%;
  flex: 1;
  font-family: "Heebo", "sans-serif";
}
.sheetContent .media .mediaCaption.heOnly .he,
.sheetContent .media .mediaCaption.enOnly .en {
  display: block;
}
.sheetContent .media .mediaCaption.heOnly .en,
.sheetContent .media .mediaCaption.enOnly .he {
  display: none;
}
.sheetContent .spacer:only-of-type.empty {
  line-height: inherit;
}
.sheetItem:only-of-type.empty .SheetOutsideText:before,
.sheetContent .spacer:only-of-type.empty:before {
  color: #999;
  position: absolute;
  pointer-events: none;
}
.interface-english .sheetItem:only-of-type.empty .SheetOutsideText:before,
.interface-english .spacer:only-of-type.empty:before,
.interface-english .spacer:only-of-type.empty:before {
  content: "Write something... ";
  margin-inline-start: 50px;
}
.interface-hebrew .sheetItem:only-of-type.empty .SheetOutsideText:before,
.interface-hebrew .spacer:only-of-type.empty:before,
.interface-hebrew .spacer:only-of-type.empty:before {
  content: "לכתוב משהו...";
  margin-inline-start: 50px;
}
.editorAddInterface {
  position: relative;
  pointer-events:none;
  background-color: transparent;
  margin-inline-start: 50px;
}

.editorAddInterface:before {
  content: "";
  margin-inline-start:-46px;
  position: absolute;
  width: 30px;
  height: 30px;
  transform: rotate(45deg);
  background-color: white;
  background-image: url("/static/icons/heavy-x-dark.svg");
  border: 1px solid var(--light-grey);
  background-size: 14px;
  border-radius: 50%;
  pointer-events:auto;
  cursor: pointer;
  background-repeat: no-repeat;
  background-position: center;
  box-sizing: border-box;
  box-shadow: 0px 1px 3px 0px #00000040;
}
.editorAddLineButton {
  position: relative;
  background-color: transparent;
  margin-inline-start: 50px;
}
.hidden.editorAddLineButton::before {
    display: none;
}

.editorAddLineButton:before {
  content: "";
  margin-inline-start:-46px;
  position: absolute;
  width: 30px;
  height: 30px;
  transform: rotate(45deg);
  background-color: white;
  background-image: url("/static/icons/heavy-x-dark.svg");
  border: 1px solid var(--light-grey);
  background-size: 14px;
  border-radius: 50%;
  /*pointer-events:auto;*/
  cursor: pointer;
  background-repeat: no-repeat;
  background-position: center;
  box-sizing: border-box;
  box-shadow: 0px 1px 3px 0px #00000040;
}

.editorAddInterface:hover::before {
background-color: var(--lighter-grey);
}
.editorAddInterface.active:hover::before {
background-color: white;
}

.editorAddInterface.active {
  background-color: white;
  line-height: initial;
}
.editorAddInterface.active:before {
  transform: rotate(0);
}
.editorAddInterface .editorAddInterfaceButton {
  display: none;
}

.addInterfaceInput {
  pointer-events: none;
  display: inline-block;
}
.hidden.editorAddInterface::before {
    display: none;
}


.addInterfaceInput .textPreview {
  border-inline-start: 4px solid;
  padding-inline-start: 36px;
  padding-inline-end: 10px;
  padding-top: 30px;
  padding-bottom: 30px;
  pointer-events: auto;
  margin-top: 10px;
  background-color: white;
}

.addInterfaceInput .button {
  font-size: 14px;
  padding-top: 5px;
  padding-bottom: 5px;
  height: 30px;
  position: absolute;
}

.addInterfaceInput .textPreviewSegment {
  display: inline;
}

.addInterfaceInput .textPreview .inner {
  max-height: 272px;
  overflow-y: scroll;
  padding-inline-end: 30px;
  position: relative;
}

.addInterfaceInput .suggestionBoxContainer,
.addInterfaceInput .textPreviewContainer {
  position: absolute;
  z-index: 1;
}

.addInterfaceInput .suggestionBox,
.addInterfaceInput .textPreview {
  border: 1px solid var(--light-grey);
  box-shadow: 0px 1px 3px rgba(0, 0, 0, 0.25);
  border-radius: 6px;
}

.addInterfaceInput .suggestionBox {
  height: 100%;
}
.addInterfaceInput select.suggestionBox {
  font-size: 22px;
}


.addInterfaceInput select.suggestionBox:focus > option:checked {
  background: var(--light-grey) !important;
}

.addInterfaceInput select.suggestionBox option:checked,
.addInterfaceInput select.suggestionBox option:hover {
    box-shadow: 0 0 10px 100px var(--light-grey) inset;
}

.addInterfaceInput input,
.addInterfaceInput button,
.addInterfaceInput .suggestion {
  pointer-events: auto;
  cursor: pointer;
}

.addInterfaceInput .suggestion {
  border-inline-start: 4px solid;
  padding-inline-start: 36px;
  padding-inline-end: 40px;
  padding-top: 9px;
  padding-bottom: 9px;
  border-bottom: 1px solid var(--lighter-grey);
}

.addInterfaceInput .suggestion:last-of-type {
  border-bottom: none;
}

.addInterfaceInput input {
  min-width: 350px;
  max-width: 450px;
  border-radius: 250px;
  border: none;
  box-shadow: none;
  box-sizing: border-box;
  font-size: 22px;
  padding-inline-start: 30px;
  padding-top: revert;
  margin-inline-end: 20px;
  background: url("/static/icons/iconmonstr-magnifier-2-240.svg") no-repeat scroll left 7px top 7px;
  background-color: var(--lighter-grey);
}
.topicSearch.addInterfaceInput {
  display: flex;
  margin-left: 30px;
  margin-right: 30px;
  justify-content: space-between;
}

.topicSearch.addInterfaceInput input {
  margin-top: 30px;
  height: 30px;
  max-width: 250px;
  min-width: 250px;
  padding-inline-end: 30px;
  margin-left:  0;
  margin-right: 0;
  font-size: 20px;
}
.topicSearch.addInterfaceInput input.selected {
  color: #4B71B7;
}

.topicSearch.addInterfaceInput .button {
  margin-top: 30px;
  position: relative;
  white-space: nowrap;
}
.addInterfaceInput .suggestion {
  font-size: 20px;
}
.topicSearch.addInterfaceInput select.suggestionBox {
  margin-top: 60px;
}
.addInterfaceInput.mediaInput input {
  background: url("/static/icons/link_grey.svg") no-repeat scroll left 7px top 7px;
  background-color: var(--lighter-grey);
}
.readerApp.interface-hebrew .addInterfaceInput input {
  background-position: right 7px top 7px;
  font-family: var(--hebrew-serif-font-family);
}

.addInterfaceInput input::placeholder {
  font-size: 22px;
  font-style: normal;
}

.addInterfaceInput input+span.helperCompletionText {
  position: absolute;
  margin-inline-start: 4px;
  color: var(--medium-grey);
}

.editorAddInterface.active .editorAddInterfaceButton {
  width: 30px;
  height: 30px;
  padding: 10px;
  display: inline-block;
  background-size: auto 12px;
  background-repeat: no-repeat;
  background-position: center;
  border-radius: 6px;
  background-origin: content-box;
  background-color: var(--lighter-grey);
  margin-inline-end: 6px;
  box-sizing: border-box;
  cursor: pointer;
  pointer-events: auto;
}
.editorAddInterface.active .cursorHolder {
  display: inline-block;
 }
#addSourceButton.editorAddInterfaceButton {
  background-image: url("/static/icons/quotation.svg");
}
#addImageButton.editorAddInterfaceButton {
  background-image: url("/static/icons/image.svg");
}
#addMediaButton.editorAddInterfaceButton {
  background-image: url("/static/icons/video.svg");
}

#addImageFileSelectorLabel {
  width: 30px;
  height: 30px;
  margin-inline-start: -5px;
  margin-top: -5px;
  display: block;
  position: absolute;
  cursor: pointer;
}

.sheetContent .sheetItem .SheetOutsideText.segment p {
  margin: 0
}
.sheetContent .sheetItem .SheetOutsideText.segment {
  margin: 0
}
.sheetContent .sheetItem .SheetSource.segment,
.sheetContent .sheetItem .SheetOutsideBiText.segment {
  margin-top: 2px;
  margin-bottom:30px;
}
.sheetContent .text.loading {
  cursor: wait;
}
.oldSheetNotice,
.oldSheetNotice a,
.editSheetNotice,
.editSheetNotice a {
  font-size: 12px;
  font-family: "Roboto", "Helvetica Neue", "Helvetica", sans-serif;
  color: #999;
}
.cookiesNotification {
  position: fixed;
  z-index: 9999;
  color: white;
  background-color: #212E50;
  border-top: 1px solid #ccc;
  bottom: 0;
  box-sizing: border-box;
  width: 100%;
  padding: 10px 0;
  line-height: 1.1;
  text-align: center;
  unicode-bidi: plaintext;
}
.cookiesNotification a {
  text-decoration: underline;
  color: inherit;
  margin-inline-start: 5px;
}
.cookiesNotification .button {
  margin-inline-start: 12px;
}
.readerMessageBox {
  z-index: 9999;
  color: #000;
  font-size: 16px;
  background-color: #ededec;
  border: 1px solid #ccc;
  top: 0;
  left: 0;
  box-sizing: border-box;
  padding: 10px 0;
  margin: 40px;
  line-height: 1.1;
  text-align: center;
}
.readerMessageBox a {
  text-decoration: underline;
  color: inherit;
}
.he sup.sourcePrefix {
  margin-right: -35px;
  position: absolute;
  text-decoration: none;
  font-family: "Roboto", "Helvetica Neue", "Helvetica", sans-serif;
  color: #000;
}
.en sup.sourcePrefix {
  margin-left: -35px;
  position: absolute;
  text-decoration: none;
  font-family: "Roboto", "Helvetica Neue", "Helvetica", sans-serif;
  color: #000;
}
.heLeft.bilingual .sheetContent .text sup.sourcePrefix,
.heRight.bilingual .sheetContent .text sup.sourcePrefix {
    margin-right: -28px;
}
.heLeft.bilingual .sheetContent .text .en sup.sourcePrefix,
.heRight.bilingual .sheetContent .text .en sup.sourcePrefix {
  display: none
}
.sheetItem.ref-display-none .ref {
  display: none;
}
section.SheetSource .en,
section.SheetOutsideBiText .en {
  background-color: #FBFBFA;
}
section.SheetSource,
section.SheetOutsideBiText {
  border-inline-start: 4px solid;
  box-shadow: 0px 1px 6px rgba(0, 0, 0, 0.25);
  margin-bottom: 30px;
}

.SheetOutsideBiText, .SheetSource {
    counter-increment: css-counter 1;
}

.SheetOutsideBiText:before,
.SheetSource:before {
  position: absolute;
  color:  var(--medium-grey);
  font-size: 12px;
}

.english .SheetOutsideBiText:before,
.english .SheetSource:before {
  content: counter(css-counter);
  left: -34px;
  font-family: var(--english-sans-serif-font-family);
}

.bilingual .SheetOutsideBiText:before,
.bilingual .SheetSource:before {
  content: counter(css-counter);
  right: -34px;
  font-family: var(--english-sans-serif-font-family);

}


.hebrew .SheetOutsideBiText:before,
.hebrew .SheetSource:before {
  content: counter(css-counter, hebrew);
  right: -34px;
  font-family: var(--hebrew-sans-serif-font-family);
}


.readerPanel.hebrew section.SheetSource .sheetItem > .he,
.readerPanel.english section.SheetSource .sheetItem > .en,
.readerPanel.hebrew section.SheetOutsideBiText .sheetItem > .he,
.readerPanel.english section.SheetOutsideBiText .sheetItem > .en {
  display: block;
}
.readerPanel.hebrew section.SheetSource .sheetItem > .en,
.readerPanel.english section.SheetSource .sheetItem > .he,
.readerPanel.hebrew section.SheetOutsideBiText .sheetItem > .en,
.readerPanel.english section.SheetOutsideBiText .sheetItem > .he  {
  display: none;
}
.interface-english section.SheetSource .sheetItem > .he,
.interface-english section.SheetSource .sheetItem > .en,
.interface-english section.SheetOutsideBiText .sheetItem > .he,
.interface-english section.SheetOutsideBiText .sheetItem > .en {
  padding: 15px 20px 15px 16px;
}
.interface-hebrew section.SheetSource .sheetItem > .he,
.interface-hebrew section.SheetSource .sheetItem > .en,
.interface-hebrew section.SheetOutsideBiText .sheetItem > .he,
.interface-hebrew section.SheetOutsideBiText .sheetItem > .en {
  padding: 15px 16px 15px 20px;
}
.readerPanel.bilingual.stacked .sheetContent section.SheetSource .segment.highlight .he,
.readerPanel.bilingual.stacked .sheetContent section.SheetOutsideBiText .segment.highlight .he {
  padding-bottom: 15px;
}
section.SheetSource.highlight,
section.SheetOutsideBiText.highlight {
  background-color: #E9E9E7;
}
section.SheetSource .segmentNumber,
section.SheetSource .SheetOutsideBiText {
  display: none;
}
.sheetContent section.SheetSource.highlight .sheetItem.segment.highlight .sourceContentText,
.sheetContent section.SheetSource .sheetItem.segment .sourceContentText,
.sheetContent section.SheetOutsideBiText.highlight .sheetItem.segment.highlight .sourceContentText,
.sheetContent section.SheetOutsideBiText .sheetItem.segment .sourceContentText {
  margin: 0;
}
.sheetItem .SheetSource,
.sheetItem .SheetOutsideBiText {
  border-inline-start: 4px solid;
  padding-inline-start: 16px;
  padding-inline-end: 20px;
  box-shadow: 0px 1px 6px rgba(0, 0, 0, 0.25);
}
.sheetItem .SheetSource.segment,
.sheetItem .SheetOutsideBiText.segment {
cursor: pointer;
}

.sheetItem .SheetSource.selected.segment,
.sheetItem .SheetOutsideBiText.selected.segment {
  border-top: 2px solid var(--select-blue);
  border-bottom: 2px solid var(--select-blue);
  border-inline-end: 2px solid var(--select-blue);
  margin-top: 0;
  margin-bottom: 28px;
  margin-inline-end: -2px;
  cursor: text;
}
.sheetItem .SheetSource .he,
.sheetItem .SheetSource .en,
.sheetItem .SheetOutsideBiText .he,
.sheetItem .SheetOutsideBiText .en {
  padding-inline-start: 16px;
  padding-inline-end: 20px;
  margin-inline-start: -16px;
  margin-inline-end: -20px;
  padding-top: 15px;
  padding-bottom: 15px;
}
.interface-hebrew .sheetItem .SheetSource .he,
.interface-hebrew .sheetItem .SheetSource .en,
.interface-hebrew .sheetItem .SheetOutsideBiText .he,
.interface-hebrew .sheetItem .SheetOutsideBiText .en {
  padding-inline-start: 20px;
  padding-inline-end: 16px;
  margin-inline-start: -20px;
  margin-inline-end: -16px;
}
.interface-hebrew .bilingual.heLeft .sheetItem .SheetOutsideBiText .he,
.interface-hebrew .bilingual.heLeft .sheetItem .SheetSource .he,
.interface-hebrew .bilingual.heRight .sheetItem .SheetOutsideBiText .en,
.interface-hebrew .bilingual.heRight .sheetItem .SheetSource .en,
.interface-english .bilingual.heRight .sheetItem .SheetOutsideBiText .he,
.interface-english .bilingual.heRight .sheetItem .SheetSource .he,
.interface-english .bilingual.heLeft .sheetItem .SheetOutsideBiText .en,
.interface-english .bilingual.heLeft .sheetItem .SheetSource .en {
  padding-inline-end: 20px;
  margin-inline-end: 0px;
  padding-inline-start: 20px;
  margin-inline-start: 0px;
}
.interface-hebrew .bilingual.heLeft .sheetItem .SheetOutsideBiText .en,
.interface-hebrew .bilingual.heLeft .sheetItem .SheetSource .en,
.interface-english .bilingual.heLeft .sheetItem .SheetOutsideBiText .he,
.interface-english .bilingual.heLeft .sheetItem .SheetSource .he {
  padding-inline-end: 16px;
  margin-inline-end: 0px;
  padding-inline-start: 20px;
  margin-inline-start: 0px;
}

.interface-hebrew .bilingual.heRight .sheetItem .SheetOutsideBiText .he,
.interface-hebrew .bilingual.heRight .sheetItem .SheetSource .he,
.interface-english .bilingual.heRight .sheetItem .SheetOutsideBiText .en,
.interface-english .bilingual.heRight .sheetItem .SheetSource .en {
  padding-inline-end: 20px;
  margin-inline-end: 0px;
  padding-inline-start: 16px;
  margin-inline-start: 0px;
}

.readerPanel.bilingual.heRight .sheetItem .SheetSource,
.readerPanel.bilingual.heRight .sheetItem .SheetOutsideBiText,
.readerPanel.bilingual.heLeft .sheetItem .SheetSource,
.readerPanel.bilingual.heLeft .sheetItem .SheetOutsideBiText {
  padding-left: 0;
  padding-right: 0;
}

.readerPanel.english .sheetItem .SheetSource .he,
.readerPanel.english .sheetItem .SheetSource .en,
.readerPanel.english .sheetItem .SheetOutsideBiText .he,
.readerPanel.english .sheetItem .SheetOutsideBiText .en,
.readerPanel.hebrew  .sheetItem .SheetSource .he,
.readerPanel.hebrew  .sheetItem .SheetSource .en,
.readerPanel.hebrew  .sheetItem .SheetOutsideBiText .he,
.readerPanel.hebrew  .sheetItem .SheetOutsideBiText .en
{
  padding-inline-start: initial;
  padding-inline-end: initial;
  margin-inline-start: initial;
  margin-inline-end: initial;
}

.readerPanel.english .sheetItem .SheetSource.segment,
.readerPanel.hebrew .sheetItem .SheetSource.segment {
  padding-top: 15px;
  padding-bottom: 15px;
}


.sheetItem .SheetSource .he.editable.selected .sourceContentText,
.sheetItem .SheetSource .en.editable.selected .sourceContentText,
.sheetItem .SheetOutsideBiText .he.editable.selected .sourceContentText,
.sheetItem .SheetOutsideBiText .en.editable.selected .sourceContentText {
  background-color: #FFFFFF;
  box-shadow: inset 0px 0px 3px rgba(0, 0, 0, 0.3);
  border-radius: 6px;
}
.sheetItem .SheetSource ::selection,
.sheetItem .SheetOutsideBiText ::selection {
  background-color: rgba(0,0,0,0);
}
.sheetItem .SheetSource .he.editable.selected ::selection,
.sheetItem .SheetSource .en.editable.selected ::selection,
.sheetItem .SheetOutsideBiText .he.editable.selected ::selection,
.sheetItem .SheetOutsideBiText .en.editable.selected ::selection {
  background-color: #D2DCFF;
}
.sheetItem .SheetSource .en,
.sheetItem .SheetOutsideBiText .en {
  background-color: #FBFBFA;
}
.sheetItem .SheetSource .ref,
.sheetItem .SheetOutsideBiText .ref {
  pointer-events: none;
  user-select: none;
}
.readerPanel.bilingual .sheetItem .SheetSource:after,
.readerPanel.bilingual .sheetItem .SheetOutsideBiText:after {
  content: " ";
  display: block;
  clear: both;
  height: 0;
  background-color: #FBFBFA;
}
.sheetItem .SheetMedia {
  margin-bottom: 14px;
}
.readerPanel.bilingual.heRight .SheetSource {
  background-image:
  linear-gradient(
    to left,
    #fff,
    #fff 50%,
    #FBFBFA 50%,
    #FBFBFA 100%,
    #fff 100%
  );
}
.readerPanel.bilingual.heLeft .SheetSource {
  background-image:
  linear-gradient(
    to right,
    #fff,
    #fff 50%,
    #FBFBFA 50%,
    #FBFBFA 100%,
    #fff 100%
  );
}

.bilingual.heLeft .sheetContent .boxedSheetItem,
.bilingual.heRight .sheetContent .boxedSheetItem {
  margin-bottom: 30px;
}

.bilingual.heLeft .sheetContent .sheetItem .SheetSource.segment,
.bilingual.heRight .sheetContent .sheetItem .SheetSource.segment {
  margin-bottom: 0;
}

.boxedSheetItem + .spacer {
  margin-top: -30px;
  transition: all .5s ease-in-out;
}

.boxedSheetItem + .spacer.spacerSelected {
  margin-top: unset;
  margin-bottom:30px;
  transition: all .5s ease-in-out;
}

.boxedSheetItem[draggable] {
  -moz-user-select: none;
  -khtml-user-select: none;
  -webkit-user-select: none;
  user-select: none;
  -khtml-user-drag: element;
  -webkit-user-drag: element;
}

.boxedSheetItem.dragged {
  opacity: .2;
}

.boxedSheetItem .boxedSourceChildren {
  position: absolute;
  top: 0;
}

.draggedOver.draggedOverBefore::before {
  content: "​"; /* zwsp required for chrome to display content */
  display: block;
  background-color: #D2DCFF;
  width: 100%;
}
.draggedOver.draggedOverAfter::after {
  content: "​"; /* zwsp required for chrome to display content */
  display: block;
  background-color: #D2DCFF;
  width: 100%;
}

.dragIcon {
  background-color: #F0F8FF;
  width: auto;
  height: 30px;
  left: -3000px;
  border-inline-start: 4px solid;
  font-size: 22px;
  padding-top: 10px;
  padding-left: 10px;
  padding-right: 10px;
  text-align: center;
  position: absolute;
}
.dragIconContainer {
  position: absolute;
  left: -9999px;
  display: flex;
  flex-direction: column;
  background-color: rgba(255, 255, 255, 0.1);
}
.feedbackBox p {
  font-size: 16px;
  letter-spacing: 1px;
}
.feedbackBox .button {
  margin: auto;
  width: 100%;
}
.feedbackBox input {
  padding: 16px 22px;
  margin-bottom: 20px;
  cursor: pointer;
  font-size: 18px;
  border-radius: 4px;
  box-shadow: none;
  border: 1px solid #E9E9E9;
  width: 100%;
  box-sizing: border-box;
}
.connectionsPanel textarea.feedbackText {
  border-radius: 7px;
  box-shadow: 0 1px 3px rgba(0,0,0,0.2);
}
.img-circle {
  border-radius: 50%;
}
.tab-view .tab-list {
  display: flex;
  flex-direction: row;
  justify-content: flex-start;
}
.tab-view .tab-list .tab {
  font-size: 16px;
  color: black;
  text-align: center;
  padding: 10px 0;
  margin: 0;
  margin-inline-end: 30px;
  cursor: pointer;
}
.tab-view .tab-list .tab a {
  color: inherit;
}
.tab-view .tab-list .tab a:hover {
  text-decoration: none;
}
.tab-view .tab-list .active .tab {
  border-bottom: 4px solid #CCC;
}
.interface-hebrew .tab-view .tab-list .tab {
  margin: 0 0 0 30px;
}
.tab-view .tab-list .tab img {
  width: 18px;
  height: 18px;
  margin: 0 10px 0 0;
  top: 2px;
  position: relative;
}
.interface-hebrew .tab-view .tab-list .tab img {
  margin: 0 0 0 10px;
}
.tab-view .tab-list .justifyright {
  margin: 0 0 4px auto;
  display: flex;
  align-items: center;
}
.tab-view .tab-list .tab.filter,
.tab-view.largeTabs .tab-list .tab.filter {
  font-size: 16px;
  margin: 0;
  padding: 6px 9px;
  border: 1px solid #EDEDEC;
  background-color: #EDEDEC;
  border-radius: 6px;
}
.tab-view .tab-list .tab.filter.open {
  background-color: inherit;
}
.tab-view .tab-list .tab.filter img {
  margin: 0 0 1px 6px;
  width: 12px;
  height: 12px;
}
.interface-hebrew .tab-view .tab-list .tab.filter img {
  margin: 0 6px 1px 0;
}
.tab-view .tab-list .applink a {
    color: #666;
}
.interface-hebrew .tab-view .tab-list .justifyright {
  margin: 0 auto 0 0;
}
.tab-list :not(.active) .tab, .tab-list :not(.active) .tab a{
    color: #666;
}
.tab-view.largeTabs .tab-list {
    border-bottom: 1px solid #CCC;
    margin-bottom: 18px;
}
.tab-view.largeTabs .filter-bar {
  margin-bottom: 30px;
}
.tab-view.largeTabs .tab-list .tab {
  font-size: 22px;
}
.tab-view.largeTabs .tab-list .active .tab {
  border-bottom: 4px solid var(--light-grey);
}
@media (max-width: 540px) {
  .profile-page .tab-view .tab .tabIcon {
    display: none;
  }
  .interface-hebrew .tab-view .tab-list .justifyright {
    margin: initial;
  }
  .tab-view .tab-list .justifyright {
    margin: initial;
  }
  .tab-view .tab-list{
    flex-wrap: wrap;
  }
  .profile-page .profile-actions .resourcesLink.profile-settings,
  .profile-page .profile-actions .button.logoutLink{
    display: none;
  }
}
.profile-page .textRange {
  font-size: 18px;
  color: #666;
}
.profile-page .note-text {
  font-size: 18px;
}
.profile-page .note {
  display: flex;
  flex-direction: row;
  justify-content: space-between;
  padding: 10px 0 20px 0;
}
.profile-page .note + .note {
  border-top: 1px solid #CCC;
}
.profile-page .noteLeft {
  flex-grow: 1;
}
.profile-page .noteRight {
  display: flex;
  flex-direction: row;
  align-items: flex-start;
}
.profile-page .note .noteRight img {
  display: none;
}
.profile-page .note .noteRight img + img {
  margin: 0 0 0 10px;
}
.interface-hebrew .profile-page .note .noteRight img + img {
  margin: 0 10px 0 0;
}
.profile-page .note:hover .noteRight img {
  display: inline-block;
  width: 16px;
  height: 16px;
  opacity: 0.4;
}
.profile-page .note:hover .noteRight img:hover {
  opacity: 0.6;
  cursor:pointer;
}
.profile-page .social-icon img {
  width: 13px;
  height: 13px;
  opacity: 0.4;
}
.profile-page .social-icon + .social-icon {
  padding: 0 5px;
}
.profile-page .social-icon:hover img {
  opacity: 0.6;
}
.editorToggleHeader {
  width: 100%;
  background-color: #18345D;
  color: white;
  height: 60px;
  font-size: 16px;
  margin-top: -60px;
  margin-left: -12px;
  margin-bottom: 80px;
  padding-right: 12px;
  display: flex;
  justify-content: center;
  align-items: center;
  position: relative;
  left: 0;
}
.interface-hebrew .editorToggleHeader {
  direction: rtl;
}
.editorToggleHeader .button {
  padding: 5px 8px;
  margin-inline-start: 15px;
  margin-top: 5px;
  height: 30px;
  letter-spacing: 0;
}
.feedbackOverlay {
  position: fixed;
  width: 100%;
  height:100%;
  background-color: #FBFBFA;
  z-index: 1001;
  top: 0;
  left: 0;
  padding: 120px 60px;
  box-sizing: border-box;
}
.interface-hebrew .feedbackOverlay {
  direction: rtl;
}
.feedbackOverlay .buttonContainer {
  margin-top: 50px;
}
.feedbackOverlay h2 {
  font-size: 30px;
  font-family: "adobe-garamond-pro", "Crimson Text", Georgia, serif;
  margin: 0 auto 50px auto;
  color: black;
  text-transform: none;
  max-width: 600px;
}
.feedbackOverlay p, .feedbackOverlay ul  {
  font-size: 16px;
  font-family: "Roboto", "Helvetica Neue", "Helvetica", sans-serif;
  color: black;
  max-width: 600px;
  margin: 10px auto;
}
.feedbackOverlay textarea {
  font-size: 18px;
  color: #000;
  box-shadow: 0px 1px 3px rgba(0, 0, 0, 0.25);
  border-radius: 6px;
  border: none;
  width: 100%;
  padding: 12px;
  font-weight: normal;
  font-style: normal;
  margin-top: 10px;
  height: 120px;
}
.interface-hebrew textarea,
.interface-hebrew textarea::placeholder,
.interface-hebrew input
{
  font-family: var(--hebrew-sans-serif-font-family);
}
.feedbackOverlay textarea::placeholder {
  font-size: 16px;
  font-style: normal;
  color: #666;
}
.feedbackOverlay a {
  color: #4871bf;
}
.feedbackOverlay .button {
  margin: 0;
}
.feedbackOverlay a.button  {
  color: white;
}
.sheetList .sheet {
  border-bottom: none;
}
.sheetList .sheet {
  display: flex;
  flex-direction: row;
}
.sheetList .sheet .sheetLeft {
  display: flex;
  flex-direction: column;
}
.sheetList .sheet .sheetTags {
  color: #999;
}
.sheetList .sheet .sheetTags .bullet {
  margin: 0 5px;
}
.sheetList .sheet a {
  color: inherit;
  cursor: pointer;
}
.sheetList .sheet a.sheetTitle {
  display: flex;
  flex-direction: row;
  align-items: center;
  margin-bottom: 10px;
  font-size: 18px;
}
.sheetList .sheet .sheetLeft .sheetTitle img,
.textList .sheet .sheetLeft .sheetTitle img {
  width: 18px;
  height: 18px;
  margin-inline-end: 10px;
}
.sheetLeft div.sheetSummary {
  margin-bottom: 10px
}
.default-profile-img {
  width: 175px;
  height: 175px;
  background-color: #999;
  border-radius: 50%;
  display: flex;
  justify-content: center;
  align-items: center;
  color: white;
  font-size: 75px;
  font-family: "Roboto", "Helvetica Neue", "Helvetica", sans-serif;
}
.default-profile-img.invisible {
  visibility: hidden;
}
.profile-page .filterable-list {
  /* to distinguish top half of profile from bottom half */
    background-color: white;
    border: 1000px solid white;
    border-top: 4px solid white;
    border-bottom: 120px solid white;
    margin: -4px 0 -120px -1000px;
    width: 100%;
}
.interface-hebrew .profile-page .filterable-list {
  margin: -4px -1000px -120px 0;
}
.filterable-list .filter-bar {
  border-bottom: 1px solid #E2E2E1;
  display: flex;
  flex-direction: row;
  align-items: center;
  padding: 16px 0;
  justify-content: space-between;
}
.filterable-list .filter-bar-new {
  padding: 0 0 20px 0;
  justify-content: space-between;
  align-items: center;
  display: flex;
  flex-wrap: wrap;
  flex-direction: row;
}
.filterable-list .filter-bar-new .filter-input {
  background-color: #EDEDED;
  border-radius: 5px;
  padding: 5px;
  color: black;
  width: 250px;
  display: flex;
  align-items: center;
}
.filterable-list .filter-bar-new .filter-input ::placeholder {
  color: #999;
}
.filterable-list .filter-bar-new .sort-option {
  padding: 7px;
  color: #666;
  font-size: 16px;
  cursor: pointer;
  margin: 0 0 0 7px;
  background-color: #EDEDED;
  border-radius: 5px;
}
.interface-hebrew .filterable-list .filter-bar-new .sort-option {
  margin: 0 7px 0 0;
}
.filterable-list .filter-bar-new .sort-option.active {
  color: black;
}
.filterable-list .filter-bar-new .systemText span {
  color: #000;
}
.filterable-list .filter-bar .filter-bar-inner {
  display: flex;
  align-items: center;
}
.filterable-list .readerNavMenuSearchButton {
  margin: 0 10px 0 5px;
  display: inline-flex;
  top: 0;
}
.interface-hebrew .filterable-list .readerNavMenuSearchButton {
  margin: 0 5px 0 10px;
}
.filterable-list input {
  border: 0;
  font-size: 18px;
  font-family: "adobe-garamond-pro", "Crimson Text", Georgia, serif;
  background-color: transparent;
}
.filterable-list .loadingMessage {
  margin-top: 30px;
}
.profile-page .filterable-list .filter-content {
  padding-top: 25px;
}
.profile-page .sheet-header {
  display: flex;
  flex-direction: column;
  align-items: flex-start;
  margin-bottom: 10px;
}
.profile-page .collectionListingImage {
  width: 18px;
  height: 18px;
  border-radius: 50%;
  vertical-align: middle;
  margin: 0;
  margin-inline-end: 10px;
  position: relative;
  top: -2px;
}
.profile-page .collectionListingName {
  font-size: 18px;
  margin-bottom: 10px;
}
.profile-page .collectionListing + .collectionListing {
  border-top: 0;
}
.profile-page .profile-summary-content a {
  color: inherit;
}
.profile-page .profile-summary a.logoutLink {
  color: #666;
  padding: 16px 15px;
}
.profile-page .profile-summary {
  display: flex;
  flex-direction: row;
  justify-content: space-between;
  margin-bottom: 40px;
}
.profile-page .profile-summary .summary-column {
  display: flex;
  flex-direction: column;
  flex-grow: 3;
  flex-basis: 0;
}
.profile-page .profile-summary .summary-column.start {
  align-items: flex-start;
}
.profile-page .profile-summary .summary-column.end {
  flex-grow: 1;
}
.profile-page .profile-summary .small-margin {
  margin: 0 4px;
}
.profile-page .profile-summary .sub-sub-title > .small-margin:first-child,
.profile-page .profile-summary .sub-sub-title > span:first-child .small-margin {
  margin: 0 4px 0 0;
}
.profile-page .profile-summary .sub-sub-title > .small-margin:last-child,
.profile-page .profile-summary .sub-sub-title > span:last-child .small-margin {
  margin: 0 0 0 4px;
}
.interface-hebrew .profile-page .profile-summary .sub-sub-title > .small-margin:last-child,
.interface-hebrew .profile-page .profile-summary .sub-sub-title > span:last-child .small-margin {
  margin: 0 4px 0 0;
}
.profile-page .aboutText {
  margin-top: 20px;
  font-size: 18px;
  line-height: 1.4;
}
@media (max-width: 540px) {
  .profile-page .profile-pic:hover .profile-pic-hover-button.profile-pic-button-visible {
    display: none !important;  /* dont allow profile pic upload on mobile b/c causes black image on iOS */
  }
  .profile-page .profile-pic .profile-pic-button {
    top: calc(-1 * ((87px/2) + (46px/2)));  /* height of .profile-img + height of .profile-pic-button */
  }
  .profile-page .editorToggleHeader {
    display: none !important;
  }
  .profile-page .profile-summary .profile-img {
    width: 87px !important;
    height: 87px !important;
    font-size: 43.5px !important;
  }
  .profile-page .profile-summary .default-profile-img {
    width: 87px !important;
    height: 87px !important;
    font-size: 43.5px !important;
  }
  .profile-page .profile-summary .profile-actions {
    flex-wrap: wrap;
  }
}
.profile-page .profile-summary .follow {
  color: #999;
  font-size: 13px;
  letter-spacing: 1px;
}
.profile-page .profile-summary .follow .follow-bull {
  padding: 0 5px;
}
.profile-page .profile-summary .profile-actions {
  display: flex;
  flex-direction: row;
  margin: 10px 0;
}
.profile-page .resourcesLink.faded {
  color: #666;
}
.resourcesLink.blue {
  color: white;
  background-color: #18345d;
}
.resourcesLink.blue img {
  filter: invert(1);
  opacity: 1;
}
.profile-page .authorByLine {
  margin: 20px 0;
}
.authorByLineImage a {
  text-decoration: none;
}
.profile-page .follow-header {
  font-size: 20px;
  color: #000;
  padding-bottom: 10px;
}
.profile-page .follow-header .follow-count {
  color: #999;
}
.profile-page .resourcesLink  {
  min-height: 46px;
  height: 46px;
  overflow: visible;
  padding: 0px 16px;
  border-top: 0;
  display: flex;
  align-items: center;
  width: unset;
}
.profile-page .emptyList {
  display: flex;
  flex-direction: column;
  align-items: flex-start;
}
.profile-page .emptyList .emptyListText {
  font-size: 16px;
  margin: 30px 0;
  color: #999;
  font-family: "Roboto", "Helvetica Neue", "Helvetica", sans-serif;
  line-height: 1.5;
}
.profile-page .profile-summary .resourcesLink + .resourcesLink,
.profile-page .profile-summary .largeFollowButton + .resourcesLink {
  margin: 0 0 0 10px;
}
.interface-hebrew .profile-page .profile-summary .largeFollowButton + .resourcesLink,
.interface-hebrew .profile-page .profile-summary .resourcesLink + .resourcesLink {
  margin: 0 10px 0 0;
}
.profile-page .profile-summary .title {
  margin-bottom: 10px;
}
.profile-page .profile-summary .sub-title {
  color: #000;
  font-family: "Roboto", "Helvetica Neue", "Helvetica", sans-serif;
  font-size: 16px;
}
.profile-page .profile-summary .sub-sub-title {
  color: #666;
  font-family: "Roboto", "Helvetica Neue", "Helvetica", sans-serif;
  font-size: 16px;
}
/* Tooltip - source: https://codepen.io/cristina-silva/pen/XXOpga */
.tooltip-toggle {
  cursor: pointer;
  position: relative;
  line-height: normal;
}
.tooltip-toggle svg {
  height: 18px;
  width: 18px;
}
/*Tooltip text container*/
.three-dots-button.tooltip-toggle::before {
  /* make the tooltip appear on right. % is an estimate that works most of the time */
  top: 0;
  transform: translateY(-35%);
  left: 30px;
  color: #999;
  text-align: left;
}
.interface-hebrew .three-dots-button.tooltip-toggle::before {
  left: unset;
  right: 30px;
  text-align: right;
}
@media (max-width: 450px) {
  .three-dots-button.tooltip-toggle::before {
    left: -165px;
  }
  .interface-hebrew .three-dots-button.tooltip-toggle::before{
    right: -165px;
  }
}

.tooltip-toggle::before {
  color: #000;
  font-family: "Roboto", "Helvetica Neue", "Helvetica", sans-serif;
  font-size: 13px;
  opacity: 0;
  pointer-events: none;
  text-align: center;
  position: absolute;
  top: 30px;
  left: -70px;
  padding: 10px;
  background-color: #fff;
  box-shadow: 0 1px 3px rgba(0,0,0,.2);
  border-radius: 5px;
  content: attr(aria-label);
  text-transform: none;
  transition: all 0.5s ease;
  width: 140px;
  z-index: 1;
}
/*Triggering the transition*/
.tooltip-toggle:hover::before, .tooltip-toggle:hover::after {
  opacity: 1;
  transition: all 0.75s ease;
}
.largeFollowButton {
  display: inline-flex;
  min-height: 46px;
  height: 46px;
  overflow: visible;
  padding: 0px 16px;
  align-items: center;
  text-align: center;
  cursor: pointer;
  background: #18345d;
  color: #fff;
  border-radius: 6px;
  box-shadow: 0 1px 3px rgb(0 0 0 / 20%);
}
.profile-page .largeFollowButton.following .int-en,
.profile-page .largeFollowButton.following .int-he {
  color: black;
}
.largeFollowButton.following span {
  color: #666;
}
.smallFollowButton {
  height: 20px;
  line-height: 18px;
  width: min-content;
  text-align: center;
  cursor: pointer;
  background: var(--sefaria-blue);
  color: white;
  border-radius: 3px;
  margin-inline-start: 15px;
  display: none;
  letter-spacing: normal;
  padding: 0 3px;
}
.smallFollowButton.smallText span {
  color: white;
}
.largeFollowButton.following, .smallFollowButton.following {
  background: #fff;
  color: black;
}
.smallFollowButton.following{
  border: 1px solid #CCCCCC;
  box-sizing: border-box;
}
.smallFollowButton.following.smallText span {
  color: black;
}
.authorByLine.small .smallFollowButton.following{
  line-height: 18px;
}
.authorByLine .smallFollowButton.following{
  line-height: 16px;
}
body .homeFeedWrapper {
  background-color: white;
}
body .homeFeedWrapper .content {
  padding: 0;
}
.columnLayout {
  display: flex;
  flex-direction: row;
}
@media (max-width: 540px) {
  .topicPanel .columnLayout {
    flex-direction: column;
  }
  .topicPanel .sideColumn {
    padding: 20px 25px 30px 25px;
    max-width: 100%;
    align-self: stretch;
    border: 0;
    margin: 0;
  }
  .topicPanel .navSidebar {
    width: unset;
    border-top: 30px solid #FBFBFA;
    margin: 0;
  }
}
.sideColumn .topicSideColumn {
  margin-bottom: 20px;
}

.sideColumn .section {
  margin-bottom: 70px;
}
.sideColumn .section h2 {
  text-transform: none;
  font-size: 24px;
  letter-spacing: normal;
  text-align: inherit;
  margin: 0 0 30px 0;
}
.sideColumn .section h2 .int-en {
  text-align: left;
}
.sideColumn .section h2 .int-he {
  text-align: right;
}
.sideColumn .section .description {
  margin-bottom: 25px;
}
.sideColumn .button img {
  width: 16px;
  height: 16px;
  margin: 0 5px;
  position: relative;
  top: 2px;
  filter: invert(1);
}
.sideColumn .button.white img {
  filter: none;
  opacity: .4;
}
.sideColumn .button .fa {
  opacity: .4;
  margin: 0 5px;
}
.sideColumn .inlineButtonBox {
  display: flex;
  justify-content: space-between;
}
.sideColumn .inlineButtonBox a {
  flex: 1;
}
.sideColumn .inlineButtonBox a .button {
  width: 100%;
}

.sideColumn .button {
  letter-spacing: 0;
}
.sideColumn h2 {
  font-weight: 400;
}

.sideColumn .newsletterInput {
  height: 53px;
}
.sideColumn .newsletterSignUpBox img {
    height: 23px;
    width: 23px;
    opacity: 0.35;
    position: absolute;
    top: 15px;
    right: 17px;
}
.interface-hebrew .sideColumn .newsletterSignUpBox img {
  right: auto;
  left: 17px;
  transform: scale(-1, 1);
}
.sideColumn .newsletterInput, .sideColumn .newsletterInput::placeholder {
  width: 100%;
  box-sizing: border-box;
  font-size: 16px;
  font-weight: normal;
  font-style: normal;
  color: #000;
}
.interface-english .sideColumn .newsletterInput, .interface-english .sideColumn .newsletterInput::placeholder  {
  font-family: "Roboto", "Helvetica Neue", "Helvetica", sans-serif;
}
.interface-hebrew .sideColumn .newsletterInput, .interface-hebrew .sideColumn .newsletterInput::placeholder   {
  font-family: "Heebo", sans-serif;
}

.sideColumn .feedbackBoxOverlay.open {
  position: fixed;
  width: 100%;
  height: 100%;
  top: 0;
  left: 0;
  display: flex;
  align-items: center;
  justify-content: center;
  background-color: #FBFBFA;
}
.sideColumn .feedbackBoxOverlay.open .feedbackBox {
  width: 470px;
}
.homeFeedWrapper .mainColumn {
  background-color: white;
}
.storyFeedInner,
.interface-hebrew .storyFeedInner {
  width: 760px;
  margin: 0 auto;
  padding-top: 60px;
  max-width: 100%;
  box-sizing: border-box;
  min-height: 500px;
}
.interface-hebrew .topicPanel .storyFeedInner {
  padding-top: 0;
}
.storyByLine:hover .smallFollowButton,
.authorByLine:hover .smallFollowButton {
  display: inline-block;
}
.bilingual .homeFeedWrapper span.he,
.bilingual .readerNavMenu.topicPanel .he {
  display: block;
  padding-bottom: 10px;
}
.mainColumn .story {
  padding: 0 0 60px 0;
}

.story .subHeading .int-en, .story .subHeading .int-he  {
  color: #666;
}
.story .learningPrompt {
  padding: 10px 0 20px;
}
.mainColumn .story .storyTitleBlock {
  clear: both;
}
.mainColumn .story .storyTitleBlock {
  text-align: start;
}
.colorBarBox {
  clear: both;
  border-inline-start: 4px solid transparent;
  padding-inline-start: 20px;
}
.readerPanel.hebrew .savedHistoryList .colorBarBox{
  direction: rtl;
}
.interface-english .citationLine,
.interface-english .learnMoreLink {
  padding-left: 34px;
}
.interface-hebrew .citationLine,
.interface-hebrew .learnMoreLink {
  padding-right: 34px;
}
.storyTextListItem {
  padding-bottom: 18px;
}
.storyTextListItem:last-child {
  padding-bottom: 0;
}
.mainColumn .saveButton {
  align-self: flex-start;
}
.mainColumn .saveLine.storyTitleWrapper .saveButton,
.mainColumn .story.publishSheetStory .saveLine .saveButton  {
  margin-top: 2px;
}

.interface-english .mainColumn .story .storyTypeBlock {
  float: left;
}
.interface-hebrew .mainColumn .story .storyTypeBlock {
  float: right;
}

.story .storyBody {
  clear: both;
  margin: 10px 0;
  text-align: justify;
  font-size: 18px;
}
.story .storySheetListItem > div.storyBody.sheetSummary > * {
  color: var(--dark-grey);
  font-family: var(--english-sans-serif-font-family);
  font-size: 15px;
}
.story .storyBody .en {
  line-height: 1.6;
}
.story .storyBody .he {
  font-size: 22px;
  line-height: 1.6;
}
.story .storySheetList {
  clear: both;
}
.story .storySheetListItem {
  padding-bottom: 20px;
}
.story .storySheetListItem:last-child {
  padding-bottom: 0;
}
.story .storySheetList .sheetTitle {
  padding-bottom: 10px;
}
.story .storySheetList .storyTitle span {
  font-size: 20px;
}
.story .saveLine {
  display: flex;
  align-items: flex-start;
  clear: both;
  margin-bottom: 10px;
}
.story .saveLine .beforeSave {flex: 1;}
.interface-hebrew .story .saveLine .beforeSave {
  padding-left: 10px;
}
.interface-english .story .saveLine .beforeSave {
  padding-right: 10px;
}
.story .citationLine.contentText .int-en,
.story .citationLine.contentText .int-he {
  color: #999;
}
.authorByLine {
  display: flex;
}
.authorByLine .authorByLineText {
  padding: 0 10px;
  line-height: 22px;
  margin-top: -1px;
  display: flex;
  justify-content: center;
  flex-direction: column;
}
.authorByLine .authorByLineText.small{
  line-height: 18px;
}
.authorByLine .authorOrganization,
.authorByLine .authorName {
  display: block;
}
.saveLine .authorByLine + .saveButton {
  position: relative;
  bottom: 12px;
}
.authorOrganization {
  color: #999;
}
.authorByLine.small {
  font-size: 14px;
  width: max-content;
}
/* .mainColumn a:not(.button) {
  color: #000;
} */
.storyBody a {
  text-decoration: underline;
}
.learnMoreLink a {
  text-decoration: none;
  color:  #999;
}
.segment .queryTextHighlight {
  background-color: #D2DCFF;
  padding-left: 2px;
  padding-right: 2px;
}
body .homeFeedWrapper.userStats {
  font-family: "Roboto", "Helvetica Neue", "Helvetica", sans-serif;
  background-color: #faf9f9;
}
.editTextInfo {
  top: 0px;
  right: 0px;
  left: 0px;
  height: 100%;
  width: 100%;
  position: absolute;
  overflow: auto;
  z-index: 1;
  background-color:  var(--lighter-grey);

}
.editTextInfo .static .inner {
  padding: 5px 0 100px;
}
.editTextInfo .static input {
  cursor: auto;
  color: #000000;
}
.editTextInfo .static label {
  margin-bottom: 15px;
  height: revert;
}
.editTextInfo #newIndex {
  margin: 100px auto;
  font-size: 16px;
  font-weight: normal;
  color: #000;
  --english-font: var(--english-sans-serif-font-family);
  --hebrew-font: var(--hebrew-sans-serif-font-family);
}

.editTextInfo #newIndex .publishBox {
  text-align: start;
  background-color: #EDEDEC;
  border-radius: 6px;
  padding: 0 0 0 0;
  margin: 0 0 0 0;
  width: 660px;
  max-width: 100%;
}
.editTextInfo #newIndex .publishBox .react-tags__selected-tag-name {
  --english-font: "adobe-garamond-pro", "Crimson Text", Georgia, serif;
  --hebrew-font: "Heebo", sans-serif;
  font-size: 18px;
  font-weight: normal;
  color: #000;
}
.editTextInfo #newIndex .default {
  height: 200px;
  width: 97%;
  box-shadow: 0px 1px 3px rgb(0 0 0 / 20%);
  border: none;
  border-radius: 7px;
  font-size: 16px;
  line-height: 18.75px;
  padding: 10px;
}
 .editTextInfo #newIndex .default::placeholder {
   color: #666;
 }
.button.small.deleteTopic {
  color: var(--dark-grey);
  float: right;
  margin-top: 30px;
  background-color: var(--lightest-grey);
}
.button.small.addTopic {
  background-color: #212E50;
  color: #FFFFFF;
  float: right;
  margin-right: 30px;
}
.categoryChooserMenu {
  overflow: hidden;
  background: url("/static/img/arrow-down.png") 98% 20px/10px 10px no-repeat #ffffff;
  width: 100%;
  height: 50px;
  margin: 0 0 10px 0;
  border-radius: 7px;
  box-shadow: 0px 1px 3px rgb(0 0 0 / 20%);
  border: none;
}
.section .collectiveTitle {
  display: flex;
  justify-content: space-between;
}
.reorderTool {
  height: 50px;
  margin: 0 0 10px 0;
  border-radius: 7px;
  box-shadow: 0px 1px 3px rgb(0 0 0 / 20%);
  border: none;
}

.reorderTool #title {
  margin: 10px;
  display: inline-block;
  width: 85%;
}

.reorderTool #up, .reorderTool #down {
  width: 10px;
  margin: 0 4% 0 0;
  display: inline-block;
}

.categoryChooserMenu select {
  background: transparent;
  font-size: 16px;
  width: 680px;
  border: none;
  margin: 0 0 10px 0;
  padding: 4px 25px 4px 10px;
}

.connectionsPanel .editTextInfo .categoryChooserMenu {
  width: 102%;
}

.connectionsPanel .editTextInfo .collectionsWidget {
  width: 70%;
}
.connectionsPanel .editTextInfo .categoryChooserMenu select {
  width: 98.5%;
}

.searchBox .editTextInfo .collectionsWidget {
  width: 280px;
}

.searchBox .editTextInfo #newIndex {
  margin: 50px auto;
}
.searchBox .categoryChooserMenu {
  width: 97%;
  background: url("/static/img/arrow-down.png") 99% 20px/10px 10px no-repeat #ffffff;
}
.searchBox .categoryChooserMenu select {
  width: 100%;
}
.searchBox .editTextInfo #newIndex input {
  width: 97%;
}
.searchBox .editTextInfo #newIndex #topicDesc {
  width: 92%;
}
.categoryChooserMenu img {
  opacity: 0.43;
  padding: 0 5px;
  height: 10px;
  width: 10px;
}

.editTextInfo #newIndex .publishBox .react-tags__selected-tag {
  margin: 0 12px 12px 0;
  padding: 12px 14px;
}

.editTextInfo #newIndex .publishBox input {
  box-shadow: none;
}

.editTextInfo #newIndex .publishBox .react-tags__search {
  padding: 0 0 0 0;
}

.editTextInfo #newIndex .optional {
  font-size: 13px;
  color: var(--light-grey);
  font: var(--english-sans-serif-font-family);
}

.editTextInfo #newIndex input[type="text"] {
  padding: 4px 10px 4px 10px;
  width: 640px;
  height: 50px;
  font-size: 16px;
  margin: 0 0 10px 0;
  max-width: 97%;
  box-shadow: 0px 1px 3px rgba(0,0,0,0.2);
  box-sizing: content-box;
  border-radius: 7px;
  background: white;
  font-family: revert;
}
.editTextInfo #newIndex input::placeholder {
  color: #666;
  font-size: 16px;
}
.editTextInfo #newIndex #heTitle {
  direction: rtl;
}
.interface-english .editTextInfo .static label {
  text-align: left;
}
.interface-hebrew .editTextInfo .static label {
  text-align: right
}
.editTextInfo #newIndex .sectionType input{
	width: 100px;
	margin: 0 5px;
	font-size: 16px;
}

.editTextInfo #newIndex .remove {
	color: white;
	background: #bbb;
	display: inline-block;
	height: 18px;
	width: 18px;
	line-height: 18px;
	border-radius: 6px;
	text-align: center;
	font-size: 14px;
	font-family: sans-serif;
	cursor: pointer;
	vertical-align: 15%;
}

.editTextInfo #newIndex .sectionType .remove {
	margin: -5px 11px 0 -32px;
}
.editTextInfo #newIndex .headerWithButtons a {
    color: #666;
}
.editTextInfo .nodeTemplate {
	display: none;
}
@media screen and (max-width: 680px) {

  .categoryChooserMenu {
    background: url("/static/img/arrow-down.png") 300px 20px/10px 10px no-repeat #ffffff;
    width: 320px;
  }
  .editTextInfo .static .headerWithButtons h1 {
    margin: 30px;
  }
  .categoryChooserMenu select {
    width: 340px;
  }
  .editTextInfo #newIndex input {
    width: 300px;
  }
  .editTextInfo #newIndex .publishBox {
    width: 320px;
  }
}

.collectionsModalBox {
  position: fixed;
  width: 100%;
  height: 100%;
  top: 0;
  left: 0;
  z-index: 1002;
  display: flex;
  align-items: center;
  justify-content: center;
}
.collectionsModalBox .collectionsWidget {
  width: 340px;
  box-shadow: 0 1px 8px rgba(0,0,0,.2);
}
.collectionsWidget {
  background-color: white;
  border-radius: 8px;
  z-index: 1;
}
.editTextInfo .collectionsWidget {
  width: 39%;
  box-shadow: 0 1px 8px rgba(0, 0, 0, .2);
  height: 100px;
  position: absolute;
  padding: 50px 50px 0 50px;
  text-align: center;
  margin-top: 200px;
}

.collectionsWidgetTop {
  display: flex;
  padding: 15px 20px;
  border-bottom: 1px solid #DDD;
  text-align: start;
}

.collectionsEditorTop {
  margin-bottom: 15px;
}

.collectionsWidgetTitle {
  flex-grow: 1;
  font-size: 22px;
  vertical-align: middle;
  display: block;
  color: #666;
}
.collectionsWidgetClose {
  font-size: 40px;
  color: #CCC;
  line-height: 14px;
  cursor: pointer;
}
.collectionsWidgetList {
  height: 180px;
  padding: 0px 20px;
  overflow-y: scroll;
  border-bottom: 1px solid #EDEDEC;
}
.collectionsWidgetList .checkmarkLabel {
  display: block;
  letter-spacing: 1.1px;
  font-size: 18px;
  margin: 20px 0;
  text-align:  start;
}
.collectionsWidgetList .emptyMessage {
  display: block;
  color: #666;
  padding: 20px 0px;
  line-height: 1.5;
  text-align: start;
}
.collectionsWidgetCreate,
.collectionsWidgetDone {
  display: flex;
  padding: 0px 20px;
}
.collectionsWidgetCreate {
  border-bottom: 1px solid #ccc;
  display: flex;
  align-items: center;
}

.collectionsEditorCreate {
  display: flex;
  align-items: center;
  padding: 0px 20px;
}

.collectionsWidgetPlus {
  color: #666;
  font-size: 25px;
  margin-inline-end: 13px;
  margin-top: -5px;
}
.collectionsWidget .collectionsWidgetCreateInputBox {
  flex: 1;
  margin-inline-end: 10px;
}
.collectionsWidget input.collectionsWidgetCreateInput {
  height: 50px;
  border: none;
  font-size: 18px;
  color: black;
  width: 100%;
  box-sizing: border-box;
}
.collectionsWidget input.collectionsWidgetCreateInput::placeholder {
  font-style: normal;
  color: #666;
}
.interface-hebrew .collectionsWidget input.collectionsWidgetCreateInput::placeholder {
  font-family: "Heebo", sans-serif;
}
.userStats h1 {
  text-align: center;
  font-weight: normal;
  font-family: "adobe-garamond-pro", "Crimson Text", Georgia, serif;
  font-size: 30px;
  padding: 60px 0 30px;
  margin: 0;
}
.userStats h2 {
  text-transform: none;
  padding: 40px 0 30px;
  font-size: 21px;
  color: #888;
}
.userStats .statcardRow {
  display: flex;
  justify-content: space-around;
}
.userStats .statcardRow .statcard {
  background-color: #fff;
  height: 190px;
  width: 32%;
  box-shadow: 0 1px 3px rgba(0,0,0,0.2);
  border-radius: 5px;
  display: flex;
  flex-direction: column;
  justify-content: center;
}
.userStats .statcardRow .statcard img {
  opacity: 0.3;
  height: 60px;
  width: 60px;
  margin: 0 auto 20px;
}
.userStats .statcardRow .statcard .statcardValue {
  font-size: 24px;
  text-align: center;
}
.userStats .statcardRow .statcard .statcardLabel {
  font-size: 21px;
  padding-top: 5px;
  text-align: center;
  color: #aaa;
}
.userStats .chartRow {
  display: flex;
  justify-content: space-between;
}
.userStats .chartRow.centered {
  justify-content: space-around;
}
.userStats .statHeader {
  padding-top: 40px;
  text-align: center;
}
.userStats .statHeader span {
  color: #666;
  letter-spacing: 0.7px;
  line-height: 23px;
}
.userStats .chartRow .chartWrapper {
  font: 11px sans-serif;
  padding: 0;
}
.bilingual .userStats .blockLink .he,
.english .userStats .blockLink .he {
  display: none;
}
.hebrew .userStats .blockLink .en {
  display: none;
}
.bilingual .userStats .blockLink .en,
.english .userStats .blockLink .en {
  font-family: "adobe-garamond-pro", "Crimson Text", Georgia, serif;
}
.hebrew .userStats .blockLink .he {
  font-family: "Taamey Frank", "adobe-garamond-pro", "Crimson Text", Georgia, "Times New Roman", serif;
}
.userStatModeChooser {
  padding: 0;
  display:  flex;
  justify-content: center;
  width: 240px;
  margin: 0 auto;
  background: white;
  border-radius: 5px;
  box-shadow: 0 1px 3px rgba(0,0,0,0.2);
}
.userStatModeButton {
  background-color: #fff;
  color: #666;
  border-radius: 5px;
  height: 50px;
  width: 120px;
  text-align: center;
  vertical-align: center;
  cursor: pointer;
  font-size: 16px;
}
.userStatModeButton.active {
  background-color: #19365d;
  color: #fff;
}
.userStatModeButton span {
  display: block;
  margin: 15px 0;
}
.userStats .blockLink {
  height: 100%;
  display: flex;
  align-items: center;
  justify-content: center;
}
.userStats .yourPopularSheetsBlock > div {
  padding: 10px 0;
}
.userStats .chartLabel {
  text-align: center;
  padding-top: 8px;
}
a.topicLexiconTitle.contentText {
  color: black;
}
.editorToolbar {
  position:fixed;
  top: 0;
  left: 0;
  z-index: 100000;
}
#sheetEditToggle {
  padding-top: 0;
  padding-bottom: 0;
  padding-inline-end: 8px;
  padding-inline-start: 0;
  margin-top: 15px;
  margin-inline-end: 0;
  margin-bottom: 0;
  margin-inline-start: -70px;
  width: 70px;
  height: 30px;
  background: #fff;
  border: #ccc solid 1px;
  color: #666;
  font-family: "Roboto", "Helvetica Neue", "Helvetica", sans-serif;
  font-size: 13px;
  box-sizing: border-box;
  border-radius: 6px;
  visibility: hidden;
}
#sheetEditToggle img {
  height: 13px;
  margin-top: 0;
  margin-bottom: 0;
  margin-inline-start: 0;
  margin-inline-end: 5px;
  top: 2px;
  position: relative;
  filter: invert(67%) sepia(32%) saturate(0%) hue-rotate(54deg) brightness(85%) contrast(91%); /* #999 */
}
#sheetEditToggle i {
  margin: 5px;
}
.hoverMenu {
  position: absolute;
  z-index: 1;
  top: -10000px;
  left: -10000px;
  margin-top: -6px;
  opacity: 0;
  background-color: #333333;
  border-radius: 4px;
  transition: opacity 0.75s;
  padding: 8px 10px 6px;
  box-shadow: 0 1px 3px rgba(0,0,0,0.2);
}
.highlightDot {
  height: 16px;
  width: 16px;
  background-color: #bbb;
  border-radius: 50%;
  display: inline-block;
}
.highlightMenu .highlightCancel {
  z-index: 0;
  height: 15px;
  width: 15px;
  position: relative;
  top: -1px;
  font-size: 18px;
}

.highlightButton {
  background-color: white;
  border: none;
  padding: 5p 5px 2px 5px;
  position: relative;
  margin: auto;
}

.highlightButton:hover {
  background-color: var(--lightest-grey);
}

.highlightMenu {
  position: absolute;
  z-index: 1;
  border: 1px solid #CCCCCC;
  box-sizing: border-box;
  border-radius: 3px;
  background-color: white;
  padding: 5px 7px 2px 7px;
  top: 33px;
  left: -10px;
  white-space: nowrap;
}
.hoverButton {
  padding: 10px;
}
.hoverButton i {
  color: #CCCCCC
}
.hoverButton i.active {
  color: #fff;
}
.editorHoverBox {
  position: fixed;
  top: 120px;
  background-color: #ccc;
  padding: 3px;
  font-size: 12px;
}
.inlineTextRef {
    color: #4B71B7
}
.headerWithButtons {
  display: flex;
  align-items: center;
  margin-bottom: 60px;
}
.headerWithButtons h1,
.static .headerWithButtons h1 {
  margin: 0;
  text-transform: capitalize;
}
.headerWithButtons .start,
.headerWithButtons .end {
  flex: 1;
}
.headerWithButtons .start {
  text-align: start;
}
.headerWithButtons .end {
  text-align: end;
}
@media screen and (max-width: 700px) {
  .headerWithButtons {
    display: flex;
    flex-direction: column;
    justify-content: center;
  }
  .headerWithButtons h1 {
    margin-bottom: 20px;
  }
  .headerWithButtons .start,
  .headerWithButtons .end {
    text-align: center;
  }
}
#communityPagePreviewControls {
  position: fixed;
  width: 380px;
  bottom: 0;
  right: 0;
  color: white;
  z-index: 9999;
  background-color: #18345D;
  padding: 20px;
  line-height: 1.6;
  text-align: center;
  border: 1px solid #ccc;
}
.interface-hebrew #communityPagePreviewControls {
  right: auto;
  left: 0;
}
#communityPagePreviewControls a.date {
  display: block;
  font-size: 22px;
}
#communityPagePreviewControls a {
  margin-inline-end: 10px;
}
#communityPagePreviewControls a:hover {
  color: inherit;
}
.bold {
  font-weight: bold; /* because apparently it isn't recommended to use <b> or <strong> to style thing https://developer.mozilla.org/en-US/docs/Web/HTML/Element/strong#usage_notes */
}
/* Customize checkmark inputs */
.checkmarkLabel {
  display: block;
  position: relative;
  padding-inline-start: 28px;
  cursor: pointer;
  user-select: none;
}
/* Hide the browser's default checkbox */
.checkmarkLabel input {
  position: absolute;
  opacity: 0;
  cursor: pointer;
  height: 0;
  width: 0;
}
/* Create a custom checkbox */
.checkmark {
  position: absolute;
  top: 3px;
  left: 0;
  height: 13px;
  width: 13px;
  background-color: white;
  border: 1px solid #CCC;
  border-radius: 3px;
}
.interface-hebrew .checkmark {
  left: auto;
  right: 0;
}
/* On mouse-over, add a grey background color */
.checkmarkLabel:hover input ~ .checkmark {
  background-color: #EEE;
}
/* Create the checkmark/indicator (hidden when not checked) */
.checkmark:after {
  content: "";
  position: absolute;
  display: none;
}
/* Show the checkmark when checked */
.checkmarkLabel input:checked ~ .checkmark:after {
  display: block;
}
/* Style the checkmark/indicator */
.checkmarkLabel .checkmark:after {
  left: 4px;
  top: 1px;
  width: 3px;
  height: 6px;
  border: solid #666;
  border-width: 0 2px 2px 0;
  -webkit-transform: rotate(45deg);
  -ms-transform: rotate(45deg);
  transform: rotate(45deg);
}
/* demo coloring of ref-link parentheses for quotation finder project*/
span.ref-link-color-1 {color: orange}
span.ref-link-color-2 {color: #0cd200}
span.ref-link-color-3 {color: blue}
/* start css code for loading bezel */
.sourceLoader {
  margin-left: -34px;
  top: 15px;
  font-size: 4px;
  width: 1em;
  height: 1em;
  border-radius: 50%;
  position: relative;
  text-indent: -9999em;
  -webkit-animation: load5 1.1s infinite ease;
  animation: load5 1.1s infinite ease;
  -webkit-transform: translateZ(0);
  -ms-transform: translateZ(0);
  transform: translateZ(0);
}

.beitMidrashContainer {
  background: #333333;
  color: white;
  height: 100%;
  font-size: 16px;
  --english-font: var(--english-sans-serif-font-family);
  --hebrew-font: var(--hebrew-sans-serif-font-family);
  font-weight: 400;
  box-sizing: border-box;
  position: relative;
  display: flex;
  flex-direction: column;
}

.beitMidrashContainer video {
  width: 100%;
}

.beitMidrashContainer video.flippedVideo {
  transform: rotateY(180deg);
}

.beitMidrashContainer video.pip {
  position: absolute;
  height: 50px;
  top: 20px;
  inset-inline-end: 10px;
  text-align: end;
  width: initial;
  border-radius: 6px;
}

.beitMidrashContainer video.hiddenVideo {
  display: none;
}

.beitMidrashContainer .muteButton {
  position: absolute;
  width: 40px;
  height: 30px;
  border-radius: 6px;
  z-index: 1;
  background-color: #999999;
  opacity: 0.5;
  left: -8.5px;
  top: -3px;
  box-shadow: 0px 1px 3px rgba(0, 0, 0, 0.25);
  cursor: pointer;
}

.beitMidrashContainer #micIcon {
  display: inline-block;
  position: relative;
  background-image: url("/static/img/unmute.svg");
  /* background-position: center; */
  background-repeat: no-repeat;
  background-size: auto;
  opacity: 1;
  width: 20px;
  height: 22px;
  background-position: 5px;
}

.beitMidrashContainer .muted #micIcon {
  background-image: url("/static/img/mute.svg");
}
.beitMidrashContainer .muted .muteButton {
  background-color: #CB6158;
}

.beitMidrashContainer #buttonHolder {
  display: flex;
  width: 80%;
  justify-content: space-between;
  margin-top: -50px;
  margin-inline-start: 30px;
  padding-bottom: 50px;
}

.beitMidrashContainer .endCallButton {
  position: absolute;
  width: 40px;
  height: 30px;
  border-radius: 6px;
  z-index: 1;
  background-color: #CB6158;
  left: -8.5px;
  top: -3px;
  box-shadow: 0px 1px 3px rgba(0, 0, 0, 0.25);
  background-image: url("/static/img/endcall.svg");
  background-position: center;
  background-repeat: no-repeat;
  cursor: pointer;
}

.beitMidrashContainer #endCallIcon {
  display: inline-block;
  position: relative;
  background-image: url("/static/img/endcall.svg");
  background-position: center;
  background-repeat: no-repeat;
  background-size: contain;
  opacity: 1;
  width: 20px;
  height: 20px;
}



.beitMidrashContainer summary {
  list-style: none;
}

.beitMidrashContainer summary::-webkit-details-marker {
  display: none;
}

.beitMidrashHomeContainer {
  position: absolute;
  top: 0;
  bottom: 0;
  left: 0;
  margin-top: 14px;
  display: flex;
  flex-direction: column;
  width: 100%;
}

#beitMidrashHeader {
  color: white;
  font-size: 22px;
  font-weight: 500;
  margin-inline-start: 30px;
  display: flex;
  justify-content: space-between;
}

#newCall {
  margin:10px;
}

#newCallImg {
  height: 12px;
  width: 24px;
  margin-left: 34px;
  margin-right: 18px;
}

.peopleInBeitMidrash {
  overflow-y: auto;
  overflow-x:hidden;
  flex-grow: 1;
  display: flex;
  flex-direction: column;
  margin: 10px 30px;
  border-top: 1px solid #999999;
}

.peopleInBeitMidrashInnerContainer {
    width:100%;
    overflow:visible;
    position: relative;
}

.beitMidrashUser {
  color: white;
  font-size: 16px;
  font: "Roboto";
  font-weight: 400;
  display: flex;
  gap: 10px;
  /* width: 270px; */
  padding-inline-end: 10px;
  padding-top: 10px;
  cursor: pointer;
}

.beitMidrashUser:hover {
  background-color: #555;
}

.beitMidrashUser .userDetailsToggle {
  float: inline-end;
  margin-inline-end: 15px;
  color:  var(--medium-grey);
  font-weight: bolder;
  display: none;
}

.beitMidrashUser:hover .userDetailsToggle {
  display: block;
}

.beitMidrashUser .userDetailsMenu {
  position: absolute;
  background-color: black;
  box-shadow: 0px 1px 3px rgba(0, 0, 0, 0.25);
  border-radius: 6px;
  right: 0px;
}
.beitMidrashUser .userDetailsMenu[dir="rtl"] {
  position: absolute;
  background-color: black;
  box-shadow: 0px 1px 3px rgba(0, 0, 0, 0.25);
  border-radius: 6px;
  left: 0px;
  right: auto;
}

.beitMidrashUser .userDetailsMenu.hidden {
  right: -99999px;
  left: auto;
}
.beitMidrashUser .largeFollowButton {
  all: revert;
}

.beitMidrashUser .userDetailsMenu ul {
  list-style-type: none;
  margin-block-start: 0;
  margin-block-end: 0;
  padding-inline-start: 0;
  padding-left: 0;
  margin: 15px;
  float: inline-end;
}


.beitMidrashUser.unreadMessages::after {
  content: '';
  display: inline-block;
  width: 15px;
  height: 15px;
  border-radius: 100%;
  background-color: var(--halakhah-red);
  flex-shrink: 0;
}


#beitMidrashProfilePic {
  margin-right: 10px;
}

.beitMidrashUserText {
  margin: 0;
  flex: 1;
}

.beitMidrashUserText li div.largeFollowButton,
.beitMidrashUserText li img {
  display: inline-block;
}
.beitMidrashUserText li img {
  margin-bottom: -2px;
  width: 16px;
  margin-inline-end: 9px;
}
.bm-follow-button {
  color: white;
  display: inline-block;
}
.bm-follow-button img {
  width: 16px;
}

.beitMidrashUserText li {
  margin-top: 8px;
  margin-bottom: 8px;
}


.beitMidrashUserHeader {
  display: flex;
  flex-direction: row;
}

.beitMidrashUserNameStatus {
  flex-grow: 1;
}

.beitMidrashUserNameStatus .fa-headphones {
  margin-inline-start: 5px;
}

.beitMidrashOrg {
  font-weight: 200;
}

.noUsers {
  margin-top: 10px;
}
.noUsers input {
    background: #FBFBFA;
    box-shadow: 0px 1px 3px rgba(0, 0, 0, 0.25);
    border-radius: 6px;
    border: none;
    width: calc(100% - 22px);
    padding: 15px 11px;
    font-family: "Roboto", "Helvetica Neue", "Helvetica", sans-serif;
    color: #666;
    font-style: normal;
    font-weight: normal;
    font-size: 16px;
    line-height: 19px;
    margin-top: 10px;
}

.chat {
  bottom: 0;
  right: 0;
  overflow: hidden;
  min-height: 300px;
  max-height: 300px;
  display: flex;
  flex-direction: column;
  padding-top: 20px;
  margin: 10px 30px 20px;
  border-top: 1px solid #999999;

}

#hideButtonHolder{
  display: flex;
  flex-direction: row;
  justify-content: flex-end;
}

#hideButton {
  color: #CCCCCC;
  font-size: 14px;
  font-weight: 400;
  cursor: pointer;
}

.chatBoxHeader {
  display: flex;
  align-items: center;
  margin-top: 5px;
  justify-content: space-between;
}

#chatUser {
  display: flex;
  align-items: center;
  cursor: pointer;
}

#greenCameraButton {
  width: 24px;
  height: 12px;
  cursor: pointer;
}

.chatBoxName {
  margin-inline-start: 10px;
}


.chats-container {
  overflow-y: auto;
  display: flex;
  flex-grow:2;
  flex-direction: column;
}

.chatMessage {
  display: flex;
  margin: 7px 0;
  margin-inline-start: 4px;
}

.chatText {
  margin-inline-start: 13px;
  flex-grow: 1;
}

.chatNameAndTime {
  color: #999999;
  font-size: 14px;
  font-weight: 500px;
}

.chat-form {
  position: relative;
  bottom: 0;
  display: flex;
  align-items: center;
}

.chat-input-holder {
  background-color: black;
  display: flex;
  align-items: center;
  flex-direction: row;
  border-radius: 6px;
  padding: 0 15px;
  border: 0px;
  height: 50px;
  width: 100%;
  justify-content: space-between;
}

.chat-input {
  color: white;
  background: transparent;
  border: 0;
  display: flex;
  justify-content: flex-end;
  flex-grow:1;
  font-size: 16px;
}

.chat-input:active {
  outline: none;
}

.chat-submit {
  background-image: url("/static/img/chat_submit_arrow.svg");
  background-position: center;
  background-repeat: no-repeat;
  background-size: contain;
  height: 20px;
  width: 18px;
  border: 0px;
  background-color: black;
  cursor: pointer;
}

.chat-submit-blue {
  background-image: url("/static/img/chat_submit_arrow_blue.svg");
}

.chat-submit-hebrew {
  -moz-transform: scaleX(-1);
  -o-transform: scaleX(-1);
  -webkit-transform: scaleX(-1);
  transform: scaleX(-1);
  filter: FlipH;
  -ms-filter: "FlipH";
}

.callContainer {
  display: flex;
  flex-direction: column;
  height: 100%;
}

.callContainer .default-profile-img,
.callContainer .img-circle {
  opacity: 0.25;
  border-radius: 0;
}

.callContainer .callText {
  margin: 53px 29px 23px;
  font-size: 22px;
  font-weight: 500;
}

.callContainer.incoming .callText {
  margin: 23px 29px;
}

#endCallButtonHolder {
  display: flex;
  width: 80%;
  justify-content: flex-end;
  margin-top: -50px;
}

#endCallIcon {
  display: inline-block;
  position: relative;
  background-image: url("/static/img/endcall.svg");
  background-position: center;
  background-repeat: no-repeat;
  background-size: contain;
  opacity: 1;
  width: 20px;
  height: 20px;
}

.endCallButton {
  position: absolute;
  width: 40px;
  height: 30px;
  border-radius: 6px;
  z-index: 1;
  background-color: #CB6158;
  left: -8.5px;
  top: -3px;
  box-shadow: 0px 1px 3px rgba(0, 0, 0, 0.25);
  background-image: url("/static/img/endcall.svg");
  background-position: center;
  background-repeat: no-repeat;
}

#incomingCallButtonHolder {
  display: flex;
  justify-content: space-evenly;
  margin: 15px;
}

#acceptButton {
  background-color: #5D956F;
  border-radius: 6px;
  color: white;
  border: 0px;
  height: 40px;
  width: 127.67px;
  margin: 5px;
  cursor: pointer;
}

#declineButton {
  background: #CB6158;
  border-radius: 6px;
  color: white;
  border: 0px;
  height: 40px;
  width: 127.67px;
  margin: 5px;
  cursor: pointer;
}

#currentlyReadingContainer {
  margin: 5px 30px;
  flex-grow: 1;
}

.blockButton {
  cursor: pointer;
}
.sheets .button {
  background-color: var(--midrash-green);
}
.sheets .sheetsFont {
  color: var(--midrash-green);
  font-family: 'Roboto', "Helvetica Neue", "Helvetica", sans-serif;
  font-size: 14px;
  font-weight: 400;
  line-height: 18px;
  margin-bottom: 15px;
  flex: 1 1 100%;
}
.sheets .sheetsTopicsCalendar .sheetsFont {
  flex: revert;
}
.sheets .sidebarLayout {
  display: flex;
  justify-content: space-between;
  margin-top: 50px;
  max-width: revert;
}
.sheets .sidebarLayout .sheetsTopics {
  display: flex;
  flex-direction: column;
  width: 55%;
}
.sheets .sidebarLayout .sheetsTopicsCalendar, .sheets .sidebarLayout .sheetsTopicTOC {
  margin-inline-start: 10%;
}
.sheets .sheetsTopicTOC .sheetsWrapper {
  flex: 1;
  display: flex;
  flex-wrap: wrap;
}
.sheets .sheetsTopicsCalendar .sheetsWrapper {
  flex: 1;
  display: flex;
  flex-direction: column;
}
.singlePanel .sheetsTopicTOC, .singlePanel .sheetsTopicsCalendar {
  margin-top: 30px;
}
.multiPanel .sheetsTopicTOC {
  margin-top: 30px;
}
.sheetsTopicsCalendar {
  display: flex;
  justify-content: space-between;
}
.singlePanel .sheets .navSidebar {
  margin-block-start: 5px;
  width: revert;
}
.singlePanel .sheets .navSidebarModule {
  padding: 0 35px;
}
.singlePanel .sheets .sheetsWrapper, .singlePanel .sheets .sheetsTopicsCalendar {
  flex-direction: column;
  margin-bottom: 10px;
}
.singlePanel .sheets .sidebarLayout {
  margin-top: revert;
}

.singlePanel .sheets .sidebarLayout .sheetsTopics {
  width: revert;
}
.singlePanel .sheets .sheetsFont {
  flex: revert;
}
.singlePanel .sheets .button {
  display: block;
}
@media screen and (max-width: 800px) {
  .sheets .sidebarLayout .sheetsTopics {
    width: 100%;
  }
  .sheets .button {
    display: block;
  }
  .sheets .navSidebar {
    width: revert;
    border-top: 40px solid #FBFBFA;
    margin-block-start: -40px;
    margin-top: 30px;
    border-bottom: 40px solid #FBFBFA;
  }
}
.button.getStartedSheets {
  width: 111px;
  height: 39px;
  padding: 10px 15px 10px 15px;
  border-radius: 6px;
  border: 1px solid #CCCCCC;
  display: block;
  background-color: white;
  color: black;
  font-size: 16px;
  white-space: nowrap;
}
.button.getStartedSheets:hover {
  color: black;
}
.image-in-text {
    display: flex;
    justify-content: center;
    margin: 0 auto;
    max-width: 100%;
    height: auto;
    padding-top: 20px;
    padding-left: calc((100% - 2/3 * 100vw - 200px) / 2);
    padding-right: calc((100% - 2/3 * 100vw - 200px) / 2);
    flex-direction: column;
}

@media screen and (max-width: 540px) {
  .image-in-text {
    padding-left: calc((100% - 100vw) / 2);
    padding-right: calc((100% - 100vw) / 2);
    width: 100%;
    height: auto;
  }
}



@media screen and (min-aspect-ratio: 2/1) {
  .image-in-text {
    max-height: calc(4/3 * 2/3 * 100vw);
  }
}

@media screen and (min-width: 540px) {
  .image-in-text {
    width: 67%;
  }
}

.dropdownHeader {
  margin-bottom: 10px;
  font-family: Roboto;
  font-size: 16px;
  font-weight: 400;
  line-height: 18.75px;
  color: var(--selected-option);

}

.dropdownHeaderText {
  padding-left: 10px;
}

.dropdownDesc {
  font-family: Roboto;
  font-size: 14px;
  font-weight: 400;
  line-height: 18px;
  padding-left: 30px;
  padding-bottom: 10px;
  padding-right: 10px;
}

.dropdownItem {
  padding: 10px 0px 5px 10px !important;
  flex-direction: column;
}

.dropdownSeparator {
  border: 1px solid var(--light-grey);
}
.header .dropdownLinks {
  display: block;
  align-items: center;
  margin-top: 2px;
  color: #666;
  cursor: pointer;
  position: relative;
  -webkit-margin-start: 20px;
  -moz-margin-start: 20px;
  margin-inline-start: 10px;
}
.header .dropdownLinks img {
  height: 18px;
  width: 18px;
  vertical-align: middle;
}

.interface-english .header .dropdownLinks img {
  margin-inline-end: 2px;
}

.interface-hebrew .header .dropdownLinks img {
  margin-inline-end: 6px;
}

.header .dropdownLinks a.dropdownLinks-button::after {
  display: inline-block;
  background: no-repeat url("/static/icons/chevron-down.svg");
  height: 10px;
  width: 12px;
  vertical-align: middle;
  content: "";
  transform: scale(0.75);
}
.header .dropdownLinks .dropdownLinks-menu {
  top: 35px;
  position: absolute;
  z-index: 1;
  width: 150px;
  background: #FBFBFA;
  box-shadow: 0px 1px 3px rgba(0, 0, 0, 0.25);
  border-radius: 6px;
  display:none;
  overflow:hidden;
}
.interface-english .header .dropdownLinks .dropdownLinks-menu {
  right: 0px;
  min-width: 150px;
  width: max-content;
}
.interface-hebrew .header .dropdownLinks .dropdownLinks-menu {
  left: 0px;
  min-width: 150px;
  width: max-content;
}
.dropdownLinks-options {
  display: flex;
  flex-direction: column;
  padding: 4px;
  max-width: 220px;
}
.header .dropdownLinks .dropdownLinks-menu.open {
  display: block;
}

.productsFlexWrapper {
  display: flex;
  flex-direction: column;
}

.product {
  max-width: 600px;
}

#productsPageContent {
  margin-inline-start: 70px;
  margin-top: 165px;
  margin-bottom: 165px;
}

.productInner {
  display: flex;
  align-items: right;
  flex-direction: row;
}

.productInner img {
  max-width: 100%;
  max-height: 116px;
  height: auto;
  display: block;
  margin-inline-end: 3%;
  padding-bottom: 20px;
}

.productInner .productsDesc {
  font: var(--english-sans-serif-font-family);
  color: var(--dark-grey);
  font-size: 16px;
}

.productImgWrapper {
  flex: 0 0 auto;
}

.productDescWrapper {
  flex: 1 1 auto;
  padding-left: 20px;
  padding-right: 20px;
}

.productsDesc p {
  margin-top: 0;
}

.productsHeader {
  display: flex;
  justify-content: space-between;
  margin-top: 10%;
  margin-bottom: 2%;
  padding-bottom: 2%;
  border-bottom: 1px solid var(--light-grey);
}

.productsTitleAndLabel {
  flex: auto;
}

.productsHeader .productsTitle {
  font: var(--english-sans-serif-font-family);
  color: var(--dark-grey);
  font-size: 22px;
  font-weight: 500px;
}

.productsHeader .productsTypeLabel {
  font: var(--english-sans-serif-font-family);
  font-size: 14px;
  font-weight: 400;
  line-height: 18px;
  background-color: var(--lighter-grey);
  border-radius: 6px;
  padding: 0.01px 5px;
  color: var(--dark-grey);
  margin-inline-start: 3%;
}

.productsHeader .cta {
  display: flex;
  align-items: center;
}

.productsHeader .cta .productsCTA {
  color: var(--commentary-blue);
  border-width: 10px;
  margin-inline-end: 10px;
}


.productsHeader .cta .productsCTAIcon {
  height: 12px;
  top: 646px;
  left: 610px;
  margin: 0 5px;
  vertical-align: baseline;
  /** This uses the filter to recolor SVGs in a single line to commentary blue.
  To determine the appropriate parameters, see a filter color picker such as https://angel-rs.github.io/css-color-filter-generator/ */
  filter: brightness(0) saturate(100%) invert(52%) sepia(17%) saturate(6763%) hue-rotate(200deg) brightness(78%) contrast(77%);

}

.productsTitle {
  font-family: var(--english-sans-serif-font-family);
  font-size: 22px;
  font-weight: 500;
  line-height: 25.78px;
  text-align: left;
  color: var(--dark-grey);
}

.productsCTA::after {
    content: " ›";
    color: var(--commentary-blue);
}

.productsDevBox {
    background: var(--lighter-grey);
    color: var(--dark-grey);
    font-family: var(--english-sans-serif-font-family);
    font-size: 16px;
    font-weight: 400;
    line-height: 18.75px;
    display: flex;
    align-items: flex-start;
    flex-direction: column;
    padding: 3%;
    margin-top: 10%;
    max-width: 600px;
}

.productsDevBox .productsDevHeader {
  font-family: var(--english-sans-serif-font-family);
  font-size: 22px;
  font-weight: 500;
  line-height: 25.78px;
  padding-bottom: 2%;

}

.productsDevBox a {
  color: var(--commentary-blue) !important;

}

.productsDevBox p {
  margin-top: 0;
}

.productsDevBox a::after {
  content: " ›";
  color: var(--commentary-blue);
}

@media (max-width: 480px) {

  .productImgWrapper {
    display: block;
    margin-left: auto;
    margin-right: auto;
  }

  #productsPageContent {
    margin: 100px 10px 0px 10px;;
  }

  .productsHeader {
    flex-direction: column;
    align-items: flex-start;
    padding-top: 5px;
    padding-bottom: 5px;
  }

  .productsTitleAndLabel {
    display: flex;
    flex-direction: column;
    align-items: flex-start;
    padding-top: 5px;
    padding-bottom: 5px;
  }

  .productsTypeLabel {
    padding: 1px 5px !important;
    margin-top: 3px;
    margin-left: 0px !important;
  }

  .cta {
    flex-direction: column;
    align-items: flex-start !important;
  }

  .cta a {
    padding-top: 3px;
    padding-bottom: 3px;
  }

  .productInner {
    flex-direction: column;
  }

  .productDescWrapper{
    padding-left: 0px;
    padding-right: 0px;
  }
}




.image-in-text-title {
  margin: auto; /* English System Small */
  margin-top: 15px;
  text-align: center;
  font-family: 'Roboto';
  font-style: normal;
  font-weight: 400;
  font-size: 14px;
  line-height: 18px;
  color: #666666;
}


@-webkit-keyframes load5 {
0%,100%{box-shadow:0 -2.6em 0 0 #ffffff,1.8em -1.8em 0 0 rgba(0,0,0,0.2),2.5em 0 0 0 rgba(0,0,0,0.2),1.75em 1.75em 0 0 rgba(0,0,0,0.2),0 2.5em 0 0 rgba(0,0,0,0.2),-1.8em 1.8em 0 0 rgba(0,0,0,0.2),-2.6em 0 0 0 rgba(0,0,0,0.5),-1.8em -1.8em 0 0 rgba(0,0,0,0.7)}
12.5%{box-shadow:0 -2.6em 0 0 rgba(0,0,0,0.7),1.8em -1.8em 0 0 #ffffff,2.5em 0 0 0 rgba(0,0,0,0.2),1.75em 1.75em 0 0 rgba(0,0,0,0.2),0 2.5em 0 0 rgba(0,0,0,0.2),-1.8em 1.8em 0 0 rgba(0,0,0,0.2),-2.6em 0 0 0 rgba(0,0,0,0.2),-1.8em -1.8em 0 0 rgba(0,0,0,0.5)}
25%{box-shadow:0 -2.6em 0 0 rgba(0,0,0,0.5),1.8em -1.8em 0 0 rgba(0,0,0,0.7),2.5em 0 0 0 #ffffff,1.75em 1.75em 0 0 rgba(0,0,0,0.2),0 2.5em 0 0 rgba(0,0,0,0.2),-1.8em 1.8em 0 0 rgba(0,0,0,0.2),-2.6em 0 0 0 rgba(0,0,0,0.2),-1.8em -1.8em 0 0 rgba(0,0,0,0.2)}
37.5%{box-shadow:0 -2.6em 0 0 rgba(0,0,0,0.2),1.8em -1.8em 0 0 rgba(0,0,0,0.5),2.5em 0 0 0 rgba(0,0,0,0.7),1.75em 1.75em 0 0 #ffffff,0 2.5em 0 0 rgba(0,0,0,0.2),-1.8em 1.8em 0 0 rgba(0,0,0,0.2),-2.6em 0 0 0 rgba(0,0,0,0.2),-1.8em -1.8em 0 0 rgba(0,0,0,0.2)}
50%{box-shadow:0 -2.6em 0 0 rgba(0,0,0,0.2),1.8em -1.8em 0 0 rgba(0,0,0,0.2),2.5em 0 0 0 rgba(0,0,0,0.5),1.75em 1.75em 0 0 rgba(0,0,0,0.7),0 2.5em 0 0 #ffffff,-1.8em 1.8em 0 0 rgba(0,0,0,0.2),-2.6em 0 0 0 rgba(0,0,0,0.2),-1.8em -1.8em 0 0 rgba(0,0,0,0.2)}
62.5%{box-shadow:0 -2.6em 0 0 rgba(0,0,0,0.2),1.8em -1.8em 0 0 rgba(0,0,0,0.2),2.5em 0 0 0 rgba(0,0,0,0.2),1.75em 1.75em 0 0 rgba(0,0,0,0.5),0 2.5em 0 0 rgba(0,0,0,0.7),-1.8em 1.8em 0 0 #ffffff,-2.6em 0 0 0 rgba(0,0,0,0.2),-1.8em -1.8em 0 0 rgba(0,0,0,0.2)}
75%{box-shadow:0 -2.6em 0 0 rgba(0,0,0,0.2),1.8em -1.8em 0 0 rgba(0,0,0,0.2),2.5em 0 0 0 rgba(0,0,0,0.2),1.75em 1.75em 0 0 rgba(0,0,0,0.2),0 2.5em 0 0 rgba(0,0,0,0.5),-1.8em 1.8em 0 0 rgba(0,0,0,0.7),-2.6em 0 0 0 #ffffff,-1.8em -1.8em 0 0 rgba(0,0,0,0.2)}
87.5%{box-shadow:0 -2.6em 0 0 rgba(0,0,0,0.2),1.8em -1.8em 0 0 rgba(0,0,0,0.2),2.5em 0 0 0 rgba(0,0,0,0.2),1.75em 1.75em 0 0 rgba(0,0,0,0.2),0 2.5em 0 0 rgba(0,0,0,0.2),-1.8em 1.8em 0 0 rgba(0,0,0,0.5),-2.6em 0 0 0 rgba(0,0,0,0.7),-1.8em -1.8em 0 0 #fff}
}
@keyframes load5 {
0%,100%{box-shadow:0 -2.6em 0 0 #ffffff,1.8em -1.8em 0 0 rgba(0,0,0,0.2),2.5em 0 0 0 rgba(0,0,0,0.2),1.75em 1.75em 0 0 rgba(0,0,0,0.2),0 2.5em 0 0 rgba(0,0,0,0.2),-1.8em 1.8em 0 0 rgba(0,0,0,0.2),-2.6em 0 0 0 rgba(0,0,0,0.5),-1.8em -1.8em 0 0 rgba(0,0,0,0.7)}
12.5%{box-shadow:0 -2.6em 0 0 rgba(0,0,0,0.7),1.8em -1.8em 0 0 #ffffff,2.5em 0 0 0 rgba(0,0,0,0.2),1.75em 1.75em 0 0 rgba(0,0,0,0.2),0 2.5em 0 0 rgba(0,0,0,0.2),-1.8em 1.8em 0 0 rgba(0,0,0,0.2),-2.6em 0 0 0 rgba(0,0,0,0.2),-1.8em -1.8em 0 0 rgba(0,0,0,0.5)}
25%{box-shadow:0 -2.6em 0 0 rgba(0,0,0,0.5),1.8em -1.8em 0 0 rgba(0,0,0,0.7),2.5em 0 0 0 #ffffff,1.75em 1.75em 0 0 rgba(0,0,0,0.2),0 2.5em 0 0 rgba(0,0,0,0.2),-1.8em 1.8em 0 0 rgba(0,0,0,0.2),-2.6em 0 0 0 rgba(0,0,0,0.2),-1.8em -1.8em 0 0 rgba(0,0,0,0.2)}
37.5%{box-shadow:0 -2.6em 0 0 rgba(0,0,0,0.2),1.8em -1.8em 0 0 rgba(0,0,0,0.5),2.5em 0 0 0 rgba(0,0,0,0.7),1.75em 1.75em 0 0 #ffffff,0 2.5em 0 0 rgba(0,0,0,0.2),-1.8em 1.8em 0 0 rgba(0,0,0,0.2),-2.6em 0 0 0 rgba(0,0,0,0.2),-1.8em -1.8em 0 0 rgba(0,0,0,0.2)}
50%{box-shadow:0 -2.6em 0 0 rgba(0,0,0,0.2),1.8em -1.8em 0 0 rgba(0,0,0,0.2),2.5em 0 0 0 rgba(0,0,0,0.5),1.75em 1.75em 0 0 rgba(0,0,0,0.7),0 2.5em 0 0 #ffffff,-1.8em 1.8em 0 0 rgba(0,0,0,0.2),-2.6em 0 0 0 rgba(0,0,0,0.2),-1.8em -1.8em 0 0 rgba(0,0,0,0.2)}
62.5%{box-shadow:0 -2.6em 0 0 rgba(0,0,0,0.2),1.8em -1.8em 0 0 rgba(0,0,0,0.2),2.5em 0 0 0 rgba(0,0,0,0.2),1.75em 1.75em 0 0 rgba(0,0,0,0.5),0 2.5em 0 0 rgba(0,0,0,0.7),-1.8em 1.8em 0 0 #ffffff,-2.6em 0 0 0 rgba(0,0,0,0.2),-1.8em -1.8em 0 0 rgba(0,0,0,0.2)}
75%{box-shadow:0 -2.6em 0 0 rgba(0,0,0,0.2),1.8em -1.8em 0 0 rgba(0,0,0,0.2),2.5em 0 0 0 rgba(0,0,0,0.2),1.75em 1.75em 0 0 rgba(0,0,0,0.2),0 2.5em 0 0 rgba(0,0,0,0.5),-1.8em 1.8em 0 0 rgba(0,0,0,0.7),-2.6em 0 0 0 #ffffff,-1.8em -1.8em 0 0 rgba(0,0,0,0.2)}
87.5%{box-shadow:0 -2.6em 0 0 rgba(0,0,0,0.2),1.8em -1.8em 0 0 rgba(0,0,0,0.2),2.5em 0 0 0 rgba(0,0,0,0.2),1.75em 1.75em 0 0 rgba(0,0,0,0.2),0 2.5em 0 0 rgba(0,0,0,0.2),-1.8em 1.8em 0 0 rgba(0,0,0,0.5),-2.6em 0 0 0 rgba(0,0,0,0.7),-1.8em -1.8em 0 0 #fff}
}
/* end css code for loading bezel */<|MERGE_RESOLUTION|>--- conflicted
+++ resolved
@@ -2784,10 +2784,7 @@
 .sidebarDescription.lowlight{
   color: var(--light-grey);
 }
-<<<<<<< HEAD
-
-=======
->>>>>>> 6cf480ae
+
 .card::before {
   content: '';
   position: absolute;
@@ -7945,28 +7942,7 @@
   --hebrew-font: var(--hebrew-sans-serif-font-family);
   border: none;
 }
-<<<<<<< HEAD
-
-=======
-.sheets .button {
-  background-color: var(--midrash-green);
-}
-.button.getStartedSheets {
-  width: 111px;
-  height: 39px;
-  padding: 10px 15px 10px 15px;
-  border-radius: 6px;
-  border: 1px solid #CCCCCC;
-  display: block;
-  background-color: white;
-  color: black;
-  font-size: 16px;
-  white-space: nowrap;
-}
-.button.getStartedSheets:hover {
-  color: black;
-}
->>>>>>> 6cf480ae
+
 .button.disabled{
   border: 1px solid var(--light-grey);
   background-color: var(--lightest-grey);
@@ -13432,8 +13408,6 @@
   }
 }
 
-
-
 @media screen and (min-aspect-ratio: 2/1) {
   .image-in-text {
     max-height: calc(4/3 * 2/3 * 100vw);
