body {
  padding: 0;
  margin: 0;
  -webkit-text-size-adjust: 100%;
}
*::selection {
  background-color: #D2DCFF;
}
body.sepia {
  background-color: #FBFBFA;
}
body.dark {
  background-color: #333331;
}
body:not(.user-is-tabbing) *:focus {
  outline: none;
}
a, a:hover {
  color: inherit;
}
@font-face {
  /*Mixed Hebrew - English serif text*/
  font-family: 'HebrewInEnglish Serif Font';
  src: url('/static/fonts/Taamey-Frank/TaameyFrankCLM-Medium.ttf'), local(Georgia), local(serif);
  unicode-range: U+0590-05FF, U+25CC;
}
:root {
  /* font stacks */
  --english-sans-serif-font-family: "Roboto", "Helvetica Neue", "Helvetica", sans-serif;
  --hebrew-sans-serif-font-family: "Heebo", "Roboto", sans-serif;

  --english-serif-font-family: "HebrewInEnglish Serif Font", "adobe-garamond-pro", "Crimson Text", Georgia, "Times New Roman", serif;
  --hebrew-serif-font-family: "Taamey Frank", "adobe-garamond-pro", "Crimson Text", "Times New Roman", serif;

  --serif-h1-font-size: 48px;
  --serif-h2-font-size: 30px;
  --serif-h3-font-size: 24px;
  --serif-body-font-size: 18px;
  --serif-small-font-size: 14px;

  --sans-serif-h1-font-size: 40px;
  --sans-serif-h2-font-size: 30px;
  --sans-serif-h3-font-size: 22px;
  --sans-serif-body-font-size: 16px;
  --sans-serif-small-font-size: 14px;

  /* colors */
  --sefaria-blue: #18345D;
  --highlight-blue: #DDEEFF;
  --highlight-blue-light: #F0F7FF;
  --dark-grey: #666666;
  --medium-grey: #999999;
  --light-grey: #CCCCCC;
  --lighter-grey: #EDEDEC;
  --lightest-grey: #FBFBFA;
  --commentary-blue: #4B71B7;
  --tanakh-teal: #004E5F;
  --mishnah-blue: #5A99B7;
  --talmud-gold: #CCB479;
  --midrash-green: #5D956F;
  --halakhah-red: #802F3E;
  --kabbalah-purple: #594176;
  --liturgy-rose: #AB4E66;
  --philosophy-purple: #7F85A9;
  --taanitic-green: #00827F;
  --chasidut-green: #97B386;
  --mussar-purple: #7C416F;
  --responsa-red: #CB6158;
  --apocrypha-pink: #C6A7B4;
  --modern-works-blue: #B8D4D3;
  --grammar-green: #B2B272;
  --reference-orange: #D4896C;
  --miscelaneous-green: #3B5849;
}
/* Font Family */
body, .sans-serif {
  --english-font: var(--english-sans-serif-font-family);
  --hebrew-font: var(--hebrew-sans-serif-font-family);
  --is-serif: initial; /* false */
}
.serif {
  --english-font: var(--english-serif-font-family);
  --hebrew-font: var(--hebrew-serif-font-family);
  --is-serif: ; /* true */
}
.sans-serif-in-hebrew {
  --english-font: var(--english-serif-font-family);
  --hebrew-font: var(--hebrew-sans-serif-font-family);
}
body, .en, .int-en {
  --is-hebrew: initial; /* false */
}
.he, .int-he {
  --is-hebrew: ; /* true */
}

* {
  --hebrew-font-conditional: var(--is-hebrew) var(--hebrew-font);
  font-family: var(--hebrew-font-conditional, var(--english-font));
}

.he {
  font-size: 122%;
}
.int-he {
  direction: rtl;
}
.int-he.enInHe {
  direction: ltr;
}
.enInHe {
  unicode-bidi: isolate;
}
.int-en.heInEn {
  direction: rtl;
}
.btn, .btn-sm, .btn-xs {
  display: inline-block;
  color: white;
  display: flex;
  justify-content: center;
  align-content: center;
  flex-direction: column;
  margin: 10px 20px;
  background-color: var(--sefaria-blue);
  box-shadow: 0 1px 3px rgba(0,0,0,0.2);
  border-radius: 7px;
  cursor: pointer;
  font-size: 16px;
  box-sizing: border-box;
  line-height: 19px;
  text-align: center;
  --english-font: var(--english-sans-serif-font-family);
  --hebrew-font: var(--hebrew-sans-serif-font-family);
}
.btn.white, .btn-sm.white, .btn-xs.white {
  background-color: white;
  color: #333;
}
.btn {
  width: 300px;
  height: 50px;
}
.btn-sm {
  width: 150px;
  height: 40px;
}
.btn-xs {
  width: 75px;
  height: 30px;
}
/*
Legacy Style Guide Font Hierarchy -- the below should be refactored away in favor of the above
*/
.featureTitle .int-en {
  font-family: "adobe-garamond-pro", "Crimson Text", Georgia, serif;
  font-size: 50px;
  font-weight: normal;
  color: #000;
}
.pageTitle .int-en,
.pageTitle .int-he.enInHe {
  font-family: "adobe-garamond-pro", "Crimson Text", Georgia, serif;
  font-size: 30px;
  font-weight: normal;
  color: #000;
}
.readerPanel.hebrew .he .enInHe {
  font-size: 83%;
}
.chapterText .int-en {
  font-family: "adobe-garamond-pro", "Crimson Text", Georgia, serif;
  font-size: 18px;
  font-weight: normal;
  text-transform: uppercase;
  letter-spacing: 0.05em;
  color: #333;
}
.chapterText.lowercase .int-en {
  text-transform: none;
}
.sectionTitleText .int-en {
  font-family: "Roboto", "Helvetica Neue", "Helvetica", sans-serif;
  font-size: 16px;
  font-weight: normal;
  color: #666;
  text-transform: uppercase;
  letter-spacing: 0.1em;
}
.smallText .int-en,
.smallText .int-he.enInHe {
  font-family: "Roboto", "Helvetica Neue", "Helvetica", sans-serif;
  font-size: 13px;
  font-weight: normal;
  color: #999;
}
.systemText .int-en,
.systemText .int-he.enInHe {
  font-family: "Roboto", "Helvetica Neue", "Helvetica", sans-serif;
  font-size: 16px;
  font-weight: normal;
  color: #000;
}
.contentText .int-en,
.contentText .en,
.contentText.en {
  font-family: "adobe-garamond-pro", "Crimson Text", Georgia, serif;
  font-size: 18px;
  font-weight: normal;
  color: #000;
}
.featureTitle .int-he {
  font-family: "Heebo", sans-serif;
  font-size: 40px;
  font-weight: normal;
  color: #000;
}
.pageTitle .int-he,
.pageTitle .int-en.heInEn {
  font-family: "Heebo", sans-serif;
  font-size: 30px;
  font-weight: normal;
  color: #000;
}
.chapterText .int-he {
  font-family: "Taamey Frank", "Times New Roman", serif;
  font-size: 22px;
  font-weight: normal;
  text-transform: uppercase;
  letter-spacing: 0.05em;
  color: #333;
}
.sectionTitleText .int-he {
  font-family: "Heebo", sans-serif;
  font-size: 16px;
  font-weight: normal;
  color: #666;
  text-transform: uppercase;
  letter-spacing: 0.1em;
}
.smallText .int-he,
.smallText .int-en.heInEn {
  font-family: "Heebo", sans-serif;
  font-size: 13px;
  font-weight: normal;
  color: #999;
}
.systemText .int-he,
.systemText .int-en.heInEn {
  font-family: "Heebo", sans-serif;
  font-size: 16px;
  font-weight: normal;
  color: #000;
}
.contentText .int-he,
.contentText .he,
.contentText.he {
  font-family: "Taamey Frank", "Times New Roman", serif;
  font-size: 18px;
  font-weight: normal;
  color: #000;
}
.italics {
  font-style: italic;
}
/* end Legacy Style Guide */
#s2 {
  position: fixed;
  top: 0;
  width: 100%;
  height: 100%;
  z-index: 1000;
}
#s2.headerOnly {
  z-index: 1000;
  height: 60px;
}
#readerAppWrap {
  display: flex;
  flex-direction: column;
  width: 100%;
  height: 100%;
}
.nochrome #s2 .headerNavSection,
.nochrome #s2 .headerLinksSection,
.nochrome #footerContainer {
  display: none;
}
#bannerMessage {
  color: white;
  background-color: #4871bf;
  height: 120px;
  box-sizing: border-box;
  padding: 0 36px;
  display: flex;
  transition: .5s;
}
#bannerMessage.hidden {
  height: 0;
}
body.hasBannerMessage {
  transition: padding-top .3s;
  padding-top: 120px;
}
body.hasBannerMessage #s2.headerOnly {
  height: 180px;
}
.interface-hebrew #bannerMessage {
  direction: rtl;
}
#bannerMessageClose {
  position: absolute;
  top: -3px;
  right: 7px;
  color: white;
  opacity: 0.5;
  font-size: 26px;
  cursor: pointer;
}
.interface-hebrew #bannerMessageClose {
  right: auto;
  left: 7px;
}
#bannerMessageContent {
  display: flex;
  flex: 1;
  align-items: center;
  justify-content: space-between;
  color: white;
  max-width: 880px;
  margin: 0 auto;
}
#bannerTextBox {
  flex: 1;
}
#bannerTextBox a {
  color: white;
}
#bannerButtonBox {
  margin-left: 50px;
}
.interface-hebrew #bannerButtonBox {
  margin: 0 50px 0 0;
}
#bannerMessage .mobileOnly {
  display: none;
}
@media (max-width: 540px) {
  #bannerButtonBox,
  .interface-hebrew #bannerButtonBox {
    margin:0;
    margin-inline-start: 10px;
    max-width: 170px;
  }
  #bannerMessage .mobileOnly {
    display: block;
  }
  #bannerMessage {
    padding: 0 10px;
  }
}
@media (max-width: 450px) {
  #bannerMessage {
    font-size: 13px;
  }
}
.noOverflowX {
  overflow-x: hidden;
}
.readerApp {
  display: flex;
  flex: 1;
  position: relative;
}
.noselect {
  user-select: none;
}
input.noselect {
  -webkit-user-select: auto; /* Safari/Opera -- required for Safari to allow inputs to be accessible. See http://caniuse.com/#feat=user-select-none "Known Issues" for details  TODO Check back to see if bug is fixed in future version */
}
.interface-hebrew {
  direction: rtl;
}
.interface-hebrew .int-en,
.interface-english .int-he {
  display: none;
}
.interface-hebrew #panelWrapBox {
  direction: rtl;
}
.interface-english #panelWrapBox,
.readerApp.interface-english .readerPanel {
  direction: ltr;
}
#panelWrapBox {
  position: absolute;
  height: calc(100% - 60px);
  box-sizing: border-box;
}
.multiPanel #panelWrapBox {
  top: 60px;
}
#panelWrapBox.wrapBoxScroll {
  overflow-x: scroll;
  overflow-y: hidden;
}
.singlePanel #panelWrapBox {
  padding-top: 0;
  height: 100%;
  top: 0;
}
.headerInner {
  position: absolute;
  top: 0;
  left: 0;
  width: 100%;
  height: 60px;
  background: white;
  z-index: 1001;
  box-sizing: border-box;
  padding: 0 30px;
  display: flex;
  justify-content: space-between;
  align-items: center;
}
.headerOnly .headerInner, .headerInner.boxShadow {
  box-shadow: 0 1px 3px rgba(0,0,0,0.2);
}
.interface-hebrew .header {
  direction: rtl;
}
.headerInner .headerNavSection {
  display: flex;
  justify-content: flex-start;
}
.headerInner .headerNavSection a {
  font-size: 16px;
  color: #666;
  margin-inline-end: 30px;
  font-weight: 500;
  line-height: 25px;
  vertical-align: middle;
}
.headerInner .headerLinksSection {
  display: flex;
  justify-content: flex-end;
  min-width: 40%;
  align-items: center;
}
.header .header-nav {
  margin-top: 1px;
}
.header .header-links {
  margin-top: 1px;
}
.header .library, .header .home, .header .my-profile, .header .notifications, .header .readerNavMenuSearchButton {
  cursor: pointer;
}
.header .library, .header .my-profile, .header .readerNavMenuSearchButton {
  display: inline-block;
  color: #999;
  border: none;
  background: transparent;
  padding: 0;
}
.header .searchBox {
  overflow: hidden;
  display: flex;
  align-items: center;
  padding: 0;
  text-align: inherit;
  background: #EDEDEC;
  border-radius: 250px;
  width: 140px;
  height: 30px;
}
.header .searchBox.searchFocused {
  width: 280px;
}
.header .searchBox input {
  background-color: transparent; /*for firefox */
}
.header .searchBox input::placeholder {
  font-style: normal;
}
.header .search {
  outline: none;
  border: none;
  box-shadow: none;
  color: black;
  font-size:  18px;
  margin: 0;
  width: 100px;
}
.header .searchFocused .search {
  width: 200px;
}
.header .search.hebrewSearch {
  font-size: 18px;
}
.mobileNavMenu {
  position: fixed;
  height: calc(100% - 60px);
  box-sizing: border-box;
  top: 60px;
  width: 100%;
  background-color: white;
  left: 0;
  z-index: 1000;
  overflow-y: scroll;
}
.mobileNavMenu.closed {
  display: none;
}
.mobileNavMenu .searchLine {
  padding: 15px: 20px;
  border-bottom: 1px solid #EDEDEC;
}
.header .mobileNavMenu .searchBox,
.header .mobileNavMenu .searchBox.searchFocused
.header .mobileNavMenu .searchBox .search,
.header .mobileNavMenu .searchBox.searchFocused .search {
  width: 100%;
}
.header.mobile .ui-autocomplete {
  width: 100%;
}
.mobileNavMenu a,
.mobileInterfaceLanguageToggle {
  display: block;
  color: #666;
  font-size: 16px;
  padding: 15px;
  border-bottom: 1px solid #EDEDEC;
}
.mobileNavMenu a > img,
.mobileInterfaceLanguageToggle img {
  margin-inline-end: 15px;
  width: 16px;
  height: 16px;
  position: relative;
  top: 3px;
}
.mobileNavMenu a > img.blackIcon {
  opacity: 0.4;
}
.mobileNavMenu a.blue {
  background-color: #18345D;
  color: white;
}
.mobileNavMenu a.blue img {
  filter: invert(1);
  opacity: 1;
}
.mobileNavMenu .mobileAccountLinks {
  background-color: #FBFBFA;
  border-top: 1px solid #CCC;
  border-bottom: 1px solid #CCC;
}
.mobileNavMenu .mobileAccountLinks img {
  opacity: 1;
}
.mobileNavMenu .mobileAccountLinks .login {
  display: block;
  padding: 15px;
}
.mobileNavMenu .profile-pic {
  display: inline-block;
  margin-inline-end: 11px;
  position: relative;
  top: 4px;
}
.mobileNavMenu .mobileAccountLinks .accountLinks {
  display: block;
}
.header .mobileInterfaceLanguageToggle .int-en,
.header .mobileInterfaceLanguageToggle .int-he {
  display: inline;
}
.mobileInterfaceLanguageToggle a {
  display: inline;
  padding: 0;
  border: none;
}
.mobileInterfaceLanguageToggle .separator {
  margin: 0 7px;
  font-size: 13px;
}
.mobileInterfaceLanguageToggle .inactive {
  color: #999;
}
.mobileNavMenu .logout {
  color: #999;
}
.ui-autocomplete .ui-menu-item.search-override {
  border-top: solid 1px #ccc;
  padding-top: 12px;
}
.ui-autocomplete .ui-menu-item.hebrew-result a {
  direction: rtl;
}
.ui-autocomplete .ui-menu-item.english-result a {
  direction: ltr;
}
.header .home {
  margin-top: 1px;
}
.header .home img {
  vertical-align: middle;
  height: 25px;
  margin-top: -7px;
  width: 92px;
}
.interface-hebrew .header .home img {
  width: 77px;
}
.header .accountLinks {
  display: flex;
  align-items: center;
  font-size: 16px;
  margin-top: 2px;
  color: #666;
}
.header .accountLinks a {
  margin-inline-start: 17px;
  position: relative;
}
.header .accountLinks.anon a {
  margin: 0;
}
.header .accountLinks.anon a:last-child{
  background: #FFFFFF;
  border: 1px solid #EDEDEC;
  box-sizing: border-box;
  border-radius: 6px;
}
.header .interfaceLinks {
  display: block;
  align-items: center;
  margin-top: 2px;
  color: #666;
  cursor: pointer;
  position: relative;
  -webkit-margin-start: 20px;
  -moz-margin-start: 20px;
  margin-inline-start: 20px;
}
.header .interfaceLinks img {
  height: 18px;
  width: 18px;
  vertical-align: middle;
  -webkit-margin-end: 5px;
  -moz-margin-end: 5px;
  margin-inline-end: 5px;
}
.header .interfaceLinks a.interfaceLinks-button::after {
  display: inline-block;
  background-image: url("/static/icons/chevron-down.svg");
  height: 10px;
  width: 10px;
  vertical-align: middle;
  content: "";
}
.header .interfaceLinks .interfaceLinks-menu {
  top: 35px;
  position: absolute;
  z-index: 1;
  position: absolute;
  width: 150px;
  background: #FBFBFA;
  box-shadow: 0px 1px 3px rgba(0, 0, 0, 0.25);
  border-radius: 6px;
  display: none;
}
.header .interfaceLinks .interfaceLinks-menu.open {
  display: block;
}
.interface-english .header .interfaceLinks .interfaceLinks-menu {
  right: 0px;
  direction: ltr;
}
.interface-hebrew .header .interfaceLinks .interfaceLinks-menu {
  left: 0px;
  direction: rtl;
}
.header .interfaceLinks .interfaceLinks-header {
  font-style: normal;
  font-weight: normal;
  font-size: 13px;
  line-height: 18px;
  color: #999999;
  padding: 12px;
  border-bottom: 1px solid #CCCCCC;
}
.interfaceLinks-options {
  display: flex;
  flex-direction: column;
  padding: 4px 0;
}
.header .interfaceLinks .interfaceLinks-option {
  display: flex;
  text-decoration: none;
  font-style: normal;
  font-weight: normal;
  font-size: 16px;
  line-height: 23px;
  text-align: right;
  color: #666666;
  padding: 5px;
  direction: ltr;
}
.interface-hebrew .header .interfaceLinks .interfaceLinks-option {
  direction: rtl;
}
.header .interfaceLinks .interfaceLinks-option::before {
  content: "";
  font-family: FontAwesome;
  color: #999;
  font-weight: normal;
  font-size: 13px;
  font-style: normal;
  padding: 0 15px;
}
.header .interfaceLinks .interfaceLinks-option.active {
  order: -1;
}
.header .interfaceLinks .interfaceLinks-option.active::before {
  content: "\f00c";
  padding: 0 8px;
}
@media screen and (max-width: 700px) {
  .header .interfaceLinks {
    display: none;
  }
  .header .accountLinks .login{
    padding: 5px 5px;
  }
  .header .accountLinks{
    -webkit-margin-end: 0px;
    -moz-margin-end: 0px;
    margin-inline-end: 0px;
  }
  .header .login:first-child{
    margin:auto;
  }
}
.header .my-profile, 
.header .notifications {
  display: inline-block;
  vertical-align: middle;
}
.header .library,
.header .my-profile {
  font-size: 24px;
  line-height: 24px;
}
.header .library .fa {
  position: relative;
  top: 1px;
}
.header .notifications.unread::after {
  content:"";
  background-color: #CB6158;
  width: 8px;
  height: 8px;
  border-radius: 4px;
  display: block;
  top: 3px;
  right: 1px;
  position: absolute;
}
.header .login {
  color: #666;
  display: inline-block;
  line-height: 1;
  padding: 8px 15px;
}
.header .headerInner.mobile {
  padding: 0 15px;
}
.header .headerInner.mobile {
  display: flex;
}
.header .headerInner.mobile div {
  flex: 1;
}
.header .headerInner.mobile .mobileHeaderLanguageToggle {
  text-align: end;
}
.mobileHeaderLanguageToggle.hebrew .en,
.mobileHeaderLanguageToggle.english .he {
  display: none;
}
.header.mobile .searchLine {
  padding: 15px;
}
.overlay {
  width: 100%;
  height: 100%;
  background-color: black;
  opacity: 0.3;
  position: fixed;
  z-index: 1001;
}
.sefariaModalBox {
  transition: none;
}
#interruptingMessageBox {
  display: flex;
  justify-content: center;
  align-items: center;
  position: fixed;
  width: 100%;
  height: 100%;
  left: 0;
  right: 0;
  top: 0;
  z-index: 1001;
  opacity: 1;
  transition: opacity .3s ease-in;
}
#interruptingMessageBox.hidden {
  opacity: 0;
}
#interruptingMessageOverlay, .whiteOverlay {
  width: 100%;
  height: 100%;
  background-color: white;
  opacity: 0.7;
  position: absolute;
}
#interruptingMessage {
  max-width: 90%;
  max-height: 90%;
  box-sizing: border-box;
  position: absolute;
  padding: 18px 15px;
  z-index: 1001;
  border: 1px solid #E6E6E6;
  background-color: #FBFBFA;
  text-align: center;
  color: #666;
}
#interruptingMessage.sefariaModalContentBox {
  background-color: #18345D;
  color: white;
  padding: 50px 70px;
  border-color: transparent;
  border-radius: 5px;
}
@media (max-width: 450px) {
  #interruptingMessage.sefariaModalContentBox {
    max-width: 100%;
    max-height: 100%;
    width: 100%;
    height: 100%;
    border-radius: 0;
  }
}
.sefariaModalContent {
  display: flex;
  flex-direction: column;
  align-items: flex-start;
  font-size: 16px;
  line-height: 1.5;
}
.interface-hebrew .sefariaModalContent {
  direction: rtl;
}
.sefariaModalContent a {
  color: white;
}
.sefariaModalContent h2 {
  font-weight: normal;
  font-size: 30px;
  margin-bottom: 0px;
}
.sefariaModalInnerContent {
  display: flex;
  flex-direction: column;
  align-items: flex-start;
  margin-bottom: 40px;
}
.sefariaModalInnerContent div, .sefariaModalInnerContent h3{
  display: flex;
  align-items: center;
  text-align: start;
  padding: 10px 0;
}
.sefariaModalContent h3{
  align-items: center;
  text-align: start;
  padding: 10px 0;
  font-size: 18px;
  line-height: 1.5;
  font-weight: normal;
  margin-bottom: 10px;
  margin-top: 5px;
}
.sefariaModalBottomContent {
  font-size: 16px;
  color: #999;
}
.sefariaModalContent .button {
  width: 100%;
}
.sefariaModalInnerContent img {
  width: 16px;
  height: 16px;
  padding-right: 10px;
}
.readerApp.interface-hebrew .sefariaModalInnerContent img {
  padding-right: 0;
  padding-left: 10px;
}
#interruptingMessageContentBox {
  position: relative;
  border: 1px solid #CCC;
  background-color: white;
}
#interruptingMessageClose.sefariaModalClose {
  color: white;
}
#interruptingMessageClose {
  position: absolute;
  top: 2px;
  right: 12px;
  color: #AAA;
  font-size: 32px;
  cursor: pointer;
}
#interruptingMessageContent {
  padding: 32px 32px 16px 32px;
}
#interruptingMessage h1 {
  font-style: italic;
  font-size: 28px;
  font-weight: normal;
  letter-spacing: 1px;
  text-align: center;
  margin: 0 0 30px;
  color: #333;
}
.interface-hebrew #interruptingMessage h1{
  font-style: normal;
}
.header .my-profile img {
  height: 24px;
  width: 24px;
  border-radius: 50%;
  display: block;
}
.header .readerNavMenuMenuButton {
  margin: 0 8px 0 6px;
  font-size: 17px;
}
.readerNavMenuSearchButton {
  position: relative;
  margin: 0 10px 0 10px;
  top: -2px;
}
.header .readerNavMenuSearchButton {
  top: 2px;
}
.readerNavTop .readerNavMenuSearchButton {
  top: 0;
}
.readerNavMenuSearchButton img {
  height: 18px;
  width: 18px;
  opacity: 0.4;
}
.header .headerNavContent {
  position: absolute;
  height: 100%;
  width: 100%;
  box-sizing: border-box;
  top: 0;
  padding-top: 60px;
  z-index: 1000;
}
.ui-autocomplete {
  position: absolute;
  background: white;
  list-style-type: none;
  padding: 6px 0;
  box-shadow: 0 1px 3px rgba(0,0,0,.2);
  border-bottom-left-radius: 6px;
  border-bottom-right-radius: 6px;
  z-index: 1000000 !important;
  --english-font: var(--english-serif-font-family);
  --hebrew-font: var(--hebrew-serif-font-family);
}
.header > .ui-autocomplete {
  z-index: 1000 !important;
}
.ui-autocomplete .ui-menu-item {
  display: flex;
  padding: 6px 12px;
}
.interface-hebrew .ui-autocomplete .ui-menu-item {
  direction: rtl;
  text-align: right;
}
.ui-autocomplete .ui-menu-item img {
  display: inline-block;
  opacity: .4;
  height: 18px;
  width: 18px;
}
.ui-autocomplete .ui-menu-item img.ac-img-User {
  opacity: 1;
}
.ui-autocomplete .ui-menu-item a {
  display: inline-block;
  line-height: 21px;
  font-size: 19px;
  color: #000;
  cursor: pointer;
  margin: 0 10px;
  vertical-align: top;
}
.ui-autocomplete .ui-menu-item.ui-state-focus {
  background: #EDEDEC;
}
.ui-helper-hidden-accessible {
  display: none;
}
.interface-hebrew .ui-autocomplete .ui-menu-item a {
  direction: rtl;
  text-align: right;
}
#globalWarningMessage {
  position: fixed;
  width: 100%;
  z-index: 1000;
  text-align: center;
  bottom: 0;
  color: white;
  background-color: #EFB4B6;
  padding: 14px 20px;
  box-sizing: border-box;
}
#globalWarningMessage .close {
 float: right;
 cursor: pointer;
 font-size: 20px;
}
.multiPanel .readerPanelBox {
  box-sizing: border-box;
}
.readerPanelBox {
  position: absolute;
  height: 100%;
  width: 100%;
  direction: ltr; /* Even in Hebrew Interface we want scroll bars on the right */
}
.readerPanelBox + .readerPanelBox {
  border-left: 1px solid #eee;
}
.readerPanelBox.sidebar {
  border-left: none;
}
.readerPanel {
  position: relative;
  width: 100%;
  height: 100%;
  overflow: hidden;
  background-color: inherit;
}
.readerContent {
  width: 100%;
  height: calc(100% - 60px);
  background-color: inherit;
}
.dark .readerContent {
  color: white;
}
.readerContent .readerError {
  padding: 100px 150px;
}
.readerContent .readerError .readerErrorText {
  padding-top: 20px;
  font-size: .8em;
}
.textColumn {
  width: 100%;
  height: 100%;
  overflow-y: scroll;
  overflow-x: hidden;
  -webkit-overflow-scrolling: touch;
  position: relative;
  box-sizing: border-box;
  background-color: inherit;
}
.textColumn .loadingMessage.base,
.sheetsInPanel .loadingMessage {
  margin: 30px 0;
  color: #999;
  font-size: 16px;
  font-style: normal;
  text-align: center;
  padding: 0 6px 4px;
}
.textColumn .loadingMessage.base.prev {
  margin: 70px 0 0 0;
}
.textColumn .loadingMessage.base.next {
  margin: 30px 0 70px;
  height: calc(100% - 128px);  /* The 128px here appears to be the minimum needed to keep a line on the screen when scrolling passes loaded content) */
}
.textColumn .textRange.loading + .textRange.loading {
  display: none;
}
.int-he .int-he {
  font-size: inherit;
}
.readerPanel .content {
  direction: ltr; /* Even in Hebrew Interface, we want scroll bars on the right */
}
.readerPanel .he {
  direction: rtl;
  text-align: right;
}
.interface-hebrew .readerPanel .en {
  direction: ltr;
}
.interface-hebrew .readerPanel .contentInner,
.interface-hebrew .readerPanel .columnLayout,
.interface-hebrew .readerControls,
.interface-hebrew .readerPanel .textRange,
.interface-hebrew .readerPanel .sheetContent,
.interface-hebrew .readerPanel .readerNavMenu .gridBox,
.interface-hebrew .readerPanel.bilingual .readerNavMenu .gridBox,
.readerPanel.hebrew .readerNavSection,
.readerPanel.hebrew .readerNavMenu .gridBox {
  direction: rtl;
}
.interface-english .readerPanel.hebrew .readerNavMenu .readerTocResources .gridBox {
  direction: ltr;
}
.interface-english .readerPanel .readerNavMenu,
.readerPanel.english .readerNavSection,
.readerPanel.english .readerNavMenu .gridBox{
  direction: ltr;
}
.readerPanel.bilingual .readerNavSection,
.readerPanel.bilingual .readerNavMenu .gridBox {
  direction: ltr;
}
.readerPanel.english .he {
  display: none;
}
.readerPanel.english .he.heOnly{
  display: inline;
  text-align: right;
}
.readerPanel.english .en {
  display: inline;
}
.readerPanel.hebrew .he {
  display: inline;
  text-align: right;
}
.readerPanel .recentPanel .sheetLink.recentItem {
  font-family: var(--english-serif-font-family);
}
.readerPanel.hebrew .en {
  display: none;
}
.readerPanel.english .heOnly .he,
.readerPanel.bilingual .heOnly .he {
  display: inline;
}
.languageToggle {
  display: inline;
  line-height: 32px;
}
.languageToggle img {
  opacity: 0.4;
  height: 18px;
  width: 18px;
}
.bilingual .languageToggle .he {
  display: none;
}
.loadingMessage {
  font-size: 14px;
  font-style: italic;
}
.bilingual .loadingMessage .he {
  display: none;
}
.readerPanel.light {
  background-color: white;
}
.readerPanel.sepia {
  background-color: #f7f7f7;
}
.readerPanel.dark {
  background-color: #333331;
}
.readerNavMenu,
.homeFeedWrapper {
  position: absolute;
  display: flex;
  flex-direction: column;
  top: 0;
  left: 0;
  width: 100%;
  height: 100%;
  box-sizing: border-box;
  z-index: 101;
}
.readerNavMenu .content,
.homeFeedWrapper .content {
  position: relative;
  box-sizing: border-box;
  overflow-y: scroll;
  -webkit-overflow-scrolling: touch;
  font-size: 16px;
}
.readerNavMenu .content {
  padding: 60px 0 0 0;
}
.singlePanel .readerNavMenu .content {
  padding: 85px 0 0 0;
}
.singlePanel .readerNavMenu .categoryColorLine {
  top: 60px;
}
.singlePanel .readerNavMenu.readerTextTableOfContents:not(.bookPage) .content {
  padding-top: 25px;
}
.singlePanel .readerNavMenu.readerTextTableOfContents:not(.bookPage) .categoryColorLine {
  top: 0;
}
.readerNavMenu.compare .content,
.readerNavCategoryMenu.compare .content,
.readerTextTableOfContents.compare .content {
  padding: 30px 10px;
}
.readerNavMenu .content .contentInner {
  width: 725px;
  margin: 0 auto;
  min-height: 520px;
  max-width: 100%;
  box-sizing: border-box;
  padding-bottom: 70px;
  padding-inline-start: 15px;
  padding-inline-end: 30px;
}
.homeFeedWrapper .content .contentInner {
  max-width: none;
}
.homeFeedWrapper.userStats .content .contentInner {
  max-width: 660px;
  margin: 0 auto;
}
.navTitle {
  display: flex;
  flex-direction: row;
  justify-content: space-between;
  margin-bottom: 40px;
}
.navTitle.tight {
  margin-bottom: 15px;
}
.readerNavMenu .navTitle h1,
.singlePanel .readerNavMenu .navTitle h1 {
  margin-bottom: 0;
}
.navTitle + .dedication {
  margin-bottom: 20px;
}
.navSidebarModule + .dedication {
  margin-top: -30px;
}
.navTitle .languageToggle,
.header .languageToggle {
  text-align: center;
  color: #ccc;
  display: inline-flex;
  width: 32px;
  height: 32px;
  border: 1px solid #ccc;
  border-radius: 6px;
  cursor: pointer;
  font-size: 22px;
  flex-direction: row;
  align-items: center;
  justify-content: center;
}
.navTitleTab {
  margin-inline-end: 26px;
  color: #999;
}
.navTitleTab:hover {
  color: inherit;
  text-decoration: none;
}
.navTitleTab.current {
  color: inherit;
  pointer-events: none;
}
.readerNavMenu h1 .navTitleTab img {
  height: 14px;
  margin-inline-end: 6px;
}
.readerNavMenu h1 .navTitleTab.current img {filter: brightness(0.5);}
.sidebarLayout {
  display: flex;
  flex-direction: row;
}
@media (max-width: 500px) {
  .sidebarLayout {
    flex-direction: column;
  }
}
.sidebarLayout h1 {
  --english-font: var(--english-sans-serif-font-family);
  --hebrew-font: var(--hebrew-sans-serif-font-family);
}
.interface-hebrew .sidebarLayout {
  direction: rtl;
}
.readerPanel.hebrew .followsContentLang {
  direction: rtl;
}
.navSidebar {
  width: 390px;
  background-color: #FBFBFA;
  /* HACK: add grey background beyond bounding box of sidebar by utilizing negative margins! */
  border-top: 80px solid #FBFBFA;
  border-bottom: 120px solid #FBFBFA;
  margin: -80px 0 0 0;
  padding-bottom: 100px;
}
.singlePanel .navSidebar {
  width: 100%;
  margin: 20px 0 0 0;
  padding: 30px 0 0 0;
  border: none;
}
.navSidebarModule {
  font-size: 16px;
  color: #666;
  margin-bottom: 34px;
  padding: 0 44px;
}
.singlePanel .navSidebarModule {
  padding: 0 15px;
}
.singlePanel .contentInner .navSidebarModule {
  padding: 0;
}
.singlePanel .contentInner .navSidebarModule h1 {
  border: none;
  padding: 0;
}
.readerPanel .navSidebarModule h3,
.readerPanel .navSidebarModule h1 {
  margin: 0 0 20px;
  font-size: 22px;
  text-transform: none;
  letter-spacing: 0;
  border-bottom: 1px solid #CCC;
  padding-bottom: 14px;
  font-weight: 500;
  height: auto;
}
.navSidebarModule.blue {
  background-color: var(--sefaria-blue);
  color: white;
  padding: 34px 44px 45px;
}
.readerPanel .navSidebarModule.blue h3 {
  color: white;
}
.navSidebarIcon {
  opacity: 0.4;
  height: 18px;
  width: 18px;
  margin-inline-end: 10px;
  vertical-align: middle;
  margin-top: -4px;
}
.navSidebarLink {
  font-size: 16px;
  margin-bottom: 10px;
}
.navSidebarLink a {
  color: black;
}
.navSidebarLink.gray a {
  color: #666;
}
.navSidebarLink.ref {
  font-size: 18px;
}
.navSidebar .linkList {
  margin-top: 20px;
}
.navSidebarModule .button {
  margin: 12px 0 0 0;
}
.navSidebarModule .button img {
  filter: invert(1);
  height: 18px;
  width: 18px;
  margin-inline-end: 10px;
  vertical-align: middle;
  margin-top: -2px;
}
.navSidebar .button.white img {
  filter: none;
  opacity: .6;
}
.navSidebar .button.appButton.white img {
  opacity: 1;
}
.navSidebar .button.appButton.ios img {
  margin-top: -5px;
}
.navSidebar .button + .button {
  margin-inline-start: 7px;
}
.navSidebar .readingsSection {
  margin-bottom: 15px;
}
.navSidebar .readingsSectionTitle {
  margin-bottom: 8px;
  display: block;
}
.navSidebar a.allLink {
  color: #999;
  font-size: 13px;
}
.navSidebar a.moreLink:hover {
  color: inherit;
  cursor: pointer;
}
.navSidebar a.inTextLink {
  color: inherit;
  text-decoration: underline;
}
.navSidebar .newsletterSignUpBox {
  margin-top: 20px;
}
.navSidebar .newsletterSignUpBox .newsletterInput {
  width: 100%;
  box-sizing: border-box;
  box-shadow: 0px 1px 3px rgba(0, 0, 0, 0.25);
  border: none;
}
.navSidebar .newsletterSignUpBox .newsletterInput::placeholder {
  font-style: normal;
  font-family: "Roboto", "Helvetica Neue", "Helvetica", sans-serif;
}
.navSidebarModule.wide {
  display: flex;
  margin-bottom: 0;
}
.navSidebarModule.wide div:first-child {
  flex: 1;
}
.navSidebarModule.wide .button {
  margin-top: 0;
}
.navSidebarModule .authorByLine {
  margin-bottom: 15px;
}
.navSidebarModule .imageModuleImage {
  width: 100%;
  box-sizing: border-box;
  border: 1px solid var(--lighter-grey);
}
.aboutTextMetadata {
  margin-bottom: 20px;
}
.aboutTextMetadata .aboutTextComposedText,
.aboutTextMetadata .aboutTextAuthorText {
  color: black;
}
.readerNavTop {
  width: 100%;
  background-color: #FBFBFA;
  border-bottom: 1px solid #E2E2E1;
  box-sizing: border-box;
  height: 60px;
  z-index: 1;
  padding: 10px 25px 10px 25px;
  vertical-align: middle;
  display: flex;
  justify-content: space-between;
  align-items: center;
  line-height: 60px;
}
.interface-hebrew .readerNavTop {
  direction: rtl;
}
.readerNavTop .readerNavTopStart {
  display: flex;
  align-items: center;
  justify-content: flex-start;
}
.singlePanel .readerNavTop {
  padding: 0 10px;
}
.readerNavTop.colorLineOnly {
  height: auto;
  border-bottom: none;
  padding: 0;
}
.readerPanel .readerNavTop h2 {
  margin: 0;
  font-weight: 400;
  color: black;
}
.readerNavTop .readerNavTopCategory .en {
  font-family: "adobe-garamond-pro", "Crimson Text", Georgia, serif;
}
.readerNavTop .readerNavTopCategory .he {
  font-family: "Taamey Frank", "adobe-garamond-pro", "Crimson Text", Georgia, "Times New Roman", serif;
}
.readerNavMenu .readerSearch {
  margin: 0;
  width: 60%;
  box-sizing: border-box;
  border: none;
  background-color: inherit;
  font-size: 18px;
  font-family: "adobe-garamond-pro", "Crimson Text", Georgia, serif;
  height: 48px;
}
.readerNavMenu .readerSearch:focus {
  outline: 0;
}
.readerNavTop .readerNavMenuSearchButton,
.readerNavTop .readerNavMenuCloseButton,
.readerNavTop .readerNavMenuMenuButton,
.readerNavTop .readerOptions {
  text-align: left;
  box-sizing: border-box;
  color: #999;
  float: left;
  font-size: 20px;
  cursor: pointer;
  display: flex;
  align-items: center;
}
.readerNavMenuCloseButton:hover {
  text-decoration: none;
}
.readerNavTop .readerNavMenuCloseButton {
  display: block;
  font-size: 46px;
  padding: 0;
  margin-top: -6px;
}
.readerNavMenuCloseButton:hover {
  text-decoration: none;
}
.readerNavTop .readerNavMenuCloseButton .fa {
  font-size: 20px;
}
.readerNavTop .readerOptions {
  float: right;
  text-align: right;
  display: flex;
  align-items: center;
  width:27px;
}
.sefariaLogo img {
  width: 110px;
}
.readerNavTop .sefariaLogo img {
  vertical-align: middle;
}
.readerNavTop .searchBox {
  display: flex;
  align-items: center;
  justify-content: flex-start;
}
.readerNavTop .searchBox .readerNavMenuSearchButton {
  margin: 0 5px 0 10px;
}
.interface-hebrew .readerNavTop .searchBox .readerNavMenuSearchButton {
  margin: 0 10px 0 5px;
}
.readerNavTop .searchBox .readerSearch {
  flex: 1;
}
.readerNavMenu h1,
.readerNavMenu h2.styledH1 {
  text-align: start;
  color: #666;
  position: relative;
  font-size: 22px;
  font-weight: 500;
  margin: 0 0px 30px 0;
  height: auto;
  text-transform: none;
}
.singlePanel .readerNavMenu h1,
.singlePanel .readerNavMenu h2.styledH1 {
  margin-bottom: 15px;
}
.readerNavMenu h1 img {
  margin-inline-end: 9px;
}
.readerNavMenu h1 :not(.languageToggle) .en {
  font-family: "Roboto", "Helvetica Neue", "Helvetica", sans-serif;
}
.readerNavMenu h1 .button {
  position: absolute;
  right: 0;
  top: 0;
  padding: 0;
  margin: 0;
  line-height: 26px;
}
.singlePanel .readerNavCategoryMenu .readerTocTopics.content {
  padding-top: 30px;
}
.topicPanel .readings {
  margin-bottom: 40px;
}
.topicPanel .readings .parasha-date {
}
.topicPanel .readings .sectionTitleText {
  margin-top: 15px;
}
.topicPanel .readings .sectionTitleText .int-en,
.topicPanel .readings .sectionTitleText .int-he {
  font-size: 13px;
}
.topicPanel .readings .haftarot {
  display: flex;
  flex-direction: column;
}
.topicPanel .readings .sectionTitleText:first-child {
  margin-top: 20px;
}
.topicPanel .mainColumn {
<<<<<<< HEAD
  padding: 0 40px;
=======
  padding: 0 50px;
>>>>>>> 3035c47f
}
@media (max-width: 450px) {
  .topicPanel .mainColumn,
  .interface-hebrew .topicPanel .mainColumn {
    padding: 0 25px !important;
    margin: 0;
  }
  .topicPanel .filterable-list .filter-sort-wrapper {
    margin-top: 20px;
  }
}
.topicPanel .sideColumn {
  padding: 0 50px;
  background-color: #FBFBFA;
  /* HACK: add grey background beyond bounding box of sidebar by utilizing negative margins! */
  border-top: 80px solid #FBFBFA;
  border-bottom: 120px solid #FBFBFA;
  margin: -80px 0 -120px 0;
}
.topicPanel h1 {
  text-align: unset;
  margin-bottom: 10px;
  height: unset;
}
.topicPanel h1 span {
  font-size: 40px;
}
.topicPanel .sideColumn h2 {
  text-align: unset;
  border-bottom: 1px solid #CCC;
  padding-bottom: 10px;
  margin-top: 30px;
  margin-bottom: 10px;
}
.topicPanel .sideColumn .link-section:first-child h2 {
  margin-top: 0;
}
.topicPanel h2 span {
  font-size: 22px;
  font-weight: normal;
  color: #666;
  text-align: unset;
  text-transform: none;
  margin-bottom: 20px;
  height: unset;
  line-height: unset;
}
.topicPanel h2 {
  --english-font: var(--english-sans-serif-font-family);
  --hebrew-font: var(--hebrew-sans-serif-font-family);
}
.topicPanel .mainColumn .story {
    padding: 0 0 20px 0;
}
.topicPanel .mainColumn .storySheetListItem {
  padding: 0 0 30px 0;
}
.topicPanel .sideColumn .sideList {
  font-size: 18px;
  line-height: 26px;
}
.topicPanel .sideColumn .sideList a.relatedTopic {
  display: block;
  color: #000;
}
.topicPanel .sideColumn .sideList .topicMetaData .int-en,
.topicPanel .sideColumn .sideList .topicMetaData .int-he {
  color: #666;
}
.topicPanel .sideColumn .sideList a.relatedTopic .int-en {
  font-family: "adobe-garamond-pro", "Crimson Text", Georgia, serif;
}
.topicPanel .sideColumn .sideList a.relatedTopic .int-he {
  font-family: "Taamey Frank", "adobe-garamond-pro", "Crimson Text", Georgia, "Times New Roman", serif;
}
.topicPanel .sideColumn .topicCategory {
  margin-bottom: 30px;
}
.topicPanel .story .storySheetList .pageTitle span {
  font-size: 24px;
}
.topicPanel .story .storySheetList .pageTitle .int-he {
  font-family: "Taamey Frank", "adobe-garamond-pro", "Crimson Text", Georgia, "Times New Roman", serif;
  font-size: 29px;
}
.topicPanel .authorOrganizationsystemText {
  font-size: 16px;
  color: #666;
}
.topicPanel .pageTitle span {
  font-size: 24px;
}
.story .storyTitle .int-he {
  font-family: "Taamey Frank", "adobe-garamond-pro", "Crimson Text", Georgia, "Times New Roman", serif;
  font-size: 29px;
}
.topicPanel .pageTitle h1 span {
  font-size: 30px;
}
.topicPanel .pageTitle h1 .int-he {
  font-family: "Taamey Frank", "adobe-garamond-pro", "Crimson Text", Georgia, "Times New Roman", serif;
  font-size: 36px;
}
.pageTitle .topicTitleInHe .heInEn {
  color: #888;
  font-size: 20px;
  font-family: "Taamey Frank", "adobe-garamond-pro", "Crimson Text", Georgia, "Times New Roman", serif;
}
.topicPanel .topicCategory {
  margin: 0 0 15px 0;
}
.readerTocTopics .topicDescription {
  margin: 10px 0 40px 0;
  text-align: center;
}
.readerTocTopics .topicTitle .int-he {
  font-family: "Taamey Frank", "adobe-garamond-pro", "Crimson Text", Georgia, "Times New Roman", serif;
}
.readerTocTopics .topicDescription.systemText .int-en,
.readerTocTopics .topicDescription.systemText .int-he {
  color: #666;
}
.topicPanel .topicDescription {
  margin: 0 0 15px 0;
}
.topicPanel .topicDescription span {
}
.topicPanel .tab-view .tab-list {
    border-bottom: 1px solid #CCC;
    margin-bottom: 18px;
}
.topicPanel .tab-view .filter-bar {
  margin-bottom: 30px;
}
.topicPanel .tab-view .tab-list .tab {
  font-size: 22px;
}
.topicPanel .tab-view .tab-list .active .tab {
  border-bottom: 4px solid #999;
}
.topicPanel .resourcesLink.blue {
  padding: 8px 16px;
  font-size: 20px;
  border: 0;
  display: inline-flex;
  align-items: center;
  width: unset;
  margin-bottom: 40px;
  margin-top: 5px;
}
.topicPanel .resourcesLink.blue img {
  opacity: 1;
  width: 20px;
  height: 20px;
  margin: 0 8px 5px 0;
  filter: invert(1);
}
.interface-hebrew .topicPanel .resourcesLink.blue img {
  margin: 0 0 5px 8px;
}
.topicPanel .resourcesLink.blue .int-en {
  font-family: "adobe-garamond-pro", "Crimson Text", Georgia, serif;
}
.topicPanel .resourcesLink.blue .int-he {
  font-family: "Taamey Frank", "adobe-garamond-pro", "Crimson Text", Georgia, "Times New Roman", serif;
  margin-bottom: -3px;
}
h1 .languageToggle {
  text-align: center;
  position: absolute;
  right: 0;
  color: #ccc;
  display: block;
  width: 32px;
  height: 32px;
  border: 1px solid #ccc;
  border-radius: 6px;
  line-height: 34px;
  cursor: pointer;
}
h1 div.languageToggle .en {
  font-family: "Taamey Frank", "adobe-garamond-pro", "Crimson Text", Georgia, "Times New Roman", serif;
  font-weight: normal;
}
h1 .languageToggle .he {
  font-family: "adobe-garamond-pro", "Crimson Text", Georgia, serif;
  font-size: 22px;
}
<<<<<<< HEAD
=======
.readerNavMenu h1 .int-en {
  font-family: "adobe-garamond-pro", "Crimson Text", Georgia, serif, "Taamey Frank";  /* fallback on Hebrew if Hebrew in text */
}
.authorIndexTitle {
  margin-top: 30px;
  margin-bottom: 17px;
}
.sectionTitleText.authorIndexTitle .int-en {
  text-transform: none;
  letter-spacing: 0;
}
.authorIndexList {
  display: flex;
  flex-direction: row;
  flex-wrap: wrap;
  margin-bottom: 20px;
}
.authorIndex {
  width: 50%;
  font-size: var(--serif-h3-font-size);
  margin-bottom: 10px;
  padding-right: 20px;
  box-sizing: border-box;
}
.interface-hebrew .authorIndex {
  padding-right: 0;
  padding-left: 20px;
}
>>>>>>> 3035c47f
@media (max-width: 450px) {
  .readerNavMenu.home .tagline {
    margin-top: 29px;
    height: 60px;
  }
  .readerNavMenu .tagline .en {
    font-size: 19px;
  }
  .readerNavMenu .tagline .he {
    font-size: 20px;
  }
  .authorIndex {
    width: 100%;
    padding: 0;
  }
}
.readerNavMenu .libraryMessage {
  font-size: 18px;
  margin-bottom: 40px;
}
.readerPanel.hebrew .navToggles {
    direction: rtl;
}
.readerNavMenu .navToggles {
    flex-direction: row;
    flex: 1;
    margin-inline-start: 16px;
    margin-top: 4px;
    margin-bottom: 30px;
}
.readerNavMenu .navToggles .navTogglesDivider {
  color: #ccc;
}
.readerNavMenu .navToggle {
  margin-inline-end: 12px;
  display: inline-block;
  text-transform: uppercase;
  color: #666;
  font-size: 13px;
  font-weight: lighter;
  cursor: pointer;
}
.readerNavMenu .navToggle.second {
  text-align: left;
}
.readerNavMenu .navToggle.active {
  color: black;
  border-bottom: 2px solid #999;
  padding-bottom: 4px;
}
.readerPanel h2, .readerPanel h3 {
  text-transform: uppercase;
  text-align: start;
  font-size: 15px;
  color: #666;
  margin-bottom: 20px;
  font-weight: normal;
}
.readerNavSection h2, .topicsPanel h2 {
  font-size: 16px;
  font-weight: normal;
  letter-spacing: 1px;
  margin-bottom: 40px;
}
.readerNavSection {
  margin-bottom: 44px;
}
a.recentItem,
a.resourcesLink,
input.resourcesLink {
  white-space: nowrap;
  overflow: hidden;
  text-overflow: ellipsis;
  width: 100%;
  min-height: 60px;
}
.readerPanel .recentPanel .recentItem {
  display: flex;
  justify-content: space-between;
  padding: 0;
  border: 0;
  flex-direction: row;
}
.readerPanel .recentPanel .sideColorLeft {
  flex: 1;
  min-width: 0;
}
.readerPanel .recentPanel .saved .sideColorLeft {
  max-width: 90%;
}
.readerPanel .recentPanel a:not(.saved) .sideColorRight {
  margin-inline-end: 10px;
  align-items: center;
  justify-content: flex-end;
  color: #999;
  font-size: 16px;
  font-family: "Roboto", "Helvetica Neue", "Helvetica", sans-serif;
  width: 90px;
  text-align: end;
}
.interface-hebrew .recentItem:hover .sideColorRight .int-he,
.interface-english .recentItem:hover .sideColorRight .int-en {
  display: inline-block;
  text-decoration: none;
}
.readerPanel .recentPanel .sideColorLeft,
.readerPanel .recentPanel .sideColorRight {
  display: flex;
}
.readerPanel .recentPanel .recentItem .sideColorRight .saveButton {
  display: none;
}
.readerPanel .recentPanel .recentItem:hover .sideColorRight .saveButton {
  display: flex;
  align-items: center;
  padding: 0 15px;
}
.readerPanel .recentPanel .sideColor {
  width: 6px;
  min-width: 6px;
}
.readerPanel .recentPanel .sideColorInner {
  display: flex;
  align-items: center;
  padding: 0 15px;
  overflow: hidden;
}
.readerPanel .recentPanel .sideColorInner .en,
.readerPanel .recentPanel .sideColorInner .he {
  text-overflow: ellipsis;
  overflow: hidden;
  white-space: nowrap;
}
.readerPanel .recentPanel .sideColorInner .byLine {
  padding: 0 10px;
}
.readerNavCategories {
  width: 100%;
  margin-bottom: 30px;
}
.readerNavCategories a {
  color: #000;
}
.readerNavCategories .gridBox .gridBoxItem,
.readerNavCategoryMenu .category .gridBoxItem {
  margin: 0 5px;
  padding: 0;
}
.navBlock {
  padding-bottom: 12px;
  border-top: 1px solid #EDEDEC;
}
.navBlock.withColorLine {
  border-top: 4px solid transparent;
}
.navBlockTitle {
  text-align: start;
  font-size: 24px;
  padding: 15px 0 8px;
  margin: 0;
  cursor: pointer;
  display: flex;
  align-items: center;
  line-height: 1.3;
  flex: 1;
  font-weight: 400;
}
a.navBlockTitle {
  color: #000;
  margin-inline-end: 20px;
}
a.navBlockTitle:hover {
  text-decoration: none;
  color: var(--dark-grey);
}
.navBlockTitle .subtitle {
  color: var(--dark-grey);
}
.navBlockDescription {
  font-size: 14px;
  line-height: 18px;
  color: #666;
  margin-inline-end: 20px;
  --english-font: var(--english-sans-serif-font-family);
  --hebrew-font: var(--hebrew-sans-serif-font-family);
}
.interface-english .navBlockDescription.clamped .int-en,
.interface-hebrew .navBlockDescription.clamped .int-he {
  display: -webkit-box;
  -webkit-line-clamp: 3;
  -webkit-box-orient: vertical;
  overflow: hidden;
}
.interface-english .navBlockDescription.clamped5 .int-en,
.interface-hebrew .navBlockDescription.clamped5 .int-he {
  -webkit-line-clamp: 5;
}
.bilingual .navBlock .he {
  display: none;
}
.navSidebarModule.wide {
  background-color: #FAFAFB;
  padding: 24px;
  border-radius: 6px;
}
.navSidebarModule.wide h3 {
  border-bottom: none;
  margin-bottom: 0px;
}
.readerPanel .communityPage h2 {
  text-transform: none;
  font-size: 22px;
  color: #666;
  margin-top: 0;
  margin-bottom: 0;
}
.communityPage .gridBoxRow:first-child,
.communityPage .recentlyPublished {
  border-top: 1px solid var(--lighter-grey);
}
.communityPage .gridBox {
  margin-bottom: 30px;
}
.communityPage .gridBox .gridBoxItem {
  padding: 0
}
.communityPage .gridBox {
  margin-bottom: 25px;
}
.communityPage .navBlock {
  padding: 25px 0 0 0;
  border: none;
}
.communityPage .navBlockTitle {
  padding-top: 0;
  --english-font: var(--english-serif-font-family);
  --hebrew-font: var(--hebrew-serif-font-family);
}
.communityPage .readingLinks {
  margin-top: 20px;
}
.communityPage .readingLinksHeader {
  color: #666;
  font-size: 14px;
  margin-bottom: 4px;
}
.communityPage .readingLinks a {
  font-size: 18px;
}
.communityPage .calendarDate {
  font-size: 14px;
  color: #999;
  margin-bottom: 15px;
}
.featuredSheetHeading {
  color: #666;
  font-size: 16px;
  margin-bottom: 10px;
}
.featuredSheet .navBlockDescription {
  margin-bottom: 12px;
}
.communityPage .recentlyPublished {
  padding-top: 30px;
}
.communityPage .recentlyPublished .gridBoxRow {
  border: none;
}
.communityPage .recentlyPublished .loadingMessage {
  margin-top: 30px;
}
.recentlyPublished .loadMore {
  margin-top: 30px;
}
.bilingual .readerNavMenu .he {
  display: none;
}
.readerNavCalendar {
  margin-bottom: 30px;
  margin-top: -8px;
}
.userDataButtons {
  margin-bottom: 44px;
}
.blockLink,
.readerNavMenu .resourcesLink {
  display: inline-block;
  background-color: white;
  text-align: center;
  color: #000;
  font-size: 16px;
  border-top: 4px solid transparent;
  box-shadow: 0 1px 3px rgba(0,0,0,0.2);
  width: 100%;
  cursor: pointer;
  min-height: 56px;
  vertical-align: middle;
  margin: 0;
  box-sizing: border-box;
  padding: 14px 8px;
}
.blockLink:hover {
  color: #333;
}
.blockLink + .blockLink {
  margin: 5px 0;
}
.blockLink img {
  margin: 0 8px;
  height: 16px;
  width: 16px;
  opacity: 0.4;
  vertical-align: -1px;
}
.resourcesLink {
  border-radius: 7px;
}
.resourcesLink.faded {
  color: #999;
}
.readerNavMenu .blockLink.calendarLink .blockLinkSubtitle{
  display: block;
  font-size: 13px;
  color: #999;
  overflow: hidden;
  text-overflow: ellipsis;
  white-space: nowrap;
}
.readerNavMenu .resourcesLink .en {
  font-family: "Roboto", "Helvetica Neue", "Helvetica", sans-serif;
}
.readerNavMenu .resourcesLink .he {
  font-family: "Heebo", sans-serif;
}
.readerNavMenu .resourcesLink .fa {
  margin: 0 6px;
  color: #999;
}
.readerNavMenu .resourcesLink img {
  width: 16px;
  height: 16px;
  opacity: 0.4;
  margin: 0 5px;
  position: relative;
  top: 2px;
}
.uppercase {
  text-transform: uppercase;
}
.readerNavMenu .divider {
  color: #ccc;
}
.readerNavCategoryMenu {
  height: 100%;
}
.readerNavMenu.readerNavCategoryMenu .navTitle {
  margin-bottom: 40px;
}
.readerNavMenu.readerNavCategoryMenu h1 {
  color: #000;
  text-transform: uppercase;
  font-size: 30px;
  --english-font: var(--english-serif-font-family);
  --hebrew-font: var(--hebrew-serif-font-family);
}
.readerNavCategoryMenu h2 {
  font-size: 18px;
  color: #666;
  margin: 0 0 20px;
}
.readerNavCategoryMenu .categoryDescription.top {
  margin-top: -26px;
  margin-bottom: 40px;
}
.readerNavCategoryMenu h2 .categoryDescription {
  text-transform: none;
  font-size: 18px;
  margin-inline-start: 5px;
}
.readerNavCategoryMenu .categoryDescription {
  margin-bottom: 16px;
  font-size: 14px;
  color: #666;
}
.readerNavCategoryMenu .content .category,
.readerNavCategoryMenu .content .gridBox {
  margin-bottom: 40px;
}
.readerNavCategoryMenu .categoryAttribution {
  color: #666;
  text-align: start;
  font-size: 24px;
  font-style: italic;
  margin: 16px 0 30px;
}
.readerNavCategoryMenu .categoryAttribution .he {
  font-style: normal;
}
.readerNavMenu .blockLink,
.readerNavMenu .catLink,
.readerNavMenu .navButton,
.readerTextTableOfContents .refLink {
  display: block;
  margin: 0;
  padding: 14px 8px;
  box-sizing: border-box;
  box-shadow: 0 1px 3px rgba(0,0,0,0.2);
  border-top: 4px solid transparent;
  color: #000;
  font-size: 18px;
  font-weight: 400;
  line-height: 23px;
  background-color: white;
  cursor: pointer;
  text-align: center;
  unicode-bidi: plaintext;
  flex: 1;
  display: flex;
  justify-content: center;
  align-items: inherit;
  flex-direction: column;
}
.readerNavCategoryMenu .blockLink,
.gridBox .navButton {
  display: flex;
  align-items: center;
  justify-content: center;
}
.readerNavMenu .blockLink .he,
.readerNavMenu .catLink .he,
.readerNavMenu .navButton .he,
.readerTextTableOfContents .refLink .he {
  text-align: center;
}
.blockLink:active,
.navButton:active,
.readerNavCategory:active,
.resourcesLink:active {
  background-color: #EDEDED;
}
@media (max-width: 450px) {
  .readerNavMenu .refLink,
  .readerNavMenu .catLink,
  .readerNavMenu .navButton,
  .readerNavMenu .sheetLink,
  .readerTextTableOfContents .refLink {
    font-size: 18px;
  }
}
.readerNavMenu .readerNavCategoryMenu .blockLink,
.gridBox .navButton {
  width: 100%;
  height: 100%;
  padding: 13px 8px 19px;
  display: inline-block;
}
.readerNavMenu .readerNavCategoryMenu .blockLink.incomplete {
  opacity: 0.65;
}
.categoryColorLine {
  position: absolute;
  top: 0;
  left: 0;
  width: 100%;
  height: 4px;
  z-index: 101;
}
.readerApp.interface-hebrew .readerNavMenu.noLangToggleInHebrew .en {
  display: none;
}
.readerApp.interface-hebrew .readerNavMenu.noLangToggleInHebrew .he {
  display: inline;
}
.readerTextTableOfContents .readerTextToc {
  letter-spacing: 1px;
  text-transform: uppercase;
  font-size: 14px;
}
.readerTextTableOfContents .readerTextToc .en {
  font-family: "Roboto", "Helvetica Neue", "Helvetica", sans-serif;
}
.readerTextTableOfContents .readerTextToc .he {
  font-family: "Heebo", sans-serif;
}
.readerNavMenu .dedication {
  text-align: start;
  color: #666;
  background-color: #FBFBFA;
  padding: 26px 19px;
  font-size: 18px;
  margin-bottom: 27px;
}
.readerTextTableOfContents .categoryAttribution,
.readerTextTableOfContents .dedication {
  margin: 25px 0 10px;
  text-align: center;
  font-size: 18px;
  font-style: italic;
}
.readerTextTableOfContents .categoryAttribution,
.readerTextTableOfContents .dedication {
  text-align: start;
}
.readerTextTableOfContents .categoryAttribution .he,
.readerTextTableOfContents .dedication .int-he,
.readerNavMenu .dedication .int-he {
  font-style: normal;
}
.readerNavMenu .dedication .int-he {
  font-family: "Heebo", sans-serif;
  font-size: 18px;
}
.readerNavMenu .dedication .int-en {
  font-family: "adobe-garamond-pro", "Crimson Text", Georgia, serif;
  font-style: italic;
}
.readerTextTableOfContents .tocTop {
  padding-bottom: 15px;
}
.readerTextTableOfContents .tocCategory {
  color:#999;
  font-size: 14px;
  text-transform: uppercase;
  letter-spacing: 1px;
}
.readerTextTableOfContents .tocCategory .en {
  font-family: "Roboto", "Helvetica Neue", "Helvetica", sans-serif;
}
.readerTextTableOfContents .tocTitle,
.sheetContent .title,
.bookMetaDataBox .title {
  text-align: center;
  font-size: 30px;
  line-height: 1.3;
  unicode-bidi: plaintext;
}
.readerTextTableOfContents.bookPage .tocTitle {
  text-align: start;
  margin-bottom: 8px;
}
.readerTextTableOfContents .currentSection,
.readerTextTableOfContents .authorStatement,
.sheetContent .sheetMetaDataBox .authorStatement,
.sheetContent .sheetMetaDataBox .collectionStatement {
  font-size: 17px;
  color: #999;
  margin-top: 6px;
  letter-spacing: 1px;
}
.sheetContent .sheetMetaDataBox .authorStatement,
.sheetContent .sheetMetaDataBox .collectionStatement {
  margin-top: 16px;
}
.sheetContent .sheetMetaDataBox .collectionStatement a,
.sheetContent .sheetMetaDataBox .authorStatement a {
  color: #999;
}
.readerTextTableOfContents .currentSection .he,
.readerTextTableOfContents .authorStatement .he,
.readerTextTableOfContents .sheetMeta .he {
  font-family: "Heebo", sans-serif;
}
.readerTextTableOfContents .authorStatement a {
 color: #333;
}
.authorStatement .imageBox,
.collectionStatement .imageBox {
  width: 30px;
  height: 30px;
  display: inline-block;
  vertical-align: middle;
  margin-inline-end: 10px;
  float:none;
}
.authorStatement .profile-pic {
  margin-inline-end: 10px;
}
.authorStatement span p {
  display: inline-block;
}
.bookPage .readButton {
  margin: 6px 0px 12px;
}
.bookPage .about {
  margin-top: 10px;
}
.readerTextTableOfContents .sheetMeta {
  font-size: 14px;
  color: #999;
  font-family: "Roboto", "Helvetica Neue", "Helvetica", sans-serif;
  margin-top: 10px;
  margin-bottom: 20px;
  letter-spacing: 1px;
}
.readerTextTableOfContents .tocDetails {
  margin-top: 30px;
  color: #999;
  font-style: italic;
}
.readerTextTableOfContents .tocDetails a {
  color: #999;
}
.readerTextTableOfContents .tocDetail {
  margin-bottom: 4px;
}
.readerTextTableOfContents .tocDetail .int-en {
  font-family: "adobe-garamond-pro", "Crimson Text", Georgia, serif;
}
.readerTextTableOfContents .tocDetail .int-he {
  font-family: "Taamey Frank", "adobe-garamond-pro", "Crimson Text", Georgia, "Times New Roman", serif;
}
.readerTextTableOfContents .tocDetails .description {
  margin: 6px 0 16px;
  font-style: normal;
  font-size: 16px;
  line-height: 1.4;
}
.readerTextTableOfContents .tocDetails .description .readMoreText {
  display: block;
  text-align: center;
}
.readerTextTableOfContents .tocDetails .description .readMoreLink {
  font-style: italic;
  cursor: pointer;
  font-size: 14px;
  color: #666;
  margin: 0 5px;
}
.readerTextTableOfContents .tocDetails .sheetSummary {
  margin: 6px 0 16px;
  font-style: normal;
  font-size: 22px;
  line-height: 1.4;
  text-align: center;
}
.readerTextTableOfContents .currentVersionBox {
  margin-bottom: 18px;
}
.readerTextTableOfContents .currentVersionBox .versionBlock {
  margin: 0;
}
.readerTextTableOfContents .moderatorSection {
  margin-top: 20px;
}
.readerTextTableOfContents .moderatorSectionExpand {
  display: inline;
  cursor: pointer;
  color: #666;
  margin: 13px 6px 0;
  font-size: 14px;
  position: absolute;
}
.interface-hebrew .readerTextTableOfContents .moderatorSectionExpand {
  margin: 7px 18px 0;
}
.readerTextTableOfContents .moderatorSectionExpand:hover {
  text-decoration: underline;
}
.readerTextTableOfContents .moderatorSection .button {
  padding: 12px 16px;
  font-size: 13px;
}
.readerTextTableOfContents .moderatorSection .moderatorSectionMessage {
  margin-top: 20px;
  font-size: 18px;
}
.readerTextTableOfContents .moderatorSection .button .fa {
  color: #999;
  margin-right: 4px;
}
.readerTextTableOfContents .versionEditForm {
  text-align: left;
  background-color: #ddd;
  padding: 10px;
  width: 100%;
}
.readerTextTableOfContents .versionEditForm label {
  display: inline-block;
  padding: 10px 10px 0 0;
}
.readerTextTableOfContents .versionEditForm label#versionNotes_label {
  display: block;
}
.readerTextTableOfContents .versionEditForm #versionTitle,
.readerTextTableOfContents .versionEditForm #versionSource,
.readerTextTableOfContents .versionEditForm #versionNotes,
.readerTextTableOfContents .versionEditForm #versionTitleInHebrew,
.readerTextTableOfContents .versionEditForm #versionNotesInHebrew,
.readerTextTableOfContents .versionEditForm #purchase_name,
.readerTextTableOfContents .versionEditForm #purchase_url,
.readerTextTableOfContents .versionEditForm #purchase_image
 {
  width: 98%;
}
.readerTextTableOfContents .versionEditForm #priority {
  width: 25px;
}
.readerTextTableOfContents .versionEditForm #digitzedBySefaria {
  margin-right: 10px;
}
.readerTextTableOfContents .versionEditForm #save_button,
.readerTextTableOfContents .versionEditForm #delete_button {
  text-align: center;
  cursor: pointer;
  color: white;
  background: #212E50;
  padding: 4px 10px;
  border-radius: 3px;
  margin: 10px auto 0;
  width: 60px;
}
.readerTextTableOfContents .versionEditForm #delete_button {
  float: right;
  background: white;
  color: #999;
  border: 1px solid #999;
  width: 100px;
  margin: 0;
}
.readerTextTableOfContents .versionTitle .fa,
.readerTextTableOfContents .versionEditForm .fa {
  font-size: 10px;
  color: #666;
  vertical-align: super;
  margin-left: 3px;
  cursor: pointer;
}
.interface-hebrew .readerTextTableOfContents .versionTitle .fa,
.interface-hebrew .readerTextTableOfContents .versionEditForm .fa {
  margin: 0 3px 0 0 ;
}
.readerTextTableOfContents .versionTitle .error {
  color: red;
}
.readerTextTableOfContents .content {
  box-sizing: border-box;
  text-align: center;
  height: 100%;
}
.readerTextTableOfContents.bookPage .content {
  text-align: start;
}
.readerTextTableOfContents .content .sheetTags {
  display: flex;
  flex-direction: row;
  flex-wrap: wrap;
  padding-top: 30px;
  border-top: 1px solid #ccc;
}
.readerTextTableOfContents .content .sectionLink {
  display: inline-block;
  height: 50px;
  min-width: 50px;
  line-height: 50px;
  vertical-align: middle;
  font-size: 18px;
  font-weight: lighter;
  margin: 3px;
  text-align: center;
  background-color: #FBFBFA;
  color: #666;
  cursor: pointer;
  padding: 0 6px;
  box-sizing: border-box;
}
.interface-hebrew .readerTextTableOfContents .content .structToggles{
  direction: rtl;
}
.interface-english .readerTextTableOfContents .content .structToggles{
  direction: ltr;
}
.readerTextTableOfContents .content .structToggles {
  margin-bottom: 25px;
  display: table;
  table-layout: fixed;
  width: 100%;
  border-bottom: 1px solid #CCC;
}
.readerTextTableOfContents .content .structTogglesInner {
  display: table-row;
}
.readerTextTableOfContents .content .structTogglesInner + .structTogglesInner > .altStructToggleBox {
  padding-top: 6px;
}
.readerTextTableOfContents .content .structToggles .en {
  font-family: "Roboto", "Helvetica Neue", "Helvetica", sans-serif;
}
.readerTextTableOfContents .content .structToggles .he {
  font-family: "Heebo", sans-serif;
}
.readerTextTableOfContents .structToggles .altStructToggleBox {
  display: inline-block;
}
.altStructToggleBox a, .altStructToggleBox a:hover, .altStructToggleBox a:visited, .altStructToggleBox a:link, .altStructToggleBox a:active {
  text-decoration: none;
}
.readerTextTableOfContents .structToggles .altStructToggle {
  padding-bottom: 8px;
  display: block;
  color: #666;
  margin-inline-end: 30px;
  cursor: pointer;
  font-size: 22px;
  text-align: start;
  letter-spacing: 1px;
}
.readerTextTableOfContents.compare .structToggles .altStructToggle {
  font-size: 16px;
}
.readerTextTableOfContents .structToggles .altStructToggle.active {
  color: black;
  border-bottom: 4px solid #CCC;
}
.readerTextTableOfContents .structToggles .toggleDivider {
  color: #ccc;
  margin: 0 8px;
}
.readerTextTableOfContents .content .sectionName {
  display: none;
}
.readerTextTableOfContents .content .tocSection > .sectionName {
  font-size: 12px;
  margin: 0 3px 4px;
  color: #666;
  display: block;
}
.readerTextTableOfContents .content .tocContent {
  padding: 30px 0 40px;
  text-align: start;
}
.readerTextTableOfContents.compare .content .tocContent {
  padding: 10px 0;
}
.readerTextTableOfContents.narrowPanel .tocContent {
  padding: 0 0 40px;
}
.readerTextTableOfContents .content .tocSection {
  margin-bottom: 22px;
  display: block;
  text-align: left;
}
.readerTextTableOfContents .content .tocSection.noSubLevels{
  display: none;
}
.readerTextTableOfContents .content .schema-node-contents {
  margin: 0 auto 22px;
  display: block;
  width: 100%;
}.readerTextTableOfContents .tocContent > .tocLevel {
  margin-bottom: 30px;
}
.readerTextTableOfContents .tocContent > .tocLevel > .schema-node-toc > .schema-node-title {
  font-size: 24px;
}
.readerTextTableOfContents .content .schema-node-title {
  color: black;
  font-size: 18px;
  display: inline-block;
  margin-bottom: 10px;
  cursor: pointer;
}
.readerTextTableOfContents .content .schema-node-toc {
  display: block;
}
.readerTextTableOfContents .content .schema-node-toc:not(.linked) > .schema-node-title:after {
  content: "\f105";
  display: inline-block;
  font-size: inherit;
  text-rendering: auto;
  -webkit-font-smoothing: antialiased;
  -moz-osx-font-smoothing: grayscale;
  font-family: FontAwesome;
  margin-inline-start: 8px;
  font-size: 14px;
  position: relative;
  top: -2px;
  color: var(--medium-grey);
}
.readerTextTableOfContents .content .schema-node-toc:not(.linked) > .schema-node-title.open:after {
  content: "\f107";
}
.readerPanel.hebrew .readerTextTableOfContents .content .schema-node-toc:not(.linked) > .schema-node-title:after,
.readerApp.interface-hebrew .readerTextTableOfContents.noLangToggleInHebrew .content .schema-node-toc:not(.linked) > .schema-node-title:after {
  content: "\f104";
  font-size: 122%;
  margin-inline-start: 9px;
}
.readerPanel.hebrew .readerTextTableOfContents .content .schema-node-toc:not(.linked) > .schema-node-title.open:after,
.readerApp.interface-hebrew .readerTextTableOfContents.noLangToggleInHebrew .content .schema-node-toc:not(.linked) > .schema-node-title.open:after {
  content: "\f107";
}
.readerTextTableOfContents .content .schema-node-contents.closed {
  display: none;
}
.readerTextTableOfContents .content .schema-node-toc .schema-node-contents.closed {
  display: block;
}
.readerTextTableOfContents .content .tocLevel {
  display: block;
}
.readerTextTableOfContents .content .tocContent > .tocLevel > .schema-node-toc {
  margin: 10px 0;
}
.readerTextTableOfContents .schema-node-toc {
  margin: 6px 20px;
}
.readerTextTableOfContents .content .schema-node-toc.linked:hover .schema-node-title {
  text-decoration: underline;
}
.readerTextTableOfContents .torahNavSectionHeader {
  font-size: 24px;
  margin-bottom: 10px;
}
.readerTextTableOfContents .altStruct .refLink {
  width: 49%;
  margin: 3px;
  box-sizing: border-box;
  display: inline-block;
}
@media (max-width: 450px) {
  .readerTextTableOfContents .altStruct .refLink {
    margin: 0.5%;
  }
}
.hebrew .readerTextTableOfContents .content .tocSection,
.hebrew .readerTextTableOfContents .content .tocContent,
.english .readerTextTableOfContents.noLangToggleInHebrew .content .tocContent,
.bilingual .readerTextTableOfContents.noLangToggleInHebrew .content .tocContent{
  text-align: right;
}
.english .readerTextTableOfContents.noLangToggleInHebrew .content .tocContent,
.bilingual .readerTextTableOfContents.noLangToggleInHebrew .content .tocContent{
  direction: rtl;
}
.readerTextTableOfContents .versionsBox {
  padding: 20px 0;
}
.readerTextTableOfContents .button.allVersionsButton {
  color: #999;
  text-transform: uppercase;
  font-size: 15px;
  padding: 12px 50px;
  margin: 20px 0;
}
.readerTextTableOfContents .allVersionsButton.inactive {
  background-color: transparent;
}
.readerTextTableOfContents .versionBlocks {
  text-align: center;
  border-top: 1px solid #ccc;
  padding-top: 20px;
}
.readerTextTableOfContents .versionBlocks .versionLanguageBlock {
  padding-bottom: 30px;
  clear: both;
}
.readerTextTableOfContents .versionBlocks .versionLanguageHeader {
  font-family: "Roboto", "Helvetica Neue", "Helvetica", sans-serif;
  text-transform: uppercase;
  letter-spacing: .2em;
  color: #999;
  padding: 10px 0;
}
.versionBlock{
  display: flex;
  flex-flow: column;
}
.readerTextTableOfContents .versionBlock {
  padding: 0 30px;
  margin: 25px 0;
  box-sizing: border-box;
  cursor: pointer;
  text-align: center;
}
.versionBlock .versionTitle {
  font-size: 18px;
  color: #000;
  /*unicode-bidi: plaintext;*/
}
.versionBlock .versionTitle a{
  font-family: 'HebrewInEnglish Serif Font', "adobe-garamond-pro", "Crimson Text", Georgia, serif;
}
.versionBlock .versionTitle .versionEditIcon{
  display: none;
}
.versionBlock .versionTitle .versionEditIcon.enabled{
  display: inline-block;
}
.versionBlock .versionSelect{
  margin: 10px 0;
}
.readerTextTableOfContents .versionBlock .versionSelect, .aboutBox .currVersionSection .versionSelect{
  display: none;
}
.versionBlock a {
  color: #999;
}
.versionBlock .versionNotes a {
  font-family: 'HebrewInEnglish Serif Font', "adobe-garamond-pro", "Crimson Text", Georgia, serif;
  font-style: normal;
  font-weight: normal;
  font-size: 18px;
  line-height: 22px;
  color: #666666;
  text-decoration: underline;
}
.versionBlock .versionNotes span{
  font-family: 'HebrewInEnglish Serif Font', "adobe-garamond-pro", "Crimson Text", Georgia, serif;
}
.versionBlock .versionDetails {
  display: inline-block;
  font-size: 12px;
  font-family: "Hebrew System Text", "Roboto", "Helvetica Neue", "Helvetica", sans-serif;
  color: #999;
  display: flex;
  flex-flow: row;
  justify-content: space-between;
}
.readerTextTableOfContents .versionBlock .versionDetails{
  text-align: center;
}
.versionBlock .versionDetails .versionDetailsInformation{
  display: flex;
  flex-flow: column;
}
.readerTextTableOfContents .versionBlock .versionDetails .versionDetailsInformation{
  margin: auto;
  flex-flow: row;
  justify-content: space-around;
}
.versionBlock .versionDetails .versionDetailsImage{
  margin-top: 5px;
}
.versionBlock .versionDetails .versionDetailsInformation .versionDetailsElement{
  font-family: "Hebrew System Text", "Roboto", "Helvetica Neue", "Helvetica", sans-serif;;
  font-style: normal;
  font-weight: normal;
  font-size: 13px;
  line-height: 20px;
  color: #999999;
}
.versionBlock .versionDetails .versionDetailsInformation .versionDetailsElement.versionBuyLink a{
  color: #18345D;
}
.readerTextTableOfContents .versionBlock .versionDetails .versionDetailsInformation .versionDetailsElement{
  margin: 0 2px;
}
.readerTextTableOfContents .versionBlock .versionDetails .versionDetailsInformation .versionDetailsElement::after{
  content: "•";
  margin-inline-start: 4px;
}
.readerTextTableOfContents .versionBlock .versionDetails .versionDetailsInformation .versionDetailsElement.versionHistoryLink::after{
  content: "›";
}
.versionBlock .versionDetails .versionDetailsLabel, .versionBlock .versionDetails .versionDetailsLabel:hover{
  text-decoration: none;
}
.versionBlock .versionDetails .versionBuyImage .versionDetailsImageLink img{
  height: 120px;
}
.readerTextTableOfContents .versionBlock .versionDetails .versionBuyImage, .readerTextTableOfContents .versionBlock .versionDetails .versionBuyLink{
  display: none;
}
.versionBlock .versionDetails .n-a, .versionBlock .n-a{
  display: none;
}
.versionBlock .versionTitle:hover {
  text-decoration: underline;
}
.versionBlock .versionNotes {
  font-family: 'HebrewInEnglish Serif Font', "adobe-garamond-pro", "Crimson Text", Georgia, serif;
  font-style: normal;
  font-weight: normal;
  font-size: 18px;
  line-height: 22px;
  color: #666666;
  margin: 10px 0;
  text-align: start;
}
.versionBlock .versionEditIcon {
  margin: 0 7px;
  vertical-align: 1px;
}
.versionBlock .versionExtendedNotesLinks{
  font-style: italic;
}
.versionBlock .versionExtendedNotesLinks.no-notes{
  display: none;
}

.modTools {
  width: 50%;
  margin: 0 auto;
  overflow-y: scroll;
  height: 100%;
}
.modTools .modToolsSection {
  padding: 50px;
  border-top: 1px solid #ccc;
}
.readerTextTableOfContents .content .dlSection {
  padding-top: 50px;
  border-top: 1px solid #ccc;
}
.modTools .dlSectionTitle {
    width: 60%;
    margin: 0 auto;
}
.modTools .dlSectionTitle,
.readerTextTableOfContents .content h2 {
    text-transform: uppercase;
    color: #999;
    padding: 10px 0;
    margin-bottom: 14px;
}
.readerTextTableOfContents .content h2[role=button] {
  cursor: pointer;
}
.readerTextTableOfContents .content h2 img {
  opacity: 0.43;
  padding: 0 5px;
  height: 10px;
  width: 10px;
}
.readerTextTableOfContents .versionSectionHeader {
  display: flex;
  flex-direction: row;
  justify-content: space-between;
}
.readerTextTableOfContents .versionSectionSummary {
  text-transform: none;
  color: #ccc;
  font-size: 14px;
}
.readerTextTableOfContents .versionSectionSummaryHidden {
  visibility: hidden;
}
.modTools .dlVersionSelect {
  display: block;
}

.modTools .dlVersionSelect,
.readerTextTableOfContents .content .dlVersionSelect {
  width: 60%;
  margin: 10px auto;
  background-color: white;
  font-size: 14px;
  height: 3em;
  border-color: #ccc;
  border-radius: 3px;
  color: #333;
  font-family: "Roboto", "Helvetica Neue", "Helvetica", sans-serif;
}
.modTools .dlVersionSelect option,
.readerTextTableOfContents .content .dlVersionSelect option{
  unicode-bidi: plaintext;
}
.modTools .versionDownloadButton,
.readerTextTableOfContents .content .versionDownloadButton {
  width: 60%;
  margin: 10px auto;
  background-color: white;
  font-size: 14px;
  height: 3em;
  border: 1px solid #ccc;
  border-radius: 3px;
  color: #ccc;
  font-family: "Roboto", "Helvetica Neue", "Helvetica", sans-serif;
}
.modTools .versionDownloadButton .downloadButtonInner,
.readerTextTableOfContents .content .versionDownloadButton .downloadButtonInner {
    font-size: 16px;
    padding: 10px;
}
.modTools .versionDownloadButton .he,
.readerTextTableOfContents .content .versionDownloadButton .he {
    font-family: "Heebo", sans-serif;
    direction: rtl;
    text-align: right;
}
.modTools a .versionDownloadButton,
.readerTextTableOfContents .content a .versionDownloadButton {
    border-color: #212E50;
    background-color: #212E50;
}
.modTools .workflowy-tool{
  width: 60%;
  margin: auto;
}
.modTools .workflowy-tool .dlSectionTitle{
  width: unset;
}
.modTools .workflowy-tool .versionDownloadButton{
  color: black;
}
.modTools .workflowy-tool .versionDownloadButton:hover{
  background-color: #999;
}
.modTools .workflowy-tool textarea {
  width: 100%;
  min-height: 30rem;
  font-family: "Lucida Console", Monaco, monospace;
  font-size: 0.8rem;
  line-height: 1.2;
}
.modTools .workflowy-tool .workflowy-tool-form{
  display: flex;
  flex-flow: column;
}
.dictionarySearchBox {
  display: flex;
  justify-content: flex-start;
  padding-bottom: 5px;
  border-bottom: #999 solid 1px;
  color: #999;
  font-size: 17px;
  height: 22px;
}
.dictionarySearchBox .dictionarySearchButton {

}
.searchBox.dictionarySearchBox .keyboardInputInitiator {
  border: none;
}
.dictionarySearchBox input {
  padding: 0 10px 10px;
  font-size: 17px;
  background-color: transparent;
  border: none;
  width: 100%;
  height: 18px;
  margin-bottom: 10px;
}
body .ui-autocomplete.dictionary-toc-autocomplete {
  margin: 0 0;
  padding: 6px 0 0;
}
body .ui-autocomplete.dictionary-toc-autocomplete .ui-menu-item {
  padding: 4px 25px;
  border-bottom: solid #ccc 1px;
  font-size: 17px;
  color: black;
  cursor: pointer;
  display: block;
}
body .ui-autocomplete.dictionary-toc-autocomplete .ui-menu-item a.ui-state-focus {
  text-decoration: underline;
}
.searchContentFrame h1 {
  direction: ltr;
  height: 40px;
}
.searchContentFrame h1.englishQuery {
  font-size: 30px;
}
.searchContentFrame h1.hebrewQuery {
  font-family: "Taamey Frank", "adobe-garamond-pro", "Crimson Text", Georgia, "Times New Roman", serif;
  font-size: 30px;
}
.searchContent {
  padding: 0 10px 100px;
}
.searchContent .searchTopMatter {
  padding-bottom: 10px;
  margin-bottom: 30px;
  position: relative;
}
.searchTopMatter .filterSortFlexbox {
  display: flex;
  flex-direction: row;
  margin-bottom: 4px;  /* to vertically align with type-buttons */
}
.searchTopMatter .searchButtonsBar {
  display: flex;
  flex-direction: row;
  align-items: center;
  justify-content: space-between;
  border-bottom: 1px solid #CCC;
}
.searchTopMatter .type-buttons {
  display: flex;
  flex-direction: row;
  align-self: flex-start;
}
.searchTopMatter .search-dropdown-button {
  font-size: 18px;
  color: #999;
  font-family: "Roboto", "Helvetica Neue", "Helvetica", sans-serif;
  letter-spacing: 1px;
  cursor: pointer;
  padding: 15px 5px;
  -webkit-touch-callout: none; /* iOS Safari */
  user-select: none;
}
@media (max-width: 540px) {
  .searchTopMatter .search-dropdown-button,
  .searchTopMatter .dropdown-button {
  font-size: 14px;
  }
}
.searchTopMatter .search-dropdown-button.active {
  color: #000;
  border-bottom: 4px solid #CCC;
}
.searchContent .searchStatusLine {
  padding: 0 0 36px 0;
  text-align: center;
  font-size: 13px;
  height: 10px;
}
.searchFilterBoxes .type-button {
  padding: 6px 14px;
  margin: 5px;
  border-radius: 12px;
  border: 1px solid #DADADA;
  display: inline-block;
  font-size: 13px;
  color: #666;
  font-family: "Roboto", "Helvetica Neue", "Helvetica", sans-serif;
  letter-spacing: 1px;
  cursor: pointer;
}
.searchFilterBoxes .type-button .he {
  font-family: "Heebo", sans-serif;
}
.searchFilterBoxes .type-button.active {
  color: #000;
  background-color: white;
}
.searchContent .type-button-title,
.searchContent .type-button-total {
  display: inline-block;
  padding: 2px;
}
.searchContent .results-count,
.searchContent .searchStatusLine > .loadingMessage {
  color: #999;
  font-family: "Roboto", "Helvetica Neue", "Helvetica", sans-serif;
  letter-spacing: 1px;
  padding-top: 5px;
}
.dropdown-modal {
  position: relative;
}
.dropdown-modal.position-unset {
  position: unset;
}
.dropdown-button {
  color: #666;
  margin-left: 5px;
  margin-right: 5px;
  font-size: 18px;
  letter-spacing: 1px;
  cursor: pointer;
  font-weight: lighter;
  user-select: none;
}
.dropdown-button:hover {
  text-decoration: underline;
}
.dropdown-button .active {
  color: #000;
}
.dropdown-button .en {
  font-family: "Roboto", "Helvetica Neue", "Helvetica", sans-serif;
}
.dropdown-button .he {
  font-family: "Heebo", sans-serif;
}
.dropdown-button img {
  opacity: 0.43;
  padding: 0 5px;
  height: 10px;
  width: 10px;
}
.message-modal {
  position: fixed;
  text-align: center;
  padding: 10px;
  background-color: #eee;
  width: auto;
  height: auto;
  margin: 0;
  z-index: 100;
  overflow: hidden;
  line-height: 1.2;
  border-radius: 0;
  max-width: 100%;
  border-radius: 6px;
}
.message-overlay {
  display: none;
  position: fixed;
  z-index: 20;
  background: black;
  opacity: 0.4;
  height: 100%;
  width: 100%;
  top: 0px;
  left: 0px;
}
.messageHeader {
  font-weight: bold;
  font-size: 14px;
  margin-bottom: 4px;
}
.message-modal textarea {
  display: block;
  max-width: 100%;
  height: 140px;
  width: 480px;
  box-sizing: border-box;
  margin-bottom: 20px;
}
.interface-hebrew .searchContent .searchFilterToggle i {
  padding-left: 0;
  padding-right: 5px;
}
.searchContent .searchFilterBoxes {
  margin-top: 21px;
  background: #F5F5F5;
  width: 100%;
  display: flex;
  flex-direction: column;
  position: absolute;
  z-index: 1;
  box-shadow: 0 1px 3px #ccc;
  box-sizing: border-box;
}
.interface-english .searchFilterBoxes {
  right: 0;
}
.interface-hebrew .searchFilterBoxes {
  left: 0;
}
.searchContent .searchFilterBoxes .tag-filter-outer {
  display: flex;
  flex-direction: row;
  flex-wrap: wrap;
  height: 210px;
  padding: 10px 20px;
  box-sizing: border-box;
}
.searchFilterBoxes .tag-filter {
  color: #999;
  background-color: white;
  border: 0;
}
.searchFilterBoxes .tag-filter.active {
  background-color: #e7e7e7;
}

.searchContent .searchFilterBoxes .searchFilterBoxRow {
  display: flex;
  flex-direction: row;
  width: 100%;
}
.searchFilterBoxes .searchFilterTabRow {
  display: flex;
  flex-direction: row;
  border-bottom: 1px solid #CCC;
  padding: 0 15px;
}
.searchFilterTabRow .searchFilterTab {
  font-size: 14px;
}
.searchFilterTabRow .searchFilterTab.active {
  border-bottom: 4px solid #CCC;
}
.searchFilterBoxes.hidden{
    display:none;
}
.searchContent .searchFilterBoxes li {
  font-family: "Roboto", "Helvetica Neue", "Helvetica", sans-serif;
  display: flex;
  justify-content: space-between;
  flex: 1 0 45%;  /* see https://stackoverflow.com/questions/29546550/flexbox-4-items-per-row */
  padding: 15px 0 15px 15px;
  font-size: 16px;
  cursor: pointer;
  line-height: 125%;
}
.searchContent .searchFilterBoxes li img {
  height: 10px;
  width: 10px;
  opacity: 0.43;
  padding: 0 10px;
}
.searchContent .searchFilterBoxes .searchFilterExactBox li {
  justify-content: flex-start;
}
.searchContent .searchFilterBoxes li .checkboxAndText {
  display: flex;
}
.searchContent .searchFilterBoxRow li.active,
.searchContent .searchFilterBoxRow li:hover {
  background-color: #e0e0e0;
}
.interface-hebrew .searchContent .searchFilterBoxes li {
  font-family: "Heebo", sans-serif;
  padding: 10px 15px 10px 0;
}
.searchContent .searchFilterBoxes li input[type="checkbox"] {
  display: none;
}
.searchContent .searchFilterBoxes li input[type="checkbox"] + label span {
    margin: 0 13px;
    display:inline-block;
    width: 15px;
    height: 15px;
    cursor:pointer;
    background-image: url(/static/img/checkbox-unchecked.svg);
    background-size: contain;
}
.searchContent .searchFilterBoxes li input[type="checkbox"]:checked + label span {
    background-image: url(/static/img/checkbox-checked.svg);
}
.searchContent .searchFilterBoxes li input[type="checkbox"]:indeterminate + label span {
    background-image: url(/static/img/checkbox-partially.svg);
}
.searchContent .searchFilterBoxes li .filter-title
.dropdown-option-list li .filter-title {
  color: #333;
}
.searchContent .searchFilterBoxes li .filter-count {
  color: #999;
}
.searchContent .searchFilterBoxes li .in-focus-arrow {
  float: right;
  padding-right: 20px;
  color: #999;
}
.interface-hebrew .searchContent .searchFilterBoxes li .in-focus-arrow {
  float: left;
  padding-left: 20px;
  padding-right: 0;
}
.searchFilterBoxes .searchFilterExactBox {
  padding-top: 10px;
  height: 200px;
}
.searchFilterExactBox.hidden {
  display:none;
}
.dropdown-option-list {
    margin-top: 10px;
    background: white;
    width: auto;
    position: absolute;
    z-index: 1;
    -webkit-border-radius: 7px;
    -moz-border-radius: 7px;
    border-radius: 7px;
    border: 1px solid #ccc;
}
.dropdown-option-list-label span {
  white-space: nowrap;
}
.interface-english .dropdown-option-list {
  right: 0;
}
.interface-hebrew .dropdown-option-list {
  left: 0;
}
.dropdown-option-list.hidden{
    display:none;
}
.dropdown-option-list table {
  border-collapse: collapse;
}
.dropdown-option-list tr {
  font-family: "Roboto", "Helvetica Neue", "Helvetica", sans-serif;
  padding: 15px;
  font-size: 16px;
  cursor: pointer;
}
.interface-hebrew .dropdown-option-list tr {
  font-family: "Heebo", sans-serif;
}
.dropdown-option-list tr:hover {
  background-color: #e0e0e0;
}
.dropdown-option-list tr:not(:last-child) {
  border-bottom: 1px solid #eee;
}
.dropdown-option-list td:not(:first-child) {
  padding: 15px 15px 15px 0;
}
.dropdown-option-list td:first-child {
  padding: 0 0 0 15px;
}
.interface-hebrew .dropdown-option-list td:not(:first-child) {
  padding: 15px 0 15px 15px;
}
.interface-hebrew .dropdown-option-list td:first-child {
  padding: 0 15px 0 0;
}
.dropdown-option-list tr.unselected {
  color: #aaa;
}
.dropdown-option-list tr .dropdown-option-check {
  width: 10px;
  height: 10px;
  padding-left: 0;
  padding-right: 10px;
}
.interface-hebrew .dropdown-option-list tr .dropdown-option-check {
  padding-left: 10px;
  padding-right: 0;
}
.dropdown-option-list tr.unselected .dropdown-option-check {
  display: none;
}
.searchContent .searchResultsOverlay {
  opacity: 0.5;
}
.searchContent .searchFilterCategoryBox,
.searchContent .searchFilterBookBox {
  padding-top: 10px;
  width: 50%;
  height: 200px;
  overflow-y: auto;
}
.searchContent .searchFilterCategoryBox.searchFilterSheetBox {
  width: 100%;
  display: flex;
  flex-wrap: wrap;
  align-items: flex-start;
  align-content: flex-start;
}
.interface-hebrew .searchContent .searchFilterCategoryBox,
.interface-hebrew .searchContent .searchFilterBookBox {
  /*float: right;*/
}
.searchContent .result {
  border-bottom: thin solid #eee;
  padding-bottom: 12px;
}
.searchContent .result a:hover {
  text-decoration: none;
}
.searchContent .similar-results {
  padding: 0 25px;
}
.searchContent .similar-results .result {
  border-top: none;
}
.searchContent .text_result .result-title,
.searchContent .sheet_result .result-title {
  color: #666;
  font-weight: lighter;
  padding: 20px 0 5px;
  letter-spacing: 1px;
  display: block;
}
.searchContent .text_result .result-title .int-he,
.searchContent .sheet_result .result-title .int-he {
  font-family: "Taamey Frank", "adobe-garamond-pro", "Crimson Text", Georgia, "Times New Roman", serif;
  font-size: 22px;
}
.searchContent .text_result .result-title .int-en,
.searchContent .sheet_result .result-title .int-en {
  font-family: "adobe-garamond-pro", "Crimson Text", Georgia, serif;
  font-size: 18px;
}
.searchContent .sheet_result .result-title {
  font-size: 18px;
}
.searchContent .sheet_result .result-title.in-en {
  direction: ltr;
  text-align: left;
}
.searchContent .sheet_result .result-title.in-he {
  direction: rtl;
  text-align: right;
}
.searchContent .sheet_result .owner_name {
  padding-bottom: 5px;
}
.readerPanel.english .searchContent .sheet_result .owner_name.in-he {
  direction: rtl;
  text-align: left;
}
.readerPanel.hebrew .searchContent .sheet_result .owner_name.in-en {
  direction: ltr;
  text-align: right;
}
.searchContent .result .result-title:hover {
  text-decoration: underline;
}
.readerPanel.english .searchContent .snippet.he,
.readerPanel.hebrew .searchContent .snippet.en,
.bilingual .searchContent .snippet.he {
  display: block;
}
.searchContent .text_result .snippet {

}
.searchContent .sheet_result .snippet {
  font-size: 18px;
  color: #000;
}
.searchContent .sheet_result .snippet:hover {
  text-decoration: none;
}
.searchContent .similar-results .result .result-title {
  padding: 0 0 5px;
}
.searchContent .result .version {
  color: #999;
  font-weight: lighter;
  font-family: "Roboto", "Helvetica Neue", "Helvetica", sans-serif;
  letter-spacing: 1px;
  font-size: 13px;
  margin: 8px 0;
  display: flex;
  align-items: center;
}
.searchContent .result .version .owner-metadata {
  display: flex;
  flex: 1;
  flex-direction: column;
  margin: 0 10px;
}
.searchContent .result .similar-trigger-box {
  color: #999;
  font-weight: lighter;
  --english-font: var(--english-sans-serif-font-family);
  --hebrew-font: var(--hebrew-sans-serif-font-family);
  text-transform: uppercase;
  letter-spacing: 1px;
  font-size: 11px;
  padding: 0;
  cursor: pointer;
  margin: 8px 0;
}
.searchContent .result .similar-trigger-box i {
  padding: 0 5px;
}
.searchContent .sheet_result .owner_image {
  height: 30px;
  width: 30px;
  align-self: flex-start;
}
.searchContent .sheet_result {
  height: auto;
  margin: 15px 0 20px 0;
  padding-bottom: 30px;
}
.searchContent .result + .loadingMessage {
  margin-top: 30px;
}
.readerNavMenu .yourSheetsLink.navButton {
  width: 98%;
  margin-bottom: 20px;
  text-transform: uppercase;
  font-family: "Roboto", "Helvetica Neue", "Helvetica", sans-serif;
}
.readerNavMenu .sheet {
  display: flex;
  justify-content: space-between;
  padding: 20px 0;
  border-bottom: 1px solid #eee;
  color: black;
}
.readerNavMenu .sheet:hover{
  text-decoration: none;
}
.readerNavMenu .sheet:first-child {
  padding-top: 0;
}
.readerNavMenu .sheet .sheetImg {
  height: 40px;
  width: 40px;
  margin: 1px 0 0 0;
  border-radius: 2px;
}
.readerNavMenu .sheet .sheetTextInfo{
  display: flex;
  justify-content: flex-start;
}
.readerNavMenu .sheet:hover .sheetTextInfo{
  text-decoration: underline;
}
.readerNavMenu .sheet .sheetAuthTitle{
  display: flex;
  flex-flow: column;
  margin: auto 14px;
}
.readerNavMenu .sheet .sheetAuthor {
  font-family: "Roboto", "Helvetica Neue", "Helvetica", sans-serif;
  color: #999;
  font-size: 14px;
  margin-bottom: 6px;
  letter-spacing: 1px;
}
.readerNavMenu .sheet .sheetTitle{
  overflow: hidden;
  font-size: 16px;
  unicode-bidi: plaintext;
}
.readerNavMenu .sheet .sheetViews{
  color: #999;
  font-size: 13px;
  font-family: "Roboto", "Helvetica Neue", "Helvetica", sans-serif;
}
.readerNavMenu .sheet:hover .sheetViews{
  display: inline-block ;
  text-decoration: none;
}
.interface-english .readerPanel .readerNavMenu .tagsList .gridBox {
  direction: ltr;
}
.interface-hebrew .readerPanel .readerNavMenu .tagsList .gridBox {
  direction: rtl;
}
.tagsList .heOnly {
  direction: rtl;
}
.tagsList .enOnly {
  direction: ltr;
}
.readerControls {
  position: relative;
  top: 0;
  left: 0;
  width: 100%;
  box-sizing: border-box;
  text-align: center;
  z-index: 100;
  height: 60px;
  line-height: 60px;
  box-shadow: 0 1px 3px rgba(0,0,0,0.2);
  background-color: #FBFBFA;
}
.sepia .readerControls {
  background-color: #F3F3F1;
}
.dark .readerControls {
  background-color: #2D2D2B;
  color: white;
  border-color: #444;
}
.dark .readerControls .readerTextToc .readerTextTocBox {
  color: white;
}
.readerNavMenuCloseButton {
  font-family: var(--english-serif-font-family);
}
.readerControls.connectionsHeader {
  background-color: #F3F3F2;
  white-space: nowrap;
  box-shadow: none;
}
.readerControls.connectionsHeader.fullPanel  {
  background-color: #EDEDED;
}
.readerControls .connectionsPanelHeader .connectionsHeaderTitle {
  text-transform: uppercase;
  letter-spacing: 1px;
  font-size: 16px;
  font-weight: lighter;
}
.connectionsPanelHeader .connectionsHeaderTitle.active {
  text-transform: none;
  cursor: pointer;
}
.connectionsHeaderTitle .fa-chevron-left {
  margin-right: 10px;
}
.connectionsHeaderTitle .fa-chevron-right {
  margin-left: 10px;
}
.connectionsHeaderTitle .fa-chevron-left, .connectionsHeaderTitle .fa-chevron-right{
  color: #999;
}
.readerControls .readerControlsInner {
  position: relative;
  width: 760px;
  margin: 0 auto;
  padding: 0 30px;
  display: flex;
  justify-content: space-between;
  max-width:  100%;
  box-sizing: border-box;
}
.compare .readerControls .readerControlsInner {
  padding: 0 25px;
}
.readerControls.connectionsHeader .readerControlsInner {
  padding: 0 34px;
}
.singlePanel .readerControls .readerControlsInner {
  padding: 0px 15px;
}
.readerControls .readerTextToc a {
  color: inherit;
}
.readerControls .readerTextToc a:hover {
  text-decoration: none;
}
.readerControls .readerTextToc .readerTextTocBox h1 {
  display: unset;
  font-size: unset;
  font-weight: unset;
  margin-block-start: unset;
  margin-block-end: unset;
}
.readerControls .readerTextToc .readerTextTocBox a {
  display: flex;
  align-items: center;
  justify-content: center;
}
.readerControls.connectionsHeader .readerTextToc {
  font-family: "Roboto", "Helvetica Neue", "Helvetica", sans-serif;
  text-transform: uppercase;
  color: #666;
  width: 100%;
}
.readerControls .readerTextToc.attributed .readerTextTocBox {
  line-height: 1.2;
}
.readerControls .readerTextToc .categoryAttribution {
  font-style: italic;
  font-size: 15px;
  color: #999;
  margin: 0 2px;
  white-space: nowrap;
  text-overflow: ellipsis;
  overflow: hidden;
  padding: 0 2px;
}
.readerControls .readerTextToc .categoryAttribution .he {
  font-style: normal;
}
.interface-english .leftButtons,
.interface-hebrew .rightButtons {
  display: flex;
  flex-direction: row;
  text-align: left;
}
.interface-english .rightButtons,
.interface-hebrew .leftButtons {
  display: flex;
  flex-direction: row;
  text-align: right;
}
/* icons need a little nudge in flipped hebrew mode */
.interface-hebrew .rightButtons {
  margin-left: -3px;
}
.interface-hebrew .leftButtons {
  margin-right: 2px;
}
.leftButtons .saveButton,
.rightButtons .saveButton {
  display: flex;
  align-items: center;
  justify-content: flex-end;
  width: 30px;
  height: 56px;
  cursor: pointer;
}
.saveButton img {
  height: 18px;
  width: 18px;
  margin-top: 4px;
}
.rightButtons .saveButton.tooltip-toggle::before {
  top: 47px;
  left: -50px;
}
.interface-hebrew .rightButtons .saveButton.tooltip-toggle::before {
  left: auto;
  right: -50px;
}
.saveButton.tooltip-toggle.three-dots-button {
  background-color: #ededec;
  margin-bottom: 13px;
  padding: 0 6px;  /* HACK: setting width and height to equal values doesn't make this circular, but this does! */
  height: 22px;
  display: flex;
  align-items: center;
  justify-content: center;
  border-radius: 50%;
}
.three-dots-button img {
  width: 10px;
  height: 10px;
  margin-top: 0;
}
.topicPanel .mainColumn .saveLine .saveButton.three-dots-button {
  margin-left: 10px;
  margin-right: 0;
  margin-bottom: 13px;
  padding-bottom: 0;
}
.interface-hebrew .topicPanel .mainColumn .saveLine .saveButton.three-dots-button {
  margin-left: 0;
  margin-right: 10px;
}
.interface-hebrew .topicPanel .three-dots-button {
  margin-left: 0px;
  margin-right: 10px;
}
.leftButtons .readerNavMenuSearchButton,
.leftButtons .readerNavMenuMenuButton,
.leftButtons .readerNavMenuCloseButton,
.rightButtons .readerOptions,
.rightButtons .readerNavMenuCloseButton {
  width: 40px;
  height: 56px;
  line-height: 56px;
  color: #999;
  font-size: 20px;
  display: inline-block;
  cursor: pointer;
}
.rightButtons .readerOptions {
  vertical-align: middle;
}
.rightButtons .readerOptions:hover {
  text-decoration: none;
}
.leftButtons .readerNavMenuMenuButton {
  font-size: 24px;
  margin-top: 6px;
}
.compare .leftButtons .readerNavMenuMenuButton {
  font-size: 20px;
}
.leftButtons .readerNavMenuCloseButton {
  font-size: 44px;
}
.leftButtons .readerNavMenuSearchButton span,
.rightButtons .readerOptions img,
.leftButtons .readerNavMenuCloseButton span {
  vertical-align: middle;
}
.readerControls .readerTextToc {
  font-size: 18px;
  box-sizing: border-box;
  height: 50px;
  text-align: center;
  display: inline-block;
  cursor: pointer;
  vertical-align: middle;
  min-width: 0; /* see https://css-tricks.com/flexbox-truncated-text/ */
}
.readerTextTocHeader.readerTextToc {
  font-size: 16px;
}
.hebrew .readerControls .readerTextToc {
  direction: rtl;
}
.english .readerControls .readerTextToc {
  direction: ltr;
}
.interface-english .bilingual .readerControls .readerTextToc {
  direction: ltr;
}
.interface-hebrew .bilingual .readerControls .readerTextToc {
  direction: rtl;
}
.interface-hebrew .bilingual .readerControls .readerTextToc .readerTextTocBox.sheetBox,
.interface-hebrew .english .readerControls .readerTextToc .readerTextTocBox.sheetBox {
  padding-left: 23px;
  padding-right: 0;
}
.english .readerControls .readerTextToc .readerTextTocBox.sheetBox,
.bilingual .readerControls .readerTextToc .readerTextTocBox.sheetBox {
  padding-right: 23px;
  padding-left: 0;
}
.readerControls .readerTextToc .readerTextTocBox {
  display: inline-block;
  vertical-align: middle;
  max-width: 100%;
  white-space: nowrap;
  text-overflow: ellipsis;
  overflow: hidden;
}
.readerControls .readerTextToc .readerTextTocBox a h1,
.readerControls .readerTextToc .readerTextTocBox a span,
.readerControls .readerTextToc .readerTextTocBox a div {
  white-space: nowrap;
  text-overflow: ellipsis;
  overflow: hidden;
}
.readerControls .readerTextToc .readerTextVersion {
  font-style: italic;
  color: #999;
}
.readerControls .readerTextToc .readerTextVersion .en{
  unicode-bidi: bidi-override;
}
.readerControls .readerTextToc .fa {
  color: #999;
  font-weight: bold;
  margin: 0 7px;
  vertical-align: 0;
}
.readerControls .readerTextToc .fa.invisible {
  visibility: hidden;
}
/*.bilingual .readerTextToc .he {
  display: none;
}*/
.readerOptions img {
  height: 16px;
}
.readerOptions .textIcon {
  font-size: 22px;
  line-height: 60px;
}
.dark .readerOptions img {

}
.readerOptionsPanel {
  position: absolute;
  width: 100%;
  top: 58px;
  right: 0;
  padding: 20px;
  box-sizing: border-box;
  direction: ltr;
  background: #FBFBFA;
  border-bottom: 1px solid #ccc;
  z-index: 103;
}
.readerOptionsPanelInner {
  max-width: 530px;
  margin: 0 auto;
  display: flex;
  flex-flow: row wrap;
  justify-content: space-between;
  color: #999;
}
.toggleSet {
  display: inline-block;
  width: 48%;
  margin: 2px auto 20px auto;
  /*margin-left: 1px;*/
}
.toggleSet.aliyotTorah, .toggleSet .toggle-set-label {
  --english-font: var(--english-sans-serif-font-family);
  --hebrew-font: var(--english-sans-serif-font-family);
  text-transform: uppercase;
}
.toggleSet .toggle-set-label{
  font-size: 13px;
  display: block;
  text-align: center;
  margin: 10px;
  letter-spacing: 1.5px;
}
.toggleOption {
  box-sizing: border-box;
  text-align: center;
  border: 1px solid #ccc;
  margin-left: -1px;
  padding: 4px;
  height: 42px;
  line-height: 34px;
  background-color: #FBFBFA;
  vertical-align: middle;
}
.toggleSet.aliyotTorah .toggleOption{
  font-size: 14px;
}
.toggleSet.vowels .toggleOption.all span span, .toggleSet.vowels .toggleOption.partial span span{
  /*line-height: 29px;*/
  position: relative;
  top: -3px;
}
.toggleSet.fontSize .toggleOption{
  color: black;
}
.toggleSet.biLayout .toggleOption img, .toggleSet.layout .toggleOption img{
  opacity: 0.5;
}
.toggleOption:first-child {
    border-top-left-radius: 4px;
    border-bottom-left-radius: 4px;
}
.toggleOption:last-child {
    border-top-right-radius: 4px;
    border-bottom-right-radius: 4px;
    border-right: 1px solid #999;
}
.toggleOption.on, .toggleOption:hover {
  background-color: white;
  color: black;
}
.toggleSet.biLayout .toggleOption.on img, .toggleSet.layout .toggleOption:hover img{
  opacity: 1;
}
.toggleSet.separated .toggleOption {
  margin-right: 3%;
  border-right: 1px solid #999;
}
.toggleSet.separated .toggleOption:last-child {
  margin-right: 0;
}
.color .toggleOption {
  border-radius: 5px;
  height: 38px;
}
.color .toggleOption.on {
  border-color: black;
}
.color .light, .color .light.on {
  background-color: white;
}
.color .sepia, .color .sepia.on {
  background-color: #f7f7f7;
}
.color .dark, .color .dark.on {
  background-color: #333331;
}
.toggleOption {
  font-size: 26px;
  line-height: 34px;
  vertical-align: middle;
}
.toggleSet .toggleOption .he,
.toggleSet .toggleOption .en {
  display: inline;
}
.toggleOption.bilingual {
  font-size: 18px;
}
.toggleOption.segmented, .toggleOption.continuous {
  font-size: 18px;
}
.toggleOption.smaller, .toggleOption.larger {
  font-family: "Roboto", "Helvetica Neue", "Helvetica", sans-serif;
}
.interface-hebrew .toggleOption.smaller, .interface-hebrew .toggleOption.larger {
  font-family: "Heebo", sans-serif;
}
.toggleOption.smaller {
  font-size: 12px;
}
.toggleOption.larger {
  font-size: 22px;
}
.readerOptionsPanel .line {
  margin: 20px 0;
  border-top: 1px solid #ddd;
}
.mask {
  position: fixed;
  top: 0;
  left: 0;
  width: 100%;
  height: 100%;
  z-index: 102;
  cursor: pointer;
}
.textRange.basetext {
  width: 100%;
  box-sizing: border-box;
  font-size: 2.2em;
  line-height: 1.6;
  text-align: justify;
  background-color: inherit;
  margin: 0 auto;
  max-width: 760px;
  position: relative;
  padding: 0 30px;
}
.singlePanel .textRange.basetext,
.singlePanel .sheetContent {
  padding: 0;
}
.narrowColumn .textRange.basetext {
}
.narrowColumn .content .contentInner {
  padding: 0 15px;
}
.textRange.basetext .title, .sheetContent .customSourceTitle{
  padding: 0 28px;
  margin: 30px 0 24px 0;
  color: #000;
  text-align: center;
  justify-content: center;
  font-weight: lighter;
  letter-spacing: 1px;
}
.textRange.basetext .title, {
  font-size: 24px;
}
.sheetContent .customSourceTitle {
  padding-top: 14px;
}
.dark .textRange.basetext .title, .dark .sheetContent .title {
  color: #ccc;
}
.textRange.basetext .title .titleBox, .sheetContent .customSourceTitle .titleBox {
  display: inline-block;
  border-bottom: 4px solid #E6E5E6;
  padding: 0 6px 3px;
}
.dark .textRange.basetext .title .titleBox, .dark .sheetContent .title .titleBox {
  border-bottom: 4px solid #666;
}
.bilingual .sheetContent .title .he {
  display: none;
}
.interface-hebrew .readerPanel.english .textRange,
.interface-hebrew .readerPanel.english .categoryFilterGroup,
.interface-hebrew .readerPanel.bilingual .categoryFilterGroup,
.interface-hebrew .readerPanel.english .tocContent,
.interface-hebrew .readerPanel.bilingual .tocContent {
  direction: ltr;
}
.interface-english .readerPanel.hebrew .textRange,
.interface-english .readerPanel.hebrew .categoryFilterGroup,
.interface-english .readerPanel.hebrew .structToggles,
.interface-english .readerPanel.hebrew .tocContent,
.interface-english .readerPanel.hebrew .connectionsPanel .toolsButton.more,
.interface-english .readerPanel.hebrew .connectionsPanel .toolsButton.seeLess {
  direction: rtl;
}
.basetext .text, .sheetContent .text {
  padding: 0 44px;
  margin: 30px 0;
  background-color: inherit;
}
.narrowColumn .basetext .text, .narrowColumn .sheetContent .text {
  padding: 0 26px;
}
.singlePanel .basetext .text, .singlePanel .sheetContent .text  {
  padding: 0 34px;
}
.parashahHeader {
  text-align: center;
  color: #000;
  margin: 32px 0;
  font-size: 24px;
  letter-spacing: 1px;
}
.parashahHeader.aliyah span {
  text-transform: uppercase;
  font-size: 18px;
}
.title + .text span:first-child .parashahHeader {
  margin-top: -5px;
}
.title + .text {
  margin-top: 0;
}
.segment {
  cursor: pointer;
  display: block;
  background-color: inherit;
  margin-bottom: 14px;
}
.continuous .segment {
  display: inline;
  margin: 0;
  padding: .3333em 0;
}
.readerPanel.english.continuous .segment {
  padding: .15em 0;  /* underline of named entities is cut off if padding is higher */
}
.continuous .clearFix {
  display: none;
}
.segment .segmentText{
  display: inline;
}
.segment > .he,
.segment > .en,
.segment > p > .he,
.segment > p > .en {
  margin-top: 0;
  margin-bottom: 0;
}
.basetext .segment {
  margin-bottom: 26px;
}
.bilingual .segment > .he,
.bilingual .segment > .en,
.bilingual .segment > p > .he,
.bilingual .segment > p > .en {
  display: block;
}
.bilingual .segment > .en ,
.bilingual .segment > p > .en {
  text-align: left;
}
.bilingual .segment > .he,
.bilingual .segment > p > .he {
  text-align: right;
}
.stacked.bilingual .basetext .segment {
  margin-bottom: 14px;
  display: block;
}
.stacked.bilingual .segment > .en,
.stacked.bilingual .segment > p > .en {
  margin-top: 6px;
  text-align: left;
}
.stacked.bilingual .sheetContent .segment > .en,
.stacked.bilingual .sheetContent .segment > p > .en {
  margin-top: 0;
}
.stacked.bilingual .basetext .segment > .en ,
.stacked.bilingual .basetext .segment > p > .en {
  margin: 10px 0 20px;
  color: #666;
}
.stacked.bilingual .segment.heOnly > .he,
.stacked.bilingual .segment.enOnly > .en,
.stacked.bilingual .segment.heOnly > p > .he,
.stacked.bilingual .segment.enOnly > p > .en {
  display: block;
}
.heLeft.bilingual .basetext .text,
.heRight.bilingual .basetext .text,
.heLeft.bilingual .sheetContent .text,
.heRight.bilingual .sheetContent .text {
  padding: 0;
}

.heLeft.bilingual .segment > .en,
.heLeft.bilingual .segment > .he,
.heRight.bilingual .segment > .en,
.heRight.bilingual .segment > .he,
.heLeft.bilingual .segment > p > .en,
.heLeft.bilingual .segment > p > .he,
.heRight.bilingual .segment > p > .en,
.heRight.bilingual .segment > p > .he {
  width: 50%;
  box-sizing: border-box;
  display: block;
}
.heLeft.bilingual .sheetItem.enOnly > .en,
.heLeft.bilingual .sheetItem.heOnly > .he,
.heRight.bilingual .sheetItem.enOnly > .en,
.heRight.bilingual .sheetItem.heOnly > .he,
.heLeft.bilingual .sheetItem.enOnly > p > .en,
.heLeft.bilingual .sheetItem.heOnly > p > .he,
.heRight.bilingual .sheetItem.enOnly > p > .en,
.heRight.bilingual .sheetItem.heOnly > p > .he {
  width: 100%;
  padding-right: 0;
  padding-left: 0;
}
.readerPanel .sheetItem.heOnly > .en,
.readerPanel .sheetItem.heOnly > p > .en {
  display: none;
}
.readerPanel .sheetItem.heOnly > .he,
.readerPanel .sheetItem.heOnly > p > .he {
  display: block;
}
.readerPanel .sheetItem.enOnly > .he,
.readerPanel .sheetItem.enOnly > p > .he {
  display: none;
}
.readerPanel .sheetItem.enOnly > .en,
.readerPanel .sheetItem.enOnly > p > .en {
  display: block;
}
.heLeft.bilingual .segment > .en,
.heRight.bilingual .segment > .he ,
.heLeft.bilingual .segment > p > .en,
.heRight.bilingual .segment > p > .he {
  float: right;
  padding-left: 20px;
}
.heRight.bilingual .segment > .en,
.heLeft.bilingual .segment > .he,
.heRight.bilingual .segment > p > .en,
.heLeft.bilingual .segment > p > .he {
  float: left;
  padding-right: 20px;
}
.basetext .segment:active,
.basetext .segment:focus {
  background-color: #f5faff;
}
.sheetContent .segment:active .segmentNumber,
.sheetContent .segment:focus .segmentNumber,
.sheetContent .segment:active .linkCount,
.sheetContent .segment:focus .linkCount,
.basetext .segment:active .segmentNumber,
.basetext .segment:focus .segmentNumber,
.basetext .segment:active .linkCount,
.basetext .segment:focus .linkCount {
  background-color: transparent;
}
.dark .basetext .segment:active,
.dark .basetext .segment:focus {
  background-color: #444;
}
.basetext .segment.highlight,
.sheetContent .segment.highlight .en,
.sheetContent .segment.highlight .he,
.readerPanel.bilingual.heLeft .sheetContent .segment.highlight,
.readerPanel.bilingual.heRight .sheetContent .segment.highlight,
.editorContent .sheetItem.highlight,
.editorContent .sheetItem.highlight .SheetSource .en,
.editorContent .sheetItem.highlight .SheetSource::after
{
  background-color: #F0F7FF;
}
.sheetContent .segment.highlight .linkCount .en,
.sheetContent .segment.highlight .linkCount .he,
.sheetContent .segment.highlight .segmentNumber .en,
.sheetContent .segment.highlight .segmentNumber .he {
  background-color: transparent;
}
.sheetContent .segment.highlight .en div,
.sheetContent .segment.highlight .he div {
  background-color: inherit;
}
.sheetContent .segment a {
    color: #4B71B7;
}
.sheetContent .segment .sourceContentText a {
    text-decoration: underline;
}
.readerPanel.bilingual.stacked .sheetContent .segment.highlight .he {
  padding-bottom: 1px;
}
.basetext .segment.highlight .segmentNumber,
.basetext .segment.highlight .linkCount,
.sheetContent .segment.highlight .linkCount,
.sheetContent .segment.highlight .segmentNumber {
  background-color: transparent;
}
.sepia .basetext .segment.highlight,
.sepia .sheetContent .segment.highlight {
  background-color: #E3E3E1;
}
.dark .basetext .segment.highlight,
.dark .sheetContent .segment.highlight {
  background-color: #444;
}
.textRange {
  line-height: 1.4;
  font-size: 1.6em;
}
.textRange .textInner, .sheetContent .textInner  {
  position: relative;
}
.textRange.lowlight .text {
  color: #999;
}
.segment {
}
.segment.heOnly{
  text-align: right;
  direction: rtl;
}
.segment.enOnly{
  text-align: left;
  direction: ltr;
}
.segment.heOnly .en{
  display: none;
}
.segment.enOnly .he{
  display: none;
}
.segment.heOnly .he{
  display: initial;
}
.segment.enOnly .en{
  display: initial;
}
.readerPanel.hebrew .segment.enOnly .sheetSegmentNumber .en{
  display: none;
}
.readerPanel.english .segment.enOnly .sheetSegmentNumber .he{
  display: none;
}
.segment .segmentNumber,
.segment .linkCount,
.textRange .numberLabel {
  position: absolute;
  background-color: inherit;
  font-weight: lighter;
  color: #ccc;
  display: block;
  width: 30px;
  text-align: center;
  -webkit-text-size-adjust: 100%;
  user-select: none;
}
.segmentNumber .segmentNumberInner,
.linkCount .linkCountDot {
  display: inline-block;
  user-select: none;
}
.bilingual .segmentNumber .segmentNumberInner,
.bilingual .linkCount .linkCountDot,
.bilingual .numberLabel .numberLabelInner {
  margin-top: 0;
}
.segment .segmentNumber,
.segment .linkCount {
  display: none;
  line-height: 1.4;
}
.hebrew .segment .segmentNumber,
.hebrew .segment .linkCount {
  display: none;
  line-height: 1.6;
}
.sheetContent .segment .linkCount {
  display: inline-block;
}
.segment .segmentNumber .segmentNumberInner,
.segment .segmentNumber .segmentNumberInner .he,
.textRange .numberLabel .numberLabelInner {
  font-size: 12px;
  vertical-align: middle;
}
.segment .segmentNumber,
.textRagnge .numberLabel {
  color: #666;
  top: 0;
}
.dark .segment .segmentNumber,
.dark .textRagnge .numberLabel {
  color: white;
}
.segment .linkCount {

}
.segment .linkCountDot {
  display: inline-block;
  width: 6px;
  height: 6px;
  border-radius: 12px;
  background-color: black;
  vertical-align: middle;
}
.dark .segment .linkCount {
  filter: invert(100%);
  -webkit-filter: invert(100%);
}
.readerPanel .segment .segmentNumber .en,
.readerPanel .segment .segmentNumber .he {
  text-align: center;
}
.readerPanel.english .segment .segmentNumber {
  left: -48px;
}
.readerPanel.hebrew .segment .segmentNumber,
.readerPanel.bilingual .segment .segmentNumber {
  right: -46px;
}
.readerPanel.hebrew .segment .linkCount,
.readerPanel.bilingual .segment .linkCount {
  left: -48px;
}
.readerPanel.english .segment .linkCount {
  right: -46px;
  left: auto;
}
.readerPanel.heLeft.bilingual .segment .segmentNumber,
.readerPanel.heRight.bilingual .segment .segmentNumber {
  left: 50%;
  margin-left: -15px;
  right: auto;
}
.readerPanel.heLeft.bilingual .segment .linkCount,
.readerPanel.heRight.bilingual .segment .linkCount {
  visibility: hidden;
}
.singlePanel .readerPanel.english .segment .segmentNumber {
  left: -30px;
}
.singlePanel .readerPanel.hebrew .segment .segmentNumber,
.singlePanel .readerPanel.bilingual .segment .segmentNumber {
  right: -30px;
}
.singlePanel .readerPanel.english .segment .linkCount {
  right: -30px;
}
.singlePanel .readerPanel.hebrew .segment .linkCount,
.singlePanel .readerPanel.bilingual .segment .linkCount {
  left: -30px;
}
.singlePanel .readerPanel.english .sheetItem.segment .linkCount {
  left: auto;
  right: -30px;
}
.readerPanel.english .segment.heOnly .segmentNumber .he,
.readerPanel.bilingual .segment.heOnly .segmentNumber .he,
.readerPanel.hebrew .segment.enOnly .segmentNumber .en {
  display: none;
}
.readerPanel.english .segment.heOnly .segmentNumber .en,
.readerPanel.bilingual .segment.heOnly .segmentNumber .en,
.readerPanel.hebrew .segment.enOnly .segmentNumber .he {
  display: block;
}
.segment .refLink {
  font-size: .8em;
  font-weight: bold;
  letter-spacing: 1px;
  cursor: pointer;
  color: #333;
}
.refLink:hover {
  text-decoration: underline;
}
.segment .namedEntityLink {
  color: inherit;
}
.segment .namedEntityLink:hover {
  cursor: text;
  text-decoration: none;
}
.segment.showNamedEntityLinks .namedEntityLink:hover {
  /* only show named entity underline when class showNamedEntityLinks exists */
  cursor: pointer;
  border-bottom: 2px dotted #666;
}
.stacked.bilingual .segment .en .namedEntityLink:hover {
  border-bottom-color: #666;
}
.textRange .actionLinks {
  text-align: right;
}
.textRange .actionLinks > span {
  font-size: 13px;
  text-transform: uppercase;
  display: inline-block;
  margin: 0 7px;
  cursor: pointer;
  color: #aaa;
}
.textRange .actionLinks > span > img {
  height: 13px;
  width: 13px;
  margin: 0 5px;
  opacity: 0.3;
  vertical-align: baseline;
}
.textRange .actionLinks > span > i {
  margin: 0 5px;
  font-size: 16px;
  vertical-align: top;
}
.textRange .actionLinks .en {
  font-family: "Roboto", "Helvetica Neue", "Helvetica", arial, sans-serif;
}
.textRange .actionLinks .he {
  font-family: "Heebo", sans-serif;
}
/* Footnotes */
.segment sup {
  margin-left: .2em;
  margin-right: .2em;
  font-size: 12px;
}
.segment sup:hover {
  text-decoration: underline;
}
.segment sup.itag {
  text-decoration: none;
  font-family: "Heebo", "sans-serif";
  font-size: 0.6em;
  line-height: 1;
  color: #4871bf;
}
.segment i.footnote {
  display: none;
  font-size: .8em;
  margin-left: .5em;
  margin-right: .5em;
  color: #888;
  font-style: normal;
}
.segment img {
  max-width: 100%;
}
.connectionsPanelHeader{
  display: flex;
  justify-content: space-between;
  align-items: center;
}
.singlePanel .connectionsPanelHeader {
  justify-content: flex-start;
  align-items: stretch;
  height: 100%;
}
.interface-hebrew .connectionsPanelHeader {
  direction: rtl;
}
.interface-english .connectionsPanelHeader {
  direction: ltr;
}
.connectionsPanelHeader .rightButtons {
  margin-top: -4px;
}
.connectionsPanelHeader .languageToggle,
.connectionsHeader .readerNavMenuCloseButton.circledX{
  height: 32px;
  width: 30px;
  text-align: center;
  line-height: 32px;
}
.readerNavMenu.compare {
  background-color: var(--lightest-grey);
}
.readerNavMenu.compare .readerNavTop .readerNavMenuCloseButton.circledX {
  height: 32px;
  width: 30px;
  display: flex;
  align-items: center;
  margin: 0 15px;
}
.connectionsPanelHeader .languageToggle {
  margin: 0 15px;
}
.connectionsHeader .readerNavMenuCloseButton.circledX,
.readerNavMenu.compare .readerNavTop .readerNavMenuCloseButton.circledX {
  width: 20px;
}
.connectionsHeader .readerNavMenuCloseButton.circledX img,
.readerNavMenu.compare .readerNavTop .readerNavMenuCloseButton.circledX img {
  opacity: 0.4;
  height: 20px;
  width: 20px;
  vertical-align: middle;
}
.readerNavMenu.compare .navBlockDescription,
.readerNavMenu.compare .categoryDescription {
  display: none;
}
.readerNavMenu.compare .navToggles {
  margin-inline-start: 0;
}
.connectionsPanelHeader .languageToggle img {
  vertical-align: middle;
  margin-top: -2px;
}
.connectionsPanel .flashMessage {
  font-size: 18px;
  color: #999;
  margin-bottom: 30px;
  text-align: left;
}
.interface-hebrew .connectionsPanel .flashMessage {
  text-align: right;
}
.textList {
  width: 100%;
  height: 54%;
  bottom: 0;
  left: 0;
  position: absolute;
  text-align: justify;
  margin: 0 auto;
  background-color: #FBFBFA;
}
.textList.marginless .texts,
.textList.fullPanel.marginless .texts {
  padding: 0 0 80px 0;
}
.dark .textlist {
  background-color: #333331;
}
.textList.fullPanel {
  padding-top: 60px;
  height: 100%;
  box-sizing: border-box;
}
.textList .texts {
  height: 100%;
  width: 100%;
  box-sizing: border-box;
  overflow: hidden;
  overflow-y: scroll;
  -webkit-overflow-scrolling: touch;
}
.textList .texts .contentInner {
  max-width: 660px;
  margin: 0 auto;
}
.textList .texts {
  padding: 30px 30px 80px 30px;
}
.textList.fullPanel .texts {
  padding: 40px 40px 80px 40px;
}
.textList .segment.heOnly,
.textList .segment.enOnly {
  text-align: justify;
}
.textListTop {
  position: absolute;
  top: 0;
  left: 0;
  width: 100%;
  background-color: inherit;
  z-index: 1;
}
.textList.fullPanel .textListTop {
  text-align: center;
  height: 55px;
}
.dark .textList {
  background-color: #333331;
}
.dark .textList .anchorText {
  background-color: #333331;
}
.textList .heOnly {
  display: block;
}
.textList.fullPanel .textListTop .leftButtons {
  margin: 9px 0 0 10px;
}
.textList.fullPanel .textListTop .rightButtons {
  margin: 9px 10px 0 0;
}
.gridBox {
  width: 100%;
  background-color: transparent;
}
.gridBox .gridBoxRow {
  display: flex;
  justify-content: space-between;
  margin-bottom: 6px;
}
.gridBox .gridBoxItem {
  flex: 1;
  
   /* HACK: overflow hidden will hide any box shadow beneath (b/c overflow cuts off at padding-box) can get around this by increasing padding-box and decreasing margin-box. see here https://stackoverflow.com/questions/33949013/css-overflow-hidden-cuts-shadow*/
  display: flex;
  flex-direction: column;
  padding: 5px;
}
.gridBox .gridBoxItem.placeholder {
  visibility: hidden;
}
.gridBox .gridBoxItem:first-child {
  padding-inline-start: 0;
  margin-inline-start: 0;
}
.gridBox .gridBoxItem:last-child {
  padding-inline-end: 0;
  margin-inline-end: 0;
}
.dark .filterSet td {
  border-color: #555;
}
.filterSet td.empty {
  border-left: 1px solid transparent;
  border-right: 1px solid transparent;
}
.topFilters {
  text-transform: none;
}
.dark .topFilters {
  background-color: #2D2D2B;
  border-bottom: 1px solid #444;
}
.textList.fullPanel .topFilters {
  margin: 0;
  border-top: 8px solid transparent;
  padding: 6px 22px 5px;
  background-color: #EDEDED;
}
.topFilters .textFilter {
  color: #999;
  display: inline-block;
  padding: 16px 8px;
}
.topFilters .textFilter.on {
  color: black;
}
.dark .topFilters .textFilter {
  color: #bbb;
}
.topFilters .textFilter > div {
  display: table-cell;
  vertical-align: middle;
}
.textList.fullPanel .recentFilterSet {
  margin: 0 0 12px 0;
}
.textList .recentFilterSet .textFilter,
.connectionsPanelHeader .recentFilterSet.topFilters .textFilter {
  display: inline-block;
  padding: 0;
  margin: 6px 14px;
  background-color: transparent;
  color: #999999;
  border-bottom: 4px solid #cccccc;
  margin-inline-start: 0;
}
.connectionsPanelHeader .recentFilterSet.topFilters .textFilter {
  margin: 18px;
  margin-inline-end: 14px;
  margin-inline-start: 0;
}
.textList .recentFilterSet .textFilter.on, .connectionsPanelHeader .recentFilterSet.topFilters .textFilter.on {
  color: #000000;
  border-bottom-color: var(--category-color);
}
.recentFilterSet.filterSet .textFilter, .recentFilterSet.filterSet .textFilter span{
  font-family: "HebrewInEnglish Serif Font", "adobe-garamond-pro", "Crimson Text", Georgia, serif;
}
.hebrew .textList .recentFilterSet.filterSet {
  direction: rtl;
}
.textList.singlePanel .connectionsHeader .topFilters{
  overflow-x: scroll;
  overflow-y: hidden;
}
.topFiltersInner {
  display: inline-block;
  white-space: nowrap;
  overflow: hidden;
  text-overflow: ellipsis;
  vertical-align: middle;
}
.textList.fullPanel .topFiltersInner {
  white-space: normal;
}
.textList.singlePanel .versionsTextList .topFiltersInner .textFilter {
  padding: 5px;
  margin-bottom: 5px;
  color: #999;
}
.textList.singlePanel .versionsTextList .topFiltersInner {
  white-space: pre-wrap;
}
.showMoreFilters {
  vertical-align: middle;
  float: right;
}
.categoryFilter {
  margin: 19px 34px;
  font-size: 18px;
  cursor: pointer;
  line-height: 21.6px;
  color: #000;
  -webkit-tap-hightlight-color: rgba(0,0,0,0); /* pulled from common.css; should apply more broadly? */
}
.categoryFilter:not(.withBooks) .filterInner:before{
  width: 18px;
  height: 16px;
  content: '';
  -webkit-mask: url("/static/img/connection-book.svg") no-repeat;
  mask: url("/static/img/connection-book.svg") no-repeat;
  -webkit-mask-size: cover;
  mask-size: cover;
  line-height: 25px;
  /**transform: scale(0.95);*/
  display: inline-block;
  background-color: var(--category-color);
}
.connectionsPanel .toolsButton.more{
  color: #666666;
}
.connectionsPanel .toolsButton.seeLess{
  margin-inline-start: 60px;
  font-style: normal;
  font-weight: normal;
  font-size: 13px;
  line-height: 18px;
  color: #999999;
  align-items: center;
  margin-top: 15px;
}
.connectionsPanel .toolsButton.seeLess img.toolsButtonIcon{
  height: 10px;
  width: 10px;
}
.connectionsPanel .toolsButton.seeLess .toolsButtonText{
  margin-inline-start: 5px;
}
.connectionsPanel .toolsButton.aboutThisText {
  margin-top: 30px;
}
.categoryFilter:not(.withBooks) .filterText{
  margin-inline-start: 15px;
  margin-inline-end: auto;
}
.textFilter {
  padding: 19px 0px;
  font-size: 18px;
  line-height: 1.2;
  display: block;
  cursor: pointer;
  color: #333;
  margin-inline-start: 34px;
  margin-inline-end: 34px;
}
.connectionsCount {
  color: #666;
  font-size: 16px;
  font-weight: lighter;
  letter-spacing: 1px;
  font-family: "Roboto", "Helvetica Neue", "Helvetica", sans-serif;
  unicode-bidi: isolate;
}
.englishAvailableTag {
  font-family: "Roboto", "Helvetica Neue", "Helvetica", sans-serif;
  text-transform: uppercase;
  align-self: flex-start;
  color: #999;
  border: 1px solid #CCC;
  border-radius: 3px;
  font-size: 12px;
  line-height: 18px;
  padding: 0px 3px;
  margin-left: 4px;
}
.filterInner {
  display: flex;
  justify-content: space-between;
  align-items: center;
}
.categoryFilterGroup.withBooks {
  /*border-bottom: 1px solid #E5E5E5;*/
  border-top: 4px solid;
  border-top-color: var(--category-color);
}
.categoryFilterGroup.withBooks .categoryFilter{
  text-transform: uppercase;
  margin: initial;
  margin-inline-end: 34px;
  margin-inline-start: 34px;
  padding: 19px 0px;
  border-bottom: 1px solid #E5E5E5;

}
.categoryFilterGroup a:hover {
  text-decoration: none;
}
.categoryFilterGroup.withBooks + .categoryFilterGroup {
  /*margin-top: 30px;*/
}
.categoryFilterGroup .textFilter {
  border-bottom: 1px solid #E5E5E5;
}
.categoryFilterGroup :first-child .textFilter {
  border-top: 1px solid #E5E5E5;
}
.categoryFilter.on, .textFilter.on {
  color: black;
}
.dark .categoryFilter.on, .dark .textFilter.on {
  color: white;
}
.textFilter.lowlight {
  color: #999;
}
.topFilters .textFilter.showMoreFilters {
  color: #999;
}
.bilingual .textFilter .he,
.bilingual .categoryFilter .he {
  display: none;
}
.textList .textListTop > .loadingMessage,
.textList .texts .contentInner > .loadingMessage {
  padding: 22px 10px 0;
  color: #999;
  font-size: 14px;
  text-align: center;
}
.textList .textListTop > .loadingMessage {
  position: relative;
  top: 70px;
}
.textList .texts {
  position: relative;
  background-color: #FBFBFA;
}
.sepia .textList .texts {
  background-color: #FBFBFA;
}
.dark .textList .texts {
  background-color: #333331;
}
.textList .texts .textRange {
  font-size: 1.8em;
  padding-top: 16px;
  margin-top: 12px;
  position: relative;
  cursor: text;
}
.textList .texts .textRange .segment{
  cursor: text;
}
.textListTextRangeBox {
  border-bottom: 1px solid #eee;
}
.textList .texts .textRange .title {
  color: #999;
}
.textList .texts .segment .queryTextHighlight {
  padding: 0;
  background-color: inherit;
  font-weight: bold;
}
.dark .textList .texts .textRange .title {
  color: #ddd;
}
.textList.singlePanel .textListTextRangeBox:first-child {
  margin-top: -30px;
}
.textRange .title {
  display: flex;
  justify-content: space-between;
}
.textRange .title .buttons {
}
.bilingual .textList .title .he {
  display: none;
}
.textList .sheetList .sheet,
.textList .note {
  padding: 0 0 24px 0;
  display: flex;
  flex-flow: column;
}
.textList .sheet + .sheet {
  padding: 24px 0;
  border-top: 1px solid #E6E5E6;
}
.textList .sheetList .sheet a.sheetTitle {
  margin-bottom: 0;
  align-items: flex-start;
}
.textList .sheet .sheetInfo {
  display: flex;
  justify-content: space-between;
}
.sheet .sheetInfo .sheetUser {
  display: flex;
  align-items: center;
}
.textList .sheet .sheetAuthorImg,
.textList .note .noteAuthorImg {
  height: 26px;
  width: 26px;
  vertical-align: -8px;
}
.textList .sheet .sheetViews {
  color: #999;
  font-size: 12px;
}
.textList .sheet .sheetAuthor,
.textList .note .noteAuthor {
  color: #666;
  font-size: 16px;
  margin: auto 14px;
}
.textList .sheet .sheetTitle {
  display: flex;
  justify-content: flex-start;
  margin-top: 14px;
  font-size: 18px;
  text-align: left;
  color: #000;
}
.textList .sheet .sheetLeft .sheetTitle img.sheetIcon {
  width: 14px;
  height: 14px;
  margin: 3px 0 0 0;
}
.textList .sheet .sheetTitle .sheetTitleText{
  margin: auto 6px;
}
.textList .sheet .sheetTags {
  display: flex;
  flex-flow: row wrap;
  margin-top: 6px;
  font-size: 13px;
  color: #999;
  text-align: left;
}
.textList .sheet .sheetTag {
  color: inherit;
  display: inline-block;
  white-space: nowrap;
}
.sheet .sheetRight {
  display: flex;
  flex-direction: row;
  align-items: flex-start;
  justify-content: space-between;
  padding-top: 5px;
  margin: 0 -4px;
}
.sheet .sheetRight img {
  display: none;
  opacity: 0.4;
  padding: 0 5px;
  width: 22px;
  height: 22px;
  margin: 0;
}
.sheet .sheetRight img.pinned,
.sheet:hover .sheetRight img {
  display: block;
}
.sheet:hover .sheetRight img:hover {
  opacity: 0.6;
  cursor: pointer;
}
.sheet .sheetTag .separator {
  display: inline-block;
  margin-right: 8px;
}
.sheet .sheetTags .unlisted img,
.collectionListing .collectionListingDetails .unlisted img,
.tocTop .unlisted img {
  width: 13px;
  height: 13px;
  opacity: 0.4;
  margin-inline-end: 3px;
  position: relative;
  top: 2px;
}
.sheetTag.button,
.sheetTag.button:hover,
.sheetTag.button:active {
  background-color: #EDEDED;
  border-color: #ccc;
  color: #999;
  font-size: 14px;
  margin: 4px;
}
.readerTextTableOfContents .sheetTag.button {
  padding: 10px 16px
}
.textList .sheetList {
  padding-top: 40px;
}
.textList .sheetList:first-of-type {
  padding-top: 0px;
}
.textList .sheetList + .sheetList {
  border-top: 1px solid #E6E5E6;
}
.textList .note .noteAuthorInfo {
  margin-bottom: 14px;
}
.textList .note .noteTitle {
  font-weight: bold;
}
.textList .note .noteTitle,
.textList .note .noteText {
  font-size: 16px;
}
.textList .textListTextRangeBox + .sheet {
  margin-top: 24px;
}
.mediaList .media {
  border-top: solid 1px #CCC;
  padding: 20px 0;
}
.mediaList .mediaTitle {
  font-family: "Roboto", "Helvetica Neue", "Helvetica", sans-serif;
  font-style: normal;
  font-weight: 400;
  font-size: 16px;
  line-height: 19px;
  color: #666;
	padding-bottom: 15px;
}
.mediaList .mediaTitle .he {
  font-size: 16px;
}
.mediaList .media .title {
	font-size: 22px;
  color: #000;
}
.mediaList .media a {
	color: #999;
}
.mediaList .media .description {
	margin: 10px 0;
  font-size: 13px;
  font-family: "Roboto", "Helvetica Neue", "Helvetica", sans-serif;
  flex-flow: row;
  justify-content: space-between;
  color: #666;
}
.mediaList .media .panel{
	background: #e6e6e6;
	border-radius: 50px;
	text-align: center;
	margin: 15px 0;
	padding: 15px;
  font-size: 13px;
  line-height: 15px;
  flex-direction: row;
  display: flex;
  flex-wrap: nowrap;
  justify-content: space-between;
  text-align: left;
  direction: ltr;
}
.mediaList .media .panel .playTimeContainer {
  display: inline-flex;
  align-self: center;
  font-size: 13px;
  font-family: "Roboto", "Helvetica Neue", "Helvetica", sans-serif;
}
.mediaList .media .panel .playTimeContainer span {
  margin: 0 15px;
}
.mediaList .media .panel .sliderContainer {
  display: inline-flex;
  flex: 2;
  align-self: center;
}
.mediaList .media .panel input[type='image'] {
	  width: 10px;
    height: 10px;
    padding: 2.5px;
}
.slider {
  -webkit-appearance: none;
  height: 2px;
  background: #4d4d4d;
  outline: none;
  opacity: 0.7;
  width: 100%;
}
.slider:hover {
  opacity: 5;
}
.slider::-webkit-slider-thumb {
  -webkit-appearance: none;
  appearance: none;
  width: 10px;
  height: 10px;
  border-radius: 50%;
  background: #4871bf;
  cursor: pointer;
}
.slider::-moz-range-thumb {
  width: 10px;
  height: 10px;
  border-radius: 50%;
  background: #4871bf;
  cursor: pointer;
}
/* All the same stuff for IE */
.slider::-ms-thumb {
  width: 10px;
  height: 10px;
  border-radius: 50%;
  background: #4871bf;
  cursor: pointer;
}
.webpageList .website {
  text-align: start;
}
.webpageList .website .icon {
  height: 16px;
  width: 16px;
  margin-top: 2px;
}
.webpageList .webpage {
  margin-bottom: 30px;
  text-align: left;
  direction: ltr;
}
.webpageList .webpage.hebrew{
  text-align: right;
  direction: rtl;
}
.webpageList .webpage .icon {
  margin-right: 10px;
}
.webpage.hebrew .icon {
  margin: 0 0 0 10px;
}
.webpageList .webpage .title {
  font-size: 22px;
  color: black;
  text-decoration: none;
  margin-bottom: 10px;
}
.webpageList .webpage .title:hover {
  text-decoration: none;
}
.webpageList .webpage .domain {
  font-family: "Roboto", "Helvetica Neue", "Helvetica", sans-serif;
  font-size: 14px;
  color: #666;
  margin-bottom: 10px;
}
.webpageList .webpage .description {
  font-size: 18px;
  color: #999;
}
.webpageList .webpage .stats,
.mediaList .media .meta,
.manuscript .meta {
  font-size: 13px;
  color: #999;
  margin-top: 5px;
}
.manuscript .meta span,
.manuscript .meta a {
  font-family: "Roboto", "sans-serif";
  margin-top: 2px;
}
.manuscript .meta .int-he {
  font-family: "Heebo", "sans-serif";
}
.webpageList.empty .loadingMessage {
  margin-top: 0px;
}
.webpageList .webpagesLinkerMessage {
  padding: 20px 0px;
  color: #999;
  border-top: 1px solid #E5E5E5;
  font-size: 13px;
}
.marginless .webpageList .webpagesLinkerMessage {
  padding: 20px 34px;
}
.webpageList .webpagesLinkerMessage a {
  color: #999;
  text-decoration: underline;
}
.manuscriptImage {
  width: auto;
  max-height: 180px;
  border-radius: 3px;
}
.manuscriptCaption {
  font-family: "Adobe Garamond Pro", "sans-serif";
  font-size: 18px;
  line-height: 22px;
  margin-top: 13px;
  margin-bottom: 2px;
  border-bottom: 0px;
  text-align: left;
}
.manuscriptCaptionHe {
  font-family: "Taamey Frank", "Heebo", "sans-serif";
  font-size: 22px;
  line-height: 22px;
  margin-top: 13px;
  margin-bottom: 2px;
  border-bottom: 0px;
  text-align: right;
}
.fullSizeImageLink {
  width: 292px;
  height: 23px;
  left: 830px;
  top: 367px;
  font-family: "Roboto", "sans-serif";
  font-style: normal;
  font-weight: normal;
  font-size: 13px;
  line-height: 15px;
  color: #999999
}
.manuscript {
  border-bottom: 1px solid #DDDDDD;
  margin: 29px 34px;
  padding-bottom: 19px;
  overflow-x: hidden;
}

.manuscript a {
  color: inherit;
}
/*.manuscriptBorder {*/
/*  border: 1px solid #dddddd;*/
/*  position: absolute;*/
/*  width: 292px;*/
/*  height: 0px;*/
/*  left: 830px;*/
/*  top: 409px;*/
/*}*/
.manuscriptList :last-child {
  border-bottom: 0px solid red;
}
.textList.marginless .webpageList.empty .loadingMessage {
  margin: 50px 40px;
}
.textRange .numberLabel {
  position: absolute;
  top: 14px;
}
.english .textRange .numberLabel {
  left: -24px;
}
.english .textRange .numberLabel.itag {
  right: -30px;
  left: initial;
}
.hebrew .textRange .numberLabel,
.bilingual .textRange .numberLabel  {
  right: -30px;
}
.multiPanel .textRange .numberLabel{
  display: none;
}
.multiPanel .textRange .numberLabel.itag{
  display: block;
  color: #4871bf;
}
.textRange.lowlight .numberLabel {
  color: #999;
}
.readerPanel.bilingual .connectionsPanel .he {
  display: none;
}
.connectionsSummaryLoading {
  padding: 20px 34px;
  color: #999;
}
.connectionsPanel .connectionPanelSectionHeader{
  margin-inline-start: 34px;
  margin-inline-end: 34px;
  margin-top: 30px;
  margin-bottom: 15px;
  border-bottom: 1px solid #CCCCCC;
  padding-bottom: 13px;
}
.connectionsPanel .connectionPanelSectionHeader .connectionPanelSectionHeaderInner{
  font-size: 14px;
  font-style: normal;
  font-weight: 400;
  line-height: 18px;
  letter-spacing: 0em;
  text-align: justified;
  color: #666666;
  text-transform: uppercase;

}
.connectionsPanel .connectionsSummaryLoading .loadingMessage {
  margin-top: 0;
}
.textListTextRangeBox {
  position: relative;
}
.textListTextRangeBox .textRange{
  margin-bottom: 0;
  padding-bottom: 0;
}
.textListTextRangeBox .connection-buttons, .versionsTextList .connection-buttons{
  margin-bottom: 28px;
  display: flex;
  align-items: center;
  align-content: flex-start;
}
.connection-buttons.access-user .connection-button.delete-link{
  display:none;
}
.connection-buttons .connection-button{
  font-style: normal;
  font-weight: normal;
  font-size: 13px;
  line-height: 15px;
  color: #999999;
  margin-inline-end: 15px;
  text-decoration: none;
  cursor: pointer;
}
.singlePanel .connection-buttons .connection-button{
  text-align: start;
  margin-inline-end: 5px;
}
.connection-buttons .connection-button .int-en{
  font-family: "Roboto", "Helvetica Neue", "Helvetica", sans-serif;
}
.connection-buttons .connection-button .int-he{
  font-family: "Heebo", "Roboto", "Helvetica Neue", "Helvetica", sans-serif;
}
.toolsMessage {
  margin: 130px 0;
  text-align: center;
  font-size: 18px;
}
.connection-buttons .connection-button::before{
  line-height: 25px;
  color: #999999;
  vertical-align: middle;
  opacity: 0.4;
  transform: scale(0.55);
  display: inline-block;
}
.connection-buttons .panel-open-link::before{
  content: url("/static/icons/open-panel.svg");
}
.connection-buttons .delete-link::before{
  content: url("/static/icons/remove-connection.svg");
}
.connection-buttons .add-to-sheet-link::before{
  content: url("/static/icons/add-to-sheet.svg");
}
.toolsButton {
  display: flex;
  justify-content: flex-start;
  color: #000;
  /*border-top: 1px solid #E5E5E5;*/
  cursor: pointer;
  font-size: 16px;
  letter-spacing: 1px;
  margin: 20px 34px;
  align-items: center;
}
.toolsButton .toolsButtonText .connectionsCount::before{
  content: " ";
}
.topicList.topicsHe {
  direction: rtl;
}
.topicList.topicsEn {
  direction: ltr;
}
.interface-hebrew .topicList.topicsEn {
  direction: rtl;
}
.toolsButton.topicButton {
  flex-direction: column;
  letter-spacing: unset;
  align-items: initial;
  border-top: 1px solid #E5E5E5;
  padding: 20px 34px;
  margin: initial;
}
.topicButton .topicButtonTitle {
  display: flex;
  flex-direction: row;
  justify-content: space-between;
  text-align: left;
}
.topicButton .topicButtonTitle .he {
  text-align: right;
}
.topicButton .contentText .en {
  font-family: "adobe-garamond-pro", "Crimson Text", Georgia, serif;
}
.topicButtonTitle .he {
  font-size: 122%;
}
.topicButton .three-dots-button.tooltip-toggle::before,
.named-entity-title-bar .three-dots-button.tooltip-toggle::before {
  transform: none;
  left: unset;
  right: 30px;
  width: 180px;
}
.readerPanel.hebrew .topicButton .three-dots-button.tooltip-toggle::before,
.readerPanel.hebrew .named-entity-title-bar .three-dots-button.tooltip-toggle::before {
  right: unset;
  left: 30px;
  text-align: right;
}
.topicButton .smallText {
  margin-top: 10px;
  line-height: 18px;
  font-size: 18px;
  text-align: start;
}
.topicButton .smallText .en {
  font-family: "Roboto", "Helvetica Neue", "Helvetica", sans-serif;
  font-size: 13px;
  font-weight: normal;
  color: #999;
}
.topicButton .smallText .he {
  font-family: "Heebo", sans-serif;
  font-size: 13px;
  font-weight: normal;
  color: #999;
}
.toolsButton:hover {
  text-decoration: none;
  color: inherit;
}
.toolsButton.systemTypeface .toolsButtonText span.int-en,
.toolsButton.systemTypeface .toolsButtonText span.en{
  font-family: "Roboto", "Helvetica Neue", "Helvetica", sans-serif;
}
.toolsButton.textTypeface .toolsButtonText span.int-en,
.toolsButton.textTypeface .toolsButtonText span.en{
  font-family: "adobe-garamond-pro", "Crimson Text", Georgia, serif;
}
.toolsButton.systemTypeface .toolsButtonText span.int-he,
.toolsButton.systemTypeface .toolsButtonText span.he{
  font-family: "Heebo", "Roboto", "Helvetica Neue", "Helvetica", sans-serif;
}
.toolsButton.textTypeface .toolsButtonText span.int-he,
.toolsButton.textTypeface .toolsButtonText span.he{
  font-family: "Taamey Frank", "adobe-garamond-pro", "Crimson Text", Georgia, "Times New Roman", serif;
  font-size: 122%;
}
.toolsButton .toolsButtonIcon {
  color: #999;
  font-size: 20px;
  margin-top: -1px;
}
.interface-hebrew .toolsButton .toolsButtonIcon {
  margin-top: 1px;
}
.toolsButton img.toolsButtonIcon {
  width: 18px;
  height: 18px;
  vertical-align: middle;
}
.toolsButton .toolsButtonText{
  margin-inline-start: 15px;
}
.shareInputBox {
  padding: 34px;
}
.shareInput {
  width: 100%;
  box-sizing: border-box;
  border-radius: 7px;
  border: none;
  box-shadow: 0 1px 3px rgba(0,0,0,0.2);
  font-size: 18px;
  font-family: "Roboto", "Helvetica Neue", "Helvetica", sans-serif;
  color: #666;
  padding: 20px 26px;
}
.addToSourceSheetBox {
  position: relative;
}
.addToSourceSheetBox input {
  padding: 13px 12px;
  margin: 0;
  cursor: pointer;
  font-size: 18px;
  border-radius: 4px;
  box-shadow: none;
  border: 1px solid #E9E9E9;
  width: 60%;
  height: 50px;
  box-sizing: border-box;
}
.addToSourceSheetBox .button {
  width: 100%;
  text-align: center;
  margin: 0;
}
.addToSourceSheetBox .button.small {
  width: 37%;
  box-sizing: border-box;
  height: 50px;
  padding: 17px;
  margin: 0;
  float: right;
}
.interface-hebrew .addToSourceSheetBox input {
  width: 47%;
}
.interface-hebrew .addToSourceSheetBox .button.small {
  width: 50%;
  float: left;
}
.addToSourceSheetBox .newSheet {
  border-top: 1px solid #E9E9E9;
  padding: 14px 22px;
}
.addToSourceSheetBox .newSheet input::placeholder { /* eventual spec? */
  font-family: "Roboto", "Helvetica Neue", "Helvetica", sans-serif;
}
.addToSourceSheetBox .newSheet input::-webkit-input-placeholder { /* Chrome/Opera/Safari */
  font-family: "Roboto", "Helvetica Neue", "Helvetica", sans-serif;
}
.addToSourceSheetBox .newSheet input::-moz-placeholder { /* Firefox 19+ */
  font-family: "Roboto", "Helvetica Neue", "Helvetica", sans-serif;
}
.addToSourceSheetBox .newSheet input:-ms-input-placeholder { /* IE 10+ */
  font-family: "Roboto", "Helvetica Neue", "Helvetica", sans-serif;
}
.addToSourceSheetBox .newSheet input:-moz-placeholder { /* Firefox 18- */
  font-family: "Roboto", "Helvetica Neue", "Helvetica", sans-serif;
}
.confirmAddToSheet {
  text-align: center;
  background-color: #FBFBFA;
  margin-bottom: 10px;
}
.confirmAddToSheet .message{
  text-align: start;
}
.confirmAddToSheet.addToSourceSheetBox .message span{
  font-family: 'HebrewInEnglish Serif Font', "adobe-garamond-pro", "Crimson Text", Georgia, "Times New Roman", serif;
  font-style: normal;
  font-weight: normal;
  font-size: 18px;
  line-height: 25px;
  text-decoration-line: none;
  color: #666666;
}
.confirmAddToSheet.addToSourceSheetBox .message span a{
  text-decoration: underline;
  color: #666666;
}
.confirmAddToSheet .button {
  width: 100%;
}
.connectionsPanel .allSheetsLink,
.connectionsPanel .allNotesLink {
  display: block;
  margin-top: 10px;
}
.interface-hebrew .allNotesLinks {
  text-align: left;
}
.noteList + .noteList {
  border-top: 1px solid #ccc;
}
.connectionsPanel .loadingMessage {
  margin-top: 40px;
}
.connectionsPanel textarea.noteText,
.connectionsPanel textarea.feedbackText,
.sideColumn textarea.feedbackText {
  width: 100%;
  min-height: 100px;
  border: none;
  border-radius: 7px;
  padding: 20px 25px;
  box-sizing: border-box;
  box-shadow: 0 1px 3px rgba(0,0,0,0.2);
  font-size: 18px;
  font-family: "adobe-garamond-pro", "Crimson Text", Georgia, serif;
  margin-bottom: 10px
}


.connectionsPanel .noteSharingToggle {
  border: 1px solid #ccc;
  border-radius: 4px;
  margin-bottom: 12px;
}
.connectionsPanel .notePrivateButton,
.connectionsPanel .notePublicButton {
  width: 50%;
  display: inline-block;
  text-align: center;
  color: #CCC;
  padding: 16px 24px;
  border-radius: 4px;
  cursor: pointer;
  font-size: 15px;
  letter-spacing: 1px;
  font-family: "Roboto", "Helvetica Neue", "Helvetica", sans-serif;
  box-sizing: border-box;
}
.connectionsPanel .notePrivateButton.active,
.connectionsPanel .notePublicButton.active {
  background-color: white;
  color: #666;
}
.connectionsPanel .notePrivateButton {
  border-right: 1px solid #ccc;
  border-top-right-radius: 0;
  border-bottom-right-radius: 0;
}
.hebrew .connectionsPanel .notePrivateButton {
  border-left: 1px solid #ccc;
  border-top-left-radius: 0;
  border-bottom-left-radius: 0;
  border-right: none;
  border-top-right-radius: 4px;
  border-bottom-right-radius: 4px;
}
.connectionsPanel .line {
  width: 100%;
  border-bottom: 1px solid #ccc;
  margin: 40px 0;
}
.connectionsPanel .deleteNote {
  text-align: center;
  padding: 18px 0;
  color: #999;
  font-size: 15px;
  cursor: pointer;
  font-family: "Roboto", "Helvetica Neue", "Helvetica", sans-serif;
}
.connectionsPanel.textList .note {
  padding: 30px 0;
  position: relative;
}
.connectionsPanel.textList .note {
  border-top: 1px solid #E6E5E6;
}
.connectionsPanel.textList .note:first-child {
  border-top: none;
}
.connectionsPanel .noteButtons {
  position: absolute;
  top: 30px;
  left: -32px;
}
.interface-hebrew .connectionsPanel .noteButtons {
  left: auto;
  right: -32px;
}
.connectionsPanel .editNoteButton {
  visibility: hidden;
}
.connectionsPanel .note:hover .editNoteButton {
  visibility: visible;
}
.connectionsPanel .noteButtons .fa {
  cursor: pointer;
  color: #C6C6C6;
  font-size: 20px;
  margin: 0 8px;
}
.connectionsPanel .chavruta #chavrutaURL {
  background: #FBFBFA;
  box-shadow: 0px 1px 3px rgba(0, 0, 0, 0.25);
  border-radius: 6px;
  border: none;
  width: calc(100% - 22px);
  padding: 15px 11px;
  font-family: "Roboto", "Helvetica Neue", "Helvetica", sans-serif;
  color: #666;
  font-style: normal;
  font-weight: normal;
  font-size: 16px;
  line-height: 19px;
}
.connectionsPanel .chavruta .buttonContainer,
.feedbackOverlay .buttonContainer {
  width: 100%;
  margin-top: 15px;
  text-align: center;
}
.connectionsPanel .chavruta .startChavrutaButton {
  color: #fff;
}
.connectionsPanel .chavruta .startChavrutaButton img {
  filter: invert(100%) sepia(0%) saturate(7500%) hue-rotate(181deg) brightness(118%) contrast(111%);
  margin-inline-end: 10px;
}
.connectionsPanel .chavruta .headerText {
  font-family: "Roboto", "Helvetica Neue", "Helvetica", sans-serif;
  font-style: normal;
  font-weight: 500;
  font-size: 22px;
  line-height: 26px;
  padding-bottom: 13px;
  color: #666666;
  border-bottom: 1px solid #CCCCCC;
}
.connectionsPanel .chavruta p {
  font-size: 16px;
  font-family: "Roboto", "Helvetica Neue", "Helvetica", sans-serif;
  line-height: 19px;
  color: #666666;
}
.connectionsPanel .chavruta .fakeBrowser {
  width: 100%;
  margin: 30px auto 30px;
}
.fakeBrowser .fakeBrowserHeader {
  background: #C4C4C4;
  width: 100%;
  height: 30px;
  display: inline-flex;
  border-radius: 3px 3px 0 0;
}
.fakeBrowser .fakeBrowserButtons {
  padding: 7px;
}
.fakeBrowser .fakeBrowserButton {
  width: 8px;
  height: 8px;
  border-radius: 8px;
  display: inline-block;
  margin: 0px 1px;
}
.fakeBrowserButton.red {
  background: #E96E4C;
}
.fakeBrowserButton.yellow {
  background: #E6A935;
}
.fakeBrowserButton.green {
  background: #85C33D;
}

.fakeBrowser .fakeBrowserURLBar {
  background: #fff;
  flex: 1;
  align-self: center;
  margin-right: 10px;
  text-align: center;
  opacity: 0.85;
  border-radius: 4px;
  color: #9B9B9B;
}
.fakeBrowser .fakeBrowserMain {
  width: 100%;
  height: 190px;
  background-color: #fff;
  border-radius: 0 0 3px 0;
}
.fakeBrowser .fakeBrowserMain .fakeBrowserLeft {
  padding: 10px;
  background-color: #EDEDEC;
  width: 85px;
  display: inline-block;
  border-radius: 0 0 0 3px;
}
.fakeBrowser .fakeBrowserMain .fakeBrowserRight {
  padding: 0 10px;
  background-color: #fff;
  width: calc(100% - 127px);
  display: inline-block;
}
.fakeBrowser .fakeBrowserMain .fakeBrowserRight hr {
  border: none;
  margin-top: 8px;
  border-top: 3px solid #ccc;
}
.fakeBrowser .fakeBrowserMain .fakeBrowserRight hr:nth-child(4n+0) {
  margin-bottom: 16px;
  width: 80%;
  margin-inline-start: 0;
}
.fakeBrowser .fakeBrowserButtonAvatar {
  margin: 10px auto 5px;
  width: 80%;
  text-align: center;
}
.fakeBrowser .fakeBrowserButtonAvatar img {
  width: 100%;
}
.fakeBrowser .fakeBrowserButtonAvatar .default-profile-img {
  line-height: 68px;
  background: #212E50;
}
.addConnectionBox {
  font-size: 18px;
  text-align: center;
}
.addConnectionSummary {
  margin-bottom: 20px;
}
.loginPrompt {
  text-align: center;
}
.loginPrompt .loginPromptMessage {
  font-size: 18px;
  margin-bottom: 20px;
}
.loginPrompt .button {
  width: auto;
  margin: 0 6px;
}
.profile-pic {
  display: flex;
  justify-content: center;
  align-items: center;
  flex-direction: column;
}
.profile-page .profile-pic .profile-pic-hover-button {
  display: none;
}
.profile-pic-cropper-error {
  line-height: 1;
  max-width: 50vw;
  overflow: hidden;
}
.profile-page .profile-pic:hover .profile-pic-hover-button.profile-pic-button-visible {
  display: flex;
}
.profile-page .profile-pic .profile-pic-button-row {
  display: flex;
}
.profile-page .profile-pic .profile-pic-button {
  position: absolute;
}
.profile-pic-cropper-modal {
  max-width: unset !important;
  max-height: unset !important;
  padding: 15px 15px 17px 15px !important;
  box-shadow: 0px 1px 4px rgba(0, 0, 0, 0.4);
  background-color: #FFF !important;
  border-radius: 6px;
}
.profile-pic-cropper-modal-inner {
  overflow: auto;
  display: block;
  line-height: 0;
  border-radius: 6px;
}
.profile-pic-loading {
  display: flex;
  align-items: center;
  justify-content: center;
  margin-top: 17px;
}
.profile-pic-cropper-modal .ReactCrop__crop-selection {
  border-radius: 50%;
  box-shadow: 0 0 0 9999em rgba(255, 255, 255, 0.6);
}
.profile-pic-cropper-modal .ReactCrop__image {
  max-width: 50vw;
  max-height: 50vh;
}
.profile-pic-close {
  right: 25px !important;
}
.profile-pic-cropper {
}
.profile-page .profile-pic .profile-pic-cropper-modal .profile-pic-cropper-button {
  display: inline-flex;
}
.profile-page .profile-pic .profile-pic-cropper-desc {
  margin-top: 9px;
  margin-bottom: 18px;
}
.profile-pic .profile-pic-input-file {
  /* make it essentially invisible so it stays in DOM and is accessible */
  width: 0.1px;
  height: 0.1px;
  opacity: 0;
  overflow: hidden;
  position: absolute;
  z-index: -1;
}
.readerNavMenu.profile-page .resourcesLink img {
  top: 0;
}
.profile-page .logoutLink {
  box-shadow: none;
  font-size: 16px;
}
.profile-page .logoutLink .int-en {
  font-family: "Roboto", "Helvetica Neue", "Helvetica", sans-serif;
}
.profile-page .logoutLink .int-he {
  font-family: "Heebo", sans-serif;
}
.notificationsTitleIcon {
  position: relative;top: 2px;
}
.notification {
  border-bottom: 1px solid var(--light-grey);
  border-top: none;
  padding: 25px 0;
  line-height: 1.4;
}
.notification {
  display: flex;
}
.notification .imageSection {
  margin-inline-end: 15px;
}
.notification .imageSection img {
  height: 30px;
  width: 30px;
  border-radius: 15px;
}
.notification .mainSection {
  flex: 1;
}
.notification a {
  unicode-bidi: plaintext;
}
.notification a:hover {
  color: inherit;
}
.notification .topLine {
  display: flex;
  justify-content: space-between;
  flex-direction: row;
  margin-top: 2px;
  align-content: space-between;
}
.notification .topLine a {
  font-weight: bold;
}
.notification .topLineText {
  flex: 1;
}
.notification .date {
  color: var(--medium-grey);
  font-size: 14px;
  margin-inline-start: 15px;
}
.notification .notificationBody {
  margin-top: 20px;
}
.notification .sheetTitle,
.notification .collectionName {
  --english-font: var(--english-serif-font-family);
  --hebrew-font: var(--hebrew-serif-font-family);
  font-size: 18px;
  display: block;
}
.notification .sheetSummary {
  --english-font: var(--english-serif-font-family);
  --hebrew-font: var(--hebrew-serif-font-family);
  color: var(--dark-grey);
  font-size: 18px;
  margin-top: 10px;
}
.notification .replyButton {
  margin-top: 15px;
}
.notification .replyButton img {
  width: 15px;
  height: 10px;
  margin-inline-end: 10px;
}
.notification-message-link {
  display: inline-block;
  padding: 0 5px;
}
.globalUpdateForm {
  padding: 20px;
  background-color: #ddd;
  border-radius: 15px;
  font-size: 18px;
}
.globalUpdateForm .storyTypeSelector {
  padding-bottom: 15px;
}
.globalUpdateForm  select {
  margin: 0 0 0 15px;
}
.globalUpdateForm .error {
  color: red;
  font-size: 90%;
}
.globalUpdateForm input[type="text"] {
  padding: 5px;
  margin: 0 0 0 15px;
}
.globalUpdateForm input[type="radio"] {
  padding: 5px;
  margin: 8px;
}
.globalUpdateForm label {
  padding-top: 10px;
  display: block;
}
.globalUpdateForm .previewButton {
  margin-left: 85%;
  font-size: 20px;
}
.story-action-button {
  display: inline-block;
  background: #CB6158;
  padding: 0 15px;
  margin: 0 8px;
  width: 60px;
  text-align: center;
  height: 19px;
  color: #fff;
  cursor: pointer;
  border-radius: 8px;
  box-shadow: 1px 1px 1px #ccc;
  border: 1px solid #ccc;
}

.lds-ring {
  display: inline-block;
  position: relative;
  width: 34px;
  height: 34px;
}
.lds-ring div {
  box-sizing: border-box;
  display: block;
  position: absolute;
  width: 21px;
  height: 21px;
  margin: 6px;
  border: 6px solid #999;
  border-radius: 50%;
  animation: lds-ring 1.2s cubic-bezier(0.5, 0, 0.5, 1) infinite;
  border-color: #999 transparent transparent transparent;
}
.lds-ring div:nth-child(1) {
  animation-delay: -0.45s;
}
.lds-ring div:nth-child(2) {
  animation-delay: -0.3s;
}
.lds-ring div:nth-child(3) {
  animation-delay: -0.15s;
}
@keyframes lds-ring {
  0% {
    transform: rotate(0deg);
  }
  100% {
    transform: rotate(360deg);
  }
}
.sefariaLogo {
  text-align: center;
  text-transform: uppercase;
  font-family: "Roboto", "Helvetica Neue", "Helvetica", sans-serif;
}
#appLoading {
  position: fixed;
  text-align: center;
  background-color: #FBFBFA;
  height: 100%;
  width: 100%;
}
#appLoading .loadingMessage {
  position: absolute;
  top: 45%;
  left: 50%;
  transform: translate(-50%, -50%);
}
#appLoading img {
  width: 150px;
  height: 42px;
  margin-bottom: 6px;
}
.emptyDesktop {
  margin-top: 200px;
  text-align: center;
  color: #999;
}
.button {
  display: inline-block;
  color: white;
  background-color: #212E50;
  box-shadow: 0 1px 3px rgba(0,0,0,0.2);
  border-radius: 7px;
  padding: 17px 30px;
  margin: 0 2px 6px 2px;
  cursor: pointer;
  font-size: 16px;
  box-sizing: border-box;
  line-height: 19px;
  text-align: center;
  --english-font: var(--english-sans-serif-font-family);
  --hebrew-font: var(--hebrew-sans-serif-font-family);
  width: fit-content;
}
a.button {
  color: white;
}
.button:hover,
a.button:hover {
  color: white;
  text-decoration: none;
}
.button.white {
  background-color: white;
  color: #333;
}
a.button.white {
  color: #333;
}
a.button.mini {
  padding: 5px;
  font-size: .8em;
}
.interface-english .userSheetTitle a.button.mini {
  float: right;
}
.interface-hebrew .userSheetTitle a.button.mini {
  float: left;
}
.button.transparent {
  color: #666;
  background-color: transparent;
  border: 1px solid transparent;
}
.profile-page .button.transparent {
  border: 0;
}
.button.transparent.bordered {
  border: 1px solid #CCC;
}
.button.fillWidth {
  width: 100%;
  text-align: center;
  display: block;
  margin: 10px 0;
}
.button.squareBorder {
  border-radius: 0;
}
a .button:hover {
  text-decoration: none;
}
.button.small {
  padding: 10px 14px;
}
.button.extraSmall {
  border-radius: 6px;
  box-shadow: none;
  color: #666;
  border: 1px solid #CCC;
  margin: 0;
  padding: 5px 8px;
  height: 30px;
  line-height: 20px;
  letter-spacing: normal;
}
.button img.buttonIcon {
  width: 16px;
  height: 16px;
  opacity: .4;
  margin: 0 5px;
  position: relative;
  top: 2px;
}
.button.appButton {
  box-shadow: none;
  border: 2px solid #18345D;
  color: #18345D;
}
.button.appButton img {
  margin-inline-end: 5px;
}
.button.appButton.iconOnly {
  width: 40px;
  height: 40px;
  box-sizing: border-box;
  display: inline-flex;
  padding: 0;
  justify-content: center;
  align-items: center;
}
.button.appButton.iconOnly img {
  width: 18px;
  height: 18px;
  margin: 0;
}
::placeholder {
   font-family: "adobe-garamond-pro", "Crimson Text", Georgia, serif;
   color: #666;
}
:-ms-input-placeholder {
   font-family: "adobe-garamond-pro", "Crimson Text", Georgia, serif;
   color: #666;
}
.interface-hebrew ::placeholder {
  font-family: "Taamey Frank", "adobe-garamond-pro", "Crimson Text", Georgia, "Times New Roman", serif;
  font-size: 18px;
  color: #666;
}
.interface-hebrew :-ms-input-placeholder {
  font-family: "Taamey Frank", "adobe-garamond-pro", "Crimson Text", Georgia, "Times New Roman", serif;
  font-size: 18px;
  color: #666;
}
.lexicon-content{
  font-size: 15px;
  padding-bottom: 10px;
  margin-bottom: 1px;
}
.lexicon-link:hover {
  text-decoration: underline;
}
.lexicon-header {
  padding: 10px;
  border-bottom: 1px solid #e5e5e5;
  background-color: #AAAAAA;
}
.lexicon-header h4 {
  font-size: 1.2em;
  margin: 0;
}
.entry + .entry {
  padding-top: 10px;
}
.lexicon-results {
  padding-top: 20px;
}
.named-entity-attribution {
  margin-top: 13px;
}
.named-entity-ambiguous {
  margin-bottom: 24px;
}
.named-entity-ambiguous .systemText .int-en,
.named-entity-ambiguous .systemText .int-he {
  color: #999;
}
.named-entity-title-bar {
  display: flex;
  flex-direction: row;
  justify-content: space-between;
}
.named-entity-wrapper {
  display: flex;
  flex-direction: column;
}
.named-entity-wrapper + .named-entity-wrapper {
  margin-top: 26px;
}
.readerPanel.english .named-entity-wrapper {
  direction: ltr;
}
.readerPanel.hebrew .named-entity-wrapper {
  direction: rtl;
}
.lexicon-results .named-entity-description {
  margin-top: 13px;
}
.lexicon-results .named-entity-description .en,
.lexicon-results .named-entity-description .he {
  color: #666;
}
.lexicon-results .entry > div {
  padding: 1% 0 1% 0;
  margin: auto;
}
.lexicon-results .entry a {
    font-size: .8em;
    font-weight: bold;
    letter-spacing: 1px;
    cursor: pointer;
    color: #333;
}
.lexicon-results .entry .headline {
  color: #333;
  font-size: 1.2em;
  display: block;
}
.lexicon-results .entry .headwords .headword {
  display: inline;
}
.lexicon-results .entry .morphology {
  font-family: "Roboto", "Helvetica Neue", "Helvetica", sans-serif;
  color: #999;
  display: inline;
  margin-right: 5px;
}
.lexicon-results .entry .lang-ref {

}
.lexicon-results .entry .definition-content{
    color: #444;
}
.lexicon-results ol {
	list-style-position: inside;
}
.lexicon-results .entry .definition li.sense{
	margin-left: 15px;
    padding-bottom: 10px;
}
.lexicon-results .entry .definition ol.senses{
	padding-left: 0;
}
.lexicon-results .entry .definition > li.sense{
	margin-left: 0;
}
.lexicon-results .entry ol.definition {
	list-style-type: none;
	padding-top: 2px;
	padding-left: 0;
    margin: 0;
}
.lexicon-results .entry .definition .notes {}
.lexicon-results .entry .definition .derivatives {display: block;margin-left: 15px;}
.lexicon-results .attribution {

}

.lexicon-results .attribution div,
.named-entity-wrapper .attribution div {
  display: block;
  font-family: "Roboto", "Helvetica Neue", "Helvetica", sans-serif;
  color: #aaa;
  font-size: 10px;
}
.lexicon-content .headword.en, .lexicon-content .headword.he,
.lexicon-content .definition-content.en, .lexicon-content .definition-content.he,
.lexicon-content .lexicon-results .attribution {
  display: inline;
}
.lexicon-content .headword.he, .lexicon-content .definition-content.he {
  direction: rtl;
}
.lexicon-content .headword.en, .lexicon-content .definition-content.en {
  direction: ltr;
}
.lexicon-instructions,
.lexicon-content .loadingMessage {
  font-size: 15px;
  font-style: italic;
}
.splitHeader {
  text-align: left;
  display: flex;
  flex-direction: row;
  justify-content: space-between;
  color: #666;
  font-weight: 300;
}
.splitHeader .en {
  font-size: 14px;
}
.splitHeader .he {
  font-size: 14px;
}
.splitHeader select {
  margin-inline-start: 6px;
}
.sheetsNewButton {
  text-align:center;
  margin-bottom: 30px;
}
.sheetsNewButton a {
  color: inherit;
}
.sheet.userSheet .sheetTitle  {
  font-family: "adobe-garamond-pro", "Crimson Text", Georgia, serif;
  font-size: 20px;
  color:#333;
  margin-bottom: 6px;
  unicode-bidi: plaintext;
}
.sheet.userSheet {
  font-size: 14px;
  color:#999;
  text-decoration: none;
  flex-direction: column;
}
.interface-english .sheet.userSheet{
  font-family: "Roboto", "Helvetica Neue", "Helvetica", sans-serif;
}
.interface-hebrew .sheet.userSheet{
  font-family: "Heebo", "sans-serif";
}
.sheet.userSheet .userSheetInfo{
  display: flex;
  justify-content: flex-start;
}
.sheet.userSheet .userSheetInfo span:before{
  content: '·';
  margin: auto 4px;
}
.sheet.userSheet .userSheetInfo span:first-child:before{
  content: '';
  margin: 0;
}
.sheet.userSheet .sheetAccess{
  margin: auto 4px;
}
.filterByTag {
  cursor: pointer;
  text-transform: none;
  font-size: 18px;
}
.sheet.userSheet .sheetEditButtons {
  font-size: 24px;
  height: 32px;
  width: 32px;
  text-align: center;
  line-height: 32px;
  background-color: white;
  border: 1px solid #E6E6E6;
  border-radius: 4px;
  margin-left: 10px;
  display: none;
  float:right;
  cursor: pointer;
  color: #999;
  text-decoration: none;
}
.sheetButton:hover {
  text-decoration: underline;
}
.sheetButton{
  border: 1px solid #fff;
}
.sheetButton.active {
  border: 1px solid #333;
}
.tagString a {
  text-decoration: none;
  color: #999;
}
.tagString a:after {
  content: ", ";
  color: #999;
}
.tagString a:last-child:after {
  content: "";
}
.singlePanel .collectionsList {
  margin-top: 0;
}
.collectionListing {
  display: flex;
  flex-direction: row;
  justify-content: space-between;
}
.profile-page .collectionListing {
  padding: 20px 0;
}
.collectionListing .left-content {
  display: flex;
  flex-direction: row;
  align-items: center;
}
.collectionListing + .collectionListing {
  border-top: 1px solid #ccc;
}
.collectionListingImageBox {
  width: 40px;
  height: 40px;
  border-radius: 20px;
  margin-inline-end: 10px;
  overflow: hidden;
  flex-shrink: 0;
}
.sheetMetaDataBox .collectionListingImageBox,
.tocTop .collectionListingImageBox {
  background-color: transparent;
}
.sheetMetaDataBox .title {
  display: block;
}
.sheetMetaDataBox .title br { /* hide the line breaks that are stripped before saving */
    display: none;
}
.sheetMetaDataBox .title * {  /* chrome adds <div> tags to contenteditables and we want those inline as well  */
  display: inline;
}
.sheetMetaDataBox .title:empty:before {
  content: "Untitled";
  color: #999;
  position: relative;
  pointer-events: none;
  width: auto;
}
.sheetMetaDataBox .title:focus:before {
  content: "\200B"; /* zero-width space required so that chrome doesn't cause change in size of box on focus/blur */
  width: 0;
}

.publishBox {
  text-align: start;
  background-color: #EDEDEC;
  border-radius: 6px;
  padding: 10px 25px;
  max-width: 540px;
  margin: 0 auto;
  font-size: 16px;
  color: #666;
}

.publishBox .smallText .int-en, .publishBox .smallText .int-he.enInHe {
  color: #666;
}

.publishBox p.error {
  color: red;
}

.publishBox .error .react-tags,
.publishBox textarea.error {
  border: 1px solid red;
}

.publishBox p strong {
  color: black;
  font-weight: 400;
}


.publishBox h3 {
  font-size: 22px;
  font-weight: 500;
  color: #666;
  margin-top: 12px;
  margin-bottom: 14px;
  text-transform: none;
  text-align: start;
}

.publishBox hr {
  border-bottom: none;
  border-right: none;
  border-left: none;
  margin-left: -25px;
  margin-right: -25px;
  border-top: 1px solid #CCC;
  margin-top: 20px;
}

.publishBox .smallText {
  color: #666666
}

.publishBox textarea {
  width: 100%;
  height: 100%;
  resize: none;
  box-sizing: border-box;
  font-size: 16px;
  color: #000;
  border: none;
  border-radius: 6px;
  box-shadow: 0px 1px 3px rgba(0, 0, 0, 0.25);
  font-style: normal;
  padding: 10px;
}
.publishBox textarea::placeholder {
  font-size: 16px;
  color: #666;
  font-style: normal;
  font-family: var(--english-sans-serif-font-family);
}


.publishBox .react-tags {
  position: relative;
  padding: 10px 10px 4px 10px;
  border-radius: 6px;
  background-color: #fff;
  box-shadow: 0px 1px 3px rgba(0, 0, 0, 0.25);
  /* shared font styles */
  font-size: 16px;
  line-height: 1.2;
  color: #666;
  /* clicking anywhere will focus the input */
  cursor: text;
}

.publishBox .react-tags.is-focused {
  border-color: #B1B1B1;
}

.publishBox .react-tags__selected {
  display: inline;
}

.publishBox .react-tags__selected-tag {
  display: inline-block;
  box-sizing: border-box;
  margin: 0 6px 6px 0;
  padding: 6px 8px;
  border: none;
  border-radius: 6px;
  background: #EDEDEC;
  color: #000;
  /* match the font styles */
  font-family: inherit;
  font-size: inherit;
  line-height: inherit;
}

.publishBox .react-tags__search-input,
.publishBox .react-tags__search-input:focus,
.publishBox .react-tags__search-input:focus-visible {
  font-family: inherit;
  font-size: inherit;
  border: none;
  outline: none;
}

.publishBox .react-tags__search-input::placeholder {
  font-size: 16px;
  font-style: normal;
  font-family: var(--english-sans-serif-font-family);
}

body.interface-hebrew .publishBox .react-tags__search-input::placeholder,
body.interface-hebrew .publishBox textarea::placeholder {
  font-family: var(--hebrew-sans-serif-font-family);

}



.publishBox .react-tags__selected-tag:after {
  content: '\2715';
  color: #AAA;
  margin-inline-start: 8px;
  font-size: 10px;
}

.publishBox .react-tags__selected-tag:hover,
.publishBox .react-tags__selected-tag:focus {
  border-color: #B1B1B1;
}

.publishBox .react-tags__search {
  display: inline-block;

  /* match tag layout */
  padding: 7px 2px;
  margin-bottom: 6px;

  /* prevent autoresize overflowing the container */
  max-width: 100%;
}

.publishBox .publishButton {
  margin: 18px 0;
  text-align: end;
}

.publishBox .publishButton .button.published {
  background-color: #EDEDEC;
  border: 1px solid #CCCCCC;
  color: #666666
}


.publishBox p {
  margin-bottom: 9px;
 }

.publishBox .react-tags__suggestions ul {
  position: absolute;
  inset-inline-start: 0;  /* Note reduntant css rules below `body.interface-[hebrew|english]  .publishBox .react-tags__suggestions ul` */
  top: 100%;
  margin: 4px -1px;
  padding: 0;
  list-style: none;
  background: #fff;
  border: 1px solid #ccc;
  border-radius: 6px;
  min-width: 300px;
}

/* Reduntant given above `inset-inline-start` rule, but not standard on all browsers yet
RMN: 2021-04-22 */
body.interface-hebrew  .publishBox .react-tags__suggestions ul {
  right: 0;
}

/* Reduntant given above `inset-inline-start` rule, but not standard on all browsers yet
RMN: 2021-04-22 */
body.interface-english .publishBox .react-tags__suggestions ul {
  left: 0;
}

.publishBox .react-tags__suggestions li {
  border-bottom: none;
  padding: 6px 8px;
}

.publishBox .react-tags__suggestions li mark {
  text-decoration: none;
  background: none;
  font-weight: normal;
}

.publishBox .react-tags__suggestions li:hover {
  cursor: pointer;
  background: #eee;
}

.publishBox .react-tags__suggestions li.is-active {
  background: #eee;
}

.publishBox .react-tags__suggestions li.is-disabled {
  opacity: 0.5;
  cursor: auto;
}


.interface-hebrew .sheetMetaDataBox .authorStatement {
  direction: rtl;
}

.editorSidebarToggle {
  position: fixed;
  top: 150px;
  right: 30px;
  height: 30px;
  width: 30px;
  border-radius: 30px;
  border: none;
  background-color: #FBFBFA;
  cursor: pointer;
  box-shadow: 0px 1px 3px rgba(0, 0, 0, 0.25);
}
.editorSidebarToggle:active {
  box-shadow: 0px 1px 1px rgba(0, 0, 0, 0.25);
}
.editorSidebarToggle::after {
  content: url("/static/img/3vdots.svg");
}
.collectionListingImage {
  height: 100%;
  width: 100%;
  object-fit: cover;
  background-color: white;
}
.collectionListingImage.default {
  width: 80%;
  height: 80%;
  margin: 10%;
  opacity: 0.4;
}
.collectionListingName {
  display: block;
  font-size: 30px;
  color: #000;
  margin-bottom: 5px;
}
.collectionListingName:hover {
  color: #333;
}
.collectionListingDetails {
  color: #999;
  font-size: 14px;
}
.collectionListingMembership {
  text-transform: capitalize;
}
.collectionListingDetailSeparator {
  margin: 8px;
}
.collectionInfo {
  margin-bottom: 35px;
}
.interface-hebrew .collectionInfo .he {
  display: inline;
}
.interface-hebrew .collectionInfo .en {
  display: none;
}
.collectionPage h1 {
  color: black;
  font-size: 30px;
  margin-bottom: 5px;
  --hebrew-font: var(--hebrew-serif-font-family);
  --english-font: var(--english-serif-font-family);
}
.collectionPage .navTitle {
  margin-bottom: 5px;
}
.collectionPage .collectionLabel {
  text-transform: uppercase;
  color: #666;
  font-size: 16px;
  letter-spacing: 2px;
  display: block;
  margin-bottom: 25px;
}
.collectionPage a:hover {
  color: inherit;
}
.collectionPage .collectionWebsite {
  display: block;
  font-size: 16px;
  margin-top: 15px;
  color: #4B71B7;
  direction: ltr;
}
.collectionPage .collectionDescription {
  font-size: 16px;
  color: #666;
  line-height: 1.3;
}
.collectionPage .collectionDescription .dedication {
  --hebrew-font: var(--hebrew-serif-font-family);
  --english-font: var(--english-serif-font-family);
}
.collectionPage .collectionDescription .en .dedication {
  font-style: italic;
  font-size: 18px;
  display: block;
}
.collectionPage .collectionDescription .he .dedication {
  font-size: 20px;
}
.collectionPage .tabs {
  text-align: center;
  margin-bottom: 60px;
  --hebrew-font: var(--hebrew-sans-serif-font-family);
  --english-font: var(--english-sans-serif-font-family);
}
.collectionPage .bubbleTab {
  font-size: 16px;
}
.collectionPage .tagsList {
  --hebrew-font: var(--hebrew-serif-font-family);
  --english-font: var(--english-serif-font-family);
}
.collectionPage .emptyMessage .button {
  margin-top: 22px;
}
.collectionPage .emptyMessage .button:hover {
  color: white;
}
.collectionPage .collectionSearchBox {
  display: flex;
  align-items: center;
  border-bottom: 1px solid #ccc;
  margin-top: 5px;
  margin-bottom: 20px;
}
.collectionPage .collectionSearchIcon {
  height: 18px;
  opacity: 0.4;
  width: 18px;
}
.collectionPage .collectionSearchInput {
  padding: 12px 10px;
  flex: 1;
  box-sizing: border-box;
  border: none;
  background: transparent;
  font-size: 18px;
}
.collectionPage .tagsList {
  margin-top: 30px;
}
.collectionInvitationBox {
  padding-bottom: 20px;
}
.collectionInvitationBoxInner {
}
.interface-hebrew .collectionInvitationBox input::placeholder {
  font-family: "Heebo", sans-serif;
}
.collectionInvitationBox .button {margin: 0;}
.collectionSheetInner {
  display: flex;
}
.collectionSheetInnerContent {
  flex: 1;
}
.sheet .sheetTitleText {
  font-family: var(--english-serif-font-family);
}
.sheetListingPinButton {
  display: none;
  opacity: 0.3;
  cursor: pointer;
}
.sheet:hover .sheetListingPinButton.active {
  display: block;
}
.sheetListingPinButton.pinned {
  display: block;
  opacity: 0.6;
}
#collectionInvitationInput {
  box-shadow: 0 1px 3px rgba(0,0,0,0.2);
  border: none;
  margin-inline-end: 10px;
  font-size: 18px;
  position: relative;
  border-radius: 7px;
  box-sizing: border-box;
  width: 215px;
  padding: 10px 15px;
}
.collectionInvitationBoxMessage {
  font-size: 18px;
  padding: 12px 0 0;
  text-align: center;
}
.flexLineBreak {
  width: 100%;
  height: 0;
}
.collectionPage .collectionMemberListing {
  padding-bottom: 24px;
  font-family: "Roboto", "Helvetica Neue", "Helvetica", sans-serif;
  font-size: 16px;
  color: #666;
  display: flex;
  flex-direction: row;
  justify-content: start;
}
.collectionMemberListingPic {
  margin-inline-end: 10px;
}
.collectionMemberListingPic.invitation {
  background-color: var(--medium-grey);
  border-radius: 1000px;
  width: 40px;
  height: 40px;
  line-height: 40px;
  text-align: center;
}
.collectionMemberListingName {
  color: black;
}
.collectionMemberListingRole {
  color: var(--dark-grey);
  font-size: 13px;
  margin-top: 4px;
}
.collectionMemberListingText {
  position: relative;
}
.collectionPage .collectionMemberListing .collectionMemberListingActions {
  display: none;
}
.collectionPage .collectionMemberListing:hover .collectionMemberListingActions {
  display: inline-flex;
}
.collectionMemberListingActions .collectionMemberListingActionsButton {
  cursor: pointer;
  color: var(--dark-grey);
  margin-inline-start: 8px;
}
.collectionMemberListingActionsMenu {
  position: absolute;
  left: 0;
  top: 46px;
  line-height: 30px;
  background-color: white;
  border: 1px solid #ccc;
  border-radius: 4px;
  color: #999;
  font-size: 15px;
  z-index: 1;
}
.interface-hebrew .collectionMemberListingActionsMenu {
  right: 0;
  left: unset;
}
.collectionMemberListingActionsMenu .action {
  padding: 4px 10px;
  cursor: pointer;
  white-space: nowrap;
}
.collectionMemberListingActionsMenu .action:hover {
  background-color: #eee;
}
.collectionMemberListingActionsMenu .action + .action {
  border-top: 1px solid #ccc;
}
.collectionMemberListingActionsMenu .role {
  font-size: 17px;
  margin-right: 4px;
}
.collectionMemberListingActionsMenu .role.current {
  color: var(--dark-grey);
}
.collectionInvitationListing {
  display: inline-block;
  min-height: 50px;
  line-height: 50px;
}
.topicPanel .smallText .separator {
  color: #999;
  font-size: 20px;
  margin: 0 3px;
}
.topicFilterBox {
  display: flex;
  align-items: center;
  margin-bottom: 25px;
  background-color: var(--lighter-grey);
  border-radius: 100px;
  padding: 0 10px;
  margin-top: -15px;
  width: 285px;
  max-width: 100%;
}
.topicFilterBox .searchIcon {
  height: 18px;
  width: 18px;
  opacity: 0.4;
}
.topicFilterInput {
  padding: 0px 10px;
  line-height: 30px;
  flex: 1;
  box-sizing: border-box;
  border: none;
  background: transparent;
  font-size: 18px;
}
.topicsFilterReset {
  cursor: pointer;
  color: var(--medium-grey);
}
.topicsFilterResetIcon {
  height: 16px;
  width: 16px;
  opacity: 0.4;
  margin-inline-start: 8px;
  vertical-align: -2px;
}
.alphabeticalTopicsNav {
  color: var(--dark-grey);
  margin-bottom: 25px;
}
.alphabeticalTopicsNav a + a {
  margin-inline-start: 10px;
}
.allTopicsList {
  min-height: 500px;
}
.topicPanel .topicLabel {
  text-transform: uppercase;
  font-weight: lighter;
  margin-bottom: 10px;
  font-size: 14px;
}
.topicPanel .topicLabel a {
  color: #8E8E8E;
}
.topicPanel .sideColumnMore {
  cursor: pointer;
  font-size: 16px;
  line-height: 26px;
  color: #666;
}
.topicPanel .sideColumnMore:hover {
  cursor: pointer;
  text-decoration: underline;
}
.topicPanel .sourceList {
  min-height: 500px;
}
.topicPanel .sourceList .loadingMessage {
  text-align: center;
}
.topicPanel .topicSource {
  margin-bottom: 40px;
  cursor: pointer;
  position: relative;
}
.topicPanel .topicSource .title {
  font-weight: bold;
}
.topicPanel .topicSource .score {
  font-size: 17px;
  color: #333;
  font-weight: normal;
  white-space: nowrap;
  border-radius: 4px;
  padding: 3px;
}
.topicPanel .topicSource .score:hover {
  background-color: #EEE;
}
.topicPanel .topicSource .score:active {
  background-color: #DDD;
}
.hebrew .topicPanel .topicSource .score {
  right: auto;
  left: 5px;
}
.topicPanel .topicSource .score img {
  width: 15px;
  height: 15px;
  vertical-align: middle;
  margin: -4px 0 0 2px;
  opacity: 0.6;
}
.hebrew .topicPanel .topicSource .score img {
  margin: -4px 2px 0 0;
}
.note a {
  color: #333;
  text-decoration: underline;
}
.noteListing {
  margin-bottom: 30px;
  border-bottom: 1px solid #ccc;
}
.noteListing a:hover {
  text-decoration: none;
}
.noteListing .textRange .title {
  font-size: 18px;
  color: #999;
  margin-bottom: 10px;
}
.noteListing .textRange .title:hover {
  text-decoration: underline;
}
.noteListing .textRange .text {
  font-size: 18px;
  font-style: italic;
  color: #999;
  margin-bottom: 18px;
}
.noteListing .textRange .text .he {
  font-style: normal;
}
.noteListing .segment {
  display: block;
}
.noteListing .note {
  font-size: 18px;
}
.noteListing .actionButtons {
  visibility: hidden;
  float: right;
  display: inline-block;
  cursor: pointer;
}
.interface-hebrew .noteListing .actionButtons {
  float: left;
}
.noteListing:hover .actionButtons {
  visibility: visible;
}
.noteListing .actionButtons img {
  width: 16px;
  height: 16px;
  opacity: 0.4;
}
.noteListing .actionButtons img + img {
  margin: 0 0 0 10px;
}
.interface-hebrew .noteListing .actionButtons img + img {
  margin: 0 10px 0 0;
}
.noteListing:hover .actionButtons img:hover {
  opacity: 0.6;
}
.noteListing .mask {
  background-color: white;
  opacity: 0.5;
}
.addToSourceSheetModal {
  position: absolute;
  display: block;
  left: 40%;
  top: 240px;
  width: 330px;
  padding: 20px;
  background: #FBFBFA;
  border: #ccc 1px solid;
  border-radius: 4px;
  box-shadow: 0 0 10px #ccc;
  z-index: 200;
}
.addToSourceSheetModal .closeButton {
  margin-bottom: 10px;
  cursor: pointer;
  height: 18px;
  width: 18px;
  opacity: 0.5;
  float: right;
}
.searchBox .keyboardInputInitiator {
    opacity: 0.4;
    width: 16px;
    height: 16px;
    padding: 4px 7px;
    position: initial;
    vertical-align: 0px;
}
.header .searchBox .keyboardInputInitiator {
    display: none;
}
body #keyboardInputMaster {
    opacity: 1;
    background-color: #FBFBFA;
    border: 1px solid #ccc;
    padding: 5px;
    box-shadow: none;
    border-radius: 0.3em;
}
body #keyboardInputMaster thead {
  display: none;
}
body #keyboardInputMaster tbody tr td table{
    border-spacing: 2px 2px;
}
body #keyboardInputMaster tbody tr td table tbody tr td{
    border: 0.5px solid #eee;
    background: white;
    font-family: "Heebo","Roboto", sans-serif;
    min-width: 15px;
    vertical-align: middle;
    padding: 2px 8px;
    text-align: center;
    font-size: 14px;
    color: #333;
}
body #keyboardInputMaster tbody tr td table tbody tr td:hover,
body #keyboardInputMaster tbody tr td table tbody tr td:active,
body #keyboardInputMaster tbody tr td table tbody tr td.pressed{
    border: 1px solid #eee;
    background: #eee;
}
.calendarRefs {
  margin-bottom: 16px;
}
.calendarRef {
  font-size: 18px;
  color: #666;
  display: flex;
  margin: 2px 0;
}
.calendarRef a {
  color: inherit;
}
.calendarRef img {
  margin-top: 2px;
}
#editCollectionPageContainerInner {
  position: relative;
}
#editCollectionPage :not(h1) .int-en {
  font-family: "Roboto", "Helvetica Neue", "Helvetica", sans-serif;
}
#editCollectionPage :not(h1) .int-he {
  font-family: "Heebo", sans-serif;
}
#editCollectionPage .field {
  box-sizing: border-box;
  width: 100%;
  display: inline-block;
  vertical-align: top;
  padding: 12px;
}
#editCollectionPage .field.halfWidth {
  width: 50%;
  display: inline-block;
}
#editCollectionPage .field.quarterWidth {
  width: 25%;
  display: inline-block;
}
#editCollectionPage .field.threeQuarterWidth {
  width: 75%;
  display: inline-block;
}
#editCollectionPage .field > label {
  display: block;
  margin-bottom: 15px;
  color: #666;
}
#editCollectionPage input,
#editCollectionPage textarea {
  display: block;
  width: 100%;
  padding: 15px 12px;
  border-radius: 5px;
  border: none;
  box-sizing: border-box;
  box-shadow: 0 1px 3px rgba(0,0,0,0.2);
  font-family: "Roboto", "Helvetica Neue", "Helvetica", sans-serif;
  color: #333;
  font-size: 14px;
}
.interface-hebrew #editCollectionPage input,
.interface-hebrew #editCollectionPage textarea {
  font-family: "Heebo", sans-serif;
}
#editCollectionPage .hiddenFileInput {
  width: 0.1px;
  height: 0.1px;
  opacity: 0;
  overflow: hidden;
  position: absolute;
  z-index: -1;
}
#editCollectionPage .collectionImage {
  max-width: 200px;
  margin-bottom: 5px;
  display: block;
}
#editCollectionPage .helperText {
  color: #999;
  font-size: 13px;
  width: 500px;
}
#editCollectionPage .collectionHeaderBox {
  width: 100%;
  background-color: white;
  margin-bottom: 5px;
}
#editCollectionPage .collectionHeader {
  float: right;
  max-width: 100%;
}
#editCollectionPage .deleteCollection {
  cursor: pointer;
  margin: 30px 10px;
  color: #999;
  text-align: right;
}
#editCollectionPage .deleteCollection:hover {
  text-decoration: underline;
}
.dropdown {
  position: relative;
}
.dropdown .dropdownMain {
  background: white;
  box-shadow: 0 1px 3px rgba(0,0,0,0.2);
  border-radius: 7px;
  padding: 16px 22px;
  font-size: 16px;
  margin-bottom: 10px;
  cursor: pointer;
}
.addToSourceSheetBox .dropdownMain.noselect {
  display: flex;
  justify-content: space-between;
  align-items: center;
  align-content: flex-start;
  text-align: start;
}
.addToSourceSheetBox .dropdownMain.noselect::before{
  content: url("/static/img/sheet.svg");
  opacity: 0.4;
  display: inline-block;
  margin-inline-end: 10px;
  transform: scale(0.8);
  vertical-align: text-bottom;
  line-height: 10px;
}
.addToSourceSheetBox .dropdownMain.noselect::after{
  content: url("/static/icons/chevron.svg");
  margin-inline-start: auto;
  opacity: 0.4;
  height: 24px;
  transform: scale(0.6) rotate(90deg);
  transform-origin: center center;
}
.addToSourceSheetBox .dropdownMain.noselect.open::after{
  transform: scale(0.6) rotate(-90deg);
  transform-origin: center center;
}
.addToSourceSheetBox .dropdownMain .loadingMessage {
  margin: 0;
}
.addToSourceSheetBoxTitle{
  font-style: normal;
  font-weight: normal;
  font-size: 13px;
  line-height: 15px;
  color: #999999;
  margin-bottom: 11px;
}
.addToSourceSheetBox .selectedRef{
  padding: 16px 22px;
  font-size: 16px;
  margin-bottom: 15px;
  cursor: pointer;
  background: #FBFBFA;
  box-shadow: 0px 1px 3px rgba(0, 0, 0, 0.25);
  border-radius: 6px;
  text-align: start;
}
.addToSourceSheetBox .selectedRef span{
  font-family: "adobe-garamond-pro", "Crimson Text", Georgia, "Times New Roman", serif;
  font-style: normal;
  font-weight: normal;
  font-size: 18px;
  line-height: 25px;
  color: #666666;
}
.readerPanel.hebrew .addToSourceSheetBox .selectedRef span{
  font-family: "Taamey Frank", "adobe-garamond-pro", "Crimson Text", Georgia, "Times New Roman", serif;
  font-size: 1.2em;
}
.dropdown .dropdownOpenButton {
  float: right;
  margin-left: 6px;
  cursor: pointer;
  color: #666;
  font-size: 18px;
}
.interface-hebrew .dropdownOpenButton {
  float: left;
  margin-left: 0;
  margin-right: 6px;
}
.dropdown .dropdownListBox {
  position: absolute;
  z-index: 1;
  margin-top: -14px;
  width: 100%;
  box-sizing: border-box;
  box-shadow: 0 1px 3px rgba(0,0,0,0.2);
  background: white;
  border-bottom-left-radius: 7px;
  border-bottom-right-radius: 7px;
}
.dropdown .dropdownList {
  color: #999;
  background-color: white;
  box-sizing: border-box;
  padding: 0;
  max-height: 250px;
  overflow-x: hidden;
  overflow-y: scroll;
  border-bottom-left-radius: 7px;
  border-bottom-right-radius: 7px;
}
.singlePanel .dropdown .dropdownList {
  max-height: 150px;
}
.dropdown .dropdownList .dropdownOption {
  font-size: 18px;
  cursor: pointer;
  padding: 0 22px;
  margin: 26px 0;
  border: none;
  color: #666;
}
.addToSourceSheetBox .dropdown .dropdownList .dropdownOption::before{
  content: url("/static/img/sheet.svg");
  opacity: 0.4;
  display: inline-block;
  margin-inline-end: 10px;
  transform: scale(0.8);
  vertical-align: text-bottom;
  line-height: 10px;
}
.dropdown .dropdownList .dropdownOption.selected {
  color: #333;
}
#footer {
  background-color: white;
  border-top: 1px solid #F4F4F4;
  overflow: hidden;
  padding: 18px 40px 70px 40px;
  text-align: left;
  color: #999;
}
.singlePanel #footer {
  padding: 18px 15px 70px 15px;
}
#footer a {
  display: block;
  color: #666;
}
.interface-hebrew #footer{
  direction: rtl;
  text-align: right;
}
.interface-english #footer .int-he {
  display: none;
}
.interface-hebrew #footer .int-he {
  display: inline;
  text-align: right;
}
#footerInner {
  max-width: 1000px;
  margin: 0 auto;
}
#footer .section {
  display: inline-block;
  vertical-align: top;
  width: 200px;
  margin: 20px 0;
}
.interface-english #footer .section {
  text-align: left;
}
.interface-hebrew #footer .section {
  text-align: right;
}
#footer .section .header {
  color: #000;
  margin-bottom: 18px;
  font-weight: normal;
  font-size: 16px;
}
#footer .section.last {
  float: right;
  text-align: right;
}
.interface-hebrew #footer .section.last {
  float: left;
  text-align: left;
}
#footer .section a {
  font-size: 16px;
  margin: 2px 0;
}
#footer .fa {
  margin: 0 3px;
}
#footer .header.connect {
  text-transform: uppercase;
}
.newsletterSignUpBox {
  position: relative;
  margin-bottom: 4px;
}
.newsletterSignUpBox .newsletterInput {
  border-radius: 6px;
  padding: 10px 32px 12px 16px;
  width: 150px;
  font-size: 15px;
  border: 1px solid #EEE;
  margin-bottom: 6px;
  color: #333;
}
.newsletterSignUpBox img {
  height: 18px;
  width: 18px;
  opacity: 0.2;
  position: absolute;
  top: 10px;
  right: 12px;
}
.interface-hebrew .newsletterSignUpBox .newsletterInput {
  padding: 8px 16px 11px 32px;
}
.interface-hebrew .newsletterSignUpBox img {
  right: auto;
  left: 12px;
  transform: scale(-1, 1);
}
.newsletterEducatorOption {
  font-size: 14px;
  padding: 0px 3px;
  margin-top: 2px;
}
.newsletterSignUpBox .subscribeMessage {
  margin: 4px 0 14px 0;
  color: #333;
  font-size: 14px;
  font-family: "Roboto", "Helvetica Neue", "Helvetica", sans-serif;
  font-style: italic;
  text-align: center;
  direction: ltr;
}
#footer .section.connect a {
  display: inline;
  margin: 0 4px;
}
#footer .section.connect .socialLinks a {
  color: #666;
}
#footer #socialButtons {
  margin-bottom: 6px;
}
#footer #facebookButton {
  display: inline-block;
  vertical-align: top;
}
#footer #twitterButton {
  display: inline-block;
  vertical-align: top;
  margin-left: 4px;
}
.interface-hebrew #footer #twitterButton {
  margin-left: 0;
  margin-right: 4px;
}
#footer #siteLanguageToggle {
  color: #999;
  margin-top: 30px;
  font-size: 15px;
}
#footer #siteLanguageToggle #siteLanguageToggleLabel {
  display: block;
  text-transform: uppercase;
  color: #000;
}
#footer a#siteLanguageEnglish,
#footer a#siteLanguageHebrew {
  font-family: "Roboto", "Helvetica Neue", "Helvetica", sans-serif;
  cursor: pointer;
  color: #666;
  display: inline;
  margin: 0 3px;
}
#footer #siteLanguageEnglish:hover,
#footer #siteLanguageHebrew:hover {
  text-decoration: underline;
}
#footer a#siteLanguageHebrew {
  font-family: "Heebo", sans-serif;
}
.gemarra-regular, .gemarra-italic {
  font-weight: bold;
}
.it-text, .gemarra-italic {
  font-style: italic;
}
.categoryAttribution a {
  color: inherit;
}
.bubbleTab {
  padding: 10px 25px;
  margin: 3px;
  background-color: white;
  border-radius: 20px;
  border: 1px solid #DADADA;
  display: inline-block;
  font-size: 12px;
  color: #999;
  font-family: "Roboto", "Helvetica Neue", "Helvetica", sans-serif;
  letter-spacing: 1px;
  cursor: pointer;
}
.bubbleTab:hover {
  text-decoration: none;
}
.bubbleTab.active {
  color: #333;
}
.aboutBox .aboutHeader {
  color: #666;
  padding-bottom: 13px;
  margin: 0;
  margin-bottom: 15px;
  text-align: initial;
  text-transform: none;
  font-size: 16px;
  border-bottom: solid 1px #CCC;
  --english-font: var(--english-sans-serif-font-family);
  --hebrew-font: var(--hebrew-sans-serif-font-family);
}
.aboutBox .aboutTitle {
  padding: 10px 0 15px 0;
  display: inline-block;
  font-family: "adobe-garamond-pro", "Crimson Text", Georgia, serif;
  font-style: normal;
  font-weight: normal;
  font-size: 24px;
  line-height: 29px;
  color: #000000;
}
.aboutBox .aboutSubtitle {
  font-family: "adobe-garamond-pro", "Crimson Text", Georgia, serif;
  font-style: italic;
  font-weight: normal;
  font-size: 18px;
  line-height: 22px;
  color: #666666;
}
.aboutBox .aboutSubtitle .he {
  font-style: normal;
}
.aboutBox .aboutDesc {
  padding: 15px 0 30px 0;
  font-family: "adobe-garamond-pro", "Crimson Text", Georgia, serif;
  font-style: normal;
  font-weight: normal;
  font-size: 18px;
  line-height: 22px;
  color: #000000;
}
.readerApp.interface-hebrew .aboutBox .versionDetails,
.readerApp.interface-hebrew .versionsBox .versionDetails {
  text-align: right;
}
.aboutBox .versionDetails .separator,
.versionsBox .versionDetails .separator {
  margin: 0 3px;
}
.aboutBox a,
.versionsBox a {
  color: #999;
}
.aboutBox .currVersionSection, .aboutBox .alternateVersionsSection {
  padding-bottom: 30px;
}
.aboutBox .versionsBox .versionBlock:first-child{
  border-top: none;
  padding-top: 10px;
}
.aboutBox .currVersionSection .versionBlock + .versionBlock {
    border-top: solid 1px #CCC;
    padding-top: 20px;
    margin-top: 20px;
}
.version-with-buy-button {
  display: flex;
  flex-direction: column;
}
.version-with-buy-button .version-text-image{
  display: flex;
  justify-content: space-between;
}
.version-with-buy-button .version-text-image .versionBlock{
  align-self: flex-start;
}
.versionsBox .version-with-buy-button{
    border-top: solid 1px #CCC;
}
.versionsBox .version-with-buy-button .versionBlock{
    border-top: none;
}
.versionsBox .version-with-buy-button .version-text-image .version-with-buy-button-image
{
  padding: 20px;
}
.versionsBox .version-with-buy-button .version-with-buy-button-link{
    padding: 10px 20px;
}
.version-with-buy-button .version-with-buy-button-link{
  align-content: flex-start;
  min-width: 50%;
}
.version-with-buy-button .version-with-buy-button-link a.button{
  color: #FFFFFF;
  padding: 7px 20px;
}
.version-with-buy-button .version-text-image .version-with-buy-button-image img.buy-img {
    height: 85px;
    border-radius: 2px;
}
.versionsBox .versionLanguage {
  padding-bottom: 15px;
  font-family: "Roboto", "Helvetica Neue", "Helvetica", sans-serif;
  letter-spacing: 1px;
  font-style: normal;
  font-weight: normal;
  font-size: 16px;
  line-height: 19px;
  color: #666666;
}
.interface-hebrew .versionsBox .versionLanguage {
  font-family: "Heebo", sans-serif;
}
.versionsBox div:not(:first-child) .versionLanguage {
  padding-top: 25px;
}
.versionsBox .versionLanguage .versionCount {
  color: #999;
}
.versionsBox a.selectButton {
  font-family: "HebrewInEnglish System Font", "Roboto", "Helvetica Neue", "Helvetica", sans-serif;
  font-style: normal;
  font-weight: normal;
  font-size: 13px;
  color: #666666;
  box-shadow: 0 1px 2px #999;
  padding: 2px 8px;
  background-color: white;
  border-radius: 4px;
  line-height: 18px;
}
.versionsBox a.selectButton.currSelectButton {
  background-color: #212E50;
  text-decoration: none;
  cursor: default;
  line-height: 20px;
  color: #FFFFFF;
}
.versionsTextList .topFiltersInner .uppercase {
  text-transform: none;
}
.versionsBox .versionBlock {
  padding: 20px 0;
  border-top: solid 1px #CCC;
}
.singlePanel .versionsBox .versionBlock .versionTitle .he {
    display: inline;
}
.versionBlock .versionTitle a {
  color: black;
}
.interface-hebrew .versionsBox .versionLanguage {
  direction: rtl;
}
.aboutBox .versionBlock .versionTitle:hover {
  text-decoration: none;
}
span.purim-emoji img{
  height: 25px;
  width: 25px;
}

/* Sheets */

.sheetsInPanel {
  overflow-y: scroll;
  overflow-x: hidden;
  height: 100%;
  padding: 0 15px;
  box-sizing: border-box;
  position: relative;
}
.sheetContent {
  width: 100%;
  box-sizing: border-box;
  font-size: 2.2em;
  line-height: 1.6;
  text-align: justify;
  background-color: inherit;
  margin: 0 auto;
  max-width: 760px;
  position: relative;
  padding: 0 30px;
}
.sheetContent .ref {
  cursor: pointer;
  color: #999;
  font-size: 1em;
}
.sheetContent .ref a {
  color: #999;
}
.sheetContent img {
  max-width: 100%;
}
.sheetContent table {
  margin: auto;
  max-width: 100%;
  width: 100%;
  border-collapse: collapse;
  table-layout: fixed
}
.sheetContent table th,
.sheetContent table td {
  padding: 10px;
  border-top: 1px solid #E6E5E6;
  vertical-align: top;
}
.sheetContent table thead th {
  vertical-align: bottom;
  border-bottom: 2px solid #E6E5E6;
  border-top: none;
}
.sheetContent table th:first-of-type,
.sheetContent table tr td:first-of-type {
  padding-left: 0;
}
.sheetContent table th:last-of-type,
.sheetContent table tr td:last-of-type {
  padding-right: 0;
}
.sheetContent tbody {
  width: 100%;
}
.readerPanel .sheetItem {
  position: relative;
}
.heLeft.bilingual section.SheetSource .sheetItem.enOnly > .en,
.heLeft.bilingual section.SheetSource .sheetItem.heOnly > .he,
.heRight.bilingual section.SheetSource .sheetItem.enOnly > .en,
.heRight.bilingual section.SheetSource .sheetItem.heOnly > .he {
  width: 100%;
  padding-right: 15px;
  padding-left: 15px;
}
.readerPanel .sheetItem.indented-1,
.readerPanel section.SheetSource.indented-1,
.readerPanel section.SheetOutsideBiText.indented-1 {
  margin-left:  30px;
  margin-right: 30px;
}
.readerPanel .sheetItem.indented-2,
.readerPanel section.SheetSource.indented-2,
.readerPanel section.SheetOutsideBiText.indented-2 {
  margin-left:  60px;
  margin-right: 60px;
}
.readerPanel .sheetItem.indented-3,
.readerPanel section.SheetSource.indented-3,
.readerPanel section.SheetOutsideBiText.indented-3 {
  margin-left:  90px;
  margin-right: 90px;
}
.sheetContent .customSourceTitle {
  font-family: "Roboto", "Helvetica Neue", "Helvetica", sans-serif;
  text-transform: none;
  margin-bottom: 0;
  margin-top: 40px;
}
.sheetContent p {
  margin: 0 0 1em 0;
}
.segmentNumber.sheetSegmentNumber {
  display: block;
  position: absolute;
  text-align: center;
}
.readerPanel.bilingual.heLeft .sheetItem.segment .segmentNumber.sheetSegmentNumber,
.readerPanel.bilingual.heRight .sheetItem.segment .segmentNumber.sheetSegmentNumber {
  left: 50%;
  margin-left: -15px;
}
.readerPanel.bilingual.heLeft .sheetItem.segment.enOnly .segmentNumber.sheetSegmentNumber,
.readerPanel.bilingual.heRight .sheetItem.segment.enOnly .segmentNumber.sheetSegmentNumber {
  right: 0px;
  left: auto;
  margin-left: 0;
}
.readerPanel.bilingual.heLeft .sheetItem.segment.heOnly .segmentNumber.sheetSegmentNumber,
.readerPanel.bilingual.heRight .sheetItem.segment.heOnly .segmentNumber.sheetSegmentNumber {
  left: 0px;
  margin-left: 0;
}
.readerPanel.english .sheetItem.segment.heOnly .segmentNumber .en,
.readerPanel.hebrew .sheetItem.segment.enOnly .segmentNumber .he
.readerPanel.hebrew section.SheetSource .sheetItem.enOnly > .en,
.readerPanel.english section.SheetSource .sheetItem.heOnly > .he,
.readerPanel.hebrew section.SheetOutsideBiText .sheetItem.enOnly > .en,
.readerPanel.english section.SheetOutsideBiText .sheetItem.heOnly > .he  {
  display: block;
}
.sheetTocIcon {
  color: #ccc;
  font-size: 16px;
  width: 15px;
  height: 15px;
  opacity: 0.2;
  margin: 0 8px;
  vertical-align: middle;
}
.readerTextTableOfContents .content h2.tagsTitle {
  text-align: center;
  color:black;
  font-size: 13px;
  margin-bottom: 0;
  padding-bottom: 8px;
}
.sheetMetaDataBox {
  margin: 40px auto 0 auto;
  text-align: center;
}
.bookMetaDataBox {
  margin: 40px auto;
  text-align: center;
}
.sheetContent .sheetItem.segment .sourceContentText {
  margin-bottom: 18px;
  display: block;
  overflow-wrap: break-word;
  word-wrap: break-word;
}
.readerPanel.hebrew .sheetContent .sheetItem.segment .sourceContentText.outsideBiText.en {
  display: none;
}
.readerPanel.english .sheetContent .sheetItem.segment .sourceContentText.outsideBiText.he {
  display: none;
}
.readerPanel.hebrew .sheetContent .sheetItem.segment.enOnly .sourceContentText.outsideBiText.en {
  display: inline;
}
.readerPanel.english .sheetContent .sheetItem.segment.heOnly .sourceContentText.outsideBiText.he {
  display: inline;
}
.readerPanel.english .sheetContent .sheetItem .SheetOutsideText.segment.he,
.readerPanel.hebrew .sheetContent .sheetItem .SheetOutsideText.segment.en,
.readerPanel.english .sheetContent .sheetItem .SheetComment.segment.he,
.readerPanel.hebrew .sheetContent .sheetItem .SheetComment.segment.en {
  display: inline;
}
.sourceContentText.centeredSheetContent {
  text-align: center;
}
.sheetContent .sheetItem.segment .sourceContentText p:last-child,
.sheetContent .editorContent .sheetItem.segment .sourceContentText p {
  margin-bottom: 0;
}
.sheetContent .editorContent .sheetItem.noPointer {
  pointer-events: none;
}
.sheetContent .sheetItem.segment .addedBy {
  margin-top: -20px;
}
.interface-english .sheetContent .sheetItem.segment .addedBy {
  float: left;
}
.interface-hebrew .sheetContent .sheetItem.segment .addedBy {
  float: right;
}
.youTubeContainer {
  position: relative;
  padding-bottom: 56.25%; /* 16:9 */
  padding-top: 25px;
  height: 0;
}
.youTubeContainer iframe {
  position: absolute;
  top: 0;
  left: 0;
  width: 100%;
  height: 100%;
}
.sheetContent .media {
  margin: 0 auto;
  display: table;
  table-layout: fixed;
}
.sheetContent .media.fullWidth {
  width: 100%;
}
.sheetContent .media .mediaCaption {
  display: table-caption;
  caption-side: bottom;
  padding-top: 8px;
}
.sheetContent .media .mediaCaptionInner {
  display: flex;
  justify-content: space-between;
}
.sheetContent .media .mediaCaption .en {
  font-size: 80%;
  text-align: left;
  flex: 1;
}
.sheetContent .media .mediaCaption .he {
  font-size: 72%;
  flex: 1;
  font-family: "Heebo", "sans-serif";
}
.sheetContent .media .mediaCaption.heOnly .he,
.sheetContent .media .mediaCaption.enOnly .en {
  display: block;
}
.sheetContent .media .mediaCaption.heOnly .en,
.sheetContent .media .mediaCaption.enOnly .he {
  display: none;
}
.sheetContent .spacer:only-of-type.empty {
  line-height: inherit;
}
.sheetItem:only-of-type.empty .SheetOutsideText:after,
.sheetContent .spacer:only-of-type.empty:after {
  color: #999;
  position: relative;
  pointer-events: none;
}
.interface-english .sheetItem:only-of-type.empty .SheetOutsideText:after,
.interface-english .spacer:only-of-type.empty:after,
.interface-english .spacer:only-of-type.empty:after {
  content: "Write some text or type a citation (ex. 'Genesis 1:1-5') ";
  top: -31px;
  margin-bottom: -31px;
}
.interface-hebrew .sheetItem:only-of-type.empty .SheetOutsideText:after,
.interface-hebrew .spacer:only-of-type.empty:after,
.interface-hebrew .spacer:only-of-type.empty:after {
  content: "הקלידו טקסט חופשי או מראה מקום (לדוגמא, בראשית א, א-ה)";
  top: -44px;
  margin-bottom: -44px;
}
.sheetContent .sheetItem .SheetOutsideText.segment p {
  margin: 0
}
.sheetContent .sheetItem .SheetOutsideText.segment {
  margin: 0
}
.sheetContent .sheetItem .SheetSource.segment,
.sheetContent .sheetItem .SheetOutsideBiText.segment {
  margin-top: 14px;
}
.sheetContent .text.loading {
  cursor: wait;
}
.oldSheetNotice,
.oldSheetNotice a,
.editSheetNotice,
.editSheetNotice a {
  font-size: 12px;
  font-family: "Roboto", "Helvetica Neue", "Helvetica", sans-serif;
  color: #999;
}
.cookiesNotification {
  position: fixed;
  z-index: 9999;
  color: white;
  background-color: #212E50;
  border-top: 1px solid #ccc;
  bottom: 0;
  box-sizing: border-box;
  width: 100%;
  padding: 10px 0;
  line-height: 1.1;
  text-align: center;
  unicode-bidi: plaintext;
}
.cookiesNotification a {
  text-decoration: underline;
  color: inherit;
  margin-inline-start: 5px;
}
.cookiesNotification .button {
  margin-inline-start: 12px;
}
.readerMessageBox {
  z-index: 9999;
  color: #000;
  font-size: 16px;
  background-color: #ededec;
  border: 1px solid #ccc;
  top: 0;
  left: 0;
  box-sizing: border-box;
  padding: 10px 0;
  margin: 40px;
  line-height: 1.1;
  text-align: center;
}
.readerMessageBox a {
  text-decoration: underline;
  color: inherit;
}
.he sup.sourcePrefix {
  margin-right: -35px;
  position: absolute;
  text-decoration: none;
  font-family: "Roboto", "Helvetica Neue", "Helvetica", sans-serif;
  color: #000;
}
.en sup.sourcePrefix {
  margin-left: -35px;
  position: absolute;
  text-decoration: none;
  font-family: "Roboto", "Helvetica Neue", "Helvetica", sans-serif;
  color: #000;
}
.heLeft.bilingual .sheetContent .text sup.sourcePrefix,
.heRight.bilingual .sheetContent .text sup.sourcePrefix {
    margin-right: -28px;
}
.heLeft.bilingual .sheetContent .text .en sup.sourcePrefix,
.heRight.bilingual .sheetContent .text .en sup.sourcePrefix {
  display: none
}
.sheetItem.ref-display-none .ref {
  display: none;
}
section.SheetSource .en,
section.SheetOutsideBiText .en {
  background-color: #FBFBFA;
}
section.SheetSource,
section.SheetOutsideBiText {
  border-inline-start: 4px solid;
  box-shadow: 0px 1px 6px rgba(0, 0, 0, 0.25);
  margin-bottom: 30px;
}
.readerPanel.hebrew section.SheetSource .sheetItem > .he,
.readerPanel.english section.SheetSource .sheetItem > .en,
.readerPanel.hebrew section.SheetOutsideBiText .sheetItem > .he,
.readerPanel.english section.SheetOutsideBiText .sheetItem > .en {
  display: block;
}
.readerPanel.hebrew section.SheetSource .sheetItem > .en,
.readerPanel.english section.SheetSource .sheetItem > .he,
.readerPanel.hebrew section.SheetOutsideBiText .sheetItem > .en,
.readerPanel.english section.SheetOutsideBiText .sheetItem > .he  {
  display: none;
}
.interface-english section.SheetSource .sheetItem > .he,
.interface-english section.SheetSource .sheetItem > .en,
.interface-english section.SheetOutsideBiText .sheetItem > .he,
.interface-english section.SheetOutsideBiText .sheetItem > .en {
  padding: 15px 20px 15px 16px;
}
.interface-hebrew section.SheetSource .sheetItem > .he,
.interface-hebrew section.SheetSource .sheetItem > .en,
.interface-hebrew section.SheetOutsideBiText .sheetItem > .he,
.interface-hebrew section.SheetOutsideBiText .sheetItem > .en {
  padding: 15px 16px 15px 20px;
}
.readerPanel.bilingual.stacked .sheetContent section.SheetSource .segment.highlight .he,
.readerPanel.bilingual.stacked .sheetContent section.SheetOutsideBiText .segment.highlight .he {
  padding-bottom: 15px;
}
section.SheetSource.highlight,
section.SheetOutsideBiText.highlight {
  background-color: #E9E9E7;
}
section.SheetSource .segmentNumber,
section.SheetSource .SheetOutsideBiText {
  display: none;
}
.sheetContent section.SheetSource.highlight .sheetItem.segment.highlight .sourceContentText,
.sheetContent section.SheetSource .sheetItem.segment .sourceContentText,
.sheetContent section.SheetOutsideBiText.highlight .sheetItem.segment.highlight .sourceContentText,
.sheetContent section.SheetOutsideBiText .sheetItem.segment .sourceContentText {
  margin: 0;
}
.sheetItem .SheetSource,
.sheetItem .SheetOutsideBiText {
  border-inline-start: 4px solid;
  padding-inline-start: 16px;
  padding-inline-end: 20px;
  box-shadow: 0px 1px 6px rgba(0, 0, 0, 0.25);
}
.sheetItem .SheetSource.selected.segment,
.sheetItem .SheetOutsideBiText.selected.segment {
  border-top: 2px solid #CCE6FF;
  border-bottom: 2px solid #CCE6FF;
  border-inline-end: 2px solid #CCE6FF;
  margin-top: 12px;
  margin-bottom: 12px;
  margin-inline-end: -2px;
}
.sheetItem .SheetSource .he,
.sheetItem .SheetSource .en,
.sheetItem .SheetOutsideBiText .he,
.sheetItem .SheetOutsideBiText .en {
  padding-inline-start: 16px;
  padding-inline-end: 20px;
  margin-inline-start: -16px;
  margin-inline-end: -20px;
}
.sheetItem .SheetSource .he.editable.selected .sourceContentText,
.sheetItem .SheetSource .en.editable.selected .sourceContentText,
.sheetItem .SheetOutsideBiText .he.editable.selected .sourceContentText,
.sheetItem .SheetOutsideBiText .en.editable.selected .sourceContentText {
  background-color: #FFFFFF;
  box-shadow: inset 0px 0px 3px rgba(0, 0, 0, 0.3);
  border-radius: 6px;
}
.sheetItem .SheetSource ::selection,
.sheetItem .SheetOutsideBiText ::selection {
  background-color: rgba(0,0,0,0);
}
.sheetItem .SheetSource .he.editable.selected ::selection,
.sheetItem .SheetSource .en.editable.selected ::selection,
.sheetItem .SheetOutsideBiText .he.editable.selected ::selection,
.sheetItem .SheetOutsideBiText .en.editable.selected ::selection {
  background-color: #D2DCFF;
}
.sheetItem .SheetSource .en,
.sheetItem .SheetOutsideBiText .en {
  background-color: #FBFBFA;
}
.sheetItem .SheetSource .ref,
.sheetItem .SheetOutsideBiText .ref {
  pointer-events: none;
  user-select: none;
}
.sheetItem .SheetSource:after,
.sheetItem .SheetOutsideBiText:after {
  content: " ";
  display: block;
  clear: both;
  height: 15px;
  background-color: #FBFBFA;
}
.sheetItem .SheetMedia {
  margin-bottom: 14px;
}
.feedbackBox p {
  font-size: 16px;
  letter-spacing: 1px;
}
.feedbackBox .button {
  margin: auto;
  width: 100%;
}
.feedbackBox input {
  padding: 16px 22px;
  margin-bottom: 20px;
  cursor: pointer;
  font-size: 18px;
  border-radius: 4px;
  box-shadow: none;
  border: 1px solid #E9E9E9;
  width: 100%;
  box-sizing: border-box;
}
.connectionsPanel textarea.feedbackText {
  border-radius: 7px;
  box-shadow: 0 1px 3px rgba(0,0,0,0.2);
}
.img-circle {
  border-radius: 50%;
}
.tab-view .tab-list {
  display: flex;
  flex-direction: row;
  justify-content: flex-start;
}
.tab-view .tab-list .tab {
  font-size: 16px;
  color: black;
  text-align: center;
  padding: 10px 0;
  margin: 0 30px 0 0;
  cursor: pointer;
}
.tab-view .tab-list .tab a {
  color: inherit;
}
.tab-view .tab-list .tab a:hover {
  text-decoration: none;
}
.tab-view .tab-list .active .tab {
  border-bottom: 4px solid #CCC;
}
.interface-hebrew .tab-view .tab-list .tab {
  margin: 0 0 0 30px;
}
.tab-view .tab-list .tab img {
  width: 18px;
  height: 18px;
  opacity: 0.4;
  margin: 0 10px 0 0;
  top: 2px;
  position: relative;
}
.interface-hebrew .tab-view .tab-list .tab img {
  margin: 0 0 0 10px;
}
.tab-view .tab-list .justifyright {
  margin: 0 0 4px auto;
  display: flex;
  align-items: center;
}
.tab-view .tab-list .tab.filter {
  font-size: 16px;
  margin: 0;
  padding: 6px 9px;
  border: 1px solid #EDEDEC;
  background-color: #EDEDEC;
  border-radius: 6px;
}
.tab-view .tab-list .tab.filter.open {
  background-color: inherit;
}
.tab-view .tab-list .tab.filter img {
  margin: 0 0 1px 6px;
  width: 12px;
  height: 12px;
}
.interface-hebrew .tab-view .tab-list .tab.filter img {
  margin: 0 6px 1px 0;
}
.tab-view .tab-list .applink a {
    color: #666;
}
.interface-hebrew .tab-view .tab-list .justifyright {
  margin: 0 auto 0 0;
}
.tab-list :not(.active) .tab, .tab-list :not(.active) .tab a{
    color: #666;
}
.profile-page .textRange {
  font-size: 18px;
  color: #666;
}
.profile-page .note-text {
  font-size: 18px;
}
.profile-page .note {
  display: flex;
  flex-direction: row;
  justify-content: space-between;
  padding: 10px 0 20px 0;
}
.profile-page .note + .note {
  border-top: 1px solid #CCC;
}
.profile-page .noteLeft {
  flex-grow: 1;
}
.profile-page .noteRight {
  display: flex;
  flex-direction: row;
  align-items: flex-start;
}
.profile-page .note .noteRight img {
  display: none;
}
.profile-page .note .noteRight img + img {
  margin: 0 0 0 10px;
}
.interface-hebrew .profile-page .note .noteRight img + img {
  margin: 0 10px 0 0;
}
.profile-page .note:hover .noteRight img {
  display: inline-block;
  width: 16px;
  height: 16px;
  opacity: 0.4;
}
.profile-page .note:hover .noteRight img:hover {
  opacity: 0.6;
  cursor:pointer;
}
.profile-page .social-icon img {
  width: 13px;
  height: 13px;
  opacity: 0.4;
}
.profile-page .social-icon + .social-icon {
  padding: 0 5px;
}
.profile-page .social-icon:hover img {
  opacity: 0.6;
}
.editorToggleHeader {
  width: 100%;
  background-color: #18345D;
  color: white;
  height: 60px;
  font-size: 16px;
  margin-top: -80px;
  margin-left: -12px;
  margin-bottom: 80px;
  padding-right: 12px;
  display: flex;
  justify-content: center;
  align-items: center;
  position: relative;
  left: 0;
}
.interface-hebrew .editorToggleHeader {
  direction: rtl;
}
.editorToggleHeader .button {
  padding: 5px 8px;
  margin-inline-start: 15px;
  margin-top: 5px;
  height: 30px;
  letter-spacing: 0;
}
.feedbackOverlay {
  position: fixed;
  width: 100%;
  height:100%;
  background-color: #FBFBFA;
  z-index: 1001;
  top: 0;
  left: 0;
  padding: 120px 60px;
  box-sizing: border-box;
}
.interface-hebrew .feedbackOverlay {
  direction: rtl;
}
.feedbackOverlay .buttonContainer {
  margin-top: 50px;
}
.feedbackOverlay h2 {
  font-size: 30px;
  font-family: "adobe-garamond-pro", "Crimson Text", Georgia, serif;
  margin: 0 auto 50px auto;
  color: black;
  text-transform: none;
  max-width: 600px;
}
.feedbackOverlay p, .feedbackOverlay ul  {
  font-size: 16px;
  font-family: "Roboto", "Helvetica Neue", "Helvetica", sans-serif;
  color: black;
  max-width: 600px;
  margin: 10px auto;
}
.feedbackOverlay textarea {
  font-size: 18px;
  color: #000;
  box-shadow: 0px 1px 3px rgba(0, 0, 0, 0.25);
  border-radius: 6px;
  border: none;
  width: 100%;
  padding: 12px;
  font-weight: normal;
  font-style: normal;
  margin-top: 10px;
  height: 120px;
}

.interface-hebrew textarea,
.interface-hebrew textarea::placeholder,
.interface-hebrew input,
{
  font-family: var(--hebrew-sans-serif-font-family);
}
.feedbackOverlay textarea::placeholder {
  font-size: 16px;
  font-style: normal;
  color: #666;
}
.feedbackOverlay a {
  color: #4871bf;
}
.feedbackOverlay .button {
  margin: 0;
}
.feedbackOverlay a.button  {
  color: white;
}
.sheetList .sheet {
  border-bottom: none;
}
.sheetList .sheet {
  display: flex;
  flex-direction: row;
}
.sheetList .sheet .sheetLeft {
  display: flex;
  flex-direction: column;
}
.sheetList .sheet .sheetTags {
  color: #999;
}
.sheetList .sheet .sheetTags .bullet {
  margin: 0 5px;
}
.sheetList .sheet a {
  color: inherit;
  cursor: pointer;
}
.sheetList .sheet a.sheetTitle {
  display: flex;
  flex-direction: row;
  align-items: center;
  margin-bottom: 10px;
  font-size: 18px;
}
.sheetList .sheet .sheetLeft .sheetTitle img,
.textList .sheet .sheetLeft .sheetTitle img {
  width: 18px;
  height: 18px;
  margin-inline-end: 10px;
}
.default-profile-img {
  width: 175px;
  height: 175px;
  background-color: #999;
  border-radius: 50%;
  display: flex;
  justify-content: center;
  align-items: center;
  color: white;
  font-size: 75px;
  font-family: "Roboto", "Helvetica Neue", "Helvetica", sans-serif;
}
.default-profile-img.invisible {
  visibility: hidden;
}
.profile-page .filterable-list {
  /* to distinguish top half of profile from bottom half */
    background-color: white;
    border: 1000px solid white;
    border-top: 4px solid white;
    border-bottom: 120px solid white;
    margin: -4px 0 -120px -1000px;
    width: 100%;
}
.interface-hebrew .profile-page .filterable-list {
  margin: -4px -1000px -120px 0;
}
.filterable-list .filter-bar {
  border-bottom: 1px solid #E2E2E1;
  display: flex;
  flex-direction: row;
  align-items: center;
  padding: 16px 0;
  justify-content: space-between;
}
.filterable-list .filter-bar-new {
  padding: 0 0 20px 0;
  justify-content: space-between;
  align-items: center;
  display: flex;
  flex-wrap: wrap;
  flex-direction: row;
}
.filterable-list .filter-bar-new .filter-input {
  background-color: #EDEDED;
  border-radius: 5px;
  padding: 5px;
  color: black;
  width: 250px;
  display: flex;
  align-items: center;
}
.filterable-list .filter-bar-new .filter-input ::placeholder {
  color: #999;
}
.filterable-list .filter-bar-new .sort-option {
  padding: 7px;
  color: #666;
  font-size: 16px;
  cursor: pointer;
  margin: 0 0 0 7px;
  background-color: #EDEDED;
  border-radius: 5px;
}
.interface-hebrew .filterable-list .filter-bar-new .sort-option {
  margin: 0 7px 0 0;
}
.filterable-list .filter-bar-new .sort-option.active {
  color: black;
}
.filterable-list .filter-bar-new .systemText span {
  color: #000;
}
.filterable-list .filter-bar .filter-bar-inner {
  display: flex;
  align-items: center;
}
.filterable-list .readerNavMenuSearchButton {
  margin: 0 10px 0 5px;
  display: inline-flex;
  top: 0;
}
.interface-hebrew .filterable-list .readerNavMenuSearchButton {
  margin: 0 5px 0 10px;
}
.filterable-list input {
  border: 0;
  font-size: 18px;
  font-family: "adobe-garamond-pro", "Crimson Text", Georgia, serif;
  background-color: transparent;
}
.filterable-list .loadingMessage {
  margin-top: 30px;
}
.profile-page .filterable-list .filter-content {
  padding-top: 25px;
}
.profile-page .sheet-header {
  display: flex;
  flex-direction: column;
  align-items: flex-start;
  margin-bottom: 10px;
}
.profile-page .collectionListingImage {
  width: 18px;
  height: 18px;
  border-radius: 50%;
  vertical-align: middle;
  margin: 0;
  margin-inline-end: 10px;
  opacity: 0.4;
  position: relative;
  top: -2px;
}
.profile-page .collectionListingName {
  font-size: 18px;
  margin-bottom: 10px;
}
.profile-page .collectionListing + .collectionListing {
  border-top: 0;
}
.profile-page .profile-summary-content a {
  color: inherit;
}
.profile-page .profile-summary a.logoutLink {
  color: #666;
  padding: 16px 15px;
}
.profile-page .profile-summary {
  display: flex;
  flex-direction: row;
  justify-content: space-between;
  margin-bottom: 40px;
}
.profile-page .profile-summary .summary-column {
  display: flex;
  flex-direction: column;
  flex-grow: 3;
  flex-basis: 0;
}
.profile-page .profile-summary .summary-column.start {
  align-items: flex-start;
}
.profile-page .profile-summary .summary-column.end {
  flex-grow: 1;
}
.profile-page .profile-summary .small-margin {
  margin: 0 4px;
}
.profile-page .profile-summary .sub-sub-title > .small-margin:first-child,
.profile-page .profile-summary .sub-sub-title > span:first-child .small-margin {
  margin: 0 4px 0 0;
}
.profile-page .profile-summary .sub-sub-title > .small-margin:last-child,
.profile-page .profile-summary .sub-sub-title > span:last-child .small-margin {
  margin: 0 0 0 4px;
}
.interface-hebrew .profile-page .profile-summary .sub-sub-title > .small-margin:last-child,
.interface-hebrew .profile-page .profile-summary .sub-sub-title > span:last-child .small-margin {
  margin: 0 4px 0 0;
}
.profile-page .aboutText {
  margin-top: 20px;
  font-size: 18px;
  line-height: 1.4;
}
@media (max-width: 540px) {
  .profile-page .profile-pic:hover .profile-pic-hover-button.profile-pic-button-visible {
    display: none !important;  /* dont allow profile pic upload on mobile b/c causes black image on iOS */
  }
  .profile-page .editorToggleHeader {
    display: none !important;
  }
  .profile-page .profile-summary .profile-img {
    width: 87px !important;
    height: 87px !important;
    font-size: 43.5px !important;
  }
  .profile-page .profile-summary .default-profile-img {
    width: 87px !important;
    height: 87px !important;
    font-size: 43.5px !important;
  }
  .profile-page .profile-summary .profile-actions {
    flex-wrap: wrap;
  }
}
.profile-page .profile-summary .follow {
  color: #999;
  font-size: 13px;
  letter-spacing: 1px;
}
.profile-page .profile-summary .follow .follow-bull {
  padding: 0 5px;
}
.profile-page .profile-summary .profile-actions {
  display: flex;
  flex-direction: row;
  margin: 10px 0;
}
.profile-page .resourcesLink.faded {
  color: #666;
}
.resourcesLink.blue {
  color: white;
  background-color: #18345d;
}
.resourcesLink.blue img {
  filter: invert(1);
  opacity: 1;
}
.profile-page .authorByLine {
  margin: 20px 0;
}
.authorByLineImage a {
  text-decoration: none;
}
.profile-page .follow-header {
  font-size: 20px;
  color: #000;
  padding-bottom: 10px;
}
.profile-page .follow-header .follow-count {
  color: #999;
}
.profile-page .resourcesLink  {
  min-height: 46px;
  height: 46px;
  overflow: visible;
  padding: 0px 16px;
  border-top: 0;
  display: flex;
  align-items: center;
  width: unset;
}
.profile-page .emptyList {
  display: flex;
  flex-direction: column;
  align-items: flex-start;
}
.profile-page .emptyList .emptyListText {
  font-size: 16px;
  margin: 30px 0;
  color: #999;
  font-family: "Roboto", "Helvetica Neue", "Helvetica", sans-serif;
  line-height: 1.5;
}
.profile-page .profile-summary .resourcesLink + .resourcesLink,
.profile-page .profile-summary .largeFollowButton + .resourcesLink {
  margin: 0 0 0 10px;
}
.interface-hebrew .profile-page .profile-summary .largeFollowButton + .resourcesLink,
.interface-hebrew .profile-page .profile-summary .resourcesLink + .resourcesLink {
  margin: 0 10px 0 0;
}
.profile-page .profile-summary .title {
  margin-bottom: 10px;
}
.profile-page .profile-summary .sub-title {
  color: #000;
  font-family: "Roboto", "Helvetica Neue", "Helvetica", sans-serif;
  font-size: 16px;
}
.profile-page .profile-summary .sub-sub-title {
  color: #666;
  font-family: "Roboto", "Helvetica Neue", "Helvetica", sans-serif;
  font-size: 16px;
}
/* Tooltip - source: https://codepen.io/cristina-silva/pen/XXOpga */
.tooltip-toggle {
  cursor: pointer;
  position: relative;
  line-height: normal;
}
.tooltip-toggle svg {
  height: 18px;
  width: 18px;
}
/*Tooltip text container*/
.three-dots-button.tooltip-toggle::before {
  /* make the tooltip appear on right. % is an estimate that works most of the time */
  top: 0;
  transform: translateY(-35%);
  left: 30px;
  color: #999;
  text-align: left;
}
.interface-hebrew .three-dots-button.tooltip-toggle::before {
  left: unset;
  right: 30px;
  text-align: right;
}
.tooltip-toggle::before {
  color: #000;
  font-family: "Roboto", "Helvetica Neue", "Helvetica", sans-serif;
  font-size: 13px;
  opacity: 0;
  pointer-events: none;
  text-align: center;
  position: absolute;
  top: 30px;
  left: -70px;
  padding: 10px;
  background-color: #fff;
  box-shadow: 0 1px 3px rgba(0,0,0,.2);
  border-radius: 5px;
  content: attr(aria-label);
  text-transform: none;
  transition: all 0.5s ease;
  width: 140px;
  z-index: 1;
}
/*Triggering the transition*/
.tooltip-toggle:hover::before, .tooltip-toggle:hover::after {
  opacity: 1;
  transition: all 0.75s ease;
}
.largeFollowButton {
  display: inline-flex;
  min-height: 46px;
  height: 46px;
  overflow: visible;
  padding: 0px 16px;
  align-items: center;
  text-align: center;
  cursor: pointer;
  background: #18345d;
  color: #fff;
  border-radius: 8px;
  box-shadow: 0 1px 3px rgb(0 0 0 / 20%);
}
.largeFollowButton.following {
  background: #fff;
}
.profile-page .largeFollowButton.following .int-en,
.profile-page .largeFollowButton.following .int-he {
  color: black;
}
.largeFollowButton.following span {
  color: #666;
}
.smallFollowButton {
  height: 18px;
  line-height: 18px;
  width: 68px;
  text-align: center;
  cursor: pointer;
  background: var(--sefaria-blue);
  color: white;
  border-radius: 4px;
  margin-inline-start: 15px;
  display: none;
  letter-spacing: normal;
}
.smallFollowButton.smallText span {
  color: white;
}
body .homeFeedWrapper {
  background-color: white;
}
body .homeFeedWrapper .content {
  padding: 0;
}
.homeFeedWrapper #homeCover {
  height: 240px;
  padding: 50px 0;
  background-color: #ADA99B;
  box-sizing: border-box;
  text-align: center;
  overflow: hidden;
  position: relative;
  left: -20px;
  width: calc(100% + 20px);
}
.interface-hebrew .homeFeedWrapper #homeCover {
  left: auto;
}
.homeFeedWrapper #homeVideo {
  position: absolute;
  top: -90px;
  left: 0;
  width: 100%;
  min-width: 1200px;
  z-index: 0;
}
.homeFeedWrapper #homeCover h1.featureTitle {
  color: white;
  margin-bottom: 20px;
  position: relative;
}
.homeFeedWrapper #homeCover h1.featureTitle .int-en,
.homeFeedWrapper #homeCover h1.featureTitle .int-he {
  color: white;
}
.homeFeedWrapper #homeCover h1.featureTitle .int-en {
  font-size: 36px;
}
.homeFeedWrapper #homeCover h1.featureTitle .int-he {
  font-size: 44px;
}
.homeFeedWrapper #homeCover .sub {
  color: white;
  font-size: 16px;
  margin: 0;
  position: relative;
}
.homeFeedWrapper #homeCover .sub a {
  font-size: 16px;
}
.homeFeedWrapper #homeCover .sub .int-en {
}
.homeFeedWrapper #homeCover a {
  color: white;
  font-style: normal;
  position: relative;
}
.columnLayout {
  display: flex;
  flex-direction: row;
}
.sideColumn {
  flex: 0 0 320px;
  max-width: 40%;
  background-color: #FBFBFA;
  padding: 60px 50px;
}
@media (max-width: 540px) {
  .topicPanel .columnLayout {
    flex-direction: column;
  }
  .topicPanel .sideColumn {
    padding: 20px 25px 30px 25px;
    max-width: 100%;
    align-self: stretch;
    border: 0;
    margin: 0;
  }
}
.sideColumn .section {
  margin-bottom: 70px;
}
.sideColumn .section h2 {
  text-transform: none;
  font-size: 24px;
  letter-spacing: normal;
  text-align: inherit;
  margin: 0 0 30px 0;
}
.sideColumn .section h2 .int-en {
  text-align: left;
}
.sideColumn .section h2 .int-he {
  text-align: right;
}
.sideColumn .section .description {
  margin-bottom: 25px;
}
.sideColumn .button img {
  width: 16px;
  height: 16px;
  margin: 0 5px;
  position: relative;
  top: 2px;
  filter: invert(1);
}
.sideColumn .button.white img {
  filter: none;
  opacity: .4;
}
.sideColumn .button .fa {
  opacity: .4;
  margin: 0 5px;
}
.sideColumn .inlineButtonBox {
  display: flex;
  justify-content: space-between;
}
.sideColumn .inlineButtonBox a {
  flex: 1;
}
.sideColumn .inlineButtonBox a .button {
  width: 100%;
}
.sideColumn #homeLearn .refLink {
  display: block;
  height: 56px;
  line-height: 56px;
  border-top: 4px solid;
  color: #000;
  font-size: 20px;
}
.sideColumn #homeLearn .refLink .int-en {
  font-family: "adobe-garamond-pro", "Crimson Text", Georgia, serif;
  text-transform: uppercase;
}
.sideColumn .button {
  letter-spacing: 0;
}
.sideColumn h2 {
  font-weight: 400;
}
.sideColumn .sideCatLink .int-he {
  font-family: "Taamey Frank", "adobe-garamond-pro", "Crimson Text", Georgia, "Times New Roman", serif;
  font-size: 22px;
  font-weight: normal;
  text-transform: uppercase;
  letter-spacing: 0.05em;
  color: #333;
}
.sideColumn .newsletterInput {
  height: 53px;
}
.sideColumn .newsletterSignUpBox img {
    height: 23px;
    width: 23px;
    opacity: 0.35;
    position: absolute;
    top: 15px;
    right: 17px;
}
.interface-hebrew .sideColumn .newsletterSignUpBox img {
  right: auto;
  left: 17px;
  transform: scale(-1, 1);
}
.sideColumn .newsletterInput, .sideColumn .newsletterInput::placeholder {
  width: 100%;
  box-sizing: border-box;
  font-size: 16px;
  font-weight: normal;
  font-style: normal;
  color: #000;
}
.interface-english .sideColumn .newsletterInput, .interface-english .sideColumn .newsletterInput::placeholder  {
  font-family: "Roboto", "Helvetica Neue", "Helvetica", sans-serif;
}
.interface-hebrew .sideColumn .newsletterInput, .interface-hebrew .sideColumn .newsletterInput::placeholder   {
  font-family: "Heebo", sans-serif;
}
.sideColumn #homeSocialButtons {
  margin-top: 15px;
}
.sideColumn #homeSocialButtons .fa {
  font-size: 18px;
  color: white;
  background-color: #aaa;
  display: inline-block;
  height: 30px;
  width: 30px;
  line-height: 30px;
  text-align: center;
  border-radius: 15px;
  margin-right: 5px;
}
.interface-hebrew .sideColumn #homeSocialButtons .fa {
  margin: 0 0 0 5px;
}
.sideColumn #homeSocialButtons .fa:hover {
  text-decoration: none;
  background-color: #999;
}
.sideColumn #homeFeedback {
  background-color: #EDEDED;
  margin: 0 -50px;
  padding: 30px 50px;
  position: -webkit-sticky; /* Safari */
  position: sticky;
  top: 0;
}
.sideColumn #homeFeedback .button {
  margin-bottom: 10px;
}
.sideColumn .feedbackBoxOverlay.open {
  position: fixed;
  width: 100%;
  height: 100%;
  top: 0;
  left: 0;
  display: flex;
  align-items: center;
  justify-content: center;
  background-color: #FBFBFA;
}
.sideColumn .feedbackBoxOverlay.open .feedbackBox {
  width: 470px;
}
.homeFeedWrapper .mainColumn {
  background-color: white;
}
.storyFeedInner,
.interface-hebrew .storyFeedInner {
  width: 760px;
  margin: 0 auto;
  padding-top: 60px;
  max-width: 100%;
  box-sizing: border-box;
  min-height: 500px;
}
.interface-hebrew .topicPanel .storyFeedInner {
  padding-top: 0;
}
.storyByLine:hover .smallFollowButton,
.authorByLine:hover .smallFollowButton {
  display: inline-block;
}
.bilingual .homeFeedWrapper span.he,
.bilingual .readerNavMenu.topicPanel .he {
  display: block;
  padding-bottom: 10px;
}
.mainColumn .story {
  padding: 0 0 60px 0;
}
.mainColumn .story .storyTitleBlock {
  clear: both;
}
.mainColumn .story .storyTitleBlock {
  text-align: start;
}
.colorBarBox {
  clear: both;
}
.interface-english .colorBarBox  {
  border-left: 4px solid transparent;
  padding-left: 30px;
}
.interface-hebrew .colorBarBox  {
  border-right: 4px solid transparent;
  padding-right: 30px;
}
.interface-english .citationLine,
.interface-english .learnMoreLink {
  padding-left: 34px;
}
.interface-hebrew .citationLine,
.interface-hebrew .learnMoreLink {
  padding-right: 34px;
}
.storyTextListItem {
  padding-bottom: 18px;
}
.storyTextListItem:last-child {
  padding-bottom: 0;
}
.mainColumn .saveButton {
  align-self: flex-start;
}
.mainColumn .saveLine.storyTitleWrapper .saveButton,
.mainColumn .story.publishSheetStory .saveLine .saveButton  {
  margin-top: 13px;
}
.mainColumn .story.publishSheetStory .storyTitle {
  padding-bottom: 10px;
}
.mainColumn .story .storyTitle {
  padding: 5px 0 15px;
}
.topicPanel .mainColumn .story .storyTitle {
  padding: 0;
}
.mainColumn .story .storySubTitle {
  padding-bottom: 10px;
}
.mainColumn .story .storySubTitle .int-en,
.mainColumn .story .storySubTitle .int-he {
  color: #666;
}
img.smallProfileImage {
  height: 40px;
  width: 40px;
  margin: 0;
  border-radius: 20px;
}
.mainColumn .story img.mediumProfileImage {
  height: 64px;
  width: 64px;
  margin: 0;
  border-radius: 32px;
}
.interface-english .mainColumn .story .storyTypeBlock {
  float: left;
}
.interface-hebrew .mainColumn .story .storyTypeBlock {
  float: right;
}
.interface-english .mainColumn .story .topTailBlock {
  float: right;
}
.interface-hebrew .mainColumn .story .topTailBlock {
  float: left;
}
.interface-english .mainColumn .story .mediumProfileImage {
  float: right;
}
.interface-hebrew .mainColumn .story .mediumProfileImage {
  float: left;
}
.story .storyBody {
  clear: both;
  margin: 10px 0;
  text-align: justify;
}
.story .contentText .en {
  line-height: 1.6;
}
.story .contentText .he {
  font-size: 22px;
  line-height: 1.6;
}
.story .storySheetList {
  clear: both;
}
.story .storySheetListItem {
  padding-bottom: 20px;
}
.story .storySheetListItem:last-child {
  padding-bottom: 0;
}
.story .storySheetList .sheetTitle {
  padding-bottom: 10px;
}
.story .storySheetList .pageTitle span {
  font-size: 20px;
}
.story .saveLine {
  display: flex;
  align-items: center;
  clear: both;
}
.story .saveLine .beforeSave {
  width: 100%;
}
.interface-hebrew .story .saveLine .beforeSave {
  padding-left: 10px;
}
.interface-english .story .saveLine .beforeSave {
  padding-right: 10px;
}
.story .saveLine .saveButton {
  align-self: center;
  padding-bottom: 10px;
}
.story .citationLine.contentText .int-en,
.story .citationLine.contentText .int-he {
  color: #999;
}
.story .authorText {
  display: inline-block;
  padding: 0 10px;
  line-height: 22px;
  width: 100%;
  letter-spacing: 2px;
}
.authorByLine {
  display: flex;
}
.authorByLine .authorByLineText {
  padding: 0 10px;
  line-height: 22px;
  margin-top: -1px;
  display: flex;
  justify-content: center;
  flex-direction: column;
}
.authorByLine .authorOrganization,
.authorByLine .authorName {
  display: block;
}
.saveLine .authorByLine + .saveButton {
  position: relative;
  bottom: 12px;
}
.systemText.authorOrganization span {
  color: #999;
}
.mainColumn a:not(.button) {
  color: #000;
}
.storyBody a {
  text-decoration: underline;
}
.storyEditBar {
  padding-bottom: 30px;
}
.storyEditorTag {
  display: inline-block;
  float: right;
}
.storyEditorTag.mustHave {
  color: #66aa66;
  padding: 0 10px;
}
.storyEditorTag.cantHave {
  color: #aa6666;
}
.learnMoreLink a {
  text-decoration: none;
  color:  #999;
}
.segment .queryTextHighlight {
  background-color: #D2DCFF;
  padding-left: 2px;
  padding-right: 2px;
}
body .homeFeedWrapper.userStats {
  font-family: "Roboto", "Helvetica Neue", "Helvetica", sans-serif;
  background-color: #faf9f9;
}
.collectionsModalBox {
  position: fixed;
  width: 100%;
  height: 100%;
  top: 0;
  left: 0;
  z-index: 1002;
  display: flex;
  align-items: center;
  justify-content: center;
}
.collectionsModalBox .collectionsWidget {
  width: 340px;
  box-shadow: 0 1px 8px rgba(0,0,0,.2);
}
.collectionsWidget {
  background-color: white;
  border-radius: 8px;
  z-index: 1;
}
.collectionsWidgetTop {
  display: flex;
  padding: 15px 20px;
  border-bottom: 1px solid #DDD;
  text-align: start;
}
.collectionsWidgetTitle {
  flex-grow: 1;
  font-size: 22px;
  vertical-align: middle;
  display: block;
  color: #666;
}
.collectionsWidgetClose {
  font-size: 40px;
  color: #CCC;
  line-height: 14px;
  cursor: pointer;
}
.collectionsWidgetList {
  height: 180px;
  padding: 0px 20px;
  overflow-y: scroll;
  border-bottom: 1px solid #EDEDEC;
}
.collectionsWidgetList .checkmarkLabel {
  display: block;
  letter-spacing: 1.1px;
  font-size: 18px;
  margin: 20px 0;
  text-align:  start;
}
.collectionsWidgetList .emptyMessage {
  display: block;
  color: #666;
  padding: 20px 0px;
  line-height: 1.5;
  text-align: start;
}
.collectionsWidgetCreate,
.collectionsWidgetDone {
  display: flex;
  padding: 0px 20px;
}
.collectionsWidgetCreate {
  border-bottom: 1px solid #ccc;
  display: flex;
  align-items: center;
}
.collectionsWidgetPlus {
  color: #666;
  font-size: 25px;
  margin-inline-end: 13px;
  margin-top: -5px;
}
.collectionsWidget .collectionsWidgetCreateInputBox {
  flex: 1;
  margin-inline-end: 10px;
}
.collectionsWidget input.collectionsWidgetCreateInput {
  height: 50px;
  border: none;
  font-size: 18px;
  color: black;
  width: 100%;
  box-sizing: border-box;
}
.collectionsWidget input.collectionsWidgetCreateInput::placeholder {
  font-style: normal;
  color: #666;
}
.interface-hebrew .collectionsWidget input.collectionsWidgetCreateInput::placeholder {
  font-family: "Heebo", sans-serif;
}
.userStats h1 {
  text-align: center;
  font-weight: normal;
  font-family: "adobe-garamond-pro", "Crimson Text", Georgia, serif;
  font-size: 30px;
  padding: 60px 0 30px;
  margin: 0;
}
.userStats h2 {
  text-transform: none;
  padding: 40px 0 30px;
  font-size: 21px;
  color: #888;
}
.userStats .statcardRow {
  display: flex;
  justify-content: space-around;
}
.userStats .statcardRow .statcard {
  background-color: #fff;
  height: 190px;
  width: 32%;
  box-shadow: 0 1px 3px rgba(0,0,0,0.2);
  border-radius: 5px;
  display: flex;
  flex-direction: column;
  justify-content: center;
}
.userStats .statcardRow .statcard img {
  opacity: 0.3;
  height: 60px;
  width: 60px;
  margin: 0 auto 20px;
}
.userStats .statcardRow .statcard .statcardValue {
  font-size: 24px;
  text-align: center;
}
.userStats .statcardRow .statcard .statcardLabel {
  font-size: 21px;
  padding-top: 5px;
  text-align: center;
  color: #aaa;
}
.userStats .chartRow {
  display: flex;
  justify-content: space-between;
}
.userStats .chartRow.centered {
  justify-content: space-around;
}
.userStats .statHeader {
  padding-top: 40px;
  text-align: center;
}
.userStats .statHeader span {
  color: #666;
  letter-spacing: 0.7px;
  line-height: 23px;
}
.userStats .chartRow .chartWrapper {
  font: 11px sans-serif;
  padding: 0;
}
.bilingual .userStats .blockLink .he,
.english .userStats .blockLink .he {
  display: none;
}
.hebrew .userStats .blockLink .en {
  display: none;
}
.bilingual .userStats .blockLink .en,
.english .userStats .blockLink .en {
  font-family: "adobe-garamond-pro", "Crimson Text", Georgia, serif;
}
.hebrew .userStats .blockLink .he {
  font-family: "Taamey Frank", "adobe-garamond-pro", "Crimson Text", Georgia, "Times New Roman", serif;
}
.userStatModeChooser {
  padding: 0;
  display:  flex;
  justify-content: center;
  width: 240px;
  margin: 0 auto;
  background: white;
  border-radius: 5px;
  box-shadow: 0 1px 3px rgba(0,0,0,0.2);
}
.userStatModeButton {
  background-color: #fff;
  color: #666;
  border-radius: 5px;
  height: 50px;
  width: 120px;
  text-align: center;
  vertical-align: center;
  cursor: pointer;
  font-size: 16px;
}
.userStatModeButton.active {
  background-color: #19365d;
  color: #fff;
}
.userStatModeButton span {
  display: block;
  margin: 15px 0;
}
.userStats .blockLink {
  height: 100%;
  display: flex;
  align-items: center;
  justify-content: center;
}
.userStats .yourPopularSheetsBlock > div {
  padding: 10px 0;
}
.userStats .chartLabel {
  text-align: center;
  padding-top: 8px;
}
a.topicLexiconTitle.contentText {
  color: black;
}
.editorToolbar {
  position:fixed;
  top: 0;
  left: 0;
  z-index: 100000;
}
#sheetEditToggle {
  padding-top: 0;
  padding-bottom: 0;
  padding-inline-end: 8px;
  padding-inline-start: 0;
  margin-top: 15px;
  margin-inline-end: 0;
  margin-bottom: 0;
  margin-inline-start: -70px;
  width: 70px;
  height: 30px;
  background: #fff;
  border: #ccc solid 1px;
  color: #666;
  font-family: "Roboto", "Helvetica Neue", "Helvetica", sans-serif;
  font-size: 13px;
  box-sizing: border-box;
  border-radius: 6px;
  visibility: hidden;
}
#sheetEditToggle img {
  height: 13px;
  margin-top: 0;
  margin-bottom: 0;
  margin-inline-start: 0;
  margin-inline-end: 5px;
  top: 2px;
  position: relative;
  filter: invert(67%) sepia(32%) saturate(0%) hue-rotate(54deg) brightness(85%) contrast(91%); /* #999 */
}
#sheetEditToggle i {
  margin: 5px;
}
.hoverMenu {
  padding: 8px 10px 6px;
  position: absolute;
  z-index: 1;
  top: -10000px;
  left: -10000px;
  margin-top: -6px;
  opacity: 0;
  background-color: #fafafa;
  border-radius: 4px;
  transition: opacity 0.75s;
  box-shadow: 0 1px 3px rgba(0,0,0,0.2);
}
.markButton {
  padding: 10px;
}
.markButton i {
  color: #737373
}
.markButton i.active {
  color: #000;
}
.editorHoverBox {
  position: fixed;
  top: 120px;
  background-color: #ccc;
  padding: 3px;
  font-size: 12px;
}
.inlineTextRef {
    color: #4B71B7
}
.headerWithButtons {
  display: flex;
  align-items: center;
  margin-bottom: 60px;
}
.headerWithButtons h1,
.static .headerWithButtons h1 {
  margin: 0;
}
.headerWithButtons .start,
.headerWithButtons .end {
  flex: 1;
}
.headerWithButtons .start {
  text-align: start;
}
.headerWithButtons .end {
  text-align: end;
}
@media screen and (max-width: 700px) {
  .headerWithButtons {
    display: flex;
    flex-direction: column;
    justify-content: center;
  }
  .headerWithButtons h1 {
    margin-bottom: 20px;
  }
  .headerWithButtons .start,
  .headerWithButtons .end {
    text-align: center;
  }
}
#communityPagePreviewControls {
  position: fixed;
  width: 380px;
  bottom: 0;
  right: 0;
  color: white;
  z-index: 9999;
  background-color: #18345D;
  padding: 20px;
  line-height: 1.6;
  text-align: center;
  border: 1px solid #ccc;
}
.interface-hebrew #communityPagePreviewControls {
  right: auto;
  left: 0;
}
#communityPagePreviewControls a.date {
  display: block;
  font-size: 22px;
}
#communityPagePreviewControls a {
  margin-inline-end: 10px;
}
#communityPagePreviewControls a:hover {
  color: inherit;
}
/* Customize checkmark inputs */
.checkmarkLabel {
  display: block;
  position: relative;
  padding-inline-start: 28px;
  cursor: pointer;
  user-select: none;
}
/* Hide the browser's default checkbox */
.checkmarkLabel input {
  position: absolute;
  opacity: 0;
  cursor: pointer;
  height: 0;
  width: 0;
}
/* Create a custom checkbox */
.checkmark {
  position: absolute;
  top: 3px;
  left: 0;
  height: 13px;
  width: 13px;
  background-color: white;
  border: 1px solid #CCC;
  border-radius: 3px;
}
.interface-hebrew .checkmark {
  left: auto;
  right: 0;
}
/* On mouse-over, add a grey background color */
.checkmarkLabel:hover input ~ .checkmark {
  background-color: #EEE;
}
/* Create the checkmark/indicator (hidden when not checked) */
.checkmark:after {
  content: "";
  position: absolute;
  display: none;
}
/* Show the checkmark when checked */
.checkmarkLabel input:checked ~ .checkmark:after {
  display: block;
}
/* Style the checkmark/indicator */
.checkmarkLabel .checkmark:after {
  left: 4px;
  top: 1px;
  width: 3px;
  height: 6px;
  border: solid #666;
  border-width: 0 2px 2px 0;
  -webkit-transform: rotate(45deg);
  -ms-transform: rotate(45deg);
  transform: rotate(45deg);
}
#history-disabled-msg {
  text-align: center;
}
/* start css code for loading bezel */
.sourceLoader {
  margin-left: -34px;
  top: 15px;
  font-size: 4px;
  width: 1em;
  height: 1em;
  border-radius: 50%;
  position: relative;
  text-indent: -9999em;
  -webkit-animation: load5 1.1s infinite ease;
  animation: load5 1.1s infinite ease;
  -webkit-transform: translateZ(0);
  -ms-transform: translateZ(0);
  transform: translateZ(0);
}
@-webkit-keyframes load5 {
0%,100%{box-shadow:0 -2.6em 0 0 #ffffff,1.8em -1.8em 0 0 rgba(0,0,0,0.2),2.5em 0 0 0 rgba(0,0,0,0.2),1.75em 1.75em 0 0 rgba(0,0,0,0.2),0 2.5em 0 0 rgba(0,0,0,0.2),-1.8em 1.8em 0 0 rgba(0,0,0,0.2),-2.6em 0 0 0 rgba(0,0,0,0.5),-1.8em -1.8em 0 0 rgba(0,0,0,0.7)}
12.5%{box-shadow:0 -2.6em 0 0 rgba(0,0,0,0.7),1.8em -1.8em 0 0 #ffffff,2.5em 0 0 0 rgba(0,0,0,0.2),1.75em 1.75em 0 0 rgba(0,0,0,0.2),0 2.5em 0 0 rgba(0,0,0,0.2),-1.8em 1.8em 0 0 rgba(0,0,0,0.2),-2.6em 0 0 0 rgba(0,0,0,0.2),-1.8em -1.8em 0 0 rgba(0,0,0,0.5)}
25%{box-shadow:0 -2.6em 0 0 rgba(0,0,0,0.5),1.8em -1.8em 0 0 rgba(0,0,0,0.7),2.5em 0 0 0 #ffffff,1.75em 1.75em 0 0 rgba(0,0,0,0.2),0 2.5em 0 0 rgba(0,0,0,0.2),-1.8em 1.8em 0 0 rgba(0,0,0,0.2),-2.6em 0 0 0 rgba(0,0,0,0.2),-1.8em -1.8em 0 0 rgba(0,0,0,0.2)}
37.5%{box-shadow:0 -2.6em 0 0 rgba(0,0,0,0.2),1.8em -1.8em 0 0 rgba(0,0,0,0.5),2.5em 0 0 0 rgba(0,0,0,0.7),1.75em 1.75em 0 0 #ffffff,0 2.5em 0 0 rgba(0,0,0,0.2),-1.8em 1.8em 0 0 rgba(0,0,0,0.2),-2.6em 0 0 0 rgba(0,0,0,0.2),-1.8em -1.8em 0 0 rgba(0,0,0,0.2)}
50%{box-shadow:0 -2.6em 0 0 rgba(0,0,0,0.2),1.8em -1.8em 0 0 rgba(0,0,0,0.2),2.5em 0 0 0 rgba(0,0,0,0.5),1.75em 1.75em 0 0 rgba(0,0,0,0.7),0 2.5em 0 0 #ffffff,-1.8em 1.8em 0 0 rgba(0,0,0,0.2),-2.6em 0 0 0 rgba(0,0,0,0.2),-1.8em -1.8em 0 0 rgba(0,0,0,0.2)}
62.5%{box-shadow:0 -2.6em 0 0 rgba(0,0,0,0.2),1.8em -1.8em 0 0 rgba(0,0,0,0.2),2.5em 0 0 0 rgba(0,0,0,0.2),1.75em 1.75em 0 0 rgba(0,0,0,0.5),0 2.5em 0 0 rgba(0,0,0,0.7),-1.8em 1.8em 0 0 #ffffff,-2.6em 0 0 0 rgba(0,0,0,0.2),-1.8em -1.8em 0 0 rgba(0,0,0,0.2)}
75%{box-shadow:0 -2.6em 0 0 rgba(0,0,0,0.2),1.8em -1.8em 0 0 rgba(0,0,0,0.2),2.5em 0 0 0 rgba(0,0,0,0.2),1.75em 1.75em 0 0 rgba(0,0,0,0.2),0 2.5em 0 0 rgba(0,0,0,0.5),-1.8em 1.8em 0 0 rgba(0,0,0,0.7),-2.6em 0 0 0 #ffffff,-1.8em -1.8em 0 0 rgba(0,0,0,0.2)}
87.5%{box-shadow:0 -2.6em 0 0 rgba(0,0,0,0.2),1.8em -1.8em 0 0 rgba(0,0,0,0.2),2.5em 0 0 0 rgba(0,0,0,0.2),1.75em 1.75em 0 0 rgba(0,0,0,0.2),0 2.5em 0 0 rgba(0,0,0,0.2),-1.8em 1.8em 0 0 rgba(0,0,0,0.5),-2.6em 0 0 0 rgba(0,0,0,0.7),-1.8em -1.8em 0 0 #fff}
}
@keyframes load5 {
0%,100%{box-shadow:0 -2.6em 0 0 #ffffff,1.8em -1.8em 0 0 rgba(0,0,0,0.2),2.5em 0 0 0 rgba(0,0,0,0.2),1.75em 1.75em 0 0 rgba(0,0,0,0.2),0 2.5em 0 0 rgba(0,0,0,0.2),-1.8em 1.8em 0 0 rgba(0,0,0,0.2),-2.6em 0 0 0 rgba(0,0,0,0.5),-1.8em -1.8em 0 0 rgba(0,0,0,0.7)}
12.5%{box-shadow:0 -2.6em 0 0 rgba(0,0,0,0.7),1.8em -1.8em 0 0 #ffffff,2.5em 0 0 0 rgba(0,0,0,0.2),1.75em 1.75em 0 0 rgba(0,0,0,0.2),0 2.5em 0 0 rgba(0,0,0,0.2),-1.8em 1.8em 0 0 rgba(0,0,0,0.2),-2.6em 0 0 0 rgba(0,0,0,0.2),-1.8em -1.8em 0 0 rgba(0,0,0,0.5)}
25%{box-shadow:0 -2.6em 0 0 rgba(0,0,0,0.5),1.8em -1.8em 0 0 rgba(0,0,0,0.7),2.5em 0 0 0 #ffffff,1.75em 1.75em 0 0 rgba(0,0,0,0.2),0 2.5em 0 0 rgba(0,0,0,0.2),-1.8em 1.8em 0 0 rgba(0,0,0,0.2),-2.6em 0 0 0 rgba(0,0,0,0.2),-1.8em -1.8em 0 0 rgba(0,0,0,0.2)}
37.5%{box-shadow:0 -2.6em 0 0 rgba(0,0,0,0.2),1.8em -1.8em 0 0 rgba(0,0,0,0.5),2.5em 0 0 0 rgba(0,0,0,0.7),1.75em 1.75em 0 0 #ffffff,0 2.5em 0 0 rgba(0,0,0,0.2),-1.8em 1.8em 0 0 rgba(0,0,0,0.2),-2.6em 0 0 0 rgba(0,0,0,0.2),-1.8em -1.8em 0 0 rgba(0,0,0,0.2)}
50%{box-shadow:0 -2.6em 0 0 rgba(0,0,0,0.2),1.8em -1.8em 0 0 rgba(0,0,0,0.2),2.5em 0 0 0 rgba(0,0,0,0.5),1.75em 1.75em 0 0 rgba(0,0,0,0.7),0 2.5em 0 0 #ffffff,-1.8em 1.8em 0 0 rgba(0,0,0,0.2),-2.6em 0 0 0 rgba(0,0,0,0.2),-1.8em -1.8em 0 0 rgba(0,0,0,0.2)}
62.5%{box-shadow:0 -2.6em 0 0 rgba(0,0,0,0.2),1.8em -1.8em 0 0 rgba(0,0,0,0.2),2.5em 0 0 0 rgba(0,0,0,0.2),1.75em 1.75em 0 0 rgba(0,0,0,0.5),0 2.5em 0 0 rgba(0,0,0,0.7),-1.8em 1.8em 0 0 #ffffff,-2.6em 0 0 0 rgba(0,0,0,0.2),-1.8em -1.8em 0 0 rgba(0,0,0,0.2)}
75%{box-shadow:0 -2.6em 0 0 rgba(0,0,0,0.2),1.8em -1.8em 0 0 rgba(0,0,0,0.2),2.5em 0 0 0 rgba(0,0,0,0.2),1.75em 1.75em 0 0 rgba(0,0,0,0.2),0 2.5em 0 0 rgba(0,0,0,0.5),-1.8em 1.8em 0 0 rgba(0,0,0,0.7),-2.6em 0 0 0 #ffffff,-1.8em -1.8em 0 0 rgba(0,0,0,0.2)}
87.5%{box-shadow:0 -2.6em 0 0 rgba(0,0,0,0.2),1.8em -1.8em 0 0 rgba(0,0,0,0.2),2.5em 0 0 0 rgba(0,0,0,0.2),1.75em 1.75em 0 0 rgba(0,0,0,0.2),0 2.5em 0 0 rgba(0,0,0,0.2),-1.8em 1.8em 0 0 rgba(0,0,0,0.5),-2.6em 0 0 0 rgba(0,0,0,0.7),-1.8em -1.8em 0 0 #fff}
}
/* end css code for loading bezel */<|MERGE_RESOLUTION|>--- conflicted
+++ resolved
@@ -1643,11 +1643,7 @@
   margin-top: 20px;
 }
 .topicPanel .mainColumn {
-<<<<<<< HEAD
-  padding: 0 40px;
-=======
   padding: 0 50px;
->>>>>>> 3035c47f
 }
 @media (max-width: 450px) {
   .topicPanel .mainColumn,
@@ -1836,11 +1832,6 @@
   font-family: "adobe-garamond-pro", "Crimson Text", Georgia, serif;
   font-size: 22px;
 }
-<<<<<<< HEAD
-=======
-.readerNavMenu h1 .int-en {
-  font-family: "adobe-garamond-pro", "Crimson Text", Georgia, serif, "Taamey Frank";  /* fallback on Hebrew if Hebrew in text */
-}
 .authorIndexTitle {
   margin-top: 30px;
   margin-bottom: 17px;
@@ -1866,7 +1857,6 @@
   padding-right: 0;
   padding-left: 20px;
 }
->>>>>>> 3035c47f
 @media (max-width: 450px) {
   .readerNavMenu.home .tagline {
     margin-top: 29px;
