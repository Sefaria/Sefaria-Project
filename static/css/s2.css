body {
  padding: 0;
  margin: 0;
  -webkit-text-size-adjust: 100%;
}
*::selection {
  background-color: #D2DCFF;
}
body.sepia {
  background-color: #FBFBFA;
}
body.dark {
  background-color: #333331;
}
body:not(.user-is-tabbing) *:focus {
  outline: none;
}
a, a:hover {
  color: inherit;
}
@font-face {
  /*Mixed Hebrew - English serif text*/
  font-family: 'HebrewInEnglish Serif Font';
  src: url('/static/fonts/Taamey-Frank/TaameyFrankCLM-Medium.ttf'), local(Georgia), local(serif);
  unicode-range: U+0590-05FF, U+25CC;
}
@font-face {
  /*Mixed Hebrew - English serif text*/
  font-family: 'HebrewInEnglish Serif Font';
  src: url('/static/fonts/Taamey-Frank/TaameyFrankCLM-Bold.ttf'), local(Georgia), local(serif);
  font-weight: bold;
  unicode-range: U+0590-05FF, U+25CC;
}
@font-face {
  /*Mixed Hebrew - English serif text*/
  font-family: 'HebrewInEnglish Serif Font';
  src: url('/static/fonts/Taamey-Frank/TaameyFrankCLM-MediumOblique.ttf'), local(Georgia), local(serif);
  font-style: italic;
  unicode-range: U+0590-05FF, U+25CC;
}
@font-face {
  /*Mixed Hebrew - English serif text*/
  font-family: 'HebrewInEnglish Serif Font';
  src: url('/static/fonts/Taamey-Frank/TaameyFrankCLM-BoldOblique.ttf'), local(Georgia), local(serif);
  font-weight: bold;
  font-style: italic;
  unicode-range: U+0590-05FF, U+25CC;
}
@font-face {
  /*Mixed English - Hebrew serif text*/
  font-family: 'EnglishInHebrew Serif Font';
  src: url("https://use.typekit.net/af/2011b6/00000000000000003b9b00c1/27/l?primer=7fa3915bdafdf03041871920a205bef951d72bf64dd4c4460fb992e3ecc3a862&fvd=n4&v=3");
  font-weight: normal;
  unicode-range: U+0041-007A;
}
@font-face {
  /*Mixed English - Hebrew serif text*/
  font-family: 'EnglishInHebrew Serif Font';
  src: url("https://use.typekit.net/af/af619f/00000000000000003b9b00c5/27/l?primer=7fa3915bdafdf03041871920a205bef951d72bf64dd4c4460fb992e3ecc3a862&fvd=n7&v=3");
  font-weight: bold;
  unicode-range: U+0041-007A;
}
@font-face {
  /*Mixed English - Hebrew serif text*/
  font-family: 'EnglishInHebrew Serif Font';
  src: url("https://use.typekit.net/af/5cace6/00000000000000003b9b00c2/27/l?primer=7fa3915bdafdf03041871920a205bef951d72bf64dd4c4460fb992e3ecc3a862&fvd=i4&v=3");
  font-style: italic;
  unicode-range: U+0041-007A;
}
@font-face {
  /*Mixed English - Hebrew serif text*/
  font-family: 'EnglishInHebrew Serif Font';
  src: url("https://use.typekit.net/af/6c275f/00000000000000003b9b00c6/27/l?primer=7fa3915bdafdf03041871920a205bef951d72bf64dd4c4460fb992e3ecc3a862&fvd=i7&v=3");
  font-style: italic;
  font-weight: bold;
  unicode-range: U+0041-007A;
}
@font-face {
  font-family: 'Noto Color Emoji';
  src: url('/static/fonts/NotoColorEmoji.ttf');
  unicode-range: U+1F1E6-1F1FF;
}
@font-face {
  font-family: 'Meltho';
  src: url('/static/fonts/SyrCOMBatnan.otf');
  unicode-range: U+0700-074F;
}
@font-face {
  font-family: 'Noto Sans Samaritan';
  unicode-range: U+0800-083F;
}
@font-face {
  /*Greek*/
  font-family: 'Cardo';
    src: url('/static/fonts/Cardo-Regular.ttf');
  unicode-range: U+0300-036F, U+0370-03FF, U+1D00-1D7F, U+1DBF, U+1F00-1FFF, U+2126, U+AB65, U+10140-1018F, U+101A0, U+1D200-1D24F;
}
:root {
  /* font stacks */
  --english-sans-serif-font-family: "Roboto", "Helvetica Neue", "Helvetica", sans-serif;
  --hebrew-sans-serif-font-family: "Heebo", "Roboto", sans-serif;

  --english-serif-font-family: "Cardo", "Meltho",  "HebrewInEnglish Serif Font", "adobe-garamond-pro", "Crimson Text", Georgia, "Times New Roman", serif, "Noto Sans Samaritan";
  --hebrew-serif-font-family: "Noto Color Emoji", "EnglishInHebrew Serif Font", "Cardo", "Taamey Frank", "adobe-garamond-pro", "Crimson Text", "Times New Roman", serif;

  --serif-h1-font-size: 48px;
  --serif-h2-font-size: 30px;
  --serif-h3-font-size: 24px;
  --serif-body-font-size: 18px;
  --serif-small-font-size: 14px;

  --sans-serif-h1-font-size: 40px;
  --sans-serif-h2-font-size: 30px;
  --sans-serif-h3-font-size: 22px;
  --sans-serif-body-font-size: 16px;
  --sans-serif-small-font-size: 14px;

  /* colors */
  --inline-link-blue: #4871bf;
  --sefaria-blue: #18345D;
  --highlight-blue: #DDEEFF;
  --highlight-blue-light: #F0F7FF;
  --beit-midrash-grey: #333333;
  --dark-grey: #666666;
  --medium-grey: #999999;
  --light-grey: #CCCCCC;
  --lighter-grey: #EDEDEC;
  --lightest-grey: #FBFBFA;
  --commentary-blue: #4B71B7;
  --essay-links-green: #3B5849;
  --tanakh-teal: #004E5F;
  --mishnah-blue: #5A99B7;
  --talmud-gold: #CCB479;
  --midrash-green: #5D956F;
  --halakhah-red: #802F3E;
  --kabbalah-purple: #594176;
  --liturgy-rose: #AB4E66;
  --philosophy-purple: #7F85A9;
  --taanitic-green: #00827F;
  --chasidut-green: #97B386;
  --mussar-purple: #7C416F;
  --responsa-red: #CB6158;
  --apocrypha-pink: #C6A7B4;
  --modern-works-blue: #B8D4D3;
  --grammar-green: #B2B272;
  --reference-orange: #D4896C;
  --miscelaneous-green: #3B5849;
  --selected-option: #000000;
  --select-blue: #0B71E7;
}
/* Font Family */
body, .sans-serif {
  --english-font: var(--english-sans-serif-font-family);
  --hebrew-font: var(--hebrew-sans-serif-font-family);
  --is-serif: initial; /* false */
}
.serif {
  --english-font: var(--english-serif-font-family);
  --hebrew-font: var(--hebrew-serif-font-family);
  --is-serif: ; /* true */
}
.sans-serif-in-hebrew {
  --english-font: var(--english-serif-font-family);
  --hebrew-font: var(--hebrew-sans-serif-font-family);
}
body, .en, .int-en {
  --is-hebrew: initial; /* false */
}
.he, .int-he {
  unicode-bidi: plaintext;
  --is-hebrew: ; /* true */
}

* {
  --hebrew-font-conditional: var(--is-hebrew) var(--hebrew-font);
  font-family: var(--hebrew-font-conditional, var(--english-font));
}

.he {
  font-size: 122%;
}
.int-he {
  direction: rtl;
}
.int-he.enInHe {
  direction: ltr;
}
.enInHe {
  unicode-bidi: isolate;
}
.int-en.heInEn {
  direction: rtl;
}
.btn, .btn-sm, .btn-xs {
  display: inline-block;
  color: white;
  display: flex;
  justify-content: center;
  align-content: center;
  flex-direction: column;
  margin: 10px 20px;
  background-color: var(--sefaria-blue);
  box-shadow: 0 1px 3px rgba(0,0,0,0.2);
  border-radius: 7px;
  cursor: pointer;
  font-size: 16px;
  box-sizing: border-box;
  line-height: 19px;
  text-align: center;
  --english-font: var(--english-sans-serif-font-family);
  --hebrew-font: var(--hebrew-sans-serif-font-family);
}
.btn.white, .btn-sm.white, .btn-xs.white {
  background-color: white;
  color: #333;
}
.btn {
  width: 300px;
  height: 50px;
}
.btn-sm {
  width: 150px;
  height: 40px;
}
.btn-xs {
  width: 75px;
  height: 30px;
}
/*
Legacy Style Guide Font Hierarchy -- the below should be refactored away in favor of the above
*/
.featureTitle .int-en {
  font-family: "adobe-garamond-pro", "Crimson Text", Georgia, serif;
  font-size: 50px;
  font-weight: normal;
  color: #000;
}
.pageTitle .int-en,
.pageTitle .int-he.enInHe {
  font-family: "adobe-garamond-pro", "Crimson Text", Georgia, serif;
  font-size: 30px;
  font-weight: normal;
  color: #000;
}
.readerPanel.hebrew .he .enInHe {
  font-size: 83%;
}
.readerPanel span.mediumGrey {
  color: var(--medium-grey);
}
.chapterText .int-en {
  font-family: "adobe-garamond-pro", "Crimson Text", Georgia, serif;
  font-size: 18px;
  font-weight: normal;
  text-transform: uppercase;
  letter-spacing: 0.05em;
  color: #333;
}
.chapterText.lowercase .int-en {
  text-transform: none;
}
.sectionTitleText .int-en {
  font-family: "Roboto", "Helvetica Neue", "Helvetica", sans-serif;
  font-size: 16px;
  font-weight: normal;
  color: #666;
  text-transform: uppercase;
  letter-spacing: 0.1em;
}
.smallText .int-en,
.smallText .int-he.enInHe {
  font-family: "Roboto", "Helvetica Neue", "Helvetica", sans-serif;
  font-size: 14px;
  font-weight: normal;
  color: #999;
}
.systemText .int-en,
.systemText .int-he.enInHe {
  --english-font: var(--english-sans-serif-font-family);
  --hebrew-font: var(--hebrew-sans-serif-font-family);
  /* font-family: "Roboto", "Helvetica Neue", "Helvetica", sans-serif; */
  font-size: 16px;
  font-weight: normal;
  color: #000;
}
.contentText .int-en,
.contentText .en,
.contentText.en {
  font-family: "adobe-garamond-pro", "Crimson Text", Georgia, serif;
  font-size: 18px;
  font-weight: normal;
  color: #000;
}
.featureTitle .int-he {
  font-family: "Heebo", sans-serif;
  font-size: 40px;
  font-weight: normal;
  color: #000;
}
.pageTitle .int-he,
.pageTitle .int-en.heInEn {
  font-family: "Heebo", sans-serif;
  font-size: 30px;
  font-weight: normal;
  color: #000;
}
.chapterText .int-he {
  font-family: "Taamey Frank", "Times New Roman", serif;
  font-size: 22px;
  font-weight: normal;
  text-transform: uppercase;
  letter-spacing: 0.05em;
  color: #333;
}
.sectionTitleText .int-he {
  font-family: "Heebo", sans-serif;
  font-size: 16px;
  font-weight: normal;
  color: #666;
  text-transform: uppercase;
  letter-spacing: 0.1em;
}
.smallText .int-he,
.smallText .int-en.heInEn {
  font-family: "Heebo", sans-serif;
  font-size: 14px;
  font-weight: normal;
  color: #999;
}
.systemText .int-he,
.systemText .int-en.heInEn {
  font-family: "Heebo", sans-serif;
  font-size: 16px;
  font-weight: normal;
  color: #000;
}
.contentText .int-he,
.contentText .he,
.contentText.he {
  font-family: "Taamey Frank", "Times New Roman", serif;
  font-size: 18px;
  font-weight: normal;
  color: #000;
}
.italics {
  font-style: italic;
}
/* end Legacy Style Guide */
#s2 {
  position: fixed;
  top: 0;
  width: 100%;
  height: 100%;
  z-index: 1000;
}
#s2.headerOnly {
  z-index: 1000;
  height: 60px;
}
#readerAppWrap {
  display: flex;
  flex-direction: column;
  width: 100%;
  height: 100%;
}
body:not(.inApp).nochrome #s2 .headerNavSection a:not(.home),
body:not(.inApp).nochrome #s2 .headerLinksSection,
body:not(.inApp).nochrome #footerContainer {
  display: none;
}
#bannerMessage {
  color: white;
  background-color: #4871bf;
  height: 120px;
  box-sizing: border-box;
  padding: 0 36px;
  display: flex;
  transition: .5s;
}
#bannerMessage.hidden {
  height: 0;
}
body.hasBannerMessage {
  transition: padding-top .3s;
  padding-top: 120px;
}
body.hasBannerMessage #s2.headerOnly {
  height: 180px;
}
.interface-hebrew #bannerMessage {
  direction: rtl;
}
#bannerMessageClose {
  position: absolute;
  top: -3px;
  right: 7px;
  color: white;
  opacity: 0.5;
  font-size: 26px;
  cursor: pointer;
}
.interface-hebrew #bannerMessageClose {
  right: auto;
  left: 7px;
}
#bannerMessageContent {
  display: flex;
  flex: 1;
  align-items: center;
  justify-content: space-between;
  color: white;
  max-width: 880px;
  margin: 0 auto;
}
#bannerTextBox {
  flex: 1;
}
#bannerTextBox a {
  color: white;
}
#bannerButtonBox {
  margin-left: 50px;
}
.interface-hebrew #bannerButtonBox {
  margin: 0 50px 0 0;
}
#bannerMessage .mobileOnly {
  display: none;
}
@media (max-width: 540px) {
  #bannerButtonBox,
  .interface-hebrew #bannerButtonBox {
    margin:0;
    margin-inline-start: 10px;
    max-width: 170px;
  }
  #bannerMessage .mobileOnly {
    display: block;
  }
  #bannerMessage {
    padding: 0 10px;
  }
}
@media (max-width: 450px) {
  #bannerMessage {
    font-size: 13px;
  }
}
.noOverflowX {
  overflow-x: hidden;
}
.readerApp {
  display: flex;
  flex: 1;
  position: relative;
}
.noselect {
  user-select: none;
}
input.noselect {
  -webkit-user-select: auto; /* Safari/Opera -- required for Safari to allow inputs to be accessible. See http://caniuse.com/#feat=user-select-none "Known Issues" for details  TODO Check back to see if bug is fixed in future version */
}
.interface-hebrew {
  direction: rtl;
}
.interface-hebrew .int-en,
.interface-english .int-he {
  display: none;
}
.interface-hebrew #panelWrapBox {
  direction: rtl;
}
.interface-english #panelWrapBox,
.readerApp.interface-english .readerPanel {
  direction: ltr;
}
#panelWrapBox {
  position: absolute;
  height: calc(100% - 60px);
  box-sizing: border-box;
}
.multiPanel #panelWrapBox {
  top: 60px;
}
#panelWrapBox.wrapBoxScroll {
  overflow-x: scroll;
  overflow-y: hidden;
}
.singlePanel #panelWrapBox {
  padding-top: 0;
  height: 100%;
  top: 0;
}
.headerInner {
  position: absolute;
  top: 0;
  left: 0;
  width: 100%;
  height: 60px;
  background: white;
  z-index: 1001;
  box-sizing: border-box;
  padding: 0 30px;
  display: flex;
  justify-content: space-between;
  align-items: center;
}
.headerOnly .headerInner, .headerInner.boxShadow {
  box-shadow: 0 1px 3px rgba(0,0,0,0.2);
}
.interface-hebrew .header {
  direction: rtl;
}
.headerInner .headerNavSection {
  display: flex;
  justify-content: flex-start;
}
.headerInner .headerNavSection a {
  font-size: 16px;
  color: #666;
  margin-inline-end: 30px;
  font-weight: 500;
  line-height: 26px;
  vertical-align: middle;
}
.headerInner .headerLinksSection {
  display: flex;
  justify-content: flex-end;
  min-width: 40%;
  align-items: center;
}
.header .header-nav {
  margin-top: 1px;
}
.header .header-links {
  margin-top: 1px;
}
.header .textLink,
.header .home,
.header .menuButton,
.header .my-profile,
.header .notifications,
.header .readerNavMenuSearchButton {
  cursor: pointer;
}
.header .textLink,
.header .menuButton,
.header .my-profile,
.header .readerNavMenuSearchButton {
  display: inline-block;
  color: #999;
  border: none;
  background: transparent;
  padding: 0;
}
.header .my-profile,
.header .notifications {
  display: inline-block;
  vertical-align: middle;
}
.header .textLink,
.header .menuButton,
.header .my-profile {
  font-size: 24px;
  line-height: 24px;
  margin-top: 2px;
}
.header .searchBox {
  overflow: hidden;
  display: flex;
  align-items: center;
  padding: 0;
  text-align: inherit;
  background: #EDEDEC;
  border-radius: 250px;
  width: 140px;
  height: 30px;
}
.header .searchBox.searchFocused {
  width: 280px;
}
.header .searchBox input {
  background-color: transparent; /*for firefox */
  padding: 0;
  flex: 1;
  height: 100%;
  margin-bottom: 1px;
  font-size: var(--serif-body-font-size);
}
.header .searchBox input::placeholder {
  font-style: normal;
}
.header .search {
  outline: none;
  border: none;
  box-shadow: none;
  color: black;
  font-size:  18px;
  margin: 0;
  width: 100px;
}
.header .searchFocused .search {
  width: 200px;
}
.header .search.hebrewSearch {
  font-size: 18px;
}
.mobileNavMenu {
  position: fixed;
  height: calc(100vh - 60px);
  box-sizing: border-box;
  top: 60px;
  width: 100%;
  background-color: white;
  left: 0;
  z-index: 1000;
  overflow-y: scroll;
}
div:has(#bannerMessage) + .readerApp.singlePanel .mobileNavMenu {
  position: fixed; /*This takes the 60px of the header plus 120px of the banner into account */
  height: calc(100vh - 180px);
  top: 180px;
}
@supports not selector(:has(a, b)) {
  /* Fallback for when :has() is unsupported */
  .mobileNavMenu {
    position: absolute;
  }
}

.mobileNavMenu.closed {
  display: none;
}
.mobileNavMenu .searchLine {
  padding: 15px 10px;
  border-bottom: 1px solid #EDEDEC;
}
.header .mobileNavMenu .searchBox,
.header .mobileNavMenu .searchBox.searchFocused
.header .mobileNavMenu .searchBox .search,
.header .mobileNavMenu .searchBox.searchFocused .search {
  width: 100%;
}
.header.mobile .ui-autocomplete {
  width: 100% !important;
}
.mobileNavMenu a,
.mobileInterfaceLanguageToggle {
  display: block;
  color: #666;
  font-size: 16px;
  padding: 15px;
  border-bottom: 1px solid #EDEDEC;
}
.mobileNavMenu a > img,
.mobileInterfaceLanguageToggle img {
  margin-inline-end: 15px;
  width: 16px;
  height: 16px;
  position: relative;
  top: 3px;
}
.mobileNavMenu a > img.blackIcon {
  opacity: 0.4;
}
.mobileNavMenu a.blue {
  background-color: #18345D;
  color: white;
  border-bottom: unset;
}
.mobileNavMenu a.blue img {
  filter: invert(1);
  opacity: 1;
}
.mobileNavMenu .mobileAccountLinks {
  background-color: #FBFBFA;
  border-top: 1px solid #CCC;
  border-bottom: 1px solid #CCC;
}
.mobileNavMenu .mobileAccountLinks img {
  opacity: 1;
}
.mobileNavMenu .mobileAccountLinks .login {
  display: block;
  padding: 15px;
}
.mobileNavMenu .profile-pic {
  display: inline-block;
  margin-inline-end: 11px;
  position: relative;
  top: 4px;
}
.mobileNavMenu .mobileAccountLinks .accountLinks {
  display: block;
}
.header .mobileInterfaceLanguageToggle .int-en,
.header .mobileInterfaceLanguageToggle .int-he {
  display: inline;
}
.mobileInterfaceLanguageToggle a {
  display: inline;
  padding: 0;
  border: none;
}
.mobileInterfaceLanguageToggle .separator {
  margin: 0 7px;
  font-size: 13px;
}
.mobileInterfaceLanguageToggle .inactive {
  color: #999;
}
.mobileNavMenu .logout {
  color: #999;
}
.ui-autocomplete .ui-menu-item.search-override {
  border-bottom: solid 1px #ccc;
  padding-top: 12px;
}
.ui-autocomplete .ui-menu-item.hebrew-result a {
  direction: rtl;
}
.ui-autocomplete .ui-menu-item.english-result a {
  direction: ltr;
}
.header .home {
  margin-top: 2px;
}
.header .home img {
  vertical-align: middle;
  height: 25px;
  margin-top: -7px;
  width: 92px;
}
.interface-hebrew .header .home img {
  width: 77px;
}
.header .accountLinks {
  display: flex;
  align-items: center;
  font-size: 16px;
  margin-top: 2px;
  color: #666;
}
.header .accountLinks > * {
  margin-inline-start: 17px;
  position: relative;
}
.header .accountLinks.anon a {
  margin: 0;
}
.header .accountLinks.anon a:nth-last-child(2){
  background: #FFFFFF;
  border: 1px solid #EDEDEC;
  box-sizing: border-box;
  border-radius: 6px;
}
.accountLinks .help {
  margin-inline-start: 23px;
  margin-top: 3px;
}
.loggedIn .help {
  margin-inline-start: 17px;
}
.loggedIn .help img {
  height: 24px;
  margin-bottom: 3px;
}
.accountLinks.anon .help {
  margin-top: 6px;
}
.header .interfaceLinks {
  display: block;
  align-items: center;
  margin-top: 2px;
  color: #666;
  cursor: pointer;
  position: relative;
  -webkit-margin-start: 20px;
  -moz-margin-start: 20px;
  margin-inline-start: 10px;
}
.header .interfaceLinks img {
  height: 18px;
  width: 18px;
  vertical-align: middle;
  margin-inline-end: 2px;
}
.header .interfaceLinks a.interfaceLinks-button::after {
  display: inline-block;
  background: no-repeat url("/static/icons/chevron-down.svg");
  height: 10px;
  width: 12px;
  vertical-align: middle;
  content: "";
  transform: scale(0.75);
}
.header .interfaceLinks .interfaceLinks-menu {
  top: 35px;
  position: absolute;
  z-index: 1;
  width: 150px;
  background: #FBFBFA;
  box-shadow: 0px 1px 3px rgba(0, 0, 0, 0.25);
  border-radius: 6px;
  display:none;
  overflow:hidden;
}
.header .interfaceLinks .interfaceLinks-menu.profile-menu {
  top: 10px;
  display: block;
}
.header .interfaceLinks .interfaceLinks-menu .interfaceLinks-header.profile-menu {
  padding: 10px 17px 10px 17px;
  font-weight: 700;
  color: #000000;
  height: 23px;
}
.header .interfaceLinks .interfaceLinks-menu.profile-menu .profile-menu-middle {
  margin-top: 5px;
  margin-bottom: 5px;
}
.interface-english .header .interfaceLinks .interfaceLinks-menu {
  right: 0px;
  min-width: 150px;
  width: max-content;
}
.interface-hebrew .header .interfaceLinks .interfaceLinks-menu {
  left: 0px;
  min-width: 150px;
  width: max-content;
}
.header .interfaceLinks .interfaceLinks-menu .interfaceLinks-header {
  font-style: normal;
  font-weight: normal;
  font-size: 14px;
  line-height: 18px;
  color: #999999;
  padding: 12px;
  border-bottom: 1px solid #CCCCCC;
}
.header .interfaceLinks .interfaceLinks-menu .interfaceLinks-header:not(:first-child) {
  border-top: 1px solid #CCC;
}
.interface-english .header .interfaceLinks .interfaceLinks-menu .interfaceLinks-header {
  font-family: "Roboto", "Helvetica Neue", Helvetica, sans-serif;
}
.interface-hebrew .header .interfaceLinks .interfaceLinks-menu .interfaceLinks-header {
  font-family: "Heebo", sans-serif;
}
.interfaceLinks-options {
  display: flex;
  flex-direction: column;
  padding: 4px 0;
}
.header .interfaceLinks .interfaceLinks-option {
  display: flex;
  text-decoration: none;
  font-style: normal;
  font-weight: normal;
  font-size: 16px;
  line-height: 23px;
  text-align: right;
  color: #666666;
  padding: 5px;
  direction: ltr;
}
.header .interfaceLinks .interfaceLinks-option:hover {
  background-color: var(--lighter-grey);
}
.header .interfaceLinks .interfaceLinks-menu.open {
  display: block;
}
.interface-hebrew .header .interfaceLinks .interfaceLinks-option.int-bi {
  direction: rtl;
}
.interface-english .header .interfaceLinks .interfaceLinks-option.int-bi {
  direction: ltr;
}
.header .interfaceLinks .interfaceLinks-row {
  align-items: center;
  display: flex;
  text-decoration: none;
  font-style: normal;
  font-weight: 400;
  line-height: 18px;
  text-align: right;
  color: #000000;
  font-family: "Roboto", "Heebo", "Helvetica Neue", Ariel, sans-serif;
  padding: 5px 17px 5px 17px;
  font-size: 14px;
  text-decoration-color: #666666;
  height: 23px;
}
.header .interfaceLinks .interfaceLinks-row:hover {
  background-color: var(--lighter-grey);
}
div.interfaceLinks-row a:hover {
  text-decoration: none;
}
.header .interfaceLinks .interfaceLinks-row.languages {
  display: flex;
}
div.interfaceLinks-row a.active {
  color: #000000;
  display: flex;
  order: -1;
}
div.interfaceLinks-row a.active::after {
  content: "•";
  padding: 0 4px;
}
div.interfaceLinks-row a {
  color: #666666;
  display: flex;
}
.header .interfaceLinks .interfaceLinks-row.bottom {
  font-size: 14px;
  text-decoration-color: #000000;
}
.header .interfaceLinks .interfaceLinks-menu.profile-menu .interfaceLinks-hr {
  border-top:  1px solid #CCCCCC;
  margin-top: 0px;
  margin-bottom: 0px;
}
.header .interfaceLinks .interfaceLinks-row.logout {
  font-size: 14px;
  color: #666666;
  padding-top: 5px;
  margin-top: 5px;
  margin-bottom: 5px;
}
.header .profile-menu-he {
  color: #666666;
}
.header .interfaceLinks .interfaceLinks-option::before {
  content: "";
  font-family: FontAwesome;
  color: #999;
  font-weight: normal;
  font-size: 13px;
  font-style: normal;
  padding: 0 15px;
}
.header .interfaceLinks .interfaceLinks-option.active {
  order: -1;
}
.header .interfaceLinks .interfaceLinks-option.active::before {
  content: "\f00c";
  padding: 0 8px;
}
@media screen and (max-width: 910px) {
  .header .headerInner {
    padding: 0 15px;
  }
  .header .accountLinks .login {
    padding: 5px 5px;
  }
  .header .accountLinks {
    margin-inline-start: 5px;
  }
}
@media screen and (max-width: 780px) {
  .header .donate {
    display: none;
  }
}
@media screen and (max-width: 700px) {
  .multiPanel .header .home {
    display: none;
  }
}
@media screen and (max-width: 580px) {
  .header .interfaceLinks,
  .accountLinks .help,
  .header .notifications {
    display: none;
  }
}
.header .notifications.unread::after {
  content:"";
  background-color: #CB6158;
  width: 8px;
  height: 8px;
  border-radius: 4px;
  display: block;
  top: 3px;
  right: 1px;
  position: absolute;
}
.header .login {
  color: #666;
  display: inline-block;
  line-height: 1;
  padding: 8px 15px;
}
.header .headerInner.mobile {
  padding: 0 15px;
}
.header .headerInner.mobile {
  display: flex;
}
.header .headerInner.mobile div {
  flex: 1;
}
.mobileHeaderCenter {
  text-align: center;
}
.header .headerInner.mobile .mobileHeaderLanguageToggle {
  text-align: end;
}
.mobileHeaderLanguageToggle.hebrew .en,
.mobileHeaderLanguageToggle.english .he {
  display: none;
}
.overlay {
  width: 100%;
  height: 100%;
  background-color: black;
  opacity: 0.3;
  position: fixed;
  z-index: 1001;
}
.sefariaModalBox {
  transition: none;
}
#interruptingMessageBox {
  display: flex;
  justify-content: center;
  align-items: center;
  position: fixed;
  width: 100%;
  height: 100%;
  left: 0;
  right: 0;
  top: 0;
  z-index: 1001;
  opacity: 1;
  transition: opacity .3s ease-in;
}
#interruptingMessageBox.hidden {
  opacity: 0;
}
#interruptingMessageOverlay, .whiteOverlay {
  width: 100%;
  height: 100%;
  background-color: white;
  opacity: 0.7;
  position: absolute;
}
#interruptingMessage {
  max-width: 90%;
  max-height: 90%;
  box-sizing: border-box;
  position: absolute;
  padding: 18px 15px;
  z-index: 1001;
  border: 1px solid #E6E6E6;
  background-color: #FBFBFA;
  text-align: center;
  color: #666;
}
#interruptingMessage.sefariaModalContentBox {
  background-color: #18345D;
  color: white;
  padding: 50px 70px;
  border-color: transparent;
  border-radius: 5px;
}
@media (max-width: 450px) {
  #interruptingMessage.sefariaModalContentBox {
    max-width: 100%;
    max-height: 100%;
    width: 100%;
    height: 100%;
    border-radius: 0;
  }
}
#interruptingMessage.beitMidrashModalContentBox {
  height: 230px;
  width: 450px;
  text-align: start;
  background-color: var(--beit-midrash-grey);
  color: var(--light-grey);
  padding: 15px;
  border-color: transparent;
  border-radius: 5px;
}
@media (max-width: 450px) {
  #interruptingMessage.beitMidrashModalContentBox {
    max-width: 100%;
    max-height: 100%;
    width: 100%;
    height: 100%;
    border-radius: 0;
  }
}

#interruptingMessage.beitMidrashModalContentBox .buttonContainer {
  display: flex;
  flex-direction: row;
  width: calc(100% + 20px);
  margin: 0 -10px;
}

#interruptingMessage.beitMidrashModalContentBox button {
  margin: 10px;
}

#interruptingMessage.beitMidrashModalContentBox button.red {
  background-color: var(--responsa-red);
  color: white;
}

#interruptingMessage.beitMidrashModalContentBox .sefariaModalContent h2 {
  margin-top: 0px;
  --english-font: var(--english-sans-serif-font-family);
  --hebrew-font: var(--hebrew-sans-serif-font-family);
}

#interruptingMessage.beitMidrashModalContentBox button.light-grey {
  background-color: var(--lighter-grey);
  color: var(--dark-grey);
}

#interruptingMessage.beitMidrashModalContentBox button.dark-grey {
  background-color: var(--beit-midrash-grey);
  color: var(--light-grey);
  border: 1px var(--light-grey) solid;
}

.beitMidrashModalInnerContent {
  margin-bottom: 10px;
}

.sefariaModalContent {
  display: flex;
  flex-direction: column;
  align-items: flex-start;
  justify-content: space-between;
  height: 100%;
  font-size: 16px;
  line-height: 1.5;
}
.interface-hebrew .sefariaModalContent {
  direction: rtl;
}
.sefariaModalContent a {
  color: white;
}
.sefariaModalContent h2 {
  font-weight: normal;
  font-size: 30px;
  margin-bottom: 0px;
}
.sefariaModalInnerContent {
  display: flex;
  flex-direction: column;
  align-items: flex-start;
  margin-bottom: 40px;
}
.sefariaModalInnerContent div, .sefariaModalInnerContent h3{
  display: flex;
  align-items: center;
  text-align: start;
  padding: 10px 0;
}
.sefariaModalContent h3{
  align-items: center;
  text-align: start;
  padding: 10px 0;
  font-size: 18px;
  line-height: 1.5;
  font-weight: normal;
  margin-bottom: 10px;
  margin-top: 5px;
}
.sefariaModalBottomContent {
  font-size: 16px;
  color: #999;
}
.sefariaModalContent .button {
  width: 100%;
}
.sefariaModalInnerContent img {
  width: 16px;
  height: 16px;
  padding-right: 10px;
}
.readerApp.interface-hebrew .sefariaModalInnerContent img {
  padding-right: 0;
  padding-left: 10px;
}
#interruptingMessageContentBox {
  position: relative;
  border: 1px solid #CCC;
  background-color: white;
}
#interruptingMessageContentBox.hasColorLine{
  border-top: none;
}
.colorLine {
  width: 100%;
  height: 4px;
  z-index: 101;
  background: linear-gradient(90deg, var(--tanakh-teal) 0% 10%, var(--mishnah-blue) 10% 20%, var(--talmud-gold) 20% 30%, var(--midrash-green) 30% 40%, var(--halakhah-red) 40% 50%, var(--kabbalah-purple) 50% 60%, var(--liturgy-rose) 60% 70%, var(--philosophy-purple) 70% 80%, var(--taanitic-green) 80% 90%, var(--chasidut-green) 90% 100%)
}
#interruptingMessageClose.sefariaModalClose {
  color: white;
}
#interruptingMessageClose {
  position: absolute;
  top: 2px;
  right: 12px;
  color: #AAA;
  font-size: 32px;
  cursor: pointer;
}
#interruptingMessageContent {
  padding: 32px 32px 16px 32px;
}
#interruptingMessage h1 {
  font-style: italic;
  font-size: 28px;
  font-weight: normal;
  letter-spacing: 1px;
  text-align: center;
  margin: 0 0 30px;
  color: #333;
}
.interface-hebrew #interruptingMessage h1 {
  font-style: normal;
}

/* Styles used from previously existing modals */

.line-break {
  white-space: pre-wrap;
}

#defaultModal {
    width: 410px;
    max-height: 100%;
    max-width: 100%;
}

.interface-english #defaultModal {
    text-align: left;
}

.interface-hebrew #defaultModal {
    text-align: right;
    direction: rtl;
}

#defaultModalBody {
    color: #555555;
    margin-top: 0;
}

#defaultModalBody .reactMarkdown {
  font-family: "adobe-garamond-pro", Georgia, serif;
}

#defaultModal #defaultModalBody .sub {
    color: var(--medium-grey);
    font-size: 12px;
    font-family: "Roboto", "Helvetica Neue", Helvetica, sans-serif;
}

#defaultModal .button {
    margin-bottom: 20px;
}

#defaultModal img {
    max-width: 100%;
}

#defaultModal .buttons {
    text-align: right;
}

.leader {
    font-weight: bold;
}

.center {
    text-align: center;
}

#email-input-wrapper {
    display: flex;
    align-items: flex-start;
    flex-direction: column;
}

.newsletterInput#email-input {
    width: 300px;
    padding: 10px;
    margin-bottom: 20px;
    border-radius: 7px;
    border: 1px solid #EEEEEE;
    color: var(--beit-midrash-grey);
}

.header .my-profile img {
  height: 24px;
  width: 24px;
  border-radius: 50%;
  display: block;
}
.header .readerNavMenuMenuButton {
  margin: 0 8px 0 6px;
  font-size: 17px;
}
.readerNavMenuSearchButton {
  position: relative;
  margin: 0 9px 0 7px;
  top: -2px;
}
.header .readerNavMenuSearchButton {
  top: 2px;
}
.readerNavTop .readerNavMenuSearchButton {
  top: 0;
}
.readerNavMenuSearchButton img {
  height: 18px;
  width: 18px;
  opacity: 0.4;
}
.sidebarSearch .readerNavMenuSearchButton img {
  margin-top: 12px;
}
.header .headerNavContent {
  position: absolute;
  height: 100%;
  width: 100%;
  box-sizing: border-box;
  top: 0;
  padding-top: 60px;
  z-index: 1000;
}
.ui-autocomplete {
  position: absolute;
  background: white;
  list-style-type: none;
  padding: 6px 0;
  box-shadow: 0 1px 3px rgba(0,0,0,.2);
  border-bottom-left-radius: 6px;
  border-bottom-right-radius: 6px;
  z-index: 1000000 !important;
  --english-font: var(--english-serif-font-family);
  --hebrew-font: var(--hebrew-serif-font-family);
}
.header > .ui-autocomplete {
  z-index: 1000 !important;
}
.ui-autocomplete .ui-menu-item {
  display: flex;
  padding: 6px 12px;
}
.ui-autocomplete .ui-menu-last-item {
  border-top:  1px solid var(--lighter-grey);
  display: flex;
  padding: 6px 12px;
}
.interface-hebrew .ui-autocomplete .ui-menu-item {
  direction: rtl;
  text-align: right;
}
.ui-autocomplete .ui-menu-item img {
  display: inline-block;
  opacity: .4;
  height: 18px;
  width: 18px;
}
.ui-autocomplete .ui-menu-item img.ac-img-User {
  opacity: 1;
}
.ui-autocomplete .ui-menu-item a {
  display: inline-block;
  line-height: 21px;
  font-size: 19px;
  color: #000;
  cursor: pointer;
  margin: 0 10px;
  vertical-align: top;
}
.ui-autocomplete .ui-menu-item.ui-state-focus {
  background: #EDEDEC;
}
.ui-helper-hidden-accessible {
  display: none;
}
.interface-hebrew .ui-autocomplete .ui-menu-item a {
  direction: rtl;
  text-align: right;
}
#globalWarningMessage {
  position: fixed;
  width: 100%;
  z-index: 1000;
  text-align: center;
  bottom: 0;
  color: white;
  background-color: #EFB4B6;
  padding: 14px 20px;
  box-sizing: border-box;
}
#globalWarningMessage .close {
 float: right;
 cursor: pointer;
 font-size: 20px;
}
.multiPanel .readerPanelBox {
  box-sizing: border-box;
}
.readerPanelBox {
  position: absolute;
  height: 100%;
  width: 100%;
  direction: ltr; /* Even in Hebrew Interface we want scroll bars on the right */
}
.readerPanelBox + .readerPanelBox {
  border-left: 1px solid #eee;
}
.readerPanelBox.sidebar {
  border-left: none;
}
.readerPanel {
  position: relative;
  width: 100%;
  height: 100%;
  overflow: hidden;
  background-color: inherit;
}
.readerContent {
  width: 100%;
  height: calc(100% - 60px);
  background-color: inherit;
}
.dark .readerContent {
  color: white;
}
.readerContent .readerError {
  padding: 100px 150px;
}
.readerContent .readerError .readerErrorText {
  padding-top: 20px;
  font-size: .8em;
}
.textColumn {
  width: 100%;
  height: 100%;
  overflow-y: scroll;
  overflow-x: hidden;
  -webkit-overflow-scrolling: touch;
  position: relative;
  box-sizing: border-box;
  background-color: inherit;
}
.textColumn .loadingMessage.base,
.sheetsInPanel .loadingMessage {
  margin: 30px 0;
  color: #999;
  font-size: 16px;
  font-style: normal;
  text-align: center;
  padding: 0 6px 4px;
}
.textColumn .loadingMessage.base.prev {
  margin: 70px 0 0 0;
}
.textColumn .loadingMessage.base.next {
  margin: 30px 0 70px;
  height: calc(100% - 128px);  /* The 128px here appears to be the minimum needed to keep a line on the screen when scrolling passes loaded content) */
}
.textColumn .textRange.loading + .textRange.loading {
  display: none;
}
.int-he .int-he {
  font-size: inherit;
}
.readerPanel .content {
  direction: ltr; /* Even in Hebrew Interface, we want scroll bars on the right */
}
.readerPanel .he {
  direction: rtl;
  text-align: right;
  unicode-bidi: initial;
}
}
.interface-hebrew .readerPanel .en {
  direction: ltr;
}
.interface-hebrew .readerPanel.bilingual .en {
  direction: ltr;
}
.interface-hebrew .readerPanel .contentInner,
.interface-hebrew .readerPanel .columnLayout,
.interface-hebrew .readerControls,
.interface-hebrew .readerPanel .textRange,
.interface-hebrew .readerPanel .readerNavMenu .gridBox,
.interface-hebrew .readerPanel.bilingual .readerNavMenu .gridBox,
.readerPanel.hebrew .readerNavSection,
.readerPanel.hebrew .readerNavMenu .gridBox {
  direction: rtl;
}
.interface-english .readerPanel.hebrew .readerNavMenu .readerTocResources .gridBox {
  direction: ltr;
}
.interface-english .readerPanel .readerNavMenu,
.readerPanel.english .readerNavSection,
.readerPanel.english .readerNavMenu .gridBox{
  direction: ltr;
}
.readerPanel.bilingual .readerNavSection,
.readerPanel.bilingual .readerNavMenu .gridBox {
  direction: ltr;
}
.readerPanel.english .he {
  display: none;
}
.readerPanel.english .he.heOnly{
  display: inline;
  text-align: right;
}
.readerPanel.english .en {
  display: inline;
}
.readerPanel.hebrew .he {
  display: inline;
  text-align: right;
}
.readerPanel.hebrew .en {
  display: none;
}
.readerPanel.english .heOnly .he,
.readerPanel.bilingual .heOnly .he {
  display: inline;
}
.languageToggle {
  display: inline;
  line-height: 32px;
}
.languageToggle img {
  opacity: 0.4;
  height: 18px;
  width: 18px;
}
.bilingual .languageToggle .he {
  display: none;
}
.loadingMessage {
  font-size: 14px;
  font-style: italic;
}
.bilingual .loadingMessage .he {
  display: none;
}
.readerPanel.light {
  background-color: white;
}
.readerPanel.sepia {
  background-color: #f7f7f7;
}
.readerPanel.dark {
  background-color: #333331;
}
.readerNavMenu,
.homeFeedWrapper {
  position: absolute;
  display: flex;
  flex-direction: column;
  top: 0;
  left: 0;
  width: 100%;
  height: 100%;
  box-sizing: border-box;
}
.readerNavMenu .content,
.homeFeedWrapper .content {
  box-sizing: border-box;
  overflow-y: scroll;
  -webkit-overflow-scrolling: touch;
  font-size: 16px;
}
.readerNavMenu .content {
  padding: 60px 0 0 0;
}
.singlePanel .readerNavMenu .content {
  padding: 85px 0 0 0;
}
.singlePanel .readerNavMenu .categoryColorLine {
  top: 60px;
}
.singlePanel .readerNavMenu.bookPage:not(.fullBookPage) .content {
  padding-top: 25px;
}
.singlePanel .readerNavMenu.bookPage:not(.fullBookPage) .categoryColorLine {
  top: 0;
}
.readerNavMenu.compare .content,
.readerNavCategoryMenu.compare .content,
.bookPage.compare .content {
  padding: 30px 10px;
}
.readerNavMenu .content .contentInner {
  width: 725px;
  margin: 0 auto;
  min-height: 520px;
  max-width: 100%;
  box-sizing: border-box;
  padding-bottom: 70px;
  padding-inline-start: 30px;
  padding-inline-end: 30px;
}
.homeFeedWrapper .content .contentInner {
  max-width: none;
}
.homeFeedWrapper.userStats .content .contentInner {
  max-width: 660px;
  margin: 0 auto;
}
.navTitle {
  display: flex;
  flex-direction: row;
  justify-content: space-between;
  margin-bottom: 40px;
}
.navTitle.tight {
  margin-bottom: 15px;
}
.readerNavMenu .navTitle h1,
.singlePanel .readerNavMenu .navTitle h1 {
  margin-bottom: 0;
}
.navTitle + .dedication {
  margin-bottom: 20px;
}
.navSidebarModule + .dedication {
  margin-top: -30px;
}
.navTitle .languageToggle,
.tocTitle .languageToggle,
.header .languageToggle {
  text-align: center;
  color: #ccc;
  display: inline-flex;
  width: 32px;
  height: 32px;
  border: 1px solid #ccc;
  border-radius: 6px;
  cursor: pointer;
  font-size: 22px;
  flex-direction: row;
  align-items: center;
  justify-content: center;
}
.navTitleTab {
  margin-inline-end: 26px;
  color: #999;
}
.navTitleTab:hover {
  color: inherit;
  text-decoration: none;
}
.navTitleTab.current {
  color: inherit;
  pointer-events: none;
}
.readerNavMenu h1 .navTitleTab img {
  height: 14px;
  margin-inline-end: 6px;
}
.readerNavMenu h1 .navTitleTab.current img {filter: brightness(0.5);}
.sidebarLayout {
  display: flex;
  flex-direction: row;
}
@media (max-width: 700px) {
  .sidebarLayout {
    flex-direction: column;
  }
}
@media (min-width: 1485px) {
  .sidebarLayout {
    max-width: 1485px; /*assuming inner is 665 and sidebar 420*/
    margin: 0 auto;
  }
}
.sidebarLayout h1 {
  --english-font: var(--english-sans-serif-font-family);
  --hebrew-font: var(--hebrew-sans-serif-font-family);
}
.interface-hebrew .sidebarLayout {
  direction: rtl;
}
.readerPanel.hebrew .followsContentLang {
  direction: rtl;
}
.navSidebar {
  width: 420px;
  background-color: #FBFBFA;
  /* HACK: add grey background beyond bounding box of sidebar by utilizing negative margins! */
  border-top: 80px solid #FBFBFA;
  border-bottom: 120px solid #FBFBFA;
  margin: -80px 0 0 0;
}
.singlePanel .navSidebar {
  width: 100%;
  margin: 20px 0 0 0;
  padding: 30px 0 0 0;
  border: none;
}


.navSidebarModule {
  font-size: 16px;
  color: #666;
  margin-bottom: 34px;
  padding: 0 44px;
}
.navSidebarModule #history .fa {
  font-size: small;
}
.connectionsPanel .navSidebarModule{
  padding: initial;
}
.singlePanel .navSidebarModule {
  padding: 0 15px;
}
.singlePanel .contentInner .navSidebarModule {
  padding: 0;
}
.singlePanel .contentInner .navSidebarModule h1 {
  border: none;
  padding: 0;
}
.singlePanel .recentlyViewed {
  background-color: var(--lightest-grey);
  padding-inline: 10px 10px;
  margin-inline: -15px -15px;
  margin-block: -5px -5px;
}
.singlePanel .recentlyViewed ul {
  display: revert;
}
.singlePanel .recentlyViewed #header {
  margin-block-end: 10px;
  margin-inline: 10px 10px;
  padding-block: 5px 5px;
  border-bottom: 1px solid var(--light-grey);
  display: flex;
  justify-content: space-between;
}
.singlePanel .recentlyViewed #header h1 {
  margin-bottom: 0;
}
.singlePanel .recentlyViewed #header h1 span {
  font-size: 16px;
  font-family: "Roboto", "Heebo", "Helvetica Neue", Ariel, sans-serif;
}
.singlePanel .recentlyViewed #header a {
  margin-block-start: 5px;
}
.singlePanel .recentlyViewed #history span {
  color: var(--medium-grey);
}

.gDocAdvertBox {
  margin-top: 50px;
  background: var(--lighter-grey);
  padding: 20px;
  border-radius: 6px;
}
.gDocAdvertBox span  {
  font-family: "Roboto", "Helvetica Neue", "Helvetica", sans-serif;;
  font-size: 16px;
  font-weight: 400;
  line-height: 19px;
  letter-spacing: 0em;
  color: var(--dark-grey);
}
.gDocAdvertBox span #newExtension {
  font-weight: 600;
}
.gDocAdvertBox #installNow {
  margin-top: 18px;
  width: 99px;
  height: 30px;
}
.interface-hebrew .gDocAdvertBox #installNow {
  width: 120px;
}

.gDocAdvertBox #installNow a {
  border-radius: 6px;
  text-align: center;
  background: #FFFFFF;
  color: var(--dark-grey);
  text-decoration: none;
  padding: 4px 9px;
  font-family: "Roboto", "Helvetica Neue", "Helvetica", sans-serif;
  font-size: 16px;
  font-weight: 400;
  line-height: 19px;
  letter-spacing: 0em;
}
.gDocAdvertBox a {
  font-family: "Roboto", "Helvetica Neue", "Helvetica", sans-serif;
  font-size: 16px;
  font-weight: 400;
  line-height: 19px;
  letter-spacing: 0em;
  text-decoration: underline;
}
.readerPanel .navSidebarModule h3,
.readerPanel .navSidebarModule h1,
.readerPanel .bookPage h3{
  margin: 0 0 20px;
  font-size: 22px;
  text-transform: none;
  letter-spacing: 0;
  border-bottom: 1px solid var(--light-grey);
  padding-bottom: 14px;
  font-weight: 500;
  height: auto;
}
.navSidebarModule.blue {
  background-color: var(--sefaria-blue);
  color: white;
  padding: 34px 44px 45px;
}
.singlePanel .navSidebarModule.blue {
  padding: 34px 15px 45px;
}
.readerPanel .navSidebarModule.blue h3 {
  color: white;
}
.navSidebarIcon {
  height: 18px;
  width: 18px;
  margin-inline-end: 10px;
  vertical-align: middle;
  margin-top: -4px;
}
.navSidebarLink {
  font-size: 16px;
  margin-bottom: 10px;
}
.navSidebarLink a {
  color: black;
}
.navSidebarLink.gray a {
  color: #666;
}

.navSidebarLink > ul {
  font-size: 18px;
  margin-top: 16px;
  display: flex;
  flex-wrap:wrap;
  padding: 0;
  margin: 0;
}
.singlePanel .recentlyViewed .navSidebarLink {
  padding-inline-start: 25px;
  padding-inline-end: 25px;
}
.multiPanel .recentlyViewed #history span::after {
  content: "\203A";
}
.navSidebarLink > ul > li {
  display: inline;
}
.navSidebarLink > ul > li:after {
  content: "\2022";
  white-space:pre;
  margin: 0 5px;
}

.navSidebarLink > ul > li:last-child:after {
  content: none;
}

.navSidebarLink .languageItem, .translationsPage .languageItem {
  display: inline;
  font-size: 18px;
}

.navSidebarLink.language {
  font-size: 18px;
  margin-top: 16px;
  display: flex;
  flex-wrap:wrap;
}

.navSidebarLink.ref {
  font-size: 18px;
}
.navSidebar .linkList {
  margin-top: 20px;
}
.navSidebarModule .button {
  margin: 12px 0 0 0;
}
.navSidebarModule .button img {
  filter: invert(1);
  height: 18px;
  width: 18px;
  margin-inline-end: 10px;
  vertical-align: middle;
  margin-top: -2px;
}
.navSidebar .button.white img {
  filter: none;
  opacity: .6;
}
.navSidebar .button.appButton.white img {
  opacity: 1;
}
.navSidebar .button.appButton.ios img {
  margin-top: -5px;
}
.navSidebar .button + .button {
  margin-inline-start: 7px;
}
.navSidebar .button.get-start {
  height: 39px;
  width: 221px;
  display: flex;
  align-items: center;
  justify-content: center;
  margin-left: 0;
  margin-right: 0;
}
.navSidebar .button .get-start {
  white-space: nowrap;
  size: 16px;
}
.navSidebar .button.get-start img {
  filter: unset;
}
.navSidebar .readingsSection {
  margin-bottom: 15px;
}
.navSidebar .readingsSectionTitle {
  margin-bottom: 8px;
  display: block;
}
.navSidebar a.allLink {
  color: #999;
  font-size: 13px;
}
.navSidebar a.moreLink:hover {
  color: inherit;
  cursor: pointer;
}
.navSidebar a.inTextLink,
.translationsDesc  a.inTextLink {
  color: inherit;
  text-decoration: underline;
  margin-inline-start: 5px;
}
.navSidebar .newsletterSignUpBox {
  margin-top: 20px;
}
.navSidebar .newsletterSignUpBox .newsletterInput {
  width: 100%;
  box-sizing: border-box;
  box-shadow: 0px 1px 3px rgba(0, 0, 0, 0.25);
  border: none;
}
.navSidebarModule.wide {
  display: flex;
  margin-bottom: 0;
}
.navSidebarModule.wide div:first-child {
  flex: 1;
}
.navSidebarModule.wide .button {
  margin-top: 0;
}
.navSidebarModule .authorByLine {
  margin-bottom: 15px;
}
.navSidebarModule .imageModuleImage {
  width: 100%;
  box-sizing: border-box;
  border: 1px solid var(--lighter-grey);
}
.aboutTextMetadata {
  margin-bottom: 20px;
}
.aboutTextMetadata .aboutTextComposedText,
.aboutTextMetadata .aboutTextAuthorText {
  color: black;
}
.readerNavTop {
  width: 100%;
  background-color: #FBFBFA;
  border-bottom: 1px solid #E2E2E1;
  box-sizing: border-box;
  height: 60px;
  z-index: 1;
  padding: 10px 25px 10px 25px;
  vertical-align: middle;
  display: flex;
  justify-content: space-between;
  align-items: center;
  line-height: 60px;
}
.interface-hebrew .readerNavTop {
  direction: rtl;
}
.readerNavTop .readerNavTopStart {
  display: flex;
  align-items: center;
  justify-content: flex-start;
}
.singlePanel .readerNavTop {
  padding: 0 10px;
}
.readerNavTop.colorLineOnly {
  height: auto;
  border-bottom: none;
  padding: 0;
}
.readerPanel .readerNavTop h2 {
  margin: 0;
  font-weight: 400;
  color: black;
}
.readerNavTop .readerNavTopCategory .en {
  font-family: "adobe-garamond-pro", "Crimson Text", Georgia, serif;
}
.readerNavTop .readerNavTopCategory .he {
  font-family: "Taamey Frank", "adobe-garamond-pro", "Crimson Text", Georgia, "Times New Roman", serif;
}
.readerNavMenu .readerSearch {
  margin: 0;
  width: 60%;
  box-sizing: border-box;
  border: none;
  background-color: inherit;
  font-size: 18px;
  font-family: "adobe-garamond-pro", "Crimson Text", Georgia, serif;
  height: 48px;
}
.readerNavMenu .readerSearch:focus {
  outline: 0;
}
.readerNavTop .readerNavMenuSearchButton,
.readerNavTop .readerNavMenuCloseButton,
.readerNavTop .readerNavMenuMenuButton,
.readerNavTop .readerOptions {
  text-align: left;
  box-sizing: border-box;
  color: #999;
  float: left;
  font-size: 20px;
  cursor: pointer;
  display: flex;
  align-items: center;
}
.readerNavMenuCloseButton:hover {
  text-decoration: none;
}
.readerNavTop .readerNavMenuCloseButton {
  display: block;
  font-size: 46px;
  padding: 0;
  margin-top: -6px;
}
.readerNavMenuCloseButton:hover {
  text-decoration: none;
}
.readerNavTop .readerNavMenuCloseButton .fa {
  font-size: 20px;
}
.readerNavTop .readerOptions {
  float: right;
  text-align: right;
  display: flex;
  align-items: center;
  width:27px;
}
.sefariaLogo img {
  width: 110px;
}
.readerNavTop .sefariaLogo img {
  vertical-align: middle;
}
.readerNavTop .searchBox {
  display: flex;
  align-items: center;
  justify-content: flex-start;
}
.interface-hebrew .sidebarSearch .searchBox,
.interface-hebrew .sidebarSearch .version,
.interface-hebrew .sidebarSearch .result-title {
  direction: rtl;
}
.sidebarSearch .searchBox {
  display: flex;
  align-items: center;
  padding: 0;
  text-align: inherit;
  background: var(--lighter-grey);
  border-radius: 250px;
  width: 100%;
  height: 30px;
  margin-bottom: 0;
}

.sidebarSearch .searchBox input {
  background: transparent;
  outline: none;
  border: none;
  box-shadow: none;
  font-size: var(--serif-body-font-size);
  width: 100%;
}

.ai-info-messages-box {
  background-color: rgb(251, 251, 250);
  border-radius: 6px;
  box-shadow: rgba(0, 0, 0, 0.25) 0px 1px 3px 0px;
  color: rgb(102, 102, 102);
  cursor: default;
  display: block;
  font-family: "Cardo", "Meltho", "HebrewInEnglish Serif Font", "adobe-garamond-pro", "Crimson Text", Georgia, "Times New Roman", serif, "Noto Sans Samaritan";
  font-size: 16px;
  margin-inline-start: 10px;
  min-width: 150px;
  overflow-x: hidden;
  overflow-y: hidden;
  width: 198px;
  z-index: 1;
}

.ai-info-first-message {
  border-bottom-color: rgb(204, 204, 204);
  border-bottom-style: solid;
  border-bottom-width: 0.833333px;
  color: #666666;
  cursor: default;
  font-size: 14px;
  font-style: normal;
  font-weight: 400;
  line-height: 18px;
  padding-bottom: 6px;
  padding-left: 12px;
  padding-right: 12px;
  padding-top: 12px;
}
.ai-info-first-message* {
  font-family: "Roboto", "Helvetica Neue", Helvetica, sans-serif;
}
.ai-info-messages-box a{
  color: #4B71B7;
}
.ai-info-messages-box .ai-info-messages-hr {
  margin-top: 0px;
  margin-bottom: 0px;
}
.ai-info-messages-box *{
  font-family: "Roboto", "Helvetica Neue", Helvetica, sans-serif;
}
.guideHeader .ai-info-tooltip {
  display: inline;
  float: inline-end;
}

.guideHeader .ai-message {
  left: -180px;
}
.guideHeader .ai-info-tooltip .ai-info-icon {
    margin-top: 5px;
}
.ai-info-last-message {
  align-items: center;
  display: flex;
  line-height: 18px;
  color: #666666;
  font-family: "Roboto", "Heebo", "Helvetica Neue", Ariel, sans-serif;
  padding: 2px 12px 2px 12px;
  font-size: 14px;
  height: 23px;
}
.ai-message {
  z-index: 1;
  position: absolute;
  left: -180px;
  opacity: 0;
  visibility: hidden;
  transition: opacity 2s ease, visibility 0s 2s;
}

.ai-message.visible {
  opacity: 1;
  visibility: visible;
  transition: opacity 0.5s ease;
}

.ai-info-tooltip .ai-info-icon{
  margin-top: 12px;
}
.ai-info-tooltip{
  position: relative;
}

.sidebarSearch .searchTopMatter,
.sidebarSearch .searchTopic {
  display: none;
}
.sidebarSearch .result-title {
  padding: 14px 0 14px 0;
  font-size: var(--serif-body-font-size);
  border-top: 1px solid var(--lighter-grey);
  margin-top: 14px;
  color: var(--dark-grey);
}

.sidebarSearch .similar-results {
  margin-inline-start: 30px;
}

.sidebarSearch .snippet.he,
.sidebarSearch .snippet.en {
  font-size: var(--serif-body-font-size);
  display: block;
}

.sidebarSearch .colorBarBox {
  border-inline-start: none;
  padding-inline-start: 0;
}

.readerNavTop .searchBox .readerNavMenuSearchButton {
  margin: 0 5px 0 10px;
}
.interface-hebrew .readerNavTop .searchBox .readerNavMenuSearchButton {
  margin: 0 10px 0 5px;
}
.readerNavTop .searchBox .readerSearch {
  flex: 1;
}
.readerNavMenu h1,
.readerNavMenu h2.styledH1 {
  text-align: start;
  color: #666;
  position: relative;
  font-size: 22px;
  font-weight: 500;
  margin: 0 0px 30px 0;
  height: auto;
  text-transform: none;
}
.singlePanel .readerNavMenu h1,
.singlePanel .readerNavMenu h2.styledH1 {
  margin-bottom: 10px;
}
.readerNavMenu h1 img {
  margin-inline-end: 9px;
}
.readerNavMenu h1 :not(.languageToggle) .en {
  font-family: "Roboto", "Helvetica Neue", "Helvetica", sans-serif;
}
.readerNavMenu h1 .button {
  position: absolute;
  right: 0;
  top: 0;
  padding: 0;
  margin: 0;
  line-height: 26px;
}
.singlePanel .readerNavCategoryMenu .readerTocTopics.content {
  padding-top: 30px;
}
.topicPanel .readings {
  margin-bottom: 40px;
}
.topicPanel .readings .parasha-date {
  font-style: italic;
}
.topicPanel .readings .parasha-date > span:first-child::after {
  content: '•';
  color: #999;
  font-size: 15px;
  margin: 0 5px;
}
.topicPanel .readings .sectionTitleText {
  margin-top: 15px;
}
.topicPanel .readings .sectionTitleText .int-en,
.topicPanel .readings .sectionTitleText .int-he {
  font-size: 16px;
  line-height: 18.75px;
  text-transform: initial;
}
.topicPanel .readings .parasha .navSidebarLink {
  margin-bottom: 0;
}
.topicPanel .readings .parasha .aliyot {
  margin-inline-start: 25px;
}
.topicPanel .readings .haftarot {
  display: flex;
  flex-direction: column;
}
.topicPanel .mainColumn {
  padding: 0 40px;
}
@media (max-width: 450px) {
  .topicPanel .mainColumn,
  .interface-hebrew .topicPanel .mainColumn {
    padding: 0 25px !important;
    margin: 0;
  }
  .topicPanel .filterable-list .filter-sort-wrapper, .collectionPage .filterable-list .filter-sort-wrapper {
    margin-top: 20px;
  }
}
.topicPanel .sideColumn {
  width: 420px;
  background-color: #FBFBFA;
  /* HACK: add grey background beyond bounding box of sidebar by utilizing negative margins! */
  border-top: 80px solid #FBFBFA;
  margin-top: -80px;
}
.topicPanel h1 {
  text-align: unset;
  margin-bottom: 10px;
  height: unset;
}
.topicPanel h1 span {
  font-size: 40px;
}
.topicPanel .sideColumn h2 {
  text-align: unset;
  border-bottom: 1px solid #CCC;
  padding-bottom: 10px;
  margin-top: 30px;
  margin-bottom: 10px;
}
.topicPanel .sideColumn .link-section{
  padding: 0 44px;
}
.topicPanel .sideColumn .link-section:first-child h2 {
  margin-top: 0;
}
.topicPanel h2 span {
  font-size: 22px;
  font-weight: normal;
  color: #666;
  text-align: unset;
  text-transform: none;
  margin-bottom: 20px;
  height: unset;
  line-height: unset;
}
.topicPanel h2 {
  --english-font: var(--english-sans-serif-font-family);
  --hebrew-font: var(--hebrew-sans-serif-font-family);
}
.topicPanel .mainColumn .story {
    padding: 0 0 20px 0;
}
.topicPanel .mainColumn .storySheetListItem {
  padding: 0 0 30px 0;
}
.topicPanel .sideColumn .sideList {
  font-size: 18px;
  line-height: 26px;
}
.topicPanel .sideColumn .sideList a.relatedTopic {
  display: block;
  color: #000;
}
.topicPanel .sideColumn .sideList .topicMetaData .int-en,
.topicPanel .sideColumn .sideList .topicMetaData .int-he {
  color: #666;
}
.topicPanel .sideColumn .sideList a.relatedTopic .int-en {
  font-family: "adobe-garamond-pro", "Crimson Text", Georgia, serif;
}
.topicPanel .sideColumn .sideList a.relatedTopic .int-he {
  font-family: "Taamey Frank", "adobe-garamond-pro", "Crimson Text", Georgia, "Times New Roman", serif;
}
.topicPanel .sideColumn .topicCategory {
  margin-bottom: 30px;
}
.topicPanel .authorOrganizationsystemText {
  font-size: 16px;
  color: #666;
}
.story .storyTitle {
  --english-font: var(--english-serif-font-family);
  --hebrew-font: var(--hebrew-serif-font-family);
}
.story .storyTitle .int-he {
  font-size: 29px;
}
.topicPanel .story .storyTitle {
  font-size: 24px;
}
.topicPanel h1 {
  --english-font: var(--english-serif-font-family);
  --hebrew-font: var(--hebrew-serif-font-family);
}
.topicPanel h1 .int.en {
  font-size: 30px;
}
.topicPanel h1 .int-he {
  font-size: 36px;
}
.pageTitle .topicTitleInHe .heInEn {
  color: #888;
  font-size: 20px;
  font-family: "Taamey Frank", "adobe-garamond-pro", "Crimson Text", Georgia, "Times New Roman", serif;
}
.topicPanel .topicCategory {
  margin: 0 0 15px 0;
}
.readerTocTopics .topicDescription {
  margin: 10px 0 40px 0;
  text-align: center;
}
.readerTocTopics .topicTitle .int-he {
  font-family: "Taamey Frank", "adobe-garamond-pro", "Crimson Text", Georgia, "Times New Roman", serif;
}
.readerTocTopics .topicDescription.systemText .int-en,
.readerTocTopics .topicDescription.systemText .int-he {
  color: #666;
}
.topicPanel .topicDescription {
  margin: 0 0 15px 0;
}
.topicPanel .topicDescription a {
  color: var(--commentary-blue);
}
.topicPanel .resourcesLink.blue {
  padding: 8px 16px;
  font-size: 20px;
  border: 0;
  display: inline-flex;
  align-items: center;
  width: unset;
  margin-bottom: 40px;
  margin-top: 5px;
}
.topicPanel .resourcesLink.blue img {
  opacity: 1;
  width: 20px;
  height: 20px;
  margin: 0 8px 5px 0;
  filter: invert(1);
}
.interface-hebrew .topicPanel .resourcesLink.blue img {
  margin: 0 0 5px 8px;
}
.topicPanel .resourcesLink.blue .int-en {
  font-family: "adobe-garamond-pro", "Crimson Text", Georgia, serif;
}
.topicPanel .resourcesLink.blue .int-he {
  font-family: "Taamey Frank", "adobe-garamond-pro", "Crimson Text", Georgia, "Times New Roman", serif;
  margin-bottom: -3px;
}
.imageWithCaptionPhoto{
  border: 1px solid #EDEDEC;
  max-width: 100%;
  height: auto;
  padding: 0 44;
  top: 121px;
  left: 835px;
}
.imageCaption .int-en {
  font-family: Roboto;
}
.imageCaption .int-he {
    font-family: Roboto;
  }
.imageCaption {
  font-size: 12px;
  font-weight: 400;
  line-height: 15px;
  letter-spacing: 0em;
  color: var(--dark-grey);
  width: 100%;
}
.topicImage{
  padding-left: 44px;
  padding-right: 44px;
}
.navSidebarModule .portalMobile .button {
  margin-top: 0;
}
.portalTopicImageWrapper {
    padding-top: 5px;
    margin-bottom: 25px;
}
.portalTopicImageWrapper .topicImage {
    padding-left: 0;
    padding-right: 0;
}
@media (max-width: 600px) {
  .imageWithCaptionPhoto{
    height: auto;
    max-width: calc(66.67vw);
    max-height: calc(66.67vw);
    margin-bottom: 10px;
  }
  .topicImage{
    padding-left: 0;
    padding-right: 0;
    margin-top: 30px;
    display: flex;
    flex-direction: column;
    justify-content: center;
    align-items: center;
  }
  .imageCaption {
    font-size: 12px;
    font-weight: 400;
    line-height: 15px;
    letter-spacing: 0em;
    color: var(--dark-grey);
    width: 80vw;
    margin-bottom: 30px;
    text-align: center;
  }

}
.readerPanel .translationsPage h2 {
  margin: 40px 0 0 0;
  font-size: 24px;
  text-transform: none;
  color: #000;
}
.translationsPage details > ul,
.translationsPage > ul {
  padding: 0;
  margin: 20px 0;
  display: flex;
  flex-wrap: wrap;
}
.translationsPage details > ul > li:after,
.translationsPage > ul > li:after {
  content: "\2022";
  white-space:pre;
  margin: 0 5px;
}
.translationsPage details > ul > li:last-child:after,
.translationsPage > ul > li:last-child:after{
  content: none;
}
.readerPanel .translationsPage details > summary::-webkit-details-marker {
  display: none;
}

.readerPanel .translationsPage  details > summary {
  list-style: none;
  cursor: pointer;
  font-size: 18px;
}

h1 .languageToggle {
  text-align: center;
  position: absolute;
  right: 0;
  color: #ccc;
  display: block;
  width: 32px;
  height: 32px;
  border: 1px solid #ccc;
  border-radius: 6px;
  line-height: 34px;
  cursor: pointer;
}
h1 div.languageToggle .en {
  font-family: "Taamey Frank", "adobe-garamond-pro", "Crimson Text", Georgia, "Times New Roman", serif;
  font-weight: normal;
}
h1 .languageToggle .he {
  font-family: "adobe-garamond-pro", "Crimson Text", Georgia, serif;
  font-size: 22px;
}
.authorIndexTitle {
  margin-top: 30px;
}
.sectionTitleText.authorIndexTitle .int-en {
  text-transform: none;
  letter-spacing: 0;
}
.authorIndexList {
  display: flex;
  flex-direction: row;
  flex-wrap: wrap;
  margin-bottom: 20px;
}
.authorIndex {
  width: 50%;
  font-size: var(--serif-h3-font-size);
  margin-bottom: 10px;
  padding-right: 20px;
  box-sizing: border-box;
}
.interface-hebrew .authorIndex {
  padding-right: 0;
  padding-left: 20px;
}
@media (max-width: 450px) {
  .readerNavMenu.home .tagline {
    margin-top: 29px;
    height: 60px;
  }
  .readerNavMenu .tagline .en {
    font-size: 19px;
  }
  .readerNavMenu .tagline .he {
    font-size: 20px;
  }
  .authorIndex {
    width: 100%;
    padding: 0;
  }
}
.readerNavMenu .libraryMessage {
  font-size: 18px;
  margin-bottom: 40px;
}
.readerPanel.hebrew .navToggles {
    direction: rtl;
}
.readerNavMenu .navToggles {
    flex-direction: row;
    flex: 1;
    margin-inline-start: 16px;
    margin-top: 4px;
    margin-bottom: 30px;
}
.readerNavMenu .navToggles .navTogglesDivider {
  color: #ccc;
}
.readerNavMenu .navToggle {
  margin-inline-end: 12px;
  display: inline-block;
  text-transform: uppercase;
  color: #666;
  font-size: 13px;
  font-weight: lighter;
  cursor: pointer;
}
.readerNavMenu .navToggle.active {
  color: black;
  border-bottom: 2px solid #999;
  padding-bottom: 4px;
}
.readerPanel h2, .readerPanel h3,
.translationsPage details > summary {
  text-transform: uppercase;
  text-align: start;
  font-size: 15px;
  color: #666;
  margin: 30px 0 0 0;
  font-weight: normal;
}
.readerNavSection h2, .topicsPanel h2 {
  font-size: 16px;
  font-weight: normal;
  letter-spacing: 1px;
  margin-bottom: 40px;
}
.readerNavSection {
  margin-bottom: 44px;
}
a.resourcesLink,
input.resourcesLink {
  white-space: nowrap;
  overflow: hidden;
  text-overflow: ellipsis;
  width: 100%;
  min-height: 60px;
}
.savedHistoryList .story {
  border-top:  1px solid var(--lighter-grey);
  padding:  20px 0;
}
.savedHistoryList .story .storyTitle {
  font-size:  18px;
}
.savedHistoryList .story .storyBody {
  color: var(--dark-grey);
}
.savedHistoryList .saveButton {
  visibility: hidden;
}
.savedHistoryList .story:hover .saveButton {
  visibility: visible;
}
.savedHistoryList .timeStamp {
  color:  var(--medium-grey);
  font-size: 14px;
  margin-inline-start: 10px;
}
.savedHistoryMessage {
  color: var(--dark-grey);
}
.readerNavCategories {
  width: 100%;
  margin-bottom: 30px;
}
.readerNavCategories a {
  color: #000;
}
.readerNavCategories .gridBox .gridBoxItem,
.readerNavCategoryMenu .category .gridBoxItem {
  margin: 0 5px;
  padding: 0;
}
.navBlock {
  padding-bottom: 12px;
  border-top: 1px solid #EDEDEC;
}
.navBlock.withColorLine {
  border-top: 4px solid transparent;
}
.navBlockTitle {
  text-align: start;
  font-size: 24px;
  padding: 15px 0 8px;
  margin: 0;
  cursor: pointer;
  display: flex;
  align-items: center;
  line-height: 1.3;
  flex: 1;
  font-weight: 400;
}
a.navBlockTitle {
  color: #000;
  margin-inline-end: 20px;
}
a.navBlockTitle:hover {
  text-decoration: none;
  color: var(--dark-grey);
}
.navBlockTitle .subtitle {
  color: var(--dark-grey);
  margin-inline-start: 5px;
}
.interface-english .calendarListing .subtitle::before {
    content: "(";
}
.interface-english .calendarListing .subtitle::after {
    content: ")";
}
.navBlockDescription {
  font-size: 14px;
  line-height: 18px;
  color: #666;
  margin-inline-end: 20px;
  --english-font: var(--english-sans-serif-font-family);
  --hebrew-font: var(--hebrew-sans-serif-font-family);
}
.hebrew .navBlockDescription{
  line-height: 24px;
}
.categoryFilter:not(.withBooks) .sidebarDescription{
display: none;
}
.sidebarDescription{
  color: var(--dark-grey);
  --english-font: var(--english-sans-serif-font-family);
  --hebrew-font: var(--hebrew-sans-serif-font-family);
  font-size: var(--sans-serif-small-font-size);
  padding-top: 10px;
}

.sidebarDescription.lowlight{
  color: var(--light-grey);
}

.navBlockTitle .int-he, .navBlockDescription .int-he{
  font-size: 122%;
}
.interface-english .navBlockDescription.clamped .int-en,
.interface-hebrew .navBlockDescription.clamped .int-he {
  display: -webkit-box;
  -webkit-line-clamp: 3;
  -webkit-box-orient: vertical;
  overflow: hidden;
}
.interface-english .navBlockDescription.clamped5 .int-en,
.interface-hebrew .navBlockDescription.clamped5 .int-he {
  -webkit-line-clamp: 5;
}
.bilingual .navBlock .he {
  display: none;
}
.navSidebarModule.wide {
  background-color: #FAFAFB;
  padding: 24px;
  border-radius: 6px;
}
.navSidebarModule.wide h3 {
  border-bottom: none;
  margin-bottom: 0px;
}
.sidebarPromo {
  color: var(--dark-grey);
  padding-right: 44px;
  padding-left: 44px;
}
.sidebarPromo:not(:first-child) {
  margin-top: 34px;
}

.navSidebarModule .sidebarPromo {
  margin-right: -44px;
  margin-left: -44px;
}
.sidebarPromo h3 {
  margin: 0 0 20px;
  font-size: 22px;
  text-transform: none;
  letter-spacing: 0;
  border-bottom: 1px solid var(--light-grey);
  padding-bottom: 14px;
  font-weight: 500;
  height: auto;
}
.sidebarPromo.blue {
  padding-top: 33px;
  padding-bottom: 33px;
  background-color: var(--sefaria-blue);
  color: #FFF;
}
.sidebarPromo.blue h3 {
  color: #fff
}
.sidebarPromo.blue a.button {
  padding: 10px 14px;
  width: fit-content;
  text-align: center;
  display: inline-block;
  color: var(--sefaria-blue);
  background-color: white;
}
.sidebarPromo a.button img {
  height: 18px;
  width: 18px;
  filter: invert(1);
  margin-inline-end: 10px;
  vertical-align: middle;
  margin-top: -2px;
}

.sidebarPromo.blue a.button img {
  filter: invert(0);
}
.sidebarPromo a {
  margin-inline-start: 0px;
}
.sidebarPromo.blue.button a:hover {
  color: var(--sefaria-blue);
}
.sidebarPromo img {
    height: 18px;
    width: 18px;
    margin-inline-end: 10px;
    vertical-align: middle;
    margin-top: -4px;
}
.readerPanel .communityPage h2 {
  text-transform: none;
  font-size: 22px;
  color: #666;
  margin-top: 0;
  margin-bottom: 0;
}
.communityPage .gridBoxRow:first-child,
.communityPage .recentlyPublished {
  border-top: 1px solid var(--lighter-grey);
}
.communityPage .gridBox {
  margin-bottom: 30px;
}
.communityPage .gridBox .gridBoxItem {
  padding: 0
}
.communityPage .gridBox {
  margin-bottom: 25px;
}
.communityPage .navBlock {
  padding: 25px 0 0 0;
  border: none;
}
.communityPage .navBlockTitle {
  padding-top: 0;
  --english-font: var(--english-serif-font-family);
  --hebrew-font: var(--hebrew-serif-font-family);
}
.communityPage .readingLinks {
  margin-top: 20px;
}
.communityPage .readingLinksHeader {
  color: #666;
  font-size: 14px;
  margin-bottom: 4px;
}
.communityPage .readingLinks a {
  font-size: 18px;
}
.communityPage .calendarDate {
  font-size: 14px;
  color: #999;
  margin-bottom: 15px;
}
.featuredSheetHeading {
  color: #666;
  font-size: 16px;
  margin-bottom: 10px;
}
.featuredSheet .navBlockDescription {
  margin-bottom: 12px;
}
.featuredSheetBottom {
  display: flex;
  justify-content: flex-start;
  align-items: center;
}
.featuredSheetDate {
  color: var(--medium-grey);
  font-size: 14px;
}
.communityPage .recentlyPublished {
  padding-top: 30px;
}
.communityPage .recentlyPublished .gridBoxRow {
  border: none;
}
.communityPage .recentlyPublished .loadingMessage {
  margin-top: 30px;
}
.recentlyPublished .loadMore {
  margin-top: 30px;
}
.bilingual .readerNavMenu .he {
  display: none;
}
.readerNavCalendar {
  margin-bottom: 30px;
  margin-top: -8px;
}
.userDataButtons {
  margin-bottom: 44px;
}
.blockLink,
.readerNavMenu .resourcesLink {
  display: inline-block;
  background-color: white;
  text-align: center;
  color: #000;
  font-size: 16px;
  border-top: 4px solid transparent;
  box-shadow: 0 1px 3px rgba(0,0,0,0.2);
  width: 100%;
  cursor: pointer;
  min-height: 56px;
  vertical-align: middle;
  margin: 0;
  box-sizing: border-box;
  padding: 14px 8px;
}
.blockLink:hover {
  color: #333;
}
.blockLink + .blockLink {
  margin: 5px 0;
}
.blockLink img {
  margin: 0 8px;
  height: 16px;
  width: 16px;
  opacity: 0.4;
  vertical-align: -1px;
}
.resourcesLink {
  border-radius: 7px;
}
.resourcesLink.faded {
  color: #999;
}
.readerNavMenu .blockLink.calendarLink .blockLinkSubtitle{
  display: block;
  font-size: 13px;
  color: #999;
  overflow: hidden;
  text-overflow: ellipsis;
  white-space: nowrap;
}
.readerNavMenu .resourcesLink .en {
  font-family: "Roboto", "Helvetica Neue", "Helvetica", sans-serif;
}
.readerNavMenu .resourcesLink .he {
  font-family: "Heebo", sans-serif;
}
.readerNavMenu .resourcesLink .fa {
  margin: 0 6px;
  color: #999;
}
.readerNavMenu .resourcesLink img {
  width: 16px;
  height: 16px;
  margin: 0 5px;
  position: relative;
  top: 2px;
}
.uppercase {
  text-transform: uppercase;
}
.readerNavMenu .divider {
  color: #ccc;
}
.readerNavCategoryMenu {
  height: 100%;
}
.readerNavMenu.readerNavCategoryMenu .navTitle {
  margin-bottom: 40px;
}
.readerNavMenu.readerNavCategoryMenu h1 {
  color: #000;
  text-transform: uppercase;
  font-size: 30px;
  --english-font: var(--english-serif-font-family);
  --hebrew-font: var(--hebrew-serif-font-family);
}
.readerNavCategoryMenu h2 {
  font-size: 18px;
  color: #666;
  margin: 0 0 20px;
}
.readerNavCategoryMenu .categoryDescription.top {
  margin-top: -26px;
  margin-bottom: 40px;
}
.readerNavCategoryMenu h2 .categoryDescription {
  text-transform: none;
  font-size: 18px;
  margin-inline-start: 5px;
}
.readerNavCategoryMenu .categoryDescription {
  margin-bottom: 16px;
  font-size: 14px;
  color: #666;
}
.readerNavCategoryMenu .categoryDescription.long {
  margin: -8px 0 20px 0;
}
.readerNavCategoryMenu .content .category,
.readerNavCategoryMenu .content .gridBox {
  margin-bottom: 40px;
}
.readerNavCategoryMenu .categoryAttribution {
  color: #666;
  text-align: start;
  font-size: 24px;
  font-style: italic;
  margin: 16px 0 30px;
}
.readerNavCategoryMenu .categoryAttribution .he {
  font-style: normal;
}
.readerNavMenu .blockLink,
.readerNavMenu .catLink,
.readerNavMenu .navButton,
.bookPage .refLink {
  display: block;
  margin: 0;
  padding: 14px 8px;
  box-sizing: border-box;
  box-shadow: 0 1px 3px rgba(0,0,0,0.2);
  border-top: 4px solid transparent;
  color: #000;
  font-size: 18px;
  font-weight: 400;
  line-height: 23px;
  background-color: white;
  cursor: pointer;
  text-align: center;
  unicode-bidi: plaintext;
  flex: 1;
  display: flex;
  justify-content: center;
  align-items: inherit;
  flex-direction: column;
}
.readerNavCategoryMenu .blockLink,
.gridBox .navButton {
  display: flex;
  align-items: center;
  justify-content: center;
}
.readerNavMenu .blockLink .he,
.readerNavMenu .catLink .he,
.readerNavMenu .navButton .he,
.bookPage .refLink .he {
  text-align: center;
}
.blockLink:active,
.navButton:active,
.readerNavCategory:active,
.resourcesLink:active {
  background-color: #EDEDED;
}
@media (max-width: 450px) {
  .readerNavMenu .refLink,
  .readerNavMenu .catLink,
  .readerNavMenu .navButton,
  .readerNavMenu .sheetLink,
  .bookPage .refLink {
    font-size: 18px;
  }
}
.readerNavMenu .readerNavCategoryMenu .blockLink,
.gridBox .navButton {
  width: 100%;
  height: 100%;
  padding: 13px 8px 19px;
  display: inline-block;
}
.readerNavMenu .readerNavCategoryMenu .blockLink.incomplete {
  opacity: 0.65;
}
.categoryColorLine {
  position: absolute;
  top: 0;
  left: 0;
  width: 100%;
  height: 4px;
  z-index: 101;
}
.readerApp.interface-hebrew .readerNavMenu.noLangToggleInHebrew .en {
  display: none;
}
.readerApp.interface-hebrew .readerNavMenu.noLangToggleInHebrew .he {
  display: inline;
}
.bookPage .readerTextToc {
  letter-spacing: 1px;
  text-transform: uppercase;
  font-size: 14px;
}
.bookPage .readerTextToc .en {
  font-family: "Roboto", "Helvetica Neue", "Helvetica", sans-serif;
}
.bookPage .readerTextToc .he {
  font-family: "Heebo", sans-serif;
}
.readerNavMenu .dedication {
  text-align: start;
  color: #666;
  background-color: #FBFBFA;
  padding: 26px 19px;
  font-size: 18px;
  margin-bottom: 27px;
}
.singlePanel .readerNavMenu .dedication{
  margin: 27px 0;
}
.readerNavMenu .dedication a {
  text-decoration: underline;
}
.bookPage .categoryAttribution,
.bookPage .dedication {
  margin: 25px 0 10px;
  text-align: center;
  font-size: 18px;
  font-style: italic;
}
.bookPage .categoryAttribution,
.bookPage .dedication {
  text-align: start;
}
.bookPage .categoryAttribution .he,
.bookPage .dedication .int-he,
.readerNavMenu .dedication .int-he {
  font-style: normal;
}
.readerNavMenu .dedication .int-he {
  font-family: "Heebo", sans-serif;
  font-size: 18px;
}
.readerNavMenu .dedication .int-en {
  font-family: "adobe-garamond-pro", "Crimson Text", Georgia, serif;
  font-style: italic;
}
.bookPage .tocTop {
  padding-bottom: 15px;
}
.bookPage .tocCategory{
  color:#999;
  font-size: 14px;
  text-transform: uppercase;
  letter-spacing: 1px;
}
.bookPage.sheetPage .tocCategory{
  margin-top: 15px;
  margin-bottom: 15px;
  display: block;
}
.bookPage .tocCategory .en {
  --english-font: var(--english-sans-serif-font-family);
}
.bookPage .tocTitle,
.sheetContent .title,
.bookMetaDataBox .title {
  text-align: center;
  font-size: 30px;
  line-height: 1.3;
  unicode-bidi: plaintext;
}
.bookPage.fullBookPage .tocTitle {
  text-align: start;
  margin-bottom: 8px;
  display: flex;
  flex-direction: row;
  justify-content: space-between;
}
.bookPage .currentSection,
.bookPage .authorStatement,
.sheetContent .sheetMetaDataBox .authorStatement,
.sheetContent .sheetMetaDataBox .collectionStatement {
  font-size: 17px;
  color: #999;
  margin-top: 6px;
  letter-spacing: 1px;
}
.sheetContent .sheetMetaDataBox .authorStatement,
.sheetContent .sheetMetaDataBox .collectionStatement {
  margin-top: 16px;
}
.sheetContent .sheetMetaDataBox .collectionStatement a,
.sheetContent .sheetMetaDataBox .authorStatement a {
  color: #999;
  margin-inline-start: 5px;
}
.bookPage .currentSection .he,
.bookPage .authorStatement .he,
.bookPage .sheetMeta .he {
  font-family: "Heebo", sans-serif;
}
.bookPage .authorStatement a {
 color: #333;
}
.authorStatement .imageBox,
.collectionStatement .imageBox {
  width: 30px;
  height: 30px;
  display: inline-block;
  vertical-align: middle;
  margin-inline-end: 10px;
  float:none;
}
.authorStatement .profile-pic {
  margin-inline-end: 10px;
}
.authorStatement span p {
  display: inline-block;
}
.fullBookPage .readButton {
  margin: 6px 0px 12px;
}
.fullBookPage .about {
  margin-top: 10px;
}
.fullBookPage .categoryAttribution {
  color: var(--dark-grey);
  font-size: 24px;
}
.bookPage .sheetMeta {
  font-size: 14px;
  color: #999;
  font-family: "Roboto", "Helvetica Neue", "Helvetica", sans-serif;
  margin-top: 10px;
  margin-bottom: 20px;
  letter-spacing: 1px;
}
.bookPage.sheetPage .sheetMetaButtons{
  display: flex;
  justify-content: center;
  align-items: center;
  margin-bottom: 40px;
}
.bookPage.sheetPage .sheetMetaButtons .button{
  height: 40px;
  display: flex;
  justify-content: center;
  align-items: center;
}
.bookPage.sheetPage .sheetMetaButtons .button img{
  margin-inline-end: 5px;
  max-height: 18px;
}
.bookPage .tocDetails{
  margin-top:40px;
  font-size: 16px;
  line-height: 19px;
  color: var(--dark-grey);
  text-align: start;
}
.bookPage .tocDetails h3{
  margin-bottom: 25px;
}
.bookPage .tocDetails .sheetSummary {
  margin: 6px 0 16px;
  font-style: normal;
  font-size: 22px;
  line-height: 1.4;
  text-align: center;
}
.bookPage .moderatorSection {
  margin-inline-start: 20px;
  margin-inline-end: 20px;
}
.bookPage .moderatorSectionExpand, .bookPage .moderatorSectionCollapse {
  cursor: pointer;
  color: #666;
  font-size: 14px;
}
.bookPage.fullBookPage .moderatorSectionExpand, .bookPage.fullBookPage .moderatorSectionCollapse {
  margin: 13px 6px 0;
}
.bookPage.fullBookPage .tocTitleControls{
  display: flex;
}
.bookPage .moderatorSectionExpand:hover {
  text-decoration: underline;
}
.interface-english .bookPage .moderatorSection .button {
  padding: 12px 16px;
  font-size: 16px;
  margin: 0 0 0 10px;
}
.interface-hebrew .bookPage .moderatorSection .button {
  padding: 12px 16px;
  font-size: 16px;
  margin: 0 10px 0 0;
}
.bookPage .moderatorSection .moderatorSectionMessage {
  margin-top: 20px;
  font-size: 18px;
}
.bookPage .moderatorSection .button .fa {
  color: #999;
  margin-right: 4px;
}
.bookPage .versionEditForm {
  text-align: left;
  background-color: #ddd;
  padding: 10px;
  width: 100%;
}
.bookPage .versionEditForm label {
  display: inline-block;
  padding: 10px 10px 0 0;
}
.bookPage .versionEditForm label#versionNotes_label {
  display: block;
}
.bookPage .versionEditForm #versionTitle,
.bookPage .versionEditForm #versionSource,
.bookPage .versionEditForm #versionNotes,
.bookPage .versionEditForm #versionTitleInHebrew,
.bookPage .versionEditForm #versionNotesInHebrew,
.bookPage .versionEditForm #purchase_name,
.bookPage .versionEditForm #purchase_url,
.bookPage .versionEditForm #purchase_image
 {
  width: 98%;
}
.bookPage .versionEditForm #priority {
  width: 25px;
}
.bookPage .versionEditForm #digitzedBySefaria {
  margin-right: 10px;
}
.bookPage .versionEditForm #save_button,
.bookPage .versionEditForm #delete_button {
  text-align: center;
  cursor: pointer;
  color: white;
  background: #212E50;
  padding: 4px 10px;
  border-radius: 3px;
  margin: 10px auto 0;
  width: 60px;
}
.bookPage .versionEditForm #delete_button {
  float: right;
  background: white;
  color: #999;
  border: 1px solid #999;
  width: 100px;
  margin: 0;
}
.bookPage .versionTitle .fa,
.bookPage .versionEditForm .fa {
  font-size: 10px;
  color: #666;
  vertical-align: super;
  margin-left: 3px;
  cursor: pointer;
}
.interface-hebrew .bookPage .versionTitle .fa,
.interface-hebrew .bookPage .versionEditForm .fa {
  margin: 0 3px 0 0 ;
}
.bookPage .versionTitle .error {
  color: red;
}
.bookPage .content {
  box-sizing: border-box;
  text-align: center;
  height: 100%;
}
.bookPage.fullBookPage .content {
  text-align: start;
}
.bookPage .content .sheetTags {
  display: flex;
  flex-direction: row;
  flex-wrap: wrap;
}
.textTableOfContents .structToggles{
  margin-top: 20px;
  margin-bottom: 20px;
}
.connectionsPanel .textTableOfContents .structToggles {
  margin-top: 0;
}

.textTableOfContents .structToggles .structTogglesInner {
  display: flex;
  flex-direction: row;
  align-items: start;
}
.interface-hebrew .textTableOfContents .structToggles{
  direction: rtl;
}
.interface-english .textTableOfContents .structToggles{
  direction: ltr;
}
.altStructToggleBox a, .altStructToggleBox a:hover, .altStructToggleBox a:visited, .altStructToggleBox a:link, .altStructToggleBox a:active {
  text-decoration: none;
}
.textTableOfContents .structToggles .altStructToggle {
  color: var(--dark-grey);
  cursor: pointer;
  text-align: start;
  font-style: normal;
  font-weight: normal;
  font-size: 16px;
  line-height: 19px;
  text-align: justify;
}
.textTableOfContents .structToggles .altStructToggleBox:not(:last-child):after{
  content: "•";
  color: var(--dark-grey);
  margin-inline-start: 5px;
  margin-inline-end: 5px;
}
.bookPage.compare .structToggles .altStructToggle {
  font-size: 16px;
}
.textTableOfContents .structToggles .altStructToggle.active {
  color: #000000;
}
.textTableOfContents .structToggles .toggleDivider {
  color: #ccc;
  margin: 0 8px;
}
.textTableOfContents .sectionLink {
  display: inline-block;
  height: 50px;
  min-width: 50px;
  line-height: 50px;
  vertical-align: middle;
  font-size: 18px;
  font-weight: lighter;
  margin: 3px;
  text-align: center;
  background-color: #FBFBFA;
  color: #666;
  cursor: pointer;
  padding: 0 6px;
  box-sizing: border-box;
}
.textTableOfContents .torahNavParshiot .sectionLink,
.connectionsPanel .textTableOfContents .torahNavParshiot .sectionLink,
.topicPanel .readings .sectionLink{
  display: initial;
  background-color: initial;
  font-size: 14px;
  margin: 0;
  padding: 0 4px;
  line-height: 30px;
  color: var(--medium-grey);
  --english-font: var(--english-sans-serif-font-family);
  --hebrew-font: var(--hebrew-sans-serif-font-family);
}
.connectionsPanel .textTableOfContents .sectionLink {
  background-color: #ffffff;
  color: #000000;
}
.textTableOfContents .sectionLink.current{
  background-color: var(--sefaria-blue);
  color: #FFFFFF;
}
.textTableOfContents .torahNavParshiot .sectionLink.current{
  color: var(--sefaria-blue);
  font-weight: bold;
}
.textTableOfContents .sectionName {
  display: none;
}
.textTableOfContents .tocSection > .sectionName {
  font-size: 24px;
  margin: 0 3px 4px;
  color: #666;
  display: block;
}
.bookPage .content .tab-view.largeTabs {
  padding: 20px 0 40px;
  text-align: start;
}
.bookPage.compare .content .textTableOfContents {
  padding: 10px 0;
}
.bookPage.narrowPanel .textTableOfContents {
  padding: 0 0 40px;
}
.textTableOfContents .tocSection {
  margin-bottom: 22px;
  display: block;
  text-align: left;
}
.textTableOfContents .tocSection.noSubLevels{
  display: none;
}
.textTableOfContents > .tocLevel {
  margin-bottom: 30px;
}
.textTableOfContents > .tocContent > .tocLevel > .schema-node-toc > .schema-node-title {
  font-size: 24px;
  line-height: 29px;
}
.textTableOfContents .schema-node-title {
  color: black;
  font-size: 18px;
  display: inline-block;
  margin-bottom: 10px;
  cursor: pointer;
}
.textTableOfContents .torahNavParshiot .schema-node-title {
  font-size: 24px;
  margin-bottom: 0;
}
.textTableOfContents .schema-node-toc {
  display: block;
}
.textTableOfContents .schema-node-toc.linked.current,
.textTableOfContents .schema-node-toc.linked.current .schema-node-title {
  color: var(--sefaria-blue);
  font-weight: bold;
}
.textTableOfContents .schema-node-toc:not(.linked)>.schema-node-title:not(.fixed):after {
  content: "\f105";
  display: inline-block;
  font-size: inherit;
  text-rendering: auto;
  -webkit-font-smoothing: antialiased;
  -moz-osx-font-smoothing: grayscale;
  font-family: FontAwesome;
  margin-inline-start: 8px;
  font-size: 14px;
  position: relative;
  top: -2px;
  color: var(--medium-grey);
}
.textTableOfContents .schema-node-toc:not(.linked) > .schema-node-title.open:not(.fixed):after {
  content: "\f107";
}
.readerPanel.hebrew .textTableOfContents .schema-node-toc:not(.linked) > .schema-node-title:not(.fixed):after,
.readerApp.interface-hebrew .noLangToggleInHebrew .textTableOfContents .schema-node-toc:not(.linked) > .schema-node-title:not(.fixed):after {
  content: "\f104";
  font-size: 122%;
  margin-inline-start: 9px;
}
.readerPanel.hebrew .textTableOfContents .schema-node-toc:not(.linked) > .schema-node-title.open:not(.fixed):after,
.readerApp.interface-hebrew .noLangToggleInHebrew .textTableOfContents .schema-node-toc:not(.linked) > .schema-node-title.open:not(.fixed):after {
  content: "\f107";
}
.textTableOfContents .schema-node-contents {
  margin: 0 auto 22px;
  display: block;
  width: 100%;
}
.textTableOfContents .torahNavParshiot .schema-node-contents {
  margin-bottom: 0;
}
.textTableOfContents .schema-node-contents > .tocLevel > .schema-node-toc:not(.janode){
  margin-inline-start: 15px;
}
.textTableOfContents .schema-node-contents.closed {
  display: none;
}
.textTableOfContents .schema-node-toc .schema-node-contents.closed {
  display: block;
}
.textTableOfContents .tocLevel {
  display: block;
}
.textTableOfContents .torahNavParshiot .tocLevel {
    display: flex;
    flex-flow: row wrap;
    justify-content: space-between;
}
.textTableOfContents .torahNavParshiot .tocLevel .schema-node-toc {
  flex: 1 1 50%;
  text-decoration: none;
}
.textTableOfContents > .tocLevel > .schema-node-toc {
  margin: 10px 0;
}
.textTableOfContents.schema-node-toc {
  margin: 6px 20px;
}
.textTableOfContents .schema-node-toc.linked:hover .schema-node-title {
  text-decoration: underline;
}
.textTableOfContents .specialNavSectionHeader {
  font-size: 16px;
  line-height: 18.75px;
  --english-font: var(--english-sans-serif-font-family);
  --hebrew-font: var(--hebrew-sans-serif-font-family);
  margin-bottom: 10px;
  color: var(--dark-grey);
}
.textTableOfContents .torahNavParshiot{
  margin-top: 30px;
}
.textTableOfContents .altStruct .refLink {
  width: 49%;
  margin: 3px;
  box-sizing: border-box;
  display: inline-block;
}
@media (max-width: 450px) {
  .textTableOfContents .altStruct .refLink {
    margin: 0.5%;
  }
}
.hebrew .textTableOfContents .tocSection,
.hebrew .textTableOfContents,
.english .noLangToggleInHebrew .textTableOfContents,
.bilingual .noLangToggleInHebrew .textTableOfContents{
  text-align: right;
}
.english .noLangToggleInHebrew .textTableOfContents,
.bilingual .noLangToggleInHebrew .textTableOfContents{
  direction: rtl;
}
.bookPage .button.allVersionsButton {
  color: #999;
  text-transform: uppercase;
  font-size: 15px;
  padding: 12px 50px;
  margin: 20px 0;
}
.bookPage .allVersionsButton.inactive {
  background-color: transparent;
}
.versionBlock{
  display: flex;
  flex-flow: column;
}
.versionBlock .versionBlockHeading{
  display: flex;
  justify-content: start;
  align-items: flex-start;
  margin-bottom: 10px;
}
.versionBlock .versionTitle {
  font-size: 18px;
  color: #000;
  /*unicode-bidi: plaintext;*/
}
.versionBlock.with-preview .versionPreviewWithOptionalEllipsis {
  --english-font: "adobe-garamond-pro", var(--english-serif-font-family);
  --hebrew-font: var(--hebrew-serif-font-family);
  font-size: 18px;
  display: block;
}
.versionBlock .versionPreview {
  --line-height: 22px;
  line-height: var(--line-height);
  text-decoration: none;
}
.versionBlock .versionPreview big {
  font-size: inherit;
}
.versionBlock .versionPreview i.footnote {
  display: none;
}
.versionBlock.with-preview {
  --english-font: var(--english-sans-serif-font-family);
  --hebrew-font: var(--hebrew-sans-serif-font-family);
}
.versionBlock .versionPreview.shouldAttemptTruncation  {
  display: block;
  overflow: hidden;
  --max-lines: 5;
  max-height: calc(var(--line-height) * var(--max-lines));
}
.version-with-preview-title-line {
  display: inline;
  flex-wrap: wrap;
  font-size: 14px;
  line-height: 22px;
  color: var(--medium-grey);
  margin-inline-start: 5px;
}
.version-with-preview-title-line .open-details {
  display: inline;
  margin-inline-end: 5px;
  font-style: italic;
}
.versionBlock.with-preview summary {
  margin-top: 10px;
}
[open] .versionBlock.with-preview summary {
  margin-bottom: 10px;
}
.versionBlock.with-preview details summary::before {
  content: url('/static/icons/little-chevron-down.svg');
}
.versionBlock.with-preview details[open] summary::before {
  content: url('/static/icons/little-chevron-up.svg');
}
.versionBlock.with-preview summary::-webkit-details-marker {
  /*hide marker for safari*/
  display: none;
}
.versionBlock.with-preview summary {
  /*hide marker for chrome*/
  list-style: none;
  cursor: pointer;
}
details .open-details::before {
  margin-inline-end: 5px;
}
.version-with-preview-title-line .selectButton {
  text-decoration: none;
}
.version-with-preview-title-line .selectButton.currSelectButton {
  cursor: default;
}
.version-with-preview-title-line .selectButton:not(.currSelectButton) {
  color: var(--select-blue);
}
.version-with-preview-title-line .selectButton::before {
  content: "•";
  margin-inline-end: 5px;
  color: var(--medium-grey);
}
.version-block-with-preview-details {
  background-color: var(--lighter-grey);
  border-radius: 6px;
  padding: 10px;
}
.versionDetails-version-title {
  color: black;
}
.bookPage .versionBlock .versionTitle{
  font-style: normal;
  font-weight: normal;
  font-size: 24px;
  line-height: 29px;
  max-inline-size: max-content;
}
.versionsBox .versionBlock:not(.with-preview) {
  border-top: solid 1px #CCC;
  padding: 20px 0;
}
.versionsBox .versionBlock.with-preview {
  padding: 15px 0;
}
.language-block .versionLanguage {
  border-bottom: solid 1px #CCC;
}
.bookPage .versionsBox .versionBlock{
  padding-top: 20px;
  padding-bottom: 34px;
}
.bookPage .versionsBox .versionBlock:first-child{
  padding-top: 0;
  border-top: none;
}
.singlePanel .versionsBox .versionBlock .versionTitle .he {
    display: inline;
}
.versionBlock .versionTitle a {
  color: black;
}
.versionBlock .versionBlockHeading .versionLanguage {
  display: none;
}
.bookPage .versionBlock .versionBlockHeading .versionLanguage{
  display: initial;
  margin-inline-start: auto;
  font-style: normal;
  font-weight: normal;
  font-size: 14px;
  line-height: 18px;
  color: #666666;
  background: #EDEDEC;
  border-radius: 25px;
  padding: 5px 10px;
}
.aboutBox .versionBlock .versionTitle:hover {
  text-decoration: none;
}
.versionBlock .versionTitle a{
}
.versionBlock .versionBlockHeading .versionEditIcon{
  display: none;
}
.versionBlock .versionBlockHeading .versionEditIcon.enabled{
  display: inline-block;
  align-self: self-start;
  font-size: 14px;
  padding: 5px;
}
.versionBlock .versionBlockHeading .versionEditIcon.enabled:hover{
  color: #666666;
  cursor: pointer;
}
.versionBlock .versionSelect{
  margin: 10px 0;
}
.bookPage .versionBlock .versionSelect, .aboutBox .currVersionSection .versionSelect{
  display: none;
}
.versionBlock .versionNotes a {
  font-style: normal;
  font-weight: normal;
  color: #666666;
  text-decoration: underline;
}
.versionBlock .versionDetails {
  display: flex;
  flex-flow: row;
  justify-content: space-between;
  font-style: normal;
  font-weight: normal;
  font-size: 14px;
  line-height: 20px;
  color: #666666;
}
.bookPage .versionBlock .versionDetails{
  line-height: 20px;
}
.versionBlock .versionDetails .versionDetailsInformation{
  display: flex;
  flex-flow: column;
}
.versionBlock .versionDetails .versionDetailsImage{
  margin-top: 5px;
}
.versionBlock .versionDetails .versionDetailsInformation .versionDetailsElement.versionBuyLink a{
  color: #18345D;
}
.versionBlock .versionDetails .versionDetailsLabel, .versionBlock .versionDetails .versionDetailsLabel:hover{
  text-decoration: none;
}
.versionBlock .versionDetails .versionBuyImage .versionDetailsImageLink img{
  height: 120px;
}
.versionBlock .versionDetails .n-a, .versionBlock .n-a{
  display: none;
}
.versionBlock .versionTitle:hover {
  text-decoration: underline;
  cursor: pointer;
}
.versionBlock .versionNotes {
  font-style: normal;
  font-weight: normal;
  font-size: 18px;
  line-height: 22px;
  color: #666666;
  margin: 10px 0;
  text-align: start;
}
.bookPage .versionBlock .versionNotes{
  font-size: 16px;
  line-height: 19px;
  padding-bottom: 15px;
}
.versionBlock .versionEditIcon {
  margin: 0 7px;
  vertical-align: 1px;
}
.versionBlock .versionExtendedNotesLinks{
  font-style: italic;
  display: block;
}
.versionBlock .versionExtendedNotesLinks.no-notes{
  display: none;
}
.versionBlock .versionExtendedNotesLinks{/*temporary because broken*/
  display: none;
}
.modTools {
  width: 50%;
  margin: 0 auto;
  overflow-y: scroll;
  height: 100%;
}
.modTools .modToolsSection {
  padding: 50px;
  border-top: 1px solid #ccc;
}
.bookPage .content .dlSection {
}
.modTools .dlSectionTitle {
    width: 60%;
    margin: 0 auto;
}
.modTools .dlSectionTitle,
.bookPage .content h2 {
    text-transform: uppercase;
    color: #999;
    padding: 10px 0;
    margin-bottom: 14px;
}
.bookPage .content h2[role=button] {
  cursor: pointer;
}
.bookPage .content h2 img {
  opacity: 0.43;
  padding: 0 5px;
  height: 10px;
  width: 10px;
}
.bookPage .versionSectionHeader {
  display: flex;
  flex-direction: row;
  justify-content: space-between;
}
.bookPage .versionSectionSummary {
  text-transform: none;
  color: #ccc;
  font-size: 14px;
}
.bookPage .versionSectionSummaryHidden {
  visibility: hidden;
}
.modTools .dlVersionSelect {
  display: block;
}

select {
  width: 100%;
  margin: 10px auto;
  background-color: white;
  font-size: 14px;
  height: 50px;
  border-color: #ccc;
  border-radius: 3px;
  color: #333;
  font-family: "Roboto", "Helvetica Neue", "Helvetica", sans-serif;
}
.modTools .dlVersionSelect option,
.bookPage .content .dlVersionSelect option{
  unicode-bidi: plaintext;
}
.modTools .modtoolsButton,
.bookPage .content .versionDownloadButton {
  width: 60%;
  margin: 10px auto;
  background-color: white;
  font-size: 14px;
  height: 3em;
  border: 1px solid #ccc;
  border-radius: 3px;
  color: #ccc;
  font-family: "Roboto", "Helvetica Neue", "Helvetica", sans-serif;
}
.modTools .modtoolsButton .modtoolsButtonInner,
.bookPage .content .versionDownloadButton .downloadButtonInner {
    font-size: 16px;
    padding: 10px;
}
.modTools .modtoolsButton .he,
.bookPage .content .versionDownloadButton .he {
    font-family: "Heebo", sans-serif;
    direction: rtl;
    text-align: right;
}
.modTools a .modtoolsButton,
.bookPage .content a .versionDownloadButton {
    border-color: #212E50;
    background-color: #212E50;
}
.modTools .workflowy-tool{
  width: 60%;
  margin: auto;
}
.modTools .workflowy-tool .dlSectionTitle{
  width: unset;
}
.modTools .workflowy-tool .modtoolsButton{
  color: black;
}
.modTools .workflowy-tool .modtoolsButton:hover{
  background-color: #999;
}
.modTools .workflowy-tool textarea {
  width: 100%;
  min-height: 30rem;
  font-family: "Lucida Console", Monaco, monospace;
  font-size: 0.8rem;
  line-height: 1.2;
}
.modTools .workflowy-tool .workflowy-tool-form{
  display: flex;
  flex-flow: column;
}
.dictionarySearchBox {
  display: flex;
  justify-content: space-between;
  align-items: center;
  padding-bottom: 5px;
  color: var(--medium-grey);
  font-size: 16px;
  line-height: 19px;
  width: 300px;
  height: 30px;
  background: var(--lighter-grey);
  border-radius: 6px;
  margin-bottom: 25px;
  position: relative;
}
.dictionarySearchBox .dictionarySearchButton{
  width: 16px;
  height: 16px;
  margin-inline-start: 8px;
  margin-inline-end: 5px;
}
.searchBox.dictionarySearchBox .keyboardInputInitiator {
  margin-bottom: 2px;
  border: none;
}
.interface-hebrew .searchBox.dictionarySearchBox .keyboardInputInitiator {
  display: none;
}
.dictionarySearchBox input {
  font-size: 17px;
  background-color: transparent;
  border: none;
  height: 18px;
  margin-inline-end: auto;
  --english-font: var(--english-sans-serif-font-family);
  --hebrew-font: var(--hebrew-sans-serif-font-family);
}
.dictionarySearchBox input::placeholder{
  font-size: 16px;
  line-height: 19px;
  color: var(--dark-grey);
}
body .ui-autocomplete.dictionary-toc-autocomplete {
  margin-top: 40px;
  padding: 6px 0 0;
  width: 300px;
  min-height: 85px;
  max-height: 185px;
  background: #FFFFFF;
  box-shadow: 0px 1px 3px rgba(0, 0, 0, 0.25);
  border-radius: 6px;
  overflow-y: auto;
}
body .ui-autocomplete.dictionary-toc-autocomplete .ui-menu-item {
  padding: 4px 25px;
  font-size: 22px;
  line-height: 29px;
  color: black;
  cursor: pointer;
  display: block;
}
body .ui-autocomplete.dictionary-toc-autocomplete .ui-menu-item:hover{
  background: var(--lighter-grey);
}
body .ui-autocomplete.dictionary-toc-autocomplete .ui-menu-item a.ui-state-focus {
  text-decoration: underline;
}
.searchContent h1 {
  height: 40px;
  font-size: 30px;
  color: #000;
  margin-bottom: 5px;
  --english-font: var(--english-serif-font-family);
  --hebrew-font:  var(--hebrew-serif-font-family);
}
.searchContent h1.englishQuery {
  font-size: 30px;
}
.searchContent h1.hebrewQuery {
  font-family: var(--hebrew-serif-font-family);
}
.searchContent .searchTopLine {
  margin-bottom: 40px;
}
.searchContent .searchResultCount {
  color: var(--dark-grey);
}
.searchContent .searchTopMatter {
  position: relative;
  display: flex;
  border-bottom: 1px solid var(--light-grey);
  flex-direction: row;
  justify-content: space-between;
  align-items: center;
}
.searchTopMatter .type-buttons {
  display: flex;
  flex-direction: row;
  align-self: flex-start;
}
.searchTopMatter .search-dropdown-button {
  font-size: 22px;
  color: #999;
  cursor: pointer;
  padding: 10px 0;
  -webkit-touch-callout: none; /* iOS Safari */
  user-select: none;
  margin-inline-end: 20px;
}
@media (max-width: 540px) {
  .searchTopMatter .search-dropdown-button {
    margin-inline-end:  15px;
  }
  .searchTopMatter .search-dropdown-button,
  .searchTopMatter .dropdown-button {
  font-size: 16px;
  }
}
.compare .searchTopMatter .search-dropdown-button {
  margin-inline-end:  15px;
}
.compare .searchTopMatter .search-dropdown-button,
.compare .searchTopMatter .dropdown-button {
  font-size: 16px;
}
.searchTopMatter .search-dropdown-button.active {
  color: #000;
  border-bottom: 4px solid var(--medium-grey);
}

.searchContent .searchResultList {
  padding-top: 25px;
  max-width: 665px;
  padding-top: 25px;
  max-width: 665px;
}

.searchResultList .topicTitle .int-en, .searchResultList .topicTitle .int-he {
  font-size: 24px;
}

.searchContent .searchResultList #searchTopics {
  border-top: 1px solid #EDEDEC;
  border-bottom: 1px solid #EDEDEC;
  padding-top: 30px;
  padding-bottom: 5px;
  margin-bottom: 25px;
}
.searchResultList .searchTopic {
  margin-bottom: 30px;
}
.searchResultList .searchTopic .topicDescSearchResult {
  margin-top: 10px;
}
.searchResultList .searchTopic .topicSourcesSheets {
  margin-top: 10px;
}
.searchResultList .searchTopic .topicSourcesSheets.systemText .int-en,
.searchResultList .searchTopic .topicSourcesSheets.systemText .int-he {
  color: #666666;
}

@media (min-width: 701px) {
  /* prevent width of left-pane from changing due to content size when filters applied */
  .searchContent .searchResultList {
    width: 60vw;
  }
}

.searchContent .searchFilters h2 {
  --english-font: var(--english-sans-serif-font-family);
  --hebrew-font: var(--hebrew-sans-serif-font-family);
  font-size: 22px;
  text-transform: none;
  color: var(--dark-grey);
  border-bottom: 1px solid var(--light-grey);
  padding-bottom: 10px;
  margin: 0 0 10px 0;
}
.searchContent .searchStatusLine {
  text-align: center;
  font-size: 13px;
  height: 10px;
}
.searchFilterBoxes .type-button {
  padding: 6px 14px;
  margin: 5px;
  border-radius: 12px;
  border: 1px solid #DADADA;
  font-size: 13px;
  color: #666;
  font-family: "Roboto", "Helvetica Neue", "Helvetica", sans-serif;
  letter-spacing: 1px;
  cursor: pointer;
}
.searchFilterBoxes .type-button .he {
  font-family: "Heebo", sans-serif;
}
.searchFilterBoxes .type-button.active {
  color: #000;
  background-color: white;
}
.searchContent .type-button-title,
.searchContent .type-button-total {
  display: inline-block;
  padding: 2px;
}
.searchContent .results-count,
.searchContent .searchStatusLine > .loadingMessage {
  color: #999;
  font-family: "Roboto", "Helvetica Neue", "Helvetica", sans-serif;
  letter-spacing: 1px;
  padding-top: 5px;
}
.dropdown-modal {
  position: relative;
}
.dropdown-modal.position-unset {
  position: unset;
}
.dropdown-button {
  color: #666;
  margin-left: 5px;
  margin-right: 5px;
  font-size: 18px;
  letter-spacing: 1px;
  cursor: pointer;
  font-weight: lighter;
  user-select: none;
}
.dropdown-button:hover {
  text-decoration: underline;
}
.dropdown-button .active {
  color: #000;
}
.dropdown-button .en {
  font-family: "Roboto", "Helvetica Neue", "Helvetica", sans-serif;
}
.dropdown-button .he {
  font-family: "Heebo", sans-serif;
}
.dropdown-button img {
  opacity: 0.43;
  padding: 0 5px;
  height: 10px;
  width: 10px;
}
.dropdown-button.buttonStyle {
  letter-spacing: 0;
  background-color: var(--lighter-grey);
  font-size: 16px;
  padding: 5px 10px;
  border-radius: 6px;
  margin: 0;
}
.dropdown-button.buttonStyle:hover {
  text-decoration: none;
}
.message-modal {
  position: fixed;
  text-align: center;
  padding: 10px;
  background-color: #eee;
  width: auto;
  height: auto;
  margin: 0;
  z-index: 100;
  overflow: hidden;
  line-height: 1.2;
  border-radius: 0;
  max-width: 100%;
  border-radius: 6px;
}
.message-overlay {
  display: none;
  position: fixed;
  z-index: 20;
  background: black;
  opacity: 0.4;
  height: 100%;
  width: 100%;
  top: 0px;
  left: 0px;
}
.messageHeader {
  font-weight: bold;
  font-size: 14px;
  margin-bottom: 4px;
}
.message-modal textarea {
  display: block;
  max-width: 100%;
  height: 140px;
  width: 480px;
  box-sizing: border-box;
  margin-bottom: 20px;
}
.searchContent .searchFilterGroup {
  margin-bottom:  30px;
}
.searchContent .searchFilterBoxes li {
  display: flex;
  justify-content: space-between;
  flex: 1 0 45%;  /* see https://stackoverflow.com/questions/29546550/flexbox-4-items-per-row */
  padding: 6px 0;
  font-size: 18px;
  cursor: pointer;
  line-height: 125%;
  color: #000;
}
.searchContent .searchFilterBoxes li img {
  height: 10px;
  width: 10px;
  opacity: 0.43;
  padding: 0 10px;
}
.searchContent .searchFilterBoxes .searchFilterExactBox li {
  justify-content: flex-start;
}
.searchContent .searchFilterBoxes li .checkboxAndText {
  display: flex;
}
.searchContent .searchFilterBoxes li .checkboxAndText label {
  opacity: 0.4;
}
.searchContent .searchFilterBoxes li .checkboxAndText label:hover {
  opacity: 0.6;
}
.searchContent .searchFilterBoxes li input[type="checkbox"] {
  display: none;
}
.searchContent .searchFilterBoxes li input[type="checkbox"] + label span {
  display:inline-block;
  width: 15px;
  height: 15px;
  cursor:pointer;
  background-image: url(/static/img/checkbox-unchecked.svg);
  background-size: contain;
  margin-inline-end: 10px;
}
.searchContent .searchFilterBoxes li input[type="checkbox"]:checked + label span {
  background-image: url(/static/img/checkbox-checked.svg);
}
.searchContent .searchFilterBoxes li input[type="checkbox"]:indeterminate + label span {
  background-image: url(/static/img/checkbox-partially.svg);
}
.searchContent .searchFilterTitle:hover {
  text-decoration: underline;
}
.searchContent .searchFilterBoxes li .filter-count {
  color: var(--dark-grey);
}
.searchContent .searchFilterBoxes li .fa {
  color:  var(--medium-grey);
  font-size: 20px;
}
.searchContent .searchFilterBooks {
  padding-inline-start: 27px;
  margin-top: -6px;
}
.searchContent .searchFilters .showMore {
  display: block;
  margin-inline-start: 27px;
  cursor: pointer;
  font-size: 14px;
  margin-top: 4px;
  background: none!important;
  border: none;
  padding: 0!important;
  color: inherit;

}
.searchContent .searchFilters .showMore:hover {
  text-decoration: underline;
}
.searchFilters .searchBox {
  overflow: hidden;
  display: flex;
  align-items: center;
  padding-left: 10px;
  padding-right: 10px;
  text-align: inherit;
  background: #EDEDEC;
  border-radius: 250px;
  border: none;
  width: calc(100% - 10px);
  height: 30px;
  --english-font: var(--english-sans-serif-font-family);
  --hebrew-font: var(--hebrew-sans-serif-font-family);
  font-size: var(--sans-serif-body-font-size);
  margin-bottom: 10px;
}
.searchFilters .searchFilterIcon {
  float: right;
  margin: 0px -5px 1px 0px;
}
.searchBox input.searchFiltersInput {
  width: calc(100% - 10px);
  background-color: transparent;
  border: 0;
  font-size: var(--sans-serif-body-font-size);
}
.searchBox button {
  border:0;
}
.dropdown-option-list {
  margin-top: 10px;
  background: white;
  width: auto;
  position: absolute;
  z-index: 1;
  -webkit-border-radius: 7px;
  -moz-border-radius: 7px;
  border-radius: 7px;
  border: 1px solid #ccc;
}
.dropdown-option-list-label span {
  white-space: nowrap;
}
.interface-english .dropdown-option-list {
  right: 0;
}
.interface-hebrew .dropdown-option-list {
  left: 0;
}
.dropdown-option-list.hidden{
  display: none;
}
.dropdown-option-list table {
  border-collapse: collapse;
}
.dropdown-option-list tr {
  font-family: "Roboto", "Helvetica Neue", "Helvetica", sans-serif;
  padding: 15px;
  font-size: 16px;
  cursor: pointer;
}
.interface-hebrew .dropdown-option-list tr {
  font-family: "Heebo", sans-serif;
}
.dropdown-option-list tr:hover {
  background-color: var(--lighter-grey);
}
.dropdown-option-list tr:not(:last-child) {
  border-bottom: 1px solid #eee;
}
.dropdown-option-list td:not(:first-child) {
  padding: 15px 15px 15px 0;
}
.dropdown-option-list td:first-child {
  padding: 0 0 0 15px;
}
.interface-hebrew .dropdown-option-list td:not(:first-child) {
  padding: 15px 0 15px 15px;
}
.interface-hebrew .dropdown-option-list td:first-child {
  padding: 0 15px 0 0;
}
.dropdown-option-list tr.unselected {
  color: #aaa;
}
.dropdown-option-list tr .dropdown-option-check {
  width: 10px;
  height: 10px;
  padding-left: 0;
  padding-right: 10px;
}
.interface-hebrew .dropdown-option-list tr .dropdown-option-check {
  padding-left: 10px;
  padding-right: 0;
}
.dropdown-option-list tr.unselected .dropdown-option-check {
  display: none;
}
.searchContent .mobileSearchFilters {
  position: absolute;
  width: 100%;
  height: 100%;
  top: 0;
  left: 0;
  display: flex;
  flex-direction: column;
  z-index: 1002;
  background-color: var(--lightest-grey);
}
.mobileSearchFiltersHeader {
  background-color: var(--lighter-grey);
  padding: 20px 15px;
  display: flex;
  justify-content: center;
  color:  var(--dark-grey);
}
.mobileSearchFiltersHeader .readerNavMenuCloseButton {
  font-size: 45px;
  color: var(--medium-grey);
  height: 20px;
  display: block;
  line-height: 20px;
  position: absolute;
  margin-right: 100%;
  margin-left: 45px;
}
.mobileSearchFilters .searchFilters {
  flex-grow:  1;
  overflow-y: scroll;
  padding:  20px 15px;
}
.mobileSearchFilters .toggleSet {
  width: 100%;
  margin: 10px 0 0 0;
}
.mobileSearchFiltersFooter {
  padding: 15px;
  border-top: 1px solid var(--light-grey);
}
.searchContent .result {
  padding-bottom: 20px;
}
.searchContent .result a:hover,
.sidebarSearch .result a:hover {
  text-decoration: none;
}
.searchContent .similar-results {
  padding: 0 25px;
}
.searchContent .similar-results .result-title {
  display: none;
}
.searchContent .result-title {
  font-size: 24px;
  margin-bottom: 15px;
}
.searchContent .result-title .int-he {
  font-family: "Taamey Frank", "adobe-garamond-pro", "Crimson Text", Georgia, "Times New Roman", serif;
  font-size: 22px;
}
.searchContent .sheetResult .sheetData{
  display: flex;
  justify-content:flex-start;
  align-items: center;
  color: #999;
  font-size: 13px;
  margin: 15px 0 5px;
}
.searchContent .sheetResult .ownerData{
  display: flex;
  justify-content:flex-start;
  align-items: center;
  font-size: 13px;
}
.searchContent .sheetResult .ownerName {
  color: #000;
  margin-inline-start: 10px;
}
.searchContent .sheetResult .sheetData .tagsViews a:not(:last-of-type):after{
  content: ",";
  margin-inline-end: 4px;
}
.searchContent .sheetResult .sheetData .tagsViews a:first-of-type:before{
  content: '•';
  margin-inline-start: 4px;
  margin-inline-end: 4px;
}
.searchContent .result .result-title:hover {
  text-decoration: underline;
}
.readerPanel.english .searchContent .snippet.he,
.readerPanel.hebrew .searchContent .snippet.en,
.bilingual .searchContent .snippet.he {
  display: block;
}
.searchContent .snippet {
  font-size: 18px;
  color: #000;
}
.searchContent .sheet_result .snippet:hover {
  text-decoration: none;
}
.searchContent .similar-results .result .result-title {
  padding: 0 0 5px;
}
.searchContent .result .version,
.sidebarSearch .result .version {
  color: #999;
  font-family: "Roboto", "Helvetica Neue", "Helvetica", sans-serif;
  font-size: 13px;
  margin: 15px 0 5px;
  display: flex;
  align-items: center;
}
.searchContent .result .version .ownerMetadata {
  margin-inline-start: 10px;
}
.searchContent .result .similar-trigger-box,
.sidebarSearch .result .similar-trigger-box {
  color: #999;
  font-weight: lighter;
  --english-font: var(--english-sans-serif-font-family);
  --hebrew-font: var(--hebrew-sans-serif-font-family);
  text-transform: uppercase;
  letter-spacing: 1px;
  font-size: 11px;
  padding: 0;
  cursor: pointer;
  margin: 8px 0;
}
.searchContent .result .similar-trigger-box i {
  padding: 0 5px;
}
.searchContent .result + .loadingMessage {
  margin-top: 30px;
}
.readerNavMenu .yourSheetsLink.navButton {
  width: 98%;
  margin-bottom: 20px;
  text-transform: uppercase;
  font-family: "Roboto", "Helvetica Neue", "Helvetica", sans-serif;
}
.search-container{
  position: relative;
}
.autocomplete-dropdown{
  background: #FFFFFF;
  position: absolute;
  top: 45px;
  width: auto;
  max-width: 130%;
  box-shadow: 0px 1px 3px rgba(0, 0, 0, 0.25);
  border-radius: 0px 0px 6px 4px;
  z-index: 2;
}
.singlePanel .autocomplete-dropdown {
  width: 100vw;
  position: fixed;
  top: 120px;
  inset-inline-start: 0;
  padding-bottom: 10px;
}
.search-group-suggestions{
  border-bottom: 0.766667px solid rgb(204, 204, 204);
  display: flex;
  align-items: start;
  padding-top: 5px;
  padding-bottom: 5px;
}
.singlePanel .search-group-suggestions{
  border-bottom-width: 0;
  padding-top: 0;
  padding-bottom: 0;
}
.search-group-suggestions-items{
  display: flex;
  flex-direction: column;
  flex-grow: 1;
  width: 0%;
}
.search-suggestion-link-wrapper{
  display: flex;
  align-items: center;
}
.search-suggestion-link-wrapper:hover{
  text-decoration: none;
}
.singlePanel .search-suggestion-link-wrapper{
  border-bottom: 0;
  padding: 0;
}
.singlePanel .search-suggestion-link-wrapper.search-override-wrapper {
  padding-top: 12px;
  padding-bottom: 12px;
  margin-bottom: 16px;
  border-top: 0.766667px solid #EDEDEC;
  border-bottom: 0.766667px solid #EDEDEC;
}

.search-suggestion {
    display: flex;
    list-style-type: none;
    padding: 6px 12px;
    font-family: 'EB Garamond';
    font-style: normal;
    font-weight: 400;
    font-size: 18px;
    line-height: 23px;
    cursor: pointer;
    width: max-content;
    flex-grow: 1;
    max-width: 100%;
    min-height: 10px;
}
.singlePanel .search-suggestion{
  width: auto;
}

.search-suggestion-text{
  font-family: 'EB Garamond';
}
.singlePanel .search-suggestion-text{
  color: #000000;
}
.search-suggestion-text.hebrew-result{
  font-family: "Taamey Frank";
}
.search-suggestion.highlighted{
  background-color: #EDEDEC;
}

.autocomplete-dropdown .search-override-text{
  font-family: 'Roboto';
  font-style: normal;
  font-weight: 400;
  font-size: 16px;
  line-height: 19px;
  margin-top: 3px;

  /* Dark Grey */
  color: #666666;
}
.autocomplete-dropdown .type-icon{
  display: inline-block;
  opacity: .4;
  height: 18px;
  width: 18px;
  margin-top: 2px;
}
.singlePanel .autocomplete-dropdown .type-icon{
  padding-inline-start: 2px;
}

.singlePanel .autocomplete-dropdown .type-icon.english-result{
  margin-top: 2px;
}

.autocomplete-dropdown .type-icon.ac-img-User{
  opacity: 1;
  border-radius: 50%;
}

.interface-english .autocomplete-dropdown .type-icon {
  margin-right: 10px;
}
.interface-hebrew .autocomplete-dropdown .type-icon {
  margin-left: 10px;
}
.interface-hebrew .autocomplete-dropdown .type-icon {
  margin-left: 10px;
}
.autocomplete-dropdown .type-icon.search-icon {
  padding-inline-start: 3px;
}
.autocomplete-dropdown .type-title{
  font-family: 'Roboto';
  font-style: normal;
  font-weight: 400;
  font-size: 14px;
  line-height: 18px;
  color: #999999;
  margin-top: 6px;
  width: 20%;
  padding-inline-end: 10px;
}
.autocomplete-dropdown .type-title .int-en{
  margin-left: 15px;
  margin-right: 114px;
}
.autocomplete-dropdown .type-title .int-he{
  margin-right: 15px;
  margin-left: 114px;
}
.singlePanel .autocomplete-dropdown .type-title {
  width: 0;
  visibility: hidden;
  padding-inline-end: 0;
}

.readerNavMenu .sheet {
  display: flex;
  justify-content: space-between;
  padding: 20px 0;
  border-bottom: 1px solid #eee;
  color: black;
}
.readerNavMenu .sheet:hover{
  text-decoration: none;
}
.readerNavMenu .sheet .sheetImg {
  height: 40px;
  width: 40px;
  margin: 1px 0 0 0;
  border-radius: 2px;
}
.readerNavMenu .sheet .sheetTextInfo {
  display: flex;
  justify-content: flex-start;
}
.readerNavMenu .sheet:hover .sheetTextInfo {
  text-decoration: underline;
}
.readerNavMenu .sheet .sheetAuthTitle{
  display: flex;
  flex-flow: column;
  margin: auto 14px;
}
.readerNavMenu .sheet .sheetAuthor {
  font-family: "Roboto", "Helvetica Neue", "Helvetica", sans-serif;
  color: #999;
  font-size: 14px;
  margin-bottom: 6px;
  letter-spacing: 1px;
}
.readerNavMenu .sheet .sheetTitle {
  overflow: hidden;
  font-size: 16px;
  unicode-bidi: plaintext;
}
.readerNavMenu .sheet .sheetViews {
  color: #999;
  font-size: 13px;
  font-family: "Roboto", "Helvetica Neue", "Helvetica", sans-serif;
}
.readerNavMenu .sheet:hover .sheetViews {
  display: inline-block ;
  text-decoration: none;
}
.interface-english .readerPanel .readerNavMenu .tagsList .gridBox {
  direction: ltr;
}
.interface-hebrew .readerPanel .readerNavMenu .tagsList .gridBox {
  direction: rtl;
}
.tagsList .heOnly {
  direction: rtl;
}
.tagsList .enOnly {
  direction: ltr;
}
.readerControls {
  position: relative;
  top: 0;
  left: 0;
  width: 100%;
  box-sizing: border-box;
  text-align: center;
  z-index: 100;
  height: 60px;
  line-height: 60px;
  box-shadow: 0 1px 3px rgba(0,0,0,0.2);
  background-color: #FBFBFA;
}
.sepia .readerControls {
  background-color: #F3F3F1;
}
.dark .readerControls {
  background-color: #2D2D2B;
  color: white;
  border-color: #444;
}
.dark .readerControls .readerTextToc .readerTextTocBox {
  color: white;
}
.readerNavMenuCloseButton {
  font-family: var(--english-serif-font-family);
}
.readerControls.connectionsHeader {
  background-color: #F3F3F2;
  white-space: nowrap;
  box-shadow: none;
}
.readerControls.connectionsHeader.fullPanel  {
  background-color: #EDEDED;
}
.readerControls .connectionsPanelHeader .connectionsHeaderTitle {
  text-transform: uppercase;
  letter-spacing: 1px;
  font-size: 16px;
  font-weight: lighter;
}
.connectionsPanelHeader .connectionsHeaderTitle.active {
  text-transform: none;
  cursor: pointer;
}
.connectionsHeaderTitle .fa-chevron-left {
  margin-right: 10px;
}
.connectionsHeaderTitle .fa-chevron-right {
  margin-left: 10px;
}
.connectionsHeaderTitle .fa-chevron-left, .connectionsHeaderTitle .fa-chevron-right{
  color: #999;
}
.readerControls .readerControlsInner {
  position: relative;
  width: 760px;
  margin: 0 auto;
  padding: 0 30px;
  display: flex;
  justify-content: space-between;
  max-width:  100%;
  box-sizing: border-box;
}
.compare .readerControls .readerControlsInner {
  padding: 0 25px;
}
.readerControls.connectionsHeader .readerControlsInner {
  padding: 0 34px;
}
.readerControls.transLangPrefSuggBann {
  background-color: #EDEDEC;
  z-index: 99;
}
.readerControls .readerControlsInner.transLangPrefSuggBannInner {
  justify-content: center;
  align-items: center;
  line-height: initial;
  height: 100%;
  color: #666;
}
.readerControls.transLangPrefSuggBann .transLangPrefCentered {
  display: flex;
  align-items: center;
  margin-inline-start: auto;
}
.readerControls .readerControlsInner.transLangPrefSuggBannInner .yesNoGroup {
  margin: 0 10px;
  display: flex;
}
.readerControls .readerControlsInner.transLangPrefSuggBannInner .yesNoButton {
  border-radius: 6px;
  background-color: white;
  padding: 5px 11px;
  margin: 0 7px 0 0;
  user-select: none;
  cursor: pointer;
  text-decoration: none;
  color: inherit;
}
.interface-hebrew .readerControls .readerControlsInner.transLangPrefSuggBannInner .yesNoButton {
  margin: 0 0 0 7px;
}
.readerControls .readerControlsInner.transLangPrefSuggBannInner .readerNavMenuCloseButton {
  font-size: 35px;
  margin-inline-start: auto;
  margin-top: -6px;
  color: #bbb;
}
.trans-pref-header-container {
  display: flex;
  flex-direction: row;
  justify-content: space-between;
  padding-inline: 12px;
  padding-block: 10px;
  align-items: center;
}
.trans-pref-header-container .trans-pref-reset {
  display: flex;
  align-items: center;
  text-decoration: none;
}
.interface-hebrew .trans-pref-header-container .trans-pref-reset {
  direction: rtl;
}
.interface-hebrew .trans-pref-header-container .trans-pref-reset .smallText {
  padding-bottom: 2px;
}
.trans-pref-header-container img.reset-btn {
  width: 10px;
  height: 10px;
  opacity: 0.4;
}
.singlePanel .readerControls .readerControlsInner {
  padding: 0px 15px;
}
.readerControls .readerTextToc a {
  color: inherit;
}
.readerControls .readerTextToc a:hover {
  text-decoration: none;
}
.readerControls .readerTextToc .readerTextTocBox h1 {
  display: unset;
  font-size: unset;
  font-weight: unset;
  margin-block-start: unset;
  margin-block-end: unset;
}
.readerControls .readerTextToc .readerTextTocBox a {
  display: flex;
  flex-direction: column;
  align-items: center;
  justify-content: center;
}
.readerControls .readerTextToc .readerTextTocBox a .readerControlsTitle {
  display: flex;
  align-items: center;
  justify-content: center;
}
.readerControls.connectionsHeader .readerTextToc {
  font-family: "Roboto", "Helvetica Neue", "Helvetica", sans-serif;
  text-transform: uppercase;
  color: #666;
  width: 100%;
}
.readerControls .readerTextToc.attributed .readerTextTocBox {
  line-height: 1.2;
}
.readerControls .readerTextToc .categoryAttribution {
  font-style: italic;
  font-size: 15px;
  color: #999;
  margin: 0 2px;
  white-space: nowrap;
  text-overflow: ellipsis;
  overflow: hidden;
  padding: 0 2px;
  display: inline;
}
.readerControls .readerTextToc .categoryAttribution .he {
  font-style: normal;
}
.interface-english .leftButtons,
.interface-hebrew .rightButtons {
  display: flex;
  flex-direction: row;
  text-align: left;
}
.interface-english .rightButtons,
.interface-hebrew .leftButtons {
  display: flex;
  flex-direction: row;
  text-align: right;
}
/* icons need a little nudge in flipped hebrew mode */
.interface-hebrew .rightButtons {
  margin-left: -3px;
}
.interface-hebrew .leftButtons {
  margin-right: 2px;
}
.leftButtons .saveButton,
.rightButtons .saveButton {
  display: flex;
  align-items: center;
  justify-content: flex-end;
  width: 30px;
  height: 56px;
  cursor: pointer;
}
.saveButton img {
  height: 18px;
  width: 18px;
  margin-top: 3px;
}
.rightButtons .saveButton.tooltip-toggle::before {
  top: 47px;
  left: -50px;
}
.interface-hebrew .rightButtons .saveButton.tooltip-toggle::before {
  left: auto;
  right: -50px;
}
.saveButton.tooltip-toggle.three-dots-button {
  background-color: #ededec;
  padding: 0 6px;  /* HACK: setting width and height to equal values doesn't make this circular, but this does! */
  height: 22px;
  display: flex;
  align-items: center;
  justify-content: center;
  border-radius: 50%;
}
.three-dots-button img {
  width: 10px;
  height: 10px;
  margin-top: 0;
}
.topicPanel .mainColumn .saveLine .saveButton.three-dots-button {
  margin-left: 10px;
  margin-right: 0;
  padding-bottom: 0;
}
.interface-hebrew .topicPanel .mainColumn .saveLine .saveButton.three-dots-button {
  margin-left: 0;
  margin-right: 10px;
}
.interface-hebrew .topicPanel .three-dots-button {
  margin-left: 0px;
  margin-right: 10px;
}
.leftButtons .readerNavMenuSearchButton,
.leftButtons .readerNavMenuMenuButton,
.leftButtons .readerNavMenuCloseButton,
.rightButtons .readerOptions,
.rightButtons .readerNavMenuCloseButton {
  width: 40px;
  height: 56px;
  line-height: 56px;
  color: #666666;
  font-size: 20px;
  display: inline-block;
  cursor: pointer;
}
.readerOptions .int-en {
  margin-right: 4px;
}
.readerOptions .int-he {
  margin-left: 8px;
}
.readerOptions .int-he img {
    height: 18px;
}
.rightButtons .readerOptionsTooltip.tooltip-toggle::before {
    top: 47px;
    left: -50px;
}
.rightButtons .readerOptions {
  vertical-align: middle;
}
.rightButtons .readerOptions:hover {
  text-decoration: none;
}
.leftButtons .readerNavMenuMenuButton {
  font-size: 24px;
  margin-top: 6px;
}
.compare .leftButtons .readerNavMenuMenuButton {
  font-size: 20px;
}
.leftButtons .readerNavMenuCloseButton {
  font-size: 44px;
}
.leftButtons .readerNavMenuSearchButton span,
.rightButtons .readerOptions img,
.leftButtons .readerNavMenuCloseButton span {
  vertical-align: middle;
}
.readerControls .readerTextToc {
  font-size: 18px;
  box-sizing: border-box;
  height: 50px;
  text-align: center;
  display: inline-block;
  cursor: pointer;
  vertical-align: middle;
  min-width: 0; /* see https://css-tricks.com/flexbox-truncated-text/ */
}
.readerControls .readerTextToc.connected, .readerControls .readerTextToc.connected a{
  cursor: initial;
}

.readerTextTocHeader.readerTextToc {
  font-size: 16px;
}
.hebrew .readerControls .readerTextToc {
  direction: rtl;
}
.english .readerControls .readerTextToc {
  direction: ltr;
}
.interface-english .bilingual .readerControls .readerTextToc {
  direction: ltr;
}
.interface-hebrew .bilingual .readerControls .readerTextToc {
  direction: rtl;
}
.interface-hebrew .bilingual .readerControls .readerTextToc .readerTextTocBox.sheetBox,
.interface-hebrew .english .readerControls .readerTextToc .readerTextTocBox.sheetBox {
  padding-left: 23px;
  padding-right: 0;
}
.english .readerControls .readerTextToc .readerTextTocBox.sheetBox,
.bilingual .readerControls .readerTextToc .readerTextTocBox.sheetBox {
  padding-right: 23px;
  padding-left: 0;
}
.readerControls .readerTextToc .readerTextTocBox {
  display: inline-block;
  vertical-align: middle;
  max-width: 100%;
  white-space: nowrap;
  text-overflow: ellipsis;
  overflow: hidden;
}
.readerControls .readerTextToc .readerTextTocBox a h1,
.readerControls .readerTextToc .readerTextTocBox a span,
.readerControls .readerTextToc .readerTextTocBox a div {
  white-space: nowrap;
  text-overflow: ellipsis;
  overflow: hidden;
  max-width: 100%;
}
.readerControls .readerTextToc .readerTextVersion {
  font-size: 15px;
  color: #999;
}
.readerControls .readerTextToc .fa {
  color: #999;
  font-weight: bold;
  margin: 0 7px;
  vertical-align: 0;
}
.readerControls .readerTextToc .fa.invisible {
  visibility: hidden;
}
/*.bilingual .readerTextToc .he {
  display: none;
}*/
.readerOptions img {
  height: 16px;
}
.readerOptions .textIcon {
  font-size: 22px;
  line-height: 60px;
}
.dark .readerOptions img {

}
.readerOptionsPanel {
  position: absolute;
  width: 100%;
  top: 58px;
  right: 0;
  padding: 20px;
  box-sizing: border-box;
  direction: ltr;
  background: #FBFBFA;
  border-bottom: 1px solid #ccc;
  z-index: 103;
}
.readerOptionsPanelInner {
  max-width: 530px;
  margin: 0 auto;
  display: flex;
  flex-flow: row wrap;
  justify-content: space-between;
  color: #999;
}
.toggleSet {
  display: inline-block;
  width: 47%;
  margin: 2px auto 0 auto;
}
#accountSettingsPage .toggleSet {
  display: flex;
}
#accountSettingsPage .additional-info {
  color: var(--dark-grey);
}
/* #accountSettingsPage .saveCancel {
  display: flex;
  justify-content: space-between;
  margin-top: 30px;
} */
.toggleSet.aliyotTorah, .toggleSet.punctuationTalmud, .toggleSet .toggle-set-label {
  --english-font: var(--english-sans-serif-font-family);
  --hebrew-font: var(--english-sans-serif-font-family);
  text-transform: uppercase;
}
.toggleSet .toggle-set-label{
  font-size: 13px;
  display: block;
  text-align: center;
  margin: 10px;
  letter-spacing: 1.5px;
}
.toggleSetToggleBox {
  display:  flex;
}
.toggleOption {
  font-size: 26px;
  box-sizing: border-box;
  text-align: center;
  border: 1px solid #ccc;
  margin-left: -1px;
  padding: 4px;
  height: 42px;
  line-height: 34px;
  flex: 1;
  background-color: #FBFBFA;
  vertical-align: middle;
}

.toggleSet.aliyotTorah .toggleOption,
.toggleSet.punctuationTalmud .toggleOption {
  font-size: 14px;
}
.toggleSet.vowels .toggleOption.all span span,
.toggleSet.vowels .toggleOption.partial span span {
  position: relative;
  top: -3px;
}
.toggleSet.fontSize .toggleOption {
  color: black;
}
.toggleSet.biLayout .toggleOption img,
.toggleSet.layout .toggleOption img {
  opacity: 0.5;
}
.toggleOption:first-child {
  border-top-left-radius: 4px;
  border-bottom-left-radius: 4px;
}
.toggleOption:last-child {
  border-top-right-radius: 4px;
  border-bottom-right-radius: 4px;
  border-right: 1px solid #999;
}
.toggleOption.on,
.toggleOption:hover {
  background-color: white;
  color: black;
}
.toggleSet.biLayout .toggleOption.on img,
.toggleSet.layout .toggleOption:hover img {
  opacity: 1;
}
.toggleSet.separated .toggleOption {
  margin-right: 3%;
  border-right: 1px solid #999;
}
.toggleSet.separated .toggleOption:last-child {
  margin-right: 0;
}
.color .toggleOption {
  border-radius: 5px;
  height: 38px;
}
.color .toggleOption.on {
  border-color: black;
}
.color .light, .color .light.on {
  background-color: white;
}
.color .sepia, .color .sepia.on {
  background-color: #f7f7f7;
}
.color .dark, .color .dark.on {
  background-color: #333331;
}

.toggleSet .toggleOption .he,
.toggleSet .toggleOption .en {
  display: inline;
}
.toggleOption.bilingual {
  font-size: 18px;
}
.toggleOption.segmented, .toggleOption.continuous {
  font-size: 18px;
}
.toggleOption.smaller, .toggleOption.larger {
  font-family: "Roboto", "Helvetica Neue", "Helvetica", sans-serif;
}
.interface-hebrew .toggleOption.smaller, .interface-hebrew .toggleOption.larger {
  font-family: "Heebo", sans-serif;
}
.toggleOption.smaller {
  font-size: 12px;
}
.toggleOption.larger {
  font-size: 22px;
}
.toggleSet.blueStyle {
  box-shadow: 0px 1px 3px rgba(0, 0, 0, 0.25);
  --english-font: var(--english-sans-serif-font-family);
  --hebrew-font: var(--hebrew-sans-serif-font-family);
  border-radius: 6px;
}

.toggleSet.blueStyle.primary {
  width: 100%;
}
.toggleSet.blueStyle.primary .toggleOption {
  background-color: revert;
}
.toggleSet.blueStyle .toggleOption {
  border: none;
  font-size: 16px;
  height: 50px;
  display: flex;
  align-items: center;
  justify-content: center;
}
.toggleSet.blueStyle .toggleOption.on {
  background-color:  var(--sefaria-blue);
  color: white;
  border-radius: 6px;
}
.readerOptionsPanel .line {
  margin: 20px 0;
  border-top: 1px solid #ddd;
}
.mask {
  position: fixed;
  top: 0;
  left: 0;
  width: 100%;
  height: 100%;
  z-index: 102;
  cursor: pointer;
}
.textRange.basetext {
  width: 100%;
  box-sizing: border-box;
  font-size: 2.2em;
  line-height: 1.6;
  text-align: justify;
  background-color: inherit;
  margin: 0 auto;
  max-width: 760px;
  position: relative;
  padding: 0 30px;
}
.singlePanel .textRange.basetext,
.singlePanel .sheetContent {
  padding: 0;
}
.narrowColumn .textRange.basetext {
}
.narrowColumn .content .contentInner {
  padding: 0 15px;
}
.textRange.basetext .title, .sheetContent .customSourceTitle {
  padding: 0 28px;
  margin: 30px 0 24px 0;
  color: #000;
  text-align: center;
  justify-content: center;
  font-weight: lighter;
  letter-spacing: 1px;
  font-size: 1.1em;
}
.sheetContent .customSourceTitle {
  padding-top: 14px;
}
.dark .textRange.basetext .title, .dark .sheetContent .title {
  color: #ccc;
}
.textRange.basetext .title .titleBox, .sheetContent .customSourceTitle .titleBox {
  display: inline-block;
  border-bottom: 4px solid #E6E5E6;
  padding: 0 6px 3px;
}
.dark .textRange.basetext .title .titleBox, .dark .sheetContent .title .titleBox {
  border-bottom: 4px solid #666;
}
.bilingual .sheetContent .title .he {
  display: none;
}
.interface-hebrew .readerPanel.english .textRange,
.interface-hebrew .readerPanel.english .categoryFilterGroup,
.interface-hebrew .readerPanel.bilingual .categoryFilterGroup,
.interface-hebrew .readerPanel.english .essayGroup,
.interface-hebrew .readerPanel.bilingual .essayGroup,
.interface-hebrew .readerPanel.english .textTableOfContents,
.interface-hebrew .readerPanel.bilingual .textTableOfContents {
  direction: ltr;
}
.interface-english .readerPanel.hebrew .textRange,
.interface-english .readerPanel.hebrew .categoryFilterGroup,
.interface-english .readerPanel.hebrew .essayGroup,
.interface-english .readerPanel.hebrew .structToggles,
.interface-english .readerPanel.hebrew .textTableOfContents,
.interface-english .readerPanel.hebrew .connectionsPanel .toolsButton.more,
.interface-english .readerPanel.hebrew .connectionsPanel .toolsButton.seeLess {
  direction: rtl;
}
.basetext .text, .sheetContent .text {
  padding: 0 44px;
  margin: 30px 0;
  background-color: inherit;
}
.sheetContent .text.editorContent {
  padding: 30px 44px;
  margin: 0;
}
.narrowColumn .basetext .text, .narrowColumn .sheetContent .text {
  padding: 0 26px;
}
.singlePanel .basetext .text, .singlePanel .sheetContent .text  {
  padding: 0 34px;
}
.parashahHeader {
  text-align: center;
  color: #000;
  margin: 32px 0;
  font-size: 24px;
  letter-spacing: 1px;
}
.parashahHeader.aliyah span {
  text-transform: uppercase;
  font-size: 18px;
}
.title + .text span:first-child .parashahHeader {
  margin-top: -5px;
}
.title + .text {
  margin-top: 0;
}
.segment {
  cursor: pointer;
  display: block;
  background-color: inherit;
  margin-bottom: 14px;
}
.continuous .segment {
  display: inline;
  margin: 0;
  padding: .3333em 0;
}
.readerPanel.english.continuous .segment {
  padding: .15em 0;  /* underline of named entities is cut off if padding is higher */
}
.continuous .clearFix {
  display: none;
}
.segment .segmentText{
  display: inline;
}
.segment > .he,
.segment > .en,
.segment > p > .he,
.segment > p > .en {
  margin-top: 0;
  margin-bottom: 0;
}
.basetext .segment {
  margin-bottom: 26px;
}

.segment .segmentText .poetry.indentWhenWrap {
  text-indent: -30px;
  padding-inline-start: 30px;
  display: inline-block;
}

.segment .segmentText .poetry.indentAll {
  padding-inline-start: 30px;
  display: inline-block;
}

.segment .segmentText .poetry.indentAllDouble {
  padding-inline-start: 60px;
  display: inline-block;
}

.continuous .segment .segmentText .poetry {
  text-indent: initial;
  padding-inline-start: initial;
  display: inline;
  margin-inline-end: .5em;
}

.continuous .segment .segmentText br {
  display: none;
}

/*.hebrew.segmented .segment > .he,
.hebrew.segmented .segment > p > .he{
  display: block;
}
.hebrew.continuous .segment > .he,
.hebrew.continuous .segment > p > .he{
  display: inline;
}*/
.bilingual .segment > .he,
.bilingual .segment > p > .he{
  display: block;
}
.bilingual .segment > .en,
.bilingual .segment > p > .en {
  display: block;
}
.bilingual .segment > .en ,
.bilingual .segment > p > .en {
  text-align: left;
}
.bilingual .segment > .he,
.bilingual .segment > p > .he {
  text-align: right;
}
.stacked.bilingual .basetext .segment {
  margin-bottom: 14px;
  display: block;
}
.stacked.bilingual .segment > .en,
.stacked.bilingual .segment > p > .en {
  margin-top: 6px;
  text-align: left;
}
.stacked.bilingual .sheetContent .segment > .en,
.stacked.bilingual .sheetContent .segment > p > .en {
  margin-top: 0;
}
.stacked.bilingual .basetext .segment > .en ,
.stacked.bilingual .basetext .segment > p > .en {
  margin: 10px 0 20px;
  color: #666;
}
.stacked.bilingual .segment.heOnly > .he,
.stacked.bilingual .segment.enOnly > .en,
.stacked.bilingual .segment.heOnly > p > .he,
.stacked.bilingual .segment.enOnly > p > .en {
  display: block;
}
.heLeft.bilingual .basetext .text,
.heRight.bilingual .basetext .text,
.heLeft.bilingual .sheetContent .text,
.heRight.bilingual .sheetContent .text {
  padding: 0;
}

.heLeft.bilingual .segment > .en,
.heLeft.bilingual .segment > .he,
.heRight.bilingual .segment > .en,
.heRight.bilingual .segment > .he,
.heLeft.bilingual .segment > p > .en,
.heLeft.bilingual .segment > p > .he,
.heRight.bilingual .segment > p > .en,
.heRight.bilingual .segment > p > .he {
  width: 50%;
  box-sizing: border-box;
  display: block;
}
.heLeft.bilingual .sheetItem.enOnly > .en,
.heLeft.bilingual .sheetItem.heOnly > .he,
.heRight.bilingual .sheetItem.enOnly > .en,
.heRight.bilingual .sheetItem.heOnly > .he,
.heLeft.bilingual .sheetItem.enOnly > p > .en,
.heLeft.bilingual .sheetItem.heOnly > p > .he,
.heRight.bilingual .sheetItem.enOnly > p > .en,
.heRight.bilingual .sheetItem.heOnly > p > .he {
  width: 100%;
}
.readerPanel .sheetItem.heOnly > .en,
.readerPanel .sheetItem.heOnly > p > .en {
  display: none;
}
.readerPanel .sheetItem.heOnly > .he,
.readerPanel .sheetItem.heOnly > p > .he {
  display: block;
}
.readerPanel .sheetItem.enOnly > .he,
.readerPanel .sheetItem.enOnly > p > .he {
  display: none;
}
.readerPanel .sheetItem.enOnly > .en,
.readerPanel .sheetItem.enOnly > p > .en {
  display: block;
}
.readerPanel.english .SheetSource .sheetItem.segment .en {
  background-color: white;
}
.heLeft.bilingual .segment > .en,
.heRight.bilingual .segment > .he ,
.heLeft.bilingual .segment > p > .en,
.heRight.bilingual .segment > p > .he {
  float: right;
  padding-left: 20px;
}
.heRight.bilingual .segment > .en,
.heLeft.bilingual .segment > .he,
.heRight.bilingual .segment > p > .en,
.heLeft.bilingual .segment > p > .he {
  float: left;
  padding-right: 20px;
}
.basetext .segment:active,
.basetext .segment:focus {
  background-color: #f5faff;
}
.sheetContent .segment:active .segmentNumber,
.sheetContent .segment:focus .segmentNumber,
.sheetContent .segment:active .linkCount,
.sheetContent .segment:focus .linkCount,
.basetext .segment:active .segmentNumber,
.basetext .segment:focus .segmentNumber,
.basetext .segment:active .linkCount,
.basetext .segment:focus .linkCount {
  background-color: transparent;
}
.dark .basetext .segment:active,
.dark .basetext .segment:focus {
  background-color: #444;
}
.basetext .segment.highlight,
.sheetContent .segment.highlight .en,
.sheetContent .segment.highlight .he,
.sheetContent .textPreviewSegment.highlight,
.editTextInfo .textPreviewSegment.highlight,
.readerPanel.bilingual.heLeft .sheetContent .segment.highlight,
.readerPanel.bilingual.heRight .sheetContent .segment.highlight,
.editorContent .sheetItem.highlight,
.editorContent .sheetItem.highlight .SheetSource .en,
.editorContent .sheetItem.highlight .SheetSource::after
{
  background-color: #F0F7FF;
}
.sheetContent .segment.highlight .linkCount .en,
.sheetContent .segment.highlight .linkCount .he,
.sheetContent .segment.highlight .segmentNumber .en,
.sheetContent .segment.highlight .segmentNumber .he {
  background-color: transparent;
}
.sheetContent .segment.highlight .en div,
.sheetContent .segment.highlight .he div {
  background-color: inherit;
}
.sheetContent .segment a {
  color: #4B71B7;
  cursor: pointer;
}
.sheetContent .segment .sourceContentText a {
  text-decoration: underline;
}
.readerPanel.bilingual.stacked .sheetContent .segment.highlight .he {
  padding-bottom: 1px;
}
.basetext .segment.highlight .segmentNumber,
.basetext .segment.highlight .linkCount,
.sheetContent .segment.highlight .linkCount,
.sheetContent .segment.highlight .segmentNumber {
  background-color: transparent;
}
.sepia .basetext .segment.highlight,
.sepia .sheetContent .segment.highlight {
  background-color: #E3E3E1;
}
.dark .basetext .segment.highlight,
.dark .sheetContent .segment.highlight {
  background-color: #444;
}
.textRange {
  line-height: 1.4;
  font-size: 1.6em;
}
.textRange .textInner, .sheetContent .textInner  {
  position: relative;
}
.textRange.lowlight .text {
  color: #999;
}
.segment {
}
.segment.heOnly{
  text-align: right;
  direction: rtl;
}
.segment.enOnly{
  text-align: left;
  direction: ltr;
}
.segment.heOnly .en{
  display: none;
}
.segment.enOnly .he{
  display: none;
}
.segment.heOnly .he{
  display: initial;
}
.segment.enOnly .en{
  display: initial;
}
/*
This is an attempt to fix dictionary entries in this layout (hebrew continuous) from having the headwords flip to the right instead of left.
But not to use a display block directive that might break continuous mode for other English only texts
 */
.readerPanel.hebrew.continuous .segment.enOnly .en{
  unicode-bidi: embed;
}
.readerPanel.hebrew .segment.enOnly .sheetSegmentNumber .en{
  display: none;
}
.readerPanel.english .segment.enOnly .sheetSegmentNumber .he{
  display: none;
}
.segment .segmentNumber,
.segment .linkCount,
.textRange .numberLabel {
  position: absolute;
  background-color: inherit;
  font-weight: lighter;
  color: #ccc;
  display: block;
  width: 30px;
  text-align: center;
  -webkit-text-size-adjust: 100%;
  user-select: none;
  -webkit-user-select: none;
}
.segmentNumber .segmentNumberInner,
.linkCount .linkCountDot {
  display: inline-block;
  user-select: none;
  -webkit-user-select: none;
}
.bilingual .segmentNumber .segmentNumberInner,
.bilingual .linkCount .linkCountDot,
.bilingual .numberLabel .numberLabelInner {
  margin-top: 0;
}
.segment .segmentNumber,
.segment .linkCount {
  display: none;
  line-height: 1.4;
}
.hebrew .segment .segmentNumber,
.hebrew .segment .linkCount {
  display: none;
  line-height: 1.6;
}
.sheetContent .segment .linkCount {
  display: inline-block;
}
.segment .segmentNumber .segmentNumberInner,
.segment .segmentNumber .segmentNumberInner .he,
.textRange .numberLabel .numberLabelInner {
  font-size: 12px;
  vertical-align: middle;
}
.segment .segmentNumber,
.textRagnge .numberLabel {
  color: #000;
  top: 0;
}
.dark .segment .segmentNumber,
.dark .textRagnge .numberLabel {
  color: white;
}
.segment .linkCount {

}
.segment .linkCountDot {
  display: inline-block;
  width: 6px;
  height: 6px;
  border-radius: 12px;
  background-color: black;
  vertical-align: middle;
}
.dark .segment .linkCount {
  filter: invert(100%);
  -webkit-filter: invert(100%);
}
.readerPanel .segment .segmentNumber .en,
.readerPanel .segment .segmentNumber .he {
  text-align: center;
}
.readerPanel.english .segment .segmentNumber {
  left: -48px;
}
.readerPanel.hebrew .segment .segmentNumber,
.readerPanel.bilingual .segment .segmentNumber {
  right: -46px;
}
.readerPanel.hebrew .segment .linkCount,
.readerPanel.bilingual .segment .linkCount {
  left: -48px;
}
.readerPanel.english .segment .linkCount {
  right: -46px;
  left: auto;
}
.readerPanel.heLeft.bilingual .segment .segmentNumber,
.readerPanel.heRight.bilingual .segment .segmentNumber {
  left: 50%;
  margin-left: -15px;
  right: auto;
}
.readerPanel.heLeft.bilingual .segment .linkCount,
.readerPanel.heRight.bilingual .segment .linkCount {
  visibility: hidden;
}
.singlePanel .readerPanel.english .segment .segmentNumber {
  left: -30px;
}
.singlePanel .readerPanel.hebrew .segment .segmentNumber,
.singlePanel .readerPanel.bilingual .segment .segmentNumber {
  right: -30px;
}
.singlePanel .readerPanel.english .segment .linkCount {
  right: -30px;
}
.singlePanel .readerPanel.hebrew .segment .linkCount,
.singlePanel .readerPanel.bilingual .segment .linkCount {
  left: -30px;
}
.singlePanel .readerPanel.english .sheetItem.segment .linkCount {
  left: auto;
  right: -30px;
}
.readerPanel.english .segment.heOnly .segmentNumber .he,
.readerPanel.bilingual .segment.heOnly .segmentNumber .he,
.readerPanel.hebrew .segment.enOnly .segmentNumber .en {
  display: none;
}
.readerPanel.english .segment.heOnly .segmentNumber .en,
.readerPanel.bilingual .segment.heOnly .segmentNumber .en,
.readerPanel.hebrew .segment.enOnly .segmentNumber .he {
  display: block;
}
.segment .refLink, .scrollLink {
  font-size: .8em;
  font-weight: bold;
  letter-spacing: 1px;
  cursor: pointer;
  color: #333;
}
.scrollLink:hover, .refLink:hover {
  text-decoration: underline;
}
.segment .namedEntityLink {
  color: inherit;
}
.segment .namedEntityLink:hover {
  cursor: text;
  text-decoration: none;
}
.segment.showNamedEntityLinks .namedEntityLink:hover {
  /* only show named entity underline when class showNamedEntityLinks exists */
  cursor: pointer;
  border-bottom: 2px dotted #666;
}
.stacked.bilingual .segment .en .namedEntityLink:hover {
  border-bottom-color: #666;
}
.textRange .actionLinks {
  text-align: right;
}
.textRange .actionLinks > span {
  font-size: 13px;
  text-transform: uppercase;
  display: inline-block;
  margin: 0 7px;
  cursor: pointer;
  color: #aaa;
}
.textRange .actionLinks > span > img {
  height: 13px;
  width: 13px;
  margin: 0 5px;
  opacity: 0.3;
  vertical-align: baseline;
}
.textRange .actionLinks > span > i {
  margin: 0 5px;
  font-size: 16px;
  vertical-align: top;
}
.textRange .actionLinks .en {
  font-family: "Roboto", "Helvetica Neue", "Helvetica", arial, sans-serif;
}
.textRange .actionLinks .he {
  font-family: "Heebo", sans-serif;
}
/* Footnotes */
.segment sup,
.versionPreview sup {
  margin-left: .2em;
  margin-right: .2em;
  text-decoration: none;
  font-family: var(--hebrew-sans-serif-font-family);
  font-size: 0.6em;
  line-height: 1;
}
.segment sup.footnote-marker,
.segment sup.endFootnote{
  color: var(--inline-link-blue);
}
.segment .he sup {
  font-size: 0.6em;
}
.segment sup.footnote-marker:hover {
  text-decoration: underline;
}
.sheetContent .segment sup:hover {
  text-decoration: none;
}
.segment sup::before {
  padding: 12px 12px;
  content: "";
  margin-inline-start: -7px;
  position: absolute;
}
.segment sup.itag {
  text-decoration: none;
  font-family: var(--hebrew-sans-serif-font-family);
  font-size: 0.5em;
  line-height: 1;
  color: var(--inline-link-blue);
}
.segment i.footnote {
  display: none;
  font-size: .8em;
  margin-left: .5em;
  margin-right: .5em;
  color: #666;
  font-style: normal;
}
.segment img {
  max-width: 100%;
}
.segment i[data-overlay="Vilna Pages"] {
  display: inline-block;
}
.segment i[data-overlay="Vilna Pages"]:after {
    color: grey;
	content: attr(data-value);
    font-size: .4em;
    font-style: normal;
    font-family: var(--english-sans-serif-font-family);
}
.segment i[data-overlay="Venice Columns"] {
  display: inline-block;
}
.segment i[data-overlay="Venice Columns"]:after {
    color: grey;
	content: attr(data-value);
    font-size: .4em;
    font-style: normal;
    font-family: var(--english-sans-serif-font-family);
}
.connectionsPanelHeader {
  display: flex;
  justify-content: space-between;
  align-items: center;
}
.singlePanel .connectionsPanelHeader {
  justify-content: flex-start;
  align-items: stretch;
  height: 100%;
}
.interface-hebrew .connectionsPanelHeader {
  direction: rtl;
}
.interface-english .connectionsPanelHeader {
  direction: ltr;
}
.connectionsPanelHeader .rightButtons {
  margin-top: -4px;
}
.connectionsPanelHeader .languageToggle,
.connectionsHeader .readerNavMenuCloseButton.circledX{
  height: 32px;
  width: 30px;
  text-align: center;
  line-height: 32px;
}
.readerNavMenu.compare {
  background-color: var(--lightest-grey);
}
.readerNavMenu.compare .readerNavTop .readerNavMenuCloseButton.circledX {
  height: 32px;
  width: 30px;
  display: flex;
  align-items: center;
  margin: 0 15px;
}
.connectionsPanelHeader .languageToggle {
  margin: 0 15px;
}
.connectionsHeader .readerNavMenuCloseButton.circledX,
.readerNavMenu.compare .readerNavTop .readerNavMenuCloseButton.circledX {
  width: 20px;
}
.connectionsHeader .readerNavMenuCloseButton.circledX img,
.readerNavMenu.compare .readerNavTop .readerNavMenuCloseButton.circledX img {
  height: 20px;
  width: 20px;
  vertical-align: middle;
}
.readerNavMenu.compare .navBlockDescription,
.readerNavMenu.compare .categoryDescription {
  display: none;
}
.readerNavMenu.compare .navToggles {
  margin-inline-start: 0;
}
.connectionsPanelHeader .languageToggle img {
  vertical-align: middle;
  margin-top: -2px;
}
.connectionsPanel .flashMessage {
  font-size: 18px;
  color: #999;
  margin-bottom: 30px;
  text-align: left;
}
.interface-hebrew .connectionsPanel .flashMessage {
  text-align: right;
}
.textList {
  width: 100%;
  height: 54%;
  bottom: 0;
  left: 0;
  position: absolute;
  margin: 0 auto;
  background-color: #FBFBFA;
}
.textList.marginless .texts,
.textList.fullPanel.marginless .texts {
  padding: 0 0 80px 0;
}
.dark .textlist {
  background-color: #333331;
}
.textList.fullPanel {
  padding-top: 60px;
  height: 100%;
  box-sizing: border-box;
}
.textList .texts {
  height: 100%;
  width: 100%;
  box-sizing: border-box;
  overflow: hidden;
  overflow-y: scroll;
  -webkit-overflow-scrolling: touch;
}
.textList .texts .contentInner {
  max-width: 660px;
  margin: 0 auto;
}
.textList .texts {
  padding: 30px 30px 80px 30px;
}
.textList.fullPanel .texts {
  padding: 40px 40px 80px 40px;
}
.textList .segment.heOnly,
.textList .segment.enOnly {
  text-align: justify;
}
.textListTop {
  position: absolute;
  top: 0;
  left: 0;
  width: 100%;
  background-color: inherit;
  z-index: 1;
}
.textList.fullPanel .textListTop {
  text-align: center;
  height: 55px;
}
.dark .textList {
  background-color: #333331;
}
.dark .textList .anchorText {
  background-color: #333331;
}
.textList .heOnly {
  display: block;
}
.textList.fullPanel .textListTop .leftButtons {
  margin: 9px 0 0 10px;
}
.textList.fullPanel .textListTop .rightButtons {
  margin: 9px 10px 0 0;
}
.gridBox {
  width: 100%;
  background-color: transparent;
}
.gridBox .gridBoxRow {
  display: flex;
  justify-content: space-between;
  margin-bottom: 6px;
}
.gridBox .gridBoxItem {
  flex: 1;

   /* HACK: overflow hidden will hide any box shadow beneath (b/c overflow cuts off at padding-box) can get around this by increasing padding-box and decreasing margin-box. see here https://stackoverflow.com/questions/33949013/css-overflow-hidden-cuts-shadow*/
  display: flex;
  flex-direction: column;
  padding: 5px;
}
.gridBox .gridBoxItem.placeholder {
  visibility: hidden;
}
.gridBox .gridBoxItem:first-child {
  padding-inline-start: 0;
  margin-inline-start: 0;
}
.gridBox .gridBoxItem:last-child {
  padding-inline-end: 0;
  margin-inline-end: 0;
}
.dark .filterSet td {
  border-color: #555;
}
.filterSet td.empty {
  border-left: 1px solid transparent;
  border-right: 1px solid transparent;
}
.topFilters {
  text-transform: none;
}
.dark .topFilters {
  background-color: #2D2D2B;
  border-bottom: 1px solid #444;
}
.textList.fullPanel .topFilters {
  margin: 0;
  border-top: 8px solid transparent;
  padding: 6px 22px 5px;
  background-color: #EDEDED;
}
.topFilters .textFilter {
  color: #999;
  display: inline-block;
  padding: 16px 8px;
}
.topFilters .textFilter.on {
  color: black;
}
.dark .topFilters .textFilter {
  color: #bbb;
}
.topFilters .textFilter > div {
  display: table-cell;
  vertical-align: middle;
}
.textList.fullPanel .recentFilterSet {
  margin: 0 0 12px 0;
}
.textList .recentFilterSet .textFilter,
.connectionsPanelHeader .recentFilterSet.topFilters .textFilter {
  display: inline-block;
  padding: 0;
  margin: 6px 14px;
  background-color: transparent;
  color: #999999;
  border-bottom: 4px solid #cccccc;
  margin-inline-start: 0;
}
.connectionsPanelHeader .recentFilterSet.topFilters .textFilter {
  margin: 18px;
  margin-inline-end: 14px;
  margin-inline-start: 0;
}
.textList .recentFilterSet .textFilter.on, .connectionsPanelHeader .recentFilterSet.topFilters .textFilter.on {
  color: #000000;
  border-bottom-color: var(--category-color);
}
.recentFilterSet.filterSet .textFilter, .recentFilterSet.filterSet .textFilter span{
  font-family: "HebrewInEnglish Serif Font", "adobe-garamond-pro", "Crimson Text", Georgia, serif;
}
.hebrew .textList .recentFilterSet.filterSet {
  direction: rtl;
}
.textList.singlePanel .connectionsHeader .topFilters{
  overflow-x: scroll;
  overflow-y: hidden;
}
.topFiltersInner {
  display: inline-block;
  white-space: nowrap;
  overflow: hidden;
  text-overflow: ellipsis;
  vertical-align: middle;
}
.textList.fullPanel .topFiltersInner {
  white-space: normal;
}
.textList.singlePanel .versionsTextList .topFiltersInner .textFilter {
  padding: 5px;
  margin-bottom: 5px;
  color: #999;
}
.textList.singlePanel .versionsTextList .topFiltersInner {
  white-space: pre-wrap;
}
.showMoreFilters {
  vertical-align: middle;
  float: right;
}
.categoryFilter {
  margin: 19px 34px;
  font-size: 18px;
  cursor: pointer;
  line-height: 21.6px;
  color: #000;
  -webkit-tap-hightlight-color: rgba(0,0,0,0); /* pulled from common.css; should apply more broadly? */
}
.categoryFilter:not(.withBooks) .filterInner:before{
  min-width: 18px;
  width: 18px;
  height: 16px;
  content: '';
  -webkit-mask: url("/static/img/connection-book.svg") no-repeat;
  mask: url("/static/img/connection-book.svg") no-repeat;
  -webkit-mask-size: cover;
  mask-size: cover;
  line-height: 25px;
  /**transform: scale(0.95);*/
  display: inline-block;
  background-color: var(--category-color);
}
.connectionsPanel .toolsButton.more{
  color: #666666;
}
.connectionsPanel .toolsButton.seeLess{
  margin-inline-start: 33px;
  font-style: normal;
  font-weight: normal;
  font-size: 13px;
  line-height: 18px;
  color: #999999;
  align-items: center;
}
.connectionsPanel .toolsButton.seeLess img.toolsButtonIcon{
  height: 10px;
  width: 10px;
}
.connectionsPanel .toolsButton.seeLess .toolsButtonText{
  margin-inline-start: 5px;
}

.connectionsPanel .topToolsButtons {
  margin-top: 30px;
}
.categoryFilter:not(.withBooks) .filterText{
  margin-inline-start: 15px;
  margin-inline-end: auto;
}
.textFilter {
  padding: 19px 0px;
  font-size: 18px;
  line-height: 1.2;
  display: block;
  cursor: pointer;
  color: #333;
  margin-inline-start: 34px;
  margin-inline-end: 34px;
}
.connectionsCount {
  color: #666;
  font-size: 16px;
  font-weight: lighter;
  letter-spacing: 1px;
  font-family: "Roboto", "Helvetica Neue", "Helvetica", sans-serif;
  unicode-bidi: isolate;
}
.englishAvailableTag {
  font-family: "Roboto", "Helvetica Neue", "Helvetica", sans-serif;
  text-transform: uppercase;
  align-self: flex-start;
  color: #999;
  border: 1px solid #CCC;
  border-radius: 3px;
  font-size: 12px;
  line-height: 18px;
  padding: 0px 3px;
  margin-left: 4px;
}
.filterInner {
  display: flex;
  justify-content: space-between;
  align-items: center;
}
.essayGroup a:hover {
  text-decoration: none;
}
.essayGroup .filterText {
  margin-inline-start: 15px;
  margin-inline-end: auto;
  text-align: left
}
.essayGroup .filterInner:before{
  min-width: 18px;
  width: 18px;
  height: 16px;
  content: '';
  -webkit-mask: url("/static/img/connection-book.svg") no-repeat;
  mask: url("/static/img/connection-book.svg") no-repeat;
  -webkit-mask-size: cover;
  mask-size: cover;
  line-height: 25px;
  /**transform: scale(0.95);*/
  display: inline-block;
  background-color: #3B5849;
}
.essayGroup .textFilter {
  padding: 0 0 0 0;
  margin: 19px 34px;
}
.categoryFilterGroup.withBooks {
  /*border-bottom: 1px solid #E5E5E5;*/
  border-top: 4px solid;
  border-top-color: var(--category-color);
}
.categoryFilterGroup.withBooks .categoryFilter{
  margin: initial;
  margin-inline-end: 34px;
  margin-inline-start: 34px;
  padding: 19px 0px;
  border-bottom: 1px solid #E5E5E5;

}
.categoryFilterGroup a:hover {
  text-decoration: none;
}
.categoryFilterGroup.withBooks + .categoryFilterGroup {
  /*margin-top: 30px;*/
}
.categoryFilterGroup .textFilter {
  border-bottom: 1px solid #E5E5E5;
}
.categoryFilterGroup :first-child .textFilter {
  border-top: 1px solid #E5E5E5;
}
.categoryFilter.on, .textFilter.on {
  color: black;
}
.dark .categoryFilter.on, .dark .textFilter.on {
  color: white;
}
.textFilter.lowlight {
  color: #999;
}
.topFilters .textFilter.showMoreFilters {
  color: #999;
}
.bilingual .textFilter .he,
.bilingual .categoryFilter .he {
  display: none;
}
.textList .textListTop > .loadingMessage,
.textList .texts .contentInner > .loadingMessage {
  padding: 22px 10px 0;
  color: #999;
  font-size: 14px;
  text-align: center;
}
.textList .textListTop > .loadingMessage {
  position: relative;
  top: 70px;
}
.textList .texts {
  position: relative;
  background-color: #FBFBFA;
}
.sepia .textList .texts {
  background-color: #FBFBFA;
}
.dark .textList .texts {
  background-color: #333331;
}
.textList .texts .textRange {
  font-size: 1.8em;
  padding-top: 16px;
  margin-top: 12px;
  position: relative;
  cursor: text;
}
.textList .texts .textRange .segment{
  cursor: text;
}
.textListTextRangeBox {
  border-bottom: 1px solid #eee;
}
.textList .texts .textRange .title {
  color: #999;
}
.textList .texts .segment .queryTextHighlight {
  padding: 0;
  background-color: inherit;
  font-weight: bold;
}
.dark .textList .texts .textRange .title {
  color: #ddd;
}
.textList.singlePanel .textListTextRangeBox:first-child {
  margin-top: -30px;
}
.textRange .title {
  display: flex;
  justify-content: space-between;
}
.textRange .title .buttons {
}
.bilingual .textList .title .he {
  display: none;
}
.textList .sheetList .sheet,
.textList .note {
  padding: 0 0 24px 0;
  display: flex;
  flex-flow: column;
}
.textList .sheet + .sheet {
  padding: 24px 0;
  border-top: 1px solid #E6E5E6;
}
.textList .sheetList .sheet a.sheetTitle {
  margin-bottom: 0;
  align-items: flex-start;
}
.textList .sheet .sheetInfo {
  display: flex;
  justify-content: space-between;
}
.sheet .sheetInfo .sheetUser {
  display: flex;
  align-items: center;
}
.textList .sheet .sheetAuthorImg,
.textList .note .noteAuthorImg {
  height: 26px;
  width: 26px;
  vertical-align: -8px;
}
.textList .sheet .sheetViews {
  color: #999;
  font-size: 12px;
}
.textList .sheet .sheetAuthor,
.textList .note .noteAuthor {
  color: #666;
  font-size: 16px;
  margin: auto 14px;
}
.textList .sheet .sheetTitle {
  display: flex;
  justify-content: flex-start;
  margin-top: 14px;
  font-size: 18px;
  text-align: left;
  color: #000;
}
.textList .sheet .sheetLeft .sheetTitle img.sheetIcon {
  width: 14px;
  height: 14px;
  margin: 3px 0 0 0;
}
.textList .sheet .sheetTitle .sheetTitleText{
  margin: auto 6px;
}
.textList .sheet .sheetTags {
  display: flex;
  flex-flow: row wrap;
  margin-top: 6px;
  font-size: 13px;
  color: #999;
  text-align: left;
}
.textList .sheet .sheetTag {
  color: inherit;
  display: inline-block;
  white-space: nowrap;
}
.sheet .sheetRight {
  display: flex;
  flex-direction: row;
  align-items: flex-start;
  justify-content: space-between;
  padding-top: 5px;
  margin: 0 -4px;
}
.sheet .sheetRight img {
  display: none;
  padding: 0 5px;
  width: 22px;
  height: 22px;
  margin: 0;
}
.sheet .sheetRight img.pinned,
.sheet:hover .sheetRight img {
  display: block;
}
.sheet:hover .sheetRight img:hover {
  opacity: 0.6;
  cursor: pointer;
}
.sheet .sheetTag .separator {
  display: inline-block;
  margin-right: 8px;
}
.sheet .sheetTags .unlisted img,
.collectionListing .collectionListingDetails .unlisted img,
.tocTop .unlisted img {
  width: 13px;
  height: 13px;
  opacity: 0.4;
  margin-inline-end: 3px;
  position: relative;
  top: 2px;
}
.sheetTag.button,
.sheetTag.button:hover,
.sheetTag.button:active {
  background-color: #EDEDED;
  border-color: #ccc;
  color: #999;
  font-size: 14px;
  margin: 4px;
}
.bookPage .sheetTag.button {
  padding: 5px 16px;
  height: 30px;
}
.textList .sheetList {
  padding-top: 40px;
}
.textList .sheetList:first-of-type {
  padding-top: 0px;
}
.textList .sheetList + .sheetList {
  border-top: 1px solid #E6E5E6;
}
.textList .note .noteAuthorInfo {
  margin-bottom: 14px;
}
.textList .note .noteTitle {
  font-weight: bold;
}
.textList .note .noteTitle,
.textList .note .noteText {
  font-size: 16px;
}
.textList .textListTextRangeBox + .sheet {
  margin-top: 24px;
}
.mediaList .media {
  border-top: solid 1px #CCC;
  padding: 20px 0;
}
.mediaList .mediaTitle {
  font-family: "Roboto", "Helvetica Neue", "Helvetica", sans-serif;
  font-style: normal;
  font-weight: 400;
  font-size: 16px;
  line-height: 19px;
  color: #666;
	padding-bottom: 15px;
}
.mediaList .mediaTitle .he {
  font-size: 16px;
}
.mediaList .media .title {
	font-size: 22px;
  color: #000;
}
.mediaList .media a {
	color: #999;
}
.mediaList .media .description {
	margin: 10px 0;
  font-size: 13px;
  font-family: "Roboto", "Helvetica Neue", "Helvetica", sans-serif;
  flex-flow: row;
  justify-content: space-between;
  color: #666;
}
.mediaList .media .panel{
	background: #e6e6e6;
	border-radius: 50px;
	text-align: center;
	margin: 15px 0;
	padding: 15px;
  font-size: 13px;
  line-height: 15px;
  flex-direction: row;
  display: flex;
  flex-wrap: nowrap;
  justify-content: space-between;
  text-align: left;
  direction: ltr;
}
.mediaList .media .panel .playTimeContainer {
  display: inline-flex;
  align-self: center;
  font-size: 13px;
  font-family: "Roboto", "Helvetica Neue", "Helvetica", sans-serif;
}
.mediaList .media .panel .playTimeContainer span {
  margin: 0 15px;
}
.mediaList .media .panel .sliderContainer {
  display: inline-flex;
  flex: 2;
  align-self: center;
}
.mediaList .media .panel input[type='image'] {
	  width: 10px;
    height: 10px;
    padding: 2.5px;
}
.slider {
  -webkit-appearance: none;
  height: 2px;
  background: #4d4d4d;
  outline: none;
  opacity: 0.7;
  width: 100%;
}
.slider:hover {
  opacity: 5;
}
.slider::-webkit-slider-thumb {
  -webkit-appearance: none;
  appearance: none;
  width: 10px;
  height: 10px;
  border-radius: 50%;
  background: #4871bf;
  cursor: pointer;
}
.slider::-moz-range-thumb {
  width: 10px;
  height: 10px;
  border-radius: 50%;
  background: #4871bf;
  cursor: pointer;
}
/* All the same stuff for IE */
.slider::-ms-thumb {
  width: 10px;
  height: 10px;
  border-radius: 50%;
  background: #4871bf;
  cursor: pointer;
}
.webpageList .website {
  text-align: start;
  display: flex;
  justify-content: flex-start;
  color: #000;
  cursor: pointer;
  font-size: 16px;
  letter-spacing: 1px;
  margin: 20px 34px;
  align-items: center;
}
.webpageList .website .icon {
  height: 16px;
  width: 16px;
  margin-top: 2px;
}
.webpageList .webpage {
  margin-bottom: 30px;
  text-align: left;
  direction: ltr;
}
.webpageList .webpage.hebrew{
  text-align: right;
  direction: rtl;
}
.webpageList .webpage .icon {
  margin-right: 10px;
}
.webpage.hebrew .icon {
  margin: 0 0 0 10px;
}
.webpageList .webpage .title {
  font-size: 22px;
  color: black;
  text-decoration: none;
  margin-bottom: 10px;
}
.webpageList .webpage .title:hover {
  text-decoration: none;
}
.webpageList .webpage .domain {
  font-family: "Roboto", "Helvetica Neue", "Helvetica", sans-serif;
  font-size: 14px;
  color: #666;
  margin-bottom: 10px;
}
.webpageList .webpage .description {
  font-size: 18px;
  color: #999;
}
.webpageList .webpage .webpageMetadata,
.mediaList .media .meta,
.manuscript .meta {
  font-size: 13px;
  color: #999;
  margin-top: 5px;
}
.interface-hebrew .webpageList .webpage .webpageMetadata {
  text-align: right;
  direction: rtl;
}
.interface-english .webpageList .webpage .webpageMetadata {
  text-align: left;
  direction: ltr;
}

.webpageList .website .siteName {
  margin-inline-start: 15px;
}

.manuscript .meta span,
.manuscript .meta a {
  font-family: "Roboto", "sans-serif";
  margin-top: 2px;
}
.manuscript .meta .int-he {
  font-family: "Heebo", "sans-serif";
}
.webpageList.empty .loadingMessage {
  margin-top: 0px;
}
.webpageList .webpagesLinkerMessage {
  padding: 20px 0px;
  color: #999;
  border-top: 1px solid #E5E5E5;
  font-size: 13px;
}
.marginless .webpageList .webpagesLinkerMessage {
  padding: 20px 34px;
}
.webpageList .webpagesLinkerMessage a {
  color: #999;
  text-decoration: underline;
}
.manuscriptImage {
  width: auto;
  max-height: 180px;
  border-radius: 3px;
}
.manuscriptCaption {
  font-family: "Adobe Garamond Pro", "sans-serif";
  font-size: 18px;
  line-height: 22px;
  margin-top: 13px;
  margin-bottom: 2px;
  border-bottom: 0px;
  text-align: left;
}
.manuscriptCaptionHe {
  font-family: "Taamey Frank", "Heebo", "sans-serif";
  font-size: 22px;
  line-height: 22px;
  margin-top: 13px;
  margin-bottom: 2px;
  border-bottom: 0px;
  text-align: right;
}
.fullSizeImageLink {
  width: 292px;
  height: 23px;
  left: 830px;
  top: 367px;
  font-family: "Roboto", "sans-serif";
  font-style: normal;
  font-weight: normal;
  font-size: 13px;
  line-height: 15px;
  color: #999999
}
.manuscript {
  border-bottom: 1px solid #DDDDDD;
  margin: 29px 34px;
  padding-bottom: 19px;
  overflow-x: hidden;
}

.manuscript a {
  color: inherit;
}
/*.manuscriptBorder {*/
/*  border: 1px solid #dddddd;*/
/*  position: absolute;*/
/*  width: 292px;*/
/*  height: 0px;*/
/*  left: 830px;*/
/*  top: 409px;*/
/*}*/
.manuscriptList :last-child {
  border-bottom: 0px solid red;
}
.textList.marginless .webpageList.empty .loadingMessage {
  margin: 50px 40px;
}
.textRange .numberLabel {
  position: absolute;
  top: 14px;
}
.english .textRange .numberLabel {
  left: -24px;
}
.english .textRange .numberLabel.itag {
  right: -30px;
  left: initial;
}
.hebrew .textRange .numberLabel,
.bilingual .textRange .numberLabel  {
  right: -30px;
}
.multiPanel .textRange .numberLabel{
  display: none;
}
.multiPanel .textRange .numberLabel.itag{
  display: block;
  color: #4871bf;
}
.textRange.lowlight .numberLabel {
  color: #999;
}
.readerPanel.bilingual .connectionsPanel .he {
  display: none;
}
.connectionsSummaryLoading {
  padding: 20px 34px;
  color: #999;
}
.connectionsPanel .connectionPanelSectionHeader{
  margin-inline-start: 34px;
  margin-inline-end: 34px;
  margin-top: 30px;
  margin-bottom: 15px;
  border-bottom: 1px solid #CCCCCC;
  padding-bottom: 13px;
}
.connectionsPanel .connectionPanelSectionHeader .connectionPanelSectionHeaderInner{
  font-size: 14px;
  font-style: normal;
  font-weight: 400;
  line-height: 18px;
  letter-spacing: 0em;
  text-align: justified;
  color: #666666;
  text-transform: uppercase;

}
.connectionsPanel .connectionsSummaryLoading .loadingMessage {
  margin-top: 0;
}
.textListTextRangeBox {
  position: relative;
}

.textListTextRangeBox .textRange{
  margin-bottom: 0;
  padding-bottom: 0;
}
.textListTextRangeBox .connection-buttons, .versionsTextList .connection-buttons{
  margin-bottom: 28px;
  display: flex;
  align-items: flex-start;
  align-content: flex-start;
}
.connection-buttons.access-user .connection-button.delete-link{
  display:none;
}
.connection-buttons .connection-button,
.version-block-with-preview-details .connection-button{
  font-style: normal;
  font-weight: normal;
  font-size: 13px;
  line-height: 15px;
  color: #999999;
  margin-inline-end: 15px;
  text-decoration: none;
  cursor: pointer;
  display: flex;
  flex-flow: row wrap;
  align-items: center;
}
.version-block-with-preview-details .connection-button {
  font-size: 14px;
  color: var(--dark-grey);
  margin-top: 15px;
}
.version-block-with-preview-details img {
  padding-inline-start: 15px;
}
.singlePanel .connection-buttons .connection-button{
  text-align: start;
  margin-inline-end: 5px;
}
.connection-buttons .connection-button span{
  text-align: initial;
}
.connection-buttons .connection-button .int-en{
  font-family: "Roboto", "Helvetica Neue", "Helvetica", sans-serif;
}
.connection-buttons .connection-button .int-he{
  font-family: "Heebo", "Roboto", "Helvetica Neue", "Helvetica", sans-serif;
}
.toolsMessage {
  margin: 130px 0;
  text-align: center;
  font-size: 18px;
}
.connection-buttons .connection-button::before,
.version-block-with-preview-details .connection-button::before{
  display: block;
  content: ' ';
  background-size: 15px 15px;
  background-repeat: no-repeat;
  height: 15px;
  width: 15px;
  margin-inline-end: 5px;
}
.version-block-with-preview-details .connection-button::before {
  height: 18px;
}
.connection-buttons .panel-open-link::before,
.version-block-with-preview-details .connection-button::before{
  background-image: url("/static/icons/open-panel.svg");
}
.connection-buttons .delete-link::before{
  background-image: url("/static/icons/remove-connection.svg");
}
.connection-buttons .add-to-sheet-link::before{
  background-image: url("/static/icons/add-to-sheet.svg");
}

.toolsButtonContainer {
  display: flex;
  justify-content: flex-start;
  color: #000;
  /*border-top: 1px solid #E5E5E5;*/
  cursor: pointer;
  font-size: 16px;
  letter-spacing: 1px;
  margin: 20px 34px;
  align-items: center;
  flex-wrap: wrap;
}

.toolsButtonContainer.blue {
  background-color: var(--sefaria-blue);
  color: white;
  margin: -29px 34px 20px;
  margin-inline-start: -34px;
  margin-inline-end: -34px;
  padding-inline-start: 68px;
  padding-inline-end: 34px;
  padding-top: 18px;
  padding-bottom: 18px;
}

.toolsButtonContainer .toolsButtonText,
.toolsButtonContainer .toolsSecondaryButton {
  position: relative;
  top: 1.5px;
}

.toolsButton {
  background: none;
  padding: 0;
  border: 0px;
  flex: 1 1 auto;
}

.toolsSecondaryButton {
  color: var(--dark-grey);
  --english-font: var(--english-sans-serif-font-family);
  --hebrew-font: var(--hebrew-sans-serif-font-family);
  height: var(--sans-serif-small-font-size);
  margin-inline-start: 30px;
  align-self: flex-start;
}

.toolsButtonContainer.blue .experimentLabel {
  --english-font: var(--english-sans-serif-font-family);
  color: var(--light-grey);
  font-size: 14px;
  border: 1px solid var(--light-grey);
  border-radius: 6px;
  float: inline-end;
  padding: 2px;
  line-height: 14px;
}

.linkArrow {
  height: var(--sans-serif-small-font-size);
  position: relative;
  top: 1px;
}

.toolsButtonContainer .toolsButton.greyColor {
  color: var(--dark-grey);
}
.toolsButton .toolsButtonText .connectionsCount::before{
  content: " ";
}
.topicList.topicsHe {
  direction: rtl;
}
.topicList.topicsEn {
  direction: ltr;
}
.interface-hebrew .topicList.topicsEn {
  direction: rtl;
}

.topicButton {
  display: flex;
  justify-content: flex-start;
  color: #000;
  cursor: pointer;
  font-size: 16px;
  flex-direction: column;
  letter-spacing: unset;
  align-items: initial;
  border-top: 1px solid #E5E5E5;
  padding: 20px 34px;
  margin: initial;
}
.topicList #topicItem-0 {
  border-top: none;
}
.topicButton:hover {
  text-decoration: none;
}

.topicButton .topicButtonTitle {
  display: flex;
  flex-direction: row;
  justify-content: space-between;
  text-align: left;
}
.topicButton .topicButtonTitle .he {
  text-align: right;
}
.topicButton .contentText .en {
  font-family: "adobe-garamond-pro", "Crimson Text", Georgia, serif;
}
.topicButtonTitle .he {
  font-size: 122%;
}
.topicButton .three-dots-button.tooltip-toggle::before,
.named-entity-title-bar .three-dots-button.tooltip-toggle::before {
  transform: none;
  left: unset;
  right: 30px;
  width: 180px;
}
.readerPanel.hebrew .topicButton .three-dots-button.tooltip-toggle::before,
.readerPanel.hebrew .named-entity-title-bar .three-dots-button.tooltip-toggle::before {
  right: unset;
  left: 30px;
  text-align: right;
}
.topicButton .smallText {
  margin-top: 10px;
  line-height: 18px;
  font-size: 18px;
  text-align: start;
}
.topicButton .smallText .en {
  font-family: "Roboto", "Helvetica Neue", "Helvetica", sans-serif;
  font-size: 13px;
  font-weight: normal;
  color: #999;
}
.topicButton .smallText .he {
  font-family: "Heebo", sans-serif;
  font-size: 13px;
  font-weight: normal;
  color: #999;
}
.toolsButton:hover {
  text-decoration: none;
  color: inherit;
}
.toolsButton.systemTypeface .toolsButtonText span.int-en,
.toolsButton.systemTypeface .toolsButtonText span.en{
  font-family: "Roboto", "Helvetica Neue", "Helvetica", sans-serif;
}
.toolsButton.textTypeface .toolsButtonText span.int-en,
.toolsButton.textTypeface .toolsButtonText span.en{
  font-family: "adobe-garamond-pro", "Crimson Text", Georgia, serif;
}
.toolsButton.systemTypeface .toolsButtonText span.int-he,
.toolsButton.systemTypeface .toolsButtonText span.he{
  font-family: "Heebo", "Roboto", "Helvetica Neue", "Helvetica", sans-serif;
}
.toolsButton.textTypeface .toolsButtonText span.int-he,
.toolsButton.textTypeface .toolsButtonText span.he{
  font-family: "Taamey Frank", "adobe-garamond-pro", "Crimson Text", Georgia, "Times New Roman", serif;
  font-size: 122%;
}
.blue .toolsButton .toolsButtonIcon {
  filter: invert(1);
}
.toolsButton .toolsButtonIcon {
  color: #999;
  font-size: 20px;
  width: 20px;
  margin-top: -1px;
}
.interface-hebrew .toolsButton .toolsButtonIcon {
  margin-top: 1px;
}
.toolsButton img.toolsButtonIcon {
  width: 18px;
  height: 18px;
  vertical-align: middle;
}
.toolsButton .toolsButtonText{
  margin-inline-start: 15px;
}

.shareSettingsBox .shareDropdown {
  display: inline-block;
  height: 20px;
  width: 52px;
  margin: 0 3px;
  border: 0;
  color: var(--sefaria-blue);
  font-weight: 600;
  --english-font: var(--english-sans-serif-font-family);
  --hebrew-font: var(--hebrew-sans-serif-font-family);
  font-size: var(--sans-serif-body-font-size);
  align-self: flex-end;
  appearance: none;
  -webkit-appearance: none;
  -moz-appearance: none;
  bottom: 1px;
  position: relative;
  background-color: Transparent;
  background-image: url(/static/icons/arrow-down-bold.svg);
  background-repeat: no-repeat;
  background-position: right;
  background-size: 12px;
}

.shareInputBox .copyLinkIcon {
  float: right;
  margin: 0px -5px 1px 0px;
}

.shareInputBox span {
  --english-font: var(--english-sans-serif-font-family);
  --hebrew-font: var(--hebrew-sans-serif-font-family);
  font-size: var(--sans-serif-body-font-size);
}

.shareInputBox {
  position: relative;
  display: flex;
  box-sizing: border-box;
  border-radius: 7px;
  border: none;
  box-shadow: 0 1px 3px rgb(0 0 0 / 20%);
  font-size: var(--sans-serif-body-font-size);
  font-family: "Roboto", "Helvetica Neue", "Helvetica", sans-serif;
  color: #666;
  padding: 20px 20px;
  margin: 19px 33px;
}
.shareInput {
  width: calc(100% - 40px);
  box-sizing: border-box;
  border-radius: 7px;
  border: none;
  font-size: var(--sans-serif-body-font-size);
  font-family: "Roboto", "Helvetica Neue", "Helvetica", sans-serif;
  color: #666;
  text-overflow: ellipsis;
}

.shareInputBox .shareInputButton {
  background-color: #fff;
  position: absolute;
  border: 0;
  margin-inline-start: calc(100% - 60px);
}

.shareInputBox .shareInputButton:active {
  background-color: var(--light-grey);
}

.shareSettingsBox {
  display: flex;
  box-sizing: border-box;
  border-radius: 7px;
  border: none;
  font-size: var(--sans-serif-body-font-size);
  --english-font: var(--english-sans-serif-font-family);
  --hebrew-font: var(--hebrew-sans-serif-font-family);
  color: var(--dark-grey);
  margin: 20px 34px;
}
.addToSourceSheetBox {
  position: relative;
}
.addToSourceSheetBox input {
  padding: 13px 12px;
  margin: 0;
  cursor: pointer;
  font-size: 18px;
  border-radius: 4px;
  box-shadow: none;
  border: 1px solid #E9E9E9;
  width: 60%;
  height: 50px;
  box-sizing: border-box;
}
.addToSourceSheetBox .button {
  width: 100%;
  text-align: center;
  margin: 0;
}
.addToSourceSheetBox .button.small {
  width: 37%;
  box-sizing: border-box;
  height: 50px;
  padding: 17px;
  margin: 0;
  float: right;
}
.interface-hebrew .addToSourceSheetBox input {
  width: 47%;
}
.interface-hebrew .addToSourceSheetBox .button.small {
  width: 50%;
  float: left;
}
.addToSourceSheetBox .newSheet {
  border-top: 1px solid #E9E9E9;
  padding: 14px 22px;
}
.addToSourceSheetBox .newSheet input::placeholder { /* eventual spec? */
  font-family: "Roboto", "Helvetica Neue", "Helvetica", sans-serif;
}
.addToSourceSheetBox .newSheet input::-webkit-input-placeholder { /* Chrome/Opera/Safari */
  font-family: "Roboto", "Helvetica Neue", "Helvetica", sans-serif;
}
.addToSourceSheetBox .newSheet input::-moz-placeholder { /* Firefox 19+ */
  font-family: "Roboto", "Helvetica Neue", "Helvetica", sans-serif;
}
.addToSourceSheetBox .newSheet input:-ms-input-placeholder { /* IE 10+ */
  font-family: "Roboto", "Helvetica Neue", "Helvetica", sans-serif;
}
.addToSourceSheetBox .newSheet input:-moz-placeholder { /* Firefox 18- */
  font-family: "Roboto", "Helvetica Neue", "Helvetica", sans-serif;
}
.confirmAddToSheet {
  text-align: center;
  background-color: #FBFBFA;
  margin-bottom: 10px;
}
.confirmAddToSheet .message{
  text-align: start;
}
.confirmAddToSheet.addToSourceSheetBox .message span{
  font-family: 'HebrewInEnglish Serif Font', "adobe-garamond-pro", "Crimson Text", Georgia, "Times New Roman", serif;
  font-style: normal;
  font-weight: normal;
  font-size: 18px;
  line-height: 25px;
  text-decoration-line: none;
  color: #666666;
}
.confirmAddToSheet.addToSourceSheetBox .message span a{
  text-decoration: underline;
  color: #666666;
}
.confirmAddToSheet .button {
  width: 100%;
}
.connectionsPanel .allSheetsLink,
.connectionsPanel .allNotesLink {
  display: block;
  margin-top: 10px;
}
.interface-hebrew .allNotesLinks {
  text-align: left;
}
.noteList + .noteList {
  border-top: 1px solid #ccc;
}
.connectionsPanel .loadingMessage {
  margin-top: 40px;
}
.connectionsPanel textarea.noteText,
.connectionsPanel textarea.feedbackText,
.sideColumn textarea.feedbackText {
  width: 100%;
  min-height: 100px;
  border: none;
  border-radius: 7px;
  padding: 20px 25px;
  box-sizing: border-box;
  box-shadow: 0 1px 3px rgba(0,0,0,0.2);
  font-size: 18px;
  font-family: "adobe-garamond-pro", "Crimson Text", Georgia, serif;
  margin-bottom: 10px
}


.connectionsPanel .noteSharingToggle {
  border: 1px solid #ccc;
  border-radius: 4px;
  margin-bottom: 12px;
}
.connectionsPanel .notePrivateButton,
.connectionsPanel .notePublicButton {
  width: 50%;
  display: inline-block;
  text-align: center;
  color: #CCC;
  padding: 16px 24px;
  border-radius: 4px;
  cursor: pointer;
  font-size: 15px;
  letter-spacing: 1px;
  font-family: "Roboto", "Helvetica Neue", "Helvetica", sans-serif;
  box-sizing: border-box;
}
.connectionsPanel .notePrivateButton.active,
.connectionsPanel .notePublicButton.active {
  background-color: white;
  color: #666;
}
.connectionsPanel .notePrivateButton {
  border-right: 1px solid #ccc;
  border-top-right-radius: 0;
  border-bottom-right-radius: 0;
}
.hebrew .connectionsPanel .notePrivateButton {
  border-left: 1px solid #ccc;
  border-top-left-radius: 0;
  border-bottom-left-radius: 0;
  border-right: none;
  border-top-right-radius: 4px;
  border-bottom-right-radius: 4px;
}
.connectionsPanel .line {
  width: 100%;
  border-bottom: 1px solid #ccc;
  margin: 40px 0;
}
.connectionsPanel .deleteNote {
  text-align: center;
  padding: 18px 0;
  color: #999;
  font-size: 15px;
  cursor: pointer;
  font-family: "Roboto", "Helvetica Neue", "Helvetica", sans-serif;
}
.connectionsPanel.textList .note {
  padding: 30px 0;
  position: relative;
}
.connectionsPanel.textList .note {
  border-top: 1px solid #E6E5E6;
}
.connectionsPanel.textList .note:first-child {
  border-top: none;
}
.connectionsPanel .noteButtons {
  position: absolute;
  top: 30px;
  left: -32px;
}
.interface-hebrew .connectionsPanel .noteButtons {
  left: auto;
  right: -32px;
}
.connectionsPanel .editNoteButton {
  visibility: hidden;
}
.connectionsPanel .note:hover .editNoteButton {
  visibility: visible;
}
.connectionsPanel .noteButtons .fa {
  cursor: pointer;
  color: #C6C6C6;
  font-size: 20px;
  margin: 0 8px;
}

.feedbackOverlay .buttonContainer {
  width: 100%;
  margin-top: 15px;
  text-align: center;
}

.connectionsPanel .divineNameReplacer p {
  font-size: 16px;
  font-family: "Roboto", "Helvetica Neue", "Helvetica", sans-serif;
  line-height: 19px;
  color: #666666;
}

.addConnectionBox {
  font-size: 18px;
  text-align: center;
}
.addConnectionBox .dropdown .dropdownMain{
  justify-content: center;
}
.addConnectionBox .dropdown .dropdownMain span, .addConnectionBox .dropdown .dropdownMain img{
  margin-inline-start: auto;
}
.addConnectionSummary {
  margin-bottom: 20px;
}
.loginPrompt {
  text-align: center;
}
.loginPrompt .loginPromptMessage {
  font-size: 18px;
  margin-bottom: 20px;
}
.loginPrompt .button {
  width: auto;
  margin: 0 6px;
}
.profile-pic {
  display: flex;
  justify-content: center;
  align-items: center;
  flex-direction: column;
  margin-bottom: 4px;
}
.profile-page {
  background-color: var(--lightest-grey);
}
.profile-page .profile-pic .profile-pic-hover-button {
  display: none;
}
.profile-pic-cropper-error {
  line-height: 1;
  max-width: 50vw;
  overflow: hidden;
}
.profile-page .profile-pic:hover .profile-pic-hover-button.profile-pic-button-visible {
  display: flex;
}
.profile-page .profile-pic .profile-pic-button-row {
  display: flex;
}
.profile-page .profile-pic .profile-pic-button {
  position: relative;
  top: calc(-1 * ((175px/2) + (46px/2)));  /* height of .profile-img + height of .profile-pic-button */
}
.profile-pic-cropper-modal {
  max-width: unset !important;
  max-height: unset !important;
  padding: 15px 15px 17px 15px !important;
  box-shadow: 0px 1px 4px rgba(0, 0, 0, 0.4);
  background-color: #FFF !important;
  border-radius: 6px;
}
.profile-pic-cropper-modal-inner {
  overflow: auto;
  display: block;
  line-height: 0;
  border-radius: 6px;
}
.profile-pic-loading {
  display: flex;
  align-items: center;
  justify-content: center;
  margin-top: 17px;
}
.profile-pic-cropper-modal .ReactCrop__crop-selection {
  border-radius: 50%;
  box-shadow: 0 0 0 9999em rgba(255, 255, 255, 0.6);
}
.profile-pic-cropper-modal .ReactCrop__image {
  max-width: 50vw;
  max-height: 50vh;
}
.profile-pic-close {
  right: 25px !important;
}
.profile-pic-cropper {
}
.profile-page .profile-pic .profile-pic-cropper-modal .profile-pic-cropper-button {
  display: inline-flex;
}
.profile-page .profile-pic .profile-pic-cropper-desc {
  margin-top: 9px;
  margin-bottom: 18px;
}
.profile-pic .profile-pic-input-file {
  /* make it essentially invisible so it stays in DOM and is accessible */
  width: 0.1px;
  height: 0.1px;
  opacity: 0;
  overflow: hidden;
  position: absolute;
  z-index: -1;
}
.readerNavMenu.profile-page .resourcesLink img {
  top: 0;
}
.profile-page .logoutLink {
  box-shadow: none;
  font-size: 16px;
}
.profile-page .logoutLink .int-en {
  font-family: "Roboto", "Helvetica Neue", "Helvetica", sans-serif;
}
.profile-page .logoutLink .int-he {
  font-family: "Heebo", sans-serif;
}
.notificationsTopContainer {
  display: flex;
  flex-direction: row;
  margin-bottom: 30px;
}
.notificationsHeaderBox {
  flex-grow: 1;
  margin-bottom: 12px
}
.readerNavMenu .notificationsHeaderBox h1 {
  margin: 4px 0 0 0;
}
.notificationsTitleIcon {
  position: relative;top: 2px;
}
.notification {
  border-bottom: 1px solid var(--light-grey);
  border-top: none;
  padding: 25px 0;
  line-height: 1.4;
}
.notification {
  display: flex;
}
.notification .imageSection {
  margin-inline-end: 15px;
}
.notification .imageSection img {
  height: 30px;
  width: 30px;
  border-radius: 15px;
}
.notification .mainSection {
  flex: 1;
}
.notification a {
  unicode-bidi: plaintext;
}
.notification a:hover {
  color: inherit;
}
.notification .topLine {
  display: flex;
  justify-content: space-between;
  flex-direction: row;
  margin-top: 2px;
  align-content: space-between;
}
.notification .topLine a {
  font-weight: bold;
}
.notification .topLineText {
  flex: 1;
}
.notification .date {
  color: var(--medium-grey);
  font-size: 14px;
  margin-inline-start: 15px;
}
.notification .notificationBody {
  margin-top: 20px;
}
.notification .sheetTitle,
.notification .collectionName {
  --english-font: var(--english-serif-font-family);
  --hebrew-font: var(--hebrew-serif-font-family);
  font-size: 24px;
  display: block;
}
.notification .sheetSummary {
  --english-font: var(--english-serif-font-family);
  --hebrew-font: var(--hebrew-serif-font-family);
  color: var(--dark-grey);
  font-size: 18px;
  margin-top: 10px;
}
.notification .replyButton {
  margin-top: 15px;
}
.notification .replyButton img {
  width: 15px;
  height: 10px;
  margin-inline-end: 10px;
}
.notification-message-link {
  display: inline-block;
  padding: 0 5px;
}
.globalUpdateForm {
  padding: 20px;
  background-color: #ddd;
  border-radius: 15px;
  font-size: 18px;
}
.globalUpdateForm .storyTypeSelector {
  padding-bottom: 15px;
}
.globalUpdateForm  select {
  margin: 0 0 0 15px;
}
.globalUpdateForm .error {
  color: red;
  font-size: 90%;
}
.globalUpdateForm input[type="text"] {
  padding: 5px;
  margin: 5px 0;
  width: 260px;
}
.globalUpdateForm input[type="radio"] {
  padding: 5px;
  margin: 8px;
}
.globalUpdateForm label {
  padding-top: 10px;
  display: block;
}
.globalUpdateForm .previewButton {
  margin-left: 85%;
  font-size: 20px;
}
.update {
  position: relative;
}
.update .imageSection {
  display: none;
}
.update .delete-update-button {
  position: absolute;
  top:  8px;
  right:  0px;
  color:  var(--dark-grey);
}
.story-action-button {
  display: inline-block;
  background: #CB6158;
  padding: 0 15px;
  margin: 0 8px;
  width: 60px;
  text-align: center;
  height: 19px;
  color: #fff;
  cursor: pointer;
  border-radius: 8px;
  box-shadow: 1px 1px 1px #ccc;
  border: 1px solid #ccc;
}

.lds-ring {
  display: inline-block;
  position: relative;
  width: 34px;
  height: 34px;
}
.lds-ring div {
  box-sizing: border-box;
  display: block;
  position: absolute;
  width: 21px;
  height: 21px;
  margin: 6px;
  border: 6px solid #999;
  border-radius: 50%;
  animation: lds-ring 1.2s cubic-bezier(0.5, 0, 0.5, 1) infinite;
  border-color: #999 transparent transparent transparent;
}
.lds-ring div:nth-child(1) {
  animation-delay: -0.45s;
}
.lds-ring div:nth-child(2) {
  animation-delay: -0.3s;
}
.lds-ring div:nth-child(3) {
  animation-delay: -0.15s;
}
@keyframes lds-ring {
  0% {
    transform: rotate(0deg);
  }
  100% {
    transform: rotate(360deg);
  }
}
.sefariaLogo {
  text-align: center;
  text-transform: uppercase;
  font-family: "Roboto", "Helvetica Neue", "Helvetica", sans-serif;
}
#appLoading {
  position: fixed;
  text-align: center;
  background-color: #FBFBFA;
  height: 100%;
  width: 100%;
  direction: initial;
}
#appLoading .loadingMessage {
  position: absolute;
  top: 45%;
  left: 50%;
  transform: translate(-50%, -50%);
}
#appLoading img.int-en {
  width: 150px;
  height: 42px;
  margin-bottom: 6px;
}
#appLoading img.int-he {
  width: 150px;
  height: 49px;
  margin-bottom: 6px;
}
.emptyDesktop {
  margin-top: 200px;
  text-align: center;
  color: #999;
}
.button {
  display: inline-block;
  color: white;
  background-color: var(--sefaria-blue);
  box-shadow: 0 1px 3px rgba(0,0,0,0.25);
  border-radius: 6px;
  padding: 16px 30px;
  margin: 0 2px 6px 2px;
  cursor: pointer;
  font-size: 16px;
  box-sizing: border-box;
  line-height: 19px;
  text-align: center;
  --english-font: var(--english-sans-serif-font-family);
  --hebrew-font: var(--hebrew-sans-serif-font-family);
  border: none;
}
<<<<<<< HEAD

=======
.sheets .button {
  background-color: var(--midrash-green);
}
.button.getStartedSheets {
  width: 111px;
  height: 39px;
  padding: 10px 15px 10px 15px;
  border-radius: 6px;
  border: 1px solid #CCCCCC;
  display: block;
  background-color: white;
  color: black;
  font-size: 16px;
  white-space: nowrap;
}
.button.getStartedSheets:hover {
  color: black;
}
>>>>>>> f8083662
.button.disabled{
  border: 1px solid var(--light-grey);
  background-color: var(--lightest-grey);
  font-size: 16px;
  line-height: 19px;
  text-align: center;
  color: var(--medium-grey);
  box-shadow: none;
}
.button.disabled:hover{
  color: var(--medium-grey);
  cursor: initial;
}
a.button {
  color: white;
}
.button:hover,
a.button:hover {
  color: white;
  text-decoration: none;
}
.button.white {
  background-color: white;
  color: #333;
}
a.button.white {
  color: var(--dark-grey);
}
.button.grey {
  background-color:  var(--lighter-grey);
  color: var(--dark-grey);
  box-shadow: none;
  border: none;
}
a.button.mini {
  padding: 5px;
  font-size: .8em;
}
.interface-english .userSheetTitle a.button.mini {
  float: right;
}
.interface-hebrew .userSheetTitle a.button.mini {
  float: left;
}
.button.transparent {
  color: #666;
  background-color: transparent;
  border: 1px solid transparent;
}
.profile-page .button.transparent {
  border: 0;
}
.button.transparent.bordered {
  border: 1px solid #CCC;
}
.button.fillWidth {
  width: 100%;
  text-align: center;
  display: block;
  margin: 10px 0;
}
.button.squareBorder {
  border-radius: 0;
}
a .button:hover {
  text-decoration: none;
}
.reactMarkdown a {
  color: var(--commentary-blue);
}
.button.small {
  padding: 10px 14px;
  width: -moz-fit-content;
  width: fit-content;
}

.headerWithAdminButtonsContainer{
  display: flex;
  justify-content: space-between;
  flex-direction: row;
  align-items: center;
  flex-wrap: nowrap;
  width: 100%;
}
.button.extraSmall.reviewState.reviewed {
  background-color: #5D956F;

}
.button.extraSmall.reviewState.notReviewed {
  background-color: #CB6158;
}
.button.extraSmall.reviewState.edited {
  background-color: #C3EB34;
}
.button.extraSmall {
  border-radius: 6px;
  box-shadow: none;
  margin: 0;
  padding: 5px 8px;
  height: 30px;
  line-height: 20px;
  letter-spacing: normal;
}
.button.extraSmall.topic {
  color: #000000;
  background-color: var(--lighter-grey);
  white-space: nowrap;
}
.adminButtons .button.extraSmall.topic.top {
  border-top-left-radius: 6px;
  border-top-right-radius: 6px;
}
.adminButtons .button.extraSmall.topic.bottom {
  border-bottom-left-radius: 6px;
  border-bottom-right-radius: 6px;
  border-bottom: 1px solid var(--light-grey);
}
.adminButtons .button.extraSmall.topic {
  box-shadow: 0 1px 3px rgb(0 0 0 / 25%);
  border-radius: revert;
  color: #666666;
}
.headerWithAdminButtons {
  display: flex;
  position: relative;
  flex: 1;
}
.adminButtons.hiddenButtons {
  display: none;
}
.adminButtons {
  display: flex;
  flex-direction: column;
  width: 147px;
  position: absolute;
  height: 90px;
  padding: 0 20px 0 20px;
}

.button .buttonIcon {
  margin-inline-end: 7px;
  vertical-align: middle;
}
.button.small .buttonIcon {
  height: 14px;
  width: 14px;
  margin-top: -3px;
}
.button.appButton {
  box-shadow: none;
  border: 2px solid #18345D;
  color: #18345D;
}
.button.appButton img {
  margin-inline-end: 5px;
}
.button.appButton.iconOnly {
  width: 40px;
  height: 40px;
  box-sizing: border-box;
  display: inline-flex;
  padding: 0;
  justify-content: center;
  align-items: center;
}
.button.appButton.iconOnly img {
  width: 18px;
  height: 18px;
  margin: 0;
}
.lexicon-content{
  font-size: 15px;
  padding-bottom: 10px;
  margin-bottom: 1px;
}
.lexicon-link:hover {
  text-decoration: underline;
}
.lexicon-header {
  padding: 10px;
  border-bottom: 1px solid #e5e5e5;
  background-color: #AAAAAA;
}
.lexicon-header h4 {
  font-size: 1.2em;
  margin: 0;
}
.entry + .entry {
  padding-top: 10px;
}
.lexicon-results {
  padding-top: 20px;
}
.named-entity-attribution {
  margin-top: 13px;
}
.named-entity-ambiguous {
  margin-bottom: 24px;
}
.named-entity-ambiguous .systemText .int-en,
.named-entity-ambiguous .systemText .int-he {
  color: #999;
}
.named-entity-title-bar {
  display: flex;
  flex-direction: row;
  justify-content: space-between;
}
.named-entity-wrapper {
  display: flex;
  flex-direction: column;
}
.named-entity-wrapper + .named-entity-wrapper {
  margin-top: 26px;
}
.readerPanel.english .named-entity-wrapper {
  direction: ltr;
}
.readerPanel.hebrew .named-entity-wrapper {
  direction: rtl;
}
.lexicon-results .named-entity-description {
  margin-top: 13px;
}
.lexicon-results .named-entity-description .en,
.lexicon-results .named-entity-description .he {
  color: #666;
}
.lexicon-results .entry > div {
  padding: 1% 0 1% 0;
  margin: auto;
}
.lexicon-results .entry a {
    font-size: .8em;
    font-weight: bold;
    letter-spacing: 1px;
    cursor: pointer;
    color: #333;
}
.lexicon-results .entry .headline {
  color: #333;
  font-size: 1.2em;
  display: block;
}
.lexicon-results .entry .headwords .headword {
  display: inline;
}
.lexicon-results .entry .morphology {
  font-family: "Roboto", "Helvetica Neue", "Helvetica", sans-serif;
  color: #999;
  display: inline;
  margin-right: 5px;
}
.lexicon-results .entry .lang-ref {

}
.lexicon-results .entry .definition-content{
    color: #444;
}
.lexicon-results ol {
	list-style-position: inside;
}
.lexicon-results .entry .definition li.sense{
	margin-left: 15px;
    padding-bottom: 10px;
}
.lexicon-results .entry .definition ol.senses{
	padding-left: 0;
}
.lexicon-results .entry .definition > li.sense{
	margin-left: 0;
}
.lexicon-results .entry ol.definition {
	list-style-type: none;
	padding-top: 2px;
	padding-left: 0;
    margin: 0;
}
.lexicon-results .entry .definition .notes {}
.lexicon-results .entry .definition .derivatives {display: block;margin-left: 15px;}
.lexicon-results .attribution {

}

.lexicon-results .attribution div,
.named-entity-wrapper .attribution div {
  display: block;
  font-family: "Roboto", "Helvetica Neue", "Helvetica", sans-serif;
  color: #aaa;
  font-size: 10px;
}
.lexicon-content .headword.en, .lexicon-content .headword.he,
.lexicon-content .definition-content.en, .lexicon-content .definition-content.he,
.lexicon-content .lexicon-results .attribution {
  display: inline;
}
.lexicon-content .headword.he, .lexicon-content .definition-content.he {
  direction: rtl;
}
.lexicon-content .headword.en, .lexicon-content .definition-content.en {
  direction: ltr;
}
.lexicon-instructions,
.lexicon-content .loadingMessage {
  font-size: 15px;
  font-style: italic;
}
.splitHeader {
  text-align: left;
  display: flex;
  flex-direction: row;
  justify-content: space-between;
  color: #666;
  font-weight: 300;
}
.splitHeader .en {
  font-size: 14px;
}
.splitHeader .he {
  font-size: 14px;
}
.splitHeader select {
  margin-inline-start: 6px;
}
.sheetsNewButton {
  text-align:center;
  margin-bottom: 30px;
}
.sheetsNewButton a {
  color: inherit;
}
.sheet.userSheet .sheetTitle  {
  font-family: "adobe-garamond-pro", "Crimson Text", Georgia, serif;
  font-size: 20px;
  color:#333;
  margin-bottom: 6px;
  unicode-bidi: plaintext;
}
.sheet.userSheet {
  font-size: 14px;
  color:#999;
  text-decoration: none;
  flex-direction: column;
}
.interface-english .sheet.userSheet{
  font-family: "Roboto", "Helvetica Neue", "Helvetica", sans-serif;
}
.interface-hebrew .sheet.userSheet{
  font-family: "Heebo", "sans-serif";
}
.sheet.userSheet .userSheetInfo{
  display: flex;
  justify-content: flex-start;
}
.sheet.userSheet .userSheetInfo span:before{
  content: '·';
  margin: auto 4px;
}
.sheet.userSheet .userSheetInfo span:first-child:before{
  content: '';
  margin: 0;
}
.sheet.userSheet .sheetAccess{
  margin: auto 4px;
}
.filterByTag {
  cursor: pointer;
  text-transform: none;
  font-size: 18px;
}
.sheet.userSheet .sheetEditButtons {
  font-size: 24px;
  height: 32px;
  width: 32px;
  text-align: center;
  line-height: 32px;
  background-color: white;
  border: 1px solid #E6E6E6;
  border-radius: 4px;
  margin-left: 10px;
  display: none;
  float:right;
  cursor: pointer;
  color: #999;
  text-decoration: none;
}
.sheetButton:hover {
  text-decoration: underline;
}
.sheetButton{
  border: 1px solid #fff;
}
.sheetButton.active {
  border: 1px solid #333;
}
.tagString a {
  text-decoration: none;
  color: #999;
}
.tagString a:after {
  content: ", ";
  color: #999;
}
.tagString a:last-child:after {
  content: "";
}
.singlePanel .collectionsList {
  margin-top: 0;
}
.collectionsList .enCollections,
.collectionsList .heCollections {
  margin-bottom: 50px;
}
.readerPanel .collectionsList .enCollections .gridBox,
.readerPanel .collectionsList .enCollections .int-he {
  direction: ltr;
}
.readerPanel .collectionsList .heCollections .gridBox {
  direction: rtl;
}
.collectionListing {
  display: flex;
  flex-direction: row;
  justify-content: space-between;
}
.profile-page .collectionListing {
  padding: 20px 0;
}
.collectionListing .left-content {
  display: flex;
  flex-direction: row;
  align-items: center;
}
.collectionListing + .collectionListing {
  border-top: 1px solid #ccc;
}
.collectionListingImageBox {
  width: 40px;
  height: 40px;
  border-radius: 20px;
  margin-inline-end: 10px;
  overflow: hidden;
  flex-shrink: 0;
}
.sheetMetaDataBox .collectionListingImageBox,
.tocTop .collectionListingImageBox {
  background-color: transparent;
  overflow: initial;
}
.sheetMetaDataBox .title {
  display: block;
}
.sheetMetaDataBox .title br { /* hide the line breaks that are stripped before saving */
    display: none;
}
.sheetMetaDataBox .title * {  /* chrome adds <div> tags to contenteditables and we want those inline as well  */
  display: inline;
}
.sheetMetaDataBox .title:empty:before {
  content: "Untitled";
  color: #999;
  position: relative;
  pointer-events: none;
  width: auto;
}
.interface-hebrew .sheetMetaDataBox .title:empty:before {
  content: "ללא שם";
}

.publishBox {
  text-align: start;
  background-color: #EDEDEC;
  border-radius: 6px;
  padding: 10px 20px;
  max-width: 540px;
  margin: 20px -20px;
  font-size: 16px;
  color: #666;
}

div.transparentBackground.publishBox {
  background-color: inherit;
  border-radius: 0px;
  padding: 0px 20px;
  color: inherit;
}

.publishBox .smallText .int-en, .publishBox .smallText .int-he.enInHe {
  color: #666;
}
.publishBox p.error {
  color: red;
}
.publishBox p {
  margin-bottom: 15px;
}
.publishBox .error .react-tags,
.publishBox textarea.error {
  border: 1px solid red;
}
.publishBox p strong {
  color: black;
  font-weight: 400;
}
.publishBox h3 {
  font-size: 22px;
  font-weight: 500;
  color: #666;
  margin-top: 12px;
  margin-bottom: 14px;
  text-transform: none;
  text-align: start;
}
.publishBox hr {
  border-bottom: none;
  border-right: none;
  border-left: none;
  border-top: 1px solid #CCC;
  margin-top: 20px;
}
.publishBox .smallText {
  color: #666666
}
.publishBox textarea {
  width: 100%;
  height: 100px;
  resize: none;
  box-sizing: border-box;
  font-size: 16px;
  color: #000;
  border: none;
  border-radius: 6px;
  box-shadow: 0px 1px 3px rgba(0, 0, 0, 0.25);
  font-style: normal;
  padding: 10px 10px 4px 10px;
  margin-bottom: 0px;
}
.publishBox textarea::placeholder {
  font-size: 16px;
  color: #666;
  font-style: normal;
  font-family: var(--english-sans-serif-font-family);
}
.publishBox .react-tags {
  position: relative;
  padding: 10px 10px 4px 10px;
  border-radius: 6px;
  background-color: #fff;
  box-shadow: 0px 1px 3px rgba(0, 0, 0, 0.25);
  /* shared font styles */
  font-size: 16px;
  line-height: 1.2;
  color: #666;
  /* clicking anywhere will focus the input */
  cursor: text;
}
.publishBox .react-tags.is-focused {
  border-color: #B1B1B1;
}
.publishBox .react-tags__selected {
  display: inline;
}
.publishBox .react-tags__selected-tag {
  display: inline-block;
  box-sizing: border-box;
  margin: 0 6px 6px 0;
  padding: 6px 8px;
  border: none;
  border-radius: 6px;
  background: #EDEDEC;
  color: #000;
  /* match the font styles */
  font-family: inherit;
  font-size: inherit;
  line-height: inherit;
}
.publishBox .react-tags__search-input,
.publishBox .react-tags__search-input:focus,
.publishBox .react-tags__search-input:focus-visible {
  font-family: inherit;
  font-size: inherit;
  border: none;
  outline: none;
}
.publishBox .react-tags__search-input::placeholder {
  font-size: 16px;
  font-style: normal;
  font-family: var(--english-sans-serif-font-family);
}
body.interface-hebrew .publishBox .react-tags__search-input::placeholder,
body.interface-hebrew .publishBox textarea::placeholder {
  font-family: var(--hebrew-sans-serif-font-family);

}
.publishBox .react-tags__selected-tag:after {
  content: '\2715';
  color: #AAA;
  margin-inline-start: 8px;
  vertical-align: middle;
  font-size: 10px;
}
.publishBox .react-tags__selected-tag:hover,
.publishBox .react-tags__selected-tag:focus {
  border-color: #B1B1B1;
}
.publishBox .react-tags__search {
  display: inline-block;

  /* match tag layout */
  padding: 7px 2px;
  margin-bottom: 6px;

  /* prevent autoresize overflowing the container */
  max-width: 100%;
}
.publishBox .publishButton {
  margin: 18px 0;
  text-align: end;
}
.publishBox .publishButton .button.published {
  background-color: #EDEDEC;
  border: 1px solid #CCCCCC;
  color: #666666
}

.publishBox .publishButton .button {
  padding: 15px 20px;
}

.publishSettingsEditMode .publishButton {
  margin: 14px 0 0;
  text-align: end;
  flex-direction: row;
  justify-content: flex-end;
  display: flex;
}

.publishSettingsEditMode .publishButton .publishedText {
  text-align: start;
  margin-top: 5px;
  margin-bottom: 0px;
  margin-inline-start: 0px;
  margin-inline-end: 15px;
  font-size: var(--sans-serif-body-font-size);
  --english-font: var(--english-sans-serif-font-family);
  --hebrew-font: var(--hebrew-sans-serif-font-family);
  color: var(--dark-grey);
}

.publishSettingsEditMode .publishButton .publishedText .publishedTextBold {
  font-weight: bold;
  color: black;
}

.publishSettingsEditMode .button.published {
  background-color: #FFFFFF;
  border: 1px solid #CCCCCC;
  color: var(--dark-grey);
  height: fit-content;
  align-self: center;
  border-radius: 6px;
  box-sizing: border-box;
  box-shadow: none;
  padding: 9px 10px;
}

.publishBox .react-tags__suggestions ul {
  position: absolute;
  inset-inline-start: 0;  /* Note reduntant css rules below `body.interface-[hebrew|english]  .publishBox .react-tags__suggestions ul` */
  top: 100%;
  margin: 4px -1px;
  padding: 0;
  list-style: none;
  background: #fff;
  border: 1px solid #ccc;
  border-radius: 6px;
  min-width: 300px;
}
/* Reduntant given above `inset-inline-start` rule, but not standard on all browsers yet
RMN: 2021-04-22 */
body.interface-hebrew  .publishBox .react-tags__suggestions ul {
  right: 0;
}
/* Reduntant given above `inset-inline-start` rule, but not standard on all browsers yet
RMN: 2021-04-22 */
body.interface-english .publishBox .react-tags__suggestions ul {
  left: 0;
}
.publishBox .react-tags__suggestions li {
  border-bottom: none;
  padding: 6px 8px;
}
.publishBox .react-tags__suggestions li mark {
  text-decoration: none;
  background: none;
  font-weight: normal;
}
.publishBox .react-tags__suggestions li:hover {
  cursor: pointer;
  background: #eee;
}
.publishBox .react-tags__suggestions li.is-active {
  background: #eee;
}
.publishBox .react-tags__suggestions li.is-disabled {
  opacity: 0.5;
  cursor: auto;
}
.interface-hebrew .sheetMetaDataBox .authorStatement {
  direction: rtl;
}
.editorSidebarToggle {
  position: fixed;
  top: 150px;
  right: 30px;
  height: 30px;
  width: 30px;
  border-radius: 30px;
  border: none;
  background-color: var(--sefaria-blue);
  cursor: pointer;
  box-shadow: 0px 1px 3px rgba(0, 0, 0, 0.25);
}
.interface-hebrew .editorSidebarToggle {
  left: 30px;
  right: auto;
}


.editorSidebarToggle:active {
  box-shadow: 0px 1px 1px rgba(0, 0, 0, 0.25);
}
.editorSidebarToggle::after {
  content: url("/static/img/3vdots.svg");
  position: absolute;
  top: 7px;
  left: 13px;
}
.collectionListingImage {
  height: 100%;
  width: 100%;
  object-fit: cover;
  background-color: white;
}
.collectionListingImage.default {
  width: 80%;
  height: 80%;
  margin: 10%;
  opacity: 0.4;
}
.collectionListingName {
  display: block;
  font-size: 30px;
  color: #000;
  margin-bottom: 5px;
}
.collectionListingName:hover {
  color: #333;
}
.collectionListingDetails {
  color: #999;
  font-size: 14px;
}
.collectionListingMembership {
  text-transform: capitalize;
}
.collectionListingDetailSeparator {
  margin: 8px;
}
.collectionInfo {
  margin-bottom: 35px;
}
.interface-hebrew .collectionInfo .he {
  display: inline;
}
.interface-hebrew .collectionInfo .en {
  display: none;
}
.collectionPage h1 {
  color: black;
  font-size: 30px;
  margin-bottom: 5px;
  --hebrew-font: var(--hebrew-serif-font-family);
  --english-font: var(--english-serif-font-family);
}
.collectionPage .navTitle {
  margin-bottom: 5px;
}
.collectionPage .collectionLabel {
  text-transform: uppercase;
  color: #666;
  font-size: 16px;
  letter-spacing: 2px;
  display: block;
  margin-bottom: 25px;
}
.collectionPage a:hover {
  color: inherit;
}
.collectionPage .collectionWebsite {
  display: block;
  font-size: 16px;
  margin-top: 15px;
  color: #4B71B7;
  direction: ltr;
}
.collectionPage .collectionDescription {
  font-size: 16px;
  color: #666;
  line-height: 1.3;
}
.collectionPage .collectionDescription .dedication {
  --hebrew-font: var(--hebrew-serif-font-family);
  --english-font: var(--english-serif-font-family);
}
.collectionPage .collectionDescription .en .dedication {
  font-style: italic;
  font-size: 18px;
  display: block;
}
.collectionPage .collectionDescription .he .dedication {
  font-size: 20px;
  display: block;
}
.collectionPage .bubbleTab {
  font-size: 16px;
}
.collectionPage .tagsList {
  --hebrew-font: var(--hebrew-serif-font-family);
  --english-font: var(--english-serif-font-family);
}
.collectionPage .emptyMessage .button {
  margin-top: 22px;
}
.collectionPage .emptyMessage .button:hover {
  color: white;
}
.collectionContentsTab .gridBox {
  margin-bottom:  30px;
}
.collectionPage .collectionContentsSectionLabel {
  color: var(--dark-grey);
  size: 16px;
  margin: 30px 0 12px 0;
}
.collectionPage .collectionContentsTag {
  font-size: 24px;
}
.collectionPage .sheetIcon {
  display: none;
}
.collectionPage .filterable-list .sheet a.sheetTitle {
  font-size:  24px;
}
.collectionPage .searchInCollectionLink {
  font-size:  16px;
  color: var(--dark-grey);
  margin-top: 20px;
  display: block;
}
.collectionInvitationBox {
  padding-bottom: 20px;
}
.collectionInvitationBox .button {margin: 0;}
.collectionSheetInner {
  display: flex;
}
.collectionSheetInnerContent {
  flex: 1;
}
.sheet .sheetTitleText {
  font-family: var(--english-serif-font-family);
}
.sheetListingPinButton {
  display: none;
  opacity: 0.3;
  cursor: pointer;
}
.sheet:hover .sheetListingPinButton.active {
  display: block;
}
.sheetListingPinButton.pinned {
  display: block;
  opacity: 0.6;
}
#collectionInvitationInput {
  box-shadow: 0 1px 3px rgba(0,0,0,0.2);
  border: none;
  margin-inline-end: 10px;
  font-size: 18px;
  position: relative;
  border-radius: 7px;
  box-sizing: border-box;
  width: 215px;
  padding: 10px 15px;
}
.collectionInvitationBoxMessage {
  font-size: 18px;
  padding: 12px 0 0;
  text-align: center;
}
.flexLineBreak {
  width: 100%;
  height: 0;
}
.collectionPage .collectionMemberListing {
  padding-bottom: 24px;
  font-family: "Roboto", "Helvetica Neue", "Helvetica", sans-serif;
  font-size: 16px;
  color: #666;
  display: flex;
  flex-direction: row;
  justify-content: start;
}
.collectionMemberListingPic {
  margin-inline-end: 10px;
}
.collectionMemberListingPic.invitation {
  background-color: var(--medium-grey);
  border-radius: 1000px;
  width: 40px;
  height: 40px;
  line-height: 40px;
  text-align: center;
}
.collectionMemberListingName {
  color: black;
}
.collectionMemberListingRole {
  color: var(--dark-grey);
  font-size: 13px;
  margin-top: 4px;
}
.collectionMemberListingText {
  position: relative;
}
.collectionPage .collectionMemberListing .collectionMemberListingActions {
  display: none;
}
.collectionPage .collectionMemberListing:hover .collectionMemberListingActions {
  display: inline-flex;
}
.collectionMemberListingActions .collectionMemberListingActionsButton {
  cursor: pointer;
  color: var(--dark-grey);
  margin-inline-start: 8px;
}
.collectionMemberListingActionsMenu {
  position: absolute;
  left: 0;
  top: 46px;
  line-height: 30px;
  background-color: white;
  border: 1px solid #ccc;
  border-radius: 4px;
  color: #999;
  font-size: 15px;
  z-index: 1;
}
.interface-hebrew .collectionMemberListingActionsMenu {
  right: 0;
  left: unset;
}
.collectionMemberListingActionsMenu .action {
  padding: 4px 10px;
  cursor: pointer;
  white-space: nowrap;
}
.collectionMemberListingActionsMenu .action:hover {
  background-color: #eee;
}
.collectionMemberListingActionsMenu .action + .action {
  border-top: 1px solid #ccc;
}
.collectionMemberListingActionsMenu .role {
  font-size: 17px;
  margin-right: 4px;
}
.collectionMemberListingActionsMenu .role.current {
  color: var(--dark-grey);
}
.collectionInvitationListing {
  display: inline-block;
  min-height: 50px;
  line-height: 50px;
}
.topicFilterBox {
  display: flex;
  align-items: center;
  margin-bottom: 30px;
  background-color: var(--lighter-grey);
  border-radius: 100px;
  padding: 0 10px;
  margin-top: 0;
  width: 285px;
  max-width: 100%;
}
.singlePanel .topicFilterBox {
  margin-top: 20px;
}
.topicFilterBox .searchIcon {
  height: 18px;
  width: 18px;
  opacity: 0.4;
}
.topicFilterInput {
  padding: 0px 10px;
  line-height: 30px;
  flex: 1;
  box-sizing: border-box;
  border: none;
  background: transparent;
  font-size: 18px;
}
.topicsFilterReset {
  cursor: pointer;
  color: var(--medium-grey);
}
.topicsFilterResetIcon {
  height: 16px;
  width: 16px;
  margin-inline-start: 8px;
  vertical-align: -2px;
}
.alphabeticalTopicsNav {
  color: var(--dark-grey);
  margin-bottom: 5px;
}
.alphabeticalTopicsNav a {
  display: inline-block;
  margin-bottom: 10px;
}
.alphabeticalTopicsNav a + a {
  margin-inline-start: 10px;
}
.allTopicsList {
  min-height: 500px;
}
.topicPanel .topicLabel {
  text-transform: uppercase;
  font-weight: lighter;
  margin-bottom: 10px;
  font-size: 14px;
}
.topicPanel .topicLabel a {
  color: #8E8E8E;
}
.topicPanel .sideColumnMore {
  cursor: pointer;
  font-size: 16px;
  line-height: 26px;
  color: #666;
}
.topicPanel .sideColumnMore:hover {
  cursor: pointer;
  text-decoration: underline;
}
.topicPanel .sourceList {
  min-height: 500px;
}
.topicPanel .sourceList .loadingMessage {
  text-align: center;
}
.topicPanel .topicSource {
  margin-bottom: 40px;
  cursor: pointer;
  position: relative;
}
.topicPanel .topicSource .title {
  font-weight: bold;
}
.topicPanel .topicSource .score {
  font-size: 17px;
  color: #333;
  font-weight: normal;
  white-space: nowrap;
  border-radius: 4px;
  padding: 3px;
}
.topicPanel .topicSource .score:hover {
  background-color: #EEE;
}
.topicPanel .topicSource .score:active {
  background-color: #DDD;
}
.hebrew .topicPanel .topicSource .score {
  right: auto;
  left: 5px;
}
.topicPanel .topicSource .score img {
  width: 15px;
  height: 15px;
  vertical-align: middle;
  margin: -4px 0 0 2px;
  opacity: 0.6;
}

ul.aboutSheetLinks {
  list-style-type: none;
  padding-inline-start: 0;
  --english-font: var(--english-serif-font-family);
  --hebrew-font: var(--hebrew-serif-font-family);
  font-size: var(--serif-body-font-size);
}

h3.aboutSheetHeader {
  text-transform: none;
  color: var(--dark-grey);
  font-size: var(--sans-serif-h3-font-size);
  --english-font: var(--english-sans-serif-font-family);
  --hebrew-font: var(--hebrew-sans-serif-font-family);
  margin-bottom: 17px;
  margin-top: 36px;
  padding-bottom: 18px;
  border-style: none none solid none;
  border-color: var(--light-grey);
  border-width: 1px;
}

.translationsHeader {
  margin-bottom: 35px;
}

.translationsHeader h3 {
  text-transform: none;
  color: var(--dark-grey);
  font-size: var(--sans-serif-h3-font-size);
  --english-font: var(--english-sans-serif-font-family);
  --hebrew-font: var(--hebrew-sans-serif-font-family);
  margin-bottom: 12px;
  margin-top: 0;
}

.translationsHeader .translationsDesc {
  font-size: var(--sans-serif-body-font-size);
  color: var(--dark-grey);
}

.aboutSheetPanel hr {
  height: 0px;
  border: 1px solid var(--light-grey);
}

.aboutSheetPanel div.description {
  color: var(--dark-grey);
  --english-font: var(--english-sans-serif-font-family);
  --hebrew-font: var(--hebrew-sans-serif-font-family);
  font-size: var(--sans-serif-body-font-size);
  margin: 20px 0px;
}

.aboutSheetPanel h2 {
  font-size: var(--serif-h3-font-size);
  color: #000000;
  text-transform: none;
  margin: 0px;
}

div.aboutSheetPanel>div.authorStatement {
  font-size: 16px;
  margin: 20px 0px;
}

.aboutSheetPanel h3.aboutSheetSubtitle {
  --english-font: var(--english-sans-serif-font-family);
  --hebrew-font: var(--hebrew-sans-serif-font-family);
  margin-top: 5px;
  margin-bottom: 20px;
}

div.aboutSheetMetadata {
  color: var(--medium-grey);
  --english-font: var(--english-sans-serif-font-family);
  --hebrew-font: var(--hebrew-sans-serif-font-family);
  font-size: var(--sans-serif-small-font-size);
  display: flex;
  flex-direction: column;
  margin: 10px 0px;
}
div.aboutSheetMetadata span:not(:first-child)::before{
  content: '•';
  margin-inline-start: 4px;
  margin-inline-end: 4px;
}

.hebrew .topicPanel .topicSource .score img {
  margin: -4px 2px 0 0;
}
.note a {
  color: #333;
  text-decoration: underline;
}
.noteListing {
  margin-bottom: 30px;
  border-bottom: 1px solid #ccc;
}
.noteListing a:hover {
  text-decoration: none;
}
.noteListing .textRange .title {
  font-size: 18px;
  color: #999;
  margin-bottom: 10px;
}
.noteListing .textRange .title:hover {
  text-decoration: underline;
}
.noteListing .textRange .text {
  font-size: 18px;
  font-style: italic;
  color: #999;
  margin-bottom: 18px;
}
.noteListing .textRange .text .he {
  font-style: normal;
}
.noteListing .segment {
  display: block;
}
.noteListing .note {
  font-size: 18px;
}
.noteListing .actionButtons {
  visibility: hidden;
  float: right;
  display: inline-block;
  cursor: pointer;
}
.interface-hebrew .noteListing .actionButtons {
  float: left;
}
.noteListing:hover .actionButtons {
  visibility: visible;
}
.noteListing .actionButtons img {
  width: 16px;
  height: 16px;
}
.noteListing .actionButtons img + img {
  margin: 0 0 0 10px;
}
.interface-hebrew .noteListing .actionButtons img + img {
  margin: 0 10px 0 0;
}
.noteListing:hover .actionButtons img:hover {
  opacity: 0.6;
}
.noteListing .mask {
  background-color: white;
  opacity: 0.5;
}
.addToSourceSheetModal {
  position: absolute;
  display: block;
  left: 40%;
  top: 240px;
  width: 330px;
  padding: 20px;
  background: #FBFBFA;
  border: #ccc 1px solid;
  border-radius: 4px;
  box-shadow: 0 0 10px #ccc;
  z-index: 200;
}
.addToSourceSheetModal .closeButton {
  margin-bottom: 10px;
  cursor: pointer;
  height: 18px;
  width: 18px;
  float: right;
}
.searchBox .keyboardInputInitiator {
    opacity: 0.4;
    width: 22px;
    height: 20px;
    padding: 4px 7px 2px;
    position: initial;
    vertical-align: 0px;
}
.searchBox.TopicSearchBox {
  margin: 30px 0px 20px 30px;
}
.searchBox.TopicSearchBox input {
  padding: 15px;
  box-sizing: border-box;
  box-shadow: 0px 1px 3px rgba(0, 0, 0, 0.25);
  border: none;
  height: 40px;
  width: 209px;
  font-family: "adobe-garamond-pro", "Crimson Text", Georgia, serif;
  border-radius: 6px;
  font-size: 18px;
  color: #000000;
}
.searchBox.TopicSearchBox input.selected {
  color: var(--commentary-blue);
}
.header .searchBox .keyboardInputInitiator {
    display: none;
}
body #keyboardInputMaster {
    opacity: 1;
    background-color: #FBFBFA;
    border: 1px solid #ccc;
    padding: 5px;
    box-shadow: none;
    border-radius: 0.3em;
    /*position: relative;
    top: 100px;
    left: 395px;*/
}
body #keyboardInputMaster thead {
  display: none;
}
body #keyboardInputMaster tbody tr td table{
    border-spacing: 2px 2px;
}
body #keyboardInputMaster tbody tr td table tbody tr td{
    border: 0.5px solid #eee;
    background: white;
    font-family: "Heebo","Roboto", sans-serif;
    min-width: 15px;
    vertical-align: middle;
    padding: 2px 8px;
    text-align: center;
    font-size: 14px;
    color: #333;
}
body #keyboardInputMaster tbody tr td table tbody tr td:hover,
body #keyboardInputMaster tbody tr td table tbody tr td:active,
body #keyboardInputMaster tbody tr td table tbody tr td.pressed{
    border: 1px solid #eee;
    background: #eee;
}
.calendarRefs {
  margin-bottom: 16px;
}
.calendarRef {
  font-size: 18px;
  color: #666;
  display: flex;
  margin: 2px 0;
}
.calendarRef a {
  color: inherit;
}
.calendarRef img {
  margin-top: 2px;
}
#editCollectionPageContainerInner {
  position: relative;
}
#editCollectionPage :not(h1) .int-en {
  font-family: "Roboto", "Helvetica Neue", "Helvetica", sans-serif;
}
#editCollectionPage :not(h1) .int-he {
  font-family: "Heebo", sans-serif;
}
#editCollectionPage .field {
  box-sizing: border-box;
  width: 100%;
  display: inline-block;
  vertical-align: top;
  padding: 12px;
}
#editCollectionPage .field.halfWidth {
  width: 50%;
  display: inline-block;
}
#editCollectionPage .field.quarterWidth {
  width: 25%;
  display: inline-block;
}
#editCollectionPage .field.threeQuarterWidth {
  width: 75%;
  display: inline-block;
}
#editCollectionPage .field > label {
  display: block;
  margin-bottom: 15px;
  color: #666;
}
#editCollectionPage input,
#editCollectionPage textarea {
  display: block;
  width: 100%;
  padding: 15px 12px;
  border-radius: 5px;
  border: none;
  box-sizing: border-box;
  box-shadow: 0 1px 3px rgba(0,0,0,0.2);
  font-family: "Roboto", "Helvetica Neue", "Helvetica", sans-serif;
  color: #333;
  font-size: 14px;
}
.interface-hebrew #editCollectionPage input,
.interface-hebrew #editCollectionPage textarea {
  font-family: "Heebo", sans-serif;
}
#editCollectionPage .hiddenFileInput {
  width: 0.1px;
  height: 0.1px;
  opacity: 0;
  overflow: hidden;
  position: absolute;
  z-index: -1;
}
#editCollectionPage .collectionImage {
  max-width: 200px;
  margin-bottom: 5px;
  display: block;
}
#editCollectionPage .helperText {
  color: #999;
  font-size: 13px;
  width: 500px;
}
#editCollectionPage .collectionHeaderBox {
  width: 100%;
  background-color: white;
  margin-bottom: 5px;
}
#editCollectionPage .collectionHeader {
  float: right;
  max-width: 100%;
}
#editCollectionPage .deleteCollection {
  cursor: pointer;
  margin: 30px 10px;
  color: #999;
  text-align: right;
}
#editCollectionPage .deleteCollection:hover {
  text-decoration: underline;
}
.dropdown {
  position: relative;
}
.dropdown .dropdownMain {
  background: white;
  box-shadow: 0 1px 3px rgba(0,0,0,0.2);
  border-radius: 7px;
  padding: 16px 22px;
  font-size: 16px;
  margin-bottom: 10px;
  cursor: pointer;
  line-height: 19px;
  color: var(--dark-grey);
  display: flex;
  justify-content: space-between;
  flex-direction: row;
}
.dropdown .dropdownMain.selected{
  color: var(--selected-option);
}
.dropdown .dropdownList .dropdownOption {
  font-size: 18px;
  cursor: pointer;
  padding: 0 22px;
  margin: 26px 0;
  border: none;
  color: var(--dark-grey);
  font-style: normal;
  font-weight: normal;
  font-size: 16px;
  line-height: 19px;
}
.dropdown .dropdownOpenButton {
  margin-inline-start: 6px;
  cursor: pointer;
  color: var(--dark-grey);
  font-size: 18px;
}
.interface-hebrew .dropdownOpenButton {
  float: left;
  margin-left: 0;
}
.dropdown .dropdownListBox {
  position: absolute;
  z-index: 1;
  margin-top: -14px;
  width: 100%;
  box-sizing: border-box;
  box-shadow: 0 1px 3px rgba(0,0,0,0.2);
  background: white;
  border-bottom-left-radius: 7px;
  border-bottom-right-radius: 7px;
}
.dropdown .dropdownList {
  color: #999;
  background-color: white;
  box-sizing: border-box;
  padding: 0;
  max-height: 250px;
  overflow-x: hidden;
  overflow-y: scroll;
  border-bottom-left-radius: 7px;
  border-bottom-right-radius: 7px;
}
.singlePanel .dropdown .dropdownList {
  max-height: 150px;
}
.dropdown .dropdownList .dropdownOption.selected {
  color: var(--selected-option);
}
.addToSourceSheetBox .dropdownMain.noselect {
  display: flex;
  justify-content: space-between;
  align-items: center;
  align-content: flex-start;
  text-align: start;
}
.addToSourceSheetBox .dropdownMain.noselect::before{
  content: url("/static/img/sheet.svg");
  opacity: 0.4;
  display: inline-block;
  margin-inline-end: 10px;
  transform: scale(0.8);
  vertical-align: text-bottom;
  line-height: 10px;
}
.addToSourceSheetBox .dropdownMain.noselect::after{
  content: url("/static/icons/chevron.svg");
  margin-inline-start: auto;
  opacity: 0.4;
  height: 24px;
  transform: scale(0.6) rotate(90deg);
  transform-origin: center center;
}
.addToSourceSheetBox .dropdownMain.noselect.open::after{
  transform: scale(0.6) rotate(-90deg);
  transform-origin: center center;
}
.addToSourceSheetBox .dropdownMain .loadingMessage {
  margin: 0;
}
.addToSourceSheetBoxTitle{
  font-style: normal;
  font-weight: normal;
  font-size: 13px;
  line-height: 15px;
  color: #999999;
  margin-bottom: 11px;
}
.addToSourceSheetBox .selectedRef{
  padding: 16px 22px;
  font-size: 16px;
  margin-bottom: 15px;
  cursor: pointer;
  background: #FBFBFA;
  box-shadow: 0px 1px 3px rgba(0, 0, 0, 0.25);
  border-radius: 6px;
  text-align: start;
}
.addToSourceSheetBox .selectedRef span{
  font-family: "adobe-garamond-pro", "Crimson Text", Georgia, "Times New Roman", serif;
  font-style: normal;
  font-weight: normal;
  font-size: 18px;
  line-height: 25px;
  color: #666666;
}
.readerPanel.hebrew .addToSourceSheetBox .selectedRef span{
  font-family: "Taamey Frank", "adobe-garamond-pro", "Crimson Text", Georgia, "Times New Roman", serif;
  font-size: 1.2em;
}
.addToSourceSheetBox .dropdown .dropdownList .dropdownOption::before{
  content: url("/static/img/sheet.svg");
  opacity: 0.4;
  display: inline-block;
  margin-inline-end: 10px;
  transform: scale(0.8);
  vertical-align: text-bottom;
  line-height: 10px;
}
#footer {
  background-color: white;
  border-top: 1px solid #F4F4F4;
  overflow: hidden;
  padding: 18px 40px 70px 40px;
  text-align: left;
  color: #999;
}
.singlePanel #footer {
  padding: 18px 15px 70px 15px;
}
#footer a {
  display: block;
  color: #666;
}
.interface-hebrew #footer{
  direction: rtl;
  text-align: right;
}
.interface-english #footer .int-he {
  display: none;
}
.interface-hebrew #footer .int-he {
  display: inline;
  text-align: right;
}
#footerInner {
  max-width: 1000px;
  margin: 0 auto;
}
#footer .section {
  display: inline-block;
  vertical-align: top;
  width: 200px;
  margin: 20px 0;
}
.interface-english #footer .section {
  text-align: left;
}
.interface-hebrew #footer .section {
  text-align: right;
}
#footer .section .header {
  color: #000;
  margin-bottom: 18px;
  font-weight: normal;
  font-size: 16px;
}
#footer .section.last {
  float: right;
  text-align: right;
}
.interface-hebrew #footer .section.last {
  float: left;
  text-align: left;
}
#footer .section a {
  font-size: 16px;
  margin: 2px 0;
}
#footer .fa {
  margin: 0 3px;
}
#footer .header.connect {
  text-transform: uppercase;
}
.newsletterSignUpBox {
  position: relative;
  margin-bottom: 4px;
}
.newsletterSignUpBox .newsletterInput {
  border-radius: 6px;
  padding: 10px 32px 12px 16px;
  width: 150px;
  font-size: 15px;
  border: 1px solid #EEE;
  margin-bottom: 6px;
  color: #333;
}
.newsletterSignUpBox .educatorNewsletterInput {
  padding: 10px;
  -webkit-appearance: auto
}
.newsletterSignUpBox img {
  height: 18px;
  width: 18px;
  opacity: 0.2;
  position: absolute;
  top: 10px;
  right: 12px;
}
.interface-hebrew .newsletterSignUpBox .newsletterInput {
  padding: 8px 16px 11px 32px;
}
.interface-hebrew .newsletterSignUpBox img {
  right: auto;
  left: 12px;
  transform: scale(-1, 1);
}
.newsletterEducatorOption {
  font-size: 14px;
  padding: 0px 3px;
  margin-top: 2px;
}
.newsletterSignUpBox .subscribeMessage {
  margin: 4px 0 14px 0;
  color: #333;
  font-size: 14px;
  font-family: "Roboto", "Helvetica Neue", "Helvetica", sans-serif;
  font-style: italic;
  text-align: center;
  direction: ltr;
}
#footer .section.connect a {
  display: inline;
  margin: 0 4px;
}
#footer .section.connect .socialLinks a {
  color: #666;
}
#footer #siteLanguageToggle {
  color: #999;
  margin-top: 30px;
  font-size: 15px;
}
#footer #siteLanguageToggle #siteLanguageToggleLabel {
  display: block;
  text-transform: uppercase;
  color: #000;
}
#footer a#siteLanguageEnglish,
#footer a#siteLanguageHebrew {
  font-family: "Roboto", "Helvetica Neue", "Helvetica", sans-serif;
  cursor: pointer;
  color: #666;
  display: inline;
  margin: 0 3px;
}
#footer #siteLanguageEnglish:hover,
#footer #siteLanguageHebrew:hover {
  text-decoration: underline;
}
#footer a#siteLanguageHebrew {
  font-family: "Heebo", sans-serif;
}
.gemarra-regular, .gemarra-italic {
  font-weight: bold;
}
.it-text, .gemarra-italic {
  font-style: italic;
}
.categoryAttribution a {
  color: inherit;
}
.bubbleTab {
  padding: 10px 25px;
  margin: 3px;
  background-color: white;
  border-radius: 20px;
  border: 1px solid #DADADA;
  display: inline-block;
  font-size: 12px;
  color: #999;
  font-family: "Roboto", "Helvetica Neue", "Helvetica", sans-serif;
  letter-spacing: 1px;
  cursor: pointer;
}
.bubbleTab:hover {
  text-decoration: none;
}
.bubbleTab.active {
  color: #333;
}
.aboutBox .detailsSection{
  margin-bottom: 40px;
}
.aboutBox .aboutHeader {
  color: var(--dark-grey);
  padding-bottom: 13px;
  margin: 0;
  margin-bottom: 15px;
  text-align: initial;
  text-transform: none;
  font-size: 22px;
  border-bottom: solid 1px var(--light-grey);
  --english-font: var(--english-sans-serif-font-family);
  --hebrew-font: var(--hebrew-sans-serif-font-family);
}
.aboutBox .aboutTitle {
  padding: 10px 0 10px 0;
  display: inline-block;
  font-style: normal;
  font-weight: normal;
  font-size: 24px;
  line-height: 29px;
  color: #000000;
}
.aboutBox .tocCategory{
  display: block;
  margin-bottom: 17px;
  font-size: 16px;
  line-height: 19px;
  letter-spacing: 2px;
  text-transform: uppercase;
  color: var(--dark-grey);
}
.aboutBox .aboutSubtitle {
  font-style: italic;
  font-weight: normal;
  font-size: 18px;
  line-height: 22px;
  color: #666666;
}
.aboutBox .aboutSubtitle .he {
  font-style: normal;
}
.aboutBox .aboutAuthor{
  font-size: 16px;
  line-height: 19px;
  color: var(--dark-grey);
  margin-bottom: 22px;
  display: flex;
}
.readerPanel.hebrew .aboutBox .aboutAuthor .aboutAuthorInner{
  direction: rtl;
}
.aboutBox .aboutAuthor .authorName{
  margin-inline-start: 5px;
  color: black;
}
.aboutBox .aboutDesc {
  margin: 15px 0 15px 0;
  font-style: normal;
  font-weight: normal;
  font-size: 16px;
  line-height: 19px;
  color: var(--dark-grey);
}
.aboutBox .aboutComposed{
  font-size: 14px;
  line-height: 18px;
  color: var(--medium-grey);
}
.guideBox .guideHeader {
  color: var(--dark-grey);
  padding-bottom: 13px;
  margin: 0;
  margin-bottom: 15px;
  text-align: initial;
  text-transform: none;
  font-size: 22px;
  border-bottom: solid 1px var(--light-grey);
  --english-font: var(--english-sans-serif-font-family);
  --hebrew-font: var(--hebrew-sans-serif-font-family);
}

.guideBox .guideHeader i {
  margin-right: 8px;
  font-size: 18px;
  cursor: pointer;
}

.guideBox .guideTitle {
  padding: 10px 0 10px 0;
  display: inline-block;
  font-style: normal;
  font-weight: normal;
  font-size: 24px;
  line-height: 29px;
  color: #000000;
}
.guideBox .guidePromptBox {
  direction: ltr;
  margin-bottom: 20px;
  border-radius: 10px;
  padding: 8px 15px;
  border: 2px solid var(--mishnah-blue);
  background-color: #FFFFFF;
  cursor: pointer;
}
.guideBox .guidePromptBox p {
  font-size: 16px;
}
.guideBox .guidePromptBox span {
  font-size: 14px;
  color: var(--medium-grey);
  margin-top: 10px;
}
.readerApp.interface-hebrew .aboutBox .versionDetails,
.readerApp.interface-hebrew .versionsBox .versionDetails {
  text-align: right;
}
.aboutBox .versionDetails .separator,
.versionsBox .versionDetails .separator {
  margin: 0 3px;
}
.aboutBox .currVersionSection, .aboutBox .alternateVersionsSection {
  padding-bottom: 30px;
}
.aboutBox .versionsBox .versionBlock:first-child{
  border-top: none;
  padding-top: 10px;
}
.aboutBox .currVersionSection .versionBlock + .versionBlock {
    border-top: solid 1px #CCC;
    padding-top: 20px;
    margin-top: 20px;
}
.version-with-buy-button {
  display: flex;
  flex-direction: column;
}
.version-with-buy-button .version-text-image{
  display: flex;
  justify-content: space-between;
}
.version-with-buy-button .version-text-image .versionBlock{
  align-self: flex-start;
}
.versionsBox .version-with-buy-button{
    border-top: solid 1px #CCC;
}
.versionsBox .version-with-buy-button .versionBlock{
    border-top: none;
}
.versionsBox .version-with-buy-button .version-text-image .version-with-buy-button-image
{
  padding: 20px;
}
.versionsBox .version-with-buy-button .version-with-buy-button-link{
    padding: 10px 20px;
}
.version-with-buy-button .version-with-buy-button-link{
  align-content: flex-start;
  min-width: 50%;
}
.version-with-buy-button .version-with-buy-button-link a.button{
  color: #FFFFFF;
  padding: 7px 20px;
}
.version-with-buy-button .version-text-image .version-with-buy-button-image img.buy-img {
    height: 85px;
    border-radius: 2px;
}
.versionsBox .versionLanguage {
  padding-bottom: 15px;
  letter-spacing: 1px;
  font-style: normal;
  font-weight: normal;
  font-size: 16px;
  line-height: 19px;
  color: #666666;
}
.interface-hebrew .versionsBox .versionLanguage {
  direction: rtl;
}
.versionsBox div:not(:first-child) .versionLanguage {
  padding-top: 25px;
}
.versionsBox .versionLanguage .versionCount {
  color: #999;
}
.versionsBox a.selectButton:not(.version-with-preview-title-line .selectButton) {
  font-style: normal;
  font-weight: normal;
  font-size: 13px;
  color: #666666;
  box-shadow: 0 1px 2px #999;
  padding: 2px 8px;
  background-color: white;
  border-radius: 4px;
  line-height: 18px;
  cursor: pointer;
}
.versionsBox a.selectButton.currSelectButton:not(.version-with-preview-title-line .selectButton) {
  background-color: #212E50;
  text-decoration: none;
  cursor: default;
  line-height: 20px;
  color: #FFFFFF;
}
.versionsTextList .topFiltersInner .uppercase {
  text-transform: none;
}
span.purim-emoji img{
  height: 25px;
  width: 25px;
}

/* Sheets */

.sheetsInPanel {
  overflow-y: scroll;
  overflow-x: hidden;
  height: 100%;
  padding: 0 15px;
  box-sizing: border-box;
  position: relative;
}
.sheetContent {
  width: 100%;
  box-sizing: border-box;
  font-size: 2.2em;
  line-height: 1.6;
  text-align: justify;
  background-color: inherit;
  margin: 0 auto;
  max-width: 760px;
  position: relative;
  padding: 0 30px;
  counter-reset: css-counter 0;
}
.sheetContent .ref {
  cursor: pointer;
  color: #999;
  font-size: 1em;
}
.sheetContent .ref a {
  color: #999;
}
.sheetContent img {
  max-width: 100%;
}
.sheetContent table {
  margin: auto;
  max-width: 100%;
  width: 100%;
  border-collapse: collapse;
  table-layout: fixed
}
.sheetContent table th,
.sheetContent table td {
  padding: 10px;
  border-top: 1px solid #E6E5E6;
  vertical-align: top;
}
.sheetContent table thead th {
  vertical-align: bottom;
  border-bottom: 2px solid #E6E5E6;
  border-top: none;
}
.sheetContent table th:first-of-type,
.sheetContent table tr td:first-of-type {
  padding-left: 0;
}
.sheetContent table th:last-of-type,
.sheetContent table tr td:last-of-type {
  padding-right: 0;
}
.sheetContent tbody {
  width: 100%;
}
.sheetContent .center {
  text-align: center;
}
.readerPanel .sheetItem {
  position: relative;
}
.heLeft.bilingual section.SheetSource .sheetItem.enOnly > .en,
.heLeft.bilingual section.SheetSource .sheetItem.heOnly > .he,
.heRight.bilingual section.SheetSource .sheetItem.enOnly > .en,
.heRight.bilingual section.SheetSource .sheetItem.heOnly > .he {
  width: 100%;
  padding-right: 15px;
  padding-left: 15px;
}
.readerPanel .sheetItem.indented-1,
.readerPanel section.SheetSource.indented-1,
.readerPanel section.SheetOutsideBiText.indented-1 {
  margin-left:  30px;
  margin-right: 30px;
}
.readerPanel .sheetItem.indented-2,
.readerPanel section.SheetSource.indented-2,
.readerPanel section.SheetOutsideBiText.indented-2 {
  margin-left:  60px;
  margin-right: 60px;
}
.readerPanel .sheetItem.indented-3,
.readerPanel section.SheetSource.indented-3,
.readerPanel section.SheetOutsideBiText.indented-3 {
  margin-left:  90px;
  margin-right: 90px;
}
.sheetContent .customSourceTitle {
  font-family: "Roboto", "Helvetica Neue", "Helvetica", sans-serif;
  text-transform: none;
  margin-bottom: 0;
  margin-top: 40px;
}
.sheetContent p {
  margin: 0 0 1em 0;
}
.segmentNumber.sheetSegmentNumber {
  display: block;
  position: absolute;
  text-align: center;
}
.readerPanel.bilingual.heLeft .sheetItem.segment .segmentNumber.sheetSegmentNumber,
.readerPanel.bilingual.heRight .sheetItem.segment .segmentNumber.sheetSegmentNumber {
  left: 50%;
  margin-left: -15px;
}
.readerPanel.bilingual.heLeft .sheetItem.segment.enOnly .segmentNumber.sheetSegmentNumber,
.readerPanel.bilingual.heRight .sheetItem.segment.enOnly .segmentNumber.sheetSegmentNumber {
  right: 0px;
  left: auto;
  margin-left: 0;
}
.readerPanel.bilingual.heLeft .sheetItem.segment.heOnly .segmentNumber.sheetSegmentNumber,
.readerPanel.bilingual.heRight .sheetItem.segment.heOnly .segmentNumber.sheetSegmentNumber {
  left: 0px;
  margin-left: 0;
}
.readerPanel.english .sheetItem.segment.heOnly .segmentNumber .en,
.readerPanel.hebrew .sheetItem.segment.enOnly .segmentNumber .he
.readerPanel.hebrew section.SheetSource .sheetItem.enOnly > .en,
.readerPanel.english section.SheetSource .sheetItem.heOnly > .he,
.readerPanel.hebrew section.SheetOutsideBiText .sheetItem.enOnly > .en,
.readerPanel.english section.SheetOutsideBiText .sheetItem.heOnly > .he  {
  display: block;
}
.sheetTocIcon {
  color: #ccc;
  font-size: 16px;
  width: 15px;
  height: 15px;
  margin: 0 8px;
  vertical-align: middle;
}
.bookPage .content h2.tagsTitle {
  text-align: center;
  color:black;
  font-size: 13px;
  margin-bottom: 0;
  padding-bottom: 8px;
}
.sheetMetaDataBox {
  margin: 40px auto 0 auto;
  text-align: center;
}
.bookMetaDataBox {
  margin: 40px auto;
  text-align: center;
}
.sheetContent .sheetItem.segment .sourceContentText {
  margin-bottom: 18px;
  display: block;
  overflow-wrap: break-word;
  word-wrap: break-word;
}
.sheetContent h1,
#sheet .outside h1,
.sourceContentText h1 {
  font-weight: 400;
  font-size: var(--serif-h3-font-size);
  text-align: center;
  margin-top: 45px;
  margin-bottom: 30px;
}
.sheetContent h1 span,
.sourceContentText h1 span {
  border-bottom: 4px solid var(--lighter-grey);
}

#aboutCover {
  margin-top: -90px;
  height: 240px;
  padding: 180px 0;
  background-color: #ADA99B;
  box-sizing: border-box;
  text-align: center;
  overflow: hidden;
  position: relative;
}
#aboutVideo {
  position: absolute;
  top: -90px;
  left: 0;
  min-width: 1200px;
  z-index: 0;
  width: 100%;
}
@media (max-width: 450px) {
  #aboutCover {
    height: 270px;
    padding: 180px 0;
  }
  #aboutVideo {
    min-width: 900px;
  }
}
.overlayTextOnSheetsHero {
  color: white;
  text-shadow: 0 0 10px rgba(0, 0, 0, 0.7);
  font-family: Source Serif Pro, serif;
  font-weight: 400;
<<<<<<< HEAD
}
.interface-hebrew .overlayTextOnSheetsHero #title, .interface-hebrew .overlayTextOnSheetsHero #message {
  right: 10%;
  left: revert;
}
.overlayTextOnSheetsHero #title {
  position: absolute;
  left: 6%;
=======
  margin-inline-start: 10%;
}
.overlayTextOnSheetsHero #title {
  position: absolute;
>>>>>>> f8083662
  font-size: 50px;
  top: 145px;
  line-height: 62.65px;
}
.overlayTextOnSheetsHero #message {
  position: absolute;
<<<<<<< HEAD
  left: 6%;
=======
>>>>>>> f8083662
  font-family: Source Sans Pro, serif;
  font-size: 24px;
  line-height: 18px;
  top: 227px;
}
@media screen and (max-width: 600px) {
  .overlayTextOnSheetsHero #title {
    font-size: 24px;
    top: 115px;
<<<<<<< HEAD
    left: 15%;
=======
>>>>>>> f8083662
  }
  .overlayTextOnSheetsHero #message {
    font-size: 16px;
    top: 175px;
<<<<<<< HEAD
    left: 15%;
=======
>>>>>>> f8083662
  }
  #aboutCover {
    height: 150px;
    padding: 130px 0;
  }
}
.readerPanel.hebrew .sheetContent .sheetItem.segment .sourceContentText.outsideBiText.en {
  display: none;
}
.readerPanel.english .sheetContent .sheetItem.segment .sourceContentText.outsideBiText.he {
  display: none;
}
.readerPanel.hebrew .sheetContent .sheetItem.segment.enOnly .sourceContentText.outsideBiText.en {
  display: inline;
}
.readerPanel.english .sheetContent .sheetItem.segment.heOnly .sourceContentText.outsideBiText.he {
  display: inline;
}
.readerPanel.english .sheetContent .sheetItem .SheetOutsideText.segment.he,
.readerPanel.hebrew .sheetContent .sheetItem .SheetOutsideText.segment.en,
.readerPanel.english .sheetContent .sheetItem .SheetComment.segment.he,
.readerPanel.hebrew .sheetContent .sheetItem .SheetComment.segment.en {
  display: inline;
}
.sourceContentText.centeredSheetContent {
  text-align: center;
}
.sheetContent .sheetItem.segment .sourceContentText p:last-child,
.sheetContent .editorContent .sheetItem.segment .sourceContentText p {
  margin-bottom: 0;
}
.sheetContent .editorContent .sheetItem.noPointer {
  pointer-events: none;
}

.sheetContent .editorContent .sheetItem.noPointer iframe {
  pointer-events: auto;
}


.sheetContent .editorContent .sheetItem.noPointer .element-link,
.sheetContent .editorContent .sheetItem.noPointer .element-link a {
    cursor: pointer;
    pointer-events: auto;
}
.sheetContent .sheetItem.segment .addedBy {
  margin-top: -20px;
}



.sheetContent .element-link {
  display: inline;
  position: relative;
}

.sheetContent .element-link .popup {
  position: absolute;
  left: 0;
  display: flex;
  align-items: center;
  background-color: white;
  padding: 0;
  border-radius: 6px;
  z-index: 1;
  top: -38px;
  pointer-events: auto;
  box-shadow: 0px 1px 3px rgba(0, 0, 0, 0.25);
}

.sheetNotice {
  color: var(--dark-grey);
  background: var(--lighter-grey);
  border: 1px solid var(--light-grey);
  box-sizing: border-box;
  border-radius: 6px;
  padding: 10px 20px;
  margin: 22px 44px 0;
  font-size: 16px;
}
.interface-hebrew .sheetContent .element-link .popup {
  direction: rtl;
}

.sheetContent .element-link .popup input {
  border: none;
  width: 200px;
  padding: 6px;
  font-size: 16px;
  color: rgb(0, 136, 204)
}

.sheetContent .element-link .popup a {
  display: flex;
  align-items: center;
  gap: 5px;
  padding-right: 10px;
  border-right: 1px solid lightgrey;
}

.sheetContent .element-link .popup button {
  border: none;
  background: transparent;
  padding: 6px;
}

.sheetContent .element-link .popup button:hover {
  color: rebeccapurple;
  cursor: pointer;
}

.sheetContent .editorContent,
.sheetContent .editorContent .segment {
  cursor: text;
}

.interface-english .sheetContent .sheetItem.segment .addedBy {
  float: left;
}
.interface-hebrew .sheetContent .sheetItem.segment .addedBy {
  float: right;
}
.youTubeContainer {
  position: relative;
  padding-bottom: 56.25%; /* 16:9 */
  padding-top: 25px;
  height: 0;
  pointer-events: auto;
}
.youTubeContainer iframe {
  position: absolute;
  top: 0;
  left: 0;
  width: 100%;
  height: 100%;
}
.sheetContent .media {
  margin: 0 auto;
  display: table;
  table-layout: fixed;
}
.sheetContent .media.fullWidth {
  width: 100%;
}
.sheetContent .media .mediaCaption {
  display: table-caption;
  caption-side: bottom;
  padding-top: 8px;
}
.sheetContent .media .mediaCaptionInner {
  display: flex;
  justify-content: space-between;
}
.sheetContent .media .mediaCaption .en {
  font-size: 80%;
  text-align: left;
  flex: 1;
}
.sheetContent .media .mediaCaption .he {
  font-size: 72%;
  flex: 1;
  font-family: "Heebo", "sans-serif";
}
.sheetContent .media .mediaCaption.heOnly .he,
.sheetContent .media .mediaCaption.enOnly .en {
  display: block;
}
.sheetContent .media .mediaCaption.heOnly .en,
.sheetContent .media .mediaCaption.enOnly .he {
  display: none;
}
.sheetContent .spacer:only-of-type.empty {
  line-height: inherit;
}
.sheetItem:only-of-type.empty .SheetOutsideText:before,
.sheetContent .spacer:only-of-type.empty:before {
  color: #999;
  position: absolute;
  pointer-events: none;
}
.interface-english .sheetItem:only-of-type.empty .SheetOutsideText:before,
.interface-english .spacer:only-of-type.empty:before,
.interface-english .spacer:only-of-type.empty:before {
  content: "Write something... ";
}
.interface-hebrew .sheetItem:only-of-type.empty .SheetOutsideText:before,
.interface-hebrew .spacer:only-of-type.empty:before,
.interface-hebrew .spacer:only-of-type.empty:before {
  content: "לכתוב משהו...";
}
.editorAddInterface {
  position: relative;
  pointer-events:none;
  background-color: transparent;
}
.editorAddInterface:before {
  content: "";
  margin-inline-start:-46px;
  position: absolute;
  width: 30px;
  height: 30px;
  transform: rotate(45deg);
  background-color: white;
  background-image: url("/static/icons/heavy-x-dark.svg");
  border: 1px solid var(--light-grey);
  background-size: 14px;
  border-radius: 50%;
  pointer-events:auto;
  cursor: pointer;
  background-repeat: no-repeat;
  background-position: center;
  box-sizing: border-box;
  box-shadow: 0px 1px 3px 0px #00000040;
}

.editorAddInterface:hover::before {
background-color: var(--lighter-grey);
}
.editorAddInterface.active:hover::before {
background-color: white;
}

.editorAddInterface.active {
  background-color: white;
  line-height: initial;
}
.editorAddInterface.active:before {
  transform: rotate(0);
}
.editorAddInterface .editorAddInterfaceButton {
  display: none;
}

.addInterfaceInput {
  pointer-events: none;
  display: inline-block;
}

.addInterfaceInput .textPreview {
  border-inline-start: 4px solid;
  padding-inline-start: 36px;
  padding-inline-end: 10px;
  padding-top: 30px;
  padding-bottom: 30px;
  pointer-events: auto;
  margin-top: 10px;
  background-color: white;
}

.addInterfaceInput .button {
  font-size: 14px;
  padding-top: 5px;
  padding-bottom: 5px;
  height: 30px;
  position: absolute;
}

.addInterfaceInput .textPreviewSegment {
  display: inline;
}

.addInterfaceInput .textPreview .inner {
  max-height: 272px;
  overflow-y: scroll;
  padding-inline-end: 30px;
  position: relative;
}

.addInterfaceInput .suggestionBoxContainer,
.addInterfaceInput .textPreviewContainer {
  position: absolute;
  z-index: 1;
}

.addInterfaceInput .suggestionBox,
.addInterfaceInput .textPreview {
  border: 1px solid var(--light-grey);
  box-shadow: 0px 1px 3px rgba(0, 0, 0, 0.25);
  border-radius: 6px;
}

.addInterfaceInput .suggestionBox {
  height: 100%;
}
.addInterfaceInput select.suggestionBox {
  font-size: 22px;
}


.addInterfaceInput select.suggestionBox:focus > option:checked {
  background: var(--light-grey) !important;
}

.addInterfaceInput select.suggestionBox option:checked,
.addInterfaceInput select.suggestionBox option:hover {
    box-shadow: 0 0 10px 100px var(--light-grey) inset;
}

.addInterfaceInput input,
.addInterfaceInput button,
.addInterfaceInput .suggestion {
  pointer-events: auto;
  cursor: pointer;
}

.addInterfaceInput .suggestion {
  border-inline-start: 4px solid;
  padding-inline-start: 36px;
  padding-inline-end: 40px;
  padding-top: 9px;
  padding-bottom: 9px;
  border-bottom: 1px solid var(--lighter-grey);
}

.addInterfaceInput .suggestion:last-of-type {
  border-bottom: none;
}

.addInterfaceInput input {
  min-width: 350px;
  max-width: 450px;
  border-radius: 250px;
  border: none;
  box-shadow: none;
  box-sizing: border-box;
  font-size: 22px;
  padding-inline-start: 30px;
  padding-top: revert;
  margin-inline-end: 20px;
  background: url("/static/icons/iconmonstr-magnifier-2-240.svg") no-repeat scroll left 7px top 7px;
  background-color: var(--lighter-grey);
}
.topicSearch.addInterfaceInput {
  display: flex;
  margin-left: 30px;
  margin-right: 30px;
  justify-content: space-between;
}

.topicSearch.addInterfaceInput input {
  margin-top: 30px;
  height: 30px;
  max-width: 250px;
  min-width: 250px;
  padding-inline-end: 30px;
  margin-left:  0;
  margin-right: 0;
  font-size: 20px;
}
.topicSearch.addInterfaceInput input.selected {
  color: #4B71B7;
}

.topicSearch.addInterfaceInput .button {
  margin-top: 30px;
  position: relative;
  white-space: nowrap;
}
.addInterfaceInput .suggestion {
  font-size: 20px;
}
.topicSearch.addInterfaceInput select.suggestionBox {
  margin-top: 60px;
}
.addInterfaceInput.mediaInput input {
  background: url("/static/icons/link_grey.svg") no-repeat scroll left 7px top 7px;
  background-color: var(--lighter-grey);
}
.readerApp.interface-hebrew .addInterfaceInput input {
  background-position: right 7px top 7px;
  font-family: var(--hebrew-serif-font-family);
}

.addInterfaceInput input::placeholder {
  font-size: 22px;
  font-style: normal;
}

.addInterfaceInput input+span.helperCompletionText {
  position: absolute;
  margin-inline-start: 4px;
  color: var(--medium-grey);
}

.editorAddInterface.active .editorAddInterfaceButton {
  width: 30px;
  height: 30px;
  padding: 10px;
  display: inline-block;
  background-size: auto 12px;
  background-repeat: no-repeat;
  background-position: center;
  border-radius: 6px;
  background-origin: content-box;
  background-color: var(--lighter-grey);
  margin-inline-end: 6px;
  box-sizing: border-box;
  cursor: pointer;
  pointer-events: auto;
}
.editorAddInterface.active .cursorHolder {
  display: inline-block;
 }
#addSourceButton.editorAddInterfaceButton {
  background-image: url("/static/icons/quotation.svg");
}
#addImageButton.editorAddInterfaceButton {
  background-image: url("/static/icons/image.svg");
}
#addMediaButton.editorAddInterfaceButton {
  background-image: url("/static/icons/video.svg");
}

#addImageFileSelectorLabel {
  width: 30px;
  height: 30px;
  margin-inline-start: -5px;
  margin-top: -5px;
  display: block;
  position: absolute;
  cursor: pointer;
}

.sheetContent .sheetItem .SheetOutsideText.segment p {
  margin: 0
}
.sheetContent .sheetItem .SheetOutsideText.segment {
  margin: 0
}
.sheetContent .sheetItem .SheetSource.segment,
.sheetContent .sheetItem .SheetOutsideBiText.segment {
  margin-top: 2px;
  margin-bottom:30px;
}
.sheetContent .text.loading {
  cursor: wait;
}
.oldSheetNotice,
.oldSheetNotice a,
.editSheetNotice,
.editSheetNotice a {
  font-size: 12px;
  font-family: "Roboto", "Helvetica Neue", "Helvetica", sans-serif;
  color: #999;
}
.cookiesNotification {
  position: fixed;
  z-index: 9999;
  color: white;
  background-color: #212E50;
  border-top: 1px solid #ccc;
  bottom: 0;
  box-sizing: border-box;
  width: 100%;
  padding: 10px 0;
  line-height: 1.1;
  text-align: center;
  unicode-bidi: plaintext;
}
.cookiesNotification a {
  text-decoration: underline;
  color: inherit;
  margin-inline-start: 5px;
}
.cookiesNotification .button {
  margin-inline-start: 12px;
}
.readerMessageBox {
  z-index: 9999;
  color: #000;
  font-size: 16px;
  background-color: #ededec;
  border: 1px solid #ccc;
  top: 0;
  left: 0;
  box-sizing: border-box;
  padding: 10px 0;
  margin: 40px;
  line-height: 1.1;
  text-align: center;
}
.readerMessageBox a {
  text-decoration: underline;
  color: inherit;
}
.he sup.sourcePrefix {
  margin-right: -35px;
  position: absolute;
  text-decoration: none;
  font-family: "Roboto", "Helvetica Neue", "Helvetica", sans-serif;
  color: #000;
}
.en sup.sourcePrefix {
  margin-left: -35px;
  position: absolute;
  text-decoration: none;
  font-family: "Roboto", "Helvetica Neue", "Helvetica", sans-serif;
  color: #000;
}
.heLeft.bilingual .sheetContent .text sup.sourcePrefix,
.heRight.bilingual .sheetContent .text sup.sourcePrefix {
    margin-right: -28px;
}
.heLeft.bilingual .sheetContent .text .en sup.sourcePrefix,
.heRight.bilingual .sheetContent .text .en sup.sourcePrefix {
  display: none
}
.sheetItem.ref-display-none .ref {
  display: none;
}
section.SheetSource .en,
section.SheetOutsideBiText .en {
  background-color: #FBFBFA;
}
section.SheetSource,
section.SheetOutsideBiText {
  border-inline-start: 4px solid;
  box-shadow: 0px 1px 6px rgba(0, 0, 0, 0.25);
  margin-bottom: 30px;
}

.SheetOutsideBiText, .SheetSource {
    counter-increment: css-counter 1;
}

.SheetOutsideBiText:before,
.SheetSource:before {
  position: absolute;
  color:  var(--medium-grey);
  font-size: 12px;
}

.english .SheetOutsideBiText:before,
.english .SheetSource:before {
  content: counter(css-counter);
  left: -34px;
  font-family: var(--english-sans-serif-font-family);
}

.bilingual .SheetOutsideBiText:before,
.bilingual .SheetSource:before {
  content: counter(css-counter);
  right: -34px;
  font-family: var(--english-sans-serif-font-family);

}


.hebrew .SheetOutsideBiText:before,
.hebrew .SheetSource:before {
  content: counter(css-counter, hebrew);
  right: -34px;
  font-family: var(--hebrew-sans-serif-font-family);
}


.readerPanel.hebrew section.SheetSource .sheetItem > .he,
.readerPanel.english section.SheetSource .sheetItem > .en,
.readerPanel.hebrew section.SheetOutsideBiText .sheetItem > .he,
.readerPanel.english section.SheetOutsideBiText .sheetItem > .en {
  display: block;
}
.readerPanel.hebrew section.SheetSource .sheetItem > .en,
.readerPanel.english section.SheetSource .sheetItem > .he,
.readerPanel.hebrew section.SheetOutsideBiText .sheetItem > .en,
.readerPanel.english section.SheetOutsideBiText .sheetItem > .he  {
  display: none;
}
.interface-english section.SheetSource .sheetItem > .he,
.interface-english section.SheetSource .sheetItem > .en,
.interface-english section.SheetOutsideBiText .sheetItem > .he,
.interface-english section.SheetOutsideBiText .sheetItem > .en {
  padding: 15px 20px 15px 16px;
}
.interface-hebrew section.SheetSource .sheetItem > .he,
.interface-hebrew section.SheetSource .sheetItem > .en,
.interface-hebrew section.SheetOutsideBiText .sheetItem > .he,
.interface-hebrew section.SheetOutsideBiText .sheetItem > .en {
  padding: 15px 16px 15px 20px;
}
.readerPanel.bilingual.stacked .sheetContent section.SheetSource .segment.highlight .he,
.readerPanel.bilingual.stacked .sheetContent section.SheetOutsideBiText .segment.highlight .he {
  padding-bottom: 15px;
}
section.SheetSource.highlight,
section.SheetOutsideBiText.highlight {
  background-color: #E9E9E7;
}
section.SheetSource .segmentNumber,
section.SheetSource .SheetOutsideBiText {
  display: none;
}
.sheetContent section.SheetSource.highlight .sheetItem.segment.highlight .sourceContentText,
.sheetContent section.SheetSource .sheetItem.segment .sourceContentText,
.sheetContent section.SheetOutsideBiText.highlight .sheetItem.segment.highlight .sourceContentText,
.sheetContent section.SheetOutsideBiText .sheetItem.segment .sourceContentText {
  margin: 0;
}
.sheetItem .SheetSource,
.sheetItem .SheetOutsideBiText {
  border-inline-start: 4px solid;
  padding-inline-start: 16px;
  padding-inline-end: 20px;
  box-shadow: 0px 1px 6px rgba(0, 0, 0, 0.25);
}
.sheetItem .SheetSource.segment,
.sheetItem .SheetOutsideBiText.segment {
cursor: pointer;
}

.sheetItem .SheetSource.selected.segment,
.sheetItem .SheetOutsideBiText.selected.segment {
  border-top: 2px solid var(--select-blue);
  border-bottom: 2px solid var(--select-blue);
  border-inline-end: 2px solid var(--select-blue);
  margin-top: 0;
  margin-bottom: 28px;
  margin-inline-end: -2px;
  cursor: text;
}
.sheetItem .SheetSource .he,
.sheetItem .SheetSource .en,
.sheetItem .SheetOutsideBiText .he,
.sheetItem .SheetOutsideBiText .en {
  padding-inline-start: 16px;
  padding-inline-end: 20px;
  margin-inline-start: -16px;
  margin-inline-end: -20px;
  padding-top: 15px;
  padding-bottom: 15px;
}
.interface-hebrew .sheetItem .SheetSource .he,
.interface-hebrew .sheetItem .SheetSource .en,
.interface-hebrew .sheetItem .SheetOutsideBiText .he,
.interface-hebrew .sheetItem .SheetOutsideBiText .en {
  padding-inline-start: 20px;
  padding-inline-end: 16px;
  margin-inline-start: -20px;
  margin-inline-end: -16px;
}
.interface-hebrew .bilingual.heLeft .sheetItem .SheetOutsideBiText .he,
.interface-hebrew .bilingual.heLeft .sheetItem .SheetSource .he,
.interface-hebrew .bilingual.heRight .sheetItem .SheetOutsideBiText .en,
.interface-hebrew .bilingual.heRight .sheetItem .SheetSource .en,
.interface-english .bilingual.heRight .sheetItem .SheetOutsideBiText .he,
.interface-english .bilingual.heRight .sheetItem .SheetSource .he,
.interface-english .bilingual.heLeft .sheetItem .SheetOutsideBiText .en,
.interface-english .bilingual.heLeft .sheetItem .SheetSource .en {
  padding-inline-end: 20px;
  margin-inline-end: 0px;
  padding-inline-start: 20px;
  margin-inline-start: 0px;
}
.interface-hebrew .bilingual.heLeft .sheetItem .SheetOutsideBiText .en,
.interface-hebrew .bilingual.heLeft .sheetItem .SheetSource .en,
.interface-english .bilingual.heLeft .sheetItem .SheetOutsideBiText .he,
.interface-english .bilingual.heLeft .sheetItem .SheetSource .he {
  padding-inline-end: 16px;
  margin-inline-end: 0px;
  padding-inline-start: 20px;
  margin-inline-start: 0px;
}

.interface-hebrew .bilingual.heRight .sheetItem .SheetOutsideBiText .he,
.interface-hebrew .bilingual.heRight .sheetItem .SheetSource .he,
.interface-english .bilingual.heRight .sheetItem .SheetOutsideBiText .en,
.interface-english .bilingual.heRight .sheetItem .SheetSource .en {
  padding-inline-end: 20px;
  margin-inline-end: 0px;
  padding-inline-start: 16px;
  margin-inline-start: 0px;
}

.readerPanel.bilingual.heRight .sheetItem .SheetSource,
.readerPanel.bilingual.heRight .sheetItem .SheetOutsideBiText,
.readerPanel.bilingual.heLeft .sheetItem .SheetSource,
.readerPanel.bilingual.heLeft .sheetItem .SheetOutsideBiText {
  padding-left: 0;
  padding-right: 0;
}

.readerPanel.english .sheetItem .SheetSource .he,
.readerPanel.english .sheetItem .SheetSource .en,
.readerPanel.english .sheetItem .SheetOutsideBiText .he,
.readerPanel.english .sheetItem .SheetOutsideBiText .en,
.readerPanel.hebrew  .sheetItem .SheetSource .he,
.readerPanel.hebrew  .sheetItem .SheetSource .en,
.readerPanel.hebrew  .sheetItem .SheetOutsideBiText .he,
.readerPanel.hebrew  .sheetItem .SheetOutsideBiText .en
{
  padding-inline-start: initial;
  padding-inline-end: initial;
  margin-inline-start: initial;
  margin-inline-end: initial;
}

.readerPanel.english .sheetItem .SheetSource.segment,
.readerPanel.hebrew .sheetItem .SheetSource.segment {
  padding-top: 15px;
  padding-bottom: 15px;
}


.sheetItem .SheetSource .he.editable.selected .sourceContentText,
.sheetItem .SheetSource .en.editable.selected .sourceContentText,
.sheetItem .SheetOutsideBiText .he.editable.selected .sourceContentText,
.sheetItem .SheetOutsideBiText .en.editable.selected .sourceContentText {
  background-color: #FFFFFF;
  box-shadow: inset 0px 0px 3px rgba(0, 0, 0, 0.3);
  border-radius: 6px;
}
.sheetItem .SheetSource ::selection,
.sheetItem .SheetOutsideBiText ::selection {
  background-color: rgba(0,0,0,0);
}
.sheetItem .SheetSource .he.editable.selected ::selection,
.sheetItem .SheetSource .en.editable.selected ::selection,
.sheetItem .SheetOutsideBiText .he.editable.selected ::selection,
.sheetItem .SheetOutsideBiText .en.editable.selected ::selection {
  background-color: #D2DCFF;
}
.sheetItem .SheetSource .en,
.sheetItem .SheetOutsideBiText .en {
  background-color: #FBFBFA;
}
.sheetItem .SheetSource .ref,
.sheetItem .SheetOutsideBiText .ref {
  pointer-events: none;
  user-select: none;
}
.readerPanel.bilingual .sheetItem .SheetSource:after,
.readerPanel.bilingual .sheetItem .SheetOutsideBiText:after {
  content: " ";
  display: block;
  clear: both;
  height: 0;
  background-color: #FBFBFA;
}
.sheetItem .SheetMedia {
  margin-bottom: 14px;
}
.readerPanel.bilingual.heRight .SheetSource {
  background-image:
  linear-gradient(
    to left,
    #fff,
    #fff 50%,
    #FBFBFA 50%,
    #FBFBFA 100%,
    #fff 100%
  );
}
.readerPanel.bilingual.heLeft .SheetSource {
  background-image:
  linear-gradient(
    to right,
    #fff,
    #fff 50%,
    #FBFBFA 50%,
    #FBFBFA 100%,
    #fff 100%
  );
}

.bilingual.heLeft .sheetContent .boxedSheetItem,
.bilingual.heRight .sheetContent .boxedSheetItem {
  margin-bottom: 30px;
}

.bilingual.heLeft .sheetContent .sheetItem .SheetSource.segment,
.bilingual.heRight .sheetContent .sheetItem .SheetSource.segment {
  margin-bottom: 0;
}

.boxedSheetItem + .spacer {
  margin-top: -30px;
  transition: all .5s ease-in-out;
}

.boxedSheetItem + .spacer.spacerSelected {
  margin-top: unset;
  margin-bottom:30px;
  transition: all .5s ease-in-out;
}

.boxedSheetItem[draggable] {
  -moz-user-select: none;
  -khtml-user-select: none;
  -webkit-user-select: none;
  user-select: none;
  -khtml-user-drag: element;
  -webkit-user-drag: element;
}

.boxedSheetItem.dragged {
  opacity: .2;
}

.boxedSheetItem .boxedSourceChildren {
  position: absolute;
  top: 0;
}

.draggedOver.draggedOverBefore::before {
  content: "​"; /* zwsp required for chrome to display content */
  display: block;
  background-color: #D2DCFF;
  width: 100%;
}
.draggedOver.draggedOverAfter::after {
  content: "​"; /* zwsp required for chrome to display content */
  display: block;
  background-color: #D2DCFF;
  width: 100%;
}

.dragIcon {
  background-color: #F0F8FF;
  width: auto;
  height: 30px;
  left: -3000px;
  border-inline-start: 4px solid;
  font-size: 22px;
  padding-top: 10px;
  padding-left: 10px;
  padding-right: 10px;
  text-align: center;
  position: absolute;
}
.dragIconContainer {
  position: absolute;
  left: -9999px;
  display: flex;
  flex-direction: column;
  background-color: rgba(255, 255, 255, 0.1);
}
.feedbackBox p {
  font-size: 16px;
  letter-spacing: 1px;
}
.feedbackBox .button {
  margin: auto;
  width: 100%;
}
.feedbackBox input {
  padding: 16px 22px;
  margin-bottom: 20px;
  cursor: pointer;
  font-size: 18px;
  border-radius: 4px;
  box-shadow: none;
  border: 1px solid #E9E9E9;
  width: 100%;
  box-sizing: border-box;
}
.connectionsPanel textarea.feedbackText {
  border-radius: 7px;
  box-shadow: 0 1px 3px rgba(0,0,0,0.2);
}
.img-circle {
  border-radius: 50%;
}
.tab-view .tab-list {
  display: flex;
  flex-direction: row;
  justify-content: flex-start;
}
.tab-view .tab-list .tab {
  font-size: 16px;
  color: black;
  text-align: center;
  padding: 10px 0;
  margin: 0;
  margin-inline-end: 30px;
  cursor: pointer;
}
.tab-view .tab-list .tab a {
  color: inherit;
}
.tab-view .tab-list .tab a:hover {
  text-decoration: none;
}
.tab-view .tab-list .active .tab {
  border-bottom: 4px solid #CCC;
}
.interface-hebrew .tab-view .tab-list .tab {
  margin: 0 0 0 30px;
}
.tab-view .tab-list .tab img {
  width: 18px;
  height: 18px;
  margin: 0 10px 0 0;
  top: 2px;
  position: relative;
}
.interface-hebrew .tab-view .tab-list .tab img {
  margin: 0 0 0 10px;
}
.tab-view .tab-list .justifyright {
  margin: 0 0 4px auto;
  display: flex;
  align-items: center;
}
.tab-view .tab-list .tab.filter,
.tab-view.largeTabs .tab-list .tab.filter {
  font-size: 16px;
  margin: 0;
  padding: 6px 9px;
  border: 1px solid #EDEDEC;
  background-color: #EDEDEC;
  border-radius: 6px;
}
.tab-view .tab-list .tab.filter.open {
  background-color: inherit;
}
.tab-view .tab-list .tab.filter img {
  margin: 0 0 1px 6px;
  width: 12px;
  height: 12px;
}
.interface-hebrew .tab-view .tab-list .tab.filter img {
  margin: 0 6px 1px 0;
}
.tab-view .tab-list .applink a {
    color: #666;
}
.interface-hebrew .tab-view .tab-list .justifyright {
  margin: 0 auto 0 0;
}
.tab-list :not(.active) .tab, .tab-list :not(.active) .tab a{
    color: #666;
}
.tab-view.largeTabs .tab-list {
    border-bottom: 1px solid #CCC;
    margin-bottom: 18px;
}
.tab-view.largeTabs .filter-bar {
  margin-bottom: 30px;
}
.tab-view.largeTabs .tab-list .tab {
  font-size: 22px;
}
.tab-view.largeTabs .tab-list .active .tab {
  border-bottom: 4px solid var(--light-grey);
}
@media (max-width: 540px) {
  .profile-page .tab-view .tab .tabIcon {
    display: none;
  }
  .interface-hebrew .tab-view .tab-list .justifyright {
    margin: initial;
  }
  .tab-view .tab-list .justifyright {
    margin: initial;
  }
  .tab-view .tab-list{
    flex-wrap: wrap;
  }
  .profile-page .profile-actions .resourcesLink.profile-settings,
  .profile-page .profile-actions .button.logoutLink{
    display: none;
  }
}
.profile-page .textRange {
  font-size: 18px;
  color: #666;
}
.profile-page .note-text {
  font-size: 18px;
}
.profile-page .note {
  display: flex;
  flex-direction: row;
  justify-content: space-between;
  padding: 10px 0 20px 0;
}
.profile-page .note + .note {
  border-top: 1px solid #CCC;
}
.profile-page .noteLeft {
  flex-grow: 1;
}
.profile-page .noteRight {
  display: flex;
  flex-direction: row;
  align-items: flex-start;
}
.profile-page .note .noteRight img {
  display: none;
}
.profile-page .note .noteRight img + img {
  margin: 0 0 0 10px;
}
.interface-hebrew .profile-page .note .noteRight img + img {
  margin: 0 10px 0 0;
}
.profile-page .note:hover .noteRight img {
  display: inline-block;
  width: 16px;
  height: 16px;
  opacity: 0.4;
}
.profile-page .note:hover .noteRight img:hover {
  opacity: 0.6;
  cursor:pointer;
}
.profile-page .social-icon img {
  width: 13px;
  height: 13px;
  opacity: 0.4;
}
.profile-page .social-icon + .social-icon {
  padding: 0 5px;
}
.profile-page .social-icon:hover img {
  opacity: 0.6;
}
.editorToggleHeader {
  width: 100%;
  background-color: #18345D;
  color: white;
  height: 60px;
  font-size: 16px;
  margin-top: -60px;
  margin-left: -12px;
  margin-bottom: 80px;
  padding-right: 12px;
  display: flex;
  justify-content: center;
  align-items: center;
  position: relative;
  left: 0;
}
.interface-hebrew .editorToggleHeader {
  direction: rtl;
}
.editorToggleHeader .button {
  padding: 5px 8px;
  margin-inline-start: 15px;
  margin-top: 5px;
  height: 30px;
  letter-spacing: 0;
}
.feedbackOverlay {
  position: fixed;
  width: 100%;
  height:100%;
  background-color: #FBFBFA;
  z-index: 1001;
  top: 0;
  left: 0;
  padding: 120px 60px;
  box-sizing: border-box;
}
.interface-hebrew .feedbackOverlay {
  direction: rtl;
}
.feedbackOverlay .buttonContainer {
  margin-top: 50px;
}
.feedbackOverlay h2 {
  font-size: 30px;
  font-family: "adobe-garamond-pro", "Crimson Text", Georgia, serif;
  margin: 0 auto 50px auto;
  color: black;
  text-transform: none;
  max-width: 600px;
}
.feedbackOverlay p, .feedbackOverlay ul  {
  font-size: 16px;
  font-family: "Roboto", "Helvetica Neue", "Helvetica", sans-serif;
  color: black;
  max-width: 600px;
  margin: 10px auto;
}
.feedbackOverlay textarea {
  font-size: 18px;
  color: #000;
  box-shadow: 0px 1px 3px rgba(0, 0, 0, 0.25);
  border-radius: 6px;
  border: none;
  width: 100%;
  padding: 12px;
  font-weight: normal;
  font-style: normal;
  margin-top: 10px;
  height: 120px;
}
.interface-hebrew textarea,
.interface-hebrew textarea::placeholder,
.interface-hebrew input
{
  font-family: var(--hebrew-sans-serif-font-family);
}
.feedbackOverlay textarea::placeholder {
  font-size: 16px;
  font-style: normal;
  color: #666;
}
.feedbackOverlay a {
  color: #4871bf;
}
.feedbackOverlay .button {
  margin: 0;
}
.feedbackOverlay a.button  {
  color: white;
}
.sheetList .sheet {
  border-bottom: none;
}
.sheetList .sheet {
  display: flex;
  flex-direction: row;
}
.sheetList .sheet .sheetLeft {
  display: flex;
  flex-direction: column;
}
.sheetList .sheet .sheetTags {
  color: #999;
}
.sheetList .sheet .sheetTags .bullet {
  margin: 0 5px;
}
.sheetList .sheet a {
  color: inherit;
  cursor: pointer;
}
.sheetList .sheet a.sheetTitle {
  display: flex;
  flex-direction: row;
  align-items: center;
  margin-bottom: 10px;
  font-size: 18px;
}
.sheetList .sheet .sheetLeft .sheetTitle img,
.textList .sheet .sheetLeft .sheetTitle img {
  width: 18px;
  height: 18px;
  margin-inline-end: 10px;
}
.sheetLeft div.sheetSummary {
  margin-bottom: 10px
}
.default-profile-img {
  width: 175px;
  height: 175px;
  background-color: #999;
  border-radius: 50%;
  display: flex;
  justify-content: center;
  align-items: center;
  color: white;
  font-size: 75px;
  font-family: "Roboto", "Helvetica Neue", "Helvetica", sans-serif;
}
.default-profile-img.invisible {
  visibility: hidden;
}
.profile-page .filterable-list {
  /* to distinguish top half of profile from bottom half */
    background-color: white;
    border: 1000px solid white;
    border-top: 4px solid white;
    border-bottom: 120px solid white;
    margin: -4px 0 -120px -1000px;
    width: 100%;
}
.interface-hebrew .profile-page .filterable-list {
  margin: -4px -1000px -120px 0;
}
.filterable-list .filter-bar {
  border-bottom: 1px solid #E2E2E1;
  display: flex;
  flex-direction: row;
  align-items: center;
  padding: 16px 0;
  justify-content: space-between;
}
.filterable-list .filter-bar-new {
  padding: 0 0 20px 0;
  justify-content: space-between;
  align-items: center;
  display: flex;
  flex-wrap: wrap;
  flex-direction: row;
}
.filterable-list .filter-bar-new .filter-input {
  background-color: #EDEDED;
  border-radius: 5px;
  padding: 5px;
  color: black;
  width: 250px;
  display: flex;
  align-items: center;
}
.filterable-list .filter-bar-new .filter-input ::placeholder {
  color: #999;
}
.filterable-list .filter-bar-new .sort-option {
  padding: 7px;
  color: #666;
  font-size: 16px;
  cursor: pointer;
  margin: 0 0 0 7px;
  background-color: #EDEDED;
  border-radius: 5px;
}
.interface-hebrew .filterable-list .filter-bar-new .sort-option {
  margin: 0 7px 0 0;
}
.filterable-list .filter-bar-new .sort-option.active {
  color: black;
}
.filterable-list .filter-bar-new .systemText span {
  color: #000;
}
.filterable-list .filter-bar .filter-bar-inner {
  display: flex;
  align-items: center;
}
.filterable-list .readerNavMenuSearchButton {
  margin: 0 10px 0 5px;
  display: inline-flex;
  top: 0;
}
.interface-hebrew .filterable-list .readerNavMenuSearchButton {
  margin: 0 5px 0 10px;
}
.filterable-list input {
  border: 0;
  font-size: 18px;
  font-family: "adobe-garamond-pro", "Crimson Text", Georgia, serif;
  background-color: transparent;
}
.filterable-list .loadingMessage {
  margin-top: 30px;
}
.profile-page .filterable-list .filter-content {
  padding-top: 25px;
}
.profile-page .sheet-header {
  display: flex;
  flex-direction: column;
  align-items: flex-start;
  margin-bottom: 10px;
}
.profile-page .collectionListingImage {
  width: 18px;
  height: 18px;
  border-radius: 50%;
  vertical-align: middle;
  margin: 0;
  margin-inline-end: 10px;
  position: relative;
  top: -2px;
}
.profile-page .collectionListingName {
  font-size: 18px;
  margin-bottom: 10px;
}
.profile-page .collectionListing + .collectionListing {
  border-top: 0;
}
.profile-page .profile-summary-content a {
  color: inherit;
}
.profile-page .profile-summary a.logoutLink {
  color: #666;
  padding: 16px 15px;
}
.profile-page .profile-summary {
  display: flex;
  flex-direction: row;
  justify-content: space-between;
  margin-bottom: 40px;
}
.profile-page .profile-summary .summary-column {
  display: flex;
  flex-direction: column;
  flex-grow: 3;
  flex-basis: 0;
}
.profile-page .profile-summary .summary-column.start {
  align-items: flex-start;
}
.profile-page .profile-summary .summary-column.end {
  flex-grow: 1;
}
.profile-page .profile-summary .small-margin {
  margin: 0 4px;
}
.profile-page .profile-summary .sub-sub-title > .small-margin:first-child,
.profile-page .profile-summary .sub-sub-title > span:first-child .small-margin {
  margin: 0 4px 0 0;
}
.profile-page .profile-summary .sub-sub-title > .small-margin:last-child,
.profile-page .profile-summary .sub-sub-title > span:last-child .small-margin {
  margin: 0 0 0 4px;
}
.interface-hebrew .profile-page .profile-summary .sub-sub-title > .small-margin:last-child,
.interface-hebrew .profile-page .profile-summary .sub-sub-title > span:last-child .small-margin {
  margin: 0 4px 0 0;
}
.profile-page .aboutText {
  margin-top: 20px;
  font-size: 18px;
  line-height: 1.4;
}
@media (max-width: 540px) {
  .profile-page .profile-pic:hover .profile-pic-hover-button.profile-pic-button-visible {
    display: none !important;  /* dont allow profile pic upload on mobile b/c causes black image on iOS */
  }
  .profile-page .profile-pic .profile-pic-button {
    top: calc(-1 * ((87px/2) + (46px/2)));  /* height of .profile-img + height of .profile-pic-button */
  }
  .profile-page .editorToggleHeader {
    display: none !important;
  }
  .profile-page .profile-summary .profile-img {
    width: 87px !important;
    height: 87px !important;
    font-size: 43.5px !important;
  }
  .profile-page .profile-summary .default-profile-img {
    width: 87px !important;
    height: 87px !important;
    font-size: 43.5px !important;
  }
  .profile-page .profile-summary .profile-actions {
    flex-wrap: wrap;
  }
}
.profile-page .profile-summary .follow {
  color: #999;
  font-size: 13px;
  letter-spacing: 1px;
}
.profile-page .profile-summary .follow .follow-bull {
  padding: 0 5px;
}
.profile-page .profile-summary .profile-actions {
  display: flex;
  flex-direction: row;
  margin: 10px 0;
}
.profile-page .resourcesLink.faded {
  color: #666;
}
.resourcesLink.blue {
  color: white;
  background-color: #18345d;
}
.resourcesLink.blue img {
  filter: invert(1);
  opacity: 1;
}
.profile-page .authorByLine {
  margin: 20px 0;
}
.authorByLineImage a {
  text-decoration: none;
}
.profile-page .follow-header {
  font-size: 20px;
  color: #000;
  padding-bottom: 10px;
}
.profile-page .follow-header .follow-count {
  color: #999;
}
.profile-page .resourcesLink  {
  min-height: 46px;
  height: 46px;
  overflow: visible;
  padding: 0px 16px;
  border-top: 0;
  display: flex;
  align-items: center;
  width: unset;
}
.profile-page .emptyList {
  display: flex;
  flex-direction: column;
  align-items: flex-start;
}
.profile-page .emptyList .emptyListText {
  font-size: 16px;
  margin: 30px 0;
  color: #999;
  font-family: "Roboto", "Helvetica Neue", "Helvetica", sans-serif;
  line-height: 1.5;
}
.profile-page .profile-summary .resourcesLink + .resourcesLink,
.profile-page .profile-summary .largeFollowButton + .resourcesLink {
  margin: 0 0 0 10px;
}
.interface-hebrew .profile-page .profile-summary .largeFollowButton + .resourcesLink,
.interface-hebrew .profile-page .profile-summary .resourcesLink + .resourcesLink {
  margin: 0 10px 0 0;
}
.profile-page .profile-summary .title {
  margin-bottom: 10px;
}
.profile-page .profile-summary .sub-title {
  color: #000;
  font-family: "Roboto", "Helvetica Neue", "Helvetica", sans-serif;
  font-size: 16px;
}
.profile-page .profile-summary .sub-sub-title {
  color: #666;
  font-family: "Roboto", "Helvetica Neue", "Helvetica", sans-serif;
  font-size: 16px;
}
/* Tooltip - source: https://codepen.io/cristina-silva/pen/XXOpga */
.tooltip-toggle {
  cursor: pointer;
  position: relative;
  line-height: normal;
}
.tooltip-toggle svg {
  height: 18px;
  width: 18px;
}
/*Tooltip text container*/
.three-dots-button.tooltip-toggle::before {
  /* make the tooltip appear on right. % is an estimate that works most of the time */
  top: 0;
  transform: translateY(-35%);
  left: 30px;
  color: #999;
  text-align: left;
}
.interface-hebrew .three-dots-button.tooltip-toggle::before {
  left: unset;
  right: 30px;
  text-align: right;
}
@media (max-width: 450px) {
  .three-dots-button.tooltip-toggle::before {
    left: -165px;
  }
  .interface-hebrew .three-dots-button.tooltip-toggle::before{
    right: -165px;
  }
}

.tooltip-toggle::before {
  color: #000;
  font-family: "Roboto", "Helvetica Neue", "Helvetica", sans-serif;
  font-size: 13px;
  opacity: 0;
  pointer-events: none;
  text-align: center;
  position: absolute;
  top: 30px;
  left: -70px;
  padding: 10px;
  background-color: #fff;
  box-shadow: 0 1px 3px rgba(0,0,0,.2);
  border-radius: 5px;
  content: attr(aria-label);
  text-transform: none;
  transition: all 0.5s ease;
  width: 140px;
  z-index: 1;
}
/*Triggering the transition*/
.tooltip-toggle:hover::before, .tooltip-toggle:hover::after {
  opacity: 1;
  transition: all 0.75s ease;
}
.largeFollowButton {
  display: inline-flex;
  min-height: 46px;
  height: 46px;
  overflow: visible;
  padding: 0px 16px;
  align-items: center;
  text-align: center;
  cursor: pointer;
  background: #18345d;
  color: #fff;
  border-radius: 6px;
  box-shadow: 0 1px 3px rgb(0 0 0 / 20%);
}
.profile-page .largeFollowButton.following .int-en,
.profile-page .largeFollowButton.following .int-he {
  color: black;
}
.largeFollowButton.following span {
  color: #666;
}
.smallFollowButton {
  height: 20px;
  line-height: 18px;
  width: min-content;
  text-align: center;
  cursor: pointer;
  background: var(--sefaria-blue);
  color: white;
  border-radius: 3px;
  margin-inline-start: 15px;
  display: none;
  letter-spacing: normal;
  padding: 0 3px;
}
.smallFollowButton.smallText span {
  color: white;
}
.largeFollowButton.following, .smallFollowButton.following {
  background: #fff;
  color: black;
}
.smallFollowButton.following{
  border: 1px solid #CCCCCC;
  box-sizing: border-box;
}
.smallFollowButton.following.smallText span {
  color: black;
}
.authorByLine.small .smallFollowButton.following{
  line-height: 18px;
}
.authorByLine .smallFollowButton.following{
  line-height: 16px;
}
body .homeFeedWrapper {
  background-color: white;
}
body .homeFeedWrapper .content {
  padding: 0;
}
.columnLayout {
  display: flex;
  flex-direction: row;
}
@media (max-width: 540px) {
  .topicPanel .columnLayout {
    flex-direction: column;
  }
  .topicPanel .sideColumn {
    padding: 20px 25px 30px 25px;
    max-width: 100%;
    align-self: stretch;
    border: 0;
    margin: 0;
  }
  .topicPanel .navSidebar {
    width: unset;
    border-top: 30px solid #FBFBFA;
    margin: 0;
  }
}
.sideColumn .topicSideColumn {
  margin-bottom: 20px;
}

.sideColumn .section {
  margin-bottom: 70px;
}
.sideColumn .section h2 {
  text-transform: none;
  font-size: 24px;
  letter-spacing: normal;
  text-align: inherit;
  margin: 0 0 30px 0;
}
.sideColumn .section h2 .int-en {
  text-align: left;
}
.sideColumn .section h2 .int-he {
  text-align: right;
}
.sideColumn .section .description {
  margin-bottom: 25px;
}
.sideColumn .button img {
  width: 16px;
  height: 16px;
  margin: 0 5px;
  position: relative;
  top: 2px;
  filter: invert(1);
}
.sideColumn .button.white img {
  filter: none;
  opacity: .4;
}
.sideColumn .button .fa {
  opacity: .4;
  margin: 0 5px;
}
.sideColumn .inlineButtonBox {
  display: flex;
  justify-content: space-between;
}
.sideColumn .inlineButtonBox a {
  flex: 1;
}
.sideColumn .inlineButtonBox a .button {
  width: 100%;
}

.sideColumn .button {
  letter-spacing: 0;
}
.sideColumn h2 {
  font-weight: 400;
}

.sideColumn .newsletterInput {
  height: 53px;
}
.sideColumn .newsletterSignUpBox img {
    height: 23px;
    width: 23px;
    opacity: 0.35;
    position: absolute;
    top: 15px;
    right: 17px;
}
.interface-hebrew .sideColumn .newsletterSignUpBox img {
  right: auto;
  left: 17px;
  transform: scale(-1, 1);
}
.sideColumn .newsletterInput, .sideColumn .newsletterInput::placeholder {
  width: 100%;
  box-sizing: border-box;
  font-size: 16px;
  font-weight: normal;
  font-style: normal;
  color: #000;
}
.interface-english .sideColumn .newsletterInput, .interface-english .sideColumn .newsletterInput::placeholder  {
  font-family: "Roboto", "Helvetica Neue", "Helvetica", sans-serif;
}
.interface-hebrew .sideColumn .newsletterInput, .interface-hebrew .sideColumn .newsletterInput::placeholder   {
  font-family: "Heebo", sans-serif;
}

.sideColumn .feedbackBoxOverlay.open {
  position: fixed;
  width: 100%;
  height: 100%;
  top: 0;
  left: 0;
  display: flex;
  align-items: center;
  justify-content: center;
  background-color: #FBFBFA;
}
.sideColumn .feedbackBoxOverlay.open .feedbackBox {
  width: 470px;
}
.homeFeedWrapper .mainColumn {
  background-color: white;
}
.storyFeedInner,
.interface-hebrew .storyFeedInner {
  width: 760px;
  margin: 0 auto;
  padding-top: 60px;
  max-width: 100%;
  box-sizing: border-box;
  min-height: 500px;
}
.interface-hebrew .topicPanel .storyFeedInner {
  padding-top: 0;
}
.storyByLine:hover .smallFollowButton,
.authorByLine:hover .smallFollowButton {
  display: inline-block;
}
.bilingual .homeFeedWrapper span.he,
.bilingual .readerNavMenu.topicPanel .he {
  display: block;
  padding-bottom: 10px;
}
.mainColumn .story {
  padding: 0 0 60px 0;
}

.story .subHeading .int-en, .story .subHeading .int-he  {
  color: #666;
}
.story .learningPrompt {
  padding: 10px 0 20px;
}
.mainColumn .story .storyTitleBlock {
  clear: both;
}
.mainColumn .story .storyTitleBlock {
  text-align: start;
}
.colorBarBox {
  clear: both;
  border-inline-start: 4px solid transparent;
  padding-inline-start: 20px;
}
.readerPanel.hebrew .savedHistoryList .colorBarBox{
  direction: rtl;
}
.interface-english .citationLine,
.interface-english .learnMoreLink {
  padding-left: 34px;
}
.interface-hebrew .citationLine,
.interface-hebrew .learnMoreLink {
  padding-right: 34px;
}
.storyTextListItem {
  padding-bottom: 18px;
}
.storyTextListItem:last-child {
  padding-bottom: 0;
}
.mainColumn .saveButton {
  align-self: flex-start;
}
.mainColumn .saveLine.storyTitleWrapper .saveButton,
.mainColumn .story.publishSheetStory .saveLine .saveButton  {
  margin-top: 2px;
}

.interface-english .mainColumn .story .storyTypeBlock {
  float: left;
}
.interface-hebrew .mainColumn .story .storyTypeBlock {
  float: right;
}

.story .storyBody {
  clear: both;
  margin: 10px 0;
  text-align: justify;
  font-size: 18px;
}
.story .storySheetListItem > div.storyBody.sheetSummary > * {
  color: var(--dark-grey);
  font-family: var(--english-sans-serif-font-family);
  font-size: 15px;
}
.story .storyBody .en {
  line-height: 1.6;
}
.story .storyBody .he {
  font-size: 22px;
  line-height: 1.6;
}
.story .storySheetList {
  clear: both;
}
.story .storySheetListItem {
  padding-bottom: 20px;
}
.story .storySheetListItem:last-child {
  padding-bottom: 0;
}
.story .storySheetList .sheetTitle {
  padding-bottom: 10px;
}
.story .storySheetList .storyTitle span {
  font-size: 20px;
}
.story .saveLine {
  display: flex;
  align-items: flex-start;
  clear: both;
  margin-bottom: 10px;
}
.story .saveLine .beforeSave {flex: 1;}
.interface-hebrew .story .saveLine .beforeSave {
  padding-left: 10px;
}
.interface-english .story .saveLine .beforeSave {
  padding-right: 10px;
}
.story .citationLine.contentText .int-en,
.story .citationLine.contentText .int-he {
  color: #999;
}
.authorByLine {
  display: flex;
}
.authorByLine .authorByLineText {
  padding: 0 10px;
  line-height: 22px;
  margin-top: -1px;
  display: flex;
  justify-content: center;
  flex-direction: column;
}
.authorByLine .authorByLineText.small{
  line-height: 18px;
}
.authorByLine .authorOrganization,
.authorByLine .authorName {
  display: block;
}
.saveLine .authorByLine + .saveButton {
  position: relative;
  bottom: 12px;
}
.authorOrganization {
  color: #999;
}
.authorByLine.small {
  font-size: 14px;
  width: max-content;
}
/* .mainColumn a:not(.button) {
  color: #000;
} */
.storyBody a {
  text-decoration: underline;
}
.learnMoreLink a {
  text-decoration: none;
  color:  #999;
}
.segment .queryTextHighlight {
  background-color: #D2DCFF;
  padding-left: 2px;
  padding-right: 2px;
}
body .homeFeedWrapper.userStats {
  font-family: "Roboto", "Helvetica Neue", "Helvetica", sans-serif;
  background-color: #faf9f9;
}
.editTextInfo {
  top: 0px;
  right: 0px;
  left: 0px;
  height: 100%;
  width: 100%;
  position: absolute;
  overflow: auto;
  z-index: 1;
  background-color:  var(--lighter-grey);

}
.editTextInfo .static .inner {
  padding: 5px 0 100px;
}
.editTextInfo .static input {
  cursor: auto;
  color: #000000;
}
.editTextInfo .static label {
  margin-bottom: 15px;
  height: revert;
}
.editTextInfo #newIndex {
  margin: 100px auto;
  font-size: 16px;
  font-weight: normal;
  color: #000;
  --english-font: var(--english-sans-serif-font-family);
  --hebrew-font: var(--hebrew-sans-serif-font-family);
}

.editTextInfo #newIndex .publishBox {
  text-align: start;
  background-color: #EDEDEC;
  border-radius: 6px;
  padding: 0 0 0 0;
  margin: 0 0 0 0;
  width: 660px;
  max-width: 100%;
}
.editTextInfo #newIndex .publishBox .react-tags__selected-tag-name {
  --english-font: "adobe-garamond-pro", "Crimson Text", Georgia, serif;
  --hebrew-font: "Heebo", sans-serif;
  font-size: 18px;
  font-weight: normal;
  color: #000;
}
.editTextInfo #newIndex .default {
  height: 200px;
  width: 97%;
  box-shadow: 0px 1px 3px rgb(0 0 0 / 20%);
  border: none;
  border-radius: 7px;
  font-size: 16px;
  line-height: 18.75px;
  padding: 10px;
}
 .editTextInfo #newIndex .default::placeholder {
   color: #666;
 }
.button.small.deleteTopic {
  color: var(--dark-grey);
  float: right;
  margin-top: 30px;
  background-color: var(--lightest-grey);
}
.button.small.addTopic {
  background-color: #212E50;
  color: #FFFFFF;
  float: right;
  margin-right: 30px;
}
.categoryChooserMenu {
  overflow: hidden;
  background: url("/static/img/arrow-down.png") 98% 20px/10px 10px no-repeat #ffffff;
  width: 100%;
  height: 50px;
  margin: 0 0 10px 0;
  border-radius: 7px;
  box-shadow: 0px 1px 3px rgb(0 0 0 / 20%);
  border: none;
}
.section .collectiveTitle {
  display: flex;
  justify-content: space-between;
}
.reorderTool {
  height: 50px;
  margin: 0 0 10px 0;
  border-radius: 7px;
  box-shadow: 0px 1px 3px rgb(0 0 0 / 20%);
  border: none;
}

.reorderTool #title {
  margin: 10px;
  display: inline-block;
  width: 85%;
}

.reorderTool #up, .reorderTool #down {
  width: 10px;
  margin: 0 4% 0 0;
  display: inline-block;
}

.categoryChooserMenu select {
  background: transparent;
  font-size: 16px;
  width: 680px;
  border: none;
  margin: 0 0 10px 0;
  padding: 4px 25px 4px 10px;
}

.connectionsPanel .editTextInfo .categoryChooserMenu {
  width: 102%;
}

.connectionsPanel .editTextInfo .collectionsWidget {
  width: 70%;
}
.connectionsPanel .editTextInfo .categoryChooserMenu select {
  width: 98.5%;
}

.searchBox .editTextInfo .collectionsWidget {
  width: 280px;
}

.searchBox .editTextInfo #newIndex {
  margin: 50px auto;
}
.searchBox .categoryChooserMenu {
  width: 97%;
  background: url("/static/img/arrow-down.png") 99% 20px/10px 10px no-repeat #ffffff;
}
.searchBox .categoryChooserMenu select {
  width: 100%;
}
.searchBox .editTextInfo #newIndex input {
  width: 97%;
}
.searchBox .editTextInfo #newIndex #topicDesc {
  width: 92%;
}
.categoryChooserMenu img {
  opacity: 0.43;
  padding: 0 5px;
  height: 10px;
  width: 10px;
}

.editTextInfo #newIndex .publishBox .react-tags__selected-tag {
  margin: 0 12px 12px 0;
  padding: 12px 14px;
}

.editTextInfo #newIndex .publishBox input {
  box-shadow: none;
}

.editTextInfo #newIndex .publishBox .react-tags__search {
  padding: 0 0 0 0;
}

.editTextInfo #newIndex .optional {
  font-size: 13px;
  color: var(--light-grey);
  font: var(--english-sans-serif-font-family);
}

.editTextInfo #newIndex input[type="text"] {
  padding: 4px 10px 4px 10px;
  width: 640px;
  height: 50px;
  font-size: 16px;
  margin: 0 0 10px 0;
  max-width: 97%;
  box-shadow: 0px 1px 3px rgba(0,0,0,0.2);
  box-sizing: content-box;
  border-radius: 7px;
  background: white;
  font-family: revert;
}
.editTextInfo #newIndex input::placeholder {
  color: #666;
  font-size: 16px;
}
.editTextInfo #newIndex #heTitle {
  direction: rtl;
}
.interface-english .editTextInfo .static label {
  text-align: left;
}
.interface-hebrew .editTextInfo .static label {
  text-align: right
}
.editTextInfo #newIndex .sectionType input{
	width: 100px;
	margin: 0 5px;
	font-size: 16px;
}

.editTextInfo #newIndex .remove {
	color: white;
	background: #bbb;
	display: inline-block;
	height: 18px;
	width: 18px;
	line-height: 18px;
	border-radius: 6px;
	text-align: center;
	font-size: 14px;
	font-family: sans-serif;
	cursor: pointer;
	vertical-align: 15%;
}

.editTextInfo #newIndex .sectionType .remove {
	margin: -5px 11px 0 -32px;
}
.editTextInfo #newIndex .headerWithButtons a {
    color: #666;
}
.editTextInfo .nodeTemplate {
	display: none;
}
@media screen and (max-width: 680px) {

  .categoryChooserMenu {
    background: url("/static/img/arrow-down.png") 300px 20px/10px 10px no-repeat #ffffff;
    width: 320px;
  }
  .editTextInfo .static .headerWithButtons h1 {
    margin: 30px;
  }
  .categoryChooserMenu select {
    width: 340px;
  }
  .editTextInfo #newIndex input {
    width: 300px;
  }
  .editTextInfo #newIndex .publishBox {
    width: 320px;
  }
}

.collectionsModalBox {
  position: fixed;
  width: 100%;
  height: 100%;
  top: 0;
  left: 0;
  z-index: 1002;
  display: flex;
  align-items: center;
  justify-content: center;
}
.collectionsModalBox .collectionsWidget {
  width: 340px;
  box-shadow: 0 1px 8px rgba(0,0,0,.2);
}
.collectionsWidget {
  background-color: white;
  border-radius: 8px;
  z-index: 1;
}
.editTextInfo .collectionsWidget {
  width: 39%;
  box-shadow: 0 1px 8px rgba(0, 0, 0, .2);
  height: 100px;
  position: absolute;
  padding: 50px 50px 0 50px;
  text-align: center;
  margin-top: 200px;
}

.collectionsWidgetTop {
  display: flex;
  padding: 15px 20px;
  border-bottom: 1px solid #DDD;
  text-align: start;
}

.collectionsEditorTop {
  margin-bottom: 15px;
}

.collectionsWidgetTitle {
  flex-grow: 1;
  font-size: 22px;
  vertical-align: middle;
  display: block;
  color: #666;
}
.collectionsWidgetClose {
  font-size: 40px;
  color: #CCC;
  line-height: 14px;
  cursor: pointer;
}
.collectionsWidgetList {
  height: 180px;
  padding: 0px 20px;
  overflow-y: scroll;
  border-bottom: 1px solid #EDEDEC;
}
.collectionsWidgetList .checkmarkLabel {
  display: block;
  letter-spacing: 1.1px;
  font-size: 18px;
  margin: 20px 0;
  text-align:  start;
}
.collectionsWidgetList .emptyMessage {
  display: block;
  color: #666;
  padding: 20px 0px;
  line-height: 1.5;
  text-align: start;
}
.collectionsWidgetCreate,
.collectionsWidgetDone {
  display: flex;
  padding: 0px 20px;
}
.collectionsWidgetCreate {
  border-bottom: 1px solid #ccc;
  display: flex;
  align-items: center;
}

.collectionsEditorCreate {
  display: flex;
  align-items: center;
  padding: 0px 20px;
}

.collectionsWidgetPlus {
  color: #666;
  font-size: 25px;
  margin-inline-end: 13px;
  margin-top: -5px;
}
.collectionsWidget .collectionsWidgetCreateInputBox {
  flex: 1;
  margin-inline-end: 10px;
}
.collectionsWidget input.collectionsWidgetCreateInput {
  height: 50px;
  border: none;
  font-size: 18px;
  color: black;
  width: 100%;
  box-sizing: border-box;
}
.collectionsWidget input.collectionsWidgetCreateInput::placeholder {
  font-style: normal;
  color: #666;
}
.interface-hebrew .collectionsWidget input.collectionsWidgetCreateInput::placeholder {
  font-family: "Heebo", sans-serif;
}
.userStats h1 {
  text-align: center;
  font-weight: normal;
  font-family: "adobe-garamond-pro", "Crimson Text", Georgia, serif;
  font-size: 30px;
  padding: 60px 0 30px;
  margin: 0;
}
.userStats h2 {
  text-transform: none;
  padding: 40px 0 30px;
  font-size: 21px;
  color: #888;
}
.userStats .statcardRow {
  display: flex;
  justify-content: space-around;
}
.userStats .statcardRow .statcard {
  background-color: #fff;
  height: 190px;
  width: 32%;
  box-shadow: 0 1px 3px rgba(0,0,0,0.2);
  border-radius: 5px;
  display: flex;
  flex-direction: column;
  justify-content: center;
}
.userStats .statcardRow .statcard img {
  opacity: 0.3;
  height: 60px;
  width: 60px;
  margin: 0 auto 20px;
}
.userStats .statcardRow .statcard .statcardValue {
  font-size: 24px;
  text-align: center;
}
.userStats .statcardRow .statcard .statcardLabel {
  font-size: 21px;
  padding-top: 5px;
  text-align: center;
  color: #aaa;
}
.userStats .chartRow {
  display: flex;
  justify-content: space-between;
}
.userStats .chartRow.centered {
  justify-content: space-around;
}
.userStats .statHeader {
  padding-top: 40px;
  text-align: center;
}
.userStats .statHeader span {
  color: #666;
  letter-spacing: 0.7px;
  line-height: 23px;
}
.userStats .chartRow .chartWrapper {
  font: 11px sans-serif;
  padding: 0;
}
.bilingual .userStats .blockLink .he,
.english .userStats .blockLink .he {
  display: none;
}
.hebrew .userStats .blockLink .en {
  display: none;
}
.bilingual .userStats .blockLink .en,
.english .userStats .blockLink .en {
  font-family: "adobe-garamond-pro", "Crimson Text", Georgia, serif;
}
.hebrew .userStats .blockLink .he {
  font-family: "Taamey Frank", "adobe-garamond-pro", "Crimson Text", Georgia, "Times New Roman", serif;
}
.userStatModeChooser {
  padding: 0;
  display:  flex;
  justify-content: center;
  width: 240px;
  margin: 0 auto;
  background: white;
  border-radius: 5px;
  box-shadow: 0 1px 3px rgba(0,0,0,0.2);
}
.userStatModeButton {
  background-color: #fff;
  color: #666;
  border-radius: 5px;
  height: 50px;
  width: 120px;
  text-align: center;
  vertical-align: center;
  cursor: pointer;
  font-size: 16px;
}
.userStatModeButton.active {
  background-color: #19365d;
  color: #fff;
}
.userStatModeButton span {
  display: block;
  margin: 15px 0;
}
.userStats .blockLink {
  height: 100%;
  display: flex;
  align-items: center;
  justify-content: center;
}
.userStats .yourPopularSheetsBlock > div {
  padding: 10px 0;
}
.userStats .chartLabel {
  text-align: center;
  padding-top: 8px;
}
a.topicLexiconTitle.contentText {
  color: black;
}
.editorToolbar {
  position:fixed;
  top: 0;
  left: 0;
  z-index: 100000;
}
#sheetEditToggle {
  padding-top: 0;
  padding-bottom: 0;
  padding-inline-end: 8px;
  padding-inline-start: 0;
  margin-top: 15px;
  margin-inline-end: 0;
  margin-bottom: 0;
  margin-inline-start: -70px;
  width: 70px;
  height: 30px;
  background: #fff;
  border: #ccc solid 1px;
  color: #666;
  font-family: "Roboto", "Helvetica Neue", "Helvetica", sans-serif;
  font-size: 13px;
  box-sizing: border-box;
  border-radius: 6px;
  visibility: hidden;
}
#sheetEditToggle img {
  height: 13px;
  margin-top: 0;
  margin-bottom: 0;
  margin-inline-start: 0;
  margin-inline-end: 5px;
  top: 2px;
  position: relative;
  filter: invert(67%) sepia(32%) saturate(0%) hue-rotate(54deg) brightness(85%) contrast(91%); /* #999 */
}
#sheetEditToggle i {
  margin: 5px;
}
.hoverMenu {
  position: absolute;
  z-index: 1;
  top: -10000px;
  left: -10000px;
  margin-top: -6px;
  opacity: 0;
  background-color: #333333;
  border-radius: 4px;
  transition: opacity 0.75s;
  padding: 8px 10px 6px;
  box-shadow: 0 1px 3px rgba(0,0,0,0.2);
}
.highlightDot {
  height: 16px;
  width: 16px;
  background-color: #bbb;
  border-radius: 50%;
  display: inline-block;
}
.highlightMenu .highlightCancel {
  z-index: 0;
  height: 15px;
  width: 15px;
  position: relative;
  top: -1px;
  font-size: 18px;
}

.highlightButton {
  background-color: white;
  border: none;
  padding: 5p 5px 2px 5px;
  position: relative;
  margin: auto;
}

.highlightButton:hover {
  background-color: var(--lightest-grey);
}

.highlightMenu {
  position: absolute;
  z-index: 1;
  border: 1px solid #CCCCCC;
  box-sizing: border-box;
  border-radius: 3px;
  background-color: white;
  padding: 5px 7px 2px 7px;
  top: 33px;
  left: -10px;
  white-space: nowrap;
}
.hoverButton {
  padding: 10px;
}
.hoverButton i {
  color: #CCCCCC
}
.hoverButton i.active {
  color: #fff;
}
.editorHoverBox {
  position: fixed;
  top: 120px;
  background-color: #ccc;
  padding: 3px;
  font-size: 12px;
}
.inlineTextRef {
    color: #4B71B7
}
.headerWithButtons {
  display: flex;
  align-items: center;
  margin-bottom: 60px;
}
.headerWithButtons h1,
.static .headerWithButtons h1 {
  margin: 0;
  text-transform: capitalize;
}
.headerWithButtons .start,
.headerWithButtons .end {
  flex: 1;
}
.headerWithButtons .start {
  text-align: start;
}
.headerWithButtons .end {
  text-align: end;
}
@media screen and (max-width: 700px) {
  .headerWithButtons {
    display: flex;
    flex-direction: column;
    justify-content: center;
  }
  .headerWithButtons h1 {
    margin-bottom: 20px;
  }
  .headerWithButtons .start,
  .headerWithButtons .end {
    text-align: center;
  }
}
#communityPagePreviewControls {
  position: fixed;
  width: 380px;
  bottom: 0;
  right: 0;
  color: white;
  z-index: 9999;
  background-color: #18345D;
  padding: 20px;
  line-height: 1.6;
  text-align: center;
  border: 1px solid #ccc;
}
.interface-hebrew #communityPagePreviewControls {
  right: auto;
  left: 0;
}
#communityPagePreviewControls a.date {
  display: block;
  font-size: 22px;
}
#communityPagePreviewControls a {
  margin-inline-end: 10px;
}
#communityPagePreviewControls a:hover {
  color: inherit;
}
.bold {
  font-weight: bold; /* because apparently it isn't recommended to use <b> or <strong> to style thing https://developer.mozilla.org/en-US/docs/Web/HTML/Element/strong#usage_notes */
}
/* Customize checkmark inputs */
.checkmarkLabel {
  display: block;
  position: relative;
  padding-inline-start: 28px;
  cursor: pointer;
  user-select: none;
}
/* Hide the browser's default checkbox */
.checkmarkLabel input {
  position: absolute;
  opacity: 0;
  cursor: pointer;
  height: 0;
  width: 0;
}
/* Create a custom checkbox */
.checkmark {
  position: absolute;
  top: 3px;
  left: 0;
  height: 13px;
  width: 13px;
  background-color: white;
  border: 1px solid #CCC;
  border-radius: 3px;
}
.interface-hebrew .checkmark {
  left: auto;
  right: 0;
}
/* On mouse-over, add a grey background color */
.checkmarkLabel:hover input ~ .checkmark {
  background-color: #EEE;
}
/* Create the checkmark/indicator (hidden when not checked) */
.checkmark:after {
  content: "";
  position: absolute;
  display: none;
}
/* Show the checkmark when checked */
.checkmarkLabel input:checked ~ .checkmark:after {
  display: block;
}
/* Style the checkmark/indicator */
.checkmarkLabel .checkmark:after {
  left: 4px;
  top: 1px;
  width: 3px;
  height: 6px;
  border: solid #666;
  border-width: 0 2px 2px 0;
  -webkit-transform: rotate(45deg);
  -ms-transform: rotate(45deg);
  transform: rotate(45deg);
}
/* demo coloring of ref-link parentheses for quotation finder project*/
span.ref-link-color-1 {color: orange}
span.ref-link-color-2 {color: #0cd200}
span.ref-link-color-3 {color: blue}
/* start css code for loading bezel */
.sourceLoader {
  margin-left: -34px;
  top: 15px;
  font-size: 4px;
  width: 1em;
  height: 1em;
  border-radius: 50%;
  position: relative;
  text-indent: -9999em;
  -webkit-animation: load5 1.1s infinite ease;
  animation: load5 1.1s infinite ease;
  -webkit-transform: translateZ(0);
  -ms-transform: translateZ(0);
  transform: translateZ(0);
}

.beitMidrashContainer {
  background: #333333;
  color: white;
  height: 100%;
  font-size: 16px;
  --english-font: var(--english-sans-serif-font-family);
  --hebrew-font: var(--hebrew-sans-serif-font-family);
  font-weight: 400;
  box-sizing: border-box;
  position: relative;
  display: flex;
  flex-direction: column;
}

.beitMidrashContainer video {
  width: 100%;
}

.beitMidrashContainer video.flippedVideo {
  transform: rotateY(180deg);
}

.beitMidrashContainer video.pip {
  position: absolute;
  height: 50px;
  top: 20px;
  inset-inline-end: 10px;
  text-align: end;
  width: initial;
  border-radius: 6px;
}

.beitMidrashContainer video.hiddenVideo {
  display: none;
}

.beitMidrashContainer .muteButton {
  position: absolute;
  width: 40px;
  height: 30px;
  border-radius: 6px;
  z-index: 1;
  background-color: #999999;
  opacity: 0.5;
  left: -8.5px;
  top: -3px;
  box-shadow: 0px 1px 3px rgba(0, 0, 0, 0.25);
  cursor: pointer;
}

.beitMidrashContainer #micIcon {
  display: inline-block;
  position: relative;
  background-image: url("/static/img/unmute.svg");
  /* background-position: center; */
  background-repeat: no-repeat;
  background-size: auto;
  opacity: 1;
  width: 20px;
  height: 22px;
  background-position: 5px;
}

.beitMidrashContainer .muted #micIcon {
  background-image: url("/static/img/mute.svg");
}
.beitMidrashContainer .muted .muteButton {
  background-color: #CB6158;
}

.beitMidrashContainer #buttonHolder {
  display: flex;
  width: 80%;
  justify-content: space-between;
  margin-top: -50px;
  margin-inline-start: 30px;
  padding-bottom: 50px;
}

.beitMidrashContainer .endCallButton {
  position: absolute;
  width: 40px;
  height: 30px;
  border-radius: 6px;
  z-index: 1;
  background-color: #CB6158;
  left: -8.5px;
  top: -3px;
  box-shadow: 0px 1px 3px rgba(0, 0, 0, 0.25);
  background-image: url("/static/img/endcall.svg");
  background-position: center;
  background-repeat: no-repeat;
  cursor: pointer;
}

.beitMidrashContainer #endCallIcon {
  display: inline-block;
  position: relative;
  background-image: url("/static/img/endcall.svg");
  background-position: center;
  background-repeat: no-repeat;
  background-size: contain;
  opacity: 1;
  width: 20px;
  height: 20px;
}



.beitMidrashContainer summary {
  list-style: none;
}

.beitMidrashContainer summary::-webkit-details-marker {
  display: none;
}

.beitMidrashHomeContainer {
  position: absolute;
  top: 0;
  bottom: 0;
  left: 0;
  margin-top: 14px;
  display: flex;
  flex-direction: column;
  width: 100%;
}

#beitMidrashHeader {
  color: white;
  font-size: 22px;
  font-weight: 500;
  margin-inline-start: 30px;
  display: flex;
  justify-content: space-between;
}

#newCall {
  margin:10px;
}

#newCallImg {
  height: 12px;
  width: 24px;
  margin-left: 34px;
  margin-right: 18px;
}

.peopleInBeitMidrash {
  overflow-y: auto;
  overflow-x:hidden;
  flex-grow: 1;
  display: flex;
  flex-direction: column;
  margin: 10px 30px;
  border-top: 1px solid #999999;
}

.peopleInBeitMidrashInnerContainer {
    width:100%;
    overflow:visible;
    position: relative;
}

.beitMidrashUser {
  color: white;
  font-size: 16px;
  font: "Roboto";
  font-weight: 400;
  display: flex;
  gap: 10px;
  /* width: 270px; */
  padding-inline-end: 10px;
  padding-top: 10px;
  cursor: pointer;
}

.beitMidrashUser:hover {
  background-color: #555;
}

.beitMidrashUser .userDetailsToggle {
  float: inline-end;
  margin-inline-end: 15px;
  color:  var(--medium-grey);
  font-weight: bolder;
  display: none;
}

.beitMidrashUser:hover .userDetailsToggle {
  display: block;
}

.beitMidrashUser .userDetailsMenu {
  position: absolute;
  background-color: black;
  box-shadow: 0px 1px 3px rgba(0, 0, 0, 0.25);
  border-radius: 6px;
  right: 0px;
}
.beitMidrashUser .userDetailsMenu[dir="rtl"] {
  position: absolute;
  background-color: black;
  box-shadow: 0px 1px 3px rgba(0, 0, 0, 0.25);
  border-radius: 6px;
  left: 0px;
  right: auto;
}

.beitMidrashUser .userDetailsMenu.hidden {
  right: -99999px;
  left: auto;
}
.beitMidrashUser .largeFollowButton {
  all: revert;
}

.beitMidrashUser .userDetailsMenu ul {
  list-style-type: none;
  margin-block-start: 0;
  margin-block-end: 0;
  padding-inline-start: 0;
  padding-left: 0;
  margin: 15px;
  float: inline-end;
}


.beitMidrashUser.unreadMessages::after {
  content: '';
  display: inline-block;
  width: 15px;
  height: 15px;
  border-radius: 100%;
  background-color: var(--halakhah-red);
  flex-shrink: 0;
}


#beitMidrashProfilePic {
  margin-right: 10px;
}

.beitMidrashUserText {
  margin: 0;
  flex: 1;
}

.beitMidrashUserText li div.largeFollowButton,
.beitMidrashUserText li img {
  display: inline-block;
}
.beitMidrashUserText li img {
  margin-bottom: -2px;
  width: 16px;
  margin-inline-end: 9px;
}
.bm-follow-button {
  color: white;
  display: inline-block;
}
.bm-follow-button img {
  width: 16px;
}

.beitMidrashUserText li {
  margin-top: 8px;
  margin-bottom: 8px;
}


.beitMidrashUserHeader {
  display: flex;
  flex-direction: row;
}

.beitMidrashUserNameStatus {
  flex-grow: 1;
}

.beitMidrashUserNameStatus .fa-headphones {
  margin-inline-start: 5px;
}

.beitMidrashOrg {
  font-weight: 200;
}

.noUsers {
  margin-top: 10px;
}
.noUsers input {
    background: #FBFBFA;
    box-shadow: 0px 1px 3px rgba(0, 0, 0, 0.25);
    border-radius: 6px;
    border: none;
    width: calc(100% - 22px);
    padding: 15px 11px;
    font-family: "Roboto", "Helvetica Neue", "Helvetica", sans-serif;
    color: #666;
    font-style: normal;
    font-weight: normal;
    font-size: 16px;
    line-height: 19px;
    margin-top: 10px;
}

.chat {
  bottom: 0;
  right: 0;
  overflow: hidden;
  min-height: 300px;
  max-height: 300px;
  display: flex;
  flex-direction: column;
  padding-top: 20px;
  margin: 10px 30px 20px;
  border-top: 1px solid #999999;

}

#hideButtonHolder{
  display: flex;
  flex-direction: row;
  justify-content: flex-end;
}

#hideButton {
  color: #CCCCCC;
  font-size: 14px;
  font-weight: 400;
  cursor: pointer;
}

.chatBoxHeader {
  display: flex;
  align-items: center;
  margin-top: 5px;
  justify-content: space-between;
}

#chatUser {
  display: flex;
  align-items: center;
  cursor: pointer;
}

#greenCameraButton {
  width: 24px;
  height: 12px;
  cursor: pointer;
}

.chatBoxName {
  margin-inline-start: 10px;
}


.chats-container {
  overflow-y: auto;
  display: flex;
  flex-grow:2;
  flex-direction: column;
}

.chatMessage {
  display: flex;
  margin: 7px 0;
  margin-inline-start: 4px;
}

.chatText {
  margin-inline-start: 13px;
  flex-grow: 1;
}

.chatNameAndTime {
  color: #999999;
  font-size: 14px;
  font-weight: 500px;
}

.chat-form {
  position: relative;
  bottom: 0;
  display: flex;
  align-items: center;
}

.chat-input-holder {
  background-color: black;
  display: flex;
  align-items: center;
  flex-direction: row;
  border-radius: 6px;
  padding: 0 15px;
  border: 0px;
  height: 50px;
  width: 100%;
  justify-content: space-between;
}

.chat-input {
  color: white;
  background: transparent;
  border: 0;
  display: flex;
  justify-content: flex-end;
  flex-grow:1;
  font-size: 16px;
}

.chat-input:active {
  outline: none;
}

.chat-submit {
  background-image: url("/static/img/chat_submit_arrow.svg");
  background-position: center;
  background-repeat: no-repeat;
  background-size: contain;
  height: 20px;
  width: 18px;
  border: 0px;
  background-color: black;
  cursor: pointer;
}

.chat-submit-blue {
  background-image: url("/static/img/chat_submit_arrow_blue.svg");
}

.chat-submit-hebrew {
  -moz-transform: scaleX(-1);
  -o-transform: scaleX(-1);
  -webkit-transform: scaleX(-1);
  transform: scaleX(-1);
  filter: FlipH;
  -ms-filter: "FlipH";
}

.callContainer {
  display: flex;
  flex-direction: column;
  height: 100%;
}

.callContainer .default-profile-img,
.callContainer .img-circle {
  opacity: 0.25;
  border-radius: 0;
}

.callContainer .callText {
  margin: 53px 29px 23px;
  font-size: 22px;
  font-weight: 500;
}

.callContainer.incoming .callText {
  margin: 23px 29px;
}

#endCallButtonHolder {
  display: flex;
  width: 80%;
  justify-content: flex-end;
  margin-top: -50px;
}

#endCallIcon {
  display: inline-block;
  position: relative;
  background-image: url("/static/img/endcall.svg");
  background-position: center;
  background-repeat: no-repeat;
  background-size: contain;
  opacity: 1;
  width: 20px;
  height: 20px;
}

.endCallButton {
  position: absolute;
  width: 40px;
  height: 30px;
  border-radius: 6px;
  z-index: 1;
  background-color: #CB6158;
  left: -8.5px;
  top: -3px;
  box-shadow: 0px 1px 3px rgba(0, 0, 0, 0.25);
  background-image: url("/static/img/endcall.svg");
  background-position: center;
  background-repeat: no-repeat;
}

#incomingCallButtonHolder {
  display: flex;
  justify-content: space-evenly;
  margin: 15px;
}

#acceptButton {
  background-color: #5D956F;
  border-radius: 6px;
  color: white;
  border: 0px;
  height: 40px;
  width: 127.67px;
  margin: 5px;
  cursor: pointer;
}

#declineButton {
  background: #CB6158;
  border-radius: 6px;
  color: white;
  border: 0px;
  height: 40px;
  width: 127.67px;
  margin: 5px;
  cursor: pointer;
}

#currentlyReadingContainer {
  margin: 5px 30px;
  flex-grow: 1;
}

.blockButton {
  cursor: pointer;
}
.sheets .button {
  background-color: var(--midrash-green);
}
.sheets .sheetsFont {
  color: var(--midrash-green);
  font-family: 'Roboto', "Helvetica Neue", "Helvetica", sans-serif;
  font-size: 14px;
  font-weight: 400;
  line-height: 18px;
  margin-bottom: 15px;
  flex: 1 1 100%;
}
.sheets .sheetsTopicsCalendar .sheetsFont {
  flex: revert;
}
.sheets .sidebarLayout {
  display: flex;
  justify-content: space-between;
  margin-top: 50px;
  max-width: revert;
}
.sheets .sidebarLayout .sheetsTopics {
  display: flex;
  flex-direction: column;
  width: 55%;
}
.sheets .sidebarLayout .sheetsTopicsCalendar, .sheets .sidebarLayout .sheetsTopicTOC {
  margin-inline-start: 10%;
}
.sheets .sheetsTopics .navBlock::before {
  content: '';
  position: absolute;
  top: 0;
  width: 95%;
  border-top: 1px solid #EDEDEC;
}
.sheets .sheetsTopics .navBlock {
  flex: 1 1 50%;
  position: relative;
  border-top: revert;
}
.sheets .sheetsTopicTOC .sheetsWrapper {
  flex: 1;
  display: flex;
  flex-wrap: wrap;
}
.sheets .sheetsTopicsCalendar .sheetsWrapper {
  flex: 1;
  display: flex;
  flex-direction: column;
}
.singlePanel .sheetsTopicTOC, .singlePanel .sheetsTopicsCalendar {
  margin-top: 30px;
}
.multiPanel .sheetsTopicTOC {
  margin-top: 30px;
}
.sheetsTopicsCalendar {
  display: flex;
  justify-content: space-between;
}
.singlePanel .sheets .navSidebar {
  margin-block-start: 5px;
  width: revert;
}
.singlePanel .sheets .navSidebarModule {
  padding: 0 35px;
}
.singlePanel .sheets .sheetsWrapper, .singlePanel .sheets .sheetsTopicsCalendar {
  flex-direction: column;
  margin-bottom: 10px;
}
.singlePanel .sheets .sidebarLayout {
  margin-top: revert;
}

.singlePanel .sheets .sidebarLayout .sheetsTopics {
  width: revert;
}
.singlePanel .sheets .sheetsFont {
  flex: revert;
}
.singlePanel .sheets .button {
  display: block;
}
@media screen and (max-width: 800px) {
  .sheets .sidebarLayout .sheetsTopics {
    width: 100%;
  }
  .sheets .button {
    display: block;
  }
  .sheets .navSidebar {
    width: revert;
    border-top: 40px solid #FBFBFA;
    margin-block-start: -40px;
    margin-top: 30px;
    border-bottom: 40px solid #FBFBFA;
  }
}
.button.getStartedSheets {
  width: 111px;
  height: 39px;
  padding: 10px 15px 10px 15px;
  border-radius: 6px;
  border: 1px solid #CCCCCC;
  display: block;
  background-color: white;
  color: black;
  font-size: 16px;
  white-space: nowrap;
}
.button.getStartedSheets:hover {
  color: black;
}
.image-in-text {
    display: flex;
    justify-content: center;
    margin: 0 auto;
    max-width: 100%;
    height: auto;
    padding-top: 20px;
    padding-left: calc((100% - 2/3 * 100vw - 200px) / 2);
    padding-right: calc((100% - 2/3 * 100vw - 200px) / 2);
    flex-direction: column;
}

@media screen and (max-width: 540px) {
  .image-in-text {
    padding-left: calc((100% - 100vw) / 2);
    padding-right: calc((100% - 100vw) / 2);
    width: 100%;
    height: auto;
  }
}

@media screen and (min-aspect-ratio: 2/1) {
  .image-in-text {
    max-height: calc(4/3 * 2/3 * 100vw);
  }
}

@media screen and (min-width: 540px) {
  .image-in-text {
    width: 67%;
  }
}
.image-in-text-title {
    margin: auto; /* English System Small */
    margin-top: 15px;
    text-align: center;
    font-family: 'Roboto';
    font-style: normal;
    font-weight: 400;
    font-size: 14px;
    line-height: 18px;
    color: #666666;

@-webkit-keyframes load5 {
0%,100%{box-shadow:0 -2.6em 0 0 #ffffff,1.8em -1.8em 0 0 rgba(0,0,0,0.2),2.5em 0 0 0 rgba(0,0,0,0.2),1.75em 1.75em 0 0 rgba(0,0,0,0.2),0 2.5em 0 0 rgba(0,0,0,0.2),-1.8em 1.8em 0 0 rgba(0,0,0,0.2),-2.6em 0 0 0 rgba(0,0,0,0.5),-1.8em -1.8em 0 0 rgba(0,0,0,0.7)}
12.5%{box-shadow:0 -2.6em 0 0 rgba(0,0,0,0.7),1.8em -1.8em 0 0 #ffffff,2.5em 0 0 0 rgba(0,0,0,0.2),1.75em 1.75em 0 0 rgba(0,0,0,0.2),0 2.5em 0 0 rgba(0,0,0,0.2),-1.8em 1.8em 0 0 rgba(0,0,0,0.2),-2.6em 0 0 0 rgba(0,0,0,0.2),-1.8em -1.8em 0 0 rgba(0,0,0,0.5)}
25%{box-shadow:0 -2.6em 0 0 rgba(0,0,0,0.5),1.8em -1.8em 0 0 rgba(0,0,0,0.7),2.5em 0 0 0 #ffffff,1.75em 1.75em 0 0 rgba(0,0,0,0.2),0 2.5em 0 0 rgba(0,0,0,0.2),-1.8em 1.8em 0 0 rgba(0,0,0,0.2),-2.6em 0 0 0 rgba(0,0,0,0.2),-1.8em -1.8em 0 0 rgba(0,0,0,0.2)}
37.5%{box-shadow:0 -2.6em 0 0 rgba(0,0,0,0.2),1.8em -1.8em 0 0 rgba(0,0,0,0.5),2.5em 0 0 0 rgba(0,0,0,0.7),1.75em 1.75em 0 0 #ffffff,0 2.5em 0 0 rgba(0,0,0,0.2),-1.8em 1.8em 0 0 rgba(0,0,0,0.2),-2.6em 0 0 0 rgba(0,0,0,0.2),-1.8em -1.8em 0 0 rgba(0,0,0,0.2)}
50%{box-shadow:0 -2.6em 0 0 rgba(0,0,0,0.2),1.8em -1.8em 0 0 rgba(0,0,0,0.2),2.5em 0 0 0 rgba(0,0,0,0.5),1.75em 1.75em 0 0 rgba(0,0,0,0.7),0 2.5em 0 0 #ffffff,-1.8em 1.8em 0 0 rgba(0,0,0,0.2),-2.6em 0 0 0 rgba(0,0,0,0.2),-1.8em -1.8em 0 0 rgba(0,0,0,0.2)}
62.5%{box-shadow:0 -2.6em 0 0 rgba(0,0,0,0.2),1.8em -1.8em 0 0 rgba(0,0,0,0.2),2.5em 0 0 0 rgba(0,0,0,0.2),1.75em 1.75em 0 0 rgba(0,0,0,0.5),0 2.5em 0 0 rgba(0,0,0,0.7),-1.8em 1.8em 0 0 #ffffff,-2.6em 0 0 0 rgba(0,0,0,0.2),-1.8em -1.8em 0 0 rgba(0,0,0,0.2)}
75%{box-shadow:0 -2.6em 0 0 rgba(0,0,0,0.2),1.8em -1.8em 0 0 rgba(0,0,0,0.2),2.5em 0 0 0 rgba(0,0,0,0.2),1.75em 1.75em 0 0 rgba(0,0,0,0.2),0 2.5em 0 0 rgba(0,0,0,0.5),-1.8em 1.8em 0 0 rgba(0,0,0,0.7),-2.6em 0 0 0 #ffffff,-1.8em -1.8em 0 0 rgba(0,0,0,0.2)}
87.5%{box-shadow:0 -2.6em 0 0 rgba(0,0,0,0.2),1.8em -1.8em 0 0 rgba(0,0,0,0.2),2.5em 0 0 0 rgba(0,0,0,0.2),1.75em 1.75em 0 0 rgba(0,0,0,0.2),0 2.5em 0 0 rgba(0,0,0,0.2),-1.8em 1.8em 0 0 rgba(0,0,0,0.5),-2.6em 0 0 0 rgba(0,0,0,0.7),-1.8em -1.8em 0 0 #fff}
}
@keyframes load5 {
0%,100%{box-shadow:0 -2.6em 0 0 #ffffff,1.8em -1.8em 0 0 rgba(0,0,0,0.2),2.5em 0 0 0 rgba(0,0,0,0.2),1.75em 1.75em 0 0 rgba(0,0,0,0.2),0 2.5em 0 0 rgba(0,0,0,0.2),-1.8em 1.8em 0 0 rgba(0,0,0,0.2),-2.6em 0 0 0 rgba(0,0,0,0.5),-1.8em -1.8em 0 0 rgba(0,0,0,0.7)}
12.5%{box-shadow:0 -2.6em 0 0 rgba(0,0,0,0.7),1.8em -1.8em 0 0 #ffffff,2.5em 0 0 0 rgba(0,0,0,0.2),1.75em 1.75em 0 0 rgba(0,0,0,0.2),0 2.5em 0 0 rgba(0,0,0,0.2),-1.8em 1.8em 0 0 rgba(0,0,0,0.2),-2.6em 0 0 0 rgba(0,0,0,0.2),-1.8em -1.8em 0 0 rgba(0,0,0,0.5)}
25%{box-shadow:0 -2.6em 0 0 rgba(0,0,0,0.5),1.8em -1.8em 0 0 rgba(0,0,0,0.7),2.5em 0 0 0 #ffffff,1.75em 1.75em 0 0 rgba(0,0,0,0.2),0 2.5em 0 0 rgba(0,0,0,0.2),-1.8em 1.8em 0 0 rgba(0,0,0,0.2),-2.6em 0 0 0 rgba(0,0,0,0.2),-1.8em -1.8em 0 0 rgba(0,0,0,0.2)}
37.5%{box-shadow:0 -2.6em 0 0 rgba(0,0,0,0.2),1.8em -1.8em 0 0 rgba(0,0,0,0.5),2.5em 0 0 0 rgba(0,0,0,0.7),1.75em 1.75em 0 0 #ffffff,0 2.5em 0 0 rgba(0,0,0,0.2),-1.8em 1.8em 0 0 rgba(0,0,0,0.2),-2.6em 0 0 0 rgba(0,0,0,0.2),-1.8em -1.8em 0 0 rgba(0,0,0,0.2)}
50%{box-shadow:0 -2.6em 0 0 rgba(0,0,0,0.2),1.8em -1.8em 0 0 rgba(0,0,0,0.2),2.5em 0 0 0 rgba(0,0,0,0.5),1.75em 1.75em 0 0 rgba(0,0,0,0.7),0 2.5em 0 0 #ffffff,-1.8em 1.8em 0 0 rgba(0,0,0,0.2),-2.6em 0 0 0 rgba(0,0,0,0.2),-1.8em -1.8em 0 0 rgba(0,0,0,0.2)}
62.5%{box-shadow:0 -2.6em 0 0 rgba(0,0,0,0.2),1.8em -1.8em 0 0 rgba(0,0,0,0.2),2.5em 0 0 0 rgba(0,0,0,0.2),1.75em 1.75em 0 0 rgba(0,0,0,0.5),0 2.5em 0 0 rgba(0,0,0,0.7),-1.8em 1.8em 0 0 #ffffff,-2.6em 0 0 0 rgba(0,0,0,0.2),-1.8em -1.8em 0 0 rgba(0,0,0,0.2)}
75%{box-shadow:0 -2.6em 0 0 rgba(0,0,0,0.2),1.8em -1.8em 0 0 rgba(0,0,0,0.2),2.5em 0 0 0 rgba(0,0,0,0.2),1.75em 1.75em 0 0 rgba(0,0,0,0.2),0 2.5em 0 0 rgba(0,0,0,0.5),-1.8em 1.8em 0 0 rgba(0,0,0,0.7),-2.6em 0 0 0 #ffffff,-1.8em -1.8em 0 0 rgba(0,0,0,0.2)}
87.5%{box-shadow:0 -2.6em 0 0 rgba(0,0,0,0.2),1.8em -1.8em 0 0 rgba(0,0,0,0.2),2.5em 0 0 0 rgba(0,0,0,0.2),1.75em 1.75em 0 0 rgba(0,0,0,0.2),0 2.5em 0 0 rgba(0,0,0,0.2),-1.8em 1.8em 0 0 rgba(0,0,0,0.5),-2.6em 0 0 0 rgba(0,0,0,0.7),-1.8em -1.8em 0 0 #fff}
}
/* end css code for loading bezel */<|MERGE_RESOLUTION|>--- conflicted
+++ resolved
@@ -7874,28 +7874,7 @@
   --hebrew-font: var(--hebrew-sans-serif-font-family);
   border: none;
 }
-<<<<<<< HEAD
-
-=======
-.sheets .button {
-  background-color: var(--midrash-green);
-}
-.button.getStartedSheets {
-  width: 111px;
-  height: 39px;
-  padding: 10px 15px 10px 15px;
-  border-radius: 6px;
-  border: 1px solid #CCCCCC;
-  display: block;
-  background-color: white;
-  color: black;
-  font-size: 16px;
-  white-space: nowrap;
-}
-.button.getStartedSheets:hover {
-  color: black;
-}
->>>>>>> f8083662
+
 .button.disabled{
   border: 1px solid var(--light-grey);
   background-color: var(--lightest-grey);
@@ -10068,52 +10047,32 @@
   text-shadow: 0 0 10px rgba(0, 0, 0, 0.7);
   font-family: Source Serif Pro, serif;
   font-weight: 400;
-<<<<<<< HEAD
-}
-.interface-hebrew .overlayTextOnSheetsHero #title, .interface-hebrew .overlayTextOnSheetsHero #message {
-  right: 10%;
-  left: revert;
+  margin-inline-start: 10%;
 }
 .overlayTextOnSheetsHero #title {
   position: absolute;
-  left: 6%;
-=======
-  margin-inline-start: 10%;
-}
-.overlayTextOnSheetsHero #title {
-  position: absolute;
->>>>>>> f8083662
   font-size: 50px;
   top: 145px;
   line-height: 62.65px;
 }
 .overlayTextOnSheetsHero #message {
   position: absolute;
-<<<<<<< HEAD
-  left: 6%;
-=======
->>>>>>> f8083662
   font-family: Source Sans Pro, serif;
   font-size: 24px;
   line-height: 18px;
   top: 227px;
 }
 @media screen and (max-width: 600px) {
+  .overlayTextOnSheetsHero {
+    margin-inline-start: 15%;
+  }
   .overlayTextOnSheetsHero #title {
     font-size: 24px;
     top: 115px;
-<<<<<<< HEAD
-    left: 15%;
-=======
->>>>>>> f8083662
   }
   .overlayTextOnSheetsHero #message {
     font-size: 16px;
     top: 175px;
-<<<<<<< HEAD
-    left: 15%;
-=======
->>>>>>> f8083662
   }
   #aboutCover {
     height: 150px;
