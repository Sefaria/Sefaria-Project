body {
  padding: 0;
  margin: 0;
  -webkit-text-size-adjust: 100%;
}
*::selection {
  background-color: #D2DCFF;
}
body.sepia {
  background-color: #FBFBFA;
}
body.dark {
  background-color: #333331;
}
body:not(.user-is-tabbing) *:focus {
  outline: none;
}

/* Skip Link for Accessibility - Override Button positioning to hide off-screen by default */
/* Using element selector (a.) for higher specificity to avoid needing !important */
a.sefaria-common-button.skip-link {
  position: fixed;
  top: -80px;
  left: 10px;
  z-index: 9999;
  transition: top 0.3s ease;
}

/* Show skip link when focused - let Button handle the blue border and styling */
a.sefaria-common-button.skip-link:focus {
  top: 10px;
}

/* Prevent any hover color changes for skip link */
a.sefaria-common-button.skip-link:hover {
  color: var(--theme-button-text);
}

a, a:hover {
  color: inherit;
}

:root {
  /* font stacks */
  --serif-h1-font-size: 48px;
  --serif-h2-font-size: 30px;
  --serif-h3-font-size: 24px;
  --serif-body-font-size: 18px;
  --serif-small-font-size: 14px;

  --sans-serif-h1-font-size: 40px;
  --sans-serif-h2-font-size: 30px;
  --sans-serif-h3-font-size: 22px;
  --sans-serif-body-font-size: 16px;
  --sans-serif-small-font-size: 14px;
<<<<<<< HEAD

  /* colors */
  --inline-link-blue: #4871bf;
  --sefaria-blue: #18345D;
  --highlight-blue: #DDEEFF;
  --highlight-blue-light: #F0F7FF;
  --beit-midrash-grey: #333333;
  --darkest-grey: #333333;
  --darker-grey: #575757;
  --dark-grey: #666666;
  --medium-grey: #6f6f6f;
  --medium-grey-legacy: #999999;
  --light-grey: #CCCCCC;
  --lighter-grey: #EDEDEC;
  --lightest-grey: #FBFBFA;
  --black: #000000;
  --commentary-blue: #4B71B7;
  --essay-links-green: #3B5849;
  --tanakh-teal: #004E5F;
  --mishnah-blue: #5A99B7;
  --talmud-gold: #CCB479;
  --midrash-green: #5D956F;
  --halakhah-red: #802F3E;
  --kabbalah-purple: #594176;
  --liturgy-rose: #AB4E66;
  --philosophy-purple: #7F85A9;
  --taanitic-green: #00827F;
  --chasidut-green: #97B386;
  --mussar-purple: #7C416F;
  --responsa-red: #CB6158;
  --apocrypha-pink: #C6A7B4;
  --modern-works-blue: #B8D4D3;
  --grammar-green: #B2B272;
  --reference-orange: #D4896C;
  --miscelaneous-green: #3B5849;
  --selected-option: #000000;
  --select-blue: #0056b3;
=======
>>>>>>> 014e25e9
}

/* Font Family */
body, .sans-serif {
  --english-font: var(--english-sans-serif-font-family);
  --hebrew-font: var(--hebrew-sans-serif-font-family);
  --is-serif: initial; /* false */
}
.serif {
  --english-font: var(--english-serif-font-family);
  --hebrew-font: var(--hebrew-serif-font-family);
  --is-serif: ; /* true */
}
.sans-serif-in-hebrew {
  --english-font: var(--english-serif-font-family);
  --hebrew-font: var(--hebrew-sans-serif-font-family);
}
body, .en, .int-en, .englishWithinHebrew {
  --is-hebrew: initial; /* false */
}
.he, .int-he {
  unicode-bidi: plaintext;
  --is-hebrew: ; /* true */
}
* {
  --hebrew-font-conditional: var(--is-hebrew) var(--hebrew-font);
  font-family: var(--hebrew-font-conditional, var(--english-font));
}

.sr-only,
.layout-button label {
  position: absolute;
  width: 1px;
  height: 1px;
  padding: 0;
  margin: -1px;
  overflow: hidden;
  clip: rect(0 0 0 0);
  clip-path: inset(50%);
  white-space: nowrap;
  border: 0;
}


.he {
  font-size: 122%;
}
.int-he {
  direction: rtl;
}
.int-he.enInHe {
  direction: ltr;
}
.enInHe {
  unicode-bidi: isolate;
}
.int-en.heInEn {
  direction: rtl;
}
.btn, .btn-sm, .btn-xs {
  display: flex;
  color: white;
  justify-content: center;
  align-items: center;
  margin: 10px 20px;
  background-color: var(--sefaria-blue);
  box-shadow: 0 1px 3px rgba(0,0,0,0.2);
  border-radius: 7px;
  cursor: pointer;
  font-size: 16px;
  box-sizing: border-box;
  line-height: 1;
  text-align: center;
  --english-font: var(--english-sans-serif-font-family);
  --hebrew-font: var(--hebrew-sans-serif-font-family);
}
.btn.white, .btn-sm.white, .btn-xs.white {
  background-color: white;
  color: #333;
}
.btn {
  width: 300px;
  height: 50px;
}
.btn-sm {
  width: 150px;
  height: 40px;
}
.btn-xs {
  width: 75px;
  height: 30px;
}
/*
Legacy Style Guide Font Hierarchy -- the below should be refactored away in favor of the above
*/
.featureTitle .int-en {
  font-family: "adobe-garamond-pro", "Crimson Text", Georgia, serif;
  font-size: 50px;
  font-weight: normal;
  color: #000;
}
.pageTitle .int-en,
.pageTitle .int-he.enInHe {
  font-family: "adobe-garamond-pro", "Crimson Text", Georgia, serif;
  font-size: 30px;
  font-weight: normal;
  color: #000;
}
.readerPanel.hebrew .he .enInHe {
  font-size: 83%;
}
.readerPanel span.mediumGrey {
  color: var(--medium-grey);
}
.chapterText .int-en {
  font-family: "adobe-garamond-pro", "Crimson Text", Georgia, serif;
  font-size: 18px;
  font-weight: normal;
  text-transform: uppercase;
  letter-spacing: 0.05em;
  color: #333;
}
.chapterText.lowercase .int-en {
  text-transform: none;
}
.sectionTitleText .int-en {
  font-family: "Roboto", "Helvetica Neue", "Helvetica", sans-serif;
  font-size: 16px;
  font-weight: normal;
  color: var(--dark-grey);
  text-transform: uppercase;
  letter-spacing: 0.1em;
}
.smallText .int-en,
.smallText .int-he.enInHe {
  font-family: "Roboto", "Helvetica Neue", "Helvetica", sans-serif;
  font-size: 14px;
  font-weight: normal;
  color: var(--medium-grey);
}
.systemText .int-en,
.systemText .int-he.enInHe {
  --english-font: var(--english-sans-serif-font-family);
  --hebrew-font: var(--hebrew-sans-serif-font-family);
  /* font-family: "Roboto", "Helvetica Neue", "Helvetica", sans-serif; */
  font-size: 16px;
  font-weight: normal;
  color: #000;
}
.contentText .int-en,
.contentText .en,
.contentText.en {
  font-family: "adobe-garamond-pro", "Crimson Text", Georgia, serif;
  font-size: 18px;
  font-weight: normal;
  color: #000;
}
.featureTitle .int-he {
  font-family: "Heebo", sans-serif;
  font-size: 40px;
  font-weight: normal;
  color: #000;
}
.pageTitle .int-he,
.pageTitle .int-en.heInEn {
  font-family: "Heebo", sans-serif;
  font-size: 30px;
  font-weight: normal;
  color: #000;
}
.chapterText .int-he {
  font-family: "Taamey Frank", "Times New Roman", serif;
  font-size: 22px;
  font-weight: normal;
  text-transform: uppercase;
  letter-spacing: 0.05em;
  color: #333;
}
.sectionTitleText .int-he {
  font-family: "Heebo", sans-serif;
  font-size: 16px;
  font-weight: normal;
  color: var(--dark-grey);
  text-transform: uppercase;
  letter-spacing: 0.1em;
}
.smallText .int-he,
.smallText .int-en.heInEn {
  font-family: "Heebo", sans-serif;
  font-size: 14px;
  font-weight: normal;
  color: var(--dark-grey);
}
.systemText .int-he,
.systemText .int-en.heInEn {
  font-family: "Heebo", sans-serif;
  font-size: 16px;
  font-weight: normal;
  color: #000;
}
.contentText .int-he,
.contentText .he,
.contentText.he {
  font-family: "Taamey Frank", "Times New Roman", serif;
  font-size: 18px;
  font-weight: normal;
  color: #000;
}
.italics {
  font-style: italic;
}
/* end Legacy Style Guide */
#s2 {
  position: fixed;
  top: 0;
  width: 100%;
  height: 100%;
  z-index: 1000;
}


#s2.headerOnly {
  z-index: 1000;
  height: 60px;
}
#readerAppWrap {
  display: flex;
  flex-direction: column;
  width: 100%;
  height: 100%;
}
body:not(.inApp).nochrome #footerContainer {
  display: none;
}
#bannerMessage {
  color: white;
  background-color: #4871bf;
  height: 120px;
  box-sizing: border-box;
  padding: 0 36px;
  display: flex;
  transition: .5s;
}
#bannerMessage.hidden {
  height: 0;
}
body.hasBannerMessage {
  transition: padding-top .3s;
  padding-top: 120px;
}
body.hasBannerMessage:not(:has(#bannerMessage)) {
  padding-top: 0;
}
body.hasBannerMessage #s2.headerOnly {
  height: 180px;
}
.interface-hebrew #bannerMessage {
  direction: rtl;
}
#bannerMessageClose {
  position: absolute;
  top: -3px;
  inset-inline-end: 7px;
  color: white;
  opacity: 0.5;
  font-size: 26px;
  cursor: pointer;
}
#bannerMessageContent {
  display: flex;
  flex: 1;
  align-items: center;
  justify-content: space-between;
  color: white;
  max-width: 880px;
  margin: 0 auto;
}
#bannerTextBox {
  flex: 1;
}
#bannerTextBox a {
  color: white;
}
#bannerButtonBox {
  margin-left: 50px;
}
.interface-hebrew #bannerButtonBox {
  margin: 0 50px 0 0;
}
#bannerMessage .mobileOnly {
  display: none;
}
@media (max-width: 540px) {
  #bannerButtonBox,
  .interface-hebrew #bannerButtonBox {
    margin:0;
    margin-inline-start: 10px;
    max-width: 170px;
  }
  #bannerMessage .mobileOnly {
    display: block;
  }
  #bannerMessage {
    padding: 0 10px;
  }
}
@media (max-width: 450px) {
  #bannerMessage {
    font-size: 13px;
  }
}
.noOverflowX {
  overflow-x: hidden;
}
.readerApp {
  display: flex;
  flex: 1;
  position: relative;
}
.noselect {
  user-select: none;
}
input.noselect {
  -webkit-user-select: auto; /* Safari/Opera -- required for Safari to allow inputs to be accessible. See http://caniuse.com/#feat=user-select-none "Known Issues" for details  TODO Check back to see if bug is fixed in future version */
}
.interface-hebrew {
  direction: rtl;
}
.interface-hebrew .int-en,
.interface-english .int-he {
  display: none;
}
.interface-hebrew #panelWrapBox {
  direction: rtl;
}
.interface-english #panelWrapBox,
.readerApp.interface-english .readerPanel {
  direction: ltr;
}
#panelWrapBox {
  position: absolute;
  height: calc(100% - 60px);
  box-sizing: border-box;
}
.multiPanel #panelWrapBox {
  top: 60px;
}
#panelWrapBox.wrapBoxScroll {
  overflow-x: scroll;
  overflow-y: hidden;
}
.singlePanel #panelWrapBox {
  padding-top: 0;
  height: 100%;
  top: 0;
}
<<<<<<< HEAD
.headerInner {
  position: absolute;
  top: 0;
  left: 0;
  width: 100%;
  height: 60px;
  background: white;
  z-index: 1001;
  box-sizing: border-box;
  padding: 0 30px;
  display: flex;
  justify-content: space-between;
  align-items: center;
}
.headerOnly .headerInner, .headerInner.boxShadow {
  box-shadow: 0 1px 3px rgba(0,0,0,0.2);
}
.interface-hebrew .header {
  direction: rtl;
}
.headerInner .headerNavSection {
  display: flex;
  justify-content: flex-start;
}
.headerInner .headerNavSection a, .header img.home {
  font-size: 16px;
  color: var(--dark-grey);
  margin-inline-end: 30px;
  font-weight: 500;
  line-height: 26px;
  vertical-align: middle;
}
.headerInner .headerLinksSection {
	display: flex;
	justify-content: flex-end;
	min-width: 50%;
	align-items: center;
}
.headerInner .headerLinksSection > * {
  margin-inline-start: 3%;
}
.headerLinksSection .sefaria-common-button {
  width: 67px;
  height: 30px;
  padding: 0;
  line-height: 18px;
  font-size: 14px;
  border-radius: 6px;
  display: flex;
  align-items: center;
  justify-content: center;
}
.header .header-nav {
  margin-top: 1px;
}
.header .header-links {
  margin-top: 1px;
}
.header .textLink,
.header .home,
.header .menuButton,
.header .my-profile,
.header .notifications,
.header .readerNavMenuSearchButton {
  cursor: pointer;
}
.header .textLink,
.header .menuButton,
.header .my-profile,
.header .readerNavMenuSearchButton {
  display: inline-block;
  color: var(--medium-grey);
  border: none;
  background: transparent;
  padding: 0;
}
.header .my-profile,
.header .notifications {
  display: inline-block;
  vertical-align: middle;
}
.header .textLink,
.header .menuButton,
.header .my-profile {
  font-size: 24px;
  line-height: 24px;
  margin-top: 2px;
}
.header .searchBox {
  overflow: hidden;
  display: flex;
  align-items: center;
  padding: 0;
  text-align: inherit;
  background: #EDEDEC;
  border-radius: 250px;
  width: 250px;
  height: 30px;
}
.header .searchBox.searchFocused {
  width: 280px;
}
.header .searchBox input {
  background-color: transparent; /*for firefox */
  padding: 0;
  flex: 1;
  height: 100%;
  margin-bottom: 1px;
  font-size: var(--serif-body-font-size);
}
.header .searchBox input::placeholder {
  font-style: normal;
}
.header .search {
  outline: none;
  border: none;
  box-shadow: none;
  color: black;
  font-size:  18px;
  margin: 0;
  width: 100px;
}
.header .searchFocused .search {
  width: 200px;
}
.header .search.hebrewSearch {
  font-size: 18px;
=======
.header .notifications,
.header .mobile-notifications {
  position: relative;
>>>>>>> 014e25e9
}
.mobileNavMenu {
  position: fixed;
  height: calc(100vh - 60px); /* fallback for browsers that don't support dvh */
  height: calc(100dvh - 60px);
  box-sizing: border-box;
  top: 60px;
  width: 100%;
  background-color: white;
  left: 0;
  z-index: 1000;
  overflow-y: scroll;
}
div:has(#bannerMessage) + .readerApp.singlePanel .mobileNavMenu {
  position: fixed; /*This takes the 60px of the header plus 120px of the banner into account */
  height: calc(100vh - 180px);
  top: 180px;
}
@supports not selector(:has(a, b)) {
  /* Fallback for when :has() is unsupported */
  .mobileNavMenu {
    position: absolute;
  }
}

.mobileNavMenu.closed {
  display: none;
}
.mobileNavMenu .searchLine {
  padding: 15px 10px;
  border-bottom: 1px solid #EDEDEC;
}
.header .mobileNavMenu .searchBox .search,
.header .mobileNavMenu .searchBox.searchFocused .search {
  width: 100%;
}
.mobileNavMenu .searchBox {
    display: flex;
    width: 100%;
    align-items: center;
}
.header.mobile .ui-autocomplete {
  width: 100% !important;
}
.mobileNavMenu a,
.mobileInterfaceLanguageToggle {
  display: block;
  color: var(--dark-grey);
  font-size: 16px;
  padding: 15px;
  position: relative;
}
.mobileNavMenu hr {
  border: none;
  border-bottom: 1px solid #EDEDEC;
}
.mobileNavMenu a > img,
.mobileInterfaceLanguageToggle img {
  margin-inline-end: 15px;
  width: 16px;
  height: 16px;
  position: relative;
  top: 3px;
}
.mobileNavMenu a > img.blackIcon {
  opacity: 0.4;
}
.mobileNavMenu a.blue {
  background-color: var(--sefaria-blue);
  color: white;
  border-bottom: unset;
}
.mobileNavMenu a.blue img {
  filter: invert(1);
  opacity: 1;
}
.mobileNavMenu .mobileAccountLinks {
  background-color: #FBFBFA;
  border-top: 1px solid #CCC;
  border-bottom: 1px solid #CCC;
}
.mobileNavMenu .mobileAccountLinks img {
  opacity: 1;
}
.mobileNavMenu .mobileAccountLinks .login {
  padding: 15px;
}
.mobileNavMenu .signupLink::after {
  content: "•";
  padding: 0px 4px;
}
.interface-english .mobileNavMenu .signupLink {
  padding-right: 0px !important;
}
.interface-english .mobileNavMenu .loginLink {
  padding-left: 0px !important;
}
.interface-hebrew .mobileNavMenu .signupLink {
  padding-left: 0px !important;
}
.interface-hebrew .mobileNavMenu .loginLink {
  padding-right: 0px !important;
}
.mobileNavMenu .profile-pic {
  display: inline-block;
  margin-inline-end: 11px;
  position: relative;
  top: 4px;
}
.mobileNavMenu .mobileAccountLinks .accountLinks {
  display: block;
}
.header .mobileInterfaceLanguageToggle .int-en,
.header .mobileInterfaceLanguageToggle .int-he {
  display: inline;
}
.mobileInterfaceLanguageToggle a {
  display: inline;
  padding: 0;
  border: none;
}
.mobileInterfaceLanguageToggle .separator {
  margin: 0 7px;
  font-size: 13px;
}
.mobileInterfaceLanguageToggle .inactive {
  color: var(--medium-grey);
}
.mobileNavMenu .logout {
  color: var(--medium-grey);
}
.ui-autocomplete .ui-menu-item.search-override {
  border-bottom: solid 1px #ccc;
  padding-top: 12px;
}
.ui-autocomplete .ui-menu-item.hebrew-result a {
  direction: rtl;
}
.ui-autocomplete .ui-menu-item.english-result a {
  direction: ltr;
}
.header .accountLinks {
  display: flex;
  align-items: center;
  font-size: 16px;
  margin-top: 2px;
  color: var(--dark-grey);
}
.header .accountLinks > * {
  margin-inline-start: 17px;
  position: relative;
}
.header .accountLinks.anon a {
  margin: 0;
}
.header .accountLinks.anon a:nth-last-child(2){
  background: #FFFFFF;
  border: 1px solid #EDEDEC;
  box-sizing: border-box;
  border-radius: 6px;
}
.headerDropdownMenu .languageHeader {
  padding-inline: 15px;
  font-size: 14px;
  font-weight: 400;
  line-height: 18px;
  color: var(--medium-grey);
  padding-block-start: 5px;
  padding-block-end: 2px;
}
.globeLanguageToggle .languageHeader {
<<<<<<< HEAD
  padding: 12px;
  border-bottom: 1px solid #CCCCCC;
}

.header .interfaceLinks {
  display: flex;
  justify-content: center;
  align-items: center;
  color: #000000;
  cursor: pointer;
  -webkit-margin-start: 20px;
  -moz-margin-start: 20px;
  margin-inline-start: 10px;
}
.header .interfaceLinks img {
  height: 18px;
  width: 18px;
  vertical-align: middle;
  margin-inline-end: 2px;
}
.header .interfaceLinks a.interfaceLinks-button{
  display: flex;
  justify-content: center;
  align-items: center;
}
.header .interfaceLinks a.interfaceLinks-button::after {
  display: inline-block;
  background: no-repeat url("/static/icons/chevron-down.svg");
  height: 10px;
  width: 12px;
  vertical-align: middle;
  content: "";
  transform: scale(0.75);
}
.header .interfaceLinks .interfaceLinks-menu {
  top: 35px;
  position: absolute;
  z-index: 1;
  width: 150px;
  background: #FBFBFA;
  box-shadow: 0px 1px 3px rgba(0, 0, 0, 0.25);
  border-radius: 6px;
  display:none;
  overflow:hidden;
}
.header .interfaceLinks .interfaceLinks-menu.profile-menu {
  top: 10px;
  display: block;
}
.header .interfaceLinks .interfaceLinks-menu .interfaceLinks-header.profile-menu {
  padding: 10px 17px 10px 17px;
  font-weight: 700;
  color: #000000;
  height: 23px;
}
.header .interfaceLinks .interfaceLinks-menu.profile-menu .profile-menu-middle {
  margin-top: 5px;
  margin-bottom: 5px;
}
.interface-english .header .interfaceLinks .interfaceLinks-menu {
  right: 0px;
  min-width: 150px;
  width: max-content;
}
.interface-hebrew .header .interfaceLinks .interfaceLinks-menu {
  left: 0px;
  min-width: 150px;
  width: max-content;
}
.header .interfaceLinks .interfaceLinks-menu .interfaceLinks-header {
  font-style: normal;
  font-weight: normal;
  font-size: 14px;
  line-height: 18px;
  color: var(--medium-grey);
=======
>>>>>>> 014e25e9
  padding: 12px;
  border-bottom: 1px solid #CCCCCC;
}

.interfaceLinks-options {
  display: flex;
  flex-direction: column;
  padding: 4px;
  max-width: 220px;
}
<<<<<<< HEAD
.header .interfaceLinks .interfaceLinks-option,
=======
>>>>>>> 014e25e9
.globeLanguageToggle .englishLanguageLink,
.globeLanguageToggle .hebrewLanguageLink {
  display: flex;
  text-decoration: none;
  font-style: normal;
  font-weight: normal;
  font-size: 16px;
  line-height: 23px;
  color: var(--black);
  padding: 5px;
  direction: ltr;
}
<<<<<<< HEAD
.header .interfaceLinks .interfaceLinks-option:hover {
  background-color: var(--highlight-blue);
}
.header .languageFlex .interfaceLinks-option:hover {
  background-color: var(--lighter-grey);
  text-decoration: none;
}
.dropdownItem[data-prevent-close="true"]:hover {
  text-decoration: none;
}
.header .interfaceLinks .interfaceLinks-menu.open {
  display: block;
}
.interface-hebrew .header .interfaceLinks .interfaceLinks-option.int-bi,
=======
.dropdownItem[data-prevent-close="true"]:hover {
  text-decoration: none;
}
>>>>>>> 014e25e9
.interface-hebrew .globeLanguageToggle .englishLanguageLink,
.interface-hebrew .globeLanguageToggle .hebrewLanguageLink {
  direction: rtl;
}
<<<<<<< HEAD
.interface-english .header .interfaceLinks .interfaceLinks-option.int-bi {
  direction: ltr;
}
.header .interfaceLinks .interfaceLinks-row {
  align-items: center;
  display: flex;
  text-decoration: none;
  font-style: normal;
  font-weight: 400;
  line-height: 18px;
  text-align: right;
  color: #000000;
  font-family: "Roboto", "Heebo", "Helvetica Neue", Ariel, sans-serif;
  padding: 5px 17px 5px 17px;
  font-size: 14px;
  text-decoration-color: var(--dark-grey);
  height: 23px;
}
.header .interfaceLinks .interfaceLinks-row:hover {
  background-color: var(--lighter-grey);
}
=======
>>>>>>> 014e25e9
div.interfaceLinks-row a:hover {
  text-decoration: none;
}
div.interfaceLinks-row a.active {
  color: #000000;
  display: flex;
  order: -1;
}
div.interfaceLinks-row a.active::after {
  content: "•";
  padding: 0 4px;
}
div.interfaceLinks-row a {
  color: var(--dark-grey);
  display: flex;
}
<<<<<<< HEAD
.header .interfaceLinks .interfaceLinks-row.bottom {
  font-size: 14px;
  text-decoration-color: #000000;
}
.header .interfaceLinks .interfaceLinks-menu.profile-menu .interfaceLinks-hr {
  border-top:  1px solid #CCCCCC;
  margin-top: 0px;
  margin-bottom: 0px;
}
.header .interfaceLinks .interfaceLinks-row.logout {
  font-size: 14px;
  color: var(--dark-grey);
  padding-top: 5px;
  margin-top: 5px;
  margin-bottom: 5px;
}
.header .profile-menu-he {
  color: var(--dark-grey);
}
=======
>>>>>>> 014e25e9
.header .interfaceLinks-option::before,
.globeLanguageToggle .hebrewLanguageLink::before,
.globeLanguageToggle .englishLanguageLink::before {
  content: "";
  font-family: FontAwesome;
  color: var(--dark-grey);
  font-weight: normal;
  font-size: 13px;
  font-style: normal;
}
.header  .interfaceLinks-option.active {
  order: -1;
}
a.interfaceLinks-option.int-bi.inactive {
  display: flex;
}
a.interfaceLinks-option.active, a.interfaceLinks-option.inactive {
  padding: 7px;
}
.header .interfaceLinks-option.active::before,
.globeLanguageToggle .hebrewLanguageLink.active::before,
.globeLanguageToggle .englishLanguageLink.active::before {
  content: "\f00c";
  padding: 0 8px;
}
.header .interfaceLinks-option.inactive::before,
.globeLanguageToggle .hebrewLanguageLink::before,
.globeLanguageToggle .englishLanguageLink::before {
  content: "";
  padding: 0 15px;
}
.header .mobile-notifications.mobile-unread::after,
.header .notifications.unread::after {
  content:"";
  background-color: #CB6158;
  width: 8px;
  height: 8px;
  border-radius: 4px;
  display: block;
  top: 3px;
  right: 1px;
  position: absolute;
}

/* Mobile navigation menu notification styles */
.mobileNavMenu a.mobile-notifications.mobile-unread::after {
  content:"";
  background-color: #CB6158;
  width: 7px;
  height: 7px;
  border-radius: 4px;
  display: block;
  top: 20px;
  position: absolute;
}

.interface-english .mobileNavMenu a.mobile-notifications.mobile-unread::after {
  left: 15px;
}

.interface-hebrew .mobileNavMenu a.mobile-notifications.mobile-unread::after {
  right: 15px;
}
.header .login {
  color: var(--dark-grey);
  display: inline-block;
  line-height: 1;
  padding: 8px 15px;
}
.mobileHeaderLanguageToggle.hebrew .en,
.mobileHeaderLanguageToggle.english .he {
  display: none;
}
.overlay {
  width: 100%;
  height: 100%;
  background-color: black;
  opacity: 0.3;
  position: fixed;
  z-index: 1001;
}
.dialogModal {
  border: none;
  background: transparent;
  display: block;
  top: -20%;
}
.dialogModal::backdrop {
  background-color: rgba(1, 1, 1, 0.7);
}
.dialogModal .modal-content {
  background-color: #fff;
  border-radius: 10px;
  box-shadow: 0 2px 10px rgba(0, 0, 0, 0.1);
  max-width: 500px;
  width: 100%;
}
.sefariaModalBox {
  transition: none;
}
#interruptingMessageBox {
  display: flex;
  justify-content: center;
  align-items: center;
  position: fixed;
  width: 100%;
  height: 100%;
  left: 0;
  right: 0;
  top: 0;
  z-index: 1001;
  opacity: 1;
  transition: opacity .3s ease-in;
}
#interruptingMessageBox.hidden {
  opacity: 0;
}
#interruptingMessageOverlay, .whiteOverlay {
  width: 100%;
  height: 100%;
  background-color: white;
  opacity: 0.7;
  position: absolute;
}
#interruptingMessage {
  max-width: 90%;
  max-height: 90%;
  box-sizing: border-box;
  position: absolute;
  padding: 18px 15px;
  z-index: 1001;
  border: 1px solid #E6E6E6;
  background-color: #FBFBFA;
  text-align: center;
  color: var(--dark-grey);
}
#interruptingMessage.sefariaModalContentBox {
  background-color: var(--sefaria-blue);
  color: white;
  padding: 50px 70px;
  border-color: transparent;
  border-radius: 5px;
}
@media (max-width: 450px) {
  #interruptingMessage.sefariaModalContentBox {
    max-width: 100%;
    max-height: 100%;
    width: 100%;
    height: 100%;
    border-radius: 0;
  }
}
#interruptingMessage.beitMidrashModalContentBox {
  height: 230px;
  width: 450px;
  text-align: start;
  background-color: var(--beit-midrash-grey);
  color: var(--light-grey);
  padding: 15px;
  border-color: transparent;
  border-radius: 5px;
}
@media (max-width: 450px) {
  #interruptingMessage.beitMidrashModalContentBox {
    max-width: 100%;
    max-height: 100%;
    width: 100%;
    height: 100%;
    border-radius: 0;
  }
}

#interruptingMessage.beitMidrashModalContentBox .buttonContainer {
  display: flex;
  flex-direction: row;
  width: calc(100% + 20px);
  margin: 0 -10px;
}

#interruptingMessage.beitMidrashModalContentBox button {
  margin: 10px;
}

#interruptingMessage.beitMidrashModalContentBox button.red {
  background-color: var(--responsa-red);
  color: white;
}

#interruptingMessage.beitMidrashModalContentBox .sefariaModalContent h2 {
  margin-top: 0px;
  --english-font: var(--english-sans-serif-font-family);
  --hebrew-font: var(--hebrew-sans-serif-font-family);
}

#interruptingMessage.beitMidrashModalContentBox button.light-grey {
  background-color: var(--lighter-grey);
  color: var(--dark-grey);
}

#interruptingMessage.beitMidrashModalContentBox button.dark-grey {
  background-color: var(--beit-midrash-grey);
  color: var(--light-grey);
  border: 1px var(--light-grey) solid;
}

.beitMidrashModalInnerContent {
  margin-bottom: 10px;
}

.sefariaModalContent {
  display: flex;
  flex-direction: column;
  align-items: flex-start;
  justify-content: space-between;
  height: 100%;
  font-size: 16px;
  line-height: 1.5;
}
.interface-hebrew .sefariaModalContent {
  direction: rtl;
}
.sefariaModalContent a {
  color: white;
}
.sefariaModalContent h2 {
  font-weight: normal;
  font-size: 30px;
  margin-bottom: 0px;
}
.sefariaModalInnerContent {
  display: flex;
  flex-direction: column;
  align-items: flex-start;
  margin-bottom: 40px;
}
.sefariaModalInnerContent div, .sefariaModalInnerContent h3{
  display: flex;
  align-items: center;
  text-align: start;
  padding: 10px 0;
}
.sefariaModalContent h3{
  align-items: center;
  text-align: start;
  padding: 10px 0;
  font-size: 18px;
  line-height: 1.5;
  font-weight: normal;
  margin-bottom: 10px;
  margin-top: 5px;
}
.sefariaModalBottomContent {
  font-size: 16px;
  color: var(--medium-grey);
}
.sefariaModalContent .button {
  width: 100%;
}
.sefariaModalInnerContent img {
  width: 16px;
  height: 16px;
  padding-right: 10px;
}
.readerApp.interface-hebrew .sefariaModalInnerContent img {
  padding-right: 0;
  padding-left: 10px;
}
#interruptingMessageContentBox {
  position: relative;
  border: 1px solid #CCC;
  background-color: white;
}
#interruptingMessageContentBox.hasColorLine{
  border-top: none;
}
.colorLine {
  width: 100%;
  height: 4px;
  z-index: 101;
  background: linear-gradient(90deg, var(--tanakh-teal) 0% 10%, var(--mishnah-blue) 10% 20%, var(--talmud-gold) 20% 30%, var(--midrash-green) 30% 40%, var(--halakhah-red) 40% 50%, var(--kabbalah-purple) 50% 60%, var(--liturgy-rose) 60% 70%, var(--philosophy-purple) 70% 80%, var(--taanitic-green) 80% 90%, var(--chasidut-green) 90% 100%)
}
#interruptingMessageClose.sefariaModalClose {
  color: white;
}
#interruptingMessageClose {
  position: absolute;
  top: 2px;
  right: 12px;
  color: #AAA;
  font-size: 32px;
  cursor: pointer;
}
#interruptingMessageContent {
  padding: 32px 32px 16px 32px;
}
#interruptingMessage h1 {
  font-style: italic;
  font-size: 28px;
  font-weight: normal;
  letter-spacing: 1px;
  text-align: center;
  margin: 0 0 30px;
  color: #333;
}
.interface-hebrew #interruptingMessage h1 {
  font-style: normal;
}

/* Styles used from previously existing modals */

.line-break {
  white-space: pre-wrap;
}

#defaultModal {
    width: 410px;
    max-height: 100%;
    max-width: 100%;
}

.interface-english #defaultModal {
    text-align: left;
}

.interface-hebrew #defaultModal {
    text-align: right;
    direction: rtl;
}

#defaultModalBody {
    color: #555555;
    margin-top: 0;
}

#defaultModalBody .reactMarkdown {
  font-family: "adobe-garamond-pro", Georgia, serif;
}

#defaultModal #defaultModalBody .sub {
    color: var(--medium-grey);
    font-size: 12px;
    font-family: "Roboto", "Helvetica Neue", Helvetica, sans-serif;
}

#defaultModal .button {
    margin-bottom: 20px;
}

#defaultModal img {
    max-width: 100%;
}

#defaultModal .buttons {
    text-align: right;
}

.leader {
    font-weight: bold;
}

.center {
    text-align: center;
}

#email-input-wrapper {
    display: flex;
    align-items: flex-start;
    flex-direction: column;
}

.newsletterInput#email-input {
    width: 300px;
    padding: 10px;
    margin-bottom: 20px;
    border-radius: 7px;
    border: 1px solid #EEEEEE;
    color: var(--beit-midrash-grey);
}

.readerNavMenuSearchButton {
  position: relative;
  margin: 0 9px 0 7px;
  top: -2px;
}
.readerNavTop .readerNavMenuSearchButton {
  top: 0;
}
.readerNavMenuSearchButton img {
  height: 18px;
  width: 18px;
}
.sidebarSearch .readerNavMenuSearchButton img {
  margin-top: 12px;
}
.ui-autocomplete {
  position: absolute;
  background: white;
  list-style-type: none;
  padding: 6px 0;
  box-shadow: 0 1px 3px rgba(0,0,0,.2);
  border-bottom-left-radius: 6px;
  border-bottom-right-radius: 6px;
  z-index: 1000000 !important;
  --english-font: var(--english-serif-font-family);
  --hebrew-font: var(--hebrew-serif-font-family);
}
.header > .ui-autocomplete {
  z-index: 1000 !important;
}
.ui-autocomplete .ui-menu-item {
  display: flex;
  padding: 6px 12px;
}
.ui-autocomplete .ui-menu-last-item {
  border-top:  1px solid var(--lighter-grey);
  display: flex;
  padding: 6px 12px;
}
.interface-hebrew .ui-autocomplete .ui-menu-item {
  direction: rtl;
  text-align: right;
}
.ui-autocomplete .ui-menu-item img {
  display: inline-block;
  opacity: .4;
  height: 18px;
  width: 18px;
}
.ui-autocomplete .ui-menu-item img.ac-img-User {
  opacity: 1;
}
.ui-autocomplete .ui-menu-item a {
  display: inline-block;
  line-height: 21px;
  font-size: 19px;
  color: #000;
  cursor: pointer;
  margin: 0 10px;
  vertical-align: top;
}
.ui-autocomplete .ui-menu-item.ui-state-focus {
  background: #EDEDEC;
}
.ui-helper-hidden-accessible {
  display: none;
}
.interface-hebrew .ui-autocomplete .ui-menu-item a {
  direction: rtl;
  text-align: right;
}
#globalWarningMessage {
  position: fixed;
  width: 100%;
  z-index: 1000;
  text-align: center;
  bottom: 0;
  color: white;
  background-color: #EFB4B6;
  padding: 14px 20px;
  box-sizing: border-box;
}
#globalWarningMessage .close {
 float: right;
 cursor: pointer;
 font-size: 20px;
}
.multiPanel .readerPanelBox {
  box-sizing: border-box;
}
.readerPanelBox {
  position: absolute;
  height: 100%;
  width: 100%;
  direction: ltr; /* Even in Hebrew Interface we want scroll bars on the right */
}
.readerPanelBox + .readerPanelBox {
  border-left: 1px solid #eee;
}
.readerPanelBox.sidebar {
  border-left: none;
}
.readerPanel {
  position: relative;
  width: 100%;
  height: 100%;
  overflow: hidden;
  background-color: inherit;
}
.readerContent {
  width: 100%;
  height: calc(100% - 60px);
  background-color: inherit;
}
.dark .readerContent {
  color: white;
}
.readerContent .readerError {
  padding: 100px 150px;
}
.readerContent .readerError .readerErrorText {
  padding-top: 20px;
  font-size: .8em;
}
.textColumn {
  width: 100%;
  height: 100%;
  overflow-y: scroll;
  overflow-x: hidden;
  -webkit-overflow-scrolling: touch;
  position: relative;
  box-sizing: border-box;
  background-color: inherit;
}
.textColumn .loadingMessage.base,
.sheetsInPanel .loadingMessage {
  margin: 30px 0;
  color: var(--medium-grey);
  font-size: 16px;
  font-style: normal;
  text-align: center;
  padding: 0 6px 4px;
}
.textColumn .loadingMessage.base.prev {
  margin: 70px 0 0 0;
}
.textColumn .loadingMessage.base.next {
  margin: 30px 0 70px;
  height: calc(100% - 128px);  /* The 128px here appears to be the minimum needed to keep a line on the screen when scrolling passes loaded content) */
}
.textColumn .textRange.loading + .textRange.loading {
  display: none;
}
.int-he .int-he {
  font-size: inherit;
}
.readerPanel .content {
  direction: ltr; /* Even in Hebrew Interface, we want scroll bars on the right */
}
.readerPanel .he {
  direction: rtl;
  text-align: right;
  unicode-bidi: initial;
}

.interface-hebrew .readerPanel .en {
  direction: ltr;
}
.interface-hebrew .readerPanel.bilingual .en {
  direction: ltr;
}
.interface-hebrew .readerPanel .contentInner,
.interface-hebrew .readerPanel .columnLayout,
.interface-hebrew .readerControls,
.interface-hebrew .readerPanel .textRange,
.interface-hebrew .readerPanel .readerNavMenu .gridBox,
.interface-hebrew .readerPanel.bilingual .readerNavMenu .gridBox,
.readerPanel.hebrew .readerNavSection,
.readerPanel.hebrew .readerNavMenu .gridBox {
  direction: rtl;
}
.interface-english .readerPanel.hebrew .readerNavMenu .readerTocResources .gridBox {
  direction: ltr;
}
.interface-english .readerPanel .readerNavMenu,
.readerPanel.english .readerNavSection,
.readerPanel.english .readerNavMenu .gridBox{
  direction: ltr;
}
.readerPanel.bilingual .readerNavSection,
.readerPanel.bilingual .readerNavMenu .gridBox {
  direction: ltr;
}
.readerPanel.english .contentText .he,
.readerPanel.hebrew .contentText .en,
.readerPanel.english .contentSpan.primary,
.readerPanel.english .languageToggle .he,
.readerPanel.hebrew .contentSpan.translation,
.readerPanel.hebrew .languageToggle .en,
.readerPanel.hebrew .en .englishAvailableTag {
  display: none;
}
.readerPanel.english .versionsTextList .primary,
.readerPanel.hebrew .versionsTextList .translation {
  display: block;
}

.readerPanel.english .he.heOnly{
  display: inline;
  text-align: right;
}
.readerPanel.english .en {
  display: inline;
}
.readerPanel.hebrew .he {
  display: inline;
  text-align: right;
}
.readerPanel.english .heOnly .he,
.readerPanel.bilingual .heOnly .he,
.readerPanel.english .enOnly .en,
.readerPanel.bilingual .enOnly .en {
  display: inline;
}
.languageToggle {
  display: inline;
  line-height: 32px;
}
.languageToggle img {
  opacity: 0.4;
  height: 18px;
  width: 18px;
}
.bilingual .languageToggle .he {
  display: none;
}
.loadingMessage {
  font-size: 14px;
  font-style: italic;
}
.bilingual .loadingMessage .he {
  display: none;
}
.readerPanel.light {
  background-color: white;
}
.readerPanel.sepia {
  background-color: #f7f7f7;
}
.readerPanel.dark {
  background-color: #333331;
}
.readerNavMenu,
.homeFeedWrapper {
  position: absolute;
  display: flex;
  flex-direction: column;
  top: 0;
  left: 0;
  width: 100%;
  height: 100%;
  box-sizing: border-box;
}
.readerNavMenu .content,
.homeFeedWrapper .content {
  box-sizing: border-box;
  overflow-y: scroll;
  -webkit-overflow-scrolling: touch;
  font-size: 16px;
}
.readerNavMenu .content {
  padding: 60px 0 0 0;
}
.singlePanel .readerNavMenu .content {
  padding: 85px 0 0 0;
}
.singlePanel .readerNavMenu .categoryColorLine {
  top: 60px;
}
.singlePanel .readerNavMenu.bookPage:not(.fullBookPage) .content {
  padding-top: 25px;
}
.singlePanel .readerNavMenu.bookPage:not(.fullBookPage) .categoryColorLine {
  top: 0;
}
.readerNavMenu.compare .content,
.readerNavCategoryMenu.compare .content,
.bookPage.compare .content {
  padding: 30px 10px;
}
.singlePanel .readerNavMenu .content .contentInner {
  min-height: revert;
}
.readerNavMenu .content .contentInner {
  width: 725px;
  margin: 0 auto;
  min-height: 520px;
  max-width: 100%;
  box-sizing: border-box;
  padding-bottom: 70px;
  padding-inline-start: 30px;
  padding-inline-end: 30px;
}
.homeFeedWrapper .content .contentInner {
  max-width: none;
}
.homeFeedWrapper.userStats .content .contentInner {
  max-width: 660px;
  margin: 0 auto;
}
.navTitle {
  display: flex;
  flex-direction: row;
  justify-content: space-between;
  margin-bottom: 40px;
}
.navTitle.tight {
  margin-bottom: 15px;
}
.readerNavMenu .navTitle h1,
.singlePanel .readerNavMenu .navTitle h1 {
  margin-bottom: 0;
}
.navTitle + .dedication {
  margin-bottom: 20px;
}
.navSidebarModule + .dedication {
  margin-top: -30px;
}
.navSidebarModule .joinTheConversation {
  margin-block-end: 20px;
}
.navTitle .languageToggle,
.tocTitle .languageToggle,
.header .languageToggle {
  text-align: center;
  color: #ccc;
  display: inline-flex;
  width: 32px;
  height: 32px;
  border: 1px solid #ccc;
  border-radius: 6px;
  cursor: pointer;
  font-size: 22px;
  flex-direction: row;
  align-items: center;
  justify-content: center;
}
.navTitleTab {
  margin-inline-end: 26px;
  color: var(--medium-grey-legacy);
}
.navTitleTab:hover {
  color: inherit;
  text-decoration: none;
}
.navTitleTab.current {
  color: var(--dark-grey);
  pointer-events: none;
}
.readerNavMenu h1 .navTitleTab img {
  height: 14px;
  margin-inline-end: 6px;
  filter: brightness(1.5); /* Lightens #666666 to #999999 (--medium-grey-legacy) when not focused */
}
.readerNavMenu h1 .navTitleTab.current img {
  filter: brightness(1); /* Keep at #666666 (--dark-grey) when tab is focused*/
}
.sidebarLayout {
  display: flex;
  flex-direction: row;
}
@media (max-width: 700px) {
  .sidebarLayout {
    flex-direction: column;
  }
}
@media (max-width: 920px) {
  .topicLandingPanel .sidebarLayout {
    flex-direction: column;
  }
  .topicLandingPanel .navSidebar {
    margin-top: -40px;
  }
}
@media (min-width: 1485px) {
  .sidebarLayout {
    max-width: 1485px; /*assuming inner is 665 and sidebar 420*/
    margin: 0 auto;
  }
}
.sidebarLayout h1 {
  --english-font: var(--english-sans-serif-font-family);
  --hebrew-font: var(--hebrew-sans-serif-font-family);
}
.interface-hebrew .sidebarLayout {
  direction: rtl;
}
.readerPanel.hebrew .followsContentLang {
  direction: rtl;
}
.navSidebar {
  width: 420px;
  background-color: #FBFBFA;
  /* HACK: add grey background beyond bounding box of sidebar by utilizing negative margins! */
  border-top: 80px solid #FBFBFA;
  border-bottom: 120px solid #FBFBFA;
  margin: -80px 0 0 0;
}
.singlePanel .navSidebar {
  width: 100%;
  margin: 20px 0 0 0;
  padding: 30px 0 0 0;
  border: none;
}


.navSidebarModule {
  font-size: 16px;
  color: var(--dark-grey);
  margin-bottom: 34px;
  padding: 0 44px;
}
.navSidebarModule #history .fa {
  font-size: small;
}
.connectionsPanel .navSidebarModule{
  padding: initial;
}
.singlePanel .navSidebarModule {
  padding: 0 15px;
}
.singlePanel .contentInner .navSidebarModule {
  padding: 0;
}
.singlePanel .contentInner .navSidebarModule h1 {
  border: none;
  padding: 0;
}
.singlePanel .recentlyViewed {
  background-color: var(--lightest-grey);
  padding-inline: 10px 10px;
  margin-inline: -15px -15px;
  margin-block: -5px -5px;
  padding-bottom: 10px;
}
.singlePanel .recentlyViewed ul {
  display: revert;
}
.singlePanel .recentlyViewed #header {
  margin-block-end: 10px;
  margin-inline: 10px 10px;
  padding-block: 5px 5px;
  border-bottom: 1px solid var(--light-grey);
  display: flex;
  justify-content: space-between;
}
.singlePanel .recentlyViewed #header h1 {
  margin-bottom: 0;
}
.singlePanel .recentlyViewed #header h1 span {
  font-size: 16px;
  font-family: "Roboto", "Heebo", "Helvetica Neue", Ariel, sans-serif;
}
.singlePanel .recentlyViewed #header a {
  margin-block-start: 5px;
}
.singlePanel .recentlyViewed #history span {
  color: var(--medium-grey);
}

.gDocAdvertBox {
  margin-top: 50px;
  background: var(--lighter-grey);
  padding: 20px;
  border-radius: 6px;
}
.gDocAdvertBox span  {
  font-family: "Roboto", "Helvetica Neue", "Helvetica", sans-serif;;
  font-size: 16px;
  font-weight: 400;
  line-height: 19px;
  letter-spacing: 0em;
  color: var(--dark-grey);
}
.gDocAdvertBox span #newExtension {
  font-weight: 600;
}
.gDocAdvertBox #installNow {
  margin-top: 18px;
  width: 99px;
  height: 30px;
}
.interface-hebrew .gDocAdvertBox #installNow {
  width: 120px;
}

.gDocAdvertBox #installNow a {
  border-radius: 6px;
  text-align: center;
  background: #FFFFFF;
  color: var(--dark-grey);
  text-decoration: none;
  padding: 4px 9px;
  font-family: "Roboto", "Helvetica Neue", "Helvetica", sans-serif;
  font-size: 16px;
  font-weight: 400;
  line-height: 19px;
  letter-spacing: 0em;
}
.gDocAdvertBox a {
  font-family: "Roboto", "Helvetica Neue", "Helvetica", sans-serif;
  font-size: 16px;
  font-weight: 400;
  line-height: 19px;
  letter-spacing: 0em;
  text-decoration: underline;
}
.readerPanel .navSidebarModule h1,
.readerPanel .bookPage h3{
  margin: 0 0 20px;
  font-size: 22px;
  text-transform: none;
  letter-spacing: 0;
  border-bottom: 1px solid var(--light-grey);
  padding-bottom: 14px;
  font-weight: 500;
  height: auto;
}
.navSidebarModule.blue {
  background-color: var(--sefaria-blue);
  color: white;
  padding: 34px 44px 45px;
}
.singlePanel .navSidebarModule.blue {
  padding: 34px 15px 45px;
}
.readerPanel .navSidebarModule.blue h1 {
  color: white;
}
.navSidebarIcon {
  height: 18px;
  width: 18px;
  margin-inline-end: 10px;
  vertical-align: middle;
  margin-top: -4px;
}
.navSidebarLink {
  font-size: 16px;
  margin-bottom: 10px;
}
.navSidebarLink a {
  color: black;
}
.navSidebarLink.gray a {
  color: var(--dark-grey);
}

.navSidebarLink > ul, .sheetTopicsList > ul {
  font-size: 18px;
  margin-top: 16px;
  display: flex;
  flex-wrap:wrap;
  padding: 0;
  margin-inline-start: 0;
  margin-inline-end: 0;
  margin-bottom: 0;
}
.singlePanel .recentlyViewed .navSidebarLink {
  padding-inline-start: 25px;
  padding-inline-end: 25px;
}
.multiPanel .recentlyViewed #history span::after {
  content: "\203A";
}
.navSidebarLink > ul > li, .sheetTopicsList > ul > li {
  display: inline;
}
.navSidebarLink > ul > li:after, .sheetTopicsList > ul > li:after {
  content: "\2022";
  white-space:pre;
  margin: 0 5px;
}

.navSidebarLink > ul > li:last-child:after, .sheetTopicsList > ul > li:last-child:after {
  content: none;
}

.navSidebarLink .languageItem, .translationsPage .languageItem {
  display: inline;
  font-size: 18px;
}

.navSidebarLink.language {
  font-size: 18px;
  margin-top: 6px;
  display: flex;
  flex-wrap:wrap;
}

.navSidebarLink.ref {
  font-size: 18px;
}
.navSidebar .linkList {
  margin-top: 20px;
}
.navSidebarModule .button{
  margin: 12px 0 0 0;
}
.navSidebarModule .sidebarModuleText{
  margin-bottom: 12px;
}
.navSidebarModule .button img {
  filter: invert(1);
  height: 18px;
  width: 18px;
  margin-inline-end: 10px;
  vertical-align: middle;
  margin-top: -2px;
}
.navSidebar .button.white img {
  filter: none;
  opacity: .6;
}
.navSidebar .appButton.white img {
  opacity: 1;
}
.navSidebar .appButton.ios img {
  margin-top: -5px;
}
.navSidebar .button + .button {
  margin-inline-start: 7px;
}
.navSidebar button {
  margin-block-start: 15px;
}
.navSidebar .button.get-start {
  height: 39px;
  width: 221px;
  display: flex;
  align-items: center;
  justify-content: center;
  margin-left: 0;
  margin-right: 0;
  margin-top: 22px;
}
.navSidebar .button .get-start {
  white-space: nowrap;
  size: 16px;
}
.navSidebar .button.get-start img {
  filter: unset;
}
.navSidebar .readingsSection {
  margin-bottom: 15px;
}
.navSidebar .readingsSectionTitle {
  margin-bottom: 8px;
  display: block;
}
.navSidebar a.allLink {
  color: var(--medium-grey);
  font-size: 13px;
}
.navSidebar a.moreLink:hover {
  color: inherit;
  cursor: pointer;
}
.navSidebar a.inTextLink,
.translationsDesc  a.inTextLink {
  color: inherit;
  text-decoration: underline;
  margin-inline-start: 5px;
}
.navSidebar .newsletterSignUpBox {
  margin-top: 20px;
}
.navSidebar .newsletterSignUpBox .newsletterInput {
  width: 100%;
  box-sizing: border-box;
  box-shadow: 0px 1px 3px rgba(0, 0, 0, 0.25);
  border: none;
}
.navSidebarModule.wide {
  display: flex;
  margin-bottom: 0;
}
.navSidebarModule.wide div:first-child {
  flex: 1;
}
.navSidebarModule.wide .button {
  margin-top: 0;
}
.navSidebarModule .authorByLine {
  margin-bottom: 15px;
}
.navSidebarModule .imageModuleImage {
  width: 100%;
  box-sizing: border-box;
  border: 1px solid var(--lighter-grey);
}
.aboutTextMetadata {
  margin-bottom: 20px;
}
.aboutTextMetadata .aboutTextComposedText,
.aboutTextMetadata .aboutTextAuthorText {
  color: black;
}
.readerNavTop {
  width: 100%;
  background-color: #FBFBFA;
  border-bottom: 1px solid #E2E2E1;
  box-sizing: border-box;
  height: 60px;
  z-index: 1;
  padding: 10px 25px 10px 25px;
  vertical-align: middle;
  display: flex;
  justify-content: space-between;
  align-items: center;
  line-height: 60px;
}
.interface-hebrew .readerNavTop {
  direction: rtl;
}
.readerNavTop .readerNavTopStart {
  display: flex;
  align-items: center;
  justify-content: flex-start;
}
.singlePanel .readerNavTop {
  padding: 0 10px;
}
.readerNavTop.colorLineOnly {
  height: auto;
  border-bottom: none;
  padding: 0;
}
.readerPanel .readerNavTop h2 {
  margin: 0;
  font-weight: 400;
  color: black;
}
.readerNavTop .readerNavTopCategory .en {
  font-family: "adobe-garamond-pro", "Crimson Text", Georgia, serif;
}
.readerNavTop .readerNavTopCategory .he {
  font-family: "Taamey Frank", "adobe-garamond-pro", "Crimson Text", Georgia, "Times New Roman", serif;
}
.readerNavMenu .readerSearch {
  margin: 0;
  width: 60%;
  box-sizing: border-box;
  border: none;
  background-color: inherit;
  font-size: 18px;
  font-family: "adobe-garamond-pro", "Crimson Text", Georgia, serif;
  height: 48px;
}
.readerNavMenu .readerSearch:focus {
  outline: 0;
}
.readerNavTop .readerNavMenuSearchButton,
.readerNavTop .readerNavMenuCloseButton,
.readerNavTop .readerNavMenuMenuButton,
.readerNavTop .readerOptions {
  text-align: left;
  box-sizing: border-box;
  color: var(--dark-grey);
  float: left;
  font-size: 20px;
  cursor: pointer;
  display: flex;
  align-items: center;
}
.readerNavMenuCloseButton:hover {
  text-decoration: none;
}
.readerNavTop .readerNavMenuCloseButton {
  display: block;
  font-size: 46px;
  padding: 0;
  margin-top: -6px;
}
.readerNavMenuCloseButton:hover {
  text-decoration: none;
}
.readerNavTop .readerNavMenuCloseButton .fa {
  font-size: 20px;
}
.readerNavTop .readerOptions {
  float: right;
  text-align: right;
  display: flex;
  align-items: center;
  width:27px;
}
.sefariaLogo img {
  width: 110px;
}
.readerNavTop .sefariaLogo img {
  vertical-align: middle;
}
.readerNavTop .searchBox {
  display: flex;
  align-items: center;
  justify-content: flex-start;
}
.interface-hebrew .sidebarSearch .searchBox,
.interface-hebrew .sidebarSearch .version,
.interface-hebrew .sidebarSearch .result-title {
  direction: rtl;
}
.sidebarSearch .searchBox {
  display: flex;
  align-items: center;
  padding: 0;
  text-align: inherit;
  background: var(--lighter-grey);
  border-radius: 250px;
  width: 100%;
  height: 30px;
  margin-bottom: 0;
}

.sidebarSearch .searchBox input {
  background: transparent;
  outline: none;
  border: none;
  box-shadow: none;
  font-size: var(--serif-body-font-size);
  width: 100%;
}

.ai-info-messages-box {
  background-color: rgb(251, 251, 250);
  border-radius: 6px;
  box-shadow: rgba(0, 0, 0, 0.25) 0px 1px 3px 0px;
  color: rgb(102, 102, 102);
  cursor: default;
  display: block;
  font-family: "Cardo", "Meltho", "HebrewInEnglish Serif Font", "adobe-garamond-pro", "Crimson Text", Georgia, "Times New Roman", serif, "Noto Sans Samaritan";
  font-size: 16px;
  margin-inline-start: 10px;
  min-width: 150px;
  overflow-x: hidden;
  overflow-y: hidden;
  width: 198px;
  z-index: 1;
}

.ai-info-first-message {
  border-bottom-color: rgb(204, 204, 204);
  border-bottom-style: solid;
  border-bottom-width: 0.833333px;
  color: var(--dark-grey);
  cursor: default;
  font-size: 14px;
  font-style: normal;
  font-weight: 400;
  line-height: 18px;
  padding-bottom: 6px;
  padding-left: 12px;
  padding-right: 12px;
  padding-top: 12px;
}
.ai-info-first-message* {
  font-family: "Roboto", "Helvetica Neue", Helvetica, sans-serif;
}
.ai-info-messages-box a{
  color: #4B71B7;
}
.ai-info-messages-box .ai-info-messages-hr {
  margin-top: 0px;
  margin-bottom: 0px;
}
.ai-info-messages-box *{
  font-family: "Roboto", "Helvetica Neue", Helvetica, sans-serif;
}
.guideHeader .ai-info-tooltip {
  display: inline;
  float: inline-end;
}

.guideHeader .ai-message {
  left: -180px;
}
.guideHeader .ai-info-tooltip .ai-info-icon {
  margin-top: 5px;
}
.ai-info-last-message {
  align-items: center;
  display: flex;
  line-height: 18px;
  color: var(--dark-grey);
  font-family: "Roboto", "Heebo", "Helvetica Neue", Ariel, sans-serif;
  padding: 2px 12px 2px 12px;
  font-size: 14px;
  height: 23px;
}
.ai-message {
  z-index: 1;
  position: absolute;
  left: -180px;
  opacity: 0;
  visibility: hidden;
  transition: opacity 2s ease, visibility 0s 2s;
}

.ai-message.visible {
  opacity: 1;
  visibility: visible;
  transition: opacity 0.5s ease;
}

.ai-info-tooltip .ai-info-icon{
  margin-top: 12px;
  margin-inline-end: -2px;
}
.ai-info-tooltip{
  position: relative;
}

.sidebarSearch .searchTopMatter,
.sidebarSearch .searchTopic {
  display: none;
}
.sidebarSearch .result-title {
  padding: 14px 0 14px 0;
  font-size: var(--serif-body-font-size);
  border-top: 1px solid var(--lighter-grey);
  margin-top: 14px;
  color: var(--dark-grey);
}

.sidebarSearch .similar-results {
  margin-inline-start: 30px;
}

.sidebarSearch .snippet.he,
.sidebarSearch .snippet.en {
  font-size: var(--serif-body-font-size);
  display: block;
}

.sidebarSearch .colorBarBox {
  border-inline-start: none;
  padding-inline-start: 0;
}

.readerNavTop .searchBox .readerNavMenuSearchButton {
  margin: 0 5px 0 10px;
}
.interface-hebrew .readerNavTop .searchBox .readerNavMenuSearchButton {
  margin: 0 10px 0 5px;
}
.readerNavTop .searchBox .readerSearch {
  flex: 1;
}
.readerNavMenu h1,
.readerNavMenu h2.styledH1 {
  text-align: start;
  color: var(--dark-grey);
  position: relative;
  font-size: 22px;
  font-weight: 500;
  margin: 0 0px 30px 0;
  height: auto;
  text-transform: none;
}
.singlePanel .readerNavMenu h1,
.singlePanel .readerNavMenu h2.styledH1 {
  margin-bottom: 10px;
}
.readerNavMenu h1 img {
  margin-inline-end: 9px;
}
.readerNavMenu h1 :not(.languageToggle) .en {
  font-family: "Roboto", "Helvetica Neue", "Helvetica", sans-serif;
}
.readerNavMenu h1 .button {
  position: absolute;
  right: 0;
  top: 0;
  padding: 0;
  margin: 0;
  line-height: 26px;
}
.singlePanel .readerNavCategoryMenu .readerTocTopics.content {
  padding-top: 30px;
}
.topicPanel .readings {
  margin-bottom: 40px;
}
.topicPanel .readings .parasha-date {
  font-style: italic;
}
.topicPanel .readings .parasha-date > span:first-child::after {
  content: '•';
  color: var(--medium-grey);
  font-size: 15px;
  margin: 0 5px;
}
.topicPanel .readings .sectionTitleText {
  margin-top: 15px;
}
.topicPanel .readings .sectionTitleText .int-en,
.topicPanel .readings .sectionTitleText .int-he {
  font-size: 16px;
  line-height: 18.75px;
  text-transform: initial;
}
.topicPanel .readings .parasha .navSidebarLink {
  margin-bottom: 0;
}
.topicPanel .readings .parasha .aliyot {
  margin-inline-start: 25px;
}
.topicPanel .readings .haftarot {
  display: flex;
  flex-direction: column;
}
.topicPanel .mainColumn {
  padding: 0 40px 80px;
}
@media (max-width: 450px) {
  .topicPanel .mainColumn,
  .interface-hebrew .topicPanel .mainColumn {
    padding: 0 25px !important;
    margin: 0;
  }
  .topicPanel .filterable-list .filter-sort-wrapper, .collectionPage .filterable-list .filter-sort-wrapper {
    margin-top: 20px;
  }
}
.topicPanel .sideColumn {
  width: 420px;
  background-color: #FBFBFA;
  /* HACK: add grey background beyond bounding box of sidebar by utilizing negative margins! */
  border-top: 80px solid #FBFBFA;
  margin-top: -80px;
}
.topicPanel h1 {
  text-align: unset;
  margin-bottom: 10px;
  height: unset;
}
.topicPanel h1 span {
  font-size: 40px;
}
.topicPanel .sideColumn h2 {
  text-align: unset;
  border-bottom: 1px solid #CCC;
  padding-bottom: 10px;
  margin-top: 30px;
  margin-bottom: 10px;
}
.topicPanel .sideColumn .link-section{
  padding: 0 44px;
}
.topicPanel .sideColumn .link-section:first-child h2 {
  margin-top: 0;
}
.topicPanel h2 span {
  font-size: 22px;
  font-weight: normal;
  color: var(--dark-grey);
  text-align: unset;
  text-transform: none;
  margin-bottom: 20px;
  height: unset;
  line-height: unset;
}
.topicPanel h2 {
  --english-font: var(--english-sans-serif-font-family);
  --hebrew-font: var(--hebrew-sans-serif-font-family);
}
.topicPanel .mainColumn .story {
    padding: 0;
    margin-bottom: 20px;
}
.topicPanel .mainColumn .storySheetListItem {
  padding: 0 0 30px 0;
}
.topicPanel .sideColumn .sideList {
  font-size: 18px;
  line-height: 26px;
}
.topicPanel .sideColumn .sideList a.relatedTopic {
  display: block;
  color: #000;
}
.topicPanel .sideColumn .sideList .topicMetaData .int-en,
.topicPanel .sideColumn .sideList .topicMetaData .int-he {
  color: var(--dark-grey);
}
.topicPanel .sideColumn .sideList a.relatedTopic .int-en {
  font-family: "adobe-garamond-pro", "Crimson Text", Georgia, serif;
}
.topicPanel .sideColumn .sideList a.relatedTopic .int-he {
  font-family: "Taamey Frank", "adobe-garamond-pro", "Crimson Text", Georgia, "Times New Roman", serif;
}
.topicPanel .sideColumn .topicCategory {
  margin-bottom: 30px;
}
.topicPanel .authorOrganizationsystemText {
  font-size: 16px;
  color: var(--dark-grey);
}
.story .storyTitle {
  --english-font: var(--english-serif-font-family);
  --hebrew-font: var(--hebrew-serif-font-family);
}
.story .storyTitle .int-he {
  font-size: 29px;
}
.topicPanel .story .storyTitle {
  --english-font: var(--english-sans-serif-font-family);
  --hebrew-font: var(--hebrew-sans-serif-font-family);
  font-size: 16px;
  font-weight: 600;
}

.topicPanel .story .storyTitle .int-he {
  font-size: 18px;
  font-weight: 600;
}

.topicPanel h1 {
  --english-font: var(--english-serif-font-family);
  --hebrew-font: var(--hebrew-serif-font-family);
}
.topicPanel h1 .int.en {
  font-size: 30px;
}
.topicPanel h1 .int-he {
  font-size: 36px;
}
.pageTitle .topicTitleInHe .heInEn {
  color: #888;
  font-size: 20px;
  font-family: "Taamey Frank", "adobe-garamond-pro", "Crimson Text", Georgia, "Times New Roman", serif;
}
.topicPanel .topicCategory {
  margin: 0 0 15px 0;
}
.readerTocTopics .topicDescription {
  margin: 10px 0 40px 0;
  text-align: center;
}
.readerTocTopics .topicTitle .int-he {
  font-family: "Taamey Frank", "adobe-garamond-pro", "Crimson Text", Georgia, "Times New Roman", serif;
}
.readerTocTopics .topicDescription.systemText .int-en,
.readerTocTopics .topicDescription.systemText .int-he {
  color: var(--dark-grey);
}
.topicPanel .topicDescription {
  margin: 0 0 15px 0;
}
.topicPanel .topicDescription a {
  color: var(--commentary-blue);
}
.topicPanel .resourcesLink.blue {
  padding: 8px 16px;
  font-size: 20px;
  border: 0;
  display: inline-flex;
  align-items: center;
  width: unset;
  margin-bottom: 40px;
  margin-top: 5px;
}
.topicPanel .resourcesLink.blue img {
  opacity: 1;
  width: 20px;
  height: 20px;
  margin: 0 8px 5px 0;
  filter: invert(1);
}
.interface-hebrew .topicPanel .resourcesLink.blue img {
  margin: 0 0 5px 8px;
}
.topicPanel .resourcesLink.blue .int-en {
  font-family: "adobe-garamond-pro", "Crimson Text", Georgia, serif;
}
.topicPanel .resourcesLink.blue .int-he {
  font-family: "Taamey Frank", "adobe-garamond-pro", "Crimson Text", Georgia, "Times New Roman", serif;
  margin-bottom: -3px;
}
.imageWithCaptionPhoto{
  border: 1px solid #EDEDEC;
  max-width: 100%;
  height: auto;
  padding: 0 44;
  top: 121px;
  left: 835px;
}
.imageCaption .int-en {
  font-family: Roboto;
}
.imageCaption .int-he {
    font-family: Roboto;
  }
.imageCaption {
  font-size: 12px;
  font-weight: 400;
  line-height: 15px;
  letter-spacing: 0em;
  color: var(--dark-grey);
  width: 100%;
}
.topicImage{
  padding-left: 44px;
  padding-right: 44px;
}
.navSidebarModule .portalMobile .button {
  margin-top: 0;
}
.portalTopicImageWrapper {
    padding-top: 5px;
    margin-bottom: 25px;
}
.portalTopicImageWrapper .topicImage {
    padding-left: 0;
    padding-right: 0;
}
@media (max-width: 600px) {
  .imageWithCaptionPhoto{
    height: auto;
    max-width: calc(66.67vw);
    max-height: calc(66.67vw);
    margin: 0 auto 10px;
    display: block;
  }
  .topicImage{
    padding-left: 0;
    padding-right: 0;
    margin-top: 30px;
    display: flex;
    flex-direction: column;
    justify-content: center;
    align-items: center;
  }
  .imageCaption {
    font-size: 12px;
    font-weight: 400;
    line-height: 15px;
    letter-spacing: 0em;
    color: var(--dark-grey);
    width: 80vw;
    margin-bottom: 30px;
    text-align: center;
  }

}
.readerPanel .translationsPage h2 {
  margin: 40px 0 0 0;
  font-size: 24px;
  text-transform: none;
  color: #000;
}
.translationsPage details > ul,
.translationsPage > ul {
  padding: 0;
  margin: 20px 0;
  display: flex;
  flex-wrap: wrap;
}
.translationsPage details > ul > li:after,
.translationsPage > ul > li:after {
  content: "\2022";
  white-space:pre;
  margin: 0 5px;
}
.translationsPage details > ul > li:last-child:after,
.translationsPage > ul > li:last-child:after{
  content: none;
}
.readerPanel .translationsPage details > summary::-webkit-details-marker {
  display: none;
}

.readerPanel .translationsPage  details > summary {
  list-style: none;
  cursor: pointer;
  font-size: 18px;
}

h1 .languageToggle {
  text-align: center;
  position: absolute;
  right: 0;
  color: #ccc;
  display: block;
  width: 32px;
  height: 32px;
  border: 1px solid #ccc;
  border-radius: 6px;
  line-height: 34px;
  cursor: pointer;
}
h1 div.languageToggle .en {
  font-family: "Taamey Frank", "adobe-garamond-pro", "Crimson Text", Georgia, "Times New Roman", serif;
  font-weight: normal;
}
h1 .languageToggle .he {
  font-family: "adobe-garamond-pro", "Crimson Text", Georgia, serif;
  font-size: 22px;
}
.authorIndexTitle {
  margin-top: 30px;
}
.sectionTitleText.authorIndexTitle .int-en {
  text-transform: none;
  letter-spacing: 0;
}
.authorIndexList {
  display: flex;
  flex-direction: row;
  flex-wrap: wrap;
  margin-bottom: 20px;
}
.authorIndex {
  width: 50%;
  font-size: var(--serif-h3-font-size);
  margin-bottom: 10px;
  padding-right: 20px;
  box-sizing: border-box;
}
.interface-hebrew .authorIndex {
  padding-right: 0;
  padding-left: 20px;
}
@media (max-width: 450px) {
  .readerNavMenu.home .tagline {
    margin-top: 29px;
    height: 60px;
  }
  .readerNavMenu .tagline .en {
    font-size: 19px;
  }
  .readerNavMenu .tagline .he {
    font-size: 20px;
  }
  .authorIndex {
    width: 100%;
    padding: 0;
  }
}
.readerNavMenu .libraryMessage {
  font-size: 18px;
  margin-bottom: 40px;
}
.readerPanel.hebrew .navToggles {
    direction: rtl;
}
.readerNavMenu .navToggles {
    flex-direction: row;
    flex: 1;
    margin-inline-start: 16px;
    margin-top: 4px;
    margin-bottom: 30px;
}
.readerNavMenu .navToggles .navTogglesDivider {
  color: #ccc;
}
.readerNavMenu .navToggle {
  margin-inline-end: 12px;
  display: inline-block;
  text-transform: uppercase;
  color: var(--dark-grey);
  font-size: 13px;
  font-weight: lighter;
  cursor: pointer;
}
.readerNavMenu .navToggle.active {
  color: black;
  border-bottom: 2px solid #999;
  padding-bottom: 4px;
}
.readerPanel h2, .readerPanel h3,
.translationsPage details > summary {
  text-transform: uppercase;
  text-align: start;
  font-size: 15px;
  color: var(--dark-grey);
  margin: 30px 0 0 0;
  font-weight: normal;
}
.readerNavSection h2, .topicsPanel h2 {
  font-size: 16px;
  font-weight: normal;
  letter-spacing: 1px;
  margin-bottom: 40px;
}
.readerNavSection {
  margin-bottom: 44px;
}
a.resourcesLink,
input.resourcesLink {
  white-space: nowrap;
  overflow: hidden;
  text-overflow: ellipsis;
  width: 100%;
  min-height: 60px;
}
.savedHistoryList .story {
  border-top:  1px solid var(--lighter-grey);
  padding:  20px 0;
}
.savedHistoryList .story .storyTitle {
  font-size:  18px;
}
.savedHistoryList .story .storyBody {
  color: var(--dark-grey);
}
.savedHistoryList .saveButton {
  visibility: hidden;
}
.savedHistoryList .story:hover .saveButton {
  visibility: visible;
}
.savedHistoryList .timeStamp {
  color:  var(--medium-grey);
  font-size: 14px;
  margin-inline-start: 10px;
}
.saveLine .timeStamp {
  align-self: center;
}
.savedHistoryMessage {
  color: var(--dark-grey);
}
/* Mobile: Prevent horizontal scroll in Saved/History/Notes views */
@media (max-width: 540px) {
  /* Hide tooltips (they extend beyond viewport and don't work on mobile anyway) */
  .savedHistoryList .saveButton.tooltip-toggle::before,
  .noteListing .tooltip-toggle::before {
    display: none;
  }
  /* Contain floated action buttons to prevent overflow */
  .noteListing {
    overflow: hidden;
  }
}
.readerNavCategories {
  width: 100%;
  margin-bottom: 30px;
}
.readerNavCategories a {
  color: #000;
}
.readerNavCategories .gridBox .gridBoxItem,
.readerNavCategoryMenu .category .gridBoxItem {
  margin: 0 5px;
  padding: 0;
}
.navBlock {
  padding-bottom: 12px;
  border-top: 1px solid #EDEDEC;
}
.navBlock.withColorLine {
  border-top: 4px solid transparent;
}
.navBlockTitle {
  text-align: start;
  font-size: 24px;
  padding: 15px 0 8px;
  margin: 0;
  cursor: pointer;
  display: flex;
  align-items: center;
  line-height: 1.3;
  flex: 1;
  font-weight: 400;
}
a.navBlockTitle {
  color: #000;
  margin-inline-end: 20px;
}
a.navBlockTitle:hover {
  text-decoration: none;
  color: var(--dark-grey);
}
.navBlockTitle .subtitle {
  color: var(--dark-grey);
  margin-inline-start: 5px;
}
.interface-english .calendarListing .subtitle::before {
    content: "(";
}
.interface-english .calendarListing .subtitle::after {
    content: ")";
}
.navBlockDescription {
  font-size: 14px;
  line-height: 18px;
  color: var(--dark-grey);
  margin-inline-end: 20px;
  --english-font: var(--english-sans-serif-font-family);
  --hebrew-font: var(--hebrew-sans-serif-font-family);
}
.hebrew .navBlockDescription{
  line-height: 24px;
}
.categoryFilter:not(.withBooks) .sidebarDescription{
display: none;
}
.sidebarDescription{
  color: var(--dark-grey);
  --english-font: var(--english-sans-serif-font-family);
  --hebrew-font: var(--hebrew-sans-serif-font-family);
  font-size: var(--sans-serif-small-font-size);
  padding-top: 10px;
}

.sidebarDescription.lowlight{
  color: var(--light-grey);
}

div.TOCCardsWrapper :nth-child(1 of .card) {
  border-top: 1px solid #EDEDEC;
}

div.TOCCardsWrapper div.card:nth-last-child(1 of div.card):nth-child(2n+1 of div.card):not(:nth-child(1 of div.card)) {
  flex: 0 0 45%;
}
div.card {
  flex: 1 1 45%;
  position: relative;
  padding-bottom: 12px;
}
.cardTitle {
  text-align: start;
  font-size: 24px;
  padding: 15px 0 8px;
  margin: 0;
  cursor: pointer;
  display: flex;
  align-items: center;
  line-height: 1.3;
  flex: 1;
  font-weight: 400;
  --english-font: var(--english-sans-serif-font-family);
  --hebrew-font: var(--hebrew-sans-serif-font-family);
}
a.cardTitle:hover {
  text-decoration: none;
  color: var(--dark-grey);
}
.cardDescription {
  font-size: 14px;
  line-height: 18px;
  color: var(--dark-grey);
  margin-inline-end: 20px;
  --english-font: var(--english-sans-serif-font-family);
  --hebrew-font: var(--hebrew-sans-serif-font-family);
  display: -webkit-box;
  -webkit-line-clamp: 3;
  -webkit-box-orient: vertical;
  overflow: hidden;
}
.hebrew .cardDescription {
  line-height: 24px;
}
.navBlockTitle .int-he, .navBlockDescription .int-he, .cardTitle .int-he, .cardDescription .int-he{
  font-size: 122%;
}
.interface-english .navBlockDescription.clamped .int-en, .interface-hebrew .navBlockDescription.clamped .int-he, .cardDescription {
  display: -webkit-box;
  -webkit-line-clamp: 3;
  -webkit-box-orient: vertical;
  overflow: hidden;
}
.interface-english .navBlockDescription.clamped5 .int-en,
.interface-hebrew .navBlockDescription.clamped5 .int-he {
  -webkit-line-clamp: 5;
}
.bilingual .navBlock .he {
  display: none;
}
.navSidebarModule.wide {
  background-color: #FAFAFB;
  padding: 24px;
  border-radius: 6px;
}
.navSidebarModule.wide h3 {
  border-bottom: none;
  margin-bottom: 0px;
}
.sidebarPromo {
  color: var(--dark-grey);
  padding-right: 44px;
  padding-left: 44px;
}
.sidebarPromo:not(:first-child) {
  margin-top: 34px;
}

.navSidebarModule .sidebarPromo {
  margin-right: -44px;
  margin-left: -44px;
}
.sidebarPromo h3 {
  margin: 0 0 20px;
  font-size: 22px;
  text-transform: none;
  letter-spacing: 0;
  border-bottom: 1px solid var(--light-grey);
  padding-bottom: 14px;
  font-weight: 500;
  height: auto;
}
.sidebarPromo.blue {
  padding-top: 33px;
  padding-bottom: 33px;
  background-color: var(--sefaria-blue);
  color: #FFF;
}
.sidebarPromo.blue h3 {
  color: #fff
}
.sidebarPromo.blue a.button {
  padding: 10px 14px;
  width: fit-content;
  text-align: center;
  display: inline-block;
  color: var(--sefaria-blue);
  background-color: white;
}
.sidebarPromo a.button img {
  height: 18px;
  width: 18px;
  filter: invert(1);
  margin-inline-end: 10px;
  vertical-align: middle;
  margin-top: -2px;
}

.sidebarPromo.blue a.button img {
  filter: invert(0);
}
.sidebarPromo a {
  margin-inline-start: 0px;
}
.sidebarPromo.blue.button a:hover {
  color: var(--sefaria-blue);
}
.sidebarPromo img {
    height: 18px;
    width: 18px;
    margin-inline-end: 10px;
    vertical-align: middle;
    margin-top: -4px;
}
.readerPanel .communityPage h2 {
  text-transform: none;
  font-size: 22px;
  color: var(--dark-grey);
  margin-top: 0;
  margin-bottom: 0;
}
.communityPage .gridBoxRow:first-child,
.communityPage .recentlyPublished {
  border-top: 1px solid var(--lighter-grey);
}
.communityPage .gridBox {
  margin-bottom: 30px;
}
.communityPage .gridBox .gridBoxItem {
  padding: 0
}
.communityPage .gridBox {
  margin-bottom: 25px;
}
.communityPage .navBlock {
  padding: 25px 0 0 0;
  border: none;
}
.communityPage .navBlockTitle {
  padding-top: 0;
  --english-font: var(--english-serif-font-family);
  --hebrew-font: var(--hebrew-serif-font-family);
}
.communityPage .readingLinks {
  margin-top: 20px;
}
.communityPage .readingLinksHeader {
  color: var(--dark-grey);
  font-size: 14px;
  margin-bottom: 4px;
}
.communityPage .readingLinks a {
  font-size: 18px;
}
.communityPage .calendarDate {
  font-size: 14px;
  color: var(--medium-grey);
  margin-bottom: 15px;
}
.featuredSheetHeading {
  color: var(--dark-grey);
  font-size: 16px;
  margin-bottom: 10px;
}
.featuredSheet .navBlockDescription {
  margin-bottom: 12px;
}
.featuredSheetBottom {
  display: flex;
  justify-content: flex-start;
  align-items: center;
}
.featuredSheetDate {
  color: var(--medium-grey);
  font-size: 14px;
}
.communityPage .recentlyPublished {
  padding-top: 30px;
}
.communityPage .recentlyPublished .gridBoxRow {
  border: none;
}
.communityPage .recentlyPublished .loadingMessage {
  margin-top: 30px;
}
.recentlyPublished .loadMore {
  margin-top: 30px;
}
.bilingual .readerNavMenu .he {
  display: none;
}
.readerNavCalendar {
  margin-bottom: 30px;
  margin-top: -8px;
}
.userDataButtons {
  margin-bottom: 44px;
}
.blockLink,
.readerNavMenu .resourcesLink {
  display: inline-block;
  background-color: white;
  text-align: center;
  color: #000;
  font-size: 16px;
  border-top: 4px solid transparent;
  box-shadow: 0 1px 3px rgba(0,0,0,0.2);
  width: 100%;
  cursor: pointer;
  min-height: 56px;
  vertical-align: middle;
  margin: 0;
  box-sizing: border-box;
  padding: 14px 8px;
}
.blockLink:hover {
  color: #333;
}
.blockLink + .blockLink {
  margin: 5px 0;
}
.blockLink img {
  margin: 0 8px;
  height: 16px;
  width: 16px;
  opacity: 0.4;
  vertical-align: -1px;
}
.resourcesLink {
  border-radius: 7px;
}
.resourcesLink.faded {
  color: var(--medium-grey);
}
.readerNavMenu .blockLink.calendarLink .blockLinkSubtitle{
  display: block;
  font-size: 13px;
  color: var(--medium-grey);
  overflow: hidden;
  text-overflow: ellipsis;
  white-space: nowrap;
}
.readerNavMenu .resourcesLink .en {
  font-family: "Roboto", "Helvetica Neue", "Helvetica", sans-serif;
}
.readerNavMenu .resourcesLink .he {
  font-family: "Heebo", sans-serif;
}
.readerNavMenu .resourcesLink .fa {
  margin: 0 6px;
  color: var(--medium-grey);
}
.readerNavMenu .resourcesLink img {
  width: 16px;
  height: 16px;
  margin: 0 5px;
  position: relative;
  top: 2px;
}
.uppercase {
  text-transform: uppercase;
}
.readerNavMenu .divider {
  color: #ccc;
}
.readerNavCategoryMenu {
  height: 100%;
}
.readerNavMenu.readerNavCategoryMenu .navTitle {
  margin-bottom: 40px;
}
.readerNavMenu.readerNavCategoryMenu .navTitle h1 {
  color: #000;
  text-transform: uppercase;
  font-size: 30px;
  --english-font: var(--english-serif-font-family);
  --hebrew-font: var(--hebrew-serif-font-family);
}
.readerNavCategoryMenu h2 {
  font-size: 18px;
  color: var(--dark-grey);
  margin: 0 0 20px;
}
.readerNavCategoryMenu .categoryDescription.top {
  margin-top: -26px;
  margin-bottom: 40px;
}
.readerNavCategoryMenu h2 .categoryDescription {
  text-transform: none;
  font-size: 18px;
  margin-inline-start: 5px;
}
.readerNavCategoryMenu .categoryDescription {
  margin-bottom: 16px;
  font-size: 14px;
  color: var(--dark-grey);
}
.readerNavCategoryMenu .categoryDescription.long {
  margin: -8px 0 20px 0;
}
.readerNavCategoryMenu .content .category,
.readerNavCategoryMenu .content .gridBox {
  margin-bottom: 40px;
}
.readerNavCategoryMenu .categoryAttribution {
  color: var(--dark-grey);
  text-align: start;
  font-size: 24px;
  font-style: italic;
  margin: 16px 0 30px;
}
.readerNavCategoryMenu .categoryAttribution .he {
  font-style: normal;
}
.readerNavMenu .blockLink,
.readerNavMenu .catLink,
.readerNavMenu .navButton,
.bookPage .refLink {
  display: block;
  margin: 0;
  padding: 14px 8px;
  box-sizing: border-box;
  box-shadow: 0 1px 3px rgba(0,0,0,0.2);
  border-top: 4px solid transparent;
  color: #000;
  font-size: 18px;
  font-weight: 400;
  line-height: 23px;
  background-color: white;
  cursor: pointer;
  text-align: center;
  unicode-bidi: plaintext;
  flex: 1;
  display: flex;
  justify-content: center;
  align-items: inherit;
  flex-direction: column;
}
.readerNavCategoryMenu .blockLink,
.gridBox .navButton {
  display: flex;
  align-items: center;
  justify-content: center;
}
.readerNavMenu .blockLink .he,
.readerNavMenu .catLink .he,
.readerNavMenu .navButton .he,
.bookPage .refLink .he {
  text-align: center;
}
.blockLink:active,
.navButton:active,
.readerNavCategory:active,
.resourcesLink:active {
  background-color: #EDEDED;
}
@media (max-width: 450px) {
  .readerNavMenu .refLink,
  .readerNavMenu .catLink,
  .readerNavMenu .navButton,
  .readerNavMenu .sheetLink,
  .bookPage .refLink {
    font-size: 18px;
  }
}
.readerNavMenu .readerNavCategoryMenu .blockLink,
.gridBox .navButton {
  width: 100%;
  height: 100%;
  padding: 13px 8px 19px;
  display: inline-block;
}
.readerNavMenu .readerNavCategoryMenu .blockLink.incomplete {
  opacity: 0.65;
}
.categoryColorLine {
  position: absolute;
  top: 0;
  left: 0;
  width: 100%;
  height: 4px;
  z-index: 101;
}
.readerApp.interface-hebrew .readerNavMenu.noLangToggleInHebrew .en {
  display: none;
}
.readerApp.interface-hebrew .readerNavMenu.noLangToggleInHebrew .he {
  display: inline;
}
.bookPage .readerTextToc {
  letter-spacing: 1px;
  text-transform: uppercase;
  font-size: 14px;
}
.bookPage .readerTextToc .en {
  font-family: "Roboto", "Helvetica Neue", "Helvetica", sans-serif;
}
.bookPage .readerTextToc .he {
  font-family: "Heebo", sans-serif;
}
.readerNavMenu .dedication {
  text-align: start;
  color: var(--dark-grey);
  background-color: #FBFBFA;
  padding: 26px 19px;
  font-size: 18px;
  margin-bottom: 27px;
}
.singlePanel .readerNavMenu .dedication{
  margin: 27px 0;
}
.readerNavMenu .dedication a {
  text-decoration: underline;
}
.bookPage .categoryAttribution,
.bookPage .dedication {
  margin: 25px 0 10px;
  text-align: center;
  font-size: 18px;
  font-style: italic;
}
.bookPage .categoryAttribution,
.bookPage .dedication {
  text-align: start;
}
.bookPage .categoryAttribution .he,
.bookPage .dedication .int-he,
.readerNavMenu .dedication .int-he {
  font-style: normal;
}
.readerNavMenu .dedication .int-he {
  font-family: "Heebo", sans-serif;
  font-size: 18px;
}
.readerNavMenu .dedication .int-en {
  font-family: "adobe-garamond-pro", "Crimson Text", Georgia, serif;
  font-style: italic;
}
.bookPage .tocTop {
  padding-bottom: 15px;
}
.bookPage .tocCategory{
  color: var(--medium-grey);
  font-size: 14px;
  text-transform: uppercase;
  letter-spacing: 1px;
}
.bookPage.sheetPage .tocCategory{
  margin-top: 15px;
  margin-bottom: 15px;
  display: block;
}
.bookPage .tocCategory .en {
  --english-font: var(--english-sans-serif-font-family);
}
.bookPage .tocTitle,
.bookMetaDataBox .title {
  font-size: 30px;
  line-height: 1.3;
  unicode-bidi: plaintext;
}
.bookPage.fullBookPage .tocTitle {
  text-align: start;
  margin-bottom: 8px;
  display: flex;
  flex-direction: row;
  justify-content: space-between;
}

.sheetContentSidebar .profile-pic {
  display: block;
  margin-block-end: 20px;
  margin-block-start: 30px;
  margin-inline-start: -5px;
}
.sheetContentSidebar .profileFollowers {
  --english-font: var(--english-sans-serif-font-family);
  --hebrew-font: var(--hebrew-sans-serif-font-family);
  font-size: 16px;
  font-weight: 400;
  line-height: 18.75px;
  margin-block-end: 20px;
  color: var(--dark-grey);
}
.sheetViewer {
  display: flex;
}
.sheetContentSidebar {
  margin: 30px 0;
  width: 33%;
}
.singlePanel .sheetMetaDataBox .sidebarLayout {
  flex-direction: row;
}
.singlePanel .sheetContent .dropdownLinks-button img {
  max-width: revert;
}
.singlePanel .sheetContentSidebar {
  padding-inline: 10%;
  width: revert;
  margin: revert;
}
.bookPage .currentSection,
.bookPage .authorStatement {
  font-size: 17px;
  color: var(--medium-grey);
  margin-top: 6px;
  letter-spacing: 1px;
}
.bookPage .currentSection .he,
.bookPage .authorStatement .he,
.bookPage .sheetMeta .he {
  font-family: "Heebo", sans-serif;
}
.bookPage .authorStatement a {
 color: #333;
}
.authorStatement .imageBox,
.collectionStatement .imageBox {
  width: 30px;
  height: 30px;
  display: inline-block;
  vertical-align: middle;
  margin-inline-end: 10px;
  float:none;
}
.authorStatement .profile-pic {
  margin-inline-end: 10px;
}
.authorStatement span p {
  display: inline-block;
}
.fullBookPage .readButton {
  margin: 6px 0px 12px;
}
.fullBookPage .about {
  margin-top: 10px;
}
.fullBookPage .categoryAttribution {
  color: var(--dark-grey);
  font-size: 24px;
}
.bookPage .sheetMeta {
  font-size: 14px;
  color: var(--medium-grey);
  font-family: "Roboto", "Helvetica Neue", "Helvetica", sans-serif;
  margin-top: 10px;
  margin-bottom: 20px;
  letter-spacing: 1px;
}
.bookPage.sheetPage .sheetMetaButtons{
  display: flex;
  justify-content: center;
  align-items: center;
  margin-bottom: 40px;
}
.bookPage.sheetPage .sheetMetaButtons .button{
  height: 40px;
  display: flex;
  justify-content: center;
  align-items: center;
}
.bookPage.sheetPage .sheetMetaButtons .button img{
  margin-inline-end: 5px;
  max-height: 18px;
}
.bookPage .tocDetails{
  margin-top:40px;
  font-size: 16px;
  line-height: 19px;
  color: var(--dark-grey);
  text-align: start;
}
.bookPage .tocDetails h3{
  margin-bottom: 25px;
}
.bookPage .tocDetails .sheetSummary {
  margin: 6px 0 16px;
  font-style: normal;
  font-size: 22px;
  line-height: 1.4;
  text-align: center;
}
.bookPage .moderatorSection {
  margin-inline-start: 20px;
  margin-inline-end: 20px;
}
.bookPage .moderatorSectionExpand, .bookPage .moderatorSectionCollapse {
  cursor: pointer;
  color: var(--dark-grey);
  font-size: 14px;
}
.bookPage.fullBookPage .moderatorSectionExpand, .bookPage.fullBookPage .moderatorSectionCollapse {
  margin: 13px 6px 0;
}
.bookPage.fullBookPage .tocTitleControls{
  display: flex;
}
.bookPage .moderatorSectionExpand:hover {
  text-decoration: underline;
}
.interface-english .bookPage .moderatorSection .button {
  padding: 12px 16px;
  font-size: 16px;
  margin: 0 0 0 10px;
}
.interface-hebrew .bookPage .moderatorSection .button {
  padding: 12px 16px;
  font-size: 16px;
  margin: 0 10px 0 0;
}
.bookPage .moderatorSection .moderatorSectionMessage {
  margin-top: 20px;
  font-size: 18px;
}
.bookPage .moderatorSection .button .fa {
  color: var(--medium-grey);
  margin-right: 4px;
}
.bookPage .versionEditForm {
  text-align: left;
  background-color: #ddd;
  padding: 10px;
  width: 100%;
}
.bookPage .versionEditForm label {
  display: inline-block;
  padding: 10px 10px 0 0;
}
.bookPage .versionEditForm label#versionNotes_label {
  display: block;
}
.bookPage .versionEditForm label + input {
  margin-inline-end: 30px;
}
.bookPage .versionEditForm #versionTitle,
.bookPage .versionEditForm #versionSource,
.bookPage .versionEditForm #versionNotes,
.bookPage .versionEditForm #versionTitleInHebrew,
.bookPage .versionEditForm #versionNotesInHebrew,
.bookPage .versionEditForm #purchase_name,
.bookPage .versionEditForm #purchase_url,
.bookPage .versionEditForm #purchase_image
 {
  width: 98%;
}
.bookPage .versionEditForm #priority {
  width: 25px;
}
.bookPage .versionEditForm #save_button,
.bookPage .versionEditForm #delete_button {
  text-align: center;
  cursor: pointer;
  color: white;
  background: #212E50;
  padding: 4px 10px;
  border-radius: 3px;
  margin: 10px auto 0;
  width: 60px;
}
.bookPage .versionEditForm #delete_button {
  float: right;
  background: white;
  color: var(--dark-grey);
  border: 1px solid #999;
  width: 100px;
  margin: 0;
}
.bookPage .versionTitle .fa,
.bookPage .versionEditForm .fa {
  font-size: 10px;
  color: var(--dark-grey);
  vertical-align: super;
  margin-left: 3px;
  cursor: pointer;
}
.interface-hebrew .bookPage .versionTitle .fa,
.interface-hebrew .bookPage .versionEditForm .fa {
  margin: 0 3px 0 0 ;
}
.bookPage .versionTitle .error {
  color: red;
}
.bookPage .content {
  box-sizing: border-box;
  text-align: center;
  height: 100%;
}
.bookPage.fullBookPage .content {
  text-align: start;
}
.bookPage .content .sheetTags {
  display: flex;
  flex-direction: row;
  flex-wrap: wrap;
}
.textTableOfContents .structToggles{
  margin-top: 20px;
  margin-bottom: 20px;
}
.connectionsPanel .textTableOfContents .structToggles {
  margin-top: 0;
}

.textTableOfContents .structToggles .structTogglesInner {
  display: flex;
  flex-direction: row;
  align-items: start;
}
.interface-hebrew .textTableOfContents .structToggles{
  direction: rtl;
}
.interface-english .textTableOfContents .structToggles{
  direction: ltr;
}
.altStructToggleBox a, .altStructToggleBox a:hover, .altStructToggleBox a:visited, .altStructToggleBox a:link, .altStructToggleBox a:active {
  text-decoration: none;
}
.textTableOfContents .structToggles .altStructToggle {
  color: var(--dark-grey);
  cursor: pointer;
  text-align: start;
  font-style: normal;
  font-weight: normal;
  font-size: 16px;
  line-height: 19px;
  text-align: justify;
}
.textTableOfContents .structToggles .altStructToggleBox:not(:last-child):after{
  content: "•";
  color: var(--dark-grey);
  margin-inline-start: 5px;
  margin-inline-end: 5px;
}
.bookPage.compare .structToggles .altStructToggle {
  font-size: 16px;
}
.textTableOfContents .structToggles .altStructToggle.active {
  color: #000000;
}
.textTableOfContents .structToggles .toggleDivider {
  color: #ccc;
  margin: 0 8px;
}
.textTableOfContents .sectionLink {
  display: inline-block;
  height: 50px;
  min-width: 50px;
  line-height: 50px;
  vertical-align: middle;
  font-size: 18px;
  font-weight: lighter;
  margin: 3px;
  text-align: center;
  background-color: #FBFBFA;
  color: var(--dark-grey);
  cursor: pointer;
  padding: 0 6px;
  box-sizing: border-box;
}
.textTableOfContents .torahNavParshiot .sectionLink,
.connectionsPanel .textTableOfContents .torahNavParshiot .sectionLink,
.topicPanel .readings .sectionLink{
  display: initial;
  background-color: initial;
  font-size: 14px;
  margin: 0;
  padding: 0 4px;
  line-height: 30px;
  color: var(--medium-grey);
  --english-font: var(--english-sans-serif-font-family);
  --hebrew-font: var(--hebrew-sans-serif-font-family);
}
.connectionsPanel .textTableOfContents .sectionLink {
  background-color: #ffffff;
  color: #000000;
}
.textTableOfContents .sectionLink.current{
  background-color: var(--sefaria-blue);
  color: #FFFFFF;
}
.textTableOfContents .torahNavParshiot .sectionLink.current{
  color: var(--sefaria-blue);
  font-weight: bold;
}
.textTableOfContents .sectionName {
  display: none;
}
.textTableOfContents .tocSection > .sectionName {
  font-size: 24px;
  margin: 0 3px 4px;
  color: var(--dark-grey);
  display: block;
}
.bookPage .content .tab-view.largeTabs {
  padding: 20px 0 40px;
  text-align: start;
}
.bookPage.compare .content .textTableOfContents {
  padding: 10px 0;
}
.bookPage.narrowPanel .textTableOfContents {
  padding: 0 0 40px;
}
.textTableOfContents .tocSection {
  margin-bottom: 22px;
  display: block;
  text-align: left;
}
.textTableOfContents .tocSection.noSubLevels{
  display: none;
}
.textTableOfContents > .tocLevel {
  margin-bottom: 30px;
}
.textTableOfContents > .tocContent > .tocLevel > .schema-node-toc > .schema-node-title {
  font-size: 24px;
  line-height: 29px;
}
.textTableOfContents .schema-node-title {
  color: black;
  font-size: 18px;
  display: inline-block;
  margin-bottom: 10px;
  cursor: pointer;
}
.textTableOfContents .torahNavParshiot .schema-node-title {
  font-size: 24px;
  margin-bottom: 0;
}
.textTableOfContents .schema-node-toc {
  display: block;
}
.textTableOfContents .schema-node-toc.linked.current,
.textTableOfContents .schema-node-toc.linked.current .schema-node-title {
  color: var(--sefaria-blue);
  font-weight: bold;
}
.textTableOfContents .schema-node-toc:not(.linked)>.schema-node-title:not(.fixed):after {
  content: "\f105";
  display: inline-block;
  font-size: inherit;
  text-rendering: auto;
  -webkit-font-smoothing: antialiased;
  -moz-osx-font-smoothing: grayscale;
  font-family: FontAwesome;
  margin-inline-start: 8px;
  font-size: 14px;
  position: relative;
  top: -2px;
  color: var(--medium-grey);
}
.textTableOfContents .schema-node-toc:not(.linked) > .schema-node-title.open:not(.fixed):after {
  content: "\f107";
}
.readerPanel.hebrew .textTableOfContents .schema-node-toc:not(.linked) > .schema-node-title:not(.fixed):after,
.readerApp.interface-hebrew .noLangToggleInHebrew .textTableOfContents .schema-node-toc:not(.linked) > .schema-node-title:not(.fixed):after {
  content: "\f104";
  font-size: 122%;
  margin-inline-start: 9px;
}
.readerPanel.hebrew .textTableOfContents .schema-node-toc:not(.linked) > .schema-node-title.open:not(.fixed):after,
.readerApp.interface-hebrew .noLangToggleInHebrew .textTableOfContents .schema-node-toc:not(.linked) > .schema-node-title.open:not(.fixed):after {
  content: "\f107";
}
.textTableOfContents .schema-node-contents {
  margin: 0 auto 22px;
  display: block;
  width: 100%;
}
.textTableOfContents .torahNavParshiot .schema-node-contents {
  margin-bottom: 0;
}
.textTableOfContents .schema-node-contents > .tocLevel > .schema-node-toc:not(.janode){
  margin-inline-start: 15px;
}
.textTableOfContents .schema-node-contents.closed {
  display: none;
}
.textTableOfContents .schema-node-toc .schema-node-contents.closed {
  display: block;
}
.textTableOfContents .tocLevel {
  display: block;
}
.textTableOfContents .torahNavParshiot .tocLevel {
    display: flex;
    flex-flow: row wrap;
    justify-content: space-between;
}
.textTableOfContents .torahNavParshiot .tocLevel .schema-node-toc {
  flex: 1 1 50%;
  text-decoration: none;
}
.textTableOfContents > .tocLevel > .schema-node-toc {
  margin: 10px 0;
}
.textTableOfContents.schema-node-toc {
  margin: 6px 20px;
}
.textTableOfContents .schema-node-toc.linked:hover .schema-node-title {
  text-decoration: underline;
}
.textTableOfContents .specialNavSectionHeader {
  font-size: 16px;
  line-height: 18.75px;
  --english-font: var(--english-sans-serif-font-family);
  --hebrew-font: var(--hebrew-sans-serif-font-family);
  margin-bottom: 10px;
  color: var(--dark-grey);
}
.textTableOfContents .torahNavParshiot{
  margin-top: 30px;
}
.textTableOfContents .altStruct .refLink {
  width: 49%;
  margin: 3px;
  box-sizing: border-box;
  display: inline-block;
}
@media (max-width: 450px) {
  .textTableOfContents .altStruct .refLink {
    margin: 0.5%;
  }
}
.hebrew .textTableOfContents .tocSection,
.hebrew .textTableOfContents,
.english .noLangToggleInHebrew .textTableOfContents,
.bilingual .noLangToggleInHebrew .textTableOfContents{
  text-align: right;
}
.english .noLangToggleInHebrew .textTableOfContents,
.bilingual .noLangToggleInHebrew .textTableOfContents{
  direction: rtl;
}
.bookPage .button.allVersionsButton {
  color: var(--medium-grey);
  text-transform: uppercase;
  font-size: 15px;
  padding: 12px 50px;
  margin: 20px 0;
}
.bookPage .allVersionsButton.inactive {
  background-color: transparent;
}
.versionBlock{
  display: flex;
  flex-flow: column;
}
.versionBlock .versionBlockHeading{
  display: flex;
  justify-content: start;
  align-items: flex-start;
  margin-bottom: 10px;
}
.versionBlock .error {
  font-size: xx-large;
  color: var(--halakhah-red);
}
.versionBlock .versionTitle {
  font-size: 18px;
  color: #000;
  /*unicode-bidi: plaintext;*/
}
.versionBlock.with-preview .versionPreviewWithOptionalEllipsis {
  --english-font: "adobe-garamond-pro", var(--english-serif-font-family);
  --hebrew-font: var(--hebrew-serif-font-family);
  font-size: 18px;
  display: block;
}
.versionBlock .versionPreview {
  --line-height: 22px;
  line-height: var(--line-height);
  text-decoration: none;
}
.versionBlock .versionPreview big {
  font-size: inherit;
}
.versionBlock .versionPreview i.footnote {
  display: none;
}
.versionBlock.with-preview {
  --english-font: var(--english-sans-serif-font-family);
  --hebrew-font: var(--hebrew-sans-serif-font-family);
}
.versionBlock .versionPreview.shouldAttemptTruncation  {
  display: block;
  overflow: hidden;
  --max-lines: 5;
  max-height: calc(var(--line-height) * var(--max-lines));
}
.version-with-preview-title-line {
  display: inline;
  flex-wrap: wrap;
  font-size: 14px;
  line-height: 22px;
  color: var(--medium-grey);
  margin-inline-start: 5px;
}
.version-with-preview-title-line .open-details {
  display: inline;
  margin-inline-end: 5px;
  font-style: italic;
}
.versionBlock.with-preview summary {
  margin-top: 10px;
}
[open] .versionBlock.with-preview summary {
  margin-bottom: 10px;
}
.versionBlock.with-preview details summary::before {
  content: url('/static/icons/little-chevron-down.svg');
}
.versionBlock.with-preview details[open] summary::before {
  content: url('/static/icons/little-chevron-up.svg');
}
.versionBlock.with-preview summary::-webkit-details-marker {
  /*hide marker for safari*/
  display: none;
}
.versionBlock.with-preview summary {
  /*hide marker for chrome*/
  list-style: none;
  cursor: pointer;
}
details .open-details::before {
  margin-inline-end: 5px;
}
.version-with-preview-title-line .selectButton {
  text-decoration: none;
}
.version-with-preview-title-line .selectButton.currSelectButton {
  cursor: default;
}
.version-with-preview-title-line .selectButton:not(.currSelectButton) {
  color: var(--theme-select);
}
.version-with-preview-title-line .selectButton::before {
  content: "•";
  margin-inline-end: 5px;
  color: var(--medium-grey);
}

.version-block-with-preview-details {
  background-color: var(--lighter-grey);
  border-radius: 6px;
  padding: 10px;
}
.versionDetails-version-title {
  color: black;
}
.bookPage .versionBlock .versionTitle{
  font-style: normal;
  font-weight: normal;
  font-size: 24px;
  line-height: 29px;
  max-inline-size: max-content;
}
.versionsBox .versionBlock:not(.with-preview) {
  border-top: solid 1px #CCC;
  padding: 20px 0;
}
.versionsBox .versionBlock.with-preview {
  padding: 15px 0;
}
.language-block .versionLanguage {
  border-bottom: solid 1px #CCC;
}
.bookPage .versionsBox .versionBlock{
  padding-top: 20px;
  padding-bottom: 34px;
}
.bookPage .versionsBox .versionBlock:first-child{
  padding-top: 0;
  border-top: none;
}
.singlePanel .versionsBox .versionBlock .versionTitle .he {
    display: inline;
}
.versionBlock .versionTitle a {
  color: black;
}
.versionBlock .versionBlockHeading .versionLanguage {
  display: none;
}
.bookPage .versionBlock .versionBlockHeading .versionLanguage{
  display: initial;
  margin-inline-start: auto;
  font-style: normal;
  font-weight: normal;
  font-size: 14px;
  line-height: 18px;
  color: var(--dark-grey);
  background: #EDEDEC;
  border-radius: 25px;
  padding: 5px 10px;
}
.aboutBox .versionBlock .versionTitle:hover {
  text-decoration: none;
}
.versionBlock .versionTitle a{
}
.versionBlock .versionBlockHeading .versionEditIcon{
  display: none;
}
.versionBlock .versionBlockHeading .versionEditIcon.enabled{
  display: inline-block;
  align-self: self-start;
  font-size: 14px;
  padding: 5px;
}
.versionBlock .versionBlockHeading .versionEditIcon.enabled:hover{
  color: var(--dark-grey);
  cursor: pointer;
}
.versionBlock .versionSelect{
  margin: 10px 0;
}
.bookPage .versionBlock .versionSelect, .aboutBox .currVersionSection .versionSelect{
  display: none;
}
.versionBlock .versionNotes a {
  font-style: normal;
  font-weight: normal;
  color: var(--dark-grey);
  text-decoration: underline;
}
.versionBlock .versionDetails {
  display: flex;
  flex-flow: row;
  justify-content: space-between;
  font-style: normal;
  font-weight: normal;
  font-size: 14px;
  line-height: 20px;
  color: var(--dark-grey);
}
.bookPage .versionBlock .versionDetails{
  line-height: 20px;
}
.versionBlock .versionDetails .versionDetailsInformation{
  display: flex;
  flex-flow: column;
}
.versionBlock .versionDetails .versionDetailsImage{
  margin-top: 5px;
}
.versionBlock .versionDetails .versionDetailsInformation .versionDetailsElement.versionBuyLink a{
  color: var(--sefaria-blue);
}
.versionBlock .versionDetails .versionDetailsLabel, .versionBlock .versionDetails .versionDetailsLabel:hover{
  text-decoration: none;
}
.versionBlock .versionDetails .versionBuyImage .versionDetailsImageLink img{
  height: 120px;
}
.versionBlock .versionDetails .n-a, .versionBlock .n-a{
  display: none;
}
.versionBlock .versionTitle:hover {
  text-decoration: underline;
  cursor: pointer;
}
.versionBlock .versionNotes {
  font-style: normal;
  font-weight: normal;
  font-size: 18px;
  line-height: 22px;
  color: var(--dark-grey);
  margin: 10px 0;
  text-align: start;
}
.bookPage .versionBlock .versionNotes{
  font-size: 16px;
  line-height: 19px;
  padding-bottom: 15px;
}
.versionBlock .versionEditIcon {
  margin: 0 7px;
  vertical-align: 1px;
}
.versionBlock .versionExtendedNotesLinks{
  font-style: italic;
  display: block;
}
.versionBlock .versionExtendedNotesLinks.no-notes{
  display: none;
}
.versionBlock .versionExtendedNotesLinks{/*temporary because broken*/
  display: none;
}
.modTools {
  width: 50%;
  margin: 0 auto;
  overflow-y: scroll;
  height: 100%;
}
.modTools .modToolsSection {
  padding: 50px;
  border-top: 1px solid #ccc;
}
.bookPage .content .dlSection {
}
.modTools .dlSectionTitle {
    width: 60%;
    margin: 0 auto;
}
.modTools .dlSectionTitle,
.bookPage .content h2 {
    text-transform: uppercase;
    color: var(--medium-grey);
    padding: 10px 0;
    margin-bottom: 14px;
}
.bookPage .content h2[role=button] {
  cursor: pointer;
}
.bookPage .content h2 img {
  opacity: 0.43;
  padding: 0 5px;
  height: 10px;
  width: 10px;
}
.bookPage .versionSectionHeader {
  display: flex;
  flex-direction: row;
  justify-content: space-between;
}
.bookPage .versionSectionSummary {
  text-transform: none;
  color: #ccc;
  font-size: 14px;
}
.bookPage .versionSectionSummaryHidden {
  visibility: hidden;
}
.modTools .dlVersionSelect {
  display: block;
}

select {
  width: 100%;
  margin: 10px auto;
  background-color: white;
  font-size: 14px;
  height: 50px;
  border-color: #ccc;
  border-radius: 3px;
  color: #333;
  font-family: "Roboto", "Helvetica Neue", "Helvetica", sans-serif;
}
.modTools .dlVersionSelect option,
.bookPage .content .dlVersionSelect option{
  unicode-bidi: plaintext;
}
.modTools .modtoolsButton,
.bookPage .content .versionDownloadButton {
  width: 60%;
  margin: 10px auto;
  background-color: white;
  font-size: 14px;
  height: 3em;
  border: 1px solid #ccc;
  border-radius: 3px;
  color: #ccc;
  font-family: "Roboto", "Helvetica Neue", "Helvetica", sans-serif;
}
.modTools .modtoolsButton .modtoolsButtonInner,
.bookPage .content .versionDownloadButton .downloadButtonInner {
    font-size: 16px;
    padding: 10px;
}
.modTools .modtoolsButton .he,
.bookPage .content .versionDownloadButton .he {
    font-family: "Heebo", sans-serif;
    direction: rtl;
    text-align: right;
}
.modTools a .modtoolsButton,
.bookPage .content a .versionDownloadButton {
    border-color: #212E50;
    background-color: #212E50;
}
.modTools .workflowy-tool{
  width: 60%;
  margin: auto;
}
.modTools .workflowy-tool .dlSectionTitle{
  width: unset;
}
.modTools .workflowy-tool .modtoolsButton{
  color: black;
}
.modTools .workflowy-tool .modtoolsButton:hover{
  background-color: var(--medium-grey);
}
.modTools .workflowy-tool textarea {
  width: 100%;
  min-height: 30rem;
  font-family: "Lucida Console", Monaco, monospace;
  font-size: 0.8rem;
  line-height: 1.2;
}
.modTools .workflowy-tool .workflowy-tool-form{
  display: flex;
  flex-flow: column;
}
.dictionarySearchBox {
  display: flex;
  justify-content: space-between;
  align-items: center;
  padding-bottom: 5px;
  color: var(--medium-grey);
  font-size: 16px;
  line-height: 19px;
  width: 300px;
  height: 30px;
  background: var(--lighter-grey);
  border-radius: 6px;
  margin-bottom: 25px;
  position: relative;
}
.dictionarySearchBox .dictionarySearchButton{
  width: 16px;
  height: 16px;
  margin-inline-start: 8px;
  margin-inline-end: 5px;
}
.searchBox.dictionarySearchBox .keyboardInputInitiator {
  margin-bottom: 2px;
  border: none;
}
.interface-hebrew .searchBox.dictionarySearchBox .keyboardInputInitiator {
  display: none;
}
.dictionarySearchBox input {
  font-size: 17px;
  background-color: transparent;
  border: none;
  height: 18px;
  margin-inline-end: auto;
  --english-font: var(--english-sans-serif-font-family);
  --hebrew-font: var(--hebrew-sans-serif-font-family);
}
.dictionarySearchBox input::placeholder{
  font-size: 16px;
  line-height: 19px;
  color: var(--dark-grey);
}
body .ui-autocomplete.dictionary-toc-autocomplete {
  margin-top: 40px;
  padding: 6px 0 0;
  width: 300px;
  min-height: 85px;
  max-height: 185px;
  background: #FFFFFF;
  box-shadow: 0px 1px 3px rgba(0, 0, 0, 0.25);
  border-radius: 6px;
  overflow-y: auto;
}
body .ui-autocomplete.dictionary-toc-autocomplete .ui-menu-item {
  padding: 4px 25px;
  font-size: 22px;
  line-height: 29px;
  color: black;
  cursor: pointer;
  display: block;
}
body .ui-autocomplete.dictionary-toc-autocomplete .ui-menu-item:hover{
  background: var(--lighter-grey);
}
body .ui-autocomplete.dictionary-toc-autocomplete .ui-menu-item a.ui-state-focus {
  text-decoration: underline;
}
.singlePanel .searchContent h1 {
  height: revert;
}
.searchContent h1 {
  height: 40px;
  font-size: 30px;
  color: #000;
  margin-bottom: 10px;
  --english-font: var(--english-serif-font-family);
  --hebrew-font:  var(--hebrew-serif-font-family);
}
.searchContent .searchTopLine {
  margin-bottom: 20px;
}
.searchContent .searchResultCount {
  color: var(--dark-grey);
}
.searchContent .searchTopMatter {
  position: relative;
  display: flex;
  justify-content: space-between;
  align-items: center;
}
/* Add grey line under Filter button on mobile only */
.singlePanel .searchContent .searchTopMatter {
  border-bottom: 1px solid var(--light-grey);
  padding-bottom: 5px;
}
.searchTopMatter .type-buttons {
  display: flex;
  flex-direction: row;
  align-self: flex-start;
}
.searchTopMatter .search-dropdown-button {
  font-size: 22px;
  color: var(--medium-grey);
  cursor: pointer;
  padding: 10px 0;
  -webkit-touch-callout: none; /* iOS Safari */
  user-select: none;
  margin-inline-end: 20px;
}
@media (max-width: 540px) {
  .searchTopMatter .search-dropdown-button {
    margin-inline-end:  15px;
  }
  .searchTopMatter .search-dropdown-button,
  .searchTopMatter .dropdown-button {
  font-size: 16px;
  }
}
.compare .searchTopMatter .search-dropdown-button {
  margin-inline-end:  15px;
}
.compare .searchTopMatter .search-dropdown-button,
.compare .searchTopMatter .dropdown-button {
  font-size: 16px;
}
.searchTopMatter .search-dropdown-button.active {
  color: #000;
  border-bottom: 4px solid var(--medium-grey);
}

.searchContent .searchResultList {
  padding-top: 25px;
  max-width: 665px;
  padding-top: 25px;
  max-width: 665px;
}

.searchResultList .topicTitle .int-en, .searchResultList .topicTitle .int-he {
  font-size: 24px;
}

.searchContent .searchResultList #searchTopics {
  border-top: 1px solid #EDEDEC;
  border-bottom: 1px solid #EDEDEC;
  padding-top: 30px;
  padding-bottom: 5px;
  margin-bottom: 25px;
}
.searchResultList .searchTopic {
  margin-bottom: 30px;
}
.searchResultList .searchTopic .topicDescSearchResult {
  margin-top: 10px;
}
.searchResultList .searchTopic .topicSourcesSheets {
  margin-top: 10px;
}
.searchResultList .searchTopic .topicSourcesSheets.systemText .int-en,
.searchResultList .searchTopic .topicSourcesSheets.systemText .int-he {
  color: var(--dark-grey);
}

@media (min-width: 701px) {
  /* prevent width of left-pane from changing due to content size when filters applied */
  .searchContent .searchResultList {
    width: 60vw;
  }
}

.searchContent .searchFilters h2 {
  --english-font: var(--english-sans-serif-font-family);
  --hebrew-font: var(--hebrew-sans-serif-font-family);
  font-size: 22px;
  text-transform: none;
  color: var(--dark-grey);
  border-bottom: 1px solid var(--light-grey);
  padding-bottom: 10px;
  margin: 0 0 10px 0;
}
.searchContent .searchStatusLine {
  text-align: center;
  font-size: 13px;
  height: 10px;
}
.searchFilterBoxes .type-button {
  padding: 6px 14px;
  margin: 5px;
  border-radius: 12px;
  border: 1px solid #DADADA;
  font-size: 13px;
  color: var(--dark-grey);
  font-family: "Roboto", "Helvetica Neue", "Helvetica", sans-serif;
  letter-spacing: 1px;
  cursor: pointer;
}
.searchFilterBoxes .type-button .he {
  font-family: "Heebo", sans-serif;
}
.searchFilterBoxes .type-button.active {
  color: #000;
  background-color: white;
}
.searchContent .type-button-title,
.searchContent .type-button-total {
  display: inline-block;
  padding: 2px;
}
.searchContent .results-count,
.searchContent .searchStatusLine > .loadingMessage {
  color: var(--medium-grey);
  font-family: "Roboto", "Helvetica Neue", "Helvetica", sans-serif;
  letter-spacing: 1px;
  padding-top: 5px;
}
.dropdown-modal {
  position: relative;
}
.dropdown-modal.position-unset {
  position: unset;
}
.dropdown-button {
  color: var(--dark-grey);
  margin-left: 5px;
  margin-right: 5px;
  font-size: 18px;
  letter-spacing: 1px;
  cursor: pointer;
  font-weight: lighter;
  user-select: none;
}
.dropdown-button:hover {
  text-decoration: underline;
}
.dropdown-button .active {
  color: #000;
}
.dropdown-button .en {
  font-family: "Roboto", "Helvetica Neue", "Helvetica", sans-serif;
}
.dropdown-button .he {
  font-family: "Heebo", sans-serif;
}
.dropdown-button img {
  opacity: 0.43;
  padding: 0 5px;
  height: 10px;
  width: 10px;
}
.dropdown-button.buttonStyle {
  letter-spacing: 0;
  background-color: var(--lighter-grey);
  font-size: 16px;
  padding: 5px 10px;
  border-radius: 6px;
  margin: 0;
}
.dropdown-button.buttonStyle:hover {
  text-decoration: none;
}
.message-modal {
  position: fixed;
  text-align: center;
  padding: 10px;
  background-color: #eee;
  width: auto;
  height: auto;
  margin: 0;
  z-index: 100;
  overflow: hidden;
  line-height: 1.2;
  border-radius: 0;
  max-width: 100%;
  border-radius: 6px;
}
.message-overlay {
  display: none;
  position: fixed;
  z-index: 20;
  background: black;
  opacity: 0.4;
  height: 100%;
  width: 100%;
  top: 0px;
  left: 0px;
}
.messageHeader {
  font-weight: bold;
  font-size: 14px;
  margin-bottom: 4px;
}
.message-modal textarea {
  display: block;
  max-width: 100%;
  height: 140px;
  width: 480px;
  box-sizing: border-box;
  margin-bottom: 20px;
}
.searchContent .searchFilterGroup {
  margin-bottom:  30px;
}
.searchContent .searchFilterBoxes li {
  display: flex;
  justify-content: space-between;
  flex: 1 0 45%;  /* see https://stackoverflow.com/questions/29546550/flexbox-4-items-per-row */
  padding: 6px 0;
  font-size: 18px;
  cursor: pointer;
  line-height: 125%;
  color: #000;
}
.searchContent .searchFilterBoxes li img {
  height: 10px;
  width: 10px;
  opacity: 0.43;
  padding: 0 10px;
}
.searchContent .searchFilterBoxes .searchFilterExactBox li {
  justify-content: flex-start;
}
.searchContent .searchFilterBoxes li .checkboxAndText {
  display: flex;
}
.searchContent .searchFilterBoxes li .checkboxAndText label {
  opacity: 0.4;
}
.searchContent .searchFilterBoxes li .checkboxAndText label:hover {
  opacity: 0.6;
}
.searchContent .searchFilterBoxes li input[type="checkbox"] {
  display: none;
}
.searchContent .searchFilterBoxes li input[type="checkbox"] + label span {
  display:inline-block;
  width: 15px;
  height: 15px;
  cursor:pointer;
  background-image: url(/static/img/checkbox-unchecked.svg);
  background-size: contain;
  margin-inline-end: 10px;
}
.searchContent .searchFilterBoxes li input[type="checkbox"]:checked + label span {
  background-image: url(/static/img/checkbox-checked.svg);
}
.searchContent .searchFilterBoxes li input[type="checkbox"]:indeterminate + label span {
  background-image: url(/static/img/checkbox-partially.svg);
}
.searchContent .searchFilterTitle:hover {
  text-decoration: underline;
}
.searchContent .searchFilterBoxes li .filter-count {
  color: var(--dark-grey);
}
.searchContent .searchFilterBoxes li .fa {
  color:  var(--medium-grey);
  font-size: 20px;
}
.searchContent .searchFilterBooks {
  padding-inline-start: 27px;
  margin-top: -6px;
}
.searchContent .searchFilters .showMore {
  display: block;
  margin-inline-start: 27px;
  cursor: pointer;
  font-size: 14px;
  margin-top: 4px;
  background: none!important;
  border: none;
  padding: 0!important;
  color: inherit;

}
.searchContent .searchFilters .showMore:hover {
  text-decoration: underline;
}
.searchFilters .searchBox {
  overflow: hidden;
  display: flex;
  align-items: center;
  padding-left: 10px;
  padding-right: 10px;
  text-align: inherit;
  background: #EDEDEC;
  border-radius: 250px;
  border: none;
  width: calc(100% - 10px);
  height: 30px;
  --english-font: var(--english-sans-serif-font-family);
  --hebrew-font: var(--hebrew-sans-serif-font-family);
  font-size: var(--sans-serif-body-font-size);
  margin-bottom: 10px;
}
.searchFilters .searchFilterIcon {
  float: right;
  margin: 0px -5px 1px 0px;
}
.searchBox input.searchFiltersInput {
  width: calc(100% - 10px);
  background-color: transparent;
  border: 0;
  font-size: var(--sans-serif-body-font-size);
}
.searchBox button {
  border:0;
}
.dropdown-option-list {
  margin-top: 10px;
  background: white;
  width: auto;
  position: absolute;
  z-index: 1;
  -webkit-border-radius: 7px;
  -moz-border-radius: 7px;
  border-radius: 7px;
  border: 1px solid #ccc;
}
.dropdown-option-list-label span {
  white-space: nowrap;
}
.interface-english .dropdown-option-list {
  right: 0;
}
.interface-hebrew .dropdown-option-list {
  left: 0;
}
.dropdown-option-list.hidden{
  display: none;
}
.dropdown-option-list table {
  border-collapse: collapse;
}
.dropdown-option-list tr {
  font-family: "Roboto", "Helvetica Neue", "Helvetica", sans-serif;
  padding: 15px;
  font-size: 16px;
  cursor: pointer;
}
.interface-hebrew .dropdown-option-list tr {
  font-family: "Heebo", sans-serif;
}
.dropdown-option-list tr:hover {
  background-color: var(--lighter-grey);
}
.dropdown-option-list tr:not(:last-child) {
  border-bottom: 1px solid #eee;
}
.dropdown-option-list td:not(:first-child) {
  padding: 15px 15px 15px 0;
}
.dropdown-option-list td:first-child {
  padding: 0 0 0 15px;
}
.interface-hebrew .dropdown-option-list td:not(:first-child) {
  padding: 15px 0 15px 15px;
}
.interface-hebrew .dropdown-option-list td:first-child {
  padding: 0 15px 0 0;
}
.dropdown-option-list tr.unselected {
  color: #aaa;
}
.dropdown-option-list tr .dropdown-option-check {
  width: 10px;
  height: 10px;
  padding-left: 0;
  padding-right: 10px;
}
.interface-hebrew .dropdown-option-list tr .dropdown-option-check {
  padding-left: 10px;
  padding-right: 0;
}
.dropdown-option-list tr.unselected .dropdown-option-check {
  display: none;
}
.searchContent .mobileSearchFilters {
  position: absolute;
  width: 100%;
  height: 100%;
  top: 0;
  left: 0;
  display: flex;
  flex-direction: column;
  z-index: 1002;
  background-color: var(--lightest-grey);
}
.mobileSearchFiltersHeader {
  background-color: var(--lighter-grey);
  padding: 20px 15px;
  display: flex;
  justify-content: center;
  color:  var(--dark-grey);
}
.mobileSearchFiltersHeader .readerNavMenuCloseButton {
  font-size: 45px;
  color: var(--darker-grey); /* Override with accessible color for 3:1 contrast */
  height: 20px;
  display: block;
  line-height: 20px;
  position: absolute;
  margin-right: 100%;
  margin-left: 45px;
}
.mobileSearchFilters .searchFilters {
  flex-grow:  1;
  overflow-y: scroll;
  padding:  20px 15px;
}
.mobileSearchFilters .toggleSet {
  width: 100%;
  margin: 10px 0 0 0;
}
.mobileSearchFiltersFooter {
  padding: 15px;
  border-top: 1px solid var(--light-grey);
}
.searchContent .result {
  padding-bottom: 20px;
}
.searchContent .result a:hover,
.sidebarSearch .result a:hover {
  text-decoration: none;
}
.searchContent .similar-results {
  padding: 0 25px;
}
.searchContent .similar-results .result-title {
  display: none;
}
.searchContent .result-title {
  font-size: 24px;
  margin-bottom: 15px;
}
.sheetResult .result-title {
  --english-font: var(--english-sans-serif-font-family);
  font-size: 16px;
  font-weight: 600;
  line-height: 18.75px;
  color: #000000;
}
.sheetResult .snippet.en {
  color: var(--dark-grey);
  --english-font: var(--english-sans-serif-font-family);
  font-size: 14px;
  font-weight: 400;
  line-height: 18px;
}
.searchContent .result-title .int-he {
  font-family: "Taamey Frank", "adobe-garamond-pro", "Crimson Text", Georgia, "Times New Roman", serif;
  font-size: 22px;
}
.searchContent .sheetResult .sheetData{
  display: flex;
  justify-content:flex-start;
  align-items: center;
  color: var(--medium-grey);
  font-size: 13px;
  margin: 15px 0 5px;
}
.searchContent .sheetResult .ownerData{
  display: flex;
  justify-content:flex-start;
  align-items: center;
  font-size: 13px;
}
.searchContent .sheetResult .ownerName {
  color: var(--dark-grey);
  margin-inline-start: 10px;
  --english-font: var(--english-sans-serif-font-family);
  font-size: 14px;
}
.searchContent .sheetResult .date {
  color: var(--medium-grey-legacy);
  --english-font: var(--english-sans-serif-font-family);
  font-size: 14px;
  font-weight: 400;
  line-height: 18px;
  margin-inline-start: 5px;
}
.searchContent .sheetResult .bullet {
  margin-inline-start: 5px;
}
.searchContent .sheetResult .sheetData .tagsViews a:not(:last-of-type):after{
  content: ",";
  margin-inline-end: 4px;
}
.searchContent .sheetResult .sheetData .tagsViews a:first-of-type:before{
  content: '•';
  margin-inline-start: 4px;
  margin-inline-end: 4px;
}
.searchContent .result .result-title:hover {
  text-decoration: underline;
}
.readerPanel.english .searchContent .snippet.he,
.readerPanel.hebrew .searchContent .snippet.en,
.bilingual .searchContent .snippet.he {
  display: block;
}
.searchContent .snippet {
  font-size: 18px;
  color: #000;
}
.searchContent .sheet_result .snippet:hover {
  text-decoration: none;
}
.searchContent .similar-results .result .result-title {
  padding: 0 0 5px;
}
.searchContent .result .version,
.sidebarSearch .result .version {
  color: var(--medium-grey);
  font-family: "Roboto", "Helvetica Neue", "Helvetica", sans-serif;
  font-size: 13px;
  margin: 15px 0 5px;
  display: flex;
  align-items: center;
}
.searchContent .result .version .ownerMetadata {
  margin-inline-start: 10px;
}
.searchContent .result .similar-trigger-box,
.sidebarSearch .result .similar-trigger-box {
  color: var(--medium-grey);
  font-weight: lighter;
  --english-font: var(--english-sans-serif-font-family);
  --hebrew-font: var(--hebrew-sans-serif-font-family);
  text-transform: uppercase;
  letter-spacing: 1px;
  font-size: 11px;
  padding: 0;
  cursor: pointer;
  margin: 8px 0;
}
.searchContent .result .similar-trigger-box i {
  padding: 0 5px;
}
.searchContent .result + .loadingMessage {
  margin-top: 30px;
}
.readerNavMenu .yourSheetsLink.navButton {
  width: 98%;
  margin-bottom: 20px;
  text-transform: uppercase;
  font-family: "Roboto", "Helvetica Neue", "Helvetica", sans-serif;
}

.autocomplete-dropdown{
  background: #FFFFFF;
  position: absolute;
  top: 45px;
  width: auto;
  max-width: 130%;
  box-shadow: 0px 1px 3px rgba(0, 0, 0, 0.25);
  border-radius: 0px 0px 6px 4px;
  z-index: 2;
}
.singlePanel .autocomplete-dropdown {
  width: 0;
  position: fixed;
  top: 120px;
  inset-inline-start: 0;
  padding-bottom: 10px;
  max-height: calc(100dvh - 120px);
  overflow-y: auto;
}
.singlePanel .autocomplete-dropdown:has(*){
  width: 100vw;
}
.search-group-suggestions{
  border-bottom: 0.766667px solid rgb(204, 204, 204);
  display: flex;
  align-items: start;
  padding-top: 5px;
  padding-bottom: 5px;
}
.singlePanel .search-group-suggestions{
  border-bottom-width: 0;
  padding-top: 0;
  padding-bottom: 0;
}
.search-group-suggestions-items{
  display: flex;
  flex-direction: column;
  flex-grow: 1;
  width: 0%;
}
.search-suggestion-link-wrapper{
  display: flex;
  align-items: center;
}
.search-suggestion-link-wrapper:hover{
  text-decoration: none;
}
.singlePanel .search-suggestion-link-wrapper{
  border-bottom: 0;
  padding: 0;
}
.singlePanel .search-suggestion-link-wrapper.search-override-wrapper {
  padding-top: 12px;
  padding-bottom: 12px;
  margin-bottom: 16px;
  border-top: 0.766667px solid #EDEDEC;
  border-bottom: 0.766667px solid #EDEDEC;
}

.search-suggestion {
    display: flex;
    list-style-type: none;
    padding: 6px 12px;
    font-family: 'EB Garamond';
    font-style: normal;
    font-weight: 400;
    font-size: 18px;
    line-height: 23px;
    cursor: pointer;
    width: max-content;
    flex-grow: 1;
    max-width: 100%;
    min-height: 10px;
}
.singlePanel .search-suggestion{
  width: auto;
}

.search-suggestion-text{
  font-family: 'EB Garamond';
}
.singlePanel .search-suggestion-text{
  color: #000000;
}
.search-suggestion-text.hebrew-result{
  font-family: "Taamey Frank";
}
.search-suggestion.highlighted{
  background-color: #EDEDEC;
}

.autocomplete-dropdown .search-override-text{
  font-family: 'Roboto';
  font-style: normal;
  font-weight: 400;
  font-size: 16px;
  line-height: 19px;
  margin-top: 3px;

  /* Dark Grey */
  color: var(--dark-grey);
}
.autocomplete-dropdown .type-icon{
  display: inline-block;
  opacity: .4;
  height: 18px;
  width: 18px;
  margin-top: 2px;
}
.singlePanel .autocomplete-dropdown .type-icon{
  padding-inline-start: 2px;
}

.singlePanel .autocomplete-dropdown .type-icon.english-result{
  margin-top: 2px;
}

.autocomplete-dropdown .type-icon.ac-img-User{
  opacity: 1;
  border-radius: 50%;
}

.interface-english .autocomplete-dropdown .type-icon {
  margin-right: 10px;
}
.interface-hebrew .autocomplete-dropdown .type-icon {
  margin-left: 10px;
}
.interface-hebrew .autocomplete-dropdown .type-icon {
  margin-left: 10px;
}
.autocomplete-dropdown .type-icon.search-icon {
  padding-inline-start: 3px;
}
.autocomplete-dropdown .type-title{
  font-family: 'Roboto';
  font-style: normal;
  font-weight: 400;
  font-size: 14px;
  line-height: 18px;
  color: var(--medium-grey-legacy);
  margin-top: 6px;
  width: 20%;
  padding-inline-end: 10px;
}
.autocomplete-dropdown .type-title .int-en{
  margin-left: 15px;
  margin-right: 114px;
}
.autocomplete-dropdown .type-title .int-he{
  margin-right: 15px;
  margin-left: 114px;
}
.singlePanel .autocomplete-dropdown .type-title {
  width: 0;
  visibility: hidden;
  padding-inline-end: 0;
}

.topic-landing-search-wrapper{
  display: flex;
  justify-content: center;
}

.topic-landing-page-content{
  display: flex;
  flex-direction: column;
  justify-content: center;
  align-items: center;
}
.readerNavMenu .content .contentInner.topic-landing-page-content{
  width: 843px;
}
h1.topic-landing-header {
  font-size: 32px;
  color: var(--dark-grey);
  margin: 0;
}
.singlePanel h1.topic-landing-header{
  font-size: 30px;
  font-weight: 600;
}

.topic-landing-page-content .topic-landing-section {
  margin-top: 60px;
  width: 100%;
}
.singlePanel .topic-landing-page-content .topic-landing-section.first-section {
  margin-top: 18px;
}
.singlePanel .topic-landing-page-content .topic-landing-section.following-search-section {
  margin-top: 36px;
}

.interface-hebrew .topic-landing-page-wrapper{
  direction: rtl;
}

.topic-landing-search-container{
  display: flex;
  align-items: center;
  flex-direction: column;
  position: relative;
  padding: 0;
  text-align: inherit;
  background: #EDEDEC;
  border-radius: 250px;
  width: 634px;
  height: 60px;
}
.singlePanel .topic-landing-search-container{
  width: 344px;
  height: 47px;
}

.topic-landing-search-input-box-wrapper{
  display: flex;
  margin-top: 15px;
}
.singlePanel .topic-landing-search-input-box-wrapper{
  display: flex;
  margin-top: 9px;
  font-style: normal;
  width: 100%
}

.topic-landing-search-input{
  background-color: transparent;
  padding: 0;
  flex: 1;
  height: 100%;
  margin-bottom: 1px;
  /*font-size: var(--serif-body-font-size);*/
  font-size: 24px;
  font-weight: 500;
  border: none;
  width: 600px;
}
.singlePanel .topic-landing-search-input{
  font-family: Roboto;
  font-size: 14px;
  margin-top: 2px;
}

.search::placeholder,
.topic-landing-search-input::placeholder,
.readerSearch::placeholder,
.searchFiltersInput::placeholder,
.topicFilterInput::placeholder {
  color: var(--dark-grey);
}

.topic-landing-search-suggestion{
  display: flex;
  list-style-type: none;
  padding: 6px 12px;
  font-style: normal;
  font-weight: 400;
  font-size: 18px;
  line-height: 23px;
  cursor: pointer;
  flex-grow: 1;
  max-width: 100%;
  min-height: 10px;
}
.topic-landing-search-suggestion .type-icon{
  display: inline-block;
  opacity: .4;
  height: 18px;
  width: 18px;
  margin-top: 2px;
  margin-inline-end: 8px;
}
.topic-landing-search-suggestion-title{
  font-family: 'EB Garamond';;
}
.topic-landing-search-suggestion-category-path{
  color: #333333;
}

.topic-landing-search-suggestion.highlighted{
  background-color: #EDEDEC;
}
.topic-landing-sidebar-list{
  font-size: 18px;
  font-weight: 400;
  line-height: 20px
}

.topic-landing-search-dropdown{
  background: #FFFFFF;
  width: 606px;
  box-shadow: 0px 1px 3px rgba(0, 0, 0, 0.25);
  border-radius: 0px 0px 6px 4px;
  padding: 10px;
  max-height: calc(1.9em * 10 + 2em); /* 2.5em is an estimate of the height per suggestion, and 2em for padding */
  z-index: 2;
  margin-top: 47px;
  overflow-y: scroll;
  position: absolute;
}
.singlePanel .topic-landing-search-dropdown{
  position: absolute;
  width: 92vw;
  margin-top: 38px;
  max-height: calc(1.9em * 5 + 1em);

}
.topic-landing-search-dropdown:empty {
  padding: 0;
  visibility: hidden;
}
.topic-landing-search-container .readerNavMenuSearchButton{
  top: 6px;
  padding-inline-start: 16px;
}
.explore-all-topics-prompt{
  display: none;
}
.singlePanel .explore-all-topics-prompt{
  display: block;
  color: var(--darkest-grey);
  --english-font: var(--english-sans-serif-font-family);
  font-size: 14px;
  font-style: normal;
  font-weight: 400;
  line-height: 18px;
  text-align: center;
  margin-top: 15px
}
.featuredTopic {
  display: flex;
  flex-direction: column;
}
.singlePanel .featuredTopicHeader{
  font-size: 22px;
}
.singlePanel .featuredTopicContent {
  display: flex;
  flex-direction: column;
}
.singlePanel .featuredTopicImgWrapper .imageWithCaptionPhoto{
  max-width: 92vw;
  max-height: unset;
}
.featuredTopicContent {
  display: flex;
  flex-direction: row;
}
.featuredTopicImgWrapper {
  width: 239px;
  height: 100%;
}
.featuredTopicContent img {
  object-fit: contain;
}
.featuredTopicContent h3 {
  font-size: var(--serif-h3-font-size);
  text-transform: none;
  margin: 0 0 15px 0;
}
.featuredTopicText {
  flex: 1;
}
.featuredTopicText .int-en,
.featuredTopicText .int-he {
  display: flex;
  flex-direction: column;
  color: var(--dark-grey);
  margin-inline-start: 30px;
}
.singlePanel .featuredTopicText .int-en,
.singlePanel .featuredTopicText .int-he {
  margin-inline-start: 0px;
}
.featuedTopicText h3 {
  text-transform: none;
  margin: 0 0 15px 0;
}
.featuedTopicGoToLink {
  margin-top: 25px;
}
.featuredTopicText .topicDescription {
  font-size: var(--sans-serif-small-font-size);
}
.featuredTopic h1 {
  font-size: var(--sans-serif-h2-font-size);
  width: fit-content;
  padding-bottom: 10px;
}
.topic-landing-newsletter {
  background-color: var(--sefaria-blue);
  display: flex;
  flex-direction: row;
  padding: 36px 65px;
  justify-content: space-between;
  align-items: center;
}
.interface-hebrew .topic-landing-newsletter{
  padding: 36px 46px;
}
.singlePanel .topic-landing-newsletter {
  padding: 36px 31px;
  flex-direction: column;
  align-items: stretch;
}
.topic-landing-newsletter .topic-landing-newsletter-input-row {
  display: flex;
  flex-direction: row;
  justify-content: space-between;
  align-items: center;
}
.topic-landing-newsletter-input-row input,
.topic-landing-newsletter-input-row button {
  /*height: 48px; !* Adjust as needed *!*/
  /*padding: 10px; !* Optional for better spacing *!*/
  /*line-height: 30px;*/
}
.singlePanel .topic-landing-newsletter-input-row input{
  font-size: 18px;
}
.singlePanel .topic-landing-newsletter-input-row button{
  font-size: 18px;
  height: 31px;
}
.singlePanel .topic-landing-newsletter .topic-landing-newsletter-input-row{
  flex-direction: column;
  align-items: stretch;
}
.singlePanel .topic-landing-newsletter .topic-landing-newsletter-input-wrapper {
  display: flex;
  flex-direction: column;
  width: 100%;
}

.topic-landing-newsletter .topic-landing-newsletter-input-row:first-child {
  margin-bottom: 20px;
}
.singlePanel .topic-landing-newsletter .topic-landing-newsletter-input-row:first-child {
  margin-bottom: 0px;
}
.topic-landing-newsletter .topic-landing-newsletter-input-row input,
.topic-landing-newsletter .topic-landing-newsletter-input-row button {
  border-radius: 6px;
  border: 0;
  flex: 1;
  padding: 5px 12px;
  background-color: white;
  --english-font: var(--english-sans-serif-font-family);
  --hebrew-font: var(--hebrew-sans-serif-font-family);
}
.singlePanel .topic-landing-newsletter .topic-landing-newsletter-input-row input,
.singlePanel .topic-landing-newsletter .topic-landing-newsletter-input-row button {
  margin-bottom: 20px;
}
.topic-landing-newsletter .topic-landing-newsletter-input-row button {
  flex: unset;
  color: var(--sefaria-blue);
}
.topic-landing-newsletter .topic-landing-newsletter-input-row input:first-child {
  margin-inline-end: 16px;
}
.singlePanel .topic-landing-newsletter .topic-landing-newsletter-input-row input:first-child {
  margin-inline-end: 0px;
}

.topic-landing-newsletter .topic-landing-newsletter-input-row .subscribeMessage {
  color: white;
  margin-top: 10px;
  --english-font: var(--english-sans-serif-font-family);
  --hebrew-font: var(--hebrew-sans-serif-font-family);
}

.topic-landing-newsletter-wrapper .subscribeErrorMessage {
  color: var(--Halakhah-Red, #802F3E);
  font-family: Roboto;
  font-size: 16px;
  font-style: italic;
  font-weight: 400;
  line-height: normal;
  margin-top: 10px;
  text-align: end;
}

.topic-landing-newsletter h3.topic-landing-newsletter-text {
  width: 256px;
  color: white;
  margin: 0;
  font-size: 22px;
  text-transform: unset;
  --english-font: var(--english-sans-serif-font-family);
  --hebrew-font: var(--hebrew-sans-serif-font-family);
}
.interface-hebrew .topic-landing-newsletter h3.topic-landing-newsletter-text{
  width: 300px;
}
.singlePanel .topic-landing-newsletter h3.topic-landing-newsletter-text {
  margin-bottom: 20px;
}
.topic-landing-upper-rainbow{
  margin-bottom: 15px;
  z-index: 0;
}
.topic-landing-lower-rainbow{
  margin-top: 15px;
  z-index: 0;
}
.singlePanel .topic-landing-upper-rainbow{
  margin-bottom: 20px;
}
.singlePanel .topic-landing-lower-rainbow{
  margin-top: 20px;
}
/*'Dummy' font, a hack to prevent the ellipsis char from being displayed at the end of a webkit line-clamped element*/
/*This font addresses only the ellipsis char, rendering its size 0% */
@font-face {
  font-family: "hide-ellipsis-char-font";
  src: local("Courier");
  unicode-range: U+2026;
  size-adjust: 0%;
}


.salad-container{
  overflow: hidden;
  display: -webkit-box;
  -webkit-box-orient: vertical;
  -webkit-line-clamp: var(--num-lines);
  text-overflow: clip;
  font-family: hide-ellipsis-char-font;
}
.rowed-salad-container{
  white-space: nowrap;
  overflow-x: scroll;
  display: flex;
  scrollbar-width: none; /* For Firefox */
}
.rowed-salad-container::-webkit-scrollbar {
  display: none; /* For Chrome, Safari, and Edge */
}

.topic-salad{
  font-size: 22px;
  font-weight: 400;
  line-height: 32px;
  text-align: center;
  text-underline-position: from-font;
  text-decoration-skip-ink: none;
}

.topic-salad-item{
  margin: 11px;
  --english-font: var(--english-sans-serif-font-family);
  --hebrew-font: var(--hebrew-sans-serif-font-family);
  line-height: 40px;
}
.rowed-salad-item-container{
  border-radius: 6px;
  background: var(--sefaria-blue);
  margin-inline-end: 7px;
  color: white;
  padding-top: 4px;
  padding-bottom: 4px;
}
.no-wrapping-salad-item-container{
  white-space: nowrap;
}
.no-wrapping-salad-item-container.has-bullet::after {
  content: '•';
  margin-inline-start: 0.2em; /* space bullet away from text */
}
.topic-landing-temporal{
  display: flex;
}
.singlePanel .topic-landing-temporal {
  flex-direction: column;
}

.topic-landing-parasha .browse-all-parashot-prompt{
  color: var(--Commentary-Blue, #4B71B7);
  margin-top: 14px
}
.topic-landing-parasha .browse-all-parashot-prompt span{
  font-family: Roboto;
  font-size: 14px;
}
.topic-landing-parasha .read-portion-button{
  margin-top: 30px;
}
.topic-landing-temporal > .topic-landing-parasha {
    border-inline-end: 1px solid #ccc;
    padding-inline-end: 67px;
    flex: 1;
}
.topic-landing-temporal > .topic-landing-seasonal {
    padding-inline-start: 67px;
    flex: 1;
    position: relative;
}
.topic-landing-temporal > .topic-landing-seasonal .cardDescription {
  display: -webkit-box;
  -webkit-line-clamp: 9;
  -webkit-box-orient: vertical;
  overflow: hidden;
}
.singlePanel .topic-landing-temporal > .topic-landing-parasha {
    border-bottom: 1px solid #ccc;
    border-inline-end: 0px;
    padding-bottom: 30px;
    padding-inline-end: unset;
}
.singlePanel .topic-landing-temporal > .topic-landing-seasonal {
    border-top: 1px solid #ccc;
    padding-inline-start: 0px;
    padding-top: 30px;
}

.topic-landing-calendar .calendar-header{
  color: var(--dark-grey);
  --english-font: var(--english-sans-serif-font-family);
  --hebrew-font: var(--hebrew-sans-serif-font-family);
  font-size: 16px;
  font-style: normal;
  font-weight: 500;
  line-height: normal;
}

.topic-landing-seasonal .explore-calendar-prompt{
  color: var(--commentary-blue);
  margin-top: 14px;
}
.topic-landing-seasonal .explore-calendar-prompt span{
  font-family: Roboto;
  font-size: 14px;
}

.topic-landing-temporal .learn-more-prompt{
  font-size: 14px;
  line-height: 18px;
  color: var(--dark-grey);
  margin-inline-end: 20px;
  --english-font: var(--english-sans-serif-font-family);
  --hebrew-font: var(--hebrew-sans-serif-font-family);
}
.topic-landing-temporal .parashah-link{
  margin-top: 47px;
}
.topic-landing-parasha .parasha-link .navSidebarLink.ref span{
  --english-font: var(--english-sans-serif-font-family);
  --hebrew-font: var(--hebrew-sans-serif-font-family);
}
.topic-landing-seasonal .seasonal-bottom-section{
  position: absolute;
  top: calc(100% - 128px);;
}
.singlePanel .topic-landing-seasonal .seasonal-bottom-section{
  position: unset;
  top: unset;
}
.topic-landing-temporal .display-date-message{
  color: var(--darkest-grey);
  font-size: 14px;
  font-style: normal;
  font-weight: 600;
  line-height: 18px;
}
.singlePanel .topic-landing-temporal .display-date-message {
  margin-top: 55px;
}
.topic-landing-temporal .display-date-message span {
  font-family: Roboto;
}
.topic-landing-temporal .display-date-message a {
  font-family: Roboto;
}
.topic-landing-temporal .display-date{
  font-size: 14px;
  font-style: normal;
  font-weight: 400;
  font-family: Roboto;
  margin-top: 19px;
}
.topic-landing-temporal .display-date span{
  font-family: 'Roboto';
}
.topic-landing-parasha .navSidebarLink span{
  font-family: Roboto, sans-serif;
}
.topic-card-with-description-row{
  display: flex;
  gap: 20px;
  justify-content: center;
}
.topic-card-with-description-row > * {
  flex: 1 1 0; /* All children will have equal width */
}
.singlePanel .topic-card-with-description-row {
  overflow-x: scroll;
  overflow-y: visible;
  box-sizing: border-box;
  scrollbar-width: none; /* For Firefox */
  padding-bottom: 5px;
  padding-inline-start: 5px;
  padding-inline-end: 5px;
}
.singlePanel .topic-card-with-description-row .topic-card-with-description .card {
  width: 268px;
}
.singlePanel .topic-card-with-description-row{
  justify-content: unset;
}
.singlePanel .topic-card-with-description-row::-webkit-scrollbar {
    display: none; /* For Chrome, Safari, and Edge */
}

.topic-card-with-description .card{
  flex: 1;
  border-top: 4px solid var(--sefaria-blue);
  background: var(--lightest-grey);
  box-shadow: 0px 4px 4px 0px rgba(0, 0, 0, 0.25);
  height: 345px;
}
.topic-card-with-description .cardDescription{
  top: 95px;
  margin-inline-end: 30px;
  margin-inline-start: 30px;
  max-width: 208px;
  max-height: 201px;
  display: -webkit-box;
  -webkit-box-orient: vertical;
  overflow-y: hidden;
  word-wrap: break-word;
  -webkit-line-clamp: 10;
  position: absolute;
}
.interface-hebrew .topic-card-with-description .cardDescription{
  -webkit-line-clamp: 8;
}


.topic-card-with-description .bottomCardLink {
  font-size: 14px;
  line-height: 18px;
  color: var(--dark-grey);
  margin-inline-end: 20px;
  --english-font: var(--english-sans-serif-font-family);
  --hebrew-font: var(--hebrew-sans-serif-font-family);
  position: absolute;
  top: 298px;
  margin-inline-start: 30px;
}
.topic-card-with-description .cardTitle {
  margin-inline: 30px;
  margin-top: 23px;
  padding: unset;
  -webkit-line-clamp: 2;
  -webkit-box-orient: vertical;
  overflow: hidden;
  display: -webkit-box;
  line-height: 1.1;
}
.readerNavMenu .sheet {
  display: flex;
  justify-content: space-between;
  padding: 20px 0;
}

.readerNavMenu .sheet:not(.profile-page .sheet) {
  border-bottom: 1px solid #eee;
  color: black;
}

.sheetsProfileList .sheet {
  display: flex;
  justify-content: space-between;
  padding: 20px 0;
}

.readerNavMenu .sheet:hover{
  text-decoration: none;
}
.readerNavMenu .sheet .sheetImg {
  height: 40px;
  width: 40px;
  margin: 1px 0 0 0;
  border-radius: 2px;
}
.readerNavMenu .sheet .sheetTextInfo {
  display: flex;
  justify-content: flex-start;
}
.readerNavMenu .sheet:hover .sheetTextInfo {
  text-decoration: underline;
}
.readerNavMenu .sheet .sheetAuthTitle{
  display: flex;
  flex-flow: column;
  margin: auto 14px;
}
.readerNavMenu .sheet .sheetAuthor {
  font-family: "Roboto", "Helvetica Neue", "Helvetica", sans-serif;
  color: var(--medium-grey);
  font-size: 14px;
  margin-bottom: 6px;
  letter-spacing: 1px;
}
.readerNavMenu .sheet .sheetTitle {
  overflow: hidden;
  font-size: 16px;
  unicode-bidi: plaintext;
}
.readerNavMenu .sheet .sheetViews {
  color: var(--medium-grey);
  font-size: 13px;
  font-family: "Roboto", "Helvetica Neue", "Helvetica", sans-serif;
}
.readerNavMenu .sheet:hover .sheetViews {
  display: inline-block ;
  text-decoration: none;
}
.interface-english .readerPanel .readerNavMenu .tagsList .gridBox {
  direction: ltr;
}
.interface-hebrew .readerPanel .readerNavMenu .tagsList .gridBox {
  direction: rtl;
}
.tagsList .heOnly {
  direction: rtl;
}
.tagsList .enOnly {
  direction: ltr;
}
.readerControlsOuter {
  position: relative;
  z-index: 103;
}
.readerControls {
  position: relative;
  top: 0;
  left: 0;
  width: 100%;
  box-sizing: border-box;
  text-align: center;
  height: 60px;
  line-height: 60px;
  box-shadow: 0 1px 3px rgba(0,0,0,0.2);
  background-color: #FBFBFA;
}
.sepia .readerControls {
  background-color: #F3F3F1;
}
.dark .readerControls {
  background-color: #2D2D2B;
  color: white;
  border-color: #444;
}
.dark .readerControls .readerTextToc .readerTextTocBox {
  color: white;
}
.readerNavMenuCloseButton {
  font-family: var(--english-serif-font-family);
  color: var(--darker-grey);
}

/* Replacement for obsolete <big> tag - WCAG compliance */
.big-text,
big {
  font-size: 1.2em;
  line-height: 1.2;
}
.readerControls.connectionsHeader {
  background-color: #F3F3F2;
  white-space: nowrap;
  box-shadow: none;
}
.readerControls.connectionsHeader.fullPanel  {
  background-color: #EDEDED;
}
.readerControls .connectionsPanelHeader .connectionsHeaderTitle {
  letter-spacing: 1px;
  font-size: 16px;
  font-weight: lighter;
}
.readerControls .connectionsPanelHeader .connectionsHeaderTitle:not(.active) {
  text-transform: uppercase;
}
.connectionsPanelHeader .connectionsHeaderTitle.active {
  cursor: pointer;
}
.connectionsHeaderTitle .fa-chevron-left {
  margin-right: 10px;
}
.connectionsHeaderTitle .fa-chevron-right {
  margin-left: 10px;
}
.connectionsHeaderTitle .fa-chevron-left, .connectionsHeaderTitle .fa-chevron-right{
  color: var(--medium-grey);
}
.readerControls .readerControlsInner {
  position: relative;
  width: 760px;
  margin: 0 auto;
  padding: 0 30px;
  display: flex;
  justify-content: space-between;
  max-width:  100%;
  box-sizing: border-box;
}
.compare .readerControls .readerControlsInner {
  padding: 0 25px;
}
.readerControls.connectionsHeader .readerControlsInner {
  padding: 0 34px;
}
.readerControls.transLangPrefSuggBann {
  background-color: #EDEDEC;
  z-index: 2;
}
.readerControls .readerControlsInner.transLangPrefSuggBannInner {
  justify-content: center;
  align-items: center;
  line-height: initial;
  height: 100%;
  color: var(--dark-grey);
}
.readerControls.transLangPrefSuggBann .transLangPrefCentered {
  display: flex;
  align-items: center;
  margin-inline-start: auto;
}
.readerControls .readerControlsInner.transLangPrefSuggBannInner .yesNoGroup {
  margin: 0 10px;
  display: flex;
}
.readerControls .readerControlsInner.transLangPrefSuggBannInner .yesNoButton {
  border: none;
  font-size: 16px;
  border-radius: 6px;
  background-color: white;
  padding: 5px 11px;
  margin: 0 7px 0 0;
  user-select: none;
  cursor: pointer;
  text-decoration: none;
  color: inherit;
}
.interface-hebrew .readerControls .readerControlsInner.transLangPrefSuggBannInner .yesNoButton {
  margin: 0 0 0 7px;
}
.readerControls .readerControlsInner.transLangPrefSuggBannInner .readerNavMenuCloseButton {
  font-size: 35px;
  margin-inline-start: auto;
  margin-top: -6px;
  color: #bbb;
}
.trans-pref-header-container {
  display: flex;
  flex-direction: row;
  justify-content: space-between;
  padding-inline: 12px;
  padding-block: 10px;
  align-items: center;
}
.trans-pref-header-container .trans-pref-reset {
  display: flex;
  align-items: center;
  text-decoration: none;
}
.interface-hebrew .trans-pref-header-container .trans-pref-reset {
  direction: rtl;
}
.interface-hebrew .trans-pref-header-container .trans-pref-reset .smallText {
  padding-bottom: 2px;
}
.trans-pref-header-container img.reset-btn {
  width: 10px;
  height: 10px;
  opacity: 0.4;
}
.singlePanel .readerControls .readerControlsInner {
  padding: 0px 15px;
}
.readerControls .readerTextToc a {
  color: inherit;
}
.readerControls .readerTextToc a:hover {
  text-decoration: none;
}
.readerControls .readerTextToc .readerTextTocBox h1 {
  display: unset;
  font-size: unset;
  font-weight: unset;
  margin-block-start: unset;
  margin-block-end: unset;
}
.readerControls .readerTextToc .readerTextTocBox a {
  display: flex;
  flex-direction: column;
  align-items: center;
  justify-content: center;
}
.readerControls .readerTextToc .readerTextTocBox a .readerControlsTitle {
  display: flex;
  align-items: center;
  justify-content: center;
}
.readerControls.connectionsHeader .readerTextToc {
  font-family: "Roboto", "Helvetica Neue", "Helvetica", sans-serif;
  color: var(--dark-grey);
  width: 100%;
}
.readerControls .readerTextToc.attributed .readerTextTocBox {
  line-height: 1.2;
}
.readerControls .readerTextToc .categoryAttribution {
  font-style: italic;
  font-size: 15px;
  color: var(--dark-grey);
  margin: 0 2px;
  white-space: nowrap;
  text-overflow: ellipsis;
  overflow: hidden;
  padding: 0 2px;
  display: inline;
}
.readerControls .readerTextToc .categoryAttribution .he {
  font-style: normal;
}
.interface-english .leftButtons,
.interface-hebrew .rightButtons {
  display: flex;
  flex-direction: row;
  text-align: left;
  align-items: center;
}
.interface-english .rightButtons,
.interface-hebrew .leftButtons {
  display: flex;
  flex-direction: row;
  text-align: right;
  align-items: center;
}
/* icons need a little nudge in flipped hebrew mode */
.interface-hebrew .rightButtons {
  margin-left: -3px;
}
.interface-hebrew .leftButtons {
  margin-right: 2px;
}
.leftButtons .saveButton,
.rightButtons .saveButton {
  display: flex;
  align-items: center;
  justify-content: flex-end;
  width: 30px;
  height: 56px;
  cursor: pointer;
}

.saveButton img {
  height: 18px;
  width: 18px;
  margin-top: 3px;
}
.rightButtons .saveButton.tooltip-toggle::before {
  top: 47px;
  left: -50px;
}
.interface-hebrew .rightButtons .saveButton.tooltip-toggle::before {
  left: auto;
  right: -50px;
}
/* ArrowButton styles for navigation arrows */
.arrowButton {
  width: 20px;
  height: 20px;
  background-color: transparent;
  border: none;
  cursor: pointer;
  border-radius: 50%;
  padding: 2px;
  display: flex;
  align-items: center;
  justify-content: center;
  transition: background-color 0.2s ease;
}

.arrowButton img {
  width: 16px;
  height: 16px;
  opacity: 0.7;
}

/* flip both arrows horizontally */
.interface-hebrew .arrowButton img {
  transform: scaleX(-1);
}
.saveButton.tooltip-toggle.three-dots-button {
  background-color: #ededec;
  padding: 0 6px;  /* HACK: setting width and height to equal values doesn't make this circular, but this does! */
  height: 22px;
  display: flex;
  align-items: center;
  justify-content: center;
  border-radius: 50%;
}
.three-dots-button img {
  width: 10px;
  height: 10px;
  margin-top: 0;
}
.topicPanel .mainColumn .saveLine .saveButton.three-dots-button {
  margin-left: 10px;
  margin-right: 0;
  padding-bottom: 0;
}
.interface-hebrew .topicPanel .mainColumn .saveLine .saveButton.three-dots-button {
  margin-left: 0;
  margin-right: 10px;
}
.interface-hebrew .topicPanel .three-dots-button {
  margin-left: 0px;
  margin-right: 10px;
}
.leftButtons .readerNavMenuSearchButton,
.leftButtons .readerNavMenuMenuButton,
.leftButtons .readerNavMenuCloseButton,
.rightButtons .readerOptions,
.rightButtons .readerNavMenuCloseButton {
  width: 40px;
  height: 56px;
  line-height: 56px;
  color: var(--dark-grey);
  font-size: 20px;
  display: inline-block;
  cursor: pointer;
}
.interface-hebrew .rightButtons .readerOptions{
  margin-inline-end: 11px;
}
.readerOptions .int-en {
  margin-right: 4px;
}
.readerOptions .int-he {
  margin-left: 8px;
}
.readerOptions .int-he img {
    height: 18px;
}
.rightButtons .readerOptionsTooltip.tooltip-toggle::before {
    top: 47px;
    left: -50px;
}
.rightButtons .readerOptions {
  vertical-align: middle;
}
.rightButtons .readerOptions:hover {
  text-decoration: none;
}
.leftButtons .readerNavMenuMenuButton {
  font-size: 24px;
  margin-top: 6px;
}
.compare .leftButtons .readerNavMenuMenuButton {
  font-size: 20px;
}
.leftButtons .readerNavMenuCloseButton {
  font-size: 44px;
}
.leftButtons .readerNavMenuSearchButton span,
.rightButtons .readerOptions img,
.leftButtons .readerNavMenuCloseButton span {
  vertical-align: middle;
}
.readerControls .readerTextToc {
  font-size: 18px;
  box-sizing: border-box;
  height: 50px;
  text-align: center;
  display: inline-block;
  cursor: pointer;
  vertical-align: middle;
  min-width: 0; /* see https://css-tricks.com/flexbox-truncated-text/ */
}
.readerControls .readerTextToc.connected, .readerControls .readerTextToc.connected a{
  cursor: initial;
}

.readerTextTocHeader.readerTextToc {
  font-size: 16px;
}
.hebrew .readerControls .readerTextToc {
  direction: rtl;
}
.english .readerControls .readerTextToc {
  direction: ltr;
}
.interface-english .bilingual .readerControls .readerTextToc {
  direction: ltr;
}
.interface-hebrew .bilingual .readerControls .readerTextToc {
  direction: rtl;
}
.interface-hebrew .bilingual .readerControls .readerTextToc .readerTextTocBox.sheetBox,
.interface-hebrew .english .readerControls .readerTextToc .readerTextTocBox.sheetBox {
  padding-left: 23px;
  padding-right: 0;
}
.english .readerControls .readerTextToc .readerTextTocBox.sheetBox,
.bilingual .readerControls .readerTextToc .readerTextTocBox.sheetBox {
  padding-right: 23px;
  padding-left: 0;
}
.readerControls .readerTextToc .readerTextTocBox {
  display: inline-block;
  vertical-align: middle;
  max-width: 100%;
  white-space: nowrap;
  text-overflow: ellipsis;
  overflow: hidden;
}
.readerControls .readerTextToc .readerTextTocBox a h1,
.readerControls .readerTextToc .readerTextTocBox a span,
.readerControls .readerTextToc .readerTextTocBox a div {
  white-space: nowrap;
  text-overflow: ellipsis;
  overflow: hidden;
  max-width: 100%;
}
.readerControls .readerTextToc .readerTextVersion {
  font-size: 15px;
  color: var(--medium-grey);
}
.readerControls .readerTextToc .fa {
  color: var(--medium-grey);
  font-weight: bold;
  margin: 0 7px;
  vertical-align: 0;
}
.readerControls .readerTextToc .fa.invisible {
  visibility: hidden;
}
/*.bilingual .readerTextToc .he {
  display: none;
}*/
.readerOptions img {
  height: 16px;
}
.readerOptions .textIcon {
  font-size: 22px;
  line-height: 60px;
}
.dark .readerOptions img {

}
.readerOptionsPanel {
  position: absolute;
  width: 100%;
  top: 58px;
  right: 0;
  padding: 20px;
  box-sizing: border-box;
  direction: ltr;
  background: #FBFBFA;
  border-bottom: 1px solid #ccc;
  z-index: 103;
}
.readerOptionsPanelInner {
  max-width: 530px;
  margin: 0 auto;
  display: flex;
  flex-flow: row wrap;
  justify-content: space-between;
  color: var(--medium-grey);
}
.toggleSet {
  display: inline-block;
  width: 47%;
  margin: 2px auto 0 auto;
}
#accountSettingsPage .toggleSet {
  display: flex;
}
#accountSettingsPage .additional-info {
  color: var(--dark-grey);
}
/* #accountSettingsPage .saveCancel {
  display: flex;
  justify-content: space-between;
  margin-top: 30px;
} */
.toggleSet.aliyotTorah, .toggleSet.punctuationTalmud, .toggleSet .toggle-set-label {
  --english-font: var(--english-sans-serif-font-family);
  --hebrew-font: var(--english-sans-serif-font-family);
  text-transform: uppercase;
}
.toggleSet .toggle-set-label{
  font-size: 13px;
  display: block;
  text-align: center;
  margin: 10px;
  letter-spacing: 1.5px;
}
.toggleSetToggleBox {
  display:  flex;
}
.toggleOption {
  font-size: 26px;
  box-sizing: border-box;
  text-align: center;
  border: 1px solid #ccc;
  margin-left: -1px;
  padding: 4px;
  height: 42px;
  line-height: 34px;
  flex: 1;
  background-color: #FBFBFA;
  vertical-align: middle;
}

.toggleSet.aliyotTorah .toggleOption,
.toggleSet.punctuationTalmud .toggleOption {
  font-size: 14px;
}
.toggleSet.vowels .toggleOption.all span span,
.toggleSet.vowels .toggleOption.partial span span {
  position: relative;
  top: -3px;
}
.toggleSet.fontSize .toggleOption {
  color: black;
}
.toggleSet.biLayout .toggleOption img,
.toggleSet.layout .toggleOption img {
  opacity: 0.5;
}
.toggleOption:first-child {
  border-top-left-radius: 4px;
  border-bottom-left-radius: 4px;
}
.toggleOption:last-child {
  border-top-right-radius: 4px;
  border-bottom-right-radius: 4px;
  border-right: 1px solid #999;
}
.toggleOption.on,
.toggleOption:hover {
  background-color: white;
  color: black;
}
.toggleSet.biLayout .toggleOption.on img,
.toggleSet.layout .toggleOption:hover img {
  opacity: 1;
}
.toggleSet.separated .toggleOption {
  margin-right: 3%;
  border-right: 1px solid #999;
}
.toggleSet.separated .toggleOption:last-child {
  margin-right: 0;
}
.color .toggleOption {
  border-radius: 5px;
  height: 38px;
}
.color .toggleOption.on {
  border-color: black;
}
.color .light, .color .light.on {
  background-color: white;
}
.color .sepia, .color .sepia.on {
  background-color: #f7f7f7;
}
.color .dark, .color .dark.on {
  background-color: #333331;
}

.toggleSet .toggleOption .he,
.toggleSet .toggleOption .en {
  display: inline;
}
.toggleOption.bilingual {
  font-size: 18px;
}
.toggleOption.segmented, .toggleOption.continuous {
  font-size: 18px;
}
.toggleOption.smaller, .toggleOption.larger {
  font-family: "Roboto", "Helvetica Neue", "Helvetica", sans-serif;
}
.interface-hebrew .toggleOption.smaller, .interface-hebrew .toggleOption.larger {
  font-family: "Heebo", sans-serif;
}
.toggleOption.smaller {
  font-size: 12px;
}
.toggleOption.larger {
  font-size: 22px;
}
.toggleSet.blueStyle {
  box-shadow: 0px 1px 3px rgba(0, 0, 0, 0.25);
  --english-font: var(--english-sans-serif-font-family);
  --hebrew-font: var(--hebrew-sans-serif-font-family);
  border-radius: 6px;
}

.toggleSet.blueStyle.primary {
  width: 100%;
}
.toggleSet.blueStyle.primary .toggleOption {
  background-color: revert;
}
.toggleSet.blueStyle .toggleOption {
  border: none;
  font-size: 16px;
  height: 50px;
  display: flex;
  align-items: center;
  justify-content: center;
}
.toggleSet.blueStyle .toggleOption.on {
  background-color:  var(--sefaria-blue);
  color: white;
  border-radius: 6px;
}
.readerOptionsPanel .line {
  margin: 20px 0;
  border-top: 1px solid #ddd;
}
.mask {
  position: fixed;
  top: 0;
  left: 0;
  width: 100%;
  height: 100%;
  z-index: 102;
  cursor: pointer;
}
.textRange.basetext {
  width: 100%;
  box-sizing: border-box;
  font-size: 2.2em;
  line-height: 1.6;
  text-align: justify;
  background-color: inherit;
  margin: 0 auto;
  max-width: 760px;
  position: relative;
  padding: 0 30px;
}
.sheetContent .modalTitle {
  --english-font: var(--english-sans-serif-font-family);
  --hebrew-font: var(--hebrew-sans-serif-font-family);
  font-size: 22px;
  font-weight: 500;
  line-height: 25.78px;
  text-align: center;
  color: var(--dark-grey);
  padding-block-end: 15px;
  border-bottom: 1px solid var(--lighter-grey);
}
.sheetContent .successMessage {
  color: var(--inline-link-blue);
  margin-inline-start: 5px;
}
.dialogModal .modal-content > * {
   padding: 20px;
}
.sheetContent .modalMessage {
  --english-font: var(--english-sans-serif-font-family);
  --hebrew-font: var(--hebrew-sans-serif-font-family);
  font-size: 16px;
  font-weight: 400;
  line-height: 18.75px;
  text-align: center;
  color: black;
}
.singlePanel .textRange.basetext,
.singlePanel .sheetContent {
  padding: 0;
}
.narrowColumn .textRange.basetext {
}
.narrowColumn .content .contentInner {
  padding: 0 15px;
}
.textRange.basetext .title, .sheetContent .customSourceTitle {
  padding: 0 28px;
  margin: 30px 0 24px 0;
  color: #000;
  text-align: center;
  justify-content: center;
  font-weight: lighter;
  letter-spacing: 1px;
  font-size: 1.1em;
}
.sheetContent .customSourceTitle {
  padding-top: 14px;
}
.dark .textRange.basetext .title, .dark .sheetContent .title {
  color: #ccc;
}
.textRange.basetext .title .titleBox, .sheetContent .customSourceTitle .titleBox {
  display: inline-block;
  border-bottom: 4px solid #E6E5E6;
  padding: 0 6px 3px;
}
.dark .textRange.basetext .title .titleBox, .dark .sheetContent .title .titleBox {
  border-bottom: 4px solid var(--dark-grey);
}
.bilingual .sheetContent .title .he {
  display: none;
}
.interface-hebrew .readerPanel.ltr .textRange,
.interface-hebrew .readerPanel.english .categoryFilterGroup,
.interface-hebrew .readerPanel.bilingual .categoryFilterGroup,
.interface-hebrew .readerPanel.english .essayGroup,
.interface-hebrew .readerPanel.bilingual .essayGroup,
.interface-hebrew .readerPanel.english .textTableOfContents,
.interface-hebrew .readerPanel.bilingual .textTableOfContents {
  direction: ltr;
}
.interface-english .readerPanel.rtl .textRange,
.interface-english .readerPanel.hebrew .textRange,
.interface-english .readerPanel.hebrew .categoryFilterGroup,
.interface-english .readerPanel.hebrew .essayGroup,
.interface-english .readerPanel.hebrew .structToggles,
.interface-english .readerPanel.hebrew .textTableOfContents,
.interface-english .readerPanel.hebrew .connectionsPanel .toolsButton.more,
.interface-english .readerPanel.hebrew .connectionsPanel .toolsButton.seeLess {
  direction: rtl;
}
.basetext .text, .sheetContent .text {
  margin: 30px 0;
  background-color: inherit;
}
.sheetContent .text.editorContent {
  padding: 30px 44px;
  margin: 0;
}
.narrowColumn .basetext .text, .narrowColumn .sheetContent .text {
  padding: 0 26px;
}
.singlePanel .basetext .text, .singlePanel .sheetContent .text  {
  padding: 0 34px;
}
.parashahHeader {
  text-align: center;
  color: #000;
  margin: 32px 0;
  font-size: 24px;
  letter-spacing: 1px;
}
.parashahHeader.aliyah span {
  text-transform: uppercase;
  font-size: 18px;
}
.title + .text span:first-child .parashahHeader {
  margin-top: -5px;
}
.title + .text {
  margin-top: 0;
}
.segment {
  cursor: pointer;
  display: block;
  background-color: inherit;
}
.continuous .segment {
  display: inline;
  margin: 0;
  padding: .3333em 0;
}
.readerPanel.english.continuous .segment {
  padding: .15em 0;  /* underline of named entities is cut off if padding is higher */
}
.continuous .clearFix {
  display: none;
}
.segment .segmentText{
  display: inline;
}
.segment > .he,
.segment > .en,
.segment > p > .he,
.segment > p > .en {
  margin-top: 0;
  margin-bottom: 0;
}
.basetext .segment {
  margin-bottom: 26px;
}

.segment .segmentText .poetry.indentWhenWrap {
  text-indent: -30px;
  padding-inline-start: 30px;
  display: inline-block;
}

.segment .segmentText .poetry.indentAll {
  padding-inline-start: 30px;
  display: inline-block;
}

.segment .segmentText .poetry.indentAllDouble {
  padding-inline-start: 60px;
  display: inline-block;
}

.continuous .segment .segmentText .poetry {
  text-indent: initial;
  padding-inline-start: initial;
  display: inline;
  margin-inline-end: .5em;
}

.continuous .segment .segmentText br {
  display: none;
}

/*.hebrew.segmented .segment > .he,
.hebrew.segmented .segment > p > .he{
  display: block;
}
.hebrew.continuous .segment > .he,
.hebrew.continuous .segment > p > .he{
  display: inline;
}*/
.bilingual .segment > .he,
.bilingual .segment > p > .he {
  display: block;
}
.bilingual .segment > .en,
.bilingual .segment > p > .en {
  display: block;
}
.bilingual .segment > .en ,
.bilingual .segment > p > .en {
  text-align: left;
}
.bilingual .segment > .he,
.bilingual .segment > p > .he {
  text-align: right;
}
.stacked.bilingual .basetext .segment {
  margin-bottom: 14px;
  display: block;
}
.stacked.bilingual .segment > .en,
.stacked.bilingual .segment > p > .en {
  margin-top: 6px;
  text-align: left;
}
.stacked.bilingual .sheetContent .segment > .en,
.stacked.bilingual .sheetContent .segment > p > .en {
  margin-top: 0;
}
.stacked.bilingual .basetext .segment > .translation ,
.stacked.bilingual .basetext .segment > p > .translation {
  margin: 10px 0 20px;
  color: var(--dark-grey);
}
.stacked.bilingual .basetext .segment > p > .he.translation {
  color: black;
}
.stacked.bilingual .segment.heOnly > .he,
.stacked.bilingual .segment.enOnly > .en,
.stacked.bilingual .segment.heOnly > p > .he,
.stacked.bilingual .segment.enOnly > p > .en {
  display: block;
}
.heLeft.bilingual .basetext .text,
.heRight.bilingual .basetext .text,
.heLeft.bilingual .sheetContent .text,
.heRight.bilingual .sheetContent .text {
  padding: 0;
}

.heLeft.bilingual .segment > .en,
.heLeft.bilingual .segment > .he,
.heRight.bilingual .segment > .en,
.heRight.bilingual .segment > .he,
.heLeft.bilingual .segment > p > .en,
.heLeft.bilingual .segment > p > .he,
.heRight.bilingual .segment > p > .en,
.heRight.bilingual .segment > p > .he {
  width: 50%;
  box-sizing: border-box;
  display: block;
}
.heLeft.bilingual .sheetItem.enOnly > .en,
.heLeft.bilingual .sheetItem.heOnly > .he,
.heRight.bilingual .sheetItem.enOnly > .en,
.heRight.bilingual .sheetItem.heOnly > .he,
.heLeft.bilingual .sheetItem.enOnly > p > .en,
.heLeft.bilingual .sheetItem.heOnly > p > .he,
.heRight.bilingual .sheetItem.enOnly > p > .en,
.heRight.bilingual .sheetItem.heOnly > p > .he {
  width: 100%;
}
.readerPanel .sheetItem.heOnly > .en,
.readerPanel .sheetItem.heOnly > p > .en {
  display: none;
}
.readerPanel .sheetItem.heOnly > .he,
.readerPanel .sheetItem.heOnly > p > .he {
  display: block;
}
.readerPanel .sheetItem.enOnly > .he,
.readerPanel .sheetItem.enOnly > p > .he {
  display: none;
}
.readerPanel .sheetItem.enOnly > .en,
.readerPanel .sheetItem.enOnly > p > .en {
  display: block;
}
.heLeft.bilingual .segment > .translation,
.heRight.bilingual .segment > .primary,
.heLeft.bilingual .segment > p > .translation,
.heRight.bilingual .segment > p > .primary,
.heRight.bilingual .SheetSource .sheetItem.segment > .he,
.heLeft.bilingual .SheetSource .sheetItem.segment > .en{
  float: right;
  padding-left: 20px;
}
.heRight.bilingual .segment > .translation,
.heLeft.bilingual .segment > .primary,
.heRight.bilingual .segment > p > .translation,
.heLeft.bilingual .segment > p > .primary,
.heRight.bilingual .SheetSource .sheetItem.segment > .en,
.heLeft.bilingual .SheetSource .sheetItem.segment > .he{
  float: left;
  padding-right: 20px;
}
.segment > p > .he.translation {
  --hebrew-font: var(--hebrew-sans-serif-font-family);
  font-size: 100%;
}
.basetext .segment:active,
.basetext .segment:focus {
  background-color: #f5faff;
}
.sheetContent .segment:active .segmentNumber,
.sheetContent .segment:focus .segmentNumber,
.sheetContent .segment:active .linkCount,
.sheetContent .segment:focus .linkCount,
.basetext .segment:active .segmentNumber,
.basetext .segment:focus .segmentNumber,
.basetext .segment:active .linkCount,
.basetext .segment:focus .linkCount {
  background-color: transparent;
}
.dark .basetext .segment:active,
.dark .basetext .segment:focus {
  background-color: #444;
}
.basetext .segment.highlight,
.editTextInfo .textPreviewSegment.highlight,
.editorContent .sheetItem.highlight,
.editorContent .sheetItem.highlight .SheetSource .en,
.editorContent .sheetItem.highlight .SheetSource::after
{
  background-color: #F0F7FF;
}
.sheetContent .segment a {
  color: #4B71B7;
  cursor: pointer;
}
.sheetContent .segment .sourceContentText a {
  text-decoration: underline;
}
.basetext .segment.highlight .segmentNumber,
.basetext .segment.highlight .linkCount {
  background-color: transparent;
}
.sepia .basetext .segment.highlight {
  background-color: #E3E3E1;
}
.dark .basetext .segment.highlight {
  background-color: #444;
}
.textRange {
  line-height: 1.4;
  font-size: 1.6em;
}
.textRange .textInner, .sheetContent .textInner  {
  position: relative;
}
.textRange.lowlight .text {
  color: var(--medium-grey);
}
.segment {
}
.segment.heOnly{
  text-align: right;
  direction: rtl;
}
.segment.enOnly{
  text-align: left;
  direction: ltr;
}
.segment.heOnly .en{
  display: none;
}
/*in the text reader we don't have enOnly anymore. it always hvae primary (which is one the meaning of heOnly) maybe this is useful for other cases*/
.segment.enOnly .he{
  display: none;
}
.segment.heOnly .he{
  display: initial;
}
.segment.enOnly .en{
  display: initial;
}
/*
This is an attempt to fix dictionary entries in this layout (hebrew continuous) from having the headwords flip to the right instead of left.
But not to use a display block directive that might break continuous mode for other English only texts
 */
.readerPanel.hebrew.continuous .segment.enOnly .en{
  unicode-bidi: embed;
}
.readerPanel.hebrew .segment.enOnly .sheetSegmentNumber .en{
  display: none;
}
.readerPanel.english .segment.enOnly .sheetSegmentNumber .he{
  display: none;
}
.segment .segmentNumber,
.segment .linkCount,
.textRange .numberLabel {
  position: absolute;
  background-color: inherit;
  font-weight: lighter;
  color: #ccc;
  display: block;
  width: 30px;
  text-align: center;
  -webkit-text-size-adjust: 100%;
  user-select: none;
  -webkit-user-select: none;
}
.segmentNumber .segmentNumberInner,
.linkCount .linkCountDot {
  display: inline-block;
  user-select: none;
  -webkit-user-select: none;
}
.bilingual .segmentNumber .segmentNumberInner,
.bilingual .linkCount .linkCountDot,
.bilingual .numberLabel .numberLabelInner {
  margin-top: 0;
}
.segment .segmentNumber,
.segment .linkCount {
  display: none;
  line-height: 1.4;
}
.hebrew .segment .segmentNumber,
.hebrew .segment .linkCount {
  display: none;
  line-height: 1.6;
}
.sheetContent .segment .linkCount {
  display: inline-block;
}
.segment .segmentNumber .segmentNumberInner,
.segment .segmentNumber .segmentNumberInner .he,
.textRange .numberLabel .numberLabelInner {
  font-size: 12px;
  vertical-align: middle;
}
.segment .segmentNumber,
.textRagnge .numberLabel {
  color: #000;
  top: 0;
}
.dark .segment .segmentNumber,
.dark .textRagnge .numberLabel {
  color: white;
}
.segment .linkCount {

}
.segment .linkCountDot {
  display: inline-block;
  width: 6px;
  height: 6px;
  border-radius: 12px;
  background-color: black;
  vertical-align: middle;
}
.dark .segment .linkCount {
  filter: invert(100%);
  -webkit-filter: invert(100%);
}
.readerPanel .segment .segmentNumber .en,
.readerPanel .segment .segmentNumber .he {
  text-align: center;
}
.readerPanel.english .segment .segmentNumber {
  left: -48px;
}
.readerPanel.hebrew .segment .segmentNumber,
.readerPanel.bilingual .segment .segmentNumber {
  right: -46px;
}
.readerPanel.hebrew .segment .linkCount,
.readerPanel.bilingual .segment .linkCount {
  left: -48px;
}
.readerPanel.english .segment .linkCount {
  right: -46px;
  left: auto;
}
.readerPanel.heLeft.bilingual .segment .segmentNumber,
.readerPanel.heRight.bilingual .segment .segmentNumber {
  left: 50%;
  margin-left: -15px;
  right: auto;
}
.readerPanel.heLeft.bilingual .segment .linkCount,
.readerPanel.heRight.bilingual .segment .linkCount {
  visibility: hidden;
}
.singlePanel .readerPanel.english .segment .segmentNumber {
  left: -30px;
}
.singlePanel .readerPanel.hebrew .segment .segmentNumber,
.singlePanel .readerPanel.bilingual .segment .segmentNumber {
  right: -30px;
}
.singlePanel .readerPanel.english .segment .linkCount {
  right: -30px;
}
.singlePanel .readerPanel.hebrew .segment .linkCount,
.singlePanel .readerPanel.bilingual .segment .linkCount {
  left: -30px;
}
.singlePanel .readerPanel.english .sheetItem.segment .linkCount {
  left: auto;
  right: -30px;
}
.readerPanel.english .segment.heOnly .segmentNumber .he,
.readerPanel.bilingual .segment.heOnly .segmentNumber .he,
.readerPanel.hebrew .segment.enOnly .segmentNumber .en {
  display: none;
}
.readerPanel.english .segment.heOnly .segmentNumber .en,
.readerPanel.bilingual .segment.heOnly .segmentNumber .en,
.readerPanel.hebrew .segment.enOnly .segmentNumber .he {
  display: block;
}
.segment .refLink, .scrollLink {
  font-size: .8em;
  font-weight: bold;
  letter-spacing: 1px;
  cursor: pointer;
  color: #333;
}
.scrollLink:hover, .refLink:hover {
  text-decoration: underline;
}
.segment .namedEntityLink {
  color: inherit;
}
.segment .namedEntityLink:hover {
  cursor: text;
  text-decoration: none;
}
.segment.showNamedEntityLinks .namedEntityLink:hover {
  /* only show named entity underline when class showNamedEntityLinks exists */
  cursor: pointer;
  border-bottom: 2px dotted var(--dark-grey);
}
.stacked.bilingual .segment .en .namedEntityLink:hover {
  border-bottom-color: var(--dark-grey);
}
.textRange .actionLinks {
  text-align: right;
}
.textRange .actionLinks > span {
  font-size: 13px;
  text-transform: uppercase;
  display: inline-block;
  margin: 0 7px;
  cursor: pointer;
  color: #aaa;
}
.textRange .actionLinks > span > img {
  height: 13px;
  width: 13px;
  margin: 0 5px;
  opacity: 0.3;
  vertical-align: baseline;
}
.textRange .actionLinks > span > i {
  margin: 0 5px;
  font-size: 16px;
  vertical-align: top;
}
.textRange .actionLinks .en {
  font-family: "Roboto", "Helvetica Neue", "Helvetica", arial, sans-serif;
}
.textRange .actionLinks .he {
  font-family: "Heebo", sans-serif;
}
/* Footnotes */
.segment sup,
.versionPreview sup {
  margin-left: .2em;
  margin-right: .2em;
  text-decoration: none;
  font-family: var(--hebrew-sans-serif-font-family);
  font-size: 0.6em;
  line-height: 1;
}
.segment sup.footnote-marker,
.segment sup.endFootnote{
  color: var(--inline-link-blue);
}
.segment .he sup {
  font-size: 0.6em;
}
.segment sup.footnote-marker:hover {
  text-decoration: underline;
}
.sheetContent .segment sup:hover {
  text-decoration: none;
}
.segment sup::before {
  padding: 12px 12px;
  content: "";
  margin-inline-start: -7px;
  position: absolute;
}
.segment sup.itag {
  text-decoration: none;
  font-family: var(--hebrew-sans-serif-font-family);
  font-size: 0.5em;
  line-height: 1;
  color: var(--inline-link-blue);
}
.segment i.footnote {
  display: none;
  font-size: .8em;
  margin-left: .5em;
  margin-right: .5em;
  color: var(--dark-grey);
  font-style: normal;
}
.segment img {
  max-width: 100%;
}
.segment i[data-overlay="Vilna Pages"] {
  display: inline-block;
}
.segment i[data-overlay="Vilna Pages"]:after {
    color: grey;
	content: attr(data-value);
    font-size: .4em;
    font-style: normal;
    font-family: var(--english-sans-serif-font-family);
}
.segment i[data-overlay="Venice Columns"] {
  display: inline-block;
}
.segment i[data-overlay="Venice Columns"]:after {
    color: grey;
	content: attr(data-value);
    font-size: .4em;
    font-style: normal;
    font-family: var(--english-sans-serif-font-family);
}
.connectionsPanelHeader {
  display: flex;
  justify-content: space-between;
  align-items: center;
}
.singlePanel .connectionsPanelHeader {
  justify-content: flex-start;
  align-items: stretch;
  height: 100%;
}
.interface-hebrew .connectionsPanelHeader {
  direction: rtl;
}
.interface-english .connectionsPanelHeader {
  direction: ltr;
}
.connectionsPanelHeader .rightButtons {
  margin-top: -4px;
}
.connectionsPanelHeader .languageToggle,
.connectionsHeader .readerNavMenuCloseButton.circledX{
  height: 32px;
  width: 30px;
  text-align: center;
  line-height: 32px;
}
.readerNavMenu.compare {
  background-color: var(--lightest-grey);
}
.readerNavMenu.compare .readerNavTop .readerNavMenuCloseButton.circledX {
  height: 32px;
  width: 30px;
  display: flex;
  align-items: center;
  margin: 0 15px;
}
.connectionsPanelHeader .languageToggle {
  margin: 0 15px;
}
.connectionsHeader .readerNavMenuCloseButton.circledX,
.readerNavMenu.compare .readerNavTop .readerNavMenuCloseButton.circledX {
  width: 20px;
}

.connectionsHeader .readerNavMenuCloseButton.circledX img,
.readerNavMenu.compare .readerNavTop .readerNavMenuCloseButton.circledX img {
  height: 20px;
  width: 20px;
  vertical-align: middle;
}
.readerNavMenu.compare .navBlockDescription,
.readerNavMenu.compare .categoryDescription {
  display: none;
}
.readerNavMenu.compare .navToggles {
  margin-inline-start: 0;
}
.connectionsPanelHeader .languageToggle img {
  vertical-align: middle;
  margin-top: -2px;
}
.connectionsPanel .flashMessage {
  font-size: 18px;
  color: var(--medium-grey);
  margin-bottom: 30px;
  text-align: left;
}
.interface-hebrew .connectionsPanel .flashMessage {
  text-align: right;
}
.textList {
  width: 100%;
  height: 54%;
  bottom: 0;
  left: 0;
  position: absolute;
  margin: 0 auto;
  background-color: #FBFBFA;
}
.textList.marginless .texts,
.textList.fullPanel.marginless .texts {
  padding: 0 0 80px 0;
}
.dark .textlist {
  background-color: #333331;
}
.textList.fullPanel {
  padding-top: 60px;
  height: 100%;
  box-sizing: border-box;
}
.textList .texts {
  height: 100%;
  width: 100%;
  box-sizing: border-box;
  overflow: hidden;
  overflow-y: scroll;
  -webkit-overflow-scrolling: touch;
}
.textList .texts .contentInner {
  max-width: 660px;
  margin: 0 auto;
}
.textList .texts {
  padding: 30px 30px 80px 30px;
}
.textList.fullPanel .texts {
  padding: 40px 40px 80px 40px;
}
.textList .segment.heOnly,
.textList .segment.enOnly {
  text-align: justify;
}
.textListTop {
  position: absolute;
  top: 0;
  left: 0;
  width: 100%;
  background-color: inherit;
  z-index: 1;
}
.textList.fullPanel .textListTop {
  text-align: center;
  height: 55px;
}
.dark .textList {
  background-color: #333331;
}
.dark .textList .anchorText {
  background-color: #333331;
}
.textList .heOnly {
  display: block;
}
.textList.fullPanel .textListTop .leftButtons {
  margin: 9px 0 0 10px;
}
.textList.fullPanel .textListTop .rightButtons {
  margin: 9px 10px 0 0;
}
.gridBox {
  width: 100%;
  background-color: transparent;
}
.gridBox .gridBoxRow {
  display: flex;
  justify-content: space-between;
  margin-bottom: 6px;
}
.gridBox .gridBoxItem {
  flex: 1;

   /* HACK: overflow hidden will hide any box shadow beneath (b/c overflow cuts off at padding-box) can get around this by increasing padding-box and decreasing margin-box. see here https://stackoverflow.com/questions/33949013/css-overflow-hidden-cuts-shadow*/
  display: flex;
  flex-direction: column;
  padding: 5px;
}
.gridBox .gridBoxItem.placeholder {
  visibility: hidden;
}
.gridBox .gridBoxItem:first-child {
  padding-inline-start: 0;
  margin-inline-start: 0;
}
.gridBox .gridBoxItem:last-child {
  padding-inline-end: 0;
  margin-inline-end: 0;
}
.dark .filterSet td {
  border-color: #555;
}
.filterSet td.empty {
  border-left: 1px solid transparent;
  border-right: 1px solid transparent;
}
.topFilters {
  text-transform: none;
}
.dark .topFilters {
  background-color: #2D2D2B;
  border-bottom: 1px solid #444;
}
.textList.fullPanel .topFilters {
  margin: 0;
  border-top: 8px solid transparent;
  padding: 6px 22px 5px;
  background-color: #EDEDED;
}
.topFilters .textFilter {
  color: var(--medium-grey);
  display: inline-block;
  padding: 16px 8px;
}
.topFilters .textFilter.on {
  color: black;
}
.dark .topFilters .textFilter {
  color: #bbb;
}
.topFilters .textFilter > div {
  display: table-cell;
  vertical-align: middle;
}
.textList.fullPanel .recentFilterSet {
  margin: 0 0 12px 0;
}
.textList .recentFilterSet .textFilter,
.connectionsPanelHeader .recentFilterSet.topFilters .textFilter {
  display: inline-block;
  padding: 0;
  margin: 6px 14px;
  background-color: transparent;
  color: var(--medium-grey);
  border-bottom: 4px solid #cccccc;
  margin-inline-start: 0;
}
.connectionsPanelHeader .recentFilterSet.topFilters .textFilter {
  margin: 18px;
  margin-inline-end: 14px;
  margin-inline-start: 0;
}
.textList .recentFilterSet .textFilter.on, .connectionsPanelHeader .recentFilterSet.topFilters .textFilter.on {
  color: #000000;
  border-bottom-color: var(--category-color);
}
.recentFilterSet.filterSet .textFilter, .recentFilterSet.filterSet .textFilter span{
  font-family: "HebrewInEnglish Serif Font", "adobe-garamond-pro", "Crimson Text", Georgia, serif;
}
.hebrew .textList .recentFilterSet.filterSet {
  direction: rtl;
}
.textList.singlePanel .connectionsHeader .topFilters{
  overflow-x: scroll;
  overflow-y: hidden;
}
.topFiltersInner {
  display: inline-block;
  white-space: nowrap;
  overflow: hidden;
  text-overflow: ellipsis;
  vertical-align: middle;
}
.textList.fullPanel .topFiltersInner {
  white-space: normal;
}
.textList.singlePanel .versionsTextList .topFiltersInner .textFilter {
  padding: 5px;
  margin-bottom: 5px;
  color: var(--medium-grey);
}
.textList.singlePanel .versionsTextList .topFiltersInner {
  white-space: pre-wrap;
}
.showMoreFilters {
  vertical-align: middle;
  float: right;
}
.categoryFilter {
  margin: 19px 34px;
  font-size: 18px;
  cursor: pointer;
  line-height: 21.6px;
  color: #000;
  -webkit-tap-hightlight-color: rgba(0,0,0,0); /* pulled from common.css; should apply more broadly? */
}
.categoryFilter:not(.withBooks) .filterInner:before{
  min-width: 18px;
  width: 18px;
  height: 16px;
  content: '';
  -webkit-mask: url("/static/img/connection-book.svg") no-repeat;
  mask: url("/static/img/connection-book.svg") no-repeat;
  -webkit-mask-size: cover;
  mask-size: cover;
  line-height: 25px;
  /**transform: scale(0.95);*/
  display: inline-block;
  background-color: var(--category-color);
}
.connectionsPanel .toolsButton.more{
  color: var(--dark-grey);
}
.connectionsPanel .toolsButton.seeLess{
  margin-inline-start: 33px;
  font-style: normal;
  font-weight: normal;
  font-size: 13px;
  line-height: 18px;
  color: var(--medium-grey);
  align-items: center;
}
.connectionsPanel .toolsButton.seeLess img.toolsButtonIcon{
  height: 10px;
  width: 10px;
}
.connectionsPanel .toolsButton.seeLess .toolsButtonText{
  margin-inline-start: 5px;
}

.connectionsPanel .topToolsButtons {
  margin-top: 30px;
}
.categoryFilter:not(.withBooks) .filterText{
  margin-inline-start: 15px;
  margin-inline-end: auto;
}
.textFilter {
  padding: 19px 0px;
  font-size: 18px;
  line-height: 1.2;
  display: block;
  cursor: pointer;
  color: #333;
  margin-inline-start: 34px;
  margin-inline-end: 34px;
}
.connectionsCount {
  color: var(--dark-grey);
  font-size: 16px;
  font-weight: lighter;
  letter-spacing: 1px;
  font-family: "Roboto", "Helvetica Neue", "Helvetica", sans-serif;
  unicode-bidi: isolate;
}
.englishAvailableTag {
  font-family: "Roboto", "Helvetica Neue", "Helvetica", sans-serif;
  text-transform: uppercase;
  align-self: flex-start;
  color: var(--medium-grey);
  border: 1px solid #CCC;
  border-radius: 3px;
  font-size: 12px;
  line-height: 18px;
  padding: 0px 3px;
  margin-left: 4px;
}
.filterInner {
  display: flex;
  justify-content: space-between;
  align-items: center;
}
.essayGroup a:hover {
  text-decoration: none;
}
.essayGroup .filterText {
  margin-inline-start: 15px;
  margin-inline-end: auto;
  text-align: left
}
.essayGroup .filterInner:before{
  min-width: 18px;
  width: 18px;
  height: 16px;
  content: '';
  -webkit-mask: url("/static/img/connection-book.svg") no-repeat;
  mask: url("/static/img/connection-book.svg") no-repeat;
  -webkit-mask-size: cover;
  mask-size: cover;
  line-height: 25px;
  /**transform: scale(0.95);*/
  display: inline-block;
  background-color: #3B5849;
}
.essayGroup .textFilter {
  padding: 0 0 0 0;
  margin: 19px 34px;
}
.categoryFilterGroup.withBooks {
  /*border-bottom: 1px solid #E5E5E5;*/
  border-top: 4px solid;
  border-top-color: var(--category-color);
}
.categoryFilterGroup.withBooks .categoryFilter{
  margin: initial;
  margin-inline-end: 34px;
  margin-inline-start: 34px;
  padding: 19px 0px;
  border-bottom: 1px solid #E5E5E5;

}
.categoryFilterGroup a:hover {
  text-decoration: none;
}
.categoryFilterGroup.withBooks + .categoryFilterGroup {
  /*margin-top: 30px;*/
}
.categoryFilterGroup .textFilter {
  border-bottom: 1px solid #E5E5E5;
}
.categoryFilterGroup :first-child .textFilter {
  border-top: 1px solid #E5E5E5;
}
.categoryFilter.on, .textFilter.on {
  color: black;
}
.dark .categoryFilter.on, .dark .textFilter.on {
  color: white;
}
.textFilter.lowlight {
  color: var(--medium-grey);
}
.topFilters .textFilter.showMoreFilters {
  color: var(--medium-grey);
}
.bilingual .textFilter .he,
.bilingual .categoryFilter .he {
  display: none;
}
.textList .textListTop > .loadingMessage,
.textList .texts .contentInner > .loadingMessage {
  padding: 22px 10px 0;
  color: var(--medium-grey);
  font-size: 14px;
  text-align: center;
}
.textList .textListTop > .loadingMessage {
  position: relative;
  top: 70px;
}
.textList .texts {
  position: relative;
  background-color: #FBFBFA;
}
.sepia .textList .texts {
  background-color: #FBFBFA;
}
.dark .textList .texts {
  background-color: #333331;
}
.textList .texts .textRange {
  font-size: 1.8em;
  padding-top: 16px;
  margin-top: 12px;
  position: relative;
  cursor: text;
}
.textList .texts .textRange .segment{
  cursor: text;
}
.textListTextRangeBox {
  border-bottom: 1px solid #eee;
}
.textList .texts .textRange .title {
  color: var(--medium-grey);
}
.textList .texts .segment .queryTextHighlight {
  padding: 0;
  background-color: inherit;
  font-weight: bold;
}
.dark .textList .texts .textRange .title {
  color: #ddd;
}
.textList.singlePanel .textListTextRangeBox:first-child {
  margin-top: -30px;
}
.textRange .title {
  display: flex;
  justify-content: space-between;
}
.textRange .title .buttons {
}
.bilingual .textList .title .he {
  display: none;
}
.textList .sheetList .sheet,
.textList .note {
  padding: 0 0 24px 0;
  display: flex;
  flex-flow: column;
}
.textList .sheet + .sheet {
  padding: 24px 0;
  border-top: 1px solid #E6E5E6;
}
.textList .sheetList .sheet a.sheetTitle {
  margin-bottom: 0;
  align-items: flex-start;
}
.textList .sheet .sheetInfo {
  display: flex;
  justify-content: space-between;
}
.sheet .sheetInfo .sheetUser {
  display: flex;
  align-items: center;
}
.textList .sheet .sheetAuthorImg,
.textList .note .noteAuthorImg {
  height: 26px;
  width: 26px;
  vertical-align: -8px;
}
.textList .sheet .sheetViews {
  color: var(--medium-grey);
  font-size: 12px;
}
.textList .sheet .sheetAuthor,
.textList .note .noteAuthor {
  color: var(--dark-grey);
  font-size: 16px;
  margin: auto 14px;
}
.textList .sheet .sheetTitle {
  display: flex;
  justify-content: flex-start;
  margin-top: 14px;
  font-size: 18px;
  text-align: left;
  color: #000;
}
.textList .sheet .sheetLeft .sheetTitle img.sheetIcon {
  width: 14px;
  height: 14px;
  margin: 3px 0 0 0;
}
.textList .sheet .sheetTitle .sheetTitleText{
  margin: auto 6px;
}
.textList .sheet .sheetTags {
  display: flex;
  flex-flow: row wrap;
  margin-top: 6px;
  font-size: 13px;
  color: var(--dark-grey);
  text-align: left;
}
.textList .sheet .sheetTag {
  color: inherit;
  display: inline-block;
  white-space: nowrap;
}
.sheet .sheetRight {
  display: flex;
  flex-direction: row;
  align-items: flex-start;
  justify-content: space-between;
  padding-top: 5px;
  margin: 0 -4px;
}
.sheet .sheetRight img {
  display: none;
  padding: 0 5px;
  width: 22px;
  height: 22px;
  margin: 0;
}
.sheet .sheetRight img.pinned,
.sheet:hover .sheetRight img {
  display: block;
}
.sheet:hover .sheetRight img:hover {
  opacity: 0.6;
  cursor: pointer;
}
.sheet .sheetTag .separator {
  display: inline-block;
  margin-right: 8px;
}
.sheet .sheetTags .unlisted img,
.collectionListing .collectionListingDetails .unlisted img,
.tocTop .unlisted img {
  width: 13px;
  height: 13px;
  opacity: 0.4;
  margin-inline-end: 3px;
  position: relative;
  top: 2px;
}
.sheetTag.button,
.sheetTag.button:hover,
.sheetTag.button:active {
  background-color: #EDEDED;
  border-color: #ccc;
  color: var(--dark-grey);
  font-size: 14px;
  margin: 4px;
}
.bookPage .sheetTag.button {
  padding: 5px 16px;
  height: 30px;
}
.textList .sheetList {
  padding-top: 40px;
}
.textList .sheetList:first-of-type {
  padding-top: 0px;
}
.textList .sheetList + .sheetList {
  border-top: 1px solid #E6E5E6;
}
.textList .note .noteAuthorInfo {
  margin-bottom: 14px;
}
.textList .note .noteTitle {
  font-weight: bold;
}
.textList .note .noteTitle,
.textList .note .noteText {
  font-size: 16px;
}
.textList .textListTextRangeBox + .sheet {
  margin-top: 24px;
}
.mediaList .media {
  border-top: solid 1px #CCC;
  padding: 20px 0;
}
.mediaList .mediaTitle {
  font-family: "Roboto", "Helvetica Neue", "Helvetica", sans-serif;
  font-style: normal;
  font-weight: 400;
  font-size: 16px;
  line-height: 19px;
  color: var(--dark-grey);
	padding-bottom: 15px;
}
.mediaList .mediaTitle .he {
  font-size: 16px;
}
.mediaList .media .title {
	font-size: 22px;
  color: #000;
}
.mediaList .media a {
	color: var(--medium-grey);
}
.mediaList .media .description {
	margin: 10px 0;
  font-size: 13px;
  font-family: "Roboto", "Helvetica Neue", "Helvetica", sans-serif;
  flex-flow: row;
  justify-content: space-between;
  color: var(--dark-grey);
}
.mediaList .media .panel{
	background: #e6e6e6;
	border-radius: 50px;
	text-align: center;
	margin: 15px 0;
	padding: 15px;
  font-size: 13px;
  line-height: 15px;
  flex-direction: row;
  display: flex;
  flex-wrap: nowrap;
  justify-content: space-between;
  text-align: left;
  direction: ltr;
}
.mediaList .media .panel .playTimeContainer {
  display: inline-flex;
  align-self: center;
  font-size: 13px;
  font-family: "Roboto", "Helvetica Neue", "Helvetica", sans-serif;
}
.mediaList .media .panel .playTimeContainer span {
  margin: 0 15px;
}
.mediaList .media .panel .sliderContainer {
  display: inline-flex;
  flex: 2;
  align-self: center;
}
.mediaList .media .panel input[type='image'] {
	  width: 10px;
    height: 10px;
    padding: 2.5px;
}
.slider {
  -webkit-appearance: none;
  height: 2px;
  background: #4d4d4d;
  outline: none;
  opacity: 0.7;
  width: 100%;
}
.slider:hover {
  opacity: 5;
}
.slider::-webkit-slider-thumb {
  -webkit-appearance: none;
  appearance: none;
  width: 10px;
  height: 10px;
  border-radius: 50%;
  background: #4871bf;
  cursor: pointer;
}
.slider::-moz-range-thumb {
  width: 10px;
  height: 10px;
  border-radius: 50%;
  background: #4871bf;
  cursor: pointer;
}
/* All the same stuff for IE */
.slider::-ms-thumb {
  width: 10px;
  height: 10px;
  border-radius: 50%;
  background: #4871bf;
  cursor: pointer;
}
.webpageList .website {
  text-align: start;
  display: flex;
  justify-content: flex-start;
  color: #000;
  cursor: pointer;
  font-size: 16px;
  letter-spacing: 1px;
  margin: 20px 34px;
  align-items: center;
}
.webpageList .website .icon {
  height: 16px;
  width: 16px;
  margin-top: 2px;
}
.webpageList .webpage {
  margin-bottom: 30px;
  text-align: left;
  direction: ltr;
}
.webpageList .webpage.hebrew{
  text-align: right;
  direction: rtl;
}
.webpageList .webpage .icon {
  margin-right: 10px;
}
.webpage.hebrew .icon {
  margin: 0 0 0 10px;
}
.webpageList .webpage .title {
  font-size: 22px;
  color: black;
  text-decoration: none;
  margin-bottom: 10px;
}
.webpageList .webpage .title:hover {
  text-decoration: none;
}
.webpageList .webpage .domain {
  font-family: "Roboto", "Helvetica Neue", "Helvetica", sans-serif;
  font-size: 14px;
  color: var(--dark-grey);
  margin-bottom: 10px;
}
.webpageList .webpage .description {
  font-size: 18px;
  color: var(--medium-grey);
}
.webpageList .webpage .webpageMetadata,
.mediaList .media .meta,
.manuscript .meta {
  font-size: 13px;
  color: var(--medium-grey);
  margin-top: 5px;
}
.interface-hebrew .webpageList .webpage .webpageMetadata {
  text-align: right;
  direction: rtl;
}
.interface-english .webpageList .webpage .webpageMetadata {
  text-align: left;
  direction: ltr;
}

.webpageList .website .siteName {
  margin-inline-start: 15px;
}

.manuscript .meta span,
.manuscript .meta a {
  font-family: "Roboto", "sans-serif";
  margin-top: 2px;
}
.manuscript .meta .int-he {
  font-family: "Heebo", "sans-serif";
}
.webpageList.empty .loadingMessage {
  margin-top: 0px;
}
.webpageList .webpagesLinkerMessage {
  padding: 20px 0px;
  color: var(--medium-grey);
  border-top: 1px solid #E5E5E5;
  font-size: 13px;
}
.marginless .webpageList .webpagesLinkerMessage {
  padding: 20px 34px;
}
.webpageList .webpagesLinkerMessage a {
  color: var(--medium-grey);
  text-decoration: underline;
}

.manuscriptImage {
  width: auto;
  max-height: 180px;
  border-radius: 3px;
}
.manuscriptCaption {
  font-family: "Adobe Garamond Pro", "sans-serif";
  font-size: 18px;
  line-height: 22px;
  margin-top: 13px;
  margin-bottom: 2px;
  border-bottom: 0px;
  text-align: left;
}
.manuscriptCaptionHe {
  font-family: "Taamey Frank", "Heebo", "sans-serif";
  font-size: 22px;
  line-height: 22px;
  margin-top: 13px;
  margin-bottom: 2px;
  border-bottom: 0px;
  text-align: right;
}
.fullSizeImageLink {
  width: 292px;
  height: 23px;
  left: 830px;
  top: 367px;
  font-family: "Roboto", "sans-serif";
  font-style: normal;
  font-weight: normal;
  font-size: 13px;
  line-height: 15px;
  color: var(--medium-grey-legacy);
}
.manuscript {
  border-bottom: 1px solid #DDDDDD;
  margin: 29px 34px;
  padding-bottom: 19px;
  overflow-x: hidden;
}

.manuscript a {
  color: inherit;
}
/*.manuscriptBorder {*/
/*  border: 1px solid #dddddd;*/
/*  position: absolute;*/
/*  width: 292px;*/
/*  height: 0px;*/
/*  left: 830px;*/
/*  top: 409px;*/
/*}*/
.manuscriptList :last-child {
  border-bottom: 0px solid red;
}
.textList.marginless .webpageList.empty .loadingMessage {
  margin: 50px 40px;
}
.textRange .numberLabel {
  position: absolute;
  top: 14px;
}
.english .textRange .numberLabel {
  left: -24px;
}
.english .textRange .numberLabel.itag {
  right: -30px;
  left: initial;
}
.hebrew .textRange .numberLabel,
.bilingual .textRange .numberLabel  {
  right: -30px;
}
.multiPanel .textRange .numberLabel{
  display: none;
}
.multiPanel .textRange .numberLabel.itag{
  display: block;
  color: #4871bf;
}
.textRange.lowlight .numberLabel {
  color: var(--medium-grey);
}
.readerPanel.bilingual .connectionsPanel .he {
  display: none;
}
.connectionsSummaryLoading {
  padding: 20px 34px;
  color: var(--medium-grey);
}
.connectionsPanel .connectionPanelSectionHeader{
  margin-inline-start: 34px;
  margin-inline-end: 34px;
  margin-top: 30px;
  margin-bottom: 15px;
  border-bottom: 1px solid #CCCCCC;
  padding-bottom: 13px;
}
.connectionsPanel .connectionPanelSectionHeader .connectionPanelSectionHeaderInner{
  font-size: 14px;
  font-style: normal;
  font-weight: 400;
  line-height: 18px;
  letter-spacing: 0em;
  text-align: justified;
  color: var(--dark-grey);
  text-transform: uppercase;

}
.connectionsPanel .connectionsSummaryLoading .loadingMessage {
  margin-top: 0;
}
.textListTextRangeBox {
  position: relative;
}

.textListTextRangeBox .textRange{
  margin-bottom: 0;
  padding-bottom: 0;
}
.textListTextRangeBox .connection-buttons, .versionsTextList .connection-buttons{
  margin-bottom: 28px;
  display: flex;
  align-items: flex-start;
  align-content: flex-start;
}
.connection-buttons.access-user .connection-button.delete-link{
  display:none;
}
.connection-buttons .connection-button,
.version-block-with-preview-details .connection-button{
  font-style: normal;
  font-weight: normal;
  font-size: 13px;
  line-height: 15px;
  color: var(--dark-grey);
  margin-inline-end: 15px;
  text-decoration: none;
  cursor: pointer;
  display: flex;
  flex-flow: row wrap;
  align-items: center;
}
.version-block-with-preview-details .connection-button {
  font-size: 14px;
  color: var(--dark-grey);
  margin-top: 15px;
}
.version-block-with-preview-details img {
  padding-inline-start: 15px;
}
.singlePanel .connection-buttons .connection-button{
  text-align: start;
  margin-inline-end: 5px;
}
.connection-buttons .connection-button span{
  text-align: initial;
}
.connection-buttons .connection-button .int-en{
  font-family: "Roboto", "Helvetica Neue", "Helvetica", sans-serif;
}
.connection-buttons .connection-button .int-he{
  font-family: "Heebo", "Roboto", "Helvetica Neue", "Helvetica", sans-serif;
}
.toolsMessage {
  margin: 130px 0;
  text-align: center;
  font-size: 18px;
}
.connection-buttons .connection-button::before,
.version-block-with-preview-details .connection-button::before{
  display: block;
  content: ' ';
  background-size: 15px 15px;
  background-repeat: no-repeat;
  height: 15px;
  width: 15px;
  margin-inline-end: 5px;
}
.version-block-with-preview-details .connection-button::before {
  height: 18px;
}
.connection-buttons .panel-open-link::before,
.version-block-with-preview-details .connection-button::before{
  background-image: url("/static/icons/open-panel.svg");
}
.connection-buttons .delete-link::before{
  background-image: url("/static/icons/remove-connection.svg");
}
.connection-buttons .add-to-sheet-link::before{
  background-image: url("/static/icons/add-to-sheet.svg");
}
.sheetContent .toolsButtonContainer {
  letter-spacing: 0;
}
.toolsButtonContainer {
  display: flex;
  justify-content: flex-start;
  color: #000;
  /*border-top: 1px solid #E5E5E5;*/
  cursor: pointer;
  font-size: 16px;
  letter-spacing: 1px;
  margin: 20px 34px;
  align-items: center;
  flex-wrap: wrap;
}

.toolsButtonContainer.highlighted {
  background-color: var(--responsa-red);
  color: white;
  margin-inline-start: 6px;
  margin-inline-end: 8px;
  padding-inline-start: 28px;
  padding-inline-end: 14px;
  padding-top: 18px;
  padding-bottom: 18px;
  border-radius: 8px;
  line-height: 1;
}

.toolsButtonContainer .toolsButtonText,
.toolsButtonContainer .toolsSecondaryButton {
  position: relative;
  top: 1.5px;
}

.toolsButton {
  background: none;
  padding: 0;
  border: 0px;
  flex: 1 1 auto;
  display: flex;
  align-items: center;
}

.toolsButton ::before {
  position: relative;
  top: 3px;
}

.toolsSecondaryButton {
  color: var(--dark-grey);
  --english-font: var(--english-sans-serif-font-family);
  --hebrew-font: var(--hebrew-sans-serif-font-family);
  height: var(--sans-serif-small-font-size);
  margin-inline-start: 30px;
  align-self: flex-start;
}

.toolsButtonContainer.highlighted .experimentLabel {
  --english-font: var(--english-sans-serif-font-family);
  color: var(--dark-grey);
  font-size: 11px;
  text-transform: uppercase;
  border: 1px solid var(--light-grey);
  border-radius: 4px;
  float: inline-end;
  padding: 2px 6px;
  background: var(--lightest-grey);
}

.linkArrow {
  height: var(--sans-serif-small-font-size);
  position: relative;
  top: 1px;
}

.toolsButtonSecondaryIcon {
  height: 14px;
  width: auto;
  margin-inline-start: auto;
  margin-inline-end: 4px;
  flex-shrink: 0;
}

.toolsButtonContainer .toolsButton.greyColor {
  color: var(--dark-grey);
}
.toolsButton .toolsButtonText .connectionsCount::before{
  content: " ";
}
.topicList.topicsHe {
  direction: rtl;
}
.topicList.topicsEn {
  direction: ltr;
}
.interface-hebrew .topicList.topicsEn {
  direction: rtl;
}

.topicButton {
  display: flex;
  justify-content: flex-start;
  color: #000;
  cursor: pointer;
  font-size: 16px;
  flex-direction: column;
  letter-spacing: unset;
  align-items: initial;
  border-top: 1px solid #E5E5E5;
  padding: 20px 34px;
  margin: initial;
}
.topicList #topicItem-0 {
  border-top: none;
}
.topicButton:hover {
  text-decoration: none;
}

.topicButton .topicButtonTitle {
  display: flex;
  flex-direction: row;
  justify-content: space-between;
  text-align: left;
}
.topicButton .topicButtonTitle .he {
  text-align: right;
}
.topicButton .contentText .en {
  font-family: "adobe-garamond-pro", "Crimson Text", Georgia, serif;
}
.topicButtonTitle .he {
  font-size: 122%;
}
.topicButton .three-dots-button.tooltip-toggle::before,
.named-entity-title-bar .three-dots-button.tooltip-toggle::before {
  transform: none;
  left: unset;
  right: 30px;
  width: 180px;
}
.readerPanel.hebrew .topicButton .three-dots-button.tooltip-toggle::before,
.readerPanel.hebrew .named-entity-title-bar .three-dots-button.tooltip-toggle::before {
  right: unset;
  left: 30px;
  text-align: right;
}
.topicButton .smallText {
  margin-top: 10px;
  line-height: 18px;
  font-size: 18px;
  text-align: start;
}
.topicButton .smallText .en {
  font-family: "Roboto", "Helvetica Neue", "Helvetica", sans-serif;
  font-size: 13px;
  font-weight: normal;
  color: var(--dark-grey);
}
.topicButton .smallText .he {
  font-family: "Heebo", sans-serif;
  font-size: 13px;
  font-weight: normal;
  color: var(--medium-grey);
}
.toolsButton:hover {
  text-decoration: none;
  color: inherit;
}
.toolsButton.systemTypeface .toolsButtonText span.int-en,
.toolsButton.systemTypeface .toolsButtonText span.en{
  font-family: "Roboto", "Helvetica Neue", "Helvetica", sans-serif;
}
.toolsButton.textTypeface .toolsButtonText span.int-en,
.toolsButton.textTypeface .toolsButtonText span.en{
  font-family: "adobe-garamond-pro", "Crimson Text", Georgia, serif;
}
.toolsButton.systemTypeface .toolsButtonText span.int-he,
.toolsButton.systemTypeface .toolsButtonText span.he{
  font-family: "Heebo", "Roboto", "Helvetica Neue", "Helvetica", sans-serif;
}
.toolsButton.textTypeface .toolsButtonText span.int-he,
.toolsButton.textTypeface .toolsButtonText span.he{
  font-family: "Taamey Frank", "adobe-garamond-pro", "Crimson Text", Georgia, "Times New Roman", serif;
  font-size: 122%;
}
.highlighted .toolsButton .toolsButtonIcon {
  filter: invert(1);
}
.toolsButton .toolsButtonIcon {
  color: var(--medium-grey);
  font-size: 20px;
  width: 20px;
  margin-top: -1px;
}
.interface-hebrew .toolsButton .toolsButtonIcon {
  margin-top: 1px;
}
.toolsButton img.toolsButtonIcon {
  width: 18px;
  height: 18px;
  vertical-align: middle;
}
.toolsButton .toolsButtonText{
  margin-inline-start: 15px;
}

.shareSettingsBox .shareDropdown {
  display: inline-block;
  height: 20px;
  width: 52px;
  margin: 0 3px;
  border: 0;
  color: var(--sefaria-blue);
  font-weight: 600;
  --english-font: var(--english-sans-serif-font-family);
  --hebrew-font: var(--hebrew-sans-serif-font-family);
  font-size: var(--sans-serif-body-font-size);
  align-self: flex-end;
  appearance: none;
  -webkit-appearance: none;
  -moz-appearance: none;
  bottom: 1px;
  position: relative;
  background-color: Transparent;
  background-image: url(/static/icons/arrow-down-bold.svg);
  background-repeat: no-repeat;
  background-position: right;
  background-size: 12px;
}

.shareInputBox .copyLinkIcon {
  float: right;
  margin: 0px -5px 1px 0px;
}

.shareInputBox span {
  --english-font: var(--english-sans-serif-font-family);
  --hebrew-font: var(--hebrew-sans-serif-font-family);
  font-size: var(--sans-serif-body-font-size);
}

.shareInputBox {
  position: relative;
  display: flex;
  box-sizing: border-box;
  border-radius: 7px;
  border: none;
  box-shadow: 0 1px 3px rgb(0 0 0 / 20%);
  font-size: var(--sans-serif-body-font-size);
  font-family: "Roboto", "Helvetica Neue", "Helvetica", sans-serif;
  color: var(--dark-grey);
  padding: 20px 20px;
  margin: 19px 33px;
}
.shareInput {
  width: calc(100% - 40px);
  box-sizing: border-box;
  border-radius: 7px;
  border: none;
  font-size: var(--sans-serif-body-font-size);
  font-family: "Roboto", "Helvetica Neue", "Helvetica", sans-serif;
  color: var(--dark-grey);
  text-overflow: ellipsis;
}

.shareInputBox .shareInputButton {
  background-color: #fff;
  position: absolute;
  border: 0;
  margin-inline-start: calc(100% - 60px);
}

.shareInputBox .shareInputButton:active {
  background-color: var(--light-grey);
}

.shareSettingsBox {
  display: flex;
  box-sizing: border-box;
  border-radius: 7px;
  border: none;
  font-size: var(--sans-serif-body-font-size);
  --english-font: var(--english-sans-serif-font-family);
  --hebrew-font: var(--hebrew-sans-serif-font-family);
  color: var(--dark-grey);
  margin: 20px 34px;
}
.addToSourceSheetBox {
  position: relative;
}
.addToSourceSheetBox input {
  padding: 13px 12px;
  margin: 0;
  cursor: pointer;
  font-size: 18px;
  border-radius: 4px;
  box-shadow: none;
  border: 1px solid #E9E9E9;
  width: 60%;
  height: 50px;
  box-sizing: border-box;
}
.addToSourceSheetBox .button {
  width: 100%;
  text-align: center;
  margin: 0;
}
.addToSourceSheetBox .button.small {
  width: 37%;
  box-sizing: border-box;
  height: 50px;
  padding: 17px;
  margin: 0;
  float: right;
}
.interface-hebrew .addToSourceSheetBox input {
  width: 47%;
}
.interface-hebrew .addToSourceSheetBox .button.small {
  width: 50%;
  float: left;
}
.addToSourceSheetBox .newSheet {
  border-top: 1px solid #E9E9E9;
  padding: 14px 22px;
}
.addToSourceSheetBox .newSheet input::placeholder { /* eventual spec? */
  font-family: "Roboto", "Helvetica Neue", "Helvetica", sans-serif;
}
.addToSourceSheetBox .newSheet input::-webkit-input-placeholder { /* Chrome/Opera/Safari */
  font-family: "Roboto", "Helvetica Neue", "Helvetica", sans-serif;
}
.addToSourceSheetBox .newSheet input::-moz-placeholder { /* Firefox 19+ */
  font-family: "Roboto", "Helvetica Neue", "Helvetica", sans-serif;
}
.addToSourceSheetBox .newSheet input:-ms-input-placeholder { /* IE 10+ */
  font-family: "Roboto", "Helvetica Neue", "Helvetica", sans-serif;
}
.addToSourceSheetBox .newSheet input:-moz-placeholder { /* Firefox 18- */
  font-family: "Roboto", "Helvetica Neue", "Helvetica", sans-serif;
}
.confirmAddToSheet {
  text-align: center;
  background-color: #FBFBFA;
  margin-bottom: 10px;
}
.confirmAddToSheet .message{
  text-align: start;
}
.confirmAddToSheet.addToSourceSheetBox .message span{
  font-family: 'HebrewInEnglish Serif Font', "adobe-garamond-pro", "Crimson Text", Georgia, "Times New Roman", serif;
  font-style: normal;
  font-weight: normal;
  font-size: 18px;
  line-height: 25px;
  text-decoration-line: none;
  color: var(--dark-grey);
}
.confirmAddToSheet.addToSourceSheetBox .message span a{
  text-decoration: underline;
  color: var(--dark-grey);
}
.confirmAddToSheet .button {
  width: 100%;
}
.connectionsPanel .allSheetsLink,
.connectionsPanel .allNotesLink {
  display: block;
  margin-top: 10px;
}
.interface-hebrew .allNotesLinks {
  text-align: left;
}
.noteList + .noteList {
  border-top: 1px solid #ccc;
}
.connectionsPanel .loadingMessage {
  margin-top: 40px;
}
.connectionsPanel textarea.noteText,
.connectionsPanel textarea.feedbackText,
.sideColumn textarea.feedbackText {
  width: 100%;
  min-height: 100px;
  border: none;
  border-radius: 7px;
  padding: 20px 25px;
  box-sizing: border-box;
  box-shadow: 0 1px 3px rgba(0,0,0,0.2);
  font-size: 18px;
  font-family: "adobe-garamond-pro", "Crimson Text", Georgia, serif;
  margin-bottom: 10px
}


.connectionsPanel .noteSharingToggle {
  border: 1px solid #ccc;
  border-radius: 4px;
  margin-bottom: 12px;
}
.connectionsPanel .notePrivateButton,
.connectionsPanel .notePublicButton {
  width: 50%;
  display: inline-block;
  text-align: center;
  color: #CCC;
  padding: 16px 24px;
  border-radius: 4px;
  cursor: pointer;
  font-size: 15px;
  letter-spacing: 1px;
  font-family: "Roboto", "Helvetica Neue", "Helvetica", sans-serif;
  box-sizing: border-box;
}
.connectionsPanel .notePrivateButton.active,
.connectionsPanel .notePublicButton.active {
  background-color: white;
  color: var(--dark-grey);
}
.connectionsPanel .notePrivateButton {
  border-right: 1px solid #ccc;
  border-top-right-radius: 0;
  border-bottom-right-radius: 0;
}
.hebrew .connectionsPanel .notePrivateButton {
  border-left: 1px solid #ccc;
  border-top-left-radius: 0;
  border-bottom-left-radius: 0;
  border-right: none;
  border-top-right-radius: 4px;
  border-bottom-right-radius: 4px;
}
.connectionsPanel .line {
  width: 100%;
  border-bottom: 1px solid #ccc;
  margin: 40px 0;
}
.connectionsPanel .deleteNote {
  text-align: center;
  padding: 18px 0;
  color: var(--medium-grey);
  font-size: 15px;
  cursor: pointer;
  font-family: "Roboto", "Helvetica Neue", "Helvetica", sans-serif;
}
.connectionsPanel.textList .note {
  padding: 30px 0;
  position: relative;
}
.connectionsPanel.textList .note {
  border-top: 1px solid #E6E5E6;
}
.connectionsPanel.textList .note:first-child {
  border-top: none;
}
.connectionsPanel .noteButtons {
  position: absolute;
  top: 30px;
  left: -32px;
}
.interface-hebrew .connectionsPanel .noteButtons {
  left: auto;
  right: -32px;
}
.connectionsPanel .editNoteButton {
  visibility: hidden;
}
.connectionsPanel .note:hover .editNoteButton,
.connectionsPanel .editNoteButton:focus {
  visibility: visible;
}
.connectionsPanel .noteButtons .fa {
  cursor: pointer;
  color: #C6C6C6;
  font-size: 20px;
  margin: 0 8px;
}

.feedbackOverlay .buttonContainer {
  width: 100%;
  margin-top: 15px;
  text-align: center;
}

.connectionsPanel .divineNameReplacer p {
  font-size: 16px;
  font-family: "Roboto", "Helvetica Neue", "Helvetica", sans-serif;
  line-height: 19px;
  color: var(--dark-grey);
}

.divineNameDepricationNotification {
  padding-top: 10px;
}

.divineNameDepricationNotification p a {
  color: var(--inline-link-blue);
}

.divineNameDepricationNotification p a:hover {
  text-decoration: underline;
}


.addConnectionBox {
  font-size: 18px;
  text-align: center;
}
.addConnectionBox .dropdown .dropdownMain{
  justify-content: center;
}
.addConnectionBox .dropdown .dropdownMain span, .addConnectionBox .dropdown .dropdownMain img{
  margin-inline-start: auto;
}
.addConnectionSummary {
  margin-bottom: 20px;
}
.loginPrompt {
  text-align: center;
}
.loginPrompt .loginPromptMessage {
  font-size: 18px;
  margin-bottom: 20px;
}
.loginPrompt .button {
  width: auto;
  margin: 0 6px;
}
.profile-pic {
  display: flex;
  justify-content: center;
  align-items: center;
  flex-direction: column;
}
.profile-page {
  background-color: var(--lightest-grey);
}
.profile-page .profile-pic .profile-pic-hover-button {
  display: none;
}
.profile-pic-cropper-error {
  line-height: 1;
  max-width: 50vw;
  overflow: hidden;
}
.profile-page .profile-pic:hover .profile-pic-hover-button.profile-pic-button-visible {
  display: flex;
}
.profile-page .profile-pic .profile-pic-button-row {
  display: flex;
}
.profile-page .profile-pic .profile-pic-button {
  position: relative;
  top: calc(-1 * ((175px/2) + (46px/2)));  /* height of .profile-img + height of .profile-pic-button */
}
.profile-pic-cropper-modal {
  max-width: unset !important;
  max-height: unset !important;
  padding: 15px 15px 17px 15px !important;
  box-shadow: 0px 1px 4px rgba(0, 0, 0, 0.4);
  background-color: #FFF !important;
  border-radius: 6px;
}
.profile-pic-cropper-modal-inner {
  overflow: auto;
  display: block;
  line-height: 0;
  border-radius: 6px;
}
.profile-pic-loading {
  display: flex;
  align-items: center;
  justify-content: center;
  margin-top: 17px;
}
.profile-pic-cropper-modal .ReactCrop__crop-selection {
  box-shadow: 0 0 0 9999em rgba(255, 255, 255, 0.6);
}
.profile-page .profile-pic-cropper-modal .ReactCrop__crop-selection {
  border-radius: 50%;
}
.profile-pic-cropper-modal .ReactCrop__image {
  max-width: 50vw;
  max-height: 50vh;
}
.profile-pic-close {
  right: 25px !important;
}
.profile-pic-cropper {
}
#interruptingMessage.profile-pic-cropper-modal .profile-pic-cropper-button {
  display: inline-flex;
}
.profile-pic-cropper-desc {
  margin-top: 9px;
  margin-bottom: 18px;
}
.profile-pic .profile-pic-input-file {
  /* make it essentially invisible so it stays in DOM and is accessible */
  width: 0.1px;
  height: 0.1px;
  opacity: 0;
  overflow: hidden;
  position: absolute;
  z-index: -1;
}
.readerNavMenu.profile-page .resourcesLink img {
  top: 0;
}
.profile-page .logoutLink {
  box-shadow: none;
  font-size: 16px;
}
.profile-page .logoutLink .int-en {
  font-family: "Roboto", "Helvetica Neue", "Helvetica", sans-serif;
}
.profile-page .logoutLink .int-he {
  font-family: "Heebo", sans-serif;
}
.notificationsTopContainer {
  display: flex;
  flex-direction: row;
  margin-bottom: 30px;
}
.notificationsHeaderBox {
  flex-grow: 1;
  margin-bottom: 12px
}
.readerNavMenu .notificationsHeaderBox h1 {
  margin: 4px 0 0 0;
}
.notificationsTitleIcon {
  position: relative;top: 2px;
}
.notification {
  border-bottom: 1px solid var(--light-grey);
  border-top: none;
  padding: 25px 0;
  line-height: 1.4;
}
.notification {
  display: flex;
}
.notification .imageSection {
  margin-inline-end: 15px;
}
.notification .imageSection img {
  height: 30px;
  width: 30px;
  border-radius: 15px;
}
.notification .mainSection {
  flex: 1;
}
.notification a {
  unicode-bidi: plaintext;
}
.notification a:hover {
  color: inherit;
}
.notification .topLine {
  display: flex;
  justify-content: space-between;
  flex-direction: row;
  margin-top: 2px;
  align-content: space-between;
}
.notification .topLine a {
  font-weight: bold;
}
.notification .topLineText {
  flex: 1;
}
.notification .date {
  color: var(--medium-grey);
  font-size: 14px;
  margin-inline-start: 15px;
}
.notification .notificationBody {
  margin-top: 20px;
}
.notification .sheetTitle,
.notification .collectionName {
  --english-font: var(--english-sans-serif-font-family);
  --hebrew-font: var(--hebrew-sans-serif-font-family);
  font-size: 24px;
  display: block;
}
.notification .sheetSummary {
  --english-font: var(--english-sans-serif-font-family);
  --hebrew-font: var(--hebrew-sans-serif-font-family);
  color: var(--dark-grey);
  font-size: 18px;
  margin-top: 10px;
}
.notification .replyButton {
  margin-top: 15px;
}
.notification .replyButton img {
  width: 15px;
  height: 10px;
  margin-inline-end: 10px;
}
.notification-message-link {
  display: inline-block;
  padding: 0 5px;
}
.globalUpdateForm {
  padding: 20px;
  background-color: #ddd;
  border-radius: 15px;
  font-size: 18px;
}
.globalUpdateForm .storyTypeSelector {
  padding-bottom: 15px;
}
.globalUpdateForm  select {
  margin: 0 0 0 15px;
}
.globalUpdateForm .error {
  color: red;
  font-size: 90%;
}
.globalUpdateForm input[type="text"] {
  padding: 5px;
  margin: 5px 0;
  width: 260px;
}
.globalUpdateForm input[type="radio"] {
  padding: 5px;
  margin: 8px;
}
.globalUpdateForm label {
  padding-top: 10px;
  display: block;
}
.globalUpdateForm .previewButton {
  margin-left: 85%;
  font-size: 20px;
}
.update {
  position: relative;
}
.update .imageSection {
  display: none;
}
.update .delete-update-button {
  position: absolute;
  top:  8px;
  right:  0px;
  color:  var(--dark-grey);
}
.story-action-button {
  display: inline-block;
  background: #CB6158;
  padding: 0 15px;
  margin: 0 8px;
  width: 60px;
  text-align: center;
  height: 19px;
  color: #fff;
  cursor: pointer;
  border-radius: 8px;
  box-shadow: 1px 1px 1px #ccc;
  border: 1px solid #ccc;
}

.lds-ring {
  display: inline-block;
  position: relative;
  width: 34px;
  height: 34px;
}
.lds-ring div {
  box-sizing: border-box;
  display: block;
  position: absolute;
  width: 21px;
  height: 21px;
  margin: 6px;
  border: 6px solid #999;
  border-radius: 50%;
  animation: lds-ring 1.2s cubic-bezier(0.5, 0, 0.5, 1) infinite;
  border-color: #999 transparent transparent transparent;
}
.lds-ring div:nth-child(1) {
  animation-delay: -0.45s;
}
.lds-ring div:nth-child(2) {
  animation-delay: -0.3s;
}
.lds-ring div:nth-child(3) {
  animation-delay: -0.15s;
}
@keyframes lds-ring {
  0% {
    transform: rotate(0deg);
  }
  100% {
    transform: rotate(360deg);
  }
}
.sefariaLogo {
  text-align: center;
  text-transform: uppercase;
  font-family: "Roboto", "Helvetica Neue", "Helvetica", sans-serif;
}
#appLoading {
  position: fixed;
  text-align: center;
  background-color: #FBFBFA;
  height: 100%;
  width: 100%;
  direction: initial;
}
#appLoading .loadingMessage {
  position: absolute;
  top: 45%;
  left: 50%;
  transform: translate(-50%, -50%);
}
#appLoading img.int-en {
  width: 150px;
  height: 42px;
  margin-bottom: 6px;
}
#appLoading img.int-he {
  width: 150px;
  height: 49px;
  margin-bottom: 6px;
}
.emptyDesktop {
  margin-top: 200px;
  text-align: center;
  color: var(--medium-grey);
}
/* DEPRECATED: Use Button component from static/js/common/Button.jsx instead */
.button {
  display: inline-block;
  color: white;
  background-color: var(--sefaria-blue);
  box-shadow: 0 1px 3px rgba(0,0,0,0.25);
  border-radius: 6px;
  padding: 16px 30px;
  margin: 0 2px 6px 2px;
  cursor: pointer;
  font-size: 16px;
  box-sizing: border-box;
  line-height: 19px;
  text-align: center;
  --english-font: var(--english-sans-serif-font-family);
  --hebrew-font: var(--hebrew-sans-serif-font-family);
  border: none;
}
.saveProfileButton{
  background-color: var(--midrash-green);
}
.button.disabled{
  border: 1px solid var(--light-grey);
  background-color: var(--lightest-grey);
  font-size: 16px;
  line-height: 19px;
  text-align: center;
  color: var(--medium-grey);
  box-shadow: none;
}
.button.disabled:hover{
  color: var(--medium-grey);
  cursor: initial;
}
a.button {
  color: white;
}
.button:hover,
a.button:hover {
  color: white;
  text-decoration: none;
}

/* Legacy Button Focus Styling */
body.user-is-tabbing .button:focus,
body.user-is-tabbing a.button:focus,
body.user-is-tabbing div.button:focus,
body.user-is-tabbing label.button:focus {
  outline: 2px solid var(--focus-blue);
  outline-offset: 2px;
}
.button.white {
  background-color: white;
  color: #333;
}
a.button.white {
  color: var(--dark-grey);
}
.button.grey {
  background-color:  var(--lighter-grey);
  color: var(--dark-grey);
  box-shadow: none;
  border: none;
}
a.button.mini {
  padding: 5px;
  font-size: .8em;
}
.interface-english .userSheetTitle a.button.mini {
  float: right;
}
.interface-hebrew .userSheetTitle a.button.mini {
  float: left;
}
.button.transparent {
  color: var(--dark-grey);
  background-color: transparent;
  border: 1px solid transparent;
}
.profile-page .button.transparent {
  border: 0;
}
.button.transparent.bordered {
  border: 1px solid #CCC;
}
.button.fillWidth {
  width: 100%;
  text-align: center;
  display: block;
  margin: 10px 0;
}
.button.squareBorder {
  border-radius: 0;
}
a .button:hover {
  text-decoration: none;
}
.reactMarkdown a {
  color: var(--commentary-blue);
}
.button.small {
  padding: 10px 14px;
  width: -moz-fit-content;
  width: fit-content;
}
.headerWithAdminButtonsContainer{
  display: flex;
  justify-content: space-between;
  flex-direction: row;
  align-items: center;
  flex-wrap: nowrap;
  width: 100%;
}
.headerWithAdminButtonsContainer .pencilEditorButton{
  margin-top: 8px;
  margin-bottom: 5px;
  margin-inline-end: 6px;
  cursor: pointer;
}
.button.extraSmall.reviewState{
  margin-inline-end: 7px;
}
.button.extraSmall.reviewState.reviewed {
  background-color: var(--sheets-green);

}
.button.extraSmall.reviewState.notReviewed {
  background-color: #CB6158;
}
.button.extraSmall.reviewState.edited {
  background-color: #C3EB34;
}
.button.extraSmall {
  border-radius: 6px;
  box-shadow: none;
  margin: 0;
  padding: 5px 8px;
  height: 30px;
  line-height: 20px;
  letter-spacing: normal;
}
.button.extraSmall.topic {
  color: #000000;
  background-color: var(--lighter-grey);
  white-space: nowrap;
}
.adminButtons .button.extraSmall.topic.top {
  border-top-left-radius: 6px;
  border-top-right-radius: 6px;
}
.adminButtons .button.extraSmall.topic.bottom {
  border-bottom-left-radius: 6px;
  border-bottom-right-radius: 6px;
  border-bottom: 1px solid var(--light-grey);
}
.adminButtons .button.extraSmall.topic {
  box-shadow: 0 1px 3px rgb(0 0 0 / 25%);
  border-radius: revert;
  color: var(--dark-grey);
}
.headerWithAdminButtons {
  display: flex;
  position: relative;
  flex: 1;
}
.adminButtons.hiddenButtons {
  display: none;
}
.adminButtons {
  display: flex;
  flex-direction: column;
  width: 147px;
  position: absolute;
  height: 90px;
  padding: 0 20px 0 20px;
}

.button .buttonIcon {
  margin-inline-end: 7px;
  vertical-align: middle;
}
.button.small .buttonIcon {
  height: 14px;
  width: 14px;
  margin-top: -3px;
}
.appButton {
  box-shadow: none;
  border: 1px solid var(--light-grey);
  color: var(--sefaria-blue);
}
.appButton img {
  margin-inline-end: 5px;
}
.appButton.iconOnly {
  width: 40px;
  height: 40px;
  box-sizing: border-box;
  display: inline-flex;
  padding: 0;
  margin-inline-end: 5px;
  justify-content: center;
  align-items: center;
}
.appButton.iconOnly img {
  width: 18px;
  height: 18px;
  margin: 0;
}
.lexicon-content{
  font-size: 15px;
  padding-bottom: 10px;
  margin-bottom: 1px;
}
.lexicon-link:hover {
  text-decoration: underline;
}
.lexicon-header {
  padding: 10px;
  border-bottom: 1px solid #e5e5e5;
  background-color: #AAAAAA;
}
.lexicon-header h4 {
  font-size: 1.2em;
  margin: 0;
}
.entry + .entry {
  padding-top: 10px;
}
.lexicon-results {
  padding-top: 20px;
}
.named-entity-attribution {
  margin-top: 13px;
}
.named-entity-ambiguous {
  margin-bottom: 24px;
}
.named-entity-ambiguous .systemText .int-en,
.named-entity-ambiguous .systemText .int-he {
  color: var(--medium-grey);
}
.named-entity-title-bar {
  display: flex;
  flex-direction: row;
  justify-content: space-between;
}
.named-entity-wrapper {
  display: flex;
  flex-direction: column;
}
.named-entity-wrapper + .named-entity-wrapper {
  margin-top: 26px;
}
.readerPanel.english .named-entity-wrapper {
  direction: ltr;
}
.readerPanel.hebrew .named-entity-wrapper {
  direction: rtl;
}
.lexicon-results .named-entity-description {
  margin-top: 13px;
}
.lexicon-results .named-entity-description .en,
.lexicon-results .named-entity-description .he {
  color: var(--dark-grey);
}
.lexicon-results .entry > div {
  padding: 1% 0 1% 0;
  margin: auto;
}
.lexicon-results .entry a {
    font-size: .8em;
    font-weight: bold;
    letter-spacing: 1px;
    cursor: pointer;
    color: #333;
}
.lexicon-results .entry .headline {
  color: #333;
  font-size: 1.2em;
  display: block;
}
.lexicon-results .entry .headwords .headword {
  display: inline;
}
.lexicon-results .entry .morphology {
  font-family: "Roboto", "Helvetica Neue", "Helvetica", sans-serif;
  color: var(--medium-grey);
  display: inline;
  margin-right: 5px;
}
.lexicon-results .entry .lang-ref {

}
.lexicon-results .entry .definition-content{
    color: #444;
}
.lexicon-results ol {
	list-style-position: inside;
}
.lexicon-results .entry .definition li.sense{
	margin-left: 15px;
    padding-bottom: 10px;
}
.lexicon-results .entry .definition ol.senses{
	padding-left: 0;
}
.lexicon-results .entry .definition > li.sense{
	margin-left: 0;
}
.lexicon-results .entry ol.definition {
	list-style-type: none;
	padding-top: 2px;
	padding-left: 0;
    margin: 0;
}
.lexicon-results .entry .definition .notes {}
.lexicon-results .entry .definition .derivatives {display: block;margin-left: 15px;}
.lexicon-results .attribution {

}

.lexicon-results .attribution div,
.named-entity-wrapper .attribution div {
  display: block;
  font-family: "Roboto", "Helvetica Neue", "Helvetica", sans-serif;
  color: #aaa;
  font-size: 10px;
}
.lexicon-content .headword.en, .lexicon-content .headword.he,
.lexicon-content .definition-content.en, .lexicon-content .definition-content.he,
.lexicon-content .lexicon-results .attribution {
  display: inline;
}
.lexicon-content .headword.he, .lexicon-content .definition-content.he {
  direction: rtl;
}
.lexicon-content .headword.en, .lexicon-content .definition-content.en {
  direction: ltr;
}
.lexicon-instructions,
.lexicon-content .loadingMessage {
  font-size: 15px;
  font-style: italic;
}
.splitHeader {
  text-align: left;
  display: flex;
  flex-direction: row;
  justify-content: space-between;
  color: var(--dark-grey);
  font-weight: 300;
}
.splitHeader .en {
  font-size: 14px;
}
.splitHeader .he {
  font-size: 14px;
}
.splitHeader select {
  margin-inline-start: 6px;
}
.sheetsNewButton {
  text-align:center;
  margin-bottom: 30px;
}
.sheetsNewButton a {
  color: inherit;
}
.sheet.userSheet .sheetTitle  {
  font-family: "adobe-garamond-pro", "Crimson Text", Georgia, serif;
  font-size: 20px;
  color:#333;
  margin-bottom: 6px;
  unicode-bidi: plaintext;
}
.sheet.userSheet {
  font-size: 14px;
  color:#999;
  text-decoration: none;
  flex-direction: column;
}
.interface-english .sheet.userSheet{
  font-family: "Roboto", "Helvetica Neue", "Helvetica", sans-serif;
}
.interface-hebrew .sheet.userSheet{
  font-family: "Heebo", "sans-serif";
}
.sheet.userSheet .userSheetInfo{
  display: flex;
  justify-content: flex-start;
}
.sheet.userSheet .userSheetInfo span:before{
  content: '·';
  margin: auto 4px;
}
.sheet.userSheet .userSheetInfo span:first-child:before{
  content: '';
  margin: 0;
}
.sheet.userSheet .sheetAccess{
  margin: auto 4px;
}
.filterByTag {
  cursor: pointer;
  text-transform: none;
  font-size: 18px;
}
.sheet.userSheet .sheetEditButtons {
  font-size: 24px;
  height: 32px;
  width: 32px;
  text-align: center;
  line-height: 32px;
  background-color: white;
  border: 1px solid #E6E6E6;
  border-radius: 4px;
  margin-left: 10px;
  display: none;
  float:right;
  cursor: pointer;
  color: var(--medium-grey);
  text-decoration: none;
}
.sheetButton:hover {
  text-decoration: underline;
}
.sheetButton{
  border: 1px solid #fff;
}
.sheetButton.active {
  border: 1px solid #333;
}
.tagString a {
  text-decoration: none;
  color: var(--medium-grey);
}
.tagString a:after {
  content: ", ";
  color: var(--medium-grey);
}
.tagString a:last-child:after {
  content: "";
}
.singlePanel .collectionsList {
  margin-top: 0;
}
.collectionsList .enCollections,
.collectionsList .heCollections {
  margin-bottom: 50px;
}
.readerPanel .collectionsList .enCollections .gridBox,
.readerPanel .collectionsList .enCollections .int-he {
  direction: ltr;
}
.readerPanel .collectionsList .heCollections .gridBox {
  direction: rtl;
}
.collectionListing {
  display: flex;
  flex-direction: row;
  justify-content: space-between;

}
.profile-page .collectionListing {
  padding: 20px 0;
  margin-top: 20px;
  background-color: white;
  border: 1000px solid white;
  border-top: 4px solid white;
  border-bottom: 120px solid white;
  margin: -4px 0 -120px 0;
  margin-inline-start: -1000px;
  margin-inline-end: 0;
  width: 100%;
}
.collectionListing .left-content {
  display: flex;
  flex-direction: row;
  align-items: center;
}
.collectionListing + .collectionListing {
  border-top: 1px solid #ccc;
}
.collectionListingImageBox {
  width: 40px;
  height: 40px;
  border-radius: 20px;
  margin-inline-end: 10px;
  overflow: hidden;
  flex-shrink: 0;
}
.tocTop .collectionListingImageBox {
  background-color: transparent;
  overflow: initial;
}
.interface-hebrew .sheetMetaDataBox .authorStatement {
  direction: rtl;
}
.singlePanel .sheetMetaDataBox {
  margin-block-start: 75px;
}
.sheetMetaDataBox .profile-pic {
  width: 30px;
  height: 30px;
  display: inline-block;
  vertical-align: middle;
  margin-inline-end: 10px;
}
.readerPanel.hebrew .sheetMetaDataBox .user {
  direction: rtl;
}
.sheetMetaDataBox {
  margin-block-end: 40px;
}
a.sheetAuthorName {
  color: var(--midrash-green);
  --english-font: var(--english-sans-serif-font-family);
  --hebrew-font: var(--hebrew-sans-serif-font-family);
  font-size: 16px;
  font-weight: 500;
  line-height: 18.75px;
  display: inline;
  margin-block-end: 10px;
}
a.sheetAuthorName:hover {
  text-decoration: none;
}
.sheetContentSidebar a.sheetAuthorName {
  display: block;
}
.sheetMetaDataBox .sidebarLayout .items {
  display: flex;
  justify-content: space-between;
  align-items: center;
}
.singlePanel .sheetMetaDataBox .sidebarLayout .items {
  align-items: flex-start;
}
.sheetMetaDataBox .guideButton {
  display: flex;
  align-items: center;
  cursor: pointer;
  margin-inline-end: 8px;
}
.sheetMetaDataBox .guideButton img {
  height: 16px;
  width: auto;
  margin-top: 6px;
}
.sheetMetaDataBox .guideButton.tooltip-toggle::before {
  font-weight: bold;
}
.interface-hebrew .sheetMetaDataBox .guideButton img {
  height: 28px;
  margin-top: 0;
}
.sheetMetaDataBox .guideButton {
  display: flex;
  align-items: center;
  cursor: pointer;
  margin-inline-end: 8px;
}
.sheetMetaDataBox .guideButton img {
  height: 16px;
  width: auto;
  margin-top: 6px;
}
.sheetMetaDataBox .guideButton.tooltip-toggle::before {
  font-weight: bold;
}
.interface-hebrew .sheetMetaDataBox .guideButton img {
  height: 28px;
  margin-top: 0;
}
.marginInlineIndent {
  margin-inline-start: 15px;
  margin-inline-end: 15px;
}
.singlePanel .marginInlineIndent {
  margin-inline-start: 7px;
  margin-inline-end: 7px;
}
.sheetMetaDataBox .texts-properties-menu {
  top: 40px;
}
.sheetMetaDataBox .sidebarLayout {
  justify-content: space-between;
}
.sheetMetaDataBox .summary {
  --english-font: var(--english-sans-serif-font-family);
  --hebrew-font: var(--hebrew-sans-serif-font-family);
  font-size: 16px;
  font-weight: 500;
  line-height: 18.75px;
  color: var(--dark-grey);
  text-align: initial;
}
.sheetMetaDataBox .title {
  --english-font: var(--english-sans-serif-font-family);
  --hebrew-font: var(--hebrew-sans-serif-font-family);
  font-size: 30px;
  font-weight: 500;
  line-height: 35.16px;
  margin-block-end: 15px;
  flex: 0 0 70%;
  text-align: initial;
}

.sheetMetaDataBox .title:empty:before {
  content: "Untitled";
  color: var(--medium-grey);
  position: relative;
  pointer-events: none;
  width: auto;
}
.sheetMetaDataBox .summary:empty:before {
  content: "Add a description...";
  color: var(--medium-grey);
  position: relative;
  pointer-events: none;
  width: auto;
}
.interface-hebrew .sheetMetaDataBox .summary:empty:before {
  content: "הוסף תיאור";
}
.interface-hebrew .sheetMetaDataBox .title:empty:before {
  content: "ללא שם";
}
.publishBox {
  text-align: start;
  border-radius: 6px;
  padding: 10px 20px;
  max-width: 540px;
  font-size: 16px;
  color: var(--dark-grey);
  height: 520px;
}
.publishBox .publishLabel {
  --english-font: var(--english-sans-serif-font-family);
  --hebrew-font: var(--hebrew-sans-serif-font-family);
  font-size: 14px;
  font-weight: 400;
  line-height: 18px;
  text-underline-position: from-font;
  text-decoration-skip-ink: none;
  color: var(--dark-grey);
  margin-bottom: 10px;
}

div.transparentBackground.publishBox {
  background-color: inherit;
  border-radius: 0px;
  padding: 0px 20px;
  color: inherit;
}

.publishBox .smallText .int-en, .publishBox .smallText .int-he.enInHe {
  color: var(--dark-grey);
}
.publishBox p.error {
  color: red;
}
.publishBox p {
  margin-bottom: 15px;
}
.publishBox .error .react-tags,
.publishBox textarea.error {
  border: 1px solid red;
}
.sheetMetaDataBox .publishBox .react-tags__selected {
  display: inline;
}
.sheetMetaDataBox .publishBox .react-tags__selected-tag {
  display: inline-block;
  box-sizing: border-box;
  margin: 0 6px 6px 0;
  padding: 6px 8px;
  border: none;
  border-radius: 6px;
  background: #FFFFFF;
  color: #000;
  /* match the font styles */
  font-family: inherit;
  font-size: inherit;
  line-height: inherit;
}
.sheetMetaDataBox .publishBox textarea, .sheetMetaDataBox .publishBox input, .sheetMetaDataBox .publishBox .react-tags {
  border-radius: 6px;
  border: none;
  width: 98%;
  padding: 7px;
  background: #EDEDEC;
  --english-font: var(--english-sans-serif-font-family);
  --hebrew-font: var(--hebrew-sans-serif-font-family);
  font-size: 16px;
  font-weight: 400;
  line-height: 18.75px;
  text-underline-position: from-font;
  text-decoration-skip-ink: none;
  margin-bottom: 10px;
}
.publishBox p strong {
  color: black;
  font-weight: 400;
}
.publishBox h3 {
  font-size: 22px;
  font-weight: 500;
  color: var(--dark-grey);
  margin-top: 12px;
  margin-bottom: 14px;
  text-transform: none;
  text-align: start;
}
.publishBox hr {
  border-bottom: none;
  border-right: none;
  border-left: none;
  border-top: 1px solid #CCC;
  margin-top: 20px;
}
.publishBox .smallText {
  color: var(--dark-grey)
}
.publishBox .react-tags {
  position: relative;
  padding: 10px 10px 4px 10px;
  border-radius: 6px;
  background-color: #fff;
  box-shadow: 0px 1px 3px rgba(0, 0, 0, 0.25);
  /* shared font styles */
  font-size: 16px;
  line-height: 1.2;
  color: var(--dark-grey);
  /* clicking anywhere will focus the input */
  cursor: text;
}
.publishBox .react-tags.is-focused {
  border-color: #B1B1B1;
}
.publishBox .react-tags__selected {
  display: inline;
}
.publishBox .react-tags__selected-tag {
  display: inline-block;
  box-sizing: border-box;
  margin: 0 6px 6px 0;
  padding: 6px 8px;
  border: none;
  border-radius: 6px;
  background: #EDEDEC;
  color: #000;
  /* match the font styles */
  font-family: inherit;
  font-size: inherit;
  line-height: inherit;
}
.publishBox .react-tags__search-input,
.publishBox .react-tags__search-input:focus,
.publishBox .react-tags__search-input:focus-visible {
  font-family: inherit;
  font-size: inherit;
  border: none;
  outline: none;
}
.publishBox .react-tags__search-input::placeholder {
  font-size: 16px;
  font-style: normal;
  font-family: var(--english-sans-serif-font-family);
}
body.interface-hebrew .publishBox .react-tags__search-input::placeholder,
body.interface-hebrew .publishBox textarea::placeholder {
  font-family: var(--hebrew-sans-serif-font-family);

}
.publishBox .react-tags__selected-tag:after {
  content: '\2715';
  color: #AAA;
  margin-inline-start: 8px;
  vertical-align: middle;
  font-size: 10px;
}
.publishBox .react-tags__selected-tag:hover,
.publishBox .react-tags__selected-tag:focus {
  border-color: #B1B1B1;
}
.publishBox .react-tags__search {
  display: inline-block;

  /* match tag layout */
  padding: 7px 2px;
  margin-bottom: 6px;

  /* prevent autoresize overflowing the container */
  max-width: 100%;
}
.publishBox .publishButton {
  margin: 18px 0;
  text-align: end;
}
.publishBox .publishButton .button.published {
  background-color: #EDEDEC;
  border: 1px solid #CCCCCC;
  color: var(--dark-grey)
}

.publishBox .publishButton .button {
  padding: 15px 20px;
}

.publishSettingsEditMode .publishButton {
  margin: 14px 0 0;
  text-align: end;
  flex-direction: row;
  justify-content: flex-end;
  display: flex;
}

.publishSettingsEditMode .publishButton .publishedText {
  text-align: start;
  margin-top: 5px;
  margin-bottom: 0px;
  margin-inline-start: 0px;
  margin-inline-end: 15px;
  font-size: var(--sans-serif-body-font-size);
  --english-font: var(--english-sans-serif-font-family);
  --hebrew-font: var(--hebrew-sans-serif-font-family);
  color: var(--dark-grey);
}

.publishSettingsEditMode .publishButton .publishedText .publishedTextBold {
  font-weight: bold;
  color: black;
}

.publishSettingsEditMode .button.published {
  background-color: #FFFFFF;
  border: 1px solid #CCCCCC;
  color: var(--dark-grey);
  height: fit-content;
  align-self: center;
  border-radius: 6px;
  box-sizing: border-box;
  box-shadow: none;
  padding: 9px 10px;
}

.publishBox .react-tags__suggestions ul {
  position: absolute;
  inset-inline-start: 0;  /* Note reduntant css rules below `body.interface-[hebrew|english]  .publishBox .react-tags__suggestions ul` */
  top: 100%;
  margin: 4px -1px;
  padding: 0;
  list-style: none;
  background: #fff;
  border: 1px solid #ccc;
  border-radius: 6px;
  min-width: 150px;
  max-width: 100%;
}
/* Reduntant given above `inset-inline-start` rule, but not standard on all browsers yet
RMN: 2021-04-22 */
body.interface-hebrew  .publishBox .react-tags__suggestions ul {
  right: 0;
}
/* Reduntant given above `inset-inline-start` rule, but not standard on all browsers yet
RMN: 2021-04-22 */
body.interface-english .publishBox .react-tags__suggestions ul {
  left: 0;
}
.publishBox .react-tags__suggestions li {
  border-bottom: none;
  padding: 6px 8px;
}
.publishBox .react-tags__suggestions li mark {
  text-decoration: none;
  background: none;
  font-weight: normal;
}
.publishBox .react-tags__suggestions li:hover {
  cursor: pointer;
  background: #eee;
}
.publishBox .react-tags__suggestions li.is-active {
  background: #eee;
}
.publishBox .react-tags__suggestions li.is-disabled {
  opacity: 0.5;
  cursor: auto;
}
.interface-hebrew .sheetMetaDataBox .authorStatement {
  direction: rtl;
}
.editorSaveStateIndicator{
  display: flex;
  align-items: center;
  gap: 0.4em;
  z-index: 1;
  background: white;
  padding: 3px;
}
.interface-english .editorSaveStateIndicator.tooltip-toggle::before{
  margin-inline-start: 75px;
}
.editorSaveStateIndicator .saveStateMessage{
  font-family: Roboto;
  margin-inline-start: 2px;
  font-size: 16px;
  width: max-content;
}
.editorSaveStateIndicator .saveStateMessage a{
  font-family: Roboto;
  color: #18345D;
}
.interface-hebrew .sheetContentSidebar .editorSaveStateIndicator.tooltip-toggle::before {
  left: auto;
}
.floatingEditorIcons{
  display: flex;
  position: sticky;
  flex-direction: row;
  justify-content: space-between;
  top: 80px;
  z-index: 1;
}
.interface-hebrew .floatingEditorIcons{
    flex-direction: row-reverse;
}

.editorSidebarToggle {
  height: 30px;
  width: 30px;
  border-radius: 30px;
  border: none;
  background-color: var(--sefaria-blue);
  cursor: pointer;
  box-shadow: 0px 1px 3px rgba(0, 0, 0, 0.25);
}
.interface-hebrew .editorSidebarToggle {
  left: 30px;
  right: auto;
}


.editorSidebarToggle:active {
  box-shadow: 0px 1px 1px rgba(0, 0, 0, 0.25);
}
.editorSidebarToggle::after {
  content: url("/static/img/3vdots.svg");
  top: 2px;
  position: relative;
}
.collectionListingImage {
  height: 100%;
  width: 100%;
  object-fit: cover;
  background-color: white;
}
.collectionListingImage.default {
  width: 80%;
  height: 80%;
  margin: 10%;
  opacity: 0.4;
}
.collectionListingName {
  display: block;
  font-size: 30px;
  color: #000;
  margin-bottom: 5px;
}
.collectionListingName:hover {
  color: #333;
}
.collectionListingDetails .collectionListingSheetCount {
  color: #999 !important;
  font-size: 14px !important;
  font-family: Roboto !important;
  font-weight: 400 !important;
  line-height: 18px !important;
}
.collectionListingMembership {
  text-transform: capitalize;
}
.collectionListingDetailSeparator {
  margin: 8px;
}
.collectionInfo {
  margin-bottom: 35px;
}
.interface-hebrew .collectionInfo .he {
  display: inline;
}
.interface-hebrew .collectionInfo .en {
  display: none;
}

.collectionPage .collectionLabel {
  text-transform: uppercase;
  color: var(--dark-grey);
  font-size: 16px;
  letter-spacing: 2px;
  display: block;
  margin-bottom: 25px;
}
.collectionPage a:hover {
  color: inherit;
}
.collectionPage .collectionWebsite {
  display: block;
  font-size: 16px;
  margin-top: 15px;
  color: #4B71B7;
  direction: ltr;
}
.collectionPage .collectionDescription {
  font-size: 16px;
  color: var(--dark-grey);
  line-height: 1.3;
}
.collectionPage .collectionDescription .dedication {
  --hebrew-font: var(--hebrew-serif-font-family);
  --english-font: var(--english-serif-font-family);
}

.collectionPage .collectionDescription .en .dedication {
  font-style: italic;
  font-size: 18px;
  display: block;
}
.collectionPage .collectionDescription .he .dedication {
  font-size: 20px;
  display: block;
}
.collectionPage .bubbleTab {
  font-size: 16px;
}
.collectionPage .tagsList {
  --hebrew-font: var(--hebrew-serif-font-family);
  --english-font: var(--english-serif-font-family);
}
.collectionPage .emptyMessage .button {
  margin-top: 22px;
}
.collectionPage .emptyMessage .button:hover {
  color: white;
}
.collectionContentsTab .gridBox {
  margin-bottom:  30px;
}
.collectionPage .collectionContentsSectionLabel {
  color: var(--dark-grey);
  size: 16px;
  margin: 30px 0 12px 0;
}
.collectionPage .collectionContentsTag {
  font-size: 24px;
}
.collectionPage .sheetIcon {
  display: none;
}
.collectionPage .filterable-list .sheet a.sheetTitle {
  font-size:  24px;
}
.collectionPage .searchInCollectionLink {
  font-size:  16px;
  color: var(--dark-grey);
  margin-top: 20px;
  display: block;
}
.collectionInvitationBox {
  padding-bottom: 20px;
}
.collectionInvitationBox .button {margin: 0;}
.collectionSheetInner {
  display: flex;
}
.collectionSheetInnerContent {
  flex: 1;
}
.sheet .sheetTitleText {
  font-family: Roboto;
  font-size: 16px;
  font-weight: 600;
  line-height: 18.75px;
}
.sheetListingPinButton {
  display: none;
  opacity: 0.3;
  cursor: pointer;
}
.sheet:hover .sheetListingPinButton.active {
  display: block;
}
.sheetListingPinButton.pinned {
  display: block;
  opacity: 0.6;
}
#collectionInvitationInput {
  box-shadow: 0 1px 3px rgba(0,0,0,0.2);
  border: none;
  margin-inline-end: 10px;
  font-size: 18px;
  position: relative;
  border-radius: 7px;
  box-sizing: border-box;
  width: 215px;
  padding: 10px 15px;
}
.collectionInvitationBoxMessage {
  font-size: 18px;
  padding: 12px 0 0;
  text-align: center;
}
.flexLineBreak {
  width: 100%;
  height: 0;
}
.collectionPage .collectionMemberListing {
  padding-bottom: 24px;
  font-family: "Roboto", "Helvetica Neue", "Helvetica", sans-serif;
  font-size: 16px;
  color: var(--dark-grey);
  display: flex;
  flex-direction: row;
  justify-content: start;
}
.collectionMemberListingPic {
  margin-inline-end: 10px;
}
.collectionMemberListingPic.invitation {
  background-color: var(--medium-grey);
  border-radius: 1000px;
  width: 40px;
  height: 40px;
  line-height: 40px;
  text-align: center;
}
.collectionMemberListingName {
  color: black;
}
.collectionMemberListingRole {
  color: var(--dark-grey);
  font-size: 13px;
  margin-top: 4px;
}
.collectionMemberListingText {
  position: relative;
}
.collectionPage .collectionMemberListing .collectionMemberListingActions {
  display: none;
}
.collectionPage .collectionMemberListing:hover .collectionMemberListingActions {
  display: inline-flex;
}
.collectionMemberListingActions .collectionMemberListingActionsButton {
  cursor: pointer;
  color: var(--dark-grey);
  margin-inline-start: 8px;
}
.collectionMemberListingActionsMenu {
  position: absolute;
  left: 0;
  top: 46px;
  line-height: 30px;
  background-color: white;
  border: 1px solid #ccc;
  border-radius: 4px;
  color: var(--medium-grey);
  font-size: 15px;
  z-index: 1;
}
.interface-hebrew .collectionMemberListingActionsMenu {
  right: 0;
  left: unset;
}
.collectionMemberListingActionsMenu .action {
  padding: 4px 10px;
  cursor: pointer;
  white-space: nowrap;
}
.collectionMemberListingActionsMenu .action:hover {
  background-color: #eee;
}
.collectionMemberListingActionsMenu .action + .action {
  border-top: 1px solid #ccc;
}
.collectionMemberListingActionsMenu .role {
  font-size: 17px;
  margin-right: 4px;
}
.collectionMemberListingActionsMenu .role.current {
  color: var(--dark-grey);
}
.collectionInvitationListing {
  display: inline-block;
  min-height: 50px;
  line-height: 50px;
}
.topicFilterBox {
  display: flex;
  align-items: center;
  margin-bottom: 30px;
  background-color: var(--lighter-grey);
  border-radius: 100px;
  padding: 0 10px;
  margin-top: 0;
  width: 285px;
  max-width: 100%;
}
.singlePanel .topicFilterBox {
  margin-top: 20px;
}
.topicFilterBox .searchIcon {
  height: 18px;
  width: 18px;
  opacity: 0.4;
}
.topicFilterInput {
  padding: 0px 10px;
  line-height: 30px;
  flex: 1;
  box-sizing: border-box;
  border: none;
  background: transparent;
  font-size: 18px;
}
.topicsFilterReset {
  cursor: pointer;
  color: var(--medium-grey);
}
.topicsFilterResetIcon {
  height: 16px;
  width: 16px;
  margin-inline-start: 8px;
  vertical-align: -2px;
}
.alphabeticalTopicsNav {
  color: var(--dark-grey);
  margin-bottom: 5px;
}
.alphabeticalTopicsNav a {
  display: inline-block;
  margin-bottom: 10px;
}
.alphabeticalTopicsNav a + a {
  margin-inline-start: 10px;
}
.allTopicsList {
  min-height: 500px;
}
.topicPanel .topicLabel {
  text-transform: uppercase;
  font-weight: lighter;
  margin-bottom: 10px;
  font-size: 14px;
}
.topicPanel .topicLabel a {
  color: #8E8E8E;
}
.topicPanel .sideColumnMore {
  cursor: pointer;
  font-size: 16px;
  line-height: 26px;
  color: var(--dark-grey);
}
.topicPanel .sideColumnMore:hover {
  cursor: pointer;
  text-decoration: underline;
}
.topicPanel .sourceList {
  min-height: 500px;
}
.topicPanel .sourceList .loadingMessage {
  text-align: center;
}
.topicPanel .topicSource {
  margin-bottom: 40px;
  cursor: pointer;
  position: relative;
}
.topicPanel .topicSource .title {
  font-weight: bold;
}
.topicPanel .topicSource .score {
  font-size: 17px;
  color: #333;
  font-weight: normal;
  white-space: nowrap;
  border-radius: 4px;
  padding: 3px;
}
.topicPanel .topicSource .score:hover {
  background-color: #EEE;
}
.topicPanel .topicSource .score:active {
  background-color: #DDD;
}
.hebrew .topicPanel .topicSource .score {
  right: auto;
  left: 5px;
}
.topicPanel .topicSource .score img {
  width: 15px;
  height: 15px;
  vertical-align: middle;
  margin: -4px 0 0 2px;
  opacity: 0.6;
}

.sheetCollectionsList ul {
  list-style-type: none;
  padding-inline-start: 0;
  --english-font: var(--english-sans-serif-font-family);
  --hebrew-font: var(--hebrew-sans-serif-font-family);
  font-size: 16px;
  font-weight: 400;
  line-height: 18.75px;
}
.sheetCollectionsList ul li {
  margin-block-end: 10px;
}

.sheetContentSidebar h3 {
  text-transform: none;
  color: var(--dark-grey);
  font-size: var(--sans-serif-h3-font-size);
  --english-font: var(--english-sans-serif-font-family);
  --hebrew-font: var(--hebrew-sans-serif-font-family);
  margin-bottom: 17px;
  margin-top: 36px;
  padding-bottom: 18px;
  border-style: none none solid none;
  border-color: var(--light-grey);
  border-width: 1px;
}

.translationsHeader {
  margin-bottom: 35px;
}

.translationsHeader h3 {
  text-transform: none;
  color: var(--dark-grey);
  font-size: var(--sans-serif-h3-font-size);
  --english-font: var(--english-sans-serif-font-family);
  --hebrew-font: var(--hebrew-sans-serif-font-family);
  margin-bottom: 12px;
  margin-top: 0;
}

.translationsHeader .translationsDesc {
  font-size: var(--sans-serif-body-font-size);
  color: var(--dark-grey);
}

.aboutSheetPanel hr {
  height: 0px;
  border: 1px solid var(--light-grey);
}

.aboutSheetPanel h2 {
  font-size: var(--serif-h3-font-size);
  color: #000000;
  text-transform: none;
  margin: 0px;
}

.aboutSheetPanel h3.aboutSheetSubtitle {
  --english-font: var(--english-sans-serif-font-family);
  --hebrew-font: var(--hebrew-sans-serif-font-family);
  margin-top: 5px;
  margin-bottom: 20px;
}

div.aboutSheetMetadata {
  color: var(--medium-grey);
  --english-font: var(--english-sans-serif-font-family);
  --hebrew-font: var(--hebrew-sans-serif-font-family);
  font-size: var(--sans-serif-small-font-size);
  display: flex;
  flex-direction: column;
  margin: 10px 0px;
}
div.aboutSheetMetadata span:not(:first-child)::before{
  content: '•';
  margin-inline-start: 4px;
  margin-inline-end: 4px;
}

.hebrew .topicPanel .topicSource .score img {
  margin: -4px 2px 0 0;
}
.note a {
  color: #333;
  text-decoration: underline;
}
.noteListing {
  margin-bottom: 30px;
  border-bottom: 1px solid #ccc;
  padding-bottom: 10px;
}
.noteListing a:hover {
  text-decoration: none;
}
.noteListing .textRange .title {
  font-size: 18px;
  color: var(--medium-grey);
  margin-bottom: 10px;
}
.noteListing .textRange .title:hover {
  text-decoration: underline;
}
.noteListing .textRange .text {
  font-size: 18px;
  font-style: italic;
  color: var(--medium-grey);
  margin-bottom: 18px;
}
.noteListing .textRange .text .he {
  font-style: normal;
}
.noteListing .segment {
  display: block;
}
.noteListing .note {
  font-size: 18px;
}
.noteListing .actionButtons {
  visibility: hidden;
  float: right;
  display: inline-block;
  cursor: pointer;
}
.interface-hebrew .noteListing .actionButtons {
  float: left;
}
.noteListing:hover .actionButtons {
  visibility: visible;
}
.noteListing .actionButtons img {
  width: 16px;
  height: 16px;
}
.noteListing .actionButtons img + img {
  margin: 0 0 0 10px;
}
.interface-hebrew .noteListing .actionButtons img + img {
  margin: 0 10px 0 0;
}
.noteListing:hover .actionButtons img:hover {
  opacity: 0.6;
}
.noteListing .mask {
  background-color: white;
  opacity: 0.5;
}
.addToSourceSheetModal {
  position: absolute;
  display: block;
  left: 40%;
  top: 240px;
  width: 330px;
  padding: 20px;
  background: #FBFBFA;
  border: #ccc 1px solid;
  border-radius: 4px;
  box-shadow: 0 0 10px #ccc;
  z-index: 200;
}
.addToSourceSheetModal .closeButton {
  margin-bottom: 10px;
  cursor: pointer;
  height: 18px;
  width: 18px;
  float: right;
}
.searchBox .keyboardInputInitiator {
    margin: 0 7px 0 0;
    position: initial;
    vertical-align: 0px;
}
.searchBox.TopicSearchBox {
  margin: 30px 0px 20px 30px;
}
.searchBox.TopicSearchBox input {
  padding: 15px;
  box-sizing: border-box;
  box-shadow: 0px 1px 3px rgba(0, 0, 0, 0.25);
  border: none;
  height: 40px;
  width: 209px;
  font-family: "adobe-garamond-pro", "Crimson Text", Georgia, serif;
  border-radius: 6px;
  font-size: 18px;
  color: #000000;
}
.searchBox.TopicSearchBox input.selected {
  color: var(--commentary-blue);
}
body #keyboardInputMaster {
    opacity: 1;
    background-color: #FBFBFA;
    border: 1px solid #ccc;
    padding: 5px;
    box-shadow: none;
    border-radius: 0.3em;
    /*position: relative;
    top: 100px;
    left: 395px;*/
}
body #keyboardInputMaster thead {
  display: none;
}
body #keyboardInputMaster tbody tr td table{
    border-spacing: 2px 2px;
}
body #keyboardInputMaster tbody tr td table tbody tr td{
    border: 0.5px solid #eee;
    background: white;
    font-family: "Heebo","Roboto", sans-serif;
    min-width: 15px;
    vertical-align: middle;
    padding: 2px 8px;
    text-align: center;
    font-size: 14px;
    color: #333;
}
body #keyboardInputMaster tbody tr td table tbody tr td:hover,
body #keyboardInputMaster tbody tr td table tbody tr td:active,
body #keyboardInputMaster tbody tr td table tbody tr td.pressed{
    border: 1px solid #eee;
    background: #eee;
}
.calendarRefs {
  margin-bottom: 16px;
}
.calendarRef {
  font-size: 18px;
  color: var(--dark-grey);
  display: flex;
  margin: 2px 0;
}
.calendarRef a {
  color: inherit;
}
.calendarRef img {
  margin-top: 2px;
}
#editCollectionPage {
  width: 90%;
  max-width: 660px;
  margin: 0 auto;
  padding: 80px 0 100px;
}
.onoffswitch {
  position: relative;
  width: 70px;
  display: inline-block;
  -webkit-user-select:none;
  -moz-user-select:none;
  -ms-user-select: none;
}
.readerNavMenu .content #editCollectionPage .onoffswitch-checkbox {
  display: none;
}
.readerNavMenu .content #editCollectionPage .onoffswitch-label {
  display: block;
  height: auto;
  overflow: hidden;
  cursor: pointer;
  border-radius: 20px;
}
.onoffswitch-inner {
  display: block;
  width: 200%;
  margin-left: -100%;
  transition: margin 0.3s ease-in 0s;
}
.interface-hebrew .onoffswitch-inner {
  margin-right: -100%;
}
.onoffswitch-inner:before, .onoffswitch-inner:after {
  display: block;
  float: left;
  width: 50%;
  height: 36px;
  padding: 0;
  line-height: 36px;
  font-size: 14px;
  color: white;
  box-sizing: border-box;
}
.onoffswitch-inner:before {
  content: "Yes";
  padding-left: 10px;
  background-color: #212D4F;
  color: #FFFFFF;
}
.interface-hebrew .onoffswitch-inner:before{
  content: "לא";
  padding-right: 10px;
}
.onoffswitch-inner:after {
  content: "No";
  padding-right: 10px;
  background-color: #212D4F;
  color: #fff;
  text-align: right;
}
.interface-hebrew .onoffswitch-inner:after {
  text-align: left;
  padding-left: 10px;
}
.interface-hebrew .onoffswitch-inner:after{
    content: "כן";
}
.onoffswitch-switch {
  display: block;
  width: 31px;
  margin: 1px;
  background: #FFFFFF;
  position: absolute;
  top: 0;
  bottom: 0;
  height: 30px;
  right: 36px;
  border: 2px solid #999999;
  border-radius: 26px;
  transition: all 0.3s ease-in 0s;
}
.onoffswitch-checkbox:checked + .onoffswitch-label .onoffswitch-inner {
  margin-left: 0;
}
.interface-hebrew .onoffswitch-checkbox:checked + .onoffswitch-label .onoffswitch-inner {
  margin-right: 0;
}
.onoffswitch-checkbox:checked + .onoffswitch-label .onoffswitch-switch {
  right: 0px;
}
.readerNavMenu .content #editCollectionPage {
  padding: 20px 0 40px;
  min-height: auto;
  overflow: visible;
}
#editCollectionPageContainerInner {
  position: relative;
}
#editCollectionPage :not(h1) .int-en {
  font-family: "Roboto", "Helvetica Neue", "Helvetica", sans-serif;
}
#editCollectionPage :not(h1) .int-he {
  font-family: "Heebo", sans-serif;
}
#editCollectionPage .field {
  box-sizing: border-box;
  width: 100%;
  display: inline-block;
  vertical-align: top;
  padding: 12px;
}
#editCollectionPage .field.halfWidth {
  width: 50%;
  display: inline-block;
}
#editCollectionPage .field.quarterWidth {
  width: 25%;
  display: inline-block;
}
#editCollectionPage .field.threeQuarterWidth {
  width: 75%;
  display: inline-block;
}
#editCollectionPage .field > label {
  display: block;
  margin-bottom: 15px;
  color: var(--dark-grey);
}
#editCollectionPage input,
#editCollectionPage textarea {
  display: block;
  width: 100%;
  padding: 15px 12px;
  border-radius: 5px;
  border: none;
  box-sizing: border-box;
  box-shadow: 0 1px 3px rgba(0,0,0,0.2);
  font-family: "Roboto", "Helvetica Neue", "Helvetica", sans-serif;
  color: #333;
  font-size: 14px;
}
.interface-hebrew #editCollectionPage input,
.interface-hebrew #editCollectionPage textarea {
  font-family: "Heebo", sans-serif;
}
#editCollectionPage .hiddenFileInput {
  width: 0.1px;
  height: 0.1px;
  opacity: 0;
  overflow: hidden;
  position: absolute;
  z-index: -1;
}
#editCollectionPage .collectionImage {
  max-width: 200px;
  margin-bottom: 5px;
  display: block;
}
#editCollectionPage .helperText {
  color: var(--medium-grey);
  font-size: 13px;
  width: 500px;
}
#editCollectionPage .collectionHeaderBox {
  width: 100%;
  background-color: white;
  margin-bottom: 5px;
}
#editCollectionPage .collectionHeader {
  float: right;
  max-width: 100%;
}
#editCollectionPage .deleteCollection {
  cursor: pointer;
  margin: 30px 10px;
  color: var(--medium-grey);
  text-align: right;
}
#editCollectionPage .deleteCollection:hover {
  text-decoration: underline;
}
.dropdown {
  position: relative;
}
.dropdown .dropdownMain {
  background: white;
  box-shadow: 0 1px 3px rgba(0,0,0,0.2);
  border-radius: 7px;
  padding: 16px 22px;
  font-size: 16px;
  margin-bottom: 10px;
  cursor: pointer;
  line-height: 19px;
  color: var(--dark-grey);
  display: flex;
  justify-content: space-between;
  flex-direction: row;
}
.dropdown .dropdownMain.selected{
  color: var(--selected-option);
}
.dropdown .dropdownList .dropdownOption {
  font-size: 18px;
  cursor: pointer;
  padding: 0 22px;
  margin: 26px 0;
  border: none;
  color: var(--dark-grey);
  font-style: normal;
  font-weight: normal;
  font-size: 16px;
  line-height: 19px;
}
.dropdown .dropdownOpenButton {
  margin-inline-start: 6px;
  cursor: pointer;
  color: var(--dark-grey);
  font-size: 18px;
}
.interface-hebrew .dropdownOpenButton {
  float: left;
  margin-left: 0;
}
.dropdown .dropdownListBox {
  position: absolute;
  z-index: 1;
  margin-top: -14px;
  width: 100%;
  box-sizing: border-box;
  box-shadow: 0 1px 3px rgba(0,0,0,0.2);
  background: white;
  border-bottom-left-radius: 7px;
  border-bottom-right-radius: 7px;
}
.dropdown .dropdownList {
  color: var(--medium-grey);
  background-color: white;
  box-sizing: border-box;
  padding: 0;
  max-height: 250px;
  overflow-x: hidden;
  overflow-y: scroll;
  border-bottom-left-radius: 7px;
  border-bottom-right-radius: 7px;
}
.dropdown .dropdownList:focus {
  outline: none; /* hide focus ring on container; focus is shown on the active option */
}

/* Apply default browser focus outline to dropdown elements when tabbing - matches header dropdown pattern */
body:not(.user-is-tabbing) .dropdownItem:focus,
body:not(.user-is-tabbing) .dropdownOption:focus,
body:not(.user-is-tabbing) div[role="button"]:focus,
<<<<<<< HEAD
body:not(.user-is-tabbing) .dropdownLinks-button img:focus,
body:not(.user-is-tabbing) .header-dropdown-button:focus {
=======
body:not(.user-is-tabbing) .dropdownLinks-button img:focus {
>>>>>>> 014e25e9
  outline: none;
}

/* Add browser-like focus outline for dropdown buttons when tabbing */
body.user-is-tabbing div[role="button"]:focus,
<<<<<<< HEAD
body.user-is-tabbing .dropdownLinks-button img:focus,
body.user-is-tabbing .header-dropdown-button:focus {
=======
body.user-is-tabbing .dropdownLinks-button img:focus {
>>>>>>> 014e25e9
  outline: 2px solid var(--focus-blue);
  outline-offset: 2px;
}

<<<<<<< HEAD
/* Reset button styling for header dropdown buttons to match original image appearance */
.header-dropdown-button {
  background: none;
  border: none;
  padding: 0;
  margin: 0;
  cursor: pointer;
  display: inline-block;
}

=======
>>>>>>> 014e25e9
.singlePanel .dropdown .dropdownList {
  max-height: 150px;
}
.dropdown .dropdownList .dropdownOption.selected {
  color: var(--selected-option);
}
.addToSourceSheetBox .dropdownMain.noselect {
  display: flex;
  justify-content: space-between;
  align-items: center;
  align-content: flex-start;
  text-align: start;
}
.addToSourceSheetBox .dropdownMain.noselect::before{
  content: url("/static/img/sheet.svg");
  opacity: 0.4;
  display: inline-block;
  margin-inline-end: 10px;
  transform: scale(0.8);
  vertical-align: text-bottom;
  line-height: 10px;
}
.addToSourceSheetBox .dropdownMain.noselect::after{
  content: url("/static/icons/chevron.svg");
  margin-inline-start: auto;
  opacity: 0.4;
  height: 24px;
  transform: scale(0.6) rotate(90deg);
  transform-origin: center center;
}
.addToSourceSheetBox .dropdownMain.noselect.open::after{
  transform: scale(0.6) rotate(-90deg);
  transform-origin: center center;
}
.addToSourceSheetBox .dropdownMain .loadingMessage {
  margin: 0;
}
.addToSourceSheetBoxTitle{
  font-style: normal;
  font-weight: normal;
  font-size: 13px;
  line-height: 15px;
  color: var(--medium-grey);
  margin-bottom: 11px;
}
.addToSourceSheetBox .selectedRef{
  padding: 0;
  font-size: 16px;
  margin-bottom: 15px;
  cursor: default;
  background: transparent;
  box-shadow: none;
  border: 0;
  border-radius: 0;
  text-align: start;
}
.addToSourceSheetBox .selectedRef span{
  font-family: "adobe-garamond-pro", "Crimson Text", Georgia, "Times New Roman", serif;
  font-style: normal;
  font-weight: normal;
  font-size: 18px;
  line-height: 25px;
  color: var(--dark-grey);
}
.readerPanel.hebrew .addToSourceSheetBox .selectedRef span{
  font-family: "Taamey Frank", "adobe-garamond-pro", "Crimson Text", Georgia, "Times New Roman", serif;
  font-size: 1.2em;
}
.addToSourceSheetBox .dropdown .dropdownList .dropdownOption::before{
  content: url("/static/img/sheet.svg");
  opacity: 0.4;
  display: inline-block;
  margin-inline-end: 10px;
  transform: scale(0.8);
  vertical-align: text-bottom;
  line-height: 10px;
}
#footer {
  background-color: white;
  border-top: 1px solid #F4F4F4;
  overflow: hidden;
  padding: 18px 40px 70px 40px;
  text-align: left;
  color: var(--medium-grey);
}
.singlePanel #footer {
  padding: 18px 15px 70px 15px;
}
#footer a {
  display: block;
  color: var(--dark-grey);
}
.interface-hebrew #footer{
  direction: rtl;
  text-align: right;
}
.interface-english #footer .int-he {
  display: none;
}
.interface-hebrew #footer .int-he {
  display: inline;
  text-align: right;
}
#footerInner {
  max-width: 1000px;
  margin: 0 auto;
}
#footer .section {
  display: inline-block;
  vertical-align: top;
  width: 200px;
  margin: 20px 0;
}
.interface-english #footer .section {
  text-align: left;
}
.interface-hebrew #footer .section {
  text-align: right;
}
#footer .section .header {
  color: #000;
  margin-bottom: 18px;
  font-weight: normal;
  font-size: 16px;
}
#footer .section.last {
  float: right;
  text-align: right;
}
.interface-hebrew #footer .section.last {
  float: left;
  text-align: left;
}
#footer .section a {
  font-size: 16px;
  margin: 2px 0;
}
#footer .fa {
  margin: 0 3px;
}
#footer .header.connect {
  text-transform: uppercase;
}
.newsletterSignUpBox {
  position: relative;
  margin-bottom: 4px;
}
.newsletterSignUpBox .newsletterInput {
  border-radius: 6px;
  padding: 10px 32px 12px 16px;
  width: 150px;
  font-size: 15px;
  border: 1px solid #EEE;
  margin-bottom: 6px;
  color: #333;
}
.newsletterSignUpBox .educatorNewsletterInput {
  padding: 10px;
  -webkit-appearance: auto
}
.newsletterSignUpBox img {
  height: 18px;
  width: 18px;
  opacity: 0.2;
  position: absolute;
  top: 10px;
  right: 12px;
}
.interface-hebrew .newsletterSignUpBox .newsletterInput {
  padding: 8px 16px 11px 32px;
}
.interface-hebrew .newsletterSignUpBox img {
  right: auto;
  left: 12px;
  transform: scale(-1, 1);
}
.newsletterEducatorOption {
  font-size: 14px;
  padding: 0px 3px;
  margin-top: 2px;
}
.newsletterSignUpBox .subscribeMessage {
  margin: 4px 0 14px 0;
  font-size: 14px;
  font-family: "Roboto", "Helvetica Neue", "Helvetica", sans-serif;
  font-style: italic;
  text-align: center;
  direction: ltr;
}
#footer .section.connect a {
  display: inline;
  margin: 0 4px;
}
#footer .section.connect .socialLinks a {
  color: var(--dark-grey);
}
#footer #siteLanguageToggle {
  color: var(--medium-grey);
  margin-top: 30px;
  font-size: 15px;
}
#footer #siteLanguageToggle #siteLanguageToggleLabel {
  display: block;
  text-transform: uppercase;
  color: #000;
}
#footer a#siteLanguageEnglish,
#footer a#siteLanguageHebrew {
  font-family: "Roboto", "Helvetica Neue", "Helvetica", sans-serif;
  cursor: pointer;
  color: var(--dark-grey);
  display: inline;
  margin: 0 3px;
}
#footer #siteLanguageEnglish:hover,
#footer #siteLanguageHebrew:hover {
  text-decoration: underline;
}
#footer a#siteLanguageHebrew {
  font-family: "Heebo", sans-serif;
}
.gemarra-regular, .gemarra-italic {
  font-weight: bold;
}
.it-text, .gemarra-italic {
  font-style: italic;
}
.categoryAttribution a {
  color: inherit;
}
.bubbleTab {
  padding: 10px 25px;
  margin: 3px;
  background-color: white;
  border-radius: 20px;
  border: 1px solid #DADADA;
  display: inline-block;
  font-size: 12px;
  color: var(--medium-grey);
  font-family: "Roboto", "Helvetica Neue", "Helvetica", sans-serif;
  letter-spacing: 1px;
  cursor: pointer;
}
.bubbleTab:hover {
  text-decoration: none;
}
.bubbleTab.active {
  color: #333;
}
.aboutBox .detailsSection{
  margin-bottom: 40px;
}
.aboutBox .aboutHeader {
  color: var(--dark-grey);
  padding-bottom: 13px;
  margin: 0;
  margin-bottom: 15px;
  text-align: initial;
  text-transform: none;
  font-size: 22px;
  border-bottom: solid 1px var(--light-grey);
  --english-font: var(--english-sans-serif-font-family);
  --hebrew-font: var(--hebrew-sans-serif-font-family);
}
.aboutBox .aboutTitle {
  padding: 10px 0 10px 0;
  display: inline-block;
  font-style: normal;
  font-weight: normal;
  font-size: 24px;
  line-height: 29px;
  color: #000000;
}
.aboutBox .tocCategory{
  display: block;
  margin-bottom: 17px;
  font-size: 16px;
  line-height: 19px;
  letter-spacing: 2px;
  text-transform: uppercase;
  color: var(--dark-grey);
}
.aboutBox .aboutSubtitle {
  font-style: italic;
  font-weight: normal;
  font-size: 18px;
  line-height: 22px;
  color: var(--dark-grey);
}
.aboutBox .aboutSubtitle .he {
  font-style: normal;
}
.aboutBox .aboutAuthor{
  font-size: 16px;
  line-height: 19px;
  color: var(--dark-grey);
  margin-bottom: 22px;
  display: flex;
}
.readerPanel.hebrew .aboutBox .aboutAuthor .aboutAuthorInner{
  direction: rtl;
}
.aboutBox .aboutAuthor .authorName{
  margin-inline-start: 5px;
  color: black;
}
.aboutBox .aboutDesc {
  margin: 15px 0 15px 0;
  font-style: normal;
  font-weight: normal;
  font-size: 16px;
  line-height: 19px;
  color: var(--dark-grey);
}
.aboutBox .aboutComposed{
  font-size: 14px;
  line-height: 18px;
  color: var(--medium-grey);
}
.guideBox .guideHeader {
  color: var(--dark-grey);
  padding-bottom: 13px;
  margin: 0;
  margin-bottom: 15px;
  text-align: initial;
  text-transform: none;
  font-size: 22px;
  border-bottom: solid 1px var(--light-grey);
  --english-font: var(--english-sans-serif-font-family);
  --hebrew-font: var(--hebrew-sans-serif-font-family);
}

.guideBox .guideHeader i {
  margin-right: 8px;
  font-size: 18px;
  cursor: pointer;
}

.guideBox .guideTitle {
  padding: 10px 0 10px 0;
  display: inline-block;
  font-style: normal;
  font-weight: normal;
  font-size: 24px;
  line-height: 29px;
  color: #000000;
}
.guideBox .guidePromptBox {
  direction: ltr;
  margin-bottom: 20px;
  border-radius: 10px;
  padding: 8px 15px;
  border: 2px solid var(--mishnah-blue);
  background-color: #FFFFFF;
  cursor: pointer;
}
.guideBox .guidePromptBox p {
  font-size: 16px;
}
.guideBox .guidePromptBox span {
  font-size: 14px;
  color: var(--medium-grey);
  margin-top: 10px;
}
.readerApp.interface-hebrew .aboutBox .versionDetails,
.readerApp.interface-hebrew .versionsBox .versionDetails {
  text-align: right;
}
.aboutBox .versionDetails .separator,
.versionsBox .versionDetails .separator {
  margin: 0 3px;
}
.aboutBox .currVersionSection, .aboutBox .alternateVersionsSection {
  padding-bottom: 30px;
}
.aboutBox .versionsBox .language-block:first-child .versionBlock:first-child {
  border-top: none;
  padding-top: 10px;
}
.aboutBox .currVersionSection .versionBlock + .versionBlock {
    border-top: solid 1px #CCC;
    padding-top: 20px;
    margin-top: 20px;
}
.version-with-buy-button {
  display: flex;
  flex-direction: column;
}
.version-with-buy-button .version-text-image{
  display: flex;
  justify-content: space-between;
}
.version-with-buy-button .version-text-image .versionBlock{
  align-self: flex-start;
}
.versionsBox .version-with-buy-button{
    border-top: solid 1px #CCC;
}
.versionsBox .version-with-buy-button .versionBlock{
    border-top: none;
}
.versionsBox .version-with-buy-button .version-text-image .version-with-buy-button-image
{
  padding: 20px;
}
.versionsBox .version-with-buy-button .version-with-buy-button-link{
    padding: 10px 20px;
}
.version-with-buy-button .version-with-buy-button-link{
  align-content: flex-start;
  min-width: 50%;
}
.version-with-buy-button .version-with-buy-button-link a.button{
  color: #FFFFFF;
  padding: 7px 20px;
}
.version-with-buy-button .version-text-image .version-with-buy-button-image img.buy-img {
    height: 85px;
    border-radius: 2px;
}
.versionsBox .versionLanguage {
  padding-bottom: 15px;
  letter-spacing: 1px;
  font-style: normal;
  font-weight: normal;
  font-size: 16px;
  line-height: 19px;
  color: var(--dark-grey);
}
.interface-hebrew .versionsBox .versionLanguage {
  direction: rtl;
}
.versionsBox div:not(:first-child) .versionLanguage {
  padding-top: 25px;
}
.versionsBox .versionLanguage .versionCount {
  color: var(--medium-grey);
}
.versionsBox a.selectButton:not(.version-with-preview-title-line .selectButton) {
  font-style: normal;
  font-weight: normal;
  font-size: 13px;
  color: var(--dark-grey);
  box-shadow: 0 1px 2px #999;
  padding: 2px 8px;
  background-color: white;
  border-radius: 4px;
  line-height: 18px;
  cursor: pointer;
}
.versionsBox a.selectButton.currSelectButton:not(.version-with-preview-title-line .selectButton) {
  background-color: #212E50;
  text-decoration: none;
  cursor: default;
  line-height: 20px;
  color: #FFFFFF;
}
.versionsTextList .topFiltersInner .uppercase {
  text-transform: none;
}
span.purim-emoji img{
  height: 25px;
  width: 25px;
}

/* Sheets */

.sheetsInPanel {
  overflow-y: scroll;
  overflow-x: hidden;
  height: 100%;
  padding: 0 15px;
  box-sizing: border-box;
  position: relative;
}
.sheetContent .collectionsWidgetDone .button, .sheetContentSidebar .largeFollowButton {
  background-color: var(--midrash-green);
}
.sheetContentSidebar .largeFollowButton {
  --english-font: var(--english-sans-serif-font-family);
  --hebrew-font: var(--hebrew-sans-serif-font-family);
  font-size: 14px;
  font-weight: 400;
  line-height: 18px;
  min-height: 31px;
  height: 31px;
}

.sheetContent {
  width: 100%;
  box-sizing: border-box;
  font-size: 2.2em;
  line-height: 1.6;
  text-align: justify;
  background-color: inherit;
  margin: 0 auto;
  max-width: 760px;
  position: relative;
  padding: 0 30px;
}
.sheetContent .ref {
  cursor: pointer;
  color: var(--medium-grey);
  font-size: 1em;
}
.sheetContent .ref a {
  color: var(--medium-grey);
}
.sheetContent img {
  max-width: 100%;
}
.sheetContent table {
  margin: auto;
  max-width: 100%;
  width: 100%;
  border-collapse: collapse;
  table-layout: fixed
}
.sheetContent table th,
.sheetContent table td {
  padding: 10px;
  border-top: 1px solid #E6E5E6;
  vertical-align: top;
}
.sheetContent table thead th {
  vertical-align: bottom;
  border-bottom: 2px solid #E6E5E6;
  border-top: none;
}
.sheetContent table th:first-of-type,
.sheetContent table tr td:first-of-type {
  padding-left: 0;
}
.sheetContent table th:last-of-type,
.sheetContent table tr td:last-of-type {
  padding-right: 0;
}
.sheetContent tbody {
  width: 100%;
}
.sheetContent .center {
  text-align: center;
}
.readerPanel .sheetItem {
  position: relative;
}
.heLeft.bilingual section.SheetSource .sheetItem.enOnly > .en,
.heLeft.bilingual section.SheetSource .sheetItem.heOnly > .he,
.heRight.bilingual section.SheetSource .sheetItem.enOnly > .en,
.heRight.bilingual section.SheetSource .sheetItem.heOnly > .he {
  width: 100%;
  padding-right: 15px;
  padding-left: 15px;
}
.readerPanel .sheetItem.indented-1,
.readerPanel section.SheetSource.indented-1,
.readerPanel section.SheetOutsideBiText.indented-1 {
  margin-left:  30px;
  margin-right: 30px;
}
.readerPanel .sheetItem.indented-2,
.readerPanel section.SheetSource.indented-2,
.readerPanel section.SheetOutsideBiText.indented-2 {
  margin-left:  60px;
  margin-right: 60px;
}
.readerPanel .sheetItem.indented-3,
.readerPanel section.SheetSource.indented-3,
.readerPanel section.SheetOutsideBiText.indented-3 {
  margin-left:  90px;
  margin-right: 90px;
}
.sheetContent .customSourceTitle {
  font-family: "Roboto", "Helvetica Neue", "Helvetica", sans-serif;
  text-transform: none;
  margin-bottom: 0;
  margin-top: 40px;
}
.sheetContent p {
  margin: 0 0 1em 0;
}
.segmentNumber.sheetSegmentNumber {
  display: block;
  position: absolute;
  text-align: center;
}
.readerPanel.bilingual.heLeft .sheetItem.segment .segmentNumber.sheetSegmentNumber,
.readerPanel.bilingual.heRight .sheetItem.segment .segmentNumber.sheetSegmentNumber {
  left: 50%;
  margin-left: -15px;
}
.readerPanel.bilingual.heLeft .sheetItem.segment.enOnly .segmentNumber.sheetSegmentNumber,
.readerPanel.bilingual.heRight .sheetItem.segment.enOnly .segmentNumber.sheetSegmentNumber {
  right: 0px;
  left: auto;
  margin-left: 0;
}
.readerPanel.bilingual.heLeft .sheetItem.segment.heOnly .segmentNumber.sheetSegmentNumber,
.readerPanel.bilingual.heRight .sheetItem.segment.heOnly .segmentNumber.sheetSegmentNumber {
  left: 0px;
  margin-left: 0;
}
.readerPanel.english .sheetItem.segment.heOnly .segmentNumber .en,
.readerPanel.hebrew .sheetItem.segment.enOnly .segmentNumber .he
.readerPanel.hebrew section.SheetSource .sheetItem.enOnly > .en,
.readerPanel.english section.SheetSource .sheetItem.heOnly > .he,
.readerPanel.hebrew section.SheetOutsideBiText .sheetItem.enOnly > .en,
.readerPanel.english section.SheetOutsideBiText .sheetItem.heOnly > .he  {
  display: block;
}
.sheetTocIcon {
  color: #ccc;
  font-size: 16px;
  width: 15px;
  height: 15px;
  margin: 0 8px;
  vertical-align: middle;
}
.bookPage .content h2.tagsTitle {
  text-align: center;
  color:black;
  font-size: 13px;
  margin-bottom: 0;
  padding-bottom: 8px;
}
.bookMetaDataBox {
  margin: 40px auto;
  text-align: center;
}
.sheetContent .sheetItem.segment .sourceContentText {
  margin-bottom: 18px;
  display: block;
  overflow-wrap: break-word;
  word-wrap: break-word;
}
.sheetContent .SheetOutsideText.highlight .sheetItem.segment .sourceContentText {
  margin-bottom: 12px;
}
.sheetContent h1,
#sheet .outside h1,
.sourceContentText h1 {
  font-weight: 400;
  font-size: var(--serif-h3-font-size);
  text-align: center;
  margin-top: 45px;
  margin-bottom: 30px;
}
.sheetContent h1 span,
.sourceContentText h1 span {
  border-bottom: 4px solid var(--lighter-grey);
}

#aboutCover {
  margin-top: -90px;
  height: 240px;
  padding: 180px 0;
  background-color: #ADA99B;
  box-sizing: border-box;
  text-align: center;
  overflow: hidden;
  position: relative;
}
#aboutVideo {
  position: absolute;
  top: -90px;
  left: 0;
  min-width: 1200px;
  z-index: 0;
  width: 100%;
}
@media (max-width: 450px) {
  #aboutCover {
    height: 270px;
    padding: 180px 0;
  }
  #aboutVideo {
    min-width: 900px;
  }
}
.overlayTextOnSheetsHero {
  color: white;
  --english-font: var(--english-sans-serif-font-family);
  --hebrew-font: var(--hebrew-sans-serif-font-family);
  font-weight: 400;
  margin-inline-start: 10%;
}
.overlayTextOnSheetsHero #title {
  position: absolute;
  font-size: 50px;
  font-weight: 500;
  top: 145px;
  line-height: 62.65px;
}
.overlayTextOnSheetsHero #message {
  position: absolute;
  font-size: 24px;
  line-height: 18px;
  top: 227px;
}
@media screen and (max-width: 800px) {
  .overlayTextOnSheetsHero {
    margin-inline-start: 15%;
  }
  .overlayTextOnSheetsHero #title {
    font-size: 24px;
    top: 115px;
    line-height: revert;
  }
  .overlayTextOnSheetsHero #message {
    font-size: 16px;
    top: 175px;
  }
  #aboutCover {
    height: 150px;
    padding: 130px 0;
  }
}
.sheetContent .addToSheetPlus {
  display: inline-flex;
  justify-content: center;
  align-items: flex-end;
  width: 25px;
  height: 25px;
  background-color: var(--midrash-green);
  border-radius: 50%;
  color: white;
  font-size: 30px;
  line-height: 1;
  cursor: pointer;
}
.addToSheetButton {
  background-color: unset;
  border: none;
}
.SheetOutsideBiText .addToSheetButton, .SheetSource .addToSheetButton {
  margin-inline-start: 15px;
  padding-block-start: 10px;
  padding-block-end: 10px;
}
.SheetMedia .addToSheetButton, .SheetComment .addToSheetButton {
  margin-block-start: -10px;
  margin-block-end: 30px;
}
.SheetOutsideText .addToSheetButton {
  margin-block-end: 12px;
}
.sheetContent .addToSheetText {
  --english-font: var(--english-sans-serif-font-family);
  --hebrew-font: var(--hebrew-sans-serif-font-family);
  font-size: 16px;
  font-weight: 400;
  line-height: 18.75px;
  color: var(--dark-grey);
  margin-inline-start: 10px;
  cursor: pointer;
}
@media screen and (min-width: 900px) {
  .contentInner .table {
    display: flex;
    flex-direction: row;
  }
  div.TOCCardsWrapper :nth-child(-n+2 of .card) {
    border-top: 1px solid #EDEDEC;
  }
}
@media screen and (min-width: 700px) and (max-width: 900px)  {
  .contentInner .table {
    display: flex;
    flex-direction: column;
  }
}
@media screen and (min-width: 600px) and (max-width: 700px) {
  .contentInner .table {
    display: flex;
    flex-direction: row;
  }
  div.TOCCardsWrapper :nth-child(-n+2 of .card) {
    border-top: 1px solid #EDEDEC;
  }
}
@media screen and (max-width: 600px) {
   .contentInner .table {
    display: flex;
    flex-direction: column;
  }
}

.readerPanel.hebrew .sheetContent .sheetItem.segment .sourceContentText.outsideBiText.en {
  display: none;
}
.readerPanel.english .sheetContent .sheetItem.segment .sourceContentText.outsideBiText.he {
  display: none;
}
.readerPanel.hebrew .sheetContent .sheetItem.segment.enOnly .sourceContentText.outsideBiText.en {
  display: inline;
}
.readerPanel.english .sheetContent .sheetItem.segment.heOnly .sourceContentText.outsideBiText.he {
  display: inline;
}
.readerPanel.english .sheetContent .sheetItem .SheetOutsideText.segment.he,
.readerPanel.hebrew .sheetContent .sheetItem .SheetOutsideText.segment.en,
.readerPanel.english .sheetContent .sheetItem .SheetComment.segment.he,
.readerPanel.hebrew .sheetContent .sheetItem .SheetComment.segment.en {
  display: inline;
}
.sourceContentText.centeredSheetContent {
  text-align: center;
}
.sheetContent .sheetItem.segment .sourceContentText p:last-child,
.sheetContent .editorContent .sheetItem.segment .sourceContentText p {
  margin-bottom: 0;
}
.sheetContent .editorContent .sheetItem.noPointer {
  pointer-events: none;
}

.sheetContent .editorContent .sheetItem.noPointer iframe {
  pointer-events: auto;
}


.sheetContent .editorContent .sheetItem.noPointer .element-link,
.sheetContent .editorContent .sheetItem.noPointer .element-link a {
    cursor: pointer;
    pointer-events: auto;
}
.sheetContent .sheetItem.segment .addedBy {
  margin-top: -20px;
}



.sheetContent .element-link {
  display: inline;
  position: relative;
}

.sheetContent .element-link .popup {
  position: absolute;
  left: 0;
  display: flex;
  align-items: center;
  background-color: white;
  padding: 0;
  border-radius: 6px;
  z-index: 1;
  top: -38px;
  pointer-events: auto;
  box-shadow: 0px 1px 3px rgba(0, 0, 0, 0.25);
}

.sheetNotice {
  color: var(--dark-grey);
  background: var(--lighter-grey);
  border: 1px solid var(--light-grey);
  box-sizing: border-box;
  border-radius: 6px;
  padding: 10px 20px;
  margin: 22px 44px 0;
  font-size: 16px;
}
.interface-hebrew .sheetContent .element-link .popup {
  direction: rtl;
}

.sheetContent .element-link .popup input {
  border: none;
  width: 200px;
  padding: 6px;
  font-size: 16px;
  color: rgb(0, 136, 204)
}

.sheetContent .element-link .popup a {
  display: flex;
  align-items: center;
  gap: 5px;
  padding-right: 10px;
  border-right: 1px solid lightgrey;
}

.sheetContent .element-link .popup button {
  border: none;
  background: transparent;
  padding: 6px;
}

.sheetContent .element-link .popup button:hover {
  color: rebeccapurple;
  cursor: pointer;
}

.sheetContent .editorContent,
.sheetContent .editorContent .segment {
  cursor: text;
}

.interface-english .sheetContent .sheetItem.segment .addedBy {
  float: left;
}
.interface-hebrew .sheetContent .sheetItem.segment .addedBy {
  float: right;
}
.youTubeContainer {
  position: relative;
  padding-bottom: 56.25%; /* 16:9 */
  padding-top: 25px;
  height: 0;
  pointer-events: auto;
}
.youTubeContainer iframe {
  position: absolute;
  top: 0;
  left: 0;
  width: 100%;
  height: 100%;
}
.sheetContent .media {
  margin: 0 auto;
  display: table;
  table-layout: fixed;
}
.sheetContent .media.fullWidth {
  width: 100%;
}
.sheetContent .media .mediaCaption {
  display: table-caption;
  caption-side: bottom;
  padding-top: 8px;
}
.sheetContent .media .mediaCaptionInner {
  display: flex;
  justify-content: space-between;
}
.sheetContent .media .mediaCaption .en {
  font-size: 80%;
  text-align: left;
  flex: 1;
}
.sheetContent .media .mediaCaption .he {
  font-size: 72%;
  flex: 1;
  font-family: "Heebo", "sans-serif";
}
.sheetContent .media .mediaCaption.heOnly .he,
.sheetContent .media .mediaCaption.enOnly .en {
  display: block;
}
.sheetContent .media .mediaCaption.heOnly .en,
.sheetContent .media .mediaCaption.enOnly .he {
  display: none;
}
.sheetContent .spacer:only-of-type.empty {
  line-height: inherit;
  --english-font: var(--english-sans-serif-font-family);
  --hebrew-font: var(--hebrew-sans-serif-font-family);
}
.sheetItem:only-of-type.empty .SheetOutsideText:before,
.sheetContent .spacer:only-of-type.empty:before {
  color: var(--medium-grey);
  position: absolute;
  pointer-events: none;
}
.interface-english .sheetItem:only-of-type.empty .SheetOutsideText:before,
.interface-english .spacer:only-of-type.empty:before,
.interface-english .spacer:only-of-type.empty:before {
  content: "Write something... ";
  margin-inline-start: 50px;
}
.interface-hebrew .sheetItem:only-of-type.empty .SheetOutsideText:before,
.interface-hebrew .spacer:only-of-type.empty:before,
.interface-hebrew .spacer:only-of-type.empty:before {
  content: "לכתוב משהו...";
  margin-inline-start: 50px;
}
.editorAddInterface {
  position: relative;
  pointer-events:none;
  background-color: transparent;
  margin-inline-start: 50px;
}

.editorAddInterface:before {
  content: "";
  margin-inline-start:-46px;
  position: absolute;
  width: 30px;
  height: 30px;
  transform: rotate(45deg);
  background-color: white;
  background-image: url("/static/icons/heavy-x-dark.svg");
  border: 1px solid var(--light-grey);
  background-size: 14px;
  border-radius: 50%;
  pointer-events:auto;
  cursor: pointer;
  background-repeat: no-repeat;
  background-position: center;
  box-sizing: border-box;
  box-shadow: 0px 1px 3px 0px #00000040;
}
.editorAddLineButton {
  position: relative;
  background-color: transparent;
  margin-inline-start: 50px;
}
.hidden.editorAddLineButton::before {
    display: none;
}

.editorAddLineButton:before {
  content: "";
  margin-inline-start:-46px;
  position: absolute;
  width: 30px;
  height: 30px;
  transform: rotate(45deg);
  background-color: white;
  background-image: url("/static/icons/heavy-x-dark.svg");
  border: 1px solid var(--light-grey);
  background-size: 14px;
  border-radius: 50%;
  /*pointer-events:auto;*/
  cursor: pointer;
  background-repeat: no-repeat;
  background-position: center;
  box-sizing: border-box;
  box-shadow: 0px 1px 3px 0px #00000040;
}

.editorAddInterface:hover::before {
background-color: var(--lighter-grey);
}
.editorAddInterface.active:hover::before {
background-color: white;
}

.editorAddInterface.active {
  background-color: white;
  line-height: initial;
}
.editorAddInterface.active:before {
  transform: rotate(0);
}
.editorAddInterface .editorAddInterfaceButton {
  display: none;
}

.addInterfaceInput {
  pointer-events: none;
  display: inline-block;
}
.hidden.editorAddInterface::before {
    display: none;
}


.addInterfaceInput .textPreview {
  border-inline-start: 4px solid;
  padding-inline-start: 36px;
  padding-inline-end: 10px;
  padding-top: 30px;
  padding-bottom: 30px;
  pointer-events: auto;
  margin-top: 10px;
  background-color: white;
}

.addInterfaceInput .button {
  font-size: 14px;
  padding-top: 5px;
  padding-bottom: 5px;
  height: 30px;
  position: absolute;
}

.addInterfaceInput .textPreviewSegment {
  display: inline;
}

.addInterfaceInput .textPreview .inner {
  max-height: 272px;
  overflow-y: scroll;
  padding-inline-end: 30px;
  position: relative;
}

.connectionsPanel .autocompleterPopups {
  position: absolute;
  height: 100%;
  width: 100%;
}

.addInterfaceInput .suggestionBoxContainer,
.addInterfaceInput .textPreviewContainer {
  position: absolute;
  z-index: 1;
}

.editorContent .show-above .suggestionBoxContainer,
.editorContent .show-above .textPreviewContainer {
  top: auto;
  bottom: 100%;
}

.addInterfaceInput .suggestionBox,
.addInterfaceInput .textPreview {
  border: 1px solid var(--light-grey);
  box-shadow: 0px 1px 3px rgba(0, 0, 0, 0.25);
  border-radius: 6px;
}

.addInterfaceInput .suggestionBox {
  height: 100%;
}
.addInterfaceInput select.suggestionBox {
  font-size: 22px;
}


.addInterfaceInput select.suggestionBox:focus > option:checked {
  background: var(--light-grey) !important;
}

.addInterfaceInput select.suggestionBox option:checked,
.addInterfaceInput select.suggestionBox option:hover {
    box-shadow: 0 0 10px 100px var(--light-grey) inset;
}

.addInterfaceInput input,
.addInterfaceInput button,
.addInterfaceInput .suggestion {
  pointer-events: auto;
  cursor: pointer;
}

.addInterfaceInput .suggestion {
  border-inline-start: 4px solid;
  padding-inline-start: 36px;
  padding-inline-end: 40px;
  padding-top: 9px;
  padding-bottom: 9px;
  border-bottom: 1px solid var(--lighter-grey);
}

.addInterfaceInput .suggestion:last-of-type {
  border-bottom: none;
}

.addInterfaceInput input {
  min-width: 350px;
  max-width: 450px;
  border-radius: 250px;
  border: none;
  box-shadow: none;
  box-sizing: border-box;
  font-size: 22px;
  padding-inline-start: 30px;
  padding-top: revert;
  margin-inline-end: 20px;
  background: url("/static/icons/iconmonstr-magnifier-2-240.svg") no-repeat scroll left 7px top 7px;
  background-color: var(--lighter-grey);
}
.topicSearch.addInterfaceInput {
  display: flex;
  margin-left: 30px;
  margin-right: 30px;
  justify-content: space-between;
}

.topicSearch.addInterfaceInput input {
  margin-top: 30px;
  height: 30px;
  max-width: 250px;
  min-width: 250px;
  padding-inline-end: 30px;
  margin-left:  0;
  margin-right: 0;
  font-size: 20px;
}
.topicSearch.addInterfaceInput input.selected {
  color: #4B71B7;
}

.topicSearch.addInterfaceInput .button {
  margin-top: 30px;
  position: relative;
  white-space: nowrap;
}
.addInterfaceInput .suggestion {
  font-size: 20px;
}
.topicSearch.addInterfaceInput select.suggestionBox {
  margin-top: 60px;
}
.addInterfaceInput.mediaInput input {
  background: url("/static/icons/link_grey.svg") no-repeat scroll left 7px top 7px;
  background-color: var(--lighter-grey);
}
.readerApp.interface-hebrew .addInterfaceInput input {
  background-position: right 7px top 7px;
  font-family: var(--hebrew-serif-font-family);
}

.addInterfaceInput input::placeholder {
  font-size: 22px;
  font-style: normal;
}

.addInterfaceInput input+span.helperCompletionText {
  position: absolute;
  margin-inline-start: 4px;
  color: var(--medium-grey);
}

.editorAddInterface.active .editorAddInterfaceButton {
  width: 30px;
  height: 30px;
  padding: 10px;
  display: inline-block;
  background-size: auto 12px;
  background-repeat: no-repeat;
  background-position: center;
  border-radius: 6px;
  background-origin: content-box;
  background-color: var(--lighter-grey);
  margin-inline-end: 6px;
  box-sizing: border-box;
  cursor: pointer;
  pointer-events: auto;
}
.editorAddInterface.active .cursorHolder {
  display: inline-block;
 }
#addSourceButton.editorAddInterfaceButton {
  background-image: url("/static/icons/quotation.svg");
}
#addImageButton.editorAddInterfaceButton {
  background-image: url("/static/icons/image.svg");
}
#addMediaButton.editorAddInterfaceButton {
  background-image: url("/static/icons/video.svg");
}

#addImageFileSelectorLabel {
  width: 30px;
  height: 30px;
  margin-inline-start: -5px;
  margin-top: -5px;
  display: block;
  position: absolute;
  cursor: pointer;
}

.sheetContent .sheetItem .SheetOutsideText.segment p {
  margin: 0
}
.sheetContent .sheetItem .SheetOutsideText.segment {
  margin: 0
}
.sheetContent .sheetItem .SheetSource.segment,
.sheetContent .sheetItem .SheetOutsideBiText.segment {
  margin-top: 2px;
  margin-bottom:30px;
}
.sheetContent .text.loading {
  cursor: wait;
}
.oldSheetNotice,
.oldSheetNotice a,
.editSheetNotice,
.editSheetNotice a {
  font-size: 12px;
  font-family: "Roboto", "Helvetica Neue", "Helvetica", sans-serif;
  color: var(--medium-grey);
}
.cookiesNotification {
  position: fixed;
  z-index: 9999;
  color: white;
  background-color: #212E50;
  border-top: 1px solid #ccc;
  bottom: 0;
  box-sizing: border-box;
  width: 100%;
  padding: 10px 0;
  line-height: 1.1;
  text-align: center;
  unicode-bidi: plaintext;
}
.cookiesNotification a {
  text-decoration: underline;
  color: inherit;
  margin-inline-start: 5px;
}
.cookiesNotification .button {
  margin-inline-start: 12px;
}
.readerMessageBox {
  z-index: 9999;
  color: #000;
  font-size: 16px;
  background-color: #ededec;
  border: 1px solid #ccc;
  top: 0;
  left: 0;
  box-sizing: border-box;
  padding: 10px 0;
  margin: 40px;
  line-height: 1.1;
  text-align: center;
}
.readerMessageBox a {
  text-decoration: underline;
  color: inherit;
}
.he sup.sourcePrefix {
  margin-right: -35px;
  position: absolute;
  text-decoration: none;
  font-family: "Roboto", "Helvetica Neue", "Helvetica", sans-serif;
  color: #000;
}
.en sup.sourcePrefix {
  margin-left: -35px;
  position: absolute;
  text-decoration: none;
  font-family: "Roboto", "Helvetica Neue", "Helvetica", sans-serif;
  color: #000;
}
.heLeft.bilingual .sheetContent .text sup.sourcePrefix,
.heRight.bilingual .sheetContent .text sup.sourcePrefix {
    margin-right: -28px;
}
.heLeft.bilingual .sheetContent .text .en sup.sourcePrefix,
.heRight.bilingual .sheetContent .text .en sup.sourcePrefix {
  display: none
}
.sheetItem.ref-display-none .ref {
  display: none;
}
.bilingual .SheetSource .en,
.bilingual .SheetOutsideBiText .en {
  background-color: var(--lightest-grey);
}
section.SheetSource,
section.SheetOutsideBiText {
  border-inline-start: 4px solid;
  border-inline-end: 1px solid #DDDDDD;
  border-block-start: 1px solid #DDDDDD;
  border-block-end: 1px solid #DDDDDD;
  border-radius: 4px;
  margin-bottom: 30px;
}

.readerPanel.hebrew section.SheetSource .sheetItem > .he,
.readerPanel.english section.SheetSource .sheetItem > .en,
.readerPanel.hebrew section.SheetSource .sheetItem.enOnly > .en > .sourceContentText,
.readerPanel.hebrew section.SheetOutsideBiText .sheetItem > .he,
.readerPanel.english section.SheetOutsideBiText .sheetItem > .en {
  display: block;
}
.readerPanel.hebrew section.SheetSource .sheetItem:not(.enOnly) > .en,
.readerPanel.hebrew section.SheetSource .sheetItem.enOnly > .en > .ref,
.readerPanel.hebrew section.SheetSource .sheetItem.enOnly > .he > .sourceContentText,
.readerPanel.english section.SheetSource .sheetItem > .he,
.readerPanel.hebrew .sheetItem:not(.enOnly) .SheetSource > .en,
.readerPanel.hebrew .sheetItem.enOnly .SheetSource > .en > .ref,
.readerPanel.hebrew .sheetItem.enOnly .SheetSource > .he > .sourceContentText,
.readerPanel.english .sheetItem .SheetSource > .he,
.readerPanel.hebrew section.SheetOutsideBiText .sheetItem > .en,
.readerPanel.english section.SheetOutsideBiText .sheetItem > .he  {
  display: none;
}
.interface-english section.SheetSource .sheetItem > .he,
.interface-english section.SheetSource .sheetItem > .en,
.interface-english section.SheetOutsideBiText .sheetItem > .he,
.interface-english section.SheetOutsideBiText .sheetItem > .en {
  padding: 15px 20px 15px 16px;
}
.interface-english .stacked section.SheetSource .sheetItem > .en {
  border-block-start: 1px solid #DDDDDD;
  border-block-end: 1px solid #DDDDDD;
}
.interface-english .heRight section.SheetSource .sheetItem,
.interface-english .heLeft section.SheetSource .sheetItem {
  border-block-end: 1px solid #DDDDDD;
}
.interface-hebrew section.SheetSource .sheetItem > .he,
.interface-hebrew section.SheetSource .sheetItem > .en,
.interface-hebrew section.SheetOutsideBiText .sheetItem > .he,
.interface-hebrew section.SheetOutsideBiText .sheetItem > .en {
  padding: 15px 16px 15px 20px;
}
section.SheetSource .segmentNumber,
section.SheetSource .SheetOutsideBiText {
  display: none;
}
.sheetContent section.SheetSource .sheetItem.segment .sourceContentText,
.sheetContent section.SheetOutsideBiText .sheetItem.segment .sourceContentText {
  margin: 0;
}
.sheetContent section.SheetSource .sheetItem.segment {
  margin-block-end: 0;
}
.sheetItem .SheetSource,
.sheetItem .SheetOutsideBiText {
  border-inline-start: 4px solid;
  padding-inline-start: 16px;
  padding-inline-end: 20px;
  box-shadow: 0px 1px 6px rgba(0, 0, 0, 0.25);
}
.sheetItem .SheetSource.segment,
.sheetItem .SheetOutsideBiText.segment {
cursor: pointer;
}

.sheetItem .SheetSource.selected.segment,
.sheetItem .SheetOutsideBiText.selected.segment {
  border-top: 2px solid var(--theme-select);
  border-bottom: 2px solid var(--theme-select);
  border-inline-end: 2px solid var(--theme-select);
  margin-top: 0;
  margin-bottom: 28px;
  margin-inline-end: -2px;
  cursor: text;
}
.sheetItem .SheetSource .he,
.sheetItem .SheetSource .en,
.sheetItem .SheetOutsideBiText .he,
.sheetItem .SheetOutsideBiText .en {
  padding-inline-start: 16px;
  padding-inline-end: 20px;
  margin-inline-start: -16px;
  margin-inline-end: -20px;
  padding-top: 15px;
  padding-bottom: 15px;
}
.interface-hebrew .sheetItem .SheetSource .he,
.interface-hebrew .sheetItem .SheetSource .en,
.interface-hebrew .sheetItem .SheetOutsideBiText .he,
.interface-hebrew .sheetItem .SheetOutsideBiText .en {
  padding-inline-start: 20px;
  padding-inline-end: 16px;
  margin-inline-start: -20px;
  margin-inline-end: -16px;
}
.interface-hebrew .bilingual.heLeft .sheetItem .SheetOutsideBiText .he,
.interface-hebrew .bilingual.heLeft .sheetItem .SheetSource .he,
.interface-hebrew .bilingual.heRight .sheetItem .SheetOutsideBiText .en,
.interface-hebrew .bilingual.heRight .sheetItem .SheetSource .en,
.interface-english .bilingual.heRight .sheetItem .SheetOutsideBiText .he,
.interface-english .bilingual.heRight .sheetItem .SheetSource .he,
.interface-english .bilingual.heLeft .sheetItem .SheetOutsideBiText .en,
.interface-english .bilingual.heLeft .sheetItem .SheetSource .en {
  padding-inline-end: 20px;
  margin-inline-end: 0px;
  padding-inline-start: 20px;
  margin-inline-start: 0px;
}
.interface-hebrew .bilingual.heLeft .sheetItem .SheetOutsideBiText .en,
.interface-hebrew .bilingual.heLeft .sheetItem .SheetSource .en,
.interface-english .bilingual.heLeft .sheetItem .SheetOutsideBiText .he,
.interface-english .bilingual.heLeft .sheetItem .SheetSource .he {
  padding-inline-end: 16px;
  margin-inline-end: 0px;
  padding-inline-start: 20px;
  margin-inline-start: 0px;
}

.interface-hebrew .bilingual.heRight .sheetItem .SheetOutsideBiText .he,
.interface-hebrew .bilingual.heRight .sheetItem .SheetSource .he,
.interface-english .bilingual.heRight .sheetItem .SheetOutsideBiText .en,
.interface-english .bilingual.heRight .sheetItem .SheetSource .en {
  padding-inline-end: 20px;
  margin-inline-end: 0px;
  padding-inline-start: 16px;
  margin-inline-start: 0px;
}

.readerPanel.bilingual.heRight .sheetItem .SheetSource,
.readerPanel.bilingual.heRight .sheetItem .SheetOutsideBiText,
.readerPanel.bilingual.heLeft .sheetItem .SheetSource,
.readerPanel.bilingual.heLeft .sheetItem .SheetOutsideBiText {
  padding-left: 0;
  padding-right: 0;
}

.readerPanel.english .sheetItem .SheetSource .he,
.readerPanel.english .sheetItem .SheetSource .en,
.readerPanel.english .sheetItem .SheetOutsideBiText .he,
.readerPanel.english .sheetItem .SheetOutsideBiText .en,
.readerPanel.hebrew  .sheetItem .SheetSource .he,
.readerPanel.hebrew  .sheetItem .SheetSource .en,
.readerPanel.hebrew  .sheetItem .SheetOutsideBiText .he,
.readerPanel.hebrew  .sheetItem .SheetOutsideBiText .en
{
  padding-inline-start: initial;
  padding-inline-end: initial;
  margin-inline-start: initial;
  margin-inline-end: initial;
}

.readerPanel.english .sheetItem .SheetSource.segment,
.readerPanel.hebrew .sheetItem .SheetSource.segment {
  padding-top: 15px;
  padding-bottom: 15px;
}


.sheetItem .SheetSource .he.editable.selected .sourceContentText,
.sheetItem .SheetSource .en.editable.selected .sourceContentText,
.sheetItem .SheetOutsideBiText .he.editable.selected .sourceContentText,
.sheetItem .SheetOutsideBiText .en.editable.selected .sourceContentText {
  background-color: #FFFFFF;
  box-shadow: inset 0px 0px 3px rgba(0, 0, 0, 0.3);
  border-radius: 6px;
}
.sheetItem .SheetSource ::selection,
.sheetItem .SheetOutsideBiText ::selection {
  background-color: rgba(0,0,0,0);
}
.sheetItem .SheetSource .he.editable.selected ::selection,
.sheetItem .SheetSource .en.editable.selected ::selection,
.sheetItem .SheetOutsideBiText .he.editable.selected ::selection,
.sheetItem .SheetOutsideBiText .en.editable.selected ::selection {
  background-color: #D2DCFF;
}
.sheetItem .SheetSource .en,
.sheetItem .SheetOutsideBiText .en {
  background-color: #FBFBFA;
}
.sheetItem .SheetSource .ref,
.sheetItem .SheetOutsideBiText .ref {
  pointer-events: none;
  user-select: none;
}
.readerPanel.bilingual .sheetItem .SheetSource:after,
.readerPanel.bilingual .sheetItem .SheetOutsideBiText:after {
  content: " ";
  display: block;
  clear: both;
  height: 0;
  background-color: #FBFBFA;
}
.sheetItem .SheetMedia {
  margin-bottom: 14px;
}
.heRight .SheetSource {
  background-image:
  linear-gradient(
    to left,
    #fff,
    #fff 50%,
    #FBFBFA 50%,
    #FBFBFA 100%,
    #fff 100%
  );
}
.heLeft .SheetSource {
  background-image:
  linear-gradient(
    to right,
    #fff,
    #fff 50%,
    #FBFBFA 50%,
    #FBFBFA 100%,
    #fff 100%
  );
}
.sheetContent .highlight,
.sheetContent .highlight .en {
  background-image: unset;
  background-color: var(--highlight-green-light);
}

.bilingual.heLeft .sheetContent .boxedSheetItem,
.bilingual.heRight .sheetContent .boxedSheetItem {
  margin-bottom: 30px;
}

.bilingual.heLeft .sheetContent .sheetItem .SheetSource.segment,
.bilingual.heRight .sheetContent .sheetItem .SheetSource.segment {
  margin-bottom: 0;
  display: flex;
}

.bilingual.heRight .sheetContent .sheetItem .SheetSource.segment {
  direction: rtl;
}
.bilingual.heLeft .sheetContent .sheetItem .SheetSource.segment {
  direction: ltr;
}

.boxedSheetItem + .spacer {
  margin-top: -30px;
  transition: all .5s ease-in-out;
}

.boxedSheetItem + .spacer.spacerSelected {
  margin-top: unset;
  margin-bottom:30px;
  transition: all .5s ease-in-out;
}

.boxedSheetItem[draggable] {
  -moz-user-select: none;
  -khtml-user-select: none;
  -webkit-user-select: none;
  user-select: none;
  -khtml-user-drag: element;
  -webkit-user-drag: element;
}

.boxedSheetItem.dragged {
  opacity: .2;
}

.boxedSheetItem .boxedSourceChildren {
  position: absolute;
  top: 0;
}

.draggedOver.draggedOverBefore::before {
  content: "​"; /* zwsp required for chrome to display content */
  display: block;
  background-color: #D2DCFF;
  width: 100%;
}
.draggedOver.draggedOverAfter::after {
  content: "​"; /* zwsp required for chrome to display content */
  display: block;
  background-color: #D2DCFF;
  width: 100%;
}

.dragIcon {
  background-color: #F0F8FF;
  width: auto;
  height: 30px;
  left: -3000px;
  border-inline-start: 4px solid;
  font-size: 22px;
  padding-top: 10px;
  padding-left: 10px;
  padding-right: 10px;
  text-align: center;
  position: absolute;
}
.dragIconContainer {
  position: absolute;
  left: -9999px;
  display: flex;
  flex-direction: column;
  background-color: rgba(255, 255, 255, 0.1);
}
.feedbackBox p {
  font-size: 16px;
  letter-spacing: 1px;
}
.feedbackBox .button {
  margin: auto;
  width: 100%;
}
.feedbackBox input {
  padding: 16px 22px;
  margin-bottom: 20px;
  cursor: pointer;
  font-size: 18px;
  border-radius: 4px;
  box-shadow: none;
  border: 1px solid #E9E9E9;
  width: 100%;
  box-sizing: border-box;
}
.connectionsPanel textarea.feedbackText {
  border-radius: 7px;
  box-shadow: 0 1px 3px rgba(0,0,0,0.2);
}
.img-circle {
  border-radius: 50%;
}
.tab-view .tab-list {
  display: flex;
  flex-direction: row;
  justify-content: flex-start;
}
.tab-view .tab-list .tab {
  font-size: 16px;
  color: black;
  text-align: center;
  padding: 10px 0;
  margin: 0;
  margin-inline-end: 30px;
  cursor: pointer;
}

.tab-view .tab-list .tab.popover {
  margin-inline-end: 0;
  margin-inline-start: 10px;
}

.interface-hebrew .tab-view .tab-list .tab.popover{
    transform: scale(1.3);
}

.tab-view .tab-list .tab a {
  color: inherit;
}
.tab-view .tab-list .tab a:hover {
  text-decoration: none;
}
.tab-view .tab-list .active .tab {
  border-bottom: 4px solid #CCC;
}
.tab-view .tab-list .tab img {
  width: 18px;
  height: 18px;
  margin: 0 10px 0 0;
  top: 2px;
  position: relative;
}
.interface-hebrew .tab-view .tab-list .tab img {
  margin: 0 0 0 10px;
}
.tab-view .tab-list .justifyright {
  margin: 0 0 4px auto;
  display: flex;
  align-items: center;
}
.tab-view .tab-list .tab.filter,
.tab-view.largeTabs .tab-list .tab.filter {
  margin: 0;
}

.interface-hebrew .singlePanel .tab-view.largeTabs .tab-list .tab.filter {
  margin-top: 3px;
}

.tab-view .tab-list .tab.popover {
  position: relative;
  display: inline-block;
}


.tab-view .tab-list .tab.filter.open {
  background-color: inherit;
}
.tab-view .tab-list .tab.filter img {
  margin: 0 0 1px 6px;
  width: 18px;
  height: 18px;
}
.interface-hebrew .tab-view .tab-list .tab.filter img {
  margin: 0 6px 1px 0;
}
.tab-view .tab-list .applink a {
    color: var(--dark-grey);
}
.interface-hebrew .tab-view .tab-list .justifyright {
  margin: 0 auto 0 0;
}
.tab-list :not(.active) .tab, .tab-list :not(.active) .tab a{
    color: var(--dark-grey);
}
.tab-view.largeTabs .tab-list {
    border-bottom: 1px solid #CCC;
    margin-bottom: 18px;
}
.tab-view.largeTabs .filter-bar {
  margin-bottom: 30px;
}
.tab-view.largeTabs .tab-list .tab {
  font-size: 22px;
}
.singlePanel .tab-view.largeTabs .tab-list .tab:not(.popover) {
    font-size: 16px;
}
.tab-view.largeTabs .tab-list .active .tab {
  border-bottom: 4px solid var(--light-grey);
}

.singlePanel .tab-view.largeTabs .tab-list .active .tab {
  padding-bottom: 18px;
}

.langSelectPopover {
  position: absolute;
  top: 100%;
  right: 0;
  background-color: #fff;
  border-radius: 6px;
  box-shadow: 0px 1px 3px 0px rgba(0, 0, 0, 0.25);
  text-align: start;
  width: 266px;
  padding: 15px 0;
}

.interface-hebrew .singlePanel .langSelectPopover {
  right: -233px;
}
.langSelectPopover .langHeader {
  font-weight: 500;
  font-size: 16px;
  padding: 15px;
  margin-bottom: 15px;
  border-bottom: 1px solid var(--light-grey);
}

.langSelectPopover .radioChoice.active {
  background-color: var(--sefaria-blue);
  color: #fff;
}

.langSelectPopover .radioChoice {
  display: flex;
  justify-content: space-between;
  align-items: center;
  font-size: 14px;
  color: #000;
  margin-inline: 15px;
  background-color: var(--lighter-grey);
  cursor: pointer;
}

.langSelectPopover .radioChoice:nth-of-type(1) {
  border-radius: 6px 6px 0px 0px;
}

.langSelectPopover .radioChoice:nth-of-type(3) {
  border-radius: 0px 0px 6px 6px;
}

.langSelectPopover .radioChoice label {
  flex-grow: 1;
  padding: 10px;
  cursor: pointer;
}

.langSelectPopover .radioChoice input[type=radio] {
    appearance: none;
    background-color: #fff;
    width: 20px;
    height: 20px;
    border: 2px solid var(--medium-grey);
    border-radius: 20px;
    display: inline-grid;
    place-content: center;
    margin-top: 0;
    margin-inline-end: 10px;

  }

/* Styles the radio select as a checkbox  */
.langSelectPopover .radioChoice input[type=radio]::before {
    content: "";
    width: 10px;
    height: 10px;
    transform: scale(0);
    transform-origin: bottom left;
    background-color: var(--sefaria-blue);
    clip-path: polygon(13% 50%, 34% 66%, 81% 2%, 100% 18%, 39% 100%, 0 71%);
}

.langSelectPopover .radioChoice input[type=radio]:checked::before {
    transform: scale(1);
}

.langSelectPopover .radioChoice input[type=radio]:checked{
    background-color:   #fff;
    border: 0;
}

@media (max-width: 540px) {
  .profile-page .tab-view .tab .tabIcon {
    display: none;
  }

  .tab-view .tab-list{
    flex-wrap: wrap;
  }
  .profile-page .profile-actions .resourcesLink.profile-settings,
  .profile-page .profile-actions .button.logoutLink{
    display: none;
  }
}
.profile-page .textRange {
  font-size: 18px;
  color: var(--dark-grey);
}
.profile-page .note-text {
  font-size: 18px;
}
.profile-page .note {
  display: flex;
  flex-direction: row;
  justify-content: space-between;
  padding: 10px 0 20px 0;
}
.profile-page .note + .note {
  border-top: 1px solid #CCC;
}
.profile-page .noteLeft {
  flex-grow: 1;
}
.profile-page .noteRight {
  display: flex;
  flex-direction: row;
  align-items: flex-start;
}
.profile-page .note .noteRight img {
  display: none;
}
.profile-page .note .noteRight img + img {
  margin: 0 0 0 10px;
}
.interface-hebrew .profile-page .note .noteRight img + img {
  margin: 0 10px 0 0;
}
.profile-page .note:hover .noteRight img {
  display: inline-block;
  width: 16px;
  height: 16px;
  opacity: 0.4;
}
.profile-page .note:hover .noteRight img:hover {
  opacity: 0.6;
  cursor:pointer;
}
.profile-page .social-icon img, .sheetContentSidebar .social-icon img {
  width: 13px;
  height: 13px;
  opacity: 0.4;
}
.sheetContentSidebar .title.sub-title, .sheetContentSidebar .title.sub-sub-title {
  --english-font: var(--english-sans-serif-font-family);
  --hebrew-font: var(--hebrew-sans-serif-font-family);
  font-size: 14px;
  font-weight: 400;
  line-height: 18px;
  margin-block-end: 10px;
  display: -webkit-box;
  -webkit-line-clamp: 10;
  -webkit-box-orient: vertical;
  overflow: hidden;
}
.sheetContentSidebar .title.sub-sub-title {
  margin-block-end: 20px;
}
.profile-page .social-icon + .social-icon {
  padding: 0 5px;
}
.profile-page .social-icon:hover img {
  opacity: 0.6;
}
.feedbackOverlay {
  position: fixed;
  width: 100%;
  height:100%;
  background-color: #FBFBFA;
  z-index: 1001;
  top: 0;
  left: 0;
  padding: 120px 60px;
  box-sizing: border-box;
}
.interface-hebrew .feedbackOverlay {
  direction: rtl;
}
.feedbackOverlay .buttonContainer {
  margin-top: 50px;
}
.feedbackOverlay h2 {
  font-size: 30px;
  font-family: "adobe-garamond-pro", "Crimson Text", Georgia, serif;
  margin: 0 auto 50px auto;
  color: black;
  text-transform: none;
  max-width: 600px;
}
.feedbackOverlay p, .feedbackOverlay ul  {
  font-size: 16px;
  font-family: "Roboto", "Helvetica Neue", "Helvetica", sans-serif;
  color: black;
  max-width: 600px;
  margin: 10px auto;
}
.feedbackOverlay textarea {
  font-size: 18px;
  color: #000;
  box-shadow: 0px 1px 3px rgba(0, 0, 0, 0.25);
  border-radius: 6px;
  border: none;
  width: 100%;
  padding: 12px;
  font-weight: normal;
  font-style: normal;
  margin-top: 10px;
  height: 120px;
}
.interface-hebrew textarea,
.interface-hebrew textarea::placeholder,
.interface-hebrew input
{
  font-family: var(--hebrew-sans-serif-font-family);
}
.feedbackOverlay textarea::placeholder {
  font-size: 16px;
  font-style: normal;
  color: var(--dark-grey);
}
.feedbackOverlay a {
  color: #4871bf;
}
.feedbackOverlay .button {
  margin: 0;
}
.feedbackOverlay a.button  {
  color: white;
}
.sheetList .sheet {
  border-bottom: none;
}
.sheetList .sheet {
  display: flex;
  flex-direction: row;
}
.sheetList .sheet .sheetLeft {
  display: flex;
  flex-direction: column;
}
.sheetList .sheet .sheetTags {
  color: var(--medium-grey);
}
.sheetsProfileList .sheet .sheetTags .bullet {
  padding: 0 5px;
}
.sheetList .sheet a {
  color: inherit;
  cursor: pointer;
}
.sheetList .sheet a.sheetTitle {
  display: flex;
  flex-direction: row;
  align-items: center;
  margin-bottom: 10px;
  font-size: 18px;
}
.sheetList .sheet .sheetLeft .sheetTitle img,
.textList .sheet .sheetLeft .sheetTitle img {
  width: 18px;
  height: 18px;
  margin-inline-end: 10px;
}
.sheetLeft div.sheetSummary {
  margin-bottom: 10px
}
.default-profile-img {
  width: 175px;
  height: 175px;
  background-color: var(--medium-grey);
  border-radius: 50%;
  display: flex;
  justify-content: center;
  align-items: center;
  color: white;
  font-size: 75px;
  font-family: "Roboto", "Helvetica Neue", "Helvetica", sans-serif;
}
.default-profile-img.invisible {
  visibility: hidden;
}
.profile-page .filterable-list {
  /* to distinguish top half of profile from bottom half */
    background-color: white;
    border: 1000px solid white;
    border-top: 4px solid white;
    border-bottom: 120px solid white;
    margin: -4px 0 -120px -1000px;
    width: 100%;
}
.interface-hebrew .profile-page .filterable-list {
  margin: -4px -1000px -120px 0;
}
.filterable-list .filter-bar {
  border-bottom: 1px solid #E2E2E1;
  display: flex;
  flex-direction: row;
  align-items: center;
  padding: 16px 0;
  justify-content: space-between;
}
.filterable-list .filter-bar-new {
  padding: 0 0 20px 0;
  justify-content: space-between;
  align-items: center;
  display: flex;
  flex-wrap: wrap;
  flex-direction: row;
}
.filterable-list .filter-bar-new .filter-input {
  background-color: #EDEDED;
  border-radius: 5px;
  padding: 5px;
  color: black;
  width: 250px;
  display: flex;
  align-items: center;
}
.filterable-list .filter-bar-new .filter-input ::placeholder {
  color: var(--medium-grey);
}
.filterable-list .filter-bar-new .sort-option {
  padding: 7px;
  color: var(--dark-grey);
  font-size: 16px;
  cursor: pointer;
  margin: 0 0 0 7px;
  background-color: #EDEDED;
  border-radius: 5px;
}
.interface-hebrew .filterable-list .filter-bar-new .sort-option {
  margin: 0 7px 0 0;
}
.filterable-list .filter-bar-new .sort-option.active {
  color: black;
}
.filterable-list .filter-bar-new .systemText span {
  color: #000;
}
.filterable-list .filter-bar .filter-bar-inner {
  display: flex;
  align-items: center;
}
.filterable-list .readerNavMenuSearchButton {
  margin: 0 10px 0 5px;
  display: inline-flex;
  top: 0;
}
.interface-hebrew .filterable-list .readerNavMenuSearchButton {
  margin: 0 5px 0 10px;
}
.filterable-list input {
  border: 0;
  font-size: 18px;
  font-family: "adobe-garamond-pro", "Crimson Text", Georgia, serif;
  background-color: transparent;
}
.filterable-list .loadingMessage {
  margin-top: 30px;
}
.profile-page .filterable-list .filter-content {
  padding-top: 25px;
}
.profile-page .sheet-header {
  display: flex;
  flex-direction: column;
  align-items: flex-start;
  margin-bottom: 10px;
}
.profile-page .collectionListingImage {
  width: 18px;
  height: 18px;
  border-radius: 50%;
  vertical-align: middle;
  margin: 0;
  margin-inline-end: 10px;
  position: relative;
  top: -2px;
}
.profile-page .collectionListingName {
  margin-bottom: 10px;
  font-family: Roboto;
  font-size: 16px;
  font-weight: 600;
  line-height: 18.75px;

}
.profile-page .collectionListing + .collectionListing {
  border-top: 0;
}
.profile-page .profile-summary-content a {
  color: inherit;
}
.profile-page .profile-summary a.logoutLink {
  color: var(--dark-grey);
  padding: 16px 15px;
}
.profile-page .profile-summary {
  display: flex;
  flex-direction: row;
  justify-content: space-between;
  margin-bottom: 40px;
}
.profile-page .profile-summary .summary-column {
  display: flex;
  flex-direction: column;
  flex-grow: 3;
  flex-basis: 0;
}
.profile-page .profile-summary .summary-column.start {
  align-items: flex-start;
}
.profile-page .profile-summary .summary-column.end {
  flex-grow: 1;
}
.profile-summary .small-margin {
  margin: 0 4px;
}
.profile-summary .sub-sub-title > .small-margin:first-child,
.profile-summary .sub-sub-title > span:first-child .small-margin {
  margin: 0 4px 0 0;
}
.profile-summary .sub-sub-title > .small-margin:last-child,
.profile-summary .sub-sub-title > span:last-child .small-margin {
  margin: 0 0 0 4px;
}
.interface-hebrew .profile-summary .sub-sub-title > .small-margin:last-child,
.interface-hebrew .profile-summary .sub-sub-title > span:last-child .small-margin {
  margin: 0 4px 0 0;
}
.profile-page .aboutText {
  margin-top: 20px;
  font-size: 18px;
  line-height: 1.4;
  font-family: Roboto;
  font-size: 14px;
  font-weight: 400;
  line-height: 16.41px;
}

.profile-page .aboutText a {
  font-family: Roboto;
}

@media (max-width: 540px) {
  .profile-page .profile-pic:hover .profile-pic-hover-button.profile-pic-button-visible {
    display: none !important;  /* dont allow profile pic upload on mobile b/c causes black image on iOS */
  }
  .profile-page .profile-pic .profile-pic-button {
    top: calc(-1 * ((87px/2) + (46px/2)));  /* height of .profile-img + height of .profile-pic-button */
  }
  .profile-page .profile-summary .profile-img {
    width: 87px !important;
    height: 87px !important;
    font-size: 43.5px !important;
  }
  .profile-page .profile-summary .default-profile-img {
    width: 87px !important;
    height: 87px !important;
    font-size: 43.5px !important;
  }
  .profile-page .profile-summary .profile-actions {
    display: flex;
    flex-wrap: wrap;
    flex-direction: row;
  }
}
.profilePicAndButtonContainer .profile-actions {
  margin-top: 10px;
}

.profile-page .profile-summary .follow {
  color: var(--medium-grey);
  font-size: 13px;
  letter-spacing: 1px;
}
.profile-page .profile-summary .follow .follow-bull {
  padding: 0 5px;
}

.profile-page .resourcesLink.faded {
  color: var(--dark-grey);
}
.resourcesLink.blue {
  color: white;
  background-color: var(--sefaria-blue);
}
.resourcesLink.studyCompanion {
  margin-inline-start: 10px;
}
@media screen and (max-width: 900px) {
  .resourcesLink.studyCompanion {
    margin-inline-start: 0;
  }
}
@media screen and (max-width: 900px) {
  .resourcesLink.studyCompanion {
    margin-inline-start: 0;
  }
}
.resourcesLink.blue img {
  filter: invert(1);
  opacity: 1;
}
.profile-page .authorByLine {
  margin: 20px 0;
}
.authorByLineImage a {
  text-decoration: none;
}
.profile-page .follow-header {
  font-size: 20px;
  color: #000;
  padding-bottom: 10px;
}
.profile-page .follow-header .follow-count {
  color: var(--medium-grey);
}
.profile-page .resourcesLink,
.profile-pic-cropper-button.resourcesLink {
  min-height: 46px;
  height: 46px;
  overflow: visible;
  padding: 0px 16px;
  border-top: 0;
  display: flex;
  align-items: center;
  width: unset;
}
.profile-page .emptyList {
  display: flex;
  flex-direction: column;
  align-items: flex-start;
}
.profile-page .emptyList .emptyListText {
  font-size: 16px;
  margin: 30px 0;
  color: var(--medium-grey);
  font-family: "Roboto", "Helvetica Neue", "Helvetica", sans-serif;
  line-height: 1.5;
}
.profile-page .profile-summary .resourcesLink + .resourcesLink,
.profile-page .profile-summary .largeFollowButton + .resourcesLink,
#interruptingMessage.profile-pic-cropper-modal .resourcesLink + .resourcesLink {
  margin: 0 0 0 10px;
}
.interface-hebrew .profile-page .profile-summary .largeFollowButton + .resourcesLink,
.interface-hebrew .profile-page .profile-summary .resourcesLink + .resourcesLink {
  margin: 0 10px 0 0;
}
.profile-page .profile-summary .title {
  margin-bottom: 10px;
}
.profile-page .profile-summary .sub-title {
  color: #000;
  font-family: "Roboto", "Helvetica Neue", "Helvetica", sans-serif;
  font-size: 16px;
}
.profile-page .profile-summary .sub-sub-title {
  color: var(--dark-grey);
  font-family: "Roboto", "Helvetica Neue", "Helvetica", sans-serif;
  font-size: 16px;
}
/* Tooltip - source: https://codepen.io/cristina-silva/pen/XXOpga */
.tooltip-toggle {
  cursor: pointer;
  position: relative;
  line-height: normal;
}
.tooltip-toggle svg {
  height: 18px;
  width: 18px;
}
/*Tooltip text container*/
.three-dots-button.tooltip-toggle::before {
  /* make the tooltip appear on right. % is an estimate that works most of the time */
  top: 0;
  transform: translateY(-35%);
  left: 30px;
  color: var(--medium-grey);
  text-align: left;
}
.interface-hebrew .three-dots-button.tooltip-toggle::before {
  left: unset;
  right: 30px;
  text-align: right;
}
@media (max-width: 450px) {
  .three-dots-button.tooltip-toggle::before {
    left: -165px;
  }
  .interface-hebrew .three-dots-button.tooltip-toggle::before{
    right: -165px;
  }
}

.tooltip-toggle::before {
  color: #000;
  font-family: "Roboto", "Helvetica Neue", "Helvetica", sans-serif;
  font-size: 13px;
  opacity: 0;
  pointer-events: none;
  text-align: center;
  position: absolute;
  top: 30px;
  left: -70px;
  padding: 10px;
  background-color: #fff;
  box-shadow: 0 1px 3px rgba(0,0,0,.2);
  border-radius: 5px;
  content: attr(aria-label);
  text-transform: none;
  transition: all 0.5s ease;
  width: 140px;
  z-index: 1;
}
/*Triggering the transition*/
.tooltip-toggle:hover::before, .tooltip-toggle:hover::after {
  opacity: 1;
  transition: all 0.75s ease;
}
.largeFollowButton {
  display: inline-flex;
  min-height: 46px;
  height: 46px;
  overflow: visible;
  padding: 0px 16px;
  align-items: center;
  text-align: center;
  cursor: pointer;
  background: var(--sefaria-blue);
  color: #fff;
  border-radius: 6px;
  box-shadow: 0 1px 3px rgb(0 0 0 / 20%);
}
.profile-page .largeFollowButton.following .int-en,
.profile-page .largeFollowButton.following .int-he {
  color: black;
}
.largeFollowButton.following span {
  color: var(--dark-grey);
}
.smallFollowButton {
  height: 20px;
  line-height: 18px;
  width: min-content;
  text-align: center;
  cursor: pointer;
  background: var(--midrash-green);;
  color: white;
  border-radius: 3px;
  margin-inline-start: 15px;
  display: none;
  letter-spacing: normal;
  padding: 0 3px;
}
.smallFollowButton.smallText span {
  color: white;
}
.largeFollowButton.following, .smallFollowButton.following {
  background: #fff;
  color: black;
}
.smallFollowButton.following{
  border: 1px solid #CCCCCC;
  box-sizing: border-box;
}
.smallFollowButton.following.smallText span {
  color: black;
}
.authorByLine.small .smallFollowButton.following{
  line-height: 18px;
}
.authorByLine .smallFollowButton.following{
  line-height: 16px;
}
body .homeFeedWrapper {
  background-color: white;
}
body .homeFeedWrapper .content {
  padding: 0;
}
.columnLayout {
  display: flex;
  flex-direction: row;
}
@media (max-width: 540px) {
  .topicPanel .columnLayout {
    flex-direction: column;
  }
  .topicPanel .sideColumn {
    padding: 20px 25px 30px 25px;
    max-width: 100%;
    align-self: stretch;
    border: 0;
    margin: 0;
  }
  .topicPanel .navSidebar {
    width: unset;
    border-top: 30px solid #FBFBFA;
    margin: 0;
  }
}
.sideColumn .topicSideColumn {
  margin-bottom: 20px;
}

.sideColumn .section {
  margin-bottom: 70px;
}
.sideColumn .section h2 {
  text-transform: none;
  font-size: 24px;
  letter-spacing: normal;
  text-align: inherit;
  margin: 0 0 30px 0;
}
.sideColumn .section h2 .int-en {
  text-align: left;
}
.sideColumn .section h2 .int-he {
  text-align: right;
}
.sideColumn .section .description {
  margin-bottom: 25px;
}
.sideColumn .button img {
  width: 16px;
  height: 16px;
  margin: 0 5px;
  position: relative;
  top: 2px;
  filter: invert(1);
}
.sideColumn .button.white img {
  filter: none;
  opacity: .4;
}
.sideColumn .button .fa {
  opacity: .4;
  margin: 0 5px;
}
.sideColumn .inlineButtonBox {
  display: flex;
  justify-content: space-between;
}
.sideColumn .inlineButtonBox a {
  flex: 1;
}
.sideColumn .inlineButtonBox a .button {
  width: 100%;
}

.sideColumn .button {
  letter-spacing: 0;
}
.sideColumn h2 {
  font-weight: 400;
}

.sideColumn .newsletterInput {
  height: 53px;
}
.sideColumn .newsletterSignUpBox img {
    height: 23px;
    width: 23px;
    opacity: 0.35;
    position: absolute;
    top: 15px;
    right: 17px;
}
.interface-hebrew .sideColumn .newsletterSignUpBox img {
  right: auto;
  left: 17px;
  transform: scale(-1, 1);
}
.sideColumn .newsletterInput, .sideColumn .newsletterInput::placeholder {
  width: 100%;
  box-sizing: border-box;
  font-size: 16px;
  font-weight: normal;
  font-style: normal;
  color: #000;
}
.interface-english .sideColumn .newsletterInput, .interface-english .sideColumn .newsletterInput::placeholder  {
  font-family: "Roboto", "Helvetica Neue", "Helvetica", sans-serif;
}
.interface-hebrew .sideColumn .newsletterInput, .interface-hebrew .sideColumn .newsletterInput::placeholder   {
  font-family: "Heebo", sans-serif;
}

.sideColumn .feedbackBoxOverlay.open {
  position: fixed;
  width: 100%;
  height: 100%;
  top: 0;
  left: 0;
  display: flex;
  align-items: center;
  justify-content: center;
  background-color: #FBFBFA;
}
.sideColumn .feedbackBoxOverlay.open .feedbackBox {
  width: 470px;
}
.homeFeedWrapper .mainColumn {
  background-color: white;
}
.storyFeedInner,
.interface-hebrew .storyFeedInner {
  width: 760px;
  margin: 0 auto;
  padding-top: 60px;
  max-width: 100%;
  box-sizing: border-box;
  min-height: 500px;
}
.interface-hebrew .topicPanel .storyFeedInner {
  padding-top: 0;
}
.storyByLine:hover .smallFollowButton,
.authorByLine:hover .smallFollowButton {
  display: inline-block;
}
.bilingual .homeFeedWrapper span.he,
.bilingual .readerNavMenu.topicPanel .he {
  display: block;
  padding-bottom: 10px;
}
.mainColumn .story {
  padding: 0 0 60px 0;
}

.story .subHeading .int-en, .story .subHeading .int-he  {
  color: var(--dark-grey);
}
.story .learningPrompt {
  padding: 20px 0 20px;
}
.story details .learningPrompt {
  background-color: var(--highlight-blue-light);
  margin-inline-start: -20px;
  padding-inline-start: 20px;
  padding-inline-end: 20px;
  border-top: 1px solid var(--light-grey);
}

.story.topicPassageStory {
  box-shadow: 0px 1px 3px rgba(0, 0, 0, 0.25);
}

.topicTabContents .story.topicPassageStory .contentSpan {
  display: block;
}

.story.topicPassageStory .storyBody {
  padding-inline-end: 20px;
  padding-top: 20px;
}
.story.topicPassageStory .contentText.subHeading {
  padding-bottom: 20px;
}

.mainColumn .story .storyTitleBlock {
  clear: both;
}
.mainColumn .story .storyTitleBlock {
  text-align: start;
}
.colorBarBox {
  clear: both;
  border-inline-start: 4px solid transparent;
  padding-inline-start: 20px;
}
.readerPanel.hebrew .savedHistoryList .colorBarBox{
  direction: rtl;
}
.interface-english .citationLine,
.interface-english .learnMoreLink {
  padding-left: 34px;
}
.interface-hebrew .citationLine,
.interface-hebrew .learnMoreLink {
  padding-right: 34px;
}
.storyTextListItem {
  padding-bottom: 18px;
}
.storyTextListItem:last-child {
  padding-bottom: 0;
}
.mainColumn .saveButton {
  align-self: flex-start;
}
.mainColumn .saveLine.storyTitleWrapper .saveButton,
.mainColumn .story.publishSheetStory .saveLine .saveButton  {
  margin-top: 2px;
}

.interface-english .mainColumn .story .storyTypeBlock {
  float: left;
}
.interface-hebrew .mainColumn .story .storyTypeBlock {
  float: right;
}

.story details .storyBody {
  margin-top: 0;
}

.story details > summary {
  cursor: pointer;
  list-style: none;
}
.story details > summary::-webkit-details-marker {
    display: none;
}

.story details > summary .topicStoryDescBlock {
  background-color: var(--lightest-grey);
  margin-inline-start: -20px;
  padding: 20px;
  display: flex;
  justify-content: space-between;
}

/* extremely hacky, but required unless there's a major refactor of CategoryHeader logic */
.story details > summary .topicStoryDescBlock > span:nth-child(1) {
  flex: 1
}


.story details > summary .storyTitleBlock {
  background: url('/static/icons/arrow-down-bold.svg') no-repeat transparent;
  background-size: 14px;
  background-position-y: center;
  margin: 0;
  padding: 0px 0px 1px 24px;
  vertical-align: middle;
}

.interface-hebrew .story details > summary .storyTitleBlock {
  background-position-x: right;
  padding: 0px 24px 1px 0px;
}

.story details[open] > summary .storyTitleBlock {
  background: url('/static/icons/arrow-up-bold.svg') no-repeat transparent;
  background-size: 14px;
  background-position-y: center;
}

.interface-hebrew .story details[open] > summary .storyTitleBlock {
  background-position-x: right;
}

.story .storyBody {
  clear: both;
  margin: 10px 0;
  text-align: justify;
  font-size: 18px;
}
/*HACK to make English text of sources in topic pages ltr*/
.interface-hebrew .storyBody {
    direction: ltr;
    margin-top: 10px;
    margin-right: -17px;
    margin-bottom: 10px;
    margin-left: 26px;
}
.story .storySheetListItem > div.storyBody.sheetSummary > * {
  color: var(--dark-grey);
  font-size: 15px;
}
.story .storyBody .en {
  line-height: 1.6;
}
.story .storyBody .he {
  font-size: 22px;
  line-height: 1.6;
}
.story .storySheetList {
  clear: both;
}
.story .storySheetListItem {
  padding-bottom: 20px;
}
.story .storySheetListItem:last-child {
  padding-bottom: 0;
}
.story .storySheetList .sheetTitle {
  padding-bottom: 10px;
}
.story .storySheetList .storyTitle span {
  font-size: 20px;
}
.story .saveLine {
  display: flex;
  align-items: flex-start;
  clear: both;
  margin-bottom: 10px;
}
.story .saveLine .beforeSave {flex: 1;}
.interface-hebrew .story .saveLine .beforeSave {
  padding-left: 10px;
}
.interface-english .story .saveLine .beforeSave {
  padding-right: 10px;
}
.story .citationLine.contentText .int-en,
.story .citationLine.contentText .int-he {
  color: var(--medium-grey);
}
.authorByLine {
  display: flex;
}
.authorByLine .authorByLineText {
  padding: 0 10px;
  line-height: 22px;
  margin-top: -1px;
  display: flex;
  justify-content: center;
  flex-direction: column;
}
.authorByLine .authorByLineText.small{
  line-height: 18px;
}
.authorByLine .authorOrganization,
.authorByLine .authorName {
  display: block;
}
.saveLine .authorByLine + .saveButton {
  position: relative;
  bottom: 12px;
}
.authorOrganization {
  color: var(--medium-grey);
}
.authorByLine.small {
  font-size: 14px;
  width: max-content;
}
/* .mainColumn a:not(.button) {
  color: #000;
} */
.storyBody a {
  text-decoration: underline;
}
.learnMoreLink a {
  text-decoration: none;
  color:  #999;
}
.segment .queryTextHighlight {
  background-color: #D2DCFF;
  padding-left: 2px;
  padding-right: 2px;
}
body .homeFeedWrapper.userStats {
  font-family: "Roboto", "Helvetica Neue", "Helvetica", sans-serif;
  background-color: #faf9f9;
}
.editTextInfo {
  top: 0px;
  right: 0px;
  left: 0px;
  height: 100%;
  width: 100%;
  position: absolute;
  overflow: auto;
  z-index: 1;
  background-color:  var(--lighter-grey);

}
.editTextInfo .static .inner {
  padding: 5px 0 100px;
}
.editTextInfo .static input {
  cursor: auto;
  color: #000000;
}
.editTextInfo .static label {
  margin-bottom: 15px;
  height: revert;
}
.editTextInfo #newIndex {
  margin: 100px auto;
  font-size: 16px;
  font-weight: normal;
  color: #000;
  --english-font: var(--english-sans-serif-font-family);
  --hebrew-font: var(--hebrew-sans-serif-font-family);
}

.editTextInfo #newIndex .publishBox {
  text-align: start;
  background-color: #EDEDEC;
  border-radius: 6px;
  padding: 0 0 0 0;
  margin: 0 0 0 0;
  width: 660px;
  max-width: 100%;
}
.editTextInfo #newIndex .publishBox .react-tags__selected-tag-name {
  --english-font: "adobe-garamond-pro", "Crimson Text", Georgia, serif;
  --hebrew-font: "Heebo", sans-serif;
  font-size: 18px;
  font-weight: normal;
  color: #000;
}
.editTextInfo #newIndex .default {
  height: 200px;
  width: 97%;
  box-shadow: 0px 1px 3px rgb(0 0 0 / 20%);
  border: none;
  border-radius: 7px;
  font-size: 16px;
  line-height: 18.75px;
  padding: 10px;
}
 .editTextInfo #newIndex .default::placeholder {
   color: var(--dark-grey);
 }
.button.small.deleteTopic {
  color: var(--dark-grey);
  float: right;
  margin-top: 30px;
  background-color: var(--lightest-grey);
}
.button.small.addTopic {
  background-color: #212E50;
  color: #FFFFFF;
  float: right;
  margin-right: 30px;
}
.categoryChooserMenu {
  overflow: hidden;
  background: url("/static/img/arrow-down.png") 98% 20px/10px 10px no-repeat #ffffff;
  width: 100%;
  height: 50px;
  margin: 0 0 10px 0;
  border-radius: 7px;
  box-shadow: 0px 1px 3px rgb(0 0 0 / 20%);
  border: none;
}
.section .collectiveTitle {
  display: flex;
  justify-content: space-between;
}
.reorderTool {
  height: 50px;
  margin: 0 0 10px 0;
  border-radius: 7px;
  box-shadow: 0px 1px 3px rgb(0 0 0 / 20%);
  border: none;
}

.reorderTool #title {
  margin: 10px;
  display: inline-block;
  width: 85%;
}

.reorderTool #up, .reorderTool #down {
  width: 10px;
  margin: 0 4% 0 0;
  display: inline-block;
}

.categoryChooserMenu select {
  background: transparent;
  font-size: 16px;
  width: 680px;
  border: none;
  margin: 0 0 10px 0;
  padding: 4px 25px 4px 10px;
}

.connectionsPanel .editTextInfo .categoryChooserMenu {
  width: 102%;
}

.connectionsPanel .editTextInfo .collectionsWidget {
  width: 70%;
}
.connectionsPanel .editTextInfo .categoryChooserMenu select {
  width: 98.5%;
}

.searchBox .editTextInfo .collectionsWidget {
  width: 280px;
}

.searchBox .editTextInfo #newIndex {
  margin: 50px auto;
}
.searchBox .categoryChooserMenu {
  width: 97%;
  background: url("/static/img/arrow-down.png") 99% 20px/10px 10px no-repeat #ffffff;
}
.searchBox .categoryChooserMenu select {
  width: 100%;
}
.searchBox .editTextInfo #newIndex input {
  width: 97%;
}
.searchBox .editTextInfo #newIndex #topicDesc {
  width: 92%;
}
.categoryChooserMenu img {
  opacity: 0.43;
  padding: 0 5px;
  height: 10px;
  width: 10px;
}

.editTextInfo #newIndex .publishBox .react-tags__selected-tag {
  margin: 0 12px 12px 0;
  padding: 12px 14px;
}

.editTextInfo #newIndex .publishBox input {
  box-shadow: none;
}

.editTextInfo #newIndex .publishBox .react-tags__search {
  padding: 0 0 0 0;
}

.editTextInfo #newIndex .optional {
  font-size: 13px;
  color: var(--light-grey);
  font: var(--english-sans-serif-font-family);
}

.editTextInfo #newIndex input[type="text"] {
  padding: 4px 10px 4px 10px;
  width: 640px;
  height: 50px;
  font-size: 16px;
  margin: 0 0 10px 0;
  max-width: 97%;
  box-shadow: 0px 1px 3px rgba(0,0,0,0.2);
  box-sizing: content-box;
  border-radius: 7px;
  background: white;
  font-family: revert;
}
.editTextInfo #newIndex input::placeholder {
  color: var(--dark-grey);
  font-size: 16px;
}
.editTextInfo #newIndex #heTitle {
  direction: rtl;
}
.interface-english .editTextInfo .static label {
  text-align: left;
}
.interface-hebrew .editTextInfo .static label {
  text-align: right
}
.editTextInfo #newIndex .sectionType input{
	width: 100px;
	margin: 0 5px;
	font-size: 16px;
}

.editTextInfo #newIndex .remove {
	color: white;
	background: #bbb;
	display: inline-block;
	height: 18px;
	width: 18px;
	line-height: 18px;
	border-radius: 6px;
	text-align: center;
	font-size: 14px;
	font-family: sans-serif;
	cursor: pointer;
	vertical-align: 15%;
}

.editTextInfo #newIndex .sectionType .remove {
	margin: -5px 11px 0 -32px;
}
.editTextInfo #newIndex .headerWithButtons a {
    color: var(--dark-grey);
}
.editTextInfo .nodeTemplate {
	display: none;
}
@media screen and (max-width: 680px) {

  .categoryChooserMenu {
    background: url("/static/img/arrow-down.png") 300px 20px/10px 10px no-repeat #ffffff;
    width: 320px;
  }
  .editTextInfo .static .headerWithButtons h1 {
    margin: 30px;
  }
  .categoryChooserMenu select {
    width: 340px;
  }
  .editTextInfo #newIndex input {
    width: 300px;
  }
  .editTextInfo #newIndex .publishBox {
    width: 320px;
  }
}

.collectionsModalBox {
  position: fixed;
  width: 100%;
  height: 100%;
  top: 0;
  left: 0;
  z-index: 1002;
  display: flex;
  align-items: center;
  justify-content: center;
}
.collectionsModalBox .collectionsWidget {
  width: 340px;
  box-shadow: 0 1px 8px rgba(0,0,0,.2);
}
.collectionsWidget {
  background-color: white;
  border-radius: 8px;
  z-index: 1;
}
.editTextInfo .collectionsWidget {
  width: 39%;
  box-shadow: 0 1px 8px rgba(0, 0, 0, .2);
  height: 100px;
  position: absolute;
  padding: 50px 50px 0 50px;
  text-align: center;
  margin-top: 200px;
}

.collectionsWidgetTop {
  display: flex;
  padding: 15px 20px;
  border-bottom: 1px solid #DDD;
  text-align: start;
}

.collectionsEditorTop {
  margin-bottom: 15px;
}

.collectionsWidgetTitle {
  flex-grow: 1;
  font-size: 22px;
  vertical-align: middle;
  display: block;
  color: var(--dark-grey);
}
.collectionsWidgetClose {
  font-size: 40px;
  color: #CCC;
  line-height: 14px;
  cursor: pointer;
}
.collectionsWidgetList {
  height: 180px;
  padding: 0px 20px;
  overflow-y: scroll;
  border-bottom: 1px solid #EDEDEC;
}
.collectionsWidgetList .checkmarkLabel {
  display: block;
  letter-spacing: 1.1px;
  font-size: 18px;
  margin: 20px 0;
  text-align:  start;
}
.collectionsWidgetList .emptyMessage {
  display: block;
  color: var(--dark-grey);
  padding: 20px 0px;
  line-height: 1.5;
  text-align: start;
}
.collectionsWidgetCreate,
.collectionsWidgetDone {
  display: flex;
  padding: 0px 20px;
}
.collectionsWidgetCreate {
  border-bottom: 1px solid #ccc;
  display: flex;
  align-items: center;
}

.collectionsEditorCreate {
  display: flex;
  align-items: center;
  padding: 0px 20px;
}

.collectionsWidgetPlus {
  color: var(--dark-grey);
  font-size: 25px;
  margin-inline-end: 13px;
  margin-top: -5px;
}
.collectionsWidget .collectionsWidgetCreateInputBox {
  flex: 1;
  margin-inline-end: 10px;
}
.collectionsWidget input.collectionsWidgetCreateInput {
  height: 50px;
  border: none;
  font-size: 18px;
  color: black;
  width: 100%;
  box-sizing: border-box;
}
.collectionsWidget input.collectionsWidgetCreateInput::placeholder {
  font-style: normal;
  color: var(--dark-grey);
}
.interface-hebrew .collectionsWidget input.collectionsWidgetCreateInput::placeholder {
  font-family: "Heebo", sans-serif;
}
.userStats h1 {
  text-align: center;
  font-weight: normal;
  font-family: "adobe-garamond-pro", "Crimson Text", Georgia, serif;
  font-size: 30px;
  padding: 60px 0 30px;
  margin: 0;
}
.userStats h2 {
  text-transform: none;
  padding: 40px 0 30px;
  font-size: 21px;
  color: #888;
}
.userStats .statcardRow {
  display: flex;
  justify-content: space-around;
}
.userStats .statcardRow .statcard {
  background-color: #fff;
  height: 190px;
  width: 32%;
  box-shadow: 0 1px 3px rgba(0,0,0,0.2);
  border-radius: 5px;
  display: flex;
  flex-direction: column;
  justify-content: center;
}
.userStats .statcardRow .statcard img {
  opacity: 0.3;
  height: 60px;
  width: 60px;
  margin: 0 auto 20px;
}
.userStats .statcardRow .statcard .statcardValue {
  font-size: 24px;
  text-align: center;
}
.userStats .statcardRow .statcard .statcardLabel {
  font-size: 21px;
  padding-top: 5px;
  text-align: center;
  color: #aaa;
}
.userStats .chartRow {
  display: flex;
  justify-content: space-between;
}
.userStats .chartRow.centered {
  justify-content: space-around;
}
.userStats .statHeader {
  padding-top: 40px;
  text-align: center;
}
.userStats .statHeader span {
  color: var(--dark-grey);
  letter-spacing: 0.7px;
  line-height: 23px;
}
.userStats .chartRow .chartWrapper {
  font: 11px sans-serif;
  padding: 0;
}
.bilingual .userStats .blockLink .he,
.english .userStats .blockLink .he {
  display: none;
}
.hebrew .userStats .blockLink .en {
  display: none;
}
.bilingual .userStats .blockLink .en,
.english .userStats .blockLink .en {
  font-family: "adobe-garamond-pro", "Crimson Text", Georgia, serif;
}
.hebrew .userStats .blockLink .he {
  font-family: "Taamey Frank", "adobe-garamond-pro", "Crimson Text", Georgia, "Times New Roman", serif;
}
.userStatModeChooser {
  padding: 0;
  display:  flex;
  justify-content: center;
  width: 240px;
  margin: 0 auto;
  background: white;
  border-radius: 5px;
  box-shadow: 0 1px 3px rgba(0,0,0,0.2);
}
.userStatModeButton {
  background-color: #fff;
  color: var(--dark-grey);
  border-radius: 5px;
  height: 50px;
  width: 120px;
  text-align: center;
  vertical-align: center;
  cursor: pointer;
  font-size: 16px;
}
.userStatModeButton.active {
  background-color: #19365d;
  color: #fff;
}
.userStatModeButton span {
  display: block;
  margin: 15px 0;
}
.userStats .blockLink {
  height: 100%;
  display: flex;
  align-items: center;
  justify-content: center;
}
.userStats .yourPopularSheetsBlock > div {
  padding: 10px 0;
}
.userStats .chartLabel {
  text-align: center;
  padding-top: 8px;
}
a.topicLexiconTitle.contentText {
  color: black;
}
.editorToolbar {
  position:fixed;
  top: 0;
  left: 0;
  z-index: 100000;
}
#sheetEditToggle {
  padding-top: 0;
  padding-bottom: 0;
  padding-inline-end: 8px;
  padding-inline-start: 0;
  margin-top: 15px;
  margin-inline-end: 0;
  margin-bottom: 0;
  margin-inline-start: -70px;
  width: 70px;
  height: 30px;
  background: #fff;
  border: #ccc solid 1px;
  color: var(--dark-grey);
  font-family: "Roboto", "Helvetica Neue", "Helvetica", sans-serif;
  font-size: 13px;
  box-sizing: border-box;
  border-radius: 6px;
  visibility: hidden;
}
#sheetEditToggle img {
  height: 13px;
  margin-top: 0;
  margin-bottom: 0;
  margin-inline-start: 0;
  margin-inline-end: 5px;
  top: 2px;
  position: relative;
  filter: invert(67%) sepia(32%) saturate(0%) hue-rotate(54deg) brightness(85%) contrast(91%); /* #999 */
}
#sheetEditToggle i {
  margin: 5px;
}
.hoverMenu {
  position: absolute;
  z-index: 1;
  top: -10000px;
  left: -10000px;
  margin-top: -6px;
  opacity: 0;
  background-color: #333333;
  border-radius: 4px;
  transition: opacity 0.75s;
  padding: 8px 10px 6px;
  box-shadow: 0 1px 3px rgba(0,0,0,0.2);
}
.highlightDot {
  height: 16px;
  width: 16px;
  background-color: #bbb;
  border-radius: 50%;
  display: inline-block;
}
.highlightMenu .highlightCancel {
  z-index: 0;
  height: 15px;
  width: 15px;
  position: relative;
  top: -1px;
  font-size: 18px;
}

.highlightButton {
  background-color: white;
  border: none;
  padding: 5p 5px 2px 5px;
  position: relative;
  margin: auto;
}

.highlightButton:hover {
  background-color: var(--lightest-grey);
}

.highlightMenu {
  position: absolute;
  z-index: 1;
  border: 1px solid #CCCCCC;
  box-sizing: border-box;
  border-radius: 3px;
  background-color: white;
  padding: 5px 7px 2px 7px;
  top: 33px;
  left: -10px;
  white-space: nowrap;
}
.hoverButton {
  padding: 10px;
}
.hoverButton i {
  color: #CCCCCC
}
.hoverButton i.active {
  color: #fff;
}
.editorHoverBox {
  position: fixed;
  top: 120px;
  background-color: #ccc;
  padding: 3px;
  font-size: 12px;
}
.inlineTextRef {
    color: #4B71B7
}
.headerWithButtons {
  display: flex;
  align-items: center;
  margin-bottom: 60px;
}
.headerWithButtons h1,
.static .headerWithButtons h1 {
  margin: 0;
  text-transform: capitalize;
}
.headerWithButtons .start,
.headerWithButtons .end {
  flex: 1;
}
.headerWithButtons .start {
  text-align: start;
}
.headerWithButtons .end {
  text-align: end;
}
@media screen and (max-width: 700px) {
  .headerWithButtons {
    display: flex;
    flex-direction: column;
    justify-content: center;
  }
  .headerWithButtons h1 {
    margin-bottom: 20px;
  }
  .headerWithButtons .start,
  .headerWithButtons .end {
    text-align: center;
  }
}
#communityPagePreviewControls {
  position: fixed;
  width: 380px;
  bottom: 0;
  right: 0;
  color: white;
  z-index: 9999;
  background-color: var(--sefaria-blue);
  padding: 20px;
  line-height: 1.6;
  text-align: center;
  border: 1px solid #ccc;
}
.interface-hebrew #communityPagePreviewControls {
  right: auto;
  left: 0;
}
#communityPagePreviewControls a.date {
  display: block;
  font-size: 22px;
}
#communityPagePreviewControls a {
  margin-inline-end: 10px;
}
#communityPagePreviewControls a:hover {
  color: inherit;
}
.bold {
  font-weight: bold; /* because apparently it isn't recommended to use <b> or <strong> to style thing https://developer.mozilla.org/en-US/docs/Web/HTML/Element/strong#usage_notes */
}
/* Customize checkmark inputs */
.checkmarkLabel {
  display: block;
  position: relative;
  padding-inline-start: 28px;
  cursor: pointer;
  user-select: none;
}
/* Hide the browser's default checkbox */
.checkmarkLabel input {
  position: absolute;
  opacity: 0;
  cursor: pointer;
  height: 0;
  width: 0;
}
/* Create a custom checkbox */
.checkmark {
  position: absolute;
  top: 3px;
  left: 0;
  height: 13px;
  width: 13px;
  background-color: white;
  border: 1px solid #CCC;
  border-radius: 3px;
}
.interface-hebrew .checkmark {
  left: auto;
  right: 0;
}
/* On mouse-over, add a grey background color */
.checkmarkLabel:hover input ~ .checkmark {
  background-color: #EEE;
}
/* Create the checkmark/indicator (hidden when not checked) */
.checkmark:after {
  content: "";
  position: absolute;
  display: none;
}
/* Show the checkmark when checked */
.checkmarkLabel input:checked ~ .checkmark:after {
  display: block;
}
/* Style the checkmark/indicator */
.checkmarkLabel .checkmark:after {
  left: 4px;
  top: 1px;
  width: 3px;
  height: 6px;
  border: solid #666;
  border-width: 0 2px 2px 0;
  -webkit-transform: rotate(45deg);
  -ms-transform: rotate(45deg);
  transform: rotate(45deg);
}
/* demo coloring of ref-link parentheses for quotation finder project*/
span.ref-link-color-1 {color: orange}
span.ref-link-color-2 {color: #0cd200}
span.ref-link-color-3 {color: blue}
/* start css code for loading bezel */
.sourceLoader {
  margin-left: -34px;
  top: 15px;
  font-size: 4px;
  width: 1em;
  height: 1em;
  border-radius: 50%;
  position: relative;
  text-indent: -9999em;
  -webkit-animation: load5 1.1s infinite ease;
  animation: load5 1.1s infinite ease;
  -webkit-transform: translateZ(0);
  -ms-transform: translateZ(0);
  transform: translateZ(0);
}

.beitMidrashContainer {
  background: #333333;
  color: white;
  height: 100%;
  font-size: 16px;
  --english-font: var(--english-sans-serif-font-family);
  --hebrew-font: var(--hebrew-sans-serif-font-family);
  font-weight: 400;
  box-sizing: border-box;
  position: relative;
  display: flex;
  flex-direction: column;
}

.beitMidrashContainer video {
  width: 100%;
}

.beitMidrashContainer video.flippedVideo {
  transform: rotateY(180deg);
}

.beitMidrashContainer video.pip {
  position: absolute;
  height: 50px;
  top: 20px;
  inset-inline-end: 10px;
  text-align: end;
  width: initial;
  border-radius: 6px;
}

.beitMidrashContainer video.hiddenVideo {
  display: none;
}

.beitMidrashContainer .muteButton {
  position: absolute;
  width: 40px;
  height: 30px;
  border-radius: 6px;
  z-index: 1;
  background-color: var(--medium-grey-legacy);
  opacity: 0.5;
  left: -8.5px;
  top: -3px;
  box-shadow: 0px 1px 3px rgba(0, 0, 0, 0.25);
  cursor: pointer;
}

.beitMidrashContainer #micIcon {
  display: inline-block;
  position: relative;
  background-image: url("/static/img/unmute.svg");
  /* background-position: center; */
  background-repeat: no-repeat;
  background-size: auto;
  opacity: 1;
  width: 20px;
  height: 22px;
  background-position: 5px;
}

.beitMidrashContainer .muted #micIcon {
  background-image: url("/static/img/mute.svg");
}
.beitMidrashContainer .muted .muteButton {
  background-color: #CB6158;
}

.beitMidrashContainer #buttonHolder {
  display: flex;
  width: 80%;
  justify-content: space-between;
  margin-top: -50px;
  margin-inline-start: 30px;
  padding-bottom: 50px;
}

.beitMidrashContainer .endCallButton {
  position: absolute;
  width: 40px;
  height: 30px;
  border-radius: 6px;
  z-index: 1;
  background-color: #CB6158;
  left: -8.5px;
  top: -3px;
  box-shadow: 0px 1px 3px rgba(0, 0, 0, 0.25);
  background-image: url("/static/img/endcall.svg");
  background-position: center;
  background-repeat: no-repeat;
  cursor: pointer;
}

.beitMidrashContainer #endCallIcon {
  display: inline-block;
  position: relative;
  background-image: url("/static/img/endcall.svg");
  background-position: center;
  background-repeat: no-repeat;
  background-size: contain;
  opacity: 1;
  width: 20px;
  height: 20px;
}



.beitMidrashContainer summary {
  list-style: none;
}

.beitMidrashContainer summary::-webkit-details-marker {
  display: none;
}

.beitMidrashHomeContainer {
  position: absolute;
  top: 0;
  bottom: 0;
  left: 0;
  margin-top: 14px;
  display: flex;
  flex-direction: column;
  width: 100%;
}

#beitMidrashHeader {
  color: white;
  font-size: 22px;
  font-weight: 500;
  margin-inline-start: 30px;
  display: flex;
  justify-content: space-between;
}

#newCall {
  margin:10px;
}

#newCallImg {
  height: 12px;
  width: 24px;
  margin-left: 34px;
  margin-right: 18px;
}

.peopleInBeitMidrash {
  overflow-y: auto;
  overflow-x:hidden;
  flex-grow: 1;
  display: flex;
  flex-direction: column;
  margin: 10px 30px;
  border-top: 1px solid var(--light-grey);
}

.peopleInBeitMidrashInnerContainer {
    width:100%;
    overflow:visible;
    position: relative;
}

.beitMidrashUser {
  color: white;
  font-size: 16px;
  font: "Roboto";
  font-weight: 400;
  display: flex;
  gap: 10px;
  /* width: 270px; */
  padding-inline-end: 10px;
  padding-top: 10px;
  cursor: pointer;
}

.beitMidrashUser:hover {
  background-color: #555;
}

.beitMidrashUser .userDetailsToggle {
  float: inline-end;
  margin-inline-end: 15px;
  color:  var(--medium-grey);
  font-weight: bolder;
  display: none;
}

.beitMidrashUser:hover .userDetailsToggle {
  display: block;
}

.beitMidrashUser .userDetailsMenu {
  position: absolute;
  background-color: black;
  box-shadow: 0px 1px 3px rgba(0, 0, 0, 0.25);
  border-radius: 6px;
  right: 0px;
}
.beitMidrashUser .userDetailsMenu[dir="rtl"] {
  position: absolute;
  background-color: black;
  box-shadow: 0px 1px 3px rgba(0, 0, 0, 0.25);
  border-radius: 6px;
  left: 0px;
  right: auto;
}

.beitMidrashUser .userDetailsMenu.hidden {
  right: -99999px;
  left: auto;
}
.beitMidrashUser .largeFollowButton {
  all: revert;
}

.beitMidrashUser .userDetailsMenu ul {
  list-style-type: none;
  margin-block-start: 0;
  margin-block-end: 0;
  padding-inline-start: 0;
  padding-left: 0;
  margin: 15px;
  float: inline-end;
}


.beitMidrashUser.unreadMessages::after {
  content: '';
  display: inline-block;
  width: 15px;
  height: 15px;
  border-radius: 100%;
  background-color: var(--halakhah-red);
  flex-shrink: 0;
}


#beitMidrashProfilePic {
  margin-right: 10px;
}

.beitMidrashUserText {
  margin: 0;
  flex: 1;
}

.beitMidrashUserText li div.largeFollowButton,
.beitMidrashUserText li img {
  display: inline-block;
}
.beitMidrashUserText li img {
  margin-bottom: -2px;
  width: 16px;
  margin-inline-end: 9px;
}
.bm-follow-button {
  color: white;
  display: inline-block;
}
.bm-follow-button img {
  width: 16px;
}

.beitMidrashUserText li {
  margin-top: 8px;
  margin-bottom: 8px;
}


.beitMidrashUserHeader {
  display: flex;
  flex-direction: row;
}

.beitMidrashUserNameStatus {
  flex-grow: 1;
}

.beitMidrashUserNameStatus .fa-headphones {
  margin-inline-start: 5px;
}

.beitMidrashOrg {
  font-weight: 200;
}

.noUsers {
  margin-top: 10px;
}
.noUsers input {
    background: #FBFBFA;
    box-shadow: 0px 1px 3px rgba(0, 0, 0, 0.25);
    border-radius: 6px;
    border: none;
    width: calc(100% - 22px);
    padding: 15px 11px;
    font-family: "Roboto", "Helvetica Neue", "Helvetica", sans-serif;
    color: var(--dark-grey);
    font-style: normal;
    font-weight: normal;
    font-size: 16px;
    line-height: 19px;
    margin-top: 10px;
}

.chat {
  bottom: 0;
  right: 0;
  overflow: hidden;
  min-height: 300px;
  max-height: 300px;
  display: flex;
  flex-direction: column;
  padding-top: 20px;
  margin: 10px 30px 20px;
  border-top: 1px solid var(--light-grey);

}

#hideButtonHolder{
  display: flex;
  flex-direction: row;
  justify-content: flex-end;
}

#hideButton {
  color: #CCCCCC;
  font-size: 14px;
  font-weight: 400;
  cursor: pointer;
}

.chatBoxHeader {
  display: flex;
  align-items: center;
  margin-top: 5px;
  justify-content: space-between;
}

#chatUser {
  display: flex;
  align-items: center;
  cursor: pointer;
}

#greenCameraButton {
  width: 24px;
  height: 12px;
  cursor: pointer;
}

.chatBoxName {
  margin-inline-start: 10px;
}


.chats-container {
  overflow-y: auto;
  display: flex;
  flex-grow:2;
  flex-direction: column;
}

.chatMessage {
  display: flex;
  margin: 7px 0;
  margin-inline-start: 4px;
}

.chatText {
  margin-inline-start: 13px;
  flex-grow: 1;
}

.chatNameAndTime {
  color: var(--medium-grey-legacy);
  font-size: 14px;
  font-weight: 500px;
}

.chat-form {
  position: relative;
  bottom: 0;
  display: flex;
  align-items: center;
}

.chat-input-holder {
  background-color: black;
  display: flex;
  align-items: center;
  flex-direction: row;
  border-radius: 6px;
  padding: 0 15px;
  border: 0px;
  height: 50px;
  width: 100%;
  justify-content: space-between;
}

.chat-input {
  color: white;
  background: transparent;
  border: 0;
  display: flex;
  justify-content: flex-end;
  flex-grow:1;
  font-size: 16px;
}

.chat-input:active {
  outline: none;
}

.chat-submit {
  background-image: url("/static/img/chat_submit_arrow.svg");
  background-position: center;
  background-repeat: no-repeat;
  background-size: contain;
  height: 20px;
  width: 18px;
  border: 0px;
  background-color: black;
  cursor: pointer;
}

.chat-submit-blue {
  background-image: url("/static/img/chat_submit_arrow_blue.svg");
}

.chat-submit-hebrew {
  -moz-transform: scaleX(-1);
  -o-transform: scaleX(-1);
  -webkit-transform: scaleX(-1);
  transform: scaleX(-1);
  filter: FlipH;
  -ms-filter: "FlipH";
}

.callContainer {
  display: flex;
  flex-direction: column;
  height: 100%;
}

.callContainer .default-profile-img,
.callContainer .img-circle {
  opacity: 0.25;
  border-radius: 0;
}

.callContainer .callText {
  margin: 53px 29px 23px;
  font-size: 22px;
  font-weight: 500;
}

.callContainer.incoming .callText {
  margin: 23px 29px;
}

#endCallButtonHolder {
  display: flex;
  width: 80%;
  justify-content: flex-end;
  margin-top: -50px;
}

#endCallIcon {
  display: inline-block;
  position: relative;
  background-image: url("/static/img/endcall.svg");
  background-position: center;
  background-repeat: no-repeat;
  background-size: contain;
  opacity: 1;
  width: 20px;
  height: 20px;
}

.endCallButton {
  position: absolute;
  width: 40px;
  height: 30px;
  border-radius: 6px;
  z-index: 1;
  background-color: #CB6158;
  left: -8.5px;
  top: -3px;
  box-shadow: 0px 1px 3px rgba(0, 0, 0, 0.25);
  background-image: url("/static/img/endcall.svg");
  background-position: center;
  background-repeat: no-repeat;
}

#incomingCallButtonHolder {
  display: flex;
  justify-content: space-evenly;
  margin: 15px;
}

#acceptButton {
  background-color: var(--sheets-green);
  border-radius: 6px;
  color: white;
  border: 0px;
  height: 40px;
  width: 127.67px;
  margin: 5px;
  cursor: pointer;
}

#declineButton {
  background: #CB6158;
  border-radius: 6px;
  color: white;
  border: 0px;
  height: 40px;
  width: 127.67px;
  margin: 5px;
  cursor: pointer;
}

.readerDropdownMenu {
  position: relative;
  display: flex;
  flex-direction: row-reverse;
  z-index: 3;
}

.dropdownLinks-menu {
  display: contents;
}

.dropdownLinks-menu.closed {
  display: none;
}

.texts-properties-menu {
  width: 256px;
  border: 1px solid var(--lighter-grey);
  border-radius: 5px;
  box-shadow: 0px 2px 4px var(--lighter-grey);
  display: flex;
  flex-direction: column;
  align-items: center;
  justify-content: center;
  position: absolute;
  top: 100%;
  background-color: white;
  --english-font: var(--english-sans-serif-font-family);
  --hebrew-font: var(--hebrew-sans-serif-font-family);
}

.texts-properties-menu,
.texts-properties-menu .button {
  font-size: 14px;
}

.dropdownLinks-button {
  border: none;
  background-color: inherit;
  cursor: default;
}

.dropdownLinks-button img {
  cursor: pointer;
}

.headerDropdownMenu {
  display: flex;
  flex-direction: row;
  justify-content: flex-start;
}

.rightButtons .dropdownLinks-button {
  text-align: end;
}

.toggle-switch-container {
  align-items: center;
  display: flex;
  direction: ltr;
}

.toggle-switch {
  position: relative;
  width: 46px;
  display: inline-block;
  text-align: left;
}

.toggle-switch-checkbox {
  position: absolute;
  width: 0;
  height: 0;
  border: none;
}

.focus-visible:has(input:focus) {
  outline: auto;
}

.toggle-switch-label {
  display: block;
  overflow: hidden;
  cursor: pointer;
  border: 0 solid var(--light-grey);
  border-radius: 20px;
}

.toggle-switch-inner {
  display: block;
  width: 200%;
  margin-left: -100%;
  transition: margin 0.3s ease-in 0s;
}

.toggle-switch-inner:before,
.toggle-switch-inner:after {
  float: left;
  width: 50%;
  height: 24px;
  padding: 0;
  line-height: 24px;
  color: white;
  font-weight: bold;
  box-sizing: border-box;
  content: "";
  color: white;
}

.toggle-switch-inner:before {
  padding-left: 10px;
  background-color: var(--sefaria-blue);
}

.toggle-switch-inner:after {
  padding-right: 10px;
  background-color: var(--light-grey);
}

.toggle-switch-switch {
  display: block;
  width: 20px;
  height: 20px;
  background: white;
  position: absolute;
  top: 50%;
  bottom: 0;
  right: 24px;
  border: 0 solid var(--light-grey);
  border-radius: 20px;
  transition: all 0.3s ease-in 0s;
  transform: translateY(-50%);
}

.toggle-switch-checkbox:checked + .toggle-switch-label .toggle-switch-inner {
  margin-left: 0;
}

.toggle-switch-checkbox:checked + .toggle-switch-label .toggle-switch-switch {
  right: 2px;
}

.toggle-switch-checkbox:disabled + .toggle-switch-label .toggle-switch-inner:after {
  background-color: var(--lighter-grey);
}

.toggle-switch-line {
  display: flex;
  width: 216px;
  height: 49px;
  justify-content: space-between;
  align-items: center;
}

.toggle-switch-line:is(.disabled) .int-en,
.toggle-switch-line:is(.disabled) .int-he {
  color: var(--light-grey);
}

.texts-properties-menu .int-en,
.texts-properties-menu .int-he {
  align-content: center;
}

.show-source-translation-buttons {
  display: flex;
  flex-direction: column;
  height: 140px;
  justify-content: center;
}

.show-source-translation-buttons .button {
  margin: unset;
  display: flex;
  height: 35px;
  width: 235px;
  align-items: center;
  justify-content: space-between;
  box-shadow: unset;
  padding-inline-start: 10px;
  padding-inline-end: 0;
}

.show-source-translation-buttons .button:has(input:not(:checked)) {
  background-color: var(--lighter-grey);
  color: black;
}

.show-source-translation-buttons input[type=radio] {
  appearance: none;
  background-color: #fff;
  width: 20px;
  height: 20px;
  border: 2px solid var(--medium-grey);
  border-radius: 20px;
  margin-top: 0;
  margin-inline-end: 10px;
  display: inline-grid;
  place-content: center;
}

.show-source-translation-buttons input[type=radio]:checked {
  border: 0;
}

.show-source-translation-buttons input[type=radio],
.show-source-translation-buttons label {
  cursor: unset;
}

.show-source-translation-buttons > div:first-of-type {
    border-radius: 6px 6px 0 0;
}

.show-source-translation-buttons > div:last-of-type {
    border-radius: 0 0 6px 6px;
}

.show-source-translation-buttons > div:not(:first-of-type):not(:last-of-type) {
    border-radius: 0;
}

.show-source-translation-buttons input[type=radio]:checked::before {
  content: "";
  width: 10px;
  height: 10px;
  background-color: var(--sefaria-blue);
  clip-path: polygon(13% 50%, 34% 66%, 81% 2%, 100% 18%, 39% 100%, 0 71%);
}

.layout-button-line {
  height: 57px;
  width: 216px;
  display: flex;
  justify-content: space-between;
  align-items: center;
}

.layout-options {
  display: flex;
  justify-content: space-between;
  align-items: center;
  gap: 16px;
}

.layout-button input {
  border: none;
  width: 28px;
  height: 24px;
  -webkit-mask: var(--url) no-repeat;
  -webkit-mask-size: contain;
  -webkit-mask-repeat: no-repeat;
  -webkit-mask-position: center;
  -webkit-mask-size: 100% 100%;
  background-color: var(--dark-grey);
  cursor: pointer;
  appearance: unset;
  transition: border 0.3s ease, outline 0.3s ease, background-color 0.3s ease;
}

.layout-button input:checked {
  background-color: var(--sefaria-blue);
}

.layout-button .button {
  background-color: unset;
  box-shadow: unset;
  padding: unset;
  margin: unset;
}

.text-menu-border {
  width: 100%;
  height: 1px;
  background-color: var(--lighter-grey);
}

.font-size-line {
  width: 230px;
  height: 50px;
  display: flex;
  justify-content: space-between;
  align-items: center;
  direction: ltr;
}

.font-size-button {
  display: flex;
  align-items: center;
  background-color: white;
  border: none;
  cursor: pointer;
}

#currentlyReadingContainer {
  margin: 5px 30px;
  flex-grow: 1;
}

.blockButton {
  cursor: pointer;
}
.sheetsHomepage .button {
  background-color: var(--midrash-green);
}
.sheetsHomepage .sheetsHomepageSectionTitle {
  color: var(--midrash-green);
  font-family: 'Roboto', "Helvetica Neue", "Helvetica", sans-serif;
  font-size: 14px;
  font-weight: 400;
  line-height: 18px;
  margin-bottom: 15px;
}
.multiPanel .sheetsHomepage .sheetsTopicTOC .sheetsHomepageSectionTitle {
  flex: 1 1 100%;
}
.sheetsHomepage .sidebarLayout {
  justify-content: space-between;
  margin-top: 50px;
}
.sheetsHomepage .sidebarLayout .sheetsTopics {
  display: flex;
  flex-direction: column;
}
.sheetsHomepage .content .contentInner {
  width: 875px;
}
.sheetsHomepage .sidebarLayout .sheetsTopicsCalendar,
.sheetsHomepage .sidebarLayout .sheetsTopicTOC,
.sheetsHomepage .sidebarLayout .voicesBodyTitle {
  margin-inline-start: 10%;
}
.sheetsHomepage .sidebarLayout .sheetsTopicsCalendar {
  column-gap: 20px;
}
.TOCCardsWrapper {
  flex: 1;
  display: flex;
  flex-wrap: wrap;
  column-gap: 20px;
}
.sheetsHomepage .sheetsTopicsCalendar .TOCCardsWrapper {
  flex: 1;
  display: flex;
  flex-direction: column;
}
.singlePanel .sheetsTopicTOC, .singlePanel .sheetsTopicsCalendar {
  margin-top: 30px;
}
.multiPanel .sheetsTopicTOC {
  margin-top: 30px;
}
.singlePanel .sheetsHomepage .navSidebar {
  margin-block-start: 5px;
  width: revert;
}
.singlePanel .sheetsHomepage .navSidebarModule {
  padding: 0 10%;
}
.singlePanel .sheetsHomepage .TOCCardsWrapper, .singlePanel .sheetsHomepage .sheetsTopicsCalendar {
  flex-direction: column;
  margin-bottom: 10px;
}
.singlePanel .sheetsHomepage .sidebarLayout {
  margin-top: 15px;
}

.singlePanel .sheetsHomepage .sidebarLayout .sheetsTopics {
  width: revert;
}
.singlePanel .sheetsHomepage .button {
  display: block;
}
@media screen and (max-width: 840px) {
  .sheetsHomepage .sidebarLayout .sheetsTopics {
    width: 100%;
  }
  .sheetsHomepage .button {
    display: block;
  }
  .sheetsHomepage .navSidebar {
    width: revert;
    border-top: 40px solid #FBFBFA;
    margin-block-start: -40px;
  }
}
@media screen and (max-width: 700px) {
  .sheetsHomepage .navSidebar {
    margin-top: 30px;
  }
}
.button.getStartedSheets {
  width: 111px;
  height: 39px;
  padding: 10px 15px 10px 15px;
  border-radius: 6px;
  border: 1px solid #CCCCCC;
  display: block;
  background-color: white;
  color: black;
  font-size: 16px;
  white-space: nowrap;
}
.button.getStartedSheets:hover {
  color: black;
}
.image-in-text {
    display: flex;
    justify-content: center;
    margin: 0 auto;
    max-width: 100%;
    height: auto;
    padding-top: 20px;
    padding-left: calc((100% - 2/3 * 100vw - 200px) / 2);
    padding-right: calc((100% - 2/3 * 100vw - 200px) / 2);
    flex-direction: column;
}

@media screen and (max-width: 540px) {
  .image-in-text {
    padding-left: calc((100% - 100vw) / 2);
    padding-right: calc((100% - 100vw) / 2);
    width: 100%;
    height: auto;
  }
}

@media screen and (min-aspect-ratio: 2/1) {
  .image-in-text {
    max-height: calc(4/3 * 2/3 * 100vw);
  }
}

@media screen and (min-width: 540px) {
  .image-in-text {
    width: 67%;
  }
}

.dropdownHeader {
  font-family: Roboto;
  font-size: 16px;
  font-weight: 400;
  line-height: 18.75px;
  color: var(--selected-option);
}

.dropdownDot {
  display: inline-block;
  width: 12px;
  height: 12px;
  border-radius: 50%;
  flex-shrink: 0;
}

<<<<<<< HEAD
=======
.mobileAccountLinks .dropdownDot {
  width: 16px;
  height: 16px;
}

.mobileNavMenu .mobileAccountLinks .mobileModuleSwitcher {
  display: flex;
  align-items: center;
}

.mobileAccountLinks .dropdownDot {
  margin-inline-end: 15px;
}

.interface-hebrew .mobileAccountLinks .chevron {
  transform: rotate(180deg);
}

>>>>>>> 014e25e9
.dropdownHeaderText {
  padding-inline-start: 10px;
}

.dropdownDesc {
  font-family: Roboto;
  font-size: 14px;
  font-weight: 400;
  line-height: 18px;
  padding-left: 30px;
  padding-bottom: 10px;
  padding-right: 10px;
}

.dropdownSeparator {
  border-top: 1px solid var(--light-grey);
  margin-block: 5px;
}
.sheetMetaDataBox .dropdownLinks-button {
  font-weight: bold;
}
.sheetMetaDataBox .readerDropdownMenu .dropdownLinks-button {
  padding-top: 3px;
}
<<<<<<< HEAD
.header .headerDropdownMenu {
  display: block;
  align-items: center;
  margin-top: 2px;
  margin-bottom: 4px;
  color: var(--dark-grey);
  position: relative;
=======
.singlePanel .sheetMetaDataBox .readerDropdownMenu .dropdownLinks-button {
  padding-top: 0;
  margin-top: -7px;
}
.header .headerDropdownMenu,
.search-container {
  position: relative; /* Ensure dropdown positions relative to this container */
>>>>>>> 014e25e9
}
.headerDropdownMenu .toolsButtonContainer {
  margin: revert;
}
.headerDropdownMenu #saveButtonText {
  padding-inline-start: 15px;
}
.sheetsInPanel .dropdownDesc {
  display: none;
}
.sheetsInPanel .toolsButtonText,
.sheetsInPanel .dropdownHeaderText,
.sheetsInPanel #saveButtonText {
  --english-font: var(--english-sans-serif-font-family);
  --hebrew-font: var(--hebrew-sans-serif-font-family);
  font-size: 14px;
  font-weight: 500;
  line-height: 18px;
  color: var(--dark-grey);
  margin-inline-start: 10px;
  padding: revert;
}
.sheetsInPanel .headerDropdownMenu {
  margin-top: 7px;
  color: var(--dark-grey);
  position: relative;
  line-height: 0;
}
.sheetsInPanel .headerDropdownMenu img {
  height: 18px;
  width: 18px;
  vertical-align: middle;
}

.header .headerDropdownMenu .dropdownLinks-menu a {
  color: #000000;
}
.header .headerDropdownMenu .dropdownLinks-menu .globeLanguageToggle a {
  color: #666666;
}
.sheetsInPanel .headerDropdownMenu a.headerDropdownMenu::after {
  display: inline-block;
  height: 10px;
  width: 12px;
  vertical-align: middle;
  content: "";
  transform: scale(0.75);
}
.header .headerDropdownMenu .dropdownLinks-menu, .sheetsInPanel .headerDropdownMenu .dropdownLinks-menu {
  top: 35px;
  position: absolute;
  z-index: 1;
  width: 200px;
  background: #FFFFFF;
  box-shadow: 0px 1px 3px rgba(0, 0, 0, 0.25);
  border-radius: 6px;
  display:none;
  overflow:hidden;
}

.interface-english .singlePanel .sheetsInPanel .headerDropdownMenu .dropdownLinks-menu {
  right: 5px;
}
.interface-hebrew .singlePanel .sheetsInPanel .headerDropdownMenu .dropdownLinks-menu {
  left: 5px;
}
.dropdownItem {
  padding-inline: 15px;
  flex-direction: column;
}
.dropdownItem:nth-child(n+2):nth-last-child(n+2) {
  padding-block: 5px 5px;
}

.dropdownItem:first-child {
  padding-block-start: 10px;
  padding-block-end: 5px;
}

.dropdownItem:last-child {
  padding-block-start: 5px;
  padding-block-end: 10px;
}

.dropdownItem:hover {
  background-color: var(--highlight-blue);
  text-decoration: none;
}

.dropdownLogoItem {
  display: flex;
  justify-content: center;
  align-items: center;
}

.header .headerDropdownMenu .dropdownLogo {
  width: 100px;
  height: 32px;
}

.dropdownMoreItem {
  text-align: center;
}

/* Module switcher specific styles for seamless hover */
.moduleDropdown .dropdownSeparator {
  margin-block: 0;
}

.moduleDropdown a.dropdownItem.dropdownModuleItem {
  padding-block: 15px;
}

.moduleDropdown > .dropdownItem:first-child {
  padding-block: 15px;
}

.moduleDropdown > .dropdownItem:last-child {
  padding-block: 15px;
}

.sheetsInPanel .dropdownItem {
  cursor: pointer;
}

.sheetsInPanel .headerDropdownMenu .dropdownLinks-menu {
  background: white;
  box-shadow: revert;
  border: 1px solid var(--light-grey);
}

.sheetsInPanel .dropdownSeparator {
  margin-block: 5px;
  border: 0.5px solid var(--light-grey);
}

.interface-english .header .headerDropdownMenu .dropdownLinks-menu {
  right: 0px;
  min-width: 200px;
  width: 200px;
}

.interface-english .sheetsInPanel .headerDropdownMenu .dropdownLinks-menu {
  min-width: 200px;
  width: 200px;
}

.interface-hebrew .header .headerDropdownMenu .dropdownLinks-menu {
  left: 0px;
  min-width: 200px;
  width: 200px;
}

.interface-hebrew .sheetsInPanel .headerDropdownMenu .dropdownLinks-menu  {
  min-width: 200px;
  width: 200px;
}

.dropdownLinks-options {
  display: flex;
  flex-direction: column;
}

/*.dropdownLinks-options > * {*/
/*  margin: 10px;*/
/*}*/

/*.dropdownLinks-options > :first-child {*/
/*  margin: 20px; */
/*}*/

/*.dropdownLinks-options > :last-child {*/
/*  margin: 5px; */
/*}*/

.header .headerDropdownMenu .dropdownLinks-menu.open, .sheetsInPanel .headerDropdownMenu .dropdownLinks-menu.open {
  display: block;
}


.productsFlexWrapper {
  display: flex;
  flex-direction: column;
}

.product {
  max-width: 600px;
}

#productsPageContent {
  margin-inline-start: 100px;
  margin-top: 140px;
  margin-bottom: 165px;
}
#productsPageContent .loadingMessage {
  margin-block-start: 230px;
}

#jobsPageContent .loadingMessage {
  margin-block-start: 20px;
}

.productInner {
  display: flex;
  align-items: right;
  flex-direction: row;
}

.productInner img {
  max-width: 100%;
  max-height: 116px;
  height: auto;
  display: block;
  margin-inline-end: 3%;
  padding-bottom: 20px;
}

.productInner .productsDesc {
  font: var(--english-sans-serif-font-family);
  color: var(--dark-grey);
  font-size: 16px;
}

.productImgWrapper {
  flex: 0 0 auto;
}

.productDescWrapper {
  flex: 1 1 auto;
  padding-left: 20px;
  padding-right: 20px;
}

.productsDesc p {
  margin-top: 0;
}

.productsHeader {
  display: flex;
  justify-content: space-between;
  margin-top: 10%;
  margin-bottom: 2%;
  padding-bottom: 2%;
  border-bottom: 1px solid var(--light-grey);
}

.productsTitleAndLabel {
  flex: auto;
}

.productsHeader .productsTitle {
  font: var(--english-sans-serif-font-family);
  color: var(--dark-grey);
  font-size: 22px;
  font-weight: 500px;
}

.productsHeader .productsTypeLabel {
  font: var(--english-sans-serif-font-family);
  font-size: 14px;
  font-weight: 400;
  line-height: 18px;
  background-color: var(--lighter-grey);
  border-radius: 6px;
  padding: 0.01px 5px;
  color: var(--dark-grey);
  margin-inline-start: 3%;
}

.productsHeader .cta {
  display: flex;
  align-items: center;
}

.productsHeader .cta .productsCTA {
  color: var(--commentary-blue);
  border-width: 10px;
  margin-inline-end: 10px;
}


.productsHeader .cta .productsCTAIcon {
  height: 12px;
  top: 646px;
  left: 610px;
  margin: 0 5px;
  vertical-align: baseline;
  /** This uses the filter to recolor SVGs in a single line to commentary blue.
  To determine the appropriate parameters, see a filter color picker such as https://angel-rs.github.io/css-color-filter-generator/ */
  filter: brightness(0) saturate(100%) invert(52%) sepia(17%) saturate(6763%) hue-rotate(200deg) brightness(78%) contrast(77%);

}

.productsTitle {
  font-family: var(--english-sans-serif-font-family);
  font-size: 22px;
  font-weight: 500;
  line-height: 25.78px;
  text-align: left;
  color: var(--dark-grey);
}

.productsCTA::after {
    content: " ›";
    color: var(--commentary-blue);
}

.productsDevBox {
    background: var(--lighter-grey);
    color: var(--dark-grey);
    font-family: var(--english-sans-serif-font-family);
    font-size: 16px;
    font-weight: 400;
    line-height: 18.75px;
    display: flex;
    align-items: flex-start;
    flex-direction: column;
    padding: 3%;
    margin-top: 10%;
    max-width: 600px;
}

.productsDevBox .productsDevHeader {
  font-family: var(--english-sans-serif-font-family);
  font-size: 22px;
  font-weight: 500;
  line-height: 25.78px;
  padding-bottom: 2%;

}

.productsDevBox a {
  color: var(--commentary-blue) !important;

}

.productsDevBox a::after {
  content: " ›";
  color: var(--commentary-blue);
}


.image-in-text-title {
    margin: auto; /* English System Small */
    margin-top: 15px;
    text-align: center;
    font-family: 'Roboto';
    font-style: normal;
    font-weight: 400;
    font-size: 14px;
    line-height: 18px;
    color: var(--dark-grey);
}

@media (max-width: 480px) {

  .productImgWrapper {
    display: block;
    margin-left: auto;
    margin-right: auto;
  }

  #productsPageContent {
    margin: 100px 10px 0px 10px;;
  }

  .productsHeader {
    flex-direction: column;
    align-items: flex-start;
    padding-top: 5px;
    padding-bottom: 5px;
  }

  .productsTitleAndLabel {
    display: flex;
    flex-direction: column;
    align-items: flex-start;
    padding-top: 5px;
    padding-bottom: 5px;
  }

  .productsTypeLabel {
    padding: 1px 5px !important;
    margin-top: 3px;
    margin-left: 0px !important;
  }

  .cta {
    flex-direction: column;
    align-items: flex-start !important;
  }

  .cta a {
    padding-top: 3px;
    padding-bottom: 3px;
  }

  .productInner {
    flex-direction: column;
  }

  .productDescWrapper{
    padding-left: 0px;
    padding-right: 0px;
  }
}

.noteRefTitle {
  font-size: 18px;
}

.noteText{
  color: var(--dark-grey);
}

.footerContainer {
  max-width: 100%;
  display: flex;
  flex-direction: row;
  flex-wrap: wrap;
  padding-top: 15px;
}

.footerContainer a {
  padding-top: 10px;
  padding-inline-end: 16px;
}

.stickySidebarFooter {
  position: sticky;
  top: 0;
}

.image-in-text-title {
  margin: auto; /* English System Small */
  margin-top: 15px;
  text-align: center;
  font-family: 'Roboto';
  font-style: normal;
  font-weight: 400;
  font-size: 14px;
  line-height: 18px;
  color: var(--dark-grey);
}

.dropdownLanguageToggle{
  display: flex;
  flex-direction: row;
  align-items: baseline;
  line-height: 18px;
  height: 23px;
  padding-inline: 15px;
  margin-top: 7px;
}
.globeLanguageToggle .dropdownLanguageToggle {
  flex-direction: column;
  align-items: unset;
  height: unset;
  padding: 4px 0;
}
.interface-hebrew .globeLanguageToggle .dropdownLanguageToggle {
  flex-direction: column-reverse;
}
.globeLanguageToggle .englishLanguageLink:hover,
.globeLanguageToggle .hebrewLanguageLink:hover {
  background-color: var(--lighter-grey);
}
.interface-english .dropdownLanguageToggle a.hebrewLanguageLink,
.interface-hebrew .dropdownLanguageToggle a.englishLanguageLink {
  color: #666666;
}

.languageDot{
  font-size: 25px;
  padding: 10px 2px;
}

.englishLanguageButton::after {
  content: "•";
  padding: 6px;
}

.globeLanguageToggle .englishLanguageButton::after {
  content: none;
  padding: unset;
}

.profilePicAndButtonContainer {
  display: flex;
  flex-direction: column;
  justify-content: center;
  align-items: center;
}

.createButtons {
  display: flex;
  align-items: center;
  flex-direction: row;
  justify-content: space-evenly;
  padding-top: 20px;
}

.sheetsProfileList {
  margin-top: 20px;
  background-color: white;
  border: 1000px solid white;
  border-top: 4px solid white;
  border-bottom: 120px solid white;
  margin: -4px 0 -120px -1000px;
  width: 100%;

}

.profile-page .sheetsProfileList {
  margin: -4px 0 -120px 0;
  margin-inline-start: -1000px;
  margin-inline-end: 0;
}

.sheetsProfileList .readerNavMenuSearchButton {
  margin: 0 10px 0 5px;
  display: inline-flex;
  top: 0;
}
.sheetsProfileList .readerNavMenuSearchButton {
  margin-inline-start: 10px;
  margin-inline-end: 5px;
}
.sheetsProfileList input {
  border: 0;
  font-size: 18px;
  font-family: "adobe-garamond-pro", "Crimson Text", Georgia, serif;
  background-color: transparent;
}
.sheetsProfileList .loadingMessage {
  margin-top: 30px;
}

.notificationUserName {
  color: var(--midrash-green) !important;
}

.emptyNotificationsTitle{
  font-family: Roboto;
  font-size: 16px;
  font-weight: 600;
  line-height: 18.75px;
  padding-bottom: 10px;
}

.emptyNotificationsMessage{
  font-family: Roboto;
  font-size: 14px;
  font-weight: 400;
  line-height: 18px;
  text-align: start;
}

.emptyNotificationPage{
  display: flex;
  flex-direction: column;
}

.mobileProfileFlexContainer {
  display: flex;
  flex-direction: row;
  align-items: end;
}

.languageFlex {
  display: flex;
  flex-direction: column;
  direction:ltr;
  margin-bottom: 10px;
}

@-webkit-keyframes load5 {
0%,100%{box-shadow:0 -2.6em 0 0 #ffffff,1.8em -1.8em 0 0 rgba(0,0,0,0.2),2.5em 0 0 0 rgba(0,0,0,0.2),1.75em 1.75em 0 0 rgba(0,0,0,0.2),0 2.5em 0 0 rgba(0,0,0,0.2),-1.8em 1.8em 0 0 rgba(0,0,0,0.2),-2.6em 0 0 0 rgba(0,0,0,0.5),-1.8em -1.8em 0 0 rgba(0,0,0,0.7)}
12.5%{box-shadow:0 -2.6em 0 0 rgba(0,0,0,0.7),1.8em -1.8em 0 0 #ffffff,2.5em 0 0 0 rgba(0,0,0,0.2),1.75em 1.75em 0 0 rgba(0,0,0,0.2),0 2.5em 0 0 rgba(0,0,0,0.2),-1.8em 1.8em 0 0 rgba(0,0,0,0.2),-2.6em 0 0 0 rgba(0,0,0,0.2),-1.8em -1.8em 0 0 rgba(0,0,0,0.5)}
25%{box-shadow:0 -2.6em 0 0 rgba(0,0,0,0.5),1.8em -1.8em 0 0 rgba(0,0,0,0.7),2.5em 0 0 0 #ffffff,1.75em 1.75em 0 0 rgba(0,0,0,0.2),0 2.5em 0 0 rgba(0,0,0,0.2),-1.8em 1.8em 0 0 rgba(0,0,0,0.2),-2.6em 0 0 0 rgba(0,0,0,0.2),-1.8em -1.8em 0 0 rgba(0,0,0,0.2)}
37.5%{box-shadow:0 -2.6em 0 0 rgba(0,0,0,0.2),1.8em -1.8em 0 0 rgba(0,0,0,0.5),2.5em 0 0 0 rgba(0,0,0,0.7),1.75em 1.75em 0 0 #ffffff,0 2.5em 0 0 rgba(0,0,0,0.2),-1.8em 1.8em 0 0 rgba(0,0,0,0.2),-2.6em 0 0 0 rgba(0,0,0,0.2),-1.8em -1.8em 0 0 rgba(0,0,0,0.2)}
50%{box-shadow:0 -2.6em 0 0 rgba(0,0,0,0.2),1.8em -1.8em 0 0 rgba(0,0,0,0.2),2.5em 0 0 0 rgba(0,0,0,0.5),1.75em 1.75em 0 0 rgba(0,0,0,0.7),0 2.5em 0 0 #ffffff,-1.8em 1.8em 0 0 rgba(0,0,0,0.2),-2.6em 0 0 0 rgba(0,0,0,0.2),-1.8em -1.8em 0 0 rgba(0,0,0,0.2)}
62.5%{box-shadow:0 -2.6em 0 0 rgba(0,0,0,0.2),1.8em -1.8em 0 0 rgba(0,0,0,0.2),2.5em 0 0 0 rgba(0,0,0,0.2),1.75em 1.75em 0 0 rgba(0,0,0,0.5),0 2.5em 0 0 rgba(0,0,0,0.7),-1.8em 1.8em 0 0 #ffffff,-2.6em 0 0 0 rgba(0,0,0,0.2),-1.8em -1.8em 0 0 rgba(0,0,0,0.2)}
75%{box-shadow:0 -2.6em 0 0 rgba(0,0,0,0.2),1.8em -1.8em 0 0 rgba(0,0,0,0.2),2.5em 0 0 0 rgba(0,0,0,0.2),1.75em 1.75em 0 0 rgba(0,0,0,0.2),0 2.5em 0 0 rgba(0,0,0,0.5),-1.8em 1.8em 0 0 rgba(0,0,0,0.7),-2.6em 0 0 0 #ffffff,-1.8em -1.8em 0 0 rgba(0,0,0,0.2)}
87.5%{box-shadow:0 -2.6em 0 0 rgba(0,0,0,0.2),1.8em -1.8em 0 0 rgba(0,0,0,0.2),2.5em 0 0 0 rgba(0,0,0,0.2),1.75em 1.75em 0 0 rgba(0,0,0,0.2),0 2.5em 0 0 rgba(0,0,0,0.2),-1.8em 1.8em 0 0 rgba(0,0,0,0.5),-2.6em 0 0 0 rgba(0,0,0,0.7),-1.8em -1.8em 0 0 #fff}
}
@keyframes load5 {
0%,100%{box-shadow:0 -2.6em 0 0 #ffffff,1.8em -1.8em 0 0 rgba(0,0,0,0.2),2.5em 0 0 0 rgba(0,0,0,0.2),1.75em 1.75em 0 0 rgba(0,0,0,0.2),0 2.5em 0 0 rgba(0,0,0,0.2),-1.8em 1.8em 0 0 rgba(0,0,0,0.2),-2.6em 0 0 0 rgba(0,0,0,0.5),-1.8em -1.8em 0 0 rgba(0,0,0,0.7)}
12.5%{box-shadow:0 -2.6em 0 0 rgba(0,0,0,0.7),1.8em -1.8em 0 0 #ffffff,2.5em 0 0 0 rgba(0,0,0,0.2),1.75em 1.75em 0 0 rgba(0,0,0,0.2),0 2.5em 0 0 rgba(0,0,0,0.2),-1.8em 1.8em 0 0 rgba(0,0,0,0.2),-2.6em 0 0 0 rgba(0,0,0,0.2),-1.8em -1.8em 0 0 rgba(0,0,0,0.5)}
25%{box-shadow:0 -2.6em 0 0 rgba(0,0,0,0.5),1.8em -1.8em 0 0 rgba(0,0,0,0.7),2.5em 0 0 0 #ffffff,1.75em 1.75em 0 0 rgba(0,0,0,0.2),0 2.5em 0 0 rgba(0,0,0,0.2),-1.8em 1.8em 0 0 rgba(0,0,0,0.2),-2.6em 0 0 0 rgba(0,0,0,0.2),-1.8em -1.8em 0 0 rgba(0,0,0,0.2)}
37.5%{box-shadow:0 -2.6em 0 0 rgba(0,0,0,0.2),1.8em -1.8em 0 0 rgba(0,0,0,0.5),2.5em 0 0 0 rgba(0,0,0,0.7),1.75em 1.75em 0 0 #ffffff,0 2.5em 0 0 rgba(0,0,0,0.2),-1.8em 1.8em 0 0 rgba(0,0,0,0.2),-2.6em 0 0 0 rgba(0,0,0,0.2),-1.8em -1.8em 0 0 rgba(0,0,0,0.2)}
50%{box-shadow:0 -2.6em 0 0 rgba(0,0,0,0.2),1.8em -1.8em 0 0 rgba(0,0,0,0.2),2.5em 0 0 0 rgba(0,0,0,0.5),1.75em 1.75em 0 0 rgba(0,0,0,0.7),0 2.5em 0 0 #ffffff,-1.8em 1.8em 0 0 rgba(0,0,0,0.2),-2.6em 0 0 0 rgba(0,0,0,0.2),-1.8em -1.8em 0 0 rgba(0,0,0,0.2)}
62.5%{box-shadow:0 -2.6em 0 0 rgba(0,0,0,0.2),1.8em -1.8em 0 0 rgba(0,0,0,0.2),2.5em 0 0 0 rgba(0,0,0,0.2),1.75em 1.75em 0 0 rgba(0,0,0,0.5),0 2.5em 0 0 rgba(0,0,0,0.7),-1.8em 1.8em 0 0 #ffffff,-2.6em 0 0 0 rgba(0,0,0,0.2),-1.8em -1.8em 0 0 rgba(0,0,0,0.2)}
75%{box-shadow:0 -2.6em 0 0 rgba(0,0,0,0.2),1.8em -1.8em 0 0 rgba(0,0,0,0.2),2.5em 0 0 0 rgba(0,0,0,0.2),1.75em 1.75em 0 0 rgba(0,0,0,0.2),0 2.5em 0 0 rgba(0,0,0,0.5),-1.8em 1.8em 0 0 rgba(0,0,0,0.7),-2.6em 0 0 0 #ffffff,-1.8em -1.8em 0 0 rgba(0,0,0,0.2)}
87.5%{box-shadow:0 -2.6em 0 0 rgba(0,0,0,0.2),1.8em -1.8em 0 0 rgba(0,0,0,0.2),2.5em 0 0 0 rgba(0,0,0,0.2),1.75em 1.75em 0 0 rgba(0,0,0,0.2),0 2.5em 0 0 rgba(0,0,0,0.2),-1.8em 1.8em 0 0 rgba(0,0,0,0.5),-2.6em 0 0 0 rgba(0,0,0,0.7),-1.8em -1.8em 0 0 #fff}
}
/* end css code for loading bezel */

/* ========== GUIDE OVERLAY COMPONENT STYLES - START ========== */

.guideOverlay {
  position: absolute;
  bottom: 0;
  left: 0;
  width: 100%;
  height: 415px;
  background-color: #fbfbfb;
  box-shadow: 0px -1px 3px 0px #00000040;
  border-top: 0.25px solid #CCCCCC;
  z-index: 1000;
  /* Force GuideOverlay to use sans-serif fonts in the contextual font system */
  --english-font: var(--english-sans-serif-font-family);
  --hebrew-font: var(--hebrew-sans-serif-font-family);
}

.guideOverlayContent {
  width: 100%;
  height: 100%;
  padding: 20px 24px;
  display: flex;
  flex-direction: column;
  align-items: center;
}

.guideOverlayLoadingCenter {
  display: flex;
  align-items: center;
  justify-content: center;
  flex: 1;
  height: 100%;
}

/* Shared container width for consistent layout */
.guideOverlayHeader,
.guideOverlayCenteredContent,
.guideOverlayBody,
.guideOverlayFooter {
  width: 800px;
}

/* Header layout: title left, pagination center, close right */
.guideOverlayHeader {
  height: 34px;
  display: flex;
  align-items: center;
  justify-content: space-between;
  margin-bottom: 20px;
  gap: 16px;
}

/* Close button styles consolidated */
.guideOverlayHeader .readerNavMenuCloseButton.circledX {
  flex-shrink: 0;
  height: 34px;
  width: 34px;
  display: flex;
  align-items: center;
  justify-content: center;
}

.guideOverlayHeader .readerNavMenuCloseButton.circledX img {
  display: block;
}

/* Pagination and number styles */
.guideOverlayPagination {
  display: flex;
  align-items: center;
  justify-content: center;
  gap: 8px;
  flex-shrink: 0;
  height: 34px;
}

.cardsPaginationNumber {
  font-weight: 500;
  font-size: 16px;
  color: var(--dark-grey);
  min-width: 40px;
  height: 34px;
  display: flex;
  align-items: center;
  justify-content: center;
}

/* Title section and styles */
.guideOverlayTitleSection {
  flex: 1;
  display: flex;
  align-items: center;
  overflow: hidden;
  min-width: 180px;
}

.guideOverlayTitle {
  margin: 0 !important; /* Remove inherited margin */
  padding: 0 !important; /* Remove inherited padding */
  display: flex;
  align-items: center;
  height: 34px;
  overflow: hidden;
  text-overflow: ellipsis;
  white-space: nowrap;
  min-width: 0;
}

.titlePrefix,
.titleVariable {
  font-size: 22px;
  color: #333333;
  display: inline-flex;
  align-items: center;
  text-transform: none;
}

.titlePrefix {
  font-weight: 500;
  margin-inline-end: 0.5rem;
}

.titleVariable {
  font-weight: 300;
}

/* Main content layout */
.guideOverlayCenteredContent {
  flex: 1;
  display: flex;
  flex-direction: column;
  align-items: center;
}

.guideOverlayBody {
  display: flex;
  gap: 20px;
}

/* Video and text containers */
.guideOverlayVideoContainer {
  width: 480px;
  height: 270px;
  border-radius: 4px;
  overflow: hidden;
  box-shadow: 0 4px 8px rgba(0, 0, 0, 0.15);
}

.guideOverlayVideo {
  width: 100%;
  height: 100%;
  object-fit: cover;
}

.guideOverlayTextContainer {
  width: 300px;
  height: 270px;
  display: flex;
  flex-direction: column;
}

.guideOverlayText {
  font-weight: 400;
  font-size: 14px;
  line-height: 1.4;
  color: #555555;
  overflow-y: auto;
  height: 100%;
  padding-right: 8px;
  /* Modern scrollbar styling */
  scrollbar-width: thin;
  scrollbar-color: rgba(0, 0, 0, 0.2) transparent;
}

/* Webkit scrollbar styles */
.guideOverlayText::-webkit-scrollbar {
  width: 6px;
}

.guideOverlayText::-webkit-scrollbar-track {
  background: transparent;
}

.guideOverlayText::-webkit-scrollbar-thumb {
  background-color: rgba(0, 0, 0, 0.2);
  border-radius: 3px;
}

.guideOverlayText::-webkit-scrollbar-thumb:hover {
  background-color: rgba(0, 0, 0, 0.3);
}

/* Main text content styling */
.guideOverlayText ul {
  padding-inline-start: 18px;
  margin: 16px 0;
}

/* Paragraph spacing - reduced from default 16px */
.guideOverlayText p {
  margin: 0 0 8px 0;
}

/* Tighter spacing between paragraphs and lists */
.guideOverlayText p + ul {
  margin-top: 4px;
}

.guideOverlayText p:last-child {
  margin-bottom: 0;
}

.guideOverlayText li {
  margin-bottom: 5px;
}

.guideOverlayText a {
  font-size: 14px;
  text-decoration: none;
}

.guideOverlayText a:hover {
  text-decoration: underline;
}

/* Footer with links */
.guideOverlayFooter {
  flex: 1;
  display: flex;
  align-items: center;
  justify-content: center;
  gap: 4px;
  padding-bottom: 18px;
}

.guideOverlayFooterLink {
  color: var(--dark-grey);
  font-size: 14px;
  text-decoration: none;
  transition: color 0.2s ease;
}

.guideOverlayFooterLink:hover {
  text-decoration: underline;
}

.footerDivider {
  font-size: 12px;
}

/* Loading state */
.guideOverlay .loadingMessage {
  display: flex;
  align-items: center;
  justify-content: center;
  padding: 40px;
  font-size: 16px;
  color: var(--dark-grey);
}

/* RTL/Hebrew interface support */
.interface-hebrew .guideOverlayBody {
  flex-direction: row-reverse;
}

.interface-hebrew .guideOverlayHeader {
  flex-direction: row-reverse;
}

.interface-hebrew .guideOverlayPagination {
  flex-direction: row-reverse;
}

.interface-hebrew .guideOverlayTitleSection {
  direction: rtl;
  text-align: right;
}

.interface-hebrew .guideOverlayTitle {
  direction: rtl;
  justify-content: flex-start;
  text-align: start;
  unicode-bidi: isolate;
}

.interface-hebrew .titlePrefix,
.interface-hebrew .titleVariable {
  direction: rtl;
  text-align: right;
  display: inline;
}

.interface-hebrew .guideOverlayText {
  text-align: right;
  direction: rtl;
  padding-right: 0;
  padding-left: 8px;
}

.interface-hebrew .guideOverlayFooter {
  direction: rtl;
}


/* ========== GUIDE OVERLAY COMPONENT STYLES - END ========== */<|MERGE_RESOLUTION|>--- conflicted
+++ resolved
@@ -53,46 +53,6 @@
   --sans-serif-h3-font-size: 22px;
   --sans-serif-body-font-size: 16px;
   --sans-serif-small-font-size: 14px;
-<<<<<<< HEAD
-
-  /* colors */
-  --inline-link-blue: #4871bf;
-  --sefaria-blue: #18345D;
-  --highlight-blue: #DDEEFF;
-  --highlight-blue-light: #F0F7FF;
-  --beit-midrash-grey: #333333;
-  --darkest-grey: #333333;
-  --darker-grey: #575757;
-  --dark-grey: #666666;
-  --medium-grey: #6f6f6f;
-  --medium-grey-legacy: #999999;
-  --light-grey: #CCCCCC;
-  --lighter-grey: #EDEDEC;
-  --lightest-grey: #FBFBFA;
-  --black: #000000;
-  --commentary-blue: #4B71B7;
-  --essay-links-green: #3B5849;
-  --tanakh-teal: #004E5F;
-  --mishnah-blue: #5A99B7;
-  --talmud-gold: #CCB479;
-  --midrash-green: #5D956F;
-  --halakhah-red: #802F3E;
-  --kabbalah-purple: #594176;
-  --liturgy-rose: #AB4E66;
-  --philosophy-purple: #7F85A9;
-  --taanitic-green: #00827F;
-  --chasidut-green: #97B386;
-  --mussar-purple: #7C416F;
-  --responsa-red: #CB6158;
-  --apocrypha-pink: #C6A7B4;
-  --modern-works-blue: #B8D4D3;
-  --grammar-green: #B2B272;
-  --reference-orange: #D4896C;
-  --miscelaneous-green: #3B5849;
-  --selected-option: #000000;
-  --select-blue: #0056b3;
-=======
->>>>>>> 014e25e9
 }
 
 /* Font Family */
@@ -449,139 +409,9 @@
   height: 100%;
   top: 0;
 }
-<<<<<<< HEAD
-.headerInner {
-  position: absolute;
-  top: 0;
-  left: 0;
-  width: 100%;
-  height: 60px;
-  background: white;
-  z-index: 1001;
-  box-sizing: border-box;
-  padding: 0 30px;
-  display: flex;
-  justify-content: space-between;
-  align-items: center;
-}
-.headerOnly .headerInner, .headerInner.boxShadow {
-  box-shadow: 0 1px 3px rgba(0,0,0,0.2);
-}
-.interface-hebrew .header {
-  direction: rtl;
-}
-.headerInner .headerNavSection {
-  display: flex;
-  justify-content: flex-start;
-}
-.headerInner .headerNavSection a, .header img.home {
-  font-size: 16px;
-  color: var(--dark-grey);
-  margin-inline-end: 30px;
-  font-weight: 500;
-  line-height: 26px;
-  vertical-align: middle;
-}
-.headerInner .headerLinksSection {
-	display: flex;
-	justify-content: flex-end;
-	min-width: 50%;
-	align-items: center;
-}
-.headerInner .headerLinksSection > * {
-  margin-inline-start: 3%;
-}
-.headerLinksSection .sefaria-common-button {
-  width: 67px;
-  height: 30px;
-  padding: 0;
-  line-height: 18px;
-  font-size: 14px;
-  border-radius: 6px;
-  display: flex;
-  align-items: center;
-  justify-content: center;
-}
-.header .header-nav {
-  margin-top: 1px;
-}
-.header .header-links {
-  margin-top: 1px;
-}
-.header .textLink,
-.header .home,
-.header .menuButton,
-.header .my-profile,
-.header .notifications,
-.header .readerNavMenuSearchButton {
-  cursor: pointer;
-}
-.header .textLink,
-.header .menuButton,
-.header .my-profile,
-.header .readerNavMenuSearchButton {
-  display: inline-block;
-  color: var(--medium-grey);
-  border: none;
-  background: transparent;
-  padding: 0;
-}
-.header .my-profile,
-.header .notifications {
-  display: inline-block;
-  vertical-align: middle;
-}
-.header .textLink,
-.header .menuButton,
-.header .my-profile {
-  font-size: 24px;
-  line-height: 24px;
-  margin-top: 2px;
-}
-.header .searchBox {
-  overflow: hidden;
-  display: flex;
-  align-items: center;
-  padding: 0;
-  text-align: inherit;
-  background: #EDEDEC;
-  border-radius: 250px;
-  width: 250px;
-  height: 30px;
-}
-.header .searchBox.searchFocused {
-  width: 280px;
-}
-.header .searchBox input {
-  background-color: transparent; /*for firefox */
-  padding: 0;
-  flex: 1;
-  height: 100%;
-  margin-bottom: 1px;
-  font-size: var(--serif-body-font-size);
-}
-.header .searchBox input::placeholder {
-  font-style: normal;
-}
-.header .search {
-  outline: none;
-  border: none;
-  box-shadow: none;
-  color: black;
-  font-size:  18px;
-  margin: 0;
-  width: 100px;
-}
-.header .searchFocused .search {
-  width: 200px;
-}
-.header .search.hebrewSearch {
-  font-size: 18px;
-=======
 .header .notifications,
 .header .mobile-notifications {
   position: relative;
->>>>>>> 014e25e9
 }
 .mobileNavMenu {
   position: fixed;
@@ -753,84 +583,6 @@
   padding-block-end: 2px;
 }
 .globeLanguageToggle .languageHeader {
-<<<<<<< HEAD
-  padding: 12px;
-  border-bottom: 1px solid #CCCCCC;
-}
-
-.header .interfaceLinks {
-  display: flex;
-  justify-content: center;
-  align-items: center;
-  color: #000000;
-  cursor: pointer;
-  -webkit-margin-start: 20px;
-  -moz-margin-start: 20px;
-  margin-inline-start: 10px;
-}
-.header .interfaceLinks img {
-  height: 18px;
-  width: 18px;
-  vertical-align: middle;
-  margin-inline-end: 2px;
-}
-.header .interfaceLinks a.interfaceLinks-button{
-  display: flex;
-  justify-content: center;
-  align-items: center;
-}
-.header .interfaceLinks a.interfaceLinks-button::after {
-  display: inline-block;
-  background: no-repeat url("/static/icons/chevron-down.svg");
-  height: 10px;
-  width: 12px;
-  vertical-align: middle;
-  content: "";
-  transform: scale(0.75);
-}
-.header .interfaceLinks .interfaceLinks-menu {
-  top: 35px;
-  position: absolute;
-  z-index: 1;
-  width: 150px;
-  background: #FBFBFA;
-  box-shadow: 0px 1px 3px rgba(0, 0, 0, 0.25);
-  border-radius: 6px;
-  display:none;
-  overflow:hidden;
-}
-.header .interfaceLinks .interfaceLinks-menu.profile-menu {
-  top: 10px;
-  display: block;
-}
-.header .interfaceLinks .interfaceLinks-menu .interfaceLinks-header.profile-menu {
-  padding: 10px 17px 10px 17px;
-  font-weight: 700;
-  color: #000000;
-  height: 23px;
-}
-.header .interfaceLinks .interfaceLinks-menu.profile-menu .profile-menu-middle {
-  margin-top: 5px;
-  margin-bottom: 5px;
-}
-.interface-english .header .interfaceLinks .interfaceLinks-menu {
-  right: 0px;
-  min-width: 150px;
-  width: max-content;
-}
-.interface-hebrew .header .interfaceLinks .interfaceLinks-menu {
-  left: 0px;
-  min-width: 150px;
-  width: max-content;
-}
-.header .interfaceLinks .interfaceLinks-menu .interfaceLinks-header {
-  font-style: normal;
-  font-weight: normal;
-  font-size: 14px;
-  line-height: 18px;
-  color: var(--medium-grey);
-=======
->>>>>>> 014e25e9
   padding: 12px;
   border-bottom: 1px solid #CCCCCC;
 }
@@ -841,10 +593,6 @@
   padding: 4px;
   max-width: 220px;
 }
-<<<<<<< HEAD
-.header .interfaceLinks .interfaceLinks-option,
-=======
->>>>>>> 014e25e9
 .globeLanguageToggle .englishLanguageLink,
 .globeLanguageToggle .hebrewLanguageLink {
   display: flex;
@@ -857,54 +605,13 @@
   padding: 5px;
   direction: ltr;
 }
-<<<<<<< HEAD
-.header .interfaceLinks .interfaceLinks-option:hover {
-  background-color: var(--highlight-blue);
-}
-.header .languageFlex .interfaceLinks-option:hover {
-  background-color: var(--lighter-grey);
-  text-decoration: none;
-}
 .dropdownItem[data-prevent-close="true"]:hover {
   text-decoration: none;
 }
-.header .interfaceLinks .interfaceLinks-menu.open {
-  display: block;
-}
-.interface-hebrew .header .interfaceLinks .interfaceLinks-option.int-bi,
-=======
-.dropdownItem[data-prevent-close="true"]:hover {
-  text-decoration: none;
-}
->>>>>>> 014e25e9
 .interface-hebrew .globeLanguageToggle .englishLanguageLink,
 .interface-hebrew .globeLanguageToggle .hebrewLanguageLink {
   direction: rtl;
 }
-<<<<<<< HEAD
-.interface-english .header .interfaceLinks .interfaceLinks-option.int-bi {
-  direction: ltr;
-}
-.header .interfaceLinks .interfaceLinks-row {
-  align-items: center;
-  display: flex;
-  text-decoration: none;
-  font-style: normal;
-  font-weight: 400;
-  line-height: 18px;
-  text-align: right;
-  color: #000000;
-  font-family: "Roboto", "Heebo", "Helvetica Neue", Ariel, sans-serif;
-  padding: 5px 17px 5px 17px;
-  font-size: 14px;
-  text-decoration-color: var(--dark-grey);
-  height: 23px;
-}
-.header .interfaceLinks .interfaceLinks-row:hover {
-  background-color: var(--lighter-grey);
-}
-=======
->>>>>>> 014e25e9
 div.interfaceLinks-row a:hover {
   text-decoration: none;
 }
@@ -921,28 +628,6 @@
   color: var(--dark-grey);
   display: flex;
 }
-<<<<<<< HEAD
-.header .interfaceLinks .interfaceLinks-row.bottom {
-  font-size: 14px;
-  text-decoration-color: #000000;
-}
-.header .interfaceLinks .interfaceLinks-menu.profile-menu .interfaceLinks-hr {
-  border-top:  1px solid #CCCCCC;
-  margin-top: 0px;
-  margin-bottom: 0px;
-}
-.header .interfaceLinks .interfaceLinks-row.logout {
-  font-size: 14px;
-  color: var(--dark-grey);
-  padding-top: 5px;
-  margin-top: 5px;
-  margin-bottom: 5px;
-}
-.header .profile-menu-he {
-  color: var(--dark-grey);
-}
-=======
->>>>>>> 014e25e9
 .header .interfaceLinks-option::before,
 .globeLanguageToggle .hebrewLanguageLink::before,
 .globeLanguageToggle .englishLanguageLink::before {
@@ -9280,24 +8965,6 @@
   height: 28px;
   margin-top: 0;
 }
-.sheetMetaDataBox .guideButton {
-  display: flex;
-  align-items: center;
-  cursor: pointer;
-  margin-inline-end: 8px;
-}
-.sheetMetaDataBox .guideButton img {
-  height: 16px;
-  width: auto;
-  margin-top: 6px;
-}
-.sheetMetaDataBox .guideButton.tooltip-toggle::before {
-  font-weight: bold;
-}
-.interface-hebrew .sheetMetaDataBox .guideButton img {
-  height: 28px;
-  margin-top: 0;
-}
 .marginInlineIndent {
   margin-inline-start: 15px;
   margin-inline-end: 15px;
@@ -10526,40 +10193,17 @@
 body:not(.user-is-tabbing) .dropdownItem:focus,
 body:not(.user-is-tabbing) .dropdownOption:focus,
 body:not(.user-is-tabbing) div[role="button"]:focus,
-<<<<<<< HEAD
-body:not(.user-is-tabbing) .dropdownLinks-button img:focus,
-body:not(.user-is-tabbing) .header-dropdown-button:focus {
-=======
 body:not(.user-is-tabbing) .dropdownLinks-button img:focus {
->>>>>>> 014e25e9
   outline: none;
 }
 
 /* Add browser-like focus outline for dropdown buttons when tabbing */
 body.user-is-tabbing div[role="button"]:focus,
-<<<<<<< HEAD
-body.user-is-tabbing .dropdownLinks-button img:focus,
-body.user-is-tabbing .header-dropdown-button:focus {
-=======
 body.user-is-tabbing .dropdownLinks-button img:focus {
->>>>>>> 014e25e9
   outline: 2px solid var(--focus-blue);
   outline-offset: 2px;
 }
 
-<<<<<<< HEAD
-/* Reset button styling for header dropdown buttons to match original image appearance */
-.header-dropdown-button {
-  background: none;
-  border: none;
-  padding: 0;
-  margin: 0;
-  cursor: pointer;
-  display: inline-block;
-}
-
-=======
->>>>>>> 014e25e9
 .singlePanel .dropdown .dropdownList {
   max-height: 150px;
 }
@@ -15133,8 +14777,6 @@
   flex-shrink: 0;
 }
 
-<<<<<<< HEAD
-=======
 .mobileAccountLinks .dropdownDot {
   width: 16px;
   height: 16px;
@@ -15153,7 +14795,6 @@
   transform: rotate(180deg);
 }
 
->>>>>>> 014e25e9
 .dropdownHeaderText {
   padding-inline-start: 10px;
 }
@@ -15178,15 +14819,6 @@
 .sheetMetaDataBox .readerDropdownMenu .dropdownLinks-button {
   padding-top: 3px;
 }
-<<<<<<< HEAD
-.header .headerDropdownMenu {
-  display: block;
-  align-items: center;
-  margin-top: 2px;
-  margin-bottom: 4px;
-  color: var(--dark-grey);
-  position: relative;
-=======
 .singlePanel .sheetMetaDataBox .readerDropdownMenu .dropdownLinks-button {
   padding-top: 0;
   margin-top: -7px;
@@ -15194,7 +14826,6 @@
 .header .headerDropdownMenu,
 .search-container {
   position: relative; /* Ensure dropdown positions relative to this container */
->>>>>>> 014e25e9
 }
 .headerDropdownMenu .toolsButtonContainer {
   margin: revert;
