body {
  padding: 0;
  margin: 0;
  -webkit-text-size-adjust: 100%;
}
*::selection {
  background-color: #D2DCFF;
}
body.sepia {
  background-color: #FBFBFA;
}
body.dark {
  background-color: #333331;
}
body:not(.user-is-tabbing) *:focus {
  outline: none;
}
a {
  color: inherit;
}
@font-face {
  /*Mixed Hebrew - English serif text*/
  font-family: 'HebrewInEnglish Serif Font';
  src: url('/static/fonts/Taamey-Frank/TaameyFrankCLM-Medium.ttf'), local(Georgia), local(serif);
  unicode-range: U+0590-05FF, U+25CC;
}
:root {
  /* font stacks */
  --english-sans-serif-font-family: "Roboto", "Helvetica Neue", "Helvetica", sans-serif;
  --hebrew-sans-serif-font-family: "Heebo", "Roboto", sans-serif;

  --english-serif-font-family: "HebrewInEnglish Serif Font", "adobe-garamond-pro", "Crimson Text", Georgia, "Times New Roman", serif;
  --hebrew-serif-font-family: "Taamey Frank", "adobe-garamond-pro", "Crimson Text", "Times New Roman", serif;

  --serif-h1-font-size: 48px;
  --serif-h2-font-size: 30px;
  --serif-h3-font-size: 24px;
  --serif-body-font-size: 18px;
  --serif-small-font-size: 14px;

  --sans-serif-h1-font-size: 40px;
  --sans-serif-h2-font-size: 30px;
  --sans-serif-h3-font-size: 22px;
  --sans-serif-body-font-size: 16px;
  --sans-serif-small-font-size: 14px;

  /* colors */
  --inline-link-blue: #4871bf;
  --sefaria-blue: #18345D;
  --highlight-blue: #DDEEFF;
  --highlight-blue-light: #F0F7FF;
  --dark-grey: #666666;
  --medium-grey: #999999;
  --light-grey: #CCCCCC;
  --lighter-grey: #EDEDEC;
  --lightest-grey: #FBFBFA;
  --commentary-blue: #4B71B7;
  --tanakh-teal: #004E5F;
  --mishnah-blue: #5A99B7;
  --talmud-gold: #CCB479;
  --midrash-green: #5D956F;
  --halakhah-red: #802F3E;
  --kabbalah-purple: #594176;
  --liturgy-rose: #AB4E66;
  --philosophy-purple: #7F85A9;
  --taanitic-green: #00827F;
  --chasidut-green: #97B386;
  --mussar-purple: #7C416F;
  --responsa-red: #CB6158;
  --apocrypha-pink: #C6A7B4;
  --modern-works-blue: #B8D4D3;
  --grammar-green: #B2B272;
  --reference-orange: #D4896C;
  --miscelaneous-green: #3B5849;
}
/* Font Family */
body, .sans-serif {
  --english-font: var(--english-sans-serif-font-family);
  --hebrew-font: var(--hebrew-sans-serif-font-family);
  --is-serif: initial; /* false */
}
.serif {
  --english-font: var(--english-serif-font-family);
  --hebrew-font: var(--hebrew-serif-font-family);
  --is-serif: ; /* true */
}
.sans-serif-in-hebrew {
  --english-font: var(--english-serif-font-family);
  --hebrew-font: var(--hebrew-sans-serif-font-family);
}
body, .en, .int-en {
  --is-hebrew: initial; /* false */
}
.he, .int-he {
  --is-hebrew: ; /* true */
}

* {
  --hebrew-font-conditional: var(--is-hebrew) var(--hebrew-font);
  font-family: var(--hebrew-font-conditional, var(--english-font));
}

.he {
  font-size: 122%;
}
.int-he {
  direction: rtl;
}
.int-he.enInHe {
  direction: ltr;
}
.enInHe {
  unicode-bidi: isolate;
}
.int-en.heInEn {
  direction: rtl;
}
.btn, .btn-sm, .btn-xs {
  display: inline-block;
  color: white;
  display: flex;
  justify-content: center;
  align-content: center;
  flex-direction: column;
  margin: 10px 20px;
  background-color: var(--sefaria-blue);
  box-shadow: 0 1px 3px rgba(0,0,0,0.2);
  border-radius: 7px;
  cursor: pointer;
  font-size: 16px;
  box-sizing: border-box;
  line-height: 19px;
  text-align: center;
  --english-font: var(--english-sans-serif-font-family);
  --hebrew-font: var(--hebrew-sans-serif-font-family);
}
.btn.white, .btn-sm.white, .btn-xs.white {
  background-color: white;
  color: #333;
}
.btn {
  width: 300px;
  height: 50px;
}
.btn-sm {
  width: 150px;
  height: 40px;
}
.btn-xs {
  width: 75px;
  height: 30px;
}
/*
Legacy Style Guide Font Hierarchy -- the below should be refactored away in favor of the above
*/
.featureTitle .int-en {
  font-family: "adobe-garamond-pro", "Crimson Text", Georgia, serif;
  font-size: 50px;
  font-weight: normal;
  color: #000;
}
.pageTitle .int-en,
.pageTitle .int-he.enInHe {
  font-family: "adobe-garamond-pro", "Crimson Text", Georgia, serif;
  font-size: 30px;
  font-weight: normal;
  color: #000;
}
.readerPanel.hebrew .he .enInHe {
  font-size: 83%;
}
.chapterText .int-en {
  font-family: "adobe-garamond-pro", "Crimson Text", Georgia, serif;
  font-size: 18px;
  font-weight: normal;
  text-transform: uppercase;
  letter-spacing: 0.05em;
  color: #333;
}
.chapterText.lowercase .int-en {
  text-transform: none;
}
.sectionTitleText .int-en {
  font-family: "Roboto", "Helvetica Neue", "Helvetica", sans-serif;
  font-size: 16px;
  font-weight: normal;
  color: #666;
  text-transform: uppercase;
  letter-spacing: 0.1em;
}
.smallText .int-en,
.smallText .int-he.enInHe {
  font-family: "Roboto", "Helvetica Neue", "Helvetica", sans-serif;
  font-size: 13px;
  font-weight: normal;
  color: #999;
}
.systemText .int-en,
.systemText .int-he.enInHe {
  font-family: "Roboto", "Helvetica Neue", "Helvetica", sans-serif;
  font-size: 16px;
  font-weight: normal;
  color: #000;
}
.contentText .int-en,
.contentText .en,
.contentText.en {
  font-family: "adobe-garamond-pro", "Crimson Text", Georgia, serif;
  font-size: 18px;
  font-weight: normal;
  color: #000;
}
.featureTitle .int-he {
  font-family: "Heebo", sans-serif;
  font-size: 40px;
  font-weight: normal;
  color: #000;
}
.pageTitle .int-he,
.pageTitle .int-en.heInEn {
  font-family: "Heebo", sans-serif;
  font-size: 30px;
  font-weight: normal;
  color: #000;
}
.chapterText .int-he {
  font-family: "Taamey Frank", "Times New Roman", serif;
  font-size: 22px;
  font-weight: normal;
  text-transform: uppercase;
  letter-spacing: 0.05em;
  color: #333;
}
.sectionTitleText .int-he {
  font-family: "Heebo", sans-serif;
  font-size: 16px;
  font-weight: normal;
  color: #666;
  text-transform: uppercase;
  letter-spacing: 0.1em;
}
.smallText .int-he,
.smallText .int-en.heInEn {
  font-family: "Heebo", sans-serif;
  font-size: 13px;
  font-weight: normal;
  color: #999;
}
.systemText .int-he,
.systemText .int-en.heInEn {
  font-family: "Heebo", sans-serif;
  font-size: 16px;
  font-weight: normal;
  color: #000;
}
.contentText .int-he,
.contentText .he,
.contentText.he {
  font-family: "Taamey Frank", "Times New Roman", serif;
  font-size: 18px;
  font-weight: normal;
  color: #000;
}
.italics {
  font-style: italic;
}
/* end Legacy Style Guide */
#s2 {
  position: fixed;
  top: 0;
  width: 100%;
  height: 100%;
  z-index: 1000;
}
#s2.headerOnly {
  z-index: 1000;
  height: 60px;
}
#readerAppWrap {
  display: flex;
  flex-direction: column;
  width: 100%;
  height: 100%;
}
.nochrome #s2 .headerNavSection,
.nochrome #s2 .headerLinksSection,
.nochrome #footerContainer {
  display: none;
}
#bannerMessage {
  color: white;
  background-color: #4871bf;
  height: 120px;
  box-sizing: border-box;
  padding: 0 36px;
  display: flex;
  transition: .5s;
}
#bannerMessage.hidden {
  height: 0;
}
body.hasBannerMessage {
  transition: padding-top .3s;
  padding-top: 120px;
}
body.hasBannerMessage #s2.headerOnly {
  height: 180px;
}
.interface-hebrew #bannerMessage {
  direction: rtl;
}
#bannerMessageClose {
  position: absolute;
  top: -3px;
  right: 7px;
  color: white;
  opacity: 0.5;
  font-size: 26px;
  cursor: pointer;
}
.interface-hebrew #bannerMessageClose {
  right: auto;
  left: 7px;
}
#bannerMessageContent {
  display: flex;
  flex: 1;
  align-items: center;
  justify-content: space-between;
  color: white;
  max-width: 880px;
  margin: 0 auto;
}
#bannerTextBox {
  flex: 1;
}
#bannerTextBox a {
  color: white;
}
#bannerButtonBox {
  margin-left: 50px;
}
.interface-hebrew #bannerButtonBox {
  margin: 0 50px 0 0;
}
#bannerMessage .mobileOnly {
  display: none;
}
@media (max-width: 540px) {
  #bannerButtonBox,
  .interface-hebrew #bannerButtonBox {
    margin:0;
    margin-inline-start: 10px;
    max-width: 170px;
  }
  #bannerMessage .mobileOnly {
    display: block;
  }
  #bannerMessage {
    padding: 0 10px;
  }
}
@media (max-width: 450px) {
  #bannerMessage {
    font-size: 13px;
  }
}
.noOverflowX {
  overflow-x: hidden;
}
.readerApp {
  display: flex;
  flex: 1;
  position: relative;
}
.noselect {
  -webkit-touch-callout: none; /* iOS Safari */
    -webkit-user-select: none; /* Safari/Opera */
       -moz-user-select: none; /* Firefox */
        -ms-user-select: none; /* Internet Explorer/Edge */
            user-select: none; /* Non-prefixed version, Chrome */
}
input.noselect {
  -webkit-user-select: auto; /* Safari/Opera -- required for Safari to allow inputs to be accessible. See http://caniuse.com/#feat=user-select-none "Known Issues" for details  TODO Check back to see if bug is fixed in future version */
}
.interface-hebrew .int-en,
.interface-english .int-he {
  display: none;
}
.interface-hebrew #panelWrapBox {
  direction: rtl;
}
.interface-english #panelWrapBox,
.readerApp.interface-english .readerPanel {
  direction: ltr;
}
#panelWrapBox {
  position: absolute;
  height: calc(100% - 60px);
  box-sizing: border-box;
}
.multiPanel #panelWrapBox {
  top: 60px;
}
#panelWrapBox.wrapBoxScroll {
  overflow-x: scroll;
  overflow-y: hidden;
}
.singlePanel #panelWrapBox {
  padding-top: 0;
  height: 100%;
  top: 0;
}
.headerInner {
  position: absolute;
  top: 0;
  left: 0;
  width: 100%;
  height: 60px;
  background: white;
  z-index: 1001;
  box-sizing: border-box;
  padding: 0 30px;
  display: flex;
  justify-content: space-between;
  align-items: center;
}
.headerOnly .headerInner, .headerInner.boxShadow {
  box-shadow: 0 1px 3px rgba(0,0,0,0.2);
}
.interface-hebrew .headerInner {
  direction: rtl;
}
.headerInner .headerNavSection {
  display: flex;
  justify-content: flex-start;
}
.headerInner .headerHomeSection {
  position: absolute;
  top: 17px;
  left: 50%;
  margin-left: -46px;
}
.headerInner .headerLinksSection {
  display: flex;
  justify-content: flex-end;
  min-width: 40%;
  align-items: center;
}
.header .header-nav {
  margin-top: 1px;
}
.header .header-links {
  margin-top: 1px;
}
.header .library, .header .home, .header .my-profile, .header .notifications, .header .readerNavMenuSearchButton {
  cursor: pointer;
}
.header .library, .header .my-profile, .header .readerNavMenuSearchButton {
  display: inline-block;
  color: #999;
}
.header .searchBox {
  overflow: hidden;
  display: flex;
  align-items: center;
  padding: 0;
  text-align: inherit;
  margin: 0 17px 0 17px;
  background: #EDEDEC;
  border-radius: 250px;
  width: 140px;
  height: 30px;
}
.header .searchBox.searchFocused {
  width: 240px;
}
.header .searchBox input {
  background-color: transparent; /*for firefox */
}
.header .searchBox input::placeholder {
  font-style: normal;
}
.header .search {
  outline: none;
  border: none;
  box-shadow: none;
  color: black;
  font-size:  18px;
  margin: 0;
  width: 100px;
}
.header .searchFocused .search {
  width: 160px;
}
.header .search.hebrewSearch {
  font-size: 18px;
}
.ui-autocomplete .ui-menu-item.search-override {
  border-top: solid 1px #ccc;
  padding-top: 12px;
}
.ui-autocomplete .ui-menu-item.hebrew-result a {
  direction: rtl;
}
.ui-autocomplete .ui-menu-item.english-result a {
  direction: ltr;
}
.header .home {
  margin-top: 1px;
}
.header .home img {
  vertical-align: middle;
  width: 92px;
}
.header .login:first-child{
  -webkit-margin-end: 0px;
  -moz-margin-end: 0px;
  margin-inline-end: 0px;
}
.header .notifications {
  margin: 0 17px;
}
@media (max-width: 540px) {
  .header .home {
    display: none;
  }
  .header .accountLinks .login {
    margin-left: 16px;
  }
  .header .searchBox input{
    width: 45%;
  }
  .header .login:first-child {
    margin: auto 20px;
  }
  .headerInner .headerNavSection{
    width: 48%;
  }
  img.keyboardInputInitiator{
    display: none;
  }
  .nochrome .header .home {
    display: inline;
  }
}
.header .accountLinks {
  display: flex;
  align-items: center;
  font-size: 16px;
  margin-top: 2px;
  color: #666;
}
.header .accountLinks.anon a:last-child {
  background: #FFFFFF;
  border: 1px solid #EDEDEC;
  box-sizing: border-box;
  border-radius: 6px;
}
.header .help {
  margin-inline-start: 23px;
  margin-top: 8px;
}
.header .interfaceLinks {
  display: block;
  align-items: center;
  margin-top: 2px;
  color: #666;
  cursor: pointer;
  position: relative;
  -webkit-margin-start: 20px;
  -moz-margin-start: 20px;
  margin-inline-start: 10px;
}
.header .interfaceLinks img {
  height: 18px;
  width: 18px;
  vertical-align: middle;
  -webkit-margin-end: 5px;
  -moz-margin-end: 5px;
  margin-inline-end: 5px;
}
.header .interfaceLinks a.interfaceLinks-button::after {
  display: inline-block;
  background-image: url("/static/icons/chevron-down.svg");
  height: 10px;
  width: 10px;
  vertical-align: middle;
  content: "";
}
.header .interfaceLinks .interfaceLinks-menu {
  top: 35px;
  position: absolute;
  z-index: 1;
  width: 150px;
  background: #FBFBFA;
  box-shadow: 0px 1px 3px rgba(0, 0, 0, 0.25);
  border-radius: 6px;
  display:none;
  overflow:hidden;
}
.header .interfaceLinks .interfaceLinks-menu.profile-menu {
  top: 10px;
  display: block;
}
.header .interfaceLinks .interfaceLinks-menu .interfaceLinks-header.profile-menu {
  padding: 10px 17px 10px 17px;
  font-weight: 700;
  color: #000000;
  height: 23px;
}
.header .interfaceLinks .interfaceLinks-menu.profile-menu .profile-menu-middle {
  margin-top: 5px;
  margin-bottom: 5px;
}
.interface-english .header .interfaceLinks .interfaceLinks-menu {
  right: 0px;
  min-width: 150px;
  width: max-content;
}
.interface-hebrew .header .interfaceLinks .interfaceLinks-menu {
  left: 0px;
  min-width: 150px;
  width: max-content;
}
.header .interfaceLinks .interfaceLinks-menu .interfaceLinks-header {
  font-style: normal;
  font-weight: normal;
  font-size: 14px;
  line-height: 18px;
  color: #999999;
  padding: 12px;
  border-bottom: 1px solid #CCCCCC;
}
.interface-english .header .interfaceLinks .interfaceLinks-menu .interfaceLinks-header {
  font-family: "Roboto", "Helvetica Neue", Helvetica, sans-serif;
}
.interface-hebrew .header .interfaceLinks .interfaceLinks-menu .interfaceLinks-header {
  font-family: "Heebo", sans-serif;
}
.interfaceLinks-options {
  display: flex;
  flex-direction: column;
  padding: 4px 0;
}
.header .interfaceLinks .interfaceLinks-option {
  display: flex;
  text-decoration: none;
  font-style: normal;
  font-weight: normal;
  font-size: 16px;
  line-height: 23px;
  text-align: right;
  color: #666666;
  padding: 5px;
  direction: ltr;
}
.header .interfaceLinks .interfaceLinks-option:hover {
  background-color: var(--lighter-grey);
}
.header .interfaceLinks .interfaceLinks-menu.open {
  display: block;
}
.interface-hebrew .header .interfaceLinks .interfaceLinks-option.int-bi {
  direction: rtl;
}
.interface-english .header .interfaceLinks .interfaceLinks-option.int-bi {
  direction: ltr;
}
.header .interfaceLinks .interfaceLinks-row {
  align-items: center;
  display: flex;
  text-decoration: none;
  font-style: normal;
  font-weight: 400;
  line-height: 18px;
  text-align: right;
  color: #000000;
  font-family: "Roboto", "Heebo", "Helvetica Neue", Ariel, sans-serif;
  padding: 5px 17px 5px 17px;
  font-size: 14px;
  text-decoration-color: #666666;
  height: 23px;
}
.header .interfaceLinks .interfaceLinks-row:hover {
  background-color: var(--lighter-grey);
}
div.interfaceLinks-row a:hover {
  text-decoration: none;
}
.header .interfaceLinks .interfaceLinks-row.languages {
  display: flex;
}
div.interfaceLinks-row a.active {
  color: #000000;
  display: flex;
  order: -1;
}
div.interfaceLinks-row a.active::after {
  content: "•";
  padding: 0 4px;
}
div.interfaceLinks-row a {
  color: #666666;
  display: flex;
}
.header .interfaceLinks .interfaceLinks-row.bottom {
  font-size: 14px;
  text-decoration-color: #000000;
}
.header .interfaceLinks .interfaceLinks-menu.profile-menu .interfaceLinks-hr {
  border-top:  1px solid #CCCCCC;
  margin-top: 0px;
  margin-bottom: 0px;
}
.header .interfaceLinks .interfaceLinks-row.logout {
  font-size: 14px;
  color: #666666;
  padding-top: 5px;
  margin-top: 5px;
  margin-bottom: 5px;
}
.header .profile-menu-he {
  color: #666666;
}
.header .interfaceLinks .interfaceLinks-option::before {
  content: "";
  font-family: FontAwesome;
  color: #999;
  font-weight: normal;
  font-size: 13px;
  font-style: normal;
  padding: 0 15px;
}
.header .interfaceLinks .interfaceLinks-option.active {
  order: -1;
}
.header .interfaceLinks .interfaceLinks-option.active::before {
  content: "\f00c";
  padding: 0 8px;
}
@media screen and (max-width: 700px) {
  .header .interfaceLinks {
    display: none;
  }
  .header .help {
    display: none;
  }
  .header .profile-pic {
    display: none;
  }
  .header .accountLinks .login{
    padding: 5px 5px;
  }
  .header .accountLinks{
    -webkit-margin-end: 0px;
    -moz-margin-end: 0px;
    margin-inline-end: 0px;
  }
  .header .login:first-child{
    margin:auto;
  }
}
.header .my-profile, .header .notifications {
  display: inline-block;
  vertical-align: middle;
}
.header .library, .header .my-profile {
  font-size: 24px;
  line-height: 24px;
  margin-top: 2px;
}
.header .library .fa {
  position: relative;
  top: 1px;
}
.header .notifications {
  display: inline-block;
  line-height: 24px;
  height: 24px;
  width: 24px;
  text-align: center;
  border-radius: 50%;
  background-color: #aaa;
  color: white;
  font-size: 16px;
}
.header .notifications.unread {
  background-color: #EFB4B6;
}
.header .login {
  color: #666;
  display: inline-block;
  line-height: 1;
  padding: 8px 15px;
}
.overlay {
  width: 100%;
  height: 100%;
  background-color: black;
  opacity: 0.3;
  position: fixed;
  z-index: 1001;
}
.sefariaModalBox {
  transition: none;
}
#interruptingMessageBox {
  display: flex;
  justify-content: center;
  align-items: center;
  position: fixed;
  width: 100%;
  height: 100%;
  left: 0;
  right: 0;
  top: 0;
  z-index: 1001;
  opacity: 1;
  transition: opacity .3s ease-in;
}
#interruptingMessageBox.hidden {
  opacity: 0;
}
#interruptingMessageOverlay, .whiteOverlay {
  width: 100%;
  height: 100%;
  background-color: white;
  opacity: 0.7;
  position: absolute;
}
#interruptingMessage {
  max-width: 90%;
  max-height: 90%;
  box-sizing: border-box;
  position: absolute;
  padding: 18px 15px;
  z-index: 1001;
  border: 1px solid #E6E6E6;
  background-color: #FBFBFA;
  text-align: center;
  color: #666;
}
#interruptingMessage.sefariaModalContentBox {
  background-color: #18345D;
  color: white;
  padding: 50px 70px;
  border-color: transparent;
  border-radius: 5px;
}
@media (max-width: 450px) {
  #interruptingMessage.sefariaModalContentBox {
    max-width: 100%;
    max-height: 100%;
    width: 100%;
    height: 100%;
    border-radius: 0;
  }
}
.sefariaModalContent {
  display: flex;
  flex-direction: column;
  align-items: flex-start;
  font-size: 16px;
  line-height: 1.5;
}
.interface-hebrew .sefariaModalContent {
  direction: rtl;
}
.sefariaModalContent a {
  color: white;
}
.sefariaModalContent h2 {
  font-weight: normal;
  font-size: 30px;
  margin-bottom: 0px;
}
.sefariaModalInnerContent {
  display: flex;
  flex-direction: column;
  align-items: flex-start;
  margin-bottom: 40px;
}
.sefariaModalInnerContent div, .sefariaModalInnerContent h3{
  display: flex;
  align-items: center;
  text-align: start;
  padding: 10px 0;
}
.sefariaModalContent h3{
  align-items: center;
  text-align: start;
  padding: 10px 0;
  font-size: 18px;
  line-height: 1.5;
  font-weight: normal;
  margin-bottom: 10px;
  margin-top: 5px;
}
.sefariaModalBottomContent {
  font-size: 16px;
  color: #999;
}
.sefariaModalContent .button {
  width: 100%;
}
.sefariaModalInnerContent img {
  width: 16px;
  height: 16px;
  padding-right: 10px;
}
.readerApp.interface-hebrew .sefariaModalInnerContent img {
  padding-right: 0;
  padding-left: 10px;
}
#interruptingMessageContentBox {
  position: relative;
  border: 1px solid #CCC;
  background-color: white;
}
#interruptingMessageClose.sefariaModalClose {
  color: white;
}
#interruptingMessageClose {
  position: absolute;
  top: 2px;
  right: 12px;
  color: #AAA;
  font-size: 32px;
  cursor: pointer;
}
#interruptingMessageContent {
  padding: 32px 32px 16px 32px;
}
#interruptingMessage h1 {
  font-style: italic;
  font-size: 28px;
  font-weight: normal;
  letter-spacing: 1px;
  text-align: center;
  margin: 0 0 30px;
  color: #333;
}
.interface-hebrew #interruptingMessage h1{
  font-style: normal;
}
.header .my-profile img {
  height: 24px;
  width: 24px;
  border-radius: 50%;
  display: block;
}
.header .readerNavMenuMenuButton {
  margin: 0 8px 0 6px;
  font-size: 17px;
}
.readerNavMenuSearchButton {
  position: relative;
  margin: 0 10px 0 10px;
  top: -2px;
}
.header .readerNavMenuSearchButton {
  top: 2px;
}
.readerNavTop .readerNavMenuSearchButton {
  top: 0;
}
.readerNavMenuSearchButton img {
  height: 18px;
  width: 18px;
  opacity: 0.4;
}
.header .headerNavContent {
  position: absolute;
  height: 100%;
  width: 100%;
  box-sizing: border-box;
  top: 0;
  padding-top: 60px;
  z-index: 1000;
}
.ui-autocomplete {
  position: absolute;
  background: white;
  list-style-type: none;
  padding: 6px 0;
  box-shadow: 0 1px 3px rgba(0,0,0,.2);
  border-bottom-left-radius: 6px;
  border-bottom-right-radius: 6px;
  z-index: 1000000 !important;
  --english-font: var(--english-serif-font-family);
  --hebrew-font: var(--hebrew-serif-font-family);
}
.header > .ui-autocomplete {
  z-index: 1000 !important;
}
.ui-autocomplete .ui-menu-item {
  display: block;
  padding: 6px 12px;
}
.interface-hebrew .ui-autocomplete .ui-menu-item {
  direction: rtl;
  text-align: right;
}
.ui-autocomplete .ui-menu-item img {
  display: inline-block;
  opacity: .4;
  height: 18px;
  width: 18px;
}
.ui-autocomplete .ui-menu-item img.ac-img-User {
  opacity: 1;
}
.ui-autocomplete .ui-menu-item a {
  display: inline-block;
  line-height: 21px;
  font-size: 19px;
  color: #000;
  cursor: pointer;
  margin: 0 10px;
  vertical-align: top;
}
.ui-autocomplete .ui-menu-item.ui-state-focus {
  background: #EDEDEC;
}
.ui-helper-hidden-accessible {
  display: none;
}
.interface-hebrew .ui-autocomplete .ui-menu-item a {
  direction: rtl;
  text-align: right;
}
#globalWarningMessage {
  position: fixed;
  width: 100%;
  z-index: 1000;
  text-align: center;
  bottom: 0;
  color: white;
  background-color: #EFB4B6;
  padding: 14px 20px;
  box-sizing: border-box;
}
#globalWarningMessage .close {
 float: right;
 cursor: pointer;
 font-size: 20px;
}
.multiPanel .readerPanelBox {
  box-sizing: border-box;
}
.readerPanelBox {
  position: absolute;
  height: 100%;
  width: 100%;
  direction:ltr;
}
.readerPanelBox + .readerPanelBox {
  border-left: 1px solid #eee;
}
.readerPanelBox.sidebar {
  border-left: none;
}
.readerPanel {
  position: relative;
  width: 100%;
  height: 100%;
  overflow: hidden;
  background-color: inherit;
}
.readerContent {
  width: 100%;
  height: calc(100% - 60px);
  background-color: inherit;
}
.dark .readerContent {
  color: white;
}
.readerContent .readerError {
  padding: 100px 150px;
}
.readerContent .readerError .readerErrorText {
  padding-top: 20px;
  font-size: .8em;
}
.textColumn {
  width: 100%;
  height: 100%;
  overflow-y: scroll;
  overflow-x: hidden;
  -webkit-overflow-scrolling: touch;
  position: relative;
  box-sizing: border-box;
  background-color: inherit;
}
.textColumn .loadingMessage.base,
.sheetsInPanel .loadingMessage {
  margin: 30px 0;
  color: #999;
  font-size: 16px;
  font-style: normal;
  text-align: center;
  padding: 0 6px 4px;
}
.textColumn .loadingMessage.base.prev {
  margin: 70px 0 0 0;
}
.textColumn .loadingMessage.base.next {
  margin: 30px 0 70px;
  height: calc(100% - 128px);  /* The 128px here appears to be the minimum needed to keep a line on the screen when scrolling passes loaded content) */
}
.textColumn .textRange.loading + .textRange.loading {
  display: none;
}
.int-he .int-he {
  font-size: inherit;
}
.readerPanel .he {
  direction: rtl;
  text-align: right;
}
.interface-hebrew .readerPanel .en{
  direction: ltr;
}
.interface-hebrew .readerPanel .contentInner,
.interface-hebrew .readerPanel .columnLayout,
.interface-hebrew .readerControls,
.interface-hebrew .readerPanel .textRange,
.interface-hebrew .readerPanel .sheetContent,
.interface-hebrew .readerPanel .readerNavMenu .gridBox,
.interface-hebrew .readerPanel.bilingual .readerNavMenu .gridBox,
.readerPanel.hebrew .readerNavSection,
.readerPanel.hebrew .readerNavMenu .gridBox {
  direction: rtl;
}
.interface-english .readerPanel.hebrew .readerNavMenu .readerTocResources .gridBox {
  direction: ltr;
}
.interface-english .readerPanel .readerNavMenu,
.readerPanel.english .readerNavSection,
.readerPanel.english .readerNavMenu .gridBox{
  direction: ltr;
}
.readerPanel.bilingual .readerNavSection,
.readerPanel.bilingual .readerNavMenu .gridBox {
  direction: ltr;
}
.readerPanel.english .he {
  display: none;
}
.readerPanel.english .he.heOnly{
  display: inline;
  text-align: right;
}
.readerPanel.english .en {
  display: inline;
}
.readerPanel.hebrew .he {
  display: inline;
  text-align: right;
}
.readerPanel .recentPanel .sheetLink.recentItem {
  font-family: var(--english-serif-font-family);
}
.readerPanel.hebrew .en {
  display: none;
}
.readerPanel.english .heOnly .he,
.readerPanel.bilingual .heOnly .he {
  display: inline;
}
.languageToggle {
  display: inline;
  line-height: 32px;
}
.languageToggle img {
  opacity: 0.4;
  height: 18px;
}
.systemPanel.english .content .he {
  display: none;
}
.systemPanel.hebrew .content .en {
  display: none;
}
.interface-english .systemPanel .content .int-en {
  display: inline;
  font-family: "Roboto", "Helvetica Neue", "Helvetica", sans-serif;
}
.interface-english .systemPanel .content h1 .int-en {
  display: inline;
  font-family: "adobe-garamond-pro", "Crimson Text", Georgia, serif;
}
.interface-hebrew .systemPanel .content .int-he {
  display: inline;
  font-family: "Heebo", sans-serif;
}
.loadingMessage {
  font-size: 14px;
  font-style: italic;
}
.bilingual .loadingMessage .he {
  display: none;
}
.readerPanel.light {
  background-color: white;
}
.readerPanel.sepia {
  background-color: #f7f7f7;
}
.readerPanel.dark {
  background-color: #333331;
}
.readerNavMenu,
.homeFeedWrapper {
  position: absolute;
  display: flex;
  flex-direction: column;
  top: 0;
  left: 0;
  width: 100%;
  height: 100%;
  box-sizing: border-box;
  z-index: 101;
  background-color: #FBFBFA;
}
.readerNavMenu .content,
.homeFeedWrapper .content {
  position: relative;
  box-sizing: border-box;
  padding: 30px 10px 10px;
  flex: 1;
  overflow-y: scroll;
  -webkit-overflow-scrolling: touch;
  font-size: 14px;
}
.multiPanel .readerNavMenu .content {
  padding: 30px 30px 70px 30px;
}
.multiPanel .readerNavMenu .content.hasFooter {
  padding: 30px 0 0 0;
}
.multiPanel .readerNavMenu.noHeader .content,
.multiPanel .homeFeedWrapper.noHeader .content {
  padding-top: 80px;
}
.multiPanel .readerNavMenu.compare .content,
.multiPanel .readerNavCategoryMenu.compare .content {
  padding: 30px 10px;
}
.readerNavMenu .content .contentInner {
  max-width: 660px;
  margin: 0 auto;
  min-height: 520px;
}
.homeFeedWrapper .content .contentInner {
  max-width: none;
}
.homeFeedWrapper.userStats .content .contentInner {
  max-width: 660px;
  margin: 0 auto;
}
.readerNavTop {
  width: 100%;
  background-color: #FBFBFA;
  border-bottom: 1px solid #E2E2E1;
  box-sizing: border-box;
  height: 58px;
  z-index: 1;
  padding: 5px 30px 0 30px;
  vertical-align: middle;
  line-height: 58px;
  display: flex;
  justify-content: space-between;
  align-items: center;
}
.interface-hebrew .readerNavTop{
  direction: rtl;
}
.readerNavTop .readerNavTopStart {
  display: flex;
  align-items: center;
  justify-content: flex-start;
}
.singlePanel .readerNavTop {
  padding: 0 10px;
}
.readerNavTop.colorLineOnly {
  height: auto;
  border-bottom: none;
  padding: 0;
}
.readerPanel .readerNavTop h2 {
  margin: 0;
  font-weight: 400;
  color: black;
}
.readerNavTop .readerNavTopCategory .en {
  font-family: "adobe-garamond-pro", "Crimson Text", Georgia, serif;
}
.readerNavTop .readerNavTopCategory .he {
  font-family: "Taamey Frank", "adobe-garamond-pro", "Crimson Text", Georgia, "Times New Roman", serif;
}
.readerNavMenu .readerSearch {
  margin: 0;
  width: 60%;
  box-sizing: border-box;
  border: none;
  background-color: inherit;
  font-size: 18px;
  font-family: "adobe-garamond-pro", "Crimson Text", Georgia, serif;
  height: 48px;
}
.readerNavMenu .readerSearch:focus {
  outline: 0;
}
.readerNavTop .readerNavMenuSearchButton,
.readerNavTop .readerNavMenuCloseButton,
.readerNavTop .readerNavMenuMenuButton,
.readerNavTop .readerOptions {
  text-align: left;
  box-sizing: border-box;
  color: #999;
  float: left;
  font-size: 20px;
  cursor: pointer;
  display: flex;
  align-items: center;
}
.readerNavMenuCloseButton:hover {
  text-decoration: none;
}
.readerNavTop .readerNavMenuCloseButton {
  display: block;
  font-size: 46px;
  padding: 0;
  margin-top: -6px;
}
.readerNavMenuCloseButton:hover {
  text-decoration: none;
}
.readerNavTop .readerNavMenuCloseButton .fa {
  font-size: 20px;
}
.readerNavTop .readerOptions {
  float: right;
  text-align: right;
  display: flex;
  align-items: center;
  width:27px;
}
.sefariaLogo img {
  width: 110px;
}
.readerNavTop .sefariaLogo img {
  vertical-align: middle;
}
.readerNavTop .searchBox {
  display: flex;
  align-items: center;
  justify-content: flex-start;
}
.readerNavTop .searchBox .readerNavMenuSearchButton {
  margin: 0 5px 0 10px;
}
.interface-hebrew .readerNavTop .searchBox .readerNavMenuSearchButton {
  margin: 0 10px 0 5px;
}
.readerNavTop .searchBox .readerSearch {
  flex: 1;
}
.readerNavMenu h1 {
  text-align: center;
  color: #000;
  height: 70px;
  position: relative;
  font-size: 30px;
  font-weight: lighter;
  letter-spacing: 1px;
  margin: 0 0 10px 0;
}
.readerNavMenu.topicPanel {
  background-color: white;
}
.singlePanel .readerNavCategoryMenu .readerTocTopics.content {
  padding-top: 30px;
}
.topicPanel .readings {
  margin-bottom: 40px;
}
.topicPanel .readings .parasha-date {
}
.topicPanel .readings .sectionTitleText {
  margin-top: 15px;
}
.topicPanel .readings .sectionTitleText .int-en,
.topicPanel .readings .sectionTitleText .int-he {
  font-size: 13px;
}
.topicPanel .readings .haftarot {
  display: flex;
  flex-direction: column;
}
.topicPanel .readings .sectionTitleText:first-child {
  margin-top: 20px;
}
.topicPanel .mainColumn {
  padding: 0 50px;
}
@media (max-width: 450px) {
  .topicPanel .mainColumn,
  .interface-hebrew .topicPanel .mainColumn {
    padding: 0 25px !important;
    margin: 0;
  }
  .topicPanel .filterable-list .filter-sort-wrapper {
    margin-top: 20px;
  }
}
.topicPanel .sideColumn {
  padding: 0 50px;
  background-color: #FBFBFA;
  /* HACK: add grey background beyond bounding box of sidebar by utilizing negative margins! */
  border-top: 80px solid #FBFBFA;
  border-bottom: 120px solid #FBFBFA;
  margin: -80px 0 -120px 0;
}
.topicPanel h1 {
  text-align: unset;
  margin-bottom: 10px;
  height: unset;
}
.topicPanel h1 span {
  font-size: 40px;
}

.topicPanel .sideColumn h2 {
  text-align: unset;
  border-bottom: 1px solid #CCC;
  padding-bottom: 10px;
  margin-top: 30px;
  margin-bottom: 10px;
}
.topicPanel .sideColumn .link-section:first-child h2 {
  margin-top: 0;
}
.topicPanel h2 span {
  font-size: 22px;
  font-weight: normal;
  color: #666;
  text-align: unset;
  text-transform: none;
  margin-bottom: 20px;
  height: unset;
  line-height: unset;
}
.topicPanel h2 {
  --english-font: var(--english-sans-serif-font-family);
  --hebrew-font: var(--hebrew-sans-serif-font-family);
}
.topicPanel .mainColumn .story {
    padding: 0 0 20px 0;
}
.topicPanel .mainColumn .storySheetListItem {
  padding: 0 0 30px 0;
}
.topicPanel .sideColumn .sideList {
  font-size: 18px;
  line-height: 26px;
}
.topicPanel .sideColumn .sideList a.relatedTopic {
  display: block;
  color: #000;
}
.topicPanel .sideColumn .sideList .topicMetaData .int-en,
.topicPanel .sideColumn .sideList .topicMetaData .int-he {
  color: #666;
}
.topicPanel .sideColumn .sideList a.relatedTopic .int-en {
  font-family: "adobe-garamond-pro", "Crimson Text", Georgia, serif;
}
.topicPanel .sideColumn .sideList a.relatedTopic .int-he {
  font-family: "Taamey Frank", "adobe-garamond-pro", "Crimson Text", Georgia, "Times New Roman", serif;
}
.topicPanel .sideColumn .topicCategory {
  margin-bottom: 30px;
}
.topicPanel .story .storySheetList .pageTitle span {
  font-size: 24px;
}
.topicPanel .story .storySheetList .pageTitle .int-he {
  font-family: "Taamey Frank", "adobe-garamond-pro", "Crimson Text", Georgia, "Times New Roman", serif;
  font-size: 29px;
}
.topicPanel .authorOrganizationsystemText {
  font-size: 16px;
  color: #666;
}
.topicPanel .pageTitle span {
  font-size: 24px;
}
.story .storyTitle .int-he {
  font-family: "Taamey Frank", "adobe-garamond-pro", "Crimson Text", Georgia, "Times New Roman", serif;
  font-size: 29px;
}
.topicPanel .pageTitle h1 span {
  font-size: 30px;
}
.topicPanel .pageTitle h1 .int-he {
  font-family: "Taamey Frank", "adobe-garamond-pro", "Crimson Text", Georgia, "Times New Roman", serif;
  font-size: 36px;
}
.pageTitle .topicTitleInHe .heInEn {
  color: #888;
  font-size: 20px;
  font-family: "Taamey Frank", "adobe-garamond-pro", "Crimson Text", Georgia, "Times New Roman", serif;
}
.topicPanel .topicCategory {
  margin: 0 0 15px 0;
}
.readerTocTopics .topicDescription {
  margin: 10px 0 40px 0;
  text-align: center;
}
.readerTocTopics .topicTitle .int-he {
  font-family: "Taamey Frank", "adobe-garamond-pro", "Crimson Text", Georgia, "Times New Roman", serif;
}
.readerTocTopics .topicDescription.systemText .int-en,
.readerTocTopics .topicDescription.systemText .int-he {
  color: #666;
}
.topicPanel .topicDescription {
  margin: 0 0 15px 0;
}
.topicPanel .topicDescription span {
}
.topicPanel .tab-view .tab-list {
    border-bottom: 1px solid #CCC;
    margin-bottom: 18px;
}
.topicPanel .tab-view .filter-bar {
  margin-bottom: 30px;
}
.topicPanel .tab-view .tab-list .tab {
  font-size: 22px;
}
.topicPanel .tab-view .tab-list .active .tab {
  border-bottom: 4px solid #999;
}
.topicPanel .resourcesLink.blue {
  padding: 8px 16px;
  font-size: 20px;
  border: 0;
  display: inline-flex;
  align-items: center;
  width: unset;
  margin-bottom: 40px;
  margin-top: 5px;
}
.topicPanel .resourcesLink.blue img {
  opacity: 1;
  width: 20px;
  height: 20px;
  margin: 0 8px 5px 0;
  filter: invert(1);
}
.interface-hebrew .topicPanel .resourcesLink.blue img {
  margin: 0 0 5px 8px;
}
.topicPanel .resourcesLink.blue .int-en {
  font-family: "adobe-garamond-pro", "Crimson Text", Georgia, serif;
}
.topicPanel .resourcesLink.blue .int-he {
  font-family: "Taamey Frank", "adobe-garamond-pro", "Crimson Text", Georgia, "Times New Roman", serif;
  margin-bottom: -3px;
}
h1 .languageToggle {
  text-align: center;
  position: absolute;
  right: 0;
  color: #ccc;
  display: block;
  width: 38px;
  height: 32px;
  border: 1px solid #ccc;
  border-radius: 4px;
  line-height: 34px;
  cursor: pointer;
}
h1 div.languageToggle .en {
  font-family: "Taamey Frank", "adobe-garamond-pro", "Crimson Text", Georgia, "Times New Roman", serif;
  font-weight: normal;
}
h1 .languageToggle .he {
  font-family: "adobe-garamond-pro", "Crimson Text", Georgia, serif;
  font-size: 22px;
}
.readerNavMenu h1 .int-en {
  font-family: "adobe-garamond-pro", "Crimson Text", Georgia, serif, "Taamey Frank";  /* fallback on Hebrew if Hebrew in text */
}
.authorIndexTitle {
  margin-top: 30px;
  margin-bottom: 17px;
}
.sectionTitleText.authorIndexTitle .int-en {
  text-transform: none;
  letter-spacing: 0;
}
.authorIndexList {
  display: flex;
  flex-direction: row;
  flex-wrap: wrap;
  margin-bottom: 20px;
}
.authorIndex {
  width: 50%;
  font-size: var(--serif-h3-font-size);
  margin-bottom: 10px;
  padding-right: 20px;
  box-sizing: border-box;
}
.interface-hebrew .authorIndex {
  padding-right: 0;
  padding-left: 20px;
}
@media (max-width: 450px) {
  .readerNavMenu.home .tagline {
    margin-top: 29px;
    height: 60px;
  }
  .readerNavMenu .tagline .en {
    font-size: 19px;
  }
  .readerNavMenu .tagline .he {
    font-size: 20px;
  }
  .authorIndex {
    width: 100%;
    padding: 0;
  }
}
.readerNavMenu .libraryMessage {
  font-size: 18px;
  margin-bottom: 40px;
}
.readerPanel.hebrew .navToggles {
    direction: rtl;
}
.readerNavMenu .navToggles {
    text-align: center;
    margin-bottom: 40px;
    margin-top: -10px;
    display: flex;
    justify-content: center;
    flex-direction: row;
}
.readerNavMenu .navToggles .navTogglesDivider {
  color: #ccc;
}
.readerNavMenu .navToggle {
  margin: 0 10px;
  display: inline-block;
  text-align: right;
  text-transform: uppercase;
  color: #999;
  font-size: 11px;
  font-weight: lighter;
  font-family: "Roboto", "Helvetica Neue", "Helvetica", sans-serif;
  letter-spacing: 1px;
  cursor: pointer;
}
.readerNavMenu .navToggle.second {
  text-align: left;
}
.singlePanel .navToggles {
  margin-top:  20px;
}
.readerNavMenu .navToggle.active {
  color: black;
}
.readerPanel h2, .readerPanel h3 {
  text-transform: uppercase;
  text-align: center;
  font-size: 15px;
  font-weight: 300;
  color: #666;
  margin-bottom: 20px;
}
.readerPanel h2 .en, .readerPanel h3 .en {
  font-family: "Roboto", "Helvetica Neue", "Helvetica", sans-serif;
}
.readerPanel h2 .he, .readerPanel h3 .he {
  font-family: "Heebo", sans-serif;
}
.readerNavSection h2, .topicsPanel h2 {
  font-size: 16px;
  font-weight: normal;
  letter-spacing: 1px;
  margin-bottom: 40px;
}
.readerNavSection {
  margin-bottom: 44px;
}
a.recentItem,
a.resourcesLink,
input.resourcesLink {
  white-space: nowrap;
  overflow: hidden;
  text-overflow: ellipsis;
  width: 100%;
  min-height: 60px;
}
.readerPanel .recentPanel .recentItem {
  display: flex;
  justify-content: space-between;
  padding: 0;
  border: 0;
  flex-direction: row;
}
.readerPanel .recentPanel .sideColorLeft {
  flex: 1;
  min-width: 0;
}
.readerPanel .recentPanel .saved .sideColorLeft {
  max-width: 90%;
}
.readerPanel .recentPanel a:not(.saved) .sideColorRight {
  margin-inline-end: 10px;
  align-items: center;
  justify-content: flex-end;
  color: #999;
  font-size: 16px;
  font-family: "Roboto", "Helvetica Neue", "Helvetica", sans-serif;
  width: 90px;
  text-align: end;
}
.interface-hebrew .recentItem:hover .sideColorRight .int-he,
.interface-english .recentItem:hover .sideColorRight .int-en {
  display: inline-block;
  text-decoration: none;
}
.readerPanel .recentPanel .sideColorLeft,
.readerPanel .recentPanel .sideColorRight {
  display: flex;
}
.readerPanel .recentPanel .recentItem .sideColorRight .saveButton {
  display: none;
}
.readerPanel .recentPanel .recentItem:hover .sideColorRight .saveButton {
  display: flex;
  align-items: center;
  padding: 0 15px;
}
.readerPanel .recentPanel .sideColor {
  width: 6px;
  min-width: 6px;
}
.readerPanel .recentPanel .sideColorInner {
  display: flex;
  align-items: center;
  padding: 0 15px;
  overflow: hidden;
}
.readerPanel .recentPanel .sideColorInner .en,
.readerPanel .recentPanel .sideColorInner .he {
  text-overflow: ellipsis;
  overflow: hidden;
  white-space: nowrap;
}

.readerPanel .recentPanel .sideColorInner .byLine {
  padding: 0 10px;
}
.readerNavCategories {
  width: 100%;
}
.readerNavCategories a {
  color: #000;
}
.readerNavCategory {
  background-color: white;
  text-transform: uppercase;
  text-align: center;
  font-size: 18px;
  padding: 16px 10px 17px;
  margin: 0;
  cursor: pointer;
  border-top: 4px solid transparent;
  box-shadow: 0 1px 3px rgba(0,0,0,0.2);
  letter-spacing: 1px;
  display: flex;
  align-items: center;
  justify-content: center;;
  line-height: 1.3;
  flex: 1;
}
a.readerNavCategory {
  color: #000;
}
@media (max-width: 450px) {
  .readerNavCategory {
    font-size: 16px;
  }
}
.gridBox .readerNavMore span {
  color: #666;
  text-transform: none;
}
.gridBox .readerNavMore img {
  height: 10px;
  width: 10px;
  opacity: 0.6;
}
.gridBox .readerNavMore .int-en {
  direction: ltr;
}
.bilingual .readerNavCategory .he {
  display: none;
}
.bilingual .readerNavMenu .he {
  display: none;
}
.readerNavCalendar {
  margin-bottom: 30px;
  margin-top: -8px;
}
.userDataButtons {
  margin-bottom: 44px;
}
.blockLink,
.readerNavMenu .resourcesLink {
  display: inline-block;
  background-color: white;
  text-align: center;
  color: #000;
  font-size: 16px;
  border-top: 4px solid transparent;
  box-shadow: 0 1px 3px rgba(0,0,0,0.2);
  width: 100%;
  cursor: pointer;
  min-height: 56px;
  vertical-align: middle;
  margin: 0;
  box-sizing: border-box;
  padding: 14px 8px;
}
.blockLink:hover {
  color: #333;
}
.blockLink + .blockLink {
  margin: 5px 0;
}
.blockLink img {
  margin: 0 8px;
  height: 16px;
  width: 16px;
  opacity: 0.4;
  vertical-align: -1px;
}
.resourcesLink {
  border-radius: 7px;
}
.resourcesLink.faded {
  color: #999;
}
.readerNavMenu .blockLink.calendarLink .blockLinkSubtitle{
  display: block;
  font-size: 13px;
  color: #999;
  overflow: hidden;
  text-overflow: ellipsis;
  white-space: nowrap;
}
.english .gridBox .gridBoxItem:first-child {
  border-left: 0;
}
.english .gridBox .gridBoxItem:last-child {
  border-right: 0;
}
.hebrew .gridBox .gridBoxItem:first-child {
  border-right: 0;
}
.hebrew .gridBox .gridBoxItem:last-child {
  border-left: 0;
}
.hebrew .readerTocResources .gridBoxItem:last-child {
  border-left: 0;
  border-right: 3px solid transparent;
}
.hebrew .readerTocResources .gridBoxItem:first-child {
  border-left: 3px solid transparent;
  border-right: 0;
}
.readerNavMenu .resourcesLink .en {
  font-family: "Roboto", "Helvetica Neue", "Helvetica", sans-serif;
}
.readerNavMenu .resourcesLink .he {
  font-family: "Heebo", sans-serif;
}
.readerNavMenu .resourcesLink .fa {
  margin: 0 6px;
  color: #999;
}
.readerNavMenu .resourcesLink img {
  width: 16px;
  height: 16px;
  opacity: 0.4;
  margin: 0 5px;
  position: relative;
  top: 2px;
}
.readerNavMenu .siteLinks {
  margin: 20px 0 50px;
  text-align: center;
}
.readerNavMenu .siteLinks .siteLink {
  color: #999;
  text-transform: uppercase;
  display: inline-block;
  margin: 0 8px;
  font-size: 12px;
}
.uppercase {
  text-transform: uppercase;
}
.readerNavMenu .siteLinks .siteLink .en {
  font-family: "Roboto", "Helvetica Neue", "Helvetica", sans-serif;
}
.readerNavMenu .siteLinks .siteLink .he {
  font-family: "Heebo", sans-serif;
}
.readerNavMenu .siteLink .fa {
  margin: 0 4px;
}
.readerNavMenu .divider {
  color: #ccc;
}
.readerNavCategoryMenu {
  height: 100%;
}
.multiPanel .readerNavCategoryMenu .content {
  padding: 100px 10px 10px;
}
.singlePanel .readerNavCategoryMenu .content {
  padding-top: 0;
}
.readerNavCategoryMenu .content .category,
.readerNavCategoryMenu .content .gridBox {
  margin-bottom: 30px;
}
.readerNavCategoryMenu .categoryAttribution {
  color: #999;
  text-align: center;
  font-size: 20px;
  font-style: italic;
  margin: 16px 0 30px;
}
.readerNavCategoryMenu .categoryAttribution .he {
  font-style: normal;
}
.readerNavCategoryMenu .category h3 {
  margin-top: 36px;
}
.readerNavMenu .blockLink,
.readerNavMenu .catLink,
.readerNavMenu .navButton,
.readerTextTableOfContents .refLink {
  display: block;
  margin: 0;
  padding: 14px 8px;
  box-sizing: border-box;
  box-shadow: 0 1px 3px rgba(0,0,0,0.2);
  border-top: 4px solid transparent;
  color: #000;
  font-size: 18px;
  font-weight: 400;
  line-height: 23px;
  background-color: white;
  cursor: pointer;
  text-align: center;
  unicode-bidi: plaintext;
  flex: 1;
  display: flex;
  justify-content: center;
  align-items: inherit;
  flex-direction: column;
}

.readerNavCategoryMenu .blockLink,
.gridBox .navButton {
  display: flex;
  align-items: center;
  justify-content: center;
}
.readerNavMenu .blockLink .he,
.readerNavMenu .catLink .he,
.readerNavMenu .navButton .he,
.readerTextTableOfContents .refLink .he {
  text-align: center;
}
.systemPanel .blockLink {
  padding: 13px 8px 19px;
  border-radius: 7px;
}
.blockLink:active,
.navButton:active,
.readerNavCategory:active,
.resourcesLink:active {
  background-color: #EDEDED;
}
@media (max-width: 450px) {
  .readerNavMenu .refLink,
  .readerNavMenu .catLink,
  .readerNavMenu .navButton,
  .readerNavMenu .sheetLink,
  .readerTextTableOfContents .refLink {
    font-size: 18px;
  }
}
.readerNavMenu .readerNavCategoryMenu .blockLink,
.gridBox .navButton {
  width: 100%;
  height: 100%;
  padding: 13px 8px 19px;
  display: inline-block;
}
.readerNavMenu .readerNavCategoryMenu .blockLink.incomplete {
  opacity: 0.65;
}
.categoryColorLine {
  position: absolute;
  top: 0;
  left: 0;
  width: 100%;
  height: 4px;
  z-index: 101;
}
.readerApp.interface-hebrew .readerNavMenu.noLangToggleInHebrew .en {
  display: none;
}
.readerApp.interface-hebrew .readerNavMenu.noLangToggleInHebrew .he {
  display: inline;
}
.interface-hebrew .readerPanel.english .noLangToggleInHebrew .readerNavSection,
.interface-hebrew .readerPanel.english .readerNavMenu.noLangToggleInHebrew .gridBox {
  direction: rtl;
}
.interface-hebrew .english .noLangToggleInHebrew .gridBox .gridBoxItem:first-child {
  border-right: 0;
  border-left: 3px solid transparent;
}
.interface-hebrew .english .noLangToggleInHebrew .gridBox .gridBoxItem:last-child {
  border-left: 0;
  border-right: 3px solid transparent;
}
.bilingual .readerTextTableOfContents .he {
  display: none;
}
.readerTextTableOfContents .readerTextToc {
  letter-spacing: 1px;
  text-transform: uppercase;
  font-size: 14px;
}
.readerTextTableOfContents .readerTextToc .en {
  font-family: "Roboto", "Helvetica Neue", "Helvetica", sans-serif;
}
.readerTextTableOfContents .readerTextToc .he {
  font-family: "Heebo", sans-serif;
}
.readerNavMenu .dedication {
  margin: -10px 0 58px 0;
}
.readerTextTableOfContents .categoryAttribution,
.readerTextTableOfContents .dedication {
  margin: 28px 0;
}
.readerTextTableOfContents .categoryAttribution,
.readerTextTableOfContents .dedication,
.readerNavMenu .dedication {
  text-align: center;
  font-size: 18px;
  font-style: italic;
}
.readerTextTableOfContents .categoryAttribution .he,
.readerTextTableOfContents .dedication .int-he,
.readerNavMenu .dedication .int-he {
  font-style: normal;
}
.readerNavMenu .dedication .int-he {
  font-family: "Heebo", sans-serif;
  font-size: 18px;
}
.readerNavMenu .dedication .int-en {
  font-family: "adobe-garamond-pro", "Crimson Text", Georgia, serif;
  font-size: 18px;
}
.readerTextTableOfContents .tocTop {
  padding-bottom: 15px;
}
.readerTextTableOfContents .tocCategory {
  color:#999;
  font-size: 14px;
  text-transform: uppercase;
  margin-bottom: 8px;
  letter-spacing: 1px;
}
.readerTextTableOfContents .tocTitle,
.sheetContent .title,
.bookMetaDataBox .title {
  text-align: center;
  font-size: 30px;
  line-height: 1.3;
  unicode-bidi: plaintext;
}
.readerTextTableOfContents .currentSection,
.readerTextTableOfContents .authorStatement,
.sheetContent .sheetMetaDataBox .authorStatement,
.sheetContent .sheetMetaDataBox .collectionStatement {
  font-size: 17px;
  color: #999;
  margin-top: 6px;
  letter-spacing: 1px;
}
.sheetContent .sheetMetaDataBox .authorStatement,
.sheetContent .sheetMetaDataBox .collectionStatement {
  margin-top: 16px;
}
.sheetContent .sheetMetaDataBox .collectionStatement a,
.sheetContent .sheetMetaDataBox .authorStatement a {
  color: #999;
}
.readerTextTableOfContents .currentSection .he,
.readerTextTableOfContents .authorStatement .he,
.readerTextTableOfContents .sheetMeta .he {
  font-family: "Heebo", sans-serif;
}
.readerTextTableOfContents .authorStatement a {
 color: #333;
}
.authorStatement .imageBox,
.collectionStatement .imageBox {
  width: 30px;
  height: 30px;
  display: inline-block;
  vertical-align: middle;
  margin-inline-end: 10px;
  float:none;
}
.authorStatement .profile-pic {
  margin-inline-end: 10px;
}
.authorStatement span p {
  display: inline-block;
}
.readerTextTableOfContents .sheetMeta {
  font-size: 14px;
  color: #999;
  font-family: "Roboto", "Helvetica Neue", "Helvetica", sans-serif;
  margin-top: 10px;
  margin-bottom: 20px;
  letter-spacing: 1px;
}
.readerTextTableOfContents .tocDetails {
  margin-top: 30px;
  color: #999;
  font-style: italic;
}
.readerTextTableOfContents .tocDetails a {
  color: #999;
}
.readerTextTableOfContents .tocDetail {
  margin-bottom: 4px;
}
.readerTextTableOfContents .tocDetail .int-en {
  font-family: "adobe-garamond-pro", "Crimson Text", Georgia, serif;
}
.readerTextTableOfContents .tocDetail .int-he {
  font-family: "Taamey Frank", "adobe-garamond-pro", "Crimson Text", Georgia, "Times New Roman", serif;
}

.readerTextTableOfContents .tocDetail.authorStatement .int-he,
.readerTextTableOfContents .tocDetail.authorStatement .int-en {
  font-family: inherit;
}


.readerTextTableOfContents .tocDetails .description {
  margin: 6px 0 16px;
  font-style: normal;
  font-size: 16px;
  line-height: 1.4;
}
.readerTextTableOfContents .tocDetails .description .readMoreText {
  display: block;
  text-align: center;
}
.readerTextTableOfContents .tocDetails .description .readMoreLink {
  font-style: italic;
  cursor: pointer;
  font-size: 14px;
  color: #666;
  margin: 0 5px;
}
.readerTextTableOfContents .tocDetails .sheetSummary {
  margin: 6px 0 16px;
  font-style: normal;
  font-size: 22px;
  line-height: 1.4;
  text-align: center;
}

.readerTextTableOfContents .currentVersionBox {
  margin-bottom: 18px;
}
.readerTextTableOfContents .currentVersionBox .versionBlock {
  margin: 0;
}
.readerTextTableOfContents .moderatorSection {
  margin-top: 20px;
}
.readerTextTableOfContents .moderatorSectionExpand {
  display: inline;
  cursor: pointer;
  color: #666;
  margin: 7px 6px 0;
  font-size: 14px;
  position: absolute;
}
.interface-hebrew .readerTextTableOfContents .moderatorSectionExpand {
  margin: 7px 18px 0;
}
.readerTextTableOfContents .moderatorSectionExpand:hover {
  text-decoration: underline;
}
.readerTextTableOfContents .moderatorSection .button {
  padding: 12px 16px;
  font-size: 13px;
}
.readerTextTableOfContents .moderatorSection .moderatorSectionMessage {
  margin-top: 20px;
  font-size: 18px;
}
.readerTextTableOfContents .moderatorSection .button .fa {
  color: #999;
  margin-right: 4px;
}
.readerTextTableOfContents .versionEditForm {
  text-align: left;
  background-color: #ddd;
  padding: 10px;
  width: 100%;
}
.readerTextTableOfContents .versionEditForm label {
  display: inline-block;
  padding: 10px 10px 0 0;
}
.readerTextTableOfContents .versionEditForm label#versionNotes_label {
  display: block;
}
.readerTextTableOfContents .versionEditForm #versionTitle,
.readerTextTableOfContents .versionEditForm #versionSource,
.readerTextTableOfContents .versionEditForm #versionNotes,
.readerTextTableOfContents .versionEditForm #versionTitleInHebrew,
.readerTextTableOfContents .versionEditForm #versionNotesInHebrew,
.readerTextTableOfContents .versionEditForm #purchase_name,
.readerTextTableOfContents .versionEditForm #purchase_url,
.readerTextTableOfContents .versionEditForm #purchase_image
 {
  width: 98%;
}
.readerTextTableOfContents .versionEditForm #priority {
  width: 25px;
}
.readerTextTableOfContents .versionEditForm #digitzedBySefaria {
  margin-right: 10px;
}
.readerTextTableOfContents .versionEditForm #save_button,
.readerTextTableOfContents .versionEditForm #delete_button {
  text-align: center;
  cursor: pointer;
  color: white;
  background: #212E50;
  padding: 4px 10px;
  border-radius: 3px;
  margin: 10px auto 0;
  width: 60px;
}
.readerTextTableOfContents .versionEditForm #delete_button {
  float: right;
  background: white;
  color: #999;
  border: 1px solid #999;
  width: 100px;
  margin: 0;
}
.readerTextTableOfContents .versionTitle .fa,
.readerTextTableOfContents .versionEditForm .fa {
  font-size: 10px;
  color: #666;
  vertical-align: super;
  margin-left: 3px;
  cursor: pointer;
}
.interface-hebrew .readerTextTableOfContents .versionTitle .fa,
.interface-hebrew .readerTextTableOfContents .versionEditForm .fa {
  margin: 0 3px 0 0 ;
}
.readerTextTableOfContents .versionTitle .error {
  color: red;
}
.readerTextTableOfContents .content {
  padding: 30px 10px 10px;
  box-sizing: border-box;
  text-align: center;
  height: 100%;
}
.readerTextTableOfContents .content .sheetTags {
  display: flex;
  flex-direction: row;
  flex-wrap: wrap;
  padding-top: 30px;
  border-top: 1px solid #ccc;
}
.readerTextTableOfContents .content .sectionLink {
  display: inline-block;
  height: 38px;
  min-width: 38px;
  line-height: 38px;
  vertical-align: middle;
  font-size: 13px;
  font-weight: lighter;
  margin: 1px;
  text-align: center;
  background-color: white;
  color: #666;
  cursor: pointer;
  padding: 0 6px;
  box-sizing: border-box;
}
.readerTextTableOfContents .content .sectionLink .en {
  font-family: "Roboto", "Helvetica Neue", "Helvetica", sans-serif;
}
.readerTextTableOfContents .content .sectionLink  .he {
  font-family: "Heebo", sans-serif;
}
.interface-hebrew .readerTextTableOfContents .content .structToggles{
  direction: rtl;
}
.interface-english .readerTextTableOfContents .content .structToggles{
  direction: ltr;
}
.readerTextTableOfContents .content .structToggles {
  margin-bottom: 40px;
  display: table;
  table-layout: fixed;
  width: 100%;
}
.readerTextTableOfContents .content .structTogglesInner {
  display: table-row;
}
.readerTextTableOfContents .content .structTogglesInner + .structTogglesInner > .altStructToggleBox {
  padding-top: 6px;
}
.readerTextTableOfContents .content .structToggles .en {
  font-family: "Roboto", "Helvetica Neue", "Helvetica", sans-serif;
}
.readerTextTableOfContents .content .structToggles .he {
  font-family: "Heebo", sans-serif;
}
.readerTextTableOfContents .structToggles .altStructToggleBox {
  display: table-cell;
  height: 37px;
}
.altStructToggleBox a, .altStructToggleBox a:hover, .altStructToggleBox a:visited, .altStructToggleBox a:link, .altStructToggleBox a:active {
  text-decoration: none;
}

.readerTextTableOfContents .structToggles .altStructToggle {
  display: block;
  padding: 8px;
  color: #999;
  cursor: pointer;
  font-size: 13px;
  text-align: center;
  text-transform: uppercase;
  letter-spacing: 1px;
  border-bottom: 1px solid #CCC;
}
.readerTextTableOfContents .structToggles .altStructToggle.active {
  color: black;
  border-bottom: 4px solid #CCC;
}
.readerTextTableOfContents .structToggles .toggleDivider {
  color: #ccc;
  margin: 0 8px;
}
.readerTextTableOfContents .content .sectionName {
  display: none;
}
.readerTextTableOfContents .content .tocSection > .sectionName {
  font-size: 12px;
  margin: 0 3px 4px;
  color: #666;
  display: block;
}
.readerTextTableOfContents .content .tocContent {
  padding: 30px 0 40px;
  text-align: left;
}
.readerTextTableOfContents.narrowPanel .tocContent {
  padding: 0 0 40px;
}
.readerTextTableOfContents .content .tocSection {
  margin-bottom: 22px;
  display: block;
  text-align: left;
}
.readerTextTableOfContents .content .tocSection.noSubLevels{
  display: none;
}
.readerTextTableOfContents .content .schema-node-contents {
  margin: 0 auto 22px;
  display: block;
  width: 100%;
}
.readerTextTableOfContents .content .schema-node-title {
  color: black;
  font-size: 16px;
  display: inline-block;
  margin-bottom: 10px;
  cursor: pointer;
}
.readerTextTableOfContents .content .schema-node-title .he {
  font-family: "Heebo", sans-serif;
}
.readerTextTableOfContents .content .schema-node-toc {
  display: block;
}
.readerTextTableOfContents .content .schema-node-toc:not(.linked) > .schema-node-title:after {
  content: "\f105";
  display: inline-block;
  font-size: inherit;
  text-rendering: auto;
  -webkit-font-smoothing: antialiased;
  -moz-osx-font-smoothing: grayscale;
  font-family: FontAwesome;
  margin-inline-start: 8px;
}
.readerTextTableOfContents .content .schema-node-toc:not(.linked) > .schema-node-title.open:after {
  content: "\f107";
}
.readerPanel.hebrew .readerTextTableOfContents .content .schema-node-toc:not(.linked) > .schema-node-title:after,
.readerApp.interface-hebrew .readerTextTableOfContents.noLangToggleInHebrew .content .schema-node-toc:not(.linked) > .schema-node-title:after {
  content: "\f104";
  font-size: 122%;
  margin-inline-start: 9px;
}
.readerPanel.hebrew .readerTextTableOfContents .content .schema-node-toc:not(.linked) > .schema-node-title.open:after,
.readerApp.interface-hebrew .readerTextTableOfContents.noLangToggleInHebrew .content .schema-node-toc:not(.linked) > .schema-node-title.open:after {
  content: "\f107";
}
.readerTextTableOfContents .content .schema-node-contents.closed {
  display: none;
}
.readerTextTableOfContents .content .schema-node-toc .schema-node-contents.closed {
  display: block;
}
.readerTextTableOfContents .content .tocLevel {
  display: block;
  margin: 0 auto;
}
.readerTextTableOfContents .content .tocContent > .tocLevel > .schema-node-toc {
  margin: 10px 0;
}
.readerTextTableOfContents .schema-node-toc {
  margin: 6px 20px;
}
.readerTextTableOfContents .content .schema-node-toc.linked:hover .schema-node-title {
  text-decoration: underline;
}
.readerTextTableOfContents .altStruct .refLink {
  width: 49%;
  margin: 3px;
  box-sizing: border-box;
  display: inline-block;
}
@media (max-width: 450px) {
  .readerTextTableOfContents .altStruct .refLink {
    margin: 0.5%;
  }
}
.hebrew .readerTextTableOfContents .content .tocSection,
.hebrew .readerTextTableOfContents .content .tocContent,
.english .readerTextTableOfContents.noLangToggleInHebrew .content .tocContent,
.bilingual .readerTextTableOfContents.noLangToggleInHebrew .content .tocContent{
  text-align: right;
}
.english .readerTextTableOfContents.noLangToggleInHebrew .content .tocContent,
.bilingual .readerTextTableOfContents.noLangToggleInHebrew .content .tocContent{
  direction: rtl;
}
.readerTextTableOfContents .versionsBox {
  padding: 20px 0;
}
.readerTextTableOfContents .button.allVersionsButton {
  color: #999;
  text-transform: uppercase;
  font-size: 15px;
  padding: 12px 50px;
  margin: 20px 0;
}
.readerTextTableOfContents .allVersionsButton.inactive {
  background-color: transparent;
}
.readerTextTableOfContents .versionBlocks {
  text-align: center;
  border-top: 1px solid #ccc;
  padding-top: 20px;
}
.readerTextTableOfContents .versionBlocks .versionLanguageBlock {
  padding-bottom: 30px;
  clear: both;
}
.readerTextTableOfContents .versionBlocks .versionLanguageHeader {
  font-family: "Roboto", "Helvetica Neue", "Helvetica", sans-serif;
  text-transform: uppercase;
  letter-spacing: .2em;
  color: #999;
  padding: 10px 0;
}
.versionBlock{
  display: flex;
  flex-flow: column;
}
.readerTextTableOfContents .versionBlock {
  padding: 0 30px;
  margin: 25px 0;
  box-sizing: border-box;
  cursor: pointer;
  text-align: center;
}
.versionBlock .versionTitle {
  font-size: 18px;
  color: #000;
  /*unicode-bidi: plaintext;*/
}
.versionBlock .versionTitle a{
  font-family: 'HebrewInEnglish Serif Font', "adobe-garamond-pro", "Crimson Text", Georgia, serif;
}
.versionBlock .versionTitle .versionEditIcon{
  display: none;
}
.versionBlock .versionTitle .versionEditIcon.enabled{
  display: inline-block;
}
.versionBlock .versionSelect{
  margin: 10px 0;
}
.readerTextTableOfContents .versionBlock .versionSelect, .aboutBox .currVersionSection .versionSelect{
  display: none;
}
.versionBlock a {
  color: #999;
}
.versionBlock .versionNotes a {
  font-family: 'HebrewInEnglish Serif Font', "adobe-garamond-pro", "Crimson Text", Georgia, serif;
  font-style: normal;
  font-weight: normal;
  font-size: 18px;
  line-height: 22px;
  color: #666666;
  text-decoration: underline;
}
.versionBlock .versionNotes span{
  font-family: 'HebrewInEnglish Serif Font', "adobe-garamond-pro", "Crimson Text", Georgia, serif;
}
.versionBlock .versionDetails {
  display: inline-block;
  font-size: 12px;
  font-family: "Hebrew System Text", "Roboto", "Helvetica Neue", "Helvetica", sans-serif;
  color: #999;
  display: flex;
  flex-flow: row;
  justify-content: space-between;
}
.readerTextTableOfContents .versionBlock .versionDetails{
  text-align: center;
}
.versionBlock .versionDetails .versionDetailsInformation{
  display: flex;
  flex-flow: column;
}
.readerTextTableOfContents .versionBlock .versionDetails .versionDetailsInformation{
  margin: auto;
  flex-flow: row;
  justify-content: space-around;
}
.versionBlock .versionDetails .versionDetailsImage{
  margin-top: 5px;
}
.versionBlock .versionDetails .versionDetailsInformation .versionDetailsElement{
  font-family: "Hebrew System Text", "Roboto", "Helvetica Neue", "Helvetica", sans-serif;;
  font-style: normal;
  font-weight: normal;
  font-size: 13px;
  line-height: 20px;
  color: #999999;
}
.versionBlock .versionDetails .versionDetailsInformation .versionDetailsElement.versionBuyLink a{
  color: #18345D;
}
.readerTextTableOfContents .versionBlock .versionDetails .versionDetailsInformation .versionDetailsElement{
  margin: 0 2px;
}
.readerTextTableOfContents .versionBlock .versionDetails .versionDetailsInformation .versionDetailsElement::after{
  content: "•";
  margin-inline-start: 4px;
}
.readerTextTableOfContents .versionBlock .versionDetails .versionDetailsInformation .versionDetailsElement.versionHistoryLink::after{
  content: "›";
}
.versionBlock .versionDetails .versionDetailsLabel, .versionBlock .versionDetails .versionDetailsLabel:hover{
  text-decoration: none;
}
.versionBlock .versionDetails .versionBuyImage .versionDetailsImageLink img{
  height: 120px;
}
.readerTextTableOfContents .versionBlock .versionDetails .versionBuyImage, .readerTextTableOfContents .versionBlock .versionDetails .versionBuyLink{
  display: none;
}
.versionBlock .versionDetails .n-a, .versionBlock .n-a{
  display: none;
}
.versionBlock .versionTitle:hover {
  text-decoration: underline;
}
.versionBlock .versionNotes {
  font-family: 'HebrewInEnglish Serif Font', "adobe-garamond-pro", "Crimson Text", Georgia, serif;
  font-style: normal;
  font-weight: normal;
  font-size: 18px;
  line-height: 22px;
  color: #666666;
  margin: 10px 0;
  text-align: start;
}
.versionBlock .versionEditIcon {
  margin: 0 7px;
  vertical-align: 1px;
}
.versionBlock .versionExtendedNotesLinks{
  font-style: italic;
}
.versionBlock .versionExtendedNotesLinks.no-notes{
  display: none;
}

.modTools {
  width: 50%;
  margin: 0 auto;
  overflow-y: scroll;
  height: 100%;
}
.modTools .modToolsSection {
  padding: 50px;
  border-top: 1px solid #ccc;
}
.readerTextTableOfContents .content .dlSection {
  padding-top: 50px;
  border-top: 1px solid #ccc;
}
.modTools .dlSectionTitle {
    width: 60%;
    margin: 0 auto;
}
.modTools .dlSectionTitle,
.readerTextTableOfContents .content h2 {
    text-transform: uppercase;
    color: #999;
    padding: 10px 0;
    margin-bottom: 14px;
}
.readerTextTableOfContents .content h2[role=button] {
  cursor: pointer;
}
.readerTextTableOfContents .content h2 img {
  opacity: 0.43;
  padding: 0 5px;
  height: 10px;
  width: 10px;
}
.readerTextTableOfContents .versionSectionHeader {
  display: flex;
  flex-direction: row;
  justify-content: space-between;
}
.readerTextTableOfContents .versionSectionSummary {
  text-transform: none;
  color: #ccc;
  font-size: 14px;
}
.readerTextTableOfContents .versionSectionSummaryHidden {
  visibility: hidden;
}
.modTools .dlVersionSelect {
  display: block;
}

.modTools .dlVersionSelect,
.readerTextTableOfContents .content .dlVersionSelect {
  width: 60%;
  margin: 10px auto;
  background-color: white;
  font-size: 14px;
  height: 3em;
  border-color: #ccc;
  border-radius: 3px;
  color: #333;
  font-family: "Roboto", "Helvetica Neue", "Helvetica", sans-serif;
}
.modTools .dlVersionSelect option,
.readerTextTableOfContents .content .dlVersionSelect option{
  unicode-bidi: plaintext;
}
.modTools .versionDownloadButton,
.readerTextTableOfContents .content .versionDownloadButton {
  width: 60%;
  margin: 10px auto;
  background-color: white;
  font-size: 14px;
  height: 3em;
  border: 1px solid #ccc;
  border-radius: 3px;
  color: #ccc;
  font-family: "Roboto", "Helvetica Neue", "Helvetica", sans-serif;
}
.modTools .versionDownloadButton .downloadButtonInner,
.readerTextTableOfContents .content .versionDownloadButton .downloadButtonInner {
    font-size: 16px;
    padding: 10px;
}
.modTools .versionDownloadButton .he,
.readerTextTableOfContents .content .versionDownloadButton .he {
    font-family: "Heebo", sans-serif;
    direction: rtl;
    text-align: right;
}
.modTools a .versionDownloadButton,
.readerTextTableOfContents .content a .versionDownloadButton {
    border-color: #212E50;
    background-color: #212E50;
}

.modTools .workflowy-tool{
  width: 60%;
  margin: auto;
}
.modTools .workflowy-tool .dlSectionTitle{
  width: unset;
}
.modTools .workflowy-tool .versionDownloadButton{
  color: black;
}
.modTools .workflowy-tool .versionDownloadButton:hover{
  background-color: #999;
}
.modTools .workflowy-tool textarea {
  width: 100%;
  min-height: 30rem;
  font-family: "Lucida Console", Monaco, monospace;
  font-size: 0.8rem;
  line-height: 1.2;
}
.modTools .workflowy-tool .workflowy-tool-form{
  display: flex;
  flex-flow: column;
}
.dictionarySearchBox {
  display: flex;
  justify-content: flex-start;
  padding-bottom: 5px;
  border-bottom: #999 solid 1px;
  color: #999;
  font-size: 17px;
  height: 22px;
}
.dictionarySearchBox .dictionarySearchButton {

}
.searchBox.dictionarySearchBox .keyboardInputInitiator {
  border: none;
}
.dictionarySearchBox input {
  padding: 0 10px 10px;
  font-size: 17px;
  background-color: transparent;
  border: none;
  width: 100%;
  height: 18px;
  margin-bottom: 10px;
}
body .ui-autocomplete.dictionary-toc-autocomplete {
  margin: 0 0;
  padding: 6px 0 0;
}
body .ui-autocomplete.dictionary-toc-autocomplete .ui-menu-item {
  padding: 4px 25px;
  border-bottom: solid #ccc 1px;
  font-size: 17px;
  color: black;
  cursor: pointer;
  display: block;
}
body .ui-autocomplete.dictionary-toc-autocomplete .ui-menu-item a.ui-state-focus {
  text-decoration: underline;
}
.searchContentFrame h1 {
  direction: ltr;
  height: 40px;
}
.searchContentFrame h1.englishQuery {
  font-size: 30px;
}
.searchContentFrame h1.hebrewQuery {
  font-family: "Taamey Frank", "adobe-garamond-pro", "Crimson Text", Georgia, "Times New Roman", serif;
  font-size: 30px;
}
.searchContent {
  padding: 0 10px 100px;
}
.searchContent .searchTopMatter {
  padding-bottom: 10px;
  margin-bottom: 30px;
  position: relative;
}
.searchTopMatter .filterSortFlexbox {
  display: flex;
  flex-direction: row;
  margin-bottom: 4px;  /* to vertically align with type-buttons */
}
.searchTopMatter .searchButtonsBar {
  display: flex;
  flex-direction: row;
  align-items: center;
  justify-content: space-between;
  border-bottom: 1px solid #CCC;
}
.searchTopMatter .type-buttons {
  display: flex;
  flex-direction: row;
  align-self: flex-start;
}
.searchTopMatter .search-dropdown-button {
  font-size: 18px;
  color: #999;
  font-family: "Roboto", "Helvetica Neue", "Helvetica", sans-serif;
  letter-spacing: 1px;
  cursor: pointer;
  padding: 15px;
  -webkit-touch-callout: none; /* iOS Safari */
  -webkit-user-select: none; /* Safari */
   -khtml-user-select: none; /* Konqueror HTML */
     -moz-user-select: none; /* Firefox */
      -ms-user-select: none; /* Internet Explorer/Edge */
          user-select: none; /* Non-prefixed version, currently
                                supported by Chrome and Opera */
}
.searchTopMatter .search-dropdown-button.active {
  color: #000;
  border-bottom: 4px solid #CCC;
}
.searchContent .searchStatusLine {
  padding: 0 0 36px 0;
  text-align: center;
  font-size: 13px;
  height: 10px;
}
.searchFilterBoxes .type-button {
  padding: 6px 14px;
  margin: 5px;
  border-radius: 12px;
  border: 1px solid #DADADA;
  display: inline-block;
  font-size: 13px;
  color: #666;
  font-family: "Roboto", "Helvetica Neue", "Helvetica", sans-serif;
  letter-spacing: 1px;
  cursor: pointer;
}
.searchFilterBoxes .type-button .he {
  font-family: "Heebo", sans-serif;
}
.searchFilterBoxes .type-button.active {
  color: #000;
  background-color: white;
}
.searchContent .type-button-title,
.searchContent .type-button-total {
  display: inline-block;
  padding: 2px;
}
.searchContent .results-count,
.searchContent .searchStatusLine > .loadingMessage {
  color: #999;
  font-family: "Roboto", "Helvetica Neue", "Helvetica", sans-serif;
  letter-spacing: 1px;
  padding-top: 5px;
}
.dropdown-modal {
  position: relative;
}
.dropdown-modal.position-unset {
  position: unset;
}
.dropdown-button {
  color: #666;
  margin-left: 5px;
  margin-right: 5px;
  font-size: 18px;
  letter-spacing: 1px;
  cursor: pointer;
  font-weight: lighter;
  -webkit-touch-callout: none; /* iOS Safari */
  -webkit-user-select: none; /* Safari */
   -khtml-user-select: none; /* Konqueror HTML */
     -moz-user-select: none; /* Firefox */
      -ms-user-select: none; /* Internet Explorer/Edge */
          user-select: none; /* Non-prefixed version, currently
                                supported by Chrome and Opera */
}
.dropdown-button:hover {
  text-decoration: underline;
}
.dropdown-button .active {
  color: #000;
}
.dropdown-button .en {
  font-family: "Roboto", "Helvetica Neue", "Helvetica", sans-serif;
}
.dropdown-button .he {
  font-family: "Heebo", sans-serif;
}
.dropdown-button img {
  opacity: 0.43;
  padding: 0 5px;
  height: 10px;
  width: 10px;
}
.message-modal {
  position: fixed;
  text-align: center;
  padding: 10px;
  background-color: #eee;
  width: auto;
  height: auto;
  margin: 0;
  z-index: 100;
  overflow: hidden;
  line-height: 1.2;
  border-radius: 0;
  max-width: 100%;
  border-radius: 6px;
}
.message-overlay {
  display: none;
  position: fixed;
  z-index: 20;
  background: black;
  opacity: 0.4;
  height: 100%;
  width: 100%;
  top: 0px;
  left: 0px;
}
.messageHeader {
  font-weight: bold;
  font-size: 14px;
  margin-bottom: 4px;
}
.message-modal textarea {
  display: block;
  max-width: 100%;
  height: 140px;
  width: 480px;
  box-sizing: border-box;
  margin-bottom: 20px;
}
.interface-hebrew .searchContent .searchFilterToggle i {
  padding-left: 0;
  padding-right: 5px;
}
.searchContent .searchFilterBoxes {
  margin-top: 21px;
  background: #F5F5F5;
  width: 100%;
  display: flex;
  flex-direction: column;
  position: absolute;
  z-index: 1;
  box-shadow: 0 1px 3px #ccc;
  box-sizing: border-box;
}
.interface-english .searchFilterBoxes {
  right: 0;
}
.interface-hebrew .searchFilterBoxes {
  left: 0;
}
.searchContent .searchFilterBoxes .tag-filter-outer {
  display: flex;
  flex-direction: row;
  flex-wrap: wrap;
  height: 210px;
  padding: 10px 20px;
  box-sizing: border-box;
}
.searchFilterBoxes .tag-filter {
  color: #999;
  background-color: white;
  border: 0;
}
.searchFilterBoxes .tag-filter.active {
  background-color: #e7e7e7;
}

.searchContent .searchFilterBoxes .searchFilterBoxRow {
  display: flex;
  flex-direction: row;
  width: 100%;
}
.searchFilterBoxes .searchFilterTabRow {
  display: flex;
  flex-direction: row;
  border-bottom: 1px solid #CCC;
  padding: 0 15px;
}
.searchFilterTabRow .searchFilterTab {
  font-size: 14px;
}
.searchFilterTabRow .searchFilterTab.active {
  border-bottom: 4px solid #CCC;
}
.searchFilterBoxes.hidden{
    display:none;
}
.searchContent .searchFilterBoxes li {
  font-family: "Roboto", "Helvetica Neue", "Helvetica", sans-serif;
  display: flex;
  justify-content: space-between;
  flex: 1 0 45%;  /* see https://stackoverflow.com/questions/29546550/flexbox-4-items-per-row */
  padding: 15px 0 15px 15px;
  font-size: 16px;
  cursor: pointer;
  line-height: 125%;
}
.searchContent .searchFilterBoxes li img {
  height: 10px;
  width: 10px;
  opacity: 0.43;
  padding: 0 10px;
}
.searchContent .searchFilterBoxes .searchFilterExactBox li {
  justify-content: flex-start;
}
.searchContent .searchFilterBoxes li .checkboxAndText {
  display: flex;
}
.searchContent .searchFilterBoxRow li.active,
.searchContent .searchFilterBoxRow li:hover {
  background-color: #e0e0e0;
}
.interface-hebrew .searchContent .searchFilterBoxes li {
  font-family: "Heebo", sans-serif;
  padding: 10px 15px 10px 0;
}
.searchContent .searchFilterBoxes li input[type="checkbox"] {
  display: none;
}
.searchContent .searchFilterBoxes li input[type="checkbox"] + label span {
    margin: 0 13px;
    display:inline-block;
    width: 15px;
    height: 15px;
    cursor:pointer;
    background-image: url(/static/img/checkbox-unchecked.svg);
    background-size: contain;
}
.searchContent .searchFilterBoxes li input[type="checkbox"]:checked + label span {
    background-image: url(/static/img/checkbox-checked.svg);
}
.searchContent .searchFilterBoxes li input[type="checkbox"]:indeterminate + label span {
    background-image: url(/static/img/checkbox-partially.svg);
}
.searchContent .searchFilterBoxes li .filter-title
.dropdown-option-list li .filter-title {
  color: #333;
}
.searchContent .searchFilterBoxes li .filter-count {
  color: #999;
}
.searchContent .searchFilterBoxes li .in-focus-arrow {
  float: right;
  padding-right: 20px;
  color: #999;
}
.interface-hebrew .searchContent .searchFilterBoxes li .in-focus-arrow {
  float: left;
  padding-left: 20px;
  padding-right: 0;
}
.searchFilterBoxes .searchFilterExactBox {
  padding-top: 10px;
  height: 200px;
}
.searchFilterExactBox.hidden {
  display:none;
}
.dropdown-option-list {
    margin-top: 10px;
    background: white;
    width: auto;
    position: absolute;
    z-index: 1;
    -webkit-border-radius: 7px;
    -moz-border-radius: 7px;
    border-radius: 7px;
    border: 1px solid #ccc;
}
.dropdown-option-list-label span {
  white-space: nowrap;
}
.interface-english .dropdown-option-list {
  right: 0;
}
.interface-hebrew .dropdown-option-list {
  left: 0;
}
.dropdown-option-list.hidden{
    display:none;
}
.dropdown-option-list table {
  border-collapse: collapse;
}
.dropdown-option-list tr {
  font-family: "Roboto", "Helvetica Neue", "Helvetica", sans-serif;
  padding: 15px;
  font-size: 16px;
  cursor: pointer;
}
.interface-hebrew .dropdown-option-list tr {
  font-family: "Heebo", sans-serif;
}
.dropdown-option-list tr:hover {
  background-color: #e0e0e0;
}
.dropdown-option-list tr:not(:last-child) {
  border-bottom: 1px solid #eee;
}
.dropdown-option-list td:not(:first-child) {
  padding: 15px 15px 15px 0;
}
.dropdown-option-list td:first-child {
  padding: 0 0 0 15px;
}
.interface-hebrew .dropdown-option-list td:not(:first-child) {
  padding: 15px 0 15px 15px;
}
.interface-hebrew .dropdown-option-list td:first-child {
  padding: 0 15px 0 0;
}
.dropdown-option-list tr.unselected {
  color: #aaa;
}
.dropdown-option-list tr .dropdown-option-check {
  width: 10px;
  height: 10px;
  padding-left: 0;
  padding-right: 10px;
}
.interface-hebrew .dropdown-option-list tr .dropdown-option-check {
  padding-left: 10px;
  padding-right: 0;
}
.dropdown-option-list tr.unselected .dropdown-option-check {
  display: none;
}
.searchContent .searchResultsOverlay {
  opacity: 0.5;
}
.searchContent .searchFilterCategoryBox,
.searchContent .searchFilterBookBox {
  padding-top: 10px;
  width: 50%;
  height: 200px;
  overflow-y: auto;
}
.searchContent .searchFilterCategoryBox.searchFilterSheetBox {
  width: 100%;
  display: flex;
  flex-wrap: wrap;
  align-items: flex-start;
  align-content: flex-start;
}
.searchContent .result {
  border-bottom: thin solid #eee;
  padding-bottom: 12px;
}
.searchContent .result a:hover {
  text-decoration: none;
}
.searchContent .similar-results {
  padding: 0 25px;
}
.searchContent .similar-results .result {
  border-top: none;
}
.searchContent .text_result .result-title,
.searchContent .sheet_result .result-title {
  color: #666;
  font-weight: lighter;
  padding: 20px 0 5px;
  letter-spacing: 1px;
  display: block;
}
.searchContent .text_result .result-title .int-he,
.searchContent .sheet_result .result-title .int-he {
  font-family: "Taamey Frank", "adobe-garamond-pro", "Crimson Text", Georgia, "Times New Roman", serif;
  font-size: 22px;
}
.searchContent .text_result .result-title .int-en,
.searchContent .sheet_result .result-title .int-en {
  font-family: "adobe-garamond-pro", "Crimson Text", Georgia, serif;
  font-size: 18px;
}
.searchContent .sheet_result .result-title {
  font-size: 18px;
}
.searchContent .sheet_result .result-title.in-en {
  direction: ltr;
  text-align: left;
}
.searchContent .sheet_result .result-title.in-he {
  direction: rtl;
  text-align: right;
}
.searchContent .sheet_result .owner_name {
  padding-bottom: 5px;
}
.readerPanel.english .searchContent .sheet_result .owner_name.in-he {
  direction: rtl;
  text-align: left;
}
.readerPanel.hebrew .searchContent .sheet_result .owner_name.in-en {
  direction: ltr;
  text-align: right;
}
.searchContent .result .result-title:hover {
  text-decoration: underline;
}
.readerPanel.english .searchContent .snippet.he,
.readerPanel.hebrew .searchContent .snippet.en,
.bilingual .searchContent .snippet.he {
  display: block;
}
.searchContent .text_result .snippet {

}
.searchContent .sheet_result .snippet {
  font-size: 18px;
  color: #000;
}
.searchContent .sheet_result .snippet:hover {
  text-decoration: none;
}
.searchContent .similar-results .result .result-title {
  padding: 0 0 5px;
}
.searchContent .result .version {
  color: #999;
  font-weight: lighter;
  font-family: "Roboto", "Helvetica Neue", "Helvetica", sans-serif;
  letter-spacing: 1px;
  font-size: 13px;
  margin: 8px 0;
  display: flex;
  align-items: center;
}
.searchContent .result .version .owner-metadata {
  display: flex;
  flex: 1;
  flex-direction: column;
  margin: 0 10px;
}
.searchContent .result .similar-trigger-box {
  color: #999;
  font-weight: lighter;
  --english-font: var(--english-sans-serif-font-family);
  --hebrew-font: var(--hebrew-sans-serif-font-family);
  text-transform: uppercase;
  letter-spacing: 1px;
  font-size: 11px;
  padding: 0;
  cursor: pointer;
  margin: 8px 0;
}
.searchContent .result .similar-trigger-box i {
  padding: 0 5px;
}
.searchContent .sheet_result .owner_image {
  height: 30px;
  width: 30px;
  align-self: flex-start;
}
.searchContent .sheet_result {
  height: auto;
  margin: 15px 0 20px 0;
  padding-bottom: 30px;
}
.searchContent .result + .loadingMessage {
  margin-top: 30px;
}
.readerNavMenu .yourSheetsLink.navButton {
  width: 98%;
  margin-bottom: 20px;
  text-transform: uppercase;
  font-family: "Roboto", "Helvetica Neue", "Helvetica", sans-serif;
}
.readerNavMenu .sheet {
  display: flex;
  justify-content: space-between;
  padding: 20px 0;
  border-bottom: 1px solid #eee;
  color: black;
}
.readerNavMenu .sheet:hover{
  text-decoration: none;
}
.readerNavMenu .sheet:first-child {
  padding-top: 0;
}
.readerNavMenu .sheet .sheetImg {
  height: 40px;
  width: 40px;
  margin: 1px 0 0 0;
  border-radius: 2px;
}
.readerNavMenu .sheet .sheetTextInfo{
  display: flex;
  justify-content: flex-start;
}
.readerNavMenu .sheet:hover .sheetTextInfo{
  text-decoration: underline;
}
.readerNavMenu .sheet .sheetAuthTitle{
  display: flex;
  flex-flow: column;
  margin: auto 14px;
}
.readerNavMenu .sheet .sheetAuthor {
  font-family: "Roboto", "Helvetica Neue", "Helvetica", sans-serif;
  color: #999;
  font-size: 14px;
  margin-bottom: 6px;
  letter-spacing: 1px;
}
.readerNavMenu .sheet .sheetTitle{
  overflow: hidden;
  font-size: 16px;
  unicode-bidi: plaintext;
}
.readerNavMenu .sheet .sheetViews{
  color: #999;
  font-size: 13px;
  font-family: "Roboto", "Helvetica Neue", "Helvetica", sans-serif;
}
.readerNavMenu .sheet:hover .sheetViews{
  display: inline-block ;
  text-decoration: none;
}
.interface-english .readerPanel .readerNavMenu .tagsList .gridBox {
  direction: ltr;
}
.interface-hebrew .readerPanel .readerNavMenu .tagsList .gridBox {
  direction: rtl;
}
.tagsList .heOnly {
  direction: rtl;
}
.tagsList .enOnly {
  direction: ltr;
}
.readerControls {
  position: relative;
  top: 0;
  left: 0;
  width: 100%;
  box-sizing: border-box;
  text-align: center;
  z-index: 100;
  height: 60px;
  line-height: 60px;
  box-shadow: 0 1px 3px rgba(0,0,0,0.2);
  background-color: #FBFBFA;
}
.sepia .readerControls {
  background-color: #F3F3F1;
}
.dark .readerControls {
  background-color: #2D2D2B;
  color: white;
  border-color: #444;
}
.dark .readerControls .readerTextToc .readerTextTocBox {
  color: white;
}
.readerNavMenuCloseButton {
  font-family: var(--english-serif-font-family);
}
.readerControls.connectionsHeader {
  background-color: #F3F3F2;
  white-space: nowrap;
  box-shadow: none;
}
.readerControls.connectionsHeader.fullPanel  {
  background-color: #EDEDED;
}
.readerControls .connectionsPanelHeader .connectionsHeaderTitle {
  text-transform: uppercase;
  letter-spacing: 1px;
  font-size: 16px;
  font-weight: lighter;
}
.connectionsPanelHeader .connectionsHeaderTitle.active {
  text-transform: none;
  cursor: pointer;
}
.connectionsHeaderTitle .fa-chevron-left {
  margin-right: 10px;
}
.connectionsHeaderTitle .fa-chevron-right {
  margin-left: 10px;
}
.connectionsHeaderTitle .fa-chevron-left, .connectionsHeaderTitle .fa-chevron-right{
  color: #999;
}
.readerControls .readerControlsInner {
  position: relative;
  width: 760px;
  margin: 0 auto;
  padding: 0 30px;
  display: flex;
  justify-content: space-between;
  max-width:  100%;
  box-sizing: border-box;
}
.readerControls.connectionsHeader .readerControlsInner {
  padding: 0 34px;
}
.readerControls.transLangPrefSuggBann {
  background-color: #EDEDEC;
}
.readerControls .readerControlsInner.transLangPrefSuggBannInner {
  justify-content: center;
  align-items: center;
  line-height: initial;
  height: 100%;
  color: #666;
}
.readerControls.transLangPrefSuggBann .transLangPrefCentered {
  display: flex;
  align-items: center;
  margin-inline-start: auto;
}
.readerControls .readerControlsInner.transLangPrefSuggBannInner .yesNoGroup {
  margin: 0 10px;
  display: flex;
}
.readerControls .readerControlsInner.transLangPrefSuggBannInner .yesNoButton {
  border-radius: 6px;
  background-color: white;
  padding: 5px 11px;
  margin: 0 7px 0 0;
  user-select: none;
  cursor: pointer;
  text-decoration: none;
  color: inherit;
}
.interface-hebrew .readerControls .readerControlsInner.transLangPrefSuggBannInner .yesNoButton {
  margin: 0 0 0 7px;
}
.readerControls .readerControlsInner.transLangPrefSuggBannInner .readerNavMenuCloseButton {
  font-size: 35px;
  margin-inline-start: auto;
  margin-top: -6px;
  color: #bbb;
}
.singlePanel .readerControls .readerControlsInner {
  padding: 0 10px;
}
.readerControls .readerTextToc a {
  color: inherit;
}
.readerControls .readerTextToc a:hover {
  text-decoration: none;
}
.readerControls .readerTextToc .readerTextTocBox h1 {
  display: unset;
  font-size: unset;
  font-weight: unset;
  margin-block-start: unset;
  margin-block-end: unset;
}
.readerControls .readerTextToc .readerTextTocBox a {
  display: flex;
  align-items: center;
  justify-content: center;
}
.readerControls.connectionsHeader .readerTextToc {
  font-family: "Roboto", "Helvetica Neue", "Helvetica", sans-serif;
  text-transform: uppercase;
  color: #666;
  width: 100%;
}
.readerControls .readerTextToc.attributed .readerTextTocBox {
  line-height: 1.2;
}
.readerControls .readerTextToc .categoryAttribution {
  font-style: italic;
  font-size: 15px;
  color: #999;
  margin: 0 2px;
  white-space: nowrap;
  text-overflow: ellipsis;
  overflow: hidden;
  padding: 0 2px;
}
.readerControls .readerTextToc .categoryAttribution .he {
  font-style: normal;
}
.interface-english .leftButtons,
.interface-hebrew .rightButtons {
  display: flex;
  flex-direction: row;
  text-align: left;
}
.interface-english .rightButtons,
.interface-hebrew .leftButtons {
  display: flex;
  flex-direction: row;
  text-align: right;
}
/* icons need a little nudge in flipped hebrew mode */
.interface-hebrew .rightButtons {
  margin-left: -3px;
}
.interface-hebrew .leftButtons {
  margin-right: 2px;
}
.leftButtons .saveButton,
.rightButtons .saveButton {
  display: flex;
  align-items: center;
  justify-content: flex-end;
  width: 30px;
  height: 56px;
  cursor: pointer;
}
.saveButton img {
  height: 20px;
  width: 20px;
  opacity: 0.5;
  margin-top: 2px;
}
.rightButtons .saveButton.tooltip-toggle::before {
  top: 47px;
  left: -50px;
}
.interface-hebrew .rightButtons .saveButton.tooltip-toggle::before {
  left: auto;
  right: -50px;
}
.saveButton.tooltip-toggle.three-dots-button {
  background-color: #ededec;
  margin-bottom: 13px;
  padding: 0 6px;  /* HACK: setting width and height to equal values doesn't make this circular, but this does! */
  height: 22px;
  display: flex;
  align-items: center;
  justify-content: center;
  border-radius: 50%;
}
.three-dots-button img {
  width: 10px;
  height: 10px;
  margin-top: 0;
}
.topicPanel .mainColumn .saveLine .saveButton.three-dots-button {
  margin-left: 10px;
  margin-right: 0;
  margin-bottom: 13px;
  padding-bottom: 0;
}
.interface-hebrew .topicPanel .mainColumn .saveLine .saveButton.three-dots-button {
  margin-left: 0;
  margin-right: 10px;
}
.interface-hebrew .topicPanel .three-dots-button {
  margin-left: 0px;
  margin-right: 10px;
}
.leftButtons .readerNavMenuSearchButton,
.leftButtons .readerNavMenuMenuButton,
.leftButtons .readerNavMenuCloseButton,
.rightButtons .readerOptions,
.rightButtons .readerNavMenuCloseButton {
  width: 40px;
  height: 56px;
  line-height: 56px;
  color: #999;
  font-size: 20px;
  display: inline-block;
  cursor: pointer;
}
.rightButtons .readerOptions {
  vertical-align: middle;
}
.rightButtons .readerOptions:hover {
  text-decoration: none;
}
.leftButtons .readerNavMenuMenuButton {
  font-size: 22px;
  margin-top: 6px;
}
.leftButtons .readerNavMenuCloseButton {
  font-size: 44px;
}
.leftButtons .readerNavMenuSearchButton span,
.rightButtons .readerOptions img,
.leftButtons .readerNavMenuCloseButton span {
  vertical-align: middle;
}
.readerControls .readerTextToc {
  font-size: 18px;
  box-sizing: border-box;
  height: 50px;
  text-align: center;
  display: inline-block;
  cursor: pointer;
  vertical-align: middle;
  min-width: 0; /* see https://css-tricks.com/flexbox-truncated-text/ */
}
.readerTextTocHeader.readerTextToc {
  font-size: 16px;
}
.readerControls .readerTextToc{
  min-width: 0;
}
.hebrew .readerControls .readerTextToc {
  direction: rtl;
}
.english .readerControls .readerTextToc {
  direction: ltr;
}
.interface-english .bilingual .readerControls .readerTextToc {
  direction: ltr;
}
.interface-hebrew .bilingual .readerControls .readerTextToc {
  direction: rtl;
}

.interface-hebrew .bilingual .readerControls .readerTextToc .readerTextTocBox.sheetBox,
.interface-hebrew .english .readerControls .readerTextToc .readerTextTocBox.sheetBox {
  padding-left: 23px;
  padding-right: 0;
}
.english .readerControls .readerTextToc .readerTextTocBox.sheetBox,
.bilingual .readerControls .readerTextToc .readerTextTocBox.sheetBox {
  padding-right: 23px;
  padding-left: 0;
}
.readerControls .readerTextToc .readerTextTocBox {
  display: inline-block;
  vertical-align: middle;
  max-width: 100%;
}
.readerControls .readerTextToc .readerTextTocBox a h1,
.readerControls .readerTextToc .readerTextTocBox a span,
.readerControls .readerTextToc .readerTextTocBox a div {
  white-space: nowrap;
  text-overflow: ellipsis;
  overflow: hidden;
}
.readerControls .readerTextToc .readerTextVersion {
  font-style: italic;
  color: #999;
}
.readerControls .readerTextToc .readerTextVersion .en{
  unicode-bidi: bidi-override;
}
.readerControls .readerTextToc .fa {
  color: #999;
  font-weight: bold;
  margin: 0 7px;
  vertical-align: 0;
}
.readerControls .readerTextToc .fa.invisible {
  visibility: hidden;
}
/*.bilingual .readerTextToc .he {
  display: none;
}*/
.readerOptions img {
  height: 16px;
}
.readerOptions .textIcon {
  font-size: 22px;
  line-height: 60px;
}
.dark .readerOptions img {

}
.readerOptionsPanel {
  position: absolute;
  width: 100%;
  top: 58px;
  right: 0;
  padding: 20px;
  box-sizing: border-box;
  direction: ltr;
  background: #FBFBFA;
  border-bottom: 1px solid #ccc;
  z-index: 103;
}
.readerOptionsPanelInner {
  max-width: 530px;
  margin: 0 auto;
  display: flex;
  flex-flow: row wrap;
  justify-content: space-between;
  color: #999;
}
.toggleSet {
  display: inline-block;
  width: 48%;
<<<<<<< HEAD
  margin: 2px auto 0 auto;
  padding-bottom: 20px;
  /*margin-left: 1px;*/
}
#accountSettingsPage .toggleSet {
  display: flex;
}
.toggleSet.aliyotTorah, .toggleSet .toggle-set-label {
=======
  margin: 2px auto 20px auto;
}
.toggleSet.aliyotTorah, .toggleSet.punctuationTalmud, .toggleSet .toggle-set-label {
>>>>>>> 7f75bb19
  --english-font: var(--english-sans-serif-font-family);
  --hebrew-font: var(--english-sans-serif-font-family);
  text-transform: uppercase;
}
.toggleSet .toggle-set-label{
  font-size: 13px;
  display: block;
  text-align: center;
  margin: 10px;
  letter-spacing: 1.5px;
}
.toggleOption {
  box-sizing: border-box;
  text-align: center;
  border: 1px solid #ccc;
  margin-left: -1px;
  padding: 4px;
  height: 42px;
  line-height: 34px;
  background-color: #FBFBFA;
  vertical-align: middle;
}
.toggleSet.aliyotTorah .toggleOption, .toggleSet.punctuationTalmud .toggleOption{
  font-size: 14px;
}
.toggleSet.vowels .toggleOption.all span span, .toggleSet.vowels .toggleOption.partial span span{
  /*line-height: 29px;*/
  position: relative;
  top: -3px;
}
.toggleSet.fontSize .toggleOption{
  color: black;
}
.toggleSet.biLayout .toggleOption img, .toggleSet.layout .toggleOption img{
  opacity: 0.5;
}
.toggleOption:first-child {
    border-top-left-radius: 4px;
    border-bottom-left-radius: 4px;
}
.toggleOption:last-child {
    border-top-right-radius: 4px;
    border-bottom-right-radius: 4px;
    border-right: 1px solid #999;
}
.toggleOption.on, .toggleOption:hover {
  background-color: white;
  color: black;
}
.toggleSet.biLayout .toggleOption.on img, .toggleSet.layout .toggleOption:hover img{
  opacity: 1;
}
.toggleSet.separated .toggleOption {
  margin-right: 3%;
  border-right: 1px solid #999;
}
.toggleSet.separated .toggleOption:last-child {
  margin-right: 0;
}
.color .toggleOption {
  border-radius: 5px;
  height: 38px;
}
.color .toggleOption.on {
  border-color: black;
}
.color .light, .color .light.on {
  background-color: white;
}
.color .sepia, .color .sepia.on {
  background-color: #f7f7f7;
}
.color .dark, .color .dark.on {
  background-color: #333331;
}
.toggleOption {
  font-size: 26px;
  line-height: 34px;
  vertical-align: middle;
}
.toggleSet .toggleOption .he,
.toggleSet .toggleOption .en {
  display: inline;
}
.toggleOption.bilingual {
  font-size: 18px;
}
.toggleOption.segmented, .toggleOption.continuous {
  font-size: 18px;
}
.toggleOption.smaller, .toggleOption.larger {
  font-family: "Roboto", "Helvetica Neue", "Helvetica", sans-serif;
}
.interface-hebrew .toggleOption.smaller, .interface-hebrew .toggleOption.larger {
  font-family: "Heebo", sans-serif;
}
.toggleOption.smaller {
  font-size: 12px;
}
.toggleOption.larger {
  font-size: 22px;
}
.readerOptionsPanel .line {
  margin: 20px 0;
  border-top: 1px solid #ddd;
}
.mask {
  position: fixed;
  top: 0;
  left: 0;
  width: 100%;
  height: 100%;
  z-index: 102;
  cursor: pointer;
}
.textRange.basetext {
  width: 100%;
  box-sizing: border-box;
  font-size: 2.2em;
  line-height: 1.6;
  text-align: justify;
  background-color: inherit;
  margin: 0 auto;
  max-width: 760px;
  position: relative;
  padding: 0 30px;
}
.singlePanel .textRange.basetext,
.singlePanel .sheetContent {
  padding: 0;
}
.narrowColumn .textRange.basetext {
}
.narrowColumn .content .contentInner {
  padding: 0 15px;
}
.textRange.basetext .title, .sheetContent .customSourceTitle{
  padding: 0 28px;
  margin: 30px 0 24px 0;
  color: #000;
  text-align: center;
  justify-content: center;
  font-weight: lighter;
  letter-spacing: 1px;
}
.textRange.basetext .title, {
  font-size: 24px;
}
.sheetContent .customSourceTitle {
  padding-top: 14px;
}
.dark .textRange.basetext .title, .dark .sheetContent .title {
  color: #ccc;
}
.textRange.basetext .title .titleBox, .sheetContent .customSourceTitle .titleBox {
  display: inline-block;
  border-bottom: 4px solid #E6E5E6;
  padding: 0 6px 3px;
}
.dark .textRange.basetext .title .titleBox, .dark .sheetContent .title .titleBox {
  border-bottom: 4px solid #666;
}
.bilingual .sheetContent .title .he {
  display: none;
}
.interface-hebrew .readerPanel.english .textRange,
.interface-hebrew .readerPanel.english .categoryFilterGroup,
.interface-hebrew .readerPanel.bilingual .categoryFilterGroup,
.interface-hebrew .readerPanel.english .tocContent,
.interface-hebrew .readerPanel.bilingual .tocContent {
  direction: ltr;
}
.interface-english .readerPanel.hebrew .textRange,
.interface-english .readerPanel.hebrew .categoryFilterGroup,
.interface-english .readerPanel.hebrew .connectionsPanel .toolsButton.more,
.interface-english .readerPanel.hebrew .connectionsPanel .toolsButton.seeLess,
.interface-english .readerPanel.hebrew .tocContent{
  direction: rtl;
}
.basetext .text, .sheetContent .text {
  padding: 0 44px;
  margin: 30px 0;
  background-color: inherit;
}
.narrowColumn .basetext .text, .narrowColumn .sheetContent .text {
  padding: 0 26px;
}
.singlePanel .basetext .text, .singlePanel .sheetContent .text  {
  padding: 0 34px;
}
.parashahHeader {
  text-align: center;
  color: #000;
  margin: 32px 0;
  font-size: 24px;
  letter-spacing: 1px;
}
.parashahHeader.aliyah span {
  text-transform: uppercase;
  font-size: 18px;
}
.title + .text span:first-child .parashahHeader {
  margin-top: -5px;
}
.title + .text {
  margin-top: 0;
}
.segment {
  cursor: pointer;
  display: block;
  background-color: inherit;
  margin-bottom: 14px;
}
.continuous .segment {
  display: inline;
  margin: 0;
  padding: .3333em 0;
}
.readerPanel.english.continuous .segment {
  padding: .15em 0;  /* underline of named entities is cut off if padding is higher */
}
.continuous .clearFix {
  display: none;
}
.segment .segmentText{
  display: inline;
}
.segment > .he,
.segment > .en,
.segment > p > .he,
.segment > p > .en {
  margin-top: 0;
  margin-bottom: 0;
}
.basetext .segment {
  margin-bottom: 26px;
}
.bilingual .segment > .he,
.bilingual .segment > .en,
.bilingual .segment > p > .he,
.bilingual .segment > p > .en {
  display: block;
}
.bilingual .segment > .en ,
.bilingual .segment > p > .en {
  text-align: left;
}
.bilingual .segment > .he,
.bilingual .segment > p > .he {
  text-align: right;
}
.stacked.bilingual .basetext .segment {
  margin-bottom: 14px;
  display: block;
}
.stacked.bilingual .segment > .en,
.stacked.bilingual .segment > p > .en {
  margin-top: 6px;
  text-align: left;
}
.stacked.bilingual .sheetContent .segment > .en,
.stacked.bilingual .sheetContent .segment > p > .en {
  margin-top: 0;
}
.stacked.bilingual .basetext .segment > .en ,
.stacked.bilingual .basetext .segment > p > .en {
  margin: 10px 0 20px;
  color: #666;
}
.stacked.bilingual .segment.heOnly > .he,
.stacked.bilingual .segment.enOnly > .en,
.stacked.bilingual .segment.heOnly > p > .he,
.stacked.bilingual .segment.enOnly > p > .en {
  display: block;
}
.heLeft.bilingual .basetext .text,
.heRight.bilingual .basetext .text,
.heLeft.bilingual .sheetContent .text,
.heRight.bilingual .sheetContent .text {
  padding: 0;
}

.heLeft.bilingual .segment > .en,
.heLeft.bilingual .segment > .he,
.heRight.bilingual .segment > .en,
.heRight.bilingual .segment > .he,
.heLeft.bilingual .segment > p > .en,
.heLeft.bilingual .segment > p > .he,
.heRight.bilingual .segment > p > .en,
.heRight.bilingual .segment > p > .he {
  width: 50%;
  box-sizing: border-box;
  display: block;
}
.heLeft.bilingual .sheetItem.enOnly > .en,
.heLeft.bilingual .sheetItem.heOnly > .he,
.heRight.bilingual .sheetItem.enOnly > .en,
.heRight.bilingual .sheetItem.heOnly > .he,
.heLeft.bilingual .sheetItem.enOnly > p > .en,
.heLeft.bilingual .sheetItem.heOnly > p > .he,
.heRight.bilingual .sheetItem.enOnly > p > .en,
.heRight.bilingual .sheetItem.heOnly > p > .he {
  width: 100%;
  padding-right: 0;
  padding-left: 0;
}
.readerPanel .sheetItem.heOnly > .en,
.readerPanel .sheetItem.heOnly > p > .en {
  display: none;
}
.readerPanel .sheetItem.heOnly > .he,
.readerPanel .sheetItem.heOnly > p > .he {
  display: block;
}
.readerPanel .sheetItem.enOnly > .he,
.readerPanel .sheetItem.enOnly > p > .he {
  display: none;
}
.readerPanel .sheetItem.enOnly > .en,
.readerPanel .sheetItem.enOnly > p > .en {
  display: block;
}
.heLeft.bilingual .segment > .en,
.heRight.bilingual .segment > .he ,
.heLeft.bilingual .segment > p > .en,
.heRight.bilingual .segment > p > .he {
  float: right;
  padding-left: 20px;
}
.heRight.bilingual .segment > .en,
.heLeft.bilingual .segment > .he,
.heRight.bilingual .segment > p > .en,
.heLeft.bilingual .segment > p > .he {
  float: left;
  padding-right: 20px;
}
.basetext .segment:active,
.basetext .segment:focus {
  background-color: #f5faff;
}
.sheetContent .segment:active .segmentNumber,
.sheetContent .segment:focus .segmentNumber,
.sheetContent .segment:active .linkCount,
.sheetContent .segment:focus .linkCount,
.basetext .segment:active .segmentNumber,
.basetext .segment:focus .segmentNumber,
.basetext .segment:active .linkCount,
.basetext .segment:focus .linkCount {
  background-color: transparent;
}
.dark .basetext .segment:active,
.dark .basetext .segment:focus {
  background-color: #444;
}
.basetext .segment.highlight,
.sheetContent .segment.highlight .en,
.sheetContent .segment.highlight .he,
.readerPanel.bilingual.heLeft .sheetContent .segment.highlight,
.readerPanel.bilingual.heRight .sheetContent .segment.highlight,
.editorContent .sheetItem.highlight,
.editorContent .sheetItem.highlight .SheetSource .en,
.editorContent .sheetItem.highlight .SheetSource::after
{
  background-color: #F0F7FF;
}
.sheetContent .segment.highlight .linkCount .en,
.sheetContent .segment.highlight .linkCount .he,
.sheetContent .segment.highlight .segmentNumber .en,
.sheetContent .segment.highlight .segmentNumber .he {
  background-color: transparent;
}
.sheetContent .segment.highlight .en div,
.sheetContent .segment.highlight .he div {
  background-color: inherit;
}
.sheetContent .segment a {
    color: #4B71B7;
}
.sheetContent .segment .sourceContentText a {
    text-decoration: underline;
}
.readerPanel.bilingual.stacked .sheetContent .segment.highlight .he {
  padding-bottom: 1px;
}
.basetext .segment.highlight .segmentNumber,
.basetext .segment.highlight .linkCount,
.sheetContent .segment.highlight .linkCount,
.sheetContent .segment.highlight .segmentNumber {
  background-color: transparent;
}
.sepia .basetext .segment.highlight,
.sepia .sheetContent .segment.highlight {
  background-color: #E3E3E1;
}
.dark .basetext .segment.highlight,
.dark .sheetContent .segment.highlight {
  background-color: #444;
}
.textRange {
  line-height: 1.4;
  font-size: 1.6em;
}
.textRange .textInner, .sheetContent .textInner  {
  position: relative;
}
.textRange.lowlight .text {
  color: #999;
}
.segment {
}
.segment.heOnly{
  text-align: right;
  direction: rtl;
}
.segment.enOnly{
  text-align: left;
  direction: ltr;
}
.segment.heOnly .en{
  display: none;
}
.segment.enOnly .he{
  display: none;
}
.segment.heOnly .he{
  display: initial;
}
.segment.enOnly .en{
  display: initial;
}
.readerPanel.hebrew .segment.enOnly .sheetSegmentNumber .en{
  display: none;
}
.readerPanel.english .segment.enOnly .sheetSegmentNumber .he{
  display: none;
}
.segment .segmentNumber,
.segment .linkCount,
.textRange .numberLabel {
  position: absolute;
  background-color: inherit;
  font-weight: lighter;
  color: #ccc;
  display: block;
  width: 30px;
  text-align: center;
  -webkit-text-size-adjust: 100%;
  -moz-user-select: none;
  -khtml-user-select: none;
  -webkit-user-select: none;
  -o-user-select: none;
  user-select: none;
}
.segmentNumber .segmentNumberInner,
.linkCount .linkCountDot {
  display: inline-block;
  -moz-user-select: none;
  -khtml-user-select: none;
  -webkit-user-select: none;
  -o-user-select: none;
  user-select: none;
}
.bilingual .segmentNumber .segmentNumberInner,
.bilingual .linkCount .linkCountDot,
.bilingual .numberLabel .numberLabelInner {
  margin-top: 0;
}
.segment .segmentNumber,
.segment .linkCount {
  display: none;
  line-height: 1.4;
}
.hebrew .segment .segmentNumber,
.hebrew .segment .linkCount {
  display: none;
  line-height: 1.6;
}
.sheetContent .segment .linkCount {
  display: inline-block;
}
.segment .segmentNumber .segmentNumberInner,
.segment .segmentNumber .segmentNumberInner .he,
.textRange .numberLabel .numberLabelInner {
  font-size: 12px;
  vertical-align: middle;
}
.segment .segmentNumber,
.textRagnge .numberLabel {
  color: #666;
  top: 0;
}
.dark .segment .segmentNumber,
.dark .textRagnge .numberLabel {
  color: white;
}
.segment .linkCount {

}
.segment .linkCountDot {
  display: inline-block;
  width: 6px;
  height: 6px;
  border-radius: 12px;
  background-color: black;
  vertical-align: middle;
}
.dark .segment .linkCount {
  filter: invert(100%);
  -webkit-filter: invert(100%);
}
.readerPanel .segment .segmentNumber .en,
.readerPanel .segment .segmentNumber .he {
  text-align: center;
}
.readerPanel.english .segment .segmentNumber {
  left: -48px;
}
.readerPanel.hebrew .segment .segmentNumber,
.readerPanel.bilingual .segment .segmentNumber {
  right: -46px;
}
.readerPanel.hebrew .segment .linkCount,
.readerPanel.bilingual .segment .linkCount {
  left: -48px;
}
.readerPanel.english .segment .linkCount {
  right: -46px;
  left: auto;
}
.readerPanel.heLeft.bilingual .segment .segmentNumber,
.readerPanel.heRight.bilingual .segment .segmentNumber {
  left: 50%;
  margin-left: -15px;
  right: auto;
}
.readerPanel.heLeft.bilingual .segment .linkCount,
.readerPanel.heRight.bilingual .segment .linkCount {
  visibility: hidden;
}
.singlePanel .readerPanel.english .segment .segmentNumber {
  left: -30px;
}
.singlePanel .readerPanel.hebrew .segment .segmentNumber,
.singlePanel .readerPanel.bilingual .segment .segmentNumber {
  right: -30px;
}
.singlePanel .readerPanel.english .segment .linkCount {
  right: -30px;
}
.singlePanel .readerPanel.hebrew .segment .linkCount,
.singlePanel .readerPanel.bilingual .segment .linkCount {
  left: -30px;
}
.singlePanel .readerPanel.english .sheetItem.segment .linkCount {
  left: auto;
  right: -30px;
}
.readerPanel.english .segment.heOnly .segmentNumber .he,
.readerPanel.bilingual .segment.heOnly .segmentNumber .he,
.readerPanel.hebrew .segment.enOnly .segmentNumber .en {
  display: none;
}
.readerPanel.english .segment.heOnly .segmentNumber .en,
.readerPanel.bilingual .segment.heOnly .segmentNumber .en,
.readerPanel.hebrew .segment.enOnly .segmentNumber .he {
  display: block;
}
.segment .refLink {
  font-size: .8em;
  font-weight: bold;
  letter-spacing: 1px;
  cursor: pointer;
  color: #333;
}
.refLink:hover {
  text-decoration: underline;
}
.segment .namedEntityLink {
  color: inherit;
}
.segment .namedEntityLink:hover {
  cursor: text;
  text-decoration: none;
}
.segment.showNamedEntityLinks .namedEntityLink:hover {
  /* only show named entity underline when class showNamedEntityLinks exists */
  cursor: pointer;
  border-bottom: 2px dotted #666;
}
.stacked.bilingual .segment .en .namedEntityLink:hover {
  border-bottom-color: #666;
}
.textRange .actionLinks {
  text-align: right;
}
.textRange .actionLinks > span {
  font-size: 13px;
  text-transform: uppercase;
  display: inline-block;
  margin: 0 7px;
  cursor: pointer;
  color: #aaa;
}
.textRange .actionLinks > span > img {
  height: 13px;
  width: 13px;
  margin: 0 5px;
  opacity: 0.3;
  vertical-align: baseline;
}
.textRange .actionLinks > span > i {
  margin: 0 5px;
  font-size: 16px;
  vertical-align: top;
}
.textRange .actionLinks .en {
  font-family: "Roboto", "Helvetica Neue", "Helvetica", arial, sans-serif;
}
.textRange .actionLinks .he {
  font-family: "Heebo", sans-serif;
}
/* Footnotes */
.segment sup {
  margin-left: .2em;
  margin-right: .2em;
  text-decoration: none;
  font-family: var(--hebrew-sans-serif-font-family);
  font-size: 0.6em;
  line-height: 1;
  color: var(--inline-link-blue);
}
.segment .he sup {
  font-size: 0.5em;
}
.segment sup:hover {
  text-decoration: underline;
}
.sheetContent .segment sup:hover {
  text-decoration: none;
}
.segment sup::before {
  padding: 12px 12px;
  content: "";
  margin-inline-start: -7px;
  position: absolute;
}
.segment sup.itag {
  text-decoration: none;
  font-family: var(--hebrew-sans-serif-font-family);
  font-size: 0.6em;
  line-height: 1;
  color: var(--inline-link-blue);
}
.segment i.footnote {
  display: none;
  font-size: .8em;
  margin-left: .5em;
  margin-right: .5em;
  color: #666;
  font-style: normal;
}
.segment img {
  max-width: 100%;
}
.connectionsPanelHeader{
  display: flex;
  justify-content: space-between;
  align-items: center;
}
.singlePanel .connectionsPanelHeader {
  justify-content: flex-start;
  align-items: stretch;
  height: 100%;
}
.interface-hebrew .connectionsPanelHeader {
  direction: rtl;
}
.interface-english .connectionsPanelHeader {
  direction: ltr;
}
.connectionsPanelHeader .rightButtons {
  margin-top: -4px;
}
.connectionsPanelHeader .languageToggle,
.connectionsHeader .readerNavMenuCloseButton.circledX{
  height: 32px;
  width: 30px;
  text-align: center;
  line-height: 32px;
}
.readerNavMenu.noHeader.compare .readerNavTop .readerNavMenuCloseButton.circledX{
  height: 32px;
  width: 30px;
  display: flex;
  align-items: center;
  margin: 0 15px;
}
.connectionsPanelHeader .languageToggle {
  margin: 0 15px;
}
.connectionsHeader .readerNavMenuCloseButton.circledX,
.readerNavMenu.noHeader.compare .readerNavTop .readerNavMenuCloseButton.circledX{
  width: 20px;
}
.connectionsHeader .readerNavMenuCloseButton.circledX img,
.readerNavMenu.noHeader.compare .readerNavTop .readerNavMenuCloseButton.circledX img {
  opacity: 0.4;
  height: 20px;
  width: 20px;
  vertical-align: middle;
}
.connectionsPanelHeader .languageToggle img {
  vertical-align: middle;
  margin-top: -2px;
}
.connectionsPanel .flashMessage {
  font-size: 18px;
  color: #999;
  margin-bottom: 30px;
  text-align: left;
}
.interface-hebrew .connectionsPanel .flashMessage {
  text-align: right;
}
.textList {
  width: 100%;
  height: 54%;
  bottom: 0;
  left: 0;
  position: absolute;
  text-align: justify;
  margin: 0 auto;
  background-color: #FBFBFA;
}
.textList.marginless .texts,
.textList.fullPanel.marginless .texts {
  padding: 0 0 80px 0;
}
.dark .textlist {
  background-color: #333331;
}
.textList.fullPanel {
  padding-top: 60px;
  height: 100%;
  box-sizing: border-box;
}
.textList .texts {
  height: 100%;
  width: 100%;
  box-sizing: border-box;
  overflow: hidden;
  overflow-y: scroll;
  -webkit-overflow-scrolling: touch;
}
.textList .texts .contentInner {
  max-width: 660px;
  margin: 0 auto;
}
.textList .texts {
  padding: 30px 30px 80px 30px;
}
.textList.fullPanel .texts {
  padding: 40px 40px 80px 40px;
}
.textList .segment.heOnly,
.textList .segment.enOnly {
  text-align: justify;
}
.textListTop {
  position: absolute;
  top: 0;
  left: 0;
  width: 100%;
  background-color: inherit;
  z-index: 1;
}
.textList.fullPanel .textListTop {
  text-align: center;
  height: 55px;
}
.dark .textList {
  background-color: #333331;
}
.dark .textList .anchorText {
  background-color: #333331;
}
.textList .heOnly {
  display: block;
}
.textList.fullPanel .textListTop .leftButtons {
  margin: 9px 0 0 10px;
}
.textList.fullPanel .textListTop .rightButtons {
  margin: 9px 10px 0 0;
}
.gridBox {
  width: 100%;
  background-color: transparent;
}
.gridBox .gridBoxRow {
  display: flex;
  justify-content: space-between;
}
.gridBox .gridBoxItem {
  padding: 0;
  flex: 1;
  border: 3px solid transparent;
  overflow: hidden;
  padding: 5px; /* HACK: overflow hidden will hide any box shadow beneath (b/c overflow cuts off at padding-box) can get around this by increasing padding-box and decreasing margin-box. see here https://stackoverflow.com/questions/33949013/css-overflow-hidden-cuts-shadow*/
  margin: -5px;
  display: flex;
  flex-direction: column;
}
.gridBox .gridBoxItem.placeholder {
  visibility: hidden;
}
@media (max-width: 450px) {
  .gridBox .gridBoxItem {
    border: solid transparent;
    border-width: 2px 4px;
  }
}
.dark .filterSet td {
  border-color: #555;
}
.filterSet td.empty {
  border-left: 1px solid transparent;
  border-right: 1px solid transparent;
}
.topFilters {
  text-transform: none;
}
.dark .topFilters {
  background-color: #2D2D2B;
  border-bottom: 1px solid #444;
}
.textList.fullPanel .topFilters {
  margin: 0;
  border-top: 8px solid transparent;
  padding: 6px 22px 5px;
  background-color: #EDEDED;
}
.topFilters .textFilter {
  color: #999;
  display: inline-block;
  padding: 16px 8px;
}
.topFilters .textFilter.on {
  color: black;
}
.dark .topFilters .textFilter {
  color: #bbb;
}
.topFilters .textFilter > div {
  display: table-cell;
  vertical-align: middle;
}
.textList.fullPanel .recentFilterSet {
  margin: 0 0 12px 0;
}
.textList .recentFilterSet .textFilter,
.connectionsPanelHeader .recentFilterSet.topFilters .textFilter {
  display: inline-block;
  padding: 0;
  margin: 6px 14px;
  background-color: transparent;
  color: #999999;
  border-bottom: 4px solid #cccccc;
  margin-inline-start: 0;
}
.connectionsPanelHeader .recentFilterSet.topFilters .textFilter {
  margin: 18px;
  margin-inline-end: 14px;
  margin-inline-start: 0;
}
.textList .recentFilterSet .textFilter.on, .connectionsPanelHeader .recentFilterSet.topFilters .textFilter.on {
  color: #000000;
  border-bottom-color: var(--category-color);
}
.recentFilterSet.filterSet .textFilter, .recentFilterSet.filterSet .textFilter span{
  font-family: "HebrewInEnglish Serif Font", "adobe-garamond-pro", "Crimson Text", Georgia, serif;
}
.hebrew .textList .recentFilterSet.filterSet {
  direction: rtl;
}
.textList.singlePanel .connectionsHeader .topFilters{
  overflow-x: scroll;
  overflow-y: hidden;
}
.topFiltersInner {
  display: inline-block;
  white-space: nowrap;
  overflow: hidden;
  text-overflow: ellipsis;
  vertical-align: middle;
}
.textList.fullPanel .topFiltersInner {
  white-space: normal;
}
.textList.singlePanel .versionsTextList .topFiltersInner .textFilter {
  padding: 5px;
  margin-bottom: 5px;
  color: #999;
}
.textList.singlePanel .versionsTextList .topFiltersInner {
  white-space: pre-wrap;
}
.showMoreFilters {
  vertical-align: middle;
  float: right;
}
.categoryFilter {
  margin: 19px 34px;
  font-size: 18px;
  cursor: pointer;
  line-height: 21.6px;
  color: #000;
  -webkit-tap-hightlight-color: rgba(0,0,0,0); /* pulled from common.css; should apply more broadly? */
}
.categoryFilter:not(.withBooks) .filterInner:before{
  width: 18px;
  height: 16px;
  content: '';
  -webkit-mask: url("/static/img/connection-book.svg") no-repeat;
  mask: url("/static/img/connection-book.svg") no-repeat;
  -webkit-mask-size: cover;
  mask-size: cover;
  line-height: 25px;
  /**transform: scale(0.95);*/
  display: inline-block;
  background-color: var(--category-color);
}
.connectionsPanel .toolsButton.more{
  color: #666666;
}
.connectionsPanel .toolsButton.seeLess{
  margin-inline-start: 60px;
  font-style: normal;
  font-weight: normal;
  font-size: 13px;
  line-height: 18px;
  color: #999999;
  align-items: center;
  margin-top: 15px;
}
.connectionsPanel .toolsButton.seeLess img.toolsButtonIcon{
  height: 10px;
  width: 10px;
}
.connectionsPanel .toolsButton.seeLess .toolsButtonText{
  margin-inline-start: 5px;
}
.connectionsPanel .toolsButton.aboutThisText {
  margin-top: 30px;
}
.categoryFilter:not(.withBooks) .filterText{
  margin-inline-start: 15px;
  margin-inline-end: auto;
}
.textFilter {
  padding: 19px 0px;
  font-size: 18px;
  line-height: 1.2;
  display: block;
  cursor: pointer;
  color: #333;
  margin-inline-start: 34px;
  margin-inline-end: 34px;
}
.connectionsCount {
  color: #666;
  font-size: 16px;
  font-weight: lighter;
  letter-spacing: 1px;
  font-family: "Roboto", "Helvetica Neue", "Helvetica", sans-serif;
  unicode-bidi: isolate;
}
.englishAvailableTag {
  font-family: "Roboto", "Helvetica Neue", "Helvetica", sans-serif;
  text-transform: uppercase;
  align-self: flex-start;
  color: #999;
  border: 1px solid #CCC;
  border-radius: 3px;
  font-size: 12px;
  line-height: 18px;
  padding: 0px 3px;
  margin-left: 4px;
}
.filterInner {
  display: flex;
  justify-content: space-between;
  align-items: center;
}
.categoryFilterGroup.withBooks {
  /*border-bottom: 1px solid #E5E5E5;*/
  border-top: 4px solid;
  border-top-color: var(--category-color);
}
.categoryFilterGroup.withBooks .categoryFilter{
  text-transform: uppercase;
  margin: initial;
  margin-inline-end: 34px;
  margin-inline-start: 34px;
  padding: 19px 0px;
  border-bottom: 1px solid #E5E5E5;

}
.categoryFilterGroup a:hover {
  text-decoration: none;
}
.categoryFilterGroup.withBooks + .categoryFilterGroup {
  /*margin-top: 30px;*/
}
.categoryFilterGroup .textFilter {
  border-bottom: 1px solid #E5E5E5;
}
.categoryFilterGroup :first-child .textFilter {
  border-top: 1px solid #E5E5E5;
}
.categoryFilter.on, .textFilter.on {
  color: black;
}
.dark .categoryFilter.on, .dark .textFilter.on {
  color: white;
}
.textFilter.lowlight {
  color: #999;
}
.topFilters .textFilter.showMoreFilters {
  color: #999;
}
.bilingual .textFilter .he,
.bilingual .categoryFilter .he {
  display: none;
}
.textList .textListTop > .loadingMessage,
.textList .texts .contentInner > .loadingMessage {
  padding: 22px 10px 0;
  color: #999;
  font-size: 14px;
  text-align: center;
}
.textList .textListTop > .loadingMessage {
  position: relative;
  top: 70px;
}
.textList .texts {
  position: relative;
  background-color: #FBFBFA;
}
.sepia .textList .texts {
  background-color: #FBFBFA;
}
.dark .textList .texts {
  background-color: #333331;
}
.textList .texts .textRange {
  font-size: 1.8em;
  padding-top: 16px;
  margin-top: 12px;
  position: relative;
  cursor: text;
}
.textList .texts .textRange .segment{
  cursor: text;
}
.textListTextRangeBox {
  border-bottom: 1px solid #eee;
}
.textList .texts .textRange .title {
  color: #999;
}
.textList .texts .segment .queryTextHighlight {
  padding: 0;
  background-color: inherit;
  font-weight: bold;
}
.dark .textList .texts .textRange .title {
  color: #ddd;
}
.textList.singlePanel .textListTextRangeBox:first-child {
  margin-top: -30px;
}
.textRange .title {
  display: flex;
  justify-content: space-between;
}
.textRange .title .buttons {
}
.bilingual .textList .title .he {
  display: none;
}
.textList .sheetList .sheet,
.textList .note {
  padding: 0 0 24px 0;
  display: flex;
  flex-flow: column;
}
.textList .sheet + .sheet {
  padding: 24px 0;
  border-top: 1px solid #E6E5E6;
}
.textList .sheetList .sheet a.sheetTitle {
  margin-bottom: 0;
  align-items: flex-start;
}
.textList .sheet .sheetInfo {
  display: flex;
  justify-content: space-between;
}
.sheet .sheetInfo .sheetUser {
  display: flex;
  align-items: center;
}
.textList .sheet .sheetAuthorImg,
.textList .note .noteAuthorImg {
  height: 26px;
  width: 26px;
  vertical-align: -8px;
}
.textList .sheet .sheetViews {
  color: #999;
  font-size: 12px;
}
.textList .sheet .sheetAuthor,
.textList .note .noteAuthor {
  color: #666;
  font-size: 16px;
  margin: auto 14px;
}
.textList .sheet .sheetTitle {
  display: flex;
  justify-content: flex-start;
  margin-top: 14px;
  font-size: 18px;
  text-align: left;
  color: #000;
}
.textList .sheet .sheetLeft .sheetTitle img.sheetIcon {
  width: 14px;
  height: 14px;
  margin: 3px 0 0 0;
}
.textList .sheet .sheetTitle .sheetTitleText{
  margin: auto 6px;
}
.textList .sheet .sheetTags {
  display: flex;
  flex-flow: row wrap;
  margin-top: 6px;
  font-size: 13px;
  color: #999;
  text-align: left;
}
.textList .sheet .sheetTag {
  color: inherit;
  display: inline-block;
  white-space: nowrap;
}
.sheet .sheetRight {
  display: flex;
  flex-direction: row;
  align-items: flex-start;
  justify-content: space-between;
  padding-top: 5px;
  margin: 0 -4px;
}
.sheet .sheetRight img {
  display: none;
  opacity: 0.4;
  padding: 0 5px;
  width: 22px;
  height: 22px;
  margin: 0;
}
.sheet .sheetRight img.pinned,
.sheet:hover .sheetRight img {
  display: block;
}
.sheet:hover .sheetRight img:hover {
  opacity: 0.6;
  cursor: pointer;
}
.sheet .sheetTag .separator {
  display: inline-block;
  margin-right: 8px;
}
.sheet .sheetTags .unlisted img,
.collectionListing .collectionListingDetails .unlisted img,
.tocTop .unlisted img {
  width: 13px;
  height: 13px;
  opacity: 0.4;
  margin-inline-end: 3px;
  position: relative;
  top: 2px;
}
.sheetTag.button,
.sheetTag.button:hover,
.sheetTag.button:active {
  background-color: #EDEDED;
  border-color: #ccc;
  color: #999;
  font-size: 14px;
  margin: 4px;
}
.readerTextTableOfContents .sheetTag.button {
  padding: 10px 16px
}
.textList .sheetList {
  padding-top: 40px;
}
.textList .sheetList:first-of-type {
  padding-top: 0px;
}
.textList .sheetList + .sheetList {
  border-top: 1px solid #E6E5E6;
}
.textList .note .noteAuthorInfo {
  margin-bottom: 14px;
}
.textList .note .noteTitle {
  font-weight: bold;
}
.textList .note .noteTitle,
.textList .note .noteText {
  font-size: 16px;
}
.textList .textListTextRangeBox + .sheet {
  margin-top: 24px;
}
.mediaList .media {
  border-top: solid 1px #CCC;
  padding: 20px 0;
}
.mediaList .mediaTitle {
  font-family: "Roboto", "Helvetica Neue", "Helvetica", sans-serif;
  font-style: normal;
  font-weight: 400;
  font-size: 16px;
  line-height: 19px;
  color: #666;
	padding-bottom: 15px;
}
.mediaList .mediaTitle .he {
  font-size: 16px;
}
.mediaList .media .title {
	font-size: 22px;
  color: #000;
}
.mediaList .media a {
	color: #999;
}
.mediaList .media .description {
	margin: 10px 0;
  font-size: 13px;
  font-family: "Roboto", "Helvetica Neue", "Helvetica", sans-serif;
  flex-flow: row;
  justify-content: space-between;
  color: #666;
}
.mediaList .media .panel{
	background: #e6e6e6;
	border-radius: 50px;
	text-align: center;
	margin: 15px 0;
	padding: 15px;
  font-size: 13px;
  line-height: 15px;
  flex-direction: row;
  display: flex;
  flex-wrap: nowrap;
  justify-content: space-between;
  text-align: left;
  direction: ltr;
}
.mediaList .media .panel .playTimeContainer {
  display: inline-flex;
  align-self: center;
  font-size: 13px;
  font-family: "Roboto", "Helvetica Neue", "Helvetica", sans-serif;
}
.mediaList .media .panel .playTimeContainer span {
  margin: 0 15px;
}
.mediaList .media .panel .sliderContainer {
  display: inline-flex;
  flex: 2;
  align-self: center;
}
.mediaList .media .panel input[type='image'] {
	  width: 10px;
    height: 10px;
    padding: 2.5px;
}
.slider {
  -webkit-appearance: none;
  height: 2px;
  background: #4d4d4d;
  outline: none;
  opacity: 0.7;
  width: 100%;
}
.slider:hover {
  opacity: 5;
}
.slider::-webkit-slider-thumb {
  -webkit-appearance: none;
  appearance: none;
  width: 10px;
  height: 10px;
  border-radius: 50%;
  background: #4871bf;
  cursor: pointer;
}
.slider::-moz-range-thumb {
  width: 10px;
  height: 10px;
  border-radius: 50%;
  background: #4871bf;
  cursor: pointer;
}
/* All the same stuff for IE */
.slider::-ms-thumb {
  width: 10px;
  height: 10px;
  border-radius: 50%;
  background: #4871bf;
  cursor: pointer;
}
.webpageList .website {
  text-align: start;
}
.webpageList .website .icon {
  height: 16px;
  width: 16px;
  margin-top: 2px;
}
.webpageList .webpage {
  margin-bottom: 30px;
  text-align: left;
  direction: ltr;
}
.webpageList .webpage.hebrew{
  text-align: right;
  direction: rtl;
}
.webpageList .webpage .icon {
  margin-right: 10px;
}
.webpage.hebrew .icon {
  margin: 0 0 0 10px;
}
.webpageList .webpage .title {
  font-size: 22px;
  color: black;
  text-decoration: none;
  margin-bottom: 10px;
}
.webpageList .webpage .title:hover {
  text-decoration: none;
}
.webpageList .webpage .domain {
  font-family: "Roboto", "Helvetica Neue", "Helvetica", sans-serif;
  font-size: 14px;
  color: #666;
  margin-bottom: 10px;
}
.webpageList .webpage .description {
  font-size: 18px;
  color: #999;
}
.webpageList .webpage .stats,
.mediaList .media .meta,
.manuscript .meta {
  font-size: 13px;
  color: #999;
  margin-top: 5px;
}
.manuscript .meta span,
.manuscript .meta a {
  font-family: "Roboto", "sans-serif";
  margin-top: 2px;
}
.manuscript .meta .int-he {
  font-family: "Heebo", "sans-serif";
}
.webpageList.empty .loadingMessage {
  margin-top: 0px;
}
.webpageList .webpagesLinkerMessage {
  padding: 20px 0px;
  color: #999;
  border-top: 1px solid #E5E5E5;
  font-size: 13px;
}
.marginless .webpageList .webpagesLinkerMessage {
  padding: 20px 34px;
}
.webpageList .webpagesLinkerMessage a {
  color: #999;
  text-decoration: underline;
}
.manuscriptImage {
  width: auto;
  max-height: 180px;
  border-radius: 3px;
}
.manuscriptCaption {
  font-family: "Adobe Garamond Pro", "sans-serif";
  font-size: 18px;
  line-height: 22px;
  margin-top: 13px;
  margin-bottom: 2px;
  border-bottom: 0px;
  text-align: left;
}
.manuscriptCaptionHe {
  font-family: "Taamey Frank", "Heebo", "sans-serif";
  font-size: 22px;
  line-height: 22px;
  margin-top: 13px;
  margin-bottom: 2px;
  border-bottom: 0px;
  text-align: right;
}
.fullSizeImageLink {
  width: 292px;
  height: 23px;
  left: 830px;
  top: 367px;
  font-family: "Roboto", "sans-serif";
  font-style: normal;
  font-weight: normal;
  font-size: 13px;
  line-height: 15px;
  color: #999999
}
.manuscript {
  border-bottom: 1px solid #DDDDDD;
  margin: 29px 34px;
  padding-bottom: 19px;
  overflow-x: hidden;
}

.manuscript a {
  color: inherit;
}
/*.manuscriptBorder {*/
/*  border: 1px solid #dddddd;*/
/*  position: absolute;*/
/*  width: 292px;*/
/*  height: 0px;*/
/*  left: 830px;*/
/*  top: 409px;*/
/*}*/
.manuscriptList :last-child {
  border-bottom: 0px solid red;
}
.textList.marginless .webpageList.empty .loadingMessage {
  margin: 50px 40px;
}
.textRange .numberLabel {
  position: absolute;
  top: 14px;
}
.english .textRange .numberLabel {
  left: -24px;
}
.english .textRange .numberLabel.itag {
  right: -30px;
  left: initial;
}
.hebrew .textRange .numberLabel,
.bilingual .textRange .numberLabel  {
  right: -30px;
}
.multiPanel .textRange .numberLabel{
  display: none;
}
.multiPanel .textRange .numberLabel.itag{
  display: block;
  color: #4871bf;
}
.textRange.lowlight .numberLabel {
  color: #999;
}
.readerPanel.bilingual .connectionsPanel .he {
  display: none;
}
.connectionsSummaryLoading {
  padding: 20px 34px;
  color: #999;
}
.connectionsPanel .connectionPanelSectionHeader{
  margin-inline-start: 34px;
  margin-inline-end: 34px;
  margin-top: 30px;
  margin-bottom: 15px;
  border-bottom: 1px solid #CCCCCC;
  padding-bottom: 13px;
}
.connectionsPanel .connectionPanelSectionHeader .connectionPanelSectionHeaderInner{
  font-size: 14px;
  font-style: normal;
  font-weight: 400;
  line-height: 18px;
  letter-spacing: 0em;
  text-align: justified;
  color: #666666;
  text-transform: uppercase;

}
.connectionsPanel .connectionsSummaryLoading .loadingMessage {
  margin-top: 0;
}
.textListTextRangeBox {
  position: relative;
}
.textListTextRangeBox .textRange{
  margin-bottom: 0;
  padding-bottom: 0;
}
.textListTextRangeBox .connection-buttons, .versionsTextList .connection-buttons{
  margin-bottom: 28px;
  display: flex;
  align-items: center;
  align-content: flex-start;
}
.connection-buttons.access-user .connection-button.delete-link{
  display:none;
}
.connection-buttons .connection-button{
  font-style: normal;
  font-weight: normal;
  font-size: 13px;
  line-height: 15px;
  color: #999999;
  margin-inline-end: 15px;
  text-decoration: none;
  cursor: pointer;
}
.singlePanel .connection-buttons .connection-button{
  text-align: start;
  margin-inline-end: 5px;
}
.connection-buttons .connection-button .int-en{
  font-family: "Roboto", "Helvetica Neue", "Helvetica", sans-serif;
}
.connection-buttons .connection-button .int-he{
  font-family: "Heebo", "Roboto", "Helvetica Neue", "Helvetica", sans-serif;
}
.toolsMessage {
  margin: 130px 0;
  text-align: center;
  font-size: 18px;
}
.connection-buttons .connection-button::before{
  line-height: 25px;
  color: #999999;
  vertical-align: middle;
  opacity: 0.4;
  transform: scale(0.55);
  display: inline-block;
}
.connection-buttons .panel-open-link::before{
  content: url("/static/icons/open-panel.svg");
}
.connection-buttons .delete-link::before{
  content: url("/static/icons/remove-connection.svg");
}
.connection-buttons .add-to-sheet-link::before{
  content: url("/static/icons/add-to-sheet.svg");
}
.toolsButton {
  display: flex;
  justify-content: flex-start;
  color: #000;
  /*border-top: 1px solid #E5E5E5;*/
  cursor: pointer;
  font-size: 16px;
  letter-spacing: 1px;
  margin: 20px 34px;
  align-items: center;
}
.toolsButton .toolsButtonText .connectionsCount::before{
  content: " ";
}
.topicList.topicsHe {
  direction: rtl;
}
.topicList.topicsEn {
  direction: ltr;
}
.interface-hebrew .topicList.topicsEn {
  direction: rtl;
}
.toolsButton.topicButton {
  flex-direction: column;
  letter-spacing: unset;
  align-items: initial;
  border-top: 1px solid #E5E5E5;
  padding: 20px 34px;
  margin: initial;
}
.topicButton .topicButtonTitle {
  display: flex;
  flex-direction: row;
  justify-content: space-between;
  text-align: left;
}
.topicButton .topicButtonTitle .he {
  text-align: right;
}
.topicButton .contentText .en {
  font-family: "adobe-garamond-pro", "Crimson Text", Georgia, serif;
}
.topicButtonTitle .he {
  font-size: 122%;
}
.topicButton .three-dots-button.tooltip-toggle::before,
.named-entity-title-bar .three-dots-button.tooltip-toggle::before {
  transform: none;
  left: unset;
  right: 30px;
  width: 180px;
}
.readerPanel.hebrew .topicButton .three-dots-button.tooltip-toggle::before,
.readerPanel.hebrew .named-entity-title-bar .three-dots-button.tooltip-toggle::before {
  right: unset;
  left: 30px;
  text-align: right;
}
.topicButton .smallText {
  margin-top: 10px;
  line-height: 18px;
  font-size: 18px;
  text-align: start;
}
.topicButton .smallText .en {
  font-family: "Roboto", "Helvetica Neue", "Helvetica", sans-serif;
  font-size: 13px;
  font-weight: normal;
  color: #999;
}
.topicButton .smallText .he {
  font-family: "Heebo", sans-serif;
  font-size: 13px;
  font-weight: normal;
  color: #999;
}
.toolsButton:hover {
  text-decoration: none;
  color: inherit;
}
.toolsButton.systemTypeface .toolsButtonText span.int-en,
.toolsButton.systemTypeface .toolsButtonText span.en{
  font-family: "Roboto", "Helvetica Neue", "Helvetica", sans-serif;
}
.toolsButton.textTypeface .toolsButtonText span.int-en,
.toolsButton.textTypeface .toolsButtonText span.en{
  font-family: "adobe-garamond-pro", "Crimson Text", Georgia, serif;
}
.toolsButton.systemTypeface .toolsButtonText span.int-he,
.toolsButton.systemTypeface .toolsButtonText span.he{
  font-family: "Heebo", "Roboto", "Helvetica Neue", "Helvetica", sans-serif;
}
.toolsButton.textTypeface .toolsButtonText span.int-he,
.toolsButton.textTypeface .toolsButtonText span.he{
  font-family: "Taamey Frank", "adobe-garamond-pro", "Crimson Text", Georgia, "Times New Roman", serif;
  font-size: 122%;
}
.toolsButton .toolsButtonIcon {
  color: #999;
  font-size: 20px;
  margin-top: -1px;
}
.interface-hebrew .toolsButton .toolsButtonIcon {
  margin-top: 1px;
}
.toolsButton img.toolsButtonIcon {
  width: 18px;
  height: 18px;
  vertical-align: middle;
}
.toolsButton .toolsButtonText{
  margin-inline-start: 15px;
}
.shareInputBox {
  padding: 34px;
}
.shareInput {
  width: 100%;
  box-sizing: border-box;
  border-radius: 7px;
  border: none;
  box-shadow: 0 1px 3px rgba(0,0,0,0.2);
  font-size: 18px;
  font-family: "Roboto", "Helvetica Neue", "Helvetica", sans-serif;
  color: #666;
  padding: 20px 26px;
}
.addToSourceSheetBox {
  position: relative;
}
.addToSourceSheetBox input {
  padding: 13px 12px;
  margin: 0;
  cursor: pointer;
  font-size: 18px;
  border-radius: 4px;
  box-shadow: none;
  border: 1px solid #E9E9E9;
  width: 60%;
  height: 50px;
  box-sizing: border-box;
}
.addToSourceSheetBox .button {
  width: 100%;
  text-align: center;
  margin: 0;
}
.addToSourceSheetBox .button.small {
  width: 37%;
  box-sizing: border-box;
  height: 50px;
  padding: 17px;
  margin: 0;
  float: right;
}
.interface-hebrew .addToSourceSheetBox input {
  width: 47%;
}
.interface-hebrew .addToSourceSheetBox .button.small {
  width: 50%;
  float: left;
}
.addToSourceSheetBox .newSheet {
  border-top: 1px solid #E9E9E9;
  padding: 14px 22px;
}
.addToSourceSheetBox .newSheet input::placeholder { /* eventual spec? */
  font-family: "Roboto", "Helvetica Neue", "Helvetica", sans-serif;
}
.addToSourceSheetBox .newSheet input::-webkit-input-placeholder { /* Chrome/Opera/Safari */
  font-family: "Roboto", "Helvetica Neue", "Helvetica", sans-serif;
}
.addToSourceSheetBox .newSheet input::-moz-placeholder { /* Firefox 19+ */
  font-family: "Roboto", "Helvetica Neue", "Helvetica", sans-serif;
}
.addToSourceSheetBox .newSheet input:-ms-input-placeholder { /* IE 10+ */
  font-family: "Roboto", "Helvetica Neue", "Helvetica", sans-serif;
}
.addToSourceSheetBox .newSheet input:-moz-placeholder { /* Firefox 18- */
  font-family: "Roboto", "Helvetica Neue", "Helvetica", sans-serif;
}
.confirmAddToSheet {
  text-align: center;
  background-color: #FBFBFA;
  margin-bottom: 10px;
}
.confirmAddToSheet .message{
  text-align: start;
}
.confirmAddToSheet.addToSourceSheetBox .message span{
  font-family: 'HebrewInEnglish Serif Font', "adobe-garamond-pro", "Crimson Text", Georgia, "Times New Roman", serif;
  font-style: normal;
  font-weight: normal;
  font-size: 18px;
  line-height: 25px;
  text-decoration-line: none;
  color: #666666;
}
.confirmAddToSheet.addToSourceSheetBox .message span a{
  text-decoration: underline;
  color: #666666;
}
.confirmAddToSheet .button {
  width: 100%;
}
.connectionsPanel .allSheetsLink,
.connectionsPanel .allNotesLink {
  display: block;
  margin-top: 10px;
}
.interface-hebrew .allNotesLinks {
  text-align: left;
}
.noteList + .noteList {
  border-top: 1px solid #ccc;
}
.connectionsPanel .loadingMessage {
  margin-top: 40px;
}
.connectionsPanel textarea.noteText,
.connectionsPanel textarea.feedbackText,
.sideColumn textarea.feedbackText {
  width: 100%;
  min-height: 100px;
  border: none;
  border-radius: 7px;
  padding: 20px 25px;
  box-sizing: border-box;
  box-shadow: 0 1px 3px rgba(0,0,0,0.2);
  font-size: 18px;
  font-family: "adobe-garamond-pro", "Crimson Text", Georgia, serif;
  margin-bottom: 10px
}


.connectionsPanel .noteSharingToggle {
  border: 1px solid #ccc;
  border-radius: 4px;
  margin-bottom: 12px;
}
.connectionsPanel .notePrivateButton,
.connectionsPanel .notePublicButton {
  width: 50%;
  display: inline-block;
  text-align: center;
  color: #CCC;
  padding: 16px 24px;
  border-radius: 4px;
  cursor: pointer;
  font-size: 15px;
  letter-spacing: 1px;
  font-family: "Roboto", "Helvetica Neue", "Helvetica", sans-serif;
  box-sizing: border-box;
}
.connectionsPanel .notePrivateButton.active,
.connectionsPanel .notePublicButton.active {
  background-color: white;
  color: #666;
}
.connectionsPanel .notePrivateButton {
  border-right: 1px solid #ccc;
  border-top-right-radius: 0;
  border-bottom-right-radius: 0;
}
.hebrew .connectionsPanel .notePrivateButton {
  border-left: 1px solid #ccc;
  border-top-left-radius: 0;
  border-bottom-left-radius: 0;
  border-right: none;
  border-top-right-radius: 4px;
  border-bottom-right-radius: 4px;
}
.connectionsPanel .line {
  width: 100%;
  border-bottom: 1px solid #ccc;
  margin: 40px 0;
}
.connectionsPanel .deleteNote {
  text-align: center;
  padding: 18px 0;
  color: #999;
  font-size: 15px;
  cursor: pointer;
  font-family: "Roboto", "Helvetica Neue", "Helvetica", sans-serif;
}
.connectionsPanel.textList .note {
  padding: 30px 0;
  position: relative;
}
.connectionsPanel.textList .note {
  border-top: 1px solid #E6E5E6;
}
.connectionsPanel.textList .note:first-child {
  border-top: none;
}
.connectionsPanel .noteButtons {
  position: absolute;
  top: 30px;
  left: -32px;
}
.interface-hebrew .connectionsPanel .noteButtons {
  left: auto;
  right: -32px;
}
.connectionsPanel .editNoteButton {
  visibility: hidden;
}
.connectionsPanel .note:hover .editNoteButton {
  visibility: visible;
}
.connectionsPanel .noteButtons .fa {
  cursor: pointer;
  color: #C6C6C6;
  font-size: 20px;
  margin: 0 8px;
}
.connectionsPanel .chavruta #chavrutaURL {
  background: #FBFBFA;
  box-shadow: 0px 1px 3px rgba(0, 0, 0, 0.25);
  border-radius: 6px;
  border: none;
  width: calc(100% - 22px);
  padding: 15px 11px;
  font-family: "Roboto", "Helvetica Neue", "Helvetica", sans-serif;
  color: #666;
  font-style: normal;
  font-weight: normal;
  font-size: 16px;
  line-height: 19px;
}
.connectionsPanel .chavruta .buttonContainer,
.feedbackOverlay .buttonContainer {
  width: 100%;
  margin-top: 15px;
  text-align: center;
}
.connectionsPanel .chavruta .startChavrutaButton {
  color: #fff;
}
.connectionsPanel .chavruta .startChavrutaButton img {
  filter: invert(100%) sepia(0%) saturate(7500%) hue-rotate(181deg) brightness(118%) contrast(111%);
  margin-inline-end: 10px;
}
.connectionsPanel .chavruta .headerText {
  font-family: "Roboto", "Helvetica Neue", "Helvetica", sans-serif;
  font-style: normal;
  font-weight: 500;
  font-size: 22px;
  line-height: 26px;
  padding-bottom: 13px;
  color: #666666;
  border-bottom: 1px solid #CCCCCC;
}
.connectionsPanel .chavruta p {
  font-size: 16px;
  font-family: "Roboto", "Helvetica Neue", "Helvetica", sans-serif;
  line-height: 19px;
  color: #666666;
}
.connectionsPanel .chavruta .fakeBrowser {
  width: 100%;
  margin: 30px auto 30px;
}
.fakeBrowser .fakeBrowserHeader {
  background: #C4C4C4;
  width: 100%;
  height: 30px;
  display: inline-flex;
  border-radius: 3px 3px 0 0;
}
.fakeBrowser .fakeBrowserButtons {
  padding: 7px;
}
.fakeBrowser .fakeBrowserButton {
  width: 8px;
  height: 8px;
  border-radius: 8px;
  display: inline-block;
  margin: 0px 1px;
}
.fakeBrowserButton.red {
  background: #E96E4C;
}
.fakeBrowserButton.yellow {
  background: #E6A935;
}
.fakeBrowserButton.green {
  background: #85C33D;
}

.fakeBrowser .fakeBrowserURLBar {
  background: #fff;
  flex: 1;
  align-self: center;
  margin-right: 10px;
  text-align: center;
  opacity: 0.85;
  border-radius: 4px;
  color: #9B9B9B;
}
.fakeBrowser .fakeBrowserMain {
  width: 100%;
  height: 190px;
  background-color: #fff;
  border-radius: 0 0 3px 0;
}
.fakeBrowser .fakeBrowserMain .fakeBrowserLeft {
  padding: 10px;
  background-color: #EDEDEC;
  width: 85px;
  display: inline-block;
  border-radius: 0 0 0 3px;
}
.fakeBrowser .fakeBrowserMain .fakeBrowserRight {
  padding: 0 10px;
  background-color: #fff;
  width: calc(100% - 127px);
  display: inline-block;
}
.fakeBrowser .fakeBrowserMain .fakeBrowserRight hr {
  border: none;
  margin-top: 8px;
  border-top: 3px solid #ccc;
}
.fakeBrowser .fakeBrowserMain .fakeBrowserRight hr:nth-child(4n+0) {
  margin-bottom: 16px;
  width: 80%;
  margin-inline-start: 0;
}
.fakeBrowser .fakeBrowserButtonAvatar {
  margin: 10px auto 5px;
  width: 80%;
  text-align: center;
}
.fakeBrowser .fakeBrowserButtonAvatar img {
  width: 100%;
}
.fakeBrowser .fakeBrowserButtonAvatar .default-profile-img {
  line-height: 68px;
  background: #212E50;
}

.addConnectionBox {
  font-size: 18px;
  text-align: center;
}
.addConnectionSummary {
  margin-bottom: 20px;
}
.loginPrompt {
  text-align: center;
}
.loginPrompt .loginPromptMessage {
  font-size: 18px;
  margin-bottom: 20px;
}
.loginPrompt .button {
  width: auto;
  margin: 0 6px;
}
.notificationsPanel .content {
  font-family: "Roboto", "Helvetica Neue", "Helvetica", sans-serif;
  font-size: 16px;
  color: #666;
}
.notificationsPanel .content a {
  color: #000;
  text-decoration: underline;
}
.systemPanel.readerNavMenu h1 {
  margin: 0 0 40px 0;
  height: auto;
}
.systemPanel.readerNavMenu h1 :not(.languageToggle) .en {
  font-family: "Roboto", "Helvetica Neue", "Helvetica", sans-serif;
}
.systemPanel.readerNavMenu h1 .button {
  position: absolute;
  right: 0;
  top: 0;
  padding: 0;
  margin: 0;
  line-height: 26px;
}
.profile-pic {
  display: flex;
  justify-content: center;
  align-items: center;
  flex-direction: column;
}
.profile-page .profile-pic .profile-pic-hover-button {
  display: none;
}
.profile-pic-cropper-error {
  line-height: 1;
  max-width: 50vw;
  overflow: hidden;
}
.profile-page .profile-pic:hover .profile-pic-hover-button.profile-pic-button-visible {
  display: flex;
}
.profile-page .profile-pic .profile-pic-button-row {
  display: flex;
}
.profile-page .profile-pic .profile-pic-button {
  position: absolute;
}
.profile-pic-cropper-modal {
  max-width: unset !important;
  max-height: unset !important;
  padding: 15px 15px 17px 15px !important;
  box-shadow: 0px 1px 4px rgba(0, 0, 0, 0.4);
  background-color: #FFF !important;
  border-radius: 6px;
}
.profile-pic-cropper-modal-inner {
  overflow: auto;
  display: block;
  line-height: 0;
  border-radius: 6px;
}
.profile-pic-loading {
  display: flex;
  align-items: center;
  justify-content: center;
  margin-top: 17px;
}
.profile-pic-cropper-modal .ReactCrop__crop-selection {
  border-radius: 50%;
  box-shadow: 0 0 0 9999em rgba(255, 255, 255, 0.6);
}
.profile-pic-cropper-modal .ReactCrop__image {
  max-width: 50vw;
  max-height: 50vh;
}
.profile-pic-close {
  right: 25px !important;
}
.profile-pic-cropper {
}
.profile-page .profile-pic .profile-pic-cropper-modal .profile-pic-cropper-button {
  display: inline-flex;
}
.profile-page .profile-pic .profile-pic-cropper-desc {
  margin-top: 9px;
  margin-bottom: 18px;
}
.profile-pic .profile-pic-input-file {
  /* make it essentially invisible so it stays in DOM and is accessible */
  width: 0.1px;
  height: 0.1px;
  opacity: 0;
  overflow: hidden;
  position: absolute;
  z-index: -1;
}
.readerNavMenu.profile-page .resourcesLink img {
  top: 0;
}
.profile-page .logoutLink {
  box-shadow: none;
  font-size: 16px;
}
.profile-page .logoutLink .int-en {
  font-family: "Roboto", "Helvetica Neue", "Helvetica", sans-serif;
}
.profile-page .logoutLink .int-he {
  font-family: "Heebo", sans-serif;
}
.notificationsPanel a {
  color: #000;
  text-decoration: underline;
}
.notificationsList {
  margin-bottom: 100px;
}
.notificationsList .notification {
  width: auto;
  border-bottom: 1px solid #ccc;
  border-top: none;
  padding: 27px 15px;
  margin: 0;
}
.notificationsList .added-description {
  padding: 5px 0 0;
}
.notificationsPanel .notification .date {
  color: #999;
  font-size: 13px;
  margin-top: 8px;
}
.notificationsList .int-he {
  font-size: inherit;
}
.notificationsList .notification a{
  unicode-bidi: plaintext;
}
.notification-message-link {
  display: inline-block;
  padding: 0 5px;
}
.globalUpdateForm {
  padding: 20px;
  background-color: #ddd;
  border-radius: 15px;
  font-size: 18px;
}
.globalUpdateForm .storyTypeSelector {
  padding-bottom: 15px;
}
.globalUpdateForm  select {
  margin: 0 0 0 15px;
}
.globalUpdateForm .error {
  color: red;
  font-size: 90%;
}
.globalUpdateForm input[type="text"] {
  padding: 5px;
  margin: 0 0 0 15px;
}
.globalUpdateForm input[type="radio"] {
  padding: 5px;
  margin: 8px;
}
.globalUpdateForm label {
  padding-top: 10px;
  display: block;
}
.globalUpdateForm .previewButton {
  margin-left: 85%;
  font-size: 20px;
}
.story-action-button {
  display: inline-block;
  background: #CB6158;
  padding: 0 15px;
  margin: 0 8px;
  width: 60px;
  text-align: center;
  height: 19px;
  color: #fff;
  cursor: pointer;
  border-radius: 8px;
  box-shadow: 1px 1px 1px #ccc;
  border: 1px solid #ccc;
}

.lds-ring {
  display: inline-block;
  position: relative;
  width: 34px;
  height: 34px;
}
.lds-ring div {
  box-sizing: border-box;
  display: block;
  position: absolute;
  width: 21px;
  height: 21px;
  margin: 6px;
  border: 6px solid #999;
  border-radius: 50%;
  animation: lds-ring 1.2s cubic-bezier(0.5, 0, 0.5, 1) infinite;
  border-color: #999 transparent transparent transparent;
}
.lds-ring div:nth-child(1) {
  animation-delay: -0.45s;
}
.lds-ring div:nth-child(2) {
  animation-delay: -0.3s;
}
.lds-ring div:nth-child(3) {
  animation-delay: -0.15s;
}
@keyframes lds-ring {
  0% {
    transform: rotate(0deg);
  }
  100% {
    transform: rotate(360deg);
  }
}
.sefariaLogo {
  text-align: center;
  text-transform: uppercase;
  font-family: "Roboto", "Helvetica Neue", "Helvetica", sans-serif;
}
#appLoading {
  position: fixed;
  text-align: center;
  background-color: #FBFBFA;
  height: 100%;
  width: 100%;
}
#appLoading .loadingMessage {
  position: absolute;
  top: 45%;
  left: 50%;
  transform: translate(-50%, -50%);
}
#appLoading img {
  width: 150px;
  height: 42px;
  margin-bottom: 6px;
}
.emptyDesktop {
  margin-top: 200px;
  text-align: center;
  color: #999;
}
.button {
  display: inline-block;
  color: white;
  background-color: #212E50;
  box-shadow: 0 1px 3px rgba(0,0,0,0.2);
  border-radius: 7px;
  padding: 17px 30px;
  margin: 0 2px 6px 2px;
  cursor: pointer;
  font-size: 16px;
  box-sizing: border-box;
  line-height: 19px;
  text-align: center;
  --english-font: var(--english-sans-serif-font-family);
  --hebrew-font: var(--hebrew-sans-serif-font-family);
}
a.button {
  color: white;
}
.button:hover,
a.button:hover {
  color: white;
  text-decoration: none;
}
.button.white {
  background-color: white;
  color: #333;
}
a.button.white {
  color: #333;
}
a.button.mini {
  padding: 5px;
  font-size: .8em;
}
.interface-english .userSheetTitle a.button.mini {
  float: right;
}
.interface-hebrew .userSheetTitle a.button.mini {
  float: left;
}
.button.transparent {
  color: #666;
  background-color: transparent;
  border: 1px solid transparent;
}
.profile-page .button.transparent {
  border: 0;
}
.button.transparent.bordered {
  border: 1px solid #CCC;
}
.button.fillWidth {
  width: 100%;
  text-align: center;
  display: block;
  margin: 10px 0;
}
.button.squareBorder {
  border-radius: 0;
}
a .button:hover {
  text-decoration: none;
}
.button.small {
  padding: 10px 14px;
}
.button.extraSmall {
  border-radius: 6px;
  box-shadow: none;
  color: #666;
  border: 1px solid #CCC;
  margin: 0;
  padding: 5px 8px;
  height: 30px;
  line-height: 20px;
  letter-spacing: normal;
}
.button img.buttonIcon {
    width: 16px;
    height: 16px;
    opacity: .4;
    margin: 0 5px;
    position: relative;
    top: 2px;
}
::placeholder {
   font-style: italic;
   font-family: "adobe-garamond-pro", "Crimson Text", Georgia, serif;
   color: #666;
}
:-ms-input-placeholder {
   font-style: italic;
   font-family: "adobe-garamond-pro", "Crimson Text", Georgia, serif;
   color: #666;
}
.interface-hebrew ::placeholder {
  font-style: normal;
  font-family: "Taamey Frank", "adobe-garamond-pro", "Crimson Text", Georgia, "Times New Roman", serif;
  font-size: 18px;
  color: #666;
}
.interface-hebrew :-ms-input-placeholder {
  font-style: normal;
  font-family: "Taamey Frank", "adobe-garamond-pro", "Crimson Text", Georgia, "Times New Roman", serif;
  font-size: 18px;
  color: #666;
}
.lexicon-content{
  font-size: 15px;
  padding-bottom: 10px;
  margin-bottom: 1px;
}
.lexicon-link:hover {
  text-decoration: underline;
}
.lexicon-header {
  padding: 10px;
  border-bottom: 1px solid #e5e5e5;
  background-color: #AAAAAA;
}
.lexicon-header h4 {
  font-size: 1.2em;
  margin: 0;
}
.entry + .entry {
  padding-top: 10px;
}
.lexicon-results {
  padding-top: 20px;
}
.named-entity-attribution {
  margin-top: 13px;
}
.named-entity-ambiguous {
  margin-bottom: 24px;
}
.named-entity-ambiguous .systemText .int-en,
.named-entity-ambiguous .systemText .int-he {
  color: #999;
}
.named-entity-title-bar {
  display: flex;
  flex-direction: row;
  justify-content: space-between;
}
.named-entity-wrapper {
  display: flex;
  flex-direction: column;
}
.named-entity-wrapper + .named-entity-wrapper {
  margin-top: 26px;
}
.readerPanel.english .named-entity-wrapper {
  direction: ltr;
}
.readerPanel.hebrew .named-entity-wrapper {
  direction: rtl;
}
.lexicon-results .named-entity-description {
  margin-top: 13px;
}
.lexicon-results .named-entity-description .en,
.lexicon-results .named-entity-description .he {
  color: #666;
}
.lexicon-results .entry > div {
  padding: 1% 0 1% 0;
  margin: auto;
}
.lexicon-results .entry a {
    font-size: .8em;
    font-weight: bold;
    letter-spacing: 1px;
    cursor: pointer;
    color: #333;
}
.lexicon-results .entry .headline {
  color: #333;
  font-size: 1.2em;
  display: block;
}
.lexicon-results .entry .headwords .headword {
  display: inline;
}
.lexicon-results .entry .morphology {
  font-family: "Roboto", "Helvetica Neue", "Helvetica", sans-serif;
  color: #999;
  display: inline;
  margin-right: 5px;
}
.lexicon-results .entry .lang-ref {

}
.lexicon-results .entry .definition-content{
    color: #444;
}
.lexicon-results ol {
	list-style-position: inside;
}
.lexicon-results .entry .definition li.sense{
	margin-left: 15px;
    padding-bottom: 10px;
}
.lexicon-results .entry .definition ol.senses{
	padding-left: 0;
}
.lexicon-results .entry .definition > li.sense{
	margin-left: 0;
}
.lexicon-results .entry ol.definition {
	list-style-type: none;
	padding-top: 2px;
	padding-left: 0;
    margin: 0;
}
.lexicon-results .entry .definition .notes {}
.lexicon-results .entry .definition .derivatives {display: block;margin-left: 15px;}
.lexicon-results .attribution {

}

.lexicon-results .attribution div,
.named-entity-wrapper .attribution div {
  display: block;
  font-family: "Roboto", "Helvetica Neue", "Helvetica", sans-serif;
  color: #aaa;
  font-size: 10px;
}
.lexicon-content .headword.en, .lexicon-content .headword.he,
.lexicon-content .definition-content.en, .lexicon-content .definition-content.he,
.lexicon-content .lexicon-results .attribution {
  display: inline;
}
.lexicon-content .headword.he, .lexicon-content .definition-content.he {
  direction: rtl;
}
.lexicon-content .headword.en, .lexicon-content .definition-content.en {
  direction: ltr;
}
.lexicon-instructions,
.lexicon-content .loadingMessage {
  font-size: 15px;
  font-style: italic;
}
.splitHeader {
  margin-bottom: 10px;
  text-align: left;
  display: flex;
  flex-direction: row;
  justify-content: space-between;
  color: #666;
  font-weight: 300;
}
.splitHeader .en {
  font-size: 14px;
}
.splitHeader .he {
  font-size: 14px;
}
.splitHeader select {
  margin-inline-start: 6px;
}
.sheetsNewButton {
  text-align:center;
  margin-bottom: 30px;
}
.sheetsNewButton a {
  color: inherit;
}
.sheet.userSheet .sheetTitle  {
  font-family: "adobe-garamond-pro", "Crimson Text", Georgia, serif;
  font-size: 20px;
  color:#333;
  margin-bottom: 6px;
  unicode-bidi: plaintext;
}
.sheet.userSheet {
  font-size: 14px;
  color:#999;
  text-decoration: none;
  flex-direction: column;
}
.interface-english .sheet.userSheet{
  font-family: "Roboto", "Helvetica Neue", "Helvetica", sans-serif;
}
.interface-hebrew .sheet.userSheet{
  font-family: "Heebo", "sans-serif";
}
.sheet.userSheet .userSheetInfo{
  display: flex;
  justify-content: flex-start;
}
.sheet.userSheet .userSheetInfo span:before{
  content: '·';
  margin: auto 4px;
}
.sheet.userSheet .userSheetInfo span:first-child:before{
  content: '';
  margin: 0;
}
.sheet.userSheet .sheetAccess{
  margin: auto 4px;
}
.filterByTag {
  cursor: pointer;
  text-transform: none;
  font-size: 18px;
}
.sheet.userSheet .sheetEditButtons {
  font-size: 24px;
  height: 32px;
  width: 32px;
  text-align: center;
  line-height: 32px;
  background-color: white;
  border: 1px solid #E6E6E6;
  border-radius: 4px;
  margin-left: 10px;
  display: none;
  float:right;
  cursor: pointer;
  color: #999;
  text-decoration: none;
}
.sheetButton:hover {
  text-decoration: underline;
}
.sheetButton{
  border: 1px solid #fff;
}
.sheetButton.active {
  border: 1px solid #333;
}
.tagString a {
  text-decoration: none;
  color: #999;
}
.tagString a:after {
  content: ", ";
  color: #999;
}
.tagString a:last-child:after {
  content: "";
}
.collectionsList {
  margin-top: 30px;
}
.singlePanel .collectionsList {
  margin-top: 0;
}
.collectionsList .loadingMessage {
  text-align: center;
}
.collectionListing {
  padding: 30px 0;
  display: flex;
  flex-direction: row;
  justify-content: space-between;
}
.profile-page .collectionListing {
  padding: 20px 0;
}
.collectionListing .left-content {
  display: flex;
  flex-direction: row;
  align-items: center;
}
.collectionListing + .collectionListing {
  border-top: 1px solid #ccc;
}
.collectionListingImageBox {
  width: 60px;
  height: 60px;
  float: left;
  margin-right: 20px;
}
.interface-hebrew .collectionsList .collectionListingImageBox {
  margin: 0 0 0 20px;
}
.sheetMetaDataBox .collectionListingImageBox,
.tocTop .collectionListingImageBox {
  background-color: transparent;
}
.sheetMetaDataBox .title {
  display: block;
}
.sheetMetaDataBox .title br { /* hide the line breaks that are stripped before saving */
    display: none;
}
.sheetMetaDataBox .title * {  /* chrome adds <div> tags to contenteditables and we want those inline as well  */
  display: inline;
}
.sheetMetaDataBox .title:empty:before {
  content: "Untitled";
  color: #999;
  position: relative;
  pointer-events: none;
  width: auto;
}
.sheetMetaDataBox .title:focus:before {
  content: "\200B"; /* zero-width space required so that chrome doesn't cause change in size of box on focus/blur */
  width: 0;
}

.publishBox {
  text-align: start;
  background-color: #EDEDEC;
  border-radius: 6px;
  padding: 10px 25px;
  max-width: 540px;
  margin: 0 auto;
  font-size: 16px;
  color: #666;
}

.publishBox .smallText .int-en, .publishBox .smallText .int-he.enInHe {
  color: #666;
}

.publishBox p.error {
  color: red;
}

.publishBox .error .react-tags,
.publishBox textarea.error {
  border: 1px solid red;
}

.publishBox p strong {
  color: black;
  font-weight: 400;
}


.publishBox h3 {
  font-size: 22px;
  font-weight: 500;
  color: #666;
  margin-top: 12px;
  margin-bottom: 14px;
  text-transform: none;
  text-align: start;
}

.publishBox hr {
  border-bottom: none;
  border-right: none;
  border-left: none;
  margin-left: -25px;
  margin-right: -25px;
  border-top: 1px solid #CCC;
  margin-top: 20px;
}

.publishBox .smallText {
  color: #666666
}

.publishBox textarea {
  width: 100%;
  height: 100%;
  resize: none;
  box-sizing: border-box;
  font-size: 16px;
  color: #000;
  border: none;
  border-radius: 6px;
  box-shadow: 0px 1px 3px rgba(0, 0, 0, 0.25);
  font-style: normal;
  padding: 10px;
}
.publishBox textarea::placeholder {
  font-size: 16px;
  color: #666;
  font-style: normal;
  font-family: var(--english-sans-serif-font-family);
}


.publishBox .react-tags {
  position: relative;
  padding: 10px 10px 4px 10px;
  border-radius: 6px;
  background-color: #fff;
  box-shadow: 0px 1px 3px rgba(0, 0, 0, 0.25);
  /* shared font styles */
  font-size: 16px;
  line-height: 1.2;
  color: #666;
  /* clicking anywhere will focus the input */
  cursor: text;
}

.publishBox .react-tags.is-focused {
  border-color: #B1B1B1;
}

.publishBox .react-tags__selected {
  display: inline;
}

.publishBox .react-tags__selected-tag {
  display: inline-block;
  box-sizing: border-box;
  margin: 0 6px 6px 0;
  padding: 6px 8px;
  border: none;
  border-radius: 6px;
  background: #EDEDEC;
  color: #000;
  /* match the font styles */
  font-family: inherit;
  font-size: inherit;
  line-height: inherit;
}

.publishBox .react-tags__search-input,
.publishBox .react-tags__search-input:focus,
.publishBox .react-tags__search-input:focus-visible {
  font-family: inherit;
  font-size: inherit;
  border: none;
  outline: none;
}

.publishBox .react-tags__search-input::placeholder {
  font-size: 16px;
  font-style: normal;
  font-family: var(--english-sans-serif-font-family);
}

body.interface-hebrew .publishBox .react-tags__search-input::placeholder,
body.interface-hebrew .publishBox textarea::placeholder {
  font-family: var(--hebrew-sans-serif-font-family);

}



.publishBox .react-tags__selected-tag:after {
  content: '\2715';
  color: #AAA;
  margin-inline-start: 8px;
  font-size: 10px;
}

.publishBox .react-tags__selected-tag:hover,
.publishBox .react-tags__selected-tag:focus {
  border-color: #B1B1B1;
}

.publishBox .react-tags__search {
  display: inline-block;

  /* match tag layout */
  padding: 7px 2px;
  margin-bottom: 6px;

  /* prevent autoresize overflowing the container */
  max-width: 100%;
}

.publishBox .publishButton {
  margin: 18px 0;
  text-align: end;
}

.publishBox .publishButton .button.published {
  background-color: #EDEDEC;
  border: 1px solid #CCCCCC;
  color: #666666
}


.publishBox p {
  margin-bottom: 9px;
 }

.publishBox .react-tags__suggestions ul {
  position: absolute;
  inset-inline-start: 0;  /* Note reduntant css rules below `body.interface-[hebrew|english]  .publishBox .react-tags__suggestions ul` */
  top: 100%;
  margin: 4px -1px;
  padding: 0;
  list-style: none;
  background: #fff;
  border: 1px solid #ccc;
  border-radius: 6px;
  min-width: 300px;
}

/* Reduntant given above `inset-inline-start` rule, but not standard on all browsers yet
RMN: 2021-04-22 */
body.interface-hebrew  .publishBox .react-tags__suggestions ul {
  right: 0;
}

/* Reduntant given above `inset-inline-start` rule, but not standard on all browsers yet
RMN: 2021-04-22 */
body.interface-english .publishBox .react-tags__suggestions ul {
  left: 0;
}

.publishBox .react-tags__suggestions li {
  border-bottom: none;
  padding: 6px 8px;
}

.publishBox .react-tags__suggestions li mark {
  text-decoration: none;
  background: none;
  font-weight: normal;
}

.publishBox .react-tags__suggestions li:hover {
  cursor: pointer;
  background: #eee;
}

.publishBox .react-tags__suggestions li.is-active {
  background: #eee;
}

.publishBox .react-tags__suggestions li.is-disabled {
  opacity: 0.5;
  cursor: auto;
}


.interface-hebrew .sheetMetaDataBox .authorStatement {
  direction: rtl;
}

.editorSidebarToggle {
  position: fixed;
  top: 150px;
  right: 30px;
  height: 30px;
  width: 30px;
  border-radius: 30px;
  border: none;
  background-color: #FBFBFA;
  cursor: pointer;
  box-shadow: 0px 1px 3px rgba(0, 0, 0, 0.25);
}
.editorSidebarToggle:active {
  box-shadow: 0px 1px 1px rgba(0, 0, 0, 0.25);
}
.editorSidebarToggle::after {
  content: url("/static/img/3vdots.svg");
}
.collectionListingImage {
  height: 100%;
  width: 100%;
  object-fit: cover;
  background-color: white;
}
.collectionListingImage.default {
  width: 80%;
  height: 80%;
  margin: 10%;
  opacity: 0.4;
}
.collectionListingName {
  display: block;
  font-size: 30px;
  color: #000;
  margin-bottom: 5px;
}
.collectionListingName:hover {
  color: #333;
}
.collectionListingDetails {
  color: #999;
  font-size: 14px;
}
.collectionListingMembership {
  text-transform: capitalize;
}
.collectionListingDetailSeparator {
  margin: 8px;
}
.collectionPage .loadingMessage {
  text-align: center;
}
.collectionPage .collectionImage {
  max-height: 200px;
  max-width: 100%;
  display: block;
  margin: 0 auto 50px;
}
.collectionInfo {
  margin-bottom: 50px;
}
.interface-hebrew .collectionInfo .he {
  display: inline;
}
.interface-hebrew .collectionInfo .en {
  display: none;
}
.collectionPage h1 {
  margin-top: 20px;
  height: auto;
}
.collectionPage a:hover {
  color: inherit;
}
.collectionPage .collectionWebsite {
  display: block;
  text-align: center;
  font-size: 16px;
  margin-bottom: 20px;
  color: #666;
  --hebrew-font: var(--hebrew-serif-font-family);
  --english-font: var(--english-serif-font-family);
  direction: ltr;
}
.collectionPage .collectionDescription {
  font-size: 16px;
  color: #333;
  text-align: center;
  line-height: 1.3;
  --hebrew-font: var(--hebrew-sans-serif-font-family);
  --english-font: var(--english-sans-serif-font-family);
}
.collectionPage .collectionDescription .dedication {
  --hebrew-font: var(--hebrew-serif-font-family);
  --english-font: var(--english-serif-font-family);
}
.collectionPage .collectionDescription .en .dedication {
  font-style: italic;
  font-size: 18px;
}
.collectionPage .collectionDescription .he .dedication {
  font-size: 20px;
}
.collectionPage .tabs {
  text-align: center;
  margin-bottom: 60px;
  --hebrew-font: var(--hebrew-sans-serif-font-family);
  --english-font: var(--english-sans-serif-font-family);
}
.collectionPage .bubbleTab {
  font-size: 16px;
}
.collectionPage .tagsList {
  --hebrew-font: var(--hebrew-serif-font-family);
  --english-font: var(--english-serif-font-family);
}
.collectionPage .emptyMessage {
  text-align: center;
}
.collectionPage .emptyMessage .button {
  margin-top: 22px;
}
.collectionPage .emptyMessage .button:hover {
  color: white;
}
.collectionPage .collectionSearchBox {
  display: flex;
  align-items: center;
  border-bottom: 1px solid #ccc;
  margin-top: 14px;
  margin-bottom: 20px;
}
.collectionPage .collectionSearchIcon {
  height: 18px;
  opacity: 0.4;
  width: 18px;
}
.collectionPage .collectionSearchInput {
  padding: 12px 10px;
  flex: 1;
  box-sizing: border-box;
  border: none;
  background: transparent;
  font-size: 18px;
}
.collectionPage .tagsList {
  margin-top: 30px;
}
.collectionInvitationBox {
  border-bottom: 1px solid #CCC;
  padding-bottom: 20px;
}
.collectionInvitationBoxInner {
  display: flex;
}
.interface-hebrew .collectionInvitationBox input::placeholder {
  font-family: "Heebo", sans-serif;
}
.collectionInvitationBox .button {
  width: 200px;
  margin: 0;
}
.collectionSheetInner {
  display: flex;
}
.collectionSheetInnerContent {
  flex: 1;
}
.sheet .sheetTitleText {
  font-family: var(--english-serif-font-family);
}
.sheetListingPinButton {
  display: none;
  opacity: 0.3;
  cursor: pointer;
}
.sheet:hover .sheetListingPinButton.active {
  display: block;
}
.sheetListingPinButton.pinned {
  display: block;
  opacity: 0.6;
}
#collectionInvitationInput {
  padding: 14px 30px;
  width: 472px;
  border-radius: 7px;
  outline: 0;
  box-shadow: 0 1px 3px rgba(0,0,0,0.2);
  border: none;
  margin-inline-end: 10px;
  font-size: 18px;
  position: relative;
}
.collectionInvitationBoxMessage {
  font-size: 18px;
  padding: 12px 0 0;
  text-align: center;
}
.flexLineBreak {
  width: 100%;
  height: 0;
}
.collectionPage .collectionMemberListing {
  padding: 24px 0;
  font-family: "Roboto", "Helvetica Neue", "Helvetica", sans-serif;
  font-size: 16px;
  color: #666;
  display: flex;
  flex-direction: row;
  justify-content: space-between;
}
.collectionPage .collectionMemberListing .collectionLeft,
.collectionPage .collectionMemberListing .collectionMemberListingRoleBox {
  display: flex;
  flex-direction: row;
  align-items: center;
}
.collectionMemberListing + .collectionMemberListing {
  border-top: 1px solid #CCC;
}
.collectionMemberListingProfileImage {
  height: 50px;
  width: 50px;
  vertical-align: middle;
}
.collectionMemberListingName {
  color: #666;
  margin: 0 20px;
}
.collectionInvitationListing {
  display: inline-block;
  min-height: 50px;
  line-height: 50px;
}
.collectionMemberListingRoleBox {
  float: right;
  line-height: 50px;
}
.collectionMemberListingRole {
  color: #666;
}
.collectionMemberListingActions {
  position: relative;
  background-color: white;
  border: 1px solid #ccc;
  border-radius: 4px;
  margin-left: 12px;
  line-height: 36px
}
.interface-hebrew .collectionMemberListingActions {
  margin-left: 0;
  margin-right: 12px;
}
.collectionMemberListingActionsButton {
  cursor: pointer;
  padding: 0 12px;
  font-size: 18px;
  color: #CCC;
}
.collectionMemberListingActionsMenu {
  position: absolute;
  right: 0;
  top: 46px;
  background-color: white;
  border: 1px solid #ccc;
  border-radius: 4px;
  color: #999;
  font-size: 15px;
  z-index: 1;
}
.interface-hebrew .collectionMemberListingActionsMenu {
  left: 0;
  right: unset;
}
.collectionMemberListingActionsMenu .action {
  padding: 4px 10px;
  cursor: pointer;
  white-space: nowrap;
}
.collectionMemberListingActionsMenu .action:hover {
  background-color: #eee;
}
.collectionMemberListingActionsMenu .action + .action {
  border-top: 1px solid #ccc;
}
.collectionMemberListingActionsMenu .role {
  font-size: 17px;
  margin-right: 4px;
}
.collectionMemberListingActionsMenu .role.current {
  color: #666;
}
.topicPanel .smallText .separator {
  color: #999;
  font-size: 20px;
  margin: 0 3px;
}
.topicsPanel .loadingMessage {
  text-align: center;
}
.topicsPanel .topicFilterBox {
  display: flex;
  align-items: center;
  border-bottom: 1px solid #ccc;
  margin-bottom: 50px
}
.topicsPanel .topicFilterIcon {
  font-size: 22px;
  opacity: 0.4;
}
.topicsPanel .topicFilterInput {
  padding: 12px 10px;
  flex: 1;
  box-sizing: border-box;
  border: none;
  background: transparent;
  font-size: 24px;
}
.topicsPanel .topicsFilterReset {
  color: #999;
  cursor: pointer;
}
.topicsPanel .topicsFilterResetIcon {
  height: 16px;
  width: 16px;
  opacity: 0.4;
  margin-left: 8px;
  vertical-align: middle;
}
.topicsPanel .topicList {
  min-height: 500px;
}
.topicsPanel .content .topicList .navButton .int-en {
  font-family: "adobe-garamond-pro", "Crimson Text", Georgia, serif, "Taamey Frank";
}
.topicsPanel .content .topicList .navButton .int-he {
  font-family: "Taamey Frank", "adobe-garamond-pro", "Crimson Text", Georgia, "Times New Roman", serif;
}
.topicsPanel .trendingTopics {
  margin-bottom: 40px;
}
.topicPanel .topicLabel {
  text-transform: uppercase;
  font-weight: lighter;
  margin-bottom: 10px;
  font-size: 14px;
}
.topicPanel .topicLabel a {
  color: #8E8E8E;
}
.topicPanel .sideColumnMore {
  cursor: pointer;
  font-size: 16px;
  line-height: 26px;
  color: #666;
}
.topicPanel .sideColumnMore:hover {
  cursor: pointer;
  text-decoration: underline;
}
.topicPanel .sourceList {
  min-height: 500px;
}
.topicPanel .sourceList .loadingMessage {
  text-align: center;
}
.topicPanel .topicSource {
  margin-bottom: 40px;
  cursor: pointer;
  position: relative;
}
.topicPanel .topicSource .title {
  font-weight: bold;
}
.topicPanel .topicSource .score {
  font-size: 17px;
  color: #333;
  font-weight: normal;
  white-space: nowrap;
  border-radius: 4px;
  padding: 3px;
}
.topicPanel .topicSource .score:hover {
  background-color: #EEE;
}
.topicPanel .topicSource .score:active {
  background-color: #DDD;
}
.hebrew .topicPanel .topicSource .score {
  right: auto;
  left: 5px;
}
.topicPanel .topicSource .score img {
  width: 15px;
  height: 15px;
  vertical-align: middle;
  margin: -4px 0 0 2px;
  opacity: 0.6;
}
.hebrew .topicPanel .topicSource .score img {
  margin: -4px 2px 0 0;
}
.note a {
  color: #333;
  text-decoration: underline;
}
.myNotesPanel .noteList {
  margin-bottom: 220px;
}
.noteListing {
  margin-bottom: 30px;
  border-bottom: 1px solid #ccc;
}
.noteListing a:hover {
  text-decoration: none;
}
.noteListing .textRange .title {
  font-size: 18px;
  color: #999;
  margin-bottom: 10px;
}
.noteListing .textRange .title:hover {
  text-decoration: underline;
}
.noteListing .textRange .text {
  font-size: 18px;
  font-style: italic;
  color: #999;
  margin-bottom: 18px;
}
.noteListing .textRange .text .he {
  font-style: normal;
}
.noteListing .segment {
  display: block;
}
.noteListing .note {
  font-size: 18px;
}
.noteListing .actionButtons {
  visibility: hidden;
  float: right;
  display: inline-block;
  cursor: pointer;
}
.interface-hebrew .noteListing .actionButtons {
  float: left;
}
.noteListing:hover .actionButtons {
  visibility: visible;
}
.noteListing .actionButtons img {
  width: 16px;
  height: 16px;
  opacity: 0.4;
}
.noteListing .actionButtons img + img {
  margin: 0 0 0 10px;
}
.interface-hebrew .noteListing .actionButtons img + img {
  margin: 0 10px 0 0;
}
.noteListing:hover .actionButtons img:hover {
  opacity: 0.6;
}
.noteListing .mask {
  background-color: white;
  opacity: 0.5;
}
.addToSourceSheetModal {
  position: absolute;
  display: block;
  left: 40%;
  top: 240px;
  width: 330px;
  padding: 20px;
  background: #FBFBFA;
  border: #ccc 1px solid;
  border-radius: 4px;
  box-shadow: 0 0 10px #ccc;
  z-index: 200;
}
.addToSourceSheetModal .closeButton {
  margin-bottom: 10px;
  cursor: pointer;
  height: 18px;
  width: 18px;
  opacity: 0.5;
  float: right;
}
.searchBox .keyboardInputInitiator {
    opacity: 0.4;
    width: 16px;
    height: 16px;
    padding: 4px 7px;
    position: initial;
    vertical-align: 0px;
}
.header .searchBox .keyboardInputInitiator {
    display: none;
}
body #keyboardInputMaster {
    opacity: 1;
    background-color: #FBFBFA;
    border: 1px solid #ccc;
    padding: 5px;
    box-shadow: none;
    border-radius: 0.3em;
}
body #keyboardInputMaster thead {
  display: none;
}
body #keyboardInputMaster tbody tr td table{
    border-spacing: 2px 2px;
}
body #keyboardInputMaster tbody tr td table tbody tr td{
    border: 0.5px solid #eee;
    background: white;
    font-family: "Heebo","Roboto", sans-serif;
    min-width: 15px;
    vertical-align: middle;
    padding: 2px 8px;
    text-align: center;
    font-size: 14px;
    color: #333;
}
body #keyboardInputMaster tbody tr td table tbody tr td:hover,
body #keyboardInputMaster tbody tr td table tbody tr td:active,
body #keyboardInputMaster tbody tr td table tbody tr td.pressed{
    border: 1px solid #eee;
    background: #eee;
}
#editCollectionPageContainerInner {
  position: relative;
}
#editCollectionPage :not(h1) .int-en {
  font-family: "Roboto", "Helvetica Neue", "Helvetica", sans-serif;
}
#editCollectionPage :not(h1) .int-he {
  font-family: "Heebo", sans-serif;
}
#editCollectionPage .field {
  box-sizing: border-box;
  width: 100%;
  display: inline-block;
  vertical-align: top;
  padding: 12px;
}
#editCollectionPage .field.halfWidth {
  width: 50%;
  display: inline-block;
}
#editCollectionPage .field.quarterWidth {
  width: 25%;
  display: inline-block;
}
#editCollectionPage .field.threeQuarterWidth {
  width: 75%;
  display: inline-block;
}
#editCollectionPage .field > label {
  display: block;
  margin-bottom: 15px;
  color: #666;
}
#editCollectionPage input,
#editCollectionPage textarea {
  display: block;
  width: 100%;
  padding: 15px 12px;
  border-radius: 5px;
  border: none;
  box-sizing: border-box;
  box-shadow: 0 1px 3px rgba(0,0,0,0.2);
  font-family: "Roboto", "Helvetica Neue", "Helvetica", sans-serif;
  color: #333;
  font-size: 14px;
}
.interface-hebrew #editCollectionPage input,
.interface-hebrew #editCollectionPage textarea {
  font-family: "Heebo", sans-serif;
}
#editCollectionPage .hiddenFileInput {
  width: 0.1px;
  height: 0.1px;
  opacity: 0;
  overflow: hidden;
  position: absolute;
  z-index: -1;
}
#editCollectionPage .collectionImage {
  max-width: 200px;
  margin-bottom: 5px;
  display: block;
}
#editCollectionPage .helperText {
  color: #999;
  font-size: 13px;
  width: 500px;
}
#editCollectionPage .collectionHeaderBox {
  width: 100%;
  background-color: white;
  margin-bottom: 5px;
}
#editCollectionPage .collectionHeader {
  float: right;
  max-width: 100%;
}
#editCollectionPage .deleteCollection {
  cursor: pointer;
  margin: 30px 10px;
  color: #999;
  text-align: right;
}
#editCollectionPage .deleteCollection:hover {
  text-decoration: underline;
}
.dropdown {
  position: relative;
}
.dropdown .dropdownMain {
  background: white;
  box-shadow: 0 1px 3px rgba(0,0,0,0.2);
  border-radius: 7px;
  padding: 16px 22px;
  font-size: 16px;
  margin-bottom: 10px;
  cursor: pointer;
}
.addToSourceSheetBox .dropdownMain.noselect {
  display: flex;
  justify-content: space-between;
  align-items: center;
  align-content: flex-start;
  text-align: start;
}
.addToSourceSheetBox .dropdownMain.noselect::before{
  content: url("/static/img/sheet.svg");
  opacity: 0.4;
  display: inline-block;
  margin-inline-end: 10px;
  transform: scale(0.8);
  vertical-align: text-bottom;
  line-height: 10px;
}
.addToSourceSheetBox .dropdownMain.noselect::after{
  content: url("/static/icons/chevron.svg");
  margin-inline-start: auto;
  opacity: 0.4;
  height: 24px;
  transform: scale(0.6) rotate(90deg);
  transform-origin: center center;
}
.addToSourceSheetBox .dropdownMain.noselect.open::after{
  transform: scale(0.6) rotate(-90deg);
  transform-origin: center center;
}
.addToSourceSheetBox .dropdownMain .loadingMessage {
  margin: 0;
}
.addToSourceSheetBoxTitle{
  font-style: normal;
  font-weight: normal;
  font-size: 13px;
  line-height: 15px;
  color: #999999;
  margin-bottom: 11px;
}
.addToSourceSheetBox .selectedRef{
  padding: 16px 22px;
  font-size: 16px;
  margin-bottom: 15px;
  cursor: pointer;
  background: #FBFBFA;
  box-shadow: 0px 1px 3px rgba(0, 0, 0, 0.25);
  border-radius: 6px;
  text-align: start;
}
.addToSourceSheetBox .selectedRef span{
  font-family: "adobe-garamond-pro", "Crimson Text", Georgia, "Times New Roman", serif;
  font-style: normal;
  font-weight: normal;
  font-size: 18px;
  line-height: 25px;
  color: #666666;
}
.readerPanel.hebrew .addToSourceSheetBox .selectedRef span{
  font-family: "Taamey Frank", "adobe-garamond-pro", "Crimson Text", Georgia, "Times New Roman", serif;
  font-size: 1.2em;
}
.dropdown .dropdownOpenButton {
  float: right;
  margin-left: 6px;
  cursor: pointer;
  color: #666;
  font-size: 18px;
}
.interface-hebrew .dropdownOpenButton {
  float: left;
  margin-left: 0;
  margin-right: 6px;
}
.dropdown .dropdownListBox {
  position: absolute;
  z-index: 1;
  margin-top: -14px;
  width: 100%;
  box-sizing: border-box;
  box-shadow: 0 1px 3px rgba(0,0,0,0.2);
  background: white;
  border-bottom-left-radius: 7px;
  border-bottom-right-radius: 7px;
}
.dropdown .dropdownList {
  color: #999;
  background-color: white;
  box-sizing: border-box;
  padding: 0;
  max-height: 250px;
  overflow-x: hidden;
  overflow-y: scroll;
  border-bottom-left-radius: 7px;
  border-bottom-right-radius: 7px;
}
.singlePanel .dropdown .dropdownList {
  max-height: 150px;
}
.dropdown .dropdownList .dropdownOption {
  font-size: 18px;
  cursor: pointer;
  padding: 0 22px;
  margin: 26px 0;
  border: none;
  color: #666;
}
.addToSourceSheetBox .dropdown .dropdownList .dropdownOption::before{
  content: url("/static/img/sheet.svg");
  opacity: 0.4;
  display: inline-block;
  margin-inline-end: 10px;
  transform: scale(0.8);
  vertical-align: text-bottom;
  line-height: 10px;
}
.dropdown .dropdownList .dropdownOption.selected {
  color: #333;
}
#footer {
  background-color: white;
  border-top: 1px solid #F4F4F4;
  overflow: hidden;
  padding: 18px 40px 70px 40px;
  text-align: left;
  color: #999;
}
#footer a {
  display: block;
  color: #666;
}
.interface-hebrew #footer{
  direction: rtl;
  text-align: right;
}
.interface-english #footer .int-he {
  display: none;
}
.interface-hebrew #footer .int-he {
  display: inline;
  text-align: right;
}
#footerInner {
  max-width: 1000px;
  margin: 0 auto;
}
#footer .section {
  display: inline-block;
  vertical-align: top;
  width: 200px;
  margin: 20px 0;
}
.interface-english #footer .section {
  text-align: left;
}
.interface-hebrew #footer .section {
  text-align: right;
}
#footer .section .header {
  color: #000;
  margin-bottom: 18px;
  font-weight: normal;
  font-size: 16px;
}
#footer .section.last {
  float: right;
  text-align: right;
}
.interface-hebrew #footer .section.last {
  float: left;
  text-align: left;
}
#footer .section a {
  font-size: 16px;
  margin: 2px 0;
}
#footer .fa {
  margin: 0 3px;
}
#footer .header.connect {
  text-transform: uppercase;
}
.newsletterSignUpBox {
  position: relative;
  margin-bottom: 4px;
}
.newsletterSignUpBox .newsletterInput {
  border-radius: 6px;
  padding: 8px 32px 11px 16px;
  width: 150px;
  font-size: 15px;
  border: 1px solid #EEE;
  margin-bottom: 6px;
  color: #333;
}
.newsletterSignUpBox img {
  height: 18px;
  width: 18px;
  opacity: 0.2;
  position: absolute;
  top: 10px;
  right: 12px;
}
.interface-hebrew .newsletterSignUpBox .newsletterInput {
  padding: 8px 16px 11px 32px;
}
.interface-hebrew .newsletterSignUpBox img {
  right: auto;
  left: 12px;
  transform: scale(-1, 1);
}
.newsletterEducatorOption {
  font-size: 14px;
  padding: 0px 3px;
  margin-top: 2px;
}
.newsletterSignUpBox .subscribeMessage {
  margin: 4px 0 14px 0;
  color: #333;
  font-size: 14px;
  font-family: "Roboto", "Helvetica Neue", "Helvetica", sans-serif;
  font-style: italic;
  text-align: center;
  width: 200px;
  direction: ltr;
}
#footer .section.connect a {
  display: inline;
  margin: 0 4px;
}
#footer .section.connect .socialLinks a {
  color: #666;
}
#footer #socialButtons {
  margin-bottom: 6px;
}
#footer #facebookButton {
  display: inline-block;
  vertical-align: top;
}
#footer #twitterButton {
  display: inline-block;
  vertical-align: top;
  margin-left: 4px;
}
.interface-hebrew #footer #twitterButton {
  margin-left: 0;
  margin-right: 4px;
}
#footer #siteLanguageToggle {
  color: #999;
  margin-top: 30px;
  font-size: 15px;
}
#footer #siteLanguageToggle #siteLanguageToggleLabel {
  display: block;
  text-transform: uppercase;
  color: #000;
}
#footer a#siteLanguageEnglish,
#footer a#siteLanguageHebrew {
  font-family: "Roboto", "Helvetica Neue", "Helvetica", sans-serif;
  cursor: pointer;
  color: #666;
  display: inline;
  margin: 0 3px;
}
#footer #siteLanguageEnglish:hover,
#footer #siteLanguageHebrew:hover {
  text-decoration: underline;
}
#footer a#siteLanguageHebrew {
  font-family: "Heebo", sans-serif;
}
.multiPanel .readerNavMenu .content.hasFooter #footer {
  margin-top: 120px;
}
.gemarra-regular, .gemarra-italic {
  font-weight: bold;
}
.it-text, .gemarra-italic {
  font-style: italic;
}
.categoryAttribution a {
  color: inherit;
}
.bubbleTab {
  padding: 10px 25px;
  margin: 3px;
  background-color: white;
  border-radius: 20px;
  border: 1px solid #DADADA;
  display: inline-block;
  font-size: 12px;
  color: #999;
  font-family: "Roboto", "Helvetica Neue", "Helvetica", sans-serif;
  letter-spacing: 1px;
  cursor: pointer;
}
.bubbleTab:hover {
  text-decoration: none;
}
.bubbleTab.active {
  color: #333;
}
.aboutBox .aboutHeader {
  color: #666;
  padding-bottom: 13px;
  margin: 0;
  margin-bottom: 15px;
  text-align: initial;
  text-transform: none;
  font-size: 16px;
  border-bottom: solid 1px #CCC;
  --english-font: var(--english-sans-serif-font-family);
  --hebrew-font: var(--hebrew-sans-serif-font-family);
}
.aboutBox .aboutTitle {
  padding: 10px 0 15px 0;
  display: inline-block;
  font-family: "adobe-garamond-pro", "Crimson Text", Georgia, serif;
  font-style: normal;
  font-weight: normal;
  font-size: 24px;
  line-height: 29px;
  color: #000000;
}
.aboutBox .aboutSubtitle {
  font-family: "adobe-garamond-pro", "Crimson Text", Georgia, serif;
  font-style: italic;
  font-weight: normal;
  font-size: 18px;
  line-height: 22px;
  color: #666666;
}
.aboutBox .aboutSubtitle .he {
  font-style: normal;
}
.aboutBox .aboutDesc {
  padding: 15px 0 30px 0;
  font-family: "adobe-garamond-pro", "Crimson Text", Georgia, serif;
  font-style: normal;
  font-weight: normal;
  font-size: 18px;
  line-height: 22px;
  color: #000000;
}
.readerApp.interface-hebrew .aboutBox .versionDetails,
.readerApp.interface-hebrew .versionsBox .versionDetails {
  text-align: right;
}
.aboutBox .versionDetails .separator,
.versionsBox .versionDetails .separator {
  margin: 0 3px;
}
.aboutBox a,
.versionsBox a {
  color: #999;
}
.aboutBox .currVersionSection, .aboutBox .alternateVersionsSection {
  padding-bottom: 30px;
}
.aboutBox .versionsBox .versionBlock:first-child{
  border-top: none;
  padding-top: 10px;
}
.aboutBox .currVersionSection .versionBlock + .versionBlock {
    border-top: solid 1px #CCC;
    padding-top: 20px;
    margin-top: 20px;
}
.version-with-buy-button {
  display: flex;
  flex-direction: column;
}
.version-with-buy-button .version-text-image{
  display: flex;
  justify-content: space-between;
}
.version-with-buy-button .version-text-image .versionBlock{
  align-self: flex-start;
}
.versionsBox .version-with-buy-button{
    border-top: solid 1px #CCC;
}
.versionsBox .version-with-buy-button .versionBlock{
    border-top: none;
}
.versionsBox .version-with-buy-button .version-text-image .version-with-buy-button-image
{
  padding: 20px;
}
.versionsBox .version-with-buy-button .version-with-buy-button-link{
    padding: 10px 20px;
}
.version-with-buy-button .version-with-buy-button-link{
  align-content: flex-start;
  min-width: 50%;
}
.version-with-buy-button .version-with-buy-button-link a.button{
  color: #FFFFFF;
  padding: 7px 20px;
}
.version-with-buy-button .version-text-image .version-with-buy-button-image img.buy-img {
    height: 85px;
    border-radius: 2px;
}
.versionsBox .versionLanguage {
  padding-bottom: 15px;
  font-family: "Roboto", "Helvetica Neue", "Helvetica", sans-serif;
  letter-spacing: 1px;
  font-style: normal;
  font-weight: normal;
  font-size: 16px;
  line-height: 19px;
  color: #666666;
}
.interface-hebrew .versionsBox .versionLanguage {
  font-family: "Heebo", sans-serif;
}
.versionsBox div:not(:first-child) .versionLanguage {
  padding-top: 25px;
}
.versionsBox .versionLanguage .versionCount {
  color: #999;
}
.versionsBox a.selectButton {
  font-family: "HebrewInEnglish System Font", "Roboto", "Helvetica Neue", "Helvetica", sans-serif;
  font-style: normal;
  font-weight: normal;
  font-size: 13px;
  color: #666666;
  box-shadow: 0 1px 2px #999;
  padding: 2px 8px;
  background-color: white;
  border-radius: 4px;
  line-height: 18px;
  cursor: pointer;
}
.versionsBox a.selectButton.currSelectButton {
  background-color: #212E50;
  text-decoration: none;
  cursor: default;
  line-height: 20px;
  color: #FFFFFF;
}
.versionsTextList .topFiltersInner .uppercase {
  text-transform: none;
}
.versionsBox .versionBlock {
  padding: 20px 0;
  border-top: solid 1px #CCC;
}
.singlePanel .versionsBox .versionBlock .versionTitle .he {
    display: inline;
}
.versionBlock .versionTitle a {
  color: black;
}
.interface-hebrew .versionsBox .versionLanguage {
  direction: rtl;
}
.aboutBox .versionBlock .versionTitle:hover {
  text-decoration: none;
}
span.purim-emoji img{
  height: 25px;
  width: 25px;
}

/* Sheets */

.sheetsInPanel {
  overflow-y: scroll;
  overflow-x: hidden;
  height: 100%;
  padding: 0 15px;
  box-sizing: border-box;
  position: relative;
}
.sheetContent {
  width: 100%;
  box-sizing: border-box;
  font-size: 2.2em;
  line-height: 1.6;
  text-align: justify;
  background-color: inherit;
  margin: 0 auto;
  max-width: 760px;
  position: relative;
  padding: 0 30px;
}
.sheetContent .ref {
  cursor: pointer;
  color: #999;
  font-size: 1em;
}
.sheetContent .ref a {
  color: #999;
}
.sheetContent img {
  max-width: 100%;
}
.sheetContent table {
  margin: auto;
  max-width: 100%;
  width: 100%;
  border-collapse: collapse;
  table-layout: fixed
}
.sheetContent table th,
.sheetContent table td {
  padding: 10px;
  border-top: 1px solid #E6E5E6;
  vertical-align: top;
}
.sheetContent table thead th {
  vertical-align: bottom;
  border-bottom: 2px solid #E6E5E6;
  border-top: none;
}
.sheetContent table th:first-of-type,
.sheetContent table tr td:first-of-type {
  padding-left: 0;
}
.sheetContent table th:last-of-type,
.sheetContent table tr td:last-of-type {
  padding-right: 0;
}
.sheetContent tbody {
  width: 100%;
}
.sheetContent .center {
  text-align: center;
}
.readerPanel .sheetItem {
  position: relative;
}
.heLeft.bilingual section.SheetSource .sheetItem.enOnly > .en,
.heLeft.bilingual section.SheetSource .sheetItem.heOnly > .he,
.heRight.bilingual section.SheetSource .sheetItem.enOnly > .en,
.heRight.bilingual section.SheetSource .sheetItem.heOnly > .he {
  width: 100%;
  padding-right: 15px;
  padding-left: 15px;
}
.readerPanel .sheetItem.indented-1,
.readerPanel section.SheetSource.indented-1,
.readerPanel section.SheetOutsideBiText.indented-1 {
  margin-left:  30px;
  margin-right: 30px;
}
.readerPanel .sheetItem.indented-2,
.readerPanel section.SheetSource.indented-2,
.readerPanel section.SheetOutsideBiText.indented-2 {
  margin-left:  60px;
  margin-right: 60px;
}
.readerPanel .sheetItem.indented-3,
.readerPanel section.SheetSource.indented-3,
.readerPanel section.SheetOutsideBiText.indented-3 {
  margin-left:  90px;
  margin-right: 90px;
}
.sheetContent .customSourceTitle {
  font-family: "Roboto", "Helvetica Neue", "Helvetica", sans-serif;
  text-transform: none;
  margin-bottom: 0;
  margin-top: 40px;
}
.sheetContent p {
  margin: 0 0 1em 0;
}
.segmentNumber.sheetSegmentNumber {
  display: block;
  position: absolute;
  text-align: center;
}
.readerPanel.bilingual.heLeft .sheetItem.segment .segmentNumber.sheetSegmentNumber,
.readerPanel.bilingual.heRight .sheetItem.segment .segmentNumber.sheetSegmentNumber {
  left: 50%;
  margin-left: -15px;
}
.readerPanel.bilingual.heLeft .sheetItem.segment.enOnly .segmentNumber.sheetSegmentNumber,
.readerPanel.bilingual.heRight .sheetItem.segment.enOnly .segmentNumber.sheetSegmentNumber {
  right: 0px;
  left: auto;
  margin-left: 0;
}
.readerPanel.bilingual.heLeft .sheetItem.segment.heOnly .segmentNumber.sheetSegmentNumber,
.readerPanel.bilingual.heRight .sheetItem.segment.heOnly .segmentNumber.sheetSegmentNumber {
  left: 0px;
  margin-left: 0;
}
.readerPanel.english .sheetItem.segment.heOnly .segmentNumber .en,
.readerPanel.hebrew .sheetItem.segment.enOnly .segmentNumber .he
.readerPanel.hebrew section.SheetSource .sheetItem.enOnly > .en,
.readerPanel.english section.SheetSource .sheetItem.heOnly > .he,
.readerPanel.hebrew section.SheetOutsideBiText .sheetItem.enOnly > .en,
.readerPanel.english section.SheetOutsideBiText .sheetItem.heOnly > .he  {
  display: block;
}
.sheetTocIcon {
  color: #ccc;
  font-size: 16px;
  width: 15px;
  height: 15px;
  opacity: 0.2;
  margin: 0 8px;
  vertical-align: middle;
}
.readerTextTableOfContents .content h2.tagsTitle {
  text-align: center;
  color:black;
  font-size: 13px;
  margin-bottom: 0;
  padding-bottom: 8px;
}
.sheetMetaDataBox {
  margin: 40px auto 0 auto;
  text-align: center;
}
.bookMetaDataBox {
  margin: 40px auto;
  text-align: center;
}
.sheetContent .sheetItem.segment .sourceContentText {
  margin-bottom: 18px;
  display: block;
  overflow-wrap: break-word;
  word-wrap: break-word;
}
.readerPanel.hebrew .sheetContent .sheetItem.segment .sourceContentText.outsideBiText.en {
  display: none;
}
.readerPanel.english .sheetContent .sheetItem.segment .sourceContentText.outsideBiText.he {
  display: none;
}
.readerPanel.hebrew .sheetContent .sheetItem.segment.enOnly .sourceContentText.outsideBiText.en {
  display: inline;
}
.readerPanel.english .sheetContent .sheetItem.segment.heOnly .sourceContentText.outsideBiText.he {
  display: inline;
}
.readerPanel.english .sheetContent .sheetItem .SheetOutsideText.segment.he,
.readerPanel.hebrew .sheetContent .sheetItem .SheetOutsideText.segment.en,
.readerPanel.english .sheetContent .sheetItem .SheetComment.segment.he,
.readerPanel.hebrew .sheetContent .sheetItem .SheetComment.segment.en {
  display: inline;
}
.sourceContentText.centeredSheetContent {
  text-align: center;
}
.sheetContent .sheetItem.segment .sourceContentText p:last-child,
.sheetContent .editorContent .sheetItem.segment .sourceContentText p {
  margin-bottom: 0;
}
.sheetContent .editorContent .sheetItem.noPointer {
  pointer-events: none;
}

.sheetContent .editorContent .sheetItem.noPointer .element-link,
.sheetContent .editorContent .sheetItem.noPointer .element-link a {
    cursor: pointer;
    pointer-events: auto;
}
.sheetContent .sheetItem.segment .addedBy {
  margin-top: -20px;
}



.sheetContent .element-link {
  display: inline;
  position: relative;
}

.sheetContent .element-link .popup {
  position: absolute;
  left: 0;
  display: flex;
  align-items: center;
  background-color: white;
  padding: 0;
  border-radius: 6px;
  border: 1px solid #CCCCCC;
  z-index: 1;
  top: -30px;
  pointer-events: auto;
}

.sheetContent .element-link .popup input {
  border: none;
  width: 200px;
  padding: 6px;
  font-size: 16px;
  color: rgb(0, 136, 204)
}

.sheetContent .element-link .popup a {
  display: flex;
  align-items: center;
  gap: 5px;
  padding-right: 10px;
  border-right: 1px solid lightgrey;
}

.sheetContent .element-link .popup button {
  border: none;
  background: transparent;
  padding: 6px;
}

.sheetContent .element-link .popup button:hover {
  color: rebeccapurple;
  cursor: pointer;
}

.sheetContent .editorContent,
.sheetContent .editorContent .segment {
  cursor: text;
}

.interface-english .sheetContent .sheetItem.segment .addedBy {
  float: left;
}
.interface-hebrew .sheetContent .sheetItem.segment .addedBy {
  float: right;
}
.youTubeContainer {
  position: relative;
  padding-bottom: 56.25%; /* 16:9 */
  padding-top: 25px;
  height: 0;
}
.youTubeContainer iframe {
  position: absolute;
  top: 0;
  left: 0;
  width: 100%;
  height: 100%;
}
.sheetContent .media {
  margin: 0 auto;
  display: table;
  table-layout: fixed;
}
.sheetContent .media.fullWidth {
  width: 100%;
}
.sheetContent .media .mediaCaption {
  display: table-caption;
  caption-side: bottom;
  padding-top: 8px;
}
.sheetContent .media .mediaCaptionInner {
  display: flex;
  justify-content: space-between;
}
.sheetContent .media .mediaCaption .en {
  font-size: 80%;
  text-align: left;
  flex: 1;
}
.sheetContent .media .mediaCaption .he {
  font-size: 72%;
  flex: 1;
  font-family: "Heebo", "sans-serif";
}
.sheetContent .media .mediaCaption.heOnly .he,
.sheetContent .media .mediaCaption.enOnly .en {
  display: block;
}
.sheetContent .media .mediaCaption.heOnly .en,
.sheetContent .media .mediaCaption.enOnly .he {
  display: none;
}
.sheetContent .spacer:only-of-type.empty {
  line-height: inherit;
}
.sheetItem:only-of-type.empty .SheetOutsideText:after,
.sheetContent .spacer:only-of-type.empty:after {
  color: #999;
  position: relative;
  pointer-events: none;
}
.interface-english .sheetItem:only-of-type.empty .SheetOutsideText:after,
.interface-english .spacer:only-of-type.empty:after,
.interface-english .spacer:only-of-type.empty:after {
  content: "Write some text or type a citation (ex. 'Genesis 1:1-5') ";
  top: -31px;
  margin-bottom: -31px;
}
.interface-hebrew .sheetItem:only-of-type.empty .SheetOutsideText:after,
.interface-hebrew .spacer:only-of-type.empty:after,
.interface-hebrew .spacer:only-of-type.empty:after {
  content: "הקלידו טקסט חופשי או מראה מקום (לדוגמא, בראשית א, א-ה)";
  top: -44px;
  margin-bottom: -44px;
}
.sheetContent .sheetItem .SheetOutsideText.segment p {
  margin: 0
}
.sheetContent .sheetItem .SheetOutsideText.segment {
  margin: 0
}
.sheetContent .sheetItem .SheetSource.segment,
.sheetContent .sheetItem .SheetOutsideBiText.segment {
  margin-top: 14px;
}
.sheetContent .text.loading {
  cursor: wait;
}
.oldSheetNotice,
.oldSheetNotice a,
.editSheetNotice,
.editSheetNotice a {
  font-size: 12px;
  font-family: "Roboto", "Helvetica Neue", "Helvetica", sans-serif;
  color: #999;
}
.cookiesNotification {
  position: fixed;
  z-index: 9999;
  color: white;
  background-color: #212E50;
  border-top: 1px solid #ccc;
  bottom: 0;
  box-sizing: border-box;
  width: 100%;
  padding: 10px 0;
  line-height: 1.1;
  text-align: center;
  unicode-bidi: plaintext;
}
.cookiesNotification a {
  text-decoration: underline;
  color: inherit;
  margin-inline-start: 5px;
}
.cookiesNotification .button {
  margin-inline-start: 12px;
}
.readerMessageBox {
  z-index: 9999;
  color: #000;
  font-size: 16px;
  background-color: #ededec;
  border: 1px solid #ccc;
  top: 0;
  left: 0;
  box-sizing: border-box;
  padding: 10px 0;
  margin: 40px;
  line-height: 1.1;
  text-align: center;
}
.readerMessageBox a {
  text-decoration: underline;
  color: inherit;
}
.he sup.sourcePrefix {
  margin-right: -35px;
  position: absolute;
  text-decoration: none;
  font-family: "Roboto", "Helvetica Neue", "Helvetica", sans-serif;
  color: #000;
}
.en sup.sourcePrefix {
  margin-left: -35px;
  position: absolute;
  text-decoration: none;
  font-family: "Roboto", "Helvetica Neue", "Helvetica", sans-serif;
  color: #000;
}
.heLeft.bilingual .sheetContent .text sup.sourcePrefix,
.heRight.bilingual .sheetContent .text sup.sourcePrefix {
    margin-right: -28px;
}
.heLeft.bilingual .sheetContent .text .en sup.sourcePrefix,
.heRight.bilingual .sheetContent .text .en sup.sourcePrefix {
  display: none
}
.sheetItem.ref-display-none .ref {
  display: none;
}
section.SheetSource .en,
section.SheetOutsideBiText .en {
  background-color: #FBFBFA;
}
section.SheetSource,
section.SheetOutsideBiText {
  border-inline-start: 4px solid;
  box-shadow: 0px 1px 6px rgba(0, 0, 0, 0.25);
  margin-bottom: 30px;
}
.readerPanel.hebrew section.SheetSource .sheetItem > .he,
.readerPanel.english section.SheetSource .sheetItem > .en,
.readerPanel.hebrew section.SheetOutsideBiText .sheetItem > .he,
.readerPanel.english section.SheetOutsideBiText .sheetItem > .en {
  display: block;
}
.readerPanel.hebrew section.SheetSource .sheetItem > .en,
.readerPanel.english section.SheetSource .sheetItem > .he,
.readerPanel.hebrew section.SheetOutsideBiText .sheetItem > .en,
.readerPanel.english section.SheetOutsideBiText .sheetItem > .he  {
  display: none;
}
.interface-english section.SheetSource .sheetItem > .he,
.interface-english section.SheetSource .sheetItem > .en,
.interface-english section.SheetOutsideBiText .sheetItem > .he,
.interface-english section.SheetOutsideBiText .sheetItem > .en {
  padding: 15px 20px 15px 16px;
}
.interface-hebrew section.SheetSource .sheetItem > .he,
.interface-hebrew section.SheetSource .sheetItem > .en,
.interface-hebrew section.SheetOutsideBiText .sheetItem > .he,
.interface-hebrew section.SheetOutsideBiText .sheetItem > .en {
  padding: 15px 16px 15px 20px;
}
.readerPanel.bilingual.stacked .sheetContent section.SheetSource .segment.highlight .he,
.readerPanel.bilingual.stacked .sheetContent section.SheetOutsideBiText .segment.highlight .he {
  padding-bottom: 15px;
}
section.SheetSource.highlight,
section.SheetOutsideBiText.highlight {
  background-color: #E9E9E7;
}
section.SheetSource .segmentNumber,
section.SheetSource .SheetOutsideBiText {
  display: none;
}
.sheetContent section.SheetSource.highlight .sheetItem.segment.highlight .sourceContentText,
.sheetContent section.SheetSource .sheetItem.segment .sourceContentText,
.sheetContent section.SheetOutsideBiText.highlight .sheetItem.segment.highlight .sourceContentText,
.sheetContent section.SheetOutsideBiText .sheetItem.segment .sourceContentText {
  margin: 0;
}
.sheetItem .SheetSource,
.sheetItem .SheetOutsideBiText {
  border-inline-start: 4px solid;
  padding-inline-start: 16px;
  padding-inline-end: 20px;
  box-shadow: 0px 1px 6px rgba(0, 0, 0, 0.25);
}
.sheetItem .SheetSource.segment,
.sheetItem .SheetOutsideBiText.segment {
cursor: pointer;
}

.sheetItem .SheetSource.selected.segment,
.sheetItem .SheetOutsideBiText.selected.segment {
  border-top: 2px solid #CCE6FF;
  border-bottom: 2px solid #CCE6FF;
  border-inline-end: 2px solid #CCE6FF;
  margin-top: 12px;
  margin-bottom: 12px;
  margin-inline-end: -2px;
  cursor: text;
}
.sheetItem .SheetSource .he,
.sheetItem .SheetSource .en,
.sheetItem .SheetOutsideBiText .he,
.sheetItem .SheetOutsideBiText .en {
  padding-inline-start: 16px;
  padding-inline-end: 20px;
  margin-inline-start: -16px;
  margin-inline-end: -20px;
}
.interface-hebrew .sheetItem .SheetSource .he,
.interface-hebrew .sheetItem .SheetSource .en,
.interface-hebrew .sheetItem .SheetOutsideBiText .he,
.interface-hebrew .sheetItem .SheetOutsideBiText .en {
  padding-inline-start: 20px;
  padding-inline-end: 16px;
  margin-inline-start: -20px;
  margin-inline-end: -16px;
}

.sheetItem .SheetSource .he.editable.selected .sourceContentText,
.sheetItem .SheetSource .en.editable.selected .sourceContentText,
.sheetItem .SheetOutsideBiText .he.editable.selected .sourceContentText,
.sheetItem .SheetOutsideBiText .en.editable.selected .sourceContentText {
  background-color: #FFFFFF;
  box-shadow: inset 0px 0px 3px rgba(0, 0, 0, 0.3);
  border-radius: 6px;
}
.sheetItem .SheetSource ::selection,
.sheetItem .SheetOutsideBiText ::selection {
  background-color: rgba(0,0,0,0);
}
.sheetItem .SheetSource .he.editable.selected ::selection,
.sheetItem .SheetSource .en.editable.selected ::selection,
.sheetItem .SheetOutsideBiText .he.editable.selected ::selection,
.sheetItem .SheetOutsideBiText .en.editable.selected ::selection {
  background-color: #D2DCFF;
}
.sheetItem .SheetSource .en,
.sheetItem .SheetOutsideBiText .en {
  background-color: #FBFBFA;
}
.sheetItem .SheetSource .ref,
.sheetItem .SheetOutsideBiText .ref {
  pointer-events: none;
  user-select: none;
}
.sheetItem .SheetSource:after,
.sheetItem .SheetOutsideBiText:after {
  content: " ";
  display: block;
  clear: both;
  height: 15px;
  background-color: #FBFBFA;
}
.sheetItem .SheetMedia {
  margin-bottom: 14px;
}
.feedbackBox p {
  font-size: 16px;
  letter-spacing: 1px;
}
.feedbackBox .button {
  margin: auto;
  width: 100%;
}
.feedbackBox input {
  padding: 16px 22px;
  margin-bottom: 20px;
  cursor: pointer;
  font-size: 18px;
  border-radius: 4px;
  box-shadow: none;
  border: 1px solid #E9E9E9;
  width: 100%;
  box-sizing: border-box;
}
.connectionsPanel textarea.feedbackText {
  border-radius: 7px;
  box-shadow: 0 1px 3px rgba(0,0,0,0.2);
}
.img-circle {
  border-radius: 50%;
}
.tab-view .tab-list {
  display: flex;
  flex-direction: row;
  justify-content: flex-start;
}
.tab-view .tab-list .tab {
  font-size: 16px;
  color: black;
  text-align: center;
  padding: 10px 0;
  margin: 0 30px 0 0;
  cursor: pointer;
}
.tab-view .tab-list .tab a {
  color: inherit;
}
.tab-view .tab-list .tab a:hover {
  text-decoration: none;
}
.tab-view .tab-list .active .tab {
  border-bottom: 4px solid #CCC;
}
.interface-hebrew .tab-view .tab-list .tab {
  margin: 0 0 0 30px;
}
.tab-view .tab-list .tab img {
  width: 18px;
  height: 18px;
  opacity: 0.4;
  margin: 0 10px 0 0;
  top: 2px;
  position: relative;
}
.interface-hebrew .tab-view .tab-list .tab img {
  margin: 0 0 0 10px;
}
.tab-view .tab-list .justifyright {
  margin: 0 0 4px auto;
  display: flex;
  align-items: center;
}
.tab-view .tab-list .tab.filter {
  font-size: 16px;
  margin: 0;
  padding: 6px 9px;
  border: 1px solid #EDEDEC;
  background-color: #EDEDEC;
  border-radius: 6px;
}
.tab-view .tab-list .tab.filter.open {
  background-color: inherit;
}
.tab-view .tab-list .tab.filter img {
  margin: 0 0 1px 6px;
  width: 12px;
  height: 12px;
}
.interface-hebrew .tab-view .tab-list .tab.filter img {
  margin: 0 6px 1px 0;
}
.tab-view .tab-list .applink a {
    color: #666;
}
.interface-hebrew .tab-view .tab-list .justifyright {
  margin: 0 auto 0 0;
}
.tab-list :not(.active) .tab, .tab-list :not(.active) .tab a{
    color: #666;
}
.profile-page .textRange {
  font-size: 18px;
  color: #666;
}
.profile-page .note-text {
  font-size: 18px;
}
.profile-page .note {
  display: flex;
  flex-direction: row;
  justify-content: space-between;
  padding: 10px 0 20px 0;
}
.profile-page .note + .note {
  border-top: 1px solid #CCC;
}
.profile-page .noteLeft {
  flex-grow: 1;
}
.profile-page .noteRight {
  display: flex;
  flex-direction: row;
  align-items: flex-start;
}
.profile-page .note .noteRight img {
  display: none;
}
.profile-page .note .noteRight img + img {
  margin: 0 0 0 10px;
}
.interface-hebrew .profile-page .note .noteRight img + img {
  margin: 0 10px 0 0;
}
.profile-page .note:hover .noteRight img {
  display: inline-block;
  width: 16px;
  height: 16px;
  opacity: 0.4;
}
.profile-page .note:hover .noteRight img:hover {
  opacity: 0.6;
  cursor:pointer;
}
.profile-page .social-icon img {
  width: 13px;
  height: 13px;
  opacity: 0.4;
}
.profile-page .social-icon + .social-icon {
  padding: 0 5px;
}
.profile-page .social-icon:hover img {
  opacity: 0.6;
}
.editorToggleHeader {
  width: 100%;
  background-color: #18345D;
  color: white;
  height: 60px;
  font-size: 16px;
  margin-top: -80px;
  margin-left: -12px;
  margin-bottom: 80px;
  padding-right: 12px;
  display: flex;
  justify-content: center;
  align-items: center;
  position: relative;
  left: 0;
}
.interface-hebrew .editorToggleHeader {
  direction: rtl;
}
.editorToggleHeader .button {
  padding: 5px 8px;
  margin-inline-start: 15px;
  margin-top: 5px;
  height: 30px;
  letter-spacing: 0;
}
.feedbackOverlay {
  position: fixed;
  width: 100%;
  height:100%;
  background-color: #FBFBFA;
  z-index: 1001;
  top: 0;
  left: 0;
  padding: 120px 60px;
  box-sizing: border-box;
}
.interface-hebrew .feedbackOverlay {
  direction: rtl;
}
.feedbackOverlay .buttonContainer {
  margin-top: 50px;
}
.feedbackOverlay h2 {
  font-size: 30px;
  font-family: "adobe-garamond-pro", "Crimson Text", Georgia, serif;
  margin: 0 auto 50px auto;
  color: black;
  text-transform: none;
  max-width: 600px;
}
.feedbackOverlay p, .feedbackOverlay ul  {
  font-size: 16px;
  font-family: "Roboto", "Helvetica Neue", "Helvetica", sans-serif;
  color: black;
  max-width: 600px;
  margin: 10px auto;
}
.feedbackOverlay textarea {
  font-size: 18px;
  color: #000;
  box-shadow: 0px 1px 3px rgba(0, 0, 0, 0.25);
  border-radius: 6px;
  border: none;
  width: 100%;
  padding: 12px;
  font-weight: normal;
  font-style: normal;
  margin-top: 10px;
  height: 120px;
}

.interface-hebrew textarea,
.interface-hebrew textarea::placeholder,
.interface-hebrew input,
{
  font-family: var(--hebrew-sans-serif-font-family);
}
.feedbackOverlay textarea::placeholder {
  font-size: 16px;
  font-style: normal;
  color: #666;
}
.feedbackOverlay a {
  color: #4871bf;
}
.feedbackOverlay .button {
  margin: 0;
}
.feedbackOverlay a.button  {
  color: white;
}
.sheetList .sheet {
  border-bottom: none;
}
.sheetList .sheet {
  display: flex;
  flex-direction: row;
}
.sheetList .sheet .sheetLeft {
  display: flex;
  flex-direction: column;
}
.sheetList .sheet .sheetTags {
  color: #999;
}
.sheetList .sheet .sheetTags .bullet {
  margin: 0 5px;
}
.sheetList .sheet a {
  color: inherit;
  cursor: pointer;
}
.sheetList .sheet a.sheetTitle {
  display: flex;
  flex-direction: row;
  align-items: center;
  margin-bottom: 10px;
  font-size: 18px;
}
.sheetList .sheet .sheetLeft .sheetTitle img,
.textList .sheet .sheetLeft .sheetTitle img {
  width: 18px;
  height: 18px;
  margin-inline-end: 10px;
}
.default-profile-img {
  width: 175px;
  height: 175px;
  background-color: #999;
  border-radius: 50%;
  display: flex;
  justify-content: center;
  align-items: center;
  color: white;
  font-size: 75px;
  font-family: "Roboto", "Helvetica Neue", "Helvetica", sans-serif;
}
.default-profile-img.invisible {
  visibility: hidden;
}
.profile-page .filterable-list {
  /* to distinguish top half of profile from bottom half */
    background-color: white;
    border: 1000px solid white;
    border-top: 4px solid white;
    border-bottom: 120px solid white;
    margin: -4px 0 -120px -1000px;
    width: 100%;
}
.interface-hebrew .profile-page .filterable-list {
  margin: -4px -1000px -120px 0;
}
.filterable-list .filter-bar {
  border-bottom: 1px solid #E2E2E1;
  display: flex;
  flex-direction: row;
  align-items: center;
  padding: 16px 0;
  justify-content: space-between;
}
.filterable-list .filter-bar-new {
  padding: 0 0 20px 0;
  justify-content: space-between;
  align-items: center;
  display: flex;
  flex-wrap: wrap;
  flex-direction: row;
}
.filterable-list .filter-bar-new .filter-input {
  background-color: #EDEDED;
  border-radius: 5px;
  padding: 5px;
  color: black;
  width: 250px;
  display: flex;
  align-items: center;
}
.filterable-list .filter-bar-new .filter-input ::placeholder {
  color: #999;
}
.filterable-list .filter-bar-new .sort-option {
  padding: 7px;
  color: #666;
  font-size: 16px;
  cursor: pointer;
  margin: 0 0 0 7px;
  background-color: #EDEDED;
  border-radius: 5px;
}
.interface-hebrew .filterable-list .filter-bar-new .sort-option {
  margin: 0 7px 0 0;
}
.filterable-list .filter-bar-new .sort-option.active {
  color: black;
}
.filterable-list .filter-bar-new .systemText span {
  color: #000;
}
.filterable-list .filter-bar .filter-bar-inner {
  display: flex;
  align-items: center;
}
.filterable-list .readerNavMenuSearchButton {
  margin: 0 10px 0 5px;
  display: inline-flex;
  top: 0;
}
.interface-hebrew .filterable-list .readerNavMenuSearchButton {
  margin: 0 5px 0 10px;
}
.filterable-list input {
  border: 0;
  font-size: 18px;
  font-family: "adobe-garamond-pro", "Crimson Text", Georgia, serif;
  background-color: transparent;
}
.filterable-list .loadingMessage {
  margin-top: 30px;
}
.profile-page .filterable-list .filter-content {
  padding-top: 25px;
}
.profile-page .sheet-header {
  display: flex;
  flex-direction: column;
  align-items: flex-start;
  margin-bottom: 10px;
}
.profile-page .collectionListingImage {
  width: 18px;
  height: 18px;
  border-radius: 50%;
  vertical-align: middle;
  margin: 0;
  margin-inline-end: 10px;
  opacity: 0.4;
  position: relative;
  top: -2px;
}
.profile-page .collectionListingName {
  font-size: 18px;
  margin-bottom: 10px;
}
.profile-page .collectionListing + .collectionListing {
  border-top: 0;
}
.profile-page .profile-summary-content a {
  color: inherit;
}
.profile-page .profile-summary a.logoutLink {
  color: #666;
  padding: 16px 15px;
}
.profile-page .profile-summary {
  display: flex;
  flex-direction: row;
  justify-content: space-between;
  margin-bottom: 40px;
}
.profile-page .profile-summary .summary-column {
  display: flex;
  flex-direction: column;
  flex-grow: 3;
  flex-basis: 0;
}
.profile-page .profile-summary .summary-column.start {
  align-items: flex-start;
}
.profile-page .profile-summary .summary-column.end {
  flex-grow: 1;
}
.profile-page .profile-summary .small-margin {
  margin: 0 4px;
}
.profile-page .profile-summary .sub-sub-title > .small-margin:first-child,
.profile-page .profile-summary .sub-sub-title > span:first-child .small-margin {
  margin: 0 4px 0 0;
}
.profile-page .profile-summary .sub-sub-title > .small-margin:last-child,
.profile-page .profile-summary .sub-sub-title > span:last-child .small-margin {
  margin: 0 0 0 4px;
}
.interface-hebrew .profile-page .profile-summary .sub-sub-title > .small-margin:last-child,
.interface-hebrew .profile-page .profile-summary .sub-sub-title > span:last-child .small-margin {
  margin: 0 4px 0 0;
}
.profile-page .aboutText {
  margin-top: 20px;
  font-size: 18px;
  line-height: 1.4;
}
@media (max-width: 540px) {
  .profile-page .profile-pic:hover .profile-pic-hover-button.profile-pic-button-visible {
    display: none !important;  /* dont allow profile pic upload on mobile b/c causes black image on iOS */
  }
  .profile-page .editorToggleHeader {
    display: none !important;
  }


  .profile-page .profile-summary .profile-img {
    width: 87px !important;
    height: 87px !important;
    font-size: 43.5px !important;
  }
  .profile-page .profile-summary .default-profile-img {
    width: 87px !important;
    height: 87px !important;
    font-size: 43.5px !important;
  }
  .profile-page .profile-summary .profile-actions {
    flex-wrap: wrap;
  }


}
.profile-page .profile-summary .follow {
  color: #999;
  font-size: 13px;
  letter-spacing: 1px;
}
.profile-page .profile-summary .follow .follow-bull {
  padding: 0 5px;
}
.profile-page .profile-summary .profile-actions {
  display: flex;
  flex-direction: row;
  margin: 10px 0;
}
.profile-page .resourcesLink.faded {
  color: #666;
}

.resourcesLink.blue {
  color: white;
  background-color: #18345d;
}
.resourcesLink.blue img {
  filter: invert(1);
  opacity: 1;
}
.profile-page .authorByLine {
  margin: 20px 0;
}
.authorByLineImage a {
  text-decoration: none;
}
.profile-page .follow-header {
  font-size: 20px;
  color: #000;
  padding-bottom: 10px;
}
.profile-page .follow-header .follow-count {
  color: #999;
}
.profile-page .resourcesLink,
.profile-page .largeFollowButton {
  min-height: 46px;
  height: 46px;
  overflow: visible;
  padding: 0px 16px;
  border-top: 0;
  display: flex;
  letter-spacing: 1px;
  align-items: center;
  width: unset;
}
.profile-page .largeFollowButton {
  box-shadow: 0 1px 3px rgba(0,0,0,0.2);
  border: 0;
}
.profile-page .largeFollowButton .int-en,
.profile-page .largeFollowButton .int-he {
  color: white;
  font-size: 16px;
}
.profile-page .emptyList {
  display: flex;
  flex-direction: column;
  align-items: flex-start;
}
.profile-page .emptyList .emptyListText {
  font-size: 16px;
  margin: 30px 0;
  color: #999;
  font-family: "Roboto", "Helvetica Neue", "Helvetica", sans-serif;
  line-height: 1.5;
}
.profile-page .profile-summary .resourcesLink + .resourcesLink,
.profile-page .profile-summary .largeFollowButton + .resourcesLink {
  margin: 0 0 0 10px;
}
.interface-hebrew .profile-page .profile-summary .largeFollowButton + .resourcesLink,
.interface-hebrew .profile-page .profile-summary .resourcesLink + .resourcesLink {
  margin: 0 10px 0 0;
}
.profile-page .profile-summary .title {
  margin-bottom: 10px;
}
.profile-page .profile-summary .sub-title {
  color: #000;
  font-family: "Roboto", "Helvetica Neue", "Helvetica", sans-serif;
  font-size: 16px;
}
.profile-page .profile-summary .sub-sub-title {
  color: #666;
  font-family: "Roboto", "Helvetica Neue", "Helvetica", sans-serif;
  font-size: 16px;
}
/* Tooltip - source: https://codepen.io/cristina-silva/pen/XXOpga */
.tooltip-toggle {
  cursor: pointer;
  position: relative;
  line-height: normal;
}
.tooltip-toggle svg {
  height: 18px;
  width: 18px;
}
/*Tooltip text container*/
.three-dots-button.tooltip-toggle::before {
  /* make the tooltip appear on right. % is an estimate that works most of the time */
  top: 0;
  transform: translateY(-35%);
  left: 30px;
  color: #999;
  text-align: left;
}
.interface-hebrew .three-dots-button.tooltip-toggle::before {
  left: unset;
  right: 30px;
  text-align: right;
}
.tooltip-toggle::before {
  color: #000;
  font-family: "Roboto", "Helvetica Neue", "Helvetica", sans-serif;
  font-size: 13px;
  opacity: 0;
  pointer-events: none;
  text-align: center;
  position: absolute;
  top: 30px;
  left: -70px;
  padding: 10px;
  background-color: #fff;
  box-shadow: 0 1px 3px rgba(0,0,0,.2);
  border-radius: 5px;
  content: attr(aria-label);
  text-transform: none;
  transition: all 0.5s ease;
  width: 140px;
  z-index: 1;
}
/*Triggering the transition*/
.tooltip-toggle:hover::before, .tooltip-toggle:hover::after {
  opacity: 1;
  transition: all 0.75s ease;
}
.largeFollowButton {
  display: inline-block;
  padding: 7px;
  height: 16px;
  width: 59px;
  text-align: center;
  cursor: pointer;
  background: #18345d;
  color: #fff;
  border-radius: 8px;
  box-shadow: 1px 1px 1px #ccc;
  border: 1px solid #ccc;
}
.largeFollowButton.following {
  background: #fff;
}
.profile-page .largeFollowButton.following .int-en,
.profile-page .largeFollowButton.following .int-he {
  color: black;
}
.largeFollowButton.following span {
  color: #666;
}
.smallFollowButton {
  height: 18px;
  line-height: 18px;
  width: 68px;
  text-align: center;
  cursor: pointer;
  background: var(--sefaria-blue);
  color: white;
  border-radius: 4px;
  margin-inline-start: 15px;
  display: none;
  letter-spacing: normal;
}
.smallFollowButton.smallText span {
  color: white;
}
body .homeFeedWrapper {
  background-color: white;
}
body .homeFeedWrapper .content {
  padding: 0;
}
.homeFeedWrapper #homeCover {
  height: 240px;
  padding: 50px 0;
  background-color: #ADA99B;
  box-sizing: border-box;
  text-align: center;
  overflow: hidden;
  position: relative;
  left: -20px;
  width: calc(100% + 20px);
}
.interface-hebrew .homeFeedWrapper #homeCover {
  left: auto;
}
.homeFeedWrapper #homeVideo {
  position: absolute;
  top: -90px;
  left: 0;
  width: 100%;
  min-width: 1200px;
  z-index: 0;
}
.homeFeedWrapper #homeCover h1.featureTitle {
  color: white;
  margin-bottom: 20px;
  position: relative;
}
.homeFeedWrapper #homeCover h1.featureTitle .int-en,
.homeFeedWrapper #homeCover h1.featureTitle .int-he {
  color: white;
}
.homeFeedWrapper #homeCover h1.featureTitle .int-en {
  font-size: 36px;
}
.homeFeedWrapper #homeCover h1.featureTitle .int-he {
  font-size: 44px;
}
.homeFeedWrapper #homeCover .sub {
  color: white;
  font-size: 16px;
  margin: 0;
  position: relative;
}
.homeFeedWrapper #homeCover .sub a {
  font-size: 16px;
}
.homeFeedWrapper #homeCover .sub .int-en {
}
.homeFeedWrapper #homeCover a {
  color: white;
  font-style: normal;
  position: relative;
}
.columnLayout {
  display: flex;
  flex-direction: row;
}
.sideColumn {
  flex: 0 0 320px;
  max-width: 40%;
  background-color: #FBFBFA;
  padding: 60px 50px;
}
@media (max-width: 540px) {
  .topicPanel .columnLayout {
    flex-direction: column;
  }
  .topicPanel .sideColumn {
    padding: 20px 25px 30px 25px;
    max-width: 100%;
    align-self: stretch;
    border: 0;
    margin: 0;
  }
}
.sideColumn .section {
  margin-bottom: 70px;
}
.sideColumn .section h2 {
  text-transform: none;
  font-size: 24px;
  letter-spacing: normal;
  text-align: inherit;
  margin: 0 0 30px 0;
}
.sideColumn .section h2 .int-en {
  text-align: left;
}
.sideColumn .section h2 .int-he {
  text-align: right;
}
.sideColumn .section .description {
  margin-bottom: 25px;
}
.sideColumn .button img {
  width: 16px;
  height: 16px;
  margin: 0 5px;
  position: relative;
  top: 2px;
  filter: invert(1);
}
.sideColumn .button.white img {
  filter: none;
  opacity: .4;
}
.sideColumn .button .fa {
  opacity: .4;
  margin: 0 5px;
}
.sideColumn .inlineButtonBox {
  display: flex;
  justify-content: space-between;
}
.sideColumn .inlineButtonBox a {
  flex: 1;
}
.sideColumn .inlineButtonBox a .button {
  width: 100%;
}
.sideColumn #homeLearn .refLink {
  display: block;
  height: 56px;
  line-height: 56px;
  border-top: 4px solid;
  color: #000;
  font-size: 20px;
}
.sideColumn #homeLearn .refLink .int-en {
  font-family: "adobe-garamond-pro", "Crimson Text", Georgia, serif;
  text-transform: uppercase;
}
.sideColumn .button {
  letter-spacing: 0;
}
.sideColumn h2 {
  font-weight: 400;
}
.sideColumn .sideCatLink .int-he {
  font-family: "Taamey Frank", "adobe-garamond-pro", "Crimson Text", Georgia, "Times New Roman", serif;
  font-size: 22px;
  font-weight: normal;
  text-transform: uppercase;
  letter-spacing: 0.05em;
  color: #333;
}
.sideColumn .newsletterInput {
  height: 53px;
}
.sideColumn .newsletterSignUpBox img {
    height: 23px;
    width: 23px;
    opacity: 0.35;
    position: absolute;
    top: 15px;
    right: 17px;
}
.interface-hebrew .sideColumn .newsletterSignUpBox img {
  right: auto;
  left: 17px;
  transform: scale(-1, 1);
}
.sideColumn .newsletterInput, .sideColumn .newsletterInput::placeholder {
  width: 100%;
  box-sizing: border-box;
  font-size: 16px;
  font-weight: normal;
  font-style: normal;
  color: #000;
}
.interface-english .sideColumn .newsletterInput, .interface-english .sideColumn .newsletterInput::placeholder  {
  font-family: "Roboto", "Helvetica Neue", "Helvetica", sans-serif;
}
.interface-hebrew .sideColumn .newsletterInput, .interface-hebrew .sideColumn .newsletterInput::placeholder   {
  font-family: "Heebo", sans-serif;
}
.sideColumn #homeSocialButtons {
  margin-top: 15px;
}
.sideColumn #homeSocialButtons .fa {
  font-size: 18px;
  color: white;
  background-color: #aaa;
  display: inline-block;
  height: 30px;
  width: 30px;
  line-height: 30px;
  text-align: center;
  border-radius: 15px;
  margin-right: 5px;
}
.interface-hebrew .sideColumn #homeSocialButtons .fa {
  margin: 0 0 0 5px;
}
.sideColumn #homeSocialButtons .fa:hover {
  text-decoration: none;
  background-color: #999;
}
.sideColumn #homeFeedback {
  background-color: #EDEDED;
  margin: 0 -50px;
  padding: 30px 50px;
  position: -webkit-sticky; /* Safari */
  position: sticky;
  top: 0;
}
.sideColumn #homeFeedback .button {
  margin-bottom: 10px;
}
.sideColumn .feedbackBoxOverlay.open {
  position: fixed;
  width: 100%;
  height: 100%;
  top: 0;
  left: 0;
  display: flex;
  align-items: center;
  justify-content: center;
  background-color: #FBFBFA;
}
.sideColumn .feedbackBoxOverlay.open .feedbackBox {
  width: 470px;
}
.mainColumn {
  flex: 1;
  margin: 0 45px 0 30px;
}
.homeFeedWrapper .mainColumn {
  background-color: white;
}
.interface-hebrew .mainColumn {
  margin: 0 30px 0 45px;
}
.storyFeedInner,
.interface-hebrew .storyFeedInner {
  max-width: 760px;
  margin: 0 auto;
  padding-top: 60px;
}
.interface-hebrew .topicPanel .storyFeedInner {
  padding-top: 0;
}
.storyByLine:hover .smallFollowButton,
.authorName:hover .smallFollowButton {
  display: inline-block;
}
.bilingual .homeFeedWrapper span.he,
.bilingual .readerNavMenu.topicPanel .he {
  display: block;
  padding-bottom: 10px;
}
.mainColumn .story {
  padding: 0 0 60px 0;
}
.mainColumn .story .storyTitleBlock {
  clear: both;
}
.mainColumn .story .storyTitleBlock {
  text-align: start;
}
.colorBarBox {
  clear: both;
}
.interface-english .colorBarBox  {
  border-left: 4px solid transparent;
  padding-left: 30px;
}
.interface-hebrew .colorBarBox  {
  border-right: 4px solid transparent;
  padding-right: 30px;
}
.interface-english .citationLine,
.interface-english .learnMoreLink {
  padding-left: 34px;
}
.interface-hebrew .citationLine,
.interface-hebrew .learnMoreLink {
  padding-right: 34px;
}
.storyTextListItem {
  padding-bottom: 18px;
}
.storyTextListItem:last-child {
  padding-bottom: 0;
}
.mainColumn .saveButton {
  align-self: flex-start;
}
.mainColumn .saveLine.storyTitleWrapper .saveButton,
.mainColumn .story.publishSheetStory .saveLine .saveButton  {
  margin-top: 13px;
}
.mainColumn .story.publishSheetStory .storyTitle {
  padding-bottom: 10px;
}
.mainColumn .story .storyTitle {
  padding: 5px 0 15px;
}
.topicPanel .mainColumn .story .storyTitle {
  padding: 0;
}
.mainColumn .story .storySubTitle {
  padding-bottom: 10px;
}
.mainColumn .story .storySubTitle .int-en,
.mainColumn .story .storySubTitle .int-he {
  color: #666;
}
img.smallProfileImage {
  height: 40px;
  width: 40px;
  margin: 0;
  border-radius: 20px;
}
.mainColumn .story img.mediumProfileImage {
  height: 64px;
  width: 64px;
  margin: 0;
  border-radius: 32px;
}
.interface-english .mainColumn .story .storyTypeBlock {
  float: left;
}
.interface-hebrew .mainColumn .story .storyTypeBlock {
  float: right;
}
.interface-english .mainColumn .story .topTailBlock {
  float: right;
}
.interface-hebrew .mainColumn .story .topTailBlock {
  float: left;
}
.interface-english .mainColumn .story .mediumProfileImage {
  float: right;
}
.interface-hebrew .mainColumn .story .mediumProfileImage {
  float: left;
}
.story .storyBody {
  clear: both;
  margin: 10px 0;
  text-align: justify;
}
.story .contentText .en {
  line-height: 1.6;
}
.story .contentText .he {
  font-size: 22px;
  line-height: 1.6;
}
.story .storySheetList {
  clear: both;
}
.story .storySheetListItem {
  padding-bottom: 20px;
}
.story .storySheetListItem:last-child {
  padding-bottom: 0;
}
.story .storySheetList .sheetTitle {
  padding-bottom: 10px;
}
.story .storySheetList .pageTitle span {
  font-size: 20px;
}
.story .saveLine {
  display: flex;
  align-items: center;
  clear: both;
}
.story .saveLine .beforeSave {
  width: 100%;
}
.interface-hebrew .story .saveLine .beforeSave {
  padding-left: 10px;
}
.interface-english .story .saveLine .beforeSave {
  padding-right: 10px;
}
.story .saveLine .saveButton {
  align-self: center;
  padding-bottom: 10px;
}
.story .citationLine.contentText .int-en,
.story .citationLine.contentText .int-he {
  color: #999;
}
.story .authorText {
  display: inline-block;
  padding: 0 10px;
  line-height: 22px;
  width: 100%;
  letter-spacing: 2px;
}
.authorByLine {
  display: flex;
}
.authorByLine .authorByLineText {
  letter-spacing: 2px;
  padding: 0 10px;
  line-height: 22px;
  margin-top: -1px;
}
.authorByLine .authorOrganization,
.authorByLine .authorName {
  display: block;
}
.saveLine .authorByLine + .saveButton {
  position: relative;
  bottom: 12px;
}
.systemText.authorOrganization span {
  color: #999;
}
.mainColumn a {
  color: #000;
}
.storyBody a {
  text-decoration: underline;
}
.storyEditBar {
  padding-bottom: 30px;
}
.storyEditorTag {
  display: inline-block;
  float: right;
}
.storyEditorTag.mustHave {
  color: #66aa66;
  padding: 0 10px;
}
.storyEditorTag.cantHave {
  color: #aa6666;
}
.learnMoreLink a {
  text-decoration: none;
  color:  #999;
}
.segment .queryTextHighlight {
  background-color: #D2DCFF;
  padding-left: 2px;
  padding-right: 2px;
}
body .homeFeedWrapper.userStats {
  font-family: "Roboto", "Helvetica Neue", "Helvetica", sans-serif;
  background-color: #faf9f9;
}
.collectionsModalBox {
  position: fixed;
  width: 100%;
  height: 100%;
  top: 0;
  left: 0;
  z-index: 1002;
  display: flex;
  align-items: center;
  justify-content: center;
}
.collectionsModalBox .collectionsWidget {
  width: 340px;
  box-shadow: 0 1px 8px rgba(0,0,0,.2);
}
.collectionsWidget {
  background-color: white;
  border-radius: 8px;
  z-index: 1;
}
.collectionsWidgetTop {
  display: flex;
  padding: 15px 20px;
  border-bottom: 1px solid #DDD;
  text-align: start;
}
.collectionsWidgetTitle {
  flex-grow: 1;
  font-size: 22px;
  vertical-align: middle;
  display: block;
  color: #666;
}
.collectionsWidgetClose {
  font-size: 40px;
  color: #CCC;
  line-height: 14px;
  cursor: pointer;
}
.collectionsWidgetList {
  height: 180px;
  padding: 0px 20px;
  overflow-y: scroll;
  border-bottom: 1px solid #EDEDEC;
}
.collectionsWidgetList .checkmarkLabel {
  display: block;
  letter-spacing: 1.1px;
  font-size: 18px;
  margin: 20px 0;
  text-align:  start;
}
.collectionsWidgetList .emptyMessage {
  display: block;
  color: #666;
  padding: 20px 0px;
  line-height: 1.5;
  text-align: start;
}
.collectionsWidgetCreate,
.collectionsWidgetDone {
  display: flex;
  padding: 0px 20px;
}
.collectionsWidgetCreate {
  border-bottom: 1px solid #ccc;
  display: flex;
  align-items: center;
}
.collectionsWidgetPlus {
  color: #666;
  font-size: 25px;
  margin-inline-end: 13px;
  margin-top: -5px;
}
.collectionsWidget .collectionsWidgetCreateInputBox {
  flex: 1;
  margin-inline-end: 10px;
}
.collectionsWidget input.collectionsWidgetCreateInput {
  height: 50px;
  border: none;
  font-size: 18px;
  color: black;
  width: 100%;
  box-sizing: border-box;
}
.collectionsWidget input.collectionsWidgetCreateInput::placeholder {
  font-style: normal;
  color: #666;
}
.interface-hebrew .collectionsWidget input.collectionsWidgetCreateInput::placeholder {
  font-family: "Heebo", sans-serif;
}
.userStats h1 {
  text-align: center;
  font-weight: normal;
  font-family: "adobe-garamond-pro", "Crimson Text", Georgia, serif;
  font-size: 30px;
  padding: 60px 0 30px;
  margin: 0;
}
.userStats h2 {
  text-transform: none;
  padding: 40px 0 30px;
  font-size: 21px;
  color: #888;
}
.userStats .statcardRow {
  display: flex;
  justify-content: space-around;
}
.userStats .statcardRow .statcard {
  background-color: #fff;
  height: 190px;
  width: 32%;
  box-shadow: 0 1px 3px rgba(0,0,0,0.2);
  border-radius: 5px;
  display: flex;
  flex-direction: column;
  justify-content: center;
}
.userStats .statcardRow .statcard img {
  opacity: 0.3;
  height: 60px;
  width: 60px;
  margin: 0 auto 20px;
}
.userStats .statcardRow .statcard .statcardValue {
  font-size: 24px;
  text-align: center;
}
.userStats .statcardRow .statcard .statcardLabel {
  font-size: 21px;
  padding-top: 5px;
  text-align: center;
  color: #aaa;
}
.userStats .chartRow {
  display: flex;
  justify-content: space-between;
}
.userStats .chartRow.centered {
  justify-content: space-around;
}
.userStats .statHeader {
  padding-top: 40px;
  text-align: center;
}
.userStats .statHeader span {
  color: #666;
  letter-spacing: 0.7px;
  line-height: 23px;
}
.userStats .chartRow .chartWrapper {
  font: 11px sans-serif;
  padding: 0;
}
.bilingual .userStats .blockLink .he,
.english .userStats .blockLink .he {
  display: none;
}
.hebrew .userStats .blockLink .en {
  display: none;
}
.bilingual .userStats .blockLink .en,
.english .userStats .blockLink .en {
  font-family: "adobe-garamond-pro", "Crimson Text", Georgia, serif;
}
.hebrew .userStats .blockLink .he {
  font-family: "Taamey Frank", "adobe-garamond-pro", "Crimson Text", Georgia, "Times New Roman", serif;
}
.userStatModeChooser {
  padding: 0;
  display:  flex;
  justify-content: center;
  width: 240px;
  margin: 0 auto;
  background: white;
  border-radius: 5px;
  box-shadow: 0 1px 3px rgba(0,0,0,0.2);
}
.userStatModeButton {
  background-color: #fff;
  color: #666;
  border-radius: 5px;
  height: 50px;
  width: 120px;
  text-align: center;
  vertical-align: center;
  cursor: pointer;
  font-size: 16px;
}
.userStatModeButton.active {
  background-color: #19365d;
  color: #fff;
}
.userStatModeButton span {
  display: block;
  margin: 15px 0;
}
.userStats .blockLink {
  height: 100%;
  display: flex;
  align-items: center;
  justify-content: center;
}
.userStats .yourPopularSheetsBlock > div {
  padding: 10px 0;
}
.userStats .chartLabel {
  text-align: center;
  padding-top: 8px;
}
a.topicLexiconTitle.contentText {
  color: black;
}
.editorToolbar {
  position:fixed;
  top: 0;
  left: 0;
  z-index: 100000;
}
#sheetEditToggle {
  padding-top: 0;
  padding-bottom: 0;
  padding-inline-end: 8px;
  padding-inline-start: 0;
  margin-top: 15px;
  margin-inline-end: 0;
  margin-bottom: 0;
  margin-inline-start: -70px;
  width: 70px;
  height: 30px;
  background: #fff;
  border: #ccc solid 1px;
  color: #666;
  font-family: "Roboto", "Helvetica Neue", "Helvetica", sans-serif;
  font-size: 13px;
  box-sizing: border-box;
  border-radius: 6px;
  visibility: hidden;
}
#sheetEditToggle img {
  height: 13px;
  margin-top: 0;
  margin-bottom: 0;
  margin-inline-start: 0;
  margin-inline-end: 5px;
  top: 2px;
  position: relative;
  filter: invert(67%) sepia(32%) saturate(0%) hue-rotate(54deg) brightness(85%) contrast(91%); /* #999 */
}
#sheetEditToggle i {
  margin: 5px;
}
.hoverMenu {
  padding: 8px 10px 6px;
  position: absolute;
  z-index: 1;
  top: -10000px;
  left: -10000px;
  margin-top: -6px;
  opacity: 0;
  background-color: #333333;
  border-radius: 4px;
  transition: opacity 0.75s;
  box-shadow: 0 1px 3px rgba(0,0,0,0.2);
}
.hoverButton {
  padding: 10px;
}
.hoverButton i {
  color: #CCCCCC
}
.hoverButton i.active {
  color: #fff;
}
.editorHoverBox {
  position: fixed;
  top: 120px;
  background-color: #ccc;
  padding: 3px;
  font-size: 12px;
}
.inlineTextRef {
    color: #4B71B7
}
.headerWithButtons {
  display: flex;
  align-items: center;
  margin-bottom: 60px;
}
.headerWithButtons h1,
.static .headerWithButtons h1 {
  margin: 0;
}
.headerWithButtons .start,
.headerWithButtons .end {
  flex: 1;
}
.headerWithButtons .start {
  text-align: start;
}
.headerWithButtons .end {
  text-align: end;
}
@media screen and (max-width: 700px) {
  .headerWithButtons {
    display: flex;
    flex-direction: column;
    justify-content: center;
  }
  .headerWithButtons h1 {
    margin-bottom: 20px;
  }
  .headerWithButtons .start,
  .headerWithButtons .end {
    text-align: center;
  }
}
.bold {
  font-weight: bold; /* because apparently it isn't recommended to use <b> or <strong> to style thing https://developer.mozilla.org/en-US/docs/Web/HTML/Element/strong#usage_notes */
}
/* Customize checkmark inputs */
.checkmarkLabel {
  display: block;
  position: relative;
  padding-inline-start: 28px;
  cursor: pointer;
  -webkit-user-select: none;
  -moz-user-select: none;
  -ms-user-select: none;
  user-select: none;
}
/* Hide the browser's default checkbox */
.checkmarkLabel input {
  position: absolute;
  opacity: 0;
  cursor: pointer;
  height: 0;
  width: 0;
}
/* Create a custom checkbox */
.checkmark {
  position: absolute;
  top: 3px;
  left: 0;
  height: 13px;
  width: 13px;
  background-color: white;
  border: 1px solid #CCC;
  border-radius: 3px;
}
.interface-hebrew .checkmark {
  left: auto;
  right: 0;
}
/* On mouse-over, add a grey background color */
.checkmarkLabel:hover input ~ .checkmark {
  background-color: #EEE;
}
/* Create the checkmark/indicator (hidden when not checked) */
.checkmark:after {
  content: "";
  position: absolute;
  display: none;
}
/* Show the checkmark when checked */
.checkmarkLabel input:checked ~ .checkmark:after {
  display: block;
}
/* Style the checkmark/indicator */
.checkmarkLabel .checkmark:after {
  left: 4px;
  top: 1px;
  width: 3px;
  height: 6px;
  border: solid #666;
  border-width: 0 2px 2px 0;
  -webkit-transform: rotate(45deg);
  -ms-transform: rotate(45deg);
  transform: rotate(45deg);
}
#history-disabled-msg {
  text-align: center;
}
/* demo coloring of ref-link parentheses for quotation finder project*/
span.ref-link-color-1 {color: orange}
span.ref-link-color-2 {color: #0cd200}
span.ref-link-color-3 {color: blue}
/* start css code for loading bezel */
.sourceLoader {
  margin-left: -34px;
  top: 15px;
  font-size: 4px;
  width: 1em;
  height: 1em;
  border-radius: 50%;
  position: relative;
  text-indent: -9999em;
  -webkit-animation: load5 1.1s infinite ease;
  animation: load5 1.1s infinite ease;
  -webkit-transform: translateZ(0);
  -ms-transform: translateZ(0);
  transform: translateZ(0);
}
@-webkit-keyframes load5 {
0%,100%{box-shadow:0 -2.6em 0 0 #ffffff,1.8em -1.8em 0 0 rgba(0,0,0,0.2),2.5em 0 0 0 rgba(0,0,0,0.2),1.75em 1.75em 0 0 rgba(0,0,0,0.2),0 2.5em 0 0 rgba(0,0,0,0.2),-1.8em 1.8em 0 0 rgba(0,0,0,0.2),-2.6em 0 0 0 rgba(0,0,0,0.5),-1.8em -1.8em 0 0 rgba(0,0,0,0.7)}
12.5%{box-shadow:0 -2.6em 0 0 rgba(0,0,0,0.7),1.8em -1.8em 0 0 #ffffff,2.5em 0 0 0 rgba(0,0,0,0.2),1.75em 1.75em 0 0 rgba(0,0,0,0.2),0 2.5em 0 0 rgba(0,0,0,0.2),-1.8em 1.8em 0 0 rgba(0,0,0,0.2),-2.6em 0 0 0 rgba(0,0,0,0.2),-1.8em -1.8em 0 0 rgba(0,0,0,0.5)}
25%{box-shadow:0 -2.6em 0 0 rgba(0,0,0,0.5),1.8em -1.8em 0 0 rgba(0,0,0,0.7),2.5em 0 0 0 #ffffff,1.75em 1.75em 0 0 rgba(0,0,0,0.2),0 2.5em 0 0 rgba(0,0,0,0.2),-1.8em 1.8em 0 0 rgba(0,0,0,0.2),-2.6em 0 0 0 rgba(0,0,0,0.2),-1.8em -1.8em 0 0 rgba(0,0,0,0.2)}
37.5%{box-shadow:0 -2.6em 0 0 rgba(0,0,0,0.2),1.8em -1.8em 0 0 rgba(0,0,0,0.5),2.5em 0 0 0 rgba(0,0,0,0.7),1.75em 1.75em 0 0 #ffffff,0 2.5em 0 0 rgba(0,0,0,0.2),-1.8em 1.8em 0 0 rgba(0,0,0,0.2),-2.6em 0 0 0 rgba(0,0,0,0.2),-1.8em -1.8em 0 0 rgba(0,0,0,0.2)}
50%{box-shadow:0 -2.6em 0 0 rgba(0,0,0,0.2),1.8em -1.8em 0 0 rgba(0,0,0,0.2),2.5em 0 0 0 rgba(0,0,0,0.5),1.75em 1.75em 0 0 rgba(0,0,0,0.7),0 2.5em 0 0 #ffffff,-1.8em 1.8em 0 0 rgba(0,0,0,0.2),-2.6em 0 0 0 rgba(0,0,0,0.2),-1.8em -1.8em 0 0 rgba(0,0,0,0.2)}
62.5%{box-shadow:0 -2.6em 0 0 rgba(0,0,0,0.2),1.8em -1.8em 0 0 rgba(0,0,0,0.2),2.5em 0 0 0 rgba(0,0,0,0.2),1.75em 1.75em 0 0 rgba(0,0,0,0.5),0 2.5em 0 0 rgba(0,0,0,0.7),-1.8em 1.8em 0 0 #ffffff,-2.6em 0 0 0 rgba(0,0,0,0.2),-1.8em -1.8em 0 0 rgba(0,0,0,0.2)}
75%{box-shadow:0 -2.6em 0 0 rgba(0,0,0,0.2),1.8em -1.8em 0 0 rgba(0,0,0,0.2),2.5em 0 0 0 rgba(0,0,0,0.2),1.75em 1.75em 0 0 rgba(0,0,0,0.2),0 2.5em 0 0 rgba(0,0,0,0.5),-1.8em 1.8em 0 0 rgba(0,0,0,0.7),-2.6em 0 0 0 #ffffff,-1.8em -1.8em 0 0 rgba(0,0,0,0.2)}
87.5%{box-shadow:0 -2.6em 0 0 rgba(0,0,0,0.2),1.8em -1.8em 0 0 rgba(0,0,0,0.2),2.5em 0 0 0 rgba(0,0,0,0.2),1.75em 1.75em 0 0 rgba(0,0,0,0.2),0 2.5em 0 0 rgba(0,0,0,0.2),-1.8em 1.8em 0 0 rgba(0,0,0,0.5),-2.6em 0 0 0 rgba(0,0,0,0.7),-1.8em -1.8em 0 0 #fff}
}
@keyframes load5 {
0%,100%{box-shadow:0 -2.6em 0 0 #ffffff,1.8em -1.8em 0 0 rgba(0,0,0,0.2),2.5em 0 0 0 rgba(0,0,0,0.2),1.75em 1.75em 0 0 rgba(0,0,0,0.2),0 2.5em 0 0 rgba(0,0,0,0.2),-1.8em 1.8em 0 0 rgba(0,0,0,0.2),-2.6em 0 0 0 rgba(0,0,0,0.5),-1.8em -1.8em 0 0 rgba(0,0,0,0.7)}
12.5%{box-shadow:0 -2.6em 0 0 rgba(0,0,0,0.7),1.8em -1.8em 0 0 #ffffff,2.5em 0 0 0 rgba(0,0,0,0.2),1.75em 1.75em 0 0 rgba(0,0,0,0.2),0 2.5em 0 0 rgba(0,0,0,0.2),-1.8em 1.8em 0 0 rgba(0,0,0,0.2),-2.6em 0 0 0 rgba(0,0,0,0.2),-1.8em -1.8em 0 0 rgba(0,0,0,0.5)}
25%{box-shadow:0 -2.6em 0 0 rgba(0,0,0,0.5),1.8em -1.8em 0 0 rgba(0,0,0,0.7),2.5em 0 0 0 #ffffff,1.75em 1.75em 0 0 rgba(0,0,0,0.2),0 2.5em 0 0 rgba(0,0,0,0.2),-1.8em 1.8em 0 0 rgba(0,0,0,0.2),-2.6em 0 0 0 rgba(0,0,0,0.2),-1.8em -1.8em 0 0 rgba(0,0,0,0.2)}
37.5%{box-shadow:0 -2.6em 0 0 rgba(0,0,0,0.2),1.8em -1.8em 0 0 rgba(0,0,0,0.5),2.5em 0 0 0 rgba(0,0,0,0.7),1.75em 1.75em 0 0 #ffffff,0 2.5em 0 0 rgba(0,0,0,0.2),-1.8em 1.8em 0 0 rgba(0,0,0,0.2),-2.6em 0 0 0 rgba(0,0,0,0.2),-1.8em -1.8em 0 0 rgba(0,0,0,0.2)}
50%{box-shadow:0 -2.6em 0 0 rgba(0,0,0,0.2),1.8em -1.8em 0 0 rgba(0,0,0,0.2),2.5em 0 0 0 rgba(0,0,0,0.5),1.75em 1.75em 0 0 rgba(0,0,0,0.7),0 2.5em 0 0 #ffffff,-1.8em 1.8em 0 0 rgba(0,0,0,0.2),-2.6em 0 0 0 rgba(0,0,0,0.2),-1.8em -1.8em 0 0 rgba(0,0,0,0.2)}
62.5%{box-shadow:0 -2.6em 0 0 rgba(0,0,0,0.2),1.8em -1.8em 0 0 rgba(0,0,0,0.2),2.5em 0 0 0 rgba(0,0,0,0.2),1.75em 1.75em 0 0 rgba(0,0,0,0.5),0 2.5em 0 0 rgba(0,0,0,0.7),-1.8em 1.8em 0 0 #ffffff,-2.6em 0 0 0 rgba(0,0,0,0.2),-1.8em -1.8em 0 0 rgba(0,0,0,0.2)}
75%{box-shadow:0 -2.6em 0 0 rgba(0,0,0,0.2),1.8em -1.8em 0 0 rgba(0,0,0,0.2),2.5em 0 0 0 rgba(0,0,0,0.2),1.75em 1.75em 0 0 rgba(0,0,0,0.2),0 2.5em 0 0 rgba(0,0,0,0.5),-1.8em 1.8em 0 0 rgba(0,0,0,0.7),-2.6em 0 0 0 #ffffff,-1.8em -1.8em 0 0 rgba(0,0,0,0.2)}
87.5%{box-shadow:0 -2.6em 0 0 rgba(0,0,0,0.2),1.8em -1.8em 0 0 rgba(0,0,0,0.2),2.5em 0 0 0 rgba(0,0,0,0.2),1.75em 1.75em 0 0 rgba(0,0,0,0.2),0 2.5em 0 0 rgba(0,0,0,0.2),-1.8em 1.8em 0 0 rgba(0,0,0,0.5),-2.6em 0 0 0 rgba(0,0,0,0.7),-1.8em -1.8em 0 0 #fff}
}
/* end css code for loading bezel */<|MERGE_RESOLUTION|>--- conflicted
+++ resolved
@@ -3742,7 +3742,6 @@
 .toggleSet {
   display: inline-block;
   width: 48%;
-<<<<<<< HEAD
   margin: 2px auto 0 auto;
   padding-bottom: 20px;
   /*margin-left: 1px;*/
@@ -3750,12 +3749,7 @@
 #accountSettingsPage .toggleSet {
   display: flex;
 }
-.toggleSet.aliyotTorah, .toggleSet .toggle-set-label {
-=======
-  margin: 2px auto 20px auto;
-}
 .toggleSet.aliyotTorah, .toggleSet.punctuationTalmud, .toggleSet .toggle-set-label {
->>>>>>> 7f75bb19
   --english-font: var(--english-sans-serif-font-family);
   --hebrew-font: var(--english-sans-serif-font-family);
   text-transform: uppercase;
