body {
  padding: 0;
  margin: 0;
  -webkit-text-size-adjust: 100%;
}
*::selection {
  background-color: #D2DCFF;
}
body.sepia {
  background-color: #FBFBFA;
}
body.dark {
  background-color: #333331;
}
body:not(.user-is-tabbing) *:focus {
  outline: none;
}
a, a:hover {
  color: inherit;
}
@font-face {
  /*Mixed Hebrew - English serif text*/
  font-family: 'HebrewInEnglish Serif Font';
  src: url('/static/fonts/Taamey-Frank/TaameyFrankCLM-Medium.ttf'), local(Georgia), local(serif);
  unicode-range: U+0590-05FF, U+25CC;
}
@font-face {
  /*Mixed Hebrew - English serif text*/
  font-family: 'HebrewInEnglish Serif Font';
  src: url('/static/fonts/Taamey-Frank/TaameyFrankCLM-Bold.ttf'), local(Georgia), local(serif);
  font-weight: bold;
  unicode-range: U+0590-05FF, U+25CC;
}
@font-face {
  /*Mixed Hebrew - English serif text*/
  font-family: 'HebrewInEnglish Serif Font';
  src: url('/static/fonts/Taamey-Frank/TaameyFrankCLM-MediumOblique.ttf'), local(Georgia), local(serif);
  font-style: italic;
  unicode-range: U+0590-05FF, U+25CC;
}
@font-face {
  /*Mixed Hebrew - English serif text*/
  font-family: 'HebrewInEnglish Serif Font';
  src: url('/static/fonts/Taamey-Frank/TaameyFrankCLM-BoldOblique.ttf'), local(Georgia), local(serif);
  font-weight: bold;
  font-style: italic;
  unicode-range: U+0590-05FF, U+25CC;
}
@font-face {
  /*Mixed English - Hebrew serif text*/
  font-family: 'EnglishInHebrew Serif Font';
  src: url("https://use.typekit.net/af/2011b6/00000000000000003b9b00c1/27/l?primer=7fa3915bdafdf03041871920a205bef951d72bf64dd4c4460fb992e3ecc3a862&fvd=n4&v=3");
  font-weight: normal;
  unicode-range: U+0041-007A;
}
@font-face {
  /*Mixed English - Hebrew serif text*/
  font-family: 'EnglishInHebrew Serif Font';
  src: url("https://use.typekit.net/af/af619f/00000000000000003b9b00c5/27/l?primer=7fa3915bdafdf03041871920a205bef951d72bf64dd4c4460fb992e3ecc3a862&fvd=n7&v=3");
  font-weight: bold;
  unicode-range: U+0041-007A;
}
@font-face {
  /*Mixed English - Hebrew serif text*/
  font-family: 'EnglishInHebrew Serif Font';
  src: url("https://use.typekit.net/af/5cace6/00000000000000003b9b00c2/27/l?primer=7fa3915bdafdf03041871920a205bef951d72bf64dd4c4460fb992e3ecc3a862&fvd=i4&v=3");
  font-style: italic;
  unicode-range: U+0041-007A;
}
@font-face {
  /*Mixed English - Hebrew serif text*/
  font-family: 'EnglishInHebrew Serif Font';
  src: url("https://use.typekit.net/af/6c275f/00000000000000003b9b00c6/27/l?primer=7fa3915bdafdf03041871920a205bef951d72bf64dd4c4460fb992e3ecc3a862&fvd=i7&v=3");
  font-style: italic;
  font-weight: bold;
  unicode-range: U+0041-007A;
}
@font-face {
  font-family: 'Noto Color Emoji';
  src: url('/static/fonts/NotoColorEmoji.ttf');
  unicode-range: U+1F1E6-1F1FF;
}
@font-face {
  font-family: 'Meltho';
  src: url('/static/fonts/SyrCOMBatnan.otf');
  unicode-range: U+0700-074F;
}
@font-face {
  font-family: 'Noto Sans Samaritan';
  unicode-range: U+0800-083F;
}
@font-face {
  /*Greek*/
  font-family: 'Cardo';
    src: url('/static/fonts/Cardo-Regular.ttf');
  unicode-range: U+0300-036F, U+0370-03FF, U+1D00-1D7F, U+1DBF, U+1F00-1FFF, U+2126, U+AB65, U+10140-1018F, U+101A0, U+1D200-1D24F;
}
:root {
  /* font stacks */
  --english-sans-serif-font-family: "Roboto", "Helvetica Neue", "Helvetica", sans-serif;
  --hebrew-sans-serif-font-family: "Heebo", "Roboto", sans-serif;

  --english-serif-font-family: "Cardo", "Meltho",  "HebrewInEnglish Serif Font", "adobe-garamond-pro", "Crimson Text", Georgia, "Times New Roman", serif, "Noto Sans Samaritan";
  --hebrew-serif-font-family: "Noto Color Emoji", "EnglishInHebrew Serif Font", "Cardo", "Taamey Frank", "adobe-garamond-pro", "Crimson Text", "Times New Roman", serif;

  --serif-h1-font-size: 48px;
  --serif-h2-font-size: 30px;
  --serif-h3-font-size: 24px;
  --serif-body-font-size: 18px;
  --serif-small-font-size: 14px;

  --sans-serif-h1-font-size: 40px;
  --sans-serif-h2-font-size: 30px;
  --sans-serif-h3-font-size: 22px;
  --sans-serif-body-font-size: 16px;
  --sans-serif-small-font-size: 14px;

  /* colors */
  --inline-link-blue: #4871bf;
  --sefaria-blue: #18345D;
  --highlight-blue: #DDEEFF;
  --highlight-blue-light: #F0F7FF;
  --beit-midrash-grey: #333333;
  --dark-grey: #666666;
  --medium-grey: #999999;
  --light-grey: #CCCCCC;
  --lighter-grey: #EDEDEC;
  --lightest-grey: #FBFBFA;
  --commentary-blue: #4B71B7;
  --essay-links-green: #3B5849;
  --tanakh-teal: #004E5F;
  --mishnah-blue: #5A99B7;
  --talmud-gold: #CCB479;
  --midrash-green: #5D956F;
  --halakhah-red: #802F3E;
  --kabbalah-purple: #594176;
  --liturgy-rose: #AB4E66;
  --philosophy-purple: #7F85A9;
  --taanitic-green: #00827F;
  --chasidut-green: #97B386;
  --mussar-purple: #7C416F;
  --responsa-red: #CB6158;
  --apocrypha-pink: #C6A7B4;
  --modern-works-blue: #B8D4D3;
  --grammar-green: #B2B272;
  --reference-orange: #D4896C;
  --miscelaneous-green: #3B5849;
  --selected-option: #000000;
  --select-blue: #0B71E7;
}
/* Font Family */
body, .sans-serif {
  --english-font: var(--english-sans-serif-font-family);
  --hebrew-font: var(--hebrew-sans-serif-font-family);
  --is-serif: initial; /* false */
}
.serif {
  --english-font: var(--english-serif-font-family);
  --hebrew-font: var(--hebrew-serif-font-family);
  --is-serif: ; /* true */
}
.sans-serif-in-hebrew {
  --english-font: var(--english-serif-font-family);
  --hebrew-font: var(--hebrew-sans-serif-font-family);
}
body, .en, .int-en {
  --is-hebrew: initial; /* false */
}
.he, .int-he {
  unicode-bidi: plaintext;
  --is-hebrew: ; /* true */
}

* {
  --hebrew-font-conditional: var(--is-hebrew) var(--hebrew-font);
  font-family: var(--hebrew-font-conditional, var(--english-font));
}

.he {
  font-size: 122%;
}
.int-he {
  direction: rtl;
}
.int-he.enInHe {
  direction: ltr;
}
.enInHe {
  unicode-bidi: isolate;
}
.int-en.heInEn {
  direction: rtl;
}
.btn, .btn-sm, .btn-xs {
  display: inline-block;
  color: white;
  display: flex;
  justify-content: center;
  align-content: center;
  flex-direction: column;
  margin: 10px 20px;
  background-color: var(--sefaria-blue);
  box-shadow: 0 1px 3px rgba(0,0,0,0.2);
  border-radius: 7px;
  cursor: pointer;
  font-size: 16px;
  box-sizing: border-box;
  line-height: 19px;
  text-align: center;
  --english-font: var(--english-sans-serif-font-family);
  --hebrew-font: var(--hebrew-sans-serif-font-family);
}
.btn.white, .btn-sm.white, .btn-xs.white {
  background-color: white;
  color: #333;
}
.btn {
  width: 300px;
  height: 50px;
}
.btn-sm {
  width: 150px;
  height: 40px;
}
.btn-xs {
  width: 75px;
  height: 30px;
}
/*
Legacy Style Guide Font Hierarchy -- the below should be refactored away in favor of the above
*/
.featureTitle .int-en {
  font-family: "adobe-garamond-pro", "Crimson Text", Georgia, serif;
  font-size: 50px;
  font-weight: normal;
  color: #000;
}
.pageTitle .int-en,
.pageTitle .int-he.enInHe {
  font-family: "adobe-garamond-pro", "Crimson Text", Georgia, serif;
  font-size: 30px;
  font-weight: normal;
  color: #000;
}
.readerPanel.hebrew .he .enInHe {
  font-size: 83%;
}
.readerPanel span.mediumGrey {
  color: var(--medium-grey);
}
.chapterText .int-en {
  font-family: "adobe-garamond-pro", "Crimson Text", Georgia, serif;
  font-size: 18px;
  font-weight: normal;
  text-transform: uppercase;
  letter-spacing: 0.05em;
  color: #333;
}
.chapterText.lowercase .int-en {
  text-transform: none;
}
.sectionTitleText .int-en {
  font-family: "Roboto", "Helvetica Neue", "Helvetica", sans-serif;
  font-size: 16px;
  font-weight: normal;
  color: #666;
  text-transform: uppercase;
  letter-spacing: 0.1em;
}
.smallText .int-en,
.smallText .int-he.enInHe {
  font-family: "Roboto", "Helvetica Neue", "Helvetica", sans-serif;
  font-size: 14px;
  font-weight: normal;
  color: #999;
}
.systemText .int-en,
.systemText .int-he.enInHe {
  --english-font: var(--english-sans-serif-font-family);
  --hebrew-font: var(--hebrew-sans-serif-font-family);
  /* font-family: "Roboto", "Helvetica Neue", "Helvetica", sans-serif; */
  font-size: 16px;
  font-weight: normal;
  color: #000;
}
.contentText .int-en,
.contentText .en,
.contentText.en {
  font-family: "adobe-garamond-pro", "Crimson Text", Georgia, serif;
  font-size: 18px;
  font-weight: normal;
  color: #000;
}
.featureTitle .int-he {
  font-family: "Heebo", sans-serif;
  font-size: 40px;
  font-weight: normal;
  color: #000;
}
.pageTitle .int-he,
.pageTitle .int-en.heInEn {
  font-family: "Heebo", sans-serif;
  font-size: 30px;
  font-weight: normal;
  color: #000;
}
.chapterText .int-he {
  font-family: "Taamey Frank", "Times New Roman", serif;
  font-size: 22px;
  font-weight: normal;
  text-transform: uppercase;
  letter-spacing: 0.05em;
  color: #333;
}
.sectionTitleText .int-he {
  font-family: "Heebo", sans-serif;
  font-size: 16px;
  font-weight: normal;
  color: #666;
  text-transform: uppercase;
  letter-spacing: 0.1em;
}
.smallText .int-he,
.smallText .int-en.heInEn {
  font-family: "Heebo", sans-serif;
  font-size: 14px;
  font-weight: normal;
  color: #999;
}
.systemText .int-he,
.systemText .int-en.heInEn {
  font-family: "Heebo", sans-serif;
  font-size: 16px;
  font-weight: normal;
  color: #000;
}
.contentText .int-he,
.contentText .he,
.contentText.he {
  font-family: "Taamey Frank", "Times New Roman", serif;
  font-size: 18px;
  font-weight: normal;
  color: #000;
}
.italics {
  font-style: italic;
}
/* end Legacy Style Guide */
#s2 {
  position: fixed;
  top: 0;
  width: 100%;
  height: 100%;
  z-index: 1000;
}


#s2.headerOnly {
  z-index: 1000;
  height: 60px;
}
#readerAppWrap {
  display: flex;
  flex-direction: column;
  width: 100%;
  height: 100%;
}
body:not(.inApp).nochrome #s2 .headerNavSection a:not(.home),
body:not(.inApp).nochrome #s2 .headerLinksSection,
body:not(.inApp).nochrome #footerContainer {
  display: none;
}
#bannerMessage {
  color: white;
  background-color: #4871bf;
  height: 120px;
  box-sizing: border-box;
  padding: 0 36px;
  display: flex;
  transition: .5s;
}
#bannerMessage.hidden {
  height: 0;
}
body.hasBannerMessage {
  transition: padding-top .3s;
  padding-top: 120px;
}
body.hasBannerMessage:not(:has(#bannerMessage)) {
  padding-top: 0;
}
body.hasBannerMessage #s2.headerOnly {
  height: 180px;
}
.interface-hebrew #bannerMessage {
  direction: rtl;
}
#bannerMessageClose {
  position: absolute;
  top: -3px;
  right: 7px;
  color: white;
  opacity: 0.5;
  font-size: 26px;
  cursor: pointer;
}
.interface-hebrew #bannerMessageClose {
  right: auto;
  left: 7px;
}
#bannerMessageContent {
  display: flex;
  flex: 1;
  align-items: center;
  justify-content: space-between;
  color: white;
  max-width: 880px;
  margin: 0 auto;
}
#bannerTextBox {
  flex: 1;
}
#bannerTextBox a {
  color: white;
}
#bannerButtonBox {
  margin-left: 50px;
}
.interface-hebrew #bannerButtonBox {
  margin: 0 50px 0 0;
}
#bannerMessage .mobileOnly {
  display: none;
}
@media (max-width: 540px) {
  #bannerButtonBox,
  .interface-hebrew #bannerButtonBox {
    margin:0;
    margin-inline-start: 10px;
    max-width: 170px;
  }
  #bannerMessage .mobileOnly {
    display: block;
  }
  #bannerMessage {
    padding: 0 10px;
  }
}
@media (max-width: 450px) {
  #bannerMessage {
    font-size: 13px;
  }
}
.noOverflowX {
  overflow-x: hidden;
}
.readerApp {
  display: flex;
  flex: 1;
  position: relative;
}
.noselect {
  user-select: none;
}
input.noselect {
  -webkit-user-select: auto; /* Safari/Opera -- required for Safari to allow inputs to be accessible. See http://caniuse.com/#feat=user-select-none "Known Issues" for details  TODO Check back to see if bug is fixed in future version */
}
.interface-hebrew {
  direction: rtl;
}
.interface-hebrew .int-en,
.interface-english .int-he {
  display: none;
}
.interface-hebrew #panelWrapBox {
  direction: rtl;
}
.interface-english #panelWrapBox,
.readerApp.interface-english .readerPanel {
  direction: ltr;
}
#panelWrapBox {
  position: absolute;
  height: calc(100% - 60px);
  box-sizing: border-box;
}
.multiPanel #panelWrapBox {
  top: 60px;
}
#panelWrapBox.wrapBoxScroll {
  overflow-x: scroll;
  overflow-y: hidden;
}
.singlePanel #panelWrapBox {
  padding-top: 0;
  height: 100%;
  top: 0;
}
.headerInner {
  position: absolute;
  top: 0;
  left: 0;
  width: 100%;
  height: 60px;
  background: white;
  z-index: 1001;
  box-sizing: border-box;
  padding: 0 30px;
  display: flex;
  justify-content: space-between;
  align-items: center;
}
.headerOnly .headerInner, .headerInner.boxShadow {
  box-shadow: 0 1px 3px rgba(0,0,0,0.2);
}
.interface-hebrew .header {
  direction: rtl;
}
.headerInner .headerNavSection {
  display: flex;
  justify-content: flex-start;
}
.headerInner .headerNavSection a {
  font-size: 16px;
  color: #666;
  margin-inline-end: 30px;
  font-weight: 500;
  line-height: 26px;
  vertical-align: middle;
}
.headerInner .headerLinksSection {
  display: flex;
  justify-content: flex-end;
  min-width: 40%;
  align-items: center;
}
.header .header-nav {
  margin-top: 1px;
}
.header .header-links {
  margin-top: 1px;
}
.header .textLink,
.header .home,
.header .menuButton,
.header .my-profile,
.header .notifications,
.header .readerNavMenuSearchButton {
  cursor: pointer;
}
.header .textLink,
.header .menuButton,
.header .my-profile,
.header .readerNavMenuSearchButton {
  display: inline-block;
  color: #999;
  border: none;
  background: transparent;
  padding: 0;
}
.header .my-profile,
.header .notifications {
  display: inline-block;
  vertical-align: middle;
}
.header .textLink,
.header .menuButton,
.header .my-profile {
  font-size: 24px;
  line-height: 24px;
  margin-top: 2px;
}
.header .searchBox {
  overflow: hidden;
  display: flex;
  align-items: center;
  padding: 0;
  text-align: inherit;
  background: #EDEDEC;
  border-radius: 250px;
  width: 140px;
  height: 30px;
}
.header .searchBox.searchFocused {
  width: 280px;
}
.header .searchBox input {
  background-color: transparent; /*for firefox */
  padding: 0;
  flex: 1;
  height: 100%;
  margin-bottom: 1px;
  font-size: var(--serif-body-font-size);
}
.header .searchBox input::placeholder {
  font-style: normal;
}
.header .search {
  outline: none;
  border: none;
  box-shadow: none;
  color: black;
  font-size:  18px;
  margin: 0;
  width: 100px;
}
.header .searchFocused .search {
  width: 200px;
}
.header .search.hebrewSearch {
  font-size: 18px;
}
.mobileNavMenu {
  position: fixed;
  height: calc(100vh - 60px);
  box-sizing: border-box;
  top: 60px;
  width: 100%;
  background-color: white;
  left: 0;
  z-index: 1000;
  overflow-y: scroll;
}
div:has(#bannerMessage) + .readerApp.singlePanel .mobileNavMenu {
  position: fixed; /*This takes the 60px of the header plus 120px of the banner into account */
  height: calc(100vh - 180px);
  top: 180px;
}
@supports not selector(:has(a, b)) {
  /* Fallback for when :has() is unsupported */
  .mobileNavMenu {
    position: absolute;
  }
}

.mobileNavMenu.closed {
  display: none;
}
.mobileNavMenu .searchLine {
  padding: 15px 10px;
  border-bottom: 1px solid #EDEDEC;
}
.header .mobileNavMenu .searchBox,
.header .mobileNavMenu .searchBox.searchFocused
.header .mobileNavMenu .searchBox .search,
.header .mobileNavMenu .searchBox.searchFocused .search {
  width: 100%;
}
.header.mobile .ui-autocomplete {
  width: 100% !important;
}
.mobileNavMenu a,
.mobileInterfaceLanguageToggle {
  display: block;
  color: #666;
  font-size: 16px;
  padding: 15px;
}
.mobileNavMenu hr {
  border: none;
  border-bottom: 1px solid #EDEDEC;
}
.mobileNavMenu a > img,
.mobileInterfaceLanguageToggle img {
  margin-inline-end: 15px;
  width: 16px;
  height: 16px;
  position: relative;
  top: 3px;
}
.mobileNavMenu a > img.blackIcon {
  opacity: 0.4;
}
.mobileNavMenu a.blue {
  background-color: #18345D;
  color: white;
  border-bottom: unset;
}
.mobileNavMenu a.blue img {
  filter: invert(1);
  opacity: 1;
}
.mobileNavMenu .mobileAccountLinks {
  background-color: #FBFBFA;
  border-top: 1px solid #CCC;
  border-bottom: 1px solid #CCC;
}
.mobileNavMenu .mobileAccountLinks img {
  opacity: 1;
}
.mobileNavMenu .mobileAccountLinks .login {
  padding: 15px;
}
.mobileNavMenu .signupLink::after {
  content: "•";
  padding: 0px 4px;
}
.interface-english .mobileNavMenu .signupLink {
  padding-right: 0px !important;
}
.interface-english .mobileNavMenu .loginLink {
  padding-left: 0px !important;
}
.interface-hebrew .mobileNavMenu .signupLink {
  padding-left: 0px !important;
}
.interface-hebrew .mobileNavMenu .loginLink {
  padding-right: 0px !important;
}
.mobileNavMenu .profile-pic {
  display: inline-block;
  margin-inline-end: 11px;
  position: relative;
  top: 4px;
}
.mobileNavMenu .mobileAccountLinks .accountLinks {
  display: block;
}
.header .mobileInterfaceLanguageToggle .int-en,
.header .mobileInterfaceLanguageToggle .int-he {
  display: inline;
}
.mobileInterfaceLanguageToggle a {
  display: inline;
  padding: 0;
  border: none;
}
.mobileInterfaceLanguageToggle .separator {
  margin: 0 7px;
  font-size: 13px;
}
.mobileInterfaceLanguageToggle .inactive {
  color: #999;
}
.mobileNavMenu .logout {
  color: #999;
}
.ui-autocomplete .ui-menu-item.search-override {
  border-bottom: solid 1px #ccc;
  padding-top: 12px;
}
.ui-autocomplete .ui-menu-item.hebrew-result a {
  direction: rtl;
}
.ui-autocomplete .ui-menu-item.english-result a {
  direction: ltr;
}
.header .home {
  margin-top: 2px;
}
.header .home img {
  vertical-align: middle;
  height: 25px;
  margin-top: -7px;
  width: 92px;
}
.interface-hebrew .header .home img {
  width: 77px;
}
.header .accountLinks {
  display: flex;
  align-items: center;
  font-size: 16px;
  margin-top: 2px;
  color: #666;
}
.header .accountLinks > * {
  margin-inline-start: 17px;
  position: relative;
}
.header .accountLinks.anon a {
  margin: 0;
}
.header .accountLinks.anon a:nth-last-child(2){
  background: #FFFFFF;
  border: 1px solid #EDEDEC;
  box-sizing: border-box;
  border-radius: 6px;
}
.accountLinks .help {
  margin-inline-start: 23px;
  margin-top: 3px;
}
.loggedIn .help {
  margin-inline-start: 17px;
}
.loggedIn .help img {
  height: 24px;
  margin-bottom: 3px;
}
.accountLinks.anon .help {
  margin-top: 6px;
}
.header .interfaceLinks {
  display: block;
  align-items: center;
  margin-top: 2px;
  color: #666;
  cursor: pointer;
  position: relative;
  -webkit-margin-start: 20px;
  -moz-margin-start: 20px;
  margin-inline-start: 10px;
}
.header .interfaceLinks img {
  height: 18px;
  width: 18px;
  vertical-align: middle;
  margin-inline-end: 2px;
}
.header .interfaceLinks a.interfaceLinks-button::after {
  display: inline-block;
  background: no-repeat url("/static/icons/chevron-down.svg");
  height: 10px;
  width: 12px;
  vertical-align: middle;
  content: "";
  transform: scale(0.75);
}
.header .interfaceLinks .interfaceLinks-menu {
  top: 35px;
  position: absolute;
  z-index: 1;
  width: 150px;
  background: #FBFBFA;
  box-shadow: 0px 1px 3px rgba(0, 0, 0, 0.25);
  border-radius: 6px;
  display:none;
  overflow:hidden;
}
.header .interfaceLinks .interfaceLinks-menu.profile-menu {
  top: 10px;
  display: block;
}
.header .interfaceLinks .interfaceLinks-menu .interfaceLinks-header.profile-menu {
  padding: 10px 17px 10px 17px;
  font-weight: 700;
  color: #000000;
  height: 23px;
}
.header .interfaceLinks .interfaceLinks-menu.profile-menu .profile-menu-middle {
  margin-top: 5px;
  margin-bottom: 5px;
}
.interface-english .header .interfaceLinks .interfaceLinks-menu {
  right: 0px;
  min-width: 150px;
  width: max-content;
}
.interface-hebrew .header .interfaceLinks .interfaceLinks-menu {
  left: 0px;
  min-width: 150px;
  width: max-content;
}
.header .interfaceLinks .interfaceLinks-menu .interfaceLinks-header {
  font-style: normal;
  font-weight: normal;
  font-size: 14px;
  line-height: 18px;
  color: #999999;
  padding: 12px;
  border-bottom: 1px solid #CCCCCC;
}
.header .interfaceLinks .interfaceLinks-menu .interfaceLinks-header:not(:first-child) {
  border-top: 1px solid #CCC;
}
.interface-english .header .interfaceLinks .interfaceLinks-menu .interfaceLinks-header {
  font-family: "Roboto", "Helvetica Neue", Helvetica, sans-serif;
}
.interface-hebrew .header .interfaceLinks .interfaceLinks-menu .interfaceLinks-header {
  font-family: "Heebo", sans-serif;
}

.interfaceLinks-options {
  display: flex;
  flex-direction: column;
  padding: 4px;
  max-width: 220px;
}
.header .interfaceLinks .interfaceLinks-option {
  display: flex;
  text-decoration: none;
  font-style: normal;
  font-weight: normal;
  font-size: 16px;
  line-height: 23px;
  color: #666666;
  padding: 5px;
  direction: ltr;
}
.header .interfaceLinks .interfaceLinks-option:hover {
  background-color: var(--lighter-grey);
}
.header .interfaceLinks .interfaceLinks-menu.open {
  display: block;
}
.interface-hebrew .header .interfaceLinks .interfaceLinks-option.int-bi {
  direction: rtl;
}
.interface-english .header .interfaceLinks .interfaceLinks-option.int-bi {
  direction: ltr;
}
.header .interfaceLinks .interfaceLinks-row {
  align-items: center;
  display: flex;
  text-decoration: none;
  font-style: normal;
  font-weight: 400;
  line-height: 18px;
  text-align: right;
  color: #000000;
  font-family: "Roboto", "Heebo", "Helvetica Neue", Ariel, sans-serif;
  padding: 5px 17px 5px 17px;
  font-size: 14px;
  text-decoration-color: #666666;
  height: 23px;
}
.header .interfaceLinks .interfaceLinks-row:hover {
  background-color: var(--lighter-grey);
}
div.interfaceLinks-row a:hover {
  text-decoration: none;
}
.header .interfaceLinks .interfaceLinks-row.languages {
  display: flex;
}
div.interfaceLinks-row a.active {
  color: #000000;
  display: flex;
  order: -1;
}
div.interfaceLinks-row a.active::after {
  content: "•";
  padding: 0 4px;
}
div.interfaceLinks-row a {
  color: #666666;
  display: flex;
}
.header .interfaceLinks .interfaceLinks-row.bottom {
  font-size: 14px;
  text-decoration-color: #000000;
}
.header .interfaceLinks .interfaceLinks-menu.profile-menu .interfaceLinks-hr {
  border-top:  1px solid #CCCCCC;
  margin-top: 0px;
  margin-bottom: 0px;
}
.header .interfaceLinks .interfaceLinks-row.logout {
  font-size: 14px;
  color: #666666;
  padding-top: 5px;
  margin-top: 5px;
  margin-bottom: 5px;
}
.header .profile-menu-he {
  color: #666666;
}
.header .interfaceLinks .interfaceLinks-option::before {
  content: "";
  font-family: FontAwesome;
  color: #999;
  font-weight: normal;
  font-size: 13px;
  font-style: normal;
  padding: 0 15px;
}
.header .interfaceLinks .interfaceLinks-option.active {
  order: -1;
}
.header .interfaceLinks .interfaceLinks-option.active::before {
  content: "\f00c";
  padding: 0 8px;
}
@media screen and (max-width: 910px) {
  .header .headerInner {
    padding: 0 15px;
  }
  .header .accountLinks .login {
    padding: 5px 5px;
  }
  .header .accountLinks {
    margin-inline-start: 5px;
  }
}
@media screen and (max-width: 780px) {
  .header .donate {
    display: none;
  }
}
@media screen and (max-width: 700px) {
  .multiPanel .header .home {
    display: none;
  }
}
@media screen and (max-width: 580px) {
  .header .interfaceLinks,
  .header .dropdownLinks,
  .accountLinks .help,
  .header .notifications {
    display: none;
  }
}
.header .notifications.unread::after {
  content:"";
  background-color: #CB6158;
  width: 8px;
  height: 8px;
  border-radius: 4px;
  display: block;
  top: 3px;
  right: 1px;
  position: absolute;
}
.header .login {
  color: #666;
  display: inline-block;
  line-height: 1;
  padding: 8px 15px;
}
.header .headerInner.mobile {
  padding: 0 15px;
}
.header .headerInner.mobile {
  display: flex;
}
.header .headerInner.mobile div {
  flex: 1;
}
.mobileHeaderCenter {
  text-align: center;
}
.header .headerInner.mobile .mobileHeaderLanguageToggle {
  text-align: end;
}
.mobileHeaderLanguageToggle.hebrew .en,
.mobileHeaderLanguageToggle.english .he {
  display: none;
}
.overlay {
  width: 100%;
  height: 100%;
  background-color: black;
  opacity: 0.3;
  position: fixed;
  z-index: 1001;
}
.overlayDialogModal {
  position: fixed;
  top: 0;
  left: 0;
  width: 100%;
  height: 100%;
  z-index: 1000;
  background-color: rgba(1, 1, 1, 0.7);
}
.dialogModal {
  top: 129px;
  border: none;
  background: transparent;
  display: block;
}
.dialogModal .modal-content {
  background-color: #fff;
  padding: 20px;
  border-radius: 10px;
  box-shadow: 0 2px 10px rgba(0, 0, 0, 0.1);
  max-width: 500px;
  width: 100%;
}
.sefariaModalBox {
  transition: none;
}
#interruptingMessageBox {
  display: flex;
  justify-content: center;
  align-items: center;
  position: fixed;
  width: 100%;
  height: 100%;
  left: 0;
  right: 0;
  top: 0;
  z-index: 1001;
  opacity: 1;
  transition: opacity .3s ease-in;
}
#interruptingMessageBox.hidden {
  opacity: 0;
}
#interruptingMessageOverlay, .whiteOverlay {
  width: 100%;
  height: 100%;
  background-color: white;
  opacity: 0.7;
  position: absolute;
}
#interruptingMessage {
  max-width: 90%;
  max-height: 90%;
  box-sizing: border-box;
  position: absolute;
  padding: 18px 15px;
  z-index: 1001;
  border: 1px solid #E6E6E6;
  background-color: #FBFBFA;
  text-align: center;
  color: #666;
}
#interruptingMessage.sefariaModalContentBox {
  background-color: #18345D;
  color: white;
  padding: 50px 70px;
  border-color: transparent;
  border-radius: 5px;
}
@media (max-width: 450px) {
  #interruptingMessage.sefariaModalContentBox {
    max-width: 100%;
    max-height: 100%;
    width: 100%;
    height: 100%;
    border-radius: 0;
  }
}
#interruptingMessage.beitMidrashModalContentBox {
  height: 230px;
  width: 450px;
  text-align: start;
  background-color: var(--beit-midrash-grey);
  color: var(--light-grey);
  padding: 15px;
  border-color: transparent;
  border-radius: 5px;
}
@media (max-width: 450px) {
  #interruptingMessage.beitMidrashModalContentBox {
    max-width: 100%;
    max-height: 100%;
    width: 100%;
    height: 100%;
    border-radius: 0;
  }
}

#interruptingMessage.beitMidrashModalContentBox .buttonContainer {
  display: flex;
  flex-direction: row;
  width: calc(100% + 20px);
  margin: 0 -10px;
}

#interruptingMessage.beitMidrashModalContentBox button {
  margin: 10px;
}

#interruptingMessage.beitMidrashModalContentBox button.red {
  background-color: var(--responsa-red);
  color: white;
}

#interruptingMessage.beitMidrashModalContentBox .sefariaModalContent h2 {
  margin-top: 0px;
  --english-font: var(--english-sans-serif-font-family);
  --hebrew-font: var(--hebrew-sans-serif-font-family);
}

#interruptingMessage.beitMidrashModalContentBox button.light-grey {
  background-color: var(--lighter-grey);
  color: var(--dark-grey);
}

#interruptingMessage.beitMidrashModalContentBox button.dark-grey {
  background-color: var(--beit-midrash-grey);
  color: var(--light-grey);
  border: 1px var(--light-grey) solid;
}

.beitMidrashModalInnerContent {
  margin-bottom: 10px;
}

.sefariaModalContent {
  display: flex;
  flex-direction: column;
  align-items: flex-start;
  justify-content: space-between;
  height: 100%;
  font-size: 16px;
  line-height: 1.5;
}
.interface-hebrew .sefariaModalContent {
  direction: rtl;
}
.sefariaModalContent a {
  color: white;
}
.sefariaModalContent h2 {
  font-weight: normal;
  font-size: 30px;
  margin-bottom: 0px;
}
.sefariaModalInnerContent {
  display: flex;
  flex-direction: column;
  align-items: flex-start;
  margin-bottom: 40px;
}
.sefariaModalInnerContent div, .sefariaModalInnerContent h3{
  display: flex;
  align-items: center;
  text-align: start;
  padding: 10px 0;
}
.sefariaModalContent h3{
  align-items: center;
  text-align: start;
  padding: 10px 0;
  font-size: 18px;
  line-height: 1.5;
  font-weight: normal;
  margin-bottom: 10px;
  margin-top: 5px;
}
.sefariaModalBottomContent {
  font-size: 16px;
  color: #999;
}
.sefariaModalContent .button {
  width: 100%;
}
.sefariaModalInnerContent img {
  width: 16px;
  height: 16px;
  padding-right: 10px;
}
.readerApp.interface-hebrew .sefariaModalInnerContent img {
  padding-right: 0;
  padding-left: 10px;
}
#interruptingMessageContentBox {
  position: relative;
  border: 1px solid #CCC;
  background-color: white;
}
#interruptingMessageContentBox.hasColorLine{
  border-top: none;
}
.colorLine {
  width: 100%;
  height: 4px;
  z-index: 101;
  background: linear-gradient(90deg, var(--tanakh-teal) 0% 10%, var(--mishnah-blue) 10% 20%, var(--talmud-gold) 20% 30%, var(--midrash-green) 30% 40%, var(--halakhah-red) 40% 50%, var(--kabbalah-purple) 50% 60%, var(--liturgy-rose) 60% 70%, var(--philosophy-purple) 70% 80%, var(--taanitic-green) 80% 90%, var(--chasidut-green) 90% 100%)
}
#interruptingMessageClose.sefariaModalClose {
  color: white;
}
#interruptingMessageClose {
  position: absolute;
  top: 2px;
  right: 12px;
  color: #AAA;
  font-size: 32px;
  cursor: pointer;
}
#interruptingMessageContent {
  padding: 32px 32px 16px 32px;
}
#interruptingMessage h1 {
  font-style: italic;
  font-size: 28px;
  font-weight: normal;
  letter-spacing: 1px;
  text-align: center;
  margin: 0 0 30px;
  color: #333;
}
.interface-hebrew #interruptingMessage h1 {
  font-style: normal;
}

/* Styles used from previously existing modals */

.line-break {
  white-space: pre-wrap;
}

#defaultModal {
    width: 410px;
    max-height: 100%;
    max-width: 100%;
}

.interface-english #defaultModal {
    text-align: left;
}

.interface-hebrew #defaultModal {
    text-align: right;
    direction: rtl;
}

#defaultModalBody {
    color: #555555;
    margin-top: 0;
}

#defaultModalBody .reactMarkdown {
  font-family: "adobe-garamond-pro", Georgia, serif;
}

#defaultModal #defaultModalBody .sub {
    color: var(--medium-grey);
    font-size: 12px;
    font-family: "Roboto", "Helvetica Neue", Helvetica, sans-serif;
}

#defaultModal .button {
    margin-bottom: 20px;
}

#defaultModal img {
    max-width: 100%;
}

#defaultModal .buttons {
    text-align: right;
}

.leader {
    font-weight: bold;
}

.center {
    text-align: center;
}

#email-input-wrapper {
    display: flex;
    align-items: flex-start;
    flex-direction: column;
}

.newsletterInput#email-input {
    width: 300px;
    padding: 10px;
    margin-bottom: 20px;
    border-radius: 7px;
    border: 1px solid #EEEEEE;
    color: var(--beit-midrash-grey);
}

.header .my-profile img {
  height: 24px;
  width: 24px;
  border-radius: 50%;
  display: block;
}
.header .readerNavMenuMenuButton {
  margin: 0 8px 0 6px;
  font-size: 17px;
}
.readerNavMenuSearchButton {
  position: relative;
  margin: 0 9px 0 7px;
  top: -2px;
}
.header .readerNavMenuSearchButton {
  top: 2px;
}
.readerNavTop .readerNavMenuSearchButton {
  top: 0;
}
.readerNavMenuSearchButton img {
  height: 18px;
  width: 18px;
  opacity: 0.4;
}
.sidebarSearch .readerNavMenuSearchButton img {
  margin-top: 12px;
}
.header .headerNavContent {
  position: absolute;
  height: 100%;
  width: 100%;
  box-sizing: border-box;
  top: 0;
  padding-top: 60px;
  z-index: 1000;
}
.ui-autocomplete {
  position: absolute;
  background: white;
  list-style-type: none;
  padding: 6px 0;
  box-shadow: 0 1px 3px rgba(0,0,0,.2);
  border-bottom-left-radius: 6px;
  border-bottom-right-radius: 6px;
  z-index: 1000000 !important;
  --english-font: var(--english-serif-font-family);
  --hebrew-font: var(--hebrew-serif-font-family);
}
.header > .ui-autocomplete {
  z-index: 1000 !important;
}
.ui-autocomplete .ui-menu-item {
  display: flex;
  padding: 6px 12px;
}
.ui-autocomplete .ui-menu-last-item {
  border-top:  1px solid var(--lighter-grey);
  display: flex;
  padding: 6px 12px;
}
.interface-hebrew .ui-autocomplete .ui-menu-item {
  direction: rtl;
  text-align: right;
}
.ui-autocomplete .ui-menu-item img {
  display: inline-block;
  opacity: .4;
  height: 18px;
  width: 18px;
}
.ui-autocomplete .ui-menu-item img.ac-img-User {
  opacity: 1;
}
.ui-autocomplete .ui-menu-item a {
  display: inline-block;
  line-height: 21px;
  font-size: 19px;
  color: #000;
  cursor: pointer;
  margin: 0 10px;
  vertical-align: top;
}
.ui-autocomplete .ui-menu-item.ui-state-focus {
  background: #EDEDEC;
}
.ui-helper-hidden-accessible {
  display: none;
}
.interface-hebrew .ui-autocomplete .ui-menu-item a {
  direction: rtl;
  text-align: right;
}
#globalWarningMessage {
  position: fixed;
  width: 100%;
  z-index: 1000;
  text-align: center;
  bottom: 0;
  color: white;
  background-color: #EFB4B6;
  padding: 14px 20px;
  box-sizing: border-box;
}
#globalWarningMessage .close {
 float: right;
 cursor: pointer;
 font-size: 20px;
}
.multiPanel .readerPanelBox {
  box-sizing: border-box;
}
.readerPanelBox {
  position: absolute;
  height: 100%;
  width: 100%;
  direction: ltr; /* Even in Hebrew Interface we want scroll bars on the right */
}
.readerPanelBox + .readerPanelBox {
  border-left: 1px solid #eee;
}
.readerPanelBox.sidebar {
  border-left: none;
}
.readerPanel {
  position: relative;
  width: 100%;
  height: 100%;
  overflow: hidden;
  background-color: inherit;
}
.readerContent {
  width: 100%;
  height: calc(100% - 60px);
  background-color: inherit;
}
.dark .readerContent {
  color: white;
}
.readerContent .readerError {
  padding: 100px 150px;
}
.readerContent .readerError .readerErrorText {
  padding-top: 20px;
  font-size: .8em;
}
.textColumn {
  width: 100%;
  height: 100%;
  overflow-y: scroll;
  overflow-x: hidden;
  -webkit-overflow-scrolling: touch;
  position: relative;
  box-sizing: border-box;
  background-color: inherit;
}
.textColumn .loadingMessage.base,
.sheetsInPanel .loadingMessage {
  margin: 30px 0;
  color: #999;
  font-size: 16px;
  font-style: normal;
  text-align: center;
  padding: 0 6px 4px;
}
.textColumn .loadingMessage.base.prev {
  margin: 70px 0 0 0;
}
.textColumn .loadingMessage.base.next {
  margin: 30px 0 70px;
  height: calc(100% - 128px);  /* The 128px here appears to be the minimum needed to keep a line on the screen when scrolling passes loaded content) */
}
.textColumn .textRange.loading + .textRange.loading {
  display: none;
}
.int-he .int-he {
  font-size: inherit;
}
.readerPanel .content {
  direction: ltr; /* Even in Hebrew Interface, we want scroll bars on the right */
}
.readerPanel .he {
  direction: rtl;
  text-align: right;
  unicode-bidi: initial;
}

.interface-hebrew .readerPanel .en {
  direction: ltr;
}
.interface-hebrew .readerPanel.bilingual .en {
  direction: ltr;
}
.interface-hebrew .readerPanel .contentInner,
.interface-hebrew .readerPanel .columnLayout,
.interface-hebrew .readerControls,
.interface-hebrew .readerPanel .textRange,
.interface-hebrew .readerPanel .readerNavMenu .gridBox,
.interface-hebrew .readerPanel.bilingual .readerNavMenu .gridBox,
.readerPanel.hebrew .readerNavSection,
.readerPanel.hebrew .readerNavMenu .gridBox {
  direction: rtl;
}
.interface-english .readerPanel.hebrew .readerNavMenu .readerTocResources .gridBox {
  direction: ltr;
}
.interface-english .readerPanel .readerNavMenu,
.readerPanel.english .readerNavSection,
.readerPanel.english .readerNavMenu .gridBox{
  direction: ltr;
}
.readerPanel.bilingual .readerNavSection,
.readerPanel.bilingual .readerNavMenu .gridBox {
  direction: ltr;
}
.readerPanel.english .contentText .he,
.readerPanel.hebrew .contentText .en,
.readerPanel.english .contentSpan.primary,
.readerPanel.english .languageToggle .he,
.readerPanel.hebrew .contentSpan.translation,
.readerPanel.hebrew .languageToggle .en {
  display: none;
}
.readerPanel.english .versionsTextList .primary,
.readerPanel.hebrew .versionsTextList .translation {
  display: block;
}

.readerPanel.english .he.heOnly{
  display: inline;
  text-align: right;
}
.readerPanel.english .en {
  display: inline;
}
.readerPanel.hebrew .he {
  display: inline;
  text-align: right;
}
.readerPanel.english .heOnly .he,
.readerPanel.bilingual .heOnly .he,
.readerPanel.english .enOnly .en,
.readerPanel.bilingual .enOnly .en {
  display: inline;
}
.languageToggle {
  display: inline;
  line-height: 32px;
}
.languageToggle img {
  opacity: 0.4;
  height: 18px;
  width: 18px;
}
.bilingual .languageToggle .he {
  display: none;
}
.loadingMessage {
  font-size: 14px;
  font-style: italic;
}
.bilingual .loadingMessage .he {
  display: none;
}
.readerPanel.light {
  background-color: white;
}
.readerPanel.sepia {
  background-color: #f7f7f7;
}
.readerPanel.dark {
  background-color: #333331;
}
.readerNavMenu,
.homeFeedWrapper {
  position: absolute;
  display: flex;
  flex-direction: column;
  top: 0;
  left: 0;
  width: 100%;
  height: 100%;
  box-sizing: border-box;
}
.readerNavMenu .content,
.homeFeedWrapper .content {
  box-sizing: border-box;
  overflow-y: scroll;
  -webkit-overflow-scrolling: touch;
  font-size: 16px;
}
.readerNavMenu .content {
  padding: 60px 0 0 0;
}
.singlePanel .readerNavMenu .content {
  padding: 85px 0 0 0;
}
.singlePanel .readerNavMenu .categoryColorLine {
  top: 60px;
}
.singlePanel .readerNavMenu.bookPage:not(.fullBookPage) .content {
  padding-top: 25px;
}
.singlePanel .readerNavMenu.bookPage:not(.fullBookPage) .categoryColorLine {
  top: 0;
}
.readerNavMenu.compare .content,
.readerNavCategoryMenu.compare .content,
.bookPage.compare .content {
  padding: 30px 10px;
}
.readerNavMenu .content .contentInner {
  width: 725px;
  margin: 0 auto;
  min-height: 520px;
  max-width: 100%;
  box-sizing: border-box;
  padding-bottom: 70px;
  padding-inline-start: 30px;
  padding-inline-end: 30px;
}
.homeFeedWrapper .content .contentInner {
  max-width: none;
}
.homeFeedWrapper.userStats .content .contentInner {
  max-width: 660px;
  margin: 0 auto;
}
.navTitle {
  display: flex;
  flex-direction: row;
  justify-content: space-between;
  margin-bottom: 40px;
}
.navTitle.tight {
  margin-bottom: 15px;
}
.readerNavMenu .navTitle h1,
.singlePanel .readerNavMenu .navTitle h1 {
  margin-bottom: 0;
}
.navTitle + .dedication {
  margin-bottom: 20px;
}
.navSidebarModule + .dedication {
  margin-top: -30px;
}
.navTitle .languageToggle,
.tocTitle .languageToggle,
.header .languageToggle {
  text-align: center;
  color: #ccc;
  display: inline-flex;
  width: 32px;
  height: 32px;
  border: 1px solid #ccc;
  border-radius: 6px;
  cursor: pointer;
  font-size: 22px;
  flex-direction: row;
  align-items: center;
  justify-content: center;
}
.navTitleTab {
  margin-inline-end: 26px;
  color: #999;
}
.navTitleTab:hover {
  color: inherit;
  text-decoration: none;
}
.navTitleTab.current {
  color: inherit;
  pointer-events: none;
}
.readerNavMenu h1 .navTitleTab img {
  height: 14px;
  margin-inline-end: 6px;
}
.readerNavMenu h1 .navTitleTab.current img {filter: brightness(0.5);}
.sidebarLayout {
  display: flex;
  flex-direction: row;
}
@media (max-width: 700px) {
  .sidebarLayout {
    flex-direction: column;
  }
}
@media (min-width: 1485px) {
  .sidebarLayout {
    max-width: 1485px; /*assuming inner is 665 and sidebar 420*/
    margin: 0 auto;
  }
}
.sidebarLayout h1 {
  --english-font: var(--english-sans-serif-font-family);
  --hebrew-font: var(--hebrew-sans-serif-font-family);
}
.interface-hebrew .sidebarLayout {
  direction: rtl;
}
.readerPanel.hebrew .followsContentLang {
  direction: rtl;
}
.navSidebar {
  width: 420px;
  background-color: #FBFBFA;
  /* HACK: add grey background beyond bounding box of sidebar by utilizing negative margins! */
  border-top: 80px solid #FBFBFA;
  border-bottom: 120px solid #FBFBFA;
  margin: -80px 0 0 0;
}
.singlePanel .navSidebar {
  width: 100%;
  margin: 20px 0 0 0;
  padding: 30px 0 0 0;
  border: none;
}


.navSidebarModule {
  font-size: 16px;
  color: #666;
  margin-bottom: 34px;
  padding: 0 44px;
}
.navSidebarModule #history .fa {
  font-size: small;
}
.connectionsPanel .navSidebarModule{
  padding: initial;
}
.singlePanel .navSidebarModule {
  padding: 0 15px;
}
.singlePanel .contentInner .navSidebarModule {
  padding: 0;
}
.singlePanel .contentInner .navSidebarModule h1 {
  border: none;
  padding: 0;
}
.singlePanel .recentlyViewed {
  background-color: var(--lightest-grey);
  padding-inline: 10px 10px;
  margin-inline: -15px -15px;
  margin-block: -5px -5px;
}
.singlePanel .recentlyViewed ul {
  display: revert;
}
.singlePanel .recentlyViewed #header {
  margin-block-end: 10px;
  margin-inline: 10px 10px;
  padding-block: 5px 5px;
  border-bottom: 1px solid var(--light-grey);
  display: flex;
  justify-content: space-between;
}
.singlePanel .recentlyViewed #header h1 {
  margin-bottom: 0;
}
.singlePanel .recentlyViewed #header h1 span {
  font-size: 16px;
  font-family: "Roboto", "Heebo", "Helvetica Neue", Ariel, sans-serif;
}
.singlePanel .recentlyViewed #header a {
  margin-block-start: 5px;
}
.singlePanel .recentlyViewed #history span {
  color: var(--medium-grey);
}

.gDocAdvertBox {
  margin-top: 50px;
  background: var(--lighter-grey);
  padding: 20px;
  border-radius: 6px;
}
.gDocAdvertBox span  {
  font-family: "Roboto", "Helvetica Neue", "Helvetica", sans-serif;;
  font-size: 16px;
  font-weight: 400;
  line-height: 19px;
  letter-spacing: 0em;
  color: var(--dark-grey);
}
.gDocAdvertBox span #newExtension {
  font-weight: 600;
}
.gDocAdvertBox #installNow {
  margin-top: 18px;
  width: 99px;
  height: 30px;
}
.interface-hebrew .gDocAdvertBox #installNow {
  width: 120px;
}

.gDocAdvertBox #installNow a {
  border-radius: 6px;
  text-align: center;
  background: #FFFFFF;
  color: var(--dark-grey);
  text-decoration: none;
  padding: 4px 9px;
  font-family: "Roboto", "Helvetica Neue", "Helvetica", sans-serif;
  font-size: 16px;
  font-weight: 400;
  line-height: 19px;
  letter-spacing: 0em;
}
.gDocAdvertBox a {
  font-family: "Roboto", "Helvetica Neue", "Helvetica", sans-serif;
  font-size: 16px;
  font-weight: 400;
  line-height: 19px;
  letter-spacing: 0em;
  text-decoration: underline;
}
.readerPanel .navSidebarModule h1,
.readerPanel .bookPage h3{
  margin: 0 0 20px;
  font-size: 22px;
  text-transform: none;
  letter-spacing: 0;
  border-bottom: 1px solid var(--light-grey);
  padding-bottom: 14px;
  font-weight: 500;
  height: auto;
}
.navSidebarModule.blue {
  background-color: var(--sefaria-blue);
  color: white;
  padding: 34px 44px 45px;
}
.singlePanel .navSidebarModule.blue {
  padding: 34px 15px 45px;
}
.readerPanel .navSidebarModule.blue h1 {
  color: white;
}
.navSidebarIcon {
  height: 18px;
  width: 18px;
  margin-inline-end: 10px;
  vertical-align: middle;
  margin-top: -4px;
}
.navSidebarLink {
  font-size: 16px;
  margin-bottom: 10px;
}
.navSidebarLink a {
  color: black;
}
.navSidebarLink.gray a {
  color: #666;
}

.navSidebarLink > ul {
  font-size: 18px;
  margin-top: 16px;
  display: flex;
  flex-wrap:wrap;
  padding: 0;
  margin: 0;
}
.singlePanel .recentlyViewed .navSidebarLink {
  padding-inline-start: 25px;
  padding-inline-end: 25px;
}
.multiPanel .recentlyViewed #history span::after {
  content: "\203A";
}
.navSidebarLink > ul > li {
  display: inline;
}
.navSidebarLink > ul > li:after {
  content: "\2022";
  white-space:pre;
  margin: 0 5px;
}

.navSidebarLink > ul > li:last-child:after {
  content: none;
}

.navSidebarLink .languageItem, .translationsPage .languageItem {
  display: inline;
  font-size: 18px;
}

.navSidebarLink.language {
  font-size: 18px;
  margin-top: 16px;
  display: flex;
  flex-wrap:wrap;
}

.navSidebarLink.ref {
  font-size: 18px;
}
.navSidebar .linkList {
  margin-top: 20px;
}
.navSidebarModule .button {
  margin: 12px 0 0 0;
}
.navSidebarModule .button img {
  filter: invert(1);
  height: 18px;
  width: 18px;
  margin-inline-end: 10px;
  vertical-align: middle;
  margin-top: -2px;
}
.navSidebar .button.white img {
  filter: none;
  opacity: .6;
}
.navSidebar .button.appButton.white img {
  opacity: 1;
}
.navSidebar .button.appButton.ios img {
  margin-top: -5px;
}
.navSidebar .button + .button {
  margin-inline-start: 7px;
}
.navSidebar .button.get-start {
  height: 39px;
  width: 221px;
  display: flex;
  align-items: center;
  justify-content: center;
  margin-left: 0;
  margin-right: 0;
}
.navSidebar .button .get-start {
  white-space: nowrap;
  size: 16px;
}
.navSidebar .button.get-start img {
  filter: unset;
}
.navSidebar .readingsSection {
  margin-bottom: 15px;
}
.navSidebar .readingsSectionTitle {
  margin-bottom: 8px;
  display: block;
}
.navSidebar a.allLink {
  color: #999;
  font-size: 13px;
}
.navSidebar a.moreLink:hover {
  color: inherit;
  cursor: pointer;
}
.navSidebar a.inTextLink,
.translationsDesc  a.inTextLink {
  color: inherit;
  text-decoration: underline;
  margin-inline-start: 5px;
}
.navSidebar .newsletterSignUpBox {
  margin-top: 20px;
}
.navSidebar .newsletterSignUpBox .newsletterInput {
  width: 100%;
  box-sizing: border-box;
  box-shadow: 0px 1px 3px rgba(0, 0, 0, 0.25);
  border: none;
}
.navSidebarModule.wide {
  display: flex;
  margin-bottom: 0;
}
.navSidebarModule.wide div:first-child {
  flex: 1;
}
.navSidebarModule.wide .button {
  margin-top: 0;
}
.navSidebarModule .authorByLine {
  margin-bottom: 15px;
}
.navSidebarModule .imageModuleImage {
  width: 100%;
  box-sizing: border-box;
  border: 1px solid var(--lighter-grey);
}
.aboutTextMetadata {
  margin-bottom: 20px;
}
.aboutTextMetadata .aboutTextComposedText,
.aboutTextMetadata .aboutTextAuthorText {
  color: black;
}
.readerNavTop {
  width: 100%;
  background-color: #FBFBFA;
  border-bottom: 1px solid #E2E2E1;
  box-sizing: border-box;
  height: 60px;
  z-index: 1;
  padding: 10px 25px 10px 25px;
  vertical-align: middle;
  display: flex;
  justify-content: space-between;
  align-items: center;
  line-height: 60px;
}
.interface-hebrew .readerNavTop {
  direction: rtl;
}
.readerNavTop .readerNavTopStart {
  display: flex;
  align-items: center;
  justify-content: flex-start;
}
.singlePanel .readerNavTop {
  padding: 0 10px;
}
.readerNavTop.colorLineOnly {
  height: auto;
  border-bottom: none;
  padding: 0;
}
.readerPanel .readerNavTop h2 {
  margin: 0;
  font-weight: 400;
  color: black;
}
.readerNavTop .readerNavTopCategory .en {
  font-family: "adobe-garamond-pro", "Crimson Text", Georgia, serif;
}
.readerNavTop .readerNavTopCategory .he {
  font-family: "Taamey Frank", "adobe-garamond-pro", "Crimson Text", Georgia, "Times New Roman", serif;
}
.readerNavMenu .readerSearch {
  margin: 0;
  width: 60%;
  box-sizing: border-box;
  border: none;
  background-color: inherit;
  font-size: 18px;
  font-family: "adobe-garamond-pro", "Crimson Text", Georgia, serif;
  height: 48px;
}
.readerNavMenu .readerSearch:focus {
  outline: 0;
}
.readerNavTop .readerNavMenuSearchButton,
.readerNavTop .readerNavMenuCloseButton,
.readerNavTop .readerNavMenuMenuButton,
.readerNavTop .readerOptions {
  text-align: left;
  box-sizing: border-box;
  color: #999;
  float: left;
  font-size: 20px;
  cursor: pointer;
  display: flex;
  align-items: center;
}
.readerNavMenuCloseButton:hover {
  text-decoration: none;
}
.readerNavTop .readerNavMenuCloseButton {
  display: block;
  font-size: 46px;
  padding: 0;
  margin-top: -6px;
}
.readerNavMenuCloseButton:hover {
  text-decoration: none;
}
.readerNavTop .readerNavMenuCloseButton .fa {
  font-size: 20px;
}
.readerNavTop .readerOptions {
  float: right;
  text-align: right;
  display: flex;
  align-items: center;
  width:27px;
}
.sefariaLogo img {
  width: 110px;
}
.readerNavTop .sefariaLogo img {
  vertical-align: middle;
}
.readerNavTop .searchBox {
  display: flex;
  align-items: center;
  justify-content: flex-start;
}
.interface-hebrew .sidebarSearch .searchBox,
.interface-hebrew .sidebarSearch .version,
.interface-hebrew .sidebarSearch .result-title {
  direction: rtl;
}
.sidebarSearch .searchBox {
  display: flex;
  align-items: center;
  padding: 0;
  text-align: inherit;
  background: var(--lighter-grey);
  border-radius: 250px;
  width: 100%;
  height: 30px;
  margin-bottom: 0;
}

.sidebarSearch .searchBox input {
  background: transparent;
  outline: none;
  border: none;
  box-shadow: none;
  font-size: var(--serif-body-font-size);
  width: 100%;
}

.ai-info-messages-box {
  background-color: rgb(251, 251, 250);
  border-radius: 6px;
  box-shadow: rgba(0, 0, 0, 0.25) 0px 1px 3px 0px;
  color: rgb(102, 102, 102);
  cursor: default;
  display: block;
  font-family: "Cardo", "Meltho", "HebrewInEnglish Serif Font", "adobe-garamond-pro", "Crimson Text", Georgia, "Times New Roman", serif, "Noto Sans Samaritan";
  font-size: 16px;
  margin-inline-start: 10px;
  min-width: 150px;
  overflow-x: hidden;
  overflow-y: hidden;
  width: 198px;
  z-index: 1;
}

.ai-info-first-message {
  border-bottom-color: rgb(204, 204, 204);
  border-bottom-style: solid;
  border-bottom-width: 0.833333px;
  color: #666666;
  cursor: default;
  font-size: 14px;
  font-style: normal;
  font-weight: 400;
  line-height: 18px;
  padding-bottom: 6px;
  padding-left: 12px;
  padding-right: 12px;
  padding-top: 12px;
}
.ai-info-first-message* {
  font-family: "Roboto", "Helvetica Neue", Helvetica, sans-serif;
}
.ai-info-messages-box a{
  color: #4B71B7;
}
.ai-info-messages-box .ai-info-messages-hr {
  margin-top: 0px;
  margin-bottom: 0px;
}
.ai-info-messages-box *{
  font-family: "Roboto", "Helvetica Neue", Helvetica, sans-serif;
}
.guideHeader .ai-info-tooltip {
  display: inline;
  float: inline-end;
}

.guideHeader .ai-message {
  left: -180px;
}
.guideHeader .ai-info-tooltip .ai-info-icon {
    margin-top: 5px;
}
.ai-info-last-message {
  align-items: center;
  display: flex;
  line-height: 18px;
  color: #666666;
  font-family: "Roboto", "Heebo", "Helvetica Neue", Ariel, sans-serif;
  padding: 2px 12px 2px 12px;
  font-size: 14px;
  height: 23px;
}
.ai-message {
  z-index: 1;
  position: absolute;
  left: -180px;
  opacity: 0;
  visibility: hidden;
  transition: opacity 2s ease, visibility 0s 2s;
}

.ai-message.visible {
  opacity: 1;
  visibility: visible;
  transition: opacity 0.5s ease;
}

.ai-info-tooltip .ai-info-icon{
  margin-top: 12px;
}
.ai-info-tooltip{
  position: relative;
}

.sidebarSearch .searchTopMatter,
.sidebarSearch .searchTopic {
  display: none;
}
.sidebarSearch .result-title {
  padding: 14px 0 14px 0;
  font-size: var(--serif-body-font-size);
  border-top: 1px solid var(--lighter-grey);
  margin-top: 14px;
  color: var(--dark-grey);
}

.sidebarSearch .similar-results {
  margin-inline-start: 30px;
}

.sidebarSearch .snippet.he,
.sidebarSearch .snippet.en {
  font-size: var(--serif-body-font-size);
  display: block;
}

.sidebarSearch .colorBarBox {
  border-inline-start: none;
  padding-inline-start: 0;
}

.readerNavTop .searchBox .readerNavMenuSearchButton {
  margin: 0 5px 0 10px;
}
.interface-hebrew .readerNavTop .searchBox .readerNavMenuSearchButton {
  margin: 0 10px 0 5px;
}
.readerNavTop .searchBox .readerSearch {
  flex: 1;
}
.readerNavMenu h1,
.readerNavMenu h2.styledH1 {
  text-align: start;
  color: #666;
  position: relative;
  font-size: 22px;
  font-weight: 500;
  margin: 0 0px 30px 0;
  height: auto;
  text-transform: none;
}
.singlePanel .readerNavMenu h1,
.singlePanel .readerNavMenu h2.styledH1 {
  margin-bottom: 10px;
}
.readerNavMenu h1 img {
  margin-inline-end: 9px;
}
.readerNavMenu h1 :not(.languageToggle) .en {
  font-family: "Roboto", "Helvetica Neue", "Helvetica", sans-serif;
}
.readerNavMenu h1 .button {
  position: absolute;
  right: 0;
  top: 0;
  padding: 0;
  margin: 0;
  line-height: 26px;
}
.singlePanel .readerNavCategoryMenu .readerTocTopics.content {
  padding-top: 30px;
}
.topicPanel .readings {
  margin-bottom: 40px;
}
.topicPanel .readings .parasha-date {
  font-style: italic;
}
.topicPanel .readings .parasha-date > span:first-child::after {
  content: '•';
  color: #999;
  font-size: 15px;
  margin: 0 5px;
}
.topicPanel .readings .sectionTitleText {
  margin-top: 15px;
}
.topicPanel .readings .sectionTitleText .int-en,
.topicPanel .readings .sectionTitleText .int-he {
  font-size: 16px;
  line-height: 18.75px;
  text-transform: initial;
}
.topicPanel .readings .parasha .navSidebarLink {
  margin-bottom: 0;
}
.topicPanel .readings .parasha .aliyot {
  margin-inline-start: 25px;
}
.topicPanel .readings .haftarot {
  display: flex;
  flex-direction: column;
}
.topicPanel .mainColumn {
  padding: 0 40px 80px;
}
@media (max-width: 450px) {
  .topicPanel .mainColumn,
  .interface-hebrew .topicPanel .mainColumn {
    padding: 0 25px !important;
    margin: 0;
  }
  .topicPanel .filterable-list .filter-sort-wrapper, .collectionPage .filterable-list .filter-sort-wrapper {
    margin-top: 20px;
  }
}
.topicPanel .sideColumn {
  width: 420px;
  background-color: #FBFBFA;
  /* HACK: add grey background beyond bounding box of sidebar by utilizing negative margins! */
  border-top: 80px solid #FBFBFA;
  margin-top: -80px;
}
.topicPanel h1 {
  text-align: unset;
  margin-bottom: 10px;
  height: unset;
}
.topicPanel h1 span {
  font-size: 40px;
}
.topicPanel .sideColumn h2 {
  text-align: unset;
  border-bottom: 1px solid #CCC;
  padding-bottom: 10px;
  margin-top: 30px;
  margin-bottom: 10px;
}
.topicPanel .sideColumn .link-section{
  padding: 0 44px;
}
.topicPanel .sideColumn .link-section:first-child h2 {
  margin-top: 0;
}
.topicPanel h2 span {
  font-size: 22px;
  font-weight: normal;
  color: #666;
  text-align: unset;
  text-transform: none;
  margin-bottom: 20px;
  height: unset;
  line-height: unset;
}
.topicPanel h2 {
  --english-font: var(--english-sans-serif-font-family);
  --hebrew-font: var(--hebrew-sans-serif-font-family);
}
.topicPanel .mainColumn .story {
    padding: 0;
    margin-bottom: 20px;
}
.topicPanel .mainColumn .storySheetListItem {
  padding: 0 0 30px 0;
}
.topicPanel .sideColumn .sideList {
  font-size: 18px;
  line-height: 26px;
}
.topicPanel .sideColumn .sideList a.relatedTopic {
  display: block;
  color: #000;
}
.topicPanel .sideColumn .sideList .topicMetaData .int-en,
.topicPanel .sideColumn .sideList .topicMetaData .int-he {
  color: #666;
}
.topicPanel .sideColumn .sideList a.relatedTopic .int-en {
  font-family: "adobe-garamond-pro", "Crimson Text", Georgia, serif;
}
.topicPanel .sideColumn .sideList a.relatedTopic .int-he {
  font-family: "Taamey Frank", "adobe-garamond-pro", "Crimson Text", Georgia, "Times New Roman", serif;
}
.topicPanel .sideColumn .topicCategory {
  margin-bottom: 30px;
}
.topicPanel .authorOrganizationsystemText {
  font-size: 16px;
  color: #666;
}
.story .storyTitle {
  --english-font: var(--english-serif-font-family);
  --hebrew-font: var(--hebrew-serif-font-family);
}
.story .storyTitle .int-he {
  font-size: 29px;
}
.topicPanel .story .storyTitle {
  --english-font: var(--english-sans-serif-font-family);
  --hebrew-font: var(--hebrew-sans-serif-font-family);
  font-size: 16px;
  font-weight: 600;
}

.topicPanel .story .storyTitle .int-he {
  font-size: 18px;
  font-weight: 600;
}

.topicPanel h1 {
  --english-font: var(--english-serif-font-family);
  --hebrew-font: var(--hebrew-serif-font-family);
}
.topicPanel h1 .int.en {
  font-size: 30px;
}
.topicPanel h1 .int-he {
  font-size: 36px;
}
.pageTitle .topicTitleInHe .heInEn {
  color: #888;
  font-size: 20px;
  font-family: "Taamey Frank", "adobe-garamond-pro", "Crimson Text", Georgia, "Times New Roman", serif;
}
.topicPanel .topicCategory {
  margin: 0 0 15px 0;
}
.readerTocTopics .topicDescription {
  margin: 10px 0 40px 0;
  text-align: center;
}
.readerTocTopics .topicTitle .int-he {
  font-family: "Taamey Frank", "adobe-garamond-pro", "Crimson Text", Georgia, "Times New Roman", serif;
}
.readerTocTopics .topicDescription.systemText .int-en,
.readerTocTopics .topicDescription.systemText .int-he {
  color: #666;
}
.topicPanel .topicDescription {
  margin: 0 0 15px 0;
}
.topicPanel .topicDescription a {
  color: var(--commentary-blue);
}
.topicPanel .resourcesLink.blue {
  padding: 8px 16px;
  font-size: 20px;
  border: 0;
  display: inline-flex;
  align-items: center;
  width: unset;
  margin-bottom: 40px;
  margin-top: 5px;
}
.topicPanel .resourcesLink.blue img {
  opacity: 1;
  width: 20px;
  height: 20px;
  margin: 0 8px 5px 0;
  filter: invert(1);
}
.interface-hebrew .topicPanel .resourcesLink.blue img {
  margin: 0 0 5px 8px;
}
.topicPanel .resourcesLink.blue .int-en {
  font-family: "adobe-garamond-pro", "Crimson Text", Georgia, serif;
}
.topicPanel .resourcesLink.blue .int-he {
  font-family: "Taamey Frank", "adobe-garamond-pro", "Crimson Text", Georgia, "Times New Roman", serif;
  margin-bottom: -3px;
}
.imageWithCaptionPhoto{
  border: 1px solid #EDEDEC;
  max-width: 100%;
  height: auto;
  padding: 0 44;
  top: 121px;
  left: 835px;
}
.imageCaption .int-en {
  font-family: Roboto;
}
.imageCaption .int-he {
    font-family: Roboto;
  }
.imageCaption {
  font-size: 12px;
  font-weight: 400;
  line-height: 15px;
  letter-spacing: 0em;
  color: var(--dark-grey);
  width: 100%;
}
.topicImage{
  padding-left: 44px;
  padding-right: 44px;
}
.navSidebarModule .portalMobile .button {
  margin-top: 0;
}
.portalTopicImageWrapper {
    padding-top: 5px;
    margin-bottom: 25px;
}
.portalTopicImageWrapper .topicImage {
    padding-left: 0;
    padding-right: 0;
}
@media (max-width: 600px) {
  .imageWithCaptionPhoto{
    height: auto;
    max-width: calc(66.67vw);
    max-height: calc(66.67vw);
    margin: 0 auto 10px;
    display: block;
  }
  .topicImage{
    padding-left: 0;
    padding-right: 0;
    margin-top: 30px;
    display: flex;
    flex-direction: column;
    justify-content: center;
    align-items: center;
  }
  .imageCaption {
    font-size: 12px;
    font-weight: 400;
    line-height: 15px;
    letter-spacing: 0em;
    color: var(--dark-grey);
    width: 80vw;
    margin-bottom: 30px;
    text-align: center;
  }

}
.readerPanel .translationsPage h2 {
  margin: 40px 0 0 0;
  font-size: 24px;
  text-transform: none;
  color: #000;
}
.translationsPage details > ul,
.translationsPage > ul {
  padding: 0;
  margin: 20px 0;
  display: flex;
  flex-wrap: wrap;
}
.translationsPage details > ul > li:after,
.translationsPage > ul > li:after {
  content: "\2022";
  white-space:pre;
  margin: 0 5px;
}
.translationsPage details > ul > li:last-child:after,
.translationsPage > ul > li:last-child:after{
  content: none;
}
.readerPanel .translationsPage details > summary::-webkit-details-marker {
  display: none;
}

.readerPanel .translationsPage  details > summary {
  list-style: none;
  cursor: pointer;
  font-size: 18px;
}

h1 .languageToggle {
  text-align: center;
  position: absolute;
  right: 0;
  color: #ccc;
  display: block;
  width: 32px;
  height: 32px;
  border: 1px solid #ccc;
  border-radius: 6px;
  line-height: 34px;
  cursor: pointer;
}
h1 div.languageToggle .en {
  font-family: "Taamey Frank", "adobe-garamond-pro", "Crimson Text", Georgia, "Times New Roman", serif;
  font-weight: normal;
}
h1 .languageToggle .he {
  font-family: "adobe-garamond-pro", "Crimson Text", Georgia, serif;
  font-size: 22px;
}
.authorIndexTitle {
  margin-top: 30px;
}
.sectionTitleText.authorIndexTitle .int-en {
  text-transform: none;
  letter-spacing: 0;
}
.authorIndexList {
  display: flex;
  flex-direction: row;
  flex-wrap: wrap;
  margin-bottom: 20px;
}
.authorIndex {
  width: 50%;
  font-size: var(--serif-h3-font-size);
  margin-bottom: 10px;
  padding-right: 20px;
  box-sizing: border-box;
}
.interface-hebrew .authorIndex {
  padding-right: 0;
  padding-left: 20px;
}
@media (max-width: 450px) {
  .readerNavMenu.home .tagline {
    margin-top: 29px;
    height: 60px;
  }
  .readerNavMenu .tagline .en {
    font-size: 19px;
  }
  .readerNavMenu .tagline .he {
    font-size: 20px;
  }
  .authorIndex {
    width: 100%;
    padding: 0;
  }
}
.readerNavMenu .libraryMessage {
  font-size: 18px;
  margin-bottom: 40px;
}
.readerPanel.hebrew .navToggles {
    direction: rtl;
}
.readerNavMenu .navToggles {
    flex-direction: row;
    flex: 1;
    margin-inline-start: 16px;
    margin-top: 4px;
    margin-bottom: 30px;
}
.readerNavMenu .navToggles .navTogglesDivider {
  color: #ccc;
}
.readerNavMenu .navToggle {
  margin-inline-end: 12px;
  display: inline-block;
  text-transform: uppercase;
  color: #666;
  font-size: 13px;
  font-weight: lighter;
  cursor: pointer;
}
.readerNavMenu .navToggle.active {
  color: black;
  border-bottom: 2px solid #999;
  padding-bottom: 4px;
}
.readerPanel h2, .readerPanel h3,
.translationsPage details > summary {
  text-transform: uppercase;
  text-align: start;
  font-size: 15px;
  color: #666;
  margin: 30px 0 0 0;
  font-weight: normal;
}
.readerNavSection h2, .topicsPanel h2 {
  font-size: 16px;
  font-weight: normal;
  letter-spacing: 1px;
  margin-bottom: 40px;
}
.readerNavSection {
  margin-bottom: 44px;
}
a.resourcesLink,
input.resourcesLink {
  white-space: nowrap;
  overflow: hidden;
  text-overflow: ellipsis;
  width: 100%;
  min-height: 60px;
}
.savedHistoryList .story {
  border-top:  1px solid var(--lighter-grey);
  padding:  20px 0;
}
.savedHistoryList .story .storyTitle {
  font-size:  18px;
}
.savedHistoryList .story .storyBody {
  color: var(--dark-grey);
}
.savedHistoryList .saveButton {
  visibility: hidden;
}
.savedHistoryList .story:hover .saveButton {
  visibility: visible;
}
.savedHistoryList .timeStamp {
  color:  var(--medium-grey);
  font-size: 14px;
  margin-inline-start: 10px;
}
.savedHistoryMessage {
  color: var(--dark-grey);
}
.readerNavCategories {
  width: 100%;
  margin-bottom: 30px;
}
.readerNavCategories a {
  color: #000;
}
.readerNavCategories .gridBox .gridBoxItem,
.readerNavCategoryMenu .category .gridBoxItem {
  margin: 0 5px;
  padding: 0;
}
.navBlock {
  padding-bottom: 12px;
  border-top: 1px solid #EDEDEC;
}
.navBlock.withColorLine {
  border-top: 4px solid transparent;
}
.navBlockTitle {
  text-align: start;
  font-size: 24px;
  padding: 15px 0 8px;
  margin: 0;
  cursor: pointer;
  display: flex;
  align-items: center;
  line-height: 1.3;
  flex: 1;
  font-weight: 400;
}
a.navBlockTitle {
  color: #000;
  margin-inline-end: 20px;
}
a.navBlockTitle:hover {
  text-decoration: none;
  color: var(--dark-grey);
}
.navBlockTitle .subtitle {
  color: var(--dark-grey);
  margin-inline-start: 5px;
}
.interface-english .calendarListing .subtitle::before {
    content: "(";
}
.interface-english .calendarListing .subtitle::after {
    content: ")";
}
.navBlockDescription {
  font-size: 14px;
  line-height: 18px;
  color: #666;
  margin-inline-end: 20px;
  --english-font: var(--english-sans-serif-font-family);
  --hebrew-font: var(--hebrew-sans-serif-font-family);
}
.hebrew .navBlockDescription{
  line-height: 24px;
}
.categoryFilter:not(.withBooks) .sidebarDescription{
display: none;
}
.sidebarDescription{
  color: var(--dark-grey);
  --english-font: var(--english-sans-serif-font-family);
  --hebrew-font: var(--hebrew-sans-serif-font-family);
  font-size: var(--sans-serif-small-font-size);
  padding-top: 10px;
}

.sidebarDescription.lowlight{
  color: var(--light-grey);
}

div.sheetsWrapper :nth-child(1 of .card) {
  border-top: 1px solid #EDEDEC;
}
.card {
  flex: 1 1 45%;
  position: relative;
  padding-bottom: 12px;
}
.cardTitle {
  text-align: start;
  font-size: 24px;
  padding: 15px 0 8px;
  margin: 0;
  cursor: pointer;
  display: flex;
  align-items: center;
  line-height: 1.3;
  flex: 1;
  font-weight: 400;
}
a.cardTitle:hover {
  text-decoration: none;
  color: var(--dark-grey);
}
.cardDescription {
  font-size: 14px;
  line-height: 18px;
  color: #666;
  margin-inline-end: 20px;
  --english-font: var(--english-sans-serif-font-family);
  --hebrew-font: var(--hebrew-sans-serif-font-family);
}
.hebrew .cardDescription {
  line-height: 24px;
}
.navBlockTitle .int-he, .navBlockDescription .int-he, .cardTitle .int-he, .cardDescription .int-he{
  font-size: 122%;
}
.interface-english .navBlockDescription.clamped .int-en,
.interface-hebrew .navBlockDescription.clamped .int-he {
  display: -webkit-box;
  -webkit-line-clamp: 3;
  -webkit-box-orient: vertical;
  overflow: hidden;
}
.interface-english .navBlockDescription.clamped5 .int-en,
.interface-hebrew .navBlockDescription.clamped5 .int-he {
  -webkit-line-clamp: 5;
}
.bilingual .navBlock .he {
  display: none;
}
.navSidebarModule.wide {
  background-color: #FAFAFB;
  padding: 24px;
  border-radius: 6px;
}
.navSidebarModule.wide h3 {
  border-bottom: none;
  margin-bottom: 0px;
}
.sidebarPromo {
  color: var(--dark-grey);
  padding-right: 44px;
  padding-left: 44px;
}
.sidebarPromo:not(:first-child) {
  margin-top: 34px;
}

.navSidebarModule .sidebarPromo {
  margin-right: -44px;
  margin-left: -44px;
}
.sidebarPromo h3 {
  margin: 0 0 20px;
  font-size: 22px;
  text-transform: none;
  letter-spacing: 0;
  border-bottom: 1px solid var(--light-grey);
  padding-bottom: 14px;
  font-weight: 500;
  height: auto;
}
.sidebarPromo.blue {
  padding-top: 33px;
  padding-bottom: 33px;
  background-color: var(--sefaria-blue);
  color: #FFF;
}
.sidebarPromo.blue h3 {
  color: #fff
}
.sidebarPromo.blue a.button {
  padding: 10px 14px;
  width: fit-content;
  text-align: center;
  display: inline-block;
  color: var(--sefaria-blue);
  background-color: white;
}
.sidebarPromo a.button img {
  height: 18px;
  width: 18px;
  filter: invert(1);
  margin-inline-end: 10px;
  vertical-align: middle;
  margin-top: -2px;
}

.sidebarPromo.blue a.button img {
  filter: invert(0);
}
.sidebarPromo a {
  margin-inline-start: 0px;
}
.sidebarPromo.blue.button a:hover {
  color: var(--sefaria-blue);
}
.sidebarPromo img {
    height: 18px;
    width: 18px;
    margin-inline-end: 10px;
    vertical-align: middle;
    margin-top: -4px;
}
.readerPanel .communityPage h2 {
  text-transform: none;
  font-size: 22px;
  color: #666;
  margin-top: 0;
  margin-bottom: 0;
}
.communityPage .gridBoxRow:first-child,
.communityPage .recentlyPublished {
  border-top: 1px solid var(--lighter-grey);
}
.communityPage .gridBox {
  margin-bottom: 30px;
}
.communityPage .gridBox .gridBoxItem {
  padding: 0
}
.communityPage .gridBox {
  margin-bottom: 25px;
}
.communityPage .navBlock {
  padding: 25px 0 0 0;
  border: none;
}
.communityPage .navBlockTitle {
  padding-top: 0;
  --english-font: var(--english-serif-font-family);
  --hebrew-font: var(--hebrew-serif-font-family);
}
.communityPage .readingLinks {
  margin-top: 20px;
}
.communityPage .readingLinksHeader {
  color: #666;
  font-size: 14px;
  margin-bottom: 4px;
}
.communityPage .readingLinks a {
  font-size: 18px;
}
.communityPage .calendarDate {
  font-size: 14px;
  color: #999;
  margin-bottom: 15px;
}
.featuredSheetHeading {
  color: #666;
  font-size: 16px;
  margin-bottom: 10px;
}
.featuredSheet .navBlockDescription {
  margin-bottom: 12px;
}
.featuredSheetBottom {
  display: flex;
  justify-content: flex-start;
  align-items: center;
}
.featuredSheetDate {
  color: var(--medium-grey);
  font-size: 14px;
}
.communityPage .recentlyPublished {
  padding-top: 30px;
}
.communityPage .recentlyPublished .gridBoxRow {
  border: none;
}
.communityPage .recentlyPublished .loadingMessage {
  margin-top: 30px;
}
.recentlyPublished .loadMore {
  margin-top: 30px;
}
.bilingual .readerNavMenu .he {
  display: none;
}
.readerNavCalendar {
  margin-bottom: 30px;
  margin-top: -8px;
}
.userDataButtons {
  margin-bottom: 44px;
}
.blockLink,
.readerNavMenu .resourcesLink {
  display: inline-block;
  background-color: white;
  text-align: center;
  color: #000;
  font-size: 16px;
  border-top: 4px solid transparent;
  box-shadow: 0 1px 3px rgba(0,0,0,0.2);
  width: 100%;
  cursor: pointer;
  min-height: 56px;
  vertical-align: middle;
  margin: 0;
  box-sizing: border-box;
  padding: 14px 8px;
}
.blockLink:hover {
  color: #333;
}
.blockLink + .blockLink {
  margin: 5px 0;
}
.blockLink img {
  margin: 0 8px;
  height: 16px;
  width: 16px;
  opacity: 0.4;
  vertical-align: -1px;
}
.resourcesLink {
  border-radius: 7px;
}
.resourcesLink.faded {
  color: #999;
}
.readerNavMenu .blockLink.calendarLink .blockLinkSubtitle{
  display: block;
  font-size: 13px;
  color: #999;
  overflow: hidden;
  text-overflow: ellipsis;
  white-space: nowrap;
}
.readerNavMenu .resourcesLink .en {
  font-family: "Roboto", "Helvetica Neue", "Helvetica", sans-serif;
}
.readerNavMenu .resourcesLink .he {
  font-family: "Heebo", sans-serif;
}
.readerNavMenu .resourcesLink .fa {
  margin: 0 6px;
  color: #999;
}
.readerNavMenu .resourcesLink img {
  width: 16px;
  height: 16px;
  margin: 0 5px;
  position: relative;
  top: 2px;
}
.uppercase {
  text-transform: uppercase;
}
.readerNavMenu .divider {
  color: #ccc;
}
.readerNavCategoryMenu {
  height: 100%;
}
.readerNavMenu.readerNavCategoryMenu .navTitle {
  margin-bottom: 40px;
}
.readerNavMenu.readerNavCategoryMenu .navTitle h1 {
  color: #000;
  text-transform: uppercase;
  font-size: 30px;
  --english-font: var(--english-serif-font-family);
  --hebrew-font: var(--hebrew-serif-font-family);
}
.readerNavCategoryMenu h2 {
  font-size: 18px;
  color: #666;
  margin: 0 0 20px;
}
.readerNavCategoryMenu .categoryDescription.top {
  margin-top: -26px;
  margin-bottom: 40px;
}
.readerNavCategoryMenu h2 .categoryDescription {
  text-transform: none;
  font-size: 18px;
  margin-inline-start: 5px;
}
.readerNavCategoryMenu .categoryDescription {
  margin-bottom: 16px;
  font-size: 14px;
  color: #666;
}
.readerNavCategoryMenu .categoryDescription.long {
  margin: -8px 0 20px 0;
}
.readerNavCategoryMenu .content .category,
.readerNavCategoryMenu .content .gridBox {
  margin-bottom: 40px;
}
.readerNavCategoryMenu .categoryAttribution {
  color: #666;
  text-align: start;
  font-size: 24px;
  font-style: italic;
  margin: 16px 0 30px;
}
.readerNavCategoryMenu .categoryAttribution .he {
  font-style: normal;
}
.readerNavMenu .blockLink,
.readerNavMenu .catLink,
.readerNavMenu .navButton,
.bookPage .refLink {
  display: block;
  margin: 0;
  padding: 14px 8px;
  box-sizing: border-box;
  box-shadow: 0 1px 3px rgba(0,0,0,0.2);
  border-top: 4px solid transparent;
  color: #000;
  font-size: 18px;
  font-weight: 400;
  line-height: 23px;
  background-color: white;
  cursor: pointer;
  text-align: center;
  unicode-bidi: plaintext;
  flex: 1;
  display: flex;
  justify-content: center;
  align-items: inherit;
  flex-direction: column;
}
.readerNavCategoryMenu .blockLink,
.gridBox .navButton {
  display: flex;
  align-items: center;
  justify-content: center;
}
.readerNavMenu .blockLink .he,
.readerNavMenu .catLink .he,
.readerNavMenu .navButton .he,
.bookPage .refLink .he {
  text-align: center;
}
.blockLink:active,
.navButton:active,
.readerNavCategory:active,
.resourcesLink:active {
  background-color: #EDEDED;
}
@media (max-width: 450px) {
  .readerNavMenu .refLink,
  .readerNavMenu .catLink,
  .readerNavMenu .navButton,
  .readerNavMenu .sheetLink,
  .bookPage .refLink {
    font-size: 18px;
  }
}
.readerNavMenu .readerNavCategoryMenu .blockLink,
.gridBox .navButton {
  width: 100%;
  height: 100%;
  padding: 13px 8px 19px;
  display: inline-block;
}
.readerNavMenu .readerNavCategoryMenu .blockLink.incomplete {
  opacity: 0.65;
}
.categoryColorLine {
  position: absolute;
  top: 0;
  left: 0;
  width: 100%;
  height: 4px;
  z-index: 101;
}
.readerApp.interface-hebrew .readerNavMenu.noLangToggleInHebrew .en {
  display: none;
}
.readerApp.interface-hebrew .readerNavMenu.noLangToggleInHebrew .he {
  display: inline;
}
.bookPage .readerTextToc {
  letter-spacing: 1px;
  text-transform: uppercase;
  font-size: 14px;
}
.bookPage .readerTextToc .en {
  font-family: "Roboto", "Helvetica Neue", "Helvetica", sans-serif;
}
.bookPage .readerTextToc .he {
  font-family: "Heebo", sans-serif;
}
.readerNavMenu .dedication {
  text-align: start;
  color: #666;
  background-color: #FBFBFA;
  padding: 26px 19px;
  font-size: 18px;
  margin-bottom: 27px;
}
.singlePanel .readerNavMenu .dedication{
  margin: 27px 0;
}
.readerNavMenu .dedication a {
  text-decoration: underline;
}
.bookPage .categoryAttribution,
.bookPage .dedication {
  margin: 25px 0 10px;
  text-align: center;
  font-size: 18px;
  font-style: italic;
}
.bookPage .categoryAttribution,
.bookPage .dedication {
  text-align: start;
}
.bookPage .categoryAttribution .he,
.bookPage .dedication .int-he,
.readerNavMenu .dedication .int-he {
  font-style: normal;
}
.readerNavMenu .dedication .int-he {
  font-family: "Heebo", sans-serif;
  font-size: 18px;
}
.readerNavMenu .dedication .int-en {
  font-family: "adobe-garamond-pro", "Crimson Text", Georgia, serif;
  font-style: italic;
}
.bookPage .tocTop {
  padding-bottom: 15px;
}
.bookPage .tocCategory{
  color:#999;
  font-size: 14px;
  text-transform: uppercase;
  letter-spacing: 1px;
}
.bookPage.sheetPage .tocCategory{
  margin-top: 15px;
  margin-bottom: 15px;
  display: block;
}
.bookPage .tocCategory .en {
  --english-font: var(--english-sans-serif-font-family);
}
.bookPage .tocTitle,
.bookMetaDataBox .title {
  font-size: 30px;
  line-height: 1.3;
  unicode-bidi: plaintext;
}
.bookPage.fullBookPage .tocTitle {
  text-align: start;
  margin-bottom: 8px;
  display: flex;
  flex-direction: row;
  justify-content: space-between;
}

.sheetContentSidebar .profile-pic {
  display: block;
  margin-block-end: 20px;
  margin-block-start: 30px;
  margin-inline-start: -5px;
}
.sheetContentSidebar .profileFollowers {
  --english-font: var(--english-sans-serif-font-family);
  --hebrew-font: var(--hebrew-sans-serif-font-family);
  font-size: 16px;
  font-weight: 400;
  line-height: 18.75px;
  margin-block-end: 20px;
  color: var(--dark-grey);
}
.sheetViewer {
  display: flex;
}
.sheetContentSidebar {
  width: 33%;
}
.bookPage .currentSection,
.bookPage .authorStatement {
  font-size: 17px;
  color: #999;
  margin-top: 6px;
  letter-spacing: 1px;
}
.bookPage .currentSection .he,
.bookPage .authorStatement .he,
.bookPage .sheetMeta .he {
  font-family: "Heebo", sans-serif;
}
.bookPage .authorStatement a {
 color: #333;
}
.authorStatement .imageBox,
.collectionStatement .imageBox {
  width: 30px;
  height: 30px;
  display: inline-block;
  vertical-align: middle;
  margin-inline-end: 10px;
  float:none;
}
.authorStatement .profile-pic {
  margin-inline-end: 10px;
}
.authorStatement span p {
  display: inline-block;
}
.fullBookPage .readButton {
  margin: 6px 0px 12px;
}
.fullBookPage .about {
  margin-top: 10px;
}
.fullBookPage .categoryAttribution {
  color: var(--dark-grey);
  font-size: 24px;
}
.bookPage .sheetMeta {
  font-size: 14px;
  color: #999;
  font-family: "Roboto", "Helvetica Neue", "Helvetica", sans-serif;
  margin-top: 10px;
  margin-bottom: 20px;
  letter-spacing: 1px;
}
.bookPage.sheetPage .sheetMetaButtons{
  display: flex;
  justify-content: center;
  align-items: center;
  margin-bottom: 40px;
}
.bookPage.sheetPage .sheetMetaButtons .button{
  height: 40px;
  display: flex;
  justify-content: center;
  align-items: center;
}
.bookPage.sheetPage .sheetMetaButtons .button img{
  margin-inline-end: 5px;
  max-height: 18px;
}
.bookPage .tocDetails{
  margin-top:40px;
  font-size: 16px;
  line-height: 19px;
  color: var(--dark-grey);
  text-align: start;
}
.bookPage .tocDetails h3{
  margin-bottom: 25px;
}
.bookPage .tocDetails .sheetSummary {
  margin: 6px 0 16px;
  font-style: normal;
  font-size: 22px;
  line-height: 1.4;
  text-align: center;
}
.bookPage .moderatorSection {
  margin-inline-start: 20px;
  margin-inline-end: 20px;
}
.bookPage .moderatorSectionExpand, .bookPage .moderatorSectionCollapse {
  cursor: pointer;
  color: #666;
  font-size: 14px;
}
.bookPage.fullBookPage .moderatorSectionExpand, .bookPage.fullBookPage .moderatorSectionCollapse {
  margin: 13px 6px 0;
}
.bookPage.fullBookPage .tocTitleControls{
  display: flex;
}
.bookPage .moderatorSectionExpand:hover {
  text-decoration: underline;
}
.interface-english .bookPage .moderatorSection .button {
  padding: 12px 16px;
  font-size: 16px;
  margin: 0 0 0 10px;
}
.interface-hebrew .bookPage .moderatorSection .button {
  padding: 12px 16px;
  font-size: 16px;
  margin: 0 10px 0 0;
}
.bookPage .moderatorSection .moderatorSectionMessage {
  margin-top: 20px;
  font-size: 18px;
}
.bookPage .moderatorSection .button .fa {
  color: #999;
  margin-right: 4px;
}
.bookPage .versionEditForm {
  text-align: left;
  background-color: #ddd;
  padding: 10px;
  width: 100%;
}
.bookPage .versionEditForm label {
  display: inline-block;
  padding: 10px 10px 0 0;
}
.bookPage .versionEditForm label#versionNotes_label {
  display: block;
}
.bookPage .versionEditForm #versionTitle,
.bookPage .versionEditForm #versionSource,
.bookPage .versionEditForm #versionNotes,
.bookPage .versionEditForm #versionTitleInHebrew,
.bookPage .versionEditForm #versionNotesInHebrew,
.bookPage .versionEditForm #purchase_name,
.bookPage .versionEditForm #purchase_url,
.bookPage .versionEditForm #purchase_image
 {
  width: 98%;
}
.bookPage .versionEditForm #priority {
  width: 25px;
}
.bookPage .versionEditForm #digitzedBySefaria {
  margin-right: 10px;
}
.bookPage .versionEditForm #save_button,
.bookPage .versionEditForm #delete_button {
  text-align: center;
  cursor: pointer;
  color: white;
  background: #212E50;
  padding: 4px 10px;
  border-radius: 3px;
  margin: 10px auto 0;
  width: 60px;
}
.bookPage .versionEditForm #delete_button {
  float: right;
  background: white;
  color: #999;
  border: 1px solid #999;
  width: 100px;
  margin: 0;
}
.bookPage .versionTitle .fa,
.bookPage .versionEditForm .fa {
  font-size: 10px;
  color: #666;
  vertical-align: super;
  margin-left: 3px;
  cursor: pointer;
}
.interface-hebrew .bookPage .versionTitle .fa,
.interface-hebrew .bookPage .versionEditForm .fa {
  margin: 0 3px 0 0 ;
}
.bookPage .versionTitle .error {
  color: red;
}
.bookPage .content {
  box-sizing: border-box;
  text-align: center;
  height: 100%;
}
.bookPage.fullBookPage .content {
  text-align: start;
}
.bookPage .content .sheetTags {
  display: flex;
  flex-direction: row;
  flex-wrap: wrap;
}
.textTableOfContents .structToggles{
  margin-top: 20px;
  margin-bottom: 20px;
}
.connectionsPanel .textTableOfContents .structToggles {
  margin-top: 0;
}

.textTableOfContents .structToggles .structTogglesInner {
  display: flex;
  flex-direction: row;
  align-items: start;
}
.interface-hebrew .textTableOfContents .structToggles{
  direction: rtl;
}
.interface-english .textTableOfContents .structToggles{
  direction: ltr;
}
.altStructToggleBox a, .altStructToggleBox a:hover, .altStructToggleBox a:visited, .altStructToggleBox a:link, .altStructToggleBox a:active {
  text-decoration: none;
}
.textTableOfContents .structToggles .altStructToggle {
  color: var(--dark-grey);
  cursor: pointer;
  text-align: start;
  font-style: normal;
  font-weight: normal;
  font-size: 16px;
  line-height: 19px;
  text-align: justify;
}
.textTableOfContents .structToggles .altStructToggleBox:not(:last-child):after{
  content: "•";
  color: var(--dark-grey);
  margin-inline-start: 5px;
  margin-inline-end: 5px;
}
.bookPage.compare .structToggles .altStructToggle {
  font-size: 16px;
}
.textTableOfContents .structToggles .altStructToggle.active {
  color: #000000;
}
.textTableOfContents .structToggles .toggleDivider {
  color: #ccc;
  margin: 0 8px;
}
.textTableOfContents .sectionLink {
  display: inline-block;
  height: 50px;
  min-width: 50px;
  line-height: 50px;
  vertical-align: middle;
  font-size: 18px;
  font-weight: lighter;
  margin: 3px;
  text-align: center;
  background-color: #FBFBFA;
  color: #666;
  cursor: pointer;
  padding: 0 6px;
  box-sizing: border-box;
}
.textTableOfContents .torahNavParshiot .sectionLink,
.connectionsPanel .textTableOfContents .torahNavParshiot .sectionLink,
.topicPanel .readings .sectionLink{
  display: initial;
  background-color: initial;
  font-size: 14px;
  margin: 0;
  padding: 0 4px;
  line-height: 30px;
  color: var(--medium-grey);
  --english-font: var(--english-sans-serif-font-family);
  --hebrew-font: var(--hebrew-sans-serif-font-family);
}
.connectionsPanel .textTableOfContents .sectionLink {
  background-color: #ffffff;
  color: #000000;
}
.textTableOfContents .sectionLink.current{
  background-color: var(--sefaria-blue);
  color: #FFFFFF;
}
.textTableOfContents .torahNavParshiot .sectionLink.current{
  color: var(--sefaria-blue);
  font-weight: bold;
}
.textTableOfContents .sectionName {
  display: none;
}
.textTableOfContents .tocSection > .sectionName {
  font-size: 24px;
  margin: 0 3px 4px;
  color: #666;
  display: block;
}
.bookPage .content .tab-view.largeTabs {
  padding: 20px 0 40px;
  text-align: start;
}
.bookPage.compare .content .textTableOfContents {
  padding: 10px 0;
}
.bookPage.narrowPanel .textTableOfContents {
  padding: 0 0 40px;
}
.textTableOfContents .tocSection {
  margin-bottom: 22px;
  display: block;
  text-align: left;
}
.textTableOfContents .tocSection.noSubLevels{
  display: none;
}
.textTableOfContents > .tocLevel {
  margin-bottom: 30px;
}
.textTableOfContents > .tocContent > .tocLevel > .schema-node-toc > .schema-node-title {
  font-size: 24px;
  line-height: 29px;
}
.textTableOfContents .schema-node-title {
  color: black;
  font-size: 18px;
  display: inline-block;
  margin-bottom: 10px;
  cursor: pointer;
}
.textTableOfContents .torahNavParshiot .schema-node-title {
  font-size: 24px;
  margin-bottom: 0;
}
.textTableOfContents .schema-node-toc {
  display: block;
}
.textTableOfContents .schema-node-toc.linked.current,
.textTableOfContents .schema-node-toc.linked.current .schema-node-title {
  color: var(--sefaria-blue);
  font-weight: bold;
}
.textTableOfContents .schema-node-toc:not(.linked)>.schema-node-title:not(.fixed):after {
  content: "\f105";
  display: inline-block;
  font-size: inherit;
  text-rendering: auto;
  -webkit-font-smoothing: antialiased;
  -moz-osx-font-smoothing: grayscale;
  font-family: FontAwesome;
  margin-inline-start: 8px;
  font-size: 14px;
  position: relative;
  top: -2px;
  color: var(--medium-grey);
}
.textTableOfContents .schema-node-toc:not(.linked) > .schema-node-title.open:not(.fixed):after {
  content: "\f107";
}
.readerPanel.hebrew .textTableOfContents .schema-node-toc:not(.linked) > .schema-node-title:not(.fixed):after,
.readerApp.interface-hebrew .noLangToggleInHebrew .textTableOfContents .schema-node-toc:not(.linked) > .schema-node-title:not(.fixed):after {
  content: "\f104";
  font-size: 122%;
  margin-inline-start: 9px;
}
.readerPanel.hebrew .textTableOfContents .schema-node-toc:not(.linked) > .schema-node-title.open:not(.fixed):after,
.readerApp.interface-hebrew .noLangToggleInHebrew .textTableOfContents .schema-node-toc:not(.linked) > .schema-node-title.open:not(.fixed):after {
  content: "\f107";
}
.textTableOfContents .schema-node-contents {
  margin: 0 auto 22px;
  display: block;
  width: 100%;
}
.textTableOfContents .torahNavParshiot .schema-node-contents {
  margin-bottom: 0;
}
.textTableOfContents .schema-node-contents > .tocLevel > .schema-node-toc:not(.janode){
  margin-inline-start: 15px;
}
.textTableOfContents .schema-node-contents.closed {
  display: none;
}
.textTableOfContents .schema-node-toc .schema-node-contents.closed {
  display: block;
}
.textTableOfContents .tocLevel {
  display: block;
}
.textTableOfContents .torahNavParshiot .tocLevel {
    display: flex;
    flex-flow: row wrap;
    justify-content: space-between;
}
.textTableOfContents .torahNavParshiot .tocLevel .schema-node-toc {
  flex: 1 1 50%;
  text-decoration: none;
}
.textTableOfContents > .tocLevel > .schema-node-toc {
  margin: 10px 0;
}
.textTableOfContents.schema-node-toc {
  margin: 6px 20px;
}
.textTableOfContents .schema-node-toc.linked:hover .schema-node-title {
  text-decoration: underline;
}
.textTableOfContents .specialNavSectionHeader {
  font-size: 16px;
  line-height: 18.75px;
  --english-font: var(--english-sans-serif-font-family);
  --hebrew-font: var(--hebrew-sans-serif-font-family);
  margin-bottom: 10px;
  color: var(--dark-grey);
}
.textTableOfContents .torahNavParshiot{
  margin-top: 30px;
}
.textTableOfContents .altStruct .refLink {
  width: 49%;
  margin: 3px;
  box-sizing: border-box;
  display: inline-block;
}
@media (max-width: 450px) {
  .textTableOfContents .altStruct .refLink {
    margin: 0.5%;
  }
}
.hebrew .textTableOfContents .tocSection,
.hebrew .textTableOfContents,
.english .noLangToggleInHebrew .textTableOfContents,
.bilingual .noLangToggleInHebrew .textTableOfContents{
  text-align: right;
}
.english .noLangToggleInHebrew .textTableOfContents,
.bilingual .noLangToggleInHebrew .textTableOfContents{
  direction: rtl;
}
.bookPage .button.allVersionsButton {
  color: #999;
  text-transform: uppercase;
  font-size: 15px;
  padding: 12px 50px;
  margin: 20px 0;
}
.bookPage .allVersionsButton.inactive {
  background-color: transparent;
}
.versionBlock{
  display: flex;
  flex-flow: column;
}
.versionBlock .versionBlockHeading{
  display: flex;
  justify-content: start;
  align-items: flex-start;
  margin-bottom: 10px;
}
.versionBlock .versionTitle {
  font-size: 18px;
  color: #000;
  /*unicode-bidi: plaintext;*/
}
.versionBlock.with-preview .versionPreviewWithOptionalEllipsis {
  --english-font: "adobe-garamond-pro", var(--english-serif-font-family);
  --hebrew-font: var(--hebrew-serif-font-family);
  font-size: 18px;
  display: block;
}
.versionBlock .versionPreview {
  --line-height: 22px;
  line-height: var(--line-height);
  text-decoration: none;
}
.versionBlock .versionPreview big {
  font-size: inherit;
}
.versionBlock .versionPreview i.footnote {
  display: none;
}
.versionBlock.with-preview {
  --english-font: var(--english-sans-serif-font-family);
  --hebrew-font: var(--hebrew-sans-serif-font-family);
}
.versionBlock .versionPreview.shouldAttemptTruncation  {
  display: block;
  overflow: hidden;
  --max-lines: 5;
  max-height: calc(var(--line-height) * var(--max-lines));
}
.version-with-preview-title-line {
  display: inline;
  flex-wrap: wrap;
  font-size: 14px;
  line-height: 22px;
  color: var(--medium-grey);
  margin-inline-start: 5px;
}
.version-with-preview-title-line .open-details {
  display: inline;
  margin-inline-end: 5px;
  font-style: italic;
}
.versionBlock.with-preview summary {
  margin-top: 10px;
}
[open] .versionBlock.with-preview summary {
  margin-bottom: 10px;
}
.versionBlock.with-preview details summary::before {
  content: url('/static/icons/little-chevron-down.svg');
}
.versionBlock.with-preview details[open] summary::before {
  content: url('/static/icons/little-chevron-up.svg');
}
.versionBlock.with-preview summary::-webkit-details-marker {
  /*hide marker for safari*/
  display: none;
}
.versionBlock.with-preview summary {
  /*hide marker for chrome*/
  list-style: none;
  cursor: pointer;
}
details .open-details::before {
  margin-inline-end: 5px;
}
.version-with-preview-title-line .selectButton {
  text-decoration: none;
}
.version-with-preview-title-line .selectButton.currSelectButton {
  cursor: default;
}
.version-with-preview-title-line .selectButton:not(.currSelectButton) {
  color: var(--select-blue);
}
.version-with-preview-title-line .selectButton::before {
  content: "•";
  margin-inline-end: 5px;
  color: var(--medium-grey);
}
.version-block-with-preview-details {
  background-color: var(--lighter-grey);
  border-radius: 6px;
  padding: 10px;
}
.versionDetails-version-title {
  color: black;
}
.bookPage .versionBlock .versionTitle{
  font-style: normal;
  font-weight: normal;
  font-size: 24px;
  line-height: 29px;
  max-inline-size: max-content;
}
.versionsBox .versionBlock:not(.with-preview) {
  border-top: solid 1px #CCC;
  padding: 20px 0;
}
.versionsBox .versionBlock.with-preview {
  padding: 15px 0;
}
.language-block .versionLanguage {
  border-bottom: solid 1px #CCC;
}
.bookPage .versionsBox .versionBlock{
  padding-top: 20px;
  padding-bottom: 34px;
}
.bookPage .versionsBox .versionBlock:first-child{
  padding-top: 0;
  border-top: none;
}
.singlePanel .versionsBox .versionBlock .versionTitle .he {
    display: inline;
}
.versionBlock .versionTitle a {
  color: black;
}
.versionBlock .versionBlockHeading .versionLanguage {
  display: none;
}
.bookPage .versionBlock .versionBlockHeading .versionLanguage{
  display: initial;
  margin-inline-start: auto;
  font-style: normal;
  font-weight: normal;
  font-size: 14px;
  line-height: 18px;
  color: #666666;
  background: #EDEDEC;
  border-radius: 25px;
  padding: 5px 10px;
}
.aboutBox .versionBlock .versionTitle:hover {
  text-decoration: none;
}
.versionBlock .versionTitle a{
}
.versionBlock .versionBlockHeading .versionEditIcon{
  display: none;
}
.versionBlock .versionBlockHeading .versionEditIcon.enabled{
  display: inline-block;
  align-self: self-start;
  font-size: 14px;
  padding: 5px;
}
.versionBlock .versionBlockHeading .versionEditIcon.enabled:hover{
  color: #666666;
  cursor: pointer;
}
.versionBlock .versionSelect{
  margin: 10px 0;
}
.bookPage .versionBlock .versionSelect, .aboutBox .currVersionSection .versionSelect{
  display: none;
}
.versionBlock .versionNotes a {
  font-style: normal;
  font-weight: normal;
  color: #666666;
  text-decoration: underline;
}
.versionBlock .versionDetails {
  display: flex;
  flex-flow: row;
  justify-content: space-between;
  font-style: normal;
  font-weight: normal;
  font-size: 14px;
  line-height: 20px;
  color: #666666;
}
.bookPage .versionBlock .versionDetails{
  line-height: 20px;
}
.versionBlock .versionDetails .versionDetailsInformation{
  display: flex;
  flex-flow: column;
}
.versionBlock .versionDetails .versionDetailsImage{
  margin-top: 5px;
}
.versionBlock .versionDetails .versionDetailsInformation .versionDetailsElement.versionBuyLink a{
  color: #18345D;
}
.versionBlock .versionDetails .versionDetailsLabel, .versionBlock .versionDetails .versionDetailsLabel:hover{
  text-decoration: none;
}
.versionBlock .versionDetails .versionBuyImage .versionDetailsImageLink img{
  height: 120px;
}
.versionBlock .versionDetails .n-a, .versionBlock .n-a{
  display: none;
}
.versionBlock .versionTitle:hover {
  text-decoration: underline;
  cursor: pointer;
}
.versionBlock .versionNotes {
  font-style: normal;
  font-weight: normal;
  font-size: 18px;
  line-height: 22px;
  color: #666666;
  margin: 10px 0;
  text-align: start;
}
.bookPage .versionBlock .versionNotes{
  font-size: 16px;
  line-height: 19px;
  padding-bottom: 15px;
}
.versionBlock .versionEditIcon {
  margin: 0 7px;
  vertical-align: 1px;
}
.versionBlock .versionExtendedNotesLinks{
  font-style: italic;
  display: block;
}
.versionBlock .versionExtendedNotesLinks.no-notes{
  display: none;
}
.versionBlock .versionExtendedNotesLinks{/*temporary because broken*/
  display: none;
}
.modTools {
  width: 50%;
  margin: 0 auto;
  overflow-y: scroll;
  height: 100%;
}
.modTools .modToolsSection {
  padding: 50px;
  border-top: 1px solid #ccc;
}
.bookPage .content .dlSection {
}
.modTools .dlSectionTitle {
    width: 60%;
    margin: 0 auto;
}
.modTools .dlSectionTitle,
.bookPage .content h2 {
    text-transform: uppercase;
    color: #999;
    padding: 10px 0;
    margin-bottom: 14px;
}
.bookPage .content h2[role=button] {
  cursor: pointer;
}
.bookPage .content h2 img {
  opacity: 0.43;
  padding: 0 5px;
  height: 10px;
  width: 10px;
}
.bookPage .versionSectionHeader {
  display: flex;
  flex-direction: row;
  justify-content: space-between;
}
.bookPage .versionSectionSummary {
  text-transform: none;
  color: #ccc;
  font-size: 14px;
}
.bookPage .versionSectionSummaryHidden {
  visibility: hidden;
}
.modTools .dlVersionSelect {
  display: block;
}

select {
  width: 100%;
  margin: 10px auto;
  background-color: white;
  font-size: 14px;
  height: 50px;
  border-color: #ccc;
  border-radius: 3px;
  color: #333;
  font-family: "Roboto", "Helvetica Neue", "Helvetica", sans-serif;
}
.modTools .dlVersionSelect option,
.bookPage .content .dlVersionSelect option{
  unicode-bidi: plaintext;
}
.modTools .modtoolsButton,
.bookPage .content .versionDownloadButton {
  width: 60%;
  margin: 10px auto;
  background-color: white;
  font-size: 14px;
  height: 3em;
  border: 1px solid #ccc;
  border-radius: 3px;
  color: #ccc;
  font-family: "Roboto", "Helvetica Neue", "Helvetica", sans-serif;
}
.modTools .modtoolsButton .modtoolsButtonInner,
.bookPage .content .versionDownloadButton .downloadButtonInner {
    font-size: 16px;
    padding: 10px;
}
.modTools .modtoolsButton .he,
.bookPage .content .versionDownloadButton .he {
    font-family: "Heebo", sans-serif;
    direction: rtl;
    text-align: right;
}
.modTools a .modtoolsButton,
.bookPage .content a .versionDownloadButton {
    border-color: #212E50;
    background-color: #212E50;
}
.modTools .workflowy-tool{
  width: 60%;
  margin: auto;
}
.modTools .workflowy-tool .dlSectionTitle{
  width: unset;
}
.modTools .workflowy-tool .modtoolsButton{
  color: black;
}
.modTools .workflowy-tool .modtoolsButton:hover{
  background-color: #999;
}
.modTools .workflowy-tool textarea {
  width: 100%;
  min-height: 30rem;
  font-family: "Lucida Console", Monaco, monospace;
  font-size: 0.8rem;
  line-height: 1.2;
}
.modTools .workflowy-tool .workflowy-tool-form{
  display: flex;
  flex-flow: column;
}
.dictionarySearchBox {
  display: flex;
  justify-content: space-between;
  align-items: center;
  padding-bottom: 5px;
  color: var(--medium-grey);
  font-size: 16px;
  line-height: 19px;
  width: 300px;
  height: 30px;
  background: var(--lighter-grey);
  border-radius: 6px;
  margin-bottom: 25px;
  position: relative;
}
.dictionarySearchBox .dictionarySearchButton{
  width: 16px;
  height: 16px;
  margin-inline-start: 8px;
  margin-inline-end: 5px;
}
.searchBox.dictionarySearchBox .keyboardInputInitiator {
  margin-bottom: 2px;
  border: none;
}
.interface-hebrew .searchBox.dictionarySearchBox .keyboardInputInitiator {
  display: none;
}
.dictionarySearchBox input {
  font-size: 17px;
  background-color: transparent;
  border: none;
  height: 18px;
  margin-inline-end: auto;
  --english-font: var(--english-sans-serif-font-family);
  --hebrew-font: var(--hebrew-sans-serif-font-family);
}
.dictionarySearchBox input::placeholder{
  font-size: 16px;
  line-height: 19px;
  color: var(--dark-grey);
}
body .ui-autocomplete.dictionary-toc-autocomplete {
  margin-top: 40px;
  padding: 6px 0 0;
  width: 300px;
  min-height: 85px;
  max-height: 185px;
  background: #FFFFFF;
  box-shadow: 0px 1px 3px rgba(0, 0, 0, 0.25);
  border-radius: 6px;
  overflow-y: auto;
}
body .ui-autocomplete.dictionary-toc-autocomplete .ui-menu-item {
  padding: 4px 25px;
  font-size: 22px;
  line-height: 29px;
  color: black;
  cursor: pointer;
  display: block;
}
body .ui-autocomplete.dictionary-toc-autocomplete .ui-menu-item:hover{
  background: var(--lighter-grey);
}
body .ui-autocomplete.dictionary-toc-autocomplete .ui-menu-item a.ui-state-focus {
  text-decoration: underline;
}
.singlePanel .searchContent h1 {
  height: revert;
}
.searchContent h1 {
  height: 40px;
  font-size: 30px;
  color: #000;
  margin-bottom: 5px;
  --english-font: var(--english-serif-font-family);
  --hebrew-font:  var(--hebrew-serif-font-family);
}
.searchContent h1.englishQuery {
  font-size: 30px;
}
.searchContent h1.hebrewQuery {
  font-family: var(--hebrew-serif-font-family);
}
.searchContent .searchTopLine {
  margin-bottom: 40px;
}
.searchContent .searchResultCount {
  color: var(--dark-grey);
}
.searchContent .searchTopMatter {
  position: relative;
  display: flex;
  border-bottom: 1px solid var(--light-grey);
  flex-direction: row;
  justify-content: space-between;
  align-items: center;
}
.searchTopMatter .type-buttons {
  display: flex;
  flex-direction: row;
  align-self: flex-start;
}
.searchTopMatter .search-dropdown-button {
  font-size: 22px;
  color: #999;
  cursor: pointer;
  padding: 10px 0;
  -webkit-touch-callout: none; /* iOS Safari */
  user-select: none;
  margin-inline-end: 20px;
}
@media (max-width: 540px) {
  .searchTopMatter .search-dropdown-button {
    margin-inline-end:  15px;
  }
  .searchTopMatter .search-dropdown-button,
  .searchTopMatter .dropdown-button {
  font-size: 16px;
  }
}
.compare .searchTopMatter .search-dropdown-button {
  margin-inline-end:  15px;
}
.compare .searchTopMatter .search-dropdown-button,
.compare .searchTopMatter .dropdown-button {
  font-size: 16px;
}
.searchTopMatter .search-dropdown-button.active {
  color: #000;
  border-bottom: 4px solid var(--medium-grey);
}

.searchContent .searchResultList {
  padding-top: 25px;
  max-width: 665px;
  padding-top: 25px;
  max-width: 665px;
}

.searchResultList .topicTitle .int-en, .searchResultList .topicTitle .int-he {
  font-size: 24px;
}

.searchContent .searchResultList #searchTopics {
  border-top: 1px solid #EDEDEC;
  border-bottom: 1px solid #EDEDEC;
  padding-top: 30px;
  padding-bottom: 5px;
  margin-bottom: 25px;
}
.searchResultList .searchTopic {
  margin-bottom: 30px;
}
.searchResultList .searchTopic .topicDescSearchResult {
  margin-top: 10px;
}
.searchResultList .searchTopic .topicSourcesSheets {
  margin-top: 10px;
}
.searchResultList .searchTopic .topicSourcesSheets.systemText .int-en,
.searchResultList .searchTopic .topicSourcesSheets.systemText .int-he {
  color: #666666;
}

@media (min-width: 701px) {
  /* prevent width of left-pane from changing due to content size when filters applied */
  .searchContent .searchResultList {
    width: 60vw;
  }
}

.searchContent .searchFilters h2 {
  --english-font: var(--english-sans-serif-font-family);
  --hebrew-font: var(--hebrew-sans-serif-font-family);
  font-size: 22px;
  text-transform: none;
  color: var(--dark-grey);
  border-bottom: 1px solid var(--light-grey);
  padding-bottom: 10px;
  margin: 0 0 10px 0;
}
.searchContent .searchStatusLine {
  text-align: center;
  font-size: 13px;
  height: 10px;
}
.searchFilterBoxes .type-button {
  padding: 6px 14px;
  margin: 5px;
  border-radius: 12px;
  border: 1px solid #DADADA;
  font-size: 13px;
  color: #666;
  font-family: "Roboto", "Helvetica Neue", "Helvetica", sans-serif;
  letter-spacing: 1px;
  cursor: pointer;
}
.searchFilterBoxes .type-button .he {
  font-family: "Heebo", sans-serif;
}
.searchFilterBoxes .type-button.active {
  color: #000;
  background-color: white;
}
.searchContent .type-button-title,
.searchContent .type-button-total {
  display: inline-block;
  padding: 2px;
}
.searchContent .results-count,
.searchContent .searchStatusLine > .loadingMessage {
  color: #999;
  font-family: "Roboto", "Helvetica Neue", "Helvetica", sans-serif;
  letter-spacing: 1px;
  padding-top: 5px;
}
.dropdown-modal {
  position: relative;
}
.dropdown-modal.position-unset {
  position: unset;
}
.dropdown-button {
  color: #666;
  margin-left: 5px;
  margin-right: 5px;
  font-size: 18px;
  letter-spacing: 1px;
  cursor: pointer;
  font-weight: lighter;
  user-select: none;
}
.dropdown-button:hover {
  text-decoration: underline;
}
.dropdown-button .active {
  color: #000;
}
.dropdown-button .en {
  font-family: "Roboto", "Helvetica Neue", "Helvetica", sans-serif;
}
.dropdown-button .he {
  font-family: "Heebo", sans-serif;
}
.dropdown-button img {
  opacity: 0.43;
  padding: 0 5px;
  height: 10px;
  width: 10px;
}
.dropdown-button.buttonStyle {
  letter-spacing: 0;
  background-color: var(--lighter-grey);
  font-size: 16px;
  padding: 5px 10px;
  border-radius: 6px;
  margin: 0;
}
.dropdown-button.buttonStyle:hover {
  text-decoration: none;
}
.message-modal {
  position: fixed;
  text-align: center;
  padding: 10px;
  background-color: #eee;
  width: auto;
  height: auto;
  margin: 0;
  z-index: 100;
  overflow: hidden;
  line-height: 1.2;
  border-radius: 0;
  max-width: 100%;
  border-radius: 6px;
}
.message-overlay {
  display: none;
  position: fixed;
  z-index: 20;
  background: black;
  opacity: 0.4;
  height: 100%;
  width: 100%;
  top: 0px;
  left: 0px;
}
.messageHeader {
  font-weight: bold;
  font-size: 14px;
  margin-bottom: 4px;
}
.message-modal textarea {
  display: block;
  max-width: 100%;
  height: 140px;
  width: 480px;
  box-sizing: border-box;
  margin-bottom: 20px;
}
.searchContent .searchFilterGroup {
  margin-bottom:  30px;
}
.searchContent .searchFilterBoxes li {
  display: flex;
  justify-content: space-between;
  flex: 1 0 45%;  /* see https://stackoverflow.com/questions/29546550/flexbox-4-items-per-row */
  padding: 6px 0;
  font-size: 18px;
  cursor: pointer;
  line-height: 125%;
  color: #000;
}
.searchContent .searchFilterBoxes li img {
  height: 10px;
  width: 10px;
  opacity: 0.43;
  padding: 0 10px;
}
.searchContent .searchFilterBoxes .searchFilterExactBox li {
  justify-content: flex-start;
}
.searchContent .searchFilterBoxes li .checkboxAndText {
  display: flex;
}
.searchContent .searchFilterBoxes li .checkboxAndText label {
  opacity: 0.4;
}
.searchContent .searchFilterBoxes li .checkboxAndText label:hover {
  opacity: 0.6;
}
.searchContent .searchFilterBoxes li input[type="checkbox"] {
  display: none;
}
.searchContent .searchFilterBoxes li input[type="checkbox"] + label span {
  display:inline-block;
  width: 15px;
  height: 15px;
  cursor:pointer;
  background-image: url(/static/img/checkbox-unchecked.svg);
  background-size: contain;
  margin-inline-end: 10px;
}
.searchContent .searchFilterBoxes li input[type="checkbox"]:checked + label span {
  background-image: url(/static/img/checkbox-checked.svg);
}
.searchContent .searchFilterBoxes li input[type="checkbox"]:indeterminate + label span {
  background-image: url(/static/img/checkbox-partially.svg);
}
.searchContent .searchFilterTitle:hover {
  text-decoration: underline;
}
.searchContent .searchFilterBoxes li .filter-count {
  color: var(--dark-grey);
}
.searchContent .searchFilterBoxes li .fa {
  color:  var(--medium-grey);
  font-size: 20px;
}
.searchContent .searchFilterBooks {
  padding-inline-start: 27px;
  margin-top: -6px;
}
.searchContent .searchFilters .showMore {
  display: block;
  margin-inline-start: 27px;
  cursor: pointer;
  font-size: 14px;
  margin-top: 4px;
  background: none!important;
  border: none;
  padding: 0!important;
  color: inherit;

}
.searchContent .searchFilters .showMore:hover {
  text-decoration: underline;
}
.searchFilters .searchBox {
  overflow: hidden;
  display: flex;
  align-items: center;
  padding-left: 10px;
  padding-right: 10px;
  text-align: inherit;
  background: #EDEDEC;
  border-radius: 250px;
  border: none;
  width: calc(100% - 10px);
  height: 30px;
  --english-font: var(--english-sans-serif-font-family);
  --hebrew-font: var(--hebrew-sans-serif-font-family);
  font-size: var(--sans-serif-body-font-size);
  margin-bottom: 10px;
}
.searchFilters .searchFilterIcon {
  float: right;
  margin: 0px -5px 1px 0px;
}
.searchBox input.searchFiltersInput {
  width: calc(100% - 10px);
  background-color: transparent;
  border: 0;
  font-size: var(--sans-serif-body-font-size);
}
.searchBox button {
  border:0;
}
.dropdown-option-list {
  margin-top: 10px;
  background: white;
  width: auto;
  position: absolute;
  z-index: 1;
  -webkit-border-radius: 7px;
  -moz-border-radius: 7px;
  border-radius: 7px;
  border: 1px solid #ccc;
}
.dropdown-option-list-label span {
  white-space: nowrap;
}
.interface-english .dropdown-option-list {
  right: 0;
}
.interface-hebrew .dropdown-option-list {
  left: 0;
}
.dropdown-option-list.hidden{
  display: none;
}
.dropdown-option-list table {
  border-collapse: collapse;
}
.dropdown-option-list tr {
  font-family: "Roboto", "Helvetica Neue", "Helvetica", sans-serif;
  padding: 15px;
  font-size: 16px;
  cursor: pointer;
}
.interface-hebrew .dropdown-option-list tr {
  font-family: "Heebo", sans-serif;
}
.dropdown-option-list tr:hover {
  background-color: var(--lighter-grey);
}
.dropdown-option-list tr:not(:last-child) {
  border-bottom: 1px solid #eee;
}
.dropdown-option-list td:not(:first-child) {
  padding: 15px 15px 15px 0;
}
.dropdown-option-list td:first-child {
  padding: 0 0 0 15px;
}
.interface-hebrew .dropdown-option-list td:not(:first-child) {
  padding: 15px 0 15px 15px;
}
.interface-hebrew .dropdown-option-list td:first-child {
  padding: 0 15px 0 0;
}
.dropdown-option-list tr.unselected {
  color: #aaa;
}
.dropdown-option-list tr .dropdown-option-check {
  width: 10px;
  height: 10px;
  padding-left: 0;
  padding-right: 10px;
}
.interface-hebrew .dropdown-option-list tr .dropdown-option-check {
  padding-left: 10px;
  padding-right: 0;
}
.dropdown-option-list tr.unselected .dropdown-option-check {
  display: none;
}
.searchContent .mobileSearchFilters {
  position: absolute;
  width: 100%;
  height: 100%;
  top: 0;
  left: 0;
  display: flex;
  flex-direction: column;
  z-index: 1002;
  background-color: var(--lightest-grey);
}
.mobileSearchFiltersHeader {
  background-color: var(--lighter-grey);
  padding: 20px 15px;
  display: flex;
  justify-content: center;
  color:  var(--dark-grey);
}
.mobileSearchFiltersHeader .readerNavMenuCloseButton {
  font-size: 45px;
  color: var(--medium-grey);
  height: 20px;
  display: block;
  line-height: 20px;
  position: absolute;
  margin-right: 100%;
  margin-left: 45px;
}
.mobileSearchFilters .searchFilters {
  flex-grow:  1;
  overflow-y: scroll;
  padding:  20px 15px;
}
.mobileSearchFilters .toggleSet {
  width: 100%;
  margin: 10px 0 0 0;
}
.mobileSearchFiltersFooter {
  padding: 15px;
  border-top: 1px solid var(--light-grey);
}
.searchContent .result {
  padding-bottom: 20px;
}
.searchContent .result a:hover,
.sidebarSearch .result a:hover {
  text-decoration: none;
}
.searchContent .similar-results {
  padding: 0 25px;
}
.searchContent .similar-results .result-title {
  display: none;
}
.searchContent .result-title {
  font-size: 24px;
  margin-bottom: 15px;
}
.sheetResult .result-title {
  --english-font: var(--english-sans-serif-font-family);
  font-size: 16px;
  font-weight: 600;
  line-height: 18.75px;
  color: #000000;
}
.sheetResult .snippet.en {
  color: #666666;
  --english-font: var(--english-sans-serif-font-family);
  font-size: 14px;
  font-weight: 400;
  line-height: 18px;
}
.searchContent .result-title .int-he {
  font-family: "Taamey Frank", "adobe-garamond-pro", "Crimson Text", Georgia, "Times New Roman", serif;
  font-size: 22px;
}
.searchContent .sheetResult .sheetData{
  display: flex;
  justify-content:flex-start;
  align-items: center;
  color: #999;
  font-size: 13px;
  margin: 15px 0 5px;
}
.searchContent .sheetResult .ownerData{
  display: flex;
  justify-content:flex-start;
  align-items: center;
  font-size: 13px;
}
.searchContent .sheetResult .ownerName {
  color: var(--midrash-green);
  margin-inline-start: 10px;
  --english-font: var(--english-sans-serif-font-family);
  font-size: 14px;
}
.searchContent .sheetResult .date {
  color: #999999;
  --english-font: var(--english-sans-serif-font-family);
  font-size: 14px;
  font-weight: 400;
  line-height: 18px;
  margin-inline-start: 5px;
}
.searchContent .sheetResult .bullet {
  margin-inline-start: 5px;
}
.searchContent .sheetResult .sheetData .tagsViews a:not(:last-of-type):after{
  content: ",";
  margin-inline-end: 4px;
}
.searchContent .sheetResult .sheetData .tagsViews a:first-of-type:before{
  content: '•';
  margin-inline-start: 4px;
  margin-inline-end: 4px;
}
.searchContent .result .result-title:hover {
  text-decoration: underline;
}
.readerPanel.english .searchContent .snippet.he,
.readerPanel.hebrew .searchContent .snippet.en,
.bilingual .searchContent .snippet.he {
  display: block;
}
.searchContent .snippet {
  font-size: 18px;
  color: #000;
}
.searchContent .sheet_result .snippet:hover {
  text-decoration: none;
}
.searchContent .similar-results .result .result-title {
  padding: 0 0 5px;
}
.searchContent .result .version,
.sidebarSearch .result .version {
  color: #999;
  font-family: "Roboto", "Helvetica Neue", "Helvetica", sans-serif;
  font-size: 13px;
  margin: 15px 0 5px;
  display: flex;
  align-items: center;
}
.searchContent .result .version .ownerMetadata {
  margin-inline-start: 10px;
}
.searchContent .result .similar-trigger-box,
.sidebarSearch .result .similar-trigger-box {
  color: #999;
  font-weight: lighter;
  --english-font: var(--english-sans-serif-font-family);
  --hebrew-font: var(--hebrew-sans-serif-font-family);
  text-transform: uppercase;
  letter-spacing: 1px;
  font-size: 11px;
  padding: 0;
  cursor: pointer;
  margin: 8px 0;
}
.searchContent .result .similar-trigger-box i {
  padding: 0 5px;
}
.searchContent .result + .loadingMessage {
  margin-top: 30px;
}
.readerNavMenu .yourSheetsLink.navButton {
  width: 98%;
  margin-bottom: 20px;
  text-transform: uppercase;
  font-family: "Roboto", "Helvetica Neue", "Helvetica", sans-serif;
}
.search-container{
  position: relative;
}
.autocomplete-dropdown{
  background: #FFFFFF;
  position: absolute;
  top: 45px;
  width: auto;
  max-width: 130%;
  box-shadow: 0px 1px 3px rgba(0, 0, 0, 0.25);
  border-radius: 0px 0px 6px 4px;
  z-index: 2;
}
.singlePanel .autocomplete-dropdown {
  width: 0;
  position: fixed;
  top: 120px;
  inset-inline-start: 0;
  padding-bottom: 10px;
}
.singlePanel .autocomplete-dropdown:has(*){
  width: 100vw;
}
.search-group-suggestions{
  border-bottom: 0.766667px solid rgb(204, 204, 204);
  display: flex;
  align-items: start;
  padding-top: 5px;
  padding-bottom: 5px;
}
.singlePanel .search-group-suggestions{
  border-bottom-width: 0;
  padding-top: 0;
  padding-bottom: 0;
}
.search-group-suggestions-items{
  display: flex;
  flex-direction: column;
  flex-grow: 1;
  width: 0%;
}
.search-suggestion-link-wrapper{
  display: flex;
  align-items: center;
}
.search-suggestion-link-wrapper:hover{
  text-decoration: none;
}
.singlePanel .search-suggestion-link-wrapper{
  border-bottom: 0;
  padding: 0;
}
.singlePanel .search-suggestion-link-wrapper.search-override-wrapper {
  padding-top: 12px;
  padding-bottom: 12px;
  margin-bottom: 16px;
  border-top: 0.766667px solid #EDEDEC;
  border-bottom: 0.766667px solid #EDEDEC;
}

.search-suggestion {
    display: flex;
    list-style-type: none;
    padding: 6px 12px;
    font-family: 'EB Garamond';
    font-style: normal;
    font-weight: 400;
    font-size: 18px;
    line-height: 23px;
    cursor: pointer;
    width: max-content;
    flex-grow: 1;
    max-width: 100%;
    min-height: 10px;
}
.singlePanel .search-suggestion{
  width: auto;
}

.search-suggestion-text{
  font-family: 'EB Garamond';
}
.singlePanel .search-suggestion-text{
  color: #000000;
}
.search-suggestion-text.hebrew-result{
  font-family: "Taamey Frank";
}
.search-suggestion.highlighted{
  background-color: #EDEDEC;
}

.autocomplete-dropdown .search-override-text{
  font-family: 'Roboto';
  font-style: normal;
  font-weight: 400;
  font-size: 16px;
  line-height: 19px;
  margin-top: 3px;

  /* Dark Grey */
  color: #666666;
}
.autocomplete-dropdown .type-icon{
  display: inline-block;
  opacity: .4;
  height: 18px;
  width: 18px;
  margin-top: 2px;
}
.singlePanel .autocomplete-dropdown .type-icon{
  padding-inline-start: 2px;
}

.singlePanel .autocomplete-dropdown .type-icon.english-result{
  margin-top: 2px;
}

.autocomplete-dropdown .type-icon.ac-img-User{
  opacity: 1;
  border-radius: 50%;
}

.interface-english .autocomplete-dropdown .type-icon {
  margin-right: 10px;
}
.interface-hebrew .autocomplete-dropdown .type-icon {
  margin-left: 10px;
}
.interface-hebrew .autocomplete-dropdown .type-icon {
  margin-left: 10px;
}
.autocomplete-dropdown .type-icon.search-icon {
  padding-inline-start: 3px;
}
.autocomplete-dropdown .type-title{
  font-family: 'Roboto';
  font-style: normal;
  font-weight: 400;
  font-size: 14px;
  line-height: 18px;
  color: #999999;
  margin-top: 6px;
  width: 20%;
  padding-inline-end: 10px;
}
.autocomplete-dropdown .type-title .int-en{
  margin-left: 15px;
  margin-right: 114px;
}
.autocomplete-dropdown .type-title .int-he{
  margin-right: 15px;
  margin-left: 114px;
}
.singlePanel .autocomplete-dropdown .type-title {
  width: 0;
  visibility: hidden;
  padding-inline-end: 0;
}

.readerNavMenu .sheet {
  display: flex;
  justify-content: space-between;
  padding: 20px 0;
}

.readerNavMenu .sheet:not(.profile-page .sheet) {
  border-bottom: 1px solid #eee;
  color: black;
}

.sheetsProfileList .sheet {
  display: flex;
  justify-content: space-between;
  padding: 20px 0;
}

.readerNavMenu .sheet:hover{
  text-decoration: none;
}
.readerNavMenu .sheet .sheetImg {
  height: 40px;
  width: 40px;
  margin: 1px 0 0 0;
  border-radius: 2px;
}
.readerNavMenu .sheet .sheetTextInfo {
  display: flex;
  justify-content: flex-start;
}
.readerNavMenu .sheet:hover .sheetTextInfo {
  text-decoration: underline;
}
.readerNavMenu .sheet .sheetAuthTitle{
  display: flex;
  flex-flow: column;
  margin: auto 14px;
}
.readerNavMenu .sheet .sheetAuthor {
  font-family: "Roboto", "Helvetica Neue", "Helvetica", sans-serif;
  color: #999;
  font-size: 14px;
  margin-bottom: 6px;
  letter-spacing: 1px;
}
.readerNavMenu .sheet .sheetTitle {
  overflow: hidden;
  font-size: 16px;
  unicode-bidi: plaintext;
}
.readerNavMenu .sheet .sheetViews {
  color: #999;
  font-size: 13px;
  font-family: "Roboto", "Helvetica Neue", "Helvetica", sans-serif;
}
.readerNavMenu .sheet:hover .sheetViews {
  display: inline-block ;
  text-decoration: none;
}
.interface-english .readerPanel .readerNavMenu .tagsList .gridBox {
  direction: ltr;
}
.interface-hebrew .readerPanel .readerNavMenu .tagsList .gridBox {
  direction: rtl;
}
.tagsList .heOnly {
  direction: rtl;
}
.tagsList .enOnly {
  direction: ltr;
}
.readerControlsOuter {
  position: relative;
  z-index: 103;
}
.readerControls {
  position: relative;
  top: 0;
  left: 0;
  width: 100%;
  box-sizing: border-box;
  text-align: center;
  height: 60px;
  line-height: 60px;
  box-shadow: 0 1px 3px rgba(0,0,0,0.2);
  background-color: #FBFBFA;
}
.sepia .readerControls {
  background-color: #F3F3F1;
}
.dark .readerControls {
  background-color: #2D2D2B;
  color: white;
  border-color: #444;
}
.dark .readerControls .readerTextToc .readerTextTocBox {
  color: white;
}
.readerNavMenuCloseButton {
  font-family: var(--english-serif-font-family);
}
.readerControls.connectionsHeader {
  background-color: #F3F3F2;
  white-space: nowrap;
  box-shadow: none;
}
.readerControls.connectionsHeader.fullPanel  {
  background-color: #EDEDED;
}
.readerControls .connectionsPanelHeader .connectionsHeaderTitle {
  letter-spacing: 1px;
  font-size: 16px;
  font-weight: lighter;
}
.readerControls .connectionsPanelHeader .connectionsHeaderTitle:not(.active) {
  text-transform: uppercase;
}
.connectionsPanelHeader .connectionsHeaderTitle.active {
  cursor: pointer;
}
.connectionsHeaderTitle .fa-chevron-left {
  margin-right: 10px;
}
.connectionsHeaderTitle .fa-chevron-right {
  margin-left: 10px;
}
.connectionsHeaderTitle .fa-chevron-left, .connectionsHeaderTitle .fa-chevron-right{
  color: #999;
}
.readerControls .readerControlsInner {
  position: relative;
  width: 760px;
  margin: 0 auto;
  padding: 0 30px;
  display: flex;
  justify-content: space-between;
  max-width:  100%;
  box-sizing: border-box;
}
.compare .readerControls .readerControlsInner {
  padding: 0 25px;
}
.readerControls.connectionsHeader .readerControlsInner {
  padding: 0 34px;
}
.readerControls.transLangPrefSuggBann {
  background-color: #EDEDEC;
  z-index: 2;
}
.readerControls .readerControlsInner.transLangPrefSuggBannInner {
  justify-content: center;
  align-items: center;
  line-height: initial;
  height: 100%;
  color: #666;
}
.readerControls.transLangPrefSuggBann .transLangPrefCentered {
  display: flex;
  align-items: center;
  margin-inline-start: auto;
}
.readerControls .readerControlsInner.transLangPrefSuggBannInner .yesNoGroup {
  margin: 0 10px;
  display: flex;
}
.readerControls .readerControlsInner.transLangPrefSuggBannInner .yesNoButton {
  border-radius: 6px;
  background-color: white;
  padding: 5px 11px;
  margin: 0 7px 0 0;
  user-select: none;
  cursor: pointer;
  text-decoration: none;
  color: inherit;
}
.interface-hebrew .readerControls .readerControlsInner.transLangPrefSuggBannInner .yesNoButton {
  margin: 0 0 0 7px;
}
.readerControls .readerControlsInner.transLangPrefSuggBannInner .readerNavMenuCloseButton {
  font-size: 35px;
  margin-inline-start: auto;
  margin-top: -6px;
  color: #bbb;
}
.trans-pref-header-container {
  display: flex;
  flex-direction: row;
  justify-content: space-between;
  padding-inline: 12px;
  padding-block: 10px;
  align-items: center;
}
.trans-pref-header-container .trans-pref-reset {
  display: flex;
  align-items: center;
  text-decoration: none;
}
.interface-hebrew .trans-pref-header-container .trans-pref-reset {
  direction: rtl;
}
.interface-hebrew .trans-pref-header-container .trans-pref-reset .smallText {
  padding-bottom: 2px;
}
.trans-pref-header-container img.reset-btn {
  width: 10px;
  height: 10px;
  opacity: 0.4;
}
.singlePanel .readerControls .readerControlsInner {
  padding: 0px 15px;
}
.readerControls .readerTextToc a {
  color: inherit;
}
.readerControls .readerTextToc a:hover {
  text-decoration: none;
}
.readerControls .readerTextToc .readerTextTocBox h1 {
  display: unset;
  font-size: unset;
  font-weight: unset;
  margin-block-start: unset;
  margin-block-end: unset;
}
.readerControls .readerTextToc .readerTextTocBox a {
  display: flex;
  flex-direction: column;
  align-items: center;
  justify-content: center;
}
.readerControls .readerTextToc .readerTextTocBox a .readerControlsTitle {
  display: flex;
  align-items: center;
  justify-content: center;
}
.readerControls.connectionsHeader .readerTextToc {
  font-family: "Roboto", "Helvetica Neue", "Helvetica", sans-serif;
  color: #666;
  width: 100%;
}
.readerControls .readerTextToc.attributed .readerTextTocBox {
  line-height: 1.2;
}
.readerControls .readerTextToc .categoryAttribution {
  font-style: italic;
  font-size: 15px;
  color: #999;
  margin: 0 2px;
  white-space: nowrap;
  text-overflow: ellipsis;
  overflow: hidden;
  padding: 0 2px;
  display: inline;
}
.readerControls .readerTextToc .categoryAttribution .he {
  font-style: normal;
}
.interface-english .leftButtons,
.interface-hebrew .rightButtons {
  display: flex;
  flex-direction: row;
  text-align: left;
}
.interface-english .rightButtons,
.interface-hebrew .leftButtons {
  display: flex;
  flex-direction: row;
  text-align: right;
  align-items: center;
}
/* icons need a little nudge in flipped hebrew mode */
.interface-hebrew .rightButtons {
  margin-left: -3px;
}
.interface-hebrew .leftButtons {
  margin-right: 2px;
}
.leftButtons .saveButton,
.rightButtons .saveButton {
  display: flex;
  align-items: center;
  justify-content: flex-end;
  width: 30px;
  height: 56px;
  cursor: pointer;
}
.saveButton img {
  height: 18px;
  width: 18px;
  margin-top: 3px;
}
.rightButtons .saveButton.tooltip-toggle::before {
  top: 47px;
  left: -50px;
}
.interface-hebrew .rightButtons .saveButton.tooltip-toggle::before {
  left: auto;
  right: -50px;
}
.saveButton.tooltip-toggle.three-dots-button {
  background-color: #ededec;
  padding: 0 6px;  /* HACK: setting width and height to equal values doesn't make this circular, but this does! */
  height: 22px;
  display: flex;
  align-items: center;
  justify-content: center;
  border-radius: 50%;
}
.three-dots-button img {
  width: 10px;
  height: 10px;
  margin-top: 0;
}
.topicPanel .mainColumn .saveLine .saveButton.three-dots-button {
  margin-left: 10px;
  margin-right: 0;
  padding-bottom: 0;
}
.interface-hebrew .topicPanel .mainColumn .saveLine .saveButton.three-dots-button {
  margin-left: 0;
  margin-right: 10px;
}
.interface-hebrew .topicPanel .three-dots-button {
  margin-left: 0px;
  margin-right: 10px;
}
.leftButtons .readerNavMenuSearchButton,
.leftButtons .readerNavMenuMenuButton,
.leftButtons .readerNavMenuCloseButton,
.rightButtons .readerOptions,
.rightButtons .readerNavMenuCloseButton {
  width: 40px;
  height: 56px;
  line-height: 56px;
  color: #666666;
  font-size: 20px;
  display: inline-block;
  cursor: pointer;
}
.readerOptions .int-en {
  margin-right: 4px;
}
.readerOptions .int-he {
  margin-left: 8px;
}
.readerOptions .int-he img {
    height: 18px;
}
.rightButtons .readerOptionsTooltip.tooltip-toggle::before {
    top: 47px;
    left: -50px;
}
.rightButtons .readerOptions {
  vertical-align: middle;
}
.rightButtons .readerOptions:hover {
  text-decoration: none;
}
.leftButtons .readerNavMenuMenuButton {
  font-size: 24px;
  margin-top: 6px;
}
.compare .leftButtons .readerNavMenuMenuButton {
  font-size: 20px;
}
.leftButtons .readerNavMenuCloseButton {
  font-size: 44px;
}
.leftButtons .readerNavMenuSearchButton span,
.rightButtons .readerOptions img,
.leftButtons .readerNavMenuCloseButton span {
  vertical-align: middle;
}
.readerControls .readerTextToc {
  font-size: 18px;
  box-sizing: border-box;
  height: 50px;
  text-align: center;
  display: inline-block;
  cursor: pointer;
  vertical-align: middle;
  min-width: 0; /* see https://css-tricks.com/flexbox-truncated-text/ */
}
.readerControls .readerTextToc.connected, .readerControls .readerTextToc.connected a{
  cursor: initial;
}

.readerTextTocHeader.readerTextToc {
  font-size: 16px;
}
.hebrew .readerControls .readerTextToc {
  direction: rtl;
}
.english .readerControls .readerTextToc {
  direction: ltr;
}
.interface-english .bilingual .readerControls .readerTextToc {
  direction: ltr;
}
.interface-hebrew .bilingual .readerControls .readerTextToc {
  direction: rtl;
}
.interface-hebrew .bilingual .readerControls .readerTextToc .readerTextTocBox.sheetBox,
.interface-hebrew .english .readerControls .readerTextToc .readerTextTocBox.sheetBox {
  padding-left: 23px;
  padding-right: 0;
}
.english .readerControls .readerTextToc .readerTextTocBox.sheetBox,
.bilingual .readerControls .readerTextToc .readerTextTocBox.sheetBox {
  padding-right: 23px;
  padding-left: 0;
}
.readerControls .readerTextToc .readerTextTocBox {
  display: inline-block;
  vertical-align: middle;
  max-width: 100%;
  white-space: nowrap;
  text-overflow: ellipsis;
  overflow: hidden;
}
.readerControls .readerTextToc .readerTextTocBox a h1,
.readerControls .readerTextToc .readerTextTocBox a span,
.readerControls .readerTextToc .readerTextTocBox a div {
  white-space: nowrap;
  text-overflow: ellipsis;
  overflow: hidden;
  max-width: 100%;
}
.readerControls .readerTextToc .readerTextVersion {
  font-size: 15px;
  color: #999;
}
.readerControls .readerTextToc .fa {
  color: #999;
  font-weight: bold;
  margin: 0 7px;
  vertical-align: 0;
}
.readerControls .readerTextToc .fa.invisible {
  visibility: hidden;
}
/*.bilingual .readerTextToc .he {
  display: none;
}*/
.readerOptions img {
  height: 16px;
}
.readerOptions .textIcon {
  font-size: 22px;
  line-height: 60px;
}
.dark .readerOptions img {

}
.readerOptionsPanel {
  position: absolute;
  width: 100%;
  top: 58px;
  right: 0;
  padding: 20px;
  box-sizing: border-box;
  direction: ltr;
  background: #FBFBFA;
  border-bottom: 1px solid #ccc;
  z-index: 103;
}
.readerOptionsPanelInner {
  max-width: 530px;
  margin: 0 auto;
  display: flex;
  flex-flow: row wrap;
  justify-content: space-between;
  color: #999;
}
.toggleSet {
  display: inline-block;
  width: 47%;
  margin: 2px auto 0 auto;
}
#accountSettingsPage .toggleSet {
  display: flex;
}
#accountSettingsPage .additional-info {
  color: var(--dark-grey);
}
/* #accountSettingsPage .saveCancel {
  display: flex;
  justify-content: space-between;
  margin-top: 30px;
} */
.toggleSet.aliyotTorah, .toggleSet.punctuationTalmud, .toggleSet .toggle-set-label {
  --english-font: var(--english-sans-serif-font-family);
  --hebrew-font: var(--english-sans-serif-font-family);
  text-transform: uppercase;
}
.toggleSet .toggle-set-label{
  font-size: 13px;
  display: block;
  text-align: center;
  margin: 10px;
  letter-spacing: 1.5px;
}
.toggleSetToggleBox {
  display:  flex;
}
.toggleOption {
  font-size: 26px;
  box-sizing: border-box;
  text-align: center;
  border: 1px solid #ccc;
  margin-left: -1px;
  padding: 4px;
  height: 42px;
  line-height: 34px;
  flex: 1;
  background-color: #FBFBFA;
  vertical-align: middle;
}

.toggleSet.aliyotTorah .toggleOption,
.toggleSet.punctuationTalmud .toggleOption {
  font-size: 14px;
}
.toggleSet.vowels .toggleOption.all span span,
.toggleSet.vowels .toggleOption.partial span span {
  position: relative;
  top: -3px;
}
.toggleSet.fontSize .toggleOption {
  color: black;
}
.toggleSet.biLayout .toggleOption img,
.toggleSet.layout .toggleOption img {
  opacity: 0.5;
}
.toggleOption:first-child {
  border-top-left-radius: 4px;
  border-bottom-left-radius: 4px;
}
.toggleOption:last-child {
  border-top-right-radius: 4px;
  border-bottom-right-radius: 4px;
  border-right: 1px solid #999;
}
.toggleOption.on,
.toggleOption:hover {
  background-color: white;
  color: black;
}
.toggleSet.biLayout .toggleOption.on img,
.toggleSet.layout .toggleOption:hover img {
  opacity: 1;
}
.toggleSet.separated .toggleOption {
  margin-right: 3%;
  border-right: 1px solid #999;
}
.toggleSet.separated .toggleOption:last-child {
  margin-right: 0;
}
.color .toggleOption {
  border-radius: 5px;
  height: 38px;
}
.color .toggleOption.on {
  border-color: black;
}
.color .light, .color .light.on {
  background-color: white;
}
.color .sepia, .color .sepia.on {
  background-color: #f7f7f7;
}
.color .dark, .color .dark.on {
  background-color: #333331;
}

.toggleSet .toggleOption .he,
.toggleSet .toggleOption .en {
  display: inline;
}
.toggleOption.bilingual {
  font-size: 18px;
}
.toggleOption.segmented, .toggleOption.continuous {
  font-size: 18px;
}
.toggleOption.smaller, .toggleOption.larger {
  font-family: "Roboto", "Helvetica Neue", "Helvetica", sans-serif;
}
.interface-hebrew .toggleOption.smaller, .interface-hebrew .toggleOption.larger {
  font-family: "Heebo", sans-serif;
}
.toggleOption.smaller {
  font-size: 12px;
}
.toggleOption.larger {
  font-size: 22px;
}
.toggleSet.blueStyle {
  box-shadow: 0px 1px 3px rgba(0, 0, 0, 0.25);
  --english-font: var(--english-sans-serif-font-family);
  --hebrew-font: var(--hebrew-sans-serif-font-family);
  border-radius: 6px;
}

.toggleSet.blueStyle.primary {
  width: 100%;
}
.toggleSet.blueStyle.primary .toggleOption {
  background-color: revert;
}
.toggleSet.blueStyle .toggleOption {
  border: none;
  font-size: 16px;
  height: 50px;
  display: flex;
  align-items: center;
  justify-content: center;
}
.toggleSet.blueStyle .toggleOption.on {
  background-color:  var(--sefaria-blue);
  color: white;
  border-radius: 6px;
}
.readerOptionsPanel .line {
  margin: 20px 0;
  border-top: 1px solid #ddd;
}
.mask {
  position: fixed;
  top: 0;
  left: 0;
  width: 100%;
  height: 100%;
  z-index: 102;
  cursor: pointer;
}
.textRange.basetext {
  width: 100%;
  box-sizing: border-box;
  font-size: 2.2em;
  line-height: 1.6;
  text-align: justify;
  background-color: inherit;
  margin: 0 auto;
  max-width: 760px;
  position: relative;
  padding: 0 30px;
}
.sheetContent .modalTitle {
  --english-font: var(--english-sans-serif-font-family);
  --hebrew-font: var(--hebrew-sans-serif-font-family);
  font-size: 22px;
  font-weight: 500;
  line-height: 25.78px;
  text-align: center;
  color: var(--dark-grey);
  padding-block-end: 15px;
  margin-block-end: 20px;
  border-bottom: 1px solid var(--lighter-grey);
}
.sheetContent .successMessage {
  color: var(--inline-link-blue);
  margin-inline-start: 5px;
}
.sheetContent .modalMessage {
  --english-font: var(--english-sans-serif-font-family);
  --hebrew-font: var(--hebrew-sans-serif-font-family);
  font-size: 16px;
  font-weight: 400;
  line-height: 18.75px;
  text-align: center;
  color: black;
}
.singlePanel .textRange.basetext,
.singlePanel .sheetContent {
  padding: 0;
}
.narrowColumn .textRange.basetext {
}
.narrowColumn .content .contentInner {
  padding: 0 15px;
}
.textRange.basetext .title, .sheetContent .customSourceTitle {
  padding: 0 28px;
  margin: 30px 0 24px 0;
  color: #000;
  text-align: center;
  justify-content: center;
  font-weight: lighter;
  letter-spacing: 1px;
  font-size: 1.1em;
}
.sheetContent .customSourceTitle {
  padding-top: 14px;
}
.dark .textRange.basetext .title, .dark .sheetContent .title {
  color: #ccc;
}
.textRange.basetext .title .titleBox, .sheetContent .customSourceTitle .titleBox {
  display: inline-block;
  border-bottom: 4px solid #E6E5E6;
  padding: 0 6px 3px;
}
.dark .textRange.basetext .title .titleBox, .dark .sheetContent .title .titleBox {
  border-bottom: 4px solid #666;
}
.bilingual .sheetContent .title .he {
  display: none;
}
.interface-hebrew .readerPanel.ltr .textRange,
.interface-hebrew .readerPanel.english .categoryFilterGroup,
.interface-hebrew .readerPanel.bilingual .categoryFilterGroup,
.interface-hebrew .readerPanel.english .essayGroup,
.interface-hebrew .readerPanel.bilingual .essayGroup,
.interface-hebrew .readerPanel.english .textTableOfContents,
.interface-hebrew .readerPanel.bilingual .textTableOfContents {
  direction: ltr;
}
.interface-english .readerPanel.rtl .textRange,
.interface-english .readerPanel.hebrew .textRange,
.interface-english .readerPanel.hebrew .categoryFilterGroup,
.interface-english .readerPanel.hebrew .essayGroup,
.interface-english .readerPanel.hebrew .structToggles,
.interface-english .readerPanel.hebrew .textTableOfContents,
.interface-english .readerPanel.hebrew .connectionsPanel .toolsButton.more,
.interface-english .readerPanel.hebrew .connectionsPanel .toolsButton.seeLess {
  direction: rtl;
}
.basetext .text, .sheetContent .text {
  margin: 30px 0;
  background-color: inherit;
}
.sheetContent .text.editorContent {
  padding: 30px 44px;
  margin: 0;
}
.narrowColumn .basetext .text, .narrowColumn .sheetContent .text {
  padding: 0 26px;
}
.singlePanel .basetext .text, .singlePanel .sheetContent .text  {
  padding: 0 34px;
}
.parashahHeader {
  text-align: center;
  color: #000;
  margin: 32px 0;
  font-size: 24px;
  letter-spacing: 1px;
}
.parashahHeader.aliyah span {
  text-transform: uppercase;
  font-size: 18px;
}
.title + .text span:first-child .parashahHeader {
  margin-top: -5px;
}
.title + .text {
  margin-top: 0;
}
.segment {
  cursor: pointer;
  display: block;
  background-color: inherit;
}
.continuous .segment {
  display: inline;
  margin: 0;
  padding: .3333em 0;
}
.readerPanel.english.continuous .segment {
  padding: .15em 0;  /* underline of named entities is cut off if padding is higher */
}
.continuous .clearFix {
  display: none;
}
.segment .segmentText{
  display: inline;
}
.segment > .he,
.segment > .en,
.segment > p > .he,
.segment > p > .en {
  margin-top: 0;
  margin-bottom: 0;
}
.basetext .segment {
  margin-bottom: 26px;
}

.segment .segmentText .poetry.indentWhenWrap {
  text-indent: -30px;
  padding-inline-start: 30px;
  display: inline-block;
}

.segment .segmentText .poetry.indentAll {
  padding-inline-start: 30px;
  display: inline-block;
}

.segment .segmentText .poetry.indentAllDouble {
  padding-inline-start: 60px;
  display: inline-block;
}

.continuous .segment .segmentText .poetry {
  text-indent: initial;
  padding-inline-start: initial;
  display: inline;
  margin-inline-end: .5em;
}

.continuous .segment .segmentText br {
  display: none;
}

/*.hebrew.segmented .segment > .he,
.hebrew.segmented .segment > p > .he{
  display: block;
}
.hebrew.continuous .segment > .he,
.hebrew.continuous .segment > p > .he{
  display: inline;
}*/
.bilingual .segment > .he,
.bilingual .segment > p > .he {
  display: block;
}
.bilingual .segment > .en,
.bilingual .segment > p > .en {
  display: block;
}
.bilingual .segment > .en ,
.bilingual .segment > p > .en {
  text-align: left;
}
.bilingual .segment > .he,
.bilingual .segment > p > .he {
  text-align: right;
}
.stacked.bilingual .basetext .segment {
  margin-bottom: 14px;
  display: block;
}
.stacked.bilingual .segment > .en,
.stacked.bilingual .segment > p > .en {
  margin-top: 6px;
  text-align: left;
}
.stacked.bilingual .sheetContent .segment > .en,
.stacked.bilingual .sheetContent .segment > p > .en {
  margin-top: 0;
}
.stacked.bilingual .basetext .segment > .translation ,
.stacked.bilingual .basetext .segment > p > .translation {
  margin: 10px 0 20px;
  color: #666;
}
.stacked.bilingual .basetext .segment > p > .he.translation {
  color: black;
}
.stacked.bilingual .segment.heOnly > .he,
.stacked.bilingual .segment.enOnly > .en,
.stacked.bilingual .segment.heOnly > p > .he,
.stacked.bilingual .segment.enOnly > p > .en {
  display: block;
}
.heLeft.bilingual .basetext .text,
.heRight.bilingual .basetext .text,
.heLeft.bilingual .sheetContent .text,
.heRight.bilingual .sheetContent .text {
  padding: 0;
}

.heLeft.bilingual .segment > .en,
.heLeft.bilingual .segment > .he,
.heRight.bilingual .segment > .en,
.heRight.bilingual .segment > .he,
.heLeft.bilingual .segment > p > .en,
.heLeft.bilingual .segment > p > .he,
.heRight.bilingual .segment > p > .en,
.heRight.bilingual .segment > p > .he {
  width: 50%;
  box-sizing: border-box;
  display: block;
}
.heLeft.bilingual .sheetItem.enOnly > .en,
.heLeft.bilingual .sheetItem.heOnly > .he,
.heRight.bilingual .sheetItem.enOnly > .en,
.heRight.bilingual .sheetItem.heOnly > .he,
.heLeft.bilingual .sheetItem.enOnly > p > .en,
.heLeft.bilingual .sheetItem.heOnly > p > .he,
.heRight.bilingual .sheetItem.enOnly > p > .en,
.heRight.bilingual .sheetItem.heOnly > p > .he {
  width: 100%;
}
.readerPanel .sheetItem.heOnly > .en,
.readerPanel .sheetItem.heOnly > p > .en {
  display: none;
}
.readerPanel .sheetItem.heOnly > .he,
.readerPanel .sheetItem.heOnly > p > .he {
  display: block;
}
.readerPanel .sheetItem.enOnly > .he,
.readerPanel .sheetItem.enOnly > p > .he {
  display: none;
}
.readerPanel .sheetItem.enOnly > .en,
.readerPanel .sheetItem.enOnly > p > .en {
  display: block;
}
.readerPanel.english .SheetSource .sheetItem.segment .en {
  background-color: white;
}
.heLeft.bilingual .segment > .translation,
.heRight.bilingual .segment > .primary,
.heLeft.bilingual .segment > p > .translation,
.heRight.bilingual .segment > p > .primary,
.heRight.bilingual .SheetSource .sheetItem.segment > .he,
.heLeft.bilingual .SheetSource .sheetItem.segment > .en{
  float: right;
  padding-left: 20px;
}
.heRight.bilingual .segment > .translation,
.heLeft.bilingual .segment > .primary,
.heRight.bilingual .segment > p > .translation,
.heLeft.bilingual .segment > p > .primary,
.heRight.bilingual .SheetSource .sheetItem.segment > .en,
.heLeft.bilingual .SheetSource .sheetItem.segment > .he{
  float: left;
  padding-right: 20px;
}
.segment > p > .he.translation {
  --hebrew-font: var(--hebrew-sans-serif-font-family);
  font-size: 100%;
}
.basetext .segment:active,
.basetext .segment:focus {
  background-color: #f5faff;
}
.sheetContent .segment:active .segmentNumber,
.sheetContent .segment:focus .segmentNumber,
.sheetContent .segment:active .linkCount,
.sheetContent .segment:focus .linkCount,
.basetext .segment:active .segmentNumber,
.basetext .segment:focus .segmentNumber,
.basetext .segment:active .linkCount,
.basetext .segment:focus .linkCount {
  background-color: transparent;
}
.dark .basetext .segment:active,
.dark .basetext .segment:focus {
  background-color: #444;
}
.basetext .segment.highlight,
.editTextInfo .textPreviewSegment.highlight,
.editorContent .sheetItem.highlight,
.editorContent .sheetItem.highlight .SheetSource .en,
.editorContent .sheetItem.highlight .SheetSource::after
{
  background-color: #F0F7FF;
}
.sheetContent .segment a {
  color: #4B71B7;
  cursor: pointer;
}
.sheetContent .segment .sourceContentText a {
  text-decoration: underline;
}
.basetext .segment.highlight .segmentNumber,
.basetext .segment.highlight .linkCount {
  background-color: transparent;
}
.sepia .basetext .segment.highlight {
  background-color: #E3E3E1;
}
.dark .basetext .segment.highlight {
  background-color: #444;
}
.textRange {
  line-height: 1.4;
  font-size: 1.6em;
}
.textRange .textInner, .sheetContent .textInner  {
  position: relative;
}
.textRange.lowlight .text {
  color: #999;
}
.segment {
}
.segment.heOnly{
  text-align: right;
  direction: rtl;
}
.segment.enOnly{
  text-align: left;
  direction: ltr;
}
.segment.heOnly .en{
  display: none;
}
/*in the text reader we don't have enOnly anymore. it always hvae primary (which is one the meaning of heOnly) maybe this is useful for other cases*/
.segment.enOnly .he{
  display: none;
}
.segment.heOnly .he{
  display: initial;
}
.segment.enOnly .en{
  display: initial;
}
/*
This is an attempt to fix dictionary entries in this layout (hebrew continuous) from having the headwords flip to the right instead of left.
But not to use a display block directive that might break continuous mode for other English only texts
 */
.readerPanel.hebrew.continuous .segment.enOnly .en{
  unicode-bidi: embed;
}
.readerPanel.hebrew .segment.enOnly .sheetSegmentNumber .en{
  display: none;
}
.readerPanel.english .segment.enOnly .sheetSegmentNumber .he{
  display: none;
}
.segment .segmentNumber,
.segment .linkCount,
.textRange .numberLabel {
  position: absolute;
  background-color: inherit;
  font-weight: lighter;
  color: #ccc;
  display: block;
  width: 30px;
  text-align: center;
  -webkit-text-size-adjust: 100%;
  user-select: none;
  -webkit-user-select: none;
}
.segmentNumber .segmentNumberInner,
.linkCount .linkCountDot {
  display: inline-block;
  user-select: none;
  -webkit-user-select: none;
}
.bilingual .segmentNumber .segmentNumberInner,
.bilingual .linkCount .linkCountDot,
.bilingual .numberLabel .numberLabelInner {
  margin-top: 0;
}
.segment .segmentNumber,
.segment .linkCount {
  display: none;
  line-height: 1.4;
}
.hebrew .segment .segmentNumber,
.hebrew .segment .linkCount {
  display: none;
  line-height: 1.6;
}
.sheetContent .segment .linkCount {
  display: inline-block;
}
.segment .segmentNumber .segmentNumberInner,
.segment .segmentNumber .segmentNumberInner .he,
.textRange .numberLabel .numberLabelInner {
  font-size: 12px;
  vertical-align: middle;
}
.segment .segmentNumber,
.textRagnge .numberLabel {
  color: #000;
  top: 0;
}
.dark .segment .segmentNumber,
.dark .textRagnge .numberLabel {
  color: white;
}
.segment .linkCount {

}
.segment .linkCountDot {
  display: inline-block;
  width: 6px;
  height: 6px;
  border-radius: 12px;
  background-color: black;
  vertical-align: middle;
}
.dark .segment .linkCount {
  filter: invert(100%);
  -webkit-filter: invert(100%);
}
.readerPanel .segment .segmentNumber .en,
.readerPanel .segment .segmentNumber .he {
  text-align: center;
}
.readerPanel.english .segment .segmentNumber {
  left: -48px;
}
.readerPanel.hebrew .segment .segmentNumber,
.readerPanel.bilingual .segment .segmentNumber {
  right: -46px;
}
.readerPanel.hebrew .segment .linkCount,
.readerPanel.bilingual .segment .linkCount {
  left: -48px;
}
.readerPanel.english .segment .linkCount {
  right: -46px;
  left: auto;
}
.readerPanel.heLeft.bilingual .segment .segmentNumber,
.readerPanel.heRight.bilingual .segment .segmentNumber {
  left: 50%;
  margin-left: -15px;
  right: auto;
}
.readerPanel.heLeft.bilingual .segment .linkCount,
.readerPanel.heRight.bilingual .segment .linkCount {
  visibility: hidden;
}
.singlePanel .readerPanel.english .segment .segmentNumber {
  left: -30px;
}
.singlePanel .readerPanel.hebrew .segment .segmentNumber,
.singlePanel .readerPanel.bilingual .segment .segmentNumber {
  right: -30px;
}
.singlePanel .readerPanel.english .segment .linkCount {
  right: -30px;
}
.singlePanel .readerPanel.hebrew .segment .linkCount,
.singlePanel .readerPanel.bilingual .segment .linkCount {
  left: -30px;
}
.singlePanel .readerPanel.english .sheetItem.segment .linkCount {
  left: auto;
  right: -30px;
}
.readerPanel.english .segment.heOnly .segmentNumber .he,
.readerPanel.bilingual .segment.heOnly .segmentNumber .he,
.readerPanel.hebrew .segment.enOnly .segmentNumber .en {
  display: none;
}
.readerPanel.english .segment.heOnly .segmentNumber .en,
.readerPanel.bilingual .segment.heOnly .segmentNumber .en,
.readerPanel.hebrew .segment.enOnly .segmentNumber .he {
  display: block;
}
.segment .refLink, .scrollLink {
  font-size: .8em;
  font-weight: bold;
  letter-spacing: 1px;
  cursor: pointer;
  color: #333;
}
.scrollLink:hover, .refLink:hover {
  text-decoration: underline;
}
.segment .namedEntityLink {
  color: inherit;
}
.segment .namedEntityLink:hover {
  cursor: text;
  text-decoration: none;
}
.segment.showNamedEntityLinks .namedEntityLink:hover {
  /* only show named entity underline when class showNamedEntityLinks exists */
  cursor: pointer;
  border-bottom: 2px dotted #666;
}
.stacked.bilingual .segment .en .namedEntityLink:hover {
  border-bottom-color: #666;
}
.textRange .actionLinks {
  text-align: right;
}
.textRange .actionLinks > span {
  font-size: 13px;
  text-transform: uppercase;
  display: inline-block;
  margin: 0 7px;
  cursor: pointer;
  color: #aaa;
}
.textRange .actionLinks > span > img {
  height: 13px;
  width: 13px;
  margin: 0 5px;
  opacity: 0.3;
  vertical-align: baseline;
}
.textRange .actionLinks > span > i {
  margin: 0 5px;
  font-size: 16px;
  vertical-align: top;
}
.textRange .actionLinks .en {
  font-family: "Roboto", "Helvetica Neue", "Helvetica", arial, sans-serif;
}
.textRange .actionLinks .he {
  font-family: "Heebo", sans-serif;
}
/* Footnotes */
.segment sup,
.versionPreview sup {
  margin-left: .2em;
  margin-right: .2em;
  text-decoration: none;
  font-family: var(--hebrew-sans-serif-font-family);
  font-size: 0.6em;
  line-height: 1;
}
.segment sup.footnote-marker,
.segment sup.endFootnote{
  color: var(--inline-link-blue);
}
.segment .he sup {
  font-size: 0.6em;
}
.segment sup.footnote-marker:hover {
  text-decoration: underline;
}
.sheetContent .segment sup:hover {
  text-decoration: none;
}
.segment sup::before {
  padding: 12px 12px;
  content: "";
  margin-inline-start: -7px;
  position: absolute;
}
.segment sup.itag {
  text-decoration: none;
  font-family: var(--hebrew-sans-serif-font-family);
  font-size: 0.5em;
  line-height: 1;
  color: var(--inline-link-blue);
}
.segment i.footnote {
  display: none;
  font-size: .8em;
  margin-left: .5em;
  margin-right: .5em;
  color: #666;
  font-style: normal;
}
.segment img {
  max-width: 100%;
}
.segment i[data-overlay="Vilna Pages"] {
  display: inline-block;
}
.segment i[data-overlay="Vilna Pages"]:after {
    color: grey;
	content: attr(data-value);
    font-size: .4em;
    font-style: normal;
    font-family: var(--english-sans-serif-font-family);
}
.segment i[data-overlay="Venice Columns"] {
  display: inline-block;
}
.segment i[data-overlay="Venice Columns"]:after {
    color: grey;
	content: attr(data-value);
    font-size: .4em;
    font-style: normal;
    font-family: var(--english-sans-serif-font-family);
}
.connectionsPanelHeader {
  display: flex;
  justify-content: space-between;
  align-items: center;
}
.singlePanel .connectionsPanelHeader {
  justify-content: flex-start;
  align-items: stretch;
  height: 100%;
}
.interface-hebrew .connectionsPanelHeader {
  direction: rtl;
}
.interface-english .connectionsPanelHeader {
  direction: ltr;
}
.connectionsPanelHeader .rightButtons {
  margin-top: -4px;
}
.connectionsPanelHeader .languageToggle,
.connectionsHeader .readerNavMenuCloseButton.circledX{
  height: 32px;
  width: 30px;
  text-align: center;
  line-height: 32px;
}
.readerNavMenu.compare {
  background-color: var(--lightest-grey);
}
.readerNavMenu.compare .readerNavTop .readerNavMenuCloseButton.circledX {
  height: 32px;
  width: 30px;
  display: flex;
  align-items: center;
  margin: 0 15px;
}
.connectionsPanelHeader .languageToggle {
  margin: 0 15px;
}
.connectionsHeader .readerNavMenuCloseButton.circledX,
.readerNavMenu.compare .readerNavTop .readerNavMenuCloseButton.circledX {
  width: 20px;
}
.connectionsHeader .readerNavMenuCloseButton.circledX img,
.readerNavMenu.compare .readerNavTop .readerNavMenuCloseButton.circledX img {
  height: 20px;
  width: 20px;
  vertical-align: middle;
}
.readerNavMenu.compare .navBlockDescription,
.readerNavMenu.compare .categoryDescription {
  display: none;
}
.readerNavMenu.compare .navToggles {
  margin-inline-start: 0;
}
.connectionsPanelHeader .languageToggle img {
  vertical-align: middle;
  margin-top: -2px;
}
.connectionsPanel .flashMessage {
  font-size: 18px;
  color: #999;
  margin-bottom: 30px;
  text-align: left;
}
.interface-hebrew .connectionsPanel .flashMessage {
  text-align: right;
}
.textList {
  width: 100%;
  height: 54%;
  bottom: 0;
  left: 0;
  position: absolute;
  margin: 0 auto;
  background-color: #FBFBFA;
}
.textList.marginless .texts,
.textList.fullPanel.marginless .texts {
  padding: 0 0 80px 0;
}
.dark .textlist {
  background-color: #333331;
}
.textList.fullPanel {
  padding-top: 60px;
  height: 100%;
  box-sizing: border-box;
}
.textList .texts {
  height: 100%;
  width: 100%;
  box-sizing: border-box;
  overflow: hidden;
  overflow-y: scroll;
  -webkit-overflow-scrolling: touch;
}
.textList .texts .contentInner {
  max-width: 660px;
  margin: 0 auto;
}
.textList .texts {
  padding: 30px 30px 80px 30px;
}
.textList.fullPanel .texts {
  padding: 40px 40px 80px 40px;
}
.textList .segment.heOnly,
.textList .segment.enOnly {
  text-align: justify;
}
.textListTop {
  position: absolute;
  top: 0;
  left: 0;
  width: 100%;
  background-color: inherit;
  z-index: 1;
}
.textList.fullPanel .textListTop {
  text-align: center;
  height: 55px;
}
.dark .textList {
  background-color: #333331;
}
.dark .textList .anchorText {
  background-color: #333331;
}
.textList .heOnly {
  display: block;
}
.textList.fullPanel .textListTop .leftButtons {
  margin: 9px 0 0 10px;
}
.textList.fullPanel .textListTop .rightButtons {
  margin: 9px 10px 0 0;
}
.gridBox {
  width: 100%;
  background-color: transparent;
}
.gridBox .gridBoxRow {
  display: flex;
  justify-content: space-between;
  margin-bottom: 6px;
}
.gridBox .gridBoxItem {
  flex: 1;

   /* HACK: overflow hidden will hide any box shadow beneath (b/c overflow cuts off at padding-box) can get around this by increasing padding-box and decreasing margin-box. see here https://stackoverflow.com/questions/33949013/css-overflow-hidden-cuts-shadow*/
  display: flex;
  flex-direction: column;
  padding: 5px;
}
.gridBox .gridBoxItem.placeholder {
  visibility: hidden;
}
.gridBox .gridBoxItem:first-child {
  padding-inline-start: 0;
  margin-inline-start: 0;
}
.gridBox .gridBoxItem:last-child {
  padding-inline-end: 0;
  margin-inline-end: 0;
}
.dark .filterSet td {
  border-color: #555;
}
.filterSet td.empty {
  border-left: 1px solid transparent;
  border-right: 1px solid transparent;
}
.topFilters {
  text-transform: none;
}
.dark .topFilters {
  background-color: #2D2D2B;
  border-bottom: 1px solid #444;
}
.textList.fullPanel .topFilters {
  margin: 0;
  border-top: 8px solid transparent;
  padding: 6px 22px 5px;
  background-color: #EDEDED;
}
.topFilters .textFilter {
  color: #999;
  display: inline-block;
  padding: 16px 8px;
}
.topFilters .textFilter.on {
  color: black;
}
.dark .topFilters .textFilter {
  color: #bbb;
}
.topFilters .textFilter > div {
  display: table-cell;
  vertical-align: middle;
}
.textList.fullPanel .recentFilterSet {
  margin: 0 0 12px 0;
}
.textList .recentFilterSet .textFilter,
.connectionsPanelHeader .recentFilterSet.topFilters .textFilter {
  display: inline-block;
  padding: 0;
  margin: 6px 14px;
  background-color: transparent;
  color: #999999;
  border-bottom: 4px solid #cccccc;
  margin-inline-start: 0;
}
.connectionsPanelHeader .recentFilterSet.topFilters .textFilter {
  margin: 18px;
  margin-inline-end: 14px;
  margin-inline-start: 0;
}
.textList .recentFilterSet .textFilter.on, .connectionsPanelHeader .recentFilterSet.topFilters .textFilter.on {
  color: #000000;
  border-bottom-color: var(--category-color);
}
.recentFilterSet.filterSet .textFilter, .recentFilterSet.filterSet .textFilter span{
  font-family: "HebrewInEnglish Serif Font", "adobe-garamond-pro", "Crimson Text", Georgia, serif;
}
.hebrew .textList .recentFilterSet.filterSet {
  direction: rtl;
}
.textList.singlePanel .connectionsHeader .topFilters{
  overflow-x: scroll;
  overflow-y: hidden;
}
.topFiltersInner {
  display: inline-block;
  white-space: nowrap;
  overflow: hidden;
  text-overflow: ellipsis;
  vertical-align: middle;
}
.textList.fullPanel .topFiltersInner {
  white-space: normal;
}
.textList.singlePanel .versionsTextList .topFiltersInner .textFilter {
  padding: 5px;
  margin-bottom: 5px;
  color: #999;
}
.textList.singlePanel .versionsTextList .topFiltersInner {
  white-space: pre-wrap;
}
.showMoreFilters {
  vertical-align: middle;
  float: right;
}
.categoryFilter {
  margin: 19px 34px;
  font-size: 18px;
  cursor: pointer;
  line-height: 21.6px;
  color: #000;
  -webkit-tap-hightlight-color: rgba(0,0,0,0); /* pulled from common.css; should apply more broadly? */
}
.categoryFilter:not(.withBooks) .filterInner:before{
  min-width: 18px;
  width: 18px;
  height: 16px;
  content: '';
  -webkit-mask: url("/static/img/connection-book.svg") no-repeat;
  mask: url("/static/img/connection-book.svg") no-repeat;
  -webkit-mask-size: cover;
  mask-size: cover;
  line-height: 25px;
  /**transform: scale(0.95);*/
  display: inline-block;
  background-color: var(--category-color);
}
.connectionsPanel .toolsButton.more{
  color: #666666;
}
.connectionsPanel .toolsButton.seeLess{
  margin-inline-start: 33px;
  font-style: normal;
  font-weight: normal;
  font-size: 13px;
  line-height: 18px;
  color: #999999;
  align-items: center;
}
.connectionsPanel .toolsButton.seeLess img.toolsButtonIcon{
  height: 10px;
  width: 10px;
}
.connectionsPanel .toolsButton.seeLess .toolsButtonText{
  margin-inline-start: 5px;
}

.connectionsPanel .topToolsButtons {
  margin-top: 30px;
}
.categoryFilter:not(.withBooks) .filterText{
  margin-inline-start: 15px;
  margin-inline-end: auto;
}
.textFilter {
  padding: 19px 0px;
  font-size: 18px;
  line-height: 1.2;
  display: block;
  cursor: pointer;
  color: #333;
  margin-inline-start: 34px;
  margin-inline-end: 34px;
}
.connectionsCount {
  color: #666;
  font-size: 16px;
  font-weight: lighter;
  letter-spacing: 1px;
  font-family: "Roboto", "Helvetica Neue", "Helvetica", sans-serif;
  unicode-bidi: isolate;
}
.englishAvailableTag {
  font-family: "Roboto", "Helvetica Neue", "Helvetica", sans-serif;
  text-transform: uppercase;
  align-self: flex-start;
  color: #999;
  border: 1px solid #CCC;
  border-radius: 3px;
  font-size: 12px;
  line-height: 18px;
  padding: 0px 3px;
  margin-left: 4px;
}
.filterInner {
  display: flex;
  justify-content: space-between;
  align-items: center;
}
.essayGroup a:hover {
  text-decoration: none;
}
.essayGroup .filterText {
  margin-inline-start: 15px;
  margin-inline-end: auto;
  text-align: left
}
.essayGroup .filterInner:before{
  min-width: 18px;
  width: 18px;
  height: 16px;
  content: '';
  -webkit-mask: url("/static/img/connection-book.svg") no-repeat;
  mask: url("/static/img/connection-book.svg") no-repeat;
  -webkit-mask-size: cover;
  mask-size: cover;
  line-height: 25px;
  /**transform: scale(0.95);*/
  display: inline-block;
  background-color: #3B5849;
}
.essayGroup .textFilter {
  padding: 0 0 0 0;
  margin: 19px 34px;
}
.categoryFilterGroup.withBooks {
  /*border-bottom: 1px solid #E5E5E5;*/
  border-top: 4px solid;
  border-top-color: var(--category-color);
}
.categoryFilterGroup.withBooks .categoryFilter{
  margin: initial;
  margin-inline-end: 34px;
  margin-inline-start: 34px;
  padding: 19px 0px;
  border-bottom: 1px solid #E5E5E5;

}
.categoryFilterGroup a:hover {
  text-decoration: none;
}
.categoryFilterGroup.withBooks + .categoryFilterGroup {
  /*margin-top: 30px;*/
}
.categoryFilterGroup .textFilter {
  border-bottom: 1px solid #E5E5E5;
}
.categoryFilterGroup :first-child .textFilter {
  border-top: 1px solid #E5E5E5;
}
.categoryFilter.on, .textFilter.on {
  color: black;
}
.dark .categoryFilter.on, .dark .textFilter.on {
  color: white;
}
.textFilter.lowlight {
  color: #999;
}
.topFilters .textFilter.showMoreFilters {
  color: #999;
}
.bilingual .textFilter .he,
.bilingual .categoryFilter .he {
  display: none;
}
.textList .textListTop > .loadingMessage,
.textList .texts .contentInner > .loadingMessage {
  padding: 22px 10px 0;
  color: #999;
  font-size: 14px;
  text-align: center;
}
.textList .textListTop > .loadingMessage {
  position: relative;
  top: 70px;
}
.textList .texts {
  position: relative;
  background-color: #FBFBFA;
}
.sepia .textList .texts {
  background-color: #FBFBFA;
}
.dark .textList .texts {
  background-color: #333331;
}
.textList .texts .textRange {
  font-size: 1.8em;
  padding-top: 16px;
  margin-top: 12px;
  position: relative;
  cursor: text;
}
.textList .texts .textRange .segment{
  cursor: text;
}
.textListTextRangeBox {
  border-bottom: 1px solid #eee;
}
.textList .texts .textRange .title {
  color: #999;
}
.textList .texts .segment .queryTextHighlight {
  padding: 0;
  background-color: inherit;
  font-weight: bold;
}
.dark .textList .texts .textRange .title {
  color: #ddd;
}
.textList.singlePanel .textListTextRangeBox:first-child {
  margin-top: -30px;
}
.textRange .title {
  display: flex;
  justify-content: space-between;
}
.textRange .title .buttons {
}
.bilingual .textList .title .he {
  display: none;
}
.textList .sheetList .sheet,
.textList .note {
  padding: 0 0 24px 0;
  display: flex;
  flex-flow: column;
}
.textList .sheet + .sheet {
  padding: 24px 0;
  border-top: 1px solid #E6E5E6;
}
.textList .sheetList .sheet a.sheetTitle {
  margin-bottom: 0;
  align-items: flex-start;
}
.textList .sheet .sheetInfo {
  display: flex;
  justify-content: space-between;
}
.sheet .sheetInfo .sheetUser {
  display: flex;
  align-items: center;
}
.textList .sheet .sheetAuthorImg,
.textList .note .noteAuthorImg {
  height: 26px;
  width: 26px;
  vertical-align: -8px;
}
.textList .sheet .sheetViews {
  color: #999;
  font-size: 12px;
}
.textList .sheet .sheetAuthor,
.textList .note .noteAuthor {
  color: #666;
  font-size: 16px;
  margin: auto 14px;
}
.textList .sheet .sheetTitle {
  display: flex;
  justify-content: flex-start;
  margin-top: 14px;
  font-size: 18px;
  text-align: left;
  color: #000;
}
.textList .sheet .sheetLeft .sheetTitle img.sheetIcon {
  width: 14px;
  height: 14px;
  margin: 3px 0 0 0;
}
.textList .sheet .sheetTitle .sheetTitleText{
  margin: auto 6px;
}
.textList .sheet .sheetTags {
  display: flex;
  flex-flow: row wrap;
  margin-top: 6px;
  font-size: 13px;
  color: #999;
  text-align: left;
}
.textList .sheet .sheetTag {
  color: inherit;
  display: inline-block;
  white-space: nowrap;
}
.sheet .sheetRight {
  display: flex;
  flex-direction: row;
  align-items: flex-start;
  justify-content: space-between;
  padding-top: 5px;
  margin: 0 -4px;
}
.sheet .sheetRight img {
  display: none;
  padding: 0 5px;
  width: 22px;
  height: 22px;
  margin: 0;
}
.sheet .sheetRight img.pinned,
.sheet:hover .sheetRight img {
  display: block;
}
.sheet:hover .sheetRight img:hover {
  opacity: 0.6;
  cursor: pointer;
}
.sheet .sheetTag .separator {
  display: inline-block;
  margin-right: 8px;
}
.sheet .sheetTags .unlisted img,
.collectionListing .collectionListingDetails .unlisted img,
.tocTop .unlisted img {
  width: 13px;
  height: 13px;
  opacity: 0.4;
  margin-inline-end: 3px;
  position: relative;
  top: 2px;
}
.sheetTag.button,
.sheetTag.button:hover,
.sheetTag.button:active {
  background-color: #EDEDED;
  border-color: #ccc;
  color: #999;
  font-size: 14px;
  margin: 4px;
}
.bookPage .sheetTag.button {
  padding: 5px 16px;
  height: 30px;
}
.textList .sheetList {
  padding-top: 40px;
}
.textList .sheetList:first-of-type {
  padding-top: 0px;
}
.textList .sheetList + .sheetList {
  border-top: 1px solid #E6E5E6;
}
.textList .note .noteAuthorInfo {
  margin-bottom: 14px;
}
.textList .note .noteTitle {
  font-weight: bold;
}
.textList .note .noteTitle,
.textList .note .noteText {
  font-size: 16px;
}
.textList .textListTextRangeBox + .sheet {
  margin-top: 24px;
}
.mediaList .media {
  border-top: solid 1px #CCC;
  padding: 20px 0;
}
.mediaList .mediaTitle {
  font-family: "Roboto", "Helvetica Neue", "Helvetica", sans-serif;
  font-style: normal;
  font-weight: 400;
  font-size: 16px;
  line-height: 19px;
  color: #666;
	padding-bottom: 15px;
}
.mediaList .mediaTitle .he {
  font-size: 16px;
}
.mediaList .media .title {
	font-size: 22px;
  color: #000;
}
.mediaList .media a {
	color: #999;
}
.mediaList .media .description {
	margin: 10px 0;
  font-size: 13px;
  font-family: "Roboto", "Helvetica Neue", "Helvetica", sans-serif;
  flex-flow: row;
  justify-content: space-between;
  color: #666;
}
.mediaList .media .panel{
	background: #e6e6e6;
	border-radius: 50px;
	text-align: center;
	margin: 15px 0;
	padding: 15px;
  font-size: 13px;
  line-height: 15px;
  flex-direction: row;
  display: flex;
  flex-wrap: nowrap;
  justify-content: space-between;
  text-align: left;
  direction: ltr;
}
.mediaList .media .panel .playTimeContainer {
  display: inline-flex;
  align-self: center;
  font-size: 13px;
  font-family: "Roboto", "Helvetica Neue", "Helvetica", sans-serif;
}
.mediaList .media .panel .playTimeContainer span {
  margin: 0 15px;
}
.mediaList .media .panel .sliderContainer {
  display: inline-flex;
  flex: 2;
  align-self: center;
}
.mediaList .media .panel input[type='image'] {
	  width: 10px;
    height: 10px;
    padding: 2.5px;
}
.slider {
  -webkit-appearance: none;
  height: 2px;
  background: #4d4d4d;
  outline: none;
  opacity: 0.7;
  width: 100%;
}
.slider:hover {
  opacity: 5;
}
.slider::-webkit-slider-thumb {
  -webkit-appearance: none;
  appearance: none;
  width: 10px;
  height: 10px;
  border-radius: 50%;
  background: #4871bf;
  cursor: pointer;
}
.slider::-moz-range-thumb {
  width: 10px;
  height: 10px;
  border-radius: 50%;
  background: #4871bf;
  cursor: pointer;
}
/* All the same stuff for IE */
.slider::-ms-thumb {
  width: 10px;
  height: 10px;
  border-radius: 50%;
  background: #4871bf;
  cursor: pointer;
}
.webpageList .website {
  text-align: start;
  display: flex;
  justify-content: flex-start;
  color: #000;
  cursor: pointer;
  font-size: 16px;
  letter-spacing: 1px;
  margin: 20px 34px;
  align-items: center;
}
.webpageList .website .icon {
  height: 16px;
  width: 16px;
  margin-top: 2px;
}
.webpageList .webpage {
  margin-bottom: 30px;
  text-align: left;
  direction: ltr;
}
.webpageList .webpage.hebrew{
  text-align: right;
  direction: rtl;
}
.webpageList .webpage .icon {
  margin-right: 10px;
}
.webpage.hebrew .icon {
  margin: 0 0 0 10px;
}
.webpageList .webpage .title {
  font-size: 22px;
  color: black;
  text-decoration: none;
  margin-bottom: 10px;
}
.webpageList .webpage .title:hover {
  text-decoration: none;
}
.webpageList .webpage .domain {
  font-family: "Roboto", "Helvetica Neue", "Helvetica", sans-serif;
  font-size: 14px;
  color: #666;
  margin-bottom: 10px;
}
.webpageList .webpage .description {
  font-size: 18px;
  color: #999;
}
.webpageList .webpage .webpageMetadata,
.mediaList .media .meta,
.manuscript .meta {
  font-size: 13px;
  color: #999;
  margin-top: 5px;
}
.interface-hebrew .webpageList .webpage .webpageMetadata {
  text-align: right;
  direction: rtl;
}
.interface-english .webpageList .webpage .webpageMetadata {
  text-align: left;
  direction: ltr;
}

.webpageList .website .siteName {
  margin-inline-start: 15px;
}

.manuscript .meta span,
.manuscript .meta a {
  font-family: "Roboto", "sans-serif";
  margin-top: 2px;
}
.manuscript .meta .int-he {
  font-family: "Heebo", "sans-serif";
}
.webpageList.empty .loadingMessage {
  margin-top: 0px;
}
.webpageList .webpagesLinkerMessage {
  padding: 20px 0px;
  color: #999;
  border-top: 1px solid #E5E5E5;
  font-size: 13px;
}
.marginless .webpageList .webpagesLinkerMessage {
  padding: 20px 34px;
}
.webpageList .webpagesLinkerMessage a {
  color: #999;
  text-decoration: underline;
}
.manuscriptImage {
  width: auto;
  max-height: 180px;
  border-radius: 3px;
}
.manuscriptCaption {
  font-family: "Adobe Garamond Pro", "sans-serif";
  font-size: 18px;
  line-height: 22px;
  margin-top: 13px;
  margin-bottom: 2px;
  border-bottom: 0px;
  text-align: left;
}
.manuscriptCaptionHe {
  font-family: "Taamey Frank", "Heebo", "sans-serif";
  font-size: 22px;
  line-height: 22px;
  margin-top: 13px;
  margin-bottom: 2px;
  border-bottom: 0px;
  text-align: right;
}
.fullSizeImageLink {
  width: 292px;
  height: 23px;
  left: 830px;
  top: 367px;
  font-family: "Roboto", "sans-serif";
  font-style: normal;
  font-weight: normal;
  font-size: 13px;
  line-height: 15px;
  color: #999999
}
.manuscript {
  border-bottom: 1px solid #DDDDDD;
  margin: 29px 34px;
  padding-bottom: 19px;
  overflow-x: hidden;
}

.manuscript a {
  color: inherit;
}
/*.manuscriptBorder {*/
/*  border: 1px solid #dddddd;*/
/*  position: absolute;*/
/*  width: 292px;*/
/*  height: 0px;*/
/*  left: 830px;*/
/*  top: 409px;*/
/*}*/
.manuscriptList :last-child {
  border-bottom: 0px solid red;
}
.textList.marginless .webpageList.empty .loadingMessage {
  margin: 50px 40px;
}
.textRange .numberLabel {
  position: absolute;
  top: 14px;
}
.english .textRange .numberLabel {
  left: -24px;
}
.english .textRange .numberLabel.itag {
  right: -30px;
  left: initial;
}
.hebrew .textRange .numberLabel,
.bilingual .textRange .numberLabel  {
  right: -30px;
}
.multiPanel .textRange .numberLabel{
  display: none;
}
.multiPanel .textRange .numberLabel.itag{
  display: block;
  color: #4871bf;
}
.textRange.lowlight .numberLabel {
  color: #999;
}
.readerPanel.bilingual .connectionsPanel .he {
  display: none;
}
.connectionsSummaryLoading {
  padding: 20px 34px;
  color: #999;
}
.connectionsPanel .connectionPanelSectionHeader{
  margin-inline-start: 34px;
  margin-inline-end: 34px;
  margin-top: 30px;
  margin-bottom: 15px;
  border-bottom: 1px solid #CCCCCC;
  padding-bottom: 13px;
}
.connectionsPanel .connectionPanelSectionHeader .connectionPanelSectionHeaderInner{
  font-size: 14px;
  font-style: normal;
  font-weight: 400;
  line-height: 18px;
  letter-spacing: 0em;
  text-align: justified;
  color: #666666;
  text-transform: uppercase;

}
.connectionsPanel .connectionsSummaryLoading .loadingMessage {
  margin-top: 0;
}
.textListTextRangeBox {
  position: relative;
}

.textListTextRangeBox .textRange{
  margin-bottom: 0;
  padding-bottom: 0;
}
.textListTextRangeBox .connection-buttons, .versionsTextList .connection-buttons{
  margin-bottom: 28px;
  display: flex;
  align-items: flex-start;
  align-content: flex-start;
}
.connection-buttons.access-user .connection-button.delete-link{
  display:none;
}
.connection-buttons .connection-button,
.version-block-with-preview-details .connection-button{
  font-style: normal;
  font-weight: normal;
  font-size: 13px;
  line-height: 15px;
  color: #999999;
  margin-inline-end: 15px;
  text-decoration: none;
  cursor: pointer;
  display: flex;
  flex-flow: row wrap;
  align-items: center;
}
.version-block-with-preview-details .connection-button {
  font-size: 14px;
  color: var(--dark-grey);
  margin-top: 15px;
}
.version-block-with-preview-details img {
  padding-inline-start: 15px;
}
.singlePanel .connection-buttons .connection-button{
  text-align: start;
  margin-inline-end: 5px;
}
.connection-buttons .connection-button span{
  text-align: initial;
}
.connection-buttons .connection-button .int-en{
  font-family: "Roboto", "Helvetica Neue", "Helvetica", sans-serif;
}
.connection-buttons .connection-button .int-he{
  font-family: "Heebo", "Roboto", "Helvetica Neue", "Helvetica", sans-serif;
}
.toolsMessage {
  margin: 130px 0;
  text-align: center;
  font-size: 18px;
}
.connection-buttons .connection-button::before,
.version-block-with-preview-details .connection-button::before{
  display: block;
  content: ' ';
  background-size: 15px 15px;
  background-repeat: no-repeat;
  height: 15px;
  width: 15px;
  margin-inline-end: 5px;
}
.version-block-with-preview-details .connection-button::before {
  height: 18px;
}
.connection-buttons .panel-open-link::before,
.version-block-with-preview-details .connection-button::before{
  background-image: url("/static/icons/open-panel.svg");
}
.connection-buttons .delete-link::before{
  background-image: url("/static/icons/remove-connection.svg");
}
.connection-buttons .add-to-sheet-link::before{
  background-image: url("/static/icons/add-to-sheet.svg");
}
.sheetContent .toolsButtonContainer {
  letter-spacing: 0;
}
.toolsButtonContainer {
  display: flex;
  justify-content: flex-start;
  color: #000;
  /*border-top: 1px solid #E5E5E5;*/
  cursor: pointer;
  font-size: 16px;
  letter-spacing: 1px;
  margin: 20px 34px;
  align-items: center;
  flex-wrap: wrap;
}

.toolsButtonContainer.blue {
  background-color: var(--sefaria-blue);
  color: white;
  margin: -29px 34px 20px;
  margin-inline-start: -34px;
  margin-inline-end: -34px;
  padding-inline-start: 68px;
  padding-inline-end: 34px;
  padding-top: 18px;
  padding-bottom: 18px;
}

.toolsButtonContainer .toolsButtonText,
.toolsButtonContainer .toolsSecondaryButton {
  position: relative;
  top: 1.5px;
}

.toolsButton {
  background: none;
  padding: 0;
  border: 0px;
  flex: 1 1 auto;
}

.toolsButton ::before {
  position: relative;
  top: 3px;
}

.toolsSecondaryButton {
  color: var(--dark-grey);
  --english-font: var(--english-sans-serif-font-family);
  --hebrew-font: var(--hebrew-sans-serif-font-family);
  height: var(--sans-serif-small-font-size);
  margin-inline-start: 30px;
  align-self: flex-start;
}

.toolsButtonContainer.blue .experimentLabel {
  --english-font: var(--english-sans-serif-font-family);
  color: var(--light-grey);
  font-size: 14px;
  border: 1px solid var(--light-grey);
  border-radius: 6px;
  float: inline-end;
  padding: 2px;
  line-height: 14px;
}

.linkArrow {
  height: var(--sans-serif-small-font-size);
  position: relative;
  top: 1px;
}

.toolsButtonContainer .toolsButton.greyColor {
  color: var(--dark-grey);
}
.toolsButton .toolsButtonText .connectionsCount::before{
  content: " ";
}
.topicList.topicsHe {
  direction: rtl;
}
.topicList.topicsEn {
  direction: ltr;
}
.interface-hebrew .topicList.topicsEn {
  direction: rtl;
}

.topicButton {
  display: flex;
  justify-content: flex-start;
  color: #000;
  cursor: pointer;
  font-size: 16px;
  flex-direction: column;
  letter-spacing: unset;
  align-items: initial;
  border-top: 1px solid #E5E5E5;
  padding: 20px 34px;
  margin: initial;
}
.topicList #topicItem-0 {
  border-top: none;
}
.topicButton:hover {
  text-decoration: none;
}

.topicButton .topicButtonTitle {
  display: flex;
  flex-direction: row;
  justify-content: space-between;
  text-align: left;
}
.topicButton .topicButtonTitle .he {
  text-align: right;
}
.topicButton .contentText .en {
  font-family: "adobe-garamond-pro", "Crimson Text", Georgia, serif;
}
.topicButtonTitle .he {
  font-size: 122%;
}
.topicButton .three-dots-button.tooltip-toggle::before,
.named-entity-title-bar .three-dots-button.tooltip-toggle::before {
  transform: none;
  left: unset;
  right: 30px;
  width: 180px;
}
.readerPanel.hebrew .topicButton .three-dots-button.tooltip-toggle::before,
.readerPanel.hebrew .named-entity-title-bar .three-dots-button.tooltip-toggle::before {
  right: unset;
  left: 30px;
  text-align: right;
}
.topicButton .smallText {
  margin-top: 10px;
  line-height: 18px;
  font-size: 18px;
  text-align: start;
}
.topicButton .smallText .en {
  font-family: "Roboto", "Helvetica Neue", "Helvetica", sans-serif;
  font-size: 13px;
  font-weight: normal;
  color: #999;
}
.topicButton .smallText .he {
  font-family: "Heebo", sans-serif;
  font-size: 13px;
  font-weight: normal;
  color: #999;
}
.toolsButton:hover {
  text-decoration: none;
  color: inherit;
}
.toolsButton.systemTypeface .toolsButtonText span.int-en,
.toolsButton.systemTypeface .toolsButtonText span.en{
  font-family: "Roboto", "Helvetica Neue", "Helvetica", sans-serif;
}
.toolsButton.textTypeface .toolsButtonText span.int-en,
.toolsButton.textTypeface .toolsButtonText span.en{
  font-family: "adobe-garamond-pro", "Crimson Text", Georgia, serif;
}
.toolsButton.systemTypeface .toolsButtonText span.int-he,
.toolsButton.systemTypeface .toolsButtonText span.he{
  font-family: "Heebo", "Roboto", "Helvetica Neue", "Helvetica", sans-serif;
}
.toolsButton.textTypeface .toolsButtonText span.int-he,
.toolsButton.textTypeface .toolsButtonText span.he{
  font-family: "Taamey Frank", "adobe-garamond-pro", "Crimson Text", Georgia, "Times New Roman", serif;
  font-size: 122%;
}
.blue .toolsButton .toolsButtonIcon {
  filter: invert(1);
}
.toolsButton .toolsButtonIcon {
  color: #999;
  font-size: 20px;
  width: 20px;
  margin-top: -1px;
}
.interface-hebrew .toolsButton .toolsButtonIcon {
  margin-top: 1px;
}
.toolsButton img.toolsButtonIcon {
  width: 18px;
  height: 18px;
  vertical-align: middle;
}
.toolsButton .toolsButtonText{
  margin-inline-start: 15px;
}

.shareSettingsBox .shareDropdown {
  display: inline-block;
  height: 20px;
  width: 52px;
  margin: 0 3px;
  border: 0;
  color: var(--sefaria-blue);
  font-weight: 600;
  --english-font: var(--english-sans-serif-font-family);
  --hebrew-font: var(--hebrew-sans-serif-font-family);
  font-size: var(--sans-serif-body-font-size);
  align-self: flex-end;
  appearance: none;
  -webkit-appearance: none;
  -moz-appearance: none;
  bottom: 1px;
  position: relative;
  background-color: Transparent;
  background-image: url(/static/icons/arrow-down-bold.svg);
  background-repeat: no-repeat;
  background-position: right;
  background-size: 12px;
}

.shareInputBox .copyLinkIcon {
  float: right;
  margin: 0px -5px 1px 0px;
}

.shareInputBox span {
  --english-font: var(--english-sans-serif-font-family);
  --hebrew-font: var(--hebrew-sans-serif-font-family);
  font-size: var(--sans-serif-body-font-size);
}

.shareInputBox {
  position: relative;
  display: flex;
  box-sizing: border-box;
  border-radius: 7px;
  border: none;
  box-shadow: 0 1px 3px rgb(0 0 0 / 20%);
  font-size: var(--sans-serif-body-font-size);
  font-family: "Roboto", "Helvetica Neue", "Helvetica", sans-serif;
  color: #666;
  padding: 20px 20px;
  margin: 19px 33px;
}
.shareInput {
  width: calc(100% - 40px);
  box-sizing: border-box;
  border-radius: 7px;
  border: none;
  font-size: var(--sans-serif-body-font-size);
  font-family: "Roboto", "Helvetica Neue", "Helvetica", sans-serif;
  color: #666;
  text-overflow: ellipsis;
}

.shareInputBox .shareInputButton {
  background-color: #fff;
  position: absolute;
  border: 0;
  margin-inline-start: calc(100% - 60px);
}

.shareInputBox .shareInputButton:active {
  background-color: var(--light-grey);
}

.shareSettingsBox {
  display: flex;
  box-sizing: border-box;
  border-radius: 7px;
  border: none;
  font-size: var(--sans-serif-body-font-size);
  --english-font: var(--english-sans-serif-font-family);
  --hebrew-font: var(--hebrew-sans-serif-font-family);
  color: var(--dark-grey);
  margin: 20px 34px;
}
.addToSourceSheetBox {
  position: relative;
}
.addToSourceSheetBox input {
  padding: 13px 12px;
  margin: 0;
  cursor: pointer;
  font-size: 18px;
  border-radius: 4px;
  box-shadow: none;
  border: 1px solid #E9E9E9;
  width: 60%;
  height: 50px;
  box-sizing: border-box;
}
.addToSourceSheetBox .button {
  width: 100%;
  text-align: center;
  margin: 0;
}
.addToSourceSheetBox .button.small {
  width: 37%;
  box-sizing: border-box;
  height: 50px;
  padding: 17px;
  margin: 0;
  float: right;
}
.interface-hebrew .addToSourceSheetBox input {
  width: 47%;
}
.interface-hebrew .addToSourceSheetBox .button.small {
  width: 50%;
  float: left;
}
.addToSourceSheetBox .newSheet {
  border-top: 1px solid #E9E9E9;
  padding: 14px 22px;
}
.addToSourceSheetBox .newSheet input::placeholder { /* eventual spec? */
  font-family: "Roboto", "Helvetica Neue", "Helvetica", sans-serif;
}
.addToSourceSheetBox .newSheet input::-webkit-input-placeholder { /* Chrome/Opera/Safari */
  font-family: "Roboto", "Helvetica Neue", "Helvetica", sans-serif;
}
.addToSourceSheetBox .newSheet input::-moz-placeholder { /* Firefox 19+ */
  font-family: "Roboto", "Helvetica Neue", "Helvetica", sans-serif;
}
.addToSourceSheetBox .newSheet input:-ms-input-placeholder { /* IE 10+ */
  font-family: "Roboto", "Helvetica Neue", "Helvetica", sans-serif;
}
.addToSourceSheetBox .newSheet input:-moz-placeholder { /* Firefox 18- */
  font-family: "Roboto", "Helvetica Neue", "Helvetica", sans-serif;
}
.confirmAddToSheet {
  text-align: center;
  background-color: #FBFBFA;
  margin-bottom: 10px;
}
.confirmAddToSheet .message{
  text-align: start;
}
.confirmAddToSheet.addToSourceSheetBox .message span{
  font-family: 'HebrewInEnglish Serif Font', "adobe-garamond-pro", "Crimson Text", Georgia, "Times New Roman", serif;
  font-style: normal;
  font-weight: normal;
  font-size: 18px;
  line-height: 25px;
  text-decoration-line: none;
  color: #666666;
}
.confirmAddToSheet.addToSourceSheetBox .message span a{
  text-decoration: underline;
  color: #666666;
}
.confirmAddToSheet .button {
  width: 100%;
}
.connectionsPanel .allSheetsLink,
.connectionsPanel .allNotesLink {
  display: block;
  margin-top: 10px;
}
.interface-hebrew .allNotesLinks {
  text-align: left;
}
.noteList + .noteList {
  border-top: 1px solid #ccc;
}
.connectionsPanel .loadingMessage {
  margin-top: 40px;
}
.connectionsPanel textarea.noteText,
.connectionsPanel textarea.feedbackText,
.sideColumn textarea.feedbackText {
  width: 100%;
  min-height: 100px;
  border: none;
  border-radius: 7px;
  padding: 20px 25px;
  box-sizing: border-box;
  box-shadow: 0 1px 3px rgba(0,0,0,0.2);
  font-size: 18px;
  font-family: "adobe-garamond-pro", "Crimson Text", Georgia, serif;
  margin-bottom: 10px
}


.connectionsPanel .noteSharingToggle {
  border: 1px solid #ccc;
  border-radius: 4px;
  margin-bottom: 12px;
}
.connectionsPanel .notePrivateButton,
.connectionsPanel .notePublicButton {
  width: 50%;
  display: inline-block;
  text-align: center;
  color: #CCC;
  padding: 16px 24px;
  border-radius: 4px;
  cursor: pointer;
  font-size: 15px;
  letter-spacing: 1px;
  font-family: "Roboto", "Helvetica Neue", "Helvetica", sans-serif;
  box-sizing: border-box;
}
.connectionsPanel .notePrivateButton.active,
.connectionsPanel .notePublicButton.active {
  background-color: white;
  color: #666;
}
.connectionsPanel .notePrivateButton {
  border-right: 1px solid #ccc;
  border-top-right-radius: 0;
  border-bottom-right-radius: 0;
}
.hebrew .connectionsPanel .notePrivateButton {
  border-left: 1px solid #ccc;
  border-top-left-radius: 0;
  border-bottom-left-radius: 0;
  border-right: none;
  border-top-right-radius: 4px;
  border-bottom-right-radius: 4px;
}
.connectionsPanel .line {
  width: 100%;
  border-bottom: 1px solid #ccc;
  margin: 40px 0;
}
.connectionsPanel .deleteNote {
  text-align: center;
  padding: 18px 0;
  color: #999;
  font-size: 15px;
  cursor: pointer;
  font-family: "Roboto", "Helvetica Neue", "Helvetica", sans-serif;
}
.connectionsPanel.textList .note {
  padding: 30px 0;
  position: relative;
}
.connectionsPanel.textList .note {
  border-top: 1px solid #E6E5E6;
}
.connectionsPanel.textList .note:first-child {
  border-top: none;
}
.connectionsPanel .noteButtons {
  position: absolute;
  top: 30px;
  left: -32px;
}
.interface-hebrew .connectionsPanel .noteButtons {
  left: auto;
  right: -32px;
}
.connectionsPanel .editNoteButton {
  visibility: hidden;
}
.connectionsPanel .note:hover .editNoteButton {
  visibility: visible;
}
.connectionsPanel .noteButtons .fa {
  cursor: pointer;
  color: #C6C6C6;
  font-size: 20px;
  margin: 0 8px;
}

.feedbackOverlay .buttonContainer {
  width: 100%;
  margin-top: 15px;
  text-align: center;
}

.connectionsPanel .divineNameReplacer p {
  font-size: 16px;
  font-family: "Roboto", "Helvetica Neue", "Helvetica", sans-serif;
  line-height: 19px;
  color: #666666;
}

.addConnectionBox {
  font-size: 18px;
  text-align: center;
}
.addConnectionBox .dropdown .dropdownMain{
  justify-content: center;
}
.addConnectionBox .dropdown .dropdownMain span, .addConnectionBox .dropdown .dropdownMain img{
  margin-inline-start: auto;
}
.addConnectionSummary {
  margin-bottom: 20px;
}
.loginPrompt {
  text-align: center;
}
.loginPrompt .loginPromptMessage {
  font-size: 18px;
  margin-bottom: 20px;
}
.loginPrompt .button {
  width: auto;
  margin: 0 6px;
}
.profile-pic {
  display: flex;
  justify-content: center;
  align-items: center;
  flex-direction: column;
}
.profile-page {
  background-color: var(--lightest-grey);
}
.profile-page .profile-pic .profile-pic-hover-button {
  display: none;
}
.profile-pic-cropper-error {
  line-height: 1;
  max-width: 50vw;
  overflow: hidden;
}
.profile-page .profile-pic:hover .profile-pic-hover-button.profile-pic-button-visible {
  display: flex;
}
.profile-page .profile-pic .profile-pic-button-row {
  display: flex;
}
.profile-page .profile-pic .profile-pic-button {
  position: relative;
  top: calc(-1 * ((175px/2) + (46px/2)));  /* height of .profile-img + height of .profile-pic-button */
}
.profile-pic-cropper-modal {
  max-width: unset !important;
  max-height: unset !important;
  padding: 15px 15px 17px 15px !important;
  box-shadow: 0px 1px 4px rgba(0, 0, 0, 0.4);
  background-color: #FFF !important;
  border-radius: 6px;
}
.profile-pic-cropper-modal-inner {
  overflow: auto;
  display: block;
  line-height: 0;
  border-radius: 6px;
}
.profile-pic-loading {
  display: flex;
  align-items: center;
  justify-content: center;
  margin-top: 17px;
}
.profile-pic-cropper-modal .ReactCrop__crop-selection {
  border-radius: 50%;
  box-shadow: 0 0 0 9999em rgba(255, 255, 255, 0.6);
}
.profile-pic-cropper-modal .ReactCrop__image {
  max-width: 50vw;
  max-height: 50vh;
}
.profile-pic-close {
  right: 25px !important;
}
.profile-pic-cropper {
}
.profile-page .profile-pic .profile-pic-cropper-modal .profile-pic-cropper-button {
  display: inline-flex;
}
.profile-page .profile-pic .profile-pic-cropper-desc {
  margin-top: 9px;
  margin-bottom: 18px;
}
.profile-pic .profile-pic-input-file {
  /* make it essentially invisible so it stays in DOM and is accessible */
  width: 0.1px;
  height: 0.1px;
  opacity: 0;
  overflow: hidden;
  position: absolute;
  z-index: -1;
}
.readerNavMenu.profile-page .resourcesLink img {
  top: 0;
}
.profile-page .logoutLink {
  box-shadow: none;
  font-size: 16px;
}
.profile-page .logoutLink .int-en {
  font-family: "Roboto", "Helvetica Neue", "Helvetica", sans-serif;
}
.profile-page .logoutLink .int-he {
  font-family: "Heebo", sans-serif;
}
.notificationsTopContainer {
  display: flex;
  flex-direction: row;
  margin-bottom: 30px;
}
.notificationsHeaderBox {
  flex-grow: 1;
  margin-bottom: 12px
}
.readerNavMenu .notificationsHeaderBox h1 {
  margin: 4px 0 0 0;
}
.notificationsTitleIcon {
  position: relative;top: 2px;
}
.notification {
  border-bottom: 1px solid var(--light-grey);
  border-top: none;
  padding: 25px 0;
  line-height: 1.4;
}
.notification {
  display: flex;
}
.notification .imageSection {
  margin-inline-end: 15px;
}
.notification .imageSection img {
  height: 30px;
  width: 30px;
  border-radius: 15px;
}
.notification .mainSection {
  flex: 1;
}
.notification a {
  unicode-bidi: plaintext;
}
.notification a:hover {
  color: inherit;
}
.notification .topLine {
  display: flex;
  justify-content: space-between;
  flex-direction: row;
  margin-top: 2px;
  align-content: space-between;
}
.notification .topLine a {
  font-weight: bold;
}
.notification .topLineText {
  flex: 1;
}
.notification .date {
  color: var(--medium-grey);
  font-size: 14px;
  margin-inline-start: 15px;
}
.notification .notificationBody {
  margin-top: 20px;
}
.notification .sheetTitle,
.notification .collectionName {
  --english-font: var(--english-serif-font-family);
  --hebrew-font: var(--hebrew-serif-font-family);
  font-size: 24px;
  display: block;
}
.notification .sheetSummary {
  --english-font: var(--english-serif-font-family);
  --hebrew-font: var(--hebrew-serif-font-family);
  color: var(--dark-grey);
  font-size: 18px;
  margin-top: 10px;
}
.notification .replyButton {
  margin-top: 15px;
}
.notification .replyButton img {
  width: 15px;
  height: 10px;
  margin-inline-end: 10px;
}
.notification-message-link {
  display: inline-block;
  padding: 0 5px;
}
.globalUpdateForm {
  padding: 20px;
  background-color: #ddd;
  border-radius: 15px;
  font-size: 18px;
}
.globalUpdateForm .storyTypeSelector {
  padding-bottom: 15px;
}
.globalUpdateForm  select {
  margin: 0 0 0 15px;
}
.globalUpdateForm .error {
  color: red;
  font-size: 90%;
}
.globalUpdateForm input[type="text"] {
  padding: 5px;
  margin: 5px 0;
  width: 260px;
}
.globalUpdateForm input[type="radio"] {
  padding: 5px;
  margin: 8px;
}
.globalUpdateForm label {
  padding-top: 10px;
  display: block;
}
.globalUpdateForm .previewButton {
  margin-left: 85%;
  font-size: 20px;
}
.update {
  position: relative;
}
.update .imageSection {
  display: none;
}
.update .delete-update-button {
  position: absolute;
  top:  8px;
  right:  0px;
  color:  var(--dark-grey);
}
.story-action-button {
  display: inline-block;
  background: #CB6158;
  padding: 0 15px;
  margin: 0 8px;
  width: 60px;
  text-align: center;
  height: 19px;
  color: #fff;
  cursor: pointer;
  border-radius: 8px;
  box-shadow: 1px 1px 1px #ccc;
  border: 1px solid #ccc;
}

.lds-ring {
  display: inline-block;
  position: relative;
  width: 34px;
  height: 34px;
}
.lds-ring div {
  box-sizing: border-box;
  display: block;
  position: absolute;
  width: 21px;
  height: 21px;
  margin: 6px;
  border: 6px solid #999;
  border-radius: 50%;
  animation: lds-ring 1.2s cubic-bezier(0.5, 0, 0.5, 1) infinite;
  border-color: #999 transparent transparent transparent;
}
.lds-ring div:nth-child(1) {
  animation-delay: -0.45s;
}
.lds-ring div:nth-child(2) {
  animation-delay: -0.3s;
}
.lds-ring div:nth-child(3) {
  animation-delay: -0.15s;
}
@keyframes lds-ring {
  0% {
    transform: rotate(0deg);
  }
  100% {
    transform: rotate(360deg);
  }
}
.sefariaLogo {
  text-align: center;
  text-transform: uppercase;
  font-family: "Roboto", "Helvetica Neue", "Helvetica", sans-serif;
}
#appLoading {
  position: fixed;
  text-align: center;
  background-color: #FBFBFA;
  height: 100%;
  width: 100%;
  direction: initial;
}
#appLoading .loadingMessage {
  position: absolute;
  top: 45%;
  left: 50%;
  transform: translate(-50%, -50%);
}
#appLoading img.int-en {
  width: 150px;
  height: 42px;
  margin-bottom: 6px;
}
#appLoading img.int-he {
  width: 150px;
  height: 49px;
  margin-bottom: 6px;
}
.emptyDesktop {
  margin-top: 200px;
  text-align: center;
  color: #999;
}
.button {
  display: inline-block;
  color: white;
  background-color: var(--sefaria-blue);
  box-shadow: 0 1px 3px rgba(0,0,0,0.25);
  border-radius: 6px;
  padding: 16px 30px;
  margin: 0 2px 6px 2px;
  cursor: pointer;
  font-size: 16px;
  box-sizing: border-box;
  line-height: 19px;
  text-align: center;
  --english-font: var(--english-sans-serif-font-family);
  --hebrew-font: var(--hebrew-sans-serif-font-family);
  border: none;
}
.saveProfileButton{
  background-color: var(--midrash-green);
}
.button.disabled{
  border: 1px solid var(--light-grey);
  background-color: var(--lightest-grey);
  font-size: 16px;
  line-height: 19px;
  text-align: center;
  color: var(--medium-grey);
  box-shadow: none;
}
.button.disabled:hover{
  color: var(--medium-grey);
  cursor: initial;
}
a.button {
  color: white;
}
.button:hover,
a.button:hover {
  color: white;
  text-decoration: none;
}
.button.white {
  background-color: white;
  color: #333;
}
a.button.white {
  color: var(--dark-grey);
}
.button.grey {
  background-color:  var(--lighter-grey);
  color: var(--dark-grey);
  box-shadow: none;
  border: none;
}
a.button.mini {
  padding: 5px;
  font-size: .8em;
}
.interface-english .userSheetTitle a.button.mini {
  float: right;
}
.interface-hebrew .userSheetTitle a.button.mini {
  float: left;
}
.button.transparent {
  color: #666;
  background-color: transparent;
  border: 1px solid transparent;
}
.profile-page .button.transparent {
  border: 0;
}
.button.transparent.bordered {
  border: 1px solid #CCC;
}
.button.fillWidth {
  width: 100%;
  text-align: center;
  display: block;
  margin: 10px 0;
}
.button.squareBorder {
  border-radius: 0;
}
a .button:hover {
  text-decoration: none;
}
.reactMarkdown a {
  color: var(--commentary-blue);
}
.button.small {
  padding: 10px 14px;
  width: -moz-fit-content;
  width: fit-content;
}
.button.small.publish {
  color: #666666;
  background-color: white;
  font-weight: 500;
  min-height: 31px;
  height: 31px;
  padding: 0 10px;
}
.headerWithAdminButtonsContainer{
  display: flex;
  justify-content: space-between;
  flex-direction: row;
  align-items: center;
  flex-wrap: nowrap;
  width: 100%;
}
.headerWithAdminButtonsContainer .pencilEditorButton{
  margin-top: 8px;
  margin-bottom: 5px;
  margin-inline-end: 6px;
  cursor: pointer;
}
.button.extraSmall.reviewState{
  margin-inline-end: 7px;
}
.button.extraSmall.reviewState.reviewed {
  background-color: #5D956F;

}
.button.extraSmall.reviewState.notReviewed {
  background-color: #CB6158;
}
.button.extraSmall.reviewState.edited {
  background-color: #C3EB34;
}
.button.extraSmall {
  border-radius: 6px;
  box-shadow: none;
  margin: 0;
  padding: 5px 8px;
  height: 30px;
  line-height: 20px;
  letter-spacing: normal;
}
.button.extraSmall.topic {
  color: #000000;
  background-color: var(--lighter-grey);
  white-space: nowrap;
}
.adminButtons .button.extraSmall.topic.top {
  border-top-left-radius: 6px;
  border-top-right-radius: 6px;
}
.adminButtons .button.extraSmall.topic.bottom {
  border-bottom-left-radius: 6px;
  border-bottom-right-radius: 6px;
  border-bottom: 1px solid var(--light-grey);
}
.adminButtons .button.extraSmall.topic {
  box-shadow: 0 1px 3px rgb(0 0 0 / 25%);
  border-radius: revert;
  color: #666666;
}
.headerWithAdminButtons {
  display: flex;
  position: relative;
  flex: 1;
}
.adminButtons.hiddenButtons {
  display: none;
}
.adminButtons {
  display: flex;
  flex-direction: column;
  width: 147px;
  position: absolute;
  height: 90px;
  padding: 0 20px 0 20px;
}

.button .buttonIcon {
  margin-inline-end: 7px;
  vertical-align: middle;
}
.button.small .buttonIcon {
  height: 14px;
  width: 14px;
  margin-top: -3px;
}
.button.appButton {
  box-shadow: none;
  border: 2px solid #18345D;
  color: #18345D;
}
.button.appButton img {
  margin-inline-end: 5px;
}
.button.appButton.iconOnly {
  width: 40px;
  height: 40px;
  box-sizing: border-box;
  display: inline-flex;
  padding: 0;
  justify-content: center;
  align-items: center;
}
.button.appButton.iconOnly img {
  width: 18px;
  height: 18px;
  margin: 0;
}
.lexicon-content{
  font-size: 15px;
  padding-bottom: 10px;
  margin-bottom: 1px;
}
.lexicon-link:hover {
  text-decoration: underline;
}
.lexicon-header {
  padding: 10px;
  border-bottom: 1px solid #e5e5e5;
  background-color: #AAAAAA;
}
.lexicon-header h4 {
  font-size: 1.2em;
  margin: 0;
}
.entry + .entry {
  padding-top: 10px;
}
.lexicon-results {
  padding-top: 20px;
}
.named-entity-attribution {
  margin-top: 13px;
}
.named-entity-ambiguous {
  margin-bottom: 24px;
}
.named-entity-ambiguous .systemText .int-en,
.named-entity-ambiguous .systemText .int-he {
  color: #999;
}
.named-entity-title-bar {
  display: flex;
  flex-direction: row;
  justify-content: space-between;
}
.named-entity-wrapper {
  display: flex;
  flex-direction: column;
}
.named-entity-wrapper + .named-entity-wrapper {
  margin-top: 26px;
}
.readerPanel.english .named-entity-wrapper {
  direction: ltr;
}
.readerPanel.hebrew .named-entity-wrapper {
  direction: rtl;
}
.lexicon-results .named-entity-description {
  margin-top: 13px;
}
.lexicon-results .named-entity-description .en,
.lexicon-results .named-entity-description .he {
  color: #666;
}
.lexicon-results .entry > div {
  padding: 1% 0 1% 0;
  margin: auto;
}
.lexicon-results .entry a {
    font-size: .8em;
    font-weight: bold;
    letter-spacing: 1px;
    cursor: pointer;
    color: #333;
}
.lexicon-results .entry .headline {
  color: #333;
  font-size: 1.2em;
  display: block;
}
.lexicon-results .entry .headwords .headword {
  display: inline;
}
.lexicon-results .entry .morphology {
  font-family: "Roboto", "Helvetica Neue", "Helvetica", sans-serif;
  color: #999;
  display: inline;
  margin-right: 5px;
}
.lexicon-results .entry .lang-ref {

}
.lexicon-results .entry .definition-content{
    color: #444;
}
.lexicon-results ol {
	list-style-position: inside;
}
.lexicon-results .entry .definition li.sense{
	margin-left: 15px;
    padding-bottom: 10px;
}
.lexicon-results .entry .definition ol.senses{
	padding-left: 0;
}
.lexicon-results .entry .definition > li.sense{
	margin-left: 0;
}
.lexicon-results .entry ol.definition {
	list-style-type: none;
	padding-top: 2px;
	padding-left: 0;
    margin: 0;
}
.lexicon-results .entry .definition .notes {}
.lexicon-results .entry .definition .derivatives {display: block;margin-left: 15px;}
.lexicon-results .attribution {

}

.lexicon-results .attribution div,
.named-entity-wrapper .attribution div {
  display: block;
  font-family: "Roboto", "Helvetica Neue", "Helvetica", sans-serif;
  color: #aaa;
  font-size: 10px;
}
.lexicon-content .headword.en, .lexicon-content .headword.he,
.lexicon-content .definition-content.en, .lexicon-content .definition-content.he,
.lexicon-content .lexicon-results .attribution {
  display: inline;
}
.lexicon-content .headword.he, .lexicon-content .definition-content.he {
  direction: rtl;
}
.lexicon-content .headword.en, .lexicon-content .definition-content.en {
  direction: ltr;
}
.lexicon-instructions,
.lexicon-content .loadingMessage {
  font-size: 15px;
  font-style: italic;
}
.splitHeader {
  text-align: left;
  display: flex;
  flex-direction: row;
  justify-content: space-between;
  color: #666;
  font-weight: 300;
}
.splitHeader .en {
  font-size: 14px;
}
.splitHeader .he {
  font-size: 14px;
}
.splitHeader select {
  margin-inline-start: 6px;
}
.sheetsNewButton {
  text-align:center;
  margin-bottom: 30px;
}
.sheetsNewButton a {
  color: inherit;
}
.sheet.userSheet .sheetTitle  {
  font-family: "adobe-garamond-pro", "Crimson Text", Georgia, serif;
  font-size: 20px;
  color:#333;
  margin-bottom: 6px;
  unicode-bidi: plaintext;
}
.sheet.userSheet {
  font-size: 14px;
  color:#999;
  text-decoration: none;
  flex-direction: column;
}
.interface-english .sheet.userSheet{
  font-family: "Roboto", "Helvetica Neue", "Helvetica", sans-serif;
}
.interface-hebrew .sheet.userSheet{
  font-family: "Heebo", "sans-serif";
}
.sheet.userSheet .userSheetInfo{
  display: flex;
  justify-content: flex-start;
}
.sheet.userSheet .userSheetInfo span:before{
  content: '·';
  margin: auto 4px;
}
.sheet.userSheet .userSheetInfo span:first-child:before{
  content: '';
  margin: 0;
}
.sheet.userSheet .sheetAccess{
  margin: auto 4px;
}
.filterByTag {
  cursor: pointer;
  text-transform: none;
  font-size: 18px;
}
.sheet.userSheet .sheetEditButtons {
  font-size: 24px;
  height: 32px;
  width: 32px;
  text-align: center;
  line-height: 32px;
  background-color: white;
  border: 1px solid #E6E6E6;
  border-radius: 4px;
  margin-left: 10px;
  display: none;
  float:right;
  cursor: pointer;
  color: #999;
  text-decoration: none;
}
.sheetButton:hover {
  text-decoration: underline;
}
.sheetButton{
  border: 1px solid #fff;
}
.sheetButton.active {
  border: 1px solid #333;
}
.tagString a {
  text-decoration: none;
  color: #999;
}
.tagString a:after {
  content: ", ";
  color: #999;
}
.tagString a:last-child:after {
  content: "";
}
.singlePanel .collectionsList {
  margin-top: 0;
}
.collectionsList .enCollections,
.collectionsList .heCollections {
  margin-bottom: 50px;
}
.readerPanel .collectionsList .enCollections .gridBox,
.readerPanel .collectionsList .enCollections .int-he {
  direction: ltr;
}
.readerPanel .collectionsList .heCollections .gridBox {
  direction: rtl;
}
.collectionListing {
  display: flex;
  flex-direction: row;
  justify-content: space-between;

}
.profile-page .collectionListing {
  padding: 20px 0;
  margin-top: 20px;
  background-color: white;
  border: 1000px solid white;
  border-top: 4px solid white;
  border-bottom: 120px solid white;
  margin: -4px 0 -120px 0;
  margin-inline-start: -1000px;
  margin-inline-end: 0;
  width: 100%;
}
.collectionListing .left-content {
  display: flex;
  flex-direction: row;
  align-items: center;
}
.collectionListing + .collectionListing {
  border-top: 1px solid #ccc;
}
.collectionListingImageBox {
  width: 40px;
  height: 40px;
  border-radius: 20px;
  margin-inline-end: 10px;
  overflow: hidden;
  flex-shrink: 0;
}
.tocTop .collectionListingImageBox {
  background-color: transparent;
  overflow: initial;
}
.interface-hebrew .sheetMetaDataBox .authorStatement {
  direction: rtl;
}
.sheetMetaDataBox .profile-pic {
  width: 30px;
  height: 30px;
  display: inline-block;
  vertical-align: middle;
  margin-inline-end: 10px;
}
.readerPanel.hebrew .sheetMetaDataBox .user {
  direction: rtl;
}
.sheetMetaDataBox {
  margin-block-end: 40px;
}
a.sheetAuthorName {
  color: var(--midrash-green);
  --english-font: var(--english-sans-serif-font-family);
  --hebrew-font: var(--hebrew-sans-serif-font-family);
  font-size: 16px;
  font-weight: 500;
  line-height: 18.75px;
  display: inline;
  margin-block-end: 10px;
}
a.sheetAuthorName:hover {
  text-decoration: none;
}
.sheetContentSidebar a.sheetAuthorName {
  display: block;
}
.sheetMetaDataBox .sidebarLayout .items {
  display: flex;
  justify-content: space-between;
}
.sheetMetaDataBox .sidebarLayout .items > * {
  margin-inline-start: 15px;
}
.sheetMetaDataBox .texts-properties-menu {
  top: 40px;
}
.sheetMetaDataBox .sidebarLayout {
  justify-content: space-between;
}
.sheetMetaDataBox .summary {
  --english-font: var(--english-sans-serif-font-family);
  --hebrew-font: var(--hebrew-sans-serif-font-family);
  font-size: 16px;
  font-weight: 500;
  line-height: 18.75px;
  color: var(--dark-grey);
  margin-block-end: 25px;
  text-align: initial;
}
.sheetMetaDataBox .title {
  --english-font: var(--english-sans-serif-font-family);
  --hebrew-font: var(--hebrew-sans-serif-font-family);
  font-size: 30px;
  font-weight: 500;
  line-height: 35.16px;
  margin-block-end: 15px;
  flex: 0 0 70%;
  text-align: initial;
}

.sheetMetaDataBox .title:empty:before {
  content: "Untitled";
  color: #999;
  position: relative;
  pointer-events: none;
  width: auto;
}
.sheetMetaDataBox .summary:empty:before {
  content: "Add a description...";
  color: #999;
  position: relative;
  pointer-events: none;
  width: auto;
}
.interface-hebrew .sheetMetaDataBox .title:empty:before {
  content: "ללא שם";
}
.publishBox {
  text-align: start;
  border-radius: 6px;
  padding: 10px 20px;
  max-width: 540px;
  width: 500px;
  margin: 20px -20px;
  font-size: 16px;
  color: #666;
}
.publishBox .publishLabel {
  --english-font: var(--english-sans-serif-font-family);
  --hebrew-font: var(--hebrew-sans-serif-font-family);
  font-size: 14px;
  font-weight: 400;
  line-height: 18px;
  text-underline-position: from-font;
  text-decoration-skip-ink: none;
  color: var(--dark-grey);
  margin-bottom: 10px;
}

div.transparentBackground.publishBox {
  background-color: inherit;
  border-radius: 0px;
  padding: 0px 20px;
  color: inherit;
}

.publishBox .smallText .int-en, .publishBox .smallText .int-he.enInHe {
  color: #666;
}
.publishBox p.error {
  color: red;
}
.publishBox p {
  margin-bottom: 15px;
}
.publishBox .error .react-tags,
.publishBox textarea.error {
  border: 1px solid red;
}
.sheetMetaDataBox .publishBox .react-tags__selected {
  display: inline;
}
.sheetMetaDataBox .publishBox .react-tags__selected-tag {
  display: inline-block;
  box-sizing: border-box;
  margin: 0 6px 6px 0;
  padding: 6px 8px;
  border: none;
  border-radius: 6px;
  background: #FFFFFF;
  color: #000;
  /* match the font styles */
  font-family: inherit;
  font-size: inherit;
  line-height: inherit;
}
.sheetMetaDataBox .publishBox textarea, .sheetMetaDataBox .publishBox input, .sheetMetaDataBox .publishBox .react-tags {
  border-radius: 6px;
  border: none;
  width: 98%;
  padding: 7px;
  background: #EDEDEC;
  --english-font: var(--english-sans-serif-font-family);
  --hebrew-font: var(--hebrew-sans-serif-font-family);
  font-size: 16px;
  font-weight: 400;
  line-height: 18.75px;
  text-underline-position: from-font;
  text-decoration-skip-ink: none;
  margin-bottom: 10px;
}
.publishBox p strong {
  color: black;
  font-weight: 400;
}
.publishBox h3 {
  font-size: 22px;
  font-weight: 500;
  color: #666;
  margin-top: 12px;
  margin-bottom: 14px;
  text-transform: none;
  text-align: start;
}
.publishBox hr {
  border-bottom: none;
  border-right: none;
  border-left: none;
  border-top: 1px solid #CCC;
  margin-top: 20px;
}
.publishBox .smallText {
  color: #666666
}
.publishBox .react-tags {
  position: relative;
  padding: 10px 10px 4px 10px;
  border-radius: 6px;
  background-color: #fff;
  box-shadow: 0px 1px 3px rgba(0, 0, 0, 0.25);
  /* shared font styles */
  font-size: 16px;
  line-height: 1.2;
  color: #666;
  /* clicking anywhere will focus the input */
  cursor: text;
}
.publishBox .react-tags.is-focused {
  border-color: #B1B1B1;
}
.publishBox .react-tags__selected {
  display: inline;
}
.publishBox .react-tags__selected-tag {
  display: inline-block;
  box-sizing: border-box;
  margin: 0 6px 6px 0;
  padding: 6px 8px;
  border: none;
  border-radius: 6px;
  background: #EDEDEC;
  color: #000;
  /* match the font styles */
  font-family: inherit;
  font-size: inherit;
  line-height: inherit;
}
.publishBox .react-tags__search-input,
.publishBox .react-tags__search-input:focus,
.publishBox .react-tags__search-input:focus-visible {
  font-family: inherit;
  font-size: inherit;
  border: none;
  outline: none;
}
.publishBox .react-tags__search-input::placeholder {
  font-size: 16px;
  font-style: normal;
  font-family: var(--english-sans-serif-font-family);
}
body.interface-hebrew .publishBox .react-tags__search-input::placeholder,
body.interface-hebrew .publishBox textarea::placeholder {
  font-family: var(--hebrew-sans-serif-font-family);

}
.publishBox .react-tags__selected-tag:after {
  content: '\2715';
  color: #AAA;
  margin-inline-start: 8px;
  vertical-align: middle;
  font-size: 10px;
}
.publishBox .react-tags__selected-tag:hover,
.publishBox .react-tags__selected-tag:focus {
  border-color: #B1B1B1;
}
.publishBox .react-tags__search {
  display: inline-block;

  /* match tag layout */
  padding: 7px 2px;
  margin-bottom: 6px;

  /* prevent autoresize overflowing the container */
  max-width: 100%;
}
.publishBox .publishButton {
  margin: 18px 0;
  text-align: end;
}
.publishBox .publishButton .button.published {
  background-color: #EDEDEC;
  border: 1px solid #CCCCCC;
  color: #666666
}

.publishBox .publishButton .button {
  padding: 15px 20px;
}

.publishSettingsEditMode .publishButton {
  margin: 14px 0 0;
  text-align: end;
  flex-direction: row;
  justify-content: flex-end;
  display: flex;
}

.publishSettingsEditMode .publishButton .publishedText {
  text-align: start;
  margin-top: 5px;
  margin-bottom: 0px;
  margin-inline-start: 0px;
  margin-inline-end: 15px;
  font-size: var(--sans-serif-body-font-size);
  --english-font: var(--english-sans-serif-font-family);
  --hebrew-font: var(--hebrew-sans-serif-font-family);
  color: var(--dark-grey);
}

.publishSettingsEditMode .publishButton .publishedText .publishedTextBold {
  font-weight: bold;
  color: black;
}

.publishSettingsEditMode .button.published {
  background-color: #FFFFFF;
  border: 1px solid #CCCCCC;
  color: var(--dark-grey);
  height: fit-content;
  align-self: center;
  border-radius: 6px;
  box-sizing: border-box;
  box-shadow: none;
  padding: 9px 10px;
}

.publishBox .react-tags__suggestions ul {
  position: absolute;
  inset-inline-start: 0;  /* Note reduntant css rules below `body.interface-[hebrew|english]  .publishBox .react-tags__suggestions ul` */
  top: 100%;
  margin: 4px -1px;
  padding: 0;
  list-style: none;
  background: #fff;
  border: 1px solid #ccc;
  border-radius: 6px;
  min-width: 300px;
}
/* Reduntant given above `inset-inline-start` rule, but not standard on all browsers yet
RMN: 2021-04-22 */
body.interface-hebrew  .publishBox .react-tags__suggestions ul {
  right: 0;
}
/* Reduntant given above `inset-inline-start` rule, but not standard on all browsers yet
RMN: 2021-04-22 */
body.interface-english .publishBox .react-tags__suggestions ul {
  left: 0;
}
.publishBox .react-tags__suggestions li {
  border-bottom: none;
  padding: 6px 8px;
}
.publishBox .react-tags__suggestions li mark {
  text-decoration: none;
  background: none;
  font-weight: normal;
}
.publishBox .react-tags__suggestions li:hover {
  cursor: pointer;
  background: #eee;
}
.publishBox .react-tags__suggestions li.is-active {
  background: #eee;
}
.publishBox .react-tags__suggestions li.is-disabled {
  opacity: 0.5;
  cursor: auto;
}
.editorSidebarToggle {
  position: fixed;
  top: 150px;
  right: 30px;
  height: 30px;
  width: 30px;
  border-radius: 30px;
  border: none;
  background-color: var(--sefaria-blue);
  cursor: pointer;
  box-shadow: 0px 1px 3px rgba(0, 0, 0, 0.25);
}
.interface-hebrew .editorSidebarToggle {
  left: 30px;
  right: auto;
}


.editorSidebarToggle:active {
  box-shadow: 0px 1px 1px rgba(0, 0, 0, 0.25);
}
.editorSidebarToggle::after {
  content: url("/static/img/3vdots.svg");
  position: absolute;
  top: 7px;
  left: 13px;
}
.collectionListingImage {
  height: 100%;
  width: 100%;
  object-fit: cover;
  background-color: white;
}
.collectionListingImage.default {
  width: 80%;
  height: 80%;
  margin: 10%;
  opacity: 0.4;
}
.collectionListingName {
  display: block;
  font-size: 30px;
  color: #000;
  margin-bottom: 5px;
}
.collectionListingName:hover {
  color: #333;
}
.collectionListingDetails {
  color: #999;
  font-size: 14px;
  font-family: Roboto !important;
  font-weight: 400;
  line-height: 18px;
}
.collectionListingMembership {
  text-transform: capitalize;
}
.collectionListingDetailSeparator {
  margin: 8px;
}
.collectionInfo {
  margin-bottom: 35px;
}
.interface-hebrew .collectionInfo .he {
  display: inline;
}
.interface-hebrew .collectionInfo .en {
  display: none;
}
.collectionPage h1 {
  color: black;
  font-size: 30px;
  margin-bottom: 5px;
  --hebrew-font: var(--hebrew-serif-font-family);
  --english-font: var(--english-serif-font-family);
}
.collectionPage .navTitle {
  margin-bottom: 5px;
}
.collectionPage .collectionLabel {
  text-transform: uppercase;
  color: #666;
  font-size: 16px;
  letter-spacing: 2px;
  display: block;
  margin-bottom: 25px;
}
.collectionPage a:hover {
  color: inherit;
}
.collectionPage .collectionWebsite {
  display: block;
  font-size: 16px;
  margin-top: 15px;
  color: #4B71B7;
  direction: ltr;
}
.collectionPage .collectionDescription {
  font-size: 16px;
  color: #666;
  line-height: 1.3;
}
.collectionPage .collectionDescription .dedication {
  --hebrew-font: var(--hebrew-serif-font-family);
  --english-font: var(--english-serif-font-family);
}
.collectionPage .collectionDescription .en .dedication {
  font-style: italic;
  font-size: 18px;
  display: block;
}
.collectionPage .collectionDescription .he .dedication {
  font-size: 20px;
  display: block;
}
.collectionPage .bubbleTab {
  font-size: 16px;
}
.collectionPage .tagsList {
  --hebrew-font: var(--hebrew-serif-font-family);
  --english-font: var(--english-serif-font-family);
}
.collectionPage .emptyMessage .button {
  margin-top: 22px;
}
.collectionPage .emptyMessage .button:hover {
  color: white;
}
.collectionContentsTab .gridBox {
  margin-bottom:  30px;
}
.collectionPage .collectionContentsSectionLabel {
  color: var(--dark-grey);
  size: 16px;
  margin: 30px 0 12px 0;
}
.collectionPage .collectionContentsTag {
  font-size: 24px;
}
.collectionPage .sheetIcon {
  display: none;
}
.collectionPage .filterable-list .sheet a.sheetTitle {
  font-size:  24px;
}
.collectionPage .searchInCollectionLink {
  font-size:  16px;
  color: var(--dark-grey);
  margin-top: 20px;
  display: block;
}
.collectionInvitationBox {
  padding-bottom: 20px;
}
.collectionInvitationBox .button {margin: 0;}
.collectionSheetInner {
  display: flex;
}
.collectionSheetInnerContent {
  flex: 1;
}
.sheet .sheetTitleText {
  font-family: Roboto;
  font-size: 16px;
  font-weight: 600;
  line-height: 18.75px;
}
.sheetListingPinButton {
  display: none;
  opacity: 0.3;
  cursor: pointer;
}
.sheet:hover .sheetListingPinButton.active {
  display: block;
}
.sheetListingPinButton.pinned {
  display: block;
  opacity: 0.6;
}
#collectionInvitationInput {
  box-shadow: 0 1px 3px rgba(0,0,0,0.2);
  border: none;
  margin-inline-end: 10px;
  font-size: 18px;
  position: relative;
  border-radius: 7px;
  box-sizing: border-box;
  width: 215px;
  padding: 10px 15px;
}
.collectionInvitationBoxMessage {
  font-size: 18px;
  padding: 12px 0 0;
  text-align: center;
}
.flexLineBreak {
  width: 100%;
  height: 0;
}
.collectionPage .collectionMemberListing {
  padding-bottom: 24px;
  font-family: "Roboto", "Helvetica Neue", "Helvetica", sans-serif;
  font-size: 16px;
  color: #666;
  display: flex;
  flex-direction: row;
  justify-content: start;
}
.collectionMemberListingPic {
  margin-inline-end: 10px;
}
.collectionMemberListingPic.invitation {
  background-color: var(--medium-grey);
  border-radius: 1000px;
  width: 40px;
  height: 40px;
  line-height: 40px;
  text-align: center;
}
.collectionMemberListingName {
  color: black;
}
.collectionMemberListingRole {
  color: var(--dark-grey);
  font-size: 13px;
  margin-top: 4px;
}
.collectionMemberListingText {
  position: relative;
}
.collectionPage .collectionMemberListing .collectionMemberListingActions {
  display: none;
}
.collectionPage .collectionMemberListing:hover .collectionMemberListingActions {
  display: inline-flex;
}
.collectionMemberListingActions .collectionMemberListingActionsButton {
  cursor: pointer;
  color: var(--dark-grey);
  margin-inline-start: 8px;
}
.collectionMemberListingActionsMenu {
  position: absolute;
  left: 0;
  top: 46px;
  line-height: 30px;
  background-color: white;
  border: 1px solid #ccc;
  border-radius: 4px;
  color: #999;
  font-size: 15px;
  z-index: 1;
}
.interface-hebrew .collectionMemberListingActionsMenu {
  right: 0;
  left: unset;
}
.collectionMemberListingActionsMenu .action {
  padding: 4px 10px;
  cursor: pointer;
  white-space: nowrap;
}
.collectionMemberListingActionsMenu .action:hover {
  background-color: #eee;
}
.collectionMemberListingActionsMenu .action + .action {
  border-top: 1px solid #ccc;
}
.collectionMemberListingActionsMenu .role {
  font-size: 17px;
  margin-right: 4px;
}
.collectionMemberListingActionsMenu .role.current {
  color: var(--dark-grey);
}
.collectionInvitationListing {
  display: inline-block;
  min-height: 50px;
  line-height: 50px;
}
.topicFilterBox {
  display: flex;
  align-items: center;
  margin-bottom: 30px;
  background-color: var(--lighter-grey);
  border-radius: 100px;
  padding: 0 10px;
  margin-top: 0;
  width: 285px;
  max-width: 100%;
}
.singlePanel .topicFilterBox {
  margin-top: 20px;
}
.topicFilterBox .searchIcon {
  height: 18px;
  width: 18px;
  opacity: 0.4;
}
.topicFilterInput {
  padding: 0px 10px;
  line-height: 30px;
  flex: 1;
  box-sizing: border-box;
  border: none;
  background: transparent;
  font-size: 18px;
}
.topicsFilterReset {
  cursor: pointer;
  color: var(--medium-grey);
}
.topicsFilterResetIcon {
  height: 16px;
  width: 16px;
  margin-inline-start: 8px;
  vertical-align: -2px;
}
.alphabeticalTopicsNav {
  color: var(--dark-grey);
  margin-bottom: 5px;
}
.alphabeticalTopicsNav a {
  display: inline-block;
  margin-bottom: 10px;
}
.alphabeticalTopicsNav a + a {
  margin-inline-start: 10px;
}
.allTopicsList {
  min-height: 500px;
}
.topicPanel .topicLabel {
  text-transform: uppercase;
  font-weight: lighter;
  margin-bottom: 10px;
  font-size: 14px;
}
.topicPanel .topicLabel a {
  color: #8E8E8E;
}
.topicPanel .sideColumnMore {
  cursor: pointer;
  font-size: 16px;
  line-height: 26px;
  color: #666;
}
.topicPanel .sideColumnMore:hover {
  cursor: pointer;
  text-decoration: underline;
}
.topicPanel .sourceList {
  min-height: 500px;
}
.topicPanel .sourceList .loadingMessage {
  text-align: center;
}
.topicPanel .topicSource {
  margin-bottom: 40px;
  cursor: pointer;
  position: relative;
}
.topicPanel .topicSource .title {
  font-weight: bold;
}
.topicPanel .topicSource .score {
  font-size: 17px;
  color: #333;
  font-weight: normal;
  white-space: nowrap;
  border-radius: 4px;
  padding: 3px;
}
.topicPanel .topicSource .score:hover {
  background-color: #EEE;
}
.topicPanel .topicSource .score:active {
  background-color: #DDD;
}
.hebrew .topicPanel .topicSource .score {
  right: auto;
  left: 5px;
}
.topicPanel .topicSource .score img {
  width: 15px;
  height: 15px;
  vertical-align: middle;
  margin: -4px 0 0 2px;
  opacity: 0.6;
}

ul.sheetCollectionsLinks {
  list-style-type: none;
  padding-inline-start: 0;
  --english-font: var(--english-sans-serif-font-family);
  --hebrew-font: var(--hebrew-sans-serif-font-family);
  font-size: 16px;
  font-weight: 400;
  line-height: 18.75px;
}
ul.sheetCollectionsLinks li {
  margin-block-end: 10px;
}

h3.sheetCollections {
  text-transform: none;
  color: var(--dark-grey);
  font-size: var(--sans-serif-h3-font-size);
  --english-font: var(--english-sans-serif-font-family);
  --hebrew-font: var(--hebrew-sans-serif-font-family);
  margin-bottom: 17px;
  margin-top: 36px;
  padding-bottom: 18px;
  border-style: none none solid none;
  border-color: var(--light-grey);
  border-width: 1px;
}

.translationsHeader {
  margin-bottom: 35px;
}

.translationsHeader h3 {
  text-transform: none;
  color: var(--dark-grey);
  font-size: var(--sans-serif-h3-font-size);
  --english-font: var(--english-sans-serif-font-family);
  --hebrew-font: var(--hebrew-sans-serif-font-family);
  margin-bottom: 12px;
  margin-top: 0;
}

.translationsHeader .translationsDesc {
  font-size: var(--sans-serif-body-font-size);
  color: var(--dark-grey);
}

.aboutSheetPanel hr {
  height: 0px;
  border: 1px solid var(--light-grey);
}

.aboutSheetPanel h2 {
  font-size: var(--serif-h3-font-size);
  color: #000000;
  text-transform: none;
  margin: 0px;
}

.aboutSheetPanel h3.aboutSheetSubtitle {
  --english-font: var(--english-sans-serif-font-family);
  --hebrew-font: var(--hebrew-sans-serif-font-family);
  margin-top: 5px;
  margin-bottom: 20px;
}

div.aboutSheetMetadata {
  color: var(--medium-grey);
  --english-font: var(--english-sans-serif-font-family);
  --hebrew-font: var(--hebrew-sans-serif-font-family);
  font-size: var(--sans-serif-small-font-size);
  display: flex;
  flex-direction: column;
  margin: 10px 0px;
}
div.aboutSheetMetadata span:not(:first-child)::before{
  content: '•';
  margin-inline-start: 4px;
  margin-inline-end: 4px;
}

.hebrew .topicPanel .topicSource .score img {
  margin: -4px 2px 0 0;
}
.note a {
  color: #333;
  text-decoration: underline;
}
.noteListing {
  margin-bottom: 30px;
  border-bottom: 1px solid #ccc;
  padding-bottom: 10px;
}
.noteListing a:hover {
  text-decoration: none;
}
.noteListing .textRange .title {
  font-size: 18px;
  color: #999;
  margin-bottom: 10px;
}
.noteListing .textRange .title:hover {
  text-decoration: underline;
}
.noteListing .textRange .text {
  font-size: 18px;
  font-style: italic;
  color: #999;
  margin-bottom: 18px;
}
.noteListing .textRange .text .he {
  font-style: normal;
}
.noteListing .segment {
  display: block;
}
.noteListing .note {
  font-size: 18px;
}
.noteListing .actionButtons {
  visibility: hidden;
  float: right;
  display: inline-block;
  cursor: pointer;
}
.interface-hebrew .noteListing .actionButtons {
  float: left;
}
.noteListing:hover .actionButtons {
  visibility: visible;
}
.noteListing .actionButtons img {
  width: 16px;
  height: 16px;
}
.noteListing .actionButtons img + img {
  margin: 0 0 0 10px;
}
.interface-hebrew .noteListing .actionButtons img + img {
  margin: 0 10px 0 0;
}
.noteListing:hover .actionButtons img:hover {
  opacity: 0.6;
}
.noteListing .mask {
  background-color: white;
  opacity: 0.5;
}
.addToSourceSheetModal {
  position: absolute;
  display: block;
  left: 40%;
  top: 240px;
  width: 330px;
  padding: 20px;
  background: #FBFBFA;
  border: #ccc 1px solid;
  border-radius: 4px;
  box-shadow: 0 0 10px #ccc;
  z-index: 200;
}
.addToSourceSheetModal .closeButton {
  margin-bottom: 10px;
  cursor: pointer;
  height: 18px;
  width: 18px;
  float: right;
}
.searchBox .keyboardInputInitiator {
    opacity: 0.4;
    width: 22px;
    height: 20px;
    padding: 4px 7px 2px;
    position: initial;
    vertical-align: 0px;
}
.searchBox.TopicSearchBox {
  margin: 30px 0px 20px 30px;
}
.searchBox.TopicSearchBox input {
  padding: 15px;
  box-sizing: border-box;
  box-shadow: 0px 1px 3px rgba(0, 0, 0, 0.25);
  border: none;
  height: 40px;
  width: 209px;
  font-family: "adobe-garamond-pro", "Crimson Text", Georgia, serif;
  border-radius: 6px;
  font-size: 18px;
  color: #000000;
}
.searchBox.TopicSearchBox input.selected {
  color: var(--commentary-blue);
}
.header .searchBox .keyboardInputInitiator {
    display: none;
}
body #keyboardInputMaster {
    opacity: 1;
    background-color: #FBFBFA;
    border: 1px solid #ccc;
    padding: 5px;
    box-shadow: none;
    border-radius: 0.3em;
    /*position: relative;
    top: 100px;
    left: 395px;*/
}
body #keyboardInputMaster thead {
  display: none;
}
body #keyboardInputMaster tbody tr td table{
    border-spacing: 2px 2px;
}
body #keyboardInputMaster tbody tr td table tbody tr td{
    border: 0.5px solid #eee;
    background: white;
    font-family: "Heebo","Roboto", sans-serif;
    min-width: 15px;
    vertical-align: middle;
    padding: 2px 8px;
    text-align: center;
    font-size: 14px;
    color: #333;
}
body #keyboardInputMaster tbody tr td table tbody tr td:hover,
body #keyboardInputMaster tbody tr td table tbody tr td:active,
body #keyboardInputMaster tbody tr td table tbody tr td.pressed{
    border: 1px solid #eee;
    background: #eee;
}
.calendarRefs {
  margin-bottom: 16px;
}
.calendarRef {
  font-size: 18px;
  color: #666;
  display: flex;
  margin: 2px 0;
}
.calendarRef a {
  color: inherit;
}
.calendarRef img {
  margin-top: 2px;
}
#editCollectionPageContainerInner {
  position: relative;
}
#editCollectionPage :not(h1) .int-en {
  font-family: "Roboto", "Helvetica Neue", "Helvetica", sans-serif;
}
#editCollectionPage :not(h1) .int-he {
  font-family: "Heebo", sans-serif;
}
#editCollectionPage .field {
  box-sizing: border-box;
  width: 100%;
  display: inline-block;
  vertical-align: top;
  padding: 12px;
}
#editCollectionPage .field.halfWidth {
  width: 50%;
  display: inline-block;
}
#editCollectionPage .field.quarterWidth {
  width: 25%;
  display: inline-block;
}
#editCollectionPage .field.threeQuarterWidth {
  width: 75%;
  display: inline-block;
}
#editCollectionPage .field > label {
  display: block;
  margin-bottom: 15px;
  color: #666;
}
#editCollectionPage input,
#editCollectionPage textarea {
  display: block;
  width: 100%;
  padding: 15px 12px;
  border-radius: 5px;
  border: none;
  box-sizing: border-box;
  box-shadow: 0 1px 3px rgba(0,0,0,0.2);
  font-family: "Roboto", "Helvetica Neue", "Helvetica", sans-serif;
  color: #333;
  font-size: 14px;
}
.interface-hebrew #editCollectionPage input,
.interface-hebrew #editCollectionPage textarea {
  font-family: "Heebo", sans-serif;
}
#editCollectionPage .hiddenFileInput {
  width: 0.1px;
  height: 0.1px;
  opacity: 0;
  overflow: hidden;
  position: absolute;
  z-index: -1;
}
#editCollectionPage .collectionImage {
  max-width: 200px;
  margin-bottom: 5px;
  display: block;
}
#editCollectionPage .helperText {
  color: #999;
  font-size: 13px;
  width: 500px;
}
#editCollectionPage .collectionHeaderBox {
  width: 100%;
  background-color: white;
  margin-bottom: 5px;
}
#editCollectionPage .collectionHeader {
  float: right;
  max-width: 100%;
}
#editCollectionPage .deleteCollection {
  cursor: pointer;
  margin: 30px 10px;
  color: #999;
  text-align: right;
}
#editCollectionPage .deleteCollection:hover {
  text-decoration: underline;
}
.dropdown {
  position: relative;
}
.dropdown .dropdownMain {
  background: white;
  box-shadow: 0 1px 3px rgba(0,0,0,0.2);
  border-radius: 7px;
  padding: 16px 22px;
  font-size: 16px;
  margin-bottom: 10px;
  cursor: pointer;
  line-height: 19px;
  color: var(--dark-grey);
  display: flex;
  justify-content: space-between;
  flex-direction: row;
}
.dropdown .dropdownMain.selected{
  color: var(--selected-option);
}
.dropdown .dropdownList .dropdownOption {
  font-size: 18px;
  cursor: pointer;
  padding: 0 22px;
  margin: 26px 0;
  border: none;
  color: var(--dark-grey);
  font-style: normal;
  font-weight: normal;
  font-size: 16px;
  line-height: 19px;
}
.dropdown .dropdownOpenButton {
  margin-inline-start: 6px;
  cursor: pointer;
  color: var(--dark-grey);
  font-size: 18px;
}
.interface-hebrew .dropdownOpenButton {
  float: left;
  margin-left: 0;
}
.dropdown .dropdownListBox {
  position: absolute;
  z-index: 1;
  margin-top: -14px;
  width: 100%;
  box-sizing: border-box;
  box-shadow: 0 1px 3px rgba(0,0,0,0.2);
  background: white;
  border-bottom-left-radius: 7px;
  border-bottom-right-radius: 7px;
}
.dropdown .dropdownList {
  color: #999;
  background-color: white;
  box-sizing: border-box;
  padding: 0;
  max-height: 250px;
  overflow-x: hidden;
  overflow-y: scroll;
  border-bottom-left-radius: 7px;
  border-bottom-right-radius: 7px;
}
.singlePanel .dropdown .dropdownList {
  max-height: 150px;
}
.dropdown .dropdownList .dropdownOption.selected {
  color: var(--selected-option);
}
.addToSourceSheetBox .dropdownMain.noselect {
  display: flex;
  justify-content: space-between;
  align-items: center;
  align-content: flex-start;
  text-align: start;
}
.addToSourceSheetBox .dropdownMain.noselect::before{
  content: url("/static/img/sheet.svg");
  opacity: 0.4;
  display: inline-block;
  margin-inline-end: 10px;
  transform: scale(0.8);
  vertical-align: text-bottom;
  line-height: 10px;
}
.addToSourceSheetBox .dropdownMain.noselect::after{
  content: url("/static/icons/chevron.svg");
  margin-inline-start: auto;
  opacity: 0.4;
  height: 24px;
  transform: scale(0.6) rotate(90deg);
  transform-origin: center center;
}
.addToSourceSheetBox .dropdownMain.noselect.open::after{
  transform: scale(0.6) rotate(-90deg);
  transform-origin: center center;
}
.addToSourceSheetBox .dropdownMain .loadingMessage {
  margin: 0;
}
.addToSourceSheetBoxTitle{
  font-style: normal;
  font-weight: normal;
  font-size: 13px;
  line-height: 15px;
  color: #999999;
  margin-bottom: 11px;
}
.addToSourceSheetBox .selectedRef{
  padding: 16px 22px;
  font-size: 16px;
  margin-bottom: 15px;
  cursor: pointer;
  background: #FBFBFA;
  box-shadow: 0px 1px 3px rgba(0, 0, 0, 0.25);
  border-radius: 6px;
  text-align: start;
}
.addToSourceSheetBox .selectedRef span{
  font-family: "adobe-garamond-pro", "Crimson Text", Georgia, "Times New Roman", serif;
  font-style: normal;
  font-weight: normal;
  font-size: 18px;
  line-height: 25px;
  color: #666666;
}
.readerPanel.hebrew .addToSourceSheetBox .selectedRef span{
  font-family: "Taamey Frank", "adobe-garamond-pro", "Crimson Text", Georgia, "Times New Roman", serif;
  font-size: 1.2em;
}
.addToSourceSheetBox .dropdown .dropdownList .dropdownOption::before{
  content: url("/static/img/sheet.svg");
  opacity: 0.4;
  display: inline-block;
  margin-inline-end: 10px;
  transform: scale(0.8);
  vertical-align: text-bottom;
  line-height: 10px;
}
#footer {
  background-color: white;
  border-top: 1px solid #F4F4F4;
  overflow: hidden;
  padding: 18px 40px 70px 40px;
  text-align: left;
  color: #999;
}
.singlePanel #footer {
  padding: 18px 15px 70px 15px;
}
#footer a {
  display: block;
  color: #666;
}
.interface-hebrew #footer{
  direction: rtl;
  text-align: right;
}
.interface-english #footer .int-he {
  display: none;
}
.interface-hebrew #footer .int-he {
  display: inline;
  text-align: right;
}
#footerInner {
  max-width: 1000px;
  margin: 0 auto;
}
#footer .section {
  display: inline-block;
  vertical-align: top;
  width: 200px;
  margin: 20px 0;
}
.interface-english #footer .section {
  text-align: left;
}
.interface-hebrew #footer .section {
  text-align: right;
}
#footer .section .header {
  color: #000;
  margin-bottom: 18px;
  font-weight: normal;
  font-size: 16px;
}
#footer .section.last {
  float: right;
  text-align: right;
}
.interface-hebrew #footer .section.last {
  float: left;
  text-align: left;
}
#footer .section a {
  font-size: 16px;
  margin: 2px 0;
}
#footer .fa {
  margin: 0 3px;
}
#footer .header.connect {
  text-transform: uppercase;
}
.newsletterSignUpBox {
  position: relative;
  margin-bottom: 4px;
}
.newsletterSignUpBox .newsletterInput {
  border-radius: 6px;
  padding: 10px 32px 12px 16px;
  width: 150px;
  font-size: 15px;
  border: 1px solid #EEE;
  margin-bottom: 6px;
  color: #333;
}
.newsletterSignUpBox .educatorNewsletterInput {
  padding: 10px;
  -webkit-appearance: auto
}
.newsletterSignUpBox img {
  height: 18px;
  width: 18px;
  opacity: 0.2;
  position: absolute;
  top: 10px;
  right: 12px;
}
.interface-hebrew .newsletterSignUpBox .newsletterInput {
  padding: 8px 16px 11px 32px;
}
.interface-hebrew .newsletterSignUpBox img {
  right: auto;
  left: 12px;
  transform: scale(-1, 1);
}
.newsletterEducatorOption {
  font-size: 14px;
  padding: 0px 3px;
  margin-top: 2px;
}
.newsletterSignUpBox .subscribeMessage {
  margin: 4px 0 14px 0;
  font-size: 14px;
  font-family: "Roboto", "Helvetica Neue", "Helvetica", sans-serif;
  font-style: italic;
  text-align: center;
  direction: ltr;
}
#footer .section.connect a {
  display: inline;
  margin: 0 4px;
}
#footer .section.connect .socialLinks a {
  color: #666;
}
#footer #siteLanguageToggle {
  color: #999;
  margin-top: 30px;
  font-size: 15px;
}
#footer #siteLanguageToggle #siteLanguageToggleLabel {
  display: block;
  text-transform: uppercase;
  color: #000;
}
#footer a#siteLanguageEnglish,
#footer a#siteLanguageHebrew {
  font-family: "Roboto", "Helvetica Neue", "Helvetica", sans-serif;
  cursor: pointer;
  color: #666;
  display: inline;
  margin: 0 3px;
}
#footer #siteLanguageEnglish:hover,
#footer #siteLanguageHebrew:hover {
  text-decoration: underline;
}
#footer a#siteLanguageHebrew {
  font-family: "Heebo", sans-serif;
}
.gemarra-regular, .gemarra-italic {
  font-weight: bold;
}
.it-text, .gemarra-italic {
  font-style: italic;
}
.categoryAttribution a {
  color: inherit;
}
.bubbleTab {
  padding: 10px 25px;
  margin: 3px;
  background-color: white;
  border-radius: 20px;
  border: 1px solid #DADADA;
  display: inline-block;
  font-size: 12px;
  color: #999;
  font-family: "Roboto", "Helvetica Neue", "Helvetica", sans-serif;
  letter-spacing: 1px;
  cursor: pointer;
}
.bubbleTab:hover {
  text-decoration: none;
}
.bubbleTab.active {
  color: #333;
}
.aboutBox .detailsSection{
  margin-bottom: 40px;
}
.aboutBox .aboutHeader {
  color: var(--dark-grey);
  padding-bottom: 13px;
  margin: 0;
  margin-bottom: 15px;
  text-align: initial;
  text-transform: none;
  font-size: 22px;
  border-bottom: solid 1px var(--light-grey);
  --english-font: var(--english-sans-serif-font-family);
  --hebrew-font: var(--hebrew-sans-serif-font-family);
}
.aboutBox .aboutTitle {
  padding: 10px 0 10px 0;
  display: inline-block;
  font-style: normal;
  font-weight: normal;
  font-size: 24px;
  line-height: 29px;
  color: #000000;
}
.aboutBox .tocCategory{
  display: block;
  margin-bottom: 17px;
  font-size: 16px;
  line-height: 19px;
  letter-spacing: 2px;
  text-transform: uppercase;
  color: var(--dark-grey);
}
.aboutBox .aboutSubtitle {
  font-style: italic;
  font-weight: normal;
  font-size: 18px;
  line-height: 22px;
  color: #666666;
}
.aboutBox .aboutSubtitle .he {
  font-style: normal;
}
.aboutBox .aboutAuthor{
  font-size: 16px;
  line-height: 19px;
  color: var(--dark-grey);
  margin-bottom: 22px;
  display: flex;
}
.readerPanel.hebrew .aboutBox .aboutAuthor .aboutAuthorInner{
  direction: rtl;
}
.aboutBox .aboutAuthor .authorName{
  margin-inline-start: 5px;
  color: black;
}
.aboutBox .aboutDesc {
  margin: 15px 0 15px 0;
  font-style: normal;
  font-weight: normal;
  font-size: 16px;
  line-height: 19px;
  color: var(--dark-grey);
}
.aboutBox .aboutComposed{
  font-size: 14px;
  line-height: 18px;
  color: var(--medium-grey);
}
.guideBox .guideHeader {
  color: var(--dark-grey);
  padding-bottom: 13px;
  margin: 0;
  margin-bottom: 15px;
  text-align: initial;
  text-transform: none;
  font-size: 22px;
  border-bottom: solid 1px var(--light-grey);
  --english-font: var(--english-sans-serif-font-family);
  --hebrew-font: var(--hebrew-sans-serif-font-family);
}

.guideBox .guideHeader i {
  margin-right: 8px;
  font-size: 18px;
  cursor: pointer;
}

.guideBox .guideTitle {
  padding: 10px 0 10px 0;
  display: inline-block;
  font-style: normal;
  font-weight: normal;
  font-size: 24px;
  line-height: 29px;
  color: #000000;
}
.guideBox .guidePromptBox {
  direction: ltr;
  margin-bottom: 20px;
  border-radius: 10px;
  padding: 8px 15px;
  border: 2px solid var(--mishnah-blue);
  background-color: #FFFFFF;
  cursor: pointer;
}
.guideBox .guidePromptBox p {
  font-size: 16px;
}
.guideBox .guidePromptBox span {
  font-size: 14px;
  color: var(--medium-grey);
  margin-top: 10px;
}
.readerApp.interface-hebrew .aboutBox .versionDetails,
.readerApp.interface-hebrew .versionsBox .versionDetails {
  text-align: right;
}
.aboutBox .versionDetails .separator,
.versionsBox .versionDetails .separator {
  margin: 0 3px;
}
.aboutBox .currVersionSection, .aboutBox .alternateVersionsSection {
  padding-bottom: 30px;
}
.aboutBox .versionsBox .language-block:first-child .versionBlock:first-child {
  border-top: none;
  padding-top: 10px;
}
.aboutBox .currVersionSection .versionBlock + .versionBlock {
    border-top: solid 1px #CCC;
    padding-top: 20px;
    margin-top: 20px;
}
.version-with-buy-button {
  display: flex;
  flex-direction: column;
}
.version-with-buy-button .version-text-image{
  display: flex;
  justify-content: space-between;
}
.version-with-buy-button .version-text-image .versionBlock{
  align-self: flex-start;
}
.versionsBox .version-with-buy-button{
    border-top: solid 1px #CCC;
}
.versionsBox .version-with-buy-button .versionBlock{
    border-top: none;
}
.versionsBox .version-with-buy-button .version-text-image .version-with-buy-button-image
{
  padding: 20px;
}
.versionsBox .version-with-buy-button .version-with-buy-button-link{
    padding: 10px 20px;
}
.version-with-buy-button .version-with-buy-button-link{
  align-content: flex-start;
  min-width: 50%;
}
.version-with-buy-button .version-with-buy-button-link a.button{
  color: #FFFFFF;
  padding: 7px 20px;
}
.version-with-buy-button .version-text-image .version-with-buy-button-image img.buy-img {
    height: 85px;
    border-radius: 2px;
}
.versionsBox .versionLanguage {
  padding-bottom: 15px;
  letter-spacing: 1px;
  font-style: normal;
  font-weight: normal;
  font-size: 16px;
  line-height: 19px;
  color: #666666;
}
.interface-hebrew .versionsBox .versionLanguage {
  direction: rtl;
}
.versionsBox div:not(:first-child) .versionLanguage {
  padding-top: 25px;
}
.versionsBox .versionLanguage .versionCount {
  color: #999;
}
.versionsBox a.selectButton:not(.version-with-preview-title-line .selectButton) {
  font-style: normal;
  font-weight: normal;
  font-size: 13px;
  color: #666666;
  box-shadow: 0 1px 2px #999;
  padding: 2px 8px;
  background-color: white;
  border-radius: 4px;
  line-height: 18px;
  cursor: pointer;
}
.versionsBox a.selectButton.currSelectButton:not(.version-with-preview-title-line .selectButton) {
  background-color: #212E50;
  text-decoration: none;
  cursor: default;
  line-height: 20px;
  color: #FFFFFF;
}
.versionsTextList .topFiltersInner .uppercase {
  text-transform: none;
}
span.purim-emoji img{
  height: 25px;
  width: 25px;
}

/* Sheets */

.sheetsInPanel {
  font-size: 62.5%;
  overflow-y: scroll;
  overflow-x: hidden;
  height: 100%;
  padding: 0 15px;
  box-sizing: border-box;
  position: relative;
}
.sheetContent .collectionsWidgetDone .button, .sheetContentSidebar .largeFollowButton {
  background-color: var(--midrash-green);
}
.sheetContentSidebar .largeFollowButton {
  --english-font: var(--english-sans-serif-font-family);
  --hebrew-font: var(--hebrew-sans-serif-font-family);
  font-size: 14px;
  font-weight: 400;
  line-height: 18px;
  min-height: 31px;
  height: 31px;
}

.sheetContent {
  width: 100%;
  box-sizing: border-box;
  font-size: 2.2em;
  line-height: 1.6;
  text-align: justify;
  background-color: inherit;
  margin: 0 auto;
  max-width: 760px;
  position: relative;
  padding: 0 30px;
}
.sheetContent .ref {
  cursor: pointer;
  color: #999;
  font-size: 1em;
}
.sheetContent .ref a {
  color: #999;
}
.sheetContent img {
  max-width: 100%;
}
.sheetContent table {
  margin: auto;
  max-width: 100%;
  width: 100%;
  border-collapse: collapse;
  table-layout: fixed
}
.sheetContent table th,
.sheetContent table td {
  padding: 10px;
  border-top: 1px solid #E6E5E6;
  vertical-align: top;
}
.sheetContent table thead th {
  vertical-align: bottom;
  border-bottom: 2px solid #E6E5E6;
  border-top: none;
}
.sheetContent table th:first-of-type,
.sheetContent table tr td:first-of-type {
  padding-left: 0;
}
.sheetContent table th:last-of-type,
.sheetContent table tr td:last-of-type {
  padding-right: 0;
}
.sheetContent tbody {
  width: 100%;
}
.sheetContent .center {
  text-align: center;
}
.readerPanel .sheetItem {
  position: relative;
}
.heLeft.bilingual section.SheetSource .sheetItem.enOnly > .en,
.heLeft.bilingual section.SheetSource .sheetItem.heOnly > .he,
.heRight.bilingual section.SheetSource .sheetItem.enOnly > .en,
.heRight.bilingual section.SheetSource .sheetItem.heOnly > .he {
  width: 100%;
  padding-right: 15px;
  padding-left: 15px;
}
.readerPanel .sheetItem.indented-1,
.readerPanel section.SheetSource.indented-1,
.readerPanel section.SheetOutsideBiText.indented-1 {
  margin-left:  30px;
  margin-right: 30px;
}
.readerPanel .sheetItem.indented-2,
.readerPanel section.SheetSource.indented-2,
.readerPanel section.SheetOutsideBiText.indented-2 {
  margin-left:  60px;
  margin-right: 60px;
}
.readerPanel .sheetItem.indented-3,
.readerPanel section.SheetSource.indented-3,
.readerPanel section.SheetOutsideBiText.indented-3 {
  margin-left:  90px;
  margin-right: 90px;
}
.sheetContent .customSourceTitle {
  font-family: "Roboto", "Helvetica Neue", "Helvetica", sans-serif;
  text-transform: none;
  margin-bottom: 0;
  margin-top: 40px;
}
.sheetContent p {
  margin: 0 0 1em 0;
}
.segmentNumber.sheetSegmentNumber {
  display: block;
  position: absolute;
  text-align: center;
}
.readerPanel.bilingual.heLeft .sheetItem.segment .segmentNumber.sheetSegmentNumber,
.readerPanel.bilingual.heRight .sheetItem.segment .segmentNumber.sheetSegmentNumber {
  left: 50%;
  margin-left: -15px;
}
.readerPanel.bilingual.heLeft .sheetItem.segment.enOnly .segmentNumber.sheetSegmentNumber,
.readerPanel.bilingual.heRight .sheetItem.segment.enOnly .segmentNumber.sheetSegmentNumber {
  right: 0px;
  left: auto;
  margin-left: 0;
}
.readerPanel.bilingual.heLeft .sheetItem.segment.heOnly .segmentNumber.sheetSegmentNumber,
.readerPanel.bilingual.heRight .sheetItem.segment.heOnly .segmentNumber.sheetSegmentNumber {
  left: 0px;
  margin-left: 0;
}
.readerPanel.english .sheetItem.segment.heOnly .segmentNumber .en,
.readerPanel.hebrew .sheetItem.segment.enOnly .segmentNumber .he
.readerPanel.hebrew section.SheetSource .sheetItem.enOnly > .en,
.readerPanel.english section.SheetSource .sheetItem.heOnly > .he,
.readerPanel.hebrew section.SheetOutsideBiText .sheetItem.enOnly > .en,
.readerPanel.english section.SheetOutsideBiText .sheetItem.heOnly > .he  {
  display: block;
}
.sheetTocIcon {
  color: #ccc;
  font-size: 16px;
  width: 15px;
  height: 15px;
  margin: 0 8px;
  vertical-align: middle;
}
.bookPage .content h2.tagsTitle {
  text-align: center;
  color:black;
  font-size: 13px;
  margin-bottom: 0;
  padding-bottom: 8px;
}
.bookMetaDataBox {
  margin: 40px auto;
  text-align: center;
}
.sheetContent .sheetItem.segment .sourceContentText {
  margin-bottom: 18px;
  display: block;
  overflow-wrap: break-word;
  word-wrap: break-word;
}
.sheetContent h1,
#sheet .outside h1,
.sourceContentText h1 {
  font-weight: 400;
  font-size: var(--serif-h3-font-size);
  text-align: center;
  margin-top: 45px;
  margin-bottom: 30px;
}
.sheetContent h1 span,
.sourceContentText h1 span {
  border-bottom: 4px solid var(--lighter-grey);
}

#aboutCover {
  margin-top: -90px;
  height: 240px;
  padding: 180px 0;
  background-color: #ADA99B;
  box-sizing: border-box;
  text-align: center;
  overflow: hidden;
  position: relative;
}
#aboutVideo {
  position: absolute;
  top: -90px;
  left: 0;
  min-width: 1200px;
  z-index: 0;
  width: 100%;
}
@media (max-width: 450px) {
  #aboutCover {
    height: 270px;
    padding: 180px 0;
  }
  #aboutVideo {
    min-width: 900px;
  }
}
.overlayTextOnSheetsHero {
  color: white;
  --english-font: var(--english-sans-serif-font-family);
  --hebrew-font: var(--hebrew-sans-serif-font-family);
  font-weight: 400;
  margin-inline-start: 10%;
}
.overlayTextOnSheetsHero #title {
  position: absolute;
  font-size: 50px;
  font-weight: 500;
  top: 145px;
  line-height: 62.65px;
}
.overlayTextOnSheetsHero #message {
  position: absolute;
  font-size: 24px;
  line-height: 18px;
  top: 227px;
}
@media screen and (max-width: 800px) {
  .overlayTextOnSheetsHero {
    margin-inline-start: 15%;
  }
  .overlayTextOnSheetsHero #title {
    font-size: 24px;
    top: 115px;
    line-height: revert;
  }
  .overlayTextOnSheetsHero #message {
    font-size: 16px;
    top: 175px;
  }
  #aboutCover {
    height: 150px;
    padding: 130px 0;
  }
}
.sheetContent .addToSheetPlus {
	display: inline-flex;
	justify-content: center;
	align-items: flex-end;
	width: 25px;
	height: 25px;
	background-color: var(--midrash-green);
	border-radius: 50%;
	color: white;
	font-size: 30px;
	line-height: 1;
	cursor: pointer;
}
.SheetOutsideBiText .addToSheetButton, .SheetSource .addToSheetButton {
  margin-inline-start: 15px;
  padding-block-start: 10px;
  padding-block-end: 10px;
  background-color: white;
}
.SheetMedia .addToSheetButton, .SheetComment .addToSheetButton, .SheetOutsideText .addToSheetButton {
  margin-block-start: -10px;
  margin-block-end: 30px;
}
.sheetContent .addToSheetText {
  --english-font: var(--english-sans-serif-font-family);
  --hebrew-font: var(--hebrew-sans-serif-font-family);
  font-size: 16px;
  font-weight: 400;
  line-height: 18.75px;
  color: var(--dark-grey);
  margin-inline-start: 10px;
  cursor: pointer;
}
@media screen and (min-width: 900px) {
  .contentInner .table {
    display: flex;
    flex-direction: row;
  }
  div.sheetsWrapper :nth-child(-n+2 of .card) {
    border-top: 1px solid #EDEDEC;
  }
}
@media screen and (min-width: 700px) and (max-width: 900px)  {
  .contentInner .table {
    display: flex;
    flex-direction: column;
  }
}
@media screen and (min-width: 600px) and (max-width: 700px) {
  .contentInner .table {
    display: flex;
    flex-direction: row;
  }
  div.sheetsWrapper :nth-child(-n+2 of .card) {
    border-top: 1px solid #EDEDEC;
  }
}
@media screen and (max-width: 600px) {
   .contentInner .table {
    display: flex;
    flex-direction: column;
  }
}
.readerPanel.hebrew .sheetContent .sheetItem.segment .sourceContentText.outsideBiText.en {
  display: none;
}
.readerPanel.english .sheetContent .sheetItem.segment .sourceContentText.outsideBiText.he {
  display: none;
}
.readerPanel.hebrew .sheetContent .sheetItem.segment.enOnly .sourceContentText.outsideBiText.en {
  display: inline;
}
.readerPanel.english .sheetContent .sheetItem.segment.heOnly .sourceContentText.outsideBiText.he {
  display: inline;
}
.readerPanel.english .sheetContent .sheetItem .SheetOutsideText.segment.he,
.readerPanel.hebrew .sheetContent .sheetItem .SheetOutsideText.segment.en,
.readerPanel.english .sheetContent .sheetItem .SheetComment.segment.he,
.readerPanel.hebrew .sheetContent .sheetItem .SheetComment.segment.en {
  display: inline;
}
.sourceContentText.centeredSheetContent {
  text-align: center;
}
.sheetContent .sheetItem.segment .sourceContentText p:last-child,
.sheetContent .editorContent .sheetItem.segment .sourceContentText p {
  margin-bottom: 0;
}
.sheetContent .editorContent .sheetItem.noPointer {
  pointer-events: none;
}

.sheetContent .editorContent .sheetItem.noPointer iframe {
  pointer-events: auto;
}


.sheetContent .editorContent .sheetItem.noPointer .element-link,
.sheetContent .editorContent .sheetItem.noPointer .element-link a {
    cursor: pointer;
    pointer-events: auto;
}
.sheetContent .sheetItem.segment .addedBy {
  margin-top: -20px;
}



.sheetContent .element-link {
  display: inline;
  position: relative;
}

.sheetContent .element-link .popup {
  position: absolute;
  left: 0;
  display: flex;
  align-items: center;
  background-color: white;
  padding: 0;
  border-radius: 6px;
  z-index: 1;
  top: -38px;
  pointer-events: auto;
  box-shadow: 0px 1px 3px rgba(0, 0, 0, 0.25);
}

.sheetNotice {
  color: var(--dark-grey);
  background: var(--lighter-grey);
  border: 1px solid var(--light-grey);
  box-sizing: border-box;
  border-radius: 6px;
  padding: 10px 20px;
  margin: 22px 44px 0;
  font-size: 16px;
}
.interface-hebrew .sheetContent .element-link .popup {
  direction: rtl;
}

.sheetContent .element-link .popup input {
  border: none;
  width: 200px;
  padding: 6px;
  font-size: 16px;
  color: rgb(0, 136, 204)
}

.sheetContent .element-link .popup a {
  display: flex;
  align-items: center;
  gap: 5px;
  padding-right: 10px;
  border-right: 1px solid lightgrey;
}

.sheetContent .element-link .popup button {
  border: none;
  background: transparent;
  padding: 6px;
}

.sheetContent .element-link .popup button:hover {
  color: rebeccapurple;
  cursor: pointer;
}

.sheetContent .editorContent,
.sheetContent .editorContent .segment {
  cursor: text;
}

.interface-english .sheetContent .sheetItem.segment .addedBy {
  float: left;
}
.interface-hebrew .sheetContent .sheetItem.segment .addedBy {
  float: right;
}
.youTubeContainer {
  position: relative;
  padding-bottom: 56.25%; /* 16:9 */
  padding-top: 25px;
  height: 0;
  pointer-events: auto;
}
.youTubeContainer iframe {
  position: absolute;
  top: 0;
  left: 0;
  width: 100%;
  height: 100%;
}
.sheetContent .media {
  margin: 0 auto;
  display: table;
  table-layout: fixed;
}
.sheetContent .media.fullWidth {
  width: 100%;
}
.sheetContent .media .mediaCaption {
  display: table-caption;
  caption-side: bottom;
  padding-top: 8px;
}
.sheetContent .media .mediaCaptionInner {
  display: flex;
  justify-content: space-between;
}
.sheetContent .media .mediaCaption .en {
  font-size: 80%;
  text-align: left;
  flex: 1;
}
.sheetContent .media .mediaCaption .he {
  font-size: 72%;
  flex: 1;
  font-family: "Heebo", "sans-serif";
}
.sheetContent .media .mediaCaption.heOnly .he,
.sheetContent .media .mediaCaption.enOnly .en {
  display: block;
}
.sheetContent .media .mediaCaption.heOnly .en,
.sheetContent .media .mediaCaption.enOnly .he {
  display: none;
}
.sheetContent .spacer:only-of-type.empty {
  line-height: inherit;
  --english-font: var(--english-sans-serif-font-family);
  --hebrew-font: var(--hebrew-sans-serif-font-family);
}
.sheetItem:only-of-type.empty .SheetOutsideText:before,
.sheetContent .spacer:only-of-type.empty:before {
  color: #999;
  position: absolute;
  pointer-events: none;
}
.interface-english .sheetItem:only-of-type.empty .SheetOutsideText:before,
.interface-english .spacer:only-of-type.empty:before,
.interface-english .spacer:only-of-type.empty:before {
  content: "Write something... ";
  margin-inline-start: 50px;
}
.interface-hebrew .sheetItem:only-of-type.empty .SheetOutsideText:before,
.interface-hebrew .spacer:only-of-type.empty:before,
.interface-hebrew .spacer:only-of-type.empty:before {
  content: "לכתוב משהו...";
  margin-inline-start: 50px;
}
.editorAddInterface {
  position: relative;
  pointer-events:none;
  background-color: transparent;
  margin-inline-start: 50px;
}

.editorAddInterface:before {
  content: "";
  margin-inline-start:-46px;
  position: absolute;
  width: 30px;
  height: 30px;
  transform: rotate(45deg);
  background-color: white;
  background-image: url("/static/icons/heavy-x-dark.svg");
  border: 1px solid var(--light-grey);
  background-size: 14px;
  border-radius: 50%;
  pointer-events:auto;
  cursor: pointer;
  background-repeat: no-repeat;
  background-position: center;
  box-sizing: border-box;
  box-shadow: 0px 1px 3px 0px #00000040;
}
.editorAddLineButton {
  position: relative;
  background-color: transparent;
  margin-inline-start: 50px;
}
.hidden.editorAddLineButton::before {
    display: none;
}

.editorAddLineButton:before {
  content: "";
  margin-inline-start:-46px;
  position: absolute;
  width: 30px;
  height: 30px;
  transform: rotate(45deg);
  background-color: white;
  background-image: url("/static/icons/heavy-x-dark.svg");
  border: 1px solid var(--light-grey);
  background-size: 14px;
  border-radius: 50%;
  /*pointer-events:auto;*/
  cursor: pointer;
  background-repeat: no-repeat;
  background-position: center;
  box-sizing: border-box;
  box-shadow: 0px 1px 3px 0px #00000040;
}

.editorAddInterface:hover::before {
background-color: var(--lighter-grey);
}
.editorAddInterface.active:hover::before {
background-color: white;
}

.editorAddInterface.active {
  background-color: white;
  line-height: initial;
}
.editorAddInterface.active:before {
  transform: rotate(0);
}
.editorAddInterface .editorAddInterfaceButton {
  display: none;
}

.addInterfaceInput {
  pointer-events: none;
  display: inline-block;
}
.hidden.editorAddInterface::before {
    display: none;
}


.addInterfaceInput .textPreview {
  border-inline-start: 4px solid;
  padding-inline-start: 36px;
  padding-inline-end: 10px;
  padding-top: 30px;
  padding-bottom: 30px;
  pointer-events: auto;
  margin-top: 10px;
  background-color: white;
}

.addInterfaceInput .button {
  font-size: 14px;
  padding-top: 5px;
  padding-bottom: 5px;
  height: 30px;
  position: absolute;
}

.addInterfaceInput .textPreviewSegment {
  display: inline;
}

.addInterfaceInput .textPreview .inner {
  max-height: 272px;
  overflow-y: scroll;
  padding-inline-end: 30px;
  position: relative;
}

.addInterfaceInput .suggestionBoxContainer,
.addInterfaceInput .textPreviewContainer {
  position: absolute;
  z-index: 1;
}

.addInterfaceInput .suggestionBox,
.addInterfaceInput .textPreview {
  border: 1px solid var(--light-grey);
  box-shadow: 0px 1px 3px rgba(0, 0, 0, 0.25);
  border-radius: 6px;
}

.addInterfaceInput .suggestionBox {
  height: 100%;
}
.addInterfaceInput select.suggestionBox {
  font-size: 22px;
}


.addInterfaceInput select.suggestionBox:focus > option:checked {
  background: var(--light-grey) !important;
}

.addInterfaceInput select.suggestionBox option:checked,
.addInterfaceInput select.suggestionBox option:hover {
    box-shadow: 0 0 10px 100px var(--light-grey) inset;
}

.addInterfaceInput input,
.addInterfaceInput button,
.addInterfaceInput .suggestion {
  pointer-events: auto;
  cursor: pointer;
}

.addInterfaceInput .suggestion {
  border-inline-start: 4px solid;
  padding-inline-start: 36px;
  padding-inline-end: 40px;
  padding-top: 9px;
  padding-bottom: 9px;
  border-bottom: 1px solid var(--lighter-grey);
}

.addInterfaceInput .suggestion:last-of-type {
  border-bottom: none;
}

.addInterfaceInput input {
  min-width: 350px;
  max-width: 450px;
  border-radius: 250px;
  border: none;
  box-shadow: none;
  box-sizing: border-box;
  font-size: 22px;
  padding-inline-start: 30px;
  padding-top: revert;
  margin-inline-end: 20px;
  background: url("/static/icons/iconmonstr-magnifier-2-240.svg") no-repeat scroll left 7px top 7px;
  background-color: var(--lighter-grey);
}
.topicSearch.addInterfaceInput {
  display: flex;
  margin-left: 30px;
  margin-right: 30px;
  justify-content: space-between;
}

.topicSearch.addInterfaceInput input {
  margin-top: 30px;
  height: 30px;
  max-width: 250px;
  min-width: 250px;
  padding-inline-end: 30px;
  margin-left:  0;
  margin-right: 0;
  font-size: 20px;
}
.topicSearch.addInterfaceInput input.selected {
  color: #4B71B7;
}

.topicSearch.addInterfaceInput .button {
  margin-top: 30px;
  position: relative;
  white-space: nowrap;
}
.addInterfaceInput .suggestion {
  font-size: 20px;
}
.topicSearch.addInterfaceInput select.suggestionBox {
  margin-top: 60px;
}
.addInterfaceInput.mediaInput input {
  background: url("/static/icons/link_grey.svg") no-repeat scroll left 7px top 7px;
  background-color: var(--lighter-grey);
}
.readerApp.interface-hebrew .addInterfaceInput input {
  background-position: right 7px top 7px;
  font-family: var(--hebrew-serif-font-family);
}

.addInterfaceInput input::placeholder {
  font-size: 22px;
  font-style: normal;
}

.addInterfaceInput input+span.helperCompletionText {
  position: absolute;
  margin-inline-start: 4px;
  color: var(--medium-grey);
}

.editorAddInterface.active .editorAddInterfaceButton {
  width: 30px;
  height: 30px;
  padding: 10px;
  display: inline-block;
  background-size: auto 12px;
  background-repeat: no-repeat;
  background-position: center;
  border-radius: 6px;
  background-origin: content-box;
  background-color: var(--lighter-grey);
  margin-inline-end: 6px;
  box-sizing: border-box;
  cursor: pointer;
  pointer-events: auto;
}
.editorAddInterface.active .cursorHolder {
  display: inline-block;
 }
#addSourceButton.editorAddInterfaceButton {
  background-image: url("/static/icons/quotation.svg");
}
#addImageButton.editorAddInterfaceButton {
  background-image: url("/static/icons/image.svg");
}
#addMediaButton.editorAddInterfaceButton {
  background-image: url("/static/icons/video.svg");
}

#addImageFileSelectorLabel {
  width: 30px;
  height: 30px;
  margin-inline-start: -5px;
  margin-top: -5px;
  display: block;
  position: absolute;
  cursor: pointer;
}

.sheetContent .sheetItem .SheetOutsideText.segment p {
  margin: 0
}
.sheetContent .sheetItem .SheetOutsideText.segment {
  margin: 0
}
.sheetContent .sheetItem .SheetSource.segment,
.sheetContent .sheetItem .SheetOutsideBiText.segment {
  margin-top: 2px;
  margin-bottom:30px;
}
.sheetContent .text.loading {
  cursor: wait;
}
.oldSheetNotice,
.oldSheetNotice a,
.editSheetNotice,
.editSheetNotice a {
  font-size: 12px;
  font-family: "Roboto", "Helvetica Neue", "Helvetica", sans-serif;
  color: #999;
}
.cookiesNotification {
  position: fixed;
  z-index: 9999;
  color: white;
  background-color: #212E50;
  border-top: 1px solid #ccc;
  bottom: 0;
  box-sizing: border-box;
  width: 100%;
  padding: 10px 0;
  line-height: 1.1;
  text-align: center;
  unicode-bidi: plaintext;
}
.cookiesNotification a {
  text-decoration: underline;
  color: inherit;
  margin-inline-start: 5px;
}
.cookiesNotification .button {
  margin-inline-start: 12px;
}
.readerMessageBox {
  z-index: 9999;
  color: #000;
  font-size: 16px;
  background-color: #ededec;
  border: 1px solid #ccc;
  top: 0;
  left: 0;
  box-sizing: border-box;
  padding: 10px 0;
  margin: 40px;
  line-height: 1.1;
  text-align: center;
}
.readerMessageBox a {
  text-decoration: underline;
  color: inherit;
}
.he sup.sourcePrefix {
  margin-right: -35px;
  position: absolute;
  text-decoration: none;
  font-family: "Roboto", "Helvetica Neue", "Helvetica", sans-serif;
  color: #000;
}
.en sup.sourcePrefix {
  margin-left: -35px;
  position: absolute;
  text-decoration: none;
  font-family: "Roboto", "Helvetica Neue", "Helvetica", sans-serif;
  color: #000;
}
.heLeft.bilingual .sheetContent .text sup.sourcePrefix,
.heRight.bilingual .sheetContent .text sup.sourcePrefix {
    margin-right: -28px;
}
.heLeft.bilingual .sheetContent .text .en sup.sourcePrefix,
.heRight.bilingual .sheetContent .text .en sup.sourcePrefix {
  display: none
}
.sheetItem.ref-display-none .ref {
  display: none;
}
section.SheetSource .en,
section.SheetOutsideBiText .en {
  background-color: #FBFBFA;
}
section.SheetSource,
section.SheetOutsideBiText {
  border-inline-start: 4px solid;
  border-inline-end: 1px solid #DDDDDD;
  border-block-start: 1px solid #DDDDDD;
  border-block-end: 1px solid #DDDDDD;
  border-radius: 4px;
  margin-bottom: 30px;
}

.readerPanel.hebrew section.SheetSource .sheetItem > .he,
.readerPanel.english section.SheetSource .sheetItem > .en,
.readerPanel.hebrew section.SheetSource .sheetItem.enOnly > .en > .sourceContentText,
.readerPanel.hebrew section.SheetOutsideBiText .sheetItem > .he,
.readerPanel.english section.SheetOutsideBiText .sheetItem > .en {
  display: block;
}
.readerPanel.hebrew section.SheetSource .sheetItem:not(.enOnly) > .en,
.readerPanel.hebrew section.SheetSource .sheetItem.enOnly > .en > .ref,
.readerPanel.hebrew section.SheetSource .sheetItem.enOnly > .he > .sourceContentText,
.readerPanel.english section.SheetSource .sheetItem > .he,
.readerPanel.hebrew section.SheetOutsideBiText .sheetItem > .en,
.readerPanel.english section.SheetOutsideBiText .sheetItem > .he  {
  display: none;
}
.interface-english section.SheetSource .sheetItem > .he,
.interface-english section.SheetSource .sheetItem > .en,
.interface-english section.SheetOutsideBiText .sheetItem > .he,
.interface-english section.SheetOutsideBiText .sheetItem > .en {
  padding: 15px 20px 15px 16px;
}
.interface-english .stacked section.SheetSource .sheetItem > .en {
  border-block-start: 1px solid #DDDDDD;
  border-block-end: 1px solid #DDDDDD;
}
.interface-english .heRight section.SheetSource .sheetItem,
.interface-english .heLeft section.SheetSource .sheetItem {
  border-block-end: 1px solid #DDDDDD;
}
.interface-hebrew section.SheetSource .sheetItem > .he,
.interface-hebrew section.SheetSource .sheetItem > .en,
.interface-hebrew section.SheetOutsideBiText .sheetItem > .he,
.interface-hebrew section.SheetOutsideBiText .sheetItem > .en {
  padding: 15px 16px 15px 20px;
}
section.SheetSource .segmentNumber,
section.SheetSource .SheetOutsideBiText {
  display: none;
}
.sheetContent section.SheetSource .sheetItem.segment .sourceContentText,
.sheetContent section.SheetOutsideBiText .sheetItem.segment .sourceContentText {
  margin: 0;
}
.sheetContent section.SheetSource .sheetItem.segment {
  margin-block-end: 0;
}
.sheetItem .SheetSource,
.sheetItem .SheetOutsideBiText {
  border-inline-start: 4px solid;
  padding-inline-start: 16px;
  padding-inline-end: 20px;
  box-shadow: 0px 1px 6px rgba(0, 0, 0, 0.25);
}
.sheetItem .SheetSource.segment,
.sheetItem .SheetOutsideBiText.segment {
cursor: pointer;
}

.sheetItem .SheetSource.selected.segment,
.sheetItem .SheetOutsideBiText.selected.segment {
  border-top: 2px solid var(--select-blue);
  border-bottom: 2px solid var(--select-blue);
  border-inline-end: 2px solid var(--select-blue);
  margin-top: 0;
  margin-bottom: 28px;
  margin-inline-end: -2px;
  cursor: text;
}
.sheetItem .SheetSource .he,
.sheetItem .SheetSource .en,
.sheetItem .SheetOutsideBiText .he,
.sheetItem .SheetOutsideBiText .en {
  padding-inline-start: 16px;
  padding-inline-end: 20px;
  margin-inline-start: -16px;
  margin-inline-end: -20px;
  padding-top: 15px;
  padding-bottom: 15px;
}
.interface-hebrew .sheetItem .SheetSource .he,
.interface-hebrew .sheetItem .SheetSource .en,
.interface-hebrew .sheetItem .SheetOutsideBiText .he,
.interface-hebrew .sheetItem .SheetOutsideBiText .en {
  padding-inline-start: 20px;
  padding-inline-end: 16px;
  margin-inline-start: -20px;
  margin-inline-end: -16px;
}
.interface-hebrew .bilingual.heLeft .sheetItem .SheetOutsideBiText .he,
.interface-hebrew .bilingual.heLeft .sheetItem .SheetSource .he,
.interface-hebrew .bilingual.heRight .sheetItem .SheetOutsideBiText .en,
.interface-hebrew .bilingual.heRight .sheetItem .SheetSource .en,
.interface-english .bilingual.heRight .sheetItem .SheetOutsideBiText .he,
.interface-english .bilingual.heRight .sheetItem .SheetSource .he,
.interface-english .bilingual.heLeft .sheetItem .SheetOutsideBiText .en,
.interface-english .bilingual.heLeft .sheetItem .SheetSource .en {
  padding-inline-end: 20px;
  margin-inline-end: 0px;
  padding-inline-start: 20px;
  margin-inline-start: 0px;
}
.interface-hebrew .bilingual.heLeft .sheetItem .SheetOutsideBiText .en,
.interface-hebrew .bilingual.heLeft .sheetItem .SheetSource .en,
.interface-english .bilingual.heLeft .sheetItem .SheetOutsideBiText .he,
.interface-english .bilingual.heLeft .sheetItem .SheetSource .he {
  padding-inline-end: 16px;
  margin-inline-end: 0px;
  padding-inline-start: 20px;
  margin-inline-start: 0px;
}

.interface-hebrew .bilingual.heRight .sheetItem .SheetOutsideBiText .he,
.interface-hebrew .bilingual.heRight .sheetItem .SheetSource .he,
.interface-english .bilingual.heRight .sheetItem .SheetOutsideBiText .en,
.interface-english .bilingual.heRight .sheetItem .SheetSource .en {
  padding-inline-end: 20px;
  margin-inline-end: 0px;
  padding-inline-start: 16px;
  margin-inline-start: 0px;
}

.readerPanel.bilingual.heRight .sheetItem .SheetSource,
.readerPanel.bilingual.heRight .sheetItem .SheetOutsideBiText,
.readerPanel.bilingual.heLeft .sheetItem .SheetSource,
.readerPanel.bilingual.heLeft .sheetItem .SheetOutsideBiText {
  padding-left: 0;
  padding-right: 0;
}

.readerPanel.english .sheetItem .SheetSource .he,
.readerPanel.english .sheetItem .SheetSource .en,
.readerPanel.english .sheetItem .SheetOutsideBiText .he,
.readerPanel.english .sheetItem .SheetOutsideBiText .en,
.readerPanel.hebrew  .sheetItem .SheetSource .he,
.readerPanel.hebrew  .sheetItem .SheetSource .en,
.readerPanel.hebrew  .sheetItem .SheetOutsideBiText .he,
.readerPanel.hebrew  .sheetItem .SheetOutsideBiText .en
{
  padding-inline-start: initial;
  padding-inline-end: initial;
  margin-inline-start: initial;
  margin-inline-end: initial;
}

.readerPanel.english .sheetItem .SheetSource.segment,
.readerPanel.hebrew .sheetItem .SheetSource.segment {
  padding-top: 15px;
  padding-bottom: 15px;
}


.sheetItem .SheetSource .he.editable.selected .sourceContentText,
.sheetItem .SheetSource .en.editable.selected .sourceContentText,
.sheetItem .SheetOutsideBiText .he.editable.selected .sourceContentText,
.sheetItem .SheetOutsideBiText .en.editable.selected .sourceContentText {
  background-color: #FFFFFF;
  box-shadow: inset 0px 0px 3px rgba(0, 0, 0, 0.3);
  border-radius: 6px;
}
.sheetItem .SheetSource ::selection,
.sheetItem .SheetOutsideBiText ::selection {
  background-color: rgba(0,0,0,0);
}
.sheetItem .SheetSource .he.editable.selected ::selection,
.sheetItem .SheetSource .en.editable.selected ::selection,
.sheetItem .SheetOutsideBiText .he.editable.selected ::selection,
.sheetItem .SheetOutsideBiText .en.editable.selected ::selection {
  background-color: #D2DCFF;
}
.sheetItem .SheetSource .en,
.sheetItem .SheetOutsideBiText .en {
  background-color: #FBFBFA;
}
.sheetItem .SheetSource .ref,
.sheetItem .SheetOutsideBiText .ref {
  pointer-events: none;
  user-select: none;
}
.readerPanel.bilingual .sheetItem .SheetSource:after,
.readerPanel.bilingual .sheetItem .SheetOutsideBiText:after {
  content: " ";
  display: block;
  clear: both;
  height: 0;
  background-color: #FBFBFA;
}
.sheetItem .SheetMedia {
  margin-bottom: 14px;
}
.readerPanel.bilingual.heRight .SheetSource {
  background-image:
  linear-gradient(
    to left,
    #fff,
    #fff 50%,
    #FBFBFA 50%,
    #FBFBFA 100%,
    #fff 100%
  );
}
.readerPanel.bilingual.heLeft .SheetSource {
  background-image:
  linear-gradient(
    to right,
    #fff,
    #fff 50%,
    #FBFBFA 50%,
    #FBFBFA 100%,
    #fff 100%
  );
}

.bilingual.heLeft .sheetContent .boxedSheetItem,
.bilingual.heRight .sheetContent .boxedSheetItem {
  margin-bottom: 30px;
}

.bilingual.heLeft .sheetContent .sheetItem .SheetSource.segment,
.bilingual.heRight .sheetContent .sheetItem .SheetSource.segment {
  margin-bottom: 0;
}

.boxedSheetItem + .spacer {
  margin-top: -30px;
  transition: all .5s ease-in-out;
}

.boxedSheetItem + .spacer.spacerSelected {
  margin-top: unset;
  margin-bottom:30px;
  transition: all .5s ease-in-out;
}

.boxedSheetItem[draggable] {
  -moz-user-select: none;
  -khtml-user-select: none;
  -webkit-user-select: none;
  user-select: none;
  -khtml-user-drag: element;
  -webkit-user-drag: element;
}

.boxedSheetItem.dragged {
  opacity: .2;
}

.boxedSheetItem .boxedSourceChildren {
  position: absolute;
  top: 0;
}

.draggedOver.draggedOverBefore::before {
  content: "​"; /* zwsp required for chrome to display content */
  display: block;
  background-color: #D2DCFF;
  width: 100%;
}
.draggedOver.draggedOverAfter::after {
  content: "​"; /* zwsp required for chrome to display content */
  display: block;
  background-color: #D2DCFF;
  width: 100%;
}

.dragIcon {
  background-color: #F0F8FF;
  width: auto;
  height: 30px;
  left: -3000px;
  border-inline-start: 4px solid;
  font-size: 22px;
  padding-top: 10px;
  padding-left: 10px;
  padding-right: 10px;
  text-align: center;
  position: absolute;
}
.dragIconContainer {
  position: absolute;
  left: -9999px;
  display: flex;
  flex-direction: column;
  background-color: rgba(255, 255, 255, 0.1);
}
.feedbackBox p {
  font-size: 16px;
  letter-spacing: 1px;
}
.feedbackBox .button {
  margin: auto;
  width: 100%;
}
.feedbackBox input {
  padding: 16px 22px;
  margin-bottom: 20px;
  cursor: pointer;
  font-size: 18px;
  border-radius: 4px;
  box-shadow: none;
  border: 1px solid #E9E9E9;
  width: 100%;
  box-sizing: border-box;
}
.connectionsPanel textarea.feedbackText {
  border-radius: 7px;
  box-shadow: 0 1px 3px rgba(0,0,0,0.2);
}
.img-circle {
  border-radius: 50%;
}
.tab-view .tab-list {
  display: flex;
  flex-direction: row;
  justify-content: flex-start;
}
.tab-view .tab-list .tab {
  font-size: 16px;
  color: black;
  text-align: center;
  padding: 10px 0;
  margin: 0;
  margin-inline-end: 30px;
  cursor: pointer;
}

.tab-view .tab-list .tab.popover {
  margin-inline-end: 0;
  margin-inline-start: 10px;
}

.interface-hebrew .tab-view .tab-list .tab.popover{
    transform: scale(1.3);
}

.tab-view .tab-list .tab a {
  color: inherit;
}
.tab-view .tab-list .tab a:hover {
  text-decoration: none;
}
.tab-view .tab-list .active .tab {
  border-bottom: 4px solid #CCC;
}
.tab-view .tab-list .tab img {
  width: 18px;
  height: 18px;
  margin: 0 10px 0 0;
  top: 2px;
  position: relative;
}
.interface-hebrew .tab-view .tab-list .tab img {
  margin: 0 0 0 10px;
}
.tab-view .tab-list .justifyright {
  margin: 0 0 4px auto;
  display: flex;
  align-items: center;
}
.tab-view .tab-list .tab.filter,
.tab-view.largeTabs .tab-list .tab.filter {
  margin: 0;
}

.interface-hebrew .singlePanel .tab-view.largeTabs .tab-list .tab.filter {
  margin-top: 3px;
}

.tab-view .tab-list .tab.popover {
  position: relative;
  display: inline-block;
}


.tab-view .tab-list .tab.filter.open {
  background-color: inherit;
}
.tab-view .tab-list .tab.filter img {
  margin: 0 0 1px 6px;
  width: 18px;
  height: 18px;
}
.interface-hebrew .tab-view .tab-list .tab.filter img {
  margin: 0 6px 1px 0;
}
.tab-view .tab-list .applink a {
    color: #666;
}
.interface-hebrew .tab-view .tab-list .justifyright {
  margin: 0 auto 0 0;
}
.tab-list :not(.active) .tab, .tab-list :not(.active) .tab a{
    color: #666;
}
.tab-view.largeTabs .tab-list {
    border-bottom: 1px solid #CCC;
    margin-bottom: 18px;
}
.tab-view.largeTabs .filter-bar {
  margin-bottom: 30px;
}
.tab-view.largeTabs .tab-list .tab {
  font-size: 22px;
}
.singlePanel .tab-view.largeTabs .tab-list .tab:not(.popover) {
    font-size: 16px;
}
.tab-view.largeTabs .tab-list .active .tab {
  border-bottom: 4px solid var(--light-grey);
}

.singlePanel .tab-view.largeTabs .tab-list .active .tab {
  padding-bottom: 18px;
}

.langSelectPopover {
  position: absolute;
  top: 100%;
  right: 0;
  background-color: #fff;
  border-radius: 6px;
  box-shadow: 0px 1px 3px 0px rgba(0, 0, 0, 0.25);
  text-align: start;
  width: 266px;
  padding-bottom: 15px;
}

.interface-hebrew .singlePanel .langSelectPopover {
  right: -233px;
}
.langSelectPopover .langHeader {
  font-weight: 500;
  font-size: 16px;
  padding: 15px;
  margin-bottom: 15px;
  border-bottom: 1px solid var(--light-grey);
}

.langSelectPopover .radioChoice.active {
  background-color: var(--sefaria-blue);
  color: #fff;
}

.langSelectPopover .radioChoice {
  display: flex;
  justify-content: space-between;
  align-items: center;
  font-size: 14px;
  color: #000;
  margin-inline: 15px;
  background-color: var(--lighter-grey);
  cursor: pointer;
}

.langSelectPopover .radioChoice:nth-of-type(2) {
  border-radius: 6px 6px 0px 0px;
}

.langSelectPopover .radioChoice:nth-of-type(4) {
  border-radius: 0px 0px 6px 6px;
}

.langSelectPopover .radioChoice label {
  flex-grow: 1;
  padding: 10px;
  cursor: pointer;
}

.langSelectPopover .radioChoice input[type=radio] {
    appearance: none;
    background-color: #fff;
    width: 20px;
    height: 20px;
    border: 2px solid var(--medium-grey);
    border-radius: 20px;
    display: inline-grid;
    place-content: center;
    margin-top: 0;
    margin-inline-end: 10px;

  }

/* Styles the radio select as a checkbox  */
.langSelectPopover .radioChoice input[type=radio]::before {
    content: "";
    width: 10px;
    height: 10px;
    transform: scale(0);
    transform-origin: bottom left;
    background-color: var(--sefaria-blue);
    clip-path: polygon(13% 50%, 34% 66%, 81% 2%, 100% 18%, 39% 100%, 0 71%);
}

.langSelectPopover .radioChoice input[type=radio]:checked::before {
    transform: scale(1);
}

.langSelectPopover .radioChoice input[type=radio]:checked{
    background-color:   #fff;
    border: 0;
}

@media (max-width: 540px) {
  .profile-page .tab-view .tab .tabIcon {
    display: none;
  }

  .tab-view .tab-list{
    flex-wrap: wrap;
  }
  .profile-page .profile-actions .resourcesLink.profile-settings,
  .profile-page .profile-actions .button.logoutLink{
    display: none;
  }
}
.profile-page .textRange {
  font-size: 18px;
  color: #666;
}
.profile-page .note-text {
  font-size: 18px;
}
.profile-page .note {
  display: flex;
  flex-direction: row;
  justify-content: space-between;
  padding: 10px 0 20px 0;
}
.profile-page .note + .note {
  border-top: 1px solid #CCC;
}
.profile-page .noteLeft {
  flex-grow: 1;
}
.profile-page .noteRight {
  display: flex;
  flex-direction: row;
  align-items: flex-start;
}
.profile-page .note .noteRight img {
  display: none;
}
.profile-page .note .noteRight img + img {
  margin: 0 0 0 10px;
}
.interface-hebrew .profile-page .note .noteRight img + img {
  margin: 0 10px 0 0;
}
.profile-page .note:hover .noteRight img {
  display: inline-block;
  width: 16px;
  height: 16px;
  opacity: 0.4;
}
.profile-page .note:hover .noteRight img:hover {
  opacity: 0.6;
  cursor:pointer;
}
.profile-page .social-icon img, .sheetContentSidebar .social-icon img {
  width: 13px;
  height: 13px;
  opacity: 0.4;
}
.sheetContentSidebar .title.sub-title, .sheetContentSidebar .title.sub-sub-title {
  --english-font: var(--english-sans-serif-font-family);
  --hebrew-font: var(--hebrew-sans-serif-font-family);
  font-size: 14px;
  font-weight: 400;
  line-height: 18px;
  margin-block-end: 10px;
}
.sheetContentSidebar .title.sub-sub-title {
  margin-block-end: 20px;
}
.profile-page .social-icon + .social-icon {
  padding: 0 5px;
}
.profile-page .social-icon:hover img {
  opacity: 0.6;
}
.editorToggleHeader {
  width: 100%;
  background-color: #18345D;
  color: white;
  height: 60px;
  font-size: 16px;
  margin-top: -60px;
  margin-left: -12px;
  margin-bottom: 80px;
  padding-right: 12px;
  display: flex;
  justify-content: center;
  align-items: center;
  position: relative;
  left: 0;
}
.interface-hebrew .editorToggleHeader {
  direction: rtl;
}
.editorToggleHeader .button {
  padding: 5px 8px;
  margin-inline-start: 15px;
  margin-top: 5px;
  height: 30px;
  letter-spacing: 0;
}
.feedbackOverlay {
  position: fixed;
  width: 100%;
  height:100%;
  background-color: #FBFBFA;
  z-index: 1001;
  top: 0;
  left: 0;
  padding: 120px 60px;
  box-sizing: border-box;
}
.interface-hebrew .feedbackOverlay {
  direction: rtl;
}
.feedbackOverlay .buttonContainer {
  margin-top: 50px;
}
.feedbackOverlay h2 {
  font-size: 30px;
  font-family: "adobe-garamond-pro", "Crimson Text", Georgia, serif;
  margin: 0 auto 50px auto;
  color: black;
  text-transform: none;
  max-width: 600px;
}
.feedbackOverlay p, .feedbackOverlay ul  {
  font-size: 16px;
  font-family: "Roboto", "Helvetica Neue", "Helvetica", sans-serif;
  color: black;
  max-width: 600px;
  margin: 10px auto;
}
.feedbackOverlay textarea {
  font-size: 18px;
  color: #000;
  box-shadow: 0px 1px 3px rgba(0, 0, 0, 0.25);
  border-radius: 6px;
  border: none;
  width: 100%;
  padding: 12px;
  font-weight: normal;
  font-style: normal;
  margin-top: 10px;
  height: 120px;
}
.interface-hebrew textarea,
.interface-hebrew textarea::placeholder,
.interface-hebrew input
{
  font-family: var(--hebrew-sans-serif-font-family);
}
.feedbackOverlay textarea::placeholder {
  font-size: 16px;
  font-style: normal;
  color: #666;
}
.feedbackOverlay a {
  color: #4871bf;
}
.feedbackOverlay .button {
  margin: 0;
}
.feedbackOverlay a.button  {
  color: white;
}
.sheetList .sheet {
  border-bottom: none;
}
.sheetList .sheet {
  display: flex;
  flex-direction: row;
}
.sheetList .sheet .sheetLeft {
  display: flex;
  flex-direction: column;
}
.sheetList .sheet .sheetTags {
  color: #999;
}
.sheetsProfileList .sheet .sheetTags .bullet {
  padding: 0 5px;
}
.sheetList .sheet a {
  color: inherit;
  cursor: pointer;
}
.sheetList .sheet a.sheetTitle {
  display: flex;
  flex-direction: row;
  align-items: center;
  margin-bottom: 10px;
  font-size: 18px;
}
.sheetList .sheet .sheetLeft .sheetTitle img,
.textList .sheet .sheetLeft .sheetTitle img {
  width: 18px;
  height: 18px;
  margin-inline-end: 10px;
}
.sheetLeft div.sheetSummary {
  margin-bottom: 10px
}
.default-profile-img {
  width: 175px;
  height: 175px;
  background-color: #999;
  border-radius: 50%;
  display: flex;
  justify-content: center;
  align-items: center;
  color: white;
  font-size: 75px;
  font-family: "Roboto", "Helvetica Neue", "Helvetica", sans-serif;
}
.default-profile-img.invisible {
  visibility: hidden;
}
.profile-page .filterable-list {
  /* to distinguish top half of profile from bottom half */
    background-color: white;
    border: 1000px solid white;
    border-top: 4px solid white;
    border-bottom: 120px solid white;
    margin: -4px 0 -120px -1000px;
    width: 100%;
}
.interface-hebrew .profile-page .filterable-list {
  margin: -4px -1000px -120px 0;
}
.filterable-list .filter-bar {
  border-bottom: 1px solid #E2E2E1;
  display: flex;
  flex-direction: row;
  align-items: center;
  padding: 16px 0;
  justify-content: space-between;
}
.filterable-list .filter-bar-new {
  padding: 0 0 20px 0;
  justify-content: space-between;
  align-items: center;
  display: flex;
  flex-wrap: wrap;
  flex-direction: row;
}
.filterable-list .filter-bar-new .filter-input {
  background-color: #EDEDED;
  border-radius: 5px;
  padding: 5px;
  color: black;
  width: 250px;
  display: flex;
  align-items: center;
}
.filterable-list .filter-bar-new .filter-input ::placeholder {
  color: #999;
}
.filterable-list .filter-bar-new .sort-option {
  padding: 7px;
  color: #666;
  font-size: 16px;
  cursor: pointer;
  margin: 0 0 0 7px;
  background-color: #EDEDED;
  border-radius: 5px;
}
.interface-hebrew .filterable-list .filter-bar-new .sort-option {
  margin: 0 7px 0 0;
}
.filterable-list .filter-bar-new .sort-option.active {
  color: black;
}
.filterable-list .filter-bar-new .systemText span {
  color: #000;
}
.filterable-list .filter-bar .filter-bar-inner {
  display: flex;
  align-items: center;
}
.filterable-list .readerNavMenuSearchButton {
  margin: 0 10px 0 5px;
  display: inline-flex;
  top: 0;
}
.interface-hebrew .filterable-list .readerNavMenuSearchButton {
  margin: 0 5px 0 10px;
}
.filterable-list input {
  border: 0;
  font-size: 18px;
  font-family: "adobe-garamond-pro", "Crimson Text", Georgia, serif;
  background-color: transparent;
}
.filterable-list .loadingMessage {
  margin-top: 30px;
}
.profile-page .filterable-list .filter-content {
  padding-top: 25px;
}
.profile-page .sheet-header {
  display: flex;
  flex-direction: column;
  align-items: flex-start;
  margin-bottom: 10px;
}
.profile-page .collectionListingImage {
  width: 18px;
  height: 18px;
  border-radius: 50%;
  vertical-align: middle;
  margin: 0;
  margin-inline-end: 10px;
  position: relative;
  top: -2px;
}
.profile-page .collectionListingName {
  margin-bottom: 10px;
  font-family: Roboto;
  font-size: 16px;
  font-weight: 600;
  line-height: 18.75px;

}
.profile-page .collectionListing + .collectionListing {
  border-top: 0;
}
.profile-page .profile-summary-content a {
  color: inherit;
}
.profile-page .profile-summary a.logoutLink {
  color: #666;
  padding: 16px 15px;
}
.profile-page .profile-summary {
  display: flex;
  flex-direction: row;
  justify-content: space-between;
  margin-bottom: 40px;
}
.profile-page .profile-summary .summary-column {
  display: flex;
  flex-direction: column;
  flex-grow: 3;
  flex-basis: 0;
}
.profile-page .profile-summary .summary-column.start {
  align-items: flex-start;
}
.profile-page .profile-summary .summary-column.end {
  flex-grow: 1;
}
.profile-summary .small-margin {
  margin: 0 4px;
}
.profile-summary .sub-sub-title > .small-margin:first-child,
.profile-summary .sub-sub-title > span:first-child .small-margin {
  margin: 0 4px 0 0;
}
.profile-summary .sub-sub-title > .small-margin:last-child,
.profile-summary .sub-sub-title > span:last-child .small-margin {
  margin: 0 0 0 4px;
}
.interface-hebrew .profile-summary .sub-sub-title > .small-margin:last-child,
.interface-hebrew .profile-summary .sub-sub-title > span:last-child .small-margin {
  margin: 0 4px 0 0;
}
.profile-page .aboutText {
  margin-top: 20px;
  font-size: 18px;
  line-height: 1.4;
  font-family: Roboto;
  font-size: 14px;
  font-weight: 400;
  line-height: 16.41px;
}
@media (max-width: 540px) {
  .profile-page .profile-pic:hover .profile-pic-hover-button.profile-pic-button-visible {
    display: none !important;  /* dont allow profile pic upload on mobile b/c causes black image on iOS */
  }
  .profile-page .profile-pic .profile-pic-button {
    top: calc(-1 * ((87px/2) + (46px/2)));  /* height of .profile-img + height of .profile-pic-button */
  }
  .profile-page .editorToggleHeader {
    display: none !important;
  }
  .profile-page .profile-summary .profile-img {
    width: 87px !important;
    height: 87px !important;
    font-size: 43.5px !important;
  }
  .profile-page .profile-summary .default-profile-img {
    width: 87px !important;
    height: 87px !important;
    font-size: 43.5px !important;
  }
  .profile-page .profile-summary .profile-actions {
    display: flex;
    flex-wrap: wrap;
    flex-direction: row;
  }
}
.profile-page .profile-summary .follow {
  color: #999;
  font-size: 13px;
  letter-spacing: 1px;
}
.profile-page .profile-summary .follow .follow-bull {
  padding: 0 5px;
}

.profile-page .resourcesLink.faded {
  color: #666;
}
.resourcesLink.blue {
  color: white;
  background-color: #18345d;
}
.resourcesLink.studyCompanion {
  margin-inline-start: 10px;
}
@media screen and (max-width: 900px) {
  .resourcesLink.studyCompanion {
    margin-inline-start: 0;
  }
}
@media screen and (max-width: 900px) {
  .resourcesLink.studyCompanion {
    margin-inline-start: 0;
  }
}
.resourcesLink.blue img {
  filter: invert(1);
  opacity: 1;
}
.profile-page .authorByLine {
  margin: 20px 0;
}
.authorByLineImage a {
  text-decoration: none;
}
.profile-page .follow-header {
  font-size: 20px;
  color: #000;
  padding-bottom: 10px;
}
.profile-page .follow-header .follow-count {
  color: #999;
}
.profile-page .resourcesLink  {
  min-height: 46px;
  height: 46px;
  overflow: visible;
  padding: 0px 16px;
  border-top: 0;
  display: flex;
  align-items: center;
  width: unset;
}
.profile-page .emptyList {
  display: flex;
  flex-direction: column;
  align-items: flex-start;
}
.profile-page .emptyList .emptyListText {
  font-size: 16px;
  margin: 30px 0;
  color: #999;
  font-family: "Roboto", "Helvetica Neue", "Helvetica", sans-serif;
  line-height: 1.5;
}
.profile-page .profile-summary .resourcesLink + .resourcesLink,
.profile-page .profile-summary .largeFollowButton + .resourcesLink {
  margin: 0 0 0 10px;
}
.interface-hebrew .profile-page .profile-summary .largeFollowButton + .resourcesLink,
.interface-hebrew .profile-page .profile-summary .resourcesLink + .resourcesLink {
  margin: 0 10px 0 0;
}
.profile-page .profile-summary .title {
  margin-bottom: 10px;
}
.profile-page .profile-summary .sub-title {
  color: #000;
  font-family: "Roboto", "Helvetica Neue", "Helvetica", sans-serif;
  font-size: 16px;
}
.profile-page .profile-summary .sub-sub-title {
  color: #666;
  font-family: "Roboto", "Helvetica Neue", "Helvetica", sans-serif;
  font-size: 16px;
}
/* Tooltip - source: https://codepen.io/cristina-silva/pen/XXOpga */
.tooltip-toggle {
  cursor: pointer;
  position: relative;
  line-height: normal;
}
.tooltip-toggle svg {
  height: 18px;
  width: 18px;
}
/*Tooltip text container*/
.three-dots-button.tooltip-toggle::before {
  /* make the tooltip appear on right. % is an estimate that works most of the time */
  top: 0;
  transform: translateY(-35%);
  left: 30px;
  color: #999;
  text-align: left;
}
.interface-hebrew .three-dots-button.tooltip-toggle::before {
  left: unset;
  right: 30px;
  text-align: right;
}
@media (max-width: 450px) {
  .three-dots-button.tooltip-toggle::before {
    left: -165px;
  }
  .interface-hebrew .three-dots-button.tooltip-toggle::before{
    right: -165px;
  }
}

.tooltip-toggle::before {
  color: #000;
  font-family: "Roboto", "Helvetica Neue", "Helvetica", sans-serif;
  font-size: 13px;
  opacity: 0;
  pointer-events: none;
  text-align: center;
  position: absolute;
  top: 30px;
  left: -70px;
  padding: 10px;
  background-color: #fff;
  box-shadow: 0 1px 3px rgba(0,0,0,.2);
  border-radius: 5px;
  content: attr(aria-label);
  text-transform: none;
  transition: all 0.5s ease;
  width: 140px;
  z-index: 1;
}
/*Triggering the transition*/
.tooltip-toggle:hover::before, .tooltip-toggle:hover::after {
  opacity: 1;
  transition: all 0.75s ease;
}
.largeFollowButton {
  display: inline-flex;
  min-height: 46px;
  height: 46px;
  overflow: visible;
  padding: 0px 16px;
  align-items: center;
  text-align: center;
  cursor: pointer;
  background: #18345d;
  color: #fff;
  border-radius: 6px;
  box-shadow: 0 1px 3px rgb(0 0 0 / 20%);
}
.profile-page .largeFollowButton.following .int-en,
.profile-page .largeFollowButton.following .int-he {
  color: black;
}
.largeFollowButton.following span {
  color: #666;
}
.smallFollowButton {
  height: 20px;
  line-height: 18px;
  width: min-content;
  text-align: center;
  cursor: pointer;
  background: var(--sefaria-blue);
  color: white;
  border-radius: 3px;
  margin-inline-start: 15px;
  display: none;
  letter-spacing: normal;
  padding: 0 3px;
}
.smallFollowButton.smallText span {
  color: white;
}
.largeFollowButton.following, .smallFollowButton.following {
  background: #fff;
  color: black;
}
.smallFollowButton.following{
  border: 1px solid #CCCCCC;
  box-sizing: border-box;
}
.smallFollowButton.following.smallText span {
  color: black;
}
.authorByLine.small .smallFollowButton.following{
  line-height: 18px;
}
.authorByLine .smallFollowButton.following{
  line-height: 16px;
}
body .homeFeedWrapper {
  background-color: white;
}
body .homeFeedWrapper .content {
  padding: 0;
}
.columnLayout {
  display: flex;
  flex-direction: row;
}
@media (max-width: 540px) {
  .topicPanel .columnLayout {
    flex-direction: column;
  }
  .topicPanel .sideColumn {
    padding: 20px 25px 30px 25px;
    max-width: 100%;
    align-self: stretch;
    border: 0;
    margin: 0;
  }
  .topicPanel .navSidebar {
    width: unset;
    border-top: 30px solid #FBFBFA;
    margin: 0;
  }
}
.sideColumn .topicSideColumn {
  margin-bottom: 20px;
}

.sideColumn .section {
  margin-bottom: 70px;
}
.sideColumn .section h2 {
  text-transform: none;
  font-size: 24px;
  letter-spacing: normal;
  text-align: inherit;
  margin: 0 0 30px 0;
}
.sideColumn .section h2 .int-en {
  text-align: left;
}
.sideColumn .section h2 .int-he {
  text-align: right;
}
.sideColumn .section .description {
  margin-bottom: 25px;
}
.sideColumn .button img {
  width: 16px;
  height: 16px;
  margin: 0 5px;
  position: relative;
  top: 2px;
  filter: invert(1);
}
.sideColumn .button.white img {
  filter: none;
  opacity: .4;
}
.sideColumn .button .fa {
  opacity: .4;
  margin: 0 5px;
}
.sideColumn .inlineButtonBox {
  display: flex;
  justify-content: space-between;
}
.sideColumn .inlineButtonBox a {
  flex: 1;
}
.sideColumn .inlineButtonBox a .button {
  width: 100%;
}

.sideColumn .button {
  letter-spacing: 0;
}
.sideColumn h2 {
  font-weight: 400;
}

.sideColumn .newsletterInput {
  height: 53px;
}
.sideColumn .newsletterSignUpBox img {
    height: 23px;
    width: 23px;
    opacity: 0.35;
    position: absolute;
    top: 15px;
    right: 17px;
}
.interface-hebrew .sideColumn .newsletterSignUpBox img {
  right: auto;
  left: 17px;
  transform: scale(-1, 1);
}
.sideColumn .newsletterInput, .sideColumn .newsletterInput::placeholder {
  width: 100%;
  box-sizing: border-box;
  font-size: 16px;
  font-weight: normal;
  font-style: normal;
  color: #000;
}
.interface-english .sideColumn .newsletterInput, .interface-english .sideColumn .newsletterInput::placeholder  {
  font-family: "Roboto", "Helvetica Neue", "Helvetica", sans-serif;
}
.interface-hebrew .sideColumn .newsletterInput, .interface-hebrew .sideColumn .newsletterInput::placeholder   {
  font-family: "Heebo", sans-serif;
}

.sideColumn .feedbackBoxOverlay.open {
  position: fixed;
  width: 100%;
  height: 100%;
  top: 0;
  left: 0;
  display: flex;
  align-items: center;
  justify-content: center;
  background-color: #FBFBFA;
}
.sideColumn .feedbackBoxOverlay.open .feedbackBox {
  width: 470px;
}
.homeFeedWrapper .mainColumn {
  background-color: white;
}
.storyFeedInner,
.interface-hebrew .storyFeedInner {
  width: 760px;
  margin: 0 auto;
  padding-top: 60px;
  max-width: 100%;
  box-sizing: border-box;
  min-height: 500px;
}
.interface-hebrew .topicPanel .storyFeedInner {
  padding-top: 0;
}
.storyByLine:hover .smallFollowButton,
.authorByLine:hover .smallFollowButton {
  display: inline-block;
}
.bilingual .homeFeedWrapper span.he,
.bilingual .readerNavMenu.topicPanel .he {
  display: block;
  padding-bottom: 10px;
}
.mainColumn .story {
  padding: 0 0 60px 0;
}

.story .subHeading .int-en, .story .subHeading .int-he  {
  color: #666;
}
.story .learningPrompt {
  padding: 20px 0 20px;
}
.story details .learningPrompt {
  background-color: var(--highlight-blue-light);
  margin-inline-start: -20px;
  padding-inline-start: 20px;
  padding-inline-end: 20px;
  border-top: 1px solid var(--light-grey);
}

.story.topicPassageStory {
  box-shadow: 0px 1px 3px rgba(0, 0, 0, 0.25);
}

.story.topicPassageStory .storyBody {
  padding-inline-end: 20px;
  padding-top: 20px;
}
.story.topicPassageStory .contentText.subHeading {
  padding-bottom: 20px;
}

.mainColumn .story .storyTitleBlock {
  clear: both;
}
.mainColumn .story .storyTitleBlock {
  text-align: start;
}
.colorBarBox {
  clear: both;
  border-inline-start: 4px solid transparent;
  padding-inline-start: 20px;
}
.readerPanel.hebrew .savedHistoryList .colorBarBox{
  direction: rtl;
}
.interface-english .citationLine,
.interface-english .learnMoreLink {
  padding-left: 34px;
}
.interface-hebrew .citationLine,
.interface-hebrew .learnMoreLink {
  padding-right: 34px;
}
.storyTextListItem {
  padding-bottom: 18px;
}
.storyTextListItem:last-child {
  padding-bottom: 0;
}
.mainColumn .saveButton {
  align-self: flex-start;
}
.mainColumn .saveLine.storyTitleWrapper .saveButton,
.mainColumn .story.publishSheetStory .saveLine .saveButton  {
  margin-top: 2px;
}

.interface-english .mainColumn .story .storyTypeBlock {
  float: left;
}
.interface-hebrew .mainColumn .story .storyTypeBlock {
  float: right;
}

.story details .storyBody {
  margin-top: 0;
}

.story details > summary {
  cursor: pointer;
  list-style: none;
}
.story details > summary::-webkit-details-marker {
    display: none;
}

.story details > summary .topicStoryDescBlock {
  background-color: var(--lightest-grey);
  margin-inline-start: -20px;
  padding: 20px;
  display: flex;
  justify-content: space-between;
}

/* extremely hacky, but required unless there's a major refactor of CategoryHeader logic */
.story details > summary .topicStoryDescBlock > span:nth-child(1) {
  flex: 1
}


.story details > summary .storyTitleBlock {
  background: url('/static/icons/arrow-down-bold.svg') no-repeat transparent;
  background-size: 14px;
  background-position-y: center;
  margin: 0;
  padding: 0px 0px 1px 24px;
  vertical-align: middle;
}

.interface-hebrew .story details > summary .storyTitleBlock {
  background-position-x: right;
  padding: 0px 24px 1px 0px;
}

.story details[open] > summary .storyTitleBlock {
  background: url('/static/icons/arrow-up-bold.svg') no-repeat transparent;
  background-size: 14px;
  background-position-y: center;
}

.interface-hebrew .story details[open] > summary .storyTitleBlock {
  background-position-x: right;
}


.story .storyBody {
  clear: both;
  margin: 10px 0;
  text-align: justify;
  font-size: 18px;
}
/*HACK to make English text of sources in topic pages ltr*/
.interface-hebrew .storyBody {
    direction: ltr;
    margin-top: 10px;
    margin-right: -17px;
    margin-bottom: 10px;
    margin-left: 26px;
}
.story .storySheetListItem > div.storyBody.sheetSummary > * {
  color: var(--dark-grey);
  font-family: var(--english-sans-serif-font-family);
  font-size: 15px;
}
.story .storyBody .en {
  line-height: 1.6;
}
.story .storyBody .he {
  font-size: 22px;
  line-height: 1.6;
}
.story .storySheetList {
  clear: both;
}
.story .storySheetListItem {
  padding-bottom: 20px;
}
.story .storySheetListItem:last-child {
  padding-bottom: 0;
}
.story .storySheetList .sheetTitle {
  padding-bottom: 10px;
}
.story .storySheetList .storyTitle span {
  font-size: 20px;
}
.story .saveLine {
  display: flex;
  align-items: flex-start;
  clear: both;
  margin-bottom: 10px;
}
.story .saveLine .beforeSave {flex: 1;}
.interface-hebrew .story .saveLine .beforeSave {
  padding-left: 10px;
}
.interface-english .story .saveLine .beforeSave {
  padding-right: 10px;
}
.story .citationLine.contentText .int-en,
.story .citationLine.contentText .int-he {
  color: #999;
}
.authorByLine {
  display: flex;
}
.authorByLine .authorByLineText {
  padding: 0 10px;
  line-height: 22px;
  margin-top: -1px;
  display: flex;
  justify-content: center;
  flex-direction: column;
}
.authorByLine .authorByLineText.small{
  line-height: 18px;
}
.authorByLine .authorOrganization,
.authorByLine .authorName {
  display: block;
}
.saveLine .authorByLine + .saveButton {
  position: relative;
  bottom: 12px;
}
.authorOrganization {
  color: #999;
}
.authorByLine.small {
  font-size: 14px;
  width: max-content;
}
/* .mainColumn a:not(.button) {
  color: #000;
} */
.storyBody a {
  text-decoration: underline;
}
.learnMoreLink a {
  text-decoration: none;
  color:  #999;
}
.segment .queryTextHighlight {
  background-color: #D2DCFF;
  padding-left: 2px;
  padding-right: 2px;
}
body .homeFeedWrapper.userStats {
  font-family: "Roboto", "Helvetica Neue", "Helvetica", sans-serif;
  background-color: #faf9f9;
}
.editTextInfo {
  top: 0px;
  right: 0px;
  left: 0px;
  height: 100%;
  width: 100%;
  position: absolute;
  overflow: auto;
  z-index: 1;
  background-color:  var(--lighter-grey);

}
.editTextInfo .static .inner {
  padding: 5px 0 100px;
}
.editTextInfo .static input {
  cursor: auto;
  color: #000000;
}
.editTextInfo .static label {
  margin-bottom: 15px;
  height: revert;
}
.editTextInfo #newIndex {
  margin: 100px auto;
  font-size: 16px;
  font-weight: normal;
  color: #000;
  --english-font: var(--english-sans-serif-font-family);
  --hebrew-font: var(--hebrew-sans-serif-font-family);
}

.editTextInfo #newIndex .publishBox {
  text-align: start;
  background-color: #EDEDEC;
  border-radius: 6px;
  padding: 0 0 0 0;
  margin: 0 0 0 0;
  width: 660px;
  max-width: 100%;
}
.editTextInfo #newIndex .publishBox .react-tags__selected-tag-name {
  --english-font: "adobe-garamond-pro", "Crimson Text", Georgia, serif;
  --hebrew-font: "Heebo", sans-serif;
  font-size: 18px;
  font-weight: normal;
  color: #000;
}
.editTextInfo #newIndex .default {
  height: 200px;
  width: 97%;
  box-shadow: 0px 1px 3px rgb(0 0 0 / 20%);
  border: none;
  border-radius: 7px;
  font-size: 16px;
  line-height: 18.75px;
  padding: 10px;
}
 .editTextInfo #newIndex .default::placeholder {
   color: #666;
 }
.button.small.deleteTopic {
  color: var(--dark-grey);
  float: right;
  margin-top: 30px;
  background-color: var(--lightest-grey);
}
.button.small.addTopic {
  background-color: #212E50;
  color: #FFFFFF;
  float: right;
  margin-right: 30px;
}
.categoryChooserMenu {
  overflow: hidden;
  background: url("/static/img/arrow-down.png") 98% 20px/10px 10px no-repeat #ffffff;
  width: 100%;
  height: 50px;
  margin: 0 0 10px 0;
  border-radius: 7px;
  box-shadow: 0px 1px 3px rgb(0 0 0 / 20%);
  border: none;
}
.section .collectiveTitle {
  display: flex;
  justify-content: space-between;
}
.reorderTool {
  height: 50px;
  margin: 0 0 10px 0;
  border-radius: 7px;
  box-shadow: 0px 1px 3px rgb(0 0 0 / 20%);
  border: none;
}

.reorderTool #title {
  margin: 10px;
  display: inline-block;
  width: 85%;
}

.reorderTool #up, .reorderTool #down {
  width: 10px;
  margin: 0 4% 0 0;
  display: inline-block;
}

.categoryChooserMenu select {
  background: transparent;
  font-size: 16px;
  width: 680px;
  border: none;
  margin: 0 0 10px 0;
  padding: 4px 25px 4px 10px;
}

.connectionsPanel .editTextInfo .categoryChooserMenu {
  width: 102%;
}

.connectionsPanel .editTextInfo .collectionsWidget {
  width: 70%;
}
.connectionsPanel .editTextInfo .categoryChooserMenu select {
  width: 98.5%;
}

.searchBox .editTextInfo .collectionsWidget {
  width: 280px;
}

.searchBox .editTextInfo #newIndex {
  margin: 50px auto;
}
.searchBox .categoryChooserMenu {
  width: 97%;
  background: url("/static/img/arrow-down.png") 99% 20px/10px 10px no-repeat #ffffff;
}
.searchBox .categoryChooserMenu select {
  width: 100%;
}
.searchBox .editTextInfo #newIndex input {
  width: 97%;
}
.searchBox .editTextInfo #newIndex #topicDesc {
  width: 92%;
}
.categoryChooserMenu img {
  opacity: 0.43;
  padding: 0 5px;
  height: 10px;
  width: 10px;
}

.editTextInfo #newIndex .publishBox .react-tags__selected-tag {
  margin: 0 12px 12px 0;
  padding: 12px 14px;
}

.editTextInfo #newIndex .publishBox input {
  box-shadow: none;
}

.editTextInfo #newIndex .publishBox .react-tags__search {
  padding: 0 0 0 0;
}

.editTextInfo #newIndex .optional {
  font-size: 13px;
  color: var(--light-grey);
  font: var(--english-sans-serif-font-family);
}

.editTextInfo #newIndex input[type="text"] {
  padding: 4px 10px 4px 10px;
  width: 640px;
  height: 50px;
  font-size: 16px;
  margin: 0 0 10px 0;
  max-width: 97%;
  box-shadow: 0px 1px 3px rgba(0,0,0,0.2);
  box-sizing: content-box;
  border-radius: 7px;
  background: white;
  font-family: revert;
}
.editTextInfo #newIndex input::placeholder {
  color: #666;
  font-size: 16px;
}
.editTextInfo #newIndex #heTitle {
  direction: rtl;
}
.interface-english .editTextInfo .static label {
  text-align: left;
}
.interface-hebrew .editTextInfo .static label {
  text-align: right
}
.editTextInfo #newIndex .sectionType input{
	width: 100px;
	margin: 0 5px;
	font-size: 16px;
}

.editTextInfo #newIndex .remove {
	color: white;
	background: #bbb;
	display: inline-block;
	height: 18px;
	width: 18px;
	line-height: 18px;
	border-radius: 6px;
	text-align: center;
	font-size: 14px;
	font-family: sans-serif;
	cursor: pointer;
	vertical-align: 15%;
}

.editTextInfo #newIndex .sectionType .remove {
	margin: -5px 11px 0 -32px;
}
.editTextInfo #newIndex .headerWithButtons a {
    color: #666;
}
.editTextInfo .nodeTemplate {
	display: none;
}
@media screen and (max-width: 680px) {

  .categoryChooserMenu {
    background: url("/static/img/arrow-down.png") 300px 20px/10px 10px no-repeat #ffffff;
    width: 320px;
  }
  .editTextInfo .static .headerWithButtons h1 {
    margin: 30px;
  }
  .categoryChooserMenu select {
    width: 340px;
  }
  .editTextInfo #newIndex input {
    width: 300px;
  }
  .editTextInfo #newIndex .publishBox {
    width: 320px;
  }
}

.collectionsModalBox {
  position: fixed;
  width: 100%;
  height: 100%;
  top: 0;
  left: 0;
  z-index: 1002;
  display: flex;
  align-items: center;
  justify-content: center;
}
.collectionsModalBox .collectionsWidget {
  width: 340px;
  box-shadow: 0 1px 8px rgba(0,0,0,.2);
}
.collectionsWidget {
  background-color: white;
  border-radius: 8px;
  z-index: 1;
}
.editTextInfo .collectionsWidget {
  width: 39%;
  box-shadow: 0 1px 8px rgba(0, 0, 0, .2);
  height: 100px;
  position: absolute;
  padding: 50px 50px 0 50px;
  text-align: center;
  margin-top: 200px;
}

.collectionsWidgetTop {
  display: flex;
  padding: 15px 20px;
  border-bottom: 1px solid #DDD;
  text-align: start;
}

.collectionsEditorTop {
  margin-bottom: 15px;
}

.collectionsWidgetTitle {
  flex-grow: 1;
  font-size: 22px;
  vertical-align: middle;
  display: block;
  color: #666;
}
.collectionsWidgetClose {
  font-size: 40px;
  color: #CCC;
  line-height: 14px;
  cursor: pointer;
}
.collectionsWidgetList {
  height: 180px;
  padding: 0px 20px;
  overflow-y: scroll;
  border-bottom: 1px solid #EDEDEC;
}
.collectionsWidgetList .checkmarkLabel {
  display: block;
  letter-spacing: 1.1px;
  font-size: 18px;
  margin: 20px 0;
  text-align:  start;
}
.collectionsWidgetList .emptyMessage {
  display: block;
  color: #666;
  padding: 20px 0px;
  line-height: 1.5;
  text-align: start;
}
.collectionsWidgetCreate,
.collectionsWidgetDone {
  display: flex;
  padding: 0px 20px;
}
.collectionsWidgetCreate {
  border-bottom: 1px solid #ccc;
  display: flex;
  align-items: center;
}

.collectionsEditorCreate {
  display: flex;
  align-items: center;
  padding: 0px 20px;
}

.collectionsWidgetPlus {
  color: #666;
  font-size: 25px;
  margin-inline-end: 13px;
  margin-top: -5px;
}
.collectionsWidget .collectionsWidgetCreateInputBox {
  flex: 1;
  margin-inline-end: 10px;
}
.collectionsWidget input.collectionsWidgetCreateInput {
  height: 50px;
  border: none;
  font-size: 18px;
  color: black;
  width: 100%;
  box-sizing: border-box;
}
.collectionsWidget input.collectionsWidgetCreateInput::placeholder {
  font-style: normal;
  color: #666;
}
.interface-hebrew .collectionsWidget input.collectionsWidgetCreateInput::placeholder {
  font-family: "Heebo", sans-serif;
}
.userStats h1 {
  text-align: center;
  font-weight: normal;
  font-family: "adobe-garamond-pro", "Crimson Text", Georgia, serif;
  font-size: 30px;
  padding: 60px 0 30px;
  margin: 0;
}
.userStats h2 {
  text-transform: none;
  padding: 40px 0 30px;
  font-size: 21px;
  color: #888;
}
.userStats .statcardRow {
  display: flex;
  justify-content: space-around;
}
.userStats .statcardRow .statcard {
  background-color: #fff;
  height: 190px;
  width: 32%;
  box-shadow: 0 1px 3px rgba(0,0,0,0.2);
  border-radius: 5px;
  display: flex;
  flex-direction: column;
  justify-content: center;
}
.userStats .statcardRow .statcard img {
  opacity: 0.3;
  height: 60px;
  width: 60px;
  margin: 0 auto 20px;
}
.userStats .statcardRow .statcard .statcardValue {
  font-size: 24px;
  text-align: center;
}
.userStats .statcardRow .statcard .statcardLabel {
  font-size: 21px;
  padding-top: 5px;
  text-align: center;
  color: #aaa;
}
.userStats .chartRow {
  display: flex;
  justify-content: space-between;
}
.userStats .chartRow.centered {
  justify-content: space-around;
}
.userStats .statHeader {
  padding-top: 40px;
  text-align: center;
}
.userStats .statHeader span {
  color: #666;
  letter-spacing: 0.7px;
  line-height: 23px;
}
.userStats .chartRow .chartWrapper {
  font: 11px sans-serif;
  padding: 0;
}
.bilingual .userStats .blockLink .he,
.english .userStats .blockLink .he {
  display: none;
}
.hebrew .userStats .blockLink .en {
  display: none;
}
.bilingual .userStats .blockLink .en,
.english .userStats .blockLink .en {
  font-family: "adobe-garamond-pro", "Crimson Text", Georgia, serif;
}
.hebrew .userStats .blockLink .he {
  font-family: "Taamey Frank", "adobe-garamond-pro", "Crimson Text", Georgia, "Times New Roman", serif;
}
.userStatModeChooser {
  padding: 0;
  display:  flex;
  justify-content: center;
  width: 240px;
  margin: 0 auto;
  background: white;
  border-radius: 5px;
  box-shadow: 0 1px 3px rgba(0,0,0,0.2);
}
.userStatModeButton {
  background-color: #fff;
  color: #666;
  border-radius: 5px;
  height: 50px;
  width: 120px;
  text-align: center;
  vertical-align: center;
  cursor: pointer;
  font-size: 16px;
}
.userStatModeButton.active {
  background-color: #19365d;
  color: #fff;
}
.userStatModeButton span {
  display: block;
  margin: 15px 0;
}
.userStats .blockLink {
  height: 100%;
  display: flex;
  align-items: center;
  justify-content: center;
}
.userStats .yourPopularSheetsBlock > div {
  padding: 10px 0;
}
.userStats .chartLabel {
  text-align: center;
  padding-top: 8px;
}
a.topicLexiconTitle.contentText {
  color: black;
}
.editorToolbar {
  position:fixed;
  top: 0;
  left: 0;
  z-index: 100000;
}
#sheetEditToggle {
  padding-top: 0;
  padding-bottom: 0;
  padding-inline-end: 8px;
  padding-inline-start: 0;
  margin-top: 15px;
  margin-inline-end: 0;
  margin-bottom: 0;
  margin-inline-start: -70px;
  width: 70px;
  height: 30px;
  background: #fff;
  border: #ccc solid 1px;
  color: #666;
  font-family: "Roboto", "Helvetica Neue", "Helvetica", sans-serif;
  font-size: 13px;
  box-sizing: border-box;
  border-radius: 6px;
  visibility: hidden;
}
#sheetEditToggle img {
  height: 13px;
  margin-top: 0;
  margin-bottom: 0;
  margin-inline-start: 0;
  margin-inline-end: 5px;
  top: 2px;
  position: relative;
  filter: invert(67%) sepia(32%) saturate(0%) hue-rotate(54deg) brightness(85%) contrast(91%); /* #999 */
}
#sheetEditToggle i {
  margin: 5px;
}
.hoverMenu {
  position: absolute;
  z-index: 1;
  top: -10000px;
  left: -10000px;
  margin-top: -6px;
  opacity: 0;
  background-color: #333333;
  border-radius: 4px;
  transition: opacity 0.75s;
  padding: 8px 10px 6px;
  box-shadow: 0 1px 3px rgba(0,0,0,0.2);
}
.highlightDot {
  height: 16px;
  width: 16px;
  background-color: #bbb;
  border-radius: 50%;
  display: inline-block;
}
.highlightMenu .highlightCancel {
  z-index: 0;
  height: 15px;
  width: 15px;
  position: relative;
  top: -1px;
  font-size: 18px;
}

.highlightButton {
  background-color: white;
  border: none;
  padding: 5p 5px 2px 5px;
  position: relative;
  margin: auto;
}

.highlightButton:hover {
  background-color: var(--lightest-grey);
}

.highlightMenu {
  position: absolute;
  z-index: 1;
  border: 1px solid #CCCCCC;
  box-sizing: border-box;
  border-radius: 3px;
  background-color: white;
  padding: 5px 7px 2px 7px;
  top: 33px;
  left: -10px;
  white-space: nowrap;
}
.hoverButton {
  padding: 10px;
}
.hoverButton i {
  color: #CCCCCC
}
.hoverButton i.active {
  color: #fff;
}
.editorHoverBox {
  position: fixed;
  top: 120px;
  background-color: #ccc;
  padding: 3px;
  font-size: 12px;
}
.inlineTextRef {
    color: #4B71B7
}
.headerWithButtons {
  display: flex;
  align-items: center;
  margin-bottom: 60px;
}
.headerWithButtons h1,
.static .headerWithButtons h1 {
  margin: 0;
  text-transform: capitalize;
}
.headerWithButtons .start,
.headerWithButtons .end {
  flex: 1;
}
.headerWithButtons .start {
  text-align: start;
}
.headerWithButtons .end {
  text-align: end;
}
@media screen and (max-width: 700px) {
  .headerWithButtons {
    display: flex;
    flex-direction: column;
    justify-content: center;
  }
  .headerWithButtons h1 {
    margin-bottom: 20px;
  }
  .headerWithButtons .start,
  .headerWithButtons .end {
    text-align: center;
  }
}
#communityPagePreviewControls {
  position: fixed;
  width: 380px;
  bottom: 0;
  right: 0;
  color: white;
  z-index: 9999;
  background-color: #18345D;
  padding: 20px;
  line-height: 1.6;
  text-align: center;
  border: 1px solid #ccc;
}
.interface-hebrew #communityPagePreviewControls {
  right: auto;
  left: 0;
}
#communityPagePreviewControls a.date {
  display: block;
  font-size: 22px;
}
#communityPagePreviewControls a {
  margin-inline-end: 10px;
}
#communityPagePreviewControls a:hover {
  color: inherit;
}
.bold {
  font-weight: bold; /* because apparently it isn't recommended to use <b> or <strong> to style thing https://developer.mozilla.org/en-US/docs/Web/HTML/Element/strong#usage_notes */
}
/* Customize checkmark inputs */
.checkmarkLabel {
  display: block;
  position: relative;
  padding-inline-start: 28px;
  cursor: pointer;
  user-select: none;
}
/* Hide the browser's default checkbox */
.checkmarkLabel input {
  position: absolute;
  opacity: 0;
  cursor: pointer;
  height: 0;
  width: 0;
}
/* Create a custom checkbox */
.checkmark {
  position: absolute;
  top: 3px;
  left: 0;
  height: 13px;
  width: 13px;
  background-color: white;
  border: 1px solid #CCC;
  border-radius: 3px;
}
.interface-hebrew .checkmark {
  left: auto;
  right: 0;
}
/* On mouse-over, add a grey background color */
.checkmarkLabel:hover input ~ .checkmark {
  background-color: #EEE;
}
/* Create the checkmark/indicator (hidden when not checked) */
.checkmark:after {
  content: "";
  position: absolute;
  display: none;
}
/* Show the checkmark when checked */
.checkmarkLabel input:checked ~ .checkmark:after {
  display: block;
}
/* Style the checkmark/indicator */
.checkmarkLabel .checkmark:after {
  left: 4px;
  top: 1px;
  width: 3px;
  height: 6px;
  border: solid #666;
  border-width: 0 2px 2px 0;
  -webkit-transform: rotate(45deg);
  -ms-transform: rotate(45deg);
  transform: rotate(45deg);
}
/* demo coloring of ref-link parentheses for quotation finder project*/
span.ref-link-color-1 {color: orange}
span.ref-link-color-2 {color: #0cd200}
span.ref-link-color-3 {color: blue}
/* start css code for loading bezel */
.sourceLoader {
  margin-left: -34px;
  top: 15px;
  font-size: 4px;
  width: 1em;
  height: 1em;
  border-radius: 50%;
  position: relative;
  text-indent: -9999em;
  -webkit-animation: load5 1.1s infinite ease;
  animation: load5 1.1s infinite ease;
  -webkit-transform: translateZ(0);
  -ms-transform: translateZ(0);
  transform: translateZ(0);
}

.beitMidrashContainer {
  background: #333333;
  color: white;
  height: 100%;
  font-size: 16px;
  --english-font: var(--english-sans-serif-font-family);
  --hebrew-font: var(--hebrew-sans-serif-font-family);
  font-weight: 400;
  box-sizing: border-box;
  position: relative;
  display: flex;
  flex-direction: column;
}

.beitMidrashContainer video {
  width: 100%;
}

.beitMidrashContainer video.flippedVideo {
  transform: rotateY(180deg);
}

.beitMidrashContainer video.pip {
  position: absolute;
  height: 50px;
  top: 20px;
  inset-inline-end: 10px;
  text-align: end;
  width: initial;
  border-radius: 6px;
}

.beitMidrashContainer video.hiddenVideo {
  display: none;
}

.beitMidrashContainer .muteButton {
  position: absolute;
  width: 40px;
  height: 30px;
  border-radius: 6px;
  z-index: 1;
  background-color: #999999;
  opacity: 0.5;
  left: -8.5px;
  top: -3px;
  box-shadow: 0px 1px 3px rgba(0, 0, 0, 0.25);
  cursor: pointer;
}

.beitMidrashContainer #micIcon {
  display: inline-block;
  position: relative;
  background-image: url("/static/img/unmute.svg");
  /* background-position: center; */
  background-repeat: no-repeat;
  background-size: auto;
  opacity: 1;
  width: 20px;
  height: 22px;
  background-position: 5px;
}

.beitMidrashContainer .muted #micIcon {
  background-image: url("/static/img/mute.svg");
}
.beitMidrashContainer .muted .muteButton {
  background-color: #CB6158;
}

.beitMidrashContainer #buttonHolder {
  display: flex;
  width: 80%;
  justify-content: space-between;
  margin-top: -50px;
  margin-inline-start: 30px;
  padding-bottom: 50px;
}

.beitMidrashContainer .endCallButton {
  position: absolute;
  width: 40px;
  height: 30px;
  border-radius: 6px;
  z-index: 1;
  background-color: #CB6158;
  left: -8.5px;
  top: -3px;
  box-shadow: 0px 1px 3px rgba(0, 0, 0, 0.25);
  background-image: url("/static/img/endcall.svg");
  background-position: center;
  background-repeat: no-repeat;
  cursor: pointer;
}

.beitMidrashContainer #endCallIcon {
  display: inline-block;
  position: relative;
  background-image: url("/static/img/endcall.svg");
  background-position: center;
  background-repeat: no-repeat;
  background-size: contain;
  opacity: 1;
  width: 20px;
  height: 20px;
}



.beitMidrashContainer summary {
  list-style: none;
}

.beitMidrashContainer summary::-webkit-details-marker {
  display: none;
}

.beitMidrashHomeContainer {
  position: absolute;
  top: 0;
  bottom: 0;
  left: 0;
  margin-top: 14px;
  display: flex;
  flex-direction: column;
  width: 100%;
}

#beitMidrashHeader {
  color: white;
  font-size: 22px;
  font-weight: 500;
  margin-inline-start: 30px;
  display: flex;
  justify-content: space-between;
}

#newCall {
  margin:10px;
}

#newCallImg {
  height: 12px;
  width: 24px;
  margin-left: 34px;
  margin-right: 18px;
}

.peopleInBeitMidrash {
  overflow-y: auto;
  overflow-x:hidden;
  flex-grow: 1;
  display: flex;
  flex-direction: column;
  margin: 10px 30px;
  border-top: 1px solid #999999;
}

.peopleInBeitMidrashInnerContainer {
    width:100%;
    overflow:visible;
    position: relative;
}

.beitMidrashUser {
  color: white;
  font-size: 16px;
  font: "Roboto";
  font-weight: 400;
  display: flex;
  gap: 10px;
  /* width: 270px; */
  padding-inline-end: 10px;
  padding-top: 10px;
  cursor: pointer;
}

.beitMidrashUser:hover {
  background-color: #555;
}

.beitMidrashUser .userDetailsToggle {
  float: inline-end;
  margin-inline-end: 15px;
  color:  var(--medium-grey);
  font-weight: bolder;
  display: none;
}

.beitMidrashUser:hover .userDetailsToggle {
  display: block;
}

.beitMidrashUser .userDetailsMenu {
  position: absolute;
  background-color: black;
  box-shadow: 0px 1px 3px rgba(0, 0, 0, 0.25);
  border-radius: 6px;
  right: 0px;
}
.beitMidrashUser .userDetailsMenu[dir="rtl"] {
  position: absolute;
  background-color: black;
  box-shadow: 0px 1px 3px rgba(0, 0, 0, 0.25);
  border-radius: 6px;
  left: 0px;
  right: auto;
}

.beitMidrashUser .userDetailsMenu.hidden {
  right: -99999px;
  left: auto;
}
.beitMidrashUser .largeFollowButton {
  all: revert;
}

.beitMidrashUser .userDetailsMenu ul {
  list-style-type: none;
  margin-block-start: 0;
  margin-block-end: 0;
  padding-inline-start: 0;
  padding-left: 0;
  margin: 15px;
  float: inline-end;
}


.beitMidrashUser.unreadMessages::after {
  content: '';
  display: inline-block;
  width: 15px;
  height: 15px;
  border-radius: 100%;
  background-color: var(--halakhah-red);
  flex-shrink: 0;
}


#beitMidrashProfilePic {
  margin-right: 10px;
}

.beitMidrashUserText {
  margin: 0;
  flex: 1;
}

.beitMidrashUserText li div.largeFollowButton,
.beitMidrashUserText li img {
  display: inline-block;
}
.beitMidrashUserText li img {
  margin-bottom: -2px;
  width: 16px;
  margin-inline-end: 9px;
}
.bm-follow-button {
  color: white;
  display: inline-block;
}
.bm-follow-button img {
  width: 16px;
}

.beitMidrashUserText li {
  margin-top: 8px;
  margin-bottom: 8px;
}


.beitMidrashUserHeader {
  display: flex;
  flex-direction: row;
}

.beitMidrashUserNameStatus {
  flex-grow: 1;
}

.beitMidrashUserNameStatus .fa-headphones {
  margin-inline-start: 5px;
}

.beitMidrashOrg {
  font-weight: 200;
}

.noUsers {
  margin-top: 10px;
}
.noUsers input {
    background: #FBFBFA;
    box-shadow: 0px 1px 3px rgba(0, 0, 0, 0.25);
    border-radius: 6px;
    border: none;
    width: calc(100% - 22px);
    padding: 15px 11px;
    font-family: "Roboto", "Helvetica Neue", "Helvetica", sans-serif;
    color: #666;
    font-style: normal;
    font-weight: normal;
    font-size: 16px;
    line-height: 19px;
    margin-top: 10px;
}

.chat {
  bottom: 0;
  right: 0;
  overflow: hidden;
  min-height: 300px;
  max-height: 300px;
  display: flex;
  flex-direction: column;
  padding-top: 20px;
  margin: 10px 30px 20px;
  border-top: 1px solid #999999;

}

#hideButtonHolder{
  display: flex;
  flex-direction: row;
  justify-content: flex-end;
}

#hideButton {
  color: #CCCCCC;
  font-size: 14px;
  font-weight: 400;
  cursor: pointer;
}

.chatBoxHeader {
  display: flex;
  align-items: center;
  margin-top: 5px;
  justify-content: space-between;
}

#chatUser {
  display: flex;
  align-items: center;
  cursor: pointer;
}

#greenCameraButton {
  width: 24px;
  height: 12px;
  cursor: pointer;
}

.chatBoxName {
  margin-inline-start: 10px;
}


.chats-container {
  overflow-y: auto;
  display: flex;
  flex-grow:2;
  flex-direction: column;
}

.chatMessage {
  display: flex;
  margin: 7px 0;
  margin-inline-start: 4px;
}

.chatText {
  margin-inline-start: 13px;
  flex-grow: 1;
}

.chatNameAndTime {
  color: #999999;
  font-size: 14px;
  font-weight: 500px;
}

.chat-form {
  position: relative;
  bottom: 0;
  display: flex;
  align-items: center;
}

.chat-input-holder {
  background-color: black;
  display: flex;
  align-items: center;
  flex-direction: row;
  border-radius: 6px;
  padding: 0 15px;
  border: 0px;
  height: 50px;
  width: 100%;
  justify-content: space-between;
}

.chat-input {
  color: white;
  background: transparent;
  border: 0;
  display: flex;
  justify-content: flex-end;
  flex-grow:1;
  font-size: 16px;
}

.chat-input:active {
  outline: none;
}

.chat-submit {
  background-image: url("/static/img/chat_submit_arrow.svg");
  background-position: center;
  background-repeat: no-repeat;
  background-size: contain;
  height: 20px;
  width: 18px;
  border: 0px;
  background-color: black;
  cursor: pointer;
}

.chat-submit-blue {
  background-image: url("/static/img/chat_submit_arrow_blue.svg");
}

.chat-submit-hebrew {
  -moz-transform: scaleX(-1);
  -o-transform: scaleX(-1);
  -webkit-transform: scaleX(-1);
  transform: scaleX(-1);
  filter: FlipH;
  -ms-filter: "FlipH";
}

.callContainer {
  display: flex;
  flex-direction: column;
  height: 100%;
}

.callContainer .default-profile-img,
.callContainer .img-circle {
  opacity: 0.25;
  border-radius: 0;
}

.callContainer .callText {
  margin: 53px 29px 23px;
  font-size: 22px;
  font-weight: 500;
}

.callContainer.incoming .callText {
  margin: 23px 29px;
}

#endCallButtonHolder {
  display: flex;
  width: 80%;
  justify-content: flex-end;
  margin-top: -50px;
}

#endCallIcon {
  display: inline-block;
  position: relative;
  background-image: url("/static/img/endcall.svg");
  background-position: center;
  background-repeat: no-repeat;
  background-size: contain;
  opacity: 1;
  width: 20px;
  height: 20px;
}

.endCallButton {
  position: absolute;
  width: 40px;
  height: 30px;
  border-radius: 6px;
  z-index: 1;
  background-color: #CB6158;
  left: -8.5px;
  top: -3px;
  box-shadow: 0px 1px 3px rgba(0, 0, 0, 0.25);
  background-image: url("/static/img/endcall.svg");
  background-position: center;
  background-repeat: no-repeat;
}

#incomingCallButtonHolder {
  display: flex;
  justify-content: space-evenly;
  margin: 15px;
}

#acceptButton {
  background-color: #5D956F;
  border-radius: 6px;
  color: white;
  border: 0px;
  height: 40px;
  width: 127.67px;
  margin: 5px;
  cursor: pointer;
}

#declineButton {
  background: #CB6158;
  border-radius: 6px;
  color: white;
  border: 0px;
  height: 40px;
  width: 127.67px;
  margin: 5px;
  cursor: pointer;
}

.readerDropdownMenu {
  position: relative;
  display: flex;
  flex-direction: row-reverse;
  z-index: 3;
}

.dropdownLinks-menu {
  display: contents;
}

.dropdownLinks-menu.closed {
  display: none;
}

.texts-properties-menu {
  width: 256px;
  border: 1px solid var(--lighter-grey);
  border-radius: 5px;
  box-shadow: 0px 2px 4px var(--lighter-grey);
  display: flex;
  flex-direction: column;
  align-items: center;
  justify-content: center;
  position: absolute;
  top: 100%;
  background-color: white;
  --english-font: var(--english-sans-serif-font-family);
  --hebrew-font: var(--hebrew-sans-serif-font-family);
}

.dropdownLinks-button {
  border: none;
  background-color: inherit;
  cursor: default;
}
.dropdownLinks-button img {
  cursor: pointer;
}

.headerDropdownMenu {
  display: flex;
  flex-direction: row;
  justify-content: flex-start;
}

.rightButtons .dropdownLinks-button {
  text-align: end;
}

.toggle-switch-container {
  align-items: center;
  display: flex;
  direction: ltr;
}

.toggle-switch {
  position: relative;
  width: 46px;
  display: inline-block;
  text-align: left;
}

.toggle-switch-checkbox {
  display: none;
}

.toggle-switch-label {
  display: block;
  overflow: hidden;
  cursor: pointer;
  border: 0 solid var(--light-grey);
  border-radius: 20px;
}

.toggle-switch-inner {
  display: block;
  width: 200%;
  margin-left: -100%;
  transition: margin 0.3s ease-in 0s;
}

.toggle-switch-inner:before,
.toggle-switch-inner:after {
  float: left;
  width: 50%;
  height: 24px;
  padding: 0;
  line-height: 24px;
  color: white;
  font-weight: bold;
  box-sizing: border-box;
  content: "";
  color: white;
}

.toggle-switch-inner:before {
  padding-left: 10px;
  background-color: var(--sefaria-blue);
}

.toggle-switch-inner:after {
  padding-right: 10px;
  background-color: var(--light-grey);
}

.toggle-switch-switch {
  display: block;
  width: 20px;
  height: 20px;
  background: white;
  position: absolute;
  top: 50%;
  bottom: 0;
  right: 24px;
  border: 0 solid var(--light-grey);
  border-radius: 20px;
  transition: all 0.3s ease-in 0s;
  transform: translateY(-50%);
}

.toggle-switch-checkbox:checked + .toggle-switch-label .toggle-switch-inner {
  margin-left: 0;
}

.toggle-switch-checkbox:checked + .toggle-switch-label .toggle-switch-switch {
  right: 2px;
}

.toggle-switch-checkbox:disabled + .toggle-switch-label .toggle-switch-inner:after {
  background-color: var(--lighter-grey);
}

.toggle-switch-line {
  display: flex;
  width: 216px;
  height: 49px;
  justify-content: space-between;
  align-items: center;
}

.toggle-switch-line:is(.disabled) .int-en,
.toggle-switch-line:is(.disabled) .int-he {
  color: var(--light-grey);
}

.texts-properties-menu .int-en,
.texts-properties-menu .int-he {
  align-content: center;
}

.show-source-translation-buttons {
  display: flex;
  flex-direction: column;
  height: 170px;
  justify-content: center;
}

.show-source-translation-buttons .button {
  margin: unset;
  display: flex;
  height: 46px;
  width: 235px;
  align-items: center;
  justify-content: center;
  margin: 3px 0;
}

.show-source-translation-buttons .button:not(.checked) {
  background-color: var(--lighter-grey);
  color: black;
}

.layout-button-line {
  height: 57px;
  width: 216px;
  display: flex;
  justify-content: space-between;
  align-items: center;
}

.layout-options {
  display: flex;
  justify-content: space-between;
  align-items: center;
  gap: 16px;
}

.layout-button {
  border: none;
  width: 28px;
  height: 24px;
  -webkit-mask: var(--url) no-repeat;
  -webkit-mask-size: contain;
  -webkit-mask-repeat: no-repeat;
  -webkit-mask-position: center;
  -webkit-mask-size: 100% 100%;
  background-color: var(--medium-grey);
  cursor: pointer;
}

.layout-button.checked {
  background-color: var(--sefaria-blue);
}

.text-menu-border {
  width: 100%;
  height: 1px;
  background-color: var(--lighter-grey);
}

.font-size-line {
  width: 230px;
  height: 50px;
  display: flex;
  justify-content: space-between;
  align-items: center;
  direction: ltr;
}

.font-size-button {
  display: flex;
  align-items: center;
  background-color: white;
  border: none;
  cursor: pointer;
}

#currentlyReadingContainer {
  margin: 5px 30px;
  flex-grow: 1;
}

.blockButton {
  cursor: pointer;
}
.sheetsHomepage .button {
  background-color: var(--midrash-green);
}
.sheetsHomepage .sheetsHomepageSectionTitle {
  color: var(--midrash-green);
  font-family: 'Roboto', "Helvetica Neue", "Helvetica", sans-serif;
  font-size: 14px;
  font-weight: 400;
  line-height: 18px;
  margin-bottom: 15px;
}
.multiPanel .sheetsHomepage .sheetsTopicTOC .sheetsHomepageSectionTitle {
  flex: 1 1 100%;
}
.sheetsHomepage .sidebarLayout {
  justify-content: space-between;
  margin-top: 50px;
}
.sheetsHomepage .sidebarLayout .sheetsTopics {
  display: flex;
  flex-direction: column;
}
.sheetsHomepage .content .contentInner {
  width: 875px;
}
.sheetsHomepage .sidebarLayout .sheetsTopicsCalendar, .sheetsHomepage .sidebarLayout .sheetsTopicTOC {
  margin-inline-start: 10%;
}
.sheetsHomepage .sidebarLayout .sheetsTopicsCalendar {
  column-gap: 20px;
}
.sheetsHomepage .sheetsTopicTOC .sheetsWrapper {
  flex: 1;
  display: flex;
  flex-wrap: wrap;
  column-gap: 20px;
}
.sheetsHomepage .sheetsTopicsCalendar .sheetsWrapper {
  flex: 1;
  display: flex;
  flex-direction: column;
}
.singlePanel .sheetsTopicTOC, .singlePanel .sheetsTopicsCalendar {
  margin-top: 30px;
}
.multiPanel .sheetsTopicTOC {
  margin-top: 30px;
}
.singlePanel .sheetsHomepage .navSidebar {
  margin-block-start: 5px;
  width: revert;
}
.singlePanel .sheetsHomepage .navSidebarModule {
  padding: 0 10%;
}
.singlePanel .sheetsHomepage .sheetsWrapper, .singlePanel .sheetsHomepage .sheetsTopicsCalendar {
  flex-direction: column;
  margin-bottom: 10px;
}
.singlePanel .sheetsHomepage .sidebarLayout {
  margin-top: revert;
}

.singlePanel .sheetsHomepage .sidebarLayout .sheetsTopics {
  width: revert;
}
.singlePanel .sheetsHomepage .button {
  display: block;
}
@media screen and (max-width: 840px) {
  .sheetsHomepage .sidebarLayout .sheetsTopics {
    width: 100%;
  }
  .sheetsHomepage .button {
    display: block;
  }
  .sheetsHomepage .navSidebar {
    width: revert;
    border-top: 40px solid #FBFBFA;
    margin-block-start: -40px;
    border-bottom: 40px solid #FBFBFA;
  }
}
@media screen and (max-width: 700px) {
  .sheetsHomepage .navSidebar {
    margin-top: 30px;
  }
}
.button.getStartedSheets {
  width: 111px;
  height: 39px;
  padding: 10px 15px 10px 15px;
  border-radius: 6px;
  border: 1px solid #CCCCCC;
  display: block;
  background-color: white;
  color: black;
  font-size: 16px;
  white-space: nowrap;
}
.button.getStartedSheets:hover {
  color: black;
}
.image-in-text {
    display: flex;
    justify-content: center;
    margin: 0 auto;
    max-width: 100%;
    height: auto;
    padding-top: 20px;
    padding-left: calc((100% - 2/3 * 100vw - 200px) / 2);
    padding-right: calc((100% - 2/3 * 100vw - 200px) / 2);
    flex-direction: column;
}

@media screen and (max-width: 540px) {
  .image-in-text {
    padding-left: calc((100% - 100vw) / 2);
    padding-right: calc((100% - 100vw) / 2);
    width: 100%;
    height: auto;
  }
}

@media screen and (min-aspect-ratio: 2/1) {
  .image-in-text {
    max-height: calc(4/3 * 2/3 * 100vw);
  }
}

@media screen and (min-width: 540px) {
  .image-in-text {
    width: 67%;
  }
}

.dropdownHeader {
  margin-bottom: 10px;
  font-family: Roboto;
  font-size: 16px;
  font-weight: 400;
  line-height: 18.75px;
  color: var(--selected-option);

}

.dropdownHeaderText {
  padding-left: 10px;
}

.dropdownDesc {
  font-family: Roboto;
  font-size: 14px;
  font-weight: 400;
  line-height: 18px;
  padding-left: 30px;
  padding-bottom: 10px;
  padding-right: 10px;
}

.dropdownItem {
  padding: 10px 5px !important;
  flex-direction: column;
  margin-inline-start: 5px;

}

.dropdownSeparator {
  border: 1px solid var(--light-grey);
}
.sheetMetaDataBox .dropdownLinks-button {
  font-weight: bold;
}
.sheetMetaDataBox .readerDropdownMenu .dropdownLinks-button {
  padding-top: 3px;
}
.header .headerDropdownMenu {
  display: block;
  align-items: center;
  margin-top: 2px;
  margin-bottom: 4px;
  color: #666;
  position: relative;
  -webkit-margin-start: 20px;
  -moz-margin-start: 20px;
  margin-inline-start: 10px;
}
.headerDropdownMenu .toolsButtonContainer {
  margin: revert;
}
.headerDropdownMenu #saveButtonText {
  padding-inline-start: 15px;
}
.sheetsInPanel .dropdownDesc {
  display: none;
}
.sheetsInPanel .toolsButtonText,
.sheetsInPanel .dropdownHeaderText,
.sheetsInPanel #saveButtonText {
  --english-font: var(--english-sans-serif-font-family);
  --hebrew-font: var(--hebrew-sans-serif-font-family);
  font-size: 14px;
  font-weight: 500;
  line-height: 18px;
  color: #666666;
  margin-inline-start: 10px;
  padding: revert;
}
.sheetsInPanel .headerDropdownMenu {
  margin-top: 7px;
  color: var(--dark-grey);
  position: relative;
<<<<<<< HEAD
  -webkit-margin-start: 2%;
  -moz-margin-start: 2%;
=======
  -webkit-margin-start: 20px;
  -moz-margin-start: 20px;
  margin-inline-start: 10px;
>>>>>>> 8ce15aa7
  line-height: 0;
}
.sheetsInPanel .dropdownHeader {
  margin-bottom: revert;
}
.header .headerDropdownMenu img, .sheetsInPanel .headerDropdownMenu img {
  height: 18px;
  width: 18px;
  vertical-align: middle;
}

.interface-english .header .headerDropdownMenu img {
  margin-inline-end: 2px;
}

.interface-hebrew .header .headerDropdownMenu img {
  margin-inline-end: 6px;
}

/* .header .headerDropdownMenu .dropdownLinks-button::after {
  display: inline-block;
  background: no-repeat url("/static/icons/chevron-down.svg");
  height: 10px;
  width: 12px;
  vertical-align: middle;
  content: "";
  transform: scale(0.75);
} */
<<<<<<< HEAD
.sheetsInPanel .headerDropdownMenu .dropdownLinks-button::after {
=======

/*.sheetsInPanel .headerDropdownMenu a.dropdownLinks-button::after {*/
.sheetsInPanel .headerDropdownMenu a.headerDropdownMenu::after {
>>>>>>> 8ce15aa7
  display: inline-block;
  height: 10px;
  width: 12px;
  vertical-align: middle;
  content: "";
  transform: scale(0.75);
}
.header .headerDropdownMenu .dropdownLinks-menu, .sheetsInPanel .headerDropdownMenu .dropdownLinks-menu {
  top: 35px;
  position: absolute;
  z-index: 1;
  width: 150px;
  background: #FBFBFA;
  box-shadow: 0px 1px 3px rgba(0, 0, 0, 0.25);
  border-radius: 6px;
  display:none;
  overflow:hidden;
}

.sheetsInPanel .dropdownItem:nth-child(n+2):nth-last-child(n+2) {
  padding: 5px 5px !important;
}

.sheetsInPanel .dropdownItem:first-child {
  padding-block-start: 10px !important;
  padding-block-end: 5px !important;
}

.sheetsInPanel .dropdownItem:last-child {
  padding-block-start: 5px !important;
  padding-block-end: 10px !important;
}
<<<<<<< HEAD
.sheetsInPanel .dropdownItem {
  cursor: pointer;
}
=======

>>>>>>> 8ce15aa7
.sheetsInPanel .headerDropdownMenu .dropdownLinks-menu {
  background: white;
  box-shadow: revert;
  border: 1px solid var(--light-grey);
}

.sheetsInPanel .dropdownSeparator {
  margin-block: 5px;
  border: 0.5px solid var(--light-grey);
}

.interface-english .header .headerDropdownMenu .dropdownLinks-menu {
  right: 0px;
  min-width: 150px;
  width: max-content;
}

.interface-english .sheetsInPanel .headerDropdownMenu .dropdownLinks-menu {
  min-width: 150px;
  width: max-content;
}

.interface-hebrew .header .headerDropdownMenu .dropdownLinks-menu {
  left: 0px;
  min-width: 150px;
  width: max-content;
}

.interface-hebrew .sheetsInPanel .headerDropdownMenu .dropdownLinks-menu  {
  min-width: 150px;
  width: max-content;
}

.dropdownLinks-options {
  display: flex;
  flex-direction: column;
  padding: 4px;
  max-width: 220px;
}

.sheetsInPanel .dropdownLinks-options {
  padding: 0;
}

.header .headerDropdownMenu .dropdownLinks-menu.open, .sheetsInPanel .headerDropdownMenu .dropdownLinks-menu.open {
  display: block;
}

.productsFlexWrapper {
  display: flex;
  flex-direction: column;
}

.product {
  max-width: 600px;
}

#productsPageContent {
  margin-inline-start: 70px;
  margin-top: 165px;
  margin-bottom: 165px;
}

.productInner {
  display: flex;
  align-items: right;
  flex-direction: row;
}

.productInner img {
  max-width: 100%;
  max-height: 116px;
  height: auto;
  display: block;
  margin-inline-end: 3%;
  padding-bottom: 20px;
}

.productInner .productsDesc {
  font: var(--english-sans-serif-font-family);
  color: var(--dark-grey);
  font-size: 16px;
}

.productImgWrapper {
  flex: 0 0 auto;
}

.productDescWrapper {
  flex: 1 1 auto;
  padding-left: 20px;
  padding-right: 20px;
}

.productsDesc p {
  margin-top: 0;
}

.productsHeader {
  display: flex;
  justify-content: space-between;
  margin-top: 10%;
  margin-bottom: 2%;
  padding-bottom: 2%;
  border-bottom: 1px solid var(--light-grey);
}

.productsTitleAndLabel {
  flex: auto;
}

.productsHeader .productsTitle {
  font: var(--english-sans-serif-font-family);
  color: var(--dark-grey);
  font-size: 22px;
  font-weight: 500px;
}

.productsHeader .productsTypeLabel {
  font: var(--english-sans-serif-font-family);
  font-size: 14px;
  font-weight: 400;
  line-height: 18px;
  background-color: var(--lighter-grey);
  border-radius: 6px;
  padding: 0.01px 5px;
  color: var(--dark-grey);
  margin-inline-start: 3%;
}

.productsHeader .cta {
  display: flex;
  align-items: center;
}

.productsHeader .cta .productsCTA {
  color: var(--commentary-blue);
  border-width: 10px;
  margin-inline-end: 10px;
}


.productsHeader .cta .productsCTAIcon {
  height: 12px;
  top: 646px;
  left: 610px;
  margin: 0 5px;
  vertical-align: baseline;
  /** This uses the filter to recolor SVGs in a single line to commentary blue.
  To determine the appropriate parameters, see a filter color picker such as https://angel-rs.github.io/css-color-filter-generator/ */
  filter: brightness(0) saturate(100%) invert(52%) sepia(17%) saturate(6763%) hue-rotate(200deg) brightness(78%) contrast(77%);

}

.productsTitle {
  font-family: var(--english-sans-serif-font-family);
  font-size: 22px;
  font-weight: 500;
  line-height: 25.78px;
  text-align: left;
  color: var(--dark-grey);
}

.productsCTA::after {
    content: " ›";
    color: var(--commentary-blue);
}

.productsDevBox {
    background: var(--lighter-grey);
    color: var(--dark-grey);
    font-family: var(--english-sans-serif-font-family);
    font-size: 16px;
    font-weight: 400;
    line-height: 18.75px;
    display: flex;
    align-items: flex-start;
    flex-direction: column;
    padding: 3%;
    margin-top: 10%;
    max-width: 600px;
}

.productsDevBox .productsDevHeader {
  font-family: var(--english-sans-serif-font-family);
  font-size: 22px;
  font-weight: 500;
  line-height: 25.78px;
  padding-bottom: 2%;

}

.productsDevBox a {
  color: var(--commentary-blue) !important;

}

.productsDevBox a::after {
  content: " ›";
  color: var(--commentary-blue);
}

@media (max-width: 480px) {

  .productImgWrapper {
    display: block;
    margin-left: auto;
    margin-right: auto;
  }

  #productsPageContent {
    margin: 100px 10px 0px 10px;;
  }

  .productsHeader {
    flex-direction: column;
    align-items: flex-start;
    padding-top: 5px;
    padding-bottom: 5px;
  }

  .productsTitleAndLabel {
    display: flex;
    flex-direction: column;
    align-items: flex-start;
    padding-top: 5px;
    padding-bottom: 5px;
  }

  .productsTypeLabel {
    padding: 1px 5px !important;
    margin-top: 3px;
    margin-left: 0px !important;
  }

  .cta {
    flex-direction: column;
    align-items: flex-start !important;
  }

  .cta a {
    padding-top: 3px;
    padding-bottom: 3px;
  }

  .productInner {
    flex-direction: column;
  }

  .productDescWrapper{
    padding-left: 0px;
    padding-right: 0px;
  }
}

.noteRefTitle {
  font-size: 18px;
}

.noteText{
  color: var(--dark-grey);
}

.footerContainer {
  max-width: 100%;
  display: flex;
  flex-direction: row;
  flex-wrap: wrap;
  padding-top: 25px;
}

.footerContainer a {
  padding: 3px 10px;
}


.footerContainer {
  max-width: 100%;
  display: flex;
  flex-direction: row;
  flex-wrap: wrap;
  padding-top: 25px;
}

.footerContainer a {
  padding: 3px 10px;
}

.stickySidebarFooter {
  position: sticky;
  top: 0;
}

.image-in-text-title {
  margin: auto; /* English System Small */
  margin-top: 15px;
  text-align: center;
  font-family: 'Roboto';
  font-style: normal;
  font-weight: 400;
  font-size: 14px;
  line-height: 18px;
  color: #666666;
}

.languageHeader {
  padding-right: 10px;
  padding-left: 10px;
  padding-top: 4px;
  padding-bottom: 2px;
  font-size: 12px;
  font-weight: 400;
  line-height: 18px;
  color: var(--medium-grey);

}

.languageToggleFlexContainer{
  display: flex;
  flex-direction: row;
  /* padding: 10px 0px; */
  align-items: baseline;
  line-height: 18px;
  height: 23px;
  padding-bottom: 15px;
}

.languageDot{
  font-size: 25px;
  padding: 10px 2px;
}

.englishLanguageButton::after {
  content: "•";
  padding: 0px 4px;
}

.profilePicAndButtonContainer {
  display: flex;
  flex-direction: column;
  justify-content: center;
  align-items: center;
}

.createButtons {
  display: flex;
  align-items: center;
  flex-direction: row;
  justify-content: space-evenly;
  padding-top: 20px;
}

.sheetsProfileList {
  margin-top: 20px;
  background-color: white;
  border: 1000px solid white;
  border-top: 4px solid white;
  border-bottom: 120px solid white;
  margin: -4px 0 -120px -1000px;
  width: 100%;

}

.profile-page .sheetsProfileList {
  margin: -4px 0 -120px 0;
  margin-inline-start: -1000px;
  margin-inline-end: 0;
}

.sheetsProfileList .readerNavMenuSearchButton {
  margin: 0 10px 0 5px;
  display: inline-flex;
  top: 0;
}
.sheetsProfileList .readerNavMenuSearchButton {
  margin-inline-start: 10px;
  margin-inline-end: 5px;
}
.sheetsProfileList input {
  border: 0;
  font-size: 18px;
  font-family: "adobe-garamond-pro", "Crimson Text", Georgia, serif;
  background-color: transparent;
}
.sheetsProfileList .loadingMessage {
  margin-top: 30px;
}

@-webkit-keyframes load5 {
0%,100%{box-shadow:0 -2.6em 0 0 #ffffff,1.8em -1.8em 0 0 rgba(0,0,0,0.2),2.5em 0 0 0 rgba(0,0,0,0.2),1.75em 1.75em 0 0 rgba(0,0,0,0.2),0 2.5em 0 0 rgba(0,0,0,0.2),-1.8em 1.8em 0 0 rgba(0,0,0,0.2),-2.6em 0 0 0 rgba(0,0,0,0.5),-1.8em -1.8em 0 0 rgba(0,0,0,0.7)}
12.5%{box-shadow:0 -2.6em 0 0 rgba(0,0,0,0.7),1.8em -1.8em 0 0 #ffffff,2.5em 0 0 0 rgba(0,0,0,0.2),1.75em 1.75em 0 0 rgba(0,0,0,0.2),0 2.5em 0 0 rgba(0,0,0,0.2),-1.8em 1.8em 0 0 rgba(0,0,0,0.2),-2.6em 0 0 0 rgba(0,0,0,0.2),-1.8em -1.8em 0 0 rgba(0,0,0,0.5)}
25%{box-shadow:0 -2.6em 0 0 rgba(0,0,0,0.5),1.8em -1.8em 0 0 rgba(0,0,0,0.7),2.5em 0 0 0 #ffffff,1.75em 1.75em 0 0 rgba(0,0,0,0.2),0 2.5em 0 0 rgba(0,0,0,0.2),-1.8em 1.8em 0 0 rgba(0,0,0,0.2),-2.6em 0 0 0 rgba(0,0,0,0.2),-1.8em -1.8em 0 0 rgba(0,0,0,0.2)}
37.5%{box-shadow:0 -2.6em 0 0 rgba(0,0,0,0.2),1.8em -1.8em 0 0 rgba(0,0,0,0.5),2.5em 0 0 0 rgba(0,0,0,0.7),1.75em 1.75em 0 0 #ffffff,0 2.5em 0 0 rgba(0,0,0,0.2),-1.8em 1.8em 0 0 rgba(0,0,0,0.2),-2.6em 0 0 0 rgba(0,0,0,0.2),-1.8em -1.8em 0 0 rgba(0,0,0,0.2)}
50%{box-shadow:0 -2.6em 0 0 rgba(0,0,0,0.2),1.8em -1.8em 0 0 rgba(0,0,0,0.2),2.5em 0 0 0 rgba(0,0,0,0.5),1.75em 1.75em 0 0 rgba(0,0,0,0.7),0 2.5em 0 0 #ffffff,-1.8em 1.8em 0 0 rgba(0,0,0,0.2),-2.6em 0 0 0 rgba(0,0,0,0.2),-1.8em -1.8em 0 0 rgba(0,0,0,0.2)}
62.5%{box-shadow:0 -2.6em 0 0 rgba(0,0,0,0.2),1.8em -1.8em 0 0 rgba(0,0,0,0.2),2.5em 0 0 0 rgba(0,0,0,0.2),1.75em 1.75em 0 0 rgba(0,0,0,0.5),0 2.5em 0 0 rgba(0,0,0,0.7),-1.8em 1.8em 0 0 #ffffff,-2.6em 0 0 0 rgba(0,0,0,0.2),-1.8em -1.8em 0 0 rgba(0,0,0,0.2)}
75%{box-shadow:0 -2.6em 0 0 rgba(0,0,0,0.2),1.8em -1.8em 0 0 rgba(0,0,0,0.2),2.5em 0 0 0 rgba(0,0,0,0.2),1.75em 1.75em 0 0 rgba(0,0,0,0.2),0 2.5em 0 0 rgba(0,0,0,0.5),-1.8em 1.8em 0 0 rgba(0,0,0,0.7),-2.6em 0 0 0 #ffffff,-1.8em -1.8em 0 0 rgba(0,0,0,0.2)}
87.5%{box-shadow:0 -2.6em 0 0 rgba(0,0,0,0.2),1.8em -1.8em 0 0 rgba(0,0,0,0.2),2.5em 0 0 0 rgba(0,0,0,0.2),1.75em 1.75em 0 0 rgba(0,0,0,0.2),0 2.5em 0 0 rgba(0,0,0,0.2),-1.8em 1.8em 0 0 rgba(0,0,0,0.5),-2.6em 0 0 0 rgba(0,0,0,0.7),-1.8em -1.8em 0 0 #fff}
}
@keyframes load5 {
0%,100%{box-shadow:0 -2.6em 0 0 #ffffff,1.8em -1.8em 0 0 rgba(0,0,0,0.2),2.5em 0 0 0 rgba(0,0,0,0.2),1.75em 1.75em 0 0 rgba(0,0,0,0.2),0 2.5em 0 0 rgba(0,0,0,0.2),-1.8em 1.8em 0 0 rgba(0,0,0,0.2),-2.6em 0 0 0 rgba(0,0,0,0.5),-1.8em -1.8em 0 0 rgba(0,0,0,0.7)}
12.5%{box-shadow:0 -2.6em 0 0 rgba(0,0,0,0.7),1.8em -1.8em 0 0 #ffffff,2.5em 0 0 0 rgba(0,0,0,0.2),1.75em 1.75em 0 0 rgba(0,0,0,0.2),0 2.5em 0 0 rgba(0,0,0,0.2),-1.8em 1.8em 0 0 rgba(0,0,0,0.2),-2.6em 0 0 0 rgba(0,0,0,0.2),-1.8em -1.8em 0 0 rgba(0,0,0,0.5)}
25%{box-shadow:0 -2.6em 0 0 rgba(0,0,0,0.5),1.8em -1.8em 0 0 rgba(0,0,0,0.7),2.5em 0 0 0 #ffffff,1.75em 1.75em 0 0 rgba(0,0,0,0.2),0 2.5em 0 0 rgba(0,0,0,0.2),-1.8em 1.8em 0 0 rgba(0,0,0,0.2),-2.6em 0 0 0 rgba(0,0,0,0.2),-1.8em -1.8em 0 0 rgba(0,0,0,0.2)}
37.5%{box-shadow:0 -2.6em 0 0 rgba(0,0,0,0.2),1.8em -1.8em 0 0 rgba(0,0,0,0.5),2.5em 0 0 0 rgba(0,0,0,0.7),1.75em 1.75em 0 0 #ffffff,0 2.5em 0 0 rgba(0,0,0,0.2),-1.8em 1.8em 0 0 rgba(0,0,0,0.2),-2.6em 0 0 0 rgba(0,0,0,0.2),-1.8em -1.8em 0 0 rgba(0,0,0,0.2)}
50%{box-shadow:0 -2.6em 0 0 rgba(0,0,0,0.2),1.8em -1.8em 0 0 rgba(0,0,0,0.2),2.5em 0 0 0 rgba(0,0,0,0.5),1.75em 1.75em 0 0 rgba(0,0,0,0.7),0 2.5em 0 0 #ffffff,-1.8em 1.8em 0 0 rgba(0,0,0,0.2),-2.6em 0 0 0 rgba(0,0,0,0.2),-1.8em -1.8em 0 0 rgba(0,0,0,0.2)}
62.5%{box-shadow:0 -2.6em 0 0 rgba(0,0,0,0.2),1.8em -1.8em 0 0 rgba(0,0,0,0.2),2.5em 0 0 0 rgba(0,0,0,0.2),1.75em 1.75em 0 0 rgba(0,0,0,0.5),0 2.5em 0 0 rgba(0,0,0,0.7),-1.8em 1.8em 0 0 #ffffff,-2.6em 0 0 0 rgba(0,0,0,0.2),-1.8em -1.8em 0 0 rgba(0,0,0,0.2)}
75%{box-shadow:0 -2.6em 0 0 rgba(0,0,0,0.2),1.8em -1.8em 0 0 rgba(0,0,0,0.2),2.5em 0 0 0 rgba(0,0,0,0.2),1.75em 1.75em 0 0 rgba(0,0,0,0.2),0 2.5em 0 0 rgba(0,0,0,0.5),-1.8em 1.8em 0 0 rgba(0,0,0,0.7),-2.6em 0 0 0 #ffffff,-1.8em -1.8em 0 0 rgba(0,0,0,0.2)}
87.5%{box-shadow:0 -2.6em 0 0 rgba(0,0,0,0.2),1.8em -1.8em 0 0 rgba(0,0,0,0.2),2.5em 0 0 0 rgba(0,0,0,0.2),1.75em 1.75em 0 0 rgba(0,0,0,0.2),0 2.5em 0 0 rgba(0,0,0,0.2),-1.8em 1.8em 0 0 rgba(0,0,0,0.5),-2.6em 0 0 0 rgba(0,0,0,0.7),-1.8em -1.8em 0 0 #fff}
}
/* end css code for loading bezel */<|MERGE_RESOLUTION|>--- conflicted
+++ resolved
@@ -14200,14 +14200,8 @@
   margin-top: 7px;
   color: var(--dark-grey);
   position: relative;
-<<<<<<< HEAD
   -webkit-margin-start: 2%;
   -moz-margin-start: 2%;
-=======
-  -webkit-margin-start: 20px;
-  -moz-margin-start: 20px;
-  margin-inline-start: 10px;
->>>>>>> 8ce15aa7
   line-height: 0;
 }
 .sheetsInPanel .dropdownHeader {
@@ -14236,13 +14230,9 @@
   content: "";
   transform: scale(0.75);
 } */
-<<<<<<< HEAD
-.sheetsInPanel .headerDropdownMenu .dropdownLinks-button::after {
-=======
 
 /*.sheetsInPanel .headerDropdownMenu a.dropdownLinks-button::after {*/
 .sheetsInPanel .headerDropdownMenu a.headerDropdownMenu::after {
->>>>>>> 8ce15aa7
   display: inline-block;
   height: 10px;
   width: 12px;
@@ -14275,13 +14265,11 @@
   padding-block-start: 5px !important;
   padding-block-end: 10px !important;
 }
-<<<<<<< HEAD
+
 .sheetsInPanel .dropdownItem {
   cursor: pointer;
 }
-=======
-
->>>>>>> 8ce15aa7
+
 .sheetsInPanel .headerDropdownMenu .dropdownLinks-menu {
   background: white;
   box-shadow: revert;
