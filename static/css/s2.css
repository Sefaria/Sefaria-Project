body {
  padding: 0;
  margin: 0;
  -webkit-text-size-adjust: 100%;
}
*::selection {
  background-color: #D2DCFF;
}
body.sepia {
  background-color: #FBFBFA;
}
body.dark {
  background-color: #333331;
}
body:not(.user-is-tabbing) *:focus {
  outline: none;
}
a, a:hover {
  color: inherit;
}
@font-face {
  /*Mixed Hebrew - English serif text*/
  font-family: 'HebrewInEnglish Serif Font';
  src: url('/static/fonts/Taamey-Frank/TaameyFrankCLM-Medium.ttf'), local(Georgia), local(serif);
  unicode-range: U+0590-05FF, U+25CC;
}
@font-face {
  /*Mixed Hebrew - English serif text*/
  font-family: 'HebrewInEnglish Serif Font';
  src: url('/static/fonts/Taamey-Frank/TaameyFrankCLM-Bold.ttf'), local(Georgia), local(serif);
  font-weight: bold;
  unicode-range: U+0590-05FF, U+25CC;
}
@font-face {
  /*Mixed Hebrew - English serif text*/
  font-family: 'HebrewInEnglish Serif Font';
  src: url('/static/fonts/Taamey-Frank/TaameyFrankCLM-MediumOblique.ttf'), local(Georgia), local(serif);
  font-style: italic;
  unicode-range: U+0590-05FF, U+25CC;
}
@font-face {
  /*Mixed Hebrew - English serif text*/
  font-family: 'HebrewInEnglish Serif Font';
  src: url('/static/fonts/Taamey-Frank/TaameyFrankCLM-BoldOblique.ttf'), local(Georgia), local(serif);
  font-weight: bold;
  font-style: italic;
  unicode-range: U+0590-05FF, U+25CC;
}
@font-face {
  /*Mixed English - Hebrew serif text*/
  font-family: 'EnglishInHebrew Serif Font';
  src: url("https://use.typekit.net/af/2011b6/00000000000000003b9b00c1/27/l?primer=7fa3915bdafdf03041871920a205bef951d72bf64dd4c4460fb992e3ecc3a862&fvd=n4&v=3");
  font-weight: normal;
  unicode-range: U+0041-007A;
}
@font-face {
  /*Mixed English - Hebrew serif text*/
  font-family: 'EnglishInHebrew Serif Font';
  src: url("https://use.typekit.net/af/af619f/00000000000000003b9b00c5/27/l?primer=7fa3915bdafdf03041871920a205bef951d72bf64dd4c4460fb992e3ecc3a862&fvd=n7&v=3");
  font-weight: bold;
  unicode-range: U+0041-007A;
}
@font-face {
  /*Mixed English - Hebrew serif text*/
  font-family: 'EnglishInHebrew Serif Font';
  src: url("https://use.typekit.net/af/5cace6/00000000000000003b9b00c2/27/l?primer=7fa3915bdafdf03041871920a205bef951d72bf64dd4c4460fb992e3ecc3a862&fvd=i4&v=3");
  font-style: italic;
  unicode-range: U+0041-007A;
}
@font-face {
  /*Mixed English - Hebrew serif text*/
  font-family: 'EnglishInHebrew Serif Font';
  src: url("https://use.typekit.net/af/6c275f/00000000000000003b9b00c6/27/l?primer=7fa3915bdafdf03041871920a205bef951d72bf64dd4c4460fb992e3ecc3a862&fvd=i7&v=3");
  font-style: italic;
  font-weight: bold;
  unicode-range: U+0041-007A;
}
@font-face {
  font-family: 'Noto Color Emoji';
  src: url('/static/fonts/NotoColorEmoji.ttf');
  unicode-range: U+1F1E6-1F1FF;
}
@font-face {
  font-family: 'Meltho';
  src: url('/static/fonts/SyrCOMBatnan.otf');
  unicode-range: U+0700-074F;
}
@font-face {
  font-family: 'Noto Sans Samaritan';
  unicode-range: U+0800-083F;
}
@font-face {
  /*Greek*/
  font-family: 'Cardo';
    src: url('/static/fonts/Cardo-Regular.ttf');
  unicode-range: U+0300-036F, U+0370-03FF, U+1D00-1D7F, U+1DBF, U+1F00-1FFF, U+2126, U+AB65, U+10140-1018F, U+101A0, U+1D200-1D24F;
}
:root {
  /* font stacks */
  --english-sans-serif-font-family: "Roboto", "Helvetica Neue", "Helvetica", sans-serif;
  --hebrew-sans-serif-font-family: "Heebo", "Roboto", sans-serif;

  --english-serif-font-family: "Cardo", "Meltho",  "HebrewInEnglish Serif Font", "adobe-garamond-pro", "Crimson Text", Georgia, "Times New Roman", serif, "Noto Sans Samaritan";
  --hebrew-serif-font-family: "Noto Color Emoji", "EnglishInHebrew Serif Font", "Cardo", "Taamey Frank", "adobe-garamond-pro", "Crimson Text", "Times New Roman", serif;

  --serif-h1-font-size: 48px;
  --serif-h2-font-size: 30px;
  --serif-h3-font-size: 24px;
  --serif-body-font-size: 18px;
  --serif-small-font-size: 14px;

  --sans-serif-h1-font-size: 40px;
  --sans-serif-h2-font-size: 30px;
  --sans-serif-h3-font-size: 22px;
  --sans-serif-body-font-size: 16px;
  --sans-serif-small-font-size: 14px;

  /* colors */
  --priors-darkblue:  #133059;
  --independence-maroon:    #733122;
  --constituting-green:     #509B70;
  --forging-slate:     #7491B1;
  --coming-war-orange: #C87448;
  --civil-war-red:       #A9373C;
  --inline-link-blue: #4871bf;
  --sefaria-blue: #18345D;
  --highlight-blue: #DDEEFF;
  --highlight-blue-light: #F0F7FF;
  --beit-midrash-grey: #333333;
  --dark-grey: #666666;
  --medium-grey: #999999;
  --light-grey: #CCCCCC;
  --lighter-grey: #EDEDEC;
  --lightest-grey: #FBFBFA;
  --commentary-blue: #4B71B7;
  --essay-links-green: #3B5849;
  --tanakh-teal: #004E5F;
  --mishnah-blue: #5A99B7;
  --talmud-gold: #CCB479;
  --midrash-green: #5D956F;
  --halakhah-red: #802F3E;
  --kabbalah-purple: #594176;
  --liturgy-rose: #AB4E66;
  --philosophy-purple: #7F85A9;
  --taanitic-green: #00827F;
  --chasidut-green: #97B386;
  --mussar-purple: #7C416F;
  --responsa-red: #CB6158;
  --apocrypha-pink: #C6A7B4;
  --modern-works-blue: #B8D4D3;
  --grammar-green: #B2B272;
  --reference-orange: #D4896C;
  --miscelaneous-green: #3B5849;
  --selected-option: #000000;
  --select-blue: #0B71E7;
}
/* Font Family */
body, .sans-serif {
  --english-font: var(--english-sans-serif-font-family);
  --hebrew-font: var(--hebrew-sans-serif-font-family);
  --is-serif: initial; /* false */
}
.serif {
  --english-font: var(--english-serif-font-family);
  --hebrew-font: var(--hebrew-serif-font-family);
  --is-serif: ; /* true */
}
.sans-serif-in-hebrew {
  --english-font: var(--english-serif-font-family);
  --hebrew-font: var(--hebrew-sans-serif-font-family);
}
body, .en, .int-en {
  --is-hebrew: initial; /* false */
}
.he, .int-he {
  unicode-bidi: plaintext;
  --is-hebrew: ; /* true */
}

* {
  --hebrew-font-conditional: var(--is-hebrew) var(--hebrew-font);
  font-family: var(--hebrew-font-conditional, var(--english-font));
}

.he {
  font-size: 122%;
}
.int-he {
  direction: rtl;
}
.int-he.enInHe {
  direction: ltr;
}
.enInHe {
  unicode-bidi: isolate;
}
.int-en.heInEn {
  direction: rtl;
}
.btn, .btn-sm, .btn-xs {
  display: inline-block;
  color: white;
  display: flex;
  justify-content: center;
  align-content: center;
  flex-direction: column;
  margin: 10px 20px;
  background-color: var(--sefaria-blue);
  box-shadow: 0 1px 3px rgba(0,0,0,0.2);
  border-radius: 7px;
  cursor: pointer;
  font-size: 16px;
  box-sizing: border-box;
  line-height: 19px;
  text-align: center;
  --english-font: var(--english-sans-serif-font-family);
  --hebrew-font: var(--hebrew-sans-serif-font-family);
}
.btn.white, .btn-sm.white, .btn-xs.white {
  background-color: white;
  color: #333;
}
.btn {
  width: 300px;
  height: 50px;
}
.btn-sm {
  width: 150px;
  height: 40px;
}
.btn-xs {
  width: 75px;
  height: 30px;
}
/*
Legacy Style Guide Font Hierarchy -- the below should be refactored away in favor of the above
*/
.featureTitle .int-en {
  font-family: "adobe-garamond-pro", "Crimson Text", Georgia, serif;
  font-size: 50px;
  font-weight: normal;
  color: #000;
}
.pageTitle .int-en,
.pageTitle .int-he.enInHe {
  font-family: "adobe-garamond-pro", "Crimson Text", Georgia, serif;
  font-size: 30px;
  font-weight: normal;
  color: #000;
}
.readerPanel.hebrew .he .enInHe {
  font-size: 83%;
}
.chapterText .int-en {
  font-family: "adobe-garamond-pro", "Crimson Text", Georgia, serif;
  font-size: 18px;
  font-weight: normal;
  text-transform: uppercase;
  letter-spacing: 0.05em;
  color: #333;
}
.chapterText.lowercase .int-en {
  text-transform: none;
}
.sectionTitleText .int-en {
  font-family: "Roboto", "Helvetica Neue", "Helvetica", sans-serif;
  font-size: 16px;
  font-weight: normal;
  color: #666;
  text-transform: uppercase;
  letter-spacing: 0.1em;
}
.smallText .int-en,
.smallText .int-he.enInHe {
  font-family: "Roboto", "Helvetica Neue", "Helvetica", sans-serif;
  font-size: 14px;
  font-weight: normal;
  color: #999;
}
.systemText .int-en,
.systemText .int-he.enInHe {
  font-family: "Roboto", "Helvetica Neue", "Helvetica", sans-serif;
  font-size: 16px;
  font-weight: normal;
  color: #000;
}
.contentText .int-en,
.contentText .en,
.contentText.en {
  font-family: "adobe-garamond-pro", "Crimson Text", Georgia, serif;
  font-size: 18px;
  font-weight: normal;
  color: #000;
}
.featureTitle .int-he {
  font-family: "Heebo", sans-serif;
  font-size: 40px;
  font-weight: normal;
  color: #000;
}
.pageTitle .int-he,
.pageTitle .int-en.heInEn {
  font-family: "Heebo", sans-serif;
  font-size: 30px;
  font-weight: normal;
  color: #000;
}
.chapterText .int-he {
  font-family: "Taamey Frank", "Times New Roman", serif;
  font-size: 22px;
  font-weight: normal;
  text-transform: uppercase;
  letter-spacing: 0.05em;
  color: #333;
}
.sectionTitleText .int-he {
  font-family: "Heebo", sans-serif;
  font-size: 16px;
  font-weight: normal;
  color: #666;
  text-transform: uppercase;
  letter-spacing: 0.1em;
}
.smallText .int-he,
.smallText .int-en.heInEn {
  font-family: "Heebo", sans-serif;
  font-size: 14px;
  font-weight: normal;
  color: #999;
}
.systemText .int-he,
.systemText .int-en.heInEn {
  font-family: "Heebo", sans-serif;
  font-size: 16px;
  font-weight: normal;
  color: #000;
}
.contentText .int-he,
.contentText .he,
.contentText.he {
  font-family: "Taamey Frank", "Times New Roman", serif;
  font-size: 18px;
  font-weight: normal;
  color: #000;
}
.italics {
  font-style: italic;
}
/* end Legacy Style Guide */
#s2 {
  position: fixed;
  top: 0;
  width: 100%;
  height: 100%;
  z-index: 1000;
}
#s2.headerOnly {
  z-index: 1000;
  height: 60px;
}
#readerAppWrap {
  display: flex;
  flex-direction: column;
  width: 100%;
  height: 100%;
}
body:not(.inApp).nochrome #s2 .headerNavSection a:not(.home),
body:not(.inApp).nochrome #s2 .headerLinksSection,
body:not(.inApp).nochrome #footerContainer {
  display: none;
}
#bannerMessage {
  color: white;
  background-color: #4871bf;
  height: 120px;
  box-sizing: border-box;
  padding: 0 36px;
  display: flex;
  transition: .5s;
}
#bannerMessage.hidden {
  height: 0;
}
body.hasBannerMessage {
  transition: padding-top .3s;
  padding-top: 120px;
}
body.hasBannerMessage #s2.headerOnly {
  height: 180px;
}
.interface-hebrew #bannerMessage {
  direction: rtl;
}
#bannerMessageClose {
  position: absolute;
  top: -3px;
  right: 7px;
  color: white;
  opacity: 0.5;
  font-size: 26px;
  cursor: pointer;
}
.interface-hebrew #bannerMessageClose {
  right: auto;
  left: 7px;
}
#bannerMessageContent {
  display: flex;
  flex: 1;
  align-items: center;
  justify-content: space-between;
  color: white;
  max-width: 880px;
  margin: 0 auto;
}
#bannerTextBox {
  flex: 1;
}
#bannerTextBox a {
  color: white;
}
#bannerButtonBox {
  margin-left: 50px;
}
.interface-hebrew #bannerButtonBox {
  margin: 0 50px 0 0;
}
#bannerMessage .mobileOnly {
  display: none;
}
@media (max-width: 540px) {
  #bannerButtonBox,
  .interface-hebrew #bannerButtonBox {
    margin:0;
    margin-inline-start: 10px;
    max-width: 170px;
  }
  #bannerMessage .mobileOnly {
    display: block;
  }
  #bannerMessage {
    padding: 0 10px;
  }
}
@media (max-width: 450px) {
  #bannerMessage {
    font-size: 13px;
  }
}
.noOverflowX {
  overflow-x: hidden;
}
.readerApp {
  display: flex;
  flex: 1;
  position: relative;
}
.noselect {
  user-select: none;
}
input.noselect {
  -webkit-user-select: auto; /* Safari/Opera -- required for Safari to allow inputs to be accessible. See http://caniuse.com/#feat=user-select-none "Known Issues" for details  TODO Check back to see if bug is fixed in future version */
}
.interface-hebrew {
  direction: rtl;
}
.interface-hebrew .int-en,
.interface-english .int-he {
  display: none;
}
.interface-hebrew #panelWrapBox {
  direction: rtl;
}
.interface-english #panelWrapBox,
.readerApp.interface-english .readerPanel {
  direction: ltr;
}
#panelWrapBox {
  position: absolute;
  height: calc(100% - 60px);
  box-sizing: border-box;
}
.multiPanel #panelWrapBox {
  top: 60px;
}
#panelWrapBox.wrapBoxScroll {
  overflow-x: scroll;
  overflow-y: hidden;
}
.singlePanel #panelWrapBox {
  padding-top: 0;
  height: 100%;
  top: 0;
}
.headerInner {
  position: absolute;
  top: 0;
  left: 0;
  width: 100%;
  height: 60px;
  background: white;
  z-index: 1001;
  box-sizing: border-box;
  padding: 0 30px;
  display: flex;
  justify-content: space-between;
  align-items: center;
}
.headerOnly .headerInner, .headerInner.boxShadow {
  box-shadow: 0 1px 3px rgba(0,0,0,0.2);
}
.interface-hebrew .header {
  direction: rtl;
}
.headerInner .headerNavSection {
  display: flex;
  justify-content: flex-start;
}
.headerInner .headerNavSection a {
  font-size: 16px;
  color: #666;
  margin-inline-end: 30px;
  font-weight: 500;
  line-height: 26px;
  vertical-align: middle;
}
.headerInner .headerLinksSection {
  display: flex;
  justify-content: flex-end;
  min-width: 40%;
  align-items: center;
}
.header .header-nav {
  margin-top: 1px;
}
.header .header-links {
  margin-top: 1px;
}
.header .textLink,
.header .home,
.header .menuButton,
.header .my-profile,
.header .notifications,
.header .readerNavMenuSearchButton {
  cursor: pointer;
}
.header .textLink,
.header .menuButton,
.header .my-profile,
.header .readerNavMenuSearchButton {
  display: inline-block;
  color: #999;
  border: none;
  background: transparent;
  padding: 0;
}
.header .my-profile,
.header .notifications {
  display: inline-block;
  vertical-align: middle;
}
.header .textLink,
.header .menuButton,
.header .my-profile {
  font-size: 24px;
  line-height: 24px;
  margin-top: 2px;
}
.header .searchBox {
  overflow: hidden;
  display: flex;
  align-items: center;
  padding: 0;
  text-align: inherit;
  background: #EDEDEC;
  border-radius: 250px;
  width: 140px;
  height: 30px;
}
.header .searchBox.searchFocused {
  width: 280px;
}
.header .searchBox input {
  background-color: transparent; /*for firefox */
  padding: 0;
  flex: 1;
  height: 100%;
  margin-bottom: 1px;
  font-size: var(--serif-body-font-size);
}
.header .searchBox input::placeholder {
  font-style: normal;
}
.header .search {
  outline: none;
  border: none;
  box-shadow: none;
  color: black;
  font-size:  18px;
  margin: 0;
  width: 100px;
}
.header .searchFocused .search {
  width: 200px;
}
.header .search.hebrewSearch {
  font-size: 18px;
}
.mobileNavMenu {
  position: fixed;
  height: calc(100% - 60px);
  box-sizing: border-box;
  top: 60px;
  width: 100%;
  background-color: white;
  left: 0;
  z-index: 1000;
  overflow-y: scroll;
}
.mobileNavMenu.closed {
  display: none;
}
.mobileNavMenu .searchLine {
  padding: 15px 10px;
  border-bottom: 1px solid #EDEDEC;
}
.header .mobileNavMenu .searchBox,
.header .mobileNavMenu .searchBox.searchFocused
.header .mobileNavMenu .searchBox .search,
.header .mobileNavMenu .searchBox.searchFocused .search {
  width: 100%;
}
.header.mobile .ui-autocomplete {
  width: 100% !important;
}
.mobileNavMenu a,
.mobileInterfaceLanguageToggle {
  display: block;
  color: #666;
  font-size: 16px;
  padding: 15px;
  border-bottom: 1px solid #EDEDEC;
}
.mobileNavMenu a > img,
.mobileInterfaceLanguageToggle img {
  margin-inline-end: 15px;
  width: 16px;
  height: 16px;
  position: relative;
  top: 3px;
}
.mobileNavMenu a > img.blackIcon {
  opacity: 0.4;
}
.mobileNavMenu a.blue {
  background-color: #18345D;
  color: white;
}
.mobileNavMenu a.blue img {
  filter: invert(1);
  opacity: 1;
}
.mobileNavMenu .mobileAccountLinks {
  background-color: #FBFBFA;
  border-top: 1px solid #CCC;
  border-bottom: 1px solid #CCC;
}
.mobileNavMenu .mobileAccountLinks img {
  opacity: 1;
}
.mobileNavMenu .mobileAccountLinks .login {
  display: block;
  padding: 15px;
}
.mobileNavMenu .profile-pic {
  display: inline-block;
  margin-inline-end: 11px;
  position: relative;
  top: 4px;
}
.mobileNavMenu .mobileAccountLinks .accountLinks {
  display: block;
}
.header .mobileInterfaceLanguageToggle .int-en,
.header .mobileInterfaceLanguageToggle .int-he {
  display: inline;
}
.mobileInterfaceLanguageToggle a {
  display: inline;
  padding: 0;
  border: none;
}
.mobileInterfaceLanguageToggle .separator {
  margin: 0 7px;
  font-size: 13px;
}
.mobileInterfaceLanguageToggle .inactive {
  color: #999;
}
.mobileNavMenu .logout {
  color: #999;
}
.ui-autocomplete .ui-menu-item.search-override {
  border-top: solid 1px #ccc;
  padding-top: 12px;
}
.ui-autocomplete .ui-menu-item.hebrew-result a {
  direction: rtl;
}
.ui-autocomplete .ui-menu-item.english-result a {
  direction: ltr;
}
.header .home {
  margin-top: 2px;
}
.header .home img {
  vertical-align: middle;
  height: 25px;
  margin-top: -7px;
  width: 92px;
}
.interface-hebrew .header .home img {
  width: 77px;
}
.header .accountLinks {
  display: flex;
  align-items: center;
  font-size: 16px;
  margin-top: 2px;
  color: #666;
}
.header .accountLinks > * {
  margin-inline-start: 17px;
  position: relative;
}
.header .accountLinks.anon a {
  margin: 0;
}
.header .accountLinks.anon a:last-child{
  background: #FFFFFF;
  border: 1px solid #EDEDEC;
  box-sizing: border-box;
  border-radius: 6px;
}
.header .help {
  margin-inline-start: 23px;
  margin-top: 8px;
}
.header .interfaceLinks {
  display: block;
  align-items: center;
  margin-top: 2px;
  color: #666;
  cursor: pointer;
  position: relative;
  -webkit-margin-start: 20px;
  -moz-margin-start: 20px;
  margin-inline-start: 10px;
}
.header .interfaceLinks img {
  height: 18px;
  width: 18px;
  vertical-align: middle;
  margin-inline-end: 2px;
}
.header .interfaceLinks a.interfaceLinks-button::after {
  display: inline-block;
  background: no-repeat url("/static/icons/chevron-down.svg");
  height: 10px;
  width: 12px;
  vertical-align: middle;
  content: "";
  transform: scale(0.75);
}
.header .interfaceLinks .interfaceLinks-menu {
  top: 35px;
  position: absolute;
  z-index: 1;
  width: 150px;
  background: #FBFBFA;
  box-shadow: 0px 1px 3px rgba(0, 0, 0, 0.25);
  border-radius: 6px;
  display:none;
  overflow:hidden;
}
.header .interfaceLinks .interfaceLinks-menu.profile-menu {
  top: 10px;
  display: block;
}
.header .interfaceLinks .interfaceLinks-menu .interfaceLinks-header.profile-menu {
  padding: 10px 17px 10px 17px;
  font-weight: 700;
  color: #000000;
  height: 23px;
}
.header .interfaceLinks .interfaceLinks-menu.profile-menu .profile-menu-middle {
  margin-top: 5px;
  margin-bottom: 5px;
}
.interface-english .header .interfaceLinks .interfaceLinks-menu {
  right: 0px;
  min-width: 150px;
  width: max-content;
}
.interface-hebrew .header .interfaceLinks .interfaceLinks-menu {
  left: 0px;
  min-width: 150px;
  width: max-content;
}
.header .interfaceLinks .interfaceLinks-menu .interfaceLinks-header {
  font-style: normal;
  font-weight: normal;
  font-size: 14px;
  line-height: 18px;
  color: #999999;
  padding: 12px;
  border-bottom: 1px solid #CCCCCC;
}
.header .interfaceLinks .interfaceLinks-menu .interfaceLinks-header:not(:first-child) {
  border-top: 1px solid #CCC;
}
.interface-english .header .interfaceLinks .interfaceLinks-menu .interfaceLinks-header {
  font-family: "Roboto", "Helvetica Neue", Helvetica, sans-serif;
}
.interface-hebrew .header .interfaceLinks .interfaceLinks-menu .interfaceLinks-header {
  font-family: "Heebo", sans-serif;
}
.interfaceLinks-options {
  display: flex;
  flex-direction: column;
  padding: 4px 0;
}
.header .interfaceLinks .interfaceLinks-option {
  display: flex;
  text-decoration: none;
  font-style: normal;
  font-weight: normal;
  font-size: 16px;
  line-height: 23px;
  text-align: right;
  color: #666666;
  padding: 5px;
  direction: ltr;
}
.header .interfaceLinks .interfaceLinks-option:hover {
  background-color: var(--lighter-grey);
}
.header .interfaceLinks .interfaceLinks-menu.open {
  display: block;
}
.interface-hebrew .header .interfaceLinks .interfaceLinks-option.int-bi {
  direction: rtl;
}
.interface-english .header .interfaceLinks .interfaceLinks-option.int-bi {
  direction: ltr;
}
.header .interfaceLinks .interfaceLinks-row {
  align-items: center;
  display: flex;
  text-decoration: none;
  font-style: normal;
  font-weight: 400;
  line-height: 18px;
  text-align: right;
  color: #000000;
  font-family: "Roboto", "Heebo", "Helvetica Neue", Ariel, sans-serif;
  padding: 5px 17px 5px 17px;
  font-size: 14px;
  text-decoration-color: #666666;
  height: 23px;
}
.header .interfaceLinks .interfaceLinks-row:hover {
  background-color: var(--lighter-grey);
}
div.interfaceLinks-row a:hover {
  text-decoration: none;
}
.header .interfaceLinks .interfaceLinks-row.languages {
  display: flex;
}
div.interfaceLinks-row a.active {
  color: #000000;
  display: flex;
  order: -1;
}
div.interfaceLinks-row a.active::after {
  content: "•";
  padding: 0 4px;
}
div.interfaceLinks-row a {
  color: #666666;
  display: flex;
}
.header .interfaceLinks .interfaceLinks-row.bottom {
  font-size: 14px;
  text-decoration-color: #000000;
}
.header .interfaceLinks .interfaceLinks-menu.profile-menu .interfaceLinks-hr {
  border-top:  1px solid #CCCCCC;
  margin-top: 0px;
  margin-bottom: 0px;
}
.header .interfaceLinks .interfaceLinks-row.logout {
  font-size: 14px;
  color: #666666;
  padding-top: 5px;
  margin-top: 5px;
  margin-bottom: 5px;
}
.header .profile-menu-he {
  color: #666666;
}
.header .interfaceLinks .interfaceLinks-option::before {
  content: "";
  font-family: FontAwesome;
  color: #999;
  font-weight: normal;
  font-size: 13px;
  font-style: normal;
  padding: 0 15px;
}
.header .interfaceLinks .interfaceLinks-option.active {
  order: -1;
}
.header .interfaceLinks .interfaceLinks-option.active::before {
  content: "\f00c";
  padding: 0 8px;
}
@media screen and (max-width: 910px) {
  .header .headerInner {
    padding: 0 15px;
  }
  .header .accountLinks .login {
    padding: 5px 5px;
  }
  .header .accountLinks {
    margin-inline-start: 5px;
  }
}
@media screen and (max-width: 780px) {
  .header .donate {
    display: none;
  }
}
@media screen and (max-width: 700px) {
  .multiPanel .header .home {
    display: none;
  }
}
@media screen and (max-width: 580px) {
  .header .interfaceLinks,
  .header .help,
  .header .notifications {
    display: none;
  }
}
.header .notifications.unread::after {
  content:"";
  background-color: #CB6158;
  width: 8px;
  height: 8px;
  border-radius: 4px;
  display: block;
  top: 3px;
  right: 1px;
  position: absolute;
}
.header .login {
  color: #666;
  display: inline-block;
  line-height: 1;
  padding: 8px 15px;
}
.header .headerInner.mobile {
  padding: 0 15px;
}
.header .headerInner.mobile {
  display: flex;
}
.header .headerInner.mobile div {
  flex: 1;
}
.mobileHeaderCenter {
  text-align: center;
}
.header .headerInner.mobile .mobileHeaderLanguageToggle {
  text-align: end;
}
.mobileHeaderLanguageToggle.hebrew .en,
.mobileHeaderLanguageToggle.english .he {
  display: none;
}
.overlay {
  width: 100%;
  height: 100%;
  background-color: black;
  opacity: 0.3;
  position: fixed;
  z-index: 1001;
}
.sefariaModalBox {
  transition: none;
}
#interruptingMessageBox {
  display: flex;
  justify-content: center;
  align-items: center;
  position: fixed;
  width: 100%;
  height: 100%;
  left: 0;
  right: 0;
  top: 0;
  z-index: 1001;
  opacity: 1;
  transition: opacity .3s ease-in;
}
#interruptingMessageBox.hidden {
  opacity: 0;
}
#interruptingMessageOverlay, .whiteOverlay {
  width: 100%;
  height: 100%;
  background-color: white;
  opacity: 0.7;
  position: absolute;
}
#interruptingMessage {
  max-width: 90%;
  max-height: 90%;
  box-sizing: border-box;
  position: absolute;
  padding: 18px 15px;
  z-index: 1001;
  border: 1px solid #E6E6E6;
  background-color: #FBFBFA;
  text-align: center;
  color: #666;
}
#interruptingMessage.sefariaModalContentBox {
  background-color: #18345D;
  color: white;
  padding: 50px 70px;
  border-color: transparent;
  border-radius: 5px;
}
@media (max-width: 450px) {
  #interruptingMessage.sefariaModalContentBox {
    max-width: 100%;
    max-height: 100%;
    width: 100%;
    height: 100%;
    border-radius: 0;
  }
}
#interruptingMessage.beitMidrashModalContentBox {
  height: 230px;
  width: 450px;
  text-align: start;
  background-color: var(--beit-midrash-grey);
  color: var(--light-grey);
  padding: 15px;
  border-color: transparent;
  border-radius: 5px;
}
@media (max-width: 450px) {
  #interruptingMessage.beitMidrashModalContentBox {
    max-width: 100%;
    max-height: 100%;
    width: 100%;
    height: 100%;
    border-radius: 0;
  }
}

#interruptingMessage.beitMidrashModalContentBox .buttonContainer {
  display: flex;
  flex-direction: row;
  width: calc(100% + 20px);
  margin: 0 -10px;
}

#interruptingMessage.beitMidrashModalContentBox button {
  margin: 10px;
}

#interruptingMessage.beitMidrashModalContentBox button.red {
  background-color: var(--responsa-red);
  color: white;
}

#interruptingMessage.beitMidrashModalContentBox .sefariaModalContent h2 {
  margin-top: 0px;
  --english-font: var(--english-sans-serif-font-family);
  --hebrew-font: var(--hebrew-sans-serif-font-family);
}

#interruptingMessage.beitMidrashModalContentBox button.light-grey {
  background-color: var(--lighter-grey);
  color: var(--dark-grey);
}

#interruptingMessage.beitMidrashModalContentBox button.dark-grey {
  background-color: var(--beit-midrash-grey);
  color: var(--light-grey);
  border: 1px var(--light-grey) solid;
}

.beitMidrashModalInnerContent {
  margin-bottom: 10px;
}

.sefariaModalContent {
  display: flex;
  flex-direction: column;
  align-items: flex-start;
  justify-content: space-between;
  height: 100%;
  font-size: 16px;
  line-height: 1.5;
}
.interface-hebrew .sefariaModalContent {
  direction: rtl;
}
.sefariaModalContent a {
  color: white;
}
.sefariaModalContent h2 {
  font-weight: normal;
  font-size: 30px;
  margin-bottom: 0px;
}
.sefariaModalInnerContent {
  display: flex;
  flex-direction: column;
  align-items: flex-start;
  margin-bottom: 40px;
}
.sefariaModalInnerContent div, .sefariaModalInnerContent h3{
  display: flex;
  align-items: center;
  text-align: start;
  padding: 10px 0;
}
.sefariaModalContent h3{
  align-items: center;
  text-align: start;
  padding: 10px 0;
  font-size: 18px;
  line-height: 1.5;
  font-weight: normal;
  margin-bottom: 10px;
  margin-top: 5px;
}
.sefariaModalBottomContent {
  font-size: 16px;
  color: #999;
}
.sefariaModalContent .button {
  width: 100%;
}
.sefariaModalInnerContent img {
  width: 16px;
  height: 16px;
  padding-right: 10px;
}
.readerApp.interface-hebrew .sefariaModalInnerContent img {
  padding-right: 0;
  padding-left: 10px;
}
#interruptingMessageContentBox {
  position: relative;
  border: 1px solid #CCC;
  background-color: white;
}
#interruptingMessageContentBox.hasColorLine{
  border-top: none;
}
.colorLine {
  width: 100%;
  height: 4px;
  z-index: 101;
  background: linear-gradient(90deg, var(--tanakh-teal) 0% 10%, var(--mishnah-blue) 10% 20%, var(--talmud-gold) 20% 30%, var(--midrash-green) 30% 40%, var(--halakhah-red) 40% 50%, var(--kabbalah-purple) 50% 60%, var(--liturgy-rose) 60% 70%, var(--philosophy-purple) 70% 80%, var(--taanitic-green) 80% 90%, var(--chasidut-green) 90% 100%)
}
#interruptingMessageClose.sefariaModalClose {
  color: white;
}
#interruptingMessageClose {
  position: absolute;
  top: 2px;
  right: 12px;
  color: #AAA;
  font-size: 32px;
  cursor: pointer;
}
#interruptingMessageContent {
  padding: 32px 32px 16px 32px;
}
#interruptingMessage h1 {
  font-style: italic;
  font-size: 28px;
  font-weight: normal;
  letter-spacing: 1px;
  text-align: center;
  margin: 0 0 30px;
  color: #333;
}
.interface-hebrew #interruptingMessage h1{
  font-style: normal;
}
.header .my-profile img {
  height: 24px;
  width: 24px;
  border-radius: 50%;
  display: block;
}
.header .readerNavMenuMenuButton {
  margin: 0 8px 0 6px;
  font-size: 17px;
}
.readerNavMenuSearchButton {
  position: relative;
  margin: 0 9px 0 7px;
  top: -2px;
}
.header .readerNavMenuSearchButton {
  top: 2px;
}
.readerNavTop .readerNavMenuSearchButton {
  top: 0;
}
.readerNavMenuSearchButton img {
  height: 18px;
  width: 18px;
  opacity: 0.4;
}
.sidebarSearch .readerNavMenuSearchButton img {
  margin-top: 12px;
}
.header .headerNavContent {
  position: absolute;
  height: 100%;
  width: 100%;
  box-sizing: border-box;
  top: 0;
  padding-top: 60px;
  z-index: 1000;
}
.ui-autocomplete {
  position: absolute;
  background: white;
  list-style-type: none;
  padding: 6px 0;
  box-shadow: 0 1px 3px rgba(0,0,0,.2);
  border-bottom-left-radius: 6px;
  border-bottom-right-radius: 6px;
  z-index: 1000000 !important;
  --english-font: var(--english-serif-font-family);
  --hebrew-font: var(--hebrew-serif-font-family);
}
.header > .ui-autocomplete {
  z-index: 1000 !important;
}
.ui-autocomplete .ui-menu-item {
  display: flex;
  padding: 6px 12px;
}
.ui-autocomplete .ui-menu-last-item {
  border-top:  1px solid var(--lighter-grey);
  display: flex;
  padding: 6px 12px;
}
.interface-hebrew .ui-autocomplete .ui-menu-item {
  direction: rtl;
  text-align: right;
}
.ui-autocomplete .ui-menu-item img {
  display: inline-block;
  opacity: .4;
  height: 18px;
  width: 18px;
}
.ui-autocomplete .ui-menu-item img.ac-img-User {
  opacity: 1;
}
.ui-autocomplete .ui-menu-item a {
  display: inline-block;
  line-height: 21px;
  font-size: 19px;
  color: #000;
  cursor: pointer;
  margin: 0 10px;
  vertical-align: top;
}
.ui-autocomplete .ui-menu-item.ui-state-focus {
  background: #EDEDEC;
}
.ui-helper-hidden-accessible {
  display: none;
}
.interface-hebrew .ui-autocomplete .ui-menu-item a {
  direction: rtl;
  text-align: right;
}
#globalWarningMessage {
  position: fixed;
  width: 100%;
  z-index: 1000;
  text-align: center;
  bottom: 0;
  color: white;
  background-color: #EFB4B6;
  padding: 14px 20px;
  box-sizing: border-box;
}
#globalWarningMessage .close {
 float: right;
 cursor: pointer;
 font-size: 20px;
}
.multiPanel .readerPanelBox {
  box-sizing: border-box;
}
.readerPanelBox {
  position: absolute;
  height: 100%;
  width: 100%;
  direction: ltr; /* Even in Hebrew Interface we want scroll bars on the right */
}
.readerPanelBox + .readerPanelBox {
  border-left: 1px solid #eee;
}
.readerPanelBox.sidebar {
  border-left: none;
}
.readerPanel {
  position: relative;
  width: 100%;
  height: 100%;
  overflow: hidden;
  background-color: inherit;
}
.readerContent {
  width: 100%;
  height: calc(100% - 60px);
  background-color: inherit;
}
.dark .readerContent {
  color: white;
}
.readerContent .readerError {
  padding: 100px 150px;
}
.readerContent .readerError .readerErrorText {
  padding-top: 20px;
  font-size: .8em;
}
.textColumn {
  width: 100%;
  height: 100%;
  overflow-y: scroll;
  overflow-x: hidden;
  -webkit-overflow-scrolling: touch;
  position: relative;
  box-sizing: border-box;
  background-color: inherit;
}
.textColumn .loadingMessage.base,
.sheetsInPanel .loadingMessage {
  margin: 30px 0;
  color: #999;
  font-size: 16px;
  font-style: normal;
  text-align: center;
  padding: 0 6px 4px;
}
.textColumn .loadingMessage.base.prev {
  margin: 70px 0 0 0;
}
.textColumn .loadingMessage.base.next {
  margin: 30px 0 70px;
  height: calc(100% - 128px);  /* The 128px here appears to be the minimum needed to keep a line on the screen when scrolling passes loaded content) */
}
.textColumn .textRange.loading + .textRange.loading {
  display: none;
}
.int-he .int-he {
  font-size: inherit;
}
.readerPanel .content {
  direction: ltr; /* Even in Hebrew Interface, we want scroll bars on the right */
}
.readerPanel .he {
  direction: rtl;
  text-align: right;
  unicode-bidi: initial;
}
}
.interface-hebrew .readerPanel .en {
  direction: ltr;
}
.interface-hebrew .readerPanel.bilingual .en {
  direction: ltr;
}
.interface-hebrew .readerPanel .contentInner,
.interface-hebrew .readerPanel .columnLayout,
.interface-hebrew .readerControls,
.interface-hebrew .readerPanel .textRange,
.interface-hebrew .readerPanel .sheetContent,
.interface-hebrew .readerPanel .readerNavMenu .gridBox,
.interface-hebrew .readerPanel.bilingual .readerNavMenu .gridBox,
.readerPanel.hebrew .readerNavSection,
.readerPanel.hebrew .readerNavMenu .gridBox {
  direction: rtl;
}
.interface-english .readerPanel.hebrew .readerNavMenu .readerTocResources .gridBox {
  direction: ltr;
}
.interface-english .readerPanel .readerNavMenu,
.readerPanel.english .readerNavSection,
.readerPanel.english .readerNavMenu .gridBox{
  direction: ltr;
}
.readerPanel.bilingual .readerNavSection,
.readerPanel.bilingual .readerNavMenu .gridBox {
  direction: ltr;
}
.readerPanel.english .he {
  display: none;
}
.readerPanel.english .he.heOnly{
  display: inline;
  text-align: right;
}
.readerPanel.english .en {
  display: inline;
}
.readerPanel.hebrew .he {
  display: inline;
  text-align: right;
}
.readerPanel.hebrew .en {
  display: none;
}
.readerPanel.english .heOnly .he,
.readerPanel.bilingual .heOnly .he {
  display: inline;
}
.languageToggle {
  display: inline;
  line-height: 32px;
}
.languageToggle img {
  opacity: 0.4;
  height: 18px;
  width: 18px;
}
.bilingual .languageToggle .he {
  display: none;
}
.loadingMessage {
  font-size: 14px;
  font-style: italic;
}
.bilingual .loadingMessage .he {
  display: none;
}
.readerPanel.light {
  background-color: white;
}
.readerPanel.sepia {
  background-color: #f7f7f7;
}
.readerPanel.dark {
  background-color: #333331;
}
.readerNavMenu,
.homeFeedWrapper {
  position: absolute;
  display: flex;
  flex-direction: column;
  top: 0;
  left: 0;
  width: 100%;
  height: 100%;
  box-sizing: border-box;
}
.readerNavMenu .content,
.homeFeedWrapper .content {
  box-sizing: border-box;
  overflow-y: scroll;
  -webkit-overflow-scrolling: touch;
  font-size: 16px;
}
.readerNavMenu .content {
  padding: 60px 0 0 0;
}
.singlePanel .readerNavMenu .content {
  padding: 85px 0 0 0;
}
.singlePanel .readerNavMenu .categoryColorLine {
  top: 60px;
}
.singlePanel .readerNavMenu.bookPage:not(.fullBookPage) .content {
  padding-top: 25px;
}
.singlePanel .readerNavMenu.bookPage:not(.fullBookPage) .categoryColorLine {
  top: 0;
}
.readerNavMenu.compare .content,
.readerNavCategoryMenu.compare .content,
.bookPage.compare .content {
  padding: 30px 10px;
}
.readerNavMenu .content .contentInner {
  width: 725px;
  margin: 0 auto;
  min-height: 520px;
  max-width: 100%;
  box-sizing: border-box;
  padding-bottom: 70px;
  padding-inline-start: 30px;
  padding-inline-end: 30px;
}
.homeFeedWrapper .content .contentInner {
  max-width: none;
}
.homeFeedWrapper.userStats .content .contentInner {
  max-width: 660px;
  margin: 0 auto;
}
.navTitle {
  display: flex;
  flex-direction: row;
  justify-content: space-between;
  margin-bottom: 40px;
}
.navTitle.tight {
  margin-bottom: 15px;
}
.readerNavMenu .navTitle h1,
.singlePanel .readerNavMenu .navTitle h1 {
  margin-bottom: 0;
}
.navTitle + .dedication {
  margin-bottom: 20px;
}
.navSidebarModule + .dedication {
  margin-top: -30px;
}
.navTitle .languageToggle,
.tocTitle .languageToggle,
.header .languageToggle {
  text-align: center;
  color: #ccc;
  display: inline-flex;
  width: 32px;
  height: 32px;
  border: 1px solid #ccc;
  border-radius: 6px;
  cursor: pointer;
  font-size: 22px;
  flex-direction: row;
  align-items: center;
  justify-content: center;
}
.navTitleTab {
  margin-inline-end: 26px;
  color: #999;
}
.navTitleTab:hover {
  color: inherit;
  text-decoration: none;
}
.navTitleTab.current {
  color: inherit;
  pointer-events: none;
}
.readerNavMenu h1 .navTitleTab img {
  height: 14px;
  margin-inline-end: 6px;
}
.readerNavMenu h1 .navTitleTab.current img {filter: brightness(0.5);}
.sidebarLayout {
  display: flex;
  flex-direction: row;
}
@media (max-width: 700px) {
  .sidebarLayout {
    flex-direction: column;
  }
}
.sidebarLayout h1 {
  --english-font: var(--english-sans-serif-font-family);
  --hebrew-font: var(--hebrew-sans-serif-font-family);
}
.interface-hebrew .sidebarLayout {
  direction: rtl;
}
.readerPanel.hebrew .followsContentLang {
  direction: rtl;
}
.navSidebar {
  width: 420px;
  background-color: #FBFBFA;
  /* HACK: add grey background beyond bounding box of sidebar by utilizing negative margins! */
  border-top: 80px solid #FBFBFA;
  border-bottom: 120px solid #FBFBFA;
  margin: -80px 0 0 0;
}
.singlePanel .navSidebar {
  width: 100%;
  margin: 20px 0 0 0;
  padding: 30px 0 0 0;
  border: none;
}
.navSidebarModule {
  font-size: 16px;
  color: #666;
  margin-bottom: 34px;
  padding: 0 44px;
}
.connectionsPanel .navSidebarModule{
  padding: initial;
}
.singlePanel .navSidebarModule {
  padding: 0 15px;
}
.singlePanel .contentInner .navSidebarModule {
  padding: 0;
}
.singlePanel .contentInner .navSidebarModule h1 {
  border: none;
  padding: 0;
}
.readerPanel .navSidebarModule h3,
.readerPanel .navSidebarModule h1,
.readerPanel .bookPage h3{
  margin: 0 0 20px;
  font-size: 22px;
  text-transform: none;
  letter-spacing: 0;
  border-bottom: 1px solid var(--light-grey);
  padding-bottom: 14px;
  font-weight: 500;
  height: auto;
}
.navSidebarModule.blue {
  background-color: var(--sefaria-blue);
  color: white;
  padding: 34px 44px 45px;
}
.singlePanel .navSidebarModule.blue {
  padding: 34px 15px 45px;
}
.readerPanel .navSidebarModule.blue h3 {
  color: white;
}
.navSidebarIcon {
  height: 18px;
  width: 18px;
  margin-inline-end: 10px;
  vertical-align: middle;
  margin-top: -4px;
}
.navSidebarLink {
  font-size: 16px;
  margin-bottom: 10px;
}
.navSidebarLink a {
  color: black;
}
.navSidebarLink.gray a {
  color: #666;
}

.navSidebarLink > ul {
  font-size: 18px;
  margin-top: 16px;
  display: flex;
  flex-wrap:wrap;
  padding: 0;
  margin: 0;
}
.navSidebarLink > ul > li {
  display: inline;
}
.navSidebarLink > ul > li:after {
  content: "\2022";
  white-space:pre;
  margin: 0 5px;
}

.navSidebarLink > ul > li:last-child:after {
  content: none;
}

.navSidebarLink .languageItem, .translationsPage .languageItem {
  display: inline;
  font-size: 18px;
}

.navSidebarLink.language {
  font-size: 18px;
  margin-top: 16px;
  display: flex;
  flex-wrap:wrap;
}

.navSidebarLink.ref {
  font-size: 18px;
}
.navSidebar .linkList {
  margin-top: 20px;
}
.navSidebarModule .button {
  margin: 12px 0 0 0;
}
.navSidebarModule .button img {
  filter: invert(1);
  height: 18px;
  width: 18px;
  margin-inline-end: 10px;
  vertical-align: middle;
  margin-top: -2px;
}
.navSidebar .button.white img {
  filter: none;
  opacity: .6;
}
.navSidebar .button.appButton.white img {
  opacity: 1;
}
.navSidebar .button.appButton.ios img {
  margin-top: -5px;
}
.navSidebar .button + .button {
  margin-inline-start: 7px;
}
.navSidebar .readingsSection {
  margin-bottom: 15px;
}
.navSidebar .readingsSectionTitle {
  margin-bottom: 8px;
  display: block;
}
.navSidebar a.allLink {
  color: #999;
  font-size: 13px;
}
.navSidebar a.moreLink:hover {
  color: inherit;
  cursor: pointer;
}
.navSidebar a.inTextLink {
  color: inherit;
  text-decoration: underline;
  margin-inline-start: 5px;
}
.navSidebar .newsletterSignUpBox {
  margin-top: 20px;
}
.navSidebar .newsletterSignUpBox .newsletterInput {
  width: 100%;
  box-sizing: border-box;
  box-shadow: 0px 1px 3px rgba(0, 0, 0, 0.25);
  border: none;
}
.navSidebarModule.wide {
  display: flex;
  margin-bottom: 0;
}
.navSidebarModule.wide div:first-child {
  flex: 1;
}
.navSidebarModule.wide .button {
  margin-top: 0;
}
.navSidebarModule .authorByLine {
  margin-bottom: 15px;
}
.navSidebarModule .imageModuleImage {
  width: 100%;
  box-sizing: border-box;
  border: 1px solid var(--lighter-grey);
}
.aboutTextMetadata {
  margin-bottom: 20px;
}
.aboutTextMetadata .aboutTextComposedText,
.aboutTextMetadata .aboutTextAuthorText {
  color: black;
}
.readerNavTop {
  width: 100%;
  background-color: #FBFBFA;
  border-bottom: 1px solid #E2E2E1;
  box-sizing: border-box;
  height: 60px;
  z-index: 1;
  padding: 10px 25px 10px 25px;
  vertical-align: middle;
  display: flex;
  justify-content: space-between;
  align-items: center;
  line-height: 60px;
}
.interface-hebrew .readerNavTop {
  direction: rtl;
}
.readerNavTop .readerNavTopStart {
  display: flex;
  align-items: center;
  justify-content: flex-start;
}
.singlePanel .readerNavTop {
  padding: 0 10px;
}
.readerNavTop.colorLineOnly {
  height: auto;
  border-bottom: none;
  padding: 0;
}
.readerPanel .readerNavTop h2 {
  margin: 0;
  font-weight: 400;
  color: black;
}
.readerNavTop .readerNavTopCategory .en {
  font-family: "adobe-garamond-pro", "Crimson Text", Georgia, serif;
}
.readerNavTop .readerNavTopCategory .he {
  font-family: "Taamey Frank", "adobe-garamond-pro", "Crimson Text", Georgia, "Times New Roman", serif;
}
.readerNavMenu .readerSearch {
  margin: 0;
  width: 60%;
  box-sizing: border-box;
  border: none;
  background-color: inherit;
  font-size: 18px;
  font-family: "adobe-garamond-pro", "Crimson Text", Georgia, serif;
  height: 48px;
}
.readerNavMenu .readerSearch:focus {
  outline: 0;
}
.readerNavTop .readerNavMenuSearchButton,
.readerNavTop .readerNavMenuCloseButton,
.readerNavTop .readerNavMenuMenuButton,
.readerNavTop .readerOptions {
  text-align: left;
  box-sizing: border-box;
  color: #999;
  float: left;
  font-size: 20px;
  cursor: pointer;
  display: flex;
  align-items: center;
}
.readerNavMenuCloseButton:hover {
  text-decoration: none;
}
.readerNavTop .readerNavMenuCloseButton {
  display: block;
  font-size: 46px;
  padding: 0;
  margin-top: -6px;
}
.readerNavMenuCloseButton:hover {
  text-decoration: none;
}
.readerNavTop .readerNavMenuCloseButton .fa {
  font-size: 20px;
}
.readerNavTop .readerOptions {
  float: right;
  text-align: right;
  display: flex;
  align-items: center;
  width:27px;
}
.sefariaLogo img {
  width: 110px;
}
.readerNavTop .sefariaLogo img {
  vertical-align: middle;
}
.readerNavTop .searchBox {
  display: flex;
  align-items: center;
  justify-content: flex-start;
}
.interface-hebrew .sidebarSearch .searchBox,
.interface-hebrew .sidebarSearch .version,
.interface-hebrew .sidebarSearch .result-title {
  direction: rtl;
}
.sidebarSearch .searchBox {
  display: flex;
  align-items: center;
  padding: 0;
  text-align: inherit;
  background: var(--lighter-grey);
  border-radius: 250px;
  width: 100%;
  height: 30px;
  margin-bottom: 0;
}

.sidebarSearch .searchBox input {
  background: transparent;
  outline: none;
  border: none;
  box-shadow: none;
  font-size: var(--serif-body-font-size);
  width: 100%;
}
.sidebarSearch .searchTopMatter,
.sidebarSearch .searchTopic {
  display: none;
}
.sidebarSearch .result-title {
  padding: 14px 0 14px 0;
  font-size: var(--serif-body-font-size);
  border-top: 1px solid var(--lighter-grey);
  margin-top: 14px;
  color: var(--dark-grey);
}

.sidebarSearch .similar-results {
  margin-inline-start: 30px;
}

.sidebarSearch .snippet.he,
.sidebarSearch .snippet.en {
  font-size: var(--serif-body-font-size);
  display: block;
}

.sidebarSearch .colorBarBox {
  border-inline-start: none;
  padding-inline-start: 0;
}

.readerNavTop .searchBox .readerNavMenuSearchButton {
  margin: 0 5px 0 10px;
}
.interface-hebrew .readerNavTop .searchBox .readerNavMenuSearchButton {
  margin: 0 10px 0 5px;
}
.readerNavTop .searchBox .readerSearch {
  flex: 1;
}
.readerNavMenu h1,
.readerNavMenu h2.styledH1 {
  text-align: start;
  color: #666;
  position: relative;
  font-size: 22px;
  font-weight: 500;
  margin: 0 0px 30px 0;
  height: auto;
  text-transform: none;
}
.singlePanel .readerNavMenu h1,
.singlePanel .readerNavMenu h2.styledH1 {
  margin-bottom: 10px;
}
.readerNavMenu h1 img {
  margin-inline-end: 9px;
}
.readerNavMenu h1 :not(.languageToggle) .en {
  font-family: "Roboto", "Helvetica Neue", "Helvetica", sans-serif;
}
.readerNavMenu h1 .button {
  position: absolute;
  right: 0;
  top: 0;
  padding: 0;
  margin: 0;
  line-height: 26px;
}
.singlePanel .readerNavCategoryMenu .readerTocTopics.content {
  padding-top: 30px;
}
.topicPanel .readings {
  margin-bottom: 40px;
}
.topicPanel .readings .parasha-date {
  font-style: italic;
}
.topicPanel .readings .parasha-date > span:first-child::after {
  content: '•';
  color: #999;
  font-size: 15px;
  margin: 0 5px;
}
.topicPanel .readings .sectionTitleText {
  margin-top: 15px;
}
.topicPanel .readings .sectionTitleText .int-en,
.topicPanel .readings .sectionTitleText .int-he {
  font-size: 16px;
  line-height: 18.75px;
  text-transform: initial;
}
.topicPanel .readings .parasha .navSidebarLink {
  margin-bottom: 0;
}
.topicPanel .readings .parasha .aliyot {
  margin-inline-start: 25px;
}
.topicPanel .readings .haftarot {
  display: flex;
  flex-direction: column;
}
.topicPanel .mainColumn {
  padding: 0 40px;
}
@media (max-width: 450px) {
  .topicPanel .mainColumn,
  .interface-hebrew .topicPanel .mainColumn {
    padding: 0 25px !important;
    margin: 0;
  }
  .topicPanel .filterable-list .filter-sort-wrapper, .collectionPage .filterable-list .filter-sort-wrapper {
    margin-top: 20px;
  }
}
.topicPanel .sideColumn {
  width: 420px;
  background-color: #FBFBFA;
  /* HACK: add grey background beyond bounding box of sidebar by utilizing negative margins! */
  border-top: 80px solid #FBFBFA;
  border-bottom: 120px solid #FBFBFA;
  margin: -80px 0 -120px 0;
}
.topicPanel h1 {
  text-align: unset;
  margin-bottom: 10px;
  height: unset;
}
.topicPanel h1 span {
  font-size: 40px;
}
.topicPanel .sideColumn h2 {
  text-align: unset;
  border-bottom: 1px solid #CCC;
  padding-bottom: 10px;
  margin-top: 30px;
  margin-bottom: 10px;
}
.topicPanel .sideColumn .link-section{
  padding: 0 44px;
}
.topicPanel .sideColumn .link-section:first-child h2 {
  margin-top: 0;
}
.topicPanel h2 span {
  font-size: 22px;
  font-weight: normal;
  color: #666;
  text-align: unset;
  text-transform: none;
  margin-bottom: 20px;
  height: unset;
  line-height: unset;
}
.topicPanel h2 {
  --english-font: var(--english-sans-serif-font-family);
  --hebrew-font: var(--hebrew-sans-serif-font-family);
}
.topicPanel .mainColumn .story {
    padding: 0 0 20px 0;
}
.topicPanel .mainColumn .storySheetListItem {
  padding: 0 0 30px 0;
}
.topicPanel .sideColumn .sideList {
  font-size: 18px;
  line-height: 26px;
}
.topicPanel .sideColumn .sideList a.relatedTopic {
  display: block;
  color: #000;
}
.topicPanel .sideColumn .sideList .topicMetaData .int-en,
.topicPanel .sideColumn .sideList .topicMetaData .int-he {
  color: #666;
}
.topicPanel .sideColumn .sideList a.relatedTopic .int-en {
  font-family: "adobe-garamond-pro", "Crimson Text", Georgia, serif;
}
.topicPanel .sideColumn .sideList a.relatedTopic .int-he {
  font-family: "Taamey Frank", "adobe-garamond-pro", "Crimson Text", Georgia, "Times New Roman", serif;
}
.topicPanel .sideColumn .topicCategory {
  margin-bottom: 30px;
}
.topicPanel .authorOrganizationsystemText {
  font-size: 16px;
  color: #666;
}
.story .storyTitle {
  --english-font: var(--english-serif-font-family);
  --hebrew-font: var(--hebrew-serif-font-family);
}
.story .storyTitle .int-he {
  font-size: 29px;
}
.topicPanel .story .storyTitle {
  font-size: 24px;
}
.topicPanel h1 {
  --english-font: var(--english-serif-font-family);
  --hebrew-font: var(--hebrew-serif-font-family);
}
.topicPanel h1 .int.en {
  font-size: 30px;
}
.topicPanel h1 .int-he {
  font-size: 36px;
}
.pageTitle .topicTitleInHe .heInEn {
  color: #888;
  font-size: 20px;
  font-family: "Taamey Frank", "adobe-garamond-pro", "Crimson Text", Georgia, "Times New Roman", serif;
}
.topicPanel .topicCategory {
  margin: 0 0 15px 0;
}
.readerTocTopics .topicDescription {
  margin: 10px 0 40px 0;
  text-align: center;
}
.readerTocTopics .topicTitle .int-he {
  font-family: "Taamey Frank", "adobe-garamond-pro", "Crimson Text", Georgia, "Times New Roman", serif;
}
.readerTocTopics .topicDescription.systemText .int-en,
.readerTocTopics .topicDescription.systemText .int-he {
  color: #666;
}
.topicPanel .topicDescription {
  margin: 0 0 15px 0;
}
.topicPanel .topicDescription span {
}
.topicPanel .resourcesLink.blue {
  padding: 8px 16px;
  font-size: 20px;
  border: 0;
  display: inline-flex;
  align-items: center;
  width: unset;
  margin-bottom: 40px;
  margin-top: 5px;
}
.topicPanel .resourcesLink.blue img {
  opacity: 1;
  width: 20px;
  height: 20px;
  margin: 0 8px 5px 0;
  filter: invert(1);
}
.interface-hebrew .topicPanel .resourcesLink.blue img {
  margin: 0 0 5px 8px;
}
.topicPanel .resourcesLink.blue .int-en {
  font-family: "adobe-garamond-pro", "Crimson Text", Georgia, serif;
}
.topicPanel .resourcesLink.blue .int-he {
  font-family: "Taamey Frank", "adobe-garamond-pro", "Crimson Text", Georgia, "Times New Roman", serif;
  margin-bottom: -3px;
}
.readerPanel .translationsPage h2 {
  margin: 40px 0 0 0;
  font-size: 24px;
  text-transform: none;
  color: #000;
}
.translationsPage details > ul,
.translationsPage > ul {
  padding: 0;
  margin: 20px 0;
  display: flex;
  flex-wrap: wrap;
}
.translationsPage details > ul > li:after,
.translationsPage > ul > li:after {
  content: "\2022";
  white-space:pre;
  margin: 0 5px;
}
.translationsPage details > ul > li:last-child:after,
.translationsPage > ul > li:last-child:after{
  content: none;
}
.readerPanel .translationsPage details > summary::-webkit-details-marker {
  display: none;
}

.readerPanel .translationsPage  details > summary {
  list-style: none;
  cursor: pointer;
  font-size: 18px;
}

h1 .languageToggle {
  text-align: center;
  position: absolute;
  right: 0;
  color: #ccc;
  display: block;
  width: 32px;
  height: 32px;
  border: 1px solid #ccc;
  border-radius: 6px;
  line-height: 34px;
  cursor: pointer;
}
h1 div.languageToggle .en {
  font-family: "Taamey Frank", "adobe-garamond-pro", "Crimson Text", Georgia, "Times New Roman", serif;
  font-weight: normal;
}
h1 .languageToggle .he {
  font-family: "adobe-garamond-pro", "Crimson Text", Georgia, serif;
  font-size: 22px;
}
.authorIndexTitle {
  margin-top: 30px;
  margin-bottom: 17px;
}
.sectionTitleText.authorIndexTitle .int-en {
  text-transform: none;
  letter-spacing: 0;
}
.authorIndexList {
  display: flex;
  flex-direction: row;
  flex-wrap: wrap;
  margin-bottom: 20px;
}
.authorIndex {
  width: 50%;
  font-size: var(--serif-h3-font-size);
  margin-bottom: 10px;
  padding-right: 20px;
  box-sizing: border-box;
}
.interface-hebrew .authorIndex {
  padding-right: 0;
  padding-left: 20px;
}
@media (max-width: 450px) {
  .readerNavMenu.home .tagline {
    margin-top: 29px;
    height: 60px;
  }
  .readerNavMenu .tagline .en {
    font-size: 19px;
  }
  .readerNavMenu .tagline .he {
    font-size: 20px;
  }
  .authorIndex {
    width: 100%;
    padding: 0;
  }
}
.readerNavMenu .libraryMessage {
  font-size: 18px;
  margin-bottom: 40px;
}
.readerPanel.hebrew .navToggles {
    direction: rtl;
}
.readerNavMenu .navToggles {
    flex-direction: row;
    flex: 1;
    margin-inline-start: 16px;
    margin-top: 4px;
    margin-bottom: 30px;
}
.readerNavMenu .navToggles .navTogglesDivider {
  color: #ccc;
}
.readerNavMenu .navToggle {
  margin-inline-end: 12px;
  display: inline-block;
  text-transform: uppercase;
  color: #666;
  font-size: 13px;
  font-weight: lighter;
  cursor: pointer;
}
.readerNavMenu .navToggle.active {
  color: black;
  border-bottom: 2px solid #999;
  padding-bottom: 4px;
}
.readerPanel h2, .readerPanel h3,
.translationsPage details > summary {
  text-transform: uppercase;
  text-align: start;
  font-size: 15px;
  color: #666;
  margin: 30px 0 0 0;
  font-weight: normal;
}
.readerNavSection h2, .topicsPanel h2 {
  font-size: 16px;
  font-weight: normal;
  letter-spacing: 1px;
  margin-bottom: 40px;
}
.readerNavSection {
  margin-bottom: 44px;
}
a.resourcesLink,
input.resourcesLink {
  white-space: nowrap;
  overflow: hidden;
  text-overflow: ellipsis;
  width: 100%;
  min-height: 60px;
}
.savedHistoryList .story {
  border-top:  1px solid var(--lighter-grey);
  padding:  20px 0;
}
.savedHistoryList .story .storyTitle {
  font-size:  18px;
}
.savedHistoryList .story .storyBody {
  color: var(--dark-grey);
}
.savedHistoryList .saveButton {
  visibility: hidden;
}
.savedHistoryList .story:hover .saveButton {
  visibility: visible;
}
.savedHistoryList .timeStamp {
  color:  var(--medium-grey);
  font-size: 14px;
  margin-inline-start: 10px;
}
.savedHistoryMessage {
  color: var(--dark-grey);
}
.readerNavCategories {
  width: 100%;
  margin-bottom: 30px;
}
.readerNavCategories a {
  color: #000;
}
.readerNavCategories .gridBox .gridBoxItem,
.readerNavCategoryMenu .category .gridBoxItem {
  margin: 0 5px;
  padding: 0;
}
.navBlock {
  padding-bottom: 12px;
  border-top: 1px solid #EDEDEC;
}
.navBlock.withColorLine {
  border-top: 4px solid transparent;
}
.navBlockTitle {
  text-align: start;
  font-size: 24px;
  padding: 15px 0 8px;
  margin: 0;
  cursor: pointer;
  display: flex;
  align-items: center;
  line-height: 1.3;
  flex: 1;
  font-weight: 400;
}
a.navBlockTitle {
  color: #000;
  margin-inline-end: 20px;
}
a.navBlockTitle:hover {
  text-decoration: none;
  color: var(--dark-grey);
}
.navBlockTitle .subtitle {
  color: var(--dark-grey);
  margin-inline-start: 5px;
}
.interface-english .calendarListing .subtitle::before {
    content: "(";
}
.interface-english .calendarListing .subtitle::after {
    content: ")";
}
.navBlockDescription {
  font-size: 14px;
  line-height: 18px;
  color: #666;
  margin-inline-end: 20px;
  --english-font: var(--english-sans-serif-font-family);
  --hebrew-font: var(--hebrew-sans-serif-font-family);
}
.hebrew .navBlockDescription{
  line-height: 24px;
}
.categoryFilter:not(.withBooks) .sidebarDescription{
display: none;
}
.sidebarDescription{
  color: var(--dark-grey);
  --english-font: var(--english-sans-serif-font-family);
  --hebrew-font: var(--hebrew-sans-serif-font-family);
  font-size: var(--sans-serif-small-font-size);
  padding-top: 10px;
}

.sidebarDescription.lowlight{
  color: var(--light-grey);
}

.navBlockTitle .int-he, .navBlockDescription .int-he{
  font-size: 122%;
}
.interface-english .navBlockDescription.clamped .int-en,
.interface-hebrew .navBlockDescription.clamped .int-he {
  display: -webkit-box;
  -webkit-line-clamp: 3;
  -webkit-box-orient: vertical;
  overflow: hidden;
}
.interface-english .navBlockDescription.clamped5 .int-en,
.interface-hebrew .navBlockDescription.clamped5 .int-he {
  -webkit-line-clamp: 5;
}
.bilingual .navBlock .he {
  display: none;
}
.navSidebarModule.wide {
  background-color: #FAFAFB;
  padding: 24px;
  border-radius: 6px;
}
.navSidebarModule.wide h3 {
  border-bottom: none;
  margin-bottom: 0px;
}
.sidebarPromo {
  color: var(--dark-grey);
  padding-right: 44px;
  padding-left: 44px;
}
.sidebarPromo:not(:first-child) {
  margin-top: 34px;
}

.navSidebarModule .sidebarPromo {
  margin-right: -44px;
  margin-left: -44px;
}
.sidebarPromo h3 {
  margin: 0 0 20px;
  font-size: 22px;
  text-transform: none;
  letter-spacing: 0;
  border-bottom: 1px solid var(--light-grey);
  padding-bottom: 14px;
  font-weight: 500;
  height: auto;
}
.sidebarPromo.blue {
  padding-top: 33px;
  padding-bottom: 33px;
  background-color: var(--sefaria-blue);
  color: #FFF;
}
.sidebarPromo.blue h3 {
  color: #fff
}
.sidebarPromo.blue a.button {
  padding: 10px 14px;
  width: fit-content;
  text-align: center;
  display: inline-block;
  color: var(--sefaria-blue);
  background-color: white;
}
.sidebarPromo a.button img {
  height: 18px;
  width: 18px;
  filter: invert(1);
  margin-inline-end: 10px;
  vertical-align: middle;
  margin-top: -2px;
}

.sidebarPromo.blue a.button img {
  filter: invert(0);
}
.sidebarPromo a {
  margin-inline-start: 0px;
}
.sidebarPromo.blue.button a:hover {
  color: var(--sefaria-blue);
}
.sidebarPromo img {
    height: 18px;
    width: 18px;
    margin-inline-end: 10px;
    vertical-align: middle;
    margin-top: -4px;
}
.readerPanel .communityPage h2 {
  text-transform: none;
  font-size: 22px;
  color: #666;
  margin-top: 0;
  margin-bottom: 0;
}
.communityPage .gridBoxRow:first-child,
.communityPage .recentlyPublished {
  border-top: 1px solid var(--lighter-grey);
}
.communityPage .gridBox {
  margin-bottom: 30px;
}
.communityPage .gridBox .gridBoxItem {
  padding: 0
}
.communityPage .gridBox {
  margin-bottom: 25px;
}
.communityPage .navBlock {
  padding: 25px 0 0 0;
  border: none;
}
.communityPage .navBlockTitle {
  padding-top: 0;
  --english-font: var(--english-serif-font-family);
  --hebrew-font: var(--hebrew-serif-font-family);
}
.communityPage .readingLinks {
  margin-top: 20px;
}
.communityPage .readingLinksHeader {
  color: #666;
  font-size: 14px;
  margin-bottom: 4px;
}
.communityPage .readingLinks a {
  font-size: 18px;
}
.communityPage .calendarDate {
  font-size: 14px;
  color: #999;
  margin-bottom: 15px;
}
.featuredSheetHeading {
  color: #666;
  font-size: 16px;
  margin-bottom: 10px;
}
.featuredSheet .navBlockDescription {
  margin-bottom: 12px;
}
.featuredSheetBottom {
  display: flex;
  justify-content: flex-start;
  align-items: center;
}
.featuredSheetDate {
  color: var(--medium-grey);
  font-size: 14px;
}
.communityPage .recentlyPublished {
  padding-top: 30px;
}
.communityPage .recentlyPublished .gridBoxRow {
  border: none;
}
.communityPage .recentlyPublished .loadingMessage {
  margin-top: 30px;
}
.recentlyPublished .loadMore {
  margin-top: 30px;
}
.bilingual .readerNavMenu .he {
  display: none;
}
.readerNavCalendar {
  margin-bottom: 30px;
  margin-top: -8px;
}
.userDataButtons {
  margin-bottom: 44px;
}
.blockLink,
.readerNavMenu .resourcesLink {
  display: inline-block;
  background-color: white;
  text-align: center;
  color: #000;
  font-size: 16px;
  border-top: 4px solid transparent;
  box-shadow: 0 1px 3px rgba(0,0,0,0.2);
  width: 100%;
  cursor: pointer;
  min-height: 56px;
  vertical-align: middle;
  margin: 0;
  box-sizing: border-box;
  padding: 14px 8px;
}
.blockLink:hover {
  color: #333;
}
.blockLink + .blockLink {
  margin: 5px 0;
}
.blockLink img {
  margin: 0 8px;
  height: 16px;
  width: 16px;
  opacity: 0.4;
  vertical-align: -1px;
}
.resourcesLink {
  border-radius: 7px;
}
.resourcesLink.faded {
  color: #999;
}
.readerNavMenu .blockLink.calendarLink .blockLinkSubtitle{
  display: block;
  font-size: 13px;
  color: #999;
  overflow: hidden;
  text-overflow: ellipsis;
  white-space: nowrap;
}
.readerNavMenu .resourcesLink .en {
  font-family: "Roboto", "Helvetica Neue", "Helvetica", sans-serif;
}
.readerNavMenu .resourcesLink .he {
  font-family: "Heebo", sans-serif;
}
.readerNavMenu .resourcesLink .fa {
  margin: 0 6px;
  color: #999;
}
.readerNavMenu .resourcesLink img {
  width: 16px;
  height: 16px;
  margin: 0 5px;
  position: relative;
  top: 2px;
}
.uppercase {
  text-transform: uppercase;
}
.readerNavMenu .divider {
  color: #ccc;
}
.readerNavCategoryMenu {
  height: 100%;
}
.readerNavMenu.readerNavCategoryMenu .navTitle {
  margin-bottom: 40px;
}
.readerNavMenu.readerNavCategoryMenu h1 {
  color: #000;
  text-transform: uppercase;
  font-size: 30px;
  --english-font: var(--english-serif-font-family);
  --hebrew-font: var(--hebrew-serif-font-family);
}
.readerNavCategoryMenu h2 {
  font-size: 18px;
  color: #666;
  margin: 0 0 20px;
}
.readerNavCategoryMenu .categoryDescription.top {
  margin-top: -26px;
  margin-bottom: 40px;
}
.readerNavCategoryMenu h2 .categoryDescription {
  text-transform: none;
  font-size: 18px;
  margin-inline-start: 5px;
}
.readerNavCategoryMenu .categoryDescription {
  margin-bottom: 16px;
  font-size: 14px;
  color: #666;
}
.readerNavCategoryMenu .categoryDescription.long {
  margin: -8px 0 20px 0;
}
.readerNavCategoryMenu .content .category,
.readerNavCategoryMenu .content .gridBox {
  margin-bottom: 40px;
}
.readerNavCategoryMenu .categoryAttribution {
  color: #666;
  text-align: start;
  font-size: 24px;
  font-style: italic;
  margin: 16px 0 30px;
}
.readerNavCategoryMenu .categoryAttribution .he {
  font-style: normal;
}
.readerNavMenu .blockLink,
.readerNavMenu .catLink,
.readerNavMenu .navButton,
.bookPage .refLink {
  display: block;
  margin: 0;
  padding: 14px 8px;
  box-sizing: border-box;
  box-shadow: 0 1px 3px rgba(0,0,0,0.2);
  border-top: 4px solid transparent;
  color: #000;
  font-size: 18px;
  font-weight: 400;
  line-height: 23px;
  background-color: white;
  cursor: pointer;
  text-align: center;
  unicode-bidi: plaintext;
  flex: 1;
  display: flex;
  justify-content: center;
  align-items: inherit;
  flex-direction: column;
}
.readerNavCategoryMenu .blockLink,
.gridBox .navButton {
  display: flex;
  align-items: center;
  justify-content: center;
}
.readerNavMenu .blockLink .he,
.readerNavMenu .catLink .he,
.readerNavMenu .navButton .he,
.bookPage .refLink .he {
  text-align: center;
}
.blockLink:active,
.navButton:active,
.readerNavCategory:active,
.resourcesLink:active {
  background-color: #EDEDED;
}
@media (max-width: 450px) {
  .readerNavMenu .refLink,
  .readerNavMenu .catLink,
  .readerNavMenu .navButton,
  .readerNavMenu .sheetLink,
  .bookPage .refLink {
    font-size: 18px;
  }
}
.readerNavMenu .readerNavCategoryMenu .blockLink,
.gridBox .navButton {
  width: 100%;
  height: 100%;
  padding: 13px 8px 19px;
  display: inline-block;
}
.readerNavMenu .readerNavCategoryMenu .blockLink.incomplete {
  opacity: 0.65;
}
.categoryColorLine {
  position: absolute;
  top: 0;
  left: 0;
  width: 100%;
  height: 4px;
  z-index: 101;
}
.readerApp.interface-hebrew .readerNavMenu.noLangToggleInHebrew .en {
  display: none;
}
.readerApp.interface-hebrew .readerNavMenu.noLangToggleInHebrew .he {
  display: inline;
}
.bookPage .readerTextToc {
  letter-spacing: 1px;
  text-transform: uppercase;
  font-size: 14px;
}
.bookPage .readerTextToc .en {
  font-family: "Roboto", "Helvetica Neue", "Helvetica", sans-serif;
}
.bookPage .readerTextToc .he {
  font-family: "Heebo", sans-serif;
}
.readerNavMenu .dedication {
  text-align: start;
  color: #666;
  background-color: #FBFBFA;
  padding: 26px 19px;
  font-size: 18px;
  margin-bottom: 27px;
}
.singlePanel .readerNavMenu .dedication{
  margin: 27px 0;
}
.bookPage .categoryAttribution,
.bookPage .dedication {
  margin: 25px 0 10px;
  text-align: center;
  font-size: 18px;
  font-style: italic;
}
.bookPage .categoryAttribution,
.bookPage .dedication {
  text-align: start;
}
.bookPage .categoryAttribution .he,
.bookPage .dedication .int-he,
.readerNavMenu .dedication .int-he {
  font-style: normal;
}
.readerNavMenu .dedication .int-he {
  font-family: "Heebo", sans-serif;
  font-size: 18px;
}
.readerNavMenu .dedication .int-en {
  font-family: "adobe-garamond-pro", "Crimson Text", Georgia, serif;
  font-style: italic;
}
.bookPage .tocTop {
  padding-bottom: 15px;
}
.bookPage .tocCategory{
  color:#999;
  font-size: 14px;
  text-transform: uppercase;
  letter-spacing: 1px;
}
.bookPage.sheetPage .tocCategory{
  margin-top: 15px;
  margin-bottom: 15px;
  display: block;
}
.bookPage .tocCategory .en {
  --english-font: var(--english-sans-serif-font-family);
}
.bookPage .tocTitle,
.sheetContent .title,
.bookMetaDataBox .title {
  text-align: center;
  font-size: 30px;
  line-height: 1.3;
  unicode-bidi: plaintext;
}
.bookPage.fullBookPage .tocTitle {
  text-align: start;
  margin-bottom: 8px;
  display: flex;
  flex-direction: row;
  justify-content: space-between;
}
.bookPage .currentSection,
.bookPage .authorStatement,
.sheetContent .sheetMetaDataBox .authorStatement,
.sheetContent .sheetMetaDataBox .collectionStatement {
  font-size: 17px;
  color: #999;
  margin-top: 6px;
  letter-spacing: 1px;
}
.sheetContent .sheetMetaDataBox .authorStatement,
.sheetContent .sheetMetaDataBox .collectionStatement {
  margin-top: 16px;
}
.sheetContent .sheetMetaDataBox .collectionStatement a,
.sheetContent .sheetMetaDataBox .authorStatement a {
  color: #999;
  margin-inline-start: 5px;
}
.bookPage .currentSection .he,
.bookPage .authorStatement .he,
.bookPage .sheetMeta .he {
  font-family: "Heebo", sans-serif;
}
.bookPage .authorStatement a {
 color: #333;
}
.authorStatement .imageBox,
.collectionStatement .imageBox {
  width: 30px;
  height: 30px;
  display: inline-block;
  vertical-align: middle;
  margin-inline-end: 10px;
  float:none;
}
.authorStatement .profile-pic {
  margin-inline-end: 10px;
}
.authorStatement span p {
  display: inline-block;
}
.fullBookPage .readButton {
  margin: 6px 0px 12px;
}
.fullBookPage .about {
  margin-top: 10px;
}
.fullBookPage .categoryAttribution {
  color: var(--dark-grey);
  font-size: 24px;
}
.bookPage .sheetMeta {
  font-size: 14px;
  color: #999;
  font-family: "Roboto", "Helvetica Neue", "Helvetica", sans-serif;
  margin-top: 10px;
  margin-bottom: 20px;
  letter-spacing: 1px;
}
.bookPage.sheetPage .sheetMetaButtons{
  display: flex;
  justify-content: center;
  align-items: center;
  margin-bottom: 40px;
}
.bookPage.sheetPage .sheetMetaButtons .button{
  height: 40px;
  display: flex;
  justify-content: center;
  align-items: center;
}
.bookPage.sheetPage .sheetMetaButtons .button img{
  margin-inline-end: 5px;
  max-height: 18px;
}
.bookPage .tocDetails{
  margin-top:40px;
  font-size: 16px;
  line-height: 19px;
  color: var(--dark-grey);
  text-align: start;
}
.bookPage .tocDetails h3{
  margin-bottom: 25px;
}
.bookPage .tocDetails .sheetSummary {
  margin: 6px 0 16px;
  font-style: normal;
  font-size: 22px;
  line-height: 1.4;
  text-align: center;
}
.bookPage .moderatorSection {
  margin-inline-start: 20px;
  margin-inline-end: 20px;
}
.bookPage .moderatorSectionExpand, .bookPage .moderatorSectionCollapse {
  cursor: pointer;
  color: #666;
  font-size: 14px;
}
.bookPage.fullBookPage .moderatorSectionExpand, .bookPage.fullBookPage .moderatorSectionCollapse {
  margin: 13px 6px 0;
}
.bookPage.fullBookPage .tocTitleControls{
  display: flex;
}
.bookPage .moderatorSectionExpand:hover {
  text-decoration: underline;
}
.interface-english .bookPage .moderatorSection .button {
  padding: 12px 16px;
  font-size: 16px;
  margin: 0 0 0 10px;
}
.interface-hebrew .bookPage .moderatorSection .button {
  padding: 12px 16px;
  font-size: 16px;
  margin: 0 10px 0 0;
}
.bookPage .moderatorSection .moderatorSectionMessage {
  margin-top: 20px;
  font-size: 18px;
}
.bookPage .moderatorSection .button .fa {
  color: #999;
  margin-right: 4px;
}
.bookPage .versionEditForm {
  text-align: left;
  background-color: #ddd;
  padding: 10px;
  width: 100%;
}
.bookPage .versionEditForm label {
  display: inline-block;
  padding: 10px 10px 0 0;
}
.bookPage .versionEditForm label#versionNotes_label {
  display: block;
}
.bookPage .versionEditForm #versionTitle,
.bookPage .versionEditForm #versionSource,
.bookPage .versionEditForm #versionNotes,
.bookPage .versionEditForm #versionTitleInHebrew,
.bookPage .versionEditForm #versionNotesInHebrew,
.bookPage .versionEditForm #purchase_name,
.bookPage .versionEditForm #purchase_url,
.bookPage .versionEditForm #purchase_image
 {
  width: 98%;
}
.bookPage .versionEditForm #priority {
  width: 25px;
}
.bookPage .versionEditForm #digitzedBySefaria {
  margin-right: 10px;
}
.bookPage .versionEditForm #save_button,
.bookPage .versionEditForm #delete_button {
  text-align: center;
  cursor: pointer;
  color: white;
  background: #212E50;
  padding: 4px 10px;
  border-radius: 3px;
  margin: 10px auto 0;
  width: 60px;
}
.bookPage .versionEditForm #delete_button {
  float: right;
  background: white;
  color: #999;
  border: 1px solid #999;
  width: 100px;
  margin: 0;
}
.bookPage .versionTitle .fa,
.bookPage .versionEditForm .fa {
  font-size: 10px;
  color: #666;
  vertical-align: super;
  margin-left: 3px;
  cursor: pointer;
}
.interface-hebrew .bookPage .versionTitle .fa,
.interface-hebrew .bookPage .versionEditForm .fa {
  margin: 0 3px 0 0 ;
}
.bookPage .versionTitle .error {
  color: red;
}
.bookPage .content {
  box-sizing: border-box;
  text-align: center;
  height: 100%;
}
.bookPage.fullBookPage .content {
  text-align: start;
}
.bookPage .content .sheetTags {
  display: flex;
  flex-direction: row;
  flex-wrap: wrap;
}
.textTableOfContents .structToggles{
  margin-top: 20px;
  margin-bottom: 20px;
}
.connectionsPanel .textTableOfContents .structToggles {
  margin-top: 0;
}

.textTableOfContents .structToggles .structTogglesInner {
  display: flex;
  flex-direction: row;
  align-items: start;
}
.interface-hebrew .textTableOfContents .structToggles{
  direction: rtl;
}
.interface-english .textTableOfContents .structToggles{
  direction: ltr;
}
.altStructToggleBox a, .altStructToggleBox a:hover, .altStructToggleBox a:visited, .altStructToggleBox a:link, .altStructToggleBox a:active {
  text-decoration: none;
}
.textTableOfContents .structToggles .altStructToggle {
  color: var(--dark-grey);
  cursor: pointer;
  text-align: start;
  font-style: normal;
  font-weight: normal;
  font-size: 16px;
  line-height: 19px;
  text-align: justify;
}
.textTableOfContents .structToggles .altStructToggleBox:not(:last-child):after{
  content: "•";
  color: var(--dark-grey);
  margin-inline-start: 5px;
  margin-inline-end: 5px;
}
.bookPage.compare .structToggles .altStructToggle {
  font-size: 16px;
}
.textTableOfContents .structToggles .altStructToggle.active {
  color: #000000;
}
.textTableOfContents .structToggles .toggleDivider {
  color: #ccc;
  margin: 0 8px;
}
.textTableOfContents .sectionLink {
  display: inline-block;
  height: 50px;
  min-width: 50px;
  line-height: 50px;
  vertical-align: middle;
  font-size: 18px;
  font-weight: lighter;
  margin: 3px;
  text-align: center;
  background-color: #FBFBFA;
  color: #666;
  cursor: pointer;
  padding: 0 6px;
  box-sizing: border-box;
}
.textTableOfContents .torahNavParshiot .sectionLink,
.connectionsPanel .textTableOfContents .torahNavParshiot .sectionLink,
.topicPanel .readings .sectionLink{
  display: initial;
  background-color: initial;
  font-size: 14px;
  margin: 0;
  padding: 0 4px;
  line-height: 30px;
  color: var(--medium-grey);
  --english-font: var(--english-sans-serif-font-family);
  --hebrew-font: var(--hebrew-sans-serif-font-family);
}
.connectionsPanel .textTableOfContents .sectionLink {
  background-color: #ffffff;
  color: #000000;
}
.textTableOfContents .sectionLink.current{
  background-color: var(--sefaria-blue);
  color: #FFFFFF;
}
.textTableOfContents .torahNavParshiot .sectionLink.current{
  color: var(--sefaria-blue);
  font-weight: bold;
}
.textTableOfContents .sectionName {
  display: none;
}
.textTableOfContents .tocSection > .sectionName {
  font-size: 24px;
  margin: 0 3px 4px;
  color: #666;
  display: block;
}
.bookPage .content .tab-view.largeTabs {
  padding: 20px 0 40px;
  text-align: start;
}
.bookPage.compare .content .textTableOfContents {
  padding: 10px 0;
}
.bookPage.narrowPanel .textTableOfContents {
  padding: 0 0 40px;
}
.textTableOfContents .tocSection {
  margin-bottom: 22px;
  display: block;
  text-align: left;
}
.textTableOfContents .tocSection.noSubLevels{
  display: none;
}
.textTableOfContents > .tocLevel {
  margin-bottom: 30px;
}
.textTableOfContents > .tocContent > .tocLevel > .schema-node-toc > .schema-node-title {
  font-size: 24px;
  line-height: 29px;
}
.textTableOfContents .schema-node-title {
  color: black;
  font-size: 18px;
  display: inline-block;
  margin-bottom: 10px;
  cursor: pointer;
}
.textTableOfContents .torahNavParshiot .schema-node-title {
  font-size: 24px;
  margin-bottom: 0;
}
.textTableOfContents .schema-node-toc {
  display: block;
}
.textTableOfContents .schema-node-toc.linked.current,
.textTableOfContents .schema-node-toc.linked.current .schema-node-title {
  color: var(--sefaria-blue);
  font-weight: bold;
}
.textTableOfContents .schema-node-toc:not(.linked)>.schema-node-title:not(.fixed):after {
  content: "\f105";
  display: inline-block;
  font-size: inherit;
  text-rendering: auto;
  -webkit-font-smoothing: antialiased;
  -moz-osx-font-smoothing: grayscale;
  font-family: FontAwesome;
  margin-inline-start: 8px;
  font-size: 14px;
  position: relative;
  top: -2px;
  color: var(--medium-grey);
}
.textTableOfContents .schema-node-toc:not(.linked) > .schema-node-title.open:not(.fixed):after {
  content: "\f107";
}
.readerPanel.hebrew .textTableOfContents .schema-node-toc:not(.linked) > .schema-node-title:not(.fixed):after,
.readerApp.interface-hebrew .noLangToggleInHebrew .textTableOfContents .schema-node-toc:not(.linked) > .schema-node-title:not(.fixed):after {
  content: "\f104";
  font-size: 122%;
  margin-inline-start: 9px;
}
.readerPanel.hebrew .textTableOfContents .schema-node-toc:not(.linked) > .schema-node-title.open:not(.fixed):after,
.readerApp.interface-hebrew .noLangToggleInHebrew .textTableOfContents .schema-node-toc:not(.linked) > .schema-node-title.open:not(.fixed):after {
  content: "\f107";
}
.textTableOfContents .schema-node-contents {
  margin: 0 auto 22px;
  display: block;
  width: 100%;
}
.textTableOfContents .torahNavParshiot .schema-node-contents {
  margin-bottom: 0;
}
.textTableOfContents .schema-node-contents > .tocLevel > .schema-node-toc:not(.janode){
  margin-inline-start: 15px;
}
.textTableOfContents .schema-node-contents.closed {
  display: none;
}
.textTableOfContents .schema-node-toc .schema-node-contents.closed {
  display: block;
}
.textTableOfContents .tocLevel {
  display: block;
}
.textTableOfContents .torahNavParshiot .tocLevel {
    display: flex;
    flex-flow: row wrap;
    justify-content: space-between;
}
.textTableOfContents .torahNavParshiot .tocLevel .schema-node-toc {
  flex: 1 1 50%;
  text-decoration: none;
}
.textTableOfContents > .tocLevel > .schema-node-toc {
  margin: 10px 0;
}
.textTableOfContents.schema-node-toc {
  margin: 6px 20px;
}
.textTableOfContents .schema-node-toc.linked:hover .schema-node-title {
  text-decoration: underline;
}
.textTableOfContents .specialNavSectionHeader {
  font-size: 16px;
  line-height: 18.75px;
  --english-font: var(--english-sans-serif-font-family);
  --hebrew-font: var(--hebrew-sans-serif-font-family);
  margin-bottom: 10px;
  color: var(--dark-grey);
}
.textTableOfContents .torahNavParshiot{
  margin-top: 30px;
}
.textTableOfContents .altStruct .refLink {
  width: 49%;
  margin: 3px;
  box-sizing: border-box;
  display: inline-block;
}
@media (max-width: 450px) {
  .textTableOfContents .altStruct .refLink {
    margin: 0.5%;
  }
}
.hebrew .textTableOfContents .tocSection,
.hebrew .textTableOfContents,
.english .noLangToggleInHebrew .textTableOfContents,
.bilingual .noLangToggleInHebrew .textTableOfContents{
  text-align: right;
}
.english .noLangToggleInHebrew .textTableOfContents,
.bilingual .noLangToggleInHebrew .textTableOfContents{
  direction: rtl;
}
.bookPage .button.allVersionsButton {
  color: #999;
  text-transform: uppercase;
  font-size: 15px;
  padding: 12px 50px;
  margin: 20px 0;
}
.bookPage .allVersionsButton.inactive {
  background-color: transparent;
}
.versionBlock{
  display: flex;
  flex-flow: column;
}
.versionBlock .versionBlockHeading{
  display: flex;
  justify-content: start;
  align-items: flex-start;
  margin-bottom: 10px;
}
.versionBlock .versionTitle {
  font-size: 18px;
  color: #000;
  /*unicode-bidi: plaintext;*/
}
.bookPage .versionBlock .versionTitle{
  font-style: normal;
  font-weight: normal;
  font-size: 24px;
  line-height: 29px;
  max-inline-size: max-content;
}
.versionsBox .versionBlock {
  padding: 20px 0;
  border-top: solid 1px #CCC;
}
.bookPage .versionsBox .versionBlock{
  padding-top: 20px;
  padding-bottom: 34px;
}
.bookPage .versionsBox .versionBlock:first-child{
  padding-top: 0;
  border-top: none;
}
.singlePanel .versionsBox .versionBlock .versionTitle .he {
    display: inline;
}
.versionBlock .versionTitle a {
  color: black;
}
.versionBlock .versionBlockHeading .versionLanguage {
  display: none;
}
.bookPage .versionBlock .versionBlockHeading .versionLanguage{
  display: initial;
  margin-inline-start: auto;
  font-style: normal;
  font-weight: normal;
  font-size: 14px;
  line-height: 18px;
  color: #666666;
  background: #EDEDEC;
  border-radius: 25px;
  padding: 5px 10px;
}
.aboutBox .versionBlock .versionTitle:hover {
  text-decoration: none;
}
.versionBlock .versionTitle a{
}
.versionBlock .versionBlockHeading .versionEditIcon{
  display: none;
}
.versionBlock .versionBlockHeading .versionEditIcon.enabled{
  display: inline-block;
  align-self: self-start;
  font-size: 14px;
  padding: 5px;
}
.versionBlock .versionBlockHeading .versionEditIcon.enabled:hover{
  color: #666666;
  cursor: pointer;
}
.versionBlock .versionSelect{
  margin: 10px 0;
}
.bookPage .versionBlock .versionSelect, .aboutBox .currVersionSection .versionSelect{
  display: none;
}
.versionBlock .versionNotes a {
  font-style: normal;
  font-weight: normal;
  color: #666666;
  text-decoration: underline;
}
.versionBlock .versionDetails {
  display: flex;
  flex-flow: row;
  justify-content: space-between;
  font-style: normal;
  font-weight: normal;
  font-size: 14px;
  line-height: 20px;
  color: #666666;
}
.bookPage .versionBlock .versionDetails{
  line-height: 20px;
}
.versionBlock .versionDetails .versionDetailsInformation{
  display: flex;
  flex-flow: column;
}
.versionBlock .versionDetails .versionDetailsImage{
  margin-top: 5px;
}
.versionBlock .versionDetails .versionDetailsInformation .versionDetailsElement.versionBuyLink a{
  color: #18345D;
}
.versionBlock .versionDetails .versionDetailsLabel, .versionBlock .versionDetails .versionDetailsLabel:hover{
  text-decoration: none;
}
.versionBlock .versionDetails .versionBuyImage .versionDetailsImageLink img{
  height: 120px;
}
.versionBlock .versionDetails .n-a, .versionBlock .n-a{
  display: none;
}
.versionBlock .versionTitle:hover {
  text-decoration: underline;
  cursor: pointer;
}
.versionBlock .versionNotes {
  font-style: normal;
  font-weight: normal;
  font-size: 18px;
  line-height: 22px;
  color: #666666;
  margin: 10px 0;
  text-align: start;
}
.bookPage .versionBlock .versionNotes{
  font-size: 16px;
  line-height: 19px;
  padding-bottom: 15px;
}
.versionBlock .versionEditIcon {
  margin: 0 7px;
  vertical-align: 1px;
}
.versionBlock .versionExtendedNotesLinks{
  font-style: italic;
  display: block;
}
.versionBlock .versionExtendedNotesLinks.no-notes{
  display: none;
}
.versionBlock .versionExtendedNotesLinks{/*temporary because broken*/
  display: none;
}
.modTools {
  width: 50%;
  margin: 0 auto;
  overflow-y: scroll;
  height: 100%;
}
.modTools .modToolsSection {
  padding: 50px;
  border-top: 1px solid #ccc;
}
.bookPage .content .dlSection {
}
.modTools .dlSectionTitle {
    width: 60%;
    margin: 0 auto;
}
.modTools .dlSectionTitle,
.bookPage .content h2 {
    text-transform: uppercase;
    color: #999;
    padding: 10px 0;
    margin-bottom: 14px;
}
.bookPage .content h2[role=button] {
  cursor: pointer;
}
.bookPage .content h2 img {
  opacity: 0.43;
  padding: 0 5px;
  height: 10px;
  width: 10px;
}
.bookPage .versionSectionHeader {
  display: flex;
  flex-direction: row;
  justify-content: space-between;
}
.bookPage .versionSectionSummary {
  text-transform: none;
  color: #ccc;
  font-size: 14px;
}
.bookPage .versionSectionSummaryHidden {
  visibility: hidden;
}
.modTools .dlVersionSelect {
  display: block;
}

select {
  width: 100%;
  margin: 10px auto;
  background-color: white;
  font-size: 14px;
  height: 50px;
  border-color: #ccc;
  border-radius: 3px;
  color: #333;
  font-family: "Roboto", "Helvetica Neue", "Helvetica", sans-serif;
}
.modTools .dlVersionSelect option,
.bookPage .content .dlVersionSelect option{
  unicode-bidi: plaintext;
}
.modTools .versionDownloadButton,
.bookPage .content .versionDownloadButton {
  width: 60%;
  margin: 10px auto;
  background-color: white;
  font-size: 14px;
  height: 3em;
  border: 1px solid #ccc;
  border-radius: 3px;
  color: #ccc;
  font-family: "Roboto", "Helvetica Neue", "Helvetica", sans-serif;
}
.modTools .versionDownloadButton .downloadButtonInner,
.bookPage .content .versionDownloadButton .downloadButtonInner {
    font-size: 16px;
    padding: 10px;
}
.modTools .versionDownloadButton .he,
.bookPage .content .versionDownloadButton .he {
    font-family: "Heebo", sans-serif;
    direction: rtl;
    text-align: right;
}
.modTools a .versionDownloadButton,
.bookPage .content a .versionDownloadButton {
    border-color: #212E50;
    background-color: #212E50;
}
.modTools .workflowy-tool{
  width: 60%;
  margin: auto;
}
.modTools .workflowy-tool .dlSectionTitle{
  width: unset;
}
.modTools .workflowy-tool .versionDownloadButton{
  color: black;
}
.modTools .workflowy-tool .versionDownloadButton:hover{
  background-color: #999;
}
.modTools .workflowy-tool textarea {
  width: 100%;
  min-height: 30rem;
  font-family: "Lucida Console", Monaco, monospace;
  font-size: 0.8rem;
  line-height: 1.2;
}
.modTools .workflowy-tool .workflowy-tool-form{
  display: flex;
  flex-flow: column;
}
.dictionarySearchBox {
  display: flex;
  justify-content: space-between;
  align-items: center;
  padding-bottom: 5px;
  color: var(--medium-grey);
  font-size: 16px;
  line-height: 19px;
  width: 300px;
  height: 30px;
  background: var(--lighter-grey);
  border-radius: 6px;
  margin-bottom: 25px;
  position: relative;
}
.dictionarySearchBox .dictionarySearchButton{
  width: 16px;
  height: 16px;
  margin-inline-start: 8px;
  margin-inline-end: 5px;
}
.searchBox.dictionarySearchBox .keyboardInputInitiator {
  margin-bottom: 2px;
  border: none;
}
.interface-hebrew .searchBox.dictionarySearchBox .keyboardInputInitiator {
  display: none;
}
.dictionarySearchBox input {
  font-size: 17px;
  background-color: transparent;
  border: none;
  height: 18px;
  margin-inline-end: auto;
  --english-font: var(--english-sans-serif-font-family);
  --hebrew-font: var(--hebrew-sans-serif-font-family);
}
.dictionarySearchBox input::placeholder{
  font-size: 16px;
  line-height: 19px;
  color: var(--dark-grey);
}
body .ui-autocomplete.dictionary-toc-autocomplete {
  margin-top: 40px;
  padding: 6px 0 0;
  width: 300px;
  min-height: 85px;
  max-height: 185px;
  background: #FFFFFF;
  box-shadow: 0px 1px 3px rgba(0, 0, 0, 0.25);
  border-radius: 6px;
  overflow-y: auto;
}
body .ui-autocomplete.dictionary-toc-autocomplete .ui-menu-item {
  padding: 4px 25px;
  font-size: 22px;
  line-height: 29px;
  color: black;
  cursor: pointer;
  display: block;
}
body .ui-autocomplete.dictionary-toc-autocomplete .ui-menu-item:hover{
  background: var(--lighter-grey);
}
body .ui-autocomplete.dictionary-toc-autocomplete .ui-menu-item a.ui-state-focus {
  text-decoration: underline;
}
.searchContent h1 {
  height: 40px;
  font-size: 30px;
  color: #000;
  margin-bottom: 5px;
  --english-font: var(--english-serif-font-family);
  --hebrew-font:  var(--hebrew-serif-font-family);
}
.searchContent h1.englishQuery {
  font-size: 30px;
}
.searchContent h1.hebrewQuery {
  font-family: var(--hebrew-serif-font-family);
}
.searchContent .searchTopLine {
  margin-bottom: 40px;
}
.searchContent .searchResultCount {
  color: var(--dark-grey);
}
.searchContent .searchTopMatter {
  position: relative;
  display: flex;
  border-bottom: 1px solid var(--light-grey);
  flex-direction: row;
  justify-content: space-between;
  align-items: center;
}
.searchTopMatter .type-buttons {
  display: flex;
  flex-direction: row;
  align-self: flex-start;
}
.searchTopMatter .search-dropdown-button {
  font-size: 22px;
  color: #999;
  cursor: pointer;
  padding: 10px 0;
  -webkit-touch-callout: none; /* iOS Safari */
  user-select: none;
  margin-inline-end: 20px;
}
@media (max-width: 540px) {
  .searchTopMatter .search-dropdown-button {
    margin-inline-end:  15px;
  }
  .searchTopMatter .search-dropdown-button,
  .searchTopMatter .dropdown-button {
  font-size: 16px;
  }
}
.compare .searchTopMatter .search-dropdown-button {
  margin-inline-end:  15px;
}
.compare .searchTopMatter .search-dropdown-button,
.compare .searchTopMatter .dropdown-button {
  font-size: 16px;
}
.searchTopMatter .search-dropdown-button.active {
  color: #000;
  border-bottom: 4px solid var(--medium-grey);
}

.searchContent .searchResultList {
  padding-top: 25px;
  max-width: 665px;
  padding-top: 25px;
  max-width: 665px;
}

.searchResultList .topicTitle .int-en, .searchResultList .topicTitle .int-he {
  font-size: 24px;
}

.searchContent .searchResultList #searchTopics {
  border-top: 1px solid #EDEDEC;
  border-bottom: 1px solid #EDEDEC;
  padding-top: 30px;
  padding-bottom: 5px;
  margin-bottom: 25px;
}
.searchResultList .searchTopic {
  margin-bottom: 30px;
}
.searchResultList .searchTopic .topicDescSearchResult {
  margin-top: 10px;
}
.searchResultList .searchTopic .topicSourcesSheets {
  margin-top: 10px;
}
.searchResultList .searchTopic .topicSourcesSheets.systemText .int-en,
.searchResultList .searchTopic .topicSourcesSheets.systemText .int-he {
  color: #666666;
}

@media (min-width: 701px) {
  /* prevent width of left-pane from changing due to content size when filters applied */
  .searchContent .searchResultList {
    width: 60vw;
  }
}

.searchContent .searchFilters h2 {
  --english-font: var(--english-sans-serif-font-family);
  --hebrew-font: var(--hebrew-sans-serif-font-family);
  font-size: 22px;
  text-transform: none;
  color: var(--dark-grey);
  border-bottom: 1px solid var(--light-grey);
  padding-bottom: 10px;
  margin: 0 0 10px 0;
}
.searchContent .searchStatusLine {
  text-align: center;
  font-size: 13px;
  height: 10px;
}
.searchFilterBoxes .type-button {
  padding: 6px 14px;
  margin: 5px;
  border-radius: 12px;
  border: 1px solid #DADADA;
  font-size: 13px;
  color: #666;
  font-family: "Roboto", "Helvetica Neue", "Helvetica", sans-serif;
  letter-spacing: 1px;
  cursor: pointer;
}
.searchFilterBoxes .type-button .he {
  font-family: "Heebo", sans-serif;
}
.searchFilterBoxes .type-button.active {
  color: #000;
  background-color: white;
}
.searchContent .type-button-title,
.searchContent .type-button-total {
  display: inline-block;
  padding: 2px;
}
.searchContent .results-count,
.searchContent .searchStatusLine > .loadingMessage {
  color: #999;
  font-family: "Roboto", "Helvetica Neue", "Helvetica", sans-serif;
  letter-spacing: 1px;
  padding-top: 5px;
}
.dropdown-modal {
  position: relative;
}
.dropdown-modal.position-unset {
  position: unset;
}
.dropdown-button {
  color: #666;
  margin-left: 5px;
  margin-right: 5px;
  font-size: 18px;
  letter-spacing: 1px;
  cursor: pointer;
  font-weight: lighter;
  user-select: none;
}
.dropdown-button:hover {
  text-decoration: underline;
}
.dropdown-button .active {
  color: #000;
}
.dropdown-button .en {
  font-family: "Roboto", "Helvetica Neue", "Helvetica", sans-serif;
}
.dropdown-button .he {
  font-family: "Heebo", sans-serif;
}
.dropdown-button img {
  opacity: 0.43;
  padding: 0 5px;
  height: 10px;
  width: 10px;
}
.dropdown-button.buttonStyle {
  letter-spacing: 0;
  background-color: var(--lighter-grey);
  font-size: 16px;
  padding: 5px 10px;
  border-radius: 6px;
  margin: 0;
}
.dropdown-button.buttonStyle:hover {
  text-decoration: none;
}
.message-modal {
  position: fixed;
  text-align: center;
  padding: 10px;
  background-color: #eee;
  width: auto;
  height: auto;
  margin: 0;
  z-index: 100;
  overflow: hidden;
  line-height: 1.2;
  border-radius: 0;
  max-width: 100%;
  border-radius: 6px;
}
.message-overlay {
  display: none;
  position: fixed;
  z-index: 20;
  background: black;
  opacity: 0.4;
  height: 100%;
  width: 100%;
  top: 0px;
  left: 0px;
}
.messageHeader {
  font-weight: bold;
  font-size: 14px;
  margin-bottom: 4px;
}
.message-modal textarea {
  display: block;
  max-width: 100%;
  height: 140px;
  width: 480px;
  box-sizing: border-box;
  margin-bottom: 20px;
}
.searchContent .searchFilterGroup {
  margin-bottom:  30px;
}
.searchContent .searchFilterBoxes li {
  display: flex;
  justify-content: space-between;
  flex: 1 0 45%;  /* see https://stackoverflow.com/questions/29546550/flexbox-4-items-per-row */
  padding: 6px 0;
  font-size: 18px;
  cursor: pointer;
  line-height: 125%;
  color: #000;
}
.searchContent .searchFilterBoxes li img {
  height: 10px;
  width: 10px;
  opacity: 0.43;
  padding: 0 10px;
}
.searchContent .searchFilterBoxes .searchFilterExactBox li {
  justify-content: flex-start;
}
.searchContent .searchFilterBoxes li .checkboxAndText {
  display: flex;
}
.searchContent .searchFilterBoxes li .checkboxAndText label {
  opacity: 0.4;
}
.searchContent .searchFilterBoxes li .checkboxAndText label:hover {
  opacity: 0.6;
}
.searchContent .searchFilterBoxes li input[type="checkbox"] {
  display: none;
}
.searchContent .searchFilterBoxes li input[type="checkbox"] + label span {
  display:inline-block;
  width: 15px;
  height: 15px;
  cursor:pointer;
  background-image: url(/static/img/checkbox-unchecked.svg);
  background-size: contain;
  margin-inline-end: 10px;
}
.searchContent .searchFilterBoxes li input[type="checkbox"]:checked + label span {
  background-image: url(/static/img/checkbox-checked.svg);
}
.searchContent .searchFilterBoxes li input[type="checkbox"]:indeterminate + label span {
  background-image: url(/static/img/checkbox-partially.svg);
}
.searchContent .searchFilterTitle:hover {
  text-decoration: underline;
}
.searchContent .searchFilterBoxes li .filter-count {
  color: var(--dark-grey);
}
.searchContent .searchFilterBoxes li .fa {
  color:  var(--medium-grey);
  font-size: 20px;
}
.searchContent .searchFilterBooks {
  padding-inline-start: 27px;
  margin-top: -6px;
}
.searchContent .searchFilters .showMore {
  display: block;
  margin-inline-start: 27px;
  cursor: pointer;
  font-size: 14px;
  margin-top: 4px;
  background: none!important;
  border: none;
  padding: 0!important;
  color: inherit;

}
.searchContent .searchFilters .showMore:hover {
  text-decoration: underline;
}
.searchFilters .searchBox {
  overflow: hidden;
  display: flex;
  align-items: center;
  padding-left: 10px;
  padding-right: 10px;
  text-align: inherit;
  background: #EDEDEC;
  border-radius: 250px;
  border: none;
  width: calc(100% - 10px);
  height: 30px;
  --english-font: var(--english-sans-serif-font-family);
  --hebrew-font: var(--hebrew-sans-serif-font-family);
  font-size: var(--sans-serif-body-font-size);
  margin-bottom: 10px;
}
.searchFilters .searchFilterIcon {
  float: right;
  margin: 0px -5px 1px 0px;
}
.searchBox input.searchFiltersInput {
  width: calc(100% - 10px);
  background-color: transparent;
  border: 0;
  font-size: var(--sans-serif-body-font-size);
}
.searchBox button {
  border:0;
}
.dropdown-option-list {
  margin-top: 10px;
  background: white;
  width: auto;
  position: absolute;
  z-index: 1;
  -webkit-border-radius: 7px;
  -moz-border-radius: 7px;
  border-radius: 7px;
  border: 1px solid #ccc;
}
.dropdown-option-list-label span {
  white-space: nowrap;
}
.interface-english .dropdown-option-list {
  right: 0;
}
.interface-hebrew .dropdown-option-list {
  left: 0;
}
.dropdown-option-list.hidden{
  display: none;
}
.dropdown-option-list table {
  border-collapse: collapse;
}
.dropdown-option-list tr {
  font-family: "Roboto", "Helvetica Neue", "Helvetica", sans-serif;
  padding: 15px;
  font-size: 16px;
  cursor: pointer;
}
.interface-hebrew .dropdown-option-list tr {
  font-family: "Heebo", sans-serif;
}
.dropdown-option-list tr:hover {
  background-color: var(--lighter-grey);
}
.dropdown-option-list tr:not(:last-child) {
  border-bottom: 1px solid #eee;
}
.dropdown-option-list td:not(:first-child) {
  padding: 15px 15px 15px 0;
}
.dropdown-option-list td:first-child {
  padding: 0 0 0 15px;
}
.interface-hebrew .dropdown-option-list td:not(:first-child) {
  padding: 15px 0 15px 15px;
}
.interface-hebrew .dropdown-option-list td:first-child {
  padding: 0 15px 0 0;
}
.dropdown-option-list tr.unselected {
  color: #aaa;
}
.dropdown-option-list tr .dropdown-option-check {
  width: 10px;
  height: 10px;
  padding-left: 0;
  padding-right: 10px;
}
.interface-hebrew .dropdown-option-list tr .dropdown-option-check {
  padding-left: 10px;
  padding-right: 0;
}
.dropdown-option-list tr.unselected .dropdown-option-check {
  display: none;
}
.searchContent .mobileSearchFilters {
  position: absolute;
  width: 100%;
  height: 100%;
  top: 0;
  left: 0;
  display: flex;
  flex-direction: column;
  z-index: 1002;
  background-color: var(--lightest-grey);
}
.mobileSearchFiltersHeader {
  background-color: var(--lighter-grey);
  padding: 20px 15px;
  display: flex;
  justify-content: center;
  color:  var(--dark-grey);
}
.mobileSearchFiltersHeader .readerNavMenuCloseButton {
  font-size: 45px;
  color: var(--medium-grey);
  height: 20px;
  display: block;
  line-height: 20px;
  position: absolute;
  margin-right: 100%;
  margin-left: 45px;
}
.mobileSearchFilters .searchFilters {
  flex-grow:  1;
  overflow-y: scroll;
  padding:  20px 15px;
}
.mobileSearchFilters .toggleSet {
  width: 100%;
  margin: 10px 0 0 0;
}
.mobileSearchFiltersFooter {
  padding: 15px;
  border-top: 1px solid var(--light-grey);
}
.searchContent .result {
  padding-bottom: 20px;
}
.searchContent .result a:hover,
.sidebarSearch .result a:hover {
  text-decoration: none;
}
.searchContent .similar-results {
  padding: 0 25px;
}
.searchContent .similar-results .result-title {
  display: none;
}
.searchContent .result-title {
  font-size: 24px;
  margin-bottom: 15px;
}
.searchContent .result-title .int-he {
  font-family: "Taamey Frank", "adobe-garamond-pro", "Crimson Text", Georgia, "Times New Roman", serif;
  font-size: 22px;
}
.searchContent .sheetResult .sheetData{
  display: flex;
  justify-content:flex-start;
  align-items: center;
  color: #999;
  font-size: 13px;
  margin: 15px 0 5px;
}
.searchContent .sheetResult .ownerData{
  display: flex;
  justify-content:flex-start;
  align-items: center;
  font-size: 13px;
}
.searchContent .sheetResult .ownerName {
  color: #000;
  margin-inline-start: 10px;
}
.searchContent .sheetResult .sheetData .tagsViews a:not(:last-of-type):after{
  content: ",";
  margin-inline-end: 4px;
}
.searchContent .sheetResult .sheetData .tagsViews a:first-of-type:before{
  content: '•';
  margin-inline-start: 4px;
  margin-inline-end: 4px;
}
.searchContent .result .result-title:hover {
  text-decoration: underline;
}
.readerPanel.english .searchContent .snippet.he,
.readerPanel.hebrew .searchContent .snippet.en,
.bilingual .searchContent .snippet.he {
  display: block;
}
.searchContent .snippet {
  font-size: 18px;
  color: #000;
}
.searchContent .sheet_result .snippet:hover {
  text-decoration: none;
}
.searchContent .similar-results .result .result-title {
  padding: 0 0 5px;
}
.searchContent .result .version,
.sidebarSearch .result .version {
  color: #999;
  font-family: "Roboto", "Helvetica Neue", "Helvetica", sans-serif;
  font-size: 13px;
  margin: 15px 0 5px;
  display: flex;
  align-items: center;
}
.searchContent .result .version .ownerMetadata {
  margin-inline-start: 10px;
}
.searchContent .result .similar-trigger-box,
.sidebarSearch .result .similar-trigger-box {
  color: #999;
  font-weight: lighter;
  --english-font: var(--english-sans-serif-font-family);
  --hebrew-font: var(--hebrew-sans-serif-font-family);
  text-transform: uppercase;
  letter-spacing: 1px;
  font-size: 11px;
  padding: 0;
  cursor: pointer;
  margin: 8px 0;
}
.searchContent .result .similar-trigger-box i {
  padding: 0 5px;
}
.searchContent .result + .loadingMessage {
  margin-top: 30px;
}
.readerNavMenu .yourSheetsLink.navButton {
  width: 98%;
  margin-bottom: 20px;
  text-transform: uppercase;
  font-family: "Roboto", "Helvetica Neue", "Helvetica", sans-serif;
}
.readerNavMenu .sheet {
  display: flex;
  justify-content: space-between;
  padding: 20px 0;
  border-bottom: 1px solid #eee;
  color: black;
}
.readerNavMenu .sheet:hover{
  text-decoration: none;
}
.readerNavMenu .sheet .sheetImg {
  height: 40px;
  width: 40px;
  margin: 1px 0 0 0;
  border-radius: 2px;
}
.readerNavMenu .sheet .sheetTextInfo {
  display: flex;
  justify-content: flex-start;
}
.readerNavMenu .sheet:hover .sheetTextInfo {
  text-decoration: underline;
}
.readerNavMenu .sheet .sheetAuthTitle{
  display: flex;
  flex-flow: column;
  margin: auto 14px;
}
.readerNavMenu .sheet .sheetAuthor {
  font-family: "Roboto", "Helvetica Neue", "Helvetica", sans-serif;
  color: #999;
  font-size: 14px;
  margin-bottom: 6px;
  letter-spacing: 1px;
}
.readerNavMenu .sheet .sheetTitle {
  overflow: hidden;
  font-size: 16px;
  unicode-bidi: plaintext;
}
.readerNavMenu .sheet .sheetViews {
  color: #999;
  font-size: 13px;
  font-family: "Roboto", "Helvetica Neue", "Helvetica", sans-serif;
}
.readerNavMenu .sheet:hover .sheetViews {
  display: inline-block ;
  text-decoration: none;
}
.interface-english .readerPanel .readerNavMenu .tagsList .gridBox {
  direction: ltr;
}
.interface-hebrew .readerPanel .readerNavMenu .tagsList .gridBox {
  direction: rtl;
}
.tagsList .heOnly {
  direction: rtl;
}
.tagsList .enOnly {
  direction: ltr;
}
.readerControls {
  position: relative;
  top: 0;
  left: 0;
  width: 100%;
  box-sizing: border-box;
  text-align: center;
  z-index: 100;
  height: 60px;
  line-height: 60px;
  box-shadow: 0 1px 3px rgba(0,0,0,0.2);
  background-color: #FBFBFA;
}
.sepia .readerControls {
  background-color: #F3F3F1;
}
.dark .readerControls {
  background-color: #2D2D2B;
  color: white;
  border-color: #444;
}
.dark .readerControls .readerTextToc .readerTextTocBox {
  color: white;
}
.readerNavMenuCloseButton {
  font-family: var(--english-serif-font-family);
}
.readerControls.connectionsHeader {
  background-color: #F3F3F2;
  white-space: nowrap;
  box-shadow: none;
}
.readerControls.connectionsHeader.fullPanel  {
  background-color: #EDEDED;
}
.readerControls .connectionsPanelHeader .connectionsHeaderTitle {
  text-transform: uppercase;
  letter-spacing: 1px;
  font-size: 16px;
  font-weight: lighter;
}
.connectionsPanelHeader .connectionsHeaderTitle.active {
  text-transform: none;
  cursor: pointer;
}
.connectionsHeaderTitle .fa-chevron-left {
  margin-right: 10px;
}
.connectionsHeaderTitle .fa-chevron-right {
  margin-left: 10px;
}
.connectionsHeaderTitle .fa-chevron-left, .connectionsHeaderTitle .fa-chevron-right{
  color: #999;
}
.readerControls .readerControlsInner {
  position: relative;
  width: 760px;
  margin: 0 auto;
  padding: 0 30px;
  display: flex;
  justify-content: space-between;
  max-width:  100%;
  box-sizing: border-box;
}
.compare .readerControls .readerControlsInner {
  padding: 0 25px;
}
.readerControls.connectionsHeader .readerControlsInner {
  padding: 0 34px;
}
.readerControls.transLangPrefSuggBann {
  background-color: #EDEDEC;
}
.readerControls .readerControlsInner.transLangPrefSuggBannInner {
  justify-content: center;
  align-items: center;
  line-height: initial;
  height: 100%;
  color: #666;
}
.readerControls.transLangPrefSuggBann .transLangPrefCentered {
  display: flex;
  align-items: center;
  margin-inline-start: auto;
}
.readerControls .readerControlsInner.transLangPrefSuggBannInner .yesNoGroup {
  margin: 0 10px;
  display: flex;
}
.readerControls .readerControlsInner.transLangPrefSuggBannInner .yesNoButton {
  border-radius: 6px;
  background-color: white;
  padding: 5px 11px;
  margin: 0 7px 0 0;
  user-select: none;
  cursor: pointer;
  text-decoration: none;
  color: inherit;
}
.interface-hebrew .readerControls .readerControlsInner.transLangPrefSuggBannInner .yesNoButton {
  margin: 0 0 0 7px;
}
.readerControls .readerControlsInner.transLangPrefSuggBannInner .readerNavMenuCloseButton {
  font-size: 35px;
  margin-inline-start: auto;
  margin-top: -6px;
  color: #bbb;
}
.trans-pref-header-container {
  display: flex;
  flex-direction: row;
  justify-content: space-between;
  padding-inline: 12px;
  padding-block: 10px;
  align-items: center;
}
.trans-pref-header-container .trans-pref-reset {
  display: flex;
  align-items: center;
  text-decoration: none;
}
.interface-hebrew .trans-pref-header-container .trans-pref-reset {
  direction: rtl;
}
.interface-hebrew .trans-pref-header-container .trans-pref-reset .smallText {
  padding-bottom: 2px;
}
.trans-pref-header-container img.reset-btn {
  width: 10px;
  height: 10px;
  opacity: 0.4;
}
.singlePanel .readerControls .readerControlsInner {
  padding: 0px 15px;
}
.readerControls .readerTextToc a {
  color: inherit;
}
.readerControls .readerTextToc a:hover {
  text-decoration: none;
}
.readerControls .readerTextToc .readerTextTocBox h1 {
  display: unset;
  font-size: unset;
  font-weight: unset;
  margin-block-start: unset;
  margin-block-end: unset;
}
.readerControls .readerTextToc .readerTextTocBox a {
  display: flex;
  flex-direction: column;
  align-items: center;
  justify-content: center;
}
.readerControls .readerTextToc .readerTextTocBox a .readerControlsTitle {
  display: flex;
  align-items: center;
  justify-content: center;
}
.readerControls.connectionsHeader .readerTextToc {
  font-family: "Roboto", "Helvetica Neue", "Helvetica", sans-serif;
  text-transform: uppercase;
  color: #666;
  width: 100%;
}
.readerControls .readerTextToc.attributed .readerTextTocBox {
  line-height: 1.2;
}
.readerControls .readerTextToc .categoryAttribution {
  font-style: italic;
  font-size: 15px;
  color: #999;
  margin: 0 2px;
  white-space: nowrap;
  text-overflow: ellipsis;
  overflow: hidden;
  padding: 0 2px;
  display: inline;
}
.readerControls .readerTextToc .categoryAttribution .he {
  font-style: normal;
}
.interface-english .leftButtons,
.interface-hebrew .rightButtons {
  display: flex;
  flex-direction: row;
  text-align: left;
}
.interface-english .rightButtons,
.interface-hebrew .leftButtons {
  display: flex;
  flex-direction: row;
  text-align: right;
}
/* icons need a little nudge in flipped hebrew mode */
.interface-hebrew .rightButtons {
  margin-left: -3px;
}
.interface-hebrew .leftButtons {
  margin-right: 2px;
}
.leftButtons .saveButton,
.rightButtons .saveButton {
  display: flex;
  align-items: center;
  justify-content: flex-end;
  width: 30px;
  height: 56px;
  cursor: pointer;
}
.saveButton img {
  height: 18px;
  width: 18px;
  margin-top: 3px;
}
.rightButtons .saveButton.tooltip-toggle::before {
  top: 47px;
  left: -50px;
}
.interface-hebrew .rightButtons .saveButton.tooltip-toggle::before {
  left: auto;
  right: -50px;
}
.saveButton.tooltip-toggle.three-dots-button {
  background-color: #ededec;
  margin-bottom: 13px;
  padding: 0 6px;  /* HACK: setting width and height to equal values doesn't make this circular, but this does! */
  height: 22px;
  display: flex;
  align-items: center;
  justify-content: center;
  border-radius: 50%;
}
.three-dots-button img {
  width: 10px;
  height: 10px;
  margin-top: 0;
}
.topicPanel .mainColumn .saveLine .saveButton.three-dots-button {
  margin-left: 10px;
  margin-right: 0;
  margin-bottom: 13px;
  padding-bottom: 0;
}
.interface-hebrew .topicPanel .mainColumn .saveLine .saveButton.three-dots-button {
  margin-left: 0;
  margin-right: 10px;
}
.interface-hebrew .topicPanel .three-dots-button {
  margin-left: 0px;
  margin-right: 10px;
}
.leftButtons .readerNavMenuSearchButton,
.leftButtons .readerNavMenuMenuButton,
.leftButtons .readerNavMenuCloseButton,
.rightButtons .readerOptions,
.rightButtons .readerNavMenuCloseButton {
  width: 40px;
  height: 56px;
  line-height: 56px;
  color: #999;
  font-size: 20px;
  display: inline-block;
  cursor: pointer;
}
.rightButtons .readerOptions {
  vertical-align: middle;
}
.rightButtons .readerOptions:hover {
  text-decoration: none;
}
.leftButtons .readerNavMenuMenuButton {
  font-size: 24px;
  margin-top: 6px;
}
.compare .leftButtons .readerNavMenuMenuButton {
  font-size: 20px;
}
.leftButtons .readerNavMenuCloseButton {
  font-size: 44px;
}
.leftButtons .readerNavMenuSearchButton span,
.rightButtons .readerOptions img,
.leftButtons .readerNavMenuCloseButton span {
  vertical-align: middle;
}
.readerControls .readerTextToc {
  font-size: 18px;
  box-sizing: border-box;
  height: 50px;
  text-align: center;
  display: inline-block;
  cursor: pointer;
  vertical-align: middle;
  min-width: 0; /* see https://css-tricks.com/flexbox-truncated-text/ */
}
.readerControls .readerTextToc.connected, .readerControls .readerTextToc.connected a{
  cursor: initial;
}

.readerTextTocHeader.readerTextToc {
  font-size: 16px;
}
.hebrew .readerControls .readerTextToc {
  direction: rtl;
}
.english .readerControls .readerTextToc {
  direction: ltr;
}
.interface-english .bilingual .readerControls .readerTextToc {
  direction: ltr;
}
.interface-hebrew .bilingual .readerControls .readerTextToc {
  direction: rtl;
}
.interface-hebrew .bilingual .readerControls .readerTextToc .readerTextTocBox.sheetBox,
.interface-hebrew .english .readerControls .readerTextToc .readerTextTocBox.sheetBox {
  padding-left: 23px;
  padding-right: 0;
}
.english .readerControls .readerTextToc .readerTextTocBox.sheetBox,
.bilingual .readerControls .readerTextToc .readerTextTocBox.sheetBox {
  padding-right: 23px;
  padding-left: 0;
}
.readerControls .readerTextToc .readerTextTocBox {
  display: inline-block;
  vertical-align: middle;
  max-width: 100%;
  white-space: nowrap;
  text-overflow: ellipsis;
  overflow: hidden;
}
.readerControls .readerTextToc .readerTextTocBox a h1,
.readerControls .readerTextToc .readerTextTocBox a span,
.readerControls .readerTextToc .readerTextTocBox a div {
  white-space: nowrap;
  text-overflow: ellipsis;
  overflow: hidden;
  max-width: 100%;
}
.readerControls .readerTextToc .readerTextVersion {
  font-size: 15px;
  color: #999;
}
.readerControls .readerTextToc .fa {
  color: #999;
  font-weight: bold;
  margin: 0 7px;
  vertical-align: 0;
}
.readerControls .readerTextToc .fa.invisible {
  visibility: hidden;
}
/*.bilingual .readerTextToc .he {
  display: none;
}*/
.readerOptions img {
  height: 16px;
}
.readerOptions .textIcon {
  font-size: 22px;
  line-height: 60px;
}
.dark .readerOptions img {

}
.readerOptionsPanel {
  position: absolute;
  width: 100%;
  top: 58px;
  right: 0;
  padding: 20px;
  box-sizing: border-box;
  direction: ltr;
  background: #FBFBFA;
  border-bottom: 1px solid #ccc;
  z-index: 103;
}
.readerOptionsPanelInner {
  max-width: 530px;
  margin: 0 auto;
  display: flex;
  flex-flow: row wrap;
  justify-content: space-between;
  color: #999;
}
.toggleSet {
  display: inline-block;
  width: 47%;
  margin: 2px auto 0 auto;
}
#accountSettingsPage .toggleSet {
  display: flex;
}
#accountSettingsPage .additional-info {
  color: var(--dark-grey);
}
/* #accountSettingsPage .saveCancel {
  display: flex;
  justify-content: space-between;
  margin-top: 30px;
} */
.toggleSet.aliyotTorah, .toggleSet.punctuationTalmud, .toggleSet .toggle-set-label {
  --english-font: var(--english-sans-serif-font-family);
  --hebrew-font: var(--english-sans-serif-font-family);
  text-transform: uppercase;
}
.toggleSet .toggle-set-label{
  font-size: 13px;
  display: block;
  text-align: center;
  margin: 10px;
  letter-spacing: 1.5px;
}
.toggleSetToggleBox {
  display:  flex;
}
.toggleOption {
  box-sizing: border-box;
  text-align: center;
  border: 1px solid #ccc;
  margin-left: -1px;
  padding: 4px;
  height: 42px;
  line-height: 34px;
  flex: 1;
  background-color: #FBFBFA;
  vertical-align: middle;
}
.toggleSet.aliyotTorah .toggleOption,
.toggleSet.punctuationTalmud .toggleOption {
  font-size: 14px;
}
.toggleSet.vowels .toggleOption.all span span,
.toggleSet.vowels .toggleOption.partial span span {
  position: relative;
  top: -3px;
}
.toggleSet.fontSize .toggleOption {
  color: black;
}
.toggleSet.biLayout .toggleOption img,
.toggleSet.layout .toggleOption img {
  opacity: 0.5;
}
.toggleOption:first-child {
  border-top-left-radius: 4px;
  border-bottom-left-radius: 4px;
}
.toggleOption:last-child {
  border-top-right-radius: 4px;
  border-bottom-right-radius: 4px;
  border-right: 1px solid #999;
}
.toggleOption.on,
.toggleOption:hover {
  background-color: white;
  color: black;
}
.toggleSet.biLayout .toggleOption.on img,
.toggleSet.layout .toggleOption:hover img {
  opacity: 1;
}
.toggleSet.separated .toggleOption {
  margin-right: 3%;
  border-right: 1px solid #999;
}
.toggleSet.separated .toggleOption:last-child {
  margin-right: 0;
}
.color .toggleOption {
  border-radius: 5px;
  height: 38px;
}
.color .toggleOption.on {
  border-color: black;
}
.color .light, .color .light.on {
  background-color: white;
}
.color .sepia, .color .sepia.on {
  background-color: #f7f7f7;
}
.color .dark, .color .dark.on {
  background-color: #333331;
}
.toggleOption {
  font-size: 26px;
  line-height: 34px;
  vertical-align: middle;
}
.toggleSet .toggleOption .he,
.toggleSet .toggleOption .en {
  display: inline;
}
.toggleOption.bilingual {
  font-size: 18px;
}
.toggleOption.segmented, .toggleOption.continuous {
  font-size: 18px;
}
.toggleOption.smaller, .toggleOption.larger {
  font-family: "Roboto", "Helvetica Neue", "Helvetica", sans-serif;
}
.interface-hebrew .toggleOption.smaller, .interface-hebrew .toggleOption.larger {
  font-family: "Heebo", sans-serif;
}
.toggleOption.smaller {
  font-size: 12px;
}
.toggleOption.larger {
  font-size: 22px;
}
.toggleSet.blueStyle {
  box-shadow: 0px 1px 3px rgba(0, 0, 0, 0.25);
  --english-font: var(--english-sans-serif-font-family);
  --hebrew-font: var(--hebrew-sans-serif-font-family);
  border-radius: 6px;
}
.toggleSet.blueStyle .toggleOption {
  border: none;
  font-size: 16px;
  height: 50px;
  display: flex;
  align-items: center;
  justify-content: center;
}
.toggleSet.blueStyle .toggleOption.on {
  background-color:  var(--sefaria-blue);
  color: white;
  border-radius: 6px;
}
.readerOptionsPanel .line {
  margin: 20px 0;
  border-top: 1px solid #ddd;
}
.mask {
  position: fixed;
  top: 0;
  left: 0;
  width: 100%;
  height: 100%;
  z-index: 102;
  cursor: pointer;
}
.textRange.basetext {
  width: 100%;
  box-sizing: border-box;
  font-size: 2.2em;
  line-height: 1.6;
  text-align: justify;
  background-color: inherit;
  margin: 0 auto;
  max-width: 760px;
  position: relative;
  padding: 0 30px;
}
.singlePanel .textRange.basetext,
.singlePanel .sheetContent {
  padding: 0;
}
.narrowColumn .textRange.basetext {
}
.narrowColumn .content .contentInner {
  padding: 0 15px;
}
.textRange.basetext .title, .sheetContent .customSourceTitle {
  padding: 0 28px;
  margin: 30px 0 24px 0;
  color: #000;
  text-align: center;
  justify-content: center;
  font-weight: lighter;
  letter-spacing: 1px;
  font-size: 1.1em;
}
.sheetContent .customSourceTitle {
  padding-top: 14px;
}
.dark .textRange.basetext .title, .dark .sheetContent .title {
  color: #ccc;
}
.textRange.basetext .title .titleBox, .sheetContent .customSourceTitle .titleBox {
  display: inline-block;
  border-bottom: 4px solid #E6E5E6;
  padding: 0 6px 3px;
}
.dark .textRange.basetext .title .titleBox, .dark .sheetContent .title .titleBox {
  border-bottom: 4px solid #666;
}
.bilingual .sheetContent .title .he {
  display: none;
}
.interface-hebrew .readerPanel.english .textRange,
.interface-hebrew .readerPanel.english .categoryFilterGroup,
.interface-hebrew .readerPanel.bilingual .categoryFilterGroup,
.interface-hebrew .readerPanel.english .essayGroup,
.interface-hebrew .readerPanel.bilingual .essayGroup,
.interface-hebrew .readerPanel.english .textTableOfContents,
.interface-hebrew .readerPanel.bilingual .textTableOfContents {
  direction: ltr;
}
.interface-english .readerPanel.hebrew .textRange,
.interface-english .readerPanel.hebrew .categoryFilterGroup,
.interface-english .readerPanel.hebrew .essayGroup,
.interface-english .readerPanel.hebrew .structToggles,
.interface-english .readerPanel.hebrew .textTableOfContents,
.interface-english .readerPanel.hebrew .connectionsPanel .toolsButton.more,
.interface-english .readerPanel.hebrew .connectionsPanel .toolsButton.seeLess {
  direction: rtl;
}
.basetext .text, .sheetContent .text {
  padding: 0 44px;
  margin: 30px 0;
  background-color: inherit;
}
.sheetContent .text.editorContent {
  padding: 30px 44px;
  margin: 0;
}
.narrowColumn .basetext .text, .narrowColumn .sheetContent .text {
  padding: 0 26px;
}
.singlePanel .basetext .text, .singlePanel .sheetContent .text  {
  padding: 0 34px;
}
.parashahHeader {
  text-align: center;
  color: #000;
  margin: 32px 0;
  font-size: 24px;
  letter-spacing: 1px;
}
.parashahHeader.aliyah span {
  text-transform: uppercase;
  font-size: 18px;
}
.title + .text span:first-child .parashahHeader {
  margin-top: -5px;
}
.title + .text {
  margin-top: 0;
}
.segment {
  cursor: pointer;
  display: block;
  background-color: inherit;
  margin-bottom: 14px;
}
.continuous .segment {
  display: inline;
  margin: 0;
  padding: .3333em 0;
}
.readerPanel.english.continuous .segment {
  padding: .15em 0;  /* underline of named entities is cut off if padding is higher */
}
.continuous .clearFix {
  display: none;
}
.segment .segmentText{
  display: inline;
}
.segment .segmentText table, th, td {
  border: 1px solid;
}
.segment > .he,
.segment > .en,
.segment > p > .he,
.segment > p > .en {
  margin-top: 0;
  margin-bottom: 0;
}
.basetext .segment {
  margin-bottom: 26px;
}
.segment .segmentText .poetry {
  text-indent: -30px;
  padding-inline-start: 30px;
  display: inline-block;
}

.continuous .segment .segmentText .poetry {
  text-indent: initial;
  padding-inline-start: initial;
  display: inline;
  margin-inline-end: .5em;
}

.continuous .segment .segmentText br {
  display: none;
}

/*.hebrew.segmented .segment > .he,
.hebrew.segmented .segment > p > .he{
  display: block;
}
.hebrew.continuous .segment > .he,
.hebrew.continuous .segment > p > .he{
  display: inline;
}*/
.bilingual .segment > .he,
.bilingual .segment > p > .he{
  display: block;
}
.bilingual .segment > .en,
.bilingual .segment > p > .en {
  display: block;
}
.bilingual .segment > .en ,
.bilingual .segment > p > .en {
  text-align: left;
}
.bilingual .segment > .he,
.bilingual .segment > p > .he {
  text-align: right;
}
.stacked.bilingual .basetext .segment {
  margin-bottom: 14px;
  display: block;
}
.stacked.bilingual .segment > .en,
.stacked.bilingual .segment > p > .en {
  margin-top: 6px;
  text-align: left;
}
.stacked.bilingual .sheetContent .segment > .en,
.stacked.bilingual .sheetContent .segment > p > .en {
  margin-top: 0;
}
.stacked.bilingual .basetext .segment > .en ,
.stacked.bilingual .basetext .segment > p > .en {
  margin: 10px 0 20px;
  color: #666;
}
.stacked.bilingual .segment.heOnly > .he,
.stacked.bilingual .segment.enOnly > .en,
.stacked.bilingual .segment.heOnly > p > .he,
.stacked.bilingual .segment.enOnly > p > .en {
  display: block;
}
.heLeft.bilingual .basetext .text,
.heRight.bilingual .basetext .text,
.heLeft.bilingual .sheetContent .text,
.heRight.bilingual .sheetContent .text {
  padding: 0;
}

.heLeft.bilingual .segment > .en,
.heLeft.bilingual .segment > .he,
.heRight.bilingual .segment > .en,
.heRight.bilingual .segment > .he,
.heLeft.bilingual .segment > p > .en,
.heLeft.bilingual .segment > p > .he,
.heRight.bilingual .segment > p > .en,
.heRight.bilingual .segment > p > .he {
  width: 50%;
  box-sizing: border-box;
  display: block;
}
.heLeft.bilingual .sheetItem.enOnly > .en,
.heLeft.bilingual .sheetItem.heOnly > .he,
.heRight.bilingual .sheetItem.enOnly > .en,
.heRight.bilingual .sheetItem.heOnly > .he,
.heLeft.bilingual .sheetItem.enOnly > p > .en,
.heLeft.bilingual .sheetItem.heOnly > p > .he,
.heRight.bilingual .sheetItem.enOnly > p > .en,
.heRight.bilingual .sheetItem.heOnly > p > .he {
  width: 100%;
}
.readerPanel .sheetItem.heOnly > .en,
.readerPanel .sheetItem.heOnly > p > .en {
  display: none;
}
.readerPanel .sheetItem.heOnly > .he,
.readerPanel .sheetItem.heOnly > p > .he {
  display: block;
}
.readerPanel .sheetItem.enOnly > .he,
.readerPanel .sheetItem.enOnly > p > .he {
  display: none;
}
.readerPanel .sheetItem.enOnly > .en,
.readerPanel .sheetItem.enOnly > p > .en {
  display: block;
}
.readerPanel.english .SheetSource .sheetItem.segment .en {
  background-color: white;
}
.heLeft.bilingual .segment > .en,
.heRight.bilingual .segment > .he ,
.heLeft.bilingual .segment > p > .en,
.heRight.bilingual .segment > p > .he {
  float: right;
  padding-left: 20px;
}
.heRight.bilingual .segment > .en,
.heLeft.bilingual .segment > .he,
.heRight.bilingual .segment > p > .en,
.heLeft.bilingual .segment > p > .he {
  float: left;
  padding-right: 20px;
}
.basetext .segment:active,
.basetext .segment:focus {
  background-color: #f5faff;
}
.sheetContent .segment:active .segmentNumber,
.sheetContent .segment:focus .segmentNumber,
.sheetContent .segment:active .linkCount,
.sheetContent .segment:focus .linkCount,
.basetext .segment:active .segmentNumber,
.basetext .segment:focus .segmentNumber,
.basetext .segment:active .linkCount,
.basetext .segment:focus .linkCount {
  background-color: transparent;
}
.dark .basetext .segment:active,
.dark .basetext .segment:focus {
  background-color: #444;
}
.basetext .segment.highlight,
.sheetContent .segment.highlight .en,
.sheetContent .segment.highlight .he,
.sheetContent .textPreviewSegment.highlight,
.readerPanel.bilingual.heLeft .sheetContent .segment.highlight,
.readerPanel.bilingual.heRight .sheetContent .segment.highlight,
.editorContent .sheetItem.highlight,
.editorContent .sheetItem.highlight .SheetSource .en,
.editorContent .sheetItem.highlight .SheetSource::after
{
  background-color: #F0F7FF;
}
.sheetContent .segment.highlight .linkCount .en,
.sheetContent .segment.highlight .linkCount .he,
.sheetContent .segment.highlight .segmentNumber .en,
.sheetContent .segment.highlight .segmentNumber .he {
  background-color: transparent;
}
.sheetContent .segment.highlight .en div,
.sheetContent .segment.highlight .he div {
  background-color: inherit;
}
.sheetContent .segment a {
  color: #4B71B7;
  cursor: pointer;
}
.sheetContent .segment .sourceContentText a {
  text-decoration: underline;
}
.readerPanel.bilingual.stacked .sheetContent .segment.highlight .he {
  padding-bottom: 1px;
}
.basetext .segment.highlight .segmentNumber,
.basetext .segment.highlight .linkCount,
.sheetContent .segment.highlight .linkCount,
.sheetContent .segment.highlight .segmentNumber {
  background-color: transparent;
}
.sepia .basetext .segment.highlight,
.sepia .sheetContent .segment.highlight {
  background-color: #E3E3E1;
}
.dark .basetext .segment.highlight,
.dark .sheetContent .segment.highlight {
  background-color: #444;
}
.textRange {
  line-height: 1.4;
  font-size: 1.6em;
}
.textRange .textInner, .sheetContent .textInner  {
  position: relative;
}
.textRange.lowlight .text {
  color: #999;
}
.segment {
}
.segment.heOnly{
  text-align: right;
  direction: rtl;
}
.segment.enOnly{
  text-align: left;
  direction: ltr;
}
.segment.heOnly .en{
  display: none;
}
.segment.enOnly .he{
  display: none;
}
.segment.heOnly .he{
  display: initial;
}
.segment.enOnly .en{
  display: initial;
}
/* 
This is an attempt to fix dictionary entries in this layout (hebrew continuous) from having the headwords flip to the right instead of left. 
But not to use a display block directive that might break continuous mode for other English only texts
 */
.readerPanel.hebrew.continuous .segment.enOnly .en{
  unicode-bidi: embed;
}
.readerPanel.hebrew .segment.enOnly .sheetSegmentNumber .en{
  display: none;
}
.readerPanel.english .segment.enOnly .sheetSegmentNumber .he{
  display: none;
}
.segment .segmentNumber,
.segment .linkCount,
.textRange .numberLabel {
  position: absolute;
  background-color: inherit;
  font-weight: lighter;
  color: #ccc;
  display: block;
  width: 30px;
  text-align: center;
  -webkit-text-size-adjust: 100%;
  user-select: none;
  -webkit-user-select: none;
}
.segmentNumber .segmentNumberInner,
.linkCount .linkCountDot {
  display: inline-block;
  user-select: none;
  -webkit-user-select: none;
}
.bilingual .segmentNumber .segmentNumberInner,
.bilingual .linkCount .linkCountDot,
.bilingual .numberLabel .numberLabelInner {
  margin-top: 0;
}
.segment .segmentNumber,
.segment .linkCount {
  display: none;
  line-height: 1.4;
}
.hebrew .segment .segmentNumber,
.hebrew .segment .linkCount {
  display: none;
  line-height: 1.6;
}
.sheetContent .segment .linkCount {
  display: inline-block;
}
.segment .segmentNumber .segmentNumberInner,
.segment .segmentNumber .segmentNumberInner .he,
.textRange .numberLabel .numberLabelInner {
  font-size: 12px;
  vertical-align: middle;
}
.segment .segmentNumber,
.textRagnge .numberLabel {
  color: #666;
  top: 0;
}
.dark .segment .segmentNumber,
.dark .textRagnge .numberLabel {
  color: white;
}
.segment .linkCount {

}
.segment .linkCountDot {
  display: inline-block;
  width: 6px;
  height: 6px;
  border-radius: 12px;
  background-color: black;
  vertical-align: middle;
}
.dark .segment .linkCount {
  filter: invert(100%);
  -webkit-filter: invert(100%);
}
.readerPanel .segment .segmentNumber .en,
.readerPanel .segment .segmentNumber .he {
  text-align: center;
}
.readerPanel.english .segment .segmentNumber {
  left: -48px;
}
.readerPanel.hebrew .segment .segmentNumber,
.readerPanel.bilingual .segment .segmentNumber {
  right: -46px;
}
.readerPanel.hebrew .segment .linkCount,
.readerPanel.bilingual .segment .linkCount {
  left: -48px;
}
.readerPanel.english .segment .linkCount {
  right: -46px;
  left: auto;
}
.readerPanel.heLeft.bilingual .segment .segmentNumber,
.readerPanel.heRight.bilingual .segment .segmentNumber {
  left: 50%;
  margin-left: -15px;
  right: auto;
}
.readerPanel.heLeft.bilingual .segment .linkCount,
.readerPanel.heRight.bilingual .segment .linkCount {
  visibility: hidden;
}
.singlePanel .readerPanel.english .segment .segmentNumber {
  left: -30px;
}
.singlePanel .readerPanel.hebrew .segment .segmentNumber,
.singlePanel .readerPanel.bilingual .segment .segmentNumber {
  right: -30px;
}
.singlePanel .readerPanel.english .segment .linkCount {
  right: -30px;
}
.singlePanel .readerPanel.hebrew .segment .linkCount,
.singlePanel .readerPanel.bilingual .segment .linkCount {
  left: -30px;
}
.singlePanel .readerPanel.english .sheetItem.segment .linkCount {
  left: auto;
  right: -30px;
}
.readerPanel.english .segment.heOnly .segmentNumber .he,
.readerPanel.bilingual .segment.heOnly .segmentNumber .he,
.readerPanel.hebrew .segment.enOnly .segmentNumber .en {
  display: none;
}
.readerPanel.english .segment.heOnly .segmentNumber .en,
.readerPanel.bilingual .segment.heOnly .segmentNumber .en,
.readerPanel.hebrew .segment.enOnly .segmentNumber .he {
  display: block;
}
.segment .refLink {
  font-size: .8em;
  font-weight: bold;
  letter-spacing: 1px;
  cursor: pointer;
  color: #333;
}
.refLink:hover {
  text-decoration: underline;
}
.segment .namedEntityLink {
  color: inherit;
}
.segment .namedEntityLink:hover {
  cursor: text;
  text-decoration: none;
}
.segment.showNamedEntityLinks .namedEntityLink:hover {
  /* only show named entity underline when class showNamedEntityLinks exists */
  cursor: pointer;
  border-bottom: 2px dotted #666;
}
.stacked.bilingual .segment .en .namedEntityLink:hover {
  border-bottom-color: #666;
}
.textRange .actionLinks {
  text-align: right;
}
.textRange .actionLinks > span {
  font-size: 13px;
  text-transform: uppercase;
  display: inline-block;
  margin: 0 7px;
  cursor: pointer;
  color: #aaa;
}
.textRange .actionLinks > span > img {
  height: 13px;
  width: 13px;
  margin: 0 5px;
  opacity: 0.3;
  vertical-align: baseline;
}
.textRange .actionLinks > span > i {
  margin: 0 5px;
  font-size: 16px;
  vertical-align: top;
}
.textRange .actionLinks .en {
  font-family: "Roboto", "Helvetica Neue", "Helvetica", arial, sans-serif;
}
.textRange .actionLinks .he {
  font-family: "Heebo", sans-serif;
}
/* Footnotes */
.segment sup {
  margin-left: .2em;
  margin-right: .2em;
  text-decoration: none;
  font-family: var(--hebrew-sans-serif-font-family);
  font-size: 0.6em;
  line-height: 1;
}
.segment sup.footnote-marker,
.segment sup.endFootnote{
  color: var(--inline-link-blue);
}
.segment .he sup {
  font-size: 0.6em;
}
.segment sup.footnote-marker:hover {
  text-decoration: underline;
}
.sheetContent .segment sup:hover {
  text-decoration: none;
}
.segment sup::before {
  padding: 12px 12px;
  content: "";
  margin-inline-start: -7px;
  position: absolute;
}
.segment sup.itag {
  text-decoration: none;
  font-family: var(--hebrew-sans-serif-font-family);
  font-size: 0.5em;
  line-height: 1;
  color: var(--inline-link-blue);
}
.segment i.footnote {
  display: none;
  font-size: .8em;
  margin-left: .5em;
  margin-right: .5em;
  color: #666;
  font-style: normal;
}
.segment img {
  max-width: 100%;
}
.segment i[data-overlay="Vilna Pages"] {
  display: inline-block;
}
.segment i[data-overlay="Vilna Pages"]:after {
    color: grey;
	content: attr(data-value);
    font-size: .4em;
    font-style: normal;
    font-family: var(--english-sans-serif-font-family);
}
.segment i[data-overlay="Venice Columns"] {
  display: inline-block;
}
.segment i[data-overlay="Venice Columns"]:after {
    color: grey;
	content: attr(data-value);
    font-size: .4em;
    font-style: normal;
    font-family: var(--english-sans-serif-font-family);
}
.connectionsPanelHeader {
  display: flex;
  justify-content: space-between;
  align-items: center;
}
.singlePanel .connectionsPanelHeader {
  justify-content: flex-start;
  align-items: stretch;
  height: 100%;
}
.interface-hebrew .connectionsPanelHeader {
  direction: rtl;
}
.interface-english .connectionsPanelHeader {
  direction: ltr;
}
.connectionsPanelHeader .rightButtons {
  margin-top: -4px;
}
.connectionsPanelHeader .languageToggle,
.connectionsHeader .readerNavMenuCloseButton.circledX{
  height: 32px;
  width: 30px;
  text-align: center;
  line-height: 32px;
}
.readerNavMenu.compare {
  background-color: var(--lightest-grey);
}
.readerNavMenu.compare .readerNavTop .readerNavMenuCloseButton.circledX {
  height: 32px;
  width: 30px;
  display: flex;
  align-items: center;
  margin: 0 15px;
}
.connectionsPanelHeader .languageToggle {
  margin: 0 15px;
}
.connectionsHeader .readerNavMenuCloseButton.circledX,
.readerNavMenu.compare .readerNavTop .readerNavMenuCloseButton.circledX {
  width: 20px;
}
.connectionsHeader .readerNavMenuCloseButton.circledX img,
.readerNavMenu.compare .readerNavTop .readerNavMenuCloseButton.circledX img {
  height: 20px;
  width: 20px;
  vertical-align: middle;
}
.readerNavMenu.compare .navBlockDescription,
.readerNavMenu.compare .categoryDescription {
  display: none;
}
.readerNavMenu.compare .navToggles {
  margin-inline-start: 0;
}
.connectionsPanelHeader .languageToggle img {
  vertical-align: middle;
  margin-top: -2px;
}
.connectionsPanel .flashMessage {
  font-size: 18px;
  color: #999;
  margin-bottom: 30px;
  text-align: left;
}
.interface-hebrew .connectionsPanel .flashMessage {
  text-align: right;
}
.textList {
  width: 100%;
  height: 54%;
  bottom: 0;
  left: 0;
  position: absolute;
  text-align: justify;
  margin: 0 auto;
  background-color: #FBFBFA;
}
.textList.marginless .texts,
.textList.fullPanel.marginless .texts {
  padding: 0 0 80px 0;
}
.dark .textlist {
  background-color: #333331;
}
.textList.fullPanel {
  padding-top: 60px;
  height: 100%;
  box-sizing: border-box;
}
.textList .texts {
  height: 100%;
  width: 100%;
  box-sizing: border-box;
  overflow: hidden;
  overflow-y: scroll;
  -webkit-overflow-scrolling: touch;
}
.textList .texts .contentInner {
  max-width: 660px;
  margin: 0 auto;
}
.textList .texts {
  padding: 30px 30px 80px 30px;
}
.textList.fullPanel .texts {
  padding: 40px 40px 80px 40px;
}
.textList .segment.heOnly,
.textList .segment.enOnly {
  text-align: justify;
}
.textListTop {
  position: absolute;
  top: 0;
  left: 0;
  width: 100%;
  background-color: inherit;
  z-index: 1;
}
.textList.fullPanel .textListTop {
  text-align: center;
  height: 55px;
}
.dark .textList {
  background-color: #333331;
}
.dark .textList .anchorText {
  background-color: #333331;
}
.textList .heOnly {
  display: block;
}
.textList.fullPanel .textListTop .leftButtons {
  margin: 9px 0 0 10px;
}
.textList.fullPanel .textListTop .rightButtons {
  margin: 9px 10px 0 0;
}
.gridBox {
  width: 100%;
  background-color: transparent;
}
.gridBox .gridBoxRow {
  display: flex;
  justify-content: space-between;
  margin-bottom: 6px;
}
.gridBox .gridBoxItem {
  flex: 1;

   /* HACK: overflow hidden will hide any box shadow beneath (b/c overflow cuts off at padding-box) can get around this by increasing padding-box and decreasing margin-box. see here https://stackoverflow.com/questions/33949013/css-overflow-hidden-cuts-shadow*/
  display: flex;
  flex-direction: column;
  padding: 5px;
}
.gridBox .gridBoxItem.placeholder {
  visibility: hidden;
}
.gridBox .gridBoxItem:first-child {
  padding-inline-start: 0;
  margin-inline-start: 0;
}
.gridBox .gridBoxItem:last-child {
  padding-inline-end: 0;
  margin-inline-end: 0;
}
.dark .filterSet td {
  border-color: #555;
}
.filterSet td.empty {
  border-left: 1px solid transparent;
  border-right: 1px solid transparent;
}
.topFilters {
  text-transform: none;
}
.dark .topFilters {
  background-color: #2D2D2B;
  border-bottom: 1px solid #444;
}
.textList.fullPanel .topFilters {
  margin: 0;
  border-top: 8px solid transparent;
  padding: 6px 22px 5px;
  background-color: #EDEDED;
}
.topFilters .textFilter {
  color: #999;
  display: inline-block;
  padding: 16px 8px;
}
.topFilters .textFilter.on {
  color: black;
}
.dark .topFilters .textFilter {
  color: #bbb;
}
.topFilters .textFilter > div {
  display: table-cell;
  vertical-align: middle;
}
.textList.fullPanel .recentFilterSet {
  margin: 0 0 12px 0;
}
.textList .recentFilterSet .textFilter,
.connectionsPanelHeader .recentFilterSet.topFilters .textFilter {
  display: inline-block;
  padding: 0;
  margin: 6px 14px;
  background-color: transparent;
  color: #999999;
  border-bottom: 4px solid #cccccc;
  margin-inline-start: 0;
}
.connectionsPanelHeader .recentFilterSet.topFilters .textFilter {
  margin: 18px;
  margin-inline-end: 14px;
  margin-inline-start: 0;
}
.textList .recentFilterSet .textFilter.on, .connectionsPanelHeader .recentFilterSet.topFilters .textFilter.on {
  color: #000000;
  border-bottom-color: var(--category-color);
}
.recentFilterSet.filterSet .textFilter, .recentFilterSet.filterSet .textFilter span{
  font-family: "HebrewInEnglish Serif Font", "adobe-garamond-pro", "Crimson Text", Georgia, serif;
}
.hebrew .textList .recentFilterSet.filterSet {
  direction: rtl;
}
.textList.singlePanel .connectionsHeader .topFilters{
  overflow-x: scroll;
  overflow-y: hidden;
}
.topFiltersInner {
  display: inline-block;
  white-space: nowrap;
  overflow: hidden;
  text-overflow: ellipsis;
  vertical-align: middle;
}
.textList.fullPanel .topFiltersInner {
  white-space: normal;
}
.textList.singlePanel .versionsTextList .topFiltersInner .textFilter {
  padding: 5px;
  margin-bottom: 5px;
  color: #999;
}
.textList.singlePanel .versionsTextList .topFiltersInner {
  white-space: pre-wrap;
}
.showMoreFilters {
  vertical-align: middle;
  float: right;
}
.categoryFilter {
  margin: 19px 34px;
  font-size: 18px;
  cursor: pointer;
  line-height: 21.6px;
  color: #000;
  -webkit-tap-hightlight-color: rgba(0,0,0,0); /* pulled from common.css; should apply more broadly? */
}
.categoryFilter:not(.withBooks) .filterInner:before{
  min-width: 18px;
  width: 18px;
  height: 16px;
  content: '';
  -webkit-mask: url("/static/img/connection-book.svg") no-repeat;
  mask: url("/static/img/connection-book.svg") no-repeat;
  -webkit-mask-size: cover;
  mask-size: cover;
  line-height: 25px;
  /**transform: scale(0.95);*/
  display: inline-block;
  background-color: var(--category-color);
}
.connectionsPanel .toolsButton.more{
  color: #666666;
}
.connectionsPanel .toolsButton.seeLess{
  margin-inline-start: 60px;
  font-style: normal;
  font-weight: normal;
  font-size: 13px;
  line-height: 18px;
  color: #999999;
  align-items: center;
  margin-top: 15px;
}
.connectionsPanel .toolsButton.seeLess img.toolsButtonIcon{
  height: 10px;
  width: 10px;
}
.connectionsPanel .toolsButton.seeLess .toolsButtonText{
  margin-inline-start: 5px;
}

.connectionsPanel .topToolsButtons {
  margin-top: 30px;
}
.categoryFilter:not(.withBooks) .filterText{
  margin-inline-start: 15px;
  margin-inline-end: auto;
}
.textFilter {
  padding: 19px 0px;
  font-size: 18px;
  line-height: 1.2;
  display: block;
  cursor: pointer;
  color: #333;
  margin-inline-start: 34px;
  margin-inline-end: 34px;
}
.connectionsCount {
  color: #666;
  font-size: 16px;
  font-weight: lighter;
  letter-spacing: 1px;
  font-family: "Roboto", "Helvetica Neue", "Helvetica", sans-serif;
  unicode-bidi: isolate;
}
.englishAvailableTag {
  font-family: "Roboto", "Helvetica Neue", "Helvetica", sans-serif;
  text-transform: uppercase;
  align-self: flex-start;
  color: #999;
  border: 1px solid #CCC;
  border-radius: 3px;
  font-size: 12px;
  line-height: 18px;
  padding: 0px 3px;
  margin-left: 4px;
}
.filterInner {
  display: flex;
  justify-content: space-between;
  align-items: center;
}
.essayGroup a:hover {
  text-decoration: none;
}
.essayGroup .filterText {
  margin-inline-start: 15px;
  margin-inline-end: auto;
  text-align: left
}
.essayGroup .filterInner:before{
  min-width: 18px;
  width: 18px;
  height: 16px;
  content: '';
  -webkit-mask: url("/static/img/connection-book.svg") no-repeat;
  mask: url("/static/img/connection-book.svg") no-repeat;
  -webkit-mask-size: cover;
  mask-size: cover;
  line-height: 25px;
  /**transform: scale(0.95);*/
  display: inline-block;
  background-color: #3B5849;
}
.essayGroup .textFilter {
  padding: 0 0 0 0;
  margin: 19px 34px;
}
.categoryFilterGroup.withBooks {
  /*border-bottom: 1px solid #E5E5E5;*/
  border-top: 4px solid;
  border-top-color: var(--category-color);
}
.categoryFilterGroup.withBooks .categoryFilter{
  margin: initial;
  margin-inline-end: 34px;
  margin-inline-start: 34px;
  padding: 19px 0px;
  border-bottom: 1px solid #E5E5E5;

}
.categoryFilterGroup a:hover {
  text-decoration: none;
}
.categoryFilterGroup.withBooks + .categoryFilterGroup {
  /*margin-top: 30px;*/
}
.categoryFilterGroup .textFilter {
  border-bottom: 1px solid #E5E5E5;
}
.categoryFilterGroup :first-child .textFilter {
  border-top: 1px solid #E5E5E5;
}
.categoryFilter.on, .textFilter.on {
  color: black;
}
.dark .categoryFilter.on, .dark .textFilter.on {
  color: white;
}
.textFilter.lowlight {
  color: #999;
}
.topFilters .textFilter.showMoreFilters {
  color: #999;
}
.bilingual .textFilter .he,
.bilingual .categoryFilter .he {
  display: none;
}
.textList .textListTop > .loadingMessage,
.textList .texts .contentInner > .loadingMessage {
  padding: 22px 10px 0;
  color: #999;
  font-size: 14px;
  text-align: center;
}
.textList .textListTop > .loadingMessage {
  position: relative;
  top: 70px;
}
.textList .texts {
  position: relative;
  background-color: #FBFBFA;
}
.sepia .textList .texts {
  background-color: #FBFBFA;
}
.dark .textList .texts {
  background-color: #333331;
}
.textList .texts .textRange {
  font-size: 1.8em;
  padding-top: 16px;
  margin-top: 12px;
  position: relative;
  cursor: text;
}
.textList .texts .textRange .segment{
  cursor: text;
}
.textListTextRangeBox {
  border-bottom: 1px solid #eee;
}
.textList .texts .textRange .title {
  color: #999;
}
.textList .texts .segment .queryTextHighlight {
  padding: 0;
  background-color: inherit;
  font-weight: bold;
}
.dark .textList .texts .textRange .title {
  color: #ddd;
}
.textList.singlePanel .textListTextRangeBox:first-child {
  margin-top: -30px;
}
.textRange .title {
  display: flex;
  justify-content: space-between;
}
.textRange .title .buttons {
}
.bilingual .textList .title .he {
  display: none;
}
.textList .sheetList .sheet,
.textList .note {
  padding: 0 0 24px 0;
  display: flex;
  flex-flow: column;
}
.textList .sheet + .sheet {
  padding: 24px 0;
  border-top: 1px solid #E6E5E6;
}
.textList .sheetList .sheet a.sheetTitle {
  margin-bottom: 0;
  align-items: flex-start;
}
.textList .sheet .sheetInfo {
  display: flex;
  justify-content: space-between;
}
.sheet .sheetInfo .sheetUser {
  display: flex;
  align-items: center;
}
.textList .sheet .sheetAuthorImg,
.textList .note .noteAuthorImg {
  height: 26px;
  width: 26px;
  vertical-align: -8px;
}
.textList .sheet .sheetViews {
  color: #999;
  font-size: 12px;
}
.textList .sheet .sheetAuthor,
.textList .note .noteAuthor {
  color: #666;
  font-size: 16px;
  margin: auto 14px;
}
.textList .sheet .sheetTitle {
  display: flex;
  justify-content: flex-start;
  margin-top: 14px;
  font-size: 18px;
  text-align: left;
  color: #000;
}
.textList .sheet .sheetLeft .sheetTitle img.sheetIcon {
  width: 14px;
  height: 14px;
  margin: 3px 0 0 0;
}
.textList .sheet .sheetTitle .sheetTitleText{
  margin: auto 6px;
}
.textList .sheet .sheetTags {
  display: flex;
  flex-flow: row wrap;
  margin-top: 6px;
  font-size: 13px;
  color: #999;
  text-align: left;
}
.textList .sheet .sheetTag {
  color: inherit;
  display: inline-block;
  white-space: nowrap;
}
.sheet .sheetRight {
  display: flex;
  flex-direction: row;
  align-items: flex-start;
  justify-content: space-between;
  padding-top: 5px;
  margin: 0 -4px;
}
.sheet .sheetRight img {
  display: none;
  padding: 0 5px;
  width: 22px;
  height: 22px;
  margin: 0;
}
.sheet .sheetRight img.pinned,
.sheet:hover .sheetRight img {
  display: block;
}
.sheet:hover .sheetRight img:hover {
  opacity: 0.6;
  cursor: pointer;
}
.sheet .sheetTag .separator {
  display: inline-block;
  margin-right: 8px;
}
.sheet .sheetTags .unlisted img,
.collectionListing .collectionListingDetails .unlisted img,
.tocTop .unlisted img {
  width: 13px;
  height: 13px;
  opacity: 0.4;
  margin-inline-end: 3px;
  position: relative;
  top: 2px;
}
.sheetTag.button,
.sheetTag.button:hover,
.sheetTag.button:active {
  background-color: #EDEDED;
  border-color: #ccc;
  color: #999;
  font-size: 14px;
  margin: 4px;
}
.bookPage .sheetTag.button {
  padding: 5px 16px;
  height: 30px;
}
.textList .sheetList {
  padding-top: 40px;
}
.textList .sheetList:first-of-type {
  padding-top: 0px;
}
.textList .sheetList + .sheetList {
  border-top: 1px solid #E6E5E6;
}
.textList .note .noteAuthorInfo {
  margin-bottom: 14px;
}
.textList .note .noteTitle {
  font-weight: bold;
}
.textList .note .noteTitle,
.textList .note .noteText {
  font-size: 16px;
}
.textList .textListTextRangeBox + .sheet {
  margin-top: 24px;
}
.mediaList .media {
  border-top: solid 1px #CCC;
  padding: 20px 0;
}
.mediaList .mediaTitle {
  font-family: "Roboto", "Helvetica Neue", "Helvetica", sans-serif;
  font-style: normal;
  font-weight: 400;
  font-size: 16px;
  line-height: 19px;
  color: #666;
	padding-bottom: 15px;
}
.mediaList .mediaTitle .he {
  font-size: 16px;
}
.mediaList .media .title {
	font-size: 22px;
  color: #000;
}
.mediaList .media a {
	color: #999;
}
.mediaList .media .description {
	margin: 10px 0;
  font-size: 13px;
  font-family: "Roboto", "Helvetica Neue", "Helvetica", sans-serif;
  flex-flow: row;
  justify-content: space-between;
  color: #666;
}
.mediaList .media .panel{
	background: #e6e6e6;
	border-radius: 50px;
	text-align: center;
	margin: 15px 0;
	padding: 15px;
  font-size: 13px;
  line-height: 15px;
  flex-direction: row;
  display: flex;
  flex-wrap: nowrap;
  justify-content: space-between;
  text-align: left;
  direction: ltr;
}
.mediaList .media .panel .playTimeContainer {
  display: inline-flex;
  align-self: center;
  font-size: 13px;
  font-family: "Roboto", "Helvetica Neue", "Helvetica", sans-serif;
}
.mediaList .media .panel .playTimeContainer span {
  margin: 0 15px;
}
.mediaList .media .panel .sliderContainer {
  display: inline-flex;
  flex: 2;
  align-self: center;
}
.mediaList .media .panel input[type='image'] {
	  width: 10px;
    height: 10px;
    padding: 2.5px;
}
.slider {
  -webkit-appearance: none;
  height: 2px;
  background: #4d4d4d;
  outline: none;
  opacity: 0.7;
  width: 100%;
}
.slider:hover {
  opacity: 5;
}
.slider::-webkit-slider-thumb {
  -webkit-appearance: none;
  appearance: none;
  width: 10px;
  height: 10px;
  border-radius: 50%;
  background: #4871bf;
  cursor: pointer;
}
.slider::-moz-range-thumb {
  width: 10px;
  height: 10px;
  border-radius: 50%;
  background: #4871bf;
  cursor: pointer;
}
/* All the same stuff for IE */
.slider::-ms-thumb {
  width: 10px;
  height: 10px;
  border-radius: 50%;
  background: #4871bf;
  cursor: pointer;
}
.webpageList .website {
  text-align: start;
  display: flex;
  justify-content: flex-start;
  color: #000;
  cursor: pointer;
  font-size: 16px;
  letter-spacing: 1px;
  margin: 20px 34px;
  align-items: center;
}
.webpageList .website .icon {
  height: 16px;
  width: 16px;
  margin-top: 2px;
}
.webpageList .webpage {
  margin-bottom: 30px;
  text-align: left;
  direction: ltr;
}
.webpageList .webpage.hebrew{
  text-align: right;
  direction: rtl;
}
.webpageList .webpage .icon {
  margin-right: 10px;
}
.webpage.hebrew .icon {
  margin: 0 0 0 10px;
}
.webpageList .webpage .title {
  font-size: 22px;
  color: black;
  text-decoration: none;
  margin-bottom: 10px;
}
.webpageList .webpage .title:hover {
  text-decoration: none;
}
.webpageList .webpage .domain {
  font-family: "Roboto", "Helvetica Neue", "Helvetica", sans-serif;
  font-size: 14px;
  color: #666;
  margin-bottom: 10px;
}
.webpageList .webpage .description {
  font-size: 18px;
  color: #999;
}
.webpageList .webpage .stats,
.mediaList .media .meta,
.manuscript .meta {
  font-size: 13px;
  color: #999;
  margin-top: 5px;
}

.webpageList .website .siteName {
  margin-inline-start: 15px;
}

.manuscript .meta span,
.manuscript .meta a {
  font-family: "Roboto", "sans-serif";
  margin-top: 2px;
}
.manuscript .meta .int-he {
  font-family: "Heebo", "sans-serif";
}
.webpageList.empty .loadingMessage {
  margin-top: 0px;
}
.webpageList .webpagesLinkerMessage {
  padding: 20px 0px;
  color: #999;
  border-top: 1px solid #E5E5E5;
  font-size: 13px;
}
.marginless .webpageList .webpagesLinkerMessage {
  padding: 20px 34px;
}
.webpageList .webpagesLinkerMessage a {
  color: #999;
  text-decoration: underline;
}
.manuscriptImage {
  width: auto;
  max-height: 180px;
  border-radius: 3px;
}
.manuscriptCaption {
  font-family: "Adobe Garamond Pro", "sans-serif";
  font-size: 18px;
  line-height: 22px;
  margin-top: 13px;
  margin-bottom: 2px;
  border-bottom: 0px;
  text-align: left;
}
.manuscriptCaptionHe {
  font-family: "Taamey Frank", "Heebo", "sans-serif";
  font-size: 22px;
  line-height: 22px;
  margin-top: 13px;
  margin-bottom: 2px;
  border-bottom: 0px;
  text-align: right;
}
.fullSizeImageLink {
  width: 292px;
  height: 23px;
  left: 830px;
  top: 367px;
  font-family: "Roboto", "sans-serif";
  font-style: normal;
  font-weight: normal;
  font-size: 13px;
  line-height: 15px;
  color: #999999
}
.manuscript {
  border-bottom: 1px solid #DDDDDD;
  margin: 29px 34px;
  padding-bottom: 19px;
  overflow-x: hidden;
}

.manuscript a {
  color: inherit;
}
/*.manuscriptBorder {*/
/*  border: 1px solid #dddddd;*/
/*  position: absolute;*/
/*  width: 292px;*/
/*  height: 0px;*/
/*  left: 830px;*/
/*  top: 409px;*/
/*}*/
.manuscriptList :last-child {
  border-bottom: 0px solid red;
}
.textList.marginless .webpageList.empty .loadingMessage {
  margin: 50px 40px;
}
.textRange .numberLabel {
  position: absolute;
  top: 14px;
}
.english .textRange .numberLabel {
  left: -24px;
}
.english .textRange .numberLabel.itag {
  right: -30px;
  left: initial;
}
.hebrew .textRange .numberLabel,
.bilingual .textRange .numberLabel  {
  right: -30px;
}
.multiPanel .textRange .numberLabel{
  display: none;
}
.multiPanel .textRange .numberLabel.itag{
  display: block;
  color: #4871bf;
}
.textRange.lowlight .numberLabel {
  color: #999;
}
.readerPanel.bilingual .connectionsPanel .he {
  display: none;
}
.connectionsSummaryLoading {
  padding: 20px 34px;
  color: #999;
}
.connectionsPanel .connectionPanelSectionHeader{
  margin-inline-start: 34px;
  margin-inline-end: 34px;
  margin-top: 30px;
  margin-bottom: 15px;
  border-bottom: 1px solid #CCCCCC;
  padding-bottom: 13px;
}
.connectionsPanel .connectionPanelSectionHeader .connectionPanelSectionHeaderInner{
  font-size: 14px;
  font-style: normal;
  font-weight: 400;
  line-height: 18px;
  letter-spacing: 0em;
  text-align: justified;
  color: #666666;
  text-transform: uppercase;

}
.connectionsPanel .connectionsSummaryLoading .loadingMessage {
  margin-top: 0;
}
.textListTextRangeBox {
  position: relative;
}

.textListTextRangeBox .textRange{
  margin-bottom: 0;
  padding-bottom: 0;
}
.textListTextRangeBox .connection-buttons, .versionsTextList .connection-buttons{
  margin-bottom: 28px;
  display: flex;
  align-items: flex-start;
  align-content: flex-start;
}
.connection-buttons.access-user .connection-button.delete-link{
  display:none;
}
.connection-buttons .connection-button{
  font-style: normal;
  font-weight: normal;
  font-size: 13px;
  line-height: 15px;
  color: #999999;
  margin-inline-end: 15px;
  text-decoration: none;
  cursor: pointer;
  display: flex;
  flex-flow: row wrap;
  align-items: center;
}
.singlePanel .connection-buttons .connection-button{
  text-align: start;
  margin-inline-end: 5px;
}
.connection-buttons .connection-button span{
  text-align: initial;
}
.connection-buttons .connection-button .int-en{
  font-family: "Roboto", "Helvetica Neue", "Helvetica", sans-serif;
}
.connection-buttons .connection-button .int-he{
  font-family: "Heebo", "Roboto", "Helvetica Neue", "Helvetica", sans-serif;
}
.toolsMessage {
  margin: 130px 0;
  text-align: center;
  font-size: 18px;
}
.connection-buttons .connection-button::before{
  display: block;
  content: ' ';
  background-size: 15px 15px;
  background-repeat: no-repeat;
  height: 15px;
  width: 15px;
  margin-inline-end: 5px;
}
.connection-buttons .panel-open-link::before{
  background-image: url("/static/icons/open-panel.svg");
}
.connection-buttons .delete-link::before{
  background-image: url("/static/icons/remove-connection.svg");
}
.connection-buttons .add-to-sheet-link::before{
  background-image: url("/static/icons/add-to-sheet.svg");
}

.toolsButtonContainer {
  display: flex;
  justify-content: flex-start;
  color: #000;
  /*border-top: 1px solid #E5E5E5;*/
  cursor: pointer;
  font-size: 16px;
  letter-spacing: 1px;
  margin: 20px 34px;
  align-items: center;
  flex-wrap: wrap;
}

.toolsButtonContainer .toolsButtonText,
.toolsButtonContainer .toolsSecondaryButton {
  position: relative;
  top: 1.5px;
}

.toolsButton {
  background: none;
  padding: 0;
  border: 0px;
  flex: 1 1 auto;
}

.toolsSecondaryButton {
  color: var(--dark-grey);
  --english-font: var(--english-sans-serif-font-family);
  --hebrew-font: var(--hebrew-sans-serif-font-family);
  height: var(--sans-serif-small-font-size);
  margin-inline-start: 30px;
  align-self: flex-start;
}

.linkArrow {
  height: var(--sans-serif-small-font-size);
  position: relative;
  top: 1px;
}

.toolsButtonContainer .toolsButton.greyColor {
  color: var(--dark-grey);
}
.toolsButton .toolsButtonText .connectionsCount::before{
  content: " ";
}
.topicList.topicsHe {
  direction: rtl;
}
.topicList.topicsEn {
  direction: ltr;
}
.interface-hebrew .topicList.topicsEn {
  direction: rtl;
}

.topicButton {
  display: flex;
  justify-content: flex-start;
  color: #000;
  cursor: pointer;
  font-size: 16px;
  flex-direction: column;
  letter-spacing: unset;
  align-items: initial;
  border-top: 1px solid #E5E5E5;
  padding: 20px 34px;
  margin: initial;
}
<<<<<<< HEAD
.topicButton.isFirst {
=======
.topicList #topicItem-0 {
>>>>>>> c0ce26dd
  border-top: none;
}
.topicButton:hover {
  text-decoration: none;
}

.topicButton .topicButtonTitle {
  display: flex;
  flex-direction: row;
  justify-content: space-between;
  text-align: left;
}
.topicButton .topicButtonTitle .he {
  text-align: right;
}
.topicButton .contentText .en {
  font-family: "adobe-garamond-pro", "Crimson Text", Georgia, serif;
}
.topicButtonTitle .he {
  font-size: 122%;
}
.topicButton .three-dots-button.tooltip-toggle::before,
.named-entity-title-bar .three-dots-button.tooltip-toggle::before {
  transform: none;
  left: unset;
  right: 30px;
  width: 180px;
}
.readerPanel.hebrew .topicButton .three-dots-button.tooltip-toggle::before,
.readerPanel.hebrew .named-entity-title-bar .three-dots-button.tooltip-toggle::before {
  right: unset;
  left: 30px;
  text-align: right;
}
.topicButton .smallText {
  margin-top: 10px;
  line-height: 18px;
  font-size: 18px;
  text-align: start;
}
.topicButton .smallText .en {
  font-family: "Roboto", "Helvetica Neue", "Helvetica", sans-serif;
  font-size: 13px;
  font-weight: normal;
  color: #999;
}
.topicButton .smallText .he {
  font-family: "Heebo", sans-serif;
  font-size: 13px;
  font-weight: normal;
  color: #999;
}
.toolsButton:hover {
  text-decoration: none;
  color: inherit;
}
.toolsButton.systemTypeface .toolsButtonText span.int-en,
.toolsButton.systemTypeface .toolsButtonText span.en{
  font-family: "Roboto", "Helvetica Neue", "Helvetica", sans-serif;
}
.toolsButton.textTypeface .toolsButtonText span.int-en,
.toolsButton.textTypeface .toolsButtonText span.en{
  font-family: "adobe-garamond-pro", "Crimson Text", Georgia, serif;
}
.toolsButton.systemTypeface .toolsButtonText span.int-he,
.toolsButton.systemTypeface .toolsButtonText span.he{
  font-family: "Heebo", "Roboto", "Helvetica Neue", "Helvetica", sans-serif;
}
.toolsButton.textTypeface .toolsButtonText span.int-he,
.toolsButton.textTypeface .toolsButtonText span.he{
  font-family: "Taamey Frank", "adobe-garamond-pro", "Crimson Text", Georgia, "Times New Roman", serif;
  font-size: 122%;
}
.toolsButton .toolsButtonIcon {
  color: #999;
  font-size: 20px;
  width: 20px;
  margin-top: -1px;
}
.interface-hebrew .toolsButton .toolsButtonIcon {
  margin-top: 1px;
}
.toolsButton img.toolsButtonIcon {
  width: 18px;
  height: 18px;
  vertical-align: middle;
}
.toolsButton .toolsButtonText{
  margin-inline-start: 15px;
}

.shareSettingsBox .shareDropdown {
  display: inline-block;
  height: 20px;
  width: 52px;
  margin: 0 3px;
  border: 0;
  color: var(--sefaria-blue);
  font-weight: 600;
  --english-font: var(--english-sans-serif-font-family);
  --hebrew-font: var(--hebrew-sans-serif-font-family);
  font-size: var(--sans-serif-body-font-size);
  align-self: flex-end;
  appearance: none;
  -webkit-appearance: none;
  -moz-appearance: none;
  bottom: 1px;
  position: relative;
  background-color: Transparent;
  background-image: url(/static/icons/arrow-down-bold.svg);
  background-repeat: no-repeat;
  background-position: right;
  background-size: 12px;
}

.shareInputBox .copyLinkIcon {
  float: right;
  margin: 0px -5px 1px 0px;
}

.shareInputBox span {
  --english-font: var(--english-sans-serif-font-family);
  --hebrew-font: var(--hebrew-sans-serif-font-family);
  font-size: var(--sans-serif-body-font-size);
}

.shareInputBox {
  position: relative;
  display: flex;
  box-sizing: border-box;
  border-radius: 7px;
  border: none;
  box-shadow: 0 1px 3px rgb(0 0 0 / 20%);
  font-size: var(--sans-serif-body-font-size);
  font-family: "Roboto", "Helvetica Neue", "Helvetica", sans-serif;
  color: #666;
  padding: 20px 20px;
  margin: 19px 33px;
}
.shareInput {
  width: calc(100% - 40px);
  box-sizing: border-box;
  border-radius: 7px;
  border: none;
  font-size: var(--sans-serif-body-font-size);
  font-family: "Roboto", "Helvetica Neue", "Helvetica", sans-serif;
  color: #666;
  text-overflow: ellipsis;
}

.shareInputBox .shareInputButton {
  background-color: #fff;
  position: absolute;
  border: 0;
  margin-inline-start: calc(100% - 60px);
}

.shareInputBox .shareInputButton:active {
  background-color: var(--light-grey);
}

.shareSettingsBox {
  display: flex;
  box-sizing: border-box;
  border-radius: 7px;
  border: none;
  font-size: var(--sans-serif-body-font-size);
  --english-font: var(--english-sans-serif-font-family);
  --hebrew-font: var(--hebrew-sans-serif-font-family);
  color: var(--dark-grey);
  margin: 20px 34px;
}
.addToSourceSheetBox {
  position: relative;
}
.addToSourceSheetBox input {
  padding: 13px 12px;
  margin: 0;
  cursor: pointer;
  font-size: 18px;
  border-radius: 4px;
  box-shadow: none;
  border: 1px solid #E9E9E9;
  width: 60%;
  height: 50px;
  box-sizing: border-box;
}
.addToSourceSheetBox .button {
  width: 100%;
  text-align: center;
  margin: 0;
}
.button.extraSmall.topic {
  color: #000000;
  background-color: var(--lighter-grey);
  white-space: nowrap;
}
.addToSourceSheetBox .button.small {
  width: 37%;
  box-sizing: border-box;
  height: 50px;
  padding: 17px;
  margin: 0;
  float: right;
}
.interface-hebrew .addToSourceSheetBox input {
  width: 47%;
}
.interface-hebrew .addToSourceSheetBox .button.small {
  width: 50%;
  float: left;
}
.addToSourceSheetBox .newSheet {
  border-top: 1px solid #E9E9E9;
  padding: 14px 22px;
}
.addToSourceSheetBox .newSheet input::placeholder { /* eventual spec? */
  font-family: "Roboto", "Helvetica Neue", "Helvetica", sans-serif;
}
.addToSourceSheetBox .newSheet input::-webkit-input-placeholder { /* Chrome/Opera/Safari */
  font-family: "Roboto", "Helvetica Neue", "Helvetica", sans-serif;
}
.addToSourceSheetBox .newSheet input::-moz-placeholder { /* Firefox 19+ */
  font-family: "Roboto", "Helvetica Neue", "Helvetica", sans-serif;
}
.addToSourceSheetBox .newSheet input:-ms-input-placeholder { /* IE 10+ */
  font-family: "Roboto", "Helvetica Neue", "Helvetica", sans-serif;
}
.addToSourceSheetBox .newSheet input:-moz-placeholder { /* Firefox 18- */
  font-family: "Roboto", "Helvetica Neue", "Helvetica", sans-serif;
}
.confirmAddToSheet {
  text-align: center;
  background-color: #FBFBFA;
  margin-bottom: 10px;
}
.confirmAddToSheet .message{
  text-align: start;
}
.confirmAddToSheet.addToSourceSheetBox .message span{
  font-family: 'HebrewInEnglish Serif Font', "adobe-garamond-pro", "Crimson Text", Georgia, "Times New Roman", serif;
  font-style: normal;
  font-weight: normal;
  font-size: 18px;
  line-height: 25px;
  text-decoration-line: none;
  color: #666666;
}
.confirmAddToSheet.addToSourceSheetBox .message span a{
  text-decoration: underline;
  color: #666666;
}
.confirmAddToSheet .button {
  width: 100%;
}
.connectionsPanel .allSheetsLink,
.connectionsPanel .allNotesLink {
  display: block;
  margin-top: 10px;
}
.interface-hebrew .allNotesLinks {
  text-align: left;
}
.noteList + .noteList {
  border-top: 1px solid #ccc;
}
.connectionsPanel .loadingMessage {
  margin-top: 40px;
}
.connectionsPanel textarea.noteText,
.connectionsPanel textarea.feedbackText,
.sideColumn textarea.feedbackText {
  width: 100%;
  min-height: 100px;
  border: none;
  border-radius: 7px;
  padding: 20px 25px;
  box-sizing: border-box;
  box-shadow: 0 1px 3px rgba(0,0,0,0.2);
  font-size: 18px;
  font-family: "adobe-garamond-pro", "Crimson Text", Georgia, serif;
  margin-bottom: 10px
}


.connectionsPanel .noteSharingToggle {
  border: 1px solid #ccc;
  border-radius: 4px;
  margin-bottom: 12px;
}
.connectionsPanel .notePrivateButton,
.connectionsPanel .notePublicButton {
  width: 50%;
  display: inline-block;
  text-align: center;
  color: #CCC;
  padding: 16px 24px;
  border-radius: 4px;
  cursor: pointer;
  font-size: 15px;
  letter-spacing: 1px;
  font-family: "Roboto", "Helvetica Neue", "Helvetica", sans-serif;
  box-sizing: border-box;
}
.connectionsPanel .notePrivateButton.active,
.connectionsPanel .notePublicButton.active {
  background-color: white;
  color: #666;
}
.connectionsPanel .notePrivateButton {
  border-right: 1px solid #ccc;
  border-top-right-radius: 0;
  border-bottom-right-radius: 0;
}
.hebrew .connectionsPanel .notePrivateButton {
  border-left: 1px solid #ccc;
  border-top-left-radius: 0;
  border-bottom-left-radius: 0;
  border-right: none;
  border-top-right-radius: 4px;
  border-bottom-right-radius: 4px;
}
.connectionsPanel .line {
  width: 100%;
  border-bottom: 1px solid #ccc;
  margin: 40px 0;
}
.connectionsPanel .deleteNote {
  text-align: center;
  padding: 18px 0;
  color: #999;
  font-size: 15px;
  cursor: pointer;
  font-family: "Roboto", "Helvetica Neue", "Helvetica", sans-serif;
}
.connectionsPanel.textList .note {
  padding: 30px 0;
  position: relative;
}
.connectionsPanel.textList .note {
  border-top: 1px solid #E6E5E6;
}
.connectionsPanel.textList .note:first-child {
  border-top: none;
}
.connectionsPanel .noteButtons {
  position: absolute;
  top: 30px;
  left: -32px;
}
.interface-hebrew .connectionsPanel .noteButtons {
  left: auto;
  right: -32px;
}
.connectionsPanel .editNoteButton {
  visibility: hidden;
}
.connectionsPanel .note:hover .editNoteButton {
  visibility: visible;
}
.connectionsPanel .noteButtons .fa {
  cursor: pointer;
  color: #C6C6C6;
  font-size: 20px;
  margin: 0 8px;
}
.connectionsPanel .chavruta #chavrutaURL {
  background: #FBFBFA;
  box-shadow: 0px 1px 3px rgba(0, 0, 0, 0.25);
  border-radius: 6px;
  border: none;
  width: calc(100% - 22px);
  padding: 15px 11px;
  font-family: "Roboto", "Helvetica Neue", "Helvetica", sans-serif;
  color: #666;
  font-style: normal;
  font-weight: normal;
  font-size: 16px;
  line-height: 19px;
}
.connectionsPanel .chavruta .buttonContainer,
.feedbackOverlay .buttonContainer {
  width: 100%;
  margin-top: 15px;
  text-align: center;
}
.connectionsPanel .chavruta .startChavrutaButton {
  color: #fff;
}
.connectionsPanel .chavruta .startChavrutaButton img {
  filter: invert(100%) sepia(0%) saturate(7500%) hue-rotate(181deg) brightness(118%) contrast(111%);
  margin-inline-end: 10px;
}
.connectionsPanel .chavruta .headerText {
  font-family: "Roboto", "Helvetica Neue", "Helvetica", sans-serif;
  font-style: normal;
  font-weight: 500;
  font-size: 22px;
  line-height: 26px;
  padding-bottom: 13px;
  color: #666666;
  border-bottom: 1px solid #CCCCCC;
}
.connectionsPanel .chavruta p,
.connectionsPanel .divineNameReplacer p {
  font-size: 16px;
  font-family: "Roboto", "Helvetica Neue", "Helvetica", sans-serif;
  line-height: 19px;
  color: #666666;
}
.connectionsPanel .chavruta .fakeBrowser {
  width: 100%;
  margin: 30px auto 30px;
}
.fakeBrowser .fakeBrowserHeader {
  background: #C4C4C4;
  width: 100%;
  height: 30px;
  display: inline-flex;
  border-radius: 3px 3px 0 0;
}
.fakeBrowser .fakeBrowserButtons {
  padding: 7px;
}
.fakeBrowser .fakeBrowserButton {
  width: 8px;
  height: 8px;
  border-radius: 8px;
  display: inline-block;
  margin: 0px 1px;
}
.fakeBrowserButton.red {
  background: #E96E4C;
}
.fakeBrowserButton.yellow {
  background: #E6A935;
}
.fakeBrowserButton.green {
  background: #85C33D;
}

.fakeBrowser .fakeBrowserURLBar {
  background: #fff;
  flex: 1;
  align-self: center;
  margin-right: 10px;
  text-align: center;
  opacity: 0.85;
  border-radius: 4px;
  color: #9B9B9B;
}
.fakeBrowser .fakeBrowserMain {
  width: 100%;
  height: 190px;
  background-color: #fff;
  border-radius: 0 0 3px 0;
}
.fakeBrowser .fakeBrowserMain .fakeBrowserLeft {
  padding: 10px;
  background-color: #EDEDEC;
  width: 85px;
  display: inline-block;
  border-radius: 0 0 0 3px;
}
.fakeBrowser .fakeBrowserMain .fakeBrowserRight {
  padding: 0 10px;
  background-color: #fff;
  width: calc(100% - 127px);
  display: inline-block;
}
.fakeBrowser .fakeBrowserMain .fakeBrowserRight hr {
  border: none;
  margin-top: 8px;
  border-top: 3px solid #ccc;
}
.fakeBrowser .fakeBrowserMain .fakeBrowserRight hr:nth-child(4n+0) {
  margin-bottom: 16px;
  width: 80%;
  margin-inline-start: 0;
}
.fakeBrowser .fakeBrowserButtonAvatar {
  margin: 10px auto 5px;
  width: 80%;
  text-align: center;
}
.fakeBrowser .fakeBrowserButtonAvatar img {
  width: 100%;
}
.fakeBrowser .fakeBrowserButtonAvatar .default-profile-img {
  line-height: 68px;
  background: #212E50;
}
.addConnectionBox {
  font-size: 18px;
  text-align: center;
}
.addConnectionBox .dropdown .dropdownMain{
  justify-content: center;
}
.addConnectionBox .dropdown .dropdownMain span, .addConnectionBox .dropdown .dropdownMain img{
  margin-inline-start: auto;
}
.addConnectionSummary {
  margin-bottom: 20px;
}
.loginPrompt {
  text-align: center;
}
.loginPrompt .loginPromptMessage {
  font-size: 18px;
  margin-bottom: 20px;
}
.loginPrompt .button {
  width: auto;
  margin: 0 6px;
}
.profile-pic {
  display: flex;
  justify-content: center;
  align-items: center;
  flex-direction: column;
}
.profile-page {
  background-color: var(--lightest-grey);
}
.profile-page .profile-pic .profile-pic-hover-button {
  display: none;
}
.profile-pic-cropper-error {
  line-height: 1;
  max-width: 50vw;
  overflow: hidden;
}
.profile-page .profile-pic:hover .profile-pic-hover-button.profile-pic-button-visible {
  display: flex;
}
.profile-page .profile-pic .profile-pic-button-row {
  display: flex;
}
.profile-page .profile-pic .profile-pic-button {
  position: relative;
  top: calc(-1 * ((175px/2) + (46px/2)));  /* height of .profile-img + height of .profile-pic-button */
}
.profile-pic-cropper-modal {
  max-width: unset !important;
  max-height: unset !important;
  padding: 15px 15px 17px 15px !important;
  box-shadow: 0px 1px 4px rgba(0, 0, 0, 0.4);
  background-color: #FFF !important;
  border-radius: 6px;
}
.profile-pic-cropper-modal-inner {
  overflow: auto;
  display: block;
  line-height: 0;
  border-radius: 6px;
}
.profile-pic-loading {
  display: flex;
  align-items: center;
  justify-content: center;
  margin-top: 17px;
}
.profile-pic-cropper-modal .ReactCrop__crop-selection {
  border-radius: 50%;
  box-shadow: 0 0 0 9999em rgba(255, 255, 255, 0.6);
}
.profile-pic-cropper-modal .ReactCrop__image {
  max-width: 50vw;
  max-height: 50vh;
}
.profile-pic-close {
  right: 25px !important;
}
.profile-pic-cropper {
}
.profile-page .profile-pic .profile-pic-cropper-modal .profile-pic-cropper-button {
  display: inline-flex;
}
.profile-page .profile-pic .profile-pic-cropper-desc {
  margin-top: 9px;
  margin-bottom: 18px;
}
.profile-pic .profile-pic-input-file {
  /* make it essentially invisible so it stays in DOM and is accessible */
  width: 0.1px;
  height: 0.1px;
  opacity: 0;
  overflow: hidden;
  position: absolute;
  z-index: -1;
}
.readerNavMenu.profile-page .resourcesLink img {
  top: 0;
}
.profile-page .logoutLink {
  box-shadow: none;
  font-size: 16px;
}
.profile-page .logoutLink .int-en {
  font-family: "Roboto", "Helvetica Neue", "Helvetica", sans-serif;
}
.profile-page .logoutLink .int-he {
  font-family: "Heebo", sans-serif;
}
.notificationsTopContainer {
  display: flex;
  flex-direction: row;
  margin-bottom: 30px;
}
.notificationsHeaderBox {
  flex-grow: 1;
  margin-bottom: 12px
}
.readerNavMenu .notificationsHeaderBox h1 {
  margin: 4px 0 0 0;
}
.notificationsTitleIcon {
  position: relative;top: 2px;
}
.notification {
  border-bottom: 1px solid var(--light-grey);
  border-top: none;
  padding: 25px 0;
  line-height: 1.4;
}
.notification {
  display: flex;
}
.notification .imageSection {
  margin-inline-end: 15px;
}
.notification .imageSection img {
  height: 30px;
  width: 30px;
  border-radius: 15px;
}
.notification .mainSection {
  flex: 1;
}
.notification a {
  unicode-bidi: plaintext;
}
.notification a:hover {
  color: inherit;
}
.notification .topLine {
  display: flex;
  justify-content: space-between;
  flex-direction: row;
  margin-top: 2px;
  align-content: space-between;
}
.notification .topLine a {
  font-weight: bold;
}
.notification .topLineText {
  flex: 1;
}
.notification .date {
  color: var(--medium-grey);
  font-size: 14px;
  margin-inline-start: 15px;
}
.notification .notificationBody {
  margin-top: 20px;
}
.notification .sheetTitle,
.notification .collectionName {
  --english-font: var(--english-serif-font-family);
  --hebrew-font: var(--hebrew-serif-font-family);
  font-size: 24px;
  display: block;
}
.notification .sheetSummary {
  --english-font: var(--english-serif-font-family);
  --hebrew-font: var(--hebrew-serif-font-family);
  color: var(--dark-grey);
  font-size: 18px;
  margin-top: 10px;
}
.notification .replyButton {
  margin-top: 15px;
}
.notification .replyButton img {
  width: 15px;
  height: 10px;
  margin-inline-end: 10px;
}
.notification-message-link {
  display: inline-block;
  padding: 0 5px;
}
.globalUpdateForm {
  padding: 20px;
  background-color: #ddd;
  border-radius: 15px;
  font-size: 18px;
}
.globalUpdateForm .storyTypeSelector {
  padding-bottom: 15px;
}
.globalUpdateForm  select {
  margin: 0 0 0 15px;
}
.globalUpdateForm .error {
  color: red;
  font-size: 90%;
}
.globalUpdateForm input[type="text"] {
  padding: 5px;
  margin: 5px 0;
  width: 260px;
}
.globalUpdateForm input[type="radio"] {
  padding: 5px;
  margin: 8px;
}
.globalUpdateForm label {
  padding-top: 10px;
  display: block;
}
.globalUpdateForm .previewButton {
  margin-left: 85%;
  font-size: 20px;
}
.update {
  position: relative;
}
.update .imageSection {
  display: none;
}
.update .delete-update-button {
  position: absolute;
  top:  8px;
  right:  0px;
  color:  var(--dark-grey);
}
.story-action-button {
  display: inline-block;
  background: #CB6158;
  padding: 0 15px;
  margin: 0 8px;
  width: 60px;
  text-align: center;
  height: 19px;
  color: #fff;
  cursor: pointer;
  border-radius: 8px;
  box-shadow: 1px 1px 1px #ccc;
  border: 1px solid #ccc;
}

.lds-ring {
  display: inline-block;
  position: relative;
  width: 34px;
  height: 34px;
}
.lds-ring div {
  box-sizing: border-box;
  display: block;
  position: absolute;
  width: 21px;
  height: 21px;
  margin: 6px;
  border: 6px solid #999;
  border-radius: 50%;
  animation: lds-ring 1.2s cubic-bezier(0.5, 0, 0.5, 1) infinite;
  border-color: #999 transparent transparent transparent;
}
.lds-ring div:nth-child(1) {
  animation-delay: -0.45s;
}
.lds-ring div:nth-child(2) {
  animation-delay: -0.3s;
}
.lds-ring div:nth-child(3) {
  animation-delay: -0.15s;
}
@keyframes lds-ring {
  0% {
    transform: rotate(0deg);
  }
  100% {
    transform: rotate(360deg);
  }
}
.sefariaLogo {
  text-align: center;
  text-transform: uppercase;
  font-family: "Roboto", "Helvetica Neue", "Helvetica", sans-serif;
}
#appLoading {
  position: fixed;
  text-align: center;
  background-color: #FBFBFA;
  height: 100%;
  width: 100%;
  direction: initial;
}
#appLoading .loadingMessage {
  position: absolute;
  top: 45%;
  left: 50%;
  transform: translate(-50%, -50%);
}
#appLoading img.int-en {
  width: 150px;
  height: 42px;
  margin-bottom: 6px;
}
#appLoading img.int-he {
  width: 150px;
  height: 49px;
  margin-bottom: 6px;
}
.emptyDesktop {
  margin-top: 200px;
  text-align: center;
  color: #999;
}
.button {
  display: inline-block;
  color: white;
  background-color: var(--sefaria-blue);
  box-shadow: 0 1px 3px rgba(0,0,0,0.25);
  border-radius: 6px;
  padding: 16px 30px;
  margin: 0 2px 6px 2px;
  cursor: pointer;
  font-size: 16px;
  box-sizing: border-box;
  line-height: 19px;
  text-align: center;
  --english-font: var(--english-sans-serif-font-family);
  --hebrew-font: var(--hebrew-sans-serif-font-family);
  border: none;
}
.button.disabled{
  border: 1px solid var(--light-grey);
  background-color: var(--lightest-grey);
  font-size: 16px;
  line-height: 19px;
  text-align: center;
  color: var(--medium-grey);
  box-shadow: none;
}
.button.disabled:hover{
  color: var(--medium-grey);
  cursor: initial;
}
a.button {
  color: white;
}
.button:hover,
a.button:hover {
  color: white;
  text-decoration: none;
}
.button.white {
  background-color: white;
  color: #333;
}
a.button.white {
  color: var(--dark-grey);
}
.button.grey {
  background-color:  var(--lighter-grey);
  color: var(--dark-grey);
  box-shadow: none;
  border: none;
}
a.button.mini {
  padding: 5px;
  font-size: .8em;
}
.interface-english .userSheetTitle a.button.mini {
  float: right;
}
.interface-hebrew .userSheetTitle a.button.mini {
  float: left;
}
.button.transparent {
  color: #666;
  background-color: transparent;
  border: 1px solid transparent;
}
.profile-page .button.transparent {
  border: 0;
}
.button.transparent.bordered {
  border: 1px solid #CCC;
}
.button.fillWidth {
  width: 100%;
  text-align: center;
  display: block;
  margin: 10px 0;
}
.button.squareBorder {
  border-radius: 0;
}
a .button:hover {
  text-decoration: none;
}
.button.small {
  padding: 10px 14px;
  width: -moz-fit-content;
  width: fit-content;
}
.button.extraSmall {
  border-radius: 6px;
  box-shadow: none;
  margin: 0;
  padding: 5px 8px;
  height: 30px;
  line-height: 20px;
  letter-spacing: normal;
}
.button.extraSmall.topic {
  color: #000000;
  background-color: var(--lighter-grey);
  white-space: nowrap;
}

.button .buttonIcon {
  margin-inline-end: 7px;
  vertical-align: middle;
}
.button.small .buttonIcon {
  height: 14px;
  width: 14px;
  margin-top: -3px;
}
.button.appButton {
  box-shadow: none;
  border: 2px solid #18345D;
  color: #18345D;
}
.button.appButton img {
  margin-inline-end: 5px;
}
.button.appButton.iconOnly {
  width: 40px;
  height: 40px;
  box-sizing: border-box;
  display: inline-flex;
  padding: 0;
  justify-content: center;
  align-items: center;
}
.button.appButton.iconOnly img {
  width: 18px;
  height: 18px;
  margin: 0;
}
.lexicon-content{
  font-size: 15px;
  padding-bottom: 10px;
  margin-bottom: 1px;
}
.lexicon-link:hover {
  text-decoration: underline;
}
.lexicon-header {
  padding: 10px;
  border-bottom: 1px solid #e5e5e5;
  background-color: #AAAAAA;
}
.lexicon-header h4 {
  font-size: 1.2em;
  margin: 0;
}
.entry + .entry {
  padding-top: 10px;
}
.lexicon-results {
  padding-top: 20px;
}
.named-entity-attribution {
  margin-top: 13px;
}
.named-entity-ambiguous {
  margin-bottom: 24px;
}
.named-entity-ambiguous .systemText .int-en,
.named-entity-ambiguous .systemText .int-he {
  color: #999;
}
.named-entity-title-bar {
  display: flex;
  flex-direction: row;
  justify-content: space-between;
}
.named-entity-wrapper {
  display: flex;
  flex-direction: column;
}
.named-entity-wrapper + .named-entity-wrapper {
  margin-top: 26px;
}
.readerPanel.english .named-entity-wrapper {
  direction: ltr;
}
.readerPanel.hebrew .named-entity-wrapper {
  direction: rtl;
}
.lexicon-results .named-entity-description {
  margin-top: 13px;
}
.lexicon-results .named-entity-description .en,
.lexicon-results .named-entity-description .he {
  color: #666;
}
.lexicon-results .entry > div {
  padding: 1% 0 1% 0;
  margin: auto;
}
.lexicon-results .entry a {
    font-size: .8em;
    font-weight: bold;
    letter-spacing: 1px;
    cursor: pointer;
    color: #333;
}
.lexicon-results .entry .headline {
  color: #333;
  font-size: 1.2em;
  display: block;
}
.lexicon-results .entry .headwords .headword {
  display: inline;
}
.lexicon-results .entry .morphology {
  font-family: "Roboto", "Helvetica Neue", "Helvetica", sans-serif;
  color: #999;
  display: inline;
  margin-right: 5px;
}
.lexicon-results .entry .lang-ref {

}
.lexicon-results .entry .definition-content{
    color: #444;
}
.lexicon-results ol {
	list-style-position: inside;
}
.lexicon-results .entry .definition li.sense{
	margin-left: 15px;
    padding-bottom: 10px;
}
.lexicon-results .entry .definition ol.senses{
	padding-left: 0;
}
.lexicon-results .entry .definition > li.sense{
	margin-left: 0;
}
.lexicon-results .entry ol.definition {
	list-style-type: none;
	padding-top: 2px;
	padding-left: 0;
    margin: 0;
}
.lexicon-results .entry .definition .notes {}
.lexicon-results .entry .definition .derivatives {display: block;margin-left: 15px;}
.lexicon-results .attribution {

}

.lexicon-results .attribution div,
.named-entity-wrapper .attribution div {
  display: block;
  font-family: "Roboto", "Helvetica Neue", "Helvetica", sans-serif;
  color: #aaa;
  font-size: 10px;
}
.lexicon-content .headword.en, .lexicon-content .headword.he,
.lexicon-content .definition-content.en, .lexicon-content .definition-content.he,
.lexicon-content .lexicon-results .attribution {
  display: inline;
}
.lexicon-content .headword.he, .lexicon-content .definition-content.he {
  direction: rtl;
}
.lexicon-content .headword.en, .lexicon-content .definition-content.en {
  direction: ltr;
}
.lexicon-instructions,
.lexicon-content .loadingMessage {
  font-size: 15px;
  font-style: italic;
}
.splitHeader {
  text-align: left;
  display: flex;
  flex-direction: row;
  justify-content: space-between;
  color: #666;
  font-weight: 300;
}
.splitHeader .en {
  font-size: 14px;
}
.splitHeader .he {
  font-size: 14px;
}
.splitHeader select {
  margin-inline-start: 6px;
}
.sheetsNewButton {
  text-align:center;
  margin-bottom: 30px;
}
.sheetsNewButton a {
  color: inherit;
}
.sheet.userSheet .sheetTitle  {
  font-family: "adobe-garamond-pro", "Crimson Text", Georgia, serif;
  font-size: 20px;
  color:#333;
  margin-bottom: 6px;
  unicode-bidi: plaintext;
}
.sheet.userSheet {
  font-size: 14px;
  color:#999;
  text-decoration: none;
  flex-direction: column;
}
.interface-english .sheet.userSheet{
  font-family: "Roboto", "Helvetica Neue", "Helvetica", sans-serif;
}
.interface-hebrew .sheet.userSheet{
  font-family: "Heebo", "sans-serif";
}
.sheet.userSheet .userSheetInfo{
  display: flex;
  justify-content: flex-start;
}
.sheet.userSheet .userSheetInfo span:before{
  content: '·';
  margin: auto 4px;
}
.sheet.userSheet .userSheetInfo span:first-child:before{
  content: '';
  margin: 0;
}
.sheet.userSheet .sheetAccess{
  margin: auto 4px;
}
.filterByTag {
  cursor: pointer;
  text-transform: none;
  font-size: 18px;
}
.sheet.userSheet .sheetEditButtons {
  font-size: 24px;
  height: 32px;
  width: 32px;
  text-align: center;
  line-height: 32px;
  background-color: white;
  border: 1px solid #E6E6E6;
  border-radius: 4px;
  margin-left: 10px;
  display: none;
  float:right;
  cursor: pointer;
  color: #999;
  text-decoration: none;
}
.sheetButton:hover {
  text-decoration: underline;
}
.sheetButton{
  border: 1px solid #fff;
}
.sheetButton.active {
  border: 1px solid #333;
}
.tagString a {
  text-decoration: none;
  color: #999;
}
.tagString a:after {
  content: ", ";
  color: #999;
}
.tagString a:last-child:after {
  content: "";
}
.singlePanel .collectionsList {
  margin-top: 0;
}
.collectionsList .enCollections,
.collectionsList .heCollections {
  margin-bottom: 50px;
}
.readerPanel .collectionsList .enCollections .gridBox,
.readerPanel .collectionsList .enCollections .int-he {
  direction: ltr;
}
.readerPanel .collectionsList .heCollections .gridBox {
  direction: rtl;
}
.collectionListing {
  display: flex;
  flex-direction: row;
  justify-content: space-between;
}
.profile-page .collectionListing {
  padding: 20px 0;
}
.collectionListing .left-content {
  display: flex;
  flex-direction: row;
  align-items: center;
}
.collectionListing + .collectionListing {
  border-top: 1px solid #ccc;
}
.collectionListingImageBox {
  width: 40px;
  height: 40px;
  border-radius: 20px;
  margin-inline-end: 10px;
  overflow: hidden;
  flex-shrink: 0;
}
.sheetMetaDataBox .collectionListingImageBox,
.tocTop .collectionListingImageBox {
  background-color: transparent;
  overflow: initial;
}
.sheetMetaDataBox .title {
  display: block;
}
.sheetMetaDataBox .title br { /* hide the line breaks that are stripped before saving */
    display: none;
}
.sheetMetaDataBox .title * {  /* chrome adds <div> tags to contenteditables and we want those inline as well  */
  display: inline;
}
.sheetMetaDataBox .title:empty:before {
  content: "Untitled";
  color: #999;
  position: relative;
  pointer-events: none;
  width: auto;
}
.interface-hebrew .sheetMetaDataBox .title:empty:before {
  content: "ללא שם";
}

.publishBox {
  text-align: start;
  background-color: #EDEDEC;
  border-radius: 6px;
  padding: 10px 20px;
  max-width: 540px;
  margin: 20px -20px;
  font-size: 16px;
  color: #666;
}

div.transparentBackground.publishBox {
  background-color: inherit;
  border-radius: 0px;
  padding: 0px 20px;
  color: inherit;
}

.publishBox .smallText .int-en, .publishBox .smallText .int-he.enInHe {
  color: #666;
}
.publishBox p.error {
  color: red;
}
.publishBox p {
  margin-bottom: 15px;
}
.publishBox .error .react-tags,
.publishBox textarea.error {
  border: 1px solid red;
}
.publishBox p strong {
  color: black;
  font-weight: 400;
}
.publishBox h3 {
  font-size: 22px;
  font-weight: 500;
  color: #666;
  margin-top: 12px;
  margin-bottom: 14px;
  text-transform: none;
  text-align: start;
}
.publishBox hr {
  border-bottom: none;
  border-right: none;
  border-left: none;
  border-top: 1px solid #CCC;
  margin-top: 20px;
}
.publishBox .smallText {
  color: #666666
}
.publishBox textarea {
  width: 100%;
  height: 100px;
  resize: none;
  box-sizing: border-box;
  font-size: 16px;
  color: #000;
  border: none;
  border-radius: 6px;
  box-shadow: 0px 1px 3px rgba(0, 0, 0, 0.25);
  font-style: normal;
  padding: 10px 10px 4px 10px;
  margin-bottom: 0px;
}
.publishBox textarea::placeholder {
  font-size: 16px;
  color: #666;
  font-style: normal;
  font-family: var(--english-sans-serif-font-family);
}
.publishBox .react-tags {
  position: relative;
  padding: 10px 10px 4px 10px;
  border-radius: 6px;
  background-color: #fff;
  box-shadow: 0px 1px 3px rgba(0, 0, 0, 0.25);
  /* shared font styles */
  font-size: 16px;
  line-height: 1.2;
  color: #666;
  /* clicking anywhere will focus the input */
  cursor: text;
}
.publishBox .react-tags.is-focused {
  border-color: #B1B1B1;
}
.publishBox .react-tags__selected {
  display: inline;
}
.publishBox .react-tags__selected-tag {
  display: inline-block;
  box-sizing: border-box;
  margin: 0 6px 6px 0;
  padding: 6px 8px;
  border: none;
  border-radius: 6px;
  background: #EDEDEC;
  color: #000;
  /* match the font styles */
  font-family: inherit;
  font-size: inherit;
  line-height: inherit;
}
.publishBox .react-tags__search-input,
.publishBox .react-tags__search-input:focus,
.publishBox .react-tags__search-input:focus-visible {
  font-family: inherit;
  font-size: inherit;
  border: none;
  outline: none;
}
.publishBox .react-tags__search-input::placeholder {
  font-size: 16px;
  font-style: normal;
  font-family: var(--english-sans-serif-font-family);
}
body.interface-hebrew .publishBox .react-tags__search-input::placeholder,
body.interface-hebrew .publishBox textarea::placeholder {
  font-family: var(--hebrew-sans-serif-font-family);

}
.publishBox .react-tags__selected-tag:after {
  content: '\2715';
  color: #AAA;
  margin-inline-start: 8px;
  vertical-align: middle;
  font-size: 10px;
}
.publishBox .react-tags__selected-tag:hover,
.publishBox .react-tags__selected-tag:focus {
  border-color: #B1B1B1;
}
.publishBox .react-tags__search {
  display: inline-block;

  /* match tag layout */
  padding: 7px 2px;
  margin-bottom: 6px;

  /* prevent autoresize overflowing the container */
  max-width: 100%;
}
.publishBox .publishButton {
  margin: 18px 0;
  text-align: end;
}
.publishBox .publishButton .button.published {
  background-color: #EDEDEC;
  border: 1px solid #CCCCCC;
  color: #666666
}

.publishBox .publishButton .button {
  padding: 15px 20px;
}

.publishSettingsEditMode .publishButton {
  margin: 14px 0 0;
  text-align: end;
  flex-direction: row;
  justify-content: flex-end;
  display: flex;
}

.publishSettingsEditMode .publishButton .publishedText {
  text-align: start;
  margin-top: 5px;
  margin-bottom: 0px;
  margin-inline-start: 0px;
  margin-inline-end: 15px;
  font-size: var(--sans-serif-body-font-size);
  --english-font: var(--english-sans-serif-font-family);
  --hebrew-font: var(--hebrew-sans-serif-font-family);
  color: var(--dark-grey);
}

.publishSettingsEditMode .publishButton .publishedText .publishedTextBold {
  font-weight: bold;
  color: black;
}

.publishSettingsEditMode .button.published {
  background-color: #FFFFFF;
  border: 1px solid #CCCCCC;
  color: var(--dark-grey);
  height: fit-content;
  align-self: center;
  border-radius: 6px;
  box-sizing: border-box;
  box-shadow: none;
  padding: 9px 10px;
}

.publishBox .react-tags__suggestions ul {
  position: absolute;
  inset-inline-start: 0;  /* Note reduntant css rules below `body.interface-[hebrew|english]  .publishBox .react-tags__suggestions ul` */
  top: 100%;
  margin: 4px -1px;
  padding: 0;
  list-style: none;
  background: #fff;
  border: 1px solid #ccc;
  border-radius: 6px;
  min-width: 300px;
}
/* Reduntant given above `inset-inline-start` rule, but not standard on all browsers yet
RMN: 2021-04-22 */
body.interface-hebrew  .publishBox .react-tags__suggestions ul {
  right: 0;
}
/* Reduntant given above `inset-inline-start` rule, but not standard on all browsers yet
RMN: 2021-04-22 */
body.interface-english .publishBox .react-tags__suggestions ul {
  left: 0;
}
.publishBox .react-tags__suggestions li {
  border-bottom: none;
  padding: 6px 8px;
}
.publishBox .react-tags__suggestions li mark {
  text-decoration: none;
  background: none;
  font-weight: normal;
}
.publishBox .react-tags__suggestions li:hover {
  cursor: pointer;
  background: #eee;
}
.publishBox .react-tags__suggestions li.is-active {
  background: #eee;
}
.publishBox .react-tags__suggestions li.is-disabled {
  opacity: 0.5;
  cursor: auto;
}
.interface-hebrew .sheetMetaDataBox .authorStatement {
  direction: rtl;
}
.editorSidebarToggle {
  position: fixed;
  top: 150px;
  right: 30px;
  height: 30px;
  width: 30px;
  border-radius: 30px;
  border: none;
  background-color: var(--sefaria-blue);
  cursor: pointer;
  box-shadow: 0px 1px 3px rgba(0, 0, 0, 0.25);
}
.interface-hebrew .editorSidebarToggle {
  left: 30px;
  right: auto;
}


.editorSidebarToggle:active {
  box-shadow: 0px 1px 1px rgba(0, 0, 0, 0.25);
}
.editorSidebarToggle::after {
  content: url("/static/img/3vdots.svg");
  position: absolute;
  top: 7px;
  left: 13px;
}
.collectionListingImage {
  height: 100%;
  width: 100%;
  object-fit: cover;
  background-color: white;
}
.collectionListingImage.default {
  width: 80%;
  height: 80%;
  margin: 10%;
  opacity: 0.4;
}
.collectionListingName {
  display: block;
  font-size: 30px;
  color: #000;
  margin-bottom: 5px;
}
.collectionListingName:hover {
  color: #333;
}
.collectionListingDetails {
  color: #999;
  font-size: 14px;
}
.collectionListingMembership {
  text-transform: capitalize;
}
.collectionListingDetailSeparator {
  margin: 8px;
}
.collectionInfo {
  margin-bottom: 35px;
}
.interface-hebrew .collectionInfo .he {
  display: inline;
}
.interface-hebrew .collectionInfo .en {
  display: none;
}
.collectionPage h1 {
  color: black;
  font-size: 30px;
  margin-bottom: 5px;
  --hebrew-font: var(--hebrew-serif-font-family);
  --english-font: var(--english-serif-font-family);
}
.collectionPage .navTitle {
  margin-bottom: 5px;
}
.collectionPage .collectionLabel {
  text-transform: uppercase;
  color: #666;
  font-size: 16px;
  letter-spacing: 2px;
  display: block;
  margin-bottom: 25px;
}
.collectionPage a:hover {
  color: inherit;
}
.collectionPage .collectionWebsite {
  display: block;
  font-size: 16px;
  margin-top: 15px;
  color: #4B71B7;
  direction: ltr;
}
.collectionPage .collectionDescription {
  font-size: 16px;
  color: #666;
  line-height: 1.3;
}
.collectionPage .collectionDescription .dedication {
  --hebrew-font: var(--hebrew-serif-font-family);
  --english-font: var(--english-serif-font-family);
}
.collectionPage .collectionDescription .en .dedication {
  font-style: italic;
  font-size: 18px;
  display: block;
}
.collectionPage .collectionDescription .he .dedication {
  font-size: 20px;
  display: block;
}
.collectionPage .bubbleTab {
  font-size: 16px;
}
.collectionPage .tagsList {
  --hebrew-font: var(--hebrew-serif-font-family);
  --english-font: var(--english-serif-font-family);
}
.collectionPage .emptyMessage .button {
  margin-top: 22px;
}
.collectionPage .emptyMessage .button:hover {
  color: white;
}
.collectionContentsTab .gridBox {
  margin-bottom:  30px;
}
.collectionPage .collectionContentsSectionLabel {
  color: var(--dark-grey);
  size: 16px;
  margin: 30px 0 12px 0;
}
.collectionPage .collectionContentsTag {
  font-size: 24px;
}
.collectionPage .sheetIcon {
  display: none;
}
.collectionPage .filterable-list .sheet a.sheetTitle {
  font-size:  24px;
}
.collectionPage .searchInCollectionLink {
  font-size:  16px;
  color: var(--dark-grey);
  margin-top: 20px;
  display: block;
}
.collectionInvitationBox {
  padding-bottom: 20px;
}
.collectionInvitationBox .button {margin: 0;}
.collectionSheetInner {
  display: flex;
}
.collectionSheetInnerContent {
  flex: 1;
}
.sheet .sheetTitleText {
  font-family: var(--english-serif-font-family);
}
.sheetListingPinButton {
  display: none;
  opacity: 0.3;
  cursor: pointer;
}
.sheet:hover .sheetListingPinButton.active {
  display: block;
}
.sheetListingPinButton.pinned {
  display: block;
  opacity: 0.6;
}
#collectionInvitationInput {
  box-shadow: 0 1px 3px rgba(0,0,0,0.2);
  border: none;
  margin-inline-end: 10px;
  font-size: 18px;
  position: relative;
  border-radius: 7px;
  box-sizing: border-box;
  width: 215px;
  padding: 10px 15px;
}
.collectionInvitationBoxMessage {
  font-size: 18px;
  padding: 12px 0 0;
  text-align: center;
}
.flexLineBreak {
  width: 100%;
  height: 0;
}
.collectionPage .collectionMemberListing {
  padding-bottom: 24px;
  font-family: "Roboto", "Helvetica Neue", "Helvetica", sans-serif;
  font-size: 16px;
  color: #666;
  display: flex;
  flex-direction: row;
  justify-content: start;
}
.collectionMemberListingPic {
  margin-inline-end: 10px;
}
.collectionMemberListingPic.invitation {
  background-color: var(--medium-grey);
  border-radius: 1000px;
  width: 40px;
  height: 40px;
  line-height: 40px;
  text-align: center;
}
.collectionMemberListingName {
  color: black;
}
.collectionMemberListingRole {
  color: var(--dark-grey);
  font-size: 13px;
  margin-top: 4px;
}
.collectionMemberListingText {
  position: relative;
}
.collectionPage .collectionMemberListing .collectionMemberListingActions {
  display: none;
}
.collectionPage .collectionMemberListing:hover .collectionMemberListingActions {
  display: inline-flex;
}
.collectionMemberListingActions .collectionMemberListingActionsButton {
  cursor: pointer;
  color: var(--dark-grey);
  margin-inline-start: 8px;
}
.collectionMemberListingActionsMenu {
  position: absolute;
  left: 0;
  top: 46px;
  line-height: 30px;
  background-color: white;
  border: 1px solid #ccc;
  border-radius: 4px;
  color: #999;
  font-size: 15px;
  z-index: 1;
}
.interface-hebrew .collectionMemberListingActionsMenu {
  right: 0;
  left: unset;
}
.collectionMemberListingActionsMenu .action {
  padding: 4px 10px;
  cursor: pointer;
  white-space: nowrap;
}
.collectionMemberListingActionsMenu .action:hover {
  background-color: #eee;
}
.collectionMemberListingActionsMenu .action + .action {
  border-top: 1px solid #ccc;
}
.collectionMemberListingActionsMenu .role {
  font-size: 17px;
  margin-right: 4px;
}
.collectionMemberListingActionsMenu .role.current {
  color: var(--dark-grey);
}
.collectionInvitationListing {
  display: inline-block;
  min-height: 50px;
  line-height: 50px;
}
.topicFilterBox {
  display: flex;
  align-items: center;
  margin-bottom: 30px;
  background-color: var(--lighter-grey);
  border-radius: 100px;
  padding: 0 10px;
  margin-top: 0;
  width: 285px;
  max-width: 100%;
}
.singlePanel .topicFilterBox {
  margin-top: 20px;
}
.topicFilterBox .searchIcon {
  height: 18px;
  width: 18px;
  opacity: 0.4;
}
.topicFilterInput {
  padding: 0px 10px;
  line-height: 30px;
  flex: 1;
  box-sizing: border-box;
  border: none;
  background: transparent;
  font-size: 18px;
}
.topicsFilterReset {
  cursor: pointer;
  color: var(--medium-grey);
}
.topicsFilterResetIcon {
  height: 16px;
  width: 16px;
  margin-inline-start: 8px;
  vertical-align: -2px;
}
.alphabeticalTopicsNav {
  color: var(--dark-grey);
  margin-bottom: 5px;
}
.alphabeticalTopicsNav a {
  display: inline-block;
  margin-bottom: 10px;
}
.alphabeticalTopicsNav a + a {
  margin-inline-start: 10px;
}
.allTopicsList {
  min-height: 500px;
}
.topicPanel .topicLabel {
  text-transform: uppercase;
  font-weight: lighter;
  margin-bottom: 10px;
  font-size: 14px;
}
.topicPanel .topicLabel a {
  color: #8E8E8E;
}
.topicPanel .sideColumnMore {
  cursor: pointer;
  font-size: 16px;
  line-height: 26px;
  color: #666;
}
.topicPanel .sideColumnMore:hover {
  cursor: pointer;
  text-decoration: underline;
}
.topicPanel .sourceList {
  min-height: 500px;
}
.topicPanel .sourceList .loadingMessage {
  text-align: center;
}
.topicPanel .topicSource {
  margin-bottom: 40px;
  cursor: pointer;
  position: relative;
}
.topicPanel .topicSource .title {
  font-weight: bold;
}
.topicPanel .topicSource .score {
  font-size: 17px;
  color: #333;
  font-weight: normal;
  white-space: nowrap;
  border-radius: 4px;
  padding: 3px;
}
.topicPanel .topicSource .score:hover {
  background-color: #EEE;
}
.topicPanel .topicSource .score:active {
  background-color: #DDD;
}
.hebrew .topicPanel .topicSource .score {
  right: auto;
  left: 5px;
}
.topicPanel .topicSource .score img {
  width: 15px;
  height: 15px;
  vertical-align: middle;
  margin: -4px 0 0 2px;
  opacity: 0.6;
}

ul.aboutSheetLinks {
  list-style-type: none;
  padding-inline-start: 0;
  --english-font: var(--english-serif-font-family);
  --hebrew-font: var(--hebrew-serif-font-family);
  font-size: var(--serif-body-font-size);
}

h3.aboutSheetHeader {
  text-transform: none;
  color: var(--dark-grey);
  font-size: var(--sans-serif-h3-font-size);
  --english-font: var(--english-sans-serif-font-family);
  --hebrew-font: var(--hebrew-sans-serif-font-family);
  margin-bottom: 17px;
  margin-top: 36px;
  padding-bottom: 18px;
  border-style: none none solid none;
  border-color: var(--light-grey);
  border-width: 1px;
}

.aboutSheetPanel hr {
  height: 0px;
  border: 1px solid var(--light-grey);
}

.aboutSheetPanel div.description {
  color: var(--dark-grey);
  --english-font: var(--english-sans-serif-font-family);
  --hebrew-font: var(--hebrew-sans-serif-font-family);
  font-size: var(--sans-serif-body-font-size);
  margin: 20px 0px;
}

.aboutSheetPanel h2 {
  font-size: var(--serif-h3-font-size);
  color: #000000;
  text-transform: none;
  margin: 0px;
}

div.aboutSheetPanel>div.authorStatement {
  font-size: 16px;
  margin: 20px 0px;
}

.aboutSheetPanel h3.aboutSheetSubtitle {
  --english-font: var(--english-sans-serif-font-family);
  --hebrew-font: var(--hebrew-sans-serif-font-family);
  margin-top: 5px;
  margin-bottom: 20px;
}

div.aboutSheetMetadata {
  color: var(--medium-grey);
  --english-font: var(--english-sans-serif-font-family);
  --hebrew-font: var(--hebrew-sans-serif-font-family);
  font-size: var(--sans-serif-small-font-size);
  display: flex;
  flex-direction: column;
  margin: 10px 0px;
}
div.aboutSheetMetadata span:not(:first-child)::before{
  content: '•';
  margin-inline-start: 4px;
  margin-inline-end: 4px;
}

.hebrew .topicPanel .topicSource .score img {
  margin: -4px 2px 0 0;
}
.note a {
  color: #333;
  text-decoration: underline;
}
.noteListing {
  margin-bottom: 30px;
  border-bottom: 1px solid #ccc;
}
.noteListing a:hover {
  text-decoration: none;
}
.noteListing .textRange .title {
  font-size: 18px;
  color: #999;
  margin-bottom: 10px;
}
.noteListing .textRange .title:hover {
  text-decoration: underline;
}
.noteListing .textRange .text {
  font-size: 18px;
  font-style: italic;
  color: #999;
  margin-bottom: 18px;
}
.noteListing .textRange .text .he {
  font-style: normal;
}
.noteListing .segment {
  display: block;
}
.noteListing .note {
  font-size: 18px;
}
.noteListing .actionButtons {
  visibility: hidden;
  float: right;
  display: inline-block;
  cursor: pointer;
}
.interface-hebrew .noteListing .actionButtons {
  float: left;
}
.noteListing:hover .actionButtons {
  visibility: visible;
}
.noteListing .actionButtons img {
  width: 16px;
  height: 16px;
}
.noteListing .actionButtons img + img {
  margin: 0 0 0 10px;
}
.interface-hebrew .noteListing .actionButtons img + img {
  margin: 0 10px 0 0;
}
.noteListing:hover .actionButtons img:hover {
  opacity: 0.6;
}
.noteListing .mask {
  background-color: white;
  opacity: 0.5;
}
.addToSourceSheetModal {
  position: absolute;
  display: block;
  left: 40%;
  top: 240px;
  width: 330px;
  padding: 20px;
  background: #FBFBFA;
  border: #ccc 1px solid;
  border-radius: 4px;
  box-shadow: 0 0 10px #ccc;
  z-index: 200;
}
.addToSourceSheetModal .closeButton {
  margin-bottom: 10px;
  cursor: pointer;
  height: 18px;
  width: 18px;
  float: right;
}
.searchBox .keyboardInputInitiator {
    opacity: 0.4;
    width: 22px;
    height: 20px;
    padding: 4px 7px 2px;
    position: initial;
    vertical-align: 0px;
}
.searchBox.TopicSearchBox {
  margin: 30px 0px 20px 30px;
}
.searchBox.TopicSearchBox input {
  padding: 15px;
  box-sizing: border-box;
  box-shadow: 0px 1px 3px rgba(0, 0, 0, 0.25);
  border: none;
  height: 40px;
  width: 209px;
  font-family: "adobe-garamond-pro", "Crimson Text", Georgia, serif;
  border-radius: 6px;
  font-size: 18px;
  color: #000000;
}
.searchBox.TopicSearchBox input.selected {
  color: var(--commentary-blue);
}
.header .searchBox .keyboardInputInitiator {
    display: none;
}
body #keyboardInputMaster {
    opacity: 1;
    background-color: #FBFBFA;
    border: 1px solid #ccc;
    padding: 5px;
    box-shadow: none;
    border-radius: 0.3em;
    /*position: relative;
    top: 100px;
    left: 395px;*/
}
body #keyboardInputMaster thead {
  display: none;
}
body #keyboardInputMaster tbody tr td table{
    border-spacing: 2px 2px;
}
body #keyboardInputMaster tbody tr td table tbody tr td{
    border: 0.5px solid #eee;
    background: white;
    font-family: "Heebo","Roboto", sans-serif;
    min-width: 15px;
    vertical-align: middle;
    padding: 2px 8px;
    text-align: center;
    font-size: 14px;
    color: #333;
}
body #keyboardInputMaster tbody tr td table tbody tr td:hover,
body #keyboardInputMaster tbody tr td table tbody tr td:active,
body #keyboardInputMaster tbody tr td table tbody tr td.pressed{
    border: 1px solid #eee;
    background: #eee;
}
.calendarRefs {
  margin-bottom: 16px;
}
.calendarRef {
  font-size: 18px;
  color: #666;
  display: flex;
  margin: 2px 0;
}
.calendarRef a {
  color: inherit;
}
.calendarRef img {
  margin-top: 2px;
}
#editCollectionPageContainerInner {
  position: relative;
}
#editCollectionPage :not(h1) .int-en {
  font-family: "Roboto", "Helvetica Neue", "Helvetica", sans-serif;
}
#editCollectionPage :not(h1) .int-he {
  font-family: "Heebo", sans-serif;
}
#editCollectionPage .field {
  box-sizing: border-box;
  width: 100%;
  display: inline-block;
  vertical-align: top;
  padding: 12px;
}
#editCollectionPage .field.halfWidth {
  width: 50%;
  display: inline-block;
}
#editCollectionPage .field.quarterWidth {
  width: 25%;
  display: inline-block;
}
#editCollectionPage .field.threeQuarterWidth {
  width: 75%;
  display: inline-block;
}
#editCollectionPage .field > label {
  display: block;
  margin-bottom: 15px;
  color: #666;
}
#editCollectionPage input,
#editCollectionPage textarea {
  display: block;
  width: 100%;
  padding: 15px 12px;
  border-radius: 5px;
  border: none;
  box-sizing: border-box;
  box-shadow: 0 1px 3px rgba(0,0,0,0.2);
  font-family: "Roboto", "Helvetica Neue", "Helvetica", sans-serif;
  color: #333;
  font-size: 14px;
}
.interface-hebrew #editCollectionPage input,
.interface-hebrew #editCollectionPage textarea {
  font-family: "Heebo", sans-serif;
}
#editCollectionPage .hiddenFileInput {
  width: 0.1px;
  height: 0.1px;
  opacity: 0;
  overflow: hidden;
  position: absolute;
  z-index: -1;
}
#editCollectionPage .collectionImage {
  max-width: 200px;
  margin-bottom: 5px;
  display: block;
}
#editCollectionPage .helperText {
  color: #999;
  font-size: 13px;
  width: 500px;
}
#editCollectionPage .collectionHeaderBox {
  width: 100%;
  background-color: white;
  margin-bottom: 5px;
}
#editCollectionPage .collectionHeader {
  float: right;
  max-width: 100%;
}
#editCollectionPage .deleteCollection {
  cursor: pointer;
  margin: 30px 10px;
  color: #999;
  text-align: right;
}
#editCollectionPage .deleteCollection:hover {
  text-decoration: underline;
}
.dropdown {
  position: relative;
}
.dropdown .dropdownMain {
  background: white;
  box-shadow: 0 1px 3px rgba(0,0,0,0.2);
  border-radius: 7px;
  padding: 16px 22px;
  font-size: 16px;
  margin-bottom: 10px;
  cursor: pointer;
  line-height: 19px;
  color: var(--dark-grey);
  display: flex;
  justify-content: space-between;
  flex-direction: row;
}
.dropdown .dropdownMain.selected{
  color: var(--selected-option);
}
.dropdown .dropdownList .dropdownOption {
  font-size: 18px;
  cursor: pointer;
  padding: 0 22px;
  margin: 26px 0;
  border: none;
  color: var(--dark-grey);
  font-style: normal;
  font-weight: normal;
  font-size: 16px;
  line-height: 19px;
}
.dropdown .dropdownOpenButton {
  margin-inline-start: 6px;
  cursor: pointer;
  color: var(--dark-grey);
  font-size: 18px;
}
.interface-hebrew .dropdownOpenButton {
  float: left;
  margin-left: 0;
}
.dropdown .dropdownListBox {
  position: absolute;
  z-index: 1;
  margin-top: -14px;
  width: 100%;
  box-sizing: border-box;
  box-shadow: 0 1px 3px rgba(0,0,0,0.2);
  background: white;
  border-bottom-left-radius: 7px;
  border-bottom-right-radius: 7px;
}
.dropdown .dropdownList {
  color: #999;
  background-color: white;
  box-sizing: border-box;
  padding: 0;
  max-height: 250px;
  overflow-x: hidden;
  overflow-y: scroll;
  border-bottom-left-radius: 7px;
  border-bottom-right-radius: 7px;
}
.singlePanel .dropdown .dropdownList {
  max-height: 150px;
}
.dropdown .dropdownList .dropdownOption.selected {
  color: var(--selected-option);
}
.addToSourceSheetBox .dropdownMain.noselect {
  display: flex;
  justify-content: space-between;
  align-items: center;
  align-content: flex-start;
  text-align: start;
}
.addToSourceSheetBox .dropdownMain.noselect::before{
  content: url("/static/img/sheet.svg");
  opacity: 0.4;
  display: inline-block;
  margin-inline-end: 10px;
  transform: scale(0.8);
  vertical-align: text-bottom;
  line-height: 10px;
}
.addToSourceSheetBox .dropdownMain.noselect::after{
  content: url("/static/icons/chevron.svg");
  margin-inline-start: auto;
  opacity: 0.4;
  height: 24px;
  transform: scale(0.6) rotate(90deg);
  transform-origin: center center;
}
.addToSourceSheetBox .dropdownMain.noselect.open::after{
  transform: scale(0.6) rotate(-90deg);
  transform-origin: center center;
}
.addToSourceSheetBox .dropdownMain .loadingMessage {
  margin: 0;
}
.addToSourceSheetBoxTitle{
  font-style: normal;
  font-weight: normal;
  font-size: 13px;
  line-height: 15px;
  color: #999999;
  margin-bottom: 11px;
}
.addToSourceSheetBox .selectedRef{
  padding: 16px 22px;
  font-size: 16px;
  margin-bottom: 15px;
  cursor: pointer;
  background: #FBFBFA;
  box-shadow: 0px 1px 3px rgba(0, 0, 0, 0.25);
  border-radius: 6px;
  text-align: start;
}
.addToSourceSheetBox .selectedRef span{
  font-family: "adobe-garamond-pro", "Crimson Text", Georgia, "Times New Roman", serif;
  font-style: normal;
  font-weight: normal;
  font-size: 18px;
  line-height: 25px;
  color: #666666;
}
.readerPanel.hebrew .addToSourceSheetBox .selectedRef span{
  font-family: "Taamey Frank", "adobe-garamond-pro", "Crimson Text", Georgia, "Times New Roman", serif;
  font-size: 1.2em;
}
.addToSourceSheetBox .dropdown .dropdownList .dropdownOption::before{
  content: url("/static/img/sheet.svg");
  opacity: 0.4;
  display: inline-block;
  margin-inline-end: 10px;
  transform: scale(0.8);
  vertical-align: text-bottom;
  line-height: 10px;
}
#footer {
  background-color: white;
  border-top: 1px solid #F4F4F4;
  overflow: hidden;
  padding: 18px 40px 70px 40px;
  text-align: left;
  color: #999;
}
.singlePanel #footer {
  padding: 18px 15px 70px 15px;
}
#footer a {
  display: block;
  color: #666;
}
.interface-hebrew #footer{
  direction: rtl;
  text-align: right;
}
.interface-english #footer .int-he {
  display: none;
}
.interface-hebrew #footer .int-he {
  display: inline;
  text-align: right;
}
#footerInner {
  max-width: 1000px;
  margin: 0 auto;
}
#footer .section {
  display: inline-block;
  vertical-align: top;
  width: 200px;
  margin: 20px 0;
}
.interface-english #footer .section {
  text-align: left;
}
.interface-hebrew #footer .section {
  text-align: right;
}
#footer .section .header {
  color: #000;
  margin-bottom: 18px;
  font-weight: normal;
  font-size: 16px;
}
#footer .section.last {
  float: right;
  text-align: right;
}
.interface-hebrew #footer .section.last {
  float: left;
  text-align: left;
}
#footer .section a {
  font-size: 16px;
  margin: 2px 0;
}
#footer .fa {
  margin: 0 3px;
}
#footer .header.connect {
  text-transform: uppercase;
}
.newsletterSignUpBox {
  position: relative;
  margin-bottom: 4px;
}
.newsletterSignUpBox .newsletterInput {
  border-radius: 6px;
  padding: 10px 32px 12px 16px;
  width: 150px;
  font-size: 15px;
  border: 1px solid #EEE;
  margin-bottom: 6px;
  color: #333;
}
.newsletterSignUpBox img {
  height: 18px;
  width: 18px;
  opacity: 0.2;
  position: absolute;
  top: 10px;
  right: 12px;
}
.interface-hebrew .newsletterSignUpBox .newsletterInput {
  padding: 8px 16px 11px 32px;
}
.interface-hebrew .newsletterSignUpBox img {
  right: auto;
  left: 12px;
  transform: scale(-1, 1);
}
.newsletterEducatorOption {
  font-size: 14px;
  padding: 0px 3px;
  margin-top: 2px;
}
.newsletterSignUpBox .subscribeMessage {
  margin: 4px 0 14px 0;
  color: #333;
  font-size: 14px;
  font-family: "Roboto", "Helvetica Neue", "Helvetica", sans-serif;
  font-style: italic;
  text-align: center;
  direction: ltr;
}
#footer .section.connect a {
  display: inline;
  margin: 0 4px;
}
#footer .section.connect .socialLinks a {
  color: #666;
}
#footer #socialButtons {
  margin-bottom: 6px;
}
#footer #facebookButton {
  display: inline-block;
  vertical-align: top;
}
#footer #twitterButton {
  display: inline-block;
  vertical-align: top;
  margin-left: 4px;
}
.interface-hebrew #footer #twitterButton {
  margin-left: 0;
  margin-right: 4px;
}
#footer #siteLanguageToggle {
  color: #999;
  margin-top: 30px;
  font-size: 15px;
}
#footer #siteLanguageToggle #siteLanguageToggleLabel {
  display: block;
  text-transform: uppercase;
  color: #000;
}
#footer a#siteLanguageEnglish,
#footer a#siteLanguageHebrew {
  font-family: "Roboto", "Helvetica Neue", "Helvetica", sans-serif;
  cursor: pointer;
  color: #666;
  display: inline;
  margin: 0 3px;
}
#footer #siteLanguageEnglish:hover,
#footer #siteLanguageHebrew:hover {
  text-decoration: underline;
}
#footer a#siteLanguageHebrew {
  font-family: "Heebo", sans-serif;
}
.gemarra-regular, .gemarra-italic {
  font-weight: bold;
}
.it-text, .gemarra-italic {
  font-style: italic;
}
.categoryAttribution a {
  color: inherit;
}
.bubbleTab {
  padding: 10px 25px;
  margin: 3px;
  background-color: white;
  border-radius: 20px;
  border: 1px solid #DADADA;
  display: inline-block;
  font-size: 12px;
  color: #999;
  font-family: "Roboto", "Helvetica Neue", "Helvetica", sans-serif;
  letter-spacing: 1px;
  cursor: pointer;
}
.bubbleTab:hover {
  text-decoration: none;
}
.bubbleTab.active {
  color: #333;
}
.aboutBox .detailsSection{
  margin-bottom: 40px;
}
.aboutBox .aboutHeader {
  color: var(--dark-grey);
  padding-bottom: 13px;
  margin: 0;
  margin-bottom: 15px;
  text-align: initial;
  text-transform: none;
  font-size: 22px;
  border-bottom: solid 1px var(--light-grey);
  --english-font: var(--english-sans-serif-font-family);
  --hebrew-font: var(--hebrew-sans-serif-font-family);
}
.aboutBox .aboutTitle {
  padding: 10px 0 10px 0;
  display: inline-block;
  font-style: normal;
  font-weight: normal;
  font-size: 24px;
  line-height: 29px;
  color: #000000;
}
.aboutBox .tocCategory{
  display: block;
  margin-bottom: 17px;
  font-size: 16px;
  line-height: 19px;
  letter-spacing: 2px;
  text-transform: uppercase;
  color: var(--dark-grey);
}
.aboutBox .aboutSubtitle {
  font-style: italic;
  font-weight: normal;
  font-size: 18px;
  line-height: 22px;
  color: #666666;
}
.aboutBox .aboutSubtitle .he {
  font-style: normal;
}
.aboutBox .aboutAuthor{
  font-size: 16px;
  line-height: 19px;
  color: var(--dark-grey);
  margin-bottom: 22px;
  display: flex;
}
.readerPanel.hebrew .aboutBox .aboutAuthor .aboutAuthorInner{
  direction: rtl;
}
.aboutBox .aboutAuthor .authorName{
  margin-inline-start: 5px;
  color: black;
}
.aboutBox .aboutDesc {
  margin: 15px 0 15px 0;
  font-style: normal;
  font-weight: normal;
  font-size: 16px;
  line-height: 19px;
  color: var(--dark-grey);
}
.aboutBox .aboutComposed{
  font-size: 14px;
  line-height: 18px;
  color: var(--medium-grey);
}
.readerApp.interface-hebrew .aboutBox .versionDetails,
.readerApp.interface-hebrew .versionsBox .versionDetails {
  text-align: right;
}
.aboutBox .versionDetails .separator,
.versionsBox .versionDetails .separator {
  margin: 0 3px;
}
.aboutBox .currVersionSection, .aboutBox .alternateVersionsSection {
  padding-bottom: 30px;
}
.aboutBox .versionsBox .versionBlock:first-child{
  border-top: none;
  padding-top: 10px;
}
.aboutBox .currVersionSection .versionBlock + .versionBlock {
    border-top: solid 1px #CCC;
    padding-top: 20px;
    margin-top: 20px;
}
.version-with-buy-button {
  display: flex;
  flex-direction: column;
}
.version-with-buy-button .version-text-image{
  display: flex;
  justify-content: space-between;
}
.version-with-buy-button .version-text-image .versionBlock{
  align-self: flex-start;
}
.versionsBox .version-with-buy-button{
    border-top: solid 1px #CCC;
}
.versionsBox .version-with-buy-button .versionBlock{
    border-top: none;
}
.versionsBox .version-with-buy-button .version-text-image .version-with-buy-button-image
{
  padding: 20px;
}
.versionsBox .version-with-buy-button .version-with-buy-button-link{
    padding: 10px 20px;
}
.version-with-buy-button .version-with-buy-button-link{
  align-content: flex-start;
  min-width: 50%;
}
.version-with-buy-button .version-with-buy-button-link a.button{
  color: #FFFFFF;
  padding: 7px 20px;
}
.version-with-buy-button .version-text-image .version-with-buy-button-image img.buy-img {
    height: 85px;
    border-radius: 2px;
}
.versionsBox .versionLanguage {
  padding-bottom: 15px;
  letter-spacing: 1px;
  font-style: normal;
  font-weight: normal;
  font-size: 16px;
  line-height: 19px;
  color: #666666;
}
.interface-hebrew .versionsBox .versionLanguage {
  direction: rtl;
}
.versionsBox div:not(:first-child) .versionLanguage {
  padding-top: 25px;
}
.versionsBox .versionLanguage .versionCount {
  color: #999;
}
.versionsBox a.selectButton {
  font-style: normal;
  font-weight: normal;
  font-size: 13px;
  color: #666666;
  box-shadow: 0 1px 2px #999;
  padding: 2px 8px;
  background-color: white;
  border-radius: 4px;
  line-height: 18px;
  cursor: pointer;
}
.versionsBox a.selectButton.currSelectButton {
  background-color: #212E50;
  text-decoration: none;
  cursor: default;
  line-height: 20px;
  color: #FFFFFF;
}
.versionsTextList .topFiltersInner .uppercase {
  text-transform: none;
}
span.purim-emoji img{
  height: 25px;
  width: 25px;
}

/* Sheets */

.sheetsInPanel {
  overflow-y: scroll;
  overflow-x: hidden;
  height: 100%;
  padding: 0 15px;
  box-sizing: border-box;
  position: relative;
}
.sheetContent {
  width: 100%;
  box-sizing: border-box;
  font-size: 2.2em;
  line-height: 1.6;
  text-align: justify;
  background-color: inherit;
  margin: 0 auto;
  max-width: 760px;
  position: relative;
  padding: 0 30px;
  counter-reset: css-counter 0;
}
.sheetContent .ref {
  cursor: pointer;
  color: #999;
  font-size: 1em;
}
.sheetContent .ref a {
  color: #999;
}
.sheetContent img {
  max-width: 100%;
}
.sheetContent table {
  margin: auto;
  max-width: 100%;
  width: 100%;
  border-collapse: collapse;
  table-layout: fixed
}
.sheetContent table th,
.sheetContent table td {
  padding: 10px;
  border-top: 1px solid #E6E5E6;
  vertical-align: top;
}
.sheetContent table thead th {
  vertical-align: bottom;
  border-bottom: 2px solid #E6E5E6;
  border-top: none;
}
.sheetContent table th:first-of-type,
.sheetContent table tr td:first-of-type {
  padding-left: 0;
}
.sheetContent table th:last-of-type,
.sheetContent table tr td:last-of-type {
  padding-right: 0;
}
.sheetContent tbody {
  width: 100%;
}
.sheetContent .center {
  text-align: center;
}
.readerPanel .sheetItem {
  position: relative;
}
.heLeft.bilingual section.SheetSource .sheetItem.enOnly > .en,
.heLeft.bilingual section.SheetSource .sheetItem.heOnly > .he,
.heRight.bilingual section.SheetSource .sheetItem.enOnly > .en,
.heRight.bilingual section.SheetSource .sheetItem.heOnly > .he {
  width: 100%;
  padding-right: 15px;
  padding-left: 15px;
}
.readerPanel .sheetItem.indented-1,
.readerPanel section.SheetSource.indented-1,
.readerPanel section.SheetOutsideBiText.indented-1 {
  margin-left:  30px;
  margin-right: 30px;
}
.readerPanel .sheetItem.indented-2,
.readerPanel section.SheetSource.indented-2,
.readerPanel section.SheetOutsideBiText.indented-2 {
  margin-left:  60px;
  margin-right: 60px;
}
.readerPanel .sheetItem.indented-3,
.readerPanel section.SheetSource.indented-3,
.readerPanel section.SheetOutsideBiText.indented-3 {
  margin-left:  90px;
  margin-right: 90px;
}
.sheetContent .customSourceTitle {
  font-family: "Roboto", "Helvetica Neue", "Helvetica", sans-serif;
  text-transform: none;
  margin-bottom: 0;
  margin-top: 40px;
}
.sheetContent p {
  margin: 0 0 1em 0;
}
.segmentNumber.sheetSegmentNumber {
  display: block;
  position: absolute;
  text-align: center;
}
.readerPanel.bilingual.heLeft .sheetItem.segment .segmentNumber.sheetSegmentNumber,
.readerPanel.bilingual.heRight .sheetItem.segment .segmentNumber.sheetSegmentNumber {
  left: 50%;
  margin-left: -15px;
}
.readerPanel.bilingual.heLeft .sheetItem.segment.enOnly .segmentNumber.sheetSegmentNumber,
.readerPanel.bilingual.heRight .sheetItem.segment.enOnly .segmentNumber.sheetSegmentNumber {
  right: 0px;
  left: auto;
  margin-left: 0;
}
.readerPanel.bilingual.heLeft .sheetItem.segment.heOnly .segmentNumber.sheetSegmentNumber,
.readerPanel.bilingual.heRight .sheetItem.segment.heOnly .segmentNumber.sheetSegmentNumber {
  left: 0px;
  margin-left: 0;
}
.readerPanel.english .sheetItem.segment.heOnly .segmentNumber .en,
.readerPanel.hebrew .sheetItem.segment.enOnly .segmentNumber .he
.readerPanel.hebrew section.SheetSource .sheetItem.enOnly > .en,
.readerPanel.english section.SheetSource .sheetItem.heOnly > .he,
.readerPanel.hebrew section.SheetOutsideBiText .sheetItem.enOnly > .en,
.readerPanel.english section.SheetOutsideBiText .sheetItem.heOnly > .he  {
  display: block;
}
.sheetTocIcon {
  color: #ccc;
  font-size: 16px;
  width: 15px;
  height: 15px;
  margin: 0 8px;
  vertical-align: middle;
}
.bookPage .content h2.tagsTitle {
  text-align: center;
  color:black;
  font-size: 13px;
  margin-bottom: 0;
  padding-bottom: 8px;
}
.sheetMetaDataBox {
  margin: 40px auto 0 auto;
  text-align: center;
}
.bookMetaDataBox {
  margin: 40px auto;
  text-align: center;
}
.sheetContent .sheetItem.segment .sourceContentText {
  margin-bottom: 18px;
  display: block;
  overflow-wrap: break-word;
  word-wrap: break-word;
}
.sheetContent h1,
#sheet .outside h1,
.sourceContentText h1 {
  font-weight: 400;
  font-size: var(--serif-h3-font-size);
  text-align: center;
  margin-top: 45px;
  margin-bottom: 30px;
}
.sheetContent h1 span,
.sourceContentText h1 span {
  border-bottom: 4px solid var(--lighter-grey);
}


.readerPanel.hebrew .sheetContent .sheetItem.segment .sourceContentText.outsideBiText.en {
  display: none;
}
.readerPanel.english .sheetContent .sheetItem.segment .sourceContentText.outsideBiText.he {
  display: none;
}
.readerPanel.hebrew .sheetContent .sheetItem.segment.enOnly .sourceContentText.outsideBiText.en {
  display: inline;
}
.readerPanel.english .sheetContent .sheetItem.segment.heOnly .sourceContentText.outsideBiText.he {
  display: inline;
}
.readerPanel.english .sheetContent .sheetItem .SheetOutsideText.segment.he,
.readerPanel.hebrew .sheetContent .sheetItem .SheetOutsideText.segment.en,
.readerPanel.english .sheetContent .sheetItem .SheetComment.segment.he,
.readerPanel.hebrew .sheetContent .sheetItem .SheetComment.segment.en {
  display: inline;
}
.sourceContentText.centeredSheetContent {
  text-align: center;
}
.sheetContent .sheetItem.segment .sourceContentText p:last-child,
.sheetContent .editorContent .sheetItem.segment .sourceContentText p {
  margin-bottom: 0;
}
.sheetContent .editorContent .sheetItem.noPointer {
  pointer-events: none;
}

.sheetContent .editorContent .sheetItem.noPointer iframe {
  pointer-events: auto;
}


.sheetContent .editorContent .sheetItem.noPointer .element-link,
.sheetContent .editorContent .sheetItem.noPointer .element-link a {
    cursor: pointer;
    pointer-events: auto;
}
.sheetContent .sheetItem.segment .addedBy {
  margin-top: -20px;
}



.sheetContent .element-link {
  display: inline;
  position: relative;
}

.sheetContent .element-link .popup {
  position: absolute;
  left: 0;
  display: flex;
  align-items: center;
  background-color: white;
  padding: 0;
  border-radius: 6px;
  z-index: 1;
  top: -38px;
  pointer-events: auto;
  box-shadow: 0px 1px 3px rgba(0, 0, 0, 0.25);
}

.sheetNotice {
  color: var(--dark-grey);
  background: var(--lighter-grey);
  border: 1px solid var(--light-grey);
  box-sizing: border-box;
  border-radius: 6px;
  padding: 10px 20px;
  margin: 22px 44px 0;
  font-size: 16px;
}
.interface-hebrew .sheetContent .element-link .popup {
  direction: rtl;
}

.sheetContent .element-link .popup input {
  border: none;
  width: 200px;
  padding: 6px;
  font-size: 16px;
  color: rgb(0, 136, 204)
}

.sheetContent .element-link .popup a {
  display: flex;
  align-items: center;
  gap: 5px;
  padding-right: 10px;
  border-right: 1px solid lightgrey;
}

.sheetContent .element-link .popup button {
  border: none;
  background: transparent;
  padding: 6px;
}

.sheetContent .element-link .popup button:hover {
  color: rebeccapurple;
  cursor: pointer;
}

.sheetContent .editorContent,
.sheetContent .editorContent .segment {
  cursor: text;
}

.interface-english .sheetContent .sheetItem.segment .addedBy {
  float: left;
}
.interface-hebrew .sheetContent .sheetItem.segment .addedBy {
  float: right;
}
.youTubeContainer {
  position: relative;
  padding-bottom: 56.25%; /* 16:9 */
  padding-top: 25px;
  height: 0;
  pointer-events: auto;
}
.youTubeContainer iframe {
  position: absolute;
  top: 0;
  left: 0;
  width: 100%;
  height: 100%;
}
.sheetContent .media {
  margin: 0 auto;
  display: table;
  table-layout: fixed;
}
.sheetContent .media.fullWidth {
  width: 100%;
}
.sheetContent .media .mediaCaption {
  display: table-caption;
  caption-side: bottom;
  padding-top: 8px;
}
.sheetContent .media .mediaCaptionInner {
  display: flex;
  justify-content: space-between;
}
.sheetContent .media .mediaCaption .en {
  font-size: 80%;
  text-align: left;
  flex: 1;
}
.sheetContent .media .mediaCaption .he {
  font-size: 72%;
  flex: 1;
  font-family: "Heebo", "sans-serif";
}
.sheetContent .media .mediaCaption.heOnly .he,
.sheetContent .media .mediaCaption.enOnly .en {
  display: block;
}
.sheetContent .media .mediaCaption.heOnly .en,
.sheetContent .media .mediaCaption.enOnly .he {
  display: none;
}
.sheetContent .spacer:only-of-type.empty {
  line-height: inherit;
}
.sheetItem:only-of-type.empty .SheetOutsideText:before,
.sheetContent .spacer:only-of-type.empty:before {
  color: #999;
  position: absolute;
  pointer-events: none;
}
.interface-english .sheetItem:only-of-type.empty .SheetOutsideText:before,
.interface-english .spacer:only-of-type.empty:before,
.interface-english .spacer:only-of-type.empty:before {
  content: "Write something... ";
}
.interface-hebrew .sheetItem:only-of-type.empty .SheetOutsideText:before,
.interface-hebrew .spacer:only-of-type.empty:before,
.interface-hebrew .spacer:only-of-type.empty:before {
  content: "לכתוב משהו...";
}
.editorAddInterface {
  position: relative;
  pointer-events:none;
  background-color: transparent;
}
.editorAddInterface:before {
  content: "";
  margin-inline-start:-46px;
  position: absolute;
  width: 30px;
  height: 30px;
  transform: rotate(45deg);
  background-color: white;
  background-image: url("/static/icons/heavy-x-dark.svg");
  border: 1px solid var(--light-grey);
  background-size: 14px;
  border-radius: 50%;
  pointer-events:auto;
  cursor: pointer;
  background-repeat: no-repeat;
  background-position: center;
  box-sizing: border-box;
  box-shadow: 0px 1px 3px 0px #00000040;
}

.editorAddInterface:hover::before {
background-color: var(--lighter-grey);
}
.editorAddInterface.active:hover::before {
background-color: white;
}

.editorAddInterface.active {
  background-color: white;
  line-height: initial;
}
.editorAddInterface.active:before {
  transform: rotate(0);
}
.editorAddInterface .editorAddInterfaceButton {
  display: none;
}

.addInterfaceInput {
  pointer-events: none;
  display: inline-block;
}

.addInterfaceInput .textPreview {
  border-inline-start: 4px solid;
  padding-inline-start: 36px;
  padding-inline-end: 10px;
  padding-top: 30px;
  padding-bottom: 30px;
  pointer-events: auto;
  margin-top: 10px;
  background-color: white;
}

.addInterfaceInput .button {
  font-size: 14px;
  padding-top: 5px;
  padding-bottom: 5px;
  height: 30px;
  position: absolute;
}

.addInterfaceInput .textPreviewSegment {
  display: inline;
}

.addInterfaceInput .textPreview .inner {
  max-height: 272px;
  overflow-y: scroll;
  padding-inline-end: 30px;
  position: relative;
}

.addInterfaceInput .suggestionBoxContainer,
.addInterfaceInput .textPreviewContainer {
  position: absolute;
  z-index: 1;
}

.addInterfaceInput .suggestionBox,
.addInterfaceInput .textPreview {
  border: 1px solid var(--light-grey);
  box-shadow: 0px 1px 3px rgba(0, 0, 0, 0.25);
  border-radius: 6px;
}

.addInterfaceInput .suggestionBox {
  height: 100%;
}
.addInterfaceInput select.suggestionBox {
  font-size: 22px;
}


.addInterfaceInput select.suggestionBox:focus > option:checked {
  background: var(--light-grey) !important;
}

.addInterfaceInput select.suggestionBox option:checked,
.addInterfaceInput select.suggestionBox option:hover {
    box-shadow: 0 0 10px 100px var(--light-grey) inset;
}

.addInterfaceInput input,
.addInterfaceInput button,
.addInterfaceInput .suggestion {
  pointer-events: auto;
  cursor: pointer;
}

.addInterfaceInput .suggestion {
  border-inline-start: 4px solid;
  padding-inline-start: 36px;
  padding-inline-end: 40px;
  padding-top: 9px;
  padding-bottom: 9px;
  border-bottom: 1px solid var(--lighter-grey);
}

.addInterfaceInput .suggestion:last-of-type {
  border-bottom: none;
}

.addInterfaceInput input {
  min-width: 350px;
  max-width: 450px;
  border-radius: 250px;
  border: none;
  box-shadow: none;
  box-sizing: border-box;
  font-size: 22px;
  padding-inline-start: 30px;
  padding-top: revert;
  margin-inline-end: 20px;
  background: url("/static/icons/iconmonstr-magnifier-2-240.svg") no-repeat scroll left 7px top 7px;
  background-color: var(--lighter-grey);
}
.topicSearch.addInterfaceInput {
  display: flex;
  margin-left: 30px;
  margin-right: 30px;
  justify-content: space-between;
}

.topicSearch.addInterfaceInput input {
  margin-top: 30px;
  height: 30px;
  max-width: 250px;
  min-width: 250px;
  padding-inline-end: 30px;
  margin-left:  0;
  margin-right: 0;
  font-size: 20px;
}
.topicSearch.addInterfaceInput input.selected {
  color: #4B71B7;
}

.topicSearch.addInterfaceInput .button {
  margin-top: 30px;
  position: relative;
  white-space: nowrap;
}
.addInterfaceInput .suggestion {
  font-size: 20px;
}
.topicSearch.addInterfaceInput select.suggestionBox {
  margin-top: 60px;
}
.addInterfaceInput.mediaInput input {
  background: url("/static/icons/link_grey.svg") no-repeat scroll left 7px top 7px;
  background-color: var(--lighter-grey);
}
.readerApp.interface-hebrew .addInterfaceInput input {
  background-position: right 7px top 7px;
  font-family: var(--hebrew-serif-font-family);
}

.addInterfaceInput input::placeholder {
  font-size: 22px;
  font-style: normal;
}

.addInterfaceInput input+span.helperCompletionText {
  position: absolute;
  margin-inline-start: 4px;
  color: var(--medium-grey);
}

.editorAddInterface.active .editorAddInterfaceButton {
  width: 30px;
  height: 30px;
  padding: 10px;
  display: inline-block;
  background-size: auto 12px;
  background-repeat: no-repeat;
  background-position: center;
  border-radius: 6px;
  background-origin: content-box;
  background-color: var(--lighter-grey);
  margin-inline-end: 6px;
  box-sizing: border-box;
  cursor: pointer;
  pointer-events: auto;
}
.editorAddInterface.active .cursorHolder {
  display: inline-block;
 }
#addSourceButton.editorAddInterfaceButton {
  background-image: url("/static/icons/quotation.svg");
}
#addImageButton.editorAddInterfaceButton {
  background-image: url("/static/icons/image.svg");
}
#addMediaButton.editorAddInterfaceButton {
  background-image: url("/static/icons/video.svg");
}

#addImageFileSelectorLabel {
  width: 30px;
  height: 30px;
  margin-inline-start: -5px;
  margin-top: -5px;
  display: block;
  position: absolute;
  cursor: pointer;
}

.sheetContent .sheetItem .SheetOutsideText.segment p {
  margin: 0
}
.sheetContent .sheetItem .SheetOutsideText.segment {
  margin: 0
}
.sheetContent .sheetItem .SheetSource.segment,
.sheetContent .sheetItem .SheetOutsideBiText.segment {
  margin-top: 2px;
  margin-bottom:30px;
}
.sheetContent .text.loading {
  cursor: wait;
}
.oldSheetNotice,
.oldSheetNotice a,
.editSheetNotice,
.editSheetNotice a {
  font-size: 12px;
  font-family: "Roboto", "Helvetica Neue", "Helvetica", sans-serif;
  color: #999;
}
.cookiesNotification {
  position: fixed;
  z-index: 9999;
  color: white;
  background-color: #212E50;
  border-top: 1px solid #ccc;
  bottom: 0;
  box-sizing: border-box;
  width: 100%;
  padding: 10px 0;
  line-height: 1.1;
  text-align: center;
  unicode-bidi: plaintext;
}
.cookiesNotification a {
  text-decoration: underline;
  color: inherit;
  margin-inline-start: 5px;
}
.cookiesNotification .button {
  margin-inline-start: 12px;
}
.readerMessageBox {
  z-index: 9999;
  color: #000;
  font-size: 16px;
  background-color: #ededec;
  border: 1px solid #ccc;
  top: 0;
  left: 0;
  box-sizing: border-box;
  padding: 10px 0;
  margin: 40px;
  line-height: 1.1;
  text-align: center;
}
.readerMessageBox a {
  text-decoration: underline;
  color: inherit;
}
.he sup.sourcePrefix {
  margin-right: -35px;
  position: absolute;
  text-decoration: none;
  font-family: "Roboto", "Helvetica Neue", "Helvetica", sans-serif;
  color: #000;
}
.en sup.sourcePrefix {
  margin-left: -35px;
  position: absolute;
  text-decoration: none;
  font-family: "Roboto", "Helvetica Neue", "Helvetica", sans-serif;
  color: #000;
}
.heLeft.bilingual .sheetContent .text sup.sourcePrefix,
.heRight.bilingual .sheetContent .text sup.sourcePrefix {
    margin-right: -28px;
}
.heLeft.bilingual .sheetContent .text .en sup.sourcePrefix,
.heRight.bilingual .sheetContent .text .en sup.sourcePrefix {
  display: none
}
.sheetItem.ref-display-none .ref {
  display: none;
}
section.SheetSource .en,
section.SheetOutsideBiText .en {
  background-color: #FBFBFA;
}
section.SheetSource,
section.SheetOutsideBiText {
  border-inline-start: 4px solid;
  box-shadow: 0px 1px 6px rgba(0, 0, 0, 0.25);
  margin-bottom: 30px;
}

.SheetOutsideBiText, .SheetSource {
    counter-increment: css-counter 1;
}

.SheetOutsideBiText:before,
.SheetSource:before {
  position: absolute;
  color:  var(--medium-grey);
  font-size: 12px;
}

.english .SheetOutsideBiText:before,
.english .SheetSource:before {
  content: counter(css-counter);
  left: -34px;
  font-family: var(--english-sans-serif-font-family);
}

.bilingual .SheetOutsideBiText:before,
.bilingual .SheetSource:before {
  content: counter(css-counter);
  right: -34px;
  font-family: var(--english-sans-serif-font-family);

}


.hebrew .SheetOutsideBiText:before,
.hebrew .SheetSource:before {
  content: counter(css-counter, hebrew);
  right: -34px;
  font-family: var(--hebrew-sans-serif-font-family);
}


.readerPanel.hebrew section.SheetSource .sheetItem > .he,
.readerPanel.english section.SheetSource .sheetItem > .en,
.readerPanel.hebrew section.SheetOutsideBiText .sheetItem > .he,
.readerPanel.english section.SheetOutsideBiText .sheetItem > .en {
  display: block;
}
.readerPanel.hebrew section.SheetSource .sheetItem > .en,
.readerPanel.english section.SheetSource .sheetItem > .he,
.readerPanel.hebrew section.SheetOutsideBiText .sheetItem > .en,
.readerPanel.english section.SheetOutsideBiText .sheetItem > .he  {
  display: none;
}
.interface-english section.SheetSource .sheetItem > .he,
.interface-english section.SheetSource .sheetItem > .en,
.interface-english section.SheetOutsideBiText .sheetItem > .he,
.interface-english section.SheetOutsideBiText .sheetItem > .en {
  padding: 15px 20px 15px 16px;
}
.interface-hebrew section.SheetSource .sheetItem > .he,
.interface-hebrew section.SheetSource .sheetItem > .en,
.interface-hebrew section.SheetOutsideBiText .sheetItem > .he,
.interface-hebrew section.SheetOutsideBiText .sheetItem > .en {
  padding: 15px 16px 15px 20px;
}
.readerPanel.bilingual.stacked .sheetContent section.SheetSource .segment.highlight .he,
.readerPanel.bilingual.stacked .sheetContent section.SheetOutsideBiText .segment.highlight .he {
  padding-bottom: 15px;
}
section.SheetSource.highlight,
section.SheetOutsideBiText.highlight {
  background-color: #E9E9E7;
}
section.SheetSource .segmentNumber,
section.SheetSource .SheetOutsideBiText {
  display: none;
}
.sheetContent section.SheetSource.highlight .sheetItem.segment.highlight .sourceContentText,
.sheetContent section.SheetSource .sheetItem.segment .sourceContentText,
.sheetContent section.SheetOutsideBiText.highlight .sheetItem.segment.highlight .sourceContentText,
.sheetContent section.SheetOutsideBiText .sheetItem.segment .sourceContentText {
  margin: 0;
}
.sheetItem .SheetSource,
.sheetItem .SheetOutsideBiText {
  border-inline-start: 4px solid;
  padding-inline-start: 16px;
  padding-inline-end: 20px;
  box-shadow: 0px 1px 6px rgba(0, 0, 0, 0.25);
}
.sheetItem .SheetSource.segment,
.sheetItem .SheetOutsideBiText.segment {
cursor: pointer;
}

.sheetItem .SheetSource.selected.segment,
.sheetItem .SheetOutsideBiText.selected.segment {
  border-top: 2px solid var(--select-blue);
  border-bottom: 2px solid var(--select-blue);
  border-inline-end: 2px solid var(--select-blue);
  margin-top: 0;
  margin-bottom: 28px;
  margin-inline-end: -2px;
  cursor: text;
}
.sheetItem .SheetSource .he,
.sheetItem .SheetSource .en,
.sheetItem .SheetOutsideBiText .he,
.sheetItem .SheetOutsideBiText .en {
  padding-inline-start: 16px;
  padding-inline-end: 20px;
  margin-inline-start: -16px;
  margin-inline-end: -20px;
  padding-top: 15px;
  padding-bottom: 15px;
}
.interface-hebrew .sheetItem .SheetSource .he,
.interface-hebrew .sheetItem .SheetSource .en,
.interface-hebrew .sheetItem .SheetOutsideBiText .he,
.interface-hebrew .sheetItem .SheetOutsideBiText .en {
  padding-inline-start: 20px;
  padding-inline-end: 16px;
  margin-inline-start: -20px;
  margin-inline-end: -16px;
}
.interface-hebrew .bilingual.heLeft .sheetItem .SheetOutsideBiText .he,
.interface-hebrew .bilingual.heLeft .sheetItem .SheetSource .he,
.interface-hebrew .bilingual.heRight .sheetItem .SheetOutsideBiText .en,
.interface-hebrew .bilingual.heRight .sheetItem .SheetSource .en,
.interface-english .bilingual.heRight .sheetItem .SheetOutsideBiText .he,
.interface-english .bilingual.heRight .sheetItem .SheetSource .he,
.interface-english .bilingual.heLeft .sheetItem .SheetOutsideBiText .en,
.interface-english .bilingual.heLeft .sheetItem .SheetSource .en {
  padding-inline-end: 20px;
  margin-inline-end: 0px;
  padding-inline-start: 20px;
  margin-inline-start: 0px;
}
.interface-hebrew .bilingual.heLeft .sheetItem .SheetOutsideBiText .en,
.interface-hebrew .bilingual.heLeft .sheetItem .SheetSource .en,
.interface-english .bilingual.heLeft .sheetItem .SheetOutsideBiText .he,
.interface-english .bilingual.heLeft .sheetItem .SheetSource .he {
  padding-inline-end: 16px;
  margin-inline-end: 0px;
  padding-inline-start: 20px;
  margin-inline-start: 0px;
}

.interface-hebrew .bilingual.heRight .sheetItem .SheetOutsideBiText .he,
.interface-hebrew .bilingual.heRight .sheetItem .SheetSource .he,
.interface-english .bilingual.heRight .sheetItem .SheetOutsideBiText .en,
.interface-english .bilingual.heRight .sheetItem .SheetSource .en {
  padding-inline-end: 20px;
  margin-inline-end: 0px;
  padding-inline-start: 16px;
  margin-inline-start: 0px;
}

.readerPanel.bilingual.heRight .sheetItem .SheetSource,
.readerPanel.bilingual.heRight .sheetItem .SheetOutsideBiText,
.readerPanel.bilingual.heLeft .sheetItem .SheetSource,
.readerPanel.bilingual.heLeft .sheetItem .SheetOutsideBiText {
  padding-left: 0;
  padding-right: 0;
}

.readerPanel.english .sheetItem .SheetSource .he,
.readerPanel.english .sheetItem .SheetSource .en,
.readerPanel.english .sheetItem .SheetOutsideBiText .he,
.readerPanel.english .sheetItem .SheetOutsideBiText .en,
.readerPanel.hebrew  .sheetItem .SheetSource .he,
.readerPanel.hebrew  .sheetItem .SheetSource .en,
.readerPanel.hebrew  .sheetItem .SheetOutsideBiText .he,
.readerPanel.hebrew  .sheetItem .SheetOutsideBiText .en
{
  padding-inline-start: initial;
  padding-inline-end: initial;
  margin-inline-start: initial;
  margin-inline-end: initial;
}

.readerPanel.english .sheetItem .SheetSource.segment,
.readerPanel.hebrew .sheetItem .SheetSource.segment {
  padding-top: 15px;
  padding-bottom: 15px;
}


.sheetItem .SheetSource .he.editable.selected .sourceContentText,
.sheetItem .SheetSource .en.editable.selected .sourceContentText,
.sheetItem .SheetOutsideBiText .he.editable.selected .sourceContentText,
.sheetItem .SheetOutsideBiText .en.editable.selected .sourceContentText {
  background-color: #FFFFFF;
  box-shadow: inset 0px 0px 3px rgba(0, 0, 0, 0.3);
  border-radius: 6px;
}
.sheetItem .SheetSource ::selection,
.sheetItem .SheetOutsideBiText ::selection {
  background-color: rgba(0,0,0,0);
}
.sheetItem .SheetSource .he.editable.selected ::selection,
.sheetItem .SheetSource .en.editable.selected ::selection,
.sheetItem .SheetOutsideBiText .he.editable.selected ::selection,
.sheetItem .SheetOutsideBiText .en.editable.selected ::selection {
  background-color: #D2DCFF;
}
.sheetItem .SheetSource .en,
.sheetItem .SheetOutsideBiText .en {
  background-color: #FBFBFA;
}
.sheetItem .SheetSource .ref,
.sheetItem .SheetOutsideBiText .ref {
  pointer-events: none;
  user-select: none;
}
.readerPanel.bilingual .sheetItem .SheetSource:after,
.readerPanel.bilingual .sheetItem .SheetOutsideBiText:after {
  content: " ";
  display: block;
  clear: both;
  height: 0;
  background-color: #FBFBFA;
}
.sheetItem .SheetMedia {
  margin-bottom: 14px;
}
.readerPanel.bilingual.heRight .SheetSource {
  background-image:
  linear-gradient(
    to left,
    #fff,
    #fff 50%,
    #FBFBFA 50%,
    #FBFBFA 100%,
    #fff 100%
  );
}
.readerPanel.bilingual.heLeft .SheetSource {
  background-image:
  linear-gradient(
    to right,
    #fff,
    #fff 50%,
    #FBFBFA 50%,
    #FBFBFA 100%,
    #fff 100%
  );
}

.bilingual.heLeft .sheetContent .boxedSheetItem,
.bilingual.heRight .sheetContent .boxedSheetItem {
  margin-bottom: 30px;
}

.bilingual.heLeft .sheetContent .sheetItem .SheetSource.segment,
.bilingual.heRight .sheetContent .sheetItem .SheetSource.segment {
  margin-bottom: 0;
}

.boxedSheetItem + .spacer {
  margin-top: -30px;
  transition: all .5s ease-in-out;
}

.boxedSheetItem + .spacer.spacerSelected {
  margin-top: unset;
  margin-bottom:30px;
  transition: all .5s ease-in-out;
}

.boxedSheetItem[draggable] {
  -moz-user-select: none;
  -khtml-user-select: none;
  -webkit-user-select: none;
  user-select: none;
  -khtml-user-drag: element;
  -webkit-user-drag: element;
}

.boxedSheetItem.dragged {
  opacity: .2;
}

.boxedSheetItem .boxedSourceChildren {
  position: absolute;
  top: 0;
}

.draggedOver.draggedOverBefore::before {
  content: "​"; /* zwsp required for chrome to display content */
  display: block;
  background-color: #D2DCFF;
  width: 100%;
}
.draggedOver.draggedOverAfter::after {
  content: "​"; /* zwsp required for chrome to display content */
  display: block;
  background-color: #D2DCFF;
  width: 100%;
}

.dragIcon {
  background-color: #F0F8FF;
  width: auto;
  height: 30px;
  left: -3000px;
  border-inline-start: 4px solid;
  font-size: 22px;
  padding-top: 10px;
  padding-left: 10px;
  padding-right: 10px;
  text-align: center;
  position: absolute;
}
.dragIconContainer {
  position: absolute;
  left: -9999px;
  display: flex;
  flex-direction: column;
  background-color: rgba(255, 255, 255, 0.1);
}
.feedbackBox p {
  font-size: 16px;
  letter-spacing: 1px;
}
.feedbackBox .button {
  margin: auto;
  width: 100%;
}
.feedbackBox input {
  padding: 16px 22px;
  margin-bottom: 20px;
  cursor: pointer;
  font-size: 18px;
  border-radius: 4px;
  box-shadow: none;
  border: 1px solid #E9E9E9;
  width: 100%;
  box-sizing: border-box;
}
.connectionsPanel textarea.feedbackText {
  border-radius: 7px;
  box-shadow: 0 1px 3px rgba(0,0,0,0.2);
}
.img-circle {
  border-radius: 50%;
}
.tab-view .tab-list {
  display: flex;
  flex-direction: row;
  justify-content: flex-start;
}
.tab-view .tab-list .tab {
  font-size: 16px;
  color: black;
  text-align: center;
  padding: 10px 0;
  margin: 0;
  margin-inline-end: 30px;
  cursor: pointer;
}
.tab-view .tab-list .tab a {
  color: inherit;
}
.tab-view .tab-list .tab a:hover {
  text-decoration: none;
}
.tab-view .tab-list .active .tab {
  border-bottom: 4px solid #CCC;
}
.interface-hebrew .tab-view .tab-list .tab {
  margin: 0 0 0 30px;
}
.tab-view .tab-list .tab img {
  width: 18px;
  height: 18px;
  margin: 0 10px 0 0;
  top: 2px;
  position: relative;
}
.interface-hebrew .tab-view .tab-list .tab img {
  margin: 0 0 0 10px;
}
.tab-view .tab-list .justifyright {
  margin: 0 0 4px auto;
  display: flex;
  align-items: center;
}
.tab-view .tab-list .tab.filter,
.tab-view.largeTabs .tab-list .tab.filter {
  font-size: 16px;
  margin: 0;
  padding: 6px 9px;
  border: 1px solid #EDEDEC;
  background-color: #EDEDEC;
  border-radius: 6px;
}
.tab-view .tab-list .tab.filter.open {
  background-color: inherit;
}
.tab-view .tab-list .tab.filter img {
  margin: 0 0 1px 6px;
  width: 12px;
  height: 12px;
}
.interface-hebrew .tab-view .tab-list .tab.filter img {
  margin: 0 6px 1px 0;
}
.tab-view .tab-list .applink a {
    color: #666;
}
.interface-hebrew .tab-view .tab-list .justifyright {
  margin: 0 auto 0 0;
}
.tab-list :not(.active) .tab, .tab-list :not(.active) .tab a{
    color: #666;
}
.tab-view.largeTabs .tab-list {
    border-bottom: 1px solid #CCC;
    margin-bottom: 18px;
}
.tab-view.largeTabs .filter-bar {
  margin-bottom: 30px;
}
.tab-view.largeTabs .tab-list .tab {
  font-size: 22px;
}
.tab-view.largeTabs .tab-list .active .tab {
  border-bottom: 4px solid var(--light-grey);
}
@media (max-width: 540px) {
  .profile-page .tab-view .tab .tabIcon {
    display: none;
  }
  .interface-hebrew .tab-view .tab-list .justifyright {
    margin: initial;
  }
  .tab-view .tab-list .justifyright {
    margin: initial;
  }
  .tab-view .tab-list{
    flex-wrap: wrap;
  }
  .profile-page .profile-actions .resourcesLink.profile-settings,
  .profile-page .profile-actions .button.logoutLink{
    display: none;
  }
}
.profile-page .textRange {
  font-size: 18px;
  color: #666;
}
.profile-page .note-text {
  font-size: 18px;
}
.profile-page .note {
  display: flex;
  flex-direction: row;
  justify-content: space-between;
  padding: 10px 0 20px 0;
}
.profile-page .note + .note {
  border-top: 1px solid #CCC;
}
.profile-page .noteLeft {
  flex-grow: 1;
}
.profile-page .noteRight {
  display: flex;
  flex-direction: row;
  align-items: flex-start;
}
.profile-page .note .noteRight img {
  display: none;
}
.profile-page .note .noteRight img + img {
  margin: 0 0 0 10px;
}
.interface-hebrew .profile-page .note .noteRight img + img {
  margin: 0 10px 0 0;
}
.profile-page .note:hover .noteRight img {
  display: inline-block;
  width: 16px;
  height: 16px;
  opacity: 0.4;
}
.profile-page .note:hover .noteRight img:hover {
  opacity: 0.6;
  cursor:pointer;
}
.profile-page .social-icon img {
  width: 13px;
  height: 13px;
  opacity: 0.4;
}
.profile-page .social-icon + .social-icon {
  padding: 0 5px;
}
.profile-page .social-icon:hover img {
  opacity: 0.6;
}
.editorToggleHeader {
  width: 100%;
  background-color: #18345D;
  color: white;
  height: 60px;
  font-size: 16px;
  margin-top: -60px;
  margin-left: -12px;
  margin-bottom: 80px;
  padding-right: 12px;
  display: flex;
  justify-content: center;
  align-items: center;
  position: relative;
  left: 0;
}
.interface-hebrew .editorToggleHeader {
  direction: rtl;
}
.editorToggleHeader .button {
  padding: 5px 8px;
  margin-inline-start: 15px;
  margin-top: 5px;
  height: 30px;
  letter-spacing: 0;
}
.feedbackOverlay {
  position: fixed;
  width: 100%;
  height:100%;
  background-color: #FBFBFA;
  z-index: 1001;
  top: 0;
  left: 0;
  padding: 120px 60px;
  box-sizing: border-box;
}
.interface-hebrew .feedbackOverlay {
  direction: rtl;
}
.feedbackOverlay .buttonContainer {
  margin-top: 50px;
}
.feedbackOverlay h2 {
  font-size: 30px;
  font-family: "adobe-garamond-pro", "Crimson Text", Georgia, serif;
  margin: 0 auto 50px auto;
  color: black;
  text-transform: none;
  max-width: 600px;
}
.feedbackOverlay p, .feedbackOverlay ul  {
  font-size: 16px;
  font-family: "Roboto", "Helvetica Neue", "Helvetica", sans-serif;
  color: black;
  max-width: 600px;
  margin: 10px auto;
}
.feedbackOverlay textarea {
  font-size: 18px;
  color: #000;
  box-shadow: 0px 1px 3px rgba(0, 0, 0, 0.25);
  border-radius: 6px;
  border: none;
  width: 100%;
  padding: 12px;
  font-weight: normal;
  font-style: normal;
  margin-top: 10px;
  height: 120px;
}
.interface-hebrew textarea,
.interface-hebrew textarea::placeholder,
.interface-hebrew input
{
  font-family: var(--hebrew-sans-serif-font-family);
}
.feedbackOverlay textarea::placeholder {
  font-size: 16px;
  font-style: normal;
  color: #666;
}
.feedbackOverlay a {
  color: #4871bf;
}
.feedbackOverlay .button {
  margin: 0;
}
.feedbackOverlay a.button  {
  color: white;
}
.sheetList .sheet {
  border-bottom: none;
}
.sheetList .sheet {
  display: flex;
  flex-direction: row;
}
.sheetList .sheet .sheetLeft {
  display: flex;
  flex-direction: column;
}
.sheetList .sheet .sheetTags {
  color: #999;
}
.sheetList .sheet .sheetTags .bullet {
  margin: 0 5px;
}
.sheetList .sheet a {
  color: inherit;
  cursor: pointer;
}
.sheetList .sheet a.sheetTitle {
  display: flex;
  flex-direction: row;
  align-items: center;
  margin-bottom: 10px;
  font-size: 18px;
}
.sheetList .sheet .sheetLeft .sheetTitle img,
.textList .sheet .sheetLeft .sheetTitle img {
  width: 18px;
  height: 18px;
  margin-inline-end: 10px;
}
.sheetLeft div.sheetSummary {
  margin-bottom: 10px
}
.default-profile-img {
  width: 175px;
  height: 175px;
  background-color: #999;
  border-radius: 50%;
  display: flex;
  justify-content: center;
  align-items: center;
  color: white;
  font-size: 75px;
  font-family: "Roboto", "Helvetica Neue", "Helvetica", sans-serif;
}
.default-profile-img.invisible {
  visibility: hidden;
}
.profile-page .filterable-list {
  /* to distinguish top half of profile from bottom half */
    background-color: white;
    border: 1000px solid white;
    border-top: 4px solid white;
    border-bottom: 120px solid white;
    margin: -4px 0 -120px -1000px;
    width: 100%;
}
.interface-hebrew .profile-page .filterable-list {
  margin: -4px -1000px -120px 0;
}
.filterable-list .filter-bar {
  border-bottom: 1px solid #E2E2E1;
  display: flex;
  flex-direction: row;
  align-items: center;
  padding: 16px 0;
  justify-content: space-between;
}
.filterable-list .filter-bar-new {
  padding: 0 0 20px 0;
  justify-content: space-between;
  align-items: center;
  display: flex;
  flex-wrap: wrap;
  flex-direction: row;
}
.filterable-list .filter-bar-new .filter-input {
  background-color: #EDEDED;
  border-radius: 5px;
  padding: 5px;
  color: black;
  width: 250px;
  display: flex;
  align-items: center;
}
.filterable-list .filter-bar-new .filter-input ::placeholder {
  color: #999;
}
.filterable-list .filter-bar-new .sort-option {
  padding: 7px;
  color: #666;
  font-size: 16px;
  cursor: pointer;
  margin: 0 0 0 7px;
  background-color: #EDEDED;
  border-radius: 5px;
}
.interface-hebrew .filterable-list .filter-bar-new .sort-option {
  margin: 0 7px 0 0;
}
.filterable-list .filter-bar-new .sort-option.active {
  color: black;
}
.filterable-list .filter-bar-new .systemText span {
  color: #000;
}
.filterable-list .filter-bar .filter-bar-inner {
  display: flex;
  align-items: center;
}
.filterable-list .readerNavMenuSearchButton {
  margin: 0 10px 0 5px;
  display: inline-flex;
  top: 0;
}
.interface-hebrew .filterable-list .readerNavMenuSearchButton {
  margin: 0 5px 0 10px;
}
.filterable-list input {
  border: 0;
  font-size: 18px;
  font-family: "adobe-garamond-pro", "Crimson Text", Georgia, serif;
  background-color: transparent;
}
.filterable-list .loadingMessage {
  margin-top: 30px;
}
.profile-page .filterable-list .filter-content {
  padding-top: 25px;
}
.profile-page .sheet-header {
  display: flex;
  flex-direction: column;
  align-items: flex-start;
  margin-bottom: 10px;
}
.profile-page .collectionListingImage {
  width: 18px;
  height: 18px;
  border-radius: 50%;
  vertical-align: middle;
  margin: 0;
  margin-inline-end: 10px;
  position: relative;
  top: -2px;
}
.profile-page .collectionListingName {
  font-size: 18px;
  margin-bottom: 10px;
}
.profile-page .collectionListing + .collectionListing {
  border-top: 0;
}
.profile-page .profile-summary-content a {
  color: inherit;
}
.profile-page .profile-summary a.logoutLink {
  color: #666;
  padding: 16px 15px;
}
.profile-page .profile-summary {
  display: flex;
  flex-direction: row;
  justify-content: space-between;
  margin-bottom: 40px;
}
.profile-page .profile-summary .summary-column {
  display: flex;
  flex-direction: column;
  flex-grow: 3;
  flex-basis: 0;
}
.profile-page .profile-summary .summary-column.start {
  align-items: flex-start;
}
.profile-page .profile-summary .summary-column.end {
  flex-grow: 1;
}
.profile-page .profile-summary .small-margin {
  margin: 0 4px;
}
.profile-page .profile-summary .sub-sub-title > .small-margin:first-child,
.profile-page .profile-summary .sub-sub-title > span:first-child .small-margin {
  margin: 0 4px 0 0;
}
.profile-page .profile-summary .sub-sub-title > .small-margin:last-child,
.profile-page .profile-summary .sub-sub-title > span:last-child .small-margin {
  margin: 0 0 0 4px;
}
.interface-hebrew .profile-page .profile-summary .sub-sub-title > .small-margin:last-child,
.interface-hebrew .profile-page .profile-summary .sub-sub-title > span:last-child .small-margin {
  margin: 0 4px 0 0;
}
.profile-page .aboutText {
  margin-top: 20px;
  font-size: 18px;
  line-height: 1.4;
}
@media (max-width: 540px) {
  .profile-page .profile-pic:hover .profile-pic-hover-button.profile-pic-button-visible {
    display: none !important;  /* dont allow profile pic upload on mobile b/c causes black image on iOS */
  }
  .profile-page .profile-pic .profile-pic-button {
    top: calc(-1 * ((87px/2) + (46px/2)));  /* height of .profile-img + height of .profile-pic-button */
  }
  .profile-page .editorToggleHeader {
    display: none !important;
  }
  .profile-page .profile-summary .profile-img {
    width: 87px !important;
    height: 87px !important;
    font-size: 43.5px !important;
  }
  .profile-page .profile-summary .default-profile-img {
    width: 87px !important;
    height: 87px !important;
    font-size: 43.5px !important;
  }
  .profile-page .profile-summary .profile-actions {
    flex-wrap: wrap;
  }
}
.profile-page .profile-summary .follow {
  color: #999;
  font-size: 13px;
  letter-spacing: 1px;
}
.profile-page .profile-summary .follow .follow-bull {
  padding: 0 5px;
}
.profile-page .profile-summary .profile-actions {
  display: flex;
  flex-direction: row;
  margin: 10px 0;
}
.profile-page .resourcesLink.faded {
  color: #666;
}
.resourcesLink.blue {
  color: white;
  background-color: #18345d;
}
.resourcesLink.blue img {
  filter: invert(1);
  opacity: 1;
}
.profile-page .authorByLine {
  margin: 20px 0;
}
.authorByLineImage a {
  text-decoration: none;
}
.profile-page .follow-header {
  font-size: 20px;
  color: #000;
  padding-bottom: 10px;
}
.profile-page .follow-header .follow-count {
  color: #999;
}
.profile-page .resourcesLink  {
  min-height: 46px;
  height: 46px;
  overflow: visible;
  padding: 0px 16px;
  border-top: 0;
  display: flex;
  align-items: center;
  width: unset;
}
.profile-page .emptyList {
  display: flex;
  flex-direction: column;
  align-items: flex-start;
}
.profile-page .emptyList .emptyListText {
  font-size: 16px;
  margin: 30px 0;
  color: #999;
  font-family: "Roboto", "Helvetica Neue", "Helvetica", sans-serif;
  line-height: 1.5;
}
.profile-page .profile-summary .resourcesLink + .resourcesLink,
.profile-page .profile-summary .largeFollowButton + .resourcesLink {
  margin: 0 0 0 10px;
}
.interface-hebrew .profile-page .profile-summary .largeFollowButton + .resourcesLink,
.interface-hebrew .profile-page .profile-summary .resourcesLink + .resourcesLink {
  margin: 0 10px 0 0;
}
.profile-page .profile-summary .title {
  margin-bottom: 10px;
}
.profile-page .profile-summary .sub-title {
  color: #000;
  font-family: "Roboto", "Helvetica Neue", "Helvetica", sans-serif;
  font-size: 16px;
}
.profile-page .profile-summary .sub-sub-title {
  color: #666;
  font-family: "Roboto", "Helvetica Neue", "Helvetica", sans-serif;
  font-size: 16px;
}
/* Tooltip - source: https://codepen.io/cristina-silva/pen/XXOpga */
.tooltip-toggle {
  cursor: pointer;
  position: relative;
  line-height: normal;
}
.tooltip-toggle svg {
  height: 18px;
  width: 18px;
}
/*Tooltip text container*/
.three-dots-button.tooltip-toggle::before {
  /* make the tooltip appear on right. % is an estimate that works most of the time */
  top: 0;
  transform: translateY(-35%);
  left: 30px;
  color: #999;
  text-align: left;
}
.interface-hebrew .three-dots-button.tooltip-toggle::before {
  left: unset;
  right: 30px;
  text-align: right;
}
@media (max-width: 450px) {
  .three-dots-button.tooltip-toggle::before {
    left: -165px;
  }
  .interface-hebrew .three-dots-button.tooltip-toggle::before{
    right: -165px;
  }
}

.tooltip-toggle::before {
  color: #000;
  font-family: "Roboto", "Helvetica Neue", "Helvetica", sans-serif;
  font-size: 13px;
  opacity: 0;
  pointer-events: none;
  text-align: center;
  position: absolute;
  top: 30px;
  left: -70px;
  padding: 10px;
  background-color: #fff;
  box-shadow: 0 1px 3px rgba(0,0,0,.2);
  border-radius: 5px;
  content: attr(aria-label);
  text-transform: none;
  transition: all 0.5s ease;
  width: 140px;
  z-index: 1;
}
/*Triggering the transition*/
.tooltip-toggle:hover::before, .tooltip-toggle:hover::after {
  opacity: 1;
  transition: all 0.75s ease;
}
.largeFollowButton {
  display: inline-flex;
  min-height: 46px;
  height: 46px;
  overflow: visible;
  padding: 0px 16px;
  align-items: center;
  text-align: center;
  cursor: pointer;
  background: #18345d;
  color: #fff;
  border-radius: 6px;
  box-shadow: 0 1px 3px rgb(0 0 0 / 20%);
}
.profile-page .largeFollowButton.following .int-en,
.profile-page .largeFollowButton.following .int-he {
  color: black;
}
.largeFollowButton.following span {
  color: #666;
}
.smallFollowButton {
  height: 20px;
  line-height: 18px;
  width: min-content;
  text-align: center;
  cursor: pointer;
  background: var(--sefaria-blue);
  color: white;
  border-radius: 3px;
  margin-inline-start: 15px;
  display: none;
  letter-spacing: normal;
  padding: 0 3px;
}
.smallFollowButton.smallText span {
  color: white;
}
.largeFollowButton.following, .smallFollowButton.following {
  background: #fff;
  color: black;
}
.smallFollowButton.following{
  border: 1px solid #CCCCCC;
  box-sizing: border-box;
}
.smallFollowButton.following.smallText span {
  color: black;
}
.authorByLine.small .smallFollowButton.following{
  line-height: 18px;
}
.authorByLine .smallFollowButton.following{
  line-height: 16px;
}
body .homeFeedWrapper {
  background-color: white;
}
body .homeFeedWrapper .content {
  padding: 0;
}
.homeFeedWrapper #homeCover {
  height: 240px;
  padding: 50px 0;
  background-color: #ADA99B;
  box-sizing: border-box;
  text-align: center;
  overflow: hidden;
  position: relative;
  left: -20px;
  width: calc(100% + 20px);
}
.interface-hebrew .homeFeedWrapper #homeCover {
  left: auto;
}
.homeFeedWrapper #homeVideo {
  position: absolute;
  top: -90px;
  left: 0;
  width: 100%;
  min-width: 1200px;
  z-index: 0;
}
.homeFeedWrapper #homeCover h1.featureTitle {
  color: white;
  margin-bottom: 20px;
  position: relative;
}
.homeFeedWrapper #homeCover h1.featureTitle .int-en,
.homeFeedWrapper #homeCover h1.featureTitle .int-he {
  color: white;
}
.homeFeedWrapper #homeCover h1.featureTitle .int-en {
  font-size: 36px;
}
.homeFeedWrapper #homeCover h1.featureTitle .int-he {
  font-size: 44px;
}
.homeFeedWrapper #homeCover .sub {
  color: white;
  font-size: 16px;
  margin: 0;
  position: relative;
}
.homeFeedWrapper #homeCover .sub a {
  font-size: 16px;
}
.homeFeedWrapper #homeCover .sub .int-en {
}
.homeFeedWrapper #homeCover a {
  color: white;
  font-style: normal;
  position: relative;
}
.columnLayout {
  display: flex;
  flex-direction: row;
}
@media (max-width: 540px) {
  .topicPanel .columnLayout {
    flex-direction: column;
  }
  .topicPanel .sideColumn {
    padding: 20px 25px 30px 25px;
    max-width: 100%;
    align-self: stretch;
    border: 0;
    margin: 0;
  }
}
.sideColumn .topicSideColumn {
  margin-bottom: 20px;
}

.sideColumn .section {
  margin-bottom: 70px;
}
.sideColumn .section h2 {
  text-transform: none;
  font-size: 24px;
  letter-spacing: normal;
  text-align: inherit;
  margin: 0 0 30px 0;
}
.sideColumn .section h2 .int-en {
  text-align: left;
}
.sideColumn .section h2 .int-he {
  text-align: right;
}
.sideColumn .section .description {
  margin-bottom: 25px;
}
.sideColumn .button img {
  width: 16px;
  height: 16px;
  margin: 0 5px;
  position: relative;
  top: 2px;
  filter: invert(1);
}
.sideColumn .button.white img {
  filter: none;
  opacity: .4;
}
.sideColumn .button .fa {
  opacity: .4;
  margin: 0 5px;
}
.sideColumn .inlineButtonBox {
  display: flex;
  justify-content: space-between;
}
.sideColumn .inlineButtonBox a {
  flex: 1;
}
.sideColumn .inlineButtonBox a .button {
  width: 100%;
}
.sideColumn #homeLearn .refLink {
  display: block;
  height: 56px;
  line-height: 56px;
  border-top: 4px solid;
  color: #000;
  font-size: 20px;
}
.sideColumn #homeLearn .refLink .int-en {
  font-family: "adobe-garamond-pro", "Crimson Text", Georgia, serif;
  text-transform: uppercase;
}
.sideColumn .button {
  letter-spacing: 0;
}
.sideColumn h2 {
  font-weight: 400;
}
.sideColumn .sideCatLink .int-he {
  font-family: "Taamey Frank", "adobe-garamond-pro", "Crimson Text", Georgia, "Times New Roman", serif;
  font-size: 22px;
  font-weight: normal;
  text-transform: uppercase;
  letter-spacing: 0.05em;
  color: #333;
}
.sideColumn .newsletterInput {
  height: 53px;
}
.sideColumn .newsletterSignUpBox img {
    height: 23px;
    width: 23px;
    opacity: 0.35;
    position: absolute;
    top: 15px;
    right: 17px;
}
.interface-hebrew .sideColumn .newsletterSignUpBox img {
  right: auto;
  left: 17px;
  transform: scale(-1, 1);
}
.sideColumn .newsletterInput, .sideColumn .newsletterInput::placeholder {
  width: 100%;
  box-sizing: border-box;
  font-size: 16px;
  font-weight: normal;
  font-style: normal;
  color: #000;
}
.interface-english .sideColumn .newsletterInput, .interface-english .sideColumn .newsletterInput::placeholder  {
  font-family: "Roboto", "Helvetica Neue", "Helvetica", sans-serif;
}
.interface-hebrew .sideColumn .newsletterInput, .interface-hebrew .sideColumn .newsletterInput::placeholder   {
  font-family: "Heebo", sans-serif;
}
.sideColumn #homeSocialButtons {
  margin-top: 15px;
}
.sideColumn #homeSocialButtons .fa {
  font-size: 18px;
  color: white;
  background-color: #aaa;
  display: inline-block;
  height: 30px;
  width: 30px;
  line-height: 30px;
  text-align: center;
  border-radius: 15px;
  margin-right: 5px;
}
.interface-hebrew .sideColumn #homeSocialButtons .fa {
  margin: 0 0 0 5px;
}
.sideColumn #homeSocialButtons .fa:hover {
  text-decoration: none;
  background-color: #999;
}
.sideColumn #homeFeedback {
  background-color: #EDEDED;
  margin: 0 -50px;
  padding: 30px 50px;
  position: -webkit-sticky; /* Safari */
  position: sticky;
  top: 0;
}
.sideColumn #homeFeedback .button {
  margin-bottom: 10px;
}
.sideColumn .feedbackBoxOverlay.open {
  position: fixed;
  width: 100%;
  height: 100%;
  top: 0;
  left: 0;
  display: flex;
  align-items: center;
  justify-content: center;
  background-color: #FBFBFA;
}
.sideColumn .feedbackBoxOverlay.open .feedbackBox {
  width: 470px;
}
.homeFeedWrapper .mainColumn {
  background-color: white;
}
.storyFeedInner,
.interface-hebrew .storyFeedInner {
  width: 760px;
  margin: 0 auto;
  padding-top: 60px;
  max-width: 100%;
  box-sizing: border-box;
  min-height: 500px;
}
.interface-hebrew .topicPanel .storyFeedInner {
  padding-top: 0;
}
.storyByLine:hover .smallFollowButton,
.authorByLine:hover .smallFollowButton {
  display: inline-block;
}
.bilingual .homeFeedWrapper span.he,
.bilingual .readerNavMenu.topicPanel .he {
  display: block;
  padding-bottom: 10px;
}
.mainColumn .story {
  padding: 0 0 60px 0;
}
.mainColumn .story .storyTitleBlock {
  clear: both;
}
.mainColumn .story .storyTitleBlock {
  text-align: start;
}
.colorBarBox {
  clear: both;
  border-inline-start: 4px solid transparent;
  padding-inline-start: 20px;
}
.readerPanel.hebrew .savedHistoryList .colorBarBox{
  direction: rtl;
}
.interface-english .citationLine,
.interface-english .learnMoreLink {
  padding-left: 34px;
}
.interface-hebrew .citationLine,
.interface-hebrew .learnMoreLink {
  padding-right: 34px;
}
.storyTextListItem {
  padding-bottom: 18px;
}
.storyTextListItem:last-child {
  padding-bottom: 0;
}
.mainColumn .saveButton {
  align-self: flex-start;
}
.mainColumn .saveLine.storyTitleWrapper .saveButton,
.mainColumn .story.publishSheetStory .saveLine .saveButton  {
  margin-top: 13px;
}
.story.publishSheetStory .storyTitle {
  padding-bottom: 10px;
}
.mainColumn .story .storySubTitle {
  padding-bottom: 10px;
}
.mainColumn .story .storySubTitle .int-en,
.mainColumn .story .storySubTitle .int-he {
  color: #666;
}
img.smallProfileImage {
  height: 40px;
  width: 40px;
  margin: 0;
  border-radius: 20px;
}
.mainColumn .story img.mediumProfileImage {
  height: 64px;
  width: 64px;
  margin: 0;
  border-radius: 32px;
}
.interface-english .mainColumn .story .storyTypeBlock {
  float: left;
}
.interface-hebrew .mainColumn .story .storyTypeBlock {
  float: right;
}
.interface-english .mainColumn .story .topTailBlock {
  float: right;
}
.interface-hebrew .mainColumn .story .topTailBlock {
  float: left;
}
.interface-english .mainColumn .story .mediumProfileImage {
  float: right;
}
.interface-hebrew .mainColumn .story .mediumProfileImage {
  float: left;
}
.story .storyBody {
  clear: both;
  margin: 10px 0;
  text-align: justify;
  font-size: 18px;
}
.story .storySheetListItem > div.storyBody.sheetSummary > * {
  color: var(--dark-grey);
  font-family: var(--english-sans-serif-font-family);
  font-size: 15px;
}
.story .storyBody .en {
  line-height: 1.6;
}
.story .storyBody .he {
  font-size: 22px;
  line-height: 1.6;
}
.story .storySheetList {
  clear: both;
}
.story .storySheetListItem {
  padding-bottom: 20px;
}
.story .storySheetListItem:last-child {
  padding-bottom: 0;
}
.story .storySheetList .sheetTitle {
  padding-bottom: 10px;
}
.story .storySheetList .storyTitle span {
  font-size: 20px;
}
.story .saveLine {
  display: flex;
  align-items: center;
  clear: both;
  margin-bottom: 10px;
}
.story .saveLine .beforeSave {flex: 1;}
.interface-hebrew .story .saveLine .beforeSave {
  padding-left: 10px;
}
.interface-english .story .saveLine .beforeSave {
  padding-right: 10px;
}
.story .citationLine.contentText .int-en,
.story .citationLine.contentText .int-he {
  color: #999;
}
.story .authorText {
  display: inline-block;
  padding: 0 10px;
  line-height: 22px;
  width: 100%;
  letter-spacing: 2px;
}
.authorByLine {
  display: flex;
}
.authorByLine .authorByLineText {
  padding: 0 10px;
  line-height: 22px;
  margin-top: -1px;
  display: flex;
  justify-content: center;
  flex-direction: column;
}
.authorByLine .authorByLineText.small{
  line-height: 18px;
}
.authorByLine .authorOrganization,
.authorByLine .authorName {
  display: block;
}
.saveLine .authorByLine + .saveButton {
  position: relative;
  bottom: 12px;
}
.authorOrganization {
  color: #999;
}
.authorByLine.small {
  font-size: 14px;
  width: max-content;
}
.mainColumn a:not(.button) {
  color: #000;
}
.storyBody a {
  text-decoration: underline;
}
.storyEditBar {
  padding-bottom: 30px;
}
.storyEditorTag {
  display: inline-block;
  float: right;
}
.storyEditorTag.mustHave {
  color: #66aa66;
  padding: 0 10px;
}
.storyEditorTag.cantHave {
  color: #aa6666;
}
.learnMoreLink a {
  text-decoration: none;
  color:  #999;
}
.segment .queryTextHighlight {
  background-color: #D2DCFF;
  padding-left: 2px;
  padding-right: 2px;
}
body .homeFeedWrapper.userStats {
  font-family: "Roboto", "Helvetica Neue", "Helvetica", sans-serif;
  background-color: #faf9f9;
}

.editTextInfo {
  top: 0px;
  right: 0px;
  left: 0px;
  height: 100%;
  width: 100%;
  position: absolute;
  overflow: auto;
  z-index: 1;
  background-color:  var(--lighter-grey);

}

.editTextInfo .static .inner {
  padding: 5px 0 100px;
}
.editTextInfo .static input {
  cursor: auto;
  color: #000000;
}
.editTextInfo .static label {
  margin-bottom: 15px;
}
.editTextInfo #newIndex {
  margin: 100px auto;
  font-size: 16px;
  font-weight: normal;
  color: #000;
  --english-font: var(--english-sans-serif-font-family);
  --hebrew-font: var(--hebrew-sans-serif-font-family);
}

.editTextInfo #newIndex .publishBox {
  text-align: start;
  background-color: #EDEDEC;
  border-radius: 6px;
  padding: 0 0 0 0;
  margin: 0 0 0 0;
  width: 660px;
  max-width: 100%;
}
.editTextInfo #newIndex .publishBox .react-tags__selected-tag-name {
  --english-font: "adobe-garamond-pro", "Crimson Text", Georgia, serif;
  --hebrew-font: "Heebo", sans-serif;
  font-size: 18px;
  font-weight: normal;
  color: #000;
}
.editTextInfo #newIndex #topicDesc, .editTextInfo #newIndex #topicCatDesc, .editTextInfo #newIndex #topicHeDesc, .editTextInfo #newIndex #topicHeCatDesc {
  height: 200px;
  width: 97%;
  box-shadow: 0px 1px 3px rgb(0 0 0 / 20%);
  border: none;
  border-radius: 7px;
  font-size: 16px;
  line-height: 18.75px;
  padding: 10px;
}
.button.small.deleteTopic {
  color: var(--dark-grey);
  float: right;
  background-color: var(--lightest-grey);
}
.button.small.addTopic {
  background-color: #212E50;
  color: #FFFFFF;
  float: right;
  margin-right: 30px;
}
#categoryChooserMenu {
  overflow: hidden;
  background: url("/static/img/arrow-down.png") 98% 20px/10px 10px no-repeat #ffffff;
  width: 100%;
  height: 50px;
  margin: 0 0 10px 0;
  border-radius: 7px;
  box-shadow: 0px 1px 3px rgb(0 0 0 / 20%);
  border: none;
}
<<<<<<< HEAD
=======

>>>>>>> c0ce26dd
#categoryChooserMenu select {
  background: transparent;
  font-size: 16px;
  width: 680px;
  border: none;
  margin: 0 0 10px 0;
  padding: 4px 25px 4px 10px;
}
.searchBox .editTextInfo .collectionsWidget {
  width: 280px;
}

<<<<<<< HEAD
=======
.connectionsPanel .editTextInfo #categoryChooserMenu {
  width: 102%;
}

.connectionsPanel .editTextInfo .collectionsWidget {
  width: 70%;
}
.connectionsPanel .editTextInfo #categoryChooserMenu select {
  width: 98.5%;
}

.searchBox .editTextInfo .collectionsWidget {
  width: 280px;
}

>>>>>>> c0ce26dd
.searchBox .editTextInfo #newIndex {
  margin: 50px auto;
}
.searchBox #categoryChooserMenu {
  width: 97%;
  background: url("/static/img/arrow-down.png") 99% 20px/10px 10px no-repeat #ffffff;
}
.searchBox #categoryChooserMenu select {
  width: 100%;
}
.searchBox .editTextInfo #newIndex input {
  width: 97%;
}
.searchBox .editTextInfo #newIndex #topicDesc {
  width: 92%;
}
#categoryChooserMenu img {
  opacity: 0.43;
  padding: 0 5px;
  height: 10px;
  width: 10px;
}

.editTextInfo #newIndex .publishBox .react-tags__selected-tag {
  margin: 0 12px 12px 0;
  padding: 12px 14px;
}

.editTextInfo #newIndex .publishBox input {
  box-shadow: none;
}

.editTextInfo #newIndex .publishBox .react-tags__search {
  padding: 0 0 0 0;
}

.editTextInfo #newIndex .optional {
  font-size: 13px;
  color: var(--light-grey);
  font: var(--english-sans-serif-font-family);
}

.editTextInfo #newIndex input {
  padding: 4px 10px 4px 10px;
  width: 640px;
  height: 50px;
  font-size: 16px;
  margin: 0 0 10px 0;
  max-width: 97%;
}
.editTextInfo #newIndex #heTitle {
  direction: rtl;
}
.interface-english .editTextInfo .static label {
  text-align: left;
}
.interface-hebrew .editTextInfo .static label {
  text-align: right
}
.editTextInfo #newIndex .sectionType input{
	width: 100px;
	margin: 0 5px;
	font-size: 16px;
}

.editTextInfo #newIndex .remove {
	color: white;
	background: #bbb;
	display: inline-block;
	height: 18px;
	width: 18px;
	line-height: 18px;
	border-radius: 6px;
	text-align: center;
	font-size: 14px;
	font-family: sans-serif;
	cursor: pointer;
	vertical-align: 15%;
}

.editTextInfo #newIndex .sectionType .remove {
	margin: -5px 11px 0 -32px;
}
.editTextInfo #newIndex a {
    color: #666;
}

.editTextInfo .nodeTemplate {
	display: none;
}
@media screen and (max-width: 680px) {

  #categoryChooserMenu {
    background: url("/static/img/arrow-down.png") 300px 20px/10px 10px no-repeat #ffffff;
    width: 320px;
  }
  .editTextInfo .static .headerWithButtons h1 {
    margin: 30px;
  }
  #categoryChooserMenu select {
    width: 340px;
  }
  .editTextInfo #newIndex input {
    width: 300px;
  }
  .editTextInfo #newIndex .publishBox {
    width: 320px;
  }
}

.collectionsModalBox {
  position: fixed;
  width: 100%;
  height: 100%;
  top: 0;
  left: 0;
  z-index: 1002;
  display: flex;
  align-items: center;
  justify-content: center;
}
.collectionsModalBox .collectionsWidget {
  width: 340px;
  box-shadow: 0 1px 8px rgba(0,0,0,.2);
}
.collectionsWidget {
  background-color: white;
  border-radius: 8px;
  z-index: 1;
}
.editTextInfo .collectionsWidget {
  width: 39%;
  box-shadow: 0 1px 8px rgba(0, 0, 0, .2);
  height: 100px;
  position: absolute;
  padding: 50px 50px 0 50px;
  text-align: center;
  margin-top: 200px;
}

.collectionsWidgetTop {
  display: flex;
  padding: 15px 20px;
  border-bottom: 1px solid #DDD;
  text-align: start;
}

.collectionsEditorTop {
  margin-bottom: 15px;
}

.collectionsWidgetTitle {
  flex-grow: 1;
  font-size: 22px;
  vertical-align: middle;
  display: block;
  color: #666;
}
.collectionsWidgetClose {
  font-size: 40px;
  color: #CCC;
  line-height: 14px;
  cursor: pointer;
}
.collectionsWidgetList {
  height: 180px;
  padding: 0px 20px;
  overflow-y: scroll;
  border-bottom: 1px solid #EDEDEC;
}
.collectionsWidgetList .checkmarkLabel {
  display: block;
  letter-spacing: 1.1px;
  font-size: 18px;
  margin: 20px 0;
  text-align:  start;
}
.collectionsWidgetList .emptyMessage {
  display: block;
  color: #666;
  padding: 20px 0px;
  line-height: 1.5;
  text-align: start;
}
.collectionsWidgetCreate,
.collectionsWidgetDone {
  display: flex;
  padding: 0px 20px;
}
.collectionsWidgetCreate {
  border-bottom: 1px solid #ccc;
  display: flex;
  align-items: center;
}

.collectionsEditorCreate {
  display: flex;
  align-items: center;
  padding: 0px 20px;
}

.collectionsWidgetPlus {
  color: #666;
  font-size: 25px;
  margin-inline-end: 13px;
  margin-top: -5px;
}
.collectionsWidget .collectionsWidgetCreateInputBox {
  flex: 1;
  margin-inline-end: 10px;
}
.collectionsWidget input.collectionsWidgetCreateInput {
  height: 50px;
  border: none;
  font-size: 18px;
  color: black;
  width: 100%;
  box-sizing: border-box;
}
.collectionsWidget input.collectionsWidgetCreateInput::placeholder {
  font-style: normal;
  color: #666;
}
.interface-hebrew .collectionsWidget input.collectionsWidgetCreateInput::placeholder {
  font-family: "Heebo", sans-serif;
}
.userStats h1 {
  text-align: center;
  font-weight: normal;
  font-family: "adobe-garamond-pro", "Crimson Text", Georgia, serif;
  font-size: 30px;
  padding: 60px 0 30px;
  margin: 0;
}
.userStats h2 {
  text-transform: none;
  padding: 40px 0 30px;
  font-size: 21px;
  color: #888;
}
.userStats .statcardRow {
  display: flex;
  justify-content: space-around;
}
.userStats .statcardRow .statcard {
  background-color: #fff;
  height: 190px;
  width: 32%;
  box-shadow: 0 1px 3px rgba(0,0,0,0.2);
  border-radius: 5px;
  display: flex;
  flex-direction: column;
  justify-content: center;
}
.userStats .statcardRow .statcard img {
  opacity: 0.3;
  height: 60px;
  width: 60px;
  margin: 0 auto 20px;
}
.userStats .statcardRow .statcard .statcardValue {
  font-size: 24px;
  text-align: center;
}
.userStats .statcardRow .statcard .statcardLabel {
  font-size: 21px;
  padding-top: 5px;
  text-align: center;
  color: #aaa;
}
.userStats .chartRow {
  display: flex;
  justify-content: space-between;
}
.userStats .chartRow.centered {
  justify-content: space-around;
}
.userStats .statHeader {
  padding-top: 40px;
  text-align: center;
}
.userStats .statHeader span {
  color: #666;
  letter-spacing: 0.7px;
  line-height: 23px;
}
.userStats .chartRow .chartWrapper {
  font: 11px sans-serif;
  padding: 0;
}
.bilingual .userStats .blockLink .he,
.english .userStats .blockLink .he {
  display: none;
}
.hebrew .userStats .blockLink .en {
  display: none;
}
.bilingual .userStats .blockLink .en,
.english .userStats .blockLink .en {
  font-family: "adobe-garamond-pro", "Crimson Text", Georgia, serif;
}
.hebrew .userStats .blockLink .he {
  font-family: "Taamey Frank", "adobe-garamond-pro", "Crimson Text", Georgia, "Times New Roman", serif;
}
.userStatModeChooser {
  padding: 0;
  display:  flex;
  justify-content: center;
  width: 240px;
  margin: 0 auto;
  background: white;
  border-radius: 5px;
  box-shadow: 0 1px 3px rgba(0,0,0,0.2);
}
.userStatModeButton {
  background-color: #fff;
  color: #666;
  border-radius: 5px;
  height: 50px;
  width: 120px;
  text-align: center;
  vertical-align: center;
  cursor: pointer;
  font-size: 16px;
}
.userStatModeButton.active {
  background-color: #19365d;
  color: #fff;
}
.userStatModeButton span {
  display: block;
  margin: 15px 0;
}
.userStats .blockLink {
  height: 100%;
  display: flex;
  align-items: center;
  justify-content: center;
}
.userStats .yourPopularSheetsBlock > div {
  padding: 10px 0;
}
.userStats .chartLabel {
  text-align: center;
  padding-top: 8px;
}
a.topicLexiconTitle.contentText {
  color: black;
}
.editorToolbar {
  position:fixed;
  top: 0;
  left: 0;
  z-index: 100000;
}
#sheetEditToggle {
  padding-top: 0;
  padding-bottom: 0;
  padding-inline-end: 8px;
  padding-inline-start: 0;
  margin-top: 15px;
  margin-inline-end: 0;
  margin-bottom: 0;
  margin-inline-start: -70px;
  width: 70px;
  height: 30px;
  background: #fff;
  border: #ccc solid 1px;
  color: #666;
  font-family: "Roboto", "Helvetica Neue", "Helvetica", sans-serif;
  font-size: 13px;
  box-sizing: border-box;
  border-radius: 6px;
  visibility: hidden;
}
#sheetEditToggle img {
  height: 13px;
  margin-top: 0;
  margin-bottom: 0;
  margin-inline-start: 0;
  margin-inline-end: 5px;
  top: 2px;
  position: relative;
  filter: invert(67%) sepia(32%) saturate(0%) hue-rotate(54deg) brightness(85%) contrast(91%); /* #999 */
}
#sheetEditToggle i {
  margin: 5px;
}
.hoverMenu {
  position: absolute;
  z-index: 1;
  top: -10000px;
  left: -10000px;
  margin-top: -6px;
  opacity: 0;
  background-color: #333333;
  border-radius: 4px;
  transition: opacity 0.75s;
  padding: 8px 10px 6px;
  box-shadow: 0 1px 3px rgba(0,0,0,0.2);
}
.highlightDot {
  height: 16px;
  width: 16px;
  background-color: #bbb;
  border-radius: 50%;
  display: inline-block;
}
.highlightMenu .highlightCancel {
  z-index: 0;
  height: 15px;
  width: 15px;
  position: relative;
  top: -1px;
  font-size: 18px;
}

.highlightButton {
  background-color: white;
  border: none;
  padding: 5p 5px 2px 5px;
  position: relative;
  margin: auto;
}

.highlightButton:hover {
  background-color: var(--lightest-grey);
}

.highlightMenu {
  position: absolute;
  z-index: 1;
  border: 1px solid #CCCCCC;
  box-sizing: border-box;
  border-radius: 3px;
  background-color: white;
  padding: 5px 7px 2px 7px;
  top: 33px;
  left: -10px;
  white-space: nowrap;
}
.hoverButton {
  padding: 10px;
}
.hoverButton i {
  color: #CCCCCC
}
.hoverButton i.active {
  color: #fff;
}
.editorHoverBox {
  position: fixed;
  top: 120px;
  background-color: #ccc;
  padding: 3px;
  font-size: 12px;
}
.inlineTextRef {
    color: #4B71B7
}
.headerWithButtons {
  display: flex;
  align-items: center;
  margin-bottom: 60px;
}
.headerWithButtons h1,
.static .headerWithButtons h1 {
  margin: 0;
}
.headerWithButtons .start,
.headerWithButtons .end {
  flex: 1;
}
.headerWithButtons .start {
  text-align: start;
}
.headerWithButtons .end {
  text-align: end;
}
@media screen and (max-width: 700px) {
  .headerWithButtons {
    display: flex;
    flex-direction: column;
    justify-content: center;
  }
  .headerWithButtons h1 {
    margin-bottom: 20px;
  }
  .headerWithButtons .start,
  .headerWithButtons .end {
    text-align: center;
  }
}
#communityPagePreviewControls {
  position: fixed;
  width: 380px;
  bottom: 0;
  right: 0;
  color: white;
  z-index: 9999;
  background-color: #18345D;
  padding: 20px;
  line-height: 1.6;
  text-align: center;
  border: 1px solid #ccc;
}
.interface-hebrew #communityPagePreviewControls {
  right: auto;
  left: 0;
}
#communityPagePreviewControls a.date {
  display: block;
  font-size: 22px;
}
#communityPagePreviewControls a {
  margin-inline-end: 10px;
}
#communityPagePreviewControls a:hover {
  color: inherit;
}
.bold {
  font-weight: bold; /* because apparently it isn't recommended to use <b> or <strong> to style thing https://developer.mozilla.org/en-US/docs/Web/HTML/Element/strong#usage_notes */
}
/* Customize checkmark inputs */
.checkmarkLabel {
  display: block;
  position: relative;
  padding-inline-start: 28px;
  cursor: pointer;
  user-select: none;
}
/* Hide the browser's default checkbox */
.checkmarkLabel input {
  position: absolute;
  opacity: 0;
  cursor: pointer;
  height: 0;
  width: 0;
}
/* Create a custom checkbox */
.checkmark {
  position: absolute;
  top: 3px;
  left: 0;
  height: 13px;
  width: 13px;
  background-color: white;
  border: 1px solid #CCC;
  border-radius: 3px;
}
.interface-hebrew .checkmark {
  left: auto;
  right: 0;
}
/* On mouse-over, add a grey background color */
.checkmarkLabel:hover input ~ .checkmark {
  background-color: #EEE;
}
/* Create the checkmark/indicator (hidden when not checked) */
.checkmark:after {
  content: "";
  position: absolute;
  display: none;
}
/* Show the checkmark when checked */
.checkmarkLabel input:checked ~ .checkmark:after {
  display: block;
}
/* Style the checkmark/indicator */
.checkmarkLabel .checkmark:after {
  left: 4px;
  top: 1px;
  width: 3px;
  height: 6px;
  border: solid #666;
  border-width: 0 2px 2px 0;
  -webkit-transform: rotate(45deg);
  -ms-transform: rotate(45deg);
  transform: rotate(45deg);
}
/* demo coloring of ref-link parentheses for quotation finder project*/
span.ref-link-color-1 {color: orange}
span.ref-link-color-2 {color: #0cd200}
span.ref-link-color-3 {color: blue}
/* start css code for loading bezel */
.sourceLoader {
  margin-left: -34px;
  top: 15px;
  font-size: 4px;
  width: 1em;
  height: 1em;
  border-radius: 50%;
  position: relative;
  text-indent: -9999em;
  -webkit-animation: load5 1.1s infinite ease;
  animation: load5 1.1s infinite ease;
  -webkit-transform: translateZ(0);
  -ms-transform: translateZ(0);
  transform: translateZ(0);
}

.beitMidrashContainer {
  background: #333333;
  color: white;
  height: 100%;
  font-size: 16px;
  --english-font: var(--english-sans-serif-font-family);
  --hebrew-font: var(--hebrew-sans-serif-font-family);
  font-weight: 400;
  box-sizing: border-box;
  position: relative;
  display: flex;
  flex-direction: column;
}

.beitMidrashContainer video {
  width: 100%;
}

.beitMidrashContainer video.flippedVideo {
  transform: rotateY(180deg);
}

.beitMidrashContainer video.pip {
  position: absolute;
  height: 50px;
  top: 20px;
  inset-inline-end: 10px;
  text-align: end;
  width: initial;
  border-radius: 6px;
}

.beitMidrashContainer video.hiddenVideo {
  display: none;
}

.beitMidrashContainer .muteButton {
  position: absolute;
  width: 40px;
  height: 30px;
  border-radius: 6px;
  z-index: 1;
  background-color: #999999;
  opacity: 0.5;
  left: -8.5px;
  top: -3px;
  box-shadow: 0px 1px 3px rgba(0, 0, 0, 0.25);
  cursor: pointer;
}

.beitMidrashContainer #micIcon {
  display: inline-block;
  position: relative;
  background-image: url("/static/img/unmute.svg");
  /* background-position: center; */
  background-repeat: no-repeat;
  background-size: auto;
  opacity: 1;
  width: 20px;
  height: 22px;
  background-position: 5px;
}

.beitMidrashContainer .muted #micIcon {
  background-image: url("/static/img/mute.svg");
}
.beitMidrashContainer .muted .muteButton {
  background-color: #CB6158;
}

.beitMidrashContainer #buttonHolder {
  display: flex;
  width: 80%;
  justify-content: space-between;
  margin-top: -50px;
  margin-inline-start: 30px;
  padding-bottom: 50px;
}

.beitMidrashContainer .endCallButton {
  position: absolute;
  width: 40px;
  height: 30px;
  border-radius: 6px;
  z-index: 1;
  background-color: #CB6158;
  left: -8.5px;
  top: -3px;
  box-shadow: 0px 1px 3px rgba(0, 0, 0, 0.25);
  background-image: url("/static/img/endcall.svg");
  background-position: center;
  background-repeat: no-repeat;
  cursor: pointer;
}

.beitMidrashContainer #endCallIcon {
  display: inline-block;
  position: relative;
  background-image: url("/static/img/endcall.svg");
  background-position: center;
  background-repeat: no-repeat;
  background-size: contain;
  opacity: 1;
  width: 20px;
  height: 20px;
}



.beitMidrashContainer summary {
  list-style: none;
}

.beitMidrashContainer summary::-webkit-details-marker {
  display: none;
}

.beitMidrashHomeContainer {
  position: absolute;
  top: 0;
  bottom: 0;
  left: 0;
  margin-top: 14px;
  display: flex;
  flex-direction: column;
  width: 100%;
}

#beitMidrashHeader {
  color: white;
  font-size: 22px;
  font-weight: 500;
  margin-inline-start: 30px;
  display: flex;
  justify-content: space-between;
}

#newCall {
  margin:10px;
}

#newCallImg {
  height: 12px;
  width: 24px;
  margin-left: 34px;
  margin-right: 18px;
}

.peopleInBeitMidrash {
  overflow-y: auto;
  overflow-x:hidden;
  flex-grow: 1;
  display: flex;
  flex-direction: column;
  margin: 10px 30px;
  border-top: 1px solid #999999;
}

.peopleInBeitMidrashInnerContainer {
    width:100%;
    overflow:visible;
    position: relative;
}

.beitMidrashUser {
  color: white;
  font-size: 16px;
  font: "Roboto";
  font-weight: 400;
  display: flex;
  gap: 10px;
  /* width: 270px; */
  padding-inline-end: 10px;
  padding-top: 10px;
  cursor: pointer;
}

.beitMidrashUser:hover {
  background-color: #555;
}

.beitMidrashUser .userDetailsToggle {
  float: inline-end;
  margin-inline-end: 15px;
  color:  var(--medium-grey);
  font-weight: bolder;
  display: none;
}

.beitMidrashUser:hover .userDetailsToggle {
  display: block;
}

.beitMidrashUser .userDetailsMenu {
  position: absolute;
  background-color: black;
  box-shadow: 0px 1px 3px rgba(0, 0, 0, 0.25);
  border-radius: 6px;
  right: 0px;
}
.beitMidrashUser .userDetailsMenu[dir="rtl"] {
  position: absolute;
  background-color: black;
  box-shadow: 0px 1px 3px rgba(0, 0, 0, 0.25);
  border-radius: 6px;
  left: 0px;
  right: auto;
}

.beitMidrashUser .userDetailsMenu.hidden {
  right: -99999px;
  left: auto;
}
.beitMidrashUser .largeFollowButton {
  all: revert;
}

.beitMidrashUser .userDetailsMenu ul {
  list-style-type: none;
  margin-block-start: 0;
  margin-block-end: 0;
  padding-inline-start: 0;
  padding-left: 0;
  margin: 15px;
  float: inline-end;
}


.beitMidrashUser.unreadMessages::after {
  content: '';
  display: inline-block;
  width: 15px;
  height: 15px;
  border-radius: 100%;
  background-color: var(--halakhah-red);
  flex-shrink: 0;
}


#beitMidrashProfilePic {
  margin-right: 10px;
}

.beitMidrashUserText {
  margin: 0;
  flex: 1;
}

.beitMidrashUserText li div.largeFollowButton,
.beitMidrashUserText li img {
  display: inline-block;
}
.beitMidrashUserText li img {
  margin-bottom: -2px;
  width: 16px;
  margin-inline-end: 9px;
}
.bm-follow-button {
  color: white;
  display: inline-block;
}
.bm-follow-button img {
  width: 16px;
}

.beitMidrashUserText li {
  margin-top: 8px;
  margin-bottom: 8px;
}


.beitMidrashUserHeader {
  display: flex;
  flex-direction: row;
}

.beitMidrashUserNameStatus {
  flex-grow: 1;
}

.beitMidrashUserNameStatus .fa-headphones {
  margin-inline-start: 5px;
}

.beitMidrashOrg {
  font-weight: 200;
}

.noUsers {
  margin-top: 10px;
}
.noUsers input {
    background: #FBFBFA;
    box-shadow: 0px 1px 3px rgba(0, 0, 0, 0.25);
    border-radius: 6px;
    border: none;
    width: calc(100% - 22px);
    padding: 15px 11px;
    font-family: "Roboto", "Helvetica Neue", "Helvetica", sans-serif;
    color: #666;
    font-style: normal;
    font-weight: normal;
    font-size: 16px;
    line-height: 19px;
    margin-top: 10px;
}

.chat {
  bottom: 0;
  right: 0;
  overflow: hidden;
  min-height: 300px;
  max-height: 300px;
  display: flex;
  flex-direction: column;
  padding-top: 20px;
  margin: 10px 30px 20px;
  border-top: 1px solid #999999;

}

#hideButtonHolder{
  display: flex;
  flex-direction: row;
  justify-content: flex-end;
}

#hideButton {
  color: #CCCCCC;
  font-size: 14px;
  font-weight: 400;
  cursor: pointer;
}

.chatBoxHeader {
  display: flex;
  align-items: center;
  margin-top: 5px;
  justify-content: space-between;
}

#chatUser {
  display: flex;
  align-items: center;
  cursor: pointer;
}

#greenCameraButton {
  width: 24px;
  height: 12px;
  cursor: pointer;
}

.chatBoxName {
  margin-inline-start: 10px;
}


.chats-container {
  overflow-y: auto;
  display: flex;
  flex-grow:2;
  flex-direction: column;
}

.chatMessage {
  display: flex;
  margin: 7px 0;
  margin-inline-start: 4px;
}

.chatText {
  margin-inline-start: 13px;
  flex-grow: 1;
}

.chatNameAndTime {
  color: #999999;
  font-size: 14px;
  font-weight: 500px;
}

.chat-form {
  position: relative;
  bottom: 0;
  display: flex;
  align-items: center;
}

.chat-input-holder {
  background-color: black;
  display: flex;
  align-items: center;
  flex-direction: row;
  border-radius: 6px;
  padding: 0 15px;
  border: 0px;
  height: 50px;
  width: 100%;
  justify-content: space-between;
}

.chat-input {
  color: white;
  background: transparent;
  border: 0;
  display: flex;
  justify-content: flex-end;
  flex-grow:1;
  font-size: 16px;
}

.chat-input:active {
  outline: none;
}

.chat-submit {
  background-image: url("/static/img/chat_submit_arrow.svg");
  background-position: center;
  background-repeat: no-repeat;
  background-size: contain;
  height: 20px;
  width: 18px;
  border: 0px;
  background-color: black;
  cursor: pointer;
}

.chat-submit-blue {
  background-image: url("/static/img/chat_submit_arrow_blue.svg");
}

.chat-submit-hebrew {
  -moz-transform: scaleX(-1);
  -o-transform: scaleX(-1);
  -webkit-transform: scaleX(-1);
  transform: scaleX(-1);
  filter: FlipH;
  -ms-filter: "FlipH";
}

.callContainer {
  display: flex;
  flex-direction: column;
  height: 100%;
}

.callContainer .default-profile-img,
.callContainer .img-circle {
  opacity: 0.25;
  border-radius: 0;
}

.callContainer .callText {
  margin: 53px 29px 23px;
  font-size: 22px;
  font-weight: 500;
}

.callContainer.incoming .callText {
  margin: 23px 29px;
}

#endCallButtonHolder {
  display: flex;
  width: 80%;
  justify-content: flex-end;
  margin-top: -50px;
}

#endCallIcon {
  display: inline-block;
  position: relative;
  background-image: url("/static/img/endcall.svg");
  background-position: center;
  background-repeat: no-repeat;
  background-size: contain;
  opacity: 1;
  width: 20px;
  height: 20px;
}

.endCallButton {
  position: absolute;
  width: 40px;
  height: 30px;
  border-radius: 6px;
  z-index: 1;
  background-color: #CB6158;
  left: -8.5px;
  top: -3px;
  box-shadow: 0px 1px 3px rgba(0, 0, 0, 0.25);
  background-image: url("/static/img/endcall.svg");
  background-position: center;
  background-repeat: no-repeat;
}

#incomingCallButtonHolder {
  display: flex;
  justify-content: space-evenly;
  margin: 15px;
}

#acceptButton {
  background-color: #5D956F;
  border-radius: 6px;
  color: white;
  border: 0px;
  height: 40px;
  width: 127.67px;
  margin: 5px;
  cursor: pointer;
}

#declineButton {
  background: #CB6158;
  border-radius: 6px;
  color: white;
  border: 0px;
  height: 40px;
  width: 127.67px;
  margin: 5px;
  cursor: pointer;
}

#currentlyReadingContainer {
  margin: 5px 30px;
  flex-grow: 1;
}

.chavrutaFooter {
  font-size: 13px;
  font-weight: 400;
  color: #CCCCCC;
  margin: 20px;
}

.beitMidrashHomeFooter {
  font-size: 13px;
  font-weight: 400;
  color: #CCCCCC;
  margin: 0 30px;
}

.beitMidrashHomeFooter p {
  margin-top: 0;
}

.blockButton {
  cursor: pointer;
}

#openBeitMidrashButton {
  transform: rotate(45deg);
  margin-top: 20px;
  height: 18px;
  width: 18px;
  margin-inline-start: 6px;
}

@-webkit-keyframes load5 {
0%,100%{box-shadow:0 -2.6em 0 0 #ffffff,1.8em -1.8em 0 0 rgba(0,0,0,0.2),2.5em 0 0 0 rgba(0,0,0,0.2),1.75em 1.75em 0 0 rgba(0,0,0,0.2),0 2.5em 0 0 rgba(0,0,0,0.2),-1.8em 1.8em 0 0 rgba(0,0,0,0.2),-2.6em 0 0 0 rgba(0,0,0,0.5),-1.8em -1.8em 0 0 rgba(0,0,0,0.7)}
12.5%{box-shadow:0 -2.6em 0 0 rgba(0,0,0,0.7),1.8em -1.8em 0 0 #ffffff,2.5em 0 0 0 rgba(0,0,0,0.2),1.75em 1.75em 0 0 rgba(0,0,0,0.2),0 2.5em 0 0 rgba(0,0,0,0.2),-1.8em 1.8em 0 0 rgba(0,0,0,0.2),-2.6em 0 0 0 rgba(0,0,0,0.2),-1.8em -1.8em 0 0 rgba(0,0,0,0.5)}
25%{box-shadow:0 -2.6em 0 0 rgba(0,0,0,0.5),1.8em -1.8em 0 0 rgba(0,0,0,0.7),2.5em 0 0 0 #ffffff,1.75em 1.75em 0 0 rgba(0,0,0,0.2),0 2.5em 0 0 rgba(0,0,0,0.2),-1.8em 1.8em 0 0 rgba(0,0,0,0.2),-2.6em 0 0 0 rgba(0,0,0,0.2),-1.8em -1.8em 0 0 rgba(0,0,0,0.2)}
37.5%{box-shadow:0 -2.6em 0 0 rgba(0,0,0,0.2),1.8em -1.8em 0 0 rgba(0,0,0,0.5),2.5em 0 0 0 rgba(0,0,0,0.7),1.75em 1.75em 0 0 #ffffff,0 2.5em 0 0 rgba(0,0,0,0.2),-1.8em 1.8em 0 0 rgba(0,0,0,0.2),-2.6em 0 0 0 rgba(0,0,0,0.2),-1.8em -1.8em 0 0 rgba(0,0,0,0.2)}
50%{box-shadow:0 -2.6em 0 0 rgba(0,0,0,0.2),1.8em -1.8em 0 0 rgba(0,0,0,0.2),2.5em 0 0 0 rgba(0,0,0,0.5),1.75em 1.75em 0 0 rgba(0,0,0,0.7),0 2.5em 0 0 #ffffff,-1.8em 1.8em 0 0 rgba(0,0,0,0.2),-2.6em 0 0 0 rgba(0,0,0,0.2),-1.8em -1.8em 0 0 rgba(0,0,0,0.2)}
62.5%{box-shadow:0 -2.6em 0 0 rgba(0,0,0,0.2),1.8em -1.8em 0 0 rgba(0,0,0,0.2),2.5em 0 0 0 rgba(0,0,0,0.2),1.75em 1.75em 0 0 rgba(0,0,0,0.5),0 2.5em 0 0 rgba(0,0,0,0.7),-1.8em 1.8em 0 0 #ffffff,-2.6em 0 0 0 rgba(0,0,0,0.2),-1.8em -1.8em 0 0 rgba(0,0,0,0.2)}
75%{box-shadow:0 -2.6em 0 0 rgba(0,0,0,0.2),1.8em -1.8em 0 0 rgba(0,0,0,0.2),2.5em 0 0 0 rgba(0,0,0,0.2),1.75em 1.75em 0 0 rgba(0,0,0,0.2),0 2.5em 0 0 rgba(0,0,0,0.5),-1.8em 1.8em 0 0 rgba(0,0,0,0.7),-2.6em 0 0 0 #ffffff,-1.8em -1.8em 0 0 rgba(0,0,0,0.2)}
87.5%{box-shadow:0 -2.6em 0 0 rgba(0,0,0,0.2),1.8em -1.8em 0 0 rgba(0,0,0,0.2),2.5em 0 0 0 rgba(0,0,0,0.2),1.75em 1.75em 0 0 rgba(0,0,0,0.2),0 2.5em 0 0 rgba(0,0,0,0.2),-1.8em 1.8em 0 0 rgba(0,0,0,0.5),-2.6em 0 0 0 rgba(0,0,0,0.7),-1.8em -1.8em 0 0 #fff}
}
@keyframes load5 {
0%,100%{box-shadow:0 -2.6em 0 0 #ffffff,1.8em -1.8em 0 0 rgba(0,0,0,0.2),2.5em 0 0 0 rgba(0,0,0,0.2),1.75em 1.75em 0 0 rgba(0,0,0,0.2),0 2.5em 0 0 rgba(0,0,0,0.2),-1.8em 1.8em 0 0 rgba(0,0,0,0.2),-2.6em 0 0 0 rgba(0,0,0,0.5),-1.8em -1.8em 0 0 rgba(0,0,0,0.7)}
12.5%{box-shadow:0 -2.6em 0 0 rgba(0,0,0,0.7),1.8em -1.8em 0 0 #ffffff,2.5em 0 0 0 rgba(0,0,0,0.2),1.75em 1.75em 0 0 rgba(0,0,0,0.2),0 2.5em 0 0 rgba(0,0,0,0.2),-1.8em 1.8em 0 0 rgba(0,0,0,0.2),-2.6em 0 0 0 rgba(0,0,0,0.2),-1.8em -1.8em 0 0 rgba(0,0,0,0.5)}
25%{box-shadow:0 -2.6em 0 0 rgba(0,0,0,0.5),1.8em -1.8em 0 0 rgba(0,0,0,0.7),2.5em 0 0 0 #ffffff,1.75em 1.75em 0 0 rgba(0,0,0,0.2),0 2.5em 0 0 rgba(0,0,0,0.2),-1.8em 1.8em 0 0 rgba(0,0,0,0.2),-2.6em 0 0 0 rgba(0,0,0,0.2),-1.8em -1.8em 0 0 rgba(0,0,0,0.2)}
37.5%{box-shadow:0 -2.6em 0 0 rgba(0,0,0,0.2),1.8em -1.8em 0 0 rgba(0,0,0,0.5),2.5em 0 0 0 rgba(0,0,0,0.7),1.75em 1.75em 0 0 #ffffff,0 2.5em 0 0 rgba(0,0,0,0.2),-1.8em 1.8em 0 0 rgba(0,0,0,0.2),-2.6em 0 0 0 rgba(0,0,0,0.2),-1.8em -1.8em 0 0 rgba(0,0,0,0.2)}
50%{box-shadow:0 -2.6em 0 0 rgba(0,0,0,0.2),1.8em -1.8em 0 0 rgba(0,0,0,0.2),2.5em 0 0 0 rgba(0,0,0,0.5),1.75em 1.75em 0 0 rgba(0,0,0,0.7),0 2.5em 0 0 #ffffff,-1.8em 1.8em 0 0 rgba(0,0,0,0.2),-2.6em 0 0 0 rgba(0,0,0,0.2),-1.8em -1.8em 0 0 rgba(0,0,0,0.2)}
62.5%{box-shadow:0 -2.6em 0 0 rgba(0,0,0,0.2),1.8em -1.8em 0 0 rgba(0,0,0,0.2),2.5em 0 0 0 rgba(0,0,0,0.2),1.75em 1.75em 0 0 rgba(0,0,0,0.5),0 2.5em 0 0 rgba(0,0,0,0.7),-1.8em 1.8em 0 0 #ffffff,-2.6em 0 0 0 rgba(0,0,0,0.2),-1.8em -1.8em 0 0 rgba(0,0,0,0.2)}
75%{box-shadow:0 -2.6em 0 0 rgba(0,0,0,0.2),1.8em -1.8em 0 0 rgba(0,0,0,0.2),2.5em 0 0 0 rgba(0,0,0,0.2),1.75em 1.75em 0 0 rgba(0,0,0,0.2),0 2.5em 0 0 rgba(0,0,0,0.5),-1.8em 1.8em 0 0 rgba(0,0,0,0.7),-2.6em 0 0 0 #ffffff,-1.8em -1.8em 0 0 rgba(0,0,0,0.2)}
87.5%{box-shadow:0 -2.6em 0 0 rgba(0,0,0,0.2),1.8em -1.8em 0 0 rgba(0,0,0,0.2),2.5em 0 0 0 rgba(0,0,0,0.2),1.75em 1.75em 0 0 rgba(0,0,0,0.2),0 2.5em 0 0 rgba(0,0,0,0.2),-1.8em 1.8em 0 0 rgba(0,0,0,0.5),-2.6em 0 0 0 rgba(0,0,0,0.7),-1.8em -1.8em 0 0 #fff}
}
/* end css code for loading bezel */<|MERGE_RESOLUTION|>--- conflicted
+++ resolved
@@ -116,12 +116,6 @@
   --sans-serif-small-font-size: 14px;
 
   /* colors */
-  --priors-darkblue:  #133059;
-  --independence-maroon:    #733122;
-  --constituting-green:     #509B70;
-  --forging-slate:     #7491B1;
-  --coming-war-orange: #C87448;
-  --civil-war-red:       #A9373C;
   --inline-link-blue: #4871bf;
   --sefaria-blue: #18345D;
   --highlight-blue: #DDEEFF;
@@ -4931,9 +4925,6 @@
 .segment .segmentText{
   display: inline;
 }
-.segment .segmentText table, th, td {
-  border: 1px solid;
-}
 .segment > .he,
 .segment > .en,
 .segment > p > .he,
@@ -6466,11 +6457,7 @@
   padding: 20px 34px;
   margin: initial;
 }
-<<<<<<< HEAD
-.topicButton.isFirst {
-=======
 .topicList #topicItem-0 {
->>>>>>> c0ce26dd
   border-top: none;
 }
 .topicButton:hover {
@@ -6662,11 +6649,6 @@
   width: 100%;
   text-align: center;
   margin: 0;
-}
-.button.extraSmall.topic {
-  color: #000000;
-  background-color: var(--lighter-grey);
-  white-space: nowrap;
 }
 .addToSourceSheetBox .button.small {
   width: 37%;
@@ -11331,6 +11313,7 @@
 
 }
 
+
 .editTextInfo .static .inner {
   padding: 5px 0 100px;
 }
@@ -11397,10 +11380,7 @@
   box-shadow: 0px 1px 3px rgb(0 0 0 / 20%);
   border: none;
 }
-<<<<<<< HEAD
-=======
-
->>>>>>> c0ce26dd
+
 #categoryChooserMenu select {
   background: transparent;
   font-size: 16px;
@@ -11409,28 +11389,22 @@
   margin: 0 0 10px 0;
   padding: 4px 25px 4px 10px;
 }
+
+.connectionsPanel .editTextInfo #categoryChooserMenu {
+  width: 102%;
+}
+
+.connectionsPanel .editTextInfo .collectionsWidget {
+  width: 70%;
+}
+.connectionsPanel .editTextInfo #categoryChooserMenu select {
+  width: 98.5%;
+}
+
 .searchBox .editTextInfo .collectionsWidget {
   width: 280px;
 }
 
-<<<<<<< HEAD
-=======
-.connectionsPanel .editTextInfo #categoryChooserMenu {
-  width: 102%;
-}
-
-.connectionsPanel .editTextInfo .collectionsWidget {
-  width: 70%;
-}
-.connectionsPanel .editTextInfo #categoryChooserMenu select {
-  width: 98.5%;
-}
-
-.searchBox .editTextInfo .collectionsWidget {
-  width: 280px;
-}
-
->>>>>>> c0ce26dd
 .searchBox .editTextInfo #newIndex {
   margin: 50px auto;
 }
@@ -11481,6 +11455,7 @@
   margin: 0 0 10px 0;
   max-width: 97%;
 }
+
 .editTextInfo #newIndex #heTitle {
   direction: rtl;
 }
