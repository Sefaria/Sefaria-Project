--- conflicted
+++ resolved
@@ -4934,10 +4934,6 @@
 .segment img {
   max-width: 100%;
 }
-<<<<<<< HEAD
-.connectionsPanelHeader{
-=======
-
 .segment i[data-overlay="Vilna Pages"] {
   display: inline-block;
 }
@@ -4959,7 +4955,6 @@
     font-family: var(--english-sans-serif-font-family);
 }
 .connectionsPanelHeader {
->>>>>>> 1614da02
   display: flex;
   justify-content: space-between;
   align-items: center;
