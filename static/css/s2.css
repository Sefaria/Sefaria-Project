body {
  padding: 0;
  margin: 0;
  -webkit-text-size-adjust: 100%;
}
*::selection {
  background-color: #D2DCFF;
}
body.sepia {
  background-color: #FBFBFA;
}
body.dark {
  background-color: #333331;
}
body:not(.user-is-tabbing) *:focus {
  outline: none;
}
a, a:hover {
  color: inherit;
}
@font-face {
  /*Mixed Hebrew - English serif text*/
  font-family: 'HebrewInEnglish Serif Font';
  src: url('/static/fonts/Taamey-Frank/TaameyFrankCLM-Medium.ttf'), local(Georgia), local(serif);
  unicode-range: U+0590-05FF, U+25CC;
}
:root {
  /* font stacks */
  --english-sans-serif-font-family: "Roboto", "Helvetica Neue", "Helvetica", sans-serif;
  --hebrew-sans-serif-font-family: "Heebo", "Roboto", sans-serif;

  --english-serif-font-family: "HebrewInEnglish Serif Font", "adobe-garamond-pro", "Crimson Text", Georgia, "Times New Roman", serif;
  --hebrew-serif-font-family: "Taamey Frank", "adobe-garamond-pro", "Crimson Text", "Times New Roman", serif;

  --serif-h1-font-size: 48px;
  --serif-h2-font-size: 30px;
  --serif-h3-font-size: 24px;
  --serif-body-font-size: 18px;
  --serif-small-font-size: 14px;

  --sans-serif-h1-font-size: 40px;
  --sans-serif-h2-font-size: 30px;
  --sans-serif-h3-font-size: 22px;
  --sans-serif-body-font-size: 16px;
  --sans-serif-small-font-size: 14px;

  /* colors */
  --inline-link-blue: #4871bf;
  --sefaria-blue: #18345D;
  --highlight-blue: #DDEEFF;
  --highlight-blue-light: #F0F7FF;
  --dark-grey: #666666;
  --medium-grey: #999999;
  --light-grey: #CCCCCC;
  --lighter-grey: #EDEDEC;
  --lightest-grey: #FBFBFA;
  --commentary-blue: #4B71B7;
  --tanakh-teal: #004E5F;
  --mishnah-blue: #5A99B7;
  --talmud-gold: #CCB479;
  --midrash-green: #5D956F;
  --halakhah-red: #802F3E;
  --kabbalah-purple: #594176;
  --liturgy-rose: #AB4E66;
  --philosophy-purple: #7F85A9;
  --taanitic-green: #00827F;
  --chasidut-green: #97B386;
  --mussar-purple: #7C416F;
  --responsa-red: #CB6158;
  --apocrypha-pink: #C6A7B4;
  --modern-works-blue: #B8D4D3;
  --grammar-green: #B2B272;
  --reference-orange: #D4896C;
  --miscelaneous-green: #3B5849;
  --selected-option: #000000;
}
/* Font Family */
body, .sans-serif {
  --english-font: var(--english-sans-serif-font-family);
  --hebrew-font: var(--hebrew-sans-serif-font-family);
  --is-serif: initial; /* false */
}
.serif {
  --english-font: var(--english-serif-font-family);
  --hebrew-font: var(--hebrew-serif-font-family);
  --is-serif: ; /* true */
}
.sans-serif-in-hebrew {
  --english-font: var(--english-serif-font-family);
  --hebrew-font: var(--hebrew-sans-serif-font-family);
}
body, .en, .int-en {
  --is-hebrew: initial; /* false */
}
.he, .int-he {
  --is-hebrew: ; /* true */
}

* {
  --hebrew-font-conditional: var(--is-hebrew) var(--hebrew-font);
  font-family: var(--hebrew-font-conditional, var(--english-font));
}

.he {
  font-size: 122%;
}
.int-he {
  direction: rtl;
}
.int-he.enInHe {
  direction: ltr;
}
.enInHe {
  unicode-bidi: isolate;
}
.int-en.heInEn {
  direction: rtl;
}
.btn, .btn-sm, .btn-xs {
  display: inline-block;
  color: white;
  display: flex;
  justify-content: center;
  align-content: center;
  flex-direction: column;
  margin: 10px 20px;
  background-color: var(--sefaria-blue);
  box-shadow: 0 1px 3px rgba(0,0,0,0.2);
  border-radius: 7px;
  cursor: pointer;
  font-size: 16px;
  box-sizing: border-box;
  line-height: 19px;
  text-align: center;
  --english-font: var(--english-sans-serif-font-family);
  --hebrew-font: var(--hebrew-sans-serif-font-family);
}
.btn.white, .btn-sm.white, .btn-xs.white {
  background-color: white;
  color: #333;
}
.btn {
  width: 300px;
  height: 50px;
}
.btn-sm {
  width: 150px;
  height: 40px;
}
.btn-xs {
  width: 75px;
  height: 30px;
}
/*
Legacy Style Guide Font Hierarchy -- the below should be refactored away in favor of the above
*/
.featureTitle .int-en {
  font-family: "adobe-garamond-pro", "Crimson Text", Georgia, serif;
  font-size: 50px;
  font-weight: normal;
  color: #000;
}
.pageTitle .int-en,
.pageTitle .int-he.enInHe {
  font-family: "adobe-garamond-pro", "Crimson Text", Georgia, serif;
  font-size: 30px;
  font-weight: normal;
  color: #000;
}
.readerPanel.hebrew .he .enInHe {
  font-size: 83%;
}
.chapterText .int-en {
  font-family: "adobe-garamond-pro", "Crimson Text", Georgia, serif;
  font-size: 18px;
  font-weight: normal;
  text-transform: uppercase;
  letter-spacing: 0.05em;
  color: #333;
}
.chapterText.lowercase .int-en {
  text-transform: none;
}
.sectionTitleText .int-en {
  font-family: "Roboto", "Helvetica Neue", "Helvetica", sans-serif;
  font-size: 16px;
  font-weight: normal;
  color: #666;
  text-transform: uppercase;
  letter-spacing: 0.1em;
}
.smallText .int-en,
.smallText .int-he.enInHe {
  font-family: "Roboto", "Helvetica Neue", "Helvetica", sans-serif;
  font-size: 13px;
  font-weight: normal;
  color: #999;
}
.systemText .int-en,
.systemText .int-he.enInHe {
  font-family: "Roboto", "Helvetica Neue", "Helvetica", sans-serif;
  font-size: 16px;
  font-weight: normal;
  color: #000;
}
.contentText .int-en,
.contentText .en,
.contentText.en {
  font-family: "adobe-garamond-pro", "Crimson Text", Georgia, serif;
  font-size: 18px;
  font-weight: normal;
  color: #000;
}
.featureTitle .int-he {
  font-family: "Heebo", sans-serif;
  font-size: 40px;
  font-weight: normal;
  color: #000;
}
.pageTitle .int-he,
.pageTitle .int-en.heInEn {
  font-family: "Heebo", sans-serif;
  font-size: 30px;
  font-weight: normal;
  color: #000;
}
.chapterText .int-he {
  font-family: "Taamey Frank", "Times New Roman", serif;
  font-size: 22px;
  font-weight: normal;
  text-transform: uppercase;
  letter-spacing: 0.05em;
  color: #333;
}
.sectionTitleText .int-he {
  font-family: "Heebo", sans-serif;
  font-size: 16px;
  font-weight: normal;
  color: #666;
  text-transform: uppercase;
  letter-spacing: 0.1em;
}
.smallText .int-he,
.smallText .int-en.heInEn {
  font-family: "Heebo", sans-serif;
  font-size: 13px;
  font-weight: normal;
  color: #999;
}
.systemText .int-he,
.systemText .int-en.heInEn {
  font-family: "Heebo", sans-serif;
  font-size: 16px;
  font-weight: normal;
  color: #000;
}
.contentText .int-he,
.contentText .he,
.contentText.he {
  font-family: "Taamey Frank", "Times New Roman", serif;
  font-size: 18px;
  font-weight: normal;
  color: #000;
}
.italics {
  font-style: italic;
}
/* end Legacy Style Guide */
#s2 {
  position: fixed;
  top: 0;
  width: 100%;
  height: 100%;
  z-index: 1000;
}
#s2.headerOnly {
  z-index: 1000;
  height: 60px;
}
#readerAppWrap {
  display: flex;
  flex-direction: column;
  width: 100%;
  height: 100%;
}
<<<<<<< HEAD
.nochrome #s2 .headerNavSection a:not(.home),
.nochrome #s2 .headerLinksSection,
.nochrome #footerContainer {
=======
body:not(.inApp).nochrome #s2 .headerNavSection a:not(.home),
body:not(.inApp).nochrome #s2 .headerLinksSection,
body:not(.inApp).nochrome #footerContainer {
>>>>>>> 3ec8a06a
  display: none;
}
#bannerMessage {
  color: white;
  background-color: #4871bf;
  height: 120px;
  box-sizing: border-box;
  padding: 0 36px;
  display: flex;
  transition: .5s;
}
#bannerMessage.hidden {
  height: 0;
}
body.hasBannerMessage {
  transition: padding-top .3s;
  padding-top: 120px;
}
body.hasBannerMessage #s2.headerOnly {
  height: 180px;
}
.interface-hebrew #bannerMessage {
  direction: rtl;
}
#bannerMessageClose {
  position: absolute;
  top: -3px;
  right: 7px;
  color: white;
  opacity: 0.5;
  font-size: 26px;
  cursor: pointer;
}
.interface-hebrew #bannerMessageClose {
  right: auto;
  left: 7px;
}
#bannerMessageContent {
  display: flex;
  flex: 1;
  align-items: center;
  justify-content: space-between;
  color: white;
  max-width: 880px;
  margin: 0 auto;
}
#bannerTextBox {
  flex: 1;
}
#bannerTextBox a {
  color: white;
}
#bannerButtonBox {
  margin-left: 50px;
}
.interface-hebrew #bannerButtonBox {
  margin: 0 50px 0 0;
}
#bannerMessage .mobileOnly {
  display: none;
}
@media (max-width: 540px) {
  #bannerButtonBox,
  .interface-hebrew #bannerButtonBox {
    margin:0;
    margin-inline-start: 10px;
    max-width: 170px;
  }
  #bannerMessage .mobileOnly {
    display: block;
  }
  #bannerMessage {
    padding: 0 10px;
  }
}
@media (max-width: 450px) {
  #bannerMessage {
    font-size: 13px;
  }
}
.noOverflowX {
  overflow-x: hidden;
}
.readerApp {
  display: flex;
  flex: 1;
  position: relative;
}
.noselect {
  user-select: none;
}
input.noselect {
  -webkit-user-select: auto; /* Safari/Opera -- required for Safari to allow inputs to be accessible. See http://caniuse.com/#feat=user-select-none "Known Issues" for details  TODO Check back to see if bug is fixed in future version */
}
.interface-hebrew {
  direction: rtl;
}
.interface-hebrew .int-en,
.interface-english .int-he {
  display: none;
}
.interface-hebrew #panelWrapBox {
  direction: rtl;
}
.interface-english #panelWrapBox,
.readerApp.interface-english .readerPanel {
  direction: ltr;
}
#panelWrapBox {
  position: absolute;
  height: calc(100% - 60px);
  box-sizing: border-box;
}
.multiPanel #panelWrapBox {
  top: 60px;
}
#panelWrapBox.wrapBoxScroll {
  overflow-x: scroll;
  overflow-y: hidden;
}
.singlePanel #panelWrapBox {
  padding-top: 0;
  height: 100%;
  top: 0;
}
.headerInner {
  position: absolute;
  top: 0;
  left: 0;
  width: 100%;
  height: 60px;
  background: white;
  z-index: 1001;
  box-sizing: border-box;
  padding: 0 30px;
  display: flex;
  justify-content: space-between;
  align-items: center;
}
.headerOnly .headerInner, .headerInner.boxShadow {
  box-shadow: 0 1px 3px rgba(0,0,0,0.2);
}
.interface-hebrew .header {
  direction: rtl;
}
.headerInner .headerNavSection {
  display: flex;
  justify-content: flex-start;
}
.headerInner .headerNavSection a {
  font-size: 16px;
  color: #666;
  margin-inline-end: 30px;
  font-weight: 500;
<<<<<<< HEAD
  line-height: 25px;
=======
  line-height: 26px;
>>>>>>> 3ec8a06a
  vertical-align: middle;
}
.headerInner .headerLinksSection {
  display: flex;
  justify-content: flex-end;
  min-width: 40%;
  align-items: center;
}
.header .header-nav {
  margin-top: 1px;
}
.header .header-links {
  margin-top: 1px;
}
.header .textLink,
.header .home,
.header .menuButton,
.header .my-profile,
.header .notifications,
.header .readerNavMenuSearchButton {
  cursor: pointer;
}
.header .textLink,
.header .menuButton,
.header .my-profile,
.header .readerNavMenuSearchButton {
  display: inline-block;
  color: #999;
  border: none;
  background: transparent;
  padding: 0;
<<<<<<< HEAD
=======
}
.header .my-profile, 
.header .notifications {
  display: inline-block;
  vertical-align: middle;
}
.header .textLink,
.header .menuButton,
.header .my-profile {
  font-size: 24px;
  line-height: 24px;
  margin-top: 2px;
>>>>>>> 3ec8a06a
}
.header .searchBox {
  overflow: hidden;
  display: flex;
  align-items: center;
  padding: 0;
  text-align: inherit;
  background: #EDEDEC;
  border-radius: 250px;
  width: 140px;
  height: 30px;
}
.header .searchBox.searchFocused {
  width: 280px;
}
.header .searchBox input {
  background-color: transparent; /*for firefox */
}
.header .searchBox input::placeholder {
  font-style: normal;
}
.header .search {
  outline: none;
  border: none;
  box-shadow: none;
  color: black;
  font-size:  18px;
  margin: 0;
  width: 100px;
}
.header .searchFocused .search {
  width: 200px;
}
.header .search.hebrewSearch {
  font-size: 18px;
}
.mobileNavMenu {
  position: fixed;
  height: calc(100% - 60px);
  box-sizing: border-box;
  top: 60px;
  width: 100%;
  background-color: white;
  left: 0;
  z-index: 1000;
  overflow-y: scroll;
}
.mobileNavMenu.closed {
  display: none;
}
.mobileNavMenu .searchLine {
  padding: 15px: 20px;
  border-bottom: 1px solid #EDEDEC;
}
.header .mobileNavMenu .searchBox,
.header .mobileNavMenu .searchBox.searchFocused
.header .mobileNavMenu .searchBox .search,
.header .mobileNavMenu .searchBox.searchFocused .search {
  width: 100%;
}
.header.mobile .ui-autocomplete {
<<<<<<< HEAD
  width: 100%;
=======
  width: 100% !important;
>>>>>>> 3ec8a06a
}
.mobileNavMenu a,
.mobileInterfaceLanguageToggle {
  display: block;
  color: #666;
  font-size: 16px;
  padding: 15px;
  border-bottom: 1px solid #EDEDEC;
}
.mobileNavMenu a > img,
.mobileInterfaceLanguageToggle img {
  margin-inline-end: 15px;
  width: 16px;
  height: 16px;
  position: relative;
  top: 3px;
}
.mobileNavMenu a > img.blackIcon {
  opacity: 0.4;
}
.mobileNavMenu a.blue {
  background-color: #18345D;
  color: white;
}
.mobileNavMenu a.blue img {
  filter: invert(1);
  opacity: 1;
}
.mobileNavMenu .mobileAccountLinks {
  background-color: #FBFBFA;
  border-top: 1px solid #CCC;
  border-bottom: 1px solid #CCC;
}
.mobileNavMenu .mobileAccountLinks img {
  opacity: 1;
}
.mobileNavMenu .mobileAccountLinks .login {
  display: block;
  padding: 15px;
}
.mobileNavMenu .profile-pic {
  display: inline-block;
  margin-inline-end: 11px;
  position: relative;
  top: 4px;
}
.mobileNavMenu .mobileAccountLinks .accountLinks {
  display: block;
}
.header .mobileInterfaceLanguageToggle .int-en,
.header .mobileInterfaceLanguageToggle .int-he {
  display: inline;
}
.mobileInterfaceLanguageToggle a {
  display: inline;
  padding: 0;
  border: none;
}
.mobileInterfaceLanguageToggle .separator {
  margin: 0 7px;
  font-size: 13px;
}
.mobileInterfaceLanguageToggle .inactive {
  color: #999;
}
.mobileNavMenu .logout {
  color: #999;
}
.ui-autocomplete .ui-menu-item.search-override {
  border-top: solid 1px #ccc;
  padding-top: 12px;
}
.ui-autocomplete .ui-menu-item.hebrew-result a {
  direction: rtl;
}
.ui-autocomplete .ui-menu-item.english-result a {
  direction: ltr;
}
.header .home {
  margin-top: 2px;
}
.header .home img {
  vertical-align: middle;
  height: 25px;
  margin-top: -7px;
  width: 92px;
}
.interface-hebrew .header .home img {
  width: 77px;
}
.header .accountLinks {
  display: flex;
  align-items: center;
  font-size: 16px;
  margin-top: 2px;
  color: #666;
}
.header .accountLinks > * {
  margin-inline-start: 17px;
  position: relative;
}
.header .accountLinks.anon a {
  margin: 0;
}
.header .accountLinks.anon a:last-child{
  background: #FFFFFF;
  border: 1px solid #EDEDEC;
  box-sizing: border-box;
  border-radius: 6px;
}
.header .help {
  margin-inline-start: 23px;
  margin-top: 8px;
}
.header .interfaceLinks {
  display: block;
  align-items: center;
  margin-top: 2px;
  color: #666;
  cursor: pointer;
  position: relative;
  -webkit-margin-start: 20px;
  -moz-margin-start: 20px;
  margin-inline-start: 10px;
}
.header .interfaceLinks img {
  height: 18px;
  width: 18px;
  vertical-align: middle;
  margin-inline-end: 2px;
}
.header .interfaceLinks a.interfaceLinks-button::after {
  display: inline-block;
  background: no-repeat url("/static/icons/chevron-down.svg");
  height: 10px;
  width: 12px;
  vertical-align: middle;
  content: "";
  transform: scale(0.75);
}
.header .interfaceLinks .interfaceLinks-menu {
  top: 35px;
  position: absolute;
  z-index: 1;
  width: 150px;
  background: #FBFBFA;
  box-shadow: 0px 1px 3px rgba(0, 0, 0, 0.25);
  border-radius: 6px;
  display:none;
  overflow:hidden;
}
.header .interfaceLinks .interfaceLinks-menu.profile-menu {
  top: 10px;
  display: block;
}
.header .interfaceLinks .interfaceLinks-menu .interfaceLinks-header.profile-menu {
  padding: 10px 17px 10px 17px;
  font-weight: 700;
  color: #000000;
  height: 23px;
}
.header .interfaceLinks .interfaceLinks-menu.profile-menu .profile-menu-middle {
  margin-top: 5px;
  margin-bottom: 5px;
}
.interface-english .header .interfaceLinks .interfaceLinks-menu {
  right: 0px;
  min-width: 150px;
  width: max-content;
}
.interface-hebrew .header .interfaceLinks .interfaceLinks-menu {
  left: 0px;
  min-width: 150px;
  width: max-content;
}
.header .interfaceLinks .interfaceLinks-menu .interfaceLinks-header {
  font-style: normal;
  font-weight: normal;
  font-size: 14px;
  line-height: 18px;
  color: #999999;
  padding: 12px;
  border-bottom: 1px solid #CCCCCC;
}
.interface-english .header .interfaceLinks .interfaceLinks-menu .interfaceLinks-header {
  font-family: "Roboto", "Helvetica Neue", Helvetica, sans-serif;
}
.interface-hebrew .header .interfaceLinks .interfaceLinks-menu .interfaceLinks-header {
  font-family: "Heebo", sans-serif;
}
.interfaceLinks-options {
  display: flex;
  flex-direction: column;
  padding: 4px 0;
}
.header .interfaceLinks .interfaceLinks-option {
  display: flex;
  text-decoration: none;
  font-style: normal;
  font-weight: normal;
  font-size: 16px;
  line-height: 23px;
  text-align: right;
  color: #666666;
  padding: 5px;
  direction: ltr;
}
.header .interfaceLinks .interfaceLinks-option:hover {
  background-color: var(--lighter-grey);
}
.header .interfaceLinks .interfaceLinks-menu.open {
  display: block;
}
.interface-hebrew .header .interfaceLinks .interfaceLinks-option.int-bi {
  direction: rtl;
}
.interface-english .header .interfaceLinks .interfaceLinks-option.int-bi {
  direction: ltr;
}
.header .interfaceLinks .interfaceLinks-row {
  align-items: center;
  display: flex;
  text-decoration: none;
  font-style: normal;
  font-weight: 400;
  line-height: 18px;
  text-align: right;
  color: #000000;
  font-family: "Roboto", "Heebo", "Helvetica Neue", Ariel, sans-serif;
  padding: 5px 17px 5px 17px;
  font-size: 14px;
  text-decoration-color: #666666;
  height: 23px;
}
.header .interfaceLinks .interfaceLinks-row:hover {
  background-color: var(--lighter-grey);
}
div.interfaceLinks-row a:hover {
  text-decoration: none;
}
.header .interfaceLinks .interfaceLinks-row.languages {
  display: flex;
}
div.interfaceLinks-row a.active {
  color: #000000;
  display: flex;
  order: -1;
}
div.interfaceLinks-row a.active::after {
  content: "•";
  padding: 0 4px;
}
div.interfaceLinks-row a {
  color: #666666;
  display: flex;
}
.header .interfaceLinks .interfaceLinks-row.bottom {
  font-size: 14px;
  text-decoration-color: #000000;
}
.header .interfaceLinks .interfaceLinks-menu.profile-menu .interfaceLinks-hr {
  border-top:  1px solid #CCCCCC;
  margin-top: 0px;
  margin-bottom: 0px;
}
.header .interfaceLinks .interfaceLinks-row.logout {
  font-size: 14px;
  color: #666666;
  padding-top: 5px;
  margin-top: 5px;
  margin-bottom: 5px;
}
.header .profile-menu-he {
  color: #666666;
}
.header .interfaceLinks .interfaceLinks-option::before {
  content: "";
  font-family: FontAwesome;
  color: #999;
  font-weight: normal;
  font-size: 13px;
  font-style: normal;
  padding: 0 15px;
}
.header .interfaceLinks .interfaceLinks-option.active {
  order: -1;
}
.header .interfaceLinks .interfaceLinks-option.active::before {
  content: "\f00c";
  padding: 0 8px;
}
@media screen and (max-width: 910px) {
  .header .headerInner {
    padding: 0 15px;
  }
  .header .login.loginLink {
    display: none;
  }
  .header .accountLinks .login {
    padding: 5px 5px;
  }
  .header .accountLinks {
    margin-inline-start: 5px;
  }
<<<<<<< HEAD
  .header .login:first-child{
    margin:auto;
  }
}
.header .my-profile, 
.header .notifications {
  display: inline-block;
  vertical-align: middle;
}
.header .library,
.header .my-profile {
  font-size: 24px;
  line-height: 24px;
  margin-top: 2px;
=======
}
@media screen and (max-width: 780px) {
  .header .donate {
    display: none;
  }
>>>>>>> 3ec8a06a
}
@media screen and (max-width: 700px) {
  .multiPanel .header .home {
    display: none;
  }
}
<<<<<<< HEAD
=======
@media screen and (max-width: 580px) {
  .header .interfaceLinks,
  .header .help,
  .header .notifications {
    display: none;
  }
}
>>>>>>> 3ec8a06a
.header .notifications.unread::after {
  content:"";
  background-color: #CB6158;
  width: 8px;
  height: 8px;
  border-radius: 4px;
  display: block;
  top: 3px;
  right: 1px;
  position: absolute;
}
.header .login {
  color: #666;
  display: inline-block;
  line-height: 1;
  padding: 8px 15px;
}
.header .headerInner.mobile {
  padding: 0 15px;
}
.header .headerInner.mobile {
  display: flex;
}
.header .headerInner.mobile div {
  flex: 1;
}
.mobileHeaderCenter {
  text-align: center;
}
.header .headerInner.mobile .mobileHeaderLanguageToggle {
  text-align: end;
}
.mobileHeaderLanguageToggle.hebrew .en,
.mobileHeaderLanguageToggle.english .he {
  display: none;
}
.header.mobile .searchLine {
  padding: 15px;
}
.overlay {
  width: 100%;
  height: 100%;
  background-color: black;
  opacity: 0.3;
  position: fixed;
  z-index: 1001;
}
.sefariaModalBox {
  transition: none;
}
#interruptingMessageBox {
  display: flex;
  justify-content: center;
  align-items: center;
  position: fixed;
  width: 100%;
  height: 100%;
  left: 0;
  right: 0;
  top: 0;
  z-index: 1001;
  opacity: 1;
  transition: opacity .3s ease-in;
}
#interruptingMessageBox.hidden {
  opacity: 0;
}
#interruptingMessageOverlay, .whiteOverlay {
  width: 100%;
  height: 100%;
  background-color: white;
  opacity: 0.7;
  position: absolute;
}
#interruptingMessage {
  max-width: 90%;
  max-height: 90%;
  box-sizing: border-box;
  position: absolute;
  padding: 18px 15px;
  z-index: 1001;
  border: 1px solid #E6E6E6;
  background-color: #FBFBFA;
  text-align: center;
  color: #666;
}
#interruptingMessage.sefariaModalContentBox {
  background-color: #18345D;
  color: white;
  padding: 50px 70px;
  border-color: transparent;
  border-radius: 5px;
}
@media (max-width: 450px) {
  #interruptingMessage.sefariaModalContentBox {
    max-width: 100%;
    max-height: 100%;
    width: 100%;
    height: 100%;
    border-radius: 0;
  }
}
.sefariaModalContent {
  display: flex;
  flex-direction: column;
  align-items: flex-start;
  font-size: 16px;
  line-height: 1.5;
}
.interface-hebrew .sefariaModalContent {
  direction: rtl;
}
.sefariaModalContent a {
  color: white;
}
.sefariaModalContent h2 {
  font-weight: normal;
  font-size: 30px;
  margin-bottom: 0px;
}
.sefariaModalInnerContent {
  display: flex;
  flex-direction: column;
  align-items: flex-start;
  margin-bottom: 40px;
}
.sefariaModalInnerContent div, .sefariaModalInnerContent h3{
  display: flex;
  align-items: center;
  text-align: start;
  padding: 10px 0;
}
.sefariaModalContent h3{
  align-items: center;
  text-align: start;
  padding: 10px 0;
  font-size: 18px;
  line-height: 1.5;
  font-weight: normal;
  margin-bottom: 10px;
  margin-top: 5px;
}
.sefariaModalBottomContent {
  font-size: 16px;
  color: #999;
}
.sefariaModalContent .button {
  width: 100%;
}
.sefariaModalInnerContent img {
  width: 16px;
  height: 16px;
  padding-right: 10px;
}
.readerApp.interface-hebrew .sefariaModalInnerContent img {
  padding-right: 0;
  padding-left: 10px;
}
#interruptingMessageContentBox {
  position: relative;
  border: 1px solid #CCC;
  background-color: white;
}
#interruptingMessageClose.sefariaModalClose {
  color: white;
}
#interruptingMessageClose {
  position: absolute;
  top: 2px;
  right: 12px;
  color: #AAA;
  font-size: 32px;
  cursor: pointer;
}
#interruptingMessageContent {
  padding: 32px 32px 16px 32px;
}
#interruptingMessage h1 {
  font-style: italic;
  font-size: 28px;
  font-weight: normal;
  letter-spacing: 1px;
  text-align: center;
  margin: 0 0 30px;
  color: #333;
}
.interface-hebrew #interruptingMessage h1{
  font-style: normal;
}
.header .my-profile img {
  height: 24px;
  width: 24px;
  border-radius: 50%;
  display: block;
}
.header .readerNavMenuMenuButton {
  margin: 0 8px 0 6px;
  font-size: 17px;
}
.readerNavMenuSearchButton {
  position: relative;
  margin: 0 10px 0 10px;
  top: -2px;
}
.header .readerNavMenuSearchButton {
  top: 2px;
}
.readerNavTop .readerNavMenuSearchButton {
  top: 0;
}
.readerNavMenuSearchButton img {
  height: 18px;
  width: 18px;
  opacity: 0.4;
}
.header .headerNavContent {
  position: absolute;
  height: 100%;
  width: 100%;
  box-sizing: border-box;
  top: 0;
  padding-top: 60px;
  z-index: 1000;
}
.ui-autocomplete {
  position: absolute;
  background: white;
  list-style-type: none;
  padding: 6px 0;
  box-shadow: 0 1px 3px rgba(0,0,0,.2);
  border-bottom-left-radius: 6px;
  border-bottom-right-radius: 6px;
  z-index: 1000000 !important;
  --english-font: var(--english-serif-font-family);
  --hebrew-font: var(--hebrew-serif-font-family);
}
.header > .ui-autocomplete {
  z-index: 1000 !important;
}
.ui-autocomplete .ui-menu-item {
  display: flex;
  padding: 6px 12px;
}
.interface-hebrew .ui-autocomplete .ui-menu-item {
  direction: rtl;
  text-align: right;
}
.ui-autocomplete .ui-menu-item img {
  display: inline-block;
  opacity: .4;
  height: 18px;
  width: 18px;
}
.ui-autocomplete .ui-menu-item img.ac-img-User {
  opacity: 1;
}
.ui-autocomplete .ui-menu-item a {
  display: inline-block;
  line-height: 21px;
  font-size: 19px;
  color: #000;
  cursor: pointer;
  margin: 0 10px;
  vertical-align: top;
}
.ui-autocomplete .ui-menu-item.ui-state-focus {
  background: #EDEDEC;
}
.ui-helper-hidden-accessible {
  display: none;
}
.interface-hebrew .ui-autocomplete .ui-menu-item a {
  direction: rtl;
  text-align: right;
}
#globalWarningMessage {
  position: fixed;
  width: 100%;
  z-index: 1000;
  text-align: center;
  bottom: 0;
  color: white;
  background-color: #EFB4B6;
  padding: 14px 20px;
  box-sizing: border-box;
}
#globalWarningMessage .close {
 float: right;
 cursor: pointer;
 font-size: 20px;
}
.multiPanel .readerPanelBox {
  box-sizing: border-box;
}
.readerPanelBox {
  position: absolute;
  height: 100%;
  width: 100%;
  direction: ltr; /* Even in Hebrew Interface we want scroll bars on the right */
}
.readerPanelBox + .readerPanelBox {
  border-left: 1px solid #eee;
}
.readerPanelBox.sidebar {
  border-left: none;
}
.readerPanel {
  position: relative;
  width: 100%;
  height: 100%;
  overflow: hidden;
  background-color: inherit;
}
.readerContent {
  width: 100%;
  height: calc(100% - 60px);
  background-color: inherit;
}
.dark .readerContent {
  color: white;
}
.readerContent .readerError {
  padding: 100px 150px;
}
.readerContent .readerError .readerErrorText {
  padding-top: 20px;
  font-size: .8em;
}
.textColumn {
  width: 100%;
  height: 100%;
  overflow-y: scroll;
  overflow-x: hidden;
  -webkit-overflow-scrolling: touch;
  position: relative;
  box-sizing: border-box;
  background-color: inherit;
}
.textColumn .loadingMessage.base,
.sheetsInPanel .loadingMessage {
  margin: 30px 0;
  color: #999;
  font-size: 16px;
  font-style: normal;
  text-align: center;
  padding: 0 6px 4px;
}
.textColumn .loadingMessage.base.prev {
  margin: 70px 0 0 0;
}
.textColumn .loadingMessage.base.next {
  margin: 30px 0 70px;
  height: calc(100% - 128px);  /* The 128px here appears to be the minimum needed to keep a line on the screen when scrolling passes loaded content) */
}
.textColumn .textRange.loading + .textRange.loading {
  display: none;
}
.int-he .int-he {
  font-size: inherit;
}
.readerPanel .content {
  direction: ltr; /* Even in Hebrew Interface, we want scroll bars on the right */
}
.readerPanel .he {
  direction: rtl;
  text-align: right;
}
.interface-hebrew .readerPanel .en {
  direction: ltr;
}
.interface-hebrew .readerPanel .contentInner,
.interface-hebrew .readerPanel .columnLayout,
.interface-hebrew .readerControls,
.interface-hebrew .readerPanel .textRange,
.interface-hebrew .readerPanel .sheetContent,
.interface-hebrew .readerPanel .readerNavMenu .gridBox,
.interface-hebrew .readerPanel.bilingual .readerNavMenu .gridBox,
.readerPanel.hebrew .readerNavSection,
.readerPanel.hebrew .readerNavMenu .gridBox {
  direction: rtl;
}
.interface-english .readerPanel.hebrew .readerNavMenu .readerTocResources .gridBox {
  direction: ltr;
}
.interface-english .readerPanel .readerNavMenu,
.readerPanel.english .readerNavSection,
.readerPanel.english .readerNavMenu .gridBox{
  direction: ltr;
}
.readerPanel.bilingual .readerNavSection,
.readerPanel.bilingual .readerNavMenu .gridBox {
  direction: ltr;
}
.readerPanel.english .he {
  display: none;
}
.readerPanel.english .he.heOnly{
  display: inline;
  text-align: right;
}
.readerPanel.english .en {
  display: inline;
}
.readerPanel.hebrew .he {
  display: inline;
  text-align: right;
}
.readerPanel.hebrew .en {
  display: none;
}
.readerPanel.english .heOnly .he,
.readerPanel.bilingual .heOnly .he {
  display: inline;
}
.languageToggle {
  display: inline;
  line-height: 32px;
}
.languageToggle img {
  opacity: 0.4;
  height: 18px;
  width: 18px;
}
.bilingual .languageToggle .he {
  display: none;
}
.loadingMessage {
  font-size: 14px;
  font-style: italic;
}
.bilingual .loadingMessage .he {
  display: none;
}
.readerPanel.light {
  background-color: white;
}
.readerPanel.sepia {
  background-color: #f7f7f7;
}
.readerPanel.dark {
  background-color: #333331;
}
.readerNavMenu,
.homeFeedWrapper {
  position: absolute;
  display: flex;
  flex-direction: column;
  top: 0;
  left: 0;
  width: 100%;
  height: 100%;
  box-sizing: border-box;
}
.readerNavMenu .content,
.homeFeedWrapper .content {
  box-sizing: border-box;
  overflow-y: scroll;
  -webkit-overflow-scrolling: touch;
  font-size: 16px;
}
.readerNavMenu .content {
  padding: 60px 0 0 0;
}
.singlePanel .readerNavMenu .content {
  padding: 85px 0 0 0;
}
.singlePanel .readerNavMenu .categoryColorLine {
  top: 60px;
}
.singlePanel .readerNavMenu.readerTextTableOfContents:not(.bookPage) .content {
  padding-top: 25px;
}
.singlePanel .readerNavMenu.readerTextTableOfContents:not(.bookPage) .categoryColorLine {
  top: 0;
}
.readerNavMenu.compare .content,
.readerNavCategoryMenu.compare .content,
.readerTextTableOfContents.compare .content {
  padding: 30px 10px;
}
.readerNavMenu .content .contentInner {
  width: 725px;
  margin: 0 auto;
  min-height: 520px;
  max-width: 100%;
  box-sizing: border-box;
  padding-bottom: 70px;
  padding-inline-start: 15px;
  padding-inline-end: 30px;
}
.homeFeedWrapper .content .contentInner {
  max-width: none;
}
.homeFeedWrapper.userStats .content .contentInner {
  max-width: 660px;
  margin: 0 auto;
}
.navTitle {
  display: flex;
  flex-direction: row;
  justify-content: space-between;
  margin-bottom: 40px;
}
.navTitle.tight {
  margin-bottom: 15px;
}
.readerNavMenu .navTitle h1,
.singlePanel .readerNavMenu .navTitle h1 {
  margin-bottom: 0;
<<<<<<< HEAD
}
.navTitle + .dedication {
  margin-bottom: 20px;
}
.navSidebarModule + .dedication {
  margin-top: -30px;
}
.navTitle .languageToggle,
.tocTitle .languageToggle,
.header .languageToggle {
  text-align: center;
  color: #ccc;
  display: inline-flex;
  width: 32px;
  height: 32px;
  border: 1px solid #ccc;
  border-radius: 6px;
  cursor: pointer;
  font-size: 22px;
  flex-direction: row;
  align-items: center;
  justify-content: center;
}
.navTitleTab {
  margin-inline-end: 26px;
  color: #999;
}
.navTitleTab:hover {
  color: inherit;
  text-decoration: none;
}
.navTitleTab.current {
  color: inherit;
  pointer-events: none;
=======
}
.navTitle + .dedication {
  margin-bottom: 20px;
}
.navSidebarModule + .dedication {
  margin-top: -30px;
}
.navTitle .languageToggle,
.tocTitle .languageToggle,
.header .languageToggle {
  text-align: center;
  color: #ccc;
  display: inline-flex;
  width: 32px;
  height: 32px;
  border: 1px solid #ccc;
  border-radius: 6px;
  cursor: pointer;
  font-size: 22px;
  flex-direction: row;
  align-items: center;
  justify-content: center;
}
.navTitleTab {
  margin-inline-end: 26px;
  color: #999;
}
.navTitleTab:hover {
  color: inherit;
  text-decoration: none;
}
.navTitleTab.current {
  color: inherit;
  pointer-events: none;
}
.readerNavMenu h1 .navTitleTab img {
  height: 14px;
  margin-inline-end: 6px;
}
.readerNavMenu h1 .navTitleTab.current img {filter: brightness(0.5);}
.sidebarLayout {
  display: flex;
  flex-direction: row;
}
@media (max-width: 700px) {
  .sidebarLayout {
    flex-direction: column;
  }
}
.sidebarLayout h1 {
  --english-font: var(--english-sans-serif-font-family);
  --hebrew-font: var(--hebrew-sans-serif-font-family);
}
.interface-hebrew .sidebarLayout {
  direction: rtl;
}
.readerPanel.hebrew .followsContentLang {
  direction: rtl;
}
.navSidebar {
  width: 420px;
  background-color: #FBFBFA;
  /* HACK: add grey background beyond bounding box of sidebar by utilizing negative margins! */
  border-top: 80px solid #FBFBFA;
  border-bottom: 120px solid #FBFBFA;
  margin: -80px 0 0 0;
}
.singlePanel .navSidebar {
  width: 100%;
  margin: 20px 0 0 0;
  padding: 30px 0 0 0;
  border: none;
}
.navSidebarModule {
  font-size: 16px;
  color: #666;
  margin-bottom: 34px;
  padding: 0 44px;
}
.connectionsPanel .navSidebarModule{
  padding: initial;
}
.singlePanel .navSidebarModule {
  padding: 0 15px;
}
.singlePanel .contentInner .navSidebarModule {
  padding: 0;
}
.singlePanel .contentInner .navSidebarModule h1 {
  border: none;
  padding: 0;
}
.readerPanel .navSidebarModule h3,
.readerPanel .navSidebarModule h1 {
  margin: 0 0 20px;
  font-size: 22px;
  text-transform: none;
  letter-spacing: 0;
  border-bottom: 1px solid #CCC;
  padding-bottom: 14px;
  font-weight: 500;
  height: auto;
}
.navSidebarModule.blue {
  background-color: var(--sefaria-blue);
  color: white;
  padding: 34px 44px 45px;
}
.readerPanel .navSidebarModule.blue h3 {
  color: white;
}
.navSidebarIcon {
  opacity: 0.4;
  height: 18px;
  width: 18px;
  margin-inline-end: 10px;
  vertical-align: middle;
  margin-top: -4px;
}
.navSidebarLink {
  font-size: 16px;
  margin-bottom: 10px;
}
.navSidebarLink a {
  color: black;
}
.navSidebarLink.gray a {
  color: #666;
}
.navSidebarLink.ref {
  font-size: 18px;
}
.navSidebar .linkList {
  margin-top: 20px;
}
.navSidebarModule .button {
  margin: 12px 0 0 0;
}
.navSidebarModule .button img {
  filter: invert(1);
  height: 18px;
  width: 18px;
  margin-inline-end: 10px;
  vertical-align: middle;
  margin-top: -2px;
}
.navSidebar .button.white img {
  filter: none;
  opacity: .6;
}
.navSidebar .button.appButton.white img {
  opacity: 1;
}
.navSidebar .button.appButton.ios img {
  margin-top: -5px;
}
.navSidebar .button + .button {
  margin-inline-start: 7px;
}
.navSidebar .readingsSection {
  margin-bottom: 15px;
}
.navSidebar .readingsSectionTitle {
  margin-bottom: 8px;
  display: block;
}
.navSidebar a.allLink {
  color: #999;
  font-size: 13px;
}
.navSidebar a.moreLink:hover {
  color: inherit;
  cursor: pointer;
}
.navSidebar a.inTextLink {
  color: inherit;
  text-decoration: underline;
}
.navSidebar .newsletterSignUpBox {
  margin-top: 20px;
}
.navSidebar .newsletterSignUpBox .newsletterInput {
  width: 100%;
  box-sizing: border-box;
  box-shadow: 0px 1px 3px rgba(0, 0, 0, 0.25);
  border: none;
}
.navSidebarModule.wide {
  display: flex;
  margin-bottom: 0;
}
.navSidebarModule.wide div:first-child {
  flex: 1;
}
.navSidebarModule.wide .button {
  margin-top: 0;
}
.navSidebarModule .authorByLine {
  margin-bottom: 15px;
}
.navSidebarModule .imageModuleImage {
  width: 100%;
  box-sizing: border-box;
  border: 1px solid var(--lighter-grey);
}
.aboutTextMetadata {
  margin-bottom: 20px;
}
.aboutTextMetadata .aboutTextComposedText,
.aboutTextMetadata .aboutTextAuthorText {
  color: black;
}
.readerNavTop {
  width: 100%;
  background-color: #FBFBFA;
  border-bottom: 1px solid #E2E2E1;
  box-sizing: border-box;
  height: 60px;
  z-index: 1;
  padding: 10px 25px 10px 25px;
  vertical-align: middle;
  display: flex;
  justify-content: space-between;
  align-items: center;
  line-height: 60px;
}
.interface-hebrew .readerNavTop {
  direction: rtl;
}
.readerNavTop .readerNavTopStart {
  display: flex;
  align-items: center;
  justify-content: flex-start;
}
.singlePanel .readerNavTop {
  padding: 0 10px;
}
.readerNavTop.colorLineOnly {
  height: auto;
  border-bottom: none;
  padding: 0;
}
.readerPanel .readerNavTop h2 {
  margin: 0;
  font-weight: 400;
  color: black;
}
.readerNavTop .readerNavTopCategory .en {
  font-family: "adobe-garamond-pro", "Crimson Text", Georgia, serif;
}
.readerNavTop .readerNavTopCategory .he {
  font-family: "Taamey Frank", "adobe-garamond-pro", "Crimson Text", Georgia, "Times New Roman", serif;
}
.readerNavMenu .readerSearch {
  margin: 0;
  width: 60%;
  box-sizing: border-box;
  border: none;
  background-color: inherit;
  font-size: 18px;
  font-family: "adobe-garamond-pro", "Crimson Text", Georgia, serif;
  height: 48px;
>>>>>>> 3ec8a06a
}
.readerNavMenu h1 .navTitleTab img {
  height: 14px;
  margin-inline-end: 6px;
}
.readerNavMenu h1 .navTitleTab.current img {filter: brightness(0.5);}
.sidebarLayout {
  display: flex;
  flex-direction: row;
}
@media (max-width: 500px) {
  .sidebarLayout {
    flex-direction: column;
  }
}
.sidebarLayout h1 {
  --english-font: var(--english-sans-serif-font-family);
  --hebrew-font: var(--hebrew-sans-serif-font-family);
}
.interface-hebrew .sidebarLayout {
  direction: rtl;
}
.readerPanel.hebrew .followsContentLang {
  direction: rtl;
}
.navSidebar {
  width: 420px;
  background-color: #FBFBFA;
  /* HACK: add grey background beyond bounding box of sidebar by utilizing negative margins! */
  border-top: 80px solid #FBFBFA;
  border-bottom: 120px solid #FBFBFA;
  margin: -80px 0 0 0;
}
.singlePanel .navSidebar {
  width: 100%;
  margin: 20px 0 0 0;
  padding: 30px 0 0 0;
  border: none;
}
.navSidebarModule {
  font-size: 16px;
  color: #666;
  margin-bottom: 34px;
  padding: 0 44px;
}
.connectionsPanel .navSidebarModule{
  padding: initial;
}
.singlePanel .navSidebarModule {
  padding: 0 15px;
}
.singlePanel .contentInner .navSidebarModule {
  padding: 0;
}
.singlePanel .contentInner .navSidebarModule h1 {
  border: none;
  padding: 0;
}
.readerPanel .navSidebarModule h3,
.readerPanel .navSidebarModule h1 {
  margin: 0 0 20px;
  font-size: 22px;
  text-transform: none;
  letter-spacing: 0;
  border-bottom: 1px solid #CCC;
  padding-bottom: 14px;
  font-weight: 500;
  height: auto;
}
.navSidebarModule.blue {
  background-color: var(--sefaria-blue);
  color: white;
  padding: 34px 44px 45px;
}
.readerPanel .navSidebarModule.blue h3 {
  color: white;
}
.navSidebarIcon {
  opacity: 0.4;
  height: 18px;
  width: 18px;
  margin-inline-end: 10px;
  vertical-align: middle;
  margin-top: -4px;
}
.navSidebarLink {
  font-size: 16px;
  margin-bottom: 10px;
}
.navSidebarLink a {
  color: black;
}
.navSidebarLink.gray a {
  color: #666;
}
.navSidebarLink.ref {
  font-size: 18px;
}
.navSidebar .linkList {
  margin-top: 20px;
}
.navSidebarModule .button {
  margin: 12px 0 0 0;
}
.navSidebarModule .button img {
  filter: invert(1);
  height: 18px;
  width: 18px;
  margin-inline-end: 10px;
  vertical-align: middle;
  margin-top: -2px;
}
.navSidebar .button.white img {
  filter: none;
  opacity: .6;
}
.navSidebar .button.appButton.white img {
  opacity: 1;
}
.navSidebar .button.appButton.ios img {
  margin-top: -5px;
}
.navSidebar .button + .button {
  margin-inline-start: 7px;
}
.navSidebar .readingsSection {
  margin-bottom: 15px;
}
.navSidebar .readingsSectionTitle {
  margin-bottom: 8px;
  display: block;
}
.navSidebar a.allLink {
  color: #999;
  font-size: 13px;
}
.navSidebar a.moreLink:hover {
  color: inherit;
  cursor: pointer;
}
.navSidebar a.inTextLink {
  color: inherit;
  text-decoration: underline;
}
.navSidebar .newsletterSignUpBox {
  margin-top: 20px;
}
.navSidebar .newsletterSignUpBox .newsletterInput {
  width: 100%;
  box-sizing: border-box;
  box-shadow: 0px 1px 3px rgba(0, 0, 0, 0.25);
  border: none;
}
.navSidebarModule.wide {
  display: flex;
  margin-bottom: 0;
}
.navSidebarModule.wide div:first-child {
  flex: 1;
}
.navSidebarModule.wide .button {
  margin-top: 0;
}
.navSidebarModule .authorByLine {
  margin-bottom: 15px;
}
.navSidebarModule .imageModuleImage {
  width: 100%;
  box-sizing: border-box;
  border: 1px solid var(--lighter-grey);
}
.aboutTextMetadata {
  margin-bottom: 20px;
}
.aboutTextMetadata .aboutTextComposedText,
.aboutTextMetadata .aboutTextAuthorText {
  color: black;
}
.readerNavTop {
  width: 100%;
  background-color: #FBFBFA;
  border-bottom: 1px solid #E2E2E1;
  box-sizing: border-box;
  height: 60px;
  z-index: 1;
  padding: 10px 25px 10px 25px;
  vertical-align: middle;
  display: flex;
  justify-content: space-between;
  align-items: center;
  line-height: 60px;
}
.interface-hebrew .readerNavTop {
  direction: rtl;
}
.readerNavTop .readerNavTopStart {
  display: flex;
  align-items: center;
  justify-content: flex-start;
}
.singlePanel .readerNavTop {
  padding: 0 10px;
}
.readerNavTop.colorLineOnly {
  height: auto;
  border-bottom: none;
  padding: 0;
}
.readerPanel .readerNavTop h2 {
  margin: 0;
  font-weight: 400;
  color: black;
}
.readerNavTop .readerNavTopCategory .en {
  font-family: "adobe-garamond-pro", "Crimson Text", Georgia, serif;
}
.readerNavTop .readerNavTopCategory .he {
  font-family: "Taamey Frank", "adobe-garamond-pro", "Crimson Text", Georgia, "Times New Roman", serif;
}
.readerNavMenu .readerSearch {
  margin: 0;
  width: 60%;
  box-sizing: border-box;
  border: none;
  background-color: inherit;
  font-size: 18px;
  font-family: "adobe-garamond-pro", "Crimson Text", Georgia, serif;
  height: 48px;
}
.readerNavMenu .readerSearch:focus {
  outline: 0;
}
.readerNavTop .readerNavMenuSearchButton,
.readerNavTop .readerNavMenuCloseButton,
.readerNavTop .readerNavMenuMenuButton,
.readerNavTop .readerOptions {
  text-align: left;
  box-sizing: border-box;
  color: #999;
  float: left;
  font-size: 20px;
  cursor: pointer;
  display: flex;
  align-items: center;
}
.readerNavMenuCloseButton:hover {
  text-decoration: none;
}
.readerNavTop .readerNavMenuCloseButton {
  display: block;
  font-size: 46px;
  padding: 0;
  margin-top: -6px;
}
.readerNavMenuCloseButton:hover {
  text-decoration: none;
}
.readerNavTop .readerNavMenuCloseButton .fa {
  font-size: 20px;
}
.readerNavTop .readerOptions {
  float: right;
  text-align: right;
  display: flex;
  align-items: center;
  width:27px;
}
.sefariaLogo img {
  width: 110px;
}
.readerNavTop .sefariaLogo img {
  vertical-align: middle;
}
.readerNavTop .searchBox {
  display: flex;
  align-items: center;
  justify-content: flex-start;
}
.readerNavTop .searchBox .readerNavMenuSearchButton {
  margin: 0 5px 0 10px;
}
.interface-hebrew .readerNavTop .searchBox .readerNavMenuSearchButton {
  margin: 0 10px 0 5px;
}
.readerNavTop .searchBox .readerSearch {
  flex: 1;
}
.readerNavMenu h1,
.readerNavMenu h2.styledH1 {
  text-align: start;
  color: #666;
  position: relative;
  font-size: 22px;
  font-weight: 500;
  margin: 0 0px 30px 0;
  height: auto;
  text-transform: none;
}
.singlePanel .readerNavMenu h1,
.singlePanel .readerNavMenu h2.styledH1 {
  margin-bottom: 10px;
}
.readerNavMenu h1 img {
  margin-inline-end: 9px;
}
.readerNavMenu h1 :not(.languageToggle) .en {
  font-family: "Roboto", "Helvetica Neue", "Helvetica", sans-serif;
}
.readerNavMenu h1 .button {
  position: absolute;
  right: 0;
  top: 0;
  padding: 0;
  margin: 0;
  line-height: 26px;
}
.singlePanel .readerNavCategoryMenu .readerTocTopics.content {
  padding-top: 30px;
}
.topicPanel .readings {
  margin-bottom: 40px;
}
.topicPanel .readings .parasha-date {
}
.topicPanel .readings .sectionTitleText {
  margin-top: 15px;
}
.topicPanel .readings .sectionTitleText .int-en,
.topicPanel .readings .sectionTitleText .int-he {
  font-size: 13px;
}
.topicPanel .readings .haftarot {
  display: flex;
  flex-direction: column;
}
.topicPanel .readings .sectionTitleText:first-child {
  margin-top: 20px;
}
.topicPanel .mainColumn {
  padding: 0 40px;
}
@media (max-width: 450px) {
  .topicPanel .mainColumn,
  .interface-hebrew .topicPanel .mainColumn {
    padding: 0 25px !important;
    margin: 0;
  }
  .topicPanel .filterable-list .filter-sort-wrapper {
    margin-top: 20px;
  }
}
.topicPanel .sideColumn {
  padding: 0 50px;
  background-color: #FBFBFA;
  /* HACK: add grey background beyond bounding box of sidebar by utilizing negative margins! */
  border-top: 80px solid #FBFBFA;
  border-bottom: 120px solid #FBFBFA;
  margin: -80px 0 -120px 0;
}
.topicPanel h1 {
  text-align: unset;
  margin-bottom: 10px;
  height: unset;
}
.topicPanel h1 span {
  font-size: 40px;
}
.topicPanel .sideColumn h2 {
  text-align: unset;
  border-bottom: 1px solid #CCC;
  padding-bottom: 10px;
  margin-top: 30px;
  margin-bottom: 10px;
}
.topicPanel .sideColumn .link-section:first-child h2 {
  margin-top: 0;
}
.topicPanel h2 span {
  font-size: 22px;
  font-weight: normal;
  color: #666;
  text-align: unset;
  text-transform: none;
  margin-bottom: 20px;
  height: unset;
  line-height: unset;
}
.topicPanel h2 {
  --english-font: var(--english-sans-serif-font-family);
  --hebrew-font: var(--hebrew-sans-serif-font-family);
}
.topicPanel .mainColumn .story {
    padding: 0 0 20px 0;
}
.topicPanel .mainColumn .storySheetListItem {
  padding: 0 0 30px 0;
}
.topicPanel .sideColumn .sideList {
  font-size: 18px;
  line-height: 26px;
}
.topicPanel .sideColumn .sideList a.relatedTopic {
  display: block;
  color: #000;
}
.topicPanel .sideColumn .sideList .topicMetaData .int-en,
.topicPanel .sideColumn .sideList .topicMetaData .int-he {
  color: #666;
}
.topicPanel .sideColumn .sideList a.relatedTopic .int-en {
  font-family: "adobe-garamond-pro", "Crimson Text", Georgia, serif;
}
.topicPanel .sideColumn .sideList a.relatedTopic .int-he {
  font-family: "Taamey Frank", "adobe-garamond-pro", "Crimson Text", Georgia, "Times New Roman", serif;
}
.topicPanel .sideColumn .topicCategory {
  margin-bottom: 30px;
}
.topicPanel .authorOrganizationsystemText {
  font-size: 16px;
  color: #666;
}
.story .storyTitle {
  --english-font: var(--english-serif-font-family);
  --hebrew-font: var(--hebrew-serif-font-family);
}
.story .storyTitle .int-he {
  font-size: 29px;
}
.topicPanel .story .storyTitle {
  font-size: 24px;
}
.topicPanel h1 {
  --english-font: var(--english-serif-font-family);
  --hebrew-font: var(--hebrew-serif-font-family); 
}
.topicPanel h1 .int.en {
  font-size: 30px;
}
.topicPanel h1 .int-he {
  font-size: 36px;
}
.pageTitle .topicTitleInHe .heInEn {
  color: #888;
  font-size: 20px;
  font-family: "Taamey Frank", "adobe-garamond-pro", "Crimson Text", Georgia, "Times New Roman", serif;
}
.topicPanel .topicCategory {
  margin: 0 0 15px 0;
}
.readerTocTopics .topicDescription {
  margin: 10px 0 40px 0;
  text-align: center;
}
.readerTocTopics .topicTitle .int-he {
  font-family: "Taamey Frank", "adobe-garamond-pro", "Crimson Text", Georgia, "Times New Roman", serif;
}
.readerTocTopics .topicDescription.systemText .int-en,
.readerTocTopics .topicDescription.systemText .int-he {
  color: #666;
}
.topicPanel .topicDescription {
  margin: 0 0 15px 0;
}
.topicPanel .topicDescription span {
}
.topicPanel .resourcesLink.blue {
  padding: 8px 16px;
  font-size: 20px;
  border: 0;
  display: inline-flex;
  align-items: center;
  width: unset;
  margin-bottom: 40px;
  margin-top: 5px;
}
.topicPanel .resourcesLink.blue img {
  opacity: 1;
  width: 20px;
  height: 20px;
  margin: 0 8px 5px 0;
  filter: invert(1);
}
.interface-hebrew .topicPanel .resourcesLink.blue img {
  margin: 0 0 5px 8px;
}
.topicPanel .resourcesLink.blue .int-en {
  font-family: "adobe-garamond-pro", "Crimson Text", Georgia, serif;
}
.topicPanel .resourcesLink.blue .int-he {
  font-family: "Taamey Frank", "adobe-garamond-pro", "Crimson Text", Georgia, "Times New Roman", serif;
  margin-bottom: -3px;
}
h1 .languageToggle {
  text-align: center;
  position: absolute;
  right: 0;
  color: #ccc;
  display: block;
  width: 32px;
  height: 32px;
  border: 1px solid #ccc;
  border-radius: 6px;
  line-height: 34px;
  cursor: pointer;
}
h1 div.languageToggle .en {
  font-family: "Taamey Frank", "adobe-garamond-pro", "Crimson Text", Georgia, "Times New Roman", serif;
  font-weight: normal;
}
h1 .languageToggle .he {
  font-family: "adobe-garamond-pro", "Crimson Text", Georgia, serif;
  font-size: 22px;
}
.authorIndexTitle {
  margin-top: 30px;
  margin-bottom: 17px;
}
.sectionTitleText.authorIndexTitle .int-en {
  text-transform: none;
  letter-spacing: 0;
}
.authorIndexList {
  display: flex;
  flex-direction: row;
  flex-wrap: wrap;
  margin-bottom: 20px;
}
.authorIndex {
  width: 50%;
  font-size: var(--serif-h3-font-size);
  margin-bottom: 10px;
  padding-right: 20px;
  box-sizing: border-box;
}
.interface-hebrew .authorIndex {
  padding-right: 0;
  padding-left: 20px;
}
@media (max-width: 450px) {
  .readerNavMenu.home .tagline {
    margin-top: 29px;
    height: 60px;
  }
  .readerNavMenu .tagline .en {
    font-size: 19px;
  }
  .readerNavMenu .tagline .he {
    font-size: 20px;
  }
  .authorIndex {
    width: 100%;
    padding: 0;
  }
}
.readerNavMenu .libraryMessage {
  font-size: 18px;
  margin-bottom: 40px;
}
.readerPanel.hebrew .navToggles {
    direction: rtl;
}
.readerNavMenu .navToggles {
    flex-direction: row;
    flex: 1;
    margin-inline-start: 16px;
    margin-top: 4px;
    margin-bottom: 30px;
}
.readerNavMenu .navToggles .navTogglesDivider {
  color: #ccc;
}
.readerNavMenu .navToggle {
  margin-inline-end: 12px;
  display: inline-block;
  text-transform: uppercase;
  color: #666;
  font-size: 13px;
  font-weight: lighter;
  cursor: pointer;
}
.readerNavMenu .navToggle.second {
  text-align: left;
}
.singlePanel .navToggles {
  margin-top:  20px;
}
.readerNavMenu .navToggle.active {
  color: black;
  border-bottom: 2px solid #999;
  padding-bottom: 4px;
}
.readerPanel h2, .readerPanel h3 {
  text-transform: uppercase;
  text-align: start;
  font-size: 15px;
  color: #666;
  margin-bottom: 20px;
  font-weight: normal;
}
.readerNavSection h2, .topicsPanel h2 {
  font-size: 16px;
  font-weight: normal;
  letter-spacing: 1px;
  margin-bottom: 40px;
}
.readerNavSection {
  margin-bottom: 44px;
}
a.resourcesLink,
input.resourcesLink {
  white-space: nowrap;
  overflow: hidden;
  text-overflow: ellipsis;
  width: 100%;
  min-height: 60px;
}
.savedHistoryList .story {
  border-top:  1px solid var(--lighter-grey);
  padding:  20px 0;
}
.savedHistoryList .story .storyTitle {
  font-size:  18px;
}
.savedHistoryList .story .storyBody {
  color: var(--dark-grey);
}
.savedHistoryList .saveButton {
  visibility: hidden;
<<<<<<< HEAD
}
.savedHistoryList .story:hover .saveButton {
  visibility: visible;
}
.savedHistoryList .timeStamp {
  color:  var(--medium-grey);
  font-size: 14px;
  margin-inline-start: 10px;
}
=======
}
.savedHistoryList .story:hover .saveButton {
  visibility: visible;
}
.savedHistoryList .timeStamp {
  color:  var(--medium-grey);
  font-size: 14px;
  margin-inline-start: 10px;
}
>>>>>>> 3ec8a06a
.savedHistoryMessage {
  color: var(--dark-grey);
}
.readerNavCategories {
  width: 100%;
  margin-bottom: 30px;
}
.readerNavCategories a {
  color: #000;
}
.readerNavCategories .gridBox .gridBoxItem,
.readerNavCategoryMenu .category .gridBoxItem {
  margin: 0 5px;
  padding: 0;
}
.navBlock {
  padding-bottom: 12px;
  border-top: 1px solid #EDEDEC;
}
.navBlock.withColorLine {
  border-top: 4px solid transparent;
}
.navBlockTitle {
  text-align: start;
  font-size: 24px;
  padding: 15px 0 8px;
  margin: 0;
  cursor: pointer;
  display: flex;
  align-items: center;
  line-height: 1.3;
  flex: 1;
  font-weight: 400;
}
a.navBlockTitle {
  color: #000;
  margin-inline-end: 20px;
}
a.navBlockTitle:hover {
  text-decoration: none;
  color: var(--dark-grey);
<<<<<<< HEAD
}
.navBlockTitle .subtitle {
  color: var(--dark-grey);
}
=======
}
.navBlockTitle .subtitle {
  color: var(--dark-grey);
}
>>>>>>> 3ec8a06a
.navBlockDescription {
  font-size: 14px;
  line-height: 18px;
  color: #666;
  margin-inline-end: 20px;
  --english-font: var(--english-sans-serif-font-family);
  --hebrew-font: var(--hebrew-sans-serif-font-family);
}
.interface-english .navBlockDescription.clamped .int-en,
.interface-hebrew .navBlockDescription.clamped .int-he {
  display: -webkit-box;
  -webkit-line-clamp: 3;
  -webkit-box-orient: vertical;
  overflow: hidden;
}
.interface-english .navBlockDescription.clamped5 .int-en,
.interface-hebrew .navBlockDescription.clamped5 .int-he {
  -webkit-line-clamp: 5;
}
.bilingual .navBlock .he {
  display: none;
}
.navSidebarModule.wide {
  background-color: #FAFAFB;
  padding: 24px;
  border-radius: 6px;
}
.navSidebarModule.wide h3 {
  border-bottom: none;
  margin-bottom: 0px;
}
.readerPanel .communityPage h2 {
  text-transform: none;
  font-size: 22px;
  color: #666;
  margin-top: 0;
  margin-bottom: 0;
}
.communityPage .gridBoxRow:first-child,
.communityPage .recentlyPublished {
  border-top: 1px solid var(--lighter-grey);
}
.communityPage .gridBox {
  margin-bottom: 30px;
}
.communityPage .gridBox .gridBoxItem {
  padding: 0
}
.communityPage .gridBox {
  margin-bottom: 25px;
}
.communityPage .navBlock {
  padding: 25px 0 0 0;
  border: none;
}
.communityPage .navBlockTitle {
  padding-top: 0;
  --english-font: var(--english-serif-font-family);
  --hebrew-font: var(--hebrew-serif-font-family);
}
.communityPage .readingLinks {
  margin-top: 20px;
}
.communityPage .readingLinksHeader {
  color: #666;
  font-size: 14px;
  margin-bottom: 4px;
}
.communityPage .readingLinks a {
  font-size: 18px;
}
.communityPage .calendarDate {
  font-size: 14px;
  color: #999;
  margin-bottom: 15px;
}
.featuredSheetHeading {
  color: #666;
  font-size: 16px;
  margin-bottom: 10px;
}
.featuredSheet .navBlockDescription {
  margin-bottom: 12px;
}
.featuredSheetBottom {
  display: flex;
  justify-content: flex-start;
  align-items: center;
}
.featuredSheetDate {
  color: var(--medium-grey);
  font-size: 14px;
}
.communityPage .recentlyPublished {
  padding-top: 30px;
}
.communityPage .recentlyPublished .gridBoxRow {
  border: none;
}
.communityPage .recentlyPublished .loadingMessage {
  margin-top: 30px;
}
.recentlyPublished .loadMore {
  margin-top: 30px;
}
.bilingual .readerNavMenu .he {
  display: none;
}
.readerNavCalendar {
  margin-bottom: 30px;
  margin-top: -8px;
}
.userDataButtons {
  margin-bottom: 44px;
}
.blockLink,
.readerNavMenu .resourcesLink {
  display: inline-block;
  background-color: white;
  text-align: center;
  color: #000;
  font-size: 16px;
  border-top: 4px solid transparent;
  box-shadow: 0 1px 3px rgba(0,0,0,0.2);
  width: 100%;
  cursor: pointer;
  min-height: 56px;
  vertical-align: middle;
  margin: 0;
  box-sizing: border-box;
  padding: 14px 8px;
}
.blockLink:hover {
  color: #333;
}
.blockLink + .blockLink {
  margin: 5px 0;
}
.blockLink img {
  margin: 0 8px;
  height: 16px;
  width: 16px;
  opacity: 0.4;
  vertical-align: -1px;
}
.resourcesLink {
  border-radius: 7px;
}
.resourcesLink.faded {
  color: #999;
}
.readerNavMenu .blockLink.calendarLink .blockLinkSubtitle{
  display: block;
  font-size: 13px;
  color: #999;
  overflow: hidden;
  text-overflow: ellipsis;
  white-space: nowrap;
}
.readerNavMenu .resourcesLink .en {
  font-family: "Roboto", "Helvetica Neue", "Helvetica", sans-serif;
}
.readerNavMenu .resourcesLink .he {
  font-family: "Heebo", sans-serif;
}
.readerNavMenu .resourcesLink .fa {
  margin: 0 6px;
  color: #999;
}
.readerNavMenu .resourcesLink img {
  width: 16px;
  height: 16px;
  opacity: 0.4;
  margin: 0 5px;
  position: relative;
  top: 2px;
}
.uppercase {
  text-transform: uppercase;
}
.readerNavMenu .divider {
  color: #ccc;
}
.readerNavCategoryMenu {
  height: 100%;
}
.readerNavMenu.readerNavCategoryMenu .navTitle {
  margin-bottom: 40px;
<<<<<<< HEAD
}
.readerNavMenu.readerNavCategoryMenu h1 {
  color: #000;
  text-transform: uppercase;
  font-size: 30px;
  --english-font: var(--english-serif-font-family);
  --hebrew-font: var(--hebrew-serif-font-family);
}
=======
}
.readerNavMenu.readerNavCategoryMenu h1 {
  color: #000;
  text-transform: uppercase;
  font-size: 30px;
  --english-font: var(--english-serif-font-family);
  --hebrew-font: var(--hebrew-serif-font-family);
}
>>>>>>> 3ec8a06a
.readerNavCategoryMenu h2 {
  font-size: 18px;
  color: #666;
  margin: 0 0 20px;
}
.readerNavCategoryMenu .categoryDescription.top {
  margin-top: -26px;
  margin-bottom: 40px;
}
.readerNavCategoryMenu h2 .categoryDescription {
  text-transform: none;
  font-size: 18px;
  margin-inline-start: 5px;
}
.readerNavCategoryMenu .categoryDescription {
  margin-bottom: 16px;
  font-size: 14px;
  color: #666;
}
.readerNavCategoryMenu .categoryDescription.long {
  margin: -8px 0 20px 0;
} 
.readerNavCategoryMenu .content .category,
.readerNavCategoryMenu .content .gridBox {
  margin-bottom: 40px;
}
.readerNavCategoryMenu .categoryAttribution {
  color: #666;
  text-align: start;
  font-size: 24px;
  font-style: italic;
  margin: 16px 0 30px;
}
.readerNavCategoryMenu .categoryAttribution .he {
  font-style: normal;
}
.readerNavMenu .blockLink,
.readerNavMenu .catLink,
.readerNavMenu .navButton,
.readerTextTableOfContents .refLink {
  display: block;
  margin: 0;
  padding: 14px 8px;
  box-sizing: border-box;
  box-shadow: 0 1px 3px rgba(0,0,0,0.2);
  border-top: 4px solid transparent;
  color: #000;
  font-size: 18px;
  font-weight: 400;
  line-height: 23px;
  background-color: white;
  cursor: pointer;
  text-align: center;
  unicode-bidi: plaintext;
  flex: 1;
  display: flex;
  justify-content: center;
  align-items: inherit;
  flex-direction: column;
}
.readerNavCategoryMenu .blockLink,
.gridBox .navButton {
  display: flex;
  align-items: center;
  justify-content: center;
}
.readerNavMenu .blockLink .he,
.readerNavMenu .catLink .he,
.readerNavMenu .navButton .he,
.readerTextTableOfContents .refLink .he {
  text-align: center;
}
.blockLink:active,
.navButton:active,
.readerNavCategory:active,
.resourcesLink:active {
  background-color: #EDEDED;
}
@media (max-width: 450px) {
  .readerNavMenu .refLink,
  .readerNavMenu .catLink,
  .readerNavMenu .navButton,
  .readerNavMenu .sheetLink,
  .readerTextTableOfContents .refLink {
    font-size: 18px;
  }
}
.readerNavMenu .readerNavCategoryMenu .blockLink,
.gridBox .navButton {
  width: 100%;
  height: 100%;
  padding: 13px 8px 19px;
  display: inline-block;
}
.readerNavMenu .readerNavCategoryMenu .blockLink.incomplete {
  opacity: 0.65;
}
.categoryColorLine {
  position: absolute;
  top: 0;
  left: 0;
  width: 100%;
  height: 4px;
  z-index: 101;
}
.readerApp.interface-hebrew .readerNavMenu.noLangToggleInHebrew .en {
  display: none;
}
.readerApp.interface-hebrew .readerNavMenu.noLangToggleInHebrew .he {
  display: inline;
}
.readerTextTableOfContents .readerTextToc {
  letter-spacing: 1px;
  text-transform: uppercase;
  font-size: 14px;
}
.readerTextTableOfContents .readerTextToc .en {
  font-family: "Roboto", "Helvetica Neue", "Helvetica", sans-serif;
}
.readerTextTableOfContents .readerTextToc .he {
  font-family: "Heebo", sans-serif;
}
.readerNavMenu .dedication {
  text-align: start;
  color: #666;
  background-color: #FBFBFA;
  padding: 26px 19px;
  font-size: 18px;
  margin-bottom: 27px;
}
.readerTextTableOfContents .categoryAttribution,
.readerTextTableOfContents .dedication {
  margin: 25px 0 10px;
  text-align: center;
  font-size: 18px;
  font-style: italic;
}
.readerTextTableOfContents .categoryAttribution,
.readerTextTableOfContents .dedication {
  text-align: start;
}
.readerTextTableOfContents .categoryAttribution .he,
.readerTextTableOfContents .dedication .int-he,
.readerNavMenu .dedication .int-he {
  font-style: normal;
}
.readerNavMenu .dedication .int-he {
  font-family: "Heebo", sans-serif;
  font-size: 18px;
}
.readerNavMenu .dedication .int-en {
  font-family: "adobe-garamond-pro", "Crimson Text", Georgia, serif;
  font-style: italic;
}
.readerTextTableOfContents .tocTop {
  padding-bottom: 15px;
}
.readerTextTableOfContents .tocCategory {
  color:#999;
  font-size: 14px;
  text-transform: uppercase;
  letter-spacing: 1px;
}
.readerTextTableOfContents .tocCategory .en {
  font-family: "Roboto", "Helvetica Neue", "Helvetica", sans-serif;
}
.readerTextTableOfContents .tocTitle,
.sheetContent .title,
.bookMetaDataBox .title {
  text-align: center;
  font-size: 30px;
  line-height: 1.3;
  unicode-bidi: plaintext;
}
.readerTextTableOfContents.bookPage .tocTitle {
  text-align: start;
  margin-bottom: 8px;
  display: flex;
  flex-direction: row;
  justify-content: space-between;
}
.readerTextTableOfContents .currentSection,
.readerTextTableOfContents .authorStatement,
.sheetContent .sheetMetaDataBox .authorStatement,
.sheetContent .sheetMetaDataBox .collectionStatement {
  font-size: 17px;
  color: #999;
  margin-top: 6px;
  letter-spacing: 1px;
}
.sheetContent .sheetMetaDataBox .authorStatement,
.sheetContent .sheetMetaDataBox .collectionStatement {
  margin-top: 16px;
}
.sheetContent .sheetMetaDataBox .collectionStatement a,
.sheetContent .sheetMetaDataBox .authorStatement a {
  color: #999;
}
.readerTextTableOfContents .currentSection .he,
.readerTextTableOfContents .authorStatement .he,
.readerTextTableOfContents .sheetMeta .he {
  font-family: "Heebo", sans-serif;
}
.readerTextTableOfContents .authorStatement a {
 color: #333;
}
.authorStatement .imageBox,
.collectionStatement .imageBox {
  width: 30px;
  height: 30px;
  display: inline-block;
  vertical-align: middle;
  margin-inline-end: 10px;
  float:none;
}
.authorStatement .profile-pic {
  margin-inline-end: 10px;
}
.authorStatement span p {
  display: inline-block;
}
.bookPage .readButton {
  margin: 6px 0px 12px;
}
.bookPage .about {
  margin-top: 10px;
}
<<<<<<< HEAD
=======
.bookPage .categoryAttribution {
  color: var(--dark-grey);
  font-size: 24px;
}
>>>>>>> 3ec8a06a
.readerTextTableOfContents .sheetMeta {
  font-size: 14px;
  color: #999;
  font-family: "Roboto", "Helvetica Neue", "Helvetica", sans-serif;
  margin-top: 10px;
  margin-bottom: 20px;
  letter-spacing: 1px;
}
.readerTextTableOfContents .tocDetails {
  margin-top: 30px;
  color: #999;
  font-style: italic;
}
.readerTextTableOfContents .tocDetails a {
  color: #999;
}
.readerTextTableOfContents .tocDetail {
  margin-bottom: 4px;
}
.readerTextTableOfContents .tocDetail .int-en {
  font-family: "adobe-garamond-pro", "Crimson Text", Georgia, serif;
}
.readerTextTableOfContents .tocDetail .int-he {
  font-family: "Taamey Frank", "adobe-garamond-pro", "Crimson Text", Georgia, "Times New Roman", serif;
}

.readerTextTableOfContents .tocDetail.authorStatement .int-he,
.readerTextTableOfContents .tocDetail.authorStatement .int-en {
  font-family: inherit;
}


.readerTextTableOfContents .tocDetails .description {
  margin: 6px 0 16px;
  font-style: normal;
  font-size: 16px;
  line-height: 1.4;
}
.readerTextTableOfContents .tocDetails .description .readMoreText {
  display: block;
  text-align: center;
}
.readerTextTableOfContents .tocDetails .description .readMoreLink {
  font-style: italic;
  cursor: pointer;
  font-size: 14px;
  color: #666;
  margin: 0 5px;
}
.readerTextTableOfContents .tocDetails .sheetSummary {
  margin: 6px 0 16px;
  font-style: normal;
  font-size: 22px;
  line-height: 1.4;
  text-align: center;
}
.readerTextTableOfContents .moderatorSection {
  margin-top: 20px;
}
.readerTextTableOfContents .moderatorSectionExpand {
  display: inline;
  cursor: pointer;
  color: #666;
  margin: 13px 6px 0;
  font-size: 14px;
  position: absolute;
}
.interface-hebrew .readerTextTableOfContents .moderatorSectionExpand {
  margin: 7px 18px 0;
}
.readerTextTableOfContents .moderatorSectionExpand:hover {
  text-decoration: underline;
}
.readerTextTableOfContents .moderatorSection .button {
  padding: 12px 16px;
  font-size: 13px;
}
.readerTextTableOfContents .moderatorSection .moderatorSectionMessage {
  margin-top: 20px;
  font-size: 18px;
}
.readerTextTableOfContents .moderatorSection .button .fa {
  color: #999;
  margin-right: 4px;
}
.readerTextTableOfContents .versionEditForm {
  text-align: left;
  background-color: #ddd;
  padding: 10px;
  width: 100%;
}
.readerTextTableOfContents .versionEditForm label {
  display: inline-block;
  padding: 10px 10px 0 0;
}
.readerTextTableOfContents .versionEditForm label#versionNotes_label {
  display: block;
}
.readerTextTableOfContents .versionEditForm #versionTitle,
.readerTextTableOfContents .versionEditForm #versionSource,
.readerTextTableOfContents .versionEditForm #versionNotes,
.readerTextTableOfContents .versionEditForm #versionTitleInHebrew,
.readerTextTableOfContents .versionEditForm #versionNotesInHebrew,
.readerTextTableOfContents .versionEditForm #purchase_name,
.readerTextTableOfContents .versionEditForm #purchase_url,
.readerTextTableOfContents .versionEditForm #purchase_image
 {
  width: 98%;
}
.readerTextTableOfContents .versionEditForm #priority {
  width: 25px;
}
.readerTextTableOfContents .versionEditForm #digitzedBySefaria {
  margin-right: 10px;
}
.readerTextTableOfContents .versionEditForm #save_button,
.readerTextTableOfContents .versionEditForm #delete_button {
  text-align: center;
  cursor: pointer;
  color: white;
  background: #212E50;
  padding: 4px 10px;
  border-radius: 3px;
  margin: 10px auto 0;
  width: 60px;
}
.readerTextTableOfContents .versionEditForm #delete_button {
  float: right;
  background: white;
  color: #999;
  border: 1px solid #999;
  width: 100px;
  margin: 0;
}
.readerTextTableOfContents .versionTitle .fa,
.readerTextTableOfContents .versionEditForm .fa {
  font-size: 10px;
  color: #666;
  vertical-align: super;
  margin-left: 3px;
  cursor: pointer;
}
.interface-hebrew .readerTextTableOfContents .versionTitle .fa,
.interface-hebrew .readerTextTableOfContents .versionEditForm .fa {
  margin: 0 3px 0 0 ;
}
.readerTextTableOfContents .versionTitle .error {
  color: red;
}
.readerTextTableOfContents .content {
  box-sizing: border-box;
  text-align: center;
  height: 100%;
}
.readerTextTableOfContents.bookPage .content {
  text-align: start;
}
.readerTextTableOfContents .content .sheetTags {
  display: flex;
  flex-direction: row;
  flex-wrap: wrap;
  padding-top: 30px;
  border-top: 1px solid #ccc;
}
.readerTextTableOfContents .content .sectionLink {
  display: inline-block;
  height: 50px;
  min-width: 50px;
  line-height: 50px;
  vertical-align: middle;
  font-size: 18px;
  font-weight: lighter;
  margin: 3px;
  text-align: center;
  background-color: #FBFBFA;
  color: #666;
  cursor: pointer;
  padding: 0 6px;
  box-sizing: border-box;
}
.interface-hebrew .readerTextTableOfContents .content .structToggles{
  direction: rtl;
}
.interface-english .readerTextTableOfContents .content .structToggles{
  direction: ltr;
}
.readerTextTableOfContents .content .structToggles {
  margin-bottom: 25px;
  display: table;
  table-layout: fixed;
  width: 100%;
  border-bottom: 1px solid #CCC;
}
.readerTextTableOfContents .content .structTogglesInner {
  display: table-row;
}
.readerTextTableOfContents .content .structTogglesInner + .structTogglesInner > .altStructToggleBox {
  padding-top: 6px;
}
.readerTextTableOfContents .content .structToggles .en {
  font-family: "Roboto", "Helvetica Neue", "Helvetica", sans-serif;
}
.readerTextTableOfContents .content .structToggles .he {
  font-family: "Heebo", sans-serif;
}
.readerTextTableOfContents .structToggles .altStructToggleBox {
  display: inline-block;
}
.altStructToggleBox a, .altStructToggleBox a:hover, .altStructToggleBox a:visited, .altStructToggleBox a:link, .altStructToggleBox a:active {
  text-decoration: none;
}
.readerTextTableOfContents .structToggles .altStructToggle {
  padding-bottom: 8px;
  display: block;
  color: #666;
  margin-inline-end: 30px;
  cursor: pointer;
  font-size: 22px;
  text-align: start;
  letter-spacing: 1px;
}
.readerTextTableOfContents.compare .structToggles .altStructToggle {
  font-size: 16px;
}
.readerTextTableOfContents .structToggles .altStructToggle.active {
  color: black;
  border-bottom: 4px solid #CCC;
}
.readerTextTableOfContents .structToggles .toggleDivider {
  color: #ccc;
  margin: 0 8px;
}
.readerTextTableOfContents .content .sectionName {
  display: none;
}
.readerTextTableOfContents .content .tocSection > .sectionName {
  font-size: 12px;
  margin: 0 3px 4px;
  color: #666;
  display: block;
}
.readerTextTableOfContents .content .tocContent {
  padding: 30px 0 40px;
  text-align: start;
}
.readerTextTableOfContents.compare .content .tocContent {
  padding: 10px 0;
}
.readerTextTableOfContents.narrowPanel .tocContent {
  padding: 0 0 40px;
}
.readerTextTableOfContents .content .tocSection {
  margin-bottom: 22px;
  display: block;
  text-align: left;
}
.readerTextTableOfContents .content .tocSection.noSubLevels{
  display: none;
}
.readerTextTableOfContents .content .schema-node-contents {
  margin: 0 auto 22px;
  display: block;
  width: 100%;
}.readerTextTableOfContents .tocContent > .tocLevel {
  margin-bottom: 30px;
}
.readerTextTableOfContents .tocContent > .tocLevel > .schema-node-toc > .schema-node-title {
  font-size: 24px;
}
.readerTextTableOfContents .content .schema-node-title {
  color: black;
  font-size: 18px;
  display: inline-block;
  margin-bottom: 10px;
  cursor: pointer;
}
.readerTextTableOfContents .content .schema-node-toc {
  display: block;
}
.readerTextTableOfContents .content .schema-node-toc:not(.linked) > .schema-node-title:after {
  content: "\f105";
  display: inline-block;
  font-size: inherit;
  text-rendering: auto;
  -webkit-font-smoothing: antialiased;
  -moz-osx-font-smoothing: grayscale;
  font-family: FontAwesome;
  margin-inline-start: 8px;
  font-size: 14px;
  position: relative;
  top: -2px;
  color: var(--medium-grey);
}
.readerTextTableOfContents .content .schema-node-toc:not(.linked) > .schema-node-title.open:after {
  content: "\f107";
}
.readerPanel.hebrew .readerTextTableOfContents .content .schema-node-toc:not(.linked) > .schema-node-title:after,
.readerApp.interface-hebrew .readerTextTableOfContents.noLangToggleInHebrew .content .schema-node-toc:not(.linked) > .schema-node-title:after {
  content: "\f104";
  font-size: 122%;
  margin-inline-start: 9px;
}
.readerPanel.hebrew .readerTextTableOfContents .content .schema-node-toc:not(.linked) > .schema-node-title.open:after,
.readerApp.interface-hebrew .readerTextTableOfContents.noLangToggleInHebrew .content .schema-node-toc:not(.linked) > .schema-node-title.open:after {
  content: "\f107";
}
.readerTextTableOfContents .content .schema-node-contents.closed {
  display: none;
}
.readerTextTableOfContents .content .schema-node-toc .schema-node-contents.closed {
  display: block;
}
.readerTextTableOfContents .content .tocLevel {
  display: block;
}
.readerTextTableOfContents .content .tocContent > .tocLevel > .schema-node-toc {
  margin: 10px 0;
}
.readerTextTableOfContents .schema-node-toc {
  margin: 6px 20px;
}
.readerTextTableOfContents .content .schema-node-toc.linked:hover .schema-node-title {
  text-decoration: underline;
}
.readerTextTableOfContents .torahNavSectionHeader {
  font-size: 24px;
  margin-bottom: 10px;
}
.readerTextTableOfContents .altStruct .refLink {
  width: 49%;
  margin: 3px;
  box-sizing: border-box;
  display: inline-block;
}
@media (max-width: 450px) {
  .readerTextTableOfContents .altStruct .refLink {
    margin: 0.5%;
  }
}
.hebrew .readerTextTableOfContents .content .tocSection,
.hebrew .readerTextTableOfContents .content .tocContent,
.english .readerTextTableOfContents.noLangToggleInHebrew .content .tocContent,
.bilingual .readerTextTableOfContents.noLangToggleInHebrew .content .tocContent{
  text-align: right;
}
.english .readerTextTableOfContents.noLangToggleInHebrew .content .tocContent,
.bilingual .readerTextTableOfContents.noLangToggleInHebrew .content .tocContent{
  direction: rtl;
}
.readerTextTableOfContents .button.allVersionsButton {
  color: #999;
  text-transform: uppercase;
  font-size: 15px;
  padding: 12px 50px;
  margin: 20px 0;
}
.readerTextTableOfContents .allVersionsButton.inactive {
  background-color: transparent;
}
.versionBlock{
  display: flex;
  flex-flow: column;
}
.versionBlock .versionBlockHeading{
  display: flex;
  justify-content: start;
  align-items: flex-start;
}
.readerTextTableOfContents .versionBlock .versionBlockHeading{
  margin-bottom: 10px;
}
.versionBlock .versionTitle {
  font-size: 18px;
  color: #000;
  /*unicode-bidi: plaintext;*/
}
.readerTextTableOfContents .versionBlock .versionTitle{
  font-style: normal;
  font-weight: normal;
  font-size: 24px;
  line-height: 29px;
  max-inline-size: max-content;
}
.versionsBox .versionBlock {
  padding: 20px 0;
  border-top: solid 1px #CCC;
}
.readerTextTableOfContents .versionsBox .versionBlock{
  padding-top: 20px;
  padding-bottom: 34px;
}
.readerTextTableOfContents .versionsBox .versionBlock:first-child{
  padding-top: 0;
  border-top: none;
}
.singlePanel .versionsBox .versionBlock .versionTitle .he {
    display: inline;
}
.versionBlock .versionTitle a {
  color: black;
}
.versionBlock .versionBlockHeading .versionLanguage {
  display: none;
}
.readerTextTableOfContents .versionBlock .versionBlockHeading .versionLanguage{
  display: initial;
  margin-inline-start: auto;
  font-style: normal;
  font-weight: normal;
  font-size: 14px;
  line-height: 18px;
  color: #666666;
  background: #EDEDEC;
  border-radius: 25px;
  padding: 5px 10px;
}
.aboutBox .versionBlock .versionTitle:hover {
  text-decoration: none;
}
.versionBlock .versionTitle a{
}
.versionBlock .versionBlockHeading .versionEditIcon{
  display: none;
}
.versionBlock .versionBlockHeading .versionEditIcon.enabled{
  display: inline-block;
  align-self: self-start;
  font-size: 14px;
  padding: 5px;
}
.versionBlock .versionBlockHeading .versionEditIcon.enabled:hover{
  color: #666666;
  cursor: pointer;
}
.versionBlock .versionSelect{
  margin: 10px 0;
}
.readerTextTableOfContents .versionBlock .versionSelect, .aboutBox .currVersionSection .versionSelect{
  display: none;
}
.versionBlock .versionNotes a {
  font-style: normal;
  font-weight: normal;
  color: #666666;
  text-decoration: underline;
}
.versionBlock .versionDetails {
  display: flex;
  flex-flow: row;
  justify-content: space-between;
  font-style: normal;
  font-weight: normal;
  font-size: 14px;
  line-height: 20px;
  color: #666666;
}
.readerTextTableOfContents .versionBlock .versionDetails{
  line-height: 20px;
}
.versionBlock .versionDetails .versionDetailsInformation{
  display: flex;
  flex-flow: column;
}
.versionBlock .versionDetails .versionDetailsImage{
  margin-top: 5px;
}
.versionBlock .versionDetails .versionDetailsInformation .versionDetailsElement.versionBuyLink a{
  color: #18345D;
}
.versionBlock .versionDetails .versionDetailsLabel, .versionBlock .versionDetails .versionDetailsLabel:hover{
  text-decoration: none;
}
.versionBlock .versionDetails .versionBuyImage .versionDetailsImageLink img{
  height: 120px;
}
.versionBlock .versionDetails .n-a, .versionBlock .n-a{
  display: none;
}
.versionBlock .versionTitle:hover {
  text-decoration: underline;
  cursor: pointer;
}
.versionBlock .versionNotes {
  font-style: normal;
  font-weight: normal;
  font-size: 18px;
  line-height: 22px;
  color: #666666;
  margin: 10px 0;
  text-align: start;
}
.readerTextTableOfContents .versionBlock .versionNotes{
  font-size: 16px;
  line-height: 19px;
  padding-bottom: 15px;
}
.versionBlock .versionEditIcon {
  margin: 0 7px;
  vertical-align: 1px;
}
.versionBlock .versionExtendedNotesLinks{
  font-style: italic;
  display: block;
}
.versionBlock .versionExtendedNotesLinks.no-notes{
  display: none;
}
.versionBlock .versionExtendedNotesLinks{/*temporary because broken*/
  display: none;
}
.modTools {
  width: 50%;
  margin: 0 auto;
  overflow-y: scroll;
  height: 100%;
}
.modTools .modToolsSection {
  padding: 50px;
  border-top: 1px solid #ccc;
}
.readerTextTableOfContents .content .dlSection {
}
.modTools .dlSectionTitle {
    width: 60%;
    margin: 0 auto;
}
.modTools .dlSectionTitle,
.readerTextTableOfContents .content h2 {
    text-transform: uppercase;
    color: #999;
    padding: 10px 0;
    margin-bottom: 14px;
}
.readerTextTableOfContents .content h2[role=button] {
  cursor: pointer;
}
.readerTextTableOfContents .content h2 img {
  opacity: 0.43;
  padding: 0 5px;
  height: 10px;
  width: 10px;
}
.readerTextTableOfContents .versionSectionHeader {
  display: flex;
  flex-direction: row;
  justify-content: space-between;
}
.readerTextTableOfContents .versionSectionSummary {
  text-transform: none;
  color: #ccc;
  font-size: 14px;
}
.readerTextTableOfContents .versionSectionSummaryHidden {
  visibility: hidden;
}
.modTools .dlVersionSelect {
  display: block;
}

select {
  width: 100%;
  margin: 10px auto;
  background-color: white;
  font-size: 14px;
  height: 50px;
  border-color: #ccc;
  border-radius: 3px;
  color: #333;
  font-family: "Roboto", "Helvetica Neue", "Helvetica", sans-serif;
}
.modTools .dlVersionSelect option,
.readerTextTableOfContents .content .dlVersionSelect option{
  unicode-bidi: plaintext;
}
.modTools .versionDownloadButton,
.readerTextTableOfContents .content .versionDownloadButton {
  width: 60%;
  margin: 10px auto;
  background-color: white;
  font-size: 14px;
  height: 3em;
  border: 1px solid #ccc;
  border-radius: 3px;
  color: #ccc;
  font-family: "Roboto", "Helvetica Neue", "Helvetica", sans-serif;
}
.modTools .versionDownloadButton .downloadButtonInner,
.readerTextTableOfContents .content .versionDownloadButton .downloadButtonInner {
    font-size: 16px;
    padding: 10px;
}
.modTools .versionDownloadButton .he,
.readerTextTableOfContents .content .versionDownloadButton .he {
    font-family: "Heebo", sans-serif;
    direction: rtl;
    text-align: right;
}
.modTools a .versionDownloadButton,
.readerTextTableOfContents .content a .versionDownloadButton {
    border-color: #212E50;
    background-color: #212E50;
}
.modTools .workflowy-tool{
  width: 60%;
  margin: auto;
}
.modTools .workflowy-tool .dlSectionTitle{
  width: unset;
}
.modTools .workflowy-tool .versionDownloadButton{
  color: black;
}
.modTools .workflowy-tool .versionDownloadButton:hover{
  background-color: #999;
}
.modTools .workflowy-tool textarea {
  width: 100%;
  min-height: 30rem;
  font-family: "Lucida Console", Monaco, monospace;
  font-size: 0.8rem;
  line-height: 1.2;
}
.modTools .workflowy-tool .workflowy-tool-form{
  display: flex;
  flex-flow: column;
}
.dictionarySearchBox {
  display: flex;
  justify-content: flex-start;
  padding-bottom: 5px;
  border-bottom: #999 solid 1px;
  color: #999;
  font-size: 17px;
  height: 22px;
}
.dictionarySearchBox .dictionarySearchButton {

}
.searchBox.dictionarySearchBox .keyboardInputInitiator {
  border: none;
}
.dictionarySearchBox input {
  padding: 0 10px 10px;
  font-size: 17px;
  background-color: transparent;
  border: none;
  width: 100%;
  height: 18px;
  margin-bottom: 10px;
}
body .ui-autocomplete.dictionary-toc-autocomplete {
  margin: 0 0;
  padding: 6px 0 0;
}
body .ui-autocomplete.dictionary-toc-autocomplete .ui-menu-item {
  padding: 4px 25px;
  border-bottom: solid #ccc 1px;
  font-size: 17px;
  color: black;
  cursor: pointer;
  display: block;
}
body .ui-autocomplete.dictionary-toc-autocomplete .ui-menu-item a.ui-state-focus {
  text-decoration: underline;
}
.searchContent h1 {
<<<<<<< HEAD
  direction: ltr;
=======
>>>>>>> 3ec8a06a
  height: 40px;
  font-size: 30px;
  color: #000;
  margin-bottom: 5px;
  --english-font: var(--english-serif-font-family);
  --hebrew-font:  var(--hebrew-serif-font-family);
}
.searchContent h1.englishQuery {
  font-size: 30px;
}
.searchContent h1.hebrewQuery {
  font-family: var(--hebrew-serif-font-family);
}
.searchContent .searchTopLine {
  margin-bottom: 40px;
}
.searchContent .searchResultCount {
  color: var(--dark-grey);
}
.searchContent .searchTopMatter {
  position: relative;
  display: flex;
  border-bottom: 1px solid var(--light-grey);
  flex-direction: row;
  justify-content: space-between;
  align-items: center;
}
.searchTopMatter .type-buttons {
  display: flex;
  flex-direction: row;
  align-self: flex-start;
}
.searchTopMatter .search-dropdown-button {
  font-size: 22px;
  color: #999;
  cursor: pointer;
  padding: 10px 0;
  -webkit-touch-callout: none; /* iOS Safari */
  user-select: none;
  margin-inline-end: 20px;
}
@media (max-width: 540px) {
  .searchTopMatter .search-dropdown-button {
    margin-inline-end:  15px;
  }
  .searchTopMatter .search-dropdown-button,
  .searchTopMatter .dropdown-button {
  font-size: 16px;
  }
<<<<<<< HEAD
=======
}
.compare .searchTopMatter .search-dropdown-button {
  margin-inline-end:  15px;
}
.compare .searchTopMatter .search-dropdown-button,
.compare .searchTopMatter .dropdown-button {
  font-size: 16px;
>>>>>>> 3ec8a06a
}
.searchTopMatter .search-dropdown-button.active {
  color: #000;
  border-bottom: 4px solid var(--medium-grey);
}
.searchContent .searchResultList {
  padding-top: 25px;
}
.searchContent .searchFilters h2 {
  --english-font: var(--english-sans-serif-font-family);
  --hebrew-font: var(--hebrew-sans-serif-font-family);
  font-size: 22px;
  text-transform: none;
  color: var(--dark-grey);
  border-bottom: 1px solid var(--light-grey);
  padding-bottom: 10px;
  margin: 0 0 10px 0;
}
.searchContent .searchStatusLine {
  text-align: center;
  font-size: 13px;
  height: 10px;
}
.searchFilterBoxes .type-button {
  padding: 6px 14px;
  margin: 5px;
  border-radius: 12px;
  border: 1px solid #DADADA;
  font-size: 13px;
  color: #666;
  font-family: "Roboto", "Helvetica Neue", "Helvetica", sans-serif;
  letter-spacing: 1px;
  cursor: pointer;
}
.searchFilterBoxes .type-button .he {
  font-family: "Heebo", sans-serif;
}
.searchFilterBoxes .type-button.active {
  color: #000;
  background-color: white;
}
.searchContent .type-button-title,
.searchContent .type-button-total {
  display: inline-block;
  padding: 2px;
}
.searchContent .results-count,
.searchContent .searchStatusLine > .loadingMessage {
  color: #999;
  font-family: "Roboto", "Helvetica Neue", "Helvetica", sans-serif;
  letter-spacing: 1px;
  padding-top: 5px;
}
.dropdown-modal {
  position: relative;
}
.dropdown-modal.position-unset {
  position: unset;
}
.dropdown-button {
  color: #666;
  margin-left: 5px;
  margin-right: 5px;
  font-size: 18px;
  letter-spacing: 1px;
  cursor: pointer;
  font-weight: lighter;
  user-select: none;
}
.dropdown-button:hover {
  text-decoration: underline;
}
.dropdown-button .active {
  color: #000;
}
.dropdown-button .en {
  font-family: "Roboto", "Helvetica Neue", "Helvetica", sans-serif;
}
.dropdown-button .he {
  font-family: "Heebo", sans-serif;
}
.dropdown-button img {
  opacity: 0.43;
  padding: 0 5px;
  height: 10px;
  width: 10px;
}
.dropdown-button.buttonStyle {
  letter-spacing: 0;
  background-color: var(--lighter-grey);
  font-size: 16px;
  padding: 5px 10px;
  border-radius: 6px;
  margin: 0;
}
.dropdown-button.buttonStyle:hover {
  text-decoration: none;
}
.message-modal {
  position: fixed;
  text-align: center;
  padding: 10px;
  background-color: #eee;
  width: auto;
  height: auto;
  margin: 0;
  z-index: 100;
  overflow: hidden;
  line-height: 1.2;
  border-radius: 0;
  max-width: 100%;
  border-radius: 6px;
}
.message-overlay {
  display: none;
  position: fixed;
  z-index: 20;
  background: black;
  opacity: 0.4;
  height: 100%;
  width: 100%;
  top: 0px;
  left: 0px;
}
.messageHeader {
  font-weight: bold;
  font-size: 14px;
  margin-bottom: 4px;
}
.message-modal textarea {
  display: block;
  max-width: 100%;
  height: 140px;
  width: 480px;
  box-sizing: border-box;
  margin-bottom: 20px;
}
.searchContent .searchFilterGroup {
  margin-bottom:  30px;
}
.searchContent .searchFilterBoxes li {
  display: flex;
  justify-content: space-between;
  flex: 1 0 45%;  /* see https://stackoverflow.com/questions/29546550/flexbox-4-items-per-row */
  padding: 6px 0;
  font-size: 18px;
  cursor: pointer;
  line-height: 125%;
  color: #000;
}
.searchContent .searchFilterBoxes li img {
  height: 10px;
  width: 10px;
  opacity: 0.43;
  padding: 0 10px;
}
.searchContent .searchFilterBoxes .searchFilterExactBox li {
  justify-content: flex-start;
}
.searchContent .searchFilterBoxes li .checkboxAndText {
  display: flex;
}
.searchContent .searchFilterBoxes li .checkboxAndText label {
  opacity: 0.4;
}
.searchContent .searchFilterBoxes li .checkboxAndText label:hover {
  opacity: 0.6;
}
.searchContent .searchFilterBoxes li input[type="checkbox"] {
  display: none;
}
.searchContent .searchFilterBoxes li input[type="checkbox"] + label span {
  display:inline-block;
  width: 15px;
  height: 15px;
  cursor:pointer;
  background-image: url(/static/img/checkbox-unchecked.svg);
  background-size: contain;
  margin-inline-end: 10px;
}
.searchContent .searchFilterBoxes li input[type="checkbox"]:checked + label span {
  background-image: url(/static/img/checkbox-checked.svg);
}
.searchContent .searchFilterBoxes li input[type="checkbox"]:indeterminate + label span {
  background-image: url(/static/img/checkbox-partially.svg);
}
.searchContent .searchFilterTitle:hover {
  text-decoration: underline;
}
.searchContent .searchFilterBoxes li .filter-count {
  color: var(--dark-grey);
}
.searchContent .searchFilterBoxes li .fa {
  color:  var(--medium-grey);
  font-size: 20px;
}
.searchContent .searchFilterBooks {
  padding-inline-start: 27px;
  margin-top: -6px;
}
.searchContent .searchFilters .showMore {
  display: block;
  margin-inline-start: 27px;
  cursor: pointer;
  font-size: 14px;
  margin-top: 4px;
}
.searchContent .searchFilters .showMore:hover {
  text-decoration: underline;
}
.dropdown-option-list {
  margin-top: 10px;
  background: white;
  width: auto;
  position: absolute;
  z-index: 1;
  -webkit-border-radius: 7px;
  -moz-border-radius: 7px;
  border-radius: 7px;
  border: 1px solid #ccc;
}
.dropdown-option-list-label span {
  white-space: nowrap;
}
.interface-english .dropdown-option-list {
  right: 0;
}
.interface-hebrew .dropdown-option-list {
  left: 0;
}
.dropdown-option-list.hidden{
  display: none;
}
.dropdown-option-list table {
  border-collapse: collapse;
}
.dropdown-option-list tr {
  font-family: "Roboto", "Helvetica Neue", "Helvetica", sans-serif;
  padding: 15px;
  font-size: 16px;
  cursor: pointer;
}
.interface-hebrew .dropdown-option-list tr {
  font-family: "Heebo", sans-serif;
}
.dropdown-option-list tr:hover {
  background-color: var(--lighter-grey);
}
.dropdown-option-list tr:not(:last-child) {
  border-bottom: 1px solid #eee;
}
.dropdown-option-list td:not(:first-child) {
  padding: 15px 15px 15px 0;
}
.dropdown-option-list td:first-child {
  padding: 0 0 0 15px;
}
.interface-hebrew .dropdown-option-list td:not(:first-child) {
  padding: 15px 0 15px 15px;
}
.interface-hebrew .dropdown-option-list td:first-child {
  padding: 0 15px 0 0;
}
.dropdown-option-list tr.unselected {
  color: #aaa;
}
.dropdown-option-list tr .dropdown-option-check {
  width: 10px;
  height: 10px;
  padding-left: 0;
  padding-right: 10px;
}
.interface-hebrew .dropdown-option-list tr .dropdown-option-check {
  padding-left: 10px;
  padding-right: 0;
}
.dropdown-option-list tr.unselected .dropdown-option-check {
  display: none;
}
.searchContent .mobileSearchFilters {
<<<<<<< HEAD
  position: fixed;
=======
  position: absolute;
>>>>>>> 3ec8a06a
  width: 100%;
  height: 100%;
  top: 0;
  left: 0;
  display: flex;
  flex-direction: column;
  z-index: 1002;
  background-color: var(--lightest-grey);
}
.mobileSearchFiltersHeader {
  background-color: var(--lighter-grey);
  padding: 20px 15px;
  display: flex;
  justify-content: space-between;
  color:  var(--dark-grey);
<<<<<<< HEAD
}
.mobileSearchFiltersHeader .readerNavMenuCloseButton {
  font-size: 45px;
  color: var(--medium-grey);
  height: 20px;
  display: block;
  line-height: 20px;
}
.mobileSearchFilters .searchFilters {
  flex-grow:  1;
  overflow-y: scroll;
  padding:  20px 15px;
}
=======
}
.mobileSearchFiltersHeader .readerNavMenuCloseButton {
  font-size: 45px;
  color: var(--medium-grey);
  height: 20px;
  display: block;
  line-height: 20px;
}
.mobileSearchFilters .searchFilters {
  flex-grow:  1;
  overflow-y: scroll;
  padding:  20px 15px;
}
>>>>>>> 3ec8a06a
.mobileSearchFilters .toggleSet {
  width: 100%;
  margin: 10px 0 0 0;
}
.mobileSearchFiltersFooter {
  padding: 15px;
  border-top: 1px solid var(--light-grey);
}
.searchContent .result {
  padding-bottom: 20px;
}
.searchContent .result a:hover {
  text-decoration: none;
}
.searchContent .similar-results {
  padding: 0 25px;
}
.searchContent .similar-results .result-title {
  display: none;
}
.searchContent .result-title {
  font-size: 24px;
  margin-bottom: 15px;
}
.searchContent .result-title .int-he {
  font-family: "Taamey Frank", "adobe-garamond-pro", "Crimson Text", Georgia, "Times New Roman", serif;
  font-size: 22px;
}
.searchContent .sheetResult .result-title.in-en {
  direction: ltr;
  text-align: left;
}
.searchContent .sheetResult .result-title.in-he {
  direction: rtl;
  text-align: right;
}
.searchContent .sheetResult .ownerName {
  color: #000;
}
.readerPanel.english .searchContent .sheetResult .ownerName.in-he {
  direction: rtl;
  text-align: left;
}
.readerPanel.hebrew .searchContent .sheetResult .ownerName.in-en {
  direction: ltr;
  text-align: right;
}
.searchContent .result .result-title:hover {
  text-decoration: underline;
}
.readerPanel.english .searchContent .snippet.he,
.readerPanel.hebrew .searchContent .snippet.en,
.bilingual .searchContent .snippet.he {
  display: block;
}
.searchContent .snippet {
  font-size: 18px;
  color: #000;
}
.searchContent .sheet_result .snippet:hover {
  text-decoration: none;
}
.searchContent .similar-results .result .result-title {
  padding: 0 0 5px;
}
.searchContent .result .version {
  color: #999;
  font-family: "Roboto", "Helvetica Neue", "Helvetica", sans-serif;
  font-size: 13px;
  margin: 15px 0 5px;
  display: flex;
  align-items: center;
}
.searchContent .result .version .ownerMetadata {
  margin-inline-start: 10px;
}
.searchContent .result .similar-trigger-box {
  color: #999;
  font-weight: lighter;
  --english-font: var(--english-sans-serif-font-family);
  --hebrew-font: var(--hebrew-sans-serif-font-family);
  text-transform: uppercase;
  letter-spacing: 1px;
  font-size: 11px;
  padding: 0;
  cursor: pointer;
  margin: 8px 0;
}
.searchContent .result .similar-trigger-box i {
  padding: 0 5px;
}
.searchContent .sheet_result .owner_image {
  height: 30px;
  width: 30px;
  align-self: flex-start;
}
.searchContent .sheet_result {
  height: auto;
  margin: 15px 0 20px 0;
}
.searchContent .result + .loadingMessage {
  margin-top: 30px;
}
.readerNavMenu .yourSheetsLink.navButton {
  width: 98%;
  margin-bottom: 20px;
  text-transform: uppercase;
  font-family: "Roboto", "Helvetica Neue", "Helvetica", sans-serif;
}
.readerNavMenu .sheet {
  display: flex;
  justify-content: space-between;
  padding: 20px 0;
  border-bottom: 1px solid #eee;
  color: black;
}
.readerNavMenu .sheet:hover{
  text-decoration: none;
}
.readerNavMenu .sheet .sheetImg {
  height: 40px;
  width: 40px;
  margin: 1px 0 0 0;
  border-radius: 2px;
}
.readerNavMenu .sheet .sheetTextInfo {
  display: flex;
  justify-content: flex-start;
}
.readerNavMenu .sheet:hover .sheetTextInfo {
  text-decoration: underline;
}
.readerNavMenu .sheet .sheetAuthTitle{
  display: flex;
  flex-flow: column;
  margin: auto 14px;
}
.readerNavMenu .sheet .sheetAuthor {
  font-family: "Roboto", "Helvetica Neue", "Helvetica", sans-serif;
  color: #999;
  font-size: 14px;
  margin-bottom: 6px;
  letter-spacing: 1px;
}
.readerNavMenu .sheet .sheetTitle {
  overflow: hidden;
  font-size: 16px;
  unicode-bidi: plaintext;
}
.readerNavMenu .sheet .sheetViews {
  color: #999;
  font-size: 13px;
  font-family: "Roboto", "Helvetica Neue", "Helvetica", sans-serif;
}
.readerNavMenu .sheet:hover .sheetViews {
  display: inline-block ;
  text-decoration: none;
}
.interface-english .readerPanel .readerNavMenu .tagsList .gridBox {
  direction: ltr;
}
.interface-hebrew .readerPanel .readerNavMenu .tagsList .gridBox {
  direction: rtl;
}
.tagsList .heOnly {
  direction: rtl;
}
.tagsList .enOnly {
  direction: ltr;
}
.readerControls {
  position: relative;
  top: 0;
  left: 0;
  width: 100%;
  box-sizing: border-box;
  text-align: center;
  z-index: 100;
  height: 60px;
  line-height: 60px;
  box-shadow: 0 1px 3px rgba(0,0,0,0.2);
  background-color: #FBFBFA;
}
.sepia .readerControls {
  background-color: #F3F3F1;
}
.dark .readerControls {
  background-color: #2D2D2B;
  color: white;
  border-color: #444;
}
.dark .readerControls .readerTextToc .readerTextTocBox {
  color: white;
}
.readerNavMenuCloseButton {
  font-family: var(--english-serif-font-family);
}
.readerControls.connectionsHeader {
  background-color: #F3F3F2;
  white-space: nowrap;
  box-shadow: none;
}
.readerControls.connectionsHeader.fullPanel  {
  background-color: #EDEDED;
}
.readerControls .connectionsPanelHeader .connectionsHeaderTitle {
  text-transform: uppercase;
  letter-spacing: 1px;
  font-size: 16px;
  font-weight: lighter;
}
.connectionsPanelHeader .connectionsHeaderTitle.active {
  text-transform: none;
  cursor: pointer;
}
.connectionsHeaderTitle .fa-chevron-left {
  margin-right: 10px;
}
.connectionsHeaderTitle .fa-chevron-right {
  margin-left: 10px;
}
.connectionsHeaderTitle .fa-chevron-left, .connectionsHeaderTitle .fa-chevron-right{
  color: #999;
}
.readerControls .readerControlsInner {
  position: relative;
  width: 760px;
  margin: 0 auto;
  padding: 0 30px;
  display: flex;
  justify-content: space-between;
  max-width:  100%;
  box-sizing: border-box;
}
.compare .readerControls .readerControlsInner {
  padding: 0 25px;
}
.readerControls.connectionsHeader .readerControlsInner {
  padding: 0 34px;
}
.singlePanel .readerControls .readerControlsInner {
  padding: 0px 15px;
}
.readerControls .readerTextToc a {
  color: inherit;
}
.readerControls .readerTextToc a:hover {
  text-decoration: none;
}
.readerControls .readerTextToc .readerTextTocBox h1 {
  display: unset;
  font-size: unset;
  font-weight: unset;
  margin-block-start: unset;
  margin-block-end: unset;
}
.readerControls .readerTextToc .readerTextTocBox a {
  display: flex;
  align-items: center;
  justify-content: center;
}
.readerControls.connectionsHeader .readerTextToc {
  font-family: "Roboto", "Helvetica Neue", "Helvetica", sans-serif;
  text-transform: uppercase;
  color: #666;
  width: 100%;
}
.readerControls .readerTextToc.attributed .readerTextTocBox {
  line-height: 1.2;
}
.readerControls .readerTextToc .categoryAttribution {
  font-style: italic;
  font-size: 15px;
  color: #999;
  margin: 0 2px;
  white-space: nowrap;
  text-overflow: ellipsis;
  overflow: hidden;
  padding: 0 2px;
}
.readerControls .readerTextToc .categoryAttribution .he {
  font-style: normal;
}
.interface-english .leftButtons,
.interface-hebrew .rightButtons {
  display: flex;
  flex-direction: row;
  text-align: left;
}
.interface-english .rightButtons,
.interface-hebrew .leftButtons {
  display: flex;
  flex-direction: row;
  text-align: right;
}
/* icons need a little nudge in flipped hebrew mode */
.interface-hebrew .rightButtons {
  margin-left: -3px;
}
.interface-hebrew .leftButtons {
  margin-right: 2px;
}
.leftButtons .saveButton,
.rightButtons .saveButton {
  display: flex;
  align-items: center;
  justify-content: flex-end;
  width: 30px;
  height: 56px;
  cursor: pointer;
}
.saveButton img {
  height: 18px;
  width: 18px;
  margin-top: 4px;
}
.rightButtons .saveButton.tooltip-toggle::before {
  top: 47px;
  left: -50px;
}
.interface-hebrew .rightButtons .saveButton.tooltip-toggle::before {
  left: auto;
  right: -50px;
}
.saveButton.tooltip-toggle.three-dots-button {
  background-color: #ededec;
  margin-bottom: 13px;
  padding: 0 6px;  /* HACK: setting width and height to equal values doesn't make this circular, but this does! */
  height: 22px;
  display: flex;
  align-items: center;
  justify-content: center;
  border-radius: 50%;
}
.three-dots-button img {
  width: 10px;
  height: 10px;
  margin-top: 0;
}
.topicPanel .mainColumn .saveLine .saveButton.three-dots-button {
  margin-left: 10px;
  margin-right: 0;
  margin-bottom: 13px;
  padding-bottom: 0;
}
.interface-hebrew .topicPanel .mainColumn .saveLine .saveButton.three-dots-button {
  margin-left: 0;
  margin-right: 10px;
}
.interface-hebrew .topicPanel .three-dots-button {
  margin-left: 0px;
  margin-right: 10px;
}
.leftButtons .readerNavMenuSearchButton,
.leftButtons .readerNavMenuMenuButton,
.leftButtons .readerNavMenuCloseButton,
.rightButtons .readerOptions,
.rightButtons .readerNavMenuCloseButton {
  width: 40px;
  height: 56px;
  line-height: 56px;
  color: #999;
  font-size: 20px;
  display: inline-block;
  cursor: pointer;
}
.rightButtons .readerOptions {
  vertical-align: middle;
}
.rightButtons .readerOptions:hover {
  text-decoration: none;
}
.leftButtons .readerNavMenuMenuButton {
  font-size: 24px;
  margin-top: 6px;
}
.compare .leftButtons .readerNavMenuMenuButton {
  font-size: 20px;
}
.leftButtons .readerNavMenuCloseButton {
  font-size: 44px;
}
.leftButtons .readerNavMenuSearchButton span,
.rightButtons .readerOptions img,
.leftButtons .readerNavMenuCloseButton span {
  vertical-align: middle;
}
.readerControls .readerTextToc {
  font-size: 18px;
  box-sizing: border-box;
  height: 50px;
  text-align: center;
  display: inline-block;
  cursor: pointer;
  vertical-align: middle;
  min-width: 0; /* see https://css-tricks.com/flexbox-truncated-text/ */
}
.readerTextTocHeader.readerTextToc {
  font-size: 16px;
}
.hebrew .readerControls .readerTextToc {
  direction: rtl;
}
.english .readerControls .readerTextToc {
  direction: ltr;
}
.interface-english .bilingual .readerControls .readerTextToc {
  direction: ltr;
}
.interface-hebrew .bilingual .readerControls .readerTextToc {
  direction: rtl;
}
.interface-hebrew .bilingual .readerControls .readerTextToc .readerTextTocBox.sheetBox,
.interface-hebrew .english .readerControls .readerTextToc .readerTextTocBox.sheetBox {
  padding-left: 23px;
  padding-right: 0;
}
.english .readerControls .readerTextToc .readerTextTocBox.sheetBox,
.bilingual .readerControls .readerTextToc .readerTextTocBox.sheetBox {
  padding-right: 23px;
  padding-left: 0;
}
.readerControls .readerTextToc .readerTextTocBox {
  display: inline-block;
  vertical-align: middle;
  max-width: 100%;
  white-space: nowrap;
  text-overflow: ellipsis;
  overflow: hidden;
}
.readerControls .readerTextToc .readerTextTocBox a h1,
.readerControls .readerTextToc .readerTextTocBox a span,
.readerControls .readerTextToc .readerTextTocBox a div {
  white-space: nowrap;
  text-overflow: ellipsis;
  overflow: hidden;
}
.readerControls .readerTextToc .readerTextVersion {
  font-style: italic;
  color: #999;
}
.readerControls .readerTextToc .readerTextVersion .en{
  unicode-bidi: bidi-override;
}
.readerControls .readerTextToc .fa {
  color: #999;
  font-weight: bold;
  margin: 0 7px;
  vertical-align: 0;
}
.readerControls .readerTextToc .fa.invisible {
  visibility: hidden;
}
/*.bilingual .readerTextToc .he {
  display: none;
}*/
.readerOptions img {
  height: 16px;
}
.readerOptions .textIcon {
  font-size: 22px;
  line-height: 60px;
}
.dark .readerOptions img {

}
.readerOptionsPanel {
  position: absolute;
  width: 100%;
  top: 58px;
  right: 0;
  padding: 20px;
  box-sizing: border-box;
  direction: ltr;
  background: #FBFBFA;
  border-bottom: 1px solid #ccc;
  z-index: 103;
}
.readerOptionsPanelInner {
  max-width: 530px;
  margin: 0 auto;
  display: flex;
  flex-flow: row wrap;
  justify-content: space-between;
  color: #999;
}
.toggleSet {
  display: inline-block;
  width: 47%;
  margin: 2px auto 20px auto;
}
.toggleSet.aliyotTorah, .toggleSet.punctuationTalmud, .toggleSet .toggle-set-label {
  --english-font: var(--english-sans-serif-font-family);
  --hebrew-font: var(--english-sans-serif-font-family);
  text-transform: uppercase;
}
.toggleSet .toggle-set-label{
  font-size: 13px;
  display: block;
  text-align: center;
  margin: 10px;
  letter-spacing: 1.5px;
}
.toggleSetToggleBox {
  display:  flex;
}
.toggleOption {
  box-sizing: border-box;
  text-align: center;
  border: 1px solid #ccc;
  margin-left: -1px;
  padding: 4px;
  height: 42px;
  line-height: 34px;
  flex: 1;
  background-color: #FBFBFA;
  vertical-align: middle;
}
<<<<<<< HEAD
.toggleSet.aliyotTorah .toggleOption {
=======
.toggleSet.aliyotTorah .toggleOption,
.toggleSet.punctuationTalmud .toggleOption {
>>>>>>> 3ec8a06a
  font-size: 14px;
}
.toggleSet.vowels .toggleOption.all span span, 
.toggleSet.vowels .toggleOption.partial span span {
  position: relative;
  top: -3px;
}
.toggleSet.fontSize .toggleOption {
  color: black;
}
.toggleSet.biLayout .toggleOption img,
.toggleSet.layout .toggleOption img {
  opacity: 0.5;
}
.toggleOption:first-child {
  border-top-left-radius: 4px;
  border-bottom-left-radius: 4px;
}
.toggleOption:last-child {
  border-top-right-radius: 4px;
  border-bottom-right-radius: 4px;
  border-right: 1px solid #999;
}
.toggleOption.on, .toggleOption:hover {
  background-color: white;
  color: black;
}
.toggleSet.biLayout .toggleOption.on img, .toggleSet.layout .toggleOption:hover img{
  opacity: 1;
}
.toggleSet.separated .toggleOption {
  margin-right: 3%;
  border-right: 1px solid #999;
}
.toggleSet.separated .toggleOption:last-child {
  margin-right: 0;
}
.color .toggleOption {
  border-radius: 5px;
  height: 38px;
}
.color .toggleOption.on {
  border-color: black;
}
.color .light, .color .light.on {
  background-color: white;
}
.color .sepia, .color .sepia.on {
  background-color: #f7f7f7;
}
.color .dark, .color .dark.on {
  background-color: #333331;
}
.toggleOption {
  font-size: 26px;
  line-height: 34px;
  vertical-align: middle;
}
.toggleSet .toggleOption .he,
.toggleSet .toggleOption .en {
  display: inline;
}
.toggleOption.bilingual {
  font-size: 18px;
}
.toggleOption.segmented, .toggleOption.continuous {
  font-size: 18px;
}
.toggleOption.smaller, .toggleOption.larger {
  font-family: "Roboto", "Helvetica Neue", "Helvetica", sans-serif;
}
.interface-hebrew .toggleOption.smaller, .interface-hebrew .toggleOption.larger {
  font-family: "Heebo", sans-serif;
}
.toggleOption.smaller {
  font-size: 12px;
}
.toggleOption.larger {
  font-size: 22px;
}
.toggleSet.blueStyle {
  box-shadow: 0px 1px 3px rgba(0, 0, 0, 0.25);
  --english-font: var(--english-sans-serif-font-family);
  --hebrew-font: var(--hebrew-sans-serif-font-family);
  border-radius: 6px;
}
.toggleSet.blueStyle .toggleOption {
  border: none;
  font-size: 16px;
  height: 50px;
  display: flex;
  align-items: center;
  justify-content: center;
}
.toggleSet.blueStyle .toggleOption.on {
  background-color:  var(--sefaria-blue);
  color: white;
  border-radius: 6px;
}
.readerOptionsPanel .line {
  margin: 20px 0;
  border-top: 1px solid #ddd;
}
.mask {
  position: fixed;
  top: 0;
  left: 0;
  width: 100%;
  height: 100%;
  z-index: 102;
  cursor: pointer;
}
.textRange.basetext {
  width: 100%;
  box-sizing: border-box;
  font-size: 2.2em;
  line-height: 1.6;
  text-align: justify;
  background-color: inherit;
  margin: 0 auto;
  max-width: 760px;
  position: relative;
  padding: 0 30px;
}
.singlePanel .textRange.basetext,
.singlePanel .sheetContent {
  padding: 0;
}
.narrowColumn .textRange.basetext {
}
.narrowColumn .content .contentInner {
  padding: 0 15px;
}
.textRange.basetext .title, .sheetContent .customSourceTitle{
  padding: 0 28px;
  margin: 30px 0 24px 0;
  color: #000;
  text-align: center;
  justify-content: center;
  font-weight: lighter;
  letter-spacing: 1px;
}
.textRange.basetext .title, {
  font-size: 24px;
}
.sheetContent .customSourceTitle {
  padding-top: 14px;
}
.dark .textRange.basetext .title, .dark .sheetContent .title {
  color: #ccc;
}
.textRange.basetext .title .titleBox, .sheetContent .customSourceTitle .titleBox {
  display: inline-block;
  border-bottom: 4px solid #E6E5E6;
  padding: 0 6px 3px;
}
.dark .textRange.basetext .title .titleBox, .dark .sheetContent .title .titleBox {
  border-bottom: 4px solid #666;
}
.bilingual .sheetContent .title .he {
  display: none;
}
.interface-hebrew .readerPanel.english .textRange,
.interface-hebrew .readerPanel.english .categoryFilterGroup,
.interface-hebrew .readerPanel.bilingual .categoryFilterGroup,
.interface-hebrew .readerPanel.english .tocContent,
.interface-hebrew .readerPanel.bilingual .tocContent {
  direction: ltr;
}
.interface-english .readerPanel.hebrew .textRange,
.interface-english .readerPanel.hebrew .categoryFilterGroup,
.interface-english .readerPanel.hebrew .structToggles,
.interface-english .readerPanel.hebrew .tocContent,
.interface-english .readerPanel.hebrew .connectionsPanel .toolsButton.more,
.interface-english .readerPanel.hebrew .connectionsPanel .toolsButton.seeLess {
  direction: rtl;
}
.basetext .text, .sheetContent .text {
  padding: 0 44px;
  margin: 30px 0;
  background-color: inherit;
}
.narrowColumn .basetext .text, .narrowColumn .sheetContent .text {
  padding: 0 26px;
}
.singlePanel .basetext .text, .singlePanel .sheetContent .text  {
  padding: 0 34px;
}
.parashahHeader {
  text-align: center;
  color: #000;
  margin: 32px 0;
  font-size: 24px;
  letter-spacing: 1px;
}
.parashahHeader.aliyah span {
  text-transform: uppercase;
  font-size: 18px;
}
.title + .text span:first-child .parashahHeader {
  margin-top: -5px;
}
.title + .text {
  margin-top: 0;
}
.segment {
  cursor: pointer;
  display: block;
  background-color: inherit;
  margin-bottom: 14px;
}
.continuous .segment {
  display: inline;
  margin: 0;
  padding: .3333em 0;
}
.readerPanel.english.continuous .segment {
  padding: .15em 0;  /* underline of named entities is cut off if padding is higher */
}
.continuous .clearFix {
  display: none;
}
.segment .segmentText{
  display: inline;
}
.segment > .he,
.segment > .en,
.segment > p > .he,
.segment > p > .en {
  margin-top: 0;
  margin-bottom: 0;
}
.basetext .segment {
  margin-bottom: 26px;
}
.bilingual .segment > .he,
.bilingual .segment > .en,
.bilingual .segment > p > .he,
.bilingual .segment > p > .en {
  display: block;
}
.bilingual .segment > .en ,
.bilingual .segment > p > .en {
  text-align: left;
}
.bilingual .segment > .he,
.bilingual .segment > p > .he {
  text-align: right;
}
.stacked.bilingual .basetext .segment {
  margin-bottom: 14px;
  display: block;
}
.stacked.bilingual .segment > .en,
.stacked.bilingual .segment > p > .en {
  margin-top: 6px;
  text-align: left;
}
.stacked.bilingual .sheetContent .segment > .en,
.stacked.bilingual .sheetContent .segment > p > .en {
  margin-top: 0;
}
.stacked.bilingual .basetext .segment > .en ,
.stacked.bilingual .basetext .segment > p > .en {
  margin: 10px 0 20px;
  color: #666;
}
.stacked.bilingual .segment.heOnly > .he,
.stacked.bilingual .segment.enOnly > .en,
.stacked.bilingual .segment.heOnly > p > .he,
.stacked.bilingual .segment.enOnly > p > .en {
  display: block;
}
.heLeft.bilingual .basetext .text,
.heRight.bilingual .basetext .text,
.heLeft.bilingual .sheetContent .text,
.heRight.bilingual .sheetContent .text {
  padding: 0;
}

.heLeft.bilingual .segment > .en,
.heLeft.bilingual .segment > .he,
.heRight.bilingual .segment > .en,
.heRight.bilingual .segment > .he,
.heLeft.bilingual .segment > p > .en,
.heLeft.bilingual .segment > p > .he,
.heRight.bilingual .segment > p > .en,
.heRight.bilingual .segment > p > .he {
  width: 50%;
  box-sizing: border-box;
  display: block;
}
.heLeft.bilingual .sheetItem.enOnly > .en,
.heLeft.bilingual .sheetItem.heOnly > .he,
.heRight.bilingual .sheetItem.enOnly > .en,
.heRight.bilingual .sheetItem.heOnly > .he,
.heLeft.bilingual .sheetItem.enOnly > p > .en,
.heLeft.bilingual .sheetItem.heOnly > p > .he,
.heRight.bilingual .sheetItem.enOnly > p > .en,
.heRight.bilingual .sheetItem.heOnly > p > .he {
  width: 100%;
  padding-right: 0;
  padding-left: 0;
}
.readerPanel .sheetItem.heOnly > .en,
.readerPanel .sheetItem.heOnly > p > .en {
  display: none;
}
.readerPanel .sheetItem.heOnly > .he,
.readerPanel .sheetItem.heOnly > p > .he {
  display: block;
}
.readerPanel .sheetItem.enOnly > .he,
.readerPanel .sheetItem.enOnly > p > .he {
  display: none;
}
.readerPanel .sheetItem.enOnly > .en,
.readerPanel .sheetItem.enOnly > p > .en {
  display: block;
}
.heLeft.bilingual .segment > .en,
.heRight.bilingual .segment > .he ,
.heLeft.bilingual .segment > p > .en,
.heRight.bilingual .segment > p > .he {
  float: right;
  padding-left: 20px;
}
.heRight.bilingual .segment > .en,
.heLeft.bilingual .segment > .he,
.heRight.bilingual .segment > p > .en,
.heLeft.bilingual .segment > p > .he {
  float: left;
  padding-right: 20px;
}
.basetext .segment:active,
.basetext .segment:focus {
  background-color: #f5faff;
}
.sheetContent .segment:active .segmentNumber,
.sheetContent .segment:focus .segmentNumber,
.sheetContent .segment:active .linkCount,
.sheetContent .segment:focus .linkCount,
.basetext .segment:active .segmentNumber,
.basetext .segment:focus .segmentNumber,
.basetext .segment:active .linkCount,
.basetext .segment:focus .linkCount {
  background-color: transparent;
}
.dark .basetext .segment:active,
.dark .basetext .segment:focus {
  background-color: #444;
}
.basetext .segment.highlight,
.sheetContent .segment.highlight .en,
.sheetContent .segment.highlight .he,
.readerPanel.bilingual.heLeft .sheetContent .segment.highlight,
.readerPanel.bilingual.heRight .sheetContent .segment.highlight,
.editorContent .sheetItem.highlight,
.editorContent .sheetItem.highlight .SheetSource .en,
.editorContent .sheetItem.highlight .SheetSource::after
{
  background-color: #F0F7FF;
}
.sheetContent .segment.highlight .linkCount .en,
.sheetContent .segment.highlight .linkCount .he,
.sheetContent .segment.highlight .segmentNumber .en,
.sheetContent .segment.highlight .segmentNumber .he {
  background-color: transparent;
}
.sheetContent .segment.highlight .en div,
.sheetContent .segment.highlight .he div {
  background-color: inherit;
}
.sheetContent .segment a {
  color: #4B71B7;
}
.sheetContent .segment .sourceContentText a {
  text-decoration: underline;
}
.readerPanel.bilingual.stacked .sheetContent .segment.highlight .he {
  padding-bottom: 1px;
}
.basetext .segment.highlight .segmentNumber,
.basetext .segment.highlight .linkCount,
.sheetContent .segment.highlight .linkCount,
.sheetContent .segment.highlight .segmentNumber {
  background-color: transparent;
}
.sepia .basetext .segment.highlight,
.sepia .sheetContent .segment.highlight {
  background-color: #E3E3E1;
}
.dark .basetext .segment.highlight,
.dark .sheetContent .segment.highlight {
  background-color: #444;
}
.textRange {
  line-height: 1.4;
  font-size: 1.6em;
}
.textRange .textInner, .sheetContent .textInner  {
  position: relative;
}
.textRange.lowlight .text {
  color: #999;
}
.segment {
}
.segment.heOnly{
  text-align: right;
  direction: rtl;
}
.segment.enOnly{
  text-align: left;
  direction: ltr;
}
.segment.heOnly .en{
  display: none;
}
.segment.enOnly .he{
  display: none;
}
.segment.heOnly .he{
  display: initial;
}
.segment.enOnly .en{
  display: initial;
}
.readerPanel.hebrew .segment.enOnly .sheetSegmentNumber .en{
  display: none;
}
.readerPanel.english .segment.enOnly .sheetSegmentNumber .he{
  display: none;
}
.segment .segmentNumber,
.segment .linkCount,
.textRange .numberLabel {
  position: absolute;
  background-color: inherit;
  font-weight: lighter;
  color: #ccc;
  display: block;
  width: 30px;
  text-align: center;
  -webkit-text-size-adjust: 100%;
  user-select: none;
}
.segmentNumber .segmentNumberInner,
.linkCount .linkCountDot {
  display: inline-block;
  user-select: none;
}
.bilingual .segmentNumber .segmentNumberInner,
.bilingual .linkCount .linkCountDot,
.bilingual .numberLabel .numberLabelInner {
  margin-top: 0;
}
.segment .segmentNumber,
.segment .linkCount {
  display: none;
  line-height: 1.4;
}
.hebrew .segment .segmentNumber,
.hebrew .segment .linkCount {
  display: none;
  line-height: 1.6;
}
.sheetContent .segment .linkCount {
  display: inline-block;
}
.segment .segmentNumber .segmentNumberInner,
.segment .segmentNumber .segmentNumberInner .he,
.textRange .numberLabel .numberLabelInner {
  font-size: 12px;
  vertical-align: middle;
}
.segment .segmentNumber,
.textRagnge .numberLabel {
  color: #666;
  top: 0;
}
.dark .segment .segmentNumber,
.dark .textRagnge .numberLabel {
  color: white;
}
.segment .linkCount {

}
.segment .linkCountDot {
  display: inline-block;
  width: 6px;
  height: 6px;
  border-radius: 12px;
  background-color: black;
  vertical-align: middle;
}
.dark .segment .linkCount {
  filter: invert(100%);
  -webkit-filter: invert(100%);
}
.readerPanel .segment .segmentNumber .en,
.readerPanel .segment .segmentNumber .he {
  text-align: center;
}
.readerPanel.english .segment .segmentNumber {
  left: -48px;
}
.readerPanel.hebrew .segment .segmentNumber,
.readerPanel.bilingual .segment .segmentNumber {
  right: -46px;
}
.readerPanel.hebrew .segment .linkCount,
.readerPanel.bilingual .segment .linkCount {
  left: -48px;
}
.readerPanel.english .segment .linkCount {
  right: -46px;
  left: auto;
}
.readerPanel.heLeft.bilingual .segment .segmentNumber,
.readerPanel.heRight.bilingual .segment .segmentNumber {
  left: 50%;
  margin-left: -15px;
  right: auto;
}
.readerPanel.heLeft.bilingual .segment .linkCount,
.readerPanel.heRight.bilingual .segment .linkCount {
  visibility: hidden;
}
.singlePanel .readerPanel.english .segment .segmentNumber {
  left: -30px;
}
.singlePanel .readerPanel.hebrew .segment .segmentNumber,
.singlePanel .readerPanel.bilingual .segment .segmentNumber {
  right: -30px;
}
.singlePanel .readerPanel.english .segment .linkCount {
  right: -30px;
}
.singlePanel .readerPanel.hebrew .segment .linkCount,
.singlePanel .readerPanel.bilingual .segment .linkCount {
  left: -30px;
}
.singlePanel .readerPanel.english .sheetItem.segment .linkCount {
  left: auto;
  right: -30px;
}
.readerPanel.english .segment.heOnly .segmentNumber .he,
.readerPanel.bilingual .segment.heOnly .segmentNumber .he,
.readerPanel.hebrew .segment.enOnly .segmentNumber .en {
  display: none;
}
.readerPanel.english .segment.heOnly .segmentNumber .en,
.readerPanel.bilingual .segment.heOnly .segmentNumber .en,
.readerPanel.hebrew .segment.enOnly .segmentNumber .he {
  display: block;
}
.segment .refLink {
  font-size: .8em;
  font-weight: bold;
  letter-spacing: 1px;
  cursor: pointer;
  color: #333;
}
.refLink:hover {
  text-decoration: underline;
}
.segment .namedEntityLink {
  color: inherit;
}
.segment .namedEntityLink:hover {
  cursor: text;
  text-decoration: none;
}
.segment.showNamedEntityLinks .namedEntityLink:hover {
  /* only show named entity underline when class showNamedEntityLinks exists */
  cursor: pointer;
  border-bottom: 2px dotted #666;
}
.stacked.bilingual .segment .en .namedEntityLink:hover {
  border-bottom-color: #666;
}
.textRange .actionLinks {
  text-align: right;
}
.textRange .actionLinks > span {
  font-size: 13px;
  text-transform: uppercase;
  display: inline-block;
  margin: 0 7px;
  cursor: pointer;
  color: #aaa;
}
.textRange .actionLinks > span > img {
  height: 13px;
  width: 13px;
  margin: 0 5px;
  opacity: 0.3;
  vertical-align: baseline;
}
.textRange .actionLinks > span > i {
  margin: 0 5px;
  font-size: 16px;
  vertical-align: top;
}
.textRange .actionLinks .en {
  font-family: "Roboto", "Helvetica Neue", "Helvetica", arial, sans-serif;
}
.textRange .actionLinks .he {
  font-family: "Heebo", sans-serif;
}
/* Footnotes */
.segment sup {
  margin-left: .2em;
  margin-right: .2em;
  text-decoration: none;
  font-family: var(--hebrew-sans-serif-font-family);
  font-size: 0.6em;
  line-height: 1;
  color: var(--inline-link-blue);
}
.segment .he sup {
  font-size: 0.5em;
}
.segment sup:hover {
  text-decoration: underline;
}
.sheetContent .segment sup:hover {
  text-decoration: none;
}
.segment sup::before {
  padding: 12px 12px;
  content: "";
  margin-inline-start: -7px;
  position: absolute;
}
.segment sup.itag {
  text-decoration: none;
  font-family: var(--hebrew-sans-serif-font-family);
  font-size: 0.6em;
  line-height: 1;
  color: var(--inline-link-blue);
}
.segment i.footnote {
  display: none;
  font-size: .8em;
  margin-left: .5em;
  margin-right: .5em;
  color: #666;
  font-style: normal;
}
.segment img {
  max-width: 100%;
}
.connectionsPanelHeader{
  display: flex;
  justify-content: space-between;
  align-items: center;
}
.singlePanel .connectionsPanelHeader {
  justify-content: flex-start;
  align-items: stretch;
  height: 100%;
}
.interface-hebrew .connectionsPanelHeader {
  direction: rtl;
}
.interface-english .connectionsPanelHeader {
  direction: ltr;
}
.connectionsPanelHeader .rightButtons {
  margin-top: -4px;
}
.connectionsPanelHeader .languageToggle,
.connectionsHeader .readerNavMenuCloseButton.circledX{
  height: 32px;
  width: 30px;
  text-align: center;
  line-height: 32px;
}
.readerNavMenu.compare {
  background-color: var(--lightest-grey);
}
.readerNavMenu.compare .readerNavTop .readerNavMenuCloseButton.circledX {
  height: 32px;
  width: 30px;
  display: flex;
  align-items: center;
  margin: 0 15px;
}
.connectionsPanelHeader .languageToggle {
  margin: 0 15px;
}
.connectionsHeader .readerNavMenuCloseButton.circledX,
.readerNavMenu.compare .readerNavTop .readerNavMenuCloseButton.circledX {
  width: 20px;
}
.connectionsHeader .readerNavMenuCloseButton.circledX img,
.readerNavMenu.compare .readerNavTop .readerNavMenuCloseButton.circledX img {
  opacity: 0.4;
  height: 20px;
  width: 20px;
  vertical-align: middle;
}
.readerNavMenu.compare .navBlockDescription,
.readerNavMenu.compare .categoryDescription {
  display: none;
}
.readerNavMenu.compare .navToggles {
  margin-inline-start: 0;
}
.connectionsPanelHeader .languageToggle img {
  vertical-align: middle;
  margin-top: -2px;
}
.connectionsPanel .flashMessage {
  font-size: 18px;
  color: #999;
  margin-bottom: 30px;
  text-align: left;
}
.interface-hebrew .connectionsPanel .flashMessage {
  text-align: right;
}
.textList {
  width: 100%;
  height: 54%;
  bottom: 0;
  left: 0;
  position: absolute;
  text-align: justify;
  margin: 0 auto;
  background-color: #FBFBFA;
}
.textList.marginless .texts,
.textList.fullPanel.marginless .texts {
  padding: 0 0 80px 0;
}
.dark .textlist {
  background-color: #333331;
}
.textList.fullPanel {
  padding-top: 60px;
  height: 100%;
  box-sizing: border-box;
}
.textList .texts {
  height: 100%;
  width: 100%;
  box-sizing: border-box;
  overflow: hidden;
  overflow-y: scroll;
  -webkit-overflow-scrolling: touch;
}
.textList .texts .contentInner {
  max-width: 660px;
  margin: 0 auto;
}
.textList .texts {
  padding: 30px 30px 80px 30px;
}
.textList.fullPanel .texts {
  padding: 40px 40px 80px 40px;
}
.textList .segment.heOnly,
.textList .segment.enOnly {
  text-align: justify;
}
.textListTop {
  position: absolute;
  top: 0;
  left: 0;
  width: 100%;
  background-color: inherit;
  z-index: 1;
}
.textList.fullPanel .textListTop {
  text-align: center;
  height: 55px;
}
.dark .textList {
  background-color: #333331;
}
.dark .textList .anchorText {
  background-color: #333331;
}
.textList .heOnly {
  display: block;
}
.textList.fullPanel .textListTop .leftButtons {
  margin: 9px 0 0 10px;
}
.textList.fullPanel .textListTop .rightButtons {
  margin: 9px 10px 0 0;
}
.gridBox {
  width: 100%;
  background-color: transparent;
}
.gridBox .gridBoxRow {
  display: flex;
  justify-content: space-between;
  margin-bottom: 6px;
}
.gridBox .gridBoxItem {
  flex: 1;
  
   /* HACK: overflow hidden will hide any box shadow beneath (b/c overflow cuts off at padding-box) can get around this by increasing padding-box and decreasing margin-box. see here https://stackoverflow.com/questions/33949013/css-overflow-hidden-cuts-shadow*/
  display: flex;
  flex-direction: column;
  padding: 5px;
}
.gridBox .gridBoxItem.placeholder {
  visibility: hidden;
}
.gridBox .gridBoxItem:first-child {
  padding-inline-start: 0;
  margin-inline-start: 0;
}
.gridBox .gridBoxItem:last-child {
  padding-inline-end: 0;
  margin-inline-end: 0;
}
.dark .filterSet td {
  border-color: #555;
}
.filterSet td.empty {
  border-left: 1px solid transparent;
  border-right: 1px solid transparent;
}
.topFilters {
  text-transform: none;
}
.dark .topFilters {
  background-color: #2D2D2B;
  border-bottom: 1px solid #444;
}
.textList.fullPanel .topFilters {
  margin: 0;
  border-top: 8px solid transparent;
  padding: 6px 22px 5px;
  background-color: #EDEDED;
}
.topFilters .textFilter {
  color: #999;
  display: inline-block;
  padding: 16px 8px;
}
.topFilters .textFilter.on {
  color: black;
}
.dark .topFilters .textFilter {
  color: #bbb;
}
.topFilters .textFilter > div {
  display: table-cell;
  vertical-align: middle;
}
.textList.fullPanel .recentFilterSet {
  margin: 0 0 12px 0;
}
.textList .recentFilterSet .textFilter,
.connectionsPanelHeader .recentFilterSet.topFilters .textFilter {
  display: inline-block;
  padding: 0;
  margin: 6px 14px;
  background-color: transparent;
  color: #999999;
  border-bottom: 4px solid #cccccc;
  margin-inline-start: 0;
}
.connectionsPanelHeader .recentFilterSet.topFilters .textFilter {
  margin: 18px;
  margin-inline-end: 14px;
  margin-inline-start: 0;
}
.textList .recentFilterSet .textFilter.on, .connectionsPanelHeader .recentFilterSet.topFilters .textFilter.on {
  color: #000000;
  border-bottom-color: var(--category-color);
}
.recentFilterSet.filterSet .textFilter, .recentFilterSet.filterSet .textFilter span{
  font-family: "HebrewInEnglish Serif Font", "adobe-garamond-pro", "Crimson Text", Georgia, serif;
}
.hebrew .textList .recentFilterSet.filterSet {
  direction: rtl;
}
.textList.singlePanel .connectionsHeader .topFilters{
  overflow-x: scroll;
  overflow-y: hidden;
}
.topFiltersInner {
  display: inline-block;
  white-space: nowrap;
  overflow: hidden;
  text-overflow: ellipsis;
  vertical-align: middle;
}
.textList.fullPanel .topFiltersInner {
  white-space: normal;
}
.textList.singlePanel .versionsTextList .topFiltersInner .textFilter {
  padding: 5px;
  margin-bottom: 5px;
  color: #999;
}
.textList.singlePanel .versionsTextList .topFiltersInner {
  white-space: pre-wrap;
}
.showMoreFilters {
  vertical-align: middle;
  float: right;
}
.categoryFilter {
  margin: 19px 34px;
  font-size: 18px;
  cursor: pointer;
  line-height: 21.6px;
  color: #000;
  -webkit-tap-hightlight-color: rgba(0,0,0,0); /* pulled from common.css; should apply more broadly? */
}
.categoryFilter:not(.withBooks) .filterInner:before{
  width: 18px;
  height: 16px;
  content: '';
  -webkit-mask: url("/static/img/connection-book.svg") no-repeat;
  mask: url("/static/img/connection-book.svg") no-repeat;
  -webkit-mask-size: cover;
  mask-size: cover;
  line-height: 25px;
  /**transform: scale(0.95);*/
  display: inline-block;
  background-color: var(--category-color);
}
.connectionsPanel .toolsButton.more{
  color: #666666;
}
.connectionsPanel .toolsButton.seeLess{
  margin-inline-start: 60px;
  font-style: normal;
  font-weight: normal;
  font-size: 13px;
  line-height: 18px;
  color: #999999;
  align-items: center;
  margin-top: 15px;
}
.connectionsPanel .toolsButton.seeLess img.toolsButtonIcon{
  height: 10px;
  width: 10px;
}
.connectionsPanel .toolsButton.seeLess .toolsButtonText{
  margin-inline-start: 5px;
}
.connectionsPanel .toolsButton.aboutThisText {
  margin-top: 30px;
}
.categoryFilter:not(.withBooks) .filterText{
  margin-inline-start: 15px;
  margin-inline-end: auto;
}
.textFilter {
  padding: 19px 0px;
  font-size: 18px;
  line-height: 1.2;
  display: block;
  cursor: pointer;
  color: #333;
  margin-inline-start: 34px;
  margin-inline-end: 34px;
}
.connectionsCount {
  color: #666;
  font-size: 16px;
  font-weight: lighter;
  letter-spacing: 1px;
  font-family: "Roboto", "Helvetica Neue", "Helvetica", sans-serif;
  unicode-bidi: isolate;
}
.englishAvailableTag {
  font-family: "Roboto", "Helvetica Neue", "Helvetica", sans-serif;
  text-transform: uppercase;
  align-self: flex-start;
  color: #999;
  border: 1px solid #CCC;
  border-radius: 3px;
  font-size: 12px;
  line-height: 18px;
  padding: 0px 3px;
  margin-left: 4px;
}
.filterInner {
  display: flex;
  justify-content: space-between;
  align-items: center;
}
.categoryFilterGroup.withBooks {
  /*border-bottom: 1px solid #E5E5E5;*/
  border-top: 4px solid;
  border-top-color: var(--category-color);
}
.categoryFilterGroup.withBooks .categoryFilter{
  text-transform: uppercase;
  margin: initial;
  margin-inline-end: 34px;
  margin-inline-start: 34px;
  padding: 19px 0px;
  border-bottom: 1px solid #E5E5E5;

}
.categoryFilterGroup a:hover {
  text-decoration: none;
}
.categoryFilterGroup.withBooks + .categoryFilterGroup {
  /*margin-top: 30px;*/
}
.categoryFilterGroup .textFilter {
  border-bottom: 1px solid #E5E5E5;
}
.categoryFilterGroup :first-child .textFilter {
  border-top: 1px solid #E5E5E5;
}
.categoryFilter.on, .textFilter.on {
  color: black;
}
.dark .categoryFilter.on, .dark .textFilter.on {
  color: white;
}
.textFilter.lowlight {
  color: #999;
}
.topFilters .textFilter.showMoreFilters {
  color: #999;
}
.bilingual .textFilter .he,
.bilingual .categoryFilter .he {
  display: none;
}
.textList .textListTop > .loadingMessage,
.textList .texts .contentInner > .loadingMessage {
  padding: 22px 10px 0;
  color: #999;
  font-size: 14px;
  text-align: center;
}
.textList .textListTop > .loadingMessage {
  position: relative;
  top: 70px;
}
.textList .texts {
  position: relative;
  background-color: #FBFBFA;
}
.sepia .textList .texts {
  background-color: #FBFBFA;
}
.dark .textList .texts {
  background-color: #333331;
}
.textList .texts .textRange {
  font-size: 1.8em;
  padding-top: 16px;
  margin-top: 12px;
  position: relative;
  cursor: text;
}
.textList .texts .textRange .segment{
  cursor: text;
}
.textListTextRangeBox {
  border-bottom: 1px solid #eee;
}
.textList .texts .textRange .title {
  color: #999;
}
.textList .texts .segment .queryTextHighlight {
  padding: 0;
  background-color: inherit;
  font-weight: bold;
}
.dark .textList .texts .textRange .title {
  color: #ddd;
}
.textList.singlePanel .textListTextRangeBox:first-child {
  margin-top: -30px;
}
.textRange .title {
  display: flex;
  justify-content: space-between;
}
.textRange .title .buttons {
}
.bilingual .textList .title .he {
  display: none;
}
.textList .sheetList .sheet,
.textList .note {
  padding: 0 0 24px 0;
  display: flex;
  flex-flow: column;
}
.textList .sheet + .sheet {
  padding: 24px 0;
  border-top: 1px solid #E6E5E6;
}
.textList .sheetList .sheet a.sheetTitle {
  margin-bottom: 0;
  align-items: flex-start;
}
.textList .sheet .sheetInfo {
  display: flex;
  justify-content: space-between;
}
.sheet .sheetInfo .sheetUser {
  display: flex;
  align-items: center;
}
.textList .sheet .sheetAuthorImg,
.textList .note .noteAuthorImg {
  height: 26px;
  width: 26px;
  vertical-align: -8px;
}
.textList .sheet .sheetViews {
  color: #999;
  font-size: 12px;
}
.textList .sheet .sheetAuthor,
.textList .note .noteAuthor {
  color: #666;
  font-size: 16px;
  margin: auto 14px;
}
.textList .sheet .sheetTitle {
  display: flex;
  justify-content: flex-start;
  margin-top: 14px;
  font-size: 18px;
  text-align: left;
  color: #000;
}
.textList .sheet .sheetLeft .sheetTitle img.sheetIcon {
  width: 14px;
  height: 14px;
  margin: 3px 0 0 0;
}
.textList .sheet .sheetTitle .sheetTitleText{
  margin: auto 6px;
}
.textList .sheet .sheetTags {
  display: flex;
  flex-flow: row wrap;
  margin-top: 6px;
  font-size: 13px;
  color: #999;
  text-align: left;
}
.textList .sheet .sheetTag {
  color: inherit;
  display: inline-block;
  white-space: nowrap;
}
.sheet .sheetRight {
  display: flex;
  flex-direction: row;
  align-items: flex-start;
  justify-content: space-between;
  padding-top: 5px;
  margin: 0 -4px;
}
.sheet .sheetRight img {
  display: none;
  opacity: 0.4;
  padding: 0 5px;
  width: 22px;
  height: 22px;
  margin: 0;
}
.sheet .sheetRight img.pinned,
.sheet:hover .sheetRight img {
  display: block;
}
.sheet:hover .sheetRight img:hover {
  opacity: 0.6;
  cursor: pointer;
}
.sheet .sheetTag .separator {
  display: inline-block;
  margin-right: 8px;
}
.sheet .sheetTags .unlisted img,
.collectionListing .collectionListingDetails .unlisted img,
.tocTop .unlisted img {
  width: 13px;
  height: 13px;
  opacity: 0.4;
  margin-inline-end: 3px;
  position: relative;
  top: 2px;
}
.sheetTag.button,
.sheetTag.button:hover,
.sheetTag.button:active {
  background-color: #EDEDED;
  border-color: #ccc;
  color: #999;
  font-size: 14px;
  margin: 4px;
}
.readerTextTableOfContents .sheetTag.button {
  padding: 10px 16px
}
.textList .sheetList {
  padding-top: 40px;
}
.textList .sheetList:first-of-type {
  padding-top: 0px;
}
.textList .sheetList + .sheetList {
  border-top: 1px solid #E6E5E6;
}
.textList .note .noteAuthorInfo {
  margin-bottom: 14px;
}
.textList .note .noteTitle {
  font-weight: bold;
}
.textList .note .noteTitle,
.textList .note .noteText {
  font-size: 16px;
}
.textList .textListTextRangeBox + .sheet {
  margin-top: 24px;
}
.mediaList .media {
  border-top: solid 1px #CCC;
  padding: 20px 0;
}
.mediaList .mediaTitle {
  font-family: "Roboto", "Helvetica Neue", "Helvetica", sans-serif;
  font-style: normal;
  font-weight: 400;
  font-size: 16px;
  line-height: 19px;
  color: #666;
	padding-bottom: 15px;
}
.mediaList .mediaTitle .he {
  font-size: 16px;
}
.mediaList .media .title {
	font-size: 22px;
  color: #000;
}
.mediaList .media a {
	color: #999;
}
.mediaList .media .description {
	margin: 10px 0;
  font-size: 13px;
  font-family: "Roboto", "Helvetica Neue", "Helvetica", sans-serif;
  flex-flow: row;
  justify-content: space-between;
  color: #666;
}
.mediaList .media .panel{
	background: #e6e6e6;
	border-radius: 50px;
	text-align: center;
	margin: 15px 0;
	padding: 15px;
  font-size: 13px;
  line-height: 15px;
  flex-direction: row;
  display: flex;
  flex-wrap: nowrap;
  justify-content: space-between;
  text-align: left;
  direction: ltr;
}
.mediaList .media .panel .playTimeContainer {
  display: inline-flex;
  align-self: center;
  font-size: 13px;
  font-family: "Roboto", "Helvetica Neue", "Helvetica", sans-serif;
}
.mediaList .media .panel .playTimeContainer span {
  margin: 0 15px;
}
.mediaList .media .panel .sliderContainer {
  display: inline-flex;
  flex: 2;
  align-self: center;
}
.mediaList .media .panel input[type='image'] {
	  width: 10px;
    height: 10px;
    padding: 2.5px;
}
.slider {
  -webkit-appearance: none;
  height: 2px;
  background: #4d4d4d;
  outline: none;
  opacity: 0.7;
  width: 100%;
}
.slider:hover {
  opacity: 5;
}
.slider::-webkit-slider-thumb {
  -webkit-appearance: none;
  appearance: none;
  width: 10px;
  height: 10px;
  border-radius: 50%;
  background: #4871bf;
  cursor: pointer;
}
.slider::-moz-range-thumb {
  width: 10px;
  height: 10px;
  border-radius: 50%;
  background: #4871bf;
  cursor: pointer;
}
/* All the same stuff for IE */
.slider::-ms-thumb {
  width: 10px;
  height: 10px;
  border-radius: 50%;
  background: #4871bf;
  cursor: pointer;
}
.webpageList .website {
  text-align: start;
}
.webpageList .website .icon {
  height: 16px;
  width: 16px;
  margin-top: 2px;
}
.webpageList .webpage {
  margin-bottom: 30px;
  text-align: left;
  direction: ltr;
}
.webpageList .webpage.hebrew{
  text-align: right;
  direction: rtl;
}
.webpageList .webpage .icon {
  margin-right: 10px;
}
.webpage.hebrew .icon {
  margin: 0 0 0 10px;
}
.webpageList .webpage .title {
  font-size: 22px;
  color: black;
  text-decoration: none;
  margin-bottom: 10px;
}
.webpageList .webpage .title:hover {
  text-decoration: none;
}
.webpageList .webpage .domain {
  font-family: "Roboto", "Helvetica Neue", "Helvetica", sans-serif;
  font-size: 14px;
  color: #666;
  margin-bottom: 10px;
}
.webpageList .webpage .description {
  font-size: 18px;
  color: #999;
}
.webpageList .webpage .stats,
.mediaList .media .meta,
.manuscript .meta {
  font-size: 13px;
  color: #999;
  margin-top: 5px;
}
.manuscript .meta span,
.manuscript .meta a {
  font-family: "Roboto", "sans-serif";
  margin-top: 2px;
}
.manuscript .meta .int-he {
  font-family: "Heebo", "sans-serif";
}
.webpageList.empty .loadingMessage {
  margin-top: 0px;
}
.webpageList .webpagesLinkerMessage {
  padding: 20px 0px;
  color: #999;
  border-top: 1px solid #E5E5E5;
  font-size: 13px;
}
.marginless .webpageList .webpagesLinkerMessage {
  padding: 20px 34px;
}
.webpageList .webpagesLinkerMessage a {
  color: #999;
  text-decoration: underline;
}
.manuscriptImage {
  width: auto;
  max-height: 180px;
  border-radius: 3px;
}
.manuscriptCaption {
  font-family: "Adobe Garamond Pro", "sans-serif";
  font-size: 18px;
  line-height: 22px;
  margin-top: 13px;
  margin-bottom: 2px;
  border-bottom: 0px;
  text-align: left;
}
.manuscriptCaptionHe {
  font-family: "Taamey Frank", "Heebo", "sans-serif";
  font-size: 22px;
  line-height: 22px;
  margin-top: 13px;
  margin-bottom: 2px;
  border-bottom: 0px;
  text-align: right;
}
.fullSizeImageLink {
  width: 292px;
  height: 23px;
  left: 830px;
  top: 367px;
  font-family: "Roboto", "sans-serif";
  font-style: normal;
  font-weight: normal;
  font-size: 13px;
  line-height: 15px;
  color: #999999
}
.manuscript {
  border-bottom: 1px solid #DDDDDD;
  margin: 29px 34px;
  padding-bottom: 19px;
  overflow-x: hidden;
}

.manuscript a {
  color: inherit;
}
/*.manuscriptBorder {*/
/*  border: 1px solid #dddddd;*/
/*  position: absolute;*/
/*  width: 292px;*/
/*  height: 0px;*/
/*  left: 830px;*/
/*  top: 409px;*/
/*}*/
.manuscriptList :last-child {
  border-bottom: 0px solid red;
}
.textList.marginless .webpageList.empty .loadingMessage {
  margin: 50px 40px;
}
.textRange .numberLabel {
  position: absolute;
  top: 14px;
}
.english .textRange .numberLabel {
  left: -24px;
}
.english .textRange .numberLabel.itag {
  right: -30px;
  left: initial;
}
.hebrew .textRange .numberLabel,
.bilingual .textRange .numberLabel  {
  right: -30px;
}
.multiPanel .textRange .numberLabel{
  display: none;
}
.multiPanel .textRange .numberLabel.itag{
  display: block;
  color: #4871bf;
}
.textRange.lowlight .numberLabel {
  color: #999;
}
.readerPanel.bilingual .connectionsPanel .he {
  display: none;
}
.connectionsSummaryLoading {
  padding: 20px 34px;
  color: #999;
}
.connectionsPanel .connectionPanelSectionHeader{
  margin-inline-start: 34px;
  margin-inline-end: 34px;
  margin-top: 30px;
  margin-bottom: 15px;
  border-bottom: 1px solid #CCCCCC;
  padding-bottom: 13px;
}
.connectionsPanel .connectionPanelSectionHeader .connectionPanelSectionHeaderInner{
  font-size: 14px;
  font-style: normal;
  font-weight: 400;
  line-height: 18px;
  letter-spacing: 0em;
  text-align: justified;
  color: #666666;
  text-transform: uppercase;

}
.connectionsPanel .connectionsSummaryLoading .loadingMessage {
  margin-top: 0;
}
.textListTextRangeBox {
  position: relative;
}
.textListTextRangeBox .textRange{
  margin-bottom: 0;
  padding-bottom: 0;
}
.textListTextRangeBox .connection-buttons, .versionsTextList .connection-buttons{
  margin-bottom: 28px;
  display: flex;
  align-items: center;
  align-content: flex-start;
}
.connection-buttons.access-user .connection-button.delete-link{
  display:none;
}
.connection-buttons .connection-button{
  font-style: normal;
  font-weight: normal;
  font-size: 13px;
  line-height: 15px;
  color: #999999;
  margin-inline-end: 15px;
  text-decoration: none;
  cursor: pointer;
}
.singlePanel .connection-buttons .connection-button{
  text-align: start;
  margin-inline-end: 5px;
}
.connection-buttons .connection-button .int-en{
  font-family: "Roboto", "Helvetica Neue", "Helvetica", sans-serif;
}
.connection-buttons .connection-button .int-he{
  font-family: "Heebo", "Roboto", "Helvetica Neue", "Helvetica", sans-serif;
}
.toolsMessage {
  margin: 130px 0;
  text-align: center;
  font-size: 18px;
}
.connection-buttons .connection-button::before{
  line-height: 25px;
  color: #999999;
  vertical-align: middle;
  opacity: 0.4;
  transform: scale(0.55);
  display: inline-block;
}
.connection-buttons .panel-open-link::before{
  content: url("/static/icons/open-panel.svg");
}
.connection-buttons .delete-link::before{
  content: url("/static/icons/remove-connection.svg");
}
.connection-buttons .add-to-sheet-link::before{
  content: url("/static/icons/add-to-sheet.svg");
}
.toolsButton {
  display: flex;
  justify-content: flex-start;
  color: #000;
  /*border-top: 1px solid #E5E5E5;*/
  cursor: pointer;
  font-size: 16px;
  letter-spacing: 1px;
  margin: 20px 34px;
  align-items: center;
}
.toolsButton .toolsButtonText .connectionsCount::before{
  content: " ";
}
.topicList.topicsHe {
  direction: rtl;
}
.topicList.topicsEn {
  direction: ltr;
}
.interface-hebrew .topicList.topicsEn {
  direction: rtl;
}
.toolsButton.topicButton {
  flex-direction: column;
  letter-spacing: unset;
  align-items: initial;
  border-top: 1px solid #E5E5E5;
  padding: 20px 34px;
  margin: initial;
}
.topicButton .topicButtonTitle {
  display: flex;
  flex-direction: row;
  justify-content: space-between;
  text-align: left;
}
.topicButton .topicButtonTitle .he {
  text-align: right;
}
.topicButton .contentText .en {
  font-family: "adobe-garamond-pro", "Crimson Text", Georgia, serif;
}
.topicButtonTitle .he {
  font-size: 122%;
}
.topicButton .three-dots-button.tooltip-toggle::before,
.named-entity-title-bar .three-dots-button.tooltip-toggle::before {
  transform: none;
  left: unset;
  right: 30px;
  width: 180px;
}
.readerPanel.hebrew .topicButton .three-dots-button.tooltip-toggle::before,
.readerPanel.hebrew .named-entity-title-bar .three-dots-button.tooltip-toggle::before {
  right: unset;
  left: 30px;
  text-align: right;
}
.topicButton .smallText {
  margin-top: 10px;
  line-height: 18px;
  font-size: 18px;
  text-align: start;
}
.topicButton .smallText .en {
  font-family: "Roboto", "Helvetica Neue", "Helvetica", sans-serif;
  font-size: 13px;
  font-weight: normal;
  color: #999;
}
.topicButton .smallText .he {
  font-family: "Heebo", sans-serif;
  font-size: 13px;
  font-weight: normal;
  color: #999;
}
.toolsButton:hover {
  text-decoration: none;
  color: inherit;
}
.toolsButton.systemTypeface .toolsButtonText span.int-en,
.toolsButton.systemTypeface .toolsButtonText span.en{
  font-family: "Roboto", "Helvetica Neue", "Helvetica", sans-serif;
}
.toolsButton.textTypeface .toolsButtonText span.int-en,
.toolsButton.textTypeface .toolsButtonText span.en{
  font-family: "adobe-garamond-pro", "Crimson Text", Georgia, serif;
}
.toolsButton.systemTypeface .toolsButtonText span.int-he,
.toolsButton.systemTypeface .toolsButtonText span.he{
  font-family: "Heebo", "Roboto", "Helvetica Neue", "Helvetica", sans-serif;
}
.toolsButton.textTypeface .toolsButtonText span.int-he,
.toolsButton.textTypeface .toolsButtonText span.he{
  font-family: "Taamey Frank", "adobe-garamond-pro", "Crimson Text", Georgia, "Times New Roman", serif;
  font-size: 122%;
}
.toolsButton .toolsButtonIcon {
  color: #999;
  font-size: 20px;
  margin-top: -1px;
}
.interface-hebrew .toolsButton .toolsButtonIcon {
  margin-top: 1px;
}
.toolsButton img.toolsButtonIcon {
  width: 18px;
  height: 18px;
  vertical-align: middle;
}
.toolsButton .toolsButtonText{
  margin-inline-start: 15px;
}
.shareInputBox {
  padding: 34px;
}
.shareInput {
  width: 100%;
  box-sizing: border-box;
  border-radius: 7px;
  border: none;
  box-shadow: 0 1px 3px rgba(0,0,0,0.2);
  font-size: 18px;
  font-family: "Roboto", "Helvetica Neue", "Helvetica", sans-serif;
  color: #666;
  padding: 20px 26px;
}
.addToSourceSheetBox {
  position: relative;
}
.addToSourceSheetBox input {
  padding: 13px 12px;
  margin: 0;
  cursor: pointer;
  font-size: 18px;
  border-radius: 4px;
  box-shadow: none;
  border: 1px solid #E9E9E9;
  width: 60%;
  height: 50px;
  box-sizing: border-box;
}
.addToSourceSheetBox .button {
  width: 100%;
  text-align: center;
  margin: 0;
}
.addToSourceSheetBox .button.small {
  width: 37%;
  box-sizing: border-box;
  height: 50px;
  padding: 17px;
  margin: 0;
  float: right;
}
.interface-hebrew .addToSourceSheetBox input {
  width: 47%;
}
.interface-hebrew .addToSourceSheetBox .button.small {
  width: 50%;
  float: left;
}
.addToSourceSheetBox .newSheet {
  border-top: 1px solid #E9E9E9;
  padding: 14px 22px;
}
.addToSourceSheetBox .newSheet input::placeholder { /* eventual spec? */
  font-family: "Roboto", "Helvetica Neue", "Helvetica", sans-serif;
}
.addToSourceSheetBox .newSheet input::-webkit-input-placeholder { /* Chrome/Opera/Safari */
  font-family: "Roboto", "Helvetica Neue", "Helvetica", sans-serif;
}
.addToSourceSheetBox .newSheet input::-moz-placeholder { /* Firefox 19+ */
  font-family: "Roboto", "Helvetica Neue", "Helvetica", sans-serif;
}
.addToSourceSheetBox .newSheet input:-ms-input-placeholder { /* IE 10+ */
  font-family: "Roboto", "Helvetica Neue", "Helvetica", sans-serif;
}
.addToSourceSheetBox .newSheet input:-moz-placeholder { /* Firefox 18- */
  font-family: "Roboto", "Helvetica Neue", "Helvetica", sans-serif;
}
.confirmAddToSheet {
  text-align: center;
  background-color: #FBFBFA;
  margin-bottom: 10px;
}
.confirmAddToSheet .message{
  text-align: start;
}
.confirmAddToSheet.addToSourceSheetBox .message span{
  font-family: 'HebrewInEnglish Serif Font', "adobe-garamond-pro", "Crimson Text", Georgia, "Times New Roman", serif;
  font-style: normal;
  font-weight: normal;
  font-size: 18px;
  line-height: 25px;
  text-decoration-line: none;
  color: #666666;
}
.confirmAddToSheet.addToSourceSheetBox .message span a{
  text-decoration: underline;
  color: #666666;
}
.confirmAddToSheet .button {
  width: 100%;
}
.connectionsPanel .allSheetsLink,
.connectionsPanel .allNotesLink {
  display: block;
  margin-top: 10px;
}
.interface-hebrew .allNotesLinks {
  text-align: left;
}
.noteList + .noteList {
  border-top: 1px solid #ccc;
}
.connectionsPanel .loadingMessage {
  margin-top: 40px;
}
.connectionsPanel textarea.noteText,
.connectionsPanel textarea.feedbackText,
.sideColumn textarea.feedbackText {
  width: 100%;
  min-height: 100px;
  border: none;
  border-radius: 7px;
  padding: 20px 25px;
  box-sizing: border-box;
  box-shadow: 0 1px 3px rgba(0,0,0,0.2);
  font-size: 18px;
  font-family: "adobe-garamond-pro", "Crimson Text", Georgia, serif;
  margin-bottom: 10px
}


.connectionsPanel .noteSharingToggle {
  border: 1px solid #ccc;
  border-radius: 4px;
  margin-bottom: 12px;
}
.connectionsPanel .notePrivateButton,
.connectionsPanel .notePublicButton {
  width: 50%;
  display: inline-block;
  text-align: center;
  color: #CCC;
  padding: 16px 24px;
  border-radius: 4px;
  cursor: pointer;
  font-size: 15px;
  letter-spacing: 1px;
  font-family: "Roboto", "Helvetica Neue", "Helvetica", sans-serif;
  box-sizing: border-box;
}
.connectionsPanel .notePrivateButton.active,
.connectionsPanel .notePublicButton.active {
  background-color: white;
  color: #666;
}
.connectionsPanel .notePrivateButton {
  border-right: 1px solid #ccc;
  border-top-right-radius: 0;
  border-bottom-right-radius: 0;
}
.hebrew .connectionsPanel .notePrivateButton {
  border-left: 1px solid #ccc;
  border-top-left-radius: 0;
  border-bottom-left-radius: 0;
  border-right: none;
  border-top-right-radius: 4px;
  border-bottom-right-radius: 4px;
}
.connectionsPanel .line {
  width: 100%;
  border-bottom: 1px solid #ccc;
  margin: 40px 0;
}
.connectionsPanel .deleteNote {
  text-align: center;
  padding: 18px 0;
  color: #999;
  font-size: 15px;
  cursor: pointer;
  font-family: "Roboto", "Helvetica Neue", "Helvetica", sans-serif;
}
.connectionsPanel.textList .note {
  padding: 30px 0;
  position: relative;
}
.connectionsPanel.textList .note {
  border-top: 1px solid #E6E5E6;
}
.connectionsPanel.textList .note:first-child {
  border-top: none;
}
.connectionsPanel .noteButtons {
  position: absolute;
  top: 30px;
  left: -32px;
}
.interface-hebrew .connectionsPanel .noteButtons {
  left: auto;
  right: -32px;
}
.connectionsPanel .editNoteButton {
  visibility: hidden;
}
.connectionsPanel .note:hover .editNoteButton {
  visibility: visible;
}
.connectionsPanel .noteButtons .fa {
  cursor: pointer;
  color: #C6C6C6;
  font-size: 20px;
  margin: 0 8px;
}
.connectionsPanel .chavruta #chavrutaURL {
  background: #FBFBFA;
  box-shadow: 0px 1px 3px rgba(0, 0, 0, 0.25);
  border-radius: 6px;
  border: none;
  width: calc(100% - 22px);
  padding: 15px 11px;
  font-family: "Roboto", "Helvetica Neue", "Helvetica", sans-serif;
  color: #666;
  font-style: normal;
  font-weight: normal;
  font-size: 16px;
  line-height: 19px;
}
.connectionsPanel .chavruta .buttonContainer,
.feedbackOverlay .buttonContainer {
  width: 100%;
  margin-top: 15px;
  text-align: center;
}
.connectionsPanel .chavruta .startChavrutaButton {
  color: #fff;
}
.connectionsPanel .chavruta .startChavrutaButton img {
  filter: invert(100%) sepia(0%) saturate(7500%) hue-rotate(181deg) brightness(118%) contrast(111%);
  margin-inline-end: 10px;
}
.connectionsPanel .chavruta .headerText {
  font-family: "Roboto", "Helvetica Neue", "Helvetica", sans-serif;
  font-style: normal;
  font-weight: 500;
  font-size: 22px;
  line-height: 26px;
  padding-bottom: 13px;
  color: #666666;
  border-bottom: 1px solid #CCCCCC;
}
.connectionsPanel .chavruta p {
  font-size: 16px;
  font-family: "Roboto", "Helvetica Neue", "Helvetica", sans-serif;
  line-height: 19px;
  color: #666666;
}
.connectionsPanel .chavruta .fakeBrowser {
  width: 100%;
  margin: 30px auto 30px;
}
.fakeBrowser .fakeBrowserHeader {
  background: #C4C4C4;
  width: 100%;
  height: 30px;
  display: inline-flex;
  border-radius: 3px 3px 0 0;
}
.fakeBrowser .fakeBrowserButtons {
  padding: 7px;
}
.fakeBrowser .fakeBrowserButton {
  width: 8px;
  height: 8px;
  border-radius: 8px;
  display: inline-block;
  margin: 0px 1px;
}
.fakeBrowserButton.red {
  background: #E96E4C;
}
.fakeBrowserButton.yellow {
  background: #E6A935;
}
.fakeBrowserButton.green {
  background: #85C33D;
}

.fakeBrowser .fakeBrowserURLBar {
  background: #fff;
  flex: 1;
  align-self: center;
  margin-right: 10px;
  text-align: center;
  opacity: 0.85;
  border-radius: 4px;
  color: #9B9B9B;
}
.fakeBrowser .fakeBrowserMain {
  width: 100%;
  height: 190px;
  background-color: #fff;
  border-radius: 0 0 3px 0;
}
.fakeBrowser .fakeBrowserMain .fakeBrowserLeft {
  padding: 10px;
  background-color: #EDEDEC;
  width: 85px;
  display: inline-block;
  border-radius: 0 0 0 3px;
}
.fakeBrowser .fakeBrowserMain .fakeBrowserRight {
  padding: 0 10px;
  background-color: #fff;
  width: calc(100% - 127px);
  display: inline-block;
}
.fakeBrowser .fakeBrowserMain .fakeBrowserRight hr {
  border: none;
  margin-top: 8px;
  border-top: 3px solid #ccc;
}
.fakeBrowser .fakeBrowserMain .fakeBrowserRight hr:nth-child(4n+0) {
  margin-bottom: 16px;
  width: 80%;
  margin-inline-start: 0;
}
.fakeBrowser .fakeBrowserButtonAvatar {
  margin: 10px auto 5px;
  width: 80%;
  text-align: center;
}
.fakeBrowser .fakeBrowserButtonAvatar img {
  width: 100%;
}
.fakeBrowser .fakeBrowserButtonAvatar .default-profile-img {
  line-height: 68px;
  background: #212E50;
}
.addConnectionBox {
  font-size: 18px;
  text-align: center;
}
.addConnectionBox .dropdown .dropdownMain{
  justify-content: center;
}
.addConnectionBox .dropdown .dropdownMain span, .addConnectionBox .dropdown .dropdownMain img{
  margin-inline-start: auto;
}
.addConnectionSummary {
  margin-bottom: 20px;
}
.loginPrompt {
  text-align: center;
}
.loginPrompt .loginPromptMessage {
  font-size: 18px;
  margin-bottom: 20px;
}
.loginPrompt .button {
  width: auto;
  margin: 0 6px;
}
.profile-pic {
  display: flex;
  justify-content: center;
  align-items: center;
  flex-direction: column;
}
.profile-page {
  background-color: var(--lightest-grey);
}
.profile-page .profile-pic .profile-pic-hover-button {
  display: none;
}
.profile-pic-cropper-error {
  line-height: 1;
  max-width: 50vw;
  overflow: hidden;
}
.profile-page .profile-pic:hover .profile-pic-hover-button.profile-pic-button-visible {
  display: flex;
}
.profile-page .profile-pic .profile-pic-button-row {
  display: flex;
}
.profile-page .profile-pic .profile-pic-button {
  position: absolute;
}
.profile-pic-cropper-modal {
  max-width: unset !important;
  max-height: unset !important;
  padding: 15px 15px 17px 15px !important;
  box-shadow: 0px 1px 4px rgba(0, 0, 0, 0.4);
  background-color: #FFF !important;
  border-radius: 6px;
}
.profile-pic-cropper-modal-inner {
  overflow: auto;
  display: block;
  line-height: 0;
  border-radius: 6px;
}
.profile-pic-loading {
  display: flex;
  align-items: center;
  justify-content: center;
  margin-top: 17px;
}
.profile-pic-cropper-modal .ReactCrop__crop-selection {
  border-radius: 50%;
  box-shadow: 0 0 0 9999em rgba(255, 255, 255, 0.6);
}
.profile-pic-cropper-modal .ReactCrop__image {
  max-width: 50vw;
  max-height: 50vh;
}
.profile-pic-close {
  right: 25px !important;
}
.profile-pic-cropper {
}
.profile-page .profile-pic .profile-pic-cropper-modal .profile-pic-cropper-button {
  display: inline-flex;
}
.profile-page .profile-pic .profile-pic-cropper-desc {
  margin-top: 9px;
  margin-bottom: 18px;
}
.profile-pic .profile-pic-input-file {
  /* make it essentially invisible so it stays in DOM and is accessible */
  width: 0.1px;
  height: 0.1px;
  opacity: 0;
  overflow: hidden;
  position: absolute;
  z-index: -1;
}
.readerNavMenu.profile-page .resourcesLink img {
  top: 0;
}
.profile-page .logoutLink {
  box-shadow: none;
  font-size: 16px;
}
.profile-page .logoutLink .int-en {
  font-family: "Roboto", "Helvetica Neue", "Helvetica", sans-serif;
}
.profile-page .logoutLink .int-he {
  font-family: "Heebo", sans-serif;
}
.notificationsTitleIcon {
  position: relative;top: 2px;
}
.notification {
  border-bottom: 1px solid var(--light-grey);
  border-top: none;
  padding: 25px 0;
  line-height: 1.4;
}
.notification {
  display: flex;
}
.notification .imageSection {
  margin-inline-end: 15px;
}
.notification .imageSection img {
  height: 30px;
  width: 30px;
  border-radius: 15px;
}
.notification .mainSection {
  flex: 1;
}
.notification a {
  unicode-bidi: plaintext;
}
.notification a:hover {
  color: inherit;
}
.notification .topLine {
  display: flex;
  justify-content: space-between;
  flex-direction: row;
  margin-top: 2px;
  align-content: space-between;
}
.notification .topLine a {
  font-weight: bold;
<<<<<<< HEAD
}
.notification .topLineText {
  flex: 1;
}
.notification .date {
  color: var(--medium-grey);
  font-size: 14px;
  margin-inline-start: 15px;
}
.notification .notificationBody {
  margin-top: 20px;
}
.notification .sheetTitle,
.notification .collectionName {
  --english-font: var(--english-serif-font-family);
  --hebrew-font: var(--hebrew-serif-font-family);
  font-size: 24px;
  display: block;
}
.notification .sheetSummary {
  --english-font: var(--english-serif-font-family);
  --hebrew-font: var(--hebrew-serif-font-family);
  color: var(--dark-grey);
  font-size: 16px;
  margin-top: 10px;
}
.notification .replyButton {
  margin-top: 15px;
}
=======
}
.notification .topLineText {
  flex: 1;
}
.notification .date {
  color: var(--medium-grey);
  font-size: 14px;
  margin-inline-start: 15px;
}
.notification .notificationBody {
  margin-top: 20px;
}
.notification .sheetTitle,
.notification .collectionName {
  --english-font: var(--english-serif-font-family);
  --hebrew-font: var(--hebrew-serif-font-family);
  font-size: 24px;
  display: block;
}
.notification .sheetSummary {
  --english-font: var(--english-serif-font-family);
  --hebrew-font: var(--hebrew-serif-font-family);
  color: var(--dark-grey);
  font-size: 16px;
  margin-top: 10px;
}
.notification .replyButton {
  margin-top: 15px;
}
>>>>>>> 3ec8a06a
.notification .replyButton img {
  width: 15px;
  height: 10px;
  margin-inline-end: 10px;
}
.notification-message-link {
  display: inline-block;
  padding: 0 5px;
}
.globalUpdateForm {
  padding: 20px;
  background-color: #ddd;
  border-radius: 15px;
  font-size: 18px;
}
.globalUpdateForm .storyTypeSelector {
  padding-bottom: 15px;
}
.globalUpdateForm  select {
  margin: 0 0 0 15px;
}
.globalUpdateForm .error {
  color: red;
  font-size: 90%;
}
.globalUpdateForm input[type="text"] {
  padding: 5px;
  margin: 5px 0;
  width: 260px;
}
.globalUpdateForm input[type="radio"] {
  padding: 5px;
  margin: 8px;
}
.globalUpdateForm label {
  padding-top: 10px;
  display: block;
}
.globalUpdateForm .previewButton {
  margin-left: 85%;
  font-size: 20px;
}
.update {
  position: relative;
}
.update .imageSection {
  display: none;
}
.update .delete-update-button {
  position: absolute;
  top:  8px;
  right:  0px;
  color:  var(--dark-grey);
}
.story-action-button {
  display: inline-block;
  background: #CB6158;
  padding: 0 15px;
  margin: 0 8px;
  width: 60px;
  text-align: center;
  height: 19px;
  color: #fff;
  cursor: pointer;
  border-radius: 8px;
  box-shadow: 1px 1px 1px #ccc;
  border: 1px solid #ccc;
}

.lds-ring {
  display: inline-block;
  position: relative;
  width: 34px;
  height: 34px;
}
.lds-ring div {
  box-sizing: border-box;
  display: block;
  position: absolute;
  width: 21px;
  height: 21px;
  margin: 6px;
  border: 6px solid #999;
  border-radius: 50%;
  animation: lds-ring 1.2s cubic-bezier(0.5, 0, 0.5, 1) infinite;
  border-color: #999 transparent transparent transparent;
}
.lds-ring div:nth-child(1) {
  animation-delay: -0.45s;
}
.lds-ring div:nth-child(2) {
  animation-delay: -0.3s;
}
.lds-ring div:nth-child(3) {
  animation-delay: -0.15s;
}
@keyframes lds-ring {
  0% {
    transform: rotate(0deg);
  }
  100% {
    transform: rotate(360deg);
  }
}
.sefariaLogo {
  text-align: center;
  text-transform: uppercase;
  font-family: "Roboto", "Helvetica Neue", "Helvetica", sans-serif;
}
#appLoading {
  position: fixed;
  text-align: center;
  background-color: #FBFBFA;
  height: 100%;
  width: 100%;
  direction: initial;
}
#appLoading .loadingMessage {
  position: absolute;
  top: 45%;
  left: 50%;
  transform: translate(-50%, -50%);
}
#appLoading img.int-en {
  width: 150px;
  height: 42px;
  margin-bottom: 6px;
}
#appLoading img.int-he {
  width: 150px;
  height: 49px;
  margin-bottom: 6px; 
}
.emptyDesktop {
  margin-top: 200px;
  text-align: center;
  color: #999;
}
.button {
  display: inline-block;
  color: white;
  background-color: var(--sefaria-blue);
  box-shadow: 0 1px 3px rgba(0,0,0,0.25);
  border-radius: 6px;
  padding: 16px 30px;
  margin: 0 2px 6px 2px;
  cursor: pointer;
  font-size: 16px;
  box-sizing: border-box;
  line-height: 19px;
  text-align: center;
  --english-font: var(--english-sans-serif-font-family);
  --hebrew-font: var(--hebrew-sans-serif-font-family);
  border: none;
}
.button.disabled{
  border: 1px solid var(--light-grey);
  background-color: var(--lightest-grey);
  font-size: 16px;
  line-height: 19px;
  text-align: center;
  color: var(--medium-grey);
  box-shadow: none;
}
.button.disabled:hover{
  color: var(--medium-grey);
  cursor: initial;
}
a.button {
  color: white;
}
.button:hover,
a.button:hover {
  color: white;
  text-decoration: none;
}
.button.white {
  background-color: white;
  color: #333;
}
a.button.white {
  color: var(--dark-grey);
}
.button.grey {
  background-color:  var(--lighter-grey);
  color: var(--dark-grey);
  box-shadow: none;
  border: none;
}
a.button.mini {
  padding: 5px;
  font-size: .8em;
}
.interface-english .userSheetTitle a.button.mini {
  float: right;
}
.interface-hebrew .userSheetTitle a.button.mini {
  float: left;
}
.button.transparent {
  color: #666;
  background-color: transparent;
  border: 1px solid transparent;
}
.profile-page .button.transparent {
  border: 0;
}
.button.transparent.bordered {
  border: 1px solid #CCC;
}
.button.fillWidth {
  width: 100%;
  text-align: center;
  display: block;
  margin: 10px 0;
}
.button.squareBorder {
  border-radius: 0;
}
a .button:hover {
  text-decoration: none;
}
.button.small {
  padding: 10px 14px;
  width: -moz-fit-content;
  width: fit-content;
}
.button.extraSmall {
  border-radius: 6px;
  box-shadow: none;
  margin: 0;
  padding: 5px 8px;
  height: 30px;
  line-height: 20px;
  letter-spacing: normal;
}
.button .buttonIcon {
  margin-inline-end: 7px;
  vertical-align: middle;
}
.button.small .buttonIcon {
  height: 14px;
  width: 14px;
  margin-top: -3px;
}
.button.appButton {
  box-shadow: none;
  border: 2px solid #18345D;
  color: #18345D;
}
.button.appButton img {
  margin-inline-end: 5px;
}
.button.appButton.iconOnly {
  width: 40px;
  height: 40px;
  box-sizing: border-box;
  display: inline-flex;
  padding: 0;
  justify-content: center;
  align-items: center;
}
.button.appButton.iconOnly img {
  width: 18px;
  height: 18px;
  margin: 0;
}
.lexicon-content{
  font-size: 15px;
  padding-bottom: 10px;
  margin-bottom: 1px;
}
.lexicon-link:hover {
  text-decoration: underline;
}
.lexicon-header {
  padding: 10px;
  border-bottom: 1px solid #e5e5e5;
  background-color: #AAAAAA;
}
.lexicon-header h4 {
  font-size: 1.2em;
  margin: 0;
}
.entry + .entry {
  padding-top: 10px;
}
.lexicon-results {
  padding-top: 20px;
}
.named-entity-attribution {
  margin-top: 13px;
}
.named-entity-ambiguous {
  margin-bottom: 24px;
}
.named-entity-ambiguous .systemText .int-en,
.named-entity-ambiguous .systemText .int-he {
  color: #999;
}
.named-entity-title-bar {
  display: flex;
  flex-direction: row;
  justify-content: space-between;
}
.named-entity-wrapper {
  display: flex;
  flex-direction: column;
}
.named-entity-wrapper + .named-entity-wrapper {
  margin-top: 26px;
}
.readerPanel.english .named-entity-wrapper {
  direction: ltr;
}
.readerPanel.hebrew .named-entity-wrapper {
  direction: rtl;
}
.lexicon-results .named-entity-description {
  margin-top: 13px;
}
.lexicon-results .named-entity-description .en,
.lexicon-results .named-entity-description .he {
  color: #666;
}
.lexicon-results .entry > div {
  padding: 1% 0 1% 0;
  margin: auto;
}
.lexicon-results .entry a {
    font-size: .8em;
    font-weight: bold;
    letter-spacing: 1px;
    cursor: pointer;
    color: #333;
}
.lexicon-results .entry .headline {
  color: #333;
  font-size: 1.2em;
  display: block;
}
.lexicon-results .entry .headwords .headword {
  display: inline;
}
.lexicon-results .entry .morphology {
  font-family: "Roboto", "Helvetica Neue", "Helvetica", sans-serif;
  color: #999;
  display: inline;
  margin-right: 5px;
}
.lexicon-results .entry .lang-ref {

}
.lexicon-results .entry .definition-content{
    color: #444;
}
.lexicon-results ol {
	list-style-position: inside;
}
.lexicon-results .entry .definition li.sense{
	margin-left: 15px;
    padding-bottom: 10px;
}
.lexicon-results .entry .definition ol.senses{
	padding-left: 0;
}
.lexicon-results .entry .definition > li.sense{
	margin-left: 0;
}
.lexicon-results .entry ol.definition {
	list-style-type: none;
	padding-top: 2px;
	padding-left: 0;
    margin: 0;
}
.lexicon-results .entry .definition .notes {}
.lexicon-results .entry .definition .derivatives {display: block;margin-left: 15px;}
.lexicon-results .attribution {

}

.lexicon-results .attribution div,
.named-entity-wrapper .attribution div {
  display: block;
  font-family: "Roboto", "Helvetica Neue", "Helvetica", sans-serif;
  color: #aaa;
  font-size: 10px;
}
.lexicon-content .headword.en, .lexicon-content .headword.he,
.lexicon-content .definition-content.en, .lexicon-content .definition-content.he,
.lexicon-content .lexicon-results .attribution {
  display: inline;
}
.lexicon-content .headword.he, .lexicon-content .definition-content.he {
  direction: rtl;
}
.lexicon-content .headword.en, .lexicon-content .definition-content.en {
  direction: ltr;
}
.lexicon-instructions,
.lexicon-content .loadingMessage {
  font-size: 15px;
  font-style: italic;
}
.splitHeader {
  text-align: left;
  display: flex;
  flex-direction: row;
  justify-content: space-between;
  color: #666;
  font-weight: 300;
}
.splitHeader .en {
  font-size: 14px;
}
.splitHeader .he {
  font-size: 14px;
}
.splitHeader select {
  margin-inline-start: 6px;
}
.sheetsNewButton {
  text-align:center;
  margin-bottom: 30px;
}
.sheetsNewButton a {
  color: inherit;
}
.sheet.userSheet .sheetTitle  {
  font-family: "adobe-garamond-pro", "Crimson Text", Georgia, serif;
  font-size: 20px;
  color:#333;
  margin-bottom: 6px;
  unicode-bidi: plaintext;
}
.sheet.userSheet {
  font-size: 14px;
  color:#999;
  text-decoration: none;
  flex-direction: column;
}
.interface-english .sheet.userSheet{
  font-family: "Roboto", "Helvetica Neue", "Helvetica", sans-serif;
}
.interface-hebrew .sheet.userSheet{
  font-family: "Heebo", "sans-serif";
}
.sheet.userSheet .userSheetInfo{
  display: flex;
  justify-content: flex-start;
}
.sheet.userSheet .userSheetInfo span:before{
  content: '·';
  margin: auto 4px;
}
.sheet.userSheet .userSheetInfo span:first-child:before{
  content: '';
  margin: 0;
}
.sheet.userSheet .sheetAccess{
  margin: auto 4px;
}
.filterByTag {
  cursor: pointer;
  text-transform: none;
  font-size: 18px;
}
.sheet.userSheet .sheetEditButtons {
  font-size: 24px;
  height: 32px;
  width: 32px;
  text-align: center;
  line-height: 32px;
  background-color: white;
  border: 1px solid #E6E6E6;
  border-radius: 4px;
  margin-left: 10px;
  display: none;
  float:right;
  cursor: pointer;
  color: #999;
  text-decoration: none;
}
.sheetButton:hover {
  text-decoration: underline;
}
.sheetButton{
  border: 1px solid #fff;
}
.sheetButton.active {
  border: 1px solid #333;
}
.tagString a {
  text-decoration: none;
  color: #999;
}
.tagString a:after {
  content: ", ";
  color: #999;
}
.tagString a:last-child:after {
  content: "";
}
.singlePanel .collectionsList {
  margin-top: 0;
}
.collectionsList .enCollections,
.collectionsList .heCollections {
  margin-bottom: 50px;
}
.readerPanel .collectionsList .enCollections .gridBox,
.readerPanel .collectionsList .enCollections .int-he {
  direction: ltr;
}
.readerPanel .collectionsList .heCollections .gridBox {
  direction: rtl;
}
.collectionListing {
  display: flex;
  flex-direction: row;
  justify-content: space-between;
}
.profile-page .collectionListing {
  padding: 20px 0;
}
.collectionListing .left-content {
  display: flex;
  flex-direction: row;
  align-items: center;
}
.collectionListing + .collectionListing {
  border-top: 1px solid #ccc;
}
.collectionListingImageBox {
  width: 40px;
  height: 40px;
  border-radius: 20px;
  margin-inline-end: 10px;
  overflow: hidden;
  flex-shrink: 0;
}
.sheetMetaDataBox .collectionListingImageBox,
.tocTop .collectionListingImageBox {
  background-color: transparent;
}
.sheetMetaDataBox .title {
  display: block;
}
.sheetMetaDataBox .title br { /* hide the line breaks that are stripped before saving */
    display: none;
}
.sheetMetaDataBox .title * {  /* chrome adds <div> tags to contenteditables and we want those inline as well  */
  display: inline;
}
.sheetMetaDataBox .title:empty:before {
  content: "Untitled";
  color: #999;
  position: relative;
  pointer-events: none;
  width: auto;
}
.sheetMetaDataBox .title:focus:before {
  content: "\200B"; /* zero-width space required so that chrome doesn't cause change in size of box on focus/blur */
  width: 0;
}
.publishBox {
  text-align: start;
  background-color: #EDEDEC;
  border-radius: 6px;
  padding: 10px 25px;
  max-width: 540px;
  margin: 0 auto;
  font-size: 16px;
  color: #666;
}
.publishBox .smallText .int-en, .publishBox .smallText .int-he.enInHe {
  color: #666;
}
.publishBox p.error {
  color: red;
}
.publishBox .error .react-tags,
.publishBox textarea.error {
  border: 1px solid red;
}
.publishBox p strong {
  color: black;
  font-weight: 400;
}
.publishBox h3 {
  font-size: 22px;
  font-weight: 500;
  color: #666;
  margin-top: 12px;
  margin-bottom: 14px;
  text-transform: none;
  text-align: start;
}
.publishBox hr {
  border-bottom: none;
  border-right: none;
  border-left: none;
  margin-left: -25px;
  margin-right: -25px;
  border-top: 1px solid #CCC;
  margin-top: 20px;
}
.publishBox .smallText {
  color: #666666
}
.publishBox textarea {
  width: 100%;
  height: 100%;
  resize: none;
  box-sizing: border-box;
  font-size: 16px;
  color: #000;
  border: none;
  border-radius: 6px;
  box-shadow: 0px 1px 3px rgba(0, 0, 0, 0.25);
  font-style: normal;
  padding: 10px;
}
.publishBox textarea::placeholder {
  font-size: 16px;
  color: #666;
  font-style: normal;
  font-family: var(--english-sans-serif-font-family);
}
.publishBox .react-tags {
  position: relative;
  padding: 10px 10px 4px 10px;
  border-radius: 6px;
  background-color: #fff;
  box-shadow: 0px 1px 3px rgba(0, 0, 0, 0.25);
  /* shared font styles */
  font-size: 16px;
  line-height: 1.2;
  color: #666;
  /* clicking anywhere will focus the input */
  cursor: text;
}
.publishBox .react-tags.is-focused {
  border-color: #B1B1B1;
}
.publishBox .react-tags__selected {
  display: inline;
}
.publishBox .react-tags__selected-tag {
  display: inline-block;
  box-sizing: border-box;
  margin: 0 6px 6px 0;
  padding: 6px 8px;
  border: none;
  border-radius: 6px;
  background: #EDEDEC;
  color: #000;
  /* match the font styles */
  font-family: inherit;
  font-size: inherit;
  line-height: inherit;
}
.publishBox .react-tags__search-input,
.publishBox .react-tags__search-input:focus,
.publishBox .react-tags__search-input:focus-visible {
  font-family: inherit;
  font-size: inherit;
  border: none;
  outline: none;
}
.publishBox .react-tags__search-input::placeholder {
  font-size: 16px;
  font-style: normal;
  font-family: var(--english-sans-serif-font-family);
}
body.interface-hebrew .publishBox .react-tags__search-input::placeholder,
body.interface-hebrew .publishBox textarea::placeholder {
  font-family: var(--hebrew-sans-serif-font-family);

}
.publishBox .react-tags__selected-tag:after {
  content: '\2715';
  color: #AAA;
  margin-inline-start: 8px;
  font-size: 10px;
}
.publishBox .react-tags__selected-tag:hover,
.publishBox .react-tags__selected-tag:focus {
  border-color: #B1B1B1;
}
.publishBox .react-tags__search {
  display: inline-block;

  /* match tag layout */
  padding: 7px 2px;
  margin-bottom: 6px;

  /* prevent autoresize overflowing the container */
  max-width: 100%;
}
.publishBox .publishButton {
  margin: 18px 0;
  text-align: end;
}
.publishBox .publishButton .button.published {
  background-color: #EDEDEC;
  border: 1px solid #CCCCCC;
  color: #666666
}
.publishBox p {
  margin-bottom: 9px;
 }
.publishBox .react-tags__suggestions ul {
  position: absolute;
  inset-inline-start: 0;  /* Note reduntant css rules below `body.interface-[hebrew|english]  .publishBox .react-tags__suggestions ul` */
  top: 100%;
  margin: 4px -1px;
  padding: 0;
  list-style: none;
  background: #fff;
  border: 1px solid #ccc;
  border-radius: 6px;
  min-width: 300px;
}
/* Reduntant given above `inset-inline-start` rule, but not standard on all browsers yet
RMN: 2021-04-22 */
body.interface-hebrew  .publishBox .react-tags__suggestions ul {
  right: 0;
}
/* Reduntant given above `inset-inline-start` rule, but not standard on all browsers yet
RMN: 2021-04-22 */
body.interface-english .publishBox .react-tags__suggestions ul {
  left: 0;
}
.publishBox .react-tags__suggestions li {
  border-bottom: none;
  padding: 6px 8px;
}
.publishBox .react-tags__suggestions li mark {
  text-decoration: none;
  background: none;
  font-weight: normal;
}
.publishBox .react-tags__suggestions li:hover {
  cursor: pointer;
  background: #eee;
}
.publishBox .react-tags__suggestions li.is-active {
  background: #eee;
}
.publishBox .react-tags__suggestions li.is-disabled {
  opacity: 0.5;
  cursor: auto;
}
.interface-hebrew .sheetMetaDataBox .authorStatement {
  direction: rtl;
}
.editorSidebarToggle {
  position: fixed;
  top: 150px;
  right: 30px;
  height: 30px;
  width: 30px;
  border-radius: 30px;
  border: none;
  background-color: #FBFBFA;
  cursor: pointer;
  box-shadow: 0px 1px 3px rgba(0, 0, 0, 0.25);
}
.editorSidebarToggle:active {
  box-shadow: 0px 1px 1px rgba(0, 0, 0, 0.25);
}
.editorSidebarToggle::after {
  content: url("/static/img/3vdots.svg");
}
.collectionListingImage {
  height: 100%;
  width: 100%;
  object-fit: cover;
  background-color: white;
}
.collectionListingImage.default {
  width: 80%;
  height: 80%;
  margin: 10%;
  opacity: 0.4;
}
.collectionListingName {
  display: block;
  font-size: 30px;
  color: #000;
  margin-bottom: 5px;
}
.collectionListingName:hover {
  color: #333;
}
.collectionListingDetails {
  color: #999;
  font-size: 14px;
}
.collectionListingMembership {
  text-transform: capitalize;
}
.collectionListingDetailSeparator {
  margin: 8px;
}
.collectionInfo {
  margin-bottom: 35px;
}
.interface-hebrew .collectionInfo .he {
  display: inline;
}
.interface-hebrew .collectionInfo .en {
  display: none;
}
.collectionPage h1 {
  color: black;
  font-size: 30px;
  margin-bottom: 5px;
  --hebrew-font: var(--hebrew-serif-font-family);
  --english-font: var(--english-serif-font-family);
}
.collectionPage .navTitle {
  margin-bottom: 5px;
}
.collectionPage .collectionLabel {
  text-transform: uppercase;
  color: #666;
  font-size: 16px;
  letter-spacing: 2px;
  display: block;
  margin-bottom: 25px;
}
.collectionPage a:hover {
  color: inherit;
}
.collectionPage .collectionWebsite {
  display: block;
  font-size: 16px;
  margin-top: 15px;
  color: #4B71B7;
  direction: ltr;
}
.collectionPage .collectionDescription {
  font-size: 16px;
  color: #666;
  line-height: 1.3;
}
.collectionPage .collectionDescription .dedication {
  --hebrew-font: var(--hebrew-serif-font-family);
  --english-font: var(--english-serif-font-family);
}
.collectionPage .collectionDescription .en .dedication {
  font-style: italic;
  font-size: 18px;
  display: block;
}
.collectionPage .collectionDescription .he .dedication {
  font-size: 20px;
  display: block;
}
.collectionPage .bubbleTab {
  font-size: 16px;
}
.collectionPage .tagsList {
  --hebrew-font: var(--hebrew-serif-font-family);
  --english-font: var(--english-serif-font-family);
}
.collectionPage .emptyMessage .button {
  margin-top: 22px;
}
.collectionPage .emptyMessage .button:hover {
  color: white;
}
.collectionContentsTab .gridBox {
  margin-bottom:  30px;
}
.collectionPage .collectionContentsSectionLabel {
  color: var(--dark-grey);
  size: 16px;
  margin: 30px 0 12px 0;
}
.collectionPage .collectionContentsTag {
  font-size: 24px;
}
.collectionPage .sheetIcon {
  display: none;
}
.collectionPage .filterable-list .sheet a.sheetTitle {
  font-size:  24px;
}
.collectionPage .searchInCollectionLink {
  font-size:  16px;
  color: var(--dark-grey);
  margin-top: 20px;
  display: block;
}
.collectionInvitationBox {
  padding-bottom: 20px;
}
.collectionInvitationBox .button {margin: 0;}
.collectionSheetInner {
  display: flex;
}
.collectionSheetInnerContent {
  flex: 1;
}
.sheet .sheetTitleText {
  font-family: var(--english-serif-font-family);
}
.sheetListingPinButton {
  display: none;
  opacity: 0.3;
  cursor: pointer;
}
.sheet:hover .sheetListingPinButton.active {
  display: block;
}
.sheetListingPinButton.pinned {
  display: block;
  opacity: 0.6;
}
#collectionInvitationInput {
  box-shadow: 0 1px 3px rgba(0,0,0,0.2);
  border: none;
  margin-inline-end: 10px;
  font-size: 18px;
  position: relative;
  border-radius: 7px;
  box-sizing: border-box;
  width: 215px;
  padding: 10px 15px;
}
.collectionInvitationBoxMessage {
  font-size: 18px;
  padding: 12px 0 0;
  text-align: center;
}
.flexLineBreak {
  width: 100%;
  height: 0;
}
.collectionPage .collectionMemberListing {
  padding-bottom: 24px;
  font-family: "Roboto", "Helvetica Neue", "Helvetica", sans-serif;
  font-size: 16px;
  color: #666;
  display: flex;
  flex-direction: row;
  justify-content: start;
}
.collectionMemberListingPic {
  margin-inline-end: 10px;
}
.collectionMemberListingPic.invitation {
  background-color: var(--medium-grey);
  border-radius: 1000px;
  width: 40px;
  height: 40px;
  line-height: 40px;
  text-align: center;
}
.collectionMemberListingName {
  color: black;
}
.collectionMemberListingRole {
  color: var(--dark-grey);
  font-size: 13px;
  margin-top: 4px;
}
.collectionMemberListingText {
  position: relative;
}
.collectionPage .collectionMemberListing .collectionMemberListingActions {
  display: none;
}
.collectionPage .collectionMemberListing:hover .collectionMemberListingActions {
  display: inline-flex;
}
.collectionMemberListingActions .collectionMemberListingActionsButton {
  cursor: pointer;
  color: var(--dark-grey);
  margin-inline-start: 8px;
}
.collectionMemberListingActionsMenu {
  position: absolute;
  left: 0;
  top: 46px;
  line-height: 30px;
  background-color: white;
  border: 1px solid #ccc;
  border-radius: 4px;
  color: #999;
  font-size: 15px;
  z-index: 1;
}
.interface-hebrew .collectionMemberListingActionsMenu {
  right: 0;
  left: unset;
}
.collectionMemberListingActionsMenu .action {
  padding: 4px 10px;
  cursor: pointer;
  white-space: nowrap;
}
.collectionMemberListingActionsMenu .action:hover {
  background-color: #eee;
}
.collectionMemberListingActionsMenu .action + .action {
  border-top: 1px solid #ccc;
}
.collectionMemberListingActionsMenu .role {
  font-size: 17px;
  margin-right: 4px;
}
.collectionMemberListingActionsMenu .role.current {
  color: var(--dark-grey);
}
.collectionInvitationListing {
  display: inline-block;
  min-height: 50px;
  line-height: 50px;
}
.topicPanel .smallText .separator {
  color: #999;
  font-size: 20px;
  margin: 0 3px;
}
.topicFilterBox {
  display: flex;
  align-items: center;
  margin-bottom: 30px;
  background-color: var(--lighter-grey);
  border-radius: 100px;
  padding: 0 10px;
  margin-top: 0;
  width: 285px;
  max-width: 100%;
}
.singlePanel .topicFilterBox {
  margin-top: 20px;
}
.topicFilterBox .searchIcon {
  height: 18px;
  width: 18px;
  opacity: 0.4;
}
.topicFilterInput {
  padding: 0px 10px;
  line-height: 30px;
  flex: 1;
  box-sizing: border-box;
  border: none;
  background: transparent;
  font-size: 18px;
}
.topicsFilterReset {
  cursor: pointer;
  color: var(--medium-grey);
}
.topicsFilterResetIcon {
  height: 16px;
  width: 16px;
  opacity: 0.4;
  margin-inline-start: 8px;
  vertical-align: -2px;
}
.alphabeticalTopicsNav {
  color: var(--dark-grey);
  margin-bottom: 5px;
}
.alphabeticalTopicsNav a {
  display: inline-block;
  margin-bottom: 10px;  
}
.alphabeticalTopicsNav a + a {
  margin-inline-start: 10px;
}
.allTopicsList {
  min-height: 500px;
}
.topicPanel .topicLabel {
  text-transform: uppercase;
  font-weight: lighter;
  margin-bottom: 10px;
  font-size: 14px;
}
.topicPanel .topicLabel a {
  color: #8E8E8E;
}
.topicPanel .sideColumnMore {
  cursor: pointer;
  font-size: 16px;
  line-height: 26px;
  color: #666;
}
.topicPanel .sideColumnMore:hover {
  cursor: pointer;
  text-decoration: underline;
}
.topicPanel .sourceList {
  min-height: 500px;
}
.topicPanel .sourceList .loadingMessage {
  text-align: center;
}
.topicPanel .topicSource {
  margin-bottom: 40px;
  cursor: pointer;
  position: relative;
}
.topicPanel .topicSource .title {
  font-weight: bold;
}
.topicPanel .topicSource .score {
  font-size: 17px;
  color: #333;
  font-weight: normal;
  white-space: nowrap;
  border-radius: 4px;
  padding: 3px;
}
.topicPanel .topicSource .score:hover {
  background-color: #EEE;
}
.topicPanel .topicSource .score:active {
  background-color: #DDD;
}
.hebrew .topicPanel .topicSource .score {
  right: auto;
  left: 5px;
}
.topicPanel .topicSource .score img {
  width: 15px;
  height: 15px;
  vertical-align: middle;
  margin: -4px 0 0 2px;
  opacity: 0.6;
}
.hebrew .topicPanel .topicSource .score img {
  margin: -4px 2px 0 0;
}
.note a {
  color: #333;
  text-decoration: underline;
}
.noteListing {
  margin-bottom: 30px;
  border-bottom: 1px solid #ccc;
}
.noteListing a:hover {
  text-decoration: none;
}
.noteListing .textRange .title {
  font-size: 18px;
  color: #999;
  margin-bottom: 10px;
}
.noteListing .textRange .title:hover {
  text-decoration: underline;
}
.noteListing .textRange .text {
  font-size: 18px;
  font-style: italic;
  color: #999;
  margin-bottom: 18px;
}
.noteListing .textRange .text .he {
  font-style: normal;
}
.noteListing .segment {
  display: block;
}
.noteListing .note {
  font-size: 18px;
}
.noteListing .actionButtons {
  visibility: hidden;
  float: right;
  display: inline-block;
  cursor: pointer;
}
.interface-hebrew .noteListing .actionButtons {
  float: left;
}
.noteListing:hover .actionButtons {
  visibility: visible;
}
.noteListing .actionButtons img {
  width: 16px;
  height: 16px;
  opacity: 0.4;
}
.noteListing .actionButtons img + img {
  margin: 0 0 0 10px;
}
.interface-hebrew .noteListing .actionButtons img + img {
  margin: 0 10px 0 0;
}
.noteListing:hover .actionButtons img:hover {
  opacity: 0.6;
}
.noteListing .mask {
  background-color: white;
  opacity: 0.5;
}
.addToSourceSheetModal {
  position: absolute;
  display: block;
  left: 40%;
  top: 240px;
  width: 330px;
  padding: 20px;
  background: #FBFBFA;
  border: #ccc 1px solid;
  border-radius: 4px;
  box-shadow: 0 0 10px #ccc;
  z-index: 200;
}
.addToSourceSheetModal .closeButton {
  margin-bottom: 10px;
  cursor: pointer;
  height: 18px;
  width: 18px;
  opacity: 0.5;
  float: right;
}
.searchBox .keyboardInputInitiator {
    opacity: 0.4;
    width: 16px;
    height: 16px;
    padding: 4px 7px;
    position: initial;
    vertical-align: 0px;
}
.header .searchBox .keyboardInputInitiator {
    display: none;
}
body #keyboardInputMaster {
    opacity: 1;
    background-color: #FBFBFA;
    border: 1px solid #ccc;
    padding: 5px;
    box-shadow: none;
    border-radius: 0.3em;
}
body #keyboardInputMaster thead {
  display: none;
}
body #keyboardInputMaster tbody tr td table{
    border-spacing: 2px 2px;
}
body #keyboardInputMaster tbody tr td table tbody tr td{
    border: 0.5px solid #eee;
    background: white;
    font-family: "Heebo","Roboto", sans-serif;
    min-width: 15px;
    vertical-align: middle;
    padding: 2px 8px;
    text-align: center;
    font-size: 14px;
    color: #333;
}
body #keyboardInputMaster tbody tr td table tbody tr td:hover,
body #keyboardInputMaster tbody tr td table tbody tr td:active,
body #keyboardInputMaster tbody tr td table tbody tr td.pressed{
    border: 1px solid #eee;
    background: #eee;
}
.calendarRefs {
  margin-bottom: 16px;
}
.calendarRef {
  font-size: 18px;
  color: #666;
  display: flex;
  margin: 2px 0;
}
.calendarRef a {
  color: inherit;
}
.calendarRef img {
  margin-top: 2px;
}
#editCollectionPageContainerInner {
  position: relative;
}
#editCollectionPage :not(h1) .int-en {
  font-family: "Roboto", "Helvetica Neue", "Helvetica", sans-serif;
}
#editCollectionPage :not(h1) .int-he {
  font-family: "Heebo", sans-serif;
}
#editCollectionPage .field {
  box-sizing: border-box;
  width: 100%;
  display: inline-block;
  vertical-align: top;
  padding: 12px;
}
#editCollectionPage .field.halfWidth {
  width: 50%;
  display: inline-block;
}
#editCollectionPage .field.quarterWidth {
  width: 25%;
  display: inline-block;
}
#editCollectionPage .field.threeQuarterWidth {
  width: 75%;
  display: inline-block;
}
#editCollectionPage .field > label {
  display: block;
  margin-bottom: 15px;
  color: #666;
}
#editCollectionPage input,
#editCollectionPage textarea {
  display: block;
  width: 100%;
  padding: 15px 12px;
  border-radius: 5px;
  border: none;
  box-sizing: border-box;
  box-shadow: 0 1px 3px rgba(0,0,0,0.2);
  font-family: "Roboto", "Helvetica Neue", "Helvetica", sans-serif;
  color: #333;
  font-size: 14px;
}
.interface-hebrew #editCollectionPage input,
.interface-hebrew #editCollectionPage textarea {
  font-family: "Heebo", sans-serif;
}
#editCollectionPage .hiddenFileInput {
  width: 0.1px;
  height: 0.1px;
  opacity: 0;
  overflow: hidden;
  position: absolute;
  z-index: -1;
}
#editCollectionPage .collectionImage {
  max-width: 200px;
  margin-bottom: 5px;
  display: block;
}
#editCollectionPage .helperText {
  color: #999;
  font-size: 13px;
  width: 500px;
}
#editCollectionPage .collectionHeaderBox {
  width: 100%;
  background-color: white;
  margin-bottom: 5px;
}
#editCollectionPage .collectionHeader {
  float: right;
  max-width: 100%;
}
#editCollectionPage .deleteCollection {
  cursor: pointer;
  margin: 30px 10px;
  color: #999;
  text-align: right;
}
#editCollectionPage .deleteCollection:hover {
  text-decoration: underline;
}
.dropdown {
  position: relative;
}
.dropdown .dropdownMain {
  background: white;
  box-shadow: 0 1px 3px rgba(0,0,0,0.2);
  border-radius: 7px;
  padding: 16px 22px;
  font-size: 16px;
  margin-bottom: 10px;
  cursor: pointer;
  line-height: 19px;
  color: var(--dark-grey);
  display: flex;
  justify-content: space-between;
  flex-direction: row;
}
.dropdown .dropdownMain.selected{
  color: var(--selected-option);
}
.dropdown .dropdownList .dropdownOption {
  font-size: 18px;
  cursor: pointer;
  padding: 0 22px;
  margin: 26px 0;
  border: none;
  color: var(--dark-grey);
  font-style: normal;
  font-weight: normal;
  font-size: 16px;
  line-height: 19px;
}
.dropdown .dropdownOpenButton {
  margin-inline-start: 6px;
  cursor: pointer;
  color: var(--dark-grey);
  font-size: 18px;
}
.interface-hebrew .dropdownOpenButton {
  float: left;
  margin-left: 0;
}
.dropdown .dropdownListBox {
  position: absolute;
  z-index: 1;
  margin-top: -14px;
  width: 100%;
  box-sizing: border-box;
  box-shadow: 0 1px 3px rgba(0,0,0,0.2);
  background: white;
  border-bottom-left-radius: 7px;
  border-bottom-right-radius: 7px;
}
.dropdown .dropdownList {
  color: #999;
  background-color: white;
  box-sizing: border-box;
  padding: 0;
  max-height: 250px;
  overflow-x: hidden;
  overflow-y: scroll;
  border-bottom-left-radius: 7px;
  border-bottom-right-radius: 7px;
}
.singlePanel .dropdown .dropdownList {
  max-height: 150px;
}
.dropdown .dropdownList .dropdownOption.selected {
  color: var(--selected-option);
}
.downloadTextModule .dropdown .dropdownMain{
  box-shadow: none;
}
.addToSourceSheetBox .dropdownMain.noselect {
  display: flex;
  justify-content: space-between;
  align-items: center;
  align-content: flex-start;
  text-align: start;
}
.addToSourceSheetBox .dropdownMain.noselect::before{
  content: url("/static/img/sheet.svg");
  opacity: 0.4;
  display: inline-block;
  margin-inline-end: 10px;
  transform: scale(0.8);
  vertical-align: text-bottom;
  line-height: 10px;
}
.addToSourceSheetBox .dropdownMain.noselect::after{
  content: url("/static/icons/chevron.svg");
  margin-inline-start: auto;
  opacity: 0.4;
  height: 24px;
  transform: scale(0.6) rotate(90deg);
  transform-origin: center center;
}
.addToSourceSheetBox .dropdownMain.noselect.open::after{
  transform: scale(0.6) rotate(-90deg);
  transform-origin: center center;
}
.addToSourceSheetBox .dropdownMain .loadingMessage {
  margin: 0;
}
.addToSourceSheetBoxTitle{
  font-style: normal;
  font-weight: normal;
  font-size: 13px;
  line-height: 15px;
  color: #999999;
  margin-bottom: 11px;
}
.addToSourceSheetBox .selectedRef{
  padding: 16px 22px;
  font-size: 16px;
  margin-bottom: 15px;
  cursor: pointer;
  background: #FBFBFA;
  box-shadow: 0px 1px 3px rgba(0, 0, 0, 0.25);
  border-radius: 6px;
  text-align: start;
}
.addToSourceSheetBox .selectedRef span{
  font-family: "adobe-garamond-pro", "Crimson Text", Georgia, "Times New Roman", serif;
  font-style: normal;
  font-weight: normal;
  font-size: 18px;
  line-height: 25px;
  color: #666666;
}
.readerPanel.hebrew .addToSourceSheetBox .selectedRef span{
  font-family: "Taamey Frank", "adobe-garamond-pro", "Crimson Text", Georgia, "Times New Roman", serif;
  font-size: 1.2em;
}
.addToSourceSheetBox .dropdown .dropdownList .dropdownOption::before{
  content: url("/static/img/sheet.svg");
  opacity: 0.4;
  display: inline-block;
  margin-inline-end: 10px;
  transform: scale(0.8);
  vertical-align: text-bottom;
  line-height: 10px;
}
#footer {
  background-color: white;
  border-top: 1px solid #F4F4F4;
  overflow: hidden;
  padding: 18px 40px 70px 40px;
  text-align: left;
  color: #999;
}
.singlePanel #footer {
  padding: 18px 15px 70px 15px;
}
#footer a {
  display: block;
  color: #666;
}
.interface-hebrew #footer{
  direction: rtl;
  text-align: right;
}
.interface-english #footer .int-he {
  display: none;
}
.interface-hebrew #footer .int-he {
  display: inline;
  text-align: right;
}
#footerInner {
  max-width: 1000px;
  margin: 0 auto;
}
#footer .section {
  display: inline-block;
  vertical-align: top;
  width: 200px;
  margin: 20px 0;
}
.interface-english #footer .section {
  text-align: left;
}
.interface-hebrew #footer .section {
  text-align: right;
}
#footer .section .header {
  color: #000;
  margin-bottom: 18px;
  font-weight: normal;
  font-size: 16px;
}
#footer .section.last {
  float: right;
  text-align: right;
}
.interface-hebrew #footer .section.last {
  float: left;
  text-align: left;
}
#footer .section a {
  font-size: 16px;
  margin: 2px 0;
}
#footer .fa {
  margin: 0 3px;
}
#footer .header.connect {
  text-transform: uppercase;
}
.newsletterSignUpBox {
  position: relative;
  margin-bottom: 4px;
}
.newsletterSignUpBox .newsletterInput {
  border-radius: 6px;
  padding: 10px 32px 12px 16px;
  width: 150px;
  font-size: 15px;
  border: 1px solid #EEE;
  margin-bottom: 6px;
  color: #333;
}
.newsletterSignUpBox img {
  height: 18px;
  width: 18px;
  opacity: 0.2;
  position: absolute;
  top: 10px;
  right: 12px;
}
.interface-hebrew .newsletterSignUpBox .newsletterInput {
  padding: 8px 16px 11px 32px;
}
.interface-hebrew .newsletterSignUpBox img {
  right: auto;
  left: 12px;
  transform: scale(-1, 1);
}
.newsletterEducatorOption {
  font-size: 14px;
  padding: 0px 3px;
  margin-top: 2px;
}
.newsletterSignUpBox .subscribeMessage {
  margin: 4px 0 14px 0;
  color: #333;
  font-size: 14px;
  font-family: "Roboto", "Helvetica Neue", "Helvetica", sans-serif;
  font-style: italic;
  text-align: center;
  direction: ltr;
}
#footer .section.connect a {
  display: inline;
  margin: 0 4px;
}
#footer .section.connect .socialLinks a {
  color: #666;
}
#footer #socialButtons {
  margin-bottom: 6px;
}
#footer #facebookButton {
  display: inline-block;
  vertical-align: top;
}
#footer #twitterButton {
  display: inline-block;
  vertical-align: top;
  margin-left: 4px;
}
.interface-hebrew #footer #twitterButton {
  margin-left: 0;
  margin-right: 4px;
}
#footer #siteLanguageToggle {
  color: #999;
  margin-top: 30px;
  font-size: 15px;
}
#footer #siteLanguageToggle #siteLanguageToggleLabel {
  display: block;
  text-transform: uppercase;
  color: #000;
}
#footer a#siteLanguageEnglish,
#footer a#siteLanguageHebrew {
  font-family: "Roboto", "Helvetica Neue", "Helvetica", sans-serif;
  cursor: pointer;
  color: #666;
  display: inline;
  margin: 0 3px;
}
#footer #siteLanguageEnglish:hover,
#footer #siteLanguageHebrew:hover {
  text-decoration: underline;
}
#footer a#siteLanguageHebrew {
  font-family: "Heebo", sans-serif;
}
.gemarra-regular, .gemarra-italic {
  font-weight: bold;
}
.it-text, .gemarra-italic {
  font-style: italic;
}
.categoryAttribution a {
  color: inherit;
}
.bubbleTab {
  padding: 10px 25px;
  margin: 3px;
  background-color: white;
  border-radius: 20px;
  border: 1px solid #DADADA;
  display: inline-block;
  font-size: 12px;
  color: #999;
  font-family: "Roboto", "Helvetica Neue", "Helvetica", sans-serif;
  letter-spacing: 1px;
  cursor: pointer;
}
.bubbleTab:hover {
  text-decoration: none;
}
.bubbleTab.active {
  color: #333;
}
.aboutBox .aboutHeader {
  color: var(--dark-grey);
  padding-bottom: 13px;
  margin: 0;
  margin-bottom: 15px;
  text-align: initial;
  text-transform: none;
  font-size: 22px;
  border-bottom: solid 1px var(--light-grey);
  --english-font: var(--english-sans-serif-font-family);
  --hebrew-font: var(--hebrew-sans-serif-font-family);
}
.aboutBox .aboutTitle {
  padding: 10px 0 15px 0;
  display: inline-block;
  font-family: "adobe-garamond-pro", "Crimson Text", Georgia, serif;
  font-style: normal;
  font-weight: normal;
  font-size: 24px;
  line-height: 29px;
  color: #000000;
}
.aboutBox .aboutSubtitle {
  font-family: "adobe-garamond-pro", "Crimson Text", Georgia, serif;
  font-style: italic;
  font-weight: normal;
  font-size: 18px;
  line-height: 22px;
  color: #666666;
}
.aboutBox .aboutSubtitle .he {
  font-style: normal;
}
.aboutBox .aboutDesc {
  padding: 15px 0 30px 0;
  font-family: "adobe-garamond-pro", "Crimson Text", Georgia, serif;
  font-style: normal;
  font-weight: normal;
  font-size: 18px;
  line-height: 22px;
  color: #000000;
}
.readerApp.interface-hebrew .aboutBox .versionDetails,
.readerApp.interface-hebrew .versionsBox .versionDetails {
  text-align: right;
}
.aboutBox .versionDetails .separator,
.versionsBox .versionDetails .separator {
  margin: 0 3px;
}
.aboutBox .currVersionSection, .aboutBox .alternateVersionsSection {
  padding-bottom: 30px;
}
.aboutBox .versionsBox .versionBlock:first-child{
  border-top: none;
  padding-top: 10px;
}
.aboutBox .currVersionSection .versionBlock + .versionBlock {
    border-top: solid 1px #CCC;
    padding-top: 20px;
    margin-top: 20px;
}
.version-with-buy-button {
  display: flex;
  flex-direction: column;
}
.version-with-buy-button .version-text-image{
  display: flex;
  justify-content: space-between;
}
.version-with-buy-button .version-text-image .versionBlock{
  align-self: flex-start;
}
.versionsBox .version-with-buy-button{
    border-top: solid 1px #CCC;
}
.versionsBox .version-with-buy-button .versionBlock{
    border-top: none;
}
.versionsBox .version-with-buy-button .version-text-image .version-with-buy-button-image
{
  padding: 20px;
}
.versionsBox .version-with-buy-button .version-with-buy-button-link{
    padding: 10px 20px;
}
.version-with-buy-button .version-with-buy-button-link{
  align-content: flex-start;
  min-width: 50%;
}
.version-with-buy-button .version-with-buy-button-link a.button{
  color: #FFFFFF;
  padding: 7px 20px;
}
.version-with-buy-button .version-text-image .version-with-buy-button-image img.buy-img {
    height: 85px;
    border-radius: 2px;
}
.versionsBox .versionLanguage {
  padding-bottom: 15px;
  letter-spacing: 1px;
  font-style: normal;
  font-weight: normal;
  font-size: 16px;
  line-height: 19px;
  color: #666666;
}
.interface-hebrew .versionsBox .versionLanguage {
  direction: rtl;
}
.versionsBox div:not(:first-child) .versionLanguage {
  padding-top: 25px;
}
.versionsBox .versionLanguage .versionCount {
  color: #999;
}
.versionsBox a.selectButton {
  font-style: normal;
  font-weight: normal;
  font-size: 13px;
  color: #666666;
  box-shadow: 0 1px 2px #999;
  padding: 2px 8px;
  background-color: white;
  border-radius: 4px;
  line-height: 18px;
}
.versionsBox a.selectButton.currSelectButton {
  background-color: #212E50;
  text-decoration: none;
  cursor: default;
  line-height: 20px;
  color: #FFFFFF;
}
.versionsTextList .topFiltersInner .uppercase {
  text-transform: none;
}
span.purim-emoji img{
  height: 25px;
  width: 25px;
}

/* Sheets */

.sheetsInPanel {
  overflow-y: scroll;
  overflow-x: hidden;
  height: 100%;
  padding: 0 15px;
  box-sizing: border-box;
  position: relative;
}
.sheetContent {
  width: 100%;
  box-sizing: border-box;
  font-size: 2.2em;
  line-height: 1.6;
  text-align: justify;
  background-color: inherit;
  margin: 0 auto;
  max-width: 760px;
  position: relative;
  padding: 0 30px;
}
.sheetContent .ref {
  cursor: pointer;
  color: #999;
  font-size: 1em;
}
.sheetContent .ref a {
  color: #999;
}
.sheetContent img {
  max-width: 100%;
}
.sheetContent table {
  margin: auto;
  max-width: 100%;
  width: 100%;
  border-collapse: collapse;
  table-layout: fixed
}
.sheetContent table th,
.sheetContent table td {
  padding: 10px;
  border-top: 1px solid #E6E5E6;
  vertical-align: top;
}
.sheetContent table thead th {
  vertical-align: bottom;
  border-bottom: 2px solid #E6E5E6;
  border-top: none;
}
.sheetContent table th:first-of-type,
.sheetContent table tr td:first-of-type {
  padding-left: 0;
}
.sheetContent table th:last-of-type,
.sheetContent table tr td:last-of-type {
  padding-right: 0;
}
.sheetContent tbody {
  width: 100%;
}
.sheetContent .center {
  text-align: center;
}
.readerPanel .sheetItem {
  position: relative;
}
.heLeft.bilingual section.SheetSource .sheetItem.enOnly > .en,
.heLeft.bilingual section.SheetSource .sheetItem.heOnly > .he,
.heRight.bilingual section.SheetSource .sheetItem.enOnly > .en,
.heRight.bilingual section.SheetSource .sheetItem.heOnly > .he {
  width: 100%;
  padding-right: 15px;
  padding-left: 15px;
}
.readerPanel .sheetItem.indented-1,
.readerPanel section.SheetSource.indented-1,
.readerPanel section.SheetOutsideBiText.indented-1 {
  margin-left:  30px;
  margin-right: 30px;
}
.readerPanel .sheetItem.indented-2,
.readerPanel section.SheetSource.indented-2,
.readerPanel section.SheetOutsideBiText.indented-2 {
  margin-left:  60px;
  margin-right: 60px;
}
.readerPanel .sheetItem.indented-3,
.readerPanel section.SheetSource.indented-3,
.readerPanel section.SheetOutsideBiText.indented-3 {
  margin-left:  90px;
  margin-right: 90px;
}
.sheetContent .customSourceTitle {
  font-family: "Roboto", "Helvetica Neue", "Helvetica", sans-serif;
  text-transform: none;
  margin-bottom: 0;
  margin-top: 40px;
}
.sheetContent p {
  margin: 0 0 1em 0;
}
.segmentNumber.sheetSegmentNumber {
  display: block;
  position: absolute;
  text-align: center;
}
.readerPanel.bilingual.heLeft .sheetItem.segment .segmentNumber.sheetSegmentNumber,
.readerPanel.bilingual.heRight .sheetItem.segment .segmentNumber.sheetSegmentNumber {
  left: 50%;
  margin-left: -15px;
}
.readerPanel.bilingual.heLeft .sheetItem.segment.enOnly .segmentNumber.sheetSegmentNumber,
.readerPanel.bilingual.heRight .sheetItem.segment.enOnly .segmentNumber.sheetSegmentNumber {
  right: 0px;
  left: auto;
  margin-left: 0;
}
.readerPanel.bilingual.heLeft .sheetItem.segment.heOnly .segmentNumber.sheetSegmentNumber,
.readerPanel.bilingual.heRight .sheetItem.segment.heOnly .segmentNumber.sheetSegmentNumber {
  left: 0px;
  margin-left: 0;
}
.readerPanel.english .sheetItem.segment.heOnly .segmentNumber .en,
.readerPanel.hebrew .sheetItem.segment.enOnly .segmentNumber .he
.readerPanel.hebrew section.SheetSource .sheetItem.enOnly > .en,
.readerPanel.english section.SheetSource .sheetItem.heOnly > .he,
.readerPanel.hebrew section.SheetOutsideBiText .sheetItem.enOnly > .en,
.readerPanel.english section.SheetOutsideBiText .sheetItem.heOnly > .he  {
  display: block;
}
.sheetTocIcon {
  color: #ccc;
  font-size: 16px;
  width: 15px;
  height: 15px;
  opacity: 0.2;
  margin: 0 8px;
  vertical-align: middle;
}
.readerTextTableOfContents .content h2.tagsTitle {
  text-align: center;
  color:black;
  font-size: 13px;
  margin-bottom: 0;
  padding-bottom: 8px;
}
.sheetMetaDataBox {
  margin: 40px auto 0 auto;
  text-align: center;
}
.bookMetaDataBox {
  margin: 40px auto;
  text-align: center;
}
.sheetContent .sheetItem.segment .sourceContentText {
  margin-bottom: 18px;
  display: block;
  overflow-wrap: break-word;
  word-wrap: break-word;
}
.readerPanel.hebrew .sheetContent .sheetItem.segment .sourceContentText.outsideBiText.en {
  display: none;
}
.readerPanel.english .sheetContent .sheetItem.segment .sourceContentText.outsideBiText.he {
  display: none;
}
.readerPanel.hebrew .sheetContent .sheetItem.segment.enOnly .sourceContentText.outsideBiText.en {
  display: inline;
}
.readerPanel.english .sheetContent .sheetItem.segment.heOnly .sourceContentText.outsideBiText.he {
  display: inline;
}
.readerPanel.english .sheetContent .sheetItem .SheetOutsideText.segment.he,
.readerPanel.hebrew .sheetContent .sheetItem .SheetOutsideText.segment.en,
.readerPanel.english .sheetContent .sheetItem .SheetComment.segment.he,
.readerPanel.hebrew .sheetContent .sheetItem .SheetComment.segment.en {
  display: inline;
}
.sourceContentText.centeredSheetContent {
  text-align: center;
}
.sheetContent .sheetItem.segment .sourceContentText p:last-child,
.sheetContent .editorContent .sheetItem.segment .sourceContentText p {
  margin-bottom: 0;
}
.sheetContent .editorContent .sheetItem.noPointer {
  pointer-events: none;
}

.sheetContent .editorContent .sheetItem.noPointer .element-link,
.sheetContent .editorContent .sheetItem.noPointer .element-link a {
    cursor: pointer;
    pointer-events: auto;
}
.sheetContent .sheetItem.segment .addedBy {
  margin-top: -20px;
}



.sheetContent .element-link {
  display: inline;
  position: relative;
}

.sheetContent .element-link .popup {
  position: absolute;
  left: 0;
  display: flex;
  align-items: center;
  background-color: white;
  padding: 0;
  border-radius: 6px;
  border: 1px solid #CCCCCC;
  z-index: 1;
  top: -30px;
  pointer-events: auto;
}

.sheetContent .element-link .popup input {
  border: none;
  width: 200px;
  padding: 6px;
  font-size: 16px;
  color: rgb(0, 136, 204)
}

.sheetContent .element-link .popup a {
  display: flex;
  align-items: center;
  gap: 5px;
  padding-right: 10px;
  border-right: 1px solid lightgrey;
}

.sheetContent .element-link .popup button {
  border: none;
  background: transparent;
  padding: 6px;
}

.sheetContent .element-link .popup button:hover {
  color: rebeccapurple;
  cursor: pointer;
}

.sheetContent .editorContent,
.sheetContent .editorContent .segment {
  cursor: text;
}

.interface-english .sheetContent .sheetItem.segment .addedBy {
  float: left;
}
.interface-hebrew .sheetContent .sheetItem.segment .addedBy {
  float: right;
}
.youTubeContainer {
  position: relative;
  padding-bottom: 56.25%; /* 16:9 */
  padding-top: 25px;
  height: 0;
}
.youTubeContainer iframe {
  position: absolute;
  top: 0;
  left: 0;
  width: 100%;
  height: 100%;
}
.sheetContent .media {
  margin: 0 auto;
  display: table;
  table-layout: fixed;
}
.sheetContent .media.fullWidth {
  width: 100%;
}
.sheetContent .media .mediaCaption {
  display: table-caption;
  caption-side: bottom;
  padding-top: 8px;
}
.sheetContent .media .mediaCaptionInner {
  display: flex;
  justify-content: space-between;
}
.sheetContent .media .mediaCaption .en {
  font-size: 80%;
  text-align: left;
  flex: 1;
}
.sheetContent .media .mediaCaption .he {
  font-size: 72%;
  flex: 1;
  font-family: "Heebo", "sans-serif";
}
.sheetContent .media .mediaCaption.heOnly .he,
.sheetContent .media .mediaCaption.enOnly .en {
  display: block;
}
.sheetContent .media .mediaCaption.heOnly .en,
.sheetContent .media .mediaCaption.enOnly .he {
  display: none;
}
.sheetContent .spacer:only-of-type.empty {
  line-height: inherit;
}
.sheetItem:only-of-type.empty .SheetOutsideText:after,
.sheetContent .spacer:only-of-type.empty:after {
  color: #999;
  position: relative;
  pointer-events: none;
}
.interface-english .sheetItem:only-of-type.empty .SheetOutsideText:after,
.interface-english .spacer:only-of-type.empty:after,
.interface-english .spacer:only-of-type.empty:after {
  content: "Write some text or type a citation (ex. 'Genesis 1:1-5') ";
  top: -31px;
  margin-bottom: -31px;
}
.interface-hebrew .sheetItem:only-of-type.empty .SheetOutsideText:after,
.interface-hebrew .spacer:only-of-type.empty:after,
.interface-hebrew .spacer:only-of-type.empty:after {
  content: "הקלידו טקסט חופשי או מראה מקום (לדוגמא, בראשית א, א-ה)";
  top: -44px;
  margin-bottom: -44px;
}
.sheetContent .sheetItem .SheetOutsideText.segment p {
  margin: 0
}
.sheetContent .sheetItem .SheetOutsideText.segment {
  margin: 0
}
.sheetContent .sheetItem .SheetSource.segment,
.sheetContent .sheetItem .SheetOutsideBiText.segment {
  margin-top: 14px;
}
.sheetContent .text.loading {
  cursor: wait;
}
.oldSheetNotice,
.oldSheetNotice a,
.editSheetNotice,
.editSheetNotice a {
  font-size: 12px;
  font-family: "Roboto", "Helvetica Neue", "Helvetica", sans-serif;
  color: #999;
}
.cookiesNotification {
  position: fixed;
  z-index: 9999;
  color: white;
  background-color: #212E50;
  border-top: 1px solid #ccc;
  bottom: 0;
  box-sizing: border-box;
  width: 100%;
  padding: 10px 0;
  line-height: 1.1;
  text-align: center;
  unicode-bidi: plaintext;
}
.cookiesNotification a {
  text-decoration: underline;
  color: inherit;
  margin-inline-start: 5px;
}
.cookiesNotification .button {
  margin-inline-start: 12px;
}
.readerMessageBox {
  z-index: 9999;
  color: #000;
  font-size: 16px;
  background-color: #ededec;
  border: 1px solid #ccc;
  top: 0;
  left: 0;
  box-sizing: border-box;
  padding: 10px 0;
  margin: 40px;
  line-height: 1.1;
  text-align: center;
}
.readerMessageBox a {
  text-decoration: underline;
  color: inherit;
}
.he sup.sourcePrefix {
  margin-right: -35px;
  position: absolute;
  text-decoration: none;
  font-family: "Roboto", "Helvetica Neue", "Helvetica", sans-serif;
  color: #000;
}
.en sup.sourcePrefix {
  margin-left: -35px;
  position: absolute;
  text-decoration: none;
  font-family: "Roboto", "Helvetica Neue", "Helvetica", sans-serif;
  color: #000;
}
.heLeft.bilingual .sheetContent .text sup.sourcePrefix,
.heRight.bilingual .sheetContent .text sup.sourcePrefix {
    margin-right: -28px;
}
.heLeft.bilingual .sheetContent .text .en sup.sourcePrefix,
.heRight.bilingual .sheetContent .text .en sup.sourcePrefix {
  display: none
}
.sheetItem.ref-display-none .ref {
  display: none;
}
section.SheetSource .en,
section.SheetOutsideBiText .en {
  background-color: #FBFBFA;
}
section.SheetSource,
section.SheetOutsideBiText {
  border-inline-start: 4px solid;
  box-shadow: 0px 1px 6px rgba(0, 0, 0, 0.25);
  margin-bottom: 30px;
}
.readerPanel.hebrew section.SheetSource .sheetItem > .he,
.readerPanel.english section.SheetSource .sheetItem > .en,
.readerPanel.hebrew section.SheetOutsideBiText .sheetItem > .he,
.readerPanel.english section.SheetOutsideBiText .sheetItem > .en {
  display: block;
}
.readerPanel.hebrew section.SheetSource .sheetItem > .en,
.readerPanel.english section.SheetSource .sheetItem > .he,
.readerPanel.hebrew section.SheetOutsideBiText .sheetItem > .en,
.readerPanel.english section.SheetOutsideBiText .sheetItem > .he  {
  display: none;
}
.interface-english section.SheetSource .sheetItem > .he,
.interface-english section.SheetSource .sheetItem > .en,
.interface-english section.SheetOutsideBiText .sheetItem > .he,
.interface-english section.SheetOutsideBiText .sheetItem > .en {
  padding: 15px 20px 15px 16px;
}
.interface-hebrew section.SheetSource .sheetItem > .he,
.interface-hebrew section.SheetSource .sheetItem > .en,
.interface-hebrew section.SheetOutsideBiText .sheetItem > .he,
.interface-hebrew section.SheetOutsideBiText .sheetItem > .en {
  padding: 15px 16px 15px 20px;
}
.readerPanel.bilingual.stacked .sheetContent section.SheetSource .segment.highlight .he,
.readerPanel.bilingual.stacked .sheetContent section.SheetOutsideBiText .segment.highlight .he {
  padding-bottom: 15px;
}
section.SheetSource.highlight,
section.SheetOutsideBiText.highlight {
  background-color: #E9E9E7;
}
section.SheetSource .segmentNumber,
section.SheetSource .SheetOutsideBiText {
  display: none;
}
.sheetContent section.SheetSource.highlight .sheetItem.segment.highlight .sourceContentText,
.sheetContent section.SheetSource .sheetItem.segment .sourceContentText,
.sheetContent section.SheetOutsideBiText.highlight .sheetItem.segment.highlight .sourceContentText,
.sheetContent section.SheetOutsideBiText .sheetItem.segment .sourceContentText {
  margin: 0;
}
.sheetItem .SheetSource,
.sheetItem .SheetOutsideBiText {
  border-inline-start: 4px solid;
  padding-inline-start: 16px;
  padding-inline-end: 20px;
  box-shadow: 0px 1px 6px rgba(0, 0, 0, 0.25);
}
.sheetItem .SheetSource.segment,
.sheetItem .SheetOutsideBiText.segment {
cursor: pointer;
}

.sheetItem .SheetSource.selected.segment,
.sheetItem .SheetOutsideBiText.selected.segment {
  border-top: 2px solid #CCE6FF;
  border-bottom: 2px solid #CCE6FF;
  border-inline-end: 2px solid #CCE6FF;
  margin-top: 12px;
  margin-bottom: 12px;
  margin-inline-end: -2px;
  cursor: text;
}
.sheetItem .SheetSource .he,
.sheetItem .SheetSource .en,
.sheetItem .SheetOutsideBiText .he,
.sheetItem .SheetOutsideBiText .en {
  padding-inline-start: 16px;
  padding-inline-end: 20px;
  margin-inline-start: -16px;
  margin-inline-end: -20px;
}
.interface-hebrew .sheetItem .SheetSource .he,
.interface-hebrew .sheetItem .SheetSource .en,
.interface-hebrew .sheetItem .SheetOutsideBiText .he,
.interface-hebrew .sheetItem .SheetOutsideBiText .en {
  padding-inline-start: 20px;
  padding-inline-end: 16px;
  margin-inline-start: -20px;
  margin-inline-end: -16px;
}

.sheetItem .SheetSource .he.editable.selected .sourceContentText,
.sheetItem .SheetSource .en.editable.selected .sourceContentText,
.sheetItem .SheetOutsideBiText .he.editable.selected .sourceContentText,
.sheetItem .SheetOutsideBiText .en.editable.selected .sourceContentText {
  background-color: #FFFFFF;
  box-shadow: inset 0px 0px 3px rgba(0, 0, 0, 0.3);
  border-radius: 6px;
}
.sheetItem .SheetSource ::selection,
.sheetItem .SheetOutsideBiText ::selection {
  background-color: rgba(0,0,0,0);
}
.sheetItem .SheetSource .he.editable.selected ::selection,
.sheetItem .SheetSource .en.editable.selected ::selection,
.sheetItem .SheetOutsideBiText .he.editable.selected ::selection,
.sheetItem .SheetOutsideBiText .en.editable.selected ::selection {
  background-color: #D2DCFF;
}
.sheetItem .SheetSource .en,
.sheetItem .SheetOutsideBiText .en {
  background-color: #FBFBFA;
}
.sheetItem .SheetSource .ref,
.sheetItem .SheetOutsideBiText .ref {
  pointer-events: none;
  user-select: none;
}
.sheetItem .SheetSource:after,
.sheetItem .SheetOutsideBiText:after {
  content: " ";
  display: block;
  clear: both;
  height: 15px;
  background-color: #FBFBFA;
}
.sheetItem .SheetMedia {
  margin-bottom: 14px;
}
.feedbackBox p {
  font-size: 16px;
  letter-spacing: 1px;
}
.feedbackBox .button {
  margin: auto;
  width: 100%;
}
.feedbackBox input {
  padding: 16px 22px;
  margin-bottom: 20px;
  cursor: pointer;
  font-size: 18px;
  border-radius: 4px;
  box-shadow: none;
  border: 1px solid #E9E9E9;
  width: 100%;
  box-sizing: border-box;
}
.connectionsPanel textarea.feedbackText {
  border-radius: 7px;
  box-shadow: 0 1px 3px rgba(0,0,0,0.2);
}
.img-circle {
  border-radius: 50%;
}
.tab-view .tab-list {
  display: flex;
  flex-direction: row;
  justify-content: flex-start;
}
.tab-view .tab-list .tab {
  font-size: 16px;
  color: black;
  text-align: center;
  padding: 10px 0;
  margin: 0 30px 0 0;
  cursor: pointer;
}
.tab-view .tab-list .tab a {
  color: inherit;
}
.tab-view .tab-list .tab a:hover {
  text-decoration: none;
}
.tab-view .tab-list .active .tab {
  border-bottom: 4px solid #CCC;
}
.interface-hebrew .tab-view .tab-list .tab {
  margin: 0 0 0 30px;
}
.tab-view .tab-list .tab img {
  width: 18px;
  height: 18px;
  opacity: 0.4;
  margin: 0 10px 0 0;
  top: 2px;
  position: relative;
}
.interface-hebrew .tab-view .tab-list .tab img {
  margin: 0 0 0 10px;
}
.tab-view .tab-list .justifyright {
  margin: 0 0 4px auto;
  display: flex;
  align-items: center;
}
.tab-view .tab-list .tab.filter,
.tab-view.largeTabs .tab-list .tab.filter {
  font-size: 16px;
  margin: 0;
  padding: 6px 9px;
  border: 1px solid #EDEDEC;
  background-color: #EDEDEC;
  border-radius: 6px;
}
.tab-view .tab-list .tab.filter.open {
  background-color: inherit;
}
.tab-view .tab-list .tab.filter img {
  margin: 0 0 1px 6px;
  width: 12px;
  height: 12px;
}
.interface-hebrew .tab-view .tab-list .tab.filter img {
  margin: 0 6px 1px 0;
}
.tab-view .tab-list .applink a {
    color: #666;
}
.interface-hebrew .tab-view .tab-list .justifyright {
  margin: 0 auto 0 0;
}
.tab-list :not(.active) .tab, .tab-list :not(.active) .tab a{
    color: #666;
}
.tab-view.largeTabs .tab-list {
    border-bottom: 1px solid #CCC;
    margin-bottom: 18px;
}
.tab-view.largeTabs .filter-bar {
  margin-bottom: 30px;
}
.tab-view.largeTabs .tab-list .tab {
  font-size: 22px;
}
.tab-view.largeTabs .tab-list .active .tab {
  border-bottom: 4px solid #999;
}
.profile-page .textRange {
  font-size: 18px;
  color: #666;
}
.profile-page .note-text {
  font-size: 18px;
}
.profile-page .note {
  display: flex;
  flex-direction: row;
  justify-content: space-between;
  padding: 10px 0 20px 0;
}
.profile-page .note + .note {
  border-top: 1px solid #CCC;
}
.profile-page .noteLeft {
  flex-grow: 1;
}
.profile-page .noteRight {
  display: flex;
  flex-direction: row;
  align-items: flex-start;
}
.profile-page .note .noteRight img {
  display: none;
}
.profile-page .note .noteRight img + img {
  margin: 0 0 0 10px;
}
.interface-hebrew .profile-page .note .noteRight img + img {
  margin: 0 10px 0 0;
}
.profile-page .note:hover .noteRight img {
  display: inline-block;
  width: 16px;
  height: 16px;
  opacity: 0.4;
}
.profile-page .note:hover .noteRight img:hover {
  opacity: 0.6;
  cursor:pointer;
}
.profile-page .social-icon img {
  width: 13px;
  height: 13px;
  opacity: 0.4;
}
.profile-page .social-icon + .social-icon {
  padding: 0 5px;
}
.profile-page .social-icon:hover img {
  opacity: 0.6;
}
.editorToggleHeader {
  width: 100%;
  background-color: #18345D;
  color: white;
  height: 60px;
  font-size: 16px;
  margin-top: -60px;
  margin-left: -12px;
  margin-bottom: 80px;
  padding-right: 12px;
  display: flex;
  justify-content: center;
  align-items: center;
  position: relative;
  left: 0;
}
.interface-hebrew .editorToggleHeader {
  direction: rtl;
}
.editorToggleHeader .button {
  padding: 5px 8px;
  margin-inline-start: 15px;
  margin-top: 5px;
  height: 30px;
  letter-spacing: 0;
}
.feedbackOverlay {
  position: fixed;
  width: 100%;
  height:100%;
  background-color: #FBFBFA;
  z-index: 1001;
  top: 0;
  left: 0;
  padding: 120px 60px;
  box-sizing: border-box;
}
.interface-hebrew .feedbackOverlay {
  direction: rtl;
}
.feedbackOverlay .buttonContainer {
  margin-top: 50px;
}
.feedbackOverlay h2 {
  font-size: 30px;
  font-family: "adobe-garamond-pro", "Crimson Text", Georgia, serif;
  margin: 0 auto 50px auto;
  color: black;
  text-transform: none;
  max-width: 600px;
}
.feedbackOverlay p, .feedbackOverlay ul  {
  font-size: 16px;
  font-family: "Roboto", "Helvetica Neue", "Helvetica", sans-serif;
  color: black;
  max-width: 600px;
  margin: 10px auto;
}
.feedbackOverlay textarea {
  font-size: 18px;
  color: #000;
  box-shadow: 0px 1px 3px rgba(0, 0, 0, 0.25);
  border-radius: 6px;
  border: none;
  width: 100%;
  padding: 12px;
  font-weight: normal;
  font-style: normal;
  margin-top: 10px;
  height: 120px;
}
.interface-hebrew textarea,
.interface-hebrew textarea::placeholder,
.interface-hebrew input,
{
  font-family: var(--hebrew-sans-serif-font-family);
}
.feedbackOverlay textarea::placeholder {
  font-size: 16px;
  font-style: normal;
  color: #666;
}
.feedbackOverlay a {
  color: #4871bf;
}
.feedbackOverlay .button {
  margin: 0;
}
.feedbackOverlay a.button  {
  color: white;
}
.sheetList .sheet {
  border-bottom: none;
}
.sheetList .sheet {
  display: flex;
  flex-direction: row;
}
.sheetList .sheet .sheetLeft {
  display: flex;
  flex-direction: column;
}
.sheetList .sheet .sheetTags {
  color: #999;
}
.sheetList .sheet .sheetTags .bullet {
  margin: 0 5px;
}
.sheetList .sheet a {
  color: inherit;
  cursor: pointer;
}
.sheetList .sheet a.sheetTitle {
  display: flex;
  flex-direction: row;
  align-items: center;
  margin-bottom: 10px;
  font-size: 18px;
}
.sheetList .sheet .sheetLeft .sheetTitle img,
.textList .sheet .sheetLeft .sheetTitle img {
  width: 18px;
  height: 18px;
  margin-inline-end: 10px;
}
.default-profile-img {
  width: 175px;
  height: 175px;
  background-color: #999;
  border-radius: 50%;
  display: flex;
  justify-content: center;
  align-items: center;
  color: white;
  font-size: 75px;
  font-family: "Roboto", "Helvetica Neue", "Helvetica", sans-serif;
}
.default-profile-img.invisible {
  visibility: hidden;
}
.profile-page .filterable-list {
  /* to distinguish top half of profile from bottom half */
    background-color: white;
    border: 1000px solid white;
    border-top: 4px solid white;
    border-bottom: 120px solid white;
    margin: -4px 0 -120px -1000px;
    width: 100%;
}
.interface-hebrew .profile-page .filterable-list {
  margin: -4px -1000px -120px 0;
}
.filterable-list .filter-bar {
  border-bottom: 1px solid #E2E2E1;
  display: flex;
  flex-direction: row;
  align-items: center;
  padding: 16px 0;
  justify-content: space-between;
}
.filterable-list .filter-bar-new {
  padding: 0 0 20px 0;
  justify-content: space-between;
  align-items: center;
  display: flex;
  flex-wrap: wrap;
  flex-direction: row;
}
.filterable-list .filter-bar-new .filter-input {
  background-color: #EDEDED;
  border-radius: 5px;
  padding: 5px;
  color: black;
  width: 250px;
  display: flex;
  align-items: center;
}
.filterable-list .filter-bar-new .filter-input ::placeholder {
  color: #999;
}
.filterable-list .filter-bar-new .sort-option {
  padding: 7px;
  color: #666;
  font-size: 16px;
  cursor: pointer;
  margin: 0 0 0 7px;
  background-color: #EDEDED;
  border-radius: 5px;
}
.interface-hebrew .filterable-list .filter-bar-new .sort-option {
  margin: 0 7px 0 0;
}
.filterable-list .filter-bar-new .sort-option.active {
  color: black;
}
.filterable-list .filter-bar-new .systemText span {
  color: #000;
}
.filterable-list .filter-bar .filter-bar-inner {
  display: flex;
  align-items: center;
}
.filterable-list .readerNavMenuSearchButton {
  margin: 0 10px 0 5px;
  display: inline-flex;
  top: 0;
}
.interface-hebrew .filterable-list .readerNavMenuSearchButton {
  margin: 0 5px 0 10px;
}
.filterable-list input {
  border: 0;
  font-size: 18px;
  font-family: "adobe-garamond-pro", "Crimson Text", Georgia, serif;
  background-color: transparent;
}
.filterable-list .loadingMessage {
  margin-top: 30px;
}
.profile-page .filterable-list .filter-content {
  padding-top: 25px;
}
.profile-page .sheet-header {
  display: flex;
  flex-direction: column;
  align-items: flex-start;
  margin-bottom: 10px;
}
.profile-page .collectionListingImage {
  width: 18px;
  height: 18px;
  border-radius: 50%;
  vertical-align: middle;
  margin: 0;
  margin-inline-end: 10px;
  opacity: 0.4;
  position: relative;
  top: -2px;
}
.profile-page .collectionListingName {
  font-size: 18px;
  margin-bottom: 10px;
}
.profile-page .collectionListing + .collectionListing {
  border-top: 0;
}
.profile-page .profile-summary-content a {
  color: inherit;
}
.profile-page .profile-summary a.logoutLink {
  color: #666;
  padding: 16px 15px;
}
.profile-page .profile-summary {
  display: flex;
  flex-direction: row;
  justify-content: space-between;
  margin-bottom: 40px;
}
.profile-page .profile-summary .summary-column {
  display: flex;
  flex-direction: column;
  flex-grow: 3;
  flex-basis: 0;
}
.profile-page .profile-summary .summary-column.start {
  align-items: flex-start;
}
.profile-page .profile-summary .summary-column.end {
  flex-grow: 1;
}
.profile-page .profile-summary .small-margin {
  margin: 0 4px;
}
.profile-page .profile-summary .sub-sub-title > .small-margin:first-child,
.profile-page .profile-summary .sub-sub-title > span:first-child .small-margin {
  margin: 0 4px 0 0;
}
.profile-page .profile-summary .sub-sub-title > .small-margin:last-child,
.profile-page .profile-summary .sub-sub-title > span:last-child .small-margin {
  margin: 0 0 0 4px;
}
.interface-hebrew .profile-page .profile-summary .sub-sub-title > .small-margin:last-child,
.interface-hebrew .profile-page .profile-summary .sub-sub-title > span:last-child .small-margin {
  margin: 0 4px 0 0;
}
.profile-page .aboutText {
  margin-top: 20px;
  font-size: 18px;
  line-height: 1.4;
}
@media (max-width: 540px) {
  .profile-page .profile-pic:hover .profile-pic-hover-button.profile-pic-button-visible {
    display: none !important;  /* dont allow profile pic upload on mobile b/c causes black image on iOS */
  }
  .profile-page .editorToggleHeader {
    display: none !important;
  }
  .profile-page .profile-summary .profile-img {
    width: 87px !important;
    height: 87px !important;
    font-size: 43.5px !important;
  }
  .profile-page .profile-summary .default-profile-img {
    width: 87px !important;
    height: 87px !important;
    font-size: 43.5px !important;
  }
  .profile-page .profile-summary .profile-actions {
    flex-wrap: wrap;
  }
}
.profile-page .profile-summary .follow {
  color: #999;
  font-size: 13px;
  letter-spacing: 1px;
}
.profile-page .profile-summary .follow .follow-bull {
  padding: 0 5px;
}
.profile-page .profile-summary .profile-actions {
  display: flex;
  flex-direction: row;
  margin: 10px 0;
}
.profile-page .resourcesLink.faded {
  color: #666;
}
.resourcesLink.blue {
  color: white;
  background-color: #18345d;
}
.resourcesLink.blue img {
  filter: invert(1);
  opacity: 1;
}
.profile-page .authorByLine {
  margin: 20px 0;
}
.authorByLineImage a {
  text-decoration: none;
}
.profile-page .follow-header {
  font-size: 20px;
  color: #000;
  padding-bottom: 10px;
}
.profile-page .follow-header .follow-count {
  color: #999;
}
.profile-page .resourcesLink  {
  min-height: 46px;
  height: 46px;
  overflow: visible;
  padding: 0px 16px;
  border-top: 0;
  display: flex;
  align-items: center;
  width: unset;
}
.profile-page .emptyList {
  display: flex;
  flex-direction: column;
  align-items: flex-start;
}
.profile-page .emptyList .emptyListText {
  font-size: 16px;
  margin: 30px 0;
  color: #999;
  font-family: "Roboto", "Helvetica Neue", "Helvetica", sans-serif;
  line-height: 1.5;
}
.profile-page .profile-summary .resourcesLink + .resourcesLink,
.profile-page .profile-summary .largeFollowButton + .resourcesLink {
  margin: 0 0 0 10px;
}
.interface-hebrew .profile-page .profile-summary .largeFollowButton + .resourcesLink,
.interface-hebrew .profile-page .profile-summary .resourcesLink + .resourcesLink {
  margin: 0 10px 0 0;
}
.profile-page .profile-summary .title {
  margin-bottom: 10px;
}
.profile-page .profile-summary .sub-title {
  color: #000;
  font-family: "Roboto", "Helvetica Neue", "Helvetica", sans-serif;
  font-size: 16px;
}
.profile-page .profile-summary .sub-sub-title {
  color: #666;
  font-family: "Roboto", "Helvetica Neue", "Helvetica", sans-serif;
  font-size: 16px;
}
/* Tooltip - source: https://codepen.io/cristina-silva/pen/XXOpga */
.tooltip-toggle {
  cursor: pointer;
  position: relative;
  line-height: normal;
}
.tooltip-toggle svg {
  height: 18px;
  width: 18px;
}
/*Tooltip text container*/
.three-dots-button.tooltip-toggle::before {
  /* make the tooltip appear on right. % is an estimate that works most of the time */
  top: 0;
  transform: translateY(-35%);
  left: 30px;
  color: #999;
  text-align: left;
}
.interface-hebrew .three-dots-button.tooltip-toggle::before {
  left: unset;
  right: 30px;
  text-align: right;
}
.tooltip-toggle::before {
  color: #000;
  font-family: "Roboto", "Helvetica Neue", "Helvetica", sans-serif;
  font-size: 13px;
  opacity: 0;
  pointer-events: none;
  text-align: center;
  position: absolute;
  top: 30px;
  left: -70px;
  padding: 10px;
  background-color: #fff;
  box-shadow: 0 1px 3px rgba(0,0,0,.2);
  border-radius: 5px;
  content: attr(aria-label);
  text-transform: none;
  transition: all 0.5s ease;
  width: 140px;
  z-index: 1;
}
/*Triggering the transition*/
.tooltip-toggle:hover::before, .tooltip-toggle:hover::after {
  opacity: 1;
  transition: all 0.75s ease;
}
.largeFollowButton {
  display: inline-flex;
  min-height: 46px;
  height: 46px;
  overflow: visible;
  padding: 0px 16px;
  align-items: center;
  text-align: center;
  cursor: pointer;
  background: #18345d;
  color: #fff;
  border-radius: 8px;
  box-shadow: 0 1px 3px rgb(0 0 0 / 20%);
}
.largeFollowButton.following {
  background: #fff;
}
.profile-page .largeFollowButton.following .int-en,
.profile-page .largeFollowButton.following .int-he {
  color: black;
}
.largeFollowButton.following span {
  color: #666;
}
.smallFollowButton {
  height: 18px;
  line-height: 18px;
  width: 68px;
  text-align: center;
  cursor: pointer;
  background: var(--sefaria-blue);
  color: white;
  border-radius: 4px;
  margin-inline-start: 15px;
  display: none;
  letter-spacing: normal;
}
.smallFollowButton.smallText span {
  color: white;
}
body .homeFeedWrapper {
  background-color: white;
}
body .homeFeedWrapper .content {
  padding: 0;
}
.homeFeedWrapper #homeCover {
  height: 240px;
  padding: 50px 0;
  background-color: #ADA99B;
  box-sizing: border-box;
  text-align: center;
  overflow: hidden;
  position: relative;
  left: -20px;
  width: calc(100% + 20px);
}
.interface-hebrew .homeFeedWrapper #homeCover {
  left: auto;
}
.homeFeedWrapper #homeVideo {
  position: absolute;
  top: -90px;
  left: 0;
  width: 100%;
  min-width: 1200px;
  z-index: 0;
}
.homeFeedWrapper #homeCover h1.featureTitle {
  color: white;
  margin-bottom: 20px;
  position: relative;
}
.homeFeedWrapper #homeCover h1.featureTitle .int-en,
.homeFeedWrapper #homeCover h1.featureTitle .int-he {
  color: white;
}
.homeFeedWrapper #homeCover h1.featureTitle .int-en {
  font-size: 36px;
}
.homeFeedWrapper #homeCover h1.featureTitle .int-he {
  font-size: 44px;
}
.homeFeedWrapper #homeCover .sub {
  color: white;
  font-size: 16px;
  margin: 0;
  position: relative;
}
.homeFeedWrapper #homeCover .sub a {
  font-size: 16px;
}
.homeFeedWrapper #homeCover .sub .int-en {
}
.homeFeedWrapper #homeCover a {
  color: white;
  font-style: normal;
  position: relative;
}
.columnLayout {
  display: flex;
  flex-direction: row;
}
.sideColumn {
  flex: 0 0 320px;
  max-width: 40%;
  background-color: #FBFBFA;
  padding: 60px 50px;
}
@media (max-width: 540px) {
  .topicPanel .columnLayout {
    flex-direction: column;
  }
  .topicPanel .sideColumn {
    padding: 20px 25px 30px 25px;
    max-width: 100%;
    align-self: stretch;
    border: 0;
    margin: 0;
  }
}
.sideColumn .section {
  margin-bottom: 70px;
}
.sideColumn .section h2 {
  text-transform: none;
  font-size: 24px;
  letter-spacing: normal;
  text-align: inherit;
  margin: 0 0 30px 0;
}
.sideColumn .section h2 .int-en {
  text-align: left;
}
.sideColumn .section h2 .int-he {
  text-align: right;
}
.sideColumn .section .description {
  margin-bottom: 25px;
}
.sideColumn .button img {
  width: 16px;
  height: 16px;
  margin: 0 5px;
  position: relative;
  top: 2px;
  filter: invert(1);
}
.sideColumn .button.white img {
  filter: none;
  opacity: .4;
}
.sideColumn .button .fa {
  opacity: .4;
  margin: 0 5px;
}
.sideColumn .inlineButtonBox {
  display: flex;
  justify-content: space-between;
}
.sideColumn .inlineButtonBox a {
  flex: 1;
}
.sideColumn .inlineButtonBox a .button {
  width: 100%;
}
.sideColumn #homeLearn .refLink {
  display: block;
  height: 56px;
  line-height: 56px;
  border-top: 4px solid;
  color: #000;
  font-size: 20px;
}
.sideColumn #homeLearn .refLink .int-en {
  font-family: "adobe-garamond-pro", "Crimson Text", Georgia, serif;
  text-transform: uppercase;
}
.sideColumn .button {
  letter-spacing: 0;
}
.sideColumn h2 {
  font-weight: 400;
}
.sideColumn .sideCatLink .int-he {
  font-family: "Taamey Frank", "adobe-garamond-pro", "Crimson Text", Georgia, "Times New Roman", serif;
  font-size: 22px;
  font-weight: normal;
  text-transform: uppercase;
  letter-spacing: 0.05em;
  color: #333;
}
.sideColumn .newsletterInput {
  height: 53px;
}
.sideColumn .newsletterSignUpBox img {
    height: 23px;
    width: 23px;
    opacity: 0.35;
    position: absolute;
    top: 15px;
    right: 17px;
}
.interface-hebrew .sideColumn .newsletterSignUpBox img {
  right: auto;
  left: 17px;
  transform: scale(-1, 1);
}
.sideColumn .newsletterInput, .sideColumn .newsletterInput::placeholder {
  width: 100%;
  box-sizing: border-box;
  font-size: 16px;
  font-weight: normal;
  font-style: normal;
  color: #000;
}
.interface-english .sideColumn .newsletterInput, .interface-english .sideColumn .newsletterInput::placeholder  {
  font-family: "Roboto", "Helvetica Neue", "Helvetica", sans-serif;
}
.interface-hebrew .sideColumn .newsletterInput, .interface-hebrew .sideColumn .newsletterInput::placeholder   {
  font-family: "Heebo", sans-serif;
}
.sideColumn #homeSocialButtons {
  margin-top: 15px;
}
.sideColumn #homeSocialButtons .fa {
  font-size: 18px;
  color: white;
  background-color: #aaa;
  display: inline-block;
  height: 30px;
  width: 30px;
  line-height: 30px;
  text-align: center;
  border-radius: 15px;
  margin-right: 5px;
}
.interface-hebrew .sideColumn #homeSocialButtons .fa {
  margin: 0 0 0 5px;
}
.sideColumn #homeSocialButtons .fa:hover {
  text-decoration: none;
  background-color: #999;
}
.sideColumn #homeFeedback {
  background-color: #EDEDED;
  margin: 0 -50px;
  padding: 30px 50px;
  position: -webkit-sticky; /* Safari */
  position: sticky;
  top: 0;
}
.sideColumn #homeFeedback .button {
  margin-bottom: 10px;
}
.sideColumn .feedbackBoxOverlay.open {
  position: fixed;
  width: 100%;
  height: 100%;
  top: 0;
  left: 0;
  display: flex;
  align-items: center;
  justify-content: center;
  background-color: #FBFBFA;
}
.sideColumn .feedbackBoxOverlay.open .feedbackBox {
  width: 470px;
}
.homeFeedWrapper .mainColumn {
  background-color: white;
}
.storyFeedInner,
.interface-hebrew .storyFeedInner {
  width: 760px;
  margin: 0 auto;
  padding-top: 60px;
  max-width: 100%;
  box-sizing: border-box;
  min-height: 500px;
}
.interface-hebrew .topicPanel .storyFeedInner {
  padding-top: 0;
}
.storyByLine:hover .smallFollowButton,
.authorByLine:hover .smallFollowButton {
  display: inline-block;
}
.bilingual .homeFeedWrapper span.he,
.bilingual .readerNavMenu.topicPanel .he {
  display: block;
  padding-bottom: 10px;
}
.mainColumn .story {
  padding: 0 0 60px 0;
}
.mainColumn .story .storyTitleBlock {
  clear: both;
}
.mainColumn .story .storyTitleBlock {
  text-align: start;
}
.colorBarBox {
  clear: both;
  border-inline-start: 4px solid transparent;
  padding-inline-start: 20px;
}
.interface-english .citationLine,
.interface-english .learnMoreLink {
  padding-left: 34px;
}
.interface-hebrew .citationLine,
.interface-hebrew .learnMoreLink {
  padding-right: 34px;
}
.storyTextListItem {
  padding-bottom: 18px;
}
.storyTextListItem:last-child {
  padding-bottom: 0;
}
.mainColumn .saveButton {
  align-self: flex-start;
}
.mainColumn .saveLine.storyTitleWrapper .saveButton,
.mainColumn .story.publishSheetStory .saveLine .saveButton  {
  margin-top: 13px;
}
.story.publishSheetStory .storyTitle {
  padding-bottom: 10px;
}
.mainColumn .story .storySubTitle {
  padding-bottom: 10px;
}
.mainColumn .story .storySubTitle .int-en,
.mainColumn .story .storySubTitle .int-he {
  color: #666;
}
img.smallProfileImage {
  height: 40px;
  width: 40px;
  margin: 0;
  border-radius: 20px;
}
.mainColumn .story img.mediumProfileImage {
  height: 64px;
  width: 64px;
  margin: 0;
  border-radius: 32px;
}
.interface-english .mainColumn .story .storyTypeBlock {
  float: left;
}
.interface-hebrew .mainColumn .story .storyTypeBlock {
  float: right;
}
.interface-english .mainColumn .story .topTailBlock {
  float: right;
}
.interface-hebrew .mainColumn .story .topTailBlock {
  float: left;
}
.interface-english .mainColumn .story .mediumProfileImage {
  float: right;
}
.interface-hebrew .mainColumn .story .mediumProfileImage {
  float: left;
}
.story .storyBody {
  clear: both;
  margin: 10px 0;
  text-align: justify;
  font-size: 18px;
}
.story .storyBody .en {
  line-height: 1.6;
}
.story .storyBody .he {
  font-size: 22px;
  line-height: 1.6;
}
.story .storySheetList {
  clear: both;
}
.story .storySheetListItem {
  padding-bottom: 20px;
}
.story .storySheetListItem:last-child {
  padding-bottom: 0;
}
.story .storySheetList .sheetTitle {
  padding-bottom: 10px;
}
.story .storySheetList .storyTitle span {
  font-size: 20px;
}
.story .saveLine {
  display: flex;
  align-items: center;
  clear: both;
  margin-bottom: 10px;
}
.story .saveLine .beforeSave {flex: 1;}
.interface-hebrew .story .saveLine .beforeSave {
  padding-left: 10px;
}
.interface-english .story .saveLine .beforeSave {
  padding-right: 10px;
}
.story .saveLine .saveButton {
  align-self: center;
}
.story .citationLine.contentText .int-en,
.story .citationLine.contentText .int-he {
  color: #999;
}
.story .authorText {
  display: inline-block;
  padding: 0 10px;
  line-height: 22px;
  width: 100%;
  letter-spacing: 2px;
}
.authorByLine {
  display: flex;
}
.authorByLine .authorByLineText {
  padding: 0 10px;
  line-height: 22px;
  margin-top: -1px;
  display: flex;
  justify-content: center;
  flex-direction: column;
}
.authorByLine .authorOrganization,
.authorByLine .authorName {
  display: block;
}
.saveLine .authorByLine + .saveButton {
  position: relative;
  bottom: 12px;
}
.authorOrganization {
  color: #999;
}
.authorByLine.small {
  font-size: 14px;
}
.mainColumn a:not(.button) {
  color: #000;
}
.storyBody a {
  text-decoration: underline;
}
.storyEditBar {
  padding-bottom: 30px;
}
.storyEditorTag {
  display: inline-block;
  float: right;
}
.storyEditorTag.mustHave {
  color: #66aa66;
  padding: 0 10px;
}
.storyEditorTag.cantHave {
  color: #aa6666;
}
.learnMoreLink a {
  text-decoration: none;
  color:  #999;
}
.segment .queryTextHighlight {
  background-color: #D2DCFF;
  padding-left: 2px;
  padding-right: 2px;
}
body .homeFeedWrapper.userStats {
  font-family: "Roboto", "Helvetica Neue", "Helvetica", sans-serif;
  background-color: #faf9f9;
}
.collectionsModalBox {
  position: fixed;
  width: 100%;
  height: 100%;
  top: 0;
  left: 0;
  z-index: 1002;
  display: flex;
  align-items: center;
  justify-content: center;
}
.collectionsModalBox .collectionsWidget {
  width: 340px;
  box-shadow: 0 1px 8px rgba(0,0,0,.2);
}
.collectionsWidget {
  background-color: white;
  border-radius: 8px;
  z-index: 1;
}
.collectionsWidgetTop {
  display: flex;
  padding: 15px 20px;
  border-bottom: 1px solid #DDD;
  text-align: start;
}
.collectionsWidgetTitle {
  flex-grow: 1;
  font-size: 22px;
  vertical-align: middle;
  display: block;
  color: #666;
}
.collectionsWidgetClose {
  font-size: 40px;
  color: #CCC;
  line-height: 14px;
  cursor: pointer;
}
.collectionsWidgetList {
  height: 180px;
  padding: 0px 20px;
  overflow-y: scroll;
  border-bottom: 1px solid #EDEDEC;
}
.collectionsWidgetList .checkmarkLabel {
  display: block;
  letter-spacing: 1.1px;
  font-size: 18px;
  margin: 20px 0;
  text-align:  start;
}
.collectionsWidgetList .emptyMessage {
  display: block;
  color: #666;
  padding: 20px 0px;
  line-height: 1.5;
  text-align: start;
}
.collectionsWidgetCreate,
.collectionsWidgetDone {
  display: flex;
  padding: 0px 20px;
}
.collectionsWidgetCreate {
  border-bottom: 1px solid #ccc;
  display: flex;
  align-items: center;
}
.collectionsWidgetPlus {
  color: #666;
  font-size: 25px;
  margin-inline-end: 13px;
  margin-top: -5px;
}
.collectionsWidget .collectionsWidgetCreateInputBox {
  flex: 1;
  margin-inline-end: 10px;
}
.collectionsWidget input.collectionsWidgetCreateInput {
  height: 50px;
  border: none;
  font-size: 18px;
  color: black;
  width: 100%;
  box-sizing: border-box;
}
.collectionsWidget input.collectionsWidgetCreateInput::placeholder {
  font-style: normal;
  color: #666;
}
.interface-hebrew .collectionsWidget input.collectionsWidgetCreateInput::placeholder {
  font-family: "Heebo", sans-serif;
}
.userStats h1 {
  text-align: center;
  font-weight: normal;
  font-family: "adobe-garamond-pro", "Crimson Text", Georgia, serif;
  font-size: 30px;
  padding: 60px 0 30px;
  margin: 0;
}
.userStats h2 {
  text-transform: none;
  padding: 40px 0 30px;
  font-size: 21px;
  color: #888;
}
.userStats .statcardRow {
  display: flex;
  justify-content: space-around;
}
.userStats .statcardRow .statcard {
  background-color: #fff;
  height: 190px;
  width: 32%;
  box-shadow: 0 1px 3px rgba(0,0,0,0.2);
  border-radius: 5px;
  display: flex;
  flex-direction: column;
  justify-content: center;
}
.userStats .statcardRow .statcard img {
  opacity: 0.3;
  height: 60px;
  width: 60px;
  margin: 0 auto 20px;
}
.userStats .statcardRow .statcard .statcardValue {
  font-size: 24px;
  text-align: center;
}
.userStats .statcardRow .statcard .statcardLabel {
  font-size: 21px;
  padding-top: 5px;
  text-align: center;
  color: #aaa;
}
.userStats .chartRow {
  display: flex;
  justify-content: space-between;
}
.userStats .chartRow.centered {
  justify-content: space-around;
}
.userStats .statHeader {
  padding-top: 40px;
  text-align: center;
}
.userStats .statHeader span {
  color: #666;
  letter-spacing: 0.7px;
  line-height: 23px;
}
.userStats .chartRow .chartWrapper {
  font: 11px sans-serif;
  padding: 0;
}
.bilingual .userStats .blockLink .he,
.english .userStats .blockLink .he {
  display: none;
}
.hebrew .userStats .blockLink .en {
  display: none;
}
.bilingual .userStats .blockLink .en,
.english .userStats .blockLink .en {
  font-family: "adobe-garamond-pro", "Crimson Text", Georgia, serif;
}
.hebrew .userStats .blockLink .he {
  font-family: "Taamey Frank", "adobe-garamond-pro", "Crimson Text", Georgia, "Times New Roman", serif;
}
.userStatModeChooser {
  padding: 0;
  display:  flex;
  justify-content: center;
  width: 240px;
  margin: 0 auto;
  background: white;
  border-radius: 5px;
  box-shadow: 0 1px 3px rgba(0,0,0,0.2);
}
.userStatModeButton {
  background-color: #fff;
  color: #666;
  border-radius: 5px;
  height: 50px;
  width: 120px;
  text-align: center;
  vertical-align: center;
  cursor: pointer;
  font-size: 16px;
}
.userStatModeButton.active {
  background-color: #19365d;
  color: #fff;
}
.userStatModeButton span {
  display: block;
  margin: 15px 0;
}
.userStats .blockLink {
  height: 100%;
  display: flex;
  align-items: center;
  justify-content: center;
}
.userStats .yourPopularSheetsBlock > div {
  padding: 10px 0;
}
.userStats .chartLabel {
  text-align: center;
  padding-top: 8px;
}
a.topicLexiconTitle.contentText {
  color: black;
}
.editorToolbar {
  position:fixed;
  top: 0;
  left: 0;
  z-index: 100000;
}
#sheetEditToggle {
  padding-top: 0;
  padding-bottom: 0;
  padding-inline-end: 8px;
  padding-inline-start: 0;
  margin-top: 15px;
  margin-inline-end: 0;
  margin-bottom: 0;
  margin-inline-start: -70px;
  width: 70px;
  height: 30px;
  background: #fff;
  border: #ccc solid 1px;
  color: #666;
  font-family: "Roboto", "Helvetica Neue", "Helvetica", sans-serif;
  font-size: 13px;
  box-sizing: border-box;
  border-radius: 6px;
  visibility: hidden;
}
#sheetEditToggle img {
  height: 13px;
  margin-top: 0;
  margin-bottom: 0;
  margin-inline-start: 0;
  margin-inline-end: 5px;
  top: 2px;
  position: relative;
  filter: invert(67%) sepia(32%) saturate(0%) hue-rotate(54deg) brightness(85%) contrast(91%); /* #999 */
}
#sheetEditToggle i {
  margin: 5px;
}
.hoverMenu {
  padding: 8px 10px 6px;
  position: absolute;
  z-index: 1;
  top: -10000px;
  left: -10000px;
  margin-top: -6px;
  opacity: 0;
  background-color: #333333;
  border-radius: 4px;
  transition: opacity 0.75s;
  box-shadow: 0 1px 3px rgba(0,0,0,0.2);
}
.hoverButton {
  padding: 10px;
}
.hoverButton i {
  color: #CCCCCC
}
.hoverButton i.active {
  color: #fff;
}
.editorHoverBox {
  position: fixed;
  top: 120px;
  background-color: #ccc;
  padding: 3px;
  font-size: 12px;
}
.inlineTextRef {
    color: #4B71B7
}
.headerWithButtons {
  display: flex;
  align-items: center;
  margin-bottom: 60px;
}
.headerWithButtons h1,
.static .headerWithButtons h1 {
  margin: 0;
}
.headerWithButtons .start,
.headerWithButtons .end {
  flex: 1;
}
.headerWithButtons .start {
  text-align: start;
}
.headerWithButtons .end {
  text-align: end;
}
@media screen and (max-width: 700px) {
  .headerWithButtons {
    display: flex;
    flex-direction: column;
    justify-content: center;
  }
  .headerWithButtons h1 {
    margin-bottom: 20px;
  }
  .headerWithButtons .start,
  .headerWithButtons .end {
    text-align: center;
  }
}
#communityPagePreviewControls {
  position: fixed;
  width: 380px;
  bottom: 0;
  right: 0;
  color: white;
  z-index: 9999;
  background-color: #18345D;
  padding: 20px;
  line-height: 1.6;
  text-align: center;
  border: 1px solid #ccc;
}
.interface-hebrew #communityPagePreviewControls {
  right: auto;
  left: 0;
}
#communityPagePreviewControls a.date {
  display: block;
  font-size: 22px;
}
#communityPagePreviewControls a {
  margin-inline-end: 10px;
}
#communityPagePreviewControls a:hover {
  color: inherit;
}
/* Customize checkmark inputs */
.checkmarkLabel {
  display: block;
  position: relative;
  padding-inline-start: 28px;
  cursor: pointer;
  user-select: none;
}
/* Hide the browser's default checkbox */
.checkmarkLabel input {
  position: absolute;
  opacity: 0;
  cursor: pointer;
  height: 0;
  width: 0;
}
/* Create a custom checkbox */
.checkmark {
  position: absolute;
  top: 3px;
  left: 0;
  height: 13px;
  width: 13px;
  background-color: white;
  border: 1px solid #CCC;
  border-radius: 3px;
}
.interface-hebrew .checkmark {
  left: auto;
  right: 0;
}
/* On mouse-over, add a grey background color */
.checkmarkLabel:hover input ~ .checkmark {
  background-color: #EEE;
}
/* Create the checkmark/indicator (hidden when not checked) */
.checkmark:after {
  content: "";
  position: absolute;
  display: none;
}
/* Show the checkmark when checked */
.checkmarkLabel input:checked ~ .checkmark:after {
  display: block;
}
/* Style the checkmark/indicator */
.checkmarkLabel .checkmark:after {
  left: 4px;
  top: 1px;
  width: 3px;
  height: 6px;
  border: solid #666;
  border-width: 0 2px 2px 0;
  -webkit-transform: rotate(45deg);
  -ms-transform: rotate(45deg);
  transform: rotate(45deg);
}
<<<<<<< HEAD
=======
/* demo coloring of ref-link parentheses for quotation finder project*/
span.ref-link-color-1 {color: orange}
span.ref-link-color-2 {color: #0cd200}
span.ref-link-color-3 {color: blue}
>>>>>>> 3ec8a06a
/* start css code for loading bezel */
.sourceLoader {
  margin-left: -34px;
  top: 15px;
  font-size: 4px;
  width: 1em;
  height: 1em;
  border-radius: 50%;
  position: relative;
  text-indent: -9999em;
  -webkit-animation: load5 1.1s infinite ease;
  animation: load5 1.1s infinite ease;
  -webkit-transform: translateZ(0);
  -ms-transform: translateZ(0);
  transform: translateZ(0);
}
@-webkit-keyframes load5 {
0%,100%{box-shadow:0 -2.6em 0 0 #ffffff,1.8em -1.8em 0 0 rgba(0,0,0,0.2),2.5em 0 0 0 rgba(0,0,0,0.2),1.75em 1.75em 0 0 rgba(0,0,0,0.2),0 2.5em 0 0 rgba(0,0,0,0.2),-1.8em 1.8em 0 0 rgba(0,0,0,0.2),-2.6em 0 0 0 rgba(0,0,0,0.5),-1.8em -1.8em 0 0 rgba(0,0,0,0.7)}
12.5%{box-shadow:0 -2.6em 0 0 rgba(0,0,0,0.7),1.8em -1.8em 0 0 #ffffff,2.5em 0 0 0 rgba(0,0,0,0.2),1.75em 1.75em 0 0 rgba(0,0,0,0.2),0 2.5em 0 0 rgba(0,0,0,0.2),-1.8em 1.8em 0 0 rgba(0,0,0,0.2),-2.6em 0 0 0 rgba(0,0,0,0.2),-1.8em -1.8em 0 0 rgba(0,0,0,0.5)}
25%{box-shadow:0 -2.6em 0 0 rgba(0,0,0,0.5),1.8em -1.8em 0 0 rgba(0,0,0,0.7),2.5em 0 0 0 #ffffff,1.75em 1.75em 0 0 rgba(0,0,0,0.2),0 2.5em 0 0 rgba(0,0,0,0.2),-1.8em 1.8em 0 0 rgba(0,0,0,0.2),-2.6em 0 0 0 rgba(0,0,0,0.2),-1.8em -1.8em 0 0 rgba(0,0,0,0.2)}
37.5%{box-shadow:0 -2.6em 0 0 rgba(0,0,0,0.2),1.8em -1.8em 0 0 rgba(0,0,0,0.5),2.5em 0 0 0 rgba(0,0,0,0.7),1.75em 1.75em 0 0 #ffffff,0 2.5em 0 0 rgba(0,0,0,0.2),-1.8em 1.8em 0 0 rgba(0,0,0,0.2),-2.6em 0 0 0 rgba(0,0,0,0.2),-1.8em -1.8em 0 0 rgba(0,0,0,0.2)}
50%{box-shadow:0 -2.6em 0 0 rgba(0,0,0,0.2),1.8em -1.8em 0 0 rgba(0,0,0,0.2),2.5em 0 0 0 rgba(0,0,0,0.5),1.75em 1.75em 0 0 rgba(0,0,0,0.7),0 2.5em 0 0 #ffffff,-1.8em 1.8em 0 0 rgba(0,0,0,0.2),-2.6em 0 0 0 rgba(0,0,0,0.2),-1.8em -1.8em 0 0 rgba(0,0,0,0.2)}
62.5%{box-shadow:0 -2.6em 0 0 rgba(0,0,0,0.2),1.8em -1.8em 0 0 rgba(0,0,0,0.2),2.5em 0 0 0 rgba(0,0,0,0.2),1.75em 1.75em 0 0 rgba(0,0,0,0.5),0 2.5em 0 0 rgba(0,0,0,0.7),-1.8em 1.8em 0 0 #ffffff,-2.6em 0 0 0 rgba(0,0,0,0.2),-1.8em -1.8em 0 0 rgba(0,0,0,0.2)}
75%{box-shadow:0 -2.6em 0 0 rgba(0,0,0,0.2),1.8em -1.8em 0 0 rgba(0,0,0,0.2),2.5em 0 0 0 rgba(0,0,0,0.2),1.75em 1.75em 0 0 rgba(0,0,0,0.2),0 2.5em 0 0 rgba(0,0,0,0.5),-1.8em 1.8em 0 0 rgba(0,0,0,0.7),-2.6em 0 0 0 #ffffff,-1.8em -1.8em 0 0 rgba(0,0,0,0.2)}
87.5%{box-shadow:0 -2.6em 0 0 rgba(0,0,0,0.2),1.8em -1.8em 0 0 rgba(0,0,0,0.2),2.5em 0 0 0 rgba(0,0,0,0.2),1.75em 1.75em 0 0 rgba(0,0,0,0.2),0 2.5em 0 0 rgba(0,0,0,0.2),-1.8em 1.8em 0 0 rgba(0,0,0,0.5),-2.6em 0 0 0 rgba(0,0,0,0.7),-1.8em -1.8em 0 0 #fff}
}
@keyframes load5 {
0%,100%{box-shadow:0 -2.6em 0 0 #ffffff,1.8em -1.8em 0 0 rgba(0,0,0,0.2),2.5em 0 0 0 rgba(0,0,0,0.2),1.75em 1.75em 0 0 rgba(0,0,0,0.2),0 2.5em 0 0 rgba(0,0,0,0.2),-1.8em 1.8em 0 0 rgba(0,0,0,0.2),-2.6em 0 0 0 rgba(0,0,0,0.5),-1.8em -1.8em 0 0 rgba(0,0,0,0.7)}
12.5%{box-shadow:0 -2.6em 0 0 rgba(0,0,0,0.7),1.8em -1.8em 0 0 #ffffff,2.5em 0 0 0 rgba(0,0,0,0.2),1.75em 1.75em 0 0 rgba(0,0,0,0.2),0 2.5em 0 0 rgba(0,0,0,0.2),-1.8em 1.8em 0 0 rgba(0,0,0,0.2),-2.6em 0 0 0 rgba(0,0,0,0.2),-1.8em -1.8em 0 0 rgba(0,0,0,0.5)}
25%{box-shadow:0 -2.6em 0 0 rgba(0,0,0,0.5),1.8em -1.8em 0 0 rgba(0,0,0,0.7),2.5em 0 0 0 #ffffff,1.75em 1.75em 0 0 rgba(0,0,0,0.2),0 2.5em 0 0 rgba(0,0,0,0.2),-1.8em 1.8em 0 0 rgba(0,0,0,0.2),-2.6em 0 0 0 rgba(0,0,0,0.2),-1.8em -1.8em 0 0 rgba(0,0,0,0.2)}
37.5%{box-shadow:0 -2.6em 0 0 rgba(0,0,0,0.2),1.8em -1.8em 0 0 rgba(0,0,0,0.5),2.5em 0 0 0 rgba(0,0,0,0.7),1.75em 1.75em 0 0 #ffffff,0 2.5em 0 0 rgba(0,0,0,0.2),-1.8em 1.8em 0 0 rgba(0,0,0,0.2),-2.6em 0 0 0 rgba(0,0,0,0.2),-1.8em -1.8em 0 0 rgba(0,0,0,0.2)}
50%{box-shadow:0 -2.6em 0 0 rgba(0,0,0,0.2),1.8em -1.8em 0 0 rgba(0,0,0,0.2),2.5em 0 0 0 rgba(0,0,0,0.5),1.75em 1.75em 0 0 rgba(0,0,0,0.7),0 2.5em 0 0 #ffffff,-1.8em 1.8em 0 0 rgba(0,0,0,0.2),-2.6em 0 0 0 rgba(0,0,0,0.2),-1.8em -1.8em 0 0 rgba(0,0,0,0.2)}
62.5%{box-shadow:0 -2.6em 0 0 rgba(0,0,0,0.2),1.8em -1.8em 0 0 rgba(0,0,0,0.2),2.5em 0 0 0 rgba(0,0,0,0.2),1.75em 1.75em 0 0 rgba(0,0,0,0.5),0 2.5em 0 0 rgba(0,0,0,0.7),-1.8em 1.8em 0 0 #ffffff,-2.6em 0 0 0 rgba(0,0,0,0.2),-1.8em -1.8em 0 0 rgba(0,0,0,0.2)}
75%{box-shadow:0 -2.6em 0 0 rgba(0,0,0,0.2),1.8em -1.8em 0 0 rgba(0,0,0,0.2),2.5em 0 0 0 rgba(0,0,0,0.2),1.75em 1.75em 0 0 rgba(0,0,0,0.2),0 2.5em 0 0 rgba(0,0,0,0.5),-1.8em 1.8em 0 0 rgba(0,0,0,0.7),-2.6em 0 0 0 #ffffff,-1.8em -1.8em 0 0 rgba(0,0,0,0.2)}
87.5%{box-shadow:0 -2.6em 0 0 rgba(0,0,0,0.2),1.8em -1.8em 0 0 rgba(0,0,0,0.2),2.5em 0 0 0 rgba(0,0,0,0.2),1.75em 1.75em 0 0 rgba(0,0,0,0.2),0 2.5em 0 0 rgba(0,0,0,0.2),-1.8em 1.8em 0 0 rgba(0,0,0,0.5),-2.6em 0 0 0 rgba(0,0,0,0.7),-1.8em -1.8em 0 0 #fff}
}
/* end css code for loading bezel */<|MERGE_RESOLUTION|>--- conflicted
+++ resolved
@@ -283,15 +283,9 @@
   width: 100%;
   height: 100%;
 }
-<<<<<<< HEAD
-.nochrome #s2 .headerNavSection a:not(.home),
-.nochrome #s2 .headerLinksSection,
-.nochrome #footerContainer {
-=======
 body:not(.inApp).nochrome #s2 .headerNavSection a:not(.home),
 body:not(.inApp).nochrome #s2 .headerLinksSection,
 body:not(.inApp).nochrome #footerContainer {
->>>>>>> 3ec8a06a
   display: none;
 }
 #bannerMessage {
@@ -446,11 +440,7 @@
   color: #666;
   margin-inline-end: 30px;
   font-weight: 500;
-<<<<<<< HEAD
-  line-height: 25px;
-=======
   line-height: 26px;
->>>>>>> 3ec8a06a
   vertical-align: middle;
 }
 .headerInner .headerLinksSection {
@@ -482,8 +472,6 @@
   border: none;
   background: transparent;
   padding: 0;
-<<<<<<< HEAD
-=======
 }
 .header .my-profile, 
 .header .notifications {
@@ -496,7 +484,6 @@
   font-size: 24px;
   line-height: 24px;
   margin-top: 2px;
->>>>>>> 3ec8a06a
 }
 .header .searchBox {
   overflow: hidden;
@@ -558,11 +545,7 @@
   width: 100%;
 }
 .header.mobile .ui-autocomplete {
-<<<<<<< HEAD
-  width: 100%;
-=======
   width: 100% !important;
->>>>>>> 3ec8a06a
 }
 .mobileNavMenu a,
 .mobileInterfaceLanguageToggle {
@@ -867,36 +850,17 @@
   .header .accountLinks {
     margin-inline-start: 5px;
   }
-<<<<<<< HEAD
-  .header .login:first-child{
-    margin:auto;
-  }
-}
-.header .my-profile, 
-.header .notifications {
-  display: inline-block;
-  vertical-align: middle;
-}
-.header .library,
-.header .my-profile {
-  font-size: 24px;
-  line-height: 24px;
-  margin-top: 2px;
-=======
 }
 @media screen and (max-width: 780px) {
   .header .donate {
     display: none;
   }
->>>>>>> 3ec8a06a
 }
 @media screen and (max-width: 700px) {
   .multiPanel .header .home {
     display: none;
   }
 }
-<<<<<<< HEAD
-=======
 @media screen and (max-width: 580px) {
   .header .interfaceLinks,
   .header .help,
@@ -904,7 +868,6 @@
     display: none;
   }
 }
->>>>>>> 3ec8a06a
 .header .notifications.unread::after {
   content:"";
   background-color: #CB6158;
@@ -1414,7 +1377,6 @@
 .readerNavMenu .navTitle h1,
 .singlePanel .readerNavMenu .navTitle h1 {
   margin-bottom: 0;
-<<<<<<< HEAD
 }
 .navTitle + .dedication {
   margin-bottom: 20px;
@@ -1449,41 +1411,6 @@
 .navTitleTab.current {
   color: inherit;
   pointer-events: none;
-=======
-}
-.navTitle + .dedication {
-  margin-bottom: 20px;
-}
-.navSidebarModule + .dedication {
-  margin-top: -30px;
-}
-.navTitle .languageToggle,
-.tocTitle .languageToggle,
-.header .languageToggle {
-  text-align: center;
-  color: #ccc;
-  display: inline-flex;
-  width: 32px;
-  height: 32px;
-  border: 1px solid #ccc;
-  border-radius: 6px;
-  cursor: pointer;
-  font-size: 22px;
-  flex-direction: row;
-  align-items: center;
-  justify-content: center;
-}
-.navTitleTab {
-  margin-inline-end: 26px;
-  color: #999;
-}
-.navTitleTab:hover {
-  color: inherit;
-  text-decoration: none;
-}
-.navTitleTab.current {
-  color: inherit;
-  pointer-events: none;
 }
 .readerNavMenu h1 .navTitleTab img {
   height: 14px;
@@ -1495,235 +1422,6 @@
   flex-direction: row;
 }
 @media (max-width: 700px) {
-  .sidebarLayout {
-    flex-direction: column;
-  }
-}
-.sidebarLayout h1 {
-  --english-font: var(--english-sans-serif-font-family);
-  --hebrew-font: var(--hebrew-sans-serif-font-family);
-}
-.interface-hebrew .sidebarLayout {
-  direction: rtl;
-}
-.readerPanel.hebrew .followsContentLang {
-  direction: rtl;
-}
-.navSidebar {
-  width: 420px;
-  background-color: #FBFBFA;
-  /* HACK: add grey background beyond bounding box of sidebar by utilizing negative margins! */
-  border-top: 80px solid #FBFBFA;
-  border-bottom: 120px solid #FBFBFA;
-  margin: -80px 0 0 0;
-}
-.singlePanel .navSidebar {
-  width: 100%;
-  margin: 20px 0 0 0;
-  padding: 30px 0 0 0;
-  border: none;
-}
-.navSidebarModule {
-  font-size: 16px;
-  color: #666;
-  margin-bottom: 34px;
-  padding: 0 44px;
-}
-.connectionsPanel .navSidebarModule{
-  padding: initial;
-}
-.singlePanel .navSidebarModule {
-  padding: 0 15px;
-}
-.singlePanel .contentInner .navSidebarModule {
-  padding: 0;
-}
-.singlePanel .contentInner .navSidebarModule h1 {
-  border: none;
-  padding: 0;
-}
-.readerPanel .navSidebarModule h3,
-.readerPanel .navSidebarModule h1 {
-  margin: 0 0 20px;
-  font-size: 22px;
-  text-transform: none;
-  letter-spacing: 0;
-  border-bottom: 1px solid #CCC;
-  padding-bottom: 14px;
-  font-weight: 500;
-  height: auto;
-}
-.navSidebarModule.blue {
-  background-color: var(--sefaria-blue);
-  color: white;
-  padding: 34px 44px 45px;
-}
-.readerPanel .navSidebarModule.blue h3 {
-  color: white;
-}
-.navSidebarIcon {
-  opacity: 0.4;
-  height: 18px;
-  width: 18px;
-  margin-inline-end: 10px;
-  vertical-align: middle;
-  margin-top: -4px;
-}
-.navSidebarLink {
-  font-size: 16px;
-  margin-bottom: 10px;
-}
-.navSidebarLink a {
-  color: black;
-}
-.navSidebarLink.gray a {
-  color: #666;
-}
-.navSidebarLink.ref {
-  font-size: 18px;
-}
-.navSidebar .linkList {
-  margin-top: 20px;
-}
-.navSidebarModule .button {
-  margin: 12px 0 0 0;
-}
-.navSidebarModule .button img {
-  filter: invert(1);
-  height: 18px;
-  width: 18px;
-  margin-inline-end: 10px;
-  vertical-align: middle;
-  margin-top: -2px;
-}
-.navSidebar .button.white img {
-  filter: none;
-  opacity: .6;
-}
-.navSidebar .button.appButton.white img {
-  opacity: 1;
-}
-.navSidebar .button.appButton.ios img {
-  margin-top: -5px;
-}
-.navSidebar .button + .button {
-  margin-inline-start: 7px;
-}
-.navSidebar .readingsSection {
-  margin-bottom: 15px;
-}
-.navSidebar .readingsSectionTitle {
-  margin-bottom: 8px;
-  display: block;
-}
-.navSidebar a.allLink {
-  color: #999;
-  font-size: 13px;
-}
-.navSidebar a.moreLink:hover {
-  color: inherit;
-  cursor: pointer;
-}
-.navSidebar a.inTextLink {
-  color: inherit;
-  text-decoration: underline;
-}
-.navSidebar .newsletterSignUpBox {
-  margin-top: 20px;
-}
-.navSidebar .newsletterSignUpBox .newsletterInput {
-  width: 100%;
-  box-sizing: border-box;
-  box-shadow: 0px 1px 3px rgba(0, 0, 0, 0.25);
-  border: none;
-}
-.navSidebarModule.wide {
-  display: flex;
-  margin-bottom: 0;
-}
-.navSidebarModule.wide div:first-child {
-  flex: 1;
-}
-.navSidebarModule.wide .button {
-  margin-top: 0;
-}
-.navSidebarModule .authorByLine {
-  margin-bottom: 15px;
-}
-.navSidebarModule .imageModuleImage {
-  width: 100%;
-  box-sizing: border-box;
-  border: 1px solid var(--lighter-grey);
-}
-.aboutTextMetadata {
-  margin-bottom: 20px;
-}
-.aboutTextMetadata .aboutTextComposedText,
-.aboutTextMetadata .aboutTextAuthorText {
-  color: black;
-}
-.readerNavTop {
-  width: 100%;
-  background-color: #FBFBFA;
-  border-bottom: 1px solid #E2E2E1;
-  box-sizing: border-box;
-  height: 60px;
-  z-index: 1;
-  padding: 10px 25px 10px 25px;
-  vertical-align: middle;
-  display: flex;
-  justify-content: space-between;
-  align-items: center;
-  line-height: 60px;
-}
-.interface-hebrew .readerNavTop {
-  direction: rtl;
-}
-.readerNavTop .readerNavTopStart {
-  display: flex;
-  align-items: center;
-  justify-content: flex-start;
-}
-.singlePanel .readerNavTop {
-  padding: 0 10px;
-}
-.readerNavTop.colorLineOnly {
-  height: auto;
-  border-bottom: none;
-  padding: 0;
-}
-.readerPanel .readerNavTop h2 {
-  margin: 0;
-  font-weight: 400;
-  color: black;
-}
-.readerNavTop .readerNavTopCategory .en {
-  font-family: "adobe-garamond-pro", "Crimson Text", Georgia, serif;
-}
-.readerNavTop .readerNavTopCategory .he {
-  font-family: "Taamey Frank", "adobe-garamond-pro", "Crimson Text", Georgia, "Times New Roman", serif;
-}
-.readerNavMenu .readerSearch {
-  margin: 0;
-  width: 60%;
-  box-sizing: border-box;
-  border: none;
-  background-color: inherit;
-  font-size: 18px;
-  font-family: "adobe-garamond-pro", "Crimson Text", Georgia, serif;
-  height: 48px;
->>>>>>> 3ec8a06a
-}
-.readerNavMenu h1 .navTitleTab img {
-  height: 14px;
-  margin-inline-end: 6px;
-}
-.readerNavMenu h1 .navTitleTab.current img {filter: brightness(0.5);}
-.sidebarLayout {
-  display: flex;
-  flex-direction: row;
-}
-@media (max-width: 500px) {
   .sidebarLayout {
     flex-direction: column;
   }
@@ -2342,7 +2040,6 @@
 }
 .savedHistoryList .saveButton {
   visibility: hidden;
-<<<<<<< HEAD
 }
 .savedHistoryList .story:hover .saveButton {
   visibility: visible;
@@ -2352,17 +2049,6 @@
   font-size: 14px;
   margin-inline-start: 10px;
 }
-=======
-}
-.savedHistoryList .story:hover .saveButton {
-  visibility: visible;
-}
-.savedHistoryList .timeStamp {
-  color:  var(--medium-grey);
-  font-size: 14px;
-  margin-inline-start: 10px;
-}
->>>>>>> 3ec8a06a
 .savedHistoryMessage {
   color: var(--dark-grey);
 }
@@ -2404,17 +2090,10 @@
 a.navBlockTitle:hover {
   text-decoration: none;
   color: var(--dark-grey);
-<<<<<<< HEAD
 }
 .navBlockTitle .subtitle {
   color: var(--dark-grey);
 }
-=======
-}
-.navBlockTitle .subtitle {
-  color: var(--dark-grey);
-}
->>>>>>> 3ec8a06a
 .navBlockDescription {
   font-size: 14px;
   line-height: 18px;
@@ -2603,7 +2282,6 @@
 }
 .readerNavMenu.readerNavCategoryMenu .navTitle {
   margin-bottom: 40px;
-<<<<<<< HEAD
 }
 .readerNavMenu.readerNavCategoryMenu h1 {
   color: #000;
@@ -2612,16 +2290,6 @@
   --english-font: var(--english-serif-font-family);
   --hebrew-font: var(--hebrew-serif-font-family);
 }
-=======
-}
-.readerNavMenu.readerNavCategoryMenu h1 {
-  color: #000;
-  text-transform: uppercase;
-  font-size: 30px;
-  --english-font: var(--english-serif-font-family);
-  --hebrew-font: var(--hebrew-serif-font-family);
-}
->>>>>>> 3ec8a06a
 .readerNavCategoryMenu h2 {
   font-size: 18px;
   color: #666;
@@ -2849,13 +2517,10 @@
 .bookPage .about {
   margin-top: 10px;
 }
-<<<<<<< HEAD
-=======
 .bookPage .categoryAttribution {
   color: var(--dark-grey);
   font-size: 24px;
 }
->>>>>>> 3ec8a06a
 .readerTextTableOfContents .sheetMeta {
   font-size: 14px;
   color: #999;
@@ -3522,10 +3187,6 @@
   text-decoration: underline;
 }
 .searchContent h1 {
-<<<<<<< HEAD
-  direction: ltr;
-=======
->>>>>>> 3ec8a06a
   height: 40px;
   font-size: 30px;
   color: #000;
@@ -3575,8 +3236,6 @@
   .searchTopMatter .dropdown-button {
   font-size: 16px;
   }
-<<<<<<< HEAD
-=======
 }
 .compare .searchTopMatter .search-dropdown-button {
   margin-inline-end:  15px;
@@ -3584,7 +3243,6 @@
 .compare .searchTopMatter .search-dropdown-button,
 .compare .searchTopMatter .dropdown-button {
   font-size: 16px;
->>>>>>> 3ec8a06a
 }
 .searchTopMatter .search-dropdown-button.active {
   color: #000;
@@ -3865,11 +3523,7 @@
   display: none;
 }
 .searchContent .mobileSearchFilters {
-<<<<<<< HEAD
-  position: fixed;
-=======
   position: absolute;
->>>>>>> 3ec8a06a
   width: 100%;
   height: 100%;
   top: 0;
@@ -3885,7 +3539,6 @@
   display: flex;
   justify-content: space-between;
   color:  var(--dark-grey);
-<<<<<<< HEAD
 }
 .mobileSearchFiltersHeader .readerNavMenuCloseButton {
   font-size: 45px;
@@ -3899,21 +3552,6 @@
   overflow-y: scroll;
   padding:  20px 15px;
 }
-=======
-}
-.mobileSearchFiltersHeader .readerNavMenuCloseButton {
-  font-size: 45px;
-  color: var(--medium-grey);
-  height: 20px;
-  display: block;
-  line-height: 20px;
-}
-.mobileSearchFilters .searchFilters {
-  flex-grow:  1;
-  overflow-y: scroll;
-  padding:  20px 15px;
-}
->>>>>>> 3ec8a06a
 .mobileSearchFilters .toggleSet {
   width: 100%;
   margin: 10px 0 0 0;
@@ -4432,12 +4070,8 @@
   background-color: #FBFBFA;
   vertical-align: middle;
 }
-<<<<<<< HEAD
-.toggleSet.aliyotTorah .toggleOption {
-=======
 .toggleSet.aliyotTorah .toggleOption,
 .toggleSet.punctuationTalmud .toggleOption {
->>>>>>> 3ec8a06a
   font-size: 14px;
 }
 .toggleSet.vowels .toggleOption.all span span, 
@@ -6607,7 +6241,6 @@
 }
 .notification .topLine a {
   font-weight: bold;
-<<<<<<< HEAD
 }
 .notification .topLineText {
   flex: 1;
@@ -6637,37 +6270,6 @@
 .notification .replyButton {
   margin-top: 15px;
 }
-=======
-}
-.notification .topLineText {
-  flex: 1;
-}
-.notification .date {
-  color: var(--medium-grey);
-  font-size: 14px;
-  margin-inline-start: 15px;
-}
-.notification .notificationBody {
-  margin-top: 20px;
-}
-.notification .sheetTitle,
-.notification .collectionName {
-  --english-font: var(--english-serif-font-family);
-  --hebrew-font: var(--hebrew-serif-font-family);
-  font-size: 24px;
-  display: block;
-}
-.notification .sheetSummary {
-  --english-font: var(--english-serif-font-family);
-  --hebrew-font: var(--hebrew-serif-font-family);
-  color: var(--dark-grey);
-  font-size: 16px;
-  margin-top: 10px;
-}
-.notification .replyButton {
-  margin-top: 15px;
-}
->>>>>>> 3ec8a06a
 .notification .replyButton img {
   width: 15px;
   height: 10px;
@@ -10546,13 +10148,10 @@
   -ms-transform: rotate(45deg);
   transform: rotate(45deg);
 }
-<<<<<<< HEAD
-=======
 /* demo coloring of ref-link parentheses for quotation finder project*/
 span.ref-link-color-1 {color: orange}
 span.ref-link-color-2 {color: #0cd200}
 span.ref-link-color-3 {color: blue}
->>>>>>> 3ec8a06a
 /* start css code for loading bezel */
 .sourceLoader {
   margin-left: -34px;
