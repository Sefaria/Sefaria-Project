--- conflicted
+++ resolved
@@ -8480,7 +8480,6 @@
   display: inline-block;
   vertical-align: middle;
   margin-inline-end: 10px;
-<<<<<<< HEAD
 }
 .readerPanel.hebrew .sheetMetaDataBox .user {
   direction: rtl;
@@ -8488,25 +8487,12 @@
 .sheetMetaDataBox {
   margin-block-end: 40px;
 }
-=======
-}
-.readerPanel.hebrew .sheetMetaDataBox .user {
-  direction: rtl;
-}
-.sheetMetaDataBox {
-  margin-block-end: 40px;
-}
->>>>>>> 3120e702
 a.sheetAuthorName {
   color: var(--midrash-green);
   --english-font: var(--english-sans-serif-font-family);
   --hebrew-font: var(--hebrew-sans-serif-font-family);
   font-size: 16px;
-<<<<<<< HEAD
-  font-weight: 600;
-=======
   font-weight: 500;
->>>>>>> 3120e702
   line-height: 18.75px;
   display: inline;
   margin-block-end: 10px;
@@ -13843,11 +13829,7 @@
   --english-font: var(--english-sans-serif-font-family);
   --hebrew-font: var(--hebrew-sans-serif-font-family);
   font-size: 14px;
-<<<<<<< HEAD
-  font-weight: 600;
-=======
   font-weight: 500;
->>>>>>> 3120e702
   line-height: 18px;
   color: #666666;
   margin-inline-start: 10px;
