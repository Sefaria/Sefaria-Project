body {
  padding: 0;
  margin: 0;
  -webkit-text-size-adjust: 100%;
}

*::selection {
  background-color: #D2DCFF;
}

body.sepia {
  background-color: #FBFBFA;
}

body.dark {
  background-color: #333331;
}

body:not(.user-is-tabbing) *:focus {
  outline: none;
}

a, a:hover {
  color: inherit;
}

@font-face {
  /*Mixed Hebrew - English serif text*/
  font-family: 'HebrewInEnglish Serif Font';
  src: url('/static/fonts/Taamey-Frank/TaameyFrankCLM-Medium.ttf'), local(Georgia), local(serif);
  unicode-range: U+0590-05FF, U+25CC;
}

@font-face {
  /*Mixed Hebrew - English serif text*/
  font-family: 'HebrewInEnglish Serif Font';
  src: url('/static/fonts/Taamey-Frank/TaameyFrankCLM-Bold.ttf'), local(Georgia), local(serif);
  font-weight: bold;
  unicode-range: U+0590-05FF, U+25CC;
}

@font-face {
  /*Mixed Hebrew - English serif text*/
  font-family: 'HebrewInEnglish Serif Font';
  src: url('/static/fonts/Taamey-Frank/TaameyFrankCLM-MediumOblique.ttf'), local(Georgia), local(serif);
  font-style: italic;
  unicode-range: U+0590-05FF, U+25CC;
}

@font-face {
  /*Mixed Hebrew - English serif text*/
  font-family: 'HebrewInEnglish Serif Font';
  src: url('/static/fonts/Taamey-Frank/TaameyFrankCLM-BoldOblique.ttf'), local(Georgia), local(serif);
  font-weight: bold;
  font-style: italic;
  unicode-range: U+0590-05FF, U+25CC;
}

@font-face {
  /*Mixed English - Hebrew serif text*/
  font-family: 'EnglishInHebrew Serif Font';
  src: url("https://use.typekit.net/af/2011b6/00000000000000003b9b00c1/27/l?primer=7fa3915bdafdf03041871920a205bef951d72bf64dd4c4460fb992e3ecc3a862&fvd=n4&v=3");
  font-weight: normal;
  unicode-range: U+0041-007A;
}

@font-face {
  /*Mixed English - Hebrew serif text*/
  font-family: 'EnglishInHebrew Serif Font';
  src: url("https://use.typekit.net/af/af619f/00000000000000003b9b00c5/27/l?primer=7fa3915bdafdf03041871920a205bef951d72bf64dd4c4460fb992e3ecc3a862&fvd=n7&v=3");
  font-weight: bold;
  unicode-range: U+0041-007A;
}

@font-face {
  /*Mixed English - Hebrew serif text*/
  font-family: 'EnglishInHebrew Serif Font';
  src: url("https://use.typekit.net/af/5cace6/00000000000000003b9b00c2/27/l?primer=7fa3915bdafdf03041871920a205bef951d72bf64dd4c4460fb992e3ecc3a862&fvd=i4&v=3");
  font-style: italic;
  unicode-range: U+0041-007A;
}

@font-face {
  /*Mixed English - Hebrew serif text*/
  font-family: 'EnglishInHebrew Serif Font';
  src: url("https://use.typekit.net/af/6c275f/00000000000000003b9b00c6/27/l?primer=7fa3915bdafdf03041871920a205bef951d72bf64dd4c4460fb992e3ecc3a862&fvd=i7&v=3");
  font-style: italic;
  font-weight: bold;
  unicode-range: U+0041-007A;
}

:root {
  /* font stacks */
  --english-sans-serif-font-family: "Roboto", "Helvetica Neue", "Helvetica", sans-serif;
  --hebrew-sans-serif-font-family: "Heebo", "Roboto", sans-serif;
  --english-serif-font-family: "HebrewInEnglish Serif Font", "adobe-garamond-pro", "Crimson Text", Georgia, "Times New Roman", serif;
  --hebrew-serif-font-family: "EnglishInHebrew Serif Font", "Taamey Frank", "adobe-garamond-pro", "Crimson Text", "Times New Roman", serif;
  --serif-h1-font-size: 48px;
  --serif-h2-font-size: 30px;
  --serif-h3-font-size: 24px;
  --serif-body-font-size: 18px;
  --serif-small-font-size: 14px;
  --sans-serif-h1-font-size: 40px;
  --sans-serif-h2-font-size: 30px;
  --sans-serif-h3-font-size: 22px;
  --sans-serif-body-font-size: 16px;
  --sans-serif-small-font-size: 14px;
  /* colors */
  --inline-link-blue: #4871bf;
  --sefaria-blue: #18345D;
  --highlight-blue: #DDEEFF;
  --highlight-blue-light: #F0F7FF;
  --dark-grey: #666666;
  --medium-grey: #999999;
  --light-grey: #CCCCCC;
  --lighter-grey: #EDEDEC;
  --lightest-grey: #FBFBFA;
  --commentary-blue: #4B71B7;
  --tanakh-teal: #004E5F;
  --mishnah-blue: #5A99B7;
  --talmud-gold: #CCB479;
  --midrash-green: #5D956F;
  --halakhah-red: #802F3E;
  --kabbalah-purple: #594176;
  --liturgy-rose: #AB4E66;
  --philosophy-purple: #7F85A9;
  --taanitic-green: #00827F;
  --chasidut-green: #97B386;
  --mussar-purple: #7C416F;
  --responsa-red: #CB6158;
  --apocrypha-pink: #C6A7B4;
  --modern-works-blue: #B8D4D3;
  --grammar-green: #B2B272;
  --reference-orange: #D4896C;
  --miscelaneous-green: #3B5849;
  --selected-option: #000000;
}

/* Font Family */

body, .sans-serif {
  --english-font: var(--english-sans-serif-font-family);
  --hebrew-font: var(--hebrew-sans-serif-font-family);
  --is-serif: initial;
  /* false */
}

.serif {
  --english-font: var(--english-serif-font-family);
  --hebrew-font: var(--hebrew-serif-font-family);
  --is-serif: ;
  /* true */
}

.sans-serif-in-hebrew {
  --english-font: var(--english-serif-font-family);
  --hebrew-font: var(--hebrew-sans-serif-font-family);
}

body, .en, .int-en {
  --is-hebrew: initial;
  /* false */
}

.he, .int-he {
  unicode-bidi: plaintext;
  --is-hebrew: ;
  /* true */
}

* {
  --hebrew-font-conditional: var(--is-hebrew) var(--hebrew-font);
  font-family: var(--hebrew-font-conditional, var(--english-font));
}

.he {
  font-size: 122%;
}

.int-he {
  direction: rtl;
}

.int-he.enInHe {
  direction: ltr;
}

.enInHe {
  unicode-bidi: isolate;
}

.int-en.heInEn {
  direction: rtl;
}

.btn, .btn-sm, .btn-xs {
  display: inline-block;
  color: white;
  display: flex;
  justify-content: center;
  align-content: center;
  flex-direction: column;
  margin: 10px 20px;
  background-color: var(--sefaria-blue);
  box-shadow: 0 1px 3px rgba(0, 0, 0, 0.2);
  border-radius: 7px;
  cursor: pointer;
  font-size: 16px;
  box-sizing: border-box;
  line-height: 19px;
  text-align: center;
  --english-font: var(--english-sans-serif-font-family);
  --hebrew-font: var(--hebrew-sans-serif-font-family);
}

.btn.white, .btn-sm.white, .btn-xs.white {
  background-color: white;
  color: #333;
}

.btn {
  width: 300px;
  height: 50px;
}

.btn-sm {
  width: 150px;
  height: 40px;
}

.btn-xs {
  width: 75px;
  height: 30px;
}

/*
Legacy Style Guide Font Hierarchy -- the below should be refactored away in favor of the above
*/

.featureTitle .int-en {
  font-family: "adobe-garamond-pro", "Crimson Text", Georgia, serif;
  font-size: 50px;
  font-weight: normal;
  color: #000;
}

.pageTitle .int-en, .pageTitle .int-he.enInHe {
  font-family: "adobe-garamond-pro", "Crimson Text", Georgia, serif;
  font-size: 30px;
  font-weight: normal;
  color: #000;
}

.readerPanel.hebrew .he .enInHe {
  font-size: 83%;
}

.chapterText .int-en {
  font-family: "adobe-garamond-pro", "Crimson Text", Georgia, serif;
  font-size: 18px;
  font-weight: normal;
  text-transform: uppercase;
  letter-spacing: 0.05em;
  color: #333;
}

.chapterText.lowercase .int-en {
  text-transform: none;
}

.sectionTitleText .int-en {
  font-family: "Roboto", "Helvetica Neue", "Helvetica", sans-serif;
  font-size: 16px;
  font-weight: normal;
  color: #666;
  text-transform: uppercase;
  letter-spacing: 0.1em;
}

.smallText .int-en, .smallText .int-he.enInHe {
  font-family: "Roboto", "Helvetica Neue", "Helvetica", sans-serif;
  font-size: 13px;
  font-weight: normal;
  color: #999;
}

.systemText .int-en, .systemText .int-he.enInHe {
  font-family: "Roboto", "Helvetica Neue", "Helvetica", sans-serif;
  font-size: 16px;
  font-weight: normal;
  color: #000;
}

.contentText .int-en, .contentText .en, .contentText.en {
  font-family: "adobe-garamond-pro", "Crimson Text", Georgia, serif;
  font-size: 18px;
  font-weight: normal;
  color: #000;
}

.featureTitle .int-he {
  font-family: "Heebo", sans-serif;
  font-size: 40px;
  font-weight: normal;
  color: #000;
}

.pageTitle .int-he, .pageTitle .int-en.heInEn {
  font-family: "Heebo", sans-serif;
  font-size: 30px;
  font-weight: normal;
  color: #000;
}

.chapterText .int-he {
  font-family: "Taamey Frank", "Times New Roman", serif;
  font-size: 22px;
  font-weight: normal;
  text-transform: uppercase;
  letter-spacing: 0.05em;
  color: #333;
}

.sectionTitleText .int-he {
  font-family: "Heebo", sans-serif;
  font-size: 16px;
  font-weight: normal;
  color: #666;
  text-transform: uppercase;
  letter-spacing: 0.1em;
}

.smallText .int-he, .smallText .int-en.heInEn {
  font-family: "Heebo", sans-serif;
  font-size: 13px;
  font-weight: normal;
  color: #999;
}

.systemText .int-he, .systemText .int-en.heInEn {
  font-family: "Heebo", sans-serif;
  font-size: 16px;
  font-weight: normal;
  color: #000;
}

.contentText .int-he, .contentText .he, .contentText.he {
  font-family: "Taamey Frank", "Times New Roman", serif;
  font-size: 18px;
  font-weight: normal;
  color: #000;
}

.italics {
  font-style: italic;
}

/* end Legacy Style Guide */

#s2 {
  position: fixed;
  top: 0;
  width: 100%;
  height: 100%;
  z-index: 1000;
}

#s2.headerOnly {
  z-index: 1000;
  height: 60px;
}

#readerAppWrap {
  display: flex;
  flex-direction: column;
  width: 100%;
  height: 100%;
}

body:not(.inApp).nochrome #s2 .headerNavSection a:not(.home), body:not(.inApp).nochrome #s2 .headerLinksSection, body:not(.inApp).nochrome #footerContainer {
  display: none;
}

#bannerMessage {
  color: white;
  background-color: #4871bf;
  height: 120px;
  box-sizing: border-box;
  padding: 0 36px;
  display: flex;
  transition: .5s;
}

#bannerMessage.hidden {
  height: 0;
}

body.hasBannerMessage {
  transition: padding-top .3s;
  padding-top: 120px;
}

body.hasBannerMessage #s2.headerOnly {
  height: 180px;
}

.interface-hebrew #bannerMessage {
  direction: rtl;
}

#bannerMessageClose {
  position: absolute;
  top: -3px;
  right: 7px;
  color: white;
  opacity: 0.5;
  font-size: 26px;
  cursor: pointer;
}

.interface-hebrew #bannerMessageClose {
  right: auto;
  left: 7px;
}

#bannerMessageContent {
  display: flex;
  flex: 1;
  align-items: center;
  justify-content: space-between;
  color: white;
  max-width: 880px;
  margin: 0 auto;
}

#bannerTextBox {
  flex: 1;
}

#bannerTextBox a {
  color: white;
}

#bannerButtonBox {
  margin-left: 50px;
}

.interface-hebrew #bannerButtonBox {
  margin: 0 50px 0 0;
}

#bannerMessage .mobileOnly {
  display: none;
}

@media (max-width: 540px) {
  #bannerButtonBox, .interface-hebrew #bannerButtonBox {
    margin: 0;
    margin-inline-start: 10px;
    max-width: 170px;
  }
  #bannerMessage .mobileOnly {
    display: block;
  }
  #bannerMessage {
    padding: 0 10px;
  }
}

@media (max-width: 450px) {
  #bannerMessage {
    font-size: 13px;
  }
}

.noOverflowX {
  overflow-x: hidden;
}

.readerApp {
  display: flex;
  flex: 1;
  position: relative;
}

.noselect {
  user-select: none;
}

input.noselect {
  -webkit-user-select: auto;
  /* Safari/Opera -- required for Safari to allow inputs to be accessible. See http://caniuse.com/#feat=user-select-none "Known Issues" for details  TODO Check back to see if bug is fixed in future version */
}

.interface-hebrew {
  direction: rtl;
}

.interface-hebrew .int-en, .interface-english .int-he {
  display: none;
}

.interface-hebrew #panelWrapBox {
  direction: rtl;
}

.interface-english #panelWrapBox, .readerApp.interface-english .readerPanel {
  direction: ltr;
}

#panelWrapBox {
  position: absolute;
  height: calc(100% - 60px);
  box-sizing: border-box;
}

.multiPanel #panelWrapBox {
  top: 60px;
}

#panelWrapBox.wrapBoxScroll {
  overflow-x: scroll;
  overflow-y: hidden;
}

.singlePanel #panelWrapBox {
  padding-top: 0;
  height: 100%;
  top: 0;
}

.headerInner {
  position: absolute;
  top: 0;
  left: 0;
  width: 100%;
  height: 60px;
  background: white;
  z-index: 1001;
  box-sizing: border-box;
  padding: 0 30px;
  display: flex;
  justify-content: space-between;
  align-items: center;
}

.headerOnly .headerInner, .headerInner.boxShadow {
  box-shadow: 0 1px 3px rgba(0, 0, 0, 0.2);
}

.interface-hebrew .header {
  direction: rtl;
}

.headerInner .headerNavSection {
  display: flex;
  justify-content: flex-start;
}

.headerInner .headerNavSection a {
  font-size: 16px;
  color: #666;
  margin-inline-end: 30px;
  font-weight: 500;
  line-height: 26px;
  vertical-align: middle;
}

.headerInner .headerLinksSection {
  display: flex;
  justify-content: flex-end;
  min-width: 40%;
  align-items: center;
}

.header .header-nav {
  margin-top: 1px;
}

.header .header-links {
  margin-top: 1px;
}

.header .textLink, .header .home, .header .menuButton, .header .my-profile, .header .notifications, .header .readerNavMenuSearchButton {
  cursor: pointer;
}

.header .textLink, .header .menuButton, .header .my-profile, .header .readerNavMenuSearchButton {
  display: inline-block;
  color: #999;
  border: none;
  background: transparent;
  padding: 0;
}

.header .my-profile, .header .notifications {
  display: inline-block;
  vertical-align: middle;
}

.header .textLink, .header .menuButton, .header .my-profile {
  font-size: 24px;
  line-height: 24px;
  margin-top: 2px;
}

.header .searchBox {
  overflow: hidden;
  display: flex;
  align-items: center;
  padding: 0;
  text-align: inherit;
  background: #EDEDEC;
  border-radius: 250px;
  width: 140px;
  height: 30px;
}

.header .searchBox.searchFocused {
  width: 280px;
}

.header .searchBox input {
  background-color: transparent;
  /*for firefox */
  padding: 0;
  flex: 1;
  height: 100%;
  margin-bottom: 1px;
  font-size: var(--serif-body-font-size);
}

.header .searchBox input::placeholder {
  font-style: normal;
}

.header .search {
  outline: none;
  border: none;
  box-shadow: none;
  color: black;
  font-size: 18px;
  margin: 0;
  width: 100px;
}

.header .searchFocused .search {
  width: 200px;
}

.header .search.hebrewSearch {
  font-size: 18px;
}

.mobileNavMenu {
  position: fixed;
  height: calc(100% - 60px);
  box-sizing: border-box;
  top: 60px;
  width: 100%;
  background-color: white;
  left: 0;
  z-index: 1000;
  overflow-y: scroll;
}

.mobileNavMenu.closed {
  display: none;
}

.mobileNavMenu .searchLine {
  padding: 15px 10px;
  border-bottom: 1px solid #EDEDEC;
}

.header .mobileNavMenu .searchBox, .header .mobileNavMenu .searchBox.searchFocused .header .mobileNavMenu .searchBox .search, .header .mobileNavMenu .searchBox.searchFocused .search {
  width: 100%;
}

.header.mobile .ui-autocomplete {
  width: 100% !important;
}

.mobileNavMenu a, .mobileInterfaceLanguageToggle {
  display: block;
  color: #666;
  font-size: 16px;
  padding: 15px;
  border-bottom: 1px solid #EDEDEC;
}

.mobileNavMenu a>img, .mobileInterfaceLanguageToggle img {
  margin-inline-end: 15px;
  width: 16px;
  height: 16px;
  position: relative;
  top: 3px;
}

.mobileNavMenu a>img.blackIcon {
  opacity: 0.4;
}

.mobileNavMenu a.blue {
  background-color: #18345D;
  color: white;
}

.mobileNavMenu a.blue img {
  filter: invert(1);
  opacity: 1;
}

.mobileNavMenu .mobileAccountLinks {
  background-color: #FBFBFA;
  border-top: 1px solid #CCC;
  border-bottom: 1px solid #CCC;
}

.mobileNavMenu .mobileAccountLinks img {
  opacity: 1;
}

.mobileNavMenu .mobileAccountLinks .login {
  display: block;
  padding: 15px;
}

.mobileNavMenu .profile-pic {
  display: inline-block;
  margin-inline-end: 11px;
  position: relative;
  top: 4px;
}

.mobileNavMenu .mobileAccountLinks .accountLinks {
  display: block;
}

.header .mobileInterfaceLanguageToggle .int-en, .header .mobileInterfaceLanguageToggle .int-he {
  display: inline;
}

.mobileInterfaceLanguageToggle a {
  display: inline;
  padding: 0;
  border: none;
}

.mobileInterfaceLanguageToggle .separator {
  margin: 0 7px;
  font-size: 13px;
}

.mobileInterfaceLanguageToggle .inactive {
  color: #999;
}

.mobileNavMenu .logout {
  color: #999;
}

.ui-autocomplete .ui-menu-item.search-override {
  border-top: solid 1px #ccc;
  padding-top: 12px;
}

.ui-autocomplete .ui-menu-item.hebrew-result a {
  direction: rtl;
}

.ui-autocomplete .ui-menu-item.english-result a {
  direction: ltr;
}

.header .home {
  margin-top: 2px;
}

.header .home img {
  vertical-align: middle;
  height: 25px;
  margin-top: -7px;
  width: 92px;
}

.interface-hebrew .header .home img {
  width: 77px;
}

.header .accountLinks {
  display: flex;
  align-items: center;
  font-size: 16px;
  margin-top: 2px;
  color: #666;
}

.header .accountLinks>* {
  margin-inline-start: 17px;
  position: relative;
}

.header .accountLinks.anon a {
  margin: 0;
}

.header .accountLinks.anon a:last-child {
  background: #FFFFFF;
  border: 1px solid #EDEDEC;
  box-sizing: border-box;
  border-radius: 6px;
}

.header .help {
  margin-inline-start: 23px;
  margin-top: 8px;
}

.header .interfaceLinks {
  display: block;
  align-items: center;
  margin-top: 2px;
  color: #666;
  cursor: pointer;
  position: relative;
  -webkit-margin-start: 20px;
  -moz-margin-start: 20px;
  margin-inline-start: 10px;
}

.header .interfaceLinks img {
  height: 18px;
  width: 18px;
  vertical-align: middle;
  margin-inline-end: 2px;
}

.header .interfaceLinks a.interfaceLinks-button::after {
  display: inline-block;
  background: no-repeat url("/static/icons/chevron-down.svg");
  height: 10px;
  width: 12px;
  vertical-align: middle;
  content: "";
  transform: scale(0.75);
}

.header .interfaceLinks .interfaceLinks-menu {
  top: 35px;
  position: absolute;
  z-index: 1;
  width: 150px;
  background: #FBFBFA;
  box-shadow: 0px 1px 3px rgba(0, 0, 0, 0.25);
  border-radius: 6px;
  display: none;
  overflow: hidden;
}

.header .interfaceLinks .interfaceLinks-menu.profile-menu {
  top: 10px;
  display: block;
}

.header .interfaceLinks .interfaceLinks-menu .interfaceLinks-header.profile-menu {
  padding: 10px 17px 10px 17px;
  font-weight: 700;
  color: #000000;
  height: 23px;
}

.header .interfaceLinks .interfaceLinks-menu.profile-menu .profile-menu-middle {
  margin-top: 5px;
  margin-bottom: 5px;
}

.interface-english .header .interfaceLinks .interfaceLinks-menu {
  right: 0px;
  min-width: 150px;
  width: max-content;
}

.interface-hebrew .header .interfaceLinks .interfaceLinks-menu {
  left: 0px;
  min-width: 150px;
  width: max-content;
}

.header .interfaceLinks .interfaceLinks-menu .interfaceLinks-header {
  font-style: normal;
  font-weight: normal;
  font-size: 14px;
  line-height: 18px;
  color: #999999;
  padding: 12px;
  border-bottom: 1px solid #CCCCCC;
}

.header .interfaceLinks .interfaceLinks-menu .interfaceLinks-header:not(:first-child) {
  border-top: 1px solid #CCC;
}

.interface-english .header .interfaceLinks .interfaceLinks-menu .interfaceLinks-header {
  font-family: "Roboto", "Helvetica Neue", Helvetica, sans-serif;
}

.interface-hebrew .header .interfaceLinks .interfaceLinks-menu .interfaceLinks-header {
  font-family: "Heebo", sans-serif;
}

.interfaceLinks-options {
  display: flex;
  flex-direction: column;
  padding: 4px 0;
}

.header .interfaceLinks .interfaceLinks-option {
  display: flex;
  text-decoration: none;
  font-style: normal;
  font-weight: normal;
  font-size: 16px;
  line-height: 23px;
  text-align: right;
  color: #666666;
  padding: 5px;
  direction: ltr;
}

.header .interfaceLinks .interfaceLinks-option:hover {
  background-color: var(--lighter-grey);
}

.header .interfaceLinks .interfaceLinks-menu.open {
  display: block;
}

.interface-hebrew .header .interfaceLinks .interfaceLinks-option.int-bi {
  direction: rtl;
}

.interface-english .header .interfaceLinks .interfaceLinks-option.int-bi {
  direction: ltr;
}

.header .interfaceLinks .interfaceLinks-row {
  align-items: center;
  display: flex;
  text-decoration: none;
  font-style: normal;
  font-weight: 400;
  line-height: 18px;
  text-align: right;
  color: #000000;
  font-family: "Roboto", "Heebo", "Helvetica Neue", Ariel, sans-serif;
  padding: 5px 17px 5px 17px;
  font-size: 14px;
  text-decoration-color: #666666;
  height: 23px;
}

.header .interfaceLinks .interfaceLinks-row:hover {
  background-color: var(--lighter-grey);
}

div.interfaceLinks-row a:hover {
  text-decoration: none;
}

.header .interfaceLinks .interfaceLinks-row.languages {
  display: flex;
}

div.interfaceLinks-row a.active {
  color: #000000;
  display: flex;
  order: -1;
}

div.interfaceLinks-row a.active::after {
  content: "•";
  padding: 0 4px;
}

div.interfaceLinks-row a {
  color: #666666;
  display: flex;
}

.header .interfaceLinks .interfaceLinks-row.bottom {
  font-size: 14px;
  text-decoration-color: #000000;
}

.header .interfaceLinks .interfaceLinks-menu.profile-menu .interfaceLinks-hr {
  border-top: 1px solid #CCCCCC;
  margin-top: 0px;
  margin-bottom: 0px;
}

.header .interfaceLinks .interfaceLinks-row.logout {
  font-size: 14px;
  color: #666666;
  padding-top: 5px;
  margin-top: 5px;
  margin-bottom: 5px;
}

.header .profile-menu-he {
  color: #666666;
}

.header .interfaceLinks .interfaceLinks-option::before {
  content: "";
  font-family: FontAwesome;
  color: #999;
  font-weight: normal;
  font-size: 13px;
  font-style: normal;
  padding: 0 15px;
}

.header .interfaceLinks .interfaceLinks-option.active {
  order: -1;
}

.header .interfaceLinks .interfaceLinks-option.active::before {
  content: "\f00c";
  padding: 0 8px;
}

@media screen and (max-width: 910px) {
  .header .headerInner {
    padding: 0 15px;
  }
  .header .accountLinks .login {
    padding: 5px 5px;
  }
  .header .accountLinks {
    margin-inline-start: 5px;
  }
}

@media screen and (max-width: 780px) {
  .header .donate {
    display: none;
  }
}

@media screen and (max-width: 700px) {
  .multiPanel .header .home {
    display: none;
  }
}

@media screen and (max-width: 580px) {
  .header .interfaceLinks, .header .help, .header .notifications {
    display: none;
  }
}

.header .notifications.unread::after {
  content: "";
  background-color: #CB6158;
  width: 8px;
  height: 8px;
  border-radius: 4px;
  display: block;
  top: 3px;
  right: 1px;
  position: absolute;
}

.header .login {
  color: #666;
  display: inline-block;
  line-height: 1;
  padding: 8px 15px;
}

.header .headerInner.mobile {
  padding: 0 15px;
}

.header .headerInner.mobile {
  display: flex;
}

.header .headerInner.mobile div {
  flex: 1;
}

.mobileHeaderCenter {
  text-align: center;
}

.header .headerInner.mobile .mobileHeaderLanguageToggle {
  text-align: end;
}

.mobileHeaderLanguageToggle.hebrew .en, .mobileHeaderLanguageToggle.english .he {
  display: none;
}

.overlay {
  width: 100%;
  height: 100%;
  background-color: black;
  opacity: 0.3;
  position: fixed;
  z-index: 1001;
}

.sefariaModalBox {
  transition: none;
}

#interruptingMessageBox {
  display: flex;
  justify-content: center;
  align-items: center;
  position: fixed;
  width: 100%;
  height: 100%;
  left: 0;
  right: 0;
  top: 0;
  z-index: 1001;
  opacity: 1;
  transition: opacity .3s ease-in;
}

#interruptingMessageBox.hidden {
  opacity: 0;
}

#interruptingMessageOverlay, .whiteOverlay {
  width: 100%;
  height: 100%;
  background-color: white;
  opacity: 0.7;
  position: absolute;
}

#interruptingMessage {
  max-width: 90%;
  max-height: 90%;
  box-sizing: border-box;
  position: absolute;
  padding: 18px 15px;
  z-index: 1001;
  border: 1px solid #E6E6E6;
  background-color: #FBFBFA;
  text-align: center;
  color: #666;
}

#interruptingMessage.sefariaModalContentBox {
  background-color: #18345D;
  color: white;
  padding: 50px 70px;
  border-color: transparent;
  border-radius: 5px;
}

@media (max-width: 450px) {
  #interruptingMessage.sefariaModalContentBox {
    max-width: 100%;
    max-height: 100%;
    width: 100%;
    height: 100%;
    border-radius: 0;
  }
}

.sefariaModalContent {
  display: flex;
  flex-direction: column;
  align-items: flex-start;
  font-size: 16px;
  line-height: 1.5;
}

.interface-hebrew .sefariaModalContent {
  direction: rtl;
}

.sefariaModalContent a {
  color: white;
}

.sefariaModalContent h2 {
  font-weight: normal;
  font-size: 30px;
  margin-bottom: 0px;
}

.sefariaModalInnerContent {
  display: flex;
  flex-direction: column;
  align-items: flex-start;
  margin-bottom: 40px;
}

.sefariaModalInnerContent div, .sefariaModalInnerContent h3 {
  display: flex;
  align-items: center;
  text-align: start;
  padding: 10px 0;
}

.sefariaModalContent h3 {
  align-items: center;
  text-align: start;
  padding: 10px 0;
  font-size: 18px;
  line-height: 1.5;
  font-weight: normal;
  margin-bottom: 10px;
  margin-top: 5px;
}

.sefariaModalBottomContent {
  font-size: 16px;
  color: #999;
}

.sefariaModalContent .button {
  width: 100%;
}

.sefariaModalInnerContent img {
  width: 16px;
  height: 16px;
  padding-right: 10px;
}

.readerApp.interface-hebrew .sefariaModalInnerContent img {
  padding-right: 0;
  padding-left: 10px;
}

#interruptingMessageContentBox {
  position: relative;
  border: 1px solid #CCC;
  background-color: white;
}

#interruptingMessageClose.sefariaModalClose {
  color: white;
}

#interruptingMessageClose {
  position: absolute;
  top: 2px;
  right: 12px;
  color: #AAA;
  font-size: 32px;
  cursor: pointer;
}

#interruptingMessageContent {
  padding: 32px 32px 16px 32px;
}

#interruptingMessage h1 {
  font-style: italic;
  font-size: 28px;
  font-weight: normal;
  letter-spacing: 1px;
  text-align: center;
  margin: 0 0 30px;
  color: #333;
}

.interface-hebrew #interruptingMessage h1 {
  font-style: normal;
}

.header .my-profile img {
  height: 24px;
  width: 24px;
  border-radius: 50%;
  display: block;
}

.header .readerNavMenuMenuButton {
  margin: 0 8px 0 6px;
  font-size: 17px;
}

.readerNavMenuSearchButton {
  position: relative;
  margin: 0 9px 0 7px;
  top: -2px;
}

.header .readerNavMenuSearchButton {
  top: 2px;
}

.readerNavTop .readerNavMenuSearchButton {
  top: 0;
}

.readerNavMenuSearchButton img {
  height: 18px;
  width: 18px;
  opacity: 0.4;
}

.header .headerNavContent {
  position: absolute;
  height: 100%;
  width: 100%;
  box-sizing: border-box;
  top: 0;
  padding-top: 60px;
  z-index: 1000;
}

.ui-autocomplete {
  position: absolute;
  background: white;
  list-style-type: none;
  padding: 6px 0;
  box-shadow: 0 1px 3px rgba(0, 0, 0, .2);
  border-bottom-left-radius: 6px;
  border-bottom-right-radius: 6px;
  z-index: 1000000 !important;
  --english-font: var(--english-serif-font-family);
  --hebrew-font: var(--hebrew-serif-font-family);
}

.header>.ui-autocomplete {
  z-index: 1000 !important;
}

.ui-autocomplete .ui-menu-item {
  display: flex;
  padding: 6px 12px;
}

.interface-hebrew .ui-autocomplete .ui-menu-item {
  direction: rtl;
  text-align: right;
}

.ui-autocomplete .ui-menu-item img {
  display: inline-block;
  opacity: .4;
  height: 18px;
  width: 18px;
}

.ui-autocomplete .ui-menu-item img.ac-img-User {
  opacity: 1;
}

.ui-autocomplete .ui-menu-item a {
  display: inline-block;
  line-height: 21px;
  font-size: 19px;
  color: #000;
  cursor: pointer;
  margin: 0 10px;
  vertical-align: top;
}

.ui-autocomplete .ui-menu-item.ui-state-focus {
  background: #EDEDEC;
}

.ui-helper-hidden-accessible {
  display: none;
}

.interface-hebrew .ui-autocomplete .ui-menu-item a {
  direction: rtl;
  text-align: right;
}

#globalWarningMessage {
  position: fixed;
  width: 100%;
  z-index: 1000;
  text-align: center;
  bottom: 0;
  color: white;
  background-color: #EFB4B6;
  padding: 14px 20px;
  box-sizing: border-box;
}

#globalWarningMessage .close {
  float: right;
  cursor: pointer;
  font-size: 20px;
}

.multiPanel .readerPanelBox {
  box-sizing: border-box;
}

.readerPanelBox {
  position: absolute;
  height: 100%;
  width: 100%;
  direction: ltr;
  /* Even in Hebrew Interface we want scroll bars on the right */
}

.readerPanelBox+.readerPanelBox {
  border-left: 1px solid #eee;
}

.readerPanelBox.sidebar {
  border-left: none;
}

.readerPanel {
  position: relative;
  width: 100%;
  height: 100%;
  overflow: hidden;
  background-color: inherit;
}

.readerContent {
  width: 100%;
  height: calc(100% - 60px);
  background-color: inherit;
}

.dark .readerContent {
  color: white;
}

.readerContent .readerError {
  padding: 100px 150px;
}

.readerContent .readerError .readerErrorText {
  padding-top: 20px;
  font-size: .8em;
}

.textColumn {
  width: 100%;
  height: 100%;
  overflow-y: scroll;
  overflow-x: hidden;
  -webkit-overflow-scrolling: touch;
  position: relative;
  box-sizing: border-box;
  background-color: inherit;
}

.textColumn .loadingMessage.base, .sheetsInPanel .loadingMessage {
  margin: 30px 0;
  color: #999;
  font-size: 16px;
  font-style: normal;
  text-align: center;
  padding: 0 6px 4px;
}

.textColumn .loadingMessage.base.prev {
  margin: 70px 0 0 0;
}

.textColumn .loadingMessage.base.next {
  margin: 30px 0 70px;
  height: calc(100% - 128px);
  /* The 128px here appears to be the minimum needed to keep a line on the screen when scrolling passes loaded content) */
}

.textColumn .textRange.loading+.textRange.loading {
  display: none;
}

.int-he .int-he {
  font-size: inherit;
}

.readerPanel .content {
  direction: ltr;
  /* Even in Hebrew Interface, we want scroll bars on the right */
}

.readerPanel .he {
  direction: rtl;
  text-align: right;
}

.interface-hebrew .readerPanel .en {
  direction: ltr;
}

.interface-hebrew .readerPanel .contentInner, .interface-hebrew .readerPanel .columnLayout, .interface-hebrew .readerControls, .interface-hebrew .readerPanel .textRange, .interface-hebrew .readerPanel .sheetContent, .interface-hebrew .readerPanel .readerNavMenu .gridBox, .interface-hebrew .readerPanel.bilingual .readerNavMenu .gridBox, .readerPanel.hebrew .readerNavSection, .readerPanel.hebrew .readerNavMenu .gridBox {
  direction: rtl;
}

.interface-english .readerPanel.hebrew .readerNavMenu .readerTocResources .gridBox {
  direction: ltr;
}

.interface-english .readerPanel .readerNavMenu, .readerPanel.english .readerNavSection, .readerPanel.english .readerNavMenu .gridBox {
  direction: ltr;
}

.readerPanel.bilingual .readerNavSection, .readerPanel.bilingual .readerNavMenu .gridBox {
  direction: ltr;
}

.readerPanel.english .he {
  display: none;
}

.readerPanel.english .he.heOnly {
  display: inline;
  text-align: right;
}

.readerPanel.english .en {
  display: inline;
}

.readerPanel.hebrew .he {
  display: inline;
  text-align: right;
}

.readerPanel.hebrew .en {
  display: none;
}

.readerPanel.english .heOnly .he, .readerPanel.bilingual .heOnly .he {
  display: inline;
}

.languageToggle {
  display: inline;
  line-height: 32px;
}

.languageToggle img {
  opacity: 0.4;
  height: 18px;
  width: 18px;
}

.bilingual .languageToggle .he {
  display: none;
}

.loadingMessage {
  font-size: 14px;
  font-style: italic;
}

.bilingual .loadingMessage .he {
  display: none;
}

.readerPanel.light {
  background-color: white;
}

.readerPanel.sepia {
  background-color: #f7f7f7;
}

.readerPanel.dark {
  background-color: #333331;
}

.readerNavMenu, .homeFeedWrapper {
  position: absolute;
  display: flex;
  flex-direction: column;
  top: 0;
  left: 0;
  width: 100%;
  height: 100%;
  box-sizing: border-box;
}

.readerNavMenu .content, .homeFeedWrapper .content {
  box-sizing: border-box;
  overflow-y: scroll;
  -webkit-overflow-scrolling: touch;
  font-size: 16px;
}

.readerNavMenu .content {
  padding: 60px 0 0 0;
}

.singlePanel .readerNavMenu .content {
  padding: 85px 0 0 0;
}

.singlePanel .readerNavMenu .categoryColorLine {
  top: 60px;
}

.singlePanel .readerNavMenu.bookPage:not(.fullBookPage) .content {
  padding-top: 25px;
}

.singlePanel .readerNavMenu.bookPage:not(.fullBookPage) .categoryColorLine {
  top: 0;
}

.readerNavMenu.compare .content, .readerNavCategoryMenu.compare .content, .bookPage.compare .content {
  padding: 30px 10px;
}

.readerNavMenu .content .contentInner {
  width: 725px;
  margin: 0 auto;
  min-height: 520px;
  max-width: 100%;
  box-sizing: border-box;
  padding-bottom: 70px;
  padding-inline-start: 30px;
  padding-inline-end: 30px;
}

.homeFeedWrapper .content .contentInner {
  max-width: none;
}

.homeFeedWrapper.userStats .content .contentInner {
  max-width: 660px;
  margin: 0 auto;
}

.navTitle {
  display: flex;
  flex-direction: row;
  justify-content: space-between;
  margin-bottom: 40px;
}

.navTitle.tight {
  margin-bottom: 15px;
}

.readerNavMenu .navTitle h1, .singlePanel .readerNavMenu .navTitle h1 {
  margin-bottom: 0;
}

.navTitle+.dedication {
  margin-bottom: 20px;
}

.navSidebarModule+.dedication {
  margin-top: -30px;
}

.navTitle .languageToggle, .tocTitle .languageToggle, .header .languageToggle {
  text-align: center;
  color: #ccc;
  display: inline-flex;
  width: 32px;
  height: 32px;
  border: 1px solid #ccc;
  border-radius: 6px;
  cursor: pointer;
  font-size: 22px;
  flex-direction: row;
  align-items: center;
  justify-content: center;
}

.navTitleTab {
  margin-inline-end: 26px;
  color: #999;
}

.navTitleTab:hover {
  color: inherit;
  text-decoration: none;
}

.navTitleTab.current {
  color: inherit;
  pointer-events: none;
}

.readerNavMenu h1 .navTitleTab img {
  height: 14px;
  margin-inline-end: 6px;
}

.readerNavMenu h1 .navTitleTab.current img {
  filter: brightness(0.5);
}

.sidebarLayout {
  display: flex;
  flex-direction: row;
}

@media (max-width: 700px) {
  .sidebarLayout {
    flex-direction: column;
  }
}

.sidebarLayout h1 {
  --english-font: var(--english-sans-serif-font-family);
  --hebrew-font: var(--hebrew-sans-serif-font-family);
}

.interface-hebrew .sidebarLayout {
  direction: rtl;
}

.readerPanel.hebrew .followsContentLang {
  direction: rtl;
}

.navSidebar {
  width: 420px;
  background-color: #FBFBFA;
  /* HACK: add grey background beyond bounding box of sidebar by utilizing negative margins! */
  border-top: 80px solid #FBFBFA;
  border-bottom: 120px solid #FBFBFA;
  margin: -80px 0 0 0;
}

.singlePanel .navSidebar {
  width: 100%;
  margin: 20px 0 0 0;
  padding: 30px 0 0 0;
  border: none;
}

.navSidebarModule {
  font-size: 16px;
  color: #666;
  margin-bottom: 34px;
  padding: 0 44px;
}

.connectionsPanel .navSidebarModule {
  padding: initial;
}

.singlePanel .navSidebarModule {
  padding: 0 15px;
}

.singlePanel .contentInner .navSidebarModule {
  padding: 0;
}

.singlePanel .contentInner .navSidebarModule h1 {
  border: none;
  padding: 0;
}

.readerPanel .navSidebarModule h3, .readerPanel .navSidebarModule h1, .readerPanel .bookPage h3 {
  margin: 0 0 20px;
  font-size: 22px;
  text-transform: none;
  letter-spacing: 0;
  border-bottom: 1px solid var(--light-grey);
  padding-bottom: 14px;
  font-weight: 500;
  height: auto;
}

.navSidebarModule.blue {
  background-color: var(--sefaria-blue);
  color: white;
  padding: 34px 44px 45px;
}

.singlePanel .navSidebarModule.blue {
  padding: 34px 15px 45px;
}

.readerPanel .navSidebarModule.blue h3 {
  color: white;
}

.navSidebarIcon {
  height: 18px;
  width: 18px;
  margin-inline-end: 10px;
  vertical-align: middle;
  margin-top: -4px;
}

.navSidebarLink {
  font-size: 16px;
  margin-bottom: 10px;
}

.navSidebarLink a {
  color: black;
}

.navSidebarLink.gray a {
  color: #666;
}

.navSidebarLink.ref {
  font-size: 18px;
}

.navSidebar .linkList {
  margin-top: 20px;
}

.navSidebarModule .button {
  margin: 12px 0 0 0;
}

.navSidebarModule .button img {
  filter: invert(1);
  height: 18px;
  width: 18px;
  margin-inline-end: 10px;
  vertical-align: middle;
  margin-top: -2px;
}

.navSidebar .button.white img {
  filter: none;
  opacity: .6;
}

.navSidebar .button.appButton.white img {
  opacity: 1;
}

.navSidebar .button.appButton.ios img {
  margin-top: -5px;
}

.navSidebar .button+.button {
  margin-inline-start: 7px;
}

.navSidebar .readingsSection {
  margin-bottom: 15px;
}

.navSidebar .readingsSectionTitle {
  margin-bottom: 8px;
  display: block;
}

.navSidebar a.allLink {
  color: #999;
  font-size: 13px;
}

.navSidebar a.moreLink:hover {
  color: inherit;
  cursor: pointer;
}

.navSidebar a.inTextLink {
  color: inherit;
  text-decoration: underline;
  margin-inline-start: 5px;
}

.navSidebar .newsletterSignUpBox {
  margin-top: 20px;
}

.navSidebar .newsletterSignUpBox .newsletterInput {
  width: 100%;
  box-sizing: border-box;
  box-shadow: 0px 1px 3px rgba(0, 0, 0, 0.25);
  border: none;
}

.navSidebarModule.wide {
  display: flex;
  margin-bottom: 0;
}

.navSidebarModule.wide div:first-child {
  flex: 1;
}

.navSidebarModule.wide .button {
  margin-top: 0;
}

.navSidebarModule .authorByLine {
  margin-bottom: 15px;
}

.navSidebarModule .imageModuleImage {
  width: 100%;
  box-sizing: border-box;
  border: 1px solid var(--lighter-grey);
}

.aboutTextMetadata {
  margin-bottom: 20px;
}

.aboutTextMetadata .aboutTextComposedText, .aboutTextMetadata .aboutTextAuthorText {
  color: black;
}

.readerNavTop {
  width: 100%;
  background-color: #FBFBFA;
  border-bottom: 1px solid #E2E2E1;
  box-sizing: border-box;
  height: 60px;
  z-index: 1;
  padding: 10px 25px 10px 25px;
  vertical-align: middle;
  display: flex;
  justify-content: space-between;
  align-items: center;
  line-height: 60px;
}

.interface-hebrew .readerNavTop {
  direction: rtl;
}

.readerNavTop .readerNavTopStart {
  display: flex;
  align-items: center;
  justify-content: flex-start;
}

.singlePanel .readerNavTop {
  padding: 0 10px;
}

.readerNavTop.colorLineOnly {
  height: auto;
  border-bottom: none;
  padding: 0;
}

.readerPanel .readerNavTop h2 {
  margin: 0;
  font-weight: 400;
  color: black;
}

.readerNavTop .readerNavTopCategory .en {
  font-family: "adobe-garamond-pro", "Crimson Text", Georgia, serif;
}

.readerNavTop .readerNavTopCategory .he {
  font-family: "Taamey Frank", "adobe-garamond-pro", "Crimson Text", Georgia, "Times New Roman", serif;
}

.readerNavMenu .readerSearch {
  margin: 0;
  width: 60%;
  box-sizing: border-box;
  border: none;
  background-color: inherit;
  font-size: 18px;
  font-family: "adobe-garamond-pro", "Crimson Text", Georgia, serif;
  height: 48px;
}

.readerNavMenu .readerSearch:focus {
  outline: 0;
}

.readerNavTop .readerNavMenuSearchButton, .readerNavTop .readerNavMenuCloseButton, .readerNavTop .readerNavMenuMenuButton, .readerNavTop .readerOptions {
  text-align: left;
  box-sizing: border-box;
  color: #999;
  float: left;
  font-size: 20px;
  cursor: pointer;
  display: flex;
  align-items: center;
}

.readerNavMenuCloseButton:hover {
  text-decoration: none;
}

.readerNavTop .readerNavMenuCloseButton {
  display: block;
  font-size: 46px;
  padding: 0;
  margin-top: -6px;
}

.readerNavMenuCloseButton:hover {
  text-decoration: none;
}

.readerNavTop .readerNavMenuCloseButton .fa {
  font-size: 20px;
}

.readerNavTop .readerOptions {
  float: right;
  text-align: right;
  display: flex;
  align-items: center;
  width: 27px;
}

.sefariaLogo img {
  width: 110px;
}

.readerNavTop .sefariaLogo img {
  vertical-align: middle;
}

.readerNavTop .searchBox {
  display: flex;
  align-items: center;
  justify-content: flex-start;
}

.readerNavTop .searchBox .readerNavMenuSearchButton {
  margin: 0 5px 0 10px;
}

.interface-hebrew .readerNavTop .searchBox .readerNavMenuSearchButton {
  margin: 0 10px 0 5px;
}

.readerNavTop .searchBox .readerSearch {
  flex: 1;
}

.readerNavMenu h1, .readerNavMenu h2.styledH1 {
  text-align: start;
  color: #666;
  position: relative;
  font-size: 22px;
  font-weight: 500;
  margin: 0 0px 30px 0;
  height: auto;
  text-transform: none;
}

.singlePanel .readerNavMenu h1, .singlePanel .readerNavMenu h2.styledH1 {
  margin-bottom: 10px;
}

.readerNavMenu h1 img {
  margin-inline-end: 9px;
}

.readerNavMenu h1 :not(.languageToggle) .en {
  font-family: "Roboto", "Helvetica Neue", "Helvetica", sans-serif;
}

.readerNavMenu h1 .button {
  position: absolute;
  right: 0;
  top: 0;
  padding: 0;
  margin: 0;
  line-height: 26px;
}

.singlePanel .readerNavCategoryMenu .readerTocTopics.content {
  padding-top: 30px;
}

.topicPanel .readings {
  margin-bottom: 40px;
}

.topicPanel .readings .parasha-date {}

.topicPanel .readings .sectionTitleText {
  margin-top: 15px;
}

.topicPanel .readings .sectionTitleText .int-en, .topicPanel .readings .sectionTitleText .int-he {
  font-size: 13px;
}

.topicPanel .readings .haftarot {
  display: flex;
  flex-direction: column;
}

.topicPanel .readings .sectionTitleText:first-child {
  margin-top: 20px;
}

.topicPanel .mainColumn {
  padding: 0 40px;
}

@media (max-width: 450px) {
  .topicPanel .mainColumn, .interface-hebrew .topicPanel .mainColumn {
    padding: 0 25px !important;
    margin: 0;
  }
  .topicPanel .filterable-list .filter-sort-wrapper, .collectionPage .filterable-list .filter-sort-wrapper {
    margin-top: 20px;
  }
}

.topicPanel .sideColumn {
  width: 420px;
  background-color: #FBFBFA;
  /* HACK: add grey background beyond bounding box of sidebar by utilizing negative margins! */
  border-top: 80px solid #FBFBFA;
  border-bottom: 120px solid #FBFBFA;
  margin: -80px 0 -120px 0;
}

.topicPanel h1 {
  text-align: unset;
  margin-bottom: 10px;
  height: unset;
}

.topicPanel h1 span {
  font-size: 40px;
}

.topicPanel .sideColumn h2 {
  text-align: unset;
  border-bottom: 1px solid #CCC;
  padding-bottom: 10px;
  margin-top: 30px;
  margin-bottom: 10px;
}

.topicPanel .sideColumn .link-section {
  padding: 0 44px;
}

.topicPanel .sideColumn .link-section:first-child h2 {
  margin-top: 0;
}

.topicPanel h2 span {
  font-size: 22px;
  font-weight: normal;
  color: #666;
  text-align: unset;
  text-transform: none;
  margin-bottom: 20px;
  height: unset;
  line-height: unset;
}

.topicPanel h2 {
  --english-font: var(--english-sans-serif-font-family);
  --hebrew-font: var(--hebrew-sans-serif-font-family);
}

.topicPanel .mainColumn .story {
  padding: 0 0 20px 0;
}

.topicPanel .mainColumn .storySheetListItem {
  padding: 0 0 30px 0;
}

.topicPanel .sideColumn .sideList {
  font-size: 18px;
  line-height: 26px;
}

.topicPanel .sideColumn .sideList a.relatedTopic {
  display: block;
  color: #000;
}

.topicPanel .sideColumn .sideList .topicMetaData .int-en, .topicPanel .sideColumn .sideList .topicMetaData .int-he {
  color: #666;
}

.topicPanel .sideColumn .sideList a.relatedTopic .int-en {
  font-family: "adobe-garamond-pro", "Crimson Text", Georgia, serif;
}

.topicPanel .sideColumn .sideList a.relatedTopic .int-he {
  font-family: "Taamey Frank", "adobe-garamond-pro", "Crimson Text", Georgia, "Times New Roman", serif;
}

.topicPanel .sideColumn .topicCategory {
  margin-bottom: 30px;
}

.topicPanel .authorOrganizationsystemText {
  font-size: 16px;
  color: #666;
}

.story .storyTitle {
  --english-font: var(--english-serif-font-family);
  --hebrew-font: var(--hebrew-serif-font-family);
}

.story .storyTitle .int-he {
  font-size: 29px;
}

.topicPanel .story .storyTitle {
  font-size: 24px;
}

.topicPanel h1 {
  --english-font: var(--english-serif-font-family);
  --hebrew-font: var(--hebrew-serif-font-family);
}

.topicPanel h1 .int.en {
  font-size: 30px;
}

.topicPanel h1 .int-he {
  font-size: 36px;
}

.pageTitle .topicTitleInHe .heInEn {
  color: #888;
  font-size: 20px;
  font-family: "Taamey Frank", "adobe-garamond-pro", "Crimson Text", Georgia, "Times New Roman", serif;
}

.topicPanel .topicCategory {
  margin: 0 0 15px 0;
}

.readerTocTopics .topicDescription {
  margin: 10px 0 40px 0;
  text-align: center;
}

.readerTocTopics .topicTitle .int-he {
  font-family: "Taamey Frank", "adobe-garamond-pro", "Crimson Text", Georgia, "Times New Roman", serif;
}

.readerTocTopics .topicDescription.systemText .int-en, .readerTocTopics .topicDescription.systemText .int-he {
  color: #666;
}

.topicPanel .topicDescription {
  margin: 0 0 15px 0;
}

.topicPanel .topicDescription span {}

.topicPanel .resourcesLink.blue {
  padding: 8px 16px;
  font-size: 20px;
  border: 0;
  display: inline-flex;
  align-items: center;
  width: unset;
  margin-bottom: 40px;
  margin-top: 5px;
}

.topicPanel .resourcesLink.blue img {
  opacity: 1;
  width: 20px;
  height: 20px;
  margin: 0 8px 5px 0;
  filter: invert(1);
}

.interface-hebrew .topicPanel .resourcesLink.blue img {
  margin: 0 0 5px 8px;
}

.topicPanel .resourcesLink.blue .int-en {
  font-family: "adobe-garamond-pro", "Crimson Text", Georgia, serif;
}

.topicPanel .resourcesLink.blue .int-he {
  font-family: "Taamey Frank", "adobe-garamond-pro", "Crimson Text", Georgia, "Times New Roman", serif;
  margin-bottom: -3px;
}

h1 .languageToggle {
  text-align: center;
  position: absolute;
  right: 0;
  color: #ccc;
  display: block;
  width: 32px;
  height: 32px;
  border: 1px solid #ccc;
  border-radius: 6px;
  line-height: 34px;
  cursor: pointer;
}

h1 div.languageToggle .en {
  font-family: "Taamey Frank", "adobe-garamond-pro", "Crimson Text", Georgia, "Times New Roman", serif;
  font-weight: normal;
}

h1 .languageToggle .he {
  font-family: "adobe-garamond-pro", "Crimson Text", Georgia, serif;
  font-size: 22px;
}

.authorIndexTitle {
  margin-top: 30px;
  margin-bottom: 17px;
}

.sectionTitleText.authorIndexTitle .int-en {
  text-transform: none;
  letter-spacing: 0;
}

.authorIndexList {
  display: flex;
  flex-direction: row;
  flex-wrap: wrap;
  margin-bottom: 20px;
}

.authorIndex {
  width: 50%;
  font-size: var(--serif-h3-font-size);
  margin-bottom: 10px;
  padding-right: 20px;
  box-sizing: border-box;
}

.interface-hebrew .authorIndex {
  padding-right: 0;
  padding-left: 20px;
}

@media (max-width: 450px) {
  .readerNavMenu.home .tagline {
    margin-top: 29px;
    height: 60px;
  }
  .readerNavMenu .tagline .en {
    font-size: 19px;
  }
  .readerNavMenu .tagline .he {
    font-size: 20px;
  }
  .authorIndex {
    width: 100%;
    padding: 0;
  }
}

.readerNavMenu .libraryMessage {
  font-size: 18px;
  margin-bottom: 40px;
}

.readerPanel.hebrew .navToggles {
  direction: rtl;
}

.readerNavMenu .navToggles {
  flex-direction: row;
  flex: 1;
  margin-inline-start: 16px;
  margin-top: 4px;
  margin-bottom: 30px;
}

.readerNavMenu .navToggles .navTogglesDivider {
  color: #ccc;
}

.readerNavMenu .navToggle {
  margin-inline-end: 12px;
  display: inline-block;
  text-transform: uppercase;
  color: #666;
  font-size: 13px;
  font-weight: lighter;
  cursor: pointer;
}

.readerNavMenu .navToggle.active {
  color: black;
  border-bottom: 2px solid #999;
  padding-bottom: 4px;
}

.readerPanel h2, .readerPanel h3 {
  text-transform: uppercase;
  text-align: start;
  font-size: 15px;
  color: #666;
  margin-bottom: 20px;
  font-weight: normal;
}

.readerNavSection h2, .topicsPanel h2 {
  font-size: 16px;
  font-weight: normal;
  letter-spacing: 1px;
  margin-bottom: 40px;
}

.readerNavSection {
  margin-bottom: 44px;
}

a.resourcesLink, input.resourcesLink {
  white-space: nowrap;
  overflow: hidden;
  text-overflow: ellipsis;
  width: 100%;
  min-height: 60px;
}

.savedHistoryList .story {
  border-top: 1px solid var(--lighter-grey);
  padding: 20px 0;
}

.savedHistoryList .story .storyTitle {
  font-size: 18px;
}

.savedHistoryList .story .storyBody {
  color: var(--dark-grey);
}

.savedHistoryList .saveButton {
  visibility: hidden;
}

.savedHistoryList .story:hover .saveButton {
  visibility: visible;
}

.savedHistoryList .timeStamp {
  color: var(--medium-grey);
  font-size: 14px;
  margin-inline-start: 10px;
}

.savedHistoryMessage {
  color: var(--dark-grey);
}

.readerNavCategories {
  width: 100%;
  margin-bottom: 30px;
}

.readerNavCategories a {
  color: #000;
}

.readerNavCategories .gridBox .gridBoxItem, .readerNavCategoryMenu .category .gridBoxItem {
  margin: 0 5px;
  padding: 0;
}

.navBlock {
  padding-bottom: 12px;
  border-top: 1px solid #EDEDEC;
}

.navBlock.withColorLine {
  border-top: 4px solid transparent;
}

.navBlockTitle {
  text-align: start;
  font-size: 24px;
  padding: 15px 0 8px;
  margin: 0;
  cursor: pointer;
  display: flex;
  align-items: center;
  line-height: 1.3;
  flex: 1;
  font-weight: 400;
}

a.navBlockTitle {
  color: #000;
  margin-inline-end: 20px;
}

a.navBlockTitle:hover {
  text-decoration: none;
  color: var(--dark-grey);
}

.navBlockTitle .subtitle {
  color: var(--dark-grey);
  margin-inline-start: 5px;
}

.interface-english .calendarListing .subtitle::before {
  content: "(";
}

.interface-english .calendarListing .subtitle::after {
  content: ")";
}

.navBlockDescription {
  font-size: 14px;
  line-height: 18px;
  color: #666;
  margin-inline-end: 20px;
  --english-font: var(--english-sans-serif-font-family);
  --hebrew-font: var(--hebrew-sans-serif-font-family);
}

.hebrew .navBlockDescription {
  line-height: 24px;
}

.navBlockTitle .int-he, .navBlockDescription .int-he {
  font-size: 122%;
}

.interface-english .navBlockDescription.clamped .int-en, .interface-hebrew .navBlockDescription.clamped .int-he {
  display: -webkit-box;
  -webkit-line-clamp: 3;
  -webkit-box-orient: vertical;
  overflow: hidden;
}

.interface-english .navBlockDescription.clamped5 .int-en, .interface-hebrew .navBlockDescription.clamped5 .int-he {
  -webkit-line-clamp: 5;
}

.bilingual .navBlock .he {
  display: none;
}

.navSidebarModule.wide {
  background-color: #FAFAFB;
  padding: 24px;
  border-radius: 6px;
}

.navSidebarModule.wide h3 {
  border-bottom: none;
  margin-bottom: 0px;
}

.readerPanel .communityPage h2 {
  text-transform: none;
  font-size: 22px;
  color: #666;
  margin-top: 0;
  margin-bottom: 0;
}

.communityPage .gridBoxRow:first-child, .communityPage .recentlyPublished {
  border-top: 1px solid var(--lighter-grey);
}

.communityPage .gridBox {
  margin-bottom: 30px;
}

.communityPage .gridBox .gridBoxItem {
  padding: 0
}

.communityPage .gridBox {
  margin-bottom: 25px;
}

.communityPage .navBlock {
  padding: 25px 0 0 0;
  border: none;
}

.communityPage .navBlockTitle {
  padding-top: 0;
  --english-font: var(--english-serif-font-family);
  --hebrew-font: var(--hebrew-serif-font-family);
}

.communityPage .readingLinks {
  margin-top: 20px;
}

.communityPage .readingLinksHeader {
  color: #666;
  font-size: 14px;
  margin-bottom: 4px;
}

.communityPage .readingLinks a {
  font-size: 18px;
}

.communityPage .calendarDate {
  font-size: 14px;
  color: #999;
  margin-bottom: 15px;
}

.featuredSheetHeading {
  color: #666;
  font-size: 16px;
  margin-bottom: 10px;
}

.featuredSheet .navBlockDescription {
  margin-bottom: 12px;
}

.featuredSheetBottom {
  display: flex;
  justify-content: flex-start;
  align-items: center;
}

.featuredSheetDate {
  color: var(--medium-grey);
  font-size: 14px;
}

.communityPage .recentlyPublished {
  padding-top: 30px;
}

.communityPage .recentlyPublished .gridBoxRow {
  border: none;
}

.communityPage .recentlyPublished .loadingMessage {
  margin-top: 30px;
}

.recentlyPublished .loadMore {
  margin-top: 30px;
}

.bilingual .readerNavMenu .he {
  display: none;
}

.readerNavCalendar {
  margin-bottom: 30px;
  margin-top: -8px;
}

.userDataButtons {
  margin-bottom: 44px;
}

.blockLink, .readerNavMenu .resourcesLink {
  display: inline-block;
  background-color: white;
  text-align: center;
  color: #000;
  font-size: 16px;
  border-top: 4px solid transparent;
  box-shadow: 0 1px 3px rgba(0, 0, 0, 0.2);
  width: 100%;
  cursor: pointer;
  min-height: 56px;
  vertical-align: middle;
  margin: 0;
  box-sizing: border-box;
  padding: 14px 8px;
}

.blockLink:hover {
  color: #333;
}

.blockLink+.blockLink {
  margin: 5px 0;
}

.blockLink img {
  margin: 0 8px;
  height: 16px;
  width: 16px;
  opacity: 0.4;
  vertical-align: -1px;
}

.resourcesLink {
  border-radius: 7px;
}

.resourcesLink.faded {
  color: #999;
}

.readerNavMenu .blockLink.calendarLink .blockLinkSubtitle {
  display: block;
  font-size: 13px;
  color: #999;
  overflow: hidden;
  text-overflow: ellipsis;
  white-space: nowrap;
}

.readerNavMenu .resourcesLink .en {
  font-family: "Roboto", "Helvetica Neue", "Helvetica", sans-serif;
}

.readerNavMenu .resourcesLink .he {
  font-family: "Heebo", sans-serif;
}

.readerNavMenu .resourcesLink .fa {
  margin: 0 6px;
  color: #999;
}

.readerNavMenu .resourcesLink img {
  width: 16px;
  height: 16px;
  margin: 0 5px;
  position: relative;
  top: 2px;
}

.uppercase {
  text-transform: uppercase;
}

.readerNavMenu .divider {
  color: #ccc;
}

.readerNavCategoryMenu {
  height: 100%;
}

.readerNavMenu.readerNavCategoryMenu .navTitle {
  margin-bottom: 40px;
}

.readerNavMenu.readerNavCategoryMenu h1 {
  color: #000;
  text-transform: uppercase;
  font-size: 30px;
  --english-font: var(--english-serif-font-family);
  --hebrew-font: var(--hebrew-serif-font-family);
}

.readerNavCategoryMenu h2 {
  font-size: 18px;
  color: #666;
  margin: 0 0 20px;
}

.readerNavCategoryMenu .categoryDescription.top {
  margin-top: -26px;
  margin-bottom: 40px;
}

.readerNavCategoryMenu h2 .categoryDescription {
  text-transform: none;
  font-size: 18px;
  margin-inline-start: 5px;
}

.readerNavCategoryMenu .categoryDescription {
  margin-bottom: 16px;
  font-size: 14px;
  color: #666;
}

.readerNavCategoryMenu .categoryDescription.long {
  margin: -8px 0 20px 0;
}

.readerNavCategoryMenu .content .category, .readerNavCategoryMenu .content .gridBox {
  margin-bottom: 40px;
}

.readerNavCategoryMenu .categoryAttribution {
  color: #666;
  text-align: start;
  font-size: 24px;
  font-style: italic;
  margin: 16px 0 30px;
}

.readerNavCategoryMenu .categoryAttribution .he {
  font-style: normal;
}

.readerNavMenu .blockLink, .readerNavMenu .catLink, .readerNavMenu .navButton, .bookPage .refLink {
  display: block;
  margin: 0;
  padding: 14px 8px;
  box-sizing: border-box;
  box-shadow: 0 1px 3px rgba(0, 0, 0, 0.2);
  border-top: 4px solid transparent;
  color: #000;
  font-size: 18px;
  font-weight: 400;
  line-height: 23px;
  background-color: white;
  cursor: pointer;
  text-align: center;
  unicode-bidi: plaintext;
  flex: 1;
  display: flex;
  justify-content: center;
  align-items: inherit;
  flex-direction: column;
}

.readerNavCategoryMenu .blockLink, .gridBox .navButton {
  display: flex;
  align-items: center;
  justify-content: center;
}

.readerNavMenu .blockLink .he, .readerNavMenu .catLink .he, .readerNavMenu .navButton .he, .bookPage .refLink .he {
  text-align: center;
}

.blockLink:active, .navButton:active, .readerNavCategory:active, .resourcesLink:active {
  background-color: #EDEDED;
}

@media (max-width: 450px) {
  .readerNavMenu .refLink, .readerNavMenu .catLink, .readerNavMenu .navButton, .readerNavMenu .sheetLink, .bookPage .refLink {
    font-size: 18px;
  }
}

.readerNavMenu .readerNavCategoryMenu .blockLink, .gridBox .navButton {
  width: 100%;
  height: 100%;
  padding: 13px 8px 19px;
  display: inline-block;
}

.readerNavMenu .readerNavCategoryMenu .blockLink.incomplete {
  opacity: 0.65;
}

.categoryColorLine {
  position: absolute;
  top: 0;
  left: 0;
  width: 100%;
  height: 4px;
  z-index: 101;
}

.readerApp.interface-hebrew .readerNavMenu.noLangToggleInHebrew .en {
  display: none;
}

.readerApp.interface-hebrew .readerNavMenu.noLangToggleInHebrew .he {
  display: inline;
}

.bookPage .readerTextToc {
  letter-spacing: 1px;
  text-transform: uppercase;
  font-size: 14px;
}

.bookPage .readerTextToc .en {
  font-family: "Roboto", "Helvetica Neue", "Helvetica", sans-serif;
}

.bookPage .readerTextToc .he {
  font-family: "Heebo", sans-serif;
}

.readerNavMenu .dedication {
  text-align: start;
  color: #666;
  background-color: #FBFBFA;
  padding: 26px 19px;
  font-size: 18px;
  margin-bottom: 27px;
}

.singlePanel .readerNavMenu .dedication {
  margin: 27px 0;
}

.bookPage .categoryAttribution, .bookPage .dedication {
  margin: 25px 0 10px;
  text-align: center;
  font-size: 18px;
  font-style: italic;
}

.bookPage .categoryAttribution, .bookPage .dedication {
  text-align: start;
}

.bookPage .categoryAttribution .he, .bookPage .dedication .int-he, .readerNavMenu .dedication .int-he {
  font-style: normal;
}

.readerNavMenu .dedication .int-he {
  font-family: "Heebo", sans-serif;
  font-size: 18px;
}

.readerNavMenu .dedication .int-en {
  font-family: "adobe-garamond-pro", "Crimson Text", Georgia, serif;
  font-style: italic;
}

.bookPage .tocTop {
  padding-bottom: 15px;
}

.bookPage .tocCategory {
  color: #999;
  font-size: 14px;
  text-transform: uppercase;
  letter-spacing: 1px;
}

.bookPage.sheetPage .tocCategory {
  margin-top: 15px;
  margin-bottom: 15px;
  display: block;
}

.bookPage .tocCategory .en {
  --english-font: var(--english-sans-serif-font-family);
}

.bookPage .tocTitle, .sheetContent .title, .bookMetaDataBox .title {
  text-align: center;
  font-size: 30px;
  line-height: 1.3;
  unicode-bidi: plaintext;
}

.bookPage.fullBookPage .tocTitle {
  text-align: start;
  margin-bottom: 8px;
  display: flex;
  flex-direction: row;
  justify-content: space-between;
}

.bookPage .currentSection, .bookPage .authorStatement, .sheetContent .sheetMetaDataBox .authorStatement, .sheetContent .sheetMetaDataBox .collectionStatement {
  font-size: 17px;
  color: #999;
  margin-top: 6px;
  letter-spacing: 1px;
}

.sheetContent .sheetMetaDataBox .authorStatement, .sheetContent .sheetMetaDataBox .collectionStatement {
  margin-top: 16px;
}

.sheetContent .sheetMetaDataBox .collectionStatement a, .sheetContent .sheetMetaDataBox .authorStatement a {
  color: #999;
  margin-inline-start: 5px;
}

.bookPage .currentSection .he, .bookPage .authorStatement .he, .bookPage .sheetMeta .he {
  font-family: "Heebo", sans-serif;
}

.bookPage .authorStatement a {
  color: #333;
}

.authorStatement .imageBox, .collectionStatement .imageBox {
  width: 30px;
  height: 30px;
  display: inline-block;
  vertical-align: middle;
  margin-inline-end: 10px;
  float: none;
}

.authorStatement .profile-pic {
  margin-inline-end: 10px;
}

.authorStatement span p {
  display: inline-block;
}

.fullBookPage .readButton {
  margin: 6px 0px 12px;
}

.fullBookPage .about {
  margin-top: 10px;
}

.fullBookPage .categoryAttribution {
  color: var(--dark-grey);
  font-size: 24px;
}

.bookPage .sheetMeta {
  font-size: 14px;
  color: #999;
  font-family: "Roboto", "Helvetica Neue", "Helvetica", sans-serif;
  margin-top: 10px;
  margin-bottom: 20px;
  letter-spacing: 1px;
}

.bookPage.sheetPage .sheetMetaButtons {
  display: flex;
  justify-content: center;
  align-items: center;
  margin-bottom: 40px;
}

.bookPage.sheetPage .sheetMetaButtons .button {
  height: 40px;
  display: flex;
  justify-content: center;
  align-items: center;
}

.bookPage.sheetPage .sheetMetaButtons .button img {
  margin-inline-end: 5px;
  max-height: 18px;
}

.bookPage .tocDetails {
  margin-top: 40px;
  font-size: 16px;
  line-height: 19px;
  color: var(--dark-grey);
  text-align: start;
}

.bookPage .tocDetails h3 {
  margin-bottom: 25px;
}

.bookPage .tocDetails .sheetSummary {
  margin: 6px 0 16px;
  font-style: normal;
  font-size: 22px;
  line-height: 1.4;
  text-align: center;
}

.bookPage .moderatorSection {
  margin-inline-start: 20px;
  margin-inline-end: 20px;
}

.bookPage .moderatorSectionExpand, .bookPage .moderatorSectionCollapse {
  cursor: pointer;
  color: #666;
  font-size: 14px;
}

.bookPage.fullBookPage .moderatorSectionExpand, .bookPage.fullBookPage .moderatorSectionCollapse {
  margin: 13px 6px 0;
}

.bookPage.fullBookPage .tocTitleControls {
  display: flex;
}

.bookPage .moderatorSectionExpand:hover {
  text-decoration: underline;
}

.bookPage .moderatorSection .button {
  padding: 12px 16px;
  font-size: 13px;
}

.bookPage .moderatorSection .moderatorSectionMessage {
  margin-top: 20px;
  font-size: 18px;
}

.bookPage .moderatorSection .button .fa {
  color: #999;
  margin-right: 4px;
}

.bookPage .versionEditForm {
  text-align: left;
  background-color: #ddd;
  padding: 10px;
  width: 100%;
}

.bookPage .versionEditForm label {
  display: inline-block;
  padding: 10px 10px 0 0;
}

.bookPage .versionEditForm label#versionNotes_label {
  display: block;
}

.bookPage .versionEditForm #versionTitle, .bookPage .versionEditForm #versionSource, .bookPage .versionEditForm #versionNotes, .bookPage .versionEditForm #versionTitleInHebrew, .bookPage .versionEditForm #versionNotesInHebrew, .bookPage .versionEditForm #purchase_name, .bookPage .versionEditForm #purchase_url, .bookPage .versionEditForm #purchase_image {
  width: 98%;
}

.bookPage .versionEditForm #priority {
  width: 25px;
}

.bookPage .versionEditForm #digitzedBySefaria {
  margin-right: 10px;
}

.bookPage .versionEditForm #save_button, .bookPage .versionEditForm #delete_button {
  text-align: center;
  cursor: pointer;
  color: white;
  background: #212E50;
  padding: 4px 10px;
  border-radius: 3px;
  margin: 10px auto 0;
  width: 60px;
}

.bookPage .versionEditForm #delete_button {
  float: right;
  background: white;
  color: #999;
  border: 1px solid #999;
  width: 100px;
  margin: 0;
}

.bookPage .versionTitle .fa, .bookPage .versionEditForm .fa {
  font-size: 10px;
  color: #666;
  vertical-align: super;
  margin-left: 3px;
  cursor: pointer;
}

.interface-hebrew .bookPage .versionTitle .fa, .interface-hebrew .bookPage .versionEditForm .fa {
  margin: 0 3px 0 0;
}

.bookPage .versionTitle .error {
  color: red;
}

.bookPage .content {
  box-sizing: border-box;
  text-align: center;
  height: 100%;
}

.bookPage.fullBookPage .content {
  text-align: start;
}

.bookPage .content .sheetTags {
  display: flex;
  flex-direction: row;
  flex-wrap: wrap;
}

.textTableOfContents .structToggles {
  margin-top: 20px;
  margin-bottom: 20px;
}
.connectionsPanel .textTableOfContents .structToggles {
  margin-top: 0;
}

.textTableOfContents .structToggles .structTogglesInner {
  display: flex;
  flex-direction: row;
  align-items: start;
}

.interface-hebrew .textTableOfContents .structToggles {
  direction: rtl;
}

.interface-english .textTableOfContents .structToggles {
  direction: ltr;
}

.altStructToggleBox a, .altStructToggleBox a:hover, .altStructToggleBox a:visited, .altStructToggleBox a:link, .altStructToggleBox a:active {
  text-decoration: none;
}

.textTableOfContents .structToggles .altStructToggle {
  color: var(--dark-grey);
  cursor: pointer;
  text-align: start;
  font-style: normal;
  font-weight: normal;
  font-size: 16px;
  line-height: 19px;
  text-align: justify;
}

.textTableOfContents .structToggles .altStructToggleBox:not(:last-child):after {
  content: "•";
  color: var(--dark-grey);
  margin-inline-start: 5px;
  margin-inline-end: 5px;
}

.bookPage.compare .structToggles .altStructToggle {
  font-size: 16px;
}

.textTableOfContents .structToggles .altStructToggle.active {
  color: #000000;
}

.textTableOfContents .structToggles .toggleDivider {
  color: #ccc;
  margin: 0 8px;
}

.textTableOfContents .sectionLink {
  display: inline-block;
  height: 50px;
  min-width: 50px;
  line-height: 50px;
  vertical-align: middle;
  font-size: 18px;
  font-weight: lighter;
  margin: 3px;
  text-align: center;
  background-color: #FBFBFA;
  color: #666;
  cursor: pointer;
  padding: 0 6px;
  box-sizing: border-box;
}

.connectionsPanel .textTableOfContents .sectionLink {
  background-color: #ffffff;
  color: #000000;
}

.textTableOfContents .sectionName {
  display: none;
}

.textTableOfContents .tocSection>.sectionName {
  font-size: 24px;
  margin: 0 3px 4px;
  color: #666;
  display: block;
}

.bookPage .content .tab-view.largeTabs {
  padding: 20px 0 40px;
  text-align: start;
}

.bookPage.compare .content .textTableOfContents {
  padding: 10px 0;
}

.bookPage.narrowPanel .textTableOfContents {
  padding: 0 0 40px;
}

.textTableOfContents .tocSection {
  margin-bottom: 22px;
  display: block;
  text-align: left;
}

.textTableOfContents .tocSection.noSubLevels {
  display: none;
}

.textTableOfContents>.tocLevel {
  margin-bottom: 30px;
}

.textTableOfContents>.tocContent>.tocLevel>.schema-node-toc>.schema-node-title {
  font-size: 24px;
  line-height: 29px;
}

.textTableOfContents .schema-node-title {
  color: black;
  font-size: 18px;
  display: inline-block;
  margin-bottom: 10px;
  cursor: pointer;
}

.textTableOfContents .schema-node-toc {
  display: block;
}

.textTableOfContents .schema-node-toc:not(.linked)>.schema-node-title:after {
  content: "\f105";
  display: inline-block;
  font-size: inherit;
  text-rendering: auto;
  -webkit-font-smoothing: antialiased;
  -moz-osx-font-smoothing: grayscale;
  font-family: FontAwesome;
  margin-inline-start: 8px;
  font-size: 14px;
  position: relative;
  top: -2px;
  color: var(--medium-grey);
}

.textTableOfContents .schema-node-toc:not(.linked)>.schema-node-title.open:after {
  content: "\f107";
}

.readerPanel.hebrew .textTableOfContents .schema-node-toc:not(.linked)>.schema-node-title:after, .readerApp.interface-hebrew .noLangToggleInHebrew .textTableOfContents .schema-node-toc:not(.linked)>.schema-node-title:after {
  content: "\f104";
  font-size: 122%;
  margin-inline-start: 9px;
}

.readerPanel.hebrew .textTableOfContents .schema-node-toc:not(.linked)>.schema-node-title.open:after, .readerApp.interface-hebrew .noLangToggleInHebrew .textTableOfContents .schema-node-toc:not(.linked)>.schema-node-title.open:after {
  content: "\f107";
}

.textTableOfContents .schema-node-contents {
  margin: 0 auto 22px;
  display: block;
  width: 100%;
}

.textTableOfContents .schema-node-contents>.tocLevel>.schema-node-toc:not(.janode), .torahNavParshiot .tocLevel .schema-node-toc {
  margin-inline-start: 15px;
}

.textTableOfContents .schema-node-contents.closed {
  display: none;
}

.textTableOfContents .schema-node-toc .schema-node-contents.closed {
  display: block;
}

.textTableOfContents .tocLevel {
  display: block;
}

.textTableOfContents>.tocLevel>.schema-node-toc {
  margin: 10px 0;
}

.textTableOfContents.schema-node-toc {
  margin: 6px 20px;
}

.textTableOfContents .schema-node-toc.linked:hover .schema-node-title {
  text-decoration: underline;
}

.textTableOfContents .specialNavSectionHeader {
  font-size: 24px;
  margin-bottom: 10px;
}

.textTableOfContents .torahNavParshiot {
  margin-top: 30px;
}

.textTableOfContents .altStruct .refLink {
  width: 49%;
  margin: 3px;
  box-sizing: border-box;
  display: inline-block;
}

@media (max-width: 450px) {
  .textTableOfContents .altStruct .refLink {
    margin: 0.5%;
  }
}

.hebrew .textTableOfContents .tocSection, .hebrew .textTableOfContents, .english .noLangToggleInHebrew .textTableOfContents, .bilingual .noLangToggleInHebrew .textTableOfContents {
  text-align: right;
}

.english .noLangToggleInHebrew .textTableOfContents, .bilingual .noLangToggleInHebrew .textTableOfContents {
  direction: rtl;
}

.bookPage .button.allVersionsButton {
  color: #999;
  text-transform: uppercase;
  font-size: 15px;
  padding: 12px 50px;
  margin: 20px 0;
}

.bookPage .allVersionsButton.inactive {
  background-color: transparent;
}

.versionBlock {
  display: flex;
  flex-flow: column;
}

.versionBlock .versionBlockHeading {
  display: flex;
  justify-content: start;
  align-items: flex-start;
  margin-bottom: 10px;
}

.versionBlock .versionTitle {
  font-size: 18px;
  color: #000;
  /*unicode-bidi: plaintext;*/
}

.bookPage .versionBlock .versionTitle {
  font-style: normal;
  font-weight: normal;
  font-size: 24px;
  line-height: 29px;
  max-inline-size: max-content;
}

.versionsBox .versionBlock {
  padding: 20px 0;
  border-top: solid 1px #CCC;
}

.bookPage .versionsBox .versionBlock {
  padding-top: 20px;
  padding-bottom: 34px;
}

.bookPage .versionsBox .versionBlock:first-child {
  padding-top: 0;
  border-top: none;
}

.singlePanel .versionsBox .versionBlock .versionTitle .he {
  display: inline;
}

.versionBlock .versionTitle a {
  color: black;
}

.versionBlock .versionBlockHeading .versionLanguage {
  display: none;
}

.bookPage .versionBlock .versionBlockHeading .versionLanguage {
  display: initial;
  margin-inline-start: auto;
  font-style: normal;
  font-weight: normal;
  font-size: 14px;
  line-height: 18px;
  color: #666666;
  background: #EDEDEC;
  border-radius: 25px;
  padding: 5px 10px;
}

.aboutBox .versionBlock .versionTitle:hover {
  text-decoration: none;
}

.versionBlock .versionTitle a {}

.versionBlock .versionBlockHeading .versionEditIcon {
  display: none;
}

.versionBlock .versionBlockHeading .versionEditIcon.enabled {
  display: inline-block;
  align-self: self-start;
  font-size: 14px;
  padding: 5px;
}

.versionBlock .versionBlockHeading .versionEditIcon.enabled:hover {
  color: #666666;
  cursor: pointer;
}

.versionBlock .versionSelect {
  margin: 10px 0;
}

.bookPage .versionBlock .versionSelect, .aboutBox .currVersionSection .versionSelect {
  display: none;
}

.versionBlock .versionNotes a {
  font-style: normal;
  font-weight: normal;
  color: #666666;
  text-decoration: underline;
}

.versionBlock .versionDetails {
  display: flex;
  flex-flow: row;
  justify-content: space-between;
  font-style: normal;
  font-weight: normal;
  font-size: 14px;
  line-height: 20px;
  color: #666666;
}

.bookPage .versionBlock .versionDetails {
  line-height: 20px;
}

.versionBlock .versionDetails .versionDetailsInformation {
  display: flex;
  flex-flow: column;
}

.versionBlock .versionDetails .versionDetailsImage {
  margin-top: 5px;
}

.versionBlock .versionDetails .versionDetailsInformation .versionDetailsElement.versionBuyLink a {
  color: #18345D;
}

.versionBlock .versionDetails .versionDetailsLabel, .versionBlock .versionDetails .versionDetailsLabel:hover {
  text-decoration: none;
}

.versionBlock .versionDetails .versionBuyImage .versionDetailsImageLink img {
  height: 120px;
}

.versionBlock .versionDetails .n-a, .versionBlock .n-a {
  display: none;
}

.versionBlock .versionTitle:hover {
  text-decoration: underline;
  cursor: pointer;
}

.versionBlock .versionNotes {
  font-style: normal;
  font-weight: normal;
  font-size: 18px;
  line-height: 22px;
  color: #666666;
  margin: 10px 0;
  text-align: start;
}

.bookPage .versionBlock .versionNotes {
  font-size: 16px;
  line-height: 19px;
  padding-bottom: 15px;
}

.versionBlock .versionEditIcon {
  margin: 0 7px;
  vertical-align: 1px;
}

.versionBlock .versionExtendedNotesLinks {
  font-style: italic;
  display: block;
}

.versionBlock .versionExtendedNotesLinks.no-notes {
  display: none;
}

.versionBlock .versionExtendedNotesLinks {
  /*temporary because broken*/
  display: none;
}

.modTools {
  width: 50%;
  margin: 0 auto;
  overflow-y: scroll;
  height: 100%;
}

.modTools .modToolsSection {
  padding: 50px;
  border-top: 1px solid #ccc;
}

.bookPage .content .dlSection {}

.modTools .dlSectionTitle {
  width: 60%;
  margin: 0 auto;
}

.modTools .dlSectionTitle, .bookPage .content h2 {
  text-transform: uppercase;
  color: #999;
  padding: 10px 0;
  margin-bottom: 14px;
}

.bookPage .content h2[role=button] {
  cursor: pointer;
}

.bookPage .content h2 img {
  opacity: 0.43;
  padding: 0 5px;
  height: 10px;
  width: 10px;
}

.bookPage .versionSectionHeader {
  display: flex;
  flex-direction: row;
  justify-content: space-between;
}

.bookPage .versionSectionSummary {
  text-transform: none;
  color: #ccc;
  font-size: 14px;
}

.bookPage .versionSectionSummaryHidden {
  visibility: hidden;
}

.modTools .dlVersionSelect {
  display: block;
}

select {
  width: 100%;
  margin: 10px auto;
  background-color: white;
  font-size: 14px;
  height: 50px;
  border-color: #ccc;
  border-radius: 3px;
  color: #333;
  font-family: "Roboto", "Helvetica Neue", "Helvetica", sans-serif;
}

.modTools .dlVersionSelect option, .bookPage .content .dlVersionSelect option {
  unicode-bidi: plaintext;
}

.modTools .versionDownloadButton, .bookPage .content .versionDownloadButton {
  width: 60%;
  margin: 10px auto;
  background-color: white;
  font-size: 14px;
  height: 3em;
  border: 1px solid #ccc;
  border-radius: 3px;
  color: #ccc;
  font-family: "Roboto", "Helvetica Neue", "Helvetica", sans-serif;
}

.modTools .versionDownloadButton .downloadButtonInner, .bookPage .content .versionDownloadButton .downloadButtonInner {
  font-size: 16px;
  padding: 10px;
}

.modTools .versionDownloadButton .he, .bookPage .content .versionDownloadButton .he {
  font-family: "Heebo", sans-serif;
  direction: rtl;
  text-align: right;
}

.modTools a .versionDownloadButton, .bookPage .content a .versionDownloadButton {
  border-color: #212E50;
  background-color: #212E50;
}

.modTools .workflowy-tool {
  width: 60%;
  margin: auto;
}

.modTools .workflowy-tool .dlSectionTitle {
  width: unset;
}

.modTools .workflowy-tool .versionDownloadButton {
  color: black;
}

.modTools .workflowy-tool .versionDownloadButton:hover {
  background-color: #999;
}

.modTools .workflowy-tool textarea {
  width: 100%;
  min-height: 30rem;
  font-family: "Lucida Console", Monaco, monospace;
  font-size: 0.8rem;
  line-height: 1.2;
}

.modTools .workflowy-tool .workflowy-tool-form {
  display: flex;
  flex-flow: column;
}

.dictionarySearchBox {
  display: flex;
  justify-content: space-between;
  align-items: center;
  padding-bottom: 5px;
  color: var(--medium-grey);
  font-size: 16px;
  line-height: 19px;
  width: 300px;
  height: 30px;
  background: var(--lighter-grey);
  border-radius: 6px;
  margin-bottom: 25px;
  position: relative;
}

.dictionarySearchBox .dictionarySearchButton {
  width: 16px;
  height: 16px;
  margin-inline-start: 8px;
  margin-inline-end: 5px;
}

.searchBox.dictionarySearchBox .keyboardInputInitiator {
  border: none;
}

.dictionarySearchBox input {
  font-size: 17px;
  background-color: transparent;
  border: none;
  height: 18px;
  margin-inline-end: auto;
  --english-font: var(--english-sans-serif-font-family);
  --hebrew-font: var(--hebrew-sans-serif-font-family);
}

.dictionarySearchBox input::placeholder {
  font-size: 16px;
  line-height: 19px;
  color: var(--dark-grey);
}

body .ui-autocomplete.dictionary-toc-autocomplete {
  margin-top: 40px;
  padding: 6px 0 0;
  width: 300px;
  min-height: 85px;
  max-height: 185px;
  background: #FFFFFF;
  box-shadow: 0px 1px 3px rgba(0, 0, 0, 0.25);
  border-radius: 6px;
  overflow-y: auto;
}

body .ui-autocomplete.dictionary-toc-autocomplete .ui-menu-item {
  padding: 4px 25px;
  font-size: 22px;
  line-height: 29px;
  color: black;
  cursor: pointer;
  display: block;
}

body .ui-autocomplete.dictionary-toc-autocomplete .ui-menu-item a.ui-state-focus {
  text-decoration: underline;
}

.searchContent h1 {
  height: 40px;
  font-size: 30px;
  color: #000;
  margin-bottom: 5px;
  --english-font: var(--english-serif-font-family);
  --hebrew-font: var(--hebrew-serif-font-family);
}

.searchContent h1.englishQuery {
  font-size: 30px;
}

.searchContent h1.hebrewQuery {
  font-family: var(--hebrew-serif-font-family);
}

.searchContent .searchTopLine {
  margin-bottom: 40px;
}

.searchContent .searchResultCount {
  color: var(--dark-grey);
}

.searchContent .searchTopMatter {
  position: relative;
  display: flex;
  border-bottom: 1px solid var(--light-grey);
  flex-direction: row;
  justify-content: space-between;
  align-items: center;
}

.searchTopMatter .type-buttons {
  display: flex;
  flex-direction: row;
  align-self: flex-start;
}

.searchTopMatter .search-dropdown-button {
  font-size: 22px;
  color: #999;
  cursor: pointer;
  padding: 10px 0;
  -webkit-touch-callout: none;
  /* iOS Safari */
  user-select: none;
  margin-inline-end: 20px;
}

@media (max-width: 540px) {
  .searchTopMatter .search-dropdown-button {
    margin-inline-end: 15px;
  }
  .searchTopMatter .search-dropdown-button, .searchTopMatter .dropdown-button {
    font-size: 16px;
  }
}

.compare .searchTopMatter .search-dropdown-button {
  margin-inline-end: 15px;
}

.compare .searchTopMatter .search-dropdown-button, .compare .searchTopMatter .dropdown-button {
  font-size: 16px;
}

.searchTopMatter .search-dropdown-button.active {
  color: #000;
  border-bottom: 4px solid var(--medium-grey);
}

.searchContent .searchResultList {
  padding-top: 25px;
  max-width: 665px;
  padding-top: 25px;
  max-width: 665px;
}

@media (min-width: 701px) {
  /* prevent width of left-pane from changing due to content size when filters applied */
  .searchContent .searchResultList {
    width: 60vw;
  }
}

.searchContent .searchFilters h2 {
  --english-font: var(--english-sans-serif-font-family);
  --hebrew-font: var(--hebrew-sans-serif-font-family);
  font-size: 22px;
  text-transform: none;
  color: var(--dark-grey);
  border-bottom: 1px solid var(--light-grey);
  padding-bottom: 10px;
  margin: 0 0 10px 0;
}

.searchContent .searchStatusLine {
  text-align: center;
  font-size: 13px;
  height: 10px;
}

.searchFilterBoxes .type-button {
  padding: 6px 14px;
  margin: 5px;
  border-radius: 12px;
  border: 1px solid #DADADA;
  font-size: 13px;
  color: #666;
  font-family: "Roboto", "Helvetica Neue", "Helvetica", sans-serif;
  letter-spacing: 1px;
  cursor: pointer;
}

.searchFilterBoxes .type-button .he {
  font-family: "Heebo", sans-serif;
}

.searchFilterBoxes .type-button.active {
  color: #000;
  background-color: white;
}

.searchContent .type-button-title, .searchContent .type-button-total {
  display: inline-block;
  padding: 2px;
}

.searchContent .results-count, .searchContent .searchStatusLine>.loadingMessage {
  color: #999;
  font-family: "Roboto", "Helvetica Neue", "Helvetica", sans-serif;
  letter-spacing: 1px;
  padding-top: 5px;
}

.dropdown-modal {
  position: relative;
}

.dropdown-modal.position-unset {
  position: unset;
}

.dropdown-button {
  color: #666;
  margin-left: 5px;
  margin-right: 5px;
  font-size: 18px;
  letter-spacing: 1px;
  cursor: pointer;
  font-weight: lighter;
  user-select: none;
}

.dropdown-button:hover {
  text-decoration: underline;
}

.dropdown-button .active {
  color: #000;
}

.dropdown-button .en {
  font-family: "Roboto", "Helvetica Neue", "Helvetica", sans-serif;
}

.dropdown-button .he {
  font-family: "Heebo", sans-serif;
}

.dropdown-button img {
  opacity: 0.43;
  padding: 0 5px;
  height: 10px;
  width: 10px;
}

.dropdown-button.buttonStyle {
  letter-spacing: 0;
  background-color: var(--lighter-grey);
  font-size: 16px;
  padding: 5px 10px;
  border-radius: 6px;
  margin: 0;
}

.dropdown-button.buttonStyle:hover {
  text-decoration: none;
}

.message-modal {
  position: fixed;
  text-align: center;
  padding: 10px;
  background-color: #eee;
  width: auto;
  height: auto;
  margin: 0;
  z-index: 100;
  overflow: hidden;
  line-height: 1.2;
  border-radius: 0;
  max-width: 100%;
  border-radius: 6px;
}

.message-overlay {
  display: none;
  position: fixed;
  z-index: 20;
  background: black;
  opacity: 0.4;
  height: 100%;
  width: 100%;
  top: 0px;
  left: 0px;
}

.messageHeader {
  font-weight: bold;
  font-size: 14px;
  margin-bottom: 4px;
}

.message-modal textarea {
  display: block;
  max-width: 100%;
  height: 140px;
  width: 480px;
  box-sizing: border-box;
  margin-bottom: 20px;
}

.searchContent .searchFilterGroup {
  margin-bottom: 30px;
}

.searchContent .searchFilterBoxes li {
  display: flex;
  justify-content: space-between;
  flex: 1 0 45%;
  /* see https://stackoverflow.com/questions/29546550/flexbox-4-items-per-row */
  padding: 6px 0;
  font-size: 18px;
  cursor: pointer;
  line-height: 125%;
  color: #000;
}

.searchContent .searchFilterBoxes li img {
  height: 10px;
  width: 10px;
  opacity: 0.43;
  padding: 0 10px;
}

.searchContent .searchFilterBoxes .searchFilterExactBox li {
  justify-content: flex-start;
}

.searchContent .searchFilterBoxes li .checkboxAndText {
  display: flex;
}

.searchContent .searchFilterBoxes li .checkboxAndText label {
  opacity: 0.4;
}

.searchContent .searchFilterBoxes li .checkboxAndText label:hover {
  opacity: 0.6;
}

.searchContent .searchFilterBoxes li input[type="checkbox"] {
  display: none;
}

.searchContent .searchFilterBoxes li input[type="checkbox"]+label span {
  display: inline-block;
  width: 15px;
  height: 15px;
  cursor: pointer;
  background-image: url(/static/img/checkbox-unchecked.svg);
  background-size: contain;
  margin-inline-end: 10px;
}

.searchContent .searchFilterBoxes li input[type="checkbox"]:checked+label span {
  background-image: url(/static/img/checkbox-checked.svg);
}

.searchContent .searchFilterBoxes li input[type="checkbox"]:indeterminate+label span {
  background-image: url(/static/img/checkbox-partially.svg);
}

.searchContent .searchFilterTitle:hover {
  text-decoration: underline;
}

.searchContent .searchFilterBoxes li .filter-count {
  color: var(--dark-grey);
}

.searchContent .searchFilterBoxes li .fa {
  color: var(--medium-grey);
  font-size: 20px;
}

.searchContent .searchFilterBooks {
  padding-inline-start: 27px;
  margin-top: -6px;
}

.searchContent .searchFilters .showMore {
  display: block;
  margin-inline-start: 27px;
  cursor: pointer;
  font-size: 14px;
  margin-top: 4px;
  background: none!important;
  border: none;
  padding: 0!important;
  color: inherit;
}

.searchContent .searchFilters .showMore:hover {
  text-decoration: underline;
}

.searchFilters .searchBox {
  overflow: hidden;
  display: flex;
  align-items: center;
  padding-left: 10px;
  padding-right: 10px;
  text-align: inherit;
  background: #EDEDEC;
  border-radius: 250px;
  border: none;
  width: calc(100% - 10px);
  height: 30px;
  --english-font: var(--english-sans-serif-font-family);
  --hebrew-font: var(--hebrew-sans-serif-font-family);
  font-size: var(--sans-serif-body-font-size);
  margin-bottom: 10px;
}

.searchFilters .searchFilterIcon {
  float: right;
  margin: 0px -5px 1px 0px;
}

.searchBox input.searchFiltersInput {
  width: calc(100% - 10px);
  background-color: transparent;
  border: 0;
  font-size: var(--sans-serif-body-font-size);
}

.searchBox button {
  border: 0;
}

.dropdown-option-list {
  margin-top: 10px;
  background: white;
  width: auto;
  position: absolute;
  z-index: 1;
  -webkit-border-radius: 7px;
  -moz-border-radius: 7px;
  border-radius: 7px;
  border: 1px solid #ccc;
}

.dropdown-option-list-label span {
  white-space: nowrap;
}

.interface-english .dropdown-option-list {
  right: 0;
}

.interface-hebrew .dropdown-option-list {
  left: 0;
}

.dropdown-option-list.hidden {
  display: none;
}

.dropdown-option-list table {
  border-collapse: collapse;
}

.dropdown-option-list tr {
  font-family: "Roboto", "Helvetica Neue", "Helvetica", sans-serif;
  padding: 15px;
  font-size: 16px;
  cursor: pointer;
}

.interface-hebrew .dropdown-option-list tr {
  font-family: "Heebo", sans-serif;
}

.dropdown-option-list tr:hover {
  background-color: var(--lighter-grey);
}

.dropdown-option-list tr:not(:last-child) {
  border-bottom: 1px solid #eee;
}

.dropdown-option-list td:not(:first-child) {
  padding: 15px 15px 15px 0;
}

.dropdown-option-list td:first-child {
  padding: 0 0 0 15px;
}

.interface-hebrew .dropdown-option-list td:not(:first-child) {
  padding: 15px 0 15px 15px;
}

.interface-hebrew .dropdown-option-list td:first-child {
  padding: 0 15px 0 0;
}

.dropdown-option-list tr.unselected {
  color: #aaa;
}

.dropdown-option-list tr .dropdown-option-check {
  width: 10px;
  height: 10px;
  padding-left: 0;
  padding-right: 10px;
}

.interface-hebrew .dropdown-option-list tr .dropdown-option-check {
  padding-left: 10px;
  padding-right: 0;
}

.dropdown-option-list tr.unselected .dropdown-option-check {
  display: none;
}

.searchContent .mobileSearchFilters {
  position: absolute;
  width: 100%;
  height: 100%;
  top: 0;
  left: 0;
  display: flex;
  flex-direction: column;
  z-index: 1002;
  background-color: var(--lightest-grey);
}

.mobileSearchFiltersHeader {
  background-color: var(--lighter-grey);
  padding: 20px 15px;
  display: flex;
  justify-content: center;
  color: var(--dark-grey);
}

.mobileSearchFiltersHeader .readerNavMenuCloseButton {
  font-size: 45px;
  color: var(--medium-grey);
  height: 20px;
  display: block;
  line-height: 20px;
  position: absolute;
  margin-right: 100%;
  margin-left: 45px;
}

.mobileSearchFilters .searchFilters {
  flex-grow: 1;
  overflow-y: scroll;
  padding: 20px 15px;
}

.mobileSearchFilters .toggleSet {
  width: 100%;
  margin: 10px 0 0 0;
}

.mobileSearchFiltersFooter {
  padding: 15px;
  border-top: 1px solid var(--light-grey);
}

.searchContent .result {
  padding-bottom: 20px;
}

.searchContent .result a:hover {
  text-decoration: none;
}

.searchContent .similar-results {
  padding: 0 25px;
}

.searchContent .similar-results .result-title {
  display: none;
}

.searchContent .result-title {
  font-size: 24px;
  margin-bottom: 15px;
}

.searchContent .result-title .int-he {
  font-family: "Taamey Frank", "adobe-garamond-pro", "Crimson Text", Georgia, "Times New Roman", serif;
  font-size: 22px;
}

.searchContent .sheetResult .sheetData {
  display: flex;
  justify-content: flex-start;
  align-items: center;
  color: #999;
  font-size: 13px;
  margin: 15px 0 5px;
}

.searchContent .sheetResult .ownerData {
  display: flex;
  justify-content: flex-start;
  align-items: center;
  font-size: 13px;
}

.searchContent .sheetResult .ownerName {
  color: #000;
  margin-inline-start: 10px;
}

.searchContent .sheetResult .sheetData .tagsViews a:not(:last-of-type):after {
  content: ",";
  margin-inline-end: 4px;
}

.searchContent .sheetResult .sheetData .tagsViews a:first-of-type:before {
  content: '•';
  margin-inline-start: 4px;
  margin-inline-end: 4px;
}

.searchContent .result .result-title:hover {
  text-decoration: underline;
}

.readerPanel.english .searchContent .snippet.he, .readerPanel.hebrew .searchContent .snippet.en, .bilingual .searchContent .snippet.he {
  display: block;
}

.searchContent .snippet {
  font-size: 18px;
  color: #000;
}

.searchContent .sheet_result .snippet:hover {
  text-decoration: none;
}

.searchContent .similar-results .result .result-title {
  padding: 0 0 5px;
}

.searchContent .result .version {
  color: #999;
  font-family: "Roboto", "Helvetica Neue", "Helvetica", sans-serif;
  font-size: 13px;
  margin: 15px 0 5px;
  display: flex;
  align-items: center;
}

.searchContent .result .version .ownerMetadata {
  margin-inline-start: 10px;
}

.searchContent .result .similar-trigger-box {
  color: #999;
  font-weight: lighter;
  --english-font: var(--english-sans-serif-font-family);
  --hebrew-font: var(--hebrew-sans-serif-font-family);
  text-transform: uppercase;
  letter-spacing: 1px;
  font-size: 11px;
  padding: 0;
  cursor: pointer;
  margin: 8px 0;
}

.searchContent .result .similar-trigger-box i {
  padding: 0 5px;
}

.searchContent .result+.loadingMessage {
  margin-top: 30px;
}

.readerNavMenu .yourSheetsLink.navButton {
  width: 98%;
  margin-bottom: 20px;
  text-transform: uppercase;
  font-family: "Roboto", "Helvetica Neue", "Helvetica", sans-serif;
}

.readerNavMenu .sheet {
  display: flex;
  justify-content: space-between;
  padding: 20px 0;
  border-bottom: 1px solid #eee;
  color: black;
}

.readerNavMenu .sheet:hover {
  text-decoration: none;
}

.readerNavMenu .sheet .sheetImg {
  height: 40px;
  width: 40px;
  margin: 1px 0 0 0;
  border-radius: 2px;
}

.readerNavMenu .sheet .sheetTextInfo {
  display: flex;
  justify-content: flex-start;
}

.readerNavMenu .sheet:hover .sheetTextInfo {
  text-decoration: underline;
}

.readerNavMenu .sheet .sheetAuthTitle {
  display: flex;
  flex-flow: column;
  margin: auto 14px;
}

.readerNavMenu .sheet .sheetAuthor {
  font-family: "Roboto", "Helvetica Neue", "Helvetica", sans-serif;
  color: #999;
  font-size: 14px;
  margin-bottom: 6px;
  letter-spacing: 1px;
}

.readerNavMenu .sheet .sheetTitle {
  overflow: hidden;
  font-size: 16px;
  unicode-bidi: plaintext;
}

.readerNavMenu .sheet .sheetViews {
  color: #999;
  font-size: 13px;
  font-family: "Roboto", "Helvetica Neue", "Helvetica", sans-serif;
}

.readerNavMenu .sheet:hover .sheetViews {
  display: inline-block;
  text-decoration: none;
}

.interface-english .readerPanel .readerNavMenu .tagsList .gridBox {
  direction: ltr;
}

.interface-hebrew .readerPanel .readerNavMenu .tagsList .gridBox {
  direction: rtl;
}

.tagsList .heOnly {
  direction: rtl;
}

.tagsList .enOnly {
  direction: ltr;
}

.readerControls {
  position: relative;
  top: 0;
  left: 0;
  width: 100%;
  box-sizing: border-box;
  text-align: center;
  z-index: 100;
  height: 60px;
  line-height: 60px;
  box-shadow: 0 1px 3px rgba(0, 0, 0, 0.2);
  background-color: #FBFBFA;
}

.sepia .readerControls {
  background-color: #F3F3F1;
}

.dark .readerControls {
  background-color: #2D2D2B;
  color: white;
  border-color: #444;
}

.dark .readerControls .readerTextToc .readerTextTocBox {
  color: white;
}

.readerNavMenuCloseButton {
  font-family: var(--english-serif-font-family);
}

.readerControls.connectionsHeader {
  background-color: #F3F3F2;
  white-space: nowrap;
  box-shadow: none;
}

.readerControls.connectionsHeader.fullPanel {
  background-color: #EDEDED;
}

.readerControls .connectionsPanelHeader .connectionsHeaderTitle {
  text-transform: uppercase;
  letter-spacing: 1px;
  font-size: 16px;
  font-weight: lighter;
}

.connectionsPanelHeader .connectionsHeaderTitle.active {
  text-transform: none;
  cursor: pointer;
}

.connectionsHeaderTitle .fa-chevron-left {
  margin-right: 10px;
}

.connectionsHeaderTitle .fa-chevron-right {
  margin-left: 10px;
}

.connectionsHeaderTitle .fa-chevron-left, .connectionsHeaderTitle .fa-chevron-right {
  color: #999;
}

.readerControls .readerControlsInner {
  position: relative;
  width: 760px;
  margin: 0 auto;
  padding: 0 30px;
  display: flex;
  justify-content: space-between;
  max-width: 100%;
  box-sizing: border-box;
}

.compare .readerControls .readerControlsInner {
  padding: 0 25px;
}

.readerControls.connectionsHeader .readerControlsInner {
  padding: 0 34px;
}

.readerControls.transLangPrefSuggBann {
  background-color: #EDEDEC;
}

.readerControls .readerControlsInner.transLangPrefSuggBannInner {
  justify-content: center;
  align-items: center;
  line-height: initial;
  height: 100%;
  color: #666;
}

.readerControls.transLangPrefSuggBann .transLangPrefCentered {
  display: flex;
  align-items: center;
  margin-inline-start: auto;
}

.readerControls .readerControlsInner.transLangPrefSuggBannInner .yesNoGroup {
  margin: 0 10px;
  display: flex;
}

.readerControls .readerControlsInner.transLangPrefSuggBannInner .yesNoButton {
  border-radius: 6px;
  background-color: white;
  padding: 5px 11px;
  margin: 0 7px 0 0;
  user-select: none;
  cursor: pointer;
  text-decoration: none;
  color: inherit;
}

.interface-hebrew .readerControls .readerControlsInner.transLangPrefSuggBannInner .yesNoButton {
  margin: 0 0 0 7px;
}

.readerControls .readerControlsInner.transLangPrefSuggBannInner .readerNavMenuCloseButton {
  font-size: 35px;
  margin-inline-start: auto;
  margin-top: -6px;
  color: #bbb;
}

.trans-pref-header-container {
  display: flex;
  flex-direction: row;
  justify-content: space-between;
  padding-inline: 12px;
  padding-block: 10px;
  align-items: center;
}

.trans-pref-header-container .trans-pref-reset {
  display: flex;
  align-items: center;
  text-decoration: none;
}

.interface-hebrew .trans-pref-header-container .trans-pref-reset {
  direction: rtl;
}

.interface-hebrew .trans-pref-header-container .trans-pref-reset .smallText {
  padding-bottom: 2px;
}

.trans-pref-header-container img.reset-btn {
  width: 10px;
  height: 10px;
  opacity: 0.4;
}

.singlePanel .readerControls .readerControlsInner {
  padding: 0px 15px;
}

.readerControls .readerTextToc a {
  color: inherit;
}

.readerControls .readerTextToc a:hover {
  text-decoration: none;
}

.readerControls .readerTextToc .readerTextTocBox h1 {
  display: unset;
  font-size: unset;
  font-weight: unset;
  margin-block-start: unset;
  margin-block-end: unset;
}

.readerControls .readerTextToc .readerTextTocBox a {
  display: flex;
  align-items: center;
  justify-content: center;
}

.readerControls.connectionsHeader .readerTextToc {
  font-family: "Roboto", "Helvetica Neue", "Helvetica", sans-serif;
  text-transform: uppercase;
  color: #666;
  width: 100%;
}

.readerControls .readerTextToc.attributed .readerTextTocBox {
  line-height: 1.2;
}

.readerControls .readerTextToc .categoryAttribution {
  font-style: italic;
  font-size: 15px;
  color: #999;
  margin: 0 2px;
  white-space: nowrap;
  text-overflow: ellipsis;
  overflow: hidden;
  padding: 0 2px;
}

.readerControls .readerTextToc .categoryAttribution .he {
  font-style: normal;
}

.interface-english .leftButtons, .interface-hebrew .rightButtons {
  display: flex;
  flex-direction: row;
  text-align: left;
}

.interface-english .rightButtons, .interface-hebrew .leftButtons {
  display: flex;
  flex-direction: row;
  text-align: right;
}

/* icons need a little nudge in flipped hebrew mode */

.interface-hebrew .rightButtons {
  margin-left: -3px;
}

.interface-hebrew .leftButtons {
  margin-right: 2px;
}

.leftButtons .saveButton, .rightButtons .saveButton {
  display: flex;
  align-items: center;
  justify-content: flex-end;
  width: 30px;
  height: 56px;
  cursor: pointer;
}

.saveButton img {
  height: 18px;
  width: 18px;
  margin-top: 3px;
}

.rightButtons .saveButton.tooltip-toggle::before {
  top: 47px;
  left: -50px;
}

.interface-hebrew .rightButtons .saveButton.tooltip-toggle::before {
  left: auto;
  right: -50px;
}

.saveButton.tooltip-toggle.three-dots-button {
  background-color: #ededec;
  margin-bottom: 13px;
  padding: 0 6px;
  /* HACK: setting width and height to equal values doesn't make this circular, but this does! */
  height: 22px;
  display: flex;
  align-items: center;
  justify-content: center;
  border-radius: 50%;
}

.three-dots-button img {
  width: 10px;
  height: 10px;
  margin-top: 0;
}

.topicPanel .mainColumn .saveLine .saveButton.three-dots-button {
  margin-left: 10px;
  margin-right: 0;
  margin-bottom: 13px;
  padding-bottom: 0;
}

.interface-hebrew .topicPanel .mainColumn .saveLine .saveButton.three-dots-button {
  margin-left: 0;
  margin-right: 10px;
}

.interface-hebrew .topicPanel .three-dots-button {
  margin-left: 0px;
  margin-right: 10px;
}

.leftButtons .readerNavMenuSearchButton, .leftButtons .readerNavMenuMenuButton, .leftButtons .readerNavMenuCloseButton, .rightButtons .readerOptions, .rightButtons .readerNavMenuCloseButton {
  width: 40px;
  height: 56px;
  line-height: 56px;
  color: #999;
  font-size: 20px;
  display: inline-block;
  cursor: pointer;
}

.rightButtons .readerOptions {
  vertical-align: middle;
}

.rightButtons .readerOptions:hover {
  text-decoration: none;
}

.leftButtons .readerNavMenuMenuButton {
  font-size: 24px;
  margin-top: 6px;
}

.compare .leftButtons .readerNavMenuMenuButton {
  font-size: 20px;
}

.leftButtons .readerNavMenuCloseButton {
  font-size: 44px;
}

.leftButtons .readerNavMenuSearchButton span, .rightButtons .readerOptions img, .leftButtons .readerNavMenuCloseButton span {
  vertical-align: middle;
}

.readerControls .readerTextToc {
  font-size: 18px;
  box-sizing: border-box;
  height: 50px;
  text-align: center;
  display: inline-block;
  cursor: pointer;
  vertical-align: middle;
  min-width: 0;
  /* see https://css-tricks.com/flexbox-truncated-text/ */
}
.readerControls .readerTextToc.connected, .readerControls .readerTextToc.connected a{
  cursor: initial;
}

.readerTextTocHeader.readerTextToc {
  font-size: 16px;
}

.hebrew .readerControls .readerTextToc {
  direction: rtl;
}

.english .readerControls .readerTextToc {
  direction: ltr;
}

.interface-english .bilingual .readerControls .readerTextToc {
  direction: ltr;
}

.interface-hebrew .bilingual .readerControls .readerTextToc {
  direction: rtl;
}

.interface-hebrew .bilingual .readerControls .readerTextToc .readerTextTocBox.sheetBox, .interface-hebrew .english .readerControls .readerTextToc .readerTextTocBox.sheetBox {
  padding-left: 23px;
  padding-right: 0;
}

.english .readerControls .readerTextToc .readerTextTocBox.sheetBox, .bilingual .readerControls .readerTextToc .readerTextTocBox.sheetBox {
  padding-right: 23px;
  padding-left: 0;
}

.readerControls .readerTextToc .readerTextTocBox {
  display: inline-block;
  vertical-align: middle;
  max-width: 100%;
  white-space: nowrap;
  text-overflow: ellipsis;
  overflow: hidden;
}

.readerControls .readerTextToc .readerTextTocBox a h1, .readerControls .readerTextToc .readerTextTocBox a span, .readerControls .readerTextToc .readerTextTocBox a div {
  white-space: nowrap;
  text-overflow: ellipsis;
  overflow: hidden;
}

.readerControls .readerTextToc .readerTextVersion {
  font-style: italic;
  color: #999;
}

.readerControls .readerTextToc .readerTextVersion .en {
  unicode-bidi: bidi-override;
}

.readerControls .readerTextToc .fa {
  color: #999;
  font-weight: bold;
  margin: 0 7px;
  vertical-align: 0;
}

.readerControls .readerTextToc .fa.invisible {
  visibility: hidden;
}

/*.bilingual .readerTextToc .he {
  display: none;
}*/

.readerOptions img {
  height: 16px;
}

.readerOptions .textIcon {
  font-size: 22px;
  line-height: 60px;
}

.dark .readerOptions img {}

.readerOptionsPanel {
  position: absolute;
  width: 100%;
  top: 58px;
  right: 0;
  padding: 20px;
  box-sizing: border-box;
  direction: ltr;
  background: #FBFBFA;
  border-bottom: 1px solid #ccc;
  z-index: 103;
}

.readerOptionsPanelInner {
  max-width: 530px;
  margin: 0 auto;
  display: flex;
  flex-flow: row wrap;
  justify-content: space-between;
  color: #999;
}

.toggleSet {
  display: inline-block;
  width: 47%;
  margin: 2px auto 0 auto;
}

#accountSettingsPage .toggleSet {
  display: flex;
}

.toggleSet.aliyotTorah, .toggleSet.punctuationTalmud, .toggleSet .toggle-set-label {
  --english-font: var(--english-sans-serif-font-family);
  --hebrew-font: var(--english-sans-serif-font-family);
  text-transform: uppercase;
}

.toggleSet .toggle-set-label {
  font-size: 13px;
  display: block;
  text-align: center;
  margin: 10px;
  letter-spacing: 1.5px;
}

.toggleSetToggleBox {
  display: flex;
}

.toggleOption {
  box-sizing: border-box;
  text-align: center;
  border: 1px solid #ccc;
  margin-left: -1px;
  padding: 4px;
  height: 42px;
  line-height: 34px;
  flex: 1;
  background-color: #FBFBFA;
  vertical-align: middle;
}

.toggleSet.aliyotTorah .toggleOption, .toggleSet.punctuationTalmud .toggleOption {
  font-size: 14px;
}

.toggleSet.vowels .toggleOption.all span span, .toggleSet.vowels .toggleOption.partial span span {
  position: relative;
  top: -3px;
}

.toggleSet.fontSize .toggleOption {
  color: black;
}

.toggleSet.biLayout .toggleOption img, .toggleSet.layout .toggleOption img {
  opacity: 0.5;
}

.toggleOption:first-child {
  border-top-left-radius: 4px;
  border-bottom-left-radius: 4px;
}

.toggleOption:last-child {
  border-top-right-radius: 4px;
  border-bottom-right-radius: 4px;
  border-right: 1px solid #999;
}

.toggleOption.on, .toggleOption:hover {
  background-color: white;
  color: black;
}

.toggleSet.biLayout .toggleOption.on img, .toggleSet.layout .toggleOption:hover img {
  opacity: 1;
}

.toggleSet.separated .toggleOption {
  margin-right: 3%;
  border-right: 1px solid #999;
}

.toggleSet.separated .toggleOption:last-child {
  margin-right: 0;
}

.color .toggleOption {
  border-radius: 5px;
  height: 38px;
}

.color .toggleOption.on {
  border-color: black;
}

.color .light, .color .light.on {
  background-color: white;
}

.color .sepia, .color .sepia.on {
  background-color: #f7f7f7;
}

.color .dark, .color .dark.on {
  background-color: #333331;
}

.toggleOption {
  font-size: 26px;
  line-height: 34px;
  vertical-align: middle;
}

.toggleSet .toggleOption .he, .toggleSet .toggleOption .en {
  display: inline;
}

.toggleOption.bilingual {
  font-size: 18px;
}

.toggleOption.segmented, .toggleOption.continuous {
  font-size: 18px;
}

.toggleOption.smaller, .toggleOption.larger {
  font-family: "Roboto", "Helvetica Neue", "Helvetica", sans-serif;
}

.interface-hebrew .toggleOption.smaller, .interface-hebrew .toggleOption.larger {
  font-family: "Heebo", sans-serif;
}

.toggleOption.smaller {
  font-size: 12px;
}

.toggleOption.larger {
  font-size: 22px;
}

.toggleSet.blueStyle {
  box-shadow: 0px 1px 3px rgba(0, 0, 0, 0.25);
  --english-font: var(--english-sans-serif-font-family);
  --hebrew-font: var(--hebrew-sans-serif-font-family);
  border-radius: 6px;
}

.toggleSet.blueStyle .toggleOption {
  border: none;
  font-size: 16px;
  height: 50px;
  display: flex;
  align-items: center;
  justify-content: center;
}

.toggleSet.blueStyle .toggleOption.on {
  background-color: var(--sefaria-blue);
  color: white;
  border-radius: 6px;
}

.readerOptionsPanel .line {
  margin: 20px 0;
  border-top: 1px solid #ddd;
}

.mask {
  position: fixed;
  top: 0;
  left: 0;
  width: 100%;
  height: 100%;
  z-index: 102;
  cursor: pointer;
}

.textRange.basetext {
  width: 100%;
  box-sizing: border-box;
  font-size: 2.2em;
  line-height: 1.6;
  text-align: justify;
  background-color: inherit;
  margin: 0 auto;
  max-width: 760px;
  position: relative;
  padding: 0 30px;
}

.singlePanel .textRange.basetext, .singlePanel .sheetContent {
  padding: 0;
}

.narrowColumn .textRange.basetext {}

.narrowColumn .content .contentInner {
  padding: 0 15px;
}

.textRange.basetext .title, .sheetContent .customSourceTitle {
  padding: 0 28px;
  margin: 30px 0 24px 0;
  color: #000;
  text-align: center;
  justify-content: center;
  font-weight: lighter;
  letter-spacing: 1px;
  font-size: 1.1em;
}

.sheetContent .customSourceTitle {
  padding-top: 14px;
}

.dark .textRange.basetext .title, .dark .sheetContent .title {
  color: #ccc;
}

.textRange.basetext .title .titleBox, .sheetContent .customSourceTitle .titleBox {
  display: inline-block;
  border-bottom: 4px solid #E6E5E6;
  padding: 0 6px 3px;
}

.dark .textRange.basetext .title .titleBox, .dark .sheetContent .title .titleBox {
  border-bottom: 4px solid #666;
}

.bilingual .sheetContent .title .he {
  display: none;
}

.interface-hebrew .readerPanel.english .textRange, .interface-hebrew .readerPanel.english .categoryFilterGroup, .interface-hebrew .readerPanel.bilingual .categoryFilterGroup, .interface-hebrew .readerPanel.english .textTableOfContents, .interface-hebrew .readerPanel.bilingual .textTableOfContents {
  direction: ltr;
}

.interface-english .readerPanel.hebrew .textRange, .interface-english .readerPanel.hebrew .categoryFilterGroup, .interface-english .readerPanel.hebrew .structToggles, .interface-english .readerPanel.hebrew .textTableOfContents, .interface-english .readerPanel.hebrew .connectionsPanel .toolsButton.more, .interface-english .readerPanel.hebrew .connectionsPanel .toolsButton.seeLess {
  direction: rtl;
}

.basetext .text, .sheetContent .text {
  padding: 0 44px;
  margin: 30px 0;
  background-color: inherit;
}

.narrowColumn .basetext .text, .narrowColumn .sheetContent .text {
  padding: 0 26px;
}

.singlePanel .basetext .text, .singlePanel .sheetContent .text {
  padding: 0 34px;
}

.parashahHeader {
  text-align: center;
  color: #000;
  margin: 32px 0;
  font-size: 24px;
  letter-spacing: 1px;
}

.parashahHeader.aliyah span {
  text-transform: uppercase;
  font-size: 18px;
}

.title+.text span:first-child .parashahHeader {
  margin-top: -5px;
}

.title+.text {
  margin-top: 0;
}

.segment {
  cursor: pointer;
  display: block;
  background-color: inherit;
  margin-bottom: 14px;
}

.continuous .segment {
  display: inline;
  margin: 0;
  padding: .3333em 0;
}

.readerPanel.english.continuous .segment {
  padding: .15em 0;
  /* underline of named entities is cut off if padding is higher */
}

.continuous .clearFix {
  display: none;
}

.segment .segmentText {
  display: inline;
}

.segment>.he, .segment>.en, .segment>p>.he, .segment>p>.en {
  margin-top: 0;
  margin-bottom: 0;
}

.basetext .segment {
  margin-bottom: 26px;
}

.bilingual .segment>.he, .bilingual .segment>.en, .bilingual .segment>p>.he, .bilingual .segment>p>.en {
  display: block;
}

.bilingual .segment>.en, .bilingual .segment>p>.en {
  text-align: left;
}

.bilingual .segment>.he, .bilingual .segment>p>.he {
  text-align: right;
}

.stacked.bilingual .basetext .segment {
  margin-bottom: 14px;
  display: block;
}

.stacked.bilingual .segment>.en, .stacked.bilingual .segment>p>.en {
  margin-top: 6px;
  text-align: left;
}

.stacked.bilingual .sheetContent .segment>.en, .stacked.bilingual .sheetContent .segment>p>.en {
  margin-top: 0;
}

.stacked.bilingual .basetext .segment>.en, .stacked.bilingual .basetext .segment>p>.en {
  margin: 10px 0 20px;
  color: #666;
}

.stacked.bilingual .segment.heOnly>.he, .stacked.bilingual .segment.enOnly>.en, .stacked.bilingual .segment.heOnly>p>.he, .stacked.bilingual .segment.enOnly>p>.en {
  display: block;
}

.heLeft.bilingual .basetext .text, .heRight.bilingual .basetext .text, .heLeft.bilingual .sheetContent .text, .heRight.bilingual .sheetContent .text {
  padding: 0;
}

.heLeft.bilingual .segment>.en, .heLeft.bilingual .segment>.he, .heRight.bilingual .segment>.en, .heRight.bilingual .segment>.he, .heLeft.bilingual .segment>p>.en, .heLeft.bilingual .segment>p>.he, .heRight.bilingual .segment>p>.en, .heRight.bilingual .segment>p>.he {
  width: 50%;
  box-sizing: border-box;
  display: block;
}

.heLeft.bilingual .sheetItem.enOnly>.en, .heLeft.bilingual .sheetItem.heOnly>.he, .heRight.bilingual .sheetItem.enOnly>.en, .heRight.bilingual .sheetItem.heOnly>.he, .heLeft.bilingual .sheetItem.enOnly>p>.en, .heLeft.bilingual .sheetItem.heOnly>p>.he, .heRight.bilingual .sheetItem.enOnly>p>.en, .heRight.bilingual .sheetItem.heOnly>p>.he {
  width: 100%;
}

.readerPanel .sheetItem.heOnly>.en, .readerPanel .sheetItem.heOnly>p>.en {
  display: none;
}

.readerPanel .sheetItem.heOnly>.he, .readerPanel .sheetItem.heOnly>p>.he {
  display: block;
}

.readerPanel .sheetItem.enOnly>.he, .readerPanel .sheetItem.enOnly>p>.he {
  display: none;
}

.readerPanel .sheetItem.enOnly>.en, .readerPanel .sheetItem.enOnly>p>.en {
  display: block;
}

.heLeft.bilingual .segment>.en, .heRight.bilingual .segment>.he, .heLeft.bilingual .segment>p>.en, .heRight.bilingual .segment>p>.he {
  float: right;
  padding-left: 20px;
}

.heRight.bilingual .segment>.en, .heLeft.bilingual .segment>.he, .heRight.bilingual .segment>p>.en, .heLeft.bilingual .segment>p>.he {
  float: left;
  padding-right: 20px;
}

.basetext .segment:active, .basetext .segment:focus {
  background-color: #f5faff;
}

.sheetContent .segment:active .segmentNumber, .sheetContent .segment:focus .segmentNumber, .sheetContent .segment:active .linkCount, .sheetContent .segment:focus .linkCount, .basetext .segment:active .segmentNumber, .basetext .segment:focus .segmentNumber, .basetext .segment:active .linkCount, .basetext .segment:focus .linkCount {
  background-color: transparent;
}

.dark .basetext .segment:active, .dark .basetext .segment:focus {
  background-color: #444;
}

.basetext .segment.highlight, .sheetContent .segment.highlight .en, .sheetContent .segment.highlight .he, .sheetContent .textPreviewSegment.highlight, .readerPanel.bilingual.heLeft .sheetContent .segment.highlight, .readerPanel.bilingual.heRight .sheetContent .segment.highlight, .editorContent .sheetItem.highlight, .editorContent .sheetItem.highlight .SheetSource .en, .editorContent .sheetItem.highlight .SheetSource::after {
  background-color: #F0F7FF;
}

.sheetContent .segment.highlight .linkCount .en, .sheetContent .segment.highlight .linkCount .he, .sheetContent .segment.highlight .segmentNumber .en, .sheetContent .segment.highlight .segmentNumber .he {
  background-color: transparent;
}

.sheetContent .segment.highlight .en div, .sheetContent .segment.highlight .he div {
  background-color: inherit;
}

.sheetContent .segment a {
  color: #4B71B7;
}

.sheetContent .segment .sourceContentText a {
  text-decoration: underline;
}

.readerPanel.bilingual.stacked .sheetContent .segment.highlight .he {
  padding-bottom: 1px;
}

.basetext .segment.highlight .segmentNumber, .basetext .segment.highlight .linkCount, .sheetContent .segment.highlight .linkCount, .sheetContent .segment.highlight .segmentNumber {
  background-color: transparent;
}

.sepia .basetext .segment.highlight, .sepia .sheetContent .segment.highlight {
  background-color: #E3E3E1;
}

.dark .basetext .segment.highlight, .dark .sheetContent .segment.highlight {
  background-color: #444;
}

.textRange {
  line-height: 1.4;
  font-size: 1.6em;
}

.textRange .textInner, .sheetContent .textInner {
  position: relative;
}

.textRange.lowlight .text {
  color: #999;
}

.segment {}

.segment.heOnly {
  text-align: right;
  direction: rtl;
}

.segment.enOnly {
  text-align: left;
  direction: ltr;
}

.segment.heOnly .en {
  display: none;
}

.segment.enOnly .he {
  display: none;
}

.segment.heOnly .he {
  display: initial;
}

.segment.enOnly .en {
  display: initial;
}

.readerPanel.hebrew .segment.enOnly .sheetSegmentNumber .en {
  display: none;
}

.readerPanel.english .segment.enOnly .sheetSegmentNumber .he {
  display: none;
}

.segment .segmentNumber, .segment .linkCount, .textRange .numberLabel {
  position: absolute;
  background-color: inherit;
  font-weight: lighter;
  color: #ccc;
  display: block;
  width: 30px;
  text-align: center;
  -webkit-text-size-adjust: 100%;
  user-select: none;
}

.segmentNumber .segmentNumberInner, .linkCount .linkCountDot {
  display: inline-block;
  user-select: none;
}

.bilingual .segmentNumber .segmentNumberInner, .bilingual .linkCount .linkCountDot, .bilingual .numberLabel .numberLabelInner {
  margin-top: 0;
}

.segment .segmentNumber, .segment .linkCount {
  display: none;
  line-height: 1.4;
}

.hebrew .segment .segmentNumber, .hebrew .segment .linkCount {
  display: none;
  line-height: 1.6;
}

.sheetContent .segment .linkCount {
  display: inline-block;
}

.segment .segmentNumber .segmentNumberInner, .segment .segmentNumber .segmentNumberInner .he, .textRange .numberLabel .numberLabelInner {
  font-size: 12px;
  vertical-align: middle;
}

.segment .segmentNumber, .textRagnge .numberLabel {
  color: #666;
  top: 0;
}

.dark .segment .segmentNumber, .dark .textRagnge .numberLabel {
  color: white;
}

.segment .linkCount {}

.segment .linkCountDot {
  display: inline-block;
  width: 6px;
  height: 6px;
  border-radius: 12px;
  background-color: black;
  vertical-align: middle;
}

.dark .segment .linkCount {
  filter: invert(100%);
  -webkit-filter: invert(100%);
}

.readerPanel .segment .segmentNumber .en, .readerPanel .segment .segmentNumber .he {
  text-align: center;
}

.readerPanel.english .segment .segmentNumber {
  left: -48px;
}

.readerPanel.hebrew .segment .segmentNumber, .readerPanel.bilingual .segment .segmentNumber {
  right: -46px;
}

.readerPanel.hebrew .segment .linkCount, .readerPanel.bilingual .segment .linkCount {
  left: -48px;
}

.readerPanel.english .segment .linkCount {
  right: -46px;
  left: auto;
}

.readerPanel.heLeft.bilingual .segment .segmentNumber, .readerPanel.heRight.bilingual .segment .segmentNumber {
  left: 50%;
  margin-left: -15px;
  right: auto;
}

.readerPanel.heLeft.bilingual .segment .linkCount, .readerPanel.heRight.bilingual .segment .linkCount {
  visibility: hidden;
}

.singlePanel .readerPanel.english .segment .segmentNumber {
  left: -30px;
}

.singlePanel .readerPanel.hebrew .segment .segmentNumber, .singlePanel .readerPanel.bilingual .segment .segmentNumber {
  right: -30px;
}

.singlePanel .readerPanel.english .segment .linkCount {
  right: -30px;
}

.singlePanel .readerPanel.hebrew .segment .linkCount, .singlePanel .readerPanel.bilingual .segment .linkCount {
  left: -30px;
}

.singlePanel .readerPanel.english .sheetItem.segment .linkCount {
  left: auto;
  right: -30px;
}

.readerPanel.english .segment.heOnly .segmentNumber .he, .readerPanel.bilingual .segment.heOnly .segmentNumber .he, .readerPanel.hebrew .segment.enOnly .segmentNumber .en {
  display: none;
}

.readerPanel.english .segment.heOnly .segmentNumber .en, .readerPanel.bilingual .segment.heOnly .segmentNumber .en, .readerPanel.hebrew .segment.enOnly .segmentNumber .he {
  display: block;
}

.segment .refLink {
  font-size: .8em;
  font-weight: bold;
  letter-spacing: 1px;
  cursor: pointer;
  color: #333;
}

.refLink:hover {
  text-decoration: underline;
}

.segment .namedEntityLink {
  color: inherit;
}

.segment .namedEntityLink:hover {
  cursor: text;
  text-decoration: none;
}

.segment.showNamedEntityLinks .namedEntityLink:hover {
  /* only show named entity underline when class showNamedEntityLinks exists */
  cursor: pointer;
  border-bottom: 2px dotted #666;
}

.stacked.bilingual .segment .en .namedEntityLink:hover {
  border-bottom-color: #666;
}

.textRange .actionLinks {
  text-align: right;
}

.textRange .actionLinks>span {
  font-size: 13px;
  text-transform: uppercase;
  display: inline-block;
  margin: 0 7px;
  cursor: pointer;
  color: #aaa;
}

.textRange .actionLinks>span>img {
  height: 13px;
  width: 13px;
  margin: 0 5px;
  opacity: 0.3;
  vertical-align: baseline;
}

.textRange .actionLinks>span>i {
  margin: 0 5px;
  font-size: 16px;
  vertical-align: top;
}

.textRange .actionLinks .en {
  font-family: "Roboto", "Helvetica Neue", "Helvetica", arial, sans-serif;
}

.textRange .actionLinks .he {
  font-family: "Heebo", sans-serif;
}

/* Footnotes */

.segment sup {
  margin-left: .2em;
  margin-right: .2em;
  text-decoration: none;
  font-family: var(--hebrew-sans-serif-font-family);
  font-size: 0.6em;
  line-height: 1;
  color: var(--inline-link-blue);
}

.segment .he sup {
  font-size: 0.5em;
}

.segment sup:hover {
  text-decoration: underline;
}

.sheetContent .segment sup:hover {
  text-decoration: none;
}

.segment sup::before {
  padding: 12px 12px;
  content: "";
  margin-inline-start: -7px;
  position: absolute;
}

.segment sup.itag {
  text-decoration: none;
  font-family: var(--hebrew-sans-serif-font-family);
  font-size: 0.6em;
  line-height: 1;
  color: var(--inline-link-blue);
}

.segment i.footnote {
  display: none;
  font-size: .8em;
  margin-left: .5em;
  margin-right: .5em;
  color: #666;
  font-style: normal;
}

.segment img {
  max-width: 100%;
}

.connectionsPanelHeader {
  display: flex;
  justify-content: space-between;
  align-items: center;
}

.singlePanel .connectionsPanelHeader {
  justify-content: flex-start;
  align-items: stretch;
  height: 100%;
}

.interface-hebrew .connectionsPanelHeader {
  direction: rtl;
}

.interface-english .connectionsPanelHeader {
  direction: ltr;
}

.connectionsPanelHeader .rightButtons {
  margin-top: -4px;
}

.connectionsPanelHeader .languageToggle, .connectionsHeader .readerNavMenuCloseButton.circledX {
  height: 32px;
  width: 30px;
  text-align: center;
  line-height: 32px;
}

.readerNavMenu.compare {
  background-color: var(--lightest-grey);
}

.readerNavMenu.compare .readerNavTop .readerNavMenuCloseButton.circledX {
  height: 32px;
  width: 30px;
  display: flex;
  align-items: center;
  margin: 0 15px;
}

.connectionsPanelHeader .languageToggle {
  margin: 0 15px;
}

.connectionsHeader .readerNavMenuCloseButton.circledX, .readerNavMenu.compare .readerNavTop .readerNavMenuCloseButton.circledX {
  width: 20px;
}

.connectionsHeader .readerNavMenuCloseButton.circledX img, .readerNavMenu.compare .readerNavTop .readerNavMenuCloseButton.circledX img {
  height: 20px;
  width: 20px;
  vertical-align: middle;
}

.readerNavMenu.compare .navBlockDescription, .readerNavMenu.compare .categoryDescription {
  display: none;
}

.readerNavMenu.compare .navToggles {
  margin-inline-start: 0;
}

.connectionsPanelHeader .languageToggle img {
  vertical-align: middle;
  margin-top: -2px;
}

.connectionsPanel .flashMessage {
  font-size: 18px;
  color: #999;
  margin-bottom: 30px;
  text-align: left;
}

.interface-hebrew .connectionsPanel .flashMessage {
  text-align: right;
}

.textList {
  width: 100%;
  height: 54%;
  bottom: 0;
  left: 0;
  position: absolute;
  text-align: justify;
  margin: 0 auto;
  background-color: #FBFBFA;
}

.textList.marginless .texts, .textList.fullPanel.marginless .texts {
  padding: 0 0 80px 0;
}

.dark .textlist {
  background-color: #333331;
}

.textList.fullPanel {
  padding-top: 60px;
  height: 100%;
  box-sizing: border-box;
}

.textList .texts {
  height: 100%;
  width: 100%;
  box-sizing: border-box;
  overflow: hidden;
  overflow-y: scroll;
  -webkit-overflow-scrolling: touch;
}

.textList .texts .contentInner {
  max-width: 660px;
  margin: 0 auto;
}

.textList .texts {
  padding: 30px 30px 80px 30px;
}

.textList.fullPanel .texts {
  padding: 40px 40px 80px 40px;
}

.textList .segment.heOnly, .textList .segment.enOnly {
  text-align: justify;
}

.textListTop {
  position: absolute;
  top: 0;
  left: 0;
  width: 100%;
  background-color: inherit;
  z-index: 1;
}

.textList.fullPanel .textListTop {
  text-align: center;
  height: 55px;
}

.dark .textList {
  background-color: #333331;
}

.dark .textList .anchorText {
  background-color: #333331;
}

.textList .heOnly {
  display: block;
}

.textList.fullPanel .textListTop .leftButtons {
  margin: 9px 0 0 10px;
}

.textList.fullPanel .textListTop .rightButtons {
  margin: 9px 10px 0 0;
}

.gridBox {
  width: 100%;
  background-color: transparent;
}

.gridBox .gridBoxRow {
  display: flex;
  justify-content: space-between;
  margin-bottom: 6px;
}

.gridBox .gridBoxItem {
  flex: 1;
  /* HACK: overflow hidden will hide any box shadow beneath (b/c overflow cuts off at padding-box) can get around this by increasing padding-box and decreasing margin-box. see here https://stackoverflow.com/questions/33949013/css-overflow-hidden-cuts-shadow*/
  display: flex;
  flex-direction: column;
  padding: 5px;
}

.gridBox .gridBoxItem.placeholder {
  visibility: hidden;
}

.gridBox .gridBoxItem:first-child {
  padding-inline-start: 0;
  margin-inline-start: 0;
}

.gridBox .gridBoxItem:last-child {
  padding-inline-end: 0;
  margin-inline-end: 0;
}

.dark .filterSet td {
  border-color: #555;
}

.filterSet td.empty {
  border-left: 1px solid transparent;
  border-right: 1px solid transparent;
}

.topFilters {
  text-transform: none;
}

.dark .topFilters {
  background-color: #2D2D2B;
  border-bottom: 1px solid #444;
}

.textList.fullPanel .topFilters {
  margin: 0;
  border-top: 8px solid transparent;
  padding: 6px 22px 5px;
  background-color: #EDEDED;
}

.topFilters .textFilter {
  color: #999;
  display: inline-block;
  padding: 16px 8px;
}

.topFilters .textFilter.on {
  color: black;
}

.dark .topFilters .textFilter {
  color: #bbb;
}

.topFilters .textFilter>div {
  display: table-cell;
  vertical-align: middle;
}

.textList.fullPanel .recentFilterSet {
  margin: 0 0 12px 0;
}

.textList .recentFilterSet .textFilter, .connectionsPanelHeader .recentFilterSet.topFilters .textFilter {
  display: inline-block;
  padding: 0;
  margin: 6px 14px;
  background-color: transparent;
  color: #999999;
  border-bottom: 4px solid #cccccc;
  margin-inline-start: 0;
}

.connectionsPanelHeader .recentFilterSet.topFilters .textFilter {
  margin: 18px;
  margin-inline-end: 14px;
  margin-inline-start: 0;
}

.textList .recentFilterSet .textFilter.on, .connectionsPanelHeader .recentFilterSet.topFilters .textFilter.on {
  color: #000000;
  border-bottom-color: var(--category-color);
}

.recentFilterSet.filterSet .textFilter, .recentFilterSet.filterSet .textFilter span {
  font-family: "HebrewInEnglish Serif Font", "adobe-garamond-pro", "Crimson Text", Georgia, serif;
}

.hebrew .textList .recentFilterSet.filterSet {
  direction: rtl;
}

.textList.singlePanel .connectionsHeader .topFilters {
  overflow-x: scroll;
  overflow-y: hidden;
}

.topFiltersInner {
  display: inline-block;
  white-space: nowrap;
  overflow: hidden;
  text-overflow: ellipsis;
  vertical-align: middle;
}

.textList.fullPanel .topFiltersInner {
  white-space: normal;
}

.textList.singlePanel .versionsTextList .topFiltersInner .textFilter {
  padding: 5px;
  margin-bottom: 5px;
  color: #999;
}

.textList.singlePanel .versionsTextList .topFiltersInner {
  white-space: pre-wrap;
}

.showMoreFilters {
  vertical-align: middle;
  float: right;
}

.categoryFilter {
  margin: 19px 34px;
  font-size: 18px;
  cursor: pointer;
  line-height: 21.6px;
  color: #000;
  -webkit-tap-hightlight-color: rgba(0, 0, 0, 0);
  /* pulled from common.css; should apply more broadly? */
}

.categoryFilter:not(.withBooks) .filterInner:before {
  width: 18px;
  height: 16px;
  content: '';
  -webkit-mask: url("/static/img/connection-book.svg") no-repeat;
  mask: url("/static/img/connection-book.svg") no-repeat;
  -webkit-mask-size: cover;
  mask-size: cover;
  line-height: 25px;
  /**transform: scale(0.95);*/
  display: inline-block;
  background-color: var(--category-color);
}

.connectionsPanel .toolsButton.more {
  color: #666666;
}

.connectionsPanel .toolsButton.seeLess {
  margin-inline-start: 60px;
  font-style: normal;
  font-weight: normal;
  font-size: 13px;
  line-height: 18px;
  color: #999999;
  align-items: center;
  margin-top: 15px;
}

.connectionsPanel .toolsButton.seeLess img.toolsButtonIcon {
  height: 10px;
  width: 10px;
}

.connectionsPanel .toolsButton.seeLess .toolsButtonText {
  margin-inline-start: 5px;
}

.connectionsPanel .topToolsButtons {
  margin-top: 30px;
}

.categoryFilter:not(.withBooks) .filterText {
  margin-inline-start: 15px;
  margin-inline-end: auto;
}

.textFilter {
  padding: 19px 0px;
  font-size: 18px;
  line-height: 1.2;
  display: block;
  cursor: pointer;
  color: #333;
  margin-inline-start: 34px;
  margin-inline-end: 34px;
}

.connectionsCount {
  color: #666;
  font-size: 16px;
  font-weight: lighter;
  letter-spacing: 1px;
  font-family: "Roboto", "Helvetica Neue", "Helvetica", sans-serif;
  unicode-bidi: isolate;
}

.englishAvailableTag {
  font-family: "Roboto", "Helvetica Neue", "Helvetica", sans-serif;
  text-transform: uppercase;
  align-self: flex-start;
  color: #999;
  border: 1px solid #CCC;
  border-radius: 3px;
  font-size: 12px;
  line-height: 18px;
  padding: 0px 3px;
  margin-left: 4px;
}

.filterInner {
  display: flex;
  justify-content: space-between;
  align-items: center;
}

.categoryFilterGroup.withBooks {
  /*border-bottom: 1px solid #E5E5E5;*/
  border-top: 4px solid;
  border-top-color: var(--category-color);
}

.categoryFilterGroup.withBooks .categoryFilter {
  text-transform: uppercase;
  margin: initial;
  margin-inline-end: 34px;
  margin-inline-start: 34px;
  padding: 19px 0px;
  border-bottom: 1px solid #E5E5E5;
}

.categoryFilterGroup a:hover {
  text-decoration: none;
}

.categoryFilterGroup.withBooks+.categoryFilterGroup {
  /*margin-top: 30px;*/
}

.categoryFilterGroup .textFilter {
  border-bottom: 1px solid #E5E5E5;
}

.categoryFilterGroup :first-child .textFilter {
  border-top: 1px solid #E5E5E5;
}

.categoryFilter.on, .textFilter.on {
  color: black;
}

.dark .categoryFilter.on, .dark .textFilter.on {
  color: white;
}

.textFilter.lowlight {
  color: #999;
}

.topFilters .textFilter.showMoreFilters {
  color: #999;
}

.bilingual .textFilter .he, .bilingual .categoryFilter .he {
  display: none;
}

.textList .textListTop>.loadingMessage, .textList .texts .contentInner>.loadingMessage {
  padding: 22px 10px 0;
  color: #999;
  font-size: 14px;
  text-align: center;
}

.textList .textListTop>.loadingMessage {
  position: relative;
  top: 70px;
}

.textList .texts {
  position: relative;
  background-color: #FBFBFA;
}

.sepia .textList .texts {
  background-color: #FBFBFA;
}

.dark .textList .texts {
  background-color: #333331;
}

.textList .texts .textRange {
  font-size: 1.8em;
  padding-top: 16px;
  margin-top: 12px;
  position: relative;
  cursor: text;
}

.textList .texts .textRange .segment {
  cursor: text;
}

.textListTextRangeBox {
  border-bottom: 1px solid #eee;
}

.textList .texts .textRange .title {
  color: #999;
}

.textList .texts .segment .queryTextHighlight {
  padding: 0;
  background-color: inherit;
  font-weight: bold;
}

.dark .textList .texts .textRange .title {
  color: #ddd;
}

.textList.singlePanel .textListTextRangeBox:first-child {
  margin-top: -30px;
}

.textRange .title {
  display: flex;
  justify-content: space-between;
}

.textRange .title .buttons {}

.bilingual .textList .title .he {
  display: none;
}

.textList .sheetList .sheet, .textList .note {
  padding: 0 0 24px 0;
  display: flex;
  flex-flow: column;
}

.textList .sheet+.sheet {
  padding: 24px 0;
  border-top: 1px solid #E6E5E6;
}

.textList .sheetList .sheet a.sheetTitle {
  margin-bottom: 0;
  align-items: flex-start;
}

.textList .sheet .sheetInfo {
  display: flex;
  justify-content: space-between;
}

.sheet .sheetInfo .sheetUser {
  display: flex;
  align-items: center;
}

.textList .sheet .sheetAuthorImg, .textList .note .noteAuthorImg {
  height: 26px;
  width: 26px;
  vertical-align: -8px;
}

.textList .sheet .sheetViews {
  color: #999;
  font-size: 12px;
}

.textList .sheet .sheetAuthor, .textList .note .noteAuthor {
  color: #666;
  font-size: 16px;
  margin: auto 14px;
}

.textList .sheet .sheetTitle {
  display: flex;
  justify-content: flex-start;
  margin-top: 14px;
  font-size: 18px;
  text-align: left;
  color: #000;
}

.textList .sheet .sheetLeft .sheetTitle img.sheetIcon {
  width: 14px;
  height: 14px;
  margin: 3px 0 0 0;
}

.textList .sheet .sheetTitle .sheetTitleText {
  margin: auto 6px;
}

.textList .sheet .sheetTags {
  display: flex;
  flex-flow: row wrap;
  margin-top: 6px;
  font-size: 13px;
  color: #999;
  text-align: left;
}

.textList .sheet .sheetTag {
  color: inherit;
  display: inline-block;
  white-space: nowrap;
}

.sheet .sheetRight {
  display: flex;
  flex-direction: row;
  align-items: flex-start;
  justify-content: space-between;
  padding-top: 5px;
  margin: 0 -4px;
}

.sheet .sheetRight img {
  display: none;
  padding: 0 5px;
  width: 22px;
  height: 22px;
  margin: 0;
}

.sheet .sheetRight img.pinned, .sheet:hover .sheetRight img {
  display: block;
}

.sheet:hover .sheetRight img:hover {
  opacity: 0.6;
  cursor: pointer;
}

.sheet .sheetTag .separator {
  display: inline-block;
  margin-right: 8px;
}

.sheet .sheetTags .unlisted img, .collectionListing .collectionListingDetails .unlisted img, .tocTop .unlisted img {
  width: 13px;
  height: 13px;
  opacity: 0.4;
  margin-inline-end: 3px;
  position: relative;
  top: 2px;
}

.sheetTag.button, .sheetTag.button:hover, .sheetTag.button:active {
  background-color: #EDEDED;
  border-color: #ccc;
  color: #999;
  font-size: 14px;
  margin: 4px;
}

.bookPage .sheetTag.button {
  padding: 5px 16px;
  height: 30px;
}

.textList .sheetList {
  padding-top: 40px;
}

.textList .sheetList:first-of-type {
  padding-top: 0px;
}

.textList .sheetList+.sheetList {
  border-top: 1px solid #E6E5E6;
}

.textList .note .noteAuthorInfo {
  margin-bottom: 14px;
}

.textList .note .noteTitle {
  font-weight: bold;
}

.textList .note .noteTitle, .textList .note .noteText {
  font-size: 16px;
}

.textList .textListTextRangeBox+.sheet {
  margin-top: 24px;
}

.mediaList .media {
  border-top: solid 1px #CCC;
  padding: 20px 0;
}

.mediaList .mediaTitle {
  font-family: "Roboto", "Helvetica Neue", "Helvetica", sans-serif;
  font-style: normal;
  font-weight: 400;
  font-size: 16px;
  line-height: 19px;
  color: #666;
  padding-bottom: 15px;
}

.mediaList .mediaTitle .he {
  font-size: 16px;
}

.mediaList .media .title {
  font-size: 22px;
  color: #000;
}

.mediaList .media a {
  color: #999;
}

.mediaList .media .description {
  margin: 10px 0;
  font-size: 13px;
  font-family: "Roboto", "Helvetica Neue", "Helvetica", sans-serif;
  flex-flow: row;
  justify-content: space-between;
  color: #666;
}

.mediaList .media .panel {
  background: #e6e6e6;
  border-radius: 50px;
  text-align: center;
  margin: 15px 0;
  padding: 15px;
  font-size: 13px;
  line-height: 15px;
  flex-direction: row;
  display: flex;
  flex-wrap: nowrap;
  justify-content: space-between;
  text-align: left;
  direction: ltr;
}

.mediaList .media .panel .playTimeContainer {
  display: inline-flex;
  align-self: center;
  font-size: 13px;
  font-family: "Roboto", "Helvetica Neue", "Helvetica", sans-serif;
}

.mediaList .media .panel .playTimeContainer span {
  margin: 0 15px;
}

.mediaList .media .panel .sliderContainer {
  display: inline-flex;
  flex: 2;
  align-self: center;
}

.mediaList .media .panel input[type='image'] {
  width: 10px;
  height: 10px;
  padding: 2.5px;
}

.slider {
  -webkit-appearance: none;
  height: 2px;
  background: #4d4d4d;
  outline: none;
  opacity: 0.7;
  width: 100%;
}

.slider:hover {
  opacity: 5;
}

.slider::-webkit-slider-thumb {
  -webkit-appearance: none;
  appearance: none;
  width: 10px;
  height: 10px;
  border-radius: 50%;
  background: #4871bf;
  cursor: pointer;
}

.slider::-moz-range-thumb {
  width: 10px;
  height: 10px;
  border-radius: 50%;
  background: #4871bf;
  cursor: pointer;
}

/* All the same stuff for IE */

.slider::-ms-thumb {
  width: 10px;
  height: 10px;
  border-radius: 50%;
  background: #4871bf;
  cursor: pointer;
}

.webpageList .website {
  text-align: start;
}

.webpageList .website .icon {
  height: 16px;
  width: 16px;
  margin-top: 2px;
}

.webpageList .webpage {
  margin-bottom: 30px;
  text-align: left;
  direction: ltr;
}

.webpageList .webpage.hebrew {
  text-align: right;
  direction: rtl;
}

.webpageList .webpage .icon {
  margin-right: 10px;
}

.webpage.hebrew .icon {
  margin: 0 0 0 10px;
}

.webpageList .webpage .title {
  font-size: 22px;
  color: black;
  text-decoration: none;
  margin-bottom: 10px;
}

.webpageList .webpage .title:hover {
  text-decoration: none;
}

.webpageList .webpage .domain {
  font-family: "Roboto", "Helvetica Neue", "Helvetica", sans-serif;
  font-size: 14px;
  color: #666;
  margin-bottom: 10px;
}

.webpageList .webpage .description {
  font-size: 18px;
  color: #999;
}

.webpageList .webpage .stats, .mediaList .media .meta, .manuscript .meta {
  font-size: 13px;
  color: #999;
  margin-top: 5px;
}

.manuscript .meta span, .manuscript .meta a {
  font-family: "Roboto", "sans-serif";
  margin-top: 2px;
}

.manuscript .meta .int-he {
  font-family: "Heebo", "sans-serif";
}

.webpageList.empty .loadingMessage {
  margin-top: 0px;
}

.webpageList .webpagesLinkerMessage {
  padding: 20px 0px;
  color: #999;
  border-top: 1px solid #E5E5E5;
  font-size: 13px;
}

.marginless .webpageList .webpagesLinkerMessage {
  padding: 20px 34px;
}

.webpageList .webpagesLinkerMessage a {
  color: #999;
  text-decoration: underline;
}

.manuscriptImage {
  width: auto;
  max-height: 180px;
  border-radius: 3px;
}

.manuscriptCaption {
  font-family: "Adobe Garamond Pro", "sans-serif";
  font-size: 18px;
  line-height: 22px;
  margin-top: 13px;
  margin-bottom: 2px;
  border-bottom: 0px;
  text-align: left;
}

.manuscriptCaptionHe {
  font-family: "Taamey Frank", "Heebo", "sans-serif";
  font-size: 22px;
  line-height: 22px;
  margin-top: 13px;
  margin-bottom: 2px;
  border-bottom: 0px;
  text-align: right;
}

.fullSizeImageLink {
  width: 292px;
  height: 23px;
  left: 830px;
  top: 367px;
  font-family: "Roboto", "sans-serif";
  font-style: normal;
  font-weight: normal;
  font-size: 13px;
  line-height: 15px;
  color: #999999
}

.manuscript {
  border-bottom: 1px solid #DDDDDD;
  margin: 29px 34px;
  padding-bottom: 19px;
  overflow-x: hidden;
}

.manuscript a {
  color: inherit;
}

/*.manuscriptBorder {*/

/*  border: 1px solid #dddddd;*/

/*  position: absolute;*/

/*  width: 292px;*/

/*  height: 0px;*/

/*  left: 830px;*/

/*  top: 409px;*/

/*}*/

.manuscriptList :last-child {
  border-bottom: 0px solid red;
}

.textList.marginless .webpageList.empty .loadingMessage {
  margin: 50px 40px;
}

.textRange .numberLabel {
  position: absolute;
  top: 14px;
}

.english .textRange .numberLabel {
  left: -24px;
}

.english .textRange .numberLabel.itag {
  right: -30px;
  left: initial;
}

.hebrew .textRange .numberLabel, .bilingual .textRange .numberLabel {
  right: -30px;
}

.multiPanel .textRange .numberLabel {
  display: none;
}

.multiPanel .textRange .numberLabel.itag {
  display: block;
  color: #4871bf;
}

.textRange.lowlight .numberLabel {
  color: #999;
}

.readerPanel.bilingual .connectionsPanel .he {
  display: none;
}

.connectionsSummaryLoading {
  padding: 20px 34px;
  color: #999;
}

.connectionsPanel .connectionPanelSectionHeader {
  margin-inline-start: 34px;
  margin-inline-end: 34px;
  margin-top: 30px;
  margin-bottom: 15px;
  border-bottom: 1px solid #CCCCCC;
  padding-bottom: 13px;
}

.connectionsPanel .connectionPanelSectionHeader .connectionPanelSectionHeaderInner {
  font-size: 14px;
  font-style: normal;
  font-weight: 400;
  line-height: 18px;
  letter-spacing: 0em;
  text-align: justified;
  color: #666666;
  text-transform: uppercase;
}

.connectionsPanel .connectionsSummaryLoading .loadingMessage {
  margin-top: 0;
}

.textListTextRangeBox {
  position: relative;
}

.textListTextRangeBox .textRange {
  margin-bottom: 0;
  padding-bottom: 0;
}

.textListTextRangeBox .connection-buttons, .versionsTextList .connection-buttons {
  margin-bottom: 28px;
  display: flex;
  align-items: flex-start;
  align-content: flex-start;
}

.connection-buttons.access-user .connection-button.delete-link {
  display: none;
}

.connection-buttons .connection-button {
  font-style: normal;
  font-weight: normal;
  font-size: 13px;
  line-height: 15px;
  color: #999999;
  margin-inline-end: 15px;
  text-decoration: none;
  cursor: pointer;
  display: flex;
  flex-flow: row wrap;
  align-items: center;
}

.singlePanel .connection-buttons .connection-button {
  text-align: start;
  margin-inline-end: 5px;
}

.connection-buttons .connection-button span {
  text-align: initial;
}

.connection-buttons .connection-button .int-en {
  font-family: "Roboto", "Helvetica Neue", "Helvetica", sans-serif;
}

.connection-buttons .connection-button .int-he {
  font-family: "Heebo", "Roboto", "Helvetica Neue", "Helvetica", sans-serif;
}

.toolsMessage {
  margin: 130px 0;
  text-align: center;
  font-size: 18px;
}

.connection-buttons .connection-button::before {
  display: block;
  content: ' ';
  background-size: 15px 15px;
  background-repeat: no-repeat;
  height: 15px;
  width: 15px;
  margin-inline-end: 5px;
}

.connection-buttons .panel-open-link::before {
  background-image: url("/static/icons/open-panel.svg");
}

.connection-buttons .delete-link::before {
  background-image: url("/static/icons/remove-connection.svg");
}

.connection-buttons .add-to-sheet-link::before {
  background-image: url("/static/icons/add-to-sheet.svg");
}

.toolsButtonContainer {
  display: flex;
  justify-content: flex-start;
  color: #000;
  /*border-top: 1px solid #E5E5E5;*/
  cursor: pointer;
  font-size: 16px;
  letter-spacing: 1px;
  margin: 20px 34px;
  align-items: center;
  flex-wrap: wrap;
}

.toolsButtonContainer .toolsButtonText,
.toolsButtonContainer .toolsSecondaryButton {
  position: relative;
  top: 1.5px;
}

.toolsButton {
  background: none;
  padding: 0;
  border: 0px;
  flex: 1 1 auto;
}

.toolsSecondaryButton {
  color: var(--dark-grey);
  --english-font: var(--english-sans-serif-font-family);
  --hebrew-font: var(--hebrew-sans-serif-font-family);
  height: var(--sans-serif-small-font-size);
  margin-inline-start: 30px;
  align-self: flex-start;
}

.linkArrow {
  height: var(--sans-serif-small-font-size);
  position: relative;
  top: 1px;
}

.toolsButtonContainer .toolsButton.greyColor {
  color: var(--dark-grey);
}

.toolsButton .toolsButtonText .connectionsCount::before {
  content: " ";
}

.topicList.topicsHe {
  direction: rtl;
}

.topicList.topicsEn {
  direction: ltr;
}

.interface-hebrew .topicList.topicsEn {
  direction: rtl;
}

.toolsButton.topicButton {
  flex-direction: column;
  letter-spacing: unset;
  align-items: initial;
  border-top: 1px solid #E5E5E5;
  padding: 20px 34px;
  margin: initial;
}

.topicButton .topicButtonTitle {
  display: flex;
  flex-direction: row;
  justify-content: space-between;
  text-align: left;
}

.topicButton .topicButtonTitle .he {
  text-align: right;
}

.topicButton .contentText .en {
  font-family: "adobe-garamond-pro", "Crimson Text", Georgia, serif;
}

.topicButtonTitle .he {
  font-size: 122%;
}

.topicButton .three-dots-button.tooltip-toggle::before, .named-entity-title-bar .three-dots-button.tooltip-toggle::before {
  transform: none;
  left: unset;
  right: 30px;
  width: 180px;
}

.readerPanel.hebrew .topicButton .three-dots-button.tooltip-toggle::before, .readerPanel.hebrew .named-entity-title-bar .three-dots-button.tooltip-toggle::before {
  right: unset;
  left: 30px;
  text-align: right;
}

.topicButton .smallText {
  margin-top: 10px;
  line-height: 18px;
  font-size: 18px;
  text-align: start;
}

.topicButton .smallText .en {
  font-family: "Roboto", "Helvetica Neue", "Helvetica", sans-serif;
  font-size: 13px;
  font-weight: normal;
  color: #999;
}

.topicButton .smallText .he {
  font-family: "Heebo", sans-serif;
  font-size: 13px;
  font-weight: normal;
  color: #999;
}

.toolsButton:hover {
  text-decoration: none;
  color: inherit;
}

.toolsButton.systemTypeface .toolsButtonText span.int-en, .toolsButton.systemTypeface .toolsButtonText span.en {
  font-family: "Roboto", "Helvetica Neue", "Helvetica", sans-serif;
}

.toolsButton.textTypeface .toolsButtonText span.int-en, .toolsButton.textTypeface .toolsButtonText span.en {
  font-family: "adobe-garamond-pro", "Crimson Text", Georgia, serif;
}

.toolsButton.systemTypeface .toolsButtonText span.int-he, .toolsButton.systemTypeface .toolsButtonText span.he {
  font-family: "Heebo", "Roboto", "Helvetica Neue", "Helvetica", sans-serif;
}

.toolsButton.textTypeface .toolsButtonText span.int-he, .toolsButton.textTypeface .toolsButtonText span.he {
  font-family: "Taamey Frank", "adobe-garamond-pro", "Crimson Text", Georgia, "Times New Roman", serif;
  font-size: 122%;
}

.toolsButton .toolsButtonIcon {
  color: #999;
  font-size: 20px;
  width: 20px;
  margin-top: -1px;
}

.interface-hebrew .toolsButton .toolsButtonIcon {
  margin-top: 1px;
}

.toolsButton img.toolsButtonIcon {
  width: 18px;
  height: 18px;
  vertical-align: middle;
}

.toolsButton .toolsButtonText {
  margin-inline-start: 15px;
}

.shareSettingsBox .shareDropdown {
  display: inline-block;
  height: 20px;
  width: 52px;
  margin: 0 3px;
  border: 0;
  color: var(--sefaria-blue);
  font-weight: 600;
  --english-font: var(--english-sans-serif-font-family);
  --hebrew-font: var(--hebrew-sans-serif-font-family);
  font-size: var(--sans-serif-body-font-size);
  align-self: flex-end;
  appearance: none;
  -webkit-appearance: none;
  -moz-appearance: none;
  bottom: 1px;
  position: relative;
  background-color: Transparent;
  background-image: url(/static/icons/arrow-down-bold.svg);
  background-repeat: no-repeat;
  background-position: right;
  background-size: 12px;
}

.shareInputBox .copyLinkIcon {
  float: right;
  margin: 0px -5px 1px 0px;
}

.shareInputBox span {
  --english-font: var(--english-sans-serif-font-family);
  --hebrew-font: var(--hebrew-sans-serif-font-family);
  font-size: var(--sans-serif-body-font-size);
}

.shareInputBox {
  position: relative;
  display: flex;
  box-sizing: border-box;
  border-radius: 7px;
  border: none;
  box-shadow: 0 1px 3px rgb(0 0 0 / 20%);
  font-size: var(--sans-serif-body-font-size);
  font-family: "Roboto", "Helvetica Neue", "Helvetica", sans-serif;
  color: #666;
  padding: 20px 20px;
  margin: 19px 33px;
}

.shareInput {
  width: calc(100% - 40px);
  box-sizing: border-box;
  border-radius: 7px;
  border: none;
  font-size: var(--sans-serif-body-font-size);
  font-family: "Roboto", "Helvetica Neue", "Helvetica", sans-serif;
  color: #666;
  text-overflow: ellipsis;
}

.shareInputBox .shareInputButton {
  background-color: #fff;
  position: absolute;
  border: 0;
  margin-inline-start: calc(100% - 60px);
}

.shareInputBox .shareInputButton:active {
  background-color: var(--light-grey);
  border: 0;
  margin-inline-start: 20px;
}

.shareSettingsBox {
  display: flex;
  box-sizing: border-box;
  border-radius: 7px;
  border: none;
  font-size: var(--sans-serif-body-font-size);
  --english-font: var(--english-sans-serif-font-family);
  --hebrew-font: var(--hebrew-sans-serif-font-family);
  color: var(--dark-grey);
  margin: 20px 34px;
}

.addToSourceSheetBox {
  position: relative;
}

.addToSourceSheetBox input {
  padding: 13px 12px;
  margin: 0;
  cursor: pointer;
  font-size: 18px;
  border-radius: 4px;
  box-shadow: none;
  border: 1px solid #E9E9E9;
  width: 60%;
  height: 50px;
  box-sizing: border-box;
}

.addToSourceSheetBox .button {
  width: 100%;
  text-align: center;
  margin: 0;
}

.addToSourceSheetBox .button.small {
  width: 37%;
  box-sizing: border-box;
  height: 50px;
  padding: 17px;
  margin: 0;
  float: right;
}

.interface-hebrew .addToSourceSheetBox input {
  width: 47%;
}

.interface-hebrew .addToSourceSheetBox .button.small {
  width: 50%;
  float: left;
}

.addToSourceSheetBox .newSheet {
  border-top: 1px solid #E9E9E9;
  padding: 14px 22px;
}

.addToSourceSheetBox .newSheet input::placeholder {
  /* eventual spec? */
  font-family: "Roboto", "Helvetica Neue", "Helvetica", sans-serif;
}

.addToSourceSheetBox .newSheet input::-webkit-input-placeholder {
  /* Chrome/Opera/Safari */
  font-family: "Roboto", "Helvetica Neue", "Helvetica", sans-serif;
}

.addToSourceSheetBox .newSheet input::-moz-placeholder {
  /* Firefox 19+ */
  font-family: "Roboto", "Helvetica Neue", "Helvetica", sans-serif;
}

.addToSourceSheetBox .newSheet input:-ms-input-placeholder {
  /* IE 10+ */
  font-family: "Roboto", "Helvetica Neue", "Helvetica", sans-serif;
}

.addToSourceSheetBox .newSheet input:-moz-placeholder {
  /* Firefox 18- */
  font-family: "Roboto", "Helvetica Neue", "Helvetica", sans-serif;
}

.confirmAddToSheet {
  text-align: center;
  background-color: #FBFBFA;
  margin-bottom: 10px;
}

.confirmAddToSheet .message {
  text-align: start;
}

.confirmAddToSheet.addToSourceSheetBox .message span {
  font-family: 'HebrewInEnglish Serif Font', "adobe-garamond-pro", "Crimson Text", Georgia, "Times New Roman", serif;
  font-style: normal;
  font-weight: normal;
  font-size: 18px;
  line-height: 25px;
  text-decoration-line: none;
  color: #666666;
}

.confirmAddToSheet.addToSourceSheetBox .message span a {
  text-decoration: underline;
  color: #666666;
}

.confirmAddToSheet .button {
  width: 100%;
}

.connectionsPanel .allSheetsLink, .connectionsPanel .allNotesLink {
  display: block;
  margin-top: 10px;
}

.interface-hebrew .allNotesLinks {
  text-align: left;
}

.noteList+.noteList {
  border-top: 1px solid #ccc;
}

.connectionsPanel .loadingMessage {
  margin-top: 40px;
}

.connectionsPanel textarea.noteText, .connectionsPanel textarea.feedbackText, .sideColumn textarea.feedbackText {
  width: 100%;
  min-height: 100px;
  border: none;
  border-radius: 7px;
  padding: 20px 25px;
  box-sizing: border-box;
  box-shadow: 0 1px 3px rgba(0, 0, 0, 0.2);
  font-size: 18px;
  font-family: "adobe-garamond-pro", "Crimson Text", Georgia, serif;
  margin-bottom: 10px
}

.connectionsPanel .noteSharingToggle {
  border: 1px solid #ccc;
  border-radius: 4px;
  margin-bottom: 12px;
}

.connectionsPanel .notePrivateButton, .connectionsPanel .notePublicButton {
  width: 50%;
  display: inline-block;
  text-align: center;
  color: #CCC;
  padding: 16px 24px;
  border-radius: 4px;
  cursor: pointer;
  font-size: 15px;
  letter-spacing: 1px;
  font-family: "Roboto", "Helvetica Neue", "Helvetica", sans-serif;
  box-sizing: border-box;
}

.connectionsPanel .notePrivateButton.active, .connectionsPanel .notePublicButton.active {
  background-color: white;
  color: #666;
}

.connectionsPanel .notePrivateButton {
  border-right: 1px solid #ccc;
  border-top-right-radius: 0;
  border-bottom-right-radius: 0;
}

.hebrew .connectionsPanel .notePrivateButton {
  border-left: 1px solid #ccc;
  border-top-left-radius: 0;
  border-bottom-left-radius: 0;
  border-right: none;
  border-top-right-radius: 4px;
  border-bottom-right-radius: 4px;
}

.connectionsPanel .line {
  width: 100%;
  border-bottom: 1px solid #ccc;
  margin: 40px 0;
}

.connectionsPanel .deleteNote {
  text-align: center;
  padding: 18px 0;
  color: #999;
  font-size: 15px;
  cursor: pointer;
  font-family: "Roboto", "Helvetica Neue", "Helvetica", sans-serif;
}

.connectionsPanel.textList .note {
  padding: 30px 0;
  position: relative;
}

.connectionsPanel.textList .note {
  border-top: 1px solid #E6E5E6;
}

.connectionsPanel.textList .note:first-child {
  border-top: none;
}

.connectionsPanel .noteButtons {
  position: absolute;
  top: 30px;
  left: -32px;
}

.interface-hebrew .connectionsPanel .noteButtons {
  left: auto;
  right: -32px;
}

.connectionsPanel .editNoteButton {
  visibility: hidden;
}

.connectionsPanel .note:hover .editNoteButton {
  visibility: visible;
}

.connectionsPanel .noteButtons .fa {
  cursor: pointer;
  color: #C6C6C6;
  font-size: 20px;
  margin: 0 8px;
}

.connectionsPanel .chavruta #chavrutaURL {
  background: #FBFBFA;
  box-shadow: 0px 1px 3px rgba(0, 0, 0, 0.25);
  border-radius: 6px;
  border: none;
  width: calc(100% - 22px);
  padding: 15px 11px;
  font-family: "Roboto", "Helvetica Neue", "Helvetica", sans-serif;
  color: #666;
  font-style: normal;
  font-weight: normal;
  font-size: 16px;
  line-height: 19px;
}

.connectionsPanel .chavruta .buttonContainer, .feedbackOverlay .buttonContainer {
  width: 100%;
  margin-top: 15px;
  text-align: center;
}

.connectionsPanel .chavruta .startChavrutaButton {
  color: #fff;
}

.connectionsPanel .chavruta .startChavrutaButton img {
  filter: invert(100%) sepia(0%) saturate(7500%) hue-rotate(181deg) brightness(118%) contrast(111%);
  margin-inline-end: 10px;
}

.connectionsPanel .chavruta .headerText {
  font-family: "Roboto", "Helvetica Neue", "Helvetica", sans-serif;
  font-style: normal;
  font-weight: 500;
  font-size: 22px;
  line-height: 26px;
  padding-bottom: 13px;
  color: #666666;
  border-bottom: 1px solid #CCCCCC;
}

.connectionsPanel .chavruta p {
  font-size: 16px;
  font-family: "Roboto", "Helvetica Neue", "Helvetica", sans-serif;
  line-height: 19px;
  color: #666666;
}

.connectionsPanel .chavruta .fakeBrowser {
  width: 100%;
  margin: 30px auto 30px;
}

.fakeBrowser .fakeBrowserHeader {
  background: #C4C4C4;
  width: 100%;
  height: 30px;
  display: inline-flex;
  border-radius: 3px 3px 0 0;
}

.fakeBrowser .fakeBrowserButtons {
  padding: 7px;
}

.fakeBrowser .fakeBrowserButton {
  width: 8px;
  height: 8px;
  border-radius: 8px;
  display: inline-block;
  margin: 0px 1px;
}

.fakeBrowserButton.red {
  background: #E96E4C;
}

.fakeBrowserButton.yellow {
  background: #E6A935;
}

.fakeBrowserButton.green {
  background: #85C33D;
}

.fakeBrowser .fakeBrowserURLBar {
  background: #fff;
  flex: 1;
  align-self: center;
  margin-right: 10px;
  text-align: center;
  opacity: 0.85;
  border-radius: 4px;
  color: #9B9B9B;
}

.fakeBrowser .fakeBrowserMain {
  width: 100%;
  height: 190px;
  background-color: #fff;
  border-radius: 0 0 3px 0;
}

.fakeBrowser .fakeBrowserMain .fakeBrowserLeft {
  padding: 10px;
  background-color: #EDEDEC;
  width: 85px;
  display: inline-block;
  border-radius: 0 0 0 3px;
}

.fakeBrowser .fakeBrowserMain .fakeBrowserRight {
  padding: 0 10px;
  background-color: #fff;
  width: calc(100% - 127px);
  display: inline-block;
}

.fakeBrowser .fakeBrowserMain .fakeBrowserRight hr {
  border: none;
  margin-top: 8px;
  border-top: 3px solid #ccc;
}

.fakeBrowser .fakeBrowserMain .fakeBrowserRight hr:nth-child(4n+0) {
  margin-bottom: 16px;
  width: 80%;
  margin-inline-start: 0;
}

.fakeBrowser .fakeBrowserButtonAvatar {
  margin: 10px auto 5px;
  width: 80%;
  text-align: center;
}

.fakeBrowser .fakeBrowserButtonAvatar img {
  width: 100%;
}

.fakeBrowser .fakeBrowserButtonAvatar .default-profile-img {
  line-height: 68px;
  background: #212E50;
}

.addConnectionBox {
  font-size: 18px;
  text-align: center;
}

.addConnectionBox .dropdown .dropdownMain {
  justify-content: center;
}

.addConnectionBox .dropdown .dropdownMain span, .addConnectionBox .dropdown .dropdownMain img {
  margin-inline-start: auto;
}

.addConnectionSummary {
  margin-bottom: 20px;
}

.loginPrompt {
  text-align: center;
}

.loginPrompt .loginPromptMessage {
  font-size: 18px;
  margin-bottom: 20px;
}

.loginPrompt .button {
  width: auto;
  margin: 0 6px;
}

.profile-pic {
  display: flex;
  justify-content: center;
  align-items: center;
  flex-direction: column;
}

.profile-page {
  background-color: var(--lightest-grey);
}

.profile-page .profile-pic .profile-pic-hover-button {
  display: none;
}

.profile-pic-cropper-error {
  line-height: 1;
  max-width: 50vw;
  overflow: hidden;
}

.profile-page .profile-pic:hover .profile-pic-hover-button.profile-pic-button-visible {
  display: flex;
}

.profile-page .profile-pic .profile-pic-button-row {
  display: flex;
}

.profile-page .profile-pic .profile-pic-button {
  position: relative;
  top: calc(-1 * ((175px/2) + (46px/2)));
  /* height of .profile-img + height of .profile-pic-button */
}

.profile-pic-cropper-modal {
  max-width: unset !important;
  max-height: unset !important;
  padding: 15px 15px 17px 15px !important;
  box-shadow: 0px 1px 4px rgba(0, 0, 0, 0.4);
  background-color: #FFF !important;
  border-radius: 6px;
}

.profile-pic-cropper-modal-inner {
  overflow: auto;
  display: block;
  line-height: 0;
  border-radius: 6px;
}

.profile-pic-loading {
  display: flex;
  align-items: center;
  justify-content: center;
  margin-top: 17px;
}

.profile-pic-cropper-modal .ReactCrop__crop-selection {
  border-radius: 50%;
  box-shadow: 0 0 0 9999em rgba(255, 255, 255, 0.6);
}

.profile-pic-cropper-modal .ReactCrop__image {
  max-width: 50vw;
  max-height: 50vh;
}

.profile-pic-close {
  right: 25px !important;
}

.profile-pic-cropper {}

.profile-page .profile-pic .profile-pic-cropper-modal .profile-pic-cropper-button {
  display: inline-flex;
}

.profile-page .profile-pic .profile-pic-cropper-desc {
  margin-top: 9px;
  margin-bottom: 18px;
}

.profile-pic .profile-pic-input-file {
  /* make it essentially invisible so it stays in DOM and is accessible */
  width: 0.1px;
  height: 0.1px;
  opacity: 0;
  overflow: hidden;
  position: absolute;
  z-index: -1;
}

.readerNavMenu.profile-page .resourcesLink img {
  top: 0;
}

.profile-page .logoutLink {
  box-shadow: none;
  font-size: 16px;
}

.profile-page .logoutLink .int-en {
  font-family: "Roboto", "Helvetica Neue", "Helvetica", sans-serif;
}

.profile-page .logoutLink .int-he {
  font-family: "Heebo", sans-serif;
}

.notificationsTitleIcon {
  position: relative;
  top: 2px;
}

.notification {
  border-bottom: 1px solid var(--light-grey);
  border-top: none;
  padding: 25px 0;
  line-height: 1.4;
}

.notification {
  display: flex;
}

.notification .imageSection {
  margin-inline-end: 15px;
}

.notification .imageSection img {
  height: 30px;
  width: 30px;
  border-radius: 15px;
}

.notification .mainSection {
  flex: 1;
}

.notification a {
  unicode-bidi: plaintext;
}

.notification a:hover {
  color: inherit;
}

.notification .topLine {
  display: flex;
  justify-content: space-between;
  flex-direction: row;
  margin-top: 2px;
  align-content: space-between;
}

.notification .topLine a {
  font-weight: bold;
}

.notification .topLineText {
  flex: 1;
}

.notification .date {
  color: var(--medium-grey);
  font-size: 14px;
  margin-inline-start: 15px;
}

.notification .notificationBody {
  margin-top: 20px;
}

.notification .sheetTitle, .notification .collectionName {
  --english-font: var(--english-serif-font-family);
  --hebrew-font: var(--hebrew-serif-font-family);
  font-size: 24px;
  display: block;
}

.notification .sheetSummary {
  --english-font: var(--english-serif-font-family);
  --hebrew-font: var(--hebrew-serif-font-family);
  color: var(--dark-grey);
  font-size: 18px;
  margin-top: 10px;
}

.notification .replyButton {
  margin-top: 15px;
}

.notification .replyButton img {
  width: 15px;
  height: 10px;
  margin-inline-end: 10px;
}

.notification-message-link {
  display: inline-block;
  padding: 0 5px;
}

.globalUpdateForm {
  padding: 20px;
  background-color: #ddd;
  border-radius: 15px;
  font-size: 18px;
}

.globalUpdateForm .storyTypeSelector {
  padding-bottom: 15px;
}

.globalUpdateForm select {
  margin: 0 0 0 15px;
}

.globalUpdateForm .error {
  color: red;
  font-size: 90%;
}

.globalUpdateForm input[type="text"] {
  padding: 5px;
  margin: 5px 0;
  width: 260px;
}

.globalUpdateForm input[type="radio"] {
  padding: 5px;
  margin: 8px;
}

.globalUpdateForm label {
  padding-top: 10px;
  display: block;
}

.globalUpdateForm .previewButton {
  margin-left: 85%;
  font-size: 20px;
}

.update {
  position: relative;
}

.update .imageSection {
  display: none;
}

.update .delete-update-button {
  position: absolute;
  top: 8px;
  right: 0px;
  color: var(--dark-grey);
}

.story-action-button {
  display: inline-block;
  background: #CB6158;
  padding: 0 15px;
  margin: 0 8px;
  width: 60px;
  text-align: center;
  height: 19px;
  color: #fff;
  cursor: pointer;
  border-radius: 8px;
  box-shadow: 1px 1px 1px #ccc;
  border: 1px solid #ccc;
}

.lds-ring {
  display: inline-block;
  position: relative;
  width: 34px;
  height: 34px;
}

.lds-ring div {
  box-sizing: border-box;
  display: block;
  position: absolute;
  width: 21px;
  height: 21px;
  margin: 6px;
  border: 6px solid #999;
  border-radius: 50%;
  animation: lds-ring 1.2s cubic-bezier(0.5, 0, 0.5, 1) infinite;
  border-color: #999 transparent transparent transparent;
}

.lds-ring div:nth-child(1) {
  animation-delay: -0.45s;
}

.lds-ring div:nth-child(2) {
  animation-delay: -0.3s;
}

.lds-ring div:nth-child(3) {
  animation-delay: -0.15s;
}

@keyframes lds-ring {
  0% {
    transform: rotate(0deg);
  }
  100% {
    transform: rotate(360deg);
  }
}

.sefariaLogo {
  text-align: center;
  text-transform: uppercase;
  font-family: "Roboto", "Helvetica Neue", "Helvetica", sans-serif;
}

#appLoading {
  position: fixed;
  text-align: center;
  background-color: #FBFBFA;
  height: 100%;
  width: 100%;
  direction: initial;
}

#appLoading .loadingMessage {
  position: absolute;
  top: 45%;
  left: 50%;
  transform: translate(-50%, -50%);
}

#appLoading img.int-en {
  width: 150px;
  height: 42px;
  margin-bottom: 6px;
}

#appLoading img.int-he {
  width: 150px;
  height: 49px;
  margin-bottom: 6px;
}

.emptyDesktop {
  margin-top: 200px;
  text-align: center;
  color: #999;
}

.button {
  display: inline-block;
  color: white;
  background-color: var(--sefaria-blue);
  box-shadow: 0 1px 3px rgba(0, 0, 0, 0.25);
  border-radius: 6px;
  padding: 16px 30px;
  margin: 0 2px 6px 2px;
  cursor: pointer;
  font-size: 16px;
  box-sizing: border-box;
  line-height: 19px;
  text-align: center;
  --english-font: var(--english-sans-serif-font-family);
  --hebrew-font: var(--hebrew-sans-serif-font-family);
  border: none;
}

.button.disabled {
  border: 1px solid var(--light-grey);
  background-color: var(--lightest-grey);
  font-size: 16px;
  line-height: 19px;
  text-align: center;
  color: var(--medium-grey);
  box-shadow: none;
}

.button.disabled:hover {
  color: var(--medium-grey);
  cursor: initial;
}

a.button {
  color: white;
}

.button:hover, a.button:hover {
  color: white;
  text-decoration: none;
}

.button.white {
  background-color: white;
  color: #333;
}

a.button.white {
  color: var(--dark-grey);
}

.button.grey {
  background-color: var(--lighter-grey);
  color: var(--dark-grey);
  box-shadow: none;
  border: none;
}

a.button.mini {
  padding: 5px;
  font-size: .8em;
}

.interface-english .userSheetTitle a.button.mini {
  float: right;
}

.interface-hebrew .userSheetTitle a.button.mini {
  float: left;
}

.button.transparent {
  color: #666;
  background-color: transparent;
  border: 1px solid transparent;
}

.profile-page .button.transparent {
  border: 0;
}

.button.transparent.bordered {
  border: 1px solid #CCC;
}

.button.fillWidth {
  width: 100%;
  text-align: center;
  display: block;
  margin: 10px 0;
}

.button.squareBorder {
  border-radius: 0;
}

a .button:hover {
  text-decoration: none;
}

.button.small {
  padding: 10px 14px;
  width: -moz-fit-content;
  width: fit-content;
}

.button.extraSmall {
  border-radius: 6px;
  box-shadow: none;
  margin: 0;
  padding: 5px 8px;
  height: 30px;
  line-height: 20px;
  letter-spacing: normal;
}

.button .buttonIcon {
  margin-inline-end: 7px;
  vertical-align: middle;
}

.button.small .buttonIcon {
  height: 14px;
  width: 14px;
  margin-top: -3px;
}

.button.appButton {
  box-shadow: none;
  border: 2px solid #18345D;
  color: #18345D;
}

.button.appButton img {
  margin-inline-end: 5px;
}

.button.appButton.iconOnly {
  width: 40px;
  height: 40px;
  box-sizing: border-box;
  display: inline-flex;
  padding: 0;
  justify-content: center;
  align-items: center;
}

.button.appButton.iconOnly img {
  width: 18px;
  height: 18px;
  margin: 0;
}

.lexicon-content {
  font-size: 15px;
  padding-bottom: 10px;
  margin-bottom: 1px;
}

.lexicon-link:hover {
  text-decoration: underline;
}

.lexicon-header {
  padding: 10px;
  border-bottom: 1px solid #e5e5e5;
  background-color: #AAAAAA;
}

.lexicon-header h4 {
  font-size: 1.2em;
  margin: 0;
}

.entry+.entry {
  padding-top: 10px;
}

.lexicon-results {
  padding-top: 20px;
}

.named-entity-attribution {
  margin-top: 13px;
}

.named-entity-ambiguous {
  margin-bottom: 24px;
}

.named-entity-ambiguous .systemText .int-en, .named-entity-ambiguous .systemText .int-he {
  color: #999;
}

.named-entity-title-bar {
  display: flex;
  flex-direction: row;
  justify-content: space-between;
}

.named-entity-wrapper {
  display: flex;
  flex-direction: column;
}

.named-entity-wrapper+.named-entity-wrapper {
  margin-top: 26px;
}

.readerPanel.english .named-entity-wrapper {
  direction: ltr;
}

.readerPanel.hebrew .named-entity-wrapper {
  direction: rtl;
}

.lexicon-results .named-entity-description {
  margin-top: 13px;
}

.lexicon-results .named-entity-description .en, .lexicon-results .named-entity-description .he {
  color: #666;
}

.lexicon-results .entry>div {
  padding: 1% 0 1% 0;
  margin: auto;
}

.lexicon-results .entry a {
  font-size: .8em;
  font-weight: bold;
  letter-spacing: 1px;
  cursor: pointer;
  color: #333;
}

.lexicon-results .entry .headline {
  color: #333;
  font-size: 1.2em;
  display: block;
}

.lexicon-results .entry .headwords .headword {
  display: inline;
}

.lexicon-results .entry .morphology {
  font-family: "Roboto", "Helvetica Neue", "Helvetica", sans-serif;
  color: #999;
  display: inline;
  margin-right: 5px;
}

.lexicon-results .entry .lang-ref {}

.lexicon-results .entry .definition-content {
  color: #444;
}

.lexicon-results ol {
  list-style-position: inside;
}

.lexicon-results .entry .definition li.sense {
  margin-left: 15px;
  padding-bottom: 10px;
}

.lexicon-results .entry .definition ol.senses {
  padding-left: 0;
}

.lexicon-results .entry .definition>li.sense {
  margin-left: 0;
}

.lexicon-results .entry ol.definition {
  list-style-type: none;
  padding-top: 2px;
  padding-left: 0;
  margin: 0;
}

.lexicon-results .entry .definition .notes {}

.lexicon-results .entry .definition .derivatives {
  display: block;
  margin-left: 15px;
}

.lexicon-results .attribution {}

.lexicon-results .attribution div, .named-entity-wrapper .attribution div {
  display: block;
  font-family: "Roboto", "Helvetica Neue", "Helvetica", sans-serif;
  color: #aaa;
  font-size: 10px;
}

.lexicon-content .headword.en, .lexicon-content .headword.he, .lexicon-content .definition-content.en, .lexicon-content .definition-content.he, .lexicon-content .lexicon-results .attribution {
  display: inline;
}

.lexicon-content .headword.he, .lexicon-content .definition-content.he {
  direction: rtl;
}

.lexicon-content .headword.en, .lexicon-content .definition-content.en {
  direction: ltr;
}

.lexicon-instructions, .lexicon-content .loadingMessage {
  font-size: 15px;
  font-style: italic;
}

.splitHeader {
  text-align: left;
  display: flex;
  flex-direction: row;
  justify-content: space-between;
  color: #666;
  font-weight: 300;
}

.splitHeader .en {
  font-size: 14px;
}

.splitHeader .he {
  font-size: 14px;
}

.splitHeader select {
  margin-inline-start: 6px;
}

.sheetsNewButton {
  text-align: center;
  margin-bottom: 30px;
}

.sheetsNewButton a {
  color: inherit;
}

.sheet.userSheet .sheetTitle {
  font-family: "adobe-garamond-pro", "Crimson Text", Georgia, serif;
  font-size: 20px;
  color: #333;
  margin-bottom: 6px;
  unicode-bidi: plaintext;
}

.sheet.userSheet {
  font-size: 14px;
  color: #999;
  text-decoration: none;
  flex-direction: column;
}

.interface-english .sheet.userSheet {
  font-family: "Roboto", "Helvetica Neue", "Helvetica", sans-serif;
}

.interface-hebrew .sheet.userSheet {
  font-family: "Heebo", "sans-serif";
}

.sheet.userSheet .userSheetInfo {
  display: flex;
  justify-content: flex-start;
}

.sheet.userSheet .userSheetInfo span:before {
  content: '·';
  margin: auto 4px;
}

.sheet.userSheet .userSheetInfo span:first-child:before {
  content: '';
  margin: 0;
}

.sheet.userSheet .sheetAccess {
  margin: auto 4px;
}

.filterByTag {
  cursor: pointer;
  text-transform: none;
  font-size: 18px;
}

.sheet.userSheet .sheetEditButtons {
  font-size: 24px;
  height: 32px;
  width: 32px;
  text-align: center;
  line-height: 32px;
  background-color: white;
  border: 1px solid #E6E6E6;
  border-radius: 4px;
  margin-left: 10px;
  display: none;
  float: right;
  cursor: pointer;
  color: #999;
  text-decoration: none;
}

.sheetButton:hover {
  text-decoration: underline;
}

.sheetButton {
  border: 1px solid #fff;
}

.sheetButton.active {
  border: 1px solid #333;
}

.tagString a {
  text-decoration: none;
  color: #999;
}

.tagString a:after {
  content: ", ";
  color: #999;
}

.tagString a:last-child:after {
  content: "";
}

.singlePanel .collectionsList {
  margin-top: 0;
}

.collectionsList .enCollections, .collectionsList .heCollections {
  margin-bottom: 50px;
}

.readerPanel .collectionsList .enCollections .gridBox, .readerPanel .collectionsList .enCollections .int-he {
  direction: ltr;
}

.readerPanel .collectionsList .heCollections .gridBox {
  direction: rtl;
}

.collectionListing {
  display: flex;
  flex-direction: row;
  justify-content: space-between;
}

.profile-page .collectionListing {
  padding: 20px 0;
}

.collectionListing .left-content {
  display: flex;
  flex-direction: row;
  align-items: center;
}

.collectionListing+.collectionListing {
  border-top: 1px solid #ccc;
}

.collectionListingImageBox {
  width: 40px;
  height: 40px;
  border-radius: 20px;
  margin-inline-end: 10px;
  overflow: hidden;
  flex-shrink: 0;
}

.sheetMetaDataBox .collectionListingImageBox, .tocTop .collectionListingImageBox {
  background-color: transparent;
  overflow: initial;
}

.sheetMetaDataBox .title {
  display: block;
}

.sheetMetaDataBox .title br {
  /* hide the line breaks that are stripped before saving */
  display: none;
}

.sheetMetaDataBox .title * {
  /* chrome adds <div> tags to contenteditables and we want those inline as well  */
  display: inline;
}

.sheetMetaDataBox .title:empty:before {
  content: "Untitled";
  color: #999;
  position: relative;
  pointer-events: none;
  width: auto;
}

.interface-hebrew .sheetMetaDataBox .title:empty:before {
  content: "ללא שם";
}

.publishBox {
  text-align: start;
  background-color: #EDEDEC;
  border-radius: 6px;
  padding: 10px 20px;
  max-width: 540px;
  margin: 20px -20px;
  font-size: 16px;
  color: #666;
}

div.transparentBackground.publishBox {
  background-color: inherit;
  border-radius: 0px;
  padding: 0px 20px;
  color: inherit;
}

.publishBox .smallText .int-en, .publishBox .smallText .int-he.enInHe {
  color: #666;
}

.publishBox p.error {
  color: red;
}

.publishBox p {
  margin-bottom: 15px;
}

.publishBox .error .react-tags, .publishBox textarea.error {
  border: 1px solid red;
}

.publishBox p strong {
  color: black;
  font-weight: 400;
}

.publishBox h3 {
  font-size: 22px;
  font-weight: 500;
  color: #666;
  margin-top: 12px;
  margin-bottom: 14px;
  text-transform: none;
  text-align: start;
}

.publishBox hr {
  border-bottom: none;
  border-right: none;
  border-left: none;
  border-top: 1px solid #CCC;
  margin-top: 20px;
}

.publishBox .smallText {
  color: #666666
}

.publishBox textarea {
  width: 100%;
  height: 100px;
  resize: none;
  box-sizing: border-box;
  font-size: 16px;
  color: #000;
  border: none;
  border-radius: 6px;
  box-shadow: 0px 1px 3px rgba(0, 0, 0, 0.25);
  font-style: normal;
  padding: 10px 10px 4px 10px;
  margin-bottom: 0px;
}

.publishBox textarea::placeholder {
  font-size: 16px;
  color: #666;
  font-style: normal;
  font-family: var(--english-sans-serif-font-family);
}

.publishBox .react-tags {
  position: relative;
  padding: 10px 10px 4px 10px;
  border-radius: 6px;
  background-color: #fff;
  box-shadow: 0px 1px 3px rgba(0, 0, 0, 0.25);
  /* shared font styles */
  font-size: 16px;
  line-height: 1.2;
  color: #666;
  /* clicking anywhere will focus the input */
  cursor: text;
}

.publishBox .react-tags.is-focused {
  border-color: #B1B1B1;
}

.publishBox .react-tags__selected {
  display: inline;
}

.publishBox .react-tags__selected-tag {
  display: inline-block;
  box-sizing: border-box;
  margin: 0 6px 6px 0;
  padding: 6px 8px;
  border: none;
  border-radius: 6px;
  background: #EDEDEC;
  color: #000;
  /* match the font styles */
  font-family: inherit;
  font-size: inherit;
  line-height: inherit;
}

.publishBox .react-tags__search-input, .publishBox .react-tags__search-input:focus, .publishBox .react-tags__search-input:focus-visible {
  font-family: inherit;
  font-size: inherit;
  border: none;
  outline: none;
}

.publishBox .react-tags__search-input::placeholder {
  font-size: 16px;
  font-style: normal;
  font-family: var(--english-sans-serif-font-family);
}

body.interface-hebrew .publishBox .react-tags__search-input::placeholder, body.interface-hebrew .publishBox textarea::placeholder {
  font-family: var(--hebrew-sans-serif-font-family);
}

.publishBox .react-tags__selected-tag:after {
  content: '\2715';
  color: #AAA;
  margin-inline-start: 8px;
  vertical-align: middle;
  font-size: 10px;
}

.publishBox .react-tags__selected-tag:hover, .publishBox .react-tags__selected-tag:focus {
  border-color: #B1B1B1;
}

.publishBox .react-tags__search {
  display: inline-block;
  /* match tag layout */
  padding: 7px 2px;
  margin-bottom: 6px;
  /* prevent autoresize overflowing the container */
  max-width: 100%;
}

.publishBox .publishButton {
  margin: 18px 0;
  text-align: end;
}

.publishBox .publishButton .button.published {
  background-color: #EDEDEC;
  border: 1px solid #CCCCCC;
  color: #666666
}

.publishBox .publishButton .button {
  padding: 15px 20px;
}

.publishSettingsEditMode .publishButton {
  margin: 14px 0 0;
  text-align: end;
  flex-direction: row;
  justify-content: flex-end;
  display: flex;
}

.publishSettingsEditMode .publishButton .publishedText {
  text-align: start;
  margin-top: 5px;
  margin-bottom: 0px;
  margin-inline-start: 0px;
  margin-inline-end: 15px;
  font-size: var(--sans-serif-body-font-size);
  --english-font: var(--english-sans-serif-font-family);
  --hebrew-font: var(--hebrew-sans-serif-font-family);
  color: var(--dark-grey);
}

.publishSettingsEditMode .publishButton .publishedText .publishedTextBold {
  font-weight: bold;
  color: black;
}

.publishSettingsEditMode .button.published {
  background-color: #FFFFFF;
  border: 1px solid #CCCCCC;
  color: var(--dark-grey);
  height: fit-content;
  align-self: center;
  border-radius: 6px;
  box-sizing: border-box;
  box-shadow: none;
  padding: 9px 10px;
}

.publishBox .react-tags__suggestions ul {
  position: absolute;
  inset-inline-start: 0;
  /* Note reduntant css rules below `body.interface-[hebrew|english]  .publishBox .react-tags__suggestions ul` */
  top: 100%;
  margin: 4px -1px;
  padding: 0;
  list-style: none;
  background: #fff;
  border: 1px solid #ccc;
  border-radius: 6px;
  min-width: 300px;
}

/* Reduntant given above `inset-inline-start` rule, but not standard on all browsers yet
RMN: 2021-04-22 */

body.interface-hebrew .publishBox .react-tags__suggestions ul {
  right: 0;
}

/* Reduntant given above `inset-inline-start` rule, but not standard on all browsers yet
RMN: 2021-04-22 */

body.interface-english .publishBox .react-tags__suggestions ul {
  left: 0;
}

.publishBox .react-tags__suggestions li {
  border-bottom: none;
  padding: 6px 8px;
}

.publishBox .react-tags__suggestions li mark {
  text-decoration: none;
  background: none;
  font-weight: normal;
}

.publishBox .react-tags__suggestions li:hover {
  cursor: pointer;
  background: #eee;
}

.publishBox .react-tags__suggestions li.is-active {
  background: #eee;
}

.publishBox .react-tags__suggestions li.is-disabled {
  opacity: 0.5;
  cursor: auto;
}

.interface-hebrew .sheetMetaDataBox .authorStatement {
  direction: rtl;
}

.editorSidebarToggle {
  position: fixed;
  top: 150px;
  right: 30px;
  height: 30px;
  width: 30px;
  border-radius: 30px;
  border: none;
  background-color: var(--sefaria-blue);
  cursor: pointer;
  box-shadow: 0px 1px 3px rgba(0, 0, 0, 0.25);
}
.interface-hebrew .editorSidebarToggle {
  left: 30px;
  right: auto;
}

.editorSidebarToggle:active {
  box-shadow: 0px 1px 1px rgba(0, 0, 0, 0.25);
}

.editorSidebarToggle::after {
  content: url("/static/img/3vdots.svg");
  position: absolute;
  top: 7px;
  left: 13px;
}

.collectionListingImage {
  height: 100%;
  width: 100%;
  object-fit: cover;
  background-color: white;
}

.collectionListingImage.default {
  width: 80%;
  height: 80%;
  margin: 10%;
  opacity: 0.4;
}

.collectionListingName {
  display: block;
  font-size: 30px;
  color: #000;
  margin-bottom: 5px;
}

.collectionListingName:hover {
  color: #333;
}

.collectionListingDetails {
  color: #999;
  font-size: 14px;
}

.collectionListingMembership {
  text-transform: capitalize;
}

.collectionListingDetailSeparator {
  margin: 8px;
}

.collectionInfo {
  margin-bottom: 35px;
}

.interface-hebrew .collectionInfo .he {
  display: inline;
}

.interface-hebrew .collectionInfo .en {
  display: none;
}

.collectionPage h1 {
  color: black;
  font-size: 30px;
  margin-bottom: 5px;
  --hebrew-font: var(--hebrew-serif-font-family);
  --english-font: var(--english-serif-font-family);
}

.collectionPage .navTitle {
  margin-bottom: 5px;
}

.collectionPage .collectionLabel {
  text-transform: uppercase;
  color: #666;
  font-size: 16px;
  letter-spacing: 2px;
  display: block;
  margin-bottom: 25px;
}

.collectionPage a:hover {
  color: inherit;
}

.collectionPage .collectionWebsite {
  display: block;
  font-size: 16px;
  margin-top: 15px;
  color: #4B71B7;
  direction: ltr;
}

.collectionPage .collectionDescription {
  font-size: 16px;
  color: #666;
  line-height: 1.3;
}

.collectionPage .collectionDescription .dedication {
  --hebrew-font: var(--hebrew-serif-font-family);
  --english-font: var(--english-serif-font-family);
}

.collectionPage .collectionDescription .en .dedication {
  font-style: italic;
  font-size: 18px;
  display: block;
}

.collectionPage .collectionDescription .he .dedication {
  font-size: 20px;
  display: block;
}

.collectionPage .bubbleTab {
  font-size: 16px;
}

.collectionPage .tagsList {
  --hebrew-font: var(--hebrew-serif-font-family);
  --english-font: var(--english-serif-font-family);
}

.collectionPage .emptyMessage .button {
  margin-top: 22px;
}

.collectionPage .emptyMessage .button:hover {
  color: white;
}

.collectionContentsTab .gridBox {
  margin-bottom: 30px;
}

.collectionPage .collectionContentsSectionLabel {
  color: var(--dark-grey);
  size: 16px;
  margin: 30px 0 12px 0;
}

.collectionPage .collectionContentsTag {
  font-size: 24px;
}

.collectionPage .sheetIcon {
  display: none;
}

.collectionPage .filterable-list .sheet a.sheetTitle {
  font-size: 24px;
}

.collectionPage .searchInCollectionLink {
  font-size: 16px;
  color: var(--dark-grey);
  margin-top: 20px;
  display: block;
}

.collectionInvitationBox {
  padding-bottom: 20px;
}

.collectionInvitationBox .button {
  margin: 0;
}

.collectionSheetInner {
  display: flex;
}

.collectionSheetInnerContent {
  flex: 1;
}

.sheet .sheetTitleText {
  font-family: var(--english-serif-font-family);
}

.sheetListingPinButton {
  display: none;
  opacity: 0.3;
  cursor: pointer;
}

.sheet:hover .sheetListingPinButton.active {
  display: block;
}

.sheetListingPinButton.pinned {
  display: block;
  opacity: 0.6;
}

#collectionInvitationInput {
  box-shadow: 0 1px 3px rgba(0, 0, 0, 0.2);
  border: none;
  margin-inline-end: 10px;
  font-size: 18px;
  position: relative;
  border-radius: 7px;
  box-sizing: border-box;
  width: 215px;
  padding: 10px 15px;
}

.collectionInvitationBoxMessage {
  font-size: 18px;
  padding: 12px 0 0;
  text-align: center;
}

.flexLineBreak {
  width: 100%;
  height: 0;
}

.collectionPage .collectionMemberListing {
  padding-bottom: 24px;
  font-family: "Roboto", "Helvetica Neue", "Helvetica", sans-serif;
  font-size: 16px;
  color: #666;
  display: flex;
  flex-direction: row;
  justify-content: start;
}

.collectionMemberListingPic {
  margin-inline-end: 10px;
}

.collectionMemberListingPic.invitation {
  background-color: var(--medium-grey);
  border-radius: 1000px;
  width: 40px;
  height: 40px;
  line-height: 40px;
  text-align: center;
}

.collectionMemberListingName {
  color: black;
}

.collectionMemberListingRole {
  color: var(--dark-grey);
  font-size: 13px;
  margin-top: 4px;
}

.collectionMemberListingText {
  position: relative;
}

.collectionPage .collectionMemberListing .collectionMemberListingActions {
  display: none;
}

.collectionPage .collectionMemberListing:hover .collectionMemberListingActions {
  display: inline-flex;
}

.collectionMemberListingActions .collectionMemberListingActionsButton {
  cursor: pointer;
  color: var(--dark-grey);
  margin-inline-start: 8px;
}

.collectionMemberListingActionsMenu {
  position: absolute;
  left: 0;
  top: 46px;
  line-height: 30px;
  background-color: white;
  border: 1px solid #ccc;
  border-radius: 4px;
  color: #999;
  font-size: 15px;
  z-index: 1;
}

.interface-hebrew .collectionMemberListingActionsMenu {
  right: 0;
  left: unset;
}

.collectionMemberListingActionsMenu .action {
  padding: 4px 10px;
  cursor: pointer;
  white-space: nowrap;
}

.collectionMemberListingActionsMenu .action:hover {
  background-color: #eee;
}

.collectionMemberListingActionsMenu .action+.action {
  border-top: 1px solid #ccc;
}

.collectionMemberListingActionsMenu .role {
  font-size: 17px;
  margin-right: 4px;
}

.collectionMemberListingActionsMenu .role.current {
  color: var(--dark-grey);
}

.collectionInvitationListing {
  display: inline-block;
  min-height: 50px;
  line-height: 50px;
}

.topicPanel .smallText .separator {
  color: #999;
  font-size: 20px;
  margin: 0 3px;
}

.topicFilterBox {
  display: flex;
  align-items: center;
  margin-bottom: 30px;
  background-color: var(--lighter-grey);
  border-radius: 100px;
  padding: 0 10px;
  margin-top: 0;
  width: 285px;
  max-width: 100%;
}

.singlePanel .topicFilterBox {
  margin-top: 20px;
}

.topicFilterBox .searchIcon {
  height: 18px;
  width: 18px;
  opacity: 0.4;
}

.topicFilterInput {
  padding: 0px 10px;
  line-height: 30px;
  flex: 1;
  box-sizing: border-box;
  border: none;
  background: transparent;
  font-size: 18px;
}

.topicsFilterReset {
  cursor: pointer;
  color: var(--medium-grey);
}

.topicsFilterResetIcon {
  height: 16px;
  width: 16px;
  margin-inline-start: 8px;
  vertical-align: -2px;
}

.alphabeticalTopicsNav {
  color: var(--dark-grey);
  margin-bottom: 5px;
}

.alphabeticalTopicsNav a {
  display: inline-block;
  margin-bottom: 10px;
}

.alphabeticalTopicsNav a+a {
  margin-inline-start: 10px;
}

.allTopicsList {
  min-height: 500px;
}

.topicPanel .topicLabel {
  text-transform: uppercase;
  font-weight: lighter;
  margin-bottom: 10px;
  font-size: 14px;
}

.topicPanel .topicLabel a {
  color: #8E8E8E;
}

.topicPanel .sideColumnMore {
  cursor: pointer;
  font-size: 16px;
  line-height: 26px;
  color: #666;
}

.topicPanel .sideColumnMore:hover {
  cursor: pointer;
  text-decoration: underline;
}

.topicPanel .sourceList {
  min-height: 500px;
}

.topicPanel .sourceList .loadingMessage {
  text-align: center;
}

.topicPanel .topicSource {
  margin-bottom: 40px;
  cursor: pointer;
  position: relative;
}

.topicPanel .topicSource .title {
  font-weight: bold;
}

.topicPanel .topicSource .score {
  font-size: 17px;
  color: #333;
  font-weight: normal;
  white-space: nowrap;
  border-radius: 4px;
  padding: 3px;
}

.topicPanel .topicSource .score:hover {
  background-color: #EEE;
}

.topicPanel .topicSource .score:active {
  background-color: #DDD;
}

.hebrew .topicPanel .topicSource .score {
  right: auto;
  left: 5px;
}

.topicPanel .topicSource .score img {
  width: 15px;
  height: 15px;
  vertical-align: middle;
  margin: -4px 0 0 2px;
  opacity: 0.6;
}

ul.aboutSheetLinks {
  list-style-type: none;
  padding-inline-start: 0;
  --english-font: var(--english-serif-font-family);
  --hebrew-font: var(--hebrew-serif-font-family);
  font-size: var(--serif-body-font-size);
}

h3.aboutSheetHeader {
  text-transform: none;
  color: var(--dark-grey);
  font-size: var(--sans-serif-h3-font-size);
  --english-font: var(--english-sans-serif-font-family);
  --hebrew-font: var(--hebrew-sans-serif-font-family);
  margin-bottom: 17px;
  margin-top: 36px;
  padding-bottom: 18px;
  border-style: none none solid none;
  border-color: var(--light-grey);
  border-width: 1px;
}

.aboutSheetPanel hr {
  height: 0px;
  border: 1px solid var(--light-grey);
}

.aboutSheetPanel div.description {
  color: var(--dark-grey);
  --english-font: var(--english-sans-serif-font-family);
  --hebrew-font: var(--hebrew-sans-serif-font-family);
  font-size: var(--sans-serif-body-font-size);
  margin: 20px 0px;
}

.aboutSheetPanel h2 {
  font-size: var(--serif-h3-font-size);
  color: #000000;
  text-transform: none;
  margin: 0px;
}

div.aboutSheetPanel>div.authorStatement {
  font-size: 16px;
  margin: 20px 0px;
}

.aboutSheetPanel h3.aboutSheetSubtitle {
  --english-font: var(--english-sans-serif-font-family);
  --hebrew-font: var(--hebrew-sans-serif-font-family);
  margin-top: 5px;
  margin-bottom: 20px;
}

div.aboutSheetMetadata {
  color: var(--medium-grey);
  --english-font: var(--english-sans-serif-font-family);
  --hebrew-font: var(--hebrew-sans-serif-font-family);
  font-size: var(--sans-serif-small-font-size);
  display: flex;
  flex-direction: column;
  margin: 10px 0px;
}
div.aboutSheetMetadata span:not(:first-child)::before{
  content: '•';
  margin-inline-start: 4px;
  margin-inline-end: 4px;
}

.hebrew .topicPanel .topicSource .score img {
  margin: -4px 2px 0 0;
}

.note a {
  color: #333;
  text-decoration: underline;
}

.noteListing {
  margin-bottom: 30px;
  border-bottom: 1px solid #ccc;
}

.noteListing a:hover {
  text-decoration: none;
}

.noteListing .textRange .title {
  font-size: 18px;
  color: #999;
  margin-bottom: 10px;
}

.noteListing .textRange .title:hover {
  text-decoration: underline;
}

.noteListing .textRange .text {
  font-size: 18px;
  font-style: italic;
  color: #999;
  margin-bottom: 18px;
}

.noteListing .textRange .text .he {
  font-style: normal;
}

.noteListing .segment {
  display: block;
}

.noteListing .note {
  font-size: 18px;
}

.noteListing .actionButtons {
  visibility: hidden;
  float: right;
  display: inline-block;
  cursor: pointer;
}

.interface-hebrew .noteListing .actionButtons {
  float: left;
}

.noteListing:hover .actionButtons {
  visibility: visible;
}

.noteListing .actionButtons img {
  width: 16px;
  height: 16px;
}

.noteListing .actionButtons img+img {
  margin: 0 0 0 10px;
}

.interface-hebrew .noteListing .actionButtons img+img {
  margin: 0 10px 0 0;
}

.noteListing:hover .actionButtons img:hover {
  opacity: 0.6;
}

.noteListing .mask {
  background-color: white;
  opacity: 0.5;
}

.addToSourceSheetModal {
  position: absolute;
  display: block;
  left: 40%;
  top: 240px;
  width: 330px;
  padding: 20px;
  background: #FBFBFA;
  border: #ccc 1px solid;
  border-radius: 4px;
  box-shadow: 0 0 10px #ccc;
  z-index: 200;
}

.addToSourceSheetModal .closeButton {
  margin-bottom: 10px;
  cursor: pointer;
  height: 18px;
  width: 18px;
  float: right;
}

.searchBox .keyboardInputInitiator {
  opacity: 0.4;
  width: 22px;
  height: 20px;
  padding: 4px 7px 2px;
  position: initial;
  vertical-align: 0px;
}

.header .searchBox .keyboardInputInitiator {
  display: none;
}

body #keyboardInputMaster {
  opacity: 1;
  background-color: #FBFBFA;
  border: 1px solid #ccc;
  padding: 5px;
  box-shadow: none;
  border-radius: 0.3em;
  /*position: relative;
    top: 100px;
    left: 395px;*/
}

body #keyboardInputMaster thead {
  display: none;
}

body #keyboardInputMaster tbody tr td table {
  border-spacing: 2px 2px;
}

body #keyboardInputMaster tbody tr td table tbody tr td {
  border: 0.5px solid #eee;
  background: white;
  font-family: "Heebo", "Roboto", sans-serif;
  min-width: 15px;
  vertical-align: middle;
  padding: 2px 8px;
  text-align: center;
  font-size: 14px;
  color: #333;
}

body #keyboardInputMaster tbody tr td table tbody tr td:hover, body #keyboardInputMaster tbody tr td table tbody tr td:active, body #keyboardInputMaster tbody tr td table tbody tr td.pressed {
  border: 1px solid #eee;
  background: #eee;
}

.calendarRefs {
  margin-bottom: 16px;
}

.calendarRef {
  font-size: 18px;
  color: #666;
  display: flex;
  margin: 2px 0;
}

.calendarRef a {
  color: inherit;
}

.calendarRef img {
  margin-top: 2px;
}

#editCollectionPageContainerInner {
  position: relative;
}

#editCollectionPage :not(h1) .int-en {
  font-family: "Roboto", "Helvetica Neue", "Helvetica", sans-serif;
}

#editCollectionPage :not(h1) .int-he {
  font-family: "Heebo", sans-serif;
}

#editCollectionPage .field {
  box-sizing: border-box;
  width: 100%;
  display: inline-block;
  vertical-align: top;
  padding: 12px;
}

#editCollectionPage .field.halfWidth {
  width: 50%;
  display: inline-block;
}

#editCollectionPage .field.quarterWidth {
  width: 25%;
  display: inline-block;
}

#editCollectionPage .field.threeQuarterWidth {
  width: 75%;
  display: inline-block;
}

#editCollectionPage .field>label {
  display: block;
  margin-bottom: 15px;
  color: #666;
}

#editCollectionPage input, #editCollectionPage textarea {
  display: block;
  width: 100%;
  padding: 15px 12px;
  border-radius: 5px;
  border: none;
  box-sizing: border-box;
  box-shadow: 0 1px 3px rgba(0, 0, 0, 0.2);
  font-family: "Roboto", "Helvetica Neue", "Helvetica", sans-serif;
  color: #333;
  font-size: 14px;
}

.interface-hebrew #editCollectionPage input, .interface-hebrew #editCollectionPage textarea {
  font-family: "Heebo", sans-serif;
}

#editCollectionPage .hiddenFileInput {
  width: 0.1px;
  height: 0.1px;
  opacity: 0;
  overflow: hidden;
  position: absolute;
  z-index: -1;
}

#editCollectionPage .collectionImage {
  max-width: 200px;
  margin-bottom: 5px;
  display: block;
}

#editCollectionPage .helperText {
  color: #999;
  font-size: 13px;
  width: 500px;
}

#editCollectionPage .collectionHeaderBox {
  width: 100%;
  background-color: white;
  margin-bottom: 5px;
}

#editCollectionPage .collectionHeader {
  float: right;
  max-width: 100%;
}

#editCollectionPage .deleteCollection {
  cursor: pointer;
  margin: 30px 10px;
  color: #999;
  text-align: right;
}

#editCollectionPage .deleteCollection:hover {
  text-decoration: underline;
}

.dropdown {
  position: relative;
}

.dropdown .dropdownMain {
  background: white;
  box-shadow: 0 1px 3px rgba(0, 0, 0, 0.2);
  border-radius: 7px;
  padding: 16px 22px;
  font-size: 16px;
  margin-bottom: 10px;
  cursor: pointer;
  line-height: 19px;
  color: var(--dark-grey);
  display: flex;
  justify-content: space-between;
  flex-direction: row;
}

.dropdown .dropdownMain.selected {
  color: var(--selected-option);
}

.dropdown .dropdownList .dropdownOption {
  font-size: 18px;
  cursor: pointer;
  padding: 0 22px;
  margin: 26px 0;
  border: none;
  color: var(--dark-grey);
  font-style: normal;
  font-weight: normal;
  font-size: 16px;
  line-height: 19px;
}

.dropdown .dropdownOpenButton {
  margin-inline-start: 6px;
  cursor: pointer;
  color: var(--dark-grey);
  font-size: 18px;
}

.interface-hebrew .dropdownOpenButton {
  float: left;
  margin-left: 0;
}

.dropdown .dropdownListBox {
  position: absolute;
  z-index: 1;
  margin-top: -14px;
  width: 100%;
  box-sizing: border-box;
  box-shadow: 0 1px 3px rgba(0, 0, 0, 0.2);
  background: white;
  border-bottom-left-radius: 7px;
  border-bottom-right-radius: 7px;
}

.dropdown .dropdownList {
  color: #999;
  background-color: white;
  box-sizing: border-box;
  padding: 0;
  max-height: 250px;
  overflow-x: hidden;
  overflow-y: scroll;
  border-bottom-left-radius: 7px;
  border-bottom-right-radius: 7px;
}

.singlePanel .dropdown .dropdownList {
  max-height: 150px;
}

.dropdown .dropdownList .dropdownOption.selected {
  color: var(--selected-option);
}

.addToSourceSheetBox .dropdownMain.noselect {
  display: flex;
  justify-content: space-between;
  align-items: center;
  align-content: flex-start;
  text-align: start;
}

.addToSourceSheetBox .dropdownMain.noselect::before {
  content: url("/static/img/sheet.svg");
  opacity: 0.4;
  display: inline-block;
  margin-inline-end: 10px;
  transform: scale(0.8);
  vertical-align: text-bottom;
  line-height: 10px;
}

.addToSourceSheetBox .dropdownMain.noselect::after {
  content: url("/static/icons/chevron.svg");
  margin-inline-start: auto;
  opacity: 0.4;
  height: 24px;
  transform: scale(0.6) rotate(90deg);
  transform-origin: center center;
}

.addToSourceSheetBox .dropdownMain.noselect.open::after {
  transform: scale(0.6) rotate(-90deg);
  transform-origin: center center;
}

.addToSourceSheetBox .dropdownMain .loadingMessage {
  margin: 0;
}

.addToSourceSheetBoxTitle {
  font-style: normal;
  font-weight: normal;
  font-size: 13px;
  line-height: 15px;
  color: #999999;
  margin-bottom: 11px;
}

.addToSourceSheetBox .selectedRef {
  padding: 16px 22px;
  font-size: 16px;
  margin-bottom: 15px;
  cursor: pointer;
  background: #FBFBFA;
  box-shadow: 0px 1px 3px rgba(0, 0, 0, 0.25);
  border-radius: 6px;
  text-align: start;
}

.addToSourceSheetBox .selectedRef span {
  font-family: "adobe-garamond-pro", "Crimson Text", Georgia, "Times New Roman", serif;
  font-style: normal;
  font-weight: normal;
  font-size: 18px;
  line-height: 25px;
  color: #666666;
}

.readerPanel.hebrew .addToSourceSheetBox .selectedRef span {
  font-family: "Taamey Frank", "adobe-garamond-pro", "Crimson Text", Georgia, "Times New Roman", serif;
  font-size: 1.2em;
}

.addToSourceSheetBox .dropdown .dropdownList .dropdownOption::before {
  content: url("/static/img/sheet.svg");
  opacity: 0.4;
  display: inline-block;
  margin-inline-end: 10px;
  transform: scale(0.8);
  vertical-align: text-bottom;
  line-height: 10px;
}

#footer {
  background-color: white;
  border-top: 1px solid #F4F4F4;
  overflow: hidden;
  padding: 18px 40px 70px 40px;
  text-align: left;
  color: #999;
}

.singlePanel #footer {
  padding: 18px 15px 70px 15px;
}

#footer a {
  display: block;
  color: #666;
}

.interface-hebrew #footer {
  direction: rtl;
  text-align: right;
}

.interface-english #footer .int-he {
  display: none;
}

.interface-hebrew #footer .int-he {
  display: inline;
  text-align: right;
}

#footerInner {
  max-width: 1000px;
  margin: 0 auto;
}

#footer .section {
  display: inline-block;
  vertical-align: top;
  width: 200px;
  margin: 20px 0;
}

.interface-english #footer .section {
  text-align: left;
}

.interface-hebrew #footer .section {
  text-align: right;
}

#footer .section .header {
  color: #000;
  margin-bottom: 18px;
  font-weight: normal;
  font-size: 16px;
}

#footer .section.last {
  float: right;
  text-align: right;
}

.interface-hebrew #footer .section.last {
  float: left;
  text-align: left;
}

#footer .section a {
  font-size: 16px;
  margin: 2px 0;
}

#footer .fa {
  margin: 0 3px;
}

#footer .header.connect {
  text-transform: uppercase;
}

.newsletterSignUpBox {
  position: relative;
  margin-bottom: 4px;
}

.newsletterSignUpBox .newsletterInput {
  border-radius: 6px;
  padding: 10px 32px 12px 16px;
  width: 150px;
  font-size: 15px;
  border: 1px solid #EEE;
  margin-bottom: 6px;
  color: #333;
}

.newsletterSignUpBox img {
  height: 18px;
  width: 18px;
  opacity: 0.2;
  position: absolute;
  top: 10px;
  right: 12px;
}

.interface-hebrew .newsletterSignUpBox .newsletterInput {
  padding: 8px 16px 11px 32px;
}

.interface-hebrew .newsletterSignUpBox img {
  right: auto;
  left: 12px;
  transform: scale(-1, 1);
}

.newsletterEducatorOption {
  font-size: 14px;
  padding: 0px 3px;
  margin-top: 2px;
}

.newsletterSignUpBox .subscribeMessage {
  margin: 4px 0 14px 0;
  color: #333;
  font-size: 14px;
  font-family: "Roboto", "Helvetica Neue", "Helvetica", sans-serif;
  font-style: italic;
  text-align: center;
  direction: ltr;
}

#footer .section.connect a {
  display: inline;
  margin: 0 4px;
}

#footer .section.connect .socialLinks a {
  color: #666;
}

#footer #socialButtons {
  margin-bottom: 6px;
}

#footer #facebookButton {
  display: inline-block;
  vertical-align: top;
}

#footer #twitterButton {
  display: inline-block;
  vertical-align: top;
  margin-left: 4px;
}

.interface-hebrew #footer #twitterButton {
  margin-left: 0;
  margin-right: 4px;
}

#footer #siteLanguageToggle {
  color: #999;
  margin-top: 30px;
  font-size: 15px;
}

#footer #siteLanguageToggle #siteLanguageToggleLabel {
  display: block;
  text-transform: uppercase;
  color: #000;
}

#footer a#siteLanguageEnglish, #footer a#siteLanguageHebrew {
  font-family: "Roboto", "Helvetica Neue", "Helvetica", sans-serif;
  cursor: pointer;
  color: #666;
  display: inline;
  margin: 0 3px;
}

#footer #siteLanguageEnglish:hover, #footer #siteLanguageHebrew:hover {
  text-decoration: underline;
}

#footer a#siteLanguageHebrew {
  font-family: "Heebo", sans-serif;
}

.gemarra-regular, .gemarra-italic {
  font-weight: bold;
}

.it-text, .gemarra-italic {
  font-style: italic;
}

.categoryAttribution a {
  color: inherit;
}

.bubbleTab {
  padding: 10px 25px;
  margin: 3px;
  background-color: white;
  border-radius: 20px;
  border: 1px solid #DADADA;
  display: inline-block;
  font-size: 12px;
  color: #999;
  font-family: "Roboto", "Helvetica Neue", "Helvetica", sans-serif;
  letter-spacing: 1px;
  cursor: pointer;
}

.bubbleTab:hover {
  text-decoration: none;
}

.bubbleTab.active {
  color: #333;
}

.aboutBox .detailsSection {
  margin-bottom: 40px;
}

.aboutBox .aboutHeader {
  color: var(--dark-grey);
  padding-bottom: 13px;
  margin: 0;
  margin-bottom: 15px;
  text-align: initial;
  text-transform: none;
  font-size: 22px;
  border-bottom: solid 1px var(--light-grey);
  --english-font: var(--english-sans-serif-font-family);
  --hebrew-font: var(--hebrew-sans-serif-font-family);
}

.aboutBox .aboutTitle {
  padding: 10px 0 10px 0;
  display: inline-block;
  font-style: normal;
  font-weight: normal;
  font-size: 24px;
  line-height: 29px;
  color: #000000;
}

.aboutBox .tocCategory {
  display: block;
  margin-bottom: 17px;
  font-size: 16px;
  line-height: 19px;
  letter-spacing: 2px;
  text-transform: uppercase;
  color: var(--dark-grey);
}

.aboutBox .aboutSubtitle {
  font-style: italic;
  font-weight: normal;
  font-size: 18px;
  line-height: 22px;
  color: #666666;
}

.aboutBox .aboutSubtitle .he {
  font-style: normal;
}

.aboutBox .aboutAuthor {
  font-size: 16px;
  line-height: 19px;
  color: var(--dark-grey);
  margin-bottom: 22px;
}

.aboutBox .aboutAuthor .authorName {
  margin-inline-start: 5px;
  color: black;
}

.aboutBox .aboutDesc {
  margin: 15px 0 15px 0;
  font-style: normal;
  font-weight: normal;
  font-size: 16px;
  line-height: 19px;
  color: var(--dark-grey);
}

.aboutBox .aboutComposed {
  font-size: 14px;
  line-height: 18px;
  color: var(--medium-grey);
}

.readerApp.interface-hebrew .aboutBox .versionDetails, .readerApp.interface-hebrew .versionsBox .versionDetails {
  text-align: right;
}

.aboutBox .versionDetails .separator, .versionsBox .versionDetails .separator {
  margin: 0 3px;
}

.aboutBox .currVersionSection, .aboutBox .alternateVersionsSection {
  padding-bottom: 30px;
}

.aboutBox .versionsBox .versionBlock:first-child {
  border-top: none;
  padding-top: 10px;
}

.aboutBox .currVersionSection .versionBlock+.versionBlock {
  border-top: solid 1px #CCC;
  padding-top: 20px;
  margin-top: 20px;
}

.version-with-buy-button {
  display: flex;
  flex-direction: column;
}

.version-with-buy-button .version-text-image {
  display: flex;
  justify-content: space-between;
}

.version-with-buy-button .version-text-image .versionBlock {
  align-self: flex-start;
}

.versionsBox .version-with-buy-button {
  border-top: solid 1px #CCC;
}

.versionsBox .version-with-buy-button .versionBlock {
  border-top: none;
}

.versionsBox .version-with-buy-button .version-text-image .version-with-buy-button-image {
  padding: 20px;
}

.versionsBox .version-with-buy-button .version-with-buy-button-link {
  padding: 10px 20px;
}

.version-with-buy-button .version-with-buy-button-link {
  align-content: flex-start;
  min-width: 50%;
}

.version-with-buy-button .version-with-buy-button-link a.button {
  color: #FFFFFF;
  padding: 7px 20px;
}

.version-with-buy-button .version-text-image .version-with-buy-button-image img.buy-img {
  height: 85px;
  border-radius: 2px;
}

.versionsBox .versionLanguage {
  padding-bottom: 15px;
  letter-spacing: 1px;
  font-style: normal;
  font-weight: normal;
  font-size: 16px;
  line-height: 19px;
  color: #666666;
}

.interface-hebrew .versionsBox .versionLanguage {
  direction: rtl;
}

.versionsBox div:not(:first-child) .versionLanguage {
  padding-top: 25px;
}

.versionsBox .versionLanguage .versionCount {
  color: #999;
}

.versionsBox a.selectButton {
  font-style: normal;
  font-weight: normal;
  font-size: 13px;
  color: #666666;
  box-shadow: 0 1px 2px #999;
  padding: 2px 8px;
  background-color: white;
  border-radius: 4px;
  line-height: 18px;
  cursor: pointer;
}

.versionsBox a.selectButton.currSelectButton {
  background-color: #212E50;
  text-decoration: none;
  cursor: default;
  line-height: 20px;
  color: #FFFFFF;
}

.versionsTextList .topFiltersInner .uppercase {
  text-transform: none;
}

span.purim-emoji img {
  height: 25px;
  width: 25px;
}

/* Sheets */

.sheetsInPanel {
  overflow-y: scroll;
  overflow-x: hidden;
  height: 100%;
  padding: 0 15px;
  box-sizing: border-box;
  position: relative;
}

.sheetContent {
  width: 100%;
  box-sizing: border-box;
  font-size: 2.2em;
  line-height: 1.6;
  text-align: justify;
  background-color: inherit;
  margin: 0 auto;
  max-width: 760px;
  position: relative;
  padding: 0 30px;
}

.sheetContent .ref {
  cursor: pointer;
  color: #999;
  font-size: 1em;
}

.sheetContent .ref a {
  color: #999;
}

.sheetContent img {
  max-width: 100%;
}

.sheetContent table {
  margin: auto;
  max-width: 100%;
  width: 100%;
  border-collapse: collapse;
  table-layout: fixed
}

.sheetContent table th, .sheetContent table td {
  padding: 10px;
  border-top: 1px solid #E6E5E6;
  vertical-align: top;
}

.sheetContent table thead th {
  vertical-align: bottom;
  border-bottom: 2px solid #E6E5E6;
  border-top: none;
}

.sheetContent table th:first-of-type, .sheetContent table tr td:first-of-type {
  padding-left: 0;
}

.sheetContent table th:last-of-type, .sheetContent table tr td:last-of-type {
  padding-right: 0;
}

.sheetContent tbody {
  width: 100%;
}

.sheetContent .center {
  text-align: center;
}

.readerPanel .sheetItem {
  position: relative;
}

.heLeft.bilingual section.SheetSource .sheetItem.enOnly>.en, .heLeft.bilingual section.SheetSource .sheetItem.heOnly>.he, .heRight.bilingual section.SheetSource .sheetItem.enOnly>.en, .heRight.bilingual section.SheetSource .sheetItem.heOnly>.he {
  width: 100%;
  padding-right: 15px;
  padding-left: 15px;
}

.readerPanel .sheetItem.indented-1, .readerPanel section.SheetSource.indented-1, .readerPanel section.SheetOutsideBiText.indented-1 {
  margin-left: 30px;
  margin-right: 30px;
}

.readerPanel .sheetItem.indented-2, .readerPanel section.SheetSource.indented-2, .readerPanel section.SheetOutsideBiText.indented-2 {
  margin-left: 60px;
  margin-right: 60px;
}

.readerPanel .sheetItem.indented-3, .readerPanel section.SheetSource.indented-3, .readerPanel section.SheetOutsideBiText.indented-3 {
  margin-left: 90px;
  margin-right: 90px;
}

.sheetContent .customSourceTitle {
  font-family: "Roboto", "Helvetica Neue", "Helvetica", sans-serif;
  text-transform: none;
  margin-bottom: 0;
  margin-top: 40px;
}

.sheetContent p {
  margin: 0 0 1em 0;
}

.segmentNumber.sheetSegmentNumber {
  display: block;
  position: absolute;
  text-align: center;
}

.readerPanel.bilingual.heLeft .sheetItem.segment .segmentNumber.sheetSegmentNumber, .readerPanel.bilingual.heRight .sheetItem.segment .segmentNumber.sheetSegmentNumber {
  left: 50%;
  margin-left: -15px;
}

.readerPanel.bilingual.heLeft .sheetItem.segment.enOnly .segmentNumber.sheetSegmentNumber, .readerPanel.bilingual.heRight .sheetItem.segment.enOnly .segmentNumber.sheetSegmentNumber {
  right: 0px;
  left: auto;
  margin-left: 0;
}

.readerPanel.bilingual.heLeft .sheetItem.segment.heOnly .segmentNumber.sheetSegmentNumber, .readerPanel.bilingual.heRight .sheetItem.segment.heOnly .segmentNumber.sheetSegmentNumber {
  left: 0px;
  margin-left: 0;
}

.readerPanel.english .sheetItem.segment.heOnly .segmentNumber .en, .readerPanel.hebrew .sheetItem.segment.enOnly .segmentNumber .he .readerPanel.hebrew section.SheetSource .sheetItem.enOnly>.en, .readerPanel.english section.SheetSource .sheetItem.heOnly>.he, .readerPanel.hebrew section.SheetOutsideBiText .sheetItem.enOnly>.en, .readerPanel.english section.SheetOutsideBiText .sheetItem.heOnly>.he {
  display: block;
}

.sheetTocIcon {
  color: #ccc;
  font-size: 16px;
  width: 15px;
  height: 15px;
  margin: 0 8px;
  vertical-align: middle;
}

.bookPage .content h2.tagsTitle {
  text-align: center;
  color: black;
  font-size: 13px;
  margin-bottom: 0;
  padding-bottom: 8px;
}

.sheetMetaDataBox {
  margin: 40px auto 0 auto;
  text-align: center;
}

.bookMetaDataBox {
  margin: 40px auto;
  text-align: center;
}

.sheetContent .sheetItem.segment .sourceContentText {
  margin-bottom: 18px;
  display: block;
  overflow-wrap: break-word;
  word-wrap: break-word;
}

.sheetContent h1, #sheet .outside h1, .sourceContentText h1 {
  font-weight: 400;
  font-size: var(--serif-h3-font-size);
  text-align: center;
  margin-top: 45px;
  margin-bottom: 30px;
}

.sheetContent h1 span, .sourceContentText h1 span {
  border-bottom: 4px solid var(--lighter-grey);
}

.readerPanel.hebrew .sheetContent .sheetItem.segment .sourceContentText.outsideBiText.en {
  display: none;
}

.readerPanel.english .sheetContent .sheetItem.segment .sourceContentText.outsideBiText.he {
  display: none;
}

.readerPanel.hebrew .sheetContent .sheetItem.segment.enOnly .sourceContentText.outsideBiText.en {
  display: inline;
}

.readerPanel.english .sheetContent .sheetItem.segment.heOnly .sourceContentText.outsideBiText.he {
  display: inline;
}

.readerPanel.english .sheetContent .sheetItem .SheetOutsideText.segment.he, .readerPanel.hebrew .sheetContent .sheetItem .SheetOutsideText.segment.en, .readerPanel.english .sheetContent .sheetItem .SheetComment.segment.he, .readerPanel.hebrew .sheetContent .sheetItem .SheetComment.segment.en {
  display: inline;
}

.sourceContentText.centeredSheetContent {
  text-align: center;
}

.sheetContent .sheetItem.segment .sourceContentText p:last-child, .sheetContent .editorContent .sheetItem.segment .sourceContentText p {
  margin-bottom: 0;
}

.sheetContent .editorContent .sheetItem.noPointer {
  pointer-events: none;
}

.sheetContent .editorContent .sheetItem.noPointer iframe {
  pointer-events: auto;
}

.sheetContent .editorContent .sheetItem.noPointer .element-link, .sheetContent .editorContent .sheetItem.noPointer .element-link a {
  cursor: pointer;
  pointer-events: auto;
}

.sheetContent .sheetItem.segment .addedBy {
  margin-top: -20px;
}

.sheetContent .element-link {
  display: inline;
  position: relative;
}

.sheetContent .element-link .popup {
  position: absolute;
  left: 0;
  display: flex;
  align-items: center;
  background-color: white;
  padding: 0;
  border-radius: 6px;
  z-index: 1;
  top: -38px;
  pointer-events: auto;
  box-shadow: 0px 1px 3px rgba(0, 0, 0, 0.25);
}

.interface-hebrew .sheetContent .element-link .popup {
  direction: rtl;
}

.sheetContent .element-link .popup input {
  border: none;
  width: 200px;
  padding: 6px;
  font-size: 16px;
  color: rgb(0, 136, 204)
}

.sheetContent .element-link .popup a {
  display: flex;
  align-items: center;
  gap: 5px;
  padding-right: 10px;
  border-right: 1px solid lightgrey;
}

.sheetContent .element-link .popup button {
  border: none;
  background: transparent;
  padding: 6px;
}

.sheetContent .element-link .popup button:hover {
  color: rebeccapurple;
  cursor: pointer;
}

.sheetContent .editorContent, .sheetContent .editorContent .segment {
  cursor: text;
}

.interface-english .sheetContent .sheetItem.segment .addedBy {
  float: left;
}

.interface-hebrew .sheetContent .sheetItem.segment .addedBy {
  float: right;
}

.youTubeContainer {
  position: relative;
  padding-bottom: 56.25%;
  /* 16:9 */
  padding-top: 25px;
  height: 0;
  pointer-events: auto;
}

.youTubeContainer iframe {
  position: absolute;
  top: 0;
  left: 0;
  width: 100%;
  height: 100%;
}

.sheetContent .media {
  margin: 0 auto;
  display: table;
  table-layout: fixed;
}

.sheetContent .media.fullWidth {
  width: 100%;
}

.sheetContent .media .mediaCaption {
  display: table-caption;
  caption-side: bottom;
  padding-top: 8px;
}

.sheetContent .media .mediaCaptionInner {
  display: flex;
  justify-content: space-between;
}

.sheetContent .media .mediaCaption .en {
  font-size: 80%;
  text-align: left;
  flex: 1;
}

.sheetContent .media .mediaCaption .he {
  font-size: 72%;
  flex: 1;
  font-family: "Heebo", "sans-serif";
}

.sheetContent .media .mediaCaption.heOnly .he, .sheetContent .media .mediaCaption.enOnly .en {
  display: block;
}

.sheetContent .media .mediaCaption.heOnly .en, .sheetContent .media .mediaCaption.enOnly .he {
  display: none;
}

.sheetContent .spacer:only-of-type.empty {
  line-height: inherit;
}

.sheetItem:only-of-type.empty .SheetOutsideText:before, .sheetContent .spacer:only-of-type.empty:before {
  color: #999;
  position: absolute;
  pointer-events: none;
}

.interface-english .sheetItem:only-of-type.empty .SheetOutsideText:before, .interface-english .spacer:only-of-type.empty:before, .interface-english .spacer:only-of-type.empty:before {
  content: "Write some text or type a citation (ex. 'Genesis 1:1-5') ";
}

.interface-hebrew .sheetItem:only-of-type.empty .SheetOutsideText:before, .interface-hebrew .spacer:only-of-type.empty:before, .interface-hebrew .spacer:only-of-type.empty:before {
  content: "הקלידו טקסט חופשי או מראה מקום (לדוגמא, בראשית א, א-ה)";
}

.editorAddInterface {
  position: relative;
  pointer-events: none;
  background-color: transparent;
}

.editorAddInterface:before {
  content: "";
  margin-inline-start: -46px;
  position: absolute;
  width: 30px;
  height: 30px;
  transform: rotate(45deg);
  background-color: white;
  background-image: url("/static/icons/heavy-x.svg");
  border: 1px solid var(--light-grey);
  background-size: 14px;
  border-radius: 50%;
  pointer-events: auto;
  cursor: pointer;
  background-repeat: no-repeat;
  background-position: center;
  box-sizing: border-box;
}

.editorAddInterface.active {
  background-color: white;
  line-height: initial;
}

.editorAddInterface.active:before {
  transform: rotate(0);
}

.editorAddInterface .editorAddInterfaceButton {
  display: none;
}

.addInterfaceInput {
  pointer-events: none;
  display: inline-block;
}

.addInterfaceInput .textPreview {
  border-inline-start: 4px solid;
  padding-inline-start: 36px;
  padding-inline-end: 10px;
  padding-top: 30px;
  padding-bottom: 30px;
  pointer-events: auto;
  margin-top: 10px;
  background-color: white;
}

.addInterfaceInput .button {
  font-size: 14px;
  padding-top: 5px;
  padding-bottom: 5px;
  height: 30px;
  position: absolute;
}

.addInterfaceInput .textPreviewSegment {
  display: inline;
}

.addInterfaceInput .textPreview .inner {
  max-height: 272px;
  overflow-y: scroll;
  padding-inline-end: 30px;
  position: relative;
}

.addInterfaceInput .suggestionBoxContainer, .addInterfaceInput .textPreviewContainer {
  position: absolute;
  z-index: 1;
}

.addInterfaceInput .suggestionBox, .addInterfaceInput .textPreview {
  border: 1px solid var(--light-grey);
  box-shadow: 0px 1px 3px rgba(0, 0, 0, 0.25);
  border-radius: 6px;
}

.addInterfaceInput .suggestionBox {
  height: 100%;
}

.addInterfaceInput select.suggestionBox {
  font-size: 22px;
}

.addInterfaceInput select.suggestionBox:focus>option:checked {
  background: var(--light-grey) !important;
}

.addInterfaceInput select.suggestionBox option:checked, .addInterfaceInput select.suggestionBox option:hover {
  box-shadow: 0 0 10px 100px var(--light-grey) inset;
}

.addInterfaceInput input, .addInterfaceInput button, .addInterfaceInput .suggestion {
  pointer-events: auto;
}

.addInterfaceInput button, .addInterfaceInput .suggestion {
  cursor: pointer;
}

.addInterfaceInput .suggestion {
  border-inline-start: 4px solid;
  padding-inline-start: 36px;
  padding-inline-end: 40px;
  padding-top: 9px;
  padding-bottom: 9px;
  border-bottom: 1px solid var(--lighter-grey);
}

.addInterfaceInput .suggestion:last-of-type {
  border-bottom: none;
}

.addInterfaceInput input {
  min-width: 350px;
  max-width: 450px;
  border-radius: 250px;
  border: none;
  box-shadow: none;
  box-sizing: border-box;
  font-size: 22px;
  padding-inline-start: 30px;
  padding-top: revert;
  margin-inline-end: 20px;
  background: url("/static/icons/iconmonstr-magnifier-2-240.svg") no-repeat scroll left 7px top 7px;
  background-color: var(--lighter-grey);
}

.addInterfaceInput.mediaInput input {
  background: url("/static/icons/link_grey.svg") no-repeat scroll left 7px top 7px;
  background-color: var(--lighter-grey);
}

.readerApp.interface-hebrew .addInterfaceInput input {
  background-position: right 7px top 7px;
  font-family: var(--hebrew-serif-font-family);
}

.addInterfaceInput input::placeholder {
  font-size: 22px;
  font-style: normal;
}

.addInterfaceInput input+span.helperCompletionText {
  position: absolute;
  margin-inline-start: 4px;
  color: var(--medium-grey);
}

.editorAddInterface.active .editorAddInterfaceButton {
  width: 30px;
  height: 30px;
  padding: 10px;
  display: inline-block;
  background-size: auto 12px;
  background-repeat: no-repeat;
  background-position: center;
  border-radius: 6px;
  background-origin: content-box;
  background-color: var(--lighter-grey);
  margin-inline-end: 6px;
  box-sizing: border-box;
  cursor: pointer;
  pointer-events: auto;
}

.editorAddInterface.active .cursorHolder {
  display: inline-block;
}

#addSourceButton.editorAddInterfaceButton {
  background-image: url("/static/icons/quotation.svg");
}

#addImageButton.editorAddInterfaceButton {
  background-image: url("/static/icons/image.svg");
}

#addMediaButton.editorAddInterfaceButton {
  background-image: url("/static/icons/video.svg");
}

#addImageFileSelectorLabel {
  width: 30px;
  height: 30px;
  margin-inline-start: -5px;
  margin-top: -5px;
  display: block;
  position: absolute;
  cursor: pointer;
}

.sheetContent .sheetItem .SheetOutsideText.segment p {
  margin: 0
}

.sheetContent .sheetItem .SheetOutsideText.segment {
  margin: 0
}
.sheetContent .sheetItem .SheetSource.segment,
.sheetContent .sheetItem .SheetOutsideBiText.segment {
  margin-top: 30px;
  margin-bottom: 30px;
}

.sheetContent .text.loading {
  cursor: wait;
}
.oldSheetNotice,
.oldSheetNotice a,
.editSheetNotice,
.editSheetNotice a {
  font-size: 12px;
  font-family: "Roboto", "Helvetica Neue", "Helvetica", sans-serif;
  color: #999;
}

.cookiesNotification {
  position: fixed;
  z-index: 9999;
  color: white;
  background-color: #212E50;
  border-top: 1px solid #ccc;
  bottom: 0;
  box-sizing: border-box;
  width: 100%;
  padding: 10px 0;
  line-height: 1.1;
  text-align: center;
  unicode-bidi: plaintext;
}

.cookiesNotification a {
  text-decoration: underline;
  color: inherit;
  margin-inline-start: 5px;
}

.cookiesNotification .button {
  margin-inline-start: 12px;
}

.readerMessageBox {
  z-index: 9999;
  color: #000;
  font-size: 16px;
  background-color: #ededec;
  border: 1px solid #ccc;
  top: 0;
  left: 0;
  box-sizing: border-box;
  padding: 10px 0;
  margin: 40px;
  line-height: 1.1;
  text-align: center;
}

.readerMessageBox a {
  text-decoration: underline;
  color: inherit;
}

.he sup.sourcePrefix {
  margin-right: -35px;
  position: absolute;
  text-decoration: none;
  font-family: "Roboto", "Helvetica Neue", "Helvetica", sans-serif;
  color: #000;
}

.en sup.sourcePrefix {
  margin-left: -35px;
  position: absolute;
  text-decoration: none;
  font-family: "Roboto", "Helvetica Neue", "Helvetica", sans-serif;
  color: #000;
}

.heLeft.bilingual .sheetContent .text sup.sourcePrefix, .heRight.bilingual .sheetContent .text sup.sourcePrefix {
  margin-right: -28px;
}

.heLeft.bilingual .sheetContent .text .en sup.sourcePrefix, .heRight.bilingual .sheetContent .text .en sup.sourcePrefix {
  display: none
}

.sheetItem.ref-display-none .ref {
  display: none;
}

section.SheetSource .en, section.SheetOutsideBiText .en {
  background-color: #FBFBFA;
}

section.SheetSource, section.SheetOutsideBiText {
  border-inline-start: 4px solid;
  box-shadow: 0px 1px 6px rgba(0, 0, 0, 0.25);
  margin-bottom: 30px;
}

.readerPanel.hebrew section.SheetSource .sheetItem>.he, .readerPanel.english section.SheetSource .sheetItem>.en, .readerPanel.hebrew section.SheetOutsideBiText .sheetItem>.he, .readerPanel.english section.SheetOutsideBiText .sheetItem>.en {
  display: block;
}

.readerPanel.hebrew section.SheetSource .sheetItem>.en, .readerPanel.english section.SheetSource .sheetItem>.he, .readerPanel.hebrew section.SheetOutsideBiText .sheetItem>.en, .readerPanel.english section.SheetOutsideBiText .sheetItem>.he {
  display: none;
}

.interface-english section.SheetSource .sheetItem>.he, .interface-english section.SheetSource .sheetItem>.en, .interface-english section.SheetOutsideBiText .sheetItem>.he, .interface-english section.SheetOutsideBiText .sheetItem>.en {
  padding: 15px 20px 15px 16px;
}

.interface-hebrew section.SheetSource .sheetItem>.he, .interface-hebrew section.SheetSource .sheetItem>.en, .interface-hebrew section.SheetOutsideBiText .sheetItem>.he, .interface-hebrew section.SheetOutsideBiText .sheetItem>.en {
  padding: 15px 16px 15px 20px;
}

.readerPanel.bilingual.stacked .sheetContent section.SheetSource .segment.highlight .he, .readerPanel.bilingual.stacked .sheetContent section.SheetOutsideBiText .segment.highlight .he {
  padding-bottom: 15px;
}

section.SheetSource.highlight, section.SheetOutsideBiText.highlight {
  background-color: #E9E9E7;
}

section.SheetSource .segmentNumber, section.SheetSource .SheetOutsideBiText {
  display: none;
}

.sheetContent section.SheetSource.highlight .sheetItem.segment.highlight .sourceContentText, .sheetContent section.SheetSource .sheetItem.segment .sourceContentText, .sheetContent section.SheetOutsideBiText.highlight .sheetItem.segment.highlight .sourceContentText, .sheetContent section.SheetOutsideBiText .sheetItem.segment .sourceContentText {
  margin: 0;
}

.sheetItem .SheetSource, .sheetItem .SheetOutsideBiText {
  border-inline-start: 4px solid;
  padding-inline-start: 16px;
  padding-inline-end: 20px;
  box-shadow: 0px 1px 6px rgba(0, 0, 0, 0.25);
}

.sheetItem .SheetSource.segment, .sheetItem .SheetOutsideBiText.segment {
  cursor: pointer;
}

.sheetItem .SheetSource.selected.segment, .sheetItem .SheetOutsideBiText.selected.segment {
  border-top: 2px solid #CCE6FF;
  border-bottom: 2px solid #CCE6FF;
  border-inline-end: 2px solid #CCE6FF;
  margin-top: 28px;
  margin-bottom: 28px;
  margin-inline-end: -2px;
  cursor: text;
}

.sheetItem .SheetSource .he, .sheetItem .SheetSource .en, .sheetItem .SheetOutsideBiText .he, .sheetItem .SheetOutsideBiText .en {
  padding-inline-start: 16px;
  padding-inline-end: 20px;
  margin-inline-start: -16px;
  margin-inline-end: -20px;
  padding-top: 15px;
  padding-bottom: 15px;
}

.interface-hebrew .sheetItem .SheetSource .he, .interface-hebrew .sheetItem .SheetSource .en, .interface-hebrew .sheetItem .SheetOutsideBiText .he, .interface-hebrew .sheetItem .SheetOutsideBiText .en {
  padding-inline-start: 20px;
  padding-inline-end: 16px;
  margin-inline-start: -20px;
  margin-inline-end: -16px;
}

.interface-hebrew .bilingual.heLeft .sheetItem .SheetOutsideBiText .he, .interface-hebrew .bilingual.heLeft .sheetItem .SheetSource .he, .interface-hebrew .bilingual.heRight .sheetItem .SheetOutsideBiText .en, .interface-hebrew .bilingual.heRight .sheetItem .SheetSource .en, .interface-english .bilingual.heRight .sheetItem .SheetOutsideBiText .he, .interface-english .bilingual.heRight .sheetItem .SheetSource .he, .interface-english .bilingual.heLeft .sheetItem .SheetOutsideBiText .en, .interface-english .bilingual.heLeft .sheetItem .SheetSource .en {
  padding-inline-end: 20px;
  margin-inline-end: 0px;
  padding-inline-start: 20px;
  margin-inline-start: 0px;
}

.interface-hebrew .bilingual.heLeft .sheetItem .SheetOutsideBiText .en, .interface-hebrew .bilingual.heLeft .sheetItem .SheetSource .en, .interface-english .bilingual.heLeft .sheetItem .SheetOutsideBiText .he, .interface-english .bilingual.heLeft .sheetItem .SheetSource .he {
  padding-inline-end: 16px;
  margin-inline-end: 0px;
  padding-inline-start: 20px;
  margin-inline-start: 0px;
}

.interface-hebrew .bilingual.heRight .sheetItem .SheetOutsideBiText .he, .interface-hebrew .bilingual.heRight .sheetItem .SheetSource .he, .interface-english .bilingual.heRight .sheetItem .SheetOutsideBiText .en, .interface-english .bilingual.heRight .sheetItem .SheetSource .en {
  padding-inline-end: 20px;
  margin-inline-end: 0px;
  padding-inline-start: 16px;
  margin-inline-start: 0px;
}

.readerPanel.bilingual.heRight .sheetItem .SheetSource, .readerPanel.bilingual.heRight .sheetItem .SheetOutsideBiText, .readerPanel.bilingual.heLeft .sheetItem .SheetSource, .readerPanel.bilingual.heLeft .sheetItem .SheetOutsideBiText {
  padding-left: 0;
  padding-right: 0;
}

.readerPanel.english .sheetItem .SheetSource .he, .readerPanel.english .sheetItem .SheetSource .en, .readerPanel.english .sheetItem .SheetOutsideBiText .he, .readerPanel.english .sheetItem .SheetOutsideBiText .en, .readerPanel.hebrew .sheetItem .SheetSource .he, .readerPanel.hebrew .sheetItem .SheetSource .en, .readerPanel.hebrew .sheetItem .SheetOutsideBiText .he, .readerPanel.hebrew .sheetItem .SheetOutsideBiText .en {
  padding-inline-start: initial;
  padding-inline-end: initial;
  margin-inline-start: initial;
  margin-inline-end: initial;
}

.readerPanel.english .sheetItem .SheetSource.segment, .readerPanel.hebrew .sheetItem .SheetSource.segment {
  padding-top: 15px;
  padding-bottom: 15px;
}


.sheetItem .SheetSource .he.editable.selected .sourceContentText,
.sheetItem .SheetSource .en.editable.selected .sourceContentText,
.sheetItem .SheetOutsideBiText .he.editable.selected .sourceContentText,
.sheetItem .SheetOutsideBiText .en.editable.selected .sourceContentText {
  background-color: #FFFFFF;
  box-shadow: inset 0px 0px 3px rgba(0, 0, 0, 0.3);
  border-radius: 6px;
}

.sheetItem .SheetSource ::selection, .sheetItem .SheetOutsideBiText ::selection {
  background-color: rgba(0, 0, 0, 0);
}

.sheetItem .SheetSource .he.editable.selected ::selection, .sheetItem .SheetSource .en.editable.selected ::selection, .sheetItem .SheetOutsideBiText .he.editable.selected ::selection, .sheetItem .SheetOutsideBiText .en.editable.selected ::selection {
  background-color: #D2DCFF;
}

.sheetItem .SheetSource .en, .sheetItem .SheetOutsideBiText .en {
  background-color: #FBFBFA;
}

.sheetItem .SheetSource .ref, .sheetItem .SheetOutsideBiText .ref {
  pointer-events: none;
  user-select: none;
}

.readerPanel.bilingual .sheetItem .SheetSource:after, .readerPanel.bilingual .sheetItem .SheetOutsideBiText:after {
  content: " ";
  display: block;
  clear: both;
  height: 0;
  background-color: #FBFBFA;
}

.sheetItem .SheetMedia {
  margin-bottom: 14px;
}
.readerPanel.bilingual.heRight .SheetSource {
  background-image: linear-gradient( to left, #fff, #fff 50%, #FBFBFA 50%, #FBFBFA 100%, #fff 100%);
}
.readerPanel.bilingual.heLeft .SheetSource {
  background-image: linear-gradient( to right, #fff, #fff 50%, #FBFBFA 50%, #FBFBFA 100%, #fff 100%);
}

.boxedSheetItem+.spacer {
  margin-top: -30px;
  margin-bottom: -30px;
  transition: all .5s ease-in-out;
}

.boxedSheetItem+.spacer.spacerSelected {
  margin-top: unset;
  margin-bottom: 30px;
  transition: all .5s ease-in-out;
}

.boxedSheetItem[draggable] {
  -moz-user-select: none;
  -khtml-user-select: none;
  -webkit-user-select: none;
  user-select: none;
  -khtml-user-drag: element;
  -webkit-user-drag: element;
}

.boxedSheetItem.dragged {
  opacity: .2;
}

.draggedOver.draggedOverBefore::before {
  content: "";
  display: block;
  background-color: #D2DCFF;
  width: 100%;
}
.draggedOver.draggedOverAfter::after {
  content: "";
  display: block;
  background-color: #D2DCFF;
  width: 100%;
}

.dragIcon {
  background-color: #F0F8FF;
  width: auto;
  height: 30px;
  left: -3000px;
  border-inline-start: 4px solid;
  font-size: 22px;
  padding-top: 10px;
  padding-left: 10px;
  padding-right: 10px;
  text-align: center;
  position: absolute;
}

.dragIconContainer {
  position: absolute;
  left: -9999px;
  display: flex;
  flex-direction: column;
  background-color: rgba(255, 255, 255, 0.1);
}
.feedbackBox p {
  font-size: 16px;
  letter-spacing: 1px;
}

.feedbackBox .button {
  margin: auto;
  width: 100%;
}

.feedbackBox input {
  padding: 16px 22px;
  margin-bottom: 20px;
  cursor: pointer;
  font-size: 18px;
  border-radius: 4px;
  box-shadow: none;
  border: 1px solid #E9E9E9;
  width: 100%;
  box-sizing: border-box;
}

.connectionsPanel textarea.feedbackText {
  border-radius: 7px;
  box-shadow: 0 1px 3px rgba(0, 0, 0, 0.2);
}

.img-circle {
  border-radius: 50%;
}

.tab-view .tab-list {
  display: flex;
  flex-direction: row;
  justify-content: flex-start;
}

.tab-view .tab-list .tab {
  font-size: 16px;
  color: black;
  text-align: center;
  padding: 10px 0;
  margin: 0;
  margin-inline-end: 30px;
  cursor: pointer;
}

.tab-view .tab-list .tab a {
  color: inherit;
}

.tab-view .tab-list .tab a:hover {
  text-decoration: none;
}

.tab-view .tab-list .active .tab {
  border-bottom: 4px solid #CCC;
}

.interface-hebrew .tab-view .tab-list .tab {
  margin: 0 0 0 30px;
}

.tab-view .tab-list .tab img {
  width: 18px;
  height: 18px;
  margin: 0 10px 0 0;
  top: 2px;
  position: relative;
}

.interface-hebrew .tab-view .tab-list .tab img {
  margin: 0 0 0 10px;
}

.tab-view .tab-list .justifyright {
  margin: 0 0 4px auto;
  display: flex;
  align-items: center;
}

.tab-view .tab-list .tab.filter, .tab-view.largeTabs .tab-list .tab.filter {
  font-size: 16px;
  margin: 0;
  padding: 6px 9px;
  border: 1px solid #EDEDEC;
  background-color: #EDEDEC;
  border-radius: 6px;
}

.tab-view .tab-list .tab.filter.open {
  background-color: inherit;
}

.tab-view .tab-list .tab.filter img {
  margin: 0 0 1px 6px;
  width: 12px;
  height: 12px;
}

.interface-hebrew .tab-view .tab-list .tab.filter img {
  margin: 0 6px 1px 0;
}

.tab-view .tab-list .applink a {
  color: #666;
}

.interface-hebrew .tab-view .tab-list .justifyright {
  margin: 0 auto 0 0;
}

.tab-list :not(.active) .tab, .tab-list :not(.active) .tab a {
  color: #666;
}

.tab-view.largeTabs .tab-list {
  border-bottom: 1px solid #CCC;
  margin-bottom: 18px;
}

.tab-view.largeTabs .filter-bar {
  margin-bottom: 30px;
}

.tab-view.largeTabs .tab-list .tab {
  font-size: 22px;
}

.tab-view.largeTabs .tab-list .active .tab {
  border-bottom: 4px solid var(--light-grey);
}

@media (max-width: 540px) {
  .profile-page .tab-view .tab .tabIcon {
    display: none;
  }
  .interface-hebrew .tab-view .tab-list .justifyright {
    margin: initial;
  }
  .tab-view .tab-list .justifyright {
    margin: initial;
  }
  .tab-view .tab-list {
    flex-wrap: wrap;
  }
  .profile-page .profile-actions .resourcesLink.profile-settings, .profile-page .profile-actions .button.logoutLink {
    display: none;
  }
}

.profile-page .textRange {
  font-size: 18px;
  color: #666;
}

.profile-page .note-text {
  font-size: 18px;
}

.profile-page .note {
  display: flex;
  flex-direction: row;
  justify-content: space-between;
  padding: 10px 0 20px 0;
}

.profile-page .note+.note {
  border-top: 1px solid #CCC;
}

.profile-page .noteLeft {
  flex-grow: 1;
}

.profile-page .noteRight {
  display: flex;
  flex-direction: row;
  align-items: flex-start;
}

.profile-page .note .noteRight img {
  display: none;
}

.profile-page .note .noteRight img+img {
  margin: 0 0 0 10px;
}

.interface-hebrew .profile-page .note .noteRight img+img {
  margin: 0 10px 0 0;
}

.profile-page .note:hover .noteRight img {
  display: inline-block;
  width: 16px;
  height: 16px;
  opacity: 0.4;
}

.profile-page .note:hover .noteRight img:hover {
  opacity: 0.6;
  cursor: pointer;
}

.profile-page .social-icon img {
  width: 13px;
  height: 13px;
  opacity: 0.4;
}

.profile-page .social-icon+.social-icon {
  padding: 0 5px;
}

.profile-page .social-icon:hover img {
  opacity: 0.6;
}

.editorToggleHeader {
  width: 100%;
  background-color: #18345D;
  color: white;
  height: 60px;
  font-size: 16px;
  margin-top: -60px;
  margin-left: -12px;
  margin-bottom: 80px;
  padding-right: 12px;
  display: flex;
  justify-content: center;
  align-items: center;
  position: relative;
  left: 0;
}

.interface-hebrew .editorToggleHeader {
  direction: rtl;
}

.editorToggleHeader .button {
  padding: 5px 8px;
  margin-inline-start: 15px;
  margin-top: 5px;
  height: 30px;
  letter-spacing: 0;
}

.feedbackOverlay {
  position: fixed;
  width: 100%;
  height: 100%;
  background-color: #FBFBFA;
  z-index: 1001;
  top: 0;
  left: 0;
  padding: 120px 60px;
  box-sizing: border-box;
}

.interface-hebrew .feedbackOverlay {
  direction: rtl;
}

.feedbackOverlay .buttonContainer {
  margin-top: 50px;
}

.feedbackOverlay h2 {
  font-size: 30px;
  font-family: "adobe-garamond-pro", "Crimson Text", Georgia, serif;
  margin: 0 auto 50px auto;
  color: black;
  text-transform: none;
  max-width: 600px;
}

.feedbackOverlay p, .feedbackOverlay ul {
  font-size: 16px;
  font-family: "Roboto", "Helvetica Neue", "Helvetica", sans-serif;
  color: black;
  max-width: 600px;
  margin: 10px auto;
}

.feedbackOverlay textarea {
  font-size: 18px;
  color: #000;
  box-shadow: 0px 1px 3px rgba(0, 0, 0, 0.25);
  border-radius: 6px;
  border: none;
  width: 100%;
  padding: 12px;
  font-weight: normal;
  font-style: normal;
  margin-top: 10px;
  height: 120px;
}

.interface-hebrew textarea, .interface-hebrew textarea::placeholder, .interface-hebrew input {
  font-family: var(--hebrew-sans-serif-font-family);
}

.feedbackOverlay textarea::placeholder {
  font-size: 16px;
  font-style: normal;
  color: #666;
}

.feedbackOverlay a {
  color: #4871bf;
}

.feedbackOverlay .button {
  margin: 0;
}

.feedbackOverlay a.button {
  color: white;
}

.sheetList .sheet {
  border-bottom: none;
}

.sheetList .sheet {
  display: flex;
  flex-direction: row;
}

.sheetList .sheet .sheetLeft {
  display: flex;
  flex-direction: column;
}

.sheetList .sheet .sheetTags {
  color: #999;
}

.sheetList .sheet .sheetTags .bullet {
  margin: 0 5px;
}

.sheetList .sheet a {
  color: inherit;
  cursor: pointer;
}

.sheetList .sheet a.sheetTitle {
  display: flex;
  flex-direction: row;
  align-items: center;
  margin-bottom: 10px;
  font-size: 18px;
}

.sheetList .sheet .sheetLeft .sheetTitle img, .textList .sheet .sheetLeft .sheetTitle img {
  width: 18px;
  height: 18px;
  margin-inline-end: 10px;
}

.sheetLeft div.sheetSummary {
  margin-bottom: 10px
}

.default-profile-img {
  width: 175px;
  height: 175px;
  background-color: #999;
  border-radius: 50%;
  display: flex;
  justify-content: center;
  align-items: center;
  color: white;
  font-size: 75px;
  font-family: "Roboto", "Helvetica Neue", "Helvetica", sans-serif;
}

.default-profile-img.invisible {
  visibility: hidden;
}

.profile-page .filterable-list {
  /* to distinguish top half of profile from bottom half */
  background-color: white;
  border: 1000px solid white;
  border-top: 4px solid white;
  border-bottom: 120px solid white;
  margin: -4px 0 -120px -1000px;
  width: 100%;
}

.interface-hebrew .profile-page .filterable-list {
  margin: -4px -1000px -120px 0;
}

.filterable-list .filter-bar {
  border-bottom: 1px solid #E2E2E1;
  display: flex;
  flex-direction: row;
  align-items: center;
  padding: 16px 0;
  justify-content: space-between;
}

.filterable-list .filter-bar-new {
  padding: 0 0 20px 0;
  justify-content: space-between;
  align-items: center;
  display: flex;
  flex-wrap: wrap;
  flex-direction: row;
}

.filterable-list .filter-bar-new .filter-input {
  background-color: #EDEDED;
  border-radius: 5px;
  padding: 5px;
  color: black;
  width: 250px;
  display: flex;
  align-items: center;
}

.filterable-list .filter-bar-new .filter-input ::placeholder {
  color: #999;
}

.filterable-list .filter-bar-new .sort-option {
  padding: 7px;
  color: #666;
  font-size: 16px;
  cursor: pointer;
  margin: 0 0 0 7px;
  background-color: #EDEDED;
  border-radius: 5px;
}

.interface-hebrew .filterable-list .filter-bar-new .sort-option {
  margin: 0 7px 0 0;
}

.filterable-list .filter-bar-new .sort-option.active {
  color: black;
}

.filterable-list .filter-bar-new .systemText span {
  color: #000;
}

.filterable-list .filter-bar .filter-bar-inner {
  display: flex;
  align-items: center;
}

.filterable-list .readerNavMenuSearchButton {
  margin: 0 10px 0 5px;
  display: inline-flex;
  top: 0;
}

.interface-hebrew .filterable-list .readerNavMenuSearchButton {
  margin: 0 5px 0 10px;
}

.filterable-list input {
  border: 0;
  font-size: 18px;
  font-family: "adobe-garamond-pro", "Crimson Text", Georgia, serif;
  background-color: transparent;
}

.filterable-list .loadingMessage {
  margin-top: 30px;
}

.profile-page .filterable-list .filter-content {
  padding-top: 25px;
}

.profile-page .sheet-header {
  display: flex;
  flex-direction: column;
  align-items: flex-start;
  margin-bottom: 10px;
}

.profile-page .collectionListingImage {
  width: 18px;
  height: 18px;
  border-radius: 50%;
  vertical-align: middle;
  margin: 0;
  margin-inline-end: 10px;
  position: relative;
  top: -2px;
}

.profile-page .collectionListingName {
  font-size: 18px;
  margin-bottom: 10px;
}

.profile-page .collectionListing+.collectionListing {
  border-top: 0;
}

.profile-page .profile-summary-content a {
  color: inherit;
}

.profile-page .profile-summary a.logoutLink {
  color: #666;
  padding: 16px 15px;
}

.profile-page .profile-summary {
  display: flex;
  flex-direction: row;
  justify-content: space-between;
  margin-bottom: 40px;
}

.profile-page .profile-summary .summary-column {
  display: flex;
  flex-direction: column;
  flex-grow: 3;
  flex-basis: 0;
}

.profile-page .profile-summary .summary-column.start {
  align-items: flex-start;
}

.profile-page .profile-summary .summary-column.end {
  flex-grow: 1;
}

.profile-page .profile-summary .small-margin {
  margin: 0 4px;
}

.profile-page .profile-summary .sub-sub-title>.small-margin:first-child, .profile-page .profile-summary .sub-sub-title>span:first-child .small-margin {
  margin: 0 4px 0 0;
}

.profile-page .profile-summary .sub-sub-title>.small-margin:last-child, .profile-page .profile-summary .sub-sub-title>span:last-child .small-margin {
  margin: 0 0 0 4px;
}

.interface-hebrew .profile-page .profile-summary .sub-sub-title>.small-margin:last-child, .interface-hebrew .profile-page .profile-summary .sub-sub-title>span:last-child .small-margin {
  margin: 0 4px 0 0;
}

.profile-page .aboutText {
  margin-top: 20px;
  font-size: 18px;
  line-height: 1.4;
}

@media (max-width: 540px) {
  .profile-page .profile-pic:hover .profile-pic-hover-button.profile-pic-button-visible {
    display: none !important;
    /* dont allow profile pic upload on mobile b/c causes black image on iOS */
  }
  .profile-page .profile-pic .profile-pic-button {
    top: calc(-1 * ((87px/2) + (46px/2)));
    /* height of .profile-img + height of .profile-pic-button */
  }
  .profile-page .editorToggleHeader {
    display: none !important;
  }
  .profile-page .profile-summary .profile-img {
    width: 87px !important;
    height: 87px !important;
    font-size: 43.5px !important;
  }
  .profile-page .profile-summary .default-profile-img {
    width: 87px !important;
    height: 87px !important;
    font-size: 43.5px !important;
  }
  .profile-page .profile-summary .profile-actions {
    flex-wrap: wrap;
  }
}

.profile-page .profile-summary .follow {
  color: #999;
  font-size: 13px;
  letter-spacing: 1px;
}

.profile-page .profile-summary .follow .follow-bull {
  padding: 0 5px;
}

.profile-page .profile-summary .profile-actions {
  display: flex;
  flex-direction: row;
  margin: 10px 0;
}

.profile-page .resourcesLink.faded {
  color: #666;
}

.resourcesLink.blue {
  color: white;
  background-color: #18345d;
}

.resourcesLink.blue img {
  filter: invert(1);
  opacity: 1;
}

.profile-page .authorByLine {
  margin: 20px 0;
}

.authorByLineImage a {
  text-decoration: none;
}

.profile-page .follow-header {
  font-size: 20px;
  color: #000;
  padding-bottom: 10px;
}

.profile-page .follow-header .follow-count {
  color: #999;
}

.profile-page .resourcesLink {
  min-height: 46px;
  height: 46px;
  overflow: visible;
  padding: 0px 16px;
  border-top: 0;
  display: flex;
  align-items: center;
  width: unset;
}

.profile-page .emptyList {
  display: flex;
  flex-direction: column;
  align-items: flex-start;
}

.profile-page .emptyList .emptyListText {
  font-size: 16px;
  margin: 30px 0;
  color: #999;
  font-family: "Roboto", "Helvetica Neue", "Helvetica", sans-serif;
  line-height: 1.5;
}

.profile-page .profile-summary .resourcesLink+.resourcesLink, .profile-page .profile-summary .largeFollowButton+.resourcesLink {
  margin: 0 0 0 10px;
}

.interface-hebrew .profile-page .profile-summary .largeFollowButton+.resourcesLink, .interface-hebrew .profile-page .profile-summary .resourcesLink+.resourcesLink {
  margin: 0 10px 0 0;
}

.profile-page .profile-summary .title {
  margin-bottom: 10px;
}

.profile-page .profile-summary .sub-title {
  color: #000;
  font-family: "Roboto", "Helvetica Neue", "Helvetica", sans-serif;
  font-size: 16px;
}

.profile-page .profile-summary .sub-sub-title {
  color: #666;
  font-family: "Roboto", "Helvetica Neue", "Helvetica", sans-serif;
  font-size: 16px;
}

/* Tooltip - source: https://codepen.io/cristina-silva/pen/XXOpga */

.tooltip-toggle {
  cursor: pointer;
  position: relative;
  line-height: normal;
}

.tooltip-toggle svg {
  height: 18px;
  width: 18px;
}

/*Tooltip text container*/

.three-dots-button.tooltip-toggle::before {
  /* make the tooltip appear on right. % is an estimate that works most of the time */
  top: 0;
  transform: translateY(-35%);
  left: 30px;
  color: #999;
  text-align: left;
}

.interface-hebrew .three-dots-button.tooltip-toggle::before {
  left: unset;
  right: 30px;
  text-align: right;
}

@media (max-width: 450px) {
  .three-dots-button.tooltip-toggle::before {
    left: -165px;
  }
  .interface-hebrew .three-dots-button.tooltip-toggle::before {
    right: -165px;
  }
}

.tooltip-toggle::before {
  color: #000;
  font-family: "Roboto", "Helvetica Neue", "Helvetica", sans-serif;
  font-size: 13px;
  opacity: 0;
  pointer-events: none;
  text-align: center;
  position: absolute;
  top: 30px;
  left: -70px;
  padding: 10px;
  background-color: #fff;
  box-shadow: 0 1px 3px rgba(0, 0, 0, .2);
  border-radius: 5px;
  content: attr(aria-label);
  text-transform: none;
  transition: all 0.5s ease;
  width: 140px;
  z-index: 1;
}

/*Triggering the transition*/

.tooltip-toggle:hover::before, .tooltip-toggle:hover::after {
  opacity: 1;
  transition: all 0.75s ease;
}

.largeFollowButton {
  display: inline-flex;
  min-height: 46px;
  height: 46px;
  overflow: visible;
  padding: 0px 16px;
  align-items: center;
  text-align: center;
  cursor: pointer;
  background: #18345d;
  color: #fff;
  border-radius: 6px;
  box-shadow: 0 1px 3px rgb(0 0 0 / 20%);
}

.profile-page .largeFollowButton.following .int-en, .profile-page .largeFollowButton.following .int-he {
  color: black;
}

.largeFollowButton.following span {
  color: #666;
}

.smallFollowButton {
  height: 20px;
  line-height: 18px;
  width: min-content;
  text-align: center;
  cursor: pointer;
  background: var(--sefaria-blue);
  color: white;
  border-radius: 3px;
  margin-inline-start: 15px;
  display: none;
  letter-spacing: normal;
  padding: 0 3px;
}

.smallFollowButton.smallText span {
  color: white;
}

.largeFollowButton.following, .smallFollowButton.following {
  background: #fff;
  color: black;
}

.smallFollowButton.following {
  border: 1px solid #CCCCCC;
  box-sizing: border-box;
}

.smallFollowButton.following.smallText span {
  color: black;
}

.authorByLine.small .smallFollowButton.following {
  line-height: 18px;
}

.authorByLine .smallFollowButton.following {
  line-height: 16px;
}

body .homeFeedWrapper {
  background-color: white;
}

body .homeFeedWrapper .content {
  padding: 0;
}

.homeFeedWrapper #homeCover {
  height: 240px;
  padding: 50px 0;
  background-color: #ADA99B;
  box-sizing: border-box;
  text-align: center;
  overflow: hidden;
  position: relative;
  left: -20px;
  width: calc(100% + 20px);
}

.interface-hebrew .homeFeedWrapper #homeCover {
  left: auto;
}

.homeFeedWrapper #homeVideo {
  position: absolute;
  top: -90px;
  left: 0;
  width: 100%;
  min-width: 1200px;
  z-index: 0;
}

.homeFeedWrapper #homeCover h1.featureTitle {
  color: white;
  margin-bottom: 20px;
  position: relative;
}

.homeFeedWrapper #homeCover h1.featureTitle .int-en, .homeFeedWrapper #homeCover h1.featureTitle .int-he {
  color: white;
}

.homeFeedWrapper #homeCover h1.featureTitle .int-en {
  font-size: 36px;
}

.homeFeedWrapper #homeCover h1.featureTitle .int-he {
  font-size: 44px;
}

.homeFeedWrapper #homeCover .sub {
  color: white;
  font-size: 16px;
  margin: 0;
  position: relative;
}

.homeFeedWrapper #homeCover .sub a {
  font-size: 16px;
}

.homeFeedWrapper #homeCover .sub .int-en {}

.homeFeedWrapper #homeCover a {
  color: white;
  font-style: normal;
  position: relative;
}

.columnLayout {
  display: flex;
  flex-direction: row;
}

@media (max-width: 540px) {
  .topicPanel .columnLayout {
    flex-direction: column;
  }
  .topicPanel .sideColumn {
    padding: 20px 25px 30px 25px;
    max-width: 100%;
    align-self: stretch;
    border: 0;
    margin: 0;
  }
}

.sideColumn .section {
  margin-bottom: 70px;
}

.sideColumn .section h2 {
  text-transform: none;
  font-size: 24px;
  letter-spacing: normal;
  text-align: inherit;
  margin: 0 0 30px 0;
}

.sideColumn .section h2 .int-en {
  text-align: left;
}

.sideColumn .section h2 .int-he {
  text-align: right;
}

.sideColumn .section .description {
  margin-bottom: 25px;
}

.sideColumn .button img {
  width: 16px;
  height: 16px;
  margin: 0 5px;
  position: relative;
  top: 2px;
  filter: invert(1);
}

.sideColumn .button.white img {
  filter: none;
  opacity: .4;
}

.sideColumn .button .fa {
  opacity: .4;
  margin: 0 5px;
}

.sideColumn .inlineButtonBox {
  display: flex;
  justify-content: space-between;
}

.sideColumn .inlineButtonBox a {
  flex: 1;
}

.sideColumn .inlineButtonBox a .button {
  width: 100%;
}

.sideColumn #homeLearn .refLink {
  display: block;
  height: 56px;
  line-height: 56px;
  border-top: 4px solid;
  color: #000;
  font-size: 20px;
}

.sideColumn #homeLearn .refLink .int-en {
  font-family: "adobe-garamond-pro", "Crimson Text", Georgia, serif;
  text-transform: uppercase;
}

.sideColumn .button {
  letter-spacing: 0;
}

.sideColumn h2 {
  font-weight: 400;
}

.sideColumn .sideCatLink .int-he {
  font-family: "Taamey Frank", "adobe-garamond-pro", "Crimson Text", Georgia, "Times New Roman", serif;
  font-size: 22px;
  font-weight: normal;
  text-transform: uppercase;
  letter-spacing: 0.05em;
  color: #333;
}

.sideColumn .newsletterInput {
  height: 53px;
}

.sideColumn .newsletterSignUpBox img {
  height: 23px;
  width: 23px;
  opacity: 0.35;
  position: absolute;
  top: 15px;
  right: 17px;
}

.interface-hebrew .sideColumn .newsletterSignUpBox img {
  right: auto;
  left: 17px;
  transform: scale(-1, 1);
}

.sideColumn .newsletterInput, .sideColumn .newsletterInput::placeholder {
  width: 100%;
  box-sizing: border-box;
  font-size: 16px;
  font-weight: normal;
  font-style: normal;
  color: #000;
}

.interface-english .sideColumn .newsletterInput, .interface-english .sideColumn .newsletterInput::placeholder {
  font-family: "Roboto", "Helvetica Neue", "Helvetica", sans-serif;
}

.interface-hebrew .sideColumn .newsletterInput, .interface-hebrew .sideColumn .newsletterInput::placeholder {
  font-family: "Heebo", sans-serif;
}

.sideColumn #homeSocialButtons {
  margin-top: 15px;
}

.sideColumn #homeSocialButtons .fa {
  font-size: 18px;
  color: white;
  background-color: #aaa;
  display: inline-block;
  height: 30px;
  width: 30px;
  line-height: 30px;
  text-align: center;
  border-radius: 15px;
  margin-right: 5px;
}

.interface-hebrew .sideColumn #homeSocialButtons .fa {
  margin: 0 0 0 5px;
}

.sideColumn #homeSocialButtons .fa:hover {
  text-decoration: none;
  background-color: #999;
}

.sideColumn #homeFeedback {
  background-color: #EDEDED;
  margin: 0 -50px;
  padding: 30px 50px;
  position: -webkit-sticky;
  /* Safari */
  position: sticky;
  top: 0;
}

.sideColumn #homeFeedback .button {
  margin-bottom: 10px;
}

.sideColumn .feedbackBoxOverlay.open {
  position: fixed;
  width: 100%;
  height: 100%;
  top: 0;
  left: 0;
  display: flex;
  align-items: center;
  justify-content: center;
  background-color: #FBFBFA;
}

.sideColumn .feedbackBoxOverlay.open .feedbackBox {
  width: 470px;
}

.homeFeedWrapper .mainColumn {
  background-color: white;
}

.storyFeedInner, .interface-hebrew .storyFeedInner {
  width: 760px;
  margin: 0 auto;
  padding-top: 60px;
  max-width: 100%;
  box-sizing: border-box;
  min-height: 500px;
}

.interface-hebrew .topicPanel .storyFeedInner {
  padding-top: 0;
}

.storyByLine:hover .smallFollowButton, .authorByLine:hover .smallFollowButton {
  display: inline-block;
}

.bilingual .homeFeedWrapper span.he, .bilingual .readerNavMenu.topicPanel .he {
  display: block;
  padding-bottom: 10px;
}

.mainColumn .story {
  padding: 0 0 60px 0;
}

.mainColumn .story .storyTitleBlock {
  clear: both;
}

.mainColumn .story .storyTitleBlock {
  text-align: start;
}

.colorBarBox {
  clear: both;
  border-inline-start: 4px solid transparent;
  padding-inline-start: 20px;
}

.readerPanel.hebrew .savedHistoryList .colorBarBox {
  direction: rtl;
}

.interface-english .citationLine, .interface-english .learnMoreLink {
  padding-left: 34px;
}

.interface-hebrew .citationLine, .interface-hebrew .learnMoreLink {
  padding-right: 34px;
}

.storyTextListItem {
  padding-bottom: 18px;
}

.storyTextListItem:last-child {
  padding-bottom: 0;
}

.mainColumn .saveButton {
  align-self: flex-start;
}

.mainColumn .saveLine.storyTitleWrapper .saveButton, .mainColumn .story.publishSheetStory .saveLine .saveButton {
  margin-top: 13px;
}

.story.publishSheetStory .storyTitle {
  padding-bottom: 10px;
}

.mainColumn .story .storySubTitle {
  padding-bottom: 10px;
}

.mainColumn .story .storySubTitle .int-en, .mainColumn .story .storySubTitle .int-he {
  color: #666;
}

img.smallProfileImage {
  height: 40px;
  width: 40px;
  margin: 0;
  border-radius: 20px;
}

.mainColumn .story img.mediumProfileImage {
  height: 64px;
  width: 64px;
  margin: 0;
  border-radius: 32px;
}

.interface-english .mainColumn .story .storyTypeBlock {
  float: left;
}

.interface-hebrew .mainColumn .story .storyTypeBlock {
  float: right;
}

.interface-english .mainColumn .story .topTailBlock {
  float: right;
}

.interface-hebrew .mainColumn .story .topTailBlock {
  float: left;
}

.interface-english .mainColumn .story .mediumProfileImage {
  float: right;
}

.interface-hebrew .mainColumn .story .mediumProfileImage {
  float: left;
}

.story .storyBody {
  clear: both;
  margin: 10px 0;
  text-align: justify;
  font-size: 18px;
}

.story .storySheetListItem>div.storyBody.sheetSummary>* {
  color: var(--dark-grey);
  font-family: var(--english-sans-serif-font-family);
  font-size: 15px;
}

.story .storyBody .en {
  line-height: 1.6;
}

.story .storyBody .he {
  font-size: 22px;
  line-height: 1.6;
}

.story .storySheetList {
  clear: both;
}

.story .storySheetListItem {
  padding-bottom: 20px;
}

.story .storySheetListItem:last-child {
  padding-bottom: 0;
}

.story .storySheetList .sheetTitle {
  padding-bottom: 10px;
}

.story .storySheetList .storyTitle span {
  font-size: 20px;
}

.story .saveLine {
  display: flex;
  align-items: center;
  clear: both;
  margin-bottom: 10px;
}

.story .saveLine .beforeSave {
  flex: 1;
}

.interface-hebrew .story .saveLine .beforeSave {
  padding-left: 10px;
}

.interface-english .story .saveLine .beforeSave {
  padding-right: 10px;
}

.story .citationLine.contentText .int-en, .story .citationLine.contentText .int-he {
  color: #999;
}

.story .authorText {
  display: inline-block;
  padding: 0 10px;
  line-height: 22px;
  width: 100%;
  letter-spacing: 2px;
}

.authorByLine {
  display: flex;
}

.authorByLine .authorByLineText {
  padding: 0 10px;
  line-height: 22px;
  margin-top: -1px;
  display: flex;
  justify-content: center;
  flex-direction: column;
}

.authorByLine .authorByLineText.small {
  line-height: 18px;
}

.authorByLine .authorOrganization, .authorByLine .authorName {
  display: block;
}

.saveLine .authorByLine+.saveButton {
  position: relative;
  bottom: 12px;
}

.authorOrganization {
  color: #999;
}

.authorByLine.small {
  font-size: 14px;
  width: max-content;
}

.mainColumn a:not(.button) {
  color: #000;
}

.storyBody a {
  text-decoration: underline;
}

.storyEditBar {
  padding-bottom: 30px;
}

.storyEditorTag {
  display: inline-block;
  float: right;
}

.storyEditorTag.mustHave {
  color: #66aa66;
  padding: 0 10px;
}

.storyEditorTag.cantHave {
  color: #aa6666;
}

.learnMoreLink a {
  text-decoration: none;
  color: #999;
}

.segment .queryTextHighlight {
  background-color: #D2DCFF;
  padding-left: 2px;
  padding-right: 2px;
}

body .homeFeedWrapper.userStats {
  font-family: "Roboto", "Helvetica Neue", "Helvetica", sans-serif;
  background-color: #faf9f9;
}

.collectionsModalBox {
  position: fixed;
  width: 100%;
  height: 100%;
  top: 0;
  left: 0;
  z-index: 1002;
  display: flex;
  align-items: center;
  justify-content: center;
}

.collectionsModalBox .collectionsWidget {
  width: 340px;
  box-shadow: 0 1px 8px rgba(0, 0, 0, .2);
}

.collectionsWidget {
  background-color: white;
  border-radius: 8px;
  z-index: 1;
}

.collectionsWidgetTop {
  display: flex;
  padding: 15px 20px;
  border-bottom: 1px solid #DDD;
  text-align: start;
}

.collectionsEditorTop {
  margin-bottom: 15px;
}

.collectionsWidgetTitle {
  flex-grow: 1;
  font-size: 22px;
  vertical-align: middle;
  display: block;
  color: #666;
}

.collectionsWidgetClose {
  font-size: 40px;
  color: #CCC;
  line-height: 14px;
  cursor: pointer;
}

.collectionsWidgetList {
  height: 180px;
  padding: 0px 20px;
  overflow-y: scroll;
  border-bottom: 1px solid #EDEDEC;
}

.collectionsWidgetList .checkmarkLabel {
  display: block;
  letter-spacing: 1.1px;
  font-size: 18px;
  margin: 20px 0;
  text-align: start;
}

.collectionsWidgetList .emptyMessage {
  display: block;
  color: #666;
  padding: 20px 0px;
  line-height: 1.5;
  text-align: start;
}

.collectionsWidgetCreate, .collectionsWidgetDone {
  display: flex;
  padding: 0px 20px;
}

.collectionsWidgetCreate {
  border-bottom: 1px solid #ccc;
  display: flex;
  align-items: center;
}

.collectionsEditorCreate {
  display: flex;
  align-items: center;
  padding: 0px 20px;
}

.collectionsWidgetPlus {
  color: #666;
  font-size: 25px;
  margin-inline-end: 13px;
  margin-top: -5px;
}

.collectionsWidget .collectionsWidgetCreateInputBox {
  flex: 1;
  margin-inline-end: 10px;
}

.collectionsWidget input.collectionsWidgetCreateInput {
  height: 50px;
  border: none;
  font-size: 18px;
  color: black;
  width: 100%;
  box-sizing: border-box;
}

.collectionsWidget input.collectionsWidgetCreateInput::placeholder {
  font-style: normal;
  color: #666;
}

.interface-hebrew .collectionsWidget input.collectionsWidgetCreateInput::placeholder {
  font-family: "Heebo", sans-serif;
}

.userStats h1 {
  text-align: center;
  font-weight: normal;
  font-family: "adobe-garamond-pro", "Crimson Text", Georgia, serif;
  font-size: 30px;
  padding: 60px 0 30px;
  margin: 0;
}

.userStats h2 {
  text-transform: none;
  padding: 40px 0 30px;
  font-size: 21px;
  color: #888;
}

.userStats .statcardRow {
  display: flex;
  justify-content: space-around;
}

.userStats .statcardRow .statcard {
  background-color: #fff;
  height: 190px;
  width: 32%;
  box-shadow: 0 1px 3px rgba(0, 0, 0, 0.2);
  border-radius: 5px;
  display: flex;
  flex-direction: column;
  justify-content: center;
}

.userStats .statcardRow .statcard img {
  opacity: 0.3;
  height: 60px;
  width: 60px;
  margin: 0 auto 20px;
}

.userStats .statcardRow .statcard .statcardValue {
  font-size: 24px;
  text-align: center;
}

.userStats .statcardRow .statcard .statcardLabel {
  font-size: 21px;
  padding-top: 5px;
  text-align: center;
  color: #aaa;
}

.userStats .chartRow {
  display: flex;
  justify-content: space-between;
}

.userStats .chartRow.centered {
  justify-content: space-around;
}

.userStats .statHeader {
  padding-top: 40px;
  text-align: center;
}

.userStats .statHeader span {
  color: #666;
  letter-spacing: 0.7px;
  line-height: 23px;
}

.userStats .chartRow .chartWrapper {
  font: 11px sans-serif;
  padding: 0;
}

.bilingual .userStats .blockLink .he, .english .userStats .blockLink .he {
  display: none;
}

.hebrew .userStats .blockLink .en {
  display: none;
}

.bilingual .userStats .blockLink .en, .english .userStats .blockLink .en {
  font-family: "adobe-garamond-pro", "Crimson Text", Georgia, serif;
}

.hebrew .userStats .blockLink .he {
  font-family: "Taamey Frank", "adobe-garamond-pro", "Crimson Text", Georgia, "Times New Roman", serif;
}

.userStatModeChooser {
  padding: 0;
  display: flex;
  justify-content: center;
  width: 240px;
  margin: 0 auto;
  background: white;
  border-radius: 5px;
  box-shadow: 0 1px 3px rgba(0, 0, 0, 0.2);
}

.userStatModeButton {
  background-color: #fff;
  color: #666;
  border-radius: 5px;
  height: 50px;
  width: 120px;
  text-align: center;
  vertical-align: center;
  cursor: pointer;
  font-size: 16px;
}

.userStatModeButton.active {
  background-color: #19365d;
  color: #fff;
}

.userStatModeButton span {
  display: block;
  margin: 15px 0;
}

.userStats .blockLink {
  height: 100%;
  display: flex;
  align-items: center;
  justify-content: center;
}

.userStats .yourPopularSheetsBlock>div {
  padding: 10px 0;
}

.userStats .chartLabel {
  text-align: center;
  padding-top: 8px;
}

a.topicLexiconTitle.contentText {
  color: black;
}

.editorToolbar {
  position: fixed;
  top: 0;
  left: 0;
  z-index: 100000;
}

#sheetEditToggle {
  padding-top: 0;
  padding-bottom: 0;
  padding-inline-end: 8px;
  padding-inline-start: 0;
  margin-top: 15px;
  margin-inline-end: 0;
  margin-bottom: 0;
  margin-inline-start: -70px;
  width: 70px;
  height: 30px;
  background: #fff;
  border: #ccc solid 1px;
  color: #666;
  font-family: "Roboto", "Helvetica Neue", "Helvetica", sans-serif;
  font-size: 13px;
  box-sizing: border-box;
  border-radius: 6px;
  visibility: hidden;
}

#sheetEditToggle img {
  height: 13px;
  margin-top: 0;
  margin-bottom: 0;
  margin-inline-start: 0;
  margin-inline-end: 5px;
  top: 2px;
  position: relative;
  filter: invert(67%) sepia(32%) saturate(0%) hue-rotate(54deg) brightness(85%) contrast(91%);
  /* #999 */
}

#sheetEditToggle i {
  margin: 5px;
}

.hoverMenu {
  position: absolute;
  z-index: 1;
  top: -10000px;
  left: -10000px;
  margin-top: -6px;
  opacity: 0;
  background-color: #333333;
  border-radius: 4px;
  transition: opacity 0.75s;
  padding: 8px 10px 6px;
  box-shadow: 0 1px 3px rgba(0, 0, 0, 0.2);
}

.highlightDot {
  height: 16px;
  width: 16px;
  background-color: #bbb;
  border-radius: 50%;
  display: inline-block;
}


.highlightMenu .highlightCancel {
  z-index: 0;
  height: 15px;
  width: 15px;
  position: relative;
  top: -1px;
  font-size: 18px;
}

.highlightButton {
  background-color: white;
  border: none;
  padding: 5p 5px 2px 5px;
  position: relative;
  margin: auto;
}

.highlightButton:hover {
  background-color: var(--lightest-grey);
}

.highlightMenu {
  position: absolute;
  z-index: 1;
  border: 1px solid #CCCCCC;
  box-sizing: border-box;
  border-radius: 3px;
  background-color: white;
  padding: 5px 7px 2px 7px;
  top: 33px;
  left: -10px;
  white-space: nowrap;
}

.hoverButton {
  padding: 10px;
}

.hoverButton i {
  color: #CCCCCC
}

.hoverButton i.active {
  color: #fff;
}

.editorHoverBox {
  position: fixed;
  top: 120px;
  background-color: #ccc;
  padding: 3px;
  font-size: 12px;
}

.inlineTextRef {
  color: #4B71B7
}

.headerWithButtons {
  display: flex;
  align-items: center;
  margin-bottom: 60px;
}

.headerWithButtons h1, .static .headerWithButtons h1 {
  margin: 0;
}

.headerWithButtons .start, .headerWithButtons .end {
  flex: 1;
}

.headerWithButtons .start {
  text-align: start;
}

.headerWithButtons .end {
  text-align: end;
}

@media screen and (max-width: 700px) {
  .headerWithButtons {
    display: flex;
    flex-direction: column;
    justify-content: center;
  }
  .headerWithButtons h1 {
    margin-bottom: 20px;
  }
  .headerWithButtons .start, .headerWithButtons .end {
    text-align: center;
  }
}

#communityPagePreviewControls {
  position: fixed;
  width: 380px;
  bottom: 0;
  right: 0;
  color: white;
  z-index: 9999;
  background-color: #18345D;
  padding: 20px;
  line-height: 1.6;
  text-align: center;
  border: 1px solid #ccc;
}

.interface-hebrew #communityPagePreviewControls {
  right: auto;
  left: 0;
}

#communityPagePreviewControls a.date {
  display: block;
  font-size: 22px;
}

#communityPagePreviewControls a {
  margin-inline-end: 10px;
}

#communityPagePreviewControls a:hover {
  color: inherit;
}

.bold {
  font-weight: bold;
  /* because apparently it isn't recommended to use <b> or <strong> to style thing https://developer.mozilla.org/en-US/docs/Web/HTML/Element/strong#usage_notes */
}

/* Customize checkmark inputs */

.checkmarkLabel {
  display: block;
  position: relative;
  padding-inline-start: 28px;
  cursor: pointer;
  user-select: none;
}

/* Hide the browser's default checkbox */

.checkmarkLabel input {
  position: absolute;
  opacity: 0;
  cursor: pointer;
  height: 0;
  width: 0;
}

/* Create a custom checkbox */

.checkmark {
  position: absolute;
  top: 3px;
  left: 0;
  height: 13px;
  width: 13px;
  background-color: white;
  border: 1px solid #CCC;
  border-radius: 3px;
}

.interface-hebrew .checkmark {
  left: auto;
  right: 0;
}

/* On mouse-over, add a grey background color */

.checkmarkLabel:hover input~.checkmark {
  background-color: #EEE;
}

/* Create the checkmark/indicator (hidden when not checked) */

.checkmark:after {
  content: "";
  position: absolute;
  display: none;
}

/* Show the checkmark when checked */

.checkmarkLabel input:checked~.checkmark:after {
  display: block;
}

/* Style the checkmark/indicator */

.checkmarkLabel .checkmark:after {
  left: 4px;
  top: 1px;
  width: 3px;
  height: 6px;
  border: solid #666;
  border-width: 0 2px 2px 0;
  -webkit-transform: rotate(45deg);
  -ms-transform: rotate(45deg);
  transform: rotate(45deg);
}

/* demo coloring of ref-link parentheses for quotation finder project*/

span.ref-link-color-1 {
  color: orange
}

span.ref-link-color-2 {
  color: #0cd200
}

span.ref-link-color-3 {
  color: blue
}

/* start css code for loading bezel */

.sourceLoader {
  margin-left: -34px;
  top: 15px;
  font-size: 4px;
  width: 1em;
  height: 1em;
  border-radius: 50%;
  position: relative;
  text-indent: -9999em;
  -webkit-animation: load5 1.1s infinite ease;
  animation: load5 1.1s infinite ease;
  -webkit-transform: translateZ(0);
  -ms-transform: translateZ(0);
  transform: translateZ(0);
}

<<<<<<< HEAD
.beitMidrashContainer {
  background: #333333;
  color: white;
  height: 100%;
  font-size: 16px;
  --english-font: var(--english-sans-serif-font-family);
  --hebrew-font: var(--hebrew-sans-serif-font-family);
  font-weight: 400;
  box-sizing: border-box;
  position: relative;
}

.beitMidrashContainer video {
  width: 100%;
 }

.beitMidrashContainer video.flippedVideo {
  transform: rotateY(180deg);
}

.beitMidrashContainer video.pip {
  position: absolute;
  height: 50px;
  top: 20px;
  inset-inline-end: 10px;
  text-align: end;
  width: initial;
  border-radius: 6px;
}

.beitMidrashContainer video.hiddenVideo {
  display: none;
}

.beitMidrashContainer .muteButton {
  position: absolute;
  width: 40px;
  height: 30px;
  border-radius: 6px;
  z-index: 1;
  background-color: #999999;
  opacity: 0.5;
  left: -8.5px;
  top: -3px;
  box-shadow: 0px 1px 3px rgba(0, 0, 0, 0.25);
  cursor: pointer;
}

.beitMidrashContainer #micIcon {
  display: inline-block;
  position: relative;
  background-image: url("/static/img/unmute.svg");
  background-position: center;
  background-repeat: no-repeat;
  background-size: contain;
  opacity: 1;
  width: 20px;
  height: 20px;
}

.beitMidrashContainer .muted #micIcon {
  background-image: url("/static/img/mute.svg");
}
.beitMidrashContainer .muted .muteButton {
  background-color: #CB6158;
}

.beitMidrashContainer #buttonHolder {
  display: flex;
  width: 80%;
  justify-content: space-between;
  margin-top: -35px;
  margin-inline-start: 25px;
  padding-bottom: 35px;
}

.beitMidrashContainer .endCallButton {
  position: absolute;
  width: 40px;
  height: 30px;
  border-radius: 6px;
  z-index: 1;
  background-color: #CB6158;
  left: -8.5px;
  top: -3px;
  box-shadow: 0px 1px 3px rgba(0, 0, 0, 0.25);
  background-image: url("/static/img/endcall.svg");
  background-position: center;
  background-repeat: no-repeat;
  cursor: pointer;
}

.beitMidrashContainer #endCallIcon {
  display: inline-block;
  position: relative;
  background-image: url("/static/img/endcall.svg");
  background-position: center;
  background-repeat: no-repeat;
  background-size: contain;
  opacity: 1;
  width: 20px;
  height: 20px;
}



.beitMidrashContainer summary {
  list-style: none;
}

.beitMidrashContainer summary::-webkit-details-marker {
  display: none;
}

.beitMidrashHomeContainer {
  position: absolute;
  top: 0;
  bottom: 0;
  left: 0;
  width: 300px;
  display: flex;
  flex-direction: column;
}

#beitMidrashHeader {
  padding: 20px;
  color: white;
  font-size: 22px;
  font-weight: 500;
  margin-inline-start: 24px;
  display: flex;
  justify-content: space-between;
}



#newCall {
  margin:10px;
}

#newCallImg {
  height: 12px;
  width: 24px;
  margin-left: 34px;
  margin-right: 18px;
}

.peopleInBeitMidrash {
  overflow-y: auto;
  flex-grow: 1;
  display: flex;
  flex-direction: column;
}

.beitMidrashHR {
  border: 0;
  height: 0;
  width: 200px;
  margin-left: 50px;
  margin-right: 50px;
  border-top: 1px solid #999999;
}

.beitMidrashUser {
  color: white;
  font-size: 16px;
  font: "Roboto";
  font-weight: 400;
  display: flex;
  padding: 10px;
  padding-inline-start: 34px;
  cursor: pointer;
}

.beitMidrashUser:hover {
  background-color: #555;
}

.beitMidrashUser.unreadMessages::after {
  content: '';
  display: inline-block;
  width: 15px;
  height: 15px;
  border-radius: 100%;
  background-color: var(--halakhah-red);
  flex-shrink: 0;
}

#beitMidrashProfilePic {
  margin-right: 10px;
}

.beitMidrashUserText {
  margin: 10px;
}

.beitMidrashOrg {
  font-weight: 200;
}

.noUsers {
  margin-left: 35px;
}

.chat {
  bottom: 0;
  right: 0;
  overflow: hidden;
  height: 300px;
  display: flex;
  flex-direction: column;
  margin-bottom: 20px;
  padding-top: 20px;
}

#hideButtonHolder{
  display: flex;
  flex-direction: row;
  justify-content: flex-end;
}

#hideButton {
  color: #CCCCCC;
  font-size: 14px;
  font-weight: 400;
  margin-inline-end: 25px;
  cursor: pointer;
}

.chatBoxHeader {
  display: flex;
  align-items: center;
  margin: 5px 24px;
  justify-content: space-between;
}

#chatUser {
  display: flex;
  align-items: center;
  cursor: pointer;
}

#greenCameraButton {
  width: 24px;
  height: 12px;
  margin-right: 25px;
  cursor: pointer;
}

.chatBoxName {
  margin-inline-start: 5px;
}


.chats-container {
  overflow-y: auto;
  display: flex;
  flex-direction: column;
  margin: 5px;
}

.chatMessage {
  display: flex;
  margin: 7px 24px;

}

.chatText {
  margin-left: 13px;
  flex-grow: 1;
}

.chatNameAndTime {
  color: #999999;
  font-size: 14px;
  font-weight: 500px;
}

.chat-form {
  position: relative;
  bottom: 0;
  display: flex;
  align-items: center;
}

.chat-input-holder {
  background-color: black;
  margin: 0 24px;
  display: flex;
  flex-direction: row;
  border-radius: 6px;
  border: 0px;
  height: 30px;
  width: 100%; 
  justify-content: space-between;
}

.chat-input {
  color: white;
  background: transparent;
  border: 0;
  display: flex;
  justify-content: flex-end;
  padding-inline-end: 12px;
  padding-inline-start: 12px;
  flex-grow:1;
}

.chat-input:active {
  outline: none;
}

.chat-submit {
  background-image: url("/static/img/chat_submit_arrow.svg");
  background-position: center;
  background-repeat: no-repeat;
  background-size: contain;
  height: 18px;
  margin-top: 5px;
  width: 20.57px;
  border: 0px;
  background-color: black;
  cursor: pointer;
}

.chat-submit-blue {
  background-image: url("/static/img/chat_submit_arrow_blue.svg");
}

.chat-submit-hebrew {
  -moz-transform: scaleX(-1);
  -o-transform: scaleX(-1);
  -webkit-transform: scaleX(-1);
  transform: scaleX(-1);
  filter: FlipH;
  -ms-filter: "FlipH";
}

.callContainer {
  display: flex;
  flex-direction: column;
  justify-content: space-between;
  height: 100%;
}

.callContainer .default-profile-img, 
.callContainer .img-circle {
  opacity: 0.25;
  border-radius: 0;
}

.callText {
  margin: 20px;
  margin-top: 50px;
  font-size: 22px;
  font-weight: 500;
}

#endCallButtonHolder {
  display: flex;
  width: 80%;
  justify-content: flex-end;
  margin-top: -50px;
}

#endCallIcon {
  display: inline-block;
  position: relative;
  background-image: url("/static/img/endcall.svg");
  background-position: center;
  background-repeat: no-repeat;
  background-size: contain;
  opacity: 1;
  width: 20px;
  height: 20px;
}

.endCallButton {
  position: absolute;
  width: 40px;
  height: 30px;
  border-radius: 6px;
  z-index: 1;
  background-color: #CB6158;
  left: -8.5px;
  top: -3px;
  box-shadow: 0px 1px 3px rgba(0, 0, 0, 0.25);
  background-image: url("/static/img/endcall.svg");
  background-position: center;
  background-repeat: no-repeat;
}

#incomingCallButtonHolder {
  display: flex;
  justify-content: space-evenly;
  margin: 15px;
}

#acceptButton {
  background-color: #5D956F;
  border-radius: 6px;
  color: white;
  border: 0px;
  height: 40px;
  width: 127.67px;
  margin: 5px;
  cursor: pointer;
}

#declineButton {
  background: #CB6158;
  border-radius: 6px;
  color: white;
  border: 0px;
  height: 40px;
  width: 127.67px;
  margin: 5px;
  cursor: pointer; 
}

#currentlyReadingContainer {
  margin: 5px 20px;
}

.chavrutaFooter {
  font-size: 13px;
  font-weight: 400;
  color: #CCCCCC;
  margin: 20px;
}

.blockButton {
  cursor: pointer;
}

#openBeitMidrashButton {
  transform: rotate(45deg);
  margin-top: 20px; 
  height: 18px;
  width: 18px;
  margin-inline-start: 6px;
}


=======
>>>>>>> 9299ebc4
@-webkit-keyframes load5 {
  0%, 100% {
    box-shadow: 0 -2.6em 0 0 #ffffff, 1.8em -1.8em 0 0 rgba(0, 0, 0, 0.2), 2.5em 0 0 0 rgba(0, 0, 0, 0.2), 1.75em 1.75em 0 0 rgba(0, 0, 0, 0.2), 0 2.5em 0 0 rgba(0, 0, 0, 0.2), -1.8em 1.8em 0 0 rgba(0, 0, 0, 0.2), -2.6em 0 0 0 rgba(0, 0, 0, 0.5), -1.8em -1.8em 0 0 rgba(0, 0, 0, 0.7)
  }
  12.5% {
    box-shadow: 0 -2.6em 0 0 rgba(0, 0, 0, 0.7), 1.8em -1.8em 0 0 #ffffff, 2.5em 0 0 0 rgba(0, 0, 0, 0.2), 1.75em 1.75em 0 0 rgba(0, 0, 0, 0.2), 0 2.5em 0 0 rgba(0, 0, 0, 0.2), -1.8em 1.8em 0 0 rgba(0, 0, 0, 0.2), -2.6em 0 0 0 rgba(0, 0, 0, 0.2), -1.8em -1.8em 0 0 rgba(0, 0, 0, 0.5)
  }
  25% {
    box-shadow: 0 -2.6em 0 0 rgba(0, 0, 0, 0.5), 1.8em -1.8em 0 0 rgba(0, 0, 0, 0.7), 2.5em 0 0 0 #ffffff, 1.75em 1.75em 0 0 rgba(0, 0, 0, 0.2), 0 2.5em 0 0 rgba(0, 0, 0, 0.2), -1.8em 1.8em 0 0 rgba(0, 0, 0, 0.2), -2.6em 0 0 0 rgba(0, 0, 0, 0.2), -1.8em -1.8em 0 0 rgba(0, 0, 0, 0.2)
  }
  37.5% {
    box-shadow: 0 -2.6em 0 0 rgba(0, 0, 0, 0.2), 1.8em -1.8em 0 0 rgba(0, 0, 0, 0.5), 2.5em 0 0 0 rgba(0, 0, 0, 0.7), 1.75em 1.75em 0 0 #ffffff, 0 2.5em 0 0 rgba(0, 0, 0, 0.2), -1.8em 1.8em 0 0 rgba(0, 0, 0, 0.2), -2.6em 0 0 0 rgba(0, 0, 0, 0.2), -1.8em -1.8em 0 0 rgba(0, 0, 0, 0.2)
  }
  50% {
    box-shadow: 0 -2.6em 0 0 rgba(0, 0, 0, 0.2), 1.8em -1.8em 0 0 rgba(0, 0, 0, 0.2), 2.5em 0 0 0 rgba(0, 0, 0, 0.5), 1.75em 1.75em 0 0 rgba(0, 0, 0, 0.7), 0 2.5em 0 0 #ffffff, -1.8em 1.8em 0 0 rgba(0, 0, 0, 0.2), -2.6em 0 0 0 rgba(0, 0, 0, 0.2), -1.8em -1.8em 0 0 rgba(0, 0, 0, 0.2)
  }
  62.5% {
    box-shadow: 0 -2.6em 0 0 rgba(0, 0, 0, 0.2), 1.8em -1.8em 0 0 rgba(0, 0, 0, 0.2), 2.5em 0 0 0 rgba(0, 0, 0, 0.2), 1.75em 1.75em 0 0 rgba(0, 0, 0, 0.5), 0 2.5em 0 0 rgba(0, 0, 0, 0.7), -1.8em 1.8em 0 0 #ffffff, -2.6em 0 0 0 rgba(0, 0, 0, 0.2), -1.8em -1.8em 0 0 rgba(0, 0, 0, 0.2)
  }
  75% {
    box-shadow: 0 -2.6em 0 0 rgba(0, 0, 0, 0.2), 1.8em -1.8em 0 0 rgba(0, 0, 0, 0.2), 2.5em 0 0 0 rgba(0, 0, 0, 0.2), 1.75em 1.75em 0 0 rgba(0, 0, 0, 0.2), 0 2.5em 0 0 rgba(0, 0, 0, 0.5), -1.8em 1.8em 0 0 rgba(0, 0, 0, 0.7), -2.6em 0 0 0 #ffffff, -1.8em -1.8em 0 0 rgba(0, 0, 0, 0.2)
  }
  87.5% {
    box-shadow: 0 -2.6em 0 0 rgba(0, 0, 0, 0.2), 1.8em -1.8em 0 0 rgba(0, 0, 0, 0.2), 2.5em 0 0 0 rgba(0, 0, 0, 0.2), 1.75em 1.75em 0 0 rgba(0, 0, 0, 0.2), 0 2.5em 0 0 rgba(0, 0, 0, 0.2), -1.8em 1.8em 0 0 rgba(0, 0, 0, 0.5), -2.6em 0 0 0 rgba(0, 0, 0, 0.7), -1.8em -1.8em 0 0 #fff
  }
}

@keyframes load5 {
  0%, 100% {
    box-shadow: 0 -2.6em 0 0 #ffffff, 1.8em -1.8em 0 0 rgba(0, 0, 0, 0.2), 2.5em 0 0 0 rgba(0, 0, 0, 0.2), 1.75em 1.75em 0 0 rgba(0, 0, 0, 0.2), 0 2.5em 0 0 rgba(0, 0, 0, 0.2), -1.8em 1.8em 0 0 rgba(0, 0, 0, 0.2), -2.6em 0 0 0 rgba(0, 0, 0, 0.5), -1.8em -1.8em 0 0 rgba(0, 0, 0, 0.7)
  }
  12.5% {
    box-shadow: 0 -2.6em 0 0 rgba(0, 0, 0, 0.7), 1.8em -1.8em 0 0 #ffffff, 2.5em 0 0 0 rgba(0, 0, 0, 0.2), 1.75em 1.75em 0 0 rgba(0, 0, 0, 0.2), 0 2.5em 0 0 rgba(0, 0, 0, 0.2), -1.8em 1.8em 0 0 rgba(0, 0, 0, 0.2), -2.6em 0 0 0 rgba(0, 0, 0, 0.2), -1.8em -1.8em 0 0 rgba(0, 0, 0, 0.5)
  }
  25% {
    box-shadow: 0 -2.6em 0 0 rgba(0, 0, 0, 0.5), 1.8em -1.8em 0 0 rgba(0, 0, 0, 0.7), 2.5em 0 0 0 #ffffff, 1.75em 1.75em 0 0 rgba(0, 0, 0, 0.2), 0 2.5em 0 0 rgba(0, 0, 0, 0.2), -1.8em 1.8em 0 0 rgba(0, 0, 0, 0.2), -2.6em 0 0 0 rgba(0, 0, 0, 0.2), -1.8em -1.8em 0 0 rgba(0, 0, 0, 0.2)
  }
  37.5% {
    box-shadow: 0 -2.6em 0 0 rgba(0, 0, 0, 0.2), 1.8em -1.8em 0 0 rgba(0, 0, 0, 0.5), 2.5em 0 0 0 rgba(0, 0, 0, 0.7), 1.75em 1.75em 0 0 #ffffff, 0 2.5em 0 0 rgba(0, 0, 0, 0.2), -1.8em 1.8em 0 0 rgba(0, 0, 0, 0.2), -2.6em 0 0 0 rgba(0, 0, 0, 0.2), -1.8em -1.8em 0 0 rgba(0, 0, 0, 0.2)
  }
  50% {
    box-shadow: 0 -2.6em 0 0 rgba(0, 0, 0, 0.2), 1.8em -1.8em 0 0 rgba(0, 0, 0, 0.2), 2.5em 0 0 0 rgba(0, 0, 0, 0.5), 1.75em 1.75em 0 0 rgba(0, 0, 0, 0.7), 0 2.5em 0 0 #ffffff, -1.8em 1.8em 0 0 rgba(0, 0, 0, 0.2), -2.6em 0 0 0 rgba(0, 0, 0, 0.2), -1.8em -1.8em 0 0 rgba(0, 0, 0, 0.2)
  }
  62.5% {
    box-shadow: 0 -2.6em 0 0 rgba(0, 0, 0, 0.2), 1.8em -1.8em 0 0 rgba(0, 0, 0, 0.2), 2.5em 0 0 0 rgba(0, 0, 0, 0.2), 1.75em 1.75em 0 0 rgba(0, 0, 0, 0.5), 0 2.5em 0 0 rgba(0, 0, 0, 0.7), -1.8em 1.8em 0 0 #ffffff, -2.6em 0 0 0 rgba(0, 0, 0, 0.2), -1.8em -1.8em 0 0 rgba(0, 0, 0, 0.2)
  }
  75% {
    box-shadow: 0 -2.6em 0 0 rgba(0, 0, 0, 0.2), 1.8em -1.8em 0 0 rgba(0, 0, 0, 0.2), 2.5em 0 0 0 rgba(0, 0, 0, 0.2), 1.75em 1.75em 0 0 rgba(0, 0, 0, 0.2), 0 2.5em 0 0 rgba(0, 0, 0, 0.5), -1.8em 1.8em 0 0 rgba(0, 0, 0, 0.7), -2.6em 0 0 0 #ffffff, -1.8em -1.8em 0 0 rgba(0, 0, 0, 0.2)
  }
  87.5% {
    box-shadow: 0 -2.6em 0 0 rgba(0, 0, 0, 0.2), 1.8em -1.8em 0 0 rgba(0, 0, 0, 0.2), 2.5em 0 0 0 rgba(0, 0, 0, 0.2), 1.75em 1.75em 0 0 rgba(0, 0, 0, 0.2), 0 2.5em 0 0 rgba(0, 0, 0, 0.2), -1.8em 1.8em 0 0 rgba(0, 0, 0, 0.5), -2.6em 0 0 0 rgba(0, 0, 0, 0.7), -1.8em -1.8em 0 0 #fff
  }
}

/* end css code for loading bezel */<|MERGE_RESOLUTION|>--- conflicted
+++ resolved
@@ -12766,7 +12766,6 @@
   transform: translateZ(0);
 }
 
-<<<<<<< HEAD
 .beitMidrashContainer {
   background: #333333;
   color: white;
@@ -13060,7 +13059,7 @@
   border-radius: 6px;
   border: 0px;
   height: 30px;
-  width: 100%; 
+  width: 100%;
   justify-content: space-between;
 }
 
@@ -13112,7 +13111,7 @@
   height: 100%;
 }
 
-.callContainer .default-profile-img, 
+.callContainer .default-profile-img,
 .callContainer .img-circle {
   opacity: 0.25;
   border-radius: 0;
@@ -13184,7 +13183,7 @@
   height: 40px;
   width: 127.67px;
   margin: 5px;
-  cursor: pointer; 
+  cursor: pointer;
 }
 
 #currentlyReadingContainer {
@@ -13204,15 +13203,13 @@
 
 #openBeitMidrashButton {
   transform: rotate(45deg);
-  margin-top: 20px; 
+  margin-top: 20px;
   height: 18px;
   width: 18px;
   margin-inline-start: 6px;
 }
 
 
-=======
->>>>>>> 9299ebc4
 @-webkit-keyframes load5 {
   0%, 100% {
     box-shadow: 0 -2.6em 0 0 #ffffff, 1.8em -1.8em 0 0 rgba(0, 0, 0, 0.2), 2.5em 0 0 0 rgba(0, 0, 0, 0.2), 1.75em 1.75em 0 0 rgba(0, 0, 0, 0.2), 0 2.5em 0 0 rgba(0, 0, 0, 0.2), -1.8em 1.8em 0 0 rgba(0, 0, 0, 0.2), -2.6em 0 0 0 rgba(0, 0, 0, 0.5), -1.8em -1.8em 0 0 rgba(0, 0, 0, 0.7)
