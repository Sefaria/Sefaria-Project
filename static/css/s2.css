--- conflicted
+++ resolved
@@ -16,8 +16,8 @@
 body:not(.user-is-tabbing) *:focus {
   outline: none;
 }
-/* 
-Style Guide Font Hierarchy 
+/*
+Style Guide Font Hierarchy
 https://github.com/Sefaria/Sefaria-Project/blob/master/static/files/styleguide_with_markup.pdf
 */
 .featureTitle .int-en {
@@ -1892,15 +1892,9 @@
   padding-top: 5px;
 }
 .searchContent .searchFilterToggle {
-<<<<<<< HEAD
-  color: #999;
-  font-size: 18px;
-  padding: 15px;
-=======
   color: #666;
   font-size: 13px;
   text-transform: uppercase;
->>>>>>> 18ee11be
   letter-spacing: 1px;
   cursor: pointer;
   font-weight: lighter;
