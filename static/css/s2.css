body {
  padding: 0;
  margin: 0;
  -webkit-text-size-adjust: 100%;
}
*::selection {
  background-color: #D2DCFF;
}
body.sepia {
  background-color: #FBFBFA;
}
body.dark {
  background-color: #333331;
}
body:not(.user-is-tabbing) *:focus {
  outline: none;
}
a, a:hover {
  color: inherit;
}
@font-face {
  /*Mixed Hebrew - English serif text*/
  font-family: 'HebrewInEnglish Serif Font';
  src: url('/static/fonts/Taamey-Frank/TaameyFrankCLM-Medium.ttf'), local(Georgia), local(serif);
  unicode-range: U+0590-05FF, U+25CC;
}
@font-face {
  /*Mixed Hebrew - English serif text*/
  font-family: 'HebrewInEnglish Serif Font';
  src: url('/static/fonts/Taamey-Frank/TaameyFrankCLM-Bold.ttf'), local(Georgia), local(serif);
  font-weight: bold;
  unicode-range: U+0590-05FF, U+25CC;
}
@font-face {
  /*Mixed Hebrew - English serif text*/
  font-family: 'HebrewInEnglish Serif Font';
  src: url('/static/fonts/Taamey-Frank/TaameyFrankCLM-MediumOblique.ttf'), local(Georgia), local(serif);
  font-style: italic;
  unicode-range: U+0590-05FF, U+25CC;
}
@font-face {
  /*Mixed Hebrew - English serif text*/
  font-family: 'HebrewInEnglish Serif Font';
  src: url('/static/fonts/Taamey-Frank/TaameyFrankCLM-BoldOblique.ttf'), local(Georgia), local(serif);
  font-weight: bold;
  font-style: italic;
  unicode-range: U+0590-05FF, U+25CC;
}
@font-face {
  /*Mixed English - Hebrew serif text*/
  font-family: 'EnglishInHebrew Serif Font';
  src: url("https://use.typekit.net/af/2011b6/00000000000000003b9b00c1/27/l?primer=7fa3915bdafdf03041871920a205bef951d72bf64dd4c4460fb992e3ecc3a862&fvd=n4&v=3");
  font-weight: normal;
  unicode-range: U+0041-007A;
}
@font-face {
  /*Mixed English - Hebrew serif text*/
  font-family: 'EnglishInHebrew Serif Font';
  src: url("https://use.typekit.net/af/af619f/00000000000000003b9b00c5/27/l?primer=7fa3915bdafdf03041871920a205bef951d72bf64dd4c4460fb992e3ecc3a862&fvd=n7&v=3");
  font-weight: bold;
  unicode-range: U+0041-007A;
}
@font-face {
  /*Mixed English - Hebrew serif text*/
  font-family: 'EnglishInHebrew Serif Font';
  src: url("https://use.typekit.net/af/5cace6/00000000000000003b9b00c2/27/l?primer=7fa3915bdafdf03041871920a205bef951d72bf64dd4c4460fb992e3ecc3a862&fvd=i4&v=3");
  font-style: italic;
  unicode-range: U+0041-007A;
}
@font-face {
  /*Mixed English - Hebrew serif text*/
  font-family: 'EnglishInHebrew Serif Font';
  src: url("https://use.typekit.net/af/6c275f/00000000000000003b9b00c6/27/l?primer=7fa3915bdafdf03041871920a205bef951d72bf64dd4c4460fb992e3ecc3a862&fvd=i7&v=3");
  font-style: italic;
  font-weight: bold;
  unicode-range: U+0041-007A;
}
@font-face {
  font-family: 'Noto Color Emoji';
  src: url('/static/fonts/NotoColorEmoji.ttf');
  unicode-range: U+1F1E6-1F1FF;
}
@font-face {
  font-family: 'Meltho';
  src: url('/static/fonts/SyrCOMBatnan.otf');
  unicode-range: U+0700-074F;
}
@font-face {
  font-family: 'Noto Sans Samaritan';
  unicode-range: U+0800-083F;
}
@font-face {
  /*Greek*/
  font-family: 'Cardo';
    src: url('/static/fonts/Cardo-Regular.ttf');
  unicode-range: U+0300-036F, U+0370-03FF, U+1D00-1D7F, U+1DBF, U+1F00-1FFF, U+2126, U+AB65, U+10140-1018F, U+101A0, U+1D200-1D24F;
}
:root {
  /* font stacks */
  --english-sans-serif-font-family: "Roboto", "Helvetica Neue", "Helvetica", sans-serif;
  --hebrew-sans-serif-font-family: "Heebo", "Roboto", sans-serif;

  --english-serif-font-family: "Cardo", "Meltho",  "HebrewInEnglish Serif Font", "adobe-garamond-pro", "Crimson Text", Georgia, "Times New Roman", serif, "Noto Sans Samaritan";
  --hebrew-serif-font-family: "Noto Color Emoji", "EnglishInHebrew Serif Font", "Cardo", "Taamey Frank", "adobe-garamond-pro", "Crimson Text", "Times New Roman", serif;

  --serif-h1-font-size: 48px;
  --serif-h2-font-size: 30px;
  --serif-h3-font-size: 24px;
  --serif-body-font-size: 18px;
  --serif-small-font-size: 14px;

  --sans-serif-h1-font-size: 40px;
  --sans-serif-h2-font-size: 30px;
  --sans-serif-h3-font-size: 22px;
  --sans-serif-body-font-size: 16px;
  --sans-serif-small-font-size: 14px;

  /* colors */
  --inline-link-blue: #4871bf;
  --sefaria-blue: #18345D;
  --highlight-blue: #DDEEFF;
  --highlight-blue-light: #F0F7FF;
  --beit-midrash-grey: #333333;
  --darkest-grey: #333333;
  --dark-grey: #666666;
  --medium-grey: #999999;
  --light-grey: #CCCCCC;
  --lighter-grey: #EDEDEC;
  --lightest-grey: #FBFBFA;
  --commentary-blue: #4B71B7;
  --essay-links-green: #3B5849;
  --tanakh-teal: #004E5F;
  --mishnah-blue: #5A99B7;
  --talmud-gold: #CCB479;
  --midrash-green: #5D956F;
  --halakhah-red: #802F3E;
  --kabbalah-purple: #594176;
  --liturgy-rose: #AB4E66;
  --philosophy-purple: #7F85A9;
  --taanitic-green: #00827F;
  --chasidut-green: #97B386;
  --mussar-purple: #7C416F;
  --responsa-red: #CB6158;
  --apocrypha-pink: #C6A7B4;
  --modern-works-blue: #B8D4D3;
  --grammar-green: #B2B272;
  --reference-orange: #D4896C;
  --miscelaneous-green: #3B5849;
  --selected-option: #000000;
  --select-blue: #0B71E7;
}
/* Font Family */
body, .sans-serif {
  --english-font: var(--english-sans-serif-font-family);
  --hebrew-font: var(--hebrew-sans-serif-font-family);
  --is-serif: initial; /* false */
}
.serif {
  --english-font: var(--english-serif-font-family);
  --hebrew-font: var(--hebrew-serif-font-family);
  --is-serif: ; /* true */
}
.sans-serif-in-hebrew {
  --english-font: var(--english-serif-font-family);
  --hebrew-font: var(--hebrew-sans-serif-font-family);
}
body, .en, .int-en {
  --is-hebrew: initial; /* false */
}
.he, .int-he {
  unicode-bidi: plaintext;
  --is-hebrew: ; /* true */
}

* {
  --hebrew-font-conditional: var(--is-hebrew) var(--hebrew-font);
  font-family: var(--hebrew-font-conditional, var(--english-font));
}

.he {
  font-size: 122%;
}
.int-he {
  direction: rtl;
}
.int-he.enInHe {
  direction: ltr;
}
.enInHe {
  unicode-bidi: isolate;
}
.int-en.heInEn {
  direction: rtl;
}
.btn, .btn-sm, .btn-xs {
  display: inline-block;
  color: white;
  display: flex;
  justify-content: center;
  align-content: center;
  flex-direction: column;
  margin: 10px 20px;
  background-color: var(--sefaria-blue);
  box-shadow: 0 1px 3px rgba(0,0,0,0.2);
  border-radius: 7px;
  cursor: pointer;
  font-size: 16px;
  box-sizing: border-box;
  line-height: 19px;
  text-align: center;
  --english-font: var(--english-sans-serif-font-family);
  --hebrew-font: var(--hebrew-sans-serif-font-family);
}
.btn.white, .btn-sm.white, .btn-xs.white {
  background-color: white;
  color: #333;
}
.btn {
  width: 300px;
  height: 50px;
}
.btn-sm {
  width: 150px;
  height: 40px;
}
.btn-xs {
  width: 75px;
  height: 30px;
}
/*
Legacy Style Guide Font Hierarchy -- the below should be refactored away in favor of the above
*/
.featureTitle .int-en {
  font-family: "adobe-garamond-pro", "Crimson Text", Georgia, serif;
  font-size: 50px;
  font-weight: normal;
  color: #000;
}
.pageTitle .int-en,
.pageTitle .int-he.enInHe {
  font-family: "adobe-garamond-pro", "Crimson Text", Georgia, serif;
  font-size: 30px;
  font-weight: normal;
  color: #000;
}
.readerPanel.hebrew .he .enInHe {
  font-size: 83%;
}
.readerPanel span.mediumGrey {
  color: var(--medium-grey);
}
.chapterText .int-en {
  font-family: "adobe-garamond-pro", "Crimson Text", Georgia, serif;
  font-size: 18px;
  font-weight: normal;
  text-transform: uppercase;
  letter-spacing: 0.05em;
  color: #333;
}
.chapterText.lowercase .int-en {
  text-transform: none;
}
.sectionTitleText .int-en {
  font-family: "Roboto", "Helvetica Neue", "Helvetica", sans-serif;
  font-size: 16px;
  font-weight: normal;
  color: #666;
  text-transform: uppercase;
  letter-spacing: 0.1em;
}
.smallText .int-en,
.smallText .int-he.enInHe {
  font-family: "Roboto", "Helvetica Neue", "Helvetica", sans-serif;
  font-size: 14px;
  font-weight: normal;
  color: #999;
}
.systemText .int-en,
.systemText .int-he.enInHe {
  --english-font: var(--english-sans-serif-font-family);
  --hebrew-font: var(--hebrew-sans-serif-font-family);
  /* font-family: "Roboto", "Helvetica Neue", "Helvetica", sans-serif; */
  font-size: 16px;
  font-weight: normal;
  color: #000;
}
.contentText .int-en,
.contentText .en,
.contentText.en {
  font-family: "adobe-garamond-pro", "Crimson Text", Georgia, serif;
  font-size: 18px;
  font-weight: normal;
  color: #000;
}
.featureTitle .int-he {
  font-family: "Heebo", sans-serif;
  font-size: 40px;
  font-weight: normal;
  color: #000;
}
.pageTitle .int-he,
.pageTitle .int-en.heInEn {
  font-family: "Heebo", sans-serif;
  font-size: 30px;
  font-weight: normal;
  color: #000;
}
.chapterText .int-he {
  font-family: "Taamey Frank", "Times New Roman", serif;
  font-size: 22px;
  font-weight: normal;
  text-transform: uppercase;
  letter-spacing: 0.05em;
  color: #333;
}
.sectionTitleText .int-he {
  font-family: "Heebo", sans-serif;
  font-size: 16px;
  font-weight: normal;
  color: #666;
  text-transform: uppercase;
  letter-spacing: 0.1em;
}
.smallText .int-he,
.smallText .int-en.heInEn {
  font-family: "Heebo", sans-serif;
  font-size: 14px;
  font-weight: normal;
  color: #999;
}
.systemText .int-he,
.systemText .int-en.heInEn {
  font-family: "Heebo", sans-serif;
  font-size: 16px;
  font-weight: normal;
  color: #000;
}
.contentText .int-he,
.contentText .he,
.contentText.he {
  font-family: "Taamey Frank", "Times New Roman", serif;
  font-size: 18px;
  font-weight: normal;
  color: #000;
}
.italics {
  font-style: italic;
}
/* end Legacy Style Guide */
#s2 {
  position: fixed;
  top: 0;
  width: 100%;
  height: 100%;
  z-index: 1000;
}


#s2.headerOnly {
  z-index: 1000;
  height: 60px;
}
#readerAppWrap {
  display: flex;
  flex-direction: column;
  width: 100%;
  height: 100%;
}
body:not(.inApp).nochrome #s2 .headerNavSection a:not(.home),
body:not(.inApp).nochrome #s2 .headerLinksSection,
body:not(.inApp).nochrome #footerContainer {
  display: none;
}
#bannerMessage {
  color: white;
  background-color: #4871bf;
  height: 120px;
  box-sizing: border-box;
  padding: 0 36px;
  display: flex;
  transition: .5s;
}
#bannerMessage.hidden {
  height: 0;
}
body.hasBannerMessage {
  transition: padding-top .3s;
  padding-top: 120px;
}
body.hasBannerMessage:not(:has(#bannerMessage)) {
  padding-top: 0;
}
body.hasBannerMessage #s2.headerOnly {
  height: 180px;
}
.interface-hebrew #bannerMessage {
  direction: rtl;
}
#bannerMessageClose {
  position: absolute;
  top: -3px;
  right: 7px;
  color: white;
  opacity: 0.5;
  font-size: 26px;
  cursor: pointer;
}
.interface-hebrew #bannerMessageClose {
  right: auto;
  left: 7px;
}
#bannerMessageContent {
  display: flex;
  flex: 1;
  align-items: center;
  justify-content: space-between;
  color: white;
  max-width: 880px;
  margin: 0 auto;
}
#bannerTextBox {
  flex: 1;
}
#bannerTextBox a {
  color: white;
}
#bannerButtonBox {
  margin-left: 50px;
}
.interface-hebrew #bannerButtonBox {
  margin: 0 50px 0 0;
}
#bannerMessage .mobileOnly {
  display: none;
}
@media (max-width: 540px) {
  #bannerButtonBox,
  .interface-hebrew #bannerButtonBox {
    margin:0;
    margin-inline-start: 10px;
    max-width: 170px;
  }
  #bannerMessage .mobileOnly {
    display: block;
  }
  #bannerMessage {
    padding: 0 10px;
  }
}
@media (max-width: 450px) {
  #bannerMessage {
    font-size: 13px;
  }
}
.noOverflowX {
  overflow-x: hidden;
}
.readerApp {
  display: flex;
  flex: 1;
  position: relative;
}
.noselect {
  user-select: none;
}
input.noselect {
  -webkit-user-select: auto; /* Safari/Opera -- required for Safari to allow inputs to be accessible. See http://caniuse.com/#feat=user-select-none "Known Issues" for details  TODO Check back to see if bug is fixed in future version */
}
.interface-hebrew {
  direction: rtl;
}
.interface-hebrew .int-en,
.interface-english .int-he {
  display: none;
}
.interface-hebrew #panelWrapBox {
  direction: rtl;
}
.interface-english #panelWrapBox,
.readerApp.interface-english .readerPanel {
  direction: ltr;
}
#panelWrapBox {
  position: absolute;
  height: calc(100% - 60px);
  box-sizing: border-box;
}
.multiPanel #panelWrapBox {
  top: 60px;
}
#panelWrapBox.wrapBoxScroll {
  overflow-x: scroll;
  overflow-y: hidden;
}
.singlePanel #panelWrapBox {
  padding-top: 0;
  height: 100%;
  top: 0;
}
.headerInner {
  position: absolute;
  top: 0;
  left: 0;
  width: 100%;
  height: 60px;
  background: white;
  z-index: 1001;
  box-sizing: border-box;
  padding: 0 30px;
  display: flex;
  justify-content: space-between;
  align-items: center;
}
.headerOnly .headerInner, .headerInner.boxShadow {
  box-shadow: 0 1px 3px rgba(0,0,0,0.2);
}
.interface-hebrew .header {
  direction: rtl;
}
.headerInner .headerNavSection {
  display: flex;
  justify-content: flex-start;
}
.headerInner .headerNavSection a {
  font-size: 16px;
  color: #666;
  margin-inline-end: 30px;
  font-weight: 500;
  line-height: 26px;
  vertical-align: middle;
}
.headerInner .headerLinksSection {
  display: flex;
  justify-content: flex-end;
  min-width: 40%;
  align-items: center;
}
.header .header-nav {
  margin-top: 1px;
}
.header .header-links {
  margin-top: 1px;
}
.header .textLink,
.header .home,
.header .menuButton,
.header .my-profile,
.header .notifications,
.header .readerNavMenuSearchButton {
  cursor: pointer;
}
.header .textLink,
.header .menuButton,
.header .my-profile,
.header .readerNavMenuSearchButton {
  display: inline-block;
  color: #999;
  border: none;
  background: transparent;
  padding: 0;
}
.header .my-profile,
.header .notifications {
  display: inline-block;
  vertical-align: middle;
}
.header .textLink,
.header .menuButton,
.header .my-profile {
  font-size: 24px;
  line-height: 24px;
  margin-top: 2px;
}
.header .searchBox {
  overflow: hidden;
  display: flex;
  align-items: center;
  padding: 0;
  text-align: inherit;
  background: #EDEDEC;
  border-radius: 250px;
  width: 140px;
  height: 30px;
}
.header .searchBox.searchFocused {
  width: 280px;
}
.header .searchBox input {
  background-color: transparent; /*for firefox */
  padding: 0;
  flex: 1;
  height: 100%;
  margin-bottom: 1px;
  font-size: var(--serif-body-font-size);
}
.header .searchBox input::placeholder {
  font-style: normal;
}
.header .search {
  outline: none;
  border: none;
  box-shadow: none;
  color: black;
  font-size:  18px;
  margin: 0;
  width: 100px;
}
.header .searchFocused .search {
  width: 200px;
}
.header .search.hebrewSearch {
  font-size: 18px;
}
.mobileNavMenu {
  position: fixed;
  height: calc(100vh - 60px);
  box-sizing: border-box;
  top: 60px;
  width: 100%;
  background-color: white;
  left: 0;
  z-index: 1000;
  overflow-y: scroll;
}
div:has(#bannerMessage) + .readerApp.singlePanel .mobileNavMenu {
  position: fixed; /*This takes the 60px of the header plus 120px of the banner into account */
  height: calc(100vh - 180px);
  top: 180px;
}
@supports not selector(:has(a, b)) {
  /* Fallback for when :has() is unsupported */
  .mobileNavMenu {
    position: absolute;
  }
}

.mobileNavMenu.closed {
  display: none;
}
.mobileNavMenu .searchLine {
  padding: 15px 10px;
  border-bottom: 1px solid #EDEDEC;
}
.header .mobileNavMenu .searchBox,
.header .mobileNavMenu .searchBox.searchFocused
.header .mobileNavMenu .searchBox .search,
.header .mobileNavMenu .searchBox.searchFocused .search {
  width: 100%;
}
.header.mobile .ui-autocomplete {
  width: 100% !important;
}
.mobileNavMenu a,
.mobileInterfaceLanguageToggle {
  display: block;
  color: #666;
  font-size: 16px;
  padding: 15px;
  border-bottom: 1px solid #EDEDEC;
}
.mobileNavMenu a > img,
.mobileInterfaceLanguageToggle img {
  margin-inline-end: 15px;
  width: 16px;
  height: 16px;
  position: relative;
  top: 3px;
}
.mobileNavMenu a > img.blackIcon {
  opacity: 0.4;
}
.mobileNavMenu a.blue {
  background-color: var(--sefaria-blue);
  color: white;
  border-bottom: unset;
}
.mobileNavMenu a.blue img {
  filter: invert(1);
  opacity: 1;
}
.mobileNavMenu .mobileAccountLinks {
  background-color: #FBFBFA;
  border-top: 1px solid #CCC;
  border-bottom: 1px solid #CCC;
}
.mobileNavMenu .mobileAccountLinks img {
  opacity: 1;
}
.mobileNavMenu .mobileAccountLinks .login {
  display: block;
  padding: 15px;
}
.mobileNavMenu .profile-pic {
  display: inline-block;
  margin-inline-end: 11px;
  position: relative;
  top: 4px;
}
.mobileNavMenu .mobileAccountLinks .accountLinks {
  display: block;
}
.header .mobileInterfaceLanguageToggle .int-en,
.header .mobileInterfaceLanguageToggle .int-he {
  display: inline;
}
.mobileInterfaceLanguageToggle a {
  display: inline;
  padding: 0;
  border: none;
}
.mobileInterfaceLanguageToggle .separator {
  margin: 0 7px;
  font-size: 13px;
}
.mobileInterfaceLanguageToggle .inactive {
  color: #999;
}
.mobileNavMenu .logout {
  color: #999;
}
.ui-autocomplete .ui-menu-item.search-override {
  border-bottom: solid 1px #ccc;
  padding-top: 12px;
}
.ui-autocomplete .ui-menu-item.hebrew-result a {
  direction: rtl;
}
.ui-autocomplete .ui-menu-item.english-result a {
  direction: ltr;
}
.header .home {
  margin-top: 2px;
}
.header .home img {
  vertical-align: middle;
  height: 25px;
  margin-top: -7px;
  width: 92px;
}
.interface-hebrew .header .home img {
  width: 77px;
}
.header .accountLinks {
  display: flex;
  align-items: center;
  font-size: 16px;
  margin-top: 2px;
  color: #666;
}
.header .accountLinks > * {
  margin-inline-start: 17px;
  position: relative;
}
.header .accountLinks.anon a {
  margin: 0;
}
.header .accountLinks.anon a:nth-last-child(2){
  background: #FFFFFF;
  border: 1px solid #EDEDEC;
  box-sizing: border-box;
  border-radius: 6px;
}
.accountLinks .help {
  margin-inline-start: 23px;
  margin-top: 3px;
}
.loggedIn .help {
  margin-inline-start: 17px;
}
.loggedIn .help img {
  height: 24px;
  margin-bottom: 3px;
}
.accountLinks.anon .help {
  margin-top: 6px;
}
.headerLinksSection .help {
  display: flex;
  justify-content: center;
  align-items: center;
  height: 100%;
  margin-top: 4px;
}
.header .interfaceLinks {
  display: flex;
  justify-content: center;
  align-items: center;
  color: #666;
  cursor: pointer;
  -webkit-margin-start: 20px;
  -moz-margin-start: 20px;
  margin-inline-start: 10px;
}
.header .interfaceLinks img {
  height: 18px;
  width: 18px;
  vertical-align: middle;
  margin-inline-end: 2px;
}
.header .interfaceLinks a.interfaceLinks-button{
  display: flex;
  justify-content: center;
  align-items: center;
}
.header .interfaceLinks a.interfaceLinks-button::after {
  display: inline-block;
  background: no-repeat url("/static/icons/chevron-down.svg");
  height: 10px;
  width: 12px;
  vertical-align: middle;
  content: "";
  transform: scale(0.75);
}
.header .interfaceLinks .interfaceLinks-menu {
  top: 35px;
  position: absolute;
  z-index: 1;
  width: 150px;
  background: #FBFBFA;
  box-shadow: 0px 1px 3px rgba(0, 0, 0, 0.25);
  border-radius: 6px;
  display:none;
  overflow:hidden;
}
.header .interfaceLinks .interfaceLinks-menu.profile-menu {
  top: 10px;
  display: block;
}
.header .interfaceLinks .interfaceLinks-menu .interfaceLinks-header.profile-menu {
  padding: 10px 17px 10px 17px;
  font-weight: 700;
  color: #000000;
  height: 23px;
}
.header .interfaceLinks .interfaceLinks-menu.profile-menu .profile-menu-middle {
  margin-top: 5px;
  margin-bottom: 5px;
}
.interface-english .header .interfaceLinks .interfaceLinks-menu {
  right: 0px;
  min-width: 150px;
  width: max-content;
}
.interface-hebrew .header .interfaceLinks .interfaceLinks-menu {
  left: 0px;
  min-width: 150px;
  width: max-content;
}
.header .interfaceLinks .interfaceLinks-menu .interfaceLinks-header {
  font-style: normal;
  font-weight: normal;
  font-size: 14px;
  line-height: 18px;
  color: #999999;
  padding: 12px;
  border-bottom: 1px solid #CCCCCC;
}
.header .interfaceLinks .interfaceLinks-menu .interfaceLinks-header:not(:first-child) {
  border-top: 1px solid #CCC;
}
.interface-english .header .interfaceLinks .interfaceLinks-menu .interfaceLinks-header {
  font-family: "Roboto", "Helvetica Neue", Helvetica, sans-serif;
}
.interface-hebrew .header .interfaceLinks .interfaceLinks-menu .interfaceLinks-header {
  font-family: "Heebo", sans-serif;
}
.interfaceLinks-options {
  display: flex;
  flex-direction: column;
  padding: 4px 0;
}
.header .interfaceLinks .interfaceLinks-option {
  display: flex;
  text-decoration: none;
  font-style: normal;
  font-weight: normal;
  font-size: 16px;
  line-height: 23px;
  text-align: right;
  color: #666666;
  padding: 5px;
  direction: ltr;
}
.header .interfaceLinks .interfaceLinks-option:hover {
  background-color: var(--lighter-grey);
}
.header .interfaceLinks .interfaceLinks-menu.open {
  display: block;
}
.interface-hebrew .header .interfaceLinks .interfaceLinks-option.int-bi {
  direction: rtl;
}
.interface-english .header .interfaceLinks .interfaceLinks-option.int-bi {
  direction: ltr;
}
.header .interfaceLinks .interfaceLinks-row {
  align-items: center;
  display: flex;
  text-decoration: none;
  font-style: normal;
  font-weight: 400;
  line-height: 18px;
  text-align: right;
  color: #000000;
  font-family: "Roboto", "Heebo", "Helvetica Neue", Ariel, sans-serif;
  padding: 5px 17px 5px 17px;
  font-size: 14px;
  text-decoration-color: #666666;
  height: 23px;
}
.header .interfaceLinks .interfaceLinks-row:hover {
  background-color: var(--lighter-grey);
}
div.interfaceLinks-row a:hover {
  text-decoration: none;
}
.header .interfaceLinks .interfaceLinks-row.languages {
  display: flex;
}
div.interfaceLinks-row a.active {
  color: #000000;
  display: flex;
  order: -1;
}
div.interfaceLinks-row a.active::after {
  content: "•";
  padding: 0 4px;
}
div.interfaceLinks-row a {
  color: #666666;
  display: flex;
}
.header .interfaceLinks .interfaceLinks-row.bottom {
  font-size: 14px;
  text-decoration-color: #000000;
}
.header .interfaceLinks .interfaceLinks-menu.profile-menu .interfaceLinks-hr {
  border-top:  1px solid #CCCCCC;
  margin-top: 0px;
  margin-bottom: 0px;
}
.header .interfaceLinks .interfaceLinks-row.logout {
  font-size: 14px;
  color: #666666;
  padding-top: 5px;
  margin-top: 5px;
  margin-bottom: 5px;
}
.header .profile-menu-he {
  color: #666666;
}
.header .interfaceLinks .interfaceLinks-option::before {
  content: "";
  font-family: FontAwesome;
  color: #999;
  font-weight: normal;
  font-size: 13px;
  font-style: normal;
  padding: 0 15px;
}
.header .interfaceLinks .interfaceLinks-option.active {
  order: -1;
}
.header .interfaceLinks .interfaceLinks-option.active::before {
  content: "\f00c";
  padding: 0 8px;
}
@media screen and (max-width: 910px) {
  .header .headerInner {
    padding: 0 15px;
  }
  .header .accountLinks .login {
    padding: 5px 5px;
  }
  .header .accountLinks {
    margin-inline-start: 5px;
  }
}
@media screen and (max-width: 780px) {
  .header .donate {
    display: none;
  }
}
@media screen and (max-width: 700px) {
  .multiPanel .header .home {
    display: none;
  }
}
@media screen and (max-width: 580px) {
  .header .interfaceLinks,
  .accountLinks .help,
  .header .notifications {
    display: none;
  }
}
.header .notifications.unread::after {
  content:"";
  background-color: #CB6158;
  width: 8px;
  height: 8px;
  border-radius: 4px;
  display: block;
  top: 3px;
  right: 1px;
  position: absolute;
}
.header .login {
  color: #666;
  display: inline-block;
  line-height: 1;
  padding: 8px 15px;
}
.header .headerInner.mobile {
  padding: 0 15px;
}
.header .headerInner.mobile {
  display: flex;
}
.header .headerInner.mobile div {
  flex: 1;
}
.mobileHeaderCenter {
  text-align: center;
}
.header .headerInner.mobile .mobileHeaderLanguageToggle {
  text-align: end;
}
.mobileHeaderLanguageToggle.hebrew .en,
.mobileHeaderLanguageToggle.english .he {
  display: none;
}
.overlay {
  width: 100%;
  height: 100%;
  background-color: black;
  opacity: 0.3;
  position: fixed;
  z-index: 1001;
}
.dialogModal {
  border: none;
  background: transparent;
  display: block;
  top: -20%;
}
.dialogModal::backdrop {
  background-color: rgba(1, 1, 1, 0.7);
}
.dialogModal .modal-content {
  background-color: #fff;
  border-radius: 10px;
  box-shadow: 0 2px 10px rgba(0, 0, 0, 0.1);
  max-width: 500px;
  width: 100%;
}
.sefariaModalBox {
  transition: none;
}
#interruptingMessageBox {
  display: flex;
  justify-content: center;
  align-items: center;
  position: fixed;
  width: 100%;
  height: 100%;
  left: 0;
  right: 0;
  top: 0;
  z-index: 1001;
  opacity: 1;
  transition: opacity .3s ease-in;
}
#interruptingMessageBox.hidden {
  opacity: 0;
}
#interruptingMessageOverlay, .whiteOverlay {
  width: 100%;
  height: 100%;
  background-color: white;
  opacity: 0.7;
  position: absolute;
}
#interruptingMessage {
  max-width: 90%;
  max-height: 90%;
  box-sizing: border-box;
  position: absolute;
  padding: 18px 15px;
  z-index: 1001;
  border: 1px solid #E6E6E6;
  background-color: #FBFBFA;
  text-align: center;
  color: #666;
}
#interruptingMessage.sefariaModalContentBox {
  background-color: var(--sefaria-blue);
  color: white;
  padding: 50px 70px;
  border-color: transparent;
  border-radius: 5px;
}
@media (max-width: 450px) {
  #interruptingMessage.sefariaModalContentBox {
    max-width: 100%;
    max-height: 100%;
    width: 100%;
    height: 100%;
    border-radius: 0;
  }
}
#interruptingMessage.beitMidrashModalContentBox {
  height: 230px;
  width: 450px;
  text-align: start;
  background-color: var(--beit-midrash-grey);
  color: var(--light-grey);
  padding: 15px;
  border-color: transparent;
  border-radius: 5px;
}
@media (max-width: 450px) {
  #interruptingMessage.beitMidrashModalContentBox {
    max-width: 100%;
    max-height: 100%;
    width: 100%;
    height: 100%;
    border-radius: 0;
  }
}

#interruptingMessage.beitMidrashModalContentBox .buttonContainer {
  display: flex;
  flex-direction: row;
  width: calc(100% + 20px);
  margin: 0 -10px;
}

#interruptingMessage.beitMidrashModalContentBox button {
  margin: 10px;
}

#interruptingMessage.beitMidrashModalContentBox button.red {
  background-color: var(--responsa-red);
  color: white;
}

#interruptingMessage.beitMidrashModalContentBox .sefariaModalContent h2 {
  margin-top: 0px;
  --english-font: var(--english-sans-serif-font-family);
  --hebrew-font: var(--hebrew-sans-serif-font-family);
}

#interruptingMessage.beitMidrashModalContentBox button.light-grey {
  background-color: var(--lighter-grey);
  color: var(--dark-grey);
}

#interruptingMessage.beitMidrashModalContentBox button.dark-grey {
  background-color: var(--beit-midrash-grey);
  color: var(--light-grey);
  border: 1px var(--light-grey) solid;
}

.beitMidrashModalInnerContent {
  margin-bottom: 10px;
}

.sefariaModalContent {
  display: flex;
  flex-direction: column;
  align-items: flex-start;
  justify-content: space-between;
  height: 100%;
  font-size: 16px;
  line-height: 1.5;
}
.interface-hebrew .sefariaModalContent {
  direction: rtl;
}
.sefariaModalContent a {
  color: white;
}
.sefariaModalContent h2 {
  font-weight: normal;
  font-size: 30px;
  margin-bottom: 0px;
}
.sefariaModalInnerContent {
  display: flex;
  flex-direction: column;
  align-items: flex-start;
  margin-bottom: 40px;
}
.sefariaModalInnerContent div, .sefariaModalInnerContent h3{
  display: flex;
  align-items: center;
  text-align: start;
  padding: 10px 0;
}
.sefariaModalContent h3{
  align-items: center;
  text-align: start;
  padding: 10px 0;
  font-size: 18px;
  line-height: 1.5;
  font-weight: normal;
  margin-bottom: 10px;
  margin-top: 5px;
}
.sefariaModalBottomContent {
  font-size: 16px;
  color: #999;
}
.sefariaModalContent .button {
  width: 100%;
}
.sefariaModalInnerContent img {
  width: 16px;
  height: 16px;
  padding-right: 10px;
}
.readerApp.interface-hebrew .sefariaModalInnerContent img {
  padding-right: 0;
  padding-left: 10px;
}
#interruptingMessageContentBox {
  position: relative;
  border: 1px solid #CCC;
  background-color: white;
}
#interruptingMessageContentBox.hasColorLine{
  border-top: none;
}
.colorLine {
  width: 100%;
  height: 4px;
  z-index: 101;
  background: linear-gradient(90deg, var(--tanakh-teal) 0% 10%, var(--mishnah-blue) 10% 20%, var(--talmud-gold) 20% 30%, var(--midrash-green) 30% 40%, var(--halakhah-red) 40% 50%, var(--kabbalah-purple) 50% 60%, var(--liturgy-rose) 60% 70%, var(--philosophy-purple) 70% 80%, var(--taanitic-green) 80% 90%, var(--chasidut-green) 90% 100%)
}
#interruptingMessageClose.sefariaModalClose {
  color: white;
}
#interruptingMessageClose {
  position: absolute;
  top: 2px;
  right: 12px;
  color: #AAA;
  font-size: 32px;
  cursor: pointer;
}
#interruptingMessageContent {
  padding: 32px 32px 16px 32px;
}
#interruptingMessage h1 {
  font-style: italic;
  font-size: 28px;
  font-weight: normal;
  letter-spacing: 1px;
  text-align: center;
  margin: 0 0 30px;
  color: #333;
}
.interface-hebrew #interruptingMessage h1 {
  font-style: normal;
}

/* Styles used from previously existing modals */

.line-break {
  white-space: pre-wrap;
}

#defaultModal {
    width: 410px;
    max-height: 100%;
    max-width: 100%;
}

.interface-english #defaultModal {
    text-align: left;
}

.interface-hebrew #defaultModal {
    text-align: right;
    direction: rtl;
}

#defaultModalBody {
    color: #555555;
    margin-top: 0;
}

#defaultModalBody .reactMarkdown {
  font-family: "adobe-garamond-pro", Georgia, serif;
}

#defaultModal #defaultModalBody .sub {
    color: var(--medium-grey);
    font-size: 12px;
    font-family: "Roboto", "Helvetica Neue", Helvetica, sans-serif;
}

#defaultModal .button {
    margin-bottom: 20px;
}

#defaultModal img {
    max-width: 100%;
}

#defaultModal .buttons {
    text-align: right;
}

.leader {
    font-weight: bold;
}

.center {
    text-align: center;
}

#email-input-wrapper {
    display: flex;
    align-items: flex-start;
    flex-direction: column;
}

.newsletterInput#email-input {
    width: 300px;
    padding: 10px;
    margin-bottom: 20px;
    border-radius: 7px;
    border: 1px solid #EEEEEE;
    color: var(--beit-midrash-grey);
}

.header .my-profile img {
  height: 24px;
  width: 24px;
  border-radius: 50%;
  display: block;
}
.header .readerNavMenuMenuButton {
  margin: 0 8px 0 6px;
  font-size: 17px;
}
.readerNavMenuSearchButton {
  position: relative;
  margin: 0 9px 0 7px;
  top: -2px;
}
.header .readerNavMenuSearchButton {
  top: 2px;
}
.readerNavTop .readerNavMenuSearchButton {
  top: 0;
}
.readerNavMenuSearchButton img {
  height: 18px;
  width: 18px;
  opacity: 0.4;
}
.sidebarSearch .readerNavMenuSearchButton img {
  margin-top: 12px;
}
.header .headerNavContent {
  position: absolute;
  height: 100%;
  width: 100%;
  box-sizing: border-box;
  top: 0;
  padding-top: 60px;
  z-index: 1000;
}
.ui-autocomplete {
  position: absolute;
  background: white;
  list-style-type: none;
  padding: 6px 0;
  box-shadow: 0 1px 3px rgba(0,0,0,.2);
  border-bottom-left-radius: 6px;
  border-bottom-right-radius: 6px;
  z-index: 1000000 !important;
  --english-font: var(--english-serif-font-family);
  --hebrew-font: var(--hebrew-serif-font-family);
}
.header > .ui-autocomplete {
  z-index: 1000 !important;
}
.ui-autocomplete .ui-menu-item {
  display: flex;
  padding: 6px 12px;
}
.ui-autocomplete .ui-menu-last-item {
  border-top:  1px solid var(--lighter-grey);
  display: flex;
  padding: 6px 12px;
}
.interface-hebrew .ui-autocomplete .ui-menu-item {
  direction: rtl;
  text-align: right;
}
.ui-autocomplete .ui-menu-item img {
  display: inline-block;
  opacity: .4;
  height: 18px;
  width: 18px;
}
.ui-autocomplete .ui-menu-item img.ac-img-User {
  opacity: 1;
}
.ui-autocomplete .ui-menu-item a {
  display: inline-block;
  line-height: 21px;
  font-size: 19px;
  color: #000;
  cursor: pointer;
  margin: 0 10px;
  vertical-align: top;
}
.ui-autocomplete .ui-menu-item.ui-state-focus {
  background: #EDEDEC;
}
.ui-helper-hidden-accessible {
  display: none;
}
.interface-hebrew .ui-autocomplete .ui-menu-item a {
  direction: rtl;
  text-align: right;
}
#globalWarningMessage {
  position: fixed;
  width: 100%;
  z-index: 1000;
  text-align: center;
  bottom: 0;
  color: white;
  background-color: #EFB4B6;
  padding: 14px 20px;
  box-sizing: border-box;
}
#globalWarningMessage .close {
 float: right;
 cursor: pointer;
 font-size: 20px;
}
.multiPanel .readerPanelBox {
  box-sizing: border-box;
}
.readerPanelBox {
  position: absolute;
  height: 100%;
  width: 100%;
  direction: ltr; /* Even in Hebrew Interface we want scroll bars on the right */
}
.readerPanelBox + .readerPanelBox {
  border-left: 1px solid #eee;
}
.readerPanelBox.sidebar {
  border-left: none;
}
.readerPanel {
  position: relative;
  width: 100%;
  height: 100%;
  overflow: hidden;
  background-color: inherit;
}
.readerContent {
  width: 100%;
  height: calc(100% - 60px);
  background-color: inherit;
}
.dark .readerContent {
  color: white;
}
.readerContent .readerError {
  padding: 100px 150px;
}
.readerContent .readerError .readerErrorText {
  padding-top: 20px;
  font-size: .8em;
}
.textColumn {
  width: 100%;
  height: 100%;
  overflow-y: scroll;
  overflow-x: hidden;
  -webkit-overflow-scrolling: touch;
  position: relative;
  box-sizing: border-box;
  background-color: inherit;
}
.textColumn .loadingMessage.base,
.sheetsInPanel .loadingMessage {
  margin: 30px 0;
  color: #999;
  font-size: 16px;
  font-style: normal;
  text-align: center;
  padding: 0 6px 4px;
}
.textColumn .loadingMessage.base.prev {
  margin: 70px 0 0 0;
}
.textColumn .loadingMessage.base.next {
  margin: 30px 0 70px;
  height: calc(100% - 128px);  /* The 128px here appears to be the minimum needed to keep a line on the screen when scrolling passes loaded content) */
}
.textColumn .textRange.loading + .textRange.loading {
  display: none;
}
.int-he .int-he {
  font-size: inherit;
}
.readerPanel .content {
  direction: ltr; /* Even in Hebrew Interface, we want scroll bars on the right */
}
.readerPanel .he {
  direction: rtl;
  text-align: right;
  unicode-bidi: initial;
}

.interface-hebrew .readerPanel .en {
  direction: ltr;
}
.interface-hebrew .readerPanel.bilingual .en {
  direction: ltr;
}
.interface-hebrew .readerPanel .contentInner,
.interface-hebrew .readerPanel .columnLayout,
.interface-hebrew .readerControls,
.interface-hebrew .readerPanel .textRange,
.interface-hebrew .readerPanel .readerNavMenu .gridBox,
.interface-hebrew .readerPanel.bilingual .readerNavMenu .gridBox,
.readerPanel.hebrew .readerNavSection,
.readerPanel.hebrew .readerNavMenu .gridBox {
  direction: rtl;
}
.interface-english .readerPanel.hebrew .readerNavMenu .readerTocResources .gridBox {
  direction: ltr;
}
.interface-english .readerPanel .readerNavMenu,
.readerPanel.english .readerNavSection,
.readerPanel.english .readerNavMenu .gridBox{
  direction: ltr;
}
.readerPanel.bilingual .readerNavSection,
.readerPanel.bilingual .readerNavMenu .gridBox {
  direction: ltr;
}
.readerPanel.english .contentText .he,
.readerPanel.hebrew .contentText .en,
.readerPanel.english .contentSpan.primary,
.readerPanel.english .languageToggle .he,
.readerPanel.hebrew .contentSpan.translation,
.readerPanel.hebrew .languageToggle .en,
.readerPanel.hebrew .en .englishAvailableTag {
  display: none;
}
.readerPanel.english .versionsTextList .primary,
.readerPanel.hebrew .versionsTextList .translation {
  display: block;
}

.readerPanel.english .he.heOnly{
  display: inline;
  text-align: right;
}
.readerPanel.english .en {
  display: inline;
}
.readerPanel.hebrew .he {
  display: inline;
  text-align: right;
}
.readerPanel.english .heOnly .he,
.readerPanel.bilingual .heOnly .he,
.readerPanel.english .enOnly .en,
.readerPanel.bilingual .enOnly .en {
  display: inline;
}
.languageToggle {
  display: inline;
  line-height: 32px;
}
.languageToggle img {
  opacity: 0.4;
  height: 18px;
  width: 18px;
}
.bilingual .languageToggle .he {
  display: none;
}
.loadingMessage {
  font-size: 14px;
  font-style: italic;
}
.bilingual .loadingMessage .he {
  display: none;
}
.readerPanel.light {
  background-color: white;
}
.readerPanel.sepia {
  background-color: #f7f7f7;
}
.readerPanel.dark {
  background-color: #333331;
}
.readerNavMenu,
.homeFeedWrapper {
  position: absolute;
  display: flex;
  flex-direction: column;
  top: 0;
  left: 0;
  width: 100%;
  height: 100%;
  box-sizing: border-box;
}
.readerNavMenu .content,
.homeFeedWrapper .content {
  box-sizing: border-box;
  overflow-y: scroll;
  -webkit-overflow-scrolling: touch;
  font-size: 16px;
}
.readerNavMenu .content {
  padding: 60px 0 0 0;
}
.singlePanel .readerNavMenu .content {
  padding: 85px 0 0 0;
}
.singlePanel .readerNavMenu .categoryColorLine {
  top: 60px;
}
.singlePanel .readerNavMenu.bookPage:not(.fullBookPage) .content {
  padding-top: 25px;
}
.singlePanel .readerNavMenu.bookPage:not(.fullBookPage) .categoryColorLine {
  top: 0;
}
.readerNavMenu.compare .content,
.readerNavCategoryMenu.compare .content,
.bookPage.compare .content {
  padding: 30px 10px;
}
.readerNavMenu .content .contentInner {
  width: 725px;
  margin: 0 auto;
  min-height: 520px;
  max-width: 100%;
  box-sizing: border-box;
  padding-bottom: 70px;
  padding-inline-start: 30px;
  padding-inline-end: 30px;
}
.homeFeedWrapper .content .contentInner {
  max-width: none;
}
.homeFeedWrapper.userStats .content .contentInner {
  max-width: 660px;
  margin: 0 auto;
}
.navTitle {
  display: flex;
  flex-direction: row;
  justify-content: space-between;
  margin-bottom: 40px;
}
.navTitle.tight {
  margin-bottom: 15px;
}
.readerNavMenu .navTitle h1,
.singlePanel .readerNavMenu .navTitle h1 {
  margin-bottom: 0;
}
.navTitle + .dedication {
  margin-bottom: 20px;
}
.navSidebarModule + .dedication {
  margin-top: -30px;
}
.navTitle .languageToggle,
.tocTitle .languageToggle,
.header .languageToggle {
  text-align: center;
  color: #ccc;
  display: inline-flex;
  width: 32px;
  height: 32px;
  border: 1px solid #ccc;
  border-radius: 6px;
  cursor: pointer;
  font-size: 22px;
  flex-direction: row;
  align-items: center;
  justify-content: center;
}
.navTitleTab {
  margin-inline-end: 26px;
  color: #999;
}
.navTitleTab:hover {
  color: inherit;
  text-decoration: none;
}
.navTitleTab.current {
  color: inherit;
  pointer-events: none;
}
.readerNavMenu h1 .navTitleTab img {
  height: 14px;
  margin-inline-end: 6px;
}
.readerNavMenu h1 .navTitleTab.current img {filter: brightness(0.5);}
.sidebarLayout {
  display: flex;
  flex-direction: row;
}
@media (max-width: 700px) {
  .sidebarLayout {
    flex-direction: column;
  }
}
@media (min-width: 1485px) {
  .sidebarLayout {
    max-width: 1485px; /*assuming inner is 665 and sidebar 420*/
    margin: 0 auto;
  }
}
.sidebarLayout h1 {
  --english-font: var(--english-sans-serif-font-family);
  --hebrew-font: var(--hebrew-sans-serif-font-family);
}
.interface-hebrew .sidebarLayout {
  direction: rtl;
}
.readerPanel.hebrew .followsContentLang {
  direction: rtl;
}
.navSidebar {
  width: 420px;
  background-color: #FBFBFA;
  /* HACK: add grey background beyond bounding box of sidebar by utilizing negative margins! */
  border-top: 80px solid #FBFBFA;
  border-bottom: 120px solid #FBFBFA;
  margin: -80px 0 0 0;
}
.singlePanel .navSidebar {
  width: 100%;
  margin: 20px 0 0 0;
  padding: 30px 0 0 0;
  border: none;
}


.navSidebarModule {
  font-size: 16px;
  color: #666;
  margin-bottom: 34px;
  padding: 0 44px;
}
.navSidebarModule #history .fa {
  font-size: small;
}
.connectionsPanel .navSidebarModule{
  padding: initial;
}
.singlePanel .navSidebarModule {
  padding: 0 15px;
}
.singlePanel .contentInner .navSidebarModule {
  padding: 0;
}
.singlePanel .contentInner .navSidebarModule h1 {
  border: none;
  padding: 0;
}
.singlePanel .recentlyViewed {
  background-color: var(--lightest-grey);
  padding-inline: 10px 10px;
  margin-inline: -15px -15px;
  margin-block: -5px -5px;
}
.singlePanel .recentlyViewed ul {
  display: revert;
}
.singlePanel .recentlyViewed #header {
  margin-block-end: 10px;
  margin-inline: 10px 10px;
  padding-block: 5px 5px;
  border-bottom: 1px solid var(--light-grey);
  display: flex;
  justify-content: space-between;
}
.singlePanel .recentlyViewed #header h1 {
  margin-bottom: 0;
}
.singlePanel .recentlyViewed #header h1 span {
  font-size: 16px;
  font-family: "Roboto", "Heebo", "Helvetica Neue", Ariel, sans-serif;
}
.singlePanel .recentlyViewed #header a {
  margin-block-start: 5px;
}
.singlePanel .recentlyViewed #history span {
  color: var(--medium-grey);
}

.gDocAdvertBox {
  margin-top: 50px;
  background: var(--lighter-grey);
  padding: 20px;
  border-radius: 6px;
}
.gDocAdvertBox span  {
  font-family: "Roboto", "Helvetica Neue", "Helvetica", sans-serif;;
  font-size: 16px;
  font-weight: 400;
  line-height: 19px;
  letter-spacing: 0em;
  color: var(--dark-grey);
}
.gDocAdvertBox span #newExtension {
  font-weight: 600;
}
.gDocAdvertBox #installNow {
  margin-top: 18px;
  width: 99px;
  height: 30px;
}
.interface-hebrew .gDocAdvertBox #installNow {
  width: 120px;
}

.gDocAdvertBox #installNow a {
  border-radius: 6px;
  text-align: center;
  background: #FFFFFF;
  color: var(--dark-grey);
  text-decoration: none;
  padding: 4px 9px;
  font-family: "Roboto", "Helvetica Neue", "Helvetica", sans-serif;
  font-size: 16px;
  font-weight: 400;
  line-height: 19px;
  letter-spacing: 0em;
}
.gDocAdvertBox a {
  font-family: "Roboto", "Helvetica Neue", "Helvetica", sans-serif;
  font-size: 16px;
  font-weight: 400;
  line-height: 19px;
  letter-spacing: 0em;
  text-decoration: underline;
}
.readerPanel .navSidebarModule h3,
.readerPanel .navSidebarModule h1,
.readerPanel .bookPage h3{
  margin: 0 0 20px;
  font-size: 22px;
  text-transform: none;
  letter-spacing: 0;
  border-bottom: 1px solid var(--light-grey);
  padding-bottom: 14px;
  font-weight: 500;
  height: auto;
}
.navSidebarModule.blue {
  background-color: var(--sefaria-blue);
  color: white;
  padding: 34px 44px 45px;
}
.singlePanel .navSidebarModule.blue {
  padding: 34px 15px 45px;
}
.readerPanel .navSidebarModule.blue h3 {
  color: white;
}
.navSidebarIcon {
  height: 18px;
  width: 18px;
  margin-inline-end: 10px;
  vertical-align: middle;
  margin-top: -4px;
}
.navSidebarLink {
  font-size: 16px;
  margin-bottom: 10px;
}
.navSidebarLink a {
  color: black;
}
.navSidebarLink.gray a {
  color: #666;
}

.navSidebarLink > ul {
  font-size: 18px;
  margin-top: 16px;
  display: flex;
  flex-wrap:wrap;
  padding: 0;
  margin: 0;
}
.singlePanel .recentlyViewed .navSidebarLink {
  padding-inline-start: 25px;
  padding-inline-end: 25px;
}
.multiPanel .recentlyViewed #history span::after {
  content: "\203A";
}
.navSidebarLink > ul > li {
  display: inline;
}
.navSidebarLink > ul > li:after {
  content: "\2022";
  white-space:pre;
  margin: 0 5px;
}

.navSidebarLink > ul > li:last-child:after {
  content: none;
}

.navSidebarLink .languageItem, .translationsPage .languageItem {
  display: inline;
  font-size: 18px;
}

.navSidebarLink.language {
  font-size: 18px;
  margin-top: 16px;
  display: flex;
  flex-wrap:wrap;
}

.navSidebarLink.ref {
  font-size: 18px;
}
.navSidebar .linkList {
  margin-top: 20px;
}
.navSidebarModule .button {
  margin: 12px 0 0 0;
}
.navSidebarModule .button img {
  filter: invert(1);
  height: 18px;
  width: 18px;
  margin-inline-end: 10px;
  vertical-align: middle;
  margin-top: -2px;
}
.navSidebar .button.white img {
  filter: none;
  opacity: .6;
}
.navSidebar .button.appButton.white img {
  opacity: 1;
}
.navSidebar .button.appButton.ios img {
  margin-top: -5px;
}
.navSidebar .button + .button {
  margin-inline-start: 7px;
}
.navSidebar .button.get-start {
  height: 39px;
  width: 221px;
  display: flex;
  align-items: center;
  justify-content: center;
  margin-left: 0;
  margin-right: 0;
}
.navSidebar .button .get-start {
  white-space: nowrap;
  size: 16px;
}
.navSidebar .button.get-start img {
  filter: unset;
}
.navSidebar .readingsSection {
  margin-bottom: 15px;
}
.navSidebar .readingsSectionTitle {
  margin-bottom: 8px;
  display: block;
}
.navSidebar a.allLink {
  color: #999;
  font-size: 13px;
}
.navSidebar a.moreLink:hover {
  color: inherit;
  cursor: pointer;
}
.navSidebar a.inTextLink,
.translationsDesc  a.inTextLink {
  color: inherit;
  text-decoration: underline;
  margin-inline-start: 5px;
}
.navSidebar .newsletterSignUpBox {
  margin-top: 20px;
}
.navSidebar .newsletterSignUpBox .newsletterInput {
  width: 100%;
  box-sizing: border-box;
  box-shadow: 0px 1px 3px rgba(0, 0, 0, 0.25);
  border: none;
}
.navSidebarModule.wide {
  display: flex;
  margin-bottom: 0;
}
.navSidebarModule.wide div:first-child {
  flex: 1;
}
.navSidebarModule.wide .button {
  margin-top: 0;
}
.navSidebarModule .authorByLine {
  margin-bottom: 15px;
}
.navSidebarModule .imageModuleImage {
  width: 100%;
  box-sizing: border-box;
  border: 1px solid var(--lighter-grey);
}
.aboutTextMetadata {
  margin-bottom: 20px;
}
.aboutTextMetadata .aboutTextComposedText,
.aboutTextMetadata .aboutTextAuthorText {
  color: black;
}
.readerNavTop {
  width: 100%;
  background-color: #FBFBFA;
  border-bottom: 1px solid #E2E2E1;
  box-sizing: border-box;
  height: 60px;
  z-index: 1;
  padding: 10px 25px 10px 25px;
  vertical-align: middle;
  display: flex;
  justify-content: space-between;
  align-items: center;
  line-height: 60px;
}
.interface-hebrew .readerNavTop {
  direction: rtl;
}
.readerNavTop .readerNavTopStart {
  display: flex;
  align-items: center;
  justify-content: flex-start;
}
.singlePanel .readerNavTop {
  padding: 0 10px;
}
.readerNavTop.colorLineOnly {
  height: auto;
  border-bottom: none;
  padding: 0;
}
.readerPanel .readerNavTop h2 {
  margin: 0;
  font-weight: 400;
  color: black;
}
.readerNavTop .readerNavTopCategory .en {
  font-family: "adobe-garamond-pro", "Crimson Text", Georgia, serif;
}
.readerNavTop .readerNavTopCategory .he {
  font-family: "Taamey Frank", "adobe-garamond-pro", "Crimson Text", Georgia, "Times New Roman", serif;
}
.readerNavMenu .readerSearch {
  margin: 0;
  width: 60%;
  box-sizing: border-box;
  border: none;
  background-color: inherit;
  font-size: 18px;
  font-family: "adobe-garamond-pro", "Crimson Text", Georgia, serif;
  height: 48px;
}
.readerNavMenu .readerSearch:focus {
  outline: 0;
}
.readerNavTop .readerNavMenuSearchButton,
.readerNavTop .readerNavMenuCloseButton,
.readerNavTop .readerNavMenuMenuButton,
.readerNavTop .readerOptions {
  text-align: left;
  box-sizing: border-box;
  color: #999;
  float: left;
  font-size: 20px;
  cursor: pointer;
  display: flex;
  align-items: center;
}
.readerNavMenuCloseButton:hover {
  text-decoration: none;
}
.readerNavTop .readerNavMenuCloseButton {
  display: block;
  font-size: 46px;
  padding: 0;
  margin-top: -6px;
}
.readerNavMenuCloseButton:hover {
  text-decoration: none;
}
.readerNavTop .readerNavMenuCloseButton .fa {
  font-size: 20px;
}
.readerNavTop .readerOptions {
  float: right;
  text-align: right;
  display: flex;
  align-items: center;
  width:27px;
}
.sefariaLogo img {
  width: 110px;
}
.readerNavTop .sefariaLogo img {
  vertical-align: middle;
}
.readerNavTop .searchBox {
  display: flex;
  align-items: center;
  justify-content: flex-start;
}
.interface-hebrew .sidebarSearch .searchBox,
.interface-hebrew .sidebarSearch .version,
.interface-hebrew .sidebarSearch .result-title {
  direction: rtl;
}
.sidebarSearch .searchBox {
  display: flex;
  align-items: center;
  padding: 0;
  text-align: inherit;
  background: var(--lighter-grey);
  border-radius: 250px;
  width: 100%;
  height: 30px;
  margin-bottom: 0;
}

.sidebarSearch .searchBox input {
  background: transparent;
  outline: none;
  border: none;
  box-shadow: none;
  font-size: var(--serif-body-font-size);
  width: 100%;
}

.ai-info-messages-box {
  background-color: rgb(251, 251, 250);
  border-radius: 6px;
  box-shadow: rgba(0, 0, 0, 0.25) 0px 1px 3px 0px;
  color: rgb(102, 102, 102);
  cursor: default;
  display: block;
  font-family: "Cardo", "Meltho", "HebrewInEnglish Serif Font", "adobe-garamond-pro", "Crimson Text", Georgia, "Times New Roman", serif, "Noto Sans Samaritan";
  font-size: 16px;
  margin-inline-start: 10px;
  min-width: 150px;
  overflow-x: hidden;
  overflow-y: hidden;
  width: 198px;
  z-index: 1;
}

.ai-info-first-message {
  border-bottom-color: rgb(204, 204, 204);
  border-bottom-style: solid;
  border-bottom-width: 0.833333px;
  color: #666666;
  cursor: default;
  font-size: 14px;
  font-style: normal;
  font-weight: 400;
  line-height: 18px;
  padding-bottom: 6px;
  padding-left: 12px;
  padding-right: 12px;
  padding-top: 12px;
}
.ai-info-first-message* {
  font-family: "Roboto", "Helvetica Neue", Helvetica, sans-serif;
}
.ai-info-messages-box a{
  color: #4B71B7;
}
.ai-info-messages-box .ai-info-messages-hr {
  margin-top: 0px;
  margin-bottom: 0px;
}
.ai-info-messages-box *{
  font-family: "Roboto", "Helvetica Neue", Helvetica, sans-serif;
}
.guideHeader .ai-info-tooltip {
  display: inline;
  float: inline-end;
}

.guideHeader .ai-message {
  left: -180px;
}
.guideHeader .ai-info-tooltip .ai-info-icon {
  margin-top: 5px;
}
.ai-info-last-message {
  align-items: center;
  display: flex;
  line-height: 18px;
  color: #666666;
  font-family: "Roboto", "Heebo", "Helvetica Neue", Ariel, sans-serif;
  padding: 2px 12px 2px 12px;
  font-size: 14px;
  height: 23px;
}
.ai-message {
  z-index: 1;
  position: absolute;
  left: -180px;
  opacity: 0;
  visibility: hidden;
  transition: opacity 2s ease, visibility 0s 2s;
}

.ai-message.visible {
  opacity: 1;
  visibility: visible;
  transition: opacity 0.5s ease;
}

.ai-info-tooltip .ai-info-icon{
  margin-top: 12px;
  margin-inline-end: -2px;
}
.ai-info-tooltip{
  position: relative;
}

.sidebarSearch .searchTopMatter,
.sidebarSearch .searchTopic {
  display: none;
}
.sidebarSearch .result-title {
  padding: 14px 0 14px 0;
  font-size: var(--serif-body-font-size);
  border-top: 1px solid var(--lighter-grey);
  margin-top: 14px;
  color: var(--dark-grey);
}

.sidebarSearch .similar-results {
  margin-inline-start: 30px;
}

.sidebarSearch .snippet.he,
.sidebarSearch .snippet.en {
  font-size: var(--serif-body-font-size);
  display: block;
}

.sidebarSearch .colorBarBox {
  border-inline-start: none;
  padding-inline-start: 0;
}

.readerNavTop .searchBox .readerNavMenuSearchButton {
  margin: 0 5px 0 10px;
}
.interface-hebrew .readerNavTop .searchBox .readerNavMenuSearchButton {
  margin: 0 10px 0 5px;
}
.readerNavTop .searchBox .readerSearch {
  flex: 1;
}
.readerNavMenu h1,
.readerNavMenu h2.styledH1 {
  text-align: start;
  color: #666;
  position: relative;
  font-size: 22px;
  font-weight: 500;
  margin: 0 0px 30px 0;
  height: auto;
  text-transform: none;
}
.singlePanel .readerNavMenu h1,
.singlePanel .readerNavMenu h2.styledH1 {
  margin-bottom: 10px;
}
.readerNavMenu h1 img {
  margin-inline-end: 9px;
}
.readerNavMenu h1 :not(.languageToggle) .en {
  font-family: "Roboto", "Helvetica Neue", "Helvetica", sans-serif;
}
.readerNavMenu h1 .button {
  position: absolute;
  right: 0;
  top: 0;
  padding: 0;
  margin: 0;
  line-height: 26px;
}
.singlePanel .readerNavCategoryMenu .readerTocTopics.content {
  padding-top: 30px;
}
.topicPanel .readings {
  margin-bottom: 40px;
}
.topicPanel .readings .parasha-date {
  font-style: italic;
}
.topicPanel .readings .parasha-date > span:first-child::after {
  content: '•';
  color: #999;
  font-size: 15px;
  margin: 0 5px;
}
.topicPanel .readings .sectionTitleText {
  margin-top: 15px;
}
.topicPanel .readings .sectionTitleText .int-en,
.topicPanel .readings .sectionTitleText .int-he {
  font-size: 16px;
  line-height: 18.75px;
  text-transform: initial;
}
.topicPanel .readings .parasha .navSidebarLink {
  margin-bottom: 0;
}
.topicPanel .readings .parasha .aliyot {
  margin-inline-start: 25px;
}
.topicPanel .readings .haftarot {
  display: flex;
  flex-direction: column;
}
.topicPanel .mainColumn {
  padding: 0 40px 80px;
}
@media (max-width: 450px) {
  .topicPanel .mainColumn,
  .interface-hebrew .topicPanel .mainColumn {
    padding: 0 25px !important;
    margin: 0;
  }
  .topicPanel .filterable-list .filter-sort-wrapper, .collectionPage .filterable-list .filter-sort-wrapper {
    margin-top: 20px;
  }
}
.topicPanel .sideColumn {
  width: 420px;
  background-color: #FBFBFA;
  /* HACK: add grey background beyond bounding box of sidebar by utilizing negative margins! */
  border-top: 80px solid #FBFBFA;
  margin-top: -80px;
}
.topicPanel h1 {
  text-align: unset;
  margin-bottom: 10px;
  height: unset;
}
.topicPanel h1 span {
  font-size: 40px;
}
.topicPanel .sideColumn h2 {
  text-align: unset;
  border-bottom: 1px solid #CCC;
  padding-bottom: 10px;
  margin-top: 30px;
  margin-bottom: 10px;
}
.topicPanel .sideColumn .link-section{
  padding: 0 44px;
}
.topicPanel .sideColumn .link-section:first-child h2 {
  margin-top: 0;
}
.topicPanel h2 span {
  font-size: 22px;
  font-weight: normal;
  color: #666;
  text-align: unset;
  text-transform: none;
  margin-bottom: 20px;
  height: unset;
  line-height: unset;
}
.topicPanel h2 {
  --english-font: var(--english-sans-serif-font-family);
  --hebrew-font: var(--hebrew-sans-serif-font-family);
}
.topicPanel .mainColumn .story {
    padding: 0;
    margin-bottom: 20px;
}
.topicPanel .mainColumn .storySheetListItem {
  padding: 0 0 30px 0;
}
.topicPanel .sideColumn .sideList {
  font-size: 18px;
  line-height: 26px;
}
.topicPanel .sideColumn .sideList a.relatedTopic {
  display: block;
  color: #000;
}
.topicPanel .sideColumn .sideList .topicMetaData .int-en,
.topicPanel .sideColumn .sideList .topicMetaData .int-he {
  color: #666;
}
.topicPanel .sideColumn .sideList a.relatedTopic .int-en {
  font-family: "adobe-garamond-pro", "Crimson Text", Georgia, serif;
}
.topicPanel .sideColumn .sideList a.relatedTopic .int-he {
  font-family: "Taamey Frank", "adobe-garamond-pro", "Crimson Text", Georgia, "Times New Roman", serif;
}
.topicPanel .sideColumn .topicCategory {
  margin-bottom: 30px;
}
.topicPanel .authorOrganizationsystemText {
  font-size: 16px;
  color: #666;
}
.story .storyTitle {
  --english-font: var(--english-serif-font-family);
  --hebrew-font: var(--hebrew-serif-font-family);
}
.story .storyTitle .int-he {
  font-size: 29px;
}
.topicPanel .story .storyTitle {
  --english-font: var(--english-sans-serif-font-family);
  --hebrew-font: var(--hebrew-sans-serif-font-family);
  font-size: 16px;
  font-weight: 600;
}

.topicPanel .story .storyTitle .int-he {
  font-size: 18px;
  font-weight: 600;
}

.topicPanel h1 {
  --english-font: var(--english-serif-font-family);
  --hebrew-font: var(--hebrew-serif-font-family);
}
.topicPanel h1 .int.en {
  font-size: 30px;
}
.topicPanel h1 .int-he {
  font-size: 36px;
}
.pageTitle .topicTitleInHe .heInEn {
  color: #888;
  font-size: 20px;
  font-family: "Taamey Frank", "adobe-garamond-pro", "Crimson Text", Georgia, "Times New Roman", serif;
}
.topicPanel .topicCategory {
  margin: 0 0 15px 0;
}
.readerTocTopics .topicDescription {
  margin: 10px 0 40px 0;
  text-align: center;
}
.readerTocTopics .topicTitle .int-he {
  font-family: "Taamey Frank", "adobe-garamond-pro", "Crimson Text", Georgia, "Times New Roman", serif;
}
.readerTocTopics .topicDescription.systemText .int-en,
.readerTocTopics .topicDescription.systemText .int-he {
  color: #666;
}
.topicPanel .topicDescription {
  margin: 0 0 15px 0;
}
.topicPanel .topicDescription a {
  color: var(--commentary-blue);
}
.topicPanel .resourcesLink.blue {
  padding: 8px 16px;
  font-size: 20px;
  border: 0;
  display: inline-flex;
  align-items: center;
  width: unset;
  margin-bottom: 40px;
  margin-top: 5px;
}
.topicPanel .resourcesLink.blue img {
  opacity: 1;
  width: 20px;
  height: 20px;
  margin: 0 8px 5px 0;
  filter: invert(1);
}
.interface-hebrew .topicPanel .resourcesLink.blue img {
  margin: 0 0 5px 8px;
}
.topicPanel .resourcesLink.blue .int-en {
  font-family: "adobe-garamond-pro", "Crimson Text", Georgia, serif;
}
.topicPanel .resourcesLink.blue .int-he {
  font-family: "Taamey Frank", "adobe-garamond-pro", "Crimson Text", Georgia, "Times New Roman", serif;
  margin-bottom: -3px;
}
.imageWithCaptionPhoto{
  border: 1px solid #EDEDEC;
  max-width: 100%;
  height: auto;
  padding: 0 44;
  top: 121px;
  left: 835px;
}
.imageCaption .int-en {
  font-family: Roboto;
}
.imageCaption .int-he {
    font-family: Roboto;
  }
.imageCaption {
  font-size: 12px;
  font-weight: 400;
  line-height: 15px;
  letter-spacing: 0em;
  color: var(--dark-grey);
  width: 100%;
}
.topicImage{
  padding-left: 44px;
  padding-right: 44px;
}
.navSidebarModule .portalMobile .button {
  margin-top: 0;
}
.portalTopicImageWrapper {
    padding-top: 5px;
    margin-bottom: 25px;
}
.portalTopicImageWrapper .topicImage {
    padding-left: 0;
    padding-right: 0;
}
@media (max-width: 540px) {
  .imageWithCaptionPhoto{
    height: auto;
    max-width: 66.67vw;
    max-height: 66.67vw;
    margin: 0 auto 10px;
    display: block;
  }
  .topicImage{
    padding-left: 0;
    padding-right: 0;
    margin-top: 30px;
    display: flex;
    flex-direction: column;
    justify-content: center;
    align-items: center;
  }
  .imageCaption {
    font-size: 12px;
    font-weight: 400;
    line-height: 15px;
    letter-spacing: 0em;
    color: var(--dark-grey);
    width: 80vw;
    margin-bottom: 30px;
    text-align: center;
  }

}
.readerPanel .translationsPage h2 {
  margin: 40px 0 0 0;
  font-size: 24px;
  text-transform: none;
  color: #000;
}
.translationsPage details > ul,
.translationsPage > ul {
  padding: 0;
  margin: 20px 0;
  display: flex;
  flex-wrap: wrap;
}
.translationsPage details > ul > li:after,
.translationsPage > ul > li:after {
  content: "\2022";
  white-space:pre;
  margin: 0 5px;
}
.translationsPage details > ul > li:last-child:after,
.translationsPage > ul > li:last-child:after{
  content: none;
}
.readerPanel .translationsPage details > summary::-webkit-details-marker {
  display: none;
}

.readerPanel .translationsPage  details > summary {
  list-style: none;
  cursor: pointer;
  font-size: 18px;
}

h1 .languageToggle {
  text-align: center;
  position: absolute;
  right: 0;
  color: #ccc;
  display: block;
  width: 32px;
  height: 32px;
  border: 1px solid #ccc;
  border-radius: 6px;
  line-height: 34px;
  cursor: pointer;
}
h1 div.languageToggle .en {
  font-family: "Taamey Frank", "adobe-garamond-pro", "Crimson Text", Georgia, "Times New Roman", serif;
  font-weight: normal;
}
h1 .languageToggle .he {
  font-family: "adobe-garamond-pro", "Crimson Text", Georgia, serif;
  font-size: 22px;
}
.authorIndexTitle {
  margin-top: 30px;
}
.sectionTitleText.authorIndexTitle .int-en {
  text-transform: none;
  letter-spacing: 0;
}
.authorIndexList {
  display: flex;
  flex-direction: row;
  flex-wrap: wrap;
  margin-bottom: 20px;
}
.authorIndex {
  width: 50%;
  font-size: var(--serif-h3-font-size);
  margin-bottom: 10px;
  padding-right: 20px;
  box-sizing: border-box;
}
.interface-hebrew .authorIndex {
  padding-right: 0;
  padding-left: 20px;
}
@media (max-width: 450px) {
  .readerNavMenu.home .tagline {
    margin-top: 29px;
    height: 60px;
  }
  .readerNavMenu .tagline .en {
    font-size: 19px;
  }
  .readerNavMenu .tagline .he {
    font-size: 20px;
  }
  .authorIndex {
    width: 100%;
    padding: 0;
  }
}
.readerNavMenu .libraryMessage {
  font-size: 18px;
  margin-bottom: 40px;
}
.readerPanel.hebrew .navToggles {
    direction: rtl;
}
.readerNavMenu .navToggles {
    flex-direction: row;
    flex: 1;
    margin-inline-start: 16px;
    margin-top: 4px;
    margin-bottom: 30px;
}
.readerNavMenu .navToggles .navTogglesDivider {
  color: #ccc;
}
.readerNavMenu .navToggle {
  margin-inline-end: 12px;
  display: inline-block;
  text-transform: uppercase;
  color: #666;
  font-size: 13px;
  font-weight: lighter;
  cursor: pointer;
}
.readerNavMenu .navToggle.active {
  color: black;
  border-bottom: 2px solid #999;
  padding-bottom: 4px;
}
.readerPanel h2, .readerPanel h3,
.translationsPage details > summary {
  text-transform: uppercase;
  text-align: start;
  font-size: 15px;
  color: #666;
  margin: 30px 0 0 0;
  font-weight: normal;
}
.readerNavSection h2, .topicsPanel h2 {
  font-size: 16px;
  font-weight: normal;
  letter-spacing: 1px;
  margin-bottom: 40px;
}
.readerNavSection {
  margin-bottom: 44px;
}
a.resourcesLink,
input.resourcesLink {
  white-space: nowrap;
  overflow: hidden;
  text-overflow: ellipsis;
  width: 100%;
  min-height: 60px;
}
.savedHistoryList .story {
  border-top:  1px solid var(--lighter-grey);
  padding:  20px 0;
}
.savedHistoryList .story .storyTitle {
  font-size:  18px;
}
.savedHistoryList .story .storyBody {
  color: var(--dark-grey);
}
.savedHistoryList .saveButton {
  visibility: hidden;
}
.savedHistoryList .story:hover .saveButton {
  visibility: visible;
}
.savedHistoryList .timeStamp {
  color:  var(--medium-grey);
  font-size: 14px;
  margin-inline-start: 10px;
}
.savedHistoryMessage {
  color: var(--dark-grey);
}
.readerNavCategories {
  width: 100%;
  margin-bottom: 30px;
}
.readerNavCategories a {
  color: #000;
}
.readerNavCategories .gridBox .gridBoxItem,
.readerNavCategoryMenu .category .gridBoxItem {
  margin: 0 5px;
  padding: 0;
}
.navBlock {
  padding-bottom: 12px;
  border-top: 1px solid #EDEDEC;
}
.navBlock.withColorLine {
  border-top: 4px solid transparent;
}
.navBlockTitle {
  text-align: start;
  font-size: 24px;
  padding: 15px 0 8px;
  margin: 0;
  cursor: pointer;
  display: flex;
  align-items: center;
  line-height: 1.3;
  flex: 1;
  font-weight: 400;
}
a.navBlockTitle {
  color: #000;
  margin-inline-end: 20px;
}
a.navBlockTitle:hover {
  text-decoration: none;
  color: var(--dark-grey);
}
.navBlockTitle .subtitle {
  color: var(--dark-grey);
  margin-inline-start: 5px;
}
.interface-english .calendarListing .subtitle::before {
    content: "(";
}
.interface-english .calendarListing .subtitle::after {
    content: ")";
}
.navBlockDescription {
  font-size: 14px;
  line-height: 18px;
  color: #666;
  margin-inline-end: 20px;
  --english-font: var(--english-sans-serif-font-family);
  --hebrew-font: var(--hebrew-sans-serif-font-family);
}
.hebrew .navBlockDescription{
  line-height: 24px;
}
.categoryFilter:not(.withBooks) .sidebarDescription{
display: none;
}
.sidebarDescription{
  color: var(--dark-grey);
  --english-font: var(--english-sans-serif-font-family);
  --hebrew-font: var(--hebrew-sans-serif-font-family);
  font-size: var(--sans-serif-small-font-size);
  padding-top: 10px;
}

.sidebarDescription.lowlight{
  color: var(--light-grey);
}

div.sheetsWrapper :nth-child(1 of .card) {
  border-top: 1px solid #EDEDEC;
}
.card {
  flex: 1 1 45%;
  position: relative;
  padding-bottom: 12px;
}
.cardTitle {
  text-align: start;
  font-size: 24px;
  padding: 15px 0 8px;
  margin: 0;
  cursor: pointer;
  display: flex;
  align-items: center;
  line-height: 1.3;
  flex: 1;
  font-weight: 400;
}
a.cardTitle:hover {
  text-decoration: none;
  color: var(--dark-grey);
}
.cardDescription {
  font-size: 14px;
  line-height: 18px;
  color: #666;
  margin-inline-end: 20px;
  --english-font: var(--english-sans-serif-font-family);
  --hebrew-font: var(--hebrew-sans-serif-font-family);
}
.hebrew .cardDescription {
  line-height: 24px;
}
.navBlockTitle .int-he, .navBlockDescription .int-he, .cardTitle .int-he, .cardDescription .int-he{
  font-size: 122%;
}
.interface-english .navBlockDescription.clamped .int-en,
.interface-hebrew .navBlockDescription.clamped .int-he {
  display: -webkit-box;
  -webkit-line-clamp: 3;
  -webkit-box-orient: vertical;
  overflow: hidden;
}
.interface-english .navBlockDescription.clamped5 .int-en,
.interface-hebrew .navBlockDescription.clamped5 .int-he {
  -webkit-line-clamp: 5;
}
.bilingual .navBlock .he {
  display: none;
}
.navSidebarModule.wide {
  background-color: #FAFAFB;
  padding: 24px;
  border-radius: 6px;
}
.navSidebarModule.wide h3 {
  border-bottom: none;
  margin-bottom: 0px;
}
.sidebarPromo {
  color: var(--dark-grey);
  padding-right: 44px;
  padding-left: 44px;
}
.sidebarPromo:not(:first-child) {
  margin-top: 34px;
}

.navSidebarModule .sidebarPromo {
  margin-right: -44px;
  margin-left: -44px;
}
.sidebarPromo h3 {
  margin: 0 0 20px;
  font-size: 22px;
  text-transform: none;
  letter-spacing: 0;
  border-bottom: 1px solid var(--light-grey);
  padding-bottom: 14px;
  font-weight: 500;
  height: auto;
}
.sidebarPromo.blue {
  padding-top: 33px;
  padding-bottom: 33px;
  background-color: var(--sefaria-blue);
  color: #FFF;
}
.sidebarPromo.blue h3 {
  color: #fff
}
.sidebarPromo.blue a.button {
  padding: 10px 14px;
  width: fit-content;
  text-align: center;
  display: inline-block;
  color: var(--sefaria-blue);
  background-color: white;
}
.sidebarPromo a.button img {
  height: 18px;
  width: 18px;
  filter: invert(1);
  margin-inline-end: 10px;
  vertical-align: middle;
  margin-top: -2px;
}

.sidebarPromo.blue a.button img {
  filter: invert(0);
}
.sidebarPromo a {
  margin-inline-start: 0px;
}
.sidebarPromo.blue.button a:hover {
  color: var(--sefaria-blue);
}
.sidebarPromo img {
    height: 18px;
    width: 18px;
    margin-inline-end: 10px;
    vertical-align: middle;
    margin-top: -4px;
}
.readerPanel .communityPage h2 {
  text-transform: none;
  font-size: 22px;
  color: #666;
  margin-top: 0;
  margin-bottom: 0;
}
.communityPage .gridBoxRow:first-child,
.communityPage .recentlyPublished {
  border-top: 1px solid var(--lighter-grey);
}
.communityPage .gridBox {
  margin-bottom: 30px;
}
.communityPage .gridBox .gridBoxItem {
  padding: 0
}
.communityPage .gridBox {
  margin-bottom: 25px;
}
.communityPage .navBlock {
  padding: 25px 0 0 0;
  border: none;
}
.communityPage .navBlockTitle {
  padding-top: 0;
  --english-font: var(--english-serif-font-family);
  --hebrew-font: var(--hebrew-serif-font-family);
}
.communityPage .readingLinks {
  margin-top: 20px;
}
.communityPage .readingLinksHeader {
  color: #666;
  font-size: 14px;
  margin-bottom: 4px;
}
.communityPage .readingLinks a {
  font-size: 18px;
}
.communityPage .calendarDate {
  font-size: 14px;
  color: #999;
  margin-bottom: 15px;
}
.featuredSheetHeading {
  color: #666;
  font-size: 16px;
  margin-bottom: 10px;
}
.featuredSheet .navBlockDescription {
  margin-bottom: 12px;
}
.featuredSheetBottom {
  display: flex;
  justify-content: flex-start;
  align-items: center;
}
.featuredSheetDate {
  color: var(--medium-grey);
  font-size: 14px;
}
.communityPage .recentlyPublished {
  padding-top: 30px;
}
.communityPage .recentlyPublished .gridBoxRow {
  border: none;
}
.communityPage .recentlyPublished .loadingMessage {
  margin-top: 30px;
}
.recentlyPublished .loadMore {
  margin-top: 30px;
}
.bilingual .readerNavMenu .he {
  display: none;
}
.readerNavCalendar {
  margin-bottom: 30px;
  margin-top: -8px;
}
.userDataButtons {
  margin-bottom: 44px;
}
.blockLink,
.readerNavMenu .resourcesLink {
  display: inline-block;
  background-color: white;
  text-align: center;
  color: #000;
  font-size: 16px;
  border-top: 4px solid transparent;
  box-shadow: 0 1px 3px rgba(0,0,0,0.2);
  width: 100%;
  cursor: pointer;
  min-height: 56px;
  vertical-align: middle;
  margin: 0;
  box-sizing: border-box;
  padding: 14px 8px;
}
.blockLink:hover {
  color: #333;
}
.blockLink + .blockLink {
  margin: 5px 0;
}
.blockLink img {
  margin: 0 8px;
  height: 16px;
  width: 16px;
  opacity: 0.4;
  vertical-align: -1px;
}
.resourcesLink {
  border-radius: 7px;
}
.resourcesLink.faded {
  color: #999;
}
.readerNavMenu .blockLink.calendarLink .blockLinkSubtitle{
  display: block;
  font-size: 13px;
  color: #999;
  overflow: hidden;
  text-overflow: ellipsis;
  white-space: nowrap;
}
.readerNavMenu .resourcesLink .en {
  font-family: "Roboto", "Helvetica Neue", "Helvetica", sans-serif;
}
.readerNavMenu .resourcesLink .he {
  font-family: "Heebo", sans-serif;
}
.readerNavMenu .resourcesLink .fa {
  margin: 0 6px;
  color: #999;
}
.readerNavMenu .resourcesLink img {
  width: 16px;
  height: 16px;
  margin: 0 5px;
  position: relative;
  top: 2px;
}
.uppercase {
  text-transform: uppercase;
}
.readerNavMenu .divider {
  color: #ccc;
}
.readerNavCategoryMenu {
  height: 100%;
}
.readerNavMenu.readerNavCategoryMenu .navTitle {
  margin-bottom: 40px;
}
.readerNavMenu.readerNavCategoryMenu h1 {
  color: #000;
  text-transform: uppercase;
  font-size: 30px;
  --english-font: var(--english-serif-font-family);
  --hebrew-font: var(--hebrew-serif-font-family);
}
.readerNavCategoryMenu h2 {
  font-size: 18px;
  color: #666;
  margin: 0 0 20px;
}
.readerNavCategoryMenu .categoryDescription.top {
  margin-top: -26px;
  margin-bottom: 40px;
}
.readerNavCategoryMenu h2 .categoryDescription {
  text-transform: none;
  font-size: 18px;
  margin-inline-start: 5px;
}
.readerNavCategoryMenu .categoryDescription {
  margin-bottom: 16px;
  font-size: 14px;
  color: #666;
}
.readerNavCategoryMenu .categoryDescription.long {
  margin: -8px 0 20px 0;
}
.readerNavCategoryMenu .content .category,
.readerNavCategoryMenu .content .gridBox {
  margin-bottom: 40px;
}
.readerNavCategoryMenu .categoryAttribution {
  color: #666;
  text-align: start;
  font-size: 24px;
  font-style: italic;
  margin: 16px 0 30px;
}
.readerNavCategoryMenu .categoryAttribution .he {
  font-style: normal;
}
.readerNavMenu .blockLink,
.readerNavMenu .catLink,
.readerNavMenu .navButton,
.bookPage .refLink {
  display: block;
  margin: 0;
  padding: 14px 8px;
  box-sizing: border-box;
  box-shadow: 0 1px 3px rgba(0,0,0,0.2);
  border-top: 4px solid transparent;
  color: #000;
  font-size: 18px;
  font-weight: 400;
  line-height: 23px;
  background-color: white;
  cursor: pointer;
  text-align: center;
  unicode-bidi: plaintext;
  flex: 1;
  display: flex;
  justify-content: center;
  align-items: inherit;
  flex-direction: column;
}
.readerNavCategoryMenu .blockLink,
.gridBox .navButton {
  display: flex;
  align-items: center;
  justify-content: center;
}
.readerNavMenu .blockLink .he,
.readerNavMenu .catLink .he,
.readerNavMenu .navButton .he,
.bookPage .refLink .he {
  text-align: center;
}
.blockLink:active,
.navButton:active,
.readerNavCategory:active,
.resourcesLink:active {
  background-color: #EDEDED;
}
@media (max-width: 450px) {
  .readerNavMenu .refLink,
  .readerNavMenu .catLink,
  .readerNavMenu .navButton,
  .readerNavMenu .sheetLink,
  .bookPage .refLink {
    font-size: 18px;
  }
}
.readerNavMenu .readerNavCategoryMenu .blockLink,
.gridBox .navButton {
  width: 100%;
  height: 100%;
  padding: 13px 8px 19px;
  display: inline-block;
}
.readerNavMenu .readerNavCategoryMenu .blockLink.incomplete {
  opacity: 0.65;
}
.categoryColorLine {
  position: absolute;
  top: 0;
  left: 0;
  width: 100%;
  height: 4px;
  z-index: 101;
}
.readerApp.interface-hebrew .readerNavMenu.noLangToggleInHebrew .en {
  display: none;
}
.readerApp.interface-hebrew .readerNavMenu.noLangToggleInHebrew .he {
  display: inline;
}
.bookPage .readerTextToc {
  letter-spacing: 1px;
  text-transform: uppercase;
  font-size: 14px;
}
.bookPage .readerTextToc .en {
  font-family: "Roboto", "Helvetica Neue", "Helvetica", sans-serif;
}
.bookPage .readerTextToc .he {
  font-family: "Heebo", sans-serif;
}
.readerNavMenu .dedication {
  text-align: start;
  color: #666;
  background-color: #FBFBFA;
  padding: 26px 19px;
  font-size: 18px;
  margin-bottom: 27px;
}
.singlePanel .readerNavMenu .dedication{
  margin: 27px 0;
}
.readerNavMenu .dedication a {
  text-decoration: underline;
}
.bookPage .categoryAttribution,
.bookPage .dedication {
  margin: 25px 0 10px;
  text-align: center;
  font-size: 18px;
  font-style: italic;
}
.bookPage .categoryAttribution,
.bookPage .dedication {
  text-align: start;
}
.bookPage .categoryAttribution .he,
.bookPage .dedication .int-he,
.readerNavMenu .dedication .int-he {
  font-style: normal;
}
.readerNavMenu .dedication .int-he {
  font-family: "Heebo", sans-serif;
  font-size: 18px;
}
.readerNavMenu .dedication .int-en {
  font-family: "adobe-garamond-pro", "Crimson Text", Georgia, serif;
  font-style: italic;
}
.bookPage .tocTop {
  padding-bottom: 15px;
}
.bookPage .tocCategory{
  color:#999;
  font-size: 14px;
  text-transform: uppercase;
  letter-spacing: 1px;
}
.bookPage.sheetPage .tocCategory{
  margin-top: 15px;
  margin-bottom: 15px;
  display: block;
}
.bookPage .tocCategory .en {
  --english-font: var(--english-sans-serif-font-family);
}
.bookPage .tocTitle,
.bookMetaDataBox .title {
  font-size: 30px;
  line-height: 1.3;
  unicode-bidi: plaintext;
}
.bookPage.fullBookPage .tocTitle {
  text-align: start;
  margin-bottom: 8px;
  display: flex;
  flex-direction: row;
  justify-content: space-between;
}

.sheetContentSidebar .profile-pic {
  display: block;
  margin-block-end: 20px;
  margin-block-start: 30px;
  margin-inline-start: -5px;
}
.sheetContentSidebar .profileFollowers {
  --english-font: var(--english-sans-serif-font-family);
  --hebrew-font: var(--hebrew-sans-serif-font-family);
  font-size: 16px;
  font-weight: 400;
  line-height: 18.75px;
  margin-block-end: 20px;
  color: var(--dark-grey);
}
.sheetViewer {
  display: flex;
}
.sheetContentSidebar {
  width: 33%;
}
.bookPage .currentSection,
.bookPage .authorStatement {
  font-size: 17px;
  color: #999;
  margin-top: 6px;
  letter-spacing: 1px;
}
.bookPage .currentSection .he,
.bookPage .authorStatement .he,
.bookPage .sheetMeta .he {
  font-family: "Heebo", sans-serif;
}
.bookPage .authorStatement a {
 color: #333;
}
.authorStatement .imageBox,
.collectionStatement .imageBox {
  width: 30px;
  height: 30px;
  display: inline-block;
  vertical-align: middle;
  margin-inline-end: 10px;
  float:none;
}
.authorStatement .profile-pic {
  margin-inline-end: 10px;
}
.authorStatement span p {
  display: inline-block;
}
.fullBookPage .readButton {
  margin: 6px 0px 12px;
}
.fullBookPage .about {
  margin-top: 10px;
}
.fullBookPage .categoryAttribution {
  color: var(--dark-grey);
  font-size: 24px;
}
.bookPage .sheetMeta {
  font-size: 14px;
  color: #999;
  font-family: "Roboto", "Helvetica Neue", "Helvetica", sans-serif;
  margin-top: 10px;
  margin-bottom: 20px;
  letter-spacing: 1px;
}
.bookPage.sheetPage .sheetMetaButtons{
  display: flex;
  justify-content: center;
  align-items: center;
  margin-bottom: 40px;
}
.bookPage.sheetPage .sheetMetaButtons .button{
  height: 40px;
  display: flex;
  justify-content: center;
  align-items: center;
}
.bookPage.sheetPage .sheetMetaButtons .button img{
  margin-inline-end: 5px;
  max-height: 18px;
}
.bookPage .tocDetails{
  margin-top:40px;
  font-size: 16px;
  line-height: 19px;
  color: var(--dark-grey);
  text-align: start;
}
.bookPage .tocDetails h3{
  margin-bottom: 25px;
}
.bookPage .tocDetails .sheetSummary {
  margin: 6px 0 16px;
  font-style: normal;
  font-size: 22px;
  line-height: 1.4;
  text-align: center;
}
.bookPage .moderatorSection {
  margin-inline-start: 20px;
  margin-inline-end: 20px;
}
.bookPage .moderatorSectionExpand, .bookPage .moderatorSectionCollapse {
  cursor: pointer;
  color: #666;
  font-size: 14px;
}
.bookPage.fullBookPage .moderatorSectionExpand, .bookPage.fullBookPage .moderatorSectionCollapse {
  margin: 13px 6px 0;
}
.bookPage.fullBookPage .tocTitleControls{
  display: flex;
}
.bookPage .moderatorSectionExpand:hover {
  text-decoration: underline;
}
.interface-english .bookPage .moderatorSection .button {
  padding: 12px 16px;
  font-size: 16px;
  margin: 0 0 0 10px;
}
.interface-hebrew .bookPage .moderatorSection .button {
  padding: 12px 16px;
  font-size: 16px;
  margin: 0 10px 0 0;
}
.bookPage .moderatorSection .moderatorSectionMessage {
  margin-top: 20px;
  font-size: 18px;
}
.bookPage .moderatorSection .button .fa {
  color: #999;
  margin-right: 4px;
}
.bookPage .versionEditForm {
  text-align: left;
  background-color: #ddd;
  padding: 10px;
  width: 100%;
}
.bookPage .versionEditForm label {
  display: inline-block;
  padding: 10px 10px 0 0;
}
.bookPage .versionEditForm label#versionNotes_label {
  display: block;
}
.bookPage .versionEditForm #versionTitle,
.bookPage .versionEditForm #versionSource,
.bookPage .versionEditForm #versionNotes,
.bookPage .versionEditForm #versionTitleInHebrew,
.bookPage .versionEditForm #versionNotesInHebrew,
.bookPage .versionEditForm #purchase_name,
.bookPage .versionEditForm #purchase_url,
.bookPage .versionEditForm #purchase_image
 {
  width: 98%;
}
.bookPage .versionEditForm #priority {
  width: 25px;
}
.bookPage .versionEditForm #digitzedBySefaria {
  margin-right: 10px;
}
.bookPage .versionEditForm #save_button,
.bookPage .versionEditForm #delete_button {
  text-align: center;
  cursor: pointer;
  color: white;
  background: #212E50;
  padding: 4px 10px;
  border-radius: 3px;
  margin: 10px auto 0;
  width: 60px;
}
.bookPage .versionEditForm #delete_button {
  float: right;
  background: white;
  color: #999;
  border: 1px solid #999;
  width: 100px;
  margin: 0;
}
.bookPage .versionTitle .fa,
.bookPage .versionEditForm .fa {
  font-size: 10px;
  color: #666;
  vertical-align: super;
  margin-left: 3px;
  cursor: pointer;
}
.interface-hebrew .bookPage .versionTitle .fa,
.interface-hebrew .bookPage .versionEditForm .fa {
  margin: 0 3px 0 0 ;
}
.bookPage .versionTitle .error {
  color: red;
}
.bookPage .content {
  box-sizing: border-box;
  text-align: center;
  height: 100%;
}
.bookPage.fullBookPage .content {
  text-align: start;
}
.bookPage .content .sheetTags {
  display: flex;
  flex-direction: row;
  flex-wrap: wrap;
}
.textTableOfContents .structToggles{
  margin-top: 20px;
  margin-bottom: 20px;
}
.connectionsPanel .textTableOfContents .structToggles {
  margin-top: 0;
}

.textTableOfContents .structToggles .structTogglesInner {
  display: flex;
  flex-direction: row;
  align-items: start;
}
.interface-hebrew .textTableOfContents .structToggles{
  direction: rtl;
}
.interface-english .textTableOfContents .structToggles{
  direction: ltr;
}
.altStructToggleBox a, .altStructToggleBox a:hover, .altStructToggleBox a:visited, .altStructToggleBox a:link, .altStructToggleBox a:active {
  text-decoration: none;
}
.textTableOfContents .structToggles .altStructToggle {
  color: var(--dark-grey);
  cursor: pointer;
  text-align: start;
  font-style: normal;
  font-weight: normal;
  font-size: 16px;
  line-height: 19px;
  text-align: justify;
}
.textTableOfContents .structToggles .altStructToggleBox:not(:last-child):after{
  content: "•";
  color: var(--dark-grey);
  margin-inline-start: 5px;
  margin-inline-end: 5px;
}
.bookPage.compare .structToggles .altStructToggle {
  font-size: 16px;
}
.textTableOfContents .structToggles .altStructToggle.active {
  color: #000000;
}
.textTableOfContents .structToggles .toggleDivider {
  color: #ccc;
  margin: 0 8px;
}
.textTableOfContents .sectionLink {
  display: inline-block;
  height: 50px;
  min-width: 50px;
  line-height: 50px;
  vertical-align: middle;
  font-size: 18px;
  font-weight: lighter;
  margin: 3px;
  text-align: center;
  background-color: #FBFBFA;
  color: #666;
  cursor: pointer;
  padding: 0 6px;
  box-sizing: border-box;
}
.textTableOfContents .torahNavParshiot .sectionLink,
.connectionsPanel .textTableOfContents .torahNavParshiot .sectionLink,
.topicPanel .readings .sectionLink{
  display: initial;
  background-color: initial;
  font-size: 14px;
  margin: 0;
  padding: 0 4px;
  line-height: 30px;
  color: var(--medium-grey);
  --english-font: var(--english-sans-serif-font-family);
  --hebrew-font: var(--hebrew-sans-serif-font-family);
}
.connectionsPanel .textTableOfContents .sectionLink {
  background-color: #ffffff;
  color: #000000;
}
.textTableOfContents .sectionLink.current{
  background-color: var(--sefaria-blue);
  color: #FFFFFF;
}
.textTableOfContents .torahNavParshiot .sectionLink.current{
  color: var(--sefaria-blue);
  font-weight: bold;
}
.textTableOfContents .sectionName {
  display: none;
}
.textTableOfContents .tocSection > .sectionName {
  font-size: 24px;
  margin: 0 3px 4px;
  color: #666;
  display: block;
}
.bookPage .content .tab-view.largeTabs {
  padding: 20px 0 40px;
  text-align: start;
}
.bookPage.compare .content .textTableOfContents {
  padding: 10px 0;
}
.bookPage.narrowPanel .textTableOfContents {
  padding: 0 0 40px;
}
.textTableOfContents .tocSection {
  margin-bottom: 22px;
  display: block;
  text-align: left;
}
.textTableOfContents .tocSection.noSubLevels{
  display: none;
}
.textTableOfContents > .tocLevel {
  margin-bottom: 30px;
}
.textTableOfContents > .tocContent > .tocLevel > .schema-node-toc > .schema-node-title {
  font-size: 24px;
  line-height: 29px;
}
.textTableOfContents .schema-node-title {
  color: black;
  font-size: 18px;
  display: inline-block;
  margin-bottom: 10px;
  cursor: pointer;
}
.textTableOfContents .torahNavParshiot .schema-node-title {
  font-size: 24px;
  margin-bottom: 0;
}
.textTableOfContents .schema-node-toc {
  display: block;
}
.textTableOfContents .schema-node-toc.linked.current,
.textTableOfContents .schema-node-toc.linked.current .schema-node-title {
  color: var(--sefaria-blue);
  font-weight: bold;
}
.textTableOfContents .schema-node-toc:not(.linked)>.schema-node-title:not(.fixed):after {
  content: "\f105";
  display: inline-block;
  font-size: inherit;
  text-rendering: auto;
  -webkit-font-smoothing: antialiased;
  -moz-osx-font-smoothing: grayscale;
  font-family: FontAwesome;
  margin-inline-start: 8px;
  font-size: 14px;
  position: relative;
  top: -2px;
  color: var(--medium-grey);
}
.textTableOfContents .schema-node-toc:not(.linked) > .schema-node-title.open:not(.fixed):after {
  content: "\f107";
}
.readerPanel.hebrew .textTableOfContents .schema-node-toc:not(.linked) > .schema-node-title:not(.fixed):after,
.readerApp.interface-hebrew .noLangToggleInHebrew .textTableOfContents .schema-node-toc:not(.linked) > .schema-node-title:not(.fixed):after {
  content: "\f104";
  font-size: 122%;
  margin-inline-start: 9px;
}
.readerPanel.hebrew .textTableOfContents .schema-node-toc:not(.linked) > .schema-node-title.open:not(.fixed):after,
.readerApp.interface-hebrew .noLangToggleInHebrew .textTableOfContents .schema-node-toc:not(.linked) > .schema-node-title.open:not(.fixed):after {
  content: "\f107";
}
.textTableOfContents .schema-node-contents {
  margin: 0 auto 22px;
  display: block;
  width: 100%;
}
.textTableOfContents .torahNavParshiot .schema-node-contents {
  margin-bottom: 0;
}
.textTableOfContents .schema-node-contents > .tocLevel > .schema-node-toc:not(.janode){
  margin-inline-start: 15px;
}
.textTableOfContents .schema-node-contents.closed {
  display: none;
}
.textTableOfContents .schema-node-toc .schema-node-contents.closed {
  display: block;
}
.textTableOfContents .tocLevel {
  display: block;
}
.textTableOfContents .torahNavParshiot .tocLevel {
    display: flex;
    flex-flow: row wrap;
    justify-content: space-between;
}
.textTableOfContents .torahNavParshiot .tocLevel .schema-node-toc {
  flex: 1 1 50%;
  text-decoration: none;
}
.textTableOfContents > .tocLevel > .schema-node-toc {
  margin: 10px 0;
}
.textTableOfContents.schema-node-toc {
  margin: 6px 20px;
}
.textTableOfContents .schema-node-toc.linked:hover .schema-node-title {
  text-decoration: underline;
}
.textTableOfContents .specialNavSectionHeader {
  font-size: 16px;
  line-height: 18.75px;
  --english-font: var(--english-sans-serif-font-family);
  --hebrew-font: var(--hebrew-sans-serif-font-family);
  margin-bottom: 10px;
  color: var(--dark-grey);
}
.textTableOfContents .torahNavParshiot{
  margin-top: 30px;
}
.textTableOfContents .altStruct .refLink {
  width: 49%;
  margin: 3px;
  box-sizing: border-box;
  display: inline-block;
}
@media (max-width: 450px) {
  .textTableOfContents .altStruct .refLink {
    margin: 0.5%;
  }
}
.hebrew .textTableOfContents .tocSection,
.hebrew .textTableOfContents,
.english .noLangToggleInHebrew .textTableOfContents,
.bilingual .noLangToggleInHebrew .textTableOfContents{
  text-align: right;
}
.english .noLangToggleInHebrew .textTableOfContents,
.bilingual .noLangToggleInHebrew .textTableOfContents{
  direction: rtl;
}
.bookPage .button.allVersionsButton {
  color: #999;
  text-transform: uppercase;
  font-size: 15px;
  padding: 12px 50px;
  margin: 20px 0;
}
.bookPage .allVersionsButton.inactive {
  background-color: transparent;
}
.versionBlock{
  display: flex;
  flex-flow: column;
}
.versionBlock .versionBlockHeading{
  display: flex;
  justify-content: start;
  align-items: flex-start;
  margin-bottom: 10px;
}
.versionBlock .versionTitle {
  font-size: 18px;
  color: #000;
  /*unicode-bidi: plaintext;*/
}
.versionBlock.with-preview .versionPreviewWithOptionalEllipsis {
  --english-font: "adobe-garamond-pro", var(--english-serif-font-family);
  --hebrew-font: var(--hebrew-serif-font-family);
  font-size: 18px;
  display: block;
}
.versionBlock .versionPreview {
  --line-height: 22px;
  line-height: var(--line-height);
  text-decoration: none;
}
.versionBlock .versionPreview big {
  font-size: inherit;
}
.versionBlock .versionPreview i.footnote {
  display: none;
}
.versionBlock.with-preview {
  --english-font: var(--english-sans-serif-font-family);
  --hebrew-font: var(--hebrew-sans-serif-font-family);
}
.versionBlock .versionPreview.shouldAttemptTruncation  {
  display: block;
  overflow: hidden;
  --max-lines: 5;
  max-height: calc(var(--line-height) * var(--max-lines));
}
.version-with-preview-title-line {
  display: inline;
  flex-wrap: wrap;
  font-size: 14px;
  line-height: 22px;
  color: var(--medium-grey);
  margin-inline-start: 5px;
}
.version-with-preview-title-line .open-details {
  display: inline;
  margin-inline-end: 5px;
  font-style: italic;
}
.versionBlock.with-preview summary {
  margin-top: 10px;
}
[open] .versionBlock.with-preview summary {
  margin-bottom: 10px;
}
.versionBlock.with-preview details summary::before {
  content: url('/static/icons/little-chevron-down.svg');
}
.versionBlock.with-preview details[open] summary::before {
  content: url('/static/icons/little-chevron-up.svg');
}
.versionBlock.with-preview summary::-webkit-details-marker {
  /*hide marker for safari*/
  display: none;
}
.versionBlock.with-preview summary {
  /*hide marker for chrome*/
  list-style: none;
  cursor: pointer;
}
details .open-details::before {
  margin-inline-end: 5px;
}
.version-with-preview-title-line .selectButton {
  text-decoration: none;
}
.version-with-preview-title-line .selectButton.currSelectButton {
  cursor: default;
}
.version-with-preview-title-line .selectButton:not(.currSelectButton) {
  color: var(--select-blue);
}
.version-with-preview-title-line .selectButton::before {
  content: "•";
  margin-inline-end: 5px;
  color: var(--medium-grey);
}
.version-block-with-preview-details {
  background-color: var(--lighter-grey);
  border-radius: 6px;
  padding: 10px;
}
.versionDetails-version-title {
  color: black;
}
.bookPage .versionBlock .versionTitle{
  font-style: normal;
  font-weight: normal;
  font-size: 24px;
  line-height: 29px;
  max-inline-size: max-content;
}
.versionsBox .versionBlock:not(.with-preview) {
  border-top: solid 1px #CCC;
  padding: 20px 0;
}
.versionsBox .versionBlock.with-preview {
  padding: 15px 0;
}
.language-block .versionLanguage {
  border-bottom: solid 1px #CCC;
}
.bookPage .versionsBox .versionBlock{
  padding-top: 20px;
  padding-bottom: 34px;
}
.bookPage .versionsBox .versionBlock:first-child{
  padding-top: 0;
  border-top: none;
}
.singlePanel .versionsBox .versionBlock .versionTitle .he {
    display: inline;
}
.versionBlock .versionTitle a {
  color: black;
}
.versionBlock .versionBlockHeading .versionLanguage {
  display: none;
}
.bookPage .versionBlock .versionBlockHeading .versionLanguage{
  display: initial;
  margin-inline-start: auto;
  font-style: normal;
  font-weight: normal;
  font-size: 14px;
  line-height: 18px;
  color: #666666;
  background: #EDEDEC;
  border-radius: 25px;
  padding: 5px 10px;
}
.aboutBox .versionBlock .versionTitle:hover {
  text-decoration: none;
}
.versionBlock .versionTitle a{
}
.versionBlock .versionBlockHeading .versionEditIcon{
  display: none;
}
.versionBlock .versionBlockHeading .versionEditIcon.enabled{
  display: inline-block;
  align-self: self-start;
  font-size: 14px;
  padding: 5px;
}
.versionBlock .versionBlockHeading .versionEditIcon.enabled:hover{
  color: #666666;
  cursor: pointer;
}
.versionBlock .versionSelect{
  margin: 10px 0;
}
.bookPage .versionBlock .versionSelect, .aboutBox .currVersionSection .versionSelect{
  display: none;
}
.versionBlock .versionNotes a {
  font-style: normal;
  font-weight: normal;
  color: #666666;
  text-decoration: underline;
}
.versionBlock .versionDetails {
  display: flex;
  flex-flow: row;
  justify-content: space-between;
  font-style: normal;
  font-weight: normal;
  font-size: 14px;
  line-height: 20px;
  color: #666666;
}
.bookPage .versionBlock .versionDetails{
  line-height: 20px;
}
.versionBlock .versionDetails .versionDetailsInformation{
  display: flex;
  flex-flow: column;
}
.versionBlock .versionDetails .versionDetailsImage{
  margin-top: 5px;
}
.versionBlock .versionDetails .versionDetailsInformation .versionDetailsElement.versionBuyLink a{
  color: var(--sefaria-blue);
}
.versionBlock .versionDetails .versionDetailsLabel, .versionBlock .versionDetails .versionDetailsLabel:hover{
  text-decoration: none;
}
.versionBlock .versionDetails .versionBuyImage .versionDetailsImageLink img{
  height: 120px;
}
.versionBlock .versionDetails .n-a, .versionBlock .n-a{
  display: none;
}
.versionBlock .versionTitle:hover {
  text-decoration: underline;
  cursor: pointer;
}
.versionBlock .versionNotes {
  font-style: normal;
  font-weight: normal;
  font-size: 18px;
  line-height: 22px;
  color: #666666;
  margin: 10px 0;
  text-align: start;
}
.bookPage .versionBlock .versionNotes{
  font-size: 16px;
  line-height: 19px;
  padding-bottom: 15px;
}
.versionBlock .versionEditIcon {
  margin: 0 7px;
  vertical-align: 1px;
}
.versionBlock .versionExtendedNotesLinks{
  font-style: italic;
  display: block;
}
.versionBlock .versionExtendedNotesLinks.no-notes{
  display: none;
}
.versionBlock .versionExtendedNotesLinks{/*temporary because broken*/
  display: none;
}
.modTools {
  width: 50%;
  margin: 0 auto;
  overflow-y: scroll;
  height: 100%;
}
.modTools .modToolsSection {
  padding: 50px;
  border-top: 1px solid #ccc;
}
.bookPage .content .dlSection {
}
.modTools .dlSectionTitle {
    width: 60%;
    margin: 0 auto;
}
.modTools .dlSectionTitle,
.bookPage .content h2 {
    text-transform: uppercase;
    color: #999;
    padding: 10px 0;
    margin-bottom: 14px;
}
.bookPage .content h2[role=button] {
  cursor: pointer;
}
.bookPage .content h2 img {
  opacity: 0.43;
  padding: 0 5px;
  height: 10px;
  width: 10px;
}
.bookPage .versionSectionHeader {
  display: flex;
  flex-direction: row;
  justify-content: space-between;
}
.bookPage .versionSectionSummary {
  text-transform: none;
  color: #ccc;
  font-size: 14px;
}
.bookPage .versionSectionSummaryHidden {
  visibility: hidden;
}
.modTools .dlVersionSelect {
  display: block;
}

select {
  width: 100%;
  margin: 10px auto;
  background-color: white;
  font-size: 14px;
  height: 50px;
  border-color: #ccc;
  border-radius: 3px;
  color: #333;
  font-family: "Roboto", "Helvetica Neue", "Helvetica", sans-serif;
}
.modTools .dlVersionSelect option,
.bookPage .content .dlVersionSelect option{
  unicode-bidi: plaintext;
}
.modTools .modtoolsButton,
.bookPage .content .versionDownloadButton {
  width: 60%;
  margin: 10px auto;
  background-color: white;
  font-size: 14px;
  height: 3em;
  border: 1px solid #ccc;
  border-radius: 3px;
  color: #ccc;
  font-family: "Roboto", "Helvetica Neue", "Helvetica", sans-serif;
}
.modTools .modtoolsButton .modtoolsButtonInner,
.bookPage .content .versionDownloadButton .downloadButtonInner {
    font-size: 16px;
    padding: 10px;
}
.modTools .modtoolsButton .he,
.bookPage .content .versionDownloadButton .he {
    font-family: "Heebo", sans-serif;
    direction: rtl;
    text-align: right;
}
.modTools a .modtoolsButton,
.bookPage .content a .versionDownloadButton {
    border-color: #212E50;
    background-color: #212E50;
}
.modTools .workflowy-tool{
  width: 60%;
  margin: auto;
}
.modTools .workflowy-tool .dlSectionTitle{
  width: unset;
}
.modTools .workflowy-tool .modtoolsButton{
  color: black;
}
.modTools .workflowy-tool .modtoolsButton:hover{
  background-color: #999;
}
.modTools .workflowy-tool textarea {
  width: 100%;
  min-height: 30rem;
  font-family: "Lucida Console", Monaco, monospace;
  font-size: 0.8rem;
  line-height: 1.2;
}
.modTools .workflowy-tool .workflowy-tool-form{
  display: flex;
  flex-flow: column;
}
.dictionarySearchBox {
  display: flex;
  justify-content: space-between;
  align-items: center;
  padding-bottom: 5px;
  color: var(--medium-grey);
  font-size: 16px;
  line-height: 19px;
  width: 300px;
  height: 30px;
  background: var(--lighter-grey);
  border-radius: 6px;
  margin-bottom: 25px;
  position: relative;
}
.dictionarySearchBox .dictionarySearchButton{
  width: 16px;
  height: 16px;
  margin-inline-start: 8px;
  margin-inline-end: 5px;
}
.searchBox.dictionarySearchBox .keyboardInputInitiator {
  margin-bottom: 2px;
  border: none;
}
.interface-hebrew .searchBox.dictionarySearchBox .keyboardInputInitiator {
  display: none;
}
.dictionarySearchBox input {
  font-size: 17px;
  background-color: transparent;
  border: none;
  height: 18px;
  margin-inline-end: auto;
  --english-font: var(--english-sans-serif-font-family);
  --hebrew-font: var(--hebrew-sans-serif-font-family);
}
.dictionarySearchBox input::placeholder{
  font-size: 16px;
  line-height: 19px;
  color: var(--dark-grey);
}
body .ui-autocomplete.dictionary-toc-autocomplete {
  margin-top: 40px;
  padding: 6px 0 0;
  width: 300px;
  min-height: 85px;
  max-height: 185px;
  background: #FFFFFF;
  box-shadow: 0px 1px 3px rgba(0, 0, 0, 0.25);
  border-radius: 6px;
  overflow-y: auto;
}
body .ui-autocomplete.dictionary-toc-autocomplete .ui-menu-item {
  padding: 4px 25px;
  font-size: 22px;
  line-height: 29px;
  color: black;
  cursor: pointer;
  display: block;
}
body .ui-autocomplete.dictionary-toc-autocomplete .ui-menu-item:hover{
  background: var(--lighter-grey);
}
body .ui-autocomplete.dictionary-toc-autocomplete .ui-menu-item a.ui-state-focus {
  text-decoration: underline;
}
.singlePanel .searchContent h1 {
  height: revert;
}
.searchContent h1 {
  height: 40px;
  font-size: 30px;
  color: #000;
  margin-bottom: 5px;
  --english-font: var(--english-serif-font-family);
  --hebrew-font:  var(--hebrew-serif-font-family);
}
.searchContent h1.englishQuery {
  font-size: 30px;
}
.searchContent h1.hebrewQuery {
  font-family: var(--hebrew-serif-font-family);
}
.searchContent .searchTopLine {
  margin-bottom: 40px;
}
.searchContent .searchResultCount {
  color: var(--dark-grey);
}
.searchContent .searchTopMatter {
  position: relative;
  display: flex;
  border-bottom: 1px solid var(--light-grey);
  flex-direction: row;
  justify-content: space-between;
  align-items: center;
}
.searchTopMatter .type-buttons {
  display: flex;
  flex-direction: row;
  align-self: flex-start;
}
.searchTopMatter .search-dropdown-button {
  font-size: 22px;
  color: #999;
  cursor: pointer;
  padding: 10px 0;
  -webkit-touch-callout: none; /* iOS Safari */
  user-select: none;
  margin-inline-end: 20px;
}
@media (max-width: 540px) {
  .searchTopMatter .search-dropdown-button {
    margin-inline-end:  15px;
  }
  .searchTopMatter .search-dropdown-button,
  .searchTopMatter .dropdown-button {
  font-size: 16px;
  }
}
.compare .searchTopMatter .search-dropdown-button {
  margin-inline-end:  15px;
}
.compare .searchTopMatter .search-dropdown-button,
.compare .searchTopMatter .dropdown-button {
  font-size: 16px;
}
.searchTopMatter .search-dropdown-button.active {
  color: #000;
  border-bottom: 4px solid var(--medium-grey);
}

.searchContent .searchResultList {
  padding-top: 25px;
  max-width: 665px;
  padding-top: 25px;
  max-width: 665px;
}

.searchResultList .topicTitle .int-en, .searchResultList .topicTitle .int-he {
  font-size: 24px;
}

.searchContent .searchResultList #searchTopics {
  border-top: 1px solid #EDEDEC;
  border-bottom: 1px solid #EDEDEC;
  padding-top: 30px;
  padding-bottom: 5px;
  margin-bottom: 25px;
}
.searchResultList .searchTopic {
  margin-bottom: 30px;
}
.searchResultList .searchTopic .topicDescSearchResult {
  margin-top: 10px;
}
.searchResultList .searchTopic .topicSourcesSheets {
  margin-top: 10px;
}
.searchResultList .searchTopic .topicSourcesSheets.systemText .int-en,
.searchResultList .searchTopic .topicSourcesSheets.systemText .int-he {
  color: #666666;
}

@media (min-width: 701px) {
  /* prevent width of left-pane from changing due to content size when filters applied */
  .searchContent .searchResultList {
    width: 60vw;
  }
}

.searchContent .searchFilters h2 {
  --english-font: var(--english-sans-serif-font-family);
  --hebrew-font: var(--hebrew-sans-serif-font-family);
  font-size: 22px;
  text-transform: none;
  color: var(--dark-grey);
  border-bottom: 1px solid var(--light-grey);
  padding-bottom: 10px;
  margin: 0 0 10px 0;
}
.searchContent .searchStatusLine {
  text-align: center;
  font-size: 13px;
  height: 10px;
}
.searchFilterBoxes .type-button {
  padding: 6px 14px;
  margin: 5px;
  border-radius: 12px;
  border: 1px solid #DADADA;
  font-size: 13px;
  color: #666;
  font-family: "Roboto", "Helvetica Neue", "Helvetica", sans-serif;
  letter-spacing: 1px;
  cursor: pointer;
}
.searchFilterBoxes .type-button .he {
  font-family: "Heebo", sans-serif;
}
.searchFilterBoxes .type-button.active {
  color: #000;
  background-color: white;
}
.searchContent .type-button-title,
.searchContent .type-button-total {
  display: inline-block;
  padding: 2px;
}
.searchContent .results-count,
.searchContent .searchStatusLine > .loadingMessage {
  color: #999;
  font-family: "Roboto", "Helvetica Neue", "Helvetica", sans-serif;
  letter-spacing: 1px;
  padding-top: 5px;
}
.dropdown-modal {
  position: relative;
}
.dropdown-modal.position-unset {
  position: unset;
}
.dropdown-button {
  color: #666;
  margin-left: 5px;
  margin-right: 5px;
  font-size: 18px;
  letter-spacing: 1px;
  cursor: pointer;
  font-weight: lighter;
  user-select: none;
}
.dropdown-button:hover {
  text-decoration: underline;
}
.dropdown-button .active {
  color: #000;
}
.dropdown-button .en {
  font-family: "Roboto", "Helvetica Neue", "Helvetica", sans-serif;
}
.dropdown-button .he {
  font-family: "Heebo", sans-serif;
}
.dropdown-button img {
  opacity: 0.43;
  padding: 0 5px;
  height: 10px;
  width: 10px;
}
.dropdown-button.buttonStyle {
  letter-spacing: 0;
  background-color: var(--lighter-grey);
  font-size: 16px;
  padding: 5px 10px;
  border-radius: 6px;
  margin: 0;
}
.dropdown-button.buttonStyle:hover {
  text-decoration: none;
}
.message-modal {
  position: fixed;
  text-align: center;
  padding: 10px;
  background-color: #eee;
  width: auto;
  height: auto;
  margin: 0;
  z-index: 100;
  overflow: hidden;
  line-height: 1.2;
  border-radius: 0;
  max-width: 100%;
  border-radius: 6px;
}
.message-overlay {
  display: none;
  position: fixed;
  z-index: 20;
  background: black;
  opacity: 0.4;
  height: 100%;
  width: 100%;
  top: 0px;
  left: 0px;
}
.messageHeader {
  font-weight: bold;
  font-size: 14px;
  margin-bottom: 4px;
}
.message-modal textarea {
  display: block;
  max-width: 100%;
  height: 140px;
  width: 480px;
  box-sizing: border-box;
  margin-bottom: 20px;
}
.searchContent .searchFilterGroup {
  margin-bottom:  30px;
}
.searchContent .searchFilterBoxes li {
  display: flex;
  justify-content: space-between;
  flex: 1 0 45%;  /* see https://stackoverflow.com/questions/29546550/flexbox-4-items-per-row */
  padding: 6px 0;
  font-size: 18px;
  cursor: pointer;
  line-height: 125%;
  color: #000;
}
.searchContent .searchFilterBoxes li img {
  height: 10px;
  width: 10px;
  opacity: 0.43;
  padding: 0 10px;
}
.searchContent .searchFilterBoxes .searchFilterExactBox li {
  justify-content: flex-start;
}
.searchContent .searchFilterBoxes li .checkboxAndText {
  display: flex;
}
.searchContent .searchFilterBoxes li .checkboxAndText label {
  opacity: 0.4;
}
.searchContent .searchFilterBoxes li .checkboxAndText label:hover {
  opacity: 0.6;
}
.searchContent .searchFilterBoxes li input[type="checkbox"] {
  display: none;
}
.searchContent .searchFilterBoxes li input[type="checkbox"] + label span {
  display:inline-block;
  width: 15px;
  height: 15px;
  cursor:pointer;
  background-image: url(/static/img/checkbox-unchecked.svg);
  background-size: contain;
  margin-inline-end: 10px;
}
.searchContent .searchFilterBoxes li input[type="checkbox"]:checked + label span {
  background-image: url(/static/img/checkbox-checked.svg);
}
.searchContent .searchFilterBoxes li input[type="checkbox"]:indeterminate + label span {
  background-image: url(/static/img/checkbox-partially.svg);
}
.searchContent .searchFilterTitle:hover {
  text-decoration: underline;
}
.searchContent .searchFilterBoxes li .filter-count {
  color: var(--dark-grey);
}
.searchContent .searchFilterBoxes li .fa {
  color:  var(--medium-grey);
  font-size: 20px;
}
.searchContent .searchFilterBooks {
  padding-inline-start: 27px;
  margin-top: -6px;
}
.searchContent .searchFilters .showMore {
  display: block;
  margin-inline-start: 27px;
  cursor: pointer;
  font-size: 14px;
  margin-top: 4px;
  background: none!important;
  border: none;
  padding: 0!important;
  color: inherit;

}
.searchContent .searchFilters .showMore:hover {
  text-decoration: underline;
}
.searchFilters .searchBox {
  overflow: hidden;
  display: flex;
  align-items: center;
  padding-left: 10px;
  padding-right: 10px;
  text-align: inherit;
  background: #EDEDEC;
  border-radius: 250px;
  border: none;
  width: calc(100% - 10px);
  height: 30px;
  --english-font: var(--english-sans-serif-font-family);
  --hebrew-font: var(--hebrew-sans-serif-font-family);
  font-size: var(--sans-serif-body-font-size);
  margin-bottom: 10px;
}
.searchFilters .searchFilterIcon {
  float: right;
  margin: 0px -5px 1px 0px;
}
.searchBox input.searchFiltersInput {
  width: calc(100% - 10px);
  background-color: transparent;
  border: 0;
  font-size: var(--sans-serif-body-font-size);
}
.searchBox button {
  border:0;
}
.dropdown-option-list {
  margin-top: 10px;
  background: white;
  width: auto;
  position: absolute;
  z-index: 1;
  -webkit-border-radius: 7px;
  -moz-border-radius: 7px;
  border-radius: 7px;
  border: 1px solid #ccc;
}
.dropdown-option-list-label span {
  white-space: nowrap;
}
.interface-english .dropdown-option-list {
  right: 0;
}
.interface-hebrew .dropdown-option-list {
  left: 0;
}
.dropdown-option-list.hidden{
  display: none;
}
.dropdown-option-list table {
  border-collapse: collapse;
}
.dropdown-option-list tr {
  font-family: "Roboto", "Helvetica Neue", "Helvetica", sans-serif;
  padding: 15px;
  font-size: 16px;
  cursor: pointer;
}
.interface-hebrew .dropdown-option-list tr {
  font-family: "Heebo", sans-serif;
}
.dropdown-option-list tr:hover {
  background-color: var(--lighter-grey);
}
.dropdown-option-list tr:not(:last-child) {
  border-bottom: 1px solid #eee;
}
.dropdown-option-list td:not(:first-child) {
  padding: 15px 15px 15px 0;
}
.dropdown-option-list td:first-child {
  padding: 0 0 0 15px;
}
.interface-hebrew .dropdown-option-list td:not(:first-child) {
  padding: 15px 0 15px 15px;
}
.interface-hebrew .dropdown-option-list td:first-child {
  padding: 0 15px 0 0;
}
.dropdown-option-list tr.unselected {
  color: #aaa;
}
.dropdown-option-list tr .dropdown-option-check {
  width: 10px;
  height: 10px;
  padding-left: 0;
  padding-right: 10px;
}
.interface-hebrew .dropdown-option-list tr .dropdown-option-check {
  padding-left: 10px;
  padding-right: 0;
}
.dropdown-option-list tr.unselected .dropdown-option-check {
  display: none;
}
.searchContent .mobileSearchFilters {
  position: absolute;
  width: 100%;
  height: 100%;
  top: 0;
  left: 0;
  display: flex;
  flex-direction: column;
  z-index: 1002;
  background-color: var(--lightest-grey);
}
.mobileSearchFiltersHeader {
  background-color: var(--lighter-grey);
  padding: 20px 15px;
  display: flex;
  justify-content: center;
  color:  var(--dark-grey);
}
.mobileSearchFiltersHeader .readerNavMenuCloseButton {
  font-size: 45px;
  color: var(--medium-grey);
  height: 20px;
  display: block;
  line-height: 20px;
  position: absolute;
  margin-right: 100%;
  margin-left: 45px;
}
.mobileSearchFilters .searchFilters {
  flex-grow:  1;
  overflow-y: scroll;
  padding:  20px 15px;
}
.mobileSearchFilters .toggleSet {
  width: 100%;
  margin: 10px 0 0 0;
}
.mobileSearchFiltersFooter {
  padding: 15px;
  border-top: 1px solid var(--light-grey);
}
.searchContent .result {
  padding-bottom: 20px;
}
.searchContent .result a:hover,
.sidebarSearch .result a:hover {
  text-decoration: none;
}
.searchContent .similar-results {
  padding: 0 25px;
}
.searchContent .similar-results .result-title {
  display: none;
}
.searchContent .result-title {
  font-size: 24px;
  margin-bottom: 15px;
}
.searchContent .result-title .int-he {
  font-family: "Taamey Frank", "adobe-garamond-pro", "Crimson Text", Georgia, "Times New Roman", serif;
  font-size: 22px;
}
.searchContent .sheetResult .sheetData{
  display: flex;
  justify-content:flex-start;
  align-items: center;
  color: #999;
  font-size: 13px;
  margin: 15px 0 5px;
}
.searchContent .sheetResult .ownerData{
  display: flex;
  justify-content:flex-start;
  align-items: center;
  font-size: 13px;
}
.searchContent .sheetResult .ownerName {
  color: #000;
  margin-inline-start: 10px;
}
.searchContent .sheetResult .sheetData .tagsViews a:not(:last-of-type):after{
  content: ",";
  margin-inline-end: 4px;
}
.searchContent .sheetResult .sheetData .tagsViews a:first-of-type:before{
  content: '•';
  margin-inline-start: 4px;
  margin-inline-end: 4px;
}
.searchContent .result .result-title:hover {
  text-decoration: underline;
}
.readerPanel.english .searchContent .snippet.he,
.readerPanel.hebrew .searchContent .snippet.en,
.bilingual .searchContent .snippet.he {
  display: block;
}
.searchContent .snippet {
  font-size: 18px;
  color: #000;
}
.searchContent .sheet_result .snippet:hover {
  text-decoration: none;
}
.searchContent .similar-results .result .result-title {
  padding: 0 0 5px;
}
.searchContent .result .version,
.sidebarSearch .result .version {
  color: #999;
  font-family: "Roboto", "Helvetica Neue", "Helvetica", sans-serif;
  font-size: 13px;
  margin: 15px 0 5px;
  display: flex;
  align-items: center;
}
.searchContent .result .version .ownerMetadata {
  margin-inline-start: 10px;
}
.searchContent .result .similar-trigger-box,
.sidebarSearch .result .similar-trigger-box {
  color: #999;
  font-weight: lighter;
  --english-font: var(--english-sans-serif-font-family);
  --hebrew-font: var(--hebrew-sans-serif-font-family);
  text-transform: uppercase;
  letter-spacing: 1px;
  font-size: 11px;
  padding: 0;
  cursor: pointer;
  margin: 8px 0;
}
.searchContent .result .similar-trigger-box i {
  padding: 0 5px;
}
.searchContent .result + .loadingMessage {
  margin-top: 30px;
}
.readerNavMenu .yourSheetsLink.navButton {
  width: 98%;
  margin-bottom: 20px;
  text-transform: uppercase;
  font-family: "Roboto", "Helvetica Neue", "Helvetica", sans-serif;
}
.search-container{
  position: relative;
  padding-right: 10px;
}
.autocomplete-dropdown{
  background: #FFFFFF;
  position: absolute;
  top: 45px;
  width: auto;
  max-width: 130%;
  box-shadow: 0px 1px 3px rgba(0, 0, 0, 0.25);
  border-radius: 0px 0px 6px 4px;
  z-index: 2;
}
.singlePanel .autocomplete-dropdown {
  width: 0;
  position: fixed;
  top: 120px;
  inset-inline-start: 0;
  padding-bottom: 10px;
}
.singlePanel .autocomplete-dropdown:has(*){
  width: 100vw;
}
.search-group-suggestions{
  border-bottom: 0.766667px solid rgb(204, 204, 204);
  display: flex;
  align-items: start;
  padding-top: 5px;
  padding-bottom: 5px;
}
.singlePanel .search-group-suggestions{
  border-bottom-width: 0;
  padding-top: 0;
  padding-bottom: 0;
}
.search-group-suggestions-items{
  display: flex;
  flex-direction: column;
  flex-grow: 1;
  width: 0%;
}
.search-suggestion-link-wrapper{
  display: flex;
  align-items: center;
}
.search-suggestion-link-wrapper:hover{
  text-decoration: none;
}
.singlePanel .search-suggestion-link-wrapper{
  border-bottom: 0;
  padding: 0;
}
.singlePanel .search-suggestion-link-wrapper.search-override-wrapper {
  padding-top: 12px;
  padding-bottom: 12px;
  margin-bottom: 16px;
  border-top: 0.766667px solid #EDEDEC;
  border-bottom: 0.766667px solid #EDEDEC;
}

.search-suggestion {
    display: flex;
    list-style-type: none;
    padding: 6px 12px;
    font-family: 'EB Garamond';
    font-style: normal;
    font-weight: 400;
    font-size: 18px;
    line-height: 23px;
    cursor: pointer;
    width: max-content;
    flex-grow: 1;
    max-width: 100%;
    min-height: 10px;
}
.singlePanel .search-suggestion{
  width: auto;
}

.search-suggestion-text{
  font-family: 'EB Garamond';
}
.singlePanel .search-suggestion-text{
  color: #000000;
}
.search-suggestion-text.hebrew-result{
  font-family: "Taamey Frank";
}
.search-suggestion.highlighted{
  background-color: #EDEDEC;
}

.autocomplete-dropdown .search-override-text{
  font-family: 'Roboto';
  font-style: normal;
  font-weight: 400;
  font-size: 16px;
  line-height: 19px;
  margin-top: 3px;

  /* Dark Grey */
  color: #666666;
}
.autocomplete-dropdown .type-icon{
  display: inline-block;
  opacity: .4;
  height: 18px;
  width: 18px;
  margin-top: 2px;
}
.singlePanel .autocomplete-dropdown .type-icon{
  padding-inline-start: 2px;
}

.singlePanel .autocomplete-dropdown .type-icon.english-result{
  margin-top: 2px;
}

.autocomplete-dropdown .type-icon.ac-img-User{
  opacity: 1;
  border-radius: 50%;
}

.interface-english .autocomplete-dropdown .type-icon {
  margin-right: 10px;
}
.interface-hebrew .autocomplete-dropdown .type-icon {
  margin-left: 10px;
}
.interface-hebrew .autocomplete-dropdown .type-icon {
  margin-left: 10px;
}
.autocomplete-dropdown .type-icon.search-icon {
  padding-inline-start: 3px;
}
.autocomplete-dropdown .type-title{
  font-family: 'Roboto';
  font-style: normal;
  font-weight: 400;
  font-size: 14px;
  line-height: 18px;
  color: #999999;
  margin-top: 6px;
  width: 20%;
  padding-inline-end: 10px;
}
.autocomplete-dropdown .type-title .int-en{
  margin-left: 15px;
  margin-right: 114px;
}
.autocomplete-dropdown .type-title .int-he{
  margin-right: 15px;
  margin-left: 114px;
}
.singlePanel .autocomplete-dropdown .type-title {
  width: 0;
  visibility: hidden;
  padding-inline-end: 0;
}

.topic-landing-search-wrapper{
  display: flex;
  justify-content: center;
}

.topic-landing-page-content{
  display: flex;
  flex-direction: column;
  justify-content: center;
  align-items: center;
}
.readerNavMenu .content .contentInner.topic-landing-page-content{
  width: 843px;
}
h1.topic-landing-header {
  font-size: 40px;
  color: var(--dark-grey);
  margin: 0;
}
.singlePanel h1.topic-landing-header{
  font-size: 22px;
}

.topic-landing-page-content .topic-landing-section {
  margin-top: 70px;
  width: 100%;
}
.singlePanel .topic-landing-page-content .topic-landing-section.first-section {
  margin-top: 18px;
}
.singlePanel .topic-landing-page-content .topic-landing-section.following-search-section {
  margin-top: 18px;
}

.interface-hebrew .topic-landing-page-wrapper{
  direction: rtl;
}

.topic-landing-search-container{
  display: flex;
  align-items: center;
  flex-direction: column;
  position: relative;
  padding: 0;
  text-align: inherit;
  background: #EDEDEC;
  border-radius: 250px;
  width: 634px;
  height: 60px;
}
.singlePanel .topic-landing-search-container{
  width: 344px;
  height: 47px;
}

.topic-landing-search-input-box-wrapper{
  display: flex;
  margin-top: 15px;
}
.singlePanel .topic-landing-search-input-box-wrapper{
  display: flex;
  margin-top: 9px;
  font-style: normal;
  width: 100%
}

.topic-landing-search-input{
  background-color: transparent;
  padding: 0;
  flex: 1;
  height: 100%;
  margin-bottom: 1px;
  /*font-size: var(--serif-body-font-size);*/
  font-size: 24px;
  font-weight: 500;
  border: none;
  width: 600px;
}
.singlePanel .topic-landing-search-input{
  font-family: Roboto;
  font-size: 14px;
  margin-top: 2px;
}

.topic-landing-search-suggestion{
  display: flex;
  list-style-type: none;
  padding: 6px 12px;
  font-style: normal;
  font-weight: 400;
  font-size: 18px;
  line-height: 23px;
  cursor: pointer;
  flex-grow: 1;
  max-width: 100%;
  min-height: 10px;
}
.topic-landing-search-suggestion .type-icon{
  display: inline-block;
  opacity: .4;
  height: 18px;
  width: 18px;
  margin-top: 2px;
  margin-inline-end: 8px;
}
.topic-landing-search-suggestion-title{
  font-family: 'EB Garamond';;
}
.topic-landing-search-suggestion-category-path{
  color: #333333;
}

.topic-landing-search-suggestion.highlighted{
  background-color: #EDEDEC;
}
.topic-landing-sidebar-list{
  font-size: 18px;
  font-weight: 400;
  line-height: 20px
}

.topic-landing-search-dropdown{
  background: #FFFFFF;
  width: 606px;
  box-shadow: 0px 1px 3px rgba(0, 0, 0, 0.25);
  border-radius: 0px 0px 6px 4px;
  padding: 10px;
  max-height: calc(1.9em * 10 + 2em); /* 2.5em is an estimate of the height per suggestion, and 2em for padding */
  z-index: 2;
  margin-top: 47px;
  overflow-y: scroll;
  position: absolute;
}
.singlePanel .topic-landing-search-dropdown{
  position: absolute;
  width: 92vw;
  margin-top: 38px;
  max-height: calc(1.9em * 5 + 1em);

}
.topic-landing-search-dropdown:empty {
  padding: 0;
  visibility: hidden;
}
.topic-landing-search-container .readerNavMenuSearchButton{
  top: 6px;
  padding-inline-start: 11px;
}
.explore-all-topics-prompt{
  display: none;
}
.singlePanel .explore-all-topics-prompt{
  display: block;
  color: var(--darkest-grey);
  --english-font: var(--english-sans-serif-font-family);
  font-size: 14px;
  font-style: normal;
  font-weight: 400;
  line-height: 18px;
  text-align: center;
  margin-top: 15px
}
.featuredTopic {
  display: flex;
  flex-direction: column;
}
.singlePanel .featuredTopicContent {
  display: flex;
  flex-direction: column;
}
.singlePanel .featuredTopicImgWrapper .imageWithCaptionPhoto{
  max-width: 92vw;
  max-height: unset;
}
.featuredTopicContent {
  display: flex;
  flex-direction: row;
}
.featuredTopicImgWrapper {
  width: 239px;
  height: 100%;
}
.featuredTopicContent img {
  object-fit: contain;
}
.featuredTopicContent h3 {
  font-size: var(--serif-h3-font-size);
  text-transform: none;
  margin: 0 0 15px 0;
}
.featuredTopicText {
  flex: 1;
}
.featuredTopicText .int-en,
.featuredTopicText .int-he {
  display: flex;
  flex-direction: column;
  color: var(--dark-grey);
  margin-inline-start: 30px;
}
.singlePanel .featuredTopicText .int-en,
.singlePanel .featuredTopicText .int-he {
  margin-inline-start: 0px;
}
.featuedTopicText h3 {
  text-transform: none;
  margin: 0 0 15px 0;
}
.featuedTopicGoToLink {
  margin-top: 25px;
}
.featuredTopicText .topicDescription {
  font-size: var(--sans-serif-small-font-size);
}
.featuredTopic h1 {
  font-size: var(--sans-serif-h2-font-size);
  border-bottom: 1px solid #ccc;
  width: fit-content;
  padding-bottom: 10px;
}
.topic-landing-newsletter {
  background-color: var(--sefaria-blue);
  display: flex;
  flex-direction: row;
  padding: 36px 74px;
  justify-content: space-between;
}
.singlePanel .topic-landing-newsletter {
  padding: 36px 36px;
  flex-direction: column;
  align-items: center;
}
.topic-landing-newsletter .topic-landing-newsletter-input-row {
  display: flex;
  flex-direction: row;
  justify-content: space-between;
  align-items: center;
}
.singlePanel .topic-landing-newsletter .topic-landing-newsletter-input-row{
  flex-direction: column;
  align-items: center;
}
.singlePanel .topic-landing-newsletter .topic-landing-newsletter-input-wrapper {
  display: flex;
  flex-direction: column;
  width: 100%;
}

.topic-landing-newsletter .topic-landing-newsletter-input-row:first-child {
  margin-bottom: 20px;
}
.singlePanel .topic-landing-newsletter .topic-landing-newsletter-input-row:first-child {
  margin-bottom: 0px;
}
.topic-landing-newsletter .topic-landing-newsletter-input-row input,
.topic-landing-newsletter .topic-landing-newsletter-input-row button {
  border-radius: 6px;
  border: 0;
  flex: 1;
  padding: 5px 12px;
  background-color: white;
  --english-font: var(--english-sans-serif-font-family);
  --hebrew-font: var(--hebrew-sans-serif-font-family);
}
.singlePanel .topic-landing-newsletter .topic-landing-newsletter-input-row button {
  width: 100%;
}
.singlePanel .topic-landing-newsletter .topic-landing-newsletter-input-row input,
.singlePanel .topic-landing-newsletter .topic-landing-newsletter-input-row button {
  margin-bottom: 20px;
}
.topic-landing-newsletter .topic-landing-newsletter-input-row button {
  flex: unset;
  color: var(--sefaria-blue);
}
.topic-landing-newsletter .topic-landing-newsletter-input-row input:first-child {
  margin-inline-end: 16px;
}
.singlePanel .topic-landing-newsletter .topic-landing-newsletter-input-row input:first-child {
  margin-inline-end: 0px;
}
.singlePanel .topic-landing-newsletter .topic-landing-newsletter-input-row input {
  width: 90%;
}

.topic-landing-newsletter .topic-landing-newsletter-input-row .subscribeMessage {
  color: white;
  margin-top: 10px;
  --english-font: var(--english-sans-serif-font-family);
  --hebrew-font: var(--hebrew-sans-serif-font-family);
}

.topic-landing-newsletter-wrapper .subscribeErrorMessage {
  color: var(--Halakhah-Red, #802F3E);
  font-family: Roboto;
  font-size: 16px;
  font-style: italic;
  font-weight: 400;
  line-height: normal;
  margin-top: 10px;
  text-align: end;
}

.topic-landing-newsletter h3.topic-landing-newsletter-text {
  width: 220px;
  color: white;
  margin: 0;
  font-size: 22px;
  text-transform: unset;
  --english-font: var(--english-sans-serif-font-family);
  --hebrew-font: var(--hebrew-sans-serif-font-family);
}
.singlePanel .topic-landing-newsletter h3.topic-landing-newsletter-text {
  margin-bottom: 20px;
}
.topic-landing-upper-rainbow{
  margin-bottom: 43px;
  z-index: 0;
}
.topic-landing-lower-rainbow{
  margin-top: 43px;
  z-index: 0;
}
.singlePanel .topic-landing-upper-rainbow{
  margin-bottom: 20px;
}
.singlePanel .topic-landing-lower-rainbow{
  margin-top: 20px;
}
/*'Dummy' font, a hack to prevent the ellipsis char from being displayed at the end of a webkit line-clamped element*/
/*This font addresses only the ellipsis char, rendering its size 0% */
@font-face {
  font-family: "hide-ellipsis-char-font";
  src: local("Courier");
  unicode-range: U+2026;
  size-adjust: 0%;
}


.salad-container{
  overflow: hidden;
  display: -webkit-box;
  -webkit-box-orient: vertical;
  -webkit-line-clamp: var(--num-lines);
  text-overflow: clip;
  font-family: hide-ellipsis-char-font;
}
.rowed-salad-container{
  white-space: nowrap;
  overflow-x: scroll;
  display: flex;
  scrollbar-width: none; /* For Firefox */
}
.rowed-salad-container::-webkit-scrollbar {
  display: none; /* For Chrome, Safari, and Edge */
}

.topic-salad{
  font-size: 22px;
  font-weight: 400;
  line-height: 32px;
  text-align: center;
  text-underline-position: from-font;
  text-decoration-skip-ink: none;
}
.topic-salad-item{
  margin: 11px;
  --english-font: var(--english-sans-serif-font-family);
  --hebrew-font: var(--hebrew-sans-serif-font-family);
}
.rowed-salad-item-container{
  border-radius: 6px;
  background: var(--sefaria-blue);
  margin-inline-end: 7px;
  color: white;
  padding-top: 4px;
  padding-bottom: 4px;
}
.no-wrapping-salad-item-container{
  white-space: nowrap;
}
.topic-landing-temporal{
  display: flex;
  margin-top: 30px;
}
.singlePanel .topic-landing-temporal {
  flex-direction: column;
}

.topic-landing-parasha{

}
.topic-landing-seasonal{

}
.topic-landing-parasha .browse-all-parashot-prompt{
  color: var(--Commentary-Blue, #4B71B7);
  margin-top: 14px
}
.topic-landing-parasha .browse-all-parashot-prompt span{
  font-family: Roboto;
  font-size: 14px;
}
.topic-landing-parasha .read-portion-button{
  margin-top: 30px;
}
.topic-landing-temporal > .topic-landing-parasha {
    border-inline-end: 1px solid #ccc;
    padding-inline-end: 67px;
    flex: 1;
}
.topic-landing-temporal > .topic-landing-seasonal {
    padding-inline-start: 67px;
    flex: 1;
}
.singlePanel .topic-landing-temporal > .topic-landing-parasha {
    border-bottom: 1px solid #ccc;
    border-inline-end: 0px;
    padding-bottom: 30px;
}
.singlePanel .topic-landing-temporal > .topic-landing-seasonal {
    border-top: 1px solid #ccc;
    padding-inline-start: 0px;
    padding-top: 30px;
}

.topic-landing-calendar .calendar-header{
  color: var(--dark-grey);
  --english-font: var(--english-sans-serif-font-family);
  --hebrew-font: var(--hebrew-sans-serif-font-family);
  font-size: 16px;
  font-style: normal;
  font-weight: 500;
  line-height: normal;
}

.topic-landing-seasonal .explore-calendar-prompt{
  color: var(--commentary-blue);
  margin-top: 14px;
}
.topic-landing-seasonal .explore-calendar-prompt span{
  font-family: Roboto;
  font-size: 14px;
}

.topic-landing-temporal .learn-more-prompt{
  font-size: 14px;
  line-height: 18px;
  color: #666;
  margin-inline-end: 20px;
  --english-font: var(--english-sans-serif-font-family);
  --hebrew-font: var(--hebrew-sans-serif-font-family);
}
.topic-landing-temporal .parashah-link{
  margin-top: 47px;
}
.topic-landing-parasha .parasha-link .navSidebarLink.ref span{
  --english-font: var(--english-sans-serif-font-family);
  --hebrew-font: var(--hebrew-sans-serif-font-family);
}
.topic-landing-temporal .display-date-message{
  color: var(--darkest-grey);
  font-size: 14px;
  font-style: normal;
  font-weight: 600;
  line-height: 18px;
  margin-top: 55px;
}
.topic-landing-temporal .display-date-message span {
  font-family: Roboto;
}
.topic-landing-temporal .display-date-message a {
  font-family: Roboto;
}
.topic-landing-temporal .display-date{
  font-size: 14px;
  font-style: normal;
  font-weight: 400;
  font-family: Roboto;
  margin-top: 19px;
}
.topic-landing-temporal .display-date span{
  font-family: 'Roboto';
}
.topic-landing-parasha .navSidebarLink span{
  font-family: Roboto, sans-serif;
}
.topic-card-with-description-row{
  display: flex;
  margin-top: 30px;
  gap: 20px;
  justify-content: center;
}
.topic-card-with-description-row > * {
  flex: 1 1 0; /* All children will have equal width */
}
.singlePanel .topic-card-with-description-row {
  overflow-x: scroll;
  overflow-y: visible;
  box-sizing: border-box;
  scrollbar-width: none; /* For Firefox */
  padding-bottom: 5px;
  padding-inline-start: 5px;
  padding-inline-end: 5px;
}
.singlePanel .topic-card-with-description-row .topic-card-with-description .card {
  width: 268px;
}
.singlePanel .topic-card-with-description-row{
  justify-content: unset;
}
.singlePanel .topic-card-with-description-row::-webkit-scrollbar {
    display: none; /* For Chrome, Safari, and Edge */
}

.topic-card-with-description .card{
  flex: 1;
  border-top: 4px solid var(--sefaria-blue);
  background: var(--lightest-grey);
  box-shadow: 0px 4px 4px 0px rgba(0, 0, 0, 0.25);
  height: 345px;
}
.topic-card-with-description .cardDescription{
  top: 95px;
  margin-inline-end: 30px;
  margin-inline-start: 30px;
  max-width: 208px;
  max-height: 201px;
  display: -webkit-box;
  -webkit-box-orient: vertical;
  overflow-y: hidden;
  word-wrap: break-word;
  -webkit-line-clamp: 10;
  position: absolute;
}
.interface-hebrew .topic-card-with-description .cardDescription{
  -webkit-line-clamp: 8;
}


.topic-card-with-description .bottomCardLink {
  font-size: 14px;
  line-height: 18px;
  color: #666;
  margin-inline-end: 20px;
  --english-font: var(--english-sans-serif-font-family);
  --hebrew-font: var(--hebrew-sans-serif-font-family);
  position: absolute;
  top: 298px;
  margin-inline-start: 30px;
}
.topic-card-with-description .cardTitle {
  margin-inline: 30px;
  margin-top: 23px;
  padding: unset;
  -webkit-line-clamp: 2;
  -webkit-box-orient: vertical;
  overflow: hidden;
  display: -webkit-box;
  line-height: 1.1;
}
.readerNavMenu .sheet {
  display: flex;
  justify-content: space-between;
  padding: 20px 0;
}

.readerNavMenu .sheet:not(.profile-page .sheet) {
  border-bottom: 1px solid #eee;
  color: black;
}

.sheetsProfileList .sheet {
  display: flex;
  justify-content: space-between;
  padding: 20px 0;
}

.readerNavMenu .sheet:hover{
  text-decoration: none;
}
.readerNavMenu .sheet .sheetImg {
  height: 40px;
  width: 40px;
  margin: 1px 0 0 0;
  border-radius: 2px;
}
.readerNavMenu .sheet .sheetTextInfo {
  display: flex;
  justify-content: flex-start;
}
.readerNavMenu .sheet:hover .sheetTextInfo {
  text-decoration: underline;
}
.readerNavMenu .sheet .sheetAuthTitle{
  display: flex;
  flex-flow: column;
  margin: auto 14px;
}
.readerNavMenu .sheet .sheetAuthor {
  font-family: "Roboto", "Helvetica Neue", "Helvetica", sans-serif;
  color: #999;
  font-size: 14px;
  margin-bottom: 6px;
  letter-spacing: 1px;
}
.readerNavMenu .sheet .sheetTitle {
  overflow: hidden;
  font-size: 16px;
  unicode-bidi: plaintext;
}
.readerNavMenu .sheet .sheetViews {
  color: #999;
  font-size: 13px;
  font-family: "Roboto", "Helvetica Neue", "Helvetica", sans-serif;
}
.readerNavMenu .sheet:hover .sheetViews {
  display: inline-block ;
  text-decoration: none;
}
.interface-english .readerPanel .readerNavMenu .tagsList .gridBox {
  direction: ltr;
}
.interface-hebrew .readerPanel .readerNavMenu .tagsList .gridBox {
  direction: rtl;
}
.tagsList .heOnly {
  direction: rtl;
}
.tagsList .enOnly {
  direction: ltr;
}
.readerControlsOuter {
  position: relative;
  z-index: 103;
}
.readerControls {
  position: relative;
  top: 0;
  left: 0;
  width: 100%;
  box-sizing: border-box;
  text-align: center;
  height: 60px;
  line-height: 60px;
  box-shadow: 0 1px 3px rgba(0,0,0,0.2);
  background-color: #FBFBFA;
}
.sepia .readerControls {
  background-color: #F3F3F1;
}
.dark .readerControls {
  background-color: #2D2D2B;
  color: white;
  border-color: #444;
}
.dark .readerControls .readerTextToc .readerTextTocBox {
  color: white;
}
.readerNavMenuCloseButton {
  font-family: var(--english-serif-font-family);
}
.readerControls.connectionsHeader {
  background-color: #F3F3F2;
  white-space: nowrap;
  box-shadow: none;
}
.readerControls.connectionsHeader.fullPanel  {
  background-color: #EDEDED;
}
.readerControls .connectionsPanelHeader .connectionsHeaderTitle {
  letter-spacing: 1px;
  font-size: 16px;
  font-weight: lighter;
}
.readerControls .connectionsPanelHeader .connectionsHeaderTitle:not(.active) {
  text-transform: uppercase;
}
.connectionsPanelHeader .connectionsHeaderTitle.active {
  cursor: pointer;
}
.connectionsHeaderTitle .fa-chevron-left {
  margin-right: 10px;
}
.connectionsHeaderTitle .fa-chevron-right {
  margin-left: 10px;
}
.connectionsHeaderTitle .fa-chevron-left, .connectionsHeaderTitle .fa-chevron-right{
  color: #999;
}
.readerControls .readerControlsInner {
  position: relative;
  width: 760px;
  margin: 0 auto;
  padding: 0 30px;
  display: flex;
  justify-content: space-between;
  max-width:  100%;
  box-sizing: border-box;
}
.compare .readerControls .readerControlsInner {
  padding: 0 25px;
}
.readerControls.connectionsHeader .readerControlsInner {
  padding: 0 34px;
}
.readerControls.transLangPrefSuggBann {
  background-color: #EDEDEC;
  z-index: 2;
}
.readerControls .readerControlsInner.transLangPrefSuggBannInner {
  justify-content: center;
  align-items: center;
  line-height: initial;
  height: 100%;
  color: #666;
}
.readerControls.transLangPrefSuggBann .transLangPrefCentered {
  display: flex;
  align-items: center;
  margin-inline-start: auto;
}
.readerControls .readerControlsInner.transLangPrefSuggBannInner .yesNoGroup {
  margin: 0 10px;
  display: flex;
}
.readerControls .readerControlsInner.transLangPrefSuggBannInner .yesNoButton {
  border: none;
  font-size: 16px;
  border-radius: 6px;
  background-color: white;
  padding: 5px 11px;
  margin: 0 7px 0 0;
  user-select: none;
  cursor: pointer;
  text-decoration: none;
  color: inherit;
}
.interface-hebrew .readerControls .readerControlsInner.transLangPrefSuggBannInner .yesNoButton {
  margin: 0 0 0 7px;
}
.readerControls .readerControlsInner.transLangPrefSuggBannInner .readerNavMenuCloseButton {
  font-size: 35px;
  margin-inline-start: auto;
  margin-top: -6px;
  color: #bbb;
}
.trans-pref-header-container {
  display: flex;
  flex-direction: row;
  justify-content: space-between;
  padding-inline: 12px;
  padding-block: 10px;
  align-items: center;
}
.trans-pref-header-container .trans-pref-reset {
  display: flex;
  align-items: center;
  text-decoration: none;
}
.interface-hebrew .trans-pref-header-container .trans-pref-reset {
  direction: rtl;
}
.interface-hebrew .trans-pref-header-container .trans-pref-reset .smallText {
  padding-bottom: 2px;
}
.trans-pref-header-container img.reset-btn {
  width: 10px;
  height: 10px;
  opacity: 0.4;
}
.singlePanel .readerControls .readerControlsInner {
  padding: 0px 15px;
}
.readerControls .readerTextToc a {
  color: inherit;
}
.readerControls .readerTextToc a:hover {
  text-decoration: none;
}
.readerControls .readerTextToc .readerTextTocBox h1 {
  display: unset;
  font-size: unset;
  font-weight: unset;
  margin-block-start: unset;
  margin-block-end: unset;
}
.readerControls .readerTextToc .readerTextTocBox a {
  display: flex;
  flex-direction: column;
  align-items: center;
  justify-content: center;
}
.readerControls .readerTextToc .readerTextTocBox a .readerControlsTitle {
  display: flex;
  align-items: center;
  justify-content: center;
}
.readerControls.connectionsHeader .readerTextToc {
  font-family: "Roboto", "Helvetica Neue", "Helvetica", sans-serif;
  color: #666;
  width: 100%;
}
.readerControls .readerTextToc.attributed .readerTextTocBox {
  line-height: 1.2;
}
.readerControls .readerTextToc .categoryAttribution {
  font-style: italic;
  font-size: 15px;
  color: #999;
  margin: 0 2px;
  white-space: nowrap;
  text-overflow: ellipsis;
  overflow: hidden;
  padding: 0 2px;
  display: inline;
}
.readerControls .readerTextToc .categoryAttribution .he {
  font-style: normal;
}
.interface-english .leftButtons,
.interface-hebrew .rightButtons {
  display: flex;
  flex-direction: row;
  text-align: left;
}
.interface-english .rightButtons,
.interface-hebrew .leftButtons {
  display: flex;
  flex-direction: row;
  text-align: right;
  align-items: center;
}
/* icons need a little nudge in flipped hebrew mode */
.interface-hebrew .rightButtons {
  margin-left: -3px;
}
.interface-hebrew .leftButtons {
  margin-right: 2px;
}
.leftButtons .saveButton,
.rightButtons .saveButton {
  display: flex;
  align-items: center;
  justify-content: flex-end;
  width: 30px;
  height: 56px;
  cursor: pointer;
}
.saveButton img {
  height: 18px;
  width: 18px;
  margin-top: 3px;
}
.rightButtons .saveButton.tooltip-toggle::before {
  top: 47px;
  left: -50px;
}
.interface-hebrew .rightButtons .saveButton.tooltip-toggle::before {
  left: auto;
  right: -50px;
}
.saveButton.tooltip-toggle.three-dots-button {
  background-color: #ededec;
  padding: 0 6px;  /* HACK: setting width and height to equal values doesn't make this circular, but this does! */
  height: 22px;
  display: flex;
  align-items: center;
  justify-content: center;
  border-radius: 50%;
}
.three-dots-button img {
  width: 10px;
  height: 10px;
  margin-top: 0;
}
.topicPanel .mainColumn .saveLine .saveButton.three-dots-button {
  margin-left: 10px;
  margin-right: 0;
  padding-bottom: 0;
}
.interface-hebrew .topicPanel .mainColumn .saveLine .saveButton.three-dots-button {
  margin-left: 0;
  margin-right: 10px;
}
.interface-hebrew .topicPanel .three-dots-button {
  margin-left: 0px;
  margin-right: 10px;
}
.leftButtons .readerNavMenuSearchButton,
.leftButtons .readerNavMenuMenuButton,
.leftButtons .readerNavMenuCloseButton,
.rightButtons .readerOptions,
.rightButtons .readerNavMenuCloseButton {
  width: 40px;
  height: 56px;
  line-height: 56px;
  color: #666666;
  font-size: 20px;
  display: inline-block;
  cursor: pointer;
}
.readerOptions .int-en {
  margin-right: 4px;
}
.readerOptions .int-he {
  margin-left: 8px;
}
.readerOptions .int-he img {
    height: 18px;
}
.rightButtons .readerOptionsTooltip.tooltip-toggle::before {
    top: 47px;
    left: -50px;
}
.rightButtons .readerOptions {
  vertical-align: middle;
}
.rightButtons .readerOptions:hover {
  text-decoration: none;
}
.leftButtons .readerNavMenuMenuButton {
  font-size: 24px;
  margin-top: 6px;
}
.compare .leftButtons .readerNavMenuMenuButton {
  font-size: 20px;
}
.leftButtons .readerNavMenuCloseButton {
  font-size: 44px;
}
.leftButtons .readerNavMenuSearchButton span,
.rightButtons .readerOptions img,
.leftButtons .readerNavMenuCloseButton span {
  vertical-align: middle;
}
.readerControls .readerTextToc {
  font-size: 18px;
  box-sizing: border-box;
  height: 50px;
  text-align: center;
  display: inline-block;
  cursor: pointer;
  vertical-align: middle;
  min-width: 0; /* see https://css-tricks.com/flexbox-truncated-text/ */
}
.readerControls .readerTextToc.connected, .readerControls .readerTextToc.connected a{
  cursor: initial;
}

.readerTextTocHeader.readerTextToc {
  font-size: 16px;
}
.hebrew .readerControls .readerTextToc {
  direction: rtl;
}
.english .readerControls .readerTextToc {
  direction: ltr;
}
.interface-english .bilingual .readerControls .readerTextToc {
  direction: ltr;
}
.interface-hebrew .bilingual .readerControls .readerTextToc {
  direction: rtl;
}
.interface-hebrew .bilingual .readerControls .readerTextToc .readerTextTocBox.sheetBox,
.interface-hebrew .english .readerControls .readerTextToc .readerTextTocBox.sheetBox {
  padding-left: 23px;
  padding-right: 0;
}
.english .readerControls .readerTextToc .readerTextTocBox.sheetBox,
.bilingual .readerControls .readerTextToc .readerTextTocBox.sheetBox {
  padding-right: 23px;
  padding-left: 0;
}
.readerControls .readerTextToc .readerTextTocBox {
  display: inline-block;
  vertical-align: middle;
  max-width: 100%;
  white-space: nowrap;
  text-overflow: ellipsis;
  overflow: hidden;
}
.readerControls .readerTextToc .readerTextTocBox a h1,
.readerControls .readerTextToc .readerTextTocBox a span,
.readerControls .readerTextToc .readerTextTocBox a div {
  white-space: nowrap;
  text-overflow: ellipsis;
  overflow: hidden;
  max-width: 100%;
}
.readerControls .readerTextToc .readerTextVersion {
  font-size: 15px;
  color: #999;
}
.readerControls .readerTextToc .fa {
  color: #999;
  font-weight: bold;
  margin: 0 7px;
  vertical-align: 0;
}
.readerControls .readerTextToc .fa.invisible {
  visibility: hidden;
}
/*.bilingual .readerTextToc .he {
  display: none;
}*/
.readerOptions img {
  height: 16px;
}
.readerOptions .textIcon {
  font-size: 22px;
  line-height: 60px;
}
.dark .readerOptions img {

}
.readerOptionsPanel {
  position: absolute;
  width: 100%;
  top: 58px;
  right: 0;
  padding: 20px;
  box-sizing: border-box;
  direction: ltr;
  background: #FBFBFA;
  border-bottom: 1px solid #ccc;
  z-index: 103;
}
.readerOptionsPanelInner {
  max-width: 530px;
  margin: 0 auto;
  display: flex;
  flex-flow: row wrap;
  justify-content: space-between;
  color: #999;
}
.toggleSet {
  display: inline-block;
  width: 47%;
  margin: 2px auto 0 auto;
}
#accountSettingsPage .toggleSet {
  display: flex;
}
#accountSettingsPage .additional-info {
  color: var(--dark-grey);
}
/* #accountSettingsPage .saveCancel {
  display: flex;
  justify-content: space-between;
  margin-top: 30px;
} */
.toggleSet.aliyotTorah, .toggleSet.punctuationTalmud, .toggleSet .toggle-set-label {
  --english-font: var(--english-sans-serif-font-family);
  --hebrew-font: var(--english-sans-serif-font-family);
  text-transform: uppercase;
}
.toggleSet .toggle-set-label{
  font-size: 13px;
  display: block;
  text-align: center;
  margin: 10px;
  letter-spacing: 1.5px;
}
.toggleSetToggleBox {
  display:  flex;
}
.toggleOption {
  font-size: 26px;
  box-sizing: border-box;
  text-align: center;
  border: 1px solid #ccc;
  margin-left: -1px;
  padding: 4px;
  height: 42px;
  line-height: 34px;
  flex: 1;
  background-color: #FBFBFA;
  vertical-align: middle;
}

.toggleSet.aliyotTorah .toggleOption,
.toggleSet.punctuationTalmud .toggleOption {
  font-size: 14px;
}
.toggleSet.vowels .toggleOption.all span span,
.toggleSet.vowels .toggleOption.partial span span {
  position: relative;
  top: -3px;
}
.toggleSet.fontSize .toggleOption {
  color: black;
}
.toggleSet.biLayout .toggleOption img,
.toggleSet.layout .toggleOption img {
  opacity: 0.5;
}
.toggleOption:first-child {
  border-top-left-radius: 4px;
  border-bottom-left-radius: 4px;
}
.toggleOption:last-child {
  border-top-right-radius: 4px;
  border-bottom-right-radius: 4px;
  border-right: 1px solid #999;
}
.toggleOption.on,
.toggleOption:hover {
  background-color: white;
  color: black;
}
.toggleSet.biLayout .toggleOption.on img,
.toggleSet.layout .toggleOption:hover img {
  opacity: 1;
}
.toggleSet.separated .toggleOption {
  margin-right: 3%;
  border-right: 1px solid #999;
}
.toggleSet.separated .toggleOption:last-child {
  margin-right: 0;
}
.color .toggleOption {
  border-radius: 5px;
  height: 38px;
}
.color .toggleOption.on {
  border-color: black;
}
.color .light, .color .light.on {
  background-color: white;
}
.color .sepia, .color .sepia.on {
  background-color: #f7f7f7;
}
.color .dark, .color .dark.on {
  background-color: #333331;
}

.toggleSet .toggleOption .he,
.toggleSet .toggleOption .en {
  display: inline;
}
.toggleOption.bilingual {
  font-size: 18px;
}
.toggleOption.segmented, .toggleOption.continuous {
  font-size: 18px;
}
.toggleOption.smaller, .toggleOption.larger {
  font-family: "Roboto", "Helvetica Neue", "Helvetica", sans-serif;
}
.interface-hebrew .toggleOption.smaller, .interface-hebrew .toggleOption.larger {
  font-family: "Heebo", sans-serif;
}
.toggleOption.smaller {
  font-size: 12px;
}
.toggleOption.larger {
  font-size: 22px;
}
.toggleSet.blueStyle {
  box-shadow: 0px 1px 3px rgba(0, 0, 0, 0.25);
  --english-font: var(--english-sans-serif-font-family);
  --hebrew-font: var(--hebrew-sans-serif-font-family);
  border-radius: 6px;
}

.toggleSet.blueStyle.primary {
  width: 100%;
}
.toggleSet.blueStyle.primary .toggleOption {
  background-color: revert;
}
.toggleSet.blueStyle .toggleOption {
  border: none;
  font-size: 16px;
  height: 50px;
  display: flex;
  align-items: center;
  justify-content: center;
}
.toggleSet.blueStyle .toggleOption.on {
  background-color:  var(--sefaria-blue);
  color: white;
  border-radius: 6px;
}
.readerOptionsPanel .line {
  margin: 20px 0;
  border-top: 1px solid #ddd;
}
.mask {
  position: fixed;
  top: 0;
  left: 0;
  width: 100%;
  height: 100%;
  z-index: 102;
  cursor: pointer;
}
.textRange.basetext {
  width: 100%;
  box-sizing: border-box;
  font-size: 2.2em;
  line-height: 1.6;
  text-align: justify;
  background-color: inherit;
  margin: 0 auto;
  max-width: 760px;
  position: relative;
  padding: 0 30px;
}
.sheetContent .modalTitle {
  --english-font: var(--english-sans-serif-font-family);
  --hebrew-font: var(--hebrew-sans-serif-font-family);
  font-size: 22px;
  font-weight: 500;
  line-height: 25.78px;
  text-align: center;
  color: var(--dark-grey);
  padding-block-end: 15px;
  border-bottom: 1px solid var(--lighter-grey);
}
.sheetContent .successMessage {
  color: var(--inline-link-blue);
  margin-inline-start: 5px;
}
.dialogModal .modal-content > * {
   padding: 20px;
}
.sheetContent .modalMessage {
  --english-font: var(--english-sans-serif-font-family);
  --hebrew-font: var(--hebrew-sans-serif-font-family);
  font-size: 16px;
  font-weight: 400;
  line-height: 18.75px;
  text-align: center;
  color: black;
}
.singlePanel .textRange.basetext,
.singlePanel .sheetContent {
  padding: 0;
}
.narrowColumn .textRange.basetext {
}
.narrowColumn .content .contentInner {
  padding: 0 15px;
}
.textRange.basetext .title, .sheetContent .customSourceTitle {
  padding: 0 28px;
  margin: 30px 0 24px 0;
  color: #000;
  text-align: center;
  justify-content: center;
  font-weight: lighter;
  letter-spacing: 1px;
  font-size: 1.1em;
}
.sheetContent .customSourceTitle {
  padding-top: 14px;
}
.dark .textRange.basetext .title, .dark .sheetContent .title {
  color: #ccc;
}
.textRange.basetext .title .titleBox, .sheetContent .customSourceTitle .titleBox {
  display: inline-block;
  border-bottom: 4px solid #E6E5E6;
  padding: 0 6px 3px;
}
.dark .textRange.basetext .title .titleBox, .dark .sheetContent .title .titleBox {
  border-bottom: 4px solid #666;
}
.bilingual .sheetContent .title .he {
  display: none;
}
.interface-hebrew .readerPanel.ltr .textRange,
.interface-hebrew .readerPanel.english .categoryFilterGroup,
.interface-hebrew .readerPanel.bilingual .categoryFilterGroup,
.interface-hebrew .readerPanel.english .essayGroup,
.interface-hebrew .readerPanel.bilingual .essayGroup,
.interface-hebrew .readerPanel.english .textTableOfContents,
.interface-hebrew .readerPanel.bilingual .textTableOfContents {
  direction: ltr;
}
.interface-english .readerPanel.rtl .textRange,
.interface-english .readerPanel.hebrew .textRange,
.interface-english .readerPanel.hebrew .categoryFilterGroup,
.interface-english .readerPanel.hebrew .essayGroup,
.interface-english .readerPanel.hebrew .structToggles,
.interface-english .readerPanel.hebrew .textTableOfContents,
.interface-english .readerPanel.hebrew .connectionsPanel .toolsButton.more,
.interface-english .readerPanel.hebrew .connectionsPanel .toolsButton.seeLess {
  direction: rtl;
}
.basetext .text, .sheetContent .text {
  padding: 0 44px;
  margin: 30px 0;
  background-color: inherit;
}
.sheetContent .text.editorContent {
  padding: 30px 44px;
  margin: 0;
}
.narrowColumn .basetext .text, .narrowColumn .sheetContent .text {
  padding: 0 26px;
}
.singlePanel .basetext .text, .singlePanel .sheetContent .text  {
  padding: 0 34px;
}
.parashahHeader {
  text-align: center;
  color: #000;
  margin: 32px 0;
  font-size: 24px;
  letter-spacing: 1px;
}
.parashahHeader.aliyah span {
  text-transform: uppercase;
  font-size: 18px;
}
.title + .text span:first-child .parashahHeader {
  margin-top: -5px;
}
.title + .text {
  margin-top: 0;
}
.segment {
  cursor: pointer;
  display: block;
  background-color: inherit;
}
.continuous .segment {
  display: inline;
  margin: 0;
  padding: .3333em 0;
}
.readerPanel.english.continuous .segment {
  padding: .15em 0;  /* underline of named entities is cut off if padding is higher */
}
.continuous .clearFix {
  display: none;
}
.segment .segmentText{
  display: inline;
}
.segment > .he,
.segment > .en,
.segment > p > .he,
.segment > p > .en {
  margin-top: 0;
  margin-bottom: 0;
}
.basetext .segment {
  margin-bottom: 26px;
}

.segment .segmentText .poetry.indentWhenWrap {
  text-indent: -30px;
  padding-inline-start: 30px;
  display: inline-block;
}

.segment .segmentText .poetry.indentAll {
  padding-inline-start: 30px;
  display: inline-block;
}

.segment .segmentText .poetry.indentAllDouble {
  padding-inline-start: 60px;
  display: inline-block;
}

.continuous .segment .segmentText .poetry {
  text-indent: initial;
  padding-inline-start: initial;
  display: inline;
  margin-inline-end: .5em;
}

.continuous .segment .segmentText br {
  display: none;
}

/*.hebrew.segmented .segment > .he,
.hebrew.segmented .segment > p > .he{
  display: block;
}
.hebrew.continuous .segment > .he,
.hebrew.continuous .segment > p > .he{
  display: inline;
}*/
.bilingual .segment > .he,
.bilingual .segment > p > .he {
  display: block;
}
.bilingual .segment > .en,
.bilingual .segment > p > .en {
  display: block;
}
.bilingual .segment > .en ,
.bilingual .segment > p > .en {
  text-align: left;
}
.bilingual .segment > .he,
.bilingual .segment > p > .he {
  text-align: right;
}
.stacked.bilingual .basetext .segment {
  margin-bottom: 14px;
  display: block;
}
.stacked.bilingual .segment > .en,
.stacked.bilingual .segment > p > .en {
  margin-top: 6px;
  text-align: left;
}
.stacked.bilingual .sheetContent .segment > .en,
.stacked.bilingual .sheetContent .segment > p > .en {
  margin-top: 0;
}
.stacked.bilingual .basetext .segment > .translation ,
.stacked.bilingual .basetext .segment > p > .translation {
  margin: 10px 0 20px;
  color: #666;
}
.stacked.bilingual .basetext .segment > p > .he.translation {
  color: black;
}
.stacked.bilingual .segment.heOnly > .he,
.stacked.bilingual .segment.enOnly > .en,
.stacked.bilingual .segment.heOnly > p > .he,
.stacked.bilingual .segment.enOnly > p > .en {
  display: block;
}
.heLeft.bilingual .basetext .text,
.heRight.bilingual .basetext .text,
.heLeft.bilingual .sheetContent .text,
.heRight.bilingual .sheetContent .text {
  padding: 0;
}

.heLeft.bilingual .segment > .en,
.heLeft.bilingual .segment > .he,
.heRight.bilingual .segment > .en,
.heRight.bilingual .segment > .he,
.heLeft.bilingual .segment > p > .en,
.heLeft.bilingual .segment > p > .he,
.heRight.bilingual .segment > p > .en,
.heRight.bilingual .segment > p > .he {
  width: 50%;
  box-sizing: border-box;
  display: block;
}
.heLeft.bilingual .sheetItem.enOnly > .en,
.heLeft.bilingual .sheetItem.heOnly > .he,
.heRight.bilingual .sheetItem.enOnly > .en,
.heRight.bilingual .sheetItem.heOnly > .he,
.heLeft.bilingual .sheetItem.enOnly > p > .en,
.heLeft.bilingual .sheetItem.heOnly > p > .he,
.heRight.bilingual .sheetItem.enOnly > p > .en,
.heRight.bilingual .sheetItem.heOnly > p > .he {
  width: 100%;
}
.readerPanel .sheetItem.heOnly > .en,
.readerPanel .sheetItem.heOnly > p > .en {
  display: none;
}
.readerPanel .sheetItem.heOnly > .he,
.readerPanel .sheetItem.heOnly > p > .he {
  display: block;
}
.readerPanel .sheetItem.enOnly > .he,
.readerPanel .sheetItem.enOnly > p > .he {
  display: none;
}
.readerPanel .sheetItem.enOnly > .en,
.readerPanel .sheetItem.enOnly > p > .en {
  display: block;
}
.readerPanel.english .SheetSource .sheetItem.segment .en {
  background-color: white;
}
.heLeft.bilingual .segment > .translation,
.heRight.bilingual .segment > .primary,
.heLeft.bilingual .segment > p > .translation,
.heRight.bilingual .segment > p > .primary,
.heRight.bilingual .sheetItem.segment > .he,
.heLeft.bilingual .sheetItem.segment > .en,
.heRight.bilingual .SheetSource.segment > .he,
.heLeft.bilingual .SheetSource.segment > .en {
  float: right;
  padding-left: 20px;
}
.heRight.bilingual .segment > .translation,
.heLeft.bilingual .segment > .primary,
.heRight.bilingual .segment > p > .translation,
.heLeft.bilingual .segment > p > .primary,
.heRight.bilingual .sheetItem.segment > .en,
.heLeft.bilingual .sheetItem.segment > .he,
.heRight.bilingual .SheetSource.segment > .en,
.heLeft.bilingual .SheetSource.segment > .he {
  float: left;
  padding-right: 20px;
}
.segment > p > .he.translation {
  --hebrew-font: var(--hebrew-sans-serif-font-family);
  font-size: 100%;
}
.basetext .segment:active,
.basetext .segment:focus {
  background-color: #f5faff;
}
.sheetContent .segment:active .segmentNumber,
.sheetContent .segment:focus .segmentNumber,
.sheetContent .segment:active .linkCount,
.sheetContent .segment:focus .linkCount,
.basetext .segment:active .segmentNumber,
.basetext .segment:focus .segmentNumber,
.basetext .segment:active .linkCount,
.basetext .segment:focus .linkCount {
  background-color: transparent;
}
.dark .basetext .segment:active,
.dark .basetext .segment:focus {
  background-color: #444;
}
.basetext .segment.highlight,
.editTextInfo .textPreviewSegment.highlight,
.editorContent .sheetItem.highlight,
.editorContent .sheetItem.highlight .SheetSource .en,
.editorContent .sheetItem.highlight .SheetSource::after
{
  background-color: #F0F7FF;
}
.sheetContent .segment a {
  color: #4B71B7;
  cursor: pointer;
}
.sheetContent .segment .sourceContentText a {
  text-decoration: underline;
}
.basetext .segment.highlight .segmentNumber,
.basetext .segment.highlight .linkCount {
  background-color: transparent;
}
.sepia .basetext .segment.highlight {
  background-color: #E3E3E1;
}
.dark .basetext .segment.highlight {
  background-color: #444;
}
.textRange {
  line-height: 1.4;
  font-size: 1.6em;
}
.textRange .textInner, .sheetContent .textInner  {
  position: relative;
}
.textRange.lowlight .text {
  color: #999;
}
.segment {
}
.segment.heOnly{
  text-align: right;
  direction: rtl;
}
.segment.enOnly{
  text-align: left;
  direction: ltr;
}
.segment.heOnly .en{
  display: none;
}
/*in the text reader we don't have enOnly anymore. it always hvae primary (which is one the meaning of heOnly) maybe this is useful for other cases*/
.segment.enOnly .he{
  display: none;
}
.segment.heOnly .he{
  display: initial;
}
.segment.enOnly .en{
  display: initial;
}
/*
This is an attempt to fix dictionary entries in this layout (hebrew continuous) from having the headwords flip to the right instead of left.
But not to use a display block directive that might break continuous mode for other English only texts
 */
.readerPanel.hebrew.continuous .segment.enOnly .en{
  unicode-bidi: embed;
}
.readerPanel.hebrew .segment.enOnly .sheetSegmentNumber .en{
  display: none;
}
.readerPanel.english .segment.enOnly .sheetSegmentNumber .he{
  display: none;
}
.segment .segmentNumber,
.segment .linkCount,
.textRange .numberLabel {
  position: absolute;
  background-color: inherit;
  font-weight: lighter;
  color: #ccc;
  display: block;
  width: 30px;
  text-align: center;
  -webkit-text-size-adjust: 100%;
  user-select: none;
  -webkit-user-select: none;
}
.segmentNumber .segmentNumberInner,
.linkCount .linkCountDot {
  display: inline-block;
  user-select: none;
  -webkit-user-select: none;
}
.bilingual .segmentNumber .segmentNumberInner,
.bilingual .linkCount .linkCountDot,
.bilingual .numberLabel .numberLabelInner {
  margin-top: 0;
}
.segment .segmentNumber,
.segment .linkCount {
  display: none;
  line-height: 1.4;
}
.hebrew .segment .segmentNumber,
.hebrew .segment .linkCount {
  display: none;
  line-height: 1.6;
}
.sheetContent .segment .linkCount {
  display: inline-block;
}
.segment .segmentNumber .segmentNumberInner,
.segment .segmentNumber .segmentNumberInner .he,
.textRange .numberLabel .numberLabelInner {
  font-size: 12px;
  vertical-align: middle;
}
.segment .segmentNumber,
.textRagnge .numberLabel {
  color: #000;
  top: 0;
}
.dark .segment .segmentNumber,
.dark .textRagnge .numberLabel {
  color: white;
}
.segment .linkCount {

}
.segment .linkCountDot {
  display: inline-block;
  width: 6px;
  height: 6px;
  border-radius: 12px;
  background-color: black;
  vertical-align: middle;
}
.dark .segment .linkCount {
  filter: invert(100%);
  -webkit-filter: invert(100%);
}
.readerPanel .segment .segmentNumber .en,
.readerPanel .segment .segmentNumber .he {
  text-align: center;
}
.readerPanel.english .segment .segmentNumber {
  left: -48px;
}
.readerPanel.hebrew .segment .segmentNumber,
.readerPanel.bilingual .segment .segmentNumber {
  right: -46px;
}
.readerPanel.hebrew .segment .linkCount,
.readerPanel.bilingual .segment .linkCount {
  left: -48px;
}
.readerPanel.english .segment .linkCount {
  right: -46px;
  left: auto;
}
.readerPanel.heLeft.bilingual .segment .segmentNumber,
.readerPanel.heRight.bilingual .segment .segmentNumber {
  left: 50%;
  margin-left: -15px;
  right: auto;
}
.readerPanel.heLeft.bilingual .segment .linkCount,
.readerPanel.heRight.bilingual .segment .linkCount {
  visibility: hidden;
}
.singlePanel .readerPanel.english .segment .segmentNumber {
  left: -30px;
}
.singlePanel .readerPanel.hebrew .segment .segmentNumber,
.singlePanel .readerPanel.bilingual .segment .segmentNumber {
  right: -30px;
}
.singlePanel .readerPanel.english .segment .linkCount {
  right: -30px;
}
.singlePanel .readerPanel.hebrew .segment .linkCount,
.singlePanel .readerPanel.bilingual .segment .linkCount {
  left: -30px;
}
.singlePanel .readerPanel.english .sheetItem.segment .linkCount {
  left: auto;
  right: -30px;
}
.readerPanel.english .segment.heOnly .segmentNumber .he,
.readerPanel.bilingual .segment.heOnly .segmentNumber .he,
.readerPanel.hebrew .segment.enOnly .segmentNumber .en {
  display: none;
}
.readerPanel.english .segment.heOnly .segmentNumber .en,
.readerPanel.bilingual .segment.heOnly .segmentNumber .en,
.readerPanel.hebrew .segment.enOnly .segmentNumber .he {
  display: block;
}
.segment .refLink, .scrollLink {
  font-size: .8em;
  font-weight: bold;
  letter-spacing: 1px;
  cursor: pointer;
  color: #333;
}
.scrollLink:hover, .refLink:hover {
  text-decoration: underline;
}
.segment .namedEntityLink {
  color: inherit;
}
.segment .namedEntityLink:hover {
  cursor: text;
  text-decoration: none;
}
.segment.showNamedEntityLinks .namedEntityLink:hover {
  /* only show named entity underline when class showNamedEntityLinks exists */
  cursor: pointer;
  border-bottom: 2px dotted #666;
}
.stacked.bilingual .segment .en .namedEntityLink:hover {
  border-bottom-color: #666;
}
.textRange .actionLinks {
  text-align: right;
}
.textRange .actionLinks > span {
  font-size: 13px;
  text-transform: uppercase;
  display: inline-block;
  margin: 0 7px;
  cursor: pointer;
  color: #aaa;
}
.textRange .actionLinks > span > img {
  height: 13px;
  width: 13px;
  margin: 0 5px;
  opacity: 0.3;
  vertical-align: baseline;
}
.textRange .actionLinks > span > i {
  margin: 0 5px;
  font-size: 16px;
  vertical-align: top;
}
.textRange .actionLinks .en {
  font-family: "Roboto", "Helvetica Neue", "Helvetica", arial, sans-serif;
}
.textRange .actionLinks .he {
  font-family: "Heebo", sans-serif;
}
/* Footnotes */
.segment sup,
.versionPreview sup {
  margin-left: .2em;
  margin-right: .2em;
  text-decoration: none;
  font-family: var(--hebrew-sans-serif-font-family);
  font-size: 0.6em;
  line-height: 1;
}
.segment sup.footnote-marker,
.segment sup.endFootnote{
  color: var(--inline-link-blue);
}
.segment .he sup {
  font-size: 0.6em;
}
.segment sup.footnote-marker:hover {
  text-decoration: underline;
}
.sheetContent .segment sup:hover {
  text-decoration: none;
}
.segment sup::before {
  padding: 12px 12px;
  content: "";
  margin-inline-start: -7px;
  position: absolute;
}
.segment sup.itag {
  text-decoration: none;
  font-family: var(--hebrew-sans-serif-font-family);
  font-size: 0.5em;
  line-height: 1;
  color: var(--inline-link-blue);
}
.segment i.footnote {
  display: none;
  font-size: .8em;
  margin-left: .5em;
  margin-right: .5em;
  color: #666;
  font-style: normal;
}
.segment img {
  max-width: 100%;
}
.segment i[data-overlay="Vilna Pages"] {
  display: inline-block;
}
.segment i[data-overlay="Vilna Pages"]:after {
    color: grey;
	content: attr(data-value);
    font-size: .4em;
    font-style: normal;
    font-family: var(--english-sans-serif-font-family);
}
.segment i[data-overlay="Venice Columns"] {
  display: inline-block;
}
.segment i[data-overlay="Venice Columns"]:after {
    color: grey;
	content: attr(data-value);
    font-size: .4em;
    font-style: normal;
    font-family: var(--english-sans-serif-font-family);
}
.connectionsPanelHeader {
  display: flex;
  justify-content: space-between;
  align-items: center;
}
.singlePanel .connectionsPanelHeader {
  justify-content: flex-start;
  align-items: stretch;
  height: 100%;
}
.interface-hebrew .connectionsPanelHeader {
  direction: rtl;
}
.interface-english .connectionsPanelHeader {
  direction: ltr;
}
.connectionsPanelHeader .rightButtons {
  margin-top: -4px;
}
.connectionsPanelHeader .languageToggle,
.connectionsHeader .readerNavMenuCloseButton.circledX{
  height: 32px;
  width: 30px;
  text-align: center;
  line-height: 32px;
}
.readerNavMenu.compare {
  background-color: var(--lightest-grey);
}
.readerNavMenu.compare .readerNavTop .readerNavMenuCloseButton.circledX {
  height: 32px;
  width: 30px;
  display: flex;
  align-items: center;
  margin: 0 15px;
}
.connectionsPanelHeader .languageToggle {
  margin: 0 15px;
}
.connectionsHeader .readerNavMenuCloseButton.circledX,
.readerNavMenu.compare .readerNavTop .readerNavMenuCloseButton.circledX {
  width: 20px;
}
.connectionsHeader .readerNavMenuCloseButton.circledX img,
.readerNavMenu.compare .readerNavTop .readerNavMenuCloseButton.circledX img {
  height: 20px;
  width: 20px;
  vertical-align: middle;
}
.readerNavMenu.compare .navBlockDescription,
.readerNavMenu.compare .categoryDescription {
  display: none;
}
.readerNavMenu.compare .navToggles {
  margin-inline-start: 0;
}
.connectionsPanelHeader .languageToggle img {
  vertical-align: middle;
  margin-top: -2px;
}
.connectionsPanel .flashMessage {
  font-size: 18px;
  color: #999;
  margin-bottom: 30px;
  text-align: left;
}
.interface-hebrew .connectionsPanel .flashMessage {
  text-align: right;
}
.textList {
  width: 100%;
  height: 54%;
  bottom: 0;
  left: 0;
  position: absolute;
  margin: 0 auto;
  background-color: #FBFBFA;
}
.textList.marginless .texts,
.textList.fullPanel.marginless .texts {
  padding: 0 0 80px 0;
}
.dark .textlist {
  background-color: #333331;
}
.textList.fullPanel {
  padding-top: 60px;
  height: 100%;
  box-sizing: border-box;
}
.textList .texts {
  height: 100%;
  width: 100%;
  box-sizing: border-box;
  overflow: hidden;
  overflow-y: scroll;
  -webkit-overflow-scrolling: touch;
}
.textList .texts .contentInner {
  max-width: 660px;
  margin: 0 auto;
}
.textList .texts {
  padding: 30px 30px 80px 30px;
}
.textList.fullPanel .texts {
  padding: 40px 40px 80px 40px;
}
.textList .segment.heOnly,
.textList .segment.enOnly {
  text-align: justify;
}
.textListTop {
  position: absolute;
  top: 0;
  left: 0;
  width: 100%;
  background-color: inherit;
  z-index: 1;
}
.textList.fullPanel .textListTop {
  text-align: center;
  height: 55px;
}
.dark .textList {
  background-color: #333331;
}
.dark .textList .anchorText {
  background-color: #333331;
}
.textList .heOnly {
  display: block;
}
.textList.fullPanel .textListTop .leftButtons {
  margin: 9px 0 0 10px;
}
.textList.fullPanel .textListTop .rightButtons {
  margin: 9px 10px 0 0;
}
.gridBox {
  width: 100%;
  background-color: transparent;
}
.gridBox .gridBoxRow {
  display: flex;
  justify-content: space-between;
  margin-bottom: 6px;
}
.gridBox .gridBoxItem {
  flex: 1;

   /* HACK: overflow hidden will hide any box shadow beneath (b/c overflow cuts off at padding-box) can get around this by increasing padding-box and decreasing margin-box. see here https://stackoverflow.com/questions/33949013/css-overflow-hidden-cuts-shadow*/
  display: flex;
  flex-direction: column;
  padding: 5px;
}
.gridBox .gridBoxItem.placeholder {
  visibility: hidden;
}
.gridBox .gridBoxItem:first-child {
  padding-inline-start: 0;
  margin-inline-start: 0;
}
.gridBox .gridBoxItem:last-child {
  padding-inline-end: 0;
  margin-inline-end: 0;
}
.dark .filterSet td {
  border-color: #555;
}
.filterSet td.empty {
  border-left: 1px solid transparent;
  border-right: 1px solid transparent;
}
.topFilters {
  text-transform: none;
}
.dark .topFilters {
  background-color: #2D2D2B;
  border-bottom: 1px solid #444;
}
.textList.fullPanel .topFilters {
  margin: 0;
  border-top: 8px solid transparent;
  padding: 6px 22px 5px;
  background-color: #EDEDED;
}
.topFilters .textFilter {
  color: #999;
  display: inline-block;
  padding: 16px 8px;
}
.topFilters .textFilter.on {
  color: black;
}
.dark .topFilters .textFilter {
  color: #bbb;
}
.topFilters .textFilter > div {
  display: table-cell;
  vertical-align: middle;
}
.textList.fullPanel .recentFilterSet {
  margin: 0 0 12px 0;
}
.textList .recentFilterSet .textFilter,
.connectionsPanelHeader .recentFilterSet.topFilters .textFilter {
  display: inline-block;
  padding: 0;
  margin: 6px 14px;
  background-color: transparent;
  color: #999999;
  border-bottom: 4px solid #cccccc;
  margin-inline-start: 0;
}
.connectionsPanelHeader .recentFilterSet.topFilters .textFilter {
  margin: 18px;
  margin-inline-end: 14px;
  margin-inline-start: 0;
}
.textList .recentFilterSet .textFilter.on, .connectionsPanelHeader .recentFilterSet.topFilters .textFilter.on {
  color: #000000;
  border-bottom-color: var(--category-color);
}
.recentFilterSet.filterSet .textFilter, .recentFilterSet.filterSet .textFilter span{
  font-family: "HebrewInEnglish Serif Font", "adobe-garamond-pro", "Crimson Text", Georgia, serif;
}
.hebrew .textList .recentFilterSet.filterSet {
  direction: rtl;
}
.textList.singlePanel .connectionsHeader .topFilters{
  overflow-x: scroll;
  overflow-y: hidden;
}
.topFiltersInner {
  display: inline-block;
  white-space: nowrap;
  overflow: hidden;
  text-overflow: ellipsis;
  vertical-align: middle;
}
.textList.fullPanel .topFiltersInner {
  white-space: normal;
}
.textList.singlePanel .versionsTextList .topFiltersInner .textFilter {
  padding: 5px;
  margin-bottom: 5px;
  color: #999;
}
.textList.singlePanel .versionsTextList .topFiltersInner {
  white-space: pre-wrap;
}
.showMoreFilters {
  vertical-align: middle;
  float: right;
}
.categoryFilter {
  margin: 19px 34px;
  font-size: 18px;
  cursor: pointer;
  line-height: 21.6px;
  color: #000;
  -webkit-tap-hightlight-color: rgba(0,0,0,0); /* pulled from common.css; should apply more broadly? */
}
.categoryFilter:not(.withBooks) .filterInner:before{
  min-width: 18px;
  width: 18px;
  height: 16px;
  content: '';
  -webkit-mask: url("/static/img/connection-book.svg") no-repeat;
  mask: url("/static/img/connection-book.svg") no-repeat;
  -webkit-mask-size: cover;
  mask-size: cover;
  line-height: 25px;
  /**transform: scale(0.95);*/
  display: inline-block;
  background-color: var(--category-color);
}
.connectionsPanel .toolsButton.more{
  color: #666666;
}
.connectionsPanel .toolsButton.seeLess{
  margin-inline-start: 33px;
  font-style: normal;
  font-weight: normal;
  font-size: 13px;
  line-height: 18px;
  color: #999999;
  align-items: center;
}
.connectionsPanel .toolsButton.seeLess img.toolsButtonIcon{
  height: 10px;
  width: 10px;
}
.connectionsPanel .toolsButton.seeLess .toolsButtonText{
  margin-inline-start: 5px;
}

.connectionsPanel .topToolsButtons {
  margin-top: 30px;
}
.categoryFilter:not(.withBooks) .filterText{
  margin-inline-start: 15px;
  margin-inline-end: auto;
}
.textFilter {
  padding: 19px 0px;
  font-size: 18px;
  line-height: 1.2;
  display: block;
  cursor: pointer;
  color: #333;
  margin-inline-start: 34px;
  margin-inline-end: 34px;
}
.connectionsCount {
  color: #666;
  font-size: 16px;
  font-weight: lighter;
  letter-spacing: 1px;
  font-family: "Roboto", "Helvetica Neue", "Helvetica", sans-serif;
  unicode-bidi: isolate;
}
.englishAvailableTag {
  font-family: "Roboto", "Helvetica Neue", "Helvetica", sans-serif;
  text-transform: uppercase;
  align-self: flex-start;
  color: #999;
  border: 1px solid #CCC;
  border-radius: 3px;
  font-size: 12px;
  line-height: 18px;
  padding: 0px 3px;
  margin-left: 4px;
}
.filterInner {
  display: flex;
  justify-content: space-between;
  align-items: center;
}
.essayGroup a:hover {
  text-decoration: none;
}
.essayGroup .filterText {
  margin-inline-start: 15px;
  margin-inline-end: auto;
  text-align: left
}
.essayGroup .filterInner:before{
  min-width: 18px;
  width: 18px;
  height: 16px;
  content: '';
  -webkit-mask: url("/static/img/connection-book.svg") no-repeat;
  mask: url("/static/img/connection-book.svg") no-repeat;
  -webkit-mask-size: cover;
  mask-size: cover;
  line-height: 25px;
  /**transform: scale(0.95);*/
  display: inline-block;
  background-color: #3B5849;
}
.essayGroup .textFilter {
  padding: 0 0 0 0;
  margin: 19px 34px;
}
.categoryFilterGroup.withBooks {
  /*border-bottom: 1px solid #E5E5E5;*/
  border-top: 4px solid;
  border-top-color: var(--category-color);
}
.categoryFilterGroup.withBooks .categoryFilter{
  margin: initial;
  margin-inline-end: 34px;
  margin-inline-start: 34px;
  padding: 19px 0px;
  border-bottom: 1px solid #E5E5E5;

}
.categoryFilterGroup a:hover {
  text-decoration: none;
}
.categoryFilterGroup.withBooks + .categoryFilterGroup {
  /*margin-top: 30px;*/
}
.categoryFilterGroup .textFilter {
  border-bottom: 1px solid #E5E5E5;
}
.categoryFilterGroup :first-child .textFilter {
  border-top: 1px solid #E5E5E5;
}
.categoryFilter.on, .textFilter.on {
  color: black;
}
.dark .categoryFilter.on, .dark .textFilter.on {
  color: white;
}
.textFilter.lowlight {
  color: #999;
}
.topFilters .textFilter.showMoreFilters {
  color: #999;
}
.bilingual .textFilter .he,
.bilingual .categoryFilter .he {
  display: none;
}
.textList .textListTop > .loadingMessage,
.textList .texts .contentInner > .loadingMessage {
  padding: 22px 10px 0;
  color: #999;
  font-size: 14px;
  text-align: center;
}
.textList .textListTop > .loadingMessage {
  position: relative;
  top: 70px;
}
.textList .texts {
  position: relative;
  background-color: #FBFBFA;
}
.sepia .textList .texts {
  background-color: #FBFBFA;
}
.dark .textList .texts {
  background-color: #333331;
}
.textList .texts .textRange {
  font-size: 1.8em;
  padding-top: 16px;
  margin-top: 12px;
  position: relative;
  cursor: text;
}
.textList .texts .textRange .segment{
  cursor: text;
}
.textListTextRangeBox {
  border-bottom: 1px solid #eee;
}
.textList .texts .textRange .title {
  color: #999;
}
.textList .texts .segment .queryTextHighlight {
  padding: 0;
  background-color: inherit;
  font-weight: bold;
}
.dark .textList .texts .textRange .title {
  color: #ddd;
}
.textList.singlePanel .textListTextRangeBox:first-child {
  margin-top: -30px;
}
.textRange .title {
  display: flex;
  justify-content: space-between;
}
.textRange .title .buttons {
}
.bilingual .textList .title .he {
  display: none;
}
.textList .sheetList .sheet,
.textList .note {
  padding: 0 0 24px 0;
  display: flex;
  flex-flow: column;
}
.textList .sheet + .sheet {
  padding: 24px 0;
  border-top: 1px solid #E6E5E6;
}
.textList .sheetList .sheet a.sheetTitle {
  margin-bottom: 0;
  align-items: flex-start;
}
.textList .sheet .sheetInfo {
  display: flex;
  justify-content: space-between;
}
.sheet .sheetInfo .sheetUser {
  display: flex;
  align-items: center;
}
.textList .sheet .sheetAuthorImg,
.textList .note .noteAuthorImg {
  height: 26px;
  width: 26px;
  vertical-align: -8px;
}
.textList .sheet .sheetViews {
  color: #999;
  font-size: 12px;
}
.textList .sheet .sheetAuthor,
.textList .note .noteAuthor {
  color: #666;
  font-size: 16px;
  margin: auto 14px;
}
.textList .sheet .sheetTitle {
  display: flex;
  justify-content: flex-start;
  margin-top: 14px;
  font-size: 18px;
  text-align: left;
  color: #000;
}
.textList .sheet .sheetLeft .sheetTitle img.sheetIcon {
  width: 14px;
  height: 14px;
  margin: 3px 0 0 0;
}
.textList .sheet .sheetTitle .sheetTitleText{
  margin: auto 6px;
}
.textList .sheet .sheetTags {
  display: flex;
  flex-flow: row wrap;
  margin-top: 6px;
  font-size: 13px;
  color: #999;
  text-align: left;
}
.textList .sheet .sheetTag {
  color: inherit;
  display: inline-block;
  white-space: nowrap;
}
.sheet .sheetRight {
  display: flex;
  flex-direction: row;
  align-items: flex-start;
  justify-content: space-between;
  padding-top: 5px;
  margin: 0 -4px;
}
.sheet .sheetRight img {
  display: none;
  padding: 0 5px;
  width: 22px;
  height: 22px;
  margin: 0;
}
.sheet .sheetRight img.pinned,
.sheet:hover .sheetRight img {
  display: block;
}
.sheet:hover .sheetRight img:hover {
  opacity: 0.6;
  cursor: pointer;
}
.sheet .sheetTag .separator {
  display: inline-block;
  margin-right: 8px;
}
.sheet .sheetTags .unlisted img,
.collectionListing .collectionListingDetails .unlisted img,
.tocTop .unlisted img {
  width: 13px;
  height: 13px;
  opacity: 0.4;
  margin-inline-end: 3px;
  position: relative;
  top: 2px;
}
.sheetTag.button,
.sheetTag.button:hover,
.sheetTag.button:active {
  background-color: #EDEDED;
  border-color: #ccc;
  color: #999;
  font-size: 14px;
  margin: 4px;
}
.bookPage .sheetTag.button {
  padding: 5px 16px;
  height: 30px;
}
.textList .sheetList {
  padding-top: 40px;
}
.textList .sheetList:first-of-type {
  padding-top: 0px;
}
.textList .sheetList + .sheetList {
  border-top: 1px solid #E6E5E6;
}
.textList .note .noteAuthorInfo {
  margin-bottom: 14px;
}
.textList .note .noteTitle {
  font-weight: bold;
}
.textList .note .noteTitle,
.textList .note .noteText {
  font-size: 16px;
}
.textList .textListTextRangeBox + .sheet {
  margin-top: 24px;
}
.mediaList .media {
  border-top: solid 1px #CCC;
  padding: 20px 0;
}
.mediaList .mediaTitle {
  font-family: "Roboto", "Helvetica Neue", "Helvetica", sans-serif;
  font-style: normal;
  font-weight: 400;
  font-size: 16px;
  line-height: 19px;
  color: #666;
	padding-bottom: 15px;
}
.mediaList .mediaTitle .he {
  font-size: 16px;
}
.mediaList .media .title {
	font-size: 22px;
  color: #000;
}
.mediaList .media a {
	color: #999;
}
.mediaList .media .description {
	margin: 10px 0;
  font-size: 13px;
  font-family: "Roboto", "Helvetica Neue", "Helvetica", sans-serif;
  flex-flow: row;
  justify-content: space-between;
  color: #666;
}
.mediaList .media .panel{
	background: #e6e6e6;
	border-radius: 50px;
	text-align: center;
	margin: 15px 0;
	padding: 15px;
  font-size: 13px;
  line-height: 15px;
  flex-direction: row;
  display: flex;
  flex-wrap: nowrap;
  justify-content: space-between;
  text-align: left;
  direction: ltr;
}
.mediaList .media .panel .playTimeContainer {
  display: inline-flex;
  align-self: center;
  font-size: 13px;
  font-family: "Roboto", "Helvetica Neue", "Helvetica", sans-serif;
}
.mediaList .media .panel .playTimeContainer span {
  margin: 0 15px;
}
.mediaList .media .panel .sliderContainer {
  display: inline-flex;
  flex: 2;
  align-self: center;
}
.mediaList .media .panel input[type='image'] {
	  width: 10px;
    height: 10px;
    padding: 2.5px;
}
.slider {
  -webkit-appearance: none;
  height: 2px;
  background: #4d4d4d;
  outline: none;
  opacity: 0.7;
  width: 100%;
}
.slider:hover {
  opacity: 5;
}
.slider::-webkit-slider-thumb {
  -webkit-appearance: none;
  appearance: none;
  width: 10px;
  height: 10px;
  border-radius: 50%;
  background: #4871bf;
  cursor: pointer;
}
.slider::-moz-range-thumb {
  width: 10px;
  height: 10px;
  border-radius: 50%;
  background: #4871bf;
  cursor: pointer;
}
/* All the same stuff for IE */
.slider::-ms-thumb {
  width: 10px;
  height: 10px;
  border-radius: 50%;
  background: #4871bf;
  cursor: pointer;
}
.webpageList .website {
  text-align: start;
  display: flex;
  justify-content: flex-start;
  color: #000;
  cursor: pointer;
  font-size: 16px;
  letter-spacing: 1px;
  margin: 20px 34px;
  align-items: center;
}
.webpageList .website .icon {
  height: 16px;
  width: 16px;
  margin-top: 2px;
}
.webpageList .webpage {
  margin-bottom: 30px;
  text-align: left;
  direction: ltr;
}
.webpageList .webpage.hebrew{
  text-align: right;
  direction: rtl;
}
.webpageList .webpage .icon {
  margin-right: 10px;
}
.webpage.hebrew .icon {
  margin: 0 0 0 10px;
}
.webpageList .webpage .title {
  font-size: 22px;
  color: black;
  text-decoration: none;
  margin-bottom: 10px;
}
.webpageList .webpage .title:hover {
  text-decoration: none;
}
.webpageList .webpage .domain {
  font-family: "Roboto", "Helvetica Neue", "Helvetica", sans-serif;
  font-size: 14px;
  color: #666;
  margin-bottom: 10px;
}
.webpageList .webpage .description {
  font-size: 18px;
  color: #999;
}
.webpageList .webpage .webpageMetadata,
.mediaList .media .meta,
.manuscript .meta {
  font-size: 13px;
  color: #999;
  margin-top: 5px;
}
.interface-hebrew .webpageList .webpage .webpageMetadata {
  text-align: right;
  direction: rtl;
}
.interface-english .webpageList .webpage .webpageMetadata {
  text-align: left;
  direction: ltr;
}

.webpageList .website .siteName {
  margin-inline-start: 15px;
}

.manuscript .meta span,
.manuscript .meta a {
  font-family: "Roboto", "sans-serif";
  margin-top: 2px;
}
.manuscript .meta .int-he {
  font-family: "Heebo", "sans-serif";
}
.webpageList.empty .loadingMessage {
  margin-top: 0px;
}
.webpageList .webpagesLinkerMessage {
  padding: 20px 0px;
  color: #999;
  border-top: 1px solid #E5E5E5;
  font-size: 13px;
}
.marginless .webpageList .webpagesLinkerMessage {
  padding: 20px 34px;
}
.webpageList .webpagesLinkerMessage a {
  color: #999;
  text-decoration: underline;
}
.manuscriptImage {
  width: auto;
  max-height: 180px;
  border-radius: 3px;
}
.manuscriptCaption {
  font-family: "Adobe Garamond Pro", "sans-serif";
  font-size: 18px;
  line-height: 22px;
  margin-top: 13px;
  margin-bottom: 2px;
  border-bottom: 0px;
  text-align: left;
}
.manuscriptCaptionHe {
  font-family: "Taamey Frank", "Heebo", "sans-serif";
  font-size: 22px;
  line-height: 22px;
  margin-top: 13px;
  margin-bottom: 2px;
  border-bottom: 0px;
  text-align: right;
}
.fullSizeImageLink {
  width: 292px;
  height: 23px;
  left: 830px;
  top: 367px;
  font-family: "Roboto", "sans-serif";
  font-style: normal;
  font-weight: normal;
  font-size: 13px;
  line-height: 15px;
  color: #999999
}
.manuscript {
  border-bottom: 1px solid #DDDDDD;
  margin: 29px 34px;
  padding-bottom: 19px;
  overflow-x: hidden;
}

.manuscript a {
  color: inherit;
}
/*.manuscriptBorder {*/
/*  border: 1px solid #dddddd;*/
/*  position: absolute;*/
/*  width: 292px;*/
/*  height: 0px;*/
/*  left: 830px;*/
/*  top: 409px;*/
/*}*/
.manuscriptList :last-child {
  border-bottom: 0px solid red;
}
.textList.marginless .webpageList.empty .loadingMessage {
  margin: 50px 40px;
}
.textRange .numberLabel {
  position: absolute;
  top: 14px;
}
.english .textRange .numberLabel {
  left: -24px;
}
.english .textRange .numberLabel.itag {
  right: -30px;
  left: initial;
}
.hebrew .textRange .numberLabel,
.bilingual .textRange .numberLabel  {
  right: -30px;
}
.multiPanel .textRange .numberLabel{
  display: none;
}
.multiPanel .textRange .numberLabel.itag{
  display: block;
  color: #4871bf;
}
.textRange.lowlight .numberLabel {
  color: #999;
}
.readerPanel.bilingual .connectionsPanel .he {
  display: none;
}
.connectionsSummaryLoading {
  padding: 20px 34px;
  color: #999;
}
.connectionsPanel .connectionPanelSectionHeader{
  margin-inline-start: 34px;
  margin-inline-end: 34px;
  margin-top: 30px;
  margin-bottom: 15px;
  border-bottom: 1px solid #CCCCCC;
  padding-bottom: 13px;
}
.connectionsPanel .connectionPanelSectionHeader .connectionPanelSectionHeaderInner{
  font-size: 14px;
  font-style: normal;
  font-weight: 400;
  line-height: 18px;
  letter-spacing: 0em;
  text-align: justified;
  color: #666666;
  text-transform: uppercase;

}
.connectionsPanel .connectionsSummaryLoading .loadingMessage {
  margin-top: 0;
}
.textListTextRangeBox {
  position: relative;
}

.textListTextRangeBox .textRange{
  margin-bottom: 0;
  padding-bottom: 0;
}
.textListTextRangeBox .connection-buttons, .versionsTextList .connection-buttons{
  margin-bottom: 28px;
  display: flex;
  align-items: flex-start;
  align-content: flex-start;
}
.connection-buttons.access-user .connection-button.delete-link{
  display:none;
}
.connection-buttons .connection-button,
.version-block-with-preview-details .connection-button{
  font-style: normal;
  font-weight: normal;
  font-size: 13px;
  line-height: 15px;
  color: #999999;
  margin-inline-end: 15px;
  text-decoration: none;
  cursor: pointer;
  display: flex;
  flex-flow: row wrap;
  align-items: center;
}
.version-block-with-preview-details .connection-button {
  font-size: 14px;
  color: var(--dark-grey);
  margin-top: 15px;
}
.version-block-with-preview-details img {
  padding-inline-start: 15px;
}
.singlePanel .connection-buttons .connection-button{
  text-align: start;
  margin-inline-end: 5px;
}
.connection-buttons .connection-button span{
  text-align: initial;
}
.connection-buttons .connection-button .int-en{
  font-family: "Roboto", "Helvetica Neue", "Helvetica", sans-serif;
}
.connection-buttons .connection-button .int-he{
  font-family: "Heebo", "Roboto", "Helvetica Neue", "Helvetica", sans-serif;
}
.toolsMessage {
  margin: 130px 0;
  text-align: center;
  font-size: 18px;
}
.connection-buttons .connection-button::before,
.version-block-with-preview-details .connection-button::before{
  display: block;
  content: ' ';
  background-size: 15px 15px;
  background-repeat: no-repeat;
  height: 15px;
  width: 15px;
  margin-inline-end: 5px;
}
.version-block-with-preview-details .connection-button::before {
  height: 18px;
}
.connection-buttons .panel-open-link::before,
.version-block-with-preview-details .connection-button::before{
  background-image: url("/static/icons/open-panel.svg");
}
.connection-buttons .delete-link::before{
  background-image: url("/static/icons/remove-connection.svg");
}
.connection-buttons .add-to-sheet-link::before{
  background-image: url("/static/icons/add-to-sheet.svg");
}
.sheetContent .toolsButtonContainer {
  letter-spacing: 0;
}
.toolsButtonContainer {
  display: flex;
  justify-content: flex-start;
  color: #000;
  /*border-top: 1px solid #E5E5E5;*/
  cursor: pointer;
  font-size: 16px;
  letter-spacing: 1px;
  margin: 20px 34px;
  align-items: center;
  flex-wrap: wrap;
}

.toolsButtonContainer.highlighted {
  background-color: var(--responsa-red);
  color: white;
  margin-inline-start: 6px;
  margin-inline-end: 8px;
  padding-inline-start: 28px;
  padding-inline-end: 14px;
  padding-top: 18px;
  padding-bottom: 18px;
  border-radius: 8px;
  line-height: 1;
}

.toolsButtonContainer .toolsButtonText,
.toolsButtonContainer .toolsSecondaryButton {
  position: relative;
  top: 1.5px;
}

.toolsButton {
  background: none;
  padding: 0;
  border: 0px;
  flex: 1 1 auto;
}

.toolsButton ::before {
  position: relative;
  top: 3px;
}

.toolsSecondaryButton {
  color: var(--dark-grey);
  --english-font: var(--english-sans-serif-font-family);
  --hebrew-font: var(--hebrew-sans-serif-font-family);
  height: var(--sans-serif-small-font-size);
  margin-inline-start: 30px;
  align-self: flex-start;
}

.toolsButtonContainer.highlighted .experimentLabel {
  --english-font: var(--english-sans-serif-font-family);
  color: var(--dark-grey);
  font-size: 11px;
  text-transform: uppercase;
  border: 1px solid var(--light-grey);
  border-radius: 4px;
  float: inline-end;
  padding: 2px 6px;
  background: var(--lightest-grey);
}

.linkArrow {
  height: var(--sans-serif-small-font-size);
  position: relative;
  top: 1px;
}

.toolsButtonContainer .toolsButton.greyColor {
  color: var(--dark-grey);
}
.toolsButton .toolsButtonText .connectionsCount::before{
  content: " ";
}
.topicList.topicsHe {
  direction: rtl;
}
.topicList.topicsEn {
  direction: ltr;
}
.interface-hebrew .topicList.topicsEn {
  direction: rtl;
}

.topicButton {
  display: flex;
  justify-content: flex-start;
  color: #000;
  cursor: pointer;
  font-size: 16px;
  flex-direction: column;
  letter-spacing: unset;
  align-items: initial;
  border-top: 1px solid #E5E5E5;
  padding: 20px 34px;
  margin: initial;
}
.topicList #topicItem-0 {
  border-top: none;
}
.topicButton:hover {
  text-decoration: none;
}

.topicButton .topicButtonTitle {
  display: flex;
  flex-direction: row;
  justify-content: space-between;
  text-align: left;
}
.topicButton .topicButtonTitle .he {
  text-align: right;
}
.topicButton .contentText .en {
  font-family: "adobe-garamond-pro", "Crimson Text", Georgia, serif;
}
.topicButtonTitle .he {
  font-size: 122%;
}
.topicButton .three-dots-button.tooltip-toggle::before,
.named-entity-title-bar .three-dots-button.tooltip-toggle::before {
  transform: none;
  left: unset;
  right: 30px;
  width: 180px;
}
.readerPanel.hebrew .topicButton .three-dots-button.tooltip-toggle::before,
.readerPanel.hebrew .named-entity-title-bar .three-dots-button.tooltip-toggle::before {
  right: unset;
  left: 30px;
  text-align: right;
}
.topicButton .smallText {
  margin-top: 10px;
  line-height: 18px;
  font-size: 18px;
  text-align: start;
}
.topicButton .smallText .en {
  font-family: "Roboto", "Helvetica Neue", "Helvetica", sans-serif;
  font-size: 13px;
  font-weight: normal;
  color: #999;
}
.topicButton .smallText .he {
  font-family: "Heebo", sans-serif;
  font-size: 13px;
  font-weight: normal;
  color: #999;
}
.toolsButton:hover {
  text-decoration: none;
  color: inherit;
}
.toolsButton.systemTypeface .toolsButtonText span.int-en,
.toolsButton.systemTypeface .toolsButtonText span.en{
  font-family: "Roboto", "Helvetica Neue", "Helvetica", sans-serif;
}
.toolsButton.textTypeface .toolsButtonText span.int-en,
.toolsButton.textTypeface .toolsButtonText span.en{
  font-family: "adobe-garamond-pro", "Crimson Text", Georgia, serif;
}
.toolsButton.systemTypeface .toolsButtonText span.int-he,
.toolsButton.systemTypeface .toolsButtonText span.he{
  font-family: "Heebo", "Roboto", "Helvetica Neue", "Helvetica", sans-serif;
}
.toolsButton.textTypeface .toolsButtonText span.int-he,
.toolsButton.textTypeface .toolsButtonText span.he{
  font-family: "Taamey Frank", "adobe-garamond-pro", "Crimson Text", Georgia, "Times New Roman", serif;
  font-size: 122%;
}
.highlighted .toolsButton .toolsButtonIcon {
  filter: invert(1);
}
.toolsButton .toolsButtonIcon {
  color: #999;
  font-size: 20px;
  width: 20px;
  margin-top: -1px;
}
.interface-hebrew .toolsButton .toolsButtonIcon {
  margin-top: 1px;
}
.toolsButton img.toolsButtonIcon {
  width: 18px;
  height: 18px;
  vertical-align: middle;
}
.toolsButton .toolsButtonText{
  margin-inline-start: 15px;
}

.shareSettingsBox .shareDropdown {
  display: inline-block;
  height: 20px;
  width: 52px;
  margin: 0 3px;
  border: 0;
  color: var(--sefaria-blue);
  font-weight: 600;
  --english-font: var(--english-sans-serif-font-family);
  --hebrew-font: var(--hebrew-sans-serif-font-family);
  font-size: var(--sans-serif-body-font-size);
  align-self: flex-end;
  appearance: none;
  -webkit-appearance: none;
  -moz-appearance: none;
  bottom: 1px;
  position: relative;
  background-color: Transparent;
  background-image: url(/static/icons/arrow-down-bold.svg);
  background-repeat: no-repeat;
  background-position: right;
  background-size: 12px;
}

.shareInputBox .copyLinkIcon {
  float: right;
  margin: 0px -5px 1px 0px;
}

.shareInputBox span {
  --english-font: var(--english-sans-serif-font-family);
  --hebrew-font: var(--hebrew-sans-serif-font-family);
  font-size: var(--sans-serif-body-font-size);
}

.shareInputBox {
  position: relative;
  display: flex;
  box-sizing: border-box;
  border-radius: 7px;
  border: none;
  box-shadow: 0 1px 3px rgb(0 0 0 / 20%);
  font-size: var(--sans-serif-body-font-size);
  font-family: "Roboto", "Helvetica Neue", "Helvetica", sans-serif;
  color: #666;
  padding: 20px 20px;
  margin: 19px 33px;
}
.shareInput {
  width: calc(100% - 40px);
  box-sizing: border-box;
  border-radius: 7px;
  border: none;
  font-size: var(--sans-serif-body-font-size);
  font-family: "Roboto", "Helvetica Neue", "Helvetica", sans-serif;
  color: #666;
  text-overflow: ellipsis;
}

.shareInputBox .shareInputButton {
  background-color: #fff;
  position: absolute;
  border: 0;
  margin-inline-start: calc(100% - 60px);
}

.shareInputBox .shareInputButton:active {
  background-color: var(--light-grey);
}

.shareSettingsBox {
  display: flex;
  box-sizing: border-box;
  border-radius: 7px;
  border: none;
  font-size: var(--sans-serif-body-font-size);
  --english-font: var(--english-sans-serif-font-family);
  --hebrew-font: var(--hebrew-sans-serif-font-family);
  color: var(--dark-grey);
  margin: 20px 34px;
}
.addToSourceSheetBox {
  position: relative;
}
.addToSourceSheetBox input {
  padding: 13px 12px;
  margin: 0;
  cursor: pointer;
  font-size: 18px;
  border-radius: 4px;
  box-shadow: none;
  border: 1px solid #E9E9E9;
  width: 60%;
  height: 50px;
  box-sizing: border-box;
}
.addToSourceSheetBox .button {
  width: 100%;
  text-align: center;
  margin: 0;
}
.addToSourceSheetBox .button.small {
  width: 37%;
  box-sizing: border-box;
  height: 50px;
  padding: 17px;
  margin: 0;
  float: right;
}
.interface-hebrew .addToSourceSheetBox input {
  width: 47%;
}
.interface-hebrew .addToSourceSheetBox .button.small {
  width: 50%;
  float: left;
}
.addToSourceSheetBox .newSheet {
  border-top: 1px solid #E9E9E9;
  padding: 14px 22px;
}
.addToSourceSheetBox .newSheet input::placeholder { /* eventual spec? */
  font-family: "Roboto", "Helvetica Neue", "Helvetica", sans-serif;
}
.addToSourceSheetBox .newSheet input::-webkit-input-placeholder { /* Chrome/Opera/Safari */
  font-family: "Roboto", "Helvetica Neue", "Helvetica", sans-serif;
}
.addToSourceSheetBox .newSheet input::-moz-placeholder { /* Firefox 19+ */
  font-family: "Roboto", "Helvetica Neue", "Helvetica", sans-serif;
}
.addToSourceSheetBox .newSheet input:-ms-input-placeholder { /* IE 10+ */
  font-family: "Roboto", "Helvetica Neue", "Helvetica", sans-serif;
}
.addToSourceSheetBox .newSheet input:-moz-placeholder { /* Firefox 18- */
  font-family: "Roboto", "Helvetica Neue", "Helvetica", sans-serif;
}
.confirmAddToSheet {
  text-align: center;
  background-color: #FBFBFA;
  margin-bottom: 10px;
}
.confirmAddToSheet .message{
  text-align: start;
}
.confirmAddToSheet.addToSourceSheetBox .message span{
  font-family: 'HebrewInEnglish Serif Font', "adobe-garamond-pro", "Crimson Text", Georgia, "Times New Roman", serif;
  font-style: normal;
  font-weight: normal;
  font-size: 18px;
  line-height: 25px;
  text-decoration-line: none;
  color: #666666;
}
.confirmAddToSheet.addToSourceSheetBox .message span a{
  text-decoration: underline;
  color: #666666;
}
.confirmAddToSheet .button {
  width: 100%;
}
.connectionsPanel .allSheetsLink,
.connectionsPanel .allNotesLink {
  display: block;
  margin-top: 10px;
}
.interface-hebrew .allNotesLinks {
  text-align: left;
}
.noteList + .noteList {
  border-top: 1px solid #ccc;
}
.connectionsPanel .loadingMessage {
  margin-top: 40px;
}
.connectionsPanel textarea.noteText,
.connectionsPanel textarea.feedbackText,
.sideColumn textarea.feedbackText {
  width: 100%;
  min-height: 100px;
  border: none;
  border-radius: 7px;
  padding: 20px 25px;
  box-sizing: border-box;
  box-shadow: 0 1px 3px rgba(0,0,0,0.2);
  font-size: 18px;
  font-family: "adobe-garamond-pro", "Crimson Text", Georgia, serif;
  margin-bottom: 10px
}


.connectionsPanel .noteSharingToggle {
  border: 1px solid #ccc;
  border-radius: 4px;
  margin-bottom: 12px;
}
.connectionsPanel .notePrivateButton,
.connectionsPanel .notePublicButton {
  width: 50%;
  display: inline-block;
  text-align: center;
  color: #CCC;
  padding: 16px 24px;
  border-radius: 4px;
  cursor: pointer;
  font-size: 15px;
  letter-spacing: 1px;
  font-family: "Roboto", "Helvetica Neue", "Helvetica", sans-serif;
  box-sizing: border-box;
}
.connectionsPanel .notePrivateButton.active,
.connectionsPanel .notePublicButton.active {
  background-color: white;
  color: #666;
}
.connectionsPanel .notePrivateButton {
  border-right: 1px solid #ccc;
  border-top-right-radius: 0;
  border-bottom-right-radius: 0;
}
.hebrew .connectionsPanel .notePrivateButton {
  border-left: 1px solid #ccc;
  border-top-left-radius: 0;
  border-bottom-left-radius: 0;
  border-right: none;
  border-top-right-radius: 4px;
  border-bottom-right-radius: 4px;
}
.connectionsPanel .line {
  width: 100%;
  border-bottom: 1px solid #ccc;
  margin: 40px 0;
}
.connectionsPanel .deleteNote {
  text-align: center;
  padding: 18px 0;
  color: #999;
  font-size: 15px;
  cursor: pointer;
  font-family: "Roboto", "Helvetica Neue", "Helvetica", sans-serif;
}
.connectionsPanel.textList .note {
  padding: 30px 0;
  position: relative;
}
.connectionsPanel.textList .note {
  border-top: 1px solid #E6E5E6;
}
.connectionsPanel.textList .note:first-child {
  border-top: none;
}
.connectionsPanel .noteButtons {
  position: absolute;
  top: 30px;
  left: -32px;
}
.interface-hebrew .connectionsPanel .noteButtons {
  left: auto;
  right: -32px;
}
.connectionsPanel .editNoteButton {
  visibility: hidden;
}
.connectionsPanel .note:hover .editNoteButton {
  visibility: visible;
}
.connectionsPanel .noteButtons .fa {
  cursor: pointer;
  color: #C6C6C6;
  font-size: 20px;
  margin: 0 8px;
}

.feedbackOverlay .buttonContainer {
  width: 100%;
  margin-top: 15px;
  text-align: center;
}

.connectionsPanel .divineNameReplacer p {
  font-size: 16px;
  font-family: "Roboto", "Helvetica Neue", "Helvetica", sans-serif;
  line-height: 19px;
  color: #666666;
}

.addConnectionBox {
  font-size: 18px;
  text-align: center;
}
.addConnectionBox .dropdown .dropdownMain{
  justify-content: center;
}
.addConnectionBox .dropdown .dropdownMain span, .addConnectionBox .dropdown .dropdownMain img{
  margin-inline-start: auto;
}
.addConnectionSummary {
  margin-bottom: 20px;
}
.loginPrompt {
  text-align: center;
}
.loginPrompt .loginPromptMessage {
  font-size: 18px;
  margin-bottom: 20px;
}
.loginPrompt .button {
  width: auto;
  margin: 0 6px;
}
.profile-pic {
  display: flex;
  justify-content: center;
  align-items: center;
  flex-direction: column;
}
.profile-page {
  background-color: var(--lightest-grey);
}
.profile-page .profile-pic .profile-pic-hover-button {
  display: none;
}
.profile-pic-cropper-error {
  line-height: 1;
  max-width: 50vw;
  overflow: hidden;
}
.profile-page .profile-pic:hover .profile-pic-hover-button.profile-pic-button-visible {
  display: flex;
}
.profile-page .profile-pic .profile-pic-button-row {
  display: flex;
}
.profile-page .profile-pic .profile-pic-button {
  position: relative;
  top: calc(-1 * ((175px/2) + (46px/2)));  /* height of .profile-img + height of .profile-pic-button */
}
.profile-pic-cropper-modal {
  max-width: unset !important;
  max-height: unset !important;
  padding: 15px 15px 17px 15px !important;
  box-shadow: 0px 1px 4px rgba(0, 0, 0, 0.4);
  background-color: #FFF !important;
  border-radius: 6px;
}
.profile-pic-cropper-modal-inner {
  overflow: auto;
  display: block;
  line-height: 0;
  border-radius: 6px;
}
.profile-pic-loading {
  display: flex;
  align-items: center;
  justify-content: center;
  margin-top: 17px;
}
.profile-pic-cropper-modal .ReactCrop__crop-selection {
  box-shadow: 0 0 0 9999em rgba(255, 255, 255, 0.6);
}
.profile-page .profile-pic-cropper-modal .ReactCrop__crop-selection {
  border-radius: 50%;
}
.profile-pic-cropper-modal .ReactCrop__image {
  max-width: 50vw;
  max-height: 50vh;
}
.profile-pic-close {
  right: 25px !important;
}
.profile-pic-cropper {
}
#interruptingMessage.profile-pic-cropper-modal .profile-pic-cropper-button {
  display: inline-flex;
}
.profile-pic-cropper-desc {
  margin-top: 9px;
  margin-bottom: 18px;
}
.profile-pic .profile-pic-input-file {
  /* make it essentially invisible so it stays in DOM and is accessible */
  width: 0.1px;
  height: 0.1px;
  opacity: 0;
  overflow: hidden;
  position: absolute;
  z-index: -1;
}
.readerNavMenu.profile-page .resourcesLink img {
  top: 0;
}
.profile-page .logoutLink {
  box-shadow: none;
  font-size: 16px;
}
.profile-page .logoutLink .int-en {
  font-family: "Roboto", "Helvetica Neue", "Helvetica", sans-serif;
}
.profile-page .logoutLink .int-he {
  font-family: "Heebo", sans-serif;
}
.notificationsTopContainer {
  display: flex;
  flex-direction: row;
  margin-bottom: 30px;
}
.notificationsHeaderBox {
  flex-grow: 1;
  margin-bottom: 12px
}
.readerNavMenu .notificationsHeaderBox h1 {
  margin: 4px 0 0 0;
}
.notificationsTitleIcon {
  position: relative;top: 2px;
}
.notification {
  border-bottom: 1px solid var(--light-grey);
  border-top: none;
  padding: 25px 0;
  line-height: 1.4;
}
.notification {
  display: flex;
}
.notification .imageSection {
  margin-inline-end: 15px;
}
.notification .imageSection img {
  height: 30px;
  width: 30px;
  border-radius: 15px;
}
.notification .mainSection {
  flex: 1;
}
.notification a {
  unicode-bidi: plaintext;
}
.notification a:hover {
  color: inherit;
}
.notification .topLine {
  display: flex;
  justify-content: space-between;
  flex-direction: row;
  margin-top: 2px;
  align-content: space-between;
}
.notification .topLine a {
  font-weight: bold;
}
.notification .topLineText {
  flex: 1;
}
.notification .date {
  color: var(--medium-grey);
  font-size: 14px;
  margin-inline-start: 15px;
}
.notification .notificationBody {
  margin-top: 20px;
}
.notification .sheetTitle,
.notification .collectionName {
  --english-font: var(--english-serif-font-family);
  --hebrew-font: var(--hebrew-serif-font-family);
  font-size: 24px;
  display: block;
}
.notification .sheetSummary {
  --english-font: var(--english-serif-font-family);
  --hebrew-font: var(--hebrew-serif-font-family);
  color: var(--dark-grey);
  font-size: 18px;
  margin-top: 10px;
}
.notification .replyButton {
  margin-top: 15px;
}
.notification .replyButton img {
  width: 15px;
  height: 10px;
  margin-inline-end: 10px;
}
.notification-message-link {
  display: inline-block;
  padding: 0 5px;
}
.globalUpdateForm {
  padding: 20px;
  background-color: #ddd;
  border-radius: 15px;
  font-size: 18px;
}
.globalUpdateForm .storyTypeSelector {
  padding-bottom: 15px;
}
.globalUpdateForm  select {
  margin: 0 0 0 15px;
}
.globalUpdateForm .error {
  color: red;
  font-size: 90%;
}
.globalUpdateForm input[type="text"] {
  padding: 5px;
  margin: 5px 0;
  width: 260px;
}
.globalUpdateForm input[type="radio"] {
  padding: 5px;
  margin: 8px;
}
.globalUpdateForm label {
  padding-top: 10px;
  display: block;
}
.globalUpdateForm .previewButton {
  margin-left: 85%;
  font-size: 20px;
}
.update {
  position: relative;
}
.update .imageSection {
  display: none;
}
.update .delete-update-button {
  position: absolute;
  top:  8px;
  right:  0px;
  color:  var(--dark-grey);
}
.story-action-button {
  display: inline-block;
  background: #CB6158;
  padding: 0 15px;
  margin: 0 8px;
  width: 60px;
  text-align: center;
  height: 19px;
  color: #fff;
  cursor: pointer;
  border-radius: 8px;
  box-shadow: 1px 1px 1px #ccc;
  border: 1px solid #ccc;
}

.lds-ring {
  display: inline-block;
  position: relative;
  width: 34px;
  height: 34px;
}
.lds-ring div {
  box-sizing: border-box;
  display: block;
  position: absolute;
  width: 21px;
  height: 21px;
  margin: 6px;
  border: 6px solid #999;
  border-radius: 50%;
  animation: lds-ring 1.2s cubic-bezier(0.5, 0, 0.5, 1) infinite;
  border-color: #999 transparent transparent transparent;
}
.lds-ring div:nth-child(1) {
  animation-delay: -0.45s;
}
.lds-ring div:nth-child(2) {
  animation-delay: -0.3s;
}
.lds-ring div:nth-child(3) {
  animation-delay: -0.15s;
}
@keyframes lds-ring {
  0% {
    transform: rotate(0deg);
  }
  100% {
    transform: rotate(360deg);
  }
}
.sefariaLogo {
  text-align: center;
  text-transform: uppercase;
  font-family: "Roboto", "Helvetica Neue", "Helvetica", sans-serif;
}
#appLoading {
  position: fixed;
  text-align: center;
  background-color: #FBFBFA;
  height: 100%;
  width: 100%;
  direction: initial;
}
#appLoading .loadingMessage {
  position: absolute;
  top: 45%;
  left: 50%;
  transform: translate(-50%, -50%);
}
#appLoading img.int-en {
  width: 150px;
  height: 42px;
  margin-bottom: 6px;
}
#appLoading img.int-he {
  width: 150px;
  height: 49px;
  margin-bottom: 6px;
}
.emptyDesktop {
  margin-top: 200px;
  text-align: center;
  color: #999;
}
.button {
  display: inline-block;
  color: white;
  background-color: var(--sefaria-blue);
  box-shadow: 0 1px 3px rgba(0,0,0,0.25);
  border-radius: 6px;
  padding: 16px 30px;
  margin: 0 2px 6px 2px;
  cursor: pointer;
  font-size: 16px;
  box-sizing: border-box;
  line-height: 19px;
  text-align: center;
  --english-font: var(--english-sans-serif-font-family);
  --hebrew-font: var(--hebrew-sans-serif-font-family);
  border: none;
}
.saveProfileButton{
  background-color: var(--midrash-green);
}
.button.disabled{
  border: 1px solid var(--light-grey);
  background-color: var(--lightest-grey);
  font-size: 16px;
  line-height: 19px;
  text-align: center;
  color: var(--medium-grey);
  box-shadow: none;
}
.button.disabled:hover{
  color: var(--medium-grey);
  cursor: initial;
}
a.button {
  color: white;
}
.button:hover,
a.button:hover {
  color: white;
  text-decoration: none;
}
.button.white {
  background-color: white;
  color: #333;
}
a.button.white {
  color: var(--dark-grey);
}
.button.grey {
  background-color:  var(--lighter-grey);
  color: var(--dark-grey);
  box-shadow: none;
  border: none;
}
a.button.mini {
  padding: 5px;
  font-size: .8em;
}
.interface-english .userSheetTitle a.button.mini {
  float: right;
}
.interface-hebrew .userSheetTitle a.button.mini {
  float: left;
}
.button.transparent {
  color: #666;
  background-color: transparent;
  border: 1px solid transparent;
}
.profile-page .button.transparent {
  border: 0;
}
.button.transparent.bordered {
  border: 1px solid #CCC;
}
.button.fillWidth {
  width: 100%;
  text-align: center;
  display: block;
  margin: 10px 0;
}
.button.squareBorder {
  border-radius: 0;
}
a .button:hover {
  text-decoration: none;
}
.reactMarkdown a {
  color: var(--commentary-blue);
}
.button.small {
  padding: 10px 14px;
  width: -moz-fit-content;
  width: fit-content;
}

.headerWithAdminButtonsContainer{
  display: flex;
  justify-content: space-between;
  flex-direction: row;
  align-items: center;
  flex-wrap: nowrap;
  width: 100%;
}
.headerWithAdminButtonsContainer .pencilEditorButton{
  margin-top: 8px;
  margin-bottom: 5px;
  margin-inline-end: 6px;
  cursor: pointer;
}
.button.extraSmall.reviewState{
  margin-inline-end: 7px;
}
.button.extraSmall.reviewState.reviewed {
  background-color: #5D956F;

}
.button.extraSmall.reviewState.notReviewed {
  background-color: #CB6158;
}
.button.extraSmall.reviewState.edited {
  background-color: #C3EB34;
}
.button.extraSmall {
  border-radius: 6px;
  box-shadow: none;
  margin: 0;
  padding: 5px 8px;
  height: 30px;
  line-height: 20px;
  letter-spacing: normal;
}
.button.extraSmall.topic {
  color: #000000;
  background-color: var(--lighter-grey);
  white-space: nowrap;
}
.adminButtons .button.extraSmall.topic.top {
  border-top-left-radius: 6px;
  border-top-right-radius: 6px;
}
.adminButtons .button.extraSmall.topic.bottom {
  border-bottom-left-radius: 6px;
  border-bottom-right-radius: 6px;
  border-bottom: 1px solid var(--light-grey);
}
.adminButtons .button.extraSmall.topic {
  box-shadow: 0 1px 3px rgb(0 0 0 / 25%);
  border-radius: revert;
  color: #666666;
}
.headerWithAdminButtons {
  display: flex;
  position: relative;
  flex: 1;
}
.adminButtons.hiddenButtons {
  display: none;
}
.adminButtons {
  display: flex;
  flex-direction: column;
  width: 147px;
  position: absolute;
  height: 90px;
  padding: 0 20px 0 20px;
}

.button .buttonIcon {
  margin-inline-end: 7px;
  vertical-align: middle;
}
.button.small .buttonIcon {
  height: 14px;
  width: 14px;
  margin-top: -3px;
}
.button.appButton {
  box-shadow: none;
  border: 2px solid var(--sefaria-blue);
  color: var(--sefaria-blue);
}
.button.appButton img {
  margin-inline-end: 5px;
}
.button.appButton.iconOnly {
  width: 40px;
  height: 40px;
  box-sizing: border-box;
  display: inline-flex;
  padding: 0;
  justify-content: center;
  align-items: center;
}
.button.appButton.iconOnly img {
  width: 18px;
  height: 18px;
  margin: 0;
}
.lexicon-content{
  font-size: 15px;
  padding-bottom: 10px;
  margin-bottom: 1px;
}
.lexicon-link:hover {
  text-decoration: underline;
}
.lexicon-header {
  padding: 10px;
  border-bottom: 1px solid #e5e5e5;
  background-color: #AAAAAA;
}
.lexicon-header h4 {
  font-size: 1.2em;
  margin: 0;
}
.entry + .entry {
  padding-top: 10px;
}
.lexicon-results {
  padding-top: 20px;
}
.named-entity-attribution {
  margin-top: 13px;
}
.named-entity-ambiguous {
  margin-bottom: 24px;
}
.named-entity-ambiguous .systemText .int-en,
.named-entity-ambiguous .systemText .int-he {
  color: #999;
}
.named-entity-title-bar {
  display: flex;
  flex-direction: row;
  justify-content: space-between;
}
.named-entity-wrapper {
  display: flex;
  flex-direction: column;
}
.named-entity-wrapper + .named-entity-wrapper {
  margin-top: 26px;
}
.readerPanel.english .named-entity-wrapper {
  direction: ltr;
}
.readerPanel.hebrew .named-entity-wrapper {
  direction: rtl;
}
.lexicon-results .named-entity-description {
  margin-top: 13px;
}
.lexicon-results .named-entity-description .en,
.lexicon-results .named-entity-description .he {
  color: #666;
}
.lexicon-results .entry > div {
  padding: 1% 0 1% 0;
  margin: auto;
}
.lexicon-results .entry a {
    font-size: .8em;
    font-weight: bold;
    letter-spacing: 1px;
    cursor: pointer;
    color: #333;
}
.lexicon-results .entry .headline {
  color: #333;
  font-size: 1.2em;
  display: block;
}
.lexicon-results .entry .headwords .headword {
  display: inline;
}
.lexicon-results .entry .morphology {
  font-family: "Roboto", "Helvetica Neue", "Helvetica", sans-serif;
  color: #999;
  display: inline;
  margin-right: 5px;
}
.lexicon-results .entry .lang-ref {

}
.lexicon-results .entry .definition-content{
    color: #444;
}
.lexicon-results ol {
	list-style-position: inside;
}
.lexicon-results .entry .definition li.sense{
	margin-left: 15px;
    padding-bottom: 10px;
}
.lexicon-results .entry .definition ol.senses{
	padding-left: 0;
}
.lexicon-results .entry .definition > li.sense{
	margin-left: 0;
}
.lexicon-results .entry ol.definition {
	list-style-type: none;
	padding-top: 2px;
	padding-left: 0;
    margin: 0;
}
.lexicon-results .entry .definition .notes {}
.lexicon-results .entry .definition .derivatives {display: block;margin-left: 15px;}
.lexicon-results .attribution {

}

.lexicon-results .attribution div,
.named-entity-wrapper .attribution div {
  display: block;
  font-family: "Roboto", "Helvetica Neue", "Helvetica", sans-serif;
  color: #aaa;
  font-size: 10px;
}
.lexicon-content .headword.en, .lexicon-content .headword.he,
.lexicon-content .definition-content.en, .lexicon-content .definition-content.he,
.lexicon-content .lexicon-results .attribution {
  display: inline;
}
.lexicon-content .headword.he, .lexicon-content .definition-content.he {
  direction: rtl;
}
.lexicon-content .headword.en, .lexicon-content .definition-content.en {
  direction: ltr;
}
.lexicon-instructions,
.lexicon-content .loadingMessage {
  font-size: 15px;
  font-style: italic;
}
.splitHeader {
  text-align: left;
  display: flex;
  flex-direction: row;
  justify-content: space-between;
  color: #666;
  font-weight: 300;
}
.splitHeader .en {
  font-size: 14px;
}
.splitHeader .he {
  font-size: 14px;
}
.splitHeader select {
  margin-inline-start: 6px;
}
.sheetsNewButton {
  text-align:center;
  margin-bottom: 30px;
}
.sheetsNewButton a {
  color: inherit;
}
.sheet.userSheet .sheetTitle  {
  font-family: "adobe-garamond-pro", "Crimson Text", Georgia, serif;
  font-size: 20px;
  color:#333;
  margin-bottom: 6px;
  unicode-bidi: plaintext;
}
.sheet.userSheet {
  font-size: 14px;
  color:#999;
  text-decoration: none;
  flex-direction: column;
}
.interface-english .sheet.userSheet{
  font-family: "Roboto", "Helvetica Neue", "Helvetica", sans-serif;
}
.interface-hebrew .sheet.userSheet{
  font-family: "Heebo", "sans-serif";
}
.sheet.userSheet .userSheetInfo{
  display: flex;
  justify-content: flex-start;
}
.sheet.userSheet .userSheetInfo span:before{
  content: '·';
  margin: auto 4px;
}
.sheet.userSheet .userSheetInfo span:first-child:before{
  content: '';
  margin: 0;
}
.sheet.userSheet .sheetAccess{
  margin: auto 4px;
}
.filterByTag {
  cursor: pointer;
  text-transform: none;
  font-size: 18px;
}
.sheet.userSheet .sheetEditButtons {
  font-size: 24px;
  height: 32px;
  width: 32px;
  text-align: center;
  line-height: 32px;
  background-color: white;
  border: 1px solid #E6E6E6;
  border-radius: 4px;
  margin-left: 10px;
  display: none;
  float:right;
  cursor: pointer;
  color: #999;
  text-decoration: none;
}
.sheetButton:hover {
  text-decoration: underline;
}
.sheetButton{
  border: 1px solid #fff;
}
.sheetButton.active {
  border: 1px solid #333;
}
.tagString a {
  text-decoration: none;
  color: #999;
}
.tagString a:after {
  content: ", ";
  color: #999;
}
.tagString a:last-child:after {
  content: "";
}
.singlePanel .collectionsList {
  margin-top: 0;
}
.collectionsList .enCollections,
.collectionsList .heCollections {
  margin-bottom: 50px;
}
.readerPanel .collectionsList .enCollections .gridBox,
.readerPanel .collectionsList .enCollections .int-he {
  direction: ltr;
}
.readerPanel .collectionsList .heCollections .gridBox {
  direction: rtl;
}
.collectionListing {
  display: flex;
  flex-direction: row;
  justify-content: space-between;

}
.profile-page .collectionListing {
  padding: 20px 0;
  margin-top: 20px;
  background-color: white;
  border: 1000px solid white;
  border-top: 4px solid white;
  border-bottom: 120px solid white;
  margin: -4px 0 -120px 0;
  margin-inline-start: -1000px;
  margin-inline-end: 0;
  width: 100%;
}
.collectionListing .left-content {
  display: flex;
  flex-direction: row;
  align-items: center;
}
.collectionListing + .collectionListing {
  border-top: 1px solid #ccc;
}
.collectionListingImageBox {
  width: 40px;
  height: 40px;
  border-radius: 20px;
  margin-inline-end: 10px;
  overflow: hidden;
  flex-shrink: 0;
}
.tocTop .collectionListingImageBox {
  background-color: transparent;
  overflow: initial;
}
.interface-hebrew .sheetMetaDataBox .authorStatement {
  direction: rtl;
}
.sheetMetaDataBox .profile-pic {
  width: 30px;
  height: 30px;
  display: inline-block;
  vertical-align: middle;
  margin-inline-end: 10px;
}
.readerPanel.hebrew .sheetMetaDataBox .user {
  direction: rtl;
}
.sheetMetaDataBox {
  margin-block-end: 40px;
}
a.sheetAuthorName {
  color: var(--midrash-green);
  --english-font: var(--english-sans-serif-font-family);
  --hebrew-font: var(--hebrew-sans-serif-font-family);
  font-size: 16px;
  font-weight: 500;
  line-height: 18.75px;
  display: inline;
  margin-block-end: 10px;
}
a.sheetAuthorName:hover {
  text-decoration: none;
}
.sheetContentSidebar a.sheetAuthorName {
  display: block;
}
.sheetMetaDataBox .summary {
  --english-font: var(--english-sans-serif-font-family);
  --hebrew-font: var(--hebrew-sans-serif-font-family);
  font-size: 16px;
  font-weight: 500;
  line-height: 18.75px;
  color: var(--dark-grey);
  margin-block-end: 25px;
  text-align: initial;
}
.sheetMetaDataBox .title {
  --english-font: var(--english-sans-serif-font-family);
  --hebrew-font: var(--hebrew-sans-serif-font-family);
  font-size: 30px;
  font-weight: 500;
  line-height: 35.16px;
  margin-block-end: 15px;
  flex: 1 0 95%;
  text-align: initial;
}
.interface-hebrew .sheetMetaDataBox .title:empty:before {
  content: "ללא שם";
}
.publishBox {
  text-align: start;
  background-color: #EDEDEC;
  border-radius: 6px;
  padding: 10px 20px;
  max-width: 540px;
  margin: 20px -20px;
  font-size: 16px;
  color: #666;
}

div.transparentBackground.publishBox {
  background-color: inherit;
  border-radius: 0px;
  padding: 0px 20px;
  color: inherit;
}

.publishBox .smallText .int-en, .publishBox .smallText .int-he.enInHe {
  color: #666;
}
.publishBox p.error {
  color: red;
}
.publishBox p {
  margin-bottom: 15px;
}
.publishBox .error .react-tags,
.publishBox textarea.error {
  border: 1px solid red;
}
.publishBox p strong {
  color: black;
  font-weight: 400;
}
.publishBox h3 {
  font-size: 22px;
  font-weight: 500;
  color: #666;
  margin-top: 12px;
  margin-bottom: 14px;
  text-transform: none;
  text-align: start;
}
.publishBox hr {
  border-bottom: none;
  border-right: none;
  border-left: none;
  border-top: 1px solid #CCC;
  margin-top: 20px;
}
.publishBox .smallText {
  color: #666666
}
.publishBox textarea {
  width: 100%;
  height: 100px;
  resize: none;
  box-sizing: border-box;
  font-size: 16px;
  color: #000;
  border: none;
  border-radius: 6px;
  box-shadow: 0px 1px 3px rgba(0, 0, 0, 0.25);
  font-style: normal;
  padding: 10px 10px 4px 10px;
  margin-bottom: 0px;
}
.publishBox textarea::placeholder {
  font-size: 16px;
  color: #666;
  font-style: normal;
  font-family: var(--english-sans-serif-font-family);
}
.publishBox .react-tags {
  position: relative;
  padding: 10px 10px 4px 10px;
  border-radius: 6px;
  background-color: #fff;
  box-shadow: 0px 1px 3px rgba(0, 0, 0, 0.25);
  /* shared font styles */
  font-size: 16px;
  line-height: 1.2;
  color: #666;
  /* clicking anywhere will focus the input */
  cursor: text;
}
.publishBox .react-tags.is-focused {
  border-color: #B1B1B1;
}
.publishBox .react-tags__selected {
  display: inline;
}
.publishBox .react-tags__selected-tag {
  display: inline-block;
  box-sizing: border-box;
  margin: 0 6px 6px 0;
  padding: 6px 8px;
  border: none;
  border-radius: 6px;
  background: #EDEDEC;
  color: #000;
  /* match the font styles */
  font-family: inherit;
  font-size: inherit;
  line-height: inherit;
}
.publishBox .react-tags__search-input,
.publishBox .react-tags__search-input:focus,
.publishBox .react-tags__search-input:focus-visible {
  font-family: inherit;
  font-size: inherit;
  border: none;
  outline: none;
}
.publishBox .react-tags__search-input::placeholder {
  font-size: 16px;
  font-style: normal;
  font-family: var(--english-sans-serif-font-family);
}
body.interface-hebrew .publishBox .react-tags__search-input::placeholder,
body.interface-hebrew .publishBox textarea::placeholder {
  font-family: var(--hebrew-sans-serif-font-family);

}
.publishBox .react-tags__selected-tag:after {
  content: '\2715';
  color: #AAA;
  margin-inline-start: 8px;
  vertical-align: middle;
  font-size: 10px;
}
.publishBox .react-tags__selected-tag:hover,
.publishBox .react-tags__selected-tag:focus {
  border-color: #B1B1B1;
}
.publishBox .react-tags__search {
  display: inline-block;

  /* match tag layout */
  padding: 7px 2px;
  margin-bottom: 6px;

  /* prevent autoresize overflowing the container */
  max-width: 100%;
}
.publishBox .publishButton {
  margin: 18px 0;
  text-align: end;
}
.publishBox .publishButton .button.published {
  background-color: #EDEDEC;
  border: 1px solid #CCCCCC;
  color: #666666
}

.publishBox .publishButton .button {
  padding: 15px 20px;
}

.publishSettingsEditMode .publishButton {
  margin: 14px 0 0;
  text-align: end;
  flex-direction: row;
  justify-content: flex-end;
  display: flex;
}

.publishSettingsEditMode .publishButton .publishedText {
  text-align: start;
  margin-top: 5px;
  margin-bottom: 0px;
  margin-inline-start: 0px;
  margin-inline-end: 15px;
  font-size: var(--sans-serif-body-font-size);
  --english-font: var(--english-sans-serif-font-family);
  --hebrew-font: var(--hebrew-sans-serif-font-family);
  color: var(--dark-grey);
}

.publishSettingsEditMode .publishButton .publishedText .publishedTextBold {
  font-weight: bold;
  color: black;
}

.publishSettingsEditMode .button.published {
  background-color: #FFFFFF;
  border: 1px solid #CCCCCC;
  color: var(--dark-grey);
  height: fit-content;
  align-self: center;
  border-radius: 6px;
  box-sizing: border-box;
  box-shadow: none;
  padding: 9px 10px;
}

.publishBox .react-tags__suggestions ul {
  position: absolute;
  inset-inline-start: 0;  /* Note reduntant css rules below `body.interface-[hebrew|english]  .publishBox .react-tags__suggestions ul` */
  top: 100%;
  margin: 4px -1px;
  padding: 0;
  list-style: none;
  background: #fff;
  border: 1px solid #ccc;
  border-radius: 6px;
  min-width: 300px;
}
/* Reduntant given above `inset-inline-start` rule, but not standard on all browsers yet
RMN: 2021-04-22 */
body.interface-hebrew  .publishBox .react-tags__suggestions ul {
  right: 0;
}
/* Reduntant given above `inset-inline-start` rule, but not standard on all browsers yet
RMN: 2021-04-22 */
body.interface-english .publishBox .react-tags__suggestions ul {
  left: 0;
}
.publishBox .react-tags__suggestions li {
  border-bottom: none;
  padding: 6px 8px;
}
.publishBox .react-tags__suggestions li mark {
  text-decoration: none;
  background: none;
  font-weight: normal;
}
.publishBox .react-tags__suggestions li:hover {
  cursor: pointer;
  background: #eee;
}
.publishBox .react-tags__suggestions li.is-active {
  background: #eee;
}
.publishBox .react-tags__suggestions li.is-disabled {
  opacity: 0.5;
  cursor: auto;
}
.editorSidebarToggle {
  position: fixed;
  top: 150px;
  right: 30px;
  height: 30px;
  width: 30px;
  border-radius: 30px;
  border: none;
  background-color: var(--sefaria-blue);
  cursor: pointer;
  box-shadow: 0px 1px 3px rgba(0, 0, 0, 0.25);
}
.interface-hebrew .editorSidebarToggle {
  left: 30px;
  right: auto;
}


.editorSidebarToggle:active {
  box-shadow: 0px 1px 1px rgba(0, 0, 0, 0.25);
}
.editorSidebarToggle::after {
  content: url("/static/img/3vdots.svg");
  position: absolute;
  top: 7px;
  left: 13px;
}
.collectionListingImage {
  height: 100%;
  width: 100%;
  object-fit: cover;
  background-color: white;
}
.collectionListingImage.default {
  width: 80%;
  height: 80%;
  margin: 10%;
  opacity: 0.4;
}
.collectionListingName {
  display: block;
  font-size: 30px;
  color: #000;
  margin-bottom: 5px;
}
.collectionListingName:hover {
  color: #333;
}
.collectionListingDetails .collectionListingSheetCount {
  color: #999 !important;
  font-size: 14px !important;
  font-family: Roboto !important;
  font-weight: 400 !important;
  line-height: 18px !important;
}
.collectionListingMembership {
  text-transform: capitalize;
}
.collectionListingDetailSeparator {
  margin: 8px;
}
.collectionInfo {
  margin-bottom: 35px;
}
.interface-hebrew .collectionInfo .he {
  display: inline;
}
.interface-hebrew .collectionInfo .en {
  display: none;
}
.collectionPage h1 {
  color: black;
  font-size: 30px;
  margin-bottom: 5px;
  --hebrew-font: var(--hebrew-serif-font-family);
  --english-font: var(--english-serif-font-family);
}
.collectionPage .navTitle {
  margin-bottom: 5px;
}
.collectionPage .collectionLabel {
  text-transform: uppercase;
  color: #666;
  font-size: 16px;
  letter-spacing: 2px;
  display: block;
  margin-bottom: 25px;
}
.collectionPage a:hover {
  color: inherit;
}
.collectionPage .collectionWebsite {
  display: block;
  font-size: 16px;
  margin-top: 15px;
  color: #4B71B7;
  direction: ltr;
}
.collectionPage .collectionDescription {
  font-size: 16px;
  color: #666;
  line-height: 1.3;
}
.collectionPage .collectionDescription .dedication {
  --hebrew-font: var(--hebrew-serif-font-family);
  --english-font: var(--english-serif-font-family);
}
.collectionPage .collectionDescription .en .dedication {
  font-style: italic;
  font-size: 18px;
  display: block;
}
.collectionPage .collectionDescription .he .dedication {
  font-size: 20px;
  display: block;
}
.collectionPage .bubbleTab {
  font-size: 16px;
}
.collectionPage .tagsList {
  --hebrew-font: var(--hebrew-serif-font-family);
  --english-font: var(--english-serif-font-family);
}
.collectionPage .emptyMessage .button {
  margin-top: 22px;
}
.collectionPage .emptyMessage .button:hover {
  color: white;
}
.collectionContentsTab .gridBox {
  margin-bottom:  30px;
}
.collectionPage .collectionContentsSectionLabel {
  color: var(--dark-grey);
  size: 16px;
  margin: 30px 0 12px 0;
}
.collectionPage .collectionContentsTag {
  font-size: 24px;
}
.collectionPage .sheetIcon {
  display: none;
}
.collectionPage .filterable-list .sheet a.sheetTitle {
  font-size:  24px;
}
.collectionPage .searchInCollectionLink {
  font-size:  16px;
  color: var(--dark-grey);
  margin-top: 20px;
  display: block;
}
.collectionInvitationBox {
  padding-bottom: 20px;
}
.collectionInvitationBox .button {margin: 0;}
.collectionSheetInner {
  display: flex;
}
.collectionSheetInnerContent {
  flex: 1;
}
.sheet .sheetTitleText {
  font-family: Roboto;
  font-size: 16px;
  font-weight: 600;
  line-height: 18.75px;
}
.sheetListingPinButton {
  display: none;
  opacity: 0.3;
  cursor: pointer;
}
.sheet:hover .sheetListingPinButton.active {
  display: block;
}
.sheetListingPinButton.pinned {
  display: block;
  opacity: 0.6;
}
#collectionInvitationInput {
  box-shadow: 0 1px 3px rgba(0,0,0,0.2);
  border: none;
  margin-inline-end: 10px;
  font-size: 18px;
  position: relative;
  border-radius: 7px;
  box-sizing: border-box;
  width: 215px;
  padding: 10px 15px;
}
.collectionInvitationBoxMessage {
  font-size: 18px;
  padding: 12px 0 0;
  text-align: center;
}
.flexLineBreak {
  width: 100%;
  height: 0;
}
.collectionPage .collectionMemberListing {
  padding-bottom: 24px;
  font-family: "Roboto", "Helvetica Neue", "Helvetica", sans-serif;
  font-size: 16px;
  color: #666;
  display: flex;
  flex-direction: row;
  justify-content: start;
}
.collectionMemberListingPic {
  margin-inline-end: 10px;
}
.collectionMemberListingPic.invitation {
  background-color: var(--medium-grey);
  border-radius: 1000px;
  width: 40px;
  height: 40px;
  line-height: 40px;
  text-align: center;
}
.collectionMemberListingName {
  color: black;
}
.collectionMemberListingRole {
  color: var(--dark-grey);
  font-size: 13px;
  margin-top: 4px;
}
.collectionMemberListingText {
  position: relative;
}
.collectionPage .collectionMemberListing .collectionMemberListingActions {
  display: none;
}
.collectionPage .collectionMemberListing:hover .collectionMemberListingActions {
  display: inline-flex;
}
.collectionMemberListingActions .collectionMemberListingActionsButton {
  cursor: pointer;
  color: var(--dark-grey);
  margin-inline-start: 8px;
}
.collectionMemberListingActionsMenu {
  position: absolute;
  left: 0;
  top: 46px;
  line-height: 30px;
  background-color: white;
  border: 1px solid #ccc;
  border-radius: 4px;
  color: #999;
  font-size: 15px;
  z-index: 1;
}
.interface-hebrew .collectionMemberListingActionsMenu {
  right: 0;
  left: unset;
}
.collectionMemberListingActionsMenu .action {
  padding: 4px 10px;
  cursor: pointer;
  white-space: nowrap;
}
.collectionMemberListingActionsMenu .action:hover {
  background-color: #eee;
}
.collectionMemberListingActionsMenu .action + .action {
  border-top: 1px solid #ccc;
}
.collectionMemberListingActionsMenu .role {
  font-size: 17px;
  margin-right: 4px;
}
.collectionMemberListingActionsMenu .role.current {
  color: var(--dark-grey);
}
.collectionInvitationListing {
  display: inline-block;
  min-height: 50px;
  line-height: 50px;
}
.topicFilterBox {
  display: flex;
  align-items: center;
  margin-bottom: 30px;
  background-color: var(--lighter-grey);
  border-radius: 100px;
  padding: 0 10px;
  margin-top: 0;
  width: 285px;
  max-width: 100%;
}
.singlePanel .topicFilterBox {
  margin-top: 20px;
}
.topicFilterBox .searchIcon {
  height: 18px;
  width: 18px;
  opacity: 0.4;
}
.topicFilterInput {
  padding: 0px 10px;
  line-height: 30px;
  flex: 1;
  box-sizing: border-box;
  border: none;
  background: transparent;
  font-size: 18px;
}
.topicsFilterReset {
  cursor: pointer;
  color: var(--medium-grey);
}
.topicsFilterResetIcon {
  height: 16px;
  width: 16px;
  margin-inline-start: 8px;
  vertical-align: -2px;
}
.alphabeticalTopicsNav {
  color: var(--dark-grey);
  margin-bottom: 5px;
}
.alphabeticalTopicsNav a {
  display: inline-block;
  margin-bottom: 10px;
}
.alphabeticalTopicsNav a + a {
  margin-inline-start: 10px;
}
.allTopicsList {
  min-height: 500px;
}
.topicPanel .topicLabel {
  text-transform: uppercase;
  font-weight: lighter;
  margin-bottom: 10px;
  font-size: 14px;
}
.topicPanel .topicLabel a {
  color: #8E8E8E;
}
.topicPanel .sideColumnMore {
  cursor: pointer;
  font-size: 16px;
  line-height: 26px;
  color: #666;
}
.topicPanel .sideColumnMore:hover {
  cursor: pointer;
  text-decoration: underline;
}
.topicPanel .sourceList {
  min-height: 500px;
}
.topicPanel .sourceList .loadingMessage {
  text-align: center;
}
.topicPanel .topicSource {
  margin-bottom: 40px;
  cursor: pointer;
  position: relative;
}
.topicPanel .topicSource .title {
  font-weight: bold;
}
.topicPanel .topicSource .score {
  font-size: 17px;
  color: #333;
  font-weight: normal;
  white-space: nowrap;
  border-radius: 4px;
  padding: 3px;
}
.topicPanel .topicSource .score:hover {
  background-color: #EEE;
}
.topicPanel .topicSource .score:active {
  background-color: #DDD;
}
.hebrew .topicPanel .topicSource .score {
  right: auto;
  left: 5px;
}
.topicPanel .topicSource .score img {
  width: 15px;
  height: 15px;
  vertical-align: middle;
  margin: -4px 0 0 2px;
  opacity: 0.6;
}

ul.sheetCollectionsLinks {
  list-style-type: none;
  padding-inline-start: 0;
  --english-font: var(--english-sans-serif-font-family);
  --hebrew-font: var(--hebrew-sans-serif-font-family);
  font-size: 16px;
  font-weight: 400;
  line-height: 18.75px;
}

h3.sheetCollections {
  text-transform: none;
  color: var(--dark-grey);
  font-size: var(--sans-serif-h3-font-size);
  --english-font: var(--english-sans-serif-font-family);
  --hebrew-font: var(--hebrew-sans-serif-font-family);
  margin-bottom: 17px;
  margin-top: 36px;
  padding-bottom: 18px;
  border-style: none none solid none;
  border-color: var(--light-grey);
  border-width: 1px;
}

.translationsHeader {
  margin-bottom: 35px;
}

.translationsHeader h3 {
  text-transform: none;
  color: var(--dark-grey);
  font-size: var(--sans-serif-h3-font-size);
  --english-font: var(--english-sans-serif-font-family);
  --hebrew-font: var(--hebrew-sans-serif-font-family);
  margin-bottom: 12px;
  margin-top: 0;
}

.translationsHeader .translationsDesc {
  font-size: var(--sans-serif-body-font-size);
  color: var(--dark-grey);
}

.aboutSheetPanel hr {
  height: 0px;
  border: 1px solid var(--light-grey);
}

.aboutSheetPanel h2 {
  font-size: var(--serif-h3-font-size);
  color: #000000;
  text-transform: none;
  margin: 0px;
}

.aboutSheetPanel h3.aboutSheetSubtitle {
  --english-font: var(--english-sans-serif-font-family);
  --hebrew-font: var(--hebrew-sans-serif-font-family);
  margin-top: 5px;
  margin-bottom: 20px;
}

div.aboutSheetMetadata {
  color: var(--medium-grey);
  --english-font: var(--english-sans-serif-font-family);
  --hebrew-font: var(--hebrew-sans-serif-font-family);
  font-size: var(--sans-serif-small-font-size);
  display: flex;
  flex-direction: column;
  margin: 10px 0px;
}
div.aboutSheetMetadata span:not(:first-child)::before{
  content: '•';
  margin-inline-start: 4px;
  margin-inline-end: 4px;
}

.hebrew .topicPanel .topicSource .score img {
  margin: -4px 2px 0 0;
}
.note a {
  color: #333;
  text-decoration: underline;
}
.noteListing {
  margin-bottom: 30px;
  border-bottom: 1px solid #ccc;
  padding-bottom: 10px;
}
.noteListing a:hover {
  text-decoration: none;
}
.noteListing .textRange .title {
  font-size: 18px;
  color: #999;
  margin-bottom: 10px;
}
.noteListing .textRange .title:hover {
  text-decoration: underline;
}
.noteListing .textRange .text {
  font-size: 18px;
  font-style: italic;
  color: #999;
  margin-bottom: 18px;
}
.noteListing .textRange .text .he {
  font-style: normal;
}
.noteListing .segment {
  display: block;
}
.noteListing .note {
  font-size: 18px;
}
.noteListing .actionButtons {
  visibility: hidden;
  float: right;
  display: inline-block;
  cursor: pointer;
}
.interface-hebrew .noteListing .actionButtons {
  float: left;
}
.noteListing:hover .actionButtons {
  visibility: visible;
}
.noteListing .actionButtons img {
  width: 16px;
  height: 16px;
}
.noteListing .actionButtons img + img {
  margin: 0 0 0 10px;
}
.interface-hebrew .noteListing .actionButtons img + img {
  margin: 0 10px 0 0;
}
.noteListing:hover .actionButtons img:hover {
  opacity: 0.6;
}
.noteListing .mask {
  background-color: white;
  opacity: 0.5;
}
.addToSourceSheetModal {
  position: absolute;
  display: block;
  left: 40%;
  top: 240px;
  width: 330px;
  padding: 20px;
  background: #FBFBFA;
  border: #ccc 1px solid;
  border-radius: 4px;
  box-shadow: 0 0 10px #ccc;
  z-index: 200;
}
.addToSourceSheetModal .closeButton {
  margin-bottom: 10px;
  cursor: pointer;
  height: 18px;
  width: 18px;
  float: right;
}
.searchBox .keyboardInputInitiator {
    opacity: 0.4;
    width: 22px;
    height: 20px;
    padding: 4px 7px 2px;
    position: initial;
    vertical-align: 0px;
}
.searchBox.TopicSearchBox {
  margin: 30px 0px 20px 30px;
}
.searchBox.TopicSearchBox input {
  padding: 15px;
  box-sizing: border-box;
  box-shadow: 0px 1px 3px rgba(0, 0, 0, 0.25);
  border: none;
  height: 40px;
  width: 209px;
  font-family: "adobe-garamond-pro", "Crimson Text", Georgia, serif;
  border-radius: 6px;
  font-size: 18px;
  color: #000000;
}
.searchBox.TopicSearchBox input.selected {
  color: var(--commentary-blue);
}
.header .searchBox .keyboardInputInitiator {
    display: none;
}
body #keyboardInputMaster {
    opacity: 1;
    background-color: #FBFBFA;
    border: 1px solid #ccc;
    padding: 5px;
    box-shadow: none;
    border-radius: 0.3em;
    /*position: relative;
    top: 100px;
    left: 395px;*/
}
body #keyboardInputMaster thead {
  display: none;
}
body #keyboardInputMaster tbody tr td table{
    border-spacing: 2px 2px;
}
body #keyboardInputMaster tbody tr td table tbody tr td{
    border: 0.5px solid #eee;
    background: white;
    font-family: "Heebo","Roboto", sans-serif;
    min-width: 15px;
    vertical-align: middle;
    padding: 2px 8px;
    text-align: center;
    font-size: 14px;
    color: #333;
}
body #keyboardInputMaster tbody tr td table tbody tr td:hover,
body #keyboardInputMaster tbody tr td table tbody tr td:active,
body #keyboardInputMaster tbody tr td table tbody tr td.pressed{
    border: 1px solid #eee;
    background: #eee;
}
.calendarRefs {
  margin-bottom: 16px;
}
.calendarRef {
  font-size: 18px;
  color: #666;
  display: flex;
  margin: 2px 0;
}
.calendarRef a {
  color: inherit;
}
.calendarRef img {
  margin-top: 2px;
}
#editCollectionPageContainerInner {
  position: relative;
}
#editCollectionPage :not(h1) .int-en {
  font-family: "Roboto", "Helvetica Neue", "Helvetica", sans-serif;
}
#editCollectionPage :not(h1) .int-he {
  font-family: "Heebo", sans-serif;
}
#editCollectionPage .field {
  box-sizing: border-box;
  width: 100%;
  display: inline-block;
  vertical-align: top;
  padding: 12px;
}
#editCollectionPage .field.halfWidth {
  width: 50%;
  display: inline-block;
}
#editCollectionPage .field.quarterWidth {
  width: 25%;
  display: inline-block;
}
#editCollectionPage .field.threeQuarterWidth {
  width: 75%;
  display: inline-block;
}
#editCollectionPage .field > label {
  display: block;
  margin-bottom: 15px;
  color: #666;
}
#editCollectionPage input,
#editCollectionPage textarea {
  display: block;
  width: 100%;
  padding: 15px 12px;
  border-radius: 5px;
  border: none;
  box-sizing: border-box;
  box-shadow: 0 1px 3px rgba(0,0,0,0.2);
  font-family: "Roboto", "Helvetica Neue", "Helvetica", sans-serif;
  color: #333;
  font-size: 14px;
}
.interface-hebrew #editCollectionPage input,
.interface-hebrew #editCollectionPage textarea {
  font-family: "Heebo", sans-serif;
}
#editCollectionPage .hiddenFileInput {
  width: 0.1px;
  height: 0.1px;
  opacity: 0;
  overflow: hidden;
  position: absolute;
  z-index: -1;
}
#editCollectionPage .collectionImage {
  max-width: 200px;
  margin-bottom: 5px;
  display: block;
}
#editCollectionPage .helperText {
  color: #999;
  font-size: 13px;
  width: 500px;
}
#editCollectionPage .collectionHeaderBox {
  width: 100%;
  background-color: white;
  margin-bottom: 5px;
}
#editCollectionPage .collectionHeader {
  float: right;
  max-width: 100%;
}
#editCollectionPage .deleteCollection {
  cursor: pointer;
  margin: 30px 10px;
  color: #999;
  text-align: right;
}
#editCollectionPage .deleteCollection:hover {
  text-decoration: underline;
}
.dropdown {
  position: relative;
}
.dropdown .dropdownMain {
  background: white;
  box-shadow: 0 1px 3px rgba(0,0,0,0.2);
  border-radius: 7px;
  padding: 16px 22px;
  font-size: 16px;
  margin-bottom: 10px;
  cursor: pointer;
  line-height: 19px;
  color: var(--dark-grey);
  display: flex;
  justify-content: space-between;
  flex-direction: row;
}
.dropdown .dropdownMain.selected{
  color: var(--selected-option);
}
.dropdown .dropdownList .dropdownOption {
  font-size: 18px;
  cursor: pointer;
  padding: 0 22px;
  margin: 26px 0;
  border: none;
  color: var(--dark-grey);
  font-style: normal;
  font-weight: normal;
  font-size: 16px;
  line-height: 19px;
}
.dropdown .dropdownOpenButton {
  margin-inline-start: 6px;
  cursor: pointer;
  color: var(--dark-grey);
  font-size: 18px;
}
.interface-hebrew .dropdownOpenButton {
  float: left;
  margin-left: 0;
}
.dropdown .dropdownListBox {
  position: absolute;
  z-index: 1;
  margin-top: -14px;
  width: 100%;
  box-sizing: border-box;
  box-shadow: 0 1px 3px rgba(0,0,0,0.2);
  background: white;
  border-bottom-left-radius: 7px;
  border-bottom-right-radius: 7px;
}
.dropdown .dropdownList {
  color: #999;
  background-color: white;
  box-sizing: border-box;
  padding: 0;
  max-height: 250px;
  overflow-x: hidden;
  overflow-y: scroll;
  border-bottom-left-radius: 7px;
  border-bottom-right-radius: 7px;
}
.singlePanel .dropdown .dropdownList {
  max-height: 150px;
}
.dropdown .dropdownList .dropdownOption.selected {
  color: var(--selected-option);
}
.addToSourceSheetBox .dropdownMain.noselect {
  display: flex;
  justify-content: space-between;
  align-items: center;
  align-content: flex-start;
  text-align: start;
}
.addToSourceSheetBox .dropdownMain.noselect::before{
  content: url("/static/img/sheet.svg");
  opacity: 0.4;
  display: inline-block;
  margin-inline-end: 10px;
  transform: scale(0.8);
  vertical-align: text-bottom;
  line-height: 10px;
}
.addToSourceSheetBox .dropdownMain.noselect::after{
  content: url("/static/icons/chevron.svg");
  margin-inline-start: auto;
  opacity: 0.4;
  height: 24px;
  transform: scale(0.6) rotate(90deg);
  transform-origin: center center;
}
.addToSourceSheetBox .dropdownMain.noselect.open::after{
  transform: scale(0.6) rotate(-90deg);
  transform-origin: center center;
}
.addToSourceSheetBox .dropdownMain .loadingMessage {
  margin: 0;
}
.addToSourceSheetBoxTitle{
  font-style: normal;
  font-weight: normal;
  font-size: 13px;
  line-height: 15px;
  color: #999999;
  margin-bottom: 11px;
}
.addToSourceSheetBox .selectedRef{
  padding: 16px 22px;
  font-size: 16px;
  margin-bottom: 15px;
  cursor: pointer;
  background: #FBFBFA;
  box-shadow: 0px 1px 3px rgba(0, 0, 0, 0.25);
  border-radius: 6px;
  text-align: start;
}
.addToSourceSheetBox .selectedRef span{
  font-family: "adobe-garamond-pro", "Crimson Text", Georgia, "Times New Roman", serif;
  font-style: normal;
  font-weight: normal;
  font-size: 18px;
  line-height: 25px;
  color: #666666;
}
.readerPanel.hebrew .addToSourceSheetBox .selectedRef span{
  font-family: "Taamey Frank", "adobe-garamond-pro", "Crimson Text", Georgia, "Times New Roman", serif;
  font-size: 1.2em;
}
.addToSourceSheetBox .dropdown .dropdownList .dropdownOption::before{
  content: url("/static/img/sheet.svg");
  opacity: 0.4;
  display: inline-block;
  margin-inline-end: 10px;
  transform: scale(0.8);
  vertical-align: text-bottom;
  line-height: 10px;
}
#footer {
  background-color: white;
  border-top: 1px solid #F4F4F4;
  overflow: hidden;
  padding: 18px 40px 70px 40px;
  text-align: left;
  color: #999;
}
.singlePanel #footer {
  padding: 18px 15px 70px 15px;
}
#footer a {
  display: block;
  color: #666;
}
.interface-hebrew #footer{
  direction: rtl;
  text-align: right;
}
.interface-english #footer .int-he {
  display: none;
}
.interface-hebrew #footer .int-he {
  display: inline;
  text-align: right;
}
#footerInner {
  max-width: 1000px;
  margin: 0 auto;
}
#footer .section {
  display: inline-block;
  vertical-align: top;
  width: 200px;
  margin: 20px 0;
}
.interface-english #footer .section {
  text-align: left;
}
.interface-hebrew #footer .section {
  text-align: right;
}
#footer .section .header {
  color: #000;
  margin-bottom: 18px;
  font-weight: normal;
  font-size: 16px;
}
#footer .section.last {
  float: right;
  text-align: right;
}
.interface-hebrew #footer .section.last {
  float: left;
  text-align: left;
}
#footer .section a {
  font-size: 16px;
  margin: 2px 0;
}
#footer .fa {
  margin: 0 3px;
}
#footer .header.connect {
  text-transform: uppercase;
}
.newsletterSignUpBox {
  position: relative;
  margin-bottom: 4px;
}
.newsletterSignUpBox .newsletterInput {
  border-radius: 6px;
  padding: 10px 32px 12px 16px;
  width: 150px;
  font-size: 15px;
  border: 1px solid #EEE;
  margin-bottom: 6px;
  color: #333;
}
.newsletterSignUpBox .educatorNewsletterInput {
  padding: 10px;
  -webkit-appearance: auto
}
.newsletterSignUpBox img {
  height: 18px;
  width: 18px;
  opacity: 0.2;
  position: absolute;
  top: 10px;
  right: 12px;
}
.interface-hebrew .newsletterSignUpBox .newsletterInput {
  padding: 8px 16px 11px 32px;
}
.interface-hebrew .newsletterSignUpBox img {
  right: auto;
  left: 12px;
  transform: scale(-1, 1);
}
.newsletterEducatorOption {
  font-size: 14px;
  padding: 0px 3px;
  margin-top: 2px;
}
.newsletterSignUpBox .subscribeMessage {
  margin: 4px 0 14px 0;
  font-size: 14px;
  font-family: "Roboto", "Helvetica Neue", "Helvetica", sans-serif;
  font-style: italic;
  text-align: center;
  direction: ltr;
}
#footer .section.connect a {
  display: inline;
  margin: 0 4px;
}
#footer .section.connect .socialLinks a {
  color: #666;
}
#footer #siteLanguageToggle {
  color: #999;
  margin-top: 30px;
  font-size: 15px;
}
#footer #siteLanguageToggle #siteLanguageToggleLabel {
  display: block;
  text-transform: uppercase;
  color: #000;
}
#footer a#siteLanguageEnglish,
#footer a#siteLanguageHebrew {
  font-family: "Roboto", "Helvetica Neue", "Helvetica", sans-serif;
  cursor: pointer;
  color: #666;
  display: inline;
  margin: 0 3px;
}
#footer #siteLanguageEnglish:hover,
#footer #siteLanguageHebrew:hover {
  text-decoration: underline;
}
#footer a#siteLanguageHebrew {
  font-family: "Heebo", sans-serif;
}
.gemarra-regular, .gemarra-italic {
  font-weight: bold;
}
.it-text, .gemarra-italic {
  font-style: italic;
}
.categoryAttribution a {
  color: inherit;
}
.bubbleTab {
  padding: 10px 25px;
  margin: 3px;
  background-color: white;
  border-radius: 20px;
  border: 1px solid #DADADA;
  display: inline-block;
  font-size: 12px;
  color: #999;
  font-family: "Roboto", "Helvetica Neue", "Helvetica", sans-serif;
  letter-spacing: 1px;
  cursor: pointer;
}
.bubbleTab:hover {
  text-decoration: none;
}
.bubbleTab.active {
  color: #333;
}
.aboutBox .detailsSection{
  margin-bottom: 40px;
}
.aboutBox .aboutHeader {
  color: var(--dark-grey);
  padding-bottom: 13px;
  margin: 0;
  margin-bottom: 15px;
  text-align: initial;
  text-transform: none;
  font-size: 22px;
  border-bottom: solid 1px var(--light-grey);
  --english-font: var(--english-sans-serif-font-family);
  --hebrew-font: var(--hebrew-sans-serif-font-family);
}
.aboutBox .aboutTitle {
  padding: 10px 0 10px 0;
  display: inline-block;
  font-style: normal;
  font-weight: normal;
  font-size: 24px;
  line-height: 29px;
  color: #000000;
}
.aboutBox .tocCategory{
  display: block;
  margin-bottom: 17px;
  font-size: 16px;
  line-height: 19px;
  letter-spacing: 2px;
  text-transform: uppercase;
  color: var(--dark-grey);
}
.aboutBox .aboutSubtitle {
  font-style: italic;
  font-weight: normal;
  font-size: 18px;
  line-height: 22px;
  color: #666666;
}
.aboutBox .aboutSubtitle .he {
  font-style: normal;
}
.aboutBox .aboutAuthor{
  font-size: 16px;
  line-height: 19px;
  color: var(--dark-grey);
  margin-bottom: 22px;
  display: flex;
}
.readerPanel.hebrew .aboutBox .aboutAuthor .aboutAuthorInner{
  direction: rtl;
}
.aboutBox .aboutAuthor .authorName{
  margin-inline-start: 5px;
  color: black;
}
.aboutBox .aboutDesc {
  margin: 15px 0 15px 0;
  font-style: normal;
  font-weight: normal;
  font-size: 16px;
  line-height: 19px;
  color: var(--dark-grey);
}
.aboutBox .aboutComposed{
  font-size: 14px;
  line-height: 18px;
  color: var(--medium-grey);
}
.guideBox .guideHeader {
  color: var(--dark-grey);
  padding-bottom: 13px;
  margin: 0;
  margin-bottom: 15px;
  text-align: initial;
  text-transform: none;
  font-size: 22px;
  border-bottom: solid 1px var(--light-grey);
  --english-font: var(--english-sans-serif-font-family);
  --hebrew-font: var(--hebrew-sans-serif-font-family);
}

.guideBox .guideHeader i {
  margin-right: 8px;
  font-size: 18px;
  cursor: pointer;
}

.guideBox .guideTitle {
  padding: 10px 0 10px 0;
  display: inline-block;
  font-style: normal;
  font-weight: normal;
  font-size: 24px;
  line-height: 29px;
  color: #000000;
}
.guideBox .guidePromptBox {
  direction: ltr;
  margin-bottom: 20px;
  border-radius: 10px;
  padding: 8px 15px;
  border: 2px solid var(--mishnah-blue);
  background-color: #FFFFFF;
  cursor: pointer;
}
.guideBox .guidePromptBox p {
  font-size: 16px;
}
.guideBox .guidePromptBox span {
  font-size: 14px;
  color: var(--medium-grey);
  margin-top: 10px;
}
.readerApp.interface-hebrew .aboutBox .versionDetails,
.readerApp.interface-hebrew .versionsBox .versionDetails {
  text-align: right;
}
.aboutBox .versionDetails .separator,
.versionsBox .versionDetails .separator {
  margin: 0 3px;
}
.aboutBox .currVersionSection, .aboutBox .alternateVersionsSection {
  padding-bottom: 30px;
}
.aboutBox .versionsBox .language-block:first-child .versionBlock:first-child {
  border-top: none;
  padding-top: 10px;
}
.aboutBox .currVersionSection .versionBlock + .versionBlock {
    border-top: solid 1px #CCC;
    padding-top: 20px;
    margin-top: 20px;
}
.version-with-buy-button {
  display: flex;
  flex-direction: column;
}
.version-with-buy-button .version-text-image{
  display: flex;
  justify-content: space-between;
}
.version-with-buy-button .version-text-image .versionBlock{
  align-self: flex-start;
}
.versionsBox .version-with-buy-button{
    border-top: solid 1px #CCC;
}
.versionsBox .version-with-buy-button .versionBlock{
    border-top: none;
}
.versionsBox .version-with-buy-button .version-text-image .version-with-buy-button-image
{
  padding: 20px;
}
.versionsBox .version-with-buy-button .version-with-buy-button-link{
    padding: 10px 20px;
}
.version-with-buy-button .version-with-buy-button-link{
  align-content: flex-start;
  min-width: 50%;
}
.version-with-buy-button .version-with-buy-button-link a.button{
  color: #FFFFFF;
  padding: 7px 20px;
}
.version-with-buy-button .version-text-image .version-with-buy-button-image img.buy-img {
    height: 85px;
    border-radius: 2px;
}
.versionsBox .versionLanguage {
  padding-bottom: 15px;
  letter-spacing: 1px;
  font-style: normal;
  font-weight: normal;
  font-size: 16px;
  line-height: 19px;
  color: #666666;
}
.interface-hebrew .versionsBox .versionLanguage {
  direction: rtl;
}
.versionsBox div:not(:first-child) .versionLanguage {
  padding-top: 25px;
}
.versionsBox .versionLanguage .versionCount {
  color: #999;
}
.versionsBox a.selectButton:not(.version-with-preview-title-line .selectButton) {
  font-style: normal;
  font-weight: normal;
  font-size: 13px;
  color: #666666;
  box-shadow: 0 1px 2px #999;
  padding: 2px 8px;
  background-color: white;
  border-radius: 4px;
  line-height: 18px;
  cursor: pointer;
}
.versionsBox a.selectButton.currSelectButton:not(.version-with-preview-title-line .selectButton) {
  background-color: #212E50;
  text-decoration: none;
  cursor: default;
  line-height: 20px;
  color: #FFFFFF;
}
.versionsTextList .topFiltersInner .uppercase {
  text-transform: none;
}
span.purim-emoji img{
  height: 25px;
  width: 25px;
}

/* Sheets */

.sheetsInPanel {
  font-size: 62.5%;
  overflow-y: scroll;
  overflow-x: hidden;
  height: 100%;
  padding: 0 15px;
  box-sizing: border-box;
  position: relative;
}
.sheetContent .collectionsWidgetDone .button, .sheetContentSidebar .largeFollowButton {
  background-color: var(--midrash-green);
}
.sheetContentSidebar .largeFollowButton {
  --english-font: var(--english-sans-serif-font-family);
  --hebrew-font: var(--hebrew-sans-serif-font-family);
  font-size: 14px;
  font-weight: 400;
  line-height: 18px;
  min-height: 31px;
  height: 31px;
}

.sheetContent {
  width: 100%;
  box-sizing: border-box;
  font-size: 2.2em;
  line-height: 1.6;
  text-align: justify;
  background-color: inherit;
  margin: 0 auto;
  max-width: 760px;
  position: relative;
  padding: 0 30px;
}
.sheetContent .ref {
  cursor: pointer;
  color: #999;
  font-size: 1em;
}
.sheetContent .ref a {
  color: #999;
}
.sheetContent img {
  max-width: 100%;
}
.sheetContent table {
  margin: auto;
  max-width: 100%;
  width: 100%;
  border-collapse: collapse;
  table-layout: fixed
}
.sheetContent table th,
.sheetContent table td {
  padding: 10px;
  border-top: 1px solid #E6E5E6;
  vertical-align: top;
}
.sheetContent table thead th {
  vertical-align: bottom;
  border-bottom: 2px solid #E6E5E6;
  border-top: none;
}
.sheetContent table th:first-of-type,
.sheetContent table tr td:first-of-type {
  padding-left: 0;
}
.sheetContent table th:last-of-type,
.sheetContent table tr td:last-of-type {
  padding-right: 0;
}
.sheetContent tbody {
  width: 100%;
}
.sheetContent .center {
  text-align: center;
}
.readerPanel .sheetItem {
  position: relative;
}
.heLeft.bilingual section.SheetSource .sheetItem.enOnly > .en,
.heLeft.bilingual section.SheetSource .sheetItem.heOnly > .he,
.heRight.bilingual section.SheetSource .sheetItem.enOnly > .en,
.heRight.bilingual section.SheetSource .sheetItem.heOnly > .he {
  width: 100%;
  padding-right: 15px;
  padding-left: 15px;
}
.readerPanel .sheetItem.indented-1,
.readerPanel section.SheetSource.indented-1,
.readerPanel section.SheetOutsideBiText.indented-1 {
  margin-left:  30px;
  margin-right: 30px;
}
.readerPanel .sheetItem.indented-2,
.readerPanel section.SheetSource.indented-2,
.readerPanel section.SheetOutsideBiText.indented-2 {
  margin-left:  60px;
  margin-right: 60px;
}
.readerPanel .sheetItem.indented-3,
.readerPanel section.SheetSource.indented-3,
.readerPanel section.SheetOutsideBiText.indented-3 {
  margin-left:  90px;
  margin-right: 90px;
}
.sheetContent .customSourceTitle {
  font-family: "Roboto", "Helvetica Neue", "Helvetica", sans-serif;
  text-transform: none;
  margin-bottom: 0;
  margin-top: 40px;
}
.sheetContent p {
  margin: 0 0 1em 0;
}
.segmentNumber.sheetSegmentNumber {
  display: block;
  position: absolute;
  text-align: center;
}
.readerPanel.bilingual.heLeft .sheetItem.segment .segmentNumber.sheetSegmentNumber,
.readerPanel.bilingual.heRight .sheetItem.segment .segmentNumber.sheetSegmentNumber {
  left: 50%;
  margin-left: -15px;
}
.readerPanel.bilingual.heLeft .sheetItem.segment.enOnly .segmentNumber.sheetSegmentNumber,
.readerPanel.bilingual.heRight .sheetItem.segment.enOnly .segmentNumber.sheetSegmentNumber {
  right: 0px;
  left: auto;
  margin-left: 0;
}
.readerPanel.bilingual.heLeft .sheetItem.segment.heOnly .segmentNumber.sheetSegmentNumber,
.readerPanel.bilingual.heRight .sheetItem.segment.heOnly .segmentNumber.sheetSegmentNumber {
  left: 0px;
  margin-left: 0;
}
.readerPanel.english .sheetItem.segment.heOnly .segmentNumber .en,
.readerPanel.hebrew .sheetItem.segment.enOnly .segmentNumber .he
.readerPanel.hebrew section.SheetSource .sheetItem.enOnly > .en,
.readerPanel.english section.SheetSource .sheetItem.heOnly > .he,
.readerPanel.hebrew section.SheetOutsideBiText .sheetItem.enOnly > .en,
.readerPanel.english section.SheetOutsideBiText .sheetItem.heOnly > .he  {
  display: block;
}
.sheetTocIcon {
  color: #ccc;
  font-size: 16px;
  width: 15px;
  height: 15px;
  margin: 0 8px;
  vertical-align: middle;
}
.bookPage .content h2.tagsTitle {
  text-align: center;
  color:black;
  font-size: 13px;
  margin-bottom: 0;
  padding-bottom: 8px;
}
.bookMetaDataBox {
  margin: 40px auto;
  text-align: center;
}
.sheetContent .sheetItem.segment .sourceContentText {
  margin-bottom: 18px;
  display: block;
  overflow-wrap: break-word;
  word-wrap: break-word;
}
.sheetContent h1,
#sheet .outside h1,
.sourceContentText h1 {
  font-weight: 400;
  font-size: var(--serif-h3-font-size);
  text-align: center;
  margin-top: 45px;
  margin-bottom: 30px;
}
.sheetContent h1 span,
.sourceContentText h1 span {
  border-bottom: 4px solid var(--lighter-grey);
}

#aboutCover {
  margin-top: -90px;
  height: 240px;
  padding: 180px 0;
  background-color: #ADA99B;
  box-sizing: border-box;
  text-align: center;
  overflow: hidden;
  position: relative;
}
#aboutVideo {
  position: absolute;
  top: -90px;
  left: 0;
  min-width: 1200px;
  z-index: 0;
  width: 100%;
}
@media (max-width: 450px) {
  #aboutCover {
    height: 270px;
    padding: 180px 0;
  }
  #aboutVideo {
    min-width: 900px;
  }
}
.overlayTextOnSheetsHero {
  color: white;
  --english-font: var(--english-sans-serif-font-family);
  --hebrew-font: var(--hebrew-sans-serif-font-family);
  font-weight: 400;
  margin-inline-start: 10%;
}
.overlayTextOnSheetsHero #title {
  position: absolute;
  font-size: 50px;
  font-weight: 500;
  top: 145px;
  line-height: 62.65px;
}
.overlayTextOnSheetsHero #message {
  position: absolute;
  font-size: 24px;
  line-height: 18px;
  top: 227px;
}
@media screen and (max-width: 800px) {
  .overlayTextOnSheetsHero {
    margin-inline-start: 15%;
  }
  .overlayTextOnSheetsHero #title {
    font-size: 24px;
    top: 115px;
    line-height: revert;
  }
  .overlayTextOnSheetsHero #message {
    font-size: 16px;
    top: 175px;
  }
  #aboutCover {
    height: 150px;
    padding: 130px 0;
  }
}
.sheetContent .addToSheetPlus {
  display: inline-flex;
  justify-content: center;
  align-items: flex-end;
  width: 25px;
  height: 25px;
  background-color: var(--midrash-green);
  border-radius: 50%;
  color: white;
  font-size: 30px;
  line-height: 1;
  cursor: pointer;
}
.SheetOutsideBiText .addToSheetButton, .SheetSource .addToSheetButton {
  margin-inline-start: 15px;
  padding-block-start: 10px;
  padding-block-end: 10px;
  border: none;
  background-color: white;
}
.SheetMedia .addToSheetButton, .SheetComment .addToSheetButton, .SheetOutsideText .addToSheetButton {
  margin-block-start: -10px;
  margin-block-end: 30px;
}
.sheetContent .addToSheetText {
  --english-font: var(--english-sans-serif-font-family);
  --hebrew-font: var(--hebrew-sans-serif-font-family);
  font-size: 16px;
  font-weight: 400;
  line-height: 18.75px;
  color: var(--dark-grey);
  margin-inline-start: 10px;
  cursor: pointer;
}
@media screen and (min-width: 900px) {
  .contentInner .table {
    display: flex;
    flex-direction: row;
  }
  div.sheetsWrapper :nth-child(-n+2 of .card) {
    border-top: 1px solid #EDEDEC;
  }
}
@media screen and (min-width: 700px) and (max-width: 900px)  {
  .contentInner .table {
    display: flex;
    flex-direction: column;
  }
}
@media screen and (min-width: 600px) and (max-width: 700px) {
  .contentInner .table {
    display: flex;
    flex-direction: row;
  }
  div.sheetsWrapper :nth-child(-n+2 of .card) {
    border-top: 1px solid #EDEDEC;
  }
}
@media screen and (max-width: 600px) {
   .contentInner .table {
    display: flex;
    flex-direction: column;
  }
}

.readerPanel.hebrew .sheetContent .sheetItem.segment .sourceContentText.outsideBiText.en {
  display: none;
}
.readerPanel.english .sheetContent .sheetItem.segment .sourceContentText.outsideBiText.he {
  display: none;
}
.readerPanel.hebrew .sheetContent .sheetItem.segment.enOnly .sourceContentText.outsideBiText.en {
  display: inline;
}
.readerPanel.english .sheetContent .sheetItem.segment.heOnly .sourceContentText.outsideBiText.he {
  display: inline;
}
.readerPanel.english .sheetContent .sheetItem .SheetOutsideText.segment.he,
.readerPanel.hebrew .sheetContent .sheetItem .SheetOutsideText.segment.en,
.readerPanel.english .sheetContent .sheetItem .SheetComment.segment.he,
.readerPanel.hebrew .sheetContent .sheetItem .SheetComment.segment.en {
  display: inline;
}
.sourceContentText.centeredSheetContent {
  text-align: center;
}
.sheetContent .sheetItem.segment .sourceContentText p:last-child,
.sheetContent .editorContent .sheetItem.segment .sourceContentText p {
  margin-bottom: 0;
}
.sheetContent .editorContent .sheetItem.noPointer {
  pointer-events: none;
}

.sheetContent .editorContent .sheetItem.noPointer iframe {
  pointer-events: auto;
}


.sheetContent .editorContent .sheetItem.noPointer .element-link,
.sheetContent .editorContent .sheetItem.noPointer .element-link a {
    cursor: pointer;
    pointer-events: auto;
}
.sheetContent .sheetItem.segment .addedBy {
  margin-top: -20px;
}



.sheetContent .element-link {
  display: inline;
  position: relative;
}

.sheetContent .element-link .popup {
  position: absolute;
  left: 0;
  display: flex;
  align-items: center;
  background-color: white;
  padding: 0;
  border-radius: 6px;
  z-index: 1;
  top: -38px;
  pointer-events: auto;
  box-shadow: 0px 1px 3px rgba(0, 0, 0, 0.25);
}

.sheetNotice {
  color: var(--dark-grey);
  background: var(--lighter-grey);
  border: 1px solid var(--light-grey);
  box-sizing: border-box;
  border-radius: 6px;
  padding: 10px 20px;
  margin: 22px 44px 0;
  font-size: 16px;
}
.interface-hebrew .sheetContent .element-link .popup {
  direction: rtl;
}

.sheetContent .element-link .popup input {
  border: none;
  width: 200px;
  padding: 6px;
  font-size: 16px;
  color: rgb(0, 136, 204)
}

.sheetContent .element-link .popup a {
  display: flex;
  align-items: center;
  gap: 5px;
  padding-right: 10px;
  border-right: 1px solid lightgrey;
}

.sheetContent .element-link .popup button {
  border: none;
  background: transparent;
  padding: 6px;
}

.sheetContent .element-link .popup button:hover {
  color: rebeccapurple;
  cursor: pointer;
}

.sheetContent .editorContent,
.sheetContent .editorContent .segment {
  cursor: text;
}

.interface-english .sheetContent .sheetItem.segment .addedBy {
  float: left;
}
.interface-hebrew .sheetContent .sheetItem.segment .addedBy {
  float: right;
}
.youTubeContainer {
  position: relative;
  padding-bottom: 56.25%; /* 16:9 */
  padding-top: 25px;
  height: 0;
  pointer-events: auto;
}
.youTubeContainer iframe {
  position: absolute;
  top: 0;
  left: 0;
  width: 100%;
  height: 100%;
}
.sheetContent .media {
  margin: 0 auto;
  display: table;
  table-layout: fixed;
}
.sheetContent .media.fullWidth {
  width: 100%;
}
.sheetContent .media .mediaCaption {
  display: table-caption;
  caption-side: bottom;
  padding-top: 8px;
}
.sheetContent .media .mediaCaptionInner {
  display: flex;
  justify-content: space-between;
}
.sheetContent .media .mediaCaption .en {
  font-size: 80%;
  text-align: left;
  flex: 1;
}
.sheetContent .media .mediaCaption .he {
  font-size: 72%;
  flex: 1;
  font-family: "Heebo", "sans-serif";
}
.sheetContent .media .mediaCaption.heOnly .he,
.sheetContent .media .mediaCaption.enOnly .en {
  display: block;
}
.sheetContent .media .mediaCaption.heOnly .en,
.sheetContent .media .mediaCaption.enOnly .he {
  display: none;
}
.sheetContent .spacer:only-of-type.empty {
  line-height: inherit;
}
.sheetItem:only-of-type.empty .SheetOutsideText:before,
.sheetContent .spacer:only-of-type.empty:before {
  color: #999;
  position: absolute;
  pointer-events: none;
}
.interface-english .sheetItem:only-of-type.empty .SheetOutsideText:before,
.interface-english .spacer:only-of-type.empty:before,
.interface-english .spacer:only-of-type.empty:before {
  content: "Write something... ";
  margin-inline-start: 50px;
}
.interface-hebrew .sheetItem:only-of-type.empty .SheetOutsideText:before,
.interface-hebrew .spacer:only-of-type.empty:before,
.interface-hebrew .spacer:only-of-type.empty:before {
  content: "לכתוב משהו...";
  margin-inline-start: 50px;
}
.editorAddInterface {
  position: relative;
  pointer-events:none;
  background-color: transparent;
  margin-inline-start: 50px;
}

.editorAddInterface:before {
  content: "";
  margin-inline-start:-46px;
  position: absolute;
  width: 30px;
  height: 30px;
  transform: rotate(45deg);
  background-color: white;
  background-image: url("/static/icons/heavy-x-dark.svg");
  border: 1px solid var(--light-grey);
  background-size: 14px;
  border-radius: 50%;
  pointer-events:auto;
  cursor: pointer;
  background-repeat: no-repeat;
  background-position: center;
  box-sizing: border-box;
  box-shadow: 0px 1px 3px 0px #00000040;
}
.editorAddLineButton {
  position: relative;
  background-color: transparent;
  margin-inline-start: 50px;
}
.hidden.editorAddLineButton::before {
    display: none;
}

.editorAddLineButton:before {
  content: "";
  margin-inline-start:-46px;
  position: absolute;
  width: 30px;
  height: 30px;
  transform: rotate(45deg);
  background-color: white;
  background-image: url("/static/icons/heavy-x-dark.svg");
  border: 1px solid var(--light-grey);
  background-size: 14px;
  border-radius: 50%;
  /*pointer-events:auto;*/
  cursor: pointer;
  background-repeat: no-repeat;
  background-position: center;
  box-sizing: border-box;
  box-shadow: 0px 1px 3px 0px #00000040;
}

.editorAddInterface:hover::before {
background-color: var(--lighter-grey);
}
.editorAddInterface.active:hover::before {
background-color: white;
}

.editorAddInterface.active {
  background-color: white;
  line-height: initial;
}
.editorAddInterface.active:before {
  transform: rotate(0);
}
.editorAddInterface .editorAddInterfaceButton {
  display: none;
}

.addInterfaceInput {
  pointer-events: none;
  display: inline-block;
}
.hidden.editorAddInterface::before {
    display: none;
}


.addInterfaceInput .textPreview {
  border-inline-start: 4px solid;
  padding-inline-start: 36px;
  padding-inline-end: 10px;
  padding-top: 30px;
  padding-bottom: 30px;
  pointer-events: auto;
  margin-top: 10px;
  background-color: white;
}

.addInterfaceInput .button {
  font-size: 14px;
  padding-top: 5px;
  padding-bottom: 5px;
  height: 30px;
  position: absolute;
}

.addInterfaceInput .textPreviewSegment {
  display: inline;
}

.addInterfaceInput .textPreview .inner {
  max-height: 272px;
  overflow-y: scroll;
  padding-inline-end: 30px;
  position: relative;
}

.addInterfaceInput .suggestionBoxContainer,
.addInterfaceInput .textPreviewContainer {
  position: absolute;
  z-index: 1;
}

.addInterfaceInput .suggestionBox,
.addInterfaceInput .textPreview {
  border: 1px solid var(--light-grey);
  box-shadow: 0px 1px 3px rgba(0, 0, 0, 0.25);
  border-radius: 6px;
}

.addInterfaceInput .suggestionBox {
  height: 100%;
}
.addInterfaceInput select.suggestionBox {
  font-size: 22px;
}


.addInterfaceInput select.suggestionBox:focus > option:checked {
  background: var(--light-grey) !important;
}

.addInterfaceInput select.suggestionBox option:checked,
.addInterfaceInput select.suggestionBox option:hover {
    box-shadow: 0 0 10px 100px var(--light-grey) inset;
}

.addInterfaceInput input,
.addInterfaceInput button,
.addInterfaceInput .suggestion {
  pointer-events: auto;
  cursor: pointer;
}

.addInterfaceInput .suggestion {
  border-inline-start: 4px solid;
  padding-inline-start: 36px;
  padding-inline-end: 40px;
  padding-top: 9px;
  padding-bottom: 9px;
  border-bottom: 1px solid var(--lighter-grey);
}

.addInterfaceInput .suggestion:last-of-type {
  border-bottom: none;
}

.addInterfaceInput input {
  min-width: 350px;
  max-width: 450px;
  border-radius: 250px;
  border: none;
  box-shadow: none;
  box-sizing: border-box;
  font-size: 22px;
  padding-inline-start: 30px;
  padding-top: revert;
  margin-inline-end: 20px;
  background: url("/static/icons/iconmonstr-magnifier-2-240.svg") no-repeat scroll left 7px top 7px;
  background-color: var(--lighter-grey);
}
.topicSearch.addInterfaceInput {
  display: flex;
  margin-left: 30px;
  margin-right: 30px;
  justify-content: space-between;
}

.topicSearch.addInterfaceInput input {
  margin-top: 30px;
  height: 30px;
  max-width: 250px;
  min-width: 250px;
  padding-inline-end: 30px;
  margin-left:  0;
  margin-right: 0;
  font-size: 20px;
}
.topicSearch.addInterfaceInput input.selected {
  color: #4B71B7;
}

.topicSearch.addInterfaceInput .button {
  margin-top: 30px;
  position: relative;
  white-space: nowrap;
}
.addInterfaceInput .suggestion {
  font-size: 20px;
}
.topicSearch.addInterfaceInput select.suggestionBox {
  margin-top: 60px;
}
.addInterfaceInput.mediaInput input {
  background: url("/static/icons/link_grey.svg") no-repeat scroll left 7px top 7px;
  background-color: var(--lighter-grey);
}
.readerApp.interface-hebrew .addInterfaceInput input {
  background-position: right 7px top 7px;
  font-family: var(--hebrew-serif-font-family);
}

.addInterfaceInput input::placeholder {
  font-size: 22px;
  font-style: normal;
}

.addInterfaceInput input+span.helperCompletionText {
  position: absolute;
  margin-inline-start: 4px;
  color: var(--medium-grey);
}

.editorAddInterface.active .editorAddInterfaceButton {
  width: 30px;
  height: 30px;
  padding: 10px;
  display: inline-block;
  background-size: auto 12px;
  background-repeat: no-repeat;
  background-position: center;
  border-radius: 6px;
  background-origin: content-box;
  background-color: var(--lighter-grey);
  margin-inline-end: 6px;
  box-sizing: border-box;
  cursor: pointer;
  pointer-events: auto;
}
.editorAddInterface.active .cursorHolder {
  display: inline-block;
 }
#addSourceButton.editorAddInterfaceButton {
  background-image: url("/static/icons/quotation.svg");
}
#addImageButton.editorAddInterfaceButton {
  background-image: url("/static/icons/image.svg");
}
#addMediaButton.editorAddInterfaceButton {
  background-image: url("/static/icons/video.svg");
}

#addImageFileSelectorLabel {
  width: 30px;
  height: 30px;
  margin-inline-start: -5px;
  margin-top: -5px;
  display: block;
  position: absolute;
  cursor: pointer;
}

.sheetContent .sheetItem .SheetOutsideText.segment p {
  margin: 0
}
.sheetContent .sheetItem .SheetOutsideText.segment {
  margin: 0
}
.sheetContent .sheetItem .SheetSource.segment,
.sheetContent .sheetItem .SheetOutsideBiText.segment {
  margin-top: 2px;
  margin-bottom:30px;
}
.sheetContent .text.loading {
  cursor: wait;
}
.oldSheetNotice,
.oldSheetNotice a,
.editSheetNotice,
.editSheetNotice a {
  font-size: 12px;
  font-family: "Roboto", "Helvetica Neue", "Helvetica", sans-serif;
  color: #999;
}
.cookiesNotification {
  position: fixed;
  z-index: 9999;
  color: white;
  background-color: #212E50;
  border-top: 1px solid #ccc;
  bottom: 0;
  box-sizing: border-box;
  width: 100%;
  padding: 10px 0;
  line-height: 1.1;
  text-align: center;
  unicode-bidi: plaintext;
}
.cookiesNotification a {
  text-decoration: underline;
  color: inherit;
  margin-inline-start: 5px;
}
.cookiesNotification .button {
  margin-inline-start: 12px;
}
.readerMessageBox {
  z-index: 9999;
  color: #000;
  font-size: 16px;
  background-color: #ededec;
  border: 1px solid #ccc;
  top: 0;
  left: 0;
  box-sizing: border-box;
  padding: 10px 0;
  margin: 40px;
  line-height: 1.1;
  text-align: center;
}
.readerMessageBox a {
  text-decoration: underline;
  color: inherit;
}
.he sup.sourcePrefix {
  margin-right: -35px;
  position: absolute;
  text-decoration: none;
  font-family: "Roboto", "Helvetica Neue", "Helvetica", sans-serif;
  color: #000;
}
.en sup.sourcePrefix {
  margin-left: -35px;
  position: absolute;
  text-decoration: none;
  font-family: "Roboto", "Helvetica Neue", "Helvetica", sans-serif;
  color: #000;
}
.heLeft.bilingual .sheetContent .text sup.sourcePrefix,
.heRight.bilingual .sheetContent .text sup.sourcePrefix {
    margin-right: -28px;
}
.heLeft.bilingual .sheetContent .text .en sup.sourcePrefix,
.heRight.bilingual .sheetContent .text .en sup.sourcePrefix {
  display: none
}
.sheetItem.ref-display-none .ref {
  display: none;
}
section.SheetSource .en,
section.SheetOutsideBiText .en {
  background-color: #FBFBFA;
}
section.SheetSource,
section.SheetOutsideBiText {
  border-inline-start: 4px solid;
  border-inline-end: 1px solid #DDDDDD;
  border-block-start: 1px solid #DDDDDD;
  border-block-end: 1px solid #DDDDDD;
  border-radius: 4px;
  margin-bottom: 30px;
}

.readerPanel.hebrew section.SheetSource .sheetItem > .he,
.readerPanel.english section.SheetSource .sheetItem > .en,
.readerPanel.hebrew section.SheetSource .sheetItem.enOnly > .en > .sourceContentText,
.readerPanel.hebrew section.SheetOutsideBiText .sheetItem > .he,
.readerPanel.english section.SheetOutsideBiText .sheetItem > .en {
  display: block;
}
.readerPanel.hebrew section.SheetSource .sheetItem:not(.enOnly) > .en,
.readerPanel.hebrew section.SheetSource .sheetItem.enOnly > .en > .ref,
.readerPanel.hebrew section.SheetSource .sheetItem.enOnly > .he > .sourceContentText,
.readerPanel.english section.SheetSource .sheetItem > .he,
.readerPanel.hebrew .sheetItem:not(.enOnly) .SheetSource > .en,
.readerPanel.hebrew .sheetItem.enOnly .SheetSource > .en > .ref,
.readerPanel.hebrew .sheetItem.enOnly .SheetSource > .he > .sourceContentText,
.readerPanel.english .sheetItem .SheetSource > .he,
.readerPanel.hebrew section.SheetOutsideBiText .sheetItem > .en,
.readerPanel.english section.SheetOutsideBiText .sheetItem > .he  {
  display: none;
}
.interface-english section.SheetSource .sheetItem > .he,
.interface-english section.SheetSource .sheetItem > .en,
.interface-english section.SheetOutsideBiText .sheetItem > .he,
.interface-english section.SheetOutsideBiText .sheetItem > .en {
  padding: 15px 20px 15px 16px;
}
.interface-english section.SheetSource .sheetItem > .en {
  border-block-start: 1px solid #DDDDDD;
  border-block-end: 1px solid #DDDDDD;
}
.interface-hebrew section.SheetSource .sheetItem > .he,
.interface-hebrew section.SheetSource .sheetItem > .en,
.interface-hebrew section.SheetOutsideBiText .sheetItem > .he,
.interface-hebrew section.SheetOutsideBiText .sheetItem > .en {
  padding: 15px 16px 15px 20px;
}
section.SheetSource .segmentNumber,
section.SheetSource .SheetOutsideBiText {
  display: none;
}
.sheetContent section.SheetSource .sheetItem.segment .sourceContentText,
.sheetContent section.SheetOutsideBiText .sheetItem.segment .sourceContentText {
  margin: 0;
}
.sheetContent section.SheetSource .sheetItem.segment {
  margin-block-end: 0;
}
.sheetItem .SheetSource,
.sheetItem .SheetOutsideBiText {
  border-inline-start: 4px solid;
  padding-inline-start: 16px;
  padding-inline-end: 20px;
  box-shadow: 0px 1px 6px rgba(0, 0, 0, 0.25);
}
.sheetItem .SheetSource.segment,
.sheetItem .SheetOutsideBiText.segment {
cursor: pointer;
}

.sheetItem .SheetSource.selected.segment,
.sheetItem .SheetOutsideBiText.selected.segment {
  border-top: 2px solid var(--select-blue);
  border-bottom: 2px solid var(--select-blue);
  border-inline-end: 2px solid var(--select-blue);
  margin-top: 0;
  margin-bottom: 28px;
  margin-inline-end: -2px;
  cursor: text;
}
.sheetItem .SheetSource .he,
.sheetItem .SheetSource .en,
.sheetItem .SheetOutsideBiText .he,
.sheetItem .SheetOutsideBiText .en {
  padding-inline-start: 16px;
  padding-inline-end: 20px;
  margin-inline-start: -16px;
  margin-inline-end: -20px;
  padding-top: 15px;
  padding-bottom: 15px;
}
.interface-hebrew .sheetItem .SheetSource .he,
.interface-hebrew .sheetItem .SheetSource .en,
.interface-hebrew .sheetItem .SheetOutsideBiText .he,
.interface-hebrew .sheetItem .SheetOutsideBiText .en {
  padding-inline-start: 20px;
  padding-inline-end: 16px;
  margin-inline-start: -20px;
  margin-inline-end: -16px;
}
.interface-hebrew .bilingual.heLeft .sheetItem .SheetOutsideBiText .he,
.interface-hebrew .bilingual.heLeft .sheetItem .SheetSource .he,
.interface-hebrew .bilingual.heRight .sheetItem .SheetOutsideBiText .en,
.interface-hebrew .bilingual.heRight .sheetItem .SheetSource .en,
.interface-english .bilingual.heRight .sheetItem .SheetOutsideBiText .he,
.interface-english .bilingual.heRight .sheetItem .SheetSource .he,
.interface-english .bilingual.heLeft .sheetItem .SheetOutsideBiText .en,
.interface-english .bilingual.heLeft .sheetItem .SheetSource .en {
  padding-inline-end: 20px;
  margin-inline-end: 0px;
  padding-inline-start: 20px;
  margin-inline-start: 0px;
}
.interface-hebrew .bilingual.heLeft .sheetItem .SheetOutsideBiText .en,
.interface-hebrew .bilingual.heLeft .sheetItem .SheetSource .en,
.interface-english .bilingual.heLeft .sheetItem .SheetOutsideBiText .he,
.interface-english .bilingual.heLeft .sheetItem .SheetSource .he {
  padding-inline-end: 16px;
  margin-inline-end: 0px;
  padding-inline-start: 20px;
  margin-inline-start: 0px;
}

.interface-hebrew .bilingual.heRight .sheetItem .SheetOutsideBiText .he,
.interface-hebrew .bilingual.heRight .sheetItem .SheetSource .he,
.interface-english .bilingual.heRight .sheetItem .SheetOutsideBiText .en,
.interface-english .bilingual.heRight .sheetItem .SheetSource .en {
  padding-inline-end: 20px;
  margin-inline-end: 0px;
  padding-inline-start: 16px;
  margin-inline-start: 0px;
}

.readerPanel.bilingual.heRight .sheetItem .SheetSource,
.readerPanel.bilingual.heRight .sheetItem .SheetOutsideBiText,
.readerPanel.bilingual.heLeft .sheetItem .SheetSource,
.readerPanel.bilingual.heLeft .sheetItem .SheetOutsideBiText {
  padding-left: 0;
  padding-right: 0;
}

.readerPanel.english .sheetItem .SheetSource .he,
.readerPanel.english .sheetItem .SheetSource .en,
.readerPanel.english .sheetItem .SheetOutsideBiText .he,
.readerPanel.english .sheetItem .SheetOutsideBiText .en,
.readerPanel.hebrew  .sheetItem .SheetSource .he,
.readerPanel.hebrew  .sheetItem .SheetSource .en,
.readerPanel.hebrew  .sheetItem .SheetOutsideBiText .he,
.readerPanel.hebrew  .sheetItem .SheetOutsideBiText .en
{
  padding-inline-start: initial;
  padding-inline-end: initial;
  margin-inline-start: initial;
  margin-inline-end: initial;
}

.readerPanel.english .sheetItem .SheetSource.segment,
.readerPanel.hebrew .sheetItem .SheetSource.segment {
  padding-top: 15px;
  padding-bottom: 15px;
}


.sheetItem .SheetSource .he.editable.selected .sourceContentText,
.sheetItem .SheetSource .en.editable.selected .sourceContentText,
.sheetItem .SheetOutsideBiText .he.editable.selected .sourceContentText,
.sheetItem .SheetOutsideBiText .en.editable.selected .sourceContentText {
  background-color: #FFFFFF;
  box-shadow: inset 0px 0px 3px rgba(0, 0, 0, 0.3);
  border-radius: 6px;
}
.sheetItem .SheetSource ::selection,
.sheetItem .SheetOutsideBiText ::selection {
  background-color: rgba(0,0,0,0);
}
.sheetItem .SheetSource .he.editable.selected ::selection,
.sheetItem .SheetSource .en.editable.selected ::selection,
.sheetItem .SheetOutsideBiText .he.editable.selected ::selection,
.sheetItem .SheetOutsideBiText .en.editable.selected ::selection {
  background-color: #D2DCFF;
}
.sheetItem .SheetSource .en,
.sheetItem .SheetOutsideBiText .en {
  background-color: #FBFBFA;
}
.sheetItem .SheetSource .ref,
.sheetItem .SheetOutsideBiText .ref {
  pointer-events: none;
  user-select: none;
}
.readerPanel.bilingual .sheetItem .SheetSource:after,
.readerPanel.bilingual .sheetItem .SheetOutsideBiText:after {
  content: " ";
  display: block;
  clear: both;
  height: 0;
  background-color: #FBFBFA;
}
.sheetItem .SheetMedia {
  margin-bottom: 14px;
}
.readerPanel.bilingual.heRight .SheetSource {
  background-image:
  linear-gradient(
    to left,
    #fff,
    #fff 50%,
    #FBFBFA 50%,
    #FBFBFA 100%,
    #fff 100%
  );
}
.readerPanel.bilingual.heLeft .SheetSource {
  background-image:
  linear-gradient(
    to right,
    #fff,
    #fff 50%,
    #FBFBFA 50%,
    #FBFBFA 100%,
    #fff 100%
  );
}

.bilingual.heLeft .sheetContent .boxedSheetItem,
.bilingual.heRight .sheetContent .boxedSheetItem {
  margin-bottom: 30px;
}

.bilingual.heLeft .sheetContent .sheetItem .SheetSource.segment,
.bilingual.heRight .sheetContent .sheetItem .SheetSource.segment {
  margin-bottom: 0;
}

.boxedSheetItem + .spacer {
  margin-top: -30px;
  transition: all .5s ease-in-out;
}

.boxedSheetItem + .spacer.spacerSelected {
  margin-top: unset;
  margin-bottom:30px;
  transition: all .5s ease-in-out;
}

.boxedSheetItem[draggable] {
  -moz-user-select: none;
  -khtml-user-select: none;
  -webkit-user-select: none;
  user-select: none;
  -khtml-user-drag: element;
  -webkit-user-drag: element;
}

.boxedSheetItem.dragged {
  opacity: .2;
}

.boxedSheetItem .boxedSourceChildren {
  position: absolute;
  top: 0;
}

.draggedOver.draggedOverBefore::before {
  content: "​"; /* zwsp required for chrome to display content */
  display: block;
  background-color: #D2DCFF;
  width: 100%;
}
.draggedOver.draggedOverAfter::after {
  content: "​"; /* zwsp required for chrome to display content */
  display: block;
  background-color: #D2DCFF;
  width: 100%;
}

.dragIcon {
  background-color: #F0F8FF;
  width: auto;
  height: 30px;
  left: -3000px;
  border-inline-start: 4px solid;
  font-size: 22px;
  padding-top: 10px;
  padding-left: 10px;
  padding-right: 10px;
  text-align: center;
  position: absolute;
}
.dragIconContainer {
  position: absolute;
  left: -9999px;
  display: flex;
  flex-direction: column;
  background-color: rgba(255, 255, 255, 0.1);
}
.feedbackBox p {
  font-size: 16px;
  letter-spacing: 1px;
}
.feedbackBox .button {
  margin: auto;
  width: 100%;
}
.feedbackBox input {
  padding: 16px 22px;
  margin-bottom: 20px;
  cursor: pointer;
  font-size: 18px;
  border-radius: 4px;
  box-shadow: none;
  border: 1px solid #E9E9E9;
  width: 100%;
  box-sizing: border-box;
}
.connectionsPanel textarea.feedbackText {
  border-radius: 7px;
  box-shadow: 0 1px 3px rgba(0,0,0,0.2);
}
.img-circle {
  border-radius: 50%;
}
.tab-view .tab-list {
  display: flex;
  flex-direction: row;
  justify-content: flex-start;
}
.tab-view .tab-list .tab {
  font-size: 16px;
  color: black;
  text-align: center;
  padding: 10px 0;
  margin: 0;
  margin-inline-end: 30px;
  cursor: pointer;
}

.tab-view .tab-list .tab.popover {
  margin-inline-end: 0;
  margin-inline-start: 10px;
}

.interface-hebrew .tab-view .tab-list .tab.popover{
    transform: scale(1.3);
}

.tab-view .tab-list .tab a {
  color: inherit;
}
.tab-view .tab-list .tab a:hover {
  text-decoration: none;
}
.tab-view .tab-list .active .tab {
  border-bottom: 4px solid #CCC;
}
.tab-view .tab-list .tab img {
  width: 18px;
  height: 18px;
  margin: 0 10px 0 0;
  top: 2px;
  position: relative;
}
.interface-hebrew .tab-view .tab-list .tab img {
  margin: 0 0 0 10px;
}
.tab-view .tab-list .justifyright {
  margin: 0 0 4px auto;
  display: flex;
  align-items: center;
}
.tab-view .tab-list .tab.filter,
.tab-view.largeTabs .tab-list .tab.filter {
  margin: 0;
}

.interface-hebrew .singlePanel .tab-view.largeTabs .tab-list .tab.filter {
  margin-top: 3px;
}

.tab-view .tab-list .tab.popover {
  position: relative;
  display: inline-block;
}


.tab-view .tab-list .tab.filter.open {
  background-color: inherit;
}
.tab-view .tab-list .tab.filter img {
  margin: 0 0 1px 6px;
  width: 18px;
  height: 18px;
}
.interface-hebrew .tab-view .tab-list .tab.filter img {
  margin: 0 6px 1px 0;
}
.tab-view .tab-list .applink a {
    color: #666;
}
.interface-hebrew .tab-view .tab-list .justifyright {
  margin: 0 auto 0 0;
}
.tab-list :not(.active) .tab, .tab-list :not(.active) .tab a{
    color: #666;
}
.tab-view.largeTabs .tab-list {
    border-bottom: 1px solid #CCC;
    margin-bottom: 18px;
}
.tab-view.largeTabs .filter-bar {
  margin-bottom: 30px;
}
.tab-view.largeTabs .tab-list .tab {
  font-size: 22px;
}
.singlePanel .tab-view.largeTabs .tab-list .tab:not(.popover) {
    font-size: 16px;
}
.tab-view.largeTabs .tab-list .active .tab {
  border-bottom: 4px solid var(--light-grey);
}

.singlePanel .tab-view.largeTabs .tab-list .active .tab {
  padding-bottom: 18px;
}

.langSelectPopover {
  position: absolute;
  top: 100%;
  right: 0;
  background-color: #fff;
  border-radius: 6px;
  box-shadow: 0px 1px 3px 0px rgba(0, 0, 0, 0.25);
  text-align: start;
  width: 266px;
  padding: 15px 0;
}

.interface-hebrew .singlePanel .langSelectPopover {
  right: -233px;
}
.langSelectPopover .langHeader {
  font-weight: 500;
  font-size: 16px;
  padding: 15px;
  margin-bottom: 15px;
  border-bottom: 1px solid var(--light-grey);
}

.langSelectPopover .radioChoice.active {
  background-color: var(--sefaria-blue);
  color: #fff;
}

.langSelectPopover .radioChoice {
  display: flex;
  justify-content: space-between;
  align-items: center;
  font-size: 14px;
  color: #000;
  margin-inline: 15px;
  background-color: var(--lighter-grey);
  cursor: pointer;
}

.langSelectPopover .radioChoice:nth-of-type(1) {
  border-radius: 6px 6px 0px 0px;
}

.langSelectPopover .radioChoice:nth-of-type(3) {
  border-radius: 0px 0px 6px 6px;
}

.langSelectPopover .radioChoice label {
  flex-grow: 1;
  padding: 10px;
  cursor: pointer;
}

.langSelectPopover .radioChoice input[type=radio] {
    appearance: none;
    background-color: #fff;
    width: 20px;
    height: 20px;
    border: 2px solid var(--medium-grey);
    border-radius: 20px;
    display: inline-grid;
    place-content: center;
    margin-top: 0;
    margin-inline-end: 10px;

  }

/* Styles the radio select as a checkbox  */
.langSelectPopover .radioChoice input[type=radio]::before {
    content: "";
    width: 10px;
    height: 10px;
    transform: scale(0);
    transform-origin: bottom left;
    background-color: var(--sefaria-blue);
    clip-path: polygon(13% 50%, 34% 66%, 81% 2%, 100% 18%, 39% 100%, 0 71%);
}

.langSelectPopover .radioChoice input[type=radio]:checked::before {
    transform: scale(1);
}

.langSelectPopover .radioChoice input[type=radio]:checked{
    background-color:   #fff;
    border: 0;
}

@media (max-width: 540px) {
  .profile-page .tab-view .tab .tabIcon {
    display: none;
  }

  .tab-view .tab-list{
    flex-wrap: wrap;
  }
  .profile-page .profile-actions .resourcesLink.profile-settings,
  .profile-page .profile-actions .button.logoutLink{
    display: none;
  }
}
.profile-page .textRange {
  font-size: 18px;
  color: #666;
}
.profile-page .note-text {
  font-size: 18px;
}
.profile-page .note {
  display: flex;
  flex-direction: row;
  justify-content: space-between;
  padding: 10px 0 20px 0;
}
.profile-page .note + .note {
  border-top: 1px solid #CCC;
}
.profile-page .noteLeft {
  flex-grow: 1;
}
.profile-page .noteRight {
  display: flex;
  flex-direction: row;
  align-items: flex-start;
}
.profile-page .note .noteRight img {
  display: none;
}
.profile-page .note .noteRight img + img {
  margin: 0 0 0 10px;
}
.interface-hebrew .profile-page .note .noteRight img + img {
  margin: 0 10px 0 0;
}
.profile-page .note:hover .noteRight img {
  display: inline-block;
  width: 16px;
  height: 16px;
  opacity: 0.4;
}
.profile-page .note:hover .noteRight img:hover {
  opacity: 0.6;
  cursor:pointer;
}
.profile-page .social-icon img, .sheetContentSidebar .social-icon img {
  width: 13px;
  height: 13px;
  opacity: 0.4;
}
.sheetContentSidebar .title.sub-title, .sheetContentSidebar .title.sub-sub-title {
  --english-font: var(--english-sans-serif-font-family);
  --hebrew-font: var(--hebrew-sans-serif-font-family);
  font-size: 14px;
  font-weight: 400;
  line-height: 18px;
  margin-block-end: 10px;
}
.sheetContentSidebar .title.sub-sub-title {
  margin-block-end: 20px;
}
.profile-page .social-icon + .social-icon {
  padding: 0 5px;
}
.profile-page .social-icon:hover img {
  opacity: 0.6;
}
#staticContentWrapper .editorToggleHeader {
  margin: revert;
}
.editorToggleHeader {
  padding-inline: 10%;
  background-color: var(--sefaria-blue);
  color: white;
  height: 72px;
  font-size: 16px;
  margin-top: -60px;
  margin-bottom: 80px;
  display: flex;
  justify-content: center;
  gap: 5px;
  align-items: center;
}

.interface-hebrew .editorToggleHeader {
  direction: rtl;
}
.editorToggleHeader .button {
  white-space: nowrap;
  padding: 5px 8px;
  height: 30px;
  letter-spacing: 0;
  margin-inline-end: 15px;
}

.editorToggleHeader .learnMore {
  text-decoration: underline;
  color: white;
  white-space: nowrap;
  margin-top: -5px;
}
.feedbackOverlay {
  position: fixed;
  width: 100%;
  height:100%;
  background-color: #FBFBFA;
  z-index: 1001;
  top: 0;
  left: 0;
  padding: 120px 60px;
  box-sizing: border-box;
}
.interface-hebrew .feedbackOverlay {
  direction: rtl;
}
.feedbackOverlay .buttonContainer {
  margin-top: 50px;
}
.feedbackOverlay h2 {
  font-size: 30px;
  font-family: "adobe-garamond-pro", "Crimson Text", Georgia, serif;
  margin: 0 auto 50px auto;
  color: black;
  text-transform: none;
  max-width: 600px;
}
.feedbackOverlay p, .feedbackOverlay ul  {
  font-size: 16px;
  font-family: "Roboto", "Helvetica Neue", "Helvetica", sans-serif;
  color: black;
  max-width: 600px;
  margin: 10px auto;
}
.feedbackOverlay textarea {
  font-size: 18px;
  color: #000;
  box-shadow: 0px 1px 3px rgba(0, 0, 0, 0.25);
  border-radius: 6px;
  border: none;
  width: 100%;
  padding: 12px;
  font-weight: normal;
  font-style: normal;
  margin-top: 10px;
  height: 120px;
}
.interface-hebrew textarea,
.interface-hebrew textarea::placeholder,
.interface-hebrew input
{
  font-family: var(--hebrew-sans-serif-font-family);
}
.feedbackOverlay textarea::placeholder {
  font-size: 16px;
  font-style: normal;
  color: #666;
}
.feedbackOverlay a {
  color: #4871bf;
}
.feedbackOverlay .button {
  margin: 0;
}
.feedbackOverlay a.button  {
  color: white;
}
.sheetList .sheet {
  border-bottom: none;
}
.sheetList .sheet {
  display: flex;
  flex-direction: row;
}
.sheetList .sheet .sheetLeft {
  display: flex;
  flex-direction: column;
}
.sheetList .sheet .sheetTags {
  color: #999;
}
.sheetsProfileList .sheet .sheetTags .bullet {
  padding: 0 5px;
}
.sheetList .sheet a {
  color: inherit;
  cursor: pointer;
}
.sheetList .sheet a.sheetTitle {
  display: flex;
  flex-direction: row;
  align-items: center;
  margin-bottom: 10px;
  font-size: 18px;
}
.sheetList .sheet .sheetLeft .sheetTitle img,
.textList .sheet .sheetLeft .sheetTitle img {
  width: 18px;
  height: 18px;
  margin-inline-end: 10px;
}
.sheetLeft div.sheetSummary {
  margin-bottom: 10px
}
.default-profile-img {
  width: 175px;
  height: 175px;
  background-color: #999;
  border-radius: 50%;
  display: flex;
  justify-content: center;
  align-items: center;
  color: white;
  font-size: 75px;
  font-family: "Roboto", "Helvetica Neue", "Helvetica", sans-serif;
}
.default-profile-img.invisible {
  visibility: hidden;
}
.profile-page .filterable-list {
  /* to distinguish top half of profile from bottom half */
    background-color: white;
    border: 1000px solid white;
    border-top: 4px solid white;
    border-bottom: 120px solid white;
    margin: -4px 0 -120px -1000px;
    width: 100%;
}
.interface-hebrew .profile-page .filterable-list {
  margin: -4px -1000px -120px 0;
}
.filterable-list .filter-bar {
  border-bottom: 1px solid #E2E2E1;
  display: flex;
  flex-direction: row;
  align-items: center;
  padding: 16px 0;
  justify-content: space-between;
}
.filterable-list .filter-bar-new {
  padding: 0 0 20px 0;
  justify-content: space-between;
  align-items: center;
  display: flex;
  flex-wrap: wrap;
  flex-direction: row;
}
.filterable-list .filter-bar-new .filter-input {
  background-color: #EDEDED;
  border-radius: 5px;
  padding: 5px;
  color: black;
  width: 250px;
  display: flex;
  align-items: center;
}
.filterable-list .filter-bar-new .filter-input ::placeholder {
  color: #999;
}
.filterable-list .filter-bar-new .sort-option {
  padding: 7px;
  color: #666;
  font-size: 16px;
  cursor: pointer;
  margin: 0 0 0 7px;
  background-color: #EDEDED;
  border-radius: 5px;
}
.interface-hebrew .filterable-list .filter-bar-new .sort-option {
  margin: 0 7px 0 0;
}
.filterable-list .filter-bar-new .sort-option.active {
  color: black;
}
.filterable-list .filter-bar-new .systemText span {
  color: #000;
}
.filterable-list .filter-bar .filter-bar-inner {
  display: flex;
  align-items: center;
}
.filterable-list .readerNavMenuSearchButton {
  margin: 0 10px 0 5px;
  display: inline-flex;
  top: 0;
}
.interface-hebrew .filterable-list .readerNavMenuSearchButton {
  margin: 0 5px 0 10px;
}
.filterable-list input {
  border: 0;
  font-size: 18px;
  font-family: "adobe-garamond-pro", "Crimson Text", Georgia, serif;
  background-color: transparent;
}
.filterable-list .loadingMessage {
  margin-top: 30px;
}
.profile-page .filterable-list .filter-content {
  padding-top: 25px;
}
.profile-page .sheet-header {
  display: flex;
  flex-direction: column;
  align-items: flex-start;
  margin-bottom: 10px;
}
.profile-page .collectionListingImage {
  width: 18px;
  height: 18px;
  border-radius: 50%;
  vertical-align: middle;
  margin: 0;
  margin-inline-end: 10px;
  position: relative;
  top: -2px;
}
.profile-page .collectionListingName {
  margin-bottom: 10px;
  font-family: Roboto;
  font-size: 16px;
  font-weight: 600;
  line-height: 18.75px;

}
.profile-page .collectionListing + .collectionListing {
  border-top: 0;
}
.profile-page .profile-summary-content a {
  color: inherit;
}
.profile-page .profile-summary a.logoutLink {
  color: #666;
  padding: 16px 15px;
}
.profile-page .profile-summary {
  display: flex;
  flex-direction: row;
  justify-content: space-between;
  margin-bottom: 40px;
}
.profile-page .profile-summary .summary-column {
  display: flex;
  flex-direction: column;
  flex-grow: 3;
  flex-basis: 0;
}
.profile-page .profile-summary .summary-column.start {
  align-items: flex-start;
}
.profile-page .profile-summary .summary-column.end {
  flex-grow: 1;
}
.profile-summary .small-margin {
  margin: 0 4px;
}
.profile-summary .sub-sub-title > .small-margin:first-child,
.profile-summary .sub-sub-title > span:first-child .small-margin {
  margin: 0 4px 0 0;
}
.profile-summary .sub-sub-title > .small-margin:last-child,
.profile-summary .sub-sub-title > span:last-child .small-margin {
  margin: 0 0 0 4px;
}
.interface-hebrew .profile-summary .sub-sub-title > .small-margin:last-child,
.interface-hebrew .profile-summary .sub-sub-title > span:last-child .small-margin {
  margin: 0 4px 0 0;
}
.profile-page .aboutText {
  margin-top: 20px;
  font-size: 18px;
  line-height: 1.4;
  font-family: Roboto;
  font-size: 14px;
  font-weight: 400;
  line-height: 16.41px;
}

.profile-page .aboutText a {
  font-family: Roboto;
}

@media (max-width: 540px) {
  .profile-page .profile-pic:hover .profile-pic-hover-button.profile-pic-button-visible {
    display: none !important;  /* dont allow profile pic upload on mobile b/c causes black image on iOS */
  }
  .profile-page .profile-pic .profile-pic-button {
    top: calc(-1 * ((87px/2) + (46px/2)));  /* height of .profile-img + height of .profile-pic-button */
  }
  .profile-page .editorToggleHeader {
    display: none !important;
  }
  .profile-page .profile-summary .profile-img {
    width: 87px !important;
    height: 87px !important;
    font-size: 43.5px !important;
  }
  .profile-page .profile-summary .default-profile-img {
    width: 87px !important;
    height: 87px !important;
    font-size: 43.5px !important;
  }
  .profile-page .profile-summary .profile-actions {
    display: flex;
    flex-wrap: wrap;
    flex-direction: row;
  }
}
.profilePicAndButtonContainer .profile-actions {
  margin-top: 10px;
}

.profile-page .profile-summary .follow {
  color: #999;
  font-size: 13px;
  letter-spacing: 1px;
}
.profile-page .profile-summary .follow .follow-bull {
  padding: 0 5px;
}

.profile-page .resourcesLink.faded {
  color: #666;
}
.resourcesLink.blue {
  color: white;
  background-color: var(--sefaria-blue);
}
.resourcesLink.studyCompanion {
  margin-inline-start: 10px;
}
@media screen and (max-width: 900px) {
  .resourcesLink.studyCompanion {
    margin-inline-start: 0;
  }
}
@media screen and (max-width: 900px) {
  .resourcesLink.studyCompanion {
    margin-inline-start: 0;
  }
}
.resourcesLink.blue img {
  filter: invert(1);
  opacity: 1;
}
.profile-page .authorByLine {
  margin: 20px 0;
}
.authorByLineImage a {
  text-decoration: none;
}
.profile-page .follow-header {
  font-size: 20px;
  color: #000;
  padding-bottom: 10px;
}
.profile-page .follow-header .follow-count {
  color: #999;
}
.profile-page .resourcesLink,
.profile-pic-cropper-button.resourcesLink {
  min-height: 46px;
  height: 46px;
  overflow: visible;
  padding: 0px 16px;
  border-top: 0;
  display: flex;
  align-items: center;
  width: unset;
}
.profile-page .emptyList {
  display: flex;
  flex-direction: column;
  align-items: flex-start;
}
.profile-page .emptyList .emptyListText {
  font-size: 16px;
  margin: 30px 0;
  color: #999;
  font-family: "Roboto", "Helvetica Neue", "Helvetica", sans-serif;
  line-height: 1.5;
}
.profile-page .profile-summary .resourcesLink + .resourcesLink,
.profile-page .profile-summary .largeFollowButton + .resourcesLink,
#interruptingMessage.profile-pic-cropper-modal .resourcesLink + .resourcesLink {
  margin: 0 0 0 10px;
}
.interface-hebrew .profile-page .profile-summary .largeFollowButton + .resourcesLink,
.interface-hebrew .profile-page .profile-summary .resourcesLink + .resourcesLink {
  margin: 0 10px 0 0;
}
.profile-page .profile-summary .title {
  margin-bottom: 10px;
}
.profile-page .profile-summary .sub-title {
  color: #000;
  font-family: "Roboto", "Helvetica Neue", "Helvetica", sans-serif;
  font-size: 16px;
}
.profile-page .profile-summary .sub-sub-title {
  color: #666;
  font-family: "Roboto", "Helvetica Neue", "Helvetica", sans-serif;
  font-size: 16px;
}
/* Tooltip - source: https://codepen.io/cristina-silva/pen/XXOpga */
.tooltip-toggle {
  cursor: pointer;
  position: relative;
  line-height: normal;
}
.tooltip-toggle svg {
  height: 18px;
  width: 18px;
}
/*Tooltip text container*/
.three-dots-button.tooltip-toggle::before {
  /* make the tooltip appear on right. % is an estimate that works most of the time */
  top: 0;
  transform: translateY(-35%);
  left: 30px;
  color: #999;
  text-align: left;
}
.interface-hebrew .three-dots-button.tooltip-toggle::before {
  left: unset;
  right: 30px;
  text-align: right;
}
@media (max-width: 450px) {
  .three-dots-button.tooltip-toggle::before {
    left: -165px;
  }
  .interface-hebrew .three-dots-button.tooltip-toggle::before{
    right: -165px;
  }
}

.tooltip-toggle::before {
  color: #000;
  font-family: "Roboto", "Helvetica Neue", "Helvetica", sans-serif;
  font-size: 13px;
  opacity: 0;
  pointer-events: none;
  text-align: center;
  position: absolute;
  top: 30px;
  left: -70px;
  padding: 10px;
  background-color: #fff;
  box-shadow: 0 1px 3px rgba(0,0,0,.2);
  border-radius: 5px;
  content: attr(aria-label);
  text-transform: none;
  transition: all 0.5s ease;
  width: 140px;
  z-index: 1;
}
/*Triggering the transition*/
.tooltip-toggle:hover::before, .tooltip-toggle:hover::after {
  opacity: 1;
  transition: all 0.75s ease;
}
.largeFollowButton {
  display: inline-flex;
  min-height: 46px;
  height: 46px;
  overflow: visible;
  padding: 0px 16px;
  align-items: center;
  text-align: center;
  cursor: pointer;
  background: var(--sefaria-blue);
  color: #fff;
  border-radius: 6px;
  box-shadow: 0 1px 3px rgb(0 0 0 / 20%);
}
.profile-page .largeFollowButton.following .int-en,
.profile-page .largeFollowButton.following .int-he {
  color: black;
}
.largeFollowButton.following span {
  color: #666;
}
.smallFollowButton {
  height: 20px;
  line-height: 18px;
  width: min-content;
  text-align: center;
  cursor: pointer;
  background: var(--midrash-green);;
  color: white;
  border-radius: 3px;
  margin-inline-start: 15px;
  display: none;
  letter-spacing: normal;
  padding: 0 3px;
}
.smallFollowButton.smallText span {
  color: white;
}
.largeFollowButton.following, .smallFollowButton.following {
  background: #fff;
  color: black;
}
.smallFollowButton.following{
  border: 1px solid #CCCCCC;
  box-sizing: border-box;
}
.smallFollowButton.following.smallText span {
  color: black;
}
.authorByLine.small .smallFollowButton.following{
  line-height: 18px;
}
.authorByLine .smallFollowButton.following{
  line-height: 16px;
}
body .homeFeedWrapper {
  background-color: white;
}
body .homeFeedWrapper .content {
  padding: 0;
}
.columnLayout {
  display: flex;
  flex-direction: row;
}
@media (max-width: 540px) {
  .topicPanel .columnLayout {
    flex-direction: column;
  }
  .topicPanel .sideColumn {
    padding: 20px 25px 30px 25px;
    max-width: 100%;
    align-self: stretch;
    border: 0;
    margin: 0;
  }
  .topicPanel .navSidebar {
    width: unset;
    border-top: 30px solid #FBFBFA;
    margin: 0;
  }
}
.sideColumn .topicSideColumn {
  margin-bottom: 20px;
}

.sideColumn .section {
  margin-bottom: 70px;
}
.sideColumn .section h2 {
  text-transform: none;
  font-size: 24px;
  letter-spacing: normal;
  text-align: inherit;
  margin: 0 0 30px 0;
}
.sideColumn .section h2 .int-en {
  text-align: left;
}
.sideColumn .section h2 .int-he {
  text-align: right;
}
.sideColumn .section .description {
  margin-bottom: 25px;
}
.sideColumn .button img {
  width: 16px;
  height: 16px;
  margin: 0 5px;
  position: relative;
  top: 2px;
  filter: invert(1);
}
.sideColumn .button.white img {
  filter: none;
  opacity: .4;
}
.sideColumn .button .fa {
  opacity: .4;
  margin: 0 5px;
}
.sideColumn .inlineButtonBox {
  display: flex;
  justify-content: space-between;
}
.sideColumn .inlineButtonBox a {
  flex: 1;
}
.sideColumn .inlineButtonBox a .button {
  width: 100%;
}

.sideColumn .button {
  letter-spacing: 0;
}
.sideColumn h2 {
  font-weight: 400;
}

.sideColumn .newsletterInput {
  height: 53px;
}
.sideColumn .newsletterSignUpBox img {
    height: 23px;
    width: 23px;
    opacity: 0.35;
    position: absolute;
    top: 15px;
    right: 17px;
}
.interface-hebrew .sideColumn .newsletterSignUpBox img {
  right: auto;
  left: 17px;
  transform: scale(-1, 1);
}
.sideColumn .newsletterInput, .sideColumn .newsletterInput::placeholder {
  width: 100%;
  box-sizing: border-box;
  font-size: 16px;
  font-weight: normal;
  font-style: normal;
  color: #000;
}
.interface-english .sideColumn .newsletterInput, .interface-english .sideColumn .newsletterInput::placeholder  {
  font-family: "Roboto", "Helvetica Neue", "Helvetica", sans-serif;
}
.interface-hebrew .sideColumn .newsletterInput, .interface-hebrew .sideColumn .newsletterInput::placeholder   {
  font-family: "Heebo", sans-serif;
}

.sideColumn .feedbackBoxOverlay.open {
  position: fixed;
  width: 100%;
  height: 100%;
  top: 0;
  left: 0;
  display: flex;
  align-items: center;
  justify-content: center;
  background-color: #FBFBFA;
}
.sideColumn .feedbackBoxOverlay.open .feedbackBox {
  width: 470px;
}
.homeFeedWrapper .mainColumn {
  background-color: white;
}
.storyFeedInner,
.interface-hebrew .storyFeedInner {
  width: 760px;
  margin: 0 auto;
  padding-top: 60px;
  max-width: 100%;
  box-sizing: border-box;
  min-height: 500px;
}
.interface-hebrew .topicPanel .storyFeedInner {
  padding-top: 0;
}
.storyByLine:hover .smallFollowButton,
.authorByLine:hover .smallFollowButton {
  display: inline-block;
}
.bilingual .homeFeedWrapper span.he,
.bilingual .readerNavMenu.topicPanel .he {
  display: block;
  padding-bottom: 10px;
}
.mainColumn .story {
  padding: 0 0 60px 0;
}

.story .subHeading .int-en, .story .subHeading .int-he  {
  color: #666;
}
.story .learningPrompt {
  padding: 20px 0 20px;
}
.story details .learningPrompt {
  background-color: var(--highlight-blue-light);
  margin-inline-start: -20px;
  padding-inline-start: 20px;
  padding-inline-end: 20px;
  border-top: 1px solid var(--light-grey);
}

.story.topicPassageStory {
  box-shadow: 0px 1px 3px rgba(0, 0, 0, 0.25);
}

.topicTabContents .story.topicPassageStory .contentSpan {
  display: block;
}

.story.topicPassageStory .storyBody {
  padding-inline-end: 20px;
  padding-top: 20px;
}
.story.topicPassageStory .contentText.subHeading {
  padding-bottom: 20px;
}

.mainColumn .story .storyTitleBlock {
  clear: both;
}
.mainColumn .story .storyTitleBlock {
  text-align: start;
}
.colorBarBox {
  clear: both;
  border-inline-start: 4px solid transparent;
  padding-inline-start: 20px;
}
.readerPanel.hebrew .savedHistoryList .colorBarBox{
  direction: rtl;
}
.interface-english .citationLine,
.interface-english .learnMoreLink {
  padding-left: 34px;
}
.interface-hebrew .citationLine,
.interface-hebrew .learnMoreLink {
  padding-right: 34px;
}
.storyTextListItem {
  padding-bottom: 18px;
}
.storyTextListItem:last-child {
  padding-bottom: 0;
}
.mainColumn .saveButton {
  align-self: flex-start;
}
.mainColumn .saveLine.storyTitleWrapper .saveButton,
.mainColumn .story.publishSheetStory .saveLine .saveButton  {
  margin-top: 2px;
}

.interface-english .mainColumn .story .storyTypeBlock {
  float: left;
}
.interface-hebrew .mainColumn .story .storyTypeBlock {
  float: right;
}

.story details .storyBody {
  margin-top: 0;
}

.story details > summary {
  cursor: pointer;
  list-style: none;
}
.story details > summary::-webkit-details-marker {
    display: none;
}

.story details > summary .topicStoryDescBlock {
  background-color: var(--lightest-grey);
  margin-inline-start: -20px;
  padding: 20px;
  display: flex;
  justify-content: space-between;
}

/* extremely hacky, but required unless there's a major refactor of CategoryHeader logic */
.story details > summary .topicStoryDescBlock > span:nth-child(1) {
  flex: 1
}


.story details > summary .storyTitleBlock {
  background: url('/static/icons/arrow-down-bold.svg') no-repeat transparent;
  background-size: 14px;
  background-position-y: center;
  margin: 0;
  padding: 0px 0px 1px 24px;
  vertical-align: middle;
}

.interface-hebrew .story details > summary .storyTitleBlock {
  background-position-x: right;
  padding: 0px 24px 1px 0px;
}

.story details[open] > summary .storyTitleBlock {
  background: url('/static/icons/arrow-up-bold.svg') no-repeat transparent;
  background-size: 14px;
  background-position-y: center;
}

.interface-hebrew .story details[open] > summary .storyTitleBlock {
  background-position-x: right;
}


.story .storyBody {
  clear: both;
  margin: 10px 0;
  text-align: justify;
  font-size: 18px;
}
/*HACK to make English text of sources in topic pages ltr*/
.interface-hebrew .storyBody {
    direction: ltr;
    margin-top: 10px;
    margin-right: -17px;
    margin-bottom: 10px;
    margin-left: 26px;
}
.story .storySheetListItem > div.storyBody.sheetSummary > * {
  color: var(--dark-grey);
  font-family: var(--english-sans-serif-font-family);
  font-size: 15px;
}
.story .storyBody .en {
  line-height: 1.6;
}
.story .storyBody .he {
  font-size: 22px;
  line-height: 1.6;
}
.story .storySheetList {
  clear: both;
}
.story .storySheetListItem {
  padding-bottom: 20px;
}
.story .storySheetListItem:last-child {
  padding-bottom: 0;
}
.story .storySheetList .sheetTitle {
  padding-bottom: 10px;
}
.story .storySheetList .storyTitle span {
  font-size: 20px;
}
.story .saveLine {
  display: flex;
  align-items: flex-start;
  clear: both;
  margin-bottom: 10px;
}
.story .saveLine .beforeSave {flex: 1;}
.interface-hebrew .story .saveLine .beforeSave {
  padding-left: 10px;
}
.interface-english .story .saveLine .beforeSave {
  padding-right: 10px;
}
.story .citationLine.contentText .int-en,
.story .citationLine.contentText .int-he {
  color: #999;
}
.authorByLine {
  display: flex;
}
.authorByLine .authorByLineText {
  padding: 0 10px;
  line-height: 22px;
  margin-top: -1px;
  display: flex;
  justify-content: center;
  flex-direction: column;
}
.authorByLine .authorByLineText.small{
  line-height: 18px;
}
.authorByLine .authorOrganization,
.authorByLine .authorName {
  display: block;
}
.saveLine .authorByLine + .saveButton {
  position: relative;
  bottom: 12px;
}
.authorOrganization {
  color: #999;
}
.authorByLine.small {
  font-size: 14px;
  width: max-content;
}
/* .mainColumn a:not(.button) {
  color: #000;
} */
.storyBody a {
  text-decoration: underline;
}
.learnMoreLink a {
  text-decoration: none;
  color:  #999;
}
.segment .queryTextHighlight {
  background-color: #D2DCFF;
  padding-left: 2px;
  padding-right: 2px;
}
body .homeFeedWrapper.userStats {
  font-family: "Roboto", "Helvetica Neue", "Helvetica", sans-serif;
  background-color: #faf9f9;
}
.editTextInfo {
  top: 0px;
  right: 0px;
  left: 0px;
  height: 100%;
  width: 100%;
  position: absolute;
  overflow: auto;
  z-index: 1;
  background-color:  var(--lighter-grey);

}
.editTextInfo .static .inner {
  padding: 5px 0 100px;
}
.editTextInfo .static input {
  cursor: auto;
  color: #000000;
}
.editTextInfo .static label {
  margin-bottom: 15px;
  height: revert;
}
.editTextInfo #newIndex {
  margin: 100px auto;
  font-size: 16px;
  font-weight: normal;
  color: #000;
  --english-font: var(--english-sans-serif-font-family);
  --hebrew-font: var(--hebrew-sans-serif-font-family);
}

.editTextInfo #newIndex .publishBox {
  text-align: start;
  background-color: #EDEDEC;
  border-radius: 6px;
  padding: 0 0 0 0;
  margin: 0 0 0 0;
  width: 660px;
  max-width: 100%;
}
.editTextInfo #newIndex .publishBox .react-tags__selected-tag-name {
  --english-font: "adobe-garamond-pro", "Crimson Text", Georgia, serif;
  --hebrew-font: "Heebo", sans-serif;
  font-size: 18px;
  font-weight: normal;
  color: #000;
}
.editTextInfo #newIndex .default {
  height: 200px;
  width: 97%;
  box-shadow: 0px 1px 3px rgb(0 0 0 / 20%);
  border: none;
  border-radius: 7px;
  font-size: 16px;
  line-height: 18.75px;
  padding: 10px;
}
 .editTextInfo #newIndex .default::placeholder {
   color: #666;
 }
.button.small.deleteTopic {
  color: var(--dark-grey);
  float: right;
  margin-top: 30px;
  background-color: var(--lightest-grey);
}
.button.small.addTopic {
  background-color: #212E50;
  color: #FFFFFF;
  float: right;
  margin-right: 30px;
}
.categoryChooserMenu {
  overflow: hidden;
  background: url("/static/img/arrow-down.png") 98% 20px/10px 10px no-repeat #ffffff;
  width: 100%;
  height: 50px;
  margin: 0 0 10px 0;
  border-radius: 7px;
  box-shadow: 0px 1px 3px rgb(0 0 0 / 20%);
  border: none;
}
.section .collectiveTitle {
  display: flex;
  justify-content: space-between;
}
.reorderTool {
  height: 50px;
  margin: 0 0 10px 0;
  border-radius: 7px;
  box-shadow: 0px 1px 3px rgb(0 0 0 / 20%);
  border: none;
}

.reorderTool #title {
  margin: 10px;
  display: inline-block;
  width: 85%;
}

.reorderTool #up, .reorderTool #down {
  width: 10px;
  margin: 0 4% 0 0;
  display: inline-block;
}

.categoryChooserMenu select {
  background: transparent;
  font-size: 16px;
  width: 680px;
  border: none;
  margin: 0 0 10px 0;
  padding: 4px 25px 4px 10px;
}

.connectionsPanel .editTextInfo .categoryChooserMenu {
  width: 102%;
}

.connectionsPanel .editTextInfo .collectionsWidget {
  width: 70%;
}
.connectionsPanel .editTextInfo .categoryChooserMenu select {
  width: 98.5%;
}

.searchBox .editTextInfo .collectionsWidget {
  width: 280px;
}

.searchBox .editTextInfo #newIndex {
  margin: 50px auto;
}
.searchBox .categoryChooserMenu {
  width: 97%;
  background: url("/static/img/arrow-down.png") 99% 20px/10px 10px no-repeat #ffffff;
}
.searchBox .categoryChooserMenu select {
  width: 100%;
}
.searchBox .editTextInfo #newIndex input {
  width: 97%;
}
.searchBox .editTextInfo #newIndex #topicDesc {
  width: 92%;
}
.categoryChooserMenu img {
  opacity: 0.43;
  padding: 0 5px;
  height: 10px;
  width: 10px;
}

.editTextInfo #newIndex .publishBox .react-tags__selected-tag {
  margin: 0 12px 12px 0;
  padding: 12px 14px;
}

.editTextInfo #newIndex .publishBox input {
  box-shadow: none;
}

.editTextInfo #newIndex .publishBox .react-tags__search {
  padding: 0 0 0 0;
}

.editTextInfo #newIndex .optional {
  font-size: 13px;
  color: var(--light-grey);
  font: var(--english-sans-serif-font-family);
}

.editTextInfo #newIndex input[type="text"] {
  padding: 4px 10px 4px 10px;
  width: 640px;
  height: 50px;
  font-size: 16px;
  margin: 0 0 10px 0;
  max-width: 97%;
  box-shadow: 0px 1px 3px rgba(0,0,0,0.2);
  box-sizing: content-box;
  border-radius: 7px;
  background: white;
  font-family: revert;
}
.editTextInfo #newIndex input::placeholder {
  color: #666;
  font-size: 16px;
}
.editTextInfo #newIndex #heTitle {
  direction: rtl;
}
.interface-english .editTextInfo .static label {
  text-align: left;
}
.interface-hebrew .editTextInfo .static label {
  text-align: right
}
.editTextInfo #newIndex .sectionType input{
	width: 100px;
	margin: 0 5px;
	font-size: 16px;
}

.editTextInfo #newIndex .remove {
	color: white;
	background: #bbb;
	display: inline-block;
	height: 18px;
	width: 18px;
	line-height: 18px;
	border-radius: 6px;
	text-align: center;
	font-size: 14px;
	font-family: sans-serif;
	cursor: pointer;
	vertical-align: 15%;
}

.editTextInfo #newIndex .sectionType .remove {
	margin: -5px 11px 0 -32px;
}
.editTextInfo #newIndex .headerWithButtons a {
    color: #666;
}
.editTextInfo .nodeTemplate {
	display: none;
}
@media screen and (max-width: 680px) {

  .categoryChooserMenu {
    background: url("/static/img/arrow-down.png") 300px 20px/10px 10px no-repeat #ffffff;
    width: 320px;
  }
  .editTextInfo .static .headerWithButtons h1 {
    margin: 30px;
  }
  .categoryChooserMenu select {
    width: 340px;
  }
  .editTextInfo #newIndex input {
    width: 300px;
  }
  .editTextInfo #newIndex .publishBox {
    width: 320px;
  }
}

.collectionsModalBox {
  position: fixed;
  width: 100%;
  height: 100%;
  top: 0;
  left: 0;
  z-index: 1002;
  display: flex;
  align-items: center;
  justify-content: center;
}
.collectionsModalBox .collectionsWidget {
  width: 340px;
  box-shadow: 0 1px 8px rgba(0,0,0,.2);
}
.collectionsWidget {
  background-color: white;
  border-radius: 8px;
  z-index: 1;
}
.editTextInfo .collectionsWidget {
  width: 39%;
  box-shadow: 0 1px 8px rgba(0, 0, 0, .2);
  height: 100px;
  position: absolute;
  padding: 50px 50px 0 50px;
  text-align: center;
  margin-top: 200px;
}

.collectionsWidgetTop {
  display: flex;
  padding: 15px 20px;
  border-bottom: 1px solid #DDD;
  text-align: start;
}

.collectionsEditorTop {
  margin-bottom: 15px;
}

.collectionsWidgetTitle {
  flex-grow: 1;
  font-size: 22px;
  vertical-align: middle;
  display: block;
  color: #666;
}
.collectionsWidgetClose {
  font-size: 40px;
  color: #CCC;
  line-height: 14px;
  cursor: pointer;
}
.collectionsWidgetList {
  height: 180px;
  padding: 0px 20px;
  overflow-y: scroll;
  border-bottom: 1px solid #EDEDEC;
}
.collectionsWidgetList .checkmarkLabel {
  display: block;
  letter-spacing: 1.1px;
  font-size: 18px;
  margin: 20px 0;
  text-align:  start;
}
.collectionsWidgetList .emptyMessage {
  display: block;
  color: #666;
  padding: 20px 0px;
  line-height: 1.5;
  text-align: start;
}
.collectionsWidgetCreate,
.collectionsWidgetDone {
  display: flex;
  padding: 0px 20px;
}
.collectionsWidgetCreate {
  border-bottom: 1px solid #ccc;
  display: flex;
  align-items: center;
}

.collectionsEditorCreate {
  display: flex;
  align-items: center;
  padding: 0px 20px;
}

.collectionsWidgetPlus {
  color: #666;
  font-size: 25px;
  margin-inline-end: 13px;
  margin-top: -5px;
}
.collectionsWidget .collectionsWidgetCreateInputBox {
  flex: 1;
  margin-inline-end: 10px;
}
.collectionsWidget input.collectionsWidgetCreateInput {
  height: 50px;
  border: none;
  font-size: 18px;
  color: black;
  width: 100%;
  box-sizing: border-box;
}
.collectionsWidget input.collectionsWidgetCreateInput::placeholder {
  font-style: normal;
  color: #666;
}
.interface-hebrew .collectionsWidget input.collectionsWidgetCreateInput::placeholder {
  font-family: "Heebo", sans-serif;
}
.userStats h1 {
  text-align: center;
  font-weight: normal;
  font-family: "adobe-garamond-pro", "Crimson Text", Georgia, serif;
  font-size: 30px;
  padding: 60px 0 30px;
  margin: 0;
}
.userStats h2 {
  text-transform: none;
  padding: 40px 0 30px;
  font-size: 21px;
  color: #888;
}
.userStats .statcardRow {
  display: flex;
  justify-content: space-around;
}
.userStats .statcardRow .statcard {
  background-color: #fff;
  height: 190px;
  width: 32%;
  box-shadow: 0 1px 3px rgba(0,0,0,0.2);
  border-radius: 5px;
  display: flex;
  flex-direction: column;
  justify-content: center;
}
.userStats .statcardRow .statcard img {
  opacity: 0.3;
  height: 60px;
  width: 60px;
  margin: 0 auto 20px;
}
.userStats .statcardRow .statcard .statcardValue {
  font-size: 24px;
  text-align: center;
}
.userStats .statcardRow .statcard .statcardLabel {
  font-size: 21px;
  padding-top: 5px;
  text-align: center;
  color: #aaa;
}
.userStats .chartRow {
  display: flex;
  justify-content: space-between;
}
.userStats .chartRow.centered {
  justify-content: space-around;
}
.userStats .statHeader {
  padding-top: 40px;
  text-align: center;
}
.userStats .statHeader span {
  color: #666;
  letter-spacing: 0.7px;
  line-height: 23px;
}
.userStats .chartRow .chartWrapper {
  font: 11px sans-serif;
  padding: 0;
}
.bilingual .userStats .blockLink .he,
.english .userStats .blockLink .he {
  display: none;
}
.hebrew .userStats .blockLink .en {
  display: none;
}
.bilingual .userStats .blockLink .en,
.english .userStats .blockLink .en {
  font-family: "adobe-garamond-pro", "Crimson Text", Georgia, serif;
}
.hebrew .userStats .blockLink .he {
  font-family: "Taamey Frank", "adobe-garamond-pro", "Crimson Text", Georgia, "Times New Roman", serif;
}
.userStatModeChooser {
  padding: 0;
  display:  flex;
  justify-content: center;
  width: 240px;
  margin: 0 auto;
  background: white;
  border-radius: 5px;
  box-shadow: 0 1px 3px rgba(0,0,0,0.2);
}
.userStatModeButton {
  background-color: #fff;
  color: #666;
  border-radius: 5px;
  height: 50px;
  width: 120px;
  text-align: center;
  vertical-align: center;
  cursor: pointer;
  font-size: 16px;
}
.userStatModeButton.active {
  background-color: #19365d;
  color: #fff;
}
.userStatModeButton span {
  display: block;
  margin: 15px 0;
}
.userStats .blockLink {
  height: 100%;
  display: flex;
  align-items: center;
  justify-content: center;
}
.userStats .yourPopularSheetsBlock > div {
  padding: 10px 0;
}
.userStats .chartLabel {
  text-align: center;
  padding-top: 8px;
}
a.topicLexiconTitle.contentText {
  color: black;
}
.editorToolbar {
  position:fixed;
  top: 0;
  left: 0;
  z-index: 100000;
}
#sheetEditToggle {
  padding-top: 0;
  padding-bottom: 0;
  padding-inline-end: 8px;
  padding-inline-start: 0;
  margin-top: 15px;
  margin-inline-end: 0;
  margin-bottom: 0;
  margin-inline-start: -70px;
  width: 70px;
  height: 30px;
  background: #fff;
  border: #ccc solid 1px;
  color: #666;
  font-family: "Roboto", "Helvetica Neue", "Helvetica", sans-serif;
  font-size: 13px;
  box-sizing: border-box;
  border-radius: 6px;
  visibility: hidden;
}
#sheetEditToggle img {
  height: 13px;
  margin-top: 0;
  margin-bottom: 0;
  margin-inline-start: 0;
  margin-inline-end: 5px;
  top: 2px;
  position: relative;
  filter: invert(67%) sepia(32%) saturate(0%) hue-rotate(54deg) brightness(85%) contrast(91%); /* #999 */
}
#sheetEditToggle i {
  margin: 5px;
}
.hoverMenu {
  position: absolute;
  z-index: 1;
  top: -10000px;
  left: -10000px;
  margin-top: -6px;
  opacity: 0;
  background-color: #333333;
  border-radius: 4px;
  transition: opacity 0.75s;
  padding: 8px 10px 6px;
  box-shadow: 0 1px 3px rgba(0,0,0,0.2);
}
.highlightDot {
  height: 16px;
  width: 16px;
  background-color: #bbb;
  border-radius: 50%;
  display: inline-block;
}
.highlightMenu .highlightCancel {
  z-index: 0;
  height: 15px;
  width: 15px;
  position: relative;
  top: -1px;
  font-size: 18px;
}

.highlightButton {
  background-color: white;
  border: none;
  padding: 5p 5px 2px 5px;
  position: relative;
  margin: auto;
}

.highlightButton:hover {
  background-color: var(--lightest-grey);
}

.highlightMenu {
  position: absolute;
  z-index: 1;
  border: 1px solid #CCCCCC;
  box-sizing: border-box;
  border-radius: 3px;
  background-color: white;
  padding: 5px 7px 2px 7px;
  top: 33px;
  left: -10px;
  white-space: nowrap;
}
.hoverButton {
  padding: 10px;
}
.hoverButton i {
  color: #CCCCCC
}
.hoverButton i.active {
  color: #fff;
}
.editorHoverBox {
  position: fixed;
  top: 120px;
  background-color: #ccc;
  padding: 3px;
  font-size: 12px;
}
.inlineTextRef {
    color: #4B71B7
}
.headerWithButtons {
  display: flex;
  align-items: center;
  margin-bottom: 60px;
}
.headerWithButtons h1,
.static .headerWithButtons h1 {
  margin: 0;
  text-transform: capitalize;
}
.headerWithButtons .start,
.headerWithButtons .end {
  flex: 1;
}
.headerWithButtons .start {
  text-align: start;
}
.headerWithButtons .end {
  text-align: end;
}
@media screen and (max-width: 700px) {
  .headerWithButtons {
    display: flex;
    flex-direction: column;
    justify-content: center;
  }
  .headerWithButtons h1 {
    margin-bottom: 20px;
  }
  .headerWithButtons .start,
  .headerWithButtons .end {
    text-align: center;
  }
}
#communityPagePreviewControls {
  position: fixed;
  width: 380px;
  bottom: 0;
  right: 0;
  color: white;
  z-index: 9999;
  background-color: var(--sefaria-blue);
  padding: 20px;
  line-height: 1.6;
  text-align: center;
  border: 1px solid #ccc;
}
.interface-hebrew #communityPagePreviewControls {
  right: auto;
  left: 0;
}
#communityPagePreviewControls a.date {
  display: block;
  font-size: 22px;
}
#communityPagePreviewControls a {
  margin-inline-end: 10px;
}
#communityPagePreviewControls a:hover {
  color: inherit;
}
.bold {
  font-weight: bold; /* because apparently it isn't recommended to use <b> or <strong> to style thing https://developer.mozilla.org/en-US/docs/Web/HTML/Element/strong#usage_notes */
}
/* Customize checkmark inputs */
.checkmarkLabel {
  display: block;
  position: relative;
  padding-inline-start: 28px;
  cursor: pointer;
  user-select: none;
}
/* Hide the browser's default checkbox */
.checkmarkLabel input {
  position: absolute;
  opacity: 0;
  cursor: pointer;
  height: 0;
  width: 0;
}
/* Create a custom checkbox */
.checkmark {
  position: absolute;
  top: 3px;
  left: 0;
  height: 13px;
  width: 13px;
  background-color: white;
  border: 1px solid #CCC;
  border-radius: 3px;
}
.interface-hebrew .checkmark {
  left: auto;
  right: 0;
}
/* On mouse-over, add a grey background color */
.checkmarkLabel:hover input ~ .checkmark {
  background-color: #EEE;
}
/* Create the checkmark/indicator (hidden when not checked) */
.checkmark:after {
  content: "";
  position: absolute;
  display: none;
}
/* Show the checkmark when checked */
.checkmarkLabel input:checked ~ .checkmark:after {
  display: block;
}
/* Style the checkmark/indicator */
.checkmarkLabel .checkmark:after {
  left: 4px;
  top: 1px;
  width: 3px;
  height: 6px;
  border: solid #666;
  border-width: 0 2px 2px 0;
  -webkit-transform: rotate(45deg);
  -ms-transform: rotate(45deg);
  transform: rotate(45deg);
}
/* demo coloring of ref-link parentheses for quotation finder project*/
span.ref-link-color-1 {color: orange}
span.ref-link-color-2 {color: #0cd200}
span.ref-link-color-3 {color: blue}
/* start css code for loading bezel */
.sourceLoader {
  margin-left: -34px;
  top: 15px;
  font-size: 4px;
  width: 1em;
  height: 1em;
  border-radius: 50%;
  position: relative;
  text-indent: -9999em;
  -webkit-animation: load5 1.1s infinite ease;
  animation: load5 1.1s infinite ease;
  -webkit-transform: translateZ(0);
  -ms-transform: translateZ(0);
  transform: translateZ(0);
}

.beitMidrashContainer {
  background: #333333;
  color: white;
  height: 100%;
  font-size: 16px;
  --english-font: var(--english-sans-serif-font-family);
  --hebrew-font: var(--hebrew-sans-serif-font-family);
  font-weight: 400;
  box-sizing: border-box;
  position: relative;
  display: flex;
  flex-direction: column;
}

.beitMidrashContainer video {
  width: 100%;
}

.beitMidrashContainer video.flippedVideo {
  transform: rotateY(180deg);
}

.beitMidrashContainer video.pip {
  position: absolute;
  height: 50px;
  top: 20px;
  inset-inline-end: 10px;
  text-align: end;
  width: initial;
  border-radius: 6px;
}

.beitMidrashContainer video.hiddenVideo {
  display: none;
}

.beitMidrashContainer .muteButton {
  position: absolute;
  width: 40px;
  height: 30px;
  border-radius: 6px;
  z-index: 1;
  background-color: #999999;
  opacity: 0.5;
  left: -8.5px;
  top: -3px;
  box-shadow: 0px 1px 3px rgba(0, 0, 0, 0.25);
  cursor: pointer;
}

.beitMidrashContainer #micIcon {
  display: inline-block;
  position: relative;
  background-image: url("/static/img/unmute.svg");
  /* background-position: center; */
  background-repeat: no-repeat;
  background-size: auto;
  opacity: 1;
  width: 20px;
  height: 22px;
  background-position: 5px;
}

.beitMidrashContainer .muted #micIcon {
  background-image: url("/static/img/mute.svg");
}
.beitMidrashContainer .muted .muteButton {
  background-color: #CB6158;
}

.beitMidrashContainer #buttonHolder {
  display: flex;
  width: 80%;
  justify-content: space-between;
  margin-top: -50px;
  margin-inline-start: 30px;
  padding-bottom: 50px;
}

.beitMidrashContainer .endCallButton {
  position: absolute;
  width: 40px;
  height: 30px;
  border-radius: 6px;
  z-index: 1;
  background-color: #CB6158;
  left: -8.5px;
  top: -3px;
  box-shadow: 0px 1px 3px rgba(0, 0, 0, 0.25);
  background-image: url("/static/img/endcall.svg");
  background-position: center;
  background-repeat: no-repeat;
  cursor: pointer;
}

.beitMidrashContainer #endCallIcon {
  display: inline-block;
  position: relative;
  background-image: url("/static/img/endcall.svg");
  background-position: center;
  background-repeat: no-repeat;
  background-size: contain;
  opacity: 1;
  width: 20px;
  height: 20px;
}



.beitMidrashContainer summary {
  list-style: none;
}

.beitMidrashContainer summary::-webkit-details-marker {
  display: none;
}

.beitMidrashHomeContainer {
  position: absolute;
  top: 0;
  bottom: 0;
  left: 0;
  margin-top: 14px;
  display: flex;
  flex-direction: column;
  width: 100%;
}

#beitMidrashHeader {
  color: white;
  font-size: 22px;
  font-weight: 500;
  margin-inline-start: 30px;
  display: flex;
  justify-content: space-between;
}

#newCall {
  margin:10px;
}

#newCallImg {
  height: 12px;
  width: 24px;
  margin-left: 34px;
  margin-right: 18px;
}

.peopleInBeitMidrash {
  overflow-y: auto;
  overflow-x:hidden;
  flex-grow: 1;
  display: flex;
  flex-direction: column;
  margin: 10px 30px;
  border-top: 1px solid #999999;
}

.peopleInBeitMidrashInnerContainer {
    width:100%;
    overflow:visible;
    position: relative;
}

.beitMidrashUser {
  color: white;
  font-size: 16px;
  font: "Roboto";
  font-weight: 400;
  display: flex;
  gap: 10px;
  /* width: 270px; */
  padding-inline-end: 10px;
  padding-top: 10px;
  cursor: pointer;
}

.beitMidrashUser:hover {
  background-color: #555;
}

.beitMidrashUser .userDetailsToggle {
  float: inline-end;
  margin-inline-end: 15px;
  color:  var(--medium-grey);
  font-weight: bolder;
  display: none;
}

.beitMidrashUser:hover .userDetailsToggle {
  display: block;
}

.beitMidrashUser .userDetailsMenu {
  position: absolute;
  background-color: black;
  box-shadow: 0px 1px 3px rgba(0, 0, 0, 0.25);
  border-radius: 6px;
  right: 0px;
}
.beitMidrashUser .userDetailsMenu[dir="rtl"] {
  position: absolute;
  background-color: black;
  box-shadow: 0px 1px 3px rgba(0, 0, 0, 0.25);
  border-radius: 6px;
  left: 0px;
  right: auto;
}

.beitMidrashUser .userDetailsMenu.hidden {
  right: -99999px;
  left: auto;
}
.beitMidrashUser .largeFollowButton {
  all: revert;
}

.beitMidrashUser .userDetailsMenu ul {
  list-style-type: none;
  margin-block-start: 0;
  margin-block-end: 0;
  padding-inline-start: 0;
  padding-left: 0;
  margin: 15px;
  float: inline-end;
}


.beitMidrashUser.unreadMessages::after {
  content: '';
  display: inline-block;
  width: 15px;
  height: 15px;
  border-radius: 100%;
  background-color: var(--halakhah-red);
  flex-shrink: 0;
}


#beitMidrashProfilePic {
  margin-right: 10px;
}

.beitMidrashUserText {
  margin: 0;
  flex: 1;
}

.beitMidrashUserText li div.largeFollowButton,
.beitMidrashUserText li img {
  display: inline-block;
}
.beitMidrashUserText li img {
  margin-bottom: -2px;
  width: 16px;
  margin-inline-end: 9px;
}
.bm-follow-button {
  color: white;
  display: inline-block;
}
.bm-follow-button img {
  width: 16px;
}

.beitMidrashUserText li {
  margin-top: 8px;
  margin-bottom: 8px;
}


.beitMidrashUserHeader {
  display: flex;
  flex-direction: row;
}

.beitMidrashUserNameStatus {
  flex-grow: 1;
}

.beitMidrashUserNameStatus .fa-headphones {
  margin-inline-start: 5px;
}

.beitMidrashOrg {
  font-weight: 200;
}

.noUsers {
  margin-top: 10px;
}
.noUsers input {
    background: #FBFBFA;
    box-shadow: 0px 1px 3px rgba(0, 0, 0, 0.25);
    border-radius: 6px;
    border: none;
    width: calc(100% - 22px);
    padding: 15px 11px;
    font-family: "Roboto", "Helvetica Neue", "Helvetica", sans-serif;
    color: #666;
    font-style: normal;
    font-weight: normal;
    font-size: 16px;
    line-height: 19px;
    margin-top: 10px;
}

.chat {
  bottom: 0;
  right: 0;
  overflow: hidden;
  min-height: 300px;
  max-height: 300px;
  display: flex;
  flex-direction: column;
  padding-top: 20px;
  margin: 10px 30px 20px;
  border-top: 1px solid #999999;

}

#hideButtonHolder{
  display: flex;
  flex-direction: row;
  justify-content: flex-end;
}

#hideButton {
  color: #CCCCCC;
  font-size: 14px;
  font-weight: 400;
  cursor: pointer;
}

.chatBoxHeader {
  display: flex;
  align-items: center;
  margin-top: 5px;
  justify-content: space-between;
}

#chatUser {
  display: flex;
  align-items: center;
  cursor: pointer;
}

#greenCameraButton {
  width: 24px;
  height: 12px;
  cursor: pointer;
}

.chatBoxName {
  margin-inline-start: 10px;
}


.chats-container {
  overflow-y: auto;
  display: flex;
  flex-grow:2;
  flex-direction: column;
}

.chatMessage {
  display: flex;
  margin: 7px 0;
  margin-inline-start: 4px;
}

.chatText {
  margin-inline-start: 13px;
  flex-grow: 1;
}

.chatNameAndTime {
  color: #999999;
  font-size: 14px;
  font-weight: 500px;
}

.chat-form {
  position: relative;
  bottom: 0;
  display: flex;
  align-items: center;
}

.chat-input-holder {
  background-color: black;
  display: flex;
  align-items: center;
  flex-direction: row;
  border-radius: 6px;
  padding: 0 15px;
  border: 0px;
  height: 50px;
  width: 100%;
  justify-content: space-between;
}

.chat-input {
  color: white;
  background: transparent;
  border: 0;
  display: flex;
  justify-content: flex-end;
  flex-grow:1;
  font-size: 16px;
}

.chat-input:active {
  outline: none;
}

.chat-submit {
  background-image: url("/static/img/chat_submit_arrow.svg");
  background-position: center;
  background-repeat: no-repeat;
  background-size: contain;
  height: 20px;
  width: 18px;
  border: 0px;
  background-color: black;
  cursor: pointer;
}

.chat-submit-blue {
  background-image: url("/static/img/chat_submit_arrow_blue.svg");
}

.chat-submit-hebrew {
  -moz-transform: scaleX(-1);
  -o-transform: scaleX(-1);
  -webkit-transform: scaleX(-1);
  transform: scaleX(-1);
  filter: FlipH;
  -ms-filter: "FlipH";
}

.callContainer {
  display: flex;
  flex-direction: column;
  height: 100%;
}

.callContainer .default-profile-img,
.callContainer .img-circle {
  opacity: 0.25;
  border-radius: 0;
}

.callContainer .callText {
  margin: 53px 29px 23px;
  font-size: 22px;
  font-weight: 500;
}

.callContainer.incoming .callText {
  margin: 23px 29px;
}

#endCallButtonHolder {
  display: flex;
  width: 80%;
  justify-content: flex-end;
  margin-top: -50px;
}

#endCallIcon {
  display: inline-block;
  position: relative;
  background-image: url("/static/img/endcall.svg");
  background-position: center;
  background-repeat: no-repeat;
  background-size: contain;
  opacity: 1;
  width: 20px;
  height: 20px;
}

.endCallButton {
  position: absolute;
  width: 40px;
  height: 30px;
  border-radius: 6px;
  z-index: 1;
  background-color: #CB6158;
  left: -8.5px;
  top: -3px;
  box-shadow: 0px 1px 3px rgba(0, 0, 0, 0.25);
  background-image: url("/static/img/endcall.svg");
  background-position: center;
  background-repeat: no-repeat;
}

#incomingCallButtonHolder {
  display: flex;
  justify-content: space-evenly;
  margin: 15px;
}

#acceptButton {
  background-color: #5D956F;
  border-radius: 6px;
  color: white;
  border: 0px;
  height: 40px;
  width: 127.67px;
  margin: 5px;
  cursor: pointer;
}

#declineButton {
  background: #CB6158;
  border-radius: 6px;
  color: white;
  border: 0px;
  height: 40px;
  width: 127.67px;
  margin: 5px;
  cursor: pointer;
}

.readerDropdownMenu {
  position: relative;
  display: flex;
  flex-direction: row-reverse;
  z-index: 3;
}

.dropdownLinks-menu {
  display: contents;
}

.dropdownLinks-menu.closed {
  display: none;
}

.texts-properties-menu {
  width: 256px;
  border: 1px solid var(--lighter-grey);
  border-radius: 5px;
  box-shadow: 0px 2px 4px var(--lighter-grey);
  display: flex;
  flex-direction: column;
  align-items: center;
  justify-content: center;
  position: absolute;
  top: 100%;
  background-color: white;
  --english-font: var(--english-sans-serif-font-family);
  --hebrew-font: var(--hebrew-sans-serif-font-family);
}

.texts-properties-menu,
.texts-properties-menu .button {
  font-size: 14px;
}

<<<<<<< HEAD
.dropdownLinks-button {
=======
.dropdownButton {
>>>>>>> e497bcf8
  border: none;
  background-color: inherit;
}

.rightButtons .dropdownLinks-button {
  text-align: end;
}

.toggle-switch-container {
  align-items: center;
  display: flex;
  direction: ltr;
}

.toggle-switch {
  position: relative;
  width: 46px;
  display: inline-block;
  text-align: left;
}

.toggle-switch-checkbox {
  position: absolute;
  width: 0;
  height: 0;
  border: none;
}

.focus-visible:has(input:focus) {
  outline: auto;
}

.toggle-switch-label {
  display: block;
  overflow: hidden;
  cursor: pointer;
  border: 0 solid var(--light-grey);
  border-radius: 20px;
}

.toggle-switch-inner {
  display: block;
  width: 200%;
  margin-left: -100%;
  transition: margin 0.3s ease-in 0s;
}

.toggle-switch-inner:before,
.toggle-switch-inner:after {
  float: left;
  width: 50%;
  height: 24px;
  padding: 0;
  line-height: 24px;
  color: white;
  font-weight: bold;
  box-sizing: border-box;
  content: "";
  color: white;
}

.toggle-switch-inner:before {
  padding-left: 10px;
  background-color: var(--sefaria-blue);
}

.toggle-switch-inner:after {
  padding-right: 10px;
  background-color: var(--light-grey);
}

.toggle-switch-switch {
  display: block;
  width: 20px;
  height: 20px;
  background: white;
  position: absolute;
  top: 50%;
  bottom: 0;
  right: 24px;
  border: 0 solid var(--light-grey);
  border-radius: 20px;
  transition: all 0.3s ease-in 0s;
  transform: translateY(-50%);
}

.toggle-switch-checkbox:checked + .toggle-switch-label .toggle-switch-inner {
  margin-left: 0;
}

.toggle-switch-checkbox:checked + .toggle-switch-label .toggle-switch-switch {
  right: 2px;
}

.toggle-switch-checkbox:disabled + .toggle-switch-label .toggle-switch-inner:after {
  background-color: var(--lighter-grey);
}

.toggle-switch-line {
  display: flex;
  width: 216px;
  height: 49px;
  justify-content: space-between;
  align-items: center;
}

.toggle-switch-line:is(.disabled) .int-en,
.toggle-switch-line:is(.disabled) .int-he {
  color: var(--light-grey);
}

.texts-properties-menu .int-en,
.texts-properties-menu .int-he {
  align-content: center;
}

.show-source-translation-buttons {
  display: flex;
  flex-direction: column;
  height: 140px;
  justify-content: center;
}

.show-source-translation-buttons .button {
  margin: unset;
  display: flex;
  height: 35px;
  width: 235px;
  align-items: center;
  justify-content: space-between;
  box-shadow: unset;
  padding-inline-start: 10px;
  padding-inline-end: 0;
}

.show-source-translation-buttons .button:has(input:not(:checked)) {
  background-color: var(--lighter-grey);
  color: black;
}

.show-source-translation-buttons input[type=radio] {
  appearance: none;
  background-color: #fff;
  width: 20px;
  height: 20px;
  border: 2px solid var(--medium-grey);
  border-radius: 20px;
  margin-top: 0;
  margin-inline-end: 10px;
  display: inline-grid;
  place-content: center;
}

.show-source-translation-buttons input[type=radio]:checked {
  border: 0;
}

.show-source-translation-buttons input[type=radio],
.show-source-translation-buttons label {
  cursor: unset;
}

.show-source-translation-buttons > div:first-of-type {
    border-radius: 6px 6px 0 0;
}

.show-source-translation-buttons > div:last-of-type {
    border-radius: 0 0 6px 6px;
}

.show-source-translation-buttons > div:not(:first-of-type):not(:last-of-type) {
    border-radius: 0;
}

.show-source-translation-buttons input[type=radio]:checked::before {
  content: "";
  width: 10px;
  height: 10px;
  background-color: var(--sefaria-blue);
  clip-path: polygon(13% 50%, 34% 66%, 81% 2%, 100% 18%, 39% 100%, 0 71%);
}

.layout-button-line {
  height: 57px;
  width: 216px;
  display: flex;
  justify-content: space-between;
  align-items: center;
}

.layout-options {
  display: flex;
  justify-content: space-between;
  align-items: center;
  gap: 16px;
}

.layout-button input {
  border: none;
  width: 28px;
  height: 24px;
  -webkit-mask: var(--url) no-repeat;
  -webkit-mask-size: contain;
  -webkit-mask-repeat: no-repeat;
  -webkit-mask-position: center;
  -webkit-mask-size: 100% 100%;
  background-color: var(--medium-grey);
  cursor: pointer;
  appearance: unset;
  transition: border 0.3s ease, outline 0.3s ease, background-color 0.3s ease;
}

.layout-button input:checked {
  background-color: var(--sefaria-blue);
}

.layout-button .button {
  background-color: unset;
  box-shadow: unset;
  padding: unset;
  margin: unset;
}

.text-menu-border {
  width: 100%;
  height: 1px;
  background-color: var(--lighter-grey);
}

.font-size-line {
  width: 230px;
  height: 50px;
  display: flex;
  justify-content: space-between;
  align-items: center;
  direction: ltr;
}

.font-size-button {
  display: flex;
  align-items: center;
  background-color: white;
  border: none;
  cursor: pointer;
}

#currentlyReadingContainer {
  margin: 5px 30px;
  flex-grow: 1;
}

.blockButton {
  cursor: pointer;
}

.image-in-text {
    display: flex;
    justify-content: center;
    margin: 0 auto;
    max-width: 100%;
    height: auto;
    padding-top: 20px;
    padding-left: calc((100% - 2/3 * 100vw - 200px) / 2);
    padding-right: calc((100% - 2/3 * 100vw - 200px) / 2);
    flex-direction: column;
}

@media screen and (max-width: 540px) {
  .image-in-text {
    padding-left: calc((100% - 100vw) / 2);
    padding-right: calc((100% - 100vw) / 2);
    width: 100%;
    height: auto;
  }
}

@media screen and (min-aspect-ratio: 2/1) {
  .image-in-text {
    max-height: calc(4/3 * 2/3 * 100vw);
  }
}

@media screen and (min-width: 540px) {
  .image-in-text {
    width: 67%;
  }
}

.dropdownHeader {
  margin-bottom: 10px;
  font-family: Roboto;
  font-size: 16px;
  font-weight: 400;
  line-height: 18.75px;
  color: var(--selected-option);

}

.dropdownHeaderText {
  padding-left: 10px;
}

.dropdownDesc {
  font-family: Roboto;
  font-size: 14px;
  font-weight: 400;
  line-height: 18px;
  padding-left: 30px;
  padding-bottom: 10px;
  padding-right: 10px;
}

.dropdownItem {
  padding: 10px 5px !important;
  flex-direction: column;
  margin-inline-start: 5px;

}

.dropdownSeparator {
  border: 1px solid var(--light-grey);
}
.sheetMetaDataBox a.dropdownLinks-button {
  font-weight: bold;
}
.sheetMetaDataBox a.dropdownLinks-button:hover {
  text-decoration: none;
}
.header .headerDropdownMenu {
  display: block;
  align-items: center;
  margin-top: 2px;
  margin-bottom: 4px;
  color: #666;
  cursor: pointer;
  position: relative;
  -webkit-margin-start: 20px;
  -moz-margin-start: 20px;
  margin-inline-start: 10px;
}
.headerDropdownMenu .toolsButtonContainer {
  margin: revert;
}
.headerDropdownMenu #saveButtonText {
  padding-inline-start: 15px;
}
.sheetsInPanel .dropdownDesc {
  display: none;
}
.sheetsInPanel .toolsButtonText,
.sheetsInPanel .dropdownHeaderText,
.sheetsInPanel #saveButtonText {
  --english-font: var(--english-sans-serif-font-family);
  --hebrew-font: var(--hebrew-sans-serif-font-family);
  font-size: 14px;
  font-weight: 500;
  line-height: 18px;
  color: #666666;
  margin-inline-start: 10px;
  padding: revert;
}
.sheetsInPanel .sidebarLayout {
  justify-content: space-between;
}
.sheetsInPanel .headerDropdownMenu {
  min-width: 50%;
  margin-top: 10px;
  color: #666;
  cursor: pointer;
  position: relative;
  -webkit-margin-start: 20px;
  -moz-margin-start: 20px;
  margin-inline-start: 10px;
  line-height: 0;
}
.sheetsInPanel .dropdownHeader {
  margin-bottom: revert;
}
.header .headerDropdownMenu img, .sheetsInPanel .headerDropdownMenu img {
  height: 18px;
  width: 18px;
  vertical-align: middle;
}

.interface-english .header .headerDropdownMenu img {
  margin-inline-end: 2px;
}

.interface-hebrew .header .headerDropdownMenu img {
  margin-inline-end: 6px;
}

/* .header .headerDropdownMenu a.dropdownLinks-button::after {
  display: inline-block;
  background: no-repeat url("/static/icons/chevron-down.svg");
  height: 10px;
  width: 12px;
  vertical-align: middle;
  content: "";
  transform: scale(0.75);
} */
.sheetsInPanel .headerDropdownMenu a.headerDropdownMenu::after {
  display: inline-block;
  height: 10px;
  width: 12px;
  vertical-align: middle;
  content: "";
  transform: scale(0.75);
}
.header .headerDropdownMenu .dropdownLinks-menu, .sheetsInPanel .headerDropdownMenu .dropdownLinks-menu {
  top: 35px;
  position: absolute;
  z-index: 1;
  width: 150px;
  background: #FBFBFA;
  box-shadow: 0px 1px 3px rgba(0, 0, 0, 0.25);
  border-radius: 6px;
  display:none;
  overflow:hidden;
}

.sheetsInPanel .dropdownItem {
  padding: 5px 5px !important;
}

.sheetsInPanel .headerDropdownMenu .dropdownLinks-menu {
  background: white;
  box-shadow: revert;
  border: 1px solid #CCCCCC;
}

.interface-english .header .headerDropdownMenu .dropdownLinks-menu {
  right: 0px;
  min-width: 150px;
  width: max-content;
}
.interface-english .sheetsInPanel .headerDropdownMenu .dropdownLinks-menu {
  min-width: 150px;
  width: max-content;
}

.interface-hebrew .header .headerDropdownMenu .dropdownLinks-menu {
  left: 0px;
  min-width: 150px;
  width: max-content;
}
.interface-hebrew .sheetsInPanel .headerDropdownMenu .dropdownLinks-menu  {
  min-width: 150px;
  width: max-content;
}
.dropdownLinks-options {
  display: flex;
  flex-direction: column;
  padding: 4px;
  max-width: 220px;
}

.header .headerDropdownMenu .dropdownLinks-menu.open, .sheetsInPanel .headerDropdownMenu .dropdownLinks-menu.open {
  display: block;
}

.productsFlexWrapper {
  display: flex;
  flex-direction: column;
}

.product {
  max-width: 600px;
}

#productsPageContent {
  margin-inline-start: 100px;
  margin-top: 140px;
  margin-bottom: 165px;
}
#productsPageContent .loadingMessage {
  margin-block-start: 230px;
}

#jobsPageContent .loadingMessage {
  margin-block-start: 20px;
}

.productInner {
  display: flex;
  align-items: right;
  flex-direction: row;
}

.productInner img {
  max-width: 100%;
  max-height: 116px;
  height: auto;
  display: block;
  margin-inline-end: 3%;
  padding-bottom: 20px;
}

.productInner .productsDesc {
  font: var(--english-sans-serif-font-family);
  color: var(--dark-grey);
  font-size: 16px;
}

.productImgWrapper {
  flex: 0 0 auto;
}

.productDescWrapper {
  flex: 1 1 auto;
  padding-left: 20px;
  padding-right: 20px;
}

.productsDesc p {
  margin-top: 0;
}

.productsHeader {
  display: flex;
  justify-content: space-between;
  margin-top: 10%;
  margin-bottom: 2%;
  padding-bottom: 2%;
  border-bottom: 1px solid var(--light-grey);
}

.productsTitleAndLabel {
  flex: auto;
}

.productsHeader .productsTitle {
  font: var(--english-sans-serif-font-family);
  color: var(--dark-grey);
  font-size: 22px;
  font-weight: 500px;
}

.productsHeader .productsTypeLabel {
  font: var(--english-sans-serif-font-family);
  font-size: 14px;
  font-weight: 400;
  line-height: 18px;
  background-color: var(--lighter-grey);
  border-radius: 6px;
  padding: 0.01px 5px;
  color: var(--dark-grey);
  margin-inline-start: 3%;
}

.productsHeader .cta {
  display: flex;
  align-items: center;
}

.productsHeader .cta .productsCTA {
  color: var(--commentary-blue);
  border-width: 10px;
  margin-inline-end: 10px;
}


.productsHeader .cta .productsCTAIcon {
  height: 12px;
  top: 646px;
  left: 610px;
  margin: 0 5px;
  vertical-align: baseline;
  /** This uses the filter to recolor SVGs in a single line to commentary blue.
  To determine the appropriate parameters, see a filter color picker such as https://angel-rs.github.io/css-color-filter-generator/ */
  filter: brightness(0) saturate(100%) invert(52%) sepia(17%) saturate(6763%) hue-rotate(200deg) brightness(78%) contrast(77%);

}

.productsTitle {
  font-family: var(--english-sans-serif-font-family);
  font-size: 22px;
  font-weight: 500;
  line-height: 25.78px;
  text-align: left;
  color: var(--dark-grey);
}

.productsCTA::after {
    content: " ›";
    color: var(--commentary-blue);
}

.productsDevBox {
    background: var(--lighter-grey);
    color: var(--dark-grey);
    font-family: var(--english-sans-serif-font-family);
    font-size: 16px;
    font-weight: 400;
    line-height: 18.75px;
    display: flex;
    align-items: flex-start;
    flex-direction: column;
    padding: 3%;
    margin-top: 10%;
    max-width: 600px;
}

.productsDevBox .productsDevHeader {
  font-family: var(--english-sans-serif-font-family);
  font-size: 22px;
  font-weight: 500;
  line-height: 25.78px;
  padding-bottom: 2%;

}

.productsDevBox a {
  color: var(--commentary-blue) !important;

}

.productsDevBox a::after {
  content: " ›";
  color: var(--commentary-blue);
}


.image-in-text-title {
    margin: auto; /* English System Small */
    margin-top: 15px;
    text-align: center;
    font-family: 'Roboto';
    font-style: normal;
    font-weight: 400;
    font-size: 14px;
    line-height: 18px;
    color: #666666;
}

@media (max-width: 480px) {

  .productImgWrapper {
    display: block;
    margin-left: auto;
    margin-right: auto;
  }

  #productsPageContent {
    margin: 100px 10px 0px 10px;;
  }

  .productsHeader {
    flex-direction: column;
    align-items: flex-start;
    padding-top: 5px;
    padding-bottom: 5px;
  }

  .productsTitleAndLabel {
    display: flex;
    flex-direction: column;
    align-items: flex-start;
    padding-top: 5px;
    padding-bottom: 5px;
  }

  .productsTypeLabel {
    padding: 1px 5px !important;
    margin-top: 3px;
    margin-left: 0px !important;
  }

  .cta {
    flex-direction: column;
    align-items: flex-start !important;
  }

  .cta a {
    padding-top: 3px;
    padding-bottom: 3px;
  }

  .productInner {
    flex-direction: column;
  }

  .productDescWrapper{
    padding-left: 0px;
    padding-right: 0px;
  }
}

.noteRefTitle {
  font-size: 18px;
}

.noteText{
  color: var(--dark-grey);
}

.footerContainer {
  max-width: 100%;
  display: flex;
  flex-direction: row;
  flex-wrap: wrap;
  padding-top: 25px;
}

.footerContainer a {
  padding: 3px 10px;
}


.footerContainer {
  max-width: 100%;
  display: flex;
  flex-direction: row;
  flex-wrap: wrap;
  padding-top: 25px;
}

.footerContainer a {
  padding: 3px 10px;
}

.stickySidebarFooter {
  position: sticky;
  top: 0;
}

.image-in-text-title {
  margin: auto; /* English System Small */
  margin-top: 15px;
  text-align: center;
  font-family: 'Roboto';
  font-style: normal;
  font-weight: 400;
  font-size: 14px;
  line-height: 18px;
  color: #666666;
}

.languageHeader {
  padding-right: 10px;
  padding-left: 10px;
  padding-top: 4px;
  padding-bottom: 2px;
  font-size: 12px;
  font-weight: 400;
  line-height: 18px;
  color: var(--medium-grey);

}

.languageToggleFlexContainer{
  display: flex;
  flex-direction: row;
  /* padding: 10px 0px; */
  align-items: baseline;
  line-height: 18px;
  height: 23px;
  padding-bottom: 15px;
}

.languageDot{
  font-size: 25px;
  padding: 10px 2px;
}

.englishLanguageButton::after {
  content: "•";
  padding: 0px 4px;
}

.profilePicAndButtonContainer {
  display: flex;
  flex-direction: column;
  justify-content: center;
  align-items: center;
}

.createButtons {
  display: flex;
  align-items: center;
  flex-direction: row;
  justify-content: space-evenly;
  padding-top: 20px;
}

.sheetsProfileList {
  margin-top: 20px;
  background-color: white;
  border: 1000px solid white;
  border-top: 4px solid white;
  border-bottom: 120px solid white;
  margin: -4px 0 -120px -1000px;
  width: 100%;

}

.profile-page .sheetsProfileList {
  margin: -4px 0 -120px 0;
  margin-inline-start: -1000px;
  margin-inline-end: 0;
}

.sheetsProfileList .readerNavMenuSearchButton {
  margin: 0 10px 0 5px;
  display: inline-flex;
  top: 0;
}
.sheetsProfileList .readerNavMenuSearchButton {
  margin-inline-start: 10px;
  margin-inline-end: 5px;
}
.sheetsProfileList input {
  border: 0;
  font-size: 18px;
  font-family: "adobe-garamond-pro", "Crimson Text", Georgia, serif;
  background-color: transparent;
}
.sheetsProfileList .loadingMessage {
  margin-top: 30px;
}

.emptyNotificationsTitle{
  font-family: Roboto;
  font-size: 16px;
  font-weight: 600;
  line-height: 18.75px;
  padding-bottom: 10px;
}

.emptyNotificationsMessage{
  font-family: Roboto;
  font-size: 14px;
  font-weight: 400;
  line-height: 18px;
  text-align: start;
}

.emptyNoticationPage{
  display: flex;
  flex-direction: column;
}

@-webkit-keyframes load5 {
0%,100%{box-shadow:0 -2.6em 0 0 #ffffff,1.8em -1.8em 0 0 rgba(0,0,0,0.2),2.5em 0 0 0 rgba(0,0,0,0.2),1.75em 1.75em 0 0 rgba(0,0,0,0.2),0 2.5em 0 0 rgba(0,0,0,0.2),-1.8em 1.8em 0 0 rgba(0,0,0,0.2),-2.6em 0 0 0 rgba(0,0,0,0.5),-1.8em -1.8em 0 0 rgba(0,0,0,0.7)}
12.5%{box-shadow:0 -2.6em 0 0 rgba(0,0,0,0.7),1.8em -1.8em 0 0 #ffffff,2.5em 0 0 0 rgba(0,0,0,0.2),1.75em 1.75em 0 0 rgba(0,0,0,0.2),0 2.5em 0 0 rgba(0,0,0,0.2),-1.8em 1.8em 0 0 rgba(0,0,0,0.2),-2.6em 0 0 0 rgba(0,0,0,0.2),-1.8em -1.8em 0 0 rgba(0,0,0,0.5)}
25%{box-shadow:0 -2.6em 0 0 rgba(0,0,0,0.5),1.8em -1.8em 0 0 rgba(0,0,0,0.7),2.5em 0 0 0 #ffffff,1.75em 1.75em 0 0 rgba(0,0,0,0.2),0 2.5em 0 0 rgba(0,0,0,0.2),-1.8em 1.8em 0 0 rgba(0,0,0,0.2),-2.6em 0 0 0 rgba(0,0,0,0.2),-1.8em -1.8em 0 0 rgba(0,0,0,0.2)}
37.5%{box-shadow:0 -2.6em 0 0 rgba(0,0,0,0.2),1.8em -1.8em 0 0 rgba(0,0,0,0.5),2.5em 0 0 0 rgba(0,0,0,0.7),1.75em 1.75em 0 0 #ffffff,0 2.5em 0 0 rgba(0,0,0,0.2),-1.8em 1.8em 0 0 rgba(0,0,0,0.2),-2.6em 0 0 0 rgba(0,0,0,0.2),-1.8em -1.8em 0 0 rgba(0,0,0,0.2)}
50%{box-shadow:0 -2.6em 0 0 rgba(0,0,0,0.2),1.8em -1.8em 0 0 rgba(0,0,0,0.2),2.5em 0 0 0 rgba(0,0,0,0.5),1.75em 1.75em 0 0 rgba(0,0,0,0.7),0 2.5em 0 0 #ffffff,-1.8em 1.8em 0 0 rgba(0,0,0,0.2),-2.6em 0 0 0 rgba(0,0,0,0.2),-1.8em -1.8em 0 0 rgba(0,0,0,0.2)}
62.5%{box-shadow:0 -2.6em 0 0 rgba(0,0,0,0.2),1.8em -1.8em 0 0 rgba(0,0,0,0.2),2.5em 0 0 0 rgba(0,0,0,0.2),1.75em 1.75em 0 0 rgba(0,0,0,0.5),0 2.5em 0 0 rgba(0,0,0,0.7),-1.8em 1.8em 0 0 #ffffff,-2.6em 0 0 0 rgba(0,0,0,0.2),-1.8em -1.8em 0 0 rgba(0,0,0,0.2)}
75%{box-shadow:0 -2.6em 0 0 rgba(0,0,0,0.2),1.8em -1.8em 0 0 rgba(0,0,0,0.2),2.5em 0 0 0 rgba(0,0,0,0.2),1.75em 1.75em 0 0 rgba(0,0,0,0.2),0 2.5em 0 0 rgba(0,0,0,0.5),-1.8em 1.8em 0 0 rgba(0,0,0,0.7),-2.6em 0 0 0 #ffffff,-1.8em -1.8em 0 0 rgba(0,0,0,0.2)}
87.5%{box-shadow:0 -2.6em 0 0 rgba(0,0,0,0.2),1.8em -1.8em 0 0 rgba(0,0,0,0.2),2.5em 0 0 0 rgba(0,0,0,0.2),1.75em 1.75em 0 0 rgba(0,0,0,0.2),0 2.5em 0 0 rgba(0,0,0,0.2),-1.8em 1.8em 0 0 rgba(0,0,0,0.5),-2.6em 0 0 0 rgba(0,0,0,0.7),-1.8em -1.8em 0 0 #fff}
}
@keyframes load5 {
0%,100%{box-shadow:0 -2.6em 0 0 #ffffff,1.8em -1.8em 0 0 rgba(0,0,0,0.2),2.5em 0 0 0 rgba(0,0,0,0.2),1.75em 1.75em 0 0 rgba(0,0,0,0.2),0 2.5em 0 0 rgba(0,0,0,0.2),-1.8em 1.8em 0 0 rgba(0,0,0,0.2),-2.6em 0 0 0 rgba(0,0,0,0.5),-1.8em -1.8em 0 0 rgba(0,0,0,0.7)}
12.5%{box-shadow:0 -2.6em 0 0 rgba(0,0,0,0.7),1.8em -1.8em 0 0 #ffffff,2.5em 0 0 0 rgba(0,0,0,0.2),1.75em 1.75em 0 0 rgba(0,0,0,0.2),0 2.5em 0 0 rgba(0,0,0,0.2),-1.8em 1.8em 0 0 rgba(0,0,0,0.2),-2.6em 0 0 0 rgba(0,0,0,0.2),-1.8em -1.8em 0 0 rgba(0,0,0,0.5)}
25%{box-shadow:0 -2.6em 0 0 rgba(0,0,0,0.5),1.8em -1.8em 0 0 rgba(0,0,0,0.7),2.5em 0 0 0 #ffffff,1.75em 1.75em 0 0 rgba(0,0,0,0.2),0 2.5em 0 0 rgba(0,0,0,0.2),-1.8em 1.8em 0 0 rgba(0,0,0,0.2),-2.6em 0 0 0 rgba(0,0,0,0.2),-1.8em -1.8em 0 0 rgba(0,0,0,0.2)}
37.5%{box-shadow:0 -2.6em 0 0 rgba(0,0,0,0.2),1.8em -1.8em 0 0 rgba(0,0,0,0.5),2.5em 0 0 0 rgba(0,0,0,0.7),1.75em 1.75em 0 0 #ffffff,0 2.5em 0 0 rgba(0,0,0,0.2),-1.8em 1.8em 0 0 rgba(0,0,0,0.2),-2.6em 0 0 0 rgba(0,0,0,0.2),-1.8em -1.8em 0 0 rgba(0,0,0,0.2)}
50%{box-shadow:0 -2.6em 0 0 rgba(0,0,0,0.2),1.8em -1.8em 0 0 rgba(0,0,0,0.2),2.5em 0 0 0 rgba(0,0,0,0.5),1.75em 1.75em 0 0 rgba(0,0,0,0.7),0 2.5em 0 0 #ffffff,-1.8em 1.8em 0 0 rgba(0,0,0,0.2),-2.6em 0 0 0 rgba(0,0,0,0.2),-1.8em -1.8em 0 0 rgba(0,0,0,0.2)}
62.5%{box-shadow:0 -2.6em 0 0 rgba(0,0,0,0.2),1.8em -1.8em 0 0 rgba(0,0,0,0.2),2.5em 0 0 0 rgba(0,0,0,0.2),1.75em 1.75em 0 0 rgba(0,0,0,0.5),0 2.5em 0 0 rgba(0,0,0,0.7),-1.8em 1.8em 0 0 #ffffff,-2.6em 0 0 0 rgba(0,0,0,0.2),-1.8em -1.8em 0 0 rgba(0,0,0,0.2)}
75%{box-shadow:0 -2.6em 0 0 rgba(0,0,0,0.2),1.8em -1.8em 0 0 rgba(0,0,0,0.2),2.5em 0 0 0 rgba(0,0,0,0.2),1.75em 1.75em 0 0 rgba(0,0,0,0.2),0 2.5em 0 0 rgba(0,0,0,0.5),-1.8em 1.8em 0 0 rgba(0,0,0,0.7),-2.6em 0 0 0 #ffffff,-1.8em -1.8em 0 0 rgba(0,0,0,0.2)}
87.5%{box-shadow:0 -2.6em 0 0 rgba(0,0,0,0.2),1.8em -1.8em 0 0 rgba(0,0,0,0.2),2.5em 0 0 0 rgba(0,0,0,0.2),1.75em 1.75em 0 0 rgba(0,0,0,0.2),0 2.5em 0 0 rgba(0,0,0,0.2),-1.8em 1.8em 0 0 rgba(0,0,0,0.5),-2.6em 0 0 0 rgba(0,0,0,0.7),-1.8em -1.8em 0 0 #fff}
}
/* end css code for loading bezel */<|MERGE_RESOLUTION|>--- conflicted
+++ resolved
@@ -14286,11 +14286,7 @@
   font-size: 14px;
 }
 
-<<<<<<< HEAD
 .dropdownLinks-button {
-=======
-.dropdownButton {
->>>>>>> e497bcf8
   border: none;
   background-color: inherit;
 }
