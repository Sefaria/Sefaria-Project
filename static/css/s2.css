--- conflicted
+++ resolved
@@ -15129,17 +15129,26 @@
   flex-direction: column;
 }
 
-<<<<<<< HEAD
-.sheetsNotificationsHeaderIcon {
-=======
 .mobileProfileFlexContainer {
   display: flex;
   flex-direction: row;
   align-items: end;
 }
 
+.mobileProfileFlexContainer {
+  display: flex;
+  flex-direction: row;
+  align-items: end;
+}
+
 .librarySavedIcon{
->>>>>>> d25bcc22
+  width: 20px;
+  height: 20px;
+  margin-inline-start: 6px;
+  margin-top: 2px;
+}
+
+.sheetsNotificationsHeaderIcon {
   width: 20px;
   height: 18px;
   margin-inline-start: 6px;
@@ -15152,6 +15161,10 @@
   height: 100%;
 }
 
+.librarySavedIcon img{
+  width: 100%;
+  height: 100%;
+}
 
 @-webkit-keyframes load5 {
 0%,100%{box-shadow:0 -2.6em 0 0 #ffffff,1.8em -1.8em 0 0 rgba(0,0,0,0.2),2.5em 0 0 0 rgba(0,0,0,0.2),1.75em 1.75em 0 0 rgba(0,0,0,0.2),0 2.5em 0 0 rgba(0,0,0,0.2),-1.8em 1.8em 0 0 rgba(0,0,0,0.2),-2.6em 0 0 0 rgba(0,0,0,0.5),-1.8em -1.8em 0 0 rgba(0,0,0,0.7)}
