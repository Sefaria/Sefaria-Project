body {
  padding: 0;
  margin: 0;
  -webkit-text-size-adjust: 100%;
}
*::selection {
  background-color: #D2DCFF;
}
body.sepia {
  background-color: #FBFBFA;
}
body.dark {
  background-color: #333331;
}
body:not(.user-is-tabbing) *:focus {
  outline: none;
}
a, a:hover {
  color: inherit;
}
@font-face {
  /*Mixed Hebrew - English serif text*/
  font-family: 'HebrewInEnglish Serif Font';
  src: url('/static/fonts/Taamey-Frank/TaameyFrankCLM-Medium.ttf'), local(Georgia), local(serif);
  unicode-range: U+0590-05FF, U+25CC;
}
:root {
  /* font stacks */
  --english-sans-serif-font-family: "Roboto", "Helvetica Neue", "Helvetica", sans-serif;
  --hebrew-sans-serif-font-family: "Heebo", "Roboto", sans-serif;

  --english-serif-font-family: "HebrewInEnglish Serif Font", "adobe-garamond-pro", "Crimson Text", Georgia, "Times New Roman", serif;
  --hebrew-serif-font-family: "Taamey Frank", "adobe-garamond-pro", "Crimson Text", "Times New Roman", serif;

  --serif-h1-font-size: 48px;
  --serif-h2-font-size: 30px;
  --serif-h3-font-size: 24px;
  --serif-body-font-size: 18px;
  --serif-small-font-size: 14px;

  --sans-serif-h1-font-size: 40px;
  --sans-serif-h2-font-size: 30px;
  --sans-serif-h3-font-size: 22px;
  --sans-serif-body-font-size: 16px;
  --sans-serif-small-font-size: 14px;

  /* colors */
  --inline-link-blue: #4871bf;
  --sefaria-blue: #18345D;
  --highlight-blue: #DDEEFF;
  --highlight-blue-light: #F0F7FF;
  --dark-grey: #666666;
  --medium-grey: #999999;
  --light-grey: #CCCCCC;
  --lighter-grey: #EDEDEC;
  --lightest-grey: #FBFBFA;
  --commentary-blue: #4B71B7;
  --tanakh-teal: #004E5F;
  --mishnah-blue: #5A99B7;
  --talmud-gold: #CCB479;
  --midrash-green: #5D956F;
  --halakhah-red: #802F3E;
  --kabbalah-purple: #594176;
  --liturgy-rose: #AB4E66;
  --philosophy-purple: #7F85A9;
  --taanitic-green: #00827F;
  --chasidut-green: #97B386;
  --mussar-purple: #7C416F;
  --responsa-red: #CB6158;
  --apocrypha-pink: #C6A7B4;
  --modern-works-blue: #B8D4D3;
  --grammar-green: #B2B272;
  --reference-orange: #D4896C;
  --miscelaneous-green: #3B5849;
  --selected-option: #000000;
}
/* Font Family */
body, .sans-serif {
  --english-font: var(--english-sans-serif-font-family);
  --hebrew-font: var(--hebrew-sans-serif-font-family);
  --is-serif: initial; /* false */
}
.serif {
  --english-font: var(--english-serif-font-family);
  --hebrew-font: var(--hebrew-serif-font-family);
  --is-serif: ; /* true */
}
.sans-serif-in-hebrew {
  --english-font: var(--english-serif-font-family);
  --hebrew-font: var(--hebrew-sans-serif-font-family);
}
body, .en, .int-en {
  --is-hebrew: initial; /* false */
}
.he, .int-he {
  --is-hebrew: ; /* true */
}

* {
  --hebrew-font-conditional: var(--is-hebrew) var(--hebrew-font);
  font-family: var(--hebrew-font-conditional, var(--english-font));
}

.he {
  font-size: 122%;
}
.int-he {
  direction: rtl;
}
.int-he.enInHe {
  direction: ltr;
}
.enInHe {
  unicode-bidi: isolate;
}
.int-en.heInEn {
  direction: rtl;
}
.btn, .btn-sm, .btn-xs {
  display: inline-block;
  color: white;
  display: flex;
  justify-content: center;
  align-content: center;
  flex-direction: column;
  margin: 10px 20px;
  background-color: var(--sefaria-blue);
  box-shadow: 0 1px 3px rgba(0,0,0,0.2);
  border-radius: 7px;
  cursor: pointer;
  font-size: 16px;
  box-sizing: border-box;
  line-height: 19px;
  text-align: center;
  --english-font: var(--english-sans-serif-font-family);
  --hebrew-font: var(--hebrew-sans-serif-font-family);
}
.btn.white, .btn-sm.white, .btn-xs.white {
  background-color: white;
  color: #333;
}
.btn {
  width: 300px;
  height: 50px;
}
.btn-sm {
  width: 150px;
  height: 40px;
}
.btn-xs {
  width: 75px;
  height: 30px;
}
/*
Legacy Style Guide Font Hierarchy -- the below should be refactored away in favor of the above
*/
.featureTitle .int-en {
  font-family: "adobe-garamond-pro", "Crimson Text", Georgia, serif;
  font-size: 50px;
  font-weight: normal;
  color: #000;
}
.pageTitle .int-en,
.pageTitle .int-he.enInHe {
  font-family: "adobe-garamond-pro", "Crimson Text", Georgia, serif;
  font-size: 30px;
  font-weight: normal;
  color: #000;
}
.readerPanel.hebrew .he .enInHe {
  font-size: 83%;
}
.chapterText .int-en {
  font-family: "adobe-garamond-pro", "Crimson Text", Georgia, serif;
  font-size: 18px;
  font-weight: normal;
  text-transform: uppercase;
  letter-spacing: 0.05em;
  color: #333;
}
.chapterText.lowercase .int-en {
  text-transform: none;
}
.sectionTitleText .int-en {
  font-family: "Roboto", "Helvetica Neue", "Helvetica", sans-serif;
  font-size: 16px;
  font-weight: normal;
  color: #666;
  text-transform: uppercase;
  letter-spacing: 0.1em;
}
.smallText .int-en,
.smallText .int-he.enInHe {
  font-family: "Roboto", "Helvetica Neue", "Helvetica", sans-serif;
  font-size: 13px;
  font-weight: normal;
  color: #999;
}
.systemText .int-en,
.systemText .int-he.enInHe {
  font-family: "Roboto", "Helvetica Neue", "Helvetica", sans-serif;
  font-size: 16px;
  font-weight: normal;
  color: #000;
}
.contentText .int-en,
.contentText .en,
.contentText.en {
  font-family: "adobe-garamond-pro", "Crimson Text", Georgia, serif;
  font-size: 18px;
  font-weight: normal;
  color: #000;
}
.featureTitle .int-he {
  font-family: "Heebo", sans-serif;
  font-size: 40px;
  font-weight: normal;
  color: #000;
}
.pageTitle .int-he,
.pageTitle .int-en.heInEn {
  font-family: "Heebo", sans-serif;
  font-size: 30px;
  font-weight: normal;
  color: #000;
}
.chapterText .int-he {
  font-family: "Taamey Frank", "Times New Roman", serif;
  font-size: 22px;
  font-weight: normal;
  text-transform: uppercase;
  letter-spacing: 0.05em;
  color: #333;
}
.sectionTitleText .int-he {
  font-family: "Heebo", sans-serif;
  font-size: 16px;
  font-weight: normal;
  color: #666;
  text-transform: uppercase;
  letter-spacing: 0.1em;
}
.smallText .int-he,
.smallText .int-en.heInEn {
  font-family: "Heebo", sans-serif;
  font-size: 13px;
  font-weight: normal;
  color: #999;
}
.systemText .int-he,
.systemText .int-en.heInEn {
  font-family: "Heebo", sans-serif;
  font-size: 16px;
  font-weight: normal;
  color: #000;
}
.contentText .int-he,
.contentText .he,
.contentText.he {
  font-family: "Taamey Frank", "Times New Roman", serif;
  font-size: 18px;
  font-weight: normal;
  color: #000;
}
.italics {
  font-style: italic;
}
/* end Legacy Style Guide */
#s2 {
  position: fixed;
  top: 0;
  width: 100%;
  height: 100%;
  z-index: 1000;
}
#s2.headerOnly {
  z-index: 1000;
  height: 60px;
}
#readerAppWrap {
  display: flex;
  flex-direction: column;
  width: 100%;
  height: 100%;
}
body:not(.inApp).nochrome #s2 .headerNavSection a:not(.home),
body:not(.inApp).nochrome #s2 .headerLinksSection,
body:not(.inApp).nochrome #footerContainer {
  display: none;
}
#bannerMessage {
  color: white;
  background-color: #4871bf;
  height: 120px;
  box-sizing: border-box;
  padding: 0 36px;
  display: flex;
  transition: .5s;
}
#bannerMessage.hidden {
  height: 0;
}
body.hasBannerMessage {
  transition: padding-top .3s;
  padding-top: 120px;
}
body.hasBannerMessage #s2.headerOnly {
  height: 180px;
}
.interface-hebrew #bannerMessage {
  direction: rtl;
}
#bannerMessageClose {
  position: absolute;
  top: -3px;
  right: 7px;
  color: white;
  opacity: 0.5;
  font-size: 26px;
  cursor: pointer;
}
.interface-hebrew #bannerMessageClose {
  right: auto;
  left: 7px;
}
#bannerMessageContent {
  display: flex;
  flex: 1;
  align-items: center;
  justify-content: space-between;
  color: white;
  max-width: 880px;
  margin: 0 auto;
}
#bannerTextBox {
  flex: 1;
}
#bannerTextBox a {
  color: white;
}
#bannerButtonBox {
  margin-left: 50px;
}
.interface-hebrew #bannerButtonBox {
  margin: 0 50px 0 0;
}
#bannerMessage .mobileOnly {
  display: none;
}
@media (max-width: 540px) {
  #bannerButtonBox,
  .interface-hebrew #bannerButtonBox {
    margin:0;
    margin-inline-start: 10px;
    max-width: 170px;
  }
  #bannerMessage .mobileOnly {
    display: block;
  }
  #bannerMessage {
    padding: 0 10px;
  }
}
@media (max-width: 450px) {
  #bannerMessage {
    font-size: 13px;
  }
}
.noOverflowX {
  overflow-x: hidden;
}
.readerApp {
  display: flex;
  flex: 1;
  position: relative;
}
.noselect {
  user-select: none;
}
input.noselect {
  -webkit-user-select: auto; /* Safari/Opera -- required for Safari to allow inputs to be accessible. See http://caniuse.com/#feat=user-select-none "Known Issues" for details  TODO Check back to see if bug is fixed in future version */
}
.interface-hebrew {
  direction: rtl;
}
.interface-hebrew .int-en,
.interface-english .int-he {
  display: none;
}
.interface-hebrew #panelWrapBox {
  direction: rtl;
}
.interface-english #panelWrapBox,
.readerApp.interface-english .readerPanel {
  direction: ltr;
}
#panelWrapBox {
  position: absolute;
  height: calc(100% - 60px);
  box-sizing: border-box;
}
.multiPanel #panelWrapBox {
  top: 60px;
}
#panelWrapBox.wrapBoxScroll {
  overflow-x: scroll;
  overflow-y: hidden;
}
.singlePanel #panelWrapBox {
  padding-top: 0;
  height: 100%;
  top: 0;
}
.headerInner {
  position: absolute;
  top: 0;
  left: 0;
  width: 100%;
  height: 60px;
  background: white;
  z-index: 1001;
  box-sizing: border-box;
  padding: 0 30px;
  display: flex;
  justify-content: space-between;
  align-items: center;
}
.headerOnly .headerInner, .headerInner.boxShadow {
  box-shadow: 0 1px 3px rgba(0,0,0,0.2);
}
.interface-hebrew .header {
  direction: rtl;
}
.headerInner .headerNavSection {
  display: flex;
  justify-content: flex-start;
}
.headerInner .headerNavSection a {
  font-size: 16px;
  color: #666;
  margin-inline-end: 30px;
  font-weight: 500;
  line-height: 26px;
  vertical-align: middle;
}
.headerInner .headerLinksSection {
  display: flex;
  justify-content: flex-end;
  min-width: 40%;
  align-items: center;
}
.header .header-nav {
  margin-top: 1px;
}
.header .header-links {
  margin-top: 1px;
}
.header .textLink,
.header .home,
.header .menuButton,
.header .my-profile,
.header .notifications,
.header .readerNavMenuSearchButton {
  cursor: pointer;
}
.header .textLink,
.header .menuButton,
.header .my-profile,
.header .readerNavMenuSearchButton {
  display: inline-block;
  color: #999;
  border: none;
  background: transparent;
  padding: 0;
}
.header .my-profile, 
.header .notifications {
  display: inline-block;
  vertical-align: middle;
}
.header .textLink,
.header .menuButton,
.header .my-profile {
  font-size: 24px;
  line-height: 24px;
  margin-top: 2px;
}
.header .searchBox {
  overflow: hidden;
  display: flex;
  align-items: center;
  padding: 0;
  text-align: inherit;
  background: #EDEDEC;
  border-radius: 250px;
  width: 140px;
  height: 30px;
}
.header .searchBox.searchFocused {
  width: 280px;
}
.header .searchBox input {
  background-color: transparent; /*for firefox */
}
.header .searchBox input::placeholder {
  font-style: normal;
}
.header .search {
  outline: none;
  border: none;
  box-shadow: none;
  color: black;
  font-size:  18px;
  margin: 0;
  width: 100px;
}
.header .searchFocused .search {
  width: 200px;
}
.header .search.hebrewSearch {
  font-size: 18px;
}
.mobileNavMenu {
  position: fixed;
  height: calc(100% - 60px);
  box-sizing: border-box;
  top: 60px;
  width: 100%;
  background-color: white;
  left: 0;
  z-index: 1000;
  overflow-y: scroll;
}
.mobileNavMenu.closed {
  display: none;
}
.mobileNavMenu .searchLine {
  padding: 15px: 20px;
  border-bottom: 1px solid #EDEDEC;
}
.header .mobileNavMenu .searchBox,
.header .mobileNavMenu .searchBox.searchFocused
.header .mobileNavMenu .searchBox .search,
.header .mobileNavMenu .searchBox.searchFocused .search {
  width: 100%;
}
.header.mobile .ui-autocomplete {
  width: 100% !important;
}
.mobileNavMenu a,
.mobileInterfaceLanguageToggle {
  display: block;
  color: #666;
  font-size: 16px;
  padding: 15px;
  border-bottom: 1px solid #EDEDEC;
}
.mobileNavMenu a > img,
.mobileInterfaceLanguageToggle img {
  margin-inline-end: 15px;
  width: 16px;
  height: 16px;
  position: relative;
  top: 3px;
}
.mobileNavMenu a > img.blackIcon {
  opacity: 0.4;
}
.mobileNavMenu a.blue {
  background-color: #18345D;
  color: white;
}
.mobileNavMenu a.blue img {
  filter: invert(1);
  opacity: 1;
}
.mobileNavMenu .mobileAccountLinks {
  background-color: #FBFBFA;
  border-top: 1px solid #CCC;
  border-bottom: 1px solid #CCC;
}
.mobileNavMenu .mobileAccountLinks img {
  opacity: 1;
}
.mobileNavMenu .mobileAccountLinks .login {
  display: block;
  padding: 15px;
}
.mobileNavMenu .profile-pic {
  display: inline-block;
  margin-inline-end: 11px;
  position: relative;
  top: 4px;
}
.mobileNavMenu .mobileAccountLinks .accountLinks {
  display: block;
}
.header .mobileInterfaceLanguageToggle .int-en,
.header .mobileInterfaceLanguageToggle .int-he {
  display: inline;
}
.mobileInterfaceLanguageToggle a {
  display: inline;
  padding: 0;
  border: none;
}
.mobileInterfaceLanguageToggle .separator {
  margin: 0 7px;
  font-size: 13px;
}
.mobileInterfaceLanguageToggle .inactive {
  color: #999;
}
.mobileNavMenu .logout {
  color: #999;
}
.ui-autocomplete .ui-menu-item.search-override {
  border-top: solid 1px #ccc;
  padding-top: 12px;
}
.ui-autocomplete .ui-menu-item.hebrew-result a {
  direction: rtl;
}
.ui-autocomplete .ui-menu-item.english-result a {
  direction: ltr;
}
.header .home {
  margin-top: 2px;
}
.header .home img {
  vertical-align: middle;
  height: 25px;
  margin-top: -7px;
  width: 92px;
}
.interface-hebrew .header .home img {
  width: 77px;
}
.header .accountLinks {
  display: flex;
  align-items: center;
  font-size: 16px;
  margin-top: 2px;
  color: #666;
}
.header .accountLinks > * {
  margin-inline-start: 17px;
  position: relative;
}
.header .accountLinks.anon a {
  margin: 0;
}
.header .accountLinks.anon a:last-child{
  background: #FFFFFF;
  border: 1px solid #EDEDEC;
  box-sizing: border-box;
  border-radius: 6px;
}
.header .help {
  margin-inline-start: 23px;
  margin-top: 8px;
}
.header .interfaceLinks {
  display: block;
  align-items: center;
  margin-top: 2px;
  color: #666;
  cursor: pointer;
  position: relative;
  -webkit-margin-start: 20px;
  -moz-margin-start: 20px;
  margin-inline-start: 10px;
}
.header .interfaceLinks img {
  height: 18px;
  width: 18px;
  vertical-align: middle;
  margin-inline-end: 2px;
}
.header .interfaceLinks a.interfaceLinks-button::after {
  display: inline-block;
  background: no-repeat url("/static/icons/chevron-down.svg");
  height: 10px;
  width: 12px;
  vertical-align: middle;
  content: "";
  transform: scale(0.75);
}
.header .interfaceLinks .interfaceLinks-menu {
  top: 35px;
  position: absolute;
  z-index: 1;
  width: 150px;
  background: #FBFBFA;
  box-shadow: 0px 1px 3px rgba(0, 0, 0, 0.25);
  border-radius: 6px;
  display:none;
  overflow:hidden;
}
.header .interfaceLinks .interfaceLinks-menu.profile-menu {
  top: 10px;
  display: block;
}
.header .interfaceLinks .interfaceLinks-menu .interfaceLinks-header.profile-menu {
  padding: 10px 17px 10px 17px;
  font-weight: 700;
  color: #000000;
  height: 23px;
}
.header .interfaceLinks .interfaceLinks-menu.profile-menu .profile-menu-middle {
  margin-top: 5px;
  margin-bottom: 5px;
}
.interface-english .header .interfaceLinks .interfaceLinks-menu {
  right: 0px;
  min-width: 150px;
  width: max-content;
}
.interface-hebrew .header .interfaceLinks .interfaceLinks-menu {
  left: 0px;
  min-width: 150px;
  width: max-content;
}
.header .interfaceLinks .interfaceLinks-menu .interfaceLinks-header {
  font-style: normal;
  font-weight: normal;
  font-size: 14px;
  line-height: 18px;
  color: #999999;
  padding: 12px;
  border-bottom: 1px solid #CCCCCC;
}
.header .interfaceLinks .interfaceLinks-menu .interfaceLinks-header:not(:first-child) {
  border-top: 1px solid #CCC;
}
.interface-english .header .interfaceLinks .interfaceLinks-menu .interfaceLinks-header {
  font-family: "Roboto", "Helvetica Neue", Helvetica, sans-serif;
}
.interface-hebrew .header .interfaceLinks .interfaceLinks-menu .interfaceLinks-header {
  font-family: "Heebo", sans-serif;
}
.interfaceLinks-options {
  display: flex;
  flex-direction: column;
  padding: 4px 0;
}
.header .interfaceLinks .interfaceLinks-option {
  display: flex;
  text-decoration: none;
  font-style: normal;
  font-weight: normal;
  font-size: 16px;
  line-height: 23px;
  text-align: right;
  color: #666666;
  padding: 5px;
  direction: ltr;
}
.header .interfaceLinks .interfaceLinks-option:hover {
  background-color: var(--lighter-grey);
}
.header .interfaceLinks .interfaceLinks-menu.open {
  display: block;
}
.interface-hebrew .header .interfaceLinks .interfaceLinks-option.int-bi {
  direction: rtl;
}
.interface-english .header .interfaceLinks .interfaceLinks-option.int-bi {
  direction: ltr;
}
.header .interfaceLinks .interfaceLinks-row {
  align-items: center;
  display: flex;
  text-decoration: none;
  font-style: normal;
  font-weight: 400;
  line-height: 18px;
  text-align: right;
  color: #000000;
  font-family: "Roboto", "Heebo", "Helvetica Neue", Ariel, sans-serif;
  padding: 5px 17px 5px 17px;
  font-size: 14px;
  text-decoration-color: #666666;
  height: 23px;
}
.header .interfaceLinks .interfaceLinks-row:hover {
  background-color: var(--lighter-grey);
}
div.interfaceLinks-row a:hover {
  text-decoration: none;
}
.header .interfaceLinks .interfaceLinks-row.languages {
  display: flex;
}
div.interfaceLinks-row a.active {
  color: #000000;
  display: flex;
  order: -1;
}
div.interfaceLinks-row a.active::after {
  content: "•";
  padding: 0 4px;
}
div.interfaceLinks-row a {
  color: #666666;
  display: flex;
}
.header .interfaceLinks .interfaceLinks-row.bottom {
  font-size: 14px;
  text-decoration-color: #000000;
}
.header .interfaceLinks .interfaceLinks-menu.profile-menu .interfaceLinks-hr {
  border-top:  1px solid #CCCCCC;
  margin-top: 0px;
  margin-bottom: 0px;
}
.header .interfaceLinks .interfaceLinks-row.logout {
  font-size: 14px;
  color: #666666;
  padding-top: 5px;
  margin-top: 5px;
  margin-bottom: 5px;
}
.header .profile-menu-he {
  color: #666666;
}
.header .interfaceLinks .interfaceLinks-option::before {
  content: "";
  font-family: FontAwesome;
  color: #999;
  font-weight: normal;
  font-size: 13px;
  font-style: normal;
  padding: 0 15px;
}
.header .interfaceLinks .interfaceLinks-option.active {
  order: -1;
}
.header .interfaceLinks .interfaceLinks-option.active::before {
  content: "\f00c";
  padding: 0 8px;
}
@media screen and (max-width: 910px) {
  .header .headerInner {
    padding: 0 15px;
  }
  .header .login.loginLink {
    display: none;
  }
  .header .accountLinks .login {
    padding: 5px 5px;
  }
  .header .accountLinks {
    margin-inline-start: 5px;
  }
}
@media screen and (max-width: 780px) {
  .header .donate {
    display: none;
  }
}
@media screen and (max-width: 700px) {
  .multiPanel .header .home {
    display: none;
  }
}
@media screen and (max-width: 580px) {
  .header .interfaceLinks,
  .header .help,
  .header .notifications {
    display: none;
  }
}
.header .notifications.unread::after {
  content:"";
  background-color: #CB6158;
  width: 8px;
  height: 8px;
  border-radius: 4px;
  display: block;
  top: 3px;
  right: 1px;
  position: absolute;
}
.header .login {
  color: #666;
  display: inline-block;
  line-height: 1;
  padding: 8px 15px;
}
.header .headerInner.mobile {
  padding: 0 15px;
}
.header .headerInner.mobile {
  display: flex;
}
.header .headerInner.mobile div {
  flex: 1;
}
.mobileHeaderCenter {
  text-align: center;
}
.header .headerInner.mobile .mobileHeaderLanguageToggle {
  text-align: end;
}
.mobileHeaderLanguageToggle.hebrew .en,
.mobileHeaderLanguageToggle.english .he {
  display: none;
}
.header.mobile .searchLine {
  padding: 15px;
}
.overlay {
  width: 100%;
  height: 100%;
  background-color: black;
  opacity: 0.3;
  position: fixed;
  z-index: 1001;
}
.sefariaModalBox {
  transition: none;
}
#interruptingMessageBox {
  display: flex;
  justify-content: center;
  align-items: center;
  position: fixed;
  width: 100%;
  height: 100%;
  left: 0;
  right: 0;
  top: 0;
  z-index: 1001;
  opacity: 1;
  transition: opacity .3s ease-in;
}
#interruptingMessageBox.hidden {
  opacity: 0;
}
#interruptingMessageOverlay, .whiteOverlay {
  width: 100%;
  height: 100%;
  background-color: white;
  opacity: 0.7;
  position: absolute;
}
#interruptingMessage {
  max-width: 90%;
  max-height: 90%;
  box-sizing: border-box;
  position: absolute;
  padding: 18px 15px;
  z-index: 1001;
  border: 1px solid #E6E6E6;
  background-color: #FBFBFA;
  text-align: center;
  color: #666;
}
#interruptingMessage.sefariaModalContentBox {
  background-color: #18345D;
  color: white;
  padding: 50px 70px;
  border-color: transparent;
  border-radius: 5px;
}
@media (max-width: 450px) {
  #interruptingMessage.sefariaModalContentBox {
    max-width: 100%;
    max-height: 100%;
    width: 100%;
    height: 100%;
    border-radius: 0;
  }
}
.sefariaModalContent {
  display: flex;
  flex-direction: column;
  align-items: flex-start;
  font-size: 16px;
  line-height: 1.5;
}
.interface-hebrew .sefariaModalContent {
  direction: rtl;
}
.sefariaModalContent a {
  color: white;
}
.sefariaModalContent h2 {
  font-weight: normal;
  font-size: 30px;
  margin-bottom: 0px;
}
.sefariaModalInnerContent {
  display: flex;
  flex-direction: column;
  align-items: flex-start;
  margin-bottom: 40px;
}
.sefariaModalInnerContent div, .sefariaModalInnerContent h3{
  display: flex;
  align-items: center;
  text-align: start;
  padding: 10px 0;
}
.sefariaModalContent h3{
  align-items: center;
  text-align: start;
  padding: 10px 0;
  font-size: 18px;
  line-height: 1.5;
  font-weight: normal;
  margin-bottom: 10px;
  margin-top: 5px;
}
.sefariaModalBottomContent {
  font-size: 16px;
  color: #999;
}
.sefariaModalContent .button {
  width: 100%;
}
.sefariaModalInnerContent img {
  width: 16px;
  height: 16px;
  padding-right: 10px;
}
.readerApp.interface-hebrew .sefariaModalInnerContent img {
  padding-right: 0;
  padding-left: 10px;
}
#interruptingMessageContentBox {
  position: relative;
  border: 1px solid #CCC;
  background-color: white;
}
#interruptingMessageClose.sefariaModalClose {
  color: white;
}
#interruptingMessageClose {
  position: absolute;
  top: 2px;
  right: 12px;
  color: #AAA;
  font-size: 32px;
  cursor: pointer;
}
#interruptingMessageContent {
  padding: 32px 32px 16px 32px;
}
#interruptingMessage h1 {
  font-style: italic;
  font-size: 28px;
  font-weight: normal;
  letter-spacing: 1px;
  text-align: center;
  margin: 0 0 30px;
  color: #333;
}
.interface-hebrew #interruptingMessage h1{
  font-style: normal;
}
.header .my-profile img {
  height: 24px;
  width: 24px;
  border-radius: 50%;
  display: block;
}
.header .readerNavMenuMenuButton {
  margin: 0 8px 0 6px;
  font-size: 17px;
}
.readerNavMenuSearchButton {
  position: relative;
  margin: 0 10px 0 10px;
  top: -2px;
}
.header .readerNavMenuSearchButton {
  top: 2px;
}
.readerNavTop .readerNavMenuSearchButton {
  top: 0;
}
.readerNavMenuSearchButton img {
  height: 18px;
  width: 18px;
  opacity: 0.4;
}
.header .headerNavContent {
  position: absolute;
  height: 100%;
  width: 100%;
  box-sizing: border-box;
  top: 0;
  padding-top: 60px;
  z-index: 1000;
}
.ui-autocomplete {
  position: absolute;
  background: white;
  list-style-type: none;
  padding: 6px 0;
  box-shadow: 0 1px 3px rgba(0,0,0,.2);
  border-bottom-left-radius: 6px;
  border-bottom-right-radius: 6px;
  z-index: 1000000 !important;
  --english-font: var(--english-serif-font-family);
  --hebrew-font: var(--hebrew-serif-font-family);
}
.header > .ui-autocomplete {
  z-index: 1000 !important;
}
.ui-autocomplete .ui-menu-item {
  display: flex;
  padding: 6px 12px;
}
.interface-hebrew .ui-autocomplete .ui-menu-item {
  direction: rtl;
  text-align: right;
}
.ui-autocomplete .ui-menu-item img {
  display: inline-block;
  opacity: .4;
  height: 18px;
  width: 18px;
}
.ui-autocomplete .ui-menu-item img.ac-img-User {
  opacity: 1;
}
.ui-autocomplete .ui-menu-item a {
  display: inline-block;
  line-height: 21px;
  font-size: 19px;
  color: #000;
  cursor: pointer;
  margin: 0 10px;
  vertical-align: top;
}
.ui-autocomplete .ui-menu-item.ui-state-focus {
  background: #EDEDEC;
}
.ui-helper-hidden-accessible {
  display: none;
}
.interface-hebrew .ui-autocomplete .ui-menu-item a {
  direction: rtl;
  text-align: right;
}
#globalWarningMessage {
  position: fixed;
  width: 100%;
  z-index: 1000;
  text-align: center;
  bottom: 0;
  color: white;
  background-color: #EFB4B6;
  padding: 14px 20px;
  box-sizing: border-box;
}
#globalWarningMessage .close {
 float: right;
 cursor: pointer;
 font-size: 20px;
}
.multiPanel .readerPanelBox {
  box-sizing: border-box;
}
.readerPanelBox {
  position: absolute;
  height: 100%;
  width: 100%;
  direction: ltr; /* Even in Hebrew Interface we want scroll bars on the right */
}
.readerPanelBox + .readerPanelBox {
  border-left: 1px solid #eee;
}
.readerPanelBox.sidebar {
  border-left: none;
}
.readerPanel {
  position: relative;
  width: 100%;
  height: 100%;
  overflow: hidden;
  background-color: inherit;
}
.readerContent {
  width: 100%;
  height: calc(100% - 60px);
  background-color: inherit;
}
.dark .readerContent {
  color: white;
}
.readerContent .readerError {
  padding: 100px 150px;
}
.readerContent .readerError .readerErrorText {
  padding-top: 20px;
  font-size: .8em;
}
.textColumn {
  width: 100%;
  height: 100%;
  overflow-y: scroll;
  overflow-x: hidden;
  -webkit-overflow-scrolling: touch;
  position: relative;
  box-sizing: border-box;
  background-color: inherit;
}
.textColumn .loadingMessage.base,
.sheetsInPanel .loadingMessage {
  margin: 30px 0;
  color: #999;
  font-size: 16px;
  font-style: normal;
  text-align: center;
  padding: 0 6px 4px;
}
.textColumn .loadingMessage.base.prev {
  margin: 70px 0 0 0;
}
.textColumn .loadingMessage.base.next {
  margin: 30px 0 70px;
  height: calc(100% - 128px);  /* The 128px here appears to be the minimum needed to keep a line on the screen when scrolling passes loaded content) */
}
.textColumn .textRange.loading + .textRange.loading {
  display: none;
}
.int-he .int-he {
  font-size: inherit;
}
.readerPanel .content {
  direction: ltr; /* Even in Hebrew Interface, we want scroll bars on the right */
}
.readerPanel .he {
  direction: rtl;
  text-align: right;
}
.interface-hebrew .readerPanel .en {
  direction: ltr;
}
.interface-hebrew .readerPanel .contentInner,
.interface-hebrew .readerPanel .columnLayout,
.interface-hebrew .readerControls,
.interface-hebrew .readerPanel .textRange,
.interface-hebrew .readerPanel .sheetContent,
.interface-hebrew .readerPanel .readerNavMenu .gridBox,
.interface-hebrew .readerPanel.bilingual .readerNavMenu .gridBox,
.readerPanel.hebrew .readerNavSection,
.readerPanel.hebrew .readerNavMenu .gridBox {
  direction: rtl;
}
.interface-english .readerPanel.hebrew .readerNavMenu .readerTocResources .gridBox {
  direction: ltr;
}
.interface-english .readerPanel .readerNavMenu,
.readerPanel.english .readerNavSection,
.readerPanel.english .readerNavMenu .gridBox{
  direction: ltr;
}
.readerPanel.bilingual .readerNavSection,
.readerPanel.bilingual .readerNavMenu .gridBox {
  direction: ltr;
}
.readerPanel.english .he {
  display: none;
}
.readerPanel.english .he.heOnly{
  display: inline;
  text-align: right;
}
.readerPanel.english .en {
  display: inline;
}
.readerPanel.hebrew .he {
  display: inline;
  text-align: right;
}
.readerPanel.hebrew .en {
  display: none;
}
.readerPanel.english .heOnly .he,
.readerPanel.bilingual .heOnly .he {
  display: inline;
}
.languageToggle {
  display: inline;
  line-height: 32px;
}
.languageToggle img {
  opacity: 0.4;
  height: 18px;
  width: 18px;
}
.bilingual .languageToggle .he {
  display: none;
}
.loadingMessage {
  font-size: 14px;
  font-style: italic;
}
.bilingual .loadingMessage .he {
  display: none;
}
.readerPanel.light {
  background-color: white;
}
.readerPanel.sepia {
  background-color: #f7f7f7;
}
.readerPanel.dark {
  background-color: #333331;
}
.readerNavMenu,
.homeFeedWrapper {
  position: absolute;
  display: flex;
  flex-direction: column;
  top: 0;
  left: 0;
  width: 100%;
  height: 100%;
  box-sizing: border-box;
}
.readerNavMenu .content,
.homeFeedWrapper .content {
  box-sizing: border-box;
  overflow-y: scroll;
  -webkit-overflow-scrolling: touch;
  font-size: 16px;
}
.readerNavMenu .content {
  padding: 60px 0 0 0;
}
.singlePanel .readerNavMenu .content {
  padding: 85px 0 0 0;
}
.singlePanel .readerNavMenu .categoryColorLine {
  top: 60px;
}
.singlePanel .readerNavMenu.bookPage:not(.fullBookPage) .content {
  padding-top: 25px;
}
.singlePanel .readerNavMenu.bookPage:not(.fullBookPage) .categoryColorLine {
  top: 0;
}
.readerNavMenu.compare .content,
.readerNavCategoryMenu.compare .content,
.bookPage.compare .content {
  padding: 30px 10px;
}
.readerNavMenu .content .contentInner {
  width: 725px;
  margin: 0 auto;
  min-height: 520px;
  max-width: 100%;
  box-sizing: border-box;
  padding-bottom: 70px;
  padding-inline-start: 15px;
  padding-inline-end: 30px;
}
.homeFeedWrapper .content .contentInner {
  max-width: none;
}
.homeFeedWrapper.userStats .content .contentInner {
  max-width: 660px;
  margin: 0 auto;
}
.navTitle {
  display: flex;
  flex-direction: row;
  justify-content: space-between;
  margin-bottom: 40px;
}
.navTitle.tight {
  margin-bottom: 15px;
}
.readerNavMenu .navTitle h1,
.singlePanel .readerNavMenu .navTitle h1 {
  margin-bottom: 0;
}
.navTitle + .dedication {
  margin-bottom: 20px;
}
.navSidebarModule + .dedication {
  margin-top: -30px;
}
.navTitle .languageToggle,
.tocTitle .languageToggle,
.header .languageToggle {
  text-align: center;
  color: #ccc;
  display: inline-flex;
  width: 32px;
  height: 32px;
  border: 1px solid #ccc;
  border-radius: 6px;
  cursor: pointer;
  font-size: 22px;
  flex-direction: row;
  align-items: center;
  justify-content: center;
}
.navTitleTab {
  margin-inline-end: 26px;
  color: #999;
}
.navTitleTab:hover {
  color: inherit;
  text-decoration: none;
}
.navTitleTab.current {
  color: inherit;
  pointer-events: none;
}
.readerNavMenu h1 .navTitleTab img {
  height: 14px;
  margin-inline-end: 6px;
}
.readerNavMenu h1 .navTitleTab.current img {filter: brightness(0.5);}
.sidebarLayout {
  display: flex;
  flex-direction: row;
}
@media (max-width: 700px) {
  .sidebarLayout {
    flex-direction: column;
  }
}
.sidebarLayout h1 {
  --english-font: var(--english-sans-serif-font-family);
  --hebrew-font: var(--hebrew-sans-serif-font-family);
}
.interface-hebrew .sidebarLayout {
  direction: rtl;
}
.readerPanel.hebrew .followsContentLang {
  direction: rtl;
}
.navSidebar {
  width: 420px;
  background-color: #FBFBFA;
  /* HACK: add grey background beyond bounding box of sidebar by utilizing negative margins! */
  border-top: 80px solid #FBFBFA;
  border-bottom: 120px solid #FBFBFA;
  margin: -80px 0 0 0;
}
.singlePanel .navSidebar {
  width: 100%;
  margin: 20px 0 0 0;
  padding: 30px 0 0 0;
  border: none;
}
.navSidebarModule {
  font-size: 16px;
  color: #666;
  margin-bottom: 34px;
  padding: 0 44px;
}
.connectionsPanel .navSidebarModule{
  padding: initial;
}
.singlePanel .navSidebarModule {
  padding: 0 15px;
}
.singlePanel .contentInner .navSidebarModule {
  padding: 0;
}
.singlePanel .contentInner .navSidebarModule h1 {
  border: none;
  padding: 0;
}
.readerPanel .navSidebarModule h3,
.readerPanel .navSidebarModule h1 {
  margin: 0 0 20px;
  font-size: 22px;
  text-transform: none;
  letter-spacing: 0;
  border-bottom: 1px solid #CCC;
  padding-bottom: 14px;
  font-weight: 500;
  height: auto;
}
.navSidebarModule.blue {
  background-color: var(--sefaria-blue);
  color: white;
  padding: 34px 44px 45px;
}
.singlePanel .navSidebarModule.blue {
  padding: 34px 15px 45px;
}
.readerPanel .navSidebarModule.blue h3 {
  color: white;
}
.navSidebarIcon {
  height: 18px;
  width: 18px;
  margin-inline-end: 10px;
  vertical-align: middle;
  margin-top: -4px;
}
.navSidebarLink {
  font-size: 16px;
  margin-bottom: 10px;
}
.navSidebarLink a {
  color: black;
}
.navSidebarLink.gray a {
  color: #666;
}
.navSidebarLink.ref {
  font-size: 18px;
}
.navSidebar .linkList {
  margin-top: 20px;
}
.navSidebarModule .button {
  margin: 12px 0 0 0;
}
.navSidebarModule .button img {
  filter: invert(1);
  height: 18px;
  width: 18px;
  margin-inline-end: 10px;
  vertical-align: middle;
  margin-top: -2px;
}
.navSidebar .button.white img {
  filter: none;
  opacity: .6;
}
.navSidebar .button.appButton.white img {
  opacity: 1;
}
.navSidebar .button.appButton.ios img {
  margin-top: -5px;
}
.navSidebar .button + .button {
  margin-inline-start: 7px;
}
.navSidebar .readingsSection {
  margin-bottom: 15px;
}
.navSidebar .readingsSectionTitle {
  margin-bottom: 8px;
  display: block;
}
.navSidebar a.allLink {
  color: #999;
  font-size: 13px;
}
.navSidebar a.moreLink:hover {
  color: inherit;
  cursor: pointer;
}
.navSidebar a.inTextLink {
  color: inherit;
  text-decoration: underline;
}
.navSidebar .newsletterSignUpBox {
  margin-top: 20px;
}
.navSidebar .newsletterSignUpBox .newsletterInput {
  width: 100%;
  box-sizing: border-box;
  box-shadow: 0px 1px 3px rgba(0, 0, 0, 0.25);
  border: none;
}
.navSidebarModule.wide {
  display: flex;
  margin-bottom: 0;
}
.navSidebarModule.wide div:first-child {
  flex: 1;
}
.navSidebarModule.wide .button {
  margin-top: 0;
}
.navSidebarModule .authorByLine {
  margin-bottom: 15px;
}
.navSidebarModule .imageModuleImage {
  width: 100%;
  box-sizing: border-box;
  border: 1px solid var(--lighter-grey);
}
.aboutTextMetadata {
  margin-bottom: 20px;
}
.aboutTextMetadata .aboutTextComposedText,
.aboutTextMetadata .aboutTextAuthorText {
  color: black;
}
.readerNavTop {
  width: 100%;
  background-color: #FBFBFA;
  border-bottom: 1px solid #E2E2E1;
  box-sizing: border-box;
  height: 60px;
  z-index: 1;
  padding: 10px 25px 10px 25px;
  vertical-align: middle;
  display: flex;
  justify-content: space-between;
  align-items: center;
  line-height: 60px;
}
.interface-hebrew .readerNavTop {
  direction: rtl;
}
.readerNavTop .readerNavTopStart {
  display: flex;
  align-items: center;
  justify-content: flex-start;
}
.singlePanel .readerNavTop {
  padding: 0 10px;
}
.readerNavTop.colorLineOnly {
  height: auto;
  border-bottom: none;
  padding: 0;
}
.readerPanel .readerNavTop h2 {
  margin: 0;
  font-weight: 400;
  color: black;
}
.readerNavTop .readerNavTopCategory .en {
  font-family: "adobe-garamond-pro", "Crimson Text", Georgia, serif;
}
.readerNavTop .readerNavTopCategory .he {
  font-family: "Taamey Frank", "adobe-garamond-pro", "Crimson Text", Georgia, "Times New Roman", serif;
}
.readerNavMenu .readerSearch {
  margin: 0;
  width: 60%;
  box-sizing: border-box;
  border: none;
  background-color: inherit;
  font-size: 18px;
  font-family: "adobe-garamond-pro", "Crimson Text", Georgia, serif;
  height: 48px;
}
.readerNavMenu .readerSearch:focus {
  outline: 0;
}
.readerNavTop .readerNavMenuSearchButton,
.readerNavTop .readerNavMenuCloseButton,
.readerNavTop .readerNavMenuMenuButton,
.readerNavTop .readerOptions {
  text-align: left;
  box-sizing: border-box;
  color: #999;
  float: left;
  font-size: 20px;
  cursor: pointer;
  display: flex;
  align-items: center;
}
.readerNavMenuCloseButton:hover {
  text-decoration: none;
}
.readerNavTop .readerNavMenuCloseButton {
  display: block;
  font-size: 46px;
  padding: 0;
  margin-top: -6px;
}
.readerNavMenuCloseButton:hover {
  text-decoration: none;
}
.readerNavTop .readerNavMenuCloseButton .fa {
  font-size: 20px;
}
.readerNavTop .readerOptions {
  float: right;
  text-align: right;
  display: flex;
  align-items: center;
  width:27px;
}
.sefariaLogo img {
  width: 110px;
}
.readerNavTop .sefariaLogo img {
  vertical-align: middle;
}
.readerNavTop .searchBox {
  display: flex;
  align-items: center;
  justify-content: flex-start;
}
.readerNavTop .searchBox .readerNavMenuSearchButton {
  margin: 0 5px 0 10px;
}
.interface-hebrew .readerNavTop .searchBox .readerNavMenuSearchButton {
  margin: 0 10px 0 5px;
}
.readerNavTop .searchBox .readerSearch {
  flex: 1;
}
.readerNavMenu h1,
.readerNavMenu h2.styledH1 {
  text-align: start;
  color: #666;
  position: relative;
  font-size: 22px;
  font-weight: 500;
  margin: 0 0px 30px 0;
  height: auto;
  text-transform: none;
}
.singlePanel .readerNavMenu h1,
.singlePanel .readerNavMenu h2.styledH1 {
  margin-bottom: 10px;
}
.readerNavMenu h1 img {
  margin-inline-end: 9px;
}
.readerNavMenu h1 :not(.languageToggle) .en {
  font-family: "Roboto", "Helvetica Neue", "Helvetica", sans-serif;
}
.readerNavMenu h1 .button {
  position: absolute;
  right: 0;
  top: 0;
  padding: 0;
  margin: 0;
  line-height: 26px;
}
.singlePanel .readerNavCategoryMenu .readerTocTopics.content {
  padding-top: 30px;
}
.topicPanel .readings {
  margin-bottom: 40px;
}
.topicPanel .readings .parasha-date {
}
.topicPanel .readings .sectionTitleText {
  margin-top: 15px;
}
.topicPanel .readings .sectionTitleText .int-en,
.topicPanel .readings .sectionTitleText .int-he {
  font-size: 13px;
}
.topicPanel .readings .haftarot {
  display: flex;
  flex-direction: column;
}
.topicPanel .readings .sectionTitleText:first-child {
  margin-top: 20px;
}
.topicPanel .mainColumn {
  padding: 0 40px;
}
@media (max-width: 450px) {
  .topicPanel .mainColumn,
  .interface-hebrew .topicPanel .mainColumn {
    padding: 0 25px !important;
    margin: 0;
  }
  .topicPanel .filterable-list .filter-sort-wrapper, .collectionPage .filterable-list .filter-sort-wrapper {
    margin-top: 20px;
  }
}
.topicPanel .sideColumn {
  padding: 0 50px;
  background-color: #FBFBFA;
  /* HACK: add grey background beyond bounding box of sidebar by utilizing negative margins! */
  border-top: 80px solid #FBFBFA;
  border-bottom: 120px solid #FBFBFA;
  margin: -80px 0 -120px 0;
}
.topicPanel h1 {
  text-align: unset;
  margin-bottom: 10px;
  height: unset;
}
.topicPanel h1 span {
  font-size: 40px;
}
.topicPanel .sideColumn h2 {
  text-align: unset;
  border-bottom: 1px solid #CCC;
  padding-bottom: 10px;
  margin-top: 30px;
  margin-bottom: 10px;
}
.topicPanel .sideColumn .link-section:first-child h2 {
  margin-top: 0;
}
.topicPanel h2 span {
  font-size: 22px;
  font-weight: normal;
  color: #666;
  text-align: unset;
  text-transform: none;
  margin-bottom: 20px;
  height: unset;
  line-height: unset;
}
.topicPanel h2 {
  --english-font: var(--english-sans-serif-font-family);
  --hebrew-font: var(--hebrew-sans-serif-font-family);
}
.topicPanel .mainColumn .story {
    padding: 0 0 20px 0;
}
.topicPanel .mainColumn .storySheetListItem {
  padding: 0 0 30px 0;
}
.topicPanel .sideColumn .sideList {
  font-size: 18px;
  line-height: 26px;
}
.topicPanel .sideColumn .sideList a.relatedTopic {
  display: block;
  color: #000;
}
.topicPanel .sideColumn .sideList .topicMetaData .int-en,
.topicPanel .sideColumn .sideList .topicMetaData .int-he {
  color: #666;
}
.topicPanel .sideColumn .sideList a.relatedTopic .int-en {
  font-family: "adobe-garamond-pro", "Crimson Text", Georgia, serif;
}
.topicPanel .sideColumn .sideList a.relatedTopic .int-he {
  font-family: "Taamey Frank", "adobe-garamond-pro", "Crimson Text", Georgia, "Times New Roman", serif;
}
.topicPanel .sideColumn .topicCategory {
  margin-bottom: 30px;
}
.topicPanel .authorOrganizationsystemText {
  font-size: 16px;
  color: #666;
}
.story .storyTitle {
  --english-font: var(--english-serif-font-family);
  --hebrew-font: var(--hebrew-serif-font-family);
}
.story .storyTitle .int-he {
  font-size: 29px;
}
.topicPanel .story .storyTitle {
  font-size: 24px;
}
.topicPanel h1 {
  --english-font: var(--english-serif-font-family);
  --hebrew-font: var(--hebrew-serif-font-family); 
}
.topicPanel h1 .int.en {
  font-size: 30px;
}
.topicPanel h1 .int-he {
  font-size: 36px;
}
.pageTitle .topicTitleInHe .heInEn {
  color: #888;
  font-size: 20px;
  font-family: "Taamey Frank", "adobe-garamond-pro", "Crimson Text", Georgia, "Times New Roman", serif;
}
.topicPanel .topicCategory {
  margin: 0 0 15px 0;
}
.readerTocTopics .topicDescription {
  margin: 10px 0 40px 0;
  text-align: center;
}
.readerTocTopics .topicTitle .int-he {
  font-family: "Taamey Frank", "adobe-garamond-pro", "Crimson Text", Georgia, "Times New Roman", serif;
}
.readerTocTopics .topicDescription.systemText .int-en,
.readerTocTopics .topicDescription.systemText .int-he {
  color: #666;
}
.topicPanel .topicDescription {
  margin: 0 0 15px 0;
}
.topicPanel .topicDescription span {
}
.topicPanel .resourcesLink.blue {
  padding: 8px 16px;
  font-size: 20px;
  border: 0;
  display: inline-flex;
  align-items: center;
  width: unset;
  margin-bottom: 40px;
  margin-top: 5px;
}
.topicPanel .resourcesLink.blue img {
  opacity: 1;
  width: 20px;
  height: 20px;
  margin: 0 8px 5px 0;
  filter: invert(1);
}
.interface-hebrew .topicPanel .resourcesLink.blue img {
  margin: 0 0 5px 8px;
}
.topicPanel .resourcesLink.blue .int-en {
  font-family: "adobe-garamond-pro", "Crimson Text", Georgia, serif;
}
.topicPanel .resourcesLink.blue .int-he {
  font-family: "Taamey Frank", "adobe-garamond-pro", "Crimson Text", Georgia, "Times New Roman", serif;
  margin-bottom: -3px;
}
h1 .languageToggle {
  text-align: center;
  position: absolute;
  right: 0;
  color: #ccc;
  display: block;
  width: 32px;
  height: 32px;
  border: 1px solid #ccc;
  border-radius: 6px;
  line-height: 34px;
  cursor: pointer;
}
h1 div.languageToggle .en {
  font-family: "Taamey Frank", "adobe-garamond-pro", "Crimson Text", Georgia, "Times New Roman", serif;
  font-weight: normal;
}
h1 .languageToggle .he {
  font-family: "adobe-garamond-pro", "Crimson Text", Georgia, serif;
  font-size: 22px;
}
.authorIndexTitle {
  margin-top: 30px;
  margin-bottom: 17px;
}
.sectionTitleText.authorIndexTitle .int-en {
  text-transform: none;
  letter-spacing: 0;
}
.authorIndexList {
  display: flex;
  flex-direction: row;
  flex-wrap: wrap;
  margin-bottom: 20px;
}
.authorIndex {
  width: 50%;
  font-size: var(--serif-h3-font-size);
  margin-bottom: 10px;
  padding-right: 20px;
  box-sizing: border-box;
}
.interface-hebrew .authorIndex {
  padding-right: 0;
  padding-left: 20px;
}
@media (max-width: 450px) {
  .readerNavMenu.home .tagline {
    margin-top: 29px;
    height: 60px;
  }
  .readerNavMenu .tagline .en {
    font-size: 19px;
  }
  .readerNavMenu .tagline .he {
    font-size: 20px;
  }
  .authorIndex {
    width: 100%;
    padding: 0;
  }
}
.readerNavMenu .libraryMessage {
  font-size: 18px;
  margin-bottom: 40px;
}
.readerPanel.hebrew .navToggles {
    direction: rtl;
}
.readerNavMenu .navToggles {
    flex-direction: row;
    flex: 1;
    margin-inline-start: 16px;
    margin-top: 4px;
    margin-bottom: 30px;
}
.readerNavMenu .navToggles .navTogglesDivider {
  color: #ccc;
}
.readerNavMenu .navToggle {
  margin-inline-end: 12px;
  display: inline-block;
  text-transform: uppercase;
  color: #666;
  font-size: 13px;
  font-weight: lighter;
  cursor: pointer;
}
.singlePanel .navToggles {
  margin-top:  20px;
}
.readerNavMenu .navToggle.active {
  color: black;
  border-bottom: 2px solid #999;
  padding-bottom: 4px;
}
.readerPanel h2, .readerPanel h3 {
  text-transform: uppercase;
  text-align: start;
  font-size: 15px;
  color: #666;
  margin-bottom: 20px;
  font-weight: normal;
}
.readerNavSection h2, .topicsPanel h2 {
  font-size: 16px;
  font-weight: normal;
  letter-spacing: 1px;
  margin-bottom: 40px;
}
.readerNavSection {
  margin-bottom: 44px;
}
a.resourcesLink,
input.resourcesLink {
  white-space: nowrap;
  overflow: hidden;
  text-overflow: ellipsis;
  width: 100%;
  min-height: 60px;
}
.savedHistoryList .story {
  border-top:  1px solid var(--lighter-grey);
  padding:  20px 0;
}
.savedHistoryList .story .storyTitle {
  font-size:  18px;
}
.savedHistoryList .story .storyBody {
  color: var(--dark-grey);
}
.savedHistoryList .saveButton {
  visibility: hidden;
}
.savedHistoryList .story:hover .saveButton {
  visibility: visible;
}
.savedHistoryList .timeStamp {
  color:  var(--medium-grey);
  font-size: 14px;
  margin-inline-start: 10px;
}
.savedHistoryMessage {
  color: var(--dark-grey);
}
.readerNavCategories {
  width: 100%;
  margin-bottom: 30px;
}
.readerNavCategories a {
  color: #000;
}
.readerNavCategories .gridBox .gridBoxItem,
.readerNavCategoryMenu .category .gridBoxItem {
  margin: 0 5px;
  padding: 0;
}
.navBlock {
  padding-bottom: 12px;
  border-top: 1px solid #EDEDEC;
}
.navBlock.withColorLine {
  border-top: 4px solid transparent;
}
.navBlockTitle {
  text-align: start;
  font-size: 24px;
  padding: 15px 0 8px;
  margin: 0;
  cursor: pointer;
  display: flex;
  align-items: center;
  line-height: 1.3;
  flex: 1;
  font-weight: 400;
}
a.navBlockTitle {
  color: #000;
  margin-inline-end: 20px;
}
a.navBlockTitle:hover {
  text-decoration: none;
  color: var(--dark-grey);
}
.navBlockTitle .subtitle {
  color: var(--dark-grey);
}
.navBlockDescription {
  font-size: 14px;
  line-height: 18px;
  color: #666;
  margin-inline-end: 20px;
  --english-font: var(--english-sans-serif-font-family);
  --hebrew-font: var(--hebrew-sans-serif-font-family);
}
.interface-english .navBlockDescription.clamped .int-en,
.interface-hebrew .navBlockDescription.clamped .int-he {
  display: -webkit-box;
  -webkit-line-clamp: 3;
  -webkit-box-orient: vertical;
  overflow: hidden;
}
.interface-english .navBlockDescription.clamped5 .int-en,
.interface-hebrew .navBlockDescription.clamped5 .int-he {
  -webkit-line-clamp: 5;
}
.bilingual .navBlock .he {
  display: none;
}
.navSidebarModule.wide {
  background-color: #FAFAFB;
  padding: 24px;
  border-radius: 6px;
}
.navSidebarModule.wide h3 {
  border-bottom: none;
  margin-bottom: 0px;
}
.readerPanel .communityPage h2 {
  text-transform: none;
  font-size: 22px;
  color: #666;
  margin-top: 0;
  margin-bottom: 0;
}
.communityPage .gridBoxRow:first-child,
.communityPage .recentlyPublished {
  border-top: 1px solid var(--lighter-grey);
}
.communityPage .gridBox {
  margin-bottom: 30px;
}
.communityPage .gridBox .gridBoxItem {
  padding: 0
}
.communityPage .gridBox {
  margin-bottom: 25px;
}
.communityPage .navBlock {
  padding: 25px 0 0 0;
  border: none;
}
.communityPage .navBlockTitle {
  padding-top: 0;
  --english-font: var(--english-serif-font-family);
  --hebrew-font: var(--hebrew-serif-font-family);
}
.communityPage .readingLinks {
  margin-top: 20px;
}
.communityPage .readingLinksHeader {
  color: #666;
  font-size: 14px;
  margin-bottom: 4px;
}
.communityPage .readingLinks a {
  font-size: 18px;
}
.communityPage .calendarDate {
  font-size: 14px;
  color: #999;
  margin-bottom: 15px;
}
.featuredSheetHeading {
  color: #666;
  font-size: 16px;
  margin-bottom: 10px;
}
.featuredSheet .navBlockDescription {
  margin-bottom: 12px;
}
.featuredSheetBottom {
  display: flex;
  justify-content: flex-start;
  align-items: center;
}
.featuredSheetDate {
  color: var(--medium-grey);
  font-size: 14px;
}
.communityPage .recentlyPublished {
  padding-top: 30px;
}
.communityPage .recentlyPublished .gridBoxRow {
  border: none;
}
.communityPage .recentlyPublished .loadingMessage {
  margin-top: 30px;
}
.recentlyPublished .loadMore {
  margin-top: 30px;
}
.bilingual .readerNavMenu .he {
  display: none;
}
.readerNavCalendar {
  margin-bottom: 30px;
  margin-top: -8px;
}
.userDataButtons {
  margin-bottom: 44px;
}
.blockLink,
.readerNavMenu .resourcesLink {
  display: inline-block;
  background-color: white;
  text-align: center;
  color: #000;
  font-size: 16px;
  border-top: 4px solid transparent;
  box-shadow: 0 1px 3px rgba(0,0,0,0.2);
  width: 100%;
  cursor: pointer;
  min-height: 56px;
  vertical-align: middle;
  margin: 0;
  box-sizing: border-box;
  padding: 14px 8px;
}
.blockLink:hover {
  color: #333;
}
.blockLink + .blockLink {
  margin: 5px 0;
}
.blockLink img {
  margin: 0 8px;
  height: 16px;
  width: 16px;
  opacity: 0.4;
  vertical-align: -1px;
}
.resourcesLink {
  border-radius: 7px;
}
.resourcesLink.faded {
  color: #999;
}
.readerNavMenu .blockLink.calendarLink .blockLinkSubtitle{
  display: block;
  font-size: 13px;
  color: #999;
  overflow: hidden;
  text-overflow: ellipsis;
  white-space: nowrap;
}
.readerNavMenu .resourcesLink .en {
  font-family: "Roboto", "Helvetica Neue", "Helvetica", sans-serif;
}
.readerNavMenu .resourcesLink .he {
  font-family: "Heebo", sans-serif;
}
.readerNavMenu .resourcesLink .fa {
  margin: 0 6px;
  color: #999;
}
.readerNavMenu .resourcesLink img {
  width: 16px;
  height: 16px;
  margin: 0 5px;
  position: relative;
  top: 2px;
}
.uppercase {
  text-transform: uppercase;
}
.readerNavMenu .divider {
  color: #ccc;
}
.readerNavCategoryMenu {
  height: 100%;
}
.readerNavMenu.readerNavCategoryMenu .navTitle {
  margin-bottom: 40px;
}
.readerNavMenu.readerNavCategoryMenu h1 {
  color: #000;
  text-transform: uppercase;
  font-size: 30px;
  --english-font: var(--english-serif-font-family);
  --hebrew-font: var(--hebrew-serif-font-family);
}
.readerNavCategoryMenu h2 {
  font-size: 18px;
  color: #666;
  margin: 0 0 20px;
}
.readerNavCategoryMenu .categoryDescription.top {
  margin-top: -26px;
  margin-bottom: 40px;
}
.readerNavCategoryMenu h2 .categoryDescription {
  text-transform: none;
  font-size: 18px;
  margin-inline-start: 5px;
}
.readerNavCategoryMenu .categoryDescription {
  margin-bottom: 16px;
  font-size: 14px;
  color: #666;
}
.readerNavCategoryMenu .categoryDescription.long {
  margin: -8px 0 20px 0;
} 
.readerNavCategoryMenu .content .category,
.readerNavCategoryMenu .content .gridBox {
  margin-bottom: 40px;
}
.readerNavCategoryMenu .categoryAttribution {
  color: #666;
  text-align: start;
  font-size: 24px;
  font-style: italic;
  margin: 16px 0 30px;
}
.readerNavCategoryMenu .categoryAttribution .he {
  font-style: normal;
}
.readerNavMenu .blockLink,
.readerNavMenu .catLink,
.readerNavMenu .navButton,
.bookPage .refLink {
  display: block;
  margin: 0;
  padding: 14px 8px;
  box-sizing: border-box;
  box-shadow: 0 1px 3px rgba(0,0,0,0.2);
  border-top: 4px solid transparent;
  color: #000;
  font-size: 18px;
  font-weight: 400;
  line-height: 23px;
  background-color: white;
  cursor: pointer;
  text-align: center;
  unicode-bidi: plaintext;
  flex: 1;
  display: flex;
  justify-content: center;
  align-items: inherit;
  flex-direction: column;
}
.readerNavCategoryMenu .blockLink,
.gridBox .navButton {
  display: flex;
  align-items: center;
  justify-content: center;
}
.readerNavMenu .blockLink .he,
.readerNavMenu .catLink .he,
.readerNavMenu .navButton .he,
.bookPage .refLink .he {
  text-align: center;
}
.blockLink:active,
.navButton:active,
.readerNavCategory:active,
.resourcesLink:active {
  background-color: #EDEDED;
}
@media (max-width: 450px) {
  .readerNavMenu .refLink,
  .readerNavMenu .catLink,
  .readerNavMenu .navButton,
  .readerNavMenu .sheetLink,
  .bookPage .refLink {
    font-size: 18px;
  }
}
.readerNavMenu .readerNavCategoryMenu .blockLink,
.gridBox .navButton {
  width: 100%;
  height: 100%;
  padding: 13px 8px 19px;
  display: inline-block;
}
.readerNavMenu .readerNavCategoryMenu .blockLink.incomplete {
  opacity: 0.65;
}
.categoryColorLine {
  position: absolute;
  top: 0;
  left: 0;
  width: 100%;
  height: 4px;
  z-index: 101;
}
.readerApp.interface-hebrew .readerNavMenu.noLangToggleInHebrew .en {
  display: none;
}
.readerApp.interface-hebrew .readerNavMenu.noLangToggleInHebrew .he {
  display: inline;
}
.bookPage .readerTextToc {
  letter-spacing: 1px;
  text-transform: uppercase;
  font-size: 14px;
}
.bookPage .readerTextToc .en {
  font-family: "Roboto", "Helvetica Neue", "Helvetica", sans-serif;
}
.bookPage .readerTextToc .he {
  font-family: "Heebo", sans-serif;
}
.readerNavMenu .dedication {
  text-align: start;
  color: #666;
  background-color: #FBFBFA;
  padding: 26px 19px;
  font-size: 18px;
  margin-bottom: 27px;
}
.singlePanel .readerNavMenu .dedication{
  margin: 27px 0;
}
.bookPage .categoryAttribution,
.bookPage .dedication {
  margin: 25px 0 10px;
  text-align: center;
  font-size: 18px;
  font-style: italic;
}
.bookPage .categoryAttribution,
.bookPage .dedication {
  text-align: start;
}
.bookPage .categoryAttribution .he,
.bookPage .dedication .int-he,
.readerNavMenu .dedication .int-he {
  font-style: normal;
}
.readerNavMenu .dedication .int-he {
  font-family: "Heebo", sans-serif;
  font-size: 18px;
}
.readerNavMenu .dedication .int-en {
  font-family: "adobe-garamond-pro", "Crimson Text", Georgia, serif;
  font-style: italic;
}
.bookPage .tocTop {
  padding-bottom: 15px;
}
.bookPage .tocCategory {
  color:#999;
  font-size: 14px;
  text-transform: uppercase;
  letter-spacing: 1px;
}
.bookPage .tocCategory .en {
  font-family: "Roboto", "Helvetica Neue", "Helvetica", sans-serif;
}
.bookPage .tocTitle,
.sheetContent .title,
.bookMetaDataBox .title {
  text-align: center;
  font-size: 30px;
  line-height: 1.3;
  unicode-bidi: plaintext;
}
.bookPage.fullBookPage .tocTitle {
  text-align: start;
  margin-bottom: 8px;
  display: flex;
  flex-direction: row;
  justify-content: space-between;
}
.bookPage .currentSection,
.bookPage .authorStatement,
.sheetContent .sheetMetaDataBox .authorStatement,
.sheetContent .sheetMetaDataBox .collectionStatement {
  font-size: 17px;
  color: #999;
  margin-top: 6px;
  letter-spacing: 1px;
}
.sheetContent .sheetMetaDataBox .authorStatement,
.sheetContent .sheetMetaDataBox .collectionStatement {
  margin-top: 16px;
}
.sheetContent .sheetMetaDataBox .collectionStatement a,
.sheetContent .sheetMetaDataBox .authorStatement a {
  color: #999;
}
.bookPage .currentSection .he,
.bookPage .authorStatement .he,
.bookPage .sheetMeta .he {
  font-family: "Heebo", sans-serif;
}
.bookPage .authorStatement a {
 color: #333;
}
.authorStatement .imageBox,
.collectionStatement .imageBox {
  width: 30px;
  height: 30px;
  display: inline-block;
  vertical-align: middle;
  margin-inline-end: 10px;
  float:none;
}
.authorStatement .profile-pic {
  margin-inline-end: 10px;
}
.authorStatement span p {
  display: inline-block;
}
.fullBookPage .readButton {
  margin: 6px 0px 12px;
}
.fullBookPage .about {
  margin-top: 10px;
}
.fullBookPage .categoryAttribution {
  color: var(--dark-grey);
  font-size: 24px;
}
.bookPage .sheetMeta {
  font-size: 14px;
  color: #999;
  font-family: "Roboto", "Helvetica Neue", "Helvetica", sans-serif;
  margin-top: 10px;
  margin-bottom: 20px;
  letter-spacing: 1px;
}
.bookPage .tocDetails {
  margin-top: 30px;
  color: #999;
  font-style: italic;
}
.bookPage .tocDetails a {
  color: #999;
}
.bookPage .tocDetail {
  margin-bottom: 4px;
}
.bookPage .tocDetail .int-en {
  font-family: "adobe-garamond-pro", "Crimson Text", Georgia, serif;
}
.bookPage .tocDetail .int-he {
  font-family: "Taamey Frank", "adobe-garamond-pro", "Crimson Text", Georgia, "Times New Roman", serif;
}

.bookPage .tocDetail.authorStatement .int-he,
.bookPage .tocDetail.authorStatement .int-en {
  font-family: inherit;
}


.bookPage .tocDetails .description {
  margin: 6px 0 16px;
  font-style: normal;
  font-size: 16px;
  line-height: 1.4;
}
.bookPage .tocDetails .description .readMoreText {
  display: block;
  text-align: center;
}
.bookPage .tocDetails .description .readMoreLink {
  font-style: italic;
  cursor: pointer;
  font-size: 14px;
  color: #666;
  margin: 0 5px;
}
.bookPage .tocDetails .sheetSummary {
  margin: 6px 0 16px;
  font-style: normal;
  font-size: 22px;
  line-height: 1.4;
  text-align: center;
}
.bookPage .moderatorSection {
  margin-inline-start: 20px;
  margin-inline-end: 20px;
}
.bookPage .moderatorSectionExpand, .bookPage .moderatorSectionCollapse {
  cursor: pointer;
  color: #666;
  margin: 13px 6px 0;
  font-size: 14px;
}
.bookPage .tocTitleControls{
  display: flex;
}
.bookPage .moderatorSectionExpand:hover {
  text-decoration: underline;
}
.bookPage .moderatorSection .button {
  padding: 12px 16px;
  font-size: 13px;
}
.bookPage .moderatorSection .moderatorSectionMessage {
  margin-top: 20px;
  font-size: 18px;
}
.bookPage .moderatorSection .button .fa {
  color: #999;
  margin-right: 4px;
}
.bookPage .versionEditForm {
  text-align: left;
  background-color: #ddd;
  padding: 10px;
  width: 100%;
}
.bookPage .versionEditForm label {
  display: inline-block;
  padding: 10px 10px 0 0;
}
.bookPage .versionEditForm label#versionNotes_label {
  display: block;
}
.bookPage .versionEditForm #versionTitle,
.bookPage .versionEditForm #versionSource,
.bookPage .versionEditForm #versionNotes,
.bookPage .versionEditForm #versionTitleInHebrew,
.bookPage .versionEditForm #versionNotesInHebrew,
.bookPage .versionEditForm #purchase_name,
.bookPage .versionEditForm #purchase_url,
.bookPage .versionEditForm #purchase_image
 {
  width: 98%;
}
.bookPage .versionEditForm #priority {
  width: 25px;
}
.bookPage .versionEditForm #digitzedBySefaria {
  margin-right: 10px;
}
.bookPage .versionEditForm #save_button,
.bookPage .versionEditForm #delete_button {
  text-align: center;
  cursor: pointer;
  color: white;
  background: #212E50;
  padding: 4px 10px;
  border-radius: 3px;
  margin: 10px auto 0;
  width: 60px;
}
.bookPage .versionEditForm #delete_button {
  float: right;
  background: white;
  color: #999;
  border: 1px solid #999;
  width: 100px;
  margin: 0;
}
.bookPage .versionTitle .fa,
.bookPage .versionEditForm .fa {
  font-size: 10px;
  color: #666;
  vertical-align: super;
  margin-left: 3px;
  cursor: pointer;
}
.interface-hebrew .bookPage .versionTitle .fa,
.interface-hebrew .bookPage .versionEditForm .fa {
  margin: 0 3px 0 0 ;
}
.bookPage .versionTitle .error {
  color: red;
}
.bookPage .content {
  box-sizing: border-box;
  text-align: center;
  height: 100%;
}
.bookPage.fullBookPage .content {
  text-align: start;
}
.bookPage .content .sheetTags {
  display: flex;
  flex-direction: row;
  flex-wrap: wrap;
  padding-top: 30px;
  border-top: 1px solid #ccc;
}
.textTableOfContents .structToggles{
  margin-top: 20px;
  margin-bottom: 20px;
}
.textTableOfContents .structToggles .structTogglesInner {
  display: flex;
  flex-direction: row;
  align-items: start;
}
.interface-hebrew .textTableOfContents .structToggles{
  direction: rtl;
}
.interface-english .textTableOfContents .structToggles{
  direction: ltr;
}
.altStructToggleBox a, .altStructToggleBox a:hover, .altStructToggleBox a:visited, .altStructToggleBox a:link, .altStructToggleBox a:active {
  text-decoration: none;
}
.textTableOfContents .structToggles .altStructToggle {
  color: var(--dark-grey);
  cursor: pointer;
  text-align: start;
  font-style: normal;
  font-weight: normal;
  font-size: 16px;
  line-height: 19px;
  text-align: justify;
}
.textTableOfContents .structToggles .altStructToggleBox:not(:last-child):after{
  content: "•";
  color: var(--dark-grey);
  margin-inline-start: 5px;
  margin-inline-end: 5px;
}
.bookPage.compare .structToggles .altStructToggle {
  font-size: 16px;
}
.textTableOfContents .structToggles .altStructToggle.active {
  color: #000000;
}
.textTableOfContents .structToggles .toggleDivider {
  color: #ccc;
  margin: 0 8px;
}
.textTableOfContents .sectionLink {
  display: inline-block;
  height: 50px;
  min-width: 50px;
  line-height: 50px;
  vertical-align: middle;
  font-size: 18px;
  font-weight: lighter;
  margin: 3px;
  text-align: center;
  background-color: #FBFBFA;
  color: #666;
  cursor: pointer;
  padding: 0 6px;
  box-sizing: border-box;
}
.textTableOfContents .sectionName {
  display: none;
}
.textTableOfContents .tocSection > .sectionName {
  font-size: 18px;
  margin: 0 3px 4px;
  color: #666;
  display: block;
}
.bookPage .content .tab-view.largeTabs {
  padding: 20px 0 40px;
  text-align: start;
}
.bookPage.compare .content .textTableOfContents {
  padding: 10px 0;
}
.bookPage.narrowPanel .textTableOfContents {
  padding: 0 0 40px;
}
.textTableOfContents .tocSection {
  margin-bottom: 22px;
  display: block;
  text-align: left;
}
.textTableOfContents .tocSection.noSubLevels{
  display: none;
}
.textTableOfContents .schema-node-contents {
  margin: 0 auto 22px;
  display: block;
  width: 100%;
}
.textTableOfContents > .tocLevel {
  margin-bottom: 30px;
}
.textTableOfContents > .tocLevel > .schema-node-toc > .schema-node-title {
  font-size: 24px;
}
.textTableOfContents .schema-node-title {
  color: black;
  font-size: 18px;
  display: inline-block;
  margin-bottom: 10px;
  cursor: pointer;
}
.textTableOfContents .schema-node-toc {
  display: block;
}
.textTableOfContents .schema-node-toc:not(.linked) > .schema-node-title:after {
  content: "\f105";
  display: inline-block;
  font-size: inherit;
  text-rendering: auto;
  -webkit-font-smoothing: antialiased;
  -moz-osx-font-smoothing: grayscale;
  font-family: FontAwesome;
  margin-inline-start: 8px;
  font-size: 14px;
  position: relative;
  top: -2px;
  color: var(--medium-grey);
}
.textTableOfContents .schema-node-toc:not(.linked) > .schema-node-title.open:after {
  content: "\f107";
}
.readerPanel.hebrew .textTableOfContents .schema-node-toc:not(.linked) > .schema-node-title:after,
.readerApp.interface-hebrew .noLangToggleInHebrew .textTableOfContents .schema-node-toc:not(.linked) > .schema-node-title:after {
  content: "\f104";
  font-size: 122%;
  margin-inline-start: 9px;
}
.readerPanel.hebrew .textTableOfContents .schema-node-toc:not(.linked) > .schema-node-title.open:after,
.readerApp.interface-hebrew .noLangToggleInHebrew .textTableOfContents .schema-node-toc:not(.linked) > .schema-node-title.open:after {
  content: "\f107";
}
.textTableOfContents .schema-node-contents.closed {
  display: none;
}
.textTableOfContents .schema-node-toc .schema-node-contents.closed {
  display: block;
}
.textTableOfContents .tocLevel {
  display: block;
}
.textTableOfContents > .tocLevel > .schema-node-toc {
  margin: 10px 0;
}
.textTableOfContents.schema-node-toc {
  margin: 6px 20px;
}
.textTableOfContents .schema-node-toc.linked:hover .schema-node-title {
  text-decoration: underline;
}
.textTableOfContents .specialNavSectionHeader {
  font-size: 24px;
  margin-bottom: 10px;
}
.textTableOfContents .altStruct .refLink {
  width: 49%;
  margin: 3px;
  box-sizing: border-box;
  display: inline-block;
}
@media (max-width: 450px) {
  .textTableOfContents .altStruct .refLink {
    margin: 0.5%;
  }
}
.hebrew .textTableOfContents .tocSection,
.hebrew .textTableOfContents,
.english .noLangToggleInHebrew .textTableOfContents,
.bilingual .noLangToggleInHebrew .textTableOfContents{
  text-align: right;
}
.english .noLangToggleInHebrew .textTableOfContents,
.bilingual .noLangToggleInHebrew .textTableOfContents{
  direction: rtl;
}
.bookPage .button.allVersionsButton {
  color: #999;
  text-transform: uppercase;
  font-size: 15px;
  padding: 12px 50px;
  margin: 20px 0;
}
.bookPage .allVersionsButton.inactive {
  background-color: transparent;
}
.versionBlock{
  display: flex;
  flex-flow: column;
}
.versionBlock .versionBlockHeading{
  display: flex;
  justify-content: start;
  align-items: flex-start;
}
.bookPage .versionBlock .versionBlockHeading{
  margin-bottom: 10px;
}
.versionBlock .versionTitle {
  font-size: 18px;
  color: #000;
  /*unicode-bidi: plaintext;*/
}
.bookPage .versionBlock .versionTitle{
  font-style: normal;
  font-weight: normal;
  font-size: 24px;
  line-height: 29px;
  max-inline-size: max-content;
}
.versionsBox .versionBlock {
  padding: 20px 0;
  border-top: solid 1px #CCC;
}
.bookPage .versionsBox .versionBlock{
  padding-top: 20px;
  padding-bottom: 34px;
}
.bookPage .versionsBox .versionBlock:first-child{
  padding-top: 0;
  border-top: none;
}
.singlePanel .versionsBox .versionBlock .versionTitle .he {
    display: inline;
}
.versionBlock .versionTitle a {
  color: black;
}
.versionBlock .versionBlockHeading .versionLanguage {
  display: none;
}
.bookPage .versionBlock .versionBlockHeading .versionLanguage{
  display: initial;
  margin-inline-start: auto;
  font-style: normal;
  font-weight: normal;
  font-size: 14px;
  line-height: 18px;
  color: #666666;
  background: #EDEDEC;
  border-radius: 25px;
  padding: 5px 10px;
}
.aboutBox .versionBlock .versionTitle:hover {
  text-decoration: none;
}
.versionBlock .versionTitle a{
}
.versionBlock .versionBlockHeading .versionEditIcon{
  display: none;
}
.versionBlock .versionBlockHeading .versionEditIcon.enabled{
  display: inline-block;
  align-self: self-start;
  font-size: 14px;
  padding: 5px;
}
.versionBlock .versionBlockHeading .versionEditIcon.enabled:hover{
  color: #666666;
  cursor: pointer;
}
.versionBlock .versionSelect{
  margin: 10px 0;
}
.bookPage .versionBlock .versionSelect, .aboutBox .currVersionSection .versionSelect{
  display: none;
}
.versionBlock .versionNotes a {
  font-style: normal;
  font-weight: normal;
  color: #666666;
  text-decoration: underline;
}
.versionBlock .versionDetails {
  display: flex;
  flex-flow: row;
  justify-content: space-between;
  font-style: normal;
  font-weight: normal;
  font-size: 14px;
  line-height: 20px;
  color: #666666;
}
.bookPage .versionBlock .versionDetails{
  line-height: 20px;
}
.versionBlock .versionDetails .versionDetailsInformation{
  display: flex;
  flex-flow: column;
}
.versionBlock .versionDetails .versionDetailsImage{
  margin-top: 5px;
}
.versionBlock .versionDetails .versionDetailsInformation .versionDetailsElement.versionBuyLink a{
  color: #18345D;
}
.versionBlock .versionDetails .versionDetailsLabel, .versionBlock .versionDetails .versionDetailsLabel:hover{
  text-decoration: none;
}
.versionBlock .versionDetails .versionBuyImage .versionDetailsImageLink img{
  height: 120px;
}
.versionBlock .versionDetails .n-a, .versionBlock .n-a{
  display: none;
}
.versionBlock .versionTitle:hover {
  text-decoration: underline;
  cursor: pointer;
}
.versionBlock .versionNotes {
  font-style: normal;
  font-weight: normal;
  font-size: 18px;
  line-height: 22px;
  color: #666666;
  margin: 10px 0;
  text-align: start;
}
.bookPage .versionBlock .versionNotes{
  font-size: 16px;
  line-height: 19px;
  padding-bottom: 15px;
}
.versionBlock .versionEditIcon {
  margin: 0 7px;
  vertical-align: 1px;
}
.versionBlock .versionExtendedNotesLinks{
  font-style: italic;
  display: block;
}
.versionBlock .versionExtendedNotesLinks.no-notes{
  display: none;
}
.versionBlock .versionExtendedNotesLinks{/*temporary because broken*/
  display: none;
}
.modTools {
  width: 50%;
  margin: 0 auto;
  overflow-y: scroll;
  height: 100%;
}
.modTools .modToolsSection {
  padding: 50px;
  border-top: 1px solid #ccc;
}
.bookPage .content .dlSection {
}
.modTools .dlSectionTitle {
    width: 60%;
    margin: 0 auto;
}
.modTools .dlSectionTitle,
.bookPage .content h2 {
    text-transform: uppercase;
    color: #999;
    padding: 10px 0;
    margin-bottom: 14px;
}
.bookPage .content h2[role=button] {
  cursor: pointer;
}
.bookPage .content h2 img {
  opacity: 0.43;
  padding: 0 5px;
  height: 10px;
  width: 10px;
}
.bookPage .versionSectionHeader {
  display: flex;
  flex-direction: row;
  justify-content: space-between;
}
.bookPage .versionSectionSummary {
  text-transform: none;
  color: #ccc;
  font-size: 14px;
}
.bookPage .versionSectionSummaryHidden {
  visibility: hidden;
}
.modTools .dlVersionSelect {
  display: block;
}

select {
  width: 100%;
  margin: 10px auto;
  background-color: white;
  font-size: 14px;
  height: 50px;
  border-color: #ccc;
  border-radius: 3px;
  color: #333;
  font-family: "Roboto", "Helvetica Neue", "Helvetica", sans-serif;
}
.modTools .dlVersionSelect option,
.bookPage .content .dlVersionSelect option{
  unicode-bidi: plaintext;
}
.modTools .versionDownloadButton,
.bookPage .content .versionDownloadButton {
  width: 60%;
  margin: 10px auto;
  background-color: white;
  font-size: 14px;
  height: 3em;
  border: 1px solid #ccc;
  border-radius: 3px;
  color: #ccc;
  font-family: "Roboto", "Helvetica Neue", "Helvetica", sans-serif;
}
.modTools .versionDownloadButton .downloadButtonInner,
.bookPage .content .versionDownloadButton .downloadButtonInner {
    font-size: 16px;
    padding: 10px;
}
.modTools .versionDownloadButton .he,
.bookPage .content .versionDownloadButton .he {
    font-family: "Heebo", sans-serif;
    direction: rtl;
    text-align: right;
}
.modTools a .versionDownloadButton,
.bookPage .content a .versionDownloadButton {
    border-color: #212E50;
    background-color: #212E50;
}
.modTools .workflowy-tool{
  width: 60%;
  margin: auto;
}
.modTools .workflowy-tool .dlSectionTitle{
  width: unset;
}
.modTools .workflowy-tool .versionDownloadButton{
  color: black;
}
.modTools .workflowy-tool .versionDownloadButton:hover{
  background-color: #999;
}
.modTools .workflowy-tool textarea {
  width: 100%;
  min-height: 30rem;
  font-family: "Lucida Console", Monaco, monospace;
  font-size: 0.8rem;
  line-height: 1.2;
}
.modTools .workflowy-tool .workflowy-tool-form{
  display: flex;
  flex-flow: column;
}
.dictionarySearchBox {
  display: flex;
  justify-content: space-between;
  align-items: center;
  padding-bottom: 5px;
  color: var(--medium-grey);
  font-size: 16px;
  line-height: 19px;
  width: 300px;
  height: 30px;
  background: var(--lighter-grey);
  border-radius: 6px;
  margin-bottom: 25px;
}
.dictionarySearchBox .dictionarySearchButton{
  width: 16px;
  height: 16px;
  margin-inline-start: 8px;
  margin-inline-end: 5px;
}
.searchBox.dictionarySearchBox .keyboardInputInitiator {
  border: none;
}
.dictionarySearchBox input {
  font-size: 17px;
  background-color: transparent;
  border: none;
  height: 18px;
  margin-inline-end: auto;
  --english-font: var(--english-sans-serif-font-family);
  --hebrew-font: var(--hebrew-sans-serif-font-family);
}
.dictionarySearchBox input::placeholder{
  font-size: 16px;
  line-height: 19px;
  color: var(--dark-grey);
}
body .ui-autocomplete.dictionary-toc-autocomplete {
  margin-top: 40px;
  padding: 6px 0 0;
  width: 300px;
  min-height: 85px;
  max-height: 185px;
  background: #FFFFFF;
  box-shadow: 0px 1px 3px rgba(0, 0, 0, 0.25);
  border-radius: 6px;
  overflow-y: auto;
}
body .ui-autocomplete.dictionary-toc-autocomplete .ui-menu-item {
  padding: 4px 25px;
  font-size: 22px;
  line-height: 29px;
  color: black;
  cursor: pointer;
  display: block;
}
body .ui-autocomplete.dictionary-toc-autocomplete .ui-menu-item a.ui-state-focus {
  text-decoration: underline;
}
.searchContent h1 {
  height: 40px;
  font-size: 30px;
  color: #000;
  margin-bottom: 5px;
  --english-font: var(--english-serif-font-family);
  --hebrew-font:  var(--hebrew-serif-font-family);
}
.searchContent h1.englishQuery {
  font-size: 30px;
}
.searchContent h1.hebrewQuery {
  font-family: var(--hebrew-serif-font-family);
}
.searchContent .searchTopLine {
  margin-bottom: 40px;
}
.searchContent .searchResultCount {
  color: var(--dark-grey);
}
.searchContent .searchTopMatter {
  position: relative;
  display: flex;
  border-bottom: 1px solid var(--light-grey);
  flex-direction: row;
  justify-content: space-between;
  align-items: center;
}
.searchTopMatter .type-buttons {
  display: flex;
  flex-direction: row;
  align-self: flex-start;
}
.searchTopMatter .search-dropdown-button {
  font-size: 22px;
  color: #999;
  cursor: pointer;
  padding: 10px 0;
  -webkit-touch-callout: none; /* iOS Safari */
  user-select: none;
  margin-inline-end: 20px;
}
@media (max-width: 540px) {
  .searchTopMatter .search-dropdown-button {
    margin-inline-end:  15px;
  }
  .searchTopMatter .search-dropdown-button,
  .searchTopMatter .dropdown-button {
  font-size: 16px;
  }
}
.compare .searchTopMatter .search-dropdown-button {
  margin-inline-end:  15px;
}
.compare .searchTopMatter .search-dropdown-button,
.compare .searchTopMatter .dropdown-button {
  font-size: 16px;
}
.searchTopMatter .search-dropdown-button.active {
  color: #000;
  border-bottom: 4px solid var(--medium-grey);
}
.searchContent .searchResultList {
  padding-top: 25px;
}
.searchContent .searchFilters h2 {
  --english-font: var(--english-sans-serif-font-family);
  --hebrew-font: var(--hebrew-sans-serif-font-family);
  font-size: 22px;
  text-transform: none;
  color: var(--dark-grey);
  border-bottom: 1px solid var(--light-grey);
  padding-bottom: 10px;
  margin: 0 0 10px 0;
}
.searchContent .searchStatusLine {
  text-align: center;
  font-size: 13px;
  height: 10px;
}
.searchFilterBoxes .type-button {
  padding: 6px 14px;
  margin: 5px;
  border-radius: 12px;
  border: 1px solid #DADADA;
  font-size: 13px;
  color: #666;
  font-family: "Roboto", "Helvetica Neue", "Helvetica", sans-serif;
  letter-spacing: 1px;
  cursor: pointer;
}
.searchFilterBoxes .type-button .he {
  font-family: "Heebo", sans-serif;
}
.searchFilterBoxes .type-button.active {
  color: #000;
  background-color: white;
}
.searchContent .type-button-title,
.searchContent .type-button-total {
  display: inline-block;
  padding: 2px;
}
.searchContent .results-count,
.searchContent .searchStatusLine > .loadingMessage {
  color: #999;
  font-family: "Roboto", "Helvetica Neue", "Helvetica", sans-serif;
  letter-spacing: 1px;
  padding-top: 5px;
}
.dropdown-modal {
  position: relative;
}
.dropdown-modal.position-unset {
  position: unset;
}
.dropdown-button {
  color: #666;
  margin-left: 5px;
  margin-right: 5px;
  font-size: 18px;
  letter-spacing: 1px;
  cursor: pointer;
  font-weight: lighter;
  user-select: none;
}
.dropdown-button:hover {
  text-decoration: underline;
}
.dropdown-button .active {
  color: #000;
}
.dropdown-button .en {
  font-family: "Roboto", "Helvetica Neue", "Helvetica", sans-serif;
}
.dropdown-button .he {
  font-family: "Heebo", sans-serif;
}
.dropdown-button img {
  opacity: 0.43;
  padding: 0 5px;
  height: 10px;
  width: 10px;
}
.dropdown-button.buttonStyle {
  letter-spacing: 0;
  background-color: var(--lighter-grey);
  font-size: 16px;
  padding: 5px 10px;
  border-radius: 6px;
  margin: 0;
}
.dropdown-button.buttonStyle:hover {
  text-decoration: none;
}
.message-modal {
  position: fixed;
  text-align: center;
  padding: 10px;
  background-color: #eee;
  width: auto;
  height: auto;
  margin: 0;
  z-index: 100;
  overflow: hidden;
  line-height: 1.2;
  border-radius: 0;
  max-width: 100%;
  border-radius: 6px;
}
.message-overlay {
  display: none;
  position: fixed;
  z-index: 20;
  background: black;
  opacity: 0.4;
  height: 100%;
  width: 100%;
  top: 0px;
  left: 0px;
}
.messageHeader {
  font-weight: bold;
  font-size: 14px;
  margin-bottom: 4px;
}
.message-modal textarea {
  display: block;
  max-width: 100%;
  height: 140px;
  width: 480px;
  box-sizing: border-box;
  margin-bottom: 20px;
}
.searchContent .searchFilterGroup {
  margin-bottom:  30px;
}
.searchContent .searchFilterBoxes li {
  display: flex;
  justify-content: space-between;
  flex: 1 0 45%;  /* see https://stackoverflow.com/questions/29546550/flexbox-4-items-per-row */
  padding: 6px 0;
  font-size: 18px;
  cursor: pointer;
  line-height: 125%;
  color: #000;
}
.searchContent .searchFilterBoxes li img {
  height: 10px;
  width: 10px;
  opacity: 0.43;
  padding: 0 10px;
}
.searchContent .searchFilterBoxes .searchFilterExactBox li {
  justify-content: flex-start;
}
.searchContent .searchFilterBoxes li .checkboxAndText {
  display: flex;
}
.searchContent .searchFilterBoxes li .checkboxAndText label {
  opacity: 0.4;
}
.searchContent .searchFilterBoxes li .checkboxAndText label:hover {
  opacity: 0.6;
}
.searchContent .searchFilterBoxes li input[type="checkbox"] {
  display: none;
}
.searchContent .searchFilterBoxes li input[type="checkbox"] + label span {
  display:inline-block;
  width: 15px;
  height: 15px;
  cursor:pointer;
  background-image: url(/static/img/checkbox-unchecked.svg);
  background-size: contain;
  margin-inline-end: 10px;
}
.searchContent .searchFilterBoxes li input[type="checkbox"]:checked + label span {
  background-image: url(/static/img/checkbox-checked.svg);
}
.searchContent .searchFilterBoxes li input[type="checkbox"]:indeterminate + label span {
  background-image: url(/static/img/checkbox-partially.svg);
}
.searchContent .searchFilterTitle:hover {
  text-decoration: underline;
}
.searchContent .searchFilterBoxes li .filter-count {
  color: var(--dark-grey);
}
.searchContent .searchFilterBoxes li .fa {
  color:  var(--medium-grey);
  font-size: 20px;
}
.searchContent .searchFilterBooks {
  padding-inline-start: 27px;
  margin-top: -6px;
}
.searchContent .searchFilters .showMore {
  display: block;
  margin-inline-start: 27px;
  cursor: pointer;
  font-size: 14px;
  margin-top: 4px;
}
.searchContent .searchFilters .showMore:hover {
  text-decoration: underline;
}
.dropdown-option-list {
  margin-top: 10px;
  background: white;
  width: auto;
  position: absolute;
  z-index: 1;
  -webkit-border-radius: 7px;
  -moz-border-radius: 7px;
  border-radius: 7px;
  border: 1px solid #ccc;
}
.dropdown-option-list-label span {
  white-space: nowrap;
}
.interface-english .dropdown-option-list {
  right: 0;
}
.interface-hebrew .dropdown-option-list {
  left: 0;
}
.dropdown-option-list.hidden{
  display: none;
}
.dropdown-option-list table {
  border-collapse: collapse;
}
.dropdown-option-list tr {
  font-family: "Roboto", "Helvetica Neue", "Helvetica", sans-serif;
  padding: 15px;
  font-size: 16px;
  cursor: pointer;
}
.interface-hebrew .dropdown-option-list tr {
  font-family: "Heebo", sans-serif;
}
.dropdown-option-list tr:hover {
  background-color: var(--lighter-grey);
}
.dropdown-option-list tr:not(:last-child) {
  border-bottom: 1px solid #eee;
}
.dropdown-option-list td:not(:first-child) {
  padding: 15px 15px 15px 0;
}
.dropdown-option-list td:first-child {
  padding: 0 0 0 15px;
}
.interface-hebrew .dropdown-option-list td:not(:first-child) {
  padding: 15px 0 15px 15px;
}
.interface-hebrew .dropdown-option-list td:first-child {
  padding: 0 15px 0 0;
}
.dropdown-option-list tr.unselected {
  color: #aaa;
}
.dropdown-option-list tr .dropdown-option-check {
  width: 10px;
  height: 10px;
  padding-left: 0;
  padding-right: 10px;
}
.interface-hebrew .dropdown-option-list tr .dropdown-option-check {
  padding-left: 10px;
  padding-right: 0;
}
.dropdown-option-list tr.unselected .dropdown-option-check {
  display: none;
}
.searchContent .mobileSearchFilters {
  position: absolute;
  width: 100%;
  height: 100%;
  top: 0;
  left: 0;
  display: flex;
  flex-direction: column;
  z-index: 1002;
  background-color: var(--lightest-grey);
}
.mobileSearchFiltersHeader {
  background-color: var(--lighter-grey);
  padding: 20px 15px;
  display: flex;
  justify-content: space-between;
  color:  var(--dark-grey);
}
.mobileSearchFiltersHeader .readerNavMenuCloseButton {
  font-size: 45px;
  color: var(--medium-grey);
  height: 20px;
  display: block;
  line-height: 20px;
}
.mobileSearchFilters .searchFilters {
  flex-grow:  1;
  overflow-y: scroll;
  padding:  20px 15px;
}
.mobileSearchFilters .toggleSet {
  width: 100%;
  margin: 10px 0 0 0;
}
.mobileSearchFiltersFooter {
  padding: 15px;
  border-top: 1px solid var(--light-grey);
}
.searchContent .result {
  padding-bottom: 20px;
}
.searchContent .result a:hover {
  text-decoration: none;
}
.searchContent .similar-results {
  padding: 0 25px;
}
.searchContent .similar-results .result-title {
  display: none;
}
.searchContent .result-title {
  font-size: 24px;
  margin-bottom: 15px;
}
.searchContent .result-title .int-he {
  font-family: "Taamey Frank", "adobe-garamond-pro", "Crimson Text", Georgia, "Times New Roman", serif;
  font-size: 22px;
}
.searchContent .sheetResult .result-title.in-en {
  direction: ltr;
  text-align: left;
}
.searchContent .sheetResult .result-title.in-he {
  direction: rtl;
  text-align: right;
}
.searchContent .sheetResult .ownerName {
  color: #000;
}
.readerPanel.english .searchContent .sheetResult .ownerName.in-he {
  direction: rtl;
  text-align: left;
}
.readerPanel.hebrew .searchContent .sheetResult .ownerName.in-en {
  direction: ltr;
  text-align: right;
}
.searchContent .result .result-title:hover {
  text-decoration: underline;
}
.readerPanel.english .searchContent .snippet.he,
.readerPanel.hebrew .searchContent .snippet.en,
.bilingual .searchContent .snippet.he {
  display: block;
}
.searchContent .snippet {
  font-size: 18px;
  color: #000;
}
.searchContent .sheet_result .snippet:hover {
  text-decoration: none;
}
.searchContent .similar-results .result .result-title {
  padding: 0 0 5px;
}
.searchContent .result .version {
  color: #999;
  font-family: "Roboto", "Helvetica Neue", "Helvetica", sans-serif;
  font-size: 13px;
  margin: 15px 0 5px;
  display: flex;
  align-items: center;
}
.searchContent .result .version .ownerMetadata {
  margin-inline-start: 10px;
}
.searchContent .result .similar-trigger-box {
  color: #999;
  font-weight: lighter;
  --english-font: var(--english-sans-serif-font-family);
  --hebrew-font: var(--hebrew-sans-serif-font-family);
  text-transform: uppercase;
  letter-spacing: 1px;
  font-size: 11px;
  padding: 0;
  cursor: pointer;
  margin: 8px 0;
}
.searchContent .result .similar-trigger-box i {
  padding: 0 5px;
}
.searchContent .sheet_result .owner_image {
  height: 30px;
  width: 30px;
  align-self: flex-start;
}
.searchContent .sheet_result {
  height: auto;
  margin: 15px 0 20px 0;
}
.searchContent .result + .loadingMessage {
  margin-top: 30px;
}
.readerNavMenu .yourSheetsLink.navButton {
  width: 98%;
  margin-bottom: 20px;
  text-transform: uppercase;
  font-family: "Roboto", "Helvetica Neue", "Helvetica", sans-serif;
}
.readerNavMenu .sheet {
  display: flex;
  justify-content: space-between;
  padding: 20px 0;
  border-bottom: 1px solid #eee;
  color: black;
}
.readerNavMenu .sheet:hover{
  text-decoration: none;
}
.readerNavMenu .sheet .sheetImg {
  height: 40px;
  width: 40px;
  margin: 1px 0 0 0;
  border-radius: 2px;
}
.readerNavMenu .sheet .sheetTextInfo {
  display: flex;
  justify-content: flex-start;
}
.readerNavMenu .sheet:hover .sheetTextInfo {
  text-decoration: underline;
}
.readerNavMenu .sheet .sheetAuthTitle{
  display: flex;
  flex-flow: column;
  margin: auto 14px;
}
.readerNavMenu .sheet .sheetAuthor {
  font-family: "Roboto", "Helvetica Neue", "Helvetica", sans-serif;
  color: #999;
  font-size: 14px;
  margin-bottom: 6px;
  letter-spacing: 1px;
}
.readerNavMenu .sheet .sheetTitle {
  overflow: hidden;
  font-size: 16px;
  unicode-bidi: plaintext;
}
.readerNavMenu .sheet .sheetViews {
  color: #999;
  font-size: 13px;
  font-family: "Roboto", "Helvetica Neue", "Helvetica", sans-serif;
}
.readerNavMenu .sheet:hover .sheetViews {
  display: inline-block ;
  text-decoration: none;
}
.interface-english .readerPanel .readerNavMenu .tagsList .gridBox {
  direction: ltr;
}
.interface-hebrew .readerPanel .readerNavMenu .tagsList .gridBox {
  direction: rtl;
}
.tagsList .heOnly {
  direction: rtl;
}
.tagsList .enOnly {
  direction: ltr;
}
.readerControls {
  position: relative;
  top: 0;
  left: 0;
  width: 100%;
  box-sizing: border-box;
  text-align: center;
  z-index: 100;
  height: 60px;
  line-height: 60px;
  box-shadow: 0 1px 3px rgba(0,0,0,0.2);
  background-color: #FBFBFA;
}
.sepia .readerControls {
  background-color: #F3F3F1;
}
.dark .readerControls {
  background-color: #2D2D2B;
  color: white;
  border-color: #444;
}
.dark .readerControls .readerTextToc .readerTextTocBox {
  color: white;
}
.readerNavMenuCloseButton {
  font-family: var(--english-serif-font-family);
}
.readerControls.connectionsHeader {
  background-color: #F3F3F2;
  white-space: nowrap;
  box-shadow: none;
}
.readerControls.connectionsHeader.fullPanel  {
  background-color: #EDEDED;
}
.readerControls .connectionsPanelHeader .connectionsHeaderTitle {
  text-transform: uppercase;
  letter-spacing: 1px;
  font-size: 16px;
  font-weight: lighter;
}
.connectionsPanelHeader .connectionsHeaderTitle.active {
  text-transform: none;
  cursor: pointer;
}
.connectionsHeaderTitle .fa-chevron-left {
  margin-right: 10px;
}
.connectionsHeaderTitle .fa-chevron-right {
  margin-left: 10px;
}
.connectionsHeaderTitle .fa-chevron-left, .connectionsHeaderTitle .fa-chevron-right{
  color: #999;
}
.readerControls .readerControlsInner {
  position: relative;
  width: 760px;
  margin: 0 auto;
  padding: 0 30px;
  display: flex;
  justify-content: space-between;
  max-width:  100%;
  box-sizing: border-box;
}
.compare .readerControls .readerControlsInner {
  padding: 0 25px;
}
.readerControls.connectionsHeader .readerControlsInner {
  padding: 0 34px;
}
.readerControls.transLangPrefSuggBann {
  background-color: #EDEDEC;
}
.readerControls .readerControlsInner.transLangPrefSuggBannInner {
  justify-content: center;
  align-items: center;
  line-height: initial;
  height: 100%;
  color: #666;
}
.readerControls.transLangPrefSuggBann .transLangPrefCentered {
  display: flex;
  align-items: center;
  margin-inline-start: auto;
}
.readerControls .readerControlsInner.transLangPrefSuggBannInner .yesNoGroup {
  margin: 0 10px;
  display: flex;
}
.readerControls .readerControlsInner.transLangPrefSuggBannInner .yesNoButton {
  border-radius: 6px;
  background-color: white;
  padding: 5px 11px;
  margin: 0 7px 0 0;
  user-select: none;
  cursor: pointer;
  text-decoration: none;
  color: inherit;
}
.interface-hebrew .readerControls .readerControlsInner.transLangPrefSuggBannInner .yesNoButton {
  margin: 0 0 0 7px;
}
.readerControls .readerControlsInner.transLangPrefSuggBannInner .readerNavMenuCloseButton {
  font-size: 35px;
  margin-inline-start: auto;
  margin-top: -6px;
  color: #bbb;
}
.trans-pref-header-container {
  display: flex;
  flex-direction: row;
  justify-content: space-between;
  padding-inline: 12px;
  padding-block: 10px;
  align-items: center;
}
.trans-pref-header-container .trans-pref-reset {
  display: flex;
  align-items: center;
  text-decoration: none;
}
.interface-hebrew .trans-pref-header-container .trans-pref-reset {
  direction: rtl;
}
.interface-hebrew .trans-pref-header-container .trans-pref-reset .smallText {
  padding-bottom: 2px;
}
.trans-pref-header-container img.reset-btn {
  width: 10px;
  height: 10px;
  opacity: 0.4;
}
.singlePanel .readerControls .readerControlsInner {
  padding: 0px 15px;
}
.readerControls .readerTextToc a {
  color: inherit;
}
.readerControls .readerTextToc a:hover {
  text-decoration: none;
}
.readerControls .readerTextToc .readerTextTocBox h1 {
  display: unset;
  font-size: unset;
  font-weight: unset;
  margin-block-start: unset;
  margin-block-end: unset;
}
.readerControls .readerTextToc .readerTextTocBox a {
  display: flex;
  align-items: center;
  justify-content: center;
}
.readerControls.connectionsHeader .readerTextToc {
  font-family: "Roboto", "Helvetica Neue", "Helvetica", sans-serif;
  text-transform: uppercase;
  color: #666;
  width: 100%;
}
.readerControls .readerTextToc.attributed .readerTextTocBox {
  line-height: 1.2;
}
.readerControls .readerTextToc .categoryAttribution {
  font-style: italic;
  font-size: 15px;
  color: #999;
  margin: 0 2px;
  white-space: nowrap;
  text-overflow: ellipsis;
  overflow: hidden;
  padding: 0 2px;
}
.readerControls .readerTextToc .categoryAttribution .he {
  font-style: normal;
}
.interface-english .leftButtons,
.interface-hebrew .rightButtons {
  display: flex;
  flex-direction: row;
  text-align: left;
}
.interface-english .rightButtons,
.interface-hebrew .leftButtons {
  display: flex;
  flex-direction: row;
  text-align: right;
}
/* icons need a little nudge in flipped hebrew mode */
.interface-hebrew .rightButtons {
  margin-left: -3px;
}
.interface-hebrew .leftButtons {
  margin-right: 2px;
}
.leftButtons .saveButton,
.rightButtons .saveButton {
  display: flex;
  align-items: center;
  justify-content: flex-end;
  width: 30px;
  height: 56px;
  cursor: pointer;
}
.saveButton img {
  height: 18px;
  width: 18px;
}
.rightButtons .saveButton.tooltip-toggle::before {
  top: 47px;
  left: -50px;
}
.interface-hebrew .rightButtons .saveButton.tooltip-toggle::before {
  left: auto;
  right: -50px;
}
.saveButton.tooltip-toggle.three-dots-button {
  background-color: #ededec;
  margin-bottom: 13px;
  padding: 0 6px;  /* HACK: setting width and height to equal values doesn't make this circular, but this does! */
  height: 22px;
  display: flex;
  align-items: center;
  justify-content: center;
  border-radius: 50%;
}
.three-dots-button img {
  width: 10px;
  height: 10px;
  margin-top: 0;
}
.topicPanel .mainColumn .saveLine .saveButton.three-dots-button {
  margin-left: 10px;
  margin-right: 0;
  margin-bottom: 13px;
  padding-bottom: 0;
}
.interface-hebrew .topicPanel .mainColumn .saveLine .saveButton.three-dots-button {
  margin-left: 0;
  margin-right: 10px;
}
.interface-hebrew .topicPanel .three-dots-button {
  margin-left: 0px;
  margin-right: 10px;
}
.leftButtons .readerNavMenuSearchButton,
.leftButtons .readerNavMenuMenuButton,
.leftButtons .readerNavMenuCloseButton,
.rightButtons .readerOptions,
.rightButtons .readerNavMenuCloseButton {
  width: 40px;
  height: 56px;
  line-height: 56px;
  color: #999;
  font-size: 20px;
  display: inline-block;
  cursor: pointer;
}
.rightButtons .readerOptions {
  vertical-align: middle;
}
.rightButtons .readerOptions:hover {
  text-decoration: none;
}
.leftButtons .readerNavMenuMenuButton {
  font-size: 24px;
  margin-top: 6px;
}
.compare .leftButtons .readerNavMenuMenuButton {
  font-size: 20px;
}
.leftButtons .readerNavMenuCloseButton {
  font-size: 44px;
}
.leftButtons .readerNavMenuSearchButton span,
.rightButtons .readerOptions img,
.leftButtons .readerNavMenuCloseButton span {
  vertical-align: middle;
}
.readerControls .readerTextToc {
  font-size: 18px;
  box-sizing: border-box;
  height: 50px;
  text-align: center;
  display: inline-block;
  cursor: pointer;
  vertical-align: middle;
  min-width: 0; /* see https://css-tricks.com/flexbox-truncated-text/ */
}
.readerTextTocHeader.readerTextToc {
  font-size: 16px;
}
.hebrew .readerControls .readerTextToc {
  direction: rtl;
}
.english .readerControls .readerTextToc {
  direction: ltr;
}
.interface-english .bilingual .readerControls .readerTextToc {
  direction: ltr;
}
.interface-hebrew .bilingual .readerControls .readerTextToc {
  direction: rtl;
}
.interface-hebrew .bilingual .readerControls .readerTextToc .readerTextTocBox.sheetBox,
.interface-hebrew .english .readerControls .readerTextToc .readerTextTocBox.sheetBox {
  padding-left: 23px;
  padding-right: 0;
}
.english .readerControls .readerTextToc .readerTextTocBox.sheetBox,
.bilingual .readerControls .readerTextToc .readerTextTocBox.sheetBox {
  padding-right: 23px;
  padding-left: 0;
}
.readerControls .readerTextToc .readerTextTocBox {
  display: inline-block;
  vertical-align: middle;
  max-width: 100%;
  white-space: nowrap;
  text-overflow: ellipsis;
  overflow: hidden;
}
.readerControls .readerTextToc .readerTextTocBox a h1,
.readerControls .readerTextToc .readerTextTocBox a span,
.readerControls .readerTextToc .readerTextTocBox a div {
  white-space: nowrap;
  text-overflow: ellipsis;
  overflow: hidden;
}
.readerControls .readerTextToc .readerTextVersion {
  font-style: italic;
  color: #999;
}
.readerControls .readerTextToc .readerTextVersion .en{
  unicode-bidi: bidi-override;
}
.readerControls .readerTextToc .fa {
  color: #999;
  font-weight: bold;
  margin: 0 7px;
  vertical-align: 0;
}
.readerControls .readerTextToc .fa.invisible {
  visibility: hidden;
}
/*.bilingual .readerTextToc .he {
  display: none;
}*/
.readerOptions img {
  height: 16px;
}
.readerOptions .textIcon {
  font-size: 22px;
  line-height: 60px;
}
.dark .readerOptions img {

}
.readerOptionsPanel {
  position: absolute;
  width: 100%;
  top: 58px;
  right: 0;
  padding: 20px;
  box-sizing: border-box;
  direction: ltr;
  background: #FBFBFA;
  border-bottom: 1px solid #ccc;
  z-index: 103;
}
.readerOptionsPanelInner {
  max-width: 530px;
  margin: 0 auto;
  display: flex;
  flex-flow: row wrap;
  justify-content: space-between;
  color: #999;
}
.toggleSet {
  display: inline-block;
<<<<<<< HEAD
  width: 47%;
  margin: 2px auto 20px auto;
=======
  width: 48%;
  margin: 2px auto 0 auto;
  padding-bottom: 20px;
  /*margin-left: 1px;*/
}
#accountSettingsPage .toggleSet {
  display: flex;
>>>>>>> e4f4ff12
}
.toggleSet.aliyotTorah, .toggleSet.punctuationTalmud, .toggleSet .toggle-set-label {
  --english-font: var(--english-sans-serif-font-family);
  --hebrew-font: var(--english-sans-serif-font-family);
  text-transform: uppercase;
}
.toggleSet .toggle-set-label{
  font-size: 13px;
  display: block;
  text-align: center;
  margin: 10px;
  letter-spacing: 1.5px;
}
.toggleSetToggleBox {
  display:  flex;
}
.toggleOption {
  box-sizing: border-box;
  text-align: center;
  border: 1px solid #ccc;
  margin-left: -1px;
  padding: 4px;
  height: 42px;
  line-height: 34px;
  flex: 1;
  background-color: #FBFBFA;
  vertical-align: middle;
}
.toggleSet.aliyotTorah .toggleOption,
.toggleSet.punctuationTalmud .toggleOption {
  font-size: 14px;
}
.toggleSet.vowels .toggleOption.all span span, 
.toggleSet.vowels .toggleOption.partial span span {
  position: relative;
  top: -3px;
}
.toggleSet.fontSize .toggleOption {
  color: black;
}
.toggleSet.biLayout .toggleOption img,
.toggleSet.layout .toggleOption img {
  opacity: 0.5;
}
.toggleOption:first-child {
  border-top-left-radius: 4px;
  border-bottom-left-radius: 4px;
}
.toggleOption:last-child {
  border-top-right-radius: 4px;
  border-bottom-right-radius: 4px;
  border-right: 1px solid #999;
}
.toggleOption.on, .toggleOption:hover {
  background-color: white;
  color: black;
}
.toggleSet.biLayout .toggleOption.on img, .toggleSet.layout .toggleOption:hover img{
  opacity: 1;
}
.toggleSet.separated .toggleOption {
  margin-right: 3%;
  border-right: 1px solid #999;
}
.toggleSet.separated .toggleOption:last-child {
  margin-right: 0;
}
.color .toggleOption {
  border-radius: 5px;
  height: 38px;
}
.color .toggleOption.on {
  border-color: black;
}
.color .light, .color .light.on {
  background-color: white;
}
.color .sepia, .color .sepia.on {
  background-color: #f7f7f7;
}
.color .dark, .color .dark.on {
  background-color: #333331;
}
.toggleOption {
  font-size: 26px;
  line-height: 34px;
  vertical-align: middle;
}
.toggleSet .toggleOption .he,
.toggleSet .toggleOption .en {
  display: inline;
}
.toggleOption.bilingual {
  font-size: 18px;
}
.toggleOption.segmented, .toggleOption.continuous {
  font-size: 18px;
}
.toggleOption.smaller, .toggleOption.larger {
  font-family: "Roboto", "Helvetica Neue", "Helvetica", sans-serif;
}
.interface-hebrew .toggleOption.smaller, .interface-hebrew .toggleOption.larger {
  font-family: "Heebo", sans-serif;
}
.toggleOption.smaller {
  font-size: 12px;
}
.toggleOption.larger {
  font-size: 22px;
}
.toggleSet.blueStyle {
  box-shadow: 0px 1px 3px rgba(0, 0, 0, 0.25);
  --english-font: var(--english-sans-serif-font-family);
  --hebrew-font: var(--hebrew-sans-serif-font-family);
  border-radius: 6px;
}
.toggleSet.blueStyle .toggleOption {
  border: none;
  font-size: 16px;
  height: 50px;
  display: flex;
  align-items: center;
  justify-content: center;
}
.toggleSet.blueStyle .toggleOption.on {
  background-color:  var(--sefaria-blue);
  color: white;
  border-radius: 6px;
}
.readerOptionsPanel .line {
  margin: 20px 0;
  border-top: 1px solid #ddd;
}
.mask {
  position: fixed;
  top: 0;
  left: 0;
  width: 100%;
  height: 100%;
  z-index: 102;
  cursor: pointer;
}
.textRange.basetext {
  width: 100%;
  box-sizing: border-box;
  font-size: 2.2em;
  line-height: 1.6;
  text-align: justify;
  background-color: inherit;
  margin: 0 auto;
  max-width: 760px;
  position: relative;
  padding: 0 30px;
}
.singlePanel .textRange.basetext,
.singlePanel .sheetContent {
  padding: 0;
}
.narrowColumn .textRange.basetext {
}
.narrowColumn .content .contentInner {
  padding: 0 15px;
}
.textRange.basetext .title, .sheetContent .customSourceTitle {
  padding: 0 28px;
  margin: 30px 0 24px 0;
  color: #000;
  text-align: center;
  justify-content: center;
  font-weight: lighter;
  letter-spacing: 1px;
  font-size: 1.1em;
}
.sheetContent .customSourceTitle {
  padding-top: 14px;
}
.dark .textRange.basetext .title, .dark .sheetContent .title {
  color: #ccc;
}
.textRange.basetext .title .titleBox, .sheetContent .customSourceTitle .titleBox {
  display: inline-block;
  border-bottom: 4px solid #E6E5E6;
  padding: 0 6px 3px;
}
.dark .textRange.basetext .title .titleBox, .dark .sheetContent .title .titleBox {
  border-bottom: 4px solid #666;
}
.bilingual .sheetContent .title .he {
  display: none;
}
.interface-hebrew .readerPanel.english .textRange,
.interface-hebrew .readerPanel.english .categoryFilterGroup,
.interface-hebrew .readerPanel.bilingual .categoryFilterGroup,
.interface-hebrew .readerPanel.english .textTableOfContents,
.interface-hebrew .readerPanel.bilingual .textTableOfContents {
  direction: ltr;
}
.interface-english .readerPanel.hebrew .textRange,
.interface-english .readerPanel.hebrew .categoryFilterGroup,
.interface-english .readerPanel.hebrew .structToggles,
.interface-english .readerPanel.hebrew .textTableOfContents,
.interface-english .readerPanel.hebrew .connectionsPanel .toolsButton.more,
.interface-english .readerPanel.hebrew .connectionsPanel .toolsButton.seeLess {
  direction: rtl;
}
.basetext .text, .sheetContent .text {
  padding: 0 44px;
  margin: 30px 0;
  background-color: inherit;
}
.narrowColumn .basetext .text, .narrowColumn .sheetContent .text {
  padding: 0 26px;
}
.singlePanel .basetext .text, .singlePanel .sheetContent .text  {
  padding: 0 34px;
}
.parashahHeader {
  text-align: center;
  color: #000;
  margin: 32px 0;
  font-size: 24px;
  letter-spacing: 1px;
}
.parashahHeader.aliyah span {
  text-transform: uppercase;
  font-size: 18px;
}
.title + .text span:first-child .parashahHeader {
  margin-top: -5px;
}
.title + .text {
  margin-top: 0;
}
.segment {
  cursor: pointer;
  display: block;
  background-color: inherit;
  margin-bottom: 14px;
}
.continuous .segment {
  display: inline;
  margin: 0;
  padding: .3333em 0;
}
.readerPanel.english.continuous .segment {
  padding: .15em 0;  /* underline of named entities is cut off if padding is higher */
}
.continuous .clearFix {
  display: none;
}
.segment .segmentText{
  display: inline;
}
.segment > .he,
.segment > .en,
.segment > p > .he,
.segment > p > .en {
  margin-top: 0;
  margin-bottom: 0;
}
.basetext .segment {
  margin-bottom: 26px;
}
.bilingual .segment > .he,
.bilingual .segment > .en,
.bilingual .segment > p > .he,
.bilingual .segment > p > .en {
  display: block;
}
.bilingual .segment > .en ,
.bilingual .segment > p > .en {
  text-align: left;
}
.bilingual .segment > .he,
.bilingual .segment > p > .he {
  text-align: right;
}
.stacked.bilingual .basetext .segment {
  margin-bottom: 14px;
  display: block;
}
.stacked.bilingual .segment > .en,
.stacked.bilingual .segment > p > .en {
  margin-top: 6px;
  text-align: left;
}
.stacked.bilingual .sheetContent .segment > .en,
.stacked.bilingual .sheetContent .segment > p > .en {
  margin-top: 0;
}
.stacked.bilingual .basetext .segment > .en ,
.stacked.bilingual .basetext .segment > p > .en {
  margin: 10px 0 20px;
  color: #666;
}
.stacked.bilingual .segment.heOnly > .he,
.stacked.bilingual .segment.enOnly > .en,
.stacked.bilingual .segment.heOnly > p > .he,
.stacked.bilingual .segment.enOnly > p > .en {
  display: block;
}
.heLeft.bilingual .basetext .text,
.heRight.bilingual .basetext .text,
.heLeft.bilingual .sheetContent .text,
.heRight.bilingual .sheetContent .text {
  padding: 0;
}

.heLeft.bilingual .segment > .en,
.heLeft.bilingual .segment > .he,
.heRight.bilingual .segment > .en,
.heRight.bilingual .segment > .he,
.heLeft.bilingual .segment > p > .en,
.heLeft.bilingual .segment > p > .he,
.heRight.bilingual .segment > p > .en,
.heRight.bilingual .segment > p > .he {
  width: 50%;
  box-sizing: border-box;
  display: block;
}
.heLeft.bilingual .sheetItem.enOnly > .en,
.heLeft.bilingual .sheetItem.heOnly > .he,
.heRight.bilingual .sheetItem.enOnly > .en,
.heRight.bilingual .sheetItem.heOnly > .he,
.heLeft.bilingual .sheetItem.enOnly > p > .en,
.heLeft.bilingual .sheetItem.heOnly > p > .he,
.heRight.bilingual .sheetItem.enOnly > p > .en,
.heRight.bilingual .sheetItem.heOnly > p > .he {
  width: 100%;
  padding-right: 0;
  padding-left: 0;
}
.readerPanel .sheetItem.heOnly > .en,
.readerPanel .sheetItem.heOnly > p > .en {
  display: none;
}
.readerPanel .sheetItem.heOnly > .he,
.readerPanel .sheetItem.heOnly > p > .he {
  display: block;
}
.readerPanel .sheetItem.enOnly > .he,
.readerPanel .sheetItem.enOnly > p > .he {
  display: none;
}
.readerPanel .sheetItem.enOnly > .en,
.readerPanel .sheetItem.enOnly > p > .en {
  display: block;
}
.heLeft.bilingual .segment > .en,
.heRight.bilingual .segment > .he ,
.heLeft.bilingual .segment > p > .en,
.heRight.bilingual .segment > p > .he {
  float: right;
  padding-left: 20px;
}
.heRight.bilingual .segment > .en,
.heLeft.bilingual .segment > .he,
.heRight.bilingual .segment > p > .en,
.heLeft.bilingual .segment > p > .he {
  float: left;
  padding-right: 20px;
}
.basetext .segment:active,
.basetext .segment:focus {
  background-color: #f5faff;
}
.sheetContent .segment:active .segmentNumber,
.sheetContent .segment:focus .segmentNumber,
.sheetContent .segment:active .linkCount,
.sheetContent .segment:focus .linkCount,
.basetext .segment:active .segmentNumber,
.basetext .segment:focus .segmentNumber,
.basetext .segment:active .linkCount,
.basetext .segment:focus .linkCount {
  background-color: transparent;
}
.dark .basetext .segment:active,
.dark .basetext .segment:focus {
  background-color: #444;
}
.basetext .segment.highlight,
.sheetContent .segment.highlight .en,
.sheetContent .segment.highlight .he,
.readerPanel.bilingual.heLeft .sheetContent .segment.highlight,
.readerPanel.bilingual.heRight .sheetContent .segment.highlight,
.editorContent .sheetItem.highlight,
.editorContent .sheetItem.highlight .SheetSource .en,
.editorContent .sheetItem.highlight .SheetSource::after
{
  background-color: #F0F7FF;
}
.sheetContent .segment.highlight .linkCount .en,
.sheetContent .segment.highlight .linkCount .he,
.sheetContent .segment.highlight .segmentNumber .en,
.sheetContent .segment.highlight .segmentNumber .he {
  background-color: transparent;
}
.sheetContent .segment.highlight .en div,
.sheetContent .segment.highlight .he div {
  background-color: inherit;
}
.sheetContent .segment a {
  color: #4B71B7;
}
.sheetContent .segment .sourceContentText a {
  text-decoration: underline;
}
.readerPanel.bilingual.stacked .sheetContent .segment.highlight .he {
  padding-bottom: 1px;
}
.basetext .segment.highlight .segmentNumber,
.basetext .segment.highlight .linkCount,
.sheetContent .segment.highlight .linkCount,
.sheetContent .segment.highlight .segmentNumber {
  background-color: transparent;
}
.sepia .basetext .segment.highlight,
.sepia .sheetContent .segment.highlight {
  background-color: #E3E3E1;
}
.dark .basetext .segment.highlight,
.dark .sheetContent .segment.highlight {
  background-color: #444;
}
.textRange {
  line-height: 1.4;
  font-size: 1.6em;
}
.textRange .textInner, .sheetContent .textInner  {
  position: relative;
}
.textRange.lowlight .text {
  color: #999;
}
.segment {
}
.segment.heOnly{
  text-align: right;
  direction: rtl;
}
.segment.enOnly{
  text-align: left;
  direction: ltr;
}
.segment.heOnly .en{
  display: none;
}
.segment.enOnly .he{
  display: none;
}
.segment.heOnly .he{
  display: initial;
}
.segment.enOnly .en{
  display: initial;
}
.readerPanel.hebrew .segment.enOnly .sheetSegmentNumber .en{
  display: none;
}
.readerPanel.english .segment.enOnly .sheetSegmentNumber .he{
  display: none;
}
.segment .segmentNumber,
.segment .linkCount,
.textRange .numberLabel {
  position: absolute;
  background-color: inherit;
  font-weight: lighter;
  color: #ccc;
  display: block;
  width: 30px;
  text-align: center;
  -webkit-text-size-adjust: 100%;
  user-select: none;
}
.segmentNumber .segmentNumberInner,
.linkCount .linkCountDot {
  display: inline-block;
  user-select: none;
}
.bilingual .segmentNumber .segmentNumberInner,
.bilingual .linkCount .linkCountDot,
.bilingual .numberLabel .numberLabelInner {
  margin-top: 0;
}
.segment .segmentNumber,
.segment .linkCount {
  display: none;
  line-height: 1.4;
}
.hebrew .segment .segmentNumber,
.hebrew .segment .linkCount {
  display: none;
  line-height: 1.6;
}
.sheetContent .segment .linkCount {
  display: inline-block;
}
.segment .segmentNumber .segmentNumberInner,
.segment .segmentNumber .segmentNumberInner .he,
.textRange .numberLabel .numberLabelInner {
  font-size: 12px;
  vertical-align: middle;
}
.segment .segmentNumber,
.textRagnge .numberLabel {
  color: #666;
  top: 0;
}
.dark .segment .segmentNumber,
.dark .textRagnge .numberLabel {
  color: white;
}
.segment .linkCount {

}
.segment .linkCountDot {
  display: inline-block;
  width: 6px;
  height: 6px;
  border-radius: 12px;
  background-color: black;
  vertical-align: middle;
}
.dark .segment .linkCount {
  filter: invert(100%);
  -webkit-filter: invert(100%);
}
.readerPanel .segment .segmentNumber .en,
.readerPanel .segment .segmentNumber .he {
  text-align: center;
}
.readerPanel.english .segment .segmentNumber {
  left: -48px;
}
.readerPanel.hebrew .segment .segmentNumber,
.readerPanel.bilingual .segment .segmentNumber {
  right: -46px;
}
.readerPanel.hebrew .segment .linkCount,
.readerPanel.bilingual .segment .linkCount {
  left: -48px;
}
.readerPanel.english .segment .linkCount {
  right: -46px;
  left: auto;
}
.readerPanel.heLeft.bilingual .segment .segmentNumber,
.readerPanel.heRight.bilingual .segment .segmentNumber {
  left: 50%;
  margin-left: -15px;
  right: auto;
}
.readerPanel.heLeft.bilingual .segment .linkCount,
.readerPanel.heRight.bilingual .segment .linkCount {
  visibility: hidden;
}
.singlePanel .readerPanel.english .segment .segmentNumber {
  left: -30px;
}
.singlePanel .readerPanel.hebrew .segment .segmentNumber,
.singlePanel .readerPanel.bilingual .segment .segmentNumber {
  right: -30px;
}
.singlePanel .readerPanel.english .segment .linkCount {
  right: -30px;
}
.singlePanel .readerPanel.hebrew .segment .linkCount,
.singlePanel .readerPanel.bilingual .segment .linkCount {
  left: -30px;
}
.singlePanel .readerPanel.english .sheetItem.segment .linkCount {
  left: auto;
  right: -30px;
}
.readerPanel.english .segment.heOnly .segmentNumber .he,
.readerPanel.bilingual .segment.heOnly .segmentNumber .he,
.readerPanel.hebrew .segment.enOnly .segmentNumber .en {
  display: none;
}
.readerPanel.english .segment.heOnly .segmentNumber .en,
.readerPanel.bilingual .segment.heOnly .segmentNumber .en,
.readerPanel.hebrew .segment.enOnly .segmentNumber .he {
  display: block;
}
.segment .refLink {
  font-size: .8em;
  font-weight: bold;
  letter-spacing: 1px;
  cursor: pointer;
  color: #333;
}
.refLink:hover {
  text-decoration: underline;
}
.segment .namedEntityLink {
  color: inherit;
}
.segment .namedEntityLink:hover {
  cursor: text;
  text-decoration: none;
}
.segment.showNamedEntityLinks .namedEntityLink:hover {
  /* only show named entity underline when class showNamedEntityLinks exists */
  cursor: pointer;
  border-bottom: 2px dotted #666;
}
.stacked.bilingual .segment .en .namedEntityLink:hover {
  border-bottom-color: #666;
}
.textRange .actionLinks {
  text-align: right;
}
.textRange .actionLinks > span {
  font-size: 13px;
  text-transform: uppercase;
  display: inline-block;
  margin: 0 7px;
  cursor: pointer;
  color: #aaa;
}
.textRange .actionLinks > span > img {
  height: 13px;
  width: 13px;
  margin: 0 5px;
  opacity: 0.3;
  vertical-align: baseline;
}
.textRange .actionLinks > span > i {
  margin: 0 5px;
  font-size: 16px;
  vertical-align: top;
}
.textRange .actionLinks .en {
  font-family: "Roboto", "Helvetica Neue", "Helvetica", arial, sans-serif;
}
.textRange .actionLinks .he {
  font-family: "Heebo", sans-serif;
}
/* Footnotes */
.segment sup {
  margin-left: .2em;
  margin-right: .2em;
  text-decoration: none;
  font-family: var(--hebrew-sans-serif-font-family);
  font-size: 0.6em;
  line-height: 1;
  color: var(--inline-link-blue);
}
.segment .he sup {
  font-size: 0.5em;
}
.segment sup:hover {
  text-decoration: underline;
}
.sheetContent .segment sup:hover {
  text-decoration: none;
}
.segment sup::before {
  padding: 12px 12px;
  content: "";
  margin-inline-start: -7px;
  position: absolute;
}
.segment sup.itag {
  text-decoration: none;
  font-family: var(--hebrew-sans-serif-font-family);
  font-size: 0.6em;
  line-height: 1;
  color: var(--inline-link-blue);
}
.segment i.footnote {
  display: none;
  font-size: .8em;
  margin-left: .5em;
  margin-right: .5em;
  color: #666;
  font-style: normal;
}
.segment img {
  max-width: 100%;
}
.connectionsPanelHeader{
  display: flex;
  justify-content: space-between;
  align-items: center;
}
.singlePanel .connectionsPanelHeader {
  justify-content: flex-start;
  align-items: stretch;
  height: 100%;
}
.interface-hebrew .connectionsPanelHeader {
  direction: rtl;
}
.interface-english .connectionsPanelHeader {
  direction: ltr;
}
.connectionsPanelHeader .rightButtons {
  margin-top: -4px;
}
.connectionsPanelHeader .languageToggle,
.connectionsHeader .readerNavMenuCloseButton.circledX{
  height: 32px;
  width: 30px;
  text-align: center;
  line-height: 32px;
}
.readerNavMenu.compare {
  background-color: var(--lightest-grey);
}
.readerNavMenu.compare .readerNavTop .readerNavMenuCloseButton.circledX {
  height: 32px;
  width: 30px;
  display: flex;
  align-items: center;
  margin: 0 15px;
}
.connectionsPanelHeader .languageToggle {
  margin: 0 15px;
}
.connectionsHeader .readerNavMenuCloseButton.circledX,
.readerNavMenu.compare .readerNavTop .readerNavMenuCloseButton.circledX {
  width: 20px;
}
.connectionsHeader .readerNavMenuCloseButton.circledX img,
.readerNavMenu.compare .readerNavTop .readerNavMenuCloseButton.circledX img {
  height: 20px;
  width: 20px;
  vertical-align: middle;
}
.readerNavMenu.compare .navBlockDescription,
.readerNavMenu.compare .categoryDescription {
  display: none;
}
.readerNavMenu.compare .navToggles {
  margin-inline-start: 0;
}
.connectionsPanelHeader .languageToggle img {
  vertical-align: middle;
  margin-top: -2px;
}
.connectionsPanel .flashMessage {
  font-size: 18px;
  color: #999;
  margin-bottom: 30px;
  text-align: left;
}
.interface-hebrew .connectionsPanel .flashMessage {
  text-align: right;
}
.textList {
  width: 100%;
  height: 54%;
  bottom: 0;
  left: 0;
  position: absolute;
  text-align: justify;
  margin: 0 auto;
  background-color: #FBFBFA;
}
.textList.marginless .texts,
.textList.fullPanel.marginless .texts {
  padding: 0 0 80px 0;
}
.dark .textlist {
  background-color: #333331;
}
.textList.fullPanel {
  padding-top: 60px;
  height: 100%;
  box-sizing: border-box;
}
.textList .texts {
  height: 100%;
  width: 100%;
  box-sizing: border-box;
  overflow: hidden;
  overflow-y: scroll;
  -webkit-overflow-scrolling: touch;
}
.textList .texts .contentInner {
  max-width: 660px;
  margin: 0 auto;
}
.textList .texts {
  padding: 30px 30px 80px 30px;
}
.textList.fullPanel .texts {
  padding: 40px 40px 80px 40px;
}
.textList .segment.heOnly,
.textList .segment.enOnly {
  text-align: justify;
}
.textListTop {
  position: absolute;
  top: 0;
  left: 0;
  width: 100%;
  background-color: inherit;
  z-index: 1;
}
.textList.fullPanel .textListTop {
  text-align: center;
  height: 55px;
}
.dark .textList {
  background-color: #333331;
}
.dark .textList .anchorText {
  background-color: #333331;
}
.textList .heOnly {
  display: block;
}
.textList.fullPanel .textListTop .leftButtons {
  margin: 9px 0 0 10px;
}
.textList.fullPanel .textListTop .rightButtons {
  margin: 9px 10px 0 0;
}
.gridBox {
  width: 100%;
  background-color: transparent;
}
.gridBox .gridBoxRow {
  display: flex;
  justify-content: space-between;
  margin-bottom: 6px;
}
.gridBox .gridBoxItem {
  flex: 1;
  
   /* HACK: overflow hidden will hide any box shadow beneath (b/c overflow cuts off at padding-box) can get around this by increasing padding-box and decreasing margin-box. see here https://stackoverflow.com/questions/33949013/css-overflow-hidden-cuts-shadow*/
  display: flex;
  flex-direction: column;
  padding: 5px;
}
.gridBox .gridBoxItem.placeholder {
  visibility: hidden;
}
.gridBox .gridBoxItem:first-child {
  padding-inline-start: 0;
  margin-inline-start: 0;
}
.gridBox .gridBoxItem:last-child {
  padding-inline-end: 0;
  margin-inline-end: 0;
}
.dark .filterSet td {
  border-color: #555;
}
.filterSet td.empty {
  border-left: 1px solid transparent;
  border-right: 1px solid transparent;
}
.topFilters {
  text-transform: none;
}
.dark .topFilters {
  background-color: #2D2D2B;
  border-bottom: 1px solid #444;
}
.textList.fullPanel .topFilters {
  margin: 0;
  border-top: 8px solid transparent;
  padding: 6px 22px 5px;
  background-color: #EDEDED;
}
.topFilters .textFilter {
  color: #999;
  display: inline-block;
  padding: 16px 8px;
}
.topFilters .textFilter.on {
  color: black;
}
.dark .topFilters .textFilter {
  color: #bbb;
}
.topFilters .textFilter > div {
  display: table-cell;
  vertical-align: middle;
}
.textList.fullPanel .recentFilterSet {
  margin: 0 0 12px 0;
}
.textList .recentFilterSet .textFilter,
.connectionsPanelHeader .recentFilterSet.topFilters .textFilter {
  display: inline-block;
  padding: 0;
  margin: 6px 14px;
  background-color: transparent;
  color: #999999;
  border-bottom: 4px solid #cccccc;
  margin-inline-start: 0;
}
.connectionsPanelHeader .recentFilterSet.topFilters .textFilter {
  margin: 18px;
  margin-inline-end: 14px;
  margin-inline-start: 0;
}
.textList .recentFilterSet .textFilter.on, .connectionsPanelHeader .recentFilterSet.topFilters .textFilter.on {
  color: #000000;
  border-bottom-color: var(--category-color);
}
.recentFilterSet.filterSet .textFilter, .recentFilterSet.filterSet .textFilter span{
  font-family: "HebrewInEnglish Serif Font", "adobe-garamond-pro", "Crimson Text", Georgia, serif;
}
.hebrew .textList .recentFilterSet.filterSet {
  direction: rtl;
}
.textList.singlePanel .connectionsHeader .topFilters{
  overflow-x: scroll;
  overflow-y: hidden;
}
.topFiltersInner {
  display: inline-block;
  white-space: nowrap;
  overflow: hidden;
  text-overflow: ellipsis;
  vertical-align: middle;
}
.textList.fullPanel .topFiltersInner {
  white-space: normal;
}
.textList.singlePanel .versionsTextList .topFiltersInner .textFilter {
  padding: 5px;
  margin-bottom: 5px;
  color: #999;
}
.textList.singlePanel .versionsTextList .topFiltersInner {
  white-space: pre-wrap;
}
.showMoreFilters {
  vertical-align: middle;
  float: right;
}
.categoryFilter {
  margin: 19px 34px;
  font-size: 18px;
  cursor: pointer;
  line-height: 21.6px;
  color: #000;
  -webkit-tap-hightlight-color: rgba(0,0,0,0); /* pulled from common.css; should apply more broadly? */
}
.categoryFilter:not(.withBooks) .filterInner:before{
  width: 18px;
  height: 16px;
  content: '';
  -webkit-mask: url("/static/img/connection-book.svg") no-repeat;
  mask: url("/static/img/connection-book.svg") no-repeat;
  -webkit-mask-size: cover;
  mask-size: cover;
  line-height: 25px;
  /**transform: scale(0.95);*/
  display: inline-block;
  background-color: var(--category-color);
}
.connectionsPanel .toolsButton.more{
  color: #666666;
}
.connectionsPanel .toolsButton.seeLess{
  margin-inline-start: 60px;
  font-style: normal;
  font-weight: normal;
  font-size: 13px;
  line-height: 18px;
  color: #999999;
  align-items: center;
  margin-top: 15px;
}
.connectionsPanel .toolsButton.seeLess img.toolsButtonIcon{
  height: 10px;
  width: 10px;
}
.connectionsPanel .toolsButton.seeLess .toolsButtonText{
  margin-inline-start: 5px;
}
.connectionsPanel .toolsButton.aboutThisText {
  margin-top: 30px;
}
.categoryFilter:not(.withBooks) .filterText{
  margin-inline-start: 15px;
  margin-inline-end: auto;
}
.textFilter {
  padding: 19px 0px;
  font-size: 18px;
  line-height: 1.2;
  display: block;
  cursor: pointer;
  color: #333;
  margin-inline-start: 34px;
  margin-inline-end: 34px;
}
.connectionsCount {
  color: #666;
  font-size: 16px;
  font-weight: lighter;
  letter-spacing: 1px;
  font-family: "Roboto", "Helvetica Neue", "Helvetica", sans-serif;
  unicode-bidi: isolate;
}
.englishAvailableTag {
  font-family: "Roboto", "Helvetica Neue", "Helvetica", sans-serif;
  text-transform: uppercase;
  align-self: flex-start;
  color: #999;
  border: 1px solid #CCC;
  border-radius: 3px;
  font-size: 12px;
  line-height: 18px;
  padding: 0px 3px;
  margin-left: 4px;
}
.filterInner {
  display: flex;
  justify-content: space-between;
  align-items: center;
}
.categoryFilterGroup.withBooks {
  /*border-bottom: 1px solid #E5E5E5;*/
  border-top: 4px solid;
  border-top-color: var(--category-color);
}
.categoryFilterGroup.withBooks .categoryFilter{
  text-transform: uppercase;
  margin: initial;
  margin-inline-end: 34px;
  margin-inline-start: 34px;
  padding: 19px 0px;
  border-bottom: 1px solid #E5E5E5;

}
.categoryFilterGroup a:hover {
  text-decoration: none;
}
.categoryFilterGroup.withBooks + .categoryFilterGroup {
  /*margin-top: 30px;*/
}
.categoryFilterGroup .textFilter {
  border-bottom: 1px solid #E5E5E5;
}
.categoryFilterGroup :first-child .textFilter {
  border-top: 1px solid #E5E5E5;
}
.categoryFilter.on, .textFilter.on {
  color: black;
}
.dark .categoryFilter.on, .dark .textFilter.on {
  color: white;
}
.textFilter.lowlight {
  color: #999;
}
.topFilters .textFilter.showMoreFilters {
  color: #999;
}
.bilingual .textFilter .he,
.bilingual .categoryFilter .he {
  display: none;
}
.textList .textListTop > .loadingMessage,
.textList .texts .contentInner > .loadingMessage {
  padding: 22px 10px 0;
  color: #999;
  font-size: 14px;
  text-align: center;
}
.textList .textListTop > .loadingMessage {
  position: relative;
  top: 70px;
}
.textList .texts {
  position: relative;
  background-color: #FBFBFA;
}
.sepia .textList .texts {
  background-color: #FBFBFA;
}
.dark .textList .texts {
  background-color: #333331;
}
.textList .texts .textRange {
  font-size: 1.8em;
  padding-top: 16px;
  margin-top: 12px;
  position: relative;
  cursor: text;
}
.textList .texts .textRange .segment{
  cursor: text;
}
.textListTextRangeBox {
  border-bottom: 1px solid #eee;
}
.textList .texts .textRange .title {
  color: #999;
}
.textList .texts .segment .queryTextHighlight {
  padding: 0;
  background-color: inherit;
  font-weight: bold;
}
.dark .textList .texts .textRange .title {
  color: #ddd;
}
.textList.singlePanel .textListTextRangeBox:first-child {
  margin-top: -30px;
}
.textRange .title {
  display: flex;
  justify-content: space-between;
}
.textRange .title .buttons {
}
.bilingual .textList .title .he {
  display: none;
}
.textList .sheetList .sheet,
.textList .note {
  padding: 0 0 24px 0;
  display: flex;
  flex-flow: column;
}
.textList .sheet + .sheet {
  padding: 24px 0;
  border-top: 1px solid #E6E5E6;
}
.textList .sheetList .sheet a.sheetTitle {
  margin-bottom: 0;
  align-items: flex-start;
}
.textList .sheet .sheetInfo {
  display: flex;
  justify-content: space-between;
}
.sheet .sheetInfo .sheetUser {
  display: flex;
  align-items: center;
}
.textList .sheet .sheetAuthorImg,
.textList .note .noteAuthorImg {
  height: 26px;
  width: 26px;
  vertical-align: -8px;
}
.textList .sheet .sheetViews {
  color: #999;
  font-size: 12px;
}
.textList .sheet .sheetAuthor,
.textList .note .noteAuthor {
  color: #666;
  font-size: 16px;
  margin: auto 14px;
}
.textList .sheet .sheetTitle {
  display: flex;
  justify-content: flex-start;
  margin-top: 14px;
  font-size: 18px;
  text-align: left;
  color: #000;
}
.textList .sheet .sheetLeft .sheetTitle img.sheetIcon {
  width: 14px;
  height: 14px;
  margin: 3px 0 0 0;
}
.textList .sheet .sheetTitle .sheetTitleText{
  margin: auto 6px;
}
.textList .sheet .sheetTags {
  display: flex;
  flex-flow: row wrap;
  margin-top: 6px;
  font-size: 13px;
  color: #999;
  text-align: left;
}
.textList .sheet .sheetTag {
  color: inherit;
  display: inline-block;
  white-space: nowrap;
}
.sheet .sheetRight {
  display: flex;
  flex-direction: row;
  align-items: flex-start;
  justify-content: space-between;
  padding-top: 5px;
  margin: 0 -4px;
}
.sheet .sheetRight img {
  display: none;
  padding: 0 5px;
  width: 22px;
  height: 22px;
  margin: 0;
}
.sheet .sheetRight img.pinned,
.sheet:hover .sheetRight img {
  display: block;
}
.sheet:hover .sheetRight img:hover {
  opacity: 0.6;
  cursor: pointer;
}
.sheet .sheetTag .separator {
  display: inline-block;
  margin-right: 8px;
}
.sheet .sheetTags .unlisted img,
.collectionListing .collectionListingDetails .unlisted img,
.tocTop .unlisted img {
  width: 13px;
  height: 13px;
  opacity: 0.4;
  margin-inline-end: 3px;
  position: relative;
  top: 2px;
}
.sheetTag.button,
.sheetTag.button:hover,
.sheetTag.button:active {
  background-color: #EDEDED;
  border-color: #ccc;
  color: #999;
  font-size: 14px;
  margin: 4px;
}
.bookPage .sheetTag.button {
  padding: 10px 16px
}
.textList .sheetList {
  padding-top: 40px;
}
.textList .sheetList:first-of-type {
  padding-top: 0px;
}
.textList .sheetList + .sheetList {
  border-top: 1px solid #E6E5E6;
}
.textList .note .noteAuthorInfo {
  margin-bottom: 14px;
}
.textList .note .noteTitle {
  font-weight: bold;
}
.textList .note .noteTitle,
.textList .note .noteText {
  font-size: 16px;
}
.textList .textListTextRangeBox + .sheet {
  margin-top: 24px;
}
.mediaList .media {
  border-top: solid 1px #CCC;
  padding: 20px 0;
}
.mediaList .mediaTitle {
  font-family: "Roboto", "Helvetica Neue", "Helvetica", sans-serif;
  font-style: normal;
  font-weight: 400;
  font-size: 16px;
  line-height: 19px;
  color: #666;
	padding-bottom: 15px;
}
.mediaList .mediaTitle .he {
  font-size: 16px;
}
.mediaList .media .title {
	font-size: 22px;
  color: #000;
}
.mediaList .media a {
	color: #999;
}
.mediaList .media .description {
	margin: 10px 0;
  font-size: 13px;
  font-family: "Roboto", "Helvetica Neue", "Helvetica", sans-serif;
  flex-flow: row;
  justify-content: space-between;
  color: #666;
}
.mediaList .media .panel{
	background: #e6e6e6;
	border-radius: 50px;
	text-align: center;
	margin: 15px 0;
	padding: 15px;
  font-size: 13px;
  line-height: 15px;
  flex-direction: row;
  display: flex;
  flex-wrap: nowrap;
  justify-content: space-between;
  text-align: left;
  direction: ltr;
}
.mediaList .media .panel .playTimeContainer {
  display: inline-flex;
  align-self: center;
  font-size: 13px;
  font-family: "Roboto", "Helvetica Neue", "Helvetica", sans-serif;
}
.mediaList .media .panel .playTimeContainer span {
  margin: 0 15px;
}
.mediaList .media .panel .sliderContainer {
  display: inline-flex;
  flex: 2;
  align-self: center;
}
.mediaList .media .panel input[type='image'] {
	  width: 10px;
    height: 10px;
    padding: 2.5px;
}
.slider {
  -webkit-appearance: none;
  height: 2px;
  background: #4d4d4d;
  outline: none;
  opacity: 0.7;
  width: 100%;
}
.slider:hover {
  opacity: 5;
}
.slider::-webkit-slider-thumb {
  -webkit-appearance: none;
  appearance: none;
  width: 10px;
  height: 10px;
  border-radius: 50%;
  background: #4871bf;
  cursor: pointer;
}
.slider::-moz-range-thumb {
  width: 10px;
  height: 10px;
  border-radius: 50%;
  background: #4871bf;
  cursor: pointer;
}
/* All the same stuff for IE */
.slider::-ms-thumb {
  width: 10px;
  height: 10px;
  border-radius: 50%;
  background: #4871bf;
  cursor: pointer;
}
.webpageList .website {
  text-align: start;
}
.webpageList .website .icon {
  height: 16px;
  width: 16px;
  margin-top: 2px;
}
.webpageList .webpage {
  margin-bottom: 30px;
  text-align: left;
  direction: ltr;
}
.webpageList .webpage.hebrew{
  text-align: right;
  direction: rtl;
}
.webpageList .webpage .icon {
  margin-right: 10px;
}
.webpage.hebrew .icon {
  margin: 0 0 0 10px;
}
.webpageList .webpage .title {
  font-size: 22px;
  color: black;
  text-decoration: none;
  margin-bottom: 10px;
}
.webpageList .webpage .title:hover {
  text-decoration: none;
}
.webpageList .webpage .domain {
  font-family: "Roboto", "Helvetica Neue", "Helvetica", sans-serif;
  font-size: 14px;
  color: #666;
  margin-bottom: 10px;
}
.webpageList .webpage .description {
  font-size: 18px;
  color: #999;
}
.webpageList .webpage .stats,
.mediaList .media .meta,
.manuscript .meta {
  font-size: 13px;
  color: #999;
  margin-top: 5px;
}
.manuscript .meta span,
.manuscript .meta a {
  font-family: "Roboto", "sans-serif";
  margin-top: 2px;
}
.manuscript .meta .int-he {
  font-family: "Heebo", "sans-serif";
}
.webpageList.empty .loadingMessage {
  margin-top: 0px;
}
.webpageList .webpagesLinkerMessage {
  padding: 20px 0px;
  color: #999;
  border-top: 1px solid #E5E5E5;
  font-size: 13px;
}
.marginless .webpageList .webpagesLinkerMessage {
  padding: 20px 34px;
}
.webpageList .webpagesLinkerMessage a {
  color: #999;
  text-decoration: underline;
}
.manuscriptImage {
  width: auto;
  max-height: 180px;
  border-radius: 3px;
}
.manuscriptCaption {
  font-family: "Adobe Garamond Pro", "sans-serif";
  font-size: 18px;
  line-height: 22px;
  margin-top: 13px;
  margin-bottom: 2px;
  border-bottom: 0px;
  text-align: left;
}
.manuscriptCaptionHe {
  font-family: "Taamey Frank", "Heebo", "sans-serif";
  font-size: 22px;
  line-height: 22px;
  margin-top: 13px;
  margin-bottom: 2px;
  border-bottom: 0px;
  text-align: right;
}
.fullSizeImageLink {
  width: 292px;
  height: 23px;
  left: 830px;
  top: 367px;
  font-family: "Roboto", "sans-serif";
  font-style: normal;
  font-weight: normal;
  font-size: 13px;
  line-height: 15px;
  color: #999999
}
.manuscript {
  border-bottom: 1px solid #DDDDDD;
  margin: 29px 34px;
  padding-bottom: 19px;
  overflow-x: hidden;
}

.manuscript a {
  color: inherit;
}
/*.manuscriptBorder {*/
/*  border: 1px solid #dddddd;*/
/*  position: absolute;*/
/*  width: 292px;*/
/*  height: 0px;*/
/*  left: 830px;*/
/*  top: 409px;*/
/*}*/
.manuscriptList :last-child {
  border-bottom: 0px solid red;
}
.textList.marginless .webpageList.empty .loadingMessage {
  margin: 50px 40px;
}
.textRange .numberLabel {
  position: absolute;
  top: 14px;
}
.english .textRange .numberLabel {
  left: -24px;
}
.english .textRange .numberLabel.itag {
  right: -30px;
  left: initial;
}
.hebrew .textRange .numberLabel,
.bilingual .textRange .numberLabel  {
  right: -30px;
}
.multiPanel .textRange .numberLabel{
  display: none;
}
.multiPanel .textRange .numberLabel.itag{
  display: block;
  color: #4871bf;
}
.textRange.lowlight .numberLabel {
  color: #999;
}
.readerPanel.bilingual .connectionsPanel .he {
  display: none;
}
.connectionsSummaryLoading {
  padding: 20px 34px;
  color: #999;
}
.connectionsPanel .connectionPanelSectionHeader{
  margin-inline-start: 34px;
  margin-inline-end: 34px;
  margin-top: 30px;
  margin-bottom: 15px;
  border-bottom: 1px solid #CCCCCC;
  padding-bottom: 13px;
}
.connectionsPanel .connectionPanelSectionHeader .connectionPanelSectionHeaderInner{
  font-size: 14px;
  font-style: normal;
  font-weight: 400;
  line-height: 18px;
  letter-spacing: 0em;
  text-align: justified;
  color: #666666;
  text-transform: uppercase;

}
.connectionsPanel .connectionsSummaryLoading .loadingMessage {
  margin-top: 0;
}
.textListTextRangeBox {
  position: relative;
}
.textListTextRangeBox .textRange{
  margin-bottom: 0;
  padding-bottom: 0;
}
.textListTextRangeBox .connection-buttons, .versionsTextList .connection-buttons{
  margin-bottom: 28px;
  display: flex;
  align-items: center;
  align-content: flex-start;
}
.connection-buttons.access-user .connection-button.delete-link{
  display:none;
}
.connection-buttons .connection-button{
  font-style: normal;
  font-weight: normal;
  font-size: 13px;
  line-height: 15px;
  color: #999999;
  margin-inline-end: 15px;
  text-decoration: none;
  cursor: pointer;
}
.singlePanel .connection-buttons .connection-button{
  text-align: start;
  margin-inline-end: 5px;
}
.connection-buttons .connection-button .int-en{
  font-family: "Roboto", "Helvetica Neue", "Helvetica", sans-serif;
}
.connection-buttons .connection-button .int-he{
  font-family: "Heebo", "Roboto", "Helvetica Neue", "Helvetica", sans-serif;
}
.toolsMessage {
  margin: 130px 0;
  text-align: center;
  font-size: 18px;
}
.connection-buttons .connection-button::before{
  line-height: 25px;
  color: #999999;
  vertical-align: middle;
  opacity: 0.4;
  transform: scale(0.55);
  display: inline-block;
}
.connection-buttons .panel-open-link::before{
  content: url("/static/icons/open-panel.svg");
}
.connection-buttons .delete-link::before{
  content: url("/static/icons/remove-connection.svg");
}
.connection-buttons .add-to-sheet-link::before{
  content: url("/static/icons/add-to-sheet.svg");
}
.toolsButton {
  display: flex;
  justify-content: flex-start;
  color: #000;
  /*border-top: 1px solid #E5E5E5;*/
  cursor: pointer;
  font-size: 16px;
  letter-spacing: 1px;
  margin: 20px 34px;
  align-items: center;
}
.toolsButton .toolsButtonText .connectionsCount::before{
  content: " ";
}
.topicList.topicsHe {
  direction: rtl;
}
.topicList.topicsEn {
  direction: ltr;
}
.interface-hebrew .topicList.topicsEn {
  direction: rtl;
}
.toolsButton.topicButton {
  flex-direction: column;
  letter-spacing: unset;
  align-items: initial;
  border-top: 1px solid #E5E5E5;
  padding: 20px 34px;
  margin: initial;
}
.topicButton .topicButtonTitle {
  display: flex;
  flex-direction: row;
  justify-content: space-between;
  text-align: left;
}
.topicButton .topicButtonTitle .he {
  text-align: right;
}
.topicButton .contentText .en {
  font-family: "adobe-garamond-pro", "Crimson Text", Georgia, serif;
}
.topicButtonTitle .he {
  font-size: 122%;
}
.topicButton .three-dots-button.tooltip-toggle::before,
.named-entity-title-bar .three-dots-button.tooltip-toggle::before {
  transform: none;
  left: unset;
  right: 30px;
  width: 180px;
}
.readerPanel.hebrew .topicButton .three-dots-button.tooltip-toggle::before,
.readerPanel.hebrew .named-entity-title-bar .three-dots-button.tooltip-toggle::before {
  right: unset;
  left: 30px;
  text-align: right;
}
.topicButton .smallText {
  margin-top: 10px;
  line-height: 18px;
  font-size: 18px;
  text-align: start;
}
.topicButton .smallText .en {
  font-family: "Roboto", "Helvetica Neue", "Helvetica", sans-serif;
  font-size: 13px;
  font-weight: normal;
  color: #999;
}
.topicButton .smallText .he {
  font-family: "Heebo", sans-serif;
  font-size: 13px;
  font-weight: normal;
  color: #999;
}
.toolsButton:hover {
  text-decoration: none;
  color: inherit;
}
.toolsButton.systemTypeface .toolsButtonText span.int-en,
.toolsButton.systemTypeface .toolsButtonText span.en{
  font-family: "Roboto", "Helvetica Neue", "Helvetica", sans-serif;
}
.toolsButton.textTypeface .toolsButtonText span.int-en,
.toolsButton.textTypeface .toolsButtonText span.en{
  font-family: "adobe-garamond-pro", "Crimson Text", Georgia, serif;
}
.toolsButton.systemTypeface .toolsButtonText span.int-he,
.toolsButton.systemTypeface .toolsButtonText span.he{
  font-family: "Heebo", "Roboto", "Helvetica Neue", "Helvetica", sans-serif;
}
.toolsButton.textTypeface .toolsButtonText span.int-he,
.toolsButton.textTypeface .toolsButtonText span.he{
  font-family: "Taamey Frank", "adobe-garamond-pro", "Crimson Text", Georgia, "Times New Roman", serif;
  font-size: 122%;
}
.toolsButton .toolsButtonIcon {
  color: #999;
  font-size: 20px;
  margin-top: -1px;
}
.interface-hebrew .toolsButton .toolsButtonIcon {
  margin-top: 1px;
}
.toolsButton img.toolsButtonIcon {
  width: 18px;
  height: 18px;
  vertical-align: middle;
}
.toolsButton .toolsButtonText{
  margin-inline-start: 15px;
}
.shareInputBox {
  padding: 34px;
}
.shareInput {
  width: 100%;
  box-sizing: border-box;
  border-radius: 7px;
  border: none;
  box-shadow: 0 1px 3px rgba(0,0,0,0.2);
  font-size: 18px;
  font-family: "Roboto", "Helvetica Neue", "Helvetica", sans-serif;
  color: #666;
  padding: 20px 26px;
}
.addToSourceSheetBox {
  position: relative;
}
.addToSourceSheetBox input {
  padding: 13px 12px;
  margin: 0;
  cursor: pointer;
  font-size: 18px;
  border-radius: 4px;
  box-shadow: none;
  border: 1px solid #E9E9E9;
  width: 60%;
  height: 50px;
  box-sizing: border-box;
}
.addToSourceSheetBox .button {
  width: 100%;
  text-align: center;
  margin: 0;
}
.addToSourceSheetBox .button.small {
  width: 37%;
  box-sizing: border-box;
  height: 50px;
  padding: 17px;
  margin: 0;
  float: right;
}
.interface-hebrew .addToSourceSheetBox input {
  width: 47%;
}
.interface-hebrew .addToSourceSheetBox .button.small {
  width: 50%;
  float: left;
}
.addToSourceSheetBox .newSheet {
  border-top: 1px solid #E9E9E9;
  padding: 14px 22px;
}
.addToSourceSheetBox .newSheet input::placeholder { /* eventual spec? */
  font-family: "Roboto", "Helvetica Neue", "Helvetica", sans-serif;
}
.addToSourceSheetBox .newSheet input::-webkit-input-placeholder { /* Chrome/Opera/Safari */
  font-family: "Roboto", "Helvetica Neue", "Helvetica", sans-serif;
}
.addToSourceSheetBox .newSheet input::-moz-placeholder { /* Firefox 19+ */
  font-family: "Roboto", "Helvetica Neue", "Helvetica", sans-serif;
}
.addToSourceSheetBox .newSheet input:-ms-input-placeholder { /* IE 10+ */
  font-family: "Roboto", "Helvetica Neue", "Helvetica", sans-serif;
}
.addToSourceSheetBox .newSheet input:-moz-placeholder { /* Firefox 18- */
  font-family: "Roboto", "Helvetica Neue", "Helvetica", sans-serif;
}
.confirmAddToSheet {
  text-align: center;
  background-color: #FBFBFA;
  margin-bottom: 10px;
}
.confirmAddToSheet .message{
  text-align: start;
}
.confirmAddToSheet.addToSourceSheetBox .message span{
  font-family: 'HebrewInEnglish Serif Font', "adobe-garamond-pro", "Crimson Text", Georgia, "Times New Roman", serif;
  font-style: normal;
  font-weight: normal;
  font-size: 18px;
  line-height: 25px;
  text-decoration-line: none;
  color: #666666;
}
.confirmAddToSheet.addToSourceSheetBox .message span a{
  text-decoration: underline;
  color: #666666;
}
.confirmAddToSheet .button {
  width: 100%;
}
.connectionsPanel .allSheetsLink,
.connectionsPanel .allNotesLink {
  display: block;
  margin-top: 10px;
}
.interface-hebrew .allNotesLinks {
  text-align: left;
}
.noteList + .noteList {
  border-top: 1px solid #ccc;
}
.connectionsPanel .loadingMessage {
  margin-top: 40px;
}
.connectionsPanel textarea.noteText,
.connectionsPanel textarea.feedbackText,
.sideColumn textarea.feedbackText {
  width: 100%;
  min-height: 100px;
  border: none;
  border-radius: 7px;
  padding: 20px 25px;
  box-sizing: border-box;
  box-shadow: 0 1px 3px rgba(0,0,0,0.2);
  font-size: 18px;
  font-family: "adobe-garamond-pro", "Crimson Text", Georgia, serif;
  margin-bottom: 10px
}


.connectionsPanel .noteSharingToggle {
  border: 1px solid #ccc;
  border-radius: 4px;
  margin-bottom: 12px;
}
.connectionsPanel .notePrivateButton,
.connectionsPanel .notePublicButton {
  width: 50%;
  display: inline-block;
  text-align: center;
  color: #CCC;
  padding: 16px 24px;
  border-radius: 4px;
  cursor: pointer;
  font-size: 15px;
  letter-spacing: 1px;
  font-family: "Roboto", "Helvetica Neue", "Helvetica", sans-serif;
  box-sizing: border-box;
}
.connectionsPanel .notePrivateButton.active,
.connectionsPanel .notePublicButton.active {
  background-color: white;
  color: #666;
}
.connectionsPanel .notePrivateButton {
  border-right: 1px solid #ccc;
  border-top-right-radius: 0;
  border-bottom-right-radius: 0;
}
.hebrew .connectionsPanel .notePrivateButton {
  border-left: 1px solid #ccc;
  border-top-left-radius: 0;
  border-bottom-left-radius: 0;
  border-right: none;
  border-top-right-radius: 4px;
  border-bottom-right-radius: 4px;
}
.connectionsPanel .line {
  width: 100%;
  border-bottom: 1px solid #ccc;
  margin: 40px 0;
}
.connectionsPanel .deleteNote {
  text-align: center;
  padding: 18px 0;
  color: #999;
  font-size: 15px;
  cursor: pointer;
  font-family: "Roboto", "Helvetica Neue", "Helvetica", sans-serif;
}
.connectionsPanel.textList .note {
  padding: 30px 0;
  position: relative;
}
.connectionsPanel.textList .note {
  border-top: 1px solid #E6E5E6;
}
.connectionsPanel.textList .note:first-child {
  border-top: none;
}
.connectionsPanel .noteButtons {
  position: absolute;
  top: 30px;
  left: -32px;
}
.interface-hebrew .connectionsPanel .noteButtons {
  left: auto;
  right: -32px;
}
.connectionsPanel .editNoteButton {
  visibility: hidden;
}
.connectionsPanel .note:hover .editNoteButton {
  visibility: visible;
}
.connectionsPanel .noteButtons .fa {
  cursor: pointer;
  color: #C6C6C6;
  font-size: 20px;
  margin: 0 8px;
}
.connectionsPanel .chavruta #chavrutaURL {
  background: #FBFBFA;
  box-shadow: 0px 1px 3px rgba(0, 0, 0, 0.25);
  border-radius: 6px;
  border: none;
  width: calc(100% - 22px);
  padding: 15px 11px;
  font-family: "Roboto", "Helvetica Neue", "Helvetica", sans-serif;
  color: #666;
  font-style: normal;
  font-weight: normal;
  font-size: 16px;
  line-height: 19px;
}
.connectionsPanel .chavruta .buttonContainer,
.feedbackOverlay .buttonContainer {
  width: 100%;
  margin-top: 15px;
  text-align: center;
}
.connectionsPanel .chavruta .startChavrutaButton {
  color: #fff;
}
.connectionsPanel .chavruta .startChavrutaButton img {
  filter: invert(100%) sepia(0%) saturate(7500%) hue-rotate(181deg) brightness(118%) contrast(111%);
  margin-inline-end: 10px;
}
.connectionsPanel .chavruta .headerText {
  font-family: "Roboto", "Helvetica Neue", "Helvetica", sans-serif;
  font-style: normal;
  font-weight: 500;
  font-size: 22px;
  line-height: 26px;
  padding-bottom: 13px;
  color: #666666;
  border-bottom: 1px solid #CCCCCC;
}
.connectionsPanel .chavruta p {
  font-size: 16px;
  font-family: "Roboto", "Helvetica Neue", "Helvetica", sans-serif;
  line-height: 19px;
  color: #666666;
}
.connectionsPanel .chavruta .fakeBrowser {
  width: 100%;
  margin: 30px auto 30px;
}
.fakeBrowser .fakeBrowserHeader {
  background: #C4C4C4;
  width: 100%;
  height: 30px;
  display: inline-flex;
  border-radius: 3px 3px 0 0;
}
.fakeBrowser .fakeBrowserButtons {
  padding: 7px;
}
.fakeBrowser .fakeBrowserButton {
  width: 8px;
  height: 8px;
  border-radius: 8px;
  display: inline-block;
  margin: 0px 1px;
}
.fakeBrowserButton.red {
  background: #E96E4C;
}
.fakeBrowserButton.yellow {
  background: #E6A935;
}
.fakeBrowserButton.green {
  background: #85C33D;
}

.fakeBrowser .fakeBrowserURLBar {
  background: #fff;
  flex: 1;
  align-self: center;
  margin-right: 10px;
  text-align: center;
  opacity: 0.85;
  border-radius: 4px;
  color: #9B9B9B;
}
.fakeBrowser .fakeBrowserMain {
  width: 100%;
  height: 190px;
  background-color: #fff;
  border-radius: 0 0 3px 0;
}
.fakeBrowser .fakeBrowserMain .fakeBrowserLeft {
  padding: 10px;
  background-color: #EDEDEC;
  width: 85px;
  display: inline-block;
  border-radius: 0 0 0 3px;
}
.fakeBrowser .fakeBrowserMain .fakeBrowserRight {
  padding: 0 10px;
  background-color: #fff;
  width: calc(100% - 127px);
  display: inline-block;
}
.fakeBrowser .fakeBrowserMain .fakeBrowserRight hr {
  border: none;
  margin-top: 8px;
  border-top: 3px solid #ccc;
}
.fakeBrowser .fakeBrowserMain .fakeBrowserRight hr:nth-child(4n+0) {
  margin-bottom: 16px;
  width: 80%;
  margin-inline-start: 0;
}
.fakeBrowser .fakeBrowserButtonAvatar {
  margin: 10px auto 5px;
  width: 80%;
  text-align: center;
}
.fakeBrowser .fakeBrowserButtonAvatar img {
  width: 100%;
}
.fakeBrowser .fakeBrowserButtonAvatar .default-profile-img {
  line-height: 68px;
  background: #212E50;
}
.addConnectionBox {
  font-size: 18px;
  text-align: center;
}
.addConnectionBox .dropdown .dropdownMain{
  justify-content: center;
}
.addConnectionBox .dropdown .dropdownMain span, .addConnectionBox .dropdown .dropdownMain img{
  margin-inline-start: auto;
}
.addConnectionSummary {
  margin-bottom: 20px;
}
.loginPrompt {
  text-align: center;
}
.loginPrompt .loginPromptMessage {
  font-size: 18px;
  margin-bottom: 20px;
}
.loginPrompt .button {
  width: auto;
  margin: 0 6px;
}
.profile-pic {
  display: flex;
  justify-content: center;
  align-items: center;
  flex-direction: column;
}
.profile-page {
  background-color: var(--lightest-grey);
}
.profile-page .profile-pic .profile-pic-hover-button {
  display: none;
}
.profile-pic-cropper-error {
  line-height: 1;
  max-width: 50vw;
  overflow: hidden;
}
.profile-page .profile-pic:hover .profile-pic-hover-button.profile-pic-button-visible {
  display: flex;
}
.profile-page .profile-pic .profile-pic-button-row {
  display: flex;
}
.profile-page .profile-pic .profile-pic-button {
  position: absolute;
}
.profile-pic-cropper-modal {
  max-width: unset !important;
  max-height: unset !important;
  padding: 15px 15px 17px 15px !important;
  box-shadow: 0px 1px 4px rgba(0, 0, 0, 0.4);
  background-color: #FFF !important;
  border-radius: 6px;
}
.profile-pic-cropper-modal-inner {
  overflow: auto;
  display: block;
  line-height: 0;
  border-radius: 6px;
}
.profile-pic-loading {
  display: flex;
  align-items: center;
  justify-content: center;
  margin-top: 17px;
}
.profile-pic-cropper-modal .ReactCrop__crop-selection {
  border-radius: 50%;
  box-shadow: 0 0 0 9999em rgba(255, 255, 255, 0.6);
}
.profile-pic-cropper-modal .ReactCrop__image {
  max-width: 50vw;
  max-height: 50vh;
}
.profile-pic-close {
  right: 25px !important;
}
.profile-pic-cropper {
}
.profile-page .profile-pic .profile-pic-cropper-modal .profile-pic-cropper-button {
  display: inline-flex;
}
.profile-page .profile-pic .profile-pic-cropper-desc {
  margin-top: 9px;
  margin-bottom: 18px;
}
.profile-pic .profile-pic-input-file {
  /* make it essentially invisible so it stays in DOM and is accessible */
  width: 0.1px;
  height: 0.1px;
  opacity: 0;
  overflow: hidden;
  position: absolute;
  z-index: -1;
}
.readerNavMenu.profile-page .resourcesLink img {
  top: 0;
}
.profile-page .logoutLink {
  box-shadow: none;
  font-size: 16px;
}
.profile-page .logoutLink .int-en {
  font-family: "Roboto", "Helvetica Neue", "Helvetica", sans-serif;
}
.profile-page .logoutLink .int-he {
  font-family: "Heebo", sans-serif;
}
.notificationsTitleIcon {
  position: relative;top: 2px;
}
.notification {
  border-bottom: 1px solid var(--light-grey);
  border-top: none;
  padding: 25px 0;
  line-height: 1.4;
}
.notification {
  display: flex;
}
.notification .imageSection {
  margin-inline-end: 15px;
}
.notification .imageSection img {
  height: 30px;
  width: 30px;
  border-radius: 15px;
}
.notification .mainSection {
  flex: 1;
}
.notification a {
  unicode-bidi: plaintext;
}
.notification a:hover {
  color: inherit;
}
.notification .topLine {
  display: flex;
  justify-content: space-between;
  flex-direction: row;
  margin-top: 2px;
  align-content: space-between;
}
.notification .topLine a {
  font-weight: bold;
}
.notification .topLineText {
  flex: 1;
}
.notification .date {
  color: var(--medium-grey);
  font-size: 14px;
  margin-inline-start: 15px;
}
.notification .notificationBody {
  margin-top: 20px;
}
.notification .sheetTitle,
.notification .collectionName {
  --english-font: var(--english-serif-font-family);
  --hebrew-font: var(--hebrew-serif-font-family);
  font-size: 24px;
  display: block;
}
.notification .sheetSummary {
  --english-font: var(--english-serif-font-family);
  --hebrew-font: var(--hebrew-serif-font-family);
  color: var(--dark-grey);
  font-size: 16px;
  margin-top: 10px;
}
.notification .replyButton {
  margin-top: 15px;
}
.notification .replyButton img {
  width: 15px;
  height: 10px;
  margin-inline-end: 10px;
}
.notification-message-link {
  display: inline-block;
  padding: 0 5px;
}
.globalUpdateForm {
  padding: 20px;
  background-color: #ddd;
  border-radius: 15px;
  font-size: 18px;
}
.globalUpdateForm .storyTypeSelector {
  padding-bottom: 15px;
}
.globalUpdateForm  select {
  margin: 0 0 0 15px;
}
.globalUpdateForm .error {
  color: red;
  font-size: 90%;
}
.globalUpdateForm input[type="text"] {
  padding: 5px;
  margin: 5px 0;
  width: 260px;
}
.globalUpdateForm input[type="radio"] {
  padding: 5px;
  margin: 8px;
}
.globalUpdateForm label {
  padding-top: 10px;
  display: block;
}
.globalUpdateForm .previewButton {
  margin-left: 85%;
  font-size: 20px;
}
.update {
  position: relative;
}
.update .imageSection {
  display: none;
}
.update .delete-update-button {
  position: absolute;
  top:  8px;
  right:  0px;
  color:  var(--dark-grey);
}
.story-action-button {
  display: inline-block;
  background: #CB6158;
  padding: 0 15px;
  margin: 0 8px;
  width: 60px;
  text-align: center;
  height: 19px;
  color: #fff;
  cursor: pointer;
  border-radius: 8px;
  box-shadow: 1px 1px 1px #ccc;
  border: 1px solid #ccc;
}

.lds-ring {
  display: inline-block;
  position: relative;
  width: 34px;
  height: 34px;
}
.lds-ring div {
  box-sizing: border-box;
  display: block;
  position: absolute;
  width: 21px;
  height: 21px;
  margin: 6px;
  border: 6px solid #999;
  border-radius: 50%;
  animation: lds-ring 1.2s cubic-bezier(0.5, 0, 0.5, 1) infinite;
  border-color: #999 transparent transparent transparent;
}
.lds-ring div:nth-child(1) {
  animation-delay: -0.45s;
}
.lds-ring div:nth-child(2) {
  animation-delay: -0.3s;
}
.lds-ring div:nth-child(3) {
  animation-delay: -0.15s;
}
@keyframes lds-ring {
  0% {
    transform: rotate(0deg);
  }
  100% {
    transform: rotate(360deg);
  }
}
.sefariaLogo {
  text-align: center;
  text-transform: uppercase;
  font-family: "Roboto", "Helvetica Neue", "Helvetica", sans-serif;
}
#appLoading {
  position: fixed;
  text-align: center;
  background-color: #FBFBFA;
  height: 100%;
  width: 100%;
  direction: initial;
}
#appLoading .loadingMessage {
  position: absolute;
  top: 45%;
  left: 50%;
  transform: translate(-50%, -50%);
}
#appLoading img.int-en {
  width: 150px;
  height: 42px;
  margin-bottom: 6px;
}
#appLoading img.int-he {
  width: 150px;
  height: 49px;
  margin-bottom: 6px; 
}
.emptyDesktop {
  margin-top: 200px;
  text-align: center;
  color: #999;
}
.button {
  display: inline-block;
  color: white;
  background-color: var(--sefaria-blue);
  box-shadow: 0 1px 3px rgba(0,0,0,0.25);
  border-radius: 6px;
  padding: 16px 30px;
  margin: 0 2px 6px 2px;
  cursor: pointer;
  font-size: 16px;
  box-sizing: border-box;
  line-height: 19px;
  text-align: center;
  --english-font: var(--english-sans-serif-font-family);
  --hebrew-font: var(--hebrew-sans-serif-font-family);
  border: none;
}
.button.disabled{
  border: 1px solid var(--light-grey);
  background-color: var(--lightest-grey);
  font-size: 16px;
  line-height: 19px;
  text-align: center;
  color: var(--medium-grey);
  box-shadow: none;
}
.button.disabled:hover{
  color: var(--medium-grey);
  cursor: initial;
}
a.button {
  color: white;
}
.button:hover,
a.button:hover {
  color: white;
  text-decoration: none;
}
.button.white {
  background-color: white;
  color: #333;
}
a.button.white {
  color: var(--dark-grey);
}
.button.grey {
  background-color:  var(--lighter-grey);
  color: var(--dark-grey);
  box-shadow: none;
  border: none;
}
a.button.mini {
  padding: 5px;
  font-size: .8em;
}
.interface-english .userSheetTitle a.button.mini {
  float: right;
}
.interface-hebrew .userSheetTitle a.button.mini {
  float: left;
}
.button.transparent {
  color: #666;
  background-color: transparent;
  border: 1px solid transparent;
}
.profile-page .button.transparent {
  border: 0;
}
.button.transparent.bordered {
  border: 1px solid #CCC;
}
.button.fillWidth {
  width: 100%;
  text-align: center;
  display: block;
  margin: 10px 0;
}
.button.squareBorder {
  border-radius: 0;
}
a .button:hover {
  text-decoration: none;
}
.button.small {
  padding: 10px 14px;
  width: -moz-fit-content;
  width: fit-content;
}
.button.extraSmall {
  border-radius: 6px;
  box-shadow: none;
  margin: 0;
  padding: 5px 8px;
  height: 30px;
  line-height: 20px;
  letter-spacing: normal;
}
.button .buttonIcon {
  margin-inline-end: 7px;
  vertical-align: middle;
}
.button.small .buttonIcon {
  height: 14px;
  width: 14px;
  margin-top: -3px;
}
.button.appButton {
  box-shadow: none;
  border: 2px solid #18345D;
  color: #18345D;
}
.button.appButton img {
  margin-inline-end: 5px;
}
.button.appButton.iconOnly {
  width: 40px;
  height: 40px;
  box-sizing: border-box;
  display: inline-flex;
  padding: 0;
  justify-content: center;
  align-items: center;
}
.button.appButton.iconOnly img {
  width: 18px;
  height: 18px;
  margin: 0;
}
.lexicon-content{
  font-size: 15px;
  padding-bottom: 10px;
  margin-bottom: 1px;
}
.lexicon-link:hover {
  text-decoration: underline;
}
.lexicon-header {
  padding: 10px;
  border-bottom: 1px solid #e5e5e5;
  background-color: #AAAAAA;
}
.lexicon-header h4 {
  font-size: 1.2em;
  margin: 0;
}
.entry + .entry {
  padding-top: 10px;
}
.lexicon-results {
  padding-top: 20px;
}
.named-entity-attribution {
  margin-top: 13px;
}
.named-entity-ambiguous {
  margin-bottom: 24px;
}
.named-entity-ambiguous .systemText .int-en,
.named-entity-ambiguous .systemText .int-he {
  color: #999;
}
.named-entity-title-bar {
  display: flex;
  flex-direction: row;
  justify-content: space-between;
}
.named-entity-wrapper {
  display: flex;
  flex-direction: column;
}
.named-entity-wrapper + .named-entity-wrapper {
  margin-top: 26px;
}
.readerPanel.english .named-entity-wrapper {
  direction: ltr;
}
.readerPanel.hebrew .named-entity-wrapper {
  direction: rtl;
}
.lexicon-results .named-entity-description {
  margin-top: 13px;
}
.lexicon-results .named-entity-description .en,
.lexicon-results .named-entity-description .he {
  color: #666;
}
.lexicon-results .entry > div {
  padding: 1% 0 1% 0;
  margin: auto;
}
.lexicon-results .entry a {
    font-size: .8em;
    font-weight: bold;
    letter-spacing: 1px;
    cursor: pointer;
    color: #333;
}
.lexicon-results .entry .headline {
  color: #333;
  font-size: 1.2em;
  display: block;
}
.lexicon-results .entry .headwords .headword {
  display: inline;
}
.lexicon-results .entry .morphology {
  font-family: "Roboto", "Helvetica Neue", "Helvetica", sans-serif;
  color: #999;
  display: inline;
  margin-right: 5px;
}
.lexicon-results .entry .lang-ref {

}
.lexicon-results .entry .definition-content{
    color: #444;
}
.lexicon-results ol {
	list-style-position: inside;
}
.lexicon-results .entry .definition li.sense{
	margin-left: 15px;
    padding-bottom: 10px;
}
.lexicon-results .entry .definition ol.senses{
	padding-left: 0;
}
.lexicon-results .entry .definition > li.sense{
	margin-left: 0;
}
.lexicon-results .entry ol.definition {
	list-style-type: none;
	padding-top: 2px;
	padding-left: 0;
    margin: 0;
}
.lexicon-results .entry .definition .notes {}
.lexicon-results .entry .definition .derivatives {display: block;margin-left: 15px;}
.lexicon-results .attribution {

}

.lexicon-results .attribution div,
.named-entity-wrapper .attribution div {
  display: block;
  font-family: "Roboto", "Helvetica Neue", "Helvetica", sans-serif;
  color: #aaa;
  font-size: 10px;
}
.lexicon-content .headword.en, .lexicon-content .headword.he,
.lexicon-content .definition-content.en, .lexicon-content .definition-content.he,
.lexicon-content .lexicon-results .attribution {
  display: inline;
}
.lexicon-content .headword.he, .lexicon-content .definition-content.he {
  direction: rtl;
}
.lexicon-content .headword.en, .lexicon-content .definition-content.en {
  direction: ltr;
}
.lexicon-instructions,
.lexicon-content .loadingMessage {
  font-size: 15px;
  font-style: italic;
}
.splitHeader {
  text-align: left;
  display: flex;
  flex-direction: row;
  justify-content: space-between;
  color: #666;
  font-weight: 300;
}
.splitHeader .en {
  font-size: 14px;
}
.splitHeader .he {
  font-size: 14px;
}
.splitHeader select {
  margin-inline-start: 6px;
}
.sheetsNewButton {
  text-align:center;
  margin-bottom: 30px;
}
.sheetsNewButton a {
  color: inherit;
}
.sheet.userSheet .sheetTitle  {
  font-family: "adobe-garamond-pro", "Crimson Text", Georgia, serif;
  font-size: 20px;
  color:#333;
  margin-bottom: 6px;
  unicode-bidi: plaintext;
}
.sheet.userSheet {
  font-size: 14px;
  color:#999;
  text-decoration: none;
  flex-direction: column;
}
.interface-english .sheet.userSheet{
  font-family: "Roboto", "Helvetica Neue", "Helvetica", sans-serif;
}
.interface-hebrew .sheet.userSheet{
  font-family: "Heebo", "sans-serif";
}
.sheet.userSheet .userSheetInfo{
  display: flex;
  justify-content: flex-start;
}
.sheet.userSheet .userSheetInfo span:before{
  content: '·';
  margin: auto 4px;
}
.sheet.userSheet .userSheetInfo span:first-child:before{
  content: '';
  margin: 0;
}
.sheet.userSheet .sheetAccess{
  margin: auto 4px;
}
.filterByTag {
  cursor: pointer;
  text-transform: none;
  font-size: 18px;
}
.sheet.userSheet .sheetEditButtons {
  font-size: 24px;
  height: 32px;
  width: 32px;
  text-align: center;
  line-height: 32px;
  background-color: white;
  border: 1px solid #E6E6E6;
  border-radius: 4px;
  margin-left: 10px;
  display: none;
  float:right;
  cursor: pointer;
  color: #999;
  text-decoration: none;
}
.sheetButton:hover {
  text-decoration: underline;
}
.sheetButton{
  border: 1px solid #fff;
}
.sheetButton.active {
  border: 1px solid #333;
}
.tagString a {
  text-decoration: none;
  color: #999;
}
.tagString a:after {
  content: ", ";
  color: #999;
}
.tagString a:last-child:after {
  content: "";
}
.singlePanel .collectionsList {
  margin-top: 0;
}
.collectionsList .enCollections,
.collectionsList .heCollections {
  margin-bottom: 50px;
}
.readerPanel .collectionsList .enCollections .gridBox,
.readerPanel .collectionsList .enCollections .int-he {
  direction: ltr;
}
.readerPanel .collectionsList .heCollections .gridBox {
  direction: rtl;
}
.collectionListing {
  display: flex;
  flex-direction: row;
  justify-content: space-between;
}
.profile-page .collectionListing {
  padding: 20px 0;
}
.collectionListing .left-content {
  display: flex;
  flex-direction: row;
  align-items: center;
}
.collectionListing + .collectionListing {
  border-top: 1px solid #ccc;
}
.collectionListingImageBox {
  width: 40px;
  height: 40px;
  border-radius: 20px;
  margin-inline-end: 10px;
  overflow: hidden;
  flex-shrink: 0;
}
.sheetMetaDataBox .collectionListingImageBox,
.tocTop .collectionListingImageBox {
  background-color: transparent;
}
.sheetMetaDataBox .title {
  display: block;
}
.sheetMetaDataBox .title br { /* hide the line breaks that are stripped before saving */
    display: none;
}
.sheetMetaDataBox .title * {  /* chrome adds <div> tags to contenteditables and we want those inline as well  */
  display: inline;
}
.sheetMetaDataBox .title:empty:before {
  content: "Untitled";
  color: #999;
  position: relative;
  pointer-events: none;
  width: auto;
}
.sheetMetaDataBox .title:focus:before {
  content: "\200B"; /* zero-width space required so that chrome doesn't cause change in size of box on focus/blur */
  width: 0;
}
.publishBox {
  text-align: start;
  background-color: #EDEDEC;
  border-radius: 6px;
  padding: 10px 25px;
  max-width: 540px;
  margin: 0 auto;
  font-size: 16px;
  color: #666;
}
.publishBox .smallText .int-en, .publishBox .smallText .int-he.enInHe {
  color: #666;
}
.publishBox p.error {
  color: red;
}
.publishBox .error .react-tags,
.publishBox textarea.error {
  border: 1px solid red;
}
.publishBox p strong {
  color: black;
  font-weight: 400;
}
.publishBox h3 {
  font-size: 22px;
  font-weight: 500;
  color: #666;
  margin-top: 12px;
  margin-bottom: 14px;
  text-transform: none;
  text-align: start;
}
.publishBox hr {
  border-bottom: none;
  border-right: none;
  border-left: none;
  margin-left: -25px;
  margin-right: -25px;
  border-top: 1px solid #CCC;
  margin-top: 20px;
}
.publishBox .smallText {
  color: #666666
}
.publishBox textarea {
  width: 100%;
  height: 100%;
  resize: none;
  box-sizing: border-box;
  font-size: 16px;
  color: #000;
  border: none;
  border-radius: 6px;
  box-shadow: 0px 1px 3px rgba(0, 0, 0, 0.25);
  font-style: normal;
  padding: 10px;
}
.publishBox textarea::placeholder {
  font-size: 16px;
  color: #666;
  font-style: normal;
  font-family: var(--english-sans-serif-font-family);
}
.publishBox .react-tags {
  position: relative;
  padding: 10px 10px 4px 10px;
  border-radius: 6px;
  background-color: #fff;
  box-shadow: 0px 1px 3px rgba(0, 0, 0, 0.25);
  /* shared font styles */
  font-size: 16px;
  line-height: 1.2;
  color: #666;
  /* clicking anywhere will focus the input */
  cursor: text;
}
.publishBox .react-tags.is-focused {
  border-color: #B1B1B1;
}
.publishBox .react-tags__selected {
  display: inline;
}
.publishBox .react-tags__selected-tag {
  display: inline-block;
  box-sizing: border-box;
  margin: 0 6px 6px 0;
  padding: 6px 8px;
  border: none;
  border-radius: 6px;
  background: #EDEDEC;
  color: #000;
  /* match the font styles */
  font-family: inherit;
  font-size: inherit;
  line-height: inherit;
}
.publishBox .react-tags__search-input,
.publishBox .react-tags__search-input:focus,
.publishBox .react-tags__search-input:focus-visible {
  font-family: inherit;
  font-size: inherit;
  border: none;
  outline: none;
}
.publishBox .react-tags__search-input::placeholder {
  font-size: 16px;
  font-style: normal;
  font-family: var(--english-sans-serif-font-family);
}
body.interface-hebrew .publishBox .react-tags__search-input::placeholder,
body.interface-hebrew .publishBox textarea::placeholder {
  font-family: var(--hebrew-sans-serif-font-family);

}
.publishBox .react-tags__selected-tag:after {
  content: '\2715';
  color: #AAA;
  margin-inline-start: 8px;
  font-size: 10px;
}
.publishBox .react-tags__selected-tag:hover,
.publishBox .react-tags__selected-tag:focus {
  border-color: #B1B1B1;
}
.publishBox .react-tags__search {
  display: inline-block;

  /* match tag layout */
  padding: 7px 2px;
  margin-bottom: 6px;

  /* prevent autoresize overflowing the container */
  max-width: 100%;
}
.publishBox .publishButton {
  margin: 18px 0;
  text-align: end;
}
.publishBox .publishButton .button.published {
  background-color: #EDEDEC;
  border: 1px solid #CCCCCC;
  color: #666666
}
.publishBox p {
  margin-bottom: 9px;
 }
.publishBox .react-tags__suggestions ul {
  position: absolute;
  inset-inline-start: 0;  /* Note reduntant css rules below `body.interface-[hebrew|english]  .publishBox .react-tags__suggestions ul` */
  top: 100%;
  margin: 4px -1px;
  padding: 0;
  list-style: none;
  background: #fff;
  border: 1px solid #ccc;
  border-radius: 6px;
  min-width: 300px;
}
/* Reduntant given above `inset-inline-start` rule, but not standard on all browsers yet
RMN: 2021-04-22 */
body.interface-hebrew  .publishBox .react-tags__suggestions ul {
  right: 0;
}
/* Reduntant given above `inset-inline-start` rule, but not standard on all browsers yet
RMN: 2021-04-22 */
body.interface-english .publishBox .react-tags__suggestions ul {
  left: 0;
}
.publishBox .react-tags__suggestions li {
  border-bottom: none;
  padding: 6px 8px;
}
.publishBox .react-tags__suggestions li mark {
  text-decoration: none;
  background: none;
  font-weight: normal;
}
.publishBox .react-tags__suggestions li:hover {
  cursor: pointer;
  background: #eee;
}
.publishBox .react-tags__suggestions li.is-active {
  background: #eee;
}
.publishBox .react-tags__suggestions li.is-disabled {
  opacity: 0.5;
  cursor: auto;
}
.interface-hebrew .sheetMetaDataBox .authorStatement {
  direction: rtl;
}
.editorSidebarToggle {
  position: fixed;
  top: 150px;
  right: 30px;
  height: 30px;
  width: 30px;
  border-radius: 30px;
  border: none;
  background-color: #FBFBFA;
  cursor: pointer;
  box-shadow: 0px 1px 3px rgba(0, 0, 0, 0.25);
}
.editorSidebarToggle:active {
  box-shadow: 0px 1px 1px rgba(0, 0, 0, 0.25);
}
.editorSidebarToggle::after {
  content: url("/static/img/3vdots.svg");
}
.collectionListingImage {
  height: 100%;
  width: 100%;
  object-fit: cover;
  background-color: white;
}
.collectionListingImage.default {
  width: 80%;
  height: 80%;
  margin: 10%;
  opacity: 0.4;
}
.collectionListingName {
  display: block;
  font-size: 30px;
  color: #000;
  margin-bottom: 5px;
}
.collectionListingName:hover {
  color: #333;
}
.collectionListingDetails {
  color: #999;
  font-size: 14px;
}
.collectionListingMembership {
  text-transform: capitalize;
}
.collectionListingDetailSeparator {
  margin: 8px;
}
.collectionInfo {
  margin-bottom: 35px;
}
.interface-hebrew .collectionInfo .he {
  display: inline;
}
.interface-hebrew .collectionInfo .en {
  display: none;
}
.collectionPage h1 {
  color: black;
  font-size: 30px;
  margin-bottom: 5px;
  --hebrew-font: var(--hebrew-serif-font-family);
  --english-font: var(--english-serif-font-family);
}
.collectionPage .navTitle {
  margin-bottom: 5px;
}
.collectionPage .collectionLabel {
  text-transform: uppercase;
  color: #666;
  font-size: 16px;
  letter-spacing: 2px;
  display: block;
  margin-bottom: 25px;
}
.collectionPage a:hover {
  color: inherit;
}
.collectionPage .collectionWebsite {
  display: block;
  font-size: 16px;
  margin-top: 15px;
  color: #4B71B7;
  direction: ltr;
}
.collectionPage .collectionDescription {
  font-size: 16px;
  color: #666;
  line-height: 1.3;
}
.collectionPage .collectionDescription .dedication {
  --hebrew-font: var(--hebrew-serif-font-family);
  --english-font: var(--english-serif-font-family);
}
.collectionPage .collectionDescription .en .dedication {
  font-style: italic;
  font-size: 18px;
  display: block;
}
.collectionPage .collectionDescription .he .dedication {
  font-size: 20px;
  display: block;
}
.collectionPage .bubbleTab {
  font-size: 16px;
}
.collectionPage .tagsList {
  --hebrew-font: var(--hebrew-serif-font-family);
  --english-font: var(--english-serif-font-family);
}
.collectionPage .emptyMessage .button {
  margin-top: 22px;
}
.collectionPage .emptyMessage .button:hover {
  color: white;
}
.collectionContentsTab .gridBox {
  margin-bottom:  30px;
}
.collectionPage .collectionContentsSectionLabel {
  color: var(--dark-grey);
  size: 16px;
  margin: 30px 0 12px 0;
}
.collectionPage .collectionContentsTag {
  font-size: 24px;
}
.collectionPage .sheetIcon {
  display: none;
}
.collectionPage .filterable-list .sheet a.sheetTitle {
  font-size:  24px;
}
.collectionPage .searchInCollectionLink {
  font-size:  16px;
  color: var(--dark-grey);
  margin-top: 20px;
  display: block;
}
.collectionInvitationBox {
  padding-bottom: 20px;
}
.collectionInvitationBox .button {margin: 0;}
.collectionSheetInner {
  display: flex;
}
.collectionSheetInnerContent {
  flex: 1;
}
.sheet .sheetTitleText {
  font-family: var(--english-serif-font-family);
}
.sheetListingPinButton {
  display: none;
  opacity: 0.3;
  cursor: pointer;
}
.sheet:hover .sheetListingPinButton.active {
  display: block;
}
.sheetListingPinButton.pinned {
  display: block;
  opacity: 0.6;
}
#collectionInvitationInput {
  box-shadow: 0 1px 3px rgba(0,0,0,0.2);
  border: none;
  margin-inline-end: 10px;
  font-size: 18px;
  position: relative;
  border-radius: 7px;
  box-sizing: border-box;
  width: 215px;
  padding: 10px 15px;
}
.collectionInvitationBoxMessage {
  font-size: 18px;
  padding: 12px 0 0;
  text-align: center;
}
.flexLineBreak {
  width: 100%;
  height: 0;
}
.collectionPage .collectionMemberListing {
  padding-bottom: 24px;
  font-family: "Roboto", "Helvetica Neue", "Helvetica", sans-serif;
  font-size: 16px;
  color: #666;
  display: flex;
  flex-direction: row;
  justify-content: start;
}
.collectionMemberListingPic {
  margin-inline-end: 10px;
}
.collectionMemberListingPic.invitation {
  background-color: var(--medium-grey);
  border-radius: 1000px;
  width: 40px;
  height: 40px;
  line-height: 40px;
  text-align: center;
}
.collectionMemberListingName {
  color: black;
}
.collectionMemberListingRole {
  color: var(--dark-grey);
  font-size: 13px;
  margin-top: 4px;
}
.collectionMemberListingText {
  position: relative;
}
.collectionPage .collectionMemberListing .collectionMemberListingActions {
  display: none;
}
.collectionPage .collectionMemberListing:hover .collectionMemberListingActions {
  display: inline-flex;
}
.collectionMemberListingActions .collectionMemberListingActionsButton {
  cursor: pointer;
  color: var(--dark-grey);
  margin-inline-start: 8px;
}
.collectionMemberListingActionsMenu {
  position: absolute;
  left: 0;
  top: 46px;
  line-height: 30px;
  background-color: white;
  border: 1px solid #ccc;
  border-radius: 4px;
  color: #999;
  font-size: 15px;
  z-index: 1;
}
.interface-hebrew .collectionMemberListingActionsMenu {
  right: 0;
  left: unset;
}
.collectionMemberListingActionsMenu .action {
  padding: 4px 10px;
  cursor: pointer;
  white-space: nowrap;
}
.collectionMemberListingActionsMenu .action:hover {
  background-color: #eee;
}
.collectionMemberListingActionsMenu .action + .action {
  border-top: 1px solid #ccc;
}
.collectionMemberListingActionsMenu .role {
  font-size: 17px;
  margin-right: 4px;
}
.collectionMemberListingActionsMenu .role.current {
  color: var(--dark-grey);
}
.collectionInvitationListing {
  display: inline-block;
  min-height: 50px;
  line-height: 50px;
}
.topicPanel .smallText .separator {
  color: #999;
  font-size: 20px;
  margin: 0 3px;
}
.topicFilterBox {
  display: flex;
  align-items: center;
  margin-bottom: 30px;
  background-color: var(--lighter-grey);
  border-radius: 100px;
  padding: 0 10px;
  margin-top: 0;
  width: 285px;
  max-width: 100%;
}
.singlePanel .topicFilterBox {
  margin-top: 20px;
}
.topicFilterBox .searchIcon {
  height: 18px;
  width: 18px;
  opacity: 0.4;
}
.topicFilterInput {
  padding: 0px 10px;
  line-height: 30px;
  flex: 1;
  box-sizing: border-box;
  border: none;
  background: transparent;
  font-size: 18px;
}
.topicsFilterReset {
  cursor: pointer;
  color: var(--medium-grey);
}
.topicsFilterResetIcon {
  height: 16px;
  width: 16px;
  margin-inline-start: 8px;
  vertical-align: -2px;
}
.alphabeticalTopicsNav {
  color: var(--dark-grey);
  margin-bottom: 5px;
}
.alphabeticalTopicsNav a {
  display: inline-block;
  margin-bottom: 10px;  
}
.alphabeticalTopicsNav a + a {
  margin-inline-start: 10px;
}
.allTopicsList {
  min-height: 500px;
}
.topicPanel .topicLabel {
  text-transform: uppercase;
  font-weight: lighter;
  margin-bottom: 10px;
  font-size: 14px;
}
.topicPanel .topicLabel a {
  color: #8E8E8E;
}
.topicPanel .sideColumnMore {
  cursor: pointer;
  font-size: 16px;
  line-height: 26px;
  color: #666;
}
.topicPanel .sideColumnMore:hover {
  cursor: pointer;
  text-decoration: underline;
}
.topicPanel .sourceList {
  min-height: 500px;
}
.topicPanel .sourceList .loadingMessage {
  text-align: center;
}
.topicPanel .topicSource {
  margin-bottom: 40px;
  cursor: pointer;
  position: relative;
}
.topicPanel .topicSource .title {
  font-weight: bold;
}
.topicPanel .topicSource .score {
  font-size: 17px;
  color: #333;
  font-weight: normal;
  white-space: nowrap;
  border-radius: 4px;
  padding: 3px;
}
.topicPanel .topicSource .score:hover {
  background-color: #EEE;
}
.topicPanel .topicSource .score:active {
  background-color: #DDD;
}
.hebrew .topicPanel .topicSource .score {
  right: auto;
  left: 5px;
}
.topicPanel .topicSource .score img {
  width: 15px;
  height: 15px;
  vertical-align: middle;
  margin: -4px 0 0 2px;
  opacity: 0.6;
}
.hebrew .topicPanel .topicSource .score img {
  margin: -4px 2px 0 0;
}
.note a {
  color: #333;
  text-decoration: underline;
}
.noteListing {
  margin-bottom: 30px;
  border-bottom: 1px solid #ccc;
}
.noteListing a:hover {
  text-decoration: none;
}
.noteListing .textRange .title {
  font-size: 18px;
  color: #999;
  margin-bottom: 10px;
}
.noteListing .textRange .title:hover {
  text-decoration: underline;
}
.noteListing .textRange .text {
  font-size: 18px;
  font-style: italic;
  color: #999;
  margin-bottom: 18px;
}
.noteListing .textRange .text .he {
  font-style: normal;
}
.noteListing .segment {
  display: block;
}
.noteListing .note {
  font-size: 18px;
}
.noteListing .actionButtons {
  visibility: hidden;
  float: right;
  display: inline-block;
  cursor: pointer;
}
.interface-hebrew .noteListing .actionButtons {
  float: left;
}
.noteListing:hover .actionButtons {
  visibility: visible;
}
.noteListing .actionButtons img {
  width: 16px;
  height: 16px;
}
.noteListing .actionButtons img + img {
  margin: 0 0 0 10px;
}
.interface-hebrew .noteListing .actionButtons img + img {
  margin: 0 10px 0 0;
}
.noteListing:hover .actionButtons img:hover {
  opacity: 0.6;
}
.noteListing .mask {
  background-color: white;
  opacity: 0.5;
}
.addToSourceSheetModal {
  position: absolute;
  display: block;
  left: 40%;
  top: 240px;
  width: 330px;
  padding: 20px;
  background: #FBFBFA;
  border: #ccc 1px solid;
  border-radius: 4px;
  box-shadow: 0 0 10px #ccc;
  z-index: 200;
}
.addToSourceSheetModal .closeButton {
  margin-bottom: 10px;
  cursor: pointer;
  height: 18px;
  width: 18px;
  float: right;
}
.searchBox .keyboardInputInitiator {
    opacity: 0.4;
    width: 16px;
    height: 16px;
    padding: 4px 7px;
    position: initial;
    vertical-align: 0px;
}
.header .searchBox .keyboardInputInitiator {
    display: none;
}
body #keyboardInputMaster {
    opacity: 1;
    background-color: #FBFBFA;
    border: 1px solid #ccc;
    padding: 5px;
    box-shadow: none;
    border-radius: 0.3em;
    /*position: relative;
    top: 100px;
    left: 395px;*/
}
body #keyboardInputMaster thead {
  display: none;
}
body #keyboardInputMaster tbody tr td table{
    border-spacing: 2px 2px;
}
body #keyboardInputMaster tbody tr td table tbody tr td{
    border: 0.5px solid #eee;
    background: white;
    font-family: "Heebo","Roboto", sans-serif;
    min-width: 15px;
    vertical-align: middle;
    padding: 2px 8px;
    text-align: center;
    font-size: 14px;
    color: #333;
}
body #keyboardInputMaster tbody tr td table tbody tr td:hover,
body #keyboardInputMaster tbody tr td table tbody tr td:active,
body #keyboardInputMaster tbody tr td table tbody tr td.pressed{
    border: 1px solid #eee;
    background: #eee;
}
.calendarRefs {
  margin-bottom: 16px;
}
.calendarRef {
  font-size: 18px;
  color: #666;
  display: flex;
  margin: 2px 0;
}
.calendarRef a {
  color: inherit;
}
.calendarRef img {
  margin-top: 2px;
}
#editCollectionPageContainerInner {
  position: relative;
}
#editCollectionPage :not(h1) .int-en {
  font-family: "Roboto", "Helvetica Neue", "Helvetica", sans-serif;
}
#editCollectionPage :not(h1) .int-he {
  font-family: "Heebo", sans-serif;
}
#editCollectionPage .field {
  box-sizing: border-box;
  width: 100%;
  display: inline-block;
  vertical-align: top;
  padding: 12px;
}
#editCollectionPage .field.halfWidth {
  width: 50%;
  display: inline-block;
}
#editCollectionPage .field.quarterWidth {
  width: 25%;
  display: inline-block;
}
#editCollectionPage .field.threeQuarterWidth {
  width: 75%;
  display: inline-block;
}
#editCollectionPage .field > label {
  display: block;
  margin-bottom: 15px;
  color: #666;
}
#editCollectionPage input,
#editCollectionPage textarea {
  display: block;
  width: 100%;
  padding: 15px 12px;
  border-radius: 5px;
  border: none;
  box-sizing: border-box;
  box-shadow: 0 1px 3px rgba(0,0,0,0.2);
  font-family: "Roboto", "Helvetica Neue", "Helvetica", sans-serif;
  color: #333;
  font-size: 14px;
}
.interface-hebrew #editCollectionPage input,
.interface-hebrew #editCollectionPage textarea {
  font-family: "Heebo", sans-serif;
}
#editCollectionPage .hiddenFileInput {
  width: 0.1px;
  height: 0.1px;
  opacity: 0;
  overflow: hidden;
  position: absolute;
  z-index: -1;
}
#editCollectionPage .collectionImage {
  max-width: 200px;
  margin-bottom: 5px;
  display: block;
}
#editCollectionPage .helperText {
  color: #999;
  font-size: 13px;
  width: 500px;
}
#editCollectionPage .collectionHeaderBox {
  width: 100%;
  background-color: white;
  margin-bottom: 5px;
}
#editCollectionPage .collectionHeader {
  float: right;
  max-width: 100%;
}
#editCollectionPage .deleteCollection {
  cursor: pointer;
  margin: 30px 10px;
  color: #999;
  text-align: right;
}
#editCollectionPage .deleteCollection:hover {
  text-decoration: underline;
}
.dropdown {
  position: relative;
}
.dropdown .dropdownMain {
  background: white;
  box-shadow: 0 1px 3px rgba(0,0,0,0.2);
  border-radius: 7px;
  padding: 16px 22px;
  font-size: 16px;
  margin-bottom: 10px;
  cursor: pointer;
  line-height: 19px;
  color: var(--dark-grey);
  display: flex;
  justify-content: space-between;
  flex-direction: row;
}
.dropdown .dropdownMain.selected{
  color: var(--selected-option);
}
.dropdown .dropdownList .dropdownOption {
  font-size: 18px;
  cursor: pointer;
  padding: 0 22px;
  margin: 26px 0;
  border: none;
  color: var(--dark-grey);
  font-style: normal;
  font-weight: normal;
  font-size: 16px;
  line-height: 19px;
}
.dropdown .dropdownOpenButton {
  margin-inline-start: 6px;
  cursor: pointer;
  color: var(--dark-grey);
  font-size: 18px;
}
.interface-hebrew .dropdownOpenButton {
  float: left;
  margin-left: 0;
}
.dropdown .dropdownListBox {
  position: absolute;
  z-index: 1;
  margin-top: -14px;
  width: 100%;
  box-sizing: border-box;
  box-shadow: 0 1px 3px rgba(0,0,0,0.2);
  background: white;
  border-bottom-left-radius: 7px;
  border-bottom-right-radius: 7px;
}
.dropdown .dropdownList {
  color: #999;
  background-color: white;
  box-sizing: border-box;
  padding: 0;
  max-height: 250px;
  overflow-x: hidden;
  overflow-y: scroll;
  border-bottom-left-radius: 7px;
  border-bottom-right-radius: 7px;
}
.singlePanel .dropdown .dropdownList {
  max-height: 150px;
}
.dropdown .dropdownList .dropdownOption.selected {
  color: var(--selected-option);
}
.downloadTextModule .dropdown .dropdownMain{
  box-shadow: none;
}
.addToSourceSheetBox .dropdownMain.noselect {
  display: flex;
  justify-content: space-between;
  align-items: center;
  align-content: flex-start;
  text-align: start;
}
.addToSourceSheetBox .dropdownMain.noselect::before{
  content: url("/static/img/sheet.svg");
  opacity: 0.4;
  display: inline-block;
  margin-inline-end: 10px;
  transform: scale(0.8);
  vertical-align: text-bottom;
  line-height: 10px;
}
.addToSourceSheetBox .dropdownMain.noselect::after{
  content: url("/static/icons/chevron.svg");
  margin-inline-start: auto;
  opacity: 0.4;
  height: 24px;
  transform: scale(0.6) rotate(90deg);
  transform-origin: center center;
}
.addToSourceSheetBox .dropdownMain.noselect.open::after{
  transform: scale(0.6) rotate(-90deg);
  transform-origin: center center;
}
.addToSourceSheetBox .dropdownMain .loadingMessage {
  margin: 0;
}
.addToSourceSheetBoxTitle{
  font-style: normal;
  font-weight: normal;
  font-size: 13px;
  line-height: 15px;
  color: #999999;
  margin-bottom: 11px;
}
.addToSourceSheetBox .selectedRef{
  padding: 16px 22px;
  font-size: 16px;
  margin-bottom: 15px;
  cursor: pointer;
  background: #FBFBFA;
  box-shadow: 0px 1px 3px rgba(0, 0, 0, 0.25);
  border-radius: 6px;
  text-align: start;
}
.addToSourceSheetBox .selectedRef span{
  font-family: "adobe-garamond-pro", "Crimson Text", Georgia, "Times New Roman", serif;
  font-style: normal;
  font-weight: normal;
  font-size: 18px;
  line-height: 25px;
  color: #666666;
}
.readerPanel.hebrew .addToSourceSheetBox .selectedRef span{
  font-family: "Taamey Frank", "adobe-garamond-pro", "Crimson Text", Georgia, "Times New Roman", serif;
  font-size: 1.2em;
}
.addToSourceSheetBox .dropdown .dropdownList .dropdownOption::before{
  content: url("/static/img/sheet.svg");
  opacity: 0.4;
  display: inline-block;
  margin-inline-end: 10px;
  transform: scale(0.8);
  vertical-align: text-bottom;
  line-height: 10px;
}
#footer {
  background-color: white;
  border-top: 1px solid #F4F4F4;
  overflow: hidden;
  padding: 18px 40px 70px 40px;
  text-align: left;
  color: #999;
}
.singlePanel #footer {
  padding: 18px 15px 70px 15px;
}
#footer a {
  display: block;
  color: #666;
}
.interface-hebrew #footer{
  direction: rtl;
  text-align: right;
}
.interface-english #footer .int-he {
  display: none;
}
.interface-hebrew #footer .int-he {
  display: inline;
  text-align: right;
}
#footerInner {
  max-width: 1000px;
  margin: 0 auto;
}
#footer .section {
  display: inline-block;
  vertical-align: top;
  width: 200px;
  margin: 20px 0;
}
.interface-english #footer .section {
  text-align: left;
}
.interface-hebrew #footer .section {
  text-align: right;
}
#footer .section .header {
  color: #000;
  margin-bottom: 18px;
  font-weight: normal;
  font-size: 16px;
}
#footer .section.last {
  float: right;
  text-align: right;
}
.interface-hebrew #footer .section.last {
  float: left;
  text-align: left;
}
#footer .section a {
  font-size: 16px;
  margin: 2px 0;
}
#footer .fa {
  margin: 0 3px;
}
#footer .header.connect {
  text-transform: uppercase;
}
.newsletterSignUpBox {
  position: relative;
  margin-bottom: 4px;
}
.newsletterSignUpBox .newsletterInput {
  border-radius: 6px;
  padding: 10px 32px 12px 16px;
  width: 150px;
  font-size: 15px;
  border: 1px solid #EEE;
  margin-bottom: 6px;
  color: #333;
}
.newsletterSignUpBox img {
  height: 18px;
  width: 18px;
  opacity: 0.2;
  position: absolute;
  top: 10px;
  right: 12px;
}
.interface-hebrew .newsletterSignUpBox .newsletterInput {
  padding: 8px 16px 11px 32px;
}
.interface-hebrew .newsletterSignUpBox img {
  right: auto;
  left: 12px;
  transform: scale(-1, 1);
}
.newsletterEducatorOption {
  font-size: 14px;
  padding: 0px 3px;
  margin-top: 2px;
}
.newsletterSignUpBox .subscribeMessage {
  margin: 4px 0 14px 0;
  color: #333;
  font-size: 14px;
  font-family: "Roboto", "Helvetica Neue", "Helvetica", sans-serif;
  font-style: italic;
  text-align: center;
  direction: ltr;
}
#footer .section.connect a {
  display: inline;
  margin: 0 4px;
}
#footer .section.connect .socialLinks a {
  color: #666;
}
#footer #socialButtons {
  margin-bottom: 6px;
}
#footer #facebookButton {
  display: inline-block;
  vertical-align: top;
}
#footer #twitterButton {
  display: inline-block;
  vertical-align: top;
  margin-left: 4px;
}
.interface-hebrew #footer #twitterButton {
  margin-left: 0;
  margin-right: 4px;
}
#footer #siteLanguageToggle {
  color: #999;
  margin-top: 30px;
  font-size: 15px;
}
#footer #siteLanguageToggle #siteLanguageToggleLabel {
  display: block;
  text-transform: uppercase;
  color: #000;
}
#footer a#siteLanguageEnglish,
#footer a#siteLanguageHebrew {
  font-family: "Roboto", "Helvetica Neue", "Helvetica", sans-serif;
  cursor: pointer;
  color: #666;
  display: inline;
  margin: 0 3px;
}
#footer #siteLanguageEnglish:hover,
#footer #siteLanguageHebrew:hover {
  text-decoration: underline;
}
#footer a#siteLanguageHebrew {
  font-family: "Heebo", sans-serif;
}
.gemarra-regular, .gemarra-italic {
  font-weight: bold;
}
.it-text, .gemarra-italic {
  font-style: italic;
}
.categoryAttribution a {
  color: inherit;
}
.bubbleTab {
  padding: 10px 25px;
  margin: 3px;
  background-color: white;
  border-radius: 20px;
  border: 1px solid #DADADA;
  display: inline-block;
  font-size: 12px;
  color: #999;
  font-family: "Roboto", "Helvetica Neue", "Helvetica", sans-serif;
  letter-spacing: 1px;
  cursor: pointer;
}
.bubbleTab:hover {
  text-decoration: none;
}
.bubbleTab.active {
  color: #333;
}
.aboutBox .aboutHeader {
  color: var(--dark-grey);
  padding-bottom: 13px;
  margin: 0;
  margin-bottom: 15px;
  text-align: initial;
  text-transform: none;
  font-size: 22px;
  border-bottom: solid 1px var(--light-grey);
  --english-font: var(--english-sans-serif-font-family);
  --hebrew-font: var(--hebrew-sans-serif-font-family);
}
.aboutBox .aboutTitle {
  padding: 10px 0 15px 0;
  display: inline-block;
  font-family: "adobe-garamond-pro", "Crimson Text", Georgia, serif;
  font-style: normal;
  font-weight: normal;
  font-size: 24px;
  line-height: 29px;
  color: #000000;
}
.aboutBox .aboutSubtitle {
  font-family: "adobe-garamond-pro", "Crimson Text", Georgia, serif;
  font-style: italic;
  font-weight: normal;
  font-size: 18px;
  line-height: 22px;
  color: #666666;
}
.aboutBox .aboutSubtitle .he {
  font-style: normal;
}
.aboutBox .aboutDesc {
  padding: 15px 0 30px 0;
  font-family: "adobe-garamond-pro", "Crimson Text", Georgia, serif;
  font-style: normal;
  font-weight: normal;
  font-size: 18px;
  line-height: 22px;
  color: #000000;
}
.readerApp.interface-hebrew .aboutBox .versionDetails,
.readerApp.interface-hebrew .versionsBox .versionDetails {
  text-align: right;
}
.aboutBox .versionDetails .separator,
.versionsBox .versionDetails .separator {
  margin: 0 3px;
}
.aboutBox .currVersionSection, .aboutBox .alternateVersionsSection {
  padding-bottom: 30px;
}
.aboutBox .versionsBox .versionBlock:first-child{
  border-top: none;
  padding-top: 10px;
}
.aboutBox .currVersionSection .versionBlock + .versionBlock {
    border-top: solid 1px #CCC;
    padding-top: 20px;
    margin-top: 20px;
}
.version-with-buy-button {
  display: flex;
  flex-direction: column;
}
.version-with-buy-button .version-text-image{
  display: flex;
  justify-content: space-between;
}
.version-with-buy-button .version-text-image .versionBlock{
  align-self: flex-start;
}
.versionsBox .version-with-buy-button{
    border-top: solid 1px #CCC;
}
.versionsBox .version-with-buy-button .versionBlock{
    border-top: none;
}
.versionsBox .version-with-buy-button .version-text-image .version-with-buy-button-image
{
  padding: 20px;
}
.versionsBox .version-with-buy-button .version-with-buy-button-link{
    padding: 10px 20px;
}
.version-with-buy-button .version-with-buy-button-link{
  align-content: flex-start;
  min-width: 50%;
}
.version-with-buy-button .version-with-buy-button-link a.button{
  color: #FFFFFF;
  padding: 7px 20px;
}
.version-with-buy-button .version-text-image .version-with-buy-button-image img.buy-img {
    height: 85px;
    border-radius: 2px;
}
.versionsBox .versionLanguage {
  padding-bottom: 15px;
  letter-spacing: 1px;
  font-style: normal;
  font-weight: normal;
  font-size: 16px;
  line-height: 19px;
  color: #666666;
}
.interface-hebrew .versionsBox .versionLanguage {
  direction: rtl;
}
.versionsBox div:not(:first-child) .versionLanguage {
  padding-top: 25px;
}
.versionsBox .versionLanguage .versionCount {
  color: #999;
}
.versionsBox a.selectButton {
  font-style: normal;
  font-weight: normal;
  font-size: 13px;
  color: #666666;
  box-shadow: 0 1px 2px #999;
  padding: 2px 8px;
  background-color: white;
  border-radius: 4px;
  line-height: 18px;
  cursor: pointer;
}
.versionsBox a.selectButton.currSelectButton {
  background-color: #212E50;
  text-decoration: none;
  cursor: default;
  line-height: 20px;
  color: #FFFFFF;
}
.versionsTextList .topFiltersInner .uppercase {
  text-transform: none;
}
span.purim-emoji img{
  height: 25px;
  width: 25px;
}

/* Sheets */

.sheetsInPanel {
  overflow-y: scroll;
  overflow-x: hidden;
  height: 100%;
  padding: 0 15px;
  box-sizing: border-box;
  position: relative;
}
.sheetContent {
  width: 100%;
  box-sizing: border-box;
  font-size: 2.2em;
  line-height: 1.6;
  text-align: justify;
  background-color: inherit;
  margin: 0 auto;
  max-width: 760px;
  position: relative;
  padding: 0 30px;
}
.sheetContent .ref {
  cursor: pointer;
  color: #999;
  font-size: 1em;
}
.sheetContent .ref a {
  color: #999;
}
.sheetContent img {
  max-width: 100%;
}
.sheetContent table {
  margin: auto;
  max-width: 100%;
  width: 100%;
  border-collapse: collapse;
  table-layout: fixed
}
.sheetContent table th,
.sheetContent table td {
  padding: 10px;
  border-top: 1px solid #E6E5E6;
  vertical-align: top;
}
.sheetContent table thead th {
  vertical-align: bottom;
  border-bottom: 2px solid #E6E5E6;
  border-top: none;
}
.sheetContent table th:first-of-type,
.sheetContent table tr td:first-of-type {
  padding-left: 0;
}
.sheetContent table th:last-of-type,
.sheetContent table tr td:last-of-type {
  padding-right: 0;
}
.sheetContent tbody {
  width: 100%;
}
.sheetContent .center {
  text-align: center;
}
.readerPanel .sheetItem {
  position: relative;
}
.heLeft.bilingual section.SheetSource .sheetItem.enOnly > .en,
.heLeft.bilingual section.SheetSource .sheetItem.heOnly > .he,
.heRight.bilingual section.SheetSource .sheetItem.enOnly > .en,
.heRight.bilingual section.SheetSource .sheetItem.heOnly > .he {
  width: 100%;
  padding-right: 15px;
  padding-left: 15px;
}
.readerPanel .sheetItem.indented-1,
.readerPanel section.SheetSource.indented-1,
.readerPanel section.SheetOutsideBiText.indented-1 {
  margin-left:  30px;
  margin-right: 30px;
}
.readerPanel .sheetItem.indented-2,
.readerPanel section.SheetSource.indented-2,
.readerPanel section.SheetOutsideBiText.indented-2 {
  margin-left:  60px;
  margin-right: 60px;
}
.readerPanel .sheetItem.indented-3,
.readerPanel section.SheetSource.indented-3,
.readerPanel section.SheetOutsideBiText.indented-3 {
  margin-left:  90px;
  margin-right: 90px;
}
.sheetContent .customSourceTitle {
  font-family: "Roboto", "Helvetica Neue", "Helvetica", sans-serif;
  text-transform: none;
  margin-bottom: 0;
  margin-top: 40px;
}
.sheetContent p {
  margin: 0 0 1em 0;
}
.segmentNumber.sheetSegmentNumber {
  display: block;
  position: absolute;
  text-align: center;
}
.readerPanel.bilingual.heLeft .sheetItem.segment .segmentNumber.sheetSegmentNumber,
.readerPanel.bilingual.heRight .sheetItem.segment .segmentNumber.sheetSegmentNumber {
  left: 50%;
  margin-left: -15px;
}
.readerPanel.bilingual.heLeft .sheetItem.segment.enOnly .segmentNumber.sheetSegmentNumber,
.readerPanel.bilingual.heRight .sheetItem.segment.enOnly .segmentNumber.sheetSegmentNumber {
  right: 0px;
  left: auto;
  margin-left: 0;
}
.readerPanel.bilingual.heLeft .sheetItem.segment.heOnly .segmentNumber.sheetSegmentNumber,
.readerPanel.bilingual.heRight .sheetItem.segment.heOnly .segmentNumber.sheetSegmentNumber {
  left: 0px;
  margin-left: 0;
}
.readerPanel.english .sheetItem.segment.heOnly .segmentNumber .en,
.readerPanel.hebrew .sheetItem.segment.enOnly .segmentNumber .he
.readerPanel.hebrew section.SheetSource .sheetItem.enOnly > .en,
.readerPanel.english section.SheetSource .sheetItem.heOnly > .he,
.readerPanel.hebrew section.SheetOutsideBiText .sheetItem.enOnly > .en,
.readerPanel.english section.SheetOutsideBiText .sheetItem.heOnly > .he  {
  display: block;
}
.sheetTocIcon {
  color: #ccc;
  font-size: 16px;
  width: 15px;
  height: 15px;
  margin: 0 8px;
  vertical-align: middle;
}
.bookPage .content h2.tagsTitle {
  text-align: center;
  color:black;
  font-size: 13px;
  margin-bottom: 0;
  padding-bottom: 8px;
}
.sheetMetaDataBox {
  margin: 40px auto 0 auto;
  text-align: center;
}
.bookMetaDataBox {
  margin: 40px auto;
  text-align: center;
}
.sheetContent .sheetItem.segment .sourceContentText {
  margin-bottom: 18px;
  display: block;
  overflow-wrap: break-word;
  word-wrap: break-word;
}
.sheetContent h1,
#sheet .outside h1,
.sourceContentText h1 {
  font-weight: 400;
  font-size: var(--serif-h3-font-size);
  text-align: center;
  margin-top: 45px;
  margin-bottom: 30px;
}
.sheetContent h1 span,
.sourceContentText h1 span {
  border-bottom: 4px solid var(--lighter-grey);
}


.readerPanel.hebrew .sheetContent .sheetItem.segment .sourceContentText.outsideBiText.en {
  display: none;
}
.readerPanel.english .sheetContent .sheetItem.segment .sourceContentText.outsideBiText.he {
  display: none;
}
.readerPanel.hebrew .sheetContent .sheetItem.segment.enOnly .sourceContentText.outsideBiText.en {
  display: inline;
}
.readerPanel.english .sheetContent .sheetItem.segment.heOnly .sourceContentText.outsideBiText.he {
  display: inline;
}
.readerPanel.english .sheetContent .sheetItem .SheetOutsideText.segment.he,
.readerPanel.hebrew .sheetContent .sheetItem .SheetOutsideText.segment.en,
.readerPanel.english .sheetContent .sheetItem .SheetComment.segment.he,
.readerPanel.hebrew .sheetContent .sheetItem .SheetComment.segment.en {
  display: inline;
}
.sourceContentText.centeredSheetContent {
  text-align: center;
}
.sheetContent .sheetItem.segment .sourceContentText p:last-child,
.sheetContent .editorContent .sheetItem.segment .sourceContentText p {
  margin-bottom: 0;
}
.sheetContent .editorContent .sheetItem.noPointer {
  pointer-events: none;
}

.sheetContent .editorContent .sheetItem.noPointer .element-link,
.sheetContent .editorContent .sheetItem.noPointer .element-link a {
    cursor: pointer;
    pointer-events: auto;
}
.sheetContent .sheetItem.segment .addedBy {
  margin-top: -20px;
}



.sheetContent .element-link {
  display: inline;
  position: relative;
}

.sheetContent .element-link .popup {
  position: absolute;
  left: 0;
  display: flex;
  align-items: center;
  background-color: white;
  padding: 0;
  border-radius: 6px;
  border: 1px solid #CCCCCC;
  z-index: 1;
  top: -30px;
  pointer-events: auto;
}

.sheetContent .element-link .popup input {
  border: none;
  width: 200px;
  padding: 6px;
  font-size: 16px;
  color: rgb(0, 136, 204)
}

.sheetContent .element-link .popup a {
  display: flex;
  align-items: center;
  gap: 5px;
  padding-right: 10px;
  border-right: 1px solid lightgrey;
}

.sheetContent .element-link .popup button {
  border: none;
  background: transparent;
  padding: 6px;
}

.sheetContent .element-link .popup button:hover {
  color: rebeccapurple;
  cursor: pointer;
}

.sheetContent .editorContent,
.sheetContent .editorContent .segment {
  cursor: text;
}

.interface-english .sheetContent .sheetItem.segment .addedBy {
  float: left;
}
.interface-hebrew .sheetContent .sheetItem.segment .addedBy {
  float: right;
}
.youTubeContainer {
  position: relative;
  padding-bottom: 56.25%; /* 16:9 */
  padding-top: 25px;
  height: 0;
}
.youTubeContainer iframe {
  position: absolute;
  top: 0;
  left: 0;
  width: 100%;
  height: 100%;
}
.sheetContent .media {
  margin: 0 auto;
  display: table;
  table-layout: fixed;
}
.sheetContent .media.fullWidth {
  width: 100%;
}
.sheetContent .media .mediaCaption {
  display: table-caption;
  caption-side: bottom;
  padding-top: 8px;
}
.sheetContent .media .mediaCaptionInner {
  display: flex;
  justify-content: space-between;
}
.sheetContent .media .mediaCaption .en {
  font-size: 80%;
  text-align: left;
  flex: 1;
}
.sheetContent .media .mediaCaption .he {
  font-size: 72%;
  flex: 1;
  font-family: "Heebo", "sans-serif";
}
.sheetContent .media .mediaCaption.heOnly .he,
.sheetContent .media .mediaCaption.enOnly .en {
  display: block;
}
.sheetContent .media .mediaCaption.heOnly .en,
.sheetContent .media .mediaCaption.enOnly .he {
  display: none;
}
.sheetContent .spacer:only-of-type.empty {
  line-height: inherit;
}
.sheetItem:only-of-type.empty .SheetOutsideText:after,
.sheetContent .spacer:only-of-type.empty:after {
  color: #999;
  position: relative;
  pointer-events: none;
}
.interface-english .sheetItem:only-of-type.empty .SheetOutsideText:after,
.interface-english .spacer:only-of-type.empty:after,
.interface-english .spacer:only-of-type.empty:after {
  content: "Write some text or type a citation (ex. 'Genesis 1:1-5') ";
  top: -31px;
  margin-bottom: -31px;
}
.interface-hebrew .sheetItem:only-of-type.empty .SheetOutsideText:after,
.interface-hebrew .spacer:only-of-type.empty:after,
.interface-hebrew .spacer:only-of-type.empty:after {
  content: "הקלידו טקסט חופשי או מראה מקום (לדוגמא, בראשית א, א-ה)";
  top: -44px;
  margin-bottom: -44px;
}
.sheetContent .sheetItem .SheetOutsideText.segment p {
  margin: 0
}
.sheetContent .sheetItem .SheetOutsideText.segment {
  margin: 0
}
.sheetContent .sheetItem .SheetSource.segment,
.sheetContent .sheetItem .SheetOutsideBiText.segment {
  margin-top: 14px;
}
.sheetContent .text.loading {
  cursor: wait;
}
.oldSheetNotice,
.oldSheetNotice a,
.editSheetNotice,
.editSheetNotice a {
  font-size: 12px;
  font-family: "Roboto", "Helvetica Neue", "Helvetica", sans-serif;
  color: #999;
}
.cookiesNotification {
  position: fixed;
  z-index: 9999;
  color: white;
  background-color: #212E50;
  border-top: 1px solid #ccc;
  bottom: 0;
  box-sizing: border-box;
  width: 100%;
  padding: 10px 0;
  line-height: 1.1;
  text-align: center;
  unicode-bidi: plaintext;
}
.cookiesNotification a {
  text-decoration: underline;
  color: inherit;
  margin-inline-start: 5px;
}
.cookiesNotification .button {
  margin-inline-start: 12px;
}
.readerMessageBox {
  z-index: 9999;
  color: #000;
  font-size: 16px;
  background-color: #ededec;
  border: 1px solid #ccc;
  top: 0;
  left: 0;
  box-sizing: border-box;
  padding: 10px 0;
  margin: 40px;
  line-height: 1.1;
  text-align: center;
}
.readerMessageBox a {
  text-decoration: underline;
  color: inherit;
}
.he sup.sourcePrefix {
  margin-right: -35px;
  position: absolute;
  text-decoration: none;
  font-family: "Roboto", "Helvetica Neue", "Helvetica", sans-serif;
  color: #000;
}
.en sup.sourcePrefix {
  margin-left: -35px;
  position: absolute;
  text-decoration: none;
  font-family: "Roboto", "Helvetica Neue", "Helvetica", sans-serif;
  color: #000;
}
.heLeft.bilingual .sheetContent .text sup.sourcePrefix,
.heRight.bilingual .sheetContent .text sup.sourcePrefix {
    margin-right: -28px;
}
.heLeft.bilingual .sheetContent .text .en sup.sourcePrefix,
.heRight.bilingual .sheetContent .text .en sup.sourcePrefix {
  display: none
}
.sheetItem.ref-display-none .ref {
  display: none;
}
section.SheetSource .en,
section.SheetOutsideBiText .en {
  background-color: #FBFBFA;
}
section.SheetSource,
section.SheetOutsideBiText {
  border-inline-start: 4px solid;
  box-shadow: 0px 1px 6px rgba(0, 0, 0, 0.25);
  margin-bottom: 30px;
}
.readerPanel.hebrew section.SheetSource .sheetItem > .he,
.readerPanel.english section.SheetSource .sheetItem > .en,
.readerPanel.hebrew section.SheetOutsideBiText .sheetItem > .he,
.readerPanel.english section.SheetOutsideBiText .sheetItem > .en {
  display: block;
}
.readerPanel.hebrew section.SheetSource .sheetItem > .en,
.readerPanel.english section.SheetSource .sheetItem > .he,
.readerPanel.hebrew section.SheetOutsideBiText .sheetItem > .en,
.readerPanel.english section.SheetOutsideBiText .sheetItem > .he  {
  display: none;
}
.interface-english section.SheetSource .sheetItem > .he,
.interface-english section.SheetSource .sheetItem > .en,
.interface-english section.SheetOutsideBiText .sheetItem > .he,
.interface-english section.SheetOutsideBiText .sheetItem > .en {
  padding: 15px 20px 15px 16px;
}
.interface-hebrew section.SheetSource .sheetItem > .he,
.interface-hebrew section.SheetSource .sheetItem > .en,
.interface-hebrew section.SheetOutsideBiText .sheetItem > .he,
.interface-hebrew section.SheetOutsideBiText .sheetItem > .en {
  padding: 15px 16px 15px 20px;
}
.readerPanel.bilingual.stacked .sheetContent section.SheetSource .segment.highlight .he,
.readerPanel.bilingual.stacked .sheetContent section.SheetOutsideBiText .segment.highlight .he {
  padding-bottom: 15px;
}
section.SheetSource.highlight,
section.SheetOutsideBiText.highlight {
  background-color: #E9E9E7;
}
section.SheetSource .segmentNumber,
section.SheetSource .SheetOutsideBiText {
  display: none;
}
.sheetContent section.SheetSource.highlight .sheetItem.segment.highlight .sourceContentText,
.sheetContent section.SheetSource .sheetItem.segment .sourceContentText,
.sheetContent section.SheetOutsideBiText.highlight .sheetItem.segment.highlight .sourceContentText,
.sheetContent section.SheetOutsideBiText .sheetItem.segment .sourceContentText {
  margin: 0;
}
.sheetItem .SheetSource,
.sheetItem .SheetOutsideBiText {
  border-inline-start: 4px solid;
  padding-inline-start: 16px;
  padding-inline-end: 20px;
  box-shadow: 0px 1px 6px rgba(0, 0, 0, 0.25);
}
.sheetItem .SheetSource.segment,
.sheetItem .SheetOutsideBiText.segment {
cursor: pointer;
}

.sheetItem .SheetSource.selected.segment,
.sheetItem .SheetOutsideBiText.selected.segment {
  border-top: 2px solid #CCE6FF;
  border-bottom: 2px solid #CCE6FF;
  border-inline-end: 2px solid #CCE6FF;
  margin-top: 12px;
  margin-bottom: 12px;
  margin-inline-end: -2px;
  cursor: text;
}
.sheetItem .SheetSource .he,
.sheetItem .SheetSource .en,
.sheetItem .SheetOutsideBiText .he,
.sheetItem .SheetOutsideBiText .en {
  padding-inline-start: 16px;
  padding-inline-end: 20px;
  margin-inline-start: -16px;
  margin-inline-end: -20px;
}
.interface-hebrew .sheetItem .SheetSource .he,
.interface-hebrew .sheetItem .SheetSource .en,
.interface-hebrew .sheetItem .SheetOutsideBiText .he,
.interface-hebrew .sheetItem .SheetOutsideBiText .en {
  padding-inline-start: 20px;
  padding-inline-end: 16px;
  margin-inline-start: -20px;
  margin-inline-end: -16px;
}

.sheetItem .SheetSource .he.editable.selected .sourceContentText,
.sheetItem .SheetSource .en.editable.selected .sourceContentText,
.sheetItem .SheetOutsideBiText .he.editable.selected .sourceContentText,
.sheetItem .SheetOutsideBiText .en.editable.selected .sourceContentText {
  background-color: #FFFFFF;
  box-shadow: inset 0px 0px 3px rgba(0, 0, 0, 0.3);
  border-radius: 6px;
}
.sheetItem .SheetSource ::selection,
.sheetItem .SheetOutsideBiText ::selection {
  background-color: rgba(0,0,0,0);
}
.sheetItem .SheetSource .he.editable.selected ::selection,
.sheetItem .SheetSource .en.editable.selected ::selection,
.sheetItem .SheetOutsideBiText .he.editable.selected ::selection,
.sheetItem .SheetOutsideBiText .en.editable.selected ::selection {
  background-color: #D2DCFF;
}
.sheetItem .SheetSource .en,
.sheetItem .SheetOutsideBiText .en {
  background-color: #FBFBFA;
}
.sheetItem .SheetSource .ref,
.sheetItem .SheetOutsideBiText .ref {
  pointer-events: none;
  user-select: none;
}
.sheetItem .SheetSource:after,
.sheetItem .SheetOutsideBiText:after {
  content: " ";
  display: block;
  clear: both;
  height: 15px;
  background-color: #FBFBFA;
}
.sheetItem .SheetMedia {
  margin-bottom: 14px;
}
.feedbackBox p {
  font-size: 16px;
  letter-spacing: 1px;
}
.feedbackBox .button {
  margin: auto;
  width: 100%;
}
.feedbackBox input {
  padding: 16px 22px;
  margin-bottom: 20px;
  cursor: pointer;
  font-size: 18px;
  border-radius: 4px;
  box-shadow: none;
  border: 1px solid #E9E9E9;
  width: 100%;
  box-sizing: border-box;
}
.connectionsPanel textarea.feedbackText {
  border-radius: 7px;
  box-shadow: 0 1px 3px rgba(0,0,0,0.2);
}
.img-circle {
  border-radius: 50%;
}
.tab-view .tab-list {
  display: flex;
  flex-direction: row;
  justify-content: flex-start;
}
.tab-view .tab-list .tab {
  font-size: 16px;
  color: black;
  text-align: center;
  padding: 10px 0;
  margin: 0;
  margin-inline-end: 30px;
  cursor: pointer;
}
.tab-view .tab-list .tab a {
  color: inherit;
}
.tab-view .tab-list .tab a:hover {
  text-decoration: none;
}
.tab-view .tab-list .active .tab {
  border-bottom: 4px solid #CCC;
}
.interface-hebrew .tab-view .tab-list .tab {
  margin: 0 0 0 30px;
}
.tab-view .tab-list .tab img {
  width: 18px;
  height: 18px;
  margin: 0 10px 0 0;
  top: 2px;
  position: relative;
}
.interface-hebrew .tab-view .tab-list .tab img {
  margin: 0 0 0 10px;
}
.tab-view .tab-list .justifyright {
  margin: 0 0 4px auto;
  display: flex;
  align-items: center;
}
.tab-view .tab-list .tab.filter,
.tab-view.largeTabs .tab-list .tab.filter {
  font-size: 16px;
  margin: 0;
  padding: 6px 9px;
  border: 1px solid #EDEDEC;
  background-color: #EDEDEC;
  border-radius: 6px;
}
.tab-view .tab-list .tab.filter.open {
  background-color: inherit;
}
.tab-view .tab-list .tab.filter img {
  margin: 0 0 1px 6px;
  width: 12px;
  height: 12px;
}
.interface-hebrew .tab-view .tab-list .tab.filter img {
  margin: 0 6px 1px 0;
}
.tab-view .tab-list .applink a {
    color: #666;
}
.interface-hebrew .tab-view .tab-list .justifyright {
  margin: 0 auto 0 0;
}
.tab-list :not(.active) .tab, .tab-list :not(.active) .tab a{
    color: #666;
}
.tab-view.largeTabs .tab-list {
    border-bottom: 1px solid #CCC;
    margin-bottom: 18px;
}
.tab-view.largeTabs .filter-bar {
  margin-bottom: 30px;
}
.tab-view.largeTabs .tab-list .tab {
  font-size: 22px;
}
.tab-view.largeTabs .tab-list .active .tab {
  border-bottom: 4px solid var(--light-grey);
}
.profile-page .textRange {
  font-size: 18px;
  color: #666;
}
.profile-page .note-text {
  font-size: 18px;
}
.profile-page .note {
  display: flex;
  flex-direction: row;
  justify-content: space-between;
  padding: 10px 0 20px 0;
}
.profile-page .note + .note {
  border-top: 1px solid #CCC;
}
.profile-page .noteLeft {
  flex-grow: 1;
}
.profile-page .noteRight {
  display: flex;
  flex-direction: row;
  align-items: flex-start;
}
.profile-page .note .noteRight img {
  display: none;
}
.profile-page .note .noteRight img + img {
  margin: 0 0 0 10px;
}
.interface-hebrew .profile-page .note .noteRight img + img {
  margin: 0 10px 0 0;
}
.profile-page .note:hover .noteRight img {
  display: inline-block;
  width: 16px;
  height: 16px;
  opacity: 0.4;
}
.profile-page .note:hover .noteRight img:hover {
  opacity: 0.6;
  cursor:pointer;
}
.profile-page .social-icon img {
  width: 13px;
  height: 13px;
  opacity: 0.4;
}
.profile-page .social-icon + .social-icon {
  padding: 0 5px;
}
.profile-page .social-icon:hover img {
  opacity: 0.6;
}
.editorToggleHeader {
  width: 100%;
  background-color: #18345D;
  color: white;
  height: 60px;
  font-size: 16px;
  margin-top: -60px;
  margin-left: -12px;
  margin-bottom: 80px;
  padding-right: 12px;
  display: flex;
  justify-content: center;
  align-items: center;
  position: relative;
  left: 0;
}
.interface-hebrew .editorToggleHeader {
  direction: rtl;
}
.editorToggleHeader .button {
  padding: 5px 8px;
  margin-inline-start: 15px;
  margin-top: 5px;
  height: 30px;
  letter-spacing: 0;
}
.feedbackOverlay {
  position: fixed;
  width: 100%;
  height:100%;
  background-color: #FBFBFA;
  z-index: 1001;
  top: 0;
  left: 0;
  padding: 120px 60px;
  box-sizing: border-box;
}
.interface-hebrew .feedbackOverlay {
  direction: rtl;
}
.feedbackOverlay .buttonContainer {
  margin-top: 50px;
}
.feedbackOverlay h2 {
  font-size: 30px;
  font-family: "adobe-garamond-pro", "Crimson Text", Georgia, serif;
  margin: 0 auto 50px auto;
  color: black;
  text-transform: none;
  max-width: 600px;
}
.feedbackOverlay p, .feedbackOverlay ul  {
  font-size: 16px;
  font-family: "Roboto", "Helvetica Neue", "Helvetica", sans-serif;
  color: black;
  max-width: 600px;
  margin: 10px auto;
}
.feedbackOverlay textarea {
  font-size: 18px;
  color: #000;
  box-shadow: 0px 1px 3px rgba(0, 0, 0, 0.25);
  border-radius: 6px;
  border: none;
  width: 100%;
  padding: 12px;
  font-weight: normal;
  font-style: normal;
  margin-top: 10px;
  height: 120px;
}
.interface-hebrew textarea,
.interface-hebrew textarea::placeholder,
.interface-hebrew input,
{
  font-family: var(--hebrew-sans-serif-font-family);
}
.feedbackOverlay textarea::placeholder {
  font-size: 16px;
  font-style: normal;
  color: #666;
}
.feedbackOverlay a {
  color: #4871bf;
}
.feedbackOverlay .button {
  margin: 0;
}
.feedbackOverlay a.button  {
  color: white;
}
.sheetList .sheet {
  border-bottom: none;
}
.sheetList .sheet {
  display: flex;
  flex-direction: row;
}
.sheetList .sheet .sheetLeft {
  display: flex;
  flex-direction: column;
}
.sheetList .sheet .sheetTags {
  color: #999;
}
.sheetList .sheet .sheetTags .bullet {
  margin: 0 5px;
}
.sheetList .sheet a {
  color: inherit;
  cursor: pointer;
}
.sheetList .sheet a.sheetTitle {
  display: flex;
  flex-direction: row;
  align-items: center;
  margin-bottom: 10px;
  font-size: 18px;
}
.sheetList .sheet .sheetLeft .sheetTitle img,
.textList .sheet .sheetLeft .sheetTitle img {
  width: 18px;
  height: 18px;
  margin-inline-end: 10px;
}
.sheetLeft div.sheetSummary {
  margin-bottom: 10px
}
.default-profile-img {
  width: 175px;
  height: 175px;
  background-color: #999;
  border-radius: 50%;
  display: flex;
  justify-content: center;
  align-items: center;
  color: white;
  font-size: 75px;
  font-family: "Roboto", "Helvetica Neue", "Helvetica", sans-serif;
}
.default-profile-img.invisible {
  visibility: hidden;
}
.profile-page .filterable-list {
  /* to distinguish top half of profile from bottom half */
    background-color: white;
    border: 1000px solid white;
    border-top: 4px solid white;
    border-bottom: 120px solid white;
    margin: -4px 0 -120px -1000px;
    width: 100%;
}
.interface-hebrew .profile-page .filterable-list {
  margin: -4px -1000px -120px 0;
}
.filterable-list .filter-bar {
  border-bottom: 1px solid #E2E2E1;
  display: flex;
  flex-direction: row;
  align-items: center;
  padding: 16px 0;
  justify-content: space-between;
}
.filterable-list .filter-bar-new {
  padding: 0 0 20px 0;
  justify-content: space-between;
  align-items: center;
  display: flex;
  flex-wrap: wrap;
  flex-direction: row;
}
.filterable-list .filter-bar-new .filter-input {
  background-color: #EDEDED;
  border-radius: 5px;
  padding: 5px;
  color: black;
  width: 250px;
  display: flex;
  align-items: center;
}
.filterable-list .filter-bar-new .filter-input ::placeholder {
  color: #999;
}
.filterable-list .filter-bar-new .sort-option {
  padding: 7px;
  color: #666;
  font-size: 16px;
  cursor: pointer;
  margin: 0 0 0 7px;
  background-color: #EDEDED;
  border-radius: 5px;
}
.interface-hebrew .filterable-list .filter-bar-new .sort-option {
  margin: 0 7px 0 0;
}
.filterable-list .filter-bar-new .sort-option.active {
  color: black;
}
.filterable-list .filter-bar-new .systemText span {
  color: #000;
}
.filterable-list .filter-bar .filter-bar-inner {
  display: flex;
  align-items: center;
}
.filterable-list .readerNavMenuSearchButton {
  margin: 0 10px 0 5px;
  display: inline-flex;
  top: 0;
}
.interface-hebrew .filterable-list .readerNavMenuSearchButton {
  margin: 0 5px 0 10px;
}
.filterable-list input {
  border: 0;
  font-size: 18px;
  font-family: "adobe-garamond-pro", "Crimson Text", Georgia, serif;
  background-color: transparent;
}
.filterable-list .loadingMessage {
  margin-top: 30px;
}
.profile-page .filterable-list .filter-content {
  padding-top: 25px;
}
.profile-page .sheet-header {
  display: flex;
  flex-direction: column;
  align-items: flex-start;
  margin-bottom: 10px;
}
.profile-page .collectionListingImage {
  width: 18px;
  height: 18px;
  border-radius: 50%;
  vertical-align: middle;
  margin: 0;
  margin-inline-end: 10px;
  position: relative;
  top: -2px;
}
.profile-page .collectionListingName {
  font-size: 18px;
  margin-bottom: 10px;
}
.profile-page .collectionListing + .collectionListing {
  border-top: 0;
}
.profile-page .profile-summary-content a {
  color: inherit;
}
.profile-page .profile-summary a.logoutLink {
  color: #666;
  padding: 16px 15px;
}
.profile-page .profile-summary {
  display: flex;
  flex-direction: row;
  justify-content: space-between;
  margin-bottom: 40px;
}
.profile-page .profile-summary .summary-column {
  display: flex;
  flex-direction: column;
  flex-grow: 3;
  flex-basis: 0;
}
.profile-page .profile-summary .summary-column.start {
  align-items: flex-start;
}
.profile-page .profile-summary .summary-column.end {
  flex-grow: 1;
}
.profile-page .profile-summary .small-margin {
  margin: 0 4px;
}
.profile-page .profile-summary .sub-sub-title > .small-margin:first-child,
.profile-page .profile-summary .sub-sub-title > span:first-child .small-margin {
  margin: 0 4px 0 0;
}
.profile-page .profile-summary .sub-sub-title > .small-margin:last-child,
.profile-page .profile-summary .sub-sub-title > span:last-child .small-margin {
  margin: 0 0 0 4px;
}
.interface-hebrew .profile-page .profile-summary .sub-sub-title > .small-margin:last-child,
.interface-hebrew .profile-page .profile-summary .sub-sub-title > span:last-child .small-margin {
  margin: 0 4px 0 0;
}
.profile-page .aboutText {
  margin-top: 20px;
  font-size: 18px;
  line-height: 1.4;
}
@media (max-width: 540px) {
  .profile-page .profile-pic:hover .profile-pic-hover-button.profile-pic-button-visible {
    display: none !important;  /* dont allow profile pic upload on mobile b/c causes black image on iOS */
  }
  .profile-page .editorToggleHeader {
    display: none !important;
  }
  .profile-page .profile-summary .profile-img {
    width: 87px !important;
    height: 87px !important;
    font-size: 43.5px !important;
  }
  .profile-page .profile-summary .default-profile-img {
    width: 87px !important;
    height: 87px !important;
    font-size: 43.5px !important;
  }
  .profile-page .profile-summary .profile-actions {
    flex-wrap: wrap;
  }
}
.profile-page .profile-summary .follow {
  color: #999;
  font-size: 13px;
  letter-spacing: 1px;
}
.profile-page .profile-summary .follow .follow-bull {
  padding: 0 5px;
}
.profile-page .profile-summary .profile-actions {
  display: flex;
  flex-direction: row;
  margin: 10px 0;
}
.profile-page .resourcesLink.faded {
  color: #666;
}
.resourcesLink.blue {
  color: white;
  background-color: #18345d;
}
.resourcesLink.blue img {
  filter: invert(1);
  opacity: 1;
}
.profile-page .authorByLine {
  margin: 20px 0;
}
.authorByLineImage a {
  text-decoration: none;
}
.profile-page .follow-header {
  font-size: 20px;
  color: #000;
  padding-bottom: 10px;
}
.profile-page .follow-header .follow-count {
  color: #999;
}
.profile-page .resourcesLink  {
  min-height: 46px;
  height: 46px;
  overflow: visible;
  padding: 0px 16px;
  border-top: 0;
  display: flex;
  align-items: center;
  width: unset;
}
.profile-page .emptyList {
  display: flex;
  flex-direction: column;
  align-items: flex-start;
}
.profile-page .emptyList .emptyListText {
  font-size: 16px;
  margin: 30px 0;
  color: #999;
  font-family: "Roboto", "Helvetica Neue", "Helvetica", sans-serif;
  line-height: 1.5;
}
.profile-page .profile-summary .resourcesLink + .resourcesLink,
.profile-page .profile-summary .largeFollowButton + .resourcesLink {
  margin: 0 0 0 10px;
}
.interface-hebrew .profile-page .profile-summary .largeFollowButton + .resourcesLink,
.interface-hebrew .profile-page .profile-summary .resourcesLink + .resourcesLink {
  margin: 0 10px 0 0;
}
.profile-page .profile-summary .title {
  margin-bottom: 10px;
}
.profile-page .profile-summary .sub-title {
  color: #000;
  font-family: "Roboto", "Helvetica Neue", "Helvetica", sans-serif;
  font-size: 16px;
}
.profile-page .profile-summary .sub-sub-title {
  color: #666;
  font-family: "Roboto", "Helvetica Neue", "Helvetica", sans-serif;
  font-size: 16px;
}
/* Tooltip - source: https://codepen.io/cristina-silva/pen/XXOpga */
.tooltip-toggle {
  cursor: pointer;
  position: relative;
  line-height: normal;
}
.tooltip-toggle svg {
  height: 18px;
  width: 18px;
}
/*Tooltip text container*/
.three-dots-button.tooltip-toggle::before {
  /* make the tooltip appear on right. % is an estimate that works most of the time */
  top: 0;
  transform: translateY(-35%);
  left: 30px;
  color: #999;
  text-align: left;
}
.interface-hebrew .three-dots-button.tooltip-toggle::before {
  left: unset;
  right: 30px;
  text-align: right;
}
@media (max-width: 450px) {
  .three-dots-button.tooltip-toggle::before {
    left: -165px;
  }
  .interface-hebrew .three-dots-button.tooltip-toggle::before{
    right: -165px;
  }
}

.tooltip-toggle::before {
  color: #000;
  font-family: "Roboto", "Helvetica Neue", "Helvetica", sans-serif;
  font-size: 13px;
  opacity: 0;
  pointer-events: none;
  text-align: center;
  position: absolute;
  top: 30px;
  left: -70px;
  padding: 10px;
  background-color: #fff;
  box-shadow: 0 1px 3px rgba(0,0,0,.2);
  border-radius: 5px;
  content: attr(aria-label);
  text-transform: none;
  transition: all 0.5s ease;
  width: 140px;
  z-index: 1;
}
/*Triggering the transition*/
.tooltip-toggle:hover::before, .tooltip-toggle:hover::after {
  opacity: 1;
  transition: all 0.75s ease;
}
.largeFollowButton {
  display: inline-flex;
  min-height: 46px;
  height: 46px;
  overflow: visible;
  padding: 0px 16px;
  align-items: center;
  text-align: center;
  cursor: pointer;
  background: #18345d;
  color: #fff;
  border-radius: 6px;
  box-shadow: 0 1px 3px rgb(0 0 0 / 20%);
}
.profile-page .largeFollowButton.following .int-en,
.profile-page .largeFollowButton.following .int-he {
  color: black;
}
.largeFollowButton.following span {
  color: #666;
}
.smallFollowButton {
  height: 20px;
  line-height: 18px;
  width: min-content;
  text-align: center;
  cursor: pointer;
  background: var(--sefaria-blue);
  color: white;
  border-radius: 3px;
  margin-inline-start: 15px;
  display: none;
  letter-spacing: normal;
  padding: 0 3px;
}
.smallFollowButton.smallText span {
  color: white;
}
.largeFollowButton.following, .smallFollowButton.following {
  background: #fff;
  color: black;
}
.smallFollowButton.following{
  border: 1px solid #CCCCCC;
  box-sizing: border-box;
}
.smallFollowButton.following.smallText span {
  color: black;
}
.authorByLine.small .smallFollowButton.following{
  line-height: 18px;
}
.authorByLine .smallFollowButton.following{
  line-height: 16px;
}
body .homeFeedWrapper {
  background-color: white;
}
body .homeFeedWrapper .content {
  padding: 0;
}
.homeFeedWrapper #homeCover {
  height: 240px;
  padding: 50px 0;
  background-color: #ADA99B;
  box-sizing: border-box;
  text-align: center;
  overflow: hidden;
  position: relative;
  left: -20px;
  width: calc(100% + 20px);
}
.interface-hebrew .homeFeedWrapper #homeCover {
  left: auto;
}
.homeFeedWrapper #homeVideo {
  position: absolute;
  top: -90px;
  left: 0;
  width: 100%;
  min-width: 1200px;
  z-index: 0;
}
.homeFeedWrapper #homeCover h1.featureTitle {
  color: white;
  margin-bottom: 20px;
  position: relative;
}
.homeFeedWrapper #homeCover h1.featureTitle .int-en,
.homeFeedWrapper #homeCover h1.featureTitle .int-he {
  color: white;
}
.homeFeedWrapper #homeCover h1.featureTitle .int-en {
  font-size: 36px;
}
.homeFeedWrapper #homeCover h1.featureTitle .int-he {
  font-size: 44px;
}
.homeFeedWrapper #homeCover .sub {
  color: white;
  font-size: 16px;
  margin: 0;
  position: relative;
}
.homeFeedWrapper #homeCover .sub a {
  font-size: 16px;
}
.homeFeedWrapper #homeCover .sub .int-en {
}
.homeFeedWrapper #homeCover a {
  color: white;
  font-style: normal;
  position: relative;
}
.columnLayout {
  display: flex;
  flex-direction: row;
}
.sideColumn {
  flex: 0 0 320px;
  max-width: 40%;
  background-color: #FBFBFA;
  padding: 60px 50px;
}
@media (max-width: 540px) {
  .topicPanel .columnLayout {
    flex-direction: column;
  }
  .topicPanel .sideColumn {
    padding: 20px 25px 30px 25px;
    max-width: 100%;
    align-self: stretch;
    border: 0;
    margin: 0;
  }
}
.sideColumn .section {
  margin-bottom: 70px;
}
.sideColumn .section h2 {
  text-transform: none;
  font-size: 24px;
  letter-spacing: normal;
  text-align: inherit;
  margin: 0 0 30px 0;
}
.sideColumn .section h2 .int-en {
  text-align: left;
}
.sideColumn .section h2 .int-he {
  text-align: right;
}
.sideColumn .section .description {
  margin-bottom: 25px;
}
.sideColumn .button img {
  width: 16px;
  height: 16px;
  margin: 0 5px;
  position: relative;
  top: 2px;
  filter: invert(1);
}
.sideColumn .button.white img {
  filter: none;
  opacity: .4;
}
.sideColumn .button .fa {
  opacity: .4;
  margin: 0 5px;
}
.sideColumn .inlineButtonBox {
  display: flex;
  justify-content: space-between;
}
.sideColumn .inlineButtonBox a {
  flex: 1;
}
.sideColumn .inlineButtonBox a .button {
  width: 100%;
}
.sideColumn #homeLearn .refLink {
  display: block;
  height: 56px;
  line-height: 56px;
  border-top: 4px solid;
  color: #000;
  font-size: 20px;
}
.sideColumn #homeLearn .refLink .int-en {
  font-family: "adobe-garamond-pro", "Crimson Text", Georgia, serif;
  text-transform: uppercase;
}
.sideColumn .button {
  letter-spacing: 0;
}
.sideColumn h2 {
  font-weight: 400;
}
.sideColumn .sideCatLink .int-he {
  font-family: "Taamey Frank", "adobe-garamond-pro", "Crimson Text", Georgia, "Times New Roman", serif;
  font-size: 22px;
  font-weight: normal;
  text-transform: uppercase;
  letter-spacing: 0.05em;
  color: #333;
}
.sideColumn .newsletterInput {
  height: 53px;
}
.sideColumn .newsletterSignUpBox img {
    height: 23px;
    width: 23px;
    opacity: 0.35;
    position: absolute;
    top: 15px;
    right: 17px;
}
.interface-hebrew .sideColumn .newsletterSignUpBox img {
  right: auto;
  left: 17px;
  transform: scale(-1, 1);
}
.sideColumn .newsletterInput, .sideColumn .newsletterInput::placeholder {
  width: 100%;
  box-sizing: border-box;
  font-size: 16px;
  font-weight: normal;
  font-style: normal;
  color: #000;
}
.interface-english .sideColumn .newsletterInput, .interface-english .sideColumn .newsletterInput::placeholder  {
  font-family: "Roboto", "Helvetica Neue", "Helvetica", sans-serif;
}
.interface-hebrew .sideColumn .newsletterInput, .interface-hebrew .sideColumn .newsletterInput::placeholder   {
  font-family: "Heebo", sans-serif;
}
.sideColumn #homeSocialButtons {
  margin-top: 15px;
}
.sideColumn #homeSocialButtons .fa {
  font-size: 18px;
  color: white;
  background-color: #aaa;
  display: inline-block;
  height: 30px;
  width: 30px;
  line-height: 30px;
  text-align: center;
  border-radius: 15px;
  margin-right: 5px;
}
.interface-hebrew .sideColumn #homeSocialButtons .fa {
  margin: 0 0 0 5px;
}
.sideColumn #homeSocialButtons .fa:hover {
  text-decoration: none;
  background-color: #999;
}
.sideColumn #homeFeedback {
  background-color: #EDEDED;
  margin: 0 -50px;
  padding: 30px 50px;
  position: -webkit-sticky; /* Safari */
  position: sticky;
  top: 0;
}
.sideColumn #homeFeedback .button {
  margin-bottom: 10px;
}
.sideColumn .feedbackBoxOverlay.open {
  position: fixed;
  width: 100%;
  height: 100%;
  top: 0;
  left: 0;
  display: flex;
  align-items: center;
  justify-content: center;
  background-color: #FBFBFA;
}
.sideColumn .feedbackBoxOverlay.open .feedbackBox {
  width: 470px;
}
.homeFeedWrapper .mainColumn {
  background-color: white;
}
.storyFeedInner,
.interface-hebrew .storyFeedInner {
  width: 760px;
  margin: 0 auto;
  padding-top: 60px;
  max-width: 100%;
  box-sizing: border-box;
  min-height: 500px;
}
.interface-hebrew .topicPanel .storyFeedInner {
  padding-top: 0;
}
.storyByLine:hover .smallFollowButton,
.authorByLine:hover .smallFollowButton {
  display: inline-block;
}
.bilingual .homeFeedWrapper span.he,
.bilingual .readerNavMenu.topicPanel .he {
  display: block;
  padding-bottom: 10px;
}
.mainColumn .story {
  padding: 0 0 60px 0;
}
.mainColumn .story .storyTitleBlock {
  clear: both;
}
.mainColumn .story .storyTitleBlock {
  text-align: start;
}
.colorBarBox {
  clear: both;
  border-inline-start: 4px solid transparent;
  padding-inline-start: 20px;
}
.readerPanel.hebrew .savedHistoryList .colorBarBox{
  direction: rtl;
}
.interface-english .citationLine,
.interface-english .learnMoreLink {
  padding-left: 34px;
}
.interface-hebrew .citationLine,
.interface-hebrew .learnMoreLink {
  padding-right: 34px;
}
.storyTextListItem {
  padding-bottom: 18px;
}
.storyTextListItem:last-child {
  padding-bottom: 0;
}
.mainColumn .saveButton {
  align-self: flex-start;
}
.mainColumn .saveLine.storyTitleWrapper .saveButton,
.mainColumn .story.publishSheetStory .saveLine .saveButton  {
  margin-top: 13px;
}
.story.publishSheetStory .storyTitle {
  padding-bottom: 10px;
}
.mainColumn .story .storySubTitle {
  padding-bottom: 10px;
}
.mainColumn .story .storySubTitle .int-en,
.mainColumn .story .storySubTitle .int-he {
  color: #666;
}
img.smallProfileImage {
  height: 40px;
  width: 40px;
  margin: 0;
  border-radius: 20px;
}
.mainColumn .story img.mediumProfileImage {
  height: 64px;
  width: 64px;
  margin: 0;
  border-radius: 32px;
}
.interface-english .mainColumn .story .storyTypeBlock {
  float: left;
}
.interface-hebrew .mainColumn .story .storyTypeBlock {
  float: right;
}
.interface-english .mainColumn .story .topTailBlock {
  float: right;
}
.interface-hebrew .mainColumn .story .topTailBlock {
  float: left;
}
.interface-english .mainColumn .story .mediumProfileImage {
  float: right;
}
.interface-hebrew .mainColumn .story .mediumProfileImage {
  float: left;
}
.story .storyBody {
  clear: both;
  margin: 10px 0;
  text-align: justify;
  font-size: 18px;
}
<<<<<<< HEAD
.story .storyBody .en {
=======

.story .storySheetListItem > div.storyBody.sheetSummary > *{
  color: var(--dark-grey);
  font-family: var(--english-sans-serif-font-family);
  font-size: 15px;
}

.story .contentText .en {
>>>>>>> e4f4ff12
  line-height: 1.6;
}
.story .storyBody .he {
  font-size: 22px;
  line-height: 1.6;
}
.story .storySheetList {
  clear: both;
}
.story .storySheetListItem {
  padding-bottom: 20px;
}
.story .storySheetListItem:last-child {
  padding-bottom: 0;
}
.story .storySheetList .sheetTitle {
  padding-bottom: 10px;
}
.story .storySheetList .storyTitle span {
  font-size: 20px;
}
.story .saveLine {
  display: flex;
  align-items: center;
  clear: both;
  margin-bottom: 10px;
}
.story .saveLine .beforeSave {flex: 1;}
.interface-hebrew .story .saveLine .beforeSave {
  padding-left: 10px;
}
.interface-english .story .saveLine .beforeSave {
  padding-right: 10px;
}
.story .citationLine.contentText .int-en,
.story .citationLine.contentText .int-he {
  color: #999;
}
.story .authorText {
  display: inline-block;
  padding: 0 10px;
  line-height: 22px;
  width: 100%;
  letter-spacing: 2px;
}
.authorByLine {
  display: flex;
}
.authorByLine .authorByLineText {
  padding: 0 10px;
  line-height: 22px;
  margin-top: -1px;
  display: flex;
  justify-content: center;
  flex-direction: column;
}
.authorByLine .authorOrganization,
.authorByLine .authorName {
  display: block;
}
.saveLine .authorByLine + .saveButton {
  position: relative;
  bottom: 12px;
}
.authorOrganization {
  color: #999;
}
.authorByLine.small {
  font-size: 14px;
  width: max-content;
}
.mainColumn a:not(.button) {
  color: #000;
}
.storyBody a {
  text-decoration: underline;
}
.storyEditBar {
  padding-bottom: 30px;
}
.storyEditorTag {
  display: inline-block;
  float: right;
}
.storyEditorTag.mustHave {
  color: #66aa66;
  padding: 0 10px;
}
.storyEditorTag.cantHave {
  color: #aa6666;
}
.learnMoreLink a {
  text-decoration: none;
  color:  #999;
}
.segment .queryTextHighlight {
  background-color: #D2DCFF;
  padding-left: 2px;
  padding-right: 2px;
}
body .homeFeedWrapper.userStats {
  font-family: "Roboto", "Helvetica Neue", "Helvetica", sans-serif;
  background-color: #faf9f9;
}
.collectionsModalBox {
  position: fixed;
  width: 100%;
  height: 100%;
  top: 0;
  left: 0;
  z-index: 1002;
  display: flex;
  align-items: center;
  justify-content: center;
}
.collectionsModalBox .collectionsWidget {
  width: 340px;
  box-shadow: 0 1px 8px rgba(0,0,0,.2);
}
.collectionsWidget {
  background-color: white;
  border-radius: 8px;
  z-index: 1;
}
.collectionsWidgetTop {
  display: flex;
  padding: 15px 20px;
  border-bottom: 1px solid #DDD;
  text-align: start;
}
.collectionsWidgetTitle {
  flex-grow: 1;
  font-size: 22px;
  vertical-align: middle;
  display: block;
  color: #666;
}
.collectionsWidgetClose {
  font-size: 40px;
  color: #CCC;
  line-height: 14px;
  cursor: pointer;
}
.collectionsWidgetList {
  height: 180px;
  padding: 0px 20px;
  overflow-y: scroll;
  border-bottom: 1px solid #EDEDEC;
}
.collectionsWidgetList .checkmarkLabel {
  display: block;
  letter-spacing: 1.1px;
  font-size: 18px;
  margin: 20px 0;
  text-align:  start;
}
.collectionsWidgetList .emptyMessage {
  display: block;
  color: #666;
  padding: 20px 0px;
  line-height: 1.5;
  text-align: start;
}
.collectionsWidgetCreate,
.collectionsWidgetDone {
  display: flex;
  padding: 0px 20px;
}
.collectionsWidgetCreate {
  border-bottom: 1px solid #ccc;
  display: flex;
  align-items: center;
}
.collectionsWidgetPlus {
  color: #666;
  font-size: 25px;
  margin-inline-end: 13px;
  margin-top: -5px;
}
.collectionsWidget .collectionsWidgetCreateInputBox {
  flex: 1;
  margin-inline-end: 10px;
}
.collectionsWidget input.collectionsWidgetCreateInput {
  height: 50px;
  border: none;
  font-size: 18px;
  color: black;
  width: 100%;
  box-sizing: border-box;
}
.collectionsWidget input.collectionsWidgetCreateInput::placeholder {
  font-style: normal;
  color: #666;
}
.interface-hebrew .collectionsWidget input.collectionsWidgetCreateInput::placeholder {
  font-family: "Heebo", sans-serif;
}
.userStats h1 {
  text-align: center;
  font-weight: normal;
  font-family: "adobe-garamond-pro", "Crimson Text", Georgia, serif;
  font-size: 30px;
  padding: 60px 0 30px;
  margin: 0;
}
.userStats h2 {
  text-transform: none;
  padding: 40px 0 30px;
  font-size: 21px;
  color: #888;
}
.userStats .statcardRow {
  display: flex;
  justify-content: space-around;
}
.userStats .statcardRow .statcard {
  background-color: #fff;
  height: 190px;
  width: 32%;
  box-shadow: 0 1px 3px rgba(0,0,0,0.2);
  border-radius: 5px;
  display: flex;
  flex-direction: column;
  justify-content: center;
}
.userStats .statcardRow .statcard img {
  opacity: 0.3;
  height: 60px;
  width: 60px;
  margin: 0 auto 20px;
}
.userStats .statcardRow .statcard .statcardValue {
  font-size: 24px;
  text-align: center;
}
.userStats .statcardRow .statcard .statcardLabel {
  font-size: 21px;
  padding-top: 5px;
  text-align: center;
  color: #aaa;
}
.userStats .chartRow {
  display: flex;
  justify-content: space-between;
}
.userStats .chartRow.centered {
  justify-content: space-around;
}
.userStats .statHeader {
  padding-top: 40px;
  text-align: center;
}
.userStats .statHeader span {
  color: #666;
  letter-spacing: 0.7px;
  line-height: 23px;
}
.userStats .chartRow .chartWrapper {
  font: 11px sans-serif;
  padding: 0;
}
.bilingual .userStats .blockLink .he,
.english .userStats .blockLink .he {
  display: none;
}
.hebrew .userStats .blockLink .en {
  display: none;
}
.bilingual .userStats .blockLink .en,
.english .userStats .blockLink .en {
  font-family: "adobe-garamond-pro", "Crimson Text", Georgia, serif;
}
.hebrew .userStats .blockLink .he {
  font-family: "Taamey Frank", "adobe-garamond-pro", "Crimson Text", Georgia, "Times New Roman", serif;
}
.userStatModeChooser {
  padding: 0;
  display:  flex;
  justify-content: center;
  width: 240px;
  margin: 0 auto;
  background: white;
  border-radius: 5px;
  box-shadow: 0 1px 3px rgba(0,0,0,0.2);
}
.userStatModeButton {
  background-color: #fff;
  color: #666;
  border-radius: 5px;
  height: 50px;
  width: 120px;
  text-align: center;
  vertical-align: center;
  cursor: pointer;
  font-size: 16px;
}
.userStatModeButton.active {
  background-color: #19365d;
  color: #fff;
}
.userStatModeButton span {
  display: block;
  margin: 15px 0;
}
.userStats .blockLink {
  height: 100%;
  display: flex;
  align-items: center;
  justify-content: center;
}
.userStats .yourPopularSheetsBlock > div {
  padding: 10px 0;
}
.userStats .chartLabel {
  text-align: center;
  padding-top: 8px;
}
a.topicLexiconTitle.contentText {
  color: black;
}
.editorToolbar {
  position:fixed;
  top: 0;
  left: 0;
  z-index: 100000;
}
#sheetEditToggle {
  padding-top: 0;
  padding-bottom: 0;
  padding-inline-end: 8px;
  padding-inline-start: 0;
  margin-top: 15px;
  margin-inline-end: 0;
  margin-bottom: 0;
  margin-inline-start: -70px;
  width: 70px;
  height: 30px;
  background: #fff;
  border: #ccc solid 1px;
  color: #666;
  font-family: "Roboto", "Helvetica Neue", "Helvetica", sans-serif;
  font-size: 13px;
  box-sizing: border-box;
  border-radius: 6px;
  visibility: hidden;
}
#sheetEditToggle img {
  height: 13px;
  margin-top: 0;
  margin-bottom: 0;
  margin-inline-start: 0;
  margin-inline-end: 5px;
  top: 2px;
  position: relative;
  filter: invert(67%) sepia(32%) saturate(0%) hue-rotate(54deg) brightness(85%) contrast(91%); /* #999 */
}
#sheetEditToggle i {
  margin: 5px;
}
.hoverMenu {
  padding: 8px 10px 6px;
  position: absolute;
  z-index: 1;
  top: -10000px;
  left: -10000px;
  margin-top: -6px;
  opacity: 0;
  background-color: #333333;
  border-radius: 4px;
  transition: opacity 0.75s;
  box-shadow: 0 1px 3px rgba(0,0,0,0.2);
}
.hoverButton {
  padding: 10px;
}
.hoverButton i {
  color: #CCCCCC
}
.hoverButton i.active {
  color: #fff;
}
.editorHoverBox {
  position: fixed;
  top: 120px;
  background-color: #ccc;
  padding: 3px;
  font-size: 12px;
}
.inlineTextRef {
    color: #4B71B7
}
.headerWithButtons {
  display: flex;
  align-items: center;
  margin-bottom: 60px;
}
.headerWithButtons h1,
.static .headerWithButtons h1 {
  margin: 0;
}
.headerWithButtons .start,
.headerWithButtons .end {
  flex: 1;
}
.headerWithButtons .start {
  text-align: start;
}
.headerWithButtons .end {
  text-align: end;
}
@media screen and (max-width: 700px) {
  .headerWithButtons {
    display: flex;
    flex-direction: column;
    justify-content: center;
  }
  .headerWithButtons h1 {
    margin-bottom: 20px;
  }
  .headerWithButtons .start,
  .headerWithButtons .end {
    text-align: center;
  }
}
<<<<<<< HEAD
#communityPagePreviewControls {
  position: fixed;
  width: 380px;
  bottom: 0;
  right: 0;
  color: white;
  z-index: 9999;
  background-color: #18345D;
  padding: 20px;
  line-height: 1.6;
  text-align: center;
  border: 1px solid #ccc;
}
.interface-hebrew #communityPagePreviewControls {
  right: auto;
  left: 0;
}
#communityPagePreviewControls a.date {
  display: block;
  font-size: 22px;
}
#communityPagePreviewControls a {
  margin-inline-end: 10px;
}
#communityPagePreviewControls a:hover {
  color: inherit;
=======
.bold {
  font-weight: bold; /* because apparently it isn't recommended to use <b> or <strong> to style thing https://developer.mozilla.org/en-US/docs/Web/HTML/Element/strong#usage_notes */
>>>>>>> e4f4ff12
}
/* Customize checkmark inputs */
.checkmarkLabel {
  display: block;
  position: relative;
  padding-inline-start: 28px;
  cursor: pointer;
  user-select: none;
}
/* Hide the browser's default checkbox */
.checkmarkLabel input {
  position: absolute;
  opacity: 0;
  cursor: pointer;
  height: 0;
  width: 0;
}
/* Create a custom checkbox */
.checkmark {
  position: absolute;
  top: 3px;
  left: 0;
  height: 13px;
  width: 13px;
  background-color: white;
  border: 1px solid #CCC;
  border-radius: 3px;
}
.interface-hebrew .checkmark {
  left: auto;
  right: 0;
}
/* On mouse-over, add a grey background color */
.checkmarkLabel:hover input ~ .checkmark {
  background-color: #EEE;
}
/* Create the checkmark/indicator (hidden when not checked) */
.checkmark:after {
  content: "";
  position: absolute;
  display: none;
}
/* Show the checkmark when checked */
.checkmarkLabel input:checked ~ .checkmark:after {
  display: block;
}
/* Style the checkmark/indicator */
.checkmarkLabel .checkmark:after {
  left: 4px;
  top: 1px;
  width: 3px;
  height: 6px;
  border: solid #666;
  border-width: 0 2px 2px 0;
  -webkit-transform: rotate(45deg);
  -ms-transform: rotate(45deg);
  transform: rotate(45deg);
}
/* demo coloring of ref-link parentheses for quotation finder project*/
span.ref-link-color-1 {color: orange}
span.ref-link-color-2 {color: #0cd200}
span.ref-link-color-3 {color: blue}
/* start css code for loading bezel */
.sourceLoader {
  margin-left: -34px;
  top: 15px;
  font-size: 4px;
  width: 1em;
  height: 1em;
  border-radius: 50%;
  position: relative;
  text-indent: -9999em;
  -webkit-animation: load5 1.1s infinite ease;
  animation: load5 1.1s infinite ease;
  -webkit-transform: translateZ(0);
  -ms-transform: translateZ(0);
  transform: translateZ(0);
}
@-webkit-keyframes load5 {
0%,100%{box-shadow:0 -2.6em 0 0 #ffffff,1.8em -1.8em 0 0 rgba(0,0,0,0.2),2.5em 0 0 0 rgba(0,0,0,0.2),1.75em 1.75em 0 0 rgba(0,0,0,0.2),0 2.5em 0 0 rgba(0,0,0,0.2),-1.8em 1.8em 0 0 rgba(0,0,0,0.2),-2.6em 0 0 0 rgba(0,0,0,0.5),-1.8em -1.8em 0 0 rgba(0,0,0,0.7)}
12.5%{box-shadow:0 -2.6em 0 0 rgba(0,0,0,0.7),1.8em -1.8em 0 0 #ffffff,2.5em 0 0 0 rgba(0,0,0,0.2),1.75em 1.75em 0 0 rgba(0,0,0,0.2),0 2.5em 0 0 rgba(0,0,0,0.2),-1.8em 1.8em 0 0 rgba(0,0,0,0.2),-2.6em 0 0 0 rgba(0,0,0,0.2),-1.8em -1.8em 0 0 rgba(0,0,0,0.5)}
25%{box-shadow:0 -2.6em 0 0 rgba(0,0,0,0.5),1.8em -1.8em 0 0 rgba(0,0,0,0.7),2.5em 0 0 0 #ffffff,1.75em 1.75em 0 0 rgba(0,0,0,0.2),0 2.5em 0 0 rgba(0,0,0,0.2),-1.8em 1.8em 0 0 rgba(0,0,0,0.2),-2.6em 0 0 0 rgba(0,0,0,0.2),-1.8em -1.8em 0 0 rgba(0,0,0,0.2)}
37.5%{box-shadow:0 -2.6em 0 0 rgba(0,0,0,0.2),1.8em -1.8em 0 0 rgba(0,0,0,0.5),2.5em 0 0 0 rgba(0,0,0,0.7),1.75em 1.75em 0 0 #ffffff,0 2.5em 0 0 rgba(0,0,0,0.2),-1.8em 1.8em 0 0 rgba(0,0,0,0.2),-2.6em 0 0 0 rgba(0,0,0,0.2),-1.8em -1.8em 0 0 rgba(0,0,0,0.2)}
50%{box-shadow:0 -2.6em 0 0 rgba(0,0,0,0.2),1.8em -1.8em 0 0 rgba(0,0,0,0.2),2.5em 0 0 0 rgba(0,0,0,0.5),1.75em 1.75em 0 0 rgba(0,0,0,0.7),0 2.5em 0 0 #ffffff,-1.8em 1.8em 0 0 rgba(0,0,0,0.2),-2.6em 0 0 0 rgba(0,0,0,0.2),-1.8em -1.8em 0 0 rgba(0,0,0,0.2)}
62.5%{box-shadow:0 -2.6em 0 0 rgba(0,0,0,0.2),1.8em -1.8em 0 0 rgba(0,0,0,0.2),2.5em 0 0 0 rgba(0,0,0,0.2),1.75em 1.75em 0 0 rgba(0,0,0,0.5),0 2.5em 0 0 rgba(0,0,0,0.7),-1.8em 1.8em 0 0 #ffffff,-2.6em 0 0 0 rgba(0,0,0,0.2),-1.8em -1.8em 0 0 rgba(0,0,0,0.2)}
75%{box-shadow:0 -2.6em 0 0 rgba(0,0,0,0.2),1.8em -1.8em 0 0 rgba(0,0,0,0.2),2.5em 0 0 0 rgba(0,0,0,0.2),1.75em 1.75em 0 0 rgba(0,0,0,0.2),0 2.5em 0 0 rgba(0,0,0,0.5),-1.8em 1.8em 0 0 rgba(0,0,0,0.7),-2.6em 0 0 0 #ffffff,-1.8em -1.8em 0 0 rgba(0,0,0,0.2)}
87.5%{box-shadow:0 -2.6em 0 0 rgba(0,0,0,0.2),1.8em -1.8em 0 0 rgba(0,0,0,0.2),2.5em 0 0 0 rgba(0,0,0,0.2),1.75em 1.75em 0 0 rgba(0,0,0,0.2),0 2.5em 0 0 rgba(0,0,0,0.2),-1.8em 1.8em 0 0 rgba(0,0,0,0.5),-2.6em 0 0 0 rgba(0,0,0,0.7),-1.8em -1.8em 0 0 #fff}
}
@keyframes load5 {
0%,100%{box-shadow:0 -2.6em 0 0 #ffffff,1.8em -1.8em 0 0 rgba(0,0,0,0.2),2.5em 0 0 0 rgba(0,0,0,0.2),1.75em 1.75em 0 0 rgba(0,0,0,0.2),0 2.5em 0 0 rgba(0,0,0,0.2),-1.8em 1.8em 0 0 rgba(0,0,0,0.2),-2.6em 0 0 0 rgba(0,0,0,0.5),-1.8em -1.8em 0 0 rgba(0,0,0,0.7)}
12.5%{box-shadow:0 -2.6em 0 0 rgba(0,0,0,0.7),1.8em -1.8em 0 0 #ffffff,2.5em 0 0 0 rgba(0,0,0,0.2),1.75em 1.75em 0 0 rgba(0,0,0,0.2),0 2.5em 0 0 rgba(0,0,0,0.2),-1.8em 1.8em 0 0 rgba(0,0,0,0.2),-2.6em 0 0 0 rgba(0,0,0,0.2),-1.8em -1.8em 0 0 rgba(0,0,0,0.5)}
25%{box-shadow:0 -2.6em 0 0 rgba(0,0,0,0.5),1.8em -1.8em 0 0 rgba(0,0,0,0.7),2.5em 0 0 0 #ffffff,1.75em 1.75em 0 0 rgba(0,0,0,0.2),0 2.5em 0 0 rgba(0,0,0,0.2),-1.8em 1.8em 0 0 rgba(0,0,0,0.2),-2.6em 0 0 0 rgba(0,0,0,0.2),-1.8em -1.8em 0 0 rgba(0,0,0,0.2)}
37.5%{box-shadow:0 -2.6em 0 0 rgba(0,0,0,0.2),1.8em -1.8em 0 0 rgba(0,0,0,0.5),2.5em 0 0 0 rgba(0,0,0,0.7),1.75em 1.75em 0 0 #ffffff,0 2.5em 0 0 rgba(0,0,0,0.2),-1.8em 1.8em 0 0 rgba(0,0,0,0.2),-2.6em 0 0 0 rgba(0,0,0,0.2),-1.8em -1.8em 0 0 rgba(0,0,0,0.2)}
50%{box-shadow:0 -2.6em 0 0 rgba(0,0,0,0.2),1.8em -1.8em 0 0 rgba(0,0,0,0.2),2.5em 0 0 0 rgba(0,0,0,0.5),1.75em 1.75em 0 0 rgba(0,0,0,0.7),0 2.5em 0 0 #ffffff,-1.8em 1.8em 0 0 rgba(0,0,0,0.2),-2.6em 0 0 0 rgba(0,0,0,0.2),-1.8em -1.8em 0 0 rgba(0,0,0,0.2)}
62.5%{box-shadow:0 -2.6em 0 0 rgba(0,0,0,0.2),1.8em -1.8em 0 0 rgba(0,0,0,0.2),2.5em 0 0 0 rgba(0,0,0,0.2),1.75em 1.75em 0 0 rgba(0,0,0,0.5),0 2.5em 0 0 rgba(0,0,0,0.7),-1.8em 1.8em 0 0 #ffffff,-2.6em 0 0 0 rgba(0,0,0,0.2),-1.8em -1.8em 0 0 rgba(0,0,0,0.2)}
75%{box-shadow:0 -2.6em 0 0 rgba(0,0,0,0.2),1.8em -1.8em 0 0 rgba(0,0,0,0.2),2.5em 0 0 0 rgba(0,0,0,0.2),1.75em 1.75em 0 0 rgba(0,0,0,0.2),0 2.5em 0 0 rgba(0,0,0,0.5),-1.8em 1.8em 0 0 rgba(0,0,0,0.7),-2.6em 0 0 0 #ffffff,-1.8em -1.8em 0 0 rgba(0,0,0,0.2)}
87.5%{box-shadow:0 -2.6em 0 0 rgba(0,0,0,0.2),1.8em -1.8em 0 0 rgba(0,0,0,0.2),2.5em 0 0 0 rgba(0,0,0,0.2),1.75em 1.75em 0 0 rgba(0,0,0,0.2),0 2.5em 0 0 rgba(0,0,0,0.2),-1.8em 1.8em 0 0 rgba(0,0,0,0.5),-2.6em 0 0 0 rgba(0,0,0,0.7),-1.8em -1.8em 0 0 #fff}
}
/* end css code for loading bezel */<|MERGE_RESOLUTION|>--- conflicted
+++ resolved
@@ -4117,18 +4117,11 @@
 }
 .toggleSet {
   display: inline-block;
-<<<<<<< HEAD
   width: 47%;
-  margin: 2px auto 20px auto;
-=======
-  width: 48%;
   margin: 2px auto 0 auto;
-  padding-bottom: 20px;
-  /*margin-left: 1px;*/
 }
 #accountSettingsPage .toggleSet {
   display: flex;
->>>>>>> e4f4ff12
 }
 .toggleSet.aliyotTorah, .toggleSet.punctuationTalmud, .toggleSet .toggle-set-label {
   --english-font: var(--english-sans-serif-font-family);
@@ -4182,11 +4175,13 @@
   border-bottom-right-radius: 4px;
   border-right: 1px solid #999;
 }
-.toggleOption.on, .toggleOption:hover {
+.toggleOption.on, 
+.toggleOption:hover {
   background-color: white;
   color: black;
 }
-.toggleSet.biLayout .toggleOption.on img, .toggleSet.layout .toggleOption:hover img{
+.toggleSet.biLayout .toggleOption.on img,
+.toggleSet.layout .toggleOption:hover img {
   opacity: 1;
 }
 .toggleSet.separated .toggleOption {
@@ -9763,18 +9758,12 @@
   text-align: justify;
   font-size: 18px;
 }
-<<<<<<< HEAD
-.story .storyBody .en {
-=======
-
-.story .storySheetListItem > div.storyBody.sheetSummary > *{
+.story .storySheetListItem > div.storyBody.sheetSummary > * {
   color: var(--dark-grey);
   font-family: var(--english-sans-serif-font-family);
   font-size: 15px;
 }
-
-.story .contentText .en {
->>>>>>> e4f4ff12
+.story .storyBody .en {
   line-height: 1.6;
 }
 .story .storyBody .he {
@@ -10200,7 +10189,6 @@
     text-align: center;
   }
 }
-<<<<<<< HEAD
 #communityPagePreviewControls {
   position: fixed;
   width: 380px;
@@ -10227,10 +10215,9 @@
 }
 #communityPagePreviewControls a:hover {
   color: inherit;
-=======
+}
 .bold {
   font-weight: bold; /* because apparently it isn't recommended to use <b> or <strong> to style thing https://developer.mozilla.org/en-US/docs/Web/HTML/Element/strong#usage_notes */
->>>>>>> e4f4ff12
 }
 /* Customize checkmark inputs */
 .checkmarkLabel {
