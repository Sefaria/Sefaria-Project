body {
  padding: 0;
  margin: 0;
  -webkit-text-size-adjust: 100%;
}
*::selection {
  background-color: #D2DCFF;
}
body.sepia {
  background-color: #FBFBFA;
}
body.dark {
  background-color: #333331;
}
body:not(.user-is-tabbing) *:focus {
  outline: none;
}
a, a:hover {
  color: inherit;
}
@font-face {
  /*Mixed Hebrew - English serif text*/
  font-family: 'HebrewInEnglish Serif Font';
  src: url('/static/fonts/Taamey-Frank/TaameyFrankCLM-Medium.ttf'), local(Georgia), local(serif);
  unicode-range: U+0590-05FF, U+25CC;
}
@font-face {
  /*Mixed Hebrew - English serif text*/
  font-family: 'HebrewInEnglish Serif Font';
  src: url('/static/fonts/Taamey-Frank/TaameyFrankCLM-Bold.ttf'), local(Georgia), local(serif);
  font-weight: bold;
  unicode-range: U+0590-05FF, U+25CC;
}
@font-face {
  /*Mixed Hebrew - English serif text*/
  font-family: 'HebrewInEnglish Serif Font';
  src: url('/static/fonts/Taamey-Frank/TaameyFrankCLM-MediumOblique.ttf'), local(Georgia), local(serif);
  font-style: italic;
  unicode-range: U+0590-05FF, U+25CC;
}
@font-face {
  /*Mixed Hebrew - English serif text*/
  font-family: 'HebrewInEnglish Serif Font';
  src: url('/static/fonts/Taamey-Frank/TaameyFrankCLM-BoldOblique.ttf'), local(Georgia), local(serif);
  font-weight: bold;
  font-style: italic;
  unicode-range: U+0590-05FF, U+25CC;
}
@font-face {
  /*Mixed English - Hebrew serif text*/
  font-family: 'EnglishInHebrew Serif Font';
  src: url("https://use.typekit.net/af/2011b6/00000000000000003b9b00c1/27/l?primer=7fa3915bdafdf03041871920a205bef951d72bf64dd4c4460fb992e3ecc3a862&fvd=n4&v=3");
  font-weight: normal;
  unicode-range: U+0041-007A;
}
@font-face {
  /*Mixed English - Hebrew serif text*/
  font-family: 'EnglishInHebrew Serif Font';
  src: url("https://use.typekit.net/af/af619f/00000000000000003b9b00c5/27/l?primer=7fa3915bdafdf03041871920a205bef951d72bf64dd4c4460fb992e3ecc3a862&fvd=n7&v=3");
  font-weight: bold;
  unicode-range: U+0041-007A;
}
@font-face {
  /*Mixed English - Hebrew serif text*/
  font-family: 'EnglishInHebrew Serif Font';
  src: url("https://use.typekit.net/af/5cace6/00000000000000003b9b00c2/27/l?primer=7fa3915bdafdf03041871920a205bef951d72bf64dd4c4460fb992e3ecc3a862&fvd=i4&v=3");
  font-style: italic;
  unicode-range: U+0041-007A;
}
@font-face {
  /*Mixed English - Hebrew serif text*/
  font-family: 'EnglishInHebrew Serif Font';
  src: url("https://use.typekit.net/af/6c275f/00000000000000003b9b00c6/27/l?primer=7fa3915bdafdf03041871920a205bef951d72bf64dd4c4460fb992e3ecc3a862&fvd=i7&v=3");
  font-style: italic;
  font-weight: bold;
  unicode-range: U+0041-007A;
}
@font-face {
  font-family: 'Noto Color Emoji';
  src: url('/static/fonts/NotoColorEmoji.ttf');
  unicode-range: U+1F1E6-1F1FF;
}
@font-face {
  font-family: 'Meltho';
  src: url('/static/fonts/SyrCOMBatnan.otf');
  unicode-range: U+0700-074F;
}
@font-face {
  font-family: 'Noto Sans Samaritan';
  unicode-range: U+0800-083F;
}
@font-face {
  /*Greek*/
  font-family: 'Cardo';
    src: url('/static/fonts/Cardo-Regular.ttf');
  unicode-range: U+0300-036F, U+0370-03FF, U+1D00-1D7F, U+1DBF, U+1F00-1FFF, U+2126, U+AB65, U+10140-1018F, U+101A0, U+1D200-1D24F;
}
:root {
  /* font stacks */
  --english-sans-serif-font-family: "Roboto", "Helvetica Neue", "Helvetica", sans-serif;
  --hebrew-sans-serif-font-family: "Heebo", "Roboto", sans-serif;

  --english-serif-font-family: "Cardo", "Meltho",  "HebrewInEnglish Serif Font", "adobe-garamond-pro", "Crimson Text", Georgia, "Times New Roman", serif, "Noto Sans Samaritan";
  --hebrew-serif-font-family: "Noto Color Emoji", "EnglishInHebrew Serif Font", "Cardo", "Taamey Frank", "adobe-garamond-pro", "Crimson Text", "Times New Roman", serif;

  --serif-h1-font-size: 48px;
  --serif-h2-font-size: 30px;
  --serif-h3-font-size: 24px;
  --serif-body-font-size: 18px;
  --serif-small-font-size: 14px;

  --sans-serif-h1-font-size: 40px;
  --sans-serif-h2-font-size: 30px;
  --sans-serif-h3-font-size: 22px;
  --sans-serif-body-font-size: 16px;
  --sans-serif-small-font-size: 14px;

  /* colors */
  --inline-link-blue: #4871bf;
  --sefaria-blue: #18345D;
  --highlight-blue: #DDEEFF;
  --highlight-blue-light: #F0F7FF;
  --beit-midrash-grey: #333333;
  --dark-grey: #666666;
  --medium-grey: #999999;
  --light-grey: #CCCCCC;
  --lighter-grey: #EDEDEC;
  --lightest-grey: #FBFBFA;
  --commentary-blue: #4B71B7;
  --essay-links-green: #3B5849;
  --tanakh-teal: #004E5F;
  --mishnah-blue: #5A99B7;
  --talmud-gold: #CCB479;
  --midrash-green: #5D956F;
  --halakhah-red: #802F3E;
  --kabbalah-purple: #594176;
  --liturgy-rose: #AB4E66;
  --philosophy-purple: #7F85A9;
  --taanitic-green: #00827F;
  --chasidut-green: #97B386;
  --mussar-purple: #7C416F;
  --responsa-red: #CB6158;
  --apocrypha-pink: #C6A7B4;
  --modern-works-blue: #B8D4D3;
  --grammar-green: #B2B272;
  --reference-orange: #D4896C;
  --miscelaneous-green: #3B5849;
  --selected-option: #000000;
  --select-blue: #0B71E7;
}
/* Font Family */
body, .sans-serif {
  --english-font: var(--english-sans-serif-font-family);
  --hebrew-font: var(--hebrew-sans-serif-font-family);
  --is-serif: initial; /* false */
}
.serif {
  --english-font: var(--english-serif-font-family);
  --hebrew-font: var(--hebrew-serif-font-family);
  --is-serif: ; /* true */
}
.sans-serif-in-hebrew {
  --english-font: var(--english-serif-font-family);
  --hebrew-font: var(--hebrew-sans-serif-font-family);
}
body, .en, .int-en {
  --is-hebrew: initial; /* false */
}
.he, .int-he {
  unicode-bidi: plaintext;
  --is-hebrew: ; /* true */
}

* {
  --hebrew-font-conditional: var(--is-hebrew) var(--hebrew-font);
  font-family: var(--hebrew-font-conditional, var(--english-font));
}

.he {
  font-size: 122%;
}
.int-he {
  direction: rtl;
}
.int-he.enInHe {
  direction: ltr;
}
.enInHe {
  unicode-bidi: isolate;
}
.int-en.heInEn {
  direction: rtl;
}
.btn, .btn-sm, .btn-xs {
  display: inline-block;
  color: white;
  display: flex;
  justify-content: center;
  align-content: center;
  flex-direction: column;
  margin: 10px 20px;
  background-color: var(--sefaria-blue);
  box-shadow: 0 1px 3px rgba(0,0,0,0.2);
  border-radius: 7px;
  cursor: pointer;
  font-size: 16px;
  box-sizing: border-box;
  line-height: 19px;
  text-align: center;
  --english-font: var(--english-sans-serif-font-family);
  --hebrew-font: var(--hebrew-sans-serif-font-family);
}
.btn.white, .btn-sm.white, .btn-xs.white {
  background-color: white;
  color: #333;
}
.btn {
  width: 300px;
  height: 50px;
}
.btn-sm {
  width: 150px;
  height: 40px;
}
.btn-xs {
  width: 75px;
  height: 30px;
}
/*
Legacy Style Guide Font Hierarchy -- the below should be refactored away in favor of the above
*/
.featureTitle .int-en {
  font-family: "adobe-garamond-pro", "Crimson Text", Georgia, serif;
  font-size: 50px;
  font-weight: normal;
  color: #000;
}
.pageTitle .int-en,
.pageTitle .int-he.enInHe {
  font-family: "adobe-garamond-pro", "Crimson Text", Georgia, serif;
  font-size: 30px;
  font-weight: normal;
  color: #000;
}
.readerPanel.hebrew .he .enInHe {
  font-size: 83%;
}
.readerPanel span.mediumGrey {
  color: var(--medium-grey);
}
.chapterText .int-en {
  font-family: "adobe-garamond-pro", "Crimson Text", Georgia, serif;
  font-size: 18px;
  font-weight: normal;
  text-transform: uppercase;
  letter-spacing: 0.05em;
  color: #333;
}
.chapterText.lowercase .int-en {
  text-transform: none;
}
.sectionTitleText .int-en {
  font-family: "Roboto", "Helvetica Neue", "Helvetica", sans-serif;
  font-size: 16px;
  font-weight: normal;
  color: #666;
  text-transform: uppercase;
  letter-spacing: 0.1em;
}
.smallText .int-en,
.smallText .int-he.enInHe {
  font-family: "Roboto", "Helvetica Neue", "Helvetica", sans-serif;
  font-size: 14px;
  font-weight: normal;
  color: #999;
}
.systemText .int-en,
.systemText .int-he.enInHe {
  --english-font: var(--english-sans-serif-font-family);
  --hebrew-font: var(--hebrew-sans-serif-font-family);
  /* font-family: "Roboto", "Helvetica Neue", "Helvetica", sans-serif; */
  font-size: 16px;
  font-weight: normal;
  color: #000;
}
.contentText .int-en,
.contentText .en,
.contentText.en {
  font-family: "adobe-garamond-pro", "Crimson Text", Georgia, serif;
  font-size: 18px;
  font-weight: normal;
  color: #000;
}
.featureTitle .int-he {
  font-family: "Heebo", sans-serif;
  font-size: 40px;
  font-weight: normal;
  color: #000;
}
.pageTitle .int-he,
.pageTitle .int-en.heInEn {
  font-family: "Heebo", sans-serif;
  font-size: 30px;
  font-weight: normal;
  color: #000;
}
.chapterText .int-he {
  font-family: "Taamey Frank", "Times New Roman", serif;
  font-size: 22px;
  font-weight: normal;
  text-transform: uppercase;
  letter-spacing: 0.05em;
  color: #333;
}
.sectionTitleText .int-he {
  font-family: "Heebo", sans-serif;
  font-size: 16px;
  font-weight: normal;
  color: #666;
  text-transform: uppercase;
  letter-spacing: 0.1em;
}
.smallText .int-he,
.smallText .int-en.heInEn {
  font-family: "Heebo", sans-serif;
  font-size: 14px;
  font-weight: normal;
  color: #999;
}
.systemText .int-he,
.systemText .int-en.heInEn {
  font-family: "Heebo", sans-serif;
  font-size: 16px;
  font-weight: normal;
  color: #000;
}
.contentText .int-he,
.contentText .he,
.contentText.he {
  font-family: "Taamey Frank", "Times New Roman", serif;
  font-size: 18px;
  font-weight: normal;
  color: #000;
}
.italics {
  font-style: italic;
}
/* end Legacy Style Guide */
#s2 {
  position: fixed;
  top: 0;
  width: 100%;
  height: 100%;
  z-index: 1000;
}


#s2.headerOnly {
  z-index: 1000;
  height: 60px;
}
#readerAppWrap {
  display: flex;
  flex-direction: column;
  width: 100%;
  height: 100%;
}
body:not(.inApp).nochrome #s2 .headerNavSection a:not(.home),
body:not(.inApp).nochrome #s2 .headerLinksSection,
body:not(.inApp).nochrome #footerContainer {
  display: none;
}
#bannerMessage {
  color: white;
  background-color: #4871bf;
  height: 120px;
  box-sizing: border-box;
  padding: 0 36px;
  display: flex;
  transition: .5s;
}
#bannerMessage.hidden {
  height: 0;
}
body.hasBannerMessage {
  transition: padding-top .3s;
  padding-top: 120px;
}
body.hasBannerMessage:not(:has(#bannerMessage)) {
  padding-top: 0;
}
body.hasBannerMessage #s2.headerOnly {
  height: 180px;
}
.interface-hebrew #bannerMessage {
  direction: rtl;
}
#bannerMessageClose {
  position: absolute;
  top: -3px;
  right: 7px;
  color: white;
  opacity: 0.5;
  font-size: 26px;
  cursor: pointer;
}
.interface-hebrew #bannerMessageClose {
  right: auto;
  left: 7px;
}
#bannerMessageContent {
  display: flex;
  flex: 1;
  align-items: center;
  justify-content: space-between;
  color: white;
  max-width: 880px;
  margin: 0 auto;
}
#bannerTextBox {
  flex: 1;
}
#bannerTextBox a {
  color: white;
}
#bannerButtonBox {
  margin-left: 50px;
}
.interface-hebrew #bannerButtonBox {
  margin: 0 50px 0 0;
}
#bannerMessage .mobileOnly {
  display: none;
}
@media (max-width: 540px) {
  #bannerButtonBox,
  .interface-hebrew #bannerButtonBox {
    margin:0;
    margin-inline-start: 10px;
    max-width: 170px;
  }
  #bannerMessage .mobileOnly {
    display: block;
  }
  #bannerMessage {
    padding: 0 10px;
  }
}
@media (max-width: 450px) {
  #bannerMessage {
    font-size: 13px;
  }
}
.noOverflowX {
  overflow-x: hidden;
}
.readerApp {
  display: flex;
  flex: 1;
  position: relative;
}
.noselect {
  user-select: none;
}
input.noselect {
  -webkit-user-select: auto; /* Safari/Opera -- required for Safari to allow inputs to be accessible. See http://caniuse.com/#feat=user-select-none "Known Issues" for details  TODO Check back to see if bug is fixed in future version */
}
.interface-hebrew {
  direction: rtl;
}
.interface-hebrew .int-en,
.interface-english .int-he {
  display: none;
}
.interface-hebrew #panelWrapBox {
  direction: rtl;
}
.interface-english #panelWrapBox,
.readerApp.interface-english .readerPanel {
  direction: ltr;
}
#panelWrapBox {
  position: absolute;
  height: calc(100% - 60px);
  box-sizing: border-box;
}
.multiPanel #panelWrapBox {
  top: 60px;
}
#panelWrapBox.wrapBoxScroll {
  overflow-x: scroll;
  overflow-y: hidden;
}
.singlePanel #panelWrapBox {
  padding-top: 0;
  height: 100%;
  top: 0;
}
.headerInner {
  position: absolute;
  top: 0;
  left: 0;
  width: 100%;
  height: 60px;
  background: white;
  z-index: 1001;
  box-sizing: border-box;
  padding: 0 30px;
  display: flex;
  justify-content: space-between;
  align-items: center;
}
.headerOnly .headerInner, .headerInner.boxShadow {
  box-shadow: 0 1px 3px rgba(0,0,0,0.2);
}
.interface-hebrew .header {
  direction: rtl;
}
.headerInner .headerNavSection {
  display: flex;
  justify-content: flex-start;
}
.headerInner .headerNavSection a {
  font-size: 16px;
  color: #666;
  margin-inline-end: 30px;
  font-weight: 500;
  line-height: 26px;
  vertical-align: middle;
}
.headerInner .headerLinksSection {
  display: flex;
  justify-content: flex-end;
  min-width: 40%;
  align-items: center;
}
.header .header-nav {
  margin-top: 1px;
}
.header .header-links {
  margin-top: 1px;
}
.header .textLink,
.header .home,
.header .menuButton,
.header .my-profile,
.header .notifications,
.header .readerNavMenuSearchButton {
  cursor: pointer;
}
.header .textLink,
.header .menuButton,
.header .my-profile,
.header .readerNavMenuSearchButton {
  display: inline-block;
  color: #999;
  border: none;
  background: transparent;
  padding: 0;
}
.header .my-profile,
.header .notifications {
  display: inline-block;
  vertical-align: middle;
}
.header .textLink,
.header .menuButton,
.header .my-profile {
  font-size: 24px;
  line-height: 24px;
  margin-top: 2px;
}
.header .searchBox {
  overflow: hidden;
  display: flex;
  align-items: center;
  padding: 0;
  text-align: inherit;
  background: #EDEDEC;
  border-radius: 250px;
  width: 140px;
  height: 30px;
}
.header .searchBox.searchFocused {
  width: 280px;
}
.header .searchBox input {
  background-color: transparent; /*for firefox */
  padding: 0;
  flex: 1;
  height: 100%;
  margin-bottom: 1px;
  font-size: var(--serif-body-font-size);
}
.header .searchBox input::placeholder {
  font-style: normal;
}
.header .search {
  outline: none;
  border: none;
  box-shadow: none;
  color: black;
  font-size:  18px;
  margin: 0;
  width: 100px;
}
.header .searchFocused .search {
  width: 200px;
}
.header .search.hebrewSearch {
  font-size: 18px;
}
.mobileNavMenu {
  position: fixed;
  height: calc(100vh - 60px);
  box-sizing: border-box;
  top: 60px;
  width: 100%;
  background-color: white;
  left: 0;
  z-index: 1000;
  overflow-y: scroll;
}
div:has(#bannerMessage) + .readerApp.singlePanel .mobileNavMenu {
  position: fixed; /*This takes the 60px of the header plus 120px of the banner into account */
  height: calc(100vh - 180px);
  top: 180px;
}
@supports not selector(:has(a, b)) {
  /* Fallback for when :has() is unsupported */
  .mobileNavMenu {
    position: absolute;
  }
}

.mobileNavMenu.closed {
  display: none;
}
.mobileNavMenu .searchLine {
  padding: 15px 10px;
  border-bottom: 1px solid #EDEDEC;
}
.header .mobileNavMenu .searchBox,
.header .mobileNavMenu .searchBox.searchFocused
.header .mobileNavMenu .searchBox .search,
.header .mobileNavMenu .searchBox.searchFocused .search {
  width: 100%;
}
.header.mobile .ui-autocomplete {
  width: 100% !important;
}
.mobileNavMenu a,
.mobileInterfaceLanguageToggle {
  display: block;
  color: #666;
  font-size: 16px;
  padding: 15px;
}
.mobileNavMenu hr {
  border: none;
  border-bottom: 1px solid #EDEDEC;
}
.mobileNavMenu a > img,
.mobileInterfaceLanguageToggle img {
  margin-inline-end: 15px;
  width: 16px;
  height: 16px;
  position: relative;
  top: 3px;
}
.mobileNavMenu a > img.blackIcon {
  opacity: 0.4;
}
.mobileNavMenu a.blue {
  background-color: #18345D;
  color: white;
  border-bottom: unset;
}
.mobileNavMenu a.blue img {
  filter: invert(1);
  opacity: 1;
}
.mobileNavMenu .mobileAccountLinks {
  background-color: #FBFBFA;
  border-top: 1px solid #CCC;
  border-bottom: 1px solid #CCC;
}
.mobileNavMenu .mobileAccountLinks img {
  opacity: 1;
}
.mobileNavMenu .mobileAccountLinks .login {
  padding: 15px;
}
.mobileNavMenu .signupLink::after {
  content: "•";
  padding: 0px 4px;
}
.interface-english .mobileNavMenu .signupLink {
  padding-right: 0px !important;
}
.interface-english .mobileNavMenu .loginLink {
  padding-left: 0px !important;
}
.interface-hebrew .mobileNavMenu .signupLink {
  padding-left: 0px !important;
}
.interface-hebrew .mobileNavMenu .loginLink {
  padding-right: 0px !important;
}
.mobileNavMenu .profile-pic {
  display: inline-block;
  margin-inline-end: 11px;
  position: relative;
  top: 4px;
}
.mobileNavMenu .mobileAccountLinks .accountLinks {
  display: block;
}
.header .mobileInterfaceLanguageToggle .int-en,
.header .mobileInterfaceLanguageToggle .int-he {
  display: inline;
}
.mobileInterfaceLanguageToggle a {
  display: inline;
  padding: 0;
  border: none;
}
.mobileInterfaceLanguageToggle .separator {
  margin: 0 7px;
  font-size: 13px;
}
.mobileInterfaceLanguageToggle .inactive {
  color: #999;
}
.mobileNavMenu .logout {
  color: #999;
}
.ui-autocomplete .ui-menu-item.search-override {
  border-bottom: solid 1px #ccc;
  padding-top: 12px;
}
.ui-autocomplete .ui-menu-item.hebrew-result a {
  direction: rtl;
}
.ui-autocomplete .ui-menu-item.english-result a {
  direction: ltr;
}
.header .home {
  margin-top: 2px;
}
.header .home img {
  vertical-align: middle;
  height: 25px;
  margin-top: -7px;
  width: 92px;
}
.interface-hebrew .header .home img {
  width: 77px;
}
.header .accountLinks {
  display: flex;
  align-items: center;
  font-size: 16px;
  margin-top: 2px;
  color: #666;
}
.header .accountLinks > * {
  margin-inline-start: 17px;
  position: relative;
}
.header .accountLinks.anon a {
  margin: 0;
}
.header .accountLinks.anon a:nth-last-child(2){
  background: #FFFFFF;
  border: 1px solid #EDEDEC;
  box-sizing: border-box;
  border-radius: 6px;
}
.accountLinks .help {
  margin-inline-start: 23px;
  margin-top: 3px;
}
.loggedIn .help {
  margin-inline-start: 17px;
}
.loggedIn .help img {
  height: 24px;
  margin-bottom: 3px;
}
.accountLinks.anon .help {
  margin-top: 6px;
}
.header .interfaceLinks {
  display: block;
  align-items: center;
  margin-top: 2px;
  color: #666;
  cursor: pointer;
  position: relative;
  -webkit-margin-start: 20px;
  -moz-margin-start: 20px;
  margin-inline-start: 10px;
}
.header .interfaceLinks img {
  height: 18px;
  width: 18px;
  vertical-align: middle;
  margin-inline-end: 2px;
}
.header .interfaceLinks a.interfaceLinks-button::after {
  display: inline-block;
  background: no-repeat url("/static/icons/chevron-down.svg");
  height: 10px;
  width: 12px;
  vertical-align: middle;
  content: "";
  transform: scale(0.75);
}
.header .interfaceLinks .interfaceLinks-menu {
  top: 35px;
  position: absolute;
  z-index: 1;
  width: 150px;
  background: #FBFBFA;
  box-shadow: 0px 1px 3px rgba(0, 0, 0, 0.25);
  border-radius: 6px;
  display:none;
  overflow:hidden;
}
.header .interfaceLinks .interfaceLinks-menu.profile-menu {
  top: 10px;
  display: block;
}
.header .interfaceLinks .interfaceLinks-menu .interfaceLinks-header.profile-menu {
  padding: 10px 17px 10px 17px;
  font-weight: 700;
  color: #000000;
  height: 23px;
}
.header .interfaceLinks .interfaceLinks-menu.profile-menu .profile-menu-middle {
  margin-top: 5px;
  margin-bottom: 5px;
}
.interface-english .header .interfaceLinks .interfaceLinks-menu {
  right: 0px;
  min-width: 150px;
  width: max-content;
}
.interface-hebrew .header .interfaceLinks .interfaceLinks-menu {
  left: 0px;
  min-width: 150px;
  width: max-content;
}
.header .interfaceLinks .interfaceLinks-menu .interfaceLinks-header {
  font-style: normal;
  font-weight: normal;
  font-size: 14px;
  line-height: 18px;
  color: #999999;
  padding: 12px;
  border-bottom: 1px solid #CCCCCC;
}
.header .interfaceLinks .interfaceLinks-menu .interfaceLinks-header:not(:first-child) {
  border-top: 1px solid #CCC;
}
.interface-english .header .interfaceLinks .interfaceLinks-menu .interfaceLinks-header {
  font-family: "Roboto", "Helvetica Neue", Helvetica, sans-serif;
}
.interface-hebrew .header .interfaceLinks .interfaceLinks-menu .interfaceLinks-header {
  font-family: "Heebo", sans-serif;
}

.interfaceLinks-options {
  display: flex;
  flex-direction: column;
  padding: 4px;
  max-width: 220px;
}
.header .interfaceLinks .interfaceLinks-option {
  display: flex;
  text-decoration: none;
  font-style: normal;
  font-weight: normal;
  font-size: 16px;
  line-height: 23px;
  color: #666666;
  padding: 5px;
  direction: ltr;
}
.header .interfaceLinks .interfaceLinks-option:hover {
  background-color: var(--lighter-grey);
}
.header .interfaceLinks .interfaceLinks-menu.open {
  display: block;
}
.interface-hebrew .header .interfaceLinks .interfaceLinks-option.int-bi {
  direction: rtl;
}
.interface-english .header .interfaceLinks .interfaceLinks-option.int-bi {
  direction: ltr;
}
.header .interfaceLinks .interfaceLinks-row {
  align-items: center;
  display: flex;
  text-decoration: none;
  font-style: normal;
  font-weight: 400;
  line-height: 18px;
  text-align: right;
  color: #000000;
  font-family: "Roboto", "Heebo", "Helvetica Neue", Ariel, sans-serif;
  padding: 5px 17px 5px 17px;
  font-size: 14px;
  text-decoration-color: #666666;
  height: 23px;
}
.header .interfaceLinks .interfaceLinks-row:hover {
  background-color: var(--lighter-grey);
}
div.interfaceLinks-row a:hover {
  text-decoration: none;
}
.header .interfaceLinks .interfaceLinks-row.languages {
  display: flex;
}
div.interfaceLinks-row a.active {
  color: #000000;
  display: flex;
  order: -1;
}
div.interfaceLinks-row a.active::after {
  content: "•";
  padding: 0 4px;
}
div.interfaceLinks-row a {
  color: #666666;
  display: flex;
}
.header .interfaceLinks .interfaceLinks-row.bottom {
  font-size: 14px;
  text-decoration-color: #000000;
}
.header .interfaceLinks .interfaceLinks-menu.profile-menu .interfaceLinks-hr {
  border-top:  1px solid #CCCCCC;
  margin-top: 0px;
  margin-bottom: 0px;
}
.header .interfaceLinks .interfaceLinks-row.logout {
  font-size: 14px;
  color: #666666;
  padding-top: 5px;
  margin-top: 5px;
  margin-bottom: 5px;
}
.header .profile-menu-he {
  color: #666666;
}
.header .interfaceLinks .interfaceLinks-option::before {
  content: "";
  font-family: FontAwesome;
  color: #999;
  font-weight: normal;
  font-size: 13px;
  font-style: normal;
  padding: 0 15px;
}
.header .interfaceLinks .interfaceLinks-option.active {
  order: -1;
}
.header .interfaceLinks .interfaceLinks-option.active::before {
  content: "\f00c";
  padding: 0 8px;
}
@media screen and (max-width: 910px) {
  .header .headerInner {
    padding: 0 15px;
  }
  .header .accountLinks .login {
    padding: 5px 5px;
  }
  .header .accountLinks {
    margin-inline-start: 5px;
  }
}
@media screen and (max-width: 780px) {
  .header .donate {
    display: none;
  }
}
@media screen and (max-width: 700px) {
  .multiPanel .header .home {
    display: none;
  }
}
@media screen and (max-width: 580px) {
  .header .interfaceLinks,
  .header .dropdownLinks,
  .accountLinks .help,
  .header .notifications {
    display: none;
  }
}
.header .notifications.unread::after {
  content:"";
  background-color: #CB6158;
  width: 8px;
  height: 8px;
  border-radius: 4px;
  display: block;
  top: 3px;
  right: 1px;
  position: absolute;
}
.header .login {
  color: #666;
  display: inline-block;
  line-height: 1;
  padding: 8px 15px;
}
.header .headerInner.mobile {
  padding: 0 15px;
}
.header .headerInner.mobile {
  display: flex;
}
.header .headerInner.mobile div {
  flex: 1;
}
.mobileHeaderCenter {
  text-align: center;
}
.header .headerInner.mobile .mobileHeaderLanguageToggle {
  text-align: end;
}
.mobileHeaderLanguageToggle.hebrew .en,
.mobileHeaderLanguageToggle.english .he {
  display: none;
}
.overlay {
  width: 100%;
  height: 100%;
  background-color: black;
  opacity: 0.3;
  position: fixed;
  z-index: 1001;
}
.overlayDialogModal {
  position: fixed;
  top: 0;
  left: 0;
  width: 100%;
  height: 100%;
  z-index: 1000;
  background-color: rgba(1, 1, 1, 0.7);
}
.dialogModal {
  top: 129px;
  border: none;
  background: transparent;
  display: block;
}
.dialogModal .modal-content {
  background-color: #fff;
  padding: 20px;
  border-radius: 10px;
  box-shadow: 0 2px 10px rgba(0, 0, 0, 0.1);
  max-width: 500px;
  width: 100%;
}
.sefariaModalBox {
  transition: none;
}
#interruptingMessageBox {
  display: flex;
  justify-content: center;
  align-items: center;
  position: fixed;
  width: 100%;
  height: 100%;
  left: 0;
  right: 0;
  top: 0;
  z-index: 1001;
  opacity: 1;
  transition: opacity .3s ease-in;
}
#interruptingMessageBox.hidden {
  opacity: 0;
}
#interruptingMessageOverlay, .whiteOverlay {
  width: 100%;
  height: 100%;
  background-color: white;
  opacity: 0.7;
  position: absolute;
}
#interruptingMessage {
  max-width: 90%;
  max-height: 90%;
  box-sizing: border-box;
  position: absolute;
  padding: 18px 15px;
  z-index: 1001;
  border: 1px solid #E6E6E6;
  background-color: #FBFBFA;
  text-align: center;
  color: #666;
}
#interruptingMessage.sefariaModalContentBox {
  background-color: #18345D;
  color: white;
  padding: 50px 70px;
  border-color: transparent;
  border-radius: 5px;
}
@media (max-width: 450px) {
  #interruptingMessage.sefariaModalContentBox {
    max-width: 100%;
    max-height: 100%;
    width: 100%;
    height: 100%;
    border-radius: 0;
  }
}
#interruptingMessage.beitMidrashModalContentBox {
  height: 230px;
  width: 450px;
  text-align: start;
  background-color: var(--beit-midrash-grey);
  color: var(--light-grey);
  padding: 15px;
  border-color: transparent;
  border-radius: 5px;
}
@media (max-width: 450px) {
  #interruptingMessage.beitMidrashModalContentBox {
    max-width: 100%;
    max-height: 100%;
    width: 100%;
    height: 100%;
    border-radius: 0;
  }
}

#interruptingMessage.beitMidrashModalContentBox .buttonContainer {
  display: flex;
  flex-direction: row;
  width: calc(100% + 20px);
  margin: 0 -10px;
}

#interruptingMessage.beitMidrashModalContentBox button {
  margin: 10px;
}

#interruptingMessage.beitMidrashModalContentBox button.red {
  background-color: var(--responsa-red);
  color: white;
}

#interruptingMessage.beitMidrashModalContentBox .sefariaModalContent h2 {
  margin-top: 0px;
  --english-font: var(--english-sans-serif-font-family);
  --hebrew-font: var(--hebrew-sans-serif-font-family);
}

#interruptingMessage.beitMidrashModalContentBox button.light-grey {
  background-color: var(--lighter-grey);
  color: var(--dark-grey);
}

#interruptingMessage.beitMidrashModalContentBox button.dark-grey {
  background-color: var(--beit-midrash-grey);
  color: var(--light-grey);
  border: 1px var(--light-grey) solid;
}

.beitMidrashModalInnerContent {
  margin-bottom: 10px;
}

.sefariaModalContent {
  display: flex;
  flex-direction: column;
  align-items: flex-start;
  justify-content: space-between;
  height: 100%;
  font-size: 16px;
  line-height: 1.5;
}
.interface-hebrew .sefariaModalContent {
  direction: rtl;
}
.sefariaModalContent a {
  color: white;
}
.sefariaModalContent h2 {
  font-weight: normal;
  font-size: 30px;
  margin-bottom: 0px;
}
.sefariaModalInnerContent {
  display: flex;
  flex-direction: column;
  align-items: flex-start;
  margin-bottom: 40px;
}
.sefariaModalInnerContent div, .sefariaModalInnerContent h3{
  display: flex;
  align-items: center;
  text-align: start;
  padding: 10px 0;
}
.sefariaModalContent h3{
  align-items: center;
  text-align: start;
  padding: 10px 0;
  font-size: 18px;
  line-height: 1.5;
  font-weight: normal;
  margin-bottom: 10px;
  margin-top: 5px;
}
.sefariaModalBottomContent {
  font-size: 16px;
  color: #999;
}
.sefariaModalContent .button {
  width: 100%;
}
.sefariaModalInnerContent img {
  width: 16px;
  height: 16px;
  padding-right: 10px;
}
.readerApp.interface-hebrew .sefariaModalInnerContent img {
  padding-right: 0;
  padding-left: 10px;
}
#interruptingMessageContentBox {
  position: relative;
  border: 1px solid #CCC;
  background-color: white;
}
#interruptingMessageContentBox.hasColorLine{
  border-top: none;
}
.colorLine {
  width: 100%;
  height: 4px;
  z-index: 101;
  background: linear-gradient(90deg, var(--tanakh-teal) 0% 10%, var(--mishnah-blue) 10% 20%, var(--talmud-gold) 20% 30%, var(--midrash-green) 30% 40%, var(--halakhah-red) 40% 50%, var(--kabbalah-purple) 50% 60%, var(--liturgy-rose) 60% 70%, var(--philosophy-purple) 70% 80%, var(--taanitic-green) 80% 90%, var(--chasidut-green) 90% 100%)
}
#interruptingMessageClose.sefariaModalClose {
  color: white;
}
#interruptingMessageClose {
  position: absolute;
  top: 2px;
  right: 12px;
  color: #AAA;
  font-size: 32px;
  cursor: pointer;
}
#interruptingMessageContent {
  padding: 32px 32px 16px 32px;
}
#interruptingMessage h1 {
  font-style: italic;
  font-size: 28px;
  font-weight: normal;
  letter-spacing: 1px;
  text-align: center;
  margin: 0 0 30px;
  color: #333;
}
.interface-hebrew #interruptingMessage h1 {
  font-style: normal;
}

/* Styles used from previously existing modals */

.line-break {
  white-space: pre-wrap;
}

#defaultModal {
    width: 410px;
    max-height: 100%;
    max-width: 100%;
}

.interface-english #defaultModal {
    text-align: left;
}

.interface-hebrew #defaultModal {
    text-align: right;
    direction: rtl;
}

#defaultModalBody {
    color: #555555;
    margin-top: 0;
}

#defaultModalBody .reactMarkdown {
  font-family: "adobe-garamond-pro", Georgia, serif;
}

#defaultModal #defaultModalBody .sub {
    color: var(--medium-grey);
    font-size: 12px;
    font-family: "Roboto", "Helvetica Neue", Helvetica, sans-serif;
}

#defaultModal .button {
    margin-bottom: 20px;
}

#defaultModal img {
    max-width: 100%;
}

#defaultModal .buttons {
    text-align: right;
}

.leader {
    font-weight: bold;
}

.center {
    text-align: center;
}

#email-input-wrapper {
    display: flex;
    align-items: flex-start;
    flex-direction: column;
}

.newsletterInput#email-input {
    width: 300px;
    padding: 10px;
    margin-bottom: 20px;
    border-radius: 7px;
    border: 1px solid #EEEEEE;
    color: var(--beit-midrash-grey);
}

.header .my-profile img {
  height: 24px;
  width: 24px;
  border-radius: 50%;
  display: block;
}
.header .readerNavMenuMenuButton {
  margin: 0 8px 0 6px;
  font-size: 17px;
}
.readerNavMenuSearchButton {
  position: relative;
  margin: 0 9px 0 7px;
  top: -2px;
}
.header .readerNavMenuSearchButton {
  top: 2px;
}
.readerNavTop .readerNavMenuSearchButton {
  top: 0;
}
.readerNavMenuSearchButton img {
  height: 18px;
  width: 18px;
  opacity: 0.4;
}
.sidebarSearch .readerNavMenuSearchButton img {
  margin-top: 12px;
}
.header .headerNavContent {
  position: absolute;
  height: 100%;
  width: 100%;
  box-sizing: border-box;
  top: 0;
  padding-top: 60px;
  z-index: 1000;
}
.ui-autocomplete {
  position: absolute;
  background: white;
  list-style-type: none;
  padding: 6px 0;
  box-shadow: 0 1px 3px rgba(0,0,0,.2);
  border-bottom-left-radius: 6px;
  border-bottom-right-radius: 6px;
  z-index: 1000000 !important;
  --english-font: var(--english-serif-font-family);
  --hebrew-font: var(--hebrew-serif-font-family);
}
.header > .ui-autocomplete {
  z-index: 1000 !important;
}
.ui-autocomplete .ui-menu-item {
  display: flex;
  padding: 6px 12px;
}
.ui-autocomplete .ui-menu-last-item {
  border-top:  1px solid var(--lighter-grey);
  display: flex;
  padding: 6px 12px;
}
.interface-hebrew .ui-autocomplete .ui-menu-item {
  direction: rtl;
  text-align: right;
}
.ui-autocomplete .ui-menu-item img {
  display: inline-block;
  opacity: .4;
  height: 18px;
  width: 18px;
}
.ui-autocomplete .ui-menu-item img.ac-img-User {
  opacity: 1;
}
.ui-autocomplete .ui-menu-item a {
  display: inline-block;
  line-height: 21px;
  font-size: 19px;
  color: #000;
  cursor: pointer;
  margin: 0 10px;
  vertical-align: top;
}
.ui-autocomplete .ui-menu-item.ui-state-focus {
  background: #EDEDEC;
}
.ui-helper-hidden-accessible {
  display: none;
}
.interface-hebrew .ui-autocomplete .ui-menu-item a {
  direction: rtl;
  text-align: right;
}
#globalWarningMessage {
  position: fixed;
  width: 100%;
  z-index: 1000;
  text-align: center;
  bottom: 0;
  color: white;
  background-color: #EFB4B6;
  padding: 14px 20px;
  box-sizing: border-box;
}
#globalWarningMessage .close {
 float: right;
 cursor: pointer;
 font-size: 20px;
}
.multiPanel .readerPanelBox {
  box-sizing: border-box;
}
.readerPanelBox {
  position: absolute;
  height: 100%;
  width: 100%;
  direction: ltr; /* Even in Hebrew Interface we want scroll bars on the right */
}
.readerPanelBox + .readerPanelBox {
  border-left: 1px solid #eee;
}
.readerPanelBox.sidebar {
  border-left: none;
}
.readerPanel {
  position: relative;
  width: 100%;
  height: 100%;
  overflow: hidden;
  background-color: inherit;
}
.readerContent {
  width: 100%;
  height: calc(100% - 60px);
  background-color: inherit;
}
.dark .readerContent {
  color: white;
}
.readerContent .readerError {
  padding: 100px 150px;
}
.readerContent .readerError .readerErrorText {
  padding-top: 20px;
  font-size: .8em;
}
.textColumn {
  width: 100%;
  height: 100%;
  overflow-y: scroll;
  overflow-x: hidden;
  -webkit-overflow-scrolling: touch;
  position: relative;
  box-sizing: border-box;
  background-color: inherit;
}
.textColumn .loadingMessage.base,
.sheetsInPanel .loadingMessage {
  margin: 30px 0;
  color: #999;
  font-size: 16px;
  font-style: normal;
  text-align: center;
  padding: 0 6px 4px;
}
.textColumn .loadingMessage.base.prev {
  margin: 70px 0 0 0;
}
.textColumn .loadingMessage.base.next {
  margin: 30px 0 70px;
  height: calc(100% - 128px);  /* The 128px here appears to be the minimum needed to keep a line on the screen when scrolling passes loaded content) */
}
.textColumn .textRange.loading + .textRange.loading {
  display: none;
}
.int-he .int-he {
  font-size: inherit;
}
.readerPanel .content {
  direction: ltr; /* Even in Hebrew Interface, we want scroll bars on the right */
}
.readerPanel .he {
  direction: rtl;
  text-align: right;
  unicode-bidi: initial;
}

.interface-hebrew .readerPanel .en {
  direction: ltr;
}
.interface-hebrew .readerPanel.bilingual .en {
  direction: ltr;
}
.interface-hebrew .readerPanel .contentInner,
.interface-hebrew .readerPanel .columnLayout,
.interface-hebrew .readerControls,
.interface-hebrew .readerPanel .textRange,
.interface-hebrew .readerPanel .readerNavMenu .gridBox,
.interface-hebrew .readerPanel.bilingual .readerNavMenu .gridBox,
.readerPanel.hebrew .readerNavSection,
.readerPanel.hebrew .readerNavMenu .gridBox {
  direction: rtl;
}
.interface-english .readerPanel.hebrew .readerNavMenu .readerTocResources .gridBox {
  direction: ltr;
}
.interface-english .readerPanel .readerNavMenu,
.readerPanel.english .readerNavSection,
.readerPanel.english .readerNavMenu .gridBox{
  direction: ltr;
}
.readerPanel.bilingual .readerNavSection,
.readerPanel.bilingual .readerNavMenu .gridBox {
  direction: ltr;
}
.readerPanel.english .contentText .he,
.readerPanel.hebrew .contentText .en,
.readerPanel.english .contentSpan.primary,
.readerPanel.english .languageToggle .he,
.readerPanel.hebrew .contentSpan.translation,
.readerPanel.hebrew .languageToggle .en,
.readerPanel.hebrew .en .englishAvailableTag {
  display: none;
}
.readerPanel.english .versionsTextList .primary,
.readerPanel.hebrew .versionsTextList .translation {
  display: block;
}

.readerPanel.english .he.heOnly{
  display: inline;
  text-align: right;
}
.readerPanel.english .en {
  display: inline;
}
.readerPanel.hebrew .he {
  display: inline;
  text-align: right;
}
.readerPanel.english .heOnly .he,
.readerPanel.bilingual .heOnly .he,
.readerPanel.english .enOnly .en,
.readerPanel.bilingual .enOnly .en {
  display: inline;
}
.languageToggle {
  display: inline;
  line-height: 32px;
}
.languageToggle img {
  opacity: 0.4;
  height: 18px;
  width: 18px;
}
.bilingual .languageToggle .he {
  display: none;
}
.loadingMessage {
  font-size: 14px;
  font-style: italic;
}
.bilingual .loadingMessage .he {
  display: none;
}
.readerPanel.light {
  background-color: white;
}
.readerPanel.sepia {
  background-color: #f7f7f7;
}
.readerPanel.dark {
  background-color: #333331;
}
.readerNavMenu,
.homeFeedWrapper {
  position: absolute;
  display: flex;
  flex-direction: column;
  top: 0;
  left: 0;
  width: 100%;
  height: 100%;
  box-sizing: border-box;
}
.readerNavMenu .content,
.homeFeedWrapper .content {
  box-sizing: border-box;
  overflow-y: scroll;
  -webkit-overflow-scrolling: touch;
  font-size: 16px;
}
.readerNavMenu .content {
  padding: 60px 0 0 0;
}
.singlePanel .readerNavMenu .content {
  padding: 85px 0 0 0;
}
.singlePanel .readerNavMenu .categoryColorLine {
  top: 60px;
}
.singlePanel .readerNavMenu.bookPage:not(.fullBookPage) .content {
  padding-top: 25px;
}
.singlePanel .readerNavMenu.bookPage:not(.fullBookPage) .categoryColorLine {
  top: 0;
}
.readerNavMenu.compare .content,
.readerNavCategoryMenu.compare .content,
.bookPage.compare .content {
  padding: 30px 10px;
}
.readerNavMenu .content .contentInner {
  width: 725px;
  margin: 0 auto;
  min-height: 520px;
  max-width: 100%;
  box-sizing: border-box;
  padding-bottom: 70px;
  padding-inline-start: 30px;
  padding-inline-end: 30px;
}
.homeFeedWrapper .content .contentInner {
  max-width: none;
}
.homeFeedWrapper.userStats .content .contentInner {
  max-width: 660px;
  margin: 0 auto;
}
.navTitle {
  display: flex;
  flex-direction: row;
  justify-content: space-between;
  margin-bottom: 40px;
}
.navTitle.tight {
  margin-bottom: 15px;
}
.readerNavMenu .navTitle h1,
.singlePanel .readerNavMenu .navTitle h1 {
  margin-bottom: 0;
}
.navTitle + .dedication {
  margin-bottom: 20px;
}
.navSidebarModule + .dedication {
  margin-top: -30px;
}
.navTitle .languageToggle,
.tocTitle .languageToggle,
.header .languageToggle {
  text-align: center;
  color: #ccc;
  display: inline-flex;
  width: 32px;
  height: 32px;
  border: 1px solid #ccc;
  border-radius: 6px;
  cursor: pointer;
  font-size: 22px;
  flex-direction: row;
  align-items: center;
  justify-content: center;
}
.navTitleTab {
  margin-inline-end: 26px;
  color: #999;
}
.navTitleTab:hover {
  color: inherit;
  text-decoration: none;
}
.navTitleTab.current {
  color: inherit;
  pointer-events: none;
}
.readerNavMenu h1 .navTitleTab img {
  height: 14px;
  margin-inline-end: 6px;
}
.readerNavMenu h1 .navTitleTab.current img {filter: brightness(0.5);}
.sidebarLayout {
  display: flex;
  flex-direction: row;
}
@media (max-width: 700px) {
  .sidebarLayout {
    flex-direction: column;
  }
}
@media (min-width: 1485px) {
  .sidebarLayout {
    max-width: 1485px; /*assuming inner is 665 and sidebar 420*/
    margin: 0 auto;
  }
}
.sidebarLayout h1 {
  --english-font: var(--english-sans-serif-font-family);
  --hebrew-font: var(--hebrew-sans-serif-font-family);
}
.interface-hebrew .sidebarLayout {
  direction: rtl;
}
.readerPanel.hebrew .followsContentLang {
  direction: rtl;
}
.navSidebar {
  width: 420px;
  background-color: #FBFBFA;
  /* HACK: add grey background beyond bounding box of sidebar by utilizing negative margins! */
  border-top: 80px solid #FBFBFA;
  border-bottom: 120px solid #FBFBFA;
  margin: -80px 0 0 0;
}
.singlePanel .navSidebar {
  width: 100%;
  margin: 20px 0 0 0;
  padding: 30px 0 0 0;
  border: none;
}


.navSidebarModule {
  font-size: 16px;
  color: #666;
  margin-bottom: 34px;
  padding: 0 44px;
}
.navSidebarModule #history .fa {
  font-size: small;
}
.connectionsPanel .navSidebarModule{
  padding: initial;
}
.singlePanel .navSidebarModule {
  padding: 0 15px;
}
.singlePanel .contentInner .navSidebarModule {
  padding: 0;
}
.singlePanel .contentInner .navSidebarModule h1 {
  border: none;
  padding: 0;
}
.singlePanel .recentlyViewed {
  background-color: var(--lightest-grey);
  padding-inline: 10px 10px;
  margin-inline: -15px -15px;
  margin-block: -5px -5px;
}
.singlePanel .recentlyViewed ul {
  display: revert;
}
.singlePanel .recentlyViewed #header {
  margin-block-end: 10px;
  margin-inline: 10px 10px;
  padding-block: 5px 5px;
  border-bottom: 1px solid var(--light-grey);
  display: flex;
  justify-content: space-between;
}
.singlePanel .recentlyViewed #header h1 {
  margin-bottom: 0;
}
.singlePanel .recentlyViewed #header h1 span {
  font-size: 16px;
  font-family: "Roboto", "Heebo", "Helvetica Neue", Ariel, sans-serif;
}
.singlePanel .recentlyViewed #header a {
  margin-block-start: 5px;
}
.singlePanel .recentlyViewed #history span {
  color: var(--medium-grey);
}

.gDocAdvertBox {
  margin-top: 50px;
  background: var(--lighter-grey);
  padding: 20px;
  border-radius: 6px;
}
.gDocAdvertBox span  {
  font-family: "Roboto", "Helvetica Neue", "Helvetica", sans-serif;;
  font-size: 16px;
  font-weight: 400;
  line-height: 19px;
  letter-spacing: 0em;
  color: var(--dark-grey);
}
.gDocAdvertBox span #newExtension {
  font-weight: 600;
}
.gDocAdvertBox #installNow {
  margin-top: 18px;
  width: 99px;
  height: 30px;
}
.interface-hebrew .gDocAdvertBox #installNow {
  width: 120px;
}

.gDocAdvertBox #installNow a {
  border-radius: 6px;
  text-align: center;
  background: #FFFFFF;
  color: var(--dark-grey);
  text-decoration: none;
  padding: 4px 9px;
  font-family: "Roboto", "Helvetica Neue", "Helvetica", sans-serif;
  font-size: 16px;
  font-weight: 400;
  line-height: 19px;
  letter-spacing: 0em;
}
.gDocAdvertBox a {
  font-family: "Roboto", "Helvetica Neue", "Helvetica", sans-serif;
  font-size: 16px;
  font-weight: 400;
  line-height: 19px;
  letter-spacing: 0em;
  text-decoration: underline;
}
.readerPanel .navSidebarModule h1,
.readerPanel .bookPage h3{
  margin: 0 0 20px;
  font-size: 22px;
  text-transform: none;
  letter-spacing: 0;
  border-bottom: 1px solid var(--light-grey);
  padding-bottom: 14px;
  font-weight: 500;
  height: auto;
}
.navSidebarModule.blue {
  background-color: var(--sefaria-blue);
  color: white;
  padding: 34px 44px 45px;
}
.singlePanel .navSidebarModule.blue {
  padding: 34px 15px 45px;
}
.readerPanel .navSidebarModule.blue h1 {
  color: white;
}
.navSidebarIcon {
  height: 18px;
  width: 18px;
  margin-inline-end: 10px;
  vertical-align: middle;
  margin-top: -4px;
}
.navSidebarLink {
  font-size: 16px;
  margin-bottom: 10px;
}
.navSidebarLink a {
  color: black;
}
.navSidebarLink.gray a {
  color: #666;
}

.navSidebarLink > ul {
  font-size: 18px;
  margin-top: 16px;
  display: flex;
  flex-wrap:wrap;
  padding: 0;
  margin: 0;
}
.singlePanel .recentlyViewed .navSidebarLink {
  padding-inline-start: 25px;
  padding-inline-end: 25px;
}
.multiPanel .recentlyViewed #history span::after {
  content: "\203A";
}
.navSidebarLink > ul > li {
  display: inline;
}
.navSidebarLink > ul > li:after {
  content: "\2022";
  white-space:pre;
  margin: 0 5px;
}

.navSidebarLink > ul > li:last-child:after {
  content: none;
}

.navSidebarLink .languageItem, .translationsPage .languageItem {
  display: inline;
  font-size: 18px;
}

.navSidebarLink.language {
  font-size: 18px;
  margin-top: 16px;
  display: flex;
  flex-wrap:wrap;
}

.navSidebarLink.ref {
  font-size: 18px;
}
.navSidebar .linkList {
  margin-top: 20px;
}
.navSidebarModule .button {
  margin: 12px 0 0 0;
}
.navSidebarModule .button img {
  filter: invert(1);
  height: 18px;
  width: 18px;
  margin-inline-end: 10px;
  vertical-align: middle;
  margin-top: -2px;
}
.navSidebar .button.white img {
  filter: none;
  opacity: .6;
}
.navSidebar .button.appButton.white img {
  opacity: 1;
}
.navSidebar .button.appButton.ios img {
  margin-top: -5px;
}
.navSidebar .button + .button {
  margin-inline-start: 7px;
}
.navSidebar .button.get-start {
  height: 39px;
  width: 221px;
  display: flex;
  align-items: center;
  justify-content: center;
  margin-left: 0;
  margin-right: 0;
}
.navSidebar .button .get-start {
  white-space: nowrap;
  size: 16px;
}
.navSidebar .button.get-start img {
  filter: unset;
}
.navSidebar .readingsSection {
  margin-bottom: 15px;
}
.navSidebar .readingsSectionTitle {
  margin-bottom: 8px;
  display: block;
}
.navSidebar a.allLink {
  color: #999;
  font-size: 13px;
}
.navSidebar a.moreLink:hover {
  color: inherit;
  cursor: pointer;
}
.navSidebar a.inTextLink,
.translationsDesc  a.inTextLink {
  color: inherit;
  text-decoration: underline;
  margin-inline-start: 5px;
}
.navSidebar .newsletterSignUpBox {
  margin-top: 20px;
}
.navSidebar .newsletterSignUpBox .newsletterInput {
  width: 100%;
  box-sizing: border-box;
  box-shadow: 0px 1px 3px rgba(0, 0, 0, 0.25);
  border: none;
}
.navSidebarModule.wide {
  display: flex;
  margin-bottom: 0;
}
.navSidebarModule.wide div:first-child {
  flex: 1;
}
.navSidebarModule.wide .button {
  margin-top: 0;
}
.navSidebarModule .authorByLine {
  margin-bottom: 15px;
}
.navSidebarModule .imageModuleImage {
  width: 100%;
  box-sizing: border-box;
  border: 1px solid var(--lighter-grey);
}
.aboutTextMetadata {
  margin-bottom: 20px;
}
.aboutTextMetadata .aboutTextComposedText,
.aboutTextMetadata .aboutTextAuthorText {
  color: black;
}
.readerNavTop {
  width: 100%;
  background-color: #FBFBFA;
  border-bottom: 1px solid #E2E2E1;
  box-sizing: border-box;
  height: 60px;
  z-index: 1;
  padding: 10px 25px 10px 25px;
  vertical-align: middle;
  display: flex;
  justify-content: space-between;
  align-items: center;
  line-height: 60px;
}
.interface-hebrew .readerNavTop {
  direction: rtl;
}
.readerNavTop .readerNavTopStart {
  display: flex;
  align-items: center;
  justify-content: flex-start;
}
.singlePanel .readerNavTop {
  padding: 0 10px;
}
.readerNavTop.colorLineOnly {
  height: auto;
  border-bottom: none;
  padding: 0;
}
.readerPanel .readerNavTop h2 {
  margin: 0;
  font-weight: 400;
  color: black;
}
.readerNavTop .readerNavTopCategory .en {
  font-family: "adobe-garamond-pro", "Crimson Text", Georgia, serif;
}
.readerNavTop .readerNavTopCategory .he {
  font-family: "Taamey Frank", "adobe-garamond-pro", "Crimson Text", Georgia, "Times New Roman", serif;
}
.readerNavMenu .readerSearch {
  margin: 0;
  width: 60%;
  box-sizing: border-box;
  border: none;
  background-color: inherit;
  font-size: 18px;
  font-family: "adobe-garamond-pro", "Crimson Text", Georgia, serif;
  height: 48px;
}
.readerNavMenu .readerSearch:focus {
  outline: 0;
}
.readerNavTop .readerNavMenuSearchButton,
.readerNavTop .readerNavMenuCloseButton,
.readerNavTop .readerNavMenuMenuButton,
.readerNavTop .readerOptions {
  text-align: left;
  box-sizing: border-box;
  color: #999;
  float: left;
  font-size: 20px;
  cursor: pointer;
  display: flex;
  align-items: center;
}
.readerNavMenuCloseButton:hover {
  text-decoration: none;
}
.readerNavTop .readerNavMenuCloseButton {
  display: block;
  font-size: 46px;
  padding: 0;
  margin-top: -6px;
}
.readerNavMenuCloseButton:hover {
  text-decoration: none;
}
.readerNavTop .readerNavMenuCloseButton .fa {
  font-size: 20px;
}
.readerNavTop .readerOptions {
  float: right;
  text-align: right;
  display: flex;
  align-items: center;
  width:27px;
}
.sefariaLogo img {
  width: 110px;
}
.readerNavTop .sefariaLogo img {
  vertical-align: middle;
}
.readerNavTop .searchBox {
  display: flex;
  align-items: center;
  justify-content: flex-start;
}
.interface-hebrew .sidebarSearch .searchBox,
.interface-hebrew .sidebarSearch .version,
.interface-hebrew .sidebarSearch .result-title {
  direction: rtl;
}
.sidebarSearch .searchBox {
  display: flex;
  align-items: center;
  padding: 0;
  text-align: inherit;
  background: var(--lighter-grey);
  border-radius: 250px;
  width: 100%;
  height: 30px;
  margin-bottom: 0;
}

.sidebarSearch .searchBox input {
  background: transparent;
  outline: none;
  border: none;
  box-shadow: none;
  font-size: var(--serif-body-font-size);
  width: 100%;
}

.ai-info-messages-box {
  background-color: rgb(251, 251, 250);
  border-radius: 6px;
  box-shadow: rgba(0, 0, 0, 0.25) 0px 1px 3px 0px;
  color: rgb(102, 102, 102);
  cursor: default;
  display: block;
  font-family: "Cardo", "Meltho", "HebrewInEnglish Serif Font", "adobe-garamond-pro", "Crimson Text", Georgia, "Times New Roman", serif, "Noto Sans Samaritan";
  font-size: 16px;
  margin-inline-start: 10px;
  min-width: 150px;
  overflow-x: hidden;
  overflow-y: hidden;
  width: 198px;
  z-index: 1;
}

.ai-info-first-message {
  border-bottom-color: rgb(204, 204, 204);
  border-bottom-style: solid;
  border-bottom-width: 0.833333px;
  color: #666666;
  cursor: default;
  font-size: 14px;
  font-style: normal;
  font-weight: 400;
  line-height: 18px;
  padding-bottom: 6px;
  padding-left: 12px;
  padding-right: 12px;
  padding-top: 12px;
}
.ai-info-first-message* {
  font-family: "Roboto", "Helvetica Neue", Helvetica, sans-serif;
}
.ai-info-messages-box a{
  color: #4B71B7;
}
.ai-info-messages-box .ai-info-messages-hr {
  margin-top: 0px;
  margin-bottom: 0px;
}
.ai-info-messages-box *{
  font-family: "Roboto", "Helvetica Neue", Helvetica, sans-serif;
}
.guideHeader .ai-info-tooltip {
  display: inline;
  float: inline-end;
}

.guideHeader .ai-message {
  left: -180px;
}
.guideHeader .ai-info-tooltip .ai-info-icon {
    margin-top: 5px;
}
.ai-info-last-message {
  align-items: center;
  display: flex;
  line-height: 18px;
  color: #666666;
  font-family: "Roboto", "Heebo", "Helvetica Neue", Ariel, sans-serif;
  padding: 2px 12px 2px 12px;
  font-size: 14px;
  height: 23px;
}
.ai-message {
  z-index: 1;
  position: absolute;
  left: -180px;
  opacity: 0;
  visibility: hidden;
  transition: opacity 2s ease, visibility 0s 2s;
}

.ai-message.visible {
  opacity: 1;
  visibility: visible;
  transition: opacity 0.5s ease;
}

.ai-info-tooltip .ai-info-icon{
  margin-top: 12px;
}
.ai-info-tooltip{
  position: relative;
}

.sidebarSearch .searchTopMatter,
.sidebarSearch .searchTopic {
  display: none;
}
.sidebarSearch .result-title {
  padding: 14px 0 14px 0;
  font-size: var(--serif-body-font-size);
  border-top: 1px solid var(--lighter-grey);
  margin-top: 14px;
  color: var(--dark-grey);
}

.sidebarSearch .similar-results {
  margin-inline-start: 30px;
}

.sidebarSearch .snippet.he,
.sidebarSearch .snippet.en {
  font-size: var(--serif-body-font-size);
  display: block;
}

.sidebarSearch .colorBarBox {
  border-inline-start: none;
  padding-inline-start: 0;
}

.readerNavTop .searchBox .readerNavMenuSearchButton {
  margin: 0 5px 0 10px;
}
.interface-hebrew .readerNavTop .searchBox .readerNavMenuSearchButton {
  margin: 0 10px 0 5px;
}
.readerNavTop .searchBox .readerSearch {
  flex: 1;
}
.readerNavMenu h1,
.readerNavMenu h2.styledH1 {
  text-align: start;
  color: #666;
  position: relative;
  font-size: 22px;
  font-weight: 500;
  margin: 0 0px 30px 0;
  height: auto;
  text-transform: none;
}
.singlePanel .readerNavMenu h1,
.singlePanel .readerNavMenu h2.styledH1 {
  margin-bottom: 10px;
}
.readerNavMenu h1 img {
  margin-inline-end: 9px;
}
.readerNavMenu h1 :not(.languageToggle) .en {
  font-family: "Roboto", "Helvetica Neue", "Helvetica", sans-serif;
}
.readerNavMenu h1 .button {
  position: absolute;
  right: 0;
  top: 0;
  padding: 0;
  margin: 0;
  line-height: 26px;
}
.singlePanel .readerNavCategoryMenu .readerTocTopics.content {
  padding-top: 30px;
}
.topicPanel .readings {
  margin-bottom: 40px;
}
.topicPanel .readings .parasha-date {
  font-style: italic;
}
.topicPanel .readings .parasha-date > span:first-child::after {
  content: '•';
  color: #999;
  font-size: 15px;
  margin: 0 5px;
}
.topicPanel .readings .sectionTitleText {
  margin-top: 15px;
}
.topicPanel .readings .sectionTitleText .int-en,
.topicPanel .readings .sectionTitleText .int-he {
  font-size: 16px;
  line-height: 18.75px;
  text-transform: initial;
}
.topicPanel .readings .parasha .navSidebarLink {
  margin-bottom: 0;
}
.topicPanel .readings .parasha .aliyot {
  margin-inline-start: 25px;
}
.topicPanel .readings .haftarot {
  display: flex;
  flex-direction: column;
}
.topicPanel .mainColumn {
  padding: 0 40px 80px;
}
@media (max-width: 450px) {
  .topicPanel .mainColumn,
  .interface-hebrew .topicPanel .mainColumn {
    padding: 0 25px !important;
    margin: 0;
  }
  .topicPanel .filterable-list .filter-sort-wrapper, .collectionPage .filterable-list .filter-sort-wrapper {
    margin-top: 20px;
  }
}
.topicPanel .sideColumn {
  width: 420px;
  background-color: #FBFBFA;
  /* HACK: add grey background beyond bounding box of sidebar by utilizing negative margins! */
  border-top: 80px solid #FBFBFA;
  margin-top: -80px;
}
.topicPanel h1 {
  text-align: unset;
  margin-bottom: 10px;
  height: unset;
}
.topicPanel h1 span {
  font-size: 40px;
}
.topicPanel .sideColumn h2 {
  text-align: unset;
  border-bottom: 1px solid #CCC;
  padding-bottom: 10px;
  margin-top: 30px;
  margin-bottom: 10px;
}
.topicPanel .sideColumn .link-section{
  padding: 0 44px;
}
.topicPanel .sideColumn .link-section:first-child h2 {
  margin-top: 0;
}
.topicPanel h2 span {
  font-size: 22px;
  font-weight: normal;
  color: #666;
  text-align: unset;
  text-transform: none;
  margin-bottom: 20px;
  height: unset;
  line-height: unset;
}
.topicPanel h2 {
  --english-font: var(--english-sans-serif-font-family);
  --hebrew-font: var(--hebrew-sans-serif-font-family);
}
.topicPanel .mainColumn .story {
    padding: 0;
    margin-bottom: 20px;
}
.topicPanel .mainColumn .storySheetListItem {
  padding: 0 0 30px 0;
}
.topicPanel .sideColumn .sideList {
  font-size: 18px;
  line-height: 26px;
}
.topicPanel .sideColumn .sideList a.relatedTopic {
  display: block;
  color: #000;
}
.topicPanel .sideColumn .sideList .topicMetaData .int-en,
.topicPanel .sideColumn .sideList .topicMetaData .int-he {
  color: #666;
}
.topicPanel .sideColumn .sideList a.relatedTopic .int-en {
  font-family: "adobe-garamond-pro", "Crimson Text", Georgia, serif;
}
.topicPanel .sideColumn .sideList a.relatedTopic .int-he {
  font-family: "Taamey Frank", "adobe-garamond-pro", "Crimson Text", Georgia, "Times New Roman", serif;
}
.topicPanel .sideColumn .topicCategory {
  margin-bottom: 30px;
}
.topicPanel .authorOrganizationsystemText {
  font-size: 16px;
  color: #666;
}
.story .storyTitle {
  --english-font: var(--english-serif-font-family);
  --hebrew-font: var(--hebrew-serif-font-family);
}
.story .storyTitle .int-he {
  font-size: 29px;
}
.topicPanel .story .storyTitle {
  --english-font: var(--english-sans-serif-font-family);
  --hebrew-font: var(--hebrew-sans-serif-font-family);
  font-size: 16px;
  font-weight: 600;
}

.topicPanel .story .storyTitle .int-he {
  font-size: 18px;
  font-weight: 600;
}

.topicPanel h1 {
  --english-font: var(--english-serif-font-family);
  --hebrew-font: var(--hebrew-serif-font-family);
}
.topicPanel h1 .int.en {
  font-size: 30px;
}
.topicPanel h1 .int-he {
  font-size: 36px;
}
.pageTitle .topicTitleInHe .heInEn {
  color: #888;
  font-size: 20px;
  font-family: "Taamey Frank", "adobe-garamond-pro", "Crimson Text", Georgia, "Times New Roman", serif;
}
.topicPanel .topicCategory {
  margin: 0 0 15px 0;
}
.readerTocTopics .topicDescription {
  margin: 10px 0 40px 0;
  text-align: center;
}
.readerTocTopics .topicTitle .int-he {
  font-family: "Taamey Frank", "adobe-garamond-pro", "Crimson Text", Georgia, "Times New Roman", serif;
}
.readerTocTopics .topicDescription.systemText .int-en,
.readerTocTopics .topicDescription.systemText .int-he {
  color: #666;
}
.topicPanel .topicDescription {
  margin: 0 0 15px 0;
}
.topicPanel .topicDescription a {
  color: var(--commentary-blue);
}
.topicPanel .resourcesLink.blue {
  padding: 8px 16px;
  font-size: 20px;
  border: 0;
  display: inline-flex;
  align-items: center;
  width: unset;
  margin-bottom: 40px;
  margin-top: 5px;
}
.topicPanel .resourcesLink.blue img {
  opacity: 1;
  width: 20px;
  height: 20px;
  margin: 0 8px 5px 0;
  filter: invert(1);
}
.interface-hebrew .topicPanel .resourcesLink.blue img {
  margin: 0 0 5px 8px;
}
.topicPanel .resourcesLink.blue .int-en {
  font-family: "adobe-garamond-pro", "Crimson Text", Georgia, serif;
}
.topicPanel .resourcesLink.blue .int-he {
  font-family: "Taamey Frank", "adobe-garamond-pro", "Crimson Text", Georgia, "Times New Roman", serif;
  margin-bottom: -3px;
}
.imageWithCaptionPhoto{
  border: 1px solid #EDEDEC;
  max-width: 100%;
  height: auto;
  padding: 0 44;
  top: 121px;
  left: 835px;
}
.imageCaption .int-en {
  font-family: Roboto;
}
.imageCaption .int-he {
    font-family: Roboto;
  }
.imageCaption {
  font-size: 12px;
  font-weight: 400;
  line-height: 15px;
  letter-spacing: 0em;
  color: var(--dark-grey);
  width: 100%;
}
.topicImage{
  padding-left: 44px;
  padding-right: 44px;
}
.navSidebarModule .portalMobile .button {
  margin-top: 0;
}
.portalTopicImageWrapper {
    padding-top: 5px;
    margin-bottom: 25px;
}
.portalTopicImageWrapper .topicImage {
    padding-left: 0;
    padding-right: 0;
}
@media (max-width: 600px) {
  .imageWithCaptionPhoto{
    height: auto;
    max-width: calc(66.67vw);
    max-height: calc(66.67vw);
    margin: 0 auto 10px;
    display: block;
  }
  .topicImage{
    padding-left: 0;
    padding-right: 0;
    margin-top: 30px;
    display: flex;
    flex-direction: column;
    justify-content: center;
    align-items: center;
  }
  .imageCaption {
    font-size: 12px;
    font-weight: 400;
    line-height: 15px;
    letter-spacing: 0em;
    color: var(--dark-grey);
    width: 80vw;
    margin-bottom: 30px;
    text-align: center;
  }

}
.readerPanel .translationsPage h2 {
  margin: 40px 0 0 0;
  font-size: 24px;
  text-transform: none;
  color: #000;
}
.translationsPage details > ul,
.translationsPage > ul {
  padding: 0;
  margin: 20px 0;
  display: flex;
  flex-wrap: wrap;
}
.translationsPage details > ul > li:after,
.translationsPage > ul > li:after {
  content: "\2022";
  white-space:pre;
  margin: 0 5px;
}
.translationsPage details > ul > li:last-child:after,
.translationsPage > ul > li:last-child:after{
  content: none;
}
.readerPanel .translationsPage details > summary::-webkit-details-marker {
  display: none;
}

.readerPanel .translationsPage  details > summary {
  list-style: none;
  cursor: pointer;
  font-size: 18px;
}

h1 .languageToggle {
  text-align: center;
  position: absolute;
  right: 0;
  color: #ccc;
  display: block;
  width: 32px;
  height: 32px;
  border: 1px solid #ccc;
  border-radius: 6px;
  line-height: 34px;
  cursor: pointer;
}
h1 div.languageToggle .en {
  font-family: "Taamey Frank", "adobe-garamond-pro", "Crimson Text", Georgia, "Times New Roman", serif;
  font-weight: normal;
}
h1 .languageToggle .he {
  font-family: "adobe-garamond-pro", "Crimson Text", Georgia, serif;
  font-size: 22px;
}
.authorIndexTitle {
  margin-top: 30px;
}
.sectionTitleText.authorIndexTitle .int-en {
  text-transform: none;
  letter-spacing: 0;
}
.authorIndexList {
  display: flex;
  flex-direction: row;
  flex-wrap: wrap;
  margin-bottom: 20px;
}
.authorIndex {
  width: 50%;
  font-size: var(--serif-h3-font-size);
  margin-bottom: 10px;
  padding-right: 20px;
  box-sizing: border-box;
}
.interface-hebrew .authorIndex {
  padding-right: 0;
  padding-left: 20px;
}
@media (max-width: 450px) {
  .readerNavMenu.home .tagline {
    margin-top: 29px;
    height: 60px;
  }
  .readerNavMenu .tagline .en {
    font-size: 19px;
  }
  .readerNavMenu .tagline .he {
    font-size: 20px;
  }
  .authorIndex {
    width: 100%;
    padding: 0;
  }
}
.readerNavMenu .libraryMessage {
  font-size: 18px;
  margin-bottom: 40px;
}
.readerPanel.hebrew .navToggles {
    direction: rtl;
}
.readerNavMenu .navToggles {
    flex-direction: row;
    flex: 1;
    margin-inline-start: 16px;
    margin-top: 4px;
    margin-bottom: 30px;
}
.readerNavMenu .navToggles .navTogglesDivider {
  color: #ccc;
}
.readerNavMenu .navToggle {
  margin-inline-end: 12px;
  display: inline-block;
  text-transform: uppercase;
  color: #666;
  font-size: 13px;
  font-weight: lighter;
  cursor: pointer;
}
.readerNavMenu .navToggle.active {
  color: black;
  border-bottom: 2px solid #999;
  padding-bottom: 4px;
}
.readerPanel h2, .readerPanel h3,
.translationsPage details > summary {
  text-transform: uppercase;
  text-align: start;
  font-size: 15px;
  color: #666;
  margin: 30px 0 0 0;
  font-weight: normal;
}
.readerNavSection h2, .topicsPanel h2 {
  font-size: 16px;
  font-weight: normal;
  letter-spacing: 1px;
  margin-bottom: 40px;
}
.readerNavSection {
  margin-bottom: 44px;
}
a.resourcesLink,
input.resourcesLink {
  white-space: nowrap;
  overflow: hidden;
  text-overflow: ellipsis;
  width: 100%;
  min-height: 60px;
}
.savedHistoryList .story {
  border-top:  1px solid var(--lighter-grey);
  padding:  20px 0;
}
.savedHistoryList .story .storyTitle {
  font-size:  18px;
}
.savedHistoryList .story .storyBody {
  color: var(--dark-grey);
}
.savedHistoryList .saveButton {
  visibility: hidden;
}
.savedHistoryList .story:hover .saveButton {
  visibility: visible;
}
.savedHistoryList .timeStamp {
  color:  var(--medium-grey);
  font-size: 14px;
  margin-inline-start: 10px;
}
.savedHistoryMessage {
  color: var(--dark-grey);
}
.readerNavCategories {
  width: 100%;
  margin-bottom: 30px;
}
.readerNavCategories a {
  color: #000;
}
.readerNavCategories .gridBox .gridBoxItem,
.readerNavCategoryMenu .category .gridBoxItem {
  margin: 0 5px;
  padding: 0;
}
.navBlock {
  padding-bottom: 12px;
  border-top: 1px solid #EDEDEC;
}
.navBlock.withColorLine {
  border-top: 4px solid transparent;
}
.navBlockTitle {
  text-align: start;
  font-size: 24px;
  padding: 15px 0 8px;
  margin: 0;
  cursor: pointer;
  display: flex;
  align-items: center;
  line-height: 1.3;
  flex: 1;
  font-weight: 400;
}
a.navBlockTitle {
  color: #000;
  margin-inline-end: 20px;
}
a.navBlockTitle:hover {
  text-decoration: none;
  color: var(--dark-grey);
}
.navBlockTitle .subtitle {
  color: var(--dark-grey);
  margin-inline-start: 5px;
}
.interface-english .calendarListing .subtitle::before {
    content: "(";
}
.interface-english .calendarListing .subtitle::after {
    content: ")";
}
.navBlockDescription {
  font-size: 14px;
  line-height: 18px;
  color: #666;
  margin-inline-end: 20px;
  --english-font: var(--english-sans-serif-font-family);
  --hebrew-font: var(--hebrew-sans-serif-font-family);
}
.hebrew .navBlockDescription{
  line-height: 24px;
}
.categoryFilter:not(.withBooks) .sidebarDescription{
display: none;
}
.sidebarDescription{
  color: var(--dark-grey);
  --english-font: var(--english-sans-serif-font-family);
  --hebrew-font: var(--hebrew-sans-serif-font-family);
  font-size: var(--sans-serif-small-font-size);
  padding-top: 10px;
}

.sidebarDescription.lowlight{
  color: var(--light-grey);
}

div.sheetsWrapper :nth-child(1 of .card) {
  border-top: 1px solid #EDEDEC;
}
.card {
  flex: 1 1 45%;
  position: relative;
  padding-bottom: 12px;
}
.cardTitle {
  text-align: start;
  font-size: 24px;
  padding: 15px 0 8px;
  margin: 0;
  cursor: pointer;
  display: flex;
  align-items: center;
  line-height: 1.3;
  flex: 1;
  font-weight: 400;
}
a.cardTitle:hover {
  text-decoration: none;
  color: var(--dark-grey);
}
.cardDescription {
  font-size: 14px;
  line-height: 18px;
  color: #666;
  margin-inline-end: 20px;
  --english-font: var(--english-sans-serif-font-family);
  --hebrew-font: var(--hebrew-sans-serif-font-family);
}
.hebrew .cardDescription {
  line-height: 24px;
}
.navBlockTitle .int-he, .navBlockDescription .int-he, .cardTitle .int-he, .cardDescription .int-he{
  font-size: 122%;
}
.interface-english .navBlockDescription.clamped .int-en,
.interface-hebrew .navBlockDescription.clamped .int-he {
  display: -webkit-box;
  -webkit-line-clamp: 3;
  -webkit-box-orient: vertical;
  overflow: hidden;
}
.interface-english .navBlockDescription.clamped5 .int-en,
.interface-hebrew .navBlockDescription.clamped5 .int-he {
  -webkit-line-clamp: 5;
}
.bilingual .navBlock .he {
  display: none;
}
.navSidebarModule.wide {
  background-color: #FAFAFB;
  padding: 24px;
  border-radius: 6px;
}
.navSidebarModule.wide h3 {
  border-bottom: none;
  margin-bottom: 0px;
}
.sidebarPromo {
  color: var(--dark-grey);
  padding-right: 44px;
  padding-left: 44px;
}
.sidebarPromo:not(:first-child) {
  margin-top: 34px;
}

.navSidebarModule .sidebarPromo {
  margin-right: -44px;
  margin-left: -44px;
}
.sidebarPromo h3 {
  margin: 0 0 20px;
  font-size: 22px;
  text-transform: none;
  letter-spacing: 0;
  border-bottom: 1px solid var(--light-grey);
  padding-bottom: 14px;
  font-weight: 500;
  height: auto;
}
.sidebarPromo.blue {
  padding-top: 33px;
  padding-bottom: 33px;
  background-color: var(--sefaria-blue);
  color: #FFF;
}
.sidebarPromo.blue h3 {
  color: #fff
}
.sidebarPromo.blue a.button {
  padding: 10px 14px;
  width: fit-content;
  text-align: center;
  display: inline-block;
  color: var(--sefaria-blue);
  background-color: white;
}
.sidebarPromo a.button img {
  height: 18px;
  width: 18px;
  filter: invert(1);
  margin-inline-end: 10px;
  vertical-align: middle;
  margin-top: -2px;
}

.sidebarPromo.blue a.button img {
  filter: invert(0);
}
.sidebarPromo a {
  margin-inline-start: 0px;
}
.sidebarPromo.blue.button a:hover {
  color: var(--sefaria-blue);
}
.sidebarPromo img {
    height: 18px;
    width: 18px;
    margin-inline-end: 10px;
    vertical-align: middle;
    margin-top: -4px;
}
.readerPanel .communityPage h2 {
  text-transform: none;
  font-size: 22px;
  color: #666;
  margin-top: 0;
  margin-bottom: 0;
}
.communityPage .gridBoxRow:first-child,
.communityPage .recentlyPublished {
  border-top: 1px solid var(--lighter-grey);
}
.communityPage .gridBox {
  margin-bottom: 30px;
}
.communityPage .gridBox .gridBoxItem {
  padding: 0
}
.communityPage .gridBox {
  margin-bottom: 25px;
}
.communityPage .navBlock {
  padding: 25px 0 0 0;
  border: none;
}
.communityPage .navBlockTitle {
  padding-top: 0;
  --english-font: var(--english-serif-font-family);
  --hebrew-font: var(--hebrew-serif-font-family);
}
.communityPage .readingLinks {
  margin-top: 20px;
}
.communityPage .readingLinksHeader {
  color: #666;
  font-size: 14px;
  margin-bottom: 4px;
}
.communityPage .readingLinks a {
  font-size: 18px;
}
.communityPage .calendarDate {
  font-size: 14px;
  color: #999;
  margin-bottom: 15px;
}
.featuredSheetHeading {
  color: #666;
  font-size: 16px;
  margin-bottom: 10px;
}
.featuredSheet .navBlockDescription {
  margin-bottom: 12px;
}
.featuredSheetBottom {
  display: flex;
  justify-content: flex-start;
  align-items: center;
}
.featuredSheetDate {
  color: var(--medium-grey);
  font-size: 14px;
}
.communityPage .recentlyPublished {
  padding-top: 30px;
}
.communityPage .recentlyPublished .gridBoxRow {
  border: none;
}
.communityPage .recentlyPublished .loadingMessage {
  margin-top: 30px;
}
.recentlyPublished .loadMore {
  margin-top: 30px;
}
.bilingual .readerNavMenu .he {
  display: none;
}
.readerNavCalendar {
  margin-bottom: 30px;
  margin-top: -8px;
}
.userDataButtons {
  margin-bottom: 44px;
}
.blockLink,
.readerNavMenu .resourcesLink {
  display: inline-block;
  background-color: white;
  text-align: center;
  color: #000;
  font-size: 16px;
  border-top: 4px solid transparent;
  box-shadow: 0 1px 3px rgba(0,0,0,0.2);
  width: 100%;
  cursor: pointer;
  min-height: 56px;
  vertical-align: middle;
  margin: 0;
  box-sizing: border-box;
  padding: 14px 8px;
}
.blockLink:hover {
  color: #333;
}
.blockLink + .blockLink {
  margin: 5px 0;
}
.blockLink img {
  margin: 0 8px;
  height: 16px;
  width: 16px;
  opacity: 0.4;
  vertical-align: -1px;
}
.resourcesLink {
  border-radius: 7px;
}
.resourcesLink.faded {
  color: #999;
}
.readerNavMenu .blockLink.calendarLink .blockLinkSubtitle{
  display: block;
  font-size: 13px;
  color: #999;
  overflow: hidden;
  text-overflow: ellipsis;
  white-space: nowrap;
}
.readerNavMenu .resourcesLink .en {
  font-family: "Roboto", "Helvetica Neue", "Helvetica", sans-serif;
}
.readerNavMenu .resourcesLink .he {
  font-family: "Heebo", sans-serif;
}
.readerNavMenu .resourcesLink .fa {
  margin: 0 6px;
  color: #999;
}
.readerNavMenu .resourcesLink img {
  width: 16px;
  height: 16px;
  margin: 0 5px;
  position: relative;
  top: 2px;
}
.uppercase {
  text-transform: uppercase;
}
.readerNavMenu .divider {
  color: #ccc;
}
.readerNavCategoryMenu {
  height: 100%;
}
.readerNavMenu.readerNavCategoryMenu .navTitle {
  margin-bottom: 40px;
}
.readerNavMenu.readerNavCategoryMenu .navTitle h1 {
  color: #000;
  text-transform: uppercase;
  font-size: 30px;
  --english-font: var(--english-serif-font-family);
  --hebrew-font: var(--hebrew-serif-font-family);
}
.readerNavCategoryMenu h2 {
  font-size: 18px;
  color: #666;
  margin: 0 0 20px;
}
.readerNavCategoryMenu .categoryDescription.top {
  margin-top: -26px;
  margin-bottom: 40px;
}
.readerNavCategoryMenu h2 .categoryDescription {
  text-transform: none;
  font-size: 18px;
  margin-inline-start: 5px;
}
.readerNavCategoryMenu .categoryDescription {
  margin-bottom: 16px;
  font-size: 14px;
  color: #666;
}
.readerNavCategoryMenu .categoryDescription.long {
  margin: -8px 0 20px 0;
}
.readerNavCategoryMenu .content .category,
.readerNavCategoryMenu .content .gridBox {
  margin-bottom: 40px;
}
.readerNavCategoryMenu .categoryAttribution {
  color: #666;
  text-align: start;
  font-size: 24px;
  font-style: italic;
  margin: 16px 0 30px;
}
.readerNavCategoryMenu .categoryAttribution .he {
  font-style: normal;
}
.readerNavMenu .blockLink,
.readerNavMenu .catLink,
.readerNavMenu .navButton,
.bookPage .refLink {
  display: block;
  margin: 0;
  padding: 14px 8px;
  box-sizing: border-box;
  box-shadow: 0 1px 3px rgba(0,0,0,0.2);
  border-top: 4px solid transparent;
  color: #000;
  font-size: 18px;
  font-weight: 400;
  line-height: 23px;
  background-color: white;
  cursor: pointer;
  text-align: center;
  unicode-bidi: plaintext;
  flex: 1;
  display: flex;
  justify-content: center;
  align-items: inherit;
  flex-direction: column;
}
.readerNavCategoryMenu .blockLink,
.gridBox .navButton {
  display: flex;
  align-items: center;
  justify-content: center;
}
.readerNavMenu .blockLink .he,
.readerNavMenu .catLink .he,
.readerNavMenu .navButton .he,
.bookPage .refLink .he {
  text-align: center;
}
.blockLink:active,
.navButton:active,
.readerNavCategory:active,
.resourcesLink:active {
  background-color: #EDEDED;
}
@media (max-width: 450px) {
  .readerNavMenu .refLink,
  .readerNavMenu .catLink,
  .readerNavMenu .navButton,
  .readerNavMenu .sheetLink,
  .bookPage .refLink {
    font-size: 18px;
  }
}
.readerNavMenu .readerNavCategoryMenu .blockLink,
.gridBox .navButton {
  width: 100%;
  height: 100%;
  padding: 13px 8px 19px;
  display: inline-block;
}
.readerNavMenu .readerNavCategoryMenu .blockLink.incomplete {
  opacity: 0.65;
}
.categoryColorLine {
  position: absolute;
  top: 0;
  left: 0;
  width: 100%;
  height: 4px;
  z-index: 101;
}
.readerApp.interface-hebrew .readerNavMenu.noLangToggleInHebrew .en {
  display: none;
}
.readerApp.interface-hebrew .readerNavMenu.noLangToggleInHebrew .he {
  display: inline;
}
.bookPage .readerTextToc {
  letter-spacing: 1px;
  text-transform: uppercase;
  font-size: 14px;
}
.bookPage .readerTextToc .en {
  font-family: "Roboto", "Helvetica Neue", "Helvetica", sans-serif;
}
.bookPage .readerTextToc .he {
  font-family: "Heebo", sans-serif;
}
.readerNavMenu .dedication {
  text-align: start;
  color: #666;
  background-color: #FBFBFA;
  padding: 26px 19px;
  font-size: 18px;
  margin-bottom: 27px;
}
.singlePanel .readerNavMenu .dedication{
  margin: 27px 0;
}
.readerNavMenu .dedication a {
  text-decoration: underline;
}
.bookPage .categoryAttribution,
.bookPage .dedication {
  margin: 25px 0 10px;
  text-align: center;
  font-size: 18px;
  font-style: italic;
}
.bookPage .categoryAttribution,
.bookPage .dedication {
  text-align: start;
}
.bookPage .categoryAttribution .he,
.bookPage .dedication .int-he,
.readerNavMenu .dedication .int-he {
  font-style: normal;
}
.readerNavMenu .dedication .int-he {
  font-family: "Heebo", sans-serif;
  font-size: 18px;
}
.readerNavMenu .dedication .int-en {
  font-family: "adobe-garamond-pro", "Crimson Text", Georgia, serif;
  font-style: italic;
}
.bookPage .tocTop {
  padding-bottom: 15px;
}
.bookPage .tocCategory{
  color:#999;
  font-size: 14px;
  text-transform: uppercase;
  letter-spacing: 1px;
}
.bookPage.sheetPage .tocCategory{
  margin-top: 15px;
  margin-bottom: 15px;
  display: block;
}
.bookPage .tocCategory .en {
  --english-font: var(--english-sans-serif-font-family);
}
.bookPage .tocTitle,
.bookMetaDataBox .title {
  font-size: 30px;
  line-height: 1.3;
  unicode-bidi: plaintext;
}
.bookPage.fullBookPage .tocTitle {
  text-align: start;
  margin-bottom: 8px;
  display: flex;
  flex-direction: row;
  justify-content: space-between;
}

.sheetContentSidebar .profile-pic {
  display: block;
  margin-block-end: 20px;
  margin-block-start: 30px;
  margin-inline-start: -5px;
}
.sheetContentSidebar .profileFollowers {
  --english-font: var(--english-sans-serif-font-family);
  --hebrew-font: var(--hebrew-sans-serif-font-family);
  font-size: 16px;
  font-weight: 400;
  line-height: 18.75px;
  margin-block-end: 20px;
  color: var(--dark-grey);
}
.sheetViewer {
  display: flex;
}
.sheetContentSidebar {
  width: 33%;
}
.bookPage .currentSection,
.bookPage .authorStatement {
  font-size: 17px;
  color: #999;
  margin-top: 6px;
  letter-spacing: 1px;
}
.bookPage .currentSection .he,
.bookPage .authorStatement .he,
.bookPage .sheetMeta .he {
  font-family: "Heebo", sans-serif;
}
.bookPage .authorStatement a {
 color: #333;
}
.authorStatement .imageBox,
.collectionStatement .imageBox {
  width: 30px;
  height: 30px;
  display: inline-block;
  vertical-align: middle;
  margin-inline-end: 10px;
  float:none;
}
.authorStatement .profile-pic {
  margin-inline-end: 10px;
}
.authorStatement span p {
  display: inline-block;
}
.fullBookPage .readButton {
  margin: 6px 0px 12px;
}
.fullBookPage .about {
  margin-top: 10px;
}
.fullBookPage .categoryAttribution {
  color: var(--dark-grey);
  font-size: 24px;
}
.bookPage .sheetMeta {
  font-size: 14px;
  color: #999;
  font-family: "Roboto", "Helvetica Neue", "Helvetica", sans-serif;
  margin-top: 10px;
  margin-bottom: 20px;
  letter-spacing: 1px;
}
.bookPage.sheetPage .sheetMetaButtons{
  display: flex;
  justify-content: center;
  align-items: center;
  margin-bottom: 40px;
}
.bookPage.sheetPage .sheetMetaButtons .button{
  height: 40px;
  display: flex;
  justify-content: center;
  align-items: center;
}
.bookPage.sheetPage .sheetMetaButtons .button img{
  margin-inline-end: 5px;
  max-height: 18px;
}
.bookPage .tocDetails{
  margin-top:40px;
  font-size: 16px;
  line-height: 19px;
  color: var(--dark-grey);
  text-align: start;
}
.bookPage .tocDetails h3{
  margin-bottom: 25px;
}
.bookPage .tocDetails .sheetSummary {
  margin: 6px 0 16px;
  font-style: normal;
  font-size: 22px;
  line-height: 1.4;
  text-align: center;
}
.bookPage .moderatorSection {
  margin-inline-start: 20px;
  margin-inline-end: 20px;
}
.bookPage .moderatorSectionExpand, .bookPage .moderatorSectionCollapse {
  cursor: pointer;
  color: #666;
  font-size: 14px;
}
.bookPage.fullBookPage .moderatorSectionExpand, .bookPage.fullBookPage .moderatorSectionCollapse {
  margin: 13px 6px 0;
}
.bookPage.fullBookPage .tocTitleControls{
  display: flex;
}
.bookPage .moderatorSectionExpand:hover {
  text-decoration: underline;
}
.interface-english .bookPage .moderatorSection .button {
  padding: 12px 16px;
  font-size: 16px;
  margin: 0 0 0 10px;
}
.interface-hebrew .bookPage .moderatorSection .button {
  padding: 12px 16px;
  font-size: 16px;
  margin: 0 10px 0 0;
}
.bookPage .moderatorSection .moderatorSectionMessage {
  margin-top: 20px;
  font-size: 18px;
}
.bookPage .moderatorSection .button .fa {
  color: #999;
  margin-right: 4px;
}
.bookPage .versionEditForm {
  text-align: left;
  background-color: #ddd;
  padding: 10px;
  width: 100%;
}
.bookPage .versionEditForm label {
  display: inline-block;
  padding: 10px 10px 0 0;
}
.bookPage .versionEditForm label#versionNotes_label {
  display: block;
}
.bookPage .versionEditForm #versionTitle,
.bookPage .versionEditForm #versionSource,
.bookPage .versionEditForm #versionNotes,
.bookPage .versionEditForm #versionTitleInHebrew,
.bookPage .versionEditForm #versionNotesInHebrew,
.bookPage .versionEditForm #purchase_name,
.bookPage .versionEditForm #purchase_url,
.bookPage .versionEditForm #purchase_image
 {
  width: 98%;
}
.bookPage .versionEditForm #priority {
  width: 25px;
}
.bookPage .versionEditForm #digitzedBySefaria {
  margin-right: 10px;
}
.bookPage .versionEditForm #save_button,
.bookPage .versionEditForm #delete_button {
  text-align: center;
  cursor: pointer;
  color: white;
  background: #212E50;
  padding: 4px 10px;
  border-radius: 3px;
  margin: 10px auto 0;
  width: 60px;
}
.bookPage .versionEditForm #delete_button {
  float: right;
  background: white;
  color: #999;
  border: 1px solid #999;
  width: 100px;
  margin: 0;
}
.bookPage .versionTitle .fa,
.bookPage .versionEditForm .fa {
  font-size: 10px;
  color: #666;
  vertical-align: super;
  margin-left: 3px;
  cursor: pointer;
}
.interface-hebrew .bookPage .versionTitle .fa,
.interface-hebrew .bookPage .versionEditForm .fa {
  margin: 0 3px 0 0 ;
}
.bookPage .versionTitle .error {
  color: red;
}
.bookPage .content {
  box-sizing: border-box;
  text-align: center;
  height: 100%;
}
.bookPage.fullBookPage .content {
  text-align: start;
}
.bookPage .content .sheetTags {
  display: flex;
  flex-direction: row;
  flex-wrap: wrap;
}
.textTableOfContents .structToggles{
  margin-top: 20px;
  margin-bottom: 20px;
}
.connectionsPanel .textTableOfContents .structToggles {
  margin-top: 0;
}

.textTableOfContents .structToggles .structTogglesInner {
  display: flex;
  flex-direction: row;
  align-items: start;
}
.interface-hebrew .textTableOfContents .structToggles{
  direction: rtl;
}
.interface-english .textTableOfContents .structToggles{
  direction: ltr;
}
.altStructToggleBox a, .altStructToggleBox a:hover, .altStructToggleBox a:visited, .altStructToggleBox a:link, .altStructToggleBox a:active {
  text-decoration: none;
}
.textTableOfContents .structToggles .altStructToggle {
  color: var(--dark-grey);
  cursor: pointer;
  text-align: start;
  font-style: normal;
  font-weight: normal;
  font-size: 16px;
  line-height: 19px;
  text-align: justify;
}
.textTableOfContents .structToggles .altStructToggleBox:not(:last-child):after{
  content: "•";
  color: var(--dark-grey);
  margin-inline-start: 5px;
  margin-inline-end: 5px;
}
.bookPage.compare .structToggles .altStructToggle {
  font-size: 16px;
}
.textTableOfContents .structToggles .altStructToggle.active {
  color: #000000;
}
.textTableOfContents .structToggles .toggleDivider {
  color: #ccc;
  margin: 0 8px;
}
.textTableOfContents .sectionLink {
  display: inline-block;
  height: 50px;
  min-width: 50px;
  line-height: 50px;
  vertical-align: middle;
  font-size: 18px;
  font-weight: lighter;
  margin: 3px;
  text-align: center;
  background-color: #FBFBFA;
  color: #666;
  cursor: pointer;
  padding: 0 6px;
  box-sizing: border-box;
}
.textTableOfContents .torahNavParshiot .sectionLink,
.connectionsPanel .textTableOfContents .torahNavParshiot .sectionLink,
.topicPanel .readings .sectionLink{
  display: initial;
  background-color: initial;
  font-size: 14px;
  margin: 0;
  padding: 0 4px;
  line-height: 30px;
  color: var(--medium-grey);
  --english-font: var(--english-sans-serif-font-family);
  --hebrew-font: var(--hebrew-sans-serif-font-family);
}
.connectionsPanel .textTableOfContents .sectionLink {
  background-color: #ffffff;
  color: #000000;
}
.textTableOfContents .sectionLink.current{
  background-color: var(--sefaria-blue);
  color: #FFFFFF;
}
.textTableOfContents .torahNavParshiot .sectionLink.current{
  color: var(--sefaria-blue);
  font-weight: bold;
}
.textTableOfContents .sectionName {
  display: none;
}
.textTableOfContents .tocSection > .sectionName {
  font-size: 24px;
  margin: 0 3px 4px;
  color: #666;
  display: block;
}
.bookPage .content .tab-view.largeTabs {
  padding: 20px 0 40px;
  text-align: start;
}
.bookPage.compare .content .textTableOfContents {
  padding: 10px 0;
}
.bookPage.narrowPanel .textTableOfContents {
  padding: 0 0 40px;
}
.textTableOfContents .tocSection {
  margin-bottom: 22px;
  display: block;
  text-align: left;
}
.textTableOfContents .tocSection.noSubLevels{
  display: none;
}
.textTableOfContents > .tocLevel {
  margin-bottom: 30px;
}
.textTableOfContents > .tocContent > .tocLevel > .schema-node-toc > .schema-node-title {
  font-size: 24px;
  line-height: 29px;
}
.textTableOfContents .schema-node-title {
  color: black;
  font-size: 18px;
  display: inline-block;
  margin-bottom: 10px;
  cursor: pointer;
}
.textTableOfContents .torahNavParshiot .schema-node-title {
  font-size: 24px;
  margin-bottom: 0;
}
.textTableOfContents .schema-node-toc {
  display: block;
}
.textTableOfContents .schema-node-toc.linked.current,
.textTableOfContents .schema-node-toc.linked.current .schema-node-title {
  color: var(--sefaria-blue);
  font-weight: bold;
}
.textTableOfContents .schema-node-toc:not(.linked)>.schema-node-title:not(.fixed):after {
  content: "\f105";
  display: inline-block;
  font-size: inherit;
  text-rendering: auto;
  -webkit-font-smoothing: antialiased;
  -moz-osx-font-smoothing: grayscale;
  font-family: FontAwesome;
  margin-inline-start: 8px;
  font-size: 14px;
  position: relative;
  top: -2px;
  color: var(--medium-grey);
}
.textTableOfContents .schema-node-toc:not(.linked) > .schema-node-title.open:not(.fixed):after {
  content: "\f107";
}
.readerPanel.hebrew .textTableOfContents .schema-node-toc:not(.linked) > .schema-node-title:not(.fixed):after,
.readerApp.interface-hebrew .noLangToggleInHebrew .textTableOfContents .schema-node-toc:not(.linked) > .schema-node-title:not(.fixed):after {
  content: "\f104";
  font-size: 122%;
  margin-inline-start: 9px;
}
.readerPanel.hebrew .textTableOfContents .schema-node-toc:not(.linked) > .schema-node-title.open:not(.fixed):after,
.readerApp.interface-hebrew .noLangToggleInHebrew .textTableOfContents .schema-node-toc:not(.linked) > .schema-node-title.open:not(.fixed):after {
  content: "\f107";
}
.textTableOfContents .schema-node-contents {
  margin: 0 auto 22px;
  display: block;
  width: 100%;
}
.textTableOfContents .torahNavParshiot .schema-node-contents {
  margin-bottom: 0;
}
.textTableOfContents .schema-node-contents > .tocLevel > .schema-node-toc:not(.janode){
  margin-inline-start: 15px;
}
.textTableOfContents .schema-node-contents.closed {
  display: none;
}
.textTableOfContents .schema-node-toc .schema-node-contents.closed {
  display: block;
}
.textTableOfContents .tocLevel {
  display: block;
}
.textTableOfContents .torahNavParshiot .tocLevel {
    display: flex;
    flex-flow: row wrap;
    justify-content: space-between;
}
.textTableOfContents .torahNavParshiot .tocLevel .schema-node-toc {
  flex: 1 1 50%;
  text-decoration: none;
}
.textTableOfContents > .tocLevel > .schema-node-toc {
  margin: 10px 0;
}
.textTableOfContents.schema-node-toc {
  margin: 6px 20px;
}
.textTableOfContents .schema-node-toc.linked:hover .schema-node-title {
  text-decoration: underline;
}
.textTableOfContents .specialNavSectionHeader {
  font-size: 16px;
  line-height: 18.75px;
  --english-font: var(--english-sans-serif-font-family);
  --hebrew-font: var(--hebrew-sans-serif-font-family);
  margin-bottom: 10px;
  color: var(--dark-grey);
}
.textTableOfContents .torahNavParshiot{
  margin-top: 30px;
}
.textTableOfContents .altStruct .refLink {
  width: 49%;
  margin: 3px;
  box-sizing: border-box;
  display: inline-block;
}
@media (max-width: 450px) {
  .textTableOfContents .altStruct .refLink {
    margin: 0.5%;
  }
}
.hebrew .textTableOfContents .tocSection,
.hebrew .textTableOfContents,
.english .noLangToggleInHebrew .textTableOfContents,
.bilingual .noLangToggleInHebrew .textTableOfContents{
  text-align: right;
}
.english .noLangToggleInHebrew .textTableOfContents,
.bilingual .noLangToggleInHebrew .textTableOfContents{
  direction: rtl;
}
.bookPage .button.allVersionsButton {
  color: #999;
  text-transform: uppercase;
  font-size: 15px;
  padding: 12px 50px;
  margin: 20px 0;
}
.bookPage .allVersionsButton.inactive {
  background-color: transparent;
}
.versionBlock{
  display: flex;
  flex-flow: column;
}
.versionBlock .versionBlockHeading{
  display: flex;
  justify-content: start;
  align-items: flex-start;
  margin-bottom: 10px;
}
.versionBlock .versionTitle {
  font-size: 18px;
  color: #000;
  /*unicode-bidi: plaintext;*/
}
.versionBlock.with-preview .versionPreviewWithOptionalEllipsis {
  --english-font: "adobe-garamond-pro", var(--english-serif-font-family);
  --hebrew-font: var(--hebrew-serif-font-family);
  font-size: 18px;
  display: block;
}
.versionBlock .versionPreview {
  --line-height: 22px;
  line-height: var(--line-height);
  text-decoration: none;
}
.versionBlock .versionPreview big {
  font-size: inherit;
}
.versionBlock .versionPreview i.footnote {
  display: none;
}
.versionBlock.with-preview {
  --english-font: var(--english-sans-serif-font-family);
  --hebrew-font: var(--hebrew-sans-serif-font-family);
}
.versionBlock .versionPreview.shouldAttemptTruncation  {
  display: block;
  overflow: hidden;
  --max-lines: 5;
  max-height: calc(var(--line-height) * var(--max-lines));
}
.version-with-preview-title-line {
  display: inline;
  flex-wrap: wrap;
  font-size: 14px;
  line-height: 22px;
  color: var(--medium-grey);
  margin-inline-start: 5px;
}
.version-with-preview-title-line .open-details {
  display: inline;
  margin-inline-end: 5px;
  font-style: italic;
}
.versionBlock.with-preview summary {
  margin-top: 10px;
}
[open] .versionBlock.with-preview summary {
  margin-bottom: 10px;
}
.versionBlock.with-preview details summary::before {
  content: url('/static/icons/little-chevron-down.svg');
}
.versionBlock.with-preview details[open] summary::before {
  content: url('/static/icons/little-chevron-up.svg');
}
.versionBlock.with-preview summary::-webkit-details-marker {
  /*hide marker for safari*/
  display: none;
}
.versionBlock.with-preview summary {
  /*hide marker for chrome*/
  list-style: none;
  cursor: pointer;
}
details .open-details::before {
  margin-inline-end: 5px;
}
.version-with-preview-title-line .selectButton {
  text-decoration: none;
}
.version-with-preview-title-line .selectButton.currSelectButton {
  cursor: default;
}
.version-with-preview-title-line .selectButton:not(.currSelectButton) {
  color: var(--select-blue);
}
.version-with-preview-title-line .selectButton::before {
  content: "•";
  margin-inline-end: 5px;
  color: var(--medium-grey);
}
.version-block-with-preview-details {
  background-color: var(--lighter-grey);
  border-radius: 6px;
  padding: 10px;
}
.versionDetails-version-title {
  color: black;
}
.bookPage .versionBlock .versionTitle{
  font-style: normal;
  font-weight: normal;
  font-size: 24px;
  line-height: 29px;
  max-inline-size: max-content;
}
.versionsBox .versionBlock:not(.with-preview) {
  border-top: solid 1px #CCC;
  padding: 20px 0;
}
.versionsBox .versionBlock.with-preview {
  padding: 15px 0;
}
.language-block .versionLanguage {
  border-bottom: solid 1px #CCC;
}
.bookPage .versionsBox .versionBlock{
  padding-top: 20px;
  padding-bottom: 34px;
}
.bookPage .versionsBox .versionBlock:first-child{
  padding-top: 0;
  border-top: none;
}
.singlePanel .versionsBox .versionBlock .versionTitle .he {
    display: inline;
}
.versionBlock .versionTitle a {
  color: black;
}
.versionBlock .versionBlockHeading .versionLanguage {
  display: none;
}
.bookPage .versionBlock .versionBlockHeading .versionLanguage{
  display: initial;
  margin-inline-start: auto;
  font-style: normal;
  font-weight: normal;
  font-size: 14px;
  line-height: 18px;
  color: #666666;
  background: #EDEDEC;
  border-radius: 25px;
  padding: 5px 10px;
}
.aboutBox .versionBlock .versionTitle:hover {
  text-decoration: none;
}
.versionBlock .versionTitle a{
}
.versionBlock .versionBlockHeading .versionEditIcon{
  display: none;
}
.versionBlock .versionBlockHeading .versionEditIcon.enabled{
  display: inline-block;
  align-self: self-start;
  font-size: 14px;
  padding: 5px;
}
.versionBlock .versionBlockHeading .versionEditIcon.enabled:hover{
  color: #666666;
  cursor: pointer;
}
.versionBlock .versionSelect{
  margin: 10px 0;
}
.bookPage .versionBlock .versionSelect, .aboutBox .currVersionSection .versionSelect{
  display: none;
}
.versionBlock .versionNotes a {
  font-style: normal;
  font-weight: normal;
  color: #666666;
  text-decoration: underline;
}
.versionBlock .versionDetails {
  display: flex;
  flex-flow: row;
  justify-content: space-between;
  font-style: normal;
  font-weight: normal;
  font-size: 14px;
  line-height: 20px;
  color: #666666;
}
.bookPage .versionBlock .versionDetails{
  line-height: 20px;
}
.versionBlock .versionDetails .versionDetailsInformation{
  display: flex;
  flex-flow: column;
}
.versionBlock .versionDetails .versionDetailsImage{
  margin-top: 5px;
}
.versionBlock .versionDetails .versionDetailsInformation .versionDetailsElement.versionBuyLink a{
  color: #18345D;
}
.versionBlock .versionDetails .versionDetailsLabel, .versionBlock .versionDetails .versionDetailsLabel:hover{
  text-decoration: none;
}
.versionBlock .versionDetails .versionBuyImage .versionDetailsImageLink img{
  height: 120px;
}
.versionBlock .versionDetails .n-a, .versionBlock .n-a{
  display: none;
}
.versionBlock .versionTitle:hover {
  text-decoration: underline;
  cursor: pointer;
}
.versionBlock .versionNotes {
  font-style: normal;
  font-weight: normal;
  font-size: 18px;
  line-height: 22px;
  color: #666666;
  margin: 10px 0;
  text-align: start;
}
.bookPage .versionBlock .versionNotes{
  font-size: 16px;
  line-height: 19px;
  padding-bottom: 15px;
}
.versionBlock .versionEditIcon {
  margin: 0 7px;
  vertical-align: 1px;
}
.versionBlock .versionExtendedNotesLinks{
  font-style: italic;
  display: block;
}
.versionBlock .versionExtendedNotesLinks.no-notes{
  display: none;
}
.versionBlock .versionExtendedNotesLinks{/*temporary because broken*/
  display: none;
}
.modTools {
  width: 50%;
  margin: 0 auto;
  overflow-y: scroll;
  height: 100%;
}
.modTools .modToolsSection {
  padding: 50px;
  border-top: 1px solid #ccc;
}
.bookPage .content .dlSection {
}
.modTools .dlSectionTitle {
    width: 60%;
    margin: 0 auto;
}
.modTools .dlSectionTitle,
.bookPage .content h2 {
    text-transform: uppercase;
    color: #999;
    padding: 10px 0;
    margin-bottom: 14px;
}
.bookPage .content h2[role=button] {
  cursor: pointer;
}
.bookPage .content h2 img {
  opacity: 0.43;
  padding: 0 5px;
  height: 10px;
  width: 10px;
}
.bookPage .versionSectionHeader {
  display: flex;
  flex-direction: row;
  justify-content: space-between;
}
.bookPage .versionSectionSummary {
  text-transform: none;
  color: #ccc;
  font-size: 14px;
}
.bookPage .versionSectionSummaryHidden {
  visibility: hidden;
}
.modTools .dlVersionSelect {
  display: block;
}

select {
  width: 100%;
  margin: 10px auto;
  background-color: white;
  font-size: 14px;
  height: 50px;
  border-color: #ccc;
  border-radius: 3px;
  color: #333;
  font-family: "Roboto", "Helvetica Neue", "Helvetica", sans-serif;
}
.modTools .dlVersionSelect option,
.bookPage .content .dlVersionSelect option{
  unicode-bidi: plaintext;
}
.modTools .modtoolsButton,
.bookPage .content .versionDownloadButton {
  width: 60%;
  margin: 10px auto;
  background-color: white;
  font-size: 14px;
  height: 3em;
  border: 1px solid #ccc;
  border-radius: 3px;
  color: #ccc;
  font-family: "Roboto", "Helvetica Neue", "Helvetica", sans-serif;
}
.modTools .modtoolsButton .modtoolsButtonInner,
.bookPage .content .versionDownloadButton .downloadButtonInner {
    font-size: 16px;
    padding: 10px;
}
.modTools .modtoolsButton .he,
.bookPage .content .versionDownloadButton .he {
    font-family: "Heebo", sans-serif;
    direction: rtl;
    text-align: right;
}
.modTools a .modtoolsButton,
.bookPage .content a .versionDownloadButton {
    border-color: #212E50;
    background-color: #212E50;
}
.modTools .workflowy-tool{
  width: 60%;
  margin: auto;
}
.modTools .workflowy-tool .dlSectionTitle{
  width: unset;
}
.modTools .workflowy-tool .modtoolsButton{
  color: black;
}
.modTools .workflowy-tool .modtoolsButton:hover{
  background-color: #999;
}
.modTools .workflowy-tool textarea {
  width: 100%;
  min-height: 30rem;
  font-family: "Lucida Console", Monaco, monospace;
  font-size: 0.8rem;
  line-height: 1.2;
}
.modTools .workflowy-tool .workflowy-tool-form{
  display: flex;
  flex-flow: column;
}
.dictionarySearchBox {
  display: flex;
  justify-content: space-between;
  align-items: center;
  padding-bottom: 5px;
  color: var(--medium-grey);
  font-size: 16px;
  line-height: 19px;
  width: 300px;
  height: 30px;
  background: var(--lighter-grey);
  border-radius: 6px;
  margin-bottom: 25px;
  position: relative;
}
.dictionarySearchBox .dictionarySearchButton{
  width: 16px;
  height: 16px;
  margin-inline-start: 8px;
  margin-inline-end: 5px;
}
.searchBox.dictionarySearchBox .keyboardInputInitiator {
  margin-bottom: 2px;
  border: none;
}
.interface-hebrew .searchBox.dictionarySearchBox .keyboardInputInitiator {
  display: none;
}
.dictionarySearchBox input {
  font-size: 17px;
  background-color: transparent;
  border: none;
  height: 18px;
  margin-inline-end: auto;
  --english-font: var(--english-sans-serif-font-family);
  --hebrew-font: var(--hebrew-sans-serif-font-family);
}
.dictionarySearchBox input::placeholder{
  font-size: 16px;
  line-height: 19px;
  color: var(--dark-grey);
}
body .ui-autocomplete.dictionary-toc-autocomplete {
  margin-top: 40px;
  padding: 6px 0 0;
  width: 300px;
  min-height: 85px;
  max-height: 185px;
  background: #FFFFFF;
  box-shadow: 0px 1px 3px rgba(0, 0, 0, 0.25);
  border-radius: 6px;
  overflow-y: auto;
}
body .ui-autocomplete.dictionary-toc-autocomplete .ui-menu-item {
  padding: 4px 25px;
  font-size: 22px;
  line-height: 29px;
  color: black;
  cursor: pointer;
  display: block;
}
body .ui-autocomplete.dictionary-toc-autocomplete .ui-menu-item:hover{
  background: var(--lighter-grey);
}
body .ui-autocomplete.dictionary-toc-autocomplete .ui-menu-item a.ui-state-focus {
  text-decoration: underline;
}
.singlePanel .searchContent h1 {
  height: revert;
}
.searchContent h1 {
  height: 40px;
  font-size: 30px;
  color: #000;
  margin-bottom: 5px;
  --english-font: var(--english-serif-font-family);
  --hebrew-font:  var(--hebrew-serif-font-family);
}
.searchContent h1.englishQuery {
  font-size: 30px;
}
.searchContent h1.hebrewQuery {
  font-family: var(--hebrew-serif-font-family);
}
.searchContent .searchTopLine {
  margin-bottom: 40px;
}
.searchContent .searchResultCount {
  color: var(--dark-grey);
}
.searchContent .searchTopMatter {
  position: relative;
  display: flex;
  border-bottom: 1px solid var(--light-grey);
  flex-direction: row;
  justify-content: space-between;
  align-items: center;
}
.searchTopMatter .type-buttons {
  display: flex;
  flex-direction: row;
  align-self: flex-start;
}
.searchTopMatter .search-dropdown-button {
  font-size: 22px;
  color: #999;
  cursor: pointer;
  padding: 10px 0;
  -webkit-touch-callout: none; /* iOS Safari */
  user-select: none;
  margin-inline-end: 20px;
}
@media (max-width: 540px) {
  .searchTopMatter .search-dropdown-button {
    margin-inline-end:  15px;
  }
  .searchTopMatter .search-dropdown-button,
  .searchTopMatter .dropdown-button {
  font-size: 16px;
  }
}
.compare .searchTopMatter .search-dropdown-button {
  margin-inline-end:  15px;
}
.compare .searchTopMatter .search-dropdown-button,
.compare .searchTopMatter .dropdown-button {
  font-size: 16px;
}
.searchTopMatter .search-dropdown-button.active {
  color: #000;
  border-bottom: 4px solid var(--medium-grey);
}

.searchContent .searchResultList {
  padding-top: 25px;
  max-width: 665px;
  padding-top: 25px;
  max-width: 665px;
}

.searchResultList .topicTitle .int-en, .searchResultList .topicTitle .int-he {
  font-size: 24px;
}

.searchContent .searchResultList #searchTopics {
  border-top: 1px solid #EDEDEC;
  border-bottom: 1px solid #EDEDEC;
  padding-top: 30px;
  padding-bottom: 5px;
  margin-bottom: 25px;
}
.searchResultList .searchTopic {
  margin-bottom: 30px;
}
.searchResultList .searchTopic .topicDescSearchResult {
  margin-top: 10px;
}
.searchResultList .searchTopic .topicSourcesSheets {
  margin-top: 10px;
}
.searchResultList .searchTopic .topicSourcesSheets.systemText .int-en,
.searchResultList .searchTopic .topicSourcesSheets.systemText .int-he {
  color: #666666;
}

@media (min-width: 701px) {
  /* prevent width of left-pane from changing due to content size when filters applied */
  .searchContent .searchResultList {
    width: 60vw;
  }
}

.searchContent .searchFilters h2 {
  --english-font: var(--english-sans-serif-font-family);
  --hebrew-font: var(--hebrew-sans-serif-font-family);
  font-size: 22px;
  text-transform: none;
  color: var(--dark-grey);
  border-bottom: 1px solid var(--light-grey);
  padding-bottom: 10px;
  margin: 0 0 10px 0;
}
.searchContent .searchStatusLine {
  text-align: center;
  font-size: 13px;
  height: 10px;
}
.searchFilterBoxes .type-button {
  padding: 6px 14px;
  margin: 5px;
  border-radius: 12px;
  border: 1px solid #DADADA;
  font-size: 13px;
  color: #666;
  font-family: "Roboto", "Helvetica Neue", "Helvetica", sans-serif;
  letter-spacing: 1px;
  cursor: pointer;
}
.searchFilterBoxes .type-button .he {
  font-family: "Heebo", sans-serif;
}
.searchFilterBoxes .type-button.active {
  color: #000;
  background-color: white;
}
.searchContent .type-button-title,
.searchContent .type-button-total {
  display: inline-block;
  padding: 2px;
}
.searchContent .results-count,
.searchContent .searchStatusLine > .loadingMessage {
  color: #999;
  font-family: "Roboto", "Helvetica Neue", "Helvetica", sans-serif;
  letter-spacing: 1px;
  padding-top: 5px;
}
.dropdown-modal {
  position: relative;
}
.dropdown-modal.position-unset {
  position: unset;
}
.dropdown-button {
  color: #666;
  margin-left: 5px;
  margin-right: 5px;
  font-size: 18px;
  letter-spacing: 1px;
  cursor: pointer;
  font-weight: lighter;
  user-select: none;
}
.dropdown-button:hover {
  text-decoration: underline;
}
.dropdown-button .active {
  color: #000;
}
.dropdown-button .en {
  font-family: "Roboto", "Helvetica Neue", "Helvetica", sans-serif;
}
.dropdown-button .he {
  font-family: "Heebo", sans-serif;
}
.dropdown-button img {
  opacity: 0.43;
  padding: 0 5px;
  height: 10px;
  width: 10px;
}
.dropdown-button.buttonStyle {
  letter-spacing: 0;
  background-color: var(--lighter-grey);
  font-size: 16px;
  padding: 5px 10px;
  border-radius: 6px;
  margin: 0;
}
.dropdown-button.buttonStyle:hover {
  text-decoration: none;
}
.message-modal {
  position: fixed;
  text-align: center;
  padding: 10px;
  background-color: #eee;
  width: auto;
  height: auto;
  margin: 0;
  z-index: 100;
  overflow: hidden;
  line-height: 1.2;
  border-radius: 0;
  max-width: 100%;
  border-radius: 6px;
}
.message-overlay {
  display: none;
  position: fixed;
  z-index: 20;
  background: black;
  opacity: 0.4;
  height: 100%;
  width: 100%;
  top: 0px;
  left: 0px;
}
.messageHeader {
  font-weight: bold;
  font-size: 14px;
  margin-bottom: 4px;
}
.message-modal textarea {
  display: block;
  max-width: 100%;
  height: 140px;
  width: 480px;
  box-sizing: border-box;
  margin-bottom: 20px;
}
.searchContent .searchFilterGroup {
  margin-bottom:  30px;
}
.searchContent .searchFilterBoxes li {
  display: flex;
  justify-content: space-between;
  flex: 1 0 45%;  /* see https://stackoverflow.com/questions/29546550/flexbox-4-items-per-row */
  padding: 6px 0;
  font-size: 18px;
  cursor: pointer;
  line-height: 125%;
  color: #000;
}
.searchContent .searchFilterBoxes li img {
  height: 10px;
  width: 10px;
  opacity: 0.43;
  padding: 0 10px;
}
.searchContent .searchFilterBoxes .searchFilterExactBox li {
  justify-content: flex-start;
}
.searchContent .searchFilterBoxes li .checkboxAndText {
  display: flex;
}
.searchContent .searchFilterBoxes li .checkboxAndText label {
  opacity: 0.4;
}
.searchContent .searchFilterBoxes li .checkboxAndText label:hover {
  opacity: 0.6;
}
.searchContent .searchFilterBoxes li input[type="checkbox"] {
  display: none;
}
.searchContent .searchFilterBoxes li input[type="checkbox"] + label span {
  display:inline-block;
  width: 15px;
  height: 15px;
  cursor:pointer;
  background-image: url(/static/img/checkbox-unchecked.svg);
  background-size: contain;
  margin-inline-end: 10px;
}
.searchContent .searchFilterBoxes li input[type="checkbox"]:checked + label span {
  background-image: url(/static/img/checkbox-checked.svg);
}
.searchContent .searchFilterBoxes li input[type="checkbox"]:indeterminate + label span {
  background-image: url(/static/img/checkbox-partially.svg);
}
.searchContent .searchFilterTitle:hover {
  text-decoration: underline;
}
.searchContent .searchFilterBoxes li .filter-count {
  color: var(--dark-grey);
}
.searchContent .searchFilterBoxes li .fa {
  color:  var(--medium-grey);
  font-size: 20px;
}
.searchContent .searchFilterBooks {
  padding-inline-start: 27px;
  margin-top: -6px;
}
.searchContent .searchFilters .showMore {
  display: block;
  margin-inline-start: 27px;
  cursor: pointer;
  font-size: 14px;
  margin-top: 4px;
  background: none!important;
  border: none;
  padding: 0!important;
  color: inherit;

}
.searchContent .searchFilters .showMore:hover {
  text-decoration: underline;
}
.searchFilters .searchBox {
  overflow: hidden;
  display: flex;
  align-items: center;
  padding-left: 10px;
  padding-right: 10px;
  text-align: inherit;
  background: #EDEDEC;
  border-radius: 250px;
  border: none;
  width: calc(100% - 10px);
  height: 30px;
  --english-font: var(--english-sans-serif-font-family);
  --hebrew-font: var(--hebrew-sans-serif-font-family);
  font-size: var(--sans-serif-body-font-size);
  margin-bottom: 10px;
}
.searchFilters .searchFilterIcon {
  float: right;
  margin: 0px -5px 1px 0px;
}
.searchBox input.searchFiltersInput {
  width: calc(100% - 10px);
  background-color: transparent;
  border: 0;
  font-size: var(--sans-serif-body-font-size);
}
.searchBox button {
  border:0;
}
.dropdown-option-list {
  margin-top: 10px;
  background: white;
  width: auto;
  position: absolute;
  z-index: 1;
  -webkit-border-radius: 7px;
  -moz-border-radius: 7px;
  border-radius: 7px;
  border: 1px solid #ccc;
}
.dropdown-option-list-label span {
  white-space: nowrap;
}
.interface-english .dropdown-option-list {
  right: 0;
}
.interface-hebrew .dropdown-option-list {
  left: 0;
}
.dropdown-option-list.hidden{
  display: none;
}
.dropdown-option-list table {
  border-collapse: collapse;
}
.dropdown-option-list tr {
  font-family: "Roboto", "Helvetica Neue", "Helvetica", sans-serif;
  padding: 15px;
  font-size: 16px;
  cursor: pointer;
}
.interface-hebrew .dropdown-option-list tr {
  font-family: "Heebo", sans-serif;
}
.dropdown-option-list tr:hover {
  background-color: var(--lighter-grey);
}
.dropdown-option-list tr:not(:last-child) {
  border-bottom: 1px solid #eee;
}
.dropdown-option-list td:not(:first-child) {
  padding: 15px 15px 15px 0;
}
.dropdown-option-list td:first-child {
  padding: 0 0 0 15px;
}
.interface-hebrew .dropdown-option-list td:not(:first-child) {
  padding: 15px 0 15px 15px;
}
.interface-hebrew .dropdown-option-list td:first-child {
  padding: 0 15px 0 0;
}
.dropdown-option-list tr.unselected {
  color: #aaa;
}
.dropdown-option-list tr .dropdown-option-check {
  width: 10px;
  height: 10px;
  padding-left: 0;
  padding-right: 10px;
}
.interface-hebrew .dropdown-option-list tr .dropdown-option-check {
  padding-left: 10px;
  padding-right: 0;
}
.dropdown-option-list tr.unselected .dropdown-option-check {
  display: none;
}
.searchContent .mobileSearchFilters {
  position: absolute;
  width: 100%;
  height: 100%;
  top: 0;
  left: 0;
  display: flex;
  flex-direction: column;
  z-index: 1002;
  background-color: var(--lightest-grey);
}
.mobileSearchFiltersHeader {
  background-color: var(--lighter-grey);
  padding: 20px 15px;
  display: flex;
  justify-content: center;
  color:  var(--dark-grey);
}
.mobileSearchFiltersHeader .readerNavMenuCloseButton {
  font-size: 45px;
  color: var(--medium-grey);
  height: 20px;
  display: block;
  line-height: 20px;
  position: absolute;
  margin-right: 100%;
  margin-left: 45px;
}
.mobileSearchFilters .searchFilters {
  flex-grow:  1;
  overflow-y: scroll;
  padding:  20px 15px;
}
.mobileSearchFilters .toggleSet {
  width: 100%;
  margin: 10px 0 0 0;
}
.mobileSearchFiltersFooter {
  padding: 15px;
  border-top: 1px solid var(--light-grey);
}
.searchContent .result {
  padding-bottom: 20px;
}
.searchContent .result a:hover,
.sidebarSearch .result a:hover {
  text-decoration: none;
}
.searchContent .similar-results {
  padding: 0 25px;
}
.searchContent .similar-results .result-title {
  display: none;
}
.searchContent .result-title {
  font-size: 24px;
  margin-bottom: 15px;
}
.sheetResult .result-title {
  --english-font: var(--english-sans-serif-font-family);
  font-size: 16px;
  font-weight: 600;
  line-height: 18.75px;
  color: #000000;
}
.sheetResult .snippet.en {
  color: #666666;
  --english-font: var(--english-sans-serif-font-family);
  font-size: 14px;
  font-weight: 400;
  line-height: 18px;
}
.searchContent .result-title .int-he {
  font-family: "Taamey Frank", "adobe-garamond-pro", "Crimson Text", Georgia, "Times New Roman", serif;
  font-size: 22px;
}
.searchContent .sheetResult .sheetData{
  display: flex;
  justify-content:flex-start;
  align-items: center;
  color: #999;
  font-size: 13px;
  margin: 15px 0 5px;
}
.searchContent .sheetResult .ownerData{
  display: flex;
  justify-content:flex-start;
  align-items: center;
  font-size: 13px;
}
.searchContent .sheetResult .ownerName {
  color: var(--midrash-green);
  margin-inline-start: 10px;
  --english-font: var(--english-sans-serif-font-family);
  font-size: 14px;
}
.searchContent .sheetResult .date {
  color: #999999;
  --english-font: var(--english-sans-serif-font-family);
  font-size: 14px;
  font-weight: 400;
  line-height: 18px;
  margin-inline-start: 5px;
}
.searchContent .sheetResult .bullet {
  margin-inline-start: 5px;
}
.searchContent .sheetResult .sheetData .tagsViews a:not(:last-of-type):after{
  content: ",";
  margin-inline-end: 4px;
}
.searchContent .sheetResult .sheetData .tagsViews a:first-of-type:before{
  content: '•';
  margin-inline-start: 4px;
  margin-inline-end: 4px;
}
.searchContent .result .result-title:hover {
  text-decoration: underline;
}
.readerPanel.english .searchContent .snippet.he,
.readerPanel.hebrew .searchContent .snippet.en,
.bilingual .searchContent .snippet.he {
  display: block;
}
.searchContent .snippet {
  font-size: 18px;
  color: #000;
}
.searchContent .sheet_result .snippet:hover {
  text-decoration: none;
}
.searchContent .similar-results .result .result-title {
  padding: 0 0 5px;
}
.searchContent .result .version,
.sidebarSearch .result .version {
  color: #999;
  font-family: "Roboto", "Helvetica Neue", "Helvetica", sans-serif;
  font-size: 13px;
  margin: 15px 0 5px;
  display: flex;
  align-items: center;
}
.searchContent .result .version .ownerMetadata {
  margin-inline-start: 10px;
}
.searchContent .result .similar-trigger-box,
.sidebarSearch .result .similar-trigger-box {
  color: #999;
  font-weight: lighter;
  --english-font: var(--english-sans-serif-font-family);
  --hebrew-font: var(--hebrew-sans-serif-font-family);
  text-transform: uppercase;
  letter-spacing: 1px;
  font-size: 11px;
  padding: 0;
  cursor: pointer;
  margin: 8px 0;
}
.searchContent .result .similar-trigger-box i {
  padding: 0 5px;
}
.searchContent .result + .loadingMessage {
  margin-top: 30px;
}
.readerNavMenu .yourSheetsLink.navButton {
  width: 98%;
  margin-bottom: 20px;
  text-transform: uppercase;
  font-family: "Roboto", "Helvetica Neue", "Helvetica", sans-serif;
}
.search-container{
  position: relative;
}
.autocomplete-dropdown{
  background: #FFFFFF;
  position: absolute;
  top: 45px;
  width: auto;
  max-width: 130%;
  box-shadow: 0px 1px 3px rgba(0, 0, 0, 0.25);
  border-radius: 0px 0px 6px 4px;
  z-index: 2;
}
.singlePanel .autocomplete-dropdown {
  width: 0;
  position: fixed;
  top: 120px;
  inset-inline-start: 0;
  padding-bottom: 10px;
}
.singlePanel .autocomplete-dropdown:has(*){
  width: 100vw;
}
.search-group-suggestions{
  border-bottom: 0.766667px solid rgb(204, 204, 204);
  display: flex;
  align-items: start;
  padding-top: 5px;
  padding-bottom: 5px;
}
.singlePanel .search-group-suggestions{
  border-bottom-width: 0;
  padding-top: 0;
  padding-bottom: 0;
}
.search-group-suggestions-items{
  display: flex;
  flex-direction: column;
  flex-grow: 1;
  width: 0%;
}
.search-suggestion-link-wrapper{
  display: flex;
  align-items: center;
}
.search-suggestion-link-wrapper:hover{
  text-decoration: none;
}
.singlePanel .search-suggestion-link-wrapper{
  border-bottom: 0;
  padding: 0;
}
.singlePanel .search-suggestion-link-wrapper.search-override-wrapper {
  padding-top: 12px;
  padding-bottom: 12px;
  margin-bottom: 16px;
  border-top: 0.766667px solid #EDEDEC;
  border-bottom: 0.766667px solid #EDEDEC;
}

.search-suggestion {
    display: flex;
    list-style-type: none;
    padding: 6px 12px;
    font-family: 'EB Garamond';
    font-style: normal;
    font-weight: 400;
    font-size: 18px;
    line-height: 23px;
    cursor: pointer;
    width: max-content;
    flex-grow: 1;
    max-width: 100%;
    min-height: 10px;
}
.singlePanel .search-suggestion{
  width: auto;
}

.search-suggestion-text{
  font-family: 'EB Garamond';
}
.singlePanel .search-suggestion-text{
  color: #000000;
}
.search-suggestion-text.hebrew-result{
  font-family: "Taamey Frank";
}
.search-suggestion.highlighted{
  background-color: #EDEDEC;
}

.autocomplete-dropdown .search-override-text{
  font-family: 'Roboto';
  font-style: normal;
  font-weight: 400;
  font-size: 16px;
  line-height: 19px;
  margin-top: 3px;

  /* Dark Grey */
  color: #666666;
}
.autocomplete-dropdown .type-icon{
  display: inline-block;
  opacity: .4;
  height: 18px;
  width: 18px;
  margin-top: 2px;
}
.singlePanel .autocomplete-dropdown .type-icon{
  padding-inline-start: 2px;
}

.singlePanel .autocomplete-dropdown .type-icon.english-result{
  margin-top: 2px;
}

.autocomplete-dropdown .type-icon.ac-img-User{
  opacity: 1;
  border-radius: 50%;
}

.interface-english .autocomplete-dropdown .type-icon {
  margin-right: 10px;
}
.interface-hebrew .autocomplete-dropdown .type-icon {
  margin-left: 10px;
}
.interface-hebrew .autocomplete-dropdown .type-icon {
  margin-left: 10px;
}
.autocomplete-dropdown .type-icon.search-icon {
  padding-inline-start: 3px;
}
.autocomplete-dropdown .type-title{
  font-family: 'Roboto';
  font-style: normal;
  font-weight: 400;
  font-size: 14px;
  line-height: 18px;
  color: #999999;
  margin-top: 6px;
  width: 20%;
  padding-inline-end: 10px;
}
.autocomplete-dropdown .type-title .int-en{
  margin-left: 15px;
  margin-right: 114px;
}
.autocomplete-dropdown .type-title .int-he{
  margin-right: 15px;
  margin-left: 114px;
}
.singlePanel .autocomplete-dropdown .type-title {
  width: 0;
  visibility: hidden;
  padding-inline-end: 0;
}

.readerNavMenu .sheet {
  display: flex;
  justify-content: space-between;
  padding: 20px 0;
}

.readerNavMenu .sheet:not(.profile-page .sheet) {
  border-bottom: 1px solid #eee;
  color: black;
}

.sheetsProfileList .sheet {
  display: flex;
  justify-content: space-between;
  padding: 20px 0;
}

.readerNavMenu .sheet:hover{
  text-decoration: none;
}
.readerNavMenu .sheet .sheetImg {
  height: 40px;
  width: 40px;
  margin: 1px 0 0 0;
  border-radius: 2px;
}
.readerNavMenu .sheet .sheetTextInfo {
  display: flex;
  justify-content: flex-start;
}
.readerNavMenu .sheet:hover .sheetTextInfo {
  text-decoration: underline;
}
.readerNavMenu .sheet .sheetAuthTitle{
  display: flex;
  flex-flow: column;
  margin: auto 14px;
}
.readerNavMenu .sheet .sheetAuthor {
  font-family: "Roboto", "Helvetica Neue", "Helvetica", sans-serif;
  color: #999;
  font-size: 14px;
  margin-bottom: 6px;
  letter-spacing: 1px;
}
.readerNavMenu .sheet .sheetTitle {
  overflow: hidden;
  font-size: 16px;
  unicode-bidi: plaintext;
}
.readerNavMenu .sheet .sheetViews {
  color: #999;
  font-size: 13px;
  font-family: "Roboto", "Helvetica Neue", "Helvetica", sans-serif;
}
.readerNavMenu .sheet:hover .sheetViews {
  display: inline-block ;
  text-decoration: none;
}
.interface-english .readerPanel .readerNavMenu .tagsList .gridBox {
  direction: ltr;
}
.interface-hebrew .readerPanel .readerNavMenu .tagsList .gridBox {
  direction: rtl;
}
.tagsList .heOnly {
  direction: rtl;
}
.tagsList .enOnly {
  direction: ltr;
}
.readerControlsOuter {
  position: relative;
  z-index: 103;
}
.readerControls {
  position: relative;
  top: 0;
  left: 0;
  width: 100%;
  box-sizing: border-box;
  text-align: center;
  height: 60px;
  line-height: 60px;
  box-shadow: 0 1px 3px rgba(0,0,0,0.2);
  background-color: #FBFBFA;
}
.sepia .readerControls {
  background-color: #F3F3F1;
}
.dark .readerControls {
  background-color: #2D2D2B;
  color: white;
  border-color: #444;
}
.dark .readerControls .readerTextToc .readerTextTocBox {
  color: white;
}
.readerNavMenuCloseButton {
  font-family: var(--english-serif-font-family);
}
.readerControls.connectionsHeader {
  background-color: #F3F3F2;
  white-space: nowrap;
  box-shadow: none;
}
.readerControls.connectionsHeader.fullPanel  {
  background-color: #EDEDED;
}
.readerControls .connectionsPanelHeader .connectionsHeaderTitle {
  letter-spacing: 1px;
  font-size: 16px;
  font-weight: lighter;
}
.readerControls .connectionsPanelHeader .connectionsHeaderTitle:not(.active) {
  text-transform: uppercase;
}
.connectionsPanelHeader .connectionsHeaderTitle.active {
  cursor: pointer;
}
.connectionsHeaderTitle .fa-chevron-left {
  margin-right: 10px;
}
.connectionsHeaderTitle .fa-chevron-right {
  margin-left: 10px;
}
.connectionsHeaderTitle .fa-chevron-left, .connectionsHeaderTitle .fa-chevron-right{
  color: #999;
}
.readerControls .readerControlsInner {
  position: relative;
  width: 760px;
  margin: 0 auto;
  padding: 0 30px;
  display: flex;
  justify-content: space-between;
  max-width:  100%;
  box-sizing: border-box;
}
.compare .readerControls .readerControlsInner {
  padding: 0 25px;
}
.readerControls.connectionsHeader .readerControlsInner {
  padding: 0 34px;
}
.readerControls.transLangPrefSuggBann {
  background-color: #EDEDEC;
  z-index: 2;
}
.readerControls .readerControlsInner.transLangPrefSuggBannInner {
  justify-content: center;
  align-items: center;
  line-height: initial;
  height: 100%;
  color: #666;
}
.readerControls.transLangPrefSuggBann .transLangPrefCentered {
  display: flex;
  align-items: center;
  margin-inline-start: auto;
}
.readerControls .readerControlsInner.transLangPrefSuggBannInner .yesNoGroup {
  margin: 0 10px;
  display: flex;
}
.readerControls .readerControlsInner.transLangPrefSuggBannInner .yesNoButton {
  border-radius: 6px;
  background-color: white;
  padding: 5px 11px;
  margin: 0 7px 0 0;
  user-select: none;
  cursor: pointer;
  text-decoration: none;
  color: inherit;
}
.interface-hebrew .readerControls .readerControlsInner.transLangPrefSuggBannInner .yesNoButton {
  margin: 0 0 0 7px;
}
.readerControls .readerControlsInner.transLangPrefSuggBannInner .readerNavMenuCloseButton {
  font-size: 35px;
  margin-inline-start: auto;
  margin-top: -6px;
  color: #bbb;
}
.trans-pref-header-container {
  display: flex;
  flex-direction: row;
  justify-content: space-between;
  padding-inline: 12px;
  padding-block: 10px;
  align-items: center;
}
.trans-pref-header-container .trans-pref-reset {
  display: flex;
  align-items: center;
  text-decoration: none;
}
.interface-hebrew .trans-pref-header-container .trans-pref-reset {
  direction: rtl;
}
.interface-hebrew .trans-pref-header-container .trans-pref-reset .smallText {
  padding-bottom: 2px;
}
.trans-pref-header-container img.reset-btn {
  width: 10px;
  height: 10px;
  opacity: 0.4;
}
.singlePanel .readerControls .readerControlsInner {
  padding: 0px 15px;
}
.readerControls .readerTextToc a {
  color: inherit;
}
.readerControls .readerTextToc a:hover {
  text-decoration: none;
}
.readerControls .readerTextToc .readerTextTocBox h1 {
  display: unset;
  font-size: unset;
  font-weight: unset;
  margin-block-start: unset;
  margin-block-end: unset;
}
.readerControls .readerTextToc .readerTextTocBox a {
  display: flex;
  flex-direction: column;
  align-items: center;
  justify-content: center;
}
.readerControls .readerTextToc .readerTextTocBox a .readerControlsTitle {
  display: flex;
  align-items: center;
  justify-content: center;
}
.readerControls.connectionsHeader .readerTextToc {
  font-family: "Roboto", "Helvetica Neue", "Helvetica", sans-serif;
  color: #666;
  width: 100%;
}
.readerControls .readerTextToc.attributed .readerTextTocBox {
  line-height: 1.2;
}
.readerControls .readerTextToc .categoryAttribution {
  font-style: italic;
  font-size: 15px;
  color: #999;
  margin: 0 2px;
  white-space: nowrap;
  text-overflow: ellipsis;
  overflow: hidden;
  padding: 0 2px;
  display: inline;
}
.readerControls .readerTextToc .categoryAttribution .he {
  font-style: normal;
}
 .leftButtons,
 .rightButtons {
  display: flex;
  flex-direction: row;
  align-items: center;
 }
 .leftButtons {
  text-align: start;
 }
 .rightButtons {
  text-align: end;
 }
/* icons need a little nudge in flipped hebrew mode */
.interface-hebrew .rightButtons {
  margin-left: -3px;
}
.interface-hebrew .leftButtons {
  margin-right: 2px;
}
.leftButtons .saveButton,
.rightButtons .saveButton {
  display: flex;
  align-items: center;
  justify-content: flex-end;
  width: 30px;
  height: 56px;
  cursor: pointer;
}
.saveButton img {
  height: 18px;
  width: 18px;
  margin-top: 3px;
}
.rightButtons .saveButton.tooltip-toggle::before {
  top: 47px;
  left: -50px;
}
.interface-hebrew .rightButtons .saveButton.tooltip-toggle::before {
  left: auto;
  right: -50px;
}
.saveButton.tooltip-toggle.three-dots-button {
  background-color: #ededec;
  padding: 0 6px;  /* HACK: setting width and height to equal values doesn't make this circular, but this does! */
  height: 22px;
  display: flex;
  align-items: center;
  justify-content: center;
  border-radius: 50%;
}
.three-dots-button img {
  width: 10px;
  height: 10px;
  margin-top: 0;
}
.topicPanel .mainColumn .saveLine .saveButton.three-dots-button {
  margin-left: 10px;
  margin-right: 0;
  padding-bottom: 0;
}
.interface-hebrew .topicPanel .mainColumn .saveLine .saveButton.three-dots-button {
  margin-left: 0;
  margin-right: 10px;
}
.interface-hebrew .topicPanel .three-dots-button {
  margin-left: 0px;
  margin-right: 10px;
}
.leftButtons .readerNavMenuSearchButton,
.leftButtons .readerNavMenuMenuButton,
.leftButtons .readerNavMenuCloseButton,
.rightButtons .readerOptions,
.rightButtons .readerNavMenuCloseButton {
  width: 40px;
  height: 56px;
  line-height: 56px;
  color: #666666;
  font-size: 20px;
  display: inline-block;
  cursor: pointer;
}
.readerOptions .int-en {
  margin-right: 4px;
}
.readerOptions .int-he {
  margin-left: 8px;
}
.readerOptions .int-he img {
    height: 18px;
}
.rightButtons .readerOptionsTooltip.tooltip-toggle::before {
    top: 47px;
    left: -50px;
}
.rightButtons .readerOptions {
  vertical-align: middle;
}
.rightButtons .readerOptions:hover {
  text-decoration: none;
}
.leftButtons .readerNavMenuMenuButton {
  font-size: 24px;
  margin-top: 6px;
}
.compare .leftButtons .readerNavMenuMenuButton {
  font-size: 20px;
}
.leftButtons .readerNavMenuCloseButton {
  font-size: 44px;
}
.leftButtons .readerNavMenuSearchButton span,
.rightButtons .readerOptions img,
.leftButtons .readerNavMenuCloseButton span {
  vertical-align: middle;
}
.readerControls .readerTextToc {
  font-size: 18px;
  box-sizing: border-box;
  height: 50px;
  text-align: center;
  display: inline-block;
  cursor: pointer;
  vertical-align: middle;
  min-width: 0; /* see https://css-tricks.com/flexbox-truncated-text/ */
}
.readerControls .readerTextToc.connected, .readerControls .readerTextToc.connected a{
  cursor: initial;
}

.readerTextTocHeader.readerTextToc {
  font-size: 16px;
}
.hebrew .readerControls .readerTextToc {
  direction: rtl;
}
.english .readerControls .readerTextToc {
  direction: ltr;
}
.interface-english .bilingual .readerControls .readerTextToc {
  direction: ltr;
}
.interface-hebrew .bilingual .readerControls .readerTextToc {
  direction: rtl;
}
.interface-hebrew .bilingual .readerControls .readerTextToc .readerTextTocBox.sheetBox,
.interface-hebrew .english .readerControls .readerTextToc .readerTextTocBox.sheetBox {
  padding-left: 23px;
  padding-right: 0;
}
.english .readerControls .readerTextToc .readerTextTocBox.sheetBox,
.bilingual .readerControls .readerTextToc .readerTextTocBox.sheetBox {
  padding-right: 23px;
  padding-left: 0;
}
.readerControls .readerTextToc .readerTextTocBox {
  display: inline-block;
  vertical-align: middle;
  max-width: 100%;
  white-space: nowrap;
  text-overflow: ellipsis;
  overflow: hidden;
}
.readerControls .readerTextToc .readerTextTocBox a h1,
.readerControls .readerTextToc .readerTextTocBox a span,
.readerControls .readerTextToc .readerTextTocBox a div {
  white-space: nowrap;
  text-overflow: ellipsis;
  overflow: hidden;
  max-width: 100%;
}
.readerControls .readerTextToc .readerTextVersion {
  font-size: 15px;
  color: #999;
}
.readerControls .readerTextToc .fa {
  color: #999;
  font-weight: bold;
  margin: 0 7px;
  vertical-align: 0;
}
.readerControls .readerTextToc .fa.invisible {
  visibility: hidden;
}
/*.bilingual .readerTextToc .he {
  display: none;
}*/
.readerOptions img {
  height: 16px;
}
.readerOptions .textIcon {
  font-size: 22px;
  line-height: 60px;
}
.dark .readerOptions img {

}
.readerOptionsPanel {
  position: absolute;
  width: 100%;
  top: 58px;
  right: 0;
  padding: 20px;
  box-sizing: border-box;
  direction: ltr;
  background: #FBFBFA;
  border-bottom: 1px solid #ccc;
  z-index: 103;
}
.readerOptionsPanelInner {
  max-width: 530px;
  margin: 0 auto;
  display: flex;
  flex-flow: row wrap;
  justify-content: space-between;
  color: #999;
}
.toggleSet {
  display: inline-block;
  width: 47%;
  margin: 2px auto 0 auto;
}
#accountSettingsPage .toggleSet {
  display: flex;
}
#accountSettingsPage .additional-info {
  color: var(--dark-grey);
}
/* #accountSettingsPage .saveCancel {
  display: flex;
  justify-content: space-between;
  margin-top: 30px;
} */
.toggleSet.aliyotTorah, .toggleSet.punctuationTalmud, .toggleSet .toggle-set-label {
  --english-font: var(--english-sans-serif-font-family);
  --hebrew-font: var(--english-sans-serif-font-family);
  text-transform: uppercase;
}
.toggleSet .toggle-set-label{
  font-size: 13px;
  display: block;
  text-align: center;
  margin: 10px;
  letter-spacing: 1.5px;
}
.toggleSetToggleBox {
  display:  flex;
}
.toggleOption {
  font-size: 26px;
  box-sizing: border-box;
  text-align: center;
  border: 1px solid #ccc;
  margin-left: -1px;
  padding: 4px;
  height: 42px;
  line-height: 34px;
  flex: 1;
  background-color: #FBFBFA;
  vertical-align: middle;
}

.toggleSet.aliyotTorah .toggleOption,
.toggleSet.punctuationTalmud .toggleOption {
  font-size: 14px;
}
.toggleSet.vowels .toggleOption.all span span,
.toggleSet.vowels .toggleOption.partial span span {
  position: relative;
  top: -3px;
}
.toggleSet.fontSize .toggleOption {
  color: black;
}
.toggleSet.biLayout .toggleOption img,
.toggleSet.layout .toggleOption img {
  opacity: 0.5;
}
.toggleOption:first-child {
  border-top-left-radius: 4px;
  border-bottom-left-radius: 4px;
}
.toggleOption:last-child {
  border-top-right-radius: 4px;
  border-bottom-right-radius: 4px;
  border-right: 1px solid #999;
}
.toggleOption.on,
.toggleOption:hover {
  background-color: white;
  color: black;
}
.toggleSet.biLayout .toggleOption.on img,
.toggleSet.layout .toggleOption:hover img {
  opacity: 1;
}
.toggleSet.separated .toggleOption {
  margin-right: 3%;
  border-right: 1px solid #999;
}
.toggleSet.separated .toggleOption:last-child {
  margin-right: 0;
}
.color .toggleOption {
  border-radius: 5px;
  height: 38px;
}
.color .toggleOption.on {
  border-color: black;
}
.color .light, .color .light.on {
  background-color: white;
}
.color .sepia, .color .sepia.on {
  background-color: #f7f7f7;
}
.color .dark, .color .dark.on {
  background-color: #333331;
}

.toggleSet .toggleOption .he,
.toggleSet .toggleOption .en {
  display: inline;
}
.toggleOption.bilingual {
  font-size: 18px;
}
.toggleOption.segmented, .toggleOption.continuous {
  font-size: 18px;
}
.toggleOption.smaller, .toggleOption.larger {
  font-family: "Roboto", "Helvetica Neue", "Helvetica", sans-serif;
}
.interface-hebrew .toggleOption.smaller, .interface-hebrew .toggleOption.larger {
  font-family: "Heebo", sans-serif;
}
.toggleOption.smaller {
  font-size: 12px;
}
.toggleOption.larger {
  font-size: 22px;
}
.toggleSet.blueStyle {
  box-shadow: 0px 1px 3px rgba(0, 0, 0, 0.25);
  --english-font: var(--english-sans-serif-font-family);
  --hebrew-font: var(--hebrew-sans-serif-font-family);
  border-radius: 6px;
}

.toggleSet.blueStyle.primary {
  width: 100%;
}
.toggleSet.blueStyle.primary .toggleOption {
  background-color: revert;
}
.toggleSet.blueStyle .toggleOption {
  border: none;
  font-size: 16px;
  height: 50px;
  display: flex;
  align-items: center;
  justify-content: center;
}
.toggleSet.blueStyle .toggleOption.on {
  background-color:  var(--sefaria-blue);
  color: white;
  border-radius: 6px;
}
.readerOptionsPanel .line {
  margin: 20px 0;
  border-top: 1px solid #ddd;
}
.mask {
  position: fixed;
  top: 0;
  left: 0;
  width: 100%;
  height: 100%;
  z-index: 102;
  cursor: pointer;
}
.textRange.basetext {
  width: 100%;
  box-sizing: border-box;
  font-size: 2.2em;
  line-height: 1.6;
  text-align: justify;
  background-color: inherit;
  margin: 0 auto;
  max-width: 760px;
  position: relative;
  padding: 0 30px;
}
.sheetContent .modalTitle {
  --english-font: var(--english-sans-serif-font-family);
  --hebrew-font: var(--hebrew-sans-serif-font-family);
  font-size: 22px;
  font-weight: 500;
  line-height: 25.78px;
  text-align: center;
  color: var(--dark-grey);
  padding-block-end: 15px;
  margin-block-end: 20px;
  border-bottom: 1px solid var(--lighter-grey);
}
.sheetContent .successMessage {
  color: var(--inline-link-blue);
  margin-inline-start: 5px;
}
.sheetContent .modalMessage {
  --english-font: var(--english-sans-serif-font-family);
  --hebrew-font: var(--hebrew-sans-serif-font-family);
  font-size: 16px;
  font-weight: 400;
  line-height: 18.75px;
  text-align: center;
  color: black;
}
.singlePanel .textRange.basetext,
.singlePanel .sheetContent {
  padding: 0;
}
.narrowColumn .textRange.basetext {
}
.narrowColumn .content .contentInner {
  padding: 0 15px;
}
.textRange.basetext .title, .sheetContent .customSourceTitle {
  padding: 0 28px;
  margin: 30px 0 24px 0;
  color: #000;
  text-align: center;
  justify-content: center;
  font-weight: lighter;
  letter-spacing: 1px;
  font-size: 1.1em;
}
.sheetContent .customSourceTitle {
  padding-top: 14px;
}
.dark .textRange.basetext .title, .dark .sheetContent .title {
  color: #ccc;
}
.textRange.basetext .title .titleBox, .sheetContent .customSourceTitle .titleBox {
  display: inline-block;
  border-bottom: 4px solid #E6E5E6;
  padding: 0 6px 3px;
}
.dark .textRange.basetext .title .titleBox, .dark .sheetContent .title .titleBox {
  border-bottom: 4px solid #666;
}
.bilingual .sheetContent .title .he {
  display: none;
}
.interface-hebrew .readerPanel.ltr .textRange,
.interface-hebrew .readerPanel.english .categoryFilterGroup,
.interface-hebrew .readerPanel.bilingual .categoryFilterGroup,
.interface-hebrew .readerPanel.english .essayGroup,
.interface-hebrew .readerPanel.bilingual .essayGroup,
.interface-hebrew .readerPanel.english .textTableOfContents,
.interface-hebrew .readerPanel.bilingual .textTableOfContents {
  direction: ltr;
}
.interface-english .readerPanel.rtl .textRange,
.interface-english .readerPanel.hebrew .textRange,
.interface-english .readerPanel.hebrew .categoryFilterGroup,
.interface-english .readerPanel.hebrew .essayGroup,
.interface-english .readerPanel.hebrew .structToggles,
.interface-english .readerPanel.hebrew .textTableOfContents,
.interface-english .readerPanel.hebrew .connectionsPanel .toolsButton.more,
.interface-english .readerPanel.hebrew .connectionsPanel .toolsButton.seeLess {
  direction: rtl;
}
.basetext .text, .sheetContent .text {
  margin: 30px 0;
  background-color: inherit;
}
.sheetContent .text.editorContent {
  padding: 30px 44px;
  margin: 0;
}
.narrowColumn .basetext .text, .narrowColumn .sheetContent .text {
  padding: 0 26px;
}
.singlePanel .basetext .text, .singlePanel .sheetContent .text  {
  padding: 0 34px;
}
.parashahHeader {
  text-align: center;
  color: #000;
  margin: 32px 0;
  font-size: 24px;
  letter-spacing: 1px;
}
.parashahHeader.aliyah span {
  text-transform: uppercase;
  font-size: 18px;
}
.title + .text span:first-child .parashahHeader {
  margin-top: -5px;
}
.title + .text {
  margin-top: 0;
}
.segment {
  cursor: pointer;
  display: block;
  background-color: inherit;
}
.continuous .segment {
  display: inline;
  margin: 0;
  padding: .3333em 0;
}
.readerPanel.english.continuous .segment {
  padding: .15em 0;  /* underline of named entities is cut off if padding is higher */
}
.continuous .clearFix {
  display: none;
}
.segment .segmentText{
  display: inline;
}
.segment > .he,
.segment > .en,
.segment > p > .he,
.segment > p > .en {
  margin-top: 0;
  margin-bottom: 0;
}
.basetext .segment {
  margin-bottom: 26px;
}

.segment .segmentText .poetry.indentWhenWrap {
  text-indent: -30px;
  padding-inline-start: 30px;
  display: inline-block;
}

.segment .segmentText .poetry.indentAll {
  padding-inline-start: 30px;
  display: inline-block;
}

.segment .segmentText .poetry.indentAllDouble {
  padding-inline-start: 60px;
  display: inline-block;
}

.continuous .segment .segmentText .poetry {
  text-indent: initial;
  padding-inline-start: initial;
  display: inline;
  margin-inline-end: .5em;
}

.continuous .segment .segmentText br {
  display: none;
}

/*.hebrew.segmented .segment > .he,
.hebrew.segmented .segment > p > .he{
  display: block;
}
.hebrew.continuous .segment > .he,
.hebrew.continuous .segment > p > .he{
  display: inline;
}*/
.bilingual .segment > .he,
.bilingual .segment > p > .he {
  display: block;
}
.bilingual .segment > .en,
.bilingual .segment > p > .en {
  display: block;
}
.bilingual .segment > .en ,
.bilingual .segment > p > .en {
  text-align: left;
}
.bilingual .segment > .he,
.bilingual .segment > p > .he {
  text-align: right;
}
.stacked.bilingual .basetext .segment {
  margin-bottom: 14px;
  display: block;
}
.stacked.bilingual .segment > .en,
.stacked.bilingual .segment > p > .en {
  margin-top: 6px;
  text-align: left;
}
.stacked.bilingual .sheetContent .segment > .en,
.stacked.bilingual .sheetContent .segment > p > .en {
  margin-top: 0;
}
.stacked.bilingual .basetext .segment > .translation ,
.stacked.bilingual .basetext .segment > p > .translation {
  margin: 10px 0 20px;
  color: #666;
}
.stacked.bilingual .basetext .segment > p > .he.translation {
  color: black;
}
.stacked.bilingual .segment.heOnly > .he,
.stacked.bilingual .segment.enOnly > .en,
.stacked.bilingual .segment.heOnly > p > .he,
.stacked.bilingual .segment.enOnly > p > .en {
  display: block;
}
.heLeft.bilingual .basetext .text,
.heRight.bilingual .basetext .text,
.heLeft.bilingual .sheetContent .text,
.heRight.bilingual .sheetContent .text {
  padding: 0;
}

.heLeft.bilingual .segment > .en,
.heLeft.bilingual .segment > .he,
.heRight.bilingual .segment > .en,
.heRight.bilingual .segment > .he,
.heLeft.bilingual .segment > p > .en,
.heLeft.bilingual .segment > p > .he,
.heRight.bilingual .segment > p > .en,
.heRight.bilingual .segment > p > .he {
  width: 50%;
  box-sizing: border-box;
  display: block;
}
.heLeft.bilingual .sheetItem.enOnly > .en,
.heLeft.bilingual .sheetItem.heOnly > .he,
.heRight.bilingual .sheetItem.enOnly > .en,
.heRight.bilingual .sheetItem.heOnly > .he,
.heLeft.bilingual .sheetItem.enOnly > p > .en,
.heLeft.bilingual .sheetItem.heOnly > p > .he,
.heRight.bilingual .sheetItem.enOnly > p > .en,
.heRight.bilingual .sheetItem.heOnly > p > .he {
  width: 100%;
}
.readerPanel .sheetItem.heOnly > .en,
.readerPanel .sheetItem.heOnly > p > .en {
  display: none;
}
.readerPanel .sheetItem.heOnly > .he,
.readerPanel .sheetItem.heOnly > p > .he {
  display: block;
}
.readerPanel .sheetItem.enOnly > .he,
.readerPanel .sheetItem.enOnly > p > .he {
  display: none;
}
.readerPanel .sheetItem.enOnly > .en,
.readerPanel .sheetItem.enOnly > p > .en {
  display: block;
}
.readerPanel.english .SheetSource .sheetItem.segment .en {
  background-color: white;
}
.heLeft.bilingual .segment > .translation,
.heRight.bilingual .segment > .primary,
.heLeft.bilingual .segment > p > .translation,
.heRight.bilingual .segment > p > .primary,
<<<<<<< HEAD
.heRight.bilingual .SheetSource .sheetItem.segment > .he,
.heLeft.bilingual .SheetSource .sheetItem.segment > .en{
=======
.heRight.bilingual .sheetItem.segment > .he,
.heLeft.bilingual .sheetItem.segment > .en,
.heRight.bilingual .SheetSource.segment > .he,
.heLeft.bilingual .SheetSource.segment > .en {
>>>>>>> 2f8319c7
  float: right;
  padding-left: 20px;
}
.heRight.bilingual .segment > .translation,
.heLeft.bilingual .segment > .primary,
.heRight.bilingual .segment > p > .translation,
.heLeft.bilingual .segment > p > .primary,
<<<<<<< HEAD
.heRight.bilingual .SheetSource .sheetItem.segment > .en,
.heLeft.bilingual .SheetSource .sheetItem.segment > .he{
=======
.heRight.bilingual .sheetItem.segment > .en,
.heLeft.bilingual .sheetItem.segment > .he,
.heRight.bilingual .SheetSource.segment > .en,
.heLeft.bilingual .SheetSource.segment > .he {
>>>>>>> 2f8319c7
  float: left;
  padding-right: 20px;
}
.segment > p > .he.translation {
  --hebrew-font: var(--hebrew-sans-serif-font-family);
  font-size: 100%;
}
.basetext .segment:active,
.basetext .segment:focus {
  background-color: #f5faff;
}
.sheetContent .segment:active .segmentNumber,
.sheetContent .segment:focus .segmentNumber,
.sheetContent .segment:active .linkCount,
.sheetContent .segment:focus .linkCount,
.basetext .segment:active .segmentNumber,
.basetext .segment:focus .segmentNumber,
.basetext .segment:active .linkCount,
.basetext .segment:focus .linkCount {
  background-color: transparent;
}
.dark .basetext .segment:active,
.dark .basetext .segment:focus {
  background-color: #444;
}
.basetext .segment.highlight,
.editTextInfo .textPreviewSegment.highlight,
.editorContent .sheetItem.highlight,
.editorContent .sheetItem.highlight .SheetSource .en,
.editorContent .sheetItem.highlight .SheetSource::after
{
  background-color: #F0F7FF;
}
.sheetContent .segment a {
  color: #4B71B7;
  cursor: pointer;
}
.sheetContent .segment .sourceContentText a {
  text-decoration: underline;
}
.basetext .segment.highlight .segmentNumber,
.basetext .segment.highlight .linkCount {
  background-color: transparent;
}
.sepia .basetext .segment.highlight {
  background-color: #E3E3E1;
}
.dark .basetext .segment.highlight {
  background-color: #444;
}
.textRange {
  line-height: 1.4;
  font-size: 1.6em;
}
.textRange .textInner, .sheetContent .textInner  {
  position: relative;
}
.textRange.lowlight .text {
  color: #999;
}
.segment {
}
.segment.heOnly{
  text-align: right;
  direction: rtl;
}
.segment.enOnly{
  text-align: left;
  direction: ltr;
}
.segment.heOnly .en{
  display: none;
}
/*in the text reader we don't have enOnly anymore. it always hvae primary (which is one the meaning of heOnly) maybe this is useful for other cases*/
.segment.enOnly .he{
  display: none;
}
.segment.heOnly .he{
  display: initial;
}
.segment.enOnly .en{
  display: initial;
}
/*
This is an attempt to fix dictionary entries in this layout (hebrew continuous) from having the headwords flip to the right instead of left.
But not to use a display block directive that might break continuous mode for other English only texts
 */
.readerPanel.hebrew.continuous .segment.enOnly .en{
  unicode-bidi: embed;
}
.readerPanel.hebrew .segment.enOnly .sheetSegmentNumber .en{
  display: none;
}
.readerPanel.english .segment.enOnly .sheetSegmentNumber .he{
  display: none;
}
.segment .segmentNumber,
.segment .linkCount,
.textRange .numberLabel {
  position: absolute;
  background-color: inherit;
  font-weight: lighter;
  color: #ccc;
  display: block;
  width: 30px;
  text-align: center;
  -webkit-text-size-adjust: 100%;
  user-select: none;
  -webkit-user-select: none;
}
.segmentNumber .segmentNumberInner,
.linkCount .linkCountDot {
  display: inline-block;
  user-select: none;
  -webkit-user-select: none;
}
.bilingual .segmentNumber .segmentNumberInner,
.bilingual .linkCount .linkCountDot,
.bilingual .numberLabel .numberLabelInner {
  margin-top: 0;
}
.segment .segmentNumber,
.segment .linkCount {
  display: none;
  line-height: 1.4;
}
.hebrew .segment .segmentNumber,
.hebrew .segment .linkCount {
  display: none;
  line-height: 1.6;
}
.sheetContent .segment .linkCount {
  display: inline-block;
}
.segment .segmentNumber .segmentNumberInner,
.segment .segmentNumber .segmentNumberInner .he,
.textRange .numberLabel .numberLabelInner {
  font-size: 12px;
  vertical-align: middle;
}
.segment .segmentNumber,
.textRagnge .numberLabel {
  color: #000;
  top: 0;
}
.dark .segment .segmentNumber,
.dark .textRagnge .numberLabel {
  color: white;
}
.segment .linkCount {

}
.segment .linkCountDot {
  display: inline-block;
  width: 6px;
  height: 6px;
  border-radius: 12px;
  background-color: black;
  vertical-align: middle;
}
.dark .segment .linkCount {
  filter: invert(100%);
  -webkit-filter: invert(100%);
}
.readerPanel .segment .segmentNumber .en,
.readerPanel .segment .segmentNumber .he {
  text-align: center;
}
.readerPanel.english .segment .segmentNumber {
  left: -48px;
}
.readerPanel.hebrew .segment .segmentNumber,
.readerPanel.bilingual .segment .segmentNumber {
  right: -46px;
}
.readerPanel.hebrew .segment .linkCount,
.readerPanel.bilingual .segment .linkCount {
  left: -48px;
}
.readerPanel.english .segment .linkCount {
  right: -46px;
  left: auto;
}
.readerPanel.heLeft.bilingual .segment .segmentNumber,
.readerPanel.heRight.bilingual .segment .segmentNumber {
  left: 50%;
  margin-left: -15px;
  right: auto;
}
.readerPanel.heLeft.bilingual .segment .linkCount,
.readerPanel.heRight.bilingual .segment .linkCount {
  visibility: hidden;
}
.singlePanel .readerPanel.english .segment .segmentNumber {
  left: -30px;
}
.singlePanel .readerPanel.hebrew .segment .segmentNumber,
.singlePanel .readerPanel.bilingual .segment .segmentNumber {
  right: -30px;
}
.singlePanel .readerPanel.english .segment .linkCount {
  right: -30px;
}
.singlePanel .readerPanel.hebrew .segment .linkCount,
.singlePanel .readerPanel.bilingual .segment .linkCount {
  left: -30px;
}
.singlePanel .readerPanel.english .sheetItem.segment .linkCount {
  left: auto;
  right: -30px;
}
.readerPanel.english .segment.heOnly .segmentNumber .he,
.readerPanel.bilingual .segment.heOnly .segmentNumber .he,
.readerPanel.hebrew .segment.enOnly .segmentNumber .en {
  display: none;
}
.readerPanel.english .segment.heOnly .segmentNumber .en,
.readerPanel.bilingual .segment.heOnly .segmentNumber .en,
.readerPanel.hebrew .segment.enOnly .segmentNumber .he {
  display: block;
}
.segment .refLink, .scrollLink {
  font-size: .8em;
  font-weight: bold;
  letter-spacing: 1px;
  cursor: pointer;
  color: #333;
}
.scrollLink:hover, .refLink:hover {
  text-decoration: underline;
}
.segment .namedEntityLink {
  color: inherit;
}
.segment .namedEntityLink:hover {
  cursor: text;
  text-decoration: none;
}
.segment.showNamedEntityLinks .namedEntityLink:hover {
  /* only show named entity underline when class showNamedEntityLinks exists */
  cursor: pointer;
  border-bottom: 2px dotted #666;
}
.stacked.bilingual .segment .en .namedEntityLink:hover {
  border-bottom-color: #666;
}
.textRange .actionLinks {
  text-align: right;
}
.textRange .actionLinks > span {
  font-size: 13px;
  text-transform: uppercase;
  display: inline-block;
  margin: 0 7px;
  cursor: pointer;
  color: #aaa;
}
.textRange .actionLinks > span > img {
  height: 13px;
  width: 13px;
  margin: 0 5px;
  opacity: 0.3;
  vertical-align: baseline;
}
.textRange .actionLinks > span > i {
  margin: 0 5px;
  font-size: 16px;
  vertical-align: top;
}
.textRange .actionLinks .en {
  font-family: "Roboto", "Helvetica Neue", "Helvetica", arial, sans-serif;
}
.textRange .actionLinks .he {
  font-family: "Heebo", sans-serif;
}
/* Footnotes */
.segment sup,
.versionPreview sup {
  margin-left: .2em;
  margin-right: .2em;
  text-decoration: none;
  font-family: var(--hebrew-sans-serif-font-family);
  font-size: 0.6em;
  line-height: 1;
}
.segment sup.footnote-marker,
.segment sup.endFootnote{
  color: var(--inline-link-blue);
}
.segment .he sup {
  font-size: 0.6em;
}
.segment sup.footnote-marker:hover {
  text-decoration: underline;
}
.sheetContent .segment sup:hover {
  text-decoration: none;
}
.segment sup::before {
  padding: 12px 12px;
  content: "";
  margin-inline-start: -7px;
  position: absolute;
}
.segment sup.itag {
  text-decoration: none;
  font-family: var(--hebrew-sans-serif-font-family);
  font-size: 0.5em;
  line-height: 1;
  color: var(--inline-link-blue);
}
.segment i.footnote {
  display: none;
  font-size: .8em;
  margin-left: .5em;
  margin-right: .5em;
  color: #666;
  font-style: normal;
}
.segment img {
  max-width: 100%;
}
.segment i[data-overlay="Vilna Pages"] {
  display: inline-block;
}
.segment i[data-overlay="Vilna Pages"]:after {
    color: grey;
	content: attr(data-value);
    font-size: .4em;
    font-style: normal;
    font-family: var(--english-sans-serif-font-family);
}
.segment i[data-overlay="Venice Columns"] {
  display: inline-block;
}
.segment i[data-overlay="Venice Columns"]:after {
    color: grey;
	content: attr(data-value);
    font-size: .4em;
    font-style: normal;
    font-family: var(--english-sans-serif-font-family);
}
.connectionsPanelHeader {
  display: flex;
  justify-content: space-between;
  align-items: center;
}
.singlePanel .connectionsPanelHeader {
  justify-content: flex-start;
  align-items: stretch;
  height: 100%;
}
.interface-hebrew .connectionsPanelHeader {
  direction: rtl;
}
.interface-english .connectionsPanelHeader {
  direction: ltr;
}
.connectionsPanelHeader .rightButtons {
  margin-top: -4px;
}
.connectionsPanelHeader .languageToggle,
.connectionsHeader .readerNavMenuCloseButton.circledX{
  height: 32px;
  width: 30px;
  text-align: center;
  line-height: 32px;
}
.readerNavMenu.compare {
  background-color: var(--lightest-grey);
}
.readerNavMenu.compare .readerNavTop .readerNavMenuCloseButton.circledX {
  height: 32px;
  width: 30px;
  display: flex;
  align-items: center;
  margin: 0 15px;
}
.connectionsPanelHeader .languageToggle {
  margin: 0 15px;
}
.connectionsHeader .readerNavMenuCloseButton.circledX,
.readerNavMenu.compare .readerNavTop .readerNavMenuCloseButton.circledX {
  width: 20px;
}
.connectionsHeader .readerNavMenuCloseButton.circledX img,
.readerNavMenu.compare .readerNavTop .readerNavMenuCloseButton.circledX img {
  height: 20px;
  width: 20px;
  vertical-align: middle;
}
.readerNavMenu.compare .navBlockDescription,
.readerNavMenu.compare .categoryDescription {
  display: none;
}
.readerNavMenu.compare .navToggles {
  margin-inline-start: 0;
}
.connectionsPanelHeader .languageToggle img {
  vertical-align: middle;
  margin-top: -2px;
}
.connectionsPanel .flashMessage {
  font-size: 18px;
  color: #999;
  margin-bottom: 30px;
  text-align: left;
}
.interface-hebrew .connectionsPanel .flashMessage {
  text-align: right;
}
.textList {
  width: 100%;
  height: 54%;
  bottom: 0;
  left: 0;
  position: absolute;
  margin: 0 auto;
  background-color: #FBFBFA;
}
.textList.marginless .texts,
.textList.fullPanel.marginless .texts {
  padding: 0 0 80px 0;
}
.dark .textlist {
  background-color: #333331;
}
.textList.fullPanel {
  padding-top: 60px;
  height: 100%;
  box-sizing: border-box;
}
.textList .texts {
  height: 100%;
  width: 100%;
  box-sizing: border-box;
  overflow: hidden;
  overflow-y: scroll;
  -webkit-overflow-scrolling: touch;
}
.textList .texts .contentInner {
  max-width: 660px;
  margin: 0 auto;
}
.textList .texts {
  padding: 30px 30px 80px 30px;
}
.textList.fullPanel .texts {
  padding: 40px 40px 80px 40px;
}
.textList .segment.heOnly,
.textList .segment.enOnly {
  text-align: justify;
}
.textListTop {
  position: absolute;
  top: 0;
  left: 0;
  width: 100%;
  background-color: inherit;
  z-index: 1;
}
.textList.fullPanel .textListTop {
  text-align: center;
  height: 55px;
}
.dark .textList {
  background-color: #333331;
}
.dark .textList .anchorText {
  background-color: #333331;
}
.textList .heOnly {
  display: block;
}
.textList.fullPanel .textListTop .leftButtons {
  margin: 9px 0 0 10px;
}
.textList.fullPanel .textListTop .rightButtons {
  margin: 9px 10px 0 0;
}
.gridBox {
  width: 100%;
  background-color: transparent;
}
.gridBox .gridBoxRow {
  display: flex;
  justify-content: space-between;
  margin-bottom: 6px;
}
.gridBox .gridBoxItem {
  flex: 1;

   /* HACK: overflow hidden will hide any box shadow beneath (b/c overflow cuts off at padding-box) can get around this by increasing padding-box and decreasing margin-box. see here https://stackoverflow.com/questions/33949013/css-overflow-hidden-cuts-shadow*/
  display: flex;
  flex-direction: column;
  padding: 5px;
}
.gridBox .gridBoxItem.placeholder {
  visibility: hidden;
}
.gridBox .gridBoxItem:first-child {
  padding-inline-start: 0;
  margin-inline-start: 0;
}
.gridBox .gridBoxItem:last-child {
  padding-inline-end: 0;
  margin-inline-end: 0;
}
.dark .filterSet td {
  border-color: #555;
}
.filterSet td.empty {
  border-left: 1px solid transparent;
  border-right: 1px solid transparent;
}
.topFilters {
  text-transform: none;
}
.dark .topFilters {
  background-color: #2D2D2B;
  border-bottom: 1px solid #444;
}
.textList.fullPanel .topFilters {
  margin: 0;
  border-top: 8px solid transparent;
  padding: 6px 22px 5px;
  background-color: #EDEDED;
}
.topFilters .textFilter {
  color: #999;
  display: inline-block;
  padding: 16px 8px;
}
.topFilters .textFilter.on {
  color: black;
}
.dark .topFilters .textFilter {
  color: #bbb;
}
.topFilters .textFilter > div {
  display: table-cell;
  vertical-align: middle;
}
.textList.fullPanel .recentFilterSet {
  margin: 0 0 12px 0;
}
.textList .recentFilterSet .textFilter,
.connectionsPanelHeader .recentFilterSet.topFilters .textFilter {
  display: inline-block;
  padding: 0;
  margin: 6px 14px;
  background-color: transparent;
  color: #999999;
  border-bottom: 4px solid #cccccc;
  margin-inline-start: 0;
}
.connectionsPanelHeader .recentFilterSet.topFilters .textFilter {
  margin: 18px;
  margin-inline-end: 14px;
  margin-inline-start: 0;
}
.textList .recentFilterSet .textFilter.on, .connectionsPanelHeader .recentFilterSet.topFilters .textFilter.on {
  color: #000000;
  border-bottom-color: var(--category-color);
}
.recentFilterSet.filterSet .textFilter, .recentFilterSet.filterSet .textFilter span{
  font-family: "HebrewInEnglish Serif Font", "adobe-garamond-pro", "Crimson Text", Georgia, serif;
}
.hebrew .textList .recentFilterSet.filterSet {
  direction: rtl;
}
.textList.singlePanel .connectionsHeader .topFilters{
  overflow-x: scroll;
  overflow-y: hidden;
}
.topFiltersInner {
  display: inline-block;
  white-space: nowrap;
  overflow: hidden;
  text-overflow: ellipsis;
  vertical-align: middle;
}
.textList.fullPanel .topFiltersInner {
  white-space: normal;
}
.textList.singlePanel .versionsTextList .topFiltersInner .textFilter {
  padding: 5px;
  margin-bottom: 5px;
  color: #999;
}
.textList.singlePanel .versionsTextList .topFiltersInner {
  white-space: pre-wrap;
}
.showMoreFilters {
  vertical-align: middle;
  float: right;
}
.categoryFilter {
  margin: 19px 34px;
  font-size: 18px;
  cursor: pointer;
  line-height: 21.6px;
  color: #000;
  -webkit-tap-hightlight-color: rgba(0,0,0,0); /* pulled from common.css; should apply more broadly? */
}
.categoryFilter:not(.withBooks) .filterInner:before{
  min-width: 18px;
  width: 18px;
  height: 16px;
  content: '';
  -webkit-mask: url("/static/img/connection-book.svg") no-repeat;
  mask: url("/static/img/connection-book.svg") no-repeat;
  -webkit-mask-size: cover;
  mask-size: cover;
  line-height: 25px;
  /**transform: scale(0.95);*/
  display: inline-block;
  background-color: var(--category-color);
}
.connectionsPanel .toolsButton.more{
  color: #666666;
}
.connectionsPanel .toolsButton.seeLess{
  margin-inline-start: 33px;
  font-style: normal;
  font-weight: normal;
  font-size: 13px;
  line-height: 18px;
  color: #999999;
  align-items: center;
}
.connectionsPanel .toolsButton.seeLess img.toolsButtonIcon{
  height: 10px;
  width: 10px;
}
.connectionsPanel .toolsButton.seeLess .toolsButtonText{
  margin-inline-start: 5px;
}

.connectionsPanel .topToolsButtons {
  margin-top: 30px;
}
.categoryFilter:not(.withBooks) .filterText{
  margin-inline-start: 15px;
  margin-inline-end: auto;
}
.textFilter {
  padding: 19px 0px;
  font-size: 18px;
  line-height: 1.2;
  display: block;
  cursor: pointer;
  color: #333;
  margin-inline-start: 34px;
  margin-inline-end: 34px;
}
.connectionsCount {
  color: #666;
  font-size: 16px;
  font-weight: lighter;
  letter-spacing: 1px;
  font-family: "Roboto", "Helvetica Neue", "Helvetica", sans-serif;
  unicode-bidi: isolate;
}
.englishAvailableTag {
  font-family: "Roboto", "Helvetica Neue", "Helvetica", sans-serif;
  text-transform: uppercase;
  align-self: flex-start;
  color: #999;
  border: 1px solid #CCC;
  border-radius: 3px;
  font-size: 12px;
  line-height: 18px;
  padding: 0px 3px;
  margin-left: 4px;
}
.filterInner {
  display: flex;
  justify-content: space-between;
  align-items: center;
}
.essayGroup a:hover {
  text-decoration: none;
}
.essayGroup .filterText {
  margin-inline-start: 15px;
  margin-inline-end: auto;
  text-align: left
}
.essayGroup .filterInner:before{
  min-width: 18px;
  width: 18px;
  height: 16px;
  content: '';
  -webkit-mask: url("/static/img/connection-book.svg") no-repeat;
  mask: url("/static/img/connection-book.svg") no-repeat;
  -webkit-mask-size: cover;
  mask-size: cover;
  line-height: 25px;
  /**transform: scale(0.95);*/
  display: inline-block;
  background-color: #3B5849;
}
.essayGroup .textFilter {
  padding: 0 0 0 0;
  margin: 19px 34px;
}
.categoryFilterGroup.withBooks {
  /*border-bottom: 1px solid #E5E5E5;*/
  border-top: 4px solid;
  border-top-color: var(--category-color);
}
.categoryFilterGroup.withBooks .categoryFilter{
  margin: initial;
  margin-inline-end: 34px;
  margin-inline-start: 34px;
  padding: 19px 0px;
  border-bottom: 1px solid #E5E5E5;

}
.categoryFilterGroup a:hover {
  text-decoration: none;
}
.categoryFilterGroup.withBooks + .categoryFilterGroup {
  /*margin-top: 30px;*/
}
.categoryFilterGroup .textFilter {
  border-bottom: 1px solid #E5E5E5;
}
.categoryFilterGroup :first-child .textFilter {
  border-top: 1px solid #E5E5E5;
}
.categoryFilter.on, .textFilter.on {
  color: black;
}
.dark .categoryFilter.on, .dark .textFilter.on {
  color: white;
}
.textFilter.lowlight {
  color: #999;
}
.topFilters .textFilter.showMoreFilters {
  color: #999;
}
.bilingual .textFilter .he,
.bilingual .categoryFilter .he {
  display: none;
}
.textList .textListTop > .loadingMessage,
.textList .texts .contentInner > .loadingMessage {
  padding: 22px 10px 0;
  color: #999;
  font-size: 14px;
  text-align: center;
}
.textList .textListTop > .loadingMessage {
  position: relative;
  top: 70px;
}
.textList .texts {
  position: relative;
  background-color: #FBFBFA;
}
.sepia .textList .texts {
  background-color: #FBFBFA;
}
.dark .textList .texts {
  background-color: #333331;
}
.textList .texts .textRange {
  font-size: 1.8em;
  padding-top: 16px;
  margin-top: 12px;
  position: relative;
  cursor: text;
}
.textList .texts .textRange .segment{
  cursor: text;
}
.textListTextRangeBox {
  border-bottom: 1px solid #eee;
}
.textList .texts .textRange .title {
  color: #999;
}
.textList .texts .segment .queryTextHighlight {
  padding: 0;
  background-color: inherit;
  font-weight: bold;
}
.dark .textList .texts .textRange .title {
  color: #ddd;
}
.textList.singlePanel .textListTextRangeBox:first-child {
  margin-top: -30px;
}
.textRange .title {
  display: flex;
  justify-content: space-between;
}
.textRange .title .buttons {
}
.bilingual .textList .title .he {
  display: none;
}
.textList .sheetList .sheet,
.textList .note {
  padding: 0 0 24px 0;
  display: flex;
  flex-flow: column;
}
.textList .sheet + .sheet {
  padding: 24px 0;
  border-top: 1px solid #E6E5E6;
}
.textList .sheetList .sheet a.sheetTitle {
  margin-bottom: 0;
  align-items: flex-start;
}
.textList .sheet .sheetInfo {
  display: flex;
  justify-content: space-between;
}
.sheet .sheetInfo .sheetUser {
  display: flex;
  align-items: center;
}
.textList .sheet .sheetAuthorImg,
.textList .note .noteAuthorImg {
  height: 26px;
  width: 26px;
  vertical-align: -8px;
}
.textList .sheet .sheetViews {
  color: #999;
  font-size: 12px;
}
.textList .sheet .sheetAuthor,
.textList .note .noteAuthor {
  color: #666;
  font-size: 16px;
  margin: auto 14px;
}
.textList .sheet .sheetTitle {
  display: flex;
  justify-content: flex-start;
  margin-top: 14px;
  font-size: 18px;
  text-align: left;
  color: #000;
}
.textList .sheet .sheetLeft .sheetTitle img.sheetIcon {
  width: 14px;
  height: 14px;
  margin: 3px 0 0 0;
}
.textList .sheet .sheetTitle .sheetTitleText{
  margin: auto 6px;
}
.textList .sheet .sheetTags {
  display: flex;
  flex-flow: row wrap;
  margin-top: 6px;
  font-size: 13px;
  color: #999;
  text-align: left;
}
.textList .sheet .sheetTag {
  color: inherit;
  display: inline-block;
  white-space: nowrap;
}
.sheet .sheetRight {
  display: flex;
  flex-direction: row;
  align-items: flex-start;
  justify-content: space-between;
  padding-top: 5px;
  margin: 0 -4px;
}
.sheet .sheetRight img {
  display: none;
  padding: 0 5px;
  width: 22px;
  height: 22px;
  margin: 0;
}
.sheet .sheetRight img.pinned,
.sheet:hover .sheetRight img {
  display: block;
}
.sheet:hover .sheetRight img:hover {
  opacity: 0.6;
  cursor: pointer;
}
.sheet .sheetTag .separator {
  display: inline-block;
  margin-right: 8px;
}
.sheet .sheetTags .unlisted img,
.collectionListing .collectionListingDetails .unlisted img,
.tocTop .unlisted img {
  width: 13px;
  height: 13px;
  opacity: 0.4;
  margin-inline-end: 3px;
  position: relative;
  top: 2px;
}
.sheetTag.button,
.sheetTag.button:hover,
.sheetTag.button:active {
  background-color: #EDEDED;
  border-color: #ccc;
  color: #999;
  font-size: 14px;
  margin: 4px;
}
.bookPage .sheetTag.button {
  padding: 5px 16px;
  height: 30px;
}
.textList .sheetList {
  padding-top: 40px;
}
.textList .sheetList:first-of-type {
  padding-top: 0px;
}
.textList .sheetList + .sheetList {
  border-top: 1px solid #E6E5E6;
}
.textList .note .noteAuthorInfo {
  margin-bottom: 14px;
}
.textList .note .noteTitle {
  font-weight: bold;
}
.textList .note .noteTitle,
.textList .note .noteText {
  font-size: 16px;
}
.textList .textListTextRangeBox + .sheet {
  margin-top: 24px;
}
.mediaList .media {
  border-top: solid 1px #CCC;
  padding: 20px 0;
}
.mediaList .mediaTitle {
  font-family: "Roboto", "Helvetica Neue", "Helvetica", sans-serif;
  font-style: normal;
  font-weight: 400;
  font-size: 16px;
  line-height: 19px;
  color: #666;
	padding-bottom: 15px;
}
.mediaList .mediaTitle .he {
  font-size: 16px;
}
.mediaList .media .title {
	font-size: 22px;
  color: #000;
}
.mediaList .media a {
	color: #999;
}
.mediaList .media .description {
	margin: 10px 0;
  font-size: 13px;
  font-family: "Roboto", "Helvetica Neue", "Helvetica", sans-serif;
  flex-flow: row;
  justify-content: space-between;
  color: #666;
}
.mediaList .media .panel{
	background: #e6e6e6;
	border-radius: 50px;
	text-align: center;
	margin: 15px 0;
	padding: 15px;
  font-size: 13px;
  line-height: 15px;
  flex-direction: row;
  display: flex;
  flex-wrap: nowrap;
  justify-content: space-between;
  text-align: left;
  direction: ltr;
}
.mediaList .media .panel .playTimeContainer {
  display: inline-flex;
  align-self: center;
  font-size: 13px;
  font-family: "Roboto", "Helvetica Neue", "Helvetica", sans-serif;
}
.mediaList .media .panel .playTimeContainer span {
  margin: 0 15px;
}
.mediaList .media .panel .sliderContainer {
  display: inline-flex;
  flex: 2;
  align-self: center;
}
.mediaList .media .panel input[type='image'] {
	  width: 10px;
    height: 10px;
    padding: 2.5px;
}
.slider {
  -webkit-appearance: none;
  height: 2px;
  background: #4d4d4d;
  outline: none;
  opacity: 0.7;
  width: 100%;
}
.slider:hover {
  opacity: 5;
}
.slider::-webkit-slider-thumb {
  -webkit-appearance: none;
  appearance: none;
  width: 10px;
  height: 10px;
  border-radius: 50%;
  background: #4871bf;
  cursor: pointer;
}
.slider::-moz-range-thumb {
  width: 10px;
  height: 10px;
  border-radius: 50%;
  background: #4871bf;
  cursor: pointer;
}
/* All the same stuff for IE */
.slider::-ms-thumb {
  width: 10px;
  height: 10px;
  border-radius: 50%;
  background: #4871bf;
  cursor: pointer;
}
.webpageList .website {
  text-align: start;
  display: flex;
  justify-content: flex-start;
  color: #000;
  cursor: pointer;
  font-size: 16px;
  letter-spacing: 1px;
  margin: 20px 34px;
  align-items: center;
}
.webpageList .website .icon {
  height: 16px;
  width: 16px;
  margin-top: 2px;
}
.webpageList .webpage {
  margin-bottom: 30px;
  text-align: left;
  direction: ltr;
}
.webpageList .webpage.hebrew{
  text-align: right;
  direction: rtl;
}
.webpageList .webpage .icon {
  margin-right: 10px;
}
.webpage.hebrew .icon {
  margin: 0 0 0 10px;
}
.webpageList .webpage .title {
  font-size: 22px;
  color: black;
  text-decoration: none;
  margin-bottom: 10px;
}
.webpageList .webpage .title:hover {
  text-decoration: none;
}
.webpageList .webpage .domain {
  font-family: "Roboto", "Helvetica Neue", "Helvetica", sans-serif;
  font-size: 14px;
  color: #666;
  margin-bottom: 10px;
}
.webpageList .webpage .description {
  font-size: 18px;
  color: #999;
}
.webpageList .webpage .webpageMetadata,
.mediaList .media .meta,
.manuscript .meta {
  font-size: 13px;
  color: #999;
  margin-top: 5px;
}
.interface-hebrew .webpageList .webpage .webpageMetadata {
  text-align: right;
  direction: rtl;
}
.interface-english .webpageList .webpage .webpageMetadata {
  text-align: left;
  direction: ltr;
}

.webpageList .website .siteName {
  margin-inline-start: 15px;
}

.manuscript .meta span,
.manuscript .meta a {
  font-family: "Roboto", "sans-serif";
  margin-top: 2px;
}
.manuscript .meta .int-he {
  font-family: "Heebo", "sans-serif";
}
.webpageList.empty .loadingMessage {
  margin-top: 0px;
}
.webpageList .webpagesLinkerMessage {
  padding: 20px 0px;
  color: #999;
  border-top: 1px solid #E5E5E5;
  font-size: 13px;
}
.marginless .webpageList .webpagesLinkerMessage {
  padding: 20px 34px;
}
.webpageList .webpagesLinkerMessage a {
  color: #999;
  text-decoration: underline;
}
.manuscriptImage {
  width: auto;
  max-height: 180px;
  border-radius: 3px;
}
.manuscriptCaption {
  font-family: "Adobe Garamond Pro", "sans-serif";
  font-size: 18px;
  line-height: 22px;
  margin-top: 13px;
  margin-bottom: 2px;
  border-bottom: 0px;
  text-align: left;
}
.manuscriptCaptionHe {
  font-family: "Taamey Frank", "Heebo", "sans-serif";
  font-size: 22px;
  line-height: 22px;
  margin-top: 13px;
  margin-bottom: 2px;
  border-bottom: 0px;
  text-align: right;
}
.fullSizeImageLink {
  width: 292px;
  height: 23px;
  left: 830px;
  top: 367px;
  font-family: "Roboto", "sans-serif";
  font-style: normal;
  font-weight: normal;
  font-size: 13px;
  line-height: 15px;
  color: #999999
}
.manuscript {
  border-bottom: 1px solid #DDDDDD;
  margin: 29px 34px;
  padding-bottom: 19px;
  overflow-x: hidden;
}

.manuscript a {
  color: inherit;
}
/*.manuscriptBorder {*/
/*  border: 1px solid #dddddd;*/
/*  position: absolute;*/
/*  width: 292px;*/
/*  height: 0px;*/
/*  left: 830px;*/
/*  top: 409px;*/
/*}*/
.manuscriptList :last-child {
  border-bottom: 0px solid red;
}
.textList.marginless .webpageList.empty .loadingMessage {
  margin: 50px 40px;
}
.textRange .numberLabel {
  position: absolute;
  top: 14px;
}
.english .textRange .numberLabel {
  left: -24px;
}
.english .textRange .numberLabel.itag {
  right: -30px;
  left: initial;
}
.hebrew .textRange .numberLabel,
.bilingual .textRange .numberLabel  {
  right: -30px;
}
.multiPanel .textRange .numberLabel{
  display: none;
}
.multiPanel .textRange .numberLabel.itag{
  display: block;
  color: #4871bf;
}
.textRange.lowlight .numberLabel {
  color: #999;
}
.readerPanel.bilingual .connectionsPanel .he {
  display: none;
}
.connectionsSummaryLoading {
  padding: 20px 34px;
  color: #999;
}
.connectionsPanel .connectionPanelSectionHeader{
  margin-inline-start: 34px;
  margin-inline-end: 34px;
  margin-top: 30px;
  margin-bottom: 15px;
  border-bottom: 1px solid #CCCCCC;
  padding-bottom: 13px;
}
.connectionsPanel .connectionPanelSectionHeader .connectionPanelSectionHeaderInner{
  font-size: 14px;
  font-style: normal;
  font-weight: 400;
  line-height: 18px;
  letter-spacing: 0em;
  text-align: justified;
  color: #666666;
  text-transform: uppercase;

}
.connectionsPanel .connectionsSummaryLoading .loadingMessage {
  margin-top: 0;
}
.textListTextRangeBox {
  position: relative;
}

.textListTextRangeBox .textRange{
  margin-bottom: 0;
  padding-bottom: 0;
}
.textListTextRangeBox .connection-buttons, .versionsTextList .connection-buttons{
  margin-bottom: 28px;
  display: flex;
  align-items: flex-start;
  align-content: flex-start;
}
.connection-buttons.access-user .connection-button.delete-link{
  display:none;
}
.connection-buttons .connection-button,
.version-block-with-preview-details .connection-button{
  font-style: normal;
  font-weight: normal;
  font-size: 13px;
  line-height: 15px;
  color: #999999;
  margin-inline-end: 15px;
  text-decoration: none;
  cursor: pointer;
  display: flex;
  flex-flow: row wrap;
  align-items: center;
}
.version-block-with-preview-details .connection-button {
  font-size: 14px;
  color: var(--dark-grey);
  margin-top: 15px;
}
.version-block-with-preview-details img {
  padding-inline-start: 15px;
}
.singlePanel .connection-buttons .connection-button{
  text-align: start;
  margin-inline-end: 5px;
}
.connection-buttons .connection-button span{
  text-align: initial;
}
.connection-buttons .connection-button .int-en{
  font-family: "Roboto", "Helvetica Neue", "Helvetica", sans-serif;
}
.connection-buttons .connection-button .int-he{
  font-family: "Heebo", "Roboto", "Helvetica Neue", "Helvetica", sans-serif;
}
.toolsMessage {
  margin: 130px 0;
  text-align: center;
  font-size: 18px;
}
.connection-buttons .connection-button::before,
.version-block-with-preview-details .connection-button::before{
  display: block;
  content: ' ';
  background-size: 15px 15px;
  background-repeat: no-repeat;
  height: 15px;
  width: 15px;
  margin-inline-end: 5px;
}
.version-block-with-preview-details .connection-button::before {
  height: 18px;
}
.connection-buttons .panel-open-link::before,
.version-block-with-preview-details .connection-button::before{
  background-image: url("/static/icons/open-panel.svg");
}
.connection-buttons .delete-link::before{
  background-image: url("/static/icons/remove-connection.svg");
}
.connection-buttons .add-to-sheet-link::before{
  background-image: url("/static/icons/add-to-sheet.svg");
}
.sheetContent .toolsButtonContainer {
  letter-spacing: 0;
}
.toolsButtonContainer {
  display: flex;
  justify-content: flex-start;
  color: #000;
  /*border-top: 1px solid #E5E5E5;*/
  cursor: pointer;
  font-size: 16px;
  letter-spacing: 1px;
  margin: 20px 34px;
  align-items: center;
  flex-wrap: wrap;
}

.toolsButtonContainer.blue {
  background-color: var(--sefaria-blue);
  color: white;
  margin: -29px 34px 20px;
  margin-inline-start: -34px;
  margin-inline-end: -34px;
  padding-inline-start: 68px;
  padding-inline-end: 34px;
  padding-top: 18px;
  padding-bottom: 18px;
}

.toolsButtonContainer .toolsButtonText,
.toolsButtonContainer .toolsSecondaryButton {
  position: relative;
  top: 1.5px;
}

.toolsButton {
  background: none;
  padding: 0;
  border: 0px;
  flex: 1 1 auto;
}

.toolsButton ::before {
  position: relative;
  top: 3px;
}

.toolsSecondaryButton {
  color: var(--dark-grey);
  --english-font: var(--english-sans-serif-font-family);
  --hebrew-font: var(--hebrew-sans-serif-font-family);
  height: var(--sans-serif-small-font-size);
  margin-inline-start: 30px;
  align-self: flex-start;
}

.toolsButtonContainer.blue .experimentLabel {
  --english-font: var(--english-sans-serif-font-family);
  color: var(--light-grey);
  font-size: 14px;
  border: 1px solid var(--light-grey);
  border-radius: 6px;
  float: inline-end;
  padding: 2px;
  line-height: 14px;
}

.linkArrow {
  height: var(--sans-serif-small-font-size);
  position: relative;
  top: 1px;
}

.toolsButtonContainer .toolsButton.greyColor {
  color: var(--dark-grey);
}
.toolsButton .toolsButtonText .connectionsCount::before{
  content: " ";
}
.topicList.topicsHe {
  direction: rtl;
}
.topicList.topicsEn {
  direction: ltr;
}
.interface-hebrew .topicList.topicsEn {
  direction: rtl;
}

.topicButton {
  display: flex;
  justify-content: flex-start;
  color: #000;
  cursor: pointer;
  font-size: 16px;
  flex-direction: column;
  letter-spacing: unset;
  align-items: initial;
  border-top: 1px solid #E5E5E5;
  padding: 20px 34px;
  margin: initial;
}
.topicList #topicItem-0 {
  border-top: none;
}
.topicButton:hover {
  text-decoration: none;
}

.topicButton .topicButtonTitle {
  display: flex;
  flex-direction: row;
  justify-content: space-between;
  text-align: left;
}
.topicButton .topicButtonTitle .he {
  text-align: right;
}
.topicButton .contentText .en {
  font-family: "adobe-garamond-pro", "Crimson Text", Georgia, serif;
}
.topicButtonTitle .he {
  font-size: 122%;
}
.topicButton .three-dots-button.tooltip-toggle::before,
.named-entity-title-bar .three-dots-button.tooltip-toggle::before {
  transform: none;
  left: unset;
  right: 30px;
  width: 180px;
}
.readerPanel.hebrew .topicButton .three-dots-button.tooltip-toggle::before,
.readerPanel.hebrew .named-entity-title-bar .three-dots-button.tooltip-toggle::before {
  right: unset;
  left: 30px;
  text-align: right;
}
.topicButton .smallText {
  margin-top: 10px;
  line-height: 18px;
  font-size: 18px;
  text-align: start;
}
.topicButton .smallText .en {
  font-family: "Roboto", "Helvetica Neue", "Helvetica", sans-serif;
  font-size: 13px;
  font-weight: normal;
  color: #999;
}
.topicButton .smallText .he {
  font-family: "Heebo", sans-serif;
  font-size: 13px;
  font-weight: normal;
  color: #999;
}
.toolsButton:hover {
  text-decoration: none;
  color: inherit;
}
.toolsButton.systemTypeface .toolsButtonText span.int-en,
.toolsButton.systemTypeface .toolsButtonText span.en{
  font-family: "Roboto", "Helvetica Neue", "Helvetica", sans-serif;
}
.toolsButton.textTypeface .toolsButtonText span.int-en,
.toolsButton.textTypeface .toolsButtonText span.en{
  font-family: "adobe-garamond-pro", "Crimson Text", Georgia, serif;
}
.toolsButton.systemTypeface .toolsButtonText span.int-he,
.toolsButton.systemTypeface .toolsButtonText span.he{
  font-family: "Heebo", "Roboto", "Helvetica Neue", "Helvetica", sans-serif;
}
.toolsButton.textTypeface .toolsButtonText span.int-he,
.toolsButton.textTypeface .toolsButtonText span.he{
  font-family: "Taamey Frank", "adobe-garamond-pro", "Crimson Text", Georgia, "Times New Roman", serif;
  font-size: 122%;
}
.blue .toolsButton .toolsButtonIcon {
  filter: invert(1);
}
.toolsButton .toolsButtonIcon {
  color: #999;
  font-size: 20px;
  width: 20px;
  margin-top: -1px;
}
.interface-hebrew .toolsButton .toolsButtonIcon {
  margin-top: 1px;
}
.toolsButton img.toolsButtonIcon {
  width: 18px;
  height: 18px;
  vertical-align: middle;
}
.toolsButton .toolsButtonText{
  margin-inline-start: 15px;
}

.shareSettingsBox .shareDropdown {
  display: inline-block;
  height: 20px;
  width: 52px;
  margin: 0 3px;
  border: 0;
  color: var(--sefaria-blue);
  font-weight: 600;
  --english-font: var(--english-sans-serif-font-family);
  --hebrew-font: var(--hebrew-sans-serif-font-family);
  font-size: var(--sans-serif-body-font-size);
  align-self: flex-end;
  appearance: none;
  -webkit-appearance: none;
  -moz-appearance: none;
  bottom: 1px;
  position: relative;
  background-color: Transparent;
  background-image: url(/static/icons/arrow-down-bold.svg);
  background-repeat: no-repeat;
  background-position: right;
  background-size: 12px;
}

.shareInputBox .copyLinkIcon {
  float: right;
  margin: 0px -5px 1px 0px;
}

.shareInputBox span {
  --english-font: var(--english-sans-serif-font-family);
  --hebrew-font: var(--hebrew-sans-serif-font-family);
  font-size: var(--sans-serif-body-font-size);
}

.shareInputBox {
  position: relative;
  display: flex;
  box-sizing: border-box;
  border-radius: 7px;
  border: none;
  box-shadow: 0 1px 3px rgb(0 0 0 / 20%);
  font-size: var(--sans-serif-body-font-size);
  font-family: "Roboto", "Helvetica Neue", "Helvetica", sans-serif;
  color: #666;
  padding: 20px 20px;
  margin: 19px 33px;
}
.shareInput {
  width: calc(100% - 40px);
  box-sizing: border-box;
  border-radius: 7px;
  border: none;
  font-size: var(--sans-serif-body-font-size);
  font-family: "Roboto", "Helvetica Neue", "Helvetica", sans-serif;
  color: #666;
  text-overflow: ellipsis;
}

.shareInputBox .shareInputButton {
  background-color: #fff;
  position: absolute;
  border: 0;
  margin-inline-start: calc(100% - 60px);
}

.shareInputBox .shareInputButton:active {
  background-color: var(--light-grey);
}

.shareSettingsBox {
  display: flex;
  box-sizing: border-box;
  border-radius: 7px;
  border: none;
  font-size: var(--sans-serif-body-font-size);
  --english-font: var(--english-sans-serif-font-family);
  --hebrew-font: var(--hebrew-sans-serif-font-family);
  color: var(--dark-grey);
  margin: 20px 34px;
}
.addToSourceSheetBox {
  position: relative;
}
.addToSourceSheetBox input {
  padding: 13px 12px;
  margin: 0;
  cursor: pointer;
  font-size: 18px;
  border-radius: 4px;
  box-shadow: none;
  border: 1px solid #E9E9E9;
  width: 60%;
  height: 50px;
  box-sizing: border-box;
}
.addToSourceSheetBox .button {
  width: 100%;
  text-align: center;
  margin: 0;
}
.addToSourceSheetBox .button.small {
  width: 37%;
  box-sizing: border-box;
  height: 50px;
  padding: 17px;
  margin: 0;
  float: right;
}
.interface-hebrew .addToSourceSheetBox input {
  width: 47%;
}
.interface-hebrew .addToSourceSheetBox .button.small {
  width: 50%;
  float: left;
}
.addToSourceSheetBox .newSheet {
  border-top: 1px solid #E9E9E9;
  padding: 14px 22px;
}
.addToSourceSheetBox .newSheet input::placeholder { /* eventual spec? */
  font-family: "Roboto", "Helvetica Neue", "Helvetica", sans-serif;
}
.addToSourceSheetBox .newSheet input::-webkit-input-placeholder { /* Chrome/Opera/Safari */
  font-family: "Roboto", "Helvetica Neue", "Helvetica", sans-serif;
}
.addToSourceSheetBox .newSheet input::-moz-placeholder { /* Firefox 19+ */
  font-family: "Roboto", "Helvetica Neue", "Helvetica", sans-serif;
}
.addToSourceSheetBox .newSheet input:-ms-input-placeholder { /* IE 10+ */
  font-family: "Roboto", "Helvetica Neue", "Helvetica", sans-serif;
}
.addToSourceSheetBox .newSheet input:-moz-placeholder { /* Firefox 18- */
  font-family: "Roboto", "Helvetica Neue", "Helvetica", sans-serif;
}
.confirmAddToSheet {
  text-align: center;
  background-color: #FBFBFA;
  margin-bottom: 10px;
}
.confirmAddToSheet .message{
  text-align: start;
}
.confirmAddToSheet.addToSourceSheetBox .message span{
  font-family: 'HebrewInEnglish Serif Font', "adobe-garamond-pro", "Crimson Text", Georgia, "Times New Roman", serif;
  font-style: normal;
  font-weight: normal;
  font-size: 18px;
  line-height: 25px;
  text-decoration-line: none;
  color: #666666;
}
.confirmAddToSheet.addToSourceSheetBox .message span a{
  text-decoration: underline;
  color: #666666;
}
.confirmAddToSheet .button {
  width: 100%;
}
.connectionsPanel .allSheetsLink,
.connectionsPanel .allNotesLink {
  display: block;
  margin-top: 10px;
}
.interface-hebrew .allNotesLinks {
  text-align: left;
}
.noteList + .noteList {
  border-top: 1px solid #ccc;
}
.connectionsPanel .loadingMessage {
  margin-top: 40px;
}
.connectionsPanel textarea.noteText,
.connectionsPanel textarea.feedbackText,
.sideColumn textarea.feedbackText {
  width: 100%;
  min-height: 100px;
  border: none;
  border-radius: 7px;
  padding: 20px 25px;
  box-sizing: border-box;
  box-shadow: 0 1px 3px rgba(0,0,0,0.2);
  font-size: 18px;
  font-family: "adobe-garamond-pro", "Crimson Text", Georgia, serif;
  margin-bottom: 10px
}


.connectionsPanel .noteSharingToggle {
  border: 1px solid #ccc;
  border-radius: 4px;
  margin-bottom: 12px;
}
.connectionsPanel .notePrivateButton,
.connectionsPanel .notePublicButton {
  width: 50%;
  display: inline-block;
  text-align: center;
  color: #CCC;
  padding: 16px 24px;
  border-radius: 4px;
  cursor: pointer;
  font-size: 15px;
  letter-spacing: 1px;
  font-family: "Roboto", "Helvetica Neue", "Helvetica", sans-serif;
  box-sizing: border-box;
}
.connectionsPanel .notePrivateButton.active,
.connectionsPanel .notePublicButton.active {
  background-color: white;
  color: #666;
}
.connectionsPanel .notePrivateButton {
  border-right: 1px solid #ccc;
  border-top-right-radius: 0;
  border-bottom-right-radius: 0;
}
.hebrew .connectionsPanel .notePrivateButton {
  border-left: 1px solid #ccc;
  border-top-left-radius: 0;
  border-bottom-left-radius: 0;
  border-right: none;
  border-top-right-radius: 4px;
  border-bottom-right-radius: 4px;
}
.connectionsPanel .line {
  width: 100%;
  border-bottom: 1px solid #ccc;
  margin: 40px 0;
}
.connectionsPanel .deleteNote {
  text-align: center;
  padding: 18px 0;
  color: #999;
  font-size: 15px;
  cursor: pointer;
  font-family: "Roboto", "Helvetica Neue", "Helvetica", sans-serif;
}
.connectionsPanel.textList .note {
  padding: 30px 0;
  position: relative;
}
.connectionsPanel.textList .note {
  border-top: 1px solid #E6E5E6;
}
.connectionsPanel.textList .note:first-child {
  border-top: none;
}
.connectionsPanel .noteButtons {
  position: absolute;
  top: 30px;
  left: -32px;
}
.interface-hebrew .connectionsPanel .noteButtons {
  left: auto;
  right: -32px;
}
.connectionsPanel .editNoteButton {
  visibility: hidden;
}
.connectionsPanel .note:hover .editNoteButton {
  visibility: visible;
}
.connectionsPanel .noteButtons .fa {
  cursor: pointer;
  color: #C6C6C6;
  font-size: 20px;
  margin: 0 8px;
}

.feedbackOverlay .buttonContainer {
  width: 100%;
  margin-top: 15px;
  text-align: center;
}

.connectionsPanel .divineNameReplacer p {
  font-size: 16px;
  font-family: "Roboto", "Helvetica Neue", "Helvetica", sans-serif;
  line-height: 19px;
  color: #666666;
}

.addConnectionBox {
  font-size: 18px;
  text-align: center;
}
.addConnectionBox .dropdown .dropdownMain{
  justify-content: center;
}
.addConnectionBox .dropdown .dropdownMain span, .addConnectionBox .dropdown .dropdownMain img{
  margin-inline-start: auto;
}
.addConnectionSummary {
  margin-bottom: 20px;
}
.loginPrompt {
  text-align: center;
}
.loginPrompt .loginPromptMessage {
  font-size: 18px;
  margin-bottom: 20px;
}
.loginPrompt .button {
  width: auto;
  margin: 0 6px;
}
.profile-pic {
  display: flex;
  justify-content: center;
  align-items: center;
  flex-direction: column;
}
.profile-page {
  background-color: var(--lightest-grey);
}
.profile-page .profile-pic .profile-pic-hover-button {
  display: none;
}
.profile-pic-cropper-error {
  line-height: 1;
  max-width: 50vw;
  overflow: hidden;
}
.profile-page .profile-pic:hover .profile-pic-hover-button.profile-pic-button-visible {
  display: flex;
}
.profile-page .profile-pic .profile-pic-button-row {
  display: flex;
}
.profile-page .profile-pic .profile-pic-button {
  position: relative;
  top: calc(-1 * ((175px/2) + (46px/2)));  /* height of .profile-img + height of .profile-pic-button */
}
.profile-pic-cropper-modal {
  max-width: unset !important;
  max-height: unset !important;
  padding: 15px 15px 17px 15px !important;
  box-shadow: 0px 1px 4px rgba(0, 0, 0, 0.4);
  background-color: #FFF !important;
  border-radius: 6px;
}
.profile-pic-cropper-modal-inner {
  overflow: auto;
  display: block;
  line-height: 0;
  border-radius: 6px;
}
.profile-pic-loading {
  display: flex;
  align-items: center;
  justify-content: center;
  margin-top: 17px;
}
.profile-pic-cropper-modal .ReactCrop__crop-selection {
  box-shadow: 0 0 0 9999em rgba(255, 255, 255, 0.6);
}
.profile-page .profile-pic-cropper-modal .ReactCrop__crop-selection {
  border-radius: 50%;
}
.profile-pic-cropper-modal .ReactCrop__image {
  max-width: 50vw;
  max-height: 50vh;
}
.profile-pic-close {
  right: 25px !important;
}
.profile-pic-cropper {
}
#interruptingMessage.profile-pic-cropper-modal .profile-pic-cropper-button {
  display: inline-flex;
}
.profile-pic-cropper-desc {
  margin-top: 9px;
  margin-bottom: 18px;
}
.profile-pic .profile-pic-input-file {
  /* make it essentially invisible so it stays in DOM and is accessible */
  width: 0.1px;
  height: 0.1px;
  opacity: 0;
  overflow: hidden;
  position: absolute;
  z-index: -1;
}
.readerNavMenu.profile-page .resourcesLink img {
  top: 0;
}
.profile-page .logoutLink {
  box-shadow: none;
  font-size: 16px;
}
.profile-page .logoutLink .int-en {
  font-family: "Roboto", "Helvetica Neue", "Helvetica", sans-serif;
}
.profile-page .logoutLink .int-he {
  font-family: "Heebo", sans-serif;
}
.notificationsTopContainer {
  display: flex;
  flex-direction: row;
  margin-bottom: 30px;
}
.notificationsHeaderBox {
  flex-grow: 1;
  margin-bottom: 12px
}
.readerNavMenu .notificationsHeaderBox h1 {
  margin: 4px 0 0 0;
}
.notificationsTitleIcon {
  position: relative;top: 2px;
}
.notification {
  border-bottom: 1px solid var(--light-grey);
  border-top: none;
  padding: 25px 0;
  line-height: 1.4;
}
.notification {
  display: flex;
}
.notification .imageSection {
  margin-inline-end: 15px;
}
.notification .imageSection img {
  height: 30px;
  width: 30px;
  border-radius: 15px;
}
.notification .mainSection {
  flex: 1;
}
.notification a {
  unicode-bidi: plaintext;
}
.notification a:hover {
  color: inherit;
}
.notification .topLine {
  display: flex;
  justify-content: space-between;
  flex-direction: row;
  margin-top: 2px;
  align-content: space-between;
}
.notification .topLine a {
  font-weight: bold;
}
.notification .topLineText {
  flex: 1;
}
.notification .date {
  color: var(--medium-grey);
  font-size: 14px;
  margin-inline-start: 15px;
}
.notification .notificationBody {
  margin-top: 20px;
}
.notification .sheetTitle,
.notification .collectionName {
  --english-font: var(--english-serif-font-family);
  --hebrew-font: var(--hebrew-serif-font-family);
  font-size: 24px;
  display: block;
}
.notification .sheetSummary {
  --english-font: var(--english-serif-font-family);
  --hebrew-font: var(--hebrew-serif-font-family);
  color: var(--dark-grey);
  font-size: 18px;
  margin-top: 10px;
}
.notification .replyButton {
  margin-top: 15px;
}
.notification .replyButton img {
  width: 15px;
  height: 10px;
  margin-inline-end: 10px;
}
.notification-message-link {
  display: inline-block;
  padding: 0 5px;
}
.globalUpdateForm {
  padding: 20px;
  background-color: #ddd;
  border-radius: 15px;
  font-size: 18px;
}
.globalUpdateForm .storyTypeSelector {
  padding-bottom: 15px;
}
.globalUpdateForm  select {
  margin: 0 0 0 15px;
}
.globalUpdateForm .error {
  color: red;
  font-size: 90%;
}
.globalUpdateForm input[type="text"] {
  padding: 5px;
  margin: 5px 0;
  width: 260px;
}
.globalUpdateForm input[type="radio"] {
  padding: 5px;
  margin: 8px;
}
.globalUpdateForm label {
  padding-top: 10px;
  display: block;
}
.globalUpdateForm .previewButton {
  margin-left: 85%;
  font-size: 20px;
}
.update {
  position: relative;
}
.update .imageSection {
  display: none;
}
.update .delete-update-button {
  position: absolute;
  top:  8px;
  right:  0px;
  color:  var(--dark-grey);
}
.story-action-button {
  display: inline-block;
  background: #CB6158;
  padding: 0 15px;
  margin: 0 8px;
  width: 60px;
  text-align: center;
  height: 19px;
  color: #fff;
  cursor: pointer;
  border-radius: 8px;
  box-shadow: 1px 1px 1px #ccc;
  border: 1px solid #ccc;
}

.lds-ring {
  display: inline-block;
  position: relative;
  width: 34px;
  height: 34px;
}
.lds-ring div {
  box-sizing: border-box;
  display: block;
  position: absolute;
  width: 21px;
  height: 21px;
  margin: 6px;
  border: 6px solid #999;
  border-radius: 50%;
  animation: lds-ring 1.2s cubic-bezier(0.5, 0, 0.5, 1) infinite;
  border-color: #999 transparent transparent transparent;
}
.lds-ring div:nth-child(1) {
  animation-delay: -0.45s;
}
.lds-ring div:nth-child(2) {
  animation-delay: -0.3s;
}
.lds-ring div:nth-child(3) {
  animation-delay: -0.15s;
}
@keyframes lds-ring {
  0% {
    transform: rotate(0deg);
  }
  100% {
    transform: rotate(360deg);
  }
}
.sefariaLogo {
  text-align: center;
  text-transform: uppercase;
  font-family: "Roboto", "Helvetica Neue", "Helvetica", sans-serif;
}
#appLoading {
  position: fixed;
  text-align: center;
  background-color: #FBFBFA;
  height: 100%;
  width: 100%;
  direction: initial;
}
#appLoading .loadingMessage {
  position: absolute;
  top: 45%;
  left: 50%;
  transform: translate(-50%, -50%);
}
#appLoading img.int-en {
  width: 150px;
  height: 42px;
  margin-bottom: 6px;
}
#appLoading img.int-he {
  width: 150px;
  height: 49px;
  margin-bottom: 6px;
}
.emptyDesktop {
  margin-top: 200px;
  text-align: center;
  color: #999;
}
.button {
  display: inline-block;
  color: white;
  background-color: var(--sefaria-blue);
  box-shadow: 0 1px 3px rgba(0,0,0,0.25);
  border-radius: 6px;
  padding: 16px 30px;
  margin: 0 2px 6px 2px;
  cursor: pointer;
  font-size: 16px;
  box-sizing: border-box;
  line-height: 19px;
  text-align: center;
  --english-font: var(--english-sans-serif-font-family);
  --hebrew-font: var(--hebrew-sans-serif-font-family);
  border: none;
}
.saveProfileButton{
  background-color: var(--midrash-green);
}
.button.disabled{
  border: 1px solid var(--light-grey);
  background-color: var(--lightest-grey);
  font-size: 16px;
  line-height: 19px;
  text-align: center;
  color: var(--medium-grey);
  box-shadow: none;
}
.button.disabled:hover{
  color: var(--medium-grey);
  cursor: initial;
}
a.button {
  color: white;
}
.button:hover,
a.button:hover {
  color: white;
  text-decoration: none;
}
.button.white {
  background-color: white;
  color: #333;
}
a.button.white {
  color: var(--dark-grey);
}
.button.grey {
  background-color:  var(--lighter-grey);
  color: var(--dark-grey);
  box-shadow: none;
  border: none;
}
a.button.mini {
  padding: 5px;
  font-size: .8em;
}
.interface-english .userSheetTitle a.button.mini {
  float: right;
}
.interface-hebrew .userSheetTitle a.button.mini {
  float: left;
}
.button.transparent {
  color: #666;
  background-color: transparent;
  border: 1px solid transparent;
}
.profile-page .button.transparent {
  border: 0;
}
.button.transparent.bordered {
  border: 1px solid #CCC;
}
.button.fillWidth {
  width: 100%;
  text-align: center;
  display: block;
  margin: 10px 0;
}
.button.squareBorder {
  border-radius: 0;
}
a .button:hover {
  text-decoration: none;
}
.reactMarkdown a {
  color: var(--commentary-blue);
}
.button.small {
  padding: 10px 14px;
  width: -moz-fit-content;
  width: fit-content;
}
.button.small.publish {
  color: #666666;
  background-color: white;
  font-weight: 500;
  min-height: 31px;
  height: 31px;
  padding: 0 10px;
}
.headerWithAdminButtonsContainer{
  display: flex;
  justify-content: space-between;
  flex-direction: row;
  align-items: center;
  flex-wrap: nowrap;
  width: 100%;
}
.headerWithAdminButtonsContainer .pencilEditorButton{
  margin-top: 8px;
  margin-bottom: 5px;
  margin-inline-end: 6px;
  cursor: pointer;
}
.button.extraSmall.reviewState{
  margin-inline-end: 7px;
}
.button.extraSmall.reviewState.reviewed {
  background-color: #5D956F;

}
.button.extraSmall.reviewState.notReviewed {
  background-color: #CB6158;
}
.button.extraSmall.reviewState.edited {
  background-color: #C3EB34;
}
.button.extraSmall {
  border-radius: 6px;
  box-shadow: none;
  margin: 0;
  padding: 5px 8px;
  height: 30px;
  line-height: 20px;
  letter-spacing: normal;
}
.button.extraSmall.topic {
  color: #000000;
  background-color: var(--lighter-grey);
  white-space: nowrap;
}
.adminButtons .button.extraSmall.topic.top {
  border-top-left-radius: 6px;
  border-top-right-radius: 6px;
}
.adminButtons .button.extraSmall.topic.bottom {
  border-bottom-left-radius: 6px;
  border-bottom-right-radius: 6px;
  border-bottom: 1px solid var(--light-grey);
}
.adminButtons .button.extraSmall.topic {
  box-shadow: 0 1px 3px rgb(0 0 0 / 25%);
  border-radius: revert;
  color: #666666;
}
.headerWithAdminButtons {
  display: flex;
  position: relative;
  flex: 1;
}
.adminButtons.hiddenButtons {
  display: none;
}
.adminButtons {
  display: flex;
  flex-direction: column;
  width: 147px;
  position: absolute;
  height: 90px;
  padding: 0 20px 0 20px;
}

.button .buttonIcon {
  margin-inline-end: 7px;
  vertical-align: middle;
}
.button.small .buttonIcon {
  height: 14px;
  width: 14px;
  margin-top: -3px;
}
.button.appButton {
  box-shadow: none;
  border: 2px solid #18345D;
  color: #18345D;
}
.button.appButton img {
  margin-inline-end: 5px;
}
.button.appButton.iconOnly {
  width: 40px;
  height: 40px;
  box-sizing: border-box;
  display: inline-flex;
  padding: 0;
  justify-content: center;
  align-items: center;
}
.button.appButton.iconOnly img {
  width: 18px;
  height: 18px;
  margin: 0;
}
.lexicon-content{
  font-size: 15px;
  padding-bottom: 10px;
  margin-bottom: 1px;
}
.lexicon-link:hover {
  text-decoration: underline;
}
.lexicon-header {
  padding: 10px;
  border-bottom: 1px solid #e5e5e5;
  background-color: #AAAAAA;
}
.lexicon-header h4 {
  font-size: 1.2em;
  margin: 0;
}
.entry + .entry {
  padding-top: 10px;
}
.lexicon-results {
  padding-top: 20px;
}
.named-entity-attribution {
  margin-top: 13px;
}
.named-entity-ambiguous {
  margin-bottom: 24px;
}
.named-entity-ambiguous .systemText .int-en,
.named-entity-ambiguous .systemText .int-he {
  color: #999;
}
.named-entity-title-bar {
  display: flex;
  flex-direction: row;
  justify-content: space-between;
}
.named-entity-wrapper {
  display: flex;
  flex-direction: column;
}
.named-entity-wrapper + .named-entity-wrapper {
  margin-top: 26px;
}
.readerPanel.english .named-entity-wrapper {
  direction: ltr;
}
.readerPanel.hebrew .named-entity-wrapper {
  direction: rtl;
}
.lexicon-results .named-entity-description {
  margin-top: 13px;
}
.lexicon-results .named-entity-description .en,
.lexicon-results .named-entity-description .he {
  color: #666;
}
.lexicon-results .entry > div {
  padding: 1% 0 1% 0;
  margin: auto;
}
.lexicon-results .entry a {
    font-size: .8em;
    font-weight: bold;
    letter-spacing: 1px;
    cursor: pointer;
    color: #333;
}
.lexicon-results .entry .headline {
  color: #333;
  font-size: 1.2em;
  display: block;
}
.lexicon-results .entry .headwords .headword {
  display: inline;
}
.lexicon-results .entry .morphology {
  font-family: "Roboto", "Helvetica Neue", "Helvetica", sans-serif;
  color: #999;
  display: inline;
  margin-right: 5px;
}
.lexicon-results .entry .lang-ref {

}
.lexicon-results .entry .definition-content{
    color: #444;
}
.lexicon-results ol {
	list-style-position: inside;
}
.lexicon-results .entry .definition li.sense{
	margin-left: 15px;
    padding-bottom: 10px;
}
.lexicon-results .entry .definition ol.senses{
	padding-left: 0;
}
.lexicon-results .entry .definition > li.sense{
	margin-left: 0;
}
.lexicon-results .entry ol.definition {
	list-style-type: none;
	padding-top: 2px;
	padding-left: 0;
    margin: 0;
}
.lexicon-results .entry .definition .notes {}
.lexicon-results .entry .definition .derivatives {display: block;margin-left: 15px;}
.lexicon-results .attribution {

}

.lexicon-results .attribution div,
.named-entity-wrapper .attribution div {
  display: block;
  font-family: "Roboto", "Helvetica Neue", "Helvetica", sans-serif;
  color: #aaa;
  font-size: 10px;
}
.lexicon-content .headword.en, .lexicon-content .headword.he,
.lexicon-content .definition-content.en, .lexicon-content .definition-content.he,
.lexicon-content .lexicon-results .attribution {
  display: inline;
}
.lexicon-content .headword.he, .lexicon-content .definition-content.he {
  direction: rtl;
}
.lexicon-content .headword.en, .lexicon-content .definition-content.en {
  direction: ltr;
}
.lexicon-instructions,
.lexicon-content .loadingMessage {
  font-size: 15px;
  font-style: italic;
}
.splitHeader {
  text-align: left;
  display: flex;
  flex-direction: row;
  justify-content: space-between;
  color: #666;
  font-weight: 300;
}
.splitHeader .en {
  font-size: 14px;
}
.splitHeader .he {
  font-size: 14px;
}
.splitHeader select {
  margin-inline-start: 6px;
}
.sheetsNewButton {
  text-align:center;
  margin-bottom: 30px;
}
.sheetsNewButton a {
  color: inherit;
}
.sheet.userSheet .sheetTitle  {
  font-family: "adobe-garamond-pro", "Crimson Text", Georgia, serif;
  font-size: 20px;
  color:#333;
  margin-bottom: 6px;
  unicode-bidi: plaintext;
}
.sheet.userSheet {
  font-size: 14px;
  color:#999;
  text-decoration: none;
  flex-direction: column;
}
.interface-english .sheet.userSheet{
  font-family: "Roboto", "Helvetica Neue", "Helvetica", sans-serif;
}
.interface-hebrew .sheet.userSheet{
  font-family: "Heebo", "sans-serif";
}
.sheet.userSheet .userSheetInfo{
  display: flex;
  justify-content: flex-start;
}
.sheet.userSheet .userSheetInfo span:before{
  content: '·';
  margin: auto 4px;
}
.sheet.userSheet .userSheetInfo span:first-child:before{
  content: '';
  margin: 0;
}
.sheet.userSheet .sheetAccess{
  margin: auto 4px;
}
.filterByTag {
  cursor: pointer;
  text-transform: none;
  font-size: 18px;
}
.sheet.userSheet .sheetEditButtons {
  font-size: 24px;
  height: 32px;
  width: 32px;
  text-align: center;
  line-height: 32px;
  background-color: white;
  border: 1px solid #E6E6E6;
  border-radius: 4px;
  margin-left: 10px;
  display: none;
  float:right;
  cursor: pointer;
  color: #999;
  text-decoration: none;
}
.sheetButton:hover {
  text-decoration: underline;
}
.sheetButton{
  border: 1px solid #fff;
}
.sheetButton.active {
  border: 1px solid #333;
}
.tagString a {
  text-decoration: none;
  color: #999;
}
.tagString a:after {
  content: ", ";
  color: #999;
}
.tagString a:last-child:after {
  content: "";
}
.singlePanel .collectionsList {
  margin-top: 0;
}
.collectionsList .enCollections,
.collectionsList .heCollections {
  margin-bottom: 50px;
}
.readerPanel .collectionsList .enCollections .gridBox,
.readerPanel .collectionsList .enCollections .int-he {
  direction: ltr;
}
.readerPanel .collectionsList .heCollections .gridBox {
  direction: rtl;
}
.collectionListing {
  display: flex;
  flex-direction: row;
  justify-content: space-between;

}
.profile-page .collectionListing {
  padding: 20px 0;
  margin-top: 20px;
  background-color: white;
  border: 1000px solid white;
  border-top: 4px solid white;
  border-bottom: 120px solid white;
  margin: -4px 0 -120px 0;
  margin-inline-start: -1000px;
  margin-inline-end: 0;
  width: 100%;
}
.collectionListing .left-content {
  display: flex;
  flex-direction: row;
  align-items: center;
}
.collectionListing + .collectionListing {
  border-top: 1px solid #ccc;
}
.collectionListingImageBox {
  width: 40px;
  height: 40px;
  border-radius: 20px;
  margin-inline-end: 10px;
  overflow: hidden;
  flex-shrink: 0;
}
.tocTop .collectionListingImageBox {
  background-color: transparent;
  overflow: initial;
}
.interface-hebrew .sheetMetaDataBox .authorStatement {
  direction: rtl;
}
.sheetMetaDataBox .profile-pic {
  width: 30px;
  height: 30px;
  display: inline-block;
  vertical-align: middle;
  margin-inline-end: 10px;
}
.readerPanel.hebrew .sheetMetaDataBox .user {
  direction: rtl;
}
.sheetMetaDataBox {
  margin-block-end: 40px;
}
a.sheetAuthorName {
  color: var(--midrash-green);
  --english-font: var(--english-sans-serif-font-family);
  --hebrew-font: var(--hebrew-sans-serif-font-family);
  font-size: 16px;
  font-weight: 500;
  line-height: 18.75px;
  display: inline;
  margin-block-end: 10px;
}
a.sheetAuthorName:hover {
  text-decoration: none;
}
.sheetContentSidebar a.sheetAuthorName {
  display: block;
}
.sheetMetaDataBox .sidebarLayout .items {
  display: flex;
  justify-content: space-between;
}
.sheetMetaDataBox .sidebarLayout .items > * {
  margin-inline-start: 15px;
}
.sheetMetaDataBox .texts-properties-menu {
  top: 40px;
}
.sheetMetaDataBox .sidebarLayout {
  justify-content: space-between;
}
.sheetMetaDataBox .summary {
  --english-font: var(--english-sans-serif-font-family);
  --hebrew-font: var(--hebrew-sans-serif-font-family);
  font-size: 16px;
  font-weight: 500;
  line-height: 18.75px;
  color: var(--dark-grey);
  margin-block-end: 25px;
  text-align: initial;
}
.sheetMetaDataBox .title {
  --english-font: var(--english-sans-serif-font-family);
  --hebrew-font: var(--hebrew-sans-serif-font-family);
  font-size: 30px;
  font-weight: 500;
  line-height: 35.16px;
  margin-block-end: 15px;
  flex: 0 0 70%;
  text-align: initial;
}

.sheetMetaDataBox .title:empty:before {
  content: "Untitled";
  color: #999;
  position: relative;
  pointer-events: none;
  width: auto;
}
.sheetMetaDataBox .summary:empty:before {
  content: "Add a description...";
  color: #999;
  position: relative;
  pointer-events: none;
  width: auto;
}
.interface-hebrew .sheetMetaDataBox .title:empty:before {
  content: "ללא שם";
}
.publishBox {
  text-align: start;
  border-radius: 6px;
  padding: 10px 20px;
  max-width: 540px;
  width: 500px;
  margin: 20px -20px;
  font-size: 16px;
  color: #666;
}
.publishBox .publishLabel {
  --english-font: var(--english-sans-serif-font-family);
  --hebrew-font: var(--hebrew-sans-serif-font-family);
  font-size: 14px;
  font-weight: 400;
  line-height: 18px;
  text-underline-position: from-font;
  text-decoration-skip-ink: none;
  color: var(--dark-grey);
  margin-bottom: 10px;
}

div.transparentBackground.publishBox {
  background-color: inherit;
  border-radius: 0px;
  padding: 0px 20px;
  color: inherit;
}

.publishBox .smallText .int-en, .publishBox .smallText .int-he.enInHe {
  color: #666;
}
.publishBox p.error {
  color: red;
}
.publishBox p {
  margin-bottom: 15px;
}
.publishBox .error .react-tags,
.publishBox textarea.error {
  border: 1px solid red;
}
.sheetMetaDataBox .publishBox .react-tags__selected {
  display: inline;
}
.sheetMetaDataBox .publishBox .react-tags__selected-tag {
  display: inline-block;
  box-sizing: border-box;
  margin: 0 6px 6px 0;
  padding: 6px 8px;
  border: none;
  border-radius: 6px;
  background: #FFFFFF;
  color: #000;
  /* match the font styles */
  font-family: inherit;
  font-size: inherit;
  line-height: inherit;
}
.sheetMetaDataBox .publishBox textarea, .sheetMetaDataBox .publishBox input, .sheetMetaDataBox .publishBox .react-tags {
  border-radius: 6px;
  border: none;
  width: 98%;
  padding: 7px;
  background: #EDEDEC;
  --english-font: var(--english-sans-serif-font-family);
  --hebrew-font: var(--hebrew-sans-serif-font-family);
  font-size: 16px;
  font-weight: 400;
  line-height: 18.75px;
  text-underline-position: from-font;
  text-decoration-skip-ink: none;
  margin-bottom: 10px;
}
.publishBox p strong {
  color: black;
  font-weight: 400;
}
.publishBox h3 {
  font-size: 22px;
  font-weight: 500;
  color: #666;
  margin-top: 12px;
  margin-bottom: 14px;
  text-transform: none;
  text-align: start;
}
.publishBox hr {
  border-bottom: none;
  border-right: none;
  border-left: none;
  border-top: 1px solid #CCC;
  margin-top: 20px;
}
.publishBox .smallText {
  color: #666666
}
.publishBox .react-tags {
  position: relative;
  padding: 10px 10px 4px 10px;
  border-radius: 6px;
  background-color: #fff;
  box-shadow: 0px 1px 3px rgba(0, 0, 0, 0.25);
  /* shared font styles */
  font-size: 16px;
  line-height: 1.2;
  color: #666;
  /* clicking anywhere will focus the input */
  cursor: text;
}
.publishBox .react-tags.is-focused {
  border-color: #B1B1B1;
}
.publishBox .react-tags__selected {
  display: inline;
}
.publishBox .react-tags__selected-tag {
  display: inline-block;
  box-sizing: border-box;
  margin: 0 6px 6px 0;
  padding: 6px 8px;
  border: none;
  border-radius: 6px;
  background: #EDEDEC;
  color: #000;
  /* match the font styles */
  font-family: inherit;
  font-size: inherit;
  line-height: inherit;
}
.publishBox .react-tags__search-input,
.publishBox .react-tags__search-input:focus,
.publishBox .react-tags__search-input:focus-visible {
  font-family: inherit;
  font-size: inherit;
  border: none;
  outline: none;
}
.publishBox .react-tags__search-input::placeholder {
  font-size: 16px;
  font-style: normal;
  font-family: var(--english-sans-serif-font-family);
}
body.interface-hebrew .publishBox .react-tags__search-input::placeholder,
body.interface-hebrew .publishBox textarea::placeholder {
  font-family: var(--hebrew-sans-serif-font-family);

}
.publishBox .react-tags__selected-tag:after {
  content: '\2715';
  color: #AAA;
  margin-inline-start: 8px;
  vertical-align: middle;
  font-size: 10px;
}
.publishBox .react-tags__selected-tag:hover,
.publishBox .react-tags__selected-tag:focus {
  border-color: #B1B1B1;
}
.publishBox .react-tags__search {
  display: inline-block;

  /* match tag layout */
  padding: 7px 2px;
  margin-bottom: 6px;

  /* prevent autoresize overflowing the container */
  max-width: 100%;
}
.publishBox .publishButton {
  margin: 18px 0;
  text-align: end;
}
.publishBox .publishButton .button.published {
  background-color: #EDEDEC;
  border: 1px solid #CCCCCC;
  color: #666666
}

.publishBox .publishButton .button {
  padding: 15px 20px;
}

.publishSettingsEditMode .publishButton {
  margin: 14px 0 0;
  text-align: end;
  flex-direction: row;
  justify-content: flex-end;
  display: flex;
}

.publishSettingsEditMode .publishButton .publishedText {
  text-align: start;
  margin-top: 5px;
  margin-bottom: 0px;
  margin-inline-start: 0px;
  margin-inline-end: 15px;
  font-size: var(--sans-serif-body-font-size);
  --english-font: var(--english-sans-serif-font-family);
  --hebrew-font: var(--hebrew-sans-serif-font-family);
  color: var(--dark-grey);
}

.publishSettingsEditMode .publishButton .publishedText .publishedTextBold {
  font-weight: bold;
  color: black;
}

.publishSettingsEditMode .button.published {
  background-color: #FFFFFF;
  border: 1px solid #CCCCCC;
  color: var(--dark-grey);
  height: fit-content;
  align-self: center;
  border-radius: 6px;
  box-sizing: border-box;
  box-shadow: none;
  padding: 9px 10px;
}

.publishBox .react-tags__suggestions ul {
  position: absolute;
  inset-inline-start: 0;  /* Note reduntant css rules below `body.interface-[hebrew|english]  .publishBox .react-tags__suggestions ul` */
  top: 100%;
  margin: 4px -1px;
  padding: 0;
  list-style: none;
  background: #fff;
  border: 1px solid #ccc;
  border-radius: 6px;
  min-width: 300px;
}
/* Reduntant given above `inset-inline-start` rule, but not standard on all browsers yet
RMN: 2021-04-22 */
body.interface-hebrew  .publishBox .react-tags__suggestions ul {
  right: 0;
}
/* Reduntant given above `inset-inline-start` rule, but not standard on all browsers yet
RMN: 2021-04-22 */
body.interface-english .publishBox .react-tags__suggestions ul {
  left: 0;
}
.publishBox .react-tags__suggestions li {
  border-bottom: none;
  padding: 6px 8px;
}
.publishBox .react-tags__suggestions li mark {
  text-decoration: none;
  background: none;
  font-weight: normal;
}
.publishBox .react-tags__suggestions li:hover {
  cursor: pointer;
  background: #eee;
}
.publishBox .react-tags__suggestions li.is-active {
  background: #eee;
}
.publishBox .react-tags__suggestions li.is-disabled {
  opacity: 0.5;
  cursor: auto;
}
.editorSidebarToggle {
  position: fixed;
  top: 150px;
  right: 30px;
  height: 30px;
  width: 30px;
  border-radius: 30px;
  border: none;
  background-color: var(--sefaria-blue);
  cursor: pointer;
  box-shadow: 0px 1px 3px rgba(0, 0, 0, 0.25);
}
.interface-hebrew .editorSidebarToggle {
  left: 30px;
  right: auto;
}


.editorSidebarToggle:active {
  box-shadow: 0px 1px 1px rgba(0, 0, 0, 0.25);
}
.editorSidebarToggle::after {
  content: url("/static/img/3vdots.svg");
  position: absolute;
  top: 7px;
  left: 13px;
}
.collectionListingImage {
  height: 100%;
  width: 100%;
  object-fit: cover;
  background-color: white;
}
.collectionListingImage.default {
  width: 80%;
  height: 80%;
  margin: 10%;
  opacity: 0.4;
}
.collectionListingName {
  display: block;
  font-size: 30px;
  color: #000;
  margin-bottom: 5px;
}
.collectionListingName:hover {
  color: #333;
}
.collectionListingDetails .collectionListingSheetCount {
  color: #999 !important;
  font-size: 14px !important;
  font-family: Roboto !important;
  font-weight: 400 !important;
  line-height: 18px !important;
}
.collectionListingMembership {
  text-transform: capitalize;
}
.collectionListingDetailSeparator {
  margin: 8px;
}
.collectionInfo {
  margin-bottom: 35px;
}
.interface-hebrew .collectionInfo .he {
  display: inline;
}
.interface-hebrew .collectionInfo .en {
  display: none;
}
.collectionPage h1 {
  color: black;
  font-size: 30px;
  margin-bottom: 5px;
  --hebrew-font: var(--hebrew-serif-font-family);
  --english-font: var(--english-serif-font-family);
}
.collectionPage .navTitle {
  margin-bottom: 5px;
}
.collectionPage .collectionLabel {
  text-transform: uppercase;
  color: #666;
  font-size: 16px;
  letter-spacing: 2px;
  display: block;
  margin-bottom: 25px;
}
.collectionPage a:hover {
  color: inherit;
}
.collectionPage .collectionWebsite {
  display: block;
  font-size: 16px;
  margin-top: 15px;
  color: #4B71B7;
  direction: ltr;
}
.collectionPage .collectionDescription {
  font-size: 16px;
  color: #666;
  line-height: 1.3;
}
.collectionPage .collectionDescription .dedication {
  --hebrew-font: var(--hebrew-serif-font-family);
  --english-font: var(--english-serif-font-family);
}
.collectionPage .collectionDescription .en .dedication {
  font-style: italic;
  font-size: 18px;
  display: block;
}
.collectionPage .collectionDescription .he .dedication {
  font-size: 20px;
  display: block;
}
.collectionPage .bubbleTab {
  font-size: 16px;
}
.collectionPage .tagsList {
  --hebrew-font: var(--hebrew-serif-font-family);
  --english-font: var(--english-serif-font-family);
}
.collectionPage .emptyMessage .button {
  margin-top: 22px;
}
.collectionPage .emptyMessage .button:hover {
  color: white;
}
.collectionContentsTab .gridBox {
  margin-bottom:  30px;
}
.collectionPage .collectionContentsSectionLabel {
  color: var(--dark-grey);
  size: 16px;
  margin: 30px 0 12px 0;
}
.collectionPage .collectionContentsTag {
  font-size: 24px;
}
.collectionPage .sheetIcon {
  display: none;
}
.collectionPage .filterable-list .sheet a.sheetTitle {
  font-size:  24px;
}
.collectionPage .searchInCollectionLink {
  font-size:  16px;
  color: var(--dark-grey);
  margin-top: 20px;
  display: block;
}
.collectionInvitationBox {
  padding-bottom: 20px;
}
.collectionInvitationBox .button {margin: 0;}
.collectionSheetInner {
  display: flex;
}
.collectionSheetInnerContent {
  flex: 1;
}
.sheet .sheetTitleText {
  font-family: Roboto;
  font-size: 16px;
  font-weight: 600;
  line-height: 18.75px;
}
.sheetListingPinButton {
  display: none;
  opacity: 0.3;
  cursor: pointer;
}
.sheet:hover .sheetListingPinButton.active {
  display: block;
}
.sheetListingPinButton.pinned {
  display: block;
  opacity: 0.6;
}
#collectionInvitationInput {
  box-shadow: 0 1px 3px rgba(0,0,0,0.2);
  border: none;
  margin-inline-end: 10px;
  font-size: 18px;
  position: relative;
  border-radius: 7px;
  box-sizing: border-box;
  width: 215px;
  padding: 10px 15px;
}
.collectionInvitationBoxMessage {
  font-size: 18px;
  padding: 12px 0 0;
  text-align: center;
}
.flexLineBreak {
  width: 100%;
  height: 0;
}
.collectionPage .collectionMemberListing {
  padding-bottom: 24px;
  font-family: "Roboto", "Helvetica Neue", "Helvetica", sans-serif;
  font-size: 16px;
  color: #666;
  display: flex;
  flex-direction: row;
  justify-content: start;
}
.collectionMemberListingPic {
  margin-inline-end: 10px;
}
.collectionMemberListingPic.invitation {
  background-color: var(--medium-grey);
  border-radius: 1000px;
  width: 40px;
  height: 40px;
  line-height: 40px;
  text-align: center;
}
.collectionMemberListingName {
  color: black;
}
.collectionMemberListingRole {
  color: var(--dark-grey);
  font-size: 13px;
  margin-top: 4px;
}
.collectionMemberListingText {
  position: relative;
}
.collectionPage .collectionMemberListing .collectionMemberListingActions {
  display: none;
}
.collectionPage .collectionMemberListing:hover .collectionMemberListingActions {
  display: inline-flex;
}
.collectionMemberListingActions .collectionMemberListingActionsButton {
  cursor: pointer;
  color: var(--dark-grey);
  margin-inline-start: 8px;
}
.collectionMemberListingActionsMenu {
  position: absolute;
  left: 0;
  top: 46px;
  line-height: 30px;
  background-color: white;
  border: 1px solid #ccc;
  border-radius: 4px;
  color: #999;
  font-size: 15px;
  z-index: 1;
}
.interface-hebrew .collectionMemberListingActionsMenu {
  right: 0;
  left: unset;
}
.collectionMemberListingActionsMenu .action {
  padding: 4px 10px;
  cursor: pointer;
  white-space: nowrap;
}
.collectionMemberListingActionsMenu .action:hover {
  background-color: #eee;
}
.collectionMemberListingActionsMenu .action + .action {
  border-top: 1px solid #ccc;
}
.collectionMemberListingActionsMenu .role {
  font-size: 17px;
  margin-right: 4px;
}
.collectionMemberListingActionsMenu .role.current {
  color: var(--dark-grey);
}
.collectionInvitationListing {
  display: inline-block;
  min-height: 50px;
  line-height: 50px;
}
.topicFilterBox {
  display: flex;
  align-items: center;
  margin-bottom: 30px;
  background-color: var(--lighter-grey);
  border-radius: 100px;
  padding: 0 10px;
  margin-top: 0;
  width: 285px;
  max-width: 100%;
}
.singlePanel .topicFilterBox {
  margin-top: 20px;
}
.topicFilterBox .searchIcon {
  height: 18px;
  width: 18px;
  opacity: 0.4;
}
.topicFilterInput {
  padding: 0px 10px;
  line-height: 30px;
  flex: 1;
  box-sizing: border-box;
  border: none;
  background: transparent;
  font-size: 18px;
}
.topicsFilterReset {
  cursor: pointer;
  color: var(--medium-grey);
}
.topicsFilterResetIcon {
  height: 16px;
  width: 16px;
  margin-inline-start: 8px;
  vertical-align: -2px;
}
.alphabeticalTopicsNav {
  color: var(--dark-grey);
  margin-bottom: 5px;
}
.alphabeticalTopicsNav a {
  display: inline-block;
  margin-bottom: 10px;
}
.alphabeticalTopicsNav a + a {
  margin-inline-start: 10px;
}
.allTopicsList {
  min-height: 500px;
}
.topicPanel .topicLabel {
  text-transform: uppercase;
  font-weight: lighter;
  margin-bottom: 10px;
  font-size: 14px;
}
.topicPanel .topicLabel a {
  color: #8E8E8E;
}
.topicPanel .sideColumnMore {
  cursor: pointer;
  font-size: 16px;
  line-height: 26px;
  color: #666;
}
.topicPanel .sideColumnMore:hover {
  cursor: pointer;
  text-decoration: underline;
}
.topicPanel .sourceList {
  min-height: 500px;
}
.topicPanel .sourceList .loadingMessage {
  text-align: center;
}
.topicPanel .topicSource {
  margin-bottom: 40px;
  cursor: pointer;
  position: relative;
}
.topicPanel .topicSource .title {
  font-weight: bold;
}
.topicPanel .topicSource .score {
  font-size: 17px;
  color: #333;
  font-weight: normal;
  white-space: nowrap;
  border-radius: 4px;
  padding: 3px;
}
.topicPanel .topicSource .score:hover {
  background-color: #EEE;
}
.topicPanel .topicSource .score:active {
  background-color: #DDD;
}
.hebrew .topicPanel .topicSource .score {
  right: auto;
  left: 5px;
}
.topicPanel .topicSource .score img {
  width: 15px;
  height: 15px;
  vertical-align: middle;
  margin: -4px 0 0 2px;
  opacity: 0.6;
}

ul.sheetCollectionsLinks {
  list-style-type: none;
  padding-inline-start: 0;
  --english-font: var(--english-sans-serif-font-family);
  --hebrew-font: var(--hebrew-sans-serif-font-family);
  font-size: 16px;
  font-weight: 400;
  line-height: 18.75px;
}
ul.sheetCollectionsLinks li {
  margin-block-end: 10px;
}

h3.sheetCollections {
  text-transform: none;
  color: var(--dark-grey);
  font-size: var(--sans-serif-h3-font-size);
  --english-font: var(--english-sans-serif-font-family);
  --hebrew-font: var(--hebrew-sans-serif-font-family);
  margin-bottom: 17px;
  margin-top: 36px;
  padding-bottom: 18px;
  border-style: none none solid none;
  border-color: var(--light-grey);
  border-width: 1px;
}

.translationsHeader {
  margin-bottom: 35px;
}

.translationsHeader h3 {
  text-transform: none;
  color: var(--dark-grey);
  font-size: var(--sans-serif-h3-font-size);
  --english-font: var(--english-sans-serif-font-family);
  --hebrew-font: var(--hebrew-sans-serif-font-family);
  margin-bottom: 12px;
  margin-top: 0;
}

.translationsHeader .translationsDesc {
  font-size: var(--sans-serif-body-font-size);
  color: var(--dark-grey);
}

.aboutSheetPanel hr {
  height: 0px;
  border: 1px solid var(--light-grey);
}

.aboutSheetPanel h2 {
  font-size: var(--serif-h3-font-size);
  color: #000000;
  text-transform: none;
  margin: 0px;
}

.aboutSheetPanel h3.aboutSheetSubtitle {
  --english-font: var(--english-sans-serif-font-family);
  --hebrew-font: var(--hebrew-sans-serif-font-family);
  margin-top: 5px;
  margin-bottom: 20px;
}

div.aboutSheetMetadata {
  color: var(--medium-grey);
  --english-font: var(--english-sans-serif-font-family);
  --hebrew-font: var(--hebrew-sans-serif-font-family);
  font-size: var(--sans-serif-small-font-size);
  display: flex;
  flex-direction: column;
  margin: 10px 0px;
}
div.aboutSheetMetadata span:not(:first-child)::before{
  content: '•';
  margin-inline-start: 4px;
  margin-inline-end: 4px;
}

.hebrew .topicPanel .topicSource .score img {
  margin: -4px 2px 0 0;
}
.note a {
  color: #333;
  text-decoration: underline;
}
.noteListing {
  margin-bottom: 30px;
  border-bottom: 1px solid #ccc;
  padding-bottom: 10px;
}
.noteListing a:hover {
  text-decoration: none;
}
.noteListing .textRange .title {
  font-size: 18px;
  color: #999;
  margin-bottom: 10px;
}
.noteListing .textRange .title:hover {
  text-decoration: underline;
}
.noteListing .textRange .text {
  font-size: 18px;
  font-style: italic;
  color: #999;
  margin-bottom: 18px;
}
.noteListing .textRange .text .he {
  font-style: normal;
}
.noteListing .segment {
  display: block;
}
.noteListing .note {
  font-size: 18px;
}
.noteListing .actionButtons {
  visibility: hidden;
  float: right;
  display: inline-block;
  cursor: pointer;
}
.interface-hebrew .noteListing .actionButtons {
  float: left;
}
.noteListing:hover .actionButtons {
  visibility: visible;
}
.noteListing .actionButtons img {
  width: 16px;
  height: 16px;
}
.noteListing .actionButtons img + img {
  margin: 0 0 0 10px;
}
.interface-hebrew .noteListing .actionButtons img + img {
  margin: 0 10px 0 0;
}
.noteListing:hover .actionButtons img:hover {
  opacity: 0.6;
}
.noteListing .mask {
  background-color: white;
  opacity: 0.5;
}
.addToSourceSheetModal {
  position: absolute;
  display: block;
  left: 40%;
  top: 240px;
  width: 330px;
  padding: 20px;
  background: #FBFBFA;
  border: #ccc 1px solid;
  border-radius: 4px;
  box-shadow: 0 0 10px #ccc;
  z-index: 200;
}
.addToSourceSheetModal .closeButton {
  margin-bottom: 10px;
  cursor: pointer;
  height: 18px;
  width: 18px;
  float: right;
}
.searchBox .keyboardInputInitiator {
    opacity: 0.4;
    width: 22px;
    height: 20px;
    padding: 4px 7px 2px;
    position: initial;
    vertical-align: 0px;
}
.searchBox.TopicSearchBox {
  margin: 30px 0px 20px 30px;
}
.searchBox.TopicSearchBox input {
  padding: 15px;
  box-sizing: border-box;
  box-shadow: 0px 1px 3px rgba(0, 0, 0, 0.25);
  border: none;
  height: 40px;
  width: 209px;
  font-family: "adobe-garamond-pro", "Crimson Text", Georgia, serif;
  border-radius: 6px;
  font-size: 18px;
  color: #000000;
}
.searchBox.TopicSearchBox input.selected {
  color: var(--commentary-blue);
}
.header .searchBox .keyboardInputInitiator {
    display: none;
}
body #keyboardInputMaster {
    opacity: 1;
    background-color: #FBFBFA;
    border: 1px solid #ccc;
    padding: 5px;
    box-shadow: none;
    border-radius: 0.3em;
    /*position: relative;
    top: 100px;
    left: 395px;*/
}
body #keyboardInputMaster thead {
  display: none;
}
body #keyboardInputMaster tbody tr td table{
    border-spacing: 2px 2px;
}
body #keyboardInputMaster tbody tr td table tbody tr td{
    border: 0.5px solid #eee;
    background: white;
    font-family: "Heebo","Roboto", sans-serif;
    min-width: 15px;
    vertical-align: middle;
    padding: 2px 8px;
    text-align: center;
    font-size: 14px;
    color: #333;
}
body #keyboardInputMaster tbody tr td table tbody tr td:hover,
body #keyboardInputMaster tbody tr td table tbody tr td:active,
body #keyboardInputMaster tbody tr td table tbody tr td.pressed{
    border: 1px solid #eee;
    background: #eee;
}
.calendarRefs {
  margin-bottom: 16px;
}
.calendarRef {
  font-size: 18px;
  color: #666;
  display: flex;
  margin: 2px 0;
}
.calendarRef a {
  color: inherit;
}
.calendarRef img {
  margin-top: 2px;
}
#editCollectionPageContainerInner {
  position: relative;
}
#editCollectionPage :not(h1) .int-en {
  font-family: "Roboto", "Helvetica Neue", "Helvetica", sans-serif;
}
#editCollectionPage :not(h1) .int-he {
  font-family: "Heebo", sans-serif;
}
#editCollectionPage .field {
  box-sizing: border-box;
  width: 100%;
  display: inline-block;
  vertical-align: top;
  padding: 12px;
}
#editCollectionPage .field.halfWidth {
  width: 50%;
  display: inline-block;
}
#editCollectionPage .field.quarterWidth {
  width: 25%;
  display: inline-block;
}
#editCollectionPage .field.threeQuarterWidth {
  width: 75%;
  display: inline-block;
}
#editCollectionPage .field > label {
  display: block;
  margin-bottom: 15px;
  color: #666;
}
#editCollectionPage input,
#editCollectionPage textarea {
  display: block;
  width: 100%;
  padding: 15px 12px;
  border-radius: 5px;
  border: none;
  box-sizing: border-box;
  box-shadow: 0 1px 3px rgba(0,0,0,0.2);
  font-family: "Roboto", "Helvetica Neue", "Helvetica", sans-serif;
  color: #333;
  font-size: 14px;
}
.interface-hebrew #editCollectionPage input,
.interface-hebrew #editCollectionPage textarea {
  font-family: "Heebo", sans-serif;
}
#editCollectionPage .hiddenFileInput {
  width: 0.1px;
  height: 0.1px;
  opacity: 0;
  overflow: hidden;
  position: absolute;
  z-index: -1;
}
#editCollectionPage .collectionImage {
  max-width: 200px;
  margin-bottom: 5px;
  display: block;
}
#editCollectionPage .helperText {
  color: #999;
  font-size: 13px;
  width: 500px;
}
#editCollectionPage .collectionHeaderBox {
  width: 100%;
  background-color: white;
  margin-bottom: 5px;
}
#editCollectionPage .collectionHeader {
  float: right;
  max-width: 100%;
}
#editCollectionPage .deleteCollection {
  cursor: pointer;
  margin: 30px 10px;
  color: #999;
  text-align: right;
}
#editCollectionPage .deleteCollection:hover {
  text-decoration: underline;
}
.dropdown {
  position: relative;
}
.dropdown .dropdownMain {
  background: white;
  box-shadow: 0 1px 3px rgba(0,0,0,0.2);
  border-radius: 7px;
  padding: 16px 22px;
  font-size: 16px;
  margin-bottom: 10px;
  cursor: pointer;
  line-height: 19px;
  color: var(--dark-grey);
  display: flex;
  justify-content: space-between;
  flex-direction: row;
}
.dropdown .dropdownMain.selected{
  color: var(--selected-option);
}
.dropdown .dropdownList .dropdownOption {
  font-size: 18px;
  cursor: pointer;
  padding: 0 22px;
  margin: 26px 0;
  border: none;
  color: var(--dark-grey);
  font-style: normal;
  font-weight: normal;
  font-size: 16px;
  line-height: 19px;
}
.dropdown .dropdownOpenButton {
  margin-inline-start: 6px;
  cursor: pointer;
  color: var(--dark-grey);
  font-size: 18px;
}
.interface-hebrew .dropdownOpenButton {
  float: left;
  margin-left: 0;
}
.dropdown .dropdownListBox {
  position: absolute;
  z-index: 1;
  margin-top: -14px;
  width: 100%;
  box-sizing: border-box;
  box-shadow: 0 1px 3px rgba(0,0,0,0.2);
  background: white;
  border-bottom-left-radius: 7px;
  border-bottom-right-radius: 7px;
}
.dropdown .dropdownList {
  color: #999;
  background-color: white;
  box-sizing: border-box;
  padding: 0;
  max-height: 250px;
  overflow-x: hidden;
  overflow-y: scroll;
  border-bottom-left-radius: 7px;
  border-bottom-right-radius: 7px;
}
.singlePanel .dropdown .dropdownList {
  max-height: 150px;
}
.dropdown .dropdownList .dropdownOption.selected {
  color: var(--selected-option);
}
.addToSourceSheetBox .dropdownMain.noselect {
  display: flex;
  justify-content: space-between;
  align-items: center;
  align-content: flex-start;
  text-align: start;
}
.addToSourceSheetBox .dropdownMain.noselect::before{
  content: url("/static/img/sheet.svg");
  opacity: 0.4;
  display: inline-block;
  margin-inline-end: 10px;
  transform: scale(0.8);
  vertical-align: text-bottom;
  line-height: 10px;
}
.addToSourceSheetBox .dropdownMain.noselect::after{
  content: url("/static/icons/chevron.svg");
  margin-inline-start: auto;
  opacity: 0.4;
  height: 24px;
  transform: scale(0.6) rotate(90deg);
  transform-origin: center center;
}
.addToSourceSheetBox .dropdownMain.noselect.open::after{
  transform: scale(0.6) rotate(-90deg);
  transform-origin: center center;
}
.addToSourceSheetBox .dropdownMain .loadingMessage {
  margin: 0;
}
.addToSourceSheetBoxTitle{
  font-style: normal;
  font-weight: normal;
  font-size: 13px;
  line-height: 15px;
  color: #999999;
  margin-bottom: 11px;
}
.addToSourceSheetBox .selectedRef{
  padding: 16px 22px;
  font-size: 16px;
  margin-bottom: 15px;
  cursor: pointer;
  background: #FBFBFA;
  box-shadow: 0px 1px 3px rgba(0, 0, 0, 0.25);
  border-radius: 6px;
  text-align: start;
}
.addToSourceSheetBox .selectedRef span{
  font-family: "adobe-garamond-pro", "Crimson Text", Georgia, "Times New Roman", serif;
  font-style: normal;
  font-weight: normal;
  font-size: 18px;
  line-height: 25px;
  color: #666666;
}
.readerPanel.hebrew .addToSourceSheetBox .selectedRef span{
  font-family: "Taamey Frank", "adobe-garamond-pro", "Crimson Text", Georgia, "Times New Roman", serif;
  font-size: 1.2em;
}
.addToSourceSheetBox .dropdown .dropdownList .dropdownOption::before{
  content: url("/static/img/sheet.svg");
  opacity: 0.4;
  display: inline-block;
  margin-inline-end: 10px;
  transform: scale(0.8);
  vertical-align: text-bottom;
  line-height: 10px;
}
#footer {
  background-color: white;
  border-top: 1px solid #F4F4F4;
  overflow: hidden;
  padding: 18px 40px 70px 40px;
  text-align: left;
  color: #999;
}
.singlePanel #footer {
  padding: 18px 15px 70px 15px;
}
#footer a {
  display: block;
  color: #666;
}
.interface-hebrew #footer{
  direction: rtl;
  text-align: right;
}
.interface-english #footer .int-he {
  display: none;
}
.interface-hebrew #footer .int-he {
  display: inline;
  text-align: right;
}
#footerInner {
  max-width: 1000px;
  margin: 0 auto;
}
#footer .section {
  display: inline-block;
  vertical-align: top;
  width: 200px;
  margin: 20px 0;
}
.interface-english #footer .section {
  text-align: left;
}
.interface-hebrew #footer .section {
  text-align: right;
}
#footer .section .header {
  color: #000;
  margin-bottom: 18px;
  font-weight: normal;
  font-size: 16px;
}
#footer .section.last {
  float: right;
  text-align: right;
}
.interface-hebrew #footer .section.last {
  float: left;
  text-align: left;
}
#footer .section a {
  font-size: 16px;
  margin: 2px 0;
}
#footer .fa {
  margin: 0 3px;
}
#footer .header.connect {
  text-transform: uppercase;
}
.newsletterSignUpBox {
  position: relative;
  margin-bottom: 4px;
}
.newsletterSignUpBox .newsletterInput {
  border-radius: 6px;
  padding: 10px 32px 12px 16px;
  width: 150px;
  font-size: 15px;
  border: 1px solid #EEE;
  margin-bottom: 6px;
  color: #333;
}
.newsletterSignUpBox .educatorNewsletterInput {
  padding: 10px;
  -webkit-appearance: auto
}
.newsletterSignUpBox img {
  height: 18px;
  width: 18px;
  opacity: 0.2;
  position: absolute;
  top: 10px;
  right: 12px;
}
.interface-hebrew .newsletterSignUpBox .newsletterInput {
  padding: 8px 16px 11px 32px;
}
.interface-hebrew .newsletterSignUpBox img {
  right: auto;
  left: 12px;
  transform: scale(-1, 1);
}
.newsletterEducatorOption {
  font-size: 14px;
  padding: 0px 3px;
  margin-top: 2px;
}
.newsletterSignUpBox .subscribeMessage {
  margin: 4px 0 14px 0;
  font-size: 14px;
  font-family: "Roboto", "Helvetica Neue", "Helvetica", sans-serif;
  font-style: italic;
  text-align: center;
  direction: ltr;
}
#footer .section.connect a {
  display: inline;
  margin: 0 4px;
}
#footer .section.connect .socialLinks a {
  color: #666;
}
#footer #siteLanguageToggle {
  color: #999;
  margin-top: 30px;
  font-size: 15px;
}
#footer #siteLanguageToggle #siteLanguageToggleLabel {
  display: block;
  text-transform: uppercase;
  color: #000;
}
#footer a#siteLanguageEnglish,
#footer a#siteLanguageHebrew {
  font-family: "Roboto", "Helvetica Neue", "Helvetica", sans-serif;
  cursor: pointer;
  color: #666;
  display: inline;
  margin: 0 3px;
}
#footer #siteLanguageEnglish:hover,
#footer #siteLanguageHebrew:hover {
  text-decoration: underline;
}
#footer a#siteLanguageHebrew {
  font-family: "Heebo", sans-serif;
}
.gemarra-regular, .gemarra-italic {
  font-weight: bold;
}
.it-text, .gemarra-italic {
  font-style: italic;
}
.categoryAttribution a {
  color: inherit;
}
.bubbleTab {
  padding: 10px 25px;
  margin: 3px;
  background-color: white;
  border-radius: 20px;
  border: 1px solid #DADADA;
  display: inline-block;
  font-size: 12px;
  color: #999;
  font-family: "Roboto", "Helvetica Neue", "Helvetica", sans-serif;
  letter-spacing: 1px;
  cursor: pointer;
}
.bubbleTab:hover {
  text-decoration: none;
}
.bubbleTab.active {
  color: #333;
}
.aboutBox .detailsSection{
  margin-bottom: 40px;
}
.aboutBox .aboutHeader {
  color: var(--dark-grey);
  padding-bottom: 13px;
  margin: 0;
  margin-bottom: 15px;
  text-align: initial;
  text-transform: none;
  font-size: 22px;
  border-bottom: solid 1px var(--light-grey);
  --english-font: var(--english-sans-serif-font-family);
  --hebrew-font: var(--hebrew-sans-serif-font-family);
}
.aboutBox .aboutTitle {
  padding: 10px 0 10px 0;
  display: inline-block;
  font-style: normal;
  font-weight: normal;
  font-size: 24px;
  line-height: 29px;
  color: #000000;
}
.aboutBox .tocCategory{
  display: block;
  margin-bottom: 17px;
  font-size: 16px;
  line-height: 19px;
  letter-spacing: 2px;
  text-transform: uppercase;
  color: var(--dark-grey);
}
.aboutBox .aboutSubtitle {
  font-style: italic;
  font-weight: normal;
  font-size: 18px;
  line-height: 22px;
  color: #666666;
}
.aboutBox .aboutSubtitle .he {
  font-style: normal;
}
.aboutBox .aboutAuthor{
  font-size: 16px;
  line-height: 19px;
  color: var(--dark-grey);
  margin-bottom: 22px;
  display: flex;
}
.readerPanel.hebrew .aboutBox .aboutAuthor .aboutAuthorInner{
  direction: rtl;
}
.aboutBox .aboutAuthor .authorName{
  margin-inline-start: 5px;
  color: black;
}
.aboutBox .aboutDesc {
  margin: 15px 0 15px 0;
  font-style: normal;
  font-weight: normal;
  font-size: 16px;
  line-height: 19px;
  color: var(--dark-grey);
}
.aboutBox .aboutComposed{
  font-size: 14px;
  line-height: 18px;
  color: var(--medium-grey);
}
.guideBox .guideHeader {
  color: var(--dark-grey);
  padding-bottom: 13px;
  margin: 0;
  margin-bottom: 15px;
  text-align: initial;
  text-transform: none;
  font-size: 22px;
  border-bottom: solid 1px var(--light-grey);
  --english-font: var(--english-sans-serif-font-family);
  --hebrew-font: var(--hebrew-sans-serif-font-family);
}

.guideBox .guideHeader i {
  margin-right: 8px;
  font-size: 18px;
  cursor: pointer;
}

.guideBox .guideTitle {
  padding: 10px 0 10px 0;
  display: inline-block;
  font-style: normal;
  font-weight: normal;
  font-size: 24px;
  line-height: 29px;
  color: #000000;
}
.guideBox .guidePromptBox {
  direction: ltr;
  margin-bottom: 20px;
  border-radius: 10px;
  padding: 8px 15px;
  border: 2px solid var(--mishnah-blue);
  background-color: #FFFFFF;
  cursor: pointer;
}
.guideBox .guidePromptBox p {
  font-size: 16px;
}
.guideBox .guidePromptBox span {
  font-size: 14px;
  color: var(--medium-grey);
  margin-top: 10px;
}
.readerApp.interface-hebrew .aboutBox .versionDetails,
.readerApp.interface-hebrew .versionsBox .versionDetails {
  text-align: right;
}
.aboutBox .versionDetails .separator,
.versionsBox .versionDetails .separator {
  margin: 0 3px;
}
.aboutBox .currVersionSection, .aboutBox .alternateVersionsSection {
  padding-bottom: 30px;
}
.aboutBox .versionsBox .language-block:first-child .versionBlock:first-child {
  border-top: none;
  padding-top: 10px;
}
.aboutBox .currVersionSection .versionBlock + .versionBlock {
    border-top: solid 1px #CCC;
    padding-top: 20px;
    margin-top: 20px;
}
.version-with-buy-button {
  display: flex;
  flex-direction: column;
}
.version-with-buy-button .version-text-image{
  display: flex;
  justify-content: space-between;
}
.version-with-buy-button .version-text-image .versionBlock{
  align-self: flex-start;
}
.versionsBox .version-with-buy-button{
    border-top: solid 1px #CCC;
}
.versionsBox .version-with-buy-button .versionBlock{
    border-top: none;
}
.versionsBox .version-with-buy-button .version-text-image .version-with-buy-button-image
{
  padding: 20px;
}
.versionsBox .version-with-buy-button .version-with-buy-button-link{
    padding: 10px 20px;
}
.version-with-buy-button .version-with-buy-button-link{
  align-content: flex-start;
  min-width: 50%;
}
.version-with-buy-button .version-with-buy-button-link a.button{
  color: #FFFFFF;
  padding: 7px 20px;
}
.version-with-buy-button .version-text-image .version-with-buy-button-image img.buy-img {
    height: 85px;
    border-radius: 2px;
}
.versionsBox .versionLanguage {
  padding-bottom: 15px;
  letter-spacing: 1px;
  font-style: normal;
  font-weight: normal;
  font-size: 16px;
  line-height: 19px;
  color: #666666;
}
.interface-hebrew .versionsBox .versionLanguage {
  direction: rtl;
}
.versionsBox div:not(:first-child) .versionLanguage {
  padding-top: 25px;
}
.versionsBox .versionLanguage .versionCount {
  color: #999;
}
.versionsBox a.selectButton:not(.version-with-preview-title-line .selectButton) {
  font-style: normal;
  font-weight: normal;
  font-size: 13px;
  color: #666666;
  box-shadow: 0 1px 2px #999;
  padding: 2px 8px;
  background-color: white;
  border-radius: 4px;
  line-height: 18px;
  cursor: pointer;
}
.versionsBox a.selectButton.currSelectButton:not(.version-with-preview-title-line .selectButton) {
  background-color: #212E50;
  text-decoration: none;
  cursor: default;
  line-height: 20px;
  color: #FFFFFF;
}
.versionsTextList .topFiltersInner .uppercase {
  text-transform: none;
}
span.purim-emoji img{
  height: 25px;
  width: 25px;
}

/* Sheets */

.sheetsInPanel {
  font-size: 62.5%;
  overflow-y: scroll;
  overflow-x: hidden;
  height: 100%;
  padding: 0 15px;
  box-sizing: border-box;
  position: relative;
}
.sheetContent .collectionsWidgetDone .button, .sheetContentSidebar .largeFollowButton {
  background-color: var(--midrash-green);
}
.sheetContentSidebar .largeFollowButton {
  --english-font: var(--english-sans-serif-font-family);
  --hebrew-font: var(--hebrew-sans-serif-font-family);
  font-size: 14px;
  font-weight: 400;
  line-height: 18px;
  min-height: 31px;
  height: 31px;
}

.sheetContent {
  width: 100%;
  box-sizing: border-box;
  font-size: 2.2em;
  line-height: 1.6;
  text-align: justify;
  background-color: inherit;
  margin: 0 auto;
  max-width: 760px;
  position: relative;
  padding: 0 30px;
}
.sheetContent .ref {
  cursor: pointer;
  color: #999;
  font-size: 1em;
}
.sheetContent .ref a {
  color: #999;
}
.sheetContent img {
  max-width: 100%;
}
.sheetContent table {
  margin: auto;
  max-width: 100%;
  width: 100%;
  border-collapse: collapse;
  table-layout: fixed
}
.sheetContent table th,
.sheetContent table td {
  padding: 10px;
  border-top: 1px solid #E6E5E6;
  vertical-align: top;
}
.sheetContent table thead th {
  vertical-align: bottom;
  border-bottom: 2px solid #E6E5E6;
  border-top: none;
}
.sheetContent table th:first-of-type,
.sheetContent table tr td:first-of-type {
  padding-left: 0;
}
.sheetContent table th:last-of-type,
.sheetContent table tr td:last-of-type {
  padding-right: 0;
}
.sheetContent tbody {
  width: 100%;
}
.sheetContent .center {
  text-align: center;
}
.readerPanel .sheetItem {
  position: relative;
}
.heLeft.bilingual section.SheetSource .sheetItem.enOnly > .en,
.heLeft.bilingual section.SheetSource .sheetItem.heOnly > .he,
.heRight.bilingual section.SheetSource .sheetItem.enOnly > .en,
.heRight.bilingual section.SheetSource .sheetItem.heOnly > .he {
  width: 100%;
  padding-right: 15px;
  padding-left: 15px;
}
.readerPanel .sheetItem.indented-1,
.readerPanel section.SheetSource.indented-1,
.readerPanel section.SheetOutsideBiText.indented-1 {
  margin-left:  30px;
  margin-right: 30px;
}
.readerPanel .sheetItem.indented-2,
.readerPanel section.SheetSource.indented-2,
.readerPanel section.SheetOutsideBiText.indented-2 {
  margin-left:  60px;
  margin-right: 60px;
}
.readerPanel .sheetItem.indented-3,
.readerPanel section.SheetSource.indented-3,
.readerPanel section.SheetOutsideBiText.indented-3 {
  margin-left:  90px;
  margin-right: 90px;
}
.sheetContent .customSourceTitle {
  font-family: "Roboto", "Helvetica Neue", "Helvetica", sans-serif;
  text-transform: none;
  margin-bottom: 0;
  margin-top: 40px;
}
.sheetContent p {
  margin: 0 0 1em 0;
}
.segmentNumber.sheetSegmentNumber {
  display: block;
  position: absolute;
  text-align: center;
}
.readerPanel.bilingual.heLeft .sheetItem.segment .segmentNumber.sheetSegmentNumber,
.readerPanel.bilingual.heRight .sheetItem.segment .segmentNumber.sheetSegmentNumber {
  left: 50%;
  margin-left: -15px;
}
.readerPanel.bilingual.heLeft .sheetItem.segment.enOnly .segmentNumber.sheetSegmentNumber,
.readerPanel.bilingual.heRight .sheetItem.segment.enOnly .segmentNumber.sheetSegmentNumber {
  right: 0px;
  left: auto;
  margin-left: 0;
}
.readerPanel.bilingual.heLeft .sheetItem.segment.heOnly .segmentNumber.sheetSegmentNumber,
.readerPanel.bilingual.heRight .sheetItem.segment.heOnly .segmentNumber.sheetSegmentNumber {
  left: 0px;
  margin-left: 0;
}
.readerPanel.english .sheetItem.segment.heOnly .segmentNumber .en,
.readerPanel.hebrew .sheetItem.segment.enOnly .segmentNumber .he
.readerPanel.hebrew section.SheetSource .sheetItem.enOnly > .en,
.readerPanel.english section.SheetSource .sheetItem.heOnly > .he,
.readerPanel.hebrew section.SheetOutsideBiText .sheetItem.enOnly > .en,
.readerPanel.english section.SheetOutsideBiText .sheetItem.heOnly > .he  {
  display: block;
}
.sheetTocIcon {
  color: #ccc;
  font-size: 16px;
  width: 15px;
  height: 15px;
  margin: 0 8px;
  vertical-align: middle;
}
.bookPage .content h2.tagsTitle {
  text-align: center;
  color:black;
  font-size: 13px;
  margin-bottom: 0;
  padding-bottom: 8px;
}
.bookMetaDataBox {
  margin: 40px auto;
  text-align: center;
}
.sheetContent .sheetItem.segment .sourceContentText {
  margin-bottom: 18px;
  display: block;
  overflow-wrap: break-word;
  word-wrap: break-word;
}
.sheetContent h1,
#sheet .outside h1,
.sourceContentText h1 {
  font-weight: 400;
  font-size: var(--serif-h3-font-size);
  text-align: center;
  margin-top: 45px;
  margin-bottom: 30px;
}
.sheetContent h1 span,
.sourceContentText h1 span {
  border-bottom: 4px solid var(--lighter-grey);
}

#aboutCover {
  margin-top: -90px;
  height: 240px;
  padding: 180px 0;
  background-color: #ADA99B;
  box-sizing: border-box;
  text-align: center;
  overflow: hidden;
  position: relative;
}
#aboutVideo {
  position: absolute;
  top: -90px;
  left: 0;
  min-width: 1200px;
  z-index: 0;
  width: 100%;
}
@media (max-width: 450px) {
  #aboutCover {
    height: 270px;
    padding: 180px 0;
  }
  #aboutVideo {
    min-width: 900px;
  }
}
.overlayTextOnSheetsHero {
  color: white;
  --english-font: var(--english-sans-serif-font-family);
  --hebrew-font: var(--hebrew-sans-serif-font-family);
  font-weight: 400;
  margin-inline-start: 10%;
}
.overlayTextOnSheetsHero #title {
  position: absolute;
  font-size: 50px;
  font-weight: 500;
  top: 145px;
  line-height: 62.65px;
}
.overlayTextOnSheetsHero #message {
  position: absolute;
  font-size: 24px;
  line-height: 18px;
  top: 227px;
}
@media screen and (max-width: 800px) {
  .overlayTextOnSheetsHero {
    margin-inline-start: 15%;
  }
  .overlayTextOnSheetsHero #title {
    font-size: 24px;
    top: 115px;
    line-height: revert;
  }
  .overlayTextOnSheetsHero #message {
    font-size: 16px;
    top: 175px;
  }
  #aboutCover {
    height: 150px;
    padding: 130px 0;
  }
}
.sheetContent .addToSheetPlus {
	display: inline-flex;
	justify-content: center;
	align-items: flex-end;
	width: 25px;
	height: 25px;
	background-color: var(--midrash-green);
	border-radius: 50%;
	color: white;
	font-size: 30px;
	line-height: 1;
	cursor: pointer;
}
.SheetOutsideBiText .addToSheetButton, .SheetSource .addToSheetButton {
  margin-inline-start: 15px;
  padding-block-start: 10px;
  padding-block-end: 10px;
  background-color: white;
}
.SheetMedia .addToSheetButton, .SheetComment .addToSheetButton, .SheetOutsideText .addToSheetButton {
  margin-block-start: -10px;
  margin-block-end: 30px;
}
.sheetContent .addToSheetText {
  --english-font: var(--english-sans-serif-font-family);
  --hebrew-font: var(--hebrew-sans-serif-font-family);
  font-size: 16px;
  font-weight: 400;
  line-height: 18.75px;
  color: var(--dark-grey);
  margin-inline-start: 10px;
  cursor: pointer;
}
@media screen and (min-width: 900px) {
  .contentInner .table {
    display: flex;
    flex-direction: row;
  }
  div.sheetsWrapper :nth-child(-n+2 of .card) {
    border-top: 1px solid #EDEDEC;
  }
}
@media screen and (min-width: 700px) and (max-width: 900px)  {
  .contentInner .table {
    display: flex;
    flex-direction: column;
  }
}
@media screen and (min-width: 600px) and (max-width: 700px) {
  .contentInner .table {
    display: flex;
    flex-direction: row;
  }
  div.sheetsWrapper :nth-child(-n+2 of .card) {
    border-top: 1px solid #EDEDEC;
  }
}
@media screen and (max-width: 600px) {
   .contentInner .table {
    display: flex;
    flex-direction: column;
  }
}
.readerPanel.hebrew .sheetContent .sheetItem.segment .sourceContentText.outsideBiText.en {
  display: none;
}
.readerPanel.english .sheetContent .sheetItem.segment .sourceContentText.outsideBiText.he {
  display: none;
}
.readerPanel.hebrew .sheetContent .sheetItem.segment.enOnly .sourceContentText.outsideBiText.en {
  display: inline;
}
.readerPanel.english .sheetContent .sheetItem.segment.heOnly .sourceContentText.outsideBiText.he {
  display: inline;
}
.readerPanel.english .sheetContent .sheetItem .SheetOutsideText.segment.he,
.readerPanel.hebrew .sheetContent .sheetItem .SheetOutsideText.segment.en,
.readerPanel.english .sheetContent .sheetItem .SheetComment.segment.he,
.readerPanel.hebrew .sheetContent .sheetItem .SheetComment.segment.en {
  display: inline;
}
.sourceContentText.centeredSheetContent {
  text-align: center;
}
.sheetContent .sheetItem.segment .sourceContentText p:last-child,
.sheetContent .editorContent .sheetItem.segment .sourceContentText p {
  margin-bottom: 0;
}
.sheetContent .editorContent .sheetItem.noPointer {
  pointer-events: none;
}

.sheetContent .editorContent .sheetItem.noPointer iframe {
  pointer-events: auto;
}


.sheetContent .editorContent .sheetItem.noPointer .element-link,
.sheetContent .editorContent .sheetItem.noPointer .element-link a {
    cursor: pointer;
    pointer-events: auto;
}
.sheetContent .sheetItem.segment .addedBy {
  margin-top: -20px;
}



.sheetContent .element-link {
  display: inline;
  position: relative;
}

.sheetContent .element-link .popup {
  position: absolute;
  left: 0;
  display: flex;
  align-items: center;
  background-color: white;
  padding: 0;
  border-radius: 6px;
  z-index: 1;
  top: -38px;
  pointer-events: auto;
  box-shadow: 0px 1px 3px rgba(0, 0, 0, 0.25);
}

.sheetNotice {
  color: var(--dark-grey);
  background: var(--lighter-grey);
  border: 1px solid var(--light-grey);
  box-sizing: border-box;
  border-radius: 6px;
  padding: 10px 20px;
  margin: 22px 44px 0;
  font-size: 16px;
}
.interface-hebrew .sheetContent .element-link .popup {
  direction: rtl;
}

.sheetContent .element-link .popup input {
  border: none;
  width: 200px;
  padding: 6px;
  font-size: 16px;
  color: rgb(0, 136, 204)
}

.sheetContent .element-link .popup a {
  display: flex;
  align-items: center;
  gap: 5px;
  padding-right: 10px;
  border-right: 1px solid lightgrey;
}

.sheetContent .element-link .popup button {
  border: none;
  background: transparent;
  padding: 6px;
}

.sheetContent .element-link .popup button:hover {
  color: rebeccapurple;
  cursor: pointer;
}

.sheetContent .editorContent,
.sheetContent .editorContent .segment {
  cursor: text;
}

.interface-english .sheetContent .sheetItem.segment .addedBy {
  float: left;
}
.interface-hebrew .sheetContent .sheetItem.segment .addedBy {
  float: right;
}
.youTubeContainer {
  position: relative;
  padding-bottom: 56.25%; /* 16:9 */
  padding-top: 25px;
  height: 0;
  pointer-events: auto;
}
.youTubeContainer iframe {
  position: absolute;
  top: 0;
  left: 0;
  width: 100%;
  height: 100%;
}
.sheetContent .media {
  margin: 0 auto;
  display: table;
  table-layout: fixed;
}
.sheetContent .media.fullWidth {
  width: 100%;
}
.sheetContent .media .mediaCaption {
  display: table-caption;
  caption-side: bottom;
  padding-top: 8px;
}
.sheetContent .media .mediaCaptionInner {
  display: flex;
  justify-content: space-between;
}
.sheetContent .media .mediaCaption .en {
  font-size: 80%;
  text-align: left;
  flex: 1;
}
.sheetContent .media .mediaCaption .he {
  font-size: 72%;
  flex: 1;
  font-family: "Heebo", "sans-serif";
}
.sheetContent .media .mediaCaption.heOnly .he,
.sheetContent .media .mediaCaption.enOnly .en {
  display: block;
}
.sheetContent .media .mediaCaption.heOnly .en,
.sheetContent .media .mediaCaption.enOnly .he {
  display: none;
}
.sheetContent .spacer:only-of-type.empty {
  line-height: inherit;
  --english-font: var(--english-sans-serif-font-family);
  --hebrew-font: var(--hebrew-sans-serif-font-family);
}
.sheetItem:only-of-type.empty .SheetOutsideText:before,
.sheetContent .spacer:only-of-type.empty:before {
  color: #999;
  position: absolute;
  pointer-events: none;
}
.interface-english .sheetItem:only-of-type.empty .SheetOutsideText:before,
.interface-english .spacer:only-of-type.empty:before,
.interface-english .spacer:only-of-type.empty:before {
  content: "Write something... ";
  margin-inline-start: 50px;
}
.interface-hebrew .sheetItem:only-of-type.empty .SheetOutsideText:before,
.interface-hebrew .spacer:only-of-type.empty:before,
.interface-hebrew .spacer:only-of-type.empty:before {
  content: "לכתוב משהו...";
  margin-inline-start: 50px;
}
.editorAddInterface {
  position: relative;
  pointer-events:none;
  background-color: transparent;
  margin-inline-start: 50px;
}

.editorAddInterface:before {
  content: "";
  margin-inline-start:-46px;
  position: absolute;
  width: 30px;
  height: 30px;
  transform: rotate(45deg);
  background-color: white;
  background-image: url("/static/icons/heavy-x-dark.svg");
  border: 1px solid var(--light-grey);
  background-size: 14px;
  border-radius: 50%;
  pointer-events:auto;
  cursor: pointer;
  background-repeat: no-repeat;
  background-position: center;
  box-sizing: border-box;
  box-shadow: 0px 1px 3px 0px #00000040;
}
.editorAddLineButton {
  position: relative;
  background-color: transparent;
  margin-inline-start: 50px;
}
.hidden.editorAddLineButton::before {
    display: none;
}

.editorAddLineButton:before {
  content: "";
  margin-inline-start:-46px;
  position: absolute;
  width: 30px;
  height: 30px;
  transform: rotate(45deg);
  background-color: white;
  background-image: url("/static/icons/heavy-x-dark.svg");
  border: 1px solid var(--light-grey);
  background-size: 14px;
  border-radius: 50%;
  /*pointer-events:auto;*/
  cursor: pointer;
  background-repeat: no-repeat;
  background-position: center;
  box-sizing: border-box;
  box-shadow: 0px 1px 3px 0px #00000040;
}

.editorAddInterface:hover::before {
background-color: var(--lighter-grey);
}
.editorAddInterface.active:hover::before {
background-color: white;
}

.editorAddInterface.active {
  background-color: white;
  line-height: initial;
}
.editorAddInterface.active:before {
  transform: rotate(0);
}
.editorAddInterface .editorAddInterfaceButton {
  display: none;
}

.addInterfaceInput {
  pointer-events: none;
  display: inline-block;
}
.hidden.editorAddInterface::before {
    display: none;
}


.addInterfaceInput .textPreview {
  border-inline-start: 4px solid;
  padding-inline-start: 36px;
  padding-inline-end: 10px;
  padding-top: 30px;
  padding-bottom: 30px;
  pointer-events: auto;
  margin-top: 10px;
  background-color: white;
}

.addInterfaceInput .button {
  font-size: 14px;
  padding-top: 5px;
  padding-bottom: 5px;
  height: 30px;
  position: absolute;
}

.addInterfaceInput .textPreviewSegment {
  display: inline;
}

.addInterfaceInput .textPreview .inner {
  max-height: 272px;
  overflow-y: scroll;
  padding-inline-end: 30px;
  position: relative;
}

.addInterfaceInput .suggestionBoxContainer,
.addInterfaceInput .textPreviewContainer {
  position: absolute;
  z-index: 1;
}

.addInterfaceInput .suggestionBox,
.addInterfaceInput .textPreview {
  border: 1px solid var(--light-grey);
  box-shadow: 0px 1px 3px rgba(0, 0, 0, 0.25);
  border-radius: 6px;
}

.addInterfaceInput .suggestionBox {
  height: 100%;
}
.addInterfaceInput select.suggestionBox {
  font-size: 22px;
}


.addInterfaceInput select.suggestionBox:focus > option:checked {
  background: var(--light-grey) !important;
}

.addInterfaceInput select.suggestionBox option:checked,
.addInterfaceInput select.suggestionBox option:hover {
    box-shadow: 0 0 10px 100px var(--light-grey) inset;
}

.addInterfaceInput input,
.addInterfaceInput button,
.addInterfaceInput .suggestion {
  pointer-events: auto;
  cursor: pointer;
}

.addInterfaceInput .suggestion {
  border-inline-start: 4px solid;
  padding-inline-start: 36px;
  padding-inline-end: 40px;
  padding-top: 9px;
  padding-bottom: 9px;
  border-bottom: 1px solid var(--lighter-grey);
}

.addInterfaceInput .suggestion:last-of-type {
  border-bottom: none;
}

.addInterfaceInput input {
  min-width: 350px;
  max-width: 450px;
  border-radius: 250px;
  border: none;
  box-shadow: none;
  box-sizing: border-box;
  font-size: 22px;
  padding-inline-start: 30px;
  padding-top: revert;
  margin-inline-end: 20px;
  background: url("/static/icons/iconmonstr-magnifier-2-240.svg") no-repeat scroll left 7px top 7px;
  background-color: var(--lighter-grey);
}
.topicSearch.addInterfaceInput {
  display: flex;
  margin-left: 30px;
  margin-right: 30px;
  justify-content: space-between;
}

.topicSearch.addInterfaceInput input {
  margin-top: 30px;
  height: 30px;
  max-width: 250px;
  min-width: 250px;
  padding-inline-end: 30px;
  margin-left:  0;
  margin-right: 0;
  font-size: 20px;
}
.topicSearch.addInterfaceInput input.selected {
  color: #4B71B7;
}

.topicSearch.addInterfaceInput .button {
  margin-top: 30px;
  position: relative;
  white-space: nowrap;
}
.addInterfaceInput .suggestion {
  font-size: 20px;
}
.topicSearch.addInterfaceInput select.suggestionBox {
  margin-top: 60px;
}
.addInterfaceInput.mediaInput input {
  background: url("/static/icons/link_grey.svg") no-repeat scroll left 7px top 7px;
  background-color: var(--lighter-grey);
}
.readerApp.interface-hebrew .addInterfaceInput input {
  background-position: right 7px top 7px;
  font-family: var(--hebrew-serif-font-family);
}

.addInterfaceInput input::placeholder {
  font-size: 22px;
  font-style: normal;
}

.addInterfaceInput input+span.helperCompletionText {
  position: absolute;
  margin-inline-start: 4px;
  color: var(--medium-grey);
}

.editorAddInterface.active .editorAddInterfaceButton {
  width: 30px;
  height: 30px;
  padding: 10px;
  display: inline-block;
  background-size: auto 12px;
  background-repeat: no-repeat;
  background-position: center;
  border-radius: 6px;
  background-origin: content-box;
  background-color: var(--lighter-grey);
  margin-inline-end: 6px;
  box-sizing: border-box;
  cursor: pointer;
  pointer-events: auto;
}
.editorAddInterface.active .cursorHolder {
  display: inline-block;
 }
#addSourceButton.editorAddInterfaceButton {
  background-image: url("/static/icons/quotation.svg");
}
#addImageButton.editorAddInterfaceButton {
  background-image: url("/static/icons/image.svg");
}
#addMediaButton.editorAddInterfaceButton {
  background-image: url("/static/icons/video.svg");
}

#addImageFileSelectorLabel {
  width: 30px;
  height: 30px;
  margin-inline-start: -5px;
  margin-top: -5px;
  display: block;
  position: absolute;
  cursor: pointer;
}

.sheetContent .sheetItem .SheetOutsideText.segment p {
  margin: 0
}
.sheetContent .sheetItem .SheetOutsideText.segment {
  margin: 0
}
.sheetContent .sheetItem .SheetSource.segment,
.sheetContent .sheetItem .SheetOutsideBiText.segment {
  margin-top: 2px;
  margin-bottom:30px;
}
.sheetContent .text.loading {
  cursor: wait;
}
.oldSheetNotice,
.oldSheetNotice a,
.editSheetNotice,
.editSheetNotice a {
  font-size: 12px;
  font-family: "Roboto", "Helvetica Neue", "Helvetica", sans-serif;
  color: #999;
}
.cookiesNotification {
  position: fixed;
  z-index: 9999;
  color: white;
  background-color: #212E50;
  border-top: 1px solid #ccc;
  bottom: 0;
  box-sizing: border-box;
  width: 100%;
  padding: 10px 0;
  line-height: 1.1;
  text-align: center;
  unicode-bidi: plaintext;
}
.cookiesNotification a {
  text-decoration: underline;
  color: inherit;
  margin-inline-start: 5px;
}
.cookiesNotification .button {
  margin-inline-start: 12px;
}
.readerMessageBox {
  z-index: 9999;
  color: #000;
  font-size: 16px;
  background-color: #ededec;
  border: 1px solid #ccc;
  top: 0;
  left: 0;
  box-sizing: border-box;
  padding: 10px 0;
  margin: 40px;
  line-height: 1.1;
  text-align: center;
}
.readerMessageBox a {
  text-decoration: underline;
  color: inherit;
}
.he sup.sourcePrefix {
  margin-right: -35px;
  position: absolute;
  text-decoration: none;
  font-family: "Roboto", "Helvetica Neue", "Helvetica", sans-serif;
  color: #000;
}
.en sup.sourcePrefix {
  margin-left: -35px;
  position: absolute;
  text-decoration: none;
  font-family: "Roboto", "Helvetica Neue", "Helvetica", sans-serif;
  color: #000;
}
.heLeft.bilingual .sheetContent .text sup.sourcePrefix,
.heRight.bilingual .sheetContent .text sup.sourcePrefix {
    margin-right: -28px;
}
.heLeft.bilingual .sheetContent .text .en sup.sourcePrefix,
.heRight.bilingual .sheetContent .text .en sup.sourcePrefix {
  display: none
}
.sheetItem.ref-display-none .ref {
  display: none;
}
section.SheetSource .en,
section.SheetOutsideBiText .en {
  background-color: #FBFBFA;
}
section.SheetSource,
section.SheetOutsideBiText {
  border-inline-start: 4px solid;
  border-inline-end: 1px solid #DDDDDD;
  border-block-start: 1px solid #DDDDDD;
  border-block-end: 1px solid #DDDDDD;
  border-radius: 4px;
  margin-bottom: 30px;
}

.readerPanel.hebrew section.SheetSource .sheetItem > .he,
.readerPanel.english section.SheetSource .sheetItem > .en,
.readerPanel.hebrew section.SheetSource .sheetItem.enOnly > .en > .sourceContentText,
.readerPanel.hebrew section.SheetOutsideBiText .sheetItem > .he,
.readerPanel.english section.SheetOutsideBiText .sheetItem > .en {
  display: block;
}
.readerPanel.hebrew section.SheetSource .sheetItem:not(.enOnly) > .en,
.readerPanel.hebrew section.SheetSource .sheetItem.enOnly > .en > .ref,
.readerPanel.hebrew section.SheetSource .sheetItem.enOnly > .he > .sourceContentText,
.readerPanel.english section.SheetSource .sheetItem > .he,
.readerPanel.hebrew .sheetItem:not(.enOnly) .SheetSource > .en,
.readerPanel.hebrew .sheetItem.enOnly .SheetSource > .en > .ref,
.readerPanel.hebrew .sheetItem.enOnly .SheetSource > .he > .sourceContentText,
.readerPanel.english .sheetItem .SheetSource > .he,
.readerPanel.hebrew section.SheetOutsideBiText .sheetItem > .en,
.readerPanel.english section.SheetOutsideBiText .sheetItem > .he  {
  display: none;
}
.interface-english section.SheetSource .sheetItem > .he,
.interface-english section.SheetSource .sheetItem > .en,
.interface-english section.SheetOutsideBiText .sheetItem > .he,
.interface-english section.SheetOutsideBiText .sheetItem > .en {
  padding: 15px 20px 15px 16px;
}
.interface-english .stacked section.SheetSource .sheetItem > .en {
  border-block-start: 1px solid #DDDDDD;
  border-block-end: 1px solid #DDDDDD;
}
.interface-english .heRight section.SheetSource .sheetItem,
.interface-english .heLeft section.SheetSource .sheetItem {
  border-block-end: 1px solid #DDDDDD;
}
.interface-hebrew section.SheetSource .sheetItem > .he,
.interface-hebrew section.SheetSource .sheetItem > .en,
.interface-hebrew section.SheetOutsideBiText .sheetItem > .he,
.interface-hebrew section.SheetOutsideBiText .sheetItem > .en {
  padding: 15px 16px 15px 20px;
}
section.SheetSource .segmentNumber,
section.SheetSource .SheetOutsideBiText {
  display: none;
}
.sheetContent section.SheetSource .sheetItem.segment .sourceContentText,
.sheetContent section.SheetOutsideBiText .sheetItem.segment .sourceContentText {
  margin: 0;
}
.sheetContent section.SheetSource .sheetItem.segment {
  margin-block-end: 0;
}
.sheetItem .SheetSource,
.sheetItem .SheetOutsideBiText {
  border-inline-start: 4px solid;
  padding-inline-start: 16px;
  padding-inline-end: 20px;
  box-shadow: 0px 1px 6px rgba(0, 0, 0, 0.25);
}
.sheetItem .SheetSource.segment,
.sheetItem .SheetOutsideBiText.segment {
cursor: pointer;
}

.sheetItem .SheetSource.selected.segment,
.sheetItem .SheetOutsideBiText.selected.segment {
  border-top: 2px solid var(--select-blue);
  border-bottom: 2px solid var(--select-blue);
  border-inline-end: 2px solid var(--select-blue);
  margin-top: 0;
  margin-bottom: 28px;
  margin-inline-end: -2px;
  cursor: text;
}
.sheetItem .SheetSource .he,
.sheetItem .SheetSource .en,
.sheetItem .SheetOutsideBiText .he,
.sheetItem .SheetOutsideBiText .en {
  padding-inline-start: 16px;
  padding-inline-end: 20px;
  margin-inline-start: -16px;
  margin-inline-end: -20px;
  padding-top: 15px;
  padding-bottom: 15px;
}
.interface-hebrew .sheetItem .SheetSource .he,
.interface-hebrew .sheetItem .SheetSource .en,
.interface-hebrew .sheetItem .SheetOutsideBiText .he,
.interface-hebrew .sheetItem .SheetOutsideBiText .en {
  padding-inline-start: 20px;
  padding-inline-end: 16px;
  margin-inline-start: -20px;
  margin-inline-end: -16px;
}
.interface-hebrew .bilingual.heLeft .sheetItem .SheetOutsideBiText .he,
.interface-hebrew .bilingual.heLeft .sheetItem .SheetSource .he,
.interface-hebrew .bilingual.heRight .sheetItem .SheetOutsideBiText .en,
.interface-hebrew .bilingual.heRight .sheetItem .SheetSource .en,
.interface-english .bilingual.heRight .sheetItem .SheetOutsideBiText .he,
.interface-english .bilingual.heRight .sheetItem .SheetSource .he,
.interface-english .bilingual.heLeft .sheetItem .SheetOutsideBiText .en,
.interface-english .bilingual.heLeft .sheetItem .SheetSource .en {
  padding-inline-end: 20px;
  margin-inline-end: 0px;
  padding-inline-start: 20px;
  margin-inline-start: 0px;
}
.interface-hebrew .bilingual.heLeft .sheetItem .SheetOutsideBiText .en,
.interface-hebrew .bilingual.heLeft .sheetItem .SheetSource .en,
.interface-english .bilingual.heLeft .sheetItem .SheetOutsideBiText .he,
.interface-english .bilingual.heLeft .sheetItem .SheetSource .he {
  padding-inline-end: 16px;
  margin-inline-end: 0px;
  padding-inline-start: 20px;
  margin-inline-start: 0px;
}

.interface-hebrew .bilingual.heRight .sheetItem .SheetOutsideBiText .he,
.interface-hebrew .bilingual.heRight .sheetItem .SheetSource .he,
.interface-english .bilingual.heRight .sheetItem .SheetOutsideBiText .en,
.interface-english .bilingual.heRight .sheetItem .SheetSource .en {
  padding-inline-end: 20px;
  margin-inline-end: 0px;
  padding-inline-start: 16px;
  margin-inline-start: 0px;
}

.readerPanel.bilingual.heRight .sheetItem .SheetSource,
.readerPanel.bilingual.heRight .sheetItem .SheetOutsideBiText,
.readerPanel.bilingual.heLeft .sheetItem .SheetSource,
.readerPanel.bilingual.heLeft .sheetItem .SheetOutsideBiText {
  padding-left: 0;
  padding-right: 0;
}

.readerPanel.english .sheetItem .SheetSource .he,
.readerPanel.english .sheetItem .SheetSource .en,
.readerPanel.english .sheetItem .SheetOutsideBiText .he,
.readerPanel.english .sheetItem .SheetOutsideBiText .en,
.readerPanel.hebrew  .sheetItem .SheetSource .he,
.readerPanel.hebrew  .sheetItem .SheetSource .en,
.readerPanel.hebrew  .sheetItem .SheetOutsideBiText .he,
.readerPanel.hebrew  .sheetItem .SheetOutsideBiText .en
{
  padding-inline-start: initial;
  padding-inline-end: initial;
  margin-inline-start: initial;
  margin-inline-end: initial;
}

.readerPanel.english .sheetItem .SheetSource.segment,
.readerPanel.hebrew .sheetItem .SheetSource.segment {
  padding-top: 15px;
  padding-bottom: 15px;
}


.sheetItem .SheetSource .he.editable.selected .sourceContentText,
.sheetItem .SheetSource .en.editable.selected .sourceContentText,
.sheetItem .SheetOutsideBiText .he.editable.selected .sourceContentText,
.sheetItem .SheetOutsideBiText .en.editable.selected .sourceContentText {
  background-color: #FFFFFF;
  box-shadow: inset 0px 0px 3px rgba(0, 0, 0, 0.3);
  border-radius: 6px;
}
.sheetItem .SheetSource ::selection,
.sheetItem .SheetOutsideBiText ::selection {
  background-color: rgba(0,0,0,0);
}
.sheetItem .SheetSource .he.editable.selected ::selection,
.sheetItem .SheetSource .en.editable.selected ::selection,
.sheetItem .SheetOutsideBiText .he.editable.selected ::selection,
.sheetItem .SheetOutsideBiText .en.editable.selected ::selection {
  background-color: #D2DCFF;
}
.sheetItem .SheetSource .en,
.sheetItem .SheetOutsideBiText .en {
  background-color: #FBFBFA;
}
.sheetItem .SheetSource .ref,
.sheetItem .SheetOutsideBiText .ref {
  pointer-events: none;
  user-select: none;
}
.readerPanel.bilingual .sheetItem .SheetSource:after,
.readerPanel.bilingual .sheetItem .SheetOutsideBiText:after {
  content: " ";
  display: block;
  clear: both;
  height: 0;
  background-color: #FBFBFA;
}
.sheetItem .SheetMedia {
  margin-bottom: 14px;
}
.readerPanel.bilingual.heRight .SheetSource {
  background-image:
  linear-gradient(
    to left,
    #fff,
    #fff 50%,
    #FBFBFA 50%,
    #FBFBFA 100%,
    #fff 100%
  );
}
.readerPanel.bilingual.heLeft .SheetSource {
  background-image:
  linear-gradient(
    to right,
    #fff,
    #fff 50%,
    #FBFBFA 50%,
    #FBFBFA 100%,
    #fff 100%
  );
}

.bilingual.heLeft .sheetContent .boxedSheetItem,
.bilingual.heRight .sheetContent .boxedSheetItem {
  margin-bottom: 30px;
}

.bilingual.heLeft .sheetContent .sheetItem .SheetSource.segment,
.bilingual.heRight .sheetContent .sheetItem .SheetSource.segment {
  margin-bottom: 0;
}

.boxedSheetItem + .spacer {
  margin-top: -30px;
  transition: all .5s ease-in-out;
}

.boxedSheetItem + .spacer.spacerSelected {
  margin-top: unset;
  margin-bottom:30px;
  transition: all .5s ease-in-out;
}

.boxedSheetItem[draggable] {
  -moz-user-select: none;
  -khtml-user-select: none;
  -webkit-user-select: none;
  user-select: none;
  -khtml-user-drag: element;
  -webkit-user-drag: element;
}

.boxedSheetItem.dragged {
  opacity: .2;
}

.boxedSheetItem .boxedSourceChildren {
  position: absolute;
  top: 0;
}

.draggedOver.draggedOverBefore::before {
  content: "​"; /* zwsp required for chrome to display content */
  display: block;
  background-color: #D2DCFF;
  width: 100%;
}
.draggedOver.draggedOverAfter::after {
  content: "​"; /* zwsp required for chrome to display content */
  display: block;
  background-color: #D2DCFF;
  width: 100%;
}

.dragIcon {
  background-color: #F0F8FF;
  width: auto;
  height: 30px;
  left: -3000px;
  border-inline-start: 4px solid;
  font-size: 22px;
  padding-top: 10px;
  padding-left: 10px;
  padding-right: 10px;
  text-align: center;
  position: absolute;
}
.dragIconContainer {
  position: absolute;
  left: -9999px;
  display: flex;
  flex-direction: column;
  background-color: rgba(255, 255, 255, 0.1);
}
.feedbackBox p {
  font-size: 16px;
  letter-spacing: 1px;
}
.feedbackBox .button {
  margin: auto;
  width: 100%;
}
.feedbackBox input {
  padding: 16px 22px;
  margin-bottom: 20px;
  cursor: pointer;
  font-size: 18px;
  border-radius: 4px;
  box-shadow: none;
  border: 1px solid #E9E9E9;
  width: 100%;
  box-sizing: border-box;
}
.connectionsPanel textarea.feedbackText {
  border-radius: 7px;
  box-shadow: 0 1px 3px rgba(0,0,0,0.2);
}
.img-circle {
  border-radius: 50%;
}
.tab-view .tab-list {
  display: flex;
  flex-direction: row;
  justify-content: flex-start;
}
.tab-view .tab-list .tab {
  font-size: 16px;
  color: black;
  text-align: center;
  padding: 10px 0;
  margin: 0;
  margin-inline-end: 30px;
  cursor: pointer;
}

.tab-view .tab-list .tab.popover {
  margin-inline-end: 0;
  margin-inline-start: 10px;
}

.interface-hebrew .tab-view .tab-list .tab.popover{
    transform: scale(1.3);
}

.tab-view .tab-list .tab a {
  color: inherit;
}
.tab-view .tab-list .tab a:hover {
  text-decoration: none;
}
.tab-view .tab-list .active .tab {
  border-bottom: 4px solid #CCC;
}
.tab-view .tab-list .tab img {
  width: 18px;
  height: 18px;
  margin: 0 10px 0 0;
  top: 2px;
  position: relative;
}
.interface-hebrew .tab-view .tab-list .tab img {
  margin: 0 0 0 10px;
}
.tab-view .tab-list .justifyright {
  margin: 0 0 4px auto;
  display: flex;
  align-items: center;
}
.tab-view .tab-list .tab.filter,
.tab-view.largeTabs .tab-list .tab.filter {
  margin: 0;
}

.interface-hebrew .singlePanel .tab-view.largeTabs .tab-list .tab.filter {
  margin-top: 3px;
}

.tab-view .tab-list .tab.popover {
  position: relative;
  display: inline-block;
}


.tab-view .tab-list .tab.filter.open {
  background-color: inherit;
}
.tab-view .tab-list .tab.filter img {
  margin: 0 0 1px 6px;
  width: 18px;
  height: 18px;
}
.interface-hebrew .tab-view .tab-list .tab.filter img {
  margin: 0 6px 1px 0;
}
.tab-view .tab-list .applink a {
    color: #666;
}
.interface-hebrew .tab-view .tab-list .justifyright {
  margin: 0 auto 0 0;
}
.tab-list :not(.active) .tab, .tab-list :not(.active) .tab a{
    color: #666;
}
.tab-view.largeTabs .tab-list {
    border-bottom: 1px solid #CCC;
    margin-bottom: 18px;
}
.tab-view.largeTabs .filter-bar {
  margin-bottom: 30px;
}
.tab-view.largeTabs .tab-list .tab {
  font-size: 22px;
}
.singlePanel .tab-view.largeTabs .tab-list .tab:not(.popover) {
    font-size: 16px;
}
.tab-view.largeTabs .tab-list .active .tab {
  border-bottom: 4px solid var(--light-grey);
}

.singlePanel .tab-view.largeTabs .tab-list .active .tab {
  padding-bottom: 18px;
}

.langSelectPopover {
  position: absolute;
  top: 100%;
  right: 0;
  background-color: #fff;
  border-radius: 6px;
  box-shadow: 0px 1px 3px 0px rgba(0, 0, 0, 0.25);
  text-align: start;
  width: 266px;
  padding-bottom: 15px;
}

.interface-hebrew .singlePanel .langSelectPopover {
  right: -233px;
}
.langSelectPopover .langHeader {
  font-weight: 500;
  font-size: 16px;
  padding: 15px;
  margin-bottom: 15px;
  border-bottom: 1px solid var(--light-grey);
}

.langSelectPopover .radioChoice.active {
  background-color: var(--sefaria-blue);
  color: #fff;
}

.langSelectPopover .radioChoice {
  display: flex;
  justify-content: space-between;
  align-items: center;
  font-size: 14px;
  color: #000;
  margin-inline: 15px;
  background-color: var(--lighter-grey);
  cursor: pointer;
}

.langSelectPopover .radioChoice:nth-of-type(2) {
  border-radius: 6px 6px 0px 0px;
}

.langSelectPopover .radioChoice:nth-of-type(4) {
  border-radius: 0px 0px 6px 6px;
}

.langSelectPopover .radioChoice label {
  flex-grow: 1;
  padding: 10px;
  cursor: pointer;
}

.langSelectPopover .radioChoice input[type=radio] {
    appearance: none;
    background-color: #fff;
    width: 20px;
    height: 20px;
    border: 2px solid var(--medium-grey);
    border-radius: 20px;
    display: inline-grid;
    place-content: center;
    margin-top: 0;
    margin-inline-end: 10px;

  }

/* Styles the radio select as a checkbox  */
.langSelectPopover .radioChoice input[type=radio]::before {
    content: "";
    width: 10px;
    height: 10px;
    transform: scale(0);
    transform-origin: bottom left;
    background-color: var(--sefaria-blue);
    clip-path: polygon(13% 50%, 34% 66%, 81% 2%, 100% 18%, 39% 100%, 0 71%);
}

.langSelectPopover .radioChoice input[type=radio]:checked::before {
    transform: scale(1);
}

.langSelectPopover .radioChoice input[type=radio]:checked{
    background-color:   #fff;
    border: 0;
}

@media (max-width: 540px) {
  .profile-page .tab-view .tab .tabIcon {
    display: none;
  }

  .tab-view .tab-list{
    flex-wrap: wrap;
  }
  .profile-page .profile-actions .resourcesLink.profile-settings,
  .profile-page .profile-actions .button.logoutLink{
    display: none;
  }
}
.profile-page .textRange {
  font-size: 18px;
  color: #666;
}
.profile-page .note-text {
  font-size: 18px;
}
.profile-page .note {
  display: flex;
  flex-direction: row;
  justify-content: space-between;
  padding: 10px 0 20px 0;
}
.profile-page .note + .note {
  border-top: 1px solid #CCC;
}
.profile-page .noteLeft {
  flex-grow: 1;
}
.profile-page .noteRight {
  display: flex;
  flex-direction: row;
  align-items: flex-start;
}
.profile-page .note .noteRight img {
  display: none;
}
.profile-page .note .noteRight img + img {
  margin: 0 0 0 10px;
}
.interface-hebrew .profile-page .note .noteRight img + img {
  margin: 0 10px 0 0;
}
.profile-page .note:hover .noteRight img {
  display: inline-block;
  width: 16px;
  height: 16px;
  opacity: 0.4;
}
.profile-page .note:hover .noteRight img:hover {
  opacity: 0.6;
  cursor:pointer;
}
.profile-page .social-icon img, .sheetContentSidebar .social-icon img {
  width: 13px;
  height: 13px;
  opacity: 0.4;
}
.sheetContentSidebar .title.sub-title, .sheetContentSidebar .title.sub-sub-title {
  --english-font: var(--english-sans-serif-font-family);
  --hebrew-font: var(--hebrew-sans-serif-font-family);
  font-size: 14px;
  font-weight: 400;
  line-height: 18px;
  margin-block-end: 10px;
}
.sheetContentSidebar .title.sub-sub-title {
  margin-block-end: 20px;
}
.profile-page .social-icon + .social-icon {
  padding: 0 5px;
}
.profile-page .social-icon:hover img {
  opacity: 0.6;
}
.editorToggleHeader {
  width: 100%;
  background-color: #18345D;
  color: white;
  height: 60px;
  font-size: 16px;
  margin-top: -60px;
  margin-left: -12px;
  margin-bottom: 80px;
  padding-right: 12px;
  display: flex;
  justify-content: center;
  align-items: center;
  position: relative;
  left: 0;
}
.interface-hebrew .editorToggleHeader {
  direction: rtl;
}
.editorToggleHeader .button {
  padding: 5px 8px;
  margin-inline-start: 15px;
  margin-top: 5px;
  height: 30px;
  letter-spacing: 0;
}
.feedbackOverlay {
  position: fixed;
  width: 100%;
  height:100%;
  background-color: #FBFBFA;
  z-index: 1001;
  top: 0;
  left: 0;
  padding: 120px 60px;
  box-sizing: border-box;
}
.interface-hebrew .feedbackOverlay {
  direction: rtl;
}
.feedbackOverlay .buttonContainer {
  margin-top: 50px;
}
.feedbackOverlay h2 {
  font-size: 30px;
  font-family: "adobe-garamond-pro", "Crimson Text", Georgia, serif;
  margin: 0 auto 50px auto;
  color: black;
  text-transform: none;
  max-width: 600px;
}
.feedbackOverlay p, .feedbackOverlay ul  {
  font-size: 16px;
  font-family: "Roboto", "Helvetica Neue", "Helvetica", sans-serif;
  color: black;
  max-width: 600px;
  margin: 10px auto;
}
.feedbackOverlay textarea {
  font-size: 18px;
  color: #000;
  box-shadow: 0px 1px 3px rgba(0, 0, 0, 0.25);
  border-radius: 6px;
  border: none;
  width: 100%;
  padding: 12px;
  font-weight: normal;
  font-style: normal;
  margin-top: 10px;
  height: 120px;
}
.interface-hebrew textarea,
.interface-hebrew textarea::placeholder,
.interface-hebrew input
{
  font-family: var(--hebrew-sans-serif-font-family);
}
.feedbackOverlay textarea::placeholder {
  font-size: 16px;
  font-style: normal;
  color: #666;
}
.feedbackOverlay a {
  color: #4871bf;
}
.feedbackOverlay .button {
  margin: 0;
}
.feedbackOverlay a.button  {
  color: white;
}
.sheetList .sheet {
  border-bottom: none;
}
.sheetList .sheet {
  display: flex;
  flex-direction: row;
}
.sheetList .sheet .sheetLeft {
  display: flex;
  flex-direction: column;
}
.sheetList .sheet .sheetTags {
  color: #999;
}
.sheetsProfileList .sheet .sheetTags .bullet {
  padding: 0 5px;
}
.sheetList .sheet a {
  color: inherit;
  cursor: pointer;
}
.sheetList .sheet a.sheetTitle {
  display: flex;
  flex-direction: row;
  align-items: center;
  margin-bottom: 10px;
  font-size: 18px;
}
.sheetList .sheet .sheetLeft .sheetTitle img,
.textList .sheet .sheetLeft .sheetTitle img {
  width: 18px;
  height: 18px;
  margin-inline-end: 10px;
}
.sheetLeft div.sheetSummary {
  margin-bottom: 10px
}
.default-profile-img {
  width: 175px;
  height: 175px;
  background-color: #999;
  border-radius: 50%;
  display: flex;
  justify-content: center;
  align-items: center;
  color: white;
  font-size: 75px;
  font-family: "Roboto", "Helvetica Neue", "Helvetica", sans-serif;
}
.default-profile-img.invisible {
  visibility: hidden;
}
.profile-page .filterable-list {
  /* to distinguish top half of profile from bottom half */
    background-color: white;
    border: 1000px solid white;
    border-top: 4px solid white;
    border-bottom: 120px solid white;
    margin: -4px 0 -120px -1000px;
    width: 100%;
}
.interface-hebrew .profile-page .filterable-list {
  margin: -4px -1000px -120px 0;
}
.filterable-list .filter-bar {
  border-bottom: 1px solid #E2E2E1;
  display: flex;
  flex-direction: row;
  align-items: center;
  padding: 16px 0;
  justify-content: space-between;
}
.filterable-list .filter-bar-new {
  padding: 0 0 20px 0;
  justify-content: space-between;
  align-items: center;
  display: flex;
  flex-wrap: wrap;
  flex-direction: row;
}
.filterable-list .filter-bar-new .filter-input {
  background-color: #EDEDED;
  border-radius: 5px;
  padding: 5px;
  color: black;
  width: 250px;
  display: flex;
  align-items: center;
}
.filterable-list .filter-bar-new .filter-input ::placeholder {
  color: #999;
}
.filterable-list .filter-bar-new .sort-option {
  padding: 7px;
  color: #666;
  font-size: 16px;
  cursor: pointer;
  margin: 0 0 0 7px;
  background-color: #EDEDED;
  border-radius: 5px;
}
.interface-hebrew .filterable-list .filter-bar-new .sort-option {
  margin: 0 7px 0 0;
}
.filterable-list .filter-bar-new .sort-option.active {
  color: black;
}
.filterable-list .filter-bar-new .systemText span {
  color: #000;
}
.filterable-list .filter-bar .filter-bar-inner {
  display: flex;
  align-items: center;
}
.filterable-list .readerNavMenuSearchButton {
  margin: 0 10px 0 5px;
  display: inline-flex;
  top: 0;
}
.interface-hebrew .filterable-list .readerNavMenuSearchButton {
  margin: 0 5px 0 10px;
}
.filterable-list input {
  border: 0;
  font-size: 18px;
  font-family: "adobe-garamond-pro", "Crimson Text", Georgia, serif;
  background-color: transparent;
}
.filterable-list .loadingMessage {
  margin-top: 30px;
}
.profile-page .filterable-list .filter-content {
  padding-top: 25px;
}
.profile-page .sheet-header {
  display: flex;
  flex-direction: column;
  align-items: flex-start;
  margin-bottom: 10px;
}
.profile-page .collectionListingImage {
  width: 18px;
  height: 18px;
  border-radius: 50%;
  vertical-align: middle;
  margin: 0;
  margin-inline-end: 10px;
  position: relative;
  top: -2px;
}
.profile-page .collectionListingName {
  margin-bottom: 10px;
  font-family: Roboto;
  font-size: 16px;
  font-weight: 600;
  line-height: 18.75px;

}
.profile-page .collectionListing + .collectionListing {
  border-top: 0;
}
.profile-page .profile-summary-content a {
  color: inherit;
}
.profile-page .profile-summary a.logoutLink {
  color: #666;
  padding: 16px 15px;
}
.profile-page .profile-summary {
  display: flex;
  flex-direction: row;
  justify-content: space-between;
  margin-bottom: 40px;
}
.profile-page .profile-summary .summary-column {
  display: flex;
  flex-direction: column;
  flex-grow: 3;
  flex-basis: 0;
}
.profile-page .profile-summary .summary-column.start {
  align-items: flex-start;
}
.profile-page .profile-summary .summary-column.end {
  flex-grow: 1;
}
.profile-summary .small-margin {
  margin: 0 4px;
}
.profile-summary .sub-sub-title > .small-margin:first-child,
.profile-summary .sub-sub-title > span:first-child .small-margin {
  margin: 0 4px 0 0;
}
.profile-summary .sub-sub-title > .small-margin:last-child,
.profile-summary .sub-sub-title > span:last-child .small-margin {
  margin: 0 0 0 4px;
}
.interface-hebrew .profile-summary .sub-sub-title > .small-margin:last-child,
.interface-hebrew .profile-summary .sub-sub-title > span:last-child .small-margin {
  margin: 0 4px 0 0;
}
.profile-page .aboutText {
  margin-top: 20px;
  font-size: 18px;
  line-height: 1.4;
  font-family: Roboto;
  font-size: 14px;
  font-weight: 400;
  line-height: 16.41px;
}

.profile-page .aboutText a {
  font-family: Roboto;
}

@media (max-width: 540px) {
  .profile-page .profile-pic:hover .profile-pic-hover-button.profile-pic-button-visible {
    display: none !important;  /* dont allow profile pic upload on mobile b/c causes black image on iOS */
  }
  .profile-page .profile-pic .profile-pic-button {
    top: calc(-1 * ((87px/2) + (46px/2)));  /* height of .profile-img + height of .profile-pic-button */
  }
  .profile-page .editorToggleHeader {
    display: none !important;
  }
  .profile-page .profile-summary .profile-img {
    width: 87px !important;
    height: 87px !important;
    font-size: 43.5px !important;
  }
  .profile-page .profile-summary .default-profile-img {
    width: 87px !important;
    height: 87px !important;
    font-size: 43.5px !important;
  }
  .profile-page .profile-summary .profile-actions {
    display: flex;
    flex-wrap: wrap;
    flex-direction: row;
  }
}
.profile-page .profile-summary .follow {
  color: #999;
  font-size: 13px;
  letter-spacing: 1px;
}
.profile-page .profile-summary .follow .follow-bull {
  padding: 0 5px;
}

.profile-page .resourcesLink.faded {
  color: #666;
}
.resourcesLink.blue {
  color: white;
  background-color: #18345d;
}
.resourcesLink.studyCompanion {
  margin-inline-start: 10px;
}
@media screen and (max-width: 900px) {
  .resourcesLink.studyCompanion {
    margin-inline-start: 0;
  }
}
@media screen and (max-width: 900px) {
  .resourcesLink.studyCompanion {
    margin-inline-start: 0;
  }
}
.resourcesLink.blue img {
  filter: invert(1);
  opacity: 1;
}
.profile-page .authorByLine {
  margin: 20px 0;
}
.authorByLineImage a {
  text-decoration: none;
}
.profile-page .follow-header {
  font-size: 20px;
  color: #000;
  padding-bottom: 10px;
}
.profile-page .follow-header .follow-count {
  color: #999;
}
.profile-page .resourcesLink,
.profile-pic-cropper-button.resourcesLink {
  min-height: 46px;
  height: 46px;
  overflow: visible;
  padding: 0px 16px;
  border-top: 0;
  display: flex;
  align-items: center;
  width: unset;
}
.profile-page .emptyList {
  display: flex;
  flex-direction: column;
  align-items: flex-start;
}
.profile-page .emptyList .emptyListText {
  font-size: 16px;
  margin: 30px 0;
  color: #999;
  font-family: "Roboto", "Helvetica Neue", "Helvetica", sans-serif;
  line-height: 1.5;
}
.profile-page .profile-summary .resourcesLink + .resourcesLink,
.profile-page .profile-summary .largeFollowButton + .resourcesLink,
#interruptingMessage.profile-pic-cropper-modal .resourcesLink + .resourcesLink {
  margin: 0 0 0 10px;
}
.interface-hebrew .profile-page .profile-summary .largeFollowButton + .resourcesLink,
.interface-hebrew .profile-page .profile-summary .resourcesLink + .resourcesLink {
  margin: 0 10px 0 0;
}
.profile-page .profile-summary .title {
  margin-bottom: 10px;
}
.profile-page .profile-summary .sub-title {
  color: #000;
  font-family: "Roboto", "Helvetica Neue", "Helvetica", sans-serif;
  font-size: 16px;
}
.profile-page .profile-summary .sub-sub-title {
  color: #666;
  font-family: "Roboto", "Helvetica Neue", "Helvetica", sans-serif;
  font-size: 16px;
}
/* Tooltip - source: https://codepen.io/cristina-silva/pen/XXOpga */
.tooltip-toggle {
  cursor: pointer;
  position: relative;
  line-height: normal;
}
.tooltip-toggle svg {
  height: 18px;
  width: 18px;
}
/*Tooltip text container*/
.three-dots-button.tooltip-toggle::before {
  /* make the tooltip appear on right. % is an estimate that works most of the time */
  top: 0;
  transform: translateY(-35%);
  left: 30px;
  color: #999;
  text-align: left;
}
.interface-hebrew .three-dots-button.tooltip-toggle::before {
  left: unset;
  right: 30px;
  text-align: right;
}
@media (max-width: 450px) {
  .three-dots-button.tooltip-toggle::before {
    left: -165px;
  }
  .interface-hebrew .three-dots-button.tooltip-toggle::before{
    right: -165px;
  }
}

.tooltip-toggle::before {
  color: #000;
  font-family: "Roboto", "Helvetica Neue", "Helvetica", sans-serif;
  font-size: 13px;
  opacity: 0;
  pointer-events: none;
  text-align: center;
  position: absolute;
  top: 30px;
  left: -70px;
  padding: 10px;
  background-color: #fff;
  box-shadow: 0 1px 3px rgba(0,0,0,.2);
  border-radius: 5px;
  content: attr(aria-label);
  text-transform: none;
  transition: all 0.5s ease;
  width: 140px;
  z-index: 1;
}
/*Triggering the transition*/
.tooltip-toggle:hover::before, .tooltip-toggle:hover::after {
  opacity: 1;
  transition: all 0.75s ease;
}
.largeFollowButton {
  display: inline-flex;
  min-height: 46px;
  height: 46px;
  overflow: visible;
  padding: 0px 16px;
  align-items: center;
  text-align: center;
  cursor: pointer;
  background: var(--midrash-green);
  color: #fff;
  border-radius: 6px;
  box-shadow: 0 1px 3px rgb(0 0 0 / 20%);
}
.profile-page .largeFollowButton.following .int-en,
.profile-page .largeFollowButton.following .int-he {
  color: black;
}
.largeFollowButton.following span {
  color: #666;
}
.smallFollowButton {
  height: 20px;
  line-height: 18px;
  width: min-content;
  text-align: center;
  cursor: pointer;
  background: var(--midrash-green);;
  color: white;
  border-radius: 3px;
  margin-inline-start: 15px;
  display: none;
  letter-spacing: normal;
  padding: 0 3px;
}
.smallFollowButton.smallText span {
  color: white;
}
.largeFollowButton.following, .smallFollowButton.following {
  background: #fff;
  color: black;
}
.smallFollowButton.following{
  border: 1px solid #CCCCCC;
  box-sizing: border-box;
}
.smallFollowButton.following.smallText span {
  color: black;
}
.authorByLine.small .smallFollowButton.following{
  line-height: 18px;
}
.authorByLine .smallFollowButton.following{
  line-height: 16px;
}
body .homeFeedWrapper {
  background-color: white;
}
body .homeFeedWrapper .content {
  padding: 0;
}
.columnLayout {
  display: flex;
  flex-direction: row;
}
@media (max-width: 540px) {
  .topicPanel .columnLayout {
    flex-direction: column;
  }
  .topicPanel .sideColumn {
    padding: 20px 25px 30px 25px;
    max-width: 100%;
    align-self: stretch;
    border: 0;
    margin: 0;
  }
  .topicPanel .navSidebar {
    width: unset;
    border-top: 30px solid #FBFBFA;
    margin: 0;
  }
}
.sideColumn .topicSideColumn {
  margin-bottom: 20px;
}

.sideColumn .section {
  margin-bottom: 70px;
}
.sideColumn .section h2 {
  text-transform: none;
  font-size: 24px;
  letter-spacing: normal;
  text-align: inherit;
  margin: 0 0 30px 0;
}
.sideColumn .section h2 .int-en {
  text-align: left;
}
.sideColumn .section h2 .int-he {
  text-align: right;
}
.sideColumn .section .description {
  margin-bottom: 25px;
}
.sideColumn .button img {
  width: 16px;
  height: 16px;
  margin: 0 5px;
  position: relative;
  top: 2px;
  filter: invert(1);
}
.sideColumn .button.white img {
  filter: none;
  opacity: .4;
}
.sideColumn .button .fa {
  opacity: .4;
  margin: 0 5px;
}
.sideColumn .inlineButtonBox {
  display: flex;
  justify-content: space-between;
}
.sideColumn .inlineButtonBox a {
  flex: 1;
}
.sideColumn .inlineButtonBox a .button {
  width: 100%;
}

.sideColumn .button {
  letter-spacing: 0;
}
.sideColumn h2 {
  font-weight: 400;
}

.sideColumn .newsletterInput {
  height: 53px;
}
.sideColumn .newsletterSignUpBox img {
    height: 23px;
    width: 23px;
    opacity: 0.35;
    position: absolute;
    top: 15px;
    right: 17px;
}
.interface-hebrew .sideColumn .newsletterSignUpBox img {
  right: auto;
  left: 17px;
  transform: scale(-1, 1);
}
.sideColumn .newsletterInput, .sideColumn .newsletterInput::placeholder {
  width: 100%;
  box-sizing: border-box;
  font-size: 16px;
  font-weight: normal;
  font-style: normal;
  color: #000;
}
.interface-english .sideColumn .newsletterInput, .interface-english .sideColumn .newsletterInput::placeholder  {
  font-family: "Roboto", "Helvetica Neue", "Helvetica", sans-serif;
}
.interface-hebrew .sideColumn .newsletterInput, .interface-hebrew .sideColumn .newsletterInput::placeholder   {
  font-family: "Heebo", sans-serif;
}

.sideColumn .feedbackBoxOverlay.open {
  position: fixed;
  width: 100%;
  height: 100%;
  top: 0;
  left: 0;
  display: flex;
  align-items: center;
  justify-content: center;
  background-color: #FBFBFA;
}
.sideColumn .feedbackBoxOverlay.open .feedbackBox {
  width: 470px;
}
.homeFeedWrapper .mainColumn {
  background-color: white;
}
.storyFeedInner,
.interface-hebrew .storyFeedInner {
  width: 760px;
  margin: 0 auto;
  padding-top: 60px;
  max-width: 100%;
  box-sizing: border-box;
  min-height: 500px;
}
.interface-hebrew .topicPanel .storyFeedInner {
  padding-top: 0;
}
.storyByLine:hover .smallFollowButton,
.authorByLine:hover .smallFollowButton {
  display: inline-block;
}
.bilingual .homeFeedWrapper span.he,
.bilingual .readerNavMenu.topicPanel .he {
  display: block;
  padding-bottom: 10px;
}
.mainColumn .story {
  padding: 0 0 60px 0;
}

.story .subHeading .int-en, .story .subHeading .int-he  {
  color: #666;
}
.story .learningPrompt {
  padding: 20px 0 20px;
}
.story details .learningPrompt {
  background-color: var(--highlight-blue-light);
  margin-inline-start: -20px;
  padding-inline-start: 20px;
  padding-inline-end: 20px;
  border-top: 1px solid var(--light-grey);
}

.story.topicPassageStory {
  box-shadow: 0px 1px 3px rgba(0, 0, 0, 0.25);
}

.story.topicPassageStory .storyBody {
  padding-inline-end: 20px;
  padding-top: 20px;
}
.story.topicPassageStory .contentText.subHeading {
  padding-bottom: 20px;
}

.mainColumn .story .storyTitleBlock {
  clear: both;
}
.mainColumn .story .storyTitleBlock {
  text-align: start;
}
.colorBarBox {
  clear: both;
  border-inline-start: 4px solid transparent;
  padding-inline-start: 20px;
}
.readerPanel.hebrew .savedHistoryList .colorBarBox{
  direction: rtl;
}
.interface-english .citationLine,
.interface-english .learnMoreLink {
  padding-left: 34px;
}
.interface-hebrew .citationLine,
.interface-hebrew .learnMoreLink {
  padding-right: 34px;
}
.storyTextListItem {
  padding-bottom: 18px;
}
.storyTextListItem:last-child {
  padding-bottom: 0;
}
.mainColumn .saveButton {
  align-self: flex-start;
}
.mainColumn .saveLine.storyTitleWrapper .saveButton,
.mainColumn .story.publishSheetStory .saveLine .saveButton  {
  margin-top: 2px;
}

.interface-english .mainColumn .story .storyTypeBlock {
  float: left;
}
.interface-hebrew .mainColumn .story .storyTypeBlock {
  float: right;
}

.story details .storyBody {
  margin-top: 0;
}

.story details > summary {
  cursor: pointer;
  list-style: none;
}
.story details > summary::-webkit-details-marker {
    display: none;
}

.story details > summary .topicStoryDescBlock {
  background-color: var(--lightest-grey);
  margin-inline-start: -20px;
  padding: 20px;
  display: flex;
  justify-content: space-between;
}

/* extremely hacky, but required unless there's a major refactor of CategoryHeader logic */
.story details > summary .topicStoryDescBlock > span:nth-child(1) {
  flex: 1
}


.story details > summary .storyTitleBlock {
  background: url('/static/icons/arrow-down-bold.svg') no-repeat transparent;
  background-size: 14px;
  background-position-y: center;
  margin: 0;
  padding: 0px 0px 1px 24px;
  vertical-align: middle;
}

.interface-hebrew .story details > summary .storyTitleBlock {
  background-position-x: right;
  padding: 0px 24px 1px 0px;
}

.story details[open] > summary .storyTitleBlock {
  background: url('/static/icons/arrow-up-bold.svg') no-repeat transparent;
  background-size: 14px;
  background-position-y: center;
}

.interface-hebrew .story details[open] > summary .storyTitleBlock {
  background-position-x: right;
}


.story .storyBody {
  clear: both;
  margin: 10px 0;
  text-align: justify;
  font-size: 18px;
}
/*HACK to make English text of sources in topic pages ltr*/
.interface-hebrew .storyBody {
    direction: ltr;
    margin-top: 10px;
    margin-right: -17px;
    margin-bottom: 10px;
    margin-left: 26px;
}
.story .storySheetListItem > div.storyBody.sheetSummary > * {
  color: var(--dark-grey);
  font-family: var(--english-sans-serif-font-family);
  font-size: 15px;
}
.story .storyBody .en {
  line-height: 1.6;
}
.story .storyBody .he {
  font-size: 22px;
  line-height: 1.6;
}
.story .storySheetList {
  clear: both;
}
.story .storySheetListItem {
  padding-bottom: 20px;
}
.story .storySheetListItem:last-child {
  padding-bottom: 0;
}
.story .storySheetList .sheetTitle {
  padding-bottom: 10px;
}
.story .storySheetList .storyTitle span {
  font-size: 20px;
}
.story .saveLine {
  display: flex;
  align-items: flex-start;
  clear: both;
  margin-bottom: 10px;
}
.story .saveLine .beforeSave {flex: 1;}
.interface-hebrew .story .saveLine .beforeSave {
  padding-left: 10px;
}
.interface-english .story .saveLine .beforeSave {
  padding-right: 10px;
}
.story .citationLine.contentText .int-en,
.story .citationLine.contentText .int-he {
  color: #999;
}
.authorByLine {
  display: flex;
}
.authorByLine .authorByLineText {
  padding: 0 10px;
  line-height: 22px;
  margin-top: -1px;
  display: flex;
  justify-content: center;
  flex-direction: column;
}
.authorByLine .authorByLineText.small{
  line-height: 18px;
}
.authorByLine .authorOrganization,
.authorByLine .authorName {
  display: block;
}
.saveLine .authorByLine + .saveButton {
  position: relative;
  bottom: 12px;
}
.authorOrganization {
  color: #999;
}
.authorByLine.small {
  font-size: 14px;
  width: max-content;
}
/* .mainColumn a:not(.button) {
  color: #000;
} */
.storyBody a {
  text-decoration: underline;
}
.learnMoreLink a {
  text-decoration: none;
  color:  #999;
}
.segment .queryTextHighlight {
  background-color: #D2DCFF;
  padding-left: 2px;
  padding-right: 2px;
}
body .homeFeedWrapper.userStats {
  font-family: "Roboto", "Helvetica Neue", "Helvetica", sans-serif;
  background-color: #faf9f9;
}
.editTextInfo {
  top: 0px;
  right: 0px;
  left: 0px;
  height: 100%;
  width: 100%;
  position: absolute;
  overflow: auto;
  z-index: 1;
  background-color:  var(--lighter-grey);

}
.editTextInfo .static .inner {
  padding: 5px 0 100px;
}
.editTextInfo .static input {
  cursor: auto;
  color: #000000;
}
.editTextInfo .static label {
  margin-bottom: 15px;
  height: revert;
}
.editTextInfo #newIndex {
  margin: 100px auto;
  font-size: 16px;
  font-weight: normal;
  color: #000;
  --english-font: var(--english-sans-serif-font-family);
  --hebrew-font: var(--hebrew-sans-serif-font-family);
}

.editTextInfo #newIndex .publishBox {
  text-align: start;
  background-color: #EDEDEC;
  border-radius: 6px;
  padding: 0 0 0 0;
  margin: 0 0 0 0;
  width: 660px;
  max-width: 100%;
}
.editTextInfo #newIndex .publishBox .react-tags__selected-tag-name {
  --english-font: "adobe-garamond-pro", "Crimson Text", Georgia, serif;
  --hebrew-font: "Heebo", sans-serif;
  font-size: 18px;
  font-weight: normal;
  color: #000;
}
.editTextInfo #newIndex .default {
  height: 200px;
  width: 97%;
  box-shadow: 0px 1px 3px rgb(0 0 0 / 20%);
  border: none;
  border-radius: 7px;
  font-size: 16px;
  line-height: 18.75px;
  padding: 10px;
}
 .editTextInfo #newIndex .default::placeholder {
   color: #666;
 }
.button.small.deleteTopic {
  color: var(--dark-grey);
  float: right;
  margin-top: 30px;
  background-color: var(--lightest-grey);
}
.button.small.addTopic {
  background-color: #212E50;
  color: #FFFFFF;
  float: right;
  margin-right: 30px;
}
.categoryChooserMenu {
  overflow: hidden;
  background: url("/static/img/arrow-down.png") 98% 20px/10px 10px no-repeat #ffffff;
  width: 100%;
  height: 50px;
  margin: 0 0 10px 0;
  border-radius: 7px;
  box-shadow: 0px 1px 3px rgb(0 0 0 / 20%);
  border: none;
}
.section .collectiveTitle {
  display: flex;
  justify-content: space-between;
}
.reorderTool {
  height: 50px;
  margin: 0 0 10px 0;
  border-radius: 7px;
  box-shadow: 0px 1px 3px rgb(0 0 0 / 20%);
  border: none;
}

.reorderTool #title {
  margin: 10px;
  display: inline-block;
  width: 85%;
}

.reorderTool #up, .reorderTool #down {
  width: 10px;
  margin: 0 4% 0 0;
  display: inline-block;
}

.categoryChooserMenu select {
  background: transparent;
  font-size: 16px;
  width: 680px;
  border: none;
  margin: 0 0 10px 0;
  padding: 4px 25px 4px 10px;
}

.connectionsPanel .editTextInfo .categoryChooserMenu {
  width: 102%;
}

.connectionsPanel .editTextInfo .collectionsWidget {
  width: 70%;
}
.connectionsPanel .editTextInfo .categoryChooserMenu select {
  width: 98.5%;
}

.searchBox .editTextInfo .collectionsWidget {
  width: 280px;
}

.searchBox .editTextInfo #newIndex {
  margin: 50px auto;
}
.searchBox .categoryChooserMenu {
  width: 97%;
  background: url("/static/img/arrow-down.png") 99% 20px/10px 10px no-repeat #ffffff;
}
.searchBox .categoryChooserMenu select {
  width: 100%;
}
.searchBox .editTextInfo #newIndex input {
  width: 97%;
}
.searchBox .editTextInfo #newIndex #topicDesc {
  width: 92%;
}
.categoryChooserMenu img {
  opacity: 0.43;
  padding: 0 5px;
  height: 10px;
  width: 10px;
}

.editTextInfo #newIndex .publishBox .react-tags__selected-tag {
  margin: 0 12px 12px 0;
  padding: 12px 14px;
}

.editTextInfo #newIndex .publishBox input {
  box-shadow: none;
}

.editTextInfo #newIndex .publishBox .react-tags__search {
  padding: 0 0 0 0;
}

.editTextInfo #newIndex .optional {
  font-size: 13px;
  color: var(--light-grey);
  font: var(--english-sans-serif-font-family);
}

.editTextInfo #newIndex input[type="text"] {
  padding: 4px 10px 4px 10px;
  width: 640px;
  height: 50px;
  font-size: 16px;
  margin: 0 0 10px 0;
  max-width: 97%;
  box-shadow: 0px 1px 3px rgba(0,0,0,0.2);
  box-sizing: content-box;
  border-radius: 7px;
  background: white;
  font-family: revert;
}
.editTextInfo #newIndex input::placeholder {
  color: #666;
  font-size: 16px;
}
.editTextInfo #newIndex #heTitle {
  direction: rtl;
}
.interface-english .editTextInfo .static label {
  text-align: left;
}
.interface-hebrew .editTextInfo .static label {
  text-align: right
}
.editTextInfo #newIndex .sectionType input{
	width: 100px;
	margin: 0 5px;
	font-size: 16px;
}

.editTextInfo #newIndex .remove {
	color: white;
	background: #bbb;
	display: inline-block;
	height: 18px;
	width: 18px;
	line-height: 18px;
	border-radius: 6px;
	text-align: center;
	font-size: 14px;
	font-family: sans-serif;
	cursor: pointer;
	vertical-align: 15%;
}

.editTextInfo #newIndex .sectionType .remove {
	margin: -5px 11px 0 -32px;
}
.editTextInfo #newIndex .headerWithButtons a {
    color: #666;
}
.editTextInfo .nodeTemplate {
	display: none;
}
@media screen and (max-width: 680px) {

  .categoryChooserMenu {
    background: url("/static/img/arrow-down.png") 300px 20px/10px 10px no-repeat #ffffff;
    width: 320px;
  }
  .editTextInfo .static .headerWithButtons h1 {
    margin: 30px;
  }
  .categoryChooserMenu select {
    width: 340px;
  }
  .editTextInfo #newIndex input {
    width: 300px;
  }
  .editTextInfo #newIndex .publishBox {
    width: 320px;
  }
}

.collectionsModalBox {
  position: fixed;
  width: 100%;
  height: 100%;
  top: 0;
  left: 0;
  z-index: 1002;
  display: flex;
  align-items: center;
  justify-content: center;
}
.collectionsModalBox .collectionsWidget {
  width: 340px;
  box-shadow: 0 1px 8px rgba(0,0,0,.2);
}
.collectionsWidget {
  background-color: white;
  border-radius: 8px;
  z-index: 1;
}
.editTextInfo .collectionsWidget {
  width: 39%;
  box-shadow: 0 1px 8px rgba(0, 0, 0, .2);
  height: 100px;
  position: absolute;
  padding: 50px 50px 0 50px;
  text-align: center;
  margin-top: 200px;
}

.collectionsWidgetTop {
  display: flex;
  padding: 15px 20px;
  border-bottom: 1px solid #DDD;
  text-align: start;
}

.collectionsEditorTop {
  margin-bottom: 15px;
}

.collectionsWidgetTitle {
  flex-grow: 1;
  font-size: 22px;
  vertical-align: middle;
  display: block;
  color: #666;
}
.collectionsWidgetClose {
  font-size: 40px;
  color: #CCC;
  line-height: 14px;
  cursor: pointer;
}
.collectionsWidgetList {
  height: 180px;
  padding: 0px 20px;
  overflow-y: scroll;
  border-bottom: 1px solid #EDEDEC;
}
.collectionsWidgetList .checkmarkLabel {
  display: block;
  letter-spacing: 1.1px;
  font-size: 18px;
  margin: 20px 0;
  text-align:  start;
}
.collectionsWidgetList .emptyMessage {
  display: block;
  color: #666;
  padding: 20px 0px;
  line-height: 1.5;
  text-align: start;
}
.collectionsWidgetCreate,
.collectionsWidgetDone {
  display: flex;
  padding: 0px 20px;
}
.collectionsWidgetCreate {
  border-bottom: 1px solid #ccc;
  display: flex;
  align-items: center;
}

.collectionsEditorCreate {
  display: flex;
  align-items: center;
  padding: 0px 20px;
}

.collectionsWidgetPlus {
  color: #666;
  font-size: 25px;
  margin-inline-end: 13px;
  margin-top: -5px;
}
.collectionsWidget .collectionsWidgetCreateInputBox {
  flex: 1;
  margin-inline-end: 10px;
}
.collectionsWidget input.collectionsWidgetCreateInput {
  height: 50px;
  border: none;
  font-size: 18px;
  color: black;
  width: 100%;
  box-sizing: border-box;
}
.collectionsWidget input.collectionsWidgetCreateInput::placeholder {
  font-style: normal;
  color: #666;
}
.interface-hebrew .collectionsWidget input.collectionsWidgetCreateInput::placeholder {
  font-family: "Heebo", sans-serif;
}
.userStats h1 {
  text-align: center;
  font-weight: normal;
  font-family: "adobe-garamond-pro", "Crimson Text", Georgia, serif;
  font-size: 30px;
  padding: 60px 0 30px;
  margin: 0;
}
.userStats h2 {
  text-transform: none;
  padding: 40px 0 30px;
  font-size: 21px;
  color: #888;
}
.userStats .statcardRow {
  display: flex;
  justify-content: space-around;
}
.userStats .statcardRow .statcard {
  background-color: #fff;
  height: 190px;
  width: 32%;
  box-shadow: 0 1px 3px rgba(0,0,0,0.2);
  border-radius: 5px;
  display: flex;
  flex-direction: column;
  justify-content: center;
}
.userStats .statcardRow .statcard img {
  opacity: 0.3;
  height: 60px;
  width: 60px;
  margin: 0 auto 20px;
}
.userStats .statcardRow .statcard .statcardValue {
  font-size: 24px;
  text-align: center;
}
.userStats .statcardRow .statcard .statcardLabel {
  font-size: 21px;
  padding-top: 5px;
  text-align: center;
  color: #aaa;
}
.userStats .chartRow {
  display: flex;
  justify-content: space-between;
}
.userStats .chartRow.centered {
  justify-content: space-around;
}
.userStats .statHeader {
  padding-top: 40px;
  text-align: center;
}
.userStats .statHeader span {
  color: #666;
  letter-spacing: 0.7px;
  line-height: 23px;
}
.userStats .chartRow .chartWrapper {
  font: 11px sans-serif;
  padding: 0;
}
.bilingual .userStats .blockLink .he,
.english .userStats .blockLink .he {
  display: none;
}
.hebrew .userStats .blockLink .en {
  display: none;
}
.bilingual .userStats .blockLink .en,
.english .userStats .blockLink .en {
  font-family: "adobe-garamond-pro", "Crimson Text", Georgia, serif;
}
.hebrew .userStats .blockLink .he {
  font-family: "Taamey Frank", "adobe-garamond-pro", "Crimson Text", Georgia, "Times New Roman", serif;
}
.userStatModeChooser {
  padding: 0;
  display:  flex;
  justify-content: center;
  width: 240px;
  margin: 0 auto;
  background: white;
  border-radius: 5px;
  box-shadow: 0 1px 3px rgba(0,0,0,0.2);
}
.userStatModeButton {
  background-color: #fff;
  color: #666;
  border-radius: 5px;
  height: 50px;
  width: 120px;
  text-align: center;
  vertical-align: center;
  cursor: pointer;
  font-size: 16px;
}
.userStatModeButton.active {
  background-color: #19365d;
  color: #fff;
}
.userStatModeButton span {
  display: block;
  margin: 15px 0;
}
.userStats .blockLink {
  height: 100%;
  display: flex;
  align-items: center;
  justify-content: center;
}
.userStats .yourPopularSheetsBlock > div {
  padding: 10px 0;
}
.userStats .chartLabel {
  text-align: center;
  padding-top: 8px;
}
a.topicLexiconTitle.contentText {
  color: black;
}
.editorToolbar {
  position:fixed;
  top: 0;
  left: 0;
  z-index: 100000;
}
#sheetEditToggle {
  padding-top: 0;
  padding-bottom: 0;
  padding-inline-end: 8px;
  padding-inline-start: 0;
  margin-top: 15px;
  margin-inline-end: 0;
  margin-bottom: 0;
  margin-inline-start: -70px;
  width: 70px;
  height: 30px;
  background: #fff;
  border: #ccc solid 1px;
  color: #666;
  font-family: "Roboto", "Helvetica Neue", "Helvetica", sans-serif;
  font-size: 13px;
  box-sizing: border-box;
  border-radius: 6px;
  visibility: hidden;
}
#sheetEditToggle img {
  height: 13px;
  margin-top: 0;
  margin-bottom: 0;
  margin-inline-start: 0;
  margin-inline-end: 5px;
  top: 2px;
  position: relative;
  filter: invert(67%) sepia(32%) saturate(0%) hue-rotate(54deg) brightness(85%) contrast(91%); /* #999 */
}
#sheetEditToggle i {
  margin: 5px;
}
.hoverMenu {
  position: absolute;
  z-index: 1;
  top: -10000px;
  left: -10000px;
  margin-top: -6px;
  opacity: 0;
  background-color: #333333;
  border-radius: 4px;
  transition: opacity 0.75s;
  padding: 8px 10px 6px;
  box-shadow: 0 1px 3px rgba(0,0,0,0.2);
}
.highlightDot {
  height: 16px;
  width: 16px;
  background-color: #bbb;
  border-radius: 50%;
  display: inline-block;
}
.highlightMenu .highlightCancel {
  z-index: 0;
  height: 15px;
  width: 15px;
  position: relative;
  top: -1px;
  font-size: 18px;
}

.highlightButton {
  background-color: white;
  border: none;
  padding: 5p 5px 2px 5px;
  position: relative;
  margin: auto;
}

.highlightButton:hover {
  background-color: var(--lightest-grey);
}

.highlightMenu {
  position: absolute;
  z-index: 1;
  border: 1px solid #CCCCCC;
  box-sizing: border-box;
  border-radius: 3px;
  background-color: white;
  padding: 5px 7px 2px 7px;
  top: 33px;
  left: -10px;
  white-space: nowrap;
}
.hoverButton {
  padding: 10px;
}
.hoverButton i {
  color: #CCCCCC
}
.hoverButton i.active {
  color: #fff;
}
.editorHoverBox {
  position: fixed;
  top: 120px;
  background-color: #ccc;
  padding: 3px;
  font-size: 12px;
}
.inlineTextRef {
    color: #4B71B7
}
.headerWithButtons {
  display: flex;
  align-items: center;
  margin-bottom: 60px;
}
.headerWithButtons h1,
.static .headerWithButtons h1 {
  margin: 0;
  text-transform: capitalize;
}
.headerWithButtons .start,
.headerWithButtons .end {
  flex: 1;
}
.headerWithButtons .start {
  text-align: start;
}
.headerWithButtons .end {
  text-align: end;
}
@media screen and (max-width: 700px) {
  .headerWithButtons {
    display: flex;
    flex-direction: column;
    justify-content: center;
  }
  .headerWithButtons h1 {
    margin-bottom: 20px;
  }
  .headerWithButtons .start,
  .headerWithButtons .end {
    text-align: center;
  }
}
#communityPagePreviewControls {
  position: fixed;
  width: 380px;
  bottom: 0;
  right: 0;
  color: white;
  z-index: 9999;
  background-color: #18345D;
  padding: 20px;
  line-height: 1.6;
  text-align: center;
  border: 1px solid #ccc;
}
.interface-hebrew #communityPagePreviewControls {
  right: auto;
  left: 0;
}
#communityPagePreviewControls a.date {
  display: block;
  font-size: 22px;
}
#communityPagePreviewControls a {
  margin-inline-end: 10px;
}
#communityPagePreviewControls a:hover {
  color: inherit;
}
.bold {
  font-weight: bold; /* because apparently it isn't recommended to use <b> or <strong> to style thing https://developer.mozilla.org/en-US/docs/Web/HTML/Element/strong#usage_notes */
}
/* Customize checkmark inputs */
.checkmarkLabel {
  display: block;
  position: relative;
  padding-inline-start: 28px;
  cursor: pointer;
  user-select: none;
}
/* Hide the browser's default checkbox */
.checkmarkLabel input {
  position: absolute;
  opacity: 0;
  cursor: pointer;
  height: 0;
  width: 0;
}
/* Create a custom checkbox */
.checkmark {
  position: absolute;
  top: 3px;
  left: 0;
  height: 13px;
  width: 13px;
  background-color: white;
  border: 1px solid #CCC;
  border-radius: 3px;
}
.interface-hebrew .checkmark {
  left: auto;
  right: 0;
}
/* On mouse-over, add a grey background color */
.checkmarkLabel:hover input ~ .checkmark {
  background-color: #EEE;
}
/* Create the checkmark/indicator (hidden when not checked) */
.checkmark:after {
  content: "";
  position: absolute;
  display: none;
}
/* Show the checkmark when checked */
.checkmarkLabel input:checked ~ .checkmark:after {
  display: block;
}
/* Style the checkmark/indicator */
.checkmarkLabel .checkmark:after {
  left: 4px;
  top: 1px;
  width: 3px;
  height: 6px;
  border: solid #666;
  border-width: 0 2px 2px 0;
  -webkit-transform: rotate(45deg);
  -ms-transform: rotate(45deg);
  transform: rotate(45deg);
}
/* demo coloring of ref-link parentheses for quotation finder project*/
span.ref-link-color-1 {color: orange}
span.ref-link-color-2 {color: #0cd200}
span.ref-link-color-3 {color: blue}
/* start css code for loading bezel */
.sourceLoader {
  margin-left: -34px;
  top: 15px;
  font-size: 4px;
  width: 1em;
  height: 1em;
  border-radius: 50%;
  position: relative;
  text-indent: -9999em;
  -webkit-animation: load5 1.1s infinite ease;
  animation: load5 1.1s infinite ease;
  -webkit-transform: translateZ(0);
  -ms-transform: translateZ(0);
  transform: translateZ(0);
}

.beitMidrashContainer {
  background: #333333;
  color: white;
  height: 100%;
  font-size: 16px;
  --english-font: var(--english-sans-serif-font-family);
  --hebrew-font: var(--hebrew-sans-serif-font-family);
  font-weight: 400;
  box-sizing: border-box;
  position: relative;
  display: flex;
  flex-direction: column;
}

.beitMidrashContainer video {
  width: 100%;
}

.beitMidrashContainer video.flippedVideo {
  transform: rotateY(180deg);
}

.beitMidrashContainer video.pip {
  position: absolute;
  height: 50px;
  top: 20px;
  inset-inline-end: 10px;
  text-align: end;
  width: initial;
  border-radius: 6px;
}

.beitMidrashContainer video.hiddenVideo {
  display: none;
}

.beitMidrashContainer .muteButton {
  position: absolute;
  width: 40px;
  height: 30px;
  border-radius: 6px;
  z-index: 1;
  background-color: #999999;
  opacity: 0.5;
  left: -8.5px;
  top: -3px;
  box-shadow: 0px 1px 3px rgba(0, 0, 0, 0.25);
  cursor: pointer;
}

.beitMidrashContainer #micIcon {
  display: inline-block;
  position: relative;
  background-image: url("/static/img/unmute.svg");
  /* background-position: center; */
  background-repeat: no-repeat;
  background-size: auto;
  opacity: 1;
  width: 20px;
  height: 22px;
  background-position: 5px;
}

.beitMidrashContainer .muted #micIcon {
  background-image: url("/static/img/mute.svg");
}
.beitMidrashContainer .muted .muteButton {
  background-color: #CB6158;
}

.beitMidrashContainer #buttonHolder {
  display: flex;
  width: 80%;
  justify-content: space-between;
  margin-top: -50px;
  margin-inline-start: 30px;
  padding-bottom: 50px;
}

.beitMidrashContainer .endCallButton {
  position: absolute;
  width: 40px;
  height: 30px;
  border-radius: 6px;
  z-index: 1;
  background-color: #CB6158;
  left: -8.5px;
  top: -3px;
  box-shadow: 0px 1px 3px rgba(0, 0, 0, 0.25);
  background-image: url("/static/img/endcall.svg");
  background-position: center;
  background-repeat: no-repeat;
  cursor: pointer;
}

.beitMidrashContainer #endCallIcon {
  display: inline-block;
  position: relative;
  background-image: url("/static/img/endcall.svg");
  background-position: center;
  background-repeat: no-repeat;
  background-size: contain;
  opacity: 1;
  width: 20px;
  height: 20px;
}



.beitMidrashContainer summary {
  list-style: none;
}

.beitMidrashContainer summary::-webkit-details-marker {
  display: none;
}

.beitMidrashHomeContainer {
  position: absolute;
  top: 0;
  bottom: 0;
  left: 0;
  margin-top: 14px;
  display: flex;
  flex-direction: column;
  width: 100%;
}

#beitMidrashHeader {
  color: white;
  font-size: 22px;
  font-weight: 500;
  margin-inline-start: 30px;
  display: flex;
  justify-content: space-between;
}

#newCall {
  margin:10px;
}

#newCallImg {
  height: 12px;
  width: 24px;
  margin-left: 34px;
  margin-right: 18px;
}

.peopleInBeitMidrash {
  overflow-y: auto;
  overflow-x:hidden;
  flex-grow: 1;
  display: flex;
  flex-direction: column;
  margin: 10px 30px;
  border-top: 1px solid #999999;
}

.peopleInBeitMidrashInnerContainer {
    width:100%;
    overflow:visible;
    position: relative;
}

.beitMidrashUser {
  color: white;
  font-size: 16px;
  font: "Roboto";
  font-weight: 400;
  display: flex;
  gap: 10px;
  /* width: 270px; */
  padding-inline-end: 10px;
  padding-top: 10px;
  cursor: pointer;
}

.beitMidrashUser:hover {
  background-color: #555;
}

.beitMidrashUser .userDetailsToggle {
  float: inline-end;
  margin-inline-end: 15px;
  color:  var(--medium-grey);
  font-weight: bolder;
  display: none;
}

.beitMidrashUser:hover .userDetailsToggle {
  display: block;
}

.beitMidrashUser .userDetailsMenu {
  position: absolute;
  background-color: black;
  box-shadow: 0px 1px 3px rgba(0, 0, 0, 0.25);
  border-radius: 6px;
  right: 0px;
}
.beitMidrashUser .userDetailsMenu[dir="rtl"] {
  position: absolute;
  background-color: black;
  box-shadow: 0px 1px 3px rgba(0, 0, 0, 0.25);
  border-radius: 6px;
  left: 0px;
  right: auto;
}

.beitMidrashUser .userDetailsMenu.hidden {
  right: -99999px;
  left: auto;
}
.beitMidrashUser .largeFollowButton {
  all: revert;
}

.beitMidrashUser .userDetailsMenu ul {
  list-style-type: none;
  margin-block-start: 0;
  margin-block-end: 0;
  padding-inline-start: 0;
  padding-left: 0;
  margin: 15px;
  float: inline-end;
}


.beitMidrashUser.unreadMessages::after {
  content: '';
  display: inline-block;
  width: 15px;
  height: 15px;
  border-radius: 100%;
  background-color: var(--halakhah-red);
  flex-shrink: 0;
}


#beitMidrashProfilePic {
  margin-right: 10px;
}

.beitMidrashUserText {
  margin: 0;
  flex: 1;
}

.beitMidrashUserText li div.largeFollowButton,
.beitMidrashUserText li img {
  display: inline-block;
}
.beitMidrashUserText li img {
  margin-bottom: -2px;
  width: 16px;
  margin-inline-end: 9px;
}
.bm-follow-button {
  color: white;
  display: inline-block;
}
.bm-follow-button img {
  width: 16px;
}

.beitMidrashUserText li {
  margin-top: 8px;
  margin-bottom: 8px;
}


.beitMidrashUserHeader {
  display: flex;
  flex-direction: row;
}

.beitMidrashUserNameStatus {
  flex-grow: 1;
}

.beitMidrashUserNameStatus .fa-headphones {
  margin-inline-start: 5px;
}

.beitMidrashOrg {
  font-weight: 200;
}

.noUsers {
  margin-top: 10px;
}
.noUsers input {
    background: #FBFBFA;
    box-shadow: 0px 1px 3px rgba(0, 0, 0, 0.25);
    border-radius: 6px;
    border: none;
    width: calc(100% - 22px);
    padding: 15px 11px;
    font-family: "Roboto", "Helvetica Neue", "Helvetica", sans-serif;
    color: #666;
    font-style: normal;
    font-weight: normal;
    font-size: 16px;
    line-height: 19px;
    margin-top: 10px;
}

.chat {
  bottom: 0;
  right: 0;
  overflow: hidden;
  min-height: 300px;
  max-height: 300px;
  display: flex;
  flex-direction: column;
  padding-top: 20px;
  margin: 10px 30px 20px;
  border-top: 1px solid #999999;

}

#hideButtonHolder{
  display: flex;
  flex-direction: row;
  justify-content: flex-end;
}

#hideButton {
  color: #CCCCCC;
  font-size: 14px;
  font-weight: 400;
  cursor: pointer;
}

.chatBoxHeader {
  display: flex;
  align-items: center;
  margin-top: 5px;
  justify-content: space-between;
}

#chatUser {
  display: flex;
  align-items: center;
  cursor: pointer;
}

#greenCameraButton {
  width: 24px;
  height: 12px;
  cursor: pointer;
}

.chatBoxName {
  margin-inline-start: 10px;
}


.chats-container {
  overflow-y: auto;
  display: flex;
  flex-grow:2;
  flex-direction: column;
}

.chatMessage {
  display: flex;
  margin: 7px 0;
  margin-inline-start: 4px;
}

.chatText {
  margin-inline-start: 13px;
  flex-grow: 1;
}

.chatNameAndTime {
  color: #999999;
  font-size: 14px;
  font-weight: 500px;
}

.chat-form {
  position: relative;
  bottom: 0;
  display: flex;
  align-items: center;
}

.chat-input-holder {
  background-color: black;
  display: flex;
  align-items: center;
  flex-direction: row;
  border-radius: 6px;
  padding: 0 15px;
  border: 0px;
  height: 50px;
  width: 100%;
  justify-content: space-between;
}

.chat-input {
  color: white;
  background: transparent;
  border: 0;
  display: flex;
  justify-content: flex-end;
  flex-grow:1;
  font-size: 16px;
}

.chat-input:active {
  outline: none;
}

.chat-submit {
  background-image: url("/static/img/chat_submit_arrow.svg");
  background-position: center;
  background-repeat: no-repeat;
  background-size: contain;
  height: 20px;
  width: 18px;
  border: 0px;
  background-color: black;
  cursor: pointer;
}

.chat-submit-blue {
  background-image: url("/static/img/chat_submit_arrow_blue.svg");
}

.chat-submit-hebrew {
  -moz-transform: scaleX(-1);
  -o-transform: scaleX(-1);
  -webkit-transform: scaleX(-1);
  transform: scaleX(-1);
  filter: FlipH;
  -ms-filter: "FlipH";
}

.callContainer {
  display: flex;
  flex-direction: column;
  height: 100%;
}

.callContainer .default-profile-img,
.callContainer .img-circle {
  opacity: 0.25;
  border-radius: 0;
}

.callContainer .callText {
  margin: 53px 29px 23px;
  font-size: 22px;
  font-weight: 500;
}

.callContainer.incoming .callText {
  margin: 23px 29px;
}

#endCallButtonHolder {
  display: flex;
  width: 80%;
  justify-content: flex-end;
  margin-top: -50px;
}

#endCallIcon {
  display: inline-block;
  position: relative;
  background-image: url("/static/img/endcall.svg");
  background-position: center;
  background-repeat: no-repeat;
  background-size: contain;
  opacity: 1;
  width: 20px;
  height: 20px;
}

.endCallButton {
  position: absolute;
  width: 40px;
  height: 30px;
  border-radius: 6px;
  z-index: 1;
  background-color: #CB6158;
  left: -8.5px;
  top: -3px;
  box-shadow: 0px 1px 3px rgba(0, 0, 0, 0.25);
  background-image: url("/static/img/endcall.svg");
  background-position: center;
  background-repeat: no-repeat;
}

#incomingCallButtonHolder {
  display: flex;
  justify-content: space-evenly;
  margin: 15px;
}

#acceptButton {
  background-color: #5D956F;
  border-radius: 6px;
  color: white;
  border: 0px;
  height: 40px;
  width: 127.67px;
  margin: 5px;
  cursor: pointer;
}

#declineButton {
  background: #CB6158;
  border-radius: 6px;
  color: white;
  border: 0px;
  height: 40px;
  width: 127.67px;
  margin: 5px;
  cursor: pointer;
}

.readerDropdownMenu {
  position: relative;
  display: flex;
  flex-direction: row-reverse;
  z-index: 3;
}

.dropdownLinks-menu {
  display: contents;
}

.dropdownLinks-menu.closed {
  display: none;
}

.texts-properties-menu {
  width: 256px;
  border: 1px solid var(--lighter-grey);
  border-radius: 5px;
  box-shadow: 0px 2px 4px var(--lighter-grey);
  display: flex;
  flex-direction: column;
  align-items: center;
  justify-content: center;
  position: absolute;
  top: 100%;
  background-color: white;
  --english-font: var(--english-sans-serif-font-family);
  --hebrew-font: var(--hebrew-sans-serif-font-family);
}

.dropdownLinks-button {
  border: none;
  background-color: inherit;
  cursor: default;
}
.dropdownLinks-button img {
  cursor: pointer;
}

.headerDropdownMenu {
  display: flex;
  flex-direction: row;
  justify-content: flex-start;
}

.rightButtons .dropdownLinks-button {
  text-align: end;
}

.toggle-switch-container {
  align-items: center;
  display: flex;
  direction: ltr;
}

.toggle-switch {
  position: relative;
  width: 46px;
  display: inline-block;
  text-align: left;
}

.toggle-switch-checkbox {
  display: none;
}

.toggle-switch-label {
  display: block;
  overflow: hidden;
  cursor: pointer;
  border: 0 solid var(--light-grey);
  border-radius: 20px;
}

.toggle-switch-inner {
  display: block;
  width: 200%;
  margin-left: -100%;
  transition: margin 0.3s ease-in 0s;
}

.toggle-switch-inner:before,
.toggle-switch-inner:after {
  float: left;
  width: 50%;
  height: 24px;
  padding: 0;
  line-height: 24px;
  color: white;
  font-weight: bold;
  box-sizing: border-box;
  content: "";
  color: white;
}

.toggle-switch-inner:before {
  padding-left: 10px;
  background-color: var(--sefaria-blue);
}

.toggle-switch-inner:after {
  padding-right: 10px;
  background-color: var(--light-grey);
}

.toggle-switch-switch {
  display: block;
  width: 20px;
  height: 20px;
  background: white;
  position: absolute;
  top: 50%;
  bottom: 0;
  right: 24px;
  border: 0 solid var(--light-grey);
  border-radius: 20px;
  transition: all 0.3s ease-in 0s;
  transform: translateY(-50%);
}

.toggle-switch-checkbox:checked + .toggle-switch-label .toggle-switch-inner {
  margin-left: 0;
}

.toggle-switch-checkbox:checked + .toggle-switch-label .toggle-switch-switch {
  right: 2px;
}

.toggle-switch-checkbox:disabled + .toggle-switch-label .toggle-switch-inner:after {
  background-color: var(--lighter-grey);
}

.toggle-switch-line {
  display: flex;
  width: 216px;
  height: 49px;
  justify-content: space-between;
  align-items: center;
}

.toggle-switch-line:is(.disabled) .int-en,
.toggle-switch-line:is(.disabled) .int-he {
  color: var(--light-grey);
}

.texts-properties-menu .int-en,
.texts-properties-menu .int-he {
  align-content: center;
}

.show-source-translation-buttons {
  display: flex;
  flex-direction: column;
  height: 170px;
  justify-content: center;
}

.show-source-translation-buttons input {
  display: none;
}

.show-source-translation-buttons .button {
  margin: unset;
  display: flex;
  height: 46px;
  width: 235px;
  align-items: center;
  justify-content: center;
  margin: 3px 0;
}

.show-source-translation-buttons .button:not(.checked) {
  background-color: var(--lighter-grey);
  color: black;
}

.layout-button-line {
  height: 57px;
  width: 216px;
  display: flex;
  justify-content: space-between;
  align-items: center;
}

.layout-options {
  display: flex;
  justify-content: space-between;
  align-items: center;
  gap: 16px;
}

.layout-button {
  border: none;
  width: 28px;
  height: 24px;
  -webkit-mask: var(--url) no-repeat;
  -webkit-mask-size: contain;
  -webkit-mask-repeat: no-repeat;
  -webkit-mask-position: center;
  -webkit-mask-size: 100% 100%;
  background-color: var(--medium-grey);
  cursor: pointer;
}

.layout-button.checked {
  background-color: var(--sefaria-blue);
}

.text-menu-border {
  width: 100%;
  height: 1px;
  background-color: var(--lighter-grey);
}

.font-size-line {
  width: 230px;
  height: 50px;
  display: flex;
  justify-content: space-between;
  align-items: center;
  direction: ltr;
}

.font-size-button {
  display: flex;
  align-items: center;
  background-color: white;
  border: none;
  cursor: pointer;
}

#currentlyReadingContainer {
  margin: 5px 30px;
  flex-grow: 1;
}

.blockButton {
  cursor: pointer;
}
.sheetsHomepage .button {
  background-color: var(--midrash-green);
}
.sheetsHomepage .sheetsHomepageSectionTitle {
  color: var(--midrash-green);
  font-family: 'Roboto', "Helvetica Neue", "Helvetica", sans-serif;
  font-size: 14px;
  font-weight: 400;
  line-height: 18px;
  margin-bottom: 15px;
}
.multiPanel .sheetsHomepage .sheetsTopicTOC .sheetsHomepageSectionTitle {
  flex: 1 1 100%;
}
.sheetsHomepage .sidebarLayout {
  justify-content: space-between;
  margin-top: 50px;
}
.sheetsHomepage .sidebarLayout .sheetsTopics {
  display: flex;
  flex-direction: column;
}
.sheetsHomepage .content .contentInner {
  width: 875px;
}
.sheetsHomepage .sidebarLayout .sheetsTopicsCalendar, .sheetsHomepage .sidebarLayout .sheetsTopicTOC {
  margin-inline-start: 10%;
}
.sheetsHomepage .sidebarLayout .sheetsTopicsCalendar {
  column-gap: 20px;
}
.sheetsHomepage .sheetsTopicTOC .sheetsWrapper {
  flex: 1;
  display: flex;
  flex-wrap: wrap;
  column-gap: 20px;
}
.sheetsHomepage .sheetsTopicsCalendar .sheetsWrapper {
  flex: 1;
  display: flex;
  flex-direction: column;
}
.singlePanel .sheetsTopicTOC, .singlePanel .sheetsTopicsCalendar {
  margin-top: 30px;
}
.multiPanel .sheetsTopicTOC {
  margin-top: 30px;
}
.singlePanel .sheetsHomepage .navSidebar {
  margin-block-start: 5px;
  width: revert;
}
.singlePanel .sheetsHomepage .navSidebarModule {
  padding: 0 10%;
}
.singlePanel .sheetsHomepage .sheetsWrapper, .singlePanel .sheetsHomepage .sheetsTopicsCalendar {
  flex-direction: column;
  margin-bottom: 10px;
}
.singlePanel .sheetsHomepage .sidebarLayout {
  margin-top: revert;
}

.singlePanel .sheetsHomepage .sidebarLayout .sheetsTopics {
  width: revert;
}
.singlePanel .sheetsHomepage .button {
  display: block;
}
@media screen and (max-width: 840px) {
  .sheetsHomepage .sidebarLayout .sheetsTopics {
    width: 100%;
  }
  .sheetsHomepage .button {
    display: block;
  }
  .sheetsHomepage .navSidebar {
    width: revert;
    border-top: 40px solid #FBFBFA;
    margin-block-start: -40px;
    border-bottom: 40px solid #FBFBFA;
  }
}
@media screen and (max-width: 700px) {
  .sheetsHomepage .navSidebar {
    margin-top: 30px;
  }
}
.button.getStartedSheets {
  width: 111px;
  height: 39px;
  padding: 10px 15px 10px 15px;
  border-radius: 6px;
  border: 1px solid #CCCCCC;
  display: block;
  background-color: white;
  color: black;
  font-size: 16px;
  white-space: nowrap;
}
.button.getStartedSheets:hover {
  color: black;
}
.image-in-text {
    display: flex;
    justify-content: center;
    margin: 0 auto;
    max-width: 100%;
    height: auto;
    padding-top: 20px;
    padding-left: calc((100% - 2/3 * 100vw - 200px) / 2);
    padding-right: calc((100% - 2/3 * 100vw - 200px) / 2);
    flex-direction: column;
}

@media screen and (max-width: 540px) {
  .image-in-text {
    padding-left: calc((100% - 100vw) / 2);
    padding-right: calc((100% - 100vw) / 2);
    width: 100%;
    height: auto;
  }
}

@media screen and (min-aspect-ratio: 2/1) {
  .image-in-text {
    max-height: calc(4/3 * 2/3 * 100vw);
  }
}

@media screen and (min-width: 540px) {
  .image-in-text {
    width: 67%;
  }
}

.dropdownHeader {
  margin-bottom: 10px;
  font-family: Roboto;
  font-size: 16px;
  font-weight: 400;
  line-height: 18.75px;
  color: var(--selected-option);

}

.dropdownHeaderText {
  padding-left: 10px;
}

.dropdownDesc {
  font-family: Roboto;
  font-size: 14px;
  font-weight: 400;
  line-height: 18px;
  padding-left: 30px;
  padding-bottom: 10px;
  padding-right: 10px;
}

.dropdownItem {
  padding: 10px 5px !important;
  flex-direction: column;
  margin-inline-start: 5px;

}

.dropdownSeparator {
  border: 1px solid var(--light-grey);
}
.sheetMetaDataBox .dropdownLinks-button {
  font-weight: bold;
}
.sheetMetaDataBox .readerDropdownMenu .dropdownLinks-button {
  padding-top: 3px;
}
.header .headerDropdownMenu {
  display: block;
  align-items: center;
  margin-top: 2px;
  margin-bottom: 4px;
  color: #666;
  position: relative;
  -webkit-margin-start: 20px;
  -moz-margin-start: 20px;
  margin-inline-start: 10px;
}
.headerDropdownMenu .toolsButtonContainer {
  margin: revert;
}
.headerDropdownMenu #saveButtonText {
  padding-inline-start: 15px;
}
.sheetsInPanel .dropdownDesc {
  display: none;
}
.sheetsInPanel .toolsButtonText,
.sheetsInPanel .dropdownHeaderText,
.sheetsInPanel #saveButtonText {
  --english-font: var(--english-sans-serif-font-family);
  --hebrew-font: var(--hebrew-sans-serif-font-family);
  font-size: 14px;
  font-weight: 500;
  line-height: 18px;
  color: #666666;
  margin-inline-start: 10px;
  padding: revert;
}
.sheetsInPanel .headerDropdownMenu {
  margin-top: 7px;
  color: var(--dark-grey);
  position: relative;
  -webkit-margin-start: 2%;
  -moz-margin-start: 2%;
  line-height: 0;
}
.sheetsInPanel .dropdownHeader {
  margin-bottom: revert;
}
.header .headerDropdownMenu img, .sheetsInPanel .headerDropdownMenu img {
  height: 18px;
  width: 18px;
  vertical-align: middle;
}

.interface-english .header .headerDropdownMenu img {
  margin-inline-end: 2px;
}

.interface-hebrew .header .headerDropdownMenu img {
  margin-inline-end: 6px;
}

/* .header .headerDropdownMenu .dropdownLinks-button::after {
  display: inline-block;
  background: no-repeat url("/static/icons/chevron-down.svg");
  height: 10px;
  width: 12px;
  vertical-align: middle;
  content: "";
  transform: scale(0.75);
} */

/*.sheetsInPanel .headerDropdownMenu a.dropdownLinks-button::after {*/
.sheetsInPanel .headerDropdownMenu a.headerDropdownMenu::after {
  display: inline-block;
  height: 10px;
  width: 12px;
  vertical-align: middle;
  content: "";
  transform: scale(0.75);
}
.header .headerDropdownMenu .dropdownLinks-menu, .sheetsInPanel .headerDropdownMenu .dropdownLinks-menu {
  top: 35px;
  position: absolute;
  z-index: 1;
  width: 150px;
  background: #FBFBFA;
  box-shadow: 0px 1px 3px rgba(0, 0, 0, 0.25);
  border-radius: 6px;
  display:none;
  overflow:hidden;
}

.sheetsInPanel .dropdownItem:nth-child(n+2):nth-last-child(n+2) {
  padding: 5px 5px !important;
}

.sheetsInPanel .dropdownItem:first-child {
  padding-block-start: 10px !important;
  padding-block-end: 5px !important;
}

.sheetsInPanel .dropdownItem:last-child {
  padding-block-start: 5px !important;
  padding-block-end: 10px !important;
}

.sheetsInPanel .dropdownItem {
  cursor: pointer;
}

.sheetsInPanel .headerDropdownMenu .dropdownLinks-menu {
  background: white;
  box-shadow: revert;
  border: 1px solid var(--light-grey);
}

.sheetsInPanel .dropdownSeparator {
  margin-block: 5px;
  border: 0.5px solid var(--light-grey);
}

.interface-english .header .headerDropdownMenu .dropdownLinks-menu {
  right: 0px;
  min-width: 150px;
  width: max-content;
}

.interface-english .sheetsInPanel .headerDropdownMenu .dropdownLinks-menu {
  min-width: 150px;
  width: max-content;
}

.interface-hebrew .header .headerDropdownMenu .dropdownLinks-menu {
  left: 0px;
  min-width: 150px;
  width: max-content;
}

.interface-hebrew .sheetsInPanel .headerDropdownMenu .dropdownLinks-menu  {
  min-width: 150px;
  width: max-content;
}

.dropdownLinks-options {
  display: flex;
  flex-direction: column;
  padding: 4px;
  max-width: 220px;
}

.sheetsInPanel .dropdownLinks-options {
  padding: 0;
}

.header .headerDropdownMenu .dropdownLinks-menu.open, .sheetsInPanel .headerDropdownMenu .dropdownLinks-menu.open {
  display: block;
}

.productsFlexWrapper {
  display: flex;
  flex-direction: column;
}

.product {
  max-width: 600px;
}

#productsPageContent {
  margin-inline-start: 70px;
  margin-top: 165px;
  margin-bottom: 165px;
}

.productInner {
  display: flex;
  align-items: right;
  flex-direction: row;
}

.productInner img {
  max-width: 100%;
  max-height: 116px;
  height: auto;
  display: block;
  margin-inline-end: 3%;
  padding-bottom: 20px;
}

.productInner .productsDesc {
  font: var(--english-sans-serif-font-family);
  color: var(--dark-grey);
  font-size: 16px;
}

.productImgWrapper {
  flex: 0 0 auto;
}

.productDescWrapper {
  flex: 1 1 auto;
  padding-left: 20px;
  padding-right: 20px;
}

.productsDesc p {
  margin-top: 0;
}

.productsHeader {
  display: flex;
  justify-content: space-between;
  margin-top: 10%;
  margin-bottom: 2%;
  padding-bottom: 2%;
  border-bottom: 1px solid var(--light-grey);
}

.productsTitleAndLabel {
  flex: auto;
}

.productsHeader .productsTitle {
  font: var(--english-sans-serif-font-family);
  color: var(--dark-grey);
  font-size: 22px;
  font-weight: 500px;
}

.productsHeader .productsTypeLabel {
  font: var(--english-sans-serif-font-family);
  font-size: 14px;
  font-weight: 400;
  line-height: 18px;
  background-color: var(--lighter-grey);
  border-radius: 6px;
  padding: 0.01px 5px;
  color: var(--dark-grey);
  margin-inline-start: 3%;
}

.productsHeader .cta {
  display: flex;
  align-items: center;
}

.productsHeader .cta .productsCTA {
  color: var(--commentary-blue);
  border-width: 10px;
  margin-inline-end: 10px;
}


.productsHeader .cta .productsCTAIcon {
  height: 12px;
  top: 646px;
  left: 610px;
  margin: 0 5px;
  vertical-align: baseline;
  /** This uses the filter to recolor SVGs in a single line to commentary blue.
  To determine the appropriate parameters, see a filter color picker such as https://angel-rs.github.io/css-color-filter-generator/ */
  filter: brightness(0) saturate(100%) invert(52%) sepia(17%) saturate(6763%) hue-rotate(200deg) brightness(78%) contrast(77%);

}

.productsTitle {
  font-family: var(--english-sans-serif-font-family);
  font-size: 22px;
  font-weight: 500;
  line-height: 25.78px;
  text-align: left;
  color: var(--dark-grey);
}

.productsCTA::after {
    content: " ›";
    color: var(--commentary-blue);
}

.productsDevBox {
    background: var(--lighter-grey);
    color: var(--dark-grey);
    font-family: var(--english-sans-serif-font-family);
    font-size: 16px;
    font-weight: 400;
    line-height: 18.75px;
    display: flex;
    align-items: flex-start;
    flex-direction: column;
    padding: 3%;
    margin-top: 10%;
    max-width: 600px;
}

.productsDevBox .productsDevHeader {
  font-family: var(--english-sans-serif-font-family);
  font-size: 22px;
  font-weight: 500;
  line-height: 25.78px;
  padding-bottom: 2%;

}

.productsDevBox a {
  color: var(--commentary-blue) !important;

}

.productsDevBox a::after {
  content: " ›";
  color: var(--commentary-blue);
}

@media (max-width: 480px) {

  .productImgWrapper {
    display: block;
    margin-left: auto;
    margin-right: auto;
  }

  #productsPageContent {
    margin: 100px 10px 0px 10px;;
  }

  .productsHeader {
    flex-direction: column;
    align-items: flex-start;
    padding-top: 5px;
    padding-bottom: 5px;
  }

  .productsTitleAndLabel {
    display: flex;
    flex-direction: column;
    align-items: flex-start;
    padding-top: 5px;
    padding-bottom: 5px;
  }

  .productsTypeLabel {
    padding: 1px 5px !important;
    margin-top: 3px;
    margin-left: 0px !important;
  }

  .cta {
    flex-direction: column;
    align-items: flex-start !important;
  }

  .cta a {
    padding-top: 3px;
    padding-bottom: 3px;
  }

  .productInner {
    flex-direction: column;
  }

  .productDescWrapper{
    padding-left: 0px;
    padding-right: 0px;
  }
}

.noteRefTitle {
  font-size: 18px;
}

.noteText{
  color: var(--dark-grey);
}

.footerContainer {
  max-width: 100%;
  display: flex;
  flex-direction: row;
  flex-wrap: wrap;
  padding-top: 25px;
}

.footerContainer a {
  padding: 3px 10px;
}


.footerContainer {
  max-width: 100%;
  display: flex;
  flex-direction: row;
  flex-wrap: wrap;
  padding-top: 25px;
}

.footerContainer a {
  padding: 3px 10px;
}

.stickySidebarFooter {
  position: sticky;
  top: 0;
}

.image-in-text-title {
  margin: auto; /* English System Small */
  margin-top: 15px;
  text-align: center;
  font-family: 'Roboto';
  font-style: normal;
  font-weight: 400;
  font-size: 14px;
  line-height: 18px;
  color: #666666;
}

.languageHeader {
  padding-right: 10px;
  padding-left: 10px;
  padding-top: 4px;
  padding-bottom: 2px;
  font-size: 12px;
  font-weight: 400;
  line-height: 18px;
  color: var(--medium-grey);

}

.languageToggleFlexContainer{
  display: flex;
  flex-direction: row;
  /* padding: 10px 0px; */
  align-items: baseline;
  line-height: 18px;
  height: 23px;
  padding-bottom: 15px;
}

.languageDot{
  font-size: 25px;
  padding: 10px 2px;
}

.englishLanguageButton::after {
  content: "•";
  padding: 0px 4px;
}

.profilePicAndButtonContainer {
  display: flex;
  flex-direction: column;
  justify-content: center;
  align-items: center;
}

.createButtons {
  display: flex;
  align-items: center;
  flex-direction: row;
  justify-content: space-evenly;
  padding-top: 20px;
}

.sheetsProfileList {
  margin-top: 20px;
  background-color: white;
  border: 1000px solid white;
  border-top: 4px solid white;
  border-bottom: 120px solid white;
  margin: -4px 0 -120px -1000px;
  width: 100%;

}

.profile-page .sheetsProfileList {
  margin: -4px 0 -120px 0;
  margin-inline-start: -1000px;
  margin-inline-end: 0;
}

.sheetsProfileList .readerNavMenuSearchButton {
  margin: 0 10px 0 5px;
  display: inline-flex;
  top: 0;
}
.sheetsProfileList .readerNavMenuSearchButton {
  margin-inline-start: 10px;
  margin-inline-end: 5px;
}
.sheetsProfileList input {
  border: 0;
  font-size: 18px;
  font-family: "adobe-garamond-pro", "Crimson Text", Georgia, serif;
  background-color: transparent;
}
.sheetsProfileList .loadingMessage {
  margin-top: 30px;
}

@-webkit-keyframes load5 {
0%,100%{box-shadow:0 -2.6em 0 0 #ffffff,1.8em -1.8em 0 0 rgba(0,0,0,0.2),2.5em 0 0 0 rgba(0,0,0,0.2),1.75em 1.75em 0 0 rgba(0,0,0,0.2),0 2.5em 0 0 rgba(0,0,0,0.2),-1.8em 1.8em 0 0 rgba(0,0,0,0.2),-2.6em 0 0 0 rgba(0,0,0,0.5),-1.8em -1.8em 0 0 rgba(0,0,0,0.7)}
12.5%{box-shadow:0 -2.6em 0 0 rgba(0,0,0,0.7),1.8em -1.8em 0 0 #ffffff,2.5em 0 0 0 rgba(0,0,0,0.2),1.75em 1.75em 0 0 rgba(0,0,0,0.2),0 2.5em 0 0 rgba(0,0,0,0.2),-1.8em 1.8em 0 0 rgba(0,0,0,0.2),-2.6em 0 0 0 rgba(0,0,0,0.2),-1.8em -1.8em 0 0 rgba(0,0,0,0.5)}
25%{box-shadow:0 -2.6em 0 0 rgba(0,0,0,0.5),1.8em -1.8em 0 0 rgba(0,0,0,0.7),2.5em 0 0 0 #ffffff,1.75em 1.75em 0 0 rgba(0,0,0,0.2),0 2.5em 0 0 rgba(0,0,0,0.2),-1.8em 1.8em 0 0 rgba(0,0,0,0.2),-2.6em 0 0 0 rgba(0,0,0,0.2),-1.8em -1.8em 0 0 rgba(0,0,0,0.2)}
37.5%{box-shadow:0 -2.6em 0 0 rgba(0,0,0,0.2),1.8em -1.8em 0 0 rgba(0,0,0,0.5),2.5em 0 0 0 rgba(0,0,0,0.7),1.75em 1.75em 0 0 #ffffff,0 2.5em 0 0 rgba(0,0,0,0.2),-1.8em 1.8em 0 0 rgba(0,0,0,0.2),-2.6em 0 0 0 rgba(0,0,0,0.2),-1.8em -1.8em 0 0 rgba(0,0,0,0.2)}
50%{box-shadow:0 -2.6em 0 0 rgba(0,0,0,0.2),1.8em -1.8em 0 0 rgba(0,0,0,0.2),2.5em 0 0 0 rgba(0,0,0,0.5),1.75em 1.75em 0 0 rgba(0,0,0,0.7),0 2.5em 0 0 #ffffff,-1.8em 1.8em 0 0 rgba(0,0,0,0.2),-2.6em 0 0 0 rgba(0,0,0,0.2),-1.8em -1.8em 0 0 rgba(0,0,0,0.2)}
62.5%{box-shadow:0 -2.6em 0 0 rgba(0,0,0,0.2),1.8em -1.8em 0 0 rgba(0,0,0,0.2),2.5em 0 0 0 rgba(0,0,0,0.2),1.75em 1.75em 0 0 rgba(0,0,0,0.5),0 2.5em 0 0 rgba(0,0,0,0.7),-1.8em 1.8em 0 0 #ffffff,-2.6em 0 0 0 rgba(0,0,0,0.2),-1.8em -1.8em 0 0 rgba(0,0,0,0.2)}
75%{box-shadow:0 -2.6em 0 0 rgba(0,0,0,0.2),1.8em -1.8em 0 0 rgba(0,0,0,0.2),2.5em 0 0 0 rgba(0,0,0,0.2),1.75em 1.75em 0 0 rgba(0,0,0,0.2),0 2.5em 0 0 rgba(0,0,0,0.5),-1.8em 1.8em 0 0 rgba(0,0,0,0.7),-2.6em 0 0 0 #ffffff,-1.8em -1.8em 0 0 rgba(0,0,0,0.2)}
87.5%{box-shadow:0 -2.6em 0 0 rgba(0,0,0,0.2),1.8em -1.8em 0 0 rgba(0,0,0,0.2),2.5em 0 0 0 rgba(0,0,0,0.2),1.75em 1.75em 0 0 rgba(0,0,0,0.2),0 2.5em 0 0 rgba(0,0,0,0.2),-1.8em 1.8em 0 0 rgba(0,0,0,0.5),-2.6em 0 0 0 rgba(0,0,0,0.7),-1.8em -1.8em 0 0 #fff}
}
@keyframes load5 {
0%,100%{box-shadow:0 -2.6em 0 0 #ffffff,1.8em -1.8em 0 0 rgba(0,0,0,0.2),2.5em 0 0 0 rgba(0,0,0,0.2),1.75em 1.75em 0 0 rgba(0,0,0,0.2),0 2.5em 0 0 rgba(0,0,0,0.2),-1.8em 1.8em 0 0 rgba(0,0,0,0.2),-2.6em 0 0 0 rgba(0,0,0,0.5),-1.8em -1.8em 0 0 rgba(0,0,0,0.7)}
12.5%{box-shadow:0 -2.6em 0 0 rgba(0,0,0,0.7),1.8em -1.8em 0 0 #ffffff,2.5em 0 0 0 rgba(0,0,0,0.2),1.75em 1.75em 0 0 rgba(0,0,0,0.2),0 2.5em 0 0 rgba(0,0,0,0.2),-1.8em 1.8em 0 0 rgba(0,0,0,0.2),-2.6em 0 0 0 rgba(0,0,0,0.2),-1.8em -1.8em 0 0 rgba(0,0,0,0.5)}
25%{box-shadow:0 -2.6em 0 0 rgba(0,0,0,0.5),1.8em -1.8em 0 0 rgba(0,0,0,0.7),2.5em 0 0 0 #ffffff,1.75em 1.75em 0 0 rgba(0,0,0,0.2),0 2.5em 0 0 rgba(0,0,0,0.2),-1.8em 1.8em 0 0 rgba(0,0,0,0.2),-2.6em 0 0 0 rgba(0,0,0,0.2),-1.8em -1.8em 0 0 rgba(0,0,0,0.2)}
37.5%{box-shadow:0 -2.6em 0 0 rgba(0,0,0,0.2),1.8em -1.8em 0 0 rgba(0,0,0,0.5),2.5em 0 0 0 rgba(0,0,0,0.7),1.75em 1.75em 0 0 #ffffff,0 2.5em 0 0 rgba(0,0,0,0.2),-1.8em 1.8em 0 0 rgba(0,0,0,0.2),-2.6em 0 0 0 rgba(0,0,0,0.2),-1.8em -1.8em 0 0 rgba(0,0,0,0.2)}
50%{box-shadow:0 -2.6em 0 0 rgba(0,0,0,0.2),1.8em -1.8em 0 0 rgba(0,0,0,0.2),2.5em 0 0 0 rgba(0,0,0,0.5),1.75em 1.75em 0 0 rgba(0,0,0,0.7),0 2.5em 0 0 #ffffff,-1.8em 1.8em 0 0 rgba(0,0,0,0.2),-2.6em 0 0 0 rgba(0,0,0,0.2),-1.8em -1.8em 0 0 rgba(0,0,0,0.2)}
62.5%{box-shadow:0 -2.6em 0 0 rgba(0,0,0,0.2),1.8em -1.8em 0 0 rgba(0,0,0,0.2),2.5em 0 0 0 rgba(0,0,0,0.2),1.75em 1.75em 0 0 rgba(0,0,0,0.5),0 2.5em 0 0 rgba(0,0,0,0.7),-1.8em 1.8em 0 0 #ffffff,-2.6em 0 0 0 rgba(0,0,0,0.2),-1.8em -1.8em 0 0 rgba(0,0,0,0.2)}
75%{box-shadow:0 -2.6em 0 0 rgba(0,0,0,0.2),1.8em -1.8em 0 0 rgba(0,0,0,0.2),2.5em 0 0 0 rgba(0,0,0,0.2),1.75em 1.75em 0 0 rgba(0,0,0,0.2),0 2.5em 0 0 rgba(0,0,0,0.5),-1.8em 1.8em 0 0 rgba(0,0,0,0.7),-2.6em 0 0 0 #ffffff,-1.8em -1.8em 0 0 rgba(0,0,0,0.2)}
87.5%{box-shadow:0 -2.6em 0 0 rgba(0,0,0,0.2),1.8em -1.8em 0 0 rgba(0,0,0,0.2),2.5em 0 0 0 rgba(0,0,0,0.2),1.75em 1.75em 0 0 rgba(0,0,0,0.2),0 2.5em 0 0 rgba(0,0,0,0.2),-1.8em 1.8em 0 0 rgba(0,0,0,0.5),-2.6em 0 0 0 rgba(0,0,0,0.7),-1.8em -1.8em 0 0 #fff}
}
/* end css code for loading bezel */<|MERGE_RESOLUTION|>--- conflicted
+++ resolved
@@ -5882,15 +5882,8 @@
 .heRight.bilingual .segment > .primary,
 .heLeft.bilingual .segment > p > .translation,
 .heRight.bilingual .segment > p > .primary,
-<<<<<<< HEAD
 .heRight.bilingual .SheetSource .sheetItem.segment > .he,
 .heLeft.bilingual .SheetSource .sheetItem.segment > .en{
-=======
-.heRight.bilingual .sheetItem.segment > .he,
-.heLeft.bilingual .sheetItem.segment > .en,
-.heRight.bilingual .SheetSource.segment > .he,
-.heLeft.bilingual .SheetSource.segment > .en {
->>>>>>> 2f8319c7
   float: right;
   padding-left: 20px;
 }
@@ -5898,15 +5891,8 @@
 .heLeft.bilingual .segment > .primary,
 .heRight.bilingual .segment > p > .translation,
 .heLeft.bilingual .segment > p > .primary,
-<<<<<<< HEAD
 .heRight.bilingual .SheetSource .sheetItem.segment > .en,
 .heLeft.bilingual .SheetSource .sheetItem.segment > .he{
-=======
-.heRight.bilingual .sheetItem.segment > .en,
-.heLeft.bilingual .sheetItem.segment > .he,
-.heRight.bilingual .SheetSource.segment > .en,
-.heLeft.bilingual .SheetSource.segment > .he {
->>>>>>> 2f8319c7
   float: left;
   padding-right: 20px;
 }
