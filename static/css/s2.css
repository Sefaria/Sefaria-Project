--- conflicted
+++ resolved
@@ -10388,7 +10388,6 @@
     padding: 130px 0;
   }
 }
-<<<<<<< HEAD
 .sheetContent .addToSheetPlus {
   display: inline-flex;
   justify-content: center;
@@ -10422,8 +10421,6 @@
   margin-inline-start: 10px;
   cursor: pointer;
 }
-=======
->>>>>>> 7b8692f5
 @media screen and (min-width: 900px) {
   .contentInner .table {
     display: flex;
@@ -11902,21 +11899,12 @@
   font-size: 14px;
   font-weight: 400;
   line-height: 16.41px;
-<<<<<<< HEAD
 }
 
 .profile-page .aboutText a {
   font-family: Roboto;
 }
 
-=======
-}
-
-.profile-page .aboutText a {
-  font-family: Roboto;
-}
-
->>>>>>> 7b8692f5
 @media (max-width: 540px) {
   .profile-page .profile-pic:hover .profile-pic-hover-button.profile-pic-button-visible {
     display: none !important;  /* dont allow profile pic upload on mobile b/c causes black image on iOS */
@@ -12106,11 +12094,7 @@
   align-items: center;
   text-align: center;
   cursor: pointer;
-<<<<<<< HEAD
-  background: var(--midrash-green);
-=======
   background: var(--sefaria-blue);
->>>>>>> 7b8692f5
   color: #fff;
   border-radius: 6px;
   box-shadow: 0 1px 3px rgb(0 0 0 / 20%);
@@ -14109,8 +14093,6 @@
 }
 .sheetsHomepage .button {
   background-color: var(--midrash-green);
-<<<<<<< HEAD
-=======
 }
 .sheetsHomepage .sheetsHomepageSectionTitle {
   color: var(--midrash-green);
@@ -14136,231 +14118,6 @@
 }
 .sheetsHomepage .sidebarLayout .sheetsTopicsCalendar, .sheetsHomepage .sidebarLayout .sheetsTopicTOC {
   margin-inline-start: 10%;
-}
-.sheetsHomepage .sidebarLayout .sheetsTopicsCalendar {
-  column-gap: 20px;
-}
-.sheetsHomepage .sheetsTopicTOC .sheetsWrapper {
-  flex: 1;
-  display: flex;
-  flex-wrap: wrap;
-  column-gap: 20px;
-}
-.sheetsHomepage .sheetsTopicsCalendar .sheetsWrapper {
-  flex: 1;
-  display: flex;
-  flex-direction: column;
-}
-.singlePanel .sheetsTopicTOC, .singlePanel .sheetsTopicsCalendar {
-  margin-top: 30px;
-}
-.multiPanel .sheetsTopicTOC {
-  margin-top: 30px;
-}
-.singlePanel .sheetsHomepage .navSidebar {
-  margin-block-start: 5px;
-  width: revert;
-}
-.singlePanel .sheetsHomepage .navSidebarModule {
-  padding: 0 10%;
-}
-.singlePanel .sheetsHomepage .sheetsWrapper, .singlePanel .sheetsHomepage .sheetsTopicsCalendar {
-  flex-direction: column;
-  margin-bottom: 10px;
-}
-.singlePanel .sheetsHomepage .sidebarLayout {
-  margin-top: revert;
-}
-
-.singlePanel .sheetsHomepage .sidebarLayout .sheetsTopics {
-  width: revert;
-}
-.singlePanel .sheetsHomepage .button {
-  display: block;
-}
-@media screen and (max-width: 840px) {
-  .sheetsHomepage .sidebarLayout .sheetsTopics {
-    width: 100%;
-  }
-  .sheetsHomepage .button {
-    display: block;
-  }
-  .sheetsHomepage .navSidebar {
-    width: revert;
-    border-top: 40px solid #FBFBFA;
-    margin-block-start: -40px;
-    border-bottom: 40px solid #FBFBFA;
-  }
-}
-@media screen and (max-width: 700px) {
-  .sheetsHomepage .navSidebar {
-    margin-top: 30px;
-  }
-}
-.button.getStartedSheets {
-  width: 111px;
-  height: 39px;
-  padding: 10px 15px 10px 15px;
-  border-radius: 6px;
-  border: 1px solid #CCCCCC;
-  display: block;
-  background-color: white;
-  color: black;
-  font-size: 16px;
-  white-space: nowrap;
-}
-.button.getStartedSheets:hover {
-  color: black;
-}
-.image-in-text {
-    display: flex;
-    justify-content: center;
-    margin: 0 auto;
-    max-width: 100%;
-    height: auto;
-    padding-top: 20px;
-    padding-left: calc((100% - 2/3 * 100vw - 200px) / 2);
-    padding-right: calc((100% - 2/3 * 100vw - 200px) / 2);
-    flex-direction: column;
->>>>>>> 7b8692f5
-}
-.sheetsHomepage .sheetsHomepageSectionTitle {
-  color: var(--midrash-green);
-  font-family: 'Roboto', "Helvetica Neue", "Helvetica", sans-serif;
-  font-size: 14px;
-  font-weight: 400;
-  line-height: 18px;
-  margin-bottom: 15px;
-}
-.multiPanel .sheetsHomepage .sheetsTopicTOC .sheetsHomepageSectionTitle {
-  flex: 1 1 100%;
-}
-.sheetsHomepage .sidebarLayout {
-  justify-content: space-between;
-  margin-top: 50px;
-}
-<<<<<<< HEAD
-.sheetsHomepage .sidebarLayout .sheetsTopics {
-=======
-
-.dropdownHeader {
-  margin-bottom: 10px;
-  font-family: Roboto;
-  font-size: 16px;
-  font-weight: 400;
-  line-height: 18.75px;
-  color: var(--selected-option);
-
-}
-
-.dropdownHeaderText {
-  padding-left: 10px;
-}
-
-.dropdownDesc {
-  font-family: Roboto;
-  font-size: 14px;
-  font-weight: 400;
-  line-height: 18px;
-  padding-left: 30px;
-  padding-bottom: 10px;
-  padding-right: 10px;
-}
-
-.dropdownItem {
-  padding: 10px 5px !important;
-  flex-direction: column;
-  margin-inline-start: 5px;
-
-}
-
-.dropdownSeparator {
-  border: 1px solid var(--light-grey);
-}
-.header .headerDropdownMenu {
-  display: block;
-  align-items: center;
-  margin-top: 2px;
-  margin-bottom: 4px;
-  color: #666;
-  cursor: pointer;
-  position: relative;
-  -webkit-margin-start: 20px;
-  -moz-margin-start: 20px;
-  margin-inline-start: 10px;
-}
-.header .headerDropdownMenu img {
-  height: 18px;
-  width: 18px;
-  vertical-align: middle;
-}
-
-.interface-english .header .headerDropdownMenu img {
-  margin-inline-end: 2px;
-}
-
-.interface-hebrew .header .headerDropdownMenu img {
-  margin-inline-end: 6px;
-}
-
-/* .header .headerDropdownMenu a.dropdownLinks-button::after {
-  display: inline-block;
-  background: no-repeat url("/static/icons/chevron-down.svg");
-  height: 10px;
-  width: 12px;
-  vertical-align: middle;
-  content: "";
-  transform: scale(0.75);
-} */
-.header .headerDropdownMenu .dropdownLinks-menu {
-  top: 35px;
-  position: absolute;
-  z-index: 1;
-  width: 150px;
-  background: #FBFBFA;
-  box-shadow: 0px 1px 3px rgba(0, 0, 0, 0.25);
-  border-radius: 6px;
-  display:none;
-  overflow:hidden;
-}
-.interface-english .header .headerDropdownMenu .dropdownLinks-menu {
-  right: 0px;
-  min-width: 150px;
-  width: max-content;
-}
-.interface-hebrew .header .headerDropdownMenu .dropdownLinks-menu {
-  left: 0px;
-  min-width: 150px;
-  width: max-content;
-}
-.dropdownLinks-options {
-  display: flex;
-  flex-direction: column;
-  padding: 4px;
-  max-width: 220px;
-}
-.header .headerDropdownMenu .dropdownLinks-menu.open {
-  display: block;
-}
-
-.productsFlexWrapper {
->>>>>>> 7b8692f5
-  display: flex;
-  flex-direction: column;
-}
-.sheetsHomepage .content .contentInner {
-  width: 875px;
-}
-<<<<<<< HEAD
-.sheetsHomepage .sidebarLayout .sheetsTopicsCalendar, .sheetsHomepage .sidebarLayout .sheetsTopicTOC {
-  margin-inline-start: 10%;
-=======
-
-#productsPageContent {
-  margin-inline-start: 100px;
-  margin-top: 140px;
-  margin-bottom: 165px;
->>>>>>> 7b8692f5
 }
 .sheetsHomepage .sidebarLayout .sheetsTopicsCalendar {
   column-gap: 20px;
@@ -15009,8 +14766,6 @@
   margin-top: 30px;
 }
 
-<<<<<<< HEAD
-=======
 .emptyNotificationsTitle{
   font-family: Roboto;
   font-size: 16px;
@@ -15032,7 +14787,6 @@
   flex-direction: column;
 }
 
->>>>>>> 7b8692f5
 @-webkit-keyframes load5 {
 0%,100%{box-shadow:0 -2.6em 0 0 #ffffff,1.8em -1.8em 0 0 rgba(0,0,0,0.2),2.5em 0 0 0 rgba(0,0,0,0.2),1.75em 1.75em 0 0 rgba(0,0,0,0.2),0 2.5em 0 0 rgba(0,0,0,0.2),-1.8em 1.8em 0 0 rgba(0,0,0,0.2),-2.6em 0 0 0 rgba(0,0,0,0.5),-1.8em -1.8em 0 0 rgba(0,0,0,0.7)}
 12.5%{box-shadow:0 -2.6em 0 0 rgba(0,0,0,0.7),1.8em -1.8em 0 0 #ffffff,2.5em 0 0 0 rgba(0,0,0,0.2),1.75em 1.75em 0 0 rgba(0,0,0,0.2),0 2.5em 0 0 rgba(0,0,0,0.2),-1.8em 1.8em 0 0 rgba(0,0,0,0.2),-2.6em 0 0 0 rgba(0,0,0,0.2),-1.8em -1.8em 0 0 rgba(0,0,0,0.5)}
