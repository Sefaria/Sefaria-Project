--- conflicted
+++ resolved
@@ -10029,11 +10029,7 @@
 }
 
 #aboutCover {
-<<<<<<< HEAD
-  margin-top: -90px
-=======
   margin-top: -90px;
->>>>>>> 198c3274
   height: 440px;
   padding: 180px 0;
   background-color: #ADA99B;
