body {
  padding: 0;
  margin: 0;
  -webkit-text-size-adjust: 100%;
}
*::selection {
  background-color: #D2DCFF;
}
body.sepia {
  background-color: #FBFBFA;
}
body.dark {
  background-color: #333331;
}
body:not(.user-is-tabbing) *:focus {
  outline: none;
}
/*
Style Guide Font Hierarchy
https://github.com/Sefaria/Sefaria-Project/blob/master/static/files/styleguide_with_markup.pdf
*/
.int-he {
  font-family: "Heebo", sans-serif;
  direction: rtl;
}
.int-he.but-text-is-en {
  font-family: "Roboto", "Helvetica Neue", "Helvetica", sans-serif;
  direction: ltr;
}
.int-en {
  font-family: "Roboto", "Helvetica Neue", "Helvetica", sans-serif;
}
.int-en.but-text-is-he {
  font-family: "Heebo", sans-serif;
  direction: rtl;
}
.featureTitle .int-en {
  font-family: "adobe-garamond-pro", "Crimson Text", Georgia, serif;
  font-size: 50px;
  font-weight: normal;
  color: #000;
}
.pageTitle .int-en,
.pageTitle .int-he.but-text-is-en {
  font-family: "adobe-garamond-pro", "Crimson Text", Georgia, serif;
  font-size: 30px;
  font-weight: normal;
  color: #000;
}
.chapterText .int-en {
  font-family: "adobe-garamond-pro", "Crimson Text", Georgia, serif;
  font-size: 18px;
  font-weight: normal;
  text-transform: uppercase;
  letter-spacing: 0.05em;
  color: #333;
}
.chapterText.lowercase .int-en {
  text-transform: none;
}
.sectionTitleText .int-en {
  font-family: "Roboto", "Helvetica Neue", "Helvetica", sans-serif;
  font-size: 16px;
  font-weight: normal;
  color: #666;
  text-transform: uppercase;
  letter-spacing: 0.1em;
}
.smallText .int-en,
.smallText .int-he.but-text-is-en {
  font-family: "Roboto", "Helvetica Neue", "Helvetica", sans-serif;
  font-size: 13px;
  font-weight: normal;
  color: #999;
}
.systemText .int-en,
.systemText .int-he.but-text-is-en {
  font-family: "Roboto", "Helvetica Neue", "Helvetica", sans-serif;
  font-size: 16px;
  font-weight: normal;
  color: #000;
}
.contentText .int-en,
.contentText .en,
.contentText.en {
  font-family: "adobe-garamond-pro", "Crimson Text", Georgia, serif;
  font-size: 18px;
  font-weight: normal;
  color: #000;
}
.featureTitle .int-he {
  font-family: "Heebo", sans-serif;
  font-size: 40px;
  font-weight: normal;
  color: #000;
}
.pageTitle .int-he,
.pageTitle .int-en.but-text-is-he {
  font-family: "Heebo", sans-serif;
  font-size: 30px;
  font-weight: normal;
  color: #000;
}
.chapterText .int-he {
  font-family: "Frank Ruehl Libre", "Taamey Frank", "Times New Roman", serif;
  font-size: 22px;
  font-weight: normal;
  text-transform: uppercase;
  letter-spacing: 0.05em;
  color: #333;
}
.sectionTitleText .int-he {
  font-family: "Heebo", sans-serif;
  font-size: 16px;
  font-weight: normal;
  color: #666;
  text-transform: uppercase;
  letter-spacing: 0.1em;
}
.smallText .int-he,
.smallText .int-en.but-text-is-he {
  font-family: "Heebo", sans-serif;
  font-size: 13px;
  font-weight: normal;
  color: #999;
}
.systemText .int-he,
.systemText .int-en.but-text-is-he {
  font-family: "Heebo", sans-serif;
  font-size: 16px;
  font-weight: normal;
  color: #000;
}
.contentText .int-he,
.contentText .he,
.contentText.he {
  font-family: "Frank Ruehl Libre", "Taamey Frank", "Times New Roman", serif;
  font-size: 18px;
  font-weight: normal;
  color: #000;
}
.italics {
  font-style: italic;
}
/* end Style Guide */

@font-face {
  /* English content text that may contain Hebrew characters */
  font-family: 'Hebrew Text Font';
  src: local('Frank Ruehl Libre'), url('/static/fonts/Taamey-Frank/TaameyFrankCLM-Medium.ttf'), local('Times New Roman');
  unicode-range: U+0590-05FF, U+25CC;
}
@font-face {
  /* English system text that may contain Hebrew characters */
  font-family: 'Hebrew System Font';
  src: local('Heebo'), local('Roboto');
  unicode-range: U+0590-05FF;
}
.sans,
.sans .en,
#s2 .sans .en,
.sans .int-en {
  font-family: "Roboto", "Helvetica Neue", "Helvetica", sans-serif;
}
.sans .he,
#s2 .sans .he,
.sans .int-he {
  font-family: "Heebo", sans-serif;
}
#s2 {
  position: fixed;
  top: 0;
  width: 100%;
  height: 100%;
  z-index: 1000;
}
#s2.headerOnly {
  z-index: 1000;
  height: 60px;
}
#readerAppWrap {
  display: flex;
  flex-direction: column;
  width: 100%;
  height: 100%;
}
.nochrome #s2 .headerNavSection,
.nochrome #s2 .headerLinksSection,
.nochrome #footerContainer {
  display: none;
}
#bannerMessage {
  color: white;
  background-color: #4871bf;
  height: 120px;
  box-sizing: border-box;
  padding: 0 36px;
  display: flex;
  transition: .5s;
}
#bannerMessage.hidden {
  height: 0;
}
body.hasBannerMessage {
  transition: padding-top .3s;
  padding-top: 120px;
}
body.hasBannerMessage #s2.headerOnly {
  height: 180px;
}
.interface-hebrew #bannerMessage {
  direction: rtl;
}
#bannerMessageClose {
  position: absolute;
  top: -3px;
  right: 7px;
  color: white;
  opacity: 0.5;
  font-size: 26px;
  cursor: pointer;
}
.interface-hebrew #bannerMessageClose {
  right: auto;
  left: 7px;
}
#bannerMessageContent {
  display: flex;
  flex: 1;
  align-items: center;
  justify-content: space-between;
  color: white;
  max-width: 880px;
  margin: 0 auto;
}
#bannerTextBox {
  flex: 1;
}
#bannerTextBox a {
  color: white;
}
#bannerButtonBox {
  margin-left: 50px;
}
.interface-hebrew #bannerButtonBox {
  margin: 0 50px 0 0;
}
#bannerMessage .mobileOnly {
  display: none;
}
@media (max-width: 540px) {
  #bannerButtonBox {
    margin: 15px 0 0;
  }
  #bannerMessage .mobileOnly {
    display: block;
  }
  #bannerMessage {
    padding: 0 10px;
  }
}
@media (max-width: 375px) {
  #bannerMessage {
    font-size: 13px;
  }
}
.noOverflowX {
  overflow-x: hidden;
}
.readerApp {
  display: flex;
  flex: 1;
  position: relative;
}
.noselect {
  -webkit-touch-callout: none; /* iOS Safari */
    -webkit-user-select: none; /* Safari/Opera */
       -moz-user-select: none; /* Firefox */
        -ms-user-select: none; /* Internet Explorer/Edge */
            user-select: none; /* Non-prefixed version, Chrome */
}
input.noselect {
    -webkit-user-select: auto; /* Safari/Opera -- required for Safari to allow inputs to be accessible. See http://caniuse.com/#feat=user-select-none "Known Issues" for details  TODO Check back to see if bug is fixed in future version */
}
.interface-hebrew .int-en,
.interface-english .int-he {
  display: none;
}
.interface-hebrew #panelWrapBox,
{
  direction: rtl;
}
.interface-english #panelWrapBox,
.readerApp.interface-english .readerPanel {
  direction: ltr;
}
#panelWrapBox {
  position: absolute;
  height: calc(100% - 60px);
  box-sizing: border-box;
}
.multiPanel #panelWrapBox {
  top: 60px;
}
#panelWrapBox.wrapBoxScroll {
  overflow-x: scroll;
  overflow-y: hidden;
}
.singlePanel #panelWrapBox {
  padding-top: 0;
  height: 100%;
  top: 0;
}
.headerInner {
  position: absolute;
  top: 0;
  left: 0;
  width: 100%;
  height: 60px;
  background: white;
  z-index: 1001;
  box-sizing: border-box;
  padding: 0 30px;
  overflow: hidden;
  display: flex;
  justify-content: space-between;
  align-items: center;
}
.headerOnly .headerInner, .headerInner.boxShadow {
  box-shadow: 0 1px 3px rgba(0,0,0,0.2);
}
.interface-hebrew .headerInner{
  direction: rtl;
}

.headerInner .headerNavSection{
  display: flex;
  justify-content: flex-start;
}
.headerInner .headerHomeSection{
  position: absolute;
  top: 17px;
  left: 50%;
  margin-left: -46px;
}
.headerInner .headerLinksSection{
  display: flex;
  justify-content: flex-end;
  min-width: 40%;
}
.header .header-nav{
  margin-top: 1px;
}
.header .header-links{
  margin-top: 1px;
}
.header .library, .header .home, .header .my-profile, .header .notifications, .header .readerNavMenuSearchButton {
  cursor: pointer;
}
.header .library, .header .my-profile, .header .readerNavMenuSearchButton {
  display: inline-block;
  color: #999;
}
.header .searchBox {
  overflow: hidden;
  display: inline-block;
  padding: 0;
  text-align: inherit;
  margin: 0 17px 0 17px;
  background: #EDEDEC;
  border-radius: 250px;
  width: 140px;
  height: 30px;
}
.header .searchBox.searchFocused {
  width: 240px;
}
.header .searchBox input {
  background-color: transparent; /*for firefox */
  margin-top: 2px;
}
.header .searchBox input::placeholder {
  font-style: normal;
}
.header .search {
  outline: none;
  border: none;
  box-shadow: none;
  color: black;
  font-size:  18px;
  font-family: "adobe-garamond-pro", "Crimson Text", Georgia, serif;
  vertical-align: 6px;
  margin: 0;
  width: 60px;
}
.header .searchFocused .search {
  width: 160px;
}
.header .search.hebrewSearch {
  font-family: "Heebo", sans-serif;
  font-size: 16px;
}
.search-override {
  border-top: solid 1px #999;
  padding-top: 5px;
}
.header .home {
  margin-top: 1px;
}
.header .home img {
  vertical-align: middle;
  width: 92px;
}
.header .login:first-child{
  margin: auto 30px;
}
.header .notifications {
  margin: 0 17px;
}
@media (max-width: 540px) {
  .header .home {
    display: none;
  }
  .header .accountLinks .login {
    margin-left: 16px;
  }
  .header .searchBox input{
    width: 45%;
  }
  .header .login:first-child {
    margin: auto 20px;
  }
  .headerInner .headerNavSection{
    width: 48%;
  }
  img.keyboardInputInitiator{
    display: none;
  }
  .nochrome .header .home {
    display: inline;
  }
}
.header .accountLinks {
  display: flex;
  align-items: center;
  font-size: 16px;
  margin-top: 2px;
  color: #666;
}
.header .my-profile, .header .notifications {
  display: inline-block;
  vertical-align: middle;
}
.header .library, .header .my-profile {
  font-size: 24px;
  line-height: 24px;
}
.header .library .fa {
  position: relative;
  top: 1px;
}
.header .notifications {
  display: inline-block;
  font-family: "Roboto", "Helvetica Neue", Helvetica, sans-serif;
  line-height: 24px;
  height: 24px;
  width: 24px;
  text-align: center;
  border-radius: 50%;
  background-color: #aaa;
  color: white;
  font-size: 16px;
}
.header .notifications.unread {
  background-color: #EFB4B6;
}
.header .login {
  color: #666;
  display: inline-block;
  line-height: 1;
}
.header .login .en {
  font-family: "Roboto", "Helvetica Neue", Helvetica, sans-serif;
}
.header .login .he {
  font-family: "Heebo", sans-serif;
}
.header .testWarning {
  display: inline-block;
  color: white;
  font-family: "Roboto", "Helvetica Neue", Helvetica, sans-serif;
  background-color: #EFB4B6;
  border-radius: 12px;
  font-size: 14px;
  line-height: 1;
  padding: 6px 16px;
  vertical-align: middle;
  height: 14px;
  max-width: 100%;
  white-space: nowrap;
  text-overflow: ellipsis;
  overflow: hidden;
  cursor: pointer;
  margin-right: 15px;
}
.header .testWarning:hover {
  text-decoration: underline;
}
.header .he {
  /* temp, until we support hebrew header */
  display: none;
}
.testMessageBox {
  position: fixed;
  width: 100%;
  height: 100%;
  z-index: 5000;
}
.overlay {
  width: 100%;
  height: 100%;
  background-color: black;
  opacity: 0.3;
  position: fixed;
  z-index: 1001;
}
.sefariaModalBox {
  transition: none;
}
#interruptingMessageBox {
  display: flex;
  justify-content: center;
  align-items: center;
  position: fixed;
  width: 100%;
  height: 100%;
  left: 0;
  right: 0;
  top: 0;
  z-index: 1001;
  opacity: 1;
  transition: opacity .3s ease-in;
}
#interruptingMessageBox.hidden {
  opacity: 0;
}
#interruptingMessageOverlay {
  width: 100%;
  height: 100%;
  background-color: white;
  opacity: 0.7;
  position: fixed;
}
#interruptingMessage {
  max-width: 90%;
  max-height: 90%;
  box-sizing: border-box;
  position: fixed;
  padding: 18px 15px;
  z-index: 1001;
  border: 1px solid #E6E6E6;
  background-color: #FBFBFA;
  text-align: center;
  color: #666;
}
#interruptingMessage.sefariaModalContentBox {
  background-color: #18345D;
  color: white;
  padding: 50px 70px;
  border-color: transparent;
  border-radius: 5px;
}
@media (max-width: 450px) {
  #interruptingMessage.sefariaModalContentBox {
    max-width: 100%;
    max-height: 100%;
    width: 100%;
    height: 100%;
    border-radius: 0;
  }
}
.sefariaModalContent {
  display: flex;
  flex-direction: column;
  align-items: flex-start;
  font-family: "Roboto", "Helvetica Neue", Helvetica, sans-serif;
  font-size: 16px;
  line-height: 1.5;
}
.sefariaModalContent a {
  color: white;
}
.sefariaModalContent h2 {
  font-weight: normal;
  font-family: "adobe-garamond-pro", "Crimson Text", Georgia, serif;
  font-size: 30px;
  margin-bottom: 0px;
}
.sefariaModalInnerContent {
  display: flex;
  flex-direction: column;
  align-items: flex-start;
  margin-bottom: 40px;
}
.sefariaModalInnerContent div, .sefariaModalInnerContent h3{
  display: flex;
  align-items: center;
  text-align: start;
  padding: 10px 0;
}
.sefariaModalContent h3{
  align-items: center;
  text-align: start;
  padding: 10px 0;
  font-family: "Roboto", "Helvetica Neue", Helvetica, sans-serif;
  font-size: 18px;
  line-height: 1.5;
  font-weight: normal;
  margin-bottom: 10px;
  margin-top: 5px;
}
.sefariaModalBottomContent {
  font-size: 16px;
  color: #999;
}
.sefariaModalContent .button {
  width: 100%;
}
.sefariaModalInnerContent img {
  width: 16px;
  height: 16px;
  padding-right: 10px;
}
.readerApp.interface-hebrew .sefariaModalInnerContent img {
  padding-right: 0;
  padding-left: 10px;
}
#interruptingMessageContentBox {
  position: relative;
  border: 1px solid #CCC;
  background-color: white;
}
#interruptingMessageClose.sefariaModalClose {
  color: white;
}
#interruptingMessageClose {
  position: absolute;
  top: 2px;
  right: 12px;
  color: #AAA;
  font-size: 32px;
  cursor: pointer;
}
#interruptingMessageContent {
  padding: 32px 32px 16px 32px;
}
#interruptingMessage h1 {
  font-style: italic;
  font-size: 28px;
  font-weight: normal;
  letter-spacing: 1px;
  text-align: center;
  margin: 0 0 30px;
  color: #333;
}
.interface-hebrew #interruptingMessage h1{
  font-style: normal;
}
.testMessage {
  position: fixed;
  z-index: 5001;
  width: 450px;
  height: 180px;
  margin-top: -90px;
  margin-left: -225px;
  left: 50%;
  top: 50%;
  background-color: #FBFBFA;
  padding: 32px 20px;
  box-sizing: border-box;
  text-align: center;
}
.testMessage .title {
  font-size: 18px;
  line-height: 1.4;
}
.testMessage .button {
  margin-top: 20px;
}
.header .my-profile img {
  height: 24px;
  width: 24px;
  border-radius: 50%;
  display: block;
}
.header .readerNavMenuMenuButton {
  margin: 0 8px 0 6px;
  font-size: 17px;
}
.readerNavMenuSearchButton {
  position: relative;
  margin: 0 10px 0 10px;
  top: -2px;
}
.readerNavTop .readerNavMenuSearchButton {
  top: 0;
}
.interface-hebrew .readerNavMenuSearchButton {
  margin: 0 6px 0 10px;
}
.readerNavMenuSearchButton img {
  height: 18px;
  width: 18px;
  opacity: 0.4;
}
.header .headerNavContent {
  position: absolute;
  height: 100%;
  width: 100%;
  box-sizing: border-box;
  top: 0;
  padding-top: 60px;
  z-index: 1000;
}
.ui-autocomplete {
  position: absolute;
  background: white;
  list-style-type: none;
  padding: 6px 0;
  border: 1px solid #aaa;
  border-top: 1px solid #ddd;
  z-index: 1000000 !important;
  font-family: "adobe-garamond-pro", "Crimson Text", Georgia, serif;
}
.ui-autocomplete .ui-menu-item {
  display: block;
  padding: 6px 12px;
}
.interface-hebrew .ui-autocomplete .ui-menu-item {
  direction: rtl;
  text-align: right;
}
.ui-autocomplete .ui-menu-item img {
  display: inline-block;
  opacity: .4;
  height: 18px;
  width: 18px;
}
.ui-autocomplete .ui-menu-item a {
  display: inline-block;
  font-size: 19px;
  color: #000;
  cursor: pointer;
  margin: 0 10px;
  vertical-align: top;
}
.ui-autocomplete .ui-menu-item a.ui-state-focus {
  background-color: #E9E9E7;
}
.ui-helper-hidden-accessible {
  display: none;
}
.interface-hebrew .ui-autocomplete .ui-menu-item a {
  direction: rtl;
  text-align: right;
}
#globalWarningMessage {
  position: fixed;
  width: 100%;
  z-index: 1000;
  text-align: center;
  bottom: 0;
  color: white;
  background-color: #EFB4B6;
  padding: 14px 20px;
  box-sizing: border-box;
  font-family: "Roboto", "Helvetica Neue", Helvetica, sans-serif;
}
#globalWarningMessage .close {
 float: right;
 cursor: pointer;
 font-size: 20px;
}
.multiPanel .readerPanelBox {
  box-sizing: border-box;
}
.readerPanelBox {
  position: absolute;
  height: 100%;
  width: 100%;
  direction:ltr;
}
.readerPanelBox + .readerPanelBox {
  border-left: 1px solid #eee;
}
.readerPanelBox.sidebar {
  border-left: none;
}
.readerPanel {
  position: relative;
  width: 100%;
  height: 100%;
  overflow: hidden;
  background-color: inherit;
  font-family: "Frank Ruehl Libre", "Hebrew Text Font", "adobe-garamond-pro", "Crimson Text", Georgia, serif;
}
.readerContent {
  width: 100%;
  height: calc(100% - 60px);
  background-color: inherit;
}
.dark .readerContent {
  color: white;
}
.readerContent .readerError {
  padding: 100px 150px;
}
.readerContent .readerError .readerErrorText {
  padding-top: 20px;
  font-size: .8em;
}
.textColumn {
  width: 100%;
  height: 100%;
  overflow-y: scroll;
  overflow-x: hidden;
  -webkit-overflow-scrolling: touch;
  position: relative;
  box-sizing: border-box;
  background-color: inherit;
}
.textColumn .loadingMessage.base,
.sheetsInPanel .loadingMessage {
  margin: 30px 0;
  color: #999;
  text-align: center;
  font-weight: lighter;
  font-style: normal;
  font-family: "Roboto", "Helvetica Neue", Helvetica, sans-serif;
  text-transform: uppercase;
  letter-spacing: 1px;
  /*border-bottom: 4px solid #E6E5E6;*/
  padding: 0 6px 3px;
}
.textColumn .loadingMessage.base.prev {
  margin: 70px 0 30px;
}
.textColumn .loadingMessage.base.next {
  margin: 30px 0 70px;
  height: calc(100% - 128px);  /* The 128px here appears to be the minimum needed to keep a line on the screen when scrolling passes loaded content) */
}
.textColumn .loadingMessage.base.next.final {
}
.he {
  font-size: 122%;
}
.int-he .int-he {
  font-size: inherit;
}
.readerPanel .he {
  font-family: "Frank Ruehl Libre", "Taamey Frank", "Times New Roman", serif;
  direction: rtl;
  text-align: right;
}
.interface-hebrew .readerPanel .en{
  direction: ltr;
}
.interface-hebrew .readerPanel .contentInner,
.interface-hebrew .readerPanel .columnLayout,
.interface-hebrew .readerControls,
.interface-hebrew .readerPanel .textRange,
.interface-hebrew .readerPanel .sheetContent,
.interface-hebrew .readerPanel .readerNavMenu .gridBox,
.interface-hebrew .readerPanel.bilingual .readerNavMenu .gridBox,
.readerPanel.hebrew .readerNavSection,
.readerPanel.hebrew .readerNavMenu .gridBox {
  direction: rtl;
}
.interface-english .readerPanel.hebrew .readerNavMenu .readerTocResources .gridBox {
  direction: ltr;
}
.interface-english .readerPanel .readerNavMenu,
.readerPanel.english .readerNavSection,
.readerPanel.english .readerNavMenu .gridBox{
  direction: ltr;
}
.readerPanel.bilingual .readerNavSection,
.readerPanel.bilingual .readerNavMenu .gridBox {
  direction: ltr;
}
.readerPanel.english .he {
  display: none;
}
.readerPanel.english .he.heOnly{
  display: inline;
  text-align: right;
}
.readerPanel.english .en {
  display: inline;
}
.readerPanel.hebrew .he {
  display: inline;
  text-align: right;
}
.readerPanel.hebrew .he .enInHe {
  font-size: 83%;
}
.enInHe{
  unicode-bidi: isolate;
}
.readerPanel.hebrew .en {
  display: none;
}
.readerPanel.english .heOnly .he,
.readerPanel.bilingual .heOnly .he {
  display: inline;
}
.languageToggle {
  display: inline;
  line-height: 32px;
}
.languageToggle img {
  opacity: 0.4;
  height: 18px;
}
.systemPanel.english .content .he {
  display: none;
}
.systemPanel.hebrew .content .en {
  display: none;
}
.interface-english .systemPanel .content .int-en {
  display: inline;
  font-family: "Roboto", "Helvetica Neue", "Helvetica", sans-serif;
}
.interface-english .systemPanel .content h1 .int-en {
  display: inline;
  font-family: "adobe-garamond-pro", "Crimson Text", Georgia, serif;
}
.interface-hebrew .systemPanel .content .int-he {
  display: inline;
  font-family: "Heebo", sans-serif;
}
.loadingMessage {
  font-size: 14px;
  font-style: italic;
}
.bilingual .loadingMessage .he {
  display: none;
}
.readerPanel.light {
  background-color: white;
}
.readerPanel.sepia {
  background-color: #f7f7f7;
}
.readerPanel.dark {
  background-color: #333331;
}
.readerNavMenu,
.homeFeedWrapper {
  position: absolute;
  display: flex;
  flex-direction: column;
  top: 0;
  left: 0;
  width: 100%;
  height: 100%;
  box-sizing: border-box;
  z-index: 101;
  background-color: #FBFBFA;
}
.readerNavMenu .content,
.homeFeedWrapper .content {
  position: relative;
  box-sizing: border-box;
  padding: 30px 10px 10px;
  flex: 1;
  overflow-y: scroll;
  -webkit-overflow-scrolling: touch;
  font-size: 14px;
}
.multiPanel .readerNavMenu .content {
  padding: 30px 30px 70px 30px;
}
.multiPanel .readerNavMenu .content.hasFooter {
  padding: 30px 0 0 0;
}
.multiPanel .readerNavMenu.noHeader .content,
.multiPanel .homeFeedWrapper.noHeader .content {
  padding-top: 80px;
}
.multiPanel .readerNavMenu.compare .content {
  padding-top: 30px;
}
.readerNavMenu .content .contentInner {
  max-width: 660px;
  margin: 0 auto;
}
.homeFeedWrapper .content .contentInner {
  max-width: none;
}
.homeFeedWrapper.userStats .content .contentInner {
  max-width: 660px;
  margin: 0 auto;
}
.readerNavTop {
  width: 100%;
  background-color: #FBFBFA;
  border-bottom: 1px solid #E2E2E1;
  box-sizing: border-box;
  height: 58px;
  z-index: 1;
  padding: 5px 30px 0 30px;
  vertical-align: middle;
  line-height: 58px;
  display: flex;
  justify-content: space-between;
  align-items: center;
}
.readerNavTop .readerNavTopStart {
  display: flex;
  align-items: center;
  justify-content: flex-start;
}
.singlePanel .readerNavTop {
  padding: 0 10px;
}
.readerNavTop.colorLineOnly {
  height: auto;
  border-bottom: none;
  padding: 0;
}
.readerPanel .readerNavTop h2 {
  margin: 0;
  font-weight: 400;
  color: black;
}
.readerNavTop .readerNavTopCategory .en {
  font-family: "adobe-garamond-pro", Georgia, serif;
}
.readerNavTop .readerNavTopCategory .he {
  font-family: "Frank Ruehl Libre", "Taamey Frank", "Times New Roman", serif;
}
.readerNavTop.search {
}
.readerNavMenu .readerSearch {
  margin: 0;
  width: 60%;
  box-sizing: border-box;
  border: none;
  background-color: inherit;
  font-size: 18px;
  font-family: "adobe-garamond-pro", "Crimson Text", Georgia, serif;
  height: 48px;
}
.readerNavMenu .readerSearch:focus {
  outline: 0;
}
.readerNavTop .readerNavMenuSearchButton,
.readerNavTop .readerNavMenuCloseButton,
.readerNavTop .readerNavMenuMenuButton,
.readerNavTop .readerOptions {
  text-align: left;
  box-sizing: border-box;
  color: #999;
  float: left;
  font-size: 20px;
  cursor: pointer;
  display: flex;
  align-items: center;
}
.readerNavMenuCloseButton:hover {
  text-decoration: none;
}
.readerNavTop .readerNavMenuCloseButton {
  display: block;
  font-size: 46px;
  padding: 0;
  margin-top: -6px;
}
.readerNavMenuCloseButton:hover {
  text-decoration: none;
}
.readerNavTop .readerNavMenuSearchButton {
}
.readerNavTop .readerNavMenuCloseButton .fa {
  font-size: 20px;
}
.readerNavTop .readerOptions {
  float: right;
  text-align: right;
  display: flex;
  align-items: center;
  width:27px;
}
.sefariaLogo img {
  width: 110px;
}
.readerNavTop .sefariaLogo img {
  vertical-align: middle;
}
.readerNavTop .searchBox {
  display: flex;
  align-items: center;
  justify-content: flex-start;
}
.readerNavTop .searchBox .readerNavMenuSearchButton {
  margin: 0 5px 0 10px;
}
.interface-hebrew .readerNavTop .searchBox .readerNavMenuSearchButton {
  margin: 0 10px 0 5px;
}
.readerNavTop .searchBox .readerSearch {
  flex: 1;
}
.readerNavMenu h1 {
  text-align: center;
  color: #000;
  height: 70px;
  position: relative;
  font-size: 30px;
  font-weight: lighter;
  letter-spacing: 1px;
  margin: 0 0 10px 0;
}
.readerNavMenu.topicPanel {
  background-color: white;
}
.topicPanel .readings {
  margin-bottom: 40px;
}
.topicPanel .readings .parasha-date {
}
.topicPanel .readings .sectionTitleText {
  margin-top: 15px;
}
.topicPanel .readings .sectionTitleText .int-en,
.topicPanel .readings .sectionTitleText .int-he {
  font-size: 13px;
}
.topicPanel .readings .haftarot {
  display: flex;
  flex-direction: column;
}
.topicPanel .readings .sectionTitleText:first-child {
  margin-top: 20px;
}
.topicPanel .mainColumn {
  padding: 0 0 0 50px;
}
@media (max-width: 450px) {
  .topicPanel .mainColumn,
  .interface-hebrew .topicPanel .mainColumn {
    padding: 0 25px !important;
    margin: 0;
  }
  .topicPanel .filterable-list .filter-sort-wrapper {
    margin-top: 20px;
  }
  .topicPanel .readerNavTop {
    margin: -25px 0 30px -25px;
    width: 115%;
  }
}
.interface-hebrew .topicPanel .mainColumn {
  padding: 0 50px 0 0;
}
.topicPanel .sideColumn {
  padding: 0 50px;
  background-color: #FBFBFA;
  /* HACK: add grey background beyond bounding box of sidebar by utilizing negative margins! */
  border-top: 80px solid #FBFBFA;
  border-bottom: 120px solid #FBFBFA;
  margin: -80px 0 -120px 0;
}
.topicPanel h1 {
  text-align: unset;
  margin-bottom: 10px;
  height: unset;
}
.topicPanel h1 span {
  font-size: 40px;
}

.topicPanel .sideColumn h2 {
  text-align: unset;
  border-bottom: 1px solid #CCC;
  padding-bottom: 10px;
  margin-top: 30px;
  margin-bottom: 10px;
}
.topicPanel .sideColumn .link-section:first-child h2 {
  margin-top: 0;
}
.topicPanel h2 span {
  font-size: 22px;
  font-weight: normal;
  color: #666;
  text-align: unset;
  text-transform: none;
  margin-bottom: 20px;
  letter-spacing: 2px;
  height: unset;
  line-height: unset;
}
.topicPanel h2 .int-en {
  font-family: "Roboto", "Helvetica Neue", "Helvetica", sans-serif;
}
.topicPanel h2 .int-he {
  font-family: "Heebo", sans-serif;
}
.topicPanel .mainColumn .story {
    padding: 0 0 20px 0;
}
.topicPanel .mainColumn .storySheetListItem {
  padding: 0 0 30px 0;
}
.topicPanel .sideColumn .sideList {
  font-size: 18px;
  line-height: 26px;
}
.topicPanel .sideColumn .sideList a {
  display: block;
  color: #000;
}
.topicPanel .sideColumn .sideList a .int-en {
  font-family: "adobe-garamond-pro", "Crimson Text", Georgia, serif, "Frank Ruehl Libre", "Taamey Frank", "Times New Roman";
}
.topicPanel .sideColumn .sideList a .int-he {
  font-family: "Frank Ruehl Libre", "Taamey Frank", "Times New Roman", serif;
}
.topicPanel .sideColumn .topicCategory {
  margin-bottom: 30px;
}
.topicPanel .story .storySheetList .pageTitle span {
  font-size: 24px;
}
.topicPanel .story .storySheetList .pageTitle .int-he {
  font-family: "Frank Ruehl Libre", "Taamey Frank", "Times New Roman", serif;
  font-size: 29px;
}
.topicPanel .authorOrganizationsystemText {
  font-size: 16px;
  color: #666;
}
.topicPanel .pageTitle span {
  font-size: 24px;
}
.story .storyTitle .int-he {
  font-family: "Frank Ruehl Libre", "Taamey Frank", "Times New Roman", serif;
  font-size: 29px;
}
.topicPanel .pageTitle h1 span {
  font-size: 30px;
}
.topicPanel .pageTitle h1 .int-he {
  font-family: "Frank Ruehl Libre", "Taamey Frank", "Times New Roman", serif;
  font-size: 36px;
}
.pageTitle .topicTitleInHe .but-text-is-he {
  color: #888;
  font-size: 20px;
  font-family: "Frank Ruehl Libre", "Taamey Frank", "Times New Roman", serif;
}
.topicPanel .topicCategory {
  margin: 0 0 15px 0;
}
.readerTocTopics .topicDescription {
  margin: 10px 0 40px 0;
  text-align: center;
}
.readerTocTopics .topicTitle .int-he {
  font-family: "Frank Ruehl Libre", "Taamey Frank", "Times New Roman", serif;
}
.readerTocTopics .topicDescription.systemText .int-en,
.readerTocTopics .topicDescription.systemText .int-he {
  color: #666;
}
.topicPanel .topicDescription {
  margin: 0 0 15px 0;
}
.topicPanel .topicDescription span {
}
.topicPanel .tab-view .tab-list {
    border-bottom: 1px solid #CCC;
    margin-bottom: 18px;
}
.topicPanel .tab-view .filter-bar {
  margin-bottom: 30px;
}
.topicPanel .tab-view .tab-list .tab {
  font-size: 22px;
}
.topicPanel .tab-view .tab-list .active .tab {
  border-bottom: 4px solid #999;
}
.topicPanel .resourcesLink.blue {
  padding: 8px 16px;
  font-size: 20px;
  border: 0;
  display: inline-flex;
  align-items: center;
  width: unset;
  margin-bottom: 40px;
  margin-top: 5px;
}
.topicPanel .resourcesLink.blue img {
  opacity: 1;
  width: 20px;
  height: 20px;
  margin: 0 8px 5px 0;
  filter: invert(1);
}
.interface-hebrew .topicPanel .resourcesLink.blue img {
  margin: 0 0 5px 8px;
}
.topicPanel .resourcesLink.blue .int-en {
  font-family: "adobe-garamond-pro", "Crimson Text", Georgia, serif;
}
.topicPanel .resourcesLink.blue .int-he {
  font-family: "Frank Ruehl Libre", "Taamey Frank", "Times New Roman", serif;
  margin-bottom: -3px;
}
h1 .languageToggle {
  text-align: center;
  position: absolute;
  right: 0;
  color: #ccc;
  display: block;
  width: 38px;
  height: 32px;
  border: 1px solid #ccc;
  border-radius: 4px;
  line-height: 34px;
  cursor: pointer;
}
h1 div.languageToggle .en {
  font-family: "Frank Ruehl Libre", "Taamey Frank", "Times New Roman", serif;
  font-weight: normal;
}
h1 .languageToggle .he {
  font-family: "adobe-garamond-pro", "Crimson Text", Georgia, serif;
  font-size: 22px;
}
.readerNavMenu h1 .int-en {
  font-family: "adobe-garamond-pro", "Crimson Text", Georgia, serif, "Frank Ruehl Libre", "Taamey Frank", "Times New Roman";  /* fallback on Hebrew if Hebrew in text */
}
@media (max-width: 450px) {
  .readerNavMenu.home .tagline {
    margin-top: 29px;
    height: 60px;
  }
  .readerNavMenu .tagline .en {
    font-size: 19px;
  }
  .readerNavMenu .tagline .he {
    font-size: 20px;
  }
}
.readerPanel.hebrew .navToggles {
    direction: rtl;
}
.readerNavMenu .navToggles {
    text-align: center;
    margin-bottom: 40px;
    margin-top: -10px;
    display: flex;
    justify-content: center;
    flex-direction: row;
}
.readerNavMenu .navToggles .navTogglesDivider {
  color: #ccc;
}
.readerNavMenu .navToggle {
  margin: 0 10px;
  display: inline-block;
  text-align: right;
  text-transform: uppercase;
  color: #999;
  font-size: 11px;
  font-weight: lighter;
  font-family: "Roboto", "Helvetica Neue", "Helvetica", sans-serif;
  letter-spacing: 1px;
  cursor: pointer;
}
.readerNavMenu .navToggle.second {
  text-align: left;
}
.readerNavMenu .navToggle.active {
  color: black;
}
.readerPanel h2, .readerPanel h3 {
  text-transform: uppercase;
  text-align: center;
  font-size: 15px;
  font-weight: 300;
  color: #666;
  margin-bottom: 20px;
  /* letter-spacing: 2px; */
  /* height: 16px; */
  /* line-height: 16px; */
}
.readerPanel h2 .en, .readerPanel h3 .en {
  font-family: "Roboto", "Helvetica Neue", "Helvetica", sans-serif;
}
.readerPanel h2 .he, .readerPanel h3 .he {
  font-family: "Heebo", sans-serif;
}
.readerNavSection h2, .topicsPanel h2 {
  font-size: 16px;
  font-weight: normal;
  letter-spacing: 1px;
  margin-bottom: 40px;
}
.readerNavSection {
  margin-bottom: 44px;
}
a.recentItem,
a.resourcesLink,
input.resourcesLink {
  white-space: nowrap;
  overflow: hidden;
  text-overflow: ellipsis;
  width: 100%;
  min-height: 60px;
}
.readerPanel .recentPanel .recentItem {
  display: flex;
  justify-content: space-between;
  padding: 0;
  border: 0;
}
.readerPanel .recentPanel .sideColorLeft {
  max-width: 85%;
}
.readerPanel .recentPanel .saved .sideColorLeft {
  max-width: 90%;
}
.readerPanel .recentPanel a:not(.saved) .sideColorRight {
  padding: 0 10px;
  align-items: center;
  color: #999;
  font-size: 16px;
  font-family: "Roboto", "Helvetica Neue", "Helvetica", sans-serif;
  direction: ltr;
}
.interface-hebrew .recentItem:hover .sideColorRight .int-he,
.interface-english .recentItem:hover .sideColorRight .int-en {
  display: inline-block;
  text-decoration: none;
}
.readerPanel .recentPanel .sideColorLeft,
.readerPanel .recentPanel .sideColorRight {
  display: flex;
}
.readerPanel .recentPanel .recentItem .sideColorRight .saveButton {
  display: none;
}
.readerPanel .recentPanel .recentItem:hover .sideColorRight .saveButton {
  display: flex;
  align-items: center;
  padding: 0 15px;
}
.readerPanel .recentPanel .sideColor {
  width: 6px;
  min-width: 6px;
}
.readerPanel .recentPanel .sideColorInner {
  display: flex;
  align-items: center;
  padding: 0 15px;
  overflow: hidden;
}
.readerPanel .recentPanel .sideColorInner .en,
.readerPanel .recentPanel .sideColorInner .he {
  text-overflow: ellipsis;
  overflow: hidden;
}

.readerPanel .recentPanel .sideColorInner .byLine {
  padding: 0 10px;
}
.readerNavCategories {
  width: 100%;
}
.readerNavCategories .threeBox td {
}
.readerNavCategories a {
  color: #000;
}
.readerNavCategory {
  background-color: white;
  text-transform: uppercase;
  font-family: "adobe-garamond-pro", "Crimson Text", Georgia, serif;
  text-align: center;
  font-size: 18px;
  padding: 16px 10px 17px;
  margin: 0;
  cursor: pointer;
  border-top: 4px solid transparent;
  box-shadow: 0 1px 3px rgba(0,0,0,0.2);
  letter-spacing: 1px;
  height: 100%;
  display: flex;
  align-items: center;
  justify-content: center;;
  line-height: 1.3;
}
a.readerNavCategory {
  color: #000;
}
@media (max-width: 450px) {
  .readerNavCategory {
    font-size: 13px;
  }
}
.readerNavMenu .readerNavMore span {
  color: #666;
  text-transform: none;
}
.readerNavMenu .readerNavMore img {
  height: 10px;
  width: 10px;
  opacity: 0.6;
}
.bilingual .readerNavCategory .he {
  display: none;
}
.bilingual .readerNavMenu .he {
  display: none;
}
.readerNavCalendar {
  margin-bottom: 30px;
  margin-top: -8px;
}
.userDataButtons {
  margin-bottom: 44px;
}
.blockLink,
.readerNavMenu .resourcesLink {
  display: inline-block;
  background-color: white;
  text-align: center;
  color: #000;
  font-size: 16px;
  border-top: 4px solid transparent;
  box-shadow: 0 1px 3px rgba(0,0,0,0.2);
  width: 100%;
  cursor: pointer;
  min-height: 56px;
  vertical-align: middle;
  margin: 0;
  box-sizing: border-box;
  padding: 14px 8px;
}
.blockLink:hover {
  color: #333;
}
.blockLink + .blockLink {
  margin: 5px 0;
}
.blockLink img {
  margin: 0 8px;
  height: 16px;
  width: 16px;
  opacity: 0.4;
  vertical-align: -1px;
}
.resourcesLink {
  border-radius: 7px;
}
.resourcesLink.faded {
  color: #999;
}
.readerNavMenu .blockLink.calendarLink .blockLinkSubtitle{
  display: block;
  font-size: 13px;
  color: #999;
  overflow: hidden;
  text-overflow: ellipsis;
  white-space: nowrap;
}
.gridBox {
  table-layout: fixed;
}
.gridBox td {
  border: 3px solid transparent;
}
.english .gridBox td:first-child {
  border-left: 0;
}
.english .gridBox td:last-child {
  border-right: 0;
}
.hebrew .gridBox td:first-child {
  border-right: 0;
}
.hebrew .gridBox td:last-child {
  border-left: 0;
}
.hebrew .readerTocResources .gridBox td:first-child {
  border-left: 0;
  border-right: 3px solid rgba(0,0,0,0);
}
.hebrew .readerTocResources .gridBox td:last-child {
  border-left: 3px solid rgba(0,0,0,0);
  border-right: 0;
}
.readerNavMenu .resourcesLink .en {
  font-family: "Roboto", "Helvetica Neue", "Helvetica", sans-serif;
}
.readerNavMenu .resourcesLink .he {
  font-family: "Heebo", sans-serif;
}
.readerNavMenu .resourcesLink .fa {
  margin: 0 6px;
  color: #999;
}
.readerNavMenu .resourcesLink img {
  width: 16px;
  height: 16px;
  opacity: 0.4;
  margin: 0 5px;
  position: relative;
  top: 2px;
}
.readerNavMenu .siteLinks {
  margin: 20px 0 50px;
  text-align: center;
}
.readerNavMenu .siteLinks .siteLink {
  color: #999;
  text-transform: uppercase;
  display: inline-block;
  margin: 0 8px;
  font-size: 12px;
}
.uppercase {
  text-transform: uppercase;
}
.readerNavMenu .siteLinks .siteLink .en {
  font-family: "Roboto", "Helvetica Neue", "Helvetica", sans-serif;
}
.readerNavMenu .siteLinks .siteLink .he {
  font-family: "Heebo", sans-serif;
}
.readerNavMenu .siteLink .fa {
  margin: 0 4px;
}
.readerNavMenu .divider {
  color: #ccc;
}
.readerNavCategoryMenu {
  height: 100%;
}
.multiPanel .readerNavCategoryMenu .content {
  padding: 100px 10px 10px;
}
.singlePanel .readerNavCategoryMenu .content {
  padding-top: 0;
}
.readerNavCategoryMenu .content .category,
.readerNavCategoryMenu .content .gridBox {
  margin-bottom: 30px;
}
.readerNavCategoryMenu .categoryAttribution {
  color: #999;
  text-align: center;
  font-size: 20px;
  font-style: italic;
  margin: 16px 0 30px;
}
.readerNavCategoryMenu .categoryAttribution .he {
  font-style: normal;
}
.readerNavCategoryMenu .category h3 {
  margin-top: 36px;
}
.readerNavMenu .blockLink,
.readerNavMenu .catLink,
.readerNavMenu .navButton,
.readerTextTableOfContents .refLink {
  display: block;
  margin: 0;
  padding: 14px 8px;
  box-sizing: border-box;
  box-shadow: 0 1px 3px rgba(0,0,0,0.2);
  border-top: 4px solid transparent;
  color: #000;
  font-size: 18px;
  font-weight: 400;
  line-height: 23px;
  background-color: white;
  cursor: pointer;
  text-align: center;
  unicode-bidi: plaintext;
}
.readerNavCategoryMenu .blockLink,
.gridBox .navButton {
  display: flex;
  align-items: center;
  justify-content: center;
}
.readerNavMenu .blockLink .he,
.readerNavMenu .catLink .he,
.readerNavMenu .navButton .he,
.readerTextTableOfContents .refLink .he {
  text-align: center;
}
.systemPanel .blockLink {
  padding: 13px 8px 19px;
  border-radius: 7px;
}
.blockLink:active,
.navButton:active,
.readerNavCategory:active,
.resourcesLink:active {
  background-color: #EDEDED;
}
@media (max-width: 450px) {
  .readerNavMenu .refLink,
  .readerNavMenu .catLink,
  .readerNavMenu .navButton,
  .readerTextTableOfContents .refLink {
    font-size: 14px;
  }
}
.readerSheetsNav .navButton:hover {
  text-decoration: none;
}
.readerNavMenu .readerNavCategoryMenu .blockLink,
.gridBox .navButton {
  width: 100%;
  height: 100%;
  padding: 13px 8px 19px;
}
.readerNavMenu .readerNavCategoryMenu .blockLink.incomplete {
  opacity: 0.65;
}
.categoryColorLine {
  position: absolute;
  top: 0;
  left: 0;
  width: 100%;
  height: 4px;
  z-index: 101;
}
.readerApp.interface-hebrew .readerNavMenu.noLangToggleInHebrew .en {
  display: none;
}
.readerApp.interface-hebrew .readerNavMenu.noLangToggleInHebrew .he {
  display: inline;
}
.interface-hebrew .readerPanel.english .noLangToggleInHebrew .readerNavSection,
.interface-hebrew .readerPanel.english .readerNavMenu.noLangToggleInHebrew .gridBox {
  direction: rtl;
}
.interface-hebrew .english .noLangToggleInHebrew .gridBox td:first-child {
  border-right: 0;
  border-left: 3px solid transparent;
}
.interface-hebrew .english .noLangToggleInHebrew .gridBox td:last-child {
  border-left: 0;
  border-right: 3px solid transparent;
}
.bilingual .readerTextTableOfContents .he {
  display: none;
}
.readerTextTableOfContents .readerTextToc {
  letter-spacing: 1px;
  text-transform: uppercase;
  font-size: 14px;
}
.readerTextTableOfContents .readerTextToc .en {
  font-family: "Roboto", "Helvetica Neue", "Helvetica", sans-serif;
}
.readerTextTableOfContents .readerTextToc .he {
  font-family: "Heebo", sans-serif;
}
.readerNavMenu .dedication {
  margin: -10px 0 58px 0;
}
.readerTextTableOfContents .categoryAttribution,
.readerTextTableOfContents .dedication {
  margin: 28px 0;
}
.readerTextTableOfContents .categoryAttribution,
.readerTextTableOfContents .dedication,
.readerNavMenu .dedication {
  text-align: center;
  font-size: 18px;
  font-style: italic;
}
.readerTextTableOfContents .categoryAttribution .he,
.readerTextTableOfContents .dedication .int-he,
.readerNavMenu .dedication .int-he {
  font-style: normal;
}
.readerNavMenu .dedication .int-he {
  font-family: "Heebo", sans-serif;
  font-size: 18px;
}
.readerNavMenu .dedication .int-en {
  font-family: "adobe-garamond-pro", Georgia, serif;
  font-size: 18px;
}
.hebrew .readerNavMenu .dedication {
  direction: rtl;
}
.readerTextTableOfContents .tocTop {
  padding-bottom: 15px;
}
.readerTextTableOfContents .tocCategory {
  color:#999;
  font-size: 14px;
  text-transform: uppercase;
  margin-bottom: 8px;
  letter-spacing: 1px;
}
.readerTextTableOfContents .tocTitle,
.sheetContent .title,
.bookMetaDataBox .title {
  text-align: center;
  font-size: 28px;
  line-height: 1.3;
  unicode-bidi: plaintext;
}
.readerTextTableOfContents .currentSection,
.readerTextTableOfContents .authorStatement,
.sheetContent .sheetMetaDataBox .authorStatement,
.sheetContent .sheetMetaDataBox .groupStatement {
  font-size: 17px;
  color: #999;
  font-family: "Roboto", "Helvetica Neue", "Helvetica", sans-serif;
  margin-top: 6px;
  letter-spacing: 1px;
}
.sheetContent .sheetMetaDataBox .authorStatement,
.sheetContent .sheetMetaDataBox .groupStatement {
  margin-top: 16px;
}

.sheetContent .sheetMetaDataBox .groupStatement a,
.sheetContent .sheetMetaDataBox .authorStatement a {
  color: #999;
}

.readerTextTableOfContents .currentSection .he,
.readerTextTableOfContents .authorStatement .he,
.readerTextTableOfContents .sheetMeta .he {
  font-family: "Heebo", sans-serif;
}

.readerTextTableOfContents .authorStatement a {
 color: #333;
}

.authorStatement .imageBox,
.groupStatement .imageBox {
    width: 30px;
    height: 30px;
    display: inline-block;
    vertical-align: middle;
    margin-right: 10px;
    float:none;
}
.interface-hebrew .imageBox {
  margin-right: 0;
  margin-left: 10px;
}
.authorStatement span p
 {
  display: inline-block;
}

.readerTextTableOfContents .sheetMeta {
  font-size: 14px;
  color: #999;
  font-family: "Roboto", "Helvetica Neue", "Helvetica", sans-serif;
  margin-top: 10px;
  margin-bottom: 20px;
  letter-spacing: 1px;
}
.readerTextTableOfContents .tocDetails {
  margin-top: 30px;
  color: #999;
  font-style: italic;
}
.readerTextTableOfContents .currentVersionBox .versionSelect {
  width: 80%;
  max-width: 300px;
  margin: 20px auto 5px;
}
.readerTextTableOfContents .tocDetails a {
  color: #999;
}
.readerTextTableOfContents .tocDetail {
  margin-bottom: 4px;
}
.readerTextTableOfContents .tocDetail .int-en {
  font-family: "adobe-garamond-pro", "Crimson Text", Georgia, serif;
}
.readerTextTableOfContents .tocDetail .int-he {
  font-family: "Frank Ruehl Libre", "Taamey Frank", "Times New Roman", serif;
}
.readerTextTableOfContents .tocDetails .description {
  margin: 6px 0 16px;
  font-style: normal;
  font-size: 16px;
  line-height: 1.4;
}
.readerTextTableOfContents .tocDetails .description .readMoreText {
  display: block;
  text-align: center;
}
.readerTextTableOfContents .tocDetails .description .readMoreLink {
  font-style: italic;
  cursor: pointer;
  font-size: 14px;
  color: #666;
  margin: 0 5px;
}
.readerTextTableOfContents .tocDetails .sheetSummary {
  margin: 6px 0 16px;
  font-style: normal;
  font-size: 22px;
  line-height: 1.4;
  text-align: center;
}

.readerTextTableOfContents .currentVersionBox {
  margin-bottom: 18px;
}
.readerTextTableOfContents .currentVersionBox .versionBlock {
  margin: 0;
}
.readerTextTableOfContents .moderatorSection {
  margin-top: 20px;
}
.readerTextTableOfContents .moderatorSectionExpand {
  display: inline;
  cursor: pointer;
  color: #666;
  margin: 7px 6px 0;
  font-size: 14px;
  position: absolute;
}
.interface-hebrew .readerTextTableOfContents .moderatorSectionExpand {
  margin: 7px 18px 0;
}
.readerTextTableOfContents .moderatorSectionExpand:hover {
  text-decoration: underline;
}
.readerTextTableOfContents .moderatorSection .button {
  padding: 12px 16px;
  font-size: 13px;
}
.readerTextTableOfContents .moderatorSection .moderatorSectionMessage {
  margin-top: 20px;
  font-size: 18px;
}
.readerTextTableOfContents .moderatorSection .button .fa {
  color: #999;
  margin-right: 4px;
}
.readerTextTableOfContents .versionEditForm {
  text-align: left;
  background-color: #ddd;
  padding: 10px;
  width: 100%;
}
.readerTextTableOfContents .versionEditForm label {
  display: inline-block;
  padding: 10px 10px 0 0;
}
.readerTextTableOfContents .versionEditForm label#versionNotes_label {
  display: block;
}
.readerTextTableOfContents .versionEditForm #versionTitle,
.readerTextTableOfContents .versionEditForm #versionSource,
.readerTextTableOfContents .versionEditForm #versionNotes,
.readerTextTableOfContents .versionEditForm #versionTitleInHebrew,
.readerTextTableOfContents .versionEditForm #versionNotesInHebrew
 {
  width: 98%;
}
.readerTextTableOfContents .versionEditForm #priority {
  width: 25px;
}
.readerTextTableOfContents .versionEditForm #digitzedBySefaria {
  margin-right: 10px;
}
.readerTextTableOfContents .versionEditForm #save_button,
.readerTextTableOfContents .versionEditForm #delete_button {
  text-align: center;
  cursor: pointer;
  color: white;
  background: #212E50;
  padding: 4px 10px;
  border-radius: 3px;
  margin: 10px auto 0;
  width: 60px;
}
.readerTextTableOfContents .versionEditForm #delete_button {
  float: right;
  background: white;
  color: #999;
  border: 1px solid #999;
  width: 100px;
  margin: 0;
}
.readerTextTableOfContents .versionTitle .fa,
.readerTextTableOfContents .versionEditForm .fa {
  font-size: 10px;
  color: #666;
  vertical-align: super;
  margin-left: 3px;
  cursor: pointer;
}
.interface-hebrew .readerTextTableOfContents .versionTitle .fa,
.interface-hebrew .readerTextTableOfContents .versionEditForm .fa {
  margin: 0 3px 0 0 ;
}
.readerTextTableOfContents .versionTitle .error {
  color: red;
}
.readerTextTableOfContents .content {
  padding: 30px 10px 10px;
  box-sizing: border-box;
  text-align: center;
  height: 100%;
}
.readerTextTableOfContents .content .sheetTags {
  display: flex;
  flex-direction: row;
  flex-wrap: wrap;
  padding-top: 30px;
  border-top: 1px solid #ccc;
}
.readerTextTableOfContents .content .sectionLink {
  display: inline-block;
  height: 38px;
  min-width: 38px;
  line-height: 38px;
  vertical-align: middle;
  font-size: 13px;
  font-weight: lighter;
  margin: 1px;
  text-align: center;
  background-color: white;
  color: #666;
  cursor: pointer;
  padding: 0 6px;
  box-sizing: border-box;
}
.readerTextTableOfContents .content .sectionLink .en {
  font-family: "Roboto", "Helvetica Neue", "Helvetica", sans-serif;
}
.readerTextTableOfContents .content .sectionLink  .he {
  font-family: "Heebo", sans-serif;
}
.interface-hebrew .readerTextTableOfContents .content .structToggles{
  direction: rtl;
}
.interface-english .readerTextTableOfContents .content .structToggles{
  direction: ltr;
}
.readerTextTableOfContents .content .structToggles {
  margin-bottom: 40px;
  display: table;
  table-layout: fixed;
  width: 100%;
}
.readerTextTableOfContents .content .structTogglesInner {
  display: table-row;
}
.readerTextTableOfContents .content .structTogglesInner + .structTogglesInner > .altStructToggleBox {
  padding-top: 6px;
}
.readerTextTableOfContents .content .structToggles .en {
  font-family: "Roboto", "Helvetica Neue", "Helvetica", sans-serif;
}
.readerTextTableOfContents .content .structToggles .he {
  font-family: "Heebo", sans-serif;
}
.readerTextTableOfContents .structToggles .altStructToggleBox {
  display: table-cell;
  height: 37px;
}
.altStructToggleBox a, .altStructToggleBox a:hover, .altStructToggleBox a:visited, .altStructToggleBox a:link, .altStructToggleBox a:active {
  text-decoration: none;
}

.readerTextTableOfContents .structToggles .altStructToggle {
  display: block;
  padding: 8px;
  color: #999;
  cursor: pointer;
  font-size: 13px;
  text-align: center;
  text-transform: uppercase;
  letter-spacing: 1px;
  border-bottom: 1px solid #CCC;
}
.readerTextTableOfContents .structToggles .altStructToggle.active {
  color: black;
  border-bottom: 4px solid #CCC;
}
.readerTextTableOfContents .structToggles .toggleDivider {
  color: #ccc;
  margin: 0 8px;
}
.readerTextTableOfContents .content .sectionName {
  display: none;
}
.readerTextTableOfContents .content .tocSection > .sectionName {
  font-size: 12px;
  margin: 0 3px 4px;
  color: #666;
  display: block;
}
.readerTextTableOfContents .content .tocContent {
  padding: 30px 0 40px;
  text-align: left;
}
.readerTextTableOfContents.narrowPanel .tocContent {
  padding: 0 0 40px;
}
.readerTextTableOfContents .content .tocSection {
  margin-bottom: 22px;
  display: block;
  text-align: left;
}
.readerTextTableOfContents .content .tocSection.noSubLevels{
  display: none;
}
.readerTextTableOfContents .content .schema-node-contents {
  margin: 0 auto 22px;
  display: block;
  width: 100%;
}
.readerTextTableOfContents .content .schema-node-title {
  color: black;
  font-size: 16px;
  display: inline-block;
  margin-bottom: 10px;
  cursor: pointer;
}
.readerTextTableOfContents .content .schema-node-title .he {
  font-family: "Heebo", sans-serif;
}
.readerTextTableOfContents .content .schema-node-toc {
  display: block;
}
.readerTextTableOfContents .content .schema-node-contents.closed {
  display: none;
}
.readerTextTableOfContents .content .schema-node-toc .schema-node-contents.closed {
  display: block;
}
.readerTextTableOfContents .content .schema-node-control {
  margin: 0 4px;
}
.readerTextTableOfContents .content .tocLevel {
  display: block;
  margin: 0 auto;
}
.readerTextTableOfContents .content .tocContent > .tocLevel > .schema-node-toc {
  margin: 10px 0;
}
.readerTextTableOfContents .schema-node-toc {
  margin: 6px 20px;
}
.readerTextTableOfContents .content .schema-node-toc.linked:hover .schema-node-title {
  text-decoration: underline;
}
.readerTextTableOfContents .altStruct .refLink {
  width: 49%;
  margin: 3px;
  box-sizing: border-box;
  display: inline-block;
}
@media (max-width: 450px) {
  .readerTextTableOfContents .altStruct .refLink {
    margin: 0.5%;
  }
}
.hebrew .readerTextTableOfContents .content .tocSection,
.hebrew .readerTextTableOfContents .content .tocContent,
.english .readerTextTableOfContents.noLangToggleInHebrew .content .tocContent,
.bilingual .readerTextTableOfContents.noLangToggleInHebrew .content .tocContent{
  text-align: right;
}
.english .readerTextTableOfContents.noLangToggleInHebrew .content .tocContent,
.bilingual .readerTextTableOfContents.noLangToggleInHebrew .content .tocContent{
  direction: rtl;
}
.readerTextTableOfContents .versionsBox {
  padding: 20px 0;
}
.readerTextTableOfContents .button.allVersionsButton {
  color: #999;
  text-transform: uppercase;
  font-size: 15px;
  padding: 12px 50px;
  margin: 20px 0;
}
.readerTextTableOfContents .allVersionsButton.inactive {
  background-color: transparent;
}
.readerTextTableOfContents .versionBlocks {
  text-align: center;
  border-top: 1px solid #ccc;
  padding-top: 20px;
}
.readerTextTableOfContents .versionBlocks .versionLanguageBlock {
  padding-bottom: 30px;
  clear: both;
}
.readerTextTableOfContents .versionBlocks .versionLanguageHeader {
  font-family: "Roboto", "Helvetica Neue", "Helvetica", sans-serif;
  text-transform: uppercase;
  letter-spacing: .2em;
  color: #999;
  padding: 10px 0;
}
.readerTextTableOfContents .versionBlock {
  padding: 0 30px;
  margin: 25px 0;
  box-sizing: border-box;
  cursor: pointer;
}
.versionBlock .versionTitle {
  font-size: 18px;
  color: #000;
  unicode-bidi: plaintext;
}
.versionBlock a {
  color: #999;
}
.versionBlock .versionNotes a {
  color: #000;
}
.versionBlock .versionDetails {
  display: inline-block;
  font-size: 12px;
  font-family: "Hebrew System Text", "Roboto", "Helvetica Neue", "Helvetica", sans-serif;
  color: #999;
  padding-top: 10px;
}
.versionBlock .versionDetails .separator {
  margin: 0 3px;
}
.versionBlock .versionTitle:hover {
  text-decoration: underline;
}
.versionBlock .versionNotes {
  padding-top: 10px;
  color: #666;
  font-size: 18px;
}
.versionBlock .versionEditIcon {
  margin: 0 7px;
  vertical-align: 1px;
}
.modTools {
  width: 50%;
  margin: 0 auto;
}
.modTools .modToolsSection {
  clear: both;
  padding: 50px;
  border-top: 1px solid #ccc;
}
.readerTextTableOfContents .content .dlSection {
  clear: both;
  padding-top: 50px;
  border-top: 1px solid #ccc;
}
.modTools .dlSectionTitle {
    width: 60%;
    margin: 0 auto;
}
.modTools .dlSectionTitle,
.readerTextTableOfContents .content h2 {
    text-transform: uppercase;
    color: #999;
    padding: 10px 0;
    margin-bottom: 14px;
}
.readerTextTableOfContents .content h2[role=button] {
  cursor: pointer;
}
.readerTextTableOfContents .content h2 img {
  opacity: 0.43;
  padding: 0 5px;
  height: 10px;
  width: 10px;
}
.readerTextTableOfContents .versionSectionHeader {
  display: flex;
  flex-direction: row;
  justify-content: space-between;
}
.readerTextTableOfContents .versionSectionSummary {
  text-transform: none;
  color: #ccc;
  font-size: 14px;
}
.readerTextTableOfContents .versionSectionSummaryHidden {
  visibility: hidden;
}
.modTools .dlVersionSelect {
  display: block;
}

.modTools .dlVersionSelect,
.readerTextTableOfContents .content .dlVersionSelect {
    width: 60%;
    margin: 10px auto;
    background-color: white;
    font-size: 14px;
    height: 3em;
    border-color: #ccc;
    border-radius: 3px;
    color: #333;
    font-family: "Roboto", "Helvetica Neue", "Helvetica", sans-serif;
}
.modTools .dlVersionSelect option,
.readerTextTableOfContents .content .dlVersionSelect option{
  unicode-bidi: plaintext;
}

.modTools .versionDownloadButton,
.readerTextTableOfContents .content .versionDownloadButton {
    width: 60%;
    margin: 10px auto;
    background-color: white;
    font-size: 14px;
    height: 3em;
    border: 1px solid #ccc;
    border-radius: 3px;
    color: #ccc;
    font-family: "Roboto", "Helvetica Neue", "Helvetica", sans-serif;
}
.modTools .versionDownloadButton .downloadButtonInner,
.readerTextTableOfContents .content .versionDownloadButton .downloadButtonInner {
    font-size: 16px;
    padding: 10px;
}
.modTools .versionDownloadButton .he,
.readerTextTableOfContents .content .versionDownloadButton .he {
    font-family: "Heebo", sans-serif;
    direction: rtl;
    text-align: right;
}
.modTools a .versionDownloadButton,
.readerTextTableOfContents .content a .versionDownloadButton {
    border-color: #212E50;
    background-color: #212E50;
}

.dictionarySearchBox {
  display: flex;
  justify-content: flex-start;
  padding-bottom: 5px;
  border-bottom: #999 solid 1px;
  color: #999;
  font-size: 17px;
  height: 22px;
}
.dictionarySearchBox .dictionarySearchButton {

}
.searchBox.dictionarySearchBox .keyboardInputInitiator {
  border: none;
}
.dictionarySearchBox input {
  padding: 0 10px 10px;
  font-size: 17px;
  background-color: transparent;
  border: none;
  width: 100%;
  height: 18px;
  margin-bottom: 10px;
}
body .ui-autocomplete.dictionary-toc-autocomplete {
  margin: 0 0;
  padding: 6px 0 0;
}
body .ui-autocomplete.dictionary-toc-autocomplete .ui-menu-item {
  padding: 4px 25px;
  border-bottom: solid #ccc 1px;
  font-size: 17px;
  color: black;
  cursor: pointer;
  display: block;
}
body .ui-autocomplete.dictionary-toc-autocomplete .ui-menu-item a.ui-state-focus {
  background-color: #E9E9E7;
}
.searchContentFrame h1 {
  direction: ltr;
  height: 40px;
}
.searchContentFrame h1.englishQuery {
  font-size: 30px;
}
.searchContentFrame h1.hebrewQuery {
  font-family: "Frank Ruehl Libre", "Taamey Frank", "Times New Roman", serif;
  font-size: 30px;
}
.searchContent {
  padding: 0 10px 100px;
}
.searchContent .searchTopMatter {
  padding-bottom: 10px;
  margin-bottom: 30px;
  position: relative;
}
.searchTopMatter .filterSortFlexbox {
  display: flex;
  flex-direction: row;
  margin-bottom: 4px;  /* to vertically align with type-buttons */
}
.searchTopMatter .searchButtonsBar {
  display: flex;
  flex-direction: row;
  align-items: center;
  justify-content: space-between;
  border-bottom: 1px solid #CCC;
}
.searchTopMatter .type-buttons {
  display: flex;
  flex-direction: row;
  align-self: flex-start;
}
.searchTopMatter .search-dropdown-button {
  font-size: 18px;
  color: #999;
  font-family: "Roboto", "Helvetica Neue", "Helvetica", sans-serif;
  letter-spacing: 1px;
  cursor: pointer;
  padding: 15px;
  -webkit-touch-callout: none; /* iOS Safari */
  -webkit-user-select: none; /* Safari */
   -khtml-user-select: none; /* Konqueror HTML */
     -moz-user-select: none; /* Firefox */
      -ms-user-select: none; /* Internet Explorer/Edge */
          user-select: none; /* Non-prefixed version, currently
                                supported by Chrome and Opera */
}
.searchTopMatter .search-dropdown-button.active {
  color: #000;
  border-bottom: 4px solid #CCC;
}
.searchContent .searchStatusLine {
  padding: 0 0 36px 0;
  text-align: center;
  font-size: 13px;
  height: 10px;
}
.searchFilterBoxes .type-button,
.readerSheetsNav .type-button {
  padding: 6px 14px;
  margin: 5px;
  border-radius: 12px;
  border: 1px solid #DADADA;
  display: inline-block;
  font-size: 13px;
  color: #666;
  font-family: "Roboto", "Helvetica Neue", "Helvetica", sans-serif;
  letter-spacing: 1px;
  cursor: pointer;
}
.searchFilterBoxes .type-button .he,
.readerSheetsNav .type-button .he {
  font-family: "Heebo", sans-serif;
}
.searchFilterBoxes .type-button.active,
.readerSheetsNav .type-button.active {
  color: #000;
  background-color: white;
}
.searchContent .type-button-title,
.searchContent .type-button-total,
.readerSheetsNav .type-button-title{
  display: inline-block;
  padding: 2px;
}
.searchContent .results-count,
.searchContent .searchStatusLine > .loadingMessage {
  color: #999;
  font-family: "Roboto", "Helvetica Neue", "Helvetica", sans-serif;
  letter-spacing: 1px;
  padding-top: 5px;
}
.dropdown-modal {
  position: relative;
}
.dropdown-modal.position-unset {
  position: unset;
}
.dropdown-button {
  color: #666;
  margin-left: 5px;
  margin-right: 5px;
  font-size: 18px;
  letter-spacing: 1px;
  cursor: pointer;
  font-weight: lighter;
  -webkit-touch-callout: none; /* iOS Safari */
  -webkit-user-select: none; /* Safari */
   -khtml-user-select: none; /* Konqueror HTML */
     -moz-user-select: none; /* Firefox */
      -ms-user-select: none; /* Internet Explorer/Edge */
          user-select: none; /* Non-prefixed version, currently
                                supported by Chrome and Opera */
}
.dropdown-button:hover {
  text-decoration: underline;
}
.dropdown-button .active {
  color: #000;
}
.dropdown-button .en {
  font-family: "Roboto", "Helvetica Neue", "Helvetica", sans-serif;
}
.dropdown-button .he {
  font-family: "Heebo", sans-serif;
}
.dropdown-button img {
  opacity: 0.43;
  padding: 0 5px;
  height: 10px;
  width: 10px;
}
.message-modal {
  position: fixed;
  text-align: center;
  padding: 10px;
  background-color: #eee;
  width: auto;
  height: auto;
  margin: 0;
  z-index: 100;
  overflow: hidden;
  line-height: 1.2;
  border-radius: 0;
  max-width: 100%;
  border-radius: 6px;
}
.message-overlay {
  display: none;
  position: fixed;
  z-index: 20;
  background: black;
  opacity: 0.4;
  height: 100%;
  width: 100%;
  top: 0px;
  left: 0px;
}
.messageHeader {
  font-weight: bold;
  font-size: 14px;
  margin-bottom: 4px;
}
.message-modal textarea {
  display: block;
  max-width: 100%;
  height: 140px;
  width: 480px;
  box-sizing: border-box;
  margin-bottom: 20px;
}
.interface-hebrew .searchContent .searchFilterToggle i {
  padding-left: 0;
  padding-right: 5px;
}
.searchContent .searchFilterBoxes {
  margin-top: 21px;
  background: #F5F5F5;
  width: 100%;
  display: flex;
  flex-direction: column;
  position: absolute;
  z-index: 1;
  box-shadow: 0 1px 3px #ccc;
  box-sizing: border-box;
}
.interface-english .searchFilterBoxes {
  right: 0;
}
.interface-hebrew .searchFilterBoxes {
  left: 0;
}
.searchContent .searchFilterBoxes .tag-filter-outer {
  display: flex;
  flex-direction: row;
  flex-wrap: wrap;
  height: 210px;
  padding: 10px 20px;
  box-sizing: border-box;
}
.searchFilterBoxes .tag-filter {
  color: #999;
  background-color: white;
  border: 0;
}
.searchFilterBoxes .tag-filter.active {
  background-color: #e7e7e7;
}

.searchContent .searchFilterBoxes .searchFilterBoxRow {
  display: flex;
  flex-direction: row;
  width: 100%;
}
.searchFilterBoxes .searchFilterTabRow {
  display: flex;
  flex-direction: row;
  border-bottom: 1px solid #CCC;
  padding: 0 15px;
}
.searchFilterTabRow .searchFilterTab {
  font-size: 14px;
}
.searchFilterTabRow .searchFilterTab.active {
  border-bottom: 4px solid #CCC;
}
.searchFilterBoxes.hidden{
    display:none;
}
.searchContent .searchFilterBoxes li {
  font-family: "Roboto", "Helvetica Neue", "Helvetica", sans-serif;
  display: flex;
  justify-content: space-between;
  flex: 1 0 45%;  /* see https://stackoverflow.com/questions/29546550/flexbox-4-items-per-row */
  padding: 15px 0 15px 15px;
  font-size: 16px;
  cursor: pointer;
  line-height: 125%;
}
.searchContent .searchFilterBoxes li img {
  height: 10px;
  width: 10px;
  opacity: 0.43;
  padding: 0 10px;
}
.searchContent .searchFilterBoxes .searchFilterExactBox li {
  justify-content: flex-start;
}
.searchContent .searchFilterBoxes li .checkboxAndText {
  display: flex;
}
.searchContent .searchFilterBoxRow li.active,
.searchContent .searchFilterBoxRow li:hover {
  background-color: #e0e0e0;
}
.interface-hebrew .searchContent .searchFilterBoxes li {
  font-family: "Heebo", sans-serif;
  padding: 10px 15px 10px 0;
}
.searchContent .searchFilterBoxes li input[type="checkbox"] {
  display: none;
}
.searchContent .searchFilterBoxes li input[type="checkbox"] + label span {
    margin: 0 13px;
    display:inline-block;
    width: 15px;
    height: 15px;
    cursor:pointer;
    background-image: url(/static/img/checkbox-unchecked.svg);
    background-size: contain;
}
.searchContent .searchFilterBoxes li input[type="checkbox"]:checked + label span {
    background-image: url(/static/img/checkbox-checked.svg);
}
.searchContent .searchFilterBoxes li input[type="checkbox"]:indeterminate + label span {
    background-image: url(/static/img/checkbox-partially.svg);
}
.searchContent .searchFilterBoxes li .filter-title
.dropdown-option-list li .filter-title {
  color: #333;
}
.searchContent .searchFilterBoxes li .filter-count {
  color: #999;
}
.searchContent .searchFilterBoxes li .in-focus-arrow {
  float: right;
  padding-right: 20px;
  color: #999;
}
.interface-hebrew .searchContent .searchFilterBoxes li .in-focus-arrow {
  float: left;
  padding-left: 20px;
  padding-right: 0;
}
.searchFilterBoxes .searchFilterExactBox {
  padding-top: 10px;
  height: 200px;
}
.searchFilterExactBox.hidden {
  display:none;
}
.dropdown-option-list {
    margin-top: 10px;
    background: white;
    width: auto;
    position: absolute;
    z-index: 1;
    -webkit-border-radius: 7px;
    -moz-border-radius: 7px;
    border-radius: 7px;
    border: 1px solid #ccc;
}
.interface-english .dropdown-option-list {
  right: 0;
}
.interface-hebrew .dropdown-option-list {
  left: 0;
}
.dropdown-option-list.hidden{
    display:none;
}
.dropdown-option-list table {
  border-collapse: collapse;
}
.dropdown-option-list tr {
  font-family: "Roboto", "Helvetica Neue", "Helvetica", sans-serif;
  padding: 15px;
  font-size: 16px;
  cursor: pointer;
}
.interface-hebrew .dropdown-option-list tr {
  font-family: "Heebo", sans-serif;
}
.dropdown-option-list tr:hover {
  background-color: #e0e0e0;
}
.dropdown-option-list tr:not(:last-child) {
  border-bottom: 1px solid #eee;
}
.dropdown-option-list td:not(:first-child) {
  padding: 15px 15px 15px 0;
}
.dropdown-option-list td:first-child {
  padding: 0 0 0 15px;
}
.interface-hebrew .dropdown-option-list td:not(:first-child) {
  padding: 15px 0 15px 15px;
}
.interface-hebrew .dropdown-option-list td:first-child {
  padding: 0 15px 0 0;
}
.dropdown-option-list tr.unselected {
  color: #aaa;
}
.dropdown-option-list tr .dropdown-option-check {
  width: 10px;
  height: 10px;
  padding-left: 0;
  padding-right: 10px;
}
.interface-hebrew .dropdown-option-list tr .dropdown-option-check {
  padding-left: 10px;
  padding-right: 0;
}
.dropdown-option-list tr.unselected .dropdown-option-check {
  display: none;
}
.searchContent .searchResultsOverlay {
  opacity: 0.5;
}
.searchContent .searchFilterCategoryBox,
.searchContent .searchFilterBookBox {
  padding-top: 10px;
  width: 50%;
  height: 200px;
  overflow-y: auto;
}
.searchContent .searchFilterCategoryBox.searchFilterSheetBox {
  width: 100%;
  display: flex;
  flex-wrap: wrap;
  align-items: flex-start;
  align-content: flex-start;
}
.interface-hebrew .searchContent .searchFilterCategoryBox,
.interface-hebrew .searchContent .searchFilterBookBox {
  /*float: right;*/
}
.searchContent .result {
  border-bottom: thin solid #eee;
  padding-bottom: 12px;
}
.searchContent .result a:hover {
  text-decoration: none;
}
.searchContent .similar-results {
  padding: 0 25px;
}
.searchContent .similar-results .result {
  border-top: none;
}
.searchContent .text_result .result-title,
.searchContent .sheet_result .result-title {
  color: #666;
  font-weight: lighter;
  padding: 20px 0 5px;
  letter-spacing: 1px;
  display: block;
}
.searchContent .text_result .result-title .int-he,
.searchContent .sheet_result .result-title .int-he {
  font-family: "Frank Ruehl Libre", "Taamey Frank", "Times New Roman", serif;
  font-size: 22px;
}
.searchContent .text_result .result-title .int-en,
.searchContent .sheet_result .result-title .int-en {
  font-family: "adobe-garamond-pro", "Crimson Text", Georgia, serif;
  font-size: 18px;
}
.searchContent .sheet_result .result-title {
  font-size: 18px;
}
.searchContent .sheet_result .result-title.in-en {
  direction: ltr;
  text-align: left;
}
.searchContent .sheet_result .result-title.in-he {
  direction: rtl;
  text-align: right;
}
.searchContent .sheet_result .owner_name {
  padding-bottom: 5px;
}
.readerPanel.english .searchContent .sheet_result .owner_name.in-he {
  direction: rtl;
  text-align: left;
}
.readerPanel.hebrew .searchContent .sheet_result .owner_name.in-en {
  direction: ltr;
  text-align: right;
}
.searchContent .result .result-title:hover {
  text-decoration: underline;
}
.readerPanel.english .searchContent .snippet.he,
.readerPanel.hebrew .searchContent .snippet.en,
.bilingual .searchContent .snippet.he {
  display: block;
}
.searchContent .text_result .snippet {

}
.searchContent .sheet_result .snippet {
  font-size: 18px;
  color: #000;
}
.searchContent .sheet_result .snippet:hover {
  text-decoration: none;
}
.searchContent .similar-results .result .result-title {
  padding: 0 0 5px;
}
.searchContent .result .version {
  color: #999;
  font-weight: lighter;
  font-family: "Roboto", "Helvetica Neue", "Helvetica", sans-serif;
  letter-spacing: 1px;
  font-size: 13px;
  margin: 8px 0;
  display: flex;
  align-items: center;
}
.searchContent .result .version .owner-metadata {
  display: flex;
  flex: 1;
  flex-direction: column;
  margin: 0 10px;
}
.searchContent .result .similar-trigger-box {
  color: #999;
  font-weight: lighter;
  font-family: "Roboto", "Helvetica Neue", "Helvetica", sans-serif;
  text-transform: uppercase;
  letter-spacing: 1px;
  font-size: 11px;
  padding: 0;
  cursor: pointer;
  margin: 8px 0;
}
.searchContent .result .similar-trigger-box i {
  padding: 0 5px;
}
.searchContent .sheet_result .owner_image {
  height: 30px;
  width: 30px;
  align-self: flex-start;
}
.searchContent .sheet_result {
  height: auto;
  margin: 15px 0;
}
.readerNavMenu .content.sheetList {
  padding: 80px 15px 15px;
}
.readerNavMenu .yourSheetsLink.navButton {
  width: 98%;
  margin-bottom: 20px;
  text-transform: uppercase;
  font-family: "Roboto", "Helvetica Neue", "Helvetica", sans-serif;
}
.readerNavMenu .sheet {
  display: flex;
  justify-content: space-between;
  padding: 20px 0;
  border-bottom: 1px solid #eee;
  color: black;
}
.readerNavMenu .sheet:hover{
  text-decoration: none;
}
.readerNavMenu .sheet:first-child {
  padding-top: 0;
}
.readerNavMenu .sheet .sheetImg {
  height: 40px;
  width: 40px;
  margin: 1px 0 0 0;
  border-radius: 2px;
}
.readerNavMenu .sheet .sheetTextInfo{
  display: flex;
  justify-content: flex-start;
}
.readerNavMenu .sheet:hover .sheetTextInfo{
  text-decoration: underline;
}
.readerNavMenu .sheet .sheetAuthTitle{
  display: flex;
  flex-flow: column;
  margin: auto 14px;
}
.readerNavMenu .sheet .sheetAuthor {
  font-family: "Roboto", "Helvetica Neue", "Helvetica", sans-serif;
  color: #999;
  font-size: 14px;
  margin-bottom: 6px;
  letter-spacing: 1px;
}
.readerNavMenu .sheet .sheetTitle{
  overflow: hidden;
  font-size: 16px;
  unicode-bidi: plaintext;
}
.readerNavMenu .sheet .sheetViews{
  color: #999;
  font-size: 13px;
  font-family: "Roboto", "Helvetica Neue", "Helvetica", sans-serif;
}
.readerNavMenu .sheet:hover .sheetViews{
  display: inline-block ;
  text-decoration: none;
}
.readerSheetsNav h2 .en {
  display: inline;
}
.readerSheetsNav .tagsHeader {
  margin: 50px 0 30px;
  height: auto
}
.readerSheetsNav .tagsHeader .actionText {
  display: block;
  margin-top: 20px;
  text-transform: none;
}
.readerSheetsNav .loadingMessage {
  text-align: center;
}
.hebrew .readerSheetsNav {
  direction: ltr;
}
.readerSheetsNav .filterLabel {
  cursor: pointer;
}
.readerSheetsNav .tagsList .int-en {
  font-family: "adobe-garamond-pro", "Crimson Text", Georgia, serif;
}
.readerSheetsNav .tagsList .int-he {
  font-family: "Frank Ruehl Libre", "Taamey Frank", "Times New Roman", serif;
}
.interface-english .readerPanel .readerNavMenu .tagsList .gridBox {
  direction: ltr;
}
.interface-hebrew .readerPanel .readerNavMenu .tagsList .gridBox {
  direction: rtl;
}
.tagsList .heOnly {
  direction: rtl;
}
.tagsList .enOnly {
  direction: ltr;
}
.readerControls {
  position: relative;
  top: 0;
  left: 0;
  width: 100%;
  box-sizing: border-box;
  text-align: center;
  z-index: 100;
  height: 60px;
  line-height: 60px;
  box-shadow: 0 1px 3px rgba(0,0,0,0.2);
  background-color: #FBFBFA;
}
.sepia .readerControls {
  background-color: #F3F3F1;
}
.dark .readerControls {
  background-color: #2D2D2B;
  color: white;
  border-color: #444;
}
.dark .readerControls .readerTextToc .readerTextTocBox {
  color: white;
}
.readerControls.connectionsHeader {
  background-color: #F3F3F2;
  white-space: nowrap;
  box-shadow: none;
}
.readerControls.connectionsHeader.fullPanel  {
  background-color: #EDEDED;
}
.readerControls .connectionsPanelHeader .connectionsHeaderTitle {
  text-transform: uppercase;
  letter-spacing: 1px;
  font-size: 16px;
  font-weight: lighter;
}
.connectionsPanelHeader .connectionsHeaderTitle.active {
  text-transform: none;
  cursor: pointer;
}
.connectionsHeaderTitle .fa-chevron-left {
  margin-right: 10px;
}
.connectionsHeaderTitle .fa-chevron-right {
  margin-left: 10px;
}
.connectionsHeaderTitle .fa-chevron-left, .connectionsHeaderTitle .fa-chevron-right{
  color: #999;
}
.readerControls .readerControlsInner {
  position: relative;
  width: 700px;
  margin: 0 auto;
  padding: 0 30px;
  display: flex;
  justify-content: space-between;
  max-width:  100%;
  box-sizing: border-box;
}
.readerControls.connectionsHeader .readerControlsInner {
  padding: 0 34px;
}
.singlePanel .readerControls .readerControlsInner {
  padding: 0 10px;
}
.readerControls .readerTextToc a {
  color: inherit;
}
.readerControls .readerTextToc a:hover {
  text-decoration: none;
}
.readerControls .readerTextToc .readerTextTocBox a {
  display: flex;
  align-items: center;
  justify-content: center;
}
.readerControls.connectionsHeader .readerTextToc {
  font-family: "Roboto", "Helvetica Neue", "Helvetica", sans-serif;
  text-transform: uppercase;
  color: #666;
  width: 100%;
}
.readerControls .readerTextToc.attributed .readerTextTocBox {
  line-height: 1.2;
}
.readerControls .readerTextToc .categoryAttribution {
  font-style: italic;
  font-size: 15px;
  color: #999;
  margin: 0 2px;
}
.readerControls .readerTextToc .categoryAttribution .he {
  font-style: normal;
}
.interface-english .leftButtons,
.interface-hebrew .rightButtons {
  display: flex;
  flex-direction: row;
  text-align: left;
}
.interface-english .rightButtons,
.interface-hebrew .leftButtons {
  display: flex;
  flex-direction: row;
  text-align: right;
}
/* icons need a little nudge in flipped hebrew mode */
.interface-hebrew .rightButtons {
  margin-left: -3px;
}
.interface-hebrew .leftButtons {
  margin-right: 2px;
}
.leftButtons .saveButton,
.rightButtons .saveButton {
  display: flex;
  align-items: center;
  justify-content: flex-end;
  width: 40px;
  height: 56px;
  cursor: pointer;
}
.saveButton img {
  height: 20px;
  width: 20px;
  opacity: 0.5;
  margin-top: 2px;
}
.rightButtons .saveButton.tooltip-toggle::before {
  top: 47px;
  left: -50px;
}
.interface-hebrew .rightButtons .saveButton.tooltip-toggle::before {
  left: auto;
  right: -50px;
}
.mainColumn .saveButton.tooltip-toggle.three-dots-button {
  background-color: #ededec;
  margin-bottom: 13px;
  padding: 0;
  width: 22px;
  height: 20px;
  display: flex;
  align-items: center;
  justify-content: center;
  border-radius: 50%;
}
.three-dots-button img {
  width: 10px;
  height: 10px;
  margin-top: 0;
}
.topicPanel .three-dots-button {
  margin-left: 10px;
  margin-right: 0;
}
.interface-hebrew .topicPanel .three-dots-button {
  margin-left: 0px;
  margin-right: 10px;
}
.leftButtons .readerNavMenuSearchButton,
.leftButtons .readerNavMenuMenuButton,
.leftButtons .readerNavMenuCloseButton,
.rightButtons .readerOptions,
.rightButtons .readerNavMenuCloseButton {
  width: 40px;
  height: 56px;
  line-height: 56px;
  color: #999;
  font-size: 20px;
  display: inline-block;
  cursor: pointer;
}
.rightButtons .readerOptions {
  vertical-align: middle;
}
.rightButtons .readerOptions:hover {
  text-decoration: none;
}
.leftButtons .readerNavMenuMenuButton {
  font-size: 22px;
  margin-top: 6px;
}
.leftButtons .readerNavMenuCloseButton {
  font-size: 44px;
}
.leftButtons .readerNavMenuSearchButton span,
.rightButtons .readerOptions img,
.leftButtons .readerNavMenuCloseButton span {
  vertical-align: middle;
}
.readerControls .readerTextToc {
  font-size: 18px;
  box-sizing: border-box;
  height: 50px;
  text-align: center;
  display: inline-block;
  cursor: pointer;
  vertical-align: middle;
  min-width: 0; /* see https://css-tricks.com/flexbox-truncated-text/ */
}
.readerTextTocHeader.readerTextToc {
  font-size: 16px;
}
.hebrew .readerControls .readerTextToc {
  direction: rtl;
  min-width: 0;
}
.hebrew .readerControls .readerTextToc .readerTextTocBox,
.interface-hebrew .bilingual .readerControls .readerTextToc .readerTextTocBox.sheetBox,
.interface-hebrew .english .readerControls .readerTextToc .readerTextTocBox.sheetBox {
  padding-left: 23px;
  padding-right: 0;
}
.english .readerControls .readerTextToc .readerTextTocBox.sheetBox,
.bilingual .readerControls .readerTextToc .readerTextTocBox.sheetBox {
  padding-right: 23px;
  padding-left: 0;
}
.readerControls .readerTextToc .readerTextTocBox {
  display: inline-block;
  vertical-align: middle;
  max-width: 100%;
}
.readerControls .readerTextToc .readerTextTocBox a span,
.readerControls .readerTextToc .readerTextTocBox a div {
  white-space: nowrap;
  text-overflow: ellipsis;
  overflow: hidden;
}
.readerControls .readerTextToc .readerTextVersion {
  font-style: italic;
  color: #999;
}
.readerControls .readerTextToc .readerTextVersion .en{
  unicode-bidi: bidi-override;
}
.readerControls .readerTextToc .fa {
  color: #999;
  font-weight: bold;
  margin: 0 7px;
  vertical-align: 0;
}
.readerControls .readerTextToc .fa.invisible {
  visibility: hidden;
}
.bilingual .readerTextToc .he {
  display: none;
}
.readerOptions img {
  height: 16px;
}
.readerOptions .textIcon {
  font-size: 22px;
  line-height: 60px;
}
.dark .readerOptions img {

}
.readerOptionsPanel {
  position: absolute;
  width: 100%;
  top: 58px;
  right: 0;
  padding: 20px;
  box-sizing: border-box;
  direction: ltr;
  background: #FBFBFA;
  border-bottom: 1px solid #ccc;
  z-index: 103;
}
.readerOptionsPanelInner {
  max-width: 530px;
  margin: 0 auto;
  display: flex;
  flex-flow: row wrap;
  justify-content: space-between;
  color: #999;
}
.toggleSet {
  display: inline-block;
  width: 48%;
  margin: 2px auto 20px auto;
  /*margin-left: 1px;*/
}
.interface-hebrew .toggleSet.aliyotTorah, .interface-hebrew .toggleSet .toggle-set-label{
  font-family: "Heebo", sans-serif;
}
.interface-english .toggleSet.aliyotTorah, .interface-english .toggleSet .toggle-set-label{
  font-family: "Roboto", "Helvetica Neue", "Helvetica", sans-serif;
  text-transform: uppercase;
}
.toggleSet .toggle-set-label{
  font-size: 13px;
  display: block;
  text-align: center;
  margin: 10px;
  letter-spacing: 1.5px;
}
.toggleOption {
  box-sizing: border-box;
  text-align: center;
  border: 1px solid #ccc;
  margin-left: -1px;
  padding: 4px;
  height: 42px;
  line-height: 34px;
  background-color: #FBFBFA;
  vertical-align: middle;
}
.toggleSet.aliyotTorah .toggleOption{
  font-size: 14px;
}
.toggleSet.vowels .toggleOption.all span span, .toggleSet.vowels .toggleOption.partial span span{
  /*line-height: 29px;*/
  position: relative;
  top: -3px;
}
.toggleSet.fontSize .toggleOption{
  color: black;
}
.toggleSet.biLayout .toggleOption img, .toggleSet.layout .toggleOption img{
  opacity: 0.5;
}
.toggleOption:first-child {
    border-top-left-radius: 4px;
    border-bottom-left-radius: 4px;
}
.toggleOption:last-child {
    border-top-right-radius: 4px;
    border-bottom-right-radius: 4px;
    border-right: 1px solid #999;
}
.toggleOption.on, .toggleOption:hover {
  background-color: white;
  color: black;
}
.toggleSet.biLayout .toggleOption.on img, .toggleSet.layout .toggleOption:hover img{
  opacity: 1;
}
.toggleSet.separated .toggleOption {
  margin-right: 3%;
  border-right: 1px solid #999;
}
.toggleSet.separated .toggleOption:last-child {
  margin-right: 0;
}
.color .toggleOption {
  border-radius: 5px;
  height: 38px;
}
.color .toggleOption.on {
  border-color: black;
}
.color .light, .color .light.on {
  background-color: white;
}
.color .sepia, .color .sepia.on {
  background-color: #f7f7f7;
}
.color .dark, .color .dark.on {
  background-color: #333331;
}
.toggleOption {
  font-size: 26px;
  line-height: 34px;
  vertical-align: middle;
}
.toggleSet .toggleOption .he,
.toggleSet .toggleOption .en {
  display: inline;
}
.toggleOption.bilingual {
  font-size: 18px;
}
.toggleOption.segmented, .toggleOption.continuous {
  font-size: 18px;
}
.toggleOption.smaller, .toggleOption.larger {
  font-family: "Roboto", "Helvetica Neue", "Helvetica", sans-serif;
}
.interface-hebrew .toggleOption.smaller, .interface-hebrew .toggleOption.larger {
  font-family: "Heebo", sans-serif;
}
.toggleOption.smaller {
  font-size: 12px;
}
.toggleOption.larger {
  font-size: 22px;
}
.readerOptionsPanel .line {
  margin: 20px 0;
  border-top: 1px solid #ddd;
}
.mask {
  position: fixed;
  top: 0;
  left: 0;
  width: 100%;
  height: 100%;
  z-index: 102;
  cursor: pointer;
}
.textRange.basetext {
  width: 100%;
  box-sizing: border-box;
  font-size: 1.8em;
  line-height: 1.6;
  text-align: justify;
  background-color: inherit;
  margin: 0 auto;
  max-width: 700px;
  position: relative;
  padding: 0 30px;
}
.singlePanel .textRange.basetext,
.singlePanel .sheetContent {
  padding: 0;
}
.narrowColumn .textRange.basetext {
}
.narrowColumn .content .contentInner {
  padding: 0 15px;
}
.textRange.basetext .title, .sheetContent .customSourceTitle{
  padding: 0 28px;
  margin: 24px 0;
  color: #000;
  text-align: center;
  justify-content: center;
  font-weight: lighter;
  letter-spacing: 1px;
}
.dark .textRange.basetext .title, .dark .sheetContent .title {
  color: #ccc;
}
.textRange.basetext .title .titleBox, .sheetContent .customSourceTitle .titleBox {
  display: inline-block;
  border-bottom: 4px solid #E6E5E6;
  padding: 0 6px 3px;
}
.dark .textRange.basetext .title .titleBox, .dark .sheetContent .title .titleBox {
  border-bottom: 4px solid #666;
}
.bilingual .textRange.basetext .title .he, .bilingual .sheetContent .title .he {
  display: none;
}
.interface-hebrew .readerPanel.english .textRange,
.interface-hebrew .readerPanel.english .categoryFilterGroup,
.interface-hebrew .readerPanel.bilingual .categoryFilterGroup,
.interface-hebrew .readerPanel.english .tocContent,
.interface-hebrew .readerPanel.bilingual .tocContent {
  direction: ltr;
}
.interface-english .readerPanel.hebrew .textRange,
.interface-english .readerPanel.hebrew .categoryFilterGroup,
.interface-english .readerPanel.hebrew .tocContent{
  direction: rtl;
}
.basetext .text, .sheetContent .text {
  padding: 0 44px;
  margin: 30px 0;
  background-color: inherit;
}
.narrowColumn .basetext .text, .narrowColumn .sheetContent .text {
  padding: 0 26px;
}
.singlePanel .basetext .text, .singlePanel .sheetContent .text  {
  padding: 0 34px;
}
.parashahHeader {
  text-align: center;
  color: #000;
  margin: 32px 0;
  font-size: 18px;
  letter-spacing: 1px;
}
.parashahHeader.aliyah span {
  text-transform: uppercase;
}
.bilingual .parashahHeader .en {
  display: none;
}
.title + .text span:first-child .parashahHeader {
  margin-top: -5px;
}
.title + .text {
  margin-top: 0;
}
.segment {
  cursor: pointer;
  display: block;
  background-color: inherit;
  margin-bottom: 14px;
}
.continuous .segment {
  display: inline;
  margin: 0;
  padding: .3333em 0;
}
.continuous .clearFix {
  display: none;
}
.segment > .he,
.segment > .en {
  margin-top: 0;
  margin-bottom: 0;
}
.basetext .segment {
  margin-bottom: 26px;
}
.bilingual .segment > .he,
.bilingual .segment > .en {
  display: block;
}
.bilingual .segment > .en {
  text-align: left;
}
.bilingual .segment > .he {
  text-align: right;
}
.stacked.bilingual .basetext .segment {
  margin-bottom: 14px;
  display: block;
}
.stacked.bilingual .segment > .en {
  margin-top: 6px;
  text-align: left;
}

.stacked.bilingual .sheetContent .segment > .en {
  margin-top: 0;
}

.stacked.bilingual .basetext .segment > .en {
  margin: 10px 0 20px;
  color: #666;
}
.stacked.bilingual .segment.heOnly > .he,
.stacked.bilingual .segment.enOnly > .en {
  display: inline;
}
.heLeft.bilingual .basetext .text,
.heRight.bilingual .basetext .text,
.heLeft.bilingual .sheetContent .text,
.heRight.bilingual .sheetContent .text {
  padding: 0;
}
.heLeft.bilingual .segment > .en,
.heLeft.bilingual .segment > .he,
.heRight.bilingual .segment > .en,
.heRight.bilingual .segment > .he {
  width: 50%;
  box-sizing: border-box;
  display: block;
}
.heLeft.bilingual .sheetItem.segment.enOnly > .en,
.heLeft.bilingual .sheetItem.segment.heOnly > .he,
.heRight.bilingual .sheetItem.segment.enOnly > .en,
.heRight.bilingual .sheetItem.segment.heOnly > .he {
  width: 100%;
  padding-left: 0;
  padding-right: 0;
}
.readerPanel.english .sheetItem.heOnly .en,
.readerPanel.bilingual .sheetItem.heOnly .en {
  display: none;
}
.readerPanel.hebrew .sheetItem.heOnly .he,
.readerPanel.bilingual .sheetItem.heOnly .he {
  display: inline;
}
.readerPanel.hebrew .sheetItem.enOnly .he,
.readerPanel.bilingual .sheetItem.enOnly .he {
  display: none;
}
.readerPanel.english .sheetItem.enOnly .en,
.readerPanel.bilingual .sheetItem.enOnly .en {
  display: inline;
}
.heLeft.bilingual .segment > .en,
.heRight.bilingual .segment > .he {
  float: right;
  padding-left: 20px;
}
.heRight.bilingual .segment > .en,
.heLeft.bilingual .segment > .he {
  float: left;
  padding-right: 20px;
}
.basetext .segment:active,
.basetext .segment:focus {
  background-color: #f4f4f4;
}
.sheetContent .segment:active .segmentNumber,
.sheetContent .segment:focus .segmentNumber,
.sheetContent .segment:active .linkCount,
.sheetContent .segment:focus .linkCount,
.basetext .segment:active .segmentNumber,
.basetext .segment:focus .segmentNumber,
.basetext .segment:active .linkCount,
.basetext .segment:focus .linkCount {
  background-color: transparent;
}
.dark .basetext .segment:active,
.dark .basetext .segment:focus {
  background-color: #444;
}
.basetext .segment.highlight,
.sheetContent .segment.highlight .en,
.sheetContent .segment.highlight .he,
.readerPanel.bilingual.heLeft .sheetContent .segment.highlight,
.readerPanel.bilingual.heRight .sheetContent .segment.highlight {
  background-color: #E9E9E7;
}
.sheetContent .segment.highlight .linkCount .en,
.sheetContent .segment.highlight .linkCount .he,
.sheetContent .segment.highlight .segmentNumber .en,
.sheetContent .segment.highlight .segmentNumber .he {
  background-color: transparent;
}
.sheetContent .segment.highlight .en div,
.sheetContent .segment.highlight .he div {
  background-color: inherit;
}
.sheetContent .segment a {
    color: #000;
}
.sheetContent .segment .sourceContentText a {
    text-decoration: underline;
}
.readerPanel.bilingual.stacked .sheetContent .segment.highlight .he {
  padding-bottom: 1px;
}
.basetext .segment.highlight .segmentNumber,
.basetext .segment.highlight .linkCount,
.sheetContent .segment.highlight .linkCount,
.sheetContent .segment.highlight .segmentNumber {
  background-color: transparent;
}
.sepia .basetext .segment.highlight,
.sepia .sheetContent .segment.highlight {
  background-color: #E3E3E1;
}
.dark .basetext .segment.highlight,
.dark .sheetContent .segment.highlight {
  background-color: #444;
}
.textRange {
  line-height: 1.4;
  font-size: 1.6em;
}
.textRange .textInner, .sheetContent .textInner  {
  position: relative;
}
.textRange.lowlight .text {
  color: #999;
}
.segment {
}
.segment.heOnly{
  text-align: right;
  direction: rtl;
}
.segment.enOnly{
  text-align: left;
  direction: ltr;
}
.segment.heOnly .en{
  display: none;
}
.segment.enOnly .he{
  display: none;
}
.segment.heOnly .he{
  display: initial;
}
.segment.enOnly .en{
  display: initial;
}
.readerPanel.hebrew .segment.enOnly .sheetSegmentNumber .en{
  display: none;
}
.readerPanel.english .segment.enOnly .sheetSegmentNumber .he{
  display: none;
}
.segment .segmentNumber,
.segment .linkCount,
.textRange .numberLabel {
  position: absolute;
  background-color: inherit;
  font-weight: lighter;
  color: #ccc;
  display: block;
  width: 30px;
  text-align: center;
  -webkit-text-size-adjust: 100%;
  -moz-user-select: none;
  -khtml-user-select: none;
  -webkit-user-select: none;
  -o-user-select: none;
}
.segmentNumber .segmentNumberInner,
.linkCount .linkCountDot {
  display: inline-block;
}
.bilingual .segmentNumber .segmentNumberInner,
.bilingual .linkCount .linkCountDot,
.bilingual .numberLabel .numberLabelInner {
  margin-top: 0;
}
.bilingual .segmentNumber .he,
.bilingual .linkCount .he,
.bilingual .numberLabel .he {
  display: none;
}
.segment .segmentNumber,
.segment .linkCount {
  display: none;
  line-height: 1.4;
}
.sheetContent .segment .linkCount {
  display: inline-block;
}
.segment .segmentNumber .segmentNumberInner,
.textRange .numberLabel .numberLabelInner {
  font-size: 12px;
  vertical-align: middle;
}
.segment .segmentNumber,
.textRagnge .numberLabel {
  color: #999;
  top: 0;
}
.dark .segment .segmentNumber,
.dark .textRagnge .numberLabel {
  color: white;
}
.segment .linkCount {

}
.segment .linkCountDot {
  display: inline-block;
  width: 6px;
  height: 6px;
  border-radius: 12px;
  background-color: black;
  vertical-align: middle;
}
.dark .segment .linkCount {
  filter: invert(100%);
  -webkit-filter: invert(100%);
}
.readerPanel.english .segment .segmentNumber {
  left: -48px;
}
.readerPanel.hebrew .segment .segmentNumber,
.readerPanel.bilingual .segment .segmentNumber {
  right: -46px;
}
.readerPanel.hebrew .segment .linkCount,
.readerPanel.bilingual .segment .linkCount {
  left: -48px;
}
.readerPanel.english .segment .linkCount,
.readerPanel.bilingual .sheetItem.segment .linkCount
{
  right: -46px;
  left:auto;
}
.readerApp.interface-hebrew .readerPanel.bilingual.stacked .sheetItem.segment .linkCount {
  left: -46px;
  right: auto;
}
.readerPanel.heLeft.bilingual .segment .segmentNumber,
.readerPanel.heRight.bilingual .segment .segmentNumber {
  left: 50%;
  margin-left: -15px;
  right: auto;
}
.readerPanel.heLeft.bilingual .segment .linkCount,
.readerPanel.heRight.bilingual .segment .linkCount {
  visibility: hidden;
}
.singlePanel .readerPanel.english .segment .segmentNumber {
  left: -30px;
}
.singlePanel .readerPanel.hebrew .segment .segmentNumber,
.singlePanel .readerPanel.bilingual .segment .segmentNumber {
  right: -28px;
}
.singlePanel .readerPanel.english .segment .linkCount {
  right: -37px;
}
.singlePanel .readerPanel.hebrew .segment .linkCount,
.singlePanel .readerPanel.bilingual .segment .linkCount {
  left: -20px;
}
.singlePanel .readerPanel.english .sheetItem.segment .linkCount,
.singlePanel .readerPanel.bilingual .sheetItem.segment .linkCount {
  left: auto;
  right: -30px;
}
.singlePanel .readerPanel.hebrew .sheetItem.segment .linkCount {
  left: -48px;
  right: auto;
}
.segment .refLink {
  font-size: .8em;
  font-weight: bold;
  letter-spacing: 1px;
  cursor: pointer;
  color: #333;
}
.refLink:hover {
  text-decoration: underline;
}
.textRange .actionLinks {
  text-align: right;
}
.textRange .actionLinks > span {
  font-size: 13px;
  text-transform: uppercase;
  display: inline-block;
  margin: 0 7px;
  cursor: pointer;
  color: #aaa;
}
.textRange .actionLinks > span > img {
  height: 13px;
  width: 13px;
  margin: 0 5px;
  opacity: 0.3;
  vertical-align: baseline;
}
.textRange .actionLinks > span > i {
  margin: 0 5px;
  font-size: 16px;
  vertical-align: top;
}
.textRange .actionLinks .en {
  font-family: "Roboto", "Helvetica Neue", "Helvetica", arial, sans-serif;
}
.textRange .actionLinks .he {
  font-family: "Heebo", sans-serif;
}
/* Footnotes */
.segment sup {
  margin-left: .2em;
  margin-right: .2em;
  text-decoration: underline;
}
.segment sup.itag {
  text-decoration: none;
  font-family: "Heebo", "sans-serif";
  font-size: 0.6em;
  line-height: 1;
  color: #4871bf;
}
.segment i.footnote {
  display: none;
  font-size: .8em;
  margin-left: .5em;
  margin-right: .5em;
  color: #888;
  font-style: normal;
}
.segment img {
  max-width: 100%;
}
.connectionsPanelHeader{
  display: flex;
  justify-content: space-between;
  align-items: center;
}
.singlePanel .connectionsPanelHeader {
  justify-content: flex-start;
  align-items: stretch;
  height: 100%;
}
.interface-hebrew .connectionsPanelHeader {
  direction: rtl;
}
.interface-english .connectionsPanelHeader {
  direction: ltr;
}
.connectionsPanelHeader .rightButtons {
  margin-top: -4px;
}
.connectionsPanelHeader .languageToggle,
.connectionsHeader .readerNavMenuCloseButton.circledX{
  height: 32px;
  width: 30px;
  text-align: center;
  line-height: 32px;
}
.readerNavMenu.noHeader.compare .readerNavTop .readerNavMenuCloseButton.circledX{
  height: 32px;
  width: 30px;
  display: flex;
  align-items: center;
  margin: 0 15px;
}
.connectionsPanelHeader .languageToggle {
  margin: 0 15px;
}
.connectionsHeader .readerNavMenuCloseButton.circledX,
.readerNavMenu.noHeader.compare .readerNavTop .readerNavMenuCloseButton.circledX{
  width: 20px;
}
.connectionsHeader .readerNavMenuCloseButton.circledX img,
.readerNavMenu.noHeader.compare .readerNavTop .readerNavMenuCloseButton.circledX img {
  opacity: 0.4;
  height: 20px;
  width: 20px;
  vertical-align: middle;
}
.connectionsPanelHeader .languageToggle img {
  vertical-align: middle;
  margin-top: -2px;
}
.connectionsPanel .flashMessage {
  font-size: 18px;
  color: #999;
  margin-bottom: 30px;
  text-align: left;
}
.interface-hebrew .connectionsPanel .flashMessage {
  text-align: right;
}
.textList {
  width: 100%;
  height: 54%;
  bottom: 0;
  left: 0;
  position: absolute;
  text-align: justify;
  margin: 0 auto;
  background-color: #FBFBFA;
}
.textList.marginless .texts,
.textList.fullPanel.marginless .texts {
  padding: 0 0 80px 0;
}
.dark .textlist {
  background-color: #333331;
}
.textList.fullPanel {
  padding-top: 60px;
  height: 100%;
  box-sizing: border-box;
}
.textList .texts,
.textList .fullFilterView {
  height: 100%;
  width: 100%;
  box-sizing: border-box;
  overflow: hidden;
  overflow-y: scroll;
  -webkit-overflow-scrolling: touch;
}
.textList .fullFilterView .contentInner {
  max-width: 700px;
  margin: 0 auto;
}
.textList .texts .contentInner {
  max-width: 660px;
  margin: 0 auto;
}
.textList .texts {
  padding: 30px 30px 80px 30px;
}
.textList.fullPanel .texts {
  padding: 50px 40px 80px 40px;
}
.textListTop {
  position: absolute;
  top: 0;
  left: 0;
  width: 100%;
  background-color: inherit;
  z-index: 1;
}
.textList.fullPanel .textListTop {
  text-align: center;
  height: 55px;
}
.dark .textList {
  background-color: #333331;
}
.dark .textList .anchorText {
  background-color: #333331;
}
.textList .heOnly {
  display: block;
}
.textList.fullPanel .textListTop .leftButtons {
  margin: 9px 0 0 10px;
}
.textList.fullPanel .textListTop .rightButtons {
  margin: 9px 10px 0 0;
}
.gridBox {
  width: 100%;
  border-spacing: 0;
  background-color: transparent;
}
.gridBox table {
  width: 100%;
  border-style: hidden;
  border-collapse: collapse;
}
.gridBox tr {
  height: 1px; /* hack to get td contents to 100% height */
}
.gridBox td {
  height: inherit;
  padding: 0;
}
@media (max-width: 450px) {
  .gridBox td {
    border: solid transparent;
    border-width: 2px 4px;
  }
}
.twoBox td {
  width: 50%;
}
.threeBox td {
  width: 33.333333%;
}
.dark .filterSet td {
  border-color: #555;
}
.filterSet td.empty {
  border-left: 1px solid transparent;
  border-right: 1px solid transparent;
}
.topFilters {
  text-transform: none;
}
.dark .topFilters {
  background-color: #2D2D2B;
  border-bottom: 1px solid #444;
}
.textList.fullPanel .topFilters {
  margin: 0;
  border-top: 8px solid transparent;
  padding: 6px 22px 5px;
  background-color: #EDEDED;
}
.topFilters .textFilter {
  color: #999;
  display: inline-block;
  padding: 16px 8px;
}
.topFilters .textFilter.on {
  color: black;
}
.dark .topFilters .textFilter {
  color: #bbb;
}
.topFilters .textFilter > div {
  display: table-cell;
  vertical-align: middle;
}
.textList.fullPanel .recentFilterSet {
  margin: 0 0 12px 0;
}
.textList.fullPanel .recentFilterSet .textFilter {
  display: inline-block;
  padding: 6px 14px;
  margin: 5px;
  border-radius: 12px;
  border: 1px solid #DADADA;
  background-color: transparent;
}
.english .textList.fullPanel .recentFilterSet .textFilter {
  margin-left: 0;
}
.hebrew .textList.fullPanel .recentFilterSet .textFilter {
  margin-right: 0;
}
.textList.fullPanel .recentFilterSet .textFilter.on {
  background-color: white;
}
.topFiltersInner {
  display: inline-block;
  white-space: nowrap;
  overflow: hidden;
  text-overflow: ellipsis;
  vertical-align: middle;
}
.textList.fullPanel .topFiltersInner {
  white-space: normal;
}
.showMoreFilters {
  vertical-align: middle;
  float: right;
}
.categoryFilter {
  text-transform: uppercase;
  padding: 19px 34px;
  font-size: 18px;
  cursor: pointer;
  line-height: 18px;
  color: #000;
  -webkit-tap-hightlight-color: rgba(0,0,0,0); /* pulled from common.css; should apply more broadly? */
}
.textFilter {
  padding: 19px 34px;
  font-size: 18px;
  line-height: 1.2;
  border-top: 1px solid #E5E5E5;
  display: block;
  cursor: pointer;
  color: #333;
}
.connectionsCount {
  color: #666;
  font-size: 16px;
  font-weight: lighter;
  letter-spacing: 1px;
  font-family: "Roboto", "Helvetica Neue", "Helvetica", sans-serif;
  unicode-bidi: isolate;
}
.englishAvailableTag {
  font-family: "Roboto", "Helvetica Neue", "Helvetica", sans-serif;
  text-transform: uppercase;
  align-self: flex-start;
  color: #999;
  border: 1px solid #CCC;
  border-radius: 3px;
  font-size: 12px;
  line-height: 18px;
  padding: 0px 3px;
  margin-left: 4px;
}
.filterInner {
  display: flex;
}
.filterInner .filterText {
  flex: 1;
}
.categoryFilterGroup.withBooks {
  border-bottom: 1px solid #E5E5E5;
}
.categoryFilterGroup a:hover {
  text-decoration: none;
}
.categoryFilterGroup.withBooks + .categoryFilterGroup {
  margin-top: 30px;
}
.categoryFilter.on, .textFilter.on {
  color: black;
}
.dark .categoryFilter.on, .dark .textFilter.on {
  color: white;
}
.textFilter.lowlight {
  color: #999;
}
.topFilters .textFilter.showMoreFilters {
  color: #999;
}
.bilingual .textFilter .he,
.bilingual .categoryFilter .he {
  display: none;
}
.fullFilterView {
  border-top: 1px solid #ddd;
  background-color: #FBFBFA;
  padding: 40px 20px;
}
.sepia .fullFilterView {
  background-color: #F3F3F1;
}
.dark .fullFilterView {
  background-color: #2D2D2B;
  border-color: #444;
}
.fullFilterView td {
  background-color: white;
  border: 2px solid #FBFBFA;
}
.fullFilterView td.empty {
  background-color: transparent;
}
.dark .fullFilterView td {
  background-color: #333331;
  border-color: #2d2d2b;
  color: white;
}
.fullFilterView .categoryFilter {
  background-color: white;
  margin-bottom: 1px;
}
.fullFilterView .categoryFilter.notClickable {
  color: #999;
  font-family: "Roboto", "Helvetica Neue", "Helvetica", sans-serif;
  background-color: transparent;
  padding: 12px 12px 28px;
  cursor: auto;
}
.dark .fullFilterView .categoryFilter {
  background-color: #333;
}
.fullFilterView .categoryFilterGroup {
  margin-bottom: 30px;
}
.showSelectedFilters {
  background-color: #222F4F;
  color: white;
  font-family: "Roboto", "Helvetica Neue", "Helvetica", sans-serif;
  text-transform: uppercase;
  text-align: center;
  padding: 8px;
  cursor: pointer;
  border-radius: 3px;
  margin: 16px 0;
}
.textList .textListTop > .loadingMessage,
.textList .texts .contentInner > .loadingMessage {
  padding: 22px 10px 0;
  color: #999;
  font-size: 14px;
  text-align: center;
}
.textList .textListTop > .loadingMessage {
  position: relative;
  top: 70px;
}
.textList .texts {
  position: relative;
  background-color: #FBFBFA;
}
.sepia .textList .texts {
  background-color: #FBFBFA;
}
.dark .textList .texts {
  background-color: #333331;
}
.textList .texts .textRange {
  font-size: 1.8em;
  padding: 16px 0;
  margin: 12px 0;
  cursor: pointer;
  position: relative;
}
.textListTextRangeBox {
  border-bottom: 1px solid #eee;
}
.textList .texts .textRange .title {
  color: #999;
}
.textList .texts .segment .queryTextHighlight {
  padding: 0;
  background-color: inherit;
  font-weight: bold;
}
.dark .textList .texts .textRange .title {
  color: #ddd;
}
.textList.singlePanel .textListTextRangeBox:first-child {
  margin-top: -30px;
}
.textRange .title {
  display: flex;
  justify-content: space-between;
}
.textRange .title .buttons {
}
.bilingual .textList .title .he {
  display: none;
}
.textList .sheet,
.textList .note {
  padding: 0 0 24px 0;
  display: flex;
  flex-flow: column;
}
.textList .sheet + .sheet {
  padding: 24px 0;
  border-top: 1px solid #E6E5E6;
}
.textList .sheet .sheetInfo{
  display: flex;
  justify-content: space-between;
}
.sheet .sheetInfo .sheetUser {
  display: flex;
  align-items: center;
}
.textList .sheet .sheetAuthorImg,
.textList .note .noteAuthorImg {
  height: 26px;
  width: 26px;
  vertical-align: -8px;
}
.textList .sheet .sheetViews {
  color: #999;
  font-size: 12px;
}
.textList .sheet .sheetAuthor,
.textList .note .noteAuthor {
  color: #666;
  font-size: 16px;
  font-family: "Roboto", "Helvetica Neue", "Helvetica", sans-serif;
  margin: auto 14px;
}
.textList .sheet .sheetTitle {
  display: flex;
  justify-content: flex-start;
  margin-top: 14px;
  font-size: 18px;
  text-align: left;
  color: #000;
}
.textList .sheet .sheetTitle .sheetIcon {
  width: 14px;
  height: 14px;
  opacity: 0.4;
  margin-top: 3px;
}
.textList .sheet .sheetTitle .sheetTitleText{
  margin: auto 6px;
}
.textList .sheet .sheetTags {
  display: flex;
  flex-flow: row wrap;
  margin-top: 6px;
  font-size: 13px;
  color: #999;
  font-family: "Roboto", "Helvetica Neue", "Helvetica", sans-serif;
  text-align: left;
}
/*.interface-hebrew .textList .sheet .sheetTags {
  text-align: right;
}*/
.textList .sheet .sheetTag {
  color: inherit;
  display: inline-block;
  white-space: nowrap;
}
.sheet .sheetRight {
  display: flex;
  flex-direction: row;
  align-items: flex-start;
  padding-top: 5px;
}
.sheet .sheetRight img {
  display: none;
}
.sheet:hover .sheetRight img {
  opacity: 0.4;
  width: 17px;
  height: 17px;
  display: inline-block;
}
.sheet:hover .sheetRight img:hover {
  opacity: 0.6;
  cursor: pointer;
}
.sheet .sheetTag .separator {
  display: inline-block;
  margin-right: 8px;
}
.sheet .sheetTags .unlisted img {
  width: 13px;
  height: 13px;
  vertical-align: middle;
  opacity: 0.4;
  margin: 0 3px 0 0;
}
.interface-hebrew .sheet .sheetTags .unlisted img {
  margin: 0 0 0 3px;
}
.sheetTag.button,
.sheetTag.button:hover,
.sheetTag.button:active {
  background-color: #EDEDED;
  border-color: #ccc;
  color: #999;
  font-size: 14px;
  margin: 4px;
}
.readerTextTableOfContents .sheetTag.button {
  padding: 10px 16px
}
.textList .sheetList {
  padding-top: 40px;
}
.textList .sheetList + .sheetList {
  border-top: 1px solid #E6E5E6;
}
.textList .note .noteAuthorInfo {
  margin-bottom: 14px;
}
.textList .note .noteTitle {
  font-weight: bold;
}
.textList .note .noteTitle,
.textList .note .noteText {
  font-size: 16px;
}
.textList .textListTextRangeBox + .sheet {
  margin-top: 24px;
}
.webpageList .website .icon {
  height: 16px;
  width: 16px;
  margin-top: 2px;
}
.webpageList .webpage {
  margin-bottom: 30px;
  text-align: left;
  direction: ltr;
}
.webpageList .webpage.hebrew {
  text-align: right;
  direction: rtl;
}
.webpageList .webpage .icon {
  margin-right: 10px;
}
.webpage.hebrew .icon {
  margin: 0 0 0 10px;
}
.webpageList .webpage .title {
  font-size: 22px;
  color: black;
  text-decoration: none;
  margin-bottom: 10px;
}
.webpageList .webpage .title:hover {
  text-decoration: none;
}
.webpageList .webpage .domain {
  font-family: "Roboto", "Helvetica Neue", "Helvetica", sans-serif;
  font-size: 14px;
  color: #666;
  margin-bottom: 10px;
}
.webpageList .webpage .description {
  font-size: 18px;
  color: #999;
}
.webpageList .webpage .stats {
  font-size: 13px;
  color: #999;
  margin-top: 5px;
}
.webpageList.empty .loadingMessage {
  margin-top: 0px;
}
.webpageList .webpagesLinkerMessage {
  padding: 20px 0px;
  color: #999;
  border-top: 1px solid #E5E5E5;
  font-size: 13px;
}
.marginless .webpageList .webpagesLinkerMessage {
  padding: 20px 34px;
}
.webpageList .webpagesLinkerMessage a {
  color: #999;
  text-decoration: underline;
}
.textList.marginless .webpageList.empty .loadingMessage {
  margin: 50px 40px;
}
.textRange .numberLabel {
  position: absolute;
  top: 14px;
}
.english .textRange .numberLabel {
  left: -24px;
}
.english .textRange .numberLabel.itag {
  right: -30px;
  left: initial;
}
.hebrew .textRange .numberLabel,
.bilingual .textRange .numberLabel  {
  right: -30px;
}
.multiPanel .textRange .numberLabel{
  display: none;
}
.multiPanel .textRange .numberLabel.itag{
  display: block;
  color: #4871bf;
}
.textRange.lowlight .numberLabel {
  color: #999;
}
.readerPanel.bilingual .connectionsPanel .he {
  display: none;
}
.connectionsSummaryLoading {
  padding: 20px 34px;
  color: #999;
}
.connectionsPanel .connectionsSummaryLoading .loadingMessage {
  margin-top: 0;
}
.textListTextRangeBox {
  position: relative;
}
.textListTextRangeBox:hover .editorLinkOptions {
  display: block;
}
.editorLinkOptions {
  display: none;
  cursor: pointer;
  font-size: 14px;
  color: #999;
  letter-spacing: 1px;
  margin: -20px 0 10px;
}
.interface-hebrew .editorLinkOptions {
  left: auto;
  right: 0;
}
.editorLinkOptions > div:hover {
  text-decoration: underline;
}
.toolsMessage {
  margin: 130px 0;
  text-align: center;
  font-size: 18px;
}
.toolsButton {
  display: flex;
  justify-content: flex-start;
  color: #000;
  border-top: 1px solid #E5E5E5;
  cursor: pointer;
  font-size: 16px;
  letter-spacing: 1px;
  padding: 20px 34px;
}
.toolsButton:last-child {
  border-bottom: 1px solid #E5E5E5;
}
.toolsButton:hover {
  text-decoration: none;
  color: inherit;
}
.toolsButton .en {
  font-family: "Roboto", "Helvetica Neue", "Helvetica", sans-serif;
}
.toolsButton .toolsButtonIcon {
  color: #999;
  font-size: 20px;
  margin-top: -1px;
}
.interface-hebrew .toolsButton .toolsButtonIcon {
  margin-top: 1px;
}
.toolsButton img.toolsButtonIcon {
  width: 20px;
  height: 20px;
  opacity: 0.4;
  vertical-align: middle;
}
.toolsButton .toolsButtonText{
  margin: 0 10px;
}
.shareInputBox {
  padding: 34px;
}
.shareInput {
  width: 100%;
  box-sizing: border-box;
  border-radius: 7px;
  border: none;
  box-shadow: 0 1px 3px rgba(0,0,0,0.2);
  font-size: 18px;
  font-family: "Roboto", "Helvetica Neue", "Helvetica", sans-serif;
  color: #666;
  padding: 20px 26px;
}
.addToSourceSheetBox {
  position: relative;
}
.addToSourceSheetBox input {
  padding: 13px 12px;
  margin: 0;
  cursor: pointer;
  font-size: 18px;
  border-radius: 4px;
  box-shadow: none;
  border: 1px solid #E9E9E9;
  width: 60%;
  height: 50px;
  box-sizing: border-box;
}
.addToSourceSheetBox .button {
  width: 100%;
  text-align: center;
  margin: 0;
}
.addToSourceSheetBox .button.small {
  width: 37%;
  box-sizing: border-box;
  height: 50px;
  padding: 17px;
  margin: 0;
  float: right;
}
.interface-hebrew .addToSourceSheetBox input {
  width: 47%;
}
.interface-hebrew .addToSourceSheetBox .button.small {
  width: 50%;
  float: left;
}
.addToSourceSheetBox .newSheet {
  border-top: 1px solid #E9E9E9;
  padding: 14px 22px;
}
.addToSourceSheetBox .newSheet input::placeholder { /* eventual spec? */
  font-family: "Roboto", "Helvetica Neue", "Helvetica", sans-serif;
}
.addToSourceSheetBox .newSheet input::-webkit-input-placeholder { /* Chrome/Opera/Safari */
  font-family: "Roboto", "Helvetica Neue", "Helvetica", sans-serif;
}
.addToSourceSheetBox .newSheet input::-moz-placeholder { /* Firefox 19+ */
  font-family: "Roboto", "Helvetica Neue", "Helvetica", sans-serif;
}
.addToSourceSheetBox .newSheet input:-ms-input-placeholder { /* IE 10+ */
  font-family: "Roboto", "Helvetica Neue", "Helvetica", sans-serif;
}
.addToSourceSheetBox .newSheet input:-moz-placeholder { /* Firefox 18- */
  font-family: "Roboto", "Helvetica Neue", "Helvetica", sans-serif;
}
.confirmAddToSheet {
  text-align: center;
  background-color: #FBFBFA;
}
.confirmAddToSheet .message {
  font-size: 18px;
  margin-bottom: 30px;
  font-style: italic;
}
.confirmAddToSheet .button {
  width: 100%;
}
.connectionsPanel .allSheetsLink,
.connectionsPanel .allNotesLink {
  display: block;
  margin-top: 10px;
}
.interface-hebrew .allNotesLinks {
  text-align: left;
}
.noteList + .noteList {
  border-top: 1px solid #ccc;
}
.connectionsPanel .loadingMessage {
  margin-top: 40px;
}
.connectionsPanel textarea.noteText,
.connectionsPanel textarea.feedbackText,
.sideColumn textarea.feedbackText {
  width: 100%;
  min-height: 100px;
  border: none;
  border-radius: 7px;
  padding: 20px 25px;
  box-sizing: border-box;
  box-shadow: 0 1px 3px rgba(0,0,0,0.2);
  font-size: 18px;
  font-family: "adobe-garamond-pro", "Crimson Text", Georgia, serif;
  margin-bottom: 10px
}
.connectionsPanel .noteSharingToggle {
  border: 1px solid #ccc;
  border-radius: 4px;
  margin-bottom: 12px;
}
.connectionsPanel .notePrivateButton,
.connectionsPanel .notePublicButton {
  width: 50%;
  display: inline-block;
  text-align: center;
  color: #CCC;
  padding: 16px 24px;
  border-radius: 4px;
  cursor: pointer;
  font-size: 15px;
  letter-spacing: 1px;
  font-family: "Roboto", "Helvetica Neue", "Helvetica", sans-serif;
  box-sizing: border-box;
}
.connectionsPanel .notePrivateButton.active,
.connectionsPanel .notePublicButton.active {
  background-color: white;
  color: #666;
}
.connectionsPanel .notePrivateButton {
  border-right: 1px solid #ccc;
  border-top-right-radius: 0;
  border-bottom-right-radius: 0;
}
.hebrew .connectionsPanel .notePrivateButton {
  border-left: 1px solid #ccc;
  border-top-left-radius: 0;
  border-bottom-left-radius: 0;
  border-right: none;
  border-top-right-radius: 4px;
  border-bottom-right-radius: 4px;
}
.connectionsPanel .line {
  width: 100%;
  border-bottom: 1px solid #ccc;
  margin: 40px 0;
}
.connectionsPanel .deleteNote {
  text-align: center;
  padding: 18px 0;
  color: #999;
  font-size: 15px;
  cursor: pointer;
  font-family: "Roboto", "Helvetica Neue", "Helvetica", sans-serif;
}
.connectionsPanel.textList .note {
  padding: 30px 0;
  position: relative;
}
.connectionsPanel.textList .note {
  border-top: 1px solid #E6E5E6;
}
.connectionsPanel.textList .note:first-child {
  border-top: none;
}
.connectionsPanel .noteButtons {
  position: absolute;
  top: 30px;
  left: -32px;
}
.interface-hebrew .connectionsPanel .noteButtons {
  left: auto;
  right: -32px;
}
.connectionsPanel .editNoteButton {
  visibility: hidden;
}
.connectionsPanel .note:hover .editNoteButton {
  visibility: visible;
}
.connectionsPanel .noteButtons .fa {
  cursor: pointer;
  color: #C6C6C6;
  font-size: 20px;
  margin: 0 8px;
}
.addConnectionBox {
  font-size: 18px;
  text-align: center;
}
.addConnectionSummary {
  margin-bottom: 20px;
}
.loginPrompt {
  text-align: center;
}
.loginPrompt .loginPromptMessage {
  font-size: 18px;
  margin-bottom: 20px;
}
.loginPrompt .button {
  width: auto;
  margin: 0 6px;
}
.notificationsPanel .content {
  font-family: "Roboto", "Helvetica Neue", "Helvetica", sans-serif;
  font-size: 16px;
  color: #666;
}
.notificationsPanel .content a {
  color: #000;
  text-decoration: underline;
}
.systemPanel.readerNavMenu h1 {
  margin: 0 0 40px 0;
  height: auto;
}
.systemPanel.readerNavMenu h1 .en {
  font-family: "Roboto", "Helvetica Neue", "Helvetica", sans-serif;
}
.systemPanel.readerNavMenu h1 .button {
  position: absolute;
  right: 0;
  top: 0;
  padding: 0;
  margin: 0;
  line-height: 26px;
}
.profile-pic {
  display: flex;
  justify-content: center;
  align-items: center;
  flex-direction: column;
}
.profile-page .profile-pic .profile-pic-hover-button {
  display: none;
}
.profile-pic-cropper-error {
  line-height: 1;
  max-width: 50vw;
  overflow: hidden;
}
.profile-page .profile-pic:hover .profile-pic-hover-button.profile-pic-button-visible {
  display: flex;
}
.profile-page .profile-pic .profile-pic-button-row {
  display: flex;
}
.profile-page .profile-pic .profile-pic-button {
  position: absolute;
}

.profile-pic-cropper-modal {
  max-width: unset !important;
  max-height: unset !important;
  padding: 15px 15px 17px 15px !important;
  box-shadow: 0px 1px 4px rgba(0, 0, 0, 0.4);
  background-color: #FFF !important;
  border-radius: 6px;
}
.profile-pic-cropper-modal-inner {
  overflow: auto;
  display: block;
  line-height: 0;
  border-radius: 6px;
}
.profile-pic-loading {
  display: flex;
  align-items: center;
  justify-content: center;
  margin-top: 17px;
}
.profile-pic-cropper-modal .ReactCrop__crop-selection {
  border-radius: 50%;
  box-shadow: 0 0 0 9999em rgba(255, 255, 255, 0.6);
}
.profile-pic-cropper-modal .ReactCrop__image {
  max-width: 50vw;
  max-height: 50vh;
}
.profile-pic-close {
  right: 25px !important;
}
.profile-pic-cropper {
}
.profile-page .profile-pic .profile-pic-cropper-modal .profile-pic-cropper-button {
  display: inline-flex;
}
.profile-page .profile-pic .profile-pic-cropper-desc {
  margin-top: 9px;
  margin-bottom: 18px;
}
.profile-pic .profile-pic-input-file {
  /* make it essentially invisible so it stays in DOM and is accessible */
  width: 0.1px;
  height: 0.1px;
  opacity: 0;
  overflow: hidden;
  position: absolute;
  z-index: -1;
}
.readerNavMenu.profile-page .resourcesLink img {
  top: 0;
}
.profile-page .logoutLink {
  box-shadow: none;
  font-size: 16px;
}
.profile-page .logoutLink .int-en {
  font-family: "Roboto", "Helvetica Neue", "Helvetica", sans-serif;
}
.profile-page .logoutLink .int-he {
  font-family: "Heebo", sans-serif;
}
.notificationsPanel a {
  color: #000;
  text-decoration: underline;
}
.notificationsList {
  margin-bottom: 100px;
}
.notificationsList .notification {
  width: auto;
  border-bottom: 1px solid #ccc;
  border-top: none;
  padding: 27px 15px;
  margin: 0;
}
.notificationsList .added-description {
  padding: 5px 0 0;
}
.notificationsPanel .notification .date {
  color: #999;
  font-size: 13px;
  margin-top: 8px;
}
.notificationsList .int-he {
  font-size: inherit;
}
.notificationsList .notification a{
  unicode-bidi: plaintext;
}
.notification-message-link {
  display: inline-block;
  padding: 0 5px;
}
.globalUpdateForm {
  padding: 20px;
  background-color: #ddd;
  border-radius: 15px;
  font-size: 18px;
}
.globalUpdateForm .storyTypeSelector {
  padding-bottom: 15px;
}
.globalUpdateForm  select {
  margin: 0 0 0 15px;
}
.globalUpdateForm .error {
  color: red;
  font-size: 90%;
}
.globalUpdateForm input[type="text"] {
  padding: 5px;
  margin: 0 0 0 15px;
}
.globalUpdateForm input[type="radio"] {
  padding: 5px;
  margin: 8px;
}
.globalUpdateForm label {
  padding-top: 10px;
  display: block;
}
.globalUpdateForm .previewButton {
  margin-left: 85%;
  font-size: 20px;
}
.story-action-button {
  display: inline-block;
  background: #CB6158;
  padding: 0 15px;
  margin: 0 8px;
  width: 60px;
  text-align: center;
  height: 19px;
  color: #fff;
  cursor: pointer;
  border-radius: 8px;
  box-shadow: 1px 1px 1px #ccc;
  border: 1px solid #ccc;
}

.lds-ring {
  display: inline-block;
  position: relative;
  width: 34px;
  height: 34px;
}
.lds-ring div {
  box-sizing: border-box;
  display: block;
  position: absolute;
  width: 21px;
  height: 21px;
  margin: 6px;
  border: 6px solid #999;
  border-radius: 50%;
  animation: lds-ring 1.2s cubic-bezier(0.5, 0, 0.5, 1) infinite;
  border-color: #999 transparent transparent transparent;
}
.lds-ring div:nth-child(1) {
  animation-delay: -0.45s;
}
.lds-ring div:nth-child(2) {
  animation-delay: -0.3s;
}
.lds-ring div:nth-child(3) {
  animation-delay: -0.15s;
}
@keyframes lds-ring {
  0% {
    transform: rotate(0deg);
  }
  100% {
    transform: rotate(360deg);
  }
}
.sefariaLogo {
  text-align: center;
  text-transform: uppercase;
  font-family: "Roboto", "Helvetica Neue", "Helvetica", sans-serif;
}
#appLoading {
  position: fixed;
  text-align: center;
  background-color: #FBFBFA;
  height: 100%;
  width: 100%;
}
#appLoading .loadingMessage {
  position: absolute;
  top: 45%;
  left: 50%;
  transform: translate(-50%, -50%);
}
#appLoading img {
  width: 150px;
  height: 42px;
  margin-bottom: 6px;
}
.emptyDesktop {
  margin-top: 200px;
  text-align: center;
  color: #999;
}
.button {
  display: inline-block;
  color: white;
  background-color: #212E50;
  box-shadow: 0 1px 3px rgba(0,0,0,0.2);
  border-radius: 7px;
  padding: 17px 30px;
  margin: 0 2px 6px 2px;
  cursor: pointer;
  font-size: 16px;
  letter-spacing: 0.1em;
  font-family: "Roboto", "Helvetica Neue", "Helvetica", sans-serif;
  box-sizing: border-box;
  line-height: 1;
  text-align: center;
}
a.button {
  color: white;
}
.button:hover {
  color: white;
  text-decoration: none;
}
.button.white {
  background-color: white;
  color: #333;
}
a.button.white {
  color: #333;
}
a.button.mini {
  padding: 5px;
  font-size: .8em;
}
.interface-english .userSheetTitle a.button.mini {
  float: right;
}
.interface-hebrew .userSheetTitle a.button.mini {
  float: left;
}
.button.transparent {
  color: #666;
  background-color: transparent;
  border: 1px solid transparent;
}
.profile-page .button.transparent {
  border: 0;
}
.button.transparent.bordered {
  border: 1px solid #CCC;
}
.button.fillWidth {
  width: 100%;
  text-align: center;
  display: block;
  margin: 10px 0;
}
.button.squareBorder {
  border-radius: 0;
}
a .button:hover {
  text-decoration: none;
}
.button.small {
  padding: 6px 12px;
  margin: 6px 12px;
}
.button img.buttonIcon {
    width: 16px;
    height: 16px;
    opacity: .4;
    margin: 0 5px;
    position: relative;
    top: 2px;
}
::-webkit-input-placeholder {
   font-style: italic;
   font-family: "adobe-garamond-pro", "Crimson Text", Georgia, serif;
<<<<<<< HEAD
   color: #000;
=======
   color: #666;
>>>>>>> 9664c478
}
::-moz-placeholder {
   font-style: italic;
   font-family: "adobe-garamond-pro", "Crimson Text", Georgia, serif;
<<<<<<< HEAD
   color: #000;
=======
   color: #666;
>>>>>>> 9664c478
}
:-ms-input-placeholder {
   font-style: italic;
   font-family: "adobe-garamond-pro", "Crimson Text", Georgia, serif;
<<<<<<< HEAD
   color: #000;
=======
   color: #666;
>>>>>>> 9664c478
}
.interface-hebrew ::-webkit-input-placeholder {
  font-style: normal;
  font-family: "Heebo", sans-serif;
  color: #666;
}
.interface-hebrew ::-moz-placeholder {
  font-style: normal;
  font-family: "Heebo", sans-serif;
  color: #666;
}
.interface-hebrew :-ms-input-placeholder {
  font-style: normal;
  font-family: "Heebo", sans-serif;
  color: #666;
}
.lexicon-content{
  font-size: 15px;
  padding-bottom: 10px;
  margin-bottom: 1px;
}
.lexicon-link:hover {
  text-decoration: underline;
}
.lexicon-header {
  padding: 10px;
  border-bottom: 1px solid #e5e5e5;
  background-color: #AAAAAA;
}
.lexicon-header h4 {
  font-size: 1.2em;
  margin: 0;
}
.entry + .entry {
  padding-top: 10px;
}
.lexicon-results {
  padding-top: 20px;
}
.lexicon-results .entry > div {
  padding: 1% 0 1% 0;
  margin: auto;
}
.lexicon-results .entry a {
    font-size: .8em;
    font-weight: bold;
    letter-spacing: 1px;
    cursor: pointer;
    color: #333;
}
.lexicon-results .entry .headline {
  color: #333;
  font-size: 1.2em;
  display: block;
}
.lexicon-results .entry .headwords .headword {
  display: inline;
}
.lexicon-results .entry .morphology {
  font-family: "Roboto", "Helvetica Neue", "Helvetica", sans-serif;
  color: #999;
  display: inline;
  margin-right: 5px;
}
.lexicon-results .entry .lang-ref {

}
.lexicon-results .entry .definition-content{
    color: #444;
}
.lexicon-results ol {
	list-style-position: inside;
}
.lexicon-results .entry .definition li.sense{
	margin-left: 15px;
    padding-bottom: 10px;
}
.lexicon-results .entry .definition ol.senses{
	padding-left: 0;
}
.lexicon-results .entry .definition > li.sense{
	margin-left: 0;
}
.lexicon-results .entry ol.definition {
	list-style-type: none;
	padding-top: 2px;
	padding-left: 0;
    margin: 0;
}
.lexicon-results .entry .definition .notes {}
.lexicon-results .entry .definition .derivatives {display: block;margin-left: 15px;}
.lexicon-results .attribution {

}

.lexicon-results .attribution div {
  display: block;
  font-family: "Roboto", "Helvetica Neue", "Helvetica", sans-serif;
  color: #aaa;
  font-size: 10px;
}
.lexicon-content .headword.en, .lexicon-content .headword.he,
.lexicon-content .definition-content.en, .lexicon-content .definition-content.he,
.lexicon-content .lexicon-results .attribution {
  display: inline;
}
.lexicon-content .headword.he, .lexicon-content .definition-content.he {
  direction: rtl;
}
.lexicon-content .headword.en, .lexicon-content .definition-content.en {
  direction: ltr;
}
.lexicon-instructions,
.lexicon-content .loadingMessage {
  font-size: 15px;
  font-style: italic;
}
h2.splitHeader {
  margin-bottom: 10px;
  text-align: left;
}
h2.splitHeader .en {
  font-size: 14px;
}
h2.splitHeader .he {
  font-size: 14px;
}
.splitHeader .actionText {
  float:right;
  text-transform: none;
  cursor: pointer;
  color: inherit;
}
.splitHeader .actionText select {
  margin-left: 6px;
}
.sheetsNewButton {
  text-align:center;
  margin-bottom: 30px;
}
.sheetsNewButton a {
  color: inherit;
}
.sheet.userSheet .sheetTitle  {
  font-family: "adobe-garamond-pro", "Crimson Text", Georgia, serif;
  font-size: 20px;
  color:#333;
  margin-bottom: 6px;
  unicode-bidi: plaintext;
}
.sheet.userSheet {
  font-size: 14px;
  color:#999;
  text-decoration: none;
  flex-direction: column;
}
.interface-english .sheet.userSheet{
  font-family: "Roboto", "Helvetica Neue", "Helvetica", sans-serif;
}
.interface-hebrew .sheet.userSheet{
  font-family: "Heebo", "sans-serif";
}
.sheet.userSheet .userSheetInfo{
  display: flex;
  justify-content: flex-start;
}
.sheet.userSheet .userSheetInfo span:before{
  content: '·';
  margin: auto 4px;
}
.sheet.userSheet .userSheetInfo span:first-child:before{
  content: '';
  margin: 0;
}
.sheet.userSheet .sheetAccess{
  margin: auto 4px;
}
.filterByTag {
  cursor: pointer;
  text-transform: none
}
.sheet.userSheet .sheetEditButtons {
  font-size: 24px;
  height: 32px;
  width: 32px;
  text-align: center;
  line-height: 32px;
  background-color: white;
  border: 1px solid #E6E6E6;
  border-radius: 4px;
  margin-left: 10px;
  display: none;
  float:right;
  cursor: pointer;
  color: #999;
  text-decoration: none;
}
.sheetButton:hover {
  text-decoration: underline;
}
.sheetButton{
  border: 1px solid #fff;
}
.sheetButton.active {
  border: 1px solid #333;
}
.tagString a {
  text-decoration: none;
  color: #999;
}
.tagString a:after {
  content: ", ";
  color: #999;
}
.tagString a:last-child:after {
  content: "";
}
.groupsList {
  margin-top: 30px;
}
.singlePanel .groupsList {
  margin-top: 0;
}
.groupsList .loadingMessage {
  text-align: center;
}
.groupListing {
  padding: 30px 0;
  display: flex;
  flex-direction: row;
  justify-content: space-between;
}
.profile-page .groupListing {
  padding: 15px 0;
}
.profile-page .groupListingImageBox {
  display: flex;
  align-items: center;
}
.groupListing .left-content {
  display: flex;
  flex-direction: row;
  align-items: center;
}
.groupListing .right-content {
  align-self: flex-start;
  padding: 10px 10px 0 10px;
  font-size: 16px;
  color: #666;
  text-transform: capitalize;
  font-family: "Roboto", "Helvetica Neue", "Helvetica", sans-serif;
}
.groupListing + .groupListing {
  border-top: 1px solid #ccc;
}
.groupListingImageBox {
  width: 60px;
  height: 60px;
  float: left;
  margin-right: 20px;
}
.interface-hebrew .groupsList .groupListingImageBox {
  margin: 0 0 0 20px;
}
.sheetMetaDataBox .groupListingImageBox,
.tocTop .groupListingImageBox {
  background-color: transparent;
}
.groupListingImage {
  height: 100%;
  width: 100%;
  object-fit: cover;
  background-color: white;
}
.groupListingImage.default {
  width: 80%;
  height: 80%;
  margin: 10%;
  opacity: 0.4;
}
.profile-page .groupListingImage.default {
  background-color: #D2DCFF;
  object-fit: scale-down;
  margin: 0;
}
.groupListingName {
  display: block;
  font-size: 30px;
  color: #000;
  margin-bottom: 5px;
}
.groupListingName:hover {
  color: #333;
}
.groupListingDetails {
  color: #999;
  font-size: 13px;
}
.groupListingDetailSeparator {
  margin: 8px;
}
.groupPage .groupImage {
  max-height: 200px;
  max-width: 100%;
  display: block;
  margin: 0 auto 50px;
}
.groupInfo {
  margin-bottom: 50px;
}
.interface-hebrew .groupInfo .he {
  display: inline;
}
.interface-hebrew .groupInfo .en {
  display: none;
}
.groupPage h1 {
  margin-top: 20px;
  height: auto;
}
.groupPage a:hover {
  color: inherit;
}
.groupPage .groupWebsite {
  display: block;
  text-align: center;
  font-size: 16px;
  font-family: "Roboto", "Helvetica Neue", "Helvetica", sans-serif;
  margin-bottom: 20px;
  color: #666;
}
.groupPage .groupDescription {
  font-size: 16px;
  font-family: "Roboto", "Helvetica Neue", "Helvetica", sans-serif;
  color: #000;
  text-align: center;
}
.groupPage .groupDescription .he {
  font-family: "Heebo", sans-serif;
  font-size: 16px;
}
.groupPage .groupDescription .en .dedication {
  font-family: "adobe-garamond-pro", "Crimson Text", Georgia, serif;
  font-style: italic;
  font-size: 18px;
}
.groupPage .groupDescription .he .dedication {
  font-family: "Frank Ruehl Libre", "Taamey Frank", "Times New Roman", serif;
  font-size: 20px;
}
.groupPage .tabs {
  text-align: center;
  margin-bottom: 60px;
}
.groupPage .bubbleTab {
  font-size: 16px;
}
.groupPage .emptyMessage {
  text-align: center;
}
.groupPage .emptyMessage a {
  text-decoration: underline;
}
.groupPage .groupSearchBox {
  display: flex;
  align-items: center;
  border-bottom: 1px solid #ccc;
  margin-top: 20px;
}
.groupPage .groupSearchIcon {
  font-size: 22px;
  opacity: 0.4;
}
.groupPage .groupSearchInput {
  padding: 12px 10px;
  flex: 1;
  box-sizing: border-box;
  border: none;
  background: transparent;
  font-size: 24px;
}
.groupPage .tagsList {
  margin-top: 30px;
}
.groupInvitationBox {
  border-bottom: 1px solid #CCC;
  padding-bottom: 20px;
}
.groupSheetInner {
  display: flex;
}
.groupSheetInnerContent {
  flex: 1;
}
.groupSheetListingPinButton {
  display: none;
  opacity: 0.3;
  cursor: pointer;
}
.sheet:hover .groupSheetListingPinButton.active {
  display: block;
}
.groupSheetListingPinButton.pinned {
  display: block;
  opacity: 0.6;
}
#groupInvitationInput {
  padding: 14px 30px;
  width: 472px;
  border-radius: 7px;
  outline: 0;
  box-shadow: 0 1px 3px rgba(0,0,0,0.2);
  border: none;
  margin-right: 10px;
  font-size: 18px;
  position: relative;
  top: 3px;
}
.groupInvitationBoxMessage {
  font-size: 18px;
  padding: 12px 0 0;
  text-align: center;
}
.groupPage .groupMemberListing {
  padding: 24px 0;
  font-family: "Roboto", "Helvetica Neue", "Helvetica", sans-serif;
  font-size: 20px;
  display: flex;
  flex-direction: row;
  justify-content: space-between;
}
.groupPage .groupMemberListing .groupLeft,
.groupPage .groupMemberListing .groupMemberListingRoleBox {
  display: flex;
  flex-direction: row;
  align-items: center;
}
.groupMemberListing + .groupMemberListing {
  border-top: 1px solid #CCC;
}
.groupMemberListingProfileImage {
  height: 50px;
  width: 50px;
  vertical-align: middle;
}
.groupMemberListingName {
  color: #666;
  margin: 0 20px;
}
.groupInvitationListing {
  display: inline-block;
  min-height: 50px;
  line-height: 50px;
}
.groupMemberListingRoleBox {
  float: right;
  line-height: 50px;
}
.groupMemberListingRole {
  color: #666;
}
.groupMemberListingActions {
  position: relative;
  background-color: white;
  border: 1px solid #ccc;
  border-radius: 4px;
  margin-left: 12px;
  line-height: 36px
}
.interface-hebrew .groupMemberListingActions {
  margin-left: 0;
  margin-right: 12px;
}
.groupMemberListingActionsButton {
  cursor: pointer;
  padding: 0 12px;
  font-size: 18px;
  color: #CCC;
}
.groupMemberListingActionsMenu {
  position: absolute;
  right: 0;
  top: 46px;
  background-color: white;
  border: 1px solid #ccc;
  border-radius: 4px;
  color: #999;
  font-size: 15px;
  z-index: 1;
}
.interface-hebrew .groupMemberListingActionsMenu {
  left: 0;
  right: unset;
}
.groupMemberListingActionsMenu .action {
  padding: 4px 10px;
  cursor: pointer;
  white-space: nowrap;
}
.groupMemberListingActionsMenu .action:hover {
  background-color: #eee;
}
.groupMemberListingActionsMenu .action + .action {
  border-top: 1px solid #ccc;
}
.groupMemberListingActionsMenu .role {
  font-size: 17px;
  margin-right: 4px;
}
.groupMemberListingActionsMenu .role.current {
  color: #666;
}
.topicPanel .smallText .separator {
  color: #999;
  font-size: 20px;
  margin: 0 3px;
}
.topicsPanel .loadingMessage {
  text-align: center;
}
.topicsPanel .topicFilterBox {
  display: flex;
  align-items: center;
  border-bottom: 1px solid #ccc;
  margin-bottom: 50px
}
.topicsPanel .topicFilterIcon {
  font-size: 22px;
  opacity: 0.4;
}
.topicsPanel .topicFilterInput {
  padding: 12px 10px;
  flex: 1;
  box-sizing: border-box;
  border: none;
  background: transparent;
  font-size: 24px;
}
.topicsPanel .topicsFilterReset {
  color: #999;
  cursor: pointer;
}
.topicsPanel .topicsFilterResetIcon {
  height: 16px;
  width: 16px;
  opacity: 0.4;
  margin-left: 8px;
  vertical-align: middle;
}
.topicsPanel .topicList {
  min-height: 500px;
}
.topicsPanel .content .topicList .navButton .int-en {
  font-family: "adobe-garamond-pro", "Crimson Text", Georgia, serif, "Frank Ruehl Libre", "Taamey Frank", "Times New Roman";
}
.topicsPanel .content .topicList .navButton .int-he {
  font-family: "Frank Ruehl Libre", "Taamey Frank", "Times New Roman", serif;
}
.topicsPanel .trendingTopics {
  margin-bottom: 40px;
}
.topicPanel .topicLabel {
  text-transform: uppercase;
  font-weight: lighter;
  margin-bottom: 10px;
  font-size: 14px;
}
.topicPanel .topicLabel a {
  color: #8E8E8E;
}

.topicPanel .sideColumnMore {
  cursor: pointer;
  font-size: 16px;
  line-height: 26px;
  color: #666;
}
.topicPanel .sideColumnMore:hover {
  cursor: pointer;
  text-decoration: underline;
}

.topicPanel .sourceList {
  min-height: 500px;
}
.topicPanel .sourceList .loadingMessage {
  text-align: center;
}
.topicPanel .topicSource {
  margin-bottom: 40px;
  cursor: pointer;
  position: relative;
}
.topicPanel .topicSource .title {
  font-weight: bold;
}
.topicPanel .topicSource .score {
  font-size: 17px;
  color: #333;
  font-weight: normal;
  white-space: nowrap;
  border-radius: 4px;
  padding: 3px;
}
.topicPanel .topicSource .score:hover {
  background-color: #EEE;
}
.topicPanel .topicSource .score:active {
  background-color: #DDD;
}
.hebrew .topicPanel .topicSource .score {
  right: auto;
  left: 5px;
}
.topicPanel .topicSource .score img {
  width: 15px;
  height: 15px;
  vertical-align: middle;
  margin: -4px 0 0 2px;
  opacity: 0.6;
}
.hebrew .topicPanel .topicSource .score img {
  margin: -4px 2px 0 0;
}
.note a {
  color: #333;
  text-decoration: underline;
}
.myNotesPanel .noteList {
  margin-bottom: 220px;
}
.noteListing {
  margin-bottom: 30px;
  border-bottom: 1px solid #ccc;
}
.noteListing a:hover {
  text-decoration: none;
}
.noteListing .textRange .title {
  font-size: 18px;
  color: #999;
  margin-bottom: 10px;
}
.noteListing .textRange .title:hover {
  text-decoration: underline;
}
.noteListing .textRange .text {
  font-size: 18px;
  font-style: italic;
  color: #999;
  margin-bottom: 18px;
}
.noteListing .textRange .text .he {
  font-style: normal;
}
.noteListing .segment {
  display: block;
}
.noteListing .note {
  font-size: 18px;
}
.noteListing .actionButtons {
  visibility: hidden;
  float: right;
  display: inline-block;
  cursor: pointer;
}
.interface-hebrew .noteListing .actionButtons {
  float: left;
}
.noteListing:hover .actionButtons {
  visibility: visible;
}
.noteListing .actionButtons img {
  width: 16px;
  height: 16px;
  opacity: 0.4;
}
.noteListing .actionButtons img + img,
.sheet .sheetRight a + img {
  margin: 0 0 0 10px;
}
.interface-hebrew .noteListing .actionButtons img + img,
.interface-hebrew .sheet .sheetRight a + img {
  margin: 0 10px 0 0;
}
.noteListing:hover .actionButtons img:hover {
  opacity: 0.6;
}
.noteListing .mask {
  background-color: white;
  opacity: 0.5;
}
.addToSourceSheetModal {
  position: absolute;
  display: block;
  left: 40%;
  top: 240px;
  width: 330px;
  padding: 20px;
  background: #FBFBFA;
  border: #ccc 1px solid;
  border-radius: 4px;
  box-shadow: 0 0 10px #ccc;
  z-index: 200;
}
.addToSourceSheetModal .closeButton {
  margin-bottom: 10px;
  cursor: pointer;
  height: 18px;
  width: 18px;
  opacity: 0.5;
  float: right;
}

.searchBox .keyboardInputInitiator {
    opacity: 0;
    width: 16px;
    height: 16px;
    padding: 4px 7px;
    position: initial;
    vertical-align: 0px;
}
body #keyboardInputMaster {
    opacity: 1;
    /* top: 53px !important; */
    /* left:70px !important; */
    background-color: #FBFBFA;
    border: 1px solid #ccc;
    padding: 5px;
    box-shadow: none;
    border-radius: 0.3em;
}
body #keyboardInputMaster thead {
  display: none;
}
body #keyboardInputMaster tbody tr td table{
    border-spacing: 2px 2px;
}
body #keyboardInputMaster tbody tr td table tbody tr td{
    border: 0.5px solid #eee;
    background: white;
    font-family: "Heebo","Roboto", sans-serif;
    min-width: 15px;
    vertical-align: middle;
    padding: 2px 8px;
    text-align: center;
    font-size: 14px;
    color: #333;
}
body #keyboardInputMaster tbody tr td table tbody tr td:hover,
body #keyboardInputMaster tbody tr td table tbody tr td:active,
body #keyboardInputMaster tbody tr td table tbody tr td.pressed{
    border: 1px solid #eee;
    background: #eee;
}
#editGroupPageContainerInner {
  position: relative;
}
#editGroupPage .int-en {
  font-family: "Roboto", "Helvetica Neue", "Helvetica", sans-serif;
}
#editGroupPage .int-he {
  font-family: "Heebo", sans-serif;
}
#editGroupPage .field {
  box-sizing: border-box;
  width: 100%;
  display: inline-block;
  vertical-align: top;
  padding: 12px;
}
#editGroupPage .field.halfWidth {
  width: 50%;
  display: inline-block;
}
#editGroupPage .field.quarterWidth {
  width: 25%;
  display: inline-block;
}
#editGroupPage .field.threeQuarterWidth {
  width: 75%;
  display: inline-block;
}
#editGroupPage .field > label {
  display: block;
  margin-bottom: 15px;
}
#editGroupPage input,
#editGroupPage textarea {
  display: block;
  width: 100%;
  padding: 15px 12px;
  border-radius: 5px;
  border: none;
  box-sizing: border-box;
  box-shadow: 0 1px 3px rgba(0,0,0,0.2);
  color: #333;
}
#editGroupPage .hiddenFileInput {
  width: 0.1px;
  height: 0.1px;
  opacity: 0;
  overflow: hidden;
  position: absolute;
  z-index: -1;
}
#groupDescription:focus {
}
#editGroupPage .groupImage {
  max-width: 200px;
  margin-bottom: 5px;
  display: block;
}
#editGroupPage .groupCover {
  width: 100%;
  margin-bottom: 5px;
}
#editGroupPage .helperText {
  color: #999;
  font-size: 13px;
  width: 500px;
}
#editGroupPage .groupHeaderBox {
  width: 100%;
  background-color: white;
  margin-bottom: 5px;
}
#editGroupPage .groupHeader {
  float: right;
  max-width: 100%;
}
#editGroupPage .deleteGroup {
  cursor: pointer;
  margin: 30px 10px;
  color: #999;
  text-align: right;
}
#editGroupPage .deleteGroup:hover {
  text-decoration: underline;
}
.dropdown {
  position: relative;
}
.dropdown .dropdownMain {
  background: white;
  box-shadow: 0 1px 3px rgba(0,0,0,0.2);
  border-radius: 7px;
  padding: 16px 22px;
  font-size: 16px;
  margin-bottom: 10px;
  cursor: pointer;
}
.addToSourceSheetBox .dropdownMain .loadingMessage {
  margin: 0;
}
.dropdown .dropdownOpenButton {
  float: right;
  margin-left: 6px;
  cursor: pointer;
  color: #666;
  font-size: 18px;
}
.interface-hebrew .dropdownOpenButton {
  float: left;
  margin-left: 0;
  margin-right: 6px;
}
.dropdown .dropdownListBox {
  position: absolute;
  z-index: 1;
  margin-top: -14px;
  width: 100%;
  box-sizing: border-box;
  box-shadow: 0 1px 3px rgba(0,0,0,0.2);
  background: white;
  border-bottom-left-radius: 7px;
  border-bottom-right-radius: 7px;
}
.dropdown .dropdownList {
  color: #999;
  background-color: white;
  box-sizing: border-box;
  padding: 0;
  max-height: 300px;
  overflow-x: hidden;
  overflow-y: scroll;
  border-bottom-left-radius: 7px;
  border-bottom-right-radius: 7px;
}
.singlePanel .dropdown .dropdownList {
  max-height: 150px;
}
.dropdown .dropdownList .dropdownOption {
  font-size: 18px;
  font-family: "Roboto", "Helvetica Neue", "Helvetica", sans-serif;
  cursor: pointer;
  padding: 0 22px;
  margin: 26px 0;
  border: none;
  color: #666;
}
.dropdown .dropdownList .dropdownOption.selected {
  color: #333;
}
#footer {
  background-color: white;
  border-top: 1px solid #F4F4F4;
  overflow: hidden;
  padding: 18px 40px;
  text-align: left;
  color: #999;
}
#footer a {
  display: block;
  color: #999;
}
.interface-hebrew #footer{
  direction: rtl;
  text-align: right;
}
.interface-english #footer .int-he {
  display: none;
}
.interface-hebrew #footer .int-he {
  display: inline;
  text-align: right;
}
#footerInner {
  max-width: 1000px;
  margin: 0 auto;
}
#footer .section {
  display: inline-block;
  vertical-align: top;
  width: 200px;
  margin: 20px 0;
}
.interface-english #footer .section {
  text-align: left;
}
.interface-hebrew #footer .section {
  text-align: right;
}
#footer .section .header {
  color: #666;
  margin-bottom: 18px;
  font-weight: normal;
  font-size: 16px;
}
#footer .section.last {
  float: right;
  text-align: right;
}
.interface-hebrew #footer .section.last {
  float: left;
  text-align: left;
}
#footer .section a {
  font-size: 16px;
  margin: 2px 0;
}
#footer .fa {
  margin: 0 3px;
}
#footer .header.connect {
  text-transform: uppercase;
}
.newsletterSignUpBox {
  position: relative;
  margin-bottom: 4px;
}
.newsletterSignUpBox .newsletterInput {
  border-radius: 6px;
  padding: 8px 32px 11px 16px;
  width: 150px;
  font-size: 15px;
  border: 1px solid #EEE;
  margin-bottom: 6px;
  color: #333;
}
.newsletterSignUpBox img {
  height: 18px;
  width: 18px;
  opacity: 0.2;
  position: absolute;
  top: 10px;
  right: 12px;
}
.interface-hebrew .newsletterSignUpBox .newsletterInput {
  padding: 8px 16px 11px 32px;
}
.interface-hebrew .newsletterSignUpBox img {
  right: auto;
  left: 12px;
  transform: scale(-1, 1);
}
.newsletterEducatorOption {
  font-size: 14px;
  padding: 0px 3px;
  margin-top: 2px;
}
.newsletterSignUpBox .subscribeMessage {
  margin: 4px 0 14px 0;
  color: #333;
  font-size: 14px;
  font-family: "Roboto", "Helvetica Neue", "Helvetica", sans-serif;
  font-style: italic;
  text-align: center;
  width: 200px;
  direction: ltr;
}
#footer .section.connect a {
  display: inline;
  margin: 0 4px;
}
#footer #socialButtons {
  margin-bottom: 6px;
}
#footer #facebookButton {
  display: inline-block;
  vertical-align: middle;
}
#footer #twitterButton {
  display: inline-block;
  vertical-align: middle;
  margin-left: 4px;
  margin-top: 4px;
}
.interface-hebrew #footer #twitterButton {
  margin-left: 0;
  margin-right: 4px;
}
#footer #siteLanguageToggle {
  color: #999;
  margin-top: 30px;
  font-size: 15px;
}
#footer #siteLanguageToggle #siteLanguageToggleLabel {
  display: block;
  text-transform: uppercase;
}
#footer a#siteLanguageEnglish,
#footer a#siteLanguageHebrew {
  font-family: "Roboto", "Helvetica Neue", "Helvetica", sans-serif;
  cursor: pointer;
  color: #666;
  display: inline;
  margin: 0 3px;
}
#footer #siteLanguageEnglish:hover,
#footer #siteLanguageHebrew:hover {
  text-decoration: underline;
}
#footer a#siteLanguageHebrew {
  font-family: "Heebo", sans-serif;
}
.multiPanel .readerNavMenu .content.hasFooter #footer {
  margin-top: 120px;
}
.gemarra-regular, .gemarra-italic {
  font-weight: bold;
}
.it-text, .gemarra-italic {
  font-style: italic;
}
.categoryAttribution a {
  color: inherit;
}
.bubbleTab {
  padding: 10px 25px;
  margin: 3px;
  background-color: white;
  border-radius: 20px;
  border: 1px solid #DADADA;
  display: inline-block;
  font-size: 12px;
  color: #999;
  font-family: "Roboto", "Helvetica Neue", "Helvetica", sans-serif;
  letter-spacing: 1px;
  cursor: pointer;
}
.bubbleTab:hover {
  text-decoration: none;
}
.bubbleTab.active {
  color: #333;
}
.aboutBox .aboutHeader {
  color: #666;
  padding-bottom: 13px;
  margin: 0;
  margin-bottom: 15px;
  text-align: initial;
  text-transform: none;
  font-size: 16px;
  border-bottom: solid 1px #CCC;
}
.aboutBox .aboutTitle {
  padding: 10px 0 15px 0;
  font-size: 30px;
  color: black;
  display: inline-block;
}
.aboutBox .aboutSubtitle {
  font-style: italic;
  font-size: 18px;
  color: #666;
}
.aboutBox .aboutSubtitle .he {
  font-style: normal;
}
.aboutBox .aboutDesc {
  padding: 15px 0 30px 0;
  font-size: 18px;
}
.aboutBox .versionNotes {
  padding-bottom: 15px;
  font-size: 15px;
  color: #666;
}
.aboutBox .versionDetails,
.versionsBox .versionDetails {
  font-size: 13px;
  font-family: "Roboto", "Helvetica Neue", "Helvetica", sans-serif;
  color: #999;
  padding-bottom: 5px;
  text-align: left;
  line-height: 150%;
}
.readerApp.interface-hebrew .aboutBox .versionDetails,
.readerApp.interface-hebrew .versionsBox .versionDetails {
  text-align: right;
}
.aboutBox .versionDetails .separator,
.versionsBox .versionDetails .separator {
  margin: 0 3px;
}
.aboutBox a,
.versionsBox a {
  color: #999;
}
.aboutBox .currVersionSection {
  padding-bottom: 30px;
}
.versionsBox .versionLanguage {
  padding-bottom: 15px;
  text-transform: uppercase;
  font-size: 16px;
  color: #666;
  font-family: "Roboto", "Helvetica Neue", "Helvetica", sans-serif;
  letter-spacing: 1px;
  padding-left: 20px;
  padding-right: 20px;
}
.interface-hebrew .versionsBox .versionLanguage {
  font-family: "Heebo", sans-serif;
}
.versionsBox div:not(:first-child) .versionLanguage {
  padding-top: 25px;
}
.versionsBox .versionLanguage .versionCount {
  color: #999;
}
.versionsBox a.selectButton {
  color: #000;
  box-shadow: 0 1px 2px #999;
  padding: 5px 8px;
  text-transform: uppercase;
  background-color: white;
  border-radius: 4px;
  line-height: 24px;
}
.versionsBox a.selectButton.currSelectButton {
  color: #fff;
  background-color: #212E50;
  text-decoration: none;
  cursor: default;
}
.versionsTextList .topFiltersInner .uppercase {
  text-transform: none;
}
.versionsBox .versionBlock {
  padding: 20px;
  border-top: solid 1px #CCC;
}
.versionsBox .versionBlock .versionTitle a {
  color: black;
}
.interface-hebrew .versionsBox .versionLanguage {
  direction: rtl;
}
.aboutBox .versionBlock .versionTitle:hover {
  text-decoration: none;
}
span.purim-emoji img{
  height: 25px;
  width: 25px;
}

/* Sheets */

.sheetsInPanel {
  overflow-y: scroll;
  overflow-x: hidden;
  height: 100%;
  padding: 0 15px;
  box-sizing: border-box;
  position: relative;
}
.sheetContent {
  width: 100%;
  box-sizing: border-box;
  font-size: 1.8em;
  line-height: 1.6;
  text-align: justify;
  background-color: inherit;
  margin: 0 auto;
  max-width: 700px;
  position: relative;
  padding: 0 30px;
}
.sheetContent .ref {
  cursor: pointer;
  color: #999;
  font-size: 1em;
}
.sheetContent .ref a {
  color: #999;
}
.sheetContent img {
  max-width: 100%;
}
.sheetContent table {
  margin: auto;
  max-width: 100%;
  width: 100%;
  border-collapse: collapse;
  table-layout: fixed
}
.sheetContent table th,
.sheetContent table td {
  padding: 10px;
  border-top: 1px solid #E6E5E6;
  vertical-align: top;
}
.sheetContent table thead th {
  vertical-align: bottom;
  border-bottom: 2px solid #E6E5E6;
  border-top: none;
}

.sheetContent table th:first-of-type,
.sheetContent table tr td:first-of-type {
  padding-left: 0;
}
.sheetContent table th:last-of-type,
.sheetContent table tr td:last-of-type {
  padding-right: 0;
}
.sheetContent tbody {
  width: 100%;
}
.readerPanel.hebrew .sheetItem .he {
  display: block;
}
.readerPanel.english .sheetItem .en {
  display: block;
}
.readerPanel .sheetItem.indented-1 > .en,
.readerPanel .sheetItem.indented-1 > .he {
  padding-left:  30px;
  padding-right: 30px;
}
.readerPanel .sheetItem.indented-2 > .en,
.readerPanel .sheetItem.indented-2 > .he {
  padding-left:  60px;
  padding-right: 60px;
}
.readerPanel .sheetItem.indented-3 > .en,
.readerPanel .sheetItem.indented-3 > .he {
  padding-left:  90px;
  padding-right: 90px;
}
.sheetContent .customSourceTitle {
  font-family: "Roboto", "Helvetica Neue", "Helvetica", sans-serif;
  text-transform: none;
  margin-bottom: 0;
  margin-top: 40px;
}
.sheetsInPanel p {
  margin: 0 0 1em 0;
}
.segmentNumber.sheetSegmentNumber {
  display: block;
  position: relative;
}
.readerPanel.english .sheetItem.segment .segmentNumber.sheetSegmentNumber,
.readerPanel.bilingual.stacked .sheetItem.segment .segmentNumber.sheetSegmentNumber {
  left: -48px;
  top: 28px;
  text-align: center;
}
.interface-hebrew .readerPanel.english .sheetItem.segment .segmentNumber.sheetSegmentNumber {
  float: left;
  left: -48px;
  margin-right: -30px;
  top: 0;
}
.singlePanel .readerPanel.english .sheetItem.segment .segmentNumber.sheetSegmentNumber,
.singlePanel .readerPanel.bilingual.stacked .sheetItem.segment .segmentNumber.sheetSegmentNumber {
  left: -32px;
}
.readerPanel.bilingual.heLeft .sheetItem.segment .segmentNumber.sheetSegmentNumber,
.readerPanel.bilingual.heRight .sheetItem.segment .segmentNumber.sheetSegmentNumber {
  left: 0;
  margin: auto;
  top: 23px;
  text-align: center;
}
.readerPanel.hebrew .sheetItem.segment .segmentNumber.sheetSegmentNumber {
  margin-left: auto;
  right: -32px;
  top: 26px;
  text-align: center;
}
.singlePanel .readerPanel.hebrew .sheetItem.segment .segmentNumber.sheetSegmentNumber {
  right: -18px;
}
.sheetTocIcon {
  color: #ccc;
  font-size: 16px;
  width: 15px;
  height: 15px;
  opacity: 0.2;
  margin: 0 8px;
  vertical-align: middle;
}
.readerTextTableOfContents .content h2.tagsTitle {
  text-align: center;
  color:black;
  font-size: 13px;
  margin-bottom: 0;
  padding-bottom: 8px;
}
.sheetMetaDataBox {
  margin: 40px auto 0 auto;
  text-align: center;
}
.bookMetaDataBox {
  margin: 40px auto;
  text-align: center;
}
.bilingual .bookMetaDataBox .he,
.english .bookMetaDataBox .he,
.hebrew .bookMetaDataBox .en {
  display: none;
}
.sheetContent .sheetItem.segment .sourceContentText {
  margin-bottom: 18px;
  display: block;
}
.readerPanel.hebrew .sheetContent .sheetItem.segment .sourceContentText.outsideBiText.en {
  display: none;
}
.readerPanel.english .sheetContent .sheetItem.segment .sourceContentText.outsideBiText.he {
  display: none;
}
.readerPanel.hebrew .sheetContent .sheetItem.segment.enOnly .sourceContentText.outsideBiText.en {
  display: inline;
}
.readerPanel.english .sheetContent .sheetItem.segment.heOnly .sourceContentText.outsideBiText.he {
  display: inline;
}
.sourceContentText.centeredSheetContent {
  text-align: center;
}
.sheetContent .sheetItem.segment .sourceContentText p:last-child,
.sheetContent .sheetItem.segment .sourceContentText p:last-child {
  margin-bottom: 0;
}
.sheetContent .sheetItem.segment .addedBy {
  margin-top: -20px;
}
.interface-english .sheetContent .sheetItem.segment .addedBy {
  float: left;
}
.interface-hebrew .sheetContent .sheetItem.segment .addedBy {
  float: right;
}
.youTubeContainer {
  position: relative;
  padding-bottom: 56.25%; /* 16:9 */
  padding-top: 25px;
  height: 0;
}
.youTubeContainer iframe {
  position: absolute;
  top: 0;
  left: 0;
  width: 100%;
  height: 100%;
}
.sheetContent .media {
  margin: 0 auto;
  display: table;
  table-layout: fixed;
}
.sheetContent .media.fullWidth {
  width: 100%;
}
.sheetContent .media .mediaCaption {
  display: table-caption;
  caption-side: bottom;
  padding-top: 8px;
}
.sheetContent .media .mediaCaptionInner {
  display: flex;
  justify-content: space-between;
}
.sheetContent .media .mediaCaption .en {
  font-size: 80%;
  text-align: left;
  flex: 1;
}
.sheetContent .media .mediaCaption .he {
  font-size: 72%;
  flex: 1;
  font-family: "Heebo", "sans-serif";
}
.sheetContent .media .mediaCaption.heOnly .he,
.sheetContent .media .mediaCaption.enOnly .en {
  display: block;
}
.sheetContent .media .mediaCaption.heOnly .en,
.sheetContent .media .mediaCaption.enOnly .he {
  display: none;
}
.oldSheetNotice,
.oldSheetNotice a,
.editSheetNotice,
.editSheetNotice a {
  font-size: 12px;
  font-family: "Roboto", "Helvetica Neue", "Helvetica", sans-serif;
  color: #999;
}
.cookiesNotification {
  position: fixed;
  z-index: 9999;
  color: white;
  background-color: #212E50;
  border-top: 1px solid #ccc;
  bottom: 0;
  left: 0;
  box-sizing: border-box;
  width: 100%;
  padding: 10px 0;
  line-height: 1.1;
  text-align: center;
}
.cookiesNotification a {
  text-decoration: underline;
  color: inherit;
}
.readerMessageBox {
  z-index: 9999;
  color: #000;
  font-size: 16px;
  background-color: #ededec;
  border: 1px solid #ccc;
  top: 0;
  left: 0;
  box-sizing: border-box;
  padding: 10px 0;
  margin: 40px;
  line-height: 1.1;
  text-align: center;
}
.readerMessageBox a {
  text-decoration: underline;
  color: inherit;
}

.groupImageContainer img {
  max-width: 100%;
}

.he sup.sourcePrefix {
    margin-right: -35px;
    position: absolute;
    text-decoration: none;
    font-family: "Roboto", "Helvetica Neue", "Helvetica", sans-serif;
    color: #000;
}
.en sup.sourcePrefix {
    margin-left: -35px;
    position: absolute;
    text-decoration: none;
    font-family: "Roboto", "Helvetica Neue", "Helvetica", sans-serif;
    color: #000;
}
.heLeft.bilingual .sheetContent .text sup.sourcePrefix,
.heRight.bilingual .sheetContent .text sup.sourcePrefix {
    margin-right: -28px;
}

.heLeft.bilingual .sheetContent .text .en sup.sourcePrefix,
.heRight.bilingual .sheetContent .text .en sup.sourcePrefix {
  display: none
}
.sheetItem.ref-display-none .ref {
  display: none;
}
.feedbackBox p {
  font-size: 16px;
  letter-spacing: 1px;
}
.feedbackBox .button {
  margin: auto;
  width: 100%;
}
.feedbackBox input {
  padding: 16px 22px;
  margin-bottom: 20px;
  cursor: pointer;
  font-size: 18px;
  border-radius: 4px;
  box-shadow: none;
  border: 1px solid #E9E9E9;
  width: 100%;
  box-sizing: border-box;
}
.connectionsPanel textarea.feedbackText {
  border-radius: 7px;
  box-shadow: 0 1px 3px rgba(0,0,0,0.2);
}
.img-circle {
  border-radius: 50%;
}
.tab-view .tab-list {
  display: flex;
  flex-direction: row;
  justify-content: flex-start;
}
.tab-view .tab-list .tab {
  font-size: 16px;
  font-family: "Roboto", "Helvetica Neue", "Helvetica", sans-serif;
  color: black;
  text-align: center;
  padding: 10px 0;
  margin: 0 30px 0 0;
  cursor: pointer;
}
.tab-view .tab-list .active .tab {
  border-bottom: 4px solid #CCC;
}
.interface-hebrew .tab-view .tab-list .tab {
  margin: 0 0 0 30px;
}
.tab-view .tab-list .tab img {
  width: 18px;
  height: 18px;
  opacity: 0.4;
  margin: 0 10px 0 0;
  top: 2px;
  position: relative;
}
.interface-hebrew .tab-view .tab-list .tab img {
  margin: 0 0 0 10px;
}
.tab-view .tab-list .justifyright {
  margin: 0 0 4px auto;
  display: flex;
  align-items: center;
}
.tab-view .tab-list .tab.filter {
  font-size: 16px;
  margin: 0;
  padding: 6px 9px;
  border: 1px solid #EDEDEC;
  background-color: #EDEDEC;
  border-radius: 6px;
}
.tab-view .tab-list .tab.filter.open {
  background-color: inherit;
}
.tab-view .tab-list .tab.filter img {
  margin: 0 0 1px 6px;
  width: 12px;
  height: 12px;
}
.interface-hebrew .tab-view .tab-list .tab.filter img {
  margin: 0 6px 1px 0;
}
.tab-view .tab-list .applink a {
    color: #666;
}
.interface-hebrew .tab-view .tab-list .justifyright {
  margin: 0 auto 0 0;
}
.tab-list :not(.active) .tab {
    color: #666;
}
.profile-page .textRange {
  font-size: 18px;
  color: #666;
}
.profile-page .note-text {
  font-size: 18px;
}
.profile-page .note {
  display: flex;
  flex-direction: row;
  justify-content: space-between;
  padding: 10px 0 20px 0;
}
.profile-page .note + .note {
  border-top: 1px solid #CCC;
}
.profile-page .noteLeft {
  flex-grow: 1;
}
.profile-page .noteRight {
  display: flex;
  flex-direction: row;
  align-items: flex-start;
}
.profile-page .note .noteRight img {
  display: none;
}
.profile-page .note .noteRight img + img {
  margin: 0 0 0 10px;
}
.interface-hebrew .profile-page .note .noteRight img + img {
  margin: 0 10px 0 0;
}
.profile-page .note:hover .noteRight img {
  display: inline-block;
  width: 16px;
  height: 16px;
  opacity: 0.4;
}
.profile-page .note:hover .noteRight img:hover {
  opacity: 0.6;
  cursor:pointer;
}
.profile-page .social-icon img {
  width: 13px;
  height: 13px;
  opacity: 0.4;
}
.profile-page .social-icon + .social-icon {
  padding: 0 5px;
}
.profile-page .social-icon:hover img {
  opacity: 0.6;
}
.readerNavMenu.profile-page .sheet {
  border-bottom: none;
}
.profile-page .sheet {
  display: flex;
  flex-direction: row;
}
.profile-page .sheet .sheetLeft {
  display: flex;
  flex-direction: column;
}
.profile-page .sheet .sheetTags {
  color: #999;
  font-family: "Roboto", "Helvetica Neue", "Helvetica", sans-serif;
}
.profile-page .sheet .sheetTags .bullet {
  margin: 0 5px;
}
.profile-page .sheet a {
  color: inherit;
  cursor: pointer;
}
.profile-page .sheet a.sheetTitle {
  display: flex;
  flex-direction: row;
  align-items: center;
  margin-bottom: 10px;
  font-size: 18px;
}
.profile-page .sheet .sheetLeft a img {
  width: 18px;
  height: 18px;
  opacity: 0.4;
  margin: 0 10px 0 0;
}
.default-profile-img {
  width: 175px;
  height: 175px;
  background-color: #999;
  border-radius: 50%;
  display: flex;
  justify-content: center;
  align-items: center;
  color: white;
  font-size: 75px;
  font-family: "Roboto", "Helvetica Neue", "Helvetica", sans-serif;
}
.default-profile-img.invisible {
  visibility: hidden;
}
.interface-hebrew .profile-page .sheet a img {
  margin: 0 0 0 10px;
}

.profile-page .filterable-list {
  /* to distinguish top half of probile from bottom half*/
    background-color: white;
    border: 1000px solid white;
    border-top: 4px solid white;
    border-bottom: 120px solid white;
    margin: -4px 0 -120px -1000px;
    width: 100%;
}
.interface-hebrew .profile-page .filterable-list {
  margin: -4px -1000px -120px 0;
}
.filterable-list .filter-bar {
  border-bottom: 1px solid #E2E2E1;
  display: flex;
  flex-direction: row;
  align-items: center;
  padding: 16px 0;
  justify-content: space-between;
}
.filterable-list .filter-bar-new {
  padding: 0 0 20px 0;
  justify-content: space-between;
  align-items: center;
  display: flex;
  flex-wrap: wrap;
  flex-direction: row;
}
.filterable-list .filter-bar-new .filter-input {
  background-color: #EDEDED;
  border-radius: 5px;
  padding: 5px;
  color: black;
  width: 250px;
  display: flex;
  align-items: center;
}
.filterable-list .filter-bar-new .filter-input ::placeholder {
  color: #999;
}
.filterable-list .filter-bar-new .sort-option {
  padding: 7px;
  color: #666;
  font-size: 16px;
  cursor: pointer;
  margin: 0 0 0 7px;
  background-color: #EDEDED;
  border-radius: 5px;
}
.interface-hebrew .filterable-list .filter-bar-new .sort-option {
  margin: 0 7px 0 0;
}
.filterable-list .filter-bar-new .sort-option.active {
  color: black;
}
.filterable-list .filter-bar-new .systemText span {
  color: #000;
}
.filterable-list .filter-bar .filter-bar-inner {
  display: flex;
  align-items: center;
}
.filterable-list .readerNavMenuSearchButton {
  margin: 0 10px 0 5px;
  display: inline-flex;
}
.interface-hebrew .filterable-list .readerNavMenuSearchButton {
  margin: 0 5px 0 10px;
}
.filterable-list input {
  border: 0;
  font-size: 18px;
  font-family: "adobe-garamond-pro", "Crimson Text", Georgia, serif;
  background-color: transparent;
}
.filterable-list .loadingMessage {
  margin-top: 30px;
}
.profile-page .filterable-list .filter-content {
  padding-top: 25px;
}
.profile-page .sheet-header {
  display: flex;
  flex-direction: column;
  align-items: flex-start;
  margin-bottom: 10px;
}
.profile-page .groupListingImage {
  width: 75%;
  height: 75%;
  border-radius: 50%;
}
.profile-page .groupListingName {
  font-size: 16px;
  font-family: "Roboto", "Helvetica Neue", "Helvetica", sans-serif;
}
.profile-page .groupListing + .groupListing {
  border-top: 0;
}
.profile-page .profile-summary a {
  color: inherit;
}
.profile-page .profile-summary a.logoutLink {
  color: #666;
  padding: 16px 15px;
}
.profile-page .profile-summary {
  display: flex;
  flex-direction: row;
  justify-content: space-between;
  margin-bottom: 40px;
}
.profile-page .profile-summary .summary-column {
  display: flex;
  flex-direction: column;
  flex-grow: 3;
  flex-basis: 0;
}
.profile-page .profile-summary .summary-column.start {
  align-items: flex-start;
}
.profile-page .profile-summary .summary-column.end {
  flex-grow: 1;
}
.profile-page .profile-summary .small-margin {
  margin: 0 4px;
}
.profile-page .profile-summary .sub-sub-title > .small-margin:first-child,
.profile-page .profile-summary .sub-sub-title > span:first-child .small-margin {
  margin: 0 4px 0 0;
}
.profile-page .profile-summary .sub-sub-title > .small-margin:last-child,
.profile-page .profile-summary .sub-sub-title > span:last-child .small-margin {
  margin: 0 0 0 4px;
}
.interface-hebrew .profile-page .profile-summary .sub-sub-title > .small-margin:last-child,
.interface-hebrew .profile-page .profile-summary .sub-sub-title > span:last-child .small-margin {
  margin: 0 4px 0 0;
}
.profile-page .aboutText {
  margin-top: 20px;
}
@media (max-width: 540px) {
  .profile-page .profile-pic:hover .profile-pic-hover-button.profile-pic-button-visible {
    display: none !important;  /* dont allow profile pic upload on mobile b/c causes black image on iOS */
  }
  .profile-page .profile-summary .profile-img {
    width: 87px !important;
    height: 87px !important;
    font-size: 43.5px !important;
  }
  .profile-page .profile-summary .default-profile-img {
    width: 87px !important;
    height: 87px !important;
    font-size: 43.5px !important;
  }
  .profile-page .profile-summary .profile-actions {
    flex-wrap: wrap;
  }
}
.profile-page .profile-summary .follow {
  color: #999;
  font-family: "Roboto", "Helvetica Neue", "Helvetica", sans-serif;
  font-size: 13px;
  letter-spacing: 1px;
}
.profile-page .profile-summary .follow .follow-bull {
  padding: 0 5px;
}
.profile-page .profile-summary .profile-actions {
  display: flex;
  flex-direction: row;
  margin: 10px 0;
}
.profile-page .resourcesLink.faded {
  color: #666;
}
.resourcesLink.blue {
  color: white;
  background-color: #18345d;
}
.resourcesLink.blue img {
  filter: invert(1);
  opacity: 1;
}
.profile-page .authorByLine {
  margin: 20px 0;
}
.authorByLineImage a {
  text-decoration: none;
}
.profile-page .follow-header {
  font-size: 20px;
  color: #000;
  padding-bottom: 10px;
  border-bottom: 1px solid #E2E2E1;
  font-family: "Roboto", "Helvetica Neue", "Helvetica", sans-serif;
}
.profile-page .follow-header .follow-count {
  color: #999;
}
.profile-page .resourcesLink,
.profile-page .largeFollowButton {
  min-height: 46px;
  height: 46px;
  overflow: visible;
  padding: 0px 16px;
  border-top: 0;
  display: flex;
  letter-spacing: 1px;
  align-items: center;
  width: unset;
}
.profile-page .largeFollowButton {
  box-shadow: 0 1px 3px rgba(0,0,0,0.2);
  border: 0;
}
.profile-page .largeFollowButton .int-en,
.profile-page .largeFollowButton .int-he {
  color: white;
  font-size: 16px;
}
.profile-page .emptyList {
  display: flex;
  flex-direction: column;
  align-items: flex-start;
}
.profile-page .emptyList .emptyListText {
  font-size: 16px;
  margin: 30px 0;
  color: #999;
  font-family: "Roboto", "Helvetica Neue", "Helvetica", sans-serif;
}
.profile-page .profile-summary .resourcesLink + .resourcesLink,
.profile-page .profile-summary .largeFollowButton + .resourcesLink {
  margin: 0 0 0 10px;
}
.interface-hebrew .profile-page .profile-summary .largeFollowButton + .resourcesLink,
.interface-hebrew .profile-page .profile-summary .resourcesLink + .resourcesLink {
  margin: 0 10px 0 0;
}
.profile-page .profile-summary .title {
  margin-bottom: 10px;
}
.profile-page .profile-summary .sub-title {
  color: #000;
  font-family: "Roboto", "Helvetica Neue", "Helvetica", sans-serif;
  font-size: 16px;
}
.profile-page .profile-summary .sub-sub-title {
  color: #666;
  font-family: "Roboto", "Helvetica Neue", "Helvetica", sans-serif;
  font-size: 16px;
}
/* Tooltip - source: https://codepen.io/cristina-silva/pen/XXOpga */
.tooltip-toggle {
  cursor: pointer;
  position: relative;
  line-height: normal;
}
.tooltip-toggle svg {
  height: 18px;
  width: 18px;
}
/*Tooltip text container*/
.three-dots-button.tooltip-toggle::before {
  /* make the tooltip appear on right. % is an estimate that works most of the time */
  top: 0;
  transform: translateY(-35%);
  left: 30px;
  color: #999;
  text-align: left;
}
.interface-hebrew .three-dots-button.tooltip-toggle::before {
  left: unset;
  right: 30px;
  text-align: right;
}
.tooltip-toggle::before {
  color: #000;
  font-family: "Roboto", "Helvetica Neue", "Helvetica", sans-serif;
  font-size: 13px;
  opacity: 0;
  pointer-events: none;
  text-align: center;
  position: absolute;
  top: 30px;
  left: -70px;
  padding: 10px;
  background-color: #fff;
  box-shadow: 0 1px 3px rgba(0,0,0,.2);
  border-radius: 5px;
  content: attr(aria-label);
  text-transform: none;
  transition: all 0.5s ease;
  width: 140px;
  z-index: 1;
}
/*Tooltip arrow
.tooltip-toggle::after {
  position: absolute;
  top: 37px;
  left: 30px;
  border-left: 5px solid transparent;
  border-right: 5px solid transparent;
  border-bottom: 5px solid #2b222a;
  content: " ";
  font-size: 0;
  line-height: 0;
  margin-left: -5px;
  width: 0;
}*/
/*Triggering the transition*/
.tooltip-toggle:hover::before, .tooltip-toggle:hover::after {
  opacity: 1;
  transition: all 0.75s ease;
}
.largeFollowButton {
  display: inline-block;
  padding: 7px;
  height: 16px;
  width: 59px;
  text-align: center;
  cursor: pointer;
  background: #18345d;
  color: #fff;
  border-radius: 8px;
  box-shadow: 1px 1px 1px #ccc;
  border: 1px solid #ccc;
}
.largeFollowButton.following {
  background: #fff;
}
.profile-page .largeFollowButton.following .int-en,
.profile-page .largeFollowButton.following .int-he {
  color: black;
}
.largeFollowButton.following span {
  color: #666;
}
.smallFollowButton {
  height: 18px;
  line-height: 18px;
  width: 68px;
  text-align: center;
  cursor: pointer;
  background: #fff;
  border: 1px solid #ccc;
  border-radius: 4px;
  margin-left: 15px;
  display: none;
  letter-spacing: normal;
}
.smallFollowButton.smallText span {
  color: #666;
}
body .homeFeedWrapper {
  background-color: white;
}
body .homeFeedWrapper .content {
  padding: 0;
}
.homeFeedWrapper #homeCover {
  height: 240px;
  padding: 50px 0;
  background-color: #ADA99B;
  box-sizing: border-box;
  text-align: center;
  overflow: hidden;
  position: relative;
  left: -20px;
  width: calc(100% + 20px);
}
.interface-hebrew .homeFeedWrapper #homeCover {
  left: auto;
}
.homeFeedWrapper #homeVideo {
  position: absolute;
  top: -90px;
  left: 0;
  width: 100%;
  min-width: 1200px;
  z-index: 0;
}
.homeFeedWrapper #homeCover h1.featureTitle {
  color: white;
  margin-bottom: 20px;
  position: relative;
}
.homeFeedWrapper #homeCover h1.featureTitle .int-en,
.homeFeedWrapper #homeCover h1.featureTitle .int-he {
  color: white;
}
.homeFeedWrapper #homeCover h1.featureTitle .int-en {
  font-size: 36px;
}
.homeFeedWrapper #homeCover h1.featureTitle .int-he {
  font-size: 44px;
}
.homeFeedWrapper #homeCover .sub {
  color: white;
  font-size: 16px;
  margin: 0;
  position: relative;
}
.homeFeedWrapper #homeCover .sub a {
  font-size: 16px;
}
.homeFeedWrapper #homeCover .sub .int-en {
}
.homeFeedWrapper #homeCover a {
  color: white;
  font-style: normal;
  position: relative;
}
.columnLayout {
  display: flex;
  flex-direction: row;
}
.sideColumn {
  flex: 0 0 320px;
  max-width: 40%;
  background-color: #FBFBFA;
  padding: 60px 50px;
}
@media (max-width: 540px) {
  .topicPanel .columnLayout {
    flex-direction: column;
  }
  .topicPanel .sideColumn {
    padding: 20px 25px 0 25px;
    max-width: 100%;
    align-self: stretch;
    border: 0;
    margin: 0;
  }
}
.sideColumn .section {
  margin-bottom: 70px;
}
.sideColumn .section h2 {
  text-transform: none;
  font-size: 24px;
  letter-spacing: normal;
  text-align: inherit;
  margin: 0 0 30px 0;
}
.sideColumn .section h2 .int-en {
  text-align: left;
}
.sideColumn .section h2 .int-he {
  text-align: right;
}
.sideColumn .section .description {
  margin-bottom: 25px;
}
.sideColumn .button img {
  width: 16px;
  height: 16px;
  margin: 0 5px;
  position: relative;
  top: 2px;
  filter: invert(1);
}
.sideColumn .button.white img {
  filter: none;
  opacity: .4;
}
.sideColumn .button .fa {
  opacity: .4;
  margin: 0 5px;
}
.sideColumn .inlineButtonBox {
  display: flex;
  justify-content: space-between;
}
.sideColumn .inlineButtonBox a {
  flex: 1;
}
.sideColumn .inlineButtonBox a .button {
  width: 100%;
}
.sideColumn #homeLearn .refLink {
  display: block;
  height: 56px;
  line-height: 56px;
  border-top: 4px solid;
  color: #000;
  font-size: 20px;
}
.sideColumn #homeLearn .refLink .int-en {
  font-family: "adobe-garamond-pro", "Crimson Text", Georgia, serif;
  text-transform: uppercase;
}
.sideColumn .button {
  letter-spacing: 0;
}
.sideColumn h2 {
  font-weight: 400;
}
.sideColumn .sideCatLink .int-he {
  font-family: "Frank Ruehl Libre", "Taamey Frank", "Times New Roman", serif;
  font-size: 22px;
  font-weight: normal;
  text-transform: uppercase;
  letter-spacing: 0.05em;
  color: #333;
}

.sideColumn .newsletterInput {
  height: 53px;
}
.sideColumn .newsletterSignUpBox img {
    height: 23px;
    width: 23px;
    opacity: 0.35;
    position: absolute;
    top: 15px;
    right: 17px;
}
.interface-hebrew .sideColumn .newsletterSignUpBox img {
  right: auto;
  left: 17px;
  transform: scale(-1, 1);
}
.sideColumn .newsletterInput, .sideColumn .newsletterInput::placeholder {
  width: 100%;
  box-sizing: border-box;
  font-size: 16px;
  font-weight: normal;
  font-style: normal;
  color: #000;
}
.interface-english .sideColumn .newsletterInput, .interface-english .sideColumn .newsletterInput::placeholder  {
  font-family: "Roboto", "Helvetica Neue", "Helvetica", sans-serif;
}

.interface-hebrew .sideColumn .newsletterInput, .interface-hebrew .sideColumn .newsletterInput::placeholder   {
  font-family: "Heebo", sans-serif;
}

.sideColumn #homeSocialButtons {
  margin-top: 15px;
}
.sideColumn #homeSocialButtons .fa {
  font-size: 18px;
  color: white;
  background-color: #aaa;
  display: inline-block;
  height: 30px;
  width: 30px;
  line-height: 30px;
  text-align: center;
  border-radius: 15px;
  margin-right: 5px;
}
.interface-hebrew .sideColumn #homeSocialButtons .fa {
  margin: 0 0 0 5px;
}
.sideColumn #homeSocialButtons .fa:hover {
  text-decoration: none;
  background-color: #999;
}
.sideColumn #homeFeedback {
  background-color: #EDEDED;
  margin: 0 -50px;
  padding: 30px 50px;
  position: -webkit-sticky; /* Safari */
  position: sticky;
  top: 0;
}
.sideColumn #homeFeedback .button {
  margin-bottom: 10px;
}
.sideColumn .feedbackBoxOverlay.open {
  position: fixed;
  width: 100%;
  height: 100%;
  top: 0;
  left: 0;
  display: flex;
  align-items: center;
  justify-content: center;
  background-color: #FBFBFA;
}
.sideColumn .feedbackBoxOverlay.open .feedbackBox {
  width: 470px;
}
.mainColumn {
  flex: 1;
  margin: 0 45px 0 30px;
}
.homeFeedWrapper .mainColumn {
  background-color: white;
}
.interface-hebrew .mainColumn {
  margin: 0 30px 0 45px;
}
.storyFeedInner,
.interface-hebrew .storyFeedInner {
  max-width: 700px;
  margin: 0 auto;
  padding-top: 60px;
}
.storyByLine:hover .smallFollowButton,
.authorName:hover .smallFollowButton {
  display: inline-block;
}
.bilingual .homeFeedWrapper span.he,
.bilingual .readerNavMenu.topicPanel .he {
  display: block;
  padding-bottom: 10px;
}
.mainColumn .story {
  padding: 0 0 60px 0;
}
.mainColumn .story .storyTitleBlock {
  clear: both;
}
.interface-english .mainColumn .story .storyTitleBlock {
  float: left;
}
.interface-hebrew .mainColumn .story .storyTitleBlock {
  float: right;
}
.colorBarBox {
  clear: both;
}
.interface-english .colorBarBox  {
  border-left: 4px solid transparent;
  padding-left: 30px;
}
.interface-hebrew .colorBarBox  {
  border-right: 4px solid transparent;
  padding-right: 30px;
}
.interface-english .citationLine,
.interface-english .learnMoreLink {
  padding-left: 34px;
}
.interface-hebrew .citationLine,
.interface-hebrew .learnMoreLink {
  padding-right: 34px;
}
.storyTextListItem {
  padding-bottom: 18px;
}
.storyTextListItem:last-child {
  padding-bottom: 0;
}
.mainColumn .saveButton {
  align-self: flex-start;
}
.mainColumn .saveLine.storyTitleWrapper .saveButton,
.mainColumn .story.publishSheetStory .saveLine .saveButton  {
  margin-top: 13px;
}
.mainColumn .story.publishSheetStory .storyTitle {
  padding-bottom: 10px;
}
.mainColumn .story .storyTitle {
  padding: 5px 0 15px;
}
.topicPanel .mainColumn .story .storyTitle {
  padding: 0;
}
.mainColumn .story .storySubTitle {
  padding-bottom: 10px;
}
.mainColumn .story .storySubTitle .int-en,
.mainColumn .story .storySubTitle .int-he {
  color: #666;
}
img.smallProfileImage {
  height: 40px;
  width: 40px;
  margin: 0;
  border-radius: 20px;
}
.mainColumn .story img.mediumProfileImage {
  height: 64px;
  width: 64px;
  margin: 0;
  border-radius: 32px;
}
.interface-english .mainColumn .story .storyTypeBlock {
  float: left;
}
.interface-hebrew .mainColumn .story .storyTypeBlock {
  float: right;
}
.interface-english .mainColumn .story .topTailBlock {
  float: right;
}
.interface-hebrew .mainColumn .story .topTailBlock {
  float: left;
}
.interface-english .mainColumn .story .mediumProfileImage {
  float: right;
}
.interface-hebrew .mainColumn .story .mediumProfileImage {
  float: left;
}
.story .storyBody {
  clear: both;
  margin: 10px 0;
  text-align: justify;
}
.story .contentText .en {
  line-height: 1.6;
}
.story .contentText .he {
  font-size: 22px;
  line-height: 1.6;
}
.story .storySheetList {
  clear: both;
}
.story .storySheetListItem {
  padding-bottom: 20px;
}
.story .storySheetListItem:last-child {
  padding-bottom: 0;
}
.story .storySheetList .sheetTitle {
  padding-bottom: 10px;
}
.story .storySheetList .pageTitle span {
  font-size: 20px;
}
.story .saveLine {
  display: flex;
  align-items: center;
  clear: both;
}
.story .saveLine .beforeSave {
  width: 100%;
}
.interface-hebrew .story .saveLine .beforeSave {
  padding-left: 10px;
}
.interface-english .story .saveLine .beforeSave {
  padding-right: 10px;
}
.story .saveLine .saveButton {
  align-self: center;
  padding-bottom: 10px;
}
.story .citationLine.contentText .int-en,
.story .citationLine.contentText .int-he {
  color: #999;
}
.story .authorText {
  display: inline-block;
  padding: 0 10px;
  line-height: 22px;
  width: 100%;
  letter-spacing: 2px;
}
.authorByLine {
  display: flex;
}
.authorByLine .authorByLineText {
  letter-spacing: 2px;
  padding: 0 10px;
  line-height: 22px;
  margin-top: -1px;
}
.authorByLine .authorOrganization,
.authorByLine .authorName {
  display: block;
}
.saveLine .authorByLine + .saveButton {
  position: relative;
  bottom: 12px;
}
.systemText.authorOrganization span {
  color: #999;
}
.mainColumn a {
  color: #000;
}
.storyBody a {
  text-decoration: underline;
}
.storyEditBar {
  padding-bottom: 30px;
}
.storyEditorTag {
  display: inline-block;
  float: right;
}
.storyEditorTag.mustHave {
  color: #66aa66;
  padding: 0 10px;
}
.storyEditorTag.cantHave {
  color: #aa6666;
}
.learnMoreLink a {
  text-decoration: none;
  color:  #999;
}
.segment .queryTextHighlight {
  background-color: #D2DCFF;
  padding-left: 2px;
  padding-right: 2px;
}

body .homeFeedWrapper.userStats {
  font-family: "Roboto", "Helvetica Neue", "Helvetica", sans-serif;
  background-color: #faf9f9;
}

.userStats h1 {
  text-align: center;
  font-weight: normal;
  font-family: "adobe-garamond-pro", "Crimson Text", Georgia, serif;
  font-size: 30px;
  padding: 60px 0 30px;
  margin: 0;
}

.userStats h2 {
  text-transform: none;
  padding: 40px 0 30px;
  font-size: 21px;
  color: #888;
}

.userStats .statcardRow {
  display: flex;
  justify-content: space-around;
}

.userStats .statcardRow .statcard {
  background-color: #fff;
  height: 190px;
  width: 32%;
  box-shadow: 0 1px 3px rgba(0,0,0,0.2);
  border-radius: 5px;
  display: flex;
  flex-direction: column;
  justify-content: center;
}

.userStats .statcardRow .statcard img {
  opacity: 0.3;
  height: 60px;
  width: 60px;
  margin: 0 auto 20px;
}

.userStats .statcardRow .statcard .statcardValue {
  font-size: 24px;
  text-align: center;
}

.userStats .statcardRow .statcard .statcardLabel {
  font-size: 21px;
  padding-top: 5px;
  text-align: center;
  color: #aaa;
}

.userStats .chartRow {
  display: flex;
  justify-content: space-between;
}
.userStats .chartRow.centered {
  justify-content: space-around;
}
.userStats .statHeader {
  padding-top: 40px;
  text-align: center;
}
.userStats .statHeader span {
  color: #666;
  letter-spacing: 0.7px;
  line-height: 23px;
}

.userStats .chartRow .chartWrapper {
  font: 11px sans-serif;
  padding: 0;
}

.bilingual .userStats .blockLink .he,
.english .userStats .blockLink .he {
  display: none;
}
.hebrew .userStats .blockLink .en {
  display: none;
}
.bilingual .userStats .blockLink .en,
.english .userStats .blockLink .en {
  font-family: "adobe-garamond-pro", "Crimson Text", Georgia, serif;
}
.hebrew .userStats .blockLink .he {
  font-family: "Frank Ruehl Libre", "Taamey Frank", "Times New Roman", serif;
}

.userStatModeChooser {
  padding: 0;
  display:  flex;
  justify-content: center;
  width: 240px;
  margin: 0 auto;
  background: white;
  border-radius: 5px;
  box-shadow: 0 1px 3px rgba(0,0,0,0.2);
}
.userStatModeButton {
  background-color: #fff;
  color: #666;
  border-radius: 5px;
  height: 50px;
  width: 120px;
  text-align: center;
  vertical-align: center;
  cursor: pointer;
  font-size: 16px;
}

.userStatModeButton.active {
  background-color: #19365d;
  color: #fff;
}

.userStatModeButton span {
  display: block;
  margin: 15px 0;
}

.userStats .blockLink {
  height: 100%;
  display: flex;
  align-items: center;
  justify-content: center;
}

.userStats .yourPopularSheetsBlock > div {
  padding: 10px 0;
}

.userStats .chartLabel {
  text-align: center;
  padding-top: 8px;
}<|MERGE_RESOLUTION|>--- conflicted
+++ resolved
@@ -5113,29 +5113,17 @@
 ::-webkit-input-placeholder {
    font-style: italic;
    font-family: "adobe-garamond-pro", "Crimson Text", Georgia, serif;
-<<<<<<< HEAD
-   color: #000;
-=======
    color: #666;
->>>>>>> 9664c478
 }
 ::-moz-placeholder {
    font-style: italic;
    font-family: "adobe-garamond-pro", "Crimson Text", Georgia, serif;
-<<<<<<< HEAD
-   color: #000;
-=======
    color: #666;
->>>>>>> 9664c478
 }
 :-ms-input-placeholder {
    font-style: italic;
    font-family: "adobe-garamond-pro", "Crimson Text", Georgia, serif;
-<<<<<<< HEAD
-   color: #000;
-=======
    color: #666;
->>>>>>> 9664c478
 }
 .interface-hebrew ::-webkit-input-placeholder {
   font-style: normal;
