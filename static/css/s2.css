--- conflicted
+++ resolved
@@ -74,7 +74,7 @@
 /* Font Family */
 body, .sans-serif {
   --english-font: var(--english-sans-serif-font-family);
-  --hebrew-font: var(--hebrew-sans-serif-font-family); 
+  --hebrew-font: var(--hebrew-sans-serif-font-family);
   --is-serif: initial; /* false */
 }
 .serif {
@@ -92,14 +92,8 @@
 .interface-hebrew, .he, .int-he {
   --is-hebrew: ; /* true */
 }
-<<<<<<< HEAD
 .he, .int-he, .he *, .int-he *{
   font-family: var(--hebrew-font);
-=======
-* {
-  --hebrew-font-conditional: var(--is-hebrew) var(--hebrew-font);
-  font-family: var(--hebrew-font-conditional, var(--english-font));
->>>>>>> a4c2e8b3
 }
 .he {
   font-size: 122%;
@@ -8171,15 +8165,11 @@
   margin-top: 10px;
   height: 120px;
 }
-<<<<<<< HEAD
 
 .interface-hebrew textarea,
 .interface-hebrew textarea::placeholder,
 .interface-hebrew input,
 {
-=======
-.interface-hebrew textarea, .interface-hebrew textarea::placeholder {
->>>>>>> a4c2e8b3
   font-family: var(--hebrew-sans-serif-font-family);
 }
 .feedbackOverlay textarea::placeholder {
