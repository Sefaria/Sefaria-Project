--- conflicted
+++ resolved
@@ -592,13 +592,8 @@
   background: transparent;
   padding: 0;
 }
-<<<<<<< HEAD
-
-.header .my-profile, .header .notifications {
-=======
 .header .my-profile,
 .header .notifications {
->>>>>>> 6bd73736
   display: inline-block;
   vertical-align: middle;
 }
@@ -2793,13 +2788,8 @@
 .readerNavCategoryMenu .categoryDescription.long {
   margin: -8px 0 20px 0;
 }
-<<<<<<< HEAD
-
-.readerNavCategoryMenu .content .category, .readerNavCategoryMenu .content .gridBox {
-=======
 .readerNavCategoryMenu .content .category,
 .readerNavCategoryMenu .content .gridBox {
->>>>>>> 6bd73736
   margin-bottom: 40px;
 }
 
@@ -4993,13 +4983,8 @@
 .toggleSet.aliyotTorah .toggleOption, .toggleSet.punctuationTalmud .toggleOption {
   font-size: 14px;
 }
-<<<<<<< HEAD
-
-.toggleSet.vowels .toggleOption.all span span, .toggleSet.vowels .toggleOption.partial span span {
-=======
 .toggleSet.vowels .toggleOption.all span span,
 .toggleSet.vowels .toggleOption.partial span span {
->>>>>>> 6bd73736
   position: relative;
   top: -3px;
 }
@@ -5022,13 +5007,8 @@
   border-bottom-right-radius: 4px;
   border-right: 1px solid #999;
 }
-<<<<<<< HEAD
-
-.toggleOption.on, .toggleOption:hover {
-=======
 .toggleOption.on,
 .toggleOption:hover {
->>>>>>> 6bd73736
   background-color: white;
   color: black;
 }
@@ -5866,12 +5846,7 @@
 
 .gridBox .gridBoxItem {
   flex: 1;
-<<<<<<< HEAD
   /* HACK: overflow hidden will hide any box shadow beneath (b/c overflow cuts off at padding-box) can get around this by increasing padding-box and decreasing margin-box. see here https://stackoverflow.com/questions/33949013/css-overflow-hidden-cuts-shadow*/
-=======
-
-   /* HACK: overflow hidden will hide any box shadow beneath (b/c overflow cuts off at padding-box) can get around this by increasing padding-box and decreasing margin-box. see here https://stackoverflow.com/questions/33949013/css-overflow-hidden-cuts-shadow*/
->>>>>>> 6bd73736
   display: flex;
   flex-direction: column;
   padding: 5px;
@@ -8311,16 +8286,14 @@
   pointer-events: none;
   width: auto;
 }
-<<<<<<< HEAD
 
 .sheetMetaDataBox .title:focus:before {
-  content: "\200B";
-  /* zero-width space required so that chrome doesn't cause change in size of box on focus/blur */
-  width: 0;
-=======
+    content: "\200B";
+    /* zero-width space required so that chrome doesn't cause change in size of box on focus/blur */
+    width: 0;
+}
 .interface-hebrew .sheetMetaDataBox .title:empty:before {
   content: "ללא שם";
->>>>>>> 6bd73736
 }
 
 .publishBox {
@@ -8602,41 +8575,31 @@
   cursor: pointer;
   box-shadow: 0px 1px 3px rgba(0, 0, 0, 0.25);
 }
-
-<<<<<<< HEAD
-=======
 .interface-hebrew .editorSidebarToggle {
   left: 30px;
   right: auto;
 }
-
-
->>>>>>> 6bd73736
 .editorSidebarToggle:active {
   box-shadow: 0px 1px 1px rgba(0, 0, 0, 0.25);
 }
-
 .editorSidebarToggle::after {
   content: url("/static/img/3vdots.svg");
   position: absolute;
   top: 7px;
   left: 13px;
 }
-
 .collectionListingImage {
   height: 100%;
   width: 100%;
   object-fit: cover;
   background-color: white;
 }
-
 .collectionListingImage.default {
   width: 80%;
   height: 80%;
   margin: 10%;
   opacity: 0.4;
 }
-
 .collectionListingName {
   display: block;
   font-size: 30px;
@@ -10565,17 +10528,18 @@
 .sheetContent .sheetItem .SheetOutsideText.segment {
   margin: 0
 }
-<<<<<<< HEAD
-
-.sheetContent .sheetItem .SheetSource.segment, .sheetContent .sheetItem .SheetOutsideBiText.segment {
-  margin-top: 14px;
-=======
+
 .sheetContent .sheetItem .SheetSource.segment,
 .sheetContent .sheetItem .SheetOutsideBiText.segment {
   margin-top: 30px;
   margin-bottom:30px;
->>>>>>> 6bd73736
-}
+}
+
+/* there was a conflict here
+.sheetContent .sheetItem .SheetSource.segment, .sheetContent .sheetItem .SheetOutsideBiText.segment {
+  margin-top: 14px;
+}
+ */
 
 .sheetContent .text.loading {
   cursor: wait;
@@ -10836,8 +10800,7 @@
   margin-bottom: 14px;
 }
 
-<<<<<<< HEAD
-=======
+
 .readerPanel.bilingual.heRight .SheetSource {
   background-image:
   linear-gradient(
@@ -10853,7 +10816,7 @@
 .readerPanel.bilingual.heLeft .SheetSource {
   background-image:
   linear-gradient(
-    to right, 
+    to right,
     #fff,
     #fff 50%,
     #FBFBFA 50%,
@@ -10909,7 +10872,6 @@
   background-color: rgba(255, 255, 255, 0.1);
 }
 
->>>>>>> 6bd73736
 .feedbackBox p {
   font-size: 16px;
   letter-spacing: 1px;
