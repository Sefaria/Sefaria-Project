body {
  padding: 0;
  margin: 0;
  overflow: hidden;
  -webkit-text-size-adjust: 100%;
}
*::selection {
  background-color: #D2DCFF;
}
body.sepia {
  background-color: #FBFBFA;
}
body.dark {
  background-color: #333331;
}
body:not(.user-is-tabbing) *:focus {
  outline: none;
}
/* 
Style Guide Font Hierarchy 
https://github.com/Sefaria/Sefaria-Project/blob/master/static/files/styleguide_with_markup.pdf
*/
.featureTitle .int-en {
  font-family: "adobe-garamond-pro", Georgia, serif;
  font-size: 50px;
  font-weight: normal;
  color: #000;
}
.pageTitle .int-en {
  font-family: "adobe-garamond-pro", Georgia, serif;
  font-size: 30px;
  font-weight: normal;
  color: #000;
}
.chapterText .int-en {
  font-family: "adobe-garamond-pro", Georgia, serif;
  font-size: 18px;
  font-weight: normal;
  text-transform: uppercase;
  letter-spacing: 0.05em;
  color: #333;
}
.sectionTitleText .int-en {
  font-family: "Roboto", "Helvetica Neue", "Helvetica", sans-serif;
  font-size: 16px;
  font-weight: normal;
  color: #666;
  text-transform: uppercase,
  letter-spacing: 0.1em;
}
.smallText .int-en {
  font-family: "Roboto", "Helvetica Neue", "Helvetica", sans-serif;
  font-size: 13px;
  font-weight: normal;
  color: #999;
}
.systemText .int-en {
  font-family: "Roboto", "Helvetica Neue", "Helvetica", sans-serif;
  font-size: 16px;
  font-weight: normal;
  color: #000;
}
.contentText .int-en {
  font-family: "adobe-garamond-pro", Georgia, serif;
  font-size: 18px;
  font-weight: normal;
  color: #000;
}
.featureTitle .int-he {
  font-family: "Heebo", sans-serif;
  font-size: 40px;
  font-weight: normal;
  color: #000;
}
.pageTitle .int-he {
  font-family: "Heebo", sans-serif;
  font-size: 30px;
  font-weight: normal;
  color: #000;
}
.chapterText .int-he {
  font-family: "Frank Ruehl Libre", "Taamey Frank", "Times New Roman", serif;
  font-size: 22px;
  font-weight: normal;
  text-transform: uppercase;
  letter-spacing: 0.05em;
  color: #333;
}
.sectionTitleText .int-he {
  font-family: "Heebo", sans-serif;
  font-size: 16px;
  font-weight: normal;
  color: #666;
  text-transform: uppercase,
  letter-spacing: 0.1em;
}
.smallText .int-he {
  font-family: "Heebo", sans-serif;
  font-size: 13px;
  font-weight: normal;
  color: #999;
}
.systemText .int-he {
  font-family: "Heebo", sans-serif;
  font-size: 16px;
  font-weight: normal;
  color: #000;
}
.contentText .int-he {
  font-family: "Frank Ruehl Libre", "Taamey Frank", "Times New Roman", serif;
  font-size: 18px;
  font-weight: normal;
  color: #000;
}
/* end Style Guide */

@font-face {
  /* English content text that may contain Hebrew characters */
  font-family: 'Hebrew Text Font';
  src: local('Frank Ruehl Libre'), url('/static/fonts/Taamey-Frank/TaameyFrankCLM-Medium.ttf'), local('Times New Roman');
  unicode-range: U+0590-05FF;
}
@font-face {
  /* English system text that may contain Hebrew characters */
  font-family: 'Hebrew System Font';
  src: local('Heebo'), local('Roboto');
  unicode-range: U+0590-05FF;
}
.sans,
.sans .en,
#s2 .sans .en,
.sans .int-en {
  font-family: "Roboto", "Helvetica Neue", "Helvetica", sans-serif;
}
.sans .he,
#s2 .sans .he,
.sans .int-he {
  font-family: "Heebo", sans-serif;
}
#s2 {
  position: fixed;
  top: 0;
  width: 100%;
  height: 100%;
  z-index: 1000;
}
#s2.headerOnly {
  z-index: 1000;
  height: 60px;
}
.readerApp {
  position: absolute;
  width: 100%;
  height: 100%;
  top: 0;
}
.readerApp.interface-hebrew{
  direction: rtl;
}
.noselect {
  -webkit-touch-callout: none; /* iOS Safari */
    -webkit-user-select: none; /* Safari/Opera */
       -moz-user-select: none; /* Firefox */
        -ms-user-select: none; /* Internet Explorer/Edge */
            user-select: none; /* Non-prefixed version, Chrome */
}
input.noselect {
    -webkit-user-select: auto; /* Safari/Opera -- required for Safari to allow inputs to be accessible. See http://caniuse.com/#feat=user-select-none "Known Issues" for details  TODO Check back to see if bug is fixed in future version */
}
.interface-hebrew #panelWrapBox{
  direction: rtl;
}
.interface-english #panelWrapBox{
  direction: ltr;
}
#panelWrapBox {
  position: absolute;
  top: 60px;
  height: calc(100% - 60px);
  box-sizing: border-box;
}
#panelWrapBox.wrapBoxScroll {
  overflow-x: scroll;
  overflow-y: hidden;
}
.singlePanel #panelWrapBox {
  padding-top: 0;
  height: 100%;
  top: 0;
}
.headerInner {
  position: fixed;
  top: 0;
  left: 0;
  width: 100%;
  height: 60px;
  background: white;
  z-index: 1001;
  box-sizing: border-box;
  padding: 0px 30px;
  overflow: hidden;
  display: flex;
  justify-content: space-between;
  align-items: center;
}
.headerOnly .headerInner, .headerInner.boxShadow {
  box-shadow: 0px 1px 3px rgb(0,0,0,0.2);
}
.interface-hebrew .headerInner{
  direction: rtl;
}

.headerInner .headerNavSection{
  display: flex;
  justify-content: flex-start;
}
.headerInner .headerHomeSection{
  position: absolute;
  top: 17px;
  left: 50%;
  margin-left: -46px;
}
.headerInner .headerLinksSection{
  display: flex;
  justify-content: flex-end;
  min-width: 40%;
}
.header .header-nav{
  margin-top: 1px;
}
.header .header-links{
  margin-top: 1px;
}
.header .library, .header .home, .header .account, .header .notifications, .header .readerNavMenuSearchButton {
  cursor: pointer;
}
.header .library, .header .account, .header .readerNavMenuSearchButton {
  display: inline-block;
  color: #999;
}
.header .searchBox {
  overflow: hidden;
  display: inline-block;
  padding: 0;
  text-align: inherit;
  margin: 0px 17px 0 17px;
}
.header .searchBox input {
  background-color: transparent; /*for firefox */
  margin-top: 1px;
}
.header .search {
  outline: none;
  border: none;
  box-shadow: none;
  color: black;
  font-size:  18px;
  font-family: "adobe-garamond-pro", Georgia, serif;
  vertical-align: 1px;
  margin: 0;
}
.header .search.hebrewSearch {
  font-family: "Heebo", sans-serif;
  font-size: 16px;
}
.search-override {
  border-top: solid 1px #999;
  padding-top: 5px;
}
.header .home {
  margin-top: 1px;
}
.header .home img {
  vertical-align: middle;
  width: 92px;
}
.header .login:first-child{
  margin: auto 30px;
}
.header .account:first-child{
  margin: auto 17px;
}
@media (max-width: 540px) {
  .header .home {
    display: none;
  }
  .header .accountLinks .login {
    margin-left: 16px;
  }
  .header .searchBox input{
    width: 45%;
  }
  .header .login:first-child {
    margin: auto 20px;
  }
  .headerInner .headerNavSection{
    width: 48%;
  }
  img.keyboardInputInitiator{
    display: none;
  }
}
.header .accountLinks {
  display: inline-block;
  font-size: 16px;
  margin-top: 2px;
  color: #666;
}
.header .account, .header .notifications {
  display: inline-block;
  vertical-align: middle;
}
.header .library, .header .account {
  font-size: 24px;
  line-height: 24px;
}
.header .notifications {
  display: inline-block;
  font-family: "Roboto", "Helvetica Neue", Helvetica, sans-serif;
  line-height: 24px;
  height: 24px;
  width: 24px;
  text-align: center;
  border-radius: 15px;
  background-color: #aaa;
  color: white;
  font-size: 16px;
  margin-top: -1px;
}
.header .notifications.unread {
  background-color: #EFB4B6;
}
.header .login {
  color: #666;
  display: inline-block;
  line-height: 1;
}
.header .login .en {
  font-family: "Roboto", "Helvetica Neue", Helvetica, sans-serif;
}
.header .login .he {
  font-family: "Heebo", sans-serif;
}
.header .testWarning {
  display: inline-block;
  color: white;
  font-family: "Roboto", "Helvetica Neue", Helvetica, sans-serif;
  background-color: #EFB4B6;
  border-radius: 12px;
  font-size: 14px;
  line-height: 1;
  padding: 6px 16px;
  vertical-align: middle;
  height: 14px;
  max-width: 100%;
  white-space: nowrap;
  text-overflow: ellipsis;
  overflow: hidden;
  cursor: pointer;
  margin-right: 15px;
}
.header .testWarning:hover {
  text-decoration: underline;
}
.header .he {
  /* temp, until we support hebrew header */
  display: none;
}
.testMessageBox {
  position: fixed;
  width: 100%;
  height: 100%;
  z-index: 5000;
}
.overlay {
  width: 100%;
  height: 100%;
  background-color: black;
  opacity: 0.3;
  position: fixed;
  z-index: 1001;
}
#interruptingMessageBox {
  display: flex;
  justify-content: center;
  align-items: center;
  position: fixed;
  width: 100%;
  height: 100%;
  left: 0;
  right: 0;
  z-index: 1001;
  opacity: 1;
  transition: opacity .3s ease-in;
}
#interruptingMessageBox.hidden {
  opacity: 0;
}
#interruptingMessageOverlay {
  width: 100%;
  height: 100%;
  background-color: white;
  opacity: 0.7;
  position: fixed;
}
#interruptingMessage {
  max-width: 90%;
  box-sizing: border-box;
  position: fixed;
  padding: 18px 15px;
  z-index: 1001;
  border: 1px solid #E6E6E6;
  background-color: #FBFBFA;
  text-align: center;
  color: #666;
}
#interruptingMessageContentBox {
  position: relative;
  border: 1px solid #CCC;
  background-color: white;
}
#interruptingMessageClose {
  position: absolute;
  top: 2px;
  right: 12px;
  color: #AAA;
  font-size: 32px;
  cursor: pointer;
}
#interruptingMessageContent {
  padding: 32px 32px 16px 32px;
}
#interruptingMessage h1 {
  font-style: italic;
  font-size: 28px;
  font-weight: normal;
  letter-spacing: 1px;
  text-align: center;
  margin: 0 0 30px;
  color: #333;
}
.interface-hebrew #interruptingMessage h1{
  font-style: normal;
}
.testMessage {
  position: fixed;
  z-index: 5001;
  width: 450px;
  height: 180px;
  margin-top: -90px;
  margin-left: -225px;
  left: 50%;
  top: 50%;
  background-color: #FBFBFA;
  padding: 32px 20px;
  box-sizing: border-box;
  text-align: center;
}
.testMessage .title {
  font-size: 18px;
  line-height: 1.4;
}
.testMessage .button {
  margin-top: 20px;
}
.header .account img {
  height: 24px;
  width: 24px;
  opacity: 0.4;
  margin-top: 2px
}
.header .readerNavMenuMenuButton {
  margin: 0 8px 0 6px;
  font-size: 17px;
}

.readerNavMenuSearchButton {
  position: relative;
  margin: 0 10px 0 6px;
  top: -3px;
}
.readerNavTop .readerNavMenuSearchButton {
  top: 0px;
}
.interface-hebrew .readerNavMenuSearchButton {
  margin: 0 6px 0 10px;
}
.readerNavMenuSearchButton img {
  height: 19px;
  opacity: 0.4;
  vertical-align: middle;
}
.header .headerNavContent {
  position: fixed;
  height: 100%;
  width: 100%;
  box-sizing: border-box;
  top: 0;
  padding-top: 60px;
  z-index: 1000;
}
.ui-autocomplete {
  position: absolute;
  background: white;
  list-style-type: none;
  padding: 6px 0;
  border: 1px solid #aaa;
  border-top: 1px solid #ddd;
  z-index: 1002 !important;
  font-family: "adobe-garamond-pro", Georgia, serif;
}
.ui-autocomplete .ui-menu-item a {
  padding: 4px 12px;
  font-size: 16px;
  color: black;
  cursor: pointer;
  display: block;
}
.ui-autocomplete .ui-menu-item a.ui-state-focus {
  background-color: #E9E9E7;
}
.ui-helper-hidden-accessible {
  display: none;
}
#globalWarningMessage {
  position: fixed;
  width: 100%;
  z-index: 1000;
  text-align: center;
  bottom: 0px;
  color: white;
  background-color: #EFB4B6;
  padding: 14px 20px;
  box-sizing: border-box;
  font-family: "Roboto", "Helvetica Neue", Helvetica, sans-serif;
}
#globalWarningMessage .close {
 float: right;
 cursor: pointer;
 font-size: 20px;
}
.multiPanel .readerPanelBox {
  box-sizing: border-box;
}
.readerPanelBox {
  position: absolute;
  height: 100%;
  width: 100%;
  direction:ltr;
}
.readerPanelBox + .readerPanelBox {
  border-left: 1px solid #eee;
}
.readerPanelBox.sidebar {
  border-left: none;
}
.readerPanel {
  position: relative;
  width: 100%;
  height: 100%;
  overflow: hidden;
  background-color: inherit;
  font-family: "Frank Ruehl Libre", "Hebrew Text Font", "adobe-garamond-pro", "Crimson Text", Georgia, serif;
}
.readerContent {
  width: 100%;
  height: calc(100% - 60px);
  background-color: inherit;
}
.dark .readerContent {
  color: white;
}
.readerContent .readerError {
  padding: 100px 150px;
}
.readerContent .readerError .readerErrorText {
  padding-top: 20px;
  font-size: .8em;
}
.textColumn {
  width: 100%;
  height: 100%;
  overflow-y: scroll;
  overflow-x: hidden;
  -webkit-overflow-scrolling: touch;
  position: relative;
  box-sizing: border-box;
  background-color: inherit;
}
.textColumn .loadingMessage.base,
.sheetsInPanel .loadingMessage {
  margin: 30px 0;
  color: #999;
  text-align: center;
  font-weight: lighter;
  font-style: normal;
  font-family: "Roboto", "Helvetica Neue", Helvetica, sans-serif;
  text-transform: uppercase;
  letter-spacing: 1px;
  /*border-bottom: 4px solid #E6E5E6;*/
  padding: 0 6px 3px;
}
.textColumn .loadingMessage.base.prev {
  margin: 70px 0 30px;
}
.textColumn .loadingMessage.base.next {
  margin: 30px 0 70px;
  height: calc(100% - 128px);  /* The 128px here appears to be the minimum needed to keep a line on the screen when scrolling passes loaded content) */
}
.textColumn .loadingMessage.base.next.final {
}
.he {
  font-size: 122%;
}
.int-he .int-he {
  font-size: inherit;
}
.readerPanel .he {
  font-family: "Frank Ruehl Libre", "Taamey Frank", "Times New Roman", serif;
  direction: rtl;
  text-align: right;
}
.interface-hebrew .readerPanel .en{
  direction: ltr;
}
.interface-hebrew .readerPanel .readerNavMenu,
.interface-hebrew .readerPanel .readerNavMenu .gridBox,
.interface-hebrew .readerPanel.bilingual .readerNavMenu .gridBox,
.readerPanel.hebrew .readerNavSection,
.readerPanel.hebrew .readerNavMenu .gridBox {
  direction: rtl;
}
.interface-english .readerPanel .readerNavMenu,
.readerPanel.english .readerNavSection,
.readerPanel.english .readerNavMenu .gridBox{
  direction: ltr;
}
.readerPanel.bilingual .readerNavSection,
.readerPanel.bilingual .readerNavMenu .gridBox {
  direction: ltr;
}
.readerPanel.english .he {
  display: none;
}
.readerPanel.english .he.heOnly{
  display: inline;
  text-align: right;
}
.readerPanel.english .en {
  display: inline;
}
.readerPanel.hebrew .he {
  display: inline;
  text-align: right;
}
.readerPanel.hebrew .he .enInHe {
  font-size: 83%;
}
.enInHe{
  unicode-bidi: isolate;
}
.readerPanel.hebrew .en {
  display: none;
}
.readerPanel.english .heOnly .he,
.readerPanel.bilingual .heOnly .he {
  display: inline;
}
.languageToggle {
  display: inline;
  line-height: 32px;
}
.languageToggle img {
  opacity: 0.4;
  height: 18px;
}
.systemPanel.english .content .he {
  display: none;
}
.systemPanel.hebrew .content .en {
  display: none;
}
.interface-english .systemPanel .content .int-en {
  display: inline;
  font-family: "Roboto", "Helvetica Neue", "Helvetica", sans-serif;
}
.interface-english .systemPanel .content h1 .int-en {
  display: inline;
  font-family: "adobe-garamond-pro", Georgia;
}
.interface-hebrew .systemPanel .content .int-he {
  display: inline;
  font-family: "Heebo", sans-serif;
}
.loadingMessage {
  font-size: 14px;
  font-style: italic;
}
.bilingual .loadingMessage .he {
  display: none;
}
.readerPanel.light {
  background-color: white;
}
.readerPanel.sepia {
  background-color: #f7f7f7;
}
.readerPanel.dark {
  background-color: #333331;
}
.readerNavMenu {
  position: absolute;
  display: flex;
  flex-direction: column;
  top: 0;
  left: 0;
  width: 100%;
  height: 100%;
  box-sizing: border-box;
  z-index: 101;
  background-color: #FBFBFA;
}
.readerNavMenu .content {
  position: relative;
  box-sizing: border-box;
  padding: 30px 10px 10px;
  flex: 1;
  overflow-y: scroll;
  -webkit-overflow-scrolling: touch;
  font-size: 14px;
}
.interface-hebrew.multiPanel .readerNavMenu .content {
  padding-right: 40px;
}
.multiPanel .readerNavMenu .content {
  padding: 30px 30px 70px 30px;
}
.multiPanel .readerNavMenu .content.hasFooter {
  padding: 30px 0px 0px 0px;
}
.multiPanel .readerNavMenu.noHeader .content {
  padding-top: 80px;
}
.multiPanel .readerNavMenu.compare .content {
  padding-top: 30px;
}
.readerNavMenu .content .contentInner {
  max-width: 660px;
  margin: 0 auto;
}
.readerNavTop {
  /*position: absolute;*/
  width: 100%;
  background-color: #FBFBFA;
  border-bottom: 1px solid #E2E2E1;
  box-sizing: border-box;
  height: 58px;
  /*direction: ltr;*/
  z-index: 1;
  padding: 5px 30px 0 30px;
  vertical-align: middle;
  line-height: 58px;
  display: flex;
  justify-content: space-between;
  align-items: center;
}
.readerNavTop .readerNavTopStart {
  display: flex;
  align-items: center;
  justify-content: flex-start;
}
.singlePanel .readerNavTop {
  padding: 0 10px;
}
.readerNavTop.colorLineOnly {
  height: auto;
  border-bottom: none;
  padding: 0;
}
.readerPanel .readerNavTop h2 {
  margin: 0px;
  font-weight: 400;
  color: black;
}
.readerNavTop.search {
}
.readerNavMenu .readerSearch {
  margin: 0;
  width: 60%;
  box-sizing: border-box;
  border: none;
  background-color: inherit;
  font-size: 18px;
  font-family: "adobe-garamond-pro", Georgia;
  height: 48px;
}
.readerNavMenu .readerSearch:focus {
  outline: 0;
}

.readerNavTop .readerNavMenuSearchButton,
.readerNavTop .readerNavMenuCloseButton,
.readerNavTop .readerNavMenuMenuButton,
.readerNavTop .readerOptions {
  text-align: left;
  box-sizing: border-box;
  color: #999;
  float: left;
  font-size: 20px;
  cursor: pointer;
  display: flex;
  align-items: center;
}
.readerNavMenuCloseButton:hover {
  text-decoration: none;
}
.readerNavTop .readerNavMenuCloseButton {
  display: block;
  font-size: 46px;
  padding: 0;
  margin-top: -6px;
}
.readerNavMenuCloseButton:hover {
  text-decoration: none;
}
.readerNavTop .readerNavMenuSearchButton {
}
.readerNavTop .readerNavMenuCloseButton .fa {
  font-size: 20px;
}
.readerNavTop .readerOptions {
  float: right;
  text-align: right;
  display: flex;
  align-items: center;
}
.sefariaLogo img {
  width: 110px;
}
.readerNavTop .sefariaLogo img {
  vertical-align: middle;
}
.readerNavTop .searchBox {
  display: flex;
  align-items: center;
  justify-content: flex-start;
}
.readerNavTop .searchBox .readerNavMenuSearchButton {
  margin: 0 10px;
}
.readerNavTop .searchBox .readerSearch {
  flex: 1;
}
.readerNavMenu h1 {
  text-align: center;
  color: #000;
  height: 70px;
  position: relative;
  font-size: 30px;
  font-weight: lighter;
  letter-spacing: 1px;
  margin: 0 0 10px 0;
}
h1 .languageToggle {
  position: absolute;
  right: 0;
  color: #ccc;
  display: block;
  width: 38px;
  height: 32px;
  border: 1px solid #ccc;
  border-radius: 4px;
  line-height: 34px;
  cursor: pointer;
}
h1 div.languageToggle .en {
  font-family: "Frank Ruehl Libre", "Taamey Frank", "Times New Roman", serif;
  font-weight: normal;
}
h1 .languageToggle .he {
  font-family: "adobe-garamond-pro", Georgia, serif;
  font-size: 22px;
}
.readerNavMenu h1 .int-en {
  font-family: "adobe-garamond-pro", Georgia, serif;
}
@media (max-width: 450px) {
  .readerNavMenu.home .tagline {
    margin-top: 29px;
    height: 60px;
  }
  .readerNavMenu .tagline .en {
    font-size: 19px;
  }
  .readerNavMenu .tagline .he {
    font-size: 20px;
  }
}
.readerNavMenu .navToggles {
  text-align: center;
  margin-bottom: 40px;
  margin-top: -10px;
}
.readerNavMenu .navToggles .navTogglesDivider {
  color: #ccc;
}
.readerNavMenu .navToggle {
  margin: 0 10px;
  display: inline-block;
  text-align: right;
  text-transform: uppercase;
  color: #999;
  font-size: 11px;
  font-weight: lighter;
  font-family: "Roboto", "Helvetica Neue", "Helvetica", sans-serif;
  letter-spacing: 1px;
  cursor: pointer;
}
.readerNavMenu .navToggle.second {
  text-align: left;
}
.readerNavMenu .navToggle.active {
  color: black;
}
.readerPanel h2, .readerPanel h3 {
  text-transform: uppercase;
  text-align: center;
  font-size: 15px;
  font-weight: 200;
  color: #666;
  margin-bottom: 20px;
  letter-spacing: 2px;
  height: 16px;
  line-height: 16px;
}
.readerPanel h2 .en, .readerPanel h3 .en {
  font-family: "Roboto", "Helvetica Neue", "Helvetica", sans-serif;
}
.readerPanel h2 .he, .readerPanel h3 .he {
  font-family: "Heebo", sans-serif;
}
.readerNavSection h2 {
  font-size: 16px;
  font-weight: normal;
  letter-spacing: 1px;
  margin-bottom: 40px;
}
.readerNavSection {
  margin-bottom: 44px;
}
a.recentItem,
a.resourcesLink {
  white-space: nowrap;
  overflow: hidden;
  text-overflow: ellipsis;
  width: 100%;
}
.readerPanel .recentPanel .recentItem {
  padding: 15px;
  margin-bottom: 10px;
}
.readerNavCategories {
  width: 100%;
}
.readerNavCategories .threeBox td {
}
.readerNavCategories a {
  color: #000;
}
.readerNavCategory {
  background-color: white;
  text-transform: uppercase;
  font-family: "adobe-garamond-pro", Georgia;
  text-align: center;
  font-size: 18px;
  padding: 0 10px;
  margin: 0;
  cursor: pointer;
  border-top: 4px solid transparent;
  box-shadow: 0px 1px 3px rgba(0,0,0,0.2);
  letter-spacing: 1px;
  height: 56px;
  line-height: 56px;
  display: block;
}
a.readerNavCategory {
  color: #000;
}
@media (max-width: 450px) {
  .readerNavCategory {
    margin: 2px;
    font-size: 13px;
  }
}
.readerNavMenu .readerNavMore img {
  height: 10px;
  width: 10px;
  opacity: 0.43;
}
.bilingual .readerNavCategory .he {
  display: none;
}
.bilingual .readerNavMenu .he {
  display: none;
}
.readerNavCalendar {
  margin-bottom: 30px;
  margin-top: -8px;
}
.blockLink,
.readerNavMenu .resourcesLink {
  display: inline-block;
  color: black;
  background-color: white;
  text-align: center;
  color: #000;
  font-size: 16px;
  border-top: 4px solid transparent;
  box-shadow: 0px 1px 3px rgba(0,0,0,0.2);
  width: 100%;
  cursor: pointer;
  min-height: 56px;
  vertical-align: middle;
  margin: 0;
  box-sizing: border-box;
  padding: 14px 8px;
}
.blockLink:hover {
  color: #333;
}
.blockLink + .blockLink {
  margin: 5px 0;
}
.blockLink img {
  margin: 0 8px;
  height: 16px;
  width: 16px;
  opacity: 0.4;
  vertical-align: -1px;
}
.resourcesLink {
  border-radius: 7px;
}
.readerNavMenu .blockLink.calendarLink .blockLinkSubtitle{
  display: block;
  font-size: 13px;
  color: #999;
  overflow: hidden;
  text-overflow: ellipsis;
  white-space: nowrap;
}
.gridBox {
  table-layout: fixed;
}
.gridBox td {
  border: 3px solid transparent;
}
.english .gridBox td:first-child {
  border-left: 0;
}
.english .gridBox td:last-child {
  border-right: 0;
}
.hebrew .gridBox td:first-child {
  border-right: 0;
}
.hebrew .gridBox td:last-child {
  border-left: 0;
}
.readerNavMenu .resourcesLink .en {
  font-family: "Roboto", "Helvetica Neue", "Helvetica", sans-serif;
}
.readerNavMenu .resourcesLink .he {
  font-family: "Heebo", sans-serif;
}
.readerNavMenu .resourcesLink .fa {
  margin: 0 6px;
  color: #999;
}
.readerNavMenu .resourcesLink img {
  width: 16px;
  height: 16px;
  opacity: 0.4;
  margin: 0px 5px;
  position: relative;
  top: 2px;
}
.readerNavMenu .siteLinks {
  margin: 20px 0 50px;
  text-align: center;
}
.readerNavMenu .siteLinks .siteLink {
  color: #999;
  text-transform: uppercase;
  display: inline-block;
  margin: 0 8px;
  font-size: 12px;
}
.uppercase {
  text-transform: uppercase;
}
.readerNavMenu .siteLinks .siteLink .en {
  font-family: "Roboto", "Helvetica Neue", "Helvetica", sans-serif;
}
.readerNavMenu .siteLinks .siteLink .he {
  font-family: "Heebo", sans-serif;
}
.readerNavMenu .siteLink .fa {
  margin: 0 4px;
}
.readerNavMenu .divider {
  color: #ccc;
}
.readerNavCategoryMenu {
  height: 100%;
}
.readerNavCategoryMenu .content {
  padding: 100px 10px 10px;
}
.readerNavCategoryMenu .content .category,
.readerNavCategoryMenu .content .gridBox {
  margin-bottom: 30px;
}
.readerNavCategoryMenu .categoryAttribution {
  color: #999;
  text-align: center;
  font-size: 20px;
  font-style: italic;
  margin: 16px 0 30px;
}
.readerNavCategoryMenu .categoryAttribution .he {
  font-style: normal;
}
.readerNavCategoryMenu .category h3 {
  margin-top: 36px;
}
.readerNavMenu .blockLink,
.readerNavMenu .catLink,
.readerNavMenu .navButton,
.readerTextTableOfContents .refLink {
  display: block;
  margin: 0px;
  padding: 14px 8px;
  box-sizing: border-box;
  box-shadow: 0px 1px 3px rgb(0,0,0,0.2);
  border-top: 4px solid transparent;
  color: #000;
  font-size: 18px;
  font-weight: 400;
  background-color: white;
  cursor: pointer;
  text-align: center;
  unicode-bidi: plaintext;
}
.readerNavCategoryMenu .catLink,
.readerNavCategoryMenu .refLink {
  display: flex;
  align-items: center;
  justify-content: center;
}
.readerNavMenu .blockLink .he,
.readerNavMenu .catLink .he,
.readerNavMenu .navButton .he,
.readerTextTableOfContents .refLink .he {
  text-align: center;
}
.systemPanel .blockLink {
  padding: 13px 8px 19px;
  border-radius: 7px;
}
.catLink:active,
.blockLink:active,
.catLink:active,
.navButton:active,
.readerNavCategory:active,
.refLink:active,
.resourceseLink {
  background-color: #EDEDED;
}
@media (max-width: 450px) {
  .readerNavMenu .refLink,
  .readerNavMenu .catLink,
  .readerNavMenu .navButton,
  .readerTextTableOfContents .refLink {
    font-size: 14px;
  }
}
.readerSheetsNav .navButton:hover {
  text-decoration: none;
}
.readerNavMenu .readerNavCategoryMenu .refLink,
.readerNavMenu .readerNavCategoryMenu .catLink {
  width: 100%;
  height: 100%;
  padding: 13px 8px 19px;
}
.readerNavMenu .readerNavCategoryMenu .refLink.incomplete,
.readerNavMenu .catLink.incomplete {
  opacity: 0.65;
}
.categoryColorLine {
  position: absolute;
  top: 0;
  left: 0;
  width: 100%;
  height: 4px;
  z-index: 101;
}
.readerApp.interface-hebrew .readerNavMenu.noLangToggleInHebrew .en {
  display: none;
}
.readerApp.interface-hebrew .readerNavMenu.noLangToggleInHebrew .he {
  display: inline;
}
.interface-hebrew .readerPanel.english .noLangToggleInHebrew .readerNavSection,
.interface-hebrew .readerPanel.english .readerNavMenu.noLangToggleInHebrew .gridBox {
  direction: rtl;
}
.interface-hebrew .english .noLangToggleInHebrew .gridBox td:first-child {
  border-right: 0;
  border-left: 3px solid transparent;
}
.interface-hebrew .english .noLangToggleInHebrew .gridBox td:last-child {
  border-left: 0;
  border-right: 3px solid transparent;
}
.bilingual .readerTextTableOfContents .he {
  display: none;
}
.readerTextTableOfContents .readerTextToc {
  letter-spacing: 1px;
  text-transform: uppercase;
  font-size: 14px;
}
.readerTextTableOfContents .readerTextToc .en {
  font-family: "Roboto", "Helvetica Neue", "Helvetica", sans-serif;
}
.readerTextTableOfContents .readerTextToc .he {
  font-family: "Heebo", sans-serif;
}
.readerTextTableOfContents .categoryAttribution {
  color: #666;
  text-align: center;
  font-size: 24px;
  font-style: italic;
  margin: 10px 0 28px;
}
.readerTextTableOfContents .categoryAttribution .he {
  font-style: normal;
}
.readerTextTableOfContents .tocTop {
  padding-bottom: 15px;
}
.readerTextTableOfContents .tocCategory {
  color:#999;
  font-size: 14px;
  text-transform: uppercase;
  margin-bottom: 8px;
  letter-spacing: 1px;
}
.readerTextTableOfContents .tocTitle,
.sheetContent .title,
.bookMetaDataBox .title {
  text-align: center;
  font-size: 28px;
  line-height: 1.3;
}
.readerTextTableOfContents .currentSection,
.readerTextTableOfContents .authorStatement,
.sheetContent .sheetMetaDataBox .authorStatement,
.sheetContent .sheetMetaDataBox .groupStatement {
  font-size: 17px;
  color: #999;
  font-family: "Roboto", "Helvetica Neue", "Helvetica", sans-serif;
  margin-top: 6px;
  letter-spacing: 1px;
}
.sheetContent .sheetMetaDataBox .authorStatement,
.sheetContent .sheetMetaDataBox .groupStatement {
  margin-top: 16px;
}

.sheetContent .sheetMetaDataBox .groupStatement a,
.sheetContent .sheetMetaDataBox .authorStatement a {
  color: #999;
}

.readerTextTableOfContents .currentSection .he,
.readerTextTableOfContents .authorStatement .he,
.readerTextTableOfContents .sheetMeta .he {
  font-family: "Heebo", sans-serif;
}

.readerTextTableOfContents .authorStatement a {
 color: #333;
}

.authorStatement .imageBox,
.groupStatement .imageBox {
    width: 30px;
    height: 30px;
    display: inline-block;
    vertical-align: middle;
    margin-right: 10px;
    float:none;
}

.authorStatement span p
 {
  display: inline-block;
}

.readerTextTableOfContents .sheetMeta {
  font-size: 14px;
  color: #999;
  font-family: "Roboto", "Helvetica Neue", "Helvetica", sans-serif;
  margin-top: 10px;
  margin-bottom: 20px;
  letter-spacing: 1px;
}
.readerTextTableOfContents .tocDetails {
  margin-top: 30px;
  color: #999;
  font-style: italic;
}
.readerTextTableOfContents .currentVersionBox .versionSelect {
  width: 80%;
  max-width: 300px;
  margin: 20px auto 5px;
}
.readerTextTableOfContents .tocDetails a {
  color: #999;
}
.readerTextTableOfContents .tocDetail {
  margin-bottom: 4px;
}
.readerTextTableOfContents .tocDetail .int-en {
  font-family: "adobe-garamond-pro", Georgia, serif;
}
.readerTextTableOfContents .tocDetail .int-he {
  font-family: "Frank Ruehl Libre", "Taamey Frank", "Times New Roman", serif;
}
.readerTextTableOfContents .tocDetails .description {
  margin: 6px 0 16px;
  font-style: normal;
  font-size: 16px;
  line-height: 1.4;
}
.readerTextTableOfContents .tocDetails .description .readMoreText {
  display: block;
  text-align: center;
}
.readerTextTableOfContents .tocDetails .description .readMoreLink {
  font-style: italic;
  cursor: pointer;
  font-size: 14px;
  color: #666;
  margin: 0 5px;
}
.readerTextTableOfContents .tocDetails .sheetSummary {
  margin: 6px 0 16px;
  font-style: normal;
  font-size: 22px;
  line-height: 1.4;
  text-align: center;
}

.readerTextTableOfContents .currentVersionBox {
  margin-bottom: 18px;
}
.readerTextTableOfContents .currentVersionBox .versionBlock {
  margin: 0;
}
.readerTextTableOfContents .moderatorSection {
  margin-top: 20px;
}
.readerTextTableOfContents .moderatorSectionExpand {
  display: inline;
  cursor: pointer;
  color: #666;
  margin: 7px 6px 0px;
  font-size: 14px;
  position: absolute;
}
.interface-hebrew .readerTextTableOfContents .moderatorSectionExpand {
  margin: 7px 18px 0px;
}
.readerTextTableOfContents .moderatorSectionExpand:hover {
  text-decoration: underline;
}
.readerTextTableOfContents .moderatorSection .button {
  padding: 12px 16px;
  font-size: 13px;
}
.readerTextTableOfContents .moderatorSection .moderatorSectionMessage {
  margin-top: 20px;
  font-size: 18px;
}
.readerTextTableOfContents .moderatorSection .button .fa {
  color: #999;
  margin-right: 4px;
}
.readerTextTableOfContents .versionEditForm {
  text-align: left;
  background-color: #ddd;
  padding: 10px;
  width: 100%;
}
.readerTextTableOfContents .versionEditForm label {
  display: inline-block;
  padding: 10px 10px 0 0;
}
.readerTextTableOfContents .versionEditForm label#versionNotes_label {
  display: block;
}
.readerTextTableOfContents .versionEditForm #versionTitle,
.readerTextTableOfContents .versionEditForm #versionSource,
.readerTextTableOfContents .versionEditForm #versionNotes,
.readerTextTableOfContents .versionEditForm #versionTitleInHebrew,
.readerTextTableOfContents .versionEditForm #versionNotesInHebrew
 {
  width: 98%;
}
.readerTextTableOfContents .versionEditForm #priority {
  width: 25px;
}
.readerTextTableOfContents .versionEditForm #digitzedBySefaria {
  margin-right: 10px;
}
.readerTextTableOfContents .versionEditForm #save_button,
.readerTextTableOfContents .versionEditForm #delete_button {
  text-align: center;
  cursor: pointer;
  color: white;
  background: #212E50;
  padding: 4px 10px;
  border-radius: 3px;
  margin: 10px auto 0;
  width: 60px;
}
.readerTextTableOfContents .versionEditForm #delete_button {
  float: right;
  background: white;
  color: #999;
  border: 1px solid #999;
  width: 100px;
  margin: 0;
}
.readerTextTableOfContents .versionTitle .fa,
.readerTextTableOfContents .versionEditForm .fa {
  font-size: 10px;
  color: #666;
  vertical-align: super;
  margin-left: 3px;
  cursor: pointer;
}
.interface-hebrew .readerTextTableOfContents .versionTitle .fa,
.interface-hebrew .readerTextTableOfContents .versionEditForm .fa {
  margin: 0 3px 0 0 ;
}
.readerTextTableOfContents .versionTitle .error {
  color: red;
}
.readerTextTableOfContents .content {
  padding: 30px 10px 10px;
  box-sizing: border-box;
  text-align: center;
  height: 100%;
}
.readerTextTableOfContents .content .sheetTags.int-en {
  clear: both;
  padding-top: 30px;
  border-top: 1px solid #ccc;
}
.readerTextTableOfContents .content .sheetTags.int-en {
  text-align: left;
}
.readerTextTableOfContents .content .sheetTags.int-he {
  text-align: right;
}
.readerTextTableOfContents .content .sectionLink {
  display: inline-block;
  height: 38px;
  min-width: 38px;
  line-height: 38px;
  vertical-align: middle;
  font-size: 13px;
  font-weight: lighter;
  margin: 1px;
  text-align: center;
  background-color: white;
  color: #666;
  cursor: pointer;
  padding: 0px 6px;
  box-sizing: border-box;
}
.readerTextTableOfContents .content .sectionLink .en {
  font-family: "Roboto", "Helvetica Neue", "Helvetica", sans-serif;
}
.readerTextTableOfContents .content .sectionLink  .he {
  font-family: "Heebo", sans-serif;
}
.interface-hebrew .readerTextTableOfContents .content .structToggles{
  direction: rtl;
}
.interface-english .readerTextTableOfContents .content .structToggles{
  direction: ltr;
}
.readerTextTableOfContents .content .structToggles {
  margin-bottom: 40px;
  display: table;
  table-layout: fixed;
  width: 100%;
}
.readerTextTableOfContents .content .structTogglesInner {
  display: table-row;
}
.readerTextTableOfContents .content .structTogglesInner + .structTogglesInner > .altStructToggleBox {
  padding-top: 6px;
}
.readerTextTableOfContents .content .structToggles .en {
  font-family: "Roboto", "Helvetica Neue", "Helvetica", sans-serif;
}
.readerTextTableOfContents .content .structToggles .he {
  font-family: "Heebo", sans-serif;
}
.readerTextTableOfContents .structToggles .altStructToggleBox {
  display: table-cell;
  height: 37px;
}
.altStructToggleBox a, .altStructToggleBox a:hover, .altStructToggleBox a:visited, .altStructToggleBox a:link, .altStructToggleBox a:active {
  text-decoration: none;
}

.readerTextTableOfContents .structToggles .altStructToggle {
  display: block;
  padding: 8px;
  color: #999;
  cursor: pointer;
  font-size: 13px;
  text-align: center;
  text-transform: uppercase;
  letter-spacing: 1px;
  border-bottom: 1px solid #CCC;
}
.readerTextTableOfContents .structToggles .altStructToggle.active {
  color: black;
  border-bottom: 4px solid #CCC;
}
.readerTextTableOfContents .structToggles .toggleDivider {
  color: #ccc;
  margin: 0 8px;
}
.readerTextTableOfContents .content .sectionName {
  display: none;
}
.readerTextTableOfContents .content .tocSection > .sectionName {
  font-size: 12px;
  margin: 0 3px 4px;
  color: #666;
  display: block;
}
.readerTextTableOfContents .content .tocContent {
  padding: 30px 0 40px;
  text-align: left;
}
.readerTextTableOfContents.narrowPanel .tocContent {
  padding: 0 0 40px;
}
.readerTextTableOfContents .content .tocSection {
  margin-bottom: 22px;
  display: block;
  text-align: left;
}
.readerTextTableOfContents .content .tocSection.noSubLevels{
  display: none;
}
.readerTextTableOfContents .content .schema-node-contents {
  margin: 0 auto 22px;
  display: block;
  width: 100%;
}
.readerTextTableOfContents .content .schema-node-title {
  color: black;
  font-size: 16px;
  display: inline-block;
  margin-bottom: 10px;
  cursor: pointer;
}
.readerTextTableOfContents .content .schema-node-title .he {
  font-family: "Heebo", sans-serif;
}
.readerTextTableOfContents .content .schema-node-toc {
  display: block;
}
.readerTextTableOfContents .content .schema-node-contents.closed {
  display: none;
}
.readerTextTableOfContents .content .schema-node-toc .schema-node-contents.closed {
  display: block;
}
.readerTextTableOfContents .content .schema-node-control {
  margin: 0 4px;
}
.readerTextTableOfContents .content .tocLevel {
  display: block;
  margin: 0 auto;
}
.readerTextTableOfContents .content .tocContent > .tocLevel > .schema-node-toc {
  margin: 10px 0;
}
.readerTextTableOfContents .schema-node-toc {
  margin: 6px 20px;
}
.readerTextTableOfContents .content .schema-node-toc.linked:hover .schema-node-title {
  text-decoration: underline;
}
.readerTextTableOfContents .altStruct .refLink {
  width: 49%;
  margin: 3px;
  box-sizing: border-box;
  display: inline-block;
}
@media (max-width: 450px) {
  .readerTextTableOfContents .altStruct .refLink {
    margin: 0.5%;
  }
}
.hebrew .readerTextTableOfContents .content .tocSection,
.hebrew .readerTextTableOfContents .content .tocContent,
.english .readerTextTableOfContents.noLangToggleInHebrew .content .tocContent,
.bilingual .readerTextTableOfContents.noLangToggleInHebrew .content .tocContent{
  text-align: right;
}
.english .readerTextTableOfContents.noLangToggleInHebrew .content .tocContent,
.bilingual .readerTextTableOfContents.noLangToggleInHebrew .content .tocContent{
  direction: rtl;
}
.readerTextTableOfContents .versionsBox {
  padding: 20px 0;
}
.readerTextTableOfContents .button.allVersionsButton {
  color: #999;
  text-transform: uppercase;
  font-size: 15px;
  padding: 12px 50px;
  margin: 20px 0;
}
.readerTextTableOfContents .allVersionsButton.inactive {
  background-color: transparent;
}
.readerTextTableOfContents .versionBlocks {
  text-align: center;
  border-top: 1px solid #ccc;
  padding-top: 20px;
}
.readerTextTableOfContents .versionBlocks .versionLanguageBlock {
  padding-bottom: 30px;
  clear: both;
}
.readerTextTableOfContents .versionBlocks .versionLanguageHeader {
  font-family: "Roboto", "Helvetica Neue", "Helvetica", sans-serif;
  text-transform: uppercase;
  letter-spacing: .2em;
  color: #999;
  padding: 10px 0;
}
.readerTextTableOfContents .versionBlock {
  padding: 0 30px;
  margin: 25px 0;
  box-sizing: border-box;
  cursor: pointer;
}
.versionBlock .versionTitle {
  display: block;
  font-size: 18px;
  color: #000;
  unicode-bidi: plaintext;
}
.versionBlock a {
  color: #999;
}
.versionBlock .versionNotes a {
  color: #000;
}
.versionBlock .versionDetails {
  display: inline-block;
  font-size: 12px;
  font-family: "Hebrew System Text", "Roboto", "Helvetica Neue", "Helvetica", sans-serif;
  color: #999;
  padding-top: 10px;
}
.versionBlock .versionDetails .separator {
  margin: 0 3px;
}
.versionBlock .versionTitle:hover {
  text-decoration: underline;
}
.versionBlock .versionNotes {
  padding-top: 10px;
  color: #666;
  font-size: 18px;
}
.modTools {
  width: 50%;
  margin: 0 auto;
}
.modTools .modToolsSection {
  clear: both;
  padding: 50px;
  border-top: 1px solid #ccc;
}
.readerTextTableOfContents .content .dlSection {
  clear: both;
  padding-top: 50px;
  border-top: 1px solid #ccc;
}
.modTools .dlSectionTitle {
    width: 60%;
    margin: 0 auto;
}
.modTools .dlSectionTitle,
.readerTextTableOfContents .content h2 {
    text-transform: uppercase;
    color: #999;
    padding: 10px 0;
    margin-bottom: 14px;
}
.readerTextTableOfContents .content h2[role=button] {
  cursor: pointer;
}
.readerTextTableOfContents .content h2 img {
  opacity: 0.43;
  padding: 0 5px;
  height: 10px;
  width: 10px;
}
.readerTextTableOfContents .versionSectionHeader {
  display: flex;
  flex-direction: row;
  justify-content: space-between;
}
.readerTextTableOfContents .versionSectionSummary {
  text-transform: none;
  color: #ccc;
  font-size: 14px;
}
.readerTextTableOfContents .versionSectionSummaryHidden {
  visibility: hidden;
}
.modTools .dlVersionSelect {
  display: block;
}

.modTools .dlVersionSelect,
.readerTextTableOfContents .content .dlVersionSelect {
    width: 60%;
    margin: 10px auto;
    background-color: white;
    font-size: 14px;
    height: 3em;
    border-color: #ccc;
    border-radius: 3px;
    color: #333;
    font-family: "Roboto", "Helvetica Neue", "Helvetica", sans-serif;
}
.modTools .dlVersionSelect option,
.readerTextTableOfContents .content .dlVersionSelect option{
  unicode-bidi: plaintext;
}

.modTools .versionDownloadButton,
.readerTextTableOfContents .content .versionDownloadButton {
    width: 60%;
    margin: 10px auto;
    background-color: white;
    font-size: 14px;
    height: 3em;
    border: 1px solid #ccc;
    border-radius: 3px;
    color: #ccc;
    font-family: "Roboto", "Helvetica Neue", "Helvetica", sans-serif;
}
.modTools .versionDownloadButton .downloadButtonInner,
.readerTextTableOfContents .content .versionDownloadButton .downloadButtonInner {
    font-size: 16px;
    padding: 10px;
}
.modTools .versionDownloadButton .he,
.readerTextTableOfContents .content .versionDownloadButton .he {
    font-family: "Heebo", sans-serif;
    direction: rtl;
    text-align: right;
}
.modTools a .versionDownloadButton,
.readerTextTableOfContents .content a .versionDownloadButton {
    border-color: #212E50;
    background-color: #212E50;
}

.dictionarySearchBox {
  display: flex;
  justify-content: flex-start;
  padding-bottom: 5px;
  border-bottom: #999 solid 1px;
  color: #999;
  font-size: 17px;
  height: 22px;
}

.dictionarySearchBox .dictionarySearchButton {

}

.searchBox.dictionarySearchBox .keyboardInputInitiator {
  border: none;
}
.dictionarySearchBox input {
  padding: 0 10px 10px;
  font-size: 17px;
  background-color: transparent;
  border: none;
  width: 100%;
  height: 18px;
  margin-bottom: 10px;
}


body .ui-autocomplete.dictionary-toc-autocomplete {
  margin: 0px 0;
  padding: 6px 0 0;
}

body .ui-autocomplete.dictionary-toc-autocomplete .ui-menu-item {
  padding: 4px 25px;
  border-bottom: solid #ccc 1px;
  font-size: 17px;
  color: black;
  cursor: pointer;
  display: block;
}

body .ui-autocomplete.dictionary-toc-autocomplete .ui-menu-item a.ui-state-focus {
  background-color: #E9E9E7;
}

.searchContentFrame h1 {
  direction: ltr;
  height: 40px;
}
.searchContentFrame h1.englishQuery {
  font-size: 30px;
}
.searchContentFrame h1.hebrewQuery {
  font-family: "Frank Ruehl Libre", "Taamey Frank", "Times New Roman", serif;
  font-size: 30px;
}
.searchContent {
  padding: 0 10px 100px;
}
.searchContent .searchTopMatter {
  padding-bottom: 10px;
  margin-bottom: 30px;
  position: relative;
}
.searchContent .searchTopMatter.loading {
  border-bottom: none;
}
.searchTopMatter .filterSortFlexbox {
  display: flex;
  justify-content: space-between;
}
.searchContent .searchStatusLine {
  padding: 0 0 36px 0;
  text-align: center;
  font-size: 12px;
  height: 64px;
}
.searchContent .type-button,
.readerSheetsNav .type-button {
  padding: 6px 14px;
  margin: 5px;
  border-radius: 12px;
  border: 1px solid #DADADA;
  display: inline-block;
  font-size: 13px;
  color: #666;
  font-family: "Roboto", "Helvetica Neue", "Helvetica", sans-serif;
  letter-spacing: 1px;
  cursor: pointer;
}
.searchContent .type-button .he,
.readerSheetsNav .type-button .he {
  font-family: "Heebo", sans-serif;
}
.searchContent .type-button.active,
.readerSheetsNav .type-button.active {
  color: #000;
  background-color: white;
}
.searchContent .type-button-title,
.searchContent .type-button-total,
.readerSheetsNav .type-button-title{
  display: inline-block;
  padding: 2px;
}
.searchContent .results-count,
.searchContent .searchStatusLine > .loadingMessage {
  color: #999;
  font-family: "Roboto", "Helvetica Neue", "Helvetica", sans-serif;
  letter-spacing: 1px;
  padding-top: 5px;
}
.searchContent .searchFilterToggle {
  color: #666;
  font-size: 13px;
  text-transform: uppercase;
  letter-spacing: 1px;
  cursor: pointer;
  font-weight: lighter;
}
.searchContent .searchFilterToggle:hover {
  text-decoration: underline;
}
.searchContent .searchFilterToggle .en {
  font-family: "Roboto", "Helvetica Neue", "Helvetica", sans-serif;
}
.searchContent .searchFilterToggle .he {
  font-family: "Heebo", sans-serif;
}
.searchContent .searchFilterToggle img {
  opacity: 0.43;
  padding: 0 5px;
  height: 10px;
  width: 10px;
}
.interface-hebrew .searchContent .searchFilterToggle i {
  padding-left: 0;
  padding-right: 5px;
}
.searchContent .searchFilterBoxes {
    margin-top: 10px;
    background: white;
    width: 100%;
    display: flex;
    flex-direction: column;
    position: absolute;
    z-index: 1;
    -webkit-border-radius: 7px;
    -moz-border-radius: 7px;
    border-radius: 7px;
    border: 1px solid #ccc;
}

.searchContent .searchFilterBoxes .searchFilterBoxRow {
  display: flex;
  flex-direction: row;
  width: 100%;
}
.searchFilterBoxes.hidden{
    display:none;
}
.searchContent .searchFilterBoxes li {
  font-family: "Roboto", "Helvetica Neue", "Helvetica", sans-serif;
  display: block;
  padding: 15px 0 15px 15px;
  font-size: 16px;
  cursor: pointer;
}
.searchContent .searchFilterBoxRow li:hover {
  background-color: #e0e0e0;
}
.interface-hebrew .searchContent .searchFilterBoxes li {
  font-family: "Heebo", sans-serif;
  padding: 10px 15px 10px 0;
}
.searchContent .searchFilterBoxes li input[type="checkbox"] {
  display: none;
}
.searchContent .searchFilterBoxes li input[type="checkbox"] + label span {
    margin: 0 13px;
    display:inline-block;
    width: 15px;
    height: 15px;
    vertical-align: sub;
    cursor:pointer;
    background-image: url(/static/img/checkbox-unchecked.svg);
    background-size: contain;
}
.searchContent .searchFilterBoxes li input[type="checkbox"]:checked + label span {
    background-image: url(/static/img/checkbox-checked.svg);
}
.searchContent .searchFilterBoxes li input[type="checkbox"]:indeterminate + label span {
    background-image: url(/static/img/checkbox-partially.svg);
}
.searchContent .searchFilterBoxes li .filter-title {
  color: #333;
}
.searchContent .searchFilterBoxes li .filter-count {
  color: #999;
}
.searchContent .searchFilterBoxes li .in-focus-arrow {
  float: right;
  padding-right: 20px;
  color: #999;
}
.interface-hebrew .searchContent .searchFilterBoxes li .in-focus-arrow {
  float: left;
  padding-left: 20px;
  padding-right: 0;
}
.searchFilterBoxes .searchFilterExactBox {
  border-top: 1px solid #ccc;
  padding: 5px 0px 5px 0;
}
.searchFilterExactBox.hidden {
  display:none;
}
.searchContent .searchSortBox {
    margin-top: 10px;
    background: white;
    width: auto;
    position: absolute;
    z-index: 1;
    -webkit-border-radius: 7px;
    -moz-border-radius: 7px;
    border-radius: 7px;
    border: 1px solid #ccc;
}
.interface-english .searchSortBox {
  right: 0;
}
.interface-hebrew .searchSortBox {
  left: 0;
}
.searchSortBox.hidden{
    display:none;
}
.searchContent .searchSortBox table {
  border-collapse: collapse;
}
.searchContent .searchSortBox tr {
  font-family: "Roboto", "Helvetica Neue", "Helvetica", sans-serif;
  padding: 15px;
  font-size: 16px;
  cursor: pointer;
}
.interface-hebrew .searchContent .searchSortBox tr {
  font-family: "Heebo", sans-serif;
}
.searchContent .searchSortBox tr:hover {
  background-color: #e0e0e0;
}
.searchContent .searchSortBox tr:first-child {
  border-bottom: 1px solid #eee;
}
.searchContent .searchSortBox td:not(:first-child) {
  padding: 15px 15px 15px 0;
}
.searchContent .searchSortBox td:first-child {
  padding: 0 0 0 15px;
}
.interface-hebrew .searchContent .searchSortBox td:not(:first-child) {
  padding: 15px 0 15px 15px;
}
.interface-hebrew .searchContent .searchSortBox td:first-child {
  padding: 0 15px 0 0;
}
.searchContent .searchSortBox tr.unselected {
  color: #aaa;
}
.searchSortBox tr .searchSortCheck {
  width: 10px;
  height: 10px;
  padding-left: 0;
  padding-right: 10px;
}
.interface-hebrew .searchSortBox tr .searchSortCheck {
  padding-left: 10px;
  padding-right: 0;
}
.searchSortBox tr.unselected .searchSortCheck {
  display: none;
}
.searchContent .searchResultsOverlay {
  opacity: 0.5;
}
.searchContent .searchFilterCategoryBox,
.searchContent .searchFilterBookBox {
  padding-top: 10px;
  width: 50%;
  height: 150px;
  overflow-y: auto;
}
.interface-hebrew .searchContent .searchFilterCategoryBox,
.interface-hebrew .searchContent .searchFilterBookBox {
  /*float: right;*/
}
.searchContent .result {
  border-bottom: thin solid #eee;
  padding-bottom: 12px;
}
.searchContent .result a:hover {
  text-decoration: none;
}
.searchContent .similar-results {
  padding: 0 25px;
}
.searchContent .similar-results .result {
  border-top: none;
}
.searchContent .result .result-title {
  color: #999;
  font-weight: lighter;
  letter-spacing: 1px;
  font-size: 18px;
  display: block;
  padding: 20px 0 5px;
}
.searchContent .result .result-title:hover {
  text-decoration: underline;
}
.readerPanel.english .searchContent .result .result-title .en,
.readerPanel.hebrew .searchContent .result .result-title .he {
  display: block;
}
.readerPanel.english .searchContent .text_result .snippet.he,
.readerPanel.hebrew .searchContent .text_result .snippet.en,
.bilingual .searchContent .text_result .snippet.he {
  display: block;
}
.searchContent .text_result .snippet {
  color: #666;
  font-size: 2.3em;
}
.searchContent .sheet_result .snippet {
  color: #666;
  font-size: 18px;
  overflow: hidden;
  text-overflow: ellipsis;
  line-height: 1.4em;
  max-height: 2.8em;
}
.searchContent .similar-results .result .result-title {
  padding: 0 0 5px;
}
.searchContent .result .version {
  color: #999;
  font-weight: lighter;
  font-family: "Roboto", "Helvetica Neue", "Helvetica", sans-serif;
  letter-spacing: 1px;
  font-size: 13px;
  margin: 8px 0;
}
.searchContent .result .similar-trigger-box {
  color: #999;
  font-weight: lighter;
  font-family: "Roboto", "Helvetica Neue", "Helvetica", sans-serif;
  text-transform: uppercase;
  letter-spacing: 1px;
  font-size: 11px;
  padding: 0;
  cursor: pointer;
  margin: 8px 0;
}
.searchContent .result .similar-trigger-box i {
  padding: 0 5px;
}

.searchContent .sheet_result .owner_image {
  height: 40px;
  width: 40px;
}

.searchContent .sheet_result {
  height: auto;
  margin: 15px 0;
}

.searchContent .sheet_result .result_img_box {
  width: 40px;
  padding-right: 20px;
  height: 100px;
  float: left;
  margin-top: 4px;
}
.searchContent .sheet_result .result_text_box {
  height: 100px;
}
.searchContent .sheet_result .result_text_box a.owner_name {
  font-family: "Roboto", "Helvetica Neue", "Helvetica", sans-serif;
  display: block;
  color: #666;
  text-decoration: none;
  font-weight: lighter;
  letter-spacing: 1px;
  font-size: 16em;
}
.searchContent .sheet_result .result_text_box a.result-title {
  display: block;
  color: #000;
  text-decoration: none;
  letter-spacing: 1px;
  font-size: 18px;
  padding: 0;
  margin: 8px 0;
  overflow: hidden;
  text-overflow: ellipsis;
  line-height: 1.4em;
  max-height: 2.8em;
}
.readerNavMenu .content.sheetList {
  padding: 80px 15px 15px;
}
.readerNavMenu .yourSheetsLink.navButton {
  width: 98%;
  margin-bottom: 20px;
  text-transform: uppercase;
  font-family: "Roboto", "Helvetica Neue", "Helvetica", sans-serif;
}
.readerNavMenu .sheet {
  display: flex;
  justify-content: space-between;
  padding: 25px 0px;
  border-bottom: 1px solid #eee;
  color: black;
}
.readerNavMenu .sheet:hover{
  text-decoration: none;
}
.readerNavMenu .sheet:first-child {
  padding-top: 0;
}
.readerNavMenu .sheet .sheetImg {
  height: 40px;
  width: 40px;
  margin: 1px 0px 0px 0;
  border-radius: 2px;
}
.readerNavMenu .sheet .sheetTextInfo{
  display: flex;
  justify-content: flex-start;
}
.readerNavMenu .sheet:hover .sheetTextInfo{
  text-decoration: underline;
}
.readerNavMenu .sheet .sheetAuthTitle{
  display: flex;
  flex-flow: column;
  margin: auto 14px;
}
.readerNavMenu .sheet .sheetAuthor {
  font-family: "Roboto", "Helvetica Neue", "Helvetica", sans-serif;
  color: #999;
  font-size: 14px;
  margin-bottom: 6px;
  letter-spacing: 1px;
}
.readerNavMenu .sheet .sheetTitle{
  overflow: hidden;
  font-size: 16px;
  unicode-bidi: plaintext;
}
.readerNavMenu .sheet .sheetViews{
  color: #CCC;
  font-size: 12px;
  font-family: "Roboto", "Helvetica Neue", "Helvetica", sans-serif;
}
.readerNavMenu .sheet:hover .sheetViews{
  display: inline-block ;
  text-decoration: none;
}
.readerSheetsNav h2 .en {
  display: inline;
}
.readerSheetsNav .tagsHeader {
  margin: 50px 0 30px;
  height: auto
}
.readerSheetsNav .tagsHeader .actionText {
  display: block;
  margin-top: 20px;
  text-transform: none;
}
.readerSheetsNav .loadingMessage {
  text-align: center;
}
.hebrew .readerSheetsNav {
  direction: ltr;
}
.readerSheetsNav .filterLabel {
  cursor: pointer;
}
.readerSheetsNav .tagsList .int-en {
  font-family: "adobe-garamond-pro", Georgia, serif;
}
.readerSheetsNav .tagsList .int-he {
  font-family: "Frank Ruehl Libre", "Taamey Frank", "Times New Roman", serif;
}
.readerControls {
  position: relative;
  top: 0;
  left: 0;
  width: 100%;
  box-sizing: border-box;
  text-align: center;
  z-index: 100;
  height: 60px;
  line-height: 60px;
  box-shadow: 0px 1px 3px rgb(0,0,0,0.2);
  background-color: #FBFBFA;
}
.sepia .readerControls {
  background-color: #F3F3F1;
}
.dark .readerControls {
  background-color: #2D2D2B;
  color: white;
  border-color: #444;
}
.dark .readerControls .readerTextToc .readerTextTocBox {
  color: white;
}
.readerControls.connectionsHeader {
  background-color: #F3F3F2;
  white-space: nowrap;
  box-shadow: none;
}
.readerControls.connectionsHeader.fullPanel  {
  background-color: #EDEDED;
}
.readerControls .connectionsPanelHeader .connectionsHeaderTitle {
  text-transform: uppercase;
  letter-spacing: 1px;
  font-size: 16px;
  font-weight: lighter;
}
.connectionsPanelHeader .connectionsHeaderTitle.active {
  text-transform: none;
  cursor: pointer;
}
.connectionsHeaderTitle .fa-chevron-left {
  margin-right: 10px;
}
.connectionsHeaderTitle .fa-chevron-right {
  margin-left: 10px;
}
.connectionsHeaderTitle .fa-chevron-left, .connectionsHeaderTitle .fa-chevron-right{
  color: #999;
}
.readerControls .readerControlsInner {
  position: relative;
  width: 700px;
  margin: 0 auto;
  padding: 0 30px;
  display: flex;
  justify-content: space-between;
  max-width:  100%;
  box-sizing: border-box;
}
.readerControls.connectionsHeader .readerControlsInner {
  padding: 0 34px;
}
.singlePanel .readerControls .readerControlsInner {
  padding: 0 10px;
}
.readerControls .readerTextToc a {
  color: inherit;
}
.readerControls .readerTextToc a:hover {
  text-decoration: none;
}
.readerControls .readerTextToc .readerTextTocBox a {
  display: flex;
  align-items: center;
  justify-content: center;
}
.readerControls.connectionsHeader .readerTextToc {
  font-family: "Roboto", "Helvetica Neue", "Helvetica", sans-serif;
  text-transform: uppercase;
  color: #666;
  width: 100%;
}
.readerControls .readerTextToc.attributed .readerTextTocBox {
  line-height: 1.2;
}
.readerControls .readerTextToc .categoryAttribution {
  font-style: italic;
  font-size: 15px;
  color: #999;
  margin: 0 2px;
}
.readerControls .readerTextToc .categoryAttribution .he {
  font-style: normal;
}

.interface-english .leftButtons,
.interface-hebrew .rightButtons {
  text-align: left;
}
.interface-english .rightButtons,
.interface-hebrew .leftButtons {
  text-align: right;
}
/* icons need a little nudge in flipped hebrew mode */
.interface-hebrew .rightButtons {
  margin-left: -3px;
}
.interface-hebrew .leftButtons {
  margin-right: 2px;
}

.leftButtons .readerNavMenuSearchButton,
.leftButtons .readerNavMenuMenuButton,
.leftButtons .readerNavMenuCloseButton,
.rightButtons .readerOptions,
.rightButtons .readerNavMenuCloseButton {
  width: 40px;
  height: 56px;
  line-height: 56px;
  color: #999;
  font-size: 20px;
  display: inline-block;
  cursor: pointer;
}
.leftButtons .readerNavMenuMenuButton {
  font-size: 22px;
  margin-top: 6px;
}
.leftButtons .readerNavMenuCloseButton {
  font-size: 44px;
}
.leftButtons .readerNavMenuSearchButton span,
.rightButtons .readerOptions img,
.leftButtons .readerNavMenuCloseButton span {
  vertical-align: middle;
}
.readerControls .readerTextToc {
  font-size: 18px;
  box-sizing: border-box;
  display: block;
  height: 50px;
  text-align: center;
  display: inline-block;
  cursor: pointer;
  vertical-align: middle;
  min-width: 0; /* see https://css-tricks.com/flexbox-truncated-text/ */
}
.readerTextTocHeader.readerTextToc {
  font-size: 16px;
}
.hebrew .readerControls .readerTextToc {
  direction: rtl;
  min-width: 0;
}
.hebrew .readerControls .readerTextToc .readerTextTocBox,
.interface-hebrew .bilingual .readerControls .readerTextToc .readerTextTocBox.sheetBox,
.interface-hebrew .english .readerControls .readerTextToc .readerTextTocBox.sheetBox {
  padding-left: 23px;
  padding-right: 0;
}
.english .readerControls .readerTextToc .readerTextTocBox.sheetBox,
.bilingual .readerControls .readerTextToc .readerTextTocBox.sheetBox {
  padding-right: 23px;
  padding-left: 0;
}
.readerControls .readerTextToc .readerTextTocBox {
  display: inline-block;
  vertical-align: middle;
  max-width: 100%;
}
.readerControls .readerTextToc .readerTextTocBox a span,
.readerControls .readerTextToc .readerTextTocBox a div {
  white-space: nowrap;
  text-overflow: ellipsis;
  overflow: hidden;
}
.readerControls .readerTextToc .readerTextVersion {
  font-style: italic;
  color: #999;
}
.readerControls .readerTextToc .readerTextVersion .en{
  unicode-bidi: bidi-override;
}
.readerControls .readerTextToc .fa-caret-down {
  color: #999;
  margin: 0 7px;
  vertical-align: 0px;
}
.readerControls .readerTextToc .fa-caret-down.invisible {
  visibility: hidden;
}
.bilingual .readerTextToc .he {
  display: none;
}
.readerOptions img {
  height: 16px;
}
.dark .readerOptions img {

}
.readerOptionsPanel {
  position: absolute;
  width: 100%;
  top: 58px;
  right: 0;
  padding: 20px;
  box-sizing: border-box;
  direction: ltr;
  background: #FBFBFA;
  border-bottom: 1px solid #ccc;
  z-index: 103;
}
.readerOptionsPanelInner {
  max-width: 530px;
  margin: 0 auto;
  display: flex;
  flex-flow: row wrap;
  justify-content: space-between;
  color: #999;
}
.toggleSet {
  display: inline-block;
  width: 48%;
  margin: 2px auto 20px auto;
  /*margin-left: 1px;*/
}
.interface-hebrew .toggleSet.aliyotTorah, .interface-hebrew .toggleSet .toggle-set-label{
  font-family: "Heebo", sans-serif;
}
.interface-english .toggleSet.aliyotTorah, .interface-english .toggleSet .toggle-set-label{
  font-family: "Roboto", "Helvetica Neue", "Helvetica", sans-serif;
  text-transform: uppercase;
}
.toggleSet .toggle-set-label{
  font-size: 13px;
  display: block;
  text-align: center;
  margin: 10px;
  letter-spacing: 1.5px;
}
.toggleOption {
  box-sizing: border-box;
  text-align: center;
  border: 1px solid #ccc;
  margin-left: -1px;
  padding: 4px;
  height: 42px;
  line-height: 34px;
  background-color: #FBFBFA;
  vertical-align: middle;
}
.toggleSet.aliyotTorah .toggleOption{
  font-size: 14px;
}
.toggleSet.vowels .toggleOption.all span span, .toggleSet.vowels .toggleOption.partial span span{
  /*line-height: 29px;*/
  position: relative;
  top: -3px;
}
.toggleSet.fontSize .toggleOption{
  color: black;
}
.toggleSet.biLayout .toggleOption img, .toggleSet.layout .toggleOption img{
  opacity: 0.5;
}
.toggleOption:first-child {
    border-top-left-radius: 4px;
    border-bottom-left-radius: 4px;
}
.toggleOption:last-child {
    border-top-right-radius: 4px;
    border-bottom-right-radius: 4px;
    border-right: 1px solid #999;
}
.toggleOption.on, .toggleOption:hover {
  background-color: white;
  color: black;
}
.toggleSet.biLayout .toggleOption.on img, .toggleSet.layout .toggleOption:hover img{
  opacity: 1;
}
.toggleSet.separated .toggleOption {
  margin-right: 3%;
  border-right: 1px solid #999;
}
.toggleSet.separated .toggleOption:last-child {
  margin-right: 0;
}
.color .toggleOption {
  border-radius: 5px;
  height: 38px;
}
.color .toggleOption.on {
  border-color: black;
}
.color .light, .color .light.on {
  background-color: white;
}
.color .sepia, .color .sepia.on {
  background-color: #f7f7f7;
}
.color .dark, .color .dark.on {
  background-color: #333331;
}
.toggleOption {
  font-size: 26px;
  line-height: 34px;
  vertical-align: middle;
}
.toggleSet .toggleOption .he,
.toggleSet .toggleOption .en {
  display: inline;
}
.toggleOption.bilingual {
  font-size: 18px;
}
.toggleOption.segmented, .toggleOption.continuous {
  font-size: 18px;
}
.toggleOption.smaller, .toggleOption.larger {
  font-family: "Roboto", "Helvetica Neue", "Helvetica", sans-serif;
}
.interface-hebrew .toggleOption.smaller, .interface-hebrew .toggleOption.larger {
  font-family: "Heebo", sans-serif;
}
.toggleOption.smaller {
  font-size: 12px;
}
.toggleOption.larger {
  font-size: 22px;
}
.readerOptionsPanel .line {
  margin: 20px 0;
  border-top: 1px solid #ddd;
}
.mask {
  position: fixed;
  top: 0;
  left: 0;
  width: 100%;
  height: 100%;
  z-index: 102;
  cursor: pointer;
}
.textRange.basetext {
  width: 100%;
  box-sizing: border-box;
  font-size: 1.8em;
  line-height: 1.6;
  text-align: justify;
  background-color: inherit;
  margin: 0 auto;
  max-width: 700px;
  position: relative;
  padding: 0 30px;
}
.singlePanel .textRange.basetext,
.singlePanel .sheetContent {
  padding: 0;
}
.narrowColumn .textRange.basetext {
}
.textRange.basetext .title, .sheetContent .customSourceTitle{
  padding: 0 28px;
  margin: 24px 0;
  color: #000;
  text-align: center;
  justify-content: center;
  font-weight: lighter;
  letter-spacing: 1px;
}
.dark .textRange.basetext .title, .dark .sheetContent .title {
  color: #ccc;
}
.textRange.basetext .title .titleBox, .sheetContent .customSourceTitle .titleBox {
  display: inline-block;
  border-bottom: 4px solid #E6E5E6;
  padding: 0 6px 3px;
}
.dark .textRange.basetext .title .titleBox, .dark .sheetContent .title .titleBox {
  border-bottom: 4px solid #666;
}
.bilingual .textRange.basetext .title .he, .bilingual .sheetContent .title .he {
  display: none;
}
.interface-hebrew .readerPanel.english .textRange,
.interface-hebrew .readerPanel.english .categoryFilterGroup,
.interface-hebrew .readerPanel.bilingual .categoryFilterGroup,
.interface-hebrew .readerPanel.english .tocContent,
.interface-hebrew .readerPanel.bilingual .tocContent {
  direction: ltr;
}
.interface-english .readerPanel.hebrew .textRange,
.interface-english .readerPanel.hebrew .categoryFilterGroup,
.interface-english .readerPanel.hebrew .tocContent{
  direction: rtl;
}
.basetext .text, .sheetContent .text {
  padding: 0 44px;
  margin: 30px 0;
  background-color: inherit;
}
.narrowColumn .basetext .text, .narrowColumn .sheetContent .text {
  padding: 0 26px;
}
.singlePanel .basetext .text, .singlePanel .sheetContent .text  {
  padding: 0 34px;
}
.parashahHeader {
  text-align: center;
  color: #000;
  margin: 32px 0;
  font-size: 18px;
  letter-spacing: 1px;
}
.parashahHeader.aliyah span {
  text-transform: uppercase;
}
.bilingual .parashahHeader .en {
  display: none;
}
.title + .text span:first-child .parashahHeader {
  margin-top: -5px;
}
.title + .text {
  margin-top: 0;
}
.segment {
  cursor: pointer;
  display: block;
  background-color: inherit;
  margin-bottom: 14px;
}
.continuous .segment {
  display: inline;
  margin: 0;
  padding: .3333em 0;
}
.continuous .clearFix {
  display: none;
}
.segment > .he,
.segment > .en {
  margin-top: 0;
  margin-bottom: 0;
}
.basetext .segment {
  margin-bottom: 26px;
}
.bilingual .segment > .he,
.bilingual .segment > .en {
  display: block;
}
.bilingual .segment > .en {
  text-align: left;
}
.bilingual .segment > .he {
  text-align: right;
}
.stacked.bilingual .basetext .segment {
  margin-bottom: 14px;
  display: block;
}
.stacked.bilingual .segment > .en {
  margin-top: 6px;
  text-align: left;
}

.stacked.bilingual .sheetContent .segment > .en {
  margin-top: 0;
}

.stacked.bilingual .basetext .segment > .en {
  margin: 10px 0 20px;
  color: #666;
}
.stacked.bilingual .segment.heOnly > .he,
.stacked.bilingual .segment.enOnly > .en {
  display: inline;
}
.heLeft.bilingual .basetext .text,
.heRight.bilingual .basetext .text,
.heLeft.bilingual .sheetContent .text,
.heRight.bilingual .sheetContent .text {
  padding: 0;
}
.heLeft.bilingual .segment > .en,
.heLeft.bilingual .segment > .he,
.heRight.bilingual .segment > .en,
.heRight.bilingual .segment > .he {
  width: 50%;
  box-sizing: border-box;
  display: block;
}
.heLeft.bilingual .sheetItem.segment.enOnly > .en,
.heLeft.bilingual .sheetItem.segment.heOnly > .he,
.heRight.bilingual .sheetItem.segment.enOnly > .en,
.heRight.bilingual .sheetItem.segment.heOnly > .he {
  width: 100%;
  padding-left: 0;
  padding-right: 0;
}
.heLeft.bilingual .segment > .en,
.heRight.bilingual .segment > .he {
  float: right;
  padding-left: 20px;
}
.heRight.bilingual .segment > .en,
.heLeft.bilingual .segment > .he {
  float: left;
  padding-right: 20px;
}
.basetext .segment:active,
.basetext .segment:focus {
  background-color: #f4f4f4;
}
.sheetContent .segment:active .segmentNumber,
.sheetContent .segment:focus .segmentNumber,
.sheetContent .segment:active .linkCount,
.sheetContent .segment:focus .linkCount,
.basetext .segment:active .segmentNumber,
.basetext .segment:focus .segmentNumber,
.basetext .segment:active .linkCount,
.basetext .segment:focus .linkCount {
  background-color: transparent;
}
.dark .basetext .segment:active,
.dark .basetext .segment:focus {
  background-color: #444;
}
.basetext .segment.highlight,
.sheetContent .segment.highlight .en,
.sheetContent .segment.highlight .he,
.readerPanel.bilingual.heLeft .sheetContent .segment.highlight,
.readerPanel.bilingual.heRight .sheetContent .segment.highlight {
  background-color: #E9E9E7;
}
.sheetContent .segment.highlight .linkCount .en,
.sheetContent .segment.highlight .linkCount .he,
.sheetContent .segment.highlight .segmentNumber .en,
.sheetContent .segment.highlight .segmentNumber .he {
  background-color: transparent;
}
.sheetContent .segment.highlight .en div,
.sheetContent .segment.highlight .he div {
  background-color: inherit;
}
.sheetContent .segment a {
    color: #000;
}
.sheetContent .segment .sourceContentText a {
    text-decoration: underline;
}
.readerPanel.bilingual.stacked .sheetContent .segment.highlight .he {
  padding-bottom: 1px;
}
.basetext .segment.highlight .segmentNumber,
.basetext .segment.highlight .linkCount,
.sheetContent .segment.highlight .linkCount,
.sheetContent .segment.highlight .segmentNumber {
  background-color: transparent;
}
.sepia .basetext .segment.highlight,
.sepia .sheetContent .segment.highlight {
  background-color: #E3E3E1;
}
.dark .basetext .segment.highlight,
.dark .sheetContent .segment.highlight {
  background-color: #444;
}
.textRange {
  line-height: 1.4;
  font-size: 1.6em;
}
.textRange .textInner, .sheetContent .textInner  {
  position: relative;
}
.textRange.lowlight .text {
  color: #999;
}
.segment {
}
.segment.heOnly{
  text-align: right;
  direction: rtl;
}
.segment.enOnly{
  text-align: left;
  direction: ltr;
}
.segment.heOnly .en{
  display: none;
}
.segment.enOnly .he{
  display: none;
}
.segment.heOnly .he{
  display: initial;
}
.segment.enOnly .en{
  display: initial;
}
.readerPanel.hebrew .segment.enOnly .sheetSegmentNumber .en{
  display: none;
}
.readerPanel.english .segment.enOnly .sheetSegmentNumber .he{
  display: none;
}
.segment .segmentNumber,
.segment .linkCount,
.textRange .numberLabel {
  position: absolute;
  background-color: inherit;
  font-weight: lighter;
  color: #ccc;
  display: block;
  width: 30px;
  text-align: center;
  -webkit-text-size-adjust: 100%;
  -moz-user-select: none;
  -khtml-user-select: none;
  -webkit-user-select: none;
  -o-user-select: none;
}
.segmentNumber .segmentNumberInner,
.linkCount .linkCountDot {
  display: inline-block;
}
.bilingual .segmentNumber .segmentNumberInner,
.bilingual .linkCount .linkCountDot,
.bilingual .numberLabel .numberLabelInner {
  margin-top: 0;
}
.bilingual .segmentNumber .he,
.bilingual .linkCount .he,
.bilingual .numberLabel .he {
  display: none;
}
.segment .segmentNumber,
.segment .linkCount {
  display: none;
  line-height: 1.6;
}
.sheetContent .segment .linkCount {
  display: inline-block;
}
.segment .segmentNumber .segmentNumberInner,
.textRange .numberLabel .numberLabelInner {
  font-size: 12px;
  vertical-align: middle;
}
.segment .segmentNumber,
.textRagnge .numberLabel {
  color: #999;
  top: 0;
}
.dark .segment .segmentNumber,
.dark .textRagnge .numberLabel {
  color: white;
}
.segment .linkCount {

}
.segment .linkCountDot {
  display: inline-block;
  width: 6px;
  height: 6px;
  border-radius: 12px;
  background-color: black;
  vertical-align: middle;
}
.dark .segment .linkCount {
  filter: invert(100%);
  -webkit-filter: invert(100%);
}
.readerPanel.english .segment .segmentNumber {
  left: -48px;
}
.readerPanel.hebrew .segment .segmentNumber,
.readerPanel.bilingual .segment .segmentNumber {
  right: -46px;
}
.readerPanel.hebrew .segment .linkCount,
.readerPanel.bilingual .segment .linkCount {
  left: -48px;
}
.readerPanel.english .segment .linkCount,
.readerPanel.bilingual .sheetItem.segment .linkCount
{
  right: -46px;
  left:auto;
}
.readerApp.interface-hebrew .readerPanel.bilingual.stacked .sheetItem.segment .linkCount {
  left: -46px;
  right: auto;
}



.readerPanel.heLeft.bilingual .segment .segmentNumber,
.readerPanel.heRight.bilingual .segment .segmentNumber {
  left: 50%;
  margin-left: -15px;
  right: auto;
}
.readerPanel.heLeft.bilingual .segment .linkCount,
.readerPanel.heRight.bilingual .segment .linkCount {
  visibility: hidden;
}
.singlePanel .readerPanel.english .segment .segmentNumber {
  left: -30px;
}
.singlePanel .readerPanel.hebrew .segment .segmentNumber,
.singlePanel .readerPanel.bilingual .segment .segmentNumber {
  right: -28px;
}
.singlePanel .readerPanel.english .segment .linkCount {
  right: -37px;
}
.singlePanel .readerPanel.hebrew .segment .linkCount,
.singlePanel .readerPanel.bilingual .segment .linkCount {
  left: -20px;
}
.singlePanel .readerPanel.english .sheetItem.segment .linkCount,
.singlePanel .readerPanel.bilingual .sheetItem.segment .linkCount {
  left: auto;
  right: -30px;
}
.singlePanel .readerPanel.hebrew .sheetItem.segment .linkCount {
  left: -48px;
  right: auto;
}
.segment .refLink {
  font-size: .8em;
  font-weight: bold;
  letter-spacing: 1px;
  cursor: pointer;
  color: #333;
}
.refLink:hover {
  text-decoration: underline;
}
.textRange .actionLinks {
  text-align: right;
}
.textRange .actionLinks > span {
  font-size: 13px;
  text-transform: uppercase;
  display: inline-block;
  margin: 0 7px;
  cursor: pointer;
  color: #aaa;
}
.textRange .actionLinks > span > img {
  height: 13px;
  width: 13px;
  margin: 0 5px;
  opacity: 0.3;
  vertical-align: baseline;
}
.textRange .actionLinks > span > i {
  margin: 0 5px;
  font-size: 16px;
  vertical-align: top;
}
.textRange .actionLinks .en {
  font-family: "Roboto", "Helvetica Neue", "Helvetica", arial, sans-serif;
}
.textRange .actionLinks .he {
  font-family: "Heebo", sans-serif;
}
/* Footnotes */
.segment sup {
  margin-left: .2em;
  margin-right: .2em;
  text-decoration: underline;
}
.segment sup.itag {
  text-decoration: none;
  font-family: "Heebo", "sans-serif";
  font-size: 0.6em;
  line-height: 1;
  color: #4871bf;
}
.segment i.footnote {
  display: none;
  font-size: .8em;
  margin-left: .5em;
  margin-right: .5em;
  color: #888;
  font-style: normal;
}
.segment img {
  max-width: 100%;
}
.connectionsPanelHeader{
  display: flex;
  justify-content: space-between;
  align-items: center;
}
.singlePanel .connectionsPanelHeader {
  justify-content: flex-start;
  align-items: stretch;
  height: 100%;
}
.interface-hebrew .connectionsPanelHeader {
  direction: rtl;
}
.interface-english .connectionsPanelHeader {
  direction: ltr;
}
.connectionsPanelHeader .rightButtons {
  margin-top: -4px;
}
.connectionsPanelHeader .languageToggle,
.connectionsHeader .readerNavMenuCloseButton.circledX{
  height: 32px;
  width: 30px;
  text-align: center;
  line-height: 32px;
}
.readerNavMenu.noHeader.compare .readerNavTop .readerNavMenuCloseButton.circledX{
  height: 32px;
  width: 30px;
  display: flex;
  align-items: center;
  margin: 0 15px;
}
.connectionsPanelHeader .languageToggle {
  margin: 0 15px;
}
.connectionsHeader .readerNavMenuCloseButton.circledX,
.readerNavMenu.noHeader.compare .readerNavTop .readerNavMenuCloseButton.circledX{
  width: 20px;
}
.connectionsHeader .readerNavMenuCloseButton.circledX img,
.readerNavMenu.noHeader.compare .readerNavTop .readerNavMenuCloseButton.circledX img {
  opacity: 0.4;
  height: 20px;
  width: 20px;
  vertical-align: middle;
}
.connectionsPanelHeader .languageToggle img {
  vertical-align: middle;
  margin-top: -2px;
}
.connectionsPanel .flashMessage {
  font-size: 18px;
  color: #999;
  margin-bottom: 30px;
  text-align: left;
}
.interface-hebrew .connectionsPanel .flashMessage {
  text-align: right;
}
.textList {
  width: 100%;
  height: 54%;
  bottom: 0;
  left: 0;
  position: absolute;
  text-align: justify;
  margin: 0 auto;
  background-color: #FBFBFA;
}
.textList.marginless .texts,
.textList.fullPanel.marginless .texts {
  padding: 0 0 80px 0;
}
.dark .textlist {
  background-color: #333331;
}
.textList.fullPanel {
  padding-top: 60px;
  height: 100%;
  box-sizing: border-box;
}
.textList .texts,
.textList .fullFilterView {
  height: 100%;
  width: 100%;
  box-sizing: border-box;
  overflow: hidden;
  overflow-y: scroll;
  -webkit-overflow-scrolling: touch;
}
.textList .fullFilterView .contentInner {
  max-width: 700px;
  margin: 0 auto;
}
.textList .texts .contentInner {
  max-width: 660px;
  margin: 0 auto;
}
.textList .texts {
  padding: 30px 30px 80px 30px;
}
.textList.fullPanel .texts {
  padding: 50px 40px 80px 40px;
}
.textListTop {
  position: absolute;
  top: 0;
  left: 0;
  width: 100%;
  background-color: inherit;
  z-index: 1;
}
.textList.fullPanel .textListTop {
  text-align: center;
  height: 55px;
}
.dark .textList {
  background-color: #333331;
}
.dark .textList .anchorText {
  background-color: #333331;
}
.textList .heOnly {
  display: block;
}
.textList.fullPanel .textListTop .leftButtons {
  margin: 9px 0 0 10px;
}
.textList.fullPanel .textListTop .rightButtons {
  margin: 9px 10px 0 0;
}
.gridBox {
  width: 100%;
  border-spacing: 0;
  background-color: transparent;
}
.gridBox table {
  width: 100%;
  border-style: hidden;
  border-collapse: collapse;
}
.gridBox tr {
  height: 1px; /* hack to get td contents to 100% height */
}
.gridBox td {
  height: inherit;
  padding: 0;
}
@media (max-width: 450px) {
  .gridBox td {
    border: 2px solid transparent;
  }
}
.twoBox td {
  width: 50%;
}
.threeBox td {
  width: 33.333333%;
}
.dark .filterSet td {
  border-color: #555;
}
.filterSet td.empty {
  border-left: 1px solid transparent;
  border-right: 1px solid transparent;
}
.topFilters {
  text-transform: none;
}
.dark .topFilters {
  background-color: #2D2D2B;
  border-bottom: 1px solid #444;
}
.textList.fullPanel .topFilters {
  margin: 0;
  border-top: 8px solid transparent;
  padding: 6px 22px 5px;
  background-color: #EDEDED;
}
.topFilters .textFilter {
  color: #999;
  display: inline-block;
  padding: 16px 8px;
}
.topFilters .textFilter.on {
  color: black;
}
.dark .topFilters .textFilter {
  color: #bbb;
}
.topFilters .textFilter > div {
  display: table-cell;
  vertical-align: middle;
}
.textList.fullPanel .recentFilterSet {
  margin: 0 0 12px 0;
}
.textList.fullPanel .recentFilterSet .textFilter {
  display: inline-block;
  padding: 6px 14px;
  margin: 5px;
  border-radius: 12px;
  border: 1px solid #DADADA;
  background-color: transparent;
}
.english .textList.fullPanel .recentFilterSet .textFilter {
  margin-left: 0;
}
.hebrew .textList.fullPanel .recentFilterSet .textFilter {
  margin-right: 0;
}
.textList.fullPanel .recentFilterSet .textFilter.on {
  background-color: white;
}
.topFiltersInner {
  display: inline-block;
  white-space: nowrap;
  overflow: hidden;
  text-overflow: ellipsis;
  vertical-align: middle;
}
.textList.fullPanel .topFiltersInner {
  white-space: normal;
}
.showMoreFilters {
  vertical-align: middle;
  float: right;
}
.categoryFilter {
  text-transform: uppercase;
  padding: 19px 34px;
  font-size: 18px;
  cursor: pointer;
  line-height: 18px;
  color: #000;
  -webkit-tap-hightlight-color: rgba(0,0,0,0); /* pulled from common.css; should apply more broadly? */
}
.textFilter {
  padding: 19px 34px;
  font-size: 18px;
  line-height: 1.2;
  border-top: 1px solid #E5E5E5;
  display: block;
  cursor: pointer;
  color: #333;
}
.connectionsCount {
  color: #666;
  font-size: 16px;
  font-weight: lighter;
  letter-spacing: 1px;
  font-family: "Roboto", "Helvetica Neue", "Helvetica", sans-serif;
}
.categoryFilterGroup.withBooks {
  border-bottom: 1px solid #E5E5E5;
}
.categoryFilterGroup a:hover {
  text-decoration: none;
}
.categoryFilterGroup.withBooks + .categoryFilterGroup {
  margin-top: 30px;
}
.categoryFilter.on, .textFilter.on {
  color: black;
}
.dark .categoryFilter.on, .dark .textFilter.on {
  color: white;
}
.textFilter.lowlight {
  color: #999;
}
.topFilters .textFilter.showMoreFilters {
  color: #999;
}
.bilingual .textFilter .he,
.bilingual .categoryFilter .he {
  display: none;
}
.fullFilterView {
  border-top: 1px solid #ddd;
  background-color: #FBFBFA;
  padding: 40px 20px;
}
.sepia .fullFilterView {
  background-color: #F3F3F1;
}
.dark .fullFilterView {
  background-color: #2D2D2B;
  border-color: #444;
}
.fullFilterView td {
  background-color: white;
  border: 2px solid #FBFBFA;
}
.fullFilterView td.empty {
  background-color: transparent;
}
.dark .fullFilterView td {
  background-color: #333331;
  border-color: #2d2d2b;
  color: white;
}
.fullFilterView .categoryFilter {
  background-color: white;
  margin-bottom: 1px;
}
.fullFilterView .categoryFilter.notClickable {
  color: #999;
  font-family: "Roboto", "Helvetica Neue", "Helvetica", sans-serif;
  background-color: transparent;
  padding: 12px 12px 28px;
  cursor: auto;
}
.dark .fullFilterView .categoryFilter {
  background-color: #333;
}
.fullFilterView .categoryFilterGroup {
  margin-bottom: 30px;
}
.showSelectedFilters {
  background-color: #222F4F;
  color: white;
  font-family: "Roboto", "Helvetica Neue", "Helvetica", sans-serif;
  text-transform: uppercase;
  text-align: center;
  padding: 8px;
  cursor: pointer;
  border-radius: 3px;
  margin: 16px 0;
}
.textList .textListTop > .loadingMessage,
.textList .texts .contentInner > .loadingMessage {
  padding: 22px 10px 0px;
  color: #999;
  font-size: 14px;
  text-align: center;
}
.textList .textListTop > .loadingMessage {
  position: relative;
  top: 70px;
}
.textList .texts {
  position: relative;
  background-color: #FBFBFA;
}
.sepia .textList .texts {
  background-color: #FBFBFA;
}
.dark .textList .texts {
  background-color: #333331;
}
.textList .texts .textRange {
  font-size: 1.8em;
  padding: 16px 0;
  margin: 12px 0px;
  cursor: pointer;
  position: relative;
}
.textListTextRangeBox {
  border-bottom: 1px solid #eee;
}
.textList .texts .textRange .title {
  color: #999;
}
.dark .textList .texts .textRange .title {
  color: #ddd;
}
.textList.singlePanel .textListTextRangeBox:first-child {
  margin-top: -30px;
}
.textRange .title {
  display: flex;
  justify-content: space-between;
}
.textRange .title .buttons {
}
.bilingual .textList .title .he {
  display: none;
}
.textList .sheet,
.textList .note {
  padding: 0 0 24px 0;
  display: flex;
  flex-flow: column;
}
.textList .sheet + .sheet {
  padding: 24px 0;
  border-top: 1px solid #E6E5E6;
}
.textList .sheet .sheetInfo{
  display: flex;
  justify-content: space-between;
}
.textList .sheet .sheetAuthorImg,
.textList .note .noteAuthorImg {
  height: 26px;
  width: 26px;
  vertical-align: -8px;
}
.textList .sheet .sheetViews {
  color: #999;
  font-size: 12px;
}
.textList .sheet .sheetAuthor,
.textList .note .noteAuthor {
  color: #999;
  font-size: 15px;
  font-family: "Roboto", "Helvetica Neue", "Helvetica", sans-serif;
  margin: auto 14px;
}
.textList .sheet .sheetTitle {
  display: flex;
  justify-content: flex-start;
  margin-top: 14px;
  font-size: 17px;
  font-style: italic;
  text-align: left;
  color: #333;
}
.textList .sheet .sheetTitle .sheetIcon {
  width: 14px;
  height: 14px;
  opacity: 0.4;
  vertical-align: -1px;
}
.textList .sheet .sheetTitle .sheetTitleText{
  margin: auto 6px;
}
.textList .sheet .sheetTags {
  display: flex;
  flex-flow: row wrap;
  margin-top: 6px;
  font-size: 13px;
  color: #666;
  font-family: "Roboto", "Helvetica Neue", "Helvetica", sans-serif;
  text-align: left;
}
/*.interface-hebrew .textList .sheet .sheetTags {
  text-align: right;
}*/
.textList .sheet .sheetTag {
  color: inherit;
  display: inline-block;
  white-space: nowrap;
}
.textList .sheet .sheetTag .separator {
  display: inline-block;
  margin-right: 8px;
}
.sheetTag.button,
.sheetTag.button:hover,
.sheetTag.button:active {
  background-color: #EDEDED;
  border-color: #ccc;
  color: #999;
  font-size: 14px;
  margin: 4px;
}
.readerTextTableOfContents .sheetTag.button {
  padding: 10px 16px
}
.textList .sheetList {
  padding-top: 40px;
}
.textList .sheetList + .sheetList {
  border-top: 1px solid #E6E5E6;
}
.textList .note .noteAuthorInfo {
  margin-bottom: 14px;
}
.textList .note .noteTitle {
  font-weight: bold;
}
.textList .note .noteTitle,
.textList .note .noteText {
  font-size: 16px;
}
.textRange .numberLabel {
  position: absolute;
  top: 14px;
}
.english .textRange .numberLabel {
  left: -24px;
}
.english .textRange .numberLabel.itag {
  right: -30px;
  left: initial;
}
.hebrew .textRange .numberLabel,
.bilingual .textRange .numberLabel  {
  right: -30px;
}
.multiPanel .textRange .numberLabel{
  display: none;
}
.multiPanel .textRange .numberLabel.itag{
  display: block;
  color: #4871bf;
}
.textRange.lowlight .numberLabel {
  color: #999;
}
.readerPanel.bilingual .connectionsPanel .he {
  display: none;
}
.textListTextRangeBox {
  position: relative;
}
.textListTextRangeBox:hover .editorLinkOptions {
  display: block;
}
.editorLinkOptions {
  display: none;
  cursor: pointer;
  font-size: 14px;
  color: #999;
  letter-spacing: 1px;
  margin: -20px 0 10px;
}
.interface-hebrew .editorLinkOptions {
  left: auto;
  right: 0;
}
.editorLinkOptions > div:hover {
  text-decoration: underline;
}
.toolsMessage {
  margin: 130px 0;
  text-align: center;
  font-size: 18px;
}
.toolsButton {
  display: flex;
  justify-content: flex-start;
  color: #000;
  border-top: 1px solid #E5E5E5;
  cursor: pointer;
  font-size: 16px;
  letter-spacing: 1px;
  padding: 20px 34px;
}
.toolsButton:last-child {
  border-bottom: 1px solid #E5E5E5;
}
.toolsButton:hover {
  text-decoration: none;
  color: inherit;
}
.toolsButton .en {
  font-family: "Roboto", "Helvetica Neue", "Helvetica", sans-serif;
}
.toolsButton .toolsButtonIcon {
  color: #999;
  font-size: 20px;
  margin-top: -1px;
}
.interface-hebrew .toolsButton .toolsButtonIcon {
  margin-top: 1px;
}
.toolsButton img.toolsButtonIcon {
  width: 20px;
  height: 20px;
  opacity: 0.4;
  vertical-align: middle;
}
.toolsButton .toolsButtonText{
  margin: 0 10px;
}
.shareInputBox {
  padding: 34px;
}
.shareInput {
  width: 100%;
  box-sizing: border-box;
  border-radius: 7px;
  border: none;
  box-shadow: 0px 1px 3px rgba(0,0,0,0.2);
  font-size: 18px;
  font-family: "Roboto", "Helvetica Neue", "Helvetica", sans-serif;
  color: #666;
  padding: 20px 26px;
}
.addToSourceSheetBox {
  position: relative;
}
.addToSourceSheetBox input {
  padding: 13px 12px;
  margin: 0;
  cursor: pointer;
  font-size: 15px;
  border-radius: 4px;
  box-shadow: none;
  border: 1px solid #E9E9E9;
  width: 60%;
  box-sizing: border-box;
}
.addToSourceSheetBox .button {
  width: 100%;
  text-align: center;
  margin: 0;
}
.addToSourceSheetBox .button.small {
  width: 37%;
  box-sizing: border-box;
  padding: 14px;
  margin: 0;
  float: right;
}
.interface-hebrew .addToSourceSheetBox input {
  width: 47%;
}
.interface-hebrew .addToSourceSheetBox .button.small {
  width: 50%;
  float: left;
}
.addToSourceSheetBox .newSheet {
  border-top: 1px solid #E9E9E9;
  padding: 14px 22px;
}
.confirmAddToSheet {
  text-align: center;
  background-color: #FBFBFA;
}
.confirmAddToSheet .message {
  font-size: 18px;
  margin-bottom: 30px;
  font-style: italic;
}
.confirmAddToSheet .button {
  width: 100%;
}
.connectionsPanel .allSheetsLink,
.connectionsPanel .allNotesLink {
  display: block;
  margin-top: 10px;
}
.interface-hebrew .allNotesLinks {
  text-align: left;
}
.noteList + .noteList {
  border-top: 1px solid #ccc;
}
.connectionsPanel .loadingMessage {
  margin-top: 40px;
}
.connectionsPanel textarea.noteText,
.connectionsPanel textarea.feedbackText {
  width: 100%;
  min-height: 100px;
  border: none;
  border-radius: 7px;
  padding: 20px 25px;
  box-sizing: border-box;
  box-shadow: 0px 1px 3px rgba(0,0,0,0.2);
  font-size: 18px;
  font-family: "adobe-garamond-pro", Georgia, serif;
  margin-bottom: 10px
}
.connectionsPanel .noteSharingToggle {
  border: 1px solid #ccc;
  border-radius: 4px;
  margin-bottom: 12px;
}
.connectionsPanel .notePrivateButton,
.connectionsPanel .notePublicButton {
  width: 50%;
  display: inline-block;
  text-align: center;
  color: #CCC;
  cursor: pointer;
  padding: 16px 24px;
  border-radius: 4px;
  cursor: pointer;
  font-size: 15px;
  letter-spacing: 1px;
  font-family: "Roboto", "Helvetica Neue", "Helvetica", sans-serif;
  box-sizing: border-box;
}
.connectionsPanel .notePrivateButton.active,
.connectionsPanel .notePublicButton.active {
  background-color: white;
  color: #666;
}
.connectionsPanel .notePrivateButton {
  border-right: 1px solid #ccc;
  border-top-right-radius: 0;
  border-bottom-right-radius: 0;
}
.hebrew .connectionsPanel .notePrivateButton {
  border-left: 1px solid #ccc;
  border-top-left-radius: 0;
  border-bottom-left-radius: 0;
  border-right: none;
  border-top-right-radius: 4px;
  border-bottom-right-radius: 4px;
}
.connectionsPanel .line {
  width: 100%;
  border-bottom: 1px solid #ccc;
  margin: 40px 0;
}
.connectionsPanel .deleteNote {
  text-align: center;
  padding: 18px 0;
  color: #999;
  font-size: 15px;
  cursor: pointer;
  font-family: "Roboto", "Helvetica Neue", "Helvetica", sans-serif;
}
.connectionsPanel.textList .note {
  padding: 30px 0;
  position: relative;
}
.connectionsPanel.textList .note {
  border-top: 1px solid #E6E5E6;
}
.connectionsPanel.textList .note:first-child {
  border-top: none;
}
.connectionsPanel .noteButtons {
  position: absolute;
  top: 30px;
  left: -32px;
}
.interface-hebrew .connectionsPanel .noteButtons {
  left: auto;
  right: -32px;
}
.connectionsPanel .editNoteButton {
  visibility: hidden;
}
.connectionsPanel .note:hover .editNoteButton {
  visibility: visible;
}
.connectionsPanel .noteButtons .fa {
  cursor: pointer;
  color: #C6C6C6;
  font-size: 20px;
  margin: 0 8px;
}
.addConnectionBox {
  font-size: 18px;
  text-align: center;
}
.addConnectionSummary {
  margin-bottom: 20px;
}
.loginPrompt {
  text-align: center;
}
.loginPrompt .loginPromptMessage {
  font-size: 18px;
  margin-bottom: 20px;
}
.loginPrompt .button {
  width: auto;
  margin: 0 6px;
}
.notificationsPanel .content {
  font-family: "Roboto", "Helvetica Neue", "Helvetica", sans-serif;
  font-size: 16px;
  color: #666;
}
.notificationsPanel .content a {
  color: #000;
  text-decoration: underline;
}
.systemPanel.readerNavMenu h1 {
  margin: 0 0 40px 0;
  height: auto;
}
.systemPanel.readerNavMenu h1 .en {
  font-family: "Roboto", "Helvetica Neue", "Helvetica", sans-serif;
}
.systemPanel.readerNavMenu h1 .button {
  position: absolute;
  right: 0;
  top: 0;
  padding: 0;
  margin: 0;
  line-height: 26px;
}
.accountPanel .logoutLink {
  box-shadow: none;
  font-size: 16px;
}
.accountPanel.systemPanel h1 .logoutLink .int-en {
  font-family: "Roboto", "Helvetica Neue", "Helvetica", sans-serif;
}
.accountPanel.systemPanel h1 .logoutLink .int-he {
  font-family: "Heebo", sans-serif;
}
.notificationsPanel a {
  color: #000;
  text-decoration: underline;
}
.notificationsList {
  margin-bottom: 100px;
}
.notificationsList .notification {
  width: auto;
  border-bottom: 1px solid #ccc;
  border-top: none;
  padding: 27px 15px;
  margin: 0;
}
.notificationsList .added-description {
  padding: 5px 0 0;
}
.notificationsPanel .notification .date {
  color: #999;
  font-size: 13px;
  margin-top: 8px;
}
.notificationsList .int-he {
  font-size: inherit;
}
.notificationsList .notification a{
  unicode-bidi: plaintext;
}
.notification-message-link {
  display: inline-block;
  padding: 0 5px;
}
.globalUpdateForm {
  padding: 15px;
  background-color: #ddd;
}
.globalUpdateForm .error {
  color: red;
  font-size: 90%;
  display: inline-block;
  padding: 0 10px;
}
.globalUpdateForm input[type="text"] {
  padding: 5px;
  margin: 8px 0;
}
.globalUpdateForm input[type="radio"] {
  padding: 5px;
  margin: 8px;
}
.delete-update-button {
  display: inline-block;
  color: red;
  padding: 0 10px;
  font-size: 75%;
  cursor: pointer;
}
.sefariaLogo {
  text-align: center;
  text-transform: uppercase;
  font-family: "Roboto", "Helvetica Neue", "Helvetica", sans-serif;
}
#appLoading {
  position: fixed;
  text-align: center;
  background-color: #FBFBFA;
  height: 100%;
  width: 100%;
}
#appLoading .loadingMessage {
  position: absolute;
  top: 45%;
  left: 50%;
  transform: translate(-50%, -50%);
}
#appLoading img {
  width: 150px;
  height: 42px;
  margin-bottom: 6px;
}
.emptyDesktop {
  margin-top: 200px;
  text-align: center;
  color: #999;
}
.button {
  display: inline-block;
  color: white;
  background-color: #212E50;
  box-shadow: 0px 1px 3px rgba(0,0,0,0.2);
  border-radius: 7px;
  padding: 17px 30px;
  margin: 0 2px 6px 2px;
  cursor: pointer;
  font-size: 16px;
  letter-spacing: 0.1em;
  font-family: "Roboto", "Helvetica Neue", "Helvetica", sans-serif;
  box-sizing: border-box;
  line-height: 1;
  text-align: center;
}
a.button {
  color: white;
}
.button:hover {
  color: white;
  text-decoration: none;
}
.button.white {
  background-color: white;
  color: #333;
}
a.button.white {
  color: #333;
}
a.button.mini {
  padding: 5px;
  font-size: .8em;
}
.interface-english .userSheetTitle a.button.mini {
  float: right;
}
.interface-hebrew .userSheetTitle a.button.mini {
  float: left;
}
.button.transparent {
  color: #666;
  background-color: transparent;
  border: 1px solid transparent;
}
.button.transparent.bordered {
  border: 1px solid #CCC;
}
.button.fillWidth {
  width: 100%;
  text-align: center;
  display: block;
  margin: 10px 0;
}
.button.squareBorder {
  border-radius: 0;
}
a .button:hover {
  text-decoration: none;
}
.button.small {
  padding: 6px 12px;
  margin: 6px 12px;
}
#backToS1 {
  font-family: "Roboto", "Helvetica Neue", "Helvetica", sans-serif;
  top: 20px;
  left: 40px;
  cursor: pointer;
  display: block;
  text-align: center;
  margin: -30px 0 50px;
}
#backToS1:hover {
  text-decoration: underline;
}
::-webkit-input-placeholder {
   font-style: italic;
   font-family: "adobe-garamond-pro", Georgia, serif;
   color: #000;
}
::-moz-placeholder {
   font-style: italic;
   font-family: "adobe-garamond-pro", Georgia, serif;
   color: #000;
}
:-ms-input-placeholder {
   font-style: italic;
   font-family: "adobe-garamond-pro", Georgia, serif;
   color: #000;
}
.interface-hebrew ::-webkit-input-placeholder {
  font-style: normal;
  font-family: "Heebo", sans-serif;
  color: #000;
}
.interface-hebrew ::-moz-placeholder {
  font-style: normal;
  font-family: "Heebo", sans-serif;
  color: #000;
}
.interface-hebrew :-ms-input-placeholder {
  font-style: normal;
  font-family: "Heebo", sans-serif;
  color: #000;
}
.lexicon-content{
  font-size: 15px;
  padding-bottom: 10px;
  margin-bottom: 1px;
}
.lexicon-link:hover {
  text-decoration: underline;
}
.lexicon-header {
  padding: 10px;
  border-bottom: 1px solid #e5e5e5;
  background-color: #AAAAAA;
}
.lexicon-header h4 {
  font-size: 1.2em;
  margin: 0px;
}
.entry + .entry {
  padding-top: 10px;
}
.lexicon-results .entry > div{
  padding: 1% 0 1% 0;
  margin: auto;
}
.lexicon-results .entry a {
    font-size: .8em;
    font-weight: bold;
    letter-spacing: 1px;
    cursor: pointer;
    color: #333;
}
.lexicon-results .entry .headline {
  color: #333;
  font-size: 1.2em;
  display: block;
}
.lexicon-results .entry .headwords .headword {
  display: inline;
}
.lexicon-results .entry .morphology {
  font-family: "Roboto", "Helvetica Neue", "Helvetica", sans-serif;
  color: #999;
  display: inline;
  margin-right: 5px;
}
.lexicon-results .entry .lang-ref {

}
.lexicon-results .entry .definition-content{
    color: #444;
}
.lexicon-results ol {
	list-style-position: inside;
}
.lexicon-results .entry .definition li.sense{
	margin-left: 15px;
    padding-bottom: 10px;
}
.lexicon-results .entry .definition ol.senses{
	padding-left: 0px;
}
.lexicon-results .entry .definition > li.sense{
	margin-left: 0px;
}
.lexicon-results .entry ol.definition {
	list-style-type: none;
	padding-top: 2px;
	padding-left: 0px;
    margin: 0px;
}
.lexicon-results .entry .definition .notes {}
.lexicon-results .entry .definition .derivatives {display: block;margin-left: 15px;}
.lexicon-results .attribution {

}

.lexicon-results .attribution div {
  display: block;
<<<<<<< HEAD
  font-family: "proxima-nova", "Helvetica Neue", "Helvetica", sans-serif;
=======
}
.lexicon-results .attribution a {
  font-family: "Roboto", "Helvetica Neue", "Helvetica", sans-serif;
>>>>>>> 5a7d6c9c
  color: #aaa;
  font-size: 10px;
}
.lexicon-content .headword.en, .lexicon-content .headword.he,
.lexicon-content .definition-content.en, .lexicon-content .definition-content.he,
.lexicon-content .lexicon-results .attribution {
  display: inline;
}
.lexicon-content .headword.he, .lexicon-content .definition-content.he {
  direction: rtl;
}
.lexicon-content .headword.en, .lexicon-content .definition-content.en {
  direction: ltr;
}
.lexicon-instructions,
.lexicon-content .loadingMessage {
  font-size: 15px;
  font-style: italic;
}
h2.splitHeader {
  margin-bottom: 10px;
  text-align: left;
}
h2.splitHeader .en {
  font-size: 14px;
}
h2.splitHeader .he {
  font-size: 14px;
}
.splitHeader .actionText {
  float:right;
  text-transform: none;
  cursor: pointer;
  color: inherit;
}
.splitHeader .actionText select {
  margin-left: 6px;
}
.sheetsNewButton {
  text-align:center;
  margin-bottom: 30px;
}
.sheetsNewButton a {
  font-color: inherit;
}
.sheet.userSheet .sheetTitle  {
  font-family: "adobe-garamond-pro", Georgia, serif;
  font-size: 20px;
  color:#333;
  margin-bottom: 6px;
  unicode-bidi: plaintext;
}
.sheet.userSheet {
  font-size: 14px;
  color:#999;
  text-decoration: none;
  flex-direction: column;
}
.interface-english .sheet.userSheet{
  font-family: "Roboto", "Helvetica Neue", "Helvetica", sans-serif;
}
.interface-hebrew .sheet.userSheet{
  font-family: "Heebo", "sans-serif";
}
.sheet.userSheet .userSheetInfo{
  display: flex;
  justify-content: flex-start;
}
.sheet.userSheet .userSheetInfo span:before{
  content: '·';
  margin: auto 4px;
}
.sheet.userSheet .userSheetInfo span:first-child:before{
  content: '';
  margin: 0;
}
.sheet.userSheet .sheetAccess{
  margin: auto 4px;
}
.filterByTag {
  cursor: pointer;
  text-transform: none
}
.sheet.userSheet .sheetEditButtons {
  font-size: 24px;
  height: 32px;
  width: 32px;
  text-align: center;
  line-height: 32px;
  background-color: white;
  border: 1px solid #E6E6E6;
  border-radius: 4px;
  margin-left: 10px;
  display: none;
  float:right;
  cursor: pointer;
  color: #999;
  text-decoration: none;
}
.sheetButton:hover {
  text-decoration: underline;
}
.sheetButton{
  border: 1px solid #fff;
}
.sheetButton.active {
  border: 1px solid #333;
}
.tagString a {
  text-decoration: none;
  color: #999;
}
.tagString a:after {
  content: ", ";
  color: #999;
}
.tagString a:last-child:after {
  content: "";
}
.groupsList {
  margin-top: 30px;
}
.groupsList .loadingMessage {
  text-align: center;
}
.groupListing {
  padding: 30px 0;
}
.groupListing + .groupListing {
  border-top: 1px solid #ccc;
}
.groupListingImageBox {
  background-color: white;
  width: 60px;
  height: 60px;
  float: left;
  margin-right: 20px;
}
.sheetMetaDataBox .groupListingImageBox,
.tocTop .groupListingImageBox {
  background-color: transparent;
}
.groupListingImage {
  height: 100%;
  width: 100%;
  object-fit: cover;
}
.groupListingImage.default {
  width: 80%;
  height: 80%;
  margin: 10%;
  opacity: 0.4;
}
.groupListingName {
  display: block;
  font-size: 30px;
  color: #000;
  margin-bottom: 5px;
}
.groupListingName:hover {
  color: #333;
}
.groupListingDetails {
  color: #666;
  font-size: 16px;
}
.groupListingDetailSeparator {
  margin: 8px;
}
.groupPage .groupImage {
  max-height: 200px;
  max-width: 100%;
  display: block;
  margin: 0 auto 50px;
}
.groupInfo {
  margin-bottom: 50px;
}
.groupPage h1 {
  margin-top: 20px;
  height: auto;
}
.groupPage a:hover {
  color: inherit;
}
.groupPage .groupWebsite {
  display: block;
  text-align: center;
  font-size: 16px;
  font-family: "Roboto", "Helvetica Neue", "Helvetica", sans-serif;
  margin-bottom: 20px;
  color: #666;
}
.groupPage .groupDescription {
  font-size: 16px;
  font-family: "Roboto", "Helvetica Neue", "Helvetica", sans-serif;
  color: #000;
  text-align: center;
}
.groupPage .tabs {
  text-align: center;
  margin-bottom: 60px;
}
.groupPage .bubbleTab {
  font-size: 16px;
}
.groupPage .emptyMessage {
  text-align: center;
}
.groupPage .emptyMessage a {
  text-decoration: underline;
}
.groupInvitationBox {
  border-bottom: 1px solid #CCC;
  padding-bottom: 20px;
}
.groupSheetInner {
  display: flex;
}
.groupSheetInnerContent {
  flex: 1;
}
.groupSheetListingPinButton {
  display: none;
  opacity: 0.3;
  cursor: pointer;
}
.sheet:hover .groupSheetListingPinButton.active {
  display: block;
}
.groupSheetListingPinButton.pinned {
  display: block;
  opacity: 0.6;
}
#groupInvitationInput {
  padding: 14px 30px;
  width: 472px;
  border-radius: 7px;
  outline: 0;
  box-shadow: 0px 1px 3px rgba(0,0,0,0.2);
  border: none;
  margin-right: 10px;
  font-size: 18px;
  position: relative;
  top: 3px;
}
.groupInvitationBoxMessage {
  font-size: 18px;
  padding: 12px 0 0;
  text-align: center;
}
.groupPage .groupMemberListing {
  padding: 24px 0;
  font-family: "Roboto", "Helvetica Neue", "Helvetica", sans-serif;
  font-size: 20px;
}
.groupMemberListing + .groupMemberListing {
  border-top: 1px solid #CCC;
}
.groupMemberListingProfileImage {
  height: 50px;
  width: 50px;
  vertical-align: middle;
}
.groupMemberListingName {
  color: #666;
  margin: 0 20px;
}
.groupInvitationListing {
  display: inline-block;
  min-height: 50px;
  line-height: 50px;
}
.groupMemberListingRoleBox {
  float: right;
  line-height: 50px;
}
.groupMemberListingRole {
  color: #666;
}
.groupMemberListingActions {
  position: relative;
  display: inline-block;
  background-color: white;
  border: 1px solid #ccc;
  border-radius: 4px;
  margin-left: 12px;
  line-height: 36px
}
.groupMemberListingActionsButton {
  cursor: pointer;
  padding: 0 12px;
  font-size: 18px;
  color: #CCC;
}
.groupMemberListingActionsMenu {
  position: absolute;
  right: 0;
  top: 46px;
  background-color: white;
  border: 1px solid #ccc;
  border-radius: 4px;
  color: #999;
  font-size: 15px;
  z-index: 1;
}
.groupMemberListingActionsMenu .action {
  padding: 4px 10px;
  cursor: pointer;
  white-space: nowrap;
}
.groupMemberListingActionsMenu .action:hover {
  background-color: #eee;
}
.groupMemberListingActionsMenu .action + .action {
  border-top: 1px solid #ccc;
}
.groupMemberListingActionsMenu .role {
  font-size: 17px;
  margin-right: 4px;
}
.groupMemberListingActionsMenu .role.current {
  color: #666;
}
.topicsPanel .loadingMessage {
  text-align: center;
}
.topicsPanel .topicFilterBox {
  display: flex;
  align-items: center;
  border-bottom: 1px solid #ccc;
  margin-bottom: 50px
}
.topicsPanel .topicFilterIcon {
  font-size: 22px;
  opacity: 0.4;
}
.topicsPanel .topicFilterInput {
  padding: 12px 10px;
  flex: 1;
  box-sizing: border-box;
  border: none;
  background: transparent;
  font-size: 24px;
}
.topicsPanel .topicsFilterReset {
  color: #999;
  cursor: pointer;
}
.topicsPanel .topicsFilterResetIcon {
  height: 16px;
  width: 16px;
  opacity: 0.4;
  margin-left: 8px;
  vertical-align: middle;
}
.topicsPanel .topicList {
  min-height: 500px;
}
.topicsPanel .content .topicList .navButton .int-en {
  font-family: "adobe-garamond-pro", Georgia, serif;
}
.topicsPanel .content .topicList .navButton .int-he {
  font-family: "Frank Ruehl Libre", "Taamey Frank", "Times New Roman", serif;
}
.topicsPanel .trendingTopics {
  margin-bottom: 40px;
}
.topicPanel .topicLabel {
  text-transform: uppercase;
  font-weight: lighter;
  margin-bottom: 10px;
  font-size: 14px;
}
.topicPanel .topicLabel a {
  color: #8E8E8E;
}
#s2 .topicPanel h1 {
  margin-bottom: 50px;
  font-size: 30px;
}
#s2 .topicPanel h1 .int-en {
  font-family: "adobe-garamond-pro", Georgia, serif;
}
#s2 .topicPanel h1 .int-he {
  font-family: "Frank Ruehl Libre", "Taamey Frank", "Times New Roman", serif;
}
.topicPanel .relatedTopicsList {
  margin-bottom: 70px;
  text-align: center;
}
.topicPanel .relatedTopic {
  margin: 0 7px;
  color: #333;
  font-size: 16px;
  line-height: 1.4;
  display: inline-block;
}
.topicPanel .content .relatedTopic .int-en {
  font-family: "adobe-garamond-pro", Georgia, serif;
}
.topicPanel .content .relatedTopic .int-he {
  font-family: "Frank Ruehl Libre", "Taamey Frank", "Times New Roman", serif;
}
.topicPanel .sourceList {
  min-height: 500px;
}
.topicPanel .sourceList .loadingMessage {
  text-align: center;
}
.topicPanel .topicSource {
  margin-bottom: 40px;
  cursor: pointer;
  position: relative;
}
.topicPanel .topicSource .title {
  font-weight: bold;
}
.topicPanel .topicSource .score {
  font-size: 17px;
  color: #333;
  font-weight: normal;
  white-space: nowrap;
  border-radius: 4px;
  padding: 3px;
}
.topicPanel .topicSource .score:hover {
  background-color: #EEE;
}
.topicPanel .topicSource .score:active {
  background-color: #DDD;
}
.hebrew .topicPanel .topicSource .score {
  right: auto;
  left: 5px;
}
.topicPanel .topicSource .score img {
  width: 15px;
  height: 15px;
  vertical-align: middle;
  margin: -4px 0 0 2px;
  opacity: 0.6;
}
.hebrew .topicPanel .topicSource .score img {
  margin: -4px 2px 0 0;
}
.note a {
  color: #333;
  text-decoration: underline;
}
.myNotesPanel .noteList {
  margin-bottom: 220px;
}
.noteListing {
  margin-bottom: 30px;
  padding-bottom: 30px;
  border-bottom: 1px solid #ccc;
}
.noteListing a:hover {
  text-decoration: none;
}
.noteListing .textRange .title {
  font-size: 18px;
  color: #999;
  margin-bottom: 10px;
}
.noteListing .textRange .title:hover {
  text-decoration: underline;
}
.noteListing .textRange .text {
  font-size: 18px;
  font-style: italic;
  color: #999;
  margin-bottom: 18px;
}
.noteListing .segment {
  display: block;
}
.noteListing .note {
  font-size: 18px;
}
.noteListing .addToSheetButton {
  visibility: hidden;
  float: right;
  background: white;
  border: 1px solid #ccc;
  border-radius: 3px;
  display: inline-block;
  padding: 3px 8px;
  cursor: pointer;
}
.noteListing:hover .addToSheetButton {
  visibility: visible;
}
.noteListing .mask {
  background-color: white;
  opacity: 0.5;
}
.addToSourceSheetModal {
  position: absolute;
  display: block;
  left: 40%;
  top: 240px;
  width: 330px;
  padding: 20px;
  background: #FBFBFA;
  border: #ccc 1px solid;
  border-radius: 4px;
  box-shadow: 0px 0px 10px #ccc;
  z-index: 200;
}
.addToSourceSheetModal .closeButton {
  margin-bottom: 10px;
  cursor: pointer;
  height: 18px;
  width: 18px;
  opacity: 0.5;
  float: right;
}
/*** Interface lang - merge with static.css? ***/
.interface-hebrew .int-en {
  display: none;
}
.interface-english .int-he {
  display: none;
}
.readerApp.interface-hebrew .readerPanel {
  direction: rtl;
}
.readerApp.interface-english .readerPanel {
  direction: ltr;
}
.int-he {
  font-family: "Heebo", sans-serif;
  direction: rtl;
}
.int-en {
  font-family: "Roboto", "Helvetica Neue", "Helvetica", sans-serif;
}
.searchBox .keyboardInputInitiator {
    opacity: 0;
    width: 16px;
    height: 16px;
    padding: 4px 7px;
    background-color: #fff;
    border-radius: 3px;
    border: 1px solid #aaa;
    position: initial;
    vertical-align: -7px;
}
body #keyboardInputMaster {
    opacity: 1;
<<<<<<< HEAD
    /* top: 53px !important; */
    /* left:70px !important; */
    background-color: #F9F9F7;
=======
    top: 53px !important;
    left:70px !important;
    background-color: #FBFBFA;
>>>>>>> 5a7d6c9c
    border: 1px solid #ccc;
    padding: 5px;
    box-shadow: none;
    border-radius: 0.3em;
}
body #keyboardInputMaster thead{
    display: none;
}
body #keyboardInputMaster:before {
  content: '';
  position: absolute;
  top: -10px;
  left: 30px;
  border-bottom: 10px solid #ccc;
  border-left: 10px solid transparent;
  border-right: 10px solid transparent;
}
body #keyboardInputMaster:after {
  content: '';
  position: absolute;
  top: -8px;
  left: 31px;
  border-bottom: 9px solid #f9f9f9;
  border-left: 9px solid transparent;
  border-right: 9px solid transparent;
}
body #keyboardInputMaster tbody tr td table{
    border-spacing: 2px 2px;
}
body #keyboardInputMaster tbody tr td table tbody tr td{
    border: 0.5px solid #eee;
    background: white;
    font-family: "Heebo","Roboto", sans-serif;
    min-width: 15px;
    vertical-align: middle;
    padding: 2px 8px;
    text-align: center;
    font-size: 14px;
    color: #333;
}
body #keyboardInputMaster tbody tr td table tbody tr td:hover,
body #keyboardInputMaster tbody tr td table tbody tr td:active,
body #keyboardInputMaster tbody tr td table tbody tr td.pressed{
    border: 1px solid #eee;
    background: #eee;
}
#editGroupPageContainerInner {
  position: relative;
}
#editGroupPage .int-en {
  font-family: "Roboto", "Helvetica Neue", "Helvetica", sans-serif;
}
#editGroupPage .int-he {
  font-family: "Heebo", sans-serif;
}
#editGroupPage .field {
  box-sizing: border-box;
  width: 100%;
  display: inline-block;
  vertical-align: top;
  padding: 12px;
}
#editGroupPage .field.halfWidth {
  width: 50%;
  display: inline-block;
}
#editGroupPage .field.quarterWidth {
  width: 25%;
  display: inline-block;
}
#editGroupPage .field.threeQuarterWidth {
  width: 75%;
  display: inline-block;
}
#editGroupPage .field > label {
  display: block;
  margin-bottom: 15px;
}
#editGroupPage input,
#editGroupPage textarea {
  display: block;
  width: 100%;
  padding: 15px 12px;
  border-radius: 5px;
  border: none;
  box-sizing: border-box;
  box-shadow: 0px 1px 3px rgba(0,0,0,0.2);
  color: #333;
}
#editGroupPage .hiddenFileInput {
  width: 0.1px;
  height: 0.1px;
  opacity: 0;
  overflow: hidden;
  position: absolute;
  z-index: -1;
}
#groupDescription:focus {
}
#editGroupPage .groupImage {
  max-width: 200px;
  margin-bottom: 5px;
  display: block;
}
#editGroupPage .groupCover {
  width: 100%;
  margin-bottom: 5px;
}
#editGroupPage .helperText {
  color: #999;
  font-size: 13px;
  width: 500px;
}
#editGroupPage .groupHeaderBox {
  width: 100%;
  background-color: white;
  margin-bottom: 5px;
}
#editGroupPage .groupHeader {
  float: right;
  max-width: 100%;
}
#editGroupPage .deleteGroup {
  cursor: pointer;
  cursor: pointer;
  margin: 30px 10px;
  color: #999;
  text-align: right;
}
#editGroupPage .deleteGroup:hover {
  text-decoration: underline;
}
.dropdown {
  position: relative;
}
.dropdown .dropdownMain {
  background: white;
  box-shadow: 0px 1px 3px rgba(0,0,0,0.2);
  border-radius: 7px;
  padding: 16px 22px;
  font-size: 16px;
  margin-bottom: 10px;
  cursor: pointer;
}
.addToSourceSheetBox .dropdownMain .loadingMessage {
  margin: 0;
}
.dropdown .dropdownOpenButton {
  float: right;
  margin-left: 6px;
  cursor: pointer;
  color: #666;
  font-size: 18px;
}
.interface-hebrew .dropdownOpenButton {
  float: left;
  margin-left: 0;
  margin-right: 6px;
}
.dropdown .dropdownListBox {
  position: absolute;
  z-index: 1;
  margin-top: -14px;
  width: 100%;
  box-sizing: border-box;
  box-shadow: 0px 1px 3px rgba(0,0,0,0.2);
  background: white;
  border-bottom-left-radius: 7px;
  border-bottom-right-radius: 7px;
}
.dropdown .dropdownList {
  color: #999;
  background-color: white;
  box-sizing: border-box;
  padding: 0;
  max-height: 300px;
  overflow-x: hidden;
  overflow-y: scroll;
  border-bottom-left-radius: 7px;
  border-bottom-right-radius: 7px;
}
.singlePanel .dropdown .dropdownList {
  max-height: 150px;
}
.dropdown .dropdownList .dropdownOption {
  font-size: 16px;
  font-family: "Roboto", "Helvetica Neue", "Helvetica", sans-serif;
  cursor: pointer;
  padding: 0 22px;
  margin: 26px 0;
  border: none;
  color: #999;
}
.dropdown .dropdownList .dropdownOption.selected {
  color: #333;
}
#footer {
  background-color: white;
  border-top: 1px solid #F4F4F4;
  overflow: hidden;
  padding: 18px 40px;
  text-align: left;
  color: #999;
}
#footer a {
  display: block;
  color: #999;
}
#footer.interface-hebrew, .interface-hebrew #footer{
  direction: rtl;
  text-align: right;
}
#footer.interface-english .int-he, .interface-english #footer .int-he {
  display: none;
}
#footer.interface-english .int-en, .interface-english #footer .int-en {
  display: inline;
}
#footer.interface-hebrew .int-he, .interface-hebrew #footer .int-he {
  display: inline;
  text-align: right;
}
#footer.interface-hebrew .int-en, .interface-hebrew #footer .int-en {
  display: none;
}
#footerInner {
  max-width: 1000px;
  margin: 0 auto;
}
#footer .section {
  display: inline-block;
  vertical-align: top;
  width: 200px;
  margin: 20px 0;
}
#footer.interface-english .section, .interface-english #footer .section {
  text-align: left;
}
#footer.interface-hebrew .section, .interface-hebrew #footer .section {
  text-align: right;
}
#footer .section .header {
  color: #666;
  margin-bottom: 18px;
  font-weight: normal;
  font-size: 16px;
}
#footer .section.last {
  float: right;
  text-align: right;
}
#footer.interface-hebrew .section.last, .interface-hebrew #footer .section.last {
  float: left;
  text-align: left;
}
#footer .section a {
  font-size: 16px;
  margin: 2px 0;
}
#footer .fa {
  margin: 0 3px;
}
#footer .header.connect {
  text-transform: uppercase;
}
#newsletterFooterBox {
  position: relative;
  margin-bottom: 4px;
}
#newsletterInput {
  border-radius: 6px;
  padding: 8px 32px 11px 16px;
  width: 150px;
  font-size: 15px;
  border: 1px solid #EEE;
  margin-bottom: 6px;
  color: #333;
}
#newsletterInput ::-webkit-input-placeholder,
#newsletterInput ::-moz-placeholder,
#newsletterInput :-ms-input-placeholder {
  color: #AAA;
}
#newsletterFooterBox img {
  height: 18px;
  width: 18px;
  opacity: 0.2;
  position: absolute;
  top: 10px;
  right: 12px;
}
#footer.interface-hebrew #newsletterInput {
  padding: 8px 16px 11px 32px;
}
#footer.interface-hebrew #newsletterFooterBox img {
  right: auto;
  left: 12px;
  transform: scale(-1, 1);
}
#subscribeMessage {
  margin-bottom: 14px;
  color: #333;
  font-style: italic;
  text-align: center;
}
#footer .section.connect a {
  display: inline;
  margin: 0 4px;
}
#footer #socialButtons {
  margin-bottom: 6px;
}
#footer #facebookButton {
  display: inline-block;
  vertical-align: middle;
}
#footer #twitterButton {
  display: inline-block;
  vertical-align: middle;
  margin-left: 4px;
  margin-top: 4px;
}
#footer.interface-hebrew #twitterButton {
  margin-left: 0;
  margin-right: 4px;
}
#footer #siteLanguageToggle {
  color: #999;
  margin-top: 30px;
  font-size: 15px;
}
#footer #siteLanguageToggle #siteLanguageToggleLabel {
  display: block;
  text-transform: uppercase;
}
#footer a#siteLanguageEnglish,
#footer a#siteLanguageHebrew {
  font-family: "Roboto", "Helvetica Neue", "Helvetica", sans-serif;
  cursor: pointer;
  color: #666;
  display: inline;
  margin: 0 3px;
}
#footer #siteLanguageEnglish:hover,
#footer #siteLanguageHebrew:hover {
  text-decoration: underline;
}
#footer a#siteLanguageHebrew {
  font-family: "Heebo";
}
.multiPanel .readerNavMenu .content.hasFooter #footer {
  margin-top: 120px;
}
.gemarra-regular, .gemarra-italic {
  font-weight: bold;
}
.it-text, .gemarra-italic {
  font-style: italic;
}
.categoryAttribution a {
  color: inherit;
}
.bubbleTab {
  padding: 10px 25px;
  margin: 3px;
  background-color: white;
  border-radius: 20px;
  border: 1px solid #DADADA;
  display: inline-block;
  font-size: 12px;
  color: #999;
  font-family: "Roboto", "Helvetica Neue", "Helvetica", sans-serif;
  letter-spacing: 1px;
  cursor: pointer;
}
.bubbleTab:hover {
  text-decoration: none;
}
.bubbleTab.active {
  color: #333;
}
.aboutBox .aboutHeader {
  color: #666;
  padding-bottom: 13px;
  margin: 0;
  margin-bottom: 15px;
  text-align: initial;
  text-transform: none;
  font-size: 16px;
  border-bottom: solid 1px #CCC;
}
.aboutBox .aboutTitle {
  padding: 10px 0 15px 0;
  font-size: 30px;
  color: black;
  display: inline-block;
}
.aboutBox .aboutSubtitle {
  font-style: italic;
  font-size: 18px;
  color: #666;
}
.aboutBox .aboutSubtitle .he {
  font-style: normal;
}
.aboutBox .aboutDesc {
  padding: 15px 0 30px 0;
  font-size: 18px;
}
.aboutBox .versionNotes {
  padding-bottom: 15px;
  font-size: 15px;
  color: #666;
}
.aboutBox .versionDetails,
.versionsBox .versionDetails {
  font-size: 13px;
  font-family: "Roboto", "Helvetica Neue", "Helvetica", sans-serif;
  color: #999;
  padding-bottom: 5px;
  text-align: left;
  line-height: 150%;
}
.readerApp.interface-hebrew .aboutBox .versionDetails,
.readerApp.interface-hebrew .versionsBox .versionDetails {
  text-align: right;
}
.aboutBox .versionDetails .separator,
.versionsBox .versionDetails .separator {
  margin: 0 3px;
}
.aboutBox a,
.versionsBox a {
  color: #999;
}
.aboutBox .currVersionSection {
  padding-bottom: 30px;
}
.versionsBox .versionLanguage {
  padding-bottom: 15px;
  text-transform: uppercase;
  font-size: 16px;
  color: #666;
  font-family: "Roboto", "Helvetica Neue", "Helvetica", sans-serif;
  letter-spacing: 1px;
  padding-left: 20px;
  padding-right: 20px;
}
.interface-hebrew .versionsBox .versionLanguage {
  font-family: "Heebo";
}
.versionsBox div:not(:first-child) .versionLanguage {
  padding-top: 25px;
}
.versionsBox .versionLanguage .versionCount {
  color: #999;
}
.versionsBox a.selectButton {
  color: #ccc;
  border: solid 1px #eee;
  padding: 3px 8px;
  text-transform: uppercase;
  background-color: white;
  border-radius: 4px;
  line-height: 24px;
}
.versionsBox a.selectButton.currSelectButton {
  color: #666;
  text-decoration: none;
  cursor: default;
}
.versionsTextList .topFiltersInner .uppercase {
  text-transform: none;
}
.versionsBox .versionBlock {
  padding: 20px;
  border-top: solid 1px #CCC;
}
.versionsBox .versionBlock .versionTitle a {
  color: black;
}
.interface-hebrew .versionsBox .versionLanguage {
  direction: rtl;
}
.aboutBox .versionBlock .versionTitle:hover {
  text-decoration: none;
}
span.purim-emoji img{
  height: 25px;
  width: 25px;
}

/* Sheets */

.sheetsInPanel {
  overflow-y: scroll;
  overflow-x: hidden;
  height: 100%;
  padding: 0 15px;
  box-sizing: border-box;
  position: relative;
}
.sheetContent {
  width: 100%;
  box-sizing: border-box;
  font-size: 1.8em;
  line-height: 1.6;
  text-align: justify;
  background-color: inherit;
  margin: 0 auto;
  max-width: 700px;
  position: relative;
  padding: 0 30px;
}

.sheetContent .ref {
  cursor: pointer;
  color: #999;
  font-size: 1em;
}
.sheetContent .ref a {
  color: #999;
}

.sheetContent img {
  max-width: 100%;
}

.sheetContent table {
  margin: auto;
  max-width: 100%;
  width: 100%;
  border-collapse: collapse;
  table-layout: fixed
}
.sheetContent table th,
.sheetContent table td {
  padding: 10px;
  border-top: 1px solid #E6E5E6;
  vertical-align: top;
}
.sheetContent table thead th {
  vertical-align: bottom;
  border-bottom: 2px solid #E6E5E6;
  border-top: none;
}

.sheetContent table th:first-of-type,
.sheetContent table tr td:first-of-type {
  padding-left: 0;
}
.sheetContent table th:last-of-type,
.sheetContent table tr td:last-of-type {
  padding-right: 0;
}


.sheetContent tbody {
  width: 100%;
}

.readerPanel.hebrew .sheetItem .he {
  display: block;
}

.readerPanel.english .sheetItem .en {
  display: block;
}

.readerPanel .sheetItem.indented-1 > .en,
.readerPanel .sheetItem.indented-1 > .he {
  padding-left:  30px;
  padding-right: 30px;
}

.readerPanel .sheetItem.indented-2 > .en,
.readerPanel .sheetItem.indented-2 > .he {
  padding-left:  60px;
  padding-right: 60px;
}

.readerPanel .sheetItem.indented-3 > .en,
.readerPanel .sheetItem.indented-3 > .he {
  padding-left:  90px;
  padding-right: 90px;
}

.sheetContent .customSourceTitle {
  font-family: "Roboto", "Helvetica Neue", "Helvetica", sans-serif;
  text-transform: none;
  margin-bottom: 0;
  margin-top: 40px;
}
.sheetsInPanel p {
  margin: 0 0 1em 0;
}
.segmentNumber.sheetSegmentNumber {
  display: block;
  position: relative;
}
.readerPanel.english .sheetItem.segment .segmentNumber.sheetSegmentNumber,
.readerPanel.bilingual.stacked .sheetItem.segment .segmentNumber.sheetSegmentNumber {
  left: -48px;
  top: 28px;
  text-align: center;
}
.interface-hebrew .readerPanel.english .sheetItem.segment .segmentNumber.sheetSegmentNumber {
  float: left;
  left: -48px;
  margin-right: -30px;
  top: 0;
}
.singlePanel .readerPanel.english .sheetItem.segment .segmentNumber.sheetSegmentNumber,
.singlePanel .readerPanel.bilingual.stacked .sheetItem.segment .segmentNumber.sheetSegmentNumber {
  left: -32px;
}
.readerPanel.bilingual.heLeft .sheetItem.segment .segmentNumber.sheetSegmentNumber,
.readerPanel.bilingual.heRight .sheetItem.segment .segmentNumber.sheetSegmentNumber {
  left: 0;
  margin: auto;
  top: 23px;
  text-align: center;
}


.readerPanel.hebrew .sheetItem.segment .segmentNumber.sheetSegmentNumber {
  margin-left: auto;
  right: -32px;
  top: 26px;
  text-align: center;
}
.singlePanel .readerPanel.hebrew .sheetItem.segment .segmentNumber.sheetSegmentNumber {
  right: -18px;
}


.sheetTocIcon {
  color: #ccc;
  font-size: 16px;
  width: 15px;
  height: 15px;
  opacity: 0.2;
  margin: 0 8px;
  vertical-align: middle;
}

.readerTextTableOfContents .content h2.tagsTitle {
  text-align: center;
  color:black;
  font-size: 13px;
  margin-bottom: 0;
  padding-bottom: 8px;

}

.sheetMetaDataBox {
  margin: 40px auto 0 auto;
  text-align: center;
}

.bookMetaDataBox {
  margin: 40px auto;
  text-align: center;
}


.bilingual .bookMetaDataBox .he,
.english .bookMetaDataBox .he,
.hebrew .bookMetaDataBox .en {
  display: none;
}

.sheetContent .sheetItem.segment .sourceContentText {
  margin-bottom: 18px;
  display: block;
}

.sheetContent .sheetItem.segment .sourceContentText p:last-child,
.sheetContent .sheetItem.segment .sourceContentText p:last-child {
  margin-bottom: 0;
}

.sheetContent .sheetItem.segment .addedBy {
  margin-top: -20px;
}
.interface-english .sheetContent .sheetItem.segment .addedBy {
  float: left;
}
.interface-hebrew .sheetContent .sheetItem.segment .addedBy {
  float: right;
}

.youTubeContainer {
  position: relative;
  padding-bottom: 56.25%; /* 16:9 */
  padding-top: 25px;
  height: 0;
}

.youTubeContainer iframe {
  position: absolute;
  top: 0;
  left: 0;
  width: 100%;
  height: 100%;
}

.oldSheetNotice,
.oldSheetNotice a,
.editSheetNotice,
.editSheetNotice a {
  font-size: 12px;
  font-family: "Roboto", "Helvetica Neue", "Helvetica", sans-serif;
  color: #999;
}

.cookiesNotification {
  position: fixed;
  z-index: 9999;
  color: white;
  background-color: #212E50;
  border-top: 1px solid #ccc;
  bottom: 0;
  left: 0;
  box-sizing: border-box;
  width: 100%;
  padding: 10px 0;
  line-height: 1.1;
  text-align: center;
}
.cookiesNotification a {
  text-decoration: underline;
  color: inherit;
}
.readerMessageBox {
  z-index: 9999;
  color: #000;
  font-size: 16px;
  background-color: #ededec;
  border: 1px solid #ccc;
  top: 0;
  left: 0;
  box-sizing: border-box;
  padding: 10px 0;
  margin: 40px;
  line-height: 1.1;
  text-align: center;
}
.readerMessageBox a {
  text-decoration: underline;
  color: inherit;
}

.groupImageContainer img {
  max-width: 100%;
}

sup.nechama {
    margin-right: -35px;
    position: absolute;
    text-decoration: none;
}

.feedbackBox p {
  font-size: 16px;
  letter-spacing: 1px;
}

.feedbackBox .button {
  margin: auto;
  width: 100%;
}

.feedbackBox input {
  padding: 16px 22px;
  margin-bottom: 20px;
  cursor: pointer;
  font-size: 15px;
  border-radius: 4px;
  box-shadow: none;
  border: 1px solid #E9E9E9;
  width: 100%;
  box-sizing: border-box;
}

.connectionsPanel textarea.feedbackText {
  border-radius: 7px;
  box-shadow: none;
  box-shadow: 0px 1px 3px rgba(0,0,0,0.2);
}

.img-circle {
  border-radius: 50%;
}<|MERGE_RESOLUTION|>--- conflicted
+++ resolved
@@ -4156,13 +4156,7 @@
 
 .lexicon-results .attribution div {
   display: block;
-<<<<<<< HEAD
-  font-family: "proxima-nova", "Helvetica Neue", "Helvetica", sans-serif;
-=======
-}
-.lexicon-results .attribution a {
-  font-family: "Roboto", "Helvetica Neue", "Helvetica", sans-serif;
->>>>>>> 5a7d6c9c
+  font-family: "Roboto", "Helvetica Neue", "Helvetica", sans-serif;
   color: #aaa;
   font-size: 10px;
 }
@@ -4715,15 +4709,9 @@
 }
 body #keyboardInputMaster {
     opacity: 1;
-<<<<<<< HEAD
     /* top: 53px !important; */
     /* left:70px !important; */
-    background-color: #F9F9F7;
-=======
-    top: 53px !important;
-    left:70px !important;
     background-color: #FBFBFA;
->>>>>>> 5a7d6c9c
     border: 1px solid #ccc;
     padding: 5px;
     box-shadow: none;
