body {
  padding: 0;
  margin: 0;
  -webkit-text-size-adjust: 100%;
}
*::selection {
  background-color: #D2DCFF;
}
body.sepia {
  background-color: #FBFBFA;
}
body.dark {
  background-color: #333331;
}
body:not(.user-is-tabbing) *:focus {
  outline: none;
}
a, a:hover {
  color: inherit;
}
@font-face {
  /*Mixed Hebrew - English serif text*/
  font-family: 'HebrewInEnglish Serif Font';
  src: url('/static/fonts/Taamey-Frank/TaameyFrankCLM-Medium.ttf'), local(Georgia), local(serif);
  unicode-range: U+0590-05FF, U+25CC;
}
@font-face {
  /*Mixed Hebrew - English serif text*/
  font-family: 'HebrewInEnglish Serif Font';
  src: url('/static/fonts/Taamey-Frank/TaameyFrankCLM-Bold.ttf'), local(Georgia), local(serif);
  font-weight: bold;
  unicode-range: U+0590-05FF, U+25CC;
}
@font-face {
  /*Mixed Hebrew - English serif text*/
  font-family: 'HebrewInEnglish Serif Font';
  src: url('/static/fonts/Taamey-Frank/TaameyFrankCLM-MediumOblique.ttf'), local(Georgia), local(serif);
  font-style: italic;
  unicode-range: U+0590-05FF, U+25CC;
}
@font-face {
  /*Mixed Hebrew - English serif text*/
  font-family: 'HebrewInEnglish Serif Font';
  src: url('/static/fonts/Taamey-Frank/TaameyFrankCLM-BoldOblique.ttf'), local(Georgia), local(serif);
  font-weight: bold;
  font-style: italic;
  unicode-range: U+0590-05FF, U+25CC;
}
@font-face {
  /*Mixed English - Hebrew serif text*/
  font-family: 'EnglishInHebrew Serif Font';
  src: url("https://use.typekit.net/af/2011b6/00000000000000003b9b00c1/27/l?primer=7fa3915bdafdf03041871920a205bef951d72bf64dd4c4460fb992e3ecc3a862&fvd=n4&v=3");
  font-weight: normal;
  unicode-range: U+0041-007A;
}
@font-face {
  /*Mixed English - Hebrew serif text*/
  font-family: 'EnglishInHebrew Serif Font';
  src: url("https://use.typekit.net/af/af619f/00000000000000003b9b00c5/27/l?primer=7fa3915bdafdf03041871920a205bef951d72bf64dd4c4460fb992e3ecc3a862&fvd=n7&v=3");
  font-weight: bold;
  unicode-range: U+0041-007A;
}
@font-face {
  /*Mixed English - Hebrew serif text*/
  font-family: 'EnglishInHebrew Serif Font';
  src: url("https://use.typekit.net/af/5cace6/00000000000000003b9b00c2/27/l?primer=7fa3915bdafdf03041871920a205bef951d72bf64dd4c4460fb992e3ecc3a862&fvd=i4&v=3");
  font-style: italic;
  unicode-range: U+0041-007A;
}
@font-face {
  /*Mixed English - Hebrew serif text*/
  font-family: 'EnglishInHebrew Serif Font';
  src: url("https://use.typekit.net/af/6c275f/00000000000000003b9b00c6/27/l?primer=7fa3915bdafdf03041871920a205bef951d72bf64dd4c4460fb992e3ecc3a862&fvd=i7&v=3");
  font-style: italic;
  font-weight: bold;
  unicode-range: U+0041-007A;
}
@font-face {
  font-family: 'Noto Color Emoji';
  src: url('/static/fonts/NotoColorEmoji.ttf');
  unicode-range: U+1F1E6-1F1FF;
}
@font-face {
  font-family: 'Meltho';
  src: url('/static/fonts/SyrCOMBatnan.otf');
  unicode-range: U+0700-074F;
}
@font-face {
  font-family: 'Noto Sans Samaritan';
  unicode-range: U+0800-083F;
}
@font-face {
  /*Greek*/
  font-family: 'Cardo';
    src: url('/static/fonts/Cardo-Regular.ttf');
  unicode-range: U+0300-036F, U+0370-03FF, U+1D00-1D7F, U+1DBF, U+1F00-1FFF, U+2126, U+AB65, U+10140-1018F, U+101A0, U+1D200-1D24F;
}
:root {
  /* font stacks */
  --english-sans-serif-font-family: "Roboto", "Helvetica Neue", "Helvetica", sans-serif;
  --hebrew-sans-serif-font-family: "Heebo", "Roboto", sans-serif;

  --english-serif-font-family: "Cardo", "Meltho",  "HebrewInEnglish Serif Font", "adobe-garamond-pro", "Crimson Text", Georgia, "Times New Roman", serif, "Noto Sans Samaritan";
  --hebrew-serif-font-family: "Noto Color Emoji", "EnglishInHebrew Serif Font", "Cardo", "Taamey Frank", "adobe-garamond-pro", "Crimson Text", "Times New Roman", serif;

  --serif-h1-font-size: 48px;
  --serif-h2-font-size: 30px;
  --serif-h3-font-size: 24px;
  --serif-body-font-size: 18px;
  --serif-small-font-size: 14px;

  --sans-serif-h1-font-size: 40px;
  --sans-serif-h2-font-size: 30px;
  --sans-serif-h3-font-size: 22px;
  --sans-serif-body-font-size: 16px;
  --sans-serif-small-font-size: 14px;

  /* colors */
  --inline-link-blue: #4871bf;
  --sefaria-blue: #18345D;
  --highlight-blue: #DDEEFF;
  --highlight-blue-light: #F0F7FF;
  --beit-midrash-grey: #333333;
  --darkest-grey: #333333;
  --dark-grey: #666666;
  --medium-grey: #999999;
  --light-grey: #CCCCCC;
  --lighter-grey: #EDEDEC;
  --lightest-grey: #FBFBFA;
  --commentary-blue: #4B71B7;
  --essay-links-green: #3B5849;
  --tanakh-teal: #004E5F;
  --mishnah-blue: #5A99B7;
  --talmud-gold: #CCB479;
  --midrash-green: #5D956F;
  --halakhah-red: #802F3E;
  --kabbalah-purple: #594176;
  --liturgy-rose: #AB4E66;
  --philosophy-purple: #7F85A9;
  --taanitic-green: #00827F;
  --chasidut-green: #97B386;
  --mussar-purple: #7C416F;
  --responsa-red: #CB6158;
  --apocrypha-pink: #C6A7B4;
  --modern-works-blue: #B8D4D3;
  --grammar-green: #B2B272;
  --reference-orange: #D4896C;
  --miscelaneous-green: #3B5849;
  --selected-option: #000000;
  --select-blue: #0B71E7;
}
/* Font Family */
body, .sans-serif {
  --english-font: var(--english-sans-serif-font-family);
  --hebrew-font: var(--hebrew-sans-serif-font-family);
  --is-serif: initial; /* false */
}
.serif {
  --english-font: var(--english-serif-font-family);
  --hebrew-font: var(--hebrew-serif-font-family);
  --is-serif: ; /* true */
}
.sans-serif-in-hebrew {
  --english-font: var(--english-serif-font-family);
  --hebrew-font: var(--hebrew-sans-serif-font-family);
}
body, .en, .int-en {
  --is-hebrew: initial; /* false */
}
.he, .int-he {
  unicode-bidi: plaintext;
  --is-hebrew: ; /* true */
}

* {
  --hebrew-font-conditional: var(--is-hebrew) var(--hebrew-font);
  font-family: var(--hebrew-font-conditional, var(--english-font));
}

.he {
  font-size: 122%;
}
.int-he {
  direction: rtl;
}
.int-he.enInHe {
  direction: ltr;
}
.enInHe {
  unicode-bidi: isolate;
}
.int-en.heInEn {
  direction: rtl;
}
.btn, .btn-sm, .btn-xs {
  display: inline-block;
  color: white;
  display: flex;
  justify-content: center;
  align-content: center;
  flex-direction: column;
  margin: 10px 20px;
  background-color: var(--sefaria-blue);
  box-shadow: 0 1px 3px rgba(0,0,0,0.2);
  border-radius: 7px;
  cursor: pointer;
  font-size: 16px;
  box-sizing: border-box;
  line-height: 19px;
  text-align: center;
  --english-font: var(--english-sans-serif-font-family);
  --hebrew-font: var(--hebrew-sans-serif-font-family);
}
.btn.white, .btn-sm.white, .btn-xs.white {
  background-color: white;
  color: #333;
}
.btn {
  width: 300px;
  height: 50px;
}
.btn-sm {
  width: 150px;
  height: 40px;
}
.btn-xs {
  width: 75px;
  height: 30px;
}
/*
Legacy Style Guide Font Hierarchy -- the below should be refactored away in favor of the above
*/
.featureTitle .int-en {
  font-family: "adobe-garamond-pro", "Crimson Text", Georgia, serif;
  font-size: 50px;
  font-weight: normal;
  color: #000;
}
.pageTitle .int-en,
.pageTitle .int-he.enInHe {
  font-family: "adobe-garamond-pro", "Crimson Text", Georgia, serif;
  font-size: 30px;
  font-weight: normal;
  color: #000;
}
.readerPanel.hebrew .he .enInHe {
  font-size: 83%;
}
.readerPanel span.mediumGrey {
  color: var(--medium-grey);
}
.chapterText .int-en {
  font-family: "adobe-garamond-pro", "Crimson Text", Georgia, serif;
  font-size: 18px;
  font-weight: normal;
  text-transform: uppercase;
  letter-spacing: 0.05em;
  color: #333;
}
.chapterText.lowercase .int-en {
  text-transform: none;
}
.sectionTitleText .int-en {
  font-family: "Roboto", "Helvetica Neue", "Helvetica", sans-serif;
  font-size: 16px;
  font-weight: normal;
  color: #666;
  text-transform: uppercase;
  letter-spacing: 0.1em;
}
.smallText .int-en,
.smallText .int-he.enInHe {
  font-family: "Roboto", "Helvetica Neue", "Helvetica", sans-serif;
  font-size: 14px;
  font-weight: normal;
  color: #999;
}
.systemText .int-en,
.systemText .int-he.enInHe {
  --english-font: var(--english-sans-serif-font-family);
  --hebrew-font: var(--hebrew-sans-serif-font-family);
  /* font-family: "Roboto", "Helvetica Neue", "Helvetica", sans-serif; */
  font-size: 16px;
  font-weight: normal;
  color: #000;
}
.contentText .int-en,
.contentText .en,
.contentText.en {
  font-family: "adobe-garamond-pro", "Crimson Text", Georgia, serif;
  font-size: 18px;
  font-weight: normal;
  color: #000;
}
.featureTitle .int-he {
  font-family: "Heebo", sans-serif;
  font-size: 40px;
  font-weight: normal;
  color: #000;
}
.pageTitle .int-he,
.pageTitle .int-en.heInEn {
  font-family: "Heebo", sans-serif;
  font-size: 30px;
  font-weight: normal;
  color: #000;
}
.chapterText .int-he {
  font-family: "Taamey Frank", "Times New Roman", serif;
  font-size: 22px;
  font-weight: normal;
  text-transform: uppercase;
  letter-spacing: 0.05em;
  color: #333;
}
.sectionTitleText .int-he {
  font-family: "Heebo", sans-serif;
  font-size: 16px;
  font-weight: normal;
  color: #666;
  text-transform: uppercase;
  letter-spacing: 0.1em;
}
.smallText .int-he,
.smallText .int-en.heInEn {
  font-family: "Heebo", sans-serif;
  font-size: 14px;
  font-weight: normal;
  color: #999;
}
.systemText .int-he,
.systemText .int-en.heInEn {
  font-family: "Heebo", sans-serif;
  font-size: 16px;
  font-weight: normal;
  color: #000;
}
.contentText .int-he,
.contentText .he,
.contentText.he {
  font-family: "Taamey Frank", "Times New Roman", serif;
  font-size: 18px;
  font-weight: normal;
  color: #000;
}
.italics {
  font-style: italic;
}
/* end Legacy Style Guide */
#s2 {
  position: fixed;
  top: 0;
  width: 100%;
  height: 100%;
  z-index: 1000;
}


#s2.headerOnly {
  z-index: 1000;
  height: 60px;
}
#readerAppWrap {
  display: flex;
  flex-direction: column;
  width: 100%;
  height: 100%;
}
body:not(.inApp).nochrome #s2 .headerNavSection a:not(.home),
body:not(.inApp).nochrome #s2 .headerLinksSection,
body:not(.inApp).nochrome #footerContainer {
  display: none;
}
#bannerMessage {
  color: white;
  background-color: #4871bf;
  height: 120px;
  box-sizing: border-box;
  padding: 0 36px;
  display: flex;
  transition: .5s;
}
#bannerMessage.hidden {
  height: 0;
}
body.hasBannerMessage {
  transition: padding-top .3s;
  padding-top: 120px;
}
body.hasBannerMessage:not(:has(#bannerMessage)) {
  padding-top: 0;
}
body.hasBannerMessage #s2.headerOnly {
  height: 180px;
}
.interface-hebrew #bannerMessage {
  direction: rtl;
}
#bannerMessageClose {
  position: absolute;
  top: -3px;
  right: 7px;
  color: white;
  opacity: 0.5;
  font-size: 26px;
  cursor: pointer;
}
.interface-hebrew #bannerMessageClose {
  right: auto;
  left: 7px;
}
#bannerMessageContent {
  display: flex;
  flex: 1;
  align-items: center;
  justify-content: space-between;
  color: white;
  max-width: 880px;
  margin: 0 auto;
}
#bannerTextBox {
  flex: 1;
}
#bannerTextBox a {
  color: white;
}
#bannerButtonBox {
  margin-left: 50px;
}
.interface-hebrew #bannerButtonBox {
  margin: 0 50px 0 0;
}
#bannerMessage .mobileOnly {
  display: none;
}
@media (max-width: 540px) {
  #bannerButtonBox,
  .interface-hebrew #bannerButtonBox {
    margin:0;
    margin-inline-start: 10px;
    max-width: 170px;
  }
  #bannerMessage .mobileOnly {
    display: block;
  }
  #bannerMessage {
    padding: 0 10px;
  }
}
@media (max-width: 450px) {
  #bannerMessage {
    font-size: 13px;
  }
}
.noOverflowX {
  overflow-x: hidden;
}
.readerApp {
  display: flex;
  flex: 1;
  position: relative;
}
.noselect {
  user-select: none;
}
input.noselect {
  -webkit-user-select: auto; /* Safari/Opera -- required for Safari to allow inputs to be accessible. See http://caniuse.com/#feat=user-select-none "Known Issues" for details  TODO Check back to see if bug is fixed in future version */
}
.interface-hebrew {
  direction: rtl;
}
.interface-hebrew .int-en,
.interface-english .int-he {
  display: none;
}
.interface-hebrew #panelWrapBox {
  direction: rtl;
}
.interface-english #panelWrapBox,
.readerApp.interface-english .readerPanel {
  direction: ltr;
}
#panelWrapBox {
  position: absolute;
  height: calc(100% - 60px);
  box-sizing: border-box;
}
.multiPanel #panelWrapBox {
  top: 60px;
}
#panelWrapBox.wrapBoxScroll {
  overflow-x: scroll;
  overflow-y: hidden;
}
.singlePanel #panelWrapBox {
  padding-top: 0;
  height: 100%;
  top: 0;
}
.headerInner {
  position: absolute;
  top: 0;
  left: 0;
  width: 100%;
  height: 60px;
  background: white;
  z-index: 1001;
  box-sizing: border-box;
  padding: 0 30px;
  display: flex;
  justify-content: space-between;
  align-items: center;
}
.headerOnly .headerInner, .headerInner.boxShadow {
  box-shadow: 0 1px 3px rgba(0,0,0,0.2);
}
.interface-hebrew .header {
  direction: rtl;
}
.headerInner .headerNavSection {
  display: flex;
  justify-content: flex-start;
}
.headerInner .headerNavSection a {
  font-size: 16px;
  color: #666;
  margin-inline-end: 30px;
  font-weight: 500;
  line-height: 26px;
  vertical-align: middle;
}
.headerInner .headerLinksSection {
  display: flex;
  justify-content: flex-end;
  min-width: 40%;
  align-items: center;
}
.header .header-nav {
  margin-top: 1px;
}
.header .header-links {
  margin-top: 1px;
}
.header .textLink,
.header .home,
.header .menuButton,
.header .my-profile,
.header .notifications,
.header .readerNavMenuSearchButton {
  cursor: pointer;
}
.header .textLink,
.header .menuButton,
.header .my-profile,
.header .readerNavMenuSearchButton {
  display: inline-block;
  color: #999;
  border: none;
  background: transparent;
  padding: 0;
}
.header .my-profile,
.header .notifications {
  display: inline-block;
  vertical-align: middle;
}
.header .textLink,
.header .menuButton,
.header .my-profile {
  font-size: 24px;
  line-height: 24px;
  margin-top: 2px;
}
.header .searchBox {
  overflow: hidden;
  display: flex;
  align-items: center;
  padding: 0;
  text-align: inherit;
  background: #EDEDEC;
  border-radius: 250px;
  width: 140px;
  height: 30px;
}
.header .searchBox.searchFocused {
  width: 280px;
}
.header .searchBox input {
  background-color: transparent; /*for firefox */
  padding: 0;
  flex: 1;
  height: 100%;
  margin-bottom: 1px;
  font-size: var(--serif-body-font-size);
}
.header .searchBox input::placeholder {
  font-style: normal;
}
.header .search {
  outline: none;
  border: none;
  box-shadow: none;
  color: black;
  font-size:  18px;
  margin: 0;
  width: 100px;
}
.header .searchFocused .search {
  width: 200px;
}
.header .search.hebrewSearch {
  font-size: 18px;
}
.mobileNavMenu {
  position: fixed;
  height: calc(100vh - 60px);
  box-sizing: border-box;
  top: 60px;
  width: 100%;
  background-color: white;
  left: 0;
  z-index: 1000;
  overflow-y: scroll;
}
div:has(#bannerMessage) + .readerApp.singlePanel .mobileNavMenu {
  position: fixed; /*This takes the 60px of the header plus 120px of the banner into account */
  height: calc(100vh - 180px);
  top: 180px;
}
@supports not selector(:has(a, b)) {
  /* Fallback for when :has() is unsupported */
  .mobileNavMenu {
    position: absolute;
  }
}

.mobileNavMenu.closed {
  display: none;
}
.mobileNavMenu .searchLine {
  padding: 15px 10px;
  border-bottom: 1px solid #EDEDEC;
}
.header .mobileNavMenu .searchBox,
.header .mobileNavMenu .searchBox.searchFocused
.header .mobileNavMenu .searchBox .search,
.header .mobileNavMenu .searchBox.searchFocused .search {
  width: 100%;
}
.header.mobile .ui-autocomplete {
  width: 100% !important;
}
.mobileNavMenu a,
.mobileInterfaceLanguageToggle {
  display: block;
  color: #666;
  font-size: 16px;
  padding: 15px;
}
.mobileNavMenu hr {
  border: none;
  border-bottom: 1px solid #EDEDEC;
}
.mobileNavMenu a > img,
.mobileInterfaceLanguageToggle img {
  margin-inline-end: 15px;
  width: 16px;
  height: 16px;
  position: relative;
  top: 3px;
}
.mobileNavMenu a > img.blackIcon {
  opacity: 0.4;
}
.mobileNavMenu a.blue {
  background-color: var(--sefaria-blue);
  color: white;
  border-bottom: unset;
}
.mobileNavMenu a.blue img {
  filter: invert(1);
  opacity: 1;
}
.mobileNavMenu .mobileAccountLinks {
  background-color: #FBFBFA;
  border-top: 1px solid #CCC;
  border-bottom: 1px solid #CCC;
}
.mobileNavMenu .mobileAccountLinks img {
  opacity: 1;
}
.mobileNavMenu .mobileAccountLinks .login {
  padding: 15px;
}
.mobileNavMenu .signupLink::after {
  content: "•";
  padding: 0px 4px;
}
.interface-english .mobileNavMenu .signupLink {
  padding-right: 0px !important;
}
.interface-english .mobileNavMenu .loginLink {
  padding-left: 0px !important;
}
.interface-hebrew .mobileNavMenu .signupLink {
  padding-left: 0px !important;
}
.interface-hebrew .mobileNavMenu .loginLink {
  padding-right: 0px !important;
}
.mobileNavMenu .profile-pic {
  display: inline-block;
  margin-inline-end: 11px;
  position: relative;
  top: 4px;
}
.mobileNavMenu .mobileAccountLinks .accountLinks {
  display: block;
}
.header .mobileInterfaceLanguageToggle .int-en,
.header .mobileInterfaceLanguageToggle .int-he {
  display: inline;
}
.mobileInterfaceLanguageToggle a {
  display: inline;
  padding: 0;
  border: none;
}
.mobileInterfaceLanguageToggle .separator {
  margin: 0 7px;
  font-size: 13px;
}
.mobileInterfaceLanguageToggle .inactive {
  color: #999;
}
.mobileNavMenu .logout {
  color: #999;
}
.ui-autocomplete .ui-menu-item.search-override {
  border-bottom: solid 1px #ccc;
  padding-top: 12px;
}
.ui-autocomplete .ui-menu-item.hebrew-result a {
  direction: rtl;
}
.ui-autocomplete .ui-menu-item.english-result a {
  direction: ltr;
}
.header .home {
  margin-top: 2px;
}
.header .home img {
  vertical-align: middle;
  height: 25px;
  margin-top: -7px;
  width: 92px;
}
.interface-hebrew .header .home img {
  width: 77px;
}
.header .accountLinks {
  display: flex;
  align-items: center;
  font-size: 16px;
  margin-top: 2px;
  color: #666;
}
.header .accountLinks > * {
  margin-inline-start: 17px;
  position: relative;
}
.header .accountLinks.anon a {
  margin: 0;
}
.header .accountLinks.anon a:nth-last-child(2){
  background: #FFFFFF;
  border: 1px solid #EDEDEC;
  box-sizing: border-box;
  border-radius: 6px;
}
.accountLinks .help {
  margin-inline-start: 23px;
  margin-top: 3px;
}
.loggedIn .help {
  margin-inline-start: 17px;
}
.loggedIn .help img {
  height: 24px;
  margin-bottom: 3px;
}
.accountLinks.anon .help {
  margin-top: 6px;
}
.headerLinksSection .help {
  display: flex;
  justify-content: center;
  align-items: center;
  height: 100%;
  margin-top: 4px;
}
.header .interfaceLinks {
  display: flex;
  justify-content: center;
  align-items: center;
  color: #666;
  cursor: pointer;
  -webkit-margin-start: 20px;
  -moz-margin-start: 20px;
  margin-inline-start: 10px;
}
.header .interfaceLinks img {
  height: 18px;
  width: 18px;
  vertical-align: middle;
  margin-inline-end: 2px;
}
.header .interfaceLinks a.interfaceLinks-button{
  display: flex;
  justify-content: center;
  align-items: center;
}
.header .interfaceLinks a.interfaceLinks-button::after {
  display: inline-block;
  background: no-repeat url("/static/icons/chevron-down.svg");
  height: 10px;
  width: 12px;
  vertical-align: middle;
  content: "";
  transform: scale(0.75);
}
.header .interfaceLinks .interfaceLinks-menu {
  top: 35px;
  position: absolute;
  z-index: 1;
  width: 150px;
  background: #FBFBFA;
  box-shadow: 0px 1px 3px rgba(0, 0, 0, 0.25);
  border-radius: 6px;
  display:none;
  overflow:hidden;
}
.header .interfaceLinks .interfaceLinks-menu.profile-menu {
  top: 10px;
  display: block;
}
.header .interfaceLinks .interfaceLinks-menu .interfaceLinks-header.profile-menu {
  padding: 10px 17px 10px 17px;
  font-weight: 700;
  color: #000000;
  height: 23px;
}
.header .interfaceLinks .interfaceLinks-menu.profile-menu .profile-menu-middle {
  margin-top: 5px;
  margin-bottom: 5px;
}
.interface-english .header .interfaceLinks .interfaceLinks-menu {
  right: 0px;
  min-width: 150px;
  width: max-content;
}
.interface-hebrew .header .interfaceLinks .interfaceLinks-menu {
  left: 0px;
  min-width: 150px;
  width: max-content;
}
.header .interfaceLinks .interfaceLinks-menu .interfaceLinks-header {
  font-style: normal;
  font-weight: normal;
  font-size: 14px;
  line-height: 18px;
  color: #999999;
  padding: 12px;
  border-bottom: 1px solid #CCCCCC;
}
.header .interfaceLinks .interfaceLinks-menu .interfaceLinks-header:not(:first-child) {
  border-top: 1px solid #CCC;
}
.interface-english .header .interfaceLinks .interfaceLinks-menu .interfaceLinks-header {
  font-family: "Roboto", "Helvetica Neue", Helvetica, sans-serif;
}
.interface-hebrew .header .interfaceLinks .interfaceLinks-menu .interfaceLinks-header {
  font-family: "Heebo", sans-serif;
}

.interfaceLinks-options {
  display: flex;
  flex-direction: column;
  padding: 4px;
  max-width: 220px;
}
.header .interfaceLinks .interfaceLinks-option {
  display: flex;
  text-decoration: none;
  font-style: normal;
  font-weight: normal;
  font-size: 16px;
  line-height: 23px;
  color: #666666;
  padding: 5px;
  direction: ltr;
}
.header .interfaceLinks .interfaceLinks-option:hover {
  background-color: var(--lighter-grey);
}
.header .interfaceLinks .interfaceLinks-menu.open {
  display: block;
}
.interface-hebrew .header .interfaceLinks .interfaceLinks-option.int-bi {
  direction: rtl;
}
.interface-english .header .interfaceLinks .interfaceLinks-option.int-bi {
  direction: ltr;
}
.header .interfaceLinks .interfaceLinks-row {
  align-items: center;
  display: flex;
  text-decoration: none;
  font-style: normal;
  font-weight: 400;
  line-height: 18px;
  text-align: right;
  color: #000000;
  font-family: "Roboto", "Heebo", "Helvetica Neue", Ariel, sans-serif;
  padding: 5px 17px 5px 17px;
  font-size: 14px;
  text-decoration-color: #666666;
  height: 23px;
}
.header .interfaceLinks .interfaceLinks-row:hover {
  background-color: var(--lighter-grey);
}
div.interfaceLinks-row a:hover {
  text-decoration: none;
}
.header .interfaceLinks .interfaceLinks-row.languages {
  display: flex;
}
div.interfaceLinks-row a.active {
  color: #000000;
  display: flex;
  order: -1;
}
div.interfaceLinks-row a.active::after {
  content: "•";
  padding: 0 4px;
}
div.interfaceLinks-row a {
  color: #666666;
  display: flex;
}
.header .interfaceLinks .interfaceLinks-row.bottom {
  font-size: 14px;
  text-decoration-color: #000000;
}
.header .interfaceLinks .interfaceLinks-menu.profile-menu .interfaceLinks-hr {
  border-top:  1px solid #CCCCCC;
  margin-top: 0px;
  margin-bottom: 0px;
}
.header .interfaceLinks .interfaceLinks-row.logout {
  font-size: 14px;
  color: #666666;
  padding-top: 5px;
  margin-top: 5px;
  margin-bottom: 5px;
}
.header .profile-menu-he {
  color: #666666;
}
.header .interfaceLinks .interfaceLinks-option::before {
  content: "";
  font-family: FontAwesome;
  color: #999;
  font-weight: normal;
  font-size: 13px;
  font-style: normal;
  padding: 0 15px;
}
.header .interfaceLinks .interfaceLinks-option.active {
  order: -1;
}
.header .interfaceLinks .interfaceLinks-option.active::before {
  content: "\f00c";
  padding: 0 8px;
}
@media screen and (max-width: 910px) {
  .header .headerInner {
    padding: 0 15px;
  }
  .header .accountLinks .login {
    padding: 5px 5px;
  }
  .header .accountLinks {
    margin-inline-start: 5px;
  }
}
@media screen and (max-width: 780px) {
  .header .donate {
    display: none;
  }
}
@media screen and (max-width: 700px) {
  .multiPanel .header .home {
    display: none;
  }
}
@media screen and (max-width: 580px) {
  .header .interfaceLinks,
  .header .dropdownLinks,
  .accountLinks .help,
  .header .notifications {
    display: none;
  }
}
.header .notifications.unread::after {
  content:"";
  background-color: #CB6158;
  width: 8px;
  height: 8px;
  border-radius: 4px;
  display: block;
  top: 3px;
  right: 1px;
  position: absolute;
}
.header .login {
  color: #666;
  display: inline-block;
  line-height: 1;
  padding: 8px 15px;
}
.header .headerInner.mobile {
  padding: 0 15px;
}
.header .headerInner.mobile {
  display: flex;
}
.header .headerInner.mobile div {
  flex: 1;
}
.mobileHeaderCenter {
  text-align: center;
}
.header .headerInner.mobile .mobileHeaderLanguageToggle {
  text-align: end;
}
.mobileHeaderLanguageToggle.hebrew .en,
.mobileHeaderLanguageToggle.english .he {
  display: none;
}
.overlay {
  width: 100%;
  height: 100%;
  background-color: black;
  opacity: 0.3;
  position: fixed;
  z-index: 1001;
}
.dialogModal {
  border: none;
  background: transparent;
  display: block;
  top: -20%;
}
.dialogModal::backdrop {
  background-color: rgba(1, 1, 1, 0.7);
}
.dialogModal .modal-content {
  background-color: #fff;
  border-radius: 10px;
  box-shadow: 0 2px 10px rgba(0, 0, 0, 0.1);
  max-width: 500px;
  width: 100%;
}
.sefariaModalBox {
  transition: none;
}
#interruptingMessageBox {
  display: flex;
  justify-content: center;
  align-items: center;
  position: fixed;
  width: 100%;
  height: 100%;
  left: 0;
  right: 0;
  top: 0;
  z-index: 1001;
  opacity: 1;
  transition: opacity .3s ease-in;
}
#interruptingMessageBox.hidden {
  opacity: 0;
}
#interruptingMessageOverlay, .whiteOverlay {
  width: 100%;
  height: 100%;
  background-color: white;
  opacity: 0.7;
  position: absolute;
}
#interruptingMessage {
  max-width: 90%;
  max-height: 90%;
  box-sizing: border-box;
  position: absolute;
  padding: 18px 15px;
  z-index: 1001;
  border: 1px solid #E6E6E6;
  background-color: #FBFBFA;
  text-align: center;
  color: #666;
}
#interruptingMessage.sefariaModalContentBox {
  background-color: var(--sefaria-blue);
  color: white;
  padding: 50px 70px;
  border-color: transparent;
  border-radius: 5px;
}
@media (max-width: 450px) {
  #interruptingMessage.sefariaModalContentBox {
    max-width: 100%;
    max-height: 100%;
    width: 100%;
    height: 100%;
    border-radius: 0;
  }
}
#interruptingMessage.beitMidrashModalContentBox {
  height: 230px;
  width: 450px;
  text-align: start;
  background-color: var(--beit-midrash-grey);
  color: var(--light-grey);
  padding: 15px;
  border-color: transparent;
  border-radius: 5px;
}
@media (max-width: 450px) {
  #interruptingMessage.beitMidrashModalContentBox {
    max-width: 100%;
    max-height: 100%;
    width: 100%;
    height: 100%;
    border-radius: 0;
  }
}

#interruptingMessage.beitMidrashModalContentBox .buttonContainer {
  display: flex;
  flex-direction: row;
  width: calc(100% + 20px);
  margin: 0 -10px;
}

#interruptingMessage.beitMidrashModalContentBox button {
  margin: 10px;
}

#interruptingMessage.beitMidrashModalContentBox button.red {
  background-color: var(--responsa-red);
  color: white;
}

#interruptingMessage.beitMidrashModalContentBox .sefariaModalContent h2 {
  margin-top: 0px;
  --english-font: var(--english-sans-serif-font-family);
  --hebrew-font: var(--hebrew-sans-serif-font-family);
}

#interruptingMessage.beitMidrashModalContentBox button.light-grey {
  background-color: var(--lighter-grey);
  color: var(--dark-grey);
}

#interruptingMessage.beitMidrashModalContentBox button.dark-grey {
  background-color: var(--beit-midrash-grey);
  color: var(--light-grey);
  border: 1px var(--light-grey) solid;
}

.beitMidrashModalInnerContent {
  margin-bottom: 10px;
}

.sefariaModalContent {
  display: flex;
  flex-direction: column;
  align-items: flex-start;
  justify-content: space-between;
  height: 100%;
  font-size: 16px;
  line-height: 1.5;
}
.interface-hebrew .sefariaModalContent {
  direction: rtl;
}
.sefariaModalContent a {
  color: white;
}
.sefariaModalContent h2 {
  font-weight: normal;
  font-size: 30px;
  margin-bottom: 0px;
}
.sefariaModalInnerContent {
  display: flex;
  flex-direction: column;
  align-items: flex-start;
  margin-bottom: 40px;
}
.sefariaModalInnerContent div, .sefariaModalInnerContent h3{
  display: flex;
  align-items: center;
  text-align: start;
  padding: 10px 0;
}
.sefariaModalContent h3{
  align-items: center;
  text-align: start;
  padding: 10px 0;
  font-size: 18px;
  line-height: 1.5;
  font-weight: normal;
  margin-bottom: 10px;
  margin-top: 5px;
}
.sefariaModalBottomContent {
  font-size: 16px;
  color: #999;
}
.sefariaModalContent .button {
  width: 100%;
}
.sefariaModalInnerContent img {
  width: 16px;
  height: 16px;
  padding-right: 10px;
}
.readerApp.interface-hebrew .sefariaModalInnerContent img {
  padding-right: 0;
  padding-left: 10px;
}
#interruptingMessageContentBox {
  position: relative;
  border: 1px solid #CCC;
  background-color: white;
}
#interruptingMessageContentBox.hasColorLine{
  border-top: none;
}
.colorLine {
  width: 100%;
  height: 4px;
  z-index: 101;
  background: linear-gradient(90deg, var(--tanakh-teal) 0% 10%, var(--mishnah-blue) 10% 20%, var(--talmud-gold) 20% 30%, var(--midrash-green) 30% 40%, var(--halakhah-red) 40% 50%, var(--kabbalah-purple) 50% 60%, var(--liturgy-rose) 60% 70%, var(--philosophy-purple) 70% 80%, var(--taanitic-green) 80% 90%, var(--chasidut-green) 90% 100%)
}
#interruptingMessageClose.sefariaModalClose {
  color: white;
}
#interruptingMessageClose {
  position: absolute;
  top: 2px;
  right: 12px;
  color: #AAA;
  font-size: 32px;
  cursor: pointer;
}
#interruptingMessageContent {
  padding: 32px 32px 16px 32px;
}
#interruptingMessage h1 {
  font-style: italic;
  font-size: 28px;
  font-weight: normal;
  letter-spacing: 1px;
  text-align: center;
  margin: 0 0 30px;
  color: #333;
}
.interface-hebrew #interruptingMessage h1 {
  font-style: normal;
}

/* Styles used from previously existing modals */

.line-break {
  white-space: pre-wrap;
}

#defaultModal {
    width: 410px;
    max-height: 100%;
    max-width: 100%;
}

.interface-english #defaultModal {
    text-align: left;
}

.interface-hebrew #defaultModal {
    text-align: right;
    direction: rtl;
}

#defaultModalBody {
    color: #555555;
    margin-top: 0;
}

#defaultModalBody .reactMarkdown {
  font-family: "adobe-garamond-pro", Georgia, serif;
}

#defaultModal #defaultModalBody .sub {
    color: var(--medium-grey);
    font-size: 12px;
    font-family: "Roboto", "Helvetica Neue", Helvetica, sans-serif;
}

#defaultModal .button {
    margin-bottom: 20px;
}

#defaultModal img {
    max-width: 100%;
}

#defaultModal .buttons {
    text-align: right;
}

.leader {
    font-weight: bold;
}

.center {
    text-align: center;
}

#email-input-wrapper {
    display: flex;
    align-items: flex-start;
    flex-direction: column;
}

.newsletterInput#email-input {
    width: 300px;
    padding: 10px;
    margin-bottom: 20px;
    border-radius: 7px;
    border: 1px solid #EEEEEE;
    color: var(--beit-midrash-grey);
}

.header .my-profile img {
  height: 24px;
  width: 24px;
  border-radius: 50%;
  display: block;
}
.header .readerNavMenuMenuButton {
  margin: 0 8px 0 6px;
  font-size: 17px;
}
.readerNavMenuSearchButton {
  position: relative;
  margin: 0 9px 0 7px;
  top: -2px;
}
.header .readerNavMenuSearchButton {
  top: 2px;
}
.readerNavTop .readerNavMenuSearchButton {
  top: 0;
}
.readerNavMenuSearchButton img {
  height: 18px;
  width: 18px;
  opacity: 0.4;
}
.sidebarSearch .readerNavMenuSearchButton img {
  margin-top: 12px;
}
.header .headerNavContent {
  position: absolute;
  height: 100%;
  width: 100%;
  box-sizing: border-box;
  top: 0;
  padding-top: 60px;
  z-index: 1000;
}
.ui-autocomplete {
  position: absolute;
  background: white;
  list-style-type: none;
  padding: 6px 0;
  box-shadow: 0 1px 3px rgba(0,0,0,.2);
  border-bottom-left-radius: 6px;
  border-bottom-right-radius: 6px;
  z-index: 1000000 !important;
  --english-font: var(--english-serif-font-family);
  --hebrew-font: var(--hebrew-serif-font-family);
}
.header > .ui-autocomplete {
  z-index: 1000 !important;
}
.ui-autocomplete .ui-menu-item {
  display: flex;
  padding: 6px 12px;
}
.ui-autocomplete .ui-menu-last-item {
  border-top:  1px solid var(--lighter-grey);
  display: flex;
  padding: 6px 12px;
}
.interface-hebrew .ui-autocomplete .ui-menu-item {
  direction: rtl;
  text-align: right;
}
.ui-autocomplete .ui-menu-item img {
  display: inline-block;
  opacity: .4;
  height: 18px;
  width: 18px;
}
.ui-autocomplete .ui-menu-item img.ac-img-User {
  opacity: 1;
}
.ui-autocomplete .ui-menu-item a {
  display: inline-block;
  line-height: 21px;
  font-size: 19px;
  color: #000;
  cursor: pointer;
  margin: 0 10px;
  vertical-align: top;
}
.ui-autocomplete .ui-menu-item.ui-state-focus {
  background: #EDEDEC;
}
.ui-helper-hidden-accessible {
  display: none;
}
.interface-hebrew .ui-autocomplete .ui-menu-item a {
  direction: rtl;
  text-align: right;
}
#globalWarningMessage {
  position: fixed;
  width: 100%;
  z-index: 1000;
  text-align: center;
  bottom: 0;
  color: white;
  background-color: #EFB4B6;
  padding: 14px 20px;
  box-sizing: border-box;
}
#globalWarningMessage .close {
 float: right;
 cursor: pointer;
 font-size: 20px;
}
.multiPanel .readerPanelBox {
  box-sizing: border-box;
}
.readerPanelBox {
  position: absolute;
  height: 100%;
  width: 100%;
  direction: ltr; /* Even in Hebrew Interface we want scroll bars on the right */
}
.readerPanelBox + .readerPanelBox {
  border-left: 1px solid #eee;
}
.readerPanelBox.sidebar {
  border-left: none;
}
.readerPanel {
  position: relative;
  width: 100%;
  height: 100%;
  overflow: hidden;
  background-color: inherit;
}
.readerContent {
  width: 100%;
  height: calc(100% - 60px);
  background-color: inherit;
}
.dark .readerContent {
  color: white;
}
.readerContent .readerError {
  padding: 100px 150px;
}
.readerContent .readerError .readerErrorText {
  padding-top: 20px;
  font-size: .8em;
}
.textColumn {
  width: 100%;
  height: 100%;
  overflow-y: scroll;
  overflow-x: hidden;
  -webkit-overflow-scrolling: touch;
  position: relative;
  box-sizing: border-box;
  background-color: inherit;
}
.textColumn .loadingMessage.base,
.sheetsInPanel .loadingMessage {
  margin: 30px 0;
  color: #999;
  font-size: 16px;
  font-style: normal;
  text-align: center;
  padding: 0 6px 4px;
}
.textColumn .loadingMessage.base.prev {
  margin: 70px 0 0 0;
}
.textColumn .loadingMessage.base.next {
  margin: 30px 0 70px;
  height: calc(100% - 128px);  /* The 128px here appears to be the minimum needed to keep a line on the screen when scrolling passes loaded content) */
}
.textColumn .textRange.loading + .textRange.loading {
  display: none;
}
.int-he .int-he {
  font-size: inherit;
}
.readerPanel .content {
  direction: ltr; /* Even in Hebrew Interface, we want scroll bars on the right */
}
.readerPanel .he {
  direction: rtl;
  text-align: right;
  unicode-bidi: initial;
}

.interface-hebrew .readerPanel .en {
  direction: ltr;
}
.interface-hebrew .readerPanel.bilingual .en {
  direction: ltr;
}
.interface-hebrew .readerPanel .contentInner,
.interface-hebrew .readerPanel .columnLayout,
.interface-hebrew .readerControls,
.interface-hebrew .readerPanel .textRange,
.interface-hebrew .readerPanel .readerNavMenu .gridBox,
.interface-hebrew .readerPanel.bilingual .readerNavMenu .gridBox,
.readerPanel.hebrew .readerNavSection,
.readerPanel.hebrew .readerNavMenu .gridBox {
  direction: rtl;
}
.interface-english .readerPanel.hebrew .readerNavMenu .readerTocResources .gridBox {
  direction: ltr;
}
.interface-english .readerPanel .readerNavMenu,
.readerPanel.english .readerNavSection,
.readerPanel.english .readerNavMenu .gridBox{
  direction: ltr;
}
.readerPanel.bilingual .readerNavSection,
.readerPanel.bilingual .readerNavMenu .gridBox {
  direction: ltr;
}
.readerPanel.english .contentText .he,
.readerPanel.hebrew .contentText .en,
.readerPanel.english .contentSpan.primary,
.readerPanel.english .languageToggle .he,
.readerPanel.hebrew .contentSpan.translation,
.readerPanel.hebrew .languageToggle .en,
.readerPanel.hebrew .en .englishAvailableTag {
  display: none;
}
.readerPanel.english .versionsTextList .primary,
.readerPanel.hebrew .versionsTextList .translation {
  display: block;
}

.readerPanel.english .he.heOnly{
  display: inline;
  text-align: right;
}
.readerPanel.english .en {
  display: inline;
}
.readerPanel.hebrew .he {
  display: inline;
  text-align: right;
}
.readerPanel.english .heOnly .he,
.readerPanel.bilingual .heOnly .he,
.readerPanel.english .enOnly .en,
.readerPanel.bilingual .enOnly .en {
  display: inline;
}
.languageToggle {
  display: inline;
  line-height: 32px;
}
.languageToggle img {
  opacity: 0.4;
  height: 18px;
  width: 18px;
}
.bilingual .languageToggle .he {
  display: none;
}
.loadingMessage {
  font-size: 14px;
  font-style: italic;
}
.bilingual .loadingMessage .he {
  display: none;
}
.readerPanel.light {
  background-color: white;
}
.readerPanel.sepia {
  background-color: #f7f7f7;
}
.readerPanel.dark {
  background-color: #333331;
}
.readerNavMenu,
.homeFeedWrapper {
  position: absolute;
  display: flex;
  flex-direction: column;
  top: 0;
  left: 0;
  width: 100%;
  height: 100%;
  box-sizing: border-box;
}
.readerNavMenu .content,
.homeFeedWrapper .content {
  box-sizing: border-box;
  overflow-y: scroll;
  -webkit-overflow-scrolling: touch;
  font-size: 16px;
}
.readerNavMenu .content {
  padding: 60px 0 0 0;
}
.singlePanel .readerNavMenu .content {
  padding: 85px 0 0 0;
}
.singlePanel .readerNavMenu .categoryColorLine {
  top: 60px;
}
.singlePanel .readerNavMenu.bookPage:not(.fullBookPage) .content {
  padding-top: 25px;
}
.singlePanel .readerNavMenu.bookPage:not(.fullBookPage) .categoryColorLine {
  top: 0;
}
.readerNavMenu.compare .content,
.readerNavCategoryMenu.compare .content,
.bookPage.compare .content {
  padding: 30px 10px;
}
.readerNavMenu .content .contentInner {
  width: 725px;
  margin: 0 auto;
  min-height: 520px;
  max-width: 100%;
  box-sizing: border-box;
  padding-bottom: 70px;
  padding-inline-start: 30px;
  padding-inline-end: 30px;
}
.homeFeedWrapper .content .contentInner {
  max-width: none;
}
.homeFeedWrapper.userStats .content .contentInner {
  max-width: 660px;
  margin: 0 auto;
}
.navTitle {
  display: flex;
  flex-direction: row;
  justify-content: space-between;
  margin-bottom: 40px;
}
.navTitle.tight {
  margin-bottom: 15px;
}
.readerNavMenu .navTitle h1,
.singlePanel .readerNavMenu .navTitle h1 {
  margin-bottom: 0;
}
.navTitle + .dedication {
  margin-bottom: 20px;
}
.navSidebarModule + .dedication {
  margin-top: -30px;
}
.navTitle .languageToggle,
.tocTitle .languageToggle,
.header .languageToggle {
  text-align: center;
  color: #ccc;
  display: inline-flex;
  width: 32px;
  height: 32px;
  border: 1px solid #ccc;
  border-radius: 6px;
  cursor: pointer;
  font-size: 22px;
  flex-direction: row;
  align-items: center;
  justify-content: center;
}
.navTitleTab {
  margin-inline-end: 26px;
  color: #999;
}
.navTitleTab:hover {
  color: inherit;
  text-decoration: none;
}
.navTitleTab.current {
  color: inherit;
  pointer-events: none;
}
.readerNavMenu h1 .navTitleTab img {
  height: 14px;
  margin-inline-end: 6px;
}
.readerNavMenu h1 .navTitleTab.current img {filter: brightness(0.5);}
.sidebarLayout {
  display: flex;
  flex-direction: row;
}
@media (max-width: 700px) {
  .sidebarLayout {
    flex-direction: column;
  }
}
@media (max-width: 920px) {
  .topicLandingPanel .sidebarLayout {
    flex-direction: column;
  }
  .topicLandingPanel .navSidebar {
    margin-top: -40px;
  }
}
@media (min-width: 1485px) {
  .sidebarLayout {
    max-width: 1485px; /*assuming inner is 665 and sidebar 420*/
    margin: 0 auto;
  }
}
.sidebarLayout h1 {
  --english-font: var(--english-sans-serif-font-family);
  --hebrew-font: var(--hebrew-sans-serif-font-family);
}
.interface-hebrew .sidebarLayout {
  direction: rtl;
}
.readerPanel.hebrew .followsContentLang {
  direction: rtl;
}
.navSidebar {
  width: 420px;
  background-color: #FBFBFA;
  /* HACK: add grey background beyond bounding box of sidebar by utilizing negative margins! */
  border-top: 80px solid #FBFBFA;
  border-bottom: 120px solid #FBFBFA;
  margin: -80px 0 0 0;
}
.singlePanel .navSidebar {
  width: 100%;
  margin: 20px 0 0 0;
  padding: 30px 0 0 0;
  border: none;
}


.navSidebarModule {
  font-size: 16px;
  color: #666;
  margin-bottom: 34px;
  padding: 0 44px;
}
.navSidebarModule #history .fa {
  font-size: small;
}
.connectionsPanel .navSidebarModule{
  padding: initial;
}
.singlePanel .navSidebarModule {
  padding: 0 15px;
}
.singlePanel .contentInner .navSidebarModule {
  padding: 0;
}
.singlePanel .contentInner .navSidebarModule h1 {
  border: none;
  padding: 0;
}
.singlePanel .recentlyViewed {
  background-color: var(--lightest-grey);
  padding-inline: 10px 10px;
  margin-inline: -15px -15px;
  margin-block: -5px -5px;
}
.singlePanel .recentlyViewed ul {
  display: revert;
}
.singlePanel .recentlyViewed #header {
  margin-block-end: 10px;
  margin-inline: 10px 10px;
  padding-block: 5px 5px;
  border-bottom: 1px solid var(--light-grey);
  display: flex;
  justify-content: space-between;
}
.singlePanel .recentlyViewed #header h1 {
  margin-bottom: 0;
}
.singlePanel .recentlyViewed #header h1 span {
  font-size: 16px;
  font-family: "Roboto", "Heebo", "Helvetica Neue", Ariel, sans-serif;
}
.singlePanel .recentlyViewed #header a {
  margin-block-start: 5px;
}
.singlePanel .recentlyViewed #history span {
  color: var(--medium-grey);
}

.gDocAdvertBox {
  margin-top: 50px;
  background: var(--lighter-grey);
  padding: 20px;
  border-radius: 6px;
}
.gDocAdvertBox span  {
  font-family: "Roboto", "Helvetica Neue", "Helvetica", sans-serif;;
  font-size: 16px;
  font-weight: 400;
  line-height: 19px;
  letter-spacing: 0em;
  color: var(--dark-grey);
}
.gDocAdvertBox span #newExtension {
  font-weight: 600;
}
.gDocAdvertBox #installNow {
  margin-top: 18px;
  width: 99px;
  height: 30px;
}
.interface-hebrew .gDocAdvertBox #installNow {
  width: 120px;
}

.gDocAdvertBox #installNow a {
  border-radius: 6px;
  text-align: center;
  background: #FFFFFF;
  color: var(--dark-grey);
  text-decoration: none;
  padding: 4px 9px;
  font-family: "Roboto", "Helvetica Neue", "Helvetica", sans-serif;
  font-size: 16px;
  font-weight: 400;
  line-height: 19px;
  letter-spacing: 0em;
}
.gDocAdvertBox a {
  font-family: "Roboto", "Helvetica Neue", "Helvetica", sans-serif;
  font-size: 16px;
  font-weight: 400;
  line-height: 19px;
  letter-spacing: 0em;
  text-decoration: underline;
}
.readerPanel .navSidebarModule h1,
.readerPanel .bookPage h3{
  margin: 0 0 20px;
  font-size: 22px;
  text-transform: none;
  letter-spacing: 0;
  border-bottom: 1px solid var(--light-grey);
  padding-bottom: 14px;
  font-weight: 500;
  height: auto;
}
.navSidebarModule.blue {
  background-color: var(--sefaria-blue);
  color: white;
  padding: 34px 44px 45px;
}
.singlePanel .navSidebarModule.blue {
  padding: 34px 15px 45px;
}
.readerPanel .navSidebarModule.blue h1 {
  color: white;
}
.navSidebarIcon {
  height: 18px;
  width: 18px;
  margin-inline-end: 10px;
  vertical-align: middle;
  margin-top: -4px;
}
.navSidebarLink {
  font-size: 16px;
  margin-bottom: 10px;
}
.navSidebarLink a {
  color: black;
}
.navSidebarLink.gray a {
  color: #666;
}

.navSidebarLink > ul {
  font-size: 18px;
  margin-top: 16px;
  display: flex;
  flex-wrap:wrap;
  padding: 0;
  margin: 0;
}
.singlePanel .recentlyViewed .navSidebarLink {
  padding-inline-start: 25px;
  padding-inline-end: 25px;
}
.multiPanel .recentlyViewed #history span::after {
  content: "\203A";
}
.navSidebarLink > ul > li {
  display: inline;
}
.navSidebarLink > ul > li:after {
  content: "\2022";
  white-space:pre;
  margin: 0 5px;
}

.navSidebarLink > ul > li:last-child:after {
  content: none;
}

.navSidebarLink .languageItem, .translationsPage .languageItem {
  display: inline;
  font-size: 18px;
}

.navSidebarLink.language {
  font-size: 18px;
  margin-top: 16px;
  display: flex;
  flex-wrap:wrap;
}

.navSidebarLink.ref {
  font-size: 18px;
}
.navSidebar .linkList {
  margin-top: 20px;
}
.navSidebarModule .button {
  margin: 12px 0 0 0;
}
.navSidebarModule .button img {
  filter: invert(1);
  height: 18px;
  width: 18px;
  margin-inline-end: 10px;
  vertical-align: middle;
  margin-top: -2px;
}
.navSidebar .button.white img {
  filter: none;
  opacity: .6;
}
.navSidebar .button.appButton.white img {
  opacity: 1;
}
.navSidebar .button.appButton.ios img {
  margin-top: -5px;
}
.navSidebar .button + .button {
  margin-inline-start: 7px;
}
.navSidebar .button.get-start {
  height: 39px;
  width: 221px;
  display: flex;
  align-items: center;
  justify-content: center;
  margin-left: 0;
  margin-right: 0;
}
.navSidebar .button .get-start {
  white-space: nowrap;
  size: 16px;
}
.navSidebar .button.get-start img {
  filter: unset;
}
.navSidebar .readingsSection {
  margin-bottom: 15px;
}
.navSidebar .readingsSectionTitle {
  margin-bottom: 8px;
  display: block;
}
.navSidebar a.allLink {
  color: #999;
  font-size: 13px;
}
.navSidebar a.moreLink:hover {
  color: inherit;
  cursor: pointer;
}
.navSidebar a.inTextLink,
.translationsDesc  a.inTextLink {
  color: inherit;
  text-decoration: underline;
  margin-inline-start: 5px;
}
.navSidebar .newsletterSignUpBox {
  margin-top: 20px;
}
.navSidebar .newsletterSignUpBox .newsletterInput {
  width: 100%;
  box-sizing: border-box;
  box-shadow: 0px 1px 3px rgba(0, 0, 0, 0.25);
  border: none;
}
.navSidebarModule.wide {
  display: flex;
  margin-bottom: 0;
}
.navSidebarModule.wide div:first-child {
  flex: 1;
}
.navSidebarModule.wide .button {
  margin-top: 0;
}
.navSidebarModule .authorByLine {
  margin-bottom: 15px;
}
.navSidebarModule .imageModuleImage {
  width: 100%;
  box-sizing: border-box;
  border: 1px solid var(--lighter-grey);
}
.aboutTextMetadata {
  margin-bottom: 20px;
}
.aboutTextMetadata .aboutTextComposedText,
.aboutTextMetadata .aboutTextAuthorText {
  color: black;
}
.readerNavTop {
  width: 100%;
  background-color: #FBFBFA;
  border-bottom: 1px solid #E2E2E1;
  box-sizing: border-box;
  height: 60px;
  z-index: 1;
  padding: 10px 25px 10px 25px;
  vertical-align: middle;
  display: flex;
  justify-content: space-between;
  align-items: center;
  line-height: 60px;
}
.interface-hebrew .readerNavTop {
  direction: rtl;
}
.readerNavTop .readerNavTopStart {
  display: flex;
  align-items: center;
  justify-content: flex-start;
}
.singlePanel .readerNavTop {
  padding: 0 10px;
}
.readerNavTop.colorLineOnly {
  height: auto;
  border-bottom: none;
  padding: 0;
}
.readerPanel .readerNavTop h2 {
  margin: 0;
  font-weight: 400;
  color: black;
}
.readerNavTop .readerNavTopCategory .en {
  font-family: "adobe-garamond-pro", "Crimson Text", Georgia, serif;
}
.readerNavTop .readerNavTopCategory .he {
  font-family: "Taamey Frank", "adobe-garamond-pro", "Crimson Text", Georgia, "Times New Roman", serif;
}
.readerNavMenu .readerSearch {
  margin: 0;
  width: 60%;
  box-sizing: border-box;
  border: none;
  background-color: inherit;
  font-size: 18px;
  font-family: "adobe-garamond-pro", "Crimson Text", Georgia, serif;
  height: 48px;
}
.readerNavMenu .readerSearch:focus {
  outline: 0;
}
.readerNavTop .readerNavMenuSearchButton,
.readerNavTop .readerNavMenuCloseButton,
.readerNavTop .readerNavMenuMenuButton,
.readerNavTop .readerOptions {
  text-align: left;
  box-sizing: border-box;
  color: #999;
  float: left;
  font-size: 20px;
  cursor: pointer;
  display: flex;
  align-items: center;
}
.readerNavMenuCloseButton:hover {
  text-decoration: none;
}
.readerNavTop .readerNavMenuCloseButton {
  display: block;
  font-size: 46px;
  padding: 0;
  margin-top: -6px;
}
.readerNavMenuCloseButton:hover {
  text-decoration: none;
}
.readerNavTop .readerNavMenuCloseButton .fa {
  font-size: 20px;
}
.readerNavTop .readerOptions {
  float: right;
  text-align: right;
  display: flex;
  align-items: center;
  width:27px;
}
.sefariaLogo img {
  width: 110px;
}
.readerNavTop .sefariaLogo img {
  vertical-align: middle;
}
.readerNavTop .searchBox {
  display: flex;
  align-items: center;
  justify-content: flex-start;
}
.interface-hebrew .sidebarSearch .searchBox,
.interface-hebrew .sidebarSearch .version,
.interface-hebrew .sidebarSearch .result-title {
  direction: rtl;
}
.sidebarSearch .searchBox {
  display: flex;
  align-items: center;
  padding: 0;
  text-align: inherit;
  background: var(--lighter-grey);
  border-radius: 250px;
  width: 100%;
  height: 30px;
  margin-bottom: 0;
}

.sidebarSearch .searchBox input {
  background: transparent;
  outline: none;
  border: none;
  box-shadow: none;
  font-size: var(--serif-body-font-size);
  width: 100%;
}

.ai-info-messages-box {
  background-color: rgb(251, 251, 250);
  border-radius: 6px;
  box-shadow: rgba(0, 0, 0, 0.25) 0px 1px 3px 0px;
  color: rgb(102, 102, 102);
  cursor: default;
  display: block;
  font-family: "Cardo", "Meltho", "HebrewInEnglish Serif Font", "adobe-garamond-pro", "Crimson Text", Georgia, "Times New Roman", serif, "Noto Sans Samaritan";
  font-size: 16px;
  margin-inline-start: 10px;
  min-width: 150px;
  overflow-x: hidden;
  overflow-y: hidden;
  width: 198px;
  z-index: 1;
}

.ai-info-first-message {
  border-bottom-color: rgb(204, 204, 204);
  border-bottom-style: solid;
  border-bottom-width: 0.833333px;
  color: #666666;
  cursor: default;
  font-size: 14px;
  font-style: normal;
  font-weight: 400;
  line-height: 18px;
  padding-bottom: 6px;
  padding-left: 12px;
  padding-right: 12px;
  padding-top: 12px;
}
.ai-info-first-message* {
  font-family: "Roboto", "Helvetica Neue", Helvetica, sans-serif;
}
.ai-info-messages-box a{
  color: #4B71B7;
}
.ai-info-messages-box .ai-info-messages-hr {
  margin-top: 0px;
  margin-bottom: 0px;
}
.ai-info-messages-box *{
  font-family: "Roboto", "Helvetica Neue", Helvetica, sans-serif;
}
.guideHeader .ai-info-tooltip {
  display: inline;
  float: inline-end;
}

.guideHeader .ai-message {
  left: -180px;
}
.guideHeader .ai-info-tooltip .ai-info-icon {
  margin-top: 5px;
}
.ai-info-last-message {
  align-items: center;
  display: flex;
  line-height: 18px;
  color: #666666;
  font-family: "Roboto", "Heebo", "Helvetica Neue", Ariel, sans-serif;
  padding: 2px 12px 2px 12px;
  font-size: 14px;
  height: 23px;
}
.ai-message {
  z-index: 1;
  position: absolute;
  left: -180px;
  opacity: 0;
  visibility: hidden;
  transition: opacity 2s ease, visibility 0s 2s;
}

.ai-message.visible {
  opacity: 1;
  visibility: visible;
  transition: opacity 0.5s ease;
}

.ai-info-tooltip .ai-info-icon{
  margin-top: 12px;
  margin-inline-end: -2px;
}
.ai-info-tooltip{
  position: relative;
}

.sidebarSearch .searchTopMatter,
.sidebarSearch .searchTopic {
  display: none;
}
.sidebarSearch .result-title {
  padding: 14px 0 14px 0;
  font-size: var(--serif-body-font-size);
  border-top: 1px solid var(--lighter-grey);
  margin-top: 14px;
  color: var(--dark-grey);
}

.sidebarSearch .similar-results {
  margin-inline-start: 30px;
}

.sidebarSearch .snippet.he,
.sidebarSearch .snippet.en {
  font-size: var(--serif-body-font-size);
  display: block;
}

.sidebarSearch .colorBarBox {
  border-inline-start: none;
  padding-inline-start: 0;
}

.readerNavTop .searchBox .readerNavMenuSearchButton {
  margin: 0 5px 0 10px;
}
.interface-hebrew .readerNavTop .searchBox .readerNavMenuSearchButton {
  margin: 0 10px 0 5px;
}
.readerNavTop .searchBox .readerSearch {
  flex: 1;
}
.readerNavMenu h1,
.readerNavMenu h2.styledH1 {
  text-align: start;
  color: #666;
  position: relative;
  font-size: 22px;
  font-weight: 500;
  margin: 0 0px 30px 0;
  height: auto;
  text-transform: none;
}
.singlePanel .readerNavMenu h1,
.singlePanel .readerNavMenu h2.styledH1 {
  margin-bottom: 10px;
}
.readerNavMenu h1 img {
  margin-inline-end: 9px;
}
.readerNavMenu h1 :not(.languageToggle) .en {
  font-family: "Roboto", "Helvetica Neue", "Helvetica", sans-serif;
}
.readerNavMenu h1 .button {
  position: absolute;
  right: 0;
  top: 0;
  padding: 0;
  margin: 0;
  line-height: 26px;
}
.singlePanel .readerNavCategoryMenu .readerTocTopics.content {
  padding-top: 30px;
}
.topicPanel .readings {
  margin-bottom: 40px;
}
.topicPanel .readings .parasha-date {
  font-style: italic;
}
.topicPanel .readings .parasha-date > span:first-child::after {
  content: '•';
  color: #999;
  font-size: 15px;
  margin: 0 5px;
}
.topicPanel .readings .sectionTitleText {
  margin-top: 15px;
}
.topicPanel .readings .sectionTitleText .int-en,
.topicPanel .readings .sectionTitleText .int-he {
  font-size: 16px;
  line-height: 18.75px;
  text-transform: initial;
}
.topicPanel .readings .parasha .navSidebarLink {
  margin-bottom: 0;
}
.topicPanel .readings .parasha .aliyot {
  margin-inline-start: 25px;
}
.topicPanel .readings .haftarot {
  display: flex;
  flex-direction: column;
}
.topicPanel .mainColumn {
  padding: 0 40px 80px;
}
@media (max-width: 450px) {
  .topicPanel .mainColumn,
  .interface-hebrew .topicPanel .mainColumn {
    padding: 0 25px !important;
    margin: 0;
  }
  .topicPanel .filterable-list .filter-sort-wrapper, .collectionPage .filterable-list .filter-sort-wrapper {
    margin-top: 20px;
  }
}
.topicPanel .sideColumn {
  width: 420px;
  background-color: #FBFBFA;
  /* HACK: add grey background beyond bounding box of sidebar by utilizing negative margins! */
  border-top: 80px solid #FBFBFA;
  margin-top: -80px;
}
.topicPanel h1 {
  text-align: unset;
  margin-bottom: 10px;
  height: unset;
}
.topicPanel h1 span {
  font-size: 40px;
}
.topicPanel .sideColumn h2 {
  text-align: unset;
  border-bottom: 1px solid #CCC;
  padding-bottom: 10px;
  margin-top: 30px;
  margin-bottom: 10px;
}
.topicPanel .sideColumn .link-section{
  padding: 0 44px;
}
.topicPanel .sideColumn .link-section:first-child h2 {
  margin-top: 0;
}
.topicPanel h2 span {
  font-size: 22px;
  font-weight: normal;
  color: #666;
  text-align: unset;
  text-transform: none;
  margin-bottom: 20px;
  height: unset;
  line-height: unset;
}
.topicPanel h2 {
  --english-font: var(--english-sans-serif-font-family);
  --hebrew-font: var(--hebrew-sans-serif-font-family);
}
.topicPanel .mainColumn .story {
    padding: 0;
    margin-bottom: 20px;
}
.topicPanel .mainColumn .storySheetListItem {
  padding: 0 0 30px 0;
}
.topicPanel .sideColumn .sideList {
  font-size: 18px;
  line-height: 26px;
}
.topicPanel .sideColumn .sideList a.relatedTopic {
  display: block;
  color: #000;
}
.topicPanel .sideColumn .sideList .topicMetaData .int-en,
.topicPanel .sideColumn .sideList .topicMetaData .int-he {
  color: #666;
}
.topicPanel .sideColumn .sideList a.relatedTopic .int-en {
  font-family: "adobe-garamond-pro", "Crimson Text", Georgia, serif;
}
.topicPanel .sideColumn .sideList a.relatedTopic .int-he {
  font-family: "Taamey Frank", "adobe-garamond-pro", "Crimson Text", Georgia, "Times New Roman", serif;
}
.topicPanel .sideColumn .topicCategory {
  margin-bottom: 30px;
}
.topicPanel .authorOrganizationsystemText {
  font-size: 16px;
  color: #666;
}
.story .storyTitle {
  --english-font: var(--english-serif-font-family);
  --hebrew-font: var(--hebrew-serif-font-family);
}
.story .storyTitle .int-he {
  font-size: 29px;
}
.topicPanel .story .storyTitle {
  --english-font: var(--english-sans-serif-font-family);
  --hebrew-font: var(--hebrew-sans-serif-font-family);
  font-size: 16px;
  font-weight: 600;
}

.topicPanel .story .storyTitle .int-he {
  font-size: 18px;
  font-weight: 600;
}

.topicPanel h1 {
  --english-font: var(--english-serif-font-family);
  --hebrew-font: var(--hebrew-serif-font-family);
}
.topicPanel h1 .int.en {
  font-size: 30px;
}
.topicPanel h1 .int-he {
  font-size: 36px;
}
.pageTitle .topicTitleInHe .heInEn {
  color: #888;
  font-size: 20px;
  font-family: "Taamey Frank", "adobe-garamond-pro", "Crimson Text", Georgia, "Times New Roman", serif;
}
.topicPanel .topicCategory {
  margin: 0 0 15px 0;
}
.readerTocTopics .topicDescription {
  margin: 10px 0 40px 0;
  text-align: center;
}
.readerTocTopics .topicTitle .int-he {
  font-family: "Taamey Frank", "adobe-garamond-pro", "Crimson Text", Georgia, "Times New Roman", serif;
}
.readerTocTopics .topicDescription.systemText .int-en,
.readerTocTopics .topicDescription.systemText .int-he {
  color: #666;
}
.topicPanel .topicDescription {
  margin: 0 0 15px 0;
}
.topicPanel .topicDescription a {
  color: var(--commentary-blue);
}
.topicPanel .resourcesLink.blue {
  padding: 8px 16px;
  font-size: 20px;
  border: 0;
  display: inline-flex;
  align-items: center;
  width: unset;
  margin-bottom: 40px;
  margin-top: 5px;
}
.topicPanel .resourcesLink.blue img {
  opacity: 1;
  width: 20px;
  height: 20px;
  margin: 0 8px 5px 0;
  filter: invert(1);
}
.interface-hebrew .topicPanel .resourcesLink.blue img {
  margin: 0 0 5px 8px;
}
.topicPanel .resourcesLink.blue .int-en {
  font-family: "adobe-garamond-pro", "Crimson Text", Georgia, serif;
}
.topicPanel .resourcesLink.blue .int-he {
  font-family: "Taamey Frank", "adobe-garamond-pro", "Crimson Text", Georgia, "Times New Roman", serif;
  margin-bottom: -3px;
}
.imageWithCaptionPhoto{
  border: 1px solid #EDEDEC;
  max-width: 100%;
  height: auto;
  padding: 0 44;
  top: 121px;
  left: 835px;
}
.imageCaption .int-en {
  font-family: Roboto;
}
.imageCaption .int-he {
    font-family: Roboto;
  }
.imageCaption {
  font-size: 12px;
  font-weight: 400;
  line-height: 15px;
  letter-spacing: 0em;
  color: var(--dark-grey);
  width: 100%;
}
.topicImage{
  padding-left: 44px;
  padding-right: 44px;
}
.navSidebarModule .portalMobile .button {
  margin-top: 0;
}
.portalTopicImageWrapper {
    padding-top: 5px;
    margin-bottom: 25px;
}
.portalTopicImageWrapper .topicImage {
    padding-left: 0;
    padding-right: 0;
}
@media (max-width: 600px) {
  .imageWithCaptionPhoto{
    height: auto;
    max-width: calc(66.67vw);
    max-height: calc(66.67vw);
    margin: 0 auto 10px;
    display: block;
  }
  .topicImage{
    padding-left: 0;
    padding-right: 0;
    margin-top: 30px;
    display: flex;
    flex-direction: column;
    justify-content: center;
    align-items: center;
  }
  .imageCaption {
    font-size: 12px;
    font-weight: 400;
    line-height: 15px;
    letter-spacing: 0em;
    color: var(--dark-grey);
    width: 80vw;
    margin-bottom: 30px;
    text-align: center;
  }

}
.readerPanel .translationsPage h2 {
  margin: 40px 0 0 0;
  font-size: 24px;
  text-transform: none;
  color: #000;
}
.translationsPage details > ul,
.translationsPage > ul {
  padding: 0;
  margin: 20px 0;
  display: flex;
  flex-wrap: wrap;
}
.translationsPage details > ul > li:after,
.translationsPage > ul > li:after {
  content: "\2022";
  white-space:pre;
  margin: 0 5px;
}
.translationsPage details > ul > li:last-child:after,
.translationsPage > ul > li:last-child:after{
  content: none;
}
.readerPanel .translationsPage details > summary::-webkit-details-marker {
  display: none;
}

.readerPanel .translationsPage  details > summary {
  list-style: none;
  cursor: pointer;
  font-size: 18px;
}

h1 .languageToggle {
  text-align: center;
  position: absolute;
  right: 0;
  color: #ccc;
  display: block;
  width: 32px;
  height: 32px;
  border: 1px solid #ccc;
  border-radius: 6px;
  line-height: 34px;
  cursor: pointer;
}
h1 div.languageToggle .en {
  font-family: "Taamey Frank", "adobe-garamond-pro", "Crimson Text", Georgia, "Times New Roman", serif;
  font-weight: normal;
}
h1 .languageToggle .he {
  font-family: "adobe-garamond-pro", "Crimson Text", Georgia, serif;
  font-size: 22px;
}
.authorIndexTitle {
  margin-top: 30px;
}
.sectionTitleText.authorIndexTitle .int-en {
  text-transform: none;
  letter-spacing: 0;
}
.authorIndexList {
  display: flex;
  flex-direction: row;
  flex-wrap: wrap;
  margin-bottom: 20px;
}
.authorIndex {
  width: 50%;
  font-size: var(--serif-h3-font-size);
  margin-bottom: 10px;
  padding-right: 20px;
  box-sizing: border-box;
}
.interface-hebrew .authorIndex {
  padding-right: 0;
  padding-left: 20px;
}
@media (max-width: 450px) {
  .readerNavMenu.home .tagline {
    margin-top: 29px;
    height: 60px;
  }
  .readerNavMenu .tagline .en {
    font-size: 19px;
  }
  .readerNavMenu .tagline .he {
    font-size: 20px;
  }
  .authorIndex {
    width: 100%;
    padding: 0;
  }
}
.readerNavMenu .libraryMessage {
  font-size: 18px;
  margin-bottom: 40px;
}
.readerPanel.hebrew .navToggles {
    direction: rtl;
}
.readerNavMenu .navToggles {
    flex-direction: row;
    flex: 1;
    margin-inline-start: 16px;
    margin-top: 4px;
    margin-bottom: 30px;
}
.readerNavMenu .navToggles .navTogglesDivider {
  color: #ccc;
}
.readerNavMenu .navToggle {
  margin-inline-end: 12px;
  display: inline-block;
  text-transform: uppercase;
  color: #666;
  font-size: 13px;
  font-weight: lighter;
  cursor: pointer;
}
.readerNavMenu .navToggle.active {
  color: black;
  border-bottom: 2px solid #999;
  padding-bottom: 4px;
}
.readerPanel h2, .readerPanel h3,
.translationsPage details > summary {
  text-transform: uppercase;
  text-align: start;
  font-size: 15px;
  color: #666;
  margin: 30px 0 0 0;
  font-weight: normal;
}
.readerNavSection h2, .topicsPanel h2 {
  font-size: 16px;
  font-weight: normal;
  letter-spacing: 1px;
  margin-bottom: 40px;
}
.readerNavSection {
  margin-bottom: 44px;
}
a.resourcesLink,
input.resourcesLink {
  white-space: nowrap;
  overflow: hidden;
  text-overflow: ellipsis;
  width: 100%;
  min-height: 60px;
}
.savedHistoryList .story {
  border-top:  1px solid var(--lighter-grey);
  padding:  20px 0;
}
.savedHistoryList .story .storyTitle {
  font-size:  18px;
}
.savedHistoryList .story .storyBody {
  color: var(--dark-grey);
}
.savedHistoryList .saveButton {
  visibility: hidden;
}
.savedHistoryList .story:hover .saveButton {
  visibility: visible;
}
.savedHistoryList .timeStamp {
  color:  var(--medium-grey);
  font-size: 14px;
  margin-inline-start: 10px;
}
.savedHistoryMessage {
  color: var(--dark-grey);
}
.readerNavCategories {
  width: 100%;
  margin-bottom: 30px;
}
.readerNavCategories a {
  color: #000;
}
.readerNavCategories .gridBox .gridBoxItem,
.readerNavCategoryMenu .category .gridBoxItem {
  margin: 0 5px;
  padding: 0;
}
.navBlock {
  padding-bottom: 12px;
  border-top: 1px solid #EDEDEC;
}
.navBlock.withColorLine {
  border-top: 4px solid transparent;
}
.navBlockTitle {
  text-align: start;
  font-size: 24px;
  padding: 15px 0 8px;
  margin: 0;
  cursor: pointer;
  display: flex;
  align-items: center;
  line-height: 1.3;
  flex: 1;
  font-weight: 400;
}
a.navBlockTitle {
  color: #000;
  margin-inline-end: 20px;
}
a.navBlockTitle:hover {
  text-decoration: none;
  color: var(--dark-grey);
}
.navBlockTitle .subtitle {
  color: var(--dark-grey);
  margin-inline-start: 5px;
}
.interface-english .calendarListing .subtitle::before {
    content: "(";
}
.interface-english .calendarListing .subtitle::after {
    content: ")";
}
.navBlockDescription {
  font-size: 14px;
  line-height: 18px;
  color: #666;
  margin-inline-end: 20px;
  --english-font: var(--english-sans-serif-font-family);
  --hebrew-font: var(--hebrew-sans-serif-font-family);
}
.hebrew .navBlockDescription{
  line-height: 24px;
}
.categoryFilter:not(.withBooks) .sidebarDescription{
display: none;
}
.sidebarDescription{
  color: var(--dark-grey);
  --english-font: var(--english-sans-serif-font-family);
  --hebrew-font: var(--hebrew-sans-serif-font-family);
  font-size: var(--sans-serif-small-font-size);
  padding-top: 10px;
}

.sidebarDescription.lowlight{
  color: var(--light-grey);
}

div.sheetsWrapper :nth-child(1 of .card) {
  border-top: 1px solid #EDEDEC;
}
.card {
  flex: 1 1 45%;
  position: relative;
  padding-bottom: 12px;
}
.cardTitle {
  text-align: start;
  font-size: 24px;
  padding: 15px 0 8px;
  margin: 0;
  cursor: pointer;
  display: flex;
  align-items: center;
  line-height: 1.3;
  flex: 1;
  font-weight: 400;
}
a.cardTitle:hover {
  text-decoration: none;
  color: var(--dark-grey);
}
.cardDescription {
  font-size: 14px;
  line-height: 18px;
  color: #666;
  margin-inline-end: 20px;
  --english-font: var(--english-sans-serif-font-family);
  --hebrew-font: var(--hebrew-sans-serif-font-family);
}
.hebrew .cardDescription {
  line-height: 24px;
}
.navBlockTitle .int-he, .navBlockDescription .int-he, .cardTitle .int-he, .cardDescription .int-he{
  font-size: 122%;
}
.interface-english .navBlockDescription.clamped .int-en,
.interface-hebrew .navBlockDescription.clamped .int-he {
  display: -webkit-box;
  -webkit-line-clamp: 3;
  -webkit-box-orient: vertical;
  overflow: hidden;
}
.interface-english .navBlockDescription.clamped5 .int-en,
.interface-hebrew .navBlockDescription.clamped5 .int-he {
  -webkit-line-clamp: 5;
}
.bilingual .navBlock .he {
  display: none;
}
.navSidebarModule.wide {
  background-color: #FAFAFB;
  padding: 24px;
  border-radius: 6px;
}
.navSidebarModule.wide h3 {
  border-bottom: none;
  margin-bottom: 0px;
}
.sidebarPromo {
  color: var(--dark-grey);
  padding-right: 44px;
  padding-left: 44px;
}
.sidebarPromo:not(:first-child) {
  margin-top: 34px;
}

.navSidebarModule .sidebarPromo {
  margin-right: -44px;
  margin-left: -44px;
}
.sidebarPromo h3 {
  margin: 0 0 20px;
  font-size: 22px;
  text-transform: none;
  letter-spacing: 0;
  border-bottom: 1px solid var(--light-grey);
  padding-bottom: 14px;
  font-weight: 500;
  height: auto;
}
.sidebarPromo.blue {
  padding-top: 33px;
  padding-bottom: 33px;
  background-color: var(--sefaria-blue);
  color: #FFF;
}
.sidebarPromo.blue h3 {
  color: #fff
}
.sidebarPromo.blue a.button {
  padding: 10px 14px;
  width: fit-content;
  text-align: center;
  display: inline-block;
  color: var(--sefaria-blue);
  background-color: white;
}
.sidebarPromo a.button img {
  height: 18px;
  width: 18px;
  filter: invert(1);
  margin-inline-end: 10px;
  vertical-align: middle;
  margin-top: -2px;
}

.sidebarPromo.blue a.button img {
  filter: invert(0);
}
.sidebarPromo a {
  margin-inline-start: 0px;
}
.sidebarPromo.blue.button a:hover {
  color: var(--sefaria-blue);
}
.sidebarPromo img {
    height: 18px;
    width: 18px;
    margin-inline-end: 10px;
    vertical-align: middle;
    margin-top: -4px;
}
.readerPanel .communityPage h2 {
  text-transform: none;
  font-size: 22px;
  color: #666;
  margin-top: 0;
  margin-bottom: 0;
}
.communityPage .gridBoxRow:first-child,
.communityPage .recentlyPublished {
  border-top: 1px solid var(--lighter-grey);
}
.communityPage .gridBox {
  margin-bottom: 30px;
}
.communityPage .gridBox .gridBoxItem {
  padding: 0
}
.communityPage .gridBox {
  margin-bottom: 25px;
}
.communityPage .navBlock {
  padding: 25px 0 0 0;
  border: none;
}
.communityPage .navBlockTitle {
  padding-top: 0;
  --english-font: var(--english-serif-font-family);
  --hebrew-font: var(--hebrew-serif-font-family);
}
.communityPage .readingLinks {
  margin-top: 20px;
}
.communityPage .readingLinksHeader {
  color: #666;
  font-size: 14px;
  margin-bottom: 4px;
}
.communityPage .readingLinks a {
  font-size: 18px;
}
.communityPage .calendarDate {
  font-size: 14px;
  color: #999;
  margin-bottom: 15px;
}
.featuredSheetHeading {
  color: #666;
  font-size: 16px;
  margin-bottom: 10px;
}
.featuredSheet .navBlockDescription {
  margin-bottom: 12px;
}
.featuredSheetBottom {
  display: flex;
  justify-content: flex-start;
  align-items: center;
}
.featuredSheetDate {
  color: var(--medium-grey);
  font-size: 14px;
}
.communityPage .recentlyPublished {
  padding-top: 30px;
}
.communityPage .recentlyPublished .gridBoxRow {
  border: none;
}
.communityPage .recentlyPublished .loadingMessage {
  margin-top: 30px;
}
.recentlyPublished .loadMore {
  margin-top: 30px;
}
.bilingual .readerNavMenu .he {
  display: none;
}
.readerNavCalendar {
  margin-bottom: 30px;
  margin-top: -8px;
}
.userDataButtons {
  margin-bottom: 44px;
}
.blockLink,
.readerNavMenu .resourcesLink {
  display: inline-block;
  background-color: white;
  text-align: center;
  color: #000;
  font-size: 16px;
  border-top: 4px solid transparent;
  box-shadow: 0 1px 3px rgba(0,0,0,0.2);
  width: 100%;
  cursor: pointer;
  min-height: 56px;
  vertical-align: middle;
  margin: 0;
  box-sizing: border-box;
  padding: 14px 8px;
}
.blockLink:hover {
  color: #333;
}
.blockLink + .blockLink {
  margin: 5px 0;
}
.blockLink img {
  margin: 0 8px;
  height: 16px;
  width: 16px;
  opacity: 0.4;
  vertical-align: -1px;
}
.resourcesLink {
  border-radius: 7px;
}
.resourcesLink.faded {
  color: #999;
}
.readerNavMenu .blockLink.calendarLink .blockLinkSubtitle{
  display: block;
  font-size: 13px;
  color: #999;
  overflow: hidden;
  text-overflow: ellipsis;
  white-space: nowrap;
}
.readerNavMenu .resourcesLink .en {
  font-family: "Roboto", "Helvetica Neue", "Helvetica", sans-serif;
}
.readerNavMenu .resourcesLink .he {
  font-family: "Heebo", sans-serif;
}
.readerNavMenu .resourcesLink .fa {
  margin: 0 6px;
  color: #999;
}
.readerNavMenu .resourcesLink img {
  width: 16px;
  height: 16px;
  margin: 0 5px;
  position: relative;
  top: 2px;
}
.uppercase {
  text-transform: uppercase;
}
.readerNavMenu .divider {
  color: #ccc;
}
.readerNavCategoryMenu {
  height: 100%;
}
.readerNavMenu.readerNavCategoryMenu .navTitle {
  margin-bottom: 40px;
}
.readerNavMenu.readerNavCategoryMenu .navTitle h1 {
  color: #000;
  text-transform: uppercase;
  font-size: 30px;
  --english-font: var(--english-serif-font-family);
  --hebrew-font: var(--hebrew-serif-font-family);
}
.readerNavCategoryMenu h2 {
  font-size: 18px;
  color: #666;
  margin: 0 0 20px;
}
.readerNavCategoryMenu .categoryDescription.top {
  margin-top: -26px;
  margin-bottom: 40px;
}
.readerNavCategoryMenu h2 .categoryDescription {
  text-transform: none;
  font-size: 18px;
  margin-inline-start: 5px;
}
.readerNavCategoryMenu .categoryDescription {
  margin-bottom: 16px;
  font-size: 14px;
  color: #666;
}
.readerNavCategoryMenu .categoryDescription.long {
  margin: -8px 0 20px 0;
}
.readerNavCategoryMenu .content .category,
.readerNavCategoryMenu .content .gridBox {
  margin-bottom: 40px;
}
.readerNavCategoryMenu .categoryAttribution {
  color: #666;
  text-align: start;
  font-size: 24px;
  font-style: italic;
  margin: 16px 0 30px;
}
.readerNavCategoryMenu .categoryAttribution .he {
  font-style: normal;
}
.readerNavMenu .blockLink,
.readerNavMenu .catLink,
.readerNavMenu .navButton,
.bookPage .refLink {
  display: block;
  margin: 0;
  padding: 14px 8px;
  box-sizing: border-box;
  box-shadow: 0 1px 3px rgba(0,0,0,0.2);
  border-top: 4px solid transparent;
  color: #000;
  font-size: 18px;
  font-weight: 400;
  line-height: 23px;
  background-color: white;
  cursor: pointer;
  text-align: center;
  unicode-bidi: plaintext;
  flex: 1;
  display: flex;
  justify-content: center;
  align-items: inherit;
  flex-direction: column;
}
.readerNavCategoryMenu .blockLink,
.gridBox .navButton {
  display: flex;
  align-items: center;
  justify-content: center;
}
.readerNavMenu .blockLink .he,
.readerNavMenu .catLink .he,
.readerNavMenu .navButton .he,
.bookPage .refLink .he {
  text-align: center;
}
.blockLink:active,
.navButton:active,
.readerNavCategory:active,
.resourcesLink:active {
  background-color: #EDEDED;
}
@media (max-width: 450px) {
  .readerNavMenu .refLink,
  .readerNavMenu .catLink,
  .readerNavMenu .navButton,
  .readerNavMenu .sheetLink,
  .bookPage .refLink {
    font-size: 18px;
  }
}
.readerNavMenu .readerNavCategoryMenu .blockLink,
.gridBox .navButton {
  width: 100%;
  height: 100%;
  padding: 13px 8px 19px;
  display: inline-block;
}
.readerNavMenu .readerNavCategoryMenu .blockLink.incomplete {
  opacity: 0.65;
}
.categoryColorLine {
  position: absolute;
  top: 0;
  left: 0;
  width: 100%;
  height: 4px;
  z-index: 101;
}
.readerApp.interface-hebrew .readerNavMenu.noLangToggleInHebrew .en {
  display: none;
}
.readerApp.interface-hebrew .readerNavMenu.noLangToggleInHebrew .he {
  display: inline;
}
.bookPage .readerTextToc {
  letter-spacing: 1px;
  text-transform: uppercase;
  font-size: 14px;
}
.bookPage .readerTextToc .en {
  font-family: "Roboto", "Helvetica Neue", "Helvetica", sans-serif;
}
.bookPage .readerTextToc .he {
  font-family: "Heebo", sans-serif;
}
.readerNavMenu .dedication {
  text-align: start;
  color: #666;
  background-color: #FBFBFA;
  padding: 26px 19px;
  font-size: 18px;
  margin-bottom: 27px;
}
.singlePanel .readerNavMenu .dedication{
  margin: 27px 0;
}
.readerNavMenu .dedication a {
  text-decoration: underline;
}
.bookPage .categoryAttribution,
.bookPage .dedication {
  margin: 25px 0 10px;
  text-align: center;
  font-size: 18px;
  font-style: italic;
}
.bookPage .categoryAttribution,
.bookPage .dedication {
  text-align: start;
}
.bookPage .categoryAttribution .he,
.bookPage .dedication .int-he,
.readerNavMenu .dedication .int-he {
  font-style: normal;
}
.readerNavMenu .dedication .int-he {
  font-family: "Heebo", sans-serif;
  font-size: 18px;
}
.readerNavMenu .dedication .int-en {
  font-family: "adobe-garamond-pro", "Crimson Text", Georgia, serif;
  font-style: italic;
}
.bookPage .tocTop {
  padding-bottom: 15px;
}
.bookPage .tocCategory{
  color:#999;
  font-size: 14px;
  text-transform: uppercase;
  letter-spacing: 1px;
}
.bookPage.sheetPage .tocCategory{
  margin-top: 15px;
  margin-bottom: 15px;
  display: block;
}
.bookPage .tocCategory .en {
  --english-font: var(--english-sans-serif-font-family);
}
.bookPage .tocTitle,
.bookMetaDataBox .title {
  font-size: 30px;
  line-height: 1.3;
  unicode-bidi: plaintext;
}
.bookPage.fullBookPage .tocTitle {
  text-align: start;
  margin-bottom: 8px;
  display: flex;
  flex-direction: row;
  justify-content: space-between;
}

.sheetContentSidebar .profile-pic {
  display: block;
  margin-block-end: 20px;
  margin-block-start: 30px;
  margin-inline-start: -5px;
}
.sheetContentSidebar .profileFollowers {
  --english-font: var(--english-sans-serif-font-family);
  --hebrew-font: var(--hebrew-sans-serif-font-family);
  font-size: 16px;
  font-weight: 400;
  line-height: 18.75px;
  margin-block-end: 20px;
  color: var(--dark-grey);
}
.sheetViewer {
  display: flex;
}
.sheetContentSidebar {
  width: 33%;
}
.bookPage .currentSection,
.bookPage .authorStatement {
  font-size: 17px;
  color: #999;
  margin-top: 6px;
  letter-spacing: 1px;
}
.bookPage .currentSection .he,
.bookPage .authorStatement .he,
.bookPage .sheetMeta .he {
  font-family: "Heebo", sans-serif;
}
.bookPage .authorStatement a {
 color: #333;
}
.authorStatement .imageBox,
.collectionStatement .imageBox {
  width: 30px;
  height: 30px;
  display: inline-block;
  vertical-align: middle;
  margin-inline-end: 10px;
  float:none;
}
.authorStatement .profile-pic {
  margin-inline-end: 10px;
}
.authorStatement span p {
  display: inline-block;
}
.fullBookPage .readButton {
  margin: 6px 0px 12px;
}
.fullBookPage .about {
  margin-top: 10px;
}
.fullBookPage .categoryAttribution {
  color: var(--dark-grey);
  font-size: 24px;
}
.bookPage .sheetMeta {
  font-size: 14px;
  color: #999;
  font-family: "Roboto", "Helvetica Neue", "Helvetica", sans-serif;
  margin-top: 10px;
  margin-bottom: 20px;
  letter-spacing: 1px;
}
.bookPage.sheetPage .sheetMetaButtons{
  display: flex;
  justify-content: center;
  align-items: center;
  margin-bottom: 40px;
}
.bookPage.sheetPage .sheetMetaButtons .button{
  height: 40px;
  display: flex;
  justify-content: center;
  align-items: center;
}
.bookPage.sheetPage .sheetMetaButtons .button img{
  margin-inline-end: 5px;
  max-height: 18px;
}
.bookPage .tocDetails{
  margin-top:40px;
  font-size: 16px;
  line-height: 19px;
  color: var(--dark-grey);
  text-align: start;
}
.bookPage .tocDetails h3{
  margin-bottom: 25px;
}
.bookPage .tocDetails .sheetSummary {
  margin: 6px 0 16px;
  font-style: normal;
  font-size: 22px;
  line-height: 1.4;
  text-align: center;
}
.bookPage .moderatorSection {
  margin-inline-start: 20px;
  margin-inline-end: 20px;
}
.bookPage .moderatorSectionExpand, .bookPage .moderatorSectionCollapse {
  cursor: pointer;
  color: #666;
  font-size: 14px;
}
.bookPage.fullBookPage .moderatorSectionExpand, .bookPage.fullBookPage .moderatorSectionCollapse {
  margin: 13px 6px 0;
}
.bookPage.fullBookPage .tocTitleControls{
  display: flex;
}
.bookPage .moderatorSectionExpand:hover {
  text-decoration: underline;
}
.interface-english .bookPage .moderatorSection .button {
  padding: 12px 16px;
  font-size: 16px;
  margin: 0 0 0 10px;
}
.interface-hebrew .bookPage .moderatorSection .button {
  padding: 12px 16px;
  font-size: 16px;
  margin: 0 10px 0 0;
}
.bookPage .moderatorSection .moderatorSectionMessage {
  margin-top: 20px;
  font-size: 18px;
}
.bookPage .moderatorSection .button .fa {
  color: #999;
  margin-right: 4px;
}
.bookPage .versionEditForm {
  text-align: left;
  background-color: #ddd;
  padding: 10px;
  width: 100%;
}
.bookPage .versionEditForm label {
  display: inline-block;
  padding: 10px 10px 0 0;
}
.bookPage .versionEditForm label#versionNotes_label {
  display: block;
}
.bookPage .versionEditForm #versionTitle,
.bookPage .versionEditForm #versionSource,
.bookPage .versionEditForm #versionNotes,
.bookPage .versionEditForm #versionTitleInHebrew,
.bookPage .versionEditForm #versionNotesInHebrew,
.bookPage .versionEditForm #purchase_name,
.bookPage .versionEditForm #purchase_url,
.bookPage .versionEditForm #purchase_image
 {
  width: 98%;
}
.bookPage .versionEditForm #priority {
  width: 25px;
}
.bookPage .versionEditForm #digitzedBySefaria {
  margin-right: 10px;
}
.bookPage .versionEditForm #save_button,
.bookPage .versionEditForm #delete_button {
  text-align: center;
  cursor: pointer;
  color: white;
  background: #212E50;
  padding: 4px 10px;
  border-radius: 3px;
  margin: 10px auto 0;
  width: 60px;
}
.bookPage .versionEditForm #delete_button {
  float: right;
  background: white;
  color: #999;
  border: 1px solid #999;
  width: 100px;
  margin: 0;
}
.bookPage .versionTitle .fa,
.bookPage .versionEditForm .fa {
  font-size: 10px;
  color: #666;
  vertical-align: super;
  margin-left: 3px;
  cursor: pointer;
}
.interface-hebrew .bookPage .versionTitle .fa,
.interface-hebrew .bookPage .versionEditForm .fa {
  margin: 0 3px 0 0 ;
}
.bookPage .versionTitle .error {
  color: red;
}
.bookPage .content {
  box-sizing: border-box;
  text-align: center;
  height: 100%;
}
.bookPage.fullBookPage .content {
  text-align: start;
}
.bookPage .content .sheetTags {
  display: flex;
  flex-direction: row;
  flex-wrap: wrap;
}
.textTableOfContents .structToggles{
  margin-top: 20px;
  margin-bottom: 20px;
}
.connectionsPanel .textTableOfContents .structToggles {
  margin-top: 0;
}

.textTableOfContents .structToggles .structTogglesInner {
  display: flex;
  flex-direction: row;
  align-items: start;
}
.interface-hebrew .textTableOfContents .structToggles{
  direction: rtl;
}
.interface-english .textTableOfContents .structToggles{
  direction: ltr;
}
.altStructToggleBox a, .altStructToggleBox a:hover, .altStructToggleBox a:visited, .altStructToggleBox a:link, .altStructToggleBox a:active {
  text-decoration: none;
}
.textTableOfContents .structToggles .altStructToggle {
  color: var(--dark-grey);
  cursor: pointer;
  text-align: start;
  font-style: normal;
  font-weight: normal;
  font-size: 16px;
  line-height: 19px;
  text-align: justify;
}
.textTableOfContents .structToggles .altStructToggleBox:not(:last-child):after{
  content: "•";
  color: var(--dark-grey);
  margin-inline-start: 5px;
  margin-inline-end: 5px;
}
.bookPage.compare .structToggles .altStructToggle {
  font-size: 16px;
}
.textTableOfContents .structToggles .altStructToggle.active {
  color: #000000;
}
.textTableOfContents .structToggles .toggleDivider {
  color: #ccc;
  margin: 0 8px;
}
.textTableOfContents .sectionLink {
  display: inline-block;
  height: 50px;
  min-width: 50px;
  line-height: 50px;
  vertical-align: middle;
  font-size: 18px;
  font-weight: lighter;
  margin: 3px;
  text-align: center;
  background-color: #FBFBFA;
  color: #666;
  cursor: pointer;
  padding: 0 6px;
  box-sizing: border-box;
}
.textTableOfContents .torahNavParshiot .sectionLink,
.connectionsPanel .textTableOfContents .torahNavParshiot .sectionLink,
.topicPanel .readings .sectionLink{
  display: initial;
  background-color: initial;
  font-size: 14px;
  margin: 0;
  padding: 0 4px;
  line-height: 30px;
  color: var(--medium-grey);
  --english-font: var(--english-sans-serif-font-family);
  --hebrew-font: var(--hebrew-sans-serif-font-family);
}
.connectionsPanel .textTableOfContents .sectionLink {
  background-color: #ffffff;
  color: #000000;
}
.textTableOfContents .sectionLink.current{
  background-color: var(--sefaria-blue);
  color: #FFFFFF;
}
.textTableOfContents .torahNavParshiot .sectionLink.current{
  color: var(--sefaria-blue);
  font-weight: bold;
}
.textTableOfContents .sectionName {
  display: none;
}
.textTableOfContents .tocSection > .sectionName {
  font-size: 24px;
  margin: 0 3px 4px;
  color: #666;
  display: block;
}
.bookPage .content .tab-view.largeTabs {
  padding: 20px 0 40px;
  text-align: start;
}
.bookPage.compare .content .textTableOfContents {
  padding: 10px 0;
}
.bookPage.narrowPanel .textTableOfContents {
  padding: 0 0 40px;
}
.textTableOfContents .tocSection {
  margin-bottom: 22px;
  display: block;
  text-align: left;
}
.textTableOfContents .tocSection.noSubLevels{
  display: none;
}
.textTableOfContents > .tocLevel {
  margin-bottom: 30px;
}
.textTableOfContents > .tocContent > .tocLevel > .schema-node-toc > .schema-node-title {
  font-size: 24px;
  line-height: 29px;
}
.textTableOfContents .schema-node-title {
  color: black;
  font-size: 18px;
  display: inline-block;
  margin-bottom: 10px;
  cursor: pointer;
}
.textTableOfContents .torahNavParshiot .schema-node-title {
  font-size: 24px;
  margin-bottom: 0;
}
.textTableOfContents .schema-node-toc {
  display: block;
}
.textTableOfContents .schema-node-toc.linked.current,
.textTableOfContents .schema-node-toc.linked.current .schema-node-title {
  color: var(--sefaria-blue);
  font-weight: bold;
}
.textTableOfContents .schema-node-toc:not(.linked)>.schema-node-title:not(.fixed):after {
  content: "\f105";
  display: inline-block;
  font-size: inherit;
  text-rendering: auto;
  -webkit-font-smoothing: antialiased;
  -moz-osx-font-smoothing: grayscale;
  font-family: FontAwesome;
  margin-inline-start: 8px;
  font-size: 14px;
  position: relative;
  top: -2px;
  color: var(--medium-grey);
}
.textTableOfContents .schema-node-toc:not(.linked) > .schema-node-title.open:not(.fixed):after {
  content: "\f107";
}
.readerPanel.hebrew .textTableOfContents .schema-node-toc:not(.linked) > .schema-node-title:not(.fixed):after,
.readerApp.interface-hebrew .noLangToggleInHebrew .textTableOfContents .schema-node-toc:not(.linked) > .schema-node-title:not(.fixed):after {
  content: "\f104";
  font-size: 122%;
  margin-inline-start: 9px;
}
.readerPanel.hebrew .textTableOfContents .schema-node-toc:not(.linked) > .schema-node-title.open:not(.fixed):after,
.readerApp.interface-hebrew .noLangToggleInHebrew .textTableOfContents .schema-node-toc:not(.linked) > .schema-node-title.open:not(.fixed):after {
  content: "\f107";
}
.textTableOfContents .schema-node-contents {
  margin: 0 auto 22px;
  display: block;
  width: 100%;
}
.textTableOfContents .torahNavParshiot .schema-node-contents {
  margin-bottom: 0;
}
.textTableOfContents .schema-node-contents > .tocLevel > .schema-node-toc:not(.janode){
  margin-inline-start: 15px;
}
.textTableOfContents .schema-node-contents.closed {
  display: none;
}
.textTableOfContents .schema-node-toc .schema-node-contents.closed {
  display: block;
}
.textTableOfContents .tocLevel {
  display: block;
}
.textTableOfContents .torahNavParshiot .tocLevel {
    display: flex;
    flex-flow: row wrap;
    justify-content: space-between;
}
.textTableOfContents .torahNavParshiot .tocLevel .schema-node-toc {
  flex: 1 1 50%;
  text-decoration: none;
}
.textTableOfContents > .tocLevel > .schema-node-toc {
  margin: 10px 0;
}
.textTableOfContents.schema-node-toc {
  margin: 6px 20px;
}
.textTableOfContents .schema-node-toc.linked:hover .schema-node-title {
  text-decoration: underline;
}
.textTableOfContents .specialNavSectionHeader {
  font-size: 16px;
  line-height: 18.75px;
  --english-font: var(--english-sans-serif-font-family);
  --hebrew-font: var(--hebrew-sans-serif-font-family);
  margin-bottom: 10px;
  color: var(--dark-grey);
}
.textTableOfContents .torahNavParshiot{
  margin-top: 30px;
}
.textTableOfContents .altStruct .refLink {
  width: 49%;
  margin: 3px;
  box-sizing: border-box;
  display: inline-block;
}
@media (max-width: 450px) {
  .textTableOfContents .altStruct .refLink {
    margin: 0.5%;
  }
}
.hebrew .textTableOfContents .tocSection,
.hebrew .textTableOfContents,
.english .noLangToggleInHebrew .textTableOfContents,
.bilingual .noLangToggleInHebrew .textTableOfContents{
  text-align: right;
}
.english .noLangToggleInHebrew .textTableOfContents,
.bilingual .noLangToggleInHebrew .textTableOfContents{
  direction: rtl;
}
.bookPage .button.allVersionsButton {
  color: #999;
  text-transform: uppercase;
  font-size: 15px;
  padding: 12px 50px;
  margin: 20px 0;
}
.bookPage .allVersionsButton.inactive {
  background-color: transparent;
}
.versionBlock{
  display: flex;
  flex-flow: column;
}
.versionBlock .versionBlockHeading{
  display: flex;
  justify-content: start;
  align-items: flex-start;
  margin-bottom: 10px;
}
.versionBlock .versionTitle {
  font-size: 18px;
  color: #000;
  /*unicode-bidi: plaintext;*/
}
.versionBlock.with-preview .versionPreviewWithOptionalEllipsis {
  --english-font: "adobe-garamond-pro", var(--english-serif-font-family);
  --hebrew-font: var(--hebrew-serif-font-family);
  font-size: 18px;
  display: block;
}
.versionBlock .versionPreview {
  --line-height: 22px;
  line-height: var(--line-height);
  text-decoration: none;
}
.versionBlock .versionPreview big {
  font-size: inherit;
}
.versionBlock .versionPreview i.footnote {
  display: none;
}
.versionBlock.with-preview {
  --english-font: var(--english-sans-serif-font-family);
  --hebrew-font: var(--hebrew-sans-serif-font-family);
}
.versionBlock .versionPreview.shouldAttemptTruncation  {
  display: block;
  overflow: hidden;
  --max-lines: 5;
  max-height: calc(var(--line-height) * var(--max-lines));
}
.version-with-preview-title-line {
  display: inline;
  flex-wrap: wrap;
  font-size: 14px;
  line-height: 22px;
  color: var(--medium-grey);
  margin-inline-start: 5px;
}
.version-with-preview-title-line .open-details {
  display: inline;
  margin-inline-end: 5px;
  font-style: italic;
}
.versionBlock.with-preview summary {
  margin-top: 10px;
}
[open] .versionBlock.with-preview summary {
  margin-bottom: 10px;
}
.versionBlock.with-preview details summary::before {
  content: url('/static/icons/little-chevron-down.svg');
}
.versionBlock.with-preview details[open] summary::before {
  content: url('/static/icons/little-chevron-up.svg');
}
.versionBlock.with-preview summary::-webkit-details-marker {
  /*hide marker for safari*/
  display: none;
}
.versionBlock.with-preview summary {
  /*hide marker for chrome*/
  list-style: none;
  cursor: pointer;
}
details .open-details::before {
  margin-inline-end: 5px;
}
.version-with-preview-title-line .selectButton {
  text-decoration: none;
}
.version-with-preview-title-line .selectButton.currSelectButton {
  cursor: default;
}
.version-with-preview-title-line .selectButton:not(.currSelectButton) {
  color: var(--select-blue);
}
.version-with-preview-title-line .selectButton::before {
  content: "•";
  margin-inline-end: 5px;
  color: var(--medium-grey);
}
.version-block-with-preview-details {
  background-color: var(--lighter-grey);
  border-radius: 6px;
  padding: 10px;
}
.versionDetails-version-title {
  color: black;
}
.bookPage .versionBlock .versionTitle{
  font-style: normal;
  font-weight: normal;
  font-size: 24px;
  line-height: 29px;
  max-inline-size: max-content;
}
.versionsBox .versionBlock:not(.with-preview) {
  border-top: solid 1px #CCC;
  padding: 20px 0;
}
.versionsBox .versionBlock.with-preview {
  padding: 15px 0;
}
.language-block .versionLanguage {
  border-bottom: solid 1px #CCC;
}
.bookPage .versionsBox .versionBlock{
  padding-top: 20px;
  padding-bottom: 34px;
}
.bookPage .versionsBox .versionBlock:first-child{
  padding-top: 0;
  border-top: none;
}
.singlePanel .versionsBox .versionBlock .versionTitle .he {
    display: inline;
}
.versionBlock .versionTitle a {
  color: black;
}
.versionBlock .versionBlockHeading .versionLanguage {
  display: none;
}
.bookPage .versionBlock .versionBlockHeading .versionLanguage{
  display: initial;
  margin-inline-start: auto;
  font-style: normal;
  font-weight: normal;
  font-size: 14px;
  line-height: 18px;
  color: #666666;
  background: #EDEDEC;
  border-radius: 25px;
  padding: 5px 10px;
}
.aboutBox .versionBlock .versionTitle:hover {
  text-decoration: none;
}
.versionBlock .versionTitle a{
}
.versionBlock .versionBlockHeading .versionEditIcon{
  display: none;
}
.versionBlock .versionBlockHeading .versionEditIcon.enabled{
  display: inline-block;
  align-self: self-start;
  font-size: 14px;
  padding: 5px;
}
.versionBlock .versionBlockHeading .versionEditIcon.enabled:hover{
  color: #666666;
  cursor: pointer;
}
.versionBlock .versionSelect{
  margin: 10px 0;
}
.bookPage .versionBlock .versionSelect, .aboutBox .currVersionSection .versionSelect{
  display: none;
}
.versionBlock .versionNotes a {
  font-style: normal;
  font-weight: normal;
  color: #666666;
  text-decoration: underline;
}
.versionBlock .versionDetails {
  display: flex;
  flex-flow: row;
  justify-content: space-between;
  font-style: normal;
  font-weight: normal;
  font-size: 14px;
  line-height: 20px;
  color: #666666;
}
.bookPage .versionBlock .versionDetails{
  line-height: 20px;
}
.versionBlock .versionDetails .versionDetailsInformation{
  display: flex;
  flex-flow: column;
}
.versionBlock .versionDetails .versionDetailsImage{
  margin-top: 5px;
}
.versionBlock .versionDetails .versionDetailsInformation .versionDetailsElement.versionBuyLink a{
  color: var(--sefaria-blue);
}
.versionBlock .versionDetails .versionDetailsLabel, .versionBlock .versionDetails .versionDetailsLabel:hover{
  text-decoration: none;
}
.versionBlock .versionDetails .versionBuyImage .versionDetailsImageLink img{
  height: 120px;
}
.versionBlock .versionDetails .n-a, .versionBlock .n-a{
  display: none;
}
.versionBlock .versionTitle:hover {
  text-decoration: underline;
  cursor: pointer;
}
.versionBlock .versionNotes {
  font-style: normal;
  font-weight: normal;
  font-size: 18px;
  line-height: 22px;
  color: #666666;
  margin: 10px 0;
  text-align: start;
}
.bookPage .versionBlock .versionNotes{
  font-size: 16px;
  line-height: 19px;
  padding-bottom: 15px;
}
.versionBlock .versionEditIcon {
  margin: 0 7px;
  vertical-align: 1px;
}
.versionBlock .versionExtendedNotesLinks{
  font-style: italic;
  display: block;
}
.versionBlock .versionExtendedNotesLinks.no-notes{
  display: none;
}
.versionBlock .versionExtendedNotesLinks{/*temporary because broken*/
  display: none;
}
.modTools {
  width: 50%;
  margin: 0 auto;
  overflow-y: scroll;
  height: 100%;
}
.modTools .modToolsSection {
  padding: 50px;
  border-top: 1px solid #ccc;
}
.bookPage .content .dlSection {
}
.modTools .dlSectionTitle {
    width: 60%;
    margin: 0 auto;
}
.modTools .dlSectionTitle,
.bookPage .content h2 {
    text-transform: uppercase;
    color: #999;
    padding: 10px 0;
    margin-bottom: 14px;
}
.bookPage .content h2[role=button] {
  cursor: pointer;
}
.bookPage .content h2 img {
  opacity: 0.43;
  padding: 0 5px;
  height: 10px;
  width: 10px;
}
.bookPage .versionSectionHeader {
  display: flex;
  flex-direction: row;
  justify-content: space-between;
}
.bookPage .versionSectionSummary {
  text-transform: none;
  color: #ccc;
  font-size: 14px;
}
.bookPage .versionSectionSummaryHidden {
  visibility: hidden;
}
.modTools .dlVersionSelect {
  display: block;
}

select {
  width: 100%;
  margin: 10px auto;
  background-color: white;
  font-size: 14px;
  height: 50px;
  border-color: #ccc;
  border-radius: 3px;
  color: #333;
  font-family: "Roboto", "Helvetica Neue", "Helvetica", sans-serif;
}
.modTools .dlVersionSelect option,
.bookPage .content .dlVersionSelect option{
  unicode-bidi: plaintext;
}
.modTools .modtoolsButton,
.bookPage .content .versionDownloadButton {
  width: 60%;
  margin: 10px auto;
  background-color: white;
  font-size: 14px;
  height: 3em;
  border: 1px solid #ccc;
  border-radius: 3px;
  color: #ccc;
  font-family: "Roboto", "Helvetica Neue", "Helvetica", sans-serif;
}
.modTools .modtoolsButton .modtoolsButtonInner,
.bookPage .content .versionDownloadButton .downloadButtonInner {
    font-size: 16px;
    padding: 10px;
}
.modTools .modtoolsButton .he,
.bookPage .content .versionDownloadButton .he {
    font-family: "Heebo", sans-serif;
    direction: rtl;
    text-align: right;
}
.modTools a .modtoolsButton,
.bookPage .content a .versionDownloadButton {
    border-color: #212E50;
    background-color: #212E50;
}
.modTools .workflowy-tool{
  width: 60%;
  margin: auto;
}
.modTools .workflowy-tool .dlSectionTitle{
  width: unset;
}
.modTools .workflowy-tool .modtoolsButton{
  color: black;
}
.modTools .workflowy-tool .modtoolsButton:hover{
  background-color: #999;
}
.modTools .workflowy-tool textarea {
  width: 100%;
  min-height: 30rem;
  font-family: "Lucida Console", Monaco, monospace;
  font-size: 0.8rem;
  line-height: 1.2;
}
.modTools .workflowy-tool .workflowy-tool-form{
  display: flex;
  flex-flow: column;
}
.dictionarySearchBox {
  display: flex;
  justify-content: space-between;
  align-items: center;
  padding-bottom: 5px;
  color: var(--medium-grey);
  font-size: 16px;
  line-height: 19px;
  width: 300px;
  height: 30px;
  background: var(--lighter-grey);
  border-radius: 6px;
  margin-bottom: 25px;
  position: relative;
}
.dictionarySearchBox .dictionarySearchButton{
  width: 16px;
  height: 16px;
  margin-inline-start: 8px;
  margin-inline-end: 5px;
}
.searchBox.dictionarySearchBox .keyboardInputInitiator {
  margin-bottom: 2px;
  border: none;
}
.interface-hebrew .searchBox.dictionarySearchBox .keyboardInputInitiator {
  display: none;
}
.dictionarySearchBox input {
  font-size: 17px;
  background-color: transparent;
  border: none;
  height: 18px;
  margin-inline-end: auto;
  --english-font: var(--english-sans-serif-font-family);
  --hebrew-font: var(--hebrew-sans-serif-font-family);
}
.dictionarySearchBox input::placeholder{
  font-size: 16px;
  line-height: 19px;
  color: var(--dark-grey);
}
body .ui-autocomplete.dictionary-toc-autocomplete {
  margin-top: 40px;
  padding: 6px 0 0;
  width: 300px;
  min-height: 85px;
  max-height: 185px;
  background: #FFFFFF;
  box-shadow: 0px 1px 3px rgba(0, 0, 0, 0.25);
  border-radius: 6px;
  overflow-y: auto;
}
body .ui-autocomplete.dictionary-toc-autocomplete .ui-menu-item {
  padding: 4px 25px;
  font-size: 22px;
  line-height: 29px;
  color: black;
  cursor: pointer;
  display: block;
}
body .ui-autocomplete.dictionary-toc-autocomplete .ui-menu-item:hover{
  background: var(--lighter-grey);
}
body .ui-autocomplete.dictionary-toc-autocomplete .ui-menu-item a.ui-state-focus {
  text-decoration: underline;
}
.singlePanel .searchContent h1 {
  height: revert;
}
.searchContent h1 {
  height: 40px;
  font-size: 30px;
  color: #000;
  margin-bottom: 5px;
  --english-font: var(--english-serif-font-family);
  --hebrew-font:  var(--hebrew-serif-font-family);
}
.searchContent h1.englishQuery {
  font-size: 30px;
}
.searchContent h1.hebrewQuery {
  font-family: var(--hebrew-serif-font-family);
}
.searchContent .searchTopLine {
  margin-bottom: 40px;
}
.searchContent .searchResultCount {
  color: var(--dark-grey);
}
.searchContent .searchTopMatter {
  position: relative;
  display: flex;
  border-bottom: 1px solid var(--light-grey);
  flex-direction: row;
  justify-content: space-between;
  align-items: center;
}
.searchTopMatter .type-buttons {
  display: flex;
  flex-direction: row;
  align-self: flex-start;
}
.searchTopMatter .search-dropdown-button {
  font-size: 22px;
  color: #999;
  cursor: pointer;
  padding: 10px 0;
  -webkit-touch-callout: none; /* iOS Safari */
  user-select: none;
  margin-inline-end: 20px;
}
@media (max-width: 540px) {
  .searchTopMatter .search-dropdown-button {
    margin-inline-end:  15px;
  }
  .searchTopMatter .search-dropdown-button,
  .searchTopMatter .dropdown-button {
  font-size: 16px;
  }
}
.compare .searchTopMatter .search-dropdown-button {
  margin-inline-end:  15px;
}
.compare .searchTopMatter .search-dropdown-button,
.compare .searchTopMatter .dropdown-button {
  font-size: 16px;
}
.searchTopMatter .search-dropdown-button.active {
  color: #000;
  border-bottom: 4px solid var(--medium-grey);
}

.searchContent .searchResultList {
  padding-top: 25px;
  max-width: 665px;
  padding-top: 25px;
  max-width: 665px;
}

.searchResultList .topicTitle .int-en, .searchResultList .topicTitle .int-he {
  font-size: 24px;
}

.searchContent .searchResultList #searchTopics {
  border-top: 1px solid #EDEDEC;
  border-bottom: 1px solid #EDEDEC;
  padding-top: 30px;
  padding-bottom: 5px;
  margin-bottom: 25px;
}
.searchResultList .searchTopic {
  margin-bottom: 30px;
}
.searchResultList .searchTopic .topicDescSearchResult {
  margin-top: 10px;
}
.searchResultList .searchTopic .topicSourcesSheets {
  margin-top: 10px;
}
.searchResultList .searchTopic .topicSourcesSheets.systemText .int-en,
.searchResultList .searchTopic .topicSourcesSheets.systemText .int-he {
  color: #666666;
}

@media (min-width: 701px) {
  /* prevent width of left-pane from changing due to content size when filters applied */
  .searchContent .searchResultList {
    width: 60vw;
  }
}

.searchContent .searchFilters h2 {
  --english-font: var(--english-sans-serif-font-family);
  --hebrew-font: var(--hebrew-sans-serif-font-family);
  font-size: 22px;
  text-transform: none;
  color: var(--dark-grey);
  border-bottom: 1px solid var(--light-grey);
  padding-bottom: 10px;
  margin: 0 0 10px 0;
}
.searchContent .searchStatusLine {
  text-align: center;
  font-size: 13px;
  height: 10px;
}
.searchFilterBoxes .type-button {
  padding: 6px 14px;
  margin: 5px;
  border-radius: 12px;
  border: 1px solid #DADADA;
  font-size: 13px;
  color: #666;
  font-family: "Roboto", "Helvetica Neue", "Helvetica", sans-serif;
  letter-spacing: 1px;
  cursor: pointer;
}
.searchFilterBoxes .type-button .he {
  font-family: "Heebo", sans-serif;
}
.searchFilterBoxes .type-button.active {
  color: #000;
  background-color: white;
}
.searchContent .type-button-title,
.searchContent .type-button-total {
  display: inline-block;
  padding: 2px;
}
.searchContent .results-count,
.searchContent .searchStatusLine > .loadingMessage {
  color: #999;
  font-family: "Roboto", "Helvetica Neue", "Helvetica", sans-serif;
  letter-spacing: 1px;
  padding-top: 5px;
}
.dropdown-modal {
  position: relative;
}
.dropdown-modal.position-unset {
  position: unset;
}
.dropdown-button {
  color: #666;
  margin-left: 5px;
  margin-right: 5px;
  font-size: 18px;
  letter-spacing: 1px;
  cursor: pointer;
  font-weight: lighter;
  user-select: none;
}
.dropdown-button:hover {
  text-decoration: underline;
}
.dropdown-button .active {
  color: #000;
}
.dropdown-button .en {
  font-family: "Roboto", "Helvetica Neue", "Helvetica", sans-serif;
}
.dropdown-button .he {
  font-family: "Heebo", sans-serif;
}
.dropdown-button img {
  opacity: 0.43;
  padding: 0 5px;
  height: 10px;
  width: 10px;
}
.dropdown-button.buttonStyle {
  letter-spacing: 0;
  background-color: var(--lighter-grey);
  font-size: 16px;
  padding: 5px 10px;
  border-radius: 6px;
  margin: 0;
}
.dropdown-button.buttonStyle:hover {
  text-decoration: none;
}
.message-modal {
  position: fixed;
  text-align: center;
  padding: 10px;
  background-color: #eee;
  width: auto;
  height: auto;
  margin: 0;
  z-index: 100;
  overflow: hidden;
  line-height: 1.2;
  border-radius: 0;
  max-width: 100%;
  border-radius: 6px;
}
.message-overlay {
  display: none;
  position: fixed;
  z-index: 20;
  background: black;
  opacity: 0.4;
  height: 100%;
  width: 100%;
  top: 0px;
  left: 0px;
}
.messageHeader {
  font-weight: bold;
  font-size: 14px;
  margin-bottom: 4px;
}
.message-modal textarea {
  display: block;
  max-width: 100%;
  height: 140px;
  width: 480px;
  box-sizing: border-box;
  margin-bottom: 20px;
}
.searchContent .searchFilterGroup {
  margin-bottom:  30px;
}
.searchContent .searchFilterBoxes li {
  display: flex;
  justify-content: space-between;
  flex: 1 0 45%;  /* see https://stackoverflow.com/questions/29546550/flexbox-4-items-per-row */
  padding: 6px 0;
  font-size: 18px;
  cursor: pointer;
  line-height: 125%;
  color: #000;
}
.searchContent .searchFilterBoxes li img {
  height: 10px;
  width: 10px;
  opacity: 0.43;
  padding: 0 10px;
}
.searchContent .searchFilterBoxes .searchFilterExactBox li {
  justify-content: flex-start;
}
.searchContent .searchFilterBoxes li .checkboxAndText {
  display: flex;
}
.searchContent .searchFilterBoxes li .checkboxAndText label {
  opacity: 0.4;
}
.searchContent .searchFilterBoxes li .checkboxAndText label:hover {
  opacity: 0.6;
}
.searchContent .searchFilterBoxes li input[type="checkbox"] {
  display: none;
}
.searchContent .searchFilterBoxes li input[type="checkbox"] + label span {
  display:inline-block;
  width: 15px;
  height: 15px;
  cursor:pointer;
  background-image: url(/static/img/checkbox-unchecked.svg);
  background-size: contain;
  margin-inline-end: 10px;
}
.searchContent .searchFilterBoxes li input[type="checkbox"]:checked + label span {
  background-image: url(/static/img/checkbox-checked.svg);
}
.searchContent .searchFilterBoxes li input[type="checkbox"]:indeterminate + label span {
  background-image: url(/static/img/checkbox-partially.svg);
}
.searchContent .searchFilterTitle:hover {
  text-decoration: underline;
}
.searchContent .searchFilterBoxes li .filter-count {
  color: var(--dark-grey);
}
.searchContent .searchFilterBoxes li .fa {
  color:  var(--medium-grey);
  font-size: 20px;
}
.searchContent .searchFilterBooks {
  padding-inline-start: 27px;
  margin-top: -6px;
}
.searchContent .searchFilters .showMore {
  display: block;
  margin-inline-start: 27px;
  cursor: pointer;
  font-size: 14px;
  margin-top: 4px;
  background: none!important;
  border: none;
  padding: 0!important;
  color: inherit;

}
.searchContent .searchFilters .showMore:hover {
  text-decoration: underline;
}
.searchFilters .searchBox {
  overflow: hidden;
  display: flex;
  align-items: center;
  padding-left: 10px;
  padding-right: 10px;
  text-align: inherit;
  background: #EDEDEC;
  border-radius: 250px;
  border: none;
  width: calc(100% - 10px);
  height: 30px;
  --english-font: var(--english-sans-serif-font-family);
  --hebrew-font: var(--hebrew-sans-serif-font-family);
  font-size: var(--sans-serif-body-font-size);
  margin-bottom: 10px;
}
.searchFilters .searchFilterIcon {
  float: right;
  margin: 0px -5px 1px 0px;
}
.searchBox input.searchFiltersInput {
  width: calc(100% - 10px);
  background-color: transparent;
  border: 0;
  font-size: var(--sans-serif-body-font-size);
}
.searchBox button {
  border:0;
}
.dropdown-option-list {
  margin-top: 10px;
  background: white;
  width: auto;
  position: absolute;
  z-index: 1;
  -webkit-border-radius: 7px;
  -moz-border-radius: 7px;
  border-radius: 7px;
  border: 1px solid #ccc;
}
.dropdown-option-list-label span {
  white-space: nowrap;
}
.interface-english .dropdown-option-list {
  right: 0;
}
.interface-hebrew .dropdown-option-list {
  left: 0;
}
.dropdown-option-list.hidden{
  display: none;
}
.dropdown-option-list table {
  border-collapse: collapse;
}
.dropdown-option-list tr {
  font-family: "Roboto", "Helvetica Neue", "Helvetica", sans-serif;
  padding: 15px;
  font-size: 16px;
  cursor: pointer;
}
.interface-hebrew .dropdown-option-list tr {
  font-family: "Heebo", sans-serif;
}
.dropdown-option-list tr:hover {
  background-color: var(--lighter-grey);
}
.dropdown-option-list tr:not(:last-child) {
  border-bottom: 1px solid #eee;
}
.dropdown-option-list td:not(:first-child) {
  padding: 15px 15px 15px 0;
}
.dropdown-option-list td:first-child {
  padding: 0 0 0 15px;
}
.interface-hebrew .dropdown-option-list td:not(:first-child) {
  padding: 15px 0 15px 15px;
}
.interface-hebrew .dropdown-option-list td:first-child {
  padding: 0 15px 0 0;
}
.dropdown-option-list tr.unselected {
  color: #aaa;
}
.dropdown-option-list tr .dropdown-option-check {
  width: 10px;
  height: 10px;
  padding-left: 0;
  padding-right: 10px;
}
.interface-hebrew .dropdown-option-list tr .dropdown-option-check {
  padding-left: 10px;
  padding-right: 0;
}
.dropdown-option-list tr.unselected .dropdown-option-check {
  display: none;
}
.searchContent .mobileSearchFilters {
  position: absolute;
  width: 100%;
  height: 100%;
  top: 0;
  left: 0;
  display: flex;
  flex-direction: column;
  z-index: 1002;
  background-color: var(--lightest-grey);
}
.mobileSearchFiltersHeader {
  background-color: var(--lighter-grey);
  padding: 20px 15px;
  display: flex;
  justify-content: center;
  color:  var(--dark-grey);
}
.mobileSearchFiltersHeader .readerNavMenuCloseButton {
  font-size: 45px;
  color: var(--medium-grey);
  height: 20px;
  display: block;
  line-height: 20px;
  position: absolute;
  margin-right: 100%;
  margin-left: 45px;
}
.mobileSearchFilters .searchFilters {
  flex-grow:  1;
  overflow-y: scroll;
  padding:  20px 15px;
}
.mobileSearchFilters .toggleSet {
  width: 100%;
  margin: 10px 0 0 0;
}
.mobileSearchFiltersFooter {
  padding: 15px;
  border-top: 1px solid var(--light-grey);
}
.searchContent .result {
  padding-bottom: 20px;
}
.searchContent .result a:hover,
.sidebarSearch .result a:hover {
  text-decoration: none;
}
.searchContent .similar-results {
  padding: 0 25px;
}
.searchContent .similar-results .result-title {
  display: none;
}
.searchContent .result-title {
  font-size: 24px;
  margin-bottom: 15px;
}
.sheetResult .result-title {
  --english-font: var(--english-sans-serif-font-family);
  font-size: 16px;
  font-weight: 600;
  line-height: 18.75px;
  color: #000000;
}
.sheetResult .snippet.en {
  color: #666666;
  --english-font: var(--english-sans-serif-font-family);
  font-size: 14px;
  font-weight: 400;
  line-height: 18px;
}
.searchContent .result-title .int-he {
  font-family: "Taamey Frank", "adobe-garamond-pro", "Crimson Text", Georgia, "Times New Roman", serif;
  font-size: 22px;
}
.searchContent .sheetResult .sheetData{
  display: flex;
  justify-content:flex-start;
  align-items: center;
  color: #999;
  font-size: 13px;
  margin: 15px 0 5px;
}
.searchContent .sheetResult .ownerData{
  display: flex;
  justify-content:flex-start;
  align-items: center;
  font-size: 13px;
}
.searchContent .sheetResult .ownerName {
  color: var(--midrash-green);
  margin-inline-start: 10px;
  --english-font: var(--english-sans-serif-font-family);
  font-size: 14px;
}
.searchContent .sheetResult .date {
  color: #999999;
  --english-font: var(--english-sans-serif-font-family);
  font-size: 14px;
  font-weight: 400;
  line-height: 18px;
  margin-inline-start: 5px;
}
.searchContent .sheetResult .bullet {
  margin-inline-start: 5px;
}
.searchContent .sheetResult .sheetData .tagsViews a:not(:last-of-type):after{
  content: ",";
  margin-inline-end: 4px;
}
.searchContent .sheetResult .sheetData .tagsViews a:first-of-type:before{
  content: '•';
  margin-inline-start: 4px;
  margin-inline-end: 4px;
}
.searchContent .result .result-title:hover {
  text-decoration: underline;
}
.readerPanel.english .searchContent .snippet.he,
.readerPanel.hebrew .searchContent .snippet.en,
.bilingual .searchContent .snippet.he {
  display: block;
}
.searchContent .snippet {
  font-size: 18px;
  color: #000;
}
.searchContent .sheet_result .snippet:hover {
  text-decoration: none;
}
.searchContent .similar-results .result .result-title {
  padding: 0 0 5px;
}
.searchContent .result .version,
.sidebarSearch .result .version {
  color: #999;
  font-family: "Roboto", "Helvetica Neue", "Helvetica", sans-serif;
  font-size: 13px;
  margin: 15px 0 5px;
  display: flex;
  align-items: center;
}
.searchContent .result .version .ownerMetadata {
  margin-inline-start: 10px;
}
.searchContent .result .similar-trigger-box,
.sidebarSearch .result .similar-trigger-box {
  color: #999;
  font-weight: lighter;
  --english-font: var(--english-sans-serif-font-family);
  --hebrew-font: var(--hebrew-sans-serif-font-family);
  text-transform: uppercase;
  letter-spacing: 1px;
  font-size: 11px;
  padding: 0;
  cursor: pointer;
  margin: 8px 0;
}
.searchContent .result .similar-trigger-box i {
  padding: 0 5px;
}
.searchContent .result + .loadingMessage {
  margin-top: 30px;
}
.readerNavMenu .yourSheetsLink.navButton {
  width: 98%;
  margin-bottom: 20px;
  text-transform: uppercase;
  font-family: "Roboto", "Helvetica Neue", "Helvetica", sans-serif;
}
.search-container{
  position: relative;
  padding-right: 10px;
}
.autocomplete-dropdown{
  background: #FFFFFF;
  position: absolute;
  top: 45px;
  width: auto;
  max-width: 130%;
  box-shadow: 0px 1px 3px rgba(0, 0, 0, 0.25);
  border-radius: 0px 0px 6px 4px;
  z-index: 2;
}
.singlePanel .autocomplete-dropdown {
  width: 0;
  position: fixed;
  top: 120px;
  inset-inline-start: 0;
  padding-bottom: 10px;
}
.singlePanel .autocomplete-dropdown:has(*){
  width: 100vw;
}
.search-group-suggestions{
  border-bottom: 0.766667px solid rgb(204, 204, 204);
  display: flex;
  align-items: start;
  padding-top: 5px;
  padding-bottom: 5px;
}
.singlePanel .search-group-suggestions{
  border-bottom-width: 0;
  padding-top: 0;
  padding-bottom: 0;
}
.search-group-suggestions-items{
  display: flex;
  flex-direction: column;
  flex-grow: 1;
  width: 0%;
}
.search-suggestion-link-wrapper{
  display: flex;
  align-items: center;
}
.search-suggestion-link-wrapper:hover{
  text-decoration: none;
}
.singlePanel .search-suggestion-link-wrapper{
  border-bottom: 0;
  padding: 0;
}
.singlePanel .search-suggestion-link-wrapper.search-override-wrapper {
  padding-top: 12px;
  padding-bottom: 12px;
  margin-bottom: 16px;
  border-top: 0.766667px solid #EDEDEC;
  border-bottom: 0.766667px solid #EDEDEC;
}

.search-suggestion {
    display: flex;
    list-style-type: none;
    padding: 6px 12px;
    font-family: 'EB Garamond';
    font-style: normal;
    font-weight: 400;
    font-size: 18px;
    line-height: 23px;
    cursor: pointer;
    width: max-content;
    flex-grow: 1;
    max-width: 100%;
    min-height: 10px;
}
.singlePanel .search-suggestion{
  width: auto;
}

.search-suggestion-text{
  font-family: 'EB Garamond';
}
.singlePanel .search-suggestion-text{
  color: #000000;
}
.search-suggestion-text.hebrew-result{
  font-family: "Taamey Frank";
}
.search-suggestion.highlighted{
  background-color: #EDEDEC;
}

.autocomplete-dropdown .search-override-text{
  font-family: 'Roboto';
  font-style: normal;
  font-weight: 400;
  font-size: 16px;
  line-height: 19px;
  margin-top: 3px;

  /* Dark Grey */
  color: #666666;
}
.autocomplete-dropdown .type-icon{
  display: inline-block;
  opacity: .4;
  height: 18px;
  width: 18px;
  margin-top: 2px;
}
.singlePanel .autocomplete-dropdown .type-icon{
  padding-inline-start: 2px;
}

.singlePanel .autocomplete-dropdown .type-icon.english-result{
  margin-top: 2px;
}

.autocomplete-dropdown .type-icon.ac-img-User{
  opacity: 1;
  border-radius: 50%;
}

.interface-english .autocomplete-dropdown .type-icon {
  margin-right: 10px;
}
.interface-hebrew .autocomplete-dropdown .type-icon {
  margin-left: 10px;
}
.interface-hebrew .autocomplete-dropdown .type-icon {
  margin-left: 10px;
}
.autocomplete-dropdown .type-icon.search-icon {
  padding-inline-start: 3px;
}
.autocomplete-dropdown .type-title{
  font-family: 'Roboto';
  font-style: normal;
  font-weight: 400;
  font-size: 14px;
  line-height: 18px;
  color: #999999;
  margin-top: 6px;
  width: 20%;
  padding-inline-end: 10px;
}
.autocomplete-dropdown .type-title .int-en{
  margin-left: 15px;
  margin-right: 114px;
}
.autocomplete-dropdown .type-title .int-he{
  margin-right: 15px;
  margin-left: 114px;
}
.singlePanel .autocomplete-dropdown .type-title {
  width: 0;
  visibility: hidden;
  padding-inline-end: 0;
}

.topic-landing-search-wrapper{
  display: flex;
  justify-content: center;
}

.topic-landing-page-content{
  display: flex;
  flex-direction: column;
  justify-content: center;
  align-items: center;
}
.readerNavMenu .content .contentInner.topic-landing-page-content{
  width: 843px;
}
h1.topic-landing-header {
  font-size: 32px;
  color: var(--dark-grey);
  margin: 0;
}
.singlePanel h1.topic-landing-header{
  font-size: 30px;
  font-weight: 600;
}

.topic-landing-page-content .topic-landing-section {
  margin-top: 60px;
  width: 100%;
}
.singlePanel .topic-landing-page-content .topic-landing-section.first-section {
  margin-top: 18px;
}
.singlePanel .topic-landing-page-content .topic-landing-section.following-search-section {
  margin-top: 36px;
}

.interface-hebrew .topic-landing-page-wrapper{
  direction: rtl;
}

.topic-landing-search-container{
  display: flex;
  align-items: center;
  flex-direction: column;
  position: relative;
  padding: 0;
  text-align: inherit;
  background: #EDEDEC;
  border-radius: 250px;
  width: 634px;
  height: 60px;
}
.singlePanel .topic-landing-search-container{
  width: 344px;
  height: 47px;
}

.topic-landing-search-input-box-wrapper{
  display: flex;
  margin-top: 15px;
}
.singlePanel .topic-landing-search-input-box-wrapper{
  display: flex;
  margin-top: 9px;
  font-style: normal;
  width: 100%
}

.topic-landing-search-input{
  background-color: transparent;
  padding: 0;
  flex: 1;
  height: 100%;
  margin-bottom: 1px;
  /*font-size: var(--serif-body-font-size);*/
  font-size: 24px;
  font-weight: 500;
  border: none;
  width: 600px;
}
.singlePanel .topic-landing-search-input{
  font-family: Roboto;
  font-size: 14px;
  margin-top: 2px;
}

.topic-landing-search-suggestion{
  display: flex;
  list-style-type: none;
  padding: 6px 12px;
  font-style: normal;
  font-weight: 400;
  font-size: 18px;
  line-height: 23px;
  cursor: pointer;
  flex-grow: 1;
  max-width: 100%;
  min-height: 10px;
}
.topic-landing-search-suggestion .type-icon{
  display: inline-block;
  opacity: .4;
  height: 18px;
  width: 18px;
  margin-top: 2px;
  margin-inline-end: 8px;
}
.topic-landing-search-suggestion-title{
  font-family: 'EB Garamond';;
}
.topic-landing-search-suggestion-category-path{
  color: #333333;
}

.topic-landing-search-suggestion.highlighted{
  background-color: #EDEDEC;
}
.topic-landing-sidebar-list{
  font-size: 18px;
  font-weight: 400;
  line-height: 20px
}

.topic-landing-search-dropdown{
  background: #FFFFFF;
  width: 606px;
  box-shadow: 0px 1px 3px rgba(0, 0, 0, 0.25);
  border-radius: 0px 0px 6px 4px;
  padding: 10px;
  max-height: calc(1.9em * 10 + 2em); /* 2.5em is an estimate of the height per suggestion, and 2em for padding */
  z-index: 2;
  margin-top: 47px;
  overflow-y: scroll;
  position: absolute;
}
.singlePanel .topic-landing-search-dropdown{
  position: absolute;
  width: 92vw;
  margin-top: 38px;
  max-height: calc(1.9em * 5 + 1em);

}
.topic-landing-search-dropdown:empty {
  padding: 0;
  visibility: hidden;
}
.topic-landing-search-container .readerNavMenuSearchButton{
  top: 6px;
  padding-inline-start: 16px;
}
.explore-all-topics-prompt{
  display: none;
}
.singlePanel .explore-all-topics-prompt{
  display: block;
  color: var(--darkest-grey);
  --english-font: var(--english-sans-serif-font-family);
  font-size: 14px;
  font-style: normal;
  font-weight: 400;
  line-height: 18px;
  text-align: center;
  margin-top: 15px
}
.featuredTopic {
  display: flex;
  flex-direction: column;
}
.singlePanel .featuredTopicHeader{
  font-size: 22px;
}
.singlePanel .featuredTopicContent {
  display: flex;
  flex-direction: column;
}
.singlePanel .featuredTopicImgWrapper .imageWithCaptionPhoto{
  max-width: 92vw;
  max-height: unset;
}
.featuredTopicContent {
  display: flex;
  flex-direction: row;
}
.featuredTopicImgWrapper {
  width: 239px;
  height: 100%;
}
.featuredTopicContent img {
  object-fit: contain;
}
.featuredTopicContent h3 {
  font-size: var(--serif-h3-font-size);
  text-transform: none;
  margin: 0 0 15px 0;
}
.featuredTopicText {
  flex: 1;
}
.featuredTopicText .int-en,
.featuredTopicText .int-he {
  display: flex;
  flex-direction: column;
  color: var(--dark-grey);
  margin-inline-start: 30px;
}
.singlePanel .featuredTopicText .int-en,
.singlePanel .featuredTopicText .int-he {
  margin-inline-start: 0px;
}
.featuedTopicText h3 {
  text-transform: none;
  margin: 0 0 15px 0;
}
.featuedTopicGoToLink {
  margin-top: 25px;
}
.featuredTopicText .topicDescription {
  font-size: var(--sans-serif-small-font-size);
}
.featuredTopic h1 {
  font-size: var(--sans-serif-h2-font-size);
  width: fit-content;
  padding-bottom: 10px;
}
.topic-landing-newsletter {
  background-color: var(--sefaria-blue);
  display: flex;
  flex-direction: row;
  padding: 36px 65px;
  justify-content: space-between;
  align-items: center;
}
.interface-hebrew .topic-landing-newsletter{
  padding: 36px 46px;
}
.singlePanel .topic-landing-newsletter {
  padding: 36px 31px;
  flex-direction: column;
  align-items: stretch;
}
.topic-landing-newsletter .topic-landing-newsletter-input-row {
  display: flex;
  flex-direction: row;
  justify-content: space-between;
  align-items: center;
}
.topic-landing-newsletter-input-row input,
.topic-landing-newsletter-input-row button {
  /*height: 48px; !* Adjust as needed *!*/
  /*padding: 10px; !* Optional for better spacing *!*/
  /*line-height: 30px;*/
}
.singlePanel .topic-landing-newsletter-input-row input{
  font-size: 18px;
}
.singlePanel .topic-landing-newsletter-input-row button{
  font-size: 18px;
  height: 31px;
}
.singlePanel .topic-landing-newsletter .topic-landing-newsletter-input-row{
  flex-direction: column;
  align-items: stretch;
}
.singlePanel .topic-landing-newsletter .topic-landing-newsletter-input-wrapper {
  display: flex;
  flex-direction: column;
  width: 100%;
}

.topic-landing-newsletter .topic-landing-newsletter-input-row:first-child {
  margin-bottom: 20px;
}
.singlePanel .topic-landing-newsletter .topic-landing-newsletter-input-row:first-child {
  margin-bottom: 0px;
}
.topic-landing-newsletter .topic-landing-newsletter-input-row input,
.topic-landing-newsletter .topic-landing-newsletter-input-row button {
  border-radius: 6px;
  border: 0;
  flex: 1;
  padding: 5px 12px;
  background-color: white;
  --english-font: var(--english-sans-serif-font-family);
  --hebrew-font: var(--hebrew-sans-serif-font-family);
}
.singlePanel .topic-landing-newsletter .topic-landing-newsletter-input-row input,
.singlePanel .topic-landing-newsletter .topic-landing-newsletter-input-row button {
  margin-bottom: 20px;
}
.topic-landing-newsletter .topic-landing-newsletter-input-row button {
  flex: unset;
  color: var(--sefaria-blue);
}
.topic-landing-newsletter .topic-landing-newsletter-input-row input:first-child {
  margin-inline-end: 16px;
}
.singlePanel .topic-landing-newsletter .topic-landing-newsletter-input-row input:first-child {
  margin-inline-end: 0px;
}

.topic-landing-newsletter .topic-landing-newsletter-input-row .subscribeMessage {
  color: white;
  margin-top: 10px;
  --english-font: var(--english-sans-serif-font-family);
  --hebrew-font: var(--hebrew-sans-serif-font-family);
}

.topic-landing-newsletter-wrapper .subscribeErrorMessage {
  color: var(--Halakhah-Red, #802F3E);
  font-family: Roboto;
  font-size: 16px;
  font-style: italic;
  font-weight: 400;
  line-height: normal;
  margin-top: 10px;
  text-align: end;
}

.topic-landing-newsletter h3.topic-landing-newsletter-text {
  width: 256px;
  color: white;
  margin: 0;
  font-size: 22px;
  text-transform: unset;
  --english-font: var(--english-sans-serif-font-family);
  --hebrew-font: var(--hebrew-sans-serif-font-family);
}
.interface-hebrew .topic-landing-newsletter h3.topic-landing-newsletter-text{
  width: 300px;
}
.singlePanel .topic-landing-newsletter h3.topic-landing-newsletter-text {
  margin-bottom: 20px;
}
.topic-landing-upper-rainbow{
  margin-bottom: 15px;
  z-index: 0;
}
.topic-landing-lower-rainbow{
  margin-top: 15px;
  z-index: 0;
}
.singlePanel .topic-landing-upper-rainbow{
  margin-bottom: 20px;
}
.singlePanel .topic-landing-lower-rainbow{
  margin-top: 20px;
}
/*'Dummy' font, a hack to prevent the ellipsis char from being displayed at the end of a webkit line-clamped element*/
/*This font addresses only the ellipsis char, rendering its size 0% */
@font-face {
  font-family: "hide-ellipsis-char-font";
  src: local("Courier");
  unicode-range: U+2026;
  size-adjust: 0%;
}


.salad-container{
  overflow: hidden;
  display: -webkit-box;
  -webkit-box-orient: vertical;
  -webkit-line-clamp: var(--num-lines);
  text-overflow: clip;
  font-family: hide-ellipsis-char-font;
}
.rowed-salad-container{
  white-space: nowrap;
  overflow-x: scroll;
  display: flex;
  scrollbar-width: none; /* For Firefox */
}
.rowed-salad-container::-webkit-scrollbar {
  display: none; /* For Chrome, Safari, and Edge */
}

.topic-salad{
  font-size: 22px;
  font-weight: 400;
  line-height: 32px;
  text-align: center;
  text-underline-position: from-font;
  text-decoration-skip-ink: none;
}

.topic-salad-item{
  margin: 11px;
  --english-font: var(--english-sans-serif-font-family);
  --hebrew-font: var(--hebrew-sans-serif-font-family);
  line-height: 40px;
}
.rowed-salad-item-container{
  border-radius: 6px;
  background: var(--sefaria-blue);
  margin-inline-end: 7px;
  color: white;
  padding-top: 4px;
  padding-bottom: 4px;
}
.no-wrapping-salad-item-container{
  white-space: nowrap;
}
.no-wrapping-salad-item-container.has-bullet::after {
  content: '•';
  margin-inline-start: 0.2em; /* space bullet away from text */
}
.topic-landing-temporal{
  display: flex;
}
.singlePanel .topic-landing-temporal {
  flex-direction: column;
}

.topic-landing-parasha .browse-all-parashot-prompt{
  color: var(--Commentary-Blue, #4B71B7);
  margin-top: 14px
}
.topic-landing-parasha .browse-all-parashot-prompt span{
  font-family: Roboto;
  font-size: 14px;
}
.topic-landing-parasha .read-portion-button{
  margin-top: 30px;
}
.topic-landing-temporal > .topic-landing-parasha {
    border-inline-end: 1px solid #ccc;
    padding-inline-end: 67px;
    flex: 1;
}
.topic-landing-temporal > .topic-landing-seasonal {
    padding-inline-start: 67px;
    flex: 1;
    position: relative;
}
.topic-landing-temporal > .topic-landing-seasonal .cardDescription {
  display: -webkit-box;
  -webkit-line-clamp: 9;
  -webkit-box-orient: vertical;
  overflow: hidden;
}
.singlePanel .topic-landing-temporal > .topic-landing-parasha {
    border-bottom: 1px solid #ccc;
    border-inline-end: 0px;
    padding-bottom: 30px;
    padding-inline-end: unset;
}
.singlePanel .topic-landing-temporal > .topic-landing-seasonal {
    border-top: 1px solid #ccc;
    padding-inline-start: 0px;
    padding-top: 30px;
}

.topic-landing-calendar .calendar-header{
  color: var(--dark-grey);
  --english-font: var(--english-sans-serif-font-family);
  --hebrew-font: var(--hebrew-sans-serif-font-family);
  font-size: 16px;
  font-style: normal;
  font-weight: 500;
  line-height: normal;
}

.topic-landing-seasonal .explore-calendar-prompt{
  color: var(--commentary-blue);
  margin-top: 14px;
}
.topic-landing-seasonal .explore-calendar-prompt span{
  font-family: Roboto;
  font-size: 14px;
}

.topic-landing-temporal .learn-more-prompt{
  font-size: 14px;
  line-height: 18px;
  color: #666;
  margin-inline-end: 20px;
  --english-font: var(--english-sans-serif-font-family);
  --hebrew-font: var(--hebrew-sans-serif-font-family);
}
.topic-landing-temporal .parashah-link{
  margin-top: 47px;
}
.topic-landing-parasha .parasha-link .navSidebarLink.ref span{
  --english-font: var(--english-sans-serif-font-family);
  --hebrew-font: var(--hebrew-sans-serif-font-family);
}
.topic-landing-seasonal .seasonal-bottom-section{
  position: absolute;
  top: calc(100% - 128px);;
}
.singlePanel .topic-landing-seasonal .seasonal-bottom-section{
  position: unset;
  top: unset;
}
.topic-landing-temporal .display-date-message{
  color: var(--darkest-grey);
  font-size: 14px;
  font-style: normal;
  font-weight: 600;
  line-height: 18px;
}
.singlePanel .topic-landing-temporal .display-date-message {
  margin-top: 55px;
}
.topic-landing-temporal .display-date-message span {
  font-family: Roboto;
}
.topic-landing-temporal .display-date-message a {
  font-family: Roboto;
}
.topic-landing-temporal .display-date{
  font-size: 14px;
  font-style: normal;
  font-weight: 400;
  font-family: Roboto;
  margin-top: 19px;
}
.topic-landing-temporal .display-date span{
  font-family: 'Roboto';
}
.topic-landing-parasha .navSidebarLink span{
  font-family: Roboto, sans-serif;
}
.topic-card-with-description-row{
  display: flex;
  gap: 20px;
  justify-content: center;
}
.topic-card-with-description-row > * {
  flex: 1 1 0; /* All children will have equal width */
}
.singlePanel .topic-card-with-description-row {
  overflow-x: scroll;
  overflow-y: visible;
  box-sizing: border-box;
  scrollbar-width: none; /* For Firefox */
  padding-bottom: 5px;
  padding-inline-start: 5px;
  padding-inline-end: 5px;
}
.singlePanel .topic-card-with-description-row .topic-card-with-description .card {
  width: 268px;
}
.singlePanel .topic-card-with-description-row{
  justify-content: unset;
}
.singlePanel .topic-card-with-description-row::-webkit-scrollbar {
    display: none; /* For Chrome, Safari, and Edge */
}

.topic-card-with-description .card{
  flex: 1;
  border-top: 4px solid var(--sefaria-blue);
  background: var(--lightest-grey);
  box-shadow: 0px 4px 4px 0px rgba(0, 0, 0, 0.25);
  height: 345px;
}
.topic-card-with-description .cardDescription{
  top: 95px;
  margin-inline-end: 30px;
  margin-inline-start: 30px;
  max-width: 208px;
  max-height: 201px;
  display: -webkit-box;
  -webkit-box-orient: vertical;
  overflow-y: hidden;
  word-wrap: break-word;
  -webkit-line-clamp: 10;
  position: absolute;
}
.interface-hebrew .topic-card-with-description .cardDescription{
  -webkit-line-clamp: 8;
}


.topic-card-with-description .bottomCardLink {
  font-size: 14px;
  line-height: 18px;
  color: #666;
  margin-inline-end: 20px;
  --english-font: var(--english-sans-serif-font-family);
  --hebrew-font: var(--hebrew-sans-serif-font-family);
  position: absolute;
  top: 298px;
  margin-inline-start: 30px;
}
.topic-card-with-description .cardTitle {
  margin-inline: 30px;
  margin-top: 23px;
  padding: unset;
  -webkit-line-clamp: 2;
  -webkit-box-orient: vertical;
  overflow: hidden;
  display: -webkit-box;
  line-height: 1.1;
}
.readerNavMenu .sheet {
  display: flex;
  justify-content: space-between;
  padding: 20px 0;
}

.readerNavMenu .sheet:not(.profile-page .sheet) {
  border-bottom: 1px solid #eee;
  color: black;
}

.sheetsProfileList .sheet {
  display: flex;
  justify-content: space-between;
  padding: 20px 0;
}

.readerNavMenu .sheet:hover{
  text-decoration: none;
}
.readerNavMenu .sheet .sheetImg {
  height: 40px;
  width: 40px;
  margin: 1px 0 0 0;
  border-radius: 2px;
}
.readerNavMenu .sheet .sheetTextInfo {
  display: flex;
  justify-content: flex-start;
}
.readerNavMenu .sheet:hover .sheetTextInfo {
  text-decoration: underline;
}
.readerNavMenu .sheet .sheetAuthTitle{
  display: flex;
  flex-flow: column;
  margin: auto 14px;
}
.readerNavMenu .sheet .sheetAuthor {
  font-family: "Roboto", "Helvetica Neue", "Helvetica", sans-serif;
  color: #999;
  font-size: 14px;
  margin-bottom: 6px;
  letter-spacing: 1px;
}
.readerNavMenu .sheet .sheetTitle {
  overflow: hidden;
  font-size: 16px;
  unicode-bidi: plaintext;
}
.readerNavMenu .sheet .sheetViews {
  color: #999;
  font-size: 13px;
  font-family: "Roboto", "Helvetica Neue", "Helvetica", sans-serif;
}
.readerNavMenu .sheet:hover .sheetViews {
  display: inline-block ;
  text-decoration: none;
}
.interface-english .readerPanel .readerNavMenu .tagsList .gridBox {
  direction: ltr;
}
.interface-hebrew .readerPanel .readerNavMenu .tagsList .gridBox {
  direction: rtl;
}
.tagsList .heOnly {
  direction: rtl;
}
.tagsList .enOnly {
  direction: ltr;
}
.readerControlsOuter {
  position: relative;
  z-index: 103;
}
.readerControls {
  position: relative;
  top: 0;
  left: 0;
  width: 100%;
  box-sizing: border-box;
  text-align: center;
  height: 60px;
  line-height: 60px;
  box-shadow: 0 1px 3px rgba(0,0,0,0.2);
  background-color: #FBFBFA;
}
.sepia .readerControls {
  background-color: #F3F3F1;
}
.dark .readerControls {
  background-color: #2D2D2B;
  color: white;
  border-color: #444;
}
.dark .readerControls .readerTextToc .readerTextTocBox {
  color: white;
}
.readerNavMenuCloseButton {
  font-family: var(--english-serif-font-family);
}
.readerControls.connectionsHeader {
  background-color: #F3F3F2;
  white-space: nowrap;
  box-shadow: none;
}
.readerControls.connectionsHeader.fullPanel  {
  background-color: #EDEDED;
}
.readerControls .connectionsPanelHeader .connectionsHeaderTitle {
  letter-spacing: 1px;
  font-size: 16px;
  font-weight: lighter;
}
.readerControls .connectionsPanelHeader .connectionsHeaderTitle:not(.active) {
  text-transform: uppercase;
}
.connectionsPanelHeader .connectionsHeaderTitle.active {
  cursor: pointer;
}
.connectionsHeaderTitle .fa-chevron-left {
  margin-right: 10px;
}
.connectionsHeaderTitle .fa-chevron-right {
  margin-left: 10px;
}
.connectionsHeaderTitle .fa-chevron-left, .connectionsHeaderTitle .fa-chevron-right{
  color: #999;
}
.readerControls .readerControlsInner {
  position: relative;
  width: 760px;
  margin: 0 auto;
  padding: 0 30px;
  display: flex;
  justify-content: space-between;
  max-width:  100%;
  box-sizing: border-box;
}
.compare .readerControls .readerControlsInner {
  padding: 0 25px;
}
.readerControls.connectionsHeader .readerControlsInner {
  padding: 0 34px;
}
.readerControls.transLangPrefSuggBann {
  background-color: #EDEDEC;
  z-index: 2;
}
.readerControls .readerControlsInner.transLangPrefSuggBannInner {
  justify-content: center;
  align-items: center;
  line-height: initial;
  height: 100%;
  color: #666;
}
.readerControls.transLangPrefSuggBann .transLangPrefCentered {
  display: flex;
  align-items: center;
  margin-inline-start: auto;
}
.readerControls .readerControlsInner.transLangPrefSuggBannInner .yesNoGroup {
  margin: 0 10px;
  display: flex;
}
.readerControls .readerControlsInner.transLangPrefSuggBannInner .yesNoButton {
  border: none;
  font-size: 16px;
  border-radius: 6px;
  background-color: white;
  padding: 5px 11px;
  margin: 0 7px 0 0;
  user-select: none;
  cursor: pointer;
  text-decoration: none;
  color: inherit;
}
.interface-hebrew .readerControls .readerControlsInner.transLangPrefSuggBannInner .yesNoButton {
  margin: 0 0 0 7px;
}
.readerControls .readerControlsInner.transLangPrefSuggBannInner .readerNavMenuCloseButton {
  font-size: 35px;
  margin-inline-start: auto;
  margin-top: -6px;
  color: #bbb;
}
.trans-pref-header-container {
  display: flex;
  flex-direction: row;
  justify-content: space-between;
  padding-inline: 12px;
  padding-block: 10px;
  align-items: center;
}
.trans-pref-header-container .trans-pref-reset {
  display: flex;
  align-items: center;
  text-decoration: none;
}
.interface-hebrew .trans-pref-header-container .trans-pref-reset {
  direction: rtl;
}
.interface-hebrew .trans-pref-header-container .trans-pref-reset .smallText {
  padding-bottom: 2px;
}
.trans-pref-header-container img.reset-btn {
  width: 10px;
  height: 10px;
  opacity: 0.4;
}
.singlePanel .readerControls .readerControlsInner {
  padding: 0px 15px;
}
.readerControls .readerTextToc a {
  color: inherit;
}
.readerControls .readerTextToc a:hover {
  text-decoration: none;
}
.readerControls .readerTextToc .readerTextTocBox h1 {
  display: unset;
  font-size: unset;
  font-weight: unset;
  margin-block-start: unset;
  margin-block-end: unset;
}
.readerControls .readerTextToc .readerTextTocBox a {
  display: flex;
  flex-direction: column;
  align-items: center;
  justify-content: center;
}
.readerControls .readerTextToc .readerTextTocBox a .readerControlsTitle {
  display: flex;
  align-items: center;
  justify-content: center;
}
.readerControls.connectionsHeader .readerTextToc {
  font-family: "Roboto", "Helvetica Neue", "Helvetica", sans-serif;
  color: #666;
  width: 100%;
}
.readerControls .readerTextToc.attributed .readerTextTocBox {
  line-height: 1.2;
}
.readerControls .readerTextToc .categoryAttribution {
  font-style: italic;
  font-size: 15px;
  color: #999;
  margin: 0 2px;
  white-space: nowrap;
  text-overflow: ellipsis;
  overflow: hidden;
  padding: 0 2px;
  display: inline;
}
.readerControls .readerTextToc .categoryAttribution .he {
  font-style: normal;
}
.interface-english .leftButtons,
.interface-hebrew .rightButtons {
  display: flex;
  flex-direction: row;
  text-align: left;
}
.interface-english .rightButtons,
.interface-hebrew .leftButtons {
  display: flex;
  flex-direction: row;
  text-align: right;
  align-items: center;
}
/* icons need a little nudge in flipped hebrew mode */
.interface-hebrew .rightButtons {
  margin-left: -3px;
}
.interface-hebrew .leftButtons {
  margin-right: 2px;
}
.leftButtons .saveButton,
.rightButtons .saveButton {
  display: flex;
  align-items: center;
  justify-content: flex-end;
  width: 30px;
  height: 56px;
  cursor: pointer;
}
.saveButton img {
  height: 18px;
  width: 18px;
  margin-top: 3px;
}
.rightButtons .saveButton.tooltip-toggle::before {
  top: 47px;
  left: -50px;
}
.interface-hebrew .rightButtons .saveButton.tooltip-toggle::before {
  left: auto;
  right: -50px;
}
.saveButton.tooltip-toggle.three-dots-button {
  background-color: #ededec;
  padding: 0 6px;  /* HACK: setting width and height to equal values doesn't make this circular, but this does! */
  height: 22px;
  display: flex;
  align-items: center;
  justify-content: center;
  border-radius: 50%;
}
.three-dots-button img {
  width: 10px;
  height: 10px;
  margin-top: 0;
}
.topicPanel .mainColumn .saveLine .saveButton.three-dots-button {
  margin-left: 10px;
  margin-right: 0;
  padding-bottom: 0;
}
.interface-hebrew .topicPanel .mainColumn .saveLine .saveButton.three-dots-button {
  margin-left: 0;
  margin-right: 10px;
}
.interface-hebrew .topicPanel .three-dots-button {
  margin-left: 0px;
  margin-right: 10px;
}
.leftButtons .readerNavMenuSearchButton,
.leftButtons .readerNavMenuMenuButton,
.leftButtons .readerNavMenuCloseButton,
.rightButtons .readerOptions,
.rightButtons .readerNavMenuCloseButton {
  width: 40px;
  height: 56px;
  line-height: 56px;
  color: #666666;
  font-size: 20px;
  display: inline-block;
  cursor: pointer;
}
.readerOptions .int-en {
  margin-right: 4px;
}
.readerOptions .int-he {
  margin-left: 8px;
}
.readerOptions .int-he img {
    height: 18px;
}
.rightButtons .readerOptionsTooltip.tooltip-toggle::before {
    top: 47px;
    left: -50px;
}
.rightButtons .readerOptions {
  vertical-align: middle;
}
.rightButtons .readerOptions:hover {
  text-decoration: none;
}
.leftButtons .readerNavMenuMenuButton {
  font-size: 24px;
  margin-top: 6px;
}
.compare .leftButtons .readerNavMenuMenuButton {
  font-size: 20px;
}
.leftButtons .readerNavMenuCloseButton {
  font-size: 44px;
}
.leftButtons .readerNavMenuSearchButton span,
.rightButtons .readerOptions img,
.leftButtons .readerNavMenuCloseButton span {
  vertical-align: middle;
}
.readerControls .readerTextToc {
  font-size: 18px;
  box-sizing: border-box;
  height: 50px;
  text-align: center;
  display: inline-block;
  cursor: pointer;
  vertical-align: middle;
  min-width: 0; /* see https://css-tricks.com/flexbox-truncated-text/ */
}
.readerControls .readerTextToc.connected, .readerControls .readerTextToc.connected a{
  cursor: initial;
}

.readerTextTocHeader.readerTextToc {
  font-size: 16px;
}
.hebrew .readerControls .readerTextToc {
  direction: rtl;
}
.english .readerControls .readerTextToc {
  direction: ltr;
}
.interface-english .bilingual .readerControls .readerTextToc {
  direction: ltr;
}
.interface-hebrew .bilingual .readerControls .readerTextToc {
  direction: rtl;
}
.interface-hebrew .bilingual .readerControls .readerTextToc .readerTextTocBox.sheetBox,
.interface-hebrew .english .readerControls .readerTextToc .readerTextTocBox.sheetBox {
  padding-left: 23px;
  padding-right: 0;
}
.english .readerControls .readerTextToc .readerTextTocBox.sheetBox,
.bilingual .readerControls .readerTextToc .readerTextTocBox.sheetBox {
  padding-right: 23px;
  padding-left: 0;
}
.readerControls .readerTextToc .readerTextTocBox {
  display: inline-block;
  vertical-align: middle;
  max-width: 100%;
  white-space: nowrap;
  text-overflow: ellipsis;
  overflow: hidden;
}
.readerControls .readerTextToc .readerTextTocBox a h1,
.readerControls .readerTextToc .readerTextTocBox a span,
.readerControls .readerTextToc .readerTextTocBox a div {
  white-space: nowrap;
  text-overflow: ellipsis;
  overflow: hidden;
  max-width: 100%;
}
.readerControls .readerTextToc .readerTextVersion {
  font-size: 15px;
  color: #999;
}
.readerControls .readerTextToc .fa {
  color: #999;
  font-weight: bold;
  margin: 0 7px;
  vertical-align: 0;
}
.readerControls .readerTextToc .fa.invisible {
  visibility: hidden;
}
/*.bilingual .readerTextToc .he {
  display: none;
}*/
.readerOptions img {
  height: 16px;
}
.readerOptions .textIcon {
  font-size: 22px;
  line-height: 60px;
}
.dark .readerOptions img {

}
.readerOptionsPanel {
  position: absolute;
  width: 100%;
  top: 58px;
  right: 0;
  padding: 20px;
  box-sizing: border-box;
  direction: ltr;
  background: #FBFBFA;
  border-bottom: 1px solid #ccc;
  z-index: 103;
}
.readerOptionsPanelInner {
  max-width: 530px;
  margin: 0 auto;
  display: flex;
  flex-flow: row wrap;
  justify-content: space-between;
  color: #999;
}
.toggleSet {
  display: inline-block;
  width: 47%;
  margin: 2px auto 0 auto;
}
#accountSettingsPage .toggleSet {
  display: flex;
}
#accountSettingsPage .additional-info {
  color: var(--dark-grey);
}
/* #accountSettingsPage .saveCancel {
  display: flex;
  justify-content: space-between;
  margin-top: 30px;
} */
.toggleSet.aliyotTorah, .toggleSet.punctuationTalmud, .toggleSet .toggle-set-label {
  --english-font: var(--english-sans-serif-font-family);
  --hebrew-font: var(--english-sans-serif-font-family);
  text-transform: uppercase;
}
.toggleSet .toggle-set-label{
  font-size: 13px;
  display: block;
  text-align: center;
  margin: 10px;
  letter-spacing: 1.5px;
}
.toggleSetToggleBox {
  display:  flex;
}
.toggleOption {
  font-size: 26px;
  box-sizing: border-box;
  text-align: center;
  border: 1px solid #ccc;
  margin-left: -1px;
  padding: 4px;
  height: 42px;
  line-height: 34px;
  flex: 1;
  background-color: #FBFBFA;
  vertical-align: middle;
}

.toggleSet.aliyotTorah .toggleOption,
.toggleSet.punctuationTalmud .toggleOption {
  font-size: 14px;
}
.toggleSet.vowels .toggleOption.all span span,
.toggleSet.vowels .toggleOption.partial span span {
  position: relative;
  top: -3px;
}
.toggleSet.fontSize .toggleOption {
  color: black;
}
.toggleSet.biLayout .toggleOption img,
.toggleSet.layout .toggleOption img {
  opacity: 0.5;
}
.toggleOption:first-child {
  border-top-left-radius: 4px;
  border-bottom-left-radius: 4px;
}
.toggleOption:last-child {
  border-top-right-radius: 4px;
  border-bottom-right-radius: 4px;
  border-right: 1px solid #999;
}
.toggleOption.on,
.toggleOption:hover {
  background-color: white;
  color: black;
}
.toggleSet.biLayout .toggleOption.on img,
.toggleSet.layout .toggleOption:hover img {
  opacity: 1;
}
.toggleSet.separated .toggleOption {
  margin-right: 3%;
  border-right: 1px solid #999;
}
.toggleSet.separated .toggleOption:last-child {
  margin-right: 0;
}
.color .toggleOption {
  border-radius: 5px;
  height: 38px;
}
.color .toggleOption.on {
  border-color: black;
}
.color .light, .color .light.on {
  background-color: white;
}
.color .sepia, .color .sepia.on {
  background-color: #f7f7f7;
}
.color .dark, .color .dark.on {
  background-color: #333331;
}

.toggleSet .toggleOption .he,
.toggleSet .toggleOption .en {
  display: inline;
}
.toggleOption.bilingual {
  font-size: 18px;
}
.toggleOption.segmented, .toggleOption.continuous {
  font-size: 18px;
}
.toggleOption.smaller, .toggleOption.larger {
  font-family: "Roboto", "Helvetica Neue", "Helvetica", sans-serif;
}
.interface-hebrew .toggleOption.smaller, .interface-hebrew .toggleOption.larger {
  font-family: "Heebo", sans-serif;
}
.toggleOption.smaller {
  font-size: 12px;
}
.toggleOption.larger {
  font-size: 22px;
}
.toggleSet.blueStyle {
  box-shadow: 0px 1px 3px rgba(0, 0, 0, 0.25);
  --english-font: var(--english-sans-serif-font-family);
  --hebrew-font: var(--hebrew-sans-serif-font-family);
  border-radius: 6px;
}

.toggleSet.blueStyle.primary {
  width: 100%;
}
.toggleSet.blueStyle.primary .toggleOption {
  background-color: revert;
}
.toggleSet.blueStyle .toggleOption {
  border: none;
  font-size: 16px;
  height: 50px;
  display: flex;
  align-items: center;
  justify-content: center;
}
.toggleSet.blueStyle .toggleOption.on {
  background-color:  var(--sefaria-blue);
  color: white;
  border-radius: 6px;
}
.readerOptionsPanel .line {
  margin: 20px 0;
  border-top: 1px solid #ddd;
}
.mask {
  position: fixed;
  top: 0;
  left: 0;
  width: 100%;
  height: 100%;
  z-index: 102;
  cursor: pointer;
}
.textRange.basetext {
  width: 100%;
  box-sizing: border-box;
  font-size: 2.2em;
  line-height: 1.6;
  text-align: justify;
  background-color: inherit;
  margin: 0 auto;
  max-width: 760px;
  position: relative;
  padding: 0 30px;
}
.sheetContent .modalTitle {
  --english-font: var(--english-sans-serif-font-family);
  --hebrew-font: var(--hebrew-sans-serif-font-family);
  font-size: 22px;
  font-weight: 500;
  line-height: 25.78px;
  text-align: center;
  color: var(--dark-grey);
  padding-block-end: 15px;
  border-bottom: 1px solid var(--lighter-grey);
}
.sheetContent .successMessage {
  color: var(--inline-link-blue);
  margin-inline-start: 5px;
}
.dialogModal .modal-content > * {
   padding: 20px;
}
.sheetContent .modalMessage {
  --english-font: var(--english-sans-serif-font-family);
  --hebrew-font: var(--hebrew-sans-serif-font-family);
  font-size: 16px;
  font-weight: 400;
  line-height: 18.75px;
  text-align: center;
  color: black;
}
.singlePanel .textRange.basetext,
.singlePanel .sheetContent {
  padding: 0;
}
.narrowColumn .textRange.basetext {
}
.narrowColumn .content .contentInner {
  padding: 0 15px;
}
.textRange.basetext .title, .sheetContent .customSourceTitle {
  padding: 0 28px;
  margin: 30px 0 24px 0;
  color: #000;
  text-align: center;
  justify-content: center;
  font-weight: lighter;
  letter-spacing: 1px;
  font-size: 1.1em;
}
.sheetContent .customSourceTitle {
  padding-top: 14px;
}
.dark .textRange.basetext .title, .dark .sheetContent .title {
  color: #ccc;
}
.textRange.basetext .title .titleBox, .sheetContent .customSourceTitle .titleBox {
  display: inline-block;
  border-bottom: 4px solid #E6E5E6;
  padding: 0 6px 3px;
}
.dark .textRange.basetext .title .titleBox, .dark .sheetContent .title .titleBox {
  border-bottom: 4px solid #666;
}
.bilingual .sheetContent .title .he {
  display: none;
}
.interface-hebrew .readerPanel.ltr .textRange,
.interface-hebrew .readerPanel.english .categoryFilterGroup,
.interface-hebrew .readerPanel.bilingual .categoryFilterGroup,
.interface-hebrew .readerPanel.english .essayGroup,
.interface-hebrew .readerPanel.bilingual .essayGroup,
.interface-hebrew .readerPanel.english .textTableOfContents,
.interface-hebrew .readerPanel.bilingual .textTableOfContents {
  direction: ltr;
}
.interface-english .readerPanel.rtl .textRange,
.interface-english .readerPanel.hebrew .textRange,
.interface-english .readerPanel.hebrew .categoryFilterGroup,
.interface-english .readerPanel.hebrew .essayGroup,
.interface-english .readerPanel.hebrew .structToggles,
.interface-english .readerPanel.hebrew .textTableOfContents,
.interface-english .readerPanel.hebrew .connectionsPanel .toolsButton.more,
.interface-english .readerPanel.hebrew .connectionsPanel .toolsButton.seeLess {
  direction: rtl;
}
.basetext .text, .sheetContent .text {
  padding: 0 44px;
  margin: 30px 0;
  background-color: inherit;
}
.sheetContent .text.editorContent {
  padding: 30px 44px;
  margin: 0;
}
.narrowColumn .basetext .text, .narrowColumn .sheetContent .text {
  padding: 0 26px;
}
.singlePanel .basetext .text, .singlePanel .sheetContent .text  {
  padding: 0 34px;
}
.parashahHeader {
  text-align: center;
  color: #000;
  margin: 32px 0;
  font-size: 24px;
  letter-spacing: 1px;
}
.parashahHeader.aliyah span {
  text-transform: uppercase;
  font-size: 18px;
}
.title + .text span:first-child .parashahHeader {
  margin-top: -5px;
}
.title + .text {
  margin-top: 0;
}
.segment {
  cursor: pointer;
  display: block;
  background-color: inherit;
}
.continuous .segment {
  display: inline;
  margin: 0;
  padding: .3333em 0;
}
.readerPanel.english.continuous .segment {
  padding: .15em 0;  /* underline of named entities is cut off if padding is higher */
}
.continuous .clearFix {
  display: none;
}
.segment .segmentText{
  display: inline;
}
.segment > .he,
.segment > .en,
.segment > p > .he,
.segment > p > .en {
  margin-top: 0;
  margin-bottom: 0;
}
.basetext .segment {
  margin-bottom: 26px;
}

.segment .segmentText .poetry.indentWhenWrap {
  text-indent: -30px;
  padding-inline-start: 30px;
  display: inline-block;
}

.segment .segmentText .poetry.indentAll {
  padding-inline-start: 30px;
  display: inline-block;
}

.segment .segmentText .poetry.indentAllDouble {
  padding-inline-start: 60px;
  display: inline-block;
}

.continuous .segment .segmentText .poetry {
  text-indent: initial;
  padding-inline-start: initial;
  display: inline;
  margin-inline-end: .5em;
}

.continuous .segment .segmentText br {
  display: none;
}

/*.hebrew.segmented .segment > .he,
.hebrew.segmented .segment > p > .he{
  display: block;
}
.hebrew.continuous .segment > .he,
.hebrew.continuous .segment > p > .he{
  display: inline;
}*/
.bilingual .segment > .he,
.bilingual .segment > p > .he {
  display: block;
}
.bilingual .segment > .en,
.bilingual .segment > p > .en {
  display: block;
}
.bilingual .segment > .en ,
.bilingual .segment > p > .en {
  text-align: left;
}
.bilingual .segment > .he,
.bilingual .segment > p > .he {
  text-align: right;
}
.stacked.bilingual .basetext .segment {
  margin-bottom: 14px;
  display: block;
}
.stacked.bilingual .segment > .en,
.stacked.bilingual .segment > p > .en {
  margin-top: 6px;
  text-align: left;
}
.stacked.bilingual .sheetContent .segment > .en,
.stacked.bilingual .sheetContent .segment > p > .en {
  margin-top: 0;
}
.stacked.bilingual .basetext .segment > .translation ,
.stacked.bilingual .basetext .segment > p > .translation {
  margin: 10px 0 20px;
  color: #666;
}
.stacked.bilingual .basetext .segment > p > .he.translation {
  color: black;
}
.stacked.bilingual .segment.heOnly > .he,
.stacked.bilingual .segment.enOnly > .en,
.stacked.bilingual .segment.heOnly > p > .he,
.stacked.bilingual .segment.enOnly > p > .en {
  display: block;
}
.heLeft.bilingual .basetext .text,
.heRight.bilingual .basetext .text,
.heLeft.bilingual .sheetContent .text,
.heRight.bilingual .sheetContent .text {
  padding: 0;
}

.heLeft.bilingual .segment > .en,
.heLeft.bilingual .segment > .he,
.heRight.bilingual .segment > .en,
.heRight.bilingual .segment > .he,
.heLeft.bilingual .segment > p > .en,
.heLeft.bilingual .segment > p > .he,
.heRight.bilingual .segment > p > .en,
.heRight.bilingual .segment > p > .he {
  width: 50%;
  box-sizing: border-box;
  display: block;
}
.heLeft.bilingual .sheetItem.enOnly > .en,
.heLeft.bilingual .sheetItem.heOnly > .he,
.heRight.bilingual .sheetItem.enOnly > .en,
.heRight.bilingual .sheetItem.heOnly > .he,
.heLeft.bilingual .sheetItem.enOnly > p > .en,
.heLeft.bilingual .sheetItem.heOnly > p > .he,
.heRight.bilingual .sheetItem.enOnly > p > .en,
.heRight.bilingual .sheetItem.heOnly > p > .he {
  width: 100%;
}
.readerPanel .sheetItem.heOnly > .en,
.readerPanel .sheetItem.heOnly > p > .en {
  display: none;
}
.readerPanel .sheetItem.heOnly > .he,
.readerPanel .sheetItem.heOnly > p > .he {
  display: block;
}
.readerPanel .sheetItem.enOnly > .he,
.readerPanel .sheetItem.enOnly > p > .he {
  display: none;
}
.readerPanel .sheetItem.enOnly > .en,
.readerPanel .sheetItem.enOnly > p > .en {
  display: block;
}
.readerPanel.english .SheetSource .sheetItem.segment .en {
  background-color: white;
}
.heLeft.bilingual .segment > .translation,
.heRight.bilingual .segment > .primary,
.heLeft.bilingual .segment > p > .translation,
.heRight.bilingual .segment > p > .primary,
.heRight.bilingual .sheetItem.segment > .he,
.heLeft.bilingual .sheetItem.segment > .en,
.heRight.bilingual .SheetSource.segment > .he,
.heLeft.bilingual .SheetSource.segment > .en {
  float: right;
  padding-left: 20px;
}
.heRight.bilingual .segment > .translation,
.heLeft.bilingual .segment > .primary,
.heRight.bilingual .segment > p > .translation,
.heLeft.bilingual .segment > p > .primary,
.heRight.bilingual .sheetItem.segment > .en,
.heLeft.bilingual .sheetItem.segment > .he,
.heRight.bilingual .SheetSource.segment > .en,
.heLeft.bilingual .SheetSource.segment > .he {
  float: left;
  padding-right: 20px;
}
.segment > p > .he.translation {
  --hebrew-font: var(--hebrew-sans-serif-font-family);
  font-size: 100%;
}
.basetext .segment:active,
.basetext .segment:focus {
  background-color: #f5faff;
}
.sheetContent .segment:active .segmentNumber,
.sheetContent .segment:focus .segmentNumber,
.sheetContent .segment:active .linkCount,
.sheetContent .segment:focus .linkCount,
.basetext .segment:active .segmentNumber,
.basetext .segment:focus .segmentNumber,
.basetext .segment:active .linkCount,
.basetext .segment:focus .linkCount {
  background-color: transparent;
}
.dark .basetext .segment:active,
.dark .basetext .segment:focus {
  background-color: #444;
}
.basetext .segment.highlight,
.editTextInfo .textPreviewSegment.highlight,
.editorContent .sheetItem.highlight,
.editorContent .sheetItem.highlight .SheetSource .en,
.editorContent .sheetItem.highlight .SheetSource::after
{
  background-color: #F0F7FF;
}
.sheetContent .segment a {
  color: #4B71B7;
  cursor: pointer;
}
.sheetContent .segment .sourceContentText a {
  text-decoration: underline;
}
.basetext .segment.highlight .segmentNumber,
.basetext .segment.highlight .linkCount {
  background-color: transparent;
}
.sepia .basetext .segment.highlight {
  background-color: #E3E3E1;
}
.dark .basetext .segment.highlight {
  background-color: #444;
}
.textRange {
  line-height: 1.4;
  font-size: 1.6em;
}
.textRange .textInner, .sheetContent .textInner  {
  position: relative;
}
.textRange.lowlight .text {
  color: #999;
}
.segment {
}
.segment.heOnly{
  text-align: right;
  direction: rtl;
}
.segment.enOnly{
  text-align: left;
  direction: ltr;
}
.segment.heOnly .en{
  display: none;
}
/*in the text reader we don't have enOnly anymore. it always hvae primary (which is one the meaning of heOnly) maybe this is useful for other cases*/
.segment.enOnly .he{
  display: none;
}
.segment.heOnly .he{
  display: initial;
}
.segment.enOnly .en{
  display: initial;
}
/*
This is an attempt to fix dictionary entries in this layout (hebrew continuous) from having the headwords flip to the right instead of left.
But not to use a display block directive that might break continuous mode for other English only texts
 */
.readerPanel.hebrew.continuous .segment.enOnly .en{
  unicode-bidi: embed;
}
.readerPanel.hebrew .segment.enOnly .sheetSegmentNumber .en{
  display: none;
}
.readerPanel.english .segment.enOnly .sheetSegmentNumber .he{
  display: none;
}
.segment .segmentNumber,
.segment .linkCount,
.textRange .numberLabel {
  position: absolute;
  background-color: inherit;
  font-weight: lighter;
  color: #ccc;
  display: block;
  width: 30px;
  text-align: center;
  -webkit-text-size-adjust: 100%;
  user-select: none;
  -webkit-user-select: none;
}
.segmentNumber .segmentNumberInner,
.linkCount .linkCountDot {
  display: inline-block;
  user-select: none;
  -webkit-user-select: none;
}
.bilingual .segmentNumber .segmentNumberInner,
.bilingual .linkCount .linkCountDot,
.bilingual .numberLabel .numberLabelInner {
  margin-top: 0;
}
.segment .segmentNumber,
.segment .linkCount {
  display: none;
  line-height: 1.4;
}
.hebrew .segment .segmentNumber,
.hebrew .segment .linkCount {
  display: none;
  line-height: 1.6;
}
.sheetContent .segment .linkCount {
  display: inline-block;
}
.segment .segmentNumber .segmentNumberInner,
.segment .segmentNumber .segmentNumberInner .he,
.textRange .numberLabel .numberLabelInner {
  font-size: 12px;
  vertical-align: middle;
}
.segment .segmentNumber,
.textRagnge .numberLabel {
  color: #000;
  top: 0;
}
.dark .segment .segmentNumber,
.dark .textRagnge .numberLabel {
  color: white;
}
.segment .linkCount {

}
.segment .linkCountDot {
  display: inline-block;
  width: 6px;
  height: 6px;
  border-radius: 12px;
  background-color: black;
  vertical-align: middle;
}
.dark .segment .linkCount {
  filter: invert(100%);
  -webkit-filter: invert(100%);
}
.readerPanel .segment .segmentNumber .en,
.readerPanel .segment .segmentNumber .he {
  text-align: center;
}
.readerPanel.english .segment .segmentNumber {
  left: -48px;
}
.readerPanel.hebrew .segment .segmentNumber,
.readerPanel.bilingual .segment .segmentNumber {
  right: -46px;
}
.readerPanel.hebrew .segment .linkCount,
.readerPanel.bilingual .segment .linkCount {
  left: -48px;
}
.readerPanel.english .segment .linkCount {
  right: -46px;
  left: auto;
}
.readerPanel.heLeft.bilingual .segment .segmentNumber,
.readerPanel.heRight.bilingual .segment .segmentNumber {
  left: 50%;
  margin-left: -15px;
  right: auto;
}
.readerPanel.heLeft.bilingual .segment .linkCount,
.readerPanel.heRight.bilingual .segment .linkCount {
  visibility: hidden;
}
.singlePanel .readerPanel.english .segment .segmentNumber {
  left: -30px;
}
.singlePanel .readerPanel.hebrew .segment .segmentNumber,
.singlePanel .readerPanel.bilingual .segment .segmentNumber {
  right: -30px;
}
.singlePanel .readerPanel.english .segment .linkCount {
  right: -30px;
}
.singlePanel .readerPanel.hebrew .segment .linkCount,
.singlePanel .readerPanel.bilingual .segment .linkCount {
  left: -30px;
}
.singlePanel .readerPanel.english .sheetItem.segment .linkCount {
  left: auto;
  right: -30px;
}
.readerPanel.english .segment.heOnly .segmentNumber .he,
.readerPanel.bilingual .segment.heOnly .segmentNumber .he,
.readerPanel.hebrew .segment.enOnly .segmentNumber .en {
  display: none;
}
.readerPanel.english .segment.heOnly .segmentNumber .en,
.readerPanel.bilingual .segment.heOnly .segmentNumber .en,
.readerPanel.hebrew .segment.enOnly .segmentNumber .he {
  display: block;
}
.segment .refLink, .scrollLink {
  font-size: .8em;
  font-weight: bold;
  letter-spacing: 1px;
  cursor: pointer;
  color: #333;
}
.scrollLink:hover, .refLink:hover {
  text-decoration: underline;
}
.segment .namedEntityLink {
  color: inherit;
}
.segment .namedEntityLink:hover {
  cursor: text;
  text-decoration: none;
}
.segment.showNamedEntityLinks .namedEntityLink:hover {
  /* only show named entity underline when class showNamedEntityLinks exists */
  cursor: pointer;
  border-bottom: 2px dotted #666;
}
.stacked.bilingual .segment .en .namedEntityLink:hover {
  border-bottom-color: #666;
}
.textRange .actionLinks {
  text-align: right;
}
.textRange .actionLinks > span {
  font-size: 13px;
  text-transform: uppercase;
  display: inline-block;
  margin: 0 7px;
  cursor: pointer;
  color: #aaa;
}
.textRange .actionLinks > span > img {
  height: 13px;
  width: 13px;
  margin: 0 5px;
  opacity: 0.3;
  vertical-align: baseline;
}
.textRange .actionLinks > span > i {
  margin: 0 5px;
  font-size: 16px;
  vertical-align: top;
}
.textRange .actionLinks .en {
  font-family: "Roboto", "Helvetica Neue", "Helvetica", arial, sans-serif;
}
.textRange .actionLinks .he {
  font-family: "Heebo", sans-serif;
}
/* Footnotes */
.segment sup,
.versionPreview sup {
  margin-left: .2em;
  margin-right: .2em;
  text-decoration: none;
  font-family: var(--hebrew-sans-serif-font-family);
  font-size: 0.6em;
  line-height: 1;
}
.segment sup.footnote-marker,
.segment sup.endFootnote{
  color: var(--inline-link-blue);
}
.segment .he sup {
  font-size: 0.6em;
}
.segment sup.footnote-marker:hover {
  text-decoration: underline;
}
.sheetContent .segment sup:hover {
  text-decoration: none;
}
.segment sup::before {
  padding: 12px 12px;
  content: "";
  margin-inline-start: -7px;
  position: absolute;
}
.segment sup.itag {
  text-decoration: none;
  font-family: var(--hebrew-sans-serif-font-family);
  font-size: 0.5em;
  line-height: 1;
  color: var(--inline-link-blue);
}
.segment i.footnote {
  display: none;
  font-size: .8em;
  margin-left: .5em;
  margin-right: .5em;
  color: #666;
  font-style: normal;
}
.segment img {
  max-width: 100%;
}
.segment i[data-overlay="Vilna Pages"] {
  display: inline-block;
}
.segment i[data-overlay="Vilna Pages"]:after {
    color: grey;
	content: attr(data-value);
    font-size: .4em;
    font-style: normal;
    font-family: var(--english-sans-serif-font-family);
}
.segment i[data-overlay="Venice Columns"] {
  display: inline-block;
}
.segment i[data-overlay="Venice Columns"]:after {
    color: grey;
	content: attr(data-value);
    font-size: .4em;
    font-style: normal;
    font-family: var(--english-sans-serif-font-family);
}
.connectionsPanelHeader {
  display: flex;
  justify-content: space-between;
  align-items: center;
}
.singlePanel .connectionsPanelHeader {
  justify-content: flex-start;
  align-items: stretch;
  height: 100%;
}
.interface-hebrew .connectionsPanelHeader {
  direction: rtl;
}
.interface-english .connectionsPanelHeader {
  direction: ltr;
}
.connectionsPanelHeader .rightButtons {
  margin-top: -4px;
}
.connectionsPanelHeader .languageToggle,
.connectionsHeader .readerNavMenuCloseButton.circledX{
  height: 32px;
  width: 30px;
  text-align: center;
  line-height: 32px;
}
.readerNavMenu.compare {
  background-color: var(--lightest-grey);
}
.readerNavMenu.compare .readerNavTop .readerNavMenuCloseButton.circledX {
  height: 32px;
  width: 30px;
  display: flex;
  align-items: center;
  margin: 0 15px;
}
.connectionsPanelHeader .languageToggle {
  margin: 0 15px;
}
.connectionsHeader .readerNavMenuCloseButton.circledX,
.readerNavMenu.compare .readerNavTop .readerNavMenuCloseButton.circledX {
  width: 20px;
}
.connectionsHeader .readerNavMenuCloseButton.circledX img,
.readerNavMenu.compare .readerNavTop .readerNavMenuCloseButton.circledX img {
  height: 20px;
  width: 20px;
  vertical-align: middle;
}
.readerNavMenu.compare .navBlockDescription,
.readerNavMenu.compare .categoryDescription {
  display: none;
}
.readerNavMenu.compare .navToggles {
  margin-inline-start: 0;
}
.connectionsPanelHeader .languageToggle img {
  vertical-align: middle;
  margin-top: -2px;
}
.connectionsPanel .flashMessage {
  font-size: 18px;
  color: #999;
  margin-bottom: 30px;
  text-align: left;
}
.interface-hebrew .connectionsPanel .flashMessage {
  text-align: right;
}
.textList {
  width: 100%;
  height: 54%;
  bottom: 0;
  left: 0;
  position: absolute;
  margin: 0 auto;
  background-color: #FBFBFA;
}
.textList.marginless .texts,
.textList.fullPanel.marginless .texts {
  padding: 0 0 80px 0;
}
.dark .textlist {
  background-color: #333331;
}
.textList.fullPanel {
  padding-top: 60px;
  height: 100%;
  box-sizing: border-box;
}
.textList .texts {
  height: 100%;
  width: 100%;
  box-sizing: border-box;
  overflow: hidden;
  overflow-y: scroll;
  -webkit-overflow-scrolling: touch;
}
.textList .texts .contentInner {
  max-width: 660px;
  margin: 0 auto;
}
.textList .texts {
  padding: 30px 30px 80px 30px;
}
.textList.fullPanel .texts {
  padding: 40px 40px 80px 40px;
}
.textList .segment.heOnly,
.textList .segment.enOnly {
  text-align: justify;
}
.textListTop {
  position: absolute;
  top: 0;
  left: 0;
  width: 100%;
  background-color: inherit;
  z-index: 1;
}
.textList.fullPanel .textListTop {
  text-align: center;
  height: 55px;
}
.dark .textList {
  background-color: #333331;
}
.dark .textList .anchorText {
  background-color: #333331;
}
.textList .heOnly {
  display: block;
}
.textList.fullPanel .textListTop .leftButtons {
  margin: 9px 0 0 10px;
}
.textList.fullPanel .textListTop .rightButtons {
  margin: 9px 10px 0 0;
}
.gridBox {
  width: 100%;
  background-color: transparent;
}
.gridBox .gridBoxRow {
  display: flex;
  justify-content: space-between;
  margin-bottom: 6px;
}
.gridBox .gridBoxItem {
  flex: 1;

   /* HACK: overflow hidden will hide any box shadow beneath (b/c overflow cuts off at padding-box) can get around this by increasing padding-box and decreasing margin-box. see here https://stackoverflow.com/questions/33949013/css-overflow-hidden-cuts-shadow*/
  display: flex;
  flex-direction: column;
  padding: 5px;
}
.gridBox .gridBoxItem.placeholder {
  visibility: hidden;
}
.gridBox .gridBoxItem:first-child {
  padding-inline-start: 0;
  margin-inline-start: 0;
}
.gridBox .gridBoxItem:last-child {
  padding-inline-end: 0;
  margin-inline-end: 0;
}
.dark .filterSet td {
  border-color: #555;
}
.filterSet td.empty {
  border-left: 1px solid transparent;
  border-right: 1px solid transparent;
}
.topFilters {
  text-transform: none;
}
.dark .topFilters {
  background-color: #2D2D2B;
  border-bottom: 1px solid #444;
}
.textList.fullPanel .topFilters {
  margin: 0;
  border-top: 8px solid transparent;
  padding: 6px 22px 5px;
  background-color: #EDEDED;
}
.topFilters .textFilter {
  color: #999;
  display: inline-block;
  padding: 16px 8px;
}
.topFilters .textFilter.on {
  color: black;
}
.dark .topFilters .textFilter {
  color: #bbb;
}
.topFilters .textFilter > div {
  display: table-cell;
  vertical-align: middle;
}
.textList.fullPanel .recentFilterSet {
  margin: 0 0 12px 0;
}
.textList .recentFilterSet .textFilter,
.connectionsPanelHeader .recentFilterSet.topFilters .textFilter {
  display: inline-block;
  padding: 0;
  margin: 6px 14px;
  background-color: transparent;
  color: #999999;
  border-bottom: 4px solid #cccccc;
  margin-inline-start: 0;
}
.connectionsPanelHeader .recentFilterSet.topFilters .textFilter {
  margin: 18px;
  margin-inline-end: 14px;
  margin-inline-start: 0;
}
.textList .recentFilterSet .textFilter.on, .connectionsPanelHeader .recentFilterSet.topFilters .textFilter.on {
  color: #000000;
  border-bottom-color: var(--category-color);
}
.recentFilterSet.filterSet .textFilter, .recentFilterSet.filterSet .textFilter span{
  font-family: "HebrewInEnglish Serif Font", "adobe-garamond-pro", "Crimson Text", Georgia, serif;
}
.hebrew .textList .recentFilterSet.filterSet {
  direction: rtl;
}
.textList.singlePanel .connectionsHeader .topFilters{
  overflow-x: scroll;
  overflow-y: hidden;
}
.topFiltersInner {
  display: inline-block;
  white-space: nowrap;
  overflow: hidden;
  text-overflow: ellipsis;
  vertical-align: middle;
}
.textList.fullPanel .topFiltersInner {
  white-space: normal;
}
.textList.singlePanel .versionsTextList .topFiltersInner .textFilter {
  padding: 5px;
  margin-bottom: 5px;
  color: #999;
}
.textList.singlePanel .versionsTextList .topFiltersInner {
  white-space: pre-wrap;
}
.showMoreFilters {
  vertical-align: middle;
  float: right;
}
.categoryFilter {
  margin: 19px 34px;
  font-size: 18px;
  cursor: pointer;
  line-height: 21.6px;
  color: #000;
  -webkit-tap-hightlight-color: rgba(0,0,0,0); /* pulled from common.css; should apply more broadly? */
}
.categoryFilter:not(.withBooks) .filterInner:before{
  min-width: 18px;
  width: 18px;
  height: 16px;
  content: '';
  -webkit-mask: url("/static/img/connection-book.svg") no-repeat;
  mask: url("/static/img/connection-book.svg") no-repeat;
  -webkit-mask-size: cover;
  mask-size: cover;
  line-height: 25px;
  /**transform: scale(0.95);*/
  display: inline-block;
  background-color: var(--category-color);
}
.connectionsPanel .toolsButton.more{
  color: #666666;
}
.connectionsPanel .toolsButton.seeLess{
  margin-inline-start: 33px;
  font-style: normal;
  font-weight: normal;
  font-size: 13px;
  line-height: 18px;
  color: #999999;
  align-items: center;
}
.connectionsPanel .toolsButton.seeLess img.toolsButtonIcon{
  height: 10px;
  width: 10px;
}
.connectionsPanel .toolsButton.seeLess .toolsButtonText{
  margin-inline-start: 5px;
}

.connectionsPanel .topToolsButtons {
  margin-top: 30px;
}
.categoryFilter:not(.withBooks) .filterText{
  margin-inline-start: 15px;
  margin-inline-end: auto;
}
.textFilter {
  padding: 19px 0px;
  font-size: 18px;
  line-height: 1.2;
  display: block;
  cursor: pointer;
  color: #333;
  margin-inline-start: 34px;
  margin-inline-end: 34px;
}
.connectionsCount {
  color: #666;
  font-size: 16px;
  font-weight: lighter;
  letter-spacing: 1px;
  font-family: "Roboto", "Helvetica Neue", "Helvetica", sans-serif;
  unicode-bidi: isolate;
}
.englishAvailableTag {
  font-family: "Roboto", "Helvetica Neue", "Helvetica", sans-serif;
  text-transform: uppercase;
  align-self: flex-start;
  color: #999;
  border: 1px solid #CCC;
  border-radius: 3px;
  font-size: 12px;
  line-height: 18px;
  padding: 0px 3px;
  margin-left: 4px;
}
.filterInner {
  display: flex;
  justify-content: space-between;
  align-items: center;
}
.essayGroup a:hover {
  text-decoration: none;
}
.essayGroup .filterText {
  margin-inline-start: 15px;
  margin-inline-end: auto;
  text-align: left
}
.essayGroup .filterInner:before{
  min-width: 18px;
  width: 18px;
  height: 16px;
  content: '';
  -webkit-mask: url("/static/img/connection-book.svg") no-repeat;
  mask: url("/static/img/connection-book.svg") no-repeat;
  -webkit-mask-size: cover;
  mask-size: cover;
  line-height: 25px;
  /**transform: scale(0.95);*/
  display: inline-block;
  background-color: #3B5849;
}
.essayGroup .textFilter {
  padding: 0 0 0 0;
  margin: 19px 34px;
}
.categoryFilterGroup.withBooks {
  /*border-bottom: 1px solid #E5E5E5;*/
  border-top: 4px solid;
  border-top-color: var(--category-color);
}
.categoryFilterGroup.withBooks .categoryFilter{
  margin: initial;
  margin-inline-end: 34px;
  margin-inline-start: 34px;
  padding: 19px 0px;
  border-bottom: 1px solid #E5E5E5;

}
.categoryFilterGroup a:hover {
  text-decoration: none;
}
.categoryFilterGroup.withBooks + .categoryFilterGroup {
  /*margin-top: 30px;*/
}
.categoryFilterGroup .textFilter {
  border-bottom: 1px solid #E5E5E5;
}
.categoryFilterGroup :first-child .textFilter {
  border-top: 1px solid #E5E5E5;
}
.categoryFilter.on, .textFilter.on {
  color: black;
}
.dark .categoryFilter.on, .dark .textFilter.on {
  color: white;
}
.textFilter.lowlight {
  color: #999;
}
.topFilters .textFilter.showMoreFilters {
  color: #999;
}
.bilingual .textFilter .he,
.bilingual .categoryFilter .he {
  display: none;
}
.textList .textListTop > .loadingMessage,
.textList .texts .contentInner > .loadingMessage {
  padding: 22px 10px 0;
  color: #999;
  font-size: 14px;
  text-align: center;
}
.textList .textListTop > .loadingMessage {
  position: relative;
  top: 70px;
}
.textList .texts {
  position: relative;
  background-color: #FBFBFA;
}
.sepia .textList .texts {
  background-color: #FBFBFA;
}
.dark .textList .texts {
  background-color: #333331;
}
.textList .texts .textRange {
  font-size: 1.8em;
  padding-top: 16px;
  margin-top: 12px;
  position: relative;
  cursor: text;
}
.textList .texts .textRange .segment{
  cursor: text;
}
.textListTextRangeBox {
  border-bottom: 1px solid #eee;
}
.textList .texts .textRange .title {
  color: #999;
}
.textList .texts .segment .queryTextHighlight {
  padding: 0;
  background-color: inherit;
  font-weight: bold;
}
.dark .textList .texts .textRange .title {
  color: #ddd;
}
.textList.singlePanel .textListTextRangeBox:first-child {
  margin-top: -30px;
}
.textRange .title {
  display: flex;
  justify-content: space-between;
}
.textRange .title .buttons {
}
.bilingual .textList .title .he {
  display: none;
}
.textList .sheetList .sheet,
.textList .note {
  padding: 0 0 24px 0;
  display: flex;
  flex-flow: column;
}
.textList .sheet + .sheet {
  padding: 24px 0;
  border-top: 1px solid #E6E5E6;
}
.textList .sheetList .sheet a.sheetTitle {
  margin-bottom: 0;
  align-items: flex-start;
}
.textList .sheet .sheetInfo {
  display: flex;
  justify-content: space-between;
}
.sheet .sheetInfo .sheetUser {
  display: flex;
  align-items: center;
}
.textList .sheet .sheetAuthorImg,
.textList .note .noteAuthorImg {
  height: 26px;
  width: 26px;
  vertical-align: -8px;
}
.textList .sheet .sheetViews {
  color: #999;
  font-size: 12px;
}
.textList .sheet .sheetAuthor,
.textList .note .noteAuthor {
  color: #666;
  font-size: 16px;
  margin: auto 14px;
}
.textList .sheet .sheetTitle {
  display: flex;
  justify-content: flex-start;
  margin-top: 14px;
  font-size: 18px;
  text-align: left;
  color: #000;
}
.textList .sheet .sheetLeft .sheetTitle img.sheetIcon {
  width: 14px;
  height: 14px;
  margin: 3px 0 0 0;
}
.textList .sheet .sheetTitle .sheetTitleText{
  margin: auto 6px;
}
.textList .sheet .sheetTags {
  display: flex;
  flex-flow: row wrap;
  margin-top: 6px;
  font-size: 13px;
  color: #999;
  text-align: left;
}
.textList .sheet .sheetTag {
  color: inherit;
  display: inline-block;
  white-space: nowrap;
}
.sheet .sheetRight {
  display: flex;
  flex-direction: row;
  align-items: flex-start;
  justify-content: space-between;
  padding-top: 5px;
  margin: 0 -4px;
}
.sheet .sheetRight img {
  display: none;
  padding: 0 5px;
  width: 22px;
  height: 22px;
  margin: 0;
}
.sheet .sheetRight img.pinned,
.sheet:hover .sheetRight img {
  display: block;
}
.sheet:hover .sheetRight img:hover {
  opacity: 0.6;
  cursor: pointer;
}
.sheet .sheetTag .separator {
  display: inline-block;
  margin-right: 8px;
}
.sheet .sheetTags .unlisted img,
.collectionListing .collectionListingDetails .unlisted img,
.tocTop .unlisted img {
  width: 13px;
  height: 13px;
  opacity: 0.4;
  margin-inline-end: 3px;
  position: relative;
  top: 2px;
}
.sheetTag.button,
.sheetTag.button:hover,
.sheetTag.button:active {
  background-color: #EDEDED;
  border-color: #ccc;
  color: #999;
  font-size: 14px;
  margin: 4px;
}
.bookPage .sheetTag.button {
  padding: 5px 16px;
  height: 30px;
}
.textList .sheetList {
  padding-top: 40px;
}
.textList .sheetList:first-of-type {
  padding-top: 0px;
}
.textList .sheetList + .sheetList {
  border-top: 1px solid #E6E5E6;
}
.textList .note .noteAuthorInfo {
  margin-bottom: 14px;
}
.textList .note .noteTitle {
  font-weight: bold;
}
.textList .note .noteTitle,
.textList .note .noteText {
  font-size: 16px;
}
.textList .textListTextRangeBox + .sheet {
  margin-top: 24px;
}
.mediaList .media {
  border-top: solid 1px #CCC;
  padding: 20px 0;
}
.mediaList .mediaTitle {
  font-family: "Roboto", "Helvetica Neue", "Helvetica", sans-serif;
  font-style: normal;
  font-weight: 400;
  font-size: 16px;
  line-height: 19px;
  color: #666;
	padding-bottom: 15px;
}
.mediaList .mediaTitle .he {
  font-size: 16px;
}
.mediaList .media .title {
	font-size: 22px;
  color: #000;
}
.mediaList .media a {
	color: #999;
}
.mediaList .media .description {
	margin: 10px 0;
  font-size: 13px;
  font-family: "Roboto", "Helvetica Neue", "Helvetica", sans-serif;
  flex-flow: row;
  justify-content: space-between;
  color: #666;
}
.mediaList .media .panel{
	background: #e6e6e6;
	border-radius: 50px;
	text-align: center;
	margin: 15px 0;
	padding: 15px;
  font-size: 13px;
  line-height: 15px;
  flex-direction: row;
  display: flex;
  flex-wrap: nowrap;
  justify-content: space-between;
  text-align: left;
  direction: ltr;
}
.mediaList .media .panel .playTimeContainer {
  display: inline-flex;
  align-self: center;
  font-size: 13px;
  font-family: "Roboto", "Helvetica Neue", "Helvetica", sans-serif;
}
.mediaList .media .panel .playTimeContainer span {
  margin: 0 15px;
}
.mediaList .media .panel .sliderContainer {
  display: inline-flex;
  flex: 2;
  align-self: center;
}
.mediaList .media .panel input[type='image'] {
	  width: 10px;
    height: 10px;
    padding: 2.5px;
}
.slider {
  -webkit-appearance: none;
  height: 2px;
  background: #4d4d4d;
  outline: none;
  opacity: 0.7;
  width: 100%;
}
.slider:hover {
  opacity: 5;
}
.slider::-webkit-slider-thumb {
  -webkit-appearance: none;
  appearance: none;
  width: 10px;
  height: 10px;
  border-radius: 50%;
  background: #4871bf;
  cursor: pointer;
}
.slider::-moz-range-thumb {
  width: 10px;
  height: 10px;
  border-radius: 50%;
  background: #4871bf;
  cursor: pointer;
}
/* All the same stuff for IE */
.slider::-ms-thumb {
  width: 10px;
  height: 10px;
  border-radius: 50%;
  background: #4871bf;
  cursor: pointer;
}
.webpageList .website {
  text-align: start;
  display: flex;
  justify-content: flex-start;
  color: #000;
  cursor: pointer;
  font-size: 16px;
  letter-spacing: 1px;
  margin: 20px 34px;
  align-items: center;
}
.webpageList .website .icon {
  height: 16px;
  width: 16px;
  margin-top: 2px;
}
.webpageList .webpage {
  margin-bottom: 30px;
  text-align: left;
  direction: ltr;
}
.webpageList .webpage.hebrew{
  text-align: right;
  direction: rtl;
}
.webpageList .webpage .icon {
  margin-right: 10px;
}
.webpage.hebrew .icon {
  margin: 0 0 0 10px;
}
.webpageList .webpage .title {
  font-size: 22px;
  color: black;
  text-decoration: none;
  margin-bottom: 10px;
}
.webpageList .webpage .title:hover {
  text-decoration: none;
}
.webpageList .webpage .domain {
  font-family: "Roboto", "Helvetica Neue", "Helvetica", sans-serif;
  font-size: 14px;
  color: #666;
  margin-bottom: 10px;
}
.webpageList .webpage .description {
  font-size: 18px;
  color: #999;
}
.webpageList .webpage .webpageMetadata,
.mediaList .media .meta,
.manuscript .meta {
  font-size: 13px;
  color: #999;
  margin-top: 5px;
}
.interface-hebrew .webpageList .webpage .webpageMetadata {
  text-align: right;
  direction: rtl;
}
.interface-english .webpageList .webpage .webpageMetadata {
  text-align: left;
  direction: ltr;
}

.webpageList .website .siteName {
  margin-inline-start: 15px;
}

.manuscript .meta span,
.manuscript .meta a {
  font-family: "Roboto", "sans-serif";
  margin-top: 2px;
}
.manuscript .meta .int-he {
  font-family: "Heebo", "sans-serif";
}
.webpageList.empty .loadingMessage {
  margin-top: 0px;
}
.webpageList .webpagesLinkerMessage {
  padding: 20px 0px;
  color: #999;
  border-top: 1px solid #E5E5E5;
  font-size: 13px;
}
.marginless .webpageList .webpagesLinkerMessage {
  padding: 20px 34px;
}
.webpageList .webpagesLinkerMessage a {
  color: #999;
  text-decoration: underline;
}
.manuscriptImage {
  width: auto;
  max-height: 180px;
  border-radius: 3px;
}
.manuscriptCaption {
  font-family: "Adobe Garamond Pro", "sans-serif";
  font-size: 18px;
  line-height: 22px;
  margin-top: 13px;
  margin-bottom: 2px;
  border-bottom: 0px;
  text-align: left;
}
.manuscriptCaptionHe {
  font-family: "Taamey Frank", "Heebo", "sans-serif";
  font-size: 22px;
  line-height: 22px;
  margin-top: 13px;
  margin-bottom: 2px;
  border-bottom: 0px;
  text-align: right;
}
.fullSizeImageLink {
  width: 292px;
  height: 23px;
  left: 830px;
  top: 367px;
  font-family: "Roboto", "sans-serif";
  font-style: normal;
  font-weight: normal;
  font-size: 13px;
  line-height: 15px;
  color: #999999
}
.manuscript {
  border-bottom: 1px solid #DDDDDD;
  margin: 29px 34px;
  padding-bottom: 19px;
  overflow-x: hidden;
}

.manuscript a {
  color: inherit;
}
/*.manuscriptBorder {*/
/*  border: 1px solid #dddddd;*/
/*  position: absolute;*/
/*  width: 292px;*/
/*  height: 0px;*/
/*  left: 830px;*/
/*  top: 409px;*/
/*}*/
.manuscriptList :last-child {
  border-bottom: 0px solid red;
}
.textList.marginless .webpageList.empty .loadingMessage {
  margin: 50px 40px;
}
.textRange .numberLabel {
  position: absolute;
  top: 14px;
}
.english .textRange .numberLabel {
  left: -24px;
}
.english .textRange .numberLabel.itag {
  right: -30px;
  left: initial;
}
.hebrew .textRange .numberLabel,
.bilingual .textRange .numberLabel  {
  right: -30px;
}
.multiPanel .textRange .numberLabel{
  display: none;
}
.multiPanel .textRange .numberLabel.itag{
  display: block;
  color: #4871bf;
}
.textRange.lowlight .numberLabel {
  color: #999;
}
.readerPanel.bilingual .connectionsPanel .he {
  display: none;
}
.connectionsSummaryLoading {
  padding: 20px 34px;
  color: #999;
}
.connectionsPanel .connectionPanelSectionHeader{
  margin-inline-start: 34px;
  margin-inline-end: 34px;
  margin-top: 30px;
  margin-bottom: 15px;
  border-bottom: 1px solid #CCCCCC;
  padding-bottom: 13px;
}
.connectionsPanel .connectionPanelSectionHeader .connectionPanelSectionHeaderInner{
  font-size: 14px;
  font-style: normal;
  font-weight: 400;
  line-height: 18px;
  letter-spacing: 0em;
  text-align: justified;
  color: #666666;
  text-transform: uppercase;

}
.connectionsPanel .connectionsSummaryLoading .loadingMessage {
  margin-top: 0;
}
.textListTextRangeBox {
  position: relative;
}

.textListTextRangeBox .textRange{
  margin-bottom: 0;
  padding-bottom: 0;
}
.textListTextRangeBox .connection-buttons, .versionsTextList .connection-buttons{
  margin-bottom: 28px;
  display: flex;
  align-items: flex-start;
  align-content: flex-start;
}
.connection-buttons.access-user .connection-button.delete-link{
  display:none;
}
.connection-buttons .connection-button,
.version-block-with-preview-details .connection-button{
  font-style: normal;
  font-weight: normal;
  font-size: 13px;
  line-height: 15px;
  color: #999999;
  margin-inline-end: 15px;
  text-decoration: none;
  cursor: pointer;
  display: flex;
  flex-flow: row wrap;
  align-items: center;
}
.version-block-with-preview-details .connection-button {
  font-size: 14px;
  color: var(--dark-grey);
  margin-top: 15px;
}
.version-block-with-preview-details img {
  padding-inline-start: 15px;
}
.singlePanel .connection-buttons .connection-button{
  text-align: start;
  margin-inline-end: 5px;
}
.connection-buttons .connection-button span{
  text-align: initial;
}
.connection-buttons .connection-button .int-en{
  font-family: "Roboto", "Helvetica Neue", "Helvetica", sans-serif;
}
.connection-buttons .connection-button .int-he{
  font-family: "Heebo", "Roboto", "Helvetica Neue", "Helvetica", sans-serif;
}
.toolsMessage {
  margin: 130px 0;
  text-align: center;
  font-size: 18px;
}
.connection-buttons .connection-button::before,
.version-block-with-preview-details .connection-button::before{
  display: block;
  content: ' ';
  background-size: 15px 15px;
  background-repeat: no-repeat;
  height: 15px;
  width: 15px;
  margin-inline-end: 5px;
}
.version-block-with-preview-details .connection-button::before {
  height: 18px;
}
.connection-buttons .panel-open-link::before,
.version-block-with-preview-details .connection-button::before{
  background-image: url("/static/icons/open-panel.svg");
}
.connection-buttons .delete-link::before{
  background-image: url("/static/icons/remove-connection.svg");
}
.connection-buttons .add-to-sheet-link::before{
  background-image: url("/static/icons/add-to-sheet.svg");
}
.sheetContent .toolsButtonContainer {
  letter-spacing: 0;
}
.toolsButtonContainer {
  display: flex;
  justify-content: flex-start;
  color: #000;
  /*border-top: 1px solid #E5E5E5;*/
  cursor: pointer;
  font-size: 16px;
  letter-spacing: 1px;
  margin: 20px 34px;
  align-items: center;
  flex-wrap: wrap;
}

.toolsButtonContainer.highlighted {
  background-color: var(--responsa-red);
  color: white;
  margin-inline-start: 6px;
  margin-inline-end: 8px;
  padding-inline-start: 28px;
  padding-inline-end: 14px;
  padding-top: 18px;
  padding-bottom: 18px;
  border-radius: 8px;
  line-height: 1;
}

.toolsButtonContainer .toolsButtonText,
.toolsButtonContainer .toolsSecondaryButton {
  position: relative;
  top: 1.5px;
}

.toolsButton {
  background: none;
  padding: 0;
  border: 0px;
  flex: 1 1 auto;
}

.toolsButton ::before {
  position: relative;
  top: 3px;
}

.toolsSecondaryButton {
  color: var(--dark-grey);
  --english-font: var(--english-sans-serif-font-family);
  --hebrew-font: var(--hebrew-sans-serif-font-family);
  height: var(--sans-serif-small-font-size);
  margin-inline-start: 30px;
  align-self: flex-start;
}

.toolsButtonContainer.highlighted .experimentLabel {
  --english-font: var(--english-sans-serif-font-family);
  color: var(--dark-grey);
  font-size: 11px;
  text-transform: uppercase;
  border: 1px solid var(--light-grey);
  border-radius: 4px;
  float: inline-end;
  padding: 2px 6px;
  background: var(--lightest-grey);
}

.linkArrow {
  height: var(--sans-serif-small-font-size);
  position: relative;
  top: 1px;
}

.toolsButtonContainer .toolsButton.greyColor {
  color: var(--dark-grey);
}
.toolsButton .toolsButtonText .connectionsCount::before{
  content: " ";
}
.topicList.topicsHe {
  direction: rtl;
}
.topicList.topicsEn {
  direction: ltr;
}
.interface-hebrew .topicList.topicsEn {
  direction: rtl;
}

.topicButton {
  display: flex;
  justify-content: flex-start;
  color: #000;
  cursor: pointer;
  font-size: 16px;
  flex-direction: column;
  letter-spacing: unset;
  align-items: initial;
  border-top: 1px solid #E5E5E5;
  padding: 20px 34px;
  margin: initial;
}
.topicList #topicItem-0 {
  border-top: none;
}
.topicButton:hover {
  text-decoration: none;
}

.topicButton .topicButtonTitle {
  display: flex;
  flex-direction: row;
  justify-content: space-between;
  text-align: left;
}
.topicButton .topicButtonTitle .he {
  text-align: right;
}
.topicButton .contentText .en {
  font-family: "adobe-garamond-pro", "Crimson Text", Georgia, serif;
}
.topicButtonTitle .he {
  font-size: 122%;
}
.topicButton .three-dots-button.tooltip-toggle::before,
.named-entity-title-bar .three-dots-button.tooltip-toggle::before {
  transform: none;
  left: unset;
  right: 30px;
  width: 180px;
}
.readerPanel.hebrew .topicButton .three-dots-button.tooltip-toggle::before,
.readerPanel.hebrew .named-entity-title-bar .three-dots-button.tooltip-toggle::before {
  right: unset;
  left: 30px;
  text-align: right;
}
.topicButton .smallText {
  margin-top: 10px;
  line-height: 18px;
  font-size: 18px;
  text-align: start;
}
.topicButton .smallText .en {
  font-family: "Roboto", "Helvetica Neue", "Helvetica", sans-serif;
  font-size: 13px;
  font-weight: normal;
  color: #999;
}
.topicButton .smallText .he {
  font-family: "Heebo", sans-serif;
  font-size: 13px;
  font-weight: normal;
  color: #999;
}
.toolsButton:hover {
  text-decoration: none;
  color: inherit;
}
.toolsButton.systemTypeface .toolsButtonText span.int-en,
.toolsButton.systemTypeface .toolsButtonText span.en{
  font-family: "Roboto", "Helvetica Neue", "Helvetica", sans-serif;
}
.toolsButton.textTypeface .toolsButtonText span.int-en,
.toolsButton.textTypeface .toolsButtonText span.en{
  font-family: "adobe-garamond-pro", "Crimson Text", Georgia, serif;
}
.toolsButton.systemTypeface .toolsButtonText span.int-he,
.toolsButton.systemTypeface .toolsButtonText span.he{
  font-family: "Heebo", "Roboto", "Helvetica Neue", "Helvetica", sans-serif;
}
.toolsButton.textTypeface .toolsButtonText span.int-he,
.toolsButton.textTypeface .toolsButtonText span.he{
  font-family: "Taamey Frank", "adobe-garamond-pro", "Crimson Text", Georgia, "Times New Roman", serif;
  font-size: 122%;
}
.highlighted .toolsButton .toolsButtonIcon {
  filter: invert(1);
}
.toolsButton .toolsButtonIcon {
  color: #999;
  font-size: 20px;
  width: 20px;
  margin-top: -1px;
}
.interface-hebrew .toolsButton .toolsButtonIcon {
  margin-top: 1px;
}
.toolsButton img.toolsButtonIcon {
  width: 18px;
  height: 18px;
  vertical-align: middle;
}
.toolsButton .toolsButtonText{
  margin-inline-start: 15px;
}

.shareSettingsBox .shareDropdown {
  display: inline-block;
  height: 20px;
  width: 52px;
  margin: 0 3px;
  border: 0;
  color: var(--sefaria-blue);
  font-weight: 600;
  --english-font: var(--english-sans-serif-font-family);
  --hebrew-font: var(--hebrew-sans-serif-font-family);
  font-size: var(--sans-serif-body-font-size);
  align-self: flex-end;
  appearance: none;
  -webkit-appearance: none;
  -moz-appearance: none;
  bottom: 1px;
  position: relative;
  background-color: Transparent;
  background-image: url(/static/icons/arrow-down-bold.svg);
  background-repeat: no-repeat;
  background-position: right;
  background-size: 12px;
}

.shareInputBox .copyLinkIcon {
  float: right;
  margin: 0px -5px 1px 0px;
}

.shareInputBox span {
  --english-font: var(--english-sans-serif-font-family);
  --hebrew-font: var(--hebrew-sans-serif-font-family);
  font-size: var(--sans-serif-body-font-size);
}

.shareInputBox {
  position: relative;
  display: flex;
  box-sizing: border-box;
  border-radius: 7px;
  border: none;
  box-shadow: 0 1px 3px rgb(0 0 0 / 20%);
  font-size: var(--sans-serif-body-font-size);
  font-family: "Roboto", "Helvetica Neue", "Helvetica", sans-serif;
  color: #666;
  padding: 20px 20px;
  margin: 19px 33px;
}
.shareInput {
  width: calc(100% - 40px);
  box-sizing: border-box;
  border-radius: 7px;
  border: none;
  font-size: var(--sans-serif-body-font-size);
  font-family: "Roboto", "Helvetica Neue", "Helvetica", sans-serif;
  color: #666;
  text-overflow: ellipsis;
}

.shareInputBox .shareInputButton {
  background-color: #fff;
  position: absolute;
  border: 0;
  margin-inline-start: calc(100% - 60px);
}

.shareInputBox .shareInputButton:active {
  background-color: var(--light-grey);
}

.shareSettingsBox {
  display: flex;
  box-sizing: border-box;
  border-radius: 7px;
  border: none;
  font-size: var(--sans-serif-body-font-size);
  --english-font: var(--english-sans-serif-font-family);
  --hebrew-font: var(--hebrew-sans-serif-font-family);
  color: var(--dark-grey);
  margin: 20px 34px;
}
.addToSourceSheetBox {
  position: relative;
}
.addToSourceSheetBox input {
  padding: 13px 12px;
  margin: 0;
  cursor: pointer;
  font-size: 18px;
  border-radius: 4px;
  box-shadow: none;
  border: 1px solid #E9E9E9;
  width: 60%;
  height: 50px;
  box-sizing: border-box;
}
.addToSourceSheetBox .button {
  width: 100%;
  text-align: center;
  margin: 0;
}
.addToSourceSheetBox .button.small {
  width: 37%;
  box-sizing: border-box;
  height: 50px;
  padding: 17px;
  margin: 0;
  float: right;
}
.interface-hebrew .addToSourceSheetBox input {
  width: 47%;
}
.interface-hebrew .addToSourceSheetBox .button.small {
  width: 50%;
  float: left;
}
.addToSourceSheetBox .newSheet {
  border-top: 1px solid #E9E9E9;
  padding: 14px 22px;
}
.addToSourceSheetBox .newSheet input::placeholder { /* eventual spec? */
  font-family: "Roboto", "Helvetica Neue", "Helvetica", sans-serif;
}
.addToSourceSheetBox .newSheet input::-webkit-input-placeholder { /* Chrome/Opera/Safari */
  font-family: "Roboto", "Helvetica Neue", "Helvetica", sans-serif;
}
.addToSourceSheetBox .newSheet input::-moz-placeholder { /* Firefox 19+ */
  font-family: "Roboto", "Helvetica Neue", "Helvetica", sans-serif;
}
.addToSourceSheetBox .newSheet input:-ms-input-placeholder { /* IE 10+ */
  font-family: "Roboto", "Helvetica Neue", "Helvetica", sans-serif;
}
.addToSourceSheetBox .newSheet input:-moz-placeholder { /* Firefox 18- */
  font-family: "Roboto", "Helvetica Neue", "Helvetica", sans-serif;
}
.confirmAddToSheet {
  text-align: center;
  background-color: #FBFBFA;
  margin-bottom: 10px;
}
.confirmAddToSheet .message{
  text-align: start;
}
.confirmAddToSheet.addToSourceSheetBox .message span{
  font-family: 'HebrewInEnglish Serif Font', "adobe-garamond-pro", "Crimson Text", Georgia, "Times New Roman", serif;
  font-style: normal;
  font-weight: normal;
  font-size: 18px;
  line-height: 25px;
  text-decoration-line: none;
  color: #666666;
}
.confirmAddToSheet.addToSourceSheetBox .message span a{
  text-decoration: underline;
  color: #666666;
}
.confirmAddToSheet .button {
  width: 100%;
}
.connectionsPanel .allSheetsLink,
.connectionsPanel .allNotesLink {
  display: block;
  margin-top: 10px;
}
.interface-hebrew .allNotesLinks {
  text-align: left;
}
.noteList + .noteList {
  border-top: 1px solid #ccc;
}
.connectionsPanel .loadingMessage {
  margin-top: 40px;
}
.connectionsPanel textarea.noteText,
.connectionsPanel textarea.feedbackText,
.sideColumn textarea.feedbackText {
  width: 100%;
  min-height: 100px;
  border: none;
  border-radius: 7px;
  padding: 20px 25px;
  box-sizing: border-box;
  box-shadow: 0 1px 3px rgba(0,0,0,0.2);
  font-size: 18px;
  font-family: "adobe-garamond-pro", "Crimson Text", Georgia, serif;
  margin-bottom: 10px
}


.connectionsPanel .noteSharingToggle {
  border: 1px solid #ccc;
  border-radius: 4px;
  margin-bottom: 12px;
}
.connectionsPanel .notePrivateButton,
.connectionsPanel .notePublicButton {
  width: 50%;
  display: inline-block;
  text-align: center;
  color: #CCC;
  padding: 16px 24px;
  border-radius: 4px;
  cursor: pointer;
  font-size: 15px;
  letter-spacing: 1px;
  font-family: "Roboto", "Helvetica Neue", "Helvetica", sans-serif;
  box-sizing: border-box;
}
.connectionsPanel .notePrivateButton.active,
.connectionsPanel .notePublicButton.active {
  background-color: white;
  color: #666;
}
.connectionsPanel .notePrivateButton {
  border-right: 1px solid #ccc;
  border-top-right-radius: 0;
  border-bottom-right-radius: 0;
}
.hebrew .connectionsPanel .notePrivateButton {
  border-left: 1px solid #ccc;
  border-top-left-radius: 0;
  border-bottom-left-radius: 0;
  border-right: none;
  border-top-right-radius: 4px;
  border-bottom-right-radius: 4px;
}
.connectionsPanel .line {
  width: 100%;
  border-bottom: 1px solid #ccc;
  margin: 40px 0;
}
.connectionsPanel .deleteNote {
  text-align: center;
  padding: 18px 0;
  color: #999;
  font-size: 15px;
  cursor: pointer;
  font-family: "Roboto", "Helvetica Neue", "Helvetica", sans-serif;
}
.connectionsPanel.textList .note {
  padding: 30px 0;
  position: relative;
}
.connectionsPanel.textList .note {
  border-top: 1px solid #E6E5E6;
}
.connectionsPanel.textList .note:first-child {
  border-top: none;
}
.connectionsPanel .noteButtons {
  position: absolute;
  top: 30px;
  left: -32px;
}
.interface-hebrew .connectionsPanel .noteButtons {
  left: auto;
  right: -32px;
}
.connectionsPanel .editNoteButton {
  visibility: hidden;
}
.connectionsPanel .note:hover .editNoteButton {
  visibility: visible;
}
.connectionsPanel .noteButtons .fa {
  cursor: pointer;
  color: #C6C6C6;
  font-size: 20px;
  margin: 0 8px;
}

.feedbackOverlay .buttonContainer {
  width: 100%;
  margin-top: 15px;
  text-align: center;
}

.connectionsPanel .divineNameReplacer p {
  font-size: 16px;
  font-family: "Roboto", "Helvetica Neue", "Helvetica", sans-serif;
  line-height: 19px;
  color: #666666;
}

.addConnectionBox {
  font-size: 18px;
  text-align: center;
}
.addConnectionBox .dropdown .dropdownMain{
  justify-content: center;
}
.addConnectionBox .dropdown .dropdownMain span, .addConnectionBox .dropdown .dropdownMain img{
  margin-inline-start: auto;
}
.addConnectionSummary {
  margin-bottom: 20px;
}
.loginPrompt {
  text-align: center;
}
.loginPrompt .loginPromptMessage {
  font-size: 18px;
  margin-bottom: 20px;
}
.loginPrompt .button {
  width: auto;
  margin: 0 6px;
}
.profile-pic {
  display: flex;
  justify-content: center;
  align-items: center;
  flex-direction: column;
}
.profile-page {
  background-color: var(--lightest-grey);
}
.profile-page .profile-pic .profile-pic-hover-button {
  display: none;
}
.profile-pic-cropper-error {
  line-height: 1;
  max-width: 50vw;
  overflow: hidden;
}
.profile-page .profile-pic:hover .profile-pic-hover-button.profile-pic-button-visible {
  display: flex;
}
.profile-page .profile-pic .profile-pic-button-row {
  display: flex;
}
.profile-page .profile-pic .profile-pic-button {
  position: relative;
  top: calc(-1 * ((175px/2) + (46px/2)));  /* height of .profile-img + height of .profile-pic-button */
}
.profile-pic-cropper-modal {
  max-width: unset !important;
  max-height: unset !important;
  padding: 15px 15px 17px 15px !important;
  box-shadow: 0px 1px 4px rgba(0, 0, 0, 0.4);
  background-color: #FFF !important;
  border-radius: 6px;
}
.profile-pic-cropper-modal-inner {
  overflow: auto;
  display: block;
  line-height: 0;
  border-radius: 6px;
}
.profile-pic-loading {
  display: flex;
  align-items: center;
  justify-content: center;
  margin-top: 17px;
}
.profile-pic-cropper-modal .ReactCrop__crop-selection {
  box-shadow: 0 0 0 9999em rgba(255, 255, 255, 0.6);
}
.profile-page .profile-pic-cropper-modal .ReactCrop__crop-selection {
  border-radius: 50%;
}
.profile-pic-cropper-modal .ReactCrop__image {
  max-width: 50vw;
  max-height: 50vh;
}
.profile-pic-close {
  right: 25px !important;
}
.profile-pic-cropper {
}
#interruptingMessage.profile-pic-cropper-modal .profile-pic-cropper-button {
  display: inline-flex;
}
.profile-pic-cropper-desc {
  margin-top: 9px;
  margin-bottom: 18px;
}
.profile-pic .profile-pic-input-file {
  /* make it essentially invisible so it stays in DOM and is accessible */
  width: 0.1px;
  height: 0.1px;
  opacity: 0;
  overflow: hidden;
  position: absolute;
  z-index: -1;
}
.readerNavMenu.profile-page .resourcesLink img {
  top: 0;
}
.profile-page .logoutLink {
  box-shadow: none;
  font-size: 16px;
}
.profile-page .logoutLink .int-en {
  font-family: "Roboto", "Helvetica Neue", "Helvetica", sans-serif;
}
.profile-page .logoutLink .int-he {
  font-family: "Heebo", sans-serif;
}
.notificationsTopContainer {
  display: flex;
  flex-direction: row;
  margin-bottom: 30px;
}
.notificationsHeaderBox {
  flex-grow: 1;
  margin-bottom: 12px
}
.readerNavMenu .notificationsHeaderBox h1 {
  margin: 4px 0 0 0;
}
.notificationsTitleIcon {
  position: relative;top: 2px;
}
.notification {
  border-bottom: 1px solid var(--light-grey);
  border-top: none;
  padding: 25px 0;
  line-height: 1.4;
}
.notification {
  display: flex;
}
.notification .imageSection {
  margin-inline-end: 15px;
}
.notification .imageSection img {
  height: 30px;
  width: 30px;
  border-radius: 15px;
}
.notification .mainSection {
  flex: 1;
}
.notification a {
  unicode-bidi: plaintext;
}
.notification a:hover {
  color: inherit;
}
.notification .topLine {
  display: flex;
  justify-content: space-between;
  flex-direction: row;
  margin-top: 2px;
  align-content: space-between;
}
.notification .topLine a {
  font-weight: bold;
}
.notification .topLineText {
  flex: 1;
}
.notification .date {
  color: var(--medium-grey);
  font-size: 14px;
  margin-inline-start: 15px;
}
.notification .notificationBody {
  margin-top: 20px;
}
.notification .sheetTitle,
.notification .collectionName {
  --english-font: var(--english-serif-font-family);
  --hebrew-font: var(--hebrew-serif-font-family);
  font-size: 24px;
  display: block;
}
.notification .sheetSummary {
  --english-font: var(--english-serif-font-family);
  --hebrew-font: var(--hebrew-serif-font-family);
  color: var(--dark-grey);
  font-size: 18px;
  margin-top: 10px;
}
.notification .replyButton {
  margin-top: 15px;
}
.notification .replyButton img {
  width: 15px;
  height: 10px;
  margin-inline-end: 10px;
}
.notification-message-link {
  display: inline-block;
  padding: 0 5px;
}
.globalUpdateForm {
  padding: 20px;
  background-color: #ddd;
  border-radius: 15px;
  font-size: 18px;
}
.globalUpdateForm .storyTypeSelector {
  padding-bottom: 15px;
}
.globalUpdateForm  select {
  margin: 0 0 0 15px;
}
.globalUpdateForm .error {
  color: red;
  font-size: 90%;
}
.globalUpdateForm input[type="text"] {
  padding: 5px;
  margin: 5px 0;
  width: 260px;
}
.globalUpdateForm input[type="radio"] {
  padding: 5px;
  margin: 8px;
}
.globalUpdateForm label {
  padding-top: 10px;
  display: block;
}
.globalUpdateForm .previewButton {
  margin-left: 85%;
  font-size: 20px;
}
.update {
  position: relative;
}
.update .imageSection {
  display: none;
}
.update .delete-update-button {
  position: absolute;
  top:  8px;
  right:  0px;
  color:  var(--dark-grey);
}
.story-action-button {
  display: inline-block;
  background: #CB6158;
  padding: 0 15px;
  margin: 0 8px;
  width: 60px;
  text-align: center;
  height: 19px;
  color: #fff;
  cursor: pointer;
  border-radius: 8px;
  box-shadow: 1px 1px 1px #ccc;
  border: 1px solid #ccc;
}

.lds-ring {
  display: inline-block;
  position: relative;
  width: 34px;
  height: 34px;
}
.lds-ring div {
  box-sizing: border-box;
  display: block;
  position: absolute;
  width: 21px;
  height: 21px;
  margin: 6px;
  border: 6px solid #999;
  border-radius: 50%;
  animation: lds-ring 1.2s cubic-bezier(0.5, 0, 0.5, 1) infinite;
  border-color: #999 transparent transparent transparent;
}
.lds-ring div:nth-child(1) {
  animation-delay: -0.45s;
}
.lds-ring div:nth-child(2) {
  animation-delay: -0.3s;
}
.lds-ring div:nth-child(3) {
  animation-delay: -0.15s;
}
@keyframes lds-ring {
  0% {
    transform: rotate(0deg);
  }
  100% {
    transform: rotate(360deg);
  }
}
.sefariaLogo {
  text-align: center;
  text-transform: uppercase;
  font-family: "Roboto", "Helvetica Neue", "Helvetica", sans-serif;
}
#appLoading {
  position: fixed;
  text-align: center;
  background-color: #FBFBFA;
  height: 100%;
  width: 100%;
  direction: initial;
}
#appLoading .loadingMessage {
  position: absolute;
  top: 45%;
  left: 50%;
  transform: translate(-50%, -50%);
}
#appLoading img.int-en {
  width: 150px;
  height: 42px;
  margin-bottom: 6px;
}
#appLoading img.int-he {
  width: 150px;
  height: 49px;
  margin-bottom: 6px;
}
.emptyDesktop {
  margin-top: 200px;
  text-align: center;
  color: #999;
}
.button {
  display: inline-block;
  color: white;
  background-color: var(--sefaria-blue);
  box-shadow: 0 1px 3px rgba(0,0,0,0.25);
  border-radius: 6px;
  padding: 16px 30px;
  margin: 0 2px 6px 2px;
  cursor: pointer;
  font-size: 16px;
  box-sizing: border-box;
  line-height: 19px;
  text-align: center;
  --english-font: var(--english-sans-serif-font-family);
  --hebrew-font: var(--hebrew-sans-serif-font-family);
  border: none;
}
.saveProfileButton{
  background-color: var(--midrash-green);
}
.button.disabled{
  border: 1px solid var(--light-grey);
  background-color: var(--lightest-grey);
  font-size: 16px;
  line-height: 19px;
  text-align: center;
  color: var(--medium-grey);
  box-shadow: none;
}
.button.disabled:hover{
  color: var(--medium-grey);
  cursor: initial;
}
a.button {
  color: white;
}
.button:hover,
a.button:hover {
  color: white;
  text-decoration: none;
}
.button.white {
  background-color: white;
  color: #333;
}
a.button.white {
  color: var(--dark-grey);
}
.button.grey {
  background-color:  var(--lighter-grey);
  color: var(--dark-grey);
  box-shadow: none;
  border: none;
}
a.button.mini {
  padding: 5px;
  font-size: .8em;
}
.interface-english .userSheetTitle a.button.mini {
  float: right;
}
.interface-hebrew .userSheetTitle a.button.mini {
  float: left;
}
.button.transparent {
  color: #666;
  background-color: transparent;
  border: 1px solid transparent;
}
.profile-page .button.transparent {
  border: 0;
}
.button.transparent.bordered {
  border: 1px solid #CCC;
}
.button.fillWidth {
  width: 100%;
  text-align: center;
  display: block;
  margin: 10px 0;
}
.button.squareBorder {
  border-radius: 0;
}
a .button:hover {
  text-decoration: none;
}
.reactMarkdown a {
  color: var(--commentary-blue);
}
.button.small {
  padding: 10px 14px;
  width: -moz-fit-content;
  width: fit-content;
}

.headerWithAdminButtonsContainer{
  display: flex;
  justify-content: space-between;
  flex-direction: row;
  align-items: center;
  flex-wrap: nowrap;
  width: 100%;
}
.headerWithAdminButtonsContainer .pencilEditorButton{
  margin-top: 8px;
  margin-bottom: 5px;
  margin-inline-end: 6px;
  cursor: pointer;
}
.button.extraSmall.reviewState{
  margin-inline-end: 7px;
}
.button.extraSmall.reviewState.reviewed {
  background-color: #5D956F;

}
.button.extraSmall.reviewState.notReviewed {
  background-color: #CB6158;
}
.button.extraSmall.reviewState.edited {
  background-color: #C3EB34;
}
.button.extraSmall {
  border-radius: 6px;
  box-shadow: none;
  margin: 0;
  padding: 5px 8px;
  height: 30px;
  line-height: 20px;
  letter-spacing: normal;
}
.button.extraSmall.topic {
  color: #000000;
  background-color: var(--lighter-grey);
  white-space: nowrap;
}
.adminButtons .button.extraSmall.topic.top {
  border-top-left-radius: 6px;
  border-top-right-radius: 6px;
}
.adminButtons .button.extraSmall.topic.bottom {
  border-bottom-left-radius: 6px;
  border-bottom-right-radius: 6px;
  border-bottom: 1px solid var(--light-grey);
}
.adminButtons .button.extraSmall.topic {
  box-shadow: 0 1px 3px rgb(0 0 0 / 25%);
  border-radius: revert;
  color: #666666;
}
.headerWithAdminButtons {
  display: flex;
  position: relative;
  flex: 1;
}
.adminButtons.hiddenButtons {
  display: none;
}
.adminButtons {
  display: flex;
  flex-direction: column;
  width: 147px;
  position: absolute;
  height: 90px;
  padding: 0 20px 0 20px;
}

.button .buttonIcon {
  margin-inline-end: 7px;
  vertical-align: middle;
}
.button.small .buttonIcon {
  height: 14px;
  width: 14px;
  margin-top: -3px;
}
.button.appButton {
  box-shadow: none;
  border: 2px solid var(--sefaria-blue);
  color: var(--sefaria-blue);
}
.button.appButton img {
  margin-inline-end: 5px;
}
.button.appButton.iconOnly {
  width: 40px;
  height: 40px;
  box-sizing: border-box;
  display: inline-flex;
  padding: 0;
  justify-content: center;
  align-items: center;
}
.button.appButton.iconOnly img {
  width: 18px;
  height: 18px;
  margin: 0;
}
.lexicon-content{
  font-size: 15px;
  padding-bottom: 10px;
  margin-bottom: 1px;
}
.lexicon-link:hover {
  text-decoration: underline;
}
.lexicon-header {
  padding: 10px;
  border-bottom: 1px solid #e5e5e5;
  background-color: #AAAAAA;
}
.lexicon-header h4 {
  font-size: 1.2em;
  margin: 0;
}
.entry + .entry {
  padding-top: 10px;
}
.lexicon-results {
  padding-top: 20px;
}
.named-entity-attribution {
  margin-top: 13px;
}
.named-entity-ambiguous {
  margin-bottom: 24px;
}
.named-entity-ambiguous .systemText .int-en,
.named-entity-ambiguous .systemText .int-he {
  color: #999;
}
.named-entity-title-bar {
  display: flex;
  flex-direction: row;
  justify-content: space-between;
}
.named-entity-wrapper {
  display: flex;
  flex-direction: column;
}
.named-entity-wrapper + .named-entity-wrapper {
  margin-top: 26px;
}
.readerPanel.english .named-entity-wrapper {
  direction: ltr;
}
.readerPanel.hebrew .named-entity-wrapper {
  direction: rtl;
}
.lexicon-results .named-entity-description {
  margin-top: 13px;
}
.lexicon-results .named-entity-description .en,
.lexicon-results .named-entity-description .he {
  color: #666;
}
.lexicon-results .entry > div {
  padding: 1% 0 1% 0;
  margin: auto;
}
.lexicon-results .entry a {
    font-size: .8em;
    font-weight: bold;
    letter-spacing: 1px;
    cursor: pointer;
    color: #333;
}
.lexicon-results .entry .headline {
  color: #333;
  font-size: 1.2em;
  display: block;
}
.lexicon-results .entry .headwords .headword {
  display: inline;
}
.lexicon-results .entry .morphology {
  font-family: "Roboto", "Helvetica Neue", "Helvetica", sans-serif;
  color: #999;
  display: inline;
  margin-right: 5px;
}
.lexicon-results .entry .lang-ref {

}
.lexicon-results .entry .definition-content{
    color: #444;
}
.lexicon-results ol {
	list-style-position: inside;
}
.lexicon-results .entry .definition li.sense{
	margin-left: 15px;
    padding-bottom: 10px;
}
.lexicon-results .entry .definition ol.senses{
	padding-left: 0;
}
.lexicon-results .entry .definition > li.sense{
	margin-left: 0;
}
.lexicon-results .entry ol.definition {
	list-style-type: none;
	padding-top: 2px;
	padding-left: 0;
    margin: 0;
}
.lexicon-results .entry .definition .notes {}
.lexicon-results .entry .definition .derivatives {display: block;margin-left: 15px;}
.lexicon-results .attribution {

}

.lexicon-results .attribution div,
.named-entity-wrapper .attribution div {
  display: block;
  font-family: "Roboto", "Helvetica Neue", "Helvetica", sans-serif;
  color: #aaa;
  font-size: 10px;
}
.lexicon-content .headword.en, .lexicon-content .headword.he,
.lexicon-content .definition-content.en, .lexicon-content .definition-content.he,
.lexicon-content .lexicon-results .attribution {
  display: inline;
}
.lexicon-content .headword.he, .lexicon-content .definition-content.he {
  direction: rtl;
}
.lexicon-content .headword.en, .lexicon-content .definition-content.en {
  direction: ltr;
}
.lexicon-instructions,
.lexicon-content .loadingMessage {
  font-size: 15px;
  font-style: italic;
}
.splitHeader {
  text-align: left;
  display: flex;
  flex-direction: row;
  justify-content: space-between;
  color: #666;
  font-weight: 300;
}
.splitHeader .en {
  font-size: 14px;
}
.splitHeader .he {
  font-size: 14px;
}
.splitHeader select {
  margin-inline-start: 6px;
}
.sheetsNewButton {
  text-align:center;
  margin-bottom: 30px;
}
.sheetsNewButton a {
  color: inherit;
}
.sheet.userSheet .sheetTitle  {
  font-family: "adobe-garamond-pro", "Crimson Text", Georgia, serif;
  font-size: 20px;
  color:#333;
  margin-bottom: 6px;
  unicode-bidi: plaintext;
}
.sheet.userSheet {
  font-size: 14px;
  color:#999;
  text-decoration: none;
  flex-direction: column;
}
.interface-english .sheet.userSheet{
  font-family: "Roboto", "Helvetica Neue", "Helvetica", sans-serif;
}
.interface-hebrew .sheet.userSheet{
  font-family: "Heebo", "sans-serif";
}
.sheet.userSheet .userSheetInfo{
  display: flex;
  justify-content: flex-start;
}
.sheet.userSheet .userSheetInfo span:before{
  content: '·';
  margin: auto 4px;
}
.sheet.userSheet .userSheetInfo span:first-child:before{
  content: '';
  margin: 0;
}
.sheet.userSheet .sheetAccess{
  margin: auto 4px;
}
.filterByTag {
  cursor: pointer;
  text-transform: none;
  font-size: 18px;
}
.sheet.userSheet .sheetEditButtons {
  font-size: 24px;
  height: 32px;
  width: 32px;
  text-align: center;
  line-height: 32px;
  background-color: white;
  border: 1px solid #E6E6E6;
  border-radius: 4px;
  margin-left: 10px;
  display: none;
  float:right;
  cursor: pointer;
  color: #999;
  text-decoration: none;
}
.sheetButton:hover {
  text-decoration: underline;
}
.sheetButton{
  border: 1px solid #fff;
}
.sheetButton.active {
  border: 1px solid #333;
}
.tagString a {
  text-decoration: none;
  color: #999;
}
.tagString a:after {
  content: ", ";
  color: #999;
}
.tagString a:last-child:after {
  content: "";
}
.singlePanel .collectionsList {
  margin-top: 0;
}
.collectionsList .enCollections,
.collectionsList .heCollections {
  margin-bottom: 50px;
}
.readerPanel .collectionsList .enCollections .gridBox,
.readerPanel .collectionsList .enCollections .int-he {
  direction: ltr;
}
.readerPanel .collectionsList .heCollections .gridBox {
  direction: rtl;
}
.collectionListing {
  display: flex;
  flex-direction: row;
  justify-content: space-between;

}
.profile-page .collectionListing {
  padding: 20px 0;
  margin-top: 20px;
  background-color: white;
  border: 1000px solid white;
  border-top: 4px solid white;
  border-bottom: 120px solid white;
  margin: -4px 0 -120px 0;
  margin-inline-start: -1000px;
  margin-inline-end: 0;
  width: 100%;
}
.collectionListing .left-content {
  display: flex;
  flex-direction: row;
  align-items: center;
}
.collectionListing + .collectionListing {
  border-top: 1px solid #ccc;
}
.collectionListingImageBox {
  width: 40px;
  height: 40px;
  border-radius: 20px;
  margin-inline-end: 10px;
  overflow: hidden;
  flex-shrink: 0;
}
.tocTop .collectionListingImageBox {
  background-color: transparent;
  overflow: initial;
}
.interface-hebrew .sheetMetaDataBox .authorStatement {
  direction: rtl;
}
.sheetMetaDataBox .profile-pic {
  width: 30px;
  height: 30px;
  display: inline-block;
  vertical-align: middle;
  margin-inline-end: 10px;
}
.readerPanel.hebrew .sheetMetaDataBox .user {
  direction: rtl;
}
.sheetMetaDataBox {
  margin-block-end: 40px;
}
a.sheetAuthorName {
  color: var(--midrash-green);
  --english-font: var(--english-sans-serif-font-family);
  --hebrew-font: var(--hebrew-sans-serif-font-family);
  font-size: 16px;
  font-weight: 500;
  line-height: 18.75px;
  display: inline;
  margin-block-end: 10px;
}
a.sheetAuthorName:hover {
  text-decoration: none;
}
.sheetContentSidebar a.sheetAuthorName {
  display: block;
}
.sheetMetaDataBox .summary {
  --english-font: var(--english-sans-serif-font-family);
  --hebrew-font: var(--hebrew-sans-serif-font-family);
  font-size: 16px;
  font-weight: 500;
  line-height: 18.75px;
  color: var(--dark-grey);
  margin-block-end: 25px;
  text-align: initial;
}
.sheetMetaDataBox .title {
  --english-font: var(--english-sans-serif-font-family);
  --hebrew-font: var(--hebrew-sans-serif-font-family);
  font-size: 30px;
  font-weight: 500;
  line-height: 35.16px;
  margin-block-end: 15px;
  flex: 1 0 95%;
  text-align: initial;
}
.interface-hebrew .sheetMetaDataBox .title:empty:before {
  content: "ללא שם";
}
.publishBox {
  text-align: start;
  background-color: #EDEDEC;
  border-radius: 6px;
  padding: 10px 20px;
  max-width: 540px;
  margin: 20px -20px;
  font-size: 16px;
  color: #666;
}

div.transparentBackground.publishBox {
  background-color: inherit;
  border-radius: 0px;
  padding: 0px 20px;
  color: inherit;
}

.publishBox .smallText .int-en, .publishBox .smallText .int-he.enInHe {
  color: #666;
}
.publishBox p.error {
  color: red;
}
.publishBox p {
  margin-bottom: 15px;
}
.publishBox .error .react-tags,
.publishBox textarea.error {
  border: 1px solid red;
}
.publishBox p strong {
  color: black;
  font-weight: 400;
}
.publishBox h3 {
  font-size: 22px;
  font-weight: 500;
  color: #666;
  margin-top: 12px;
  margin-bottom: 14px;
  text-transform: none;
  text-align: start;
}
.publishBox hr {
  border-bottom: none;
  border-right: none;
  border-left: none;
  border-top: 1px solid #CCC;
  margin-top: 20px;
}
.publishBox .smallText {
  color: #666666
}
.publishBox textarea {
  width: 100%;
  height: 100px;
  resize: none;
  box-sizing: border-box;
  font-size: 16px;
  color: #000;
  border: none;
  border-radius: 6px;
  box-shadow: 0px 1px 3px rgba(0, 0, 0, 0.25);
  font-style: normal;
  padding: 10px 10px 4px 10px;
  margin-bottom: 0px;
}
.publishBox textarea::placeholder {
  font-size: 16px;
  color: #666;
  font-style: normal;
  font-family: var(--english-sans-serif-font-family);
}
.publishBox .react-tags {
  position: relative;
  padding: 10px 10px 4px 10px;
  border-radius: 6px;
  background-color: #fff;
  box-shadow: 0px 1px 3px rgba(0, 0, 0, 0.25);
  /* shared font styles */
  font-size: 16px;
  line-height: 1.2;
  color: #666;
  /* clicking anywhere will focus the input */
  cursor: text;
}
.publishBox .react-tags.is-focused {
  border-color: #B1B1B1;
}
.publishBox .react-tags__selected {
  display: inline;
}
.publishBox .react-tags__selected-tag {
  display: inline-block;
  box-sizing: border-box;
  margin: 0 6px 6px 0;
  padding: 6px 8px;
  border: none;
  border-radius: 6px;
  background: #EDEDEC;
  color: #000;
  /* match the font styles */
  font-family: inherit;
  font-size: inherit;
  line-height: inherit;
}
.publishBox .react-tags__search-input,
.publishBox .react-tags__search-input:focus,
.publishBox .react-tags__search-input:focus-visible {
  font-family: inherit;
  font-size: inherit;
  border: none;
  outline: none;
}
.publishBox .react-tags__search-input::placeholder {
  font-size: 16px;
  font-style: normal;
  font-family: var(--english-sans-serif-font-family);
}
body.interface-hebrew .publishBox .react-tags__search-input::placeholder,
body.interface-hebrew .publishBox textarea::placeholder {
  font-family: var(--hebrew-sans-serif-font-family);

}
.publishBox .react-tags__selected-tag:after {
  content: '\2715';
  color: #AAA;
  margin-inline-start: 8px;
  vertical-align: middle;
  font-size: 10px;
}
.publishBox .react-tags__selected-tag:hover,
.publishBox .react-tags__selected-tag:focus {
  border-color: #B1B1B1;
}
.publishBox .react-tags__search {
  display: inline-block;

  /* match tag layout */
  padding: 7px 2px;
  margin-bottom: 6px;

  /* prevent autoresize overflowing the container */
  max-width: 100%;
}
.publishBox .publishButton {
  margin: 18px 0;
  text-align: end;
}
.publishBox .publishButton .button.published {
  background-color: #EDEDEC;
  border: 1px solid #CCCCCC;
  color: #666666
}

.publishBox .publishButton .button {
  padding: 15px 20px;
}

.publishSettingsEditMode .publishButton {
  margin: 14px 0 0;
  text-align: end;
  flex-direction: row;
  justify-content: flex-end;
  display: flex;
}

.publishSettingsEditMode .publishButton .publishedText {
  text-align: start;
  margin-top: 5px;
  margin-bottom: 0px;
  margin-inline-start: 0px;
  margin-inline-end: 15px;
  font-size: var(--sans-serif-body-font-size);
  --english-font: var(--english-sans-serif-font-family);
  --hebrew-font: var(--hebrew-sans-serif-font-family);
  color: var(--dark-grey);
}

.publishSettingsEditMode .publishButton .publishedText .publishedTextBold {
  font-weight: bold;
  color: black;
}

.publishSettingsEditMode .button.published {
  background-color: #FFFFFF;
  border: 1px solid #CCCCCC;
  color: var(--dark-grey);
  height: fit-content;
  align-self: center;
  border-radius: 6px;
  box-sizing: border-box;
  box-shadow: none;
  padding: 9px 10px;
}

.publishBox .react-tags__suggestions ul {
  position: absolute;
  inset-inline-start: 0;  /* Note reduntant css rules below `body.interface-[hebrew|english]  .publishBox .react-tags__suggestions ul` */
  top: 100%;
  margin: 4px -1px;
  padding: 0;
  list-style: none;
  background: #fff;
  border: 1px solid #ccc;
  border-radius: 6px;
  min-width: 300px;
}
/* Reduntant given above `inset-inline-start` rule, but not standard on all browsers yet
RMN: 2021-04-22 */
body.interface-hebrew  .publishBox .react-tags__suggestions ul {
  right: 0;
}
/* Reduntant given above `inset-inline-start` rule, but not standard on all browsers yet
RMN: 2021-04-22 */
body.interface-english .publishBox .react-tags__suggestions ul {
  left: 0;
}
.publishBox .react-tags__suggestions li {
  border-bottom: none;
  padding: 6px 8px;
}
.publishBox .react-tags__suggestions li mark {
  text-decoration: none;
  background: none;
  font-weight: normal;
}
.publishBox .react-tags__suggestions li:hover {
  cursor: pointer;
  background: #eee;
}
.publishBox .react-tags__suggestions li.is-active {
  background: #eee;
}
.publishBox .react-tags__suggestions li.is-disabled {
  opacity: 0.5;
  cursor: auto;
}
.editorSidebarToggle {
  position: fixed;
  top: 150px;
  right: 30px;
  height: 30px;
  width: 30px;
  border-radius: 30px;
  border: none;
  background-color: var(--sefaria-blue);
  cursor: pointer;
  box-shadow: 0px 1px 3px rgba(0, 0, 0, 0.25);
}
.interface-hebrew .editorSidebarToggle {
  left: 30px;
  right: auto;
}


.editorSidebarToggle:active {
  box-shadow: 0px 1px 1px rgba(0, 0, 0, 0.25);
}
.editorSidebarToggle::after {
  content: url("/static/img/3vdots.svg");
  position: absolute;
  top: 7px;
  left: 13px;
}
.collectionListingImage {
  height: 100%;
  width: 100%;
  object-fit: cover;
  background-color: white;
}
.collectionListingImage.default {
  width: 80%;
  height: 80%;
  margin: 10%;
  opacity: 0.4;
}
.collectionListingName {
  display: block;
  font-size: 30px;
  color: #000;
  margin-bottom: 5px;
}
.collectionListingName:hover {
  color: #333;
}
.collectionListingDetails .collectionListingSheetCount {
  color: #999 !important;
  font-size: 14px !important;
  font-family: Roboto !important;
  font-weight: 400 !important;
  line-height: 18px !important;
}
.collectionListingMembership {
  text-transform: capitalize;
}
.collectionListingDetailSeparator {
  margin: 8px;
}
.collectionInfo {
  margin-bottom: 35px;
}
.interface-hebrew .collectionInfo .he {
  display: inline;
}
.interface-hebrew .collectionInfo .en {
  display: none;
}
.collectionPage h1 {
  color: black;
  font-size: 30px;
  margin-bottom: 5px;
  --hebrew-font: var(--hebrew-serif-font-family);
  --english-font: var(--english-serif-font-family);
}
.collectionPage .navTitle {
  margin-bottom: 5px;
}
.collectionPage .collectionLabel {
  text-transform: uppercase;
  color: #666;
  font-size: 16px;
  letter-spacing: 2px;
  display: block;
  margin-bottom: 25px;
}
.collectionPage a:hover {
  color: inherit;
}
.collectionPage .collectionWebsite {
  display: block;
  font-size: 16px;
  margin-top: 15px;
  color: #4B71B7;
  direction: ltr;
}
.collectionPage .collectionDescription {
  font-size: 16px;
  color: #666;
  line-height: 1.3;
}
.collectionPage .collectionDescription .dedication {
  --hebrew-font: var(--hebrew-serif-font-family);
  --english-font: var(--english-serif-font-family);
}
.collectionPage .collectionDescription .en .dedication {
  font-style: italic;
  font-size: 18px;
  display: block;
}
.collectionPage .collectionDescription .he .dedication {
  font-size: 20px;
  display: block;
}
.collectionPage .bubbleTab {
  font-size: 16px;
}
.collectionPage .tagsList {
  --hebrew-font: var(--hebrew-serif-font-family);
  --english-font: var(--english-serif-font-family);
}
.collectionPage .emptyMessage .button {
  margin-top: 22px;
}
.collectionPage .emptyMessage .button:hover {
  color: white;
}
.collectionContentsTab .gridBox {
  margin-bottom:  30px;
}
.collectionPage .collectionContentsSectionLabel {
  color: var(--dark-grey);
  size: 16px;
  margin: 30px 0 12px 0;
}
.collectionPage .collectionContentsTag {
  font-size: 24px;
}
.collectionPage .sheetIcon {
  display: none;
}
.collectionPage .filterable-list .sheet a.sheetTitle {
  font-size:  24px;
}
.collectionPage .searchInCollectionLink {
  font-size:  16px;
  color: var(--dark-grey);
  margin-top: 20px;
  display: block;
}
.collectionInvitationBox {
  padding-bottom: 20px;
}
.collectionInvitationBox .button {margin: 0;}
.collectionSheetInner {
  display: flex;
}
.collectionSheetInnerContent {
  flex: 1;
}
.sheet .sheetTitleText {
  font-family: Roboto;
  font-size: 16px;
  font-weight: 600;
  line-height: 18.75px;
}
.sheetListingPinButton {
  display: none;
  opacity: 0.3;
  cursor: pointer;
}
.sheet:hover .sheetListingPinButton.active {
  display: block;
}
.sheetListingPinButton.pinned {
  display: block;
  opacity: 0.6;
}
#collectionInvitationInput {
  box-shadow: 0 1px 3px rgba(0,0,0,0.2);
  border: none;
  margin-inline-end: 10px;
  font-size: 18px;
  position: relative;
  border-radius: 7px;
  box-sizing: border-box;
  width: 215px;
  padding: 10px 15px;
}
.collectionInvitationBoxMessage {
  font-size: 18px;
  padding: 12px 0 0;
  text-align: center;
}
.flexLineBreak {
  width: 100%;
  height: 0;
}
.collectionPage .collectionMemberListing {
  padding-bottom: 24px;
  font-family: "Roboto", "Helvetica Neue", "Helvetica", sans-serif;
  font-size: 16px;
  color: #666;
  display: flex;
  flex-direction: row;
  justify-content: start;
}
.collectionMemberListingPic {
  margin-inline-end: 10px;
}
.collectionMemberListingPic.invitation {
  background-color: var(--medium-grey);
  border-radius: 1000px;
  width: 40px;
  height: 40px;
  line-height: 40px;
  text-align: center;
}
.collectionMemberListingName {
  color: black;
}
.collectionMemberListingRole {
  color: var(--dark-grey);
  font-size: 13px;
  margin-top: 4px;
}
.collectionMemberListingText {
  position: relative;
}
.collectionPage .collectionMemberListing .collectionMemberListingActions {
  display: none;
}
.collectionPage .collectionMemberListing:hover .collectionMemberListingActions {
  display: inline-flex;
}
.collectionMemberListingActions .collectionMemberListingActionsButton {
  cursor: pointer;
  color: var(--dark-grey);
  margin-inline-start: 8px;
}
.collectionMemberListingActionsMenu {
  position: absolute;
  left: 0;
  top: 46px;
  line-height: 30px;
  background-color: white;
  border: 1px solid #ccc;
  border-radius: 4px;
  color: #999;
  font-size: 15px;
  z-index: 1;
}
.interface-hebrew .collectionMemberListingActionsMenu {
  right: 0;
  left: unset;
}
.collectionMemberListingActionsMenu .action {
  padding: 4px 10px;
  cursor: pointer;
  white-space: nowrap;
}
.collectionMemberListingActionsMenu .action:hover {
  background-color: #eee;
}
.collectionMemberListingActionsMenu .action + .action {
  border-top: 1px solid #ccc;
}
.collectionMemberListingActionsMenu .role {
  font-size: 17px;
  margin-right: 4px;
}
.collectionMemberListingActionsMenu .role.current {
  color: var(--dark-grey);
}
.collectionInvitationListing {
  display: inline-block;
  min-height: 50px;
  line-height: 50px;
}
.topicFilterBox {
  display: flex;
  align-items: center;
  margin-bottom: 30px;
  background-color: var(--lighter-grey);
  border-radius: 100px;
  padding: 0 10px;
  margin-top: 0;
  width: 285px;
  max-width: 100%;
}
.singlePanel .topicFilterBox {
  margin-top: 20px;
}
.topicFilterBox .searchIcon {
  height: 18px;
  width: 18px;
  opacity: 0.4;
}
.topicFilterInput {
  padding: 0px 10px;
  line-height: 30px;
  flex: 1;
  box-sizing: border-box;
  border: none;
  background: transparent;
  font-size: 18px;
}
.topicsFilterReset {
  cursor: pointer;
  color: var(--medium-grey);
}
.topicsFilterResetIcon {
  height: 16px;
  width: 16px;
  margin-inline-start: 8px;
  vertical-align: -2px;
}
.alphabeticalTopicsNav {
  color: var(--dark-grey);
  margin-bottom: 5px;
}
.alphabeticalTopicsNav a {
  display: inline-block;
  margin-bottom: 10px;
}
.alphabeticalTopicsNav a + a {
  margin-inline-start: 10px;
}
.allTopicsList {
  min-height: 500px;
}
.topicPanel .topicLabel {
  text-transform: uppercase;
  font-weight: lighter;
  margin-bottom: 10px;
  font-size: 14px;
}
.topicPanel .topicLabel a {
  color: #8E8E8E;
}
.topicPanel .sideColumnMore {
  cursor: pointer;
  font-size: 16px;
  line-height: 26px;
  color: #666;
}
.topicPanel .sideColumnMore:hover {
  cursor: pointer;
  text-decoration: underline;
}
.topicPanel .sourceList {
  min-height: 500px;
}
.topicPanel .sourceList .loadingMessage {
  text-align: center;
}
.topicPanel .topicSource {
  margin-bottom: 40px;
  cursor: pointer;
  position: relative;
}
.topicPanel .topicSource .title {
  font-weight: bold;
}
.topicPanel .topicSource .score {
  font-size: 17px;
  color: #333;
  font-weight: normal;
  white-space: nowrap;
  border-radius: 4px;
  padding: 3px;
}
.topicPanel .topicSource .score:hover {
  background-color: #EEE;
}
.topicPanel .topicSource .score:active {
  background-color: #DDD;
}
.hebrew .topicPanel .topicSource .score {
  right: auto;
  left: 5px;
}
.topicPanel .topicSource .score img {
  width: 15px;
  height: 15px;
  vertical-align: middle;
  margin: -4px 0 0 2px;
  opacity: 0.6;
}

ul.sheetCollectionsLinks {
  list-style-type: none;
  padding-inline-start: 0;
  --english-font: var(--english-sans-serif-font-family);
  --hebrew-font: var(--hebrew-sans-serif-font-family);
  font-size: 16px;
  font-weight: 400;
  line-height: 18.75px;
}

h3.sheetCollections {
  text-transform: none;
  color: var(--dark-grey);
  font-size: var(--sans-serif-h3-font-size);
  --english-font: var(--english-sans-serif-font-family);
  --hebrew-font: var(--hebrew-sans-serif-font-family);
  margin-bottom: 17px;
  margin-top: 36px;
  padding-bottom: 18px;
  border-style: none none solid none;
  border-color: var(--light-grey);
  border-width: 1px;
}

.translationsHeader {
  margin-bottom: 35px;
}

.translationsHeader h3 {
  text-transform: none;
  color: var(--dark-grey);
  font-size: var(--sans-serif-h3-font-size);
  --english-font: var(--english-sans-serif-font-family);
  --hebrew-font: var(--hebrew-sans-serif-font-family);
  margin-bottom: 12px;
  margin-top: 0;
}

.translationsHeader .translationsDesc {
  font-size: var(--sans-serif-body-font-size);
  color: var(--dark-grey);
}

.aboutSheetPanel hr {
  height: 0px;
  border: 1px solid var(--light-grey);
}

.aboutSheetPanel h2 {
  font-size: var(--serif-h3-font-size);
  color: #000000;
  text-transform: none;
  margin: 0px;
}

.aboutSheetPanel h3.aboutSheetSubtitle {
  --english-font: var(--english-sans-serif-font-family);
  --hebrew-font: var(--hebrew-sans-serif-font-family);
  margin-top: 5px;
  margin-bottom: 20px;
}

div.aboutSheetMetadata {
  color: var(--medium-grey);
  --english-font: var(--english-sans-serif-font-family);
  --hebrew-font: var(--hebrew-sans-serif-font-family);
  font-size: var(--sans-serif-small-font-size);
  display: flex;
  flex-direction: column;
  margin: 10px 0px;
}
div.aboutSheetMetadata span:not(:first-child)::before{
  content: '•';
  margin-inline-start: 4px;
  margin-inline-end: 4px;
}

.hebrew .topicPanel .topicSource .score img {
  margin: -4px 2px 0 0;
}
.note a {
  color: #333;
  text-decoration: underline;
}
.noteListing {
  margin-bottom: 30px;
  border-bottom: 1px solid #ccc;
  padding-bottom: 10px;
}
.noteListing a:hover {
  text-decoration: none;
}
.noteListing .textRange .title {
  font-size: 18px;
  color: #999;
  margin-bottom: 10px;
}
.noteListing .textRange .title:hover {
  text-decoration: underline;
}
.noteListing .textRange .text {
  font-size: 18px;
  font-style: italic;
  color: #999;
  margin-bottom: 18px;
}
.noteListing .textRange .text .he {
  font-style: normal;
}
.noteListing .segment {
  display: block;
}
.noteListing .note {
  font-size: 18px;
}
.noteListing .actionButtons {
  visibility: hidden;
  float: right;
  display: inline-block;
  cursor: pointer;
}
.interface-hebrew .noteListing .actionButtons {
  float: left;
}
.noteListing:hover .actionButtons {
  visibility: visible;
}
.noteListing .actionButtons img {
  width: 16px;
  height: 16px;
}
.noteListing .actionButtons img + img {
  margin: 0 0 0 10px;
}
.interface-hebrew .noteListing .actionButtons img + img {
  margin: 0 10px 0 0;
}
.noteListing:hover .actionButtons img:hover {
  opacity: 0.6;
}
.noteListing .mask {
  background-color: white;
  opacity: 0.5;
}
.addToSourceSheetModal {
  position: absolute;
  display: block;
  left: 40%;
  top: 240px;
  width: 330px;
  padding: 20px;
  background: #FBFBFA;
  border: #ccc 1px solid;
  border-radius: 4px;
  box-shadow: 0 0 10px #ccc;
  z-index: 200;
}
.addToSourceSheetModal .closeButton {
  margin-bottom: 10px;
  cursor: pointer;
  height: 18px;
  width: 18px;
  float: right;
}
.searchBox .keyboardInputInitiator {
    opacity: 0.4;
    width: 22px;
    height: 20px;
    padding: 4px 7px 2px;
    position: initial;
    vertical-align: 0px;
}
.searchBox.TopicSearchBox {
  margin: 30px 0px 20px 30px;
}
.searchBox.TopicSearchBox input {
  padding: 15px;
  box-sizing: border-box;
  box-shadow: 0px 1px 3px rgba(0, 0, 0, 0.25);
  border: none;
  height: 40px;
  width: 209px;
  font-family: "adobe-garamond-pro", "Crimson Text", Georgia, serif;
  border-radius: 6px;
  font-size: 18px;
  color: #000000;
}
.searchBox.TopicSearchBox input.selected {
  color: var(--commentary-blue);
}
.header .searchBox .keyboardInputInitiator {
    display: none;
}
body #keyboardInputMaster {
    opacity: 1;
    background-color: #FBFBFA;
    border: 1px solid #ccc;
    padding: 5px;
    box-shadow: none;
    border-radius: 0.3em;
    /*position: relative;
    top: 100px;
    left: 395px;*/
}
body #keyboardInputMaster thead {
  display: none;
}
body #keyboardInputMaster tbody tr td table{
    border-spacing: 2px 2px;
}
body #keyboardInputMaster tbody tr td table tbody tr td{
    border: 0.5px solid #eee;
    background: white;
    font-family: "Heebo","Roboto", sans-serif;
    min-width: 15px;
    vertical-align: middle;
    padding: 2px 8px;
    text-align: center;
    font-size: 14px;
    color: #333;
}
body #keyboardInputMaster tbody tr td table tbody tr td:hover,
body #keyboardInputMaster tbody tr td table tbody tr td:active,
body #keyboardInputMaster tbody tr td table tbody tr td.pressed{
    border: 1px solid #eee;
    background: #eee;
}
.calendarRefs {
  margin-bottom: 16px;
}
.calendarRef {
  font-size: 18px;
  color: #666;
  display: flex;
  margin: 2px 0;
}
.calendarRef a {
  color: inherit;
}
.calendarRef img {
  margin-top: 2px;
}
#editCollectionPageContainerInner {
  position: relative;
}
#editCollectionPage :not(h1) .int-en {
  font-family: "Roboto", "Helvetica Neue", "Helvetica", sans-serif;
}
#editCollectionPage :not(h1) .int-he {
  font-family: "Heebo", sans-serif;
}
#editCollectionPage .field {
  box-sizing: border-box;
  width: 100%;
  display: inline-block;
  vertical-align: top;
  padding: 12px;
}
#editCollectionPage .field.halfWidth {
  width: 50%;
  display: inline-block;
}
#editCollectionPage .field.quarterWidth {
  width: 25%;
  display: inline-block;
}
#editCollectionPage .field.threeQuarterWidth {
  width: 75%;
  display: inline-block;
}
#editCollectionPage .field > label {
  display: block;
  margin-bottom: 15px;
  color: #666;
}
#editCollectionPage input,
#editCollectionPage textarea {
  display: block;
  width: 100%;
  padding: 15px 12px;
  border-radius: 5px;
  border: none;
  box-sizing: border-box;
  box-shadow: 0 1px 3px rgba(0,0,0,0.2);
  font-family: "Roboto", "Helvetica Neue", "Helvetica", sans-serif;
  color: #333;
  font-size: 14px;
}
.interface-hebrew #editCollectionPage input,
.interface-hebrew #editCollectionPage textarea {
  font-family: "Heebo", sans-serif;
}
#editCollectionPage .hiddenFileInput {
  width: 0.1px;
  height: 0.1px;
  opacity: 0;
  overflow: hidden;
  position: absolute;
  z-index: -1;
}
#editCollectionPage .collectionImage {
  max-width: 200px;
  margin-bottom: 5px;
  display: block;
}
#editCollectionPage .helperText {
  color: #999;
  font-size: 13px;
  width: 500px;
}
#editCollectionPage .collectionHeaderBox {
  width: 100%;
  background-color: white;
  margin-bottom: 5px;
}
#editCollectionPage .collectionHeader {
  float: right;
  max-width: 100%;
}
#editCollectionPage .deleteCollection {
  cursor: pointer;
  margin: 30px 10px;
  color: #999;
  text-align: right;
}
#editCollectionPage .deleteCollection:hover {
  text-decoration: underline;
}
.dropdown {
  position: relative;
}
.dropdown .dropdownMain {
  background: white;
  box-shadow: 0 1px 3px rgba(0,0,0,0.2);
  border-radius: 7px;
  padding: 16px 22px;
  font-size: 16px;
  margin-bottom: 10px;
  cursor: pointer;
  line-height: 19px;
  color: var(--dark-grey);
  display: flex;
  justify-content: space-between;
  flex-direction: row;
}
.dropdown .dropdownMain.selected{
  color: var(--selected-option);
}
.dropdown .dropdownList .dropdownOption {
  font-size: 18px;
  cursor: pointer;
  padding: 0 22px;
  margin: 26px 0;
  border: none;
  color: var(--dark-grey);
  font-style: normal;
  font-weight: normal;
  font-size: 16px;
  line-height: 19px;
}
.dropdown .dropdownOpenButton {
  margin-inline-start: 6px;
  cursor: pointer;
  color: var(--dark-grey);
  font-size: 18px;
}
.interface-hebrew .dropdownOpenButton {
  float: left;
  margin-left: 0;
}
.dropdown .dropdownListBox {
  position: absolute;
  z-index: 1;
  margin-top: -14px;
  width: 100%;
  box-sizing: border-box;
  box-shadow: 0 1px 3px rgba(0,0,0,0.2);
  background: white;
  border-bottom-left-radius: 7px;
  border-bottom-right-radius: 7px;
}
.dropdown .dropdownList {
  color: #999;
  background-color: white;
  box-sizing: border-box;
  padding: 0;
  max-height: 250px;
  overflow-x: hidden;
  overflow-y: scroll;
  border-bottom-left-radius: 7px;
  border-bottom-right-radius: 7px;
}
.singlePanel .dropdown .dropdownList {
  max-height: 150px;
}
.dropdown .dropdownList .dropdownOption.selected {
  color: var(--selected-option);
}
.addToSourceSheetBox .dropdownMain.noselect {
  display: flex;
  justify-content: space-between;
  align-items: center;
  align-content: flex-start;
  text-align: start;
}
.addToSourceSheetBox .dropdownMain.noselect::before{
  content: url("/static/img/sheet.svg");
  opacity: 0.4;
  display: inline-block;
  margin-inline-end: 10px;
  transform: scale(0.8);
  vertical-align: text-bottom;
  line-height: 10px;
}
.addToSourceSheetBox .dropdownMain.noselect::after{
  content: url("/static/icons/chevron.svg");
  margin-inline-start: auto;
  opacity: 0.4;
  height: 24px;
  transform: scale(0.6) rotate(90deg);
  transform-origin: center center;
}
.addToSourceSheetBox .dropdownMain.noselect.open::after{
  transform: scale(0.6) rotate(-90deg);
  transform-origin: center center;
}
.addToSourceSheetBox .dropdownMain .loadingMessage {
  margin: 0;
}
.addToSourceSheetBoxTitle{
  font-style: normal;
  font-weight: normal;
  font-size: 13px;
  line-height: 15px;
  color: #999999;
  margin-bottom: 11px;
}
.addToSourceSheetBox .selectedRef{
  padding: 16px 22px;
  font-size: 16px;
  margin-bottom: 15px;
  cursor: pointer;
  background: #FBFBFA;
  box-shadow: 0px 1px 3px rgba(0, 0, 0, 0.25);
  border-radius: 6px;
  text-align: start;
}
.addToSourceSheetBox .selectedRef span{
  font-family: "adobe-garamond-pro", "Crimson Text", Georgia, "Times New Roman", serif;
  font-style: normal;
  font-weight: normal;
  font-size: 18px;
  line-height: 25px;
  color: #666666;
}
.readerPanel.hebrew .addToSourceSheetBox .selectedRef span{
  font-family: "Taamey Frank", "adobe-garamond-pro", "Crimson Text", Georgia, "Times New Roman", serif;
  font-size: 1.2em;
}
.addToSourceSheetBox .dropdown .dropdownList .dropdownOption::before{
  content: url("/static/img/sheet.svg");
  opacity: 0.4;
  display: inline-block;
  margin-inline-end: 10px;
  transform: scale(0.8);
  vertical-align: text-bottom;
  line-height: 10px;
}
#footer {
  background-color: white;
  border-top: 1px solid #F4F4F4;
  overflow: hidden;
  padding: 18px 40px 70px 40px;
  text-align: left;
  color: #999;
}
.singlePanel #footer {
  padding: 18px 15px 70px 15px;
}
#footer a {
  display: block;
  color: #666;
}
.interface-hebrew #footer{
  direction: rtl;
  text-align: right;
}
.interface-english #footer .int-he {
  display: none;
}
.interface-hebrew #footer .int-he {
  display: inline;
  text-align: right;
}
#footerInner {
  max-width: 1000px;
  margin: 0 auto;
}
#footer .section {
  display: inline-block;
  vertical-align: top;
  width: 200px;
  margin: 20px 0;
}
.interface-english #footer .section {
  text-align: left;
}
.interface-hebrew #footer .section {
  text-align: right;
}
#footer .section .header {
  color: #000;
  margin-bottom: 18px;
  font-weight: normal;
  font-size: 16px;
}
#footer .section.last {
  float: right;
  text-align: right;
}
.interface-hebrew #footer .section.last {
  float: left;
  text-align: left;
}
#footer .section a {
  font-size: 16px;
  margin: 2px 0;
}
#footer .fa {
  margin: 0 3px;
}
#footer .header.connect {
  text-transform: uppercase;
}
.newsletterSignUpBox {
  position: relative;
  margin-bottom: 4px;
}
.newsletterSignUpBox .newsletterInput {
  border-radius: 6px;
  padding: 10px 32px 12px 16px;
  width: 150px;
  font-size: 15px;
  border: 1px solid #EEE;
  margin-bottom: 6px;
  color: #333;
}
.newsletterSignUpBox .educatorNewsletterInput {
  padding: 10px;
  -webkit-appearance: auto
}
.newsletterSignUpBox img {
  height: 18px;
  width: 18px;
  opacity: 0.2;
  position: absolute;
  top: 10px;
  right: 12px;
}
.interface-hebrew .newsletterSignUpBox .newsletterInput {
  padding: 8px 16px 11px 32px;
}
.interface-hebrew .newsletterSignUpBox img {
  right: auto;
  left: 12px;
  transform: scale(-1, 1);
}
.newsletterEducatorOption {
  font-size: 14px;
  padding: 0px 3px;
  margin-top: 2px;
}
.newsletterSignUpBox .subscribeMessage {
  margin: 4px 0 14px 0;
  font-size: 14px;
  font-family: "Roboto", "Helvetica Neue", "Helvetica", sans-serif;
  font-style: italic;
  text-align: center;
  direction: ltr;
}
#footer .section.connect a {
  display: inline;
  margin: 0 4px;
}
#footer .section.connect .socialLinks a {
  color: #666;
}
#footer #siteLanguageToggle {
  color: #999;
  margin-top: 30px;
  font-size: 15px;
}
#footer #siteLanguageToggle #siteLanguageToggleLabel {
  display: block;
  text-transform: uppercase;
  color: #000;
}
#footer a#siteLanguageEnglish,
#footer a#siteLanguageHebrew {
  font-family: "Roboto", "Helvetica Neue", "Helvetica", sans-serif;
  cursor: pointer;
  color: #666;
  display: inline;
  margin: 0 3px;
}
#footer #siteLanguageEnglish:hover,
#footer #siteLanguageHebrew:hover {
  text-decoration: underline;
}
#footer a#siteLanguageHebrew {
  font-family: "Heebo", sans-serif;
}
.gemarra-regular, .gemarra-italic {
  font-weight: bold;
}
.it-text, .gemarra-italic {
  font-style: italic;
}
.categoryAttribution a {
  color: inherit;
}
.bubbleTab {
  padding: 10px 25px;
  margin: 3px;
  background-color: white;
  border-radius: 20px;
  border: 1px solid #DADADA;
  display: inline-block;
  font-size: 12px;
  color: #999;
  font-family: "Roboto", "Helvetica Neue", "Helvetica", sans-serif;
  letter-spacing: 1px;
  cursor: pointer;
}
.bubbleTab:hover {
  text-decoration: none;
}
.bubbleTab.active {
  color: #333;
}
.aboutBox .detailsSection{
  margin-bottom: 40px;
}
.aboutBox .aboutHeader {
  color: var(--dark-grey);
  padding-bottom: 13px;
  margin: 0;
  margin-bottom: 15px;
  text-align: initial;
  text-transform: none;
  font-size: 22px;
  border-bottom: solid 1px var(--light-grey);
  --english-font: var(--english-sans-serif-font-family);
  --hebrew-font: var(--hebrew-sans-serif-font-family);
}
.aboutBox .aboutTitle {
  padding: 10px 0 10px 0;
  display: inline-block;
  font-style: normal;
  font-weight: normal;
  font-size: 24px;
  line-height: 29px;
  color: #000000;
}
.aboutBox .tocCategory{
  display: block;
  margin-bottom: 17px;
  font-size: 16px;
  line-height: 19px;
  letter-spacing: 2px;
  text-transform: uppercase;
  color: var(--dark-grey);
}
.aboutBox .aboutSubtitle {
  font-style: italic;
  font-weight: normal;
  font-size: 18px;
  line-height: 22px;
  color: #666666;
}
.aboutBox .aboutSubtitle .he {
  font-style: normal;
}
.aboutBox .aboutAuthor{
  font-size: 16px;
  line-height: 19px;
  color: var(--dark-grey);
  margin-bottom: 22px;
  display: flex;
}
.readerPanel.hebrew .aboutBox .aboutAuthor .aboutAuthorInner{
  direction: rtl;
}
.aboutBox .aboutAuthor .authorName{
  margin-inline-start: 5px;
  color: black;
}
.aboutBox .aboutDesc {
  margin: 15px 0 15px 0;
  font-style: normal;
  font-weight: normal;
  font-size: 16px;
  line-height: 19px;
  color: var(--dark-grey);
}
.aboutBox .aboutComposed{
  font-size: 14px;
  line-height: 18px;
  color: var(--medium-grey);
}
.guideBox .guideHeader {
  color: var(--dark-grey);
  padding-bottom: 13px;
  margin: 0;
  margin-bottom: 15px;
  text-align: initial;
  text-transform: none;
  font-size: 22px;
  border-bottom: solid 1px var(--light-grey);
  --english-font: var(--english-sans-serif-font-family);
  --hebrew-font: var(--hebrew-sans-serif-font-family);
}

.guideBox .guideHeader i {
  margin-right: 8px;
  font-size: 18px;
  cursor: pointer;
}

.guideBox .guideTitle {
  padding: 10px 0 10px 0;
  display: inline-block;
  font-style: normal;
  font-weight: normal;
  font-size: 24px;
  line-height: 29px;
  color: #000000;
}
.guideBox .guidePromptBox {
  direction: ltr;
  margin-bottom: 20px;
  border-radius: 10px;
  padding: 8px 15px;
  border: 2px solid var(--mishnah-blue);
  background-color: #FFFFFF;
  cursor: pointer;
}
.guideBox .guidePromptBox p {
  font-size: 16px;
}
.guideBox .guidePromptBox span {
  font-size: 14px;
  color: var(--medium-grey);
  margin-top: 10px;
}
.readerApp.interface-hebrew .aboutBox .versionDetails,
.readerApp.interface-hebrew .versionsBox .versionDetails {
  text-align: right;
}
.aboutBox .versionDetails .separator,
.versionsBox .versionDetails .separator {
  margin: 0 3px;
}
.aboutBox .currVersionSection, .aboutBox .alternateVersionsSection {
  padding-bottom: 30px;
}
.aboutBox .versionsBox .language-block:first-child .versionBlock:first-child {
  border-top: none;
  padding-top: 10px;
}
.aboutBox .currVersionSection .versionBlock + .versionBlock {
    border-top: solid 1px #CCC;
    padding-top: 20px;
    margin-top: 20px;
}
.version-with-buy-button {
  display: flex;
  flex-direction: column;
}
.version-with-buy-button .version-text-image{
  display: flex;
  justify-content: space-between;
}
.version-with-buy-button .version-text-image .versionBlock{
  align-self: flex-start;
}
.versionsBox .version-with-buy-button{
    border-top: solid 1px #CCC;
}
.versionsBox .version-with-buy-button .versionBlock{
    border-top: none;
}
.versionsBox .version-with-buy-button .version-text-image .version-with-buy-button-image
{
  padding: 20px;
}
.versionsBox .version-with-buy-button .version-with-buy-button-link{
    padding: 10px 20px;
}
.version-with-buy-button .version-with-buy-button-link{
  align-content: flex-start;
  min-width: 50%;
}
.version-with-buy-button .version-with-buy-button-link a.button{
  color: #FFFFFF;
  padding: 7px 20px;
}
.version-with-buy-button .version-text-image .version-with-buy-button-image img.buy-img {
    height: 85px;
    border-radius: 2px;
}
.versionsBox .versionLanguage {
  padding-bottom: 15px;
  letter-spacing: 1px;
  font-style: normal;
  font-weight: normal;
  font-size: 16px;
  line-height: 19px;
  color: #666666;
}
.interface-hebrew .versionsBox .versionLanguage {
  direction: rtl;
}
.versionsBox div:not(:first-child) .versionLanguage {
  padding-top: 25px;
}
.versionsBox .versionLanguage .versionCount {
  color: #999;
}
.versionsBox a.selectButton:not(.version-with-preview-title-line .selectButton) {
  font-style: normal;
  font-weight: normal;
  font-size: 13px;
  color: #666666;
  box-shadow: 0 1px 2px #999;
  padding: 2px 8px;
  background-color: white;
  border-radius: 4px;
  line-height: 18px;
  cursor: pointer;
}
.versionsBox a.selectButton.currSelectButton:not(.version-with-preview-title-line .selectButton) {
  background-color: #212E50;
  text-decoration: none;
  cursor: default;
  line-height: 20px;
  color: #FFFFFF;
}
.versionsTextList .topFiltersInner .uppercase {
  text-transform: none;
}
span.purim-emoji img{
  height: 25px;
  width: 25px;
}

/* Sheets */

.sheetsInPanel {
  font-size: 62.5%;
  overflow-y: scroll;
  overflow-x: hidden;
  height: 100%;
  padding: 0 15px;
  box-sizing: border-box;
  position: relative;
}
.sheetContent .collectionsWidgetDone .button, .sheetContentSidebar .largeFollowButton {
  background-color: var(--midrash-green);
}
.sheetContentSidebar .largeFollowButton {
  --english-font: var(--english-sans-serif-font-family);
  --hebrew-font: var(--hebrew-sans-serif-font-family);
  font-size: 14px;
  font-weight: 400;
  line-height: 18px;
  min-height: 31px;
  height: 31px;
}

.sheetContent {
  width: 100%;
  box-sizing: border-box;
  font-size: 2.2em;
  line-height: 1.6;
  text-align: justify;
  background-color: inherit;
  margin: 0 auto;
  max-width: 760px;
  position: relative;
  padding: 0 30px;
}
.sheetContent .ref {
  cursor: pointer;
  color: #999;
  font-size: 1em;
}
.sheetContent .ref a {
  color: #999;
}
.sheetContent img {
  max-width: 100%;
}
.sheetContent table {
  margin: auto;
  max-width: 100%;
  width: 100%;
  border-collapse: collapse;
  table-layout: fixed
}
.sheetContent table th,
.sheetContent table td {
  padding: 10px;
  border-top: 1px solid #E6E5E6;
  vertical-align: top;
}
.sheetContent table thead th {
  vertical-align: bottom;
  border-bottom: 2px solid #E6E5E6;
  border-top: none;
}
.sheetContent table th:first-of-type,
.sheetContent table tr td:first-of-type {
  padding-left: 0;
}
.sheetContent table th:last-of-type,
.sheetContent table tr td:last-of-type {
  padding-right: 0;
}
.sheetContent tbody {
  width: 100%;
}
.sheetContent .center {
  text-align: center;
}
.readerPanel .sheetItem {
  position: relative;
}
.heLeft.bilingual section.SheetSource .sheetItem.enOnly > .en,
.heLeft.bilingual section.SheetSource .sheetItem.heOnly > .he,
.heRight.bilingual section.SheetSource .sheetItem.enOnly > .en,
.heRight.bilingual section.SheetSource .sheetItem.heOnly > .he {
  width: 100%;
  padding-right: 15px;
  padding-left: 15px;
}
.readerPanel .sheetItem.indented-1,
.readerPanel section.SheetSource.indented-1,
.readerPanel section.SheetOutsideBiText.indented-1 {
  margin-left:  30px;
  margin-right: 30px;
}
.readerPanel .sheetItem.indented-2,
.readerPanel section.SheetSource.indented-2,
.readerPanel section.SheetOutsideBiText.indented-2 {
  margin-left:  60px;
  margin-right: 60px;
}
.readerPanel .sheetItem.indented-3,
.readerPanel section.SheetSource.indented-3,
.readerPanel section.SheetOutsideBiText.indented-3 {
  margin-left:  90px;
  margin-right: 90px;
}
.sheetContent .customSourceTitle {
  font-family: "Roboto", "Helvetica Neue", "Helvetica", sans-serif;
  text-transform: none;
  margin-bottom: 0;
  margin-top: 40px;
}
.sheetContent p {
  margin: 0 0 1em 0;
}
.segmentNumber.sheetSegmentNumber {
  display: block;
  position: absolute;
  text-align: center;
}
.readerPanel.bilingual.heLeft .sheetItem.segment .segmentNumber.sheetSegmentNumber,
.readerPanel.bilingual.heRight .sheetItem.segment .segmentNumber.sheetSegmentNumber {
  left: 50%;
  margin-left: -15px;
}
.readerPanel.bilingual.heLeft .sheetItem.segment.enOnly .segmentNumber.sheetSegmentNumber,
.readerPanel.bilingual.heRight .sheetItem.segment.enOnly .segmentNumber.sheetSegmentNumber {
  right: 0px;
  left: auto;
  margin-left: 0;
}
.readerPanel.bilingual.heLeft .sheetItem.segment.heOnly .segmentNumber.sheetSegmentNumber,
.readerPanel.bilingual.heRight .sheetItem.segment.heOnly .segmentNumber.sheetSegmentNumber {
  left: 0px;
  margin-left: 0;
}
.readerPanel.english .sheetItem.segment.heOnly .segmentNumber .en,
.readerPanel.hebrew .sheetItem.segment.enOnly .segmentNumber .he
.readerPanel.hebrew section.SheetSource .sheetItem.enOnly > .en,
.readerPanel.english section.SheetSource .sheetItem.heOnly > .he,
.readerPanel.hebrew section.SheetOutsideBiText .sheetItem.enOnly > .en,
.readerPanel.english section.SheetOutsideBiText .sheetItem.heOnly > .he  {
  display: block;
}
.sheetTocIcon {
  color: #ccc;
  font-size: 16px;
  width: 15px;
  height: 15px;
  margin: 0 8px;
  vertical-align: middle;
}
.bookPage .content h2.tagsTitle {
  text-align: center;
  color:black;
  font-size: 13px;
  margin-bottom: 0;
  padding-bottom: 8px;
}
.bookMetaDataBox {
  margin: 40px auto;
  text-align: center;
}
.sheetContent .sheetItem.segment .sourceContentText {
  margin-bottom: 18px;
  display: block;
  overflow-wrap: break-word;
  word-wrap: break-word;
}
.sheetContent h1,
#sheet .outside h1,
.sourceContentText h1 {
  font-weight: 400;
  font-size: var(--serif-h3-font-size);
  text-align: center;
  margin-top: 45px;
  margin-bottom: 30px;
}
.sheetContent h1 span,
.sourceContentText h1 span {
  border-bottom: 4px solid var(--lighter-grey);
}

#aboutCover {
  margin-top: -90px;
  height: 240px;
  padding: 180px 0;
  background-color: #ADA99B;
  box-sizing: border-box;
  text-align: center;
  overflow: hidden;
  position: relative;
}
#aboutVideo {
  position: absolute;
  top: -90px;
  left: 0;
  min-width: 1200px;
  z-index: 0;
  width: 100%;
}
@media (max-width: 450px) {
  #aboutCover {
    height: 270px;
    padding: 180px 0;
  }
  #aboutVideo {
    min-width: 900px;
  }
}
.overlayTextOnSheetsHero {
  color: white;
  --english-font: var(--english-sans-serif-font-family);
  --hebrew-font: var(--hebrew-sans-serif-font-family);
  font-weight: 400;
  margin-inline-start: 10%;
}
.overlayTextOnSheetsHero #title {
  position: absolute;
  font-size: 50px;
  font-weight: 500;
  top: 145px;
  line-height: 62.65px;
}
.overlayTextOnSheetsHero #message {
  position: absolute;
  font-size: 24px;
  line-height: 18px;
  top: 227px;
}
@media screen and (max-width: 800px) {
  .overlayTextOnSheetsHero {
    margin-inline-start: 15%;
  }
  .overlayTextOnSheetsHero #title {
    font-size: 24px;
    top: 115px;
    line-height: revert;
  }
  .overlayTextOnSheetsHero #message {
    font-size: 16px;
    top: 175px;
  }
  #aboutCover {
    height: 150px;
    padding: 130px 0;
  }
}
<<<<<<< HEAD
.sheetContent .addToSheetPlus {
  display: inline-flex;
  justify-content: center;
  align-items: flex-end;
  width: 25px;
  height: 25px;
  background-color: var(--midrash-green);
  border-radius: 50%;
  color: white;
  font-size: 30px;
  line-height: 1;
  cursor: pointer;
}
.SheetOutsideBiText .addToSheetButton, .SheetSource .addToSheetButton {
  margin-inline-start: 15px;
  padding-block-start: 10px;
  padding-block-end: 10px;
  border: none;
  background-color: white;
}
.SheetMedia .addToSheetButton, .SheetComment .addToSheetButton, .SheetOutsideText .addToSheetButton {
  margin-block-start: -10px;
  margin-block-end: 30px;
}
.sheetContent .addToSheetText {
  --english-font: var(--english-sans-serif-font-family);
  --hebrew-font: var(--hebrew-sans-serif-font-family);
  font-size: 16px;
  font-weight: 400;
  line-height: 18.75px;
  color: var(--dark-grey);
  margin-inline-start: 10px;
  cursor: pointer;
}
=======
>>>>>>> 9b97b92f
@media screen and (min-width: 900px) {
  .contentInner .table {
    display: flex;
    flex-direction: row;
  }
  div.sheetsWrapper :nth-child(-n+2 of .card) {
    border-top: 1px solid #EDEDEC;
  }
}
@media screen and (min-width: 700px) and (max-width: 900px)  {
  .contentInner .table {
    display: flex;
    flex-direction: column;
  }
}
@media screen and (min-width: 600px) and (max-width: 700px) {
  .contentInner .table {
    display: flex;
    flex-direction: row;
  }
  div.sheetsWrapper :nth-child(-n+2 of .card) {
    border-top: 1px solid #EDEDEC;
  }
}
@media screen and (max-width: 600px) {
   .contentInner .table {
    display: flex;
    flex-direction: column;
  }
}
<<<<<<< HEAD

=======
>>>>>>> 9b97b92f
.readerPanel.hebrew .sheetContent .sheetItem.segment .sourceContentText.outsideBiText.en {
  display: none;
}
.readerPanel.english .sheetContent .sheetItem.segment .sourceContentText.outsideBiText.he {
  display: none;
}
.readerPanel.hebrew .sheetContent .sheetItem.segment.enOnly .sourceContentText.outsideBiText.en {
  display: inline;
}
.readerPanel.english .sheetContent .sheetItem.segment.heOnly .sourceContentText.outsideBiText.he {
  display: inline;
}
.readerPanel.english .sheetContent .sheetItem .SheetOutsideText.segment.he,
.readerPanel.hebrew .sheetContent .sheetItem .SheetOutsideText.segment.en,
.readerPanel.english .sheetContent .sheetItem .SheetComment.segment.he,
.readerPanel.hebrew .sheetContent .sheetItem .SheetComment.segment.en {
  display: inline;
}
.sourceContentText.centeredSheetContent {
  text-align: center;
}
.sheetContent .sheetItem.segment .sourceContentText p:last-child,
.sheetContent .editorContent .sheetItem.segment .sourceContentText p {
  margin-bottom: 0;
}
.sheetContent .editorContent .sheetItem.noPointer {
  pointer-events: none;
}

.sheetContent .editorContent .sheetItem.noPointer iframe {
  pointer-events: auto;
}


.sheetContent .editorContent .sheetItem.noPointer .element-link,
.sheetContent .editorContent .sheetItem.noPointer .element-link a {
    cursor: pointer;
    pointer-events: auto;
}
.sheetContent .sheetItem.segment .addedBy {
  margin-top: -20px;
}



.sheetContent .element-link {
  display: inline;
  position: relative;
}

.sheetContent .element-link .popup {
  position: absolute;
  left: 0;
  display: flex;
  align-items: center;
  background-color: white;
  padding: 0;
  border-radius: 6px;
  z-index: 1;
  top: -38px;
  pointer-events: auto;
  box-shadow: 0px 1px 3px rgba(0, 0, 0, 0.25);
}

.sheetNotice {
  color: var(--dark-grey);
  background: var(--lighter-grey);
  border: 1px solid var(--light-grey);
  box-sizing: border-box;
  border-radius: 6px;
  padding: 10px 20px;
  margin: 22px 44px 0;
  font-size: 16px;
}
.interface-hebrew .sheetContent .element-link .popup {
  direction: rtl;
}

.sheetContent .element-link .popup input {
  border: none;
  width: 200px;
  padding: 6px;
  font-size: 16px;
  color: rgb(0, 136, 204)
}

.sheetContent .element-link .popup a {
  display: flex;
  align-items: center;
  gap: 5px;
  padding-right: 10px;
  border-right: 1px solid lightgrey;
}

.sheetContent .element-link .popup button {
  border: none;
  background: transparent;
  padding: 6px;
}

.sheetContent .element-link .popup button:hover {
  color: rebeccapurple;
  cursor: pointer;
}

.sheetContent .editorContent,
.sheetContent .editorContent .segment {
  cursor: text;
}

.interface-english .sheetContent .sheetItem.segment .addedBy {
  float: left;
}
.interface-hebrew .sheetContent .sheetItem.segment .addedBy {
  float: right;
}
.youTubeContainer {
  position: relative;
  padding-bottom: 56.25%; /* 16:9 */
  padding-top: 25px;
  height: 0;
  pointer-events: auto;
}
.youTubeContainer iframe {
  position: absolute;
  top: 0;
  left: 0;
  width: 100%;
  height: 100%;
}
.sheetContent .media {
  margin: 0 auto;
  display: table;
  table-layout: fixed;
}
.sheetContent .media.fullWidth {
  width: 100%;
}
.sheetContent .media .mediaCaption {
  display: table-caption;
  caption-side: bottom;
  padding-top: 8px;
}
.sheetContent .media .mediaCaptionInner {
  display: flex;
  justify-content: space-between;
}
.sheetContent .media .mediaCaption .en {
  font-size: 80%;
  text-align: left;
  flex: 1;
}
.sheetContent .media .mediaCaption .he {
  font-size: 72%;
  flex: 1;
  font-family: "Heebo", "sans-serif";
}
.sheetContent .media .mediaCaption.heOnly .he,
.sheetContent .media .mediaCaption.enOnly .en {
  display: block;
}
.sheetContent .media .mediaCaption.heOnly .en,
.sheetContent .media .mediaCaption.enOnly .he {
  display: none;
}
.sheetContent .spacer:only-of-type.empty {
  line-height: inherit;
}
.sheetItem:only-of-type.empty .SheetOutsideText:before,
.sheetContent .spacer:only-of-type.empty:before {
  color: #999;
  position: absolute;
  pointer-events: none;
}
.interface-english .sheetItem:only-of-type.empty .SheetOutsideText:before,
.interface-english .spacer:only-of-type.empty:before,
.interface-english .spacer:only-of-type.empty:before {
  content: "Write something... ";
  margin-inline-start: 50px;
}
.interface-hebrew .sheetItem:only-of-type.empty .SheetOutsideText:before,
.interface-hebrew .spacer:only-of-type.empty:before,
.interface-hebrew .spacer:only-of-type.empty:before {
  content: "לכתוב משהו...";
  margin-inline-start: 50px;
}
.editorAddInterface {
  position: relative;
  pointer-events:none;
  background-color: transparent;
  margin-inline-start: 50px;
}

.editorAddInterface:before {
  content: "";
  margin-inline-start:-46px;
  position: absolute;
  width: 30px;
  height: 30px;
  transform: rotate(45deg);
  background-color: white;
  background-image: url("/static/icons/heavy-x-dark.svg");
  border: 1px solid var(--light-grey);
  background-size: 14px;
  border-radius: 50%;
  pointer-events:auto;
  cursor: pointer;
  background-repeat: no-repeat;
  background-position: center;
  box-sizing: border-box;
  box-shadow: 0px 1px 3px 0px #00000040;
}
.editorAddLineButton {
  position: relative;
  background-color: transparent;
  margin-inline-start: 50px;
}
.hidden.editorAddLineButton::before {
    display: none;
}

.editorAddLineButton:before {
  content: "";
  margin-inline-start:-46px;
  position: absolute;
  width: 30px;
  height: 30px;
  transform: rotate(45deg);
  background-color: white;
  background-image: url("/static/icons/heavy-x-dark.svg");
  border: 1px solid var(--light-grey);
  background-size: 14px;
  border-radius: 50%;
  /*pointer-events:auto;*/
  cursor: pointer;
  background-repeat: no-repeat;
  background-position: center;
  box-sizing: border-box;
  box-shadow: 0px 1px 3px 0px #00000040;
}

.editorAddInterface:hover::before {
background-color: var(--lighter-grey);
}
.editorAddInterface.active:hover::before {
background-color: white;
}

.editorAddInterface.active {
  background-color: white;
  line-height: initial;
}
.editorAddInterface.active:before {
  transform: rotate(0);
}
.editorAddInterface .editorAddInterfaceButton {
  display: none;
}

.addInterfaceInput {
  pointer-events: none;
  display: inline-block;
}
.hidden.editorAddInterface::before {
    display: none;
}


.addInterfaceInput .textPreview {
  border-inline-start: 4px solid;
  padding-inline-start: 36px;
  padding-inline-end: 10px;
  padding-top: 30px;
  padding-bottom: 30px;
  pointer-events: auto;
  margin-top: 10px;
  background-color: white;
}

.addInterfaceInput .button {
  font-size: 14px;
  padding-top: 5px;
  padding-bottom: 5px;
  height: 30px;
  position: absolute;
}

.addInterfaceInput .textPreviewSegment {
  display: inline;
}

.addInterfaceInput .textPreview .inner {
  max-height: 272px;
  overflow-y: scroll;
  padding-inline-end: 30px;
  position: relative;
}

.addInterfaceInput .suggestionBoxContainer,
.addInterfaceInput .textPreviewContainer {
  position: absolute;
  z-index: 1;
}

.addInterfaceInput .suggestionBox,
.addInterfaceInput .textPreview {
  border: 1px solid var(--light-grey);
  box-shadow: 0px 1px 3px rgba(0, 0, 0, 0.25);
  border-radius: 6px;
}

.addInterfaceInput .suggestionBox {
  height: 100%;
}
.addInterfaceInput select.suggestionBox {
  font-size: 22px;
}


.addInterfaceInput select.suggestionBox:focus > option:checked {
  background: var(--light-grey) !important;
}

.addInterfaceInput select.suggestionBox option:checked,
.addInterfaceInput select.suggestionBox option:hover {
    box-shadow: 0 0 10px 100px var(--light-grey) inset;
}

.addInterfaceInput input,
.addInterfaceInput button,
.addInterfaceInput .suggestion {
  pointer-events: auto;
  cursor: pointer;
}

.addInterfaceInput .suggestion {
  border-inline-start: 4px solid;
  padding-inline-start: 36px;
  padding-inline-end: 40px;
  padding-top: 9px;
  padding-bottom: 9px;
  border-bottom: 1px solid var(--lighter-grey);
}

.addInterfaceInput .suggestion:last-of-type {
  border-bottom: none;
}

.addInterfaceInput input {
  min-width: 350px;
  max-width: 450px;
  border-radius: 250px;
  border: none;
  box-shadow: none;
  box-sizing: border-box;
  font-size: 22px;
  padding-inline-start: 30px;
  padding-top: revert;
  margin-inline-end: 20px;
  background: url("/static/icons/iconmonstr-magnifier-2-240.svg") no-repeat scroll left 7px top 7px;
  background-color: var(--lighter-grey);
}
.topicSearch.addInterfaceInput {
  display: flex;
  margin-left: 30px;
  margin-right: 30px;
  justify-content: space-between;
}

.topicSearch.addInterfaceInput input {
  margin-top: 30px;
  height: 30px;
  max-width: 250px;
  min-width: 250px;
  padding-inline-end: 30px;
  margin-left:  0;
  margin-right: 0;
  font-size: 20px;
}
.topicSearch.addInterfaceInput input.selected {
  color: #4B71B7;
}

.topicSearch.addInterfaceInput .button {
  margin-top: 30px;
  position: relative;
  white-space: nowrap;
}
.addInterfaceInput .suggestion {
  font-size: 20px;
}
.topicSearch.addInterfaceInput select.suggestionBox {
  margin-top: 60px;
}
.addInterfaceInput.mediaInput input {
  background: url("/static/icons/link_grey.svg") no-repeat scroll left 7px top 7px;
  background-color: var(--lighter-grey);
}
.readerApp.interface-hebrew .addInterfaceInput input {
  background-position: right 7px top 7px;
  font-family: var(--hebrew-serif-font-family);
}

.addInterfaceInput input::placeholder {
  font-size: 22px;
  font-style: normal;
}

.addInterfaceInput input+span.helperCompletionText {
  position: absolute;
  margin-inline-start: 4px;
  color: var(--medium-grey);
}

.editorAddInterface.active .editorAddInterfaceButton {
  width: 30px;
  height: 30px;
  padding: 10px;
  display: inline-block;
  background-size: auto 12px;
  background-repeat: no-repeat;
  background-position: center;
  border-radius: 6px;
  background-origin: content-box;
  background-color: var(--lighter-grey);
  margin-inline-end: 6px;
  box-sizing: border-box;
  cursor: pointer;
  pointer-events: auto;
}
.editorAddInterface.active .cursorHolder {
  display: inline-block;
 }
#addSourceButton.editorAddInterfaceButton {
  background-image: url("/static/icons/quotation.svg");
}
#addImageButton.editorAddInterfaceButton {
  background-image: url("/static/icons/image.svg");
}
#addMediaButton.editorAddInterfaceButton {
  background-image: url("/static/icons/video.svg");
}

#addImageFileSelectorLabel {
  width: 30px;
  height: 30px;
  margin-inline-start: -5px;
  margin-top: -5px;
  display: block;
  position: absolute;
  cursor: pointer;
}

.sheetContent .sheetItem .SheetOutsideText.segment p {
  margin: 0
}
.sheetContent .sheetItem .SheetOutsideText.segment {
  margin: 0
}
.sheetContent .sheetItem .SheetSource.segment,
.sheetContent .sheetItem .SheetOutsideBiText.segment {
  margin-top: 2px;
  margin-bottom:30px;
}
.sheetContent .text.loading {
  cursor: wait;
}
.oldSheetNotice,
.oldSheetNotice a,
.editSheetNotice,
.editSheetNotice a {
  font-size: 12px;
  font-family: "Roboto", "Helvetica Neue", "Helvetica", sans-serif;
  color: #999;
}
.cookiesNotification {
  position: fixed;
  z-index: 9999;
  color: white;
  background-color: #212E50;
  border-top: 1px solid #ccc;
  bottom: 0;
  box-sizing: border-box;
  width: 100%;
  padding: 10px 0;
  line-height: 1.1;
  text-align: center;
  unicode-bidi: plaintext;
}
.cookiesNotification a {
  text-decoration: underline;
  color: inherit;
  margin-inline-start: 5px;
}
.cookiesNotification .button {
  margin-inline-start: 12px;
}
.readerMessageBox {
  z-index: 9999;
  color: #000;
  font-size: 16px;
  background-color: #ededec;
  border: 1px solid #ccc;
  top: 0;
  left: 0;
  box-sizing: border-box;
  padding: 10px 0;
  margin: 40px;
  line-height: 1.1;
  text-align: center;
}
.readerMessageBox a {
  text-decoration: underline;
  color: inherit;
}
.he sup.sourcePrefix {
  margin-right: -35px;
  position: absolute;
  text-decoration: none;
  font-family: "Roboto", "Helvetica Neue", "Helvetica", sans-serif;
  color: #000;
}
.en sup.sourcePrefix {
  margin-left: -35px;
  position: absolute;
  text-decoration: none;
  font-family: "Roboto", "Helvetica Neue", "Helvetica", sans-serif;
  color: #000;
}
.heLeft.bilingual .sheetContent .text sup.sourcePrefix,
.heRight.bilingual .sheetContent .text sup.sourcePrefix {
    margin-right: -28px;
}
.heLeft.bilingual .sheetContent .text .en sup.sourcePrefix,
.heRight.bilingual .sheetContent .text .en sup.sourcePrefix {
  display: none
}
.sheetItem.ref-display-none .ref {
  display: none;
}
section.SheetSource .en,
section.SheetOutsideBiText .en {
  background-color: #FBFBFA;
}
section.SheetSource,
section.SheetOutsideBiText {
  border-inline-start: 4px solid;
  border-inline-end: 1px solid #DDDDDD;
  border-block-start: 1px solid #DDDDDD;
  border-block-end: 1px solid #DDDDDD;
  border-radius: 4px;
  margin-bottom: 30px;
}

.readerPanel.hebrew section.SheetSource .sheetItem > .he,
.readerPanel.english section.SheetSource .sheetItem > .en,
.readerPanel.hebrew section.SheetSource .sheetItem.enOnly > .en > .sourceContentText,
.readerPanel.hebrew section.SheetOutsideBiText .sheetItem > .he,
.readerPanel.english section.SheetOutsideBiText .sheetItem > .en {
  display: block;
}
.readerPanel.hebrew section.SheetSource .sheetItem:not(.enOnly) > .en,
.readerPanel.hebrew section.SheetSource .sheetItem.enOnly > .en > .ref,
.readerPanel.hebrew section.SheetSource .sheetItem.enOnly > .he > .sourceContentText,
.readerPanel.english section.SheetSource .sheetItem > .he,
.readerPanel.hebrew .sheetItem:not(.enOnly) .SheetSource > .en,
.readerPanel.hebrew .sheetItem.enOnly .SheetSource > .en > .ref,
.readerPanel.hebrew .sheetItem.enOnly .SheetSource > .he > .sourceContentText,
.readerPanel.english .sheetItem .SheetSource > .he,
.readerPanel.hebrew section.SheetOutsideBiText .sheetItem > .en,
.readerPanel.english section.SheetOutsideBiText .sheetItem > .he  {
  display: none;
}
.interface-english section.SheetSource .sheetItem > .he,
.interface-english section.SheetSource .sheetItem > .en,
.interface-english section.SheetOutsideBiText .sheetItem > .he,
.interface-english section.SheetOutsideBiText .sheetItem > .en {
  padding: 15px 20px 15px 16px;
}
.interface-english section.SheetSource .sheetItem > .en {
  border-block-start: 1px solid #DDDDDD;
  border-block-end: 1px solid #DDDDDD;
}
.interface-hebrew section.SheetSource .sheetItem > .he,
.interface-hebrew section.SheetSource .sheetItem > .en,
.interface-hebrew section.SheetOutsideBiText .sheetItem > .he,
.interface-hebrew section.SheetOutsideBiText .sheetItem > .en {
  padding: 15px 16px 15px 20px;
}
section.SheetSource .segmentNumber,
section.SheetSource .SheetOutsideBiText {
  display: none;
}
.sheetContent section.SheetSource .sheetItem.segment .sourceContentText,
.sheetContent section.SheetOutsideBiText .sheetItem.segment .sourceContentText {
  margin: 0;
}
.sheetContent section.SheetSource .sheetItem.segment {
  margin-block-end: 0;
}
.sheetItem .SheetSource,
.sheetItem .SheetOutsideBiText {
  border-inline-start: 4px solid;
  padding-inline-start: 16px;
  padding-inline-end: 20px;
  box-shadow: 0px 1px 6px rgba(0, 0, 0, 0.25);
}
.sheetItem .SheetSource.segment,
.sheetItem .SheetOutsideBiText.segment {
cursor: pointer;
}

.sheetItem .SheetSource.selected.segment,
.sheetItem .SheetOutsideBiText.selected.segment {
  border-top: 2px solid var(--select-blue);
  border-bottom: 2px solid var(--select-blue);
  border-inline-end: 2px solid var(--select-blue);
  margin-top: 0;
  margin-bottom: 28px;
  margin-inline-end: -2px;
  cursor: text;
}
.sheetItem .SheetSource .he,
.sheetItem .SheetSource .en,
.sheetItem .SheetOutsideBiText .he,
.sheetItem .SheetOutsideBiText .en {
  padding-inline-start: 16px;
  padding-inline-end: 20px;
  margin-inline-start: -16px;
  margin-inline-end: -20px;
  padding-top: 15px;
  padding-bottom: 15px;
}
.interface-hebrew .sheetItem .SheetSource .he,
.interface-hebrew .sheetItem .SheetSource .en,
.interface-hebrew .sheetItem .SheetOutsideBiText .he,
.interface-hebrew .sheetItem .SheetOutsideBiText .en {
  padding-inline-start: 20px;
  padding-inline-end: 16px;
  margin-inline-start: -20px;
  margin-inline-end: -16px;
}
.interface-hebrew .bilingual.heLeft .sheetItem .SheetOutsideBiText .he,
.interface-hebrew .bilingual.heLeft .sheetItem .SheetSource .he,
.interface-hebrew .bilingual.heRight .sheetItem .SheetOutsideBiText .en,
.interface-hebrew .bilingual.heRight .sheetItem .SheetSource .en,
.interface-english .bilingual.heRight .sheetItem .SheetOutsideBiText .he,
.interface-english .bilingual.heRight .sheetItem .SheetSource .he,
.interface-english .bilingual.heLeft .sheetItem .SheetOutsideBiText .en,
.interface-english .bilingual.heLeft .sheetItem .SheetSource .en {
  padding-inline-end: 20px;
  margin-inline-end: 0px;
  padding-inline-start: 20px;
  margin-inline-start: 0px;
}
.interface-hebrew .bilingual.heLeft .sheetItem .SheetOutsideBiText .en,
.interface-hebrew .bilingual.heLeft .sheetItem .SheetSource .en,
.interface-english .bilingual.heLeft .sheetItem .SheetOutsideBiText .he,
.interface-english .bilingual.heLeft .sheetItem .SheetSource .he {
  padding-inline-end: 16px;
  margin-inline-end: 0px;
  padding-inline-start: 20px;
  margin-inline-start: 0px;
}

.interface-hebrew .bilingual.heRight .sheetItem .SheetOutsideBiText .he,
.interface-hebrew .bilingual.heRight .sheetItem .SheetSource .he,
.interface-english .bilingual.heRight .sheetItem .SheetOutsideBiText .en,
.interface-english .bilingual.heRight .sheetItem .SheetSource .en {
  padding-inline-end: 20px;
  margin-inline-end: 0px;
  padding-inline-start: 16px;
  margin-inline-start: 0px;
}

.readerPanel.bilingual.heRight .sheetItem .SheetSource,
.readerPanel.bilingual.heRight .sheetItem .SheetOutsideBiText,
.readerPanel.bilingual.heLeft .sheetItem .SheetSource,
.readerPanel.bilingual.heLeft .sheetItem .SheetOutsideBiText {
  padding-left: 0;
  padding-right: 0;
}

.readerPanel.english .sheetItem .SheetSource .he,
.readerPanel.english .sheetItem .SheetSource .en,
.readerPanel.english .sheetItem .SheetOutsideBiText .he,
.readerPanel.english .sheetItem .SheetOutsideBiText .en,
.readerPanel.hebrew  .sheetItem .SheetSource .he,
.readerPanel.hebrew  .sheetItem .SheetSource .en,
.readerPanel.hebrew  .sheetItem .SheetOutsideBiText .he,
.readerPanel.hebrew  .sheetItem .SheetOutsideBiText .en
{
  padding-inline-start: initial;
  padding-inline-end: initial;
  margin-inline-start: initial;
  margin-inline-end: initial;
}

.readerPanel.english .sheetItem .SheetSource.segment,
.readerPanel.hebrew .sheetItem .SheetSource.segment {
  padding-top: 15px;
  padding-bottom: 15px;
}


.sheetItem .SheetSource .he.editable.selected .sourceContentText,
.sheetItem .SheetSource .en.editable.selected .sourceContentText,
.sheetItem .SheetOutsideBiText .he.editable.selected .sourceContentText,
.sheetItem .SheetOutsideBiText .en.editable.selected .sourceContentText {
  background-color: #FFFFFF;
  box-shadow: inset 0px 0px 3px rgba(0, 0, 0, 0.3);
  border-radius: 6px;
}
.sheetItem .SheetSource ::selection,
.sheetItem .SheetOutsideBiText ::selection {
  background-color: rgba(0,0,0,0);
}
.sheetItem .SheetSource .he.editable.selected ::selection,
.sheetItem .SheetSource .en.editable.selected ::selection,
.sheetItem .SheetOutsideBiText .he.editable.selected ::selection,
.sheetItem .SheetOutsideBiText .en.editable.selected ::selection {
  background-color: #D2DCFF;
}
.sheetItem .SheetSource .en,
.sheetItem .SheetOutsideBiText .en {
  background-color: #FBFBFA;
}
.sheetItem .SheetSource .ref,
.sheetItem .SheetOutsideBiText .ref {
  pointer-events: none;
  user-select: none;
}
.readerPanel.bilingual .sheetItem .SheetSource:after,
.readerPanel.bilingual .sheetItem .SheetOutsideBiText:after {
  content: " ";
  display: block;
  clear: both;
  height: 0;
  background-color: #FBFBFA;
}
.sheetItem .SheetMedia {
  margin-bottom: 14px;
}
.readerPanel.bilingual.heRight .SheetSource {
  background-image:
  linear-gradient(
    to left,
    #fff,
    #fff 50%,
    #FBFBFA 50%,
    #FBFBFA 100%,
    #fff 100%
  );
}
.readerPanel.bilingual.heLeft .SheetSource {
  background-image:
  linear-gradient(
    to right,
    #fff,
    #fff 50%,
    #FBFBFA 50%,
    #FBFBFA 100%,
    #fff 100%
  );
}

.bilingual.heLeft .sheetContent .boxedSheetItem,
.bilingual.heRight .sheetContent .boxedSheetItem {
  margin-bottom: 30px;
}

.bilingual.heLeft .sheetContent .sheetItem .SheetSource.segment,
.bilingual.heRight .sheetContent .sheetItem .SheetSource.segment {
  margin-bottom: 0;
}

.boxedSheetItem + .spacer {
  margin-top: -30px;
  transition: all .5s ease-in-out;
}

.boxedSheetItem + .spacer.spacerSelected {
  margin-top: unset;
  margin-bottom:30px;
  transition: all .5s ease-in-out;
}

.boxedSheetItem[draggable] {
  -moz-user-select: none;
  -khtml-user-select: none;
  -webkit-user-select: none;
  user-select: none;
  -khtml-user-drag: element;
  -webkit-user-drag: element;
}

.boxedSheetItem.dragged {
  opacity: .2;
}

.boxedSheetItem .boxedSourceChildren {
  position: absolute;
  top: 0;
}

.draggedOver.draggedOverBefore::before {
  content: "​"; /* zwsp required for chrome to display content */
  display: block;
  background-color: #D2DCFF;
  width: 100%;
}
.draggedOver.draggedOverAfter::after {
  content: "​"; /* zwsp required for chrome to display content */
  display: block;
  background-color: #D2DCFF;
  width: 100%;
}

.dragIcon {
  background-color: #F0F8FF;
  width: auto;
  height: 30px;
  left: -3000px;
  border-inline-start: 4px solid;
  font-size: 22px;
  padding-top: 10px;
  padding-left: 10px;
  padding-right: 10px;
  text-align: center;
  position: absolute;
}
.dragIconContainer {
  position: absolute;
  left: -9999px;
  display: flex;
  flex-direction: column;
  background-color: rgba(255, 255, 255, 0.1);
}
.feedbackBox p {
  font-size: 16px;
  letter-spacing: 1px;
}
.feedbackBox .button {
  margin: auto;
  width: 100%;
}
.feedbackBox input {
  padding: 16px 22px;
  margin-bottom: 20px;
  cursor: pointer;
  font-size: 18px;
  border-radius: 4px;
  box-shadow: none;
  border: 1px solid #E9E9E9;
  width: 100%;
  box-sizing: border-box;
}
.connectionsPanel textarea.feedbackText {
  border-radius: 7px;
  box-shadow: 0 1px 3px rgba(0,0,0,0.2);
}
.img-circle {
  border-radius: 50%;
}
.tab-view .tab-list {
  display: flex;
  flex-direction: row;
  justify-content: flex-start;
}
.tab-view .tab-list .tab {
  font-size: 16px;
  color: black;
  text-align: center;
  padding: 10px 0;
  margin: 0;
  margin-inline-end: 30px;
  cursor: pointer;
}

.tab-view .tab-list .tab.popover {
  margin-inline-end: 0;
  margin-inline-start: 10px;
}

.interface-hebrew .tab-view .tab-list .tab.popover{
    transform: scale(1.3);
}

.tab-view .tab-list .tab a {
  color: inherit;
}
.tab-view .tab-list .tab a:hover {
  text-decoration: none;
}
.tab-view .tab-list .active .tab {
  border-bottom: 4px solid #CCC;
}
.tab-view .tab-list .tab img {
  width: 18px;
  height: 18px;
  margin: 0 10px 0 0;
  top: 2px;
  position: relative;
}
.interface-hebrew .tab-view .tab-list .tab img {
  margin: 0 0 0 10px;
}
.tab-view .tab-list .justifyright {
  margin: 0 0 4px auto;
  display: flex;
  align-items: center;
}
.tab-view .tab-list .tab.filter,
.tab-view.largeTabs .tab-list .tab.filter {
  margin: 0;
}

.interface-hebrew .singlePanel .tab-view.largeTabs .tab-list .tab.filter {
  margin-top: 3px;
}

.tab-view .tab-list .tab.popover {
  position: relative;
  display: inline-block;
}


.tab-view .tab-list .tab.filter.open {
  background-color: inherit;
}
.tab-view .tab-list .tab.filter img {
  margin: 0 0 1px 6px;
  width: 18px;
  height: 18px;
}
.interface-hebrew .tab-view .tab-list .tab.filter img {
  margin: 0 6px 1px 0;
}
.tab-view .tab-list .applink a {
    color: #666;
}
.interface-hebrew .tab-view .tab-list .justifyright {
  margin: 0 auto 0 0;
}
.tab-list :not(.active) .tab, .tab-list :not(.active) .tab a{
    color: #666;
}
.tab-view.largeTabs .tab-list {
    border-bottom: 1px solid #CCC;
    margin-bottom: 18px;
}
.tab-view.largeTabs .filter-bar {
  margin-bottom: 30px;
}
.tab-view.largeTabs .tab-list .tab {
  font-size: 22px;
}
.singlePanel .tab-view.largeTabs .tab-list .tab:not(.popover) {
    font-size: 16px;
}
.tab-view.largeTabs .tab-list .active .tab {
  border-bottom: 4px solid var(--light-grey);
}

.singlePanel .tab-view.largeTabs .tab-list .active .tab {
  padding-bottom: 18px;
}

.langSelectPopover {
  position: absolute;
  top: 100%;
  right: 0;
  background-color: #fff;
  border-radius: 6px;
  box-shadow: 0px 1px 3px 0px rgba(0, 0, 0, 0.25);
  text-align: start;
  width: 266px;
  padding: 15px 0;
}

.interface-hebrew .singlePanel .langSelectPopover {
  right: -233px;
}
.langSelectPopover .langHeader {
  font-weight: 500;
  font-size: 16px;
  padding: 15px;
  margin-bottom: 15px;
  border-bottom: 1px solid var(--light-grey);
}

.langSelectPopover .radioChoice.active {
  background-color: var(--sefaria-blue);
  color: #fff;
}

.langSelectPopover .radioChoice {
  display: flex;
  justify-content: space-between;
  align-items: center;
  font-size: 14px;
  color: #000;
  margin-inline: 15px;
  background-color: var(--lighter-grey);
  cursor: pointer;
}

.langSelectPopover .radioChoice:nth-of-type(1) {
  border-radius: 6px 6px 0px 0px;
}

.langSelectPopover .radioChoice:nth-of-type(3) {
  border-radius: 0px 0px 6px 6px;
}

.langSelectPopover .radioChoice label {
  flex-grow: 1;
  padding: 10px;
  cursor: pointer;
}

.langSelectPopover .radioChoice input[type=radio] {
    appearance: none;
    background-color: #fff;
    width: 20px;
    height: 20px;
    border: 2px solid var(--medium-grey);
    border-radius: 20px;
    display: inline-grid;
    place-content: center;
    margin-top: 0;
    margin-inline-end: 10px;

  }

/* Styles the radio select as a checkbox  */
.langSelectPopover .radioChoice input[type=radio]::before {
    content: "";
    width: 10px;
    height: 10px;
    transform: scale(0);
    transform-origin: bottom left;
    background-color: var(--sefaria-blue);
    clip-path: polygon(13% 50%, 34% 66%, 81% 2%, 100% 18%, 39% 100%, 0 71%);
}

.langSelectPopover .radioChoice input[type=radio]:checked::before {
    transform: scale(1);
}

.langSelectPopover .radioChoice input[type=radio]:checked{
    background-color:   #fff;
    border: 0;
}

@media (max-width: 540px) {
  .profile-page .tab-view .tab .tabIcon {
    display: none;
  }

  .tab-view .tab-list{
    flex-wrap: wrap;
  }
  .profile-page .profile-actions .resourcesLink.profile-settings,
  .profile-page .profile-actions .button.logoutLink{
    display: none;
  }
}
.profile-page .textRange {
  font-size: 18px;
  color: #666;
}
.profile-page .note-text {
  font-size: 18px;
}
.profile-page .note {
  display: flex;
  flex-direction: row;
  justify-content: space-between;
  padding: 10px 0 20px 0;
}
.profile-page .note + .note {
  border-top: 1px solid #CCC;
}
.profile-page .noteLeft {
  flex-grow: 1;
}
.profile-page .noteRight {
  display: flex;
  flex-direction: row;
  align-items: flex-start;
}
.profile-page .note .noteRight img {
  display: none;
}
.profile-page .note .noteRight img + img {
  margin: 0 0 0 10px;
}
.interface-hebrew .profile-page .note .noteRight img + img {
  margin: 0 10px 0 0;
}
.profile-page .note:hover .noteRight img {
  display: inline-block;
  width: 16px;
  height: 16px;
  opacity: 0.4;
}
.profile-page .note:hover .noteRight img:hover {
  opacity: 0.6;
  cursor:pointer;
}
.profile-page .social-icon img, .sheetContentSidebar .social-icon img {
  width: 13px;
  height: 13px;
  opacity: 0.4;
}
.sheetContentSidebar .title.sub-title, .sheetContentSidebar .title.sub-sub-title {
  --english-font: var(--english-sans-serif-font-family);
  --hebrew-font: var(--hebrew-sans-serif-font-family);
  font-size: 14px;
  font-weight: 400;
  line-height: 18px;
  margin-block-end: 10px;
}
.sheetContentSidebar .title.sub-sub-title {
  margin-block-end: 20px;
}
.profile-page .social-icon + .social-icon {
  padding: 0 5px;
}
.profile-page .social-icon:hover img {
  opacity: 0.6;
}
#staticContentWrapper .editorToggleHeader {
  margin: revert;
}
.editorToggleHeader {
  padding-inline: 10%;
  background-color: var(--sefaria-blue);
  color: white;
  height: 72px;
  font-size: 16px;
  margin-top: -60px;
  margin-bottom: 80px;
  display: flex;
  justify-content: center;
  gap: 5px;
  align-items: center;
}

.interface-hebrew .editorToggleHeader {
  direction: rtl;
}
.editorToggleHeader .button {
  white-space: nowrap;
  padding: 5px 8px;
  height: 30px;
  letter-spacing: 0;
  margin-inline-end: 15px;
}

.editorToggleHeader .learnMore {
  text-decoration: underline;
  color: white;
  white-space: nowrap;
  margin-top: -5px;
}
.feedbackOverlay {
  position: fixed;
  width: 100%;
  height:100%;
  background-color: #FBFBFA;
  z-index: 1001;
  top: 0;
  left: 0;
  padding: 120px 60px;
  box-sizing: border-box;
}
.interface-hebrew .feedbackOverlay {
  direction: rtl;
}
.feedbackOverlay .buttonContainer {
  margin-top: 50px;
}
.feedbackOverlay h2 {
  font-size: 30px;
  font-family: "adobe-garamond-pro", "Crimson Text", Georgia, serif;
  margin: 0 auto 50px auto;
  color: black;
  text-transform: none;
  max-width: 600px;
}
.feedbackOverlay p, .feedbackOverlay ul  {
  font-size: 16px;
  font-family: "Roboto", "Helvetica Neue", "Helvetica", sans-serif;
  color: black;
  max-width: 600px;
  margin: 10px auto;
}
.feedbackOverlay textarea {
  font-size: 18px;
  color: #000;
  box-shadow: 0px 1px 3px rgba(0, 0, 0, 0.25);
  border-radius: 6px;
  border: none;
  width: 100%;
  padding: 12px;
  font-weight: normal;
  font-style: normal;
  margin-top: 10px;
  height: 120px;
}
.interface-hebrew textarea,
.interface-hebrew textarea::placeholder,
.interface-hebrew input
{
  font-family: var(--hebrew-sans-serif-font-family);
}
.feedbackOverlay textarea::placeholder {
  font-size: 16px;
  font-style: normal;
  color: #666;
}
.feedbackOverlay a {
  color: #4871bf;
}
.feedbackOverlay .button {
  margin: 0;
}
.feedbackOverlay a.button  {
  color: white;
}
.sheetList .sheet {
  border-bottom: none;
}
.sheetList .sheet {
  display: flex;
  flex-direction: row;
}
.sheetList .sheet .sheetLeft {
  display: flex;
  flex-direction: column;
}
.sheetList .sheet .sheetTags {
  color: #999;
}
.sheetsProfileList .sheet .sheetTags .bullet {
  padding: 0 5px;
}
.sheetList .sheet a {
  color: inherit;
  cursor: pointer;
}
.sheetList .sheet a.sheetTitle {
  display: flex;
  flex-direction: row;
  align-items: center;
  margin-bottom: 10px;
  font-size: 18px;
}
.sheetList .sheet .sheetLeft .sheetTitle img,
.textList .sheet .sheetLeft .sheetTitle img {
  width: 18px;
  height: 18px;
  margin-inline-end: 10px;
}
.sheetLeft div.sheetSummary {
  margin-bottom: 10px
}
.default-profile-img {
  width: 175px;
  height: 175px;
  background-color: #999;
  border-radius: 50%;
  display: flex;
  justify-content: center;
  align-items: center;
  color: white;
  font-size: 75px;
  font-family: "Roboto", "Helvetica Neue", "Helvetica", sans-serif;
}
.default-profile-img.invisible {
  visibility: hidden;
}
.profile-page .filterable-list {
  /* to distinguish top half of profile from bottom half */
    background-color: white;
    border: 1000px solid white;
    border-top: 4px solid white;
    border-bottom: 120px solid white;
    margin: -4px 0 -120px -1000px;
    width: 100%;
}
.interface-hebrew .profile-page .filterable-list {
  margin: -4px -1000px -120px 0;
}
.filterable-list .filter-bar {
  border-bottom: 1px solid #E2E2E1;
  display: flex;
  flex-direction: row;
  align-items: center;
  padding: 16px 0;
  justify-content: space-between;
}
.filterable-list .filter-bar-new {
  padding: 0 0 20px 0;
  justify-content: space-between;
  align-items: center;
  display: flex;
  flex-wrap: wrap;
  flex-direction: row;
}
.filterable-list .filter-bar-new .filter-input {
  background-color: #EDEDED;
  border-radius: 5px;
  padding: 5px;
  color: black;
  width: 250px;
  display: flex;
  align-items: center;
}
.filterable-list .filter-bar-new .filter-input ::placeholder {
  color: #999;
}
.filterable-list .filter-bar-new .sort-option {
  padding: 7px;
  color: #666;
  font-size: 16px;
  cursor: pointer;
  margin: 0 0 0 7px;
  background-color: #EDEDED;
  border-radius: 5px;
}
.interface-hebrew .filterable-list .filter-bar-new .sort-option {
  margin: 0 7px 0 0;
}
.filterable-list .filter-bar-new .sort-option.active {
  color: black;
}
.filterable-list .filter-bar-new .systemText span {
  color: #000;
}
.filterable-list .filter-bar .filter-bar-inner {
  display: flex;
  align-items: center;
}
.filterable-list .readerNavMenuSearchButton {
  margin: 0 10px 0 5px;
  display: inline-flex;
  top: 0;
}
.interface-hebrew .filterable-list .readerNavMenuSearchButton {
  margin: 0 5px 0 10px;
}
.filterable-list input {
  border: 0;
  font-size: 18px;
  font-family: "adobe-garamond-pro", "Crimson Text", Georgia, serif;
  background-color: transparent;
}
.filterable-list .loadingMessage {
  margin-top: 30px;
}
.profile-page .filterable-list .filter-content {
  padding-top: 25px;
}
.profile-page .sheet-header {
  display: flex;
  flex-direction: column;
  align-items: flex-start;
  margin-bottom: 10px;
}
.profile-page .collectionListingImage {
  width: 18px;
  height: 18px;
  border-radius: 50%;
  vertical-align: middle;
  margin: 0;
  margin-inline-end: 10px;
  position: relative;
  top: -2px;
}
.profile-page .collectionListingName {
  margin-bottom: 10px;
  font-family: Roboto;
  font-size: 16px;
  font-weight: 600;
  line-height: 18.75px;

}
.profile-page .collectionListing + .collectionListing {
  border-top: 0;
}
.profile-page .profile-summary-content a {
  color: inherit;
}
.profile-page .profile-summary a.logoutLink {
  color: #666;
  padding: 16px 15px;
}
.profile-page .profile-summary {
  display: flex;
  flex-direction: row;
  justify-content: space-between;
  margin-bottom: 40px;
}
.profile-page .profile-summary .summary-column {
  display: flex;
  flex-direction: column;
  flex-grow: 3;
  flex-basis: 0;
}
.profile-page .profile-summary .summary-column.start {
  align-items: flex-start;
}
.profile-page .profile-summary .summary-column.end {
  flex-grow: 1;
}
.profile-summary .small-margin {
  margin: 0 4px;
}
.profile-summary .sub-sub-title > .small-margin:first-child,
.profile-summary .sub-sub-title > span:first-child .small-margin {
  margin: 0 4px 0 0;
}
.profile-summary .sub-sub-title > .small-margin:last-child,
.profile-summary .sub-sub-title > span:last-child .small-margin {
  margin: 0 0 0 4px;
}
.interface-hebrew .profile-summary .sub-sub-title > .small-margin:last-child,
.interface-hebrew .profile-summary .sub-sub-title > span:last-child .small-margin {
  margin: 0 4px 0 0;
}
.profile-page .aboutText {
  margin-top: 20px;
  font-size: 18px;
  line-height: 1.4;
  font-family: Roboto;
  font-size: 14px;
  font-weight: 400;
  line-height: 16.41px;
}

.profile-page .aboutText a {
  font-family: Roboto;
}

@media (max-width: 540px) {
  .profile-page .profile-pic:hover .profile-pic-hover-button.profile-pic-button-visible {
    display: none !important;  /* dont allow profile pic upload on mobile b/c causes black image on iOS */
  }
  .profile-page .profile-pic .profile-pic-button {
    top: calc(-1 * ((87px/2) + (46px/2)));  /* height of .profile-img + height of .profile-pic-button */
  }
  .profile-page .editorToggleHeader {
    display: none !important;
  }
  .profile-page .profile-summary .profile-img {
    width: 87px !important;
    height: 87px !important;
    font-size: 43.5px !important;
  }
  .profile-page .profile-summary .default-profile-img {
    width: 87px !important;
    height: 87px !important;
    font-size: 43.5px !important;
  }
  .profile-page .profile-summary .profile-actions {
    display: flex;
    flex-wrap: wrap;
    flex-direction: row;
  }
}
.profilePicAndButtonContainer .profile-actions {
  margin-top: 10px;
}

.profile-page .profile-summary .follow {
  color: #999;
  font-size: 13px;
  letter-spacing: 1px;
}
.profile-page .profile-summary .follow .follow-bull {
  padding: 0 5px;
}

.profile-page .resourcesLink.faded {
  color: #666;
}
.resourcesLink.blue {
  color: white;
  background-color: var(--sefaria-blue);
}
.resourcesLink.studyCompanion {
  margin-inline-start: 10px;
}
@media screen and (max-width: 900px) {
  .resourcesLink.studyCompanion {
    margin-inline-start: 0;
  }
}
@media screen and (max-width: 900px) {
  .resourcesLink.studyCompanion {
    margin-inline-start: 0;
  }
}
.resourcesLink.blue img {
  filter: invert(1);
  opacity: 1;
}
.profile-page .authorByLine {
  margin: 20px 0;
}
.authorByLineImage a {
  text-decoration: none;
}
.profile-page .follow-header {
  font-size: 20px;
  color: #000;
  padding-bottom: 10px;
}
.profile-page .follow-header .follow-count {
  color: #999;
}
.profile-page .resourcesLink,
.profile-pic-cropper-button.resourcesLink {
  min-height: 46px;
  height: 46px;
  overflow: visible;
  padding: 0px 16px;
  border-top: 0;
  display: flex;
  align-items: center;
  width: unset;
}
.profile-page .emptyList {
  display: flex;
  flex-direction: column;
  align-items: flex-start;
}
.profile-page .emptyList .emptyListText {
  font-size: 16px;
  margin: 30px 0;
  color: #999;
  font-family: "Roboto", "Helvetica Neue", "Helvetica", sans-serif;
  line-height: 1.5;
}
.profile-page .profile-summary .resourcesLink + .resourcesLink,
.profile-page .profile-summary .largeFollowButton + .resourcesLink,
#interruptingMessage.profile-pic-cropper-modal .resourcesLink + .resourcesLink {
  margin: 0 0 0 10px;
}
.interface-hebrew .profile-page .profile-summary .largeFollowButton + .resourcesLink,
.interface-hebrew .profile-page .profile-summary .resourcesLink + .resourcesLink {
  margin: 0 10px 0 0;
}
.profile-page .profile-summary .title {
  margin-bottom: 10px;
}
.profile-page .profile-summary .sub-title {
  color: #000;
  font-family: "Roboto", "Helvetica Neue", "Helvetica", sans-serif;
  font-size: 16px;
}
.profile-page .profile-summary .sub-sub-title {
  color: #666;
  font-family: "Roboto", "Helvetica Neue", "Helvetica", sans-serif;
  font-size: 16px;
}
/* Tooltip - source: https://codepen.io/cristina-silva/pen/XXOpga */
.tooltip-toggle {
  cursor: pointer;
  position: relative;
  line-height: normal;
}
.tooltip-toggle svg {
  height: 18px;
  width: 18px;
}
/*Tooltip text container*/
.three-dots-button.tooltip-toggle::before {
  /* make the tooltip appear on right. % is an estimate that works most of the time */
  top: 0;
  transform: translateY(-35%);
  left: 30px;
  color: #999;
  text-align: left;
}
.interface-hebrew .three-dots-button.tooltip-toggle::before {
  left: unset;
  right: 30px;
  text-align: right;
}
@media (max-width: 450px) {
  .three-dots-button.tooltip-toggle::before {
    left: -165px;
  }
  .interface-hebrew .three-dots-button.tooltip-toggle::before{
    right: -165px;
  }
}

.tooltip-toggle::before {
  color: #000;
  font-family: "Roboto", "Helvetica Neue", "Helvetica", sans-serif;
  font-size: 13px;
  opacity: 0;
  pointer-events: none;
  text-align: center;
  position: absolute;
  top: 30px;
  left: -70px;
  padding: 10px;
  background-color: #fff;
  box-shadow: 0 1px 3px rgba(0,0,0,.2);
  border-radius: 5px;
  content: attr(aria-label);
  text-transform: none;
  transition: all 0.5s ease;
  width: 140px;
  z-index: 1;
}
/*Triggering the transition*/
.tooltip-toggle:hover::before, .tooltip-toggle:hover::after {
  opacity: 1;
  transition: all 0.75s ease;
}
.largeFollowButton {
  display: inline-flex;
  min-height: 46px;
  height: 46px;
  overflow: visible;
  padding: 0px 16px;
  align-items: center;
  text-align: center;
  cursor: pointer;
  background: var(--sefaria-blue);
  color: #fff;
  border-radius: 6px;
  box-shadow: 0 1px 3px rgb(0 0 0 / 20%);
}
.profile-page .largeFollowButton.following .int-en,
.profile-page .largeFollowButton.following .int-he {
  color: black;
}
.largeFollowButton.following span {
  color: #666;
}
.smallFollowButton {
  height: 20px;
  line-height: 18px;
  width: min-content;
  text-align: center;
  cursor: pointer;
  background: var(--midrash-green);;
  color: white;
  border-radius: 3px;
  margin-inline-start: 15px;
  display: none;
  letter-spacing: normal;
  padding: 0 3px;
}
.smallFollowButton.smallText span {
  color: white;
}
.largeFollowButton.following, .smallFollowButton.following {
  background: #fff;
  color: black;
}
.smallFollowButton.following{
  border: 1px solid #CCCCCC;
  box-sizing: border-box;
}
.smallFollowButton.following.smallText span {
  color: black;
}
.authorByLine.small .smallFollowButton.following{
  line-height: 18px;
}
.authorByLine .smallFollowButton.following{
  line-height: 16px;
}
body .homeFeedWrapper {
  background-color: white;
}
body .homeFeedWrapper .content {
  padding: 0;
}
.columnLayout {
  display: flex;
  flex-direction: row;
}
@media (max-width: 540px) {
  .topicPanel .columnLayout {
    flex-direction: column;
  }
  .topicPanel .sideColumn {
    padding: 20px 25px 30px 25px;
    max-width: 100%;
    align-self: stretch;
    border: 0;
    margin: 0;
  }
  .topicPanel .navSidebar {
    width: unset;
    border-top: 30px solid #FBFBFA;
    margin: 0;
  }
}
.sideColumn .topicSideColumn {
  margin-bottom: 20px;
}

.sideColumn .section {
  margin-bottom: 70px;
}
.sideColumn .section h2 {
  text-transform: none;
  font-size: 24px;
  letter-spacing: normal;
  text-align: inherit;
  margin: 0 0 30px 0;
}
.sideColumn .section h2 .int-en {
  text-align: left;
}
.sideColumn .section h2 .int-he {
  text-align: right;
}
.sideColumn .section .description {
  margin-bottom: 25px;
}
.sideColumn .button img {
  width: 16px;
  height: 16px;
  margin: 0 5px;
  position: relative;
  top: 2px;
  filter: invert(1);
}
.sideColumn .button.white img {
  filter: none;
  opacity: .4;
}
.sideColumn .button .fa {
  opacity: .4;
  margin: 0 5px;
}
.sideColumn .inlineButtonBox {
  display: flex;
  justify-content: space-between;
}
.sideColumn .inlineButtonBox a {
  flex: 1;
}
.sideColumn .inlineButtonBox a .button {
  width: 100%;
}

.sideColumn .button {
  letter-spacing: 0;
}
.sideColumn h2 {
  font-weight: 400;
}

.sideColumn .newsletterInput {
  height: 53px;
}
.sideColumn .newsletterSignUpBox img {
    height: 23px;
    width: 23px;
    opacity: 0.35;
    position: absolute;
    top: 15px;
    right: 17px;
}
.interface-hebrew .sideColumn .newsletterSignUpBox img {
  right: auto;
  left: 17px;
  transform: scale(-1, 1);
}
.sideColumn .newsletterInput, .sideColumn .newsletterInput::placeholder {
  width: 100%;
  box-sizing: border-box;
  font-size: 16px;
  font-weight: normal;
  font-style: normal;
  color: #000;
}
.interface-english .sideColumn .newsletterInput, .interface-english .sideColumn .newsletterInput::placeholder  {
  font-family: "Roboto", "Helvetica Neue", "Helvetica", sans-serif;
}
.interface-hebrew .sideColumn .newsletterInput, .interface-hebrew .sideColumn .newsletterInput::placeholder   {
  font-family: "Heebo", sans-serif;
}

.sideColumn .feedbackBoxOverlay.open {
  position: fixed;
  width: 100%;
  height: 100%;
  top: 0;
  left: 0;
  display: flex;
  align-items: center;
  justify-content: center;
  background-color: #FBFBFA;
}
.sideColumn .feedbackBoxOverlay.open .feedbackBox {
  width: 470px;
}
.homeFeedWrapper .mainColumn {
  background-color: white;
}
.storyFeedInner,
.interface-hebrew .storyFeedInner {
  width: 760px;
  margin: 0 auto;
  padding-top: 60px;
  max-width: 100%;
  box-sizing: border-box;
  min-height: 500px;
}
.interface-hebrew .topicPanel .storyFeedInner {
  padding-top: 0;
}
.storyByLine:hover .smallFollowButton,
.authorByLine:hover .smallFollowButton {
  display: inline-block;
}
.bilingual .homeFeedWrapper span.he,
.bilingual .readerNavMenu.topicPanel .he {
  display: block;
  padding-bottom: 10px;
}
.mainColumn .story {
  padding: 0 0 60px 0;
}

.story .subHeading .int-en, .story .subHeading .int-he  {
  color: #666;
}
.story .learningPrompt {
  padding: 20px 0 20px;
}
.story details .learningPrompt {
  background-color: var(--highlight-blue-light);
  margin-inline-start: -20px;
  padding-inline-start: 20px;
  padding-inline-end: 20px;
  border-top: 1px solid var(--light-grey);
}

.story.topicPassageStory {
  box-shadow: 0px 1px 3px rgba(0, 0, 0, 0.25);
}

.topicTabContents .story.topicPassageStory .contentSpan {
  display: block;
}

.story.topicPassageStory .storyBody {
  padding-inline-end: 20px;
  padding-top: 20px;
}
.story.topicPassageStory .contentText.subHeading {
  padding-bottom: 20px;
}

.mainColumn .story .storyTitleBlock {
  clear: both;
}
.mainColumn .story .storyTitleBlock {
  text-align: start;
}
.colorBarBox {
  clear: both;
  border-inline-start: 4px solid transparent;
  padding-inline-start: 20px;
}
.readerPanel.hebrew .savedHistoryList .colorBarBox{
  direction: rtl;
}
.interface-english .citationLine,
.interface-english .learnMoreLink {
  padding-left: 34px;
}
.interface-hebrew .citationLine,
.interface-hebrew .learnMoreLink {
  padding-right: 34px;
}
.storyTextListItem {
  padding-bottom: 18px;
}
.storyTextListItem:last-child {
  padding-bottom: 0;
}
.mainColumn .saveButton {
  align-self: flex-start;
}
.mainColumn .saveLine.storyTitleWrapper .saveButton,
.mainColumn .story.publishSheetStory .saveLine .saveButton  {
  margin-top: 2px;
}

.interface-english .mainColumn .story .storyTypeBlock {
  float: left;
}
.interface-hebrew .mainColumn .story .storyTypeBlock {
  float: right;
}

.story details .storyBody {
  margin-top: 0;
}

.story details > summary {
  cursor: pointer;
  list-style: none;
}
.story details > summary::-webkit-details-marker {
    display: none;
}

.story details > summary .topicStoryDescBlock {
  background-color: var(--lightest-grey);
  margin-inline-start: -20px;
  padding: 20px;
  display: flex;
  justify-content: space-between;
}

/* extremely hacky, but required unless there's a major refactor of CategoryHeader logic */
.story details > summary .topicStoryDescBlock > span:nth-child(1) {
  flex: 1
}


.story details > summary .storyTitleBlock {
  background: url('/static/icons/arrow-down-bold.svg') no-repeat transparent;
  background-size: 14px;
  background-position-y: center;
  margin: 0;
  padding: 0px 0px 1px 24px;
  vertical-align: middle;
}

.interface-hebrew .story details > summary .storyTitleBlock {
  background-position-x: right;
  padding: 0px 24px 1px 0px;
}

.story details[open] > summary .storyTitleBlock {
  background: url('/static/icons/arrow-up-bold.svg') no-repeat transparent;
  background-size: 14px;
  background-position-y: center;
}

.interface-hebrew .story details[open] > summary .storyTitleBlock {
  background-position-x: right;
}


.story .storyBody {
  clear: both;
  margin: 10px 0;
  text-align: justify;
  font-size: 18px;
}
/*HACK to make English text of sources in topic pages ltr*/
.interface-hebrew .storyBody {
    direction: ltr;
    margin-top: 10px;
    margin-right: -17px;
    margin-bottom: 10px;
    margin-left: 26px;
}
.story .storySheetListItem > div.storyBody.sheetSummary > * {
  color: var(--dark-grey);
  font-family: var(--english-sans-serif-font-family);
  font-size: 15px;
}
.story .storyBody .en {
  line-height: 1.6;
}
.story .storyBody .he {
  font-size: 22px;
  line-height: 1.6;
}
.story .storySheetList {
  clear: both;
}
.story .storySheetListItem {
  padding-bottom: 20px;
}
.story .storySheetListItem:last-child {
  padding-bottom: 0;
}
.story .storySheetList .sheetTitle {
  padding-bottom: 10px;
}
.story .storySheetList .storyTitle span {
  font-size: 20px;
}
.story .saveLine {
  display: flex;
  align-items: flex-start;
  clear: both;
  margin-bottom: 10px;
}
.story .saveLine .beforeSave {flex: 1;}
.interface-hebrew .story .saveLine .beforeSave {
  padding-left: 10px;
}
.interface-english .story .saveLine .beforeSave {
  padding-right: 10px;
}
.story .citationLine.contentText .int-en,
.story .citationLine.contentText .int-he {
  color: #999;
}
.authorByLine {
  display: flex;
}
.authorByLine .authorByLineText {
  padding: 0 10px;
  line-height: 22px;
  margin-top: -1px;
  display: flex;
  justify-content: center;
  flex-direction: column;
}
.authorByLine .authorByLineText.small{
  line-height: 18px;
}
.authorByLine .authorOrganization,
.authorByLine .authorName {
  display: block;
}
.saveLine .authorByLine + .saveButton {
  position: relative;
  bottom: 12px;
}
.authorOrganization {
  color: #999;
}
.authorByLine.small {
  font-size: 14px;
  width: max-content;
}
/* .mainColumn a:not(.button) {
  color: #000;
} */
.storyBody a {
  text-decoration: underline;
}
.learnMoreLink a {
  text-decoration: none;
  color:  #999;
}
.segment .queryTextHighlight {
  background-color: #D2DCFF;
  padding-left: 2px;
  padding-right: 2px;
}
body .homeFeedWrapper.userStats {
  font-family: "Roboto", "Helvetica Neue", "Helvetica", sans-serif;
  background-color: #faf9f9;
}
.editTextInfo {
  top: 0px;
  right: 0px;
  left: 0px;
  height: 100%;
  width: 100%;
  position: absolute;
  overflow: auto;
  z-index: 1;
  background-color:  var(--lighter-grey);

}
.editTextInfo .static .inner {
  padding: 5px 0 100px;
}
.editTextInfo .static input {
  cursor: auto;
  color: #000000;
}
.editTextInfo .static label {
  margin-bottom: 15px;
  height: revert;
}
.editTextInfo #newIndex {
  margin: 100px auto;
  font-size: 16px;
  font-weight: normal;
  color: #000;
  --english-font: var(--english-sans-serif-font-family);
  --hebrew-font: var(--hebrew-sans-serif-font-family);
}

.editTextInfo #newIndex .publishBox {
  text-align: start;
  background-color: #EDEDEC;
  border-radius: 6px;
  padding: 0 0 0 0;
  margin: 0 0 0 0;
  width: 660px;
  max-width: 100%;
}
.editTextInfo #newIndex .publishBox .react-tags__selected-tag-name {
  --english-font: "adobe-garamond-pro", "Crimson Text", Georgia, serif;
  --hebrew-font: "Heebo", sans-serif;
  font-size: 18px;
  font-weight: normal;
  color: #000;
}
.editTextInfo #newIndex .default {
  height: 200px;
  width: 97%;
  box-shadow: 0px 1px 3px rgb(0 0 0 / 20%);
  border: none;
  border-radius: 7px;
  font-size: 16px;
  line-height: 18.75px;
  padding: 10px;
}
 .editTextInfo #newIndex .default::placeholder {
   color: #666;
 }
.button.small.deleteTopic {
  color: var(--dark-grey);
  float: right;
  margin-top: 30px;
  background-color: var(--lightest-grey);
}
.button.small.addTopic {
  background-color: #212E50;
  color: #FFFFFF;
  float: right;
  margin-right: 30px;
}
.categoryChooserMenu {
  overflow: hidden;
  background: url("/static/img/arrow-down.png") 98% 20px/10px 10px no-repeat #ffffff;
  width: 100%;
  height: 50px;
  margin: 0 0 10px 0;
  border-radius: 7px;
  box-shadow: 0px 1px 3px rgb(0 0 0 / 20%);
  border: none;
}
.section .collectiveTitle {
  display: flex;
  justify-content: space-between;
}
.reorderTool {
  height: 50px;
  margin: 0 0 10px 0;
  border-radius: 7px;
  box-shadow: 0px 1px 3px rgb(0 0 0 / 20%);
  border: none;
}

.reorderTool #title {
  margin: 10px;
  display: inline-block;
  width: 85%;
}

.reorderTool #up, .reorderTool #down {
  width: 10px;
  margin: 0 4% 0 0;
  display: inline-block;
}

.categoryChooserMenu select {
  background: transparent;
  font-size: 16px;
  width: 680px;
  border: none;
  margin: 0 0 10px 0;
  padding: 4px 25px 4px 10px;
}

.connectionsPanel .editTextInfo .categoryChooserMenu {
  width: 102%;
}

.connectionsPanel .editTextInfo .collectionsWidget {
  width: 70%;
}
.connectionsPanel .editTextInfo .categoryChooserMenu select {
  width: 98.5%;
}

.searchBox .editTextInfo .collectionsWidget {
  width: 280px;
}

.searchBox .editTextInfo #newIndex {
  margin: 50px auto;
}
.searchBox .categoryChooserMenu {
  width: 97%;
  background: url("/static/img/arrow-down.png") 99% 20px/10px 10px no-repeat #ffffff;
}
.searchBox .categoryChooserMenu select {
  width: 100%;
}
.searchBox .editTextInfo #newIndex input {
  width: 97%;
}
.searchBox .editTextInfo #newIndex #topicDesc {
  width: 92%;
}
.categoryChooserMenu img {
  opacity: 0.43;
  padding: 0 5px;
  height: 10px;
  width: 10px;
}

.editTextInfo #newIndex .publishBox .react-tags__selected-tag {
  margin: 0 12px 12px 0;
  padding: 12px 14px;
}

.editTextInfo #newIndex .publishBox input {
  box-shadow: none;
}

.editTextInfo #newIndex .publishBox .react-tags__search {
  padding: 0 0 0 0;
}

.editTextInfo #newIndex .optional {
  font-size: 13px;
  color: var(--light-grey);
  font: var(--english-sans-serif-font-family);
}

.editTextInfo #newIndex input[type="text"] {
  padding: 4px 10px 4px 10px;
  width: 640px;
  height: 50px;
  font-size: 16px;
  margin: 0 0 10px 0;
  max-width: 97%;
  box-shadow: 0px 1px 3px rgba(0,0,0,0.2);
  box-sizing: content-box;
  border-radius: 7px;
  background: white;
  font-family: revert;
}
.editTextInfo #newIndex input::placeholder {
  color: #666;
  font-size: 16px;
}
.editTextInfo #newIndex #heTitle {
  direction: rtl;
}
.interface-english .editTextInfo .static label {
  text-align: left;
}
.interface-hebrew .editTextInfo .static label {
  text-align: right
}
.editTextInfo #newIndex .sectionType input{
	width: 100px;
	margin: 0 5px;
	font-size: 16px;
}

.editTextInfo #newIndex .remove {
	color: white;
	background: #bbb;
	display: inline-block;
	height: 18px;
	width: 18px;
	line-height: 18px;
	border-radius: 6px;
	text-align: center;
	font-size: 14px;
	font-family: sans-serif;
	cursor: pointer;
	vertical-align: 15%;
}

.editTextInfo #newIndex .sectionType .remove {
	margin: -5px 11px 0 -32px;
}
.editTextInfo #newIndex .headerWithButtons a {
    color: #666;
}
.editTextInfo .nodeTemplate {
	display: none;
}
@media screen and (max-width: 680px) {

  .categoryChooserMenu {
    background: url("/static/img/arrow-down.png") 300px 20px/10px 10px no-repeat #ffffff;
    width: 320px;
  }
  .editTextInfo .static .headerWithButtons h1 {
    margin: 30px;
  }
  .categoryChooserMenu select {
    width: 340px;
  }
  .editTextInfo #newIndex input {
    width: 300px;
  }
  .editTextInfo #newIndex .publishBox {
    width: 320px;
  }
}

.collectionsModalBox {
  position: fixed;
  width: 100%;
  height: 100%;
  top: 0;
  left: 0;
  z-index: 1002;
  display: flex;
  align-items: center;
  justify-content: center;
}
.collectionsModalBox .collectionsWidget {
  width: 340px;
  box-shadow: 0 1px 8px rgba(0,0,0,.2);
}
.collectionsWidget {
  background-color: white;
  border-radius: 8px;
  z-index: 1;
}
.editTextInfo .collectionsWidget {
  width: 39%;
  box-shadow: 0 1px 8px rgba(0, 0, 0, .2);
  height: 100px;
  position: absolute;
  padding: 50px 50px 0 50px;
  text-align: center;
  margin-top: 200px;
}

.collectionsWidgetTop {
  display: flex;
  padding: 15px 20px;
  border-bottom: 1px solid #DDD;
  text-align: start;
}

.collectionsEditorTop {
  margin-bottom: 15px;
}

.collectionsWidgetTitle {
  flex-grow: 1;
  font-size: 22px;
  vertical-align: middle;
  display: block;
  color: #666;
}
.collectionsWidgetClose {
  font-size: 40px;
  color: #CCC;
  line-height: 14px;
  cursor: pointer;
}
.collectionsWidgetList {
  height: 180px;
  padding: 0px 20px;
  overflow-y: scroll;
  border-bottom: 1px solid #EDEDEC;
}
.collectionsWidgetList .checkmarkLabel {
  display: block;
  letter-spacing: 1.1px;
  font-size: 18px;
  margin: 20px 0;
  text-align:  start;
}
.collectionsWidgetList .emptyMessage {
  display: block;
  color: #666;
  padding: 20px 0px;
  line-height: 1.5;
  text-align: start;
}
.collectionsWidgetCreate,
.collectionsWidgetDone {
  display: flex;
  padding: 0px 20px;
}
.collectionsWidgetCreate {
  border-bottom: 1px solid #ccc;
  display: flex;
  align-items: center;
}

.collectionsEditorCreate {
  display: flex;
  align-items: center;
  padding: 0px 20px;
}

.collectionsWidgetPlus {
  color: #666;
  font-size: 25px;
  margin-inline-end: 13px;
  margin-top: -5px;
}
.collectionsWidget .collectionsWidgetCreateInputBox {
  flex: 1;
  margin-inline-end: 10px;
}
.collectionsWidget input.collectionsWidgetCreateInput {
  height: 50px;
  border: none;
  font-size: 18px;
  color: black;
  width: 100%;
  box-sizing: border-box;
}
.collectionsWidget input.collectionsWidgetCreateInput::placeholder {
  font-style: normal;
  color: #666;
}
.interface-hebrew .collectionsWidget input.collectionsWidgetCreateInput::placeholder {
  font-family: "Heebo", sans-serif;
}
.userStats h1 {
  text-align: center;
  font-weight: normal;
  font-family: "adobe-garamond-pro", "Crimson Text", Georgia, serif;
  font-size: 30px;
  padding: 60px 0 30px;
  margin: 0;
}
.userStats h2 {
  text-transform: none;
  padding: 40px 0 30px;
  font-size: 21px;
  color: #888;
}
.userStats .statcardRow {
  display: flex;
  justify-content: space-around;
}
.userStats .statcardRow .statcard {
  background-color: #fff;
  height: 190px;
  width: 32%;
  box-shadow: 0 1px 3px rgba(0,0,0,0.2);
  border-radius: 5px;
  display: flex;
  flex-direction: column;
  justify-content: center;
}
.userStats .statcardRow .statcard img {
  opacity: 0.3;
  height: 60px;
  width: 60px;
  margin: 0 auto 20px;
}
.userStats .statcardRow .statcard .statcardValue {
  font-size: 24px;
  text-align: center;
}
.userStats .statcardRow .statcard .statcardLabel {
  font-size: 21px;
  padding-top: 5px;
  text-align: center;
  color: #aaa;
}
.userStats .chartRow {
  display: flex;
  justify-content: space-between;
}
.userStats .chartRow.centered {
  justify-content: space-around;
}
.userStats .statHeader {
  padding-top: 40px;
  text-align: center;
}
.userStats .statHeader span {
  color: #666;
  letter-spacing: 0.7px;
  line-height: 23px;
}
.userStats .chartRow .chartWrapper {
  font: 11px sans-serif;
  padding: 0;
}
.bilingual .userStats .blockLink .he,
.english .userStats .blockLink .he {
  display: none;
}
.hebrew .userStats .blockLink .en {
  display: none;
}
.bilingual .userStats .blockLink .en,
.english .userStats .blockLink .en {
  font-family: "adobe-garamond-pro", "Crimson Text", Georgia, serif;
}
.hebrew .userStats .blockLink .he {
  font-family: "Taamey Frank", "adobe-garamond-pro", "Crimson Text", Georgia, "Times New Roman", serif;
}
.userStatModeChooser {
  padding: 0;
  display:  flex;
  justify-content: center;
  width: 240px;
  margin: 0 auto;
  background: white;
  border-radius: 5px;
  box-shadow: 0 1px 3px rgba(0,0,0,0.2);
}
.userStatModeButton {
  background-color: #fff;
  color: #666;
  border-radius: 5px;
  height: 50px;
  width: 120px;
  text-align: center;
  vertical-align: center;
  cursor: pointer;
  font-size: 16px;
}
.userStatModeButton.active {
  background-color: #19365d;
  color: #fff;
}
.userStatModeButton span {
  display: block;
  margin: 15px 0;
}
.userStats .blockLink {
  height: 100%;
  display: flex;
  align-items: center;
  justify-content: center;
}
.userStats .yourPopularSheetsBlock > div {
  padding: 10px 0;
}
.userStats .chartLabel {
  text-align: center;
  padding-top: 8px;
}
a.topicLexiconTitle.contentText {
  color: black;
}
.editorToolbar {
  position:fixed;
  top: 0;
  left: 0;
  z-index: 100000;
}
#sheetEditToggle {
  padding-top: 0;
  padding-bottom: 0;
  padding-inline-end: 8px;
  padding-inline-start: 0;
  margin-top: 15px;
  margin-inline-end: 0;
  margin-bottom: 0;
  margin-inline-start: -70px;
  width: 70px;
  height: 30px;
  background: #fff;
  border: #ccc solid 1px;
  color: #666;
  font-family: "Roboto", "Helvetica Neue", "Helvetica", sans-serif;
  font-size: 13px;
  box-sizing: border-box;
  border-radius: 6px;
  visibility: hidden;
}
#sheetEditToggle img {
  height: 13px;
  margin-top: 0;
  margin-bottom: 0;
  margin-inline-start: 0;
  margin-inline-end: 5px;
  top: 2px;
  position: relative;
  filter: invert(67%) sepia(32%) saturate(0%) hue-rotate(54deg) brightness(85%) contrast(91%); /* #999 */
}
#sheetEditToggle i {
  margin: 5px;
}
.hoverMenu {
  position: absolute;
  z-index: 1;
  top: -10000px;
  left: -10000px;
  margin-top: -6px;
  opacity: 0;
  background-color: #333333;
  border-radius: 4px;
  transition: opacity 0.75s;
  padding: 8px 10px 6px;
  box-shadow: 0 1px 3px rgba(0,0,0,0.2);
}
.highlightDot {
  height: 16px;
  width: 16px;
  background-color: #bbb;
  border-radius: 50%;
  display: inline-block;
}
.highlightMenu .highlightCancel {
  z-index: 0;
  height: 15px;
  width: 15px;
  position: relative;
  top: -1px;
  font-size: 18px;
}

.highlightButton {
  background-color: white;
  border: none;
  padding: 5p 5px 2px 5px;
  position: relative;
  margin: auto;
}

.highlightButton:hover {
  background-color: var(--lightest-grey);
}

.highlightMenu {
  position: absolute;
  z-index: 1;
  border: 1px solid #CCCCCC;
  box-sizing: border-box;
  border-radius: 3px;
  background-color: white;
  padding: 5px 7px 2px 7px;
  top: 33px;
  left: -10px;
  white-space: nowrap;
}
.hoverButton {
  padding: 10px;
}
.hoverButton i {
  color: #CCCCCC
}
.hoverButton i.active {
  color: #fff;
}
.editorHoverBox {
  position: fixed;
  top: 120px;
  background-color: #ccc;
  padding: 3px;
  font-size: 12px;
}
.inlineTextRef {
    color: #4B71B7
}
.headerWithButtons {
  display: flex;
  align-items: center;
  margin-bottom: 60px;
}
.headerWithButtons h1,
.static .headerWithButtons h1 {
  margin: 0;
  text-transform: capitalize;
}
.headerWithButtons .start,
.headerWithButtons .end {
  flex: 1;
}
.headerWithButtons .start {
  text-align: start;
}
.headerWithButtons .end {
  text-align: end;
}
@media screen and (max-width: 700px) {
  .headerWithButtons {
    display: flex;
    flex-direction: column;
    justify-content: center;
  }
  .headerWithButtons h1 {
    margin-bottom: 20px;
  }
  .headerWithButtons .start,
  .headerWithButtons .end {
    text-align: center;
  }
}
#communityPagePreviewControls {
  position: fixed;
  width: 380px;
  bottom: 0;
  right: 0;
  color: white;
  z-index: 9999;
  background-color: var(--sefaria-blue);
  padding: 20px;
  line-height: 1.6;
  text-align: center;
  border: 1px solid #ccc;
}
.interface-hebrew #communityPagePreviewControls {
  right: auto;
  left: 0;
}
#communityPagePreviewControls a.date {
  display: block;
  font-size: 22px;
}
#communityPagePreviewControls a {
  margin-inline-end: 10px;
}
#communityPagePreviewControls a:hover {
  color: inherit;
}
.bold {
  font-weight: bold; /* because apparently it isn't recommended to use <b> or <strong> to style thing https://developer.mozilla.org/en-US/docs/Web/HTML/Element/strong#usage_notes */
}
/* Customize checkmark inputs */
.checkmarkLabel {
  display: block;
  position: relative;
  padding-inline-start: 28px;
  cursor: pointer;
  user-select: none;
}
/* Hide the browser's default checkbox */
.checkmarkLabel input {
  position: absolute;
  opacity: 0;
  cursor: pointer;
  height: 0;
  width: 0;
}
/* Create a custom checkbox */
.checkmark {
  position: absolute;
  top: 3px;
  left: 0;
  height: 13px;
  width: 13px;
  background-color: white;
  border: 1px solid #CCC;
  border-radius: 3px;
}
.interface-hebrew .checkmark {
  left: auto;
  right: 0;
}
/* On mouse-over, add a grey background color */
.checkmarkLabel:hover input ~ .checkmark {
  background-color: #EEE;
}
/* Create the checkmark/indicator (hidden when not checked) */
.checkmark:after {
  content: "";
  position: absolute;
  display: none;
}
/* Show the checkmark when checked */
.checkmarkLabel input:checked ~ .checkmark:after {
  display: block;
}
/* Style the checkmark/indicator */
.checkmarkLabel .checkmark:after {
  left: 4px;
  top: 1px;
  width: 3px;
  height: 6px;
  border: solid #666;
  border-width: 0 2px 2px 0;
  -webkit-transform: rotate(45deg);
  -ms-transform: rotate(45deg);
  transform: rotate(45deg);
}
/* demo coloring of ref-link parentheses for quotation finder project*/
span.ref-link-color-1 {color: orange}
span.ref-link-color-2 {color: #0cd200}
span.ref-link-color-3 {color: blue}
/* start css code for loading bezel */
.sourceLoader {
  margin-left: -34px;
  top: 15px;
  font-size: 4px;
  width: 1em;
  height: 1em;
  border-radius: 50%;
  position: relative;
  text-indent: -9999em;
  -webkit-animation: load5 1.1s infinite ease;
  animation: load5 1.1s infinite ease;
  -webkit-transform: translateZ(0);
  -ms-transform: translateZ(0);
  transform: translateZ(0);
}

.beitMidrashContainer {
  background: #333333;
  color: white;
  height: 100%;
  font-size: 16px;
  --english-font: var(--english-sans-serif-font-family);
  --hebrew-font: var(--hebrew-sans-serif-font-family);
  font-weight: 400;
  box-sizing: border-box;
  position: relative;
  display: flex;
  flex-direction: column;
}

.beitMidrashContainer video {
  width: 100%;
}

.beitMidrashContainer video.flippedVideo {
  transform: rotateY(180deg);
}

.beitMidrashContainer video.pip {
  position: absolute;
  height: 50px;
  top: 20px;
  inset-inline-end: 10px;
  text-align: end;
  width: initial;
  border-radius: 6px;
}

.beitMidrashContainer video.hiddenVideo {
  display: none;
}

.beitMidrashContainer .muteButton {
  position: absolute;
  width: 40px;
  height: 30px;
  border-radius: 6px;
  z-index: 1;
  background-color: #999999;
  opacity: 0.5;
  left: -8.5px;
  top: -3px;
  box-shadow: 0px 1px 3px rgba(0, 0, 0, 0.25);
  cursor: pointer;
}

.beitMidrashContainer #micIcon {
  display: inline-block;
  position: relative;
  background-image: url("/static/img/unmute.svg");
  /* background-position: center; */
  background-repeat: no-repeat;
  background-size: auto;
  opacity: 1;
  width: 20px;
  height: 22px;
  background-position: 5px;
}

.beitMidrashContainer .muted #micIcon {
  background-image: url("/static/img/mute.svg");
}
.beitMidrashContainer .muted .muteButton {
  background-color: #CB6158;
}

.beitMidrashContainer #buttonHolder {
  display: flex;
  width: 80%;
  justify-content: space-between;
  margin-top: -50px;
  margin-inline-start: 30px;
  padding-bottom: 50px;
}

.beitMidrashContainer .endCallButton {
  position: absolute;
  width: 40px;
  height: 30px;
  border-radius: 6px;
  z-index: 1;
  background-color: #CB6158;
  left: -8.5px;
  top: -3px;
  box-shadow: 0px 1px 3px rgba(0, 0, 0, 0.25);
  background-image: url("/static/img/endcall.svg");
  background-position: center;
  background-repeat: no-repeat;
  cursor: pointer;
}

.beitMidrashContainer #endCallIcon {
  display: inline-block;
  position: relative;
  background-image: url("/static/img/endcall.svg");
  background-position: center;
  background-repeat: no-repeat;
  background-size: contain;
  opacity: 1;
  width: 20px;
  height: 20px;
}



.beitMidrashContainer summary {
  list-style: none;
}

.beitMidrashContainer summary::-webkit-details-marker {
  display: none;
}

.beitMidrashHomeContainer {
  position: absolute;
  top: 0;
  bottom: 0;
  left: 0;
  margin-top: 14px;
  display: flex;
  flex-direction: column;
  width: 100%;
}

#beitMidrashHeader {
  color: white;
  font-size: 22px;
  font-weight: 500;
  margin-inline-start: 30px;
  display: flex;
  justify-content: space-between;
}

#newCall {
  margin:10px;
}

#newCallImg {
  height: 12px;
  width: 24px;
  margin-left: 34px;
  margin-right: 18px;
}

.peopleInBeitMidrash {
  overflow-y: auto;
  overflow-x:hidden;
  flex-grow: 1;
  display: flex;
  flex-direction: column;
  margin: 10px 30px;
  border-top: 1px solid #999999;
}

.peopleInBeitMidrashInnerContainer {
    width:100%;
    overflow:visible;
    position: relative;
}

.beitMidrashUser {
  color: white;
  font-size: 16px;
  font: "Roboto";
  font-weight: 400;
  display: flex;
  gap: 10px;
  /* width: 270px; */
  padding-inline-end: 10px;
  padding-top: 10px;
  cursor: pointer;
}

.beitMidrashUser:hover {
  background-color: #555;
}

.beitMidrashUser .userDetailsToggle {
  float: inline-end;
  margin-inline-end: 15px;
  color:  var(--medium-grey);
  font-weight: bolder;
  display: none;
}

.beitMidrashUser:hover .userDetailsToggle {
  display: block;
}

.beitMidrashUser .userDetailsMenu {
  position: absolute;
  background-color: black;
  box-shadow: 0px 1px 3px rgba(0, 0, 0, 0.25);
  border-radius: 6px;
  right: 0px;
}
.beitMidrashUser .userDetailsMenu[dir="rtl"] {
  position: absolute;
  background-color: black;
  box-shadow: 0px 1px 3px rgba(0, 0, 0, 0.25);
  border-radius: 6px;
  left: 0px;
  right: auto;
}

.beitMidrashUser .userDetailsMenu.hidden {
  right: -99999px;
  left: auto;
}
.beitMidrashUser .largeFollowButton {
  all: revert;
}

.beitMidrashUser .userDetailsMenu ul {
  list-style-type: none;
  margin-block-start: 0;
  margin-block-end: 0;
  padding-inline-start: 0;
  padding-left: 0;
  margin: 15px;
  float: inline-end;
}


.beitMidrashUser.unreadMessages::after {
  content: '';
  display: inline-block;
  width: 15px;
  height: 15px;
  border-radius: 100%;
  background-color: var(--halakhah-red);
  flex-shrink: 0;
}


#beitMidrashProfilePic {
  margin-right: 10px;
}

.beitMidrashUserText {
  margin: 0;
  flex: 1;
}

.beitMidrashUserText li div.largeFollowButton,
.beitMidrashUserText li img {
  display: inline-block;
}
.beitMidrashUserText li img {
  margin-bottom: -2px;
  width: 16px;
  margin-inline-end: 9px;
}
.bm-follow-button {
  color: white;
  display: inline-block;
}
.bm-follow-button img {
  width: 16px;
}

.beitMidrashUserText li {
  margin-top: 8px;
  margin-bottom: 8px;
}


.beitMidrashUserHeader {
  display: flex;
  flex-direction: row;
}

.beitMidrashUserNameStatus {
  flex-grow: 1;
}

.beitMidrashUserNameStatus .fa-headphones {
  margin-inline-start: 5px;
}

.beitMidrashOrg {
  font-weight: 200;
}

.noUsers {
  margin-top: 10px;
}
.noUsers input {
    background: #FBFBFA;
    box-shadow: 0px 1px 3px rgba(0, 0, 0, 0.25);
    border-radius: 6px;
    border: none;
    width: calc(100% - 22px);
    padding: 15px 11px;
    font-family: "Roboto", "Helvetica Neue", "Helvetica", sans-serif;
    color: #666;
    font-style: normal;
    font-weight: normal;
    font-size: 16px;
    line-height: 19px;
    margin-top: 10px;
}

.chat {
  bottom: 0;
  right: 0;
  overflow: hidden;
  min-height: 300px;
  max-height: 300px;
  display: flex;
  flex-direction: column;
  padding-top: 20px;
  margin: 10px 30px 20px;
  border-top: 1px solid #999999;

}

#hideButtonHolder{
  display: flex;
  flex-direction: row;
  justify-content: flex-end;
}

#hideButton {
  color: #CCCCCC;
  font-size: 14px;
  font-weight: 400;
  cursor: pointer;
}

.chatBoxHeader {
  display: flex;
  align-items: center;
  margin-top: 5px;
  justify-content: space-between;
}

#chatUser {
  display: flex;
  align-items: center;
  cursor: pointer;
}

#greenCameraButton {
  width: 24px;
  height: 12px;
  cursor: pointer;
}

.chatBoxName {
  margin-inline-start: 10px;
}


.chats-container {
  overflow-y: auto;
  display: flex;
  flex-grow:2;
  flex-direction: column;
}

.chatMessage {
  display: flex;
  margin: 7px 0;
  margin-inline-start: 4px;
}

.chatText {
  margin-inline-start: 13px;
  flex-grow: 1;
}

.chatNameAndTime {
  color: #999999;
  font-size: 14px;
  font-weight: 500px;
}

.chat-form {
  position: relative;
  bottom: 0;
  display: flex;
  align-items: center;
}

.chat-input-holder {
  background-color: black;
  display: flex;
  align-items: center;
  flex-direction: row;
  border-radius: 6px;
  padding: 0 15px;
  border: 0px;
  height: 50px;
  width: 100%;
  justify-content: space-between;
}

.chat-input {
  color: white;
  background: transparent;
  border: 0;
  display: flex;
  justify-content: flex-end;
  flex-grow:1;
  font-size: 16px;
}

.chat-input:active {
  outline: none;
}

.chat-submit {
  background-image: url("/static/img/chat_submit_arrow.svg");
  background-position: center;
  background-repeat: no-repeat;
  background-size: contain;
  height: 20px;
  width: 18px;
  border: 0px;
  background-color: black;
  cursor: pointer;
}

.chat-submit-blue {
  background-image: url("/static/img/chat_submit_arrow_blue.svg");
}

.chat-submit-hebrew {
  -moz-transform: scaleX(-1);
  -o-transform: scaleX(-1);
  -webkit-transform: scaleX(-1);
  transform: scaleX(-1);
  filter: FlipH;
  -ms-filter: "FlipH";
}

.callContainer {
  display: flex;
  flex-direction: column;
  height: 100%;
}

.callContainer .default-profile-img,
.callContainer .img-circle {
  opacity: 0.25;
  border-radius: 0;
}

.callContainer .callText {
  margin: 53px 29px 23px;
  font-size: 22px;
  font-weight: 500;
}

.callContainer.incoming .callText {
  margin: 23px 29px;
}

#endCallButtonHolder {
  display: flex;
  width: 80%;
  justify-content: flex-end;
  margin-top: -50px;
}

#endCallIcon {
  display: inline-block;
  position: relative;
  background-image: url("/static/img/endcall.svg");
  background-position: center;
  background-repeat: no-repeat;
  background-size: contain;
  opacity: 1;
  width: 20px;
  height: 20px;
}

.endCallButton {
  position: absolute;
  width: 40px;
  height: 30px;
  border-radius: 6px;
  z-index: 1;
  background-color: #CB6158;
  left: -8.5px;
  top: -3px;
  box-shadow: 0px 1px 3px rgba(0, 0, 0, 0.25);
  background-image: url("/static/img/endcall.svg");
  background-position: center;
  background-repeat: no-repeat;
}

#incomingCallButtonHolder {
  display: flex;
  justify-content: space-evenly;
  margin: 15px;
}

#acceptButton {
  background-color: #5D956F;
  border-radius: 6px;
  color: white;
  border: 0px;
  height: 40px;
  width: 127.67px;
  margin: 5px;
  cursor: pointer;
}

#declineButton {
  background: #CB6158;
  border-radius: 6px;
  color: white;
  border: 0px;
  height: 40px;
  width: 127.67px;
  margin: 5px;
  cursor: pointer;
}

.readerDropdownMenu {
  position: relative;
  display: flex;
  flex-direction: row-reverse;
  z-index: 3;
}

.dropdownLinks-menu {
  display: contents;
}

.dropdownLinks-menu.closed {
  display: none;
}

.texts-properties-menu {
  width: 256px;
  border: 1px solid var(--lighter-grey);
  border-radius: 5px;
  box-shadow: 0px 2px 4px var(--lighter-grey);
  display: flex;
  flex-direction: column;
  align-items: center;
  justify-content: center;
  position: absolute;
  top: 100%;
  background-color: white;
  --english-font: var(--english-sans-serif-font-family);
  --hebrew-font: var(--hebrew-sans-serif-font-family);
}

.texts-properties-menu,
.texts-properties-menu .button {
  font-size: 14px;
}

.dropdownLinks-button {
  border: none;
  background-color: inherit;
}

.rightButtons .dropdownLinks-button {
  text-align: end;
}

.toggle-switch-container {
  align-items: center;
  display: flex;
  direction: ltr;
}

.toggle-switch {
  position: relative;
  width: 46px;
  display: inline-block;
  text-align: left;
}

.toggle-switch-checkbox {
  position: absolute;
  width: 0;
  height: 0;
  border: none;
}

.focus-visible:has(input:focus) {
  outline: auto;
}

.toggle-switch-label {
  display: block;
  overflow: hidden;
  cursor: pointer;
  border: 0 solid var(--light-grey);
  border-radius: 20px;
}

.toggle-switch-inner {
  display: block;
  width: 200%;
  margin-left: -100%;
  transition: margin 0.3s ease-in 0s;
}

.toggle-switch-inner:before,
.toggle-switch-inner:after {
  float: left;
  width: 50%;
  height: 24px;
  padding: 0;
  line-height: 24px;
  color: white;
  font-weight: bold;
  box-sizing: border-box;
  content: "";
  color: white;
}

.toggle-switch-inner:before {
  padding-left: 10px;
  background-color: var(--sefaria-blue);
}

.toggle-switch-inner:after {
  padding-right: 10px;
  background-color: var(--light-grey);
}

.toggle-switch-switch {
  display: block;
  width: 20px;
  height: 20px;
  background: white;
  position: absolute;
  top: 50%;
  bottom: 0;
  right: 24px;
  border: 0 solid var(--light-grey);
  border-radius: 20px;
  transition: all 0.3s ease-in 0s;
  transform: translateY(-50%);
}

.toggle-switch-checkbox:checked + .toggle-switch-label .toggle-switch-inner {
  margin-left: 0;
}

.toggle-switch-checkbox:checked + .toggle-switch-label .toggle-switch-switch {
  right: 2px;
}

.toggle-switch-checkbox:disabled + .toggle-switch-label .toggle-switch-inner:after {
  background-color: var(--lighter-grey);
}

.toggle-switch-line {
  display: flex;
  width: 216px;
  height: 49px;
  justify-content: space-between;
  align-items: center;
}

.toggle-switch-line:is(.disabled) .int-en,
.toggle-switch-line:is(.disabled) .int-he {
  color: var(--light-grey);
}

.texts-properties-menu .int-en,
.texts-properties-menu .int-he {
  align-content: center;
}

.show-source-translation-buttons {
  display: flex;
  flex-direction: column;
  height: 140px;
  justify-content: center;
}

.show-source-translation-buttons .button {
  margin: unset;
  display: flex;
  height: 35px;
  width: 235px;
  align-items: center;
  justify-content: space-between;
  box-shadow: unset;
  padding-inline-start: 10px;
  padding-inline-end: 0;
}

.show-source-translation-buttons .button:has(input:not(:checked)) {
  background-color: var(--lighter-grey);
  color: black;
}

.show-source-translation-buttons input[type=radio] {
  appearance: none;
  background-color: #fff;
  width: 20px;
  height: 20px;
  border: 2px solid var(--medium-grey);
  border-radius: 20px;
  margin-top: 0;
  margin-inline-end: 10px;
  display: inline-grid;
  place-content: center;
}

.show-source-translation-buttons input[type=radio]:checked {
  border: 0;
}

.show-source-translation-buttons input[type=radio],
.show-source-translation-buttons label {
  cursor: unset;
}

.show-source-translation-buttons > div:first-of-type {
    border-radius: 6px 6px 0 0;
}

.show-source-translation-buttons > div:last-of-type {
    border-radius: 0 0 6px 6px;
}

.show-source-translation-buttons > div:not(:first-of-type):not(:last-of-type) {
    border-radius: 0;
}

.show-source-translation-buttons input[type=radio]:checked::before {
  content: "";
  width: 10px;
  height: 10px;
  background-color: var(--sefaria-blue);
  clip-path: polygon(13% 50%, 34% 66%, 81% 2%, 100% 18%, 39% 100%, 0 71%);
}

.layout-button-line {
  height: 57px;
  width: 216px;
  display: flex;
  justify-content: space-between;
  align-items: center;
}

.layout-options {
  display: flex;
  justify-content: space-between;
  align-items: center;
  gap: 16px;
}

.layout-button input {
  border: none;
  width: 28px;
  height: 24px;
  -webkit-mask: var(--url) no-repeat;
  -webkit-mask-size: contain;
  -webkit-mask-repeat: no-repeat;
  -webkit-mask-position: center;
  -webkit-mask-size: 100% 100%;
  background-color: var(--medium-grey);
  cursor: pointer;
  appearance: unset;
  transition: border 0.3s ease, outline 0.3s ease, background-color 0.3s ease;
}

.layout-button input:checked {
  background-color: var(--sefaria-blue);
}

.layout-button .button {
  background-color: unset;
  box-shadow: unset;
  padding: unset;
  margin: unset;
}

.text-menu-border {
  width: 100%;
  height: 1px;
  background-color: var(--lighter-grey);
}

.font-size-line {
  width: 230px;
  height: 50px;
  display: flex;
  justify-content: space-between;
  align-items: center;
  direction: ltr;
}

.font-size-button {
  display: flex;
  align-items: center;
  background-color: white;
  border: none;
  cursor: pointer;
}

#currentlyReadingContainer {
  margin: 5px 30px;
  flex-grow: 1;
}

.blockButton {
  cursor: pointer;
}
.sheetsHomepage .button {
  background-color: var(--midrash-green);
}
.sheetsHomepage .sheetsHomepageSectionTitle {
  color: var(--midrash-green);
  font-family: 'Roboto', "Helvetica Neue", "Helvetica", sans-serif;
  font-size: 14px;
  font-weight: 400;
  line-height: 18px;
  margin-bottom: 15px;
}
.multiPanel .sheetsHomepage .sheetsTopicTOC .sheetsHomepageSectionTitle {
  flex: 1 1 100%;
}
.sheetsHomepage .sidebarLayout {
  justify-content: space-between;
  margin-top: 50px;
}
.sheetsHomepage .sidebarLayout .sheetsTopics {
  display: flex;
  flex-direction: column;
}
.sheetsHomepage .content .contentInner {
  width: 875px;
}
.sheetsHomepage .sidebarLayout .sheetsTopicsCalendar, .sheetsHomepage .sidebarLayout .sheetsTopicTOC {
  margin-inline-start: 10%;
}
.sheetsHomepage .sidebarLayout .sheetsTopicsCalendar {
  column-gap: 20px;
}
.sheetsHomepage .sheetsTopicTOC .sheetsWrapper {
  flex: 1;
  display: flex;
  flex-wrap: wrap;
  column-gap: 20px;
}
.sheetsHomepage .sheetsTopicsCalendar .sheetsWrapper {
  flex: 1;
  display: flex;
  flex-direction: column;
}
.singlePanel .sheetsTopicTOC, .singlePanel .sheetsTopicsCalendar {
  margin-top: 30px;
}
.multiPanel .sheetsTopicTOC {
  margin-top: 30px;
}
.singlePanel .sheetsHomepage .navSidebar {
  margin-block-start: 5px;
  width: revert;
}
.singlePanel .sheetsHomepage .navSidebarModule {
  padding: 0 10%;
}
.singlePanel .sheetsHomepage .sheetsWrapper, .singlePanel .sheetsHomepage .sheetsTopicsCalendar {
  flex-direction: column;
  margin-bottom: 10px;
}
.singlePanel .sheetsHomepage .sidebarLayout {
  margin-top: revert;
}

.singlePanel .sheetsHomepage .sidebarLayout .sheetsTopics {
  width: revert;
}
.singlePanel .sheetsHomepage .button {
  display: block;
}
@media screen and (max-width: 840px) {
  .sheetsHomepage .sidebarLayout .sheetsTopics {
    width: 100%;
  }
  .sheetsHomepage .button {
    display: block;
  }
  .sheetsHomepage .navSidebar {
    width: revert;
    border-top: 40px solid #FBFBFA;
    margin-block-start: -40px;
    border-bottom: 40px solid #FBFBFA;
  }
}
@media screen and (max-width: 700px) {
  .sheetsHomepage .navSidebar {
    margin-top: 30px;
  }
}
.button.getStartedSheets {
  width: 111px;
  height: 39px;
  padding: 10px 15px 10px 15px;
  border-radius: 6px;
  border: 1px solid #CCCCCC;
  display: block;
  background-color: white;
  color: black;
  font-size: 16px;
  white-space: nowrap;
}
.button.getStartedSheets:hover {
  color: black;
}
.image-in-text {
    display: flex;
    justify-content: center;
    margin: 0 auto;
    max-width: 100%;
    height: auto;
    padding-top: 20px;
    padding-left: calc((100% - 2/3 * 100vw - 200px) / 2);
    padding-right: calc((100% - 2/3 * 100vw - 200px) / 2);
    flex-direction: column;
}

@media screen and (max-width: 540px) {
  .image-in-text {
    padding-left: calc((100% - 100vw) / 2);
    padding-right: calc((100% - 100vw) / 2);
    width: 100%;
    height: auto;
  }
}

@media screen and (min-aspect-ratio: 2/1) {
  .image-in-text {
    max-height: calc(4/3 * 2/3 * 100vw);
  }
}

@media screen and (min-width: 540px) {
  .image-in-text {
    width: 67%;
  }
}

.dropdownHeader {
  margin-bottom: 10px;
  font-family: Roboto;
  font-size: 16px;
  font-weight: 400;
  line-height: 18.75px;
  color: var(--selected-option);

}

.dropdownHeaderText {
  padding-left: 10px;
}

.dropdownDesc {
  font-family: Roboto;
  font-size: 14px;
  font-weight: 400;
  line-height: 18px;
  padding-left: 30px;
  padding-bottom: 10px;
  padding-right: 10px;
}

.dropdownItem {
  padding: 10px 5px !important;
  flex-direction: column;
  margin-inline-start: 5px;

}

.dropdownSeparator {
  border: 1px solid var(--light-grey);
}
<<<<<<< HEAD
.sheetMetaDataBox a.dropdownLinks-button {
  font-weight: bold;
}
.sheetMetaDataBox a.dropdownLinks-button:hover {
  text-decoration: none;
}
=======
>>>>>>> 9b97b92f
.header .headerDropdownMenu {
  display: block;
  align-items: center;
  margin-top: 2px;
  margin-bottom: 4px;
  color: #666;
  cursor: pointer;
  position: relative;
  -webkit-margin-start: 20px;
  -moz-margin-start: 20px;
  margin-inline-start: 10px;
}
<<<<<<< HEAD
.headerDropdownMenu .toolsButtonContainer {
  margin: revert;
}
.headerDropdownMenu #saveButtonText {
  padding-inline-start: 15px;
}
.sheetsInPanel .dropdownDesc {
  display: none;
}
.sheetsInPanel .toolsButtonText,
.sheetsInPanel .dropdownHeaderText,
.sheetsInPanel #saveButtonText {
  --english-font: var(--english-sans-serif-font-family);
  --hebrew-font: var(--hebrew-sans-serif-font-family);
  font-size: 14px;
  font-weight: 500;
  line-height: 18px;
  color: #666666;
  margin-inline-start: 10px;
  padding: revert;
}
.sheetsInPanel .sidebarLayout {
  justify-content: space-between;
}
.sheetsInPanel .headerDropdownMenu {
  min-width: 50%;
  margin-top: 10px;
  color: #666;
  cursor: pointer;
  position: relative;
  -webkit-margin-start: 20px;
  -moz-margin-start: 20px;
  margin-inline-start: 10px;
  line-height: 0;
}
.sheetsInPanel .dropdownHeader {
  margin-bottom: revert;
}
.header .headerDropdownMenu img, .sheetsInPanel .headerDropdownMenu img {
=======
.header .headerDropdownMenu img {
>>>>>>> 9b97b92f
  height: 18px;
  width: 18px;
  vertical-align: middle;
}

.interface-english .header .headerDropdownMenu img {
  margin-inline-end: 2px;
}

.interface-hebrew .header .headerDropdownMenu img {
  margin-inline-end: 6px;
}

/* .header .headerDropdownMenu a.dropdownLinks-button::after {
  display: inline-block;
  background: no-repeat url("/static/icons/chevron-down.svg");
  height: 10px;
  width: 12px;
  vertical-align: middle;
  content: "";
  transform: scale(0.75);
} */
<<<<<<< HEAD
.sheetsInPanel .headerDropdownMenu a.headerDropdownMenu::after {
  display: inline-block;
  height: 10px;
  width: 12px;
  vertical-align: middle;
  content: "";
  transform: scale(0.75);
}
.header .headerDropdownMenu .dropdownLinks-menu, .sheetsInPanel .headerDropdownMenu .dropdownLinks-menu {
=======
.header .headerDropdownMenu .dropdownLinks-menu {
>>>>>>> 9b97b92f
  top: 35px;
  position: absolute;
  z-index: 1;
  width: 150px;
  background: #FBFBFA;
  box-shadow: 0px 1px 3px rgba(0, 0, 0, 0.25);
  border-radius: 6px;
  display:none;
  overflow:hidden;
}
<<<<<<< HEAD

.sheetsInPanel .dropdownItem {
  padding: 5px 5px !important;
}

.sheetsInPanel .headerDropdownMenu .dropdownLinks-menu {
  background: white;
  box-shadow: revert;
  border: 1px solid #CCCCCC;
}

=======
>>>>>>> 9b97b92f
.interface-english .header .headerDropdownMenu .dropdownLinks-menu {
  right: 0px;
  min-width: 150px;
  width: max-content;
}
<<<<<<< HEAD
.interface-english .sheetsInPanel .headerDropdownMenu .dropdownLinks-menu {
  min-width: 150px;
  width: max-content;
}

=======
>>>>>>> 9b97b92f
.interface-hebrew .header .headerDropdownMenu .dropdownLinks-menu {
  left: 0px;
  min-width: 150px;
  width: max-content;
}
<<<<<<< HEAD
.interface-hebrew .sheetsInPanel .headerDropdownMenu .dropdownLinks-menu  {
  min-width: 150px;
  width: max-content;
}
=======
>>>>>>> 9b97b92f
.dropdownLinks-options {
  display: flex;
  flex-direction: column;
  padding: 4px;
  max-width: 220px;
}
<<<<<<< HEAD

.header .headerDropdownMenu .dropdownLinks-menu.open, .sheetsInPanel .headerDropdownMenu .dropdownLinks-menu.open {
=======
.header .headerDropdownMenu .dropdownLinks-menu.open {
>>>>>>> 9b97b92f
  display: block;
}

.productsFlexWrapper {
  display: flex;
  flex-direction: column;
}

.product {
  max-width: 600px;
}

#productsPageContent {
  margin-inline-start: 100px;
  margin-top: 140px;
  margin-bottom: 165px;
}
#productsPageContent .loadingMessage {
  margin-block-start: 230px;
}

#jobsPageContent .loadingMessage {
  margin-block-start: 20px;
}

.productInner {
  display: flex;
  align-items: right;
  flex-direction: row;
}

.productInner img {
  max-width: 100%;
  max-height: 116px;
  height: auto;
  display: block;
  margin-inline-end: 3%;
  padding-bottom: 20px;
}

.productInner .productsDesc {
  font: var(--english-sans-serif-font-family);
  color: var(--dark-grey);
  font-size: 16px;
}

.productImgWrapper {
  flex: 0 0 auto;
}

.productDescWrapper {
  flex: 1 1 auto;
  padding-left: 20px;
  padding-right: 20px;
}

.productsDesc p {
  margin-top: 0;
}

.productsHeader {
  display: flex;
  justify-content: space-between;
  margin-top: 10%;
  margin-bottom: 2%;
  padding-bottom: 2%;
  border-bottom: 1px solid var(--light-grey);
}

.productsTitleAndLabel {
  flex: auto;
}

.productsHeader .productsTitle {
  font: var(--english-sans-serif-font-family);
  color: var(--dark-grey);
  font-size: 22px;
  font-weight: 500px;
}

.productsHeader .productsTypeLabel {
  font: var(--english-sans-serif-font-family);
  font-size: 14px;
  font-weight: 400;
  line-height: 18px;
  background-color: var(--lighter-grey);
  border-radius: 6px;
  padding: 0.01px 5px;
  color: var(--dark-grey);
  margin-inline-start: 3%;
}

.productsHeader .cta {
  display: flex;
  align-items: center;
}

.productsHeader .cta .productsCTA {
  color: var(--commentary-blue);
  border-width: 10px;
  margin-inline-end: 10px;
}


.productsHeader .cta .productsCTAIcon {
  height: 12px;
  top: 646px;
  left: 610px;
  margin: 0 5px;
  vertical-align: baseline;
  /** This uses the filter to recolor SVGs in a single line to commentary blue.
  To determine the appropriate parameters, see a filter color picker such as https://angel-rs.github.io/css-color-filter-generator/ */
  filter: brightness(0) saturate(100%) invert(52%) sepia(17%) saturate(6763%) hue-rotate(200deg) brightness(78%) contrast(77%);

}

.productsTitle {
  font-family: var(--english-sans-serif-font-family);
  font-size: 22px;
  font-weight: 500;
  line-height: 25.78px;
  text-align: left;
  color: var(--dark-grey);
}

.productsCTA::after {
    content: " ›";
    color: var(--commentary-blue);
}

.productsDevBox {
    background: var(--lighter-grey);
    color: var(--dark-grey);
    font-family: var(--english-sans-serif-font-family);
    font-size: 16px;
    font-weight: 400;
    line-height: 18.75px;
    display: flex;
    align-items: flex-start;
    flex-direction: column;
    padding: 3%;
    margin-top: 10%;
    max-width: 600px;
}

.productsDevBox .productsDevHeader {
  font-family: var(--english-sans-serif-font-family);
  font-size: 22px;
  font-weight: 500;
  line-height: 25.78px;
  padding-bottom: 2%;

}

.productsDevBox a {
  color: var(--commentary-blue) !important;

}

.productsDevBox a::after {
  content: " ›";
  color: var(--commentary-blue);
}


.image-in-text-title {
    margin: auto; /* English System Small */
    margin-top: 15px;
    text-align: center;
    font-family: 'Roboto';
    font-style: normal;
    font-weight: 400;
    font-size: 14px;
    line-height: 18px;
    color: #666666;
}

@media (max-width: 480px) {

  .productImgWrapper {
    display: block;
    margin-left: auto;
    margin-right: auto;
  }

  #productsPageContent {
    margin: 100px 10px 0px 10px;;
  }

  .productsHeader {
    flex-direction: column;
    align-items: flex-start;
    padding-top: 5px;
    padding-bottom: 5px;
  }

  .productsTitleAndLabel {
    display: flex;
    flex-direction: column;
    align-items: flex-start;
    padding-top: 5px;
    padding-bottom: 5px;
  }

  .productsTypeLabel {
    padding: 1px 5px !important;
    margin-top: 3px;
    margin-left: 0px !important;
  }

  .cta {
    flex-direction: column;
    align-items: flex-start !important;
  }

  .cta a {
    padding-top: 3px;
    padding-bottom: 3px;
  }

  .productInner {
    flex-direction: column;
  }

  .productDescWrapper{
    padding-left: 0px;
    padding-right: 0px;
  }
}

.noteRefTitle {
  font-size: 18px;
}

.noteText{
  color: var(--dark-grey);
}

.footerContainer {
  max-width: 100%;
  display: flex;
  flex-direction: row;
  flex-wrap: wrap;
  padding-top: 25px;
}

.footerContainer a {
  padding: 3px 10px;
}


.footerContainer {
  max-width: 100%;
  display: flex;
  flex-direction: row;
  flex-wrap: wrap;
  padding-top: 25px;
}

.footerContainer a {
  padding: 3px 10px;
}

.stickySidebarFooter {
  position: sticky;
  top: 0;
}

.image-in-text-title {
  margin: auto; /* English System Small */
  margin-top: 15px;
  text-align: center;
  font-family: 'Roboto';
  font-style: normal;
  font-weight: 400;
  font-size: 14px;
  line-height: 18px;
  color: #666666;
}

.languageHeader {
  padding-right: 10px;
  padding-left: 10px;
  padding-top: 4px;
  padding-bottom: 2px;
  font-size: 12px;
  font-weight: 400;
  line-height: 18px;
  color: var(--medium-grey);

}

.languageToggleFlexContainer{
  display: flex;
  flex-direction: row;
  /* padding: 10px 0px; */
  align-items: baseline;
  line-height: 18px;
  height: 23px;
  padding-bottom: 15px;
}

.languageDot{
  font-size: 25px;
  padding: 10px 2px;
}

.englishLanguageButton::after {
  content: "•";
  padding: 0px 4px;
}

.profilePicAndButtonContainer {
  display: flex;
  flex-direction: column;
  justify-content: center;
  align-items: center;
}

.createButtons {
  display: flex;
  align-items: center;
  flex-direction: row;
  justify-content: space-evenly;
  padding-top: 20px;
}

.sheetsProfileList {
  margin-top: 20px;
  background-color: white;
  border: 1000px solid white;
  border-top: 4px solid white;
  border-bottom: 120px solid white;
  margin: -4px 0 -120px -1000px;
  width: 100%;

}

.profile-page .sheetsProfileList {
  margin: -4px 0 -120px 0;
  margin-inline-start: -1000px;
  margin-inline-end: 0;
}

.sheetsProfileList .readerNavMenuSearchButton {
  margin: 0 10px 0 5px;
  display: inline-flex;
  top: 0;
}
.sheetsProfileList .readerNavMenuSearchButton {
  margin-inline-start: 10px;
  margin-inline-end: 5px;
}
.sheetsProfileList input {
  border: 0;
  font-size: 18px;
  font-family: "adobe-garamond-pro", "Crimson Text", Georgia, serif;
  background-color: transparent;
}
.sheetsProfileList .loadingMessage {
  margin-top: 30px;
}

.emptyNotificationsTitle{
  font-family: Roboto;
  font-size: 16px;
  font-weight: 600;
  line-height: 18.75px;
  padding-bottom: 10px;
}

.emptyNotificationsMessage{
  font-family: Roboto;
  font-size: 14px;
  font-weight: 400;
  line-height: 18px;
  text-align: start;
}

.emptyNoticationPage{
  display: flex;
  flex-direction: column;
}

@-webkit-keyframes load5 {
0%,100%{box-shadow:0 -2.6em 0 0 #ffffff,1.8em -1.8em 0 0 rgba(0,0,0,0.2),2.5em 0 0 0 rgba(0,0,0,0.2),1.75em 1.75em 0 0 rgba(0,0,0,0.2),0 2.5em 0 0 rgba(0,0,0,0.2),-1.8em 1.8em 0 0 rgba(0,0,0,0.2),-2.6em 0 0 0 rgba(0,0,0,0.5),-1.8em -1.8em 0 0 rgba(0,0,0,0.7)}
12.5%{box-shadow:0 -2.6em 0 0 rgba(0,0,0,0.7),1.8em -1.8em 0 0 #ffffff,2.5em 0 0 0 rgba(0,0,0,0.2),1.75em 1.75em 0 0 rgba(0,0,0,0.2),0 2.5em 0 0 rgba(0,0,0,0.2),-1.8em 1.8em 0 0 rgba(0,0,0,0.2),-2.6em 0 0 0 rgba(0,0,0,0.2),-1.8em -1.8em 0 0 rgba(0,0,0,0.5)}
25%{box-shadow:0 -2.6em 0 0 rgba(0,0,0,0.5),1.8em -1.8em 0 0 rgba(0,0,0,0.7),2.5em 0 0 0 #ffffff,1.75em 1.75em 0 0 rgba(0,0,0,0.2),0 2.5em 0 0 rgba(0,0,0,0.2),-1.8em 1.8em 0 0 rgba(0,0,0,0.2),-2.6em 0 0 0 rgba(0,0,0,0.2),-1.8em -1.8em 0 0 rgba(0,0,0,0.2)}
37.5%{box-shadow:0 -2.6em 0 0 rgba(0,0,0,0.2),1.8em -1.8em 0 0 rgba(0,0,0,0.5),2.5em 0 0 0 rgba(0,0,0,0.7),1.75em 1.75em 0 0 #ffffff,0 2.5em 0 0 rgba(0,0,0,0.2),-1.8em 1.8em 0 0 rgba(0,0,0,0.2),-2.6em 0 0 0 rgba(0,0,0,0.2),-1.8em -1.8em 0 0 rgba(0,0,0,0.2)}
50%{box-shadow:0 -2.6em 0 0 rgba(0,0,0,0.2),1.8em -1.8em 0 0 rgba(0,0,0,0.2),2.5em 0 0 0 rgba(0,0,0,0.5),1.75em 1.75em 0 0 rgba(0,0,0,0.7),0 2.5em 0 0 #ffffff,-1.8em 1.8em 0 0 rgba(0,0,0,0.2),-2.6em 0 0 0 rgba(0,0,0,0.2),-1.8em -1.8em 0 0 rgba(0,0,0,0.2)}
62.5%{box-shadow:0 -2.6em 0 0 rgba(0,0,0,0.2),1.8em -1.8em 0 0 rgba(0,0,0,0.2),2.5em 0 0 0 rgba(0,0,0,0.2),1.75em 1.75em 0 0 rgba(0,0,0,0.5),0 2.5em 0 0 rgba(0,0,0,0.7),-1.8em 1.8em 0 0 #ffffff,-2.6em 0 0 0 rgba(0,0,0,0.2),-1.8em -1.8em 0 0 rgba(0,0,0,0.2)}
75%{box-shadow:0 -2.6em 0 0 rgba(0,0,0,0.2),1.8em -1.8em 0 0 rgba(0,0,0,0.2),2.5em 0 0 0 rgba(0,0,0,0.2),1.75em 1.75em 0 0 rgba(0,0,0,0.2),0 2.5em 0 0 rgba(0,0,0,0.5),-1.8em 1.8em 0 0 rgba(0,0,0,0.7),-2.6em 0 0 0 #ffffff,-1.8em -1.8em 0 0 rgba(0,0,0,0.2)}
87.5%{box-shadow:0 -2.6em 0 0 rgba(0,0,0,0.2),1.8em -1.8em 0 0 rgba(0,0,0,0.2),2.5em 0 0 0 rgba(0,0,0,0.2),1.75em 1.75em 0 0 rgba(0,0,0,0.2),0 2.5em 0 0 rgba(0,0,0,0.2),-1.8em 1.8em 0 0 rgba(0,0,0,0.5),-2.6em 0 0 0 rgba(0,0,0,0.7),-1.8em -1.8em 0 0 #fff}
}
@keyframes load5 {
0%,100%{box-shadow:0 -2.6em 0 0 #ffffff,1.8em -1.8em 0 0 rgba(0,0,0,0.2),2.5em 0 0 0 rgba(0,0,0,0.2),1.75em 1.75em 0 0 rgba(0,0,0,0.2),0 2.5em 0 0 rgba(0,0,0,0.2),-1.8em 1.8em 0 0 rgba(0,0,0,0.2),-2.6em 0 0 0 rgba(0,0,0,0.5),-1.8em -1.8em 0 0 rgba(0,0,0,0.7)}
12.5%{box-shadow:0 -2.6em 0 0 rgba(0,0,0,0.7),1.8em -1.8em 0 0 #ffffff,2.5em 0 0 0 rgba(0,0,0,0.2),1.75em 1.75em 0 0 rgba(0,0,0,0.2),0 2.5em 0 0 rgba(0,0,0,0.2),-1.8em 1.8em 0 0 rgba(0,0,0,0.2),-2.6em 0 0 0 rgba(0,0,0,0.2),-1.8em -1.8em 0 0 rgba(0,0,0,0.5)}
25%{box-shadow:0 -2.6em 0 0 rgba(0,0,0,0.5),1.8em -1.8em 0 0 rgba(0,0,0,0.7),2.5em 0 0 0 #ffffff,1.75em 1.75em 0 0 rgba(0,0,0,0.2),0 2.5em 0 0 rgba(0,0,0,0.2),-1.8em 1.8em 0 0 rgba(0,0,0,0.2),-2.6em 0 0 0 rgba(0,0,0,0.2),-1.8em -1.8em 0 0 rgba(0,0,0,0.2)}
37.5%{box-shadow:0 -2.6em 0 0 rgba(0,0,0,0.2),1.8em -1.8em 0 0 rgba(0,0,0,0.5),2.5em 0 0 0 rgba(0,0,0,0.7),1.75em 1.75em 0 0 #ffffff,0 2.5em 0 0 rgba(0,0,0,0.2),-1.8em 1.8em 0 0 rgba(0,0,0,0.2),-2.6em 0 0 0 rgba(0,0,0,0.2),-1.8em -1.8em 0 0 rgba(0,0,0,0.2)}
50%{box-shadow:0 -2.6em 0 0 rgba(0,0,0,0.2),1.8em -1.8em 0 0 rgba(0,0,0,0.2),2.5em 0 0 0 rgba(0,0,0,0.5),1.75em 1.75em 0 0 rgba(0,0,0,0.7),0 2.5em 0 0 #ffffff,-1.8em 1.8em 0 0 rgba(0,0,0,0.2),-2.6em 0 0 0 rgba(0,0,0,0.2),-1.8em -1.8em 0 0 rgba(0,0,0,0.2)}
62.5%{box-shadow:0 -2.6em 0 0 rgba(0,0,0,0.2),1.8em -1.8em 0 0 rgba(0,0,0,0.2),2.5em 0 0 0 rgba(0,0,0,0.2),1.75em 1.75em 0 0 rgba(0,0,0,0.5),0 2.5em 0 0 rgba(0,0,0,0.7),-1.8em 1.8em 0 0 #ffffff,-2.6em 0 0 0 rgba(0,0,0,0.2),-1.8em -1.8em 0 0 rgba(0,0,0,0.2)}
75%{box-shadow:0 -2.6em 0 0 rgba(0,0,0,0.2),1.8em -1.8em 0 0 rgba(0,0,0,0.2),2.5em 0 0 0 rgba(0,0,0,0.2),1.75em 1.75em 0 0 rgba(0,0,0,0.2),0 2.5em 0 0 rgba(0,0,0,0.5),-1.8em 1.8em 0 0 rgba(0,0,0,0.7),-2.6em 0 0 0 #ffffff,-1.8em -1.8em 0 0 rgba(0,0,0,0.2)}
87.5%{box-shadow:0 -2.6em 0 0 rgba(0,0,0,0.2),1.8em -1.8em 0 0 rgba(0,0,0,0.2),2.5em 0 0 0 rgba(0,0,0,0.2),1.75em 1.75em 0 0 rgba(0,0,0,0.2),0 2.5em 0 0 rgba(0,0,0,0.2),-1.8em 1.8em 0 0 rgba(0,0,0,0.5),-2.6em 0 0 0 rgba(0,0,0,0.7),-1.8em -1.8em 0 0 #fff}
}
/* end css code for loading bezel */<|MERGE_RESOLUTION|>--- conflicted
+++ resolved
@@ -10937,7 +10937,6 @@
     padding: 130px 0;
   }
 }
-<<<<<<< HEAD
 .sheetContent .addToSheetPlus {
   display: inline-flex;
   justify-content: center;
@@ -10972,8 +10971,6 @@
   margin-inline-start: 10px;
   cursor: pointer;
 }
-=======
->>>>>>> 9b97b92f
 @media screen and (min-width: 900px) {
   .contentInner .table {
     display: flex;
@@ -11004,10 +11001,7 @@
     flex-direction: column;
   }
 }
-<<<<<<< HEAD
-
-=======
->>>>>>> 9b97b92f
+
 .readerPanel.hebrew .sheetContent .sheetItem.segment .sourceContentText.outsideBiText.en {
   display: none;
 }
@@ -14804,15 +14798,12 @@
 .dropdownSeparator {
   border: 1px solid var(--light-grey);
 }
-<<<<<<< HEAD
 .sheetMetaDataBox a.dropdownLinks-button {
   font-weight: bold;
 }
 .sheetMetaDataBox a.dropdownLinks-button:hover {
   text-decoration: none;
 }
-=======
->>>>>>> 9b97b92f
 .header .headerDropdownMenu {
   display: block;
   align-items: center;
@@ -14825,7 +14816,6 @@
   -moz-margin-start: 20px;
   margin-inline-start: 10px;
 }
-<<<<<<< HEAD
 .headerDropdownMenu .toolsButtonContainer {
   margin: revert;
 }
@@ -14865,9 +14855,6 @@
   margin-bottom: revert;
 }
 .header .headerDropdownMenu img, .sheetsInPanel .headerDropdownMenu img {
-=======
-.header .headerDropdownMenu img {
->>>>>>> 9b97b92f
   height: 18px;
   width: 18px;
   vertical-align: middle;
@@ -14890,7 +14877,6 @@
   content: "";
   transform: scale(0.75);
 } */
-<<<<<<< HEAD
 .sheetsInPanel .headerDropdownMenu a.headerDropdownMenu::after {
   display: inline-block;
   height: 10px;
@@ -14900,9 +14886,6 @@
   transform: scale(0.75);
 }
 .header .headerDropdownMenu .dropdownLinks-menu, .sheetsInPanel .headerDropdownMenu .dropdownLinks-menu {
-=======
-.header .headerDropdownMenu .dropdownLinks-menu {
->>>>>>> 9b97b92f
   top: 35px;
   position: absolute;
   z-index: 1;
@@ -14913,7 +14896,6 @@
   display:none;
   overflow:hidden;
 }
-<<<<<<< HEAD
 
 .sheetsInPanel .dropdownItem {
   padding: 5px 5px !important;
@@ -14925,45 +14907,33 @@
   border: 1px solid #CCCCCC;
 }
 
-=======
->>>>>>> 9b97b92f
 .interface-english .header .headerDropdownMenu .dropdownLinks-menu {
   right: 0px;
   min-width: 150px;
   width: max-content;
 }
-<<<<<<< HEAD
 .interface-english .sheetsInPanel .headerDropdownMenu .dropdownLinks-menu {
   min-width: 150px;
   width: max-content;
 }
 
-=======
->>>>>>> 9b97b92f
 .interface-hebrew .header .headerDropdownMenu .dropdownLinks-menu {
   left: 0px;
   min-width: 150px;
   width: max-content;
 }
-<<<<<<< HEAD
 .interface-hebrew .sheetsInPanel .headerDropdownMenu .dropdownLinks-menu  {
   min-width: 150px;
   width: max-content;
 }
-=======
->>>>>>> 9b97b92f
 .dropdownLinks-options {
   display: flex;
   flex-direction: column;
   padding: 4px;
   max-width: 220px;
 }
-<<<<<<< HEAD
 
 .header .headerDropdownMenu .dropdownLinks-menu.open, .sheetsInPanel .headerDropdownMenu .dropdownLinks-menu.open {
-=======
-.header .headerDropdownMenu .dropdownLinks-menu.open {
->>>>>>> 9b97b92f
   display: block;
 }
 
