--- conflicted
+++ resolved
@@ -458,12 +458,7 @@
   height: 100%;
   overflow: hidden;
   background-color: inherit;
-<<<<<<< HEAD
-  font-family: "adobe-garamond-pro", "Crimson Text",  "Frank Ruehl Libre", "Taamey Frank", Georgia, serif;
-=======
-  font-family: "Frank Ruehl Libre",
-  "Hebrew Text Font", "adobe-garamond-pro", "Crimson Text", Georgia, serif;
->>>>>>> ce2bafc3
+  font-family: "Frank Ruehl Libre", "Hebrew Text Font", "adobe-garamond-pro", "Crimson Text", Georgia, serif;
 }
 .readerContent {
   width: 100%;
