body {
  padding: 0;
  margin: 0;
  -webkit-text-size-adjust: 100%;
}
*::selection {
  background-color: #D2DCFF;
}
body.sepia {
  background-color: #FBFBFA;
}
body.dark {
  background-color: #333331;
}
body:not(.user-is-tabbing) *:focus {
  outline: none;
}
a, a:hover {
  color: inherit;
}
@font-face {
  /*Mixed Hebrew - English serif text*/
  font-family: 'HebrewInEnglish Serif Font';
  src: url('/static/fonts/Taamey-Frank/TaameyFrankCLM-Medium.ttf'), local(Georgia), local(serif);
  unicode-range: U+0590-05FF, U+25CC;
}
@font-face {
  /*Mixed Hebrew - English serif text*/
  font-family: 'HebrewInEnglish Serif Font';
  src: url('/static/fonts/Taamey-Frank/TaameyFrankCLM-Bold.ttf'), local(Georgia), local(serif);
  font-weight: bold;
  unicode-range: U+0590-05FF, U+25CC;
}
@font-face {
  /*Mixed Hebrew - English serif text*/
  font-family: 'HebrewInEnglish Serif Font';
  src: url('/static/fonts/Taamey-Frank/TaameyFrankCLM-MediumOblique.ttf'), local(Georgia), local(serif);
  font-style: italic;
  unicode-range: U+0590-05FF, U+25CC;
}
@font-face {
  /*Mixed Hebrew - English serif text*/
  font-family: 'HebrewInEnglish Serif Font';
  src: url('/static/fonts/Taamey-Frank/TaameyFrankCLM-BoldOblique.ttf'), local(Georgia), local(serif);
  font-weight: bold;
  font-style: italic;
  unicode-range: U+0590-05FF, U+25CC;
}
@font-face {
  /*Mixed English - Hebrew serif text*/
  font-family: 'EnglishInHebrew Serif Font';
  src: url("https://use.typekit.net/af/2011b6/00000000000000003b9b00c1/27/l?primer=7fa3915bdafdf03041871920a205bef951d72bf64dd4c4460fb992e3ecc3a862&fvd=n4&v=3");
  font-weight: normal;
  unicode-range: U+0041-007A;
}
@font-face {
  /*Mixed English - Hebrew serif text*/
  font-family: 'EnglishInHebrew Serif Font';
  src: url("https://use.typekit.net/af/af619f/00000000000000003b9b00c5/27/l?primer=7fa3915bdafdf03041871920a205bef951d72bf64dd4c4460fb992e3ecc3a862&fvd=n7&v=3");
  font-weight: bold;
  unicode-range: U+0041-007A;
}
@font-face {
  /*Mixed English - Hebrew serif text*/
  font-family: 'EnglishInHebrew Serif Font';
  src: url("https://use.typekit.net/af/5cace6/00000000000000003b9b00c2/27/l?primer=7fa3915bdafdf03041871920a205bef951d72bf64dd4c4460fb992e3ecc3a862&fvd=i4&v=3");
  font-style: italic;
  unicode-range: U+0041-007A;
}
@font-face {
  /*Mixed English - Hebrew serif text*/
  font-family: 'EnglishInHebrew Serif Font';
  src: url("https://use.typekit.net/af/6c275f/00000000000000003b9b00c6/27/l?primer=7fa3915bdafdf03041871920a205bef951d72bf64dd4c4460fb992e3ecc3a862&fvd=i7&v=3");
  font-style: italic;
  font-weight: bold;
  unicode-range: U+0041-007A;
}
@font-face {
  font-family: 'Noto Color Emoji';
  src: url('/static/fonts/NotoColorEmoji.ttf');
  unicode-range: U+1F1E6-1F1FF;
}
@font-face {
  font-family: 'Meltho';
  src: url('/static/fonts/SyrCOMBatnan.otf');
  unicode-range: U+0700-074F;
}
@font-face {
  font-family: 'Noto Sans Samaritan';
  unicode-range: U+0800-083F;
}
@font-face {
  /*Greek*/
  font-family: 'Cardo';
    src: url('/static/fonts/Cardo-Regular.ttf');
  unicode-range: U+0300-036F, U+0370-03FF, U+1D00-1D7F, U+1DBF, U+1F00-1FFF, U+2126, U+AB65, U+10140-1018F, U+101A0, U+1D200-1D24F;
}
:root {
  /* font stacks */
  --english-sans-serif-font-family: "Roboto", "Helvetica Neue", "Helvetica", sans-serif;
  --hebrew-sans-serif-font-family: "Heebo", "Roboto", sans-serif;

  --english-serif-font-family: "Cardo", "Meltho",  "HebrewInEnglish Serif Font", "adobe-garamond-pro", "Crimson Text", Georgia, "Times New Roman", serif, "Noto Sans Samaritan";
  --hebrew-serif-font-family: "Noto Color Emoji", "EnglishInHebrew Serif Font", "Cardo", "Taamey Frank", "adobe-garamond-pro", "Crimson Text", "Times New Roman", serif;

  --serif-h1-font-size: 48px;
  --serif-h2-font-size: 30px;
  --serif-h3-font-size: 24px;
  --serif-body-font-size: 18px;
  --serif-small-font-size: 14px;

  --sans-serif-h1-font-size: 40px;
  --sans-serif-h2-font-size: 30px;
  --sans-serif-h3-font-size: 22px;
  --sans-serif-body-font-size: 16px;
  --sans-serif-small-font-size: 14px;

  /* colors */
  --inline-link-blue: #4871bf;
  --sefaria-blue: #18345D;
  --highlight-blue: #DDEEFF;
  --highlight-blue-light: #F0F7FF;
  --beit-midrash-grey: #333333;
  --darkest-grey: #333333;
  --dark-grey: #666666;
  --medium-grey: #999999;
  --light-grey: #CCCCCC;
  --lighter-grey: #EDEDEC;
  --lightest-grey: #FBFBFA;
  --commentary-blue: #4B71B7;
  --essay-links-green: #3B5849;
  --tanakh-teal: #004E5F;
  --mishnah-blue: #5A99B7;
  --talmud-gold: #CCB479;
  --midrash-green: #5D956F;
  --halakhah-red: #802F3E;
  --kabbalah-purple: #594176;
  --liturgy-rose: #AB4E66;
  --philosophy-purple: #7F85A9;
  --taanitic-green: #00827F;
  --chasidut-green: #97B386;
  --mussar-purple: #7C416F;
  --responsa-red: #CB6158;
  --apocrypha-pink: #C6A7B4;
  --modern-works-blue: #B8D4D3;
  --grammar-green: #B2B272;
  --reference-orange: #D4896C;
  --miscelaneous-green: #3B5849;
  --selected-option: #000000;
  --select-blue: #0B71E7;
}
/* Font Family */
body, .sans-serif {
  --english-font: var(--english-sans-serif-font-family);
  --hebrew-font: var(--hebrew-sans-serif-font-family);
  --is-serif: initial; /* false */
}
.serif {
  --english-font: var(--english-serif-font-family);
  --hebrew-font: var(--hebrew-serif-font-family);
  --is-serif: ; /* true */
}
.sans-serif-in-hebrew {
  --english-font: var(--english-serif-font-family);
  --hebrew-font: var(--hebrew-sans-serif-font-family);
}
body, .en, .int-en {
  --is-hebrew: initial; /* false */
}
.he, .int-he {
  unicode-bidi: plaintext;
  --is-hebrew: ; /* true */
}

* {
  --hebrew-font-conditional: var(--is-hebrew) var(--hebrew-font);
  font-family: var(--hebrew-font-conditional, var(--english-font));
}

.he {
  font-size: 122%;
}
.int-he {
  direction: rtl;
}
.int-he.enInHe {
  direction: ltr;
}
.enInHe {
  unicode-bidi: isolate;
}
.int-en.heInEn {
  direction: rtl;
}
.btn, .btn-sm, .btn-xs {
  display: inline-block;
  color: white;
  display: flex;
  justify-content: center;
  align-content: center;
  flex-direction: column;
  margin: 10px 20px;
  background-color: var(--sefaria-blue);
  box-shadow: 0 1px 3px rgba(0,0,0,0.2);
  border-radius: 7px;
  cursor: pointer;
  font-size: 16px;
  box-sizing: border-box;
  line-height: 19px;
  text-align: center;
  --english-font: var(--english-sans-serif-font-family);
  --hebrew-font: var(--hebrew-sans-serif-font-family);
}
.btn.white, .btn-sm.white, .btn-xs.white {
  background-color: white;
  color: #333;
}
.btn {
  width: 300px;
  height: 50px;
}
.btn-sm {
  width: 150px;
  height: 40px;
}
.btn-xs {
  width: 75px;
  height: 30px;
}
/*
Legacy Style Guide Font Hierarchy -- the below should be refactored away in favor of the above
*/
.featureTitle .int-en {
  font-family: "adobe-garamond-pro", "Crimson Text", Georgia, serif;
  font-size: 50px;
  font-weight: normal;
  color: #000;
}
.pageTitle .int-en,
.pageTitle .int-he.enInHe {
  font-family: "adobe-garamond-pro", "Crimson Text", Georgia, serif;
  font-size: 30px;
  font-weight: normal;
  color: #000;
}
.readerPanel.hebrew .he .enInHe {
  font-size: 83%;
}
.readerPanel span.mediumGrey {
  color: var(--medium-grey);
}
.chapterText .int-en {
  font-family: "adobe-garamond-pro", "Crimson Text", Georgia, serif;
  font-size: 18px;
  font-weight: normal;
  text-transform: uppercase;
  letter-spacing: 0.05em;
  color: #333;
}
.chapterText.lowercase .int-en {
  text-transform: none;
}
.sectionTitleText .int-en {
  font-family: "Roboto", "Helvetica Neue", "Helvetica", sans-serif;
  font-size: 16px;
  font-weight: normal;
  color: #666;
  text-transform: uppercase;
  letter-spacing: 0.1em;
}
.smallText .int-en,
.smallText .int-he.enInHe {
  font-family: "Roboto", "Helvetica Neue", "Helvetica", sans-serif;
  font-size: 14px;
  font-weight: normal;
  color: #999;
}
.systemText .int-en,
.systemText .int-he.enInHe {
  --english-font: var(--english-sans-serif-font-family);
  --hebrew-font: var(--hebrew-sans-serif-font-family);
  /* font-family: "Roboto", "Helvetica Neue", "Helvetica", sans-serif; */
  font-size: 16px;
  font-weight: normal;
  color: #000;
}
.contentText .int-en,
.contentText .en,
.contentText.en {
  font-family: "adobe-garamond-pro", "Crimson Text", Georgia, serif;
  font-size: 18px;
  font-weight: normal;
  color: #000;
}
.featureTitle .int-he {
  font-family: "Heebo", sans-serif;
  font-size: 40px;
  font-weight: normal;
  color: #000;
}
.pageTitle .int-he,
.pageTitle .int-en.heInEn {
  font-family: "Heebo", sans-serif;
  font-size: 30px;
  font-weight: normal;
  color: #000;
}
.chapterText .int-he {
  font-family: "Taamey Frank", "Times New Roman", serif;
  font-size: 22px;
  font-weight: normal;
  text-transform: uppercase;
  letter-spacing: 0.05em;
  color: #333;
}
.sectionTitleText .int-he {
  font-family: "Heebo", sans-serif;
  font-size: 16px;
  font-weight: normal;
  color: #666;
  text-transform: uppercase;
  letter-spacing: 0.1em;
}
.smallText .int-he,
.smallText .int-en.heInEn {
  font-family: "Heebo", sans-serif;
  font-size: 14px;
  font-weight: normal;
  color: #999;
}
.systemText .int-he,
.systemText .int-en.heInEn {
  font-family: "Heebo", sans-serif;
  font-size: 16px;
  font-weight: normal;
  color: #000;
}
.contentText .int-he,
.contentText .he,
.contentText.he {
  font-family: "Taamey Frank", "Times New Roman", serif;
  font-size: 18px;
  font-weight: normal;
  color: #000;
}
.italics {
  font-style: italic;
}
/* end Legacy Style Guide */
#s2 {
  position: fixed;
  top: 0;
  width: 100%;
  height: 100%;
  z-index: 1000;
}


#s2.headerOnly {
  z-index: 1000;
  height: 60px;
}
#readerAppWrap {
  display: flex;
  flex-direction: column;
  width: 100%;
  height: 100%;
}
body:not(.inApp).nochrome #s2 .headerNavSection a:not(.home),
body:not(.inApp).nochrome #s2 .headerLinksSection,
body:not(.inApp).nochrome #footerContainer {
  display: none;
}
#bannerMessage {
  color: white;
  background-color: #4871bf;
  height: 120px;
  box-sizing: border-box;
  padding: 0 36px;
  display: flex;
  transition: .5s;
}
#bannerMessage.hidden {
  height: 0;
}
body.hasBannerMessage {
  transition: padding-top .3s;
  padding-top: 120px;
}
body.hasBannerMessage:not(:has(#bannerMessage)) {
  padding-top: 0;
}
body.hasBannerMessage #s2.headerOnly {
  height: 180px;
}
.interface-hebrew #bannerMessage {
  direction: rtl;
}
#bannerMessageClose {
  position: absolute;
  top: -3px;
  right: 7px;
  color: white;
  opacity: 0.5;
  font-size: 26px;
  cursor: pointer;
}
.interface-hebrew #bannerMessageClose {
  right: auto;
  left: 7px;
}
#bannerMessageContent {
  display: flex;
  flex: 1;
  align-items: center;
  justify-content: space-between;
  color: white;
  max-width: 880px;
  margin: 0 auto;
}
#bannerTextBox {
  flex: 1;
}
#bannerTextBox a {
  color: white;
}
#bannerButtonBox {
  margin-left: 50px;
}
.interface-hebrew #bannerButtonBox {
  margin: 0 50px 0 0;
}
#bannerMessage .mobileOnly {
  display: none;
}
@media (max-width: 540px) {
  #bannerButtonBox,
  .interface-hebrew #bannerButtonBox {
    margin:0;
    margin-inline-start: 10px;
    max-width: 170px;
  }
  #bannerMessage .mobileOnly {
    display: block;
  }
  #bannerMessage {
    padding: 0 10px;
  }
}
@media (max-width: 450px) {
  #bannerMessage {
    font-size: 13px;
  }
}
.noOverflowX {
  overflow-x: hidden;
}
.readerApp {
  display: flex;
  flex: 1;
  position: relative;
}
.noselect {
  user-select: none;
}
input.noselect {
  -webkit-user-select: auto; /* Safari/Opera -- required for Safari to allow inputs to be accessible. See http://caniuse.com/#feat=user-select-none "Known Issues" for details  TODO Check back to see if bug is fixed in future version */
}
.interface-hebrew {
  direction: rtl;
}
.interface-hebrew .int-en,
.interface-english .int-he {
  display: none;
}
.interface-hebrew #panelWrapBox {
  direction: rtl;
}
.interface-english #panelWrapBox,
.readerApp.interface-english .readerPanel {
  direction: ltr;
}
#panelWrapBox {
  position: absolute;
  height: calc(100% - 60px);
  box-sizing: border-box;
}
.multiPanel #panelWrapBox {
  top: 60px;
}
#panelWrapBox.wrapBoxScroll {
  overflow-x: scroll;
  overflow-y: hidden;
}
.singlePanel #panelWrapBox {
  padding-top: 0;
  height: 100%;
  top: 0;
}
.headerInner {
  position: absolute;
  top: 0;
  left: 0;
  width: 100%;
  height: 60px;
  background: white;
  z-index: 1001;
  box-sizing: border-box;
  padding: 0 30px;
  display: flex;
  justify-content: space-between;
  align-items: center;
}
.headerOnly .headerInner, .headerInner.boxShadow {
  box-shadow: 0 1px 3px rgba(0,0,0,0.2);
}
.interface-hebrew .header {
  direction: rtl;
}
.headerInner .headerNavSection {
  display: flex;
  justify-content: flex-start;
}
.headerInner .headerNavSection a {
  font-size: 16px;
  color: #666;
  margin-inline-end: 30px;
  font-weight: 500;
  line-height: 26px;
  vertical-align: middle;
}
.headerInner .headerLinksSection {
  display: flex;
  justify-content: flex-end;
  min-width: 40%;
  align-items: center;
}
.header .header-nav {
  margin-top: 1px;
}
.header .header-links {
  margin-top: 1px;
}
.header .textLink,
.header .home,
.header .menuButton,
.header .my-profile,
.header .notifications,
.header .readerNavMenuSearchButton {
  cursor: pointer;
}
.header .textLink,
.header .menuButton,
.header .my-profile,
.header .readerNavMenuSearchButton {
  display: inline-block;
  color: #999;
  border: none;
  background: transparent;
  padding: 0;
}
.header .my-profile,
.header .notifications {
  display: inline-block;
  vertical-align: middle;
}
.header .textLink,
.header .menuButton,
.header .my-profile {
  font-size: 24px;
  line-height: 24px;
  margin-top: 2px;
}
.header .searchBox {
  overflow: hidden;
  display: flex;
  align-items: center;
  padding: 0;
  text-align: inherit;
  background: #EDEDEC;
  border-radius: 250px;
  width: 140px;
  height: 30px;
}
.header .searchBox.searchFocused {
  width: 280px;
}
.header .searchBox input {
  background-color: transparent; /*for firefox */
  padding: 0;
  flex: 1;
  height: 100%;
  margin-bottom: 1px;
  font-size: var(--serif-body-font-size);
}
.header .searchBox input::placeholder {
  font-style: normal;
}
.header .search {
  outline: none;
  border: none;
  box-shadow: none;
  color: black;
  font-size:  18px;
  margin: 0;
  width: 100px;
}
.header .searchFocused .search {
  width: 200px;
}
.header .search.hebrewSearch {
  font-size: 18px;
}
.mobileNavMenu {
  position: fixed;
  height: calc(100vh - 60px);
  box-sizing: border-box;
  top: 60px;
  width: 100%;
  background-color: white;
  left: 0;
  z-index: 1000;
  overflow-y: scroll;
}
div:has(#bannerMessage) + .readerApp.singlePanel .mobileNavMenu {
  position: fixed; /*This takes the 60px of the header plus 120px of the banner into account */
  height: calc(100vh - 180px);
  top: 180px;
}
@supports not selector(:has(a, b)) {
  /* Fallback for when :has() is unsupported */
  .mobileNavMenu {
    position: absolute;
  }
}

.mobileNavMenu.closed {
  display: none;
}
.mobileNavMenu .searchLine {
  padding: 15px 10px;
  border-bottom: 1px solid #EDEDEC;
}
.header .mobileNavMenu .searchBox,
.header .mobileNavMenu .searchBox.searchFocused
.header .mobileNavMenu .searchBox .search,
.header .mobileNavMenu .searchBox.searchFocused .search {
  width: 100%;
}
.header.mobile .ui-autocomplete {
  width: 100% !important;
}
.mobileNavMenu a,
.mobileInterfaceLanguageToggle {
  display: block;
  color: #666;
  font-size: 16px;
  padding: 15px;
}
.mobileNavMenu hr {
  border: none;
  border-bottom: 1px solid #EDEDEC;
}
.mobileNavMenu a > img,
.mobileInterfaceLanguageToggle img {
  margin-inline-end: 15px;
  width: 16px;
  height: 16px;
  position: relative;
  top: 3px;
}
.mobileNavMenu a > img.blackIcon {
  opacity: 0.4;
}
.mobileNavMenu a.blue {
  background-color: var(--sefaria-blue);
  color: white;
  border-bottom: unset;
}
.mobileNavMenu a.blue img {
  filter: invert(1);
  opacity: 1;
}
.mobileNavMenu .mobileAccountLinks {
  background-color: #FBFBFA;
  border-top: 1px solid #CCC;
  border-bottom: 1px solid #CCC;
}
.mobileNavMenu .mobileAccountLinks img {
  opacity: 1;
}
.mobileNavMenu .mobileAccountLinks .login {
  padding: 15px;
}
.mobileNavMenu .signupLink::after {
  content: "•";
  padding: 0px 4px;
}
.interface-english .mobileNavMenu .signupLink {
  padding-right: 0px !important;
}
.interface-english .mobileNavMenu .loginLink {
  padding-left: 0px !important;
}
.interface-hebrew .mobileNavMenu .signupLink {
  padding-left: 0px !important;
}
.interface-hebrew .mobileNavMenu .loginLink {
  padding-right: 0px !important;
}
.mobileNavMenu .profile-pic {
  display: inline-block;
  margin-inline-end: 11px;
  position: relative;
  top: 4px;
}
.mobileNavMenu .mobileAccountLinks .accountLinks {
  display: block;
}
.header .mobileInterfaceLanguageToggle .int-en,
.header .mobileInterfaceLanguageToggle .int-he {
  display: inline;
}
.mobileInterfaceLanguageToggle a {
  display: inline;
  padding: 0;
  border: none;
}
.mobileInterfaceLanguageToggle .separator {
  margin: 0 7px;
  font-size: 13px;
}
.mobileInterfaceLanguageToggle .inactive {
  color: #999;
}
.mobileNavMenu .logout {
  color: #999;
}
.ui-autocomplete .ui-menu-item.search-override {
  border-bottom: solid 1px #ccc;
  padding-top: 12px;
}
.ui-autocomplete .ui-menu-item.hebrew-result a {
  direction: rtl;
}
.ui-autocomplete .ui-menu-item.english-result a {
  direction: ltr;
}
.header .home {
  margin-top: 2px;
}
.header .home img {
  vertical-align: middle;
  height: 25px;
  margin-top: -7px;
  width: 92px;
}
.interface-hebrew .header .home img {
  width: 77px;
}
.header .accountLinks {
  display: flex;
  align-items: center;
  font-size: 16px;
  margin-top: 2px;
  color: #666;
}
.header .accountLinks > * {
  margin-inline-start: 17px;
  position: relative;
}
.header .accountLinks.anon a {
  margin: 0;
}
.header .accountLinks.anon a:nth-last-child(2){
  background: #FFFFFF;
  border: 1px solid #EDEDEC;
  box-sizing: border-box;
  border-radius: 6px;
}
.accountLinks .help {
  margin-inline-start: 23px;
  margin-top: 3px;
}
.loggedIn .help {
  margin-inline-start: 17px;
}
.loggedIn .help img {
  height: 24px;
  margin-bottom: 3px;
}
.accountLinks.anon .help {
  margin-top: 6px;
}
.headerLinksSection .help {
  display: flex;
  justify-content: center;
  align-items: center;
  height: 100%;
  margin-top: 4px;
}
.header .interfaceLinks {
  display: flex;
  justify-content: center;
  align-items: center;
  color: #666;
  cursor: pointer;
  -webkit-margin-start: 20px;
  -moz-margin-start: 20px;
  margin-inline-start: 10px;
}
.header .interfaceLinks img {
  height: 18px;
  width: 18px;
  vertical-align: middle;
  margin-inline-end: 2px;
}
.header .interfaceLinks a.interfaceLinks-button{
  display: flex;
  justify-content: center;
  align-items: center;
}
.header .interfaceLinks a.interfaceLinks-button::after {
  display: inline-block;
  background: no-repeat url("/static/icons/chevron-down.svg");
  height: 10px;
  width: 12px;
  vertical-align: middle;
  content: "";
  transform: scale(0.75);
}
.header .interfaceLinks .interfaceLinks-menu {
  top: 35px;
  position: absolute;
  z-index: 1;
  width: 150px;
  background: #FBFBFA;
  box-shadow: 0px 1px 3px rgba(0, 0, 0, 0.25);
  border-radius: 6px;
  display:none;
  overflow:hidden;
}
.header .interfaceLinks .interfaceLinks-menu.profile-menu {
  top: 10px;
  display: block;
}
.header .interfaceLinks .interfaceLinks-menu .interfaceLinks-header.profile-menu {
  padding: 10px 17px 10px 17px;
  font-weight: 700;
  color: #000000;
  height: 23px;
}
.header .interfaceLinks .interfaceLinks-menu.profile-menu .profile-menu-middle {
  margin-top: 5px;
  margin-bottom: 5px;
}
.interface-english .header .interfaceLinks .interfaceLinks-menu {
  right: 0px;
  min-width: 150px;
  width: max-content;
}
.interface-hebrew .header .interfaceLinks .interfaceLinks-menu {
  left: 0px;
  min-width: 150px;
  width: max-content;
}
.header .interfaceLinks .interfaceLinks-menu .interfaceLinks-header {
  font-style: normal;
  font-weight: normal;
  font-size: 14px;
  line-height: 18px;
  color: #999999;
  padding: 12px;
  border-bottom: 1px solid #CCCCCC;
}
.header .interfaceLinks .interfaceLinks-menu .interfaceLinks-header:not(:first-child) {
  border-top: 1px solid #CCC;
}
.interface-english .header .interfaceLinks .interfaceLinks-menu .interfaceLinks-header {
  font-family: "Roboto", "Helvetica Neue", Helvetica, sans-serif;
}
.interface-hebrew .header .interfaceLinks .interfaceLinks-menu .interfaceLinks-header {
  font-family: "Heebo", sans-serif;
}

.interfaceLinks-options {
  display: flex;
  flex-direction: column;
  padding: 4px;
  max-width: 220px;
}
.header .interfaceLinks .interfaceLinks-option {
  display: flex;
  text-decoration: none;
  font-style: normal;
  font-weight: normal;
  font-size: 16px;
  line-height: 23px;
  color: #666666;
  padding: 5px;
  direction: ltr;
}
.header .interfaceLinks .interfaceLinks-option:hover {
  background-color: var(--lighter-grey);
}
.header .interfaceLinks .interfaceLinks-menu.open {
  display: block;
}
.interface-hebrew .header .interfaceLinks .interfaceLinks-option.int-bi {
  direction: rtl;
}
.interface-english .header .interfaceLinks .interfaceLinks-option.int-bi {
  direction: ltr;
}
.header .interfaceLinks .interfaceLinks-row {
  align-items: center;
  display: flex;
  text-decoration: none;
  font-style: normal;
  font-weight: 400;
  line-height: 18px;
  text-align: right;
  color: #000000;
  font-family: "Roboto", "Heebo", "Helvetica Neue", Ariel, sans-serif;
  padding: 5px 17px 5px 17px;
  font-size: 14px;
  text-decoration-color: #666666;
  height: 23px;
}
.header .interfaceLinks .interfaceLinks-row:hover {
  background-color: var(--lighter-grey);
}
div.interfaceLinks-row a:hover {
  text-decoration: none;
}
.header .interfaceLinks .interfaceLinks-row.languages {
  display: flex;
}
div.interfaceLinks-row a.active {
  color: #000000;
  display: flex;
  order: -1;
}
div.interfaceLinks-row a.active::after {
  content: "•";
  padding: 0 4px;
}
div.interfaceLinks-row a {
  color: #666666;
  display: flex;
}
.header .interfaceLinks .interfaceLinks-row.bottom {
  font-size: 14px;
  text-decoration-color: #000000;
}
.header .interfaceLinks .interfaceLinks-menu.profile-menu .interfaceLinks-hr {
  border-top:  1px solid #CCCCCC;
  margin-top: 0px;
  margin-bottom: 0px;
}
.header .interfaceLinks .interfaceLinks-row.logout {
  font-size: 14px;
  color: #666666;
  padding-top: 5px;
  margin-top: 5px;
  margin-bottom: 5px;
}
.header .profile-menu-he {
  color: #666666;
}
.header .interfaceLinks .interfaceLinks-option::before {
  content: "";
  font-family: FontAwesome;
  color: #999;
  font-weight: normal;
  font-size: 13px;
  font-style: normal;
  padding: 0 15px;
}
.header .interfaceLinks .interfaceLinks-option.active {
  order: -1;
}
.header .interfaceLinks .interfaceLinks-option.active::before {
  content: "\f00c";
  padding: 0 8px;
}
@media screen and (max-width: 910px) {
  .header .headerInner {
    padding: 0 15px;
  }
  .header .accountLinks .login {
    padding: 5px 5px;
  }
  .header .accountLinks {
    margin-inline-start: 5px;
  }
}
@media screen and (max-width: 780px) {
  .header .donate {
    display: none;
  }
}
@media screen and (max-width: 700px) {
  .multiPanel .header .home {
    display: none;
  }
}
@media screen and (max-width: 580px) {
  .header .interfaceLinks,
  .header .dropdownLinks,
  .accountLinks .help,
  .header .notifications {
    display: none;
  }
}
.header .notifications.unread::after {
  content:"";
  background-color: #CB6158;
  width: 8px;
  height: 8px;
  border-radius: 4px;
  display: block;
  top: 3px;
  right: 1px;
  position: absolute;
}
.header .login {
  color: #666;
  display: inline-block;
  line-height: 1;
  padding: 8px 15px;
}
.header .headerInner.mobile {
  padding: 0 15px;
}
.header .headerInner.mobile {
  display: flex;
}
.header .headerInner.mobile div {
  flex: 1;
}
.mobileHeaderCenter {
  text-align: center;
}
.header .headerInner.mobile .mobileHeaderLanguageToggle {
  text-align: end;
}
.mobileHeaderLanguageToggle.hebrew .en,
.mobileHeaderLanguageToggle.english .he {
  display: none;
}
.overlay {
  width: 100%;
  height: 100%;
  background-color: black;
  opacity: 0.3;
  position: fixed;
  z-index: 1001;
}
.dialogModal {
  border: none;
  background: transparent;
  display: block;
}
.dialogModal::backdrop {
  background-color: rgba(1, 1, 1, 0.7);
}
.dialogModal .modal-content {
  background-color: #fff;
  border-radius: 10px;
  box-shadow: 0 2px 10px rgba(0, 0, 0, 0.1);
  max-width: 500px;
  width: 100%;
}
.sefariaModalBox {
  transition: none;
}
#interruptingMessageBox {
  display: flex;
  justify-content: center;
  align-items: center;
  position: fixed;
  width: 100%;
  height: 100%;
  left: 0;
  right: 0;
  top: 0;
  z-index: 1001;
  opacity: 1;
  transition: opacity .3s ease-in;
}
#interruptingMessageBox.hidden {
  opacity: 0;
}
#interruptingMessageOverlay, .whiteOverlay {
  width: 100%;
  height: 100%;
  background-color: white;
  opacity: 0.7;
  position: absolute;
}
#interruptingMessage {
  max-width: 90%;
  max-height: 90%;
  box-sizing: border-box;
  position: absolute;
  padding: 18px 15px;
  z-index: 1001;
  border: 1px solid #E6E6E6;
  background-color: #FBFBFA;
  text-align: center;
  color: #666;
}
#interruptingMessage.sefariaModalContentBox {
  background-color: var(--sefaria-blue);
  color: white;
  padding: 50px 70px;
  border-color: transparent;
  border-radius: 5px;
}
@media (max-width: 450px) {
  #interruptingMessage.sefariaModalContentBox {
    max-width: 100%;
    max-height: 100%;
    width: 100%;
    height: 100%;
    border-radius: 0;
  }
}
#interruptingMessage.beitMidrashModalContentBox {
  height: 230px;
  width: 450px;
  text-align: start;
  background-color: var(--beit-midrash-grey);
  color: var(--light-grey);
  padding: 15px;
  border-color: transparent;
  border-radius: 5px;
}
@media (max-width: 450px) {
  #interruptingMessage.beitMidrashModalContentBox {
    max-width: 100%;
    max-height: 100%;
    width: 100%;
    height: 100%;
    border-radius: 0;
  }
}

#interruptingMessage.beitMidrashModalContentBox .buttonContainer {
  display: flex;
  flex-direction: row;
  width: calc(100% + 20px);
  margin: 0 -10px;
}

#interruptingMessage.beitMidrashModalContentBox button {
  margin: 10px;
}

#interruptingMessage.beitMidrashModalContentBox button.red {
  background-color: var(--responsa-red);
  color: white;
}

#interruptingMessage.beitMidrashModalContentBox .sefariaModalContent h2 {
  margin-top: 0px;
  --english-font: var(--english-sans-serif-font-family);
  --hebrew-font: var(--hebrew-sans-serif-font-family);
}

#interruptingMessage.beitMidrashModalContentBox button.light-grey {
  background-color: var(--lighter-grey);
  color: var(--dark-grey);
}

#interruptingMessage.beitMidrashModalContentBox button.dark-grey {
  background-color: var(--beit-midrash-grey);
  color: var(--light-grey);
  border: 1px var(--light-grey) solid;
}

.beitMidrashModalInnerContent {
  margin-bottom: 10px;
}

.sefariaModalContent {
  display: flex;
  flex-direction: column;
  align-items: flex-start;
  justify-content: space-between;
  height: 100%;
  font-size: 16px;
  line-height: 1.5;
}
.interface-hebrew .sefariaModalContent {
  direction: rtl;
}
.sefariaModalContent a {
  color: white;
}
.sefariaModalContent h2 {
  font-weight: normal;
  font-size: 30px;
  margin-bottom: 0px;
}
.sefariaModalInnerContent {
  display: flex;
  flex-direction: column;
  align-items: flex-start;
  margin-bottom: 40px;
}
.sefariaModalInnerContent div, .sefariaModalInnerContent h3{
  display: flex;
  align-items: center;
  text-align: start;
  padding: 10px 0;
}
.sefariaModalContent h3{
  align-items: center;
  text-align: start;
  padding: 10px 0;
  font-size: 18px;
  line-height: 1.5;
  font-weight: normal;
  margin-bottom: 10px;
  margin-top: 5px;
}
.sefariaModalBottomContent {
  font-size: 16px;
  color: #999;
}
.sefariaModalContent .button {
  width: 100%;
}
.sefariaModalInnerContent img {
  width: 16px;
  height: 16px;
  padding-right: 10px;
}
.readerApp.interface-hebrew .sefariaModalInnerContent img {
  padding-right: 0;
  padding-left: 10px;
}
#interruptingMessageContentBox {
  position: relative;
  border: 1px solid #CCC;
  background-color: white;
}
#interruptingMessageContentBox.hasColorLine{
  border-top: none;
}
.colorLine {
  width: 100%;
  height: 4px;
  z-index: 101;
  background: linear-gradient(90deg, var(--tanakh-teal) 0% 10%, var(--mishnah-blue) 10% 20%, var(--talmud-gold) 20% 30%, var(--midrash-green) 30% 40%, var(--halakhah-red) 40% 50%, var(--kabbalah-purple) 50% 60%, var(--liturgy-rose) 60% 70%, var(--philosophy-purple) 70% 80%, var(--taanitic-green) 80% 90%, var(--chasidut-green) 90% 100%)
}
#interruptingMessageClose.sefariaModalClose {
  color: white;
}
#interruptingMessageClose {
  position: absolute;
  top: 2px;
  right: 12px;
  color: #AAA;
  font-size: 32px;
  cursor: pointer;
}
#interruptingMessageContent {
  padding: 32px 32px 16px 32px;
}
#interruptingMessage h1 {
  font-style: italic;
  font-size: 28px;
  font-weight: normal;
  letter-spacing: 1px;
  text-align: center;
  margin: 0 0 30px;
  color: #333;
}
.interface-hebrew #interruptingMessage h1 {
  font-style: normal;
}

/* Styles used from previously existing modals */

.line-break {
  white-space: pre-wrap;
}

#defaultModal {
    width: 410px;
    max-height: 100%;
    max-width: 100%;
}

.interface-english #defaultModal {
    text-align: left;
}

.interface-hebrew #defaultModal {
    text-align: right;
    direction: rtl;
}

#defaultModalBody {
    color: #555555;
    margin-top: 0;
}

#defaultModalBody .reactMarkdown {
  font-family: "adobe-garamond-pro", Georgia, serif;
}

#defaultModal #defaultModalBody .sub {
    color: var(--medium-grey);
    font-size: 12px;
    font-family: "Roboto", "Helvetica Neue", Helvetica, sans-serif;
}

#defaultModal .button {
    margin-bottom: 20px;
}

#defaultModal img {
    max-width: 100%;
}

#defaultModal .buttons {
    text-align: right;
}

.leader {
    font-weight: bold;
}

.center {
    text-align: center;
}

#email-input-wrapper {
    display: flex;
    align-items: flex-start;
    flex-direction: column;
}

.newsletterInput#email-input {
    width: 300px;
    padding: 10px;
    margin-bottom: 20px;
    border-radius: 7px;
    border: 1px solid #EEEEEE;
    color: var(--beit-midrash-grey);
}

.header .my-profile img {
  height: 24px;
  width: 24px;
  border-radius: 50%;
  display: block;
}
.header .readerNavMenuMenuButton {
  margin: 0 8px 0 6px;
  font-size: 17px;
}
.readerNavMenuSearchButton {
  position: relative;
  margin: 0 9px 0 7px;
  top: -2px;
}
.header .readerNavMenuSearchButton {
  top: 2px;
}
.readerNavTop .readerNavMenuSearchButton {
  top: 0;
}
.readerNavMenuSearchButton img {
  height: 18px;
  width: 18px;
  opacity: 0.4;
}
.sidebarSearch .readerNavMenuSearchButton img {
  margin-top: 12px;
}
.header .headerNavContent {
  position: absolute;
  height: 100%;
  width: 100%;
  box-sizing: border-box;
  top: 0;
  padding-top: 60px;
  z-index: 1000;
}
.ui-autocomplete {
  position: absolute;
  background: white;
  list-style-type: none;
  padding: 6px 0;
  box-shadow: 0 1px 3px rgba(0,0,0,.2);
  border-bottom-left-radius: 6px;
  border-bottom-right-radius: 6px;
  z-index: 1000000 !important;
  --english-font: var(--english-serif-font-family);
  --hebrew-font: var(--hebrew-serif-font-family);
}
.header > .ui-autocomplete {
  z-index: 1000 !important;
}
.ui-autocomplete .ui-menu-item {
  display: flex;
  padding: 6px 12px;
}
.ui-autocomplete .ui-menu-last-item {
  border-top:  1px solid var(--lighter-grey);
  display: flex;
  padding: 6px 12px;
}
.interface-hebrew .ui-autocomplete .ui-menu-item {
  direction: rtl;
  text-align: right;
}
.ui-autocomplete .ui-menu-item img {
  display: inline-block;
  opacity: .4;
  height: 18px;
  width: 18px;
}
.ui-autocomplete .ui-menu-item img.ac-img-User {
  opacity: 1;
}
.ui-autocomplete .ui-menu-item a {
  display: inline-block;
  line-height: 21px;
  font-size: 19px;
  color: #000;
  cursor: pointer;
  margin: 0 10px;
  vertical-align: top;
}
.ui-autocomplete .ui-menu-item.ui-state-focus {
  background: #EDEDEC;
}
.ui-helper-hidden-accessible {
  display: none;
}
.interface-hebrew .ui-autocomplete .ui-menu-item a {
  direction: rtl;
  text-align: right;
}
#globalWarningMessage {
  position: fixed;
  width: 100%;
  z-index: 1000;
  text-align: center;
  bottom: 0;
  color: white;
  background-color: #EFB4B6;
  padding: 14px 20px;
  box-sizing: border-box;
}
#globalWarningMessage .close {
 float: right;
 cursor: pointer;
 font-size: 20px;
}
.multiPanel .readerPanelBox {
  box-sizing: border-box;
}
.readerPanelBox {
  position: absolute;
  height: 100%;
  width: 100%;
  direction: ltr; /* Even in Hebrew Interface we want scroll bars on the right */
}
.readerPanelBox + .readerPanelBox {
  border-left: 1px solid #eee;
}
.readerPanelBox.sidebar {
  border-left: none;
}
.readerPanel {
  position: relative;
  width: 100%;
  height: 100%;
  overflow: hidden;
  background-color: inherit;
}
.readerContent {
  width: 100%;
  height: calc(100% - 60px);
  background-color: inherit;
}
.dark .readerContent {
  color: white;
}
.readerContent .readerError {
  padding: 100px 150px;
}
.readerContent .readerError .readerErrorText {
  padding-top: 20px;
  font-size: .8em;
}
.textColumn {
  width: 100%;
  height: 100%;
  overflow-y: scroll;
  overflow-x: hidden;
  -webkit-overflow-scrolling: touch;
  position: relative;
  box-sizing: border-box;
  background-color: inherit;
}
.textColumn .loadingMessage.base,
.sheetsInPanel .loadingMessage {
  margin: 30px 0;
  color: #999;
  font-size: 16px;
  font-style: normal;
  text-align: center;
  padding: 0 6px 4px;
}
.textColumn .loadingMessage.base.prev {
  margin: 70px 0 0 0;
}
.textColumn .loadingMessage.base.next {
  margin: 30px 0 70px;
  height: calc(100% - 128px);  /* The 128px here appears to be the minimum needed to keep a line on the screen when scrolling passes loaded content) */
}
.textColumn .textRange.loading + .textRange.loading {
  display: none;
}
.int-he .int-he {
  font-size: inherit;
}
.readerPanel .content {
  direction: ltr; /* Even in Hebrew Interface, we want scroll bars on the right */
}
.readerPanel .he {
  direction: rtl;
  text-align: right;
  unicode-bidi: initial;
}

.interface-hebrew .readerPanel .en {
  direction: ltr;
}
.interface-hebrew .readerPanel.bilingual .en {
  direction: ltr;
}
.interface-hebrew .readerPanel .contentInner,
.interface-hebrew .readerPanel .columnLayout,
.interface-hebrew .readerControls,
.interface-hebrew .readerPanel .textRange,
.interface-hebrew .readerPanel .readerNavMenu .gridBox,
.interface-hebrew .readerPanel.bilingual .readerNavMenu .gridBox,
.readerPanel.hebrew .readerNavSection,
.readerPanel.hebrew .readerNavMenu .gridBox {
  direction: rtl;
}
.interface-english .readerPanel.hebrew .readerNavMenu .readerTocResources .gridBox {
  direction: ltr;
}
.interface-english .readerPanel .readerNavMenu,
.readerPanel.english .readerNavSection,
.readerPanel.english .readerNavMenu .gridBox{
  direction: ltr;
}
.readerPanel.bilingual .readerNavSection,
.readerPanel.bilingual .readerNavMenu .gridBox {
  direction: ltr;
}
.readerPanel.english .contentText .he,
.readerPanel.hebrew .contentText .en,
.readerPanel.english .contentSpan.primary,
.readerPanel.english .languageToggle .he,
.readerPanel.hebrew .contentSpan.translation,
.readerPanel.hebrew .languageToggle .en,
.readerPanel.hebrew .en .englishAvailableTag {
  display: none;
}
.readerPanel.english .versionsTextList .primary,
.readerPanel.hebrew .versionsTextList .translation {
  display: block;
}

.readerPanel.english .he.heOnly{
  display: inline;
  text-align: right;
}
.readerPanel.english .en {
  display: inline;
}
.readerPanel.hebrew .he {
  display: inline;
  text-align: right;
}
.readerPanel.english .heOnly .he,
.readerPanel.bilingual .heOnly .he,
.readerPanel.english .enOnly .en,
.readerPanel.bilingual .enOnly .en {
  display: inline;
}
.languageToggle {
  display: inline;
  line-height: 32px;
}
.languageToggle img {
  opacity: 0.4;
  height: 18px;
  width: 18px;
}
.bilingual .languageToggle .he {
  display: none;
}
.loadingMessage {
  font-size: 14px;
  font-style: italic;
}
.bilingual .loadingMessage .he {
  display: none;
}
.readerPanel.light {
  background-color: white;
}
.readerPanel.sepia {
  background-color: #f7f7f7;
}
.readerPanel.dark {
  background-color: #333331;
}
.readerNavMenu,
.homeFeedWrapper {
  position: absolute;
  display: flex;
  flex-direction: column;
  top: 0;
  left: 0;
  width: 100%;
  height: 100%;
  box-sizing: border-box;
}
.readerNavMenu .content,
.homeFeedWrapper .content {
  box-sizing: border-box;
  overflow-y: scroll;
  -webkit-overflow-scrolling: touch;
  font-size: 16px;
}
.readerNavMenu .content {
  padding: 60px 0 0 0;
}
.singlePanel .readerNavMenu .content {
  padding: 85px 0 0 0;
}
.singlePanel .readerNavMenu .categoryColorLine {
  top: 60px;
}
.singlePanel .readerNavMenu.bookPage:not(.fullBookPage) .content {
  padding-top: 25px;
}
.singlePanel .readerNavMenu.bookPage:not(.fullBookPage) .categoryColorLine {
  top: 0;
}
.readerNavMenu.compare .content,
.readerNavCategoryMenu.compare .content,
.bookPage.compare .content {
  padding: 30px 10px;
}
.readerNavMenu .content .contentInner {
  width: 725px;
  margin: 0 auto;
  min-height: 520px;
  max-width: 100%;
  box-sizing: border-box;
  padding-bottom: 70px;
  padding-inline-start: 30px;
  padding-inline-end: 30px;
}
.homeFeedWrapper .content .contentInner {
  max-width: none;
}
.homeFeedWrapper.userStats .content .contentInner {
  max-width: 660px;
  margin: 0 auto;
}
.navTitle {
  display: flex;
  flex-direction: row;
  justify-content: space-between;
  margin-bottom: 40px;
}
.navTitle.tight {
  margin-bottom: 15px;
}
.readerNavMenu .navTitle h1,
.singlePanel .readerNavMenu .navTitle h1 {
  margin-bottom: 0;
}
.navTitle + .dedication {
  margin-bottom: 20px;
}
.navSidebarModule + .dedication {
  margin-top: -30px;
}
.navTitle .languageToggle,
.tocTitle .languageToggle,
.header .languageToggle {
  text-align: center;
  color: #ccc;
  display: inline-flex;
  width: 32px;
  height: 32px;
  border: 1px solid #ccc;
  border-radius: 6px;
  cursor: pointer;
  font-size: 22px;
  flex-direction: row;
  align-items: center;
  justify-content: center;
}
.navTitleTab {
  margin-inline-end: 26px;
  color: #999;
}
.navTitleTab:hover {
  color: inherit;
  text-decoration: none;
}
.navTitleTab.current {
  color: inherit;
  pointer-events: none;
}
.readerNavMenu h1 .navTitleTab img {
  height: 14px;
  margin-inline-end: 6px;
}
.readerNavMenu h1 .navTitleTab.current img {filter: brightness(0.5);}
.sidebarLayout {
  display: flex;
  flex-direction: row;
}
@media (max-width: 700px) {
  .sidebarLayout {
    flex-direction: column;
  }
}
@media (min-width: 1485px) {
  .sidebarLayout {
    max-width: 1485px; /*assuming inner is 665 and sidebar 420*/
    margin: 0 auto;
  }
}
.sidebarLayout h1 {
  --english-font: var(--english-sans-serif-font-family);
  --hebrew-font: var(--hebrew-sans-serif-font-family);
}
.interface-hebrew .sidebarLayout {
  direction: rtl;
}
.readerPanel.hebrew .followsContentLang {
  direction: rtl;
}
.navSidebar {
  width: 420px;
  background-color: #FBFBFA;
  /* HACK: add grey background beyond bounding box of sidebar by utilizing negative margins! */
  border-top: 80px solid #FBFBFA;
  border-bottom: 120px solid #FBFBFA;
  margin: -80px 0 0 0;
}
.singlePanel .navSidebar {
  width: 100%;
  margin: 20px 0 0 0;
  padding: 30px 0 0 0;
  border: none;
}


.navSidebarModule {
  font-size: 16px;
  color: #666;
  margin-bottom: 34px;
  padding: 0 44px;
}
.navSidebarModule #history .fa {
  font-size: small;
}
.connectionsPanel .navSidebarModule{
  padding: initial;
}
.singlePanel .navSidebarModule {
  padding: 0 15px;
}
.singlePanel .contentInner .navSidebarModule {
  padding: 0;
}
.singlePanel .contentInner .navSidebarModule h1 {
  border: none;
  padding: 0;
}
.singlePanel .recentlyViewed {
  background-color: var(--lightest-grey);
  padding-inline: 10px 10px;
  margin-inline: -15px -15px;
  margin-block: -5px -5px;
}
.singlePanel .recentlyViewed ul {
  display: revert;
}
.singlePanel .recentlyViewed #header {
  margin-block-end: 10px;
  margin-inline: 10px 10px;
  padding-block: 5px 5px;
  border-bottom: 1px solid var(--light-grey);
  display: flex;
  justify-content: space-between;
}
.singlePanel .recentlyViewed #header h1 {
  margin-bottom: 0;
}
.singlePanel .recentlyViewed #header h1 span {
  font-size: 16px;
  font-family: "Roboto", "Heebo", "Helvetica Neue", Ariel, sans-serif;
}
.singlePanel .recentlyViewed #header a {
  margin-block-start: 5px;
}
.singlePanel .recentlyViewed #history span {
  color: var(--medium-grey);
}

.gDocAdvertBox {
  margin-top: 50px;
  background: var(--lighter-grey);
  padding: 20px;
  border-radius: 6px;
}
.gDocAdvertBox span  {
  font-family: "Roboto", "Helvetica Neue", "Helvetica", sans-serif;;
  font-size: 16px;
  font-weight: 400;
  line-height: 19px;
  letter-spacing: 0em;
  color: var(--dark-grey);
}
.gDocAdvertBox span #newExtension {
  font-weight: 600;
}
.gDocAdvertBox #installNow {
  margin-top: 18px;
  width: 99px;
  height: 30px;
}
.interface-hebrew .gDocAdvertBox #installNow {
  width: 120px;
}

.gDocAdvertBox #installNow a {
  border-radius: 6px;
  text-align: center;
  background: #FFFFFF;
  color: var(--dark-grey);
  text-decoration: none;
  padding: 4px 9px;
  font-family: "Roboto", "Helvetica Neue", "Helvetica", sans-serif;
  font-size: 16px;
  font-weight: 400;
  line-height: 19px;
  letter-spacing: 0em;
}
.gDocAdvertBox a {
  font-family: "Roboto", "Helvetica Neue", "Helvetica", sans-serif;
  font-size: 16px;
  font-weight: 400;
  line-height: 19px;
  letter-spacing: 0em;
  text-decoration: underline;
}
.readerPanel .navSidebarModule h1,
.readerPanel .bookPage h3{
  margin: 0 0 20px;
  font-size: 22px;
  text-transform: none;
  letter-spacing: 0;
  border-bottom: 1px solid var(--light-grey);
  padding-bottom: 14px;
  font-weight: 500;
  height: auto;
}
.navSidebarModule.blue {
  background-color: var(--sefaria-blue);
  color: white;
  padding: 34px 44px 45px;
}
.singlePanel .navSidebarModule.blue {
  padding: 34px 15px 45px;
}
.readerPanel .navSidebarModule.blue h1 {
  color: white;
}
.navSidebarIcon {
  height: 18px;
  width: 18px;
  margin-inline-end: 10px;
  vertical-align: middle;
  margin-top: -4px;
}
.navSidebarLink {
  font-size: 16px;
  margin-bottom: 10px;
}
.navSidebarLink a {
  color: black;
}
.navSidebarLink.gray a {
  color: #666;
}

.navSidebarLink > ul {
  font-size: 18px;
  margin-top: 16px;
  display: flex;
  flex-wrap:wrap;
  padding: 0;
  margin: 0;
}
.singlePanel .recentlyViewed .navSidebarLink {
  padding-inline-start: 25px;
  padding-inline-end: 25px;
}
.multiPanel .recentlyViewed #history span::after {
  content: "\203A";
}
.navSidebarLink > ul > li {
  display: inline;
}
.navSidebarLink > ul > li:after {
  content: "\2022";
  white-space:pre;
  margin: 0 5px;
}

.navSidebarLink > ul > li:last-child:after {
  content: none;
}

.navSidebarLink .languageItem, .translationsPage .languageItem {
  display: inline;
  font-size: 18px;
}

.navSidebarLink.language {
  font-size: 18px;
  margin-top: 16px;
  display: flex;
  flex-wrap:wrap;
}

.navSidebarLink.ref {
  font-size: 18px;
}
.navSidebar .linkList {
  margin-top: 20px;
}
.navSidebarModule .button {
  margin: 12px 0 0 0;
}
.navSidebarModule .button img {
  filter: invert(1);
  height: 18px;
  width: 18px;
  margin-inline-end: 10px;
  vertical-align: middle;
  margin-top: -2px;
}
.navSidebar .button.white img {
  filter: none;
  opacity: .6;
}
.navSidebar .button.appButton.white img {
  opacity: 1;
}
.navSidebar .button.appButton.ios img {
  margin-top: -5px;
}
.navSidebar .button + .button {
  margin-inline-start: 7px;
}
.navSidebar .button.get-start {
  height: 39px;
  width: 221px;
  display: flex;
  align-items: center;
  justify-content: center;
  margin-left: 0;
  margin-right: 0;
}
.navSidebar .button .get-start {
  white-space: nowrap;
  size: 16px;
}
.navSidebar .button.get-start img {
  filter: unset;
}
.navSidebar .readingsSection {
  margin-bottom: 15px;
}
.navSidebar .readingsSectionTitle {
  margin-bottom: 8px;
  display: block;
}
.navSidebar a.allLink {
  color: #999;
  font-size: 13px;
}
.navSidebar a.moreLink:hover {
  color: inherit;
  cursor: pointer;
}
.navSidebar a.inTextLink,
.translationsDesc  a.inTextLink {
  color: inherit;
  text-decoration: underline;
  margin-inline-start: 5px;
}
.navSidebar .newsletterSignUpBox {
  margin-top: 20px;
}
.navSidebar .newsletterSignUpBox .newsletterInput {
  width: 100%;
  box-sizing: border-box;
  box-shadow: 0px 1px 3px rgba(0, 0, 0, 0.25);
  border: none;
}
.navSidebarModule.wide {
  display: flex;
  margin-bottom: 0;
}
.navSidebarModule.wide div:first-child {
  flex: 1;
}
.navSidebarModule.wide .button {
  margin-top: 0;
}
.navSidebarModule .authorByLine {
  margin-bottom: 15px;
}
.navSidebarModule .imageModuleImage {
  width: 100%;
  box-sizing: border-box;
  border: 1px solid var(--lighter-grey);
}
.aboutTextMetadata {
  margin-bottom: 20px;
}
.aboutTextMetadata .aboutTextComposedText,
.aboutTextMetadata .aboutTextAuthorText {
  color: black;
}
.readerNavTop {
  width: 100%;
  background-color: #FBFBFA;
  border-bottom: 1px solid #E2E2E1;
  box-sizing: border-box;
  height: 60px;
  z-index: 1;
  padding: 10px 25px 10px 25px;
  vertical-align: middle;
  display: flex;
  justify-content: space-between;
  align-items: center;
  line-height: 60px;
}
.interface-hebrew .readerNavTop {
  direction: rtl;
}
.readerNavTop .readerNavTopStart {
  display: flex;
  align-items: center;
  justify-content: flex-start;
}
.singlePanel .readerNavTop {
  padding: 0 10px;
}
.readerNavTop.colorLineOnly {
  height: auto;
  border-bottom: none;
  padding: 0;
}
.readerPanel .readerNavTop h2 {
  margin: 0;
  font-weight: 400;
  color: black;
}
.readerNavTop .readerNavTopCategory .en {
  font-family: "adobe-garamond-pro", "Crimson Text", Georgia, serif;
}
.readerNavTop .readerNavTopCategory .he {
  font-family: "Taamey Frank", "adobe-garamond-pro", "Crimson Text", Georgia, "Times New Roman", serif;
}
.readerNavMenu .readerSearch {
  margin: 0;
  width: 60%;
  box-sizing: border-box;
  border: none;
  background-color: inherit;
  font-size: 18px;
  font-family: "adobe-garamond-pro", "Crimson Text", Georgia, serif;
  height: 48px;
}
.readerNavMenu .readerSearch:focus {
  outline: 0;
}
.readerNavTop .readerNavMenuSearchButton,
.readerNavTop .readerNavMenuCloseButton,
.readerNavTop .readerNavMenuMenuButton,
.readerNavTop .readerOptions {
  text-align: left;
  box-sizing: border-box;
  color: #999;
  float: left;
  font-size: 20px;
  cursor: pointer;
  display: flex;
  align-items: center;
}
.readerNavMenuCloseButton:hover {
  text-decoration: none;
}
.readerNavTop .readerNavMenuCloseButton {
  display: block;
  font-size: 46px;
  padding: 0;
  margin-top: -6px;
}
.readerNavMenuCloseButton:hover {
  text-decoration: none;
}
.readerNavTop .readerNavMenuCloseButton .fa {
  font-size: 20px;
}
.readerNavTop .readerOptions {
  float: right;
  text-align: right;
  display: flex;
  align-items: center;
  width:27px;
}
.sefariaLogo img {
  width: 110px;
}
.readerNavTop .sefariaLogo img {
  vertical-align: middle;
}
.readerNavTop .searchBox {
  display: flex;
  align-items: center;
  justify-content: flex-start;
}
.interface-hebrew .sidebarSearch .searchBox,
.interface-hebrew .sidebarSearch .version,
.interface-hebrew .sidebarSearch .result-title {
  direction: rtl;
}
.sidebarSearch .searchBox {
  display: flex;
  align-items: center;
  padding: 0;
  text-align: inherit;
  background: var(--lighter-grey);
  border-radius: 250px;
  width: 100%;
  height: 30px;
  margin-bottom: 0;
}

.sidebarSearch .searchBox input {
  background: transparent;
  outline: none;
  border: none;
  box-shadow: none;
  font-size: var(--serif-body-font-size);
  width: 100%;
}

.ai-info-messages-box {
  background-color: rgb(251, 251, 250);
  border-radius: 6px;
  box-shadow: rgba(0, 0, 0, 0.25) 0px 1px 3px 0px;
  color: rgb(102, 102, 102);
  cursor: default;
  display: block;
  font-family: "Cardo", "Meltho", "HebrewInEnglish Serif Font", "adobe-garamond-pro", "Crimson Text", Georgia, "Times New Roman", serif, "Noto Sans Samaritan";
  font-size: 16px;
  margin-inline-start: 10px;
  min-width: 150px;
  overflow-x: hidden;
  overflow-y: hidden;
  width: 198px;
  z-index: 1;
}

.ai-info-first-message {
  border-bottom-color: rgb(204, 204, 204);
  border-bottom-style: solid;
  border-bottom-width: 0.833333px;
  color: #666666;
  cursor: default;
  font-size: 14px;
  font-style: normal;
  font-weight: 400;
  line-height: 18px;
  padding-bottom: 6px;
  padding-left: 12px;
  padding-right: 12px;
  padding-top: 12px;
}
.ai-info-first-message* {
  font-family: "Roboto", "Helvetica Neue", Helvetica, sans-serif;
}
.ai-info-messages-box a{
  color: #4B71B7;
}
.ai-info-messages-box .ai-info-messages-hr {
  margin-top: 0px;
  margin-bottom: 0px;
}
.ai-info-messages-box *{
  font-family: "Roboto", "Helvetica Neue", Helvetica, sans-serif;
}
.guideHeader .ai-info-tooltip {
  display: inline;
  float: inline-end;
}

.guideHeader .ai-message {
  left: -180px;
}
.guideHeader .ai-info-tooltip .ai-info-icon {
  margin-top: 5px;
}
.ai-info-last-message {
  align-items: center;
  display: flex;
  line-height: 18px;
  color: #666666;
  font-family: "Roboto", "Heebo", "Helvetica Neue", Ariel, sans-serif;
  padding: 2px 12px 2px 12px;
  font-size: 14px;
  height: 23px;
}
.ai-message {
  z-index: 1;
  position: absolute;
  left: -180px;
  opacity: 0;
  visibility: hidden;
  transition: opacity 2s ease, visibility 0s 2s;
}

.ai-message.visible {
  opacity: 1;
  visibility: visible;
  transition: opacity 0.5s ease;
}

.ai-info-tooltip .ai-info-icon{
  margin-top: 12px;
  margin-inline-end: -2px;
}
.ai-info-tooltip{
  position: relative;
}

.sidebarSearch .searchTopMatter,
.sidebarSearch .searchTopic {
  display: none;
}
.sidebarSearch .result-title {
  padding: 14px 0 14px 0;
  font-size: var(--serif-body-font-size);
  border-top: 1px solid var(--lighter-grey);
  margin-top: 14px;
  color: var(--dark-grey);
}

.sidebarSearch .similar-results {
  margin-inline-start: 30px;
}

.sidebarSearch .snippet.he,
.sidebarSearch .snippet.en {
  font-size: var(--serif-body-font-size);
  display: block;
}

.sidebarSearch .colorBarBox {
  border-inline-start: none;
  padding-inline-start: 0;
}

.readerNavTop .searchBox .readerNavMenuSearchButton {
  margin: 0 5px 0 10px;
}
.interface-hebrew .readerNavTop .searchBox .readerNavMenuSearchButton {
  margin: 0 10px 0 5px;
}
.readerNavTop .searchBox .readerSearch {
  flex: 1;
}
.readerNavMenu h1,
.readerNavMenu h2.styledH1 {
  text-align: start;
  color: #666;
  position: relative;
  font-size: 22px;
  font-weight: 500;
  margin: 0 0px 30px 0;
  height: auto;
  text-transform: none;
}
.singlePanel .readerNavMenu h1,
.singlePanel .readerNavMenu h2.styledH1 {
  margin-bottom: 10px;
}
.readerNavMenu h1 img {
  margin-inline-end: 9px;
}
.readerNavMenu h1 :not(.languageToggle) .en {
  font-family: "Roboto", "Helvetica Neue", "Helvetica", sans-serif;
}
.readerNavMenu h1 .button {
  position: absolute;
  right: 0;
  top: 0;
  padding: 0;
  margin: 0;
  line-height: 26px;
}
.singlePanel .readerNavCategoryMenu .readerTocTopics.content {
  padding-top: 30px;
}
.topicPanel .readings {
  margin-bottom: 40px;
}
.topicPanel .readings .parasha-date {
  font-style: italic;
}
.topicPanel .readings .parasha-date > span:first-child::after {
  content: '•';
  color: #999;
  font-size: 15px;
  margin: 0 5px;
}
.topicPanel .readings .sectionTitleText {
  margin-top: 15px;
}
.topicPanel .readings .sectionTitleText .int-en,
.topicPanel .readings .sectionTitleText .int-he {
  font-size: 16px;
  line-height: 18.75px;
  text-transform: initial;
}
.topicPanel .readings .parasha .navSidebarLink {
  margin-bottom: 0;
}
.topicPanel .readings .parasha .aliyot {
  margin-inline-start: 25px;
}
.topicPanel .readings .haftarot {
  display: flex;
  flex-direction: column;
}
.topicPanel .mainColumn {
  padding: 0 40px 80px;
}
@media (max-width: 450px) {
  .topicPanel .mainColumn,
  .interface-hebrew .topicPanel .mainColumn {
    padding: 0 25px !important;
    margin: 0;
  }
  .topicPanel .filterable-list .filter-sort-wrapper, .collectionPage .filterable-list .filter-sort-wrapper {
    margin-top: 20px;
  }
}
.topicPanel .sideColumn {
  width: 420px;
  background-color: #FBFBFA;
  /* HACK: add grey background beyond bounding box of sidebar by utilizing negative margins! */
  border-top: 80px solid #FBFBFA;
  margin-top: -80px;
}
.topicPanel h1 {
  text-align: unset;
  margin-bottom: 10px;
  height: unset;
}
.topicPanel h1 span {
  font-size: 40px;
}
.topicPanel .sideColumn h2 {
  text-align: unset;
  border-bottom: 1px solid #CCC;
  padding-bottom: 10px;
  margin-top: 30px;
  margin-bottom: 10px;
}
.topicPanel .sideColumn .link-section{
  padding: 0 44px;
}
.topicPanel .sideColumn .link-section:first-child h2 {
  margin-top: 0;
}
.topicPanel h2 span {
  font-size: 22px;
  font-weight: normal;
  color: #666;
  text-align: unset;
  text-transform: none;
  margin-bottom: 20px;
  height: unset;
  line-height: unset;
}
.topicPanel h2 {
  --english-font: var(--english-sans-serif-font-family);
  --hebrew-font: var(--hebrew-sans-serif-font-family);
}
.topicPanel .mainColumn .story {
    padding: 0;
    margin-bottom: 20px;
}
.topicPanel .mainColumn .storySheetListItem {
  padding: 0 0 30px 0;
}
.topicPanel .sideColumn .sideList {
  font-size: 18px;
  line-height: 26px;
}
.topicPanel .sideColumn .sideList a.relatedTopic {
  display: block;
  color: #000;
}
.topicPanel .sideColumn .sideList .topicMetaData .int-en,
.topicPanel .sideColumn .sideList .topicMetaData .int-he {
  color: #666;
}
.topicPanel .sideColumn .sideList a.relatedTopic .int-en {
  font-family: "adobe-garamond-pro", "Crimson Text", Georgia, serif;
}
.topicPanel .sideColumn .sideList a.relatedTopic .int-he {
  font-family: "Taamey Frank", "adobe-garamond-pro", "Crimson Text", Georgia, "Times New Roman", serif;
}
.topicPanel .sideColumn .topicCategory {
  margin-bottom: 30px;
}
.topicPanel .authorOrganizationsystemText {
  font-size: 16px;
  color: #666;
}
.story .storyTitle {
  --english-font: var(--english-serif-font-family);
  --hebrew-font: var(--hebrew-serif-font-family);
}
.story .storyTitle .int-he {
  font-size: 29px;
}
.topicPanel .story .storyTitle {
  --english-font: var(--english-sans-serif-font-family);
  --hebrew-font: var(--hebrew-sans-serif-font-family);
  font-size: 16px;
  font-weight: 600;
}

.topicPanel .story .storyTitle .int-he {
  font-size: 18px;
  font-weight: 600;
}

.topicPanel h1 {
  --english-font: var(--english-serif-font-family);
  --hebrew-font: var(--hebrew-serif-font-family);
}
.topicPanel h1 .int.en {
  font-size: 30px;
}
.topicPanel h1 .int-he {
  font-size: 36px;
}
.pageTitle .topicTitleInHe .heInEn {
  color: #888;
  font-size: 20px;
  font-family: "Taamey Frank", "adobe-garamond-pro", "Crimson Text", Georgia, "Times New Roman", serif;
}
.topicPanel .topicCategory {
  margin: 0 0 15px 0;
}
.readerTocTopics .topicDescription {
  margin: 10px 0 40px 0;
  text-align: center;
}
.readerTocTopics .topicTitle .int-he {
  font-family: "Taamey Frank", "adobe-garamond-pro", "Crimson Text", Georgia, "Times New Roman", serif;
}
.readerTocTopics .topicDescription.systemText .int-en,
.readerTocTopics .topicDescription.systemText .int-he {
  color: #666;
}
.topicPanel .topicDescription {
  margin: 0 0 15px 0;
}
.topicPanel .topicDescription a {
  color: var(--commentary-blue);
}
.topicPanel .resourcesLink.blue {
  padding: 8px 16px;
  font-size: 20px;
  border: 0;
  display: inline-flex;
  align-items: center;
  width: unset;
  margin-bottom: 40px;
  margin-top: 5px;
}
.topicPanel .resourcesLink.blue img {
  opacity: 1;
  width: 20px;
  height: 20px;
  margin: 0 8px 5px 0;
  filter: invert(1);
}
.interface-hebrew .topicPanel .resourcesLink.blue img {
  margin: 0 0 5px 8px;
}
.topicPanel .resourcesLink.blue .int-en {
  font-family: "adobe-garamond-pro", "Crimson Text", Georgia, serif;
}
.topicPanel .resourcesLink.blue .int-he {
  font-family: "Taamey Frank", "adobe-garamond-pro", "Crimson Text", Georgia, "Times New Roman", serif;
  margin-bottom: -3px;
}
.imageWithCaptionPhoto{
  border: 1px solid #EDEDEC;
  max-width: 100%;
  height: auto;
  padding: 0 44;
  top: 121px;
  left: 835px;
}
.imageCaption .int-en {
  font-family: Roboto;
}
.imageCaption .int-he {
    font-family: Roboto;
  }
.imageCaption {
  font-size: 12px;
  font-weight: 400;
  line-height: 15px;
  letter-spacing: 0em;
  color: var(--dark-grey);
  width: 100%;
}
.topicImage{
  padding-left: 44px;
  padding-right: 44px;
}
.navSidebarModule .portalMobile .button {
  margin-top: 0;
}
.portalTopicImageWrapper {
    padding-top: 5px;
    margin-bottom: 25px;
}
.portalTopicImageWrapper .topicImage {
    padding-left: 0;
    padding-right: 0;
}
@media (max-width: 600px) {
  .imageWithCaptionPhoto{
    height: auto;
    max-width: 66.67vw;
    max-height: 66.67vw;
    margin: 0 auto 10px;
    display: block;
  }
  .topicImage{
    padding-left: 0;
    padding-right: 0;
    margin-top: 30px;
    display: flex;
    flex-direction: column;
    justify-content: center;
    align-items: center;
  }
  .imageCaption {
    font-size: 12px;
    font-weight: 400;
    line-height: 15px;
    letter-spacing: 0em;
    color: var(--dark-grey);
    width: 80vw;
    margin-bottom: 30px;
    text-align: center;
  }

}
.readerPanel .translationsPage h2 {
  margin: 40px 0 0 0;
  font-size: 24px;
  text-transform: none;
  color: #000;
}
.translationsPage details > ul,
.translationsPage > ul {
  padding: 0;
  margin: 20px 0;
  display: flex;
  flex-wrap: wrap;
}
.translationsPage details > ul > li:after,
.translationsPage > ul > li:after {
  content: "\2022";
  white-space:pre;
  margin: 0 5px;
}
.translationsPage details > ul > li:last-child:after,
.translationsPage > ul > li:last-child:after{
  content: none;
}
.readerPanel .translationsPage details > summary::-webkit-details-marker {
  display: none;
}

.readerPanel .translationsPage  details > summary {
  list-style: none;
  cursor: pointer;
  font-size: 18px;
}

h1 .languageToggle {
  text-align: center;
  position: absolute;
  right: 0;
  color: #ccc;
  display: block;
  width: 32px;
  height: 32px;
  border: 1px solid #ccc;
  border-radius: 6px;
  line-height: 34px;
  cursor: pointer;
}
h1 div.languageToggle .en {
  font-family: "Taamey Frank", "adobe-garamond-pro", "Crimson Text", Georgia, "Times New Roman", serif;
  font-weight: normal;
}
h1 .languageToggle .he {
  font-family: "adobe-garamond-pro", "Crimson Text", Georgia, serif;
  font-size: 22px;
}
.authorIndexTitle {
  margin-top: 30px;
}
.sectionTitleText.authorIndexTitle .int-en {
  text-transform: none;
  letter-spacing: 0;
}
.authorIndexList {
  display: flex;
  flex-direction: row;
  flex-wrap: wrap;
  margin-bottom: 20px;
}
.authorIndex {
  width: 50%;
  font-size: var(--serif-h3-font-size);
  margin-bottom: 10px;
  padding-right: 20px;
  box-sizing: border-box;
}
.interface-hebrew .authorIndex {
  padding-right: 0;
  padding-left: 20px;
}
@media (max-width: 450px) {
  .readerNavMenu.home .tagline {
    margin-top: 29px;
    height: 60px;
  }
  .readerNavMenu .tagline .en {
    font-size: 19px;
  }
  .readerNavMenu .tagline .he {
    font-size: 20px;
  }
  .authorIndex {
    width: 100%;
    padding: 0;
  }
}
.readerNavMenu .libraryMessage {
  font-size: 18px;
  margin-bottom: 40px;
}
.readerPanel.hebrew .navToggles {
    direction: rtl;
}
.readerNavMenu .navToggles {
    flex-direction: row;
    flex: 1;
    margin-inline-start: 16px;
    margin-top: 4px;
    margin-bottom: 30px;
}
.readerNavMenu .navToggles .navTogglesDivider {
  color: #ccc;
}
.readerNavMenu .navToggle {
  margin-inline-end: 12px;
  display: inline-block;
  text-transform: uppercase;
  color: #666;
  font-size: 13px;
  font-weight: lighter;
  cursor: pointer;
}
.readerNavMenu .navToggle.active {
  color: black;
  border-bottom: 2px solid #999;
  padding-bottom: 4px;
}
.readerPanel h2, .readerPanel h3,
.translationsPage details > summary {
  text-transform: uppercase;
  text-align: start;
  font-size: 15px;
  color: #666;
  margin: 30px 0 0 0;
  font-weight: normal;
}
.readerNavSection h2, .topicsPanel h2 {
  font-size: 16px;
  font-weight: normal;
  letter-spacing: 1px;
  margin-bottom: 40px;
}
.readerNavSection {
  margin-bottom: 44px;
}
a.resourcesLink,
input.resourcesLink {
  white-space: nowrap;
  overflow: hidden;
  text-overflow: ellipsis;
  width: 100%;
  min-height: 60px;
}
.savedHistoryList .story {
  border-top:  1px solid var(--lighter-grey);
  padding:  20px 0;
}
.savedHistoryList .story .storyTitle {
  font-size:  18px;
}
.savedHistoryList .story .storyBody {
  color: var(--dark-grey);
}
.savedHistoryList .saveButton {
  visibility: hidden;
}
.savedHistoryList .story:hover .saveButton {
  visibility: visible;
}
.savedHistoryList .timeStamp {
  color:  var(--medium-grey);
  font-size: 14px;
  margin-inline-start: 10px;
}
.savedHistoryMessage {
  color: var(--dark-grey);
}
.readerNavCategories {
  width: 100%;
  margin-bottom: 30px;
}
.readerNavCategories a {
  color: #000;
}
.readerNavCategories .gridBox .gridBoxItem,
.readerNavCategoryMenu .category .gridBoxItem {
  margin: 0 5px;
  padding: 0;
}
.navBlock {
  padding-bottom: 12px;
  border-top: 1px solid #EDEDEC;
}
.navBlock.withColorLine {
  border-top: 4px solid transparent;
}
.navBlockTitle {
  text-align: start;
  font-size: 24px;
  padding: 15px 0 8px;
  margin: 0;
  cursor: pointer;
  display: flex;
  align-items: center;
  line-height: 1.3;
  flex: 1;
  font-weight: 400;
}
a.navBlockTitle {
  color: #000;
  margin-inline-end: 20px;
}
a.navBlockTitle:hover {
  text-decoration: none;
  color: var(--dark-grey);
}
.navBlockTitle .subtitle {
  color: var(--dark-grey);
  margin-inline-start: 5px;
}
.interface-english .calendarListing .subtitle::before {
    content: "(";
}
.interface-english .calendarListing .subtitle::after {
    content: ")";
}
.navBlockDescription {
  font-size: 14px;
  line-height: 18px;
  color: #666;
  margin-inline-end: 20px;
  --english-font: var(--english-sans-serif-font-family);
  --hebrew-font: var(--hebrew-sans-serif-font-family);
}
.hebrew .navBlockDescription{
  line-height: 24px;
}
.categoryFilter:not(.withBooks) .sidebarDescription{
display: none;
}
.sidebarDescription{
  color: var(--dark-grey);
  --english-font: var(--english-sans-serif-font-family);
  --hebrew-font: var(--hebrew-sans-serif-font-family);
  font-size: var(--sans-serif-small-font-size);
  padding-top: 10px;
}

.sidebarDescription.lowlight{
  color: var(--light-grey);
}

div.sheetsWrapper :nth-child(1 of .card) {
  border-top: 1px solid #EDEDEC;
}
.card {
  flex: 1 1 45%;
  position: relative;
  padding-bottom: 12px;
}
.cardTitle {
  text-align: start;
  font-size: 24px;
  padding: 15px 0 8px;
  margin: 0;
  cursor: pointer;
  display: flex;
  align-items: center;
  line-height: 1.3;
  flex: 1;
  font-weight: 400;
}
a.cardTitle:hover {
  text-decoration: none;
  color: var(--dark-grey);
}
.cardDescription {
  font-size: 14px;
  line-height: 18px;
  color: #666;
  margin-inline-end: 20px;
  --english-font: var(--english-sans-serif-font-family);
  --hebrew-font: var(--hebrew-sans-serif-font-family);
}
.hebrew .cardDescription {
  line-height: 24px;
}
.navBlockTitle .int-he, .navBlockDescription .int-he, .cardTitle .int-he, .cardDescription .int-he{
  font-size: 122%;
}
.interface-english .navBlockDescription.clamped .int-en,
.interface-hebrew .navBlockDescription.clamped .int-he {
  display: -webkit-box;
  -webkit-line-clamp: 3;
  -webkit-box-orient: vertical;
  overflow: hidden;
}
.interface-english .navBlockDescription.clamped5 .int-en,
.interface-hebrew .navBlockDescription.clamped5 .int-he {
  -webkit-line-clamp: 5;
}
.bilingual .navBlock .he {
  display: none;
}
.navSidebarModule.wide {
  background-color: #FAFAFB;
  padding: 24px;
  border-radius: 6px;
}
.navSidebarModule.wide h3 {
  border-bottom: none;
  margin-bottom: 0px;
}
.sidebarPromo {
  color: var(--dark-grey);
  padding-right: 44px;
  padding-left: 44px;
}
.sidebarPromo:not(:first-child) {
  margin-top: 34px;
}

.navSidebarModule .sidebarPromo {
  margin-right: -44px;
  margin-left: -44px;
}
.sidebarPromo h3 {
  margin: 0 0 20px;
  font-size: 22px;
  text-transform: none;
  letter-spacing: 0;
  border-bottom: 1px solid var(--light-grey);
  padding-bottom: 14px;
  font-weight: 500;
  height: auto;
}
.sidebarPromo.blue {
  padding-top: 33px;
  padding-bottom: 33px;
  background-color: var(--sefaria-blue);
  color: #FFF;
}
.sidebarPromo.blue h3 {
  color: #fff
}
.sidebarPromo.blue a.button {
  padding: 10px 14px;
  width: fit-content;
  text-align: center;
  display: inline-block;
  color: var(--sefaria-blue);
  background-color: white;
}
.sidebarPromo a.button img {
  height: 18px;
  width: 18px;
  filter: invert(1);
  margin-inline-end: 10px;
  vertical-align: middle;
  margin-top: -2px;
}

.sidebarPromo.blue a.button img {
  filter: invert(0);
}
.sidebarPromo a {
  margin-inline-start: 0px;
}
.sidebarPromo.blue.button a:hover {
  color: var(--sefaria-blue);
}
.sidebarPromo img {
    height: 18px;
    width: 18px;
    margin-inline-end: 10px;
    vertical-align: middle;
    margin-top: -4px;
}
.readerPanel .communityPage h2 {
  text-transform: none;
  font-size: 22px;
  color: #666;
  margin-top: 0;
  margin-bottom: 0;
}
.communityPage .gridBoxRow:first-child,
.communityPage .recentlyPublished {
  border-top: 1px solid var(--lighter-grey);
}
.communityPage .gridBox {
  margin-bottom: 30px;
}
.communityPage .gridBox .gridBoxItem {
  padding: 0
}
.communityPage .gridBox {
  margin-bottom: 25px;
}
.communityPage .navBlock {
  padding: 25px 0 0 0;
  border: none;
}
.communityPage .navBlockTitle {
  padding-top: 0;
  --english-font: var(--english-serif-font-family);
  --hebrew-font: var(--hebrew-serif-font-family);
}
.communityPage .readingLinks {
  margin-top: 20px;
}
.communityPage .readingLinksHeader {
  color: #666;
  font-size: 14px;
  margin-bottom: 4px;
}
.communityPage .readingLinks a {
  font-size: 18px;
}
.communityPage .calendarDate {
  font-size: 14px;
  color: #999;
  margin-bottom: 15px;
}
.featuredSheetHeading {
  color: #666;
  font-size: 16px;
  margin-bottom: 10px;
}
.featuredSheet .navBlockDescription {
  margin-bottom: 12px;
}
.featuredSheetBottom {
  display: flex;
  justify-content: flex-start;
  align-items: center;
}
.featuredSheetDate {
  color: var(--medium-grey);
  font-size: 14px;
}
.communityPage .recentlyPublished {
  padding-top: 30px;
}
.communityPage .recentlyPublished .gridBoxRow {
  border: none;
}
.communityPage .recentlyPublished .loadingMessage {
  margin-top: 30px;
}
.recentlyPublished .loadMore {
  margin-top: 30px;
}
.bilingual .readerNavMenu .he {
  display: none;
}
.readerNavCalendar {
  margin-bottom: 30px;
  margin-top: -8px;
}
.userDataButtons {
  margin-bottom: 44px;
}
.blockLink,
.readerNavMenu .resourcesLink {
  display: inline-block;
  background-color: white;
  text-align: center;
  color: #000;
  font-size: 16px;
  border-top: 4px solid transparent;
  box-shadow: 0 1px 3px rgba(0,0,0,0.2);
  width: 100%;
  cursor: pointer;
  min-height: 56px;
  vertical-align: middle;
  margin: 0;
  box-sizing: border-box;
  padding: 14px 8px;
}
.blockLink:hover {
  color: #333;
}
.blockLink + .blockLink {
  margin: 5px 0;
}
.blockLink img {
  margin: 0 8px;
  height: 16px;
  width: 16px;
  opacity: 0.4;
  vertical-align: -1px;
}
.resourcesLink {
  border-radius: 7px;
}
.resourcesLink.faded {
  color: #999;
}
.readerNavMenu .blockLink.calendarLink .blockLinkSubtitle{
  display: block;
  font-size: 13px;
  color: #999;
  overflow: hidden;
  text-overflow: ellipsis;
  white-space: nowrap;
}
.readerNavMenu .resourcesLink .en {
  font-family: "Roboto", "Helvetica Neue", "Helvetica", sans-serif;
}
.readerNavMenu .resourcesLink .he {
  font-family: "Heebo", sans-serif;
}
.readerNavMenu .resourcesLink .fa {
  margin: 0 6px;
  color: #999;
}
.readerNavMenu .resourcesLink img {
  width: 16px;
  height: 16px;
  margin: 0 5px;
  position: relative;
  top: 2px;
}
.uppercase {
  text-transform: uppercase;
}
.readerNavMenu .divider {
  color: #ccc;
}
.readerNavCategoryMenu {
  height: 100%;
}
.readerNavMenu.readerNavCategoryMenu .navTitle {
  margin-bottom: 40px;
}
.readerNavMenu.readerNavCategoryMenu .navTitle h1 {
  color: #000;
  text-transform: uppercase;
  font-size: 30px;
  --english-font: var(--english-serif-font-family);
  --hebrew-font: var(--hebrew-serif-font-family);
}
.readerNavCategoryMenu h2 {
  font-size: 18px;
  color: #666;
  margin: 0 0 20px;
}
.readerNavCategoryMenu .categoryDescription.top {
  margin-top: -26px;
  margin-bottom: 40px;
}
.readerNavCategoryMenu h2 .categoryDescription {
  text-transform: none;
  font-size: 18px;
  margin-inline-start: 5px;
}
.readerNavCategoryMenu .categoryDescription {
  margin-bottom: 16px;
  font-size: 14px;
  color: #666;
}
.readerNavCategoryMenu .categoryDescription.long {
  margin: -8px 0 20px 0;
}
.readerNavCategoryMenu .content .category,
.readerNavCategoryMenu .content .gridBox {
  margin-bottom: 40px;
}
.readerNavCategoryMenu .categoryAttribution {
  color: #666;
  text-align: start;
  font-size: 24px;
  font-style: italic;
  margin: 16px 0 30px;
}
.readerNavCategoryMenu .categoryAttribution .he {
  font-style: normal;
}
.readerNavMenu .blockLink,
.readerNavMenu .catLink,
.readerNavMenu .navButton,
.bookPage .refLink {
  display: block;
  margin: 0;
  padding: 14px 8px;
  box-sizing: border-box;
  box-shadow: 0 1px 3px rgba(0,0,0,0.2);
  border-top: 4px solid transparent;
  color: #000;
  font-size: 18px;
  font-weight: 400;
  line-height: 23px;
  background-color: white;
  cursor: pointer;
  text-align: center;
  unicode-bidi: plaintext;
  flex: 1;
  display: flex;
  justify-content: center;
  align-items: inherit;
  flex-direction: column;
}
.readerNavCategoryMenu .blockLink,
.gridBox .navButton {
  display: flex;
  align-items: center;
  justify-content: center;
}
.readerNavMenu .blockLink .he,
.readerNavMenu .catLink .he,
.readerNavMenu .navButton .he,
.bookPage .refLink .he {
  text-align: center;
}
.blockLink:active,
.navButton:active,
.readerNavCategory:active,
.resourcesLink:active {
  background-color: #EDEDED;
}
@media (max-width: 450px) {
  .readerNavMenu .refLink,
  .readerNavMenu .catLink,
  .readerNavMenu .navButton,
  .readerNavMenu .sheetLink,
  .bookPage .refLink {
    font-size: 18px;
  }
}
.readerNavMenu .readerNavCategoryMenu .blockLink,
.gridBox .navButton {
  width: 100%;
  height: 100%;
  padding: 13px 8px 19px;
  display: inline-block;
}
.readerNavMenu .readerNavCategoryMenu .blockLink.incomplete {
  opacity: 0.65;
}
.categoryColorLine {
  position: absolute;
  top: 0;
  left: 0;
  width: 100%;
  height: 4px;
  z-index: 101;
}
.readerApp.interface-hebrew .readerNavMenu.noLangToggleInHebrew .en {
  display: none;
}
.readerApp.interface-hebrew .readerNavMenu.noLangToggleInHebrew .he {
  display: inline;
}
.bookPage .readerTextToc {
  letter-spacing: 1px;
  text-transform: uppercase;
  font-size: 14px;
}
.bookPage .readerTextToc .en {
  font-family: "Roboto", "Helvetica Neue", "Helvetica", sans-serif;
}
.bookPage .readerTextToc .he {
  font-family: "Heebo", sans-serif;
}
.readerNavMenu .dedication {
  text-align: start;
  color: #666;
  background-color: #FBFBFA;
  padding: 26px 19px;
  font-size: 18px;
  margin-bottom: 27px;
}
.singlePanel .readerNavMenu .dedication{
  margin: 27px 0;
}
.readerNavMenu .dedication a {
  text-decoration: underline;
}
.bookPage .categoryAttribution,
.bookPage .dedication {
  margin: 25px 0 10px;
  text-align: center;
  font-size: 18px;
  font-style: italic;
}
.bookPage .categoryAttribution,
.bookPage .dedication {
  text-align: start;
}
.bookPage .categoryAttribution .he,
.bookPage .dedication .int-he,
.readerNavMenu .dedication .int-he {
  font-style: normal;
}
.readerNavMenu .dedication .int-he {
  font-family: "Heebo", sans-serif;
  font-size: 18px;
}
.readerNavMenu .dedication .int-en {
  font-family: "adobe-garamond-pro", "Crimson Text", Georgia, serif;
  font-style: italic;
}
.bookPage .tocTop {
  padding-bottom: 15px;
}
.bookPage .tocCategory{
  color:#999;
  font-size: 14px;
  text-transform: uppercase;
  letter-spacing: 1px;
}
.bookPage.sheetPage .tocCategory{
  margin-top: 15px;
  margin-bottom: 15px;
  display: block;
}
.bookPage .tocCategory .en {
  --english-font: var(--english-sans-serif-font-family);
}
.bookPage .tocTitle,
.bookMetaDataBox .title {
  font-size: 30px;
  line-height: 1.3;
  unicode-bidi: plaintext;
}
.bookPage.fullBookPage .tocTitle {
  text-align: start;
  margin-bottom: 8px;
  display: flex;
  flex-direction: row;
  justify-content: space-between;
}

.sheetContentSidebar .profile-pic {
  display: block;
  margin-block-end: 20px;
  margin-block-start: 30px;
  margin-inline-start: -5px;
}
.sheetContentSidebar .profileFollowers {
  --english-font: var(--english-sans-serif-font-family);
  --hebrew-font: var(--hebrew-sans-serif-font-family);
  font-size: 16px;
  font-weight: 400;
  line-height: 18.75px;
  margin-block-end: 20px;
  color: var(--dark-grey);
}
.sheetViewer {
  display: flex;
}
.sheetContentSidebar {
  width: 33%;
}
.bookPage .currentSection,
.bookPage .authorStatement {
  font-size: 17px;
  color: #999;
  margin-top: 6px;
  letter-spacing: 1px;
}
.bookPage .currentSection .he,
.bookPage .authorStatement .he,
.bookPage .sheetMeta .he {
  font-family: "Heebo", sans-serif;
}
.bookPage .authorStatement a {
 color: #333;
}
.authorStatement .imageBox,
.collectionStatement .imageBox {
  width: 30px;
  height: 30px;
  display: inline-block;
  vertical-align: middle;
  margin-inline-end: 10px;
  float:none;
}
.authorStatement .profile-pic {
  margin-inline-end: 10px;
}
.authorStatement span p {
  display: inline-block;
}
.fullBookPage .readButton {
  margin: 6px 0px 12px;
}
.fullBookPage .about {
  margin-top: 10px;
}
.fullBookPage .categoryAttribution {
  color: var(--dark-grey);
  font-size: 24px;
}
.bookPage .sheetMeta {
  font-size: 14px;
  color: #999;
  font-family: "Roboto", "Helvetica Neue", "Helvetica", sans-serif;
  margin-top: 10px;
  margin-bottom: 20px;
  letter-spacing: 1px;
}
.bookPage.sheetPage .sheetMetaButtons{
  display: flex;
  justify-content: center;
  align-items: center;
  margin-bottom: 40px;
}
.bookPage.sheetPage .sheetMetaButtons .button{
  height: 40px;
  display: flex;
  justify-content: center;
  align-items: center;
}
.bookPage.sheetPage .sheetMetaButtons .button img{
  margin-inline-end: 5px;
  max-height: 18px;
}
.bookPage .tocDetails{
  margin-top:40px;
  font-size: 16px;
  line-height: 19px;
  color: var(--dark-grey);
  text-align: start;
}
.bookPage .tocDetails h3{
  margin-bottom: 25px;
}
.bookPage .tocDetails .sheetSummary {
  margin: 6px 0 16px;
  font-style: normal;
  font-size: 22px;
  line-height: 1.4;
  text-align: center;
}
.bookPage .moderatorSection {
  margin-inline-start: 20px;
  margin-inline-end: 20px;
}
.bookPage .moderatorSectionExpand, .bookPage .moderatorSectionCollapse {
  cursor: pointer;
  color: #666;
  font-size: 14px;
}
.bookPage.fullBookPage .moderatorSectionExpand, .bookPage.fullBookPage .moderatorSectionCollapse {
  margin: 13px 6px 0;
}
.bookPage.fullBookPage .tocTitleControls{
  display: flex;
}
.bookPage .moderatorSectionExpand:hover {
  text-decoration: underline;
}
.interface-english .bookPage .moderatorSection .button {
  padding: 12px 16px;
  font-size: 16px;
  margin: 0 0 0 10px;
}
.interface-hebrew .bookPage .moderatorSection .button {
  padding: 12px 16px;
  font-size: 16px;
  margin: 0 10px 0 0;
}
.bookPage .moderatorSection .moderatorSectionMessage {
  margin-top: 20px;
  font-size: 18px;
}
.bookPage .moderatorSection .button .fa {
  color: #999;
  margin-right: 4px;
}
.bookPage .versionEditForm {
  text-align: left;
  background-color: #ddd;
  padding: 10px;
  width: 100%;
}
.bookPage .versionEditForm label {
  display: inline-block;
  padding: 10px 10px 0 0;
}
.bookPage .versionEditForm label#versionNotes_label {
  display: block;
}
.bookPage .versionEditForm #versionTitle,
.bookPage .versionEditForm #versionSource,
.bookPage .versionEditForm #versionNotes,
.bookPage .versionEditForm #versionTitleInHebrew,
.bookPage .versionEditForm #versionNotesInHebrew,
.bookPage .versionEditForm #purchase_name,
.bookPage .versionEditForm #purchase_url,
.bookPage .versionEditForm #purchase_image
 {
  width: 98%;
}
.bookPage .versionEditForm #priority {
  width: 25px;
}
.bookPage .versionEditForm #digitzedBySefaria {
  margin-right: 10px;
}
.bookPage .versionEditForm #save_button,
.bookPage .versionEditForm #delete_button {
  text-align: center;
  cursor: pointer;
  color: white;
  background: #212E50;
  padding: 4px 10px;
  border-radius: 3px;
  margin: 10px auto 0;
  width: 60px;
}
.bookPage .versionEditForm #delete_button {
  float: right;
  background: white;
  color: #999;
  border: 1px solid #999;
  width: 100px;
  margin: 0;
}
.bookPage .versionTitle .fa,
.bookPage .versionEditForm .fa {
  font-size: 10px;
  color: #666;
  vertical-align: super;
  margin-left: 3px;
  cursor: pointer;
}
.interface-hebrew .bookPage .versionTitle .fa,
.interface-hebrew .bookPage .versionEditForm .fa {
  margin: 0 3px 0 0 ;
}
.bookPage .versionTitle .error {
  color: red;
}
.bookPage .content {
  box-sizing: border-box;
  text-align: center;
  height: 100%;
}
.bookPage.fullBookPage .content {
  text-align: start;
}
.bookPage .content .sheetTags {
  display: flex;
  flex-direction: row;
  flex-wrap: wrap;
}
.textTableOfContents .structToggles{
  margin-top: 20px;
  margin-bottom: 20px;
}
.connectionsPanel .textTableOfContents .structToggles {
  margin-top: 0;
}

.textTableOfContents .structToggles .structTogglesInner {
  display: flex;
  flex-direction: row;
  align-items: start;
}
.interface-hebrew .textTableOfContents .structToggles{
  direction: rtl;
}
.interface-english .textTableOfContents .structToggles{
  direction: ltr;
}
.altStructToggleBox a, .altStructToggleBox a:hover, .altStructToggleBox a:visited, .altStructToggleBox a:link, .altStructToggleBox a:active {
  text-decoration: none;
}
.textTableOfContents .structToggles .altStructToggle {
  color: var(--dark-grey);
  cursor: pointer;
  text-align: start;
  font-style: normal;
  font-weight: normal;
  font-size: 16px;
  line-height: 19px;
  text-align: justify;
}
.textTableOfContents .structToggles .altStructToggleBox:not(:last-child):after{
  content: "•";
  color: var(--dark-grey);
  margin-inline-start: 5px;
  margin-inline-end: 5px;
}
.bookPage.compare .structToggles .altStructToggle {
  font-size: 16px;
}
.textTableOfContents .structToggles .altStructToggle.active {
  color: #000000;
}
.textTableOfContents .structToggles .toggleDivider {
  color: #ccc;
  margin: 0 8px;
}
.textTableOfContents .sectionLink {
  display: inline-block;
  height: 50px;
  min-width: 50px;
  line-height: 50px;
  vertical-align: middle;
  font-size: 18px;
  font-weight: lighter;
  margin: 3px;
  text-align: center;
  background-color: #FBFBFA;
  color: #666;
  cursor: pointer;
  padding: 0 6px;
  box-sizing: border-box;
}
.textTableOfContents .torahNavParshiot .sectionLink,
.connectionsPanel .textTableOfContents .torahNavParshiot .sectionLink,
.topicPanel .readings .sectionLink{
  display: initial;
  background-color: initial;
  font-size: 14px;
  margin: 0;
  padding: 0 4px;
  line-height: 30px;
  color: var(--medium-grey);
  --english-font: var(--english-sans-serif-font-family);
  --hebrew-font: var(--hebrew-sans-serif-font-family);
}
.connectionsPanel .textTableOfContents .sectionLink {
  background-color: #ffffff;
  color: #000000;
}
.textTableOfContents .sectionLink.current{
  background-color: var(--sefaria-blue);
  color: #FFFFFF;
}
.textTableOfContents .torahNavParshiot .sectionLink.current{
  color: var(--sefaria-blue);
  font-weight: bold;
}
.textTableOfContents .sectionName {
  display: none;
}
.textTableOfContents .tocSection > .sectionName {
  font-size: 24px;
  margin: 0 3px 4px;
  color: #666;
  display: block;
}
.bookPage .content .tab-view.largeTabs {
  padding: 20px 0 40px;
  text-align: start;
}
.bookPage.compare .content .textTableOfContents {
  padding: 10px 0;
}
.bookPage.narrowPanel .textTableOfContents {
  padding: 0 0 40px;
}
.textTableOfContents .tocSection {
  margin-bottom: 22px;
  display: block;
  text-align: left;
}
.textTableOfContents .tocSection.noSubLevels{
  display: none;
}
.textTableOfContents > .tocLevel {
  margin-bottom: 30px;
}
.textTableOfContents > .tocContent > .tocLevel > .schema-node-toc > .schema-node-title {
  font-size: 24px;
  line-height: 29px;
}
.textTableOfContents .schema-node-title {
  color: black;
  font-size: 18px;
  display: inline-block;
  margin-bottom: 10px;
  cursor: pointer;
}
.textTableOfContents .torahNavParshiot .schema-node-title {
  font-size: 24px;
  margin-bottom: 0;
}
.textTableOfContents .schema-node-toc {
  display: block;
}
.textTableOfContents .schema-node-toc.linked.current,
.textTableOfContents .schema-node-toc.linked.current .schema-node-title {
  color: var(--sefaria-blue);
  font-weight: bold;
}
.textTableOfContents .schema-node-toc:not(.linked)>.schema-node-title:not(.fixed):after {
  content: "\f105";
  display: inline-block;
  font-size: inherit;
  text-rendering: auto;
  -webkit-font-smoothing: antialiased;
  -moz-osx-font-smoothing: grayscale;
  font-family: FontAwesome;
  margin-inline-start: 8px;
  font-size: 14px;
  position: relative;
  top: -2px;
  color: var(--medium-grey);
}
.textTableOfContents .schema-node-toc:not(.linked) > .schema-node-title.open:not(.fixed):after {
  content: "\f107";
}
.readerPanel.hebrew .textTableOfContents .schema-node-toc:not(.linked) > .schema-node-title:not(.fixed):after,
.readerApp.interface-hebrew .noLangToggleInHebrew .textTableOfContents .schema-node-toc:not(.linked) > .schema-node-title:not(.fixed):after {
  content: "\f104";
  font-size: 122%;
  margin-inline-start: 9px;
}
.readerPanel.hebrew .textTableOfContents .schema-node-toc:not(.linked) > .schema-node-title.open:not(.fixed):after,
.readerApp.interface-hebrew .noLangToggleInHebrew .textTableOfContents .schema-node-toc:not(.linked) > .schema-node-title.open:not(.fixed):after {
  content: "\f107";
}
.textTableOfContents .schema-node-contents {
  margin: 0 auto 22px;
  display: block;
  width: 100%;
}
.textTableOfContents .torahNavParshiot .schema-node-contents {
  margin-bottom: 0;
}
.textTableOfContents .schema-node-contents > .tocLevel > .schema-node-toc:not(.janode){
  margin-inline-start: 15px;
}
.textTableOfContents .schema-node-contents.closed {
  display: none;
}
.textTableOfContents .schema-node-toc .schema-node-contents.closed {
  display: block;
}
.textTableOfContents .tocLevel {
  display: block;
}
.textTableOfContents .torahNavParshiot .tocLevel {
    display: flex;
    flex-flow: row wrap;
    justify-content: space-between;
}
.textTableOfContents .torahNavParshiot .tocLevel .schema-node-toc {
  flex: 1 1 50%;
  text-decoration: none;
}
.textTableOfContents > .tocLevel > .schema-node-toc {
  margin: 10px 0;
}
.textTableOfContents.schema-node-toc {
  margin: 6px 20px;
}
.textTableOfContents .schema-node-toc.linked:hover .schema-node-title {
  text-decoration: underline;
}
.textTableOfContents .specialNavSectionHeader {
  font-size: 16px;
  line-height: 18.75px;
  --english-font: var(--english-sans-serif-font-family);
  --hebrew-font: var(--hebrew-sans-serif-font-family);
  margin-bottom: 10px;
  color: var(--dark-grey);
}
.textTableOfContents .torahNavParshiot{
  margin-top: 30px;
}
.textTableOfContents .altStruct .refLink {
  width: 49%;
  margin: 3px;
  box-sizing: border-box;
  display: inline-block;
}
@media (max-width: 450px) {
  .textTableOfContents .altStruct .refLink {
    margin: 0.5%;
  }
}
.hebrew .textTableOfContents .tocSection,
.hebrew .textTableOfContents,
.english .noLangToggleInHebrew .textTableOfContents,
.bilingual .noLangToggleInHebrew .textTableOfContents{
  text-align: right;
}
.english .noLangToggleInHebrew .textTableOfContents,
.bilingual .noLangToggleInHebrew .textTableOfContents{
  direction: rtl;
}
.bookPage .button.allVersionsButton {
  color: #999;
  text-transform: uppercase;
  font-size: 15px;
  padding: 12px 50px;
  margin: 20px 0;
}
.bookPage .allVersionsButton.inactive {
  background-color: transparent;
}
.versionBlock{
  display: flex;
  flex-flow: column;
}
.versionBlock .versionBlockHeading{
  display: flex;
  justify-content: start;
  align-items: flex-start;
  margin-bottom: 10px;
}
.versionBlock .versionTitle {
  font-size: 18px;
  color: #000;
  /*unicode-bidi: plaintext;*/
}
.versionBlock.with-preview .versionPreviewWithOptionalEllipsis {
  --english-font: "adobe-garamond-pro", var(--english-serif-font-family);
  --hebrew-font: var(--hebrew-serif-font-family);
  font-size: 18px;
  display: block;
}
.versionBlock .versionPreview {
  --line-height: 22px;
  line-height: var(--line-height);
  text-decoration: none;
}
.versionBlock .versionPreview big {
  font-size: inherit;
}
.versionBlock .versionPreview i.footnote {
  display: none;
}
.versionBlock.with-preview {
  --english-font: var(--english-sans-serif-font-family);
  --hebrew-font: var(--hebrew-sans-serif-font-family);
}
.versionBlock .versionPreview.shouldAttemptTruncation  {
  display: block;
  overflow: hidden;
  --max-lines: 5;
  max-height: calc(var(--line-height) * var(--max-lines));
}
.version-with-preview-title-line {
  display: inline;
  flex-wrap: wrap;
  font-size: 14px;
  line-height: 22px;
  color: var(--medium-grey);
  margin-inline-start: 5px;
}
.version-with-preview-title-line .open-details {
  display: inline;
  margin-inline-end: 5px;
  font-style: italic;
}
.versionBlock.with-preview summary {
  margin-top: 10px;
}
[open] .versionBlock.with-preview summary {
  margin-bottom: 10px;
}
.versionBlock.with-preview details summary::before {
  content: url('/static/icons/little-chevron-down.svg');
}
.versionBlock.with-preview details[open] summary::before {
  content: url('/static/icons/little-chevron-up.svg');
}
.versionBlock.with-preview summary::-webkit-details-marker {
  /*hide marker for safari*/
  display: none;
}
.versionBlock.with-preview summary {
  /*hide marker for chrome*/
  list-style: none;
  cursor: pointer;
}
details .open-details::before {
  margin-inline-end: 5px;
}
.version-with-preview-title-line .selectButton {
  text-decoration: none;
}
.version-with-preview-title-line .selectButton.currSelectButton {
  cursor: default;
}
.version-with-preview-title-line .selectButton:not(.currSelectButton) {
  color: var(--select-blue);
}
.version-with-preview-title-line .selectButton::before {
  content: "•";
  margin-inline-end: 5px;
  color: var(--medium-grey);
}
.version-block-with-preview-details {
  background-color: var(--lighter-grey);
  border-radius: 6px;
  padding: 10px;
}
.versionDetails-version-title {
  color: black;
}
.bookPage .versionBlock .versionTitle{
  font-style: normal;
  font-weight: normal;
  font-size: 24px;
  line-height: 29px;
  max-inline-size: max-content;
}
.versionsBox .versionBlock:not(.with-preview) {
  border-top: solid 1px #CCC;
  padding: 20px 0;
}
.versionsBox .versionBlock.with-preview {
  padding: 15px 0;
}
.language-block .versionLanguage {
  border-bottom: solid 1px #CCC;
}
.bookPage .versionsBox .versionBlock{
  padding-top: 20px;
  padding-bottom: 34px;
}
.bookPage .versionsBox .versionBlock:first-child{
  padding-top: 0;
  border-top: none;
}
.singlePanel .versionsBox .versionBlock .versionTitle .he {
    display: inline;
}
.versionBlock .versionTitle a {
  color: black;
}
.versionBlock .versionBlockHeading .versionLanguage {
  display: none;
}
.bookPage .versionBlock .versionBlockHeading .versionLanguage{
  display: initial;
  margin-inline-start: auto;
  font-style: normal;
  font-weight: normal;
  font-size: 14px;
  line-height: 18px;
  color: #666666;
  background: #EDEDEC;
  border-radius: 25px;
  padding: 5px 10px;
}
.aboutBox .versionBlock .versionTitle:hover {
  text-decoration: none;
}
.versionBlock .versionTitle a{
}
.versionBlock .versionBlockHeading .versionEditIcon{
  display: none;
}
.versionBlock .versionBlockHeading .versionEditIcon.enabled{
  display: inline-block;
  align-self: self-start;
  font-size: 14px;
  padding: 5px;
}
.versionBlock .versionBlockHeading .versionEditIcon.enabled:hover{
  color: #666666;
  cursor: pointer;
}
.versionBlock .versionSelect{
  margin: 10px 0;
}
.bookPage .versionBlock .versionSelect, .aboutBox .currVersionSection .versionSelect{
  display: none;
}
.versionBlock .versionNotes a {
  font-style: normal;
  font-weight: normal;
  color: #666666;
  text-decoration: underline;
}
.versionBlock .versionDetails {
  display: flex;
  flex-flow: row;
  justify-content: space-between;
  font-style: normal;
  font-weight: normal;
  font-size: 14px;
  line-height: 20px;
  color: #666666;
}
.bookPage .versionBlock .versionDetails{
  line-height: 20px;
}
.versionBlock .versionDetails .versionDetailsInformation{
  display: flex;
  flex-flow: column;
}
.versionBlock .versionDetails .versionDetailsImage{
  margin-top: 5px;
}
.versionBlock .versionDetails .versionDetailsInformation .versionDetailsElement.versionBuyLink a{
  color: var(--sefaria-blue);
}
.versionBlock .versionDetails .versionDetailsLabel, .versionBlock .versionDetails .versionDetailsLabel:hover{
  text-decoration: none;
}
.versionBlock .versionDetails .versionBuyImage .versionDetailsImageLink img{
  height: 120px;
}
.versionBlock .versionDetails .n-a, .versionBlock .n-a{
  display: none;
}
.versionBlock .versionTitle:hover {
  text-decoration: underline;
  cursor: pointer;
}
.versionBlock .versionNotes {
  font-style: normal;
  font-weight: normal;
  font-size: 18px;
  line-height: 22px;
  color: #666666;
  margin: 10px 0;
  text-align: start;
}
.bookPage .versionBlock .versionNotes{
  font-size: 16px;
  line-height: 19px;
  padding-bottom: 15px;
}
.versionBlock .versionEditIcon {
  margin: 0 7px;
  vertical-align: 1px;
}
.versionBlock .versionExtendedNotesLinks{
  font-style: italic;
  display: block;
}
.versionBlock .versionExtendedNotesLinks.no-notes{
  display: none;
}
.versionBlock .versionExtendedNotesLinks{/*temporary because broken*/
  display: none;
}
.modTools {
  width: 50%;
  margin: 0 auto;
  overflow-y: scroll;
  height: 100%;
}
.modTools .modToolsSection {
  padding: 50px;
  border-top: 1px solid #ccc;
}
.bookPage .content .dlSection {
}
.modTools .dlSectionTitle {
    width: 60%;
    margin: 0 auto;
}
.modTools .dlSectionTitle,
.bookPage .content h2 {
    text-transform: uppercase;
    color: #999;
    padding: 10px 0;
    margin-bottom: 14px;
}
.bookPage .content h2[role=button] {
  cursor: pointer;
}
.bookPage .content h2 img {
  opacity: 0.43;
  padding: 0 5px;
  height: 10px;
  width: 10px;
}
.bookPage .versionSectionHeader {
  display: flex;
  flex-direction: row;
  justify-content: space-between;
}
.bookPage .versionSectionSummary {
  text-transform: none;
  color: #ccc;
  font-size: 14px;
}
.bookPage .versionSectionSummaryHidden {
  visibility: hidden;
}
.modTools .dlVersionSelect {
  display: block;
}

select {
  width: 100%;
  margin: 10px auto;
  background-color: white;
  font-size: 14px;
  height: 50px;
  border-color: #ccc;
  border-radius: 3px;
  color: #333;
  font-family: "Roboto", "Helvetica Neue", "Helvetica", sans-serif;
}
.modTools .dlVersionSelect option,
.bookPage .content .dlVersionSelect option{
  unicode-bidi: plaintext;
}
.modTools .modtoolsButton,
.bookPage .content .versionDownloadButton {
  width: 60%;
  margin: 10px auto;
  background-color: white;
  font-size: 14px;
  height: 3em;
  border: 1px solid #ccc;
  border-radius: 3px;
  color: #ccc;
  font-family: "Roboto", "Helvetica Neue", "Helvetica", sans-serif;
}
.modTools .modtoolsButton .modtoolsButtonInner,
.bookPage .content .versionDownloadButton .downloadButtonInner {
    font-size: 16px;
    padding: 10px;
}
.modTools .modtoolsButton .he,
.bookPage .content .versionDownloadButton .he {
    font-family: "Heebo", sans-serif;
    direction: rtl;
    text-align: right;
}
.modTools a .modtoolsButton,
.bookPage .content a .versionDownloadButton {
    border-color: #212E50;
    background-color: #212E50;
}
.modTools .workflowy-tool{
  width: 60%;
  margin: auto;
}
.modTools .workflowy-tool .dlSectionTitle{
  width: unset;
}
.modTools .workflowy-tool .modtoolsButton{
  color: black;
}
.modTools .workflowy-tool .modtoolsButton:hover{
  background-color: #999;
}
.modTools .workflowy-tool textarea {
  width: 100%;
  min-height: 30rem;
  font-family: "Lucida Console", Monaco, monospace;
  font-size: 0.8rem;
  line-height: 1.2;
}
.modTools .workflowy-tool .workflowy-tool-form{
  display: flex;
  flex-flow: column;
}
.dictionarySearchBox {
  display: flex;
  justify-content: space-between;
  align-items: center;
  padding-bottom: 5px;
  color: var(--medium-grey);
  font-size: 16px;
  line-height: 19px;
  width: 300px;
  height: 30px;
  background: var(--lighter-grey);
  border-radius: 6px;
  margin-bottom: 25px;
  position: relative;
}
.dictionarySearchBox .dictionarySearchButton{
  width: 16px;
  height: 16px;
  margin-inline-start: 8px;
  margin-inline-end: 5px;
}
.searchBox.dictionarySearchBox .keyboardInputInitiator {
  margin-bottom: 2px;
  border: none;
}
.interface-hebrew .searchBox.dictionarySearchBox .keyboardInputInitiator {
  display: none;
}
.dictionarySearchBox input {
  font-size: 17px;
  background-color: transparent;
  border: none;
  height: 18px;
  margin-inline-end: auto;
  --english-font: var(--english-sans-serif-font-family);
  --hebrew-font: var(--hebrew-sans-serif-font-family);
}
.dictionarySearchBox input::placeholder{
  font-size: 16px;
  line-height: 19px;
  color: var(--dark-grey);
}
body .ui-autocomplete.dictionary-toc-autocomplete {
  margin-top: 40px;
  padding: 6px 0 0;
  width: 300px;
  min-height: 85px;
  max-height: 185px;
  background: #FFFFFF;
  box-shadow: 0px 1px 3px rgba(0, 0, 0, 0.25);
  border-radius: 6px;
  overflow-y: auto;
}
body .ui-autocomplete.dictionary-toc-autocomplete .ui-menu-item {
  padding: 4px 25px;
  font-size: 22px;
  line-height: 29px;
  color: black;
  cursor: pointer;
  display: block;
}
body .ui-autocomplete.dictionary-toc-autocomplete .ui-menu-item:hover{
  background: var(--lighter-grey);
}
body .ui-autocomplete.dictionary-toc-autocomplete .ui-menu-item a.ui-state-focus {
  text-decoration: underline;
}
.singlePanel .searchContent h1 {
  height: revert;
}
.searchContent h1 {
  height: 40px;
  font-size: 30px;
  color: #000;
  margin-bottom: 5px;
  --english-font: var(--english-serif-font-family);
  --hebrew-font:  var(--hebrew-serif-font-family);
}
.searchContent h1.englishQuery {
  font-size: 30px;
}
.searchContent h1.hebrewQuery {
  font-family: var(--hebrew-serif-font-family);
}
.searchContent .searchTopLine {
  margin-bottom: 40px;
}
.searchContent .searchResultCount {
  color: var(--dark-grey);
}
.searchContent .searchTopMatter {
  position: relative;
  display: flex;
  border-bottom: 1px solid var(--light-grey);
  flex-direction: row;
  justify-content: space-between;
  align-items: center;
}
.searchTopMatter .type-buttons {
  display: flex;
  flex-direction: row;
  align-self: flex-start;
}
.searchTopMatter .search-dropdown-button {
  font-size: 22px;
  color: #999;
  cursor: pointer;
  padding: 10px 0;
  -webkit-touch-callout: none; /* iOS Safari */
  user-select: none;
  margin-inline-end: 20px;
}
@media (max-width: 540px) {
  .searchTopMatter .search-dropdown-button {
    margin-inline-end:  15px;
  }
  .searchTopMatter .search-dropdown-button,
  .searchTopMatter .dropdown-button {
  font-size: 16px;
  }
}
.compare .searchTopMatter .search-dropdown-button {
  margin-inline-end:  15px;
}
.compare .searchTopMatter .search-dropdown-button,
.compare .searchTopMatter .dropdown-button {
  font-size: 16px;
}
.searchTopMatter .search-dropdown-button.active {
  color: #000;
  border-bottom: 4px solid var(--medium-grey);
}

.searchContent .searchResultList {
  padding-top: 25px;
  max-width: 665px;
  padding-top: 25px;
  max-width: 665px;
}

.searchResultList .topicTitle .int-en, .searchResultList .topicTitle .int-he {
  font-size: 24px;
}

.searchContent .searchResultList #searchTopics {
  border-top: 1px solid #EDEDEC;
  border-bottom: 1px solid #EDEDEC;
  padding-top: 30px;
  padding-bottom: 5px;
  margin-bottom: 25px;
}
.searchResultList .searchTopic {
  margin-bottom: 30px;
}
.searchResultList .searchTopic .topicDescSearchResult {
  margin-top: 10px;
}
.searchResultList .searchTopic .topicSourcesSheets {
  margin-top: 10px;
}
.searchResultList .searchTopic .topicSourcesSheets.systemText .int-en,
.searchResultList .searchTopic .topicSourcesSheets.systemText .int-he {
  color: #666666;
}

@media (min-width: 701px) {
  /* prevent width of left-pane from changing due to content size when filters applied */
  .searchContent .searchResultList {
    width: 60vw;
  }
}

.searchContent .searchFilters h2 {
  --english-font: var(--english-sans-serif-font-family);
  --hebrew-font: var(--hebrew-sans-serif-font-family);
  font-size: 22px;
  text-transform: none;
  color: var(--dark-grey);
  border-bottom: 1px solid var(--light-grey);
  padding-bottom: 10px;
  margin: 0 0 10px 0;
}
.searchContent .searchStatusLine {
  text-align: center;
  font-size: 13px;
  height: 10px;
}
.searchFilterBoxes .type-button {
  padding: 6px 14px;
  margin: 5px;
  border-radius: 12px;
  border: 1px solid #DADADA;
  font-size: 13px;
  color: #666;
  font-family: "Roboto", "Helvetica Neue", "Helvetica", sans-serif;
  letter-spacing: 1px;
  cursor: pointer;
}
.searchFilterBoxes .type-button .he {
  font-family: "Heebo", sans-serif;
}
.searchFilterBoxes .type-button.active {
  color: #000;
  background-color: white;
}
.searchContent .type-button-title,
.searchContent .type-button-total {
  display: inline-block;
  padding: 2px;
}
.searchContent .results-count,
.searchContent .searchStatusLine > .loadingMessage {
  color: #999;
  font-family: "Roboto", "Helvetica Neue", "Helvetica", sans-serif;
  letter-spacing: 1px;
  padding-top: 5px;
}
.dropdown-modal {
  position: relative;
}
.dropdown-modal.position-unset {
  position: unset;
}
.dropdown-button {
  color: #666;
  margin-left: 5px;
  margin-right: 5px;
  font-size: 18px;
  letter-spacing: 1px;
  cursor: pointer;
  font-weight: lighter;
  user-select: none;
}
.dropdown-button:hover {
  text-decoration: underline;
}
.dropdown-button .active {
  color: #000;
}
.dropdown-button .en {
  font-family: "Roboto", "Helvetica Neue", "Helvetica", sans-serif;
}
.dropdown-button .he {
  font-family: "Heebo", sans-serif;
}
.dropdown-button img {
  opacity: 0.43;
  padding: 0 5px;
  height: 10px;
  width: 10px;
}
.dropdown-button.buttonStyle {
  letter-spacing: 0;
  background-color: var(--lighter-grey);
  font-size: 16px;
  padding: 5px 10px;
  border-radius: 6px;
  margin: 0;
}
.dropdown-button.buttonStyle:hover {
  text-decoration: none;
}
.message-modal {
  position: fixed;
  text-align: center;
  padding: 10px;
  background-color: #eee;
  width: auto;
  height: auto;
  margin: 0;
  z-index: 100;
  overflow: hidden;
  line-height: 1.2;
  border-radius: 0;
  max-width: 100%;
  border-radius: 6px;
}
.message-overlay {
  display: none;
  position: fixed;
  z-index: 20;
  background: black;
  opacity: 0.4;
  height: 100%;
  width: 100%;
  top: 0px;
  left: 0px;
}
.messageHeader {
  font-weight: bold;
  font-size: 14px;
  margin-bottom: 4px;
}
.message-modal textarea {
  display: block;
  max-width: 100%;
  height: 140px;
  width: 480px;
  box-sizing: border-box;
  margin-bottom: 20px;
}
.searchContent .searchFilterGroup {
  margin-bottom:  30px;
}
.searchContent .searchFilterBoxes li {
  display: flex;
  justify-content: space-between;
  flex: 1 0 45%;  /* see https://stackoverflow.com/questions/29546550/flexbox-4-items-per-row */
  padding: 6px 0;
  font-size: 18px;
  cursor: pointer;
  line-height: 125%;
  color: #000;
}
.searchContent .searchFilterBoxes li img {
  height: 10px;
  width: 10px;
  opacity: 0.43;
  padding: 0 10px;
}
.searchContent .searchFilterBoxes .searchFilterExactBox li {
  justify-content: flex-start;
}
.searchContent .searchFilterBoxes li .checkboxAndText {
  display: flex;
}
.searchContent .searchFilterBoxes li .checkboxAndText label {
  opacity: 0.4;
}
.searchContent .searchFilterBoxes li .checkboxAndText label:hover {
  opacity: 0.6;
}
.searchContent .searchFilterBoxes li input[type="checkbox"] {
  display: none;
}
.searchContent .searchFilterBoxes li input[type="checkbox"] + label span {
  display:inline-block;
  width: 15px;
  height: 15px;
  cursor:pointer;
  background-image: url(/static/img/checkbox-unchecked.svg);
  background-size: contain;
  margin-inline-end: 10px;
}
.searchContent .searchFilterBoxes li input[type="checkbox"]:checked + label span {
  background-image: url(/static/img/checkbox-checked.svg);
}
.searchContent .searchFilterBoxes li input[type="checkbox"]:indeterminate + label span {
  background-image: url(/static/img/checkbox-partially.svg);
}
.searchContent .searchFilterTitle:hover {
  text-decoration: underline;
}
.searchContent .searchFilterBoxes li .filter-count {
  color: var(--dark-grey);
}
.searchContent .searchFilterBoxes li .fa {
  color:  var(--medium-grey);
  font-size: 20px;
}
.searchContent .searchFilterBooks {
  padding-inline-start: 27px;
  margin-top: -6px;
}
.searchContent .searchFilters .showMore {
  display: block;
  margin-inline-start: 27px;
  cursor: pointer;
  font-size: 14px;
  margin-top: 4px;
  background: none!important;
  border: none;
  padding: 0!important;
  color: inherit;

}
.searchContent .searchFilters .showMore:hover {
  text-decoration: underline;
}
.searchFilters .searchBox {
  overflow: hidden;
  display: flex;
  align-items: center;
  padding-left: 10px;
  padding-right: 10px;
  text-align: inherit;
  background: #EDEDEC;
  border-radius: 250px;
  border: none;
  width: calc(100% - 10px);
  height: 30px;
  --english-font: var(--english-sans-serif-font-family);
  --hebrew-font: var(--hebrew-sans-serif-font-family);
  font-size: var(--sans-serif-body-font-size);
  margin-bottom: 10px;
}
.searchFilters .searchFilterIcon {
  float: right;
  margin: 0px -5px 1px 0px;
}
.searchBox input.searchFiltersInput {
  width: calc(100% - 10px);
  background-color: transparent;
  border: 0;
  font-size: var(--sans-serif-body-font-size);
}
.searchBox button {
  border:0;
}
.dropdown-option-list {
  margin-top: 10px;
  background: white;
  width: auto;
  position: absolute;
  z-index: 1;
  -webkit-border-radius: 7px;
  -moz-border-radius: 7px;
  border-radius: 7px;
  border: 1px solid #ccc;
}
.dropdown-option-list-label span {
  white-space: nowrap;
}
.interface-english .dropdown-option-list {
  right: 0;
}
.interface-hebrew .dropdown-option-list {
  left: 0;
}
.dropdown-option-list.hidden{
  display: none;
}
.dropdown-option-list table {
  border-collapse: collapse;
}
.dropdown-option-list tr {
  font-family: "Roboto", "Helvetica Neue", "Helvetica", sans-serif;
  padding: 15px;
  font-size: 16px;
  cursor: pointer;
}
.interface-hebrew .dropdown-option-list tr {
  font-family: "Heebo", sans-serif;
}
.dropdown-option-list tr:hover {
  background-color: var(--lighter-grey);
}
.dropdown-option-list tr:not(:last-child) {
  border-bottom: 1px solid #eee;
}
.dropdown-option-list td:not(:first-child) {
  padding: 15px 15px 15px 0;
}
.dropdown-option-list td:first-child {
  padding: 0 0 0 15px;
}
.interface-hebrew .dropdown-option-list td:not(:first-child) {
  padding: 15px 0 15px 15px;
}
.interface-hebrew .dropdown-option-list td:first-child {
  padding: 0 15px 0 0;
}
.dropdown-option-list tr.unselected {
  color: #aaa;
}
.dropdown-option-list tr .dropdown-option-check {
  width: 10px;
  height: 10px;
  padding-left: 0;
  padding-right: 10px;
}
.interface-hebrew .dropdown-option-list tr .dropdown-option-check {
  padding-left: 10px;
  padding-right: 0;
}
.dropdown-option-list tr.unselected .dropdown-option-check {
  display: none;
}
.searchContent .mobileSearchFilters {
  position: absolute;
  width: 100%;
  height: 100%;
  top: 0;
  left: 0;
  display: flex;
  flex-direction: column;
  z-index: 1002;
  background-color: var(--lightest-grey);
}
.mobileSearchFiltersHeader {
  background-color: var(--lighter-grey);
  padding: 20px 15px;
  display: flex;
  justify-content: center;
  color:  var(--dark-grey);
}
.mobileSearchFiltersHeader .readerNavMenuCloseButton {
  font-size: 45px;
  color: var(--medium-grey);
  height: 20px;
  display: block;
  line-height: 20px;
  position: absolute;
  margin-right: 100%;
  margin-left: 45px;
}
.mobileSearchFilters .searchFilters {
  flex-grow:  1;
  overflow-y: scroll;
  padding:  20px 15px;
}
.mobileSearchFilters .toggleSet {
  width: 100%;
  margin: 10px 0 0 0;
}
.mobileSearchFiltersFooter {
  padding: 15px;
  border-top: 1px solid var(--light-grey);
}
.searchContent .result {
  padding-bottom: 20px;
}
.searchContent .result a:hover,
.sidebarSearch .result a:hover {
  text-decoration: none;
}
.searchContent .similar-results {
  padding: 0 25px;
}
.searchContent .similar-results .result-title {
  display: none;
}
.searchContent .result-title {
  font-size: 24px;
  margin-bottom: 15px;
}
.sheetResult .result-title {
  --english-font: var(--english-sans-serif-font-family);
  font-size: 16px;
  font-weight: 600;
  line-height: 18.75px;
  color: #000000;
}
.sheetResult .snippet.en {
  color: #666666;
  --english-font: var(--english-sans-serif-font-family);
  font-size: 14px;
  font-weight: 400;
  line-height: 18px;
}
.searchContent .result-title .int-he {
  font-family: "Taamey Frank", "adobe-garamond-pro", "Crimson Text", Georgia, "Times New Roman", serif;
  font-size: 22px;
}
.searchContent .sheetResult .sheetData{
  display: flex;
  justify-content:flex-start;
  align-items: center;
  color: #999;
  font-size: 13px;
  margin: 15px 0 5px;
}
.searchContent .sheetResult .ownerData{
  display: flex;
  justify-content:flex-start;
  align-items: center;
  font-size: 13px;
}
.searchContent .sheetResult .ownerName {
  color: var(--midrash-green);
  margin-inline-start: 10px;
  --english-font: var(--english-sans-serif-font-family);
  font-size: 14px;
}
.searchContent .sheetResult .date {
  color: #999999;
  --english-font: var(--english-sans-serif-font-family);
  font-size: 14px;
  font-weight: 400;
  line-height: 18px;
  margin-inline-start: 5px;
}
.searchContent .sheetResult .bullet {
  margin-inline-start: 5px;
}
.searchContent .sheetResult .sheetData .tagsViews a:not(:last-of-type):after{
  content: ",";
  margin-inline-end: 4px;
}
.searchContent .sheetResult .sheetData .tagsViews a:first-of-type:before{
  content: '•';
  margin-inline-start: 4px;
  margin-inline-end: 4px;
}
.searchContent .result .result-title:hover {
  text-decoration: underline;
}
.readerPanel.english .searchContent .snippet.he,
.readerPanel.hebrew .searchContent .snippet.en,
.bilingual .searchContent .snippet.he {
  display: block;
}
.searchContent .snippet {
  font-size: 18px;
  color: #000;
}
.searchContent .sheet_result .snippet:hover {
  text-decoration: none;
}
.searchContent .similar-results .result .result-title {
  padding: 0 0 5px;
}
.searchContent .result .version,
.sidebarSearch .result .version {
  color: #999;
  font-family: "Roboto", "Helvetica Neue", "Helvetica", sans-serif;
  font-size: 13px;
  margin: 15px 0 5px;
  display: flex;
  align-items: center;
}
.searchContent .result .version .ownerMetadata {
  margin-inline-start: 10px;
}
.searchContent .result .similar-trigger-box,
.sidebarSearch .result .similar-trigger-box {
  color: #999;
  font-weight: lighter;
  --english-font: var(--english-sans-serif-font-family);
  --hebrew-font: var(--hebrew-sans-serif-font-family);
  text-transform: uppercase;
  letter-spacing: 1px;
  font-size: 11px;
  padding: 0;
  cursor: pointer;
  margin: 8px 0;
}
.searchContent .result .similar-trigger-box i {
  padding: 0 5px;
}
.searchContent .result + .loadingMessage {
  margin-top: 30px;
}
.readerNavMenu .yourSheetsLink.navButton {
  width: 98%;
  margin-bottom: 20px;
  text-transform: uppercase;
  font-family: "Roboto", "Helvetica Neue", "Helvetica", sans-serif;
}
.search-container{
  position: relative;
  padding-right: 10px;
}
.autocomplete-dropdown{
  background: #FFFFFF;
  position: absolute;
  top: 45px;
  width: auto;
  max-width: 130%;
  box-shadow: 0px 1px 3px rgba(0, 0, 0, 0.25);
  border-radius: 0px 0px 6px 4px;
  z-index: 2;
}
.singlePanel .autocomplete-dropdown {
  width: 0;
  position: fixed;
  top: 120px;
  inset-inline-start: 0;
  padding-bottom: 10px;
}
.singlePanel .autocomplete-dropdown:has(*){
  width: 100vw;
}
.search-group-suggestions{
  border-bottom: 0.766667px solid rgb(204, 204, 204);
  display: flex;
  align-items: start;
  padding-top: 5px;
  padding-bottom: 5px;
}
.singlePanel .search-group-suggestions{
  border-bottom-width: 0;
  padding-top: 0;
  padding-bottom: 0;
}
.search-group-suggestions-items{
  display: flex;
  flex-direction: column;
  flex-grow: 1;
  width: 0%;
}
.search-suggestion-link-wrapper{
  display: flex;
  align-items: center;
}
.search-suggestion-link-wrapper:hover{
  text-decoration: none;
}
.singlePanel .search-suggestion-link-wrapper{
  border-bottom: 0;
  padding: 0;
}
.singlePanel .search-suggestion-link-wrapper.search-override-wrapper {
  padding-top: 12px;
  padding-bottom: 12px;
  margin-bottom: 16px;
  border-top: 0.766667px solid #EDEDEC;
  border-bottom: 0.766667px solid #EDEDEC;
}

.search-suggestion {
    display: flex;
    list-style-type: none;
    padding: 6px 12px;
    font-family: 'EB Garamond';
    font-style: normal;
    font-weight: 400;
    font-size: 18px;
    line-height: 23px;
    cursor: pointer;
    width: max-content;
    flex-grow: 1;
    max-width: 100%;
    min-height: 10px;
}
.singlePanel .search-suggestion{
  width: auto;
}

.search-suggestion-text{
  font-family: 'EB Garamond';
}
.singlePanel .search-suggestion-text{
  color: #000000;
}
.search-suggestion-text.hebrew-result{
  font-family: "Taamey Frank";
}
.search-suggestion.highlighted{
  background-color: #EDEDEC;
}

.autocomplete-dropdown .search-override-text{
  font-family: 'Roboto';
  font-style: normal;
  font-weight: 400;
  font-size: 16px;
  line-height: 19px;
  margin-top: 3px;

  /* Dark Grey */
  color: #666666;
}
.autocomplete-dropdown .type-icon{
  display: inline-block;
  opacity: .4;
  height: 18px;
  width: 18px;
  margin-top: 2px;
}
.singlePanel .autocomplete-dropdown .type-icon{
  padding-inline-start: 2px;
}

.singlePanel .autocomplete-dropdown .type-icon.english-result{
  margin-top: 2px;
}

.autocomplete-dropdown .type-icon.ac-img-User{
  opacity: 1;
  border-radius: 50%;
}

.interface-english .autocomplete-dropdown .type-icon {
  margin-right: 10px;
}
.interface-hebrew .autocomplete-dropdown .type-icon {
  margin-left: 10px;
}
.interface-hebrew .autocomplete-dropdown .type-icon {
  margin-left: 10px;
}
.autocomplete-dropdown .type-icon.search-icon {
  padding-inline-start: 3px;
}
.autocomplete-dropdown .type-title{
  font-family: 'Roboto';
  font-style: normal;
  font-weight: 400;
  font-size: 14px;
  line-height: 18px;
  color: #999999;
  margin-top: 6px;
  width: 20%;
  padding-inline-end: 10px;
}
.autocomplete-dropdown .type-title .int-en{
  margin-left: 15px;
  margin-right: 114px;
}
.autocomplete-dropdown .type-title .int-he{
  margin-right: 15px;
  margin-left: 114px;
}
.singlePanel .autocomplete-dropdown .type-title {
  width: 0;
  visibility: hidden;
  padding-inline-end: 0;
}

<<<<<<< HEAD
.readerNavMenu .sheet {
  display: flex;
  justify-content: space-between;
  padding: 20px 0;
}

.readerNavMenu .sheet:not(.profile-page .sheet) {
  border-bottom: 1px solid #eee;
  color: black;
}

.sheetsProfileList .sheet {
  display: flex;
  justify-content: space-between;
  padding: 20px 0;
}

.readerNavMenu .sheet:hover{
  text-decoration: none;
}
.readerNavMenu .sheet .sheetImg {
  height: 40px;
  width: 40px;
  margin: 1px 0 0 0;
  border-radius: 2px;
}
.readerNavMenu .sheet .sheetTextInfo {
=======
.topic-landing-search-wrapper{
>>>>>>> 1cb303d0
  display: flex;
  justify-content: center;
}

.topic-landing-page-content{
  display: flex;
  flex-direction: column;
  justify-content: center;
  align-items: center;
}
.readerNavMenu .content .contentInner.topic-landing-page-content{
  width: 843px;
}
h1.topic-landing-header {
  font-size: 40px;
  color: var(--dark-grey);
  margin: 0;
}
.singlePanel h1.topic-landing-header{
  font-size: 22px;
}

.topic-landing-page-content .topic-landing-section {
  margin-top: 70px;
  width: 100%;
}
.singlePanel .topic-landing-page-content .topic-landing-section.first-section {
  margin-top: 18px;
}
.singlePanel .topic-landing-page-content .topic-landing-section.following-search-section {
  margin-top: 18px;
}

.interface-hebrew .topic-landing-page-wrapper{
  direction: rtl;
}

.topic-landing-search-container{
  display: flex;
  align-items: center;
  flex-direction: column;
  position: relative;
  padding: 0;
  text-align: inherit;
  background: #EDEDEC;
  border-radius: 250px;
  width: 634px;
  height: 60px;
}
.singlePanel .topic-landing-search-container{
  width: 344px;
  height: 47px;
}

.topic-landing-search-input-box-wrapper{
  display: flex;
  margin-top: 15px;
}
.singlePanel .topic-landing-search-input-box-wrapper{
  display: flex;
  margin-top: 9px;
  font-style: normal;
  width: 100%
}

.topic-landing-search-input{
  background-color: transparent;
  padding: 0;
  flex: 1;
  height: 100%;
  margin-bottom: 1px;
  /*font-size: var(--serif-body-font-size);*/
  font-size: 24px;
  font-weight: 500;
  border: none;
  width: 600px;
}
.singlePanel .topic-landing-search-input{
  font-family: Roboto;
  font-size: 14px;
  margin-top: 2px;
}

.topic-landing-search-suggestion{
  display: flex;
  list-style-type: none;
  padding: 6px 12px;
  font-style: normal;
  font-weight: 400;
  font-size: 18px;
  line-height: 23px;
  cursor: pointer;
  flex-grow: 1;
  max-width: 100%;
  min-height: 10px;
}
.topic-landing-search-suggestion .type-icon{
  display: inline-block;
  opacity: .4;
  height: 18px;
  width: 18px;
  margin-top: 2px;
  margin-inline-end: 8px;
}
.topic-landing-search-suggestion-title{
  font-family: 'EB Garamond';;
}
.topic-landing-search-suggestion-category-path{
  color: #333333;
}

.topic-landing-search-suggestion.highlighted{
  background-color: #EDEDEC;
}
.topic-landing-sidebar-list{
  font-size: 18px;
  font-weight: 400;
  line-height: 20px
}

.topic-landing-search-dropdown{
  background: #FFFFFF;
  width: 606px;
  box-shadow: 0px 1px 3px rgba(0, 0, 0, 0.25);
  border-radius: 0px 0px 6px 4px;
  padding: 10px;
  max-height: calc(1.9em * 10 + 2em); /* 2.5em is an estimate of the height per suggestion, and 2em for padding */
  z-index: 2;
  margin-top: 47px;
  overflow-y: scroll;
  position: absolute;
}
.singlePanel .topic-landing-search-dropdown{
  position: absolute;
  width: 92vw;
  margin-top: 38px;
  max-height: calc(1.9em * 5 + 1em);

}
.topic-landing-search-dropdown:empty {
  padding: 0;
  visibility: hidden;
}
.topic-landing-search-container .readerNavMenuSearchButton{
  top: 6px;
  padding-inline-start: 11px;
}
.explore-all-topics-prompt{
  display: none;
}
.singlePanel .explore-all-topics-prompt{
  display: block;
  color: var(--darkest-grey);
  --english-font: var(--english-sans-serif-font-family);
  font-size: 14px;
  font-style: normal;
  font-weight: 400;
  line-height: 18px;
  text-align: center;
  margin-top: 15px
}
.featuredTopic {
  display: flex;
  flex-direction: column;
}
.singlePanel .featuredTopicContent {
  display: flex;
  flex-direction: column;
}
.singlePanel .featuredTopicImgWrapper .imageWithCaptionPhoto{
  max-width: 92vw;
  max-height: unset;
}
.featuredTopicContent {
  display: flex;
  flex-direction: row;
}
.featuredTopicImgWrapper {
  width: 239px;
  height: 100%;
}
.featuredTopicContent img {
  object-fit: contain;
}
.featuredTopicContent h3 {
  font-size: var(--serif-h3-font-size);
  text-transform: none;
  margin: 0 0 15px 0;
}
.featuredTopicText {
  flex: 1;
}
.featuredTopicText .int-en,
.featuredTopicText .int-he {
  display: flex;
  flex-direction: column;
  color: var(--dark-grey);
  margin-inline-start: 30px;
}
.singlePanel .featuredTopicText .int-en,
.singlePanel .featuredTopicText .int-he {
  margin-inline-start: 0px;
}
.featuedTopicText h3 {
  text-transform: none;
  margin: 0 0 15px 0;
}
.featuedTopicGoToLink {
  margin-top: 25px;
}
.featuredTopicText .topicDescription {
  font-size: var(--sans-serif-small-font-size);
}
.featuredTopic h1 {
  font-size: var(--sans-serif-h2-font-size);
  border-bottom: 1px solid #ccc;
  width: fit-content;
  padding-bottom: 10px;
}
.topic-landing-newsletter {
  background-color: var(--sefaria-blue);
  display: flex;
  flex-direction: row;
  padding: 36px 74px;
  justify-content: space-between;
}
.singlePanel .topic-landing-newsletter {
  padding: 36px 36px;
  flex-direction: column;
  align-items: center;
}
.topic-landing-newsletter .topic-landing-newsletter-input-row {
  display: flex;
  flex-direction: row;
  justify-content: space-between;
  align-items: center;
}
.singlePanel .topic-landing-newsletter .topic-landing-newsletter-input-row{
  flex-direction: column;
  align-items: center;
}
.singlePanel .topic-landing-newsletter .topic-landing-newsletter-input-wrapper {
  display: flex;
  flex-direction: column;
  width: 100%;
}

.topic-landing-newsletter .topic-landing-newsletter-input-row:first-child {
  margin-bottom: 20px;
}
.singlePanel .topic-landing-newsletter .topic-landing-newsletter-input-row:first-child {
  margin-bottom: 0px;
}
.topic-landing-newsletter .topic-landing-newsletter-input-row input,
.topic-landing-newsletter .topic-landing-newsletter-input-row button {
  border-radius: 6px;
  border: 0;
  flex: 1;
  padding: 5px 12px;
  background-color: white;
  --english-font: var(--english-sans-serif-font-family);
  --hebrew-font: var(--hebrew-sans-serif-font-family);
}
.singlePanel .topic-landing-newsletter .topic-landing-newsletter-input-row button {
  width: 100%;
}
.singlePanel .topic-landing-newsletter .topic-landing-newsletter-input-row input,
.singlePanel .topic-landing-newsletter .topic-landing-newsletter-input-row button {
  margin-bottom: 20px;
}
.topic-landing-newsletter .topic-landing-newsletter-input-row button {
  flex: unset;
  color: var(--sefaria-blue);
}
.topic-landing-newsletter .topic-landing-newsletter-input-row input:first-child {
  margin-inline-end: 16px;
}
.singlePanel .topic-landing-newsletter .topic-landing-newsletter-input-row input:first-child {
  margin-inline-end: 0px;
}
.singlePanel .topic-landing-newsletter .topic-landing-newsletter-input-row input {
  width: 90%;
}

.topic-landing-newsletter .topic-landing-newsletter-input-row .subscribeMessage {
  color: white;
  margin-top: 10px;
  --english-font: var(--english-sans-serif-font-family);
  --hebrew-font: var(--hebrew-sans-serif-font-family);
}

.topic-landing-newsletter-wrapper .subscribeErrorMessage {
  color: var(--Halakhah-Red, #802F3E);
  font-family: Roboto;
  font-size: 16px;
  font-style: italic;
  font-weight: 400;
  line-height: normal;
  margin-top: 10px;
  text-align: end;
}

.topic-landing-newsletter h3.topic-landing-newsletter-text {
  width: 220px;
  color: white;
  margin: 0;
  font-size: 22px;
  text-transform: unset;
  --english-font: var(--english-sans-serif-font-family);
  --hebrew-font: var(--hebrew-sans-serif-font-family);
}
.singlePanel .topic-landing-newsletter h3.topic-landing-newsletter-text {
  margin-bottom: 20px;
}
.topic-landing-upper-rainbow{
  margin-bottom: 43px;
  z-index: 0;
}
.topic-landing-lower-rainbow{
  margin-top: 43px;
  z-index: 0;
}
.singlePanel .topic-landing-upper-rainbow{
  margin-bottom: 20px;
}
.singlePanel .topic-landing-lower-rainbow{
  margin-top: 20px;
}
/*'Dummy' font, a hack to prevent the ellipsis char from being displayed at the end of a webkit line-clamped element*/
/*This font addresses only the ellipsis char, rendering its size 0% */
@font-face {
  font-family: "hide-ellipsis-char-font";
  src: local("Courier");
  unicode-range: U+2026;
  size-adjust: 0%;
}


.salad-container{
  overflow: hidden;
  display: -webkit-box;
  -webkit-box-orient: vertical;
  -webkit-line-clamp: var(--num-lines);
  text-overflow: clip;
  font-family: hide-ellipsis-char-font;
}
.rowed-salad-container{
  white-space: nowrap;
  overflow-x: scroll;
  display: flex;
  scrollbar-width: none; /* For Firefox */
}
.rowed-salad-container::-webkit-scrollbar {
  display: none; /* For Chrome, Safari, and Edge */
}

.topic-salad{
  font-size: 22px;
  font-weight: 400;
  line-height: 32px;
  text-align: center;
  text-underline-position: from-font;
  text-decoration-skip-ink: none;
}
.topic-salad-item{
  margin: 11px;
  --english-font: var(--english-sans-serif-font-family);
  --hebrew-font: var(--hebrew-sans-serif-font-family);
}
.rowed-salad-item-container{
  border-radius: 6px;
  background: var(--sefaria-blue);
  margin-inline-end: 7px;
  color: white;
  padding-top: 4px;
  padding-bottom: 4px;
}
.no-wrapping-salad-item-container{
  white-space: nowrap;
}
.topic-landing-temporal{
  display: flex;
  margin-top: 30px;
}
.singlePanel .topic-landing-temporal {
  flex-direction: column;
}

.topic-landing-parasha{

}
.topic-landing-seasonal{

}
.topic-landing-parasha .browse-all-parashot-prompt{
  color: var(--Commentary-Blue, #4B71B7);
  margin-top: 14px
}
.topic-landing-parasha .browse-all-parashot-prompt span{
  font-family: Roboto;
  font-size: 14px;
}
.topic-landing-parasha .read-portion-button{
  margin-top: 30px;
}
.topic-landing-temporal > .topic-landing-parasha {
    border-inline-end: 1px solid #ccc;
    padding-inline-end: 67px;
    flex: 1;
}
.topic-landing-temporal > .topic-landing-seasonal {
    padding-inline-start: 67px;
    flex: 1;
}
.singlePanel .topic-landing-temporal > .topic-landing-parasha {
    border-bottom: 1px solid #ccc;
    border-inline-end: 0px;
    padding-bottom: 30px;
}
.singlePanel .topic-landing-temporal > .topic-landing-seasonal {
    border-top: 1px solid #ccc;
    padding-inline-start: 0px;
    padding-top: 30px;
}

.topic-landing-calendar .calendar-header{
  color: var(--dark-grey);
  --english-font: var(--english-sans-serif-font-family);
  --hebrew-font: var(--hebrew-sans-serif-font-family);
  font-size: 16px;
  font-style: normal;
  font-weight: 500;
  line-height: normal;
}

.topic-landing-seasonal .explore-calendar-prompt{
  color: var(--commentary-blue);
  margin-top: 14px;
}
.topic-landing-seasonal .explore-calendar-prompt span{
  font-family: Roboto;
  font-size: 14px;
}

.topic-landing-temporal .learn-more-prompt{
  font-size: 14px;
  line-height: 18px;
  color: #666;
  margin-inline-end: 20px;
  --english-font: var(--english-sans-serif-font-family);
  --hebrew-font: var(--hebrew-sans-serif-font-family);
}
.topic-landing-temporal .parashah-link{
  margin-top: 47px;
}
.topic-landing-parasha .parasha-link .navSidebarLink.ref span{
  --english-font: var(--english-sans-serif-font-family);
  --hebrew-font: var(--hebrew-sans-serif-font-family);
}
.topic-landing-temporal .display-date-message{
  color: var(--darkest-grey);
  font-size: 14px;
  font-style: normal;
  font-weight: 600;
  line-height: 18px;
  margin-top: 55px;
}
.topic-landing-temporal .display-date-message span {
  font-family: Roboto;
}
.topic-landing-temporal .display-date-message a {
  font-family: Roboto;
}
.topic-landing-temporal .display-date{
  font-size: 14px;
  font-style: normal;
  font-weight: 400;
  font-family: Roboto;
  margin-top: 19px;
}
.topic-landing-temporal .display-date span{
  font-family: 'Roboto';
}
.topic-landing-parasha .navSidebarLink span{
  font-family: Roboto, sans-serif;
}
.topic-card-with-description-row{
  display: flex;
  margin-top: 30px;
  gap: 20px;
  justify-content: center;
}
.topic-card-with-description-row > * {
  flex: 1 1 0; /* All children will have equal width */
}
.singlePanel .topic-card-with-description-row {
  overflow-x: scroll;
  overflow-y: visible;
  box-sizing: border-box;
  scrollbar-width: none; /* For Firefox */
  padding-bottom: 5px;
  padding-inline-start: 5px;
  padding-inline-end: 5px;
}
.singlePanel .topic-card-with-description-row .topic-card-with-description .card {
  width: 268px;
}
.singlePanel .topic-card-with-description-row{
  justify-content: unset;
}
.singlePanel .topic-card-with-description-row::-webkit-scrollbar {
    display: none; /* For Chrome, Safari, and Edge */
}

.topic-card-with-description .card{
  flex: 1;
  border-top: 4px solid var(--sefaria-blue);
  background: var(--lightest-grey);
  box-shadow: 0px 4px 4px 0px rgba(0, 0, 0, 0.25);
  height: 345px;
}
.topic-card-with-description .cardDescription{
  top: 95px;
  margin-inline-end: 30px;
  margin-inline-start: 30px;
  max-width: 208px;
  max-height: 201px;
  display: -webkit-box;
  -webkit-box-orient: vertical;
  overflow-y: hidden;
  word-wrap: break-word;
  -webkit-line-clamp: 10;
  position: absolute;
}

.topic-card-with-description .bottomCardLink {
  font-size: 14px;
  line-height: 18px;
  color: #666;
  margin-inline-end: 20px;
  --english-font: var(--english-sans-serif-font-family);
  --hebrew-font: var(--hebrew-sans-serif-font-family);
  position: absolute;
  top: 298px;
  margin-inline-start: 30px;
}
.topic-card-with-description .cardTitle {
  margin-inline: 30px;
  margin-top: 23px;
  padding: unset;
  -webkit-line-clamp: 2;
  -webkit-box-orient: vertical;
  overflow: hidden;
  display: -webkit-box;
  line-height: 1.1;
}
.readerNavMenu .sheet {
  display: flex;
  justify-content: space-between;
  padding: 20px 0;
}

.readerNavMenu .sheet:not(.profile-page .sheet) {
  border-bottom: 1px solid #eee;
  color: black;
}

.sheetsProfileList .sheet {
  display: flex;
  justify-content: space-between;
  padding: 20px 0;
}

.readerNavMenu .sheet:hover{
  text-decoration: none;
}
.readerNavMenu .sheet .sheetImg {
  height: 40px;
  width: 40px;
  margin: 1px 0 0 0;
  border-radius: 2px;
}
.readerNavMenu .sheet .sheetTextInfo {
  display: flex;
  justify-content: flex-start;
}
.readerNavMenu .sheet:hover .sheetTextInfo {
  text-decoration: underline;
}
.readerNavMenu .sheet .sheetAuthTitle{
  display: flex;
  flex-flow: column;
  margin: auto 14px;
}
.readerNavMenu .sheet .sheetAuthor {
  font-family: "Roboto", "Helvetica Neue", "Helvetica", sans-serif;
  color: #999;
  font-size: 14px;
  margin-bottom: 6px;
  letter-spacing: 1px;
}
.readerNavMenu .sheet .sheetTitle {
  overflow: hidden;
  font-size: 16px;
  unicode-bidi: plaintext;
}
.readerNavMenu .sheet .sheetViews {
  color: #999;
  font-size: 13px;
  font-family: "Roboto", "Helvetica Neue", "Helvetica", sans-serif;
}
.readerNavMenu .sheet:hover .sheetViews {
  display: inline-block ;
  text-decoration: none;
}
.interface-english .readerPanel .readerNavMenu .tagsList .gridBox {
  direction: ltr;
}
.interface-hebrew .readerPanel .readerNavMenu .tagsList .gridBox {
  direction: rtl;
}
.tagsList .heOnly {
  direction: rtl;
}
.tagsList .enOnly {
  direction: ltr;
}
.readerControlsOuter {
  position: relative;
  z-index: 103;
}
.readerControls {
  position: relative;
  top: 0;
  left: 0;
  width: 100%;
  box-sizing: border-box;
  text-align: center;
  height: 60px;
  line-height: 60px;
  box-shadow: 0 1px 3px rgba(0,0,0,0.2);
  background-color: #FBFBFA;
}
.sepia .readerControls {
  background-color: #F3F3F1;
}
.dark .readerControls {
  background-color: #2D2D2B;
  color: white;
  border-color: #444;
}
.dark .readerControls .readerTextToc .readerTextTocBox {
  color: white;
}
.readerNavMenuCloseButton {
  font-family: var(--english-serif-font-family);
}
.readerControls.connectionsHeader {
  background-color: #F3F3F2;
  white-space: nowrap;
  box-shadow: none;
}
.readerControls.connectionsHeader.fullPanel  {
  background-color: #EDEDED;
}
.readerControls .connectionsPanelHeader .connectionsHeaderTitle {
  letter-spacing: 1px;
  font-size: 16px;
  font-weight: lighter;
}
.readerControls .connectionsPanelHeader .connectionsHeaderTitle:not(.active) {
  text-transform: uppercase;
}
.connectionsPanelHeader .connectionsHeaderTitle.active {
  cursor: pointer;
}
.connectionsHeaderTitle .fa-chevron-left {
  margin-right: 10px;
}
.connectionsHeaderTitle .fa-chevron-right {
  margin-left: 10px;
}
.connectionsHeaderTitle .fa-chevron-left, .connectionsHeaderTitle .fa-chevron-right{
  color: #999;
}
.readerControls .readerControlsInner {
  position: relative;
  width: 760px;
  margin: 0 auto;
  padding: 0 30px;
  display: flex;
  justify-content: space-between;
  max-width:  100%;
  box-sizing: border-box;
}
.compare .readerControls .readerControlsInner {
  padding: 0 25px;
}
.readerControls.connectionsHeader .readerControlsInner {
  padding: 0 34px;
}
.readerControls.transLangPrefSuggBann {
  background-color: #EDEDEC;
  z-index: 2;
}
.readerControls .readerControlsInner.transLangPrefSuggBannInner {
  justify-content: center;
  align-items: center;
  line-height: initial;
  height: 100%;
  color: #666;
}
.readerControls.transLangPrefSuggBann .transLangPrefCentered {
  display: flex;
  align-items: center;
  margin-inline-start: auto;
}
.readerControls .readerControlsInner.transLangPrefSuggBannInner .yesNoGroup {
  margin: 0 10px;
  display: flex;
}
.readerControls .readerControlsInner.transLangPrefSuggBannInner .yesNoButton {
  border: none;
  font-size: 16px;
  border-radius: 6px;
  background-color: white;
  padding: 5px 11px;
  margin: 0 7px 0 0;
  user-select: none;
  cursor: pointer;
  text-decoration: none;
  color: inherit;
}
.interface-hebrew .readerControls .readerControlsInner.transLangPrefSuggBannInner .yesNoButton {
  margin: 0 0 0 7px;
}
.readerControls .readerControlsInner.transLangPrefSuggBannInner .readerNavMenuCloseButton {
  font-size: 35px;
  margin-inline-start: auto;
  margin-top: -6px;
  color: #bbb;
}
.trans-pref-header-container {
  display: flex;
  flex-direction: row;
  justify-content: space-between;
  padding-inline: 12px;
  padding-block: 10px;
  align-items: center;
}
.trans-pref-header-container .trans-pref-reset {
  display: flex;
  align-items: center;
  text-decoration: none;
}
.interface-hebrew .trans-pref-header-container .trans-pref-reset {
  direction: rtl;
}
.interface-hebrew .trans-pref-header-container .trans-pref-reset .smallText {
  padding-bottom: 2px;
}
.trans-pref-header-container img.reset-btn {
  width: 10px;
  height: 10px;
  opacity: 0.4;
}
.singlePanel .readerControls .readerControlsInner {
  padding: 0px 15px;
}
.readerControls .readerTextToc a {
  color: inherit;
}
.readerControls .readerTextToc a:hover {
  text-decoration: none;
}
.readerControls .readerTextToc .readerTextTocBox h1 {
  display: unset;
  font-size: unset;
  font-weight: unset;
  margin-block-start: unset;
  margin-block-end: unset;
}
.readerControls .readerTextToc .readerTextTocBox a {
  display: flex;
  flex-direction: column;
  align-items: center;
  justify-content: center;
}
.readerControls .readerTextToc .readerTextTocBox a .readerControlsTitle {
  display: flex;
  align-items: center;
  justify-content: center;
}
.readerControls.connectionsHeader .readerTextToc {
  font-family: "Roboto", "Helvetica Neue", "Helvetica", sans-serif;
  color: #666;
  width: 100%;
}
.readerControls .readerTextToc.attributed .readerTextTocBox {
  line-height: 1.2;
}
.readerControls .readerTextToc .categoryAttribution {
  font-style: italic;
  font-size: 15px;
  color: #999;
  margin: 0 2px;
  white-space: nowrap;
  text-overflow: ellipsis;
  overflow: hidden;
  padding: 0 2px;
  display: inline;
}
.readerControls .readerTextToc .categoryAttribution .he {
  font-style: normal;
}
.interface-english .leftButtons,
.interface-hebrew .rightButtons {
  display: flex;
  flex-direction: row;
  text-align: left;
}
.interface-english .rightButtons,
.interface-hebrew .leftButtons {
  display: flex;
  flex-direction: row;
  text-align: right;
  align-items: center;
}
/* icons need a little nudge in flipped hebrew mode */
.interface-hebrew .rightButtons {
  margin-left: -3px;
}
.interface-hebrew .leftButtons {
  margin-right: 2px;
}
.leftButtons .saveButton,
.rightButtons .saveButton {
  display: flex;
  align-items: center;
  justify-content: flex-end;
  width: 30px;
  height: 56px;
  cursor: pointer;
}
.saveButton img {
  height: 18px;
  width: 18px;
  margin-top: 3px;
}
.rightButtons .saveButton.tooltip-toggle::before {
  top: 47px;
  left: -50px;
}
.interface-hebrew .rightButtons .saveButton.tooltip-toggle::before {
  left: auto;
  right: -50px;
}
.saveButton.tooltip-toggle.three-dots-button {
  background-color: #ededec;
  padding: 0 6px;  /* HACK: setting width and height to equal values doesn't make this circular, but this does! */
  height: 22px;
  display: flex;
  align-items: center;
  justify-content: center;
  border-radius: 50%;
}
.three-dots-button img {
  width: 10px;
  height: 10px;
  margin-top: 0;
}
.topicPanel .mainColumn .saveLine .saveButton.three-dots-button {
  margin-left: 10px;
  margin-right: 0;
  padding-bottom: 0;
}
.interface-hebrew .topicPanel .mainColumn .saveLine .saveButton.three-dots-button {
  margin-left: 0;
  margin-right: 10px;
}
.interface-hebrew .topicPanel .three-dots-button {
  margin-left: 0px;
  margin-right: 10px;
}
.leftButtons .readerNavMenuSearchButton,
.leftButtons .readerNavMenuMenuButton,
.leftButtons .readerNavMenuCloseButton,
.rightButtons .readerOptions,
.rightButtons .readerNavMenuCloseButton {
  width: 40px;
  height: 56px;
  line-height: 56px;
  color: #666666;
  font-size: 20px;
  display: inline-block;
  cursor: pointer;
}
.readerOptions .int-en {
  margin-right: 4px;
}
.readerOptions .int-he {
  margin-left: 8px;
}
.readerOptions .int-he img {
    height: 18px;
}
.rightButtons .readerOptionsTooltip.tooltip-toggle::before {
    top: 47px;
    left: -50px;
}
.rightButtons .readerOptions {
  vertical-align: middle;
}
.rightButtons .readerOptions:hover {
  text-decoration: none;
}
.leftButtons .readerNavMenuMenuButton {
  font-size: 24px;
  margin-top: 6px;
}
.compare .leftButtons .readerNavMenuMenuButton {
  font-size: 20px;
}
.leftButtons .readerNavMenuCloseButton {
  font-size: 44px;
}
.leftButtons .readerNavMenuSearchButton span,
.rightButtons .readerOptions img,
.leftButtons .readerNavMenuCloseButton span {
  vertical-align: middle;
}
.readerControls .readerTextToc {
  font-size: 18px;
  box-sizing: border-box;
  height: 50px;
  text-align: center;
  display: inline-block;
  cursor: pointer;
  vertical-align: middle;
  min-width: 0; /* see https://css-tricks.com/flexbox-truncated-text/ */
}
.readerControls .readerTextToc.connected, .readerControls .readerTextToc.connected a{
  cursor: initial;
}

.readerTextTocHeader.readerTextToc {
  font-size: 16px;
}
.hebrew .readerControls .readerTextToc {
  direction: rtl;
}
.english .readerControls .readerTextToc {
  direction: ltr;
}
.interface-english .bilingual .readerControls .readerTextToc {
  direction: ltr;
}
.interface-hebrew .bilingual .readerControls .readerTextToc {
  direction: rtl;
}
.interface-hebrew .bilingual .readerControls .readerTextToc .readerTextTocBox.sheetBox,
.interface-hebrew .english .readerControls .readerTextToc .readerTextTocBox.sheetBox {
  padding-left: 23px;
  padding-right: 0;
}
.english .readerControls .readerTextToc .readerTextTocBox.sheetBox,
.bilingual .readerControls .readerTextToc .readerTextTocBox.sheetBox {
  padding-right: 23px;
  padding-left: 0;
}
.readerControls .readerTextToc .readerTextTocBox {
  display: inline-block;
  vertical-align: middle;
  max-width: 100%;
  white-space: nowrap;
  text-overflow: ellipsis;
  overflow: hidden;
}
.readerControls .readerTextToc .readerTextTocBox a h1,
.readerControls .readerTextToc .readerTextTocBox a span,
.readerControls .readerTextToc .readerTextTocBox a div {
  white-space: nowrap;
  text-overflow: ellipsis;
  overflow: hidden;
  max-width: 100%;
}
.readerControls .readerTextToc .readerTextVersion {
  font-size: 15px;
  color: #999;
}
.readerControls .readerTextToc .fa {
  color: #999;
  font-weight: bold;
  margin: 0 7px;
  vertical-align: 0;
}
.readerControls .readerTextToc .fa.invisible {
  visibility: hidden;
}
/*.bilingual .readerTextToc .he {
  display: none;
}*/
.readerOptions img {
  height: 16px;
}
.readerOptions .textIcon {
  font-size: 22px;
  line-height: 60px;
}
.dark .readerOptions img {

}
.readerOptionsPanel {
  position: absolute;
  width: 100%;
  top: 58px;
  right: 0;
  padding: 20px;
  box-sizing: border-box;
  direction: ltr;
  background: #FBFBFA;
  border-bottom: 1px solid #ccc;
  z-index: 103;
}
.readerOptionsPanelInner {
  max-width: 530px;
  margin: 0 auto;
  display: flex;
  flex-flow: row wrap;
  justify-content: space-between;
  color: #999;
}
.toggleSet {
  display: inline-block;
  width: 47%;
  margin: 2px auto 0 auto;
}
#accountSettingsPage .toggleSet {
  display: flex;
}
#accountSettingsPage .additional-info {
  color: var(--dark-grey);
}
/* #accountSettingsPage .saveCancel {
  display: flex;
  justify-content: space-between;
  margin-top: 30px;
} */
.toggleSet.aliyotTorah, .toggleSet.punctuationTalmud, .toggleSet .toggle-set-label {
  --english-font: var(--english-sans-serif-font-family);
  --hebrew-font: var(--english-sans-serif-font-family);
  text-transform: uppercase;
}
.toggleSet .toggle-set-label{
  font-size: 13px;
  display: block;
  text-align: center;
  margin: 10px;
  letter-spacing: 1.5px;
}
.toggleSetToggleBox {
  display:  flex;
}
.toggleOption {
  font-size: 26px;
  box-sizing: border-box;
  text-align: center;
  border: 1px solid #ccc;
  margin-left: -1px;
  padding: 4px;
  height: 42px;
  line-height: 34px;
  flex: 1;
  background-color: #FBFBFA;
  vertical-align: middle;
}

.toggleSet.aliyotTorah .toggleOption,
.toggleSet.punctuationTalmud .toggleOption {
  font-size: 14px;
}
.toggleSet.vowels .toggleOption.all span span,
.toggleSet.vowels .toggleOption.partial span span {
  position: relative;
  top: -3px;
}
.toggleSet.fontSize .toggleOption {
  color: black;
}
.toggleSet.biLayout .toggleOption img,
.toggleSet.layout .toggleOption img {
  opacity: 0.5;
}
.toggleOption:first-child {
  border-top-left-radius: 4px;
  border-bottom-left-radius: 4px;
}
.toggleOption:last-child {
  border-top-right-radius: 4px;
  border-bottom-right-radius: 4px;
  border-right: 1px solid #999;
}
.toggleOption.on,
.toggleOption:hover {
  background-color: white;
  color: black;
}
.toggleSet.biLayout .toggleOption.on img,
.toggleSet.layout .toggleOption:hover img {
  opacity: 1;
}
.toggleSet.separated .toggleOption {
  margin-right: 3%;
  border-right: 1px solid #999;
}
.toggleSet.separated .toggleOption:last-child {
  margin-right: 0;
}
.color .toggleOption {
  border-radius: 5px;
  height: 38px;
}
.color .toggleOption.on {
  border-color: black;
}
.color .light, .color .light.on {
  background-color: white;
}
.color .sepia, .color .sepia.on {
  background-color: #f7f7f7;
}
.color .dark, .color .dark.on {
  background-color: #333331;
}

.toggleSet .toggleOption .he,
.toggleSet .toggleOption .en {
  display: inline;
}
.toggleOption.bilingual {
  font-size: 18px;
}
.toggleOption.segmented, .toggleOption.continuous {
  font-size: 18px;
}
.toggleOption.smaller, .toggleOption.larger {
  font-family: "Roboto", "Helvetica Neue", "Helvetica", sans-serif;
}
.interface-hebrew .toggleOption.smaller, .interface-hebrew .toggleOption.larger {
  font-family: "Heebo", sans-serif;
}
.toggleOption.smaller {
  font-size: 12px;
}
.toggleOption.larger {
  font-size: 22px;
}
.toggleSet.blueStyle {
  box-shadow: 0px 1px 3px rgba(0, 0, 0, 0.25);
  --english-font: var(--english-sans-serif-font-family);
  --hebrew-font: var(--hebrew-sans-serif-font-family);
  border-radius: 6px;
}

.toggleSet.blueStyle.primary {
  width: 100%;
}
.toggleSet.blueStyle.primary .toggleOption {
  background-color: revert;
}
.toggleSet.blueStyle .toggleOption {
  border: none;
  font-size: 16px;
  height: 50px;
  display: flex;
  align-items: center;
  justify-content: center;
}
.toggleSet.blueStyle .toggleOption.on {
  background-color:  var(--sefaria-blue);
  color: white;
  border-radius: 6px;
}
.readerOptionsPanel .line {
  margin: 20px 0;
  border-top: 1px solid #ddd;
}
.mask {
  position: fixed;
  top: 0;
  left: 0;
  width: 100%;
  height: 100%;
  z-index: 102;
  cursor: pointer;
}
.textRange.basetext {
  width: 100%;
  box-sizing: border-box;
  font-size: 2.2em;
  line-height: 1.6;
  text-align: justify;
  background-color: inherit;
  margin: 0 auto;
  max-width: 760px;
  position: relative;
  padding: 0 30px;
}
.sheetContent .modalTitle {
  --english-font: var(--english-sans-serif-font-family);
  --hebrew-font: var(--hebrew-sans-serif-font-family);
  font-size: 22px;
  font-weight: 500;
  line-height: 25.78px;
  text-align: center;
  color: var(--dark-grey);
  padding-block-end: 15px;
  border-bottom: 1px solid var(--lighter-grey);
}
.sheetContent .successMessage {
  color: var(--inline-link-blue);
  margin-inline-start: 5px;
}
.dialogModal .modal-content > * {
   padding: 20px;
}
.sheetContent .modalMessage {
  --english-font: var(--english-sans-serif-font-family);
  --hebrew-font: var(--hebrew-sans-serif-font-family);
  font-size: 16px;
  font-weight: 400;
  line-height: 18.75px;
  text-align: center;
  color: black;
}
.singlePanel .textRange.basetext,
.singlePanel .sheetContent {
  padding: 0;
}
.narrowColumn .textRange.basetext {
}
.narrowColumn .content .contentInner {
  padding: 0 15px;
}
.textRange.basetext .title, .sheetContent .customSourceTitle {
  padding: 0 28px;
  margin: 30px 0 24px 0;
  color: #000;
  text-align: center;
  justify-content: center;
  font-weight: lighter;
  letter-spacing: 1px;
  font-size: 1.1em;
}
.sheetContent .customSourceTitle {
  padding-top: 14px;
}
.dark .textRange.basetext .title, .dark .sheetContent .title {
  color: #ccc;
}
.textRange.basetext .title .titleBox, .sheetContent .customSourceTitle .titleBox {
  display: inline-block;
  border-bottom: 4px solid #E6E5E6;
  padding: 0 6px 3px;
}
.dark .textRange.basetext .title .titleBox, .dark .sheetContent .title .titleBox {
  border-bottom: 4px solid #666;
}
.bilingual .sheetContent .title .he {
  display: none;
}
.interface-hebrew .readerPanel.ltr .textRange,
.interface-hebrew .readerPanel.english .categoryFilterGroup,
.interface-hebrew .readerPanel.bilingual .categoryFilterGroup,
.interface-hebrew .readerPanel.english .essayGroup,
.interface-hebrew .readerPanel.bilingual .essayGroup,
.interface-hebrew .readerPanel.english .textTableOfContents,
.interface-hebrew .readerPanel.bilingual .textTableOfContents {
  direction: ltr;
}
.interface-english .readerPanel.rtl .textRange,
.interface-english .readerPanel.hebrew .textRange,
.interface-english .readerPanel.hebrew .categoryFilterGroup,
.interface-english .readerPanel.hebrew .essayGroup,
.interface-english .readerPanel.hebrew .structToggles,
.interface-english .readerPanel.hebrew .textTableOfContents,
.interface-english .readerPanel.hebrew .connectionsPanel .toolsButton.more,
.interface-english .readerPanel.hebrew .connectionsPanel .toolsButton.seeLess {
  direction: rtl;
}
.basetext .text, .sheetContent .text {
  margin: 30px 0;
  background-color: inherit;
}
.sheetContent .text.editorContent {
  padding: 30px 44px;
  margin: 0;
}
.narrowColumn .basetext .text, .narrowColumn .sheetContent .text {
  padding: 0 26px;
}
.singlePanel .basetext .text, .singlePanel .sheetContent .text  {
  padding: 0 34px;
}
.parashahHeader {
  text-align: center;
  color: #000;
  margin: 32px 0;
  font-size: 24px;
  letter-spacing: 1px;
}
.parashahHeader.aliyah span {
  text-transform: uppercase;
  font-size: 18px;
}
.title + .text span:first-child .parashahHeader {
  margin-top: -5px;
}
.title + .text {
  margin-top: 0;
}
.segment {
  cursor: pointer;
  display: block;
  background-color: inherit;
}
.continuous .segment {
  display: inline;
  margin: 0;
  padding: .3333em 0;
}
.readerPanel.english.continuous .segment {
  padding: .15em 0;  /* underline of named entities is cut off if padding is higher */
}
.continuous .clearFix {
  display: none;
}
.segment .segmentText{
  display: inline;
}
.segment > .he,
.segment > .en,
.segment > p > .he,
.segment > p > .en {
  margin-top: 0;
  margin-bottom: 0;
}
.basetext .segment {
  margin-bottom: 26px;
}

.segment .segmentText .poetry.indentWhenWrap {
  text-indent: -30px;
  padding-inline-start: 30px;
  display: inline-block;
}

.segment .segmentText .poetry.indentAll {
  padding-inline-start: 30px;
  display: inline-block;
}

.segment .segmentText .poetry.indentAllDouble {
  padding-inline-start: 60px;
  display: inline-block;
}

.continuous .segment .segmentText .poetry {
  text-indent: initial;
  padding-inline-start: initial;
  display: inline;
  margin-inline-end: .5em;
}

.continuous .segment .segmentText br {
  display: none;
}

/*.hebrew.segmented .segment > .he,
.hebrew.segmented .segment > p > .he{
  display: block;
}
.hebrew.continuous .segment > .he,
.hebrew.continuous .segment > p > .he{
  display: inline;
}*/
.bilingual .segment > .he,
.bilingual .segment > p > .he {
  display: block;
}
.bilingual .segment > .en,
.bilingual .segment > p > .en {
  display: block;
}
.bilingual .segment > .en ,
.bilingual .segment > p > .en {
  text-align: left;
}
.bilingual .segment > .he,
.bilingual .segment > p > .he {
  text-align: right;
}
.stacked.bilingual .basetext .segment {
  margin-bottom: 14px;
  display: block;
}
.stacked.bilingual .segment > .en,
.stacked.bilingual .segment > p > .en {
  margin-top: 6px;
  text-align: left;
}
.stacked.bilingual .sheetContent .segment > .en,
.stacked.bilingual .sheetContent .segment > p > .en {
  margin-top: 0;
}
.stacked.bilingual .basetext .segment > .translation ,
.stacked.bilingual .basetext .segment > p > .translation {
  margin: 10px 0 20px;
  color: #666;
}
.stacked.bilingual .basetext .segment > p > .he.translation {
  color: black;
}
.stacked.bilingual .segment.heOnly > .he,
.stacked.bilingual .segment.enOnly > .en,
.stacked.bilingual .segment.heOnly > p > .he,
.stacked.bilingual .segment.enOnly > p > .en {
  display: block;
}
.heLeft.bilingual .basetext .text,
.heRight.bilingual .basetext .text,
.heLeft.bilingual .sheetContent .text,
.heRight.bilingual .sheetContent .text {
  padding: 0;
}

.heLeft.bilingual .segment > .en,
.heLeft.bilingual .segment > .he,
.heRight.bilingual .segment > .en,
.heRight.bilingual .segment > .he,
.heLeft.bilingual .segment > p > .en,
.heLeft.bilingual .segment > p > .he,
.heRight.bilingual .segment > p > .en,
.heRight.bilingual .segment > p > .he {
  width: 50%;
  box-sizing: border-box;
  display: block;
}
.heLeft.bilingual .sheetItem.enOnly > .en,
.heLeft.bilingual .sheetItem.heOnly > .he,
.heRight.bilingual .sheetItem.enOnly > .en,
.heRight.bilingual .sheetItem.heOnly > .he,
.heLeft.bilingual .sheetItem.enOnly > p > .en,
.heLeft.bilingual .sheetItem.heOnly > p > .he,
.heRight.bilingual .sheetItem.enOnly > p > .en,
.heRight.bilingual .sheetItem.heOnly > p > .he {
  width: 100%;
}
.readerPanel .sheetItem.heOnly > .en,
.readerPanel .sheetItem.heOnly > p > .en {
  display: none;
}
.readerPanel .sheetItem.heOnly > .he,
.readerPanel .sheetItem.heOnly > p > .he {
  display: block;
}
.readerPanel .sheetItem.enOnly > .he,
.readerPanel .sheetItem.enOnly > p > .he {
  display: none;
}
.readerPanel .sheetItem.enOnly > .en,
.readerPanel .sheetItem.enOnly > p > .en {
  display: block;
}
.readerPanel.english .SheetSource .sheetItem.segment .en {
  background-color: white;
}
.heLeft.bilingual .segment > .translation,
.heRight.bilingual .segment > .primary,
.heLeft.bilingual .segment > p > .translation,
.heRight.bilingual .segment > p > .primary,
.heRight.bilingual .SheetSource .sheetItem.segment > .he,
.heLeft.bilingual .SheetSource .sheetItem.segment > .en{
  float: right;
  padding-left: 20px;
}
.heRight.bilingual .segment > .translation,
.heLeft.bilingual .segment > .primary,
.heRight.bilingual .segment > p > .translation,
.heLeft.bilingual .segment > p > .primary,
.heRight.bilingual .SheetSource .sheetItem.segment > .en,
.heLeft.bilingual .SheetSource .sheetItem.segment > .he{
  float: left;
  padding-right: 20px;
}
.segment > p > .he.translation {
  --hebrew-font: var(--hebrew-sans-serif-font-family);
  font-size: 100%;
}
.basetext .segment:active,
.basetext .segment:focus {
  background-color: #f5faff;
}
.sheetContent .segment:active .segmentNumber,
.sheetContent .segment:focus .segmentNumber,
.sheetContent .segment:active .linkCount,
.sheetContent .segment:focus .linkCount,
.basetext .segment:active .segmentNumber,
.basetext .segment:focus .segmentNumber,
.basetext .segment:active .linkCount,
.basetext .segment:focus .linkCount {
  background-color: transparent;
}
.dark .basetext .segment:active,
.dark .basetext .segment:focus {
  background-color: #444;
}
.basetext .segment.highlight,
.editTextInfo .textPreviewSegment.highlight,
.editorContent .sheetItem.highlight,
.editorContent .sheetItem.highlight .SheetSource .en,
.editorContent .sheetItem.highlight .SheetSource::after
{
  background-color: #F0F7FF;
}
.sheetContent .segment a {
  color: #4B71B7;
  cursor: pointer;
}
.sheetContent .segment .sourceContentText a {
  text-decoration: underline;
}
.basetext .segment.highlight .segmentNumber,
.basetext .segment.highlight .linkCount {
  background-color: transparent;
}
.sepia .basetext .segment.highlight {
  background-color: #E3E3E1;
}
.dark .basetext .segment.highlight {
  background-color: #444;
}
.textRange {
  line-height: 1.4;
  font-size: 1.6em;
}
.textRange .textInner, .sheetContent .textInner  {
  position: relative;
}
.textRange.lowlight .text {
  color: #999;
}
.segment {
}
.segment.heOnly{
  text-align: right;
  direction: rtl;
}
.segment.enOnly{
  text-align: left;
  direction: ltr;
}
.segment.heOnly .en{
  display: none;
}
/*in the text reader we don't have enOnly anymore. it always hvae primary (which is one the meaning of heOnly) maybe this is useful for other cases*/
.segment.enOnly .he{
  display: none;
}
.segment.heOnly .he{
  display: initial;
}
.segment.enOnly .en{
  display: initial;
}
/*
This is an attempt to fix dictionary entries in this layout (hebrew continuous) from having the headwords flip to the right instead of left.
But not to use a display block directive that might break continuous mode for other English only texts
 */
.readerPanel.hebrew.continuous .segment.enOnly .en{
  unicode-bidi: embed;
}
.readerPanel.hebrew .segment.enOnly .sheetSegmentNumber .en{
  display: none;
}
.readerPanel.english .segment.enOnly .sheetSegmentNumber .he{
  display: none;
}
.segment .segmentNumber,
.segment .linkCount,
.textRange .numberLabel {
  position: absolute;
  background-color: inherit;
  font-weight: lighter;
  color: #ccc;
  display: block;
  width: 30px;
  text-align: center;
  -webkit-text-size-adjust: 100%;
  user-select: none;
  -webkit-user-select: none;
}
.segmentNumber .segmentNumberInner,
.linkCount .linkCountDot {
  display: inline-block;
  user-select: none;
  -webkit-user-select: none;
}
.bilingual .segmentNumber .segmentNumberInner,
.bilingual .linkCount .linkCountDot,
.bilingual .numberLabel .numberLabelInner {
  margin-top: 0;
}
.segment .segmentNumber,
.segment .linkCount {
  display: none;
  line-height: 1.4;
}
.hebrew .segment .segmentNumber,
.hebrew .segment .linkCount {
  display: none;
  line-height: 1.6;
}
.sheetContent .segment .linkCount {
  display: inline-block;
}
.segment .segmentNumber .segmentNumberInner,
.segment .segmentNumber .segmentNumberInner .he,
.textRange .numberLabel .numberLabelInner {
  font-size: 12px;
  vertical-align: middle;
}
.segment .segmentNumber,
.textRagnge .numberLabel {
  color: #000;
  top: 0;
}
.dark .segment .segmentNumber,
.dark .textRagnge .numberLabel {
  color: white;
}
.segment .linkCount {

}
.segment .linkCountDot {
  display: inline-block;
  width: 6px;
  height: 6px;
  border-radius: 12px;
  background-color: black;
  vertical-align: middle;
}
.dark .segment .linkCount {
  filter: invert(100%);
  -webkit-filter: invert(100%);
}
.readerPanel .segment .segmentNumber .en,
.readerPanel .segment .segmentNumber .he {
  text-align: center;
}
.readerPanel.english .segment .segmentNumber {
  left: -48px;
}
.readerPanel.hebrew .segment .segmentNumber,
.readerPanel.bilingual .segment .segmentNumber {
  right: -46px;
}
.readerPanel.hebrew .segment .linkCount,
.readerPanel.bilingual .segment .linkCount {
  left: -48px;
}
.readerPanel.english .segment .linkCount {
  right: -46px;
  left: auto;
}
.readerPanel.heLeft.bilingual .segment .segmentNumber,
.readerPanel.heRight.bilingual .segment .segmentNumber {
  left: 50%;
  margin-left: -15px;
  right: auto;
}
.readerPanel.heLeft.bilingual .segment .linkCount,
.readerPanel.heRight.bilingual .segment .linkCount {
  visibility: hidden;
}
.singlePanel .readerPanel.english .segment .segmentNumber {
  left: -30px;
}
.singlePanel .readerPanel.hebrew .segment .segmentNumber,
.singlePanel .readerPanel.bilingual .segment .segmentNumber {
  right: -30px;
}
.singlePanel .readerPanel.english .segment .linkCount {
  right: -30px;
}
.singlePanel .readerPanel.hebrew .segment .linkCount,
.singlePanel .readerPanel.bilingual .segment .linkCount {
  left: -30px;
}
.singlePanel .readerPanel.english .sheetItem.segment .linkCount {
  left: auto;
  right: -30px;
}
.readerPanel.english .segment.heOnly .segmentNumber .he,
.readerPanel.bilingual .segment.heOnly .segmentNumber .he,
.readerPanel.hebrew .segment.enOnly .segmentNumber .en {
  display: none;
}
.readerPanel.english .segment.heOnly .segmentNumber .en,
.readerPanel.bilingual .segment.heOnly .segmentNumber .en,
.readerPanel.hebrew .segment.enOnly .segmentNumber .he {
  display: block;
}
.segment .refLink, .scrollLink {
  font-size: .8em;
  font-weight: bold;
  letter-spacing: 1px;
  cursor: pointer;
  color: #333;
}
.scrollLink:hover, .refLink:hover {
  text-decoration: underline;
}
.segment .namedEntityLink {
  color: inherit;
}
.segment .namedEntityLink:hover {
  cursor: text;
  text-decoration: none;
}
.segment.showNamedEntityLinks .namedEntityLink:hover {
  /* only show named entity underline when class showNamedEntityLinks exists */
  cursor: pointer;
  border-bottom: 2px dotted #666;
}
.stacked.bilingual .segment .en .namedEntityLink:hover {
  border-bottom-color: #666;
}
.textRange .actionLinks {
  text-align: right;
}
.textRange .actionLinks > span {
  font-size: 13px;
  text-transform: uppercase;
  display: inline-block;
  margin: 0 7px;
  cursor: pointer;
  color: #aaa;
}
.textRange .actionLinks > span > img {
  height: 13px;
  width: 13px;
  margin: 0 5px;
  opacity: 0.3;
  vertical-align: baseline;
}
.textRange .actionLinks > span > i {
  margin: 0 5px;
  font-size: 16px;
  vertical-align: top;
}
.textRange .actionLinks .en {
  font-family: "Roboto", "Helvetica Neue", "Helvetica", arial, sans-serif;
}
.textRange .actionLinks .he {
  font-family: "Heebo", sans-serif;
}
/* Footnotes */
.segment sup,
.versionPreview sup {
  margin-left: .2em;
  margin-right: .2em;
  text-decoration: none;
  font-family: var(--hebrew-sans-serif-font-family);
  font-size: 0.6em;
  line-height: 1;
}
.segment sup.footnote-marker,
.segment sup.endFootnote{
  color: var(--inline-link-blue);
}
.segment .he sup {
  font-size: 0.6em;
}
.segment sup.footnote-marker:hover {
  text-decoration: underline;
}
.sheetContent .segment sup:hover {
  text-decoration: none;
}
.segment sup::before {
  padding: 12px 12px;
  content: "";
  margin-inline-start: -7px;
  position: absolute;
}
.segment sup.itag {
  text-decoration: none;
  font-family: var(--hebrew-sans-serif-font-family);
  font-size: 0.5em;
  line-height: 1;
  color: var(--inline-link-blue);
}
.segment i.footnote {
  display: none;
  font-size: .8em;
  margin-left: .5em;
  margin-right: .5em;
  color: #666;
  font-style: normal;
}
.segment img {
  max-width: 100%;
}
.segment i[data-overlay="Vilna Pages"] {
  display: inline-block;
}
.segment i[data-overlay="Vilna Pages"]:after {
    color: grey;
	content: attr(data-value);
    font-size: .4em;
    font-style: normal;
    font-family: var(--english-sans-serif-font-family);
}
.segment i[data-overlay="Venice Columns"] {
  display: inline-block;
}
.segment i[data-overlay="Venice Columns"]:after {
    color: grey;
	content: attr(data-value);
    font-size: .4em;
    font-style: normal;
    font-family: var(--english-sans-serif-font-family);
}
.connectionsPanelHeader {
  display: flex;
  justify-content: space-between;
  align-items: center;
}
.singlePanel .connectionsPanelHeader {
  justify-content: flex-start;
  align-items: stretch;
  height: 100%;
}
.interface-hebrew .connectionsPanelHeader {
  direction: rtl;
}
.interface-english .connectionsPanelHeader {
  direction: ltr;
}
.connectionsPanelHeader .rightButtons {
  margin-top: -4px;
}
.connectionsPanelHeader .languageToggle,
.connectionsHeader .readerNavMenuCloseButton.circledX{
  height: 32px;
  width: 30px;
  text-align: center;
  line-height: 32px;
}
.readerNavMenu.compare {
  background-color: var(--lightest-grey);
}
.readerNavMenu.compare .readerNavTop .readerNavMenuCloseButton.circledX {
  height: 32px;
  width: 30px;
  display: flex;
  align-items: center;
  margin: 0 15px;
}
.connectionsPanelHeader .languageToggle {
  margin: 0 15px;
}
.connectionsHeader .readerNavMenuCloseButton.circledX,
.readerNavMenu.compare .readerNavTop .readerNavMenuCloseButton.circledX {
  width: 20px;
}
.connectionsHeader .readerNavMenuCloseButton.circledX img,
.readerNavMenu.compare .readerNavTop .readerNavMenuCloseButton.circledX img {
  height: 20px;
  width: 20px;
  vertical-align: middle;
}
.readerNavMenu.compare .navBlockDescription,
.readerNavMenu.compare .categoryDescription {
  display: none;
}
.readerNavMenu.compare .navToggles {
  margin-inline-start: 0;
}
.connectionsPanelHeader .languageToggle img {
  vertical-align: middle;
  margin-top: -2px;
}
.connectionsPanel .flashMessage {
  font-size: 18px;
  color: #999;
  margin-bottom: 30px;
  text-align: left;
}
.interface-hebrew .connectionsPanel .flashMessage {
  text-align: right;
}
.textList {
  width: 100%;
  height: 54%;
  bottom: 0;
  left: 0;
  position: absolute;
  margin: 0 auto;
  background-color: #FBFBFA;
}
.textList.marginless .texts,
.textList.fullPanel.marginless .texts {
  padding: 0 0 80px 0;
}
.dark .textlist {
  background-color: #333331;
}
.textList.fullPanel {
  padding-top: 60px;
  height: 100%;
  box-sizing: border-box;
}
.textList .texts {
  height: 100%;
  width: 100%;
  box-sizing: border-box;
  overflow: hidden;
  overflow-y: scroll;
  -webkit-overflow-scrolling: touch;
}
.textList .texts .contentInner {
  max-width: 660px;
  margin: 0 auto;
}
.textList .texts {
  padding: 30px 30px 80px 30px;
}
.textList.fullPanel .texts {
  padding: 40px 40px 80px 40px;
}
.textList .segment.heOnly,
.textList .segment.enOnly {
  text-align: justify;
}
.textListTop {
  position: absolute;
  top: 0;
  left: 0;
  width: 100%;
  background-color: inherit;
  z-index: 1;
}
.textList.fullPanel .textListTop {
  text-align: center;
  height: 55px;
}
.dark .textList {
  background-color: #333331;
}
.dark .textList .anchorText {
  background-color: #333331;
}
.textList .heOnly {
  display: block;
}
.textList.fullPanel .textListTop .leftButtons {
  margin: 9px 0 0 10px;
}
.textList.fullPanel .textListTop .rightButtons {
  margin: 9px 10px 0 0;
}
.gridBox {
  width: 100%;
  background-color: transparent;
}
.gridBox .gridBoxRow {
  display: flex;
  justify-content: space-between;
  margin-bottom: 6px;
}
.gridBox .gridBoxItem {
  flex: 1;

   /* HACK: overflow hidden will hide any box shadow beneath (b/c overflow cuts off at padding-box) can get around this by increasing padding-box and decreasing margin-box. see here https://stackoverflow.com/questions/33949013/css-overflow-hidden-cuts-shadow*/
  display: flex;
  flex-direction: column;
  padding: 5px;
}
.gridBox .gridBoxItem.placeholder {
  visibility: hidden;
}
.gridBox .gridBoxItem:first-child {
  padding-inline-start: 0;
  margin-inline-start: 0;
}
.gridBox .gridBoxItem:last-child {
  padding-inline-end: 0;
  margin-inline-end: 0;
}
.dark .filterSet td {
  border-color: #555;
}
.filterSet td.empty {
  border-left: 1px solid transparent;
  border-right: 1px solid transparent;
}
.topFilters {
  text-transform: none;
}
.dark .topFilters {
  background-color: #2D2D2B;
  border-bottom: 1px solid #444;
}
.textList.fullPanel .topFilters {
  margin: 0;
  border-top: 8px solid transparent;
  padding: 6px 22px 5px;
  background-color: #EDEDED;
}
.topFilters .textFilter {
  color: #999;
  display: inline-block;
  padding: 16px 8px;
}
.topFilters .textFilter.on {
  color: black;
}
.dark .topFilters .textFilter {
  color: #bbb;
}
.topFilters .textFilter > div {
  display: table-cell;
  vertical-align: middle;
}
.textList.fullPanel .recentFilterSet {
  margin: 0 0 12px 0;
}
.textList .recentFilterSet .textFilter,
.connectionsPanelHeader .recentFilterSet.topFilters .textFilter {
  display: inline-block;
  padding: 0;
  margin: 6px 14px;
  background-color: transparent;
  color: #999999;
  border-bottom: 4px solid #cccccc;
  margin-inline-start: 0;
}
.connectionsPanelHeader .recentFilterSet.topFilters .textFilter {
  margin: 18px;
  margin-inline-end: 14px;
  margin-inline-start: 0;
}
.textList .recentFilterSet .textFilter.on, .connectionsPanelHeader .recentFilterSet.topFilters .textFilter.on {
  color: #000000;
  border-bottom-color: var(--category-color);
}
.recentFilterSet.filterSet .textFilter, .recentFilterSet.filterSet .textFilter span{
  font-family: "HebrewInEnglish Serif Font", "adobe-garamond-pro", "Crimson Text", Georgia, serif;
}
.hebrew .textList .recentFilterSet.filterSet {
  direction: rtl;
}
.textList.singlePanel .connectionsHeader .topFilters{
  overflow-x: scroll;
  overflow-y: hidden;
}
.topFiltersInner {
  display: inline-block;
  white-space: nowrap;
  overflow: hidden;
  text-overflow: ellipsis;
  vertical-align: middle;
}
.textList.fullPanel .topFiltersInner {
  white-space: normal;
}
.textList.singlePanel .versionsTextList .topFiltersInner .textFilter {
  padding: 5px;
  margin-bottom: 5px;
  color: #999;
}
.textList.singlePanel .versionsTextList .topFiltersInner {
  white-space: pre-wrap;
}
.showMoreFilters {
  vertical-align: middle;
  float: right;
}
.categoryFilter {
  margin: 19px 34px;
  font-size: 18px;
  cursor: pointer;
  line-height: 21.6px;
  color: #000;
  -webkit-tap-hightlight-color: rgba(0,0,0,0); /* pulled from common.css; should apply more broadly? */
}
.categoryFilter:not(.withBooks) .filterInner:before{
  min-width: 18px;
  width: 18px;
  height: 16px;
  content: '';
  -webkit-mask: url("/static/img/connection-book.svg") no-repeat;
  mask: url("/static/img/connection-book.svg") no-repeat;
  -webkit-mask-size: cover;
  mask-size: cover;
  line-height: 25px;
  /**transform: scale(0.95);*/
  display: inline-block;
  background-color: var(--category-color);
}
.connectionsPanel .toolsButton.more{
  color: #666666;
}
.connectionsPanel .toolsButton.seeLess{
  margin-inline-start: 33px;
  font-style: normal;
  font-weight: normal;
  font-size: 13px;
  line-height: 18px;
  color: #999999;
  align-items: center;
}
.connectionsPanel .toolsButton.seeLess img.toolsButtonIcon{
  height: 10px;
  width: 10px;
}
.connectionsPanel .toolsButton.seeLess .toolsButtonText{
  margin-inline-start: 5px;
}

.connectionsPanel .topToolsButtons {
  margin-top: 30px;
}
.categoryFilter:not(.withBooks) .filterText{
  margin-inline-start: 15px;
  margin-inline-end: auto;
}
.textFilter {
  padding: 19px 0px;
  font-size: 18px;
  line-height: 1.2;
  display: block;
  cursor: pointer;
  color: #333;
  margin-inline-start: 34px;
  margin-inline-end: 34px;
}
.connectionsCount {
  color: #666;
  font-size: 16px;
  font-weight: lighter;
  letter-spacing: 1px;
  font-family: "Roboto", "Helvetica Neue", "Helvetica", sans-serif;
  unicode-bidi: isolate;
}
.englishAvailableTag {
  font-family: "Roboto", "Helvetica Neue", "Helvetica", sans-serif;
  text-transform: uppercase;
  align-self: flex-start;
  color: #999;
  border: 1px solid #CCC;
  border-radius: 3px;
  font-size: 12px;
  line-height: 18px;
  padding: 0px 3px;
  margin-left: 4px;
}
.filterInner {
  display: flex;
  justify-content: space-between;
  align-items: center;
}
.essayGroup a:hover {
  text-decoration: none;
}
.essayGroup .filterText {
  margin-inline-start: 15px;
  margin-inline-end: auto;
  text-align: left
}
.essayGroup .filterInner:before{
  min-width: 18px;
  width: 18px;
  height: 16px;
  content: '';
  -webkit-mask: url("/static/img/connection-book.svg") no-repeat;
  mask: url("/static/img/connection-book.svg") no-repeat;
  -webkit-mask-size: cover;
  mask-size: cover;
  line-height: 25px;
  /**transform: scale(0.95);*/
  display: inline-block;
  background-color: #3B5849;
}
.essayGroup .textFilter {
  padding: 0 0 0 0;
  margin: 19px 34px;
}
.categoryFilterGroup.withBooks {
  /*border-bottom: 1px solid #E5E5E5;*/
  border-top: 4px solid;
  border-top-color: var(--category-color);
}
.categoryFilterGroup.withBooks .categoryFilter{
  margin: initial;
  margin-inline-end: 34px;
  margin-inline-start: 34px;
  padding: 19px 0px;
  border-bottom: 1px solid #E5E5E5;

}
.categoryFilterGroup a:hover {
  text-decoration: none;
}
.categoryFilterGroup.withBooks + .categoryFilterGroup {
  /*margin-top: 30px;*/
}
.categoryFilterGroup .textFilter {
  border-bottom: 1px solid #E5E5E5;
}
.categoryFilterGroup :first-child .textFilter {
  border-top: 1px solid #E5E5E5;
}
.categoryFilter.on, .textFilter.on {
  color: black;
}
.dark .categoryFilter.on, .dark .textFilter.on {
  color: white;
}
.textFilter.lowlight {
  color: #999;
}
.topFilters .textFilter.showMoreFilters {
  color: #999;
}
.bilingual .textFilter .he,
.bilingual .categoryFilter .he {
  display: none;
}
.textList .textListTop > .loadingMessage,
.textList .texts .contentInner > .loadingMessage {
  padding: 22px 10px 0;
  color: #999;
  font-size: 14px;
  text-align: center;
}
.textList .textListTop > .loadingMessage {
  position: relative;
  top: 70px;
}
.textList .texts {
  position: relative;
  background-color: #FBFBFA;
}
.sepia .textList .texts {
  background-color: #FBFBFA;
}
.dark .textList .texts {
  background-color: #333331;
}
.textList .texts .textRange {
  font-size: 1.8em;
  padding-top: 16px;
  margin-top: 12px;
  position: relative;
  cursor: text;
}
.textList .texts .textRange .segment{
  cursor: text;
}
.textListTextRangeBox {
  border-bottom: 1px solid #eee;
}
.textList .texts .textRange .title {
  color: #999;
}
.textList .texts .segment .queryTextHighlight {
  padding: 0;
  background-color: inherit;
  font-weight: bold;
}
.dark .textList .texts .textRange .title {
  color: #ddd;
}
.textList.singlePanel .textListTextRangeBox:first-child {
  margin-top: -30px;
}
.textRange .title {
  display: flex;
  justify-content: space-between;
}
.textRange .title .buttons {
}
.bilingual .textList .title .he {
  display: none;
}
.textList .sheetList .sheet,
.textList .note {
  padding: 0 0 24px 0;
  display: flex;
  flex-flow: column;
}
.textList .sheet + .sheet {
  padding: 24px 0;
  border-top: 1px solid #E6E5E6;
}
.textList .sheetList .sheet a.sheetTitle {
  margin-bottom: 0;
  align-items: flex-start;
}
.textList .sheet .sheetInfo {
  display: flex;
  justify-content: space-between;
}
.sheet .sheetInfo .sheetUser {
  display: flex;
  align-items: center;
}
.textList .sheet .sheetAuthorImg,
.textList .note .noteAuthorImg {
  height: 26px;
  width: 26px;
  vertical-align: -8px;
}
.textList .sheet .sheetViews {
  color: #999;
  font-size: 12px;
}
.textList .sheet .sheetAuthor,
.textList .note .noteAuthor {
  color: #666;
  font-size: 16px;
  margin: auto 14px;
}
.textList .sheet .sheetTitle {
  display: flex;
  justify-content: flex-start;
  margin-top: 14px;
  font-size: 18px;
  text-align: left;
  color: #000;
}
.textList .sheet .sheetLeft .sheetTitle img.sheetIcon {
  width: 14px;
  height: 14px;
  margin: 3px 0 0 0;
}
.textList .sheet .sheetTitle .sheetTitleText{
  margin: auto 6px;
}
.textList .sheet .sheetTags {
  display: flex;
  flex-flow: row wrap;
  margin-top: 6px;
  font-size: 13px;
  color: #999;
  text-align: left;
}
.textList .sheet .sheetTag {
  color: inherit;
  display: inline-block;
  white-space: nowrap;
}
.sheet .sheetRight {
  display: flex;
  flex-direction: row;
  align-items: flex-start;
  justify-content: space-between;
  padding-top: 5px;
  margin: 0 -4px;
}
.sheet .sheetRight img {
  display: none;
  padding: 0 5px;
  width: 22px;
  height: 22px;
  margin: 0;
}
.sheet .sheetRight img.pinned,
.sheet:hover .sheetRight img {
  display: block;
}
.sheet:hover .sheetRight img:hover {
  opacity: 0.6;
  cursor: pointer;
}
.sheet .sheetTag .separator {
  display: inline-block;
  margin-right: 8px;
}
.sheet .sheetTags .unlisted img,
.collectionListing .collectionListingDetails .unlisted img,
.tocTop .unlisted img {
  width: 13px;
  height: 13px;
  opacity: 0.4;
  margin-inline-end: 3px;
  position: relative;
  top: 2px;
}
.sheetTag.button,
.sheetTag.button:hover,
.sheetTag.button:active {
  background-color: #EDEDED;
  border-color: #ccc;
  color: #999;
  font-size: 14px;
  margin: 4px;
}
.bookPage .sheetTag.button {
  padding: 5px 16px;
  height: 30px;
}
.textList .sheetList {
  padding-top: 40px;
}
.textList .sheetList:first-of-type {
  padding-top: 0px;
}
.textList .sheetList + .sheetList {
  border-top: 1px solid #E6E5E6;
}
.textList .note .noteAuthorInfo {
  margin-bottom: 14px;
}
.textList .note .noteTitle {
  font-weight: bold;
}
.textList .note .noteTitle,
.textList .note .noteText {
  font-size: 16px;
}
.textList .textListTextRangeBox + .sheet {
  margin-top: 24px;
}
.mediaList .media {
  border-top: solid 1px #CCC;
  padding: 20px 0;
}
.mediaList .mediaTitle {
  font-family: "Roboto", "Helvetica Neue", "Helvetica", sans-serif;
  font-style: normal;
  font-weight: 400;
  font-size: 16px;
  line-height: 19px;
  color: #666;
	padding-bottom: 15px;
}
.mediaList .mediaTitle .he {
  font-size: 16px;
}
.mediaList .media .title {
	font-size: 22px;
  color: #000;
}
.mediaList .media a {
	color: #999;
}
.mediaList .media .description {
	margin: 10px 0;
  font-size: 13px;
  font-family: "Roboto", "Helvetica Neue", "Helvetica", sans-serif;
  flex-flow: row;
  justify-content: space-between;
  color: #666;
}
.mediaList .media .panel{
	background: #e6e6e6;
	border-radius: 50px;
	text-align: center;
	margin: 15px 0;
	padding: 15px;
  font-size: 13px;
  line-height: 15px;
  flex-direction: row;
  display: flex;
  flex-wrap: nowrap;
  justify-content: space-between;
  text-align: left;
  direction: ltr;
}
.mediaList .media .panel .playTimeContainer {
  display: inline-flex;
  align-self: center;
  font-size: 13px;
  font-family: "Roboto", "Helvetica Neue", "Helvetica", sans-serif;
}
.mediaList .media .panel .playTimeContainer span {
  margin: 0 15px;
}
.mediaList .media .panel .sliderContainer {
  display: inline-flex;
  flex: 2;
  align-self: center;
}
.mediaList .media .panel input[type='image'] {
	  width: 10px;
    height: 10px;
    padding: 2.5px;
}
.slider {
  -webkit-appearance: none;
  height: 2px;
  background: #4d4d4d;
  outline: none;
  opacity: 0.7;
  width: 100%;
}
.slider:hover {
  opacity: 5;
}
.slider::-webkit-slider-thumb {
  -webkit-appearance: none;
  appearance: none;
  width: 10px;
  height: 10px;
  border-radius: 50%;
  background: #4871bf;
  cursor: pointer;
}
.slider::-moz-range-thumb {
  width: 10px;
  height: 10px;
  border-radius: 50%;
  background: #4871bf;
  cursor: pointer;
}
/* All the same stuff for IE */
.slider::-ms-thumb {
  width: 10px;
  height: 10px;
  border-radius: 50%;
  background: #4871bf;
  cursor: pointer;
}
.webpageList .website {
  text-align: start;
  display: flex;
  justify-content: flex-start;
  color: #000;
  cursor: pointer;
  font-size: 16px;
  letter-spacing: 1px;
  margin: 20px 34px;
  align-items: center;
}
.webpageList .website .icon {
  height: 16px;
  width: 16px;
  margin-top: 2px;
}
.webpageList .webpage {
  margin-bottom: 30px;
  text-align: left;
  direction: ltr;
}
.webpageList .webpage.hebrew{
  text-align: right;
  direction: rtl;
}
.webpageList .webpage .icon {
  margin-right: 10px;
}
.webpage.hebrew .icon {
  margin: 0 0 0 10px;
}
.webpageList .webpage .title {
  font-size: 22px;
  color: black;
  text-decoration: none;
  margin-bottom: 10px;
}
.webpageList .webpage .title:hover {
  text-decoration: none;
}
.webpageList .webpage .domain {
  font-family: "Roboto", "Helvetica Neue", "Helvetica", sans-serif;
  font-size: 14px;
  color: #666;
  margin-bottom: 10px;
}
.webpageList .webpage .description {
  font-size: 18px;
  color: #999;
}
.webpageList .webpage .webpageMetadata,
.mediaList .media .meta,
.manuscript .meta {
  font-size: 13px;
  color: #999;
  margin-top: 5px;
}
.interface-hebrew .webpageList .webpage .webpageMetadata {
  text-align: right;
  direction: rtl;
}
.interface-english .webpageList .webpage .webpageMetadata {
  text-align: left;
  direction: ltr;
}

.webpageList .website .siteName {
  margin-inline-start: 15px;
}

.manuscript .meta span,
.manuscript .meta a {
  font-family: "Roboto", "sans-serif";
  margin-top: 2px;
}
.manuscript .meta .int-he {
  font-family: "Heebo", "sans-serif";
}
.webpageList.empty .loadingMessage {
  margin-top: 0px;
}
.webpageList .webpagesLinkerMessage {
  padding: 20px 0px;
  color: #999;
  border-top: 1px solid #E5E5E5;
  font-size: 13px;
}
.marginless .webpageList .webpagesLinkerMessage {
  padding: 20px 34px;
}
.webpageList .webpagesLinkerMessage a {
  color: #999;
  text-decoration: underline;
}
.manuscriptImage {
  width: auto;
  max-height: 180px;
  border-radius: 3px;
}
.manuscriptCaption {
  font-family: "Adobe Garamond Pro", "sans-serif";
  font-size: 18px;
  line-height: 22px;
  margin-top: 13px;
  margin-bottom: 2px;
  border-bottom: 0px;
  text-align: left;
}
.manuscriptCaptionHe {
  font-family: "Taamey Frank", "Heebo", "sans-serif";
  font-size: 22px;
  line-height: 22px;
  margin-top: 13px;
  margin-bottom: 2px;
  border-bottom: 0px;
  text-align: right;
}
.fullSizeImageLink {
  width: 292px;
  height: 23px;
  left: 830px;
  top: 367px;
  font-family: "Roboto", "sans-serif";
  font-style: normal;
  font-weight: normal;
  font-size: 13px;
  line-height: 15px;
  color: #999999
}
.manuscript {
  border-bottom: 1px solid #DDDDDD;
  margin: 29px 34px;
  padding-bottom: 19px;
  overflow-x: hidden;
}

.manuscript a {
  color: inherit;
}
/*.manuscriptBorder {*/
/*  border: 1px solid #dddddd;*/
/*  position: absolute;*/
/*  width: 292px;*/
/*  height: 0px;*/
/*  left: 830px;*/
/*  top: 409px;*/
/*}*/
.manuscriptList :last-child {
  border-bottom: 0px solid red;
}
.textList.marginless .webpageList.empty .loadingMessage {
  margin: 50px 40px;
}
.textRange .numberLabel {
  position: absolute;
  top: 14px;
}
.english .textRange .numberLabel {
  left: -24px;
}
.english .textRange .numberLabel.itag {
  right: -30px;
  left: initial;
}
.hebrew .textRange .numberLabel,
.bilingual .textRange .numberLabel  {
  right: -30px;
}
.multiPanel .textRange .numberLabel{
  display: none;
}
.multiPanel .textRange .numberLabel.itag{
  display: block;
  color: #4871bf;
}
.textRange.lowlight .numberLabel {
  color: #999;
}
.readerPanel.bilingual .connectionsPanel .he {
  display: none;
}
.connectionsSummaryLoading {
  padding: 20px 34px;
  color: #999;
}
.connectionsPanel .connectionPanelSectionHeader{
  margin-inline-start: 34px;
  margin-inline-end: 34px;
  margin-top: 30px;
  margin-bottom: 15px;
  border-bottom: 1px solid #CCCCCC;
  padding-bottom: 13px;
}
.connectionsPanel .connectionPanelSectionHeader .connectionPanelSectionHeaderInner{
  font-size: 14px;
  font-style: normal;
  font-weight: 400;
  line-height: 18px;
  letter-spacing: 0em;
  text-align: justified;
  color: #666666;
  text-transform: uppercase;

}
.connectionsPanel .connectionsSummaryLoading .loadingMessage {
  margin-top: 0;
}
.textListTextRangeBox {
  position: relative;
}

.textListTextRangeBox .textRange{
  margin-bottom: 0;
  padding-bottom: 0;
}
.textListTextRangeBox .connection-buttons, .versionsTextList .connection-buttons{
  margin-bottom: 28px;
  display: flex;
  align-items: flex-start;
  align-content: flex-start;
}
.connection-buttons.access-user .connection-button.delete-link{
  display:none;
}
.connection-buttons .connection-button,
.version-block-with-preview-details .connection-button{
  font-style: normal;
  font-weight: normal;
  font-size: 13px;
  line-height: 15px;
  color: #999999;
  margin-inline-end: 15px;
  text-decoration: none;
  cursor: pointer;
  display: flex;
  flex-flow: row wrap;
  align-items: center;
}
.version-block-with-preview-details .connection-button {
  font-size: 14px;
  color: var(--dark-grey);
  margin-top: 15px;
}
.version-block-with-preview-details img {
  padding-inline-start: 15px;
}
.singlePanel .connection-buttons .connection-button{
  text-align: start;
  margin-inline-end: 5px;
}
.connection-buttons .connection-button span{
  text-align: initial;
}
.connection-buttons .connection-button .int-en{
  font-family: "Roboto", "Helvetica Neue", "Helvetica", sans-serif;
}
.connection-buttons .connection-button .int-he{
  font-family: "Heebo", "Roboto", "Helvetica Neue", "Helvetica", sans-serif;
}
.toolsMessage {
  margin: 130px 0;
  text-align: center;
  font-size: 18px;
}
.connection-buttons .connection-button::before,
.version-block-with-preview-details .connection-button::before{
  display: block;
  content: ' ';
  background-size: 15px 15px;
  background-repeat: no-repeat;
  height: 15px;
  width: 15px;
  margin-inline-end: 5px;
}
.version-block-with-preview-details .connection-button::before {
  height: 18px;
}
.connection-buttons .panel-open-link::before,
.version-block-with-preview-details .connection-button::before{
  background-image: url("/static/icons/open-panel.svg");
}
.connection-buttons .delete-link::before{
  background-image: url("/static/icons/remove-connection.svg");
}
.connection-buttons .add-to-sheet-link::before{
  background-image: url("/static/icons/add-to-sheet.svg");
}
.sheetContent .toolsButtonContainer {
  letter-spacing: 0;
}
.toolsButtonContainer {
  display: flex;
  justify-content: flex-start;
  color: #000;
  /*border-top: 1px solid #E5E5E5;*/
  cursor: pointer;
  font-size: 16px;
  letter-spacing: 1px;
  margin: 20px 34px;
  align-items: center;
  flex-wrap: wrap;
}

.toolsButtonContainer.blue {
  background-color: var(--sefaria-blue);
  color: white;
  margin: -29px 34px 20px;
  margin-inline-start: -34px;
  margin-inline-end: -34px;
  padding-inline-start: 68px;
  padding-inline-end: 34px;
  padding-top: 18px;
  padding-bottom: 18px;
}

.toolsButtonContainer .toolsButtonText,
.toolsButtonContainer .toolsSecondaryButton {
  position: relative;
  top: 1.5px;
}

.toolsButton {
  background: none;
  padding: 0;
  border: 0px;
  flex: 1 1 auto;
}

.toolsButton ::before {
  position: relative;
  top: 3px;
}

.toolsSecondaryButton {
  color: var(--dark-grey);
  --english-font: var(--english-sans-serif-font-family);
  --hebrew-font: var(--hebrew-sans-serif-font-family);
  height: var(--sans-serif-small-font-size);
  margin-inline-start: 30px;
  align-self: flex-start;
}

.toolsButtonContainer.blue .experimentLabel {
  --english-font: var(--english-sans-serif-font-family);
  color: var(--light-grey);
  font-size: 14px;
  border: 1px solid var(--light-grey);
  border-radius: 6px;
  float: inline-end;
  padding: 2px;
  line-height: 14px;
}

.linkArrow {
  height: var(--sans-serif-small-font-size);
  position: relative;
  top: 1px;
}

.toolsButtonContainer .toolsButton.greyColor {
  color: var(--dark-grey);
}
.toolsButton .toolsButtonText .connectionsCount::before{
  content: " ";
}
.topicList.topicsHe {
  direction: rtl;
}
.topicList.topicsEn {
  direction: ltr;
}
.interface-hebrew .topicList.topicsEn {
  direction: rtl;
}

.topicButton {
  display: flex;
  justify-content: flex-start;
  color: #000;
  cursor: pointer;
  font-size: 16px;
  flex-direction: column;
  letter-spacing: unset;
  align-items: initial;
  border-top: 1px solid #E5E5E5;
  padding: 20px 34px;
  margin: initial;
}
.topicList #topicItem-0 {
  border-top: none;
}
.topicButton:hover {
  text-decoration: none;
}

.topicButton .topicButtonTitle {
  display: flex;
  flex-direction: row;
  justify-content: space-between;
  text-align: left;
}
.topicButton .topicButtonTitle .he {
  text-align: right;
}
.topicButton .contentText .en {
  font-family: "adobe-garamond-pro", "Crimson Text", Georgia, serif;
}
.topicButtonTitle .he {
  font-size: 122%;
}
.topicButton .three-dots-button.tooltip-toggle::before,
.named-entity-title-bar .three-dots-button.tooltip-toggle::before {
  transform: none;
  left: unset;
  right: 30px;
  width: 180px;
}
.readerPanel.hebrew .topicButton .three-dots-button.tooltip-toggle::before,
.readerPanel.hebrew .named-entity-title-bar .three-dots-button.tooltip-toggle::before {
  right: unset;
  left: 30px;
  text-align: right;
}
.topicButton .smallText {
  margin-top: 10px;
  line-height: 18px;
  font-size: 18px;
  text-align: start;
}
.topicButton .smallText .en {
  font-family: "Roboto", "Helvetica Neue", "Helvetica", sans-serif;
  font-size: 13px;
  font-weight: normal;
  color: #999;
}
.topicButton .smallText .he {
  font-family: "Heebo", sans-serif;
  font-size: 13px;
  font-weight: normal;
  color: #999;
}
.toolsButton:hover {
  text-decoration: none;
  color: inherit;
}
.toolsButton.systemTypeface .toolsButtonText span.int-en,
.toolsButton.systemTypeface .toolsButtonText span.en{
  font-family: "Roboto", "Helvetica Neue", "Helvetica", sans-serif;
}
.toolsButton.textTypeface .toolsButtonText span.int-en,
.toolsButton.textTypeface .toolsButtonText span.en{
  font-family: "adobe-garamond-pro", "Crimson Text", Georgia, serif;
}
.toolsButton.systemTypeface .toolsButtonText span.int-he,
.toolsButton.systemTypeface .toolsButtonText span.he{
  font-family: "Heebo", "Roboto", "Helvetica Neue", "Helvetica", sans-serif;
}
.toolsButton.textTypeface .toolsButtonText span.int-he,
.toolsButton.textTypeface .toolsButtonText span.he{
  font-family: "Taamey Frank", "adobe-garamond-pro", "Crimson Text", Georgia, "Times New Roman", serif;
  font-size: 122%;
}
.blue .toolsButton .toolsButtonIcon {
  filter: invert(1);
}
.toolsButton .toolsButtonIcon {
  color: #999;
  font-size: 20px;
  width: 20px;
  margin-top: -1px;
}
.interface-hebrew .toolsButton .toolsButtonIcon {
  margin-top: 1px;
}
.toolsButton img.toolsButtonIcon {
  width: 18px;
  height: 18px;
  vertical-align: middle;
}
.toolsButton .toolsButtonText{
  margin-inline-start: 15px;
}

.shareSettingsBox .shareDropdown {
  display: inline-block;
  height: 20px;
  width: 52px;
  margin: 0 3px;
  border: 0;
  color: var(--sefaria-blue);
  font-weight: 600;
  --english-font: var(--english-sans-serif-font-family);
  --hebrew-font: var(--hebrew-sans-serif-font-family);
  font-size: var(--sans-serif-body-font-size);
  align-self: flex-end;
  appearance: none;
  -webkit-appearance: none;
  -moz-appearance: none;
  bottom: 1px;
  position: relative;
  background-color: Transparent;
  background-image: url(/static/icons/arrow-down-bold.svg);
  background-repeat: no-repeat;
  background-position: right;
  background-size: 12px;
}

.shareInputBox .copyLinkIcon {
  float: right;
  margin: 0px -5px 1px 0px;
}

.shareInputBox span {
  --english-font: var(--english-sans-serif-font-family);
  --hebrew-font: var(--hebrew-sans-serif-font-family);
  font-size: var(--sans-serif-body-font-size);
}

.shareInputBox {
  position: relative;
  display: flex;
  box-sizing: border-box;
  border-radius: 7px;
  border: none;
  box-shadow: 0 1px 3px rgb(0 0 0 / 20%);
  font-size: var(--sans-serif-body-font-size);
  font-family: "Roboto", "Helvetica Neue", "Helvetica", sans-serif;
  color: #666;
  padding: 20px 20px;
  margin: 19px 33px;
}
.shareInput {
  width: calc(100% - 40px);
  box-sizing: border-box;
  border-radius: 7px;
  border: none;
  font-size: var(--sans-serif-body-font-size);
  font-family: "Roboto", "Helvetica Neue", "Helvetica", sans-serif;
  color: #666;
  text-overflow: ellipsis;
}

.shareInputBox .shareInputButton {
  background-color: #fff;
  position: absolute;
  border: 0;
  margin-inline-start: calc(100% - 60px);
}

.shareInputBox .shareInputButton:active {
  background-color: var(--light-grey);
}

.shareSettingsBox {
  display: flex;
  box-sizing: border-box;
  border-radius: 7px;
  border: none;
  font-size: var(--sans-serif-body-font-size);
  --english-font: var(--english-sans-serif-font-family);
  --hebrew-font: var(--hebrew-sans-serif-font-family);
  color: var(--dark-grey);
  margin: 20px 34px;
}
.addToSourceSheetBox {
  position: relative;
}
.addToSourceSheetBox input {
  padding: 13px 12px;
  margin: 0;
  cursor: pointer;
  font-size: 18px;
  border-radius: 4px;
  box-shadow: none;
  border: 1px solid #E9E9E9;
  width: 60%;
  height: 50px;
  box-sizing: border-box;
}
.addToSourceSheetBox .button {
  width: 100%;
  text-align: center;
  margin: 0;
}
.addToSourceSheetBox .button.small {
  width: 37%;
  box-sizing: border-box;
  height: 50px;
  padding: 17px;
  margin: 0;
  float: right;
}
.interface-hebrew .addToSourceSheetBox input {
  width: 47%;
}
.interface-hebrew .addToSourceSheetBox .button.small {
  width: 50%;
  float: left;
}
.addToSourceSheetBox .newSheet {
  border-top: 1px solid #E9E9E9;
  padding: 14px 22px;
}
.addToSourceSheetBox .newSheet input::placeholder { /* eventual spec? */
  font-family: "Roboto", "Helvetica Neue", "Helvetica", sans-serif;
}
.addToSourceSheetBox .newSheet input::-webkit-input-placeholder { /* Chrome/Opera/Safari */
  font-family: "Roboto", "Helvetica Neue", "Helvetica", sans-serif;
}
.addToSourceSheetBox .newSheet input::-moz-placeholder { /* Firefox 19+ */
  font-family: "Roboto", "Helvetica Neue", "Helvetica", sans-serif;
}
.addToSourceSheetBox .newSheet input:-ms-input-placeholder { /* IE 10+ */
  font-family: "Roboto", "Helvetica Neue", "Helvetica", sans-serif;
}
.addToSourceSheetBox .newSheet input:-moz-placeholder { /* Firefox 18- */
  font-family: "Roboto", "Helvetica Neue", "Helvetica", sans-serif;
}
.confirmAddToSheet {
  text-align: center;
  background-color: #FBFBFA;
  margin-bottom: 10px;
}
.confirmAddToSheet .message{
  text-align: start;
}
.confirmAddToSheet.addToSourceSheetBox .message span{
  font-family: 'HebrewInEnglish Serif Font', "adobe-garamond-pro", "Crimson Text", Georgia, "Times New Roman", serif;
  font-style: normal;
  font-weight: normal;
  font-size: 18px;
  line-height: 25px;
  text-decoration-line: none;
  color: #666666;
}
.confirmAddToSheet.addToSourceSheetBox .message span a{
  text-decoration: underline;
  color: #666666;
}
.confirmAddToSheet .button {
  width: 100%;
}
.connectionsPanel .allSheetsLink,
.connectionsPanel .allNotesLink {
  display: block;
  margin-top: 10px;
}
.interface-hebrew .allNotesLinks {
  text-align: left;
}
.noteList + .noteList {
  border-top: 1px solid #ccc;
}
.connectionsPanel .loadingMessage {
  margin-top: 40px;
}
.connectionsPanel textarea.noteText,
.connectionsPanel textarea.feedbackText,
.sideColumn textarea.feedbackText {
  width: 100%;
  min-height: 100px;
  border: none;
  border-radius: 7px;
  padding: 20px 25px;
  box-sizing: border-box;
  box-shadow: 0 1px 3px rgba(0,0,0,0.2);
  font-size: 18px;
  font-family: "adobe-garamond-pro", "Crimson Text", Georgia, serif;
  margin-bottom: 10px
}


.connectionsPanel .noteSharingToggle {
  border: 1px solid #ccc;
  border-radius: 4px;
  margin-bottom: 12px;
}
.connectionsPanel .notePrivateButton,
.connectionsPanel .notePublicButton {
  width: 50%;
  display: inline-block;
  text-align: center;
  color: #CCC;
  padding: 16px 24px;
  border-radius: 4px;
  cursor: pointer;
  font-size: 15px;
  letter-spacing: 1px;
  font-family: "Roboto", "Helvetica Neue", "Helvetica", sans-serif;
  box-sizing: border-box;
}
.connectionsPanel .notePrivateButton.active,
.connectionsPanel .notePublicButton.active {
  background-color: white;
  color: #666;
}
.connectionsPanel .notePrivateButton {
  border-right: 1px solid #ccc;
  border-top-right-radius: 0;
  border-bottom-right-radius: 0;
}
.hebrew .connectionsPanel .notePrivateButton {
  border-left: 1px solid #ccc;
  border-top-left-radius: 0;
  border-bottom-left-radius: 0;
  border-right: none;
  border-top-right-radius: 4px;
  border-bottom-right-radius: 4px;
}
.connectionsPanel .line {
  width: 100%;
  border-bottom: 1px solid #ccc;
  margin: 40px 0;
}
.connectionsPanel .deleteNote {
  text-align: center;
  padding: 18px 0;
  color: #999;
  font-size: 15px;
  cursor: pointer;
  font-family: "Roboto", "Helvetica Neue", "Helvetica", sans-serif;
}
.connectionsPanel.textList .note {
  padding: 30px 0;
  position: relative;
}
.connectionsPanel.textList .note {
  border-top: 1px solid #E6E5E6;
}
.connectionsPanel.textList .note:first-child {
  border-top: none;
}
.connectionsPanel .noteButtons {
  position: absolute;
  top: 30px;
  left: -32px;
}
.interface-hebrew .connectionsPanel .noteButtons {
  left: auto;
  right: -32px;
}
.connectionsPanel .editNoteButton {
  visibility: hidden;
}
.connectionsPanel .note:hover .editNoteButton {
  visibility: visible;
}
.connectionsPanel .noteButtons .fa {
  cursor: pointer;
  color: #C6C6C6;
  font-size: 20px;
  margin: 0 8px;
}

.feedbackOverlay .buttonContainer {
  width: 100%;
  margin-top: 15px;
  text-align: center;
}

.connectionsPanel .divineNameReplacer p {
  font-size: 16px;
  font-family: "Roboto", "Helvetica Neue", "Helvetica", sans-serif;
  line-height: 19px;
  color: #666666;
}

.addConnectionBox {
  font-size: 18px;
  text-align: center;
}
.addConnectionBox .dropdown .dropdownMain{
  justify-content: center;
}
.addConnectionBox .dropdown .dropdownMain span, .addConnectionBox .dropdown .dropdownMain img{
  margin-inline-start: auto;
}
.addConnectionSummary {
  margin-bottom: 20px;
}
.loginPrompt {
  text-align: center;
}
.loginPrompt .loginPromptMessage {
  font-size: 18px;
  margin-bottom: 20px;
}
.loginPrompt .button {
  width: auto;
  margin: 0 6px;
}
.profile-pic {
  display: flex;
  justify-content: center;
  align-items: center;
  flex-direction: column;
}
.profile-page {
  background-color: var(--lightest-grey);
}
.profile-page .profile-pic .profile-pic-hover-button {
  display: none;
}
.profile-pic-cropper-error {
  line-height: 1;
  max-width: 50vw;
  overflow: hidden;
}
.profile-page .profile-pic:hover .profile-pic-hover-button.profile-pic-button-visible {
  display: flex;
}
.profile-page .profile-pic .profile-pic-button-row {
  display: flex;
}
.profile-page .profile-pic .profile-pic-button {
  position: relative;
  top: calc(-1 * ((175px/2) + (46px/2)));  /* height of .profile-img + height of .profile-pic-button */
}
.profile-pic-cropper-modal {
  max-width: unset !important;
  max-height: unset !important;
  padding: 15px 15px 17px 15px !important;
  box-shadow: 0px 1px 4px rgba(0, 0, 0, 0.4);
  background-color: #FFF !important;
  border-radius: 6px;
}
.profile-pic-cropper-modal-inner {
  overflow: auto;
  display: block;
  line-height: 0;
  border-radius: 6px;
}
.profile-pic-loading {
  display: flex;
  align-items: center;
  justify-content: center;
  margin-top: 17px;
}
.profile-pic-cropper-modal .ReactCrop__crop-selection {
  box-shadow: 0 0 0 9999em rgba(255, 255, 255, 0.6);
}
.profile-page .profile-pic-cropper-modal .ReactCrop__crop-selection {
  border-radius: 50%;
}
.profile-pic-cropper-modal .ReactCrop__image {
  max-width: 50vw;
  max-height: 50vh;
}
.profile-pic-close {
  right: 25px !important;
}
.profile-pic-cropper {
}
#interruptingMessage.profile-pic-cropper-modal .profile-pic-cropper-button {
  display: inline-flex;
}
.profile-pic-cropper-desc {
  margin-top: 9px;
  margin-bottom: 18px;
}
.profile-pic .profile-pic-input-file {
  /* make it essentially invisible so it stays in DOM and is accessible */
  width: 0.1px;
  height: 0.1px;
  opacity: 0;
  overflow: hidden;
  position: absolute;
  z-index: -1;
}
.readerNavMenu.profile-page .resourcesLink img {
  top: 0;
}
.profile-page .logoutLink {
  box-shadow: none;
  font-size: 16px;
}
.profile-page .logoutLink .int-en {
  font-family: "Roboto", "Helvetica Neue", "Helvetica", sans-serif;
}
.profile-page .logoutLink .int-he {
  font-family: "Heebo", sans-serif;
}
.notificationsTopContainer {
  display: flex;
  flex-direction: row;
  margin-bottom: 30px;
}
.notificationsHeaderBox {
  flex-grow: 1;
  margin-bottom: 12px
}
.readerNavMenu .notificationsHeaderBox h1 {
  margin: 4px 0 0 0;
}
.notificationsTitleIcon {
  position: relative;top: 2px;
}
.notification {
  border-bottom: 1px solid var(--light-grey);
  border-top: none;
  padding: 25px 0;
  line-height: 1.4;
}
.notification {
  display: flex;
}
.notification .imageSection {
  margin-inline-end: 15px;
}
.notification .imageSection img {
  height: 30px;
  width: 30px;
  border-radius: 15px;
}
.notification .mainSection {
  flex: 1;
}
.notification a {
  unicode-bidi: plaintext;
}
.notification a:hover {
  color: inherit;
}
.notification .topLine {
  display: flex;
  justify-content: space-between;
  flex-direction: row;
  margin-top: 2px;
  align-content: space-between;
}
.notification .topLine a {
  font-weight: bold;
}
.notification .topLineText {
  flex: 1;
}
.notification .date {
  color: var(--medium-grey);
  font-size: 14px;
  margin-inline-start: 15px;
}
.notification .notificationBody {
  margin-top: 20px;
}
.notification .sheetTitle,
.notification .collectionName {
  --english-font: var(--english-serif-font-family);
  --hebrew-font: var(--hebrew-serif-font-family);
  font-size: 24px;
  display: block;
}
.notification .sheetSummary {
  --english-font: var(--english-serif-font-family);
  --hebrew-font: var(--hebrew-serif-font-family);
  color: var(--dark-grey);
  font-size: 18px;
  margin-top: 10px;
}
.notification .replyButton {
  margin-top: 15px;
}
.notification .replyButton img {
  width: 15px;
  height: 10px;
  margin-inline-end: 10px;
}
.notification-message-link {
  display: inline-block;
  padding: 0 5px;
}
.globalUpdateForm {
  padding: 20px;
  background-color: #ddd;
  border-radius: 15px;
  font-size: 18px;
}
.globalUpdateForm .storyTypeSelector {
  padding-bottom: 15px;
}
.globalUpdateForm  select {
  margin: 0 0 0 15px;
}
.globalUpdateForm .error {
  color: red;
  font-size: 90%;
}
.globalUpdateForm input[type="text"] {
  padding: 5px;
  margin: 5px 0;
  width: 260px;
}
.globalUpdateForm input[type="radio"] {
  padding: 5px;
  margin: 8px;
}
.globalUpdateForm label {
  padding-top: 10px;
  display: block;
}
.globalUpdateForm .previewButton {
  margin-left: 85%;
  font-size: 20px;
}
.update {
  position: relative;
}
.update .imageSection {
  display: none;
}
.update .delete-update-button {
  position: absolute;
  top:  8px;
  right:  0px;
  color:  var(--dark-grey);
}
.story-action-button {
  display: inline-block;
  background: #CB6158;
  padding: 0 15px;
  margin: 0 8px;
  width: 60px;
  text-align: center;
  height: 19px;
  color: #fff;
  cursor: pointer;
  border-radius: 8px;
  box-shadow: 1px 1px 1px #ccc;
  border: 1px solid #ccc;
}

.lds-ring {
  display: inline-block;
  position: relative;
  width: 34px;
  height: 34px;
}
.lds-ring div {
  box-sizing: border-box;
  display: block;
  position: absolute;
  width: 21px;
  height: 21px;
  margin: 6px;
  border: 6px solid #999;
  border-radius: 50%;
  animation: lds-ring 1.2s cubic-bezier(0.5, 0, 0.5, 1) infinite;
  border-color: #999 transparent transparent transparent;
}
.lds-ring div:nth-child(1) {
  animation-delay: -0.45s;
}
.lds-ring div:nth-child(2) {
  animation-delay: -0.3s;
}
.lds-ring div:nth-child(3) {
  animation-delay: -0.15s;
}
@keyframes lds-ring {
  0% {
    transform: rotate(0deg);
  }
  100% {
    transform: rotate(360deg);
  }
}
.sefariaLogo {
  text-align: center;
  text-transform: uppercase;
  font-family: "Roboto", "Helvetica Neue", "Helvetica", sans-serif;
}
#appLoading {
  position: fixed;
  text-align: center;
  background-color: #FBFBFA;
  height: 100%;
  width: 100%;
  direction: initial;
}
#appLoading .loadingMessage {
  position: absolute;
  top: 45%;
  left: 50%;
  transform: translate(-50%, -50%);
}
#appLoading img.int-en {
  width: 150px;
  height: 42px;
  margin-bottom: 6px;
}
#appLoading img.int-he {
  width: 150px;
  height: 49px;
  margin-bottom: 6px;
}
.emptyDesktop {
  margin-top: 200px;
  text-align: center;
  color: #999;
}
.button {
  display: inline-block;
  color: white;
  background-color: var(--sefaria-blue);
  box-shadow: 0 1px 3px rgba(0,0,0,0.25);
  border-radius: 6px;
  padding: 16px 30px;
  margin: 0 2px 6px 2px;
  cursor: pointer;
  font-size: 16px;
  box-sizing: border-box;
  line-height: 19px;
  text-align: center;
  --english-font: var(--english-sans-serif-font-family);
  --hebrew-font: var(--hebrew-sans-serif-font-family);
  border: none;
}
.saveProfileButton{
  background-color: var(--midrash-green);
}
.button.disabled{
  border: 1px solid var(--light-grey);
  background-color: var(--lightest-grey);
  font-size: 16px;
  line-height: 19px;
  text-align: center;
  color: var(--medium-grey);
  box-shadow: none;
}
.button.disabled:hover{
  color: var(--medium-grey);
  cursor: initial;
}
a.button {
  color: white;
}
.button:hover,
a.button:hover {
  color: white;
  text-decoration: none;
}
.button.white {
  background-color: white;
  color: #333;
}
a.button.white {
  color: var(--dark-grey);
}
.button.grey {
  background-color:  var(--lighter-grey);
  color: var(--dark-grey);
  box-shadow: none;
  border: none;
}
a.button.mini {
  padding: 5px;
  font-size: .8em;
}
.interface-english .userSheetTitle a.button.mini {
  float: right;
}
.interface-hebrew .userSheetTitle a.button.mini {
  float: left;
}
.button.transparent {
  color: #666;
  background-color: transparent;
  border: 1px solid transparent;
}
.profile-page .button.transparent {
  border: 0;
}
.button.transparent.bordered {
  border: 1px solid #CCC;
}
.button.fillWidth {
  width: 100%;
  text-align: center;
  display: block;
  margin: 10px 0;
}
.button.squareBorder {
  border-radius: 0;
}
a .button:hover {
  text-decoration: none;
}
.reactMarkdown a {
  color: var(--commentary-blue);
}
.button.small {
  padding: 10px 14px;
  width: -moz-fit-content;
  width: fit-content;
}
.button.small.publish {
  color: #666666;
  background-color: white;
  font-weight: 500;
  min-height: 31px;
  height: 31px;
  padding: 0 10px;
}
.headerWithAdminButtonsContainer{
  display: flex;
  justify-content: space-between;
  flex-direction: row;
  align-items: center;
  flex-wrap: nowrap;
  width: 100%;
}
.headerWithAdminButtonsContainer .pencilEditorButton{
  margin-top: 8px;
  margin-bottom: 5px;
  margin-inline-end: 6px;
  cursor: pointer;
}
.button.extraSmall.reviewState{
  margin-inline-end: 7px;
}
.button.extraSmall.reviewState.reviewed {
  background-color: #5D956F;

}
.button.extraSmall.reviewState.notReviewed {
  background-color: #CB6158;
}
.button.extraSmall.reviewState.edited {
  background-color: #C3EB34;
}
.button.extraSmall {
  border-radius: 6px;
  box-shadow: none;
  margin: 0;
  padding: 5px 8px;
  height: 30px;
  line-height: 20px;
  letter-spacing: normal;
}
.button.extraSmall.topic {
  color: #000000;
  background-color: var(--lighter-grey);
  white-space: nowrap;
}
.adminButtons .button.extraSmall.topic.top {
  border-top-left-radius: 6px;
  border-top-right-radius: 6px;
}
.adminButtons .button.extraSmall.topic.bottom {
  border-bottom-left-radius: 6px;
  border-bottom-right-radius: 6px;
  border-bottom: 1px solid var(--light-grey);
}
.adminButtons .button.extraSmall.topic {
  box-shadow: 0 1px 3px rgb(0 0 0 / 25%);
  border-radius: revert;
  color: #666666;
}
.headerWithAdminButtons {
  display: flex;
  position: relative;
  flex: 1;
}
.adminButtons.hiddenButtons {
  display: none;
}
.adminButtons {
  display: flex;
  flex-direction: column;
  width: 147px;
  position: absolute;
  height: 90px;
  padding: 0 20px 0 20px;
}

.button .buttonIcon {
  margin-inline-end: 7px;
  vertical-align: middle;
}
.button.small .buttonIcon {
  height: 14px;
  width: 14px;
  margin-top: -3px;
}
.button.appButton {
  box-shadow: none;
  border: 2px solid var(--sefaria-blue);
  color: var(--sefaria-blue);
}
.button.appButton img {
  margin-inline-end: 5px;
}
.button.appButton.iconOnly {
  width: 40px;
  height: 40px;
  box-sizing: border-box;
  display: inline-flex;
  padding: 0;
  justify-content: center;
  align-items: center;
}
.button.appButton.iconOnly img {
  width: 18px;
  height: 18px;
  margin: 0;
}
.lexicon-content{
  font-size: 15px;
  padding-bottom: 10px;
  margin-bottom: 1px;
}
.lexicon-link:hover {
  text-decoration: underline;
}
.lexicon-header {
  padding: 10px;
  border-bottom: 1px solid #e5e5e5;
  background-color: #AAAAAA;
}
.lexicon-header h4 {
  font-size: 1.2em;
  margin: 0;
}
.entry + .entry {
  padding-top: 10px;
}
.lexicon-results {
  padding-top: 20px;
}
.named-entity-attribution {
  margin-top: 13px;
}
.named-entity-ambiguous {
  margin-bottom: 24px;
}
.named-entity-ambiguous .systemText .int-en,
.named-entity-ambiguous .systemText .int-he {
  color: #999;
}
.named-entity-title-bar {
  display: flex;
  flex-direction: row;
  justify-content: space-between;
}
.named-entity-wrapper {
  display: flex;
  flex-direction: column;
}
.named-entity-wrapper + .named-entity-wrapper {
  margin-top: 26px;
}
.readerPanel.english .named-entity-wrapper {
  direction: ltr;
}
.readerPanel.hebrew .named-entity-wrapper {
  direction: rtl;
}
.lexicon-results .named-entity-description {
  margin-top: 13px;
}
.lexicon-results .named-entity-description .en,
.lexicon-results .named-entity-description .he {
  color: #666;
}
.lexicon-results .entry > div {
  padding: 1% 0 1% 0;
  margin: auto;
}
.lexicon-results .entry a {
    font-size: .8em;
    font-weight: bold;
    letter-spacing: 1px;
    cursor: pointer;
    color: #333;
}
.lexicon-results .entry .headline {
  color: #333;
  font-size: 1.2em;
  display: block;
}
.lexicon-results .entry .headwords .headword {
  display: inline;
}
.lexicon-results .entry .morphology {
  font-family: "Roboto", "Helvetica Neue", "Helvetica", sans-serif;
  color: #999;
  display: inline;
  margin-right: 5px;
}
.lexicon-results .entry .lang-ref {

}
.lexicon-results .entry .definition-content{
    color: #444;
}
.lexicon-results ol {
	list-style-position: inside;
}
.lexicon-results .entry .definition li.sense{
	margin-left: 15px;
    padding-bottom: 10px;
}
.lexicon-results .entry .definition ol.senses{
	padding-left: 0;
}
.lexicon-results .entry .definition > li.sense{
	margin-left: 0;
}
.lexicon-results .entry ol.definition {
	list-style-type: none;
	padding-top: 2px;
	padding-left: 0;
    margin: 0;
}
.lexicon-results .entry .definition .notes {}
.lexicon-results .entry .definition .derivatives {display: block;margin-left: 15px;}
.lexicon-results .attribution {

}

.lexicon-results .attribution div,
.named-entity-wrapper .attribution div {
  display: block;
  font-family: "Roboto", "Helvetica Neue", "Helvetica", sans-serif;
  color: #aaa;
  font-size: 10px;
}
.lexicon-content .headword.en, .lexicon-content .headword.he,
.lexicon-content .definition-content.en, .lexicon-content .definition-content.he,
.lexicon-content .lexicon-results .attribution {
  display: inline;
}
.lexicon-content .headword.he, .lexicon-content .definition-content.he {
  direction: rtl;
}
.lexicon-content .headword.en, .lexicon-content .definition-content.en {
  direction: ltr;
}
.lexicon-instructions,
.lexicon-content .loadingMessage {
  font-size: 15px;
  font-style: italic;
}
.splitHeader {
  text-align: left;
  display: flex;
  flex-direction: row;
  justify-content: space-between;
  color: #666;
  font-weight: 300;
}
.splitHeader .en {
  font-size: 14px;
}
.splitHeader .he {
  font-size: 14px;
}
.splitHeader select {
  margin-inline-start: 6px;
}
.sheetsNewButton {
  text-align:center;
  margin-bottom: 30px;
}
.sheetsNewButton a {
  color: inherit;
}
.sheet.userSheet .sheetTitle  {
  font-family: "adobe-garamond-pro", "Crimson Text", Georgia, serif;
  font-size: 20px;
  color:#333;
  margin-bottom: 6px;
  unicode-bidi: plaintext;
}
.sheet.userSheet {
  font-size: 14px;
  color:#999;
  text-decoration: none;
  flex-direction: column;
}
.interface-english .sheet.userSheet{
  font-family: "Roboto", "Helvetica Neue", "Helvetica", sans-serif;
}
.interface-hebrew .sheet.userSheet{
  font-family: "Heebo", "sans-serif";
}
.sheet.userSheet .userSheetInfo{
  display: flex;
  justify-content: flex-start;
}
.sheet.userSheet .userSheetInfo span:before{
  content: '·';
  margin: auto 4px;
}
.sheet.userSheet .userSheetInfo span:first-child:before{
  content: '';
  margin: 0;
}
.sheet.userSheet .sheetAccess{
  margin: auto 4px;
}
.filterByTag {
  cursor: pointer;
  text-transform: none;
  font-size: 18px;
}
.sheet.userSheet .sheetEditButtons {
  font-size: 24px;
  height: 32px;
  width: 32px;
  text-align: center;
  line-height: 32px;
  background-color: white;
  border: 1px solid #E6E6E6;
  border-radius: 4px;
  margin-left: 10px;
  display: none;
  float:right;
  cursor: pointer;
  color: #999;
  text-decoration: none;
}
.sheetButton:hover {
  text-decoration: underline;
}
.sheetButton{
  border: 1px solid #fff;
}
.sheetButton.active {
  border: 1px solid #333;
}
.tagString a {
  text-decoration: none;
  color: #999;
}
.tagString a:after {
  content: ", ";
  color: #999;
}
.tagString a:last-child:after {
  content: "";
}
.singlePanel .collectionsList {
  margin-top: 0;
}
.collectionsList .enCollections,
.collectionsList .heCollections {
  margin-bottom: 50px;
}
.readerPanel .collectionsList .enCollections .gridBox,
.readerPanel .collectionsList .enCollections .int-he {
  direction: ltr;
}
.readerPanel .collectionsList .heCollections .gridBox {
  direction: rtl;
}
.collectionListing {
  display: flex;
  flex-direction: row;
  justify-content: space-between;

}
.profile-page .collectionListing {
  padding: 20px 0;
  margin-top: 20px;
  background-color: white;
  border: 1000px solid white;
  border-top: 4px solid white;
  border-bottom: 120px solid white;
  margin: -4px 0 -120px 0;
  margin-inline-start: -1000px;
  margin-inline-end: 0;
  width: 100%;
}
.collectionListing .left-content {
  display: flex;
  flex-direction: row;
  align-items: center;
}
.collectionListing + .collectionListing {
  border-top: 1px solid #ccc;
}
.collectionListingImageBox {
  width: 40px;
  height: 40px;
  border-radius: 20px;
  margin-inline-end: 10px;
  overflow: hidden;
  flex-shrink: 0;
}
.tocTop .collectionListingImageBox {
  background-color: transparent;
  overflow: initial;
}
.interface-hebrew .sheetMetaDataBox .authorStatement {
  direction: rtl;
}
.sheetMetaDataBox .profile-pic {
  width: 30px;
  height: 30px;
  display: inline-block;
  vertical-align: middle;
  margin-inline-end: 10px;
}
.readerPanel.hebrew .sheetMetaDataBox .user {
  direction: rtl;
<<<<<<< HEAD
}
.sheetMetaDataBox {
  margin-block-end: 40px;
}
=======
}
.sheetMetaDataBox {
  margin-block-end: 40px;
}
>>>>>>> 1cb303d0
a.sheetAuthorName {
  color: var(--midrash-green);
  --english-font: var(--english-sans-serif-font-family);
  --hebrew-font: var(--hebrew-sans-serif-font-family);
  font-size: 16px;
  font-weight: 500;
  line-height: 18.75px;
  display: inline;
  margin-block-end: 10px;
}
a.sheetAuthorName:hover {
  text-decoration: none;
}
.sheetContentSidebar a.sheetAuthorName {
  display: block;
}
<<<<<<< HEAD
.sheetMetaDataBox .sidebarLayout .items {
  display: flex;
  justify-content: space-between;
}
.sheetMetaDataBox .sidebarLayout .items > * {
  margin-inline-start: 15px;
}
.sheetMetaDataBox .texts-properties-menu {
  top: 40px;
}
.sheetMetaDataBox .sidebarLayout {
  justify-content: space-between;
}
=======
>>>>>>> 1cb303d0
.sheetMetaDataBox .summary {
  --english-font: var(--english-sans-serif-font-family);
  --hebrew-font: var(--hebrew-sans-serif-font-family);
  font-size: 16px;
  font-weight: 500;
  line-height: 18.75px;
  color: var(--dark-grey);
  margin-block-end: 25px;
  text-align: initial;
}
.sheetMetaDataBox .title {
  --english-font: var(--english-sans-serif-font-family);
  --hebrew-font: var(--hebrew-sans-serif-font-family);
  font-size: 30px;
  font-weight: 500;
  line-height: 35.16px;
  margin-block-end: 15px;
<<<<<<< HEAD
  flex: 0 0 70%;
=======
  flex: 1 0 95%;
>>>>>>> 1cb303d0
  text-align: initial;
}

.sheetMetaDataBox .title:empty:before {
  content: "Untitled";
  color: #999;
  position: relative;
  pointer-events: none;
  width: auto;
}
.sheetMetaDataBox .summary:empty:before {
  content: "Add a description...";
  color: #999;
  position: relative;
  pointer-events: none;
  width: auto;
}
.interface-hebrew .sheetMetaDataBox .title:empty:before {
  content: "ללא שם";
}
.publishBox {
  text-align: start;
  border-radius: 6px;
  padding: 10px 20px;
  max-width: 540px;
  margin: 20px -20px;
  font-size: 16px;
  color: #666;
}
.publishBox .publishLabel {
  --english-font: var(--english-sans-serif-font-family);
  --hebrew-font: var(--hebrew-sans-serif-font-family);
  font-size: 14px;
  font-weight: 400;
  line-height: 18px;
  text-underline-position: from-font;
  text-decoration-skip-ink: none;
  color: var(--dark-grey);
  margin-bottom: 10px;
}

div.transparentBackground.publishBox {
  background-color: inherit;
  border-radius: 0px;
  padding: 0px 20px;
  color: inherit;
}

.publishBox .smallText .int-en, .publishBox .smallText .int-he.enInHe {
  color: #666;
}
.publishBox p.error {
  color: red;
}
.publishBox p {
  margin-bottom: 15px;
}
.publishBox .error .react-tags,
.publishBox textarea.error {
  border: 1px solid red;
}
.sheetMetaDataBox .publishBox .react-tags__selected {
  display: inline;
}
.sheetMetaDataBox .publishBox .react-tags__selected-tag {
  display: inline-block;
  box-sizing: border-box;
  margin: 0 6px 6px 0;
  padding: 6px 8px;
  border: none;
  border-radius: 6px;
  background: #FFFFFF;
  color: #000;
  /* match the font styles */
  font-family: inherit;
  font-size: inherit;
  line-height: inherit;
}
.sheetMetaDataBox .publishBox textarea, .sheetMetaDataBox .publishBox input, .sheetMetaDataBox .publishBox .react-tags {
  border-radius: 6px;
  border: none;
  width: 98%;
  padding: 7px;
  background: #EDEDEC;
  --english-font: var(--english-sans-serif-font-family);
  --hebrew-font: var(--hebrew-sans-serif-font-family);
  font-size: 16px;
  font-weight: 400;
  line-height: 18.75px;
  text-underline-position: from-font;
  text-decoration-skip-ink: none;
  margin-bottom: 10px;
}
.publishBox p strong {
  color: black;
  font-weight: 400;
}
.publishBox h3 {
  font-size: 22px;
  font-weight: 500;
  color: #666;
  margin-top: 12px;
  margin-bottom: 14px;
  text-transform: none;
  text-align: start;
}
.publishBox hr {
  border-bottom: none;
  border-right: none;
  border-left: none;
  border-top: 1px solid #CCC;
  margin-top: 20px;
}
.publishBox .smallText {
  color: #666666
}
.publishBox .react-tags {
  position: relative;
  padding: 10px 10px 4px 10px;
  border-radius: 6px;
  background-color: #fff;
  box-shadow: 0px 1px 3px rgba(0, 0, 0, 0.25);
  /* shared font styles */
  font-size: 16px;
  line-height: 1.2;
  color: #666;
  /* clicking anywhere will focus the input */
  cursor: text;
}
.publishBox .react-tags.is-focused {
  border-color: #B1B1B1;
}
.publishBox .react-tags__selected {
  display: inline;
}
.publishBox .react-tags__selected-tag {
  display: inline-block;
  box-sizing: border-box;
  margin: 0 6px 6px 0;
  padding: 6px 8px;
  border: none;
  border-radius: 6px;
  background: #EDEDEC;
  color: #000;
  /* match the font styles */
  font-family: inherit;
  font-size: inherit;
  line-height: inherit;
}
.publishBox .react-tags__search-input,
.publishBox .react-tags__search-input:focus,
.publishBox .react-tags__search-input:focus-visible {
  font-family: inherit;
  font-size: inherit;
  border: none;
  outline: none;
}
.publishBox .react-tags__search-input::placeholder {
  font-size: 16px;
  font-style: normal;
  font-family: var(--english-sans-serif-font-family);
}
body.interface-hebrew .publishBox .react-tags__search-input::placeholder,
body.interface-hebrew .publishBox textarea::placeholder {
  font-family: var(--hebrew-sans-serif-font-family);

}
.publishBox .react-tags__selected-tag:after {
  content: '\2715';
  color: #AAA;
  margin-inline-start: 8px;
  vertical-align: middle;
  font-size: 10px;
}
.publishBox .react-tags__selected-tag:hover,
.publishBox .react-tags__selected-tag:focus {
  border-color: #B1B1B1;
}
.publishBox .react-tags__search {
  display: inline-block;

  /* match tag layout */
  padding: 7px 2px;
  margin-bottom: 6px;

  /* prevent autoresize overflowing the container */
  max-width: 100%;
}
.publishBox .publishButton {
  margin: 18px 0;
  text-align: end;
}
.publishBox .publishButton .button.published {
  background-color: #EDEDEC;
  border: 1px solid #CCCCCC;
  color: #666666
}

.publishBox .publishButton .button {
  padding: 15px 20px;
}

.publishSettingsEditMode .publishButton {
  margin: 14px 0 0;
  text-align: end;
  flex-direction: row;
  justify-content: flex-end;
  display: flex;
}

.publishSettingsEditMode .publishButton .publishedText {
  text-align: start;
  margin-top: 5px;
  margin-bottom: 0px;
  margin-inline-start: 0px;
  margin-inline-end: 15px;
  font-size: var(--sans-serif-body-font-size);
  --english-font: var(--english-sans-serif-font-family);
  --hebrew-font: var(--hebrew-sans-serif-font-family);
  color: var(--dark-grey);
}

.publishSettingsEditMode .publishButton .publishedText .publishedTextBold {
  font-weight: bold;
  color: black;
}

.publishSettingsEditMode .button.published {
  background-color: #FFFFFF;
  border: 1px solid #CCCCCC;
  color: var(--dark-grey);
  height: fit-content;
  align-self: center;
  border-radius: 6px;
  box-sizing: border-box;
  box-shadow: none;
  padding: 9px 10px;
}

.publishBox .react-tags__suggestions ul {
  position: absolute;
  inset-inline-start: 0;  /* Note reduntant css rules below `body.interface-[hebrew|english]  .publishBox .react-tags__suggestions ul` */
  top: 100%;
  margin: 4px -1px;
  padding: 0;
  list-style: none;
  background: #fff;
  border: 1px solid #ccc;
  border-radius: 6px;
  min-width: 300px;
}
/* Reduntant given above `inset-inline-start` rule, but not standard on all browsers yet
RMN: 2021-04-22 */
body.interface-hebrew  .publishBox .react-tags__suggestions ul {
  right: 0;
}
/* Reduntant given above `inset-inline-start` rule, but not standard on all browsers yet
RMN: 2021-04-22 */
body.interface-english .publishBox .react-tags__suggestions ul {
  left: 0;
}
.publishBox .react-tags__suggestions li {
  border-bottom: none;
  padding: 6px 8px;
}
.publishBox .react-tags__suggestions li mark {
  text-decoration: none;
  background: none;
  font-weight: normal;
}
.publishBox .react-tags__suggestions li:hover {
  cursor: pointer;
  background: #eee;
}
.publishBox .react-tags__suggestions li.is-active {
  background: #eee;
}
.publishBox .react-tags__suggestions li.is-disabled {
  opacity: 0.5;
  cursor: auto;
}
.editorSidebarToggle {
  position: fixed;
  top: 150px;
  right: 30px;
  height: 30px;
  width: 30px;
  border-radius: 30px;
  border: none;
  background-color: var(--sefaria-blue);
  cursor: pointer;
  box-shadow: 0px 1px 3px rgba(0, 0, 0, 0.25);
}
.interface-hebrew .editorSidebarToggle {
  left: 30px;
  right: auto;
}


.editorSidebarToggle:active {
  box-shadow: 0px 1px 1px rgba(0, 0, 0, 0.25);
}
.editorSidebarToggle::after {
  content: url("/static/img/3vdots.svg");
  position: absolute;
  top: 7px;
  left: 13px;
}
.collectionListingImage {
  height: 100%;
  width: 100%;
  object-fit: cover;
  background-color: white;
}
.collectionListingImage.default {
  width: 80%;
  height: 80%;
  margin: 10%;
  opacity: 0.4;
}
.collectionListingName {
  display: block;
  font-size: 30px;
  color: #000;
  margin-bottom: 5px;
}
.collectionListingName:hover {
  color: #333;
}
.collectionListingDetails .collectionListingSheetCount {
  color: #999 !important;
  font-size: 14px !important;
  font-family: Roboto !important;
  font-weight: 400 !important;
  line-height: 18px !important;
}
.collectionListingMembership {
  text-transform: capitalize;
}
.collectionListingDetailSeparator {
  margin: 8px;
}
.collectionInfo {
  margin-bottom: 35px;
}
.interface-hebrew .collectionInfo .he {
  display: inline;
}
.interface-hebrew .collectionInfo .en {
  display: none;
}
.collectionPage h1 {
  color: black;
  font-size: 30px;
  margin-bottom: 5px;
  --hebrew-font: var(--hebrew-serif-font-family);
  --english-font: var(--english-serif-font-family);
}
.collectionPage .navTitle {
  margin-bottom: 5px;
}
.collectionPage .collectionLabel {
  text-transform: uppercase;
  color: #666;
  font-size: 16px;
  letter-spacing: 2px;
  display: block;
  margin-bottom: 25px;
}
.collectionPage a:hover {
  color: inherit;
}
.collectionPage .collectionWebsite {
  display: block;
  font-size: 16px;
  margin-top: 15px;
  color: #4B71B7;
  direction: ltr;
}
.collectionPage .collectionDescription {
  font-size: 16px;
  color: #666;
  line-height: 1.3;
}
.collectionPage .collectionDescription .dedication {
  --hebrew-font: var(--hebrew-serif-font-family);
  --english-font: var(--english-serif-font-family);
}
.collectionPage .collectionDescription .en .dedication {
  font-style: italic;
  font-size: 18px;
  display: block;
}
.collectionPage .collectionDescription .he .dedication {
  font-size: 20px;
  display: block;
}
.collectionPage .bubbleTab {
  font-size: 16px;
}
.collectionPage .tagsList {
  --hebrew-font: var(--hebrew-serif-font-family);
  --english-font: var(--english-serif-font-family);
}
.collectionPage .emptyMessage .button {
  margin-top: 22px;
}
.collectionPage .emptyMessage .button:hover {
  color: white;
}
.collectionContentsTab .gridBox {
  margin-bottom:  30px;
}
.collectionPage .collectionContentsSectionLabel {
  color: var(--dark-grey);
  size: 16px;
  margin: 30px 0 12px 0;
}
.collectionPage .collectionContentsTag {
  font-size: 24px;
}
.collectionPage .sheetIcon {
  display: none;
}
.collectionPage .filterable-list .sheet a.sheetTitle {
  font-size:  24px;
}
.collectionPage .searchInCollectionLink {
  font-size:  16px;
  color: var(--dark-grey);
  margin-top: 20px;
  display: block;
}
.collectionInvitationBox {
  padding-bottom: 20px;
}
.collectionInvitationBox .button {margin: 0;}
.collectionSheetInner {
  display: flex;
}
.collectionSheetInnerContent {
  flex: 1;
}
.sheet .sheetTitleText {
  font-family: Roboto;
  font-size: 16px;
  font-weight: 600;
  line-height: 18.75px;
}
.sheetListingPinButton {
  display: none;
  opacity: 0.3;
  cursor: pointer;
}
.sheet:hover .sheetListingPinButton.active {
  display: block;
}
.sheetListingPinButton.pinned {
  display: block;
  opacity: 0.6;
}
#collectionInvitationInput {
  box-shadow: 0 1px 3px rgba(0,0,0,0.2);
  border: none;
  margin-inline-end: 10px;
  font-size: 18px;
  position: relative;
  border-radius: 7px;
  box-sizing: border-box;
  width: 215px;
  padding: 10px 15px;
}
.collectionInvitationBoxMessage {
  font-size: 18px;
  padding: 12px 0 0;
  text-align: center;
}
.flexLineBreak {
  width: 100%;
  height: 0;
}
.collectionPage .collectionMemberListing {
  padding-bottom: 24px;
  font-family: "Roboto", "Helvetica Neue", "Helvetica", sans-serif;
  font-size: 16px;
  color: #666;
  display: flex;
  flex-direction: row;
  justify-content: start;
}
.collectionMemberListingPic {
  margin-inline-end: 10px;
}
.collectionMemberListingPic.invitation {
  background-color: var(--medium-grey);
  border-radius: 1000px;
  width: 40px;
  height: 40px;
  line-height: 40px;
  text-align: center;
}
.collectionMemberListingName {
  color: black;
}
.collectionMemberListingRole {
  color: var(--dark-grey);
  font-size: 13px;
  margin-top: 4px;
}
.collectionMemberListingText {
  position: relative;
}
.collectionPage .collectionMemberListing .collectionMemberListingActions {
  display: none;
}
.collectionPage .collectionMemberListing:hover .collectionMemberListingActions {
  display: inline-flex;
}
.collectionMemberListingActions .collectionMemberListingActionsButton {
  cursor: pointer;
  color: var(--dark-grey);
  margin-inline-start: 8px;
}
.collectionMemberListingActionsMenu {
  position: absolute;
  left: 0;
  top: 46px;
  line-height: 30px;
  background-color: white;
  border: 1px solid #ccc;
  border-radius: 4px;
  color: #999;
  font-size: 15px;
  z-index: 1;
}
.interface-hebrew .collectionMemberListingActionsMenu {
  right: 0;
  left: unset;
}
.collectionMemberListingActionsMenu .action {
  padding: 4px 10px;
  cursor: pointer;
  white-space: nowrap;
}
.collectionMemberListingActionsMenu .action:hover {
  background-color: #eee;
}
.collectionMemberListingActionsMenu .action + .action {
  border-top: 1px solid #ccc;
}
.collectionMemberListingActionsMenu .role {
  font-size: 17px;
  margin-right: 4px;
}
.collectionMemberListingActionsMenu .role.current {
  color: var(--dark-grey);
}
.collectionInvitationListing {
  display: inline-block;
  min-height: 50px;
  line-height: 50px;
}
.topicFilterBox {
  display: flex;
  align-items: center;
  margin-bottom: 30px;
  background-color: var(--lighter-grey);
  border-radius: 100px;
  padding: 0 10px;
  margin-top: 0;
  width: 285px;
  max-width: 100%;
}
.singlePanel .topicFilterBox {
  margin-top: 20px;
}
.topicFilterBox .searchIcon {
  height: 18px;
  width: 18px;
  opacity: 0.4;
}
.topicFilterInput {
  padding: 0px 10px;
  line-height: 30px;
  flex: 1;
  box-sizing: border-box;
  border: none;
  background: transparent;
  font-size: 18px;
}
.topicsFilterReset {
  cursor: pointer;
  color: var(--medium-grey);
}
.topicsFilterResetIcon {
  height: 16px;
  width: 16px;
  margin-inline-start: 8px;
  vertical-align: -2px;
}
.alphabeticalTopicsNav {
  color: var(--dark-grey);
  margin-bottom: 5px;
}
.alphabeticalTopicsNav a {
  display: inline-block;
  margin-bottom: 10px;
}
.alphabeticalTopicsNav a + a {
  margin-inline-start: 10px;
}
.allTopicsList {
  min-height: 500px;
}
.topicPanel .topicLabel {
  text-transform: uppercase;
  font-weight: lighter;
  margin-bottom: 10px;
  font-size: 14px;
}
.topicPanel .topicLabel a {
  color: #8E8E8E;
}
.topicPanel .sideColumnMore {
  cursor: pointer;
  font-size: 16px;
  line-height: 26px;
  color: #666;
}
.topicPanel .sideColumnMore:hover {
  cursor: pointer;
  text-decoration: underline;
}
.topicPanel .sourceList {
  min-height: 500px;
}
.topicPanel .sourceList .loadingMessage {
  text-align: center;
}
.topicPanel .topicSource {
  margin-bottom: 40px;
  cursor: pointer;
  position: relative;
}
.topicPanel .topicSource .title {
  font-weight: bold;
}
.topicPanel .topicSource .score {
  font-size: 17px;
  color: #333;
  font-weight: normal;
  white-space: nowrap;
  border-radius: 4px;
  padding: 3px;
}
.topicPanel .topicSource .score:hover {
  background-color: #EEE;
}
.topicPanel .topicSource .score:active {
  background-color: #DDD;
}
.hebrew .topicPanel .topicSource .score {
  right: auto;
  left: 5px;
}
.topicPanel .topicSource .score img {
  width: 15px;
  height: 15px;
  vertical-align: middle;
  margin: -4px 0 0 2px;
  opacity: 0.6;
}

ul.sheetCollectionsLinks {
  list-style-type: none;
  padding-inline-start: 0;
  --english-font: var(--english-sans-serif-font-family);
  --hebrew-font: var(--hebrew-sans-serif-font-family);
  font-size: 16px;
  font-weight: 400;
  line-height: 18.75px;
<<<<<<< HEAD
}
ul.sheetCollectionsLinks li {
  margin-block-end: 10px;
=======
>>>>>>> 1cb303d0
}

h3.sheetCollections {
  text-transform: none;
  color: var(--dark-grey);
  font-size: var(--sans-serif-h3-font-size);
  --english-font: var(--english-sans-serif-font-family);
  --hebrew-font: var(--hebrew-sans-serif-font-family);
  margin-bottom: 17px;
  margin-top: 36px;
  padding-bottom: 18px;
  border-style: none none solid none;
  border-color: var(--light-grey);
  border-width: 1px;
}

.translationsHeader {
  margin-bottom: 35px;
}

.translationsHeader h3 {
  text-transform: none;
  color: var(--dark-grey);
  font-size: var(--sans-serif-h3-font-size);
  --english-font: var(--english-sans-serif-font-family);
  --hebrew-font: var(--hebrew-sans-serif-font-family);
  margin-bottom: 12px;
  margin-top: 0;
}

.translationsHeader .translationsDesc {
  font-size: var(--sans-serif-body-font-size);
  color: var(--dark-grey);
}

.aboutSheetPanel hr {
  height: 0px;
  border: 1px solid var(--light-grey);
}

.aboutSheetPanel h2 {
  font-size: var(--serif-h3-font-size);
  color: #000000;
  text-transform: none;
  margin: 0px;
}

.aboutSheetPanel h3.aboutSheetSubtitle {
  --english-font: var(--english-sans-serif-font-family);
  --hebrew-font: var(--hebrew-sans-serif-font-family);
  margin-top: 5px;
  margin-bottom: 20px;
}

div.aboutSheetMetadata {
  color: var(--medium-grey);
  --english-font: var(--english-sans-serif-font-family);
  --hebrew-font: var(--hebrew-sans-serif-font-family);
  font-size: var(--sans-serif-small-font-size);
  display: flex;
  flex-direction: column;
  margin: 10px 0px;
}
div.aboutSheetMetadata span:not(:first-child)::before{
  content: '•';
  margin-inline-start: 4px;
  margin-inline-end: 4px;
}

.hebrew .topicPanel .topicSource .score img {
  margin: -4px 2px 0 0;
}
.note a {
  color: #333;
  text-decoration: underline;
}
.noteListing {
  margin-bottom: 30px;
  border-bottom: 1px solid #ccc;
  padding-bottom: 10px;
}
.noteListing a:hover {
  text-decoration: none;
}
.noteListing .textRange .title {
  font-size: 18px;
  color: #999;
  margin-bottom: 10px;
}
.noteListing .textRange .title:hover {
  text-decoration: underline;
}
.noteListing .textRange .text {
  font-size: 18px;
  font-style: italic;
  color: #999;
  margin-bottom: 18px;
}
.noteListing .textRange .text .he {
  font-style: normal;
}
.noteListing .segment {
  display: block;
}
.noteListing .note {
  font-size: 18px;
}
.noteListing .actionButtons {
  visibility: hidden;
  float: right;
  display: inline-block;
  cursor: pointer;
}
.interface-hebrew .noteListing .actionButtons {
  float: left;
}
.noteListing:hover .actionButtons {
  visibility: visible;
}
.noteListing .actionButtons img {
  width: 16px;
  height: 16px;
}
.noteListing .actionButtons img + img {
  margin: 0 0 0 10px;
}
.interface-hebrew .noteListing .actionButtons img + img {
  margin: 0 10px 0 0;
}
.noteListing:hover .actionButtons img:hover {
  opacity: 0.6;
}
.noteListing .mask {
  background-color: white;
  opacity: 0.5;
}
.addToSourceSheetModal {
  position: absolute;
  display: block;
  left: 40%;
  top: 240px;
  width: 330px;
  padding: 20px;
  background: #FBFBFA;
  border: #ccc 1px solid;
  border-radius: 4px;
  box-shadow: 0 0 10px #ccc;
  z-index: 200;
}
.addToSourceSheetModal .closeButton {
  margin-bottom: 10px;
  cursor: pointer;
  height: 18px;
  width: 18px;
  float: right;
}
.searchBox .keyboardInputInitiator {
    opacity: 0.4;
    width: 22px;
    height: 20px;
    padding: 4px 7px 2px;
    position: initial;
    vertical-align: 0px;
}
.searchBox.TopicSearchBox {
  margin: 30px 0px 20px 30px;
}
.searchBox.TopicSearchBox input {
  padding: 15px;
  box-sizing: border-box;
  box-shadow: 0px 1px 3px rgba(0, 0, 0, 0.25);
  border: none;
  height: 40px;
  width: 209px;
  font-family: "adobe-garamond-pro", "Crimson Text", Georgia, serif;
  border-radius: 6px;
  font-size: 18px;
  color: #000000;
}
.searchBox.TopicSearchBox input.selected {
  color: var(--commentary-blue);
}
.header .searchBox .keyboardInputInitiator {
    display: none;
}
body #keyboardInputMaster {
    opacity: 1;
    background-color: #FBFBFA;
    border: 1px solid #ccc;
    padding: 5px;
    box-shadow: none;
    border-radius: 0.3em;
    /*position: relative;
    top: 100px;
    left: 395px;*/
}
body #keyboardInputMaster thead {
  display: none;
}
body #keyboardInputMaster tbody tr td table{
    border-spacing: 2px 2px;
}
body #keyboardInputMaster tbody tr td table tbody tr td{
    border: 0.5px solid #eee;
    background: white;
    font-family: "Heebo","Roboto", sans-serif;
    min-width: 15px;
    vertical-align: middle;
    padding: 2px 8px;
    text-align: center;
    font-size: 14px;
    color: #333;
}
body #keyboardInputMaster tbody tr td table tbody tr td:hover,
body #keyboardInputMaster tbody tr td table tbody tr td:active,
body #keyboardInputMaster tbody tr td table tbody tr td.pressed{
    border: 1px solid #eee;
    background: #eee;
}
.calendarRefs {
  margin-bottom: 16px;
}
.calendarRef {
  font-size: 18px;
  color: #666;
  display: flex;
  margin: 2px 0;
}
.calendarRef a {
  color: inherit;
}
.calendarRef img {
  margin-top: 2px;
}
#editCollectionPageContainerInner {
  position: relative;
}
#editCollectionPage :not(h1) .int-en {
  font-family: "Roboto", "Helvetica Neue", "Helvetica", sans-serif;
}
#editCollectionPage :not(h1) .int-he {
  font-family: "Heebo", sans-serif;
}
#editCollectionPage .field {
  box-sizing: border-box;
  width: 100%;
  display: inline-block;
  vertical-align: top;
  padding: 12px;
}
#editCollectionPage .field.halfWidth {
  width: 50%;
  display: inline-block;
}
#editCollectionPage .field.quarterWidth {
  width: 25%;
  display: inline-block;
}
#editCollectionPage .field.threeQuarterWidth {
  width: 75%;
  display: inline-block;
}
#editCollectionPage .field > label {
  display: block;
  margin-bottom: 15px;
  color: #666;
}
#editCollectionPage input,
#editCollectionPage textarea {
  display: block;
  width: 100%;
  padding: 15px 12px;
  border-radius: 5px;
  border: none;
  box-sizing: border-box;
  box-shadow: 0 1px 3px rgba(0,0,0,0.2);
  font-family: "Roboto", "Helvetica Neue", "Helvetica", sans-serif;
  color: #333;
  font-size: 14px;
}
.interface-hebrew #editCollectionPage input,
.interface-hebrew #editCollectionPage textarea {
  font-family: "Heebo", sans-serif;
}
#editCollectionPage .hiddenFileInput {
  width: 0.1px;
  height: 0.1px;
  opacity: 0;
  overflow: hidden;
  position: absolute;
  z-index: -1;
}
#editCollectionPage .collectionImage {
  max-width: 200px;
  margin-bottom: 5px;
  display: block;
}
#editCollectionPage .helperText {
  color: #999;
  font-size: 13px;
  width: 500px;
}
#editCollectionPage .collectionHeaderBox {
  width: 100%;
  background-color: white;
  margin-bottom: 5px;
}
#editCollectionPage .collectionHeader {
  float: right;
  max-width: 100%;
}
#editCollectionPage .deleteCollection {
  cursor: pointer;
  margin: 30px 10px;
  color: #999;
  text-align: right;
}
#editCollectionPage .deleteCollection:hover {
  text-decoration: underline;
}
.dropdown {
  position: relative;
}
.dropdown .dropdownMain {
  background: white;
  box-shadow: 0 1px 3px rgba(0,0,0,0.2);
  border-radius: 7px;
  padding: 16px 22px;
  font-size: 16px;
  margin-bottom: 10px;
  cursor: pointer;
  line-height: 19px;
  color: var(--dark-grey);
  display: flex;
  justify-content: space-between;
  flex-direction: row;
}
.dropdown .dropdownMain.selected{
  color: var(--selected-option);
}
.dropdown .dropdownList .dropdownOption {
  font-size: 18px;
  cursor: pointer;
  padding: 0 22px;
  margin: 26px 0;
  border: none;
  color: var(--dark-grey);
  font-style: normal;
  font-weight: normal;
  font-size: 16px;
  line-height: 19px;
}
.dropdown .dropdownOpenButton {
  margin-inline-start: 6px;
  cursor: pointer;
  color: var(--dark-grey);
  font-size: 18px;
}
.interface-hebrew .dropdownOpenButton {
  float: left;
  margin-left: 0;
}
.dropdown .dropdownListBox {
  position: absolute;
  z-index: 1;
  margin-top: -14px;
  width: 100%;
  box-sizing: border-box;
  box-shadow: 0 1px 3px rgba(0,0,0,0.2);
  background: white;
  border-bottom-left-radius: 7px;
  border-bottom-right-radius: 7px;
}
.dropdown .dropdownList {
  color: #999;
  background-color: white;
  box-sizing: border-box;
  padding: 0;
  max-height: 250px;
  overflow-x: hidden;
  overflow-y: scroll;
  border-bottom-left-radius: 7px;
  border-bottom-right-radius: 7px;
}
.singlePanel .dropdown .dropdownList {
  max-height: 150px;
}
.dropdown .dropdownList .dropdownOption.selected {
  color: var(--selected-option);
}
.addToSourceSheetBox .dropdownMain.noselect {
  display: flex;
  justify-content: space-between;
  align-items: center;
  align-content: flex-start;
  text-align: start;
}
.addToSourceSheetBox .dropdownMain.noselect::before{
  content: url("/static/img/sheet.svg");
  opacity: 0.4;
  display: inline-block;
  margin-inline-end: 10px;
  transform: scale(0.8);
  vertical-align: text-bottom;
  line-height: 10px;
}
.addToSourceSheetBox .dropdownMain.noselect::after{
  content: url("/static/icons/chevron.svg");
  margin-inline-start: auto;
  opacity: 0.4;
  height: 24px;
  transform: scale(0.6) rotate(90deg);
  transform-origin: center center;
}
.addToSourceSheetBox .dropdownMain.noselect.open::after{
  transform: scale(0.6) rotate(-90deg);
  transform-origin: center center;
}
.addToSourceSheetBox .dropdownMain .loadingMessage {
  margin: 0;
}
.addToSourceSheetBoxTitle{
  font-style: normal;
  font-weight: normal;
  font-size: 13px;
  line-height: 15px;
  color: #999999;
  margin-bottom: 11px;
}
.addToSourceSheetBox .selectedRef{
  padding: 16px 22px;
  font-size: 16px;
  margin-bottom: 15px;
  cursor: pointer;
  background: #FBFBFA;
  box-shadow: 0px 1px 3px rgba(0, 0, 0, 0.25);
  border-radius: 6px;
  text-align: start;
}
.addToSourceSheetBox .selectedRef span{
  font-family: "adobe-garamond-pro", "Crimson Text", Georgia, "Times New Roman", serif;
  font-style: normal;
  font-weight: normal;
  font-size: 18px;
  line-height: 25px;
  color: #666666;
}
.readerPanel.hebrew .addToSourceSheetBox .selectedRef span{
  font-family: "Taamey Frank", "adobe-garamond-pro", "Crimson Text", Georgia, "Times New Roman", serif;
  font-size: 1.2em;
}
.addToSourceSheetBox .dropdown .dropdownList .dropdownOption::before{
  content: url("/static/img/sheet.svg");
  opacity: 0.4;
  display: inline-block;
  margin-inline-end: 10px;
  transform: scale(0.8);
  vertical-align: text-bottom;
  line-height: 10px;
}
#footer {
  background-color: white;
  border-top: 1px solid #F4F4F4;
  overflow: hidden;
  padding: 18px 40px 70px 40px;
  text-align: left;
  color: #999;
}
.singlePanel #footer {
  padding: 18px 15px 70px 15px;
}
#footer a {
  display: block;
  color: #666;
}
.interface-hebrew #footer{
  direction: rtl;
  text-align: right;
}
.interface-english #footer .int-he {
  display: none;
}
.interface-hebrew #footer .int-he {
  display: inline;
  text-align: right;
}
#footerInner {
  max-width: 1000px;
  margin: 0 auto;
}
#footer .section {
  display: inline-block;
  vertical-align: top;
  width: 200px;
  margin: 20px 0;
}
.interface-english #footer .section {
  text-align: left;
}
.interface-hebrew #footer .section {
  text-align: right;
}
#footer .section .header {
  color: #000;
  margin-bottom: 18px;
  font-weight: normal;
  font-size: 16px;
}
#footer .section.last {
  float: right;
  text-align: right;
}
.interface-hebrew #footer .section.last {
  float: left;
  text-align: left;
}
#footer .section a {
  font-size: 16px;
  margin: 2px 0;
}
#footer .fa {
  margin: 0 3px;
}
#footer .header.connect {
  text-transform: uppercase;
}
.newsletterSignUpBox {
  position: relative;
  margin-bottom: 4px;
}
.newsletterSignUpBox .newsletterInput {
  border-radius: 6px;
  padding: 10px 32px 12px 16px;
  width: 150px;
  font-size: 15px;
  border: 1px solid #EEE;
  margin-bottom: 6px;
  color: #333;
}
.newsletterSignUpBox .educatorNewsletterInput {
  padding: 10px;
  -webkit-appearance: auto
}
.newsletterSignUpBox img {
  height: 18px;
  width: 18px;
  opacity: 0.2;
  position: absolute;
  top: 10px;
  right: 12px;
}
.interface-hebrew .newsletterSignUpBox .newsletterInput {
  padding: 8px 16px 11px 32px;
}
.interface-hebrew .newsletterSignUpBox img {
  right: auto;
  left: 12px;
  transform: scale(-1, 1);
}
.newsletterEducatorOption {
  font-size: 14px;
  padding: 0px 3px;
  margin-top: 2px;
}
.newsletterSignUpBox .subscribeMessage {
  margin: 4px 0 14px 0;
  font-size: 14px;
  font-family: "Roboto", "Helvetica Neue", "Helvetica", sans-serif;
  font-style: italic;
  text-align: center;
  direction: ltr;
}
#footer .section.connect a {
  display: inline;
  margin: 0 4px;
}
#footer .section.connect .socialLinks a {
  color: #666;
}
#footer #siteLanguageToggle {
  color: #999;
  margin-top: 30px;
  font-size: 15px;
}
#footer #siteLanguageToggle #siteLanguageToggleLabel {
  display: block;
  text-transform: uppercase;
  color: #000;
}
#footer a#siteLanguageEnglish,
#footer a#siteLanguageHebrew {
  font-family: "Roboto", "Helvetica Neue", "Helvetica", sans-serif;
  cursor: pointer;
  color: #666;
  display: inline;
  margin: 0 3px;
}
#footer #siteLanguageEnglish:hover,
#footer #siteLanguageHebrew:hover {
  text-decoration: underline;
}
#footer a#siteLanguageHebrew {
  font-family: "Heebo", sans-serif;
}
.gemarra-regular, .gemarra-italic {
  font-weight: bold;
}
.it-text, .gemarra-italic {
  font-style: italic;
}
.categoryAttribution a {
  color: inherit;
}
.bubbleTab {
  padding: 10px 25px;
  margin: 3px;
  background-color: white;
  border-radius: 20px;
  border: 1px solid #DADADA;
  display: inline-block;
  font-size: 12px;
  color: #999;
  font-family: "Roboto", "Helvetica Neue", "Helvetica", sans-serif;
  letter-spacing: 1px;
  cursor: pointer;
}
.bubbleTab:hover {
  text-decoration: none;
}
.bubbleTab.active {
  color: #333;
}
.aboutBox .detailsSection{
  margin-bottom: 40px;
}
.aboutBox .aboutHeader {
  color: var(--dark-grey);
  padding-bottom: 13px;
  margin: 0;
  margin-bottom: 15px;
  text-align: initial;
  text-transform: none;
  font-size: 22px;
  border-bottom: solid 1px var(--light-grey);
  --english-font: var(--english-sans-serif-font-family);
  --hebrew-font: var(--hebrew-sans-serif-font-family);
}
.aboutBox .aboutTitle {
  padding: 10px 0 10px 0;
  display: inline-block;
  font-style: normal;
  font-weight: normal;
  font-size: 24px;
  line-height: 29px;
  color: #000000;
}
.aboutBox .tocCategory{
  display: block;
  margin-bottom: 17px;
  font-size: 16px;
  line-height: 19px;
  letter-spacing: 2px;
  text-transform: uppercase;
  color: var(--dark-grey);
}
.aboutBox .aboutSubtitle {
  font-style: italic;
  font-weight: normal;
  font-size: 18px;
  line-height: 22px;
  color: #666666;
}
.aboutBox .aboutSubtitle .he {
  font-style: normal;
}
.aboutBox .aboutAuthor{
  font-size: 16px;
  line-height: 19px;
  color: var(--dark-grey);
  margin-bottom: 22px;
  display: flex;
}
.readerPanel.hebrew .aboutBox .aboutAuthor .aboutAuthorInner{
  direction: rtl;
}
.aboutBox .aboutAuthor .authorName{
  margin-inline-start: 5px;
  color: black;
}
.aboutBox .aboutDesc {
  margin: 15px 0 15px 0;
  font-style: normal;
  font-weight: normal;
  font-size: 16px;
  line-height: 19px;
  color: var(--dark-grey);
}
.aboutBox .aboutComposed{
  font-size: 14px;
  line-height: 18px;
  color: var(--medium-grey);
}
.guideBox .guideHeader {
  color: var(--dark-grey);
  padding-bottom: 13px;
  margin: 0;
  margin-bottom: 15px;
  text-align: initial;
  text-transform: none;
  font-size: 22px;
  border-bottom: solid 1px var(--light-grey);
  --english-font: var(--english-sans-serif-font-family);
  --hebrew-font: var(--hebrew-sans-serif-font-family);
}

.guideBox .guideHeader i {
  margin-right: 8px;
  font-size: 18px;
  cursor: pointer;
}

.guideBox .guideTitle {
  padding: 10px 0 10px 0;
  display: inline-block;
  font-style: normal;
  font-weight: normal;
  font-size: 24px;
  line-height: 29px;
  color: #000000;
}
.guideBox .guidePromptBox {
  direction: ltr;
  margin-bottom: 20px;
  border-radius: 10px;
  padding: 8px 15px;
  border: 2px solid var(--mishnah-blue);
  background-color: #FFFFFF;
  cursor: pointer;
}
.guideBox .guidePromptBox p {
  font-size: 16px;
}
.guideBox .guidePromptBox span {
  font-size: 14px;
  color: var(--medium-grey);
  margin-top: 10px;
}
.readerApp.interface-hebrew .aboutBox .versionDetails,
.readerApp.interface-hebrew .versionsBox .versionDetails {
  text-align: right;
}
.aboutBox .versionDetails .separator,
.versionsBox .versionDetails .separator {
  margin: 0 3px;
}
.aboutBox .currVersionSection, .aboutBox .alternateVersionsSection {
  padding-bottom: 30px;
}
.aboutBox .versionsBox .language-block:first-child .versionBlock:first-child {
  border-top: none;
  padding-top: 10px;
}
.aboutBox .currVersionSection .versionBlock + .versionBlock {
    border-top: solid 1px #CCC;
    padding-top: 20px;
    margin-top: 20px;
}
.version-with-buy-button {
  display: flex;
  flex-direction: column;
}
.version-with-buy-button .version-text-image{
  display: flex;
  justify-content: space-between;
}
.version-with-buy-button .version-text-image .versionBlock{
  align-self: flex-start;
}
.versionsBox .version-with-buy-button{
    border-top: solid 1px #CCC;
}
.versionsBox .version-with-buy-button .versionBlock{
    border-top: none;
}
.versionsBox .version-with-buy-button .version-text-image .version-with-buy-button-image
{
  padding: 20px;
}
.versionsBox .version-with-buy-button .version-with-buy-button-link{
    padding: 10px 20px;
}
.version-with-buy-button .version-with-buy-button-link{
  align-content: flex-start;
  min-width: 50%;
}
.version-with-buy-button .version-with-buy-button-link a.button{
  color: #FFFFFF;
  padding: 7px 20px;
}
.version-with-buy-button .version-text-image .version-with-buy-button-image img.buy-img {
    height: 85px;
    border-radius: 2px;
}
.versionsBox .versionLanguage {
  padding-bottom: 15px;
  letter-spacing: 1px;
  font-style: normal;
  font-weight: normal;
  font-size: 16px;
  line-height: 19px;
  color: #666666;
}
.interface-hebrew .versionsBox .versionLanguage {
  direction: rtl;
}
.versionsBox div:not(:first-child) .versionLanguage {
  padding-top: 25px;
}
.versionsBox .versionLanguage .versionCount {
  color: #999;
}
.versionsBox a.selectButton:not(.version-with-preview-title-line .selectButton) {
  font-style: normal;
  font-weight: normal;
  font-size: 13px;
  color: #666666;
  box-shadow: 0 1px 2px #999;
  padding: 2px 8px;
  background-color: white;
  border-radius: 4px;
  line-height: 18px;
  cursor: pointer;
}
.versionsBox a.selectButton.currSelectButton:not(.version-with-preview-title-line .selectButton) {
  background-color: #212E50;
  text-decoration: none;
  cursor: default;
  line-height: 20px;
  color: #FFFFFF;
}
.versionsTextList .topFiltersInner .uppercase {
  text-transform: none;
}
span.purim-emoji img{
  height: 25px;
  width: 25px;
}

/* Sheets */

.sheetsInPanel {
  font-size: 62.5%;
  overflow-y: scroll;
  overflow-x: hidden;
  height: 100%;
  padding: 0 15px;
  box-sizing: border-box;
  position: relative;
}
.sheetContent .collectionsWidgetDone .button, .sheetContentSidebar .largeFollowButton {
  background-color: var(--midrash-green);
}
.sheetContentSidebar .largeFollowButton {
  --english-font: var(--english-sans-serif-font-family);
  --hebrew-font: var(--hebrew-sans-serif-font-family);
  font-size: 14px;
  font-weight: 400;
  line-height: 18px;
  min-height: 31px;
  height: 31px;
}

.sheetContent {
  width: 100%;
  box-sizing: border-box;
  font-size: 2.2em;
  line-height: 1.6;
  text-align: justify;
  background-color: inherit;
  margin: 0 auto;
  max-width: 760px;
  position: relative;
  padding: 0 30px;
}
.sheetContent .ref {
  cursor: pointer;
  color: #999;
  font-size: 1em;
}
.sheetContent .ref a {
  color: #999;
}
.sheetContent img {
  max-width: 100%;
}
.sheetContent table {
  margin: auto;
  max-width: 100%;
  width: 100%;
  border-collapse: collapse;
  table-layout: fixed
}
.sheetContent table th,
.sheetContent table td {
  padding: 10px;
  border-top: 1px solid #E6E5E6;
  vertical-align: top;
}
.sheetContent table thead th {
  vertical-align: bottom;
  border-bottom: 2px solid #E6E5E6;
  border-top: none;
}
.sheetContent table th:first-of-type,
.sheetContent table tr td:first-of-type {
  padding-left: 0;
}
.sheetContent table th:last-of-type,
.sheetContent table tr td:last-of-type {
  padding-right: 0;
}
.sheetContent tbody {
  width: 100%;
}
.sheetContent .center {
  text-align: center;
}
.readerPanel .sheetItem {
  position: relative;
}
.heLeft.bilingual section.SheetSource .sheetItem.enOnly > .en,
.heLeft.bilingual section.SheetSource .sheetItem.heOnly > .he,
.heRight.bilingual section.SheetSource .sheetItem.enOnly > .en,
.heRight.bilingual section.SheetSource .sheetItem.heOnly > .he {
  width: 100%;
  padding-right: 15px;
  padding-left: 15px;
}
.readerPanel .sheetItem.indented-1,
.readerPanel section.SheetSource.indented-1,
.readerPanel section.SheetOutsideBiText.indented-1 {
  margin-left:  30px;
  margin-right: 30px;
}
.readerPanel .sheetItem.indented-2,
.readerPanel section.SheetSource.indented-2,
.readerPanel section.SheetOutsideBiText.indented-2 {
  margin-left:  60px;
  margin-right: 60px;
}
.readerPanel .sheetItem.indented-3,
.readerPanel section.SheetSource.indented-3,
.readerPanel section.SheetOutsideBiText.indented-3 {
  margin-left:  90px;
  margin-right: 90px;
}
.sheetContent .customSourceTitle {
  font-family: "Roboto", "Helvetica Neue", "Helvetica", sans-serif;
  text-transform: none;
  margin-bottom: 0;
  margin-top: 40px;
}
.sheetContent p {
  margin: 0 0 1em 0;
}
.segmentNumber.sheetSegmentNumber {
  display: block;
  position: absolute;
  text-align: center;
}
.readerPanel.bilingual.heLeft .sheetItem.segment .segmentNumber.sheetSegmentNumber,
.readerPanel.bilingual.heRight .sheetItem.segment .segmentNumber.sheetSegmentNumber {
  left: 50%;
  margin-left: -15px;
}
.readerPanel.bilingual.heLeft .sheetItem.segment.enOnly .segmentNumber.sheetSegmentNumber,
.readerPanel.bilingual.heRight .sheetItem.segment.enOnly .segmentNumber.sheetSegmentNumber {
  right: 0px;
  left: auto;
  margin-left: 0;
}
.readerPanel.bilingual.heLeft .sheetItem.segment.heOnly .segmentNumber.sheetSegmentNumber,
.readerPanel.bilingual.heRight .sheetItem.segment.heOnly .segmentNumber.sheetSegmentNumber {
  left: 0px;
  margin-left: 0;
}
.readerPanel.english .sheetItem.segment.heOnly .segmentNumber .en,
.readerPanel.hebrew .sheetItem.segment.enOnly .segmentNumber .he
.readerPanel.hebrew section.SheetSource .sheetItem.enOnly > .en,
.readerPanel.english section.SheetSource .sheetItem.heOnly > .he,
.readerPanel.hebrew section.SheetOutsideBiText .sheetItem.enOnly > .en,
.readerPanel.english section.SheetOutsideBiText .sheetItem.heOnly > .he  {
  display: block;
}
.sheetTocIcon {
  color: #ccc;
  font-size: 16px;
  width: 15px;
  height: 15px;
  margin: 0 8px;
  vertical-align: middle;
}
.bookPage .content h2.tagsTitle {
  text-align: center;
  color:black;
  font-size: 13px;
  margin-bottom: 0;
  padding-bottom: 8px;
}
.bookMetaDataBox {
  margin: 40px auto;
  text-align: center;
}
.sheetContent .sheetItem.segment .sourceContentText {
  margin-bottom: 18px;
  display: block;
  overflow-wrap: break-word;
  word-wrap: break-word;
}
.sheetContent h1,
#sheet .outside h1,
.sourceContentText h1 {
  font-weight: 400;
  font-size: var(--serif-h3-font-size);
  text-align: center;
  margin-top: 45px;
  margin-bottom: 30px;
}
.sheetContent h1 span,
.sourceContentText h1 span {
  border-bottom: 4px solid var(--lighter-grey);
}

#aboutCover {
  margin-top: -90px;
  height: 240px;
  padding: 180px 0;
  background-color: #ADA99B;
  box-sizing: border-box;
  text-align: center;
  overflow: hidden;
  position: relative;
}
#aboutVideo {
  position: absolute;
  top: -90px;
  left: 0;
  min-width: 1200px;
  z-index: 0;
  width: 100%;
}
@media (max-width: 450px) {
  #aboutCover {
    height: 270px;
    padding: 180px 0;
  }
  #aboutVideo {
    min-width: 900px;
  }
}
.overlayTextOnSheetsHero {
  color: white;
  --english-font: var(--english-sans-serif-font-family);
  --hebrew-font: var(--hebrew-sans-serif-font-family);
  font-weight: 400;
  margin-inline-start: 10%;
}
.overlayTextOnSheetsHero #title {
  position: absolute;
  font-size: 50px;
  font-weight: 500;
  top: 145px;
  line-height: 62.65px;
}
.overlayTextOnSheetsHero #message {
  position: absolute;
  font-size: 24px;
  line-height: 18px;
  top: 227px;
}
@media screen and (max-width: 800px) {
  .overlayTextOnSheetsHero {
    margin-inline-start: 15%;
  }
  .overlayTextOnSheetsHero #title {
    font-size: 24px;
    top: 115px;
    line-height: revert;
  }
  .overlayTextOnSheetsHero #message {
    font-size: 16px;
    top: 175px;
  }
  #aboutCover {
    height: 150px;
    padding: 130px 0;
  }
}
.sheetContent .addToSheetPlus {
  display: inline-flex;
  justify-content: center;
  align-items: flex-end;
  width: 25px;
  height: 25px;
  background-color: var(--midrash-green);
  border-radius: 50%;
  color: white;
  font-size: 30px;
  line-height: 1;
  cursor: pointer;
}
.SheetOutsideBiText .addToSheetButton, .SheetSource .addToSheetButton {
  margin-inline-start: 15px;
  padding-block-start: 10px;
  padding-block-end: 10px;
<<<<<<< HEAD
  background-color: white;
=======
>>>>>>> 1cb303d0
}
.SheetMedia .addToSheetButton, .SheetComment .addToSheetButton, .SheetOutsideText .addToSheetButton {
  margin-block-start: -10px;
  margin-block-end: 30px;
}
.sheetContent .addToSheetText {
  --english-font: var(--english-sans-serif-font-family);
  --hebrew-font: var(--hebrew-sans-serif-font-family);
  font-size: 16px;
  font-weight: 400;
  line-height: 18.75px;
  color: var(--dark-grey);
  margin-inline-start: 10px;
  cursor: pointer;
}
@media screen and (min-width: 900px) {
  .contentInner .table {
    display: flex;
    flex-direction: row;
  }
  div.sheetsWrapper :nth-child(-n+2 of .card) {
    border-top: 1px solid #EDEDEC;
  }
}
@media screen and (min-width: 700px) and (max-width: 900px)  {
  .contentInner .table {
    display: flex;
    flex-direction: column;
  }
}
@media screen and (min-width: 600px) and (max-width: 700px) {
  .contentInner .table {
    display: flex;
    flex-direction: row;
  }
  div.sheetsWrapper :nth-child(-n+2 of .card) {
    border-top: 1px solid #EDEDEC;
  }
}
@media screen and (max-width: 600px) {
   .contentInner .table {
    display: flex;
    flex-direction: column;
  }
}
.readerPanel.hebrew .sheetContent .sheetItem.segment .sourceContentText.outsideBiText.en {
  display: none;
}
.readerPanel.english .sheetContent .sheetItem.segment .sourceContentText.outsideBiText.he {
  display: none;
}
.readerPanel.hebrew .sheetContent .sheetItem.segment.enOnly .sourceContentText.outsideBiText.en {
  display: inline;
}
.readerPanel.english .sheetContent .sheetItem.segment.heOnly .sourceContentText.outsideBiText.he {
  display: inline;
}
.readerPanel.english .sheetContent .sheetItem .SheetOutsideText.segment.he,
.readerPanel.hebrew .sheetContent .sheetItem .SheetOutsideText.segment.en,
.readerPanel.english .sheetContent .sheetItem .SheetComment.segment.he,
.readerPanel.hebrew .sheetContent .sheetItem .SheetComment.segment.en {
  display: inline;
}
.sourceContentText.centeredSheetContent {
  text-align: center;
}
.sheetContent .sheetItem.segment .sourceContentText p:last-child,
.sheetContent .editorContent .sheetItem.segment .sourceContentText p {
  margin-bottom: 0;
}
.sheetContent .editorContent .sheetItem.noPointer {
  pointer-events: none;
}

.sheetContent .editorContent .sheetItem.noPointer iframe {
  pointer-events: auto;
}


.sheetContent .editorContent .sheetItem.noPointer .element-link,
.sheetContent .editorContent .sheetItem.noPointer .element-link a {
    cursor: pointer;
    pointer-events: auto;
}
.sheetContent .sheetItem.segment .addedBy {
  margin-top: -20px;
}



.sheetContent .element-link {
  display: inline;
  position: relative;
}

.sheetContent .element-link .popup {
  position: absolute;
  left: 0;
  display: flex;
  align-items: center;
  background-color: white;
  padding: 0;
  border-radius: 6px;
  z-index: 1;
  top: -38px;
  pointer-events: auto;
  box-shadow: 0px 1px 3px rgba(0, 0, 0, 0.25);
}

.sheetNotice {
  color: var(--dark-grey);
  background: var(--lighter-grey);
  border: 1px solid var(--light-grey);
  box-sizing: border-box;
  border-radius: 6px;
  padding: 10px 20px;
  margin: 22px 44px 0;
  font-size: 16px;
}
.interface-hebrew .sheetContent .element-link .popup {
  direction: rtl;
}

.sheetContent .element-link .popup input {
  border: none;
  width: 200px;
  padding: 6px;
  font-size: 16px;
  color: rgb(0, 136, 204)
}

.sheetContent .element-link .popup a {
  display: flex;
  align-items: center;
  gap: 5px;
  padding-right: 10px;
  border-right: 1px solid lightgrey;
}

.sheetContent .element-link .popup button {
  border: none;
  background: transparent;
  padding: 6px;
}

.sheetContent .element-link .popup button:hover {
  color: rebeccapurple;
  cursor: pointer;
}

.sheetContent .editorContent,
.sheetContent .editorContent .segment {
  cursor: text;
}

.interface-english .sheetContent .sheetItem.segment .addedBy {
  float: left;
}
.interface-hebrew .sheetContent .sheetItem.segment .addedBy {
  float: right;
}
.youTubeContainer {
  position: relative;
  padding-bottom: 56.25%; /* 16:9 */
  padding-top: 25px;
  height: 0;
  pointer-events: auto;
}
.youTubeContainer iframe {
  position: absolute;
  top: 0;
  left: 0;
  width: 100%;
  height: 100%;
}
.sheetContent .media {
  margin: 0 auto;
  display: table;
  table-layout: fixed;
}
.sheetContent .media.fullWidth {
  width: 100%;
}
.sheetContent .media .mediaCaption {
  display: table-caption;
  caption-side: bottom;
  padding-top: 8px;
}
.sheetContent .media .mediaCaptionInner {
  display: flex;
  justify-content: space-between;
}
.sheetContent .media .mediaCaption .en {
  font-size: 80%;
  text-align: left;
  flex: 1;
}
.sheetContent .media .mediaCaption .he {
  font-size: 72%;
  flex: 1;
  font-family: "Heebo", "sans-serif";
}
.sheetContent .media .mediaCaption.heOnly .he,
.sheetContent .media .mediaCaption.enOnly .en {
  display: block;
}
.sheetContent .media .mediaCaption.heOnly .en,
.sheetContent .media .mediaCaption.enOnly .he {
  display: none;
}
.sheetContent .spacer:only-of-type.empty {
  line-height: inherit;
  --english-font: var(--english-sans-serif-font-family);
  --hebrew-font: var(--hebrew-sans-serif-font-family);
}
.sheetItem:only-of-type.empty .SheetOutsideText:before,
.sheetContent .spacer:only-of-type.empty:before {
  color: #999;
  position: absolute;
  pointer-events: none;
}
.interface-english .sheetItem:only-of-type.empty .SheetOutsideText:before,
.interface-english .spacer:only-of-type.empty:before,
.interface-english .spacer:only-of-type.empty:before {
  content: "Write something... ";
  margin-inline-start: 50px;
}
.interface-hebrew .sheetItem:only-of-type.empty .SheetOutsideText:before,
.interface-hebrew .spacer:only-of-type.empty:before,
.interface-hebrew .spacer:only-of-type.empty:before {
  content: "לכתוב משהו...";
  margin-inline-start: 50px;
}
.editorAddInterface {
  position: relative;
  pointer-events:none;
  background-color: transparent;
  margin-inline-start: 50px;
}

.editorAddInterface:before {
  content: "";
  margin-inline-start:-46px;
  position: absolute;
  width: 30px;
  height: 30px;
  transform: rotate(45deg);
  background-color: white;
  background-image: url("/static/icons/heavy-x-dark.svg");
  border: 1px solid var(--light-grey);
  background-size: 14px;
  border-radius: 50%;
  pointer-events:auto;
  cursor: pointer;
  background-repeat: no-repeat;
  background-position: center;
  box-sizing: border-box;
  box-shadow: 0px 1px 3px 0px #00000040;
}
.editorAddLineButton {
  position: relative;
  background-color: transparent;
  margin-inline-start: 50px;
}
.hidden.editorAddLineButton::before {
    display: none;
}

.editorAddLineButton:before {
  content: "";
  margin-inline-start:-46px;
  position: absolute;
  width: 30px;
  height: 30px;
  transform: rotate(45deg);
  background-color: white;
  background-image: url("/static/icons/heavy-x-dark.svg");
  border: 1px solid var(--light-grey);
  background-size: 14px;
  border-radius: 50%;
  /*pointer-events:auto;*/
  cursor: pointer;
  background-repeat: no-repeat;
  background-position: center;
  box-sizing: border-box;
  box-shadow: 0px 1px 3px 0px #00000040;
}

.editorAddInterface:hover::before {
background-color: var(--lighter-grey);
}
.editorAddInterface.active:hover::before {
background-color: white;
}

.editorAddInterface.active {
  background-color: white;
  line-height: initial;
}
.editorAddInterface.active:before {
  transform: rotate(0);
}
.editorAddInterface .editorAddInterfaceButton {
  display: none;
}

.addInterfaceInput {
  pointer-events: none;
  display: inline-block;
}
.hidden.editorAddInterface::before {
    display: none;
}


.addInterfaceInput .textPreview {
  border-inline-start: 4px solid;
  padding-inline-start: 36px;
  padding-inline-end: 10px;
  padding-top: 30px;
  padding-bottom: 30px;
  pointer-events: auto;
  margin-top: 10px;
  background-color: white;
}

.addInterfaceInput .button {
  font-size: 14px;
  padding-top: 5px;
  padding-bottom: 5px;
  height: 30px;
  position: absolute;
}

.addInterfaceInput .textPreviewSegment {
  display: inline;
}

.addInterfaceInput .textPreview .inner {
  max-height: 272px;
  overflow-y: scroll;
  padding-inline-end: 30px;
  position: relative;
}

.addInterfaceInput .suggestionBoxContainer,
.addInterfaceInput .textPreviewContainer {
  position: absolute;
  z-index: 1;
}

.addInterfaceInput .suggestionBox,
.addInterfaceInput .textPreview {
  border: 1px solid var(--light-grey);
  box-shadow: 0px 1px 3px rgba(0, 0, 0, 0.25);
  border-radius: 6px;
}

.addInterfaceInput .suggestionBox {
  height: 100%;
}
.addInterfaceInput select.suggestionBox {
  font-size: 22px;
}


.addInterfaceInput select.suggestionBox:focus > option:checked {
  background: var(--light-grey) !important;
}

.addInterfaceInput select.suggestionBox option:checked,
.addInterfaceInput select.suggestionBox option:hover {
    box-shadow: 0 0 10px 100px var(--light-grey) inset;
}

.addInterfaceInput input,
.addInterfaceInput button,
.addInterfaceInput .suggestion {
  pointer-events: auto;
  cursor: pointer;
}

.addInterfaceInput .suggestion {
  border-inline-start: 4px solid;
  padding-inline-start: 36px;
  padding-inline-end: 40px;
  padding-top: 9px;
  padding-bottom: 9px;
  border-bottom: 1px solid var(--lighter-grey);
}

.addInterfaceInput .suggestion:last-of-type {
  border-bottom: none;
}

.addInterfaceInput input {
  min-width: 350px;
  max-width: 450px;
  border-radius: 250px;
  border: none;
  box-shadow: none;
  box-sizing: border-box;
  font-size: 22px;
  padding-inline-start: 30px;
  padding-top: revert;
  margin-inline-end: 20px;
  background: url("/static/icons/iconmonstr-magnifier-2-240.svg") no-repeat scroll left 7px top 7px;
  background-color: var(--lighter-grey);
}
.topicSearch.addInterfaceInput {
  display: flex;
  margin-left: 30px;
  margin-right: 30px;
  justify-content: space-between;
}

.topicSearch.addInterfaceInput input {
  margin-top: 30px;
  height: 30px;
  max-width: 250px;
  min-width: 250px;
  padding-inline-end: 30px;
  margin-left:  0;
  margin-right: 0;
  font-size: 20px;
}
.topicSearch.addInterfaceInput input.selected {
  color: #4B71B7;
}

.topicSearch.addInterfaceInput .button {
  margin-top: 30px;
  position: relative;
  white-space: nowrap;
}
.addInterfaceInput .suggestion {
  font-size: 20px;
}
.topicSearch.addInterfaceInput select.suggestionBox {
  margin-top: 60px;
}
.addInterfaceInput.mediaInput input {
  background: url("/static/icons/link_grey.svg") no-repeat scroll left 7px top 7px;
  background-color: var(--lighter-grey);
}
.readerApp.interface-hebrew .addInterfaceInput input {
  background-position: right 7px top 7px;
  font-family: var(--hebrew-serif-font-family);
}

.addInterfaceInput input::placeholder {
  font-size: 22px;
  font-style: normal;
}

.addInterfaceInput input+span.helperCompletionText {
  position: absolute;
  margin-inline-start: 4px;
  color: var(--medium-grey);
}

.editorAddInterface.active .editorAddInterfaceButton {
  width: 30px;
  height: 30px;
  padding: 10px;
  display: inline-block;
  background-size: auto 12px;
  background-repeat: no-repeat;
  background-position: center;
  border-radius: 6px;
  background-origin: content-box;
  background-color: var(--lighter-grey);
  margin-inline-end: 6px;
  box-sizing: border-box;
  cursor: pointer;
  pointer-events: auto;
}
.editorAddInterface.active .cursorHolder {
  display: inline-block;
 }
#addSourceButton.editorAddInterfaceButton {
  background-image: url("/static/icons/quotation.svg");
}
#addImageButton.editorAddInterfaceButton {
  background-image: url("/static/icons/image.svg");
}
#addMediaButton.editorAddInterfaceButton {
  background-image: url("/static/icons/video.svg");
}

#addImageFileSelectorLabel {
  width: 30px;
  height: 30px;
  margin-inline-start: -5px;
  margin-top: -5px;
  display: block;
  position: absolute;
  cursor: pointer;
}

.sheetContent .sheetItem .SheetOutsideText.segment p {
  margin: 0
}
.sheetContent .sheetItem .SheetOutsideText.segment {
  margin: 0
}
.sheetContent .sheetItem .SheetSource.segment,
.sheetContent .sheetItem .SheetOutsideBiText.segment {
  margin-top: 2px;
  margin-bottom:30px;
}
.sheetContent .text.loading {
  cursor: wait;
}
.oldSheetNotice,
.oldSheetNotice a,
.editSheetNotice,
.editSheetNotice a {
  font-size: 12px;
  font-family: "Roboto", "Helvetica Neue", "Helvetica", sans-serif;
  color: #999;
}
.cookiesNotification {
  position: fixed;
  z-index: 9999;
  color: white;
  background-color: #212E50;
  border-top: 1px solid #ccc;
  bottom: 0;
  box-sizing: border-box;
  width: 100%;
  padding: 10px 0;
  line-height: 1.1;
  text-align: center;
  unicode-bidi: plaintext;
}
.cookiesNotification a {
  text-decoration: underline;
  color: inherit;
  margin-inline-start: 5px;
}
.cookiesNotification .button {
  margin-inline-start: 12px;
}
.readerMessageBox {
  z-index: 9999;
  color: #000;
  font-size: 16px;
  background-color: #ededec;
  border: 1px solid #ccc;
  top: 0;
  left: 0;
  box-sizing: border-box;
  padding: 10px 0;
  margin: 40px;
  line-height: 1.1;
  text-align: center;
}
.readerMessageBox a {
  text-decoration: underline;
  color: inherit;
}
.he sup.sourcePrefix {
  margin-right: -35px;
  position: absolute;
  text-decoration: none;
  font-family: "Roboto", "Helvetica Neue", "Helvetica", sans-serif;
  color: #000;
}
.en sup.sourcePrefix {
  margin-left: -35px;
  position: absolute;
  text-decoration: none;
  font-family: "Roboto", "Helvetica Neue", "Helvetica", sans-serif;
  color: #000;
}
.heLeft.bilingual .sheetContent .text sup.sourcePrefix,
.heRight.bilingual .sheetContent .text sup.sourcePrefix {
    margin-right: -28px;
}
.heLeft.bilingual .sheetContent .text .en sup.sourcePrefix,
.heRight.bilingual .sheetContent .text .en sup.sourcePrefix {
  display: none
}
.sheetItem.ref-display-none .ref {
  display: none;
}
section.SheetSource .en,
section.SheetOutsideBiText .en {
  background-color: #FBFBFA;
}
section.SheetSource,
section.SheetOutsideBiText {
  border-inline-start: 4px solid;
  border-inline-end: 1px solid #DDDDDD;
  border-block-start: 1px solid #DDDDDD;
  border-block-end: 1px solid #DDDDDD;
  border-radius: 4px;
  margin-bottom: 30px;
}

.readerPanel.hebrew section.SheetSource .sheetItem > .he,
.readerPanel.english section.SheetSource .sheetItem > .en,
.readerPanel.hebrew section.SheetSource .sheetItem.enOnly > .en > .sourceContentText,
.readerPanel.hebrew section.SheetOutsideBiText .sheetItem > .he,
.readerPanel.english section.SheetOutsideBiText .sheetItem > .en {
  display: block;
}
.readerPanel.hebrew section.SheetSource .sheetItem:not(.enOnly) > .en,
.readerPanel.hebrew section.SheetSource .sheetItem.enOnly > .en > .ref,
.readerPanel.hebrew section.SheetSource .sheetItem.enOnly > .he > .sourceContentText,
.readerPanel.english section.SheetSource .sheetItem > .he,
.readerPanel.hebrew .sheetItem:not(.enOnly) .SheetSource > .en,
.readerPanel.hebrew .sheetItem.enOnly .SheetSource > .en > .ref,
.readerPanel.hebrew .sheetItem.enOnly .SheetSource > .he > .sourceContentText,
.readerPanel.english .sheetItem .SheetSource > .he,
.readerPanel.hebrew section.SheetOutsideBiText .sheetItem > .en,
.readerPanel.english section.SheetOutsideBiText .sheetItem > .he  {
  display: none;
}
.interface-english section.SheetSource .sheetItem > .he,
.interface-english section.SheetSource .sheetItem > .en,
.interface-english section.SheetOutsideBiText .sheetItem > .he,
.interface-english section.SheetOutsideBiText .sheetItem > .en {
  padding: 15px 20px 15px 16px;
}
<<<<<<< HEAD
.interface-english .stacked section.SheetSource .sheetItem > .en {
  border-block-start: 1px solid #DDDDDD;
  border-block-end: 1px solid #DDDDDD;
}
.interface-english .heRight section.SheetSource .sheetItem,
.interface-english .heLeft section.SheetSource .sheetItem {
  border-block-end: 1px solid #DDDDDD;
}
=======
.interface-english section.SheetSource .sheetItem > .en {
  border-block-start: 1px solid #DDDDDD;
  border-block-end: 1px solid #DDDDDD;
}
>>>>>>> 1cb303d0
.interface-hebrew section.SheetSource .sheetItem > .he,
.interface-hebrew section.SheetSource .sheetItem > .en,
.interface-hebrew section.SheetOutsideBiText .sheetItem > .he,
.interface-hebrew section.SheetOutsideBiText .sheetItem > .en {
  padding: 15px 16px 15px 20px;
}
section.SheetSource .segmentNumber,
section.SheetSource .SheetOutsideBiText {
  display: none;
}
.sheetContent section.SheetSource .sheetItem.segment .sourceContentText,
.sheetContent section.SheetOutsideBiText .sheetItem.segment .sourceContentText {
  margin: 0;
}
.sheetContent section.SheetSource .sheetItem.segment {
  margin-block-end: 0;
}
.sheetItem .SheetSource,
.sheetItem .SheetOutsideBiText {
  border-inline-start: 4px solid;
  padding-inline-start: 16px;
  padding-inline-end: 20px;
  box-shadow: 0px 1px 6px rgba(0, 0, 0, 0.25);
}
.sheetItem .SheetSource.segment,
.sheetItem .SheetOutsideBiText.segment {
cursor: pointer;
}

.sheetItem .SheetSource.selected.segment,
.sheetItem .SheetOutsideBiText.selected.segment {
  border-top: 2px solid var(--select-blue);
  border-bottom: 2px solid var(--select-blue);
  border-inline-end: 2px solid var(--select-blue);
  margin-top: 0;
  margin-bottom: 28px;
  margin-inline-end: -2px;
  cursor: text;
}
.sheetItem .SheetSource .he,
.sheetItem .SheetSource .en,
.sheetItem .SheetOutsideBiText .he,
.sheetItem .SheetOutsideBiText .en {
  padding-inline-start: 16px;
  padding-inline-end: 20px;
  margin-inline-start: -16px;
  margin-inline-end: -20px;
  padding-top: 15px;
  padding-bottom: 15px;
}
.interface-hebrew .sheetItem .SheetSource .he,
.interface-hebrew .sheetItem .SheetSource .en,
.interface-hebrew .sheetItem .SheetOutsideBiText .he,
.interface-hebrew .sheetItem .SheetOutsideBiText .en {
  padding-inline-start: 20px;
  padding-inline-end: 16px;
  margin-inline-start: -20px;
  margin-inline-end: -16px;
}
.interface-hebrew .bilingual.heLeft .sheetItem .SheetOutsideBiText .he,
.interface-hebrew .bilingual.heLeft .sheetItem .SheetSource .he,
.interface-hebrew .bilingual.heRight .sheetItem .SheetOutsideBiText .en,
.interface-hebrew .bilingual.heRight .sheetItem .SheetSource .en,
.interface-english .bilingual.heRight .sheetItem .SheetOutsideBiText .he,
.interface-english .bilingual.heRight .sheetItem .SheetSource .he,
.interface-english .bilingual.heLeft .sheetItem .SheetOutsideBiText .en,
.interface-english .bilingual.heLeft .sheetItem .SheetSource .en {
  padding-inline-end: 20px;
  margin-inline-end: 0px;
  padding-inline-start: 20px;
  margin-inline-start: 0px;
}
.interface-hebrew .bilingual.heLeft .sheetItem .SheetOutsideBiText .en,
.interface-hebrew .bilingual.heLeft .sheetItem .SheetSource .en,
.interface-english .bilingual.heLeft .sheetItem .SheetOutsideBiText .he,
.interface-english .bilingual.heLeft .sheetItem .SheetSource .he {
  padding-inline-end: 16px;
  margin-inline-end: 0px;
  padding-inline-start: 20px;
  margin-inline-start: 0px;
}

.interface-hebrew .bilingual.heRight .sheetItem .SheetOutsideBiText .he,
.interface-hebrew .bilingual.heRight .sheetItem .SheetSource .he,
.interface-english .bilingual.heRight .sheetItem .SheetOutsideBiText .en,
.interface-english .bilingual.heRight .sheetItem .SheetSource .en {
  padding-inline-end: 20px;
  margin-inline-end: 0px;
  padding-inline-start: 16px;
  margin-inline-start: 0px;
}

.readerPanel.bilingual.heRight .sheetItem .SheetSource,
.readerPanel.bilingual.heRight .sheetItem .SheetOutsideBiText,
.readerPanel.bilingual.heLeft .sheetItem .SheetSource,
.readerPanel.bilingual.heLeft .sheetItem .SheetOutsideBiText {
  padding-left: 0;
  padding-right: 0;
}

.readerPanel.english .sheetItem .SheetSource .he,
.readerPanel.english .sheetItem .SheetSource .en,
.readerPanel.english .sheetItem .SheetOutsideBiText .he,
.readerPanel.english .sheetItem .SheetOutsideBiText .en,
.readerPanel.hebrew  .sheetItem .SheetSource .he,
.readerPanel.hebrew  .sheetItem .SheetSource .en,
.readerPanel.hebrew  .sheetItem .SheetOutsideBiText .he,
.readerPanel.hebrew  .sheetItem .SheetOutsideBiText .en
{
  padding-inline-start: initial;
  padding-inline-end: initial;
  margin-inline-start: initial;
  margin-inline-end: initial;
}

.readerPanel.english .sheetItem .SheetSource.segment,
.readerPanel.hebrew .sheetItem .SheetSource.segment {
  padding-top: 15px;
  padding-bottom: 15px;
}


.sheetItem .SheetSource .he.editable.selected .sourceContentText,
.sheetItem .SheetSource .en.editable.selected .sourceContentText,
.sheetItem .SheetOutsideBiText .he.editable.selected .sourceContentText,
.sheetItem .SheetOutsideBiText .en.editable.selected .sourceContentText {
  background-color: #FFFFFF;
  box-shadow: inset 0px 0px 3px rgba(0, 0, 0, 0.3);
  border-radius: 6px;
}
.sheetItem .SheetSource ::selection,
.sheetItem .SheetOutsideBiText ::selection {
  background-color: rgba(0,0,0,0);
}
.sheetItem .SheetSource .he.editable.selected ::selection,
.sheetItem .SheetSource .en.editable.selected ::selection,
.sheetItem .SheetOutsideBiText .he.editable.selected ::selection,
.sheetItem .SheetOutsideBiText .en.editable.selected ::selection {
  background-color: #D2DCFF;
}
.sheetItem .SheetSource .en,
.sheetItem .SheetOutsideBiText .en {
  background-color: #FBFBFA;
}
.sheetItem .SheetSource .ref,
.sheetItem .SheetOutsideBiText .ref {
  pointer-events: none;
  user-select: none;
}
.readerPanel.bilingual .sheetItem .SheetSource:after,
.readerPanel.bilingual .sheetItem .SheetOutsideBiText:after {
  content: " ";
  display: block;
  clear: both;
  height: 0;
  background-color: #FBFBFA;
}
.sheetItem .SheetMedia {
  margin-bottom: 14px;
}
.readerPanel.bilingual.heRight .SheetSource {
  background-image:
  linear-gradient(
    to left,
    #fff,
    #fff 50%,
    #FBFBFA 50%,
    #FBFBFA 100%,
    #fff 100%
  );
}
.readerPanel.bilingual.heLeft .SheetSource {
  background-image:
  linear-gradient(
    to right,
    #fff,
    #fff 50%,
    #FBFBFA 50%,
    #FBFBFA 100%,
    #fff 100%
  );
}

.bilingual.heLeft .sheetContent .boxedSheetItem,
.bilingual.heRight .sheetContent .boxedSheetItem {
  margin-bottom: 30px;
}

.bilingual.heLeft .sheetContent .sheetItem .SheetSource.segment,
.bilingual.heRight .sheetContent .sheetItem .SheetSource.segment {
  margin-bottom: 0;
}

.boxedSheetItem + .spacer {
  margin-top: -30px;
  transition: all .5s ease-in-out;
}

.boxedSheetItem + .spacer.spacerSelected {
  margin-top: unset;
  margin-bottom:30px;
  transition: all .5s ease-in-out;
}

.boxedSheetItem[draggable] {
  -moz-user-select: none;
  -khtml-user-select: none;
  -webkit-user-select: none;
  user-select: none;
  -khtml-user-drag: element;
  -webkit-user-drag: element;
}

.boxedSheetItem.dragged {
  opacity: .2;
}

.boxedSheetItem .boxedSourceChildren {
  position: absolute;
  top: 0;
}

.draggedOver.draggedOverBefore::before {
  content: "​"; /* zwsp required for chrome to display content */
  display: block;
  background-color: #D2DCFF;
  width: 100%;
}
.draggedOver.draggedOverAfter::after {
  content: "​"; /* zwsp required for chrome to display content */
  display: block;
  background-color: #D2DCFF;
  width: 100%;
}

.dragIcon {
  background-color: #F0F8FF;
  width: auto;
  height: 30px;
  left: -3000px;
  border-inline-start: 4px solid;
  font-size: 22px;
  padding-top: 10px;
  padding-left: 10px;
  padding-right: 10px;
  text-align: center;
  position: absolute;
}
.dragIconContainer {
  position: absolute;
  left: -9999px;
  display: flex;
  flex-direction: column;
  background-color: rgba(255, 255, 255, 0.1);
}
.feedbackBox p {
  font-size: 16px;
  letter-spacing: 1px;
}
.feedbackBox .button {
  margin: auto;
  width: 100%;
}
.feedbackBox input {
  padding: 16px 22px;
  margin-bottom: 20px;
  cursor: pointer;
  font-size: 18px;
  border-radius: 4px;
  box-shadow: none;
  border: 1px solid #E9E9E9;
  width: 100%;
  box-sizing: border-box;
}
.connectionsPanel textarea.feedbackText {
  border-radius: 7px;
  box-shadow: 0 1px 3px rgba(0,0,0,0.2);
}
.img-circle {
  border-radius: 50%;
}
.tab-view .tab-list {
  display: flex;
  flex-direction: row;
  justify-content: flex-start;
}
.tab-view .tab-list .tab {
  font-size: 16px;
  color: black;
  text-align: center;
  padding: 10px 0;
  margin: 0;
  margin-inline-end: 30px;
  cursor: pointer;
}

.tab-view .tab-list .tab.popover {
  margin-inline-end: 0;
  margin-inline-start: 10px;
}

.interface-hebrew .tab-view .tab-list .tab.popover{
    transform: scale(1.3);
}

.tab-view .tab-list .tab a {
  color: inherit;
}
.tab-view .tab-list .tab a:hover {
  text-decoration: none;
}
.tab-view .tab-list .active .tab {
  border-bottom: 4px solid #CCC;
}
.tab-view .tab-list .tab img {
  width: 18px;
  height: 18px;
  margin: 0 10px 0 0;
  top: 2px;
  position: relative;
}
.interface-hebrew .tab-view .tab-list .tab img {
  margin: 0 0 0 10px;
}
.tab-view .tab-list .justifyright {
  margin: 0 0 4px auto;
  display: flex;
  align-items: center;
}
.tab-view .tab-list .tab.filter,
.tab-view.largeTabs .tab-list .tab.filter {
  margin: 0;
}

.interface-hebrew .singlePanel .tab-view.largeTabs .tab-list .tab.filter {
  margin-top: 3px;
}

.tab-view .tab-list .tab.popover {
  position: relative;
  display: inline-block;
}


.tab-view .tab-list .tab.filter.open {
  background-color: inherit;
}
.tab-view .tab-list .tab.filter img {
  margin: 0 0 1px 6px;
  width: 18px;
  height: 18px;
}
.interface-hebrew .tab-view .tab-list .tab.filter img {
  margin: 0 6px 1px 0;
}
.tab-view .tab-list .applink a {
    color: #666;
}
.interface-hebrew .tab-view .tab-list .justifyright {
  margin: 0 auto 0 0;
}
.tab-list :not(.active) .tab, .tab-list :not(.active) .tab a{
    color: #666;
}
.tab-view.largeTabs .tab-list {
    border-bottom: 1px solid #CCC;
    margin-bottom: 18px;
}
.tab-view.largeTabs .filter-bar {
  margin-bottom: 30px;
}
.tab-view.largeTabs .tab-list .tab {
  font-size: 22px;
}
.singlePanel .tab-view.largeTabs .tab-list .tab:not(.popover) {
    font-size: 16px;
}
.tab-view.largeTabs .tab-list .active .tab {
  border-bottom: 4px solid var(--light-grey);
}

.singlePanel .tab-view.largeTabs .tab-list .active .tab {
  padding-bottom: 18px;
}

.langSelectPopover {
  position: absolute;
  top: 100%;
  right: 0;
  background-color: #fff;
  border-radius: 6px;
  box-shadow: 0px 1px 3px 0px rgba(0, 0, 0, 0.25);
  text-align: start;
  width: 266px;
  padding: 15px 0;
}

.interface-hebrew .singlePanel .langSelectPopover {
  right: -233px;
}
.langSelectPopover .langHeader {
  font-weight: 500;
  font-size: 16px;
  padding: 15px;
  margin-bottom: 15px;
  border-bottom: 1px solid var(--light-grey);
}

.langSelectPopover .radioChoice.active {
  background-color: var(--sefaria-blue);
  color: #fff;
}

.langSelectPopover .radioChoice {
  display: flex;
  justify-content: space-between;
  align-items: center;
  font-size: 14px;
  color: #000;
  margin-inline: 15px;
  background-color: var(--lighter-grey);
  cursor: pointer;
}

.langSelectPopover .radioChoice:nth-of-type(1) {
  border-radius: 6px 6px 0px 0px;
}

.langSelectPopover .radioChoice:nth-of-type(3) {
  border-radius: 0px 0px 6px 6px;
}

.langSelectPopover .radioChoice label {
  flex-grow: 1;
  padding: 10px;
  cursor: pointer;
}

.langSelectPopover .radioChoice input[type=radio] {
    appearance: none;
    background-color: #fff;
    width: 20px;
    height: 20px;
    border: 2px solid var(--medium-grey);
    border-radius: 20px;
    display: inline-grid;
    place-content: center;
    margin-top: 0;
    margin-inline-end: 10px;

  }

/* Styles the radio select as a checkbox  */
.langSelectPopover .radioChoice input[type=radio]::before {
    content: "";
    width: 10px;
    height: 10px;
    transform: scale(0);
    transform-origin: bottom left;
    background-color: var(--sefaria-blue);
    clip-path: polygon(13% 50%, 34% 66%, 81% 2%, 100% 18%, 39% 100%, 0 71%);
}

.langSelectPopover .radioChoice input[type=radio]:checked::before {
    transform: scale(1);
}

.langSelectPopover .radioChoice input[type=radio]:checked{
    background-color:   #fff;
    border: 0;
}

@media (max-width: 540px) {
  .profile-page .tab-view .tab .tabIcon {
    display: none;
  }

  .tab-view .tab-list{
    flex-wrap: wrap;
  }
  .profile-page .profile-actions .resourcesLink.profile-settings,
  .profile-page .profile-actions .button.logoutLink{
    display: none;
  }
}
.profile-page .textRange {
  font-size: 18px;
  color: #666;
}
.profile-page .note-text {
  font-size: 18px;
}
.profile-page .note {
  display: flex;
  flex-direction: row;
  justify-content: space-between;
  padding: 10px 0 20px 0;
}
.profile-page .note + .note {
  border-top: 1px solid #CCC;
}
.profile-page .noteLeft {
  flex-grow: 1;
}
.profile-page .noteRight {
  display: flex;
  flex-direction: row;
  align-items: flex-start;
}
.profile-page .note .noteRight img {
  display: none;
}
.profile-page .note .noteRight img + img {
  margin: 0 0 0 10px;
}
.interface-hebrew .profile-page .note .noteRight img + img {
  margin: 0 10px 0 0;
}
.profile-page .note:hover .noteRight img {
  display: inline-block;
  width: 16px;
  height: 16px;
  opacity: 0.4;
}
.profile-page .note:hover .noteRight img:hover {
  opacity: 0.6;
  cursor:pointer;
}
.profile-page .social-icon img, .sheetContentSidebar .social-icon img {
  width: 13px;
  height: 13px;
  opacity: 0.4;
}
.sheetContentSidebar .title.sub-title, .sheetContentSidebar .title.sub-sub-title {
  --english-font: var(--english-sans-serif-font-family);
  --hebrew-font: var(--hebrew-sans-serif-font-family);
  font-size: 14px;
  font-weight: 400;
  line-height: 18px;
  margin-block-end: 10px;
}
.sheetContentSidebar .title.sub-sub-title {
  margin-block-end: 20px;
}
.profile-page .social-icon + .social-icon {
  padding: 0 5px;
}
.profile-page .social-icon:hover img {
  opacity: 0.6;
}
#staticContentWrapper .editorToggleHeader {
  margin: revert;
}
.editorToggleHeader {
  padding-inline: 10%;
  background-color: var(--sefaria-blue);
  color: white;
  height: 72px;
  font-size: 16px;
  margin-top: -60px;
  margin-bottom: 80px;
  display: flex;
  justify-content: center;
  gap: 5px;
  align-items: center;
}

.interface-hebrew .editorToggleHeader {
  direction: rtl;
}
.editorToggleHeader .button {
  white-space: nowrap;
  padding: 5px 8px;
  height: 30px;
  letter-spacing: 0;
  margin-inline-end: 15px;
}

.editorToggleHeader .learnMore {
  text-decoration: underline;
  color: white;
  white-space: nowrap;
  margin-top: -5px;
}
.feedbackOverlay {
  position: fixed;
  width: 100%;
  height:100%;
  background-color: #FBFBFA;
  z-index: 1001;
  top: 0;
  left: 0;
  padding: 120px 60px;
  box-sizing: border-box;
}
.interface-hebrew .feedbackOverlay {
  direction: rtl;
}
.feedbackOverlay .buttonContainer {
  margin-top: 50px;
}
.feedbackOverlay h2 {
  font-size: 30px;
  font-family: "adobe-garamond-pro", "Crimson Text", Georgia, serif;
  margin: 0 auto 50px auto;
  color: black;
  text-transform: none;
  max-width: 600px;
}
.feedbackOverlay p, .feedbackOverlay ul  {
  font-size: 16px;
  font-family: "Roboto", "Helvetica Neue", "Helvetica", sans-serif;
  color: black;
  max-width: 600px;
  margin: 10px auto;
}
.feedbackOverlay textarea {
  font-size: 18px;
  color: #000;
  box-shadow: 0px 1px 3px rgba(0, 0, 0, 0.25);
  border-radius: 6px;
  border: none;
  width: 100%;
  padding: 12px;
  font-weight: normal;
  font-style: normal;
  margin-top: 10px;
  height: 120px;
}
.interface-hebrew textarea,
.interface-hebrew textarea::placeholder,
.interface-hebrew input
{
  font-family: var(--hebrew-sans-serif-font-family);
}
.feedbackOverlay textarea::placeholder {
  font-size: 16px;
  font-style: normal;
  color: #666;
}
.feedbackOverlay a {
  color: #4871bf;
}
.feedbackOverlay .button {
  margin: 0;
}
.feedbackOverlay a.button  {
  color: white;
}
.sheetList .sheet {
  border-bottom: none;
}
.sheetList .sheet {
  display: flex;
  flex-direction: row;
}
.sheetList .sheet .sheetLeft {
  display: flex;
  flex-direction: column;
}
.sheetList .sheet .sheetTags {
  color: #999;
}
.sheetsProfileList .sheet .sheetTags .bullet {
  padding: 0 5px;
}
.sheetList .sheet a {
  color: inherit;
  cursor: pointer;
}
.sheetList .sheet a.sheetTitle {
  display: flex;
  flex-direction: row;
  align-items: center;
  margin-bottom: 10px;
  font-size: 18px;
}
.sheetList .sheet .sheetLeft .sheetTitle img,
.textList .sheet .sheetLeft .sheetTitle img {
  width: 18px;
  height: 18px;
  margin-inline-end: 10px;
}
.sheetLeft div.sheetSummary {
  margin-bottom: 10px
}
.default-profile-img {
  width: 175px;
  height: 175px;
  background-color: #999;
  border-radius: 50%;
  display: flex;
  justify-content: center;
  align-items: center;
  color: white;
  font-size: 75px;
  font-family: "Roboto", "Helvetica Neue", "Helvetica", sans-serif;
}
.default-profile-img.invisible {
  visibility: hidden;
}
.profile-page .filterable-list {
  /* to distinguish top half of profile from bottom half */
    background-color: white;
    border: 1000px solid white;
    border-top: 4px solid white;
    border-bottom: 120px solid white;
    margin: -4px 0 -120px -1000px;
    width: 100%;
}
.interface-hebrew .profile-page .filterable-list {
  margin: -4px -1000px -120px 0;
}
.filterable-list .filter-bar {
  border-bottom: 1px solid #E2E2E1;
  display: flex;
  flex-direction: row;
  align-items: center;
  padding: 16px 0;
  justify-content: space-between;
}
.filterable-list .filter-bar-new {
  padding: 0 0 20px 0;
  justify-content: space-between;
  align-items: center;
  display: flex;
  flex-wrap: wrap;
  flex-direction: row;
}
.filterable-list .filter-bar-new .filter-input {
  background-color: #EDEDED;
  border-radius: 5px;
  padding: 5px;
  color: black;
  width: 250px;
  display: flex;
  align-items: center;
}
.filterable-list .filter-bar-new .filter-input ::placeholder {
  color: #999;
}
.filterable-list .filter-bar-new .sort-option {
  padding: 7px;
  color: #666;
  font-size: 16px;
  cursor: pointer;
  margin: 0 0 0 7px;
  background-color: #EDEDED;
  border-radius: 5px;
}
.interface-hebrew .filterable-list .filter-bar-new .sort-option {
  margin: 0 7px 0 0;
}
.filterable-list .filter-bar-new .sort-option.active {
  color: black;
}
.filterable-list .filter-bar-new .systemText span {
  color: #000;
}
.filterable-list .filter-bar .filter-bar-inner {
  display: flex;
  align-items: center;
}
.filterable-list .readerNavMenuSearchButton {
  margin: 0 10px 0 5px;
  display: inline-flex;
  top: 0;
}
.interface-hebrew .filterable-list .readerNavMenuSearchButton {
  margin: 0 5px 0 10px;
}
.filterable-list input {
  border: 0;
  font-size: 18px;
  font-family: "adobe-garamond-pro", "Crimson Text", Georgia, serif;
  background-color: transparent;
}
.filterable-list .loadingMessage {
  margin-top: 30px;
}
.profile-page .filterable-list .filter-content {
  padding-top: 25px;
}
.profile-page .sheet-header {
  display: flex;
  flex-direction: column;
  align-items: flex-start;
  margin-bottom: 10px;
}
.profile-page .collectionListingImage {
  width: 18px;
  height: 18px;
  border-radius: 50%;
  vertical-align: middle;
  margin: 0;
  margin-inline-end: 10px;
  position: relative;
  top: -2px;
}
.profile-page .collectionListingName {
  margin-bottom: 10px;
  font-family: Roboto;
  font-size: 16px;
  font-weight: 600;
  line-height: 18.75px;

}
.profile-page .collectionListing + .collectionListing {
  border-top: 0;
}
.profile-page .profile-summary-content a {
  color: inherit;
}
.profile-page .profile-summary a.logoutLink {
  color: #666;
  padding: 16px 15px;
}
.profile-page .profile-summary {
  display: flex;
  flex-direction: row;
  justify-content: space-between;
  margin-bottom: 40px;
}
.profile-page .profile-summary .summary-column {
  display: flex;
  flex-direction: column;
  flex-grow: 3;
  flex-basis: 0;
}
.profile-page .profile-summary .summary-column.start {
  align-items: flex-start;
}
.profile-page .profile-summary .summary-column.end {
  flex-grow: 1;
}
.profile-summary .small-margin {
  margin: 0 4px;
}
.profile-summary .sub-sub-title > .small-margin:first-child,
.profile-summary .sub-sub-title > span:first-child .small-margin {
  margin: 0 4px 0 0;
}
.profile-summary .sub-sub-title > .small-margin:last-child,
.profile-summary .sub-sub-title > span:last-child .small-margin {
  margin: 0 0 0 4px;
}
.interface-hebrew .profile-summary .sub-sub-title > .small-margin:last-child,
.interface-hebrew .profile-summary .sub-sub-title > span:last-child .small-margin {
  margin: 0 4px 0 0;
}
.profile-page .aboutText {
  margin-top: 20px;
  font-size: 18px;
  line-height: 1.4;
  font-family: Roboto;
  font-size: 14px;
  font-weight: 400;
  line-height: 16.41px;
<<<<<<< HEAD
}

.profile-page .aboutText a {
  font-family: Roboto;
}

=======
}

.profile-page .aboutText a {
  font-family: Roboto;
}

>>>>>>> 1cb303d0
@media (max-width: 540px) {
  .profile-page .profile-pic:hover .profile-pic-hover-button.profile-pic-button-visible {
    display: none !important;  /* dont allow profile pic upload on mobile b/c causes black image on iOS */
  }
  .profile-page .profile-pic .profile-pic-button {
    top: calc(-1 * ((87px/2) + (46px/2)));  /* height of .profile-img + height of .profile-pic-button */
  }
  .profile-page .editorToggleHeader {
    display: none !important;
  }
  .profile-page .profile-summary .profile-img {
    width: 87px !important;
    height: 87px !important;
    font-size: 43.5px !important;
  }
  .profile-page .profile-summary .default-profile-img {
    width: 87px !important;
    height: 87px !important;
    font-size: 43.5px !important;
  }
  .profile-page .profile-summary .profile-actions {
    display: flex;
    flex-wrap: wrap;
    flex-direction: row;
  }
}
.profilePicAndButtonContainer .profile-actions {
  margin-top: 10px;
}

.profile-page .profile-summary .follow {
  color: #999;
  font-size: 13px;
  letter-spacing: 1px;
}
.profile-page .profile-summary .follow .follow-bull {
  padding: 0 5px;
}

.profile-page .resourcesLink.faded {
  color: #666;
}
.resourcesLink.blue {
  color: white;
  background-color: var(--sefaria-blue);
}
.resourcesLink.studyCompanion {
  margin-inline-start: 10px;
}
@media screen and (max-width: 900px) {
  .resourcesLink.studyCompanion {
    margin-inline-start: 0;
  }
}
@media screen and (max-width: 900px) {
  .resourcesLink.studyCompanion {
    margin-inline-start: 0;
  }
}
.resourcesLink.blue img {
  filter: invert(1);
  opacity: 1;
}
.profile-page .authorByLine {
  margin: 20px 0;
}
.authorByLineImage a {
  text-decoration: none;
}
.profile-page .follow-header {
  font-size: 20px;
  color: #000;
  padding-bottom: 10px;
}
.profile-page .follow-header .follow-count {
  color: #999;
}
.profile-page .resourcesLink,
.profile-pic-cropper-button.resourcesLink {
  min-height: 46px;
  height: 46px;
  overflow: visible;
  padding: 0px 16px;
  border-top: 0;
  display: flex;
  align-items: center;
  width: unset;
}
.profile-page .emptyList {
  display: flex;
  flex-direction: column;
  align-items: flex-start;
}
.profile-page .emptyList .emptyListText {
  font-size: 16px;
  margin: 30px 0;
  color: #999;
  font-family: "Roboto", "Helvetica Neue", "Helvetica", sans-serif;
  line-height: 1.5;
}
.profile-page .profile-summary .resourcesLink + .resourcesLink,
.profile-page .profile-summary .largeFollowButton + .resourcesLink,
#interruptingMessage.profile-pic-cropper-modal .resourcesLink + .resourcesLink {
  margin: 0 0 0 10px;
}
.interface-hebrew .profile-page .profile-summary .largeFollowButton + .resourcesLink,
.interface-hebrew .profile-page .profile-summary .resourcesLink + .resourcesLink {
  margin: 0 10px 0 0;
}
.profile-page .profile-summary .title {
  margin-bottom: 10px;
}
.profile-page .profile-summary .sub-title {
  color: #000;
  font-family: "Roboto", "Helvetica Neue", "Helvetica", sans-serif;
  font-size: 16px;
}
.profile-page .profile-summary .sub-sub-title {
  color: #666;
  font-family: "Roboto", "Helvetica Neue", "Helvetica", sans-serif;
  font-size: 16px;
}
/* Tooltip - source: https://codepen.io/cristina-silva/pen/XXOpga */
.tooltip-toggle {
  cursor: pointer;
  position: relative;
  line-height: normal;
}
.tooltip-toggle svg {
  height: 18px;
  width: 18px;
}
/*Tooltip text container*/
.three-dots-button.tooltip-toggle::before {
  /* make the tooltip appear on right. % is an estimate that works most of the time */
  top: 0;
  transform: translateY(-35%);
  left: 30px;
  color: #999;
  text-align: left;
}
.interface-hebrew .three-dots-button.tooltip-toggle::before {
  left: unset;
  right: 30px;
  text-align: right;
}
@media (max-width: 450px) {
  .three-dots-button.tooltip-toggle::before {
    left: -165px;
  }
  .interface-hebrew .three-dots-button.tooltip-toggle::before{
    right: -165px;
  }
}

.tooltip-toggle::before {
  color: #000;
  font-family: "Roboto", "Helvetica Neue", "Helvetica", sans-serif;
  font-size: 13px;
  opacity: 0;
  pointer-events: none;
  text-align: center;
  position: absolute;
  top: 30px;
  left: -70px;
  padding: 10px;
  background-color: #fff;
  box-shadow: 0 1px 3px rgba(0,0,0,.2);
  border-radius: 5px;
  content: attr(aria-label);
  text-transform: none;
  transition: all 0.5s ease;
  width: 140px;
  z-index: 1;
}
/*Triggering the transition*/
.tooltip-toggle:hover::before, .tooltip-toggle:hover::after {
  opacity: 1;
  transition: all 0.75s ease;
}
.largeFollowButton {
  display: inline-flex;
  min-height: 46px;
  height: 46px;
  overflow: visible;
  padding: 0px 16px;
  align-items: center;
  text-align: center;
  cursor: pointer;
<<<<<<< HEAD
  background: var(--midrash-green);
=======
  background: var(--sefaria-blue);
>>>>>>> 1cb303d0
  color: #fff;
  border-radius: 6px;
  box-shadow: 0 1px 3px rgb(0 0 0 / 20%);
}
.profile-page .largeFollowButton.following .int-en,
.profile-page .largeFollowButton.following .int-he {
  color: black;
}
.largeFollowButton.following span {
  color: #666;
}
.smallFollowButton {
  height: 20px;
  line-height: 18px;
  width: min-content;
  text-align: center;
  cursor: pointer;
  background: var(--midrash-green);;
  color: white;
  border-radius: 3px;
  margin-inline-start: 15px;
  display: none;
  letter-spacing: normal;
  padding: 0 3px;
}
.smallFollowButton.smallText span {
  color: white;
}
.largeFollowButton.following, .smallFollowButton.following {
  background: #fff;
  color: black;
}
.smallFollowButton.following{
  border: 1px solid #CCCCCC;
  box-sizing: border-box;
}
.smallFollowButton.following.smallText span {
  color: black;
}
.authorByLine.small .smallFollowButton.following{
  line-height: 18px;
}
.authorByLine .smallFollowButton.following{
  line-height: 16px;
}
body .homeFeedWrapper {
  background-color: white;
}
body .homeFeedWrapper .content {
  padding: 0;
}
.columnLayout {
  display: flex;
  flex-direction: row;
}
@media (max-width: 540px) {
  .topicPanel .columnLayout {
    flex-direction: column;
  }
  .topicPanel .sideColumn {
    padding: 20px 25px 30px 25px;
    max-width: 100%;
    align-self: stretch;
    border: 0;
    margin: 0;
  }
  .topicPanel .navSidebar {
    width: unset;
    border-top: 30px solid #FBFBFA;
    margin: 0;
  }
}
.sideColumn .topicSideColumn {
  margin-bottom: 20px;
}

.sideColumn .section {
  margin-bottom: 70px;
}
.sideColumn .section h2 {
  text-transform: none;
  font-size: 24px;
  letter-spacing: normal;
  text-align: inherit;
  margin: 0 0 30px 0;
}
.sideColumn .section h2 .int-en {
  text-align: left;
}
.sideColumn .section h2 .int-he {
  text-align: right;
}
.sideColumn .section .description {
  margin-bottom: 25px;
}
.sideColumn .button img {
  width: 16px;
  height: 16px;
  margin: 0 5px;
  position: relative;
  top: 2px;
  filter: invert(1);
}
.sideColumn .button.white img {
  filter: none;
  opacity: .4;
}
.sideColumn .button .fa {
  opacity: .4;
  margin: 0 5px;
}
.sideColumn .inlineButtonBox {
  display: flex;
  justify-content: space-between;
}
.sideColumn .inlineButtonBox a {
  flex: 1;
}
.sideColumn .inlineButtonBox a .button {
  width: 100%;
}

.sideColumn .button {
  letter-spacing: 0;
}
.sideColumn h2 {
  font-weight: 400;
}

.sideColumn .newsletterInput {
  height: 53px;
}
.sideColumn .newsletterSignUpBox img {
    height: 23px;
    width: 23px;
    opacity: 0.35;
    position: absolute;
    top: 15px;
    right: 17px;
}
.interface-hebrew .sideColumn .newsletterSignUpBox img {
  right: auto;
  left: 17px;
  transform: scale(-1, 1);
}
.sideColumn .newsletterInput, .sideColumn .newsletterInput::placeholder {
  width: 100%;
  box-sizing: border-box;
  font-size: 16px;
  font-weight: normal;
  font-style: normal;
  color: #000;
}
.interface-english .sideColumn .newsletterInput, .interface-english .sideColumn .newsletterInput::placeholder  {
  font-family: "Roboto", "Helvetica Neue", "Helvetica", sans-serif;
}
.interface-hebrew .sideColumn .newsletterInput, .interface-hebrew .sideColumn .newsletterInput::placeholder   {
  font-family: "Heebo", sans-serif;
}

.sideColumn .feedbackBoxOverlay.open {
  position: fixed;
  width: 100%;
  height: 100%;
  top: 0;
  left: 0;
  display: flex;
  align-items: center;
  justify-content: center;
  background-color: #FBFBFA;
}
.sideColumn .feedbackBoxOverlay.open .feedbackBox {
  width: 470px;
}
.homeFeedWrapper .mainColumn {
  background-color: white;
}
.storyFeedInner,
.interface-hebrew .storyFeedInner {
  width: 760px;
  margin: 0 auto;
  padding-top: 60px;
  max-width: 100%;
  box-sizing: border-box;
  min-height: 500px;
}
.interface-hebrew .topicPanel .storyFeedInner {
  padding-top: 0;
}
.storyByLine:hover .smallFollowButton,
.authorByLine:hover .smallFollowButton {
  display: inline-block;
}
.bilingual .homeFeedWrapper span.he,
.bilingual .readerNavMenu.topicPanel .he {
  display: block;
  padding-bottom: 10px;
}
.mainColumn .story {
  padding: 0 0 60px 0;
}

.story .subHeading .int-en, .story .subHeading .int-he  {
  color: #666;
}
.story .learningPrompt {
  padding: 20px 0 20px;
}
.story details .learningPrompt {
  background-color: var(--highlight-blue-light);
  margin-inline-start: -20px;
  padding-inline-start: 20px;
  padding-inline-end: 20px;
  border-top: 1px solid var(--light-grey);
}

.story.topicPassageStory {
  box-shadow: 0px 1px 3px rgba(0, 0, 0, 0.25);
}

.story.topicPassageStory .storyBody {
  padding-inline-end: 20px;
  padding-top: 20px;
}
.story.topicPassageStory .contentText.subHeading {
  padding-bottom: 20px;
}

.mainColumn .story .storyTitleBlock {
  clear: both;
}
.mainColumn .story .storyTitleBlock {
  text-align: start;
}
.colorBarBox {
  clear: both;
  border-inline-start: 4px solid transparent;
  padding-inline-start: 20px;
}
.readerPanel.hebrew .savedHistoryList .colorBarBox{
  direction: rtl;
}
.interface-english .citationLine,
.interface-english .learnMoreLink {
  padding-left: 34px;
}
.interface-hebrew .citationLine,
.interface-hebrew .learnMoreLink {
  padding-right: 34px;
}
.storyTextListItem {
  padding-bottom: 18px;
}
.storyTextListItem:last-child {
  padding-bottom: 0;
}
.mainColumn .saveButton {
  align-self: flex-start;
}
.mainColumn .saveLine.storyTitleWrapper .saveButton,
.mainColumn .story.publishSheetStory .saveLine .saveButton  {
  margin-top: 2px;
}

.interface-english .mainColumn .story .storyTypeBlock {
  float: left;
}
.interface-hebrew .mainColumn .story .storyTypeBlock {
  float: right;
}

.story details .storyBody {
  margin-top: 0;
}

.story details > summary {
  cursor: pointer;
  list-style: none;
}
.story details > summary::-webkit-details-marker {
    display: none;
}

.story details > summary .topicStoryDescBlock {
  background-color: var(--lightest-grey);
  margin-inline-start: -20px;
  padding: 20px;
  display: flex;
  justify-content: space-between;
}

/* extremely hacky, but required unless there's a major refactor of CategoryHeader logic */
.story details > summary .topicStoryDescBlock > span:nth-child(1) {
  flex: 1
}


.story details > summary .storyTitleBlock {
  background: url('/static/icons/arrow-down-bold.svg') no-repeat transparent;
  background-size: 14px;
  background-position-y: center;
  margin: 0;
  padding: 0px 0px 1px 24px;
  vertical-align: middle;
}

.interface-hebrew .story details > summary .storyTitleBlock {
  background-position-x: right;
  padding: 0px 24px 1px 0px;
}

.story details[open] > summary .storyTitleBlock {
  background: url('/static/icons/arrow-up-bold.svg') no-repeat transparent;
  background-size: 14px;
  background-position-y: center;
}

.interface-hebrew .story details[open] > summary .storyTitleBlock {
  background-position-x: right;
}


.story .storyBody {
  clear: both;
  margin: 10px 0;
  text-align: justify;
  font-size: 18px;
}
/*HACK to make English text of sources in topic pages ltr*/
.interface-hebrew .storyBody {
    direction: ltr;
    margin-top: 10px;
    margin-right: -17px;
    margin-bottom: 10px;
    margin-left: 26px;
}
.story .storySheetListItem > div.storyBody.sheetSummary > * {
  color: var(--dark-grey);
  font-family: var(--english-sans-serif-font-family);
  font-size: 15px;
}
.story .storyBody .en {
  line-height: 1.6;
}
.story .storyBody .he {
  font-size: 22px;
  line-height: 1.6;
}
.story .storySheetList {
  clear: both;
}
.story .storySheetListItem {
  padding-bottom: 20px;
}
.story .storySheetListItem:last-child {
  padding-bottom: 0;
}
.story .storySheetList .sheetTitle {
  padding-bottom: 10px;
}
.story .storySheetList .storyTitle span {
  font-size: 20px;
}
.story .saveLine {
  display: flex;
  align-items: flex-start;
  clear: both;
  margin-bottom: 10px;
}
.story .saveLine .beforeSave {flex: 1;}
.interface-hebrew .story .saveLine .beforeSave {
  padding-left: 10px;
}
.interface-english .story .saveLine .beforeSave {
  padding-right: 10px;
}
.story .citationLine.contentText .int-en,
.story .citationLine.contentText .int-he {
  color: #999;
}
.authorByLine {
  display: flex;
}
.authorByLine .authorByLineText {
  padding: 0 10px;
  line-height: 22px;
  margin-top: -1px;
  display: flex;
  justify-content: center;
  flex-direction: column;
}
.authorByLine .authorByLineText.small{
  line-height: 18px;
}
.authorByLine .authorOrganization,
.authorByLine .authorName {
  display: block;
}
.saveLine .authorByLine + .saveButton {
  position: relative;
  bottom: 12px;
}
.authorOrganization {
  color: #999;
}
.authorByLine.small {
  font-size: 14px;
  width: max-content;
}
/* .mainColumn a:not(.button) {
  color: #000;
} */
.storyBody a {
  text-decoration: underline;
}
.learnMoreLink a {
  text-decoration: none;
  color:  #999;
}
.segment .queryTextHighlight {
  background-color: #D2DCFF;
  padding-left: 2px;
  padding-right: 2px;
}
body .homeFeedWrapper.userStats {
  font-family: "Roboto", "Helvetica Neue", "Helvetica", sans-serif;
  background-color: #faf9f9;
}
.editTextInfo {
  top: 0px;
  right: 0px;
  left: 0px;
  height: 100%;
  width: 100%;
  position: absolute;
  overflow: auto;
  z-index: 1;
  background-color:  var(--lighter-grey);

}
.editTextInfo .static .inner {
  padding: 5px 0 100px;
}
.editTextInfo .static input {
  cursor: auto;
  color: #000000;
}
.editTextInfo .static label {
  margin-bottom: 15px;
  height: revert;
}
.editTextInfo #newIndex {
  margin: 100px auto;
  font-size: 16px;
  font-weight: normal;
  color: #000;
  --english-font: var(--english-sans-serif-font-family);
  --hebrew-font: var(--hebrew-sans-serif-font-family);
}

.editTextInfo #newIndex .publishBox {
  text-align: start;
  background-color: #EDEDEC;
  border-radius: 6px;
  padding: 0 0 0 0;
  margin: 0 0 0 0;
  width: 660px;
  max-width: 100%;
}
.editTextInfo #newIndex .publishBox .react-tags__selected-tag-name {
  --english-font: "adobe-garamond-pro", "Crimson Text", Georgia, serif;
  --hebrew-font: "Heebo", sans-serif;
  font-size: 18px;
  font-weight: normal;
  color: #000;
}
.editTextInfo #newIndex .default {
  height: 200px;
  width: 97%;
  box-shadow: 0px 1px 3px rgb(0 0 0 / 20%);
  border: none;
  border-radius: 7px;
  font-size: 16px;
  line-height: 18.75px;
  padding: 10px;
}
 .editTextInfo #newIndex .default::placeholder {
   color: #666;
 }
.button.small.deleteTopic {
  color: var(--dark-grey);
  float: right;
  margin-top: 30px;
  background-color: var(--lightest-grey);
}
.button.small.addTopic {
  background-color: #212E50;
  color: #FFFFFF;
  float: right;
  margin-right: 30px;
}
.categoryChooserMenu {
  overflow: hidden;
  background: url("/static/img/arrow-down.png") 98% 20px/10px 10px no-repeat #ffffff;
  width: 100%;
  height: 50px;
  margin: 0 0 10px 0;
  border-radius: 7px;
  box-shadow: 0px 1px 3px rgb(0 0 0 / 20%);
  border: none;
}
.section .collectiveTitle {
  display: flex;
  justify-content: space-between;
}
.reorderTool {
  height: 50px;
  margin: 0 0 10px 0;
  border-radius: 7px;
  box-shadow: 0px 1px 3px rgb(0 0 0 / 20%);
  border: none;
}

.reorderTool #title {
  margin: 10px;
  display: inline-block;
  width: 85%;
}

.reorderTool #up, .reorderTool #down {
  width: 10px;
  margin: 0 4% 0 0;
  display: inline-block;
}

.categoryChooserMenu select {
  background: transparent;
  font-size: 16px;
  width: 680px;
  border: none;
  margin: 0 0 10px 0;
  padding: 4px 25px 4px 10px;
}

.connectionsPanel .editTextInfo .categoryChooserMenu {
  width: 102%;
}

.connectionsPanel .editTextInfo .collectionsWidget {
  width: 70%;
}
.connectionsPanel .editTextInfo .categoryChooserMenu select {
  width: 98.5%;
}

.searchBox .editTextInfo .collectionsWidget {
  width: 280px;
}

.searchBox .editTextInfo #newIndex {
  margin: 50px auto;
}
.searchBox .categoryChooserMenu {
  width: 97%;
  background: url("/static/img/arrow-down.png") 99% 20px/10px 10px no-repeat #ffffff;
}
.searchBox .categoryChooserMenu select {
  width: 100%;
}
.searchBox .editTextInfo #newIndex input {
  width: 97%;
}
.searchBox .editTextInfo #newIndex #topicDesc {
  width: 92%;
}
.categoryChooserMenu img {
  opacity: 0.43;
  padding: 0 5px;
  height: 10px;
  width: 10px;
}

.editTextInfo #newIndex .publishBox .react-tags__selected-tag {
  margin: 0 12px 12px 0;
  padding: 12px 14px;
}

.editTextInfo #newIndex .publishBox input {
  box-shadow: none;
}

.editTextInfo #newIndex .publishBox .react-tags__search {
  padding: 0 0 0 0;
}

.editTextInfo #newIndex .optional {
  font-size: 13px;
  color: var(--light-grey);
  font: var(--english-sans-serif-font-family);
}

.editTextInfo #newIndex input[type="text"] {
  padding: 4px 10px 4px 10px;
  width: 640px;
  height: 50px;
  font-size: 16px;
  margin: 0 0 10px 0;
  max-width: 97%;
  box-shadow: 0px 1px 3px rgba(0,0,0,0.2);
  box-sizing: content-box;
  border-radius: 7px;
  background: white;
  font-family: revert;
}
.editTextInfo #newIndex input::placeholder {
  color: #666;
  font-size: 16px;
}
.editTextInfo #newIndex #heTitle {
  direction: rtl;
}
.interface-english .editTextInfo .static label {
  text-align: left;
}
.interface-hebrew .editTextInfo .static label {
  text-align: right
}
.editTextInfo #newIndex .sectionType input{
	width: 100px;
	margin: 0 5px;
	font-size: 16px;
}

.editTextInfo #newIndex .remove {
	color: white;
	background: #bbb;
	display: inline-block;
	height: 18px;
	width: 18px;
	line-height: 18px;
	border-radius: 6px;
	text-align: center;
	font-size: 14px;
	font-family: sans-serif;
	cursor: pointer;
	vertical-align: 15%;
}

.editTextInfo #newIndex .sectionType .remove {
	margin: -5px 11px 0 -32px;
}
.editTextInfo #newIndex .headerWithButtons a {
    color: #666;
}
.editTextInfo .nodeTemplate {
	display: none;
}
@media screen and (max-width: 680px) {

  .categoryChooserMenu {
    background: url("/static/img/arrow-down.png") 300px 20px/10px 10px no-repeat #ffffff;
    width: 320px;
  }
  .editTextInfo .static .headerWithButtons h1 {
    margin: 30px;
  }
  .categoryChooserMenu select {
    width: 340px;
  }
  .editTextInfo #newIndex input {
    width: 300px;
  }
  .editTextInfo #newIndex .publishBox {
    width: 320px;
  }
}

.collectionsModalBox {
  position: fixed;
  width: 100%;
  height: 100%;
  top: 0;
  left: 0;
  z-index: 1002;
  display: flex;
  align-items: center;
  justify-content: center;
}
.collectionsModalBox .collectionsWidget {
  width: 340px;
  box-shadow: 0 1px 8px rgba(0,0,0,.2);
}
.collectionsWidget {
  background-color: white;
  border-radius: 8px;
  z-index: 1;
}
.editTextInfo .collectionsWidget {
  width: 39%;
  box-shadow: 0 1px 8px rgba(0, 0, 0, .2);
  height: 100px;
  position: absolute;
  padding: 50px 50px 0 50px;
  text-align: center;
  margin-top: 200px;
}

.collectionsWidgetTop {
  display: flex;
  padding: 15px 20px;
  border-bottom: 1px solid #DDD;
  text-align: start;
}

.collectionsEditorTop {
  margin-bottom: 15px;
}

.collectionsWidgetTitle {
  flex-grow: 1;
  font-size: 22px;
  vertical-align: middle;
  display: block;
  color: #666;
}
.collectionsWidgetClose {
  font-size: 40px;
  color: #CCC;
  line-height: 14px;
  cursor: pointer;
}
.collectionsWidgetList {
  height: 180px;
  padding: 0px 20px;
  overflow-y: scroll;
  border-bottom: 1px solid #EDEDEC;
}
.collectionsWidgetList .checkmarkLabel {
  display: block;
  letter-spacing: 1.1px;
  font-size: 18px;
  margin: 20px 0;
  text-align:  start;
}
.collectionsWidgetList .emptyMessage {
  display: block;
  color: #666;
  padding: 20px 0px;
  line-height: 1.5;
  text-align: start;
}
.collectionsWidgetCreate,
.collectionsWidgetDone {
  display: flex;
  padding: 0px 20px;
}
.collectionsWidgetCreate {
  border-bottom: 1px solid #ccc;
  display: flex;
  align-items: center;
}

.collectionsEditorCreate {
  display: flex;
  align-items: center;
  padding: 0px 20px;
}

.collectionsWidgetPlus {
  color: #666;
  font-size: 25px;
  margin-inline-end: 13px;
  margin-top: -5px;
}
.collectionsWidget .collectionsWidgetCreateInputBox {
  flex: 1;
  margin-inline-end: 10px;
}
.collectionsWidget input.collectionsWidgetCreateInput {
  height: 50px;
  border: none;
  font-size: 18px;
  color: black;
  width: 100%;
  box-sizing: border-box;
}
.collectionsWidget input.collectionsWidgetCreateInput::placeholder {
  font-style: normal;
  color: #666;
}
.interface-hebrew .collectionsWidget input.collectionsWidgetCreateInput::placeholder {
  font-family: "Heebo", sans-serif;
}
.userStats h1 {
  text-align: center;
  font-weight: normal;
  font-family: "adobe-garamond-pro", "Crimson Text", Georgia, serif;
  font-size: 30px;
  padding: 60px 0 30px;
  margin: 0;
}
.userStats h2 {
  text-transform: none;
  padding: 40px 0 30px;
  font-size: 21px;
  color: #888;
}
.userStats .statcardRow {
  display: flex;
  justify-content: space-around;
}
.userStats .statcardRow .statcard {
  background-color: #fff;
  height: 190px;
  width: 32%;
  box-shadow: 0 1px 3px rgba(0,0,0,0.2);
  border-radius: 5px;
  display: flex;
  flex-direction: column;
  justify-content: center;
}
.userStats .statcardRow .statcard img {
  opacity: 0.3;
  height: 60px;
  width: 60px;
  margin: 0 auto 20px;
}
.userStats .statcardRow .statcard .statcardValue {
  font-size: 24px;
  text-align: center;
}
.userStats .statcardRow .statcard .statcardLabel {
  font-size: 21px;
  padding-top: 5px;
  text-align: center;
  color: #aaa;
}
.userStats .chartRow {
  display: flex;
  justify-content: space-between;
}
.userStats .chartRow.centered {
  justify-content: space-around;
}
.userStats .statHeader {
  padding-top: 40px;
  text-align: center;
}
.userStats .statHeader span {
  color: #666;
  letter-spacing: 0.7px;
  line-height: 23px;
}
.userStats .chartRow .chartWrapper {
  font: 11px sans-serif;
  padding: 0;
}
.bilingual .userStats .blockLink .he,
.english .userStats .blockLink .he {
  display: none;
}
.hebrew .userStats .blockLink .en {
  display: none;
}
.bilingual .userStats .blockLink .en,
.english .userStats .blockLink .en {
  font-family: "adobe-garamond-pro", "Crimson Text", Georgia, serif;
}
.hebrew .userStats .blockLink .he {
  font-family: "Taamey Frank", "adobe-garamond-pro", "Crimson Text", Georgia, "Times New Roman", serif;
}
.userStatModeChooser {
  padding: 0;
  display:  flex;
  justify-content: center;
  width: 240px;
  margin: 0 auto;
  background: white;
  border-radius: 5px;
  box-shadow: 0 1px 3px rgba(0,0,0,0.2);
}
.userStatModeButton {
  background-color: #fff;
  color: #666;
  border-radius: 5px;
  height: 50px;
  width: 120px;
  text-align: center;
  vertical-align: center;
  cursor: pointer;
  font-size: 16px;
}
.userStatModeButton.active {
  background-color: #19365d;
  color: #fff;
}
.userStatModeButton span {
  display: block;
  margin: 15px 0;
}
.userStats .blockLink {
  height: 100%;
  display: flex;
  align-items: center;
  justify-content: center;
}
.userStats .yourPopularSheetsBlock > div {
  padding: 10px 0;
}
.userStats .chartLabel {
  text-align: center;
  padding-top: 8px;
}
a.topicLexiconTitle.contentText {
  color: black;
}
.editorToolbar {
  position:fixed;
  top: 0;
  left: 0;
  z-index: 100000;
}
#sheetEditToggle {
  padding-top: 0;
  padding-bottom: 0;
  padding-inline-end: 8px;
  padding-inline-start: 0;
  margin-top: 15px;
  margin-inline-end: 0;
  margin-bottom: 0;
  margin-inline-start: -70px;
  width: 70px;
  height: 30px;
  background: #fff;
  border: #ccc solid 1px;
  color: #666;
  font-family: "Roboto", "Helvetica Neue", "Helvetica", sans-serif;
  font-size: 13px;
  box-sizing: border-box;
  border-radius: 6px;
  visibility: hidden;
}
#sheetEditToggle img {
  height: 13px;
  margin-top: 0;
  margin-bottom: 0;
  margin-inline-start: 0;
  margin-inline-end: 5px;
  top: 2px;
  position: relative;
  filter: invert(67%) sepia(32%) saturate(0%) hue-rotate(54deg) brightness(85%) contrast(91%); /* #999 */
}
#sheetEditToggle i {
  margin: 5px;
}
.hoverMenu {
  position: absolute;
  z-index: 1;
  top: -10000px;
  left: -10000px;
  margin-top: -6px;
  opacity: 0;
  background-color: #333333;
  border-radius: 4px;
  transition: opacity 0.75s;
  padding: 8px 10px 6px;
  box-shadow: 0 1px 3px rgba(0,0,0,0.2);
}
.highlightDot {
  height: 16px;
  width: 16px;
  background-color: #bbb;
  border-radius: 50%;
  display: inline-block;
}
.highlightMenu .highlightCancel {
  z-index: 0;
  height: 15px;
  width: 15px;
  position: relative;
  top: -1px;
  font-size: 18px;
}

.highlightButton {
  background-color: white;
  border: none;
  padding: 5p 5px 2px 5px;
  position: relative;
  margin: auto;
}

.highlightButton:hover {
  background-color: var(--lightest-grey);
}

.highlightMenu {
  position: absolute;
  z-index: 1;
  border: 1px solid #CCCCCC;
  box-sizing: border-box;
  border-radius: 3px;
  background-color: white;
  padding: 5px 7px 2px 7px;
  top: 33px;
  left: -10px;
  white-space: nowrap;
}
.hoverButton {
  padding: 10px;
}
.hoverButton i {
  color: #CCCCCC
}
.hoverButton i.active {
  color: #fff;
}
.editorHoverBox {
  position: fixed;
  top: 120px;
  background-color: #ccc;
  padding: 3px;
  font-size: 12px;
}
.inlineTextRef {
    color: #4B71B7
}
.headerWithButtons {
  display: flex;
  align-items: center;
  margin-bottom: 60px;
}
.headerWithButtons h1,
.static .headerWithButtons h1 {
  margin: 0;
  text-transform: capitalize;
}
.headerWithButtons .start,
.headerWithButtons .end {
  flex: 1;
}
.headerWithButtons .start {
  text-align: start;
}
.headerWithButtons .end {
  text-align: end;
}
@media screen and (max-width: 700px) {
  .headerWithButtons {
    display: flex;
    flex-direction: column;
    justify-content: center;
  }
  .headerWithButtons h1 {
    margin-bottom: 20px;
  }
  .headerWithButtons .start,
  .headerWithButtons .end {
    text-align: center;
  }
}
#communityPagePreviewControls {
  position: fixed;
  width: 380px;
  bottom: 0;
  right: 0;
  color: white;
  z-index: 9999;
  background-color: var(--sefaria-blue);
  padding: 20px;
  line-height: 1.6;
  text-align: center;
  border: 1px solid #ccc;
}
.interface-hebrew #communityPagePreviewControls {
  right: auto;
  left: 0;
}
#communityPagePreviewControls a.date {
  display: block;
  font-size: 22px;
}
#communityPagePreviewControls a {
  margin-inline-end: 10px;
}
#communityPagePreviewControls a:hover {
  color: inherit;
}
.bold {
  font-weight: bold; /* because apparently it isn't recommended to use <b> or <strong> to style thing https://developer.mozilla.org/en-US/docs/Web/HTML/Element/strong#usage_notes */
}
/* Customize checkmark inputs */
.checkmarkLabel {
  display: block;
  position: relative;
  padding-inline-start: 28px;
  cursor: pointer;
  user-select: none;
}
/* Hide the browser's default checkbox */
.checkmarkLabel input {
  position: absolute;
  opacity: 0;
  cursor: pointer;
  height: 0;
  width: 0;
}
/* Create a custom checkbox */
.checkmark {
  position: absolute;
  top: 3px;
  left: 0;
  height: 13px;
  width: 13px;
  background-color: white;
  border: 1px solid #CCC;
  border-radius: 3px;
}
.interface-hebrew .checkmark {
  left: auto;
  right: 0;
}
/* On mouse-over, add a grey background color */
.checkmarkLabel:hover input ~ .checkmark {
  background-color: #EEE;
}
/* Create the checkmark/indicator (hidden when not checked) */
.checkmark:after {
  content: "";
  position: absolute;
  display: none;
}
/* Show the checkmark when checked */
.checkmarkLabel input:checked ~ .checkmark:after {
  display: block;
}
/* Style the checkmark/indicator */
.checkmarkLabel .checkmark:after {
  left: 4px;
  top: 1px;
  width: 3px;
  height: 6px;
  border: solid #666;
  border-width: 0 2px 2px 0;
  -webkit-transform: rotate(45deg);
  -ms-transform: rotate(45deg);
  transform: rotate(45deg);
}
/* demo coloring of ref-link parentheses for quotation finder project*/
span.ref-link-color-1 {color: orange}
span.ref-link-color-2 {color: #0cd200}
span.ref-link-color-3 {color: blue}
/* start css code for loading bezel */
.sourceLoader {
  margin-left: -34px;
  top: 15px;
  font-size: 4px;
  width: 1em;
  height: 1em;
  border-radius: 50%;
  position: relative;
  text-indent: -9999em;
  -webkit-animation: load5 1.1s infinite ease;
  animation: load5 1.1s infinite ease;
  -webkit-transform: translateZ(0);
  -ms-transform: translateZ(0);
  transform: translateZ(0);
}

.beitMidrashContainer {
  background: #333333;
  color: white;
  height: 100%;
  font-size: 16px;
  --english-font: var(--english-sans-serif-font-family);
  --hebrew-font: var(--hebrew-sans-serif-font-family);
  font-weight: 400;
  box-sizing: border-box;
  position: relative;
  display: flex;
  flex-direction: column;
}

.beitMidrashContainer video {
  width: 100%;
}

.beitMidrashContainer video.flippedVideo {
  transform: rotateY(180deg);
}

.beitMidrashContainer video.pip {
  position: absolute;
  height: 50px;
  top: 20px;
  inset-inline-end: 10px;
  text-align: end;
  width: initial;
  border-radius: 6px;
}

.beitMidrashContainer video.hiddenVideo {
  display: none;
}

.beitMidrashContainer .muteButton {
  position: absolute;
  width: 40px;
  height: 30px;
  border-radius: 6px;
  z-index: 1;
  background-color: #999999;
  opacity: 0.5;
  left: -8.5px;
  top: -3px;
  box-shadow: 0px 1px 3px rgba(0, 0, 0, 0.25);
  cursor: pointer;
}

.beitMidrashContainer #micIcon {
  display: inline-block;
  position: relative;
  background-image: url("/static/img/unmute.svg");
  /* background-position: center; */
  background-repeat: no-repeat;
  background-size: auto;
  opacity: 1;
  width: 20px;
  height: 22px;
  background-position: 5px;
}

.beitMidrashContainer .muted #micIcon {
  background-image: url("/static/img/mute.svg");
}
.beitMidrashContainer .muted .muteButton {
  background-color: #CB6158;
}

.beitMidrashContainer #buttonHolder {
  display: flex;
  width: 80%;
  justify-content: space-between;
  margin-top: -50px;
  margin-inline-start: 30px;
  padding-bottom: 50px;
}

.beitMidrashContainer .endCallButton {
  position: absolute;
  width: 40px;
  height: 30px;
  border-radius: 6px;
  z-index: 1;
  background-color: #CB6158;
  left: -8.5px;
  top: -3px;
  box-shadow: 0px 1px 3px rgba(0, 0, 0, 0.25);
  background-image: url("/static/img/endcall.svg");
  background-position: center;
  background-repeat: no-repeat;
  cursor: pointer;
}

.beitMidrashContainer #endCallIcon {
  display: inline-block;
  position: relative;
  background-image: url("/static/img/endcall.svg");
  background-position: center;
  background-repeat: no-repeat;
  background-size: contain;
  opacity: 1;
  width: 20px;
  height: 20px;
}



.beitMidrashContainer summary {
  list-style: none;
}

.beitMidrashContainer summary::-webkit-details-marker {
  display: none;
}

.beitMidrashHomeContainer {
  position: absolute;
  top: 0;
  bottom: 0;
  left: 0;
  margin-top: 14px;
  display: flex;
  flex-direction: column;
  width: 100%;
}

#beitMidrashHeader {
  color: white;
  font-size: 22px;
  font-weight: 500;
  margin-inline-start: 30px;
  display: flex;
  justify-content: space-between;
}

#newCall {
  margin:10px;
}

#newCallImg {
  height: 12px;
  width: 24px;
  margin-left: 34px;
  margin-right: 18px;
}

.peopleInBeitMidrash {
  overflow-y: auto;
  overflow-x:hidden;
  flex-grow: 1;
  display: flex;
  flex-direction: column;
  margin: 10px 30px;
  border-top: 1px solid #999999;
}

.peopleInBeitMidrashInnerContainer {
    width:100%;
    overflow:visible;
    position: relative;
}

.beitMidrashUser {
  color: white;
  font-size: 16px;
  font: "Roboto";
  font-weight: 400;
  display: flex;
  gap: 10px;
  /* width: 270px; */
  padding-inline-end: 10px;
  padding-top: 10px;
  cursor: pointer;
}

.beitMidrashUser:hover {
  background-color: #555;
}

.beitMidrashUser .userDetailsToggle {
  float: inline-end;
  margin-inline-end: 15px;
  color:  var(--medium-grey);
  font-weight: bolder;
  display: none;
}

.beitMidrashUser:hover .userDetailsToggle {
  display: block;
}

.beitMidrashUser .userDetailsMenu {
  position: absolute;
  background-color: black;
  box-shadow: 0px 1px 3px rgba(0, 0, 0, 0.25);
  border-radius: 6px;
  right: 0px;
}
.beitMidrashUser .userDetailsMenu[dir="rtl"] {
  position: absolute;
  background-color: black;
  box-shadow: 0px 1px 3px rgba(0, 0, 0, 0.25);
  border-radius: 6px;
  left: 0px;
  right: auto;
}

.beitMidrashUser .userDetailsMenu.hidden {
  right: -99999px;
  left: auto;
}
.beitMidrashUser .largeFollowButton {
  all: revert;
}

.beitMidrashUser .userDetailsMenu ul {
  list-style-type: none;
  margin-block-start: 0;
  margin-block-end: 0;
  padding-inline-start: 0;
  padding-left: 0;
  margin: 15px;
  float: inline-end;
}


.beitMidrashUser.unreadMessages::after {
  content: '';
  display: inline-block;
  width: 15px;
  height: 15px;
  border-radius: 100%;
  background-color: var(--halakhah-red);
  flex-shrink: 0;
}


#beitMidrashProfilePic {
  margin-right: 10px;
}

.beitMidrashUserText {
  margin: 0;
  flex: 1;
}

.beitMidrashUserText li div.largeFollowButton,
.beitMidrashUserText li img {
  display: inline-block;
}
.beitMidrashUserText li img {
  margin-bottom: -2px;
  width: 16px;
  margin-inline-end: 9px;
}
.bm-follow-button {
  color: white;
  display: inline-block;
}
.bm-follow-button img {
  width: 16px;
}

.beitMidrashUserText li {
  margin-top: 8px;
  margin-bottom: 8px;
}


.beitMidrashUserHeader {
  display: flex;
  flex-direction: row;
}

.beitMidrashUserNameStatus {
  flex-grow: 1;
}

.beitMidrashUserNameStatus .fa-headphones {
  margin-inline-start: 5px;
}

.beitMidrashOrg {
  font-weight: 200;
}

.noUsers {
  margin-top: 10px;
}
.noUsers input {
    background: #FBFBFA;
    box-shadow: 0px 1px 3px rgba(0, 0, 0, 0.25);
    border-radius: 6px;
    border: none;
    width: calc(100% - 22px);
    padding: 15px 11px;
    font-family: "Roboto", "Helvetica Neue", "Helvetica", sans-serif;
    color: #666;
    font-style: normal;
    font-weight: normal;
    font-size: 16px;
    line-height: 19px;
    margin-top: 10px;
}

.chat {
  bottom: 0;
  right: 0;
  overflow: hidden;
  min-height: 300px;
  max-height: 300px;
  display: flex;
  flex-direction: column;
  padding-top: 20px;
  margin: 10px 30px 20px;
  border-top: 1px solid #999999;

}

#hideButtonHolder{
  display: flex;
  flex-direction: row;
  justify-content: flex-end;
}

#hideButton {
  color: #CCCCCC;
  font-size: 14px;
  font-weight: 400;
  cursor: pointer;
}

.chatBoxHeader {
  display: flex;
  align-items: center;
  margin-top: 5px;
  justify-content: space-between;
}

#chatUser {
  display: flex;
  align-items: center;
  cursor: pointer;
}

#greenCameraButton {
  width: 24px;
  height: 12px;
  cursor: pointer;
}

.chatBoxName {
  margin-inline-start: 10px;
}


.chats-container {
  overflow-y: auto;
  display: flex;
  flex-grow:2;
  flex-direction: column;
}

.chatMessage {
  display: flex;
  margin: 7px 0;
  margin-inline-start: 4px;
}

.chatText {
  margin-inline-start: 13px;
  flex-grow: 1;
}

.chatNameAndTime {
  color: #999999;
  font-size: 14px;
  font-weight: 500px;
}

.chat-form {
  position: relative;
  bottom: 0;
  display: flex;
  align-items: center;
}

.chat-input-holder {
  background-color: black;
  display: flex;
  align-items: center;
  flex-direction: row;
  border-radius: 6px;
  padding: 0 15px;
  border: 0px;
  height: 50px;
  width: 100%;
  justify-content: space-between;
}

.chat-input {
  color: white;
  background: transparent;
  border: 0;
  display: flex;
  justify-content: flex-end;
  flex-grow:1;
  font-size: 16px;
}

.chat-input:active {
  outline: none;
}

.chat-submit {
  background-image: url("/static/img/chat_submit_arrow.svg");
  background-position: center;
  background-repeat: no-repeat;
  background-size: contain;
  height: 20px;
  width: 18px;
  border: 0px;
  background-color: black;
  cursor: pointer;
}

.chat-submit-blue {
  background-image: url("/static/img/chat_submit_arrow_blue.svg");
}

.chat-submit-hebrew {
  -moz-transform: scaleX(-1);
  -o-transform: scaleX(-1);
  -webkit-transform: scaleX(-1);
  transform: scaleX(-1);
  filter: FlipH;
  -ms-filter: "FlipH";
}

.callContainer {
  display: flex;
  flex-direction: column;
  height: 100%;
}

.callContainer .default-profile-img,
.callContainer .img-circle {
  opacity: 0.25;
  border-radius: 0;
}

.callContainer .callText {
  margin: 53px 29px 23px;
  font-size: 22px;
  font-weight: 500;
}

.callContainer.incoming .callText {
  margin: 23px 29px;
}

#endCallButtonHolder {
  display: flex;
  width: 80%;
  justify-content: flex-end;
  margin-top: -50px;
}

#endCallIcon {
  display: inline-block;
  position: relative;
  background-image: url("/static/img/endcall.svg");
  background-position: center;
  background-repeat: no-repeat;
  background-size: contain;
  opacity: 1;
  width: 20px;
  height: 20px;
}

.endCallButton {
  position: absolute;
  width: 40px;
  height: 30px;
  border-radius: 6px;
  z-index: 1;
  background-color: #CB6158;
  left: -8.5px;
  top: -3px;
  box-shadow: 0px 1px 3px rgba(0, 0, 0, 0.25);
  background-image: url("/static/img/endcall.svg");
  background-position: center;
  background-repeat: no-repeat;
}

#incomingCallButtonHolder {
  display: flex;
  justify-content: space-evenly;
  margin: 15px;
}

#acceptButton {
  background-color: #5D956F;
  border-radius: 6px;
  color: white;
  border: 0px;
  height: 40px;
  width: 127.67px;
  margin: 5px;
  cursor: pointer;
}

#declineButton {
  background: #CB6158;
  border-radius: 6px;
  color: white;
  border: 0px;
  height: 40px;
  width: 127.67px;
  margin: 5px;
  cursor: pointer;
}

.readerDropdownMenu {
  position: relative;
  display: flex;
  flex-direction: row-reverse;
  z-index: 3;
}

.dropdownLinks-menu {
  display: contents;
}

.dropdownLinks-menu.closed {
  display: none;
}

.texts-properties-menu {
  width: 256px;
  border: 1px solid var(--lighter-grey);
  border-radius: 5px;
  box-shadow: 0px 2px 4px var(--lighter-grey);
  display: flex;
  flex-direction: column;
  align-items: center;
  justify-content: center;
  position: absolute;
  top: 100%;
  background-color: white;
  --english-font: var(--english-sans-serif-font-family);
  --hebrew-font: var(--hebrew-sans-serif-font-family);
}

.texts-properties-menu,
.texts-properties-menu .button {
  font-size: 14px;
}

.dropdownLinks-button {
  border: none;
  background-color: inherit;
  cursor: default;
}

.dropdownLinks-button img {
  cursor: pointer;
}

<<<<<<< HEAD
.headerDropdownMenu {
  display: flex;
  flex-direction: row;
  justify-content: flex-start;
}

=======
>>>>>>> 1cb303d0
.rightButtons .dropdownLinks-button {
  text-align: end;
}

.toggle-switch-container {
  align-items: center;
  display: flex;
  direction: ltr;
}

.toggle-switch {
  position: relative;
  width: 46px;
  display: inline-block;
  text-align: left;
}

.toggle-switch-checkbox {
  position: absolute;
  width: 0;
  height: 0;
  border: none;
}

.focus-visible:has(input:focus) {
  outline: auto;
}

.toggle-switch-label {
  display: block;
  overflow: hidden;
  cursor: pointer;
  border: 0 solid var(--light-grey);
  border-radius: 20px;
}

.toggle-switch-inner {
  display: block;
  width: 200%;
  margin-left: -100%;
  transition: margin 0.3s ease-in 0s;
}

.toggle-switch-inner:before,
.toggle-switch-inner:after {
  float: left;
  width: 50%;
  height: 24px;
  padding: 0;
  line-height: 24px;
  color: white;
  font-weight: bold;
  box-sizing: border-box;
  content: "";
  color: white;
}

.toggle-switch-inner:before {
  padding-left: 10px;
  background-color: var(--sefaria-blue);
}

.toggle-switch-inner:after {
  padding-right: 10px;
  background-color: var(--light-grey);
}

.toggle-switch-switch {
  display: block;
  width: 20px;
  height: 20px;
  background: white;
  position: absolute;
  top: 50%;
  bottom: 0;
  right: 24px;
  border: 0 solid var(--light-grey);
  border-radius: 20px;
  transition: all 0.3s ease-in 0s;
  transform: translateY(-50%);
}

.toggle-switch-checkbox:checked + .toggle-switch-label .toggle-switch-inner {
  margin-left: 0;
}

.toggle-switch-checkbox:checked + .toggle-switch-label .toggle-switch-switch {
  right: 2px;
}

.toggle-switch-checkbox:disabled + .toggle-switch-label .toggle-switch-inner:after {
  background-color: var(--lighter-grey);
}

.toggle-switch-line {
  display: flex;
  width: 216px;
  height: 49px;
  justify-content: space-between;
  align-items: center;
}

.toggle-switch-line:is(.disabled) .int-en,
.toggle-switch-line:is(.disabled) .int-he {
  color: var(--light-grey);
}

.texts-properties-menu .int-en,
.texts-properties-menu .int-he {
  align-content: center;
}

.show-source-translation-buttons {
  display: flex;
  flex-direction: column;
  height: 140px;
  justify-content: center;
}

.show-source-translation-buttons .button {
  margin: unset;
  display: flex;
  height: 35px;
  width: 235px;
  align-items: center;
  justify-content: space-between;
  box-shadow: unset;
  padding-inline-start: 10px;
  padding-inline-end: 0;
}

.show-source-translation-buttons .button:has(input:not(:checked)) {
  background-color: var(--lighter-grey);
  color: black;
}

.show-source-translation-buttons input[type=radio] {
  appearance: none;
  background-color: #fff;
  width: 20px;
  height: 20px;
  border: 2px solid var(--medium-grey);
  border-radius: 20px;
  margin-top: 0;
  margin-inline-end: 10px;
  display: inline-grid;
  place-content: center;
}

.show-source-translation-buttons input[type=radio]:checked {
  border: 0;
}

.show-source-translation-buttons input[type=radio],
.show-source-translation-buttons label {
  cursor: unset;
}

.show-source-translation-buttons > div:first-of-type {
    border-radius: 6px 6px 0 0;
}

.show-source-translation-buttons > div:last-of-type {
    border-radius: 0 0 6px 6px;
}

.show-source-translation-buttons > div:not(:first-of-type):not(:last-of-type) {
    border-radius: 0;
}

.show-source-translation-buttons input[type=radio]:checked::before {
  content: "";
  width: 10px;
  height: 10px;
  background-color: var(--sefaria-blue);
  clip-path: polygon(13% 50%, 34% 66%, 81% 2%, 100% 18%, 39% 100%, 0 71%);
}

.layout-button-line {
  height: 57px;
  width: 216px;
  display: flex;
  justify-content: space-between;
  align-items: center;
}

.layout-options {
  display: flex;
  justify-content: space-between;
  align-items: center;
  gap: 16px;
}

.layout-button input {
  border: none;
  width: 28px;
  height: 24px;
  -webkit-mask: var(--url) no-repeat;
  -webkit-mask-size: contain;
  -webkit-mask-repeat: no-repeat;
  -webkit-mask-position: center;
  -webkit-mask-size: 100% 100%;
  background-color: var(--medium-grey);
  cursor: pointer;
  appearance: unset;
  transition: border 0.3s ease, outline 0.3s ease, background-color 0.3s ease;
}

.layout-button input:checked {
  background-color: var(--sefaria-blue);
}

.layout-button .button {
  background-color: unset;
  box-shadow: unset;
  padding: unset;
  margin: unset;
}

.text-menu-border {
  width: 100%;
  height: 1px;
  background-color: var(--lighter-grey);
}

.font-size-line {
  width: 230px;
  height: 50px;
  display: flex;
  justify-content: space-between;
  align-items: center;
  direction: ltr;
}

.font-size-button {
  display: flex;
  align-items: center;
  background-color: white;
  border: none;
  cursor: pointer;
}

#currentlyReadingContainer {
  margin: 5px 30px;
  flex-grow: 1;
}

.blockButton {
  cursor: pointer;
}

.image-in-text {
    display: flex;
    justify-content: center;
    margin: 0 auto;
    max-width: 100%;
    height: auto;
    padding-top: 20px;
    padding-left: calc((100% - 2/3 * 100vw - 200px) / 2);
    padding-right: calc((100% - 2/3 * 100vw - 200px) / 2);
    flex-direction: column;
}

@media screen and (max-width: 540px) {
  .image-in-text {
    padding-left: calc((100% - 100vw) / 2);
    padding-right: calc((100% - 100vw) / 2);
    width: 100%;
    height: auto;
  }
}

@media screen and (min-aspect-ratio: 2/1) {
  .image-in-text {
    max-height: calc(4/3 * 2/3 * 100vw);
  }
}

@media screen and (min-width: 540px) {
  .image-in-text {
    width: 67%;
  }
}

.dropdownHeader {
  margin-bottom: 10px;
  font-family: Roboto;
  font-size: 16px;
  font-weight: 400;
  line-height: 18.75px;
  color: var(--selected-option);

}

.dropdownHeaderText {
  padding-left: 10px;
}

.dropdownDesc {
  font-family: Roboto;
  font-size: 14px;
  font-weight: 400;
  line-height: 18px;
  padding-left: 30px;
  padding-bottom: 10px;
  padding-right: 10px;
}

.dropdownItem {
  padding: 10px 5px !important;
  flex-direction: column;
  margin-inline-start: 5px;

}

.dropdownSeparator {
  border: 1px solid var(--light-grey);
}
.sheetMetaDataBox a.dropdownLinks-button {
  font-weight: bold;
}
.sheetMetaDataBox a.dropdownLinks-button:hover {
  text-decoration: none;
}
.header .headerDropdownMenu {
  display: block;
  align-items: center;
  margin-top: 2px;
  margin-bottom: 4px;
  color: #666;
  cursor: pointer;
  position: relative;
  -webkit-margin-start: 20px;
  -moz-margin-start: 20px;
  margin-inline-start: 10px;
}
.headerDropdownMenu .toolsButtonContainer {
  margin: revert;
}
.headerDropdownMenu #saveButtonText {
  padding-inline-start: 15px;
}
.sheetsInPanel .dropdownDesc {
  display: none;
}
.sheetsInPanel .toolsButtonText,
.sheetsInPanel .dropdownHeaderText,
.sheetsInPanel #saveButtonText {
  --english-font: var(--english-sans-serif-font-family);
  --hebrew-font: var(--hebrew-sans-serif-font-family);
  font-size: 14px;
  font-weight: 500;
  line-height: 18px;
  color: #666666;
  margin-inline-start: 10px;
  padding: revert;
}
.sheetsInPanel .sidebarLayout {
  justify-content: space-between;
}
.sheetsInPanel .headerDropdownMenu {
  min-width: 50%;
  margin-top: 7px;
  color: var(--dark-grey);
  cursor: pointer;
  position: relative;
  -webkit-margin-start: 20px;
  -moz-margin-start: 20px;
  margin-inline-start: 10px;
  line-height: 0;
}
.sheetsInPanel .dropdownHeader {
  margin-bottom: revert;
}
.header .headerDropdownMenu img, .sheetsInPanel .headerDropdownMenu img {
  height: 18px;
  width: 18px;
  vertical-align: middle;
}

.interface-english .header .headerDropdownMenu img {
  margin-inline-end: 2px;
}

.interface-hebrew .header .headerDropdownMenu img {
  margin-inline-end: 6px;
}

/* .header .headerDropdownMenu a.dropdownLinks-button::after {
  display: inline-block;
  background: no-repeat url("/static/icons/chevron-down.svg");
  height: 10px;
  width: 12px;
  vertical-align: middle;
  content: "";
  transform: scale(0.75);
} */
.sheetsInPanel .headerDropdownMenu a.headerDropdownMenu::after {
  display: inline-block;
  height: 10px;
  width: 12px;
  vertical-align: middle;
  content: "";
  transform: scale(0.75);
}
.header .headerDropdownMenu .dropdownLinks-menu, .sheetsInPanel .headerDropdownMenu .dropdownLinks-menu {
  top: 35px;
  position: absolute;
  z-index: 1;
  width: 150px;
  background: #FBFBFA;
  box-shadow: 0px 1px 3px rgba(0, 0, 0, 0.25);
  border-radius: 6px;
  display:none;
  overflow:hidden;
}

.sheetsInPanel .dropdownItem:nth-child(n+2):nth-last-child(n+2) {
  padding: 5px 5px !important;
}

.sheetsInPanel .dropdownItem:first-child {
  padding-block-start: 10px !important;
  padding-block-end: 5px !important;
}

.sheetsInPanel .dropdownItem:last-child {
  padding-block-start: 5px !important;
  padding-block-end: 10px !important;
}

.sheetsInPanel .headerDropdownMenu .dropdownLinks-menu {
  background: white;
  box-shadow: revert;
  border: 1px solid var(--light-grey);
}

.sheetsInPanel .dropdownSeparator {
  margin-block: 5px;
  border: 0.5px solid var(--light-grey);
}

.interface-english .header .headerDropdownMenu .dropdownLinks-menu {
  right: 0px;
  min-width: 150px;
  width: max-content;
}

.interface-english .sheetsInPanel .headerDropdownMenu .dropdownLinks-menu {
  min-width: 150px;
  width: max-content;
}

.interface-hebrew .header .headerDropdownMenu .dropdownLinks-menu {
  left: 0px;
  min-width: 150px;
  width: max-content;
}
.sheetsHomepage .button {
  background-color: var(--midrash-green);
}
.sheetsHomepage .sheetsHomepageSectionTitle {
  color: var(--midrash-green);
  font-family: 'Roboto', "Helvetica Neue", "Helvetica", sans-serif;
  font-size: 14px;
  font-weight: 400;
  line-height: 18px;
  margin-bottom: 15px;
}
.multiPanel .sheetsHomepage .sheetsTopicTOC .sheetsHomepageSectionTitle {
  flex: 1 1 100%;
}
.sheetsHomepage .sidebarLayout {
  justify-content: space-between;
  margin-top: 50px;
}
.sheetsHomepage .sidebarLayout .sheetsTopics {
  display: flex;
  flex-direction: column;
}
.sheetsHomepage .content .contentInner {
  width: 875px;
}
.sheetsHomepage .sidebarLayout .sheetsTopicsCalendar, .sheetsHomepage .sidebarLayout .sheetsTopicTOC {
  margin-inline-start: 10%;
}
.sheetsHomepage .sidebarLayout .sheetsTopicsCalendar {
  column-gap: 20px;
}
.sheetsHomepage .sheetsTopicTOC .sheetsWrapper {
  flex: 1;
  display: flex;
  flex-wrap: wrap;
  column-gap: 20px;
}
.sheetsHomepage .sheetsTopicsCalendar .sheetsWrapper {
  flex: 1;
  display: flex;
  flex-direction: column;
}
.singlePanel .sheetsTopicTOC, .singlePanel .sheetsTopicsCalendar {
  margin-top: 30px;
}
.multiPanel .sheetsTopicTOC {
  margin-top: 30px;
}
.singlePanel .sheetsHomepage .navSidebar {
  margin-block-start: 5px;
  width: revert;
}
.singlePanel .sheetsHomepage .navSidebarModule {
  padding: 0 10%;
}
.singlePanel .sheetsHomepage .sheetsWrapper, .singlePanel .sheetsHomepage .sheetsTopicsCalendar {
  flex-direction: column;
  margin-bottom: 10px;
}
.singlePanel .sheetsHomepage .sidebarLayout {
  margin-top: revert;
}

<<<<<<< HEAD
.singlePanel .sheetsHomepage .sidebarLayout .sheetsTopics {
  width: revert;
}
.singlePanel .sheetsHomepage .button {
  display: block;
}
@media screen and (max-width: 840px) {
  .sheetsHomepage .sidebarLayout .sheetsTopics {
    width: 100%;
  }
  .sheetsHomepage .button {
    display: block;
  }
  .sheetsHomepage .navSidebar {
    width: revert;
    border-top: 40px solid #FBFBFA;
    margin-block-start: -40px;
    border-bottom: 40px solid #FBFBFA;
  }
}
@media screen and (max-width: 700px) {
  .sheetsHomepage .navSidebar {
    margin-top: 30px;
  }
}
.button.getStartedSheets {
  width: 111px;
  height: 39px;
  padding: 10px 15px 10px 15px;
  border-radius: 6px;
  border: 1px solid #CCCCCC;
  display: block;
  background-color: white;
  color: black;
  font-size: 16px;
  white-space: nowrap;
}
.button.getStartedSheets:hover {
  color: black;
}
.image-in-text {
    display: flex;
    justify-content: center;
    margin: 0 auto;
    max-width: 100%;
    height: auto;
    padding-top: 20px;
    padding-left: calc((100% - 2/3 * 100vw - 200px) / 2);
    padding-right: calc((100% - 2/3 * 100vw - 200px) / 2);
    flex-direction: column;
=======
.interface-hebrew .sheetsInPanel .headerDropdownMenu .dropdownLinks-menu  {
  min-width: 150px;
  width: max-content;
>>>>>>> 1cb303d0
}

.dropdownLinks-options {
  display: flex;
  flex-direction: column;
  padding: 4px;
  max-width: 220px;
}

.sheetsInPanel .dropdownLinks-options {
  padding: 0;
}

.header .headerDropdownMenu .dropdownLinks-menu.open, .sheetsInPanel .headerDropdownMenu .dropdownLinks-menu.open {
  display: block;
}

.dropdownHeader {
  margin-bottom: 10px;
  font-family: Roboto;
  font-size: 16px;
  font-weight: 400;
  line-height: 18.75px;
  color: var(--selected-option);

}

.dropdownHeaderText {
  padding-left: 10px;
}

.dropdownDesc {
  font-family: Roboto;
  font-size: 14px;
  font-weight: 400;
  line-height: 18px;
  padding-left: 30px;
  padding-bottom: 10px;
  padding-right: 10px;
}

.dropdownItem {
  padding: 10px 5px !important;
  flex-direction: column;
  margin-inline-start: 5px;

}

.dropdownSeparator {
  border: 1px solid var(--light-grey);
}
.sheetMetaDataBox .dropdownLinks-button {
  font-weight: bold;
}
.sheetMetaDataBox .readerDropdownMenu .dropdownLinks-button {
  padding-top: 3px;
}
.header .headerDropdownMenu {
  display: block;
  align-items: center;
  margin-top: 2px;
  margin-bottom: 4px;
  color: #666;
  position: relative;
  -webkit-margin-start: 20px;
  -moz-margin-start: 20px;
  margin-inline-start: 10px;
}
.headerDropdownMenu .toolsButtonContainer {
  margin: revert;
}
.headerDropdownMenu #saveButtonText {
  padding-inline-start: 15px;
}
.sheetsInPanel .dropdownDesc {
  display: none;
}
.sheetsInPanel .toolsButtonText,
.sheetsInPanel .dropdownHeaderText,
.sheetsInPanel #saveButtonText {
  --english-font: var(--english-sans-serif-font-family);
  --hebrew-font: var(--hebrew-sans-serif-font-family);
  font-size: 14px;
  font-weight: 500;
  line-height: 18px;
  color: #666666;
  margin-inline-start: 10px;
  padding: revert;
}
.sheetsInPanel .headerDropdownMenu {
  margin-top: 7px;
  color: var(--dark-grey);
  position: relative;
  -webkit-margin-start: 2%;
  -moz-margin-start: 2%;
  line-height: 0;
}
.sheetsInPanel .dropdownHeader {
  margin-bottom: revert;
}
.header .headerDropdownMenu img, .sheetsInPanel .headerDropdownMenu img {
  height: 18px;
  width: 18px;
  vertical-align: middle;
}

.interface-english .header .headerDropdownMenu img {
  margin-inline-end: 2px;
}

.interface-hebrew .header .headerDropdownMenu img {
  margin-inline-end: 6px;
}

/* .header .headerDropdownMenu .dropdownLinks-button::after {
  display: inline-block;
  background: no-repeat url("/static/icons/chevron-down.svg");
  height: 10px;
  width: 12px;
  vertical-align: middle;
  content: "";
  transform: scale(0.75);
} */
.sheetsInPanel .headerDropdownMenu a.headerDropdownMenu::after {
  display: inline-block;
  height: 10px;
  width: 12px;
  vertical-align: middle;
  content: "";
  transform: scale(0.75);
}
.header .headerDropdownMenu .dropdownLinks-menu, .sheetsInPanel .headerDropdownMenu .dropdownLinks-menu {
  top: 35px;
  position: absolute;
  z-index: 1;
  width: 150px;
  background: #FBFBFA;
  box-shadow: 0px 1px 3px rgba(0, 0, 0, 0.25);
  border-radius: 6px;
  display:none;
  overflow:hidden;
}

.sheetsInPanel .dropdownItem:nth-child(n+2):nth-last-child(n+2) {
  padding: 5px 5px !important;
}

.sheetsInPanel .dropdownItem:first-child {
  padding-block-start: 10px !important;
  padding-block-end: 5px !important;
}

.sheetsInPanel .dropdownItem:last-child {
  padding-block-start: 5px !important;
  padding-block-end: 10px !important;
}

.sheetsInPanel .dropdownItem {
  cursor: pointer;
}

.sheetsInPanel .headerDropdownMenu .dropdownLinks-menu {
  background: white;
  box-shadow: revert;
  border: 1px solid var(--light-grey);
}

.sheetsInPanel .dropdownSeparator {
  margin-block: 5px;
  border: 0.5px solid var(--light-grey);
}

.interface-english .header .headerDropdownMenu .dropdownLinks-menu {
  right: 0px;
  min-width: 150px;
  width: max-content;
}

.interface-english .sheetsInPanel .headerDropdownMenu .dropdownLinks-menu {
  min-width: 150px;
  width: max-content;
}

.interface-hebrew .header .headerDropdownMenu .dropdownLinks-menu {
  left: 0px;
  min-width: 150px;
  width: max-content;
}

.interface-hebrew .sheetsInPanel .headerDropdownMenu .dropdownLinks-menu  {
  min-width: 150px;
  width: max-content;
}

.dropdownLinks-options {
  display: flex;
  flex-direction: column;
  padding: 4px;
  max-width: 220px;
}

.sheetsInPanel .dropdownLinks-options {
  padding: 0;
}

.header .headerDropdownMenu .dropdownLinks-menu.open, .sheetsInPanel .headerDropdownMenu .dropdownLinks-menu.open {
  display: block;
}

.productsFlexWrapper {
  display: flex;
  flex-direction: column;
}

.product {
  max-width: 600px;
}

#productsPageContent {
  margin-inline-start: 100px;
  margin-top: 140px;
  margin-bottom: 165px;
}
#productsPageContent .loadingMessage {
  margin-block-start: 230px;
}

#jobsPageContent .loadingMessage {
  margin-block-start: 20px;
}

.productInner {
  display: flex;
  align-items: right;
  flex-direction: row;
}

.productInner img {
  max-width: 100%;
  max-height: 116px;
  height: auto;
  display: block;
  margin-inline-end: 3%;
  padding-bottom: 20px;
}

.productInner .productsDesc {
  font: var(--english-sans-serif-font-family);
  color: var(--dark-grey);
  font-size: 16px;
}

.productImgWrapper {
  flex: 0 0 auto;
}

.productDescWrapper {
  flex: 1 1 auto;
  padding-left: 20px;
  padding-right: 20px;
}

.productsDesc p {
  margin-top: 0;
}

.productsHeader {
  display: flex;
  justify-content: space-between;
  margin-top: 10%;
  margin-bottom: 2%;
  padding-bottom: 2%;
  border-bottom: 1px solid var(--light-grey);
}

.productsTitleAndLabel {
  flex: auto;
}

.productsHeader .productsTitle {
  font: var(--english-sans-serif-font-family);
  color: var(--dark-grey);
  font-size: 22px;
  font-weight: 500px;
}

.productsHeader .productsTypeLabel {
  font: var(--english-sans-serif-font-family);
  font-size: 14px;
  font-weight: 400;
  line-height: 18px;
  background-color: var(--lighter-grey);
  border-radius: 6px;
  padding: 0.01px 5px;
  color: var(--dark-grey);
  margin-inline-start: 3%;
}

.productsHeader .cta {
  display: flex;
  align-items: center;
}

.productsHeader .cta .productsCTA {
  color: var(--commentary-blue);
  border-width: 10px;
  margin-inline-end: 10px;
}


.productsHeader .cta .productsCTAIcon {
  height: 12px;
  top: 646px;
  left: 610px;
  margin: 0 5px;
  vertical-align: baseline;
  /** This uses the filter to recolor SVGs in a single line to commentary blue.
  To determine the appropriate parameters, see a filter color picker such as https://angel-rs.github.io/css-color-filter-generator/ */
  filter: brightness(0) saturate(100%) invert(52%) sepia(17%) saturate(6763%) hue-rotate(200deg) brightness(78%) contrast(77%);

}

.productsTitle {
  font-family: var(--english-sans-serif-font-family);
  font-size: 22px;
  font-weight: 500;
  line-height: 25.78px;
  text-align: left;
  color: var(--dark-grey);
}

.productsCTA::after {
    content: " ›";
    color: var(--commentary-blue);
}

.productsDevBox {
    background: var(--lighter-grey);
    color: var(--dark-grey);
    font-family: var(--english-sans-serif-font-family);
    font-size: 16px;
    font-weight: 400;
    line-height: 18.75px;
    display: flex;
    align-items: flex-start;
    flex-direction: column;
    padding: 3%;
    margin-top: 10%;
    max-width: 600px;
}

.productsDevBox .productsDevHeader {
  font-family: var(--english-sans-serif-font-family);
  font-size: 22px;
  font-weight: 500;
  line-height: 25.78px;
  padding-bottom: 2%;

}

.productsDevBox a {
  color: var(--commentary-blue) !important;

}

.productsDevBox a::after {
  content: " ›";
  color: var(--commentary-blue);
}

@media (max-width: 480px) {

  .productImgWrapper {
    display: block;
    margin-left: auto;
    margin-right: auto;
  }

  #productsPageContent {
    margin: 100px 10px 0px 10px;;
  }

  .productsHeader {
    flex-direction: column;
    align-items: flex-start;
    padding-top: 5px;
    padding-bottom: 5px;
  }

  .productsTitleAndLabel {
    display: flex;
    flex-direction: column;
    align-items: flex-start;
    padding-top: 5px;
    padding-bottom: 5px;
  }

  .productsTypeLabel {
    padding: 1px 5px !important;
    margin-top: 3px;
    margin-left: 0px !important;
  }

  .cta {
    flex-direction: column;
    align-items: flex-start !important;
  }

  .cta a {
    padding-top: 3px;
    padding-bottom: 3px;
  }

  .productInner {
    flex-direction: column;
  }

  .productDescWrapper{
    padding-left: 0px;
    padding-right: 0px;
  }
}

.noteRefTitle {
  font-size: 18px;
}

.noteText{
  color: var(--dark-grey);
}

.footerContainer {
  max-width: 100%;
  display: flex;
  flex-direction: row;
  flex-wrap: wrap;
  padding-top: 25px;
}

.footerContainer a {
  padding: 3px 10px;
}


.footerContainer {
  max-width: 100%;
  display: flex;
  flex-direction: row;
  flex-wrap: wrap;
  padding-top: 25px;
}

.footerContainer a {
  padding: 3px 10px;
}

.stickySidebarFooter {
  position: sticky;
  top: 0;
}

.image-in-text-title {
  margin: auto; /* English System Small */
  margin-top: 15px;
  text-align: center;
  font-family: 'Roboto';
  font-style: normal;
  font-weight: 400;
  font-size: 14px;
  line-height: 18px;
  color: #666666;
}

.languageHeader {
  padding-right: 10px;
  padding-left: 10px;
  padding-top: 4px;
  padding-bottom: 2px;
  font-size: 12px;
  font-weight: 400;
  line-height: 18px;
  color: var(--medium-grey);

}

.languageToggleFlexContainer{
  display: flex;
  flex-direction: row;
  /* padding: 10px 0px; */
  align-items: baseline;
  line-height: 18px;
  height: 23px;
  padding-bottom: 15px;
}

.languageDot{
  font-size: 25px;
  padding: 10px 2px;
}

.englishLanguageButton::after {
  content: "•";
  padding: 0px 4px;
}

.profilePicAndButtonContainer {
  display: flex;
  flex-direction: column;
  justify-content: center;
  align-items: center;
}

.createButtons {
  display: flex;
  align-items: center;
  flex-direction: row;
  justify-content: space-evenly;
  padding-top: 20px;
}

.sheetsProfileList {
  margin-top: 20px;
  background-color: white;
  border: 1000px solid white;
  border-top: 4px solid white;
  border-bottom: 120px solid white;
  margin: -4px 0 -120px -1000px;
  width: 100%;

}

.profile-page .sheetsProfileList {
  margin: -4px 0 -120px 0;
  margin-inline-start: -1000px;
  margin-inline-end: 0;
}

.sheetsProfileList .readerNavMenuSearchButton {
  margin: 0 10px 0 5px;
  display: inline-flex;
  top: 0;
}
.sheetsProfileList .readerNavMenuSearchButton {
  margin-inline-start: 10px;
  margin-inline-end: 5px;
}
.sheetsProfileList input {
  border: 0;
  font-size: 18px;
  font-family: "adobe-garamond-pro", "Crimson Text", Georgia, serif;
  background-color: transparent;
}
.sheetsProfileList .loadingMessage {
  margin-top: 30px;
}

<<<<<<< HEAD
=======
.emptyNotificationsTitle{
  font-family: Roboto;
  font-size: 16px;
  font-weight: 600;
  line-height: 18.75px;
  padding-bottom: 10px;
}

.emptyNotificationsMessage{
  font-family: Roboto;
  font-size: 14px;
  font-weight: 400;
  line-height: 18px;
  text-align: start;
}

.emptyNoticationPage{
  display: flex;
  flex-direction: column;
}

>>>>>>> 1cb303d0
@-webkit-keyframes load5 {
0%,100%{box-shadow:0 -2.6em 0 0 #ffffff,1.8em -1.8em 0 0 rgba(0,0,0,0.2),2.5em 0 0 0 rgba(0,0,0,0.2),1.75em 1.75em 0 0 rgba(0,0,0,0.2),0 2.5em 0 0 rgba(0,0,0,0.2),-1.8em 1.8em 0 0 rgba(0,0,0,0.2),-2.6em 0 0 0 rgba(0,0,0,0.5),-1.8em -1.8em 0 0 rgba(0,0,0,0.7)}
12.5%{box-shadow:0 -2.6em 0 0 rgba(0,0,0,0.7),1.8em -1.8em 0 0 #ffffff,2.5em 0 0 0 rgba(0,0,0,0.2),1.75em 1.75em 0 0 rgba(0,0,0,0.2),0 2.5em 0 0 rgba(0,0,0,0.2),-1.8em 1.8em 0 0 rgba(0,0,0,0.2),-2.6em 0 0 0 rgba(0,0,0,0.2),-1.8em -1.8em 0 0 rgba(0,0,0,0.5)}
25%{box-shadow:0 -2.6em 0 0 rgba(0,0,0,0.5),1.8em -1.8em 0 0 rgba(0,0,0,0.7),2.5em 0 0 0 #ffffff,1.75em 1.75em 0 0 rgba(0,0,0,0.2),0 2.5em 0 0 rgba(0,0,0,0.2),-1.8em 1.8em 0 0 rgba(0,0,0,0.2),-2.6em 0 0 0 rgba(0,0,0,0.2),-1.8em -1.8em 0 0 rgba(0,0,0,0.2)}
37.5%{box-shadow:0 -2.6em 0 0 rgba(0,0,0,0.2),1.8em -1.8em 0 0 rgba(0,0,0,0.5),2.5em 0 0 0 rgba(0,0,0,0.7),1.75em 1.75em 0 0 #ffffff,0 2.5em 0 0 rgba(0,0,0,0.2),-1.8em 1.8em 0 0 rgba(0,0,0,0.2),-2.6em 0 0 0 rgba(0,0,0,0.2),-1.8em -1.8em 0 0 rgba(0,0,0,0.2)}
50%{box-shadow:0 -2.6em 0 0 rgba(0,0,0,0.2),1.8em -1.8em 0 0 rgba(0,0,0,0.2),2.5em 0 0 0 rgba(0,0,0,0.5),1.75em 1.75em 0 0 rgba(0,0,0,0.7),0 2.5em 0 0 #ffffff,-1.8em 1.8em 0 0 rgba(0,0,0,0.2),-2.6em 0 0 0 rgba(0,0,0,0.2),-1.8em -1.8em 0 0 rgba(0,0,0,0.2)}
62.5%{box-shadow:0 -2.6em 0 0 rgba(0,0,0,0.2),1.8em -1.8em 0 0 rgba(0,0,0,0.2),2.5em 0 0 0 rgba(0,0,0,0.2),1.75em 1.75em 0 0 rgba(0,0,0,0.5),0 2.5em 0 0 rgba(0,0,0,0.7),-1.8em 1.8em 0 0 #ffffff,-2.6em 0 0 0 rgba(0,0,0,0.2),-1.8em -1.8em 0 0 rgba(0,0,0,0.2)}
75%{box-shadow:0 -2.6em 0 0 rgba(0,0,0,0.2),1.8em -1.8em 0 0 rgba(0,0,0,0.2),2.5em 0 0 0 rgba(0,0,0,0.2),1.75em 1.75em 0 0 rgba(0,0,0,0.2),0 2.5em 0 0 rgba(0,0,0,0.5),-1.8em 1.8em 0 0 rgba(0,0,0,0.7),-2.6em 0 0 0 #ffffff,-1.8em -1.8em 0 0 rgba(0,0,0,0.2)}
87.5%{box-shadow:0 -2.6em 0 0 rgba(0,0,0,0.2),1.8em -1.8em 0 0 rgba(0,0,0,0.2),2.5em 0 0 0 rgba(0,0,0,0.2),1.75em 1.75em 0 0 rgba(0,0,0,0.2),0 2.5em 0 0 rgba(0,0,0,0.2),-1.8em 1.8em 0 0 rgba(0,0,0,0.5),-2.6em 0 0 0 rgba(0,0,0,0.7),-1.8em -1.8em 0 0 #fff}
}
@keyframes load5 {
0%,100%{box-shadow:0 -2.6em 0 0 #ffffff,1.8em -1.8em 0 0 rgba(0,0,0,0.2),2.5em 0 0 0 rgba(0,0,0,0.2),1.75em 1.75em 0 0 rgba(0,0,0,0.2),0 2.5em 0 0 rgba(0,0,0,0.2),-1.8em 1.8em 0 0 rgba(0,0,0,0.2),-2.6em 0 0 0 rgba(0,0,0,0.5),-1.8em -1.8em 0 0 rgba(0,0,0,0.7)}
12.5%{box-shadow:0 -2.6em 0 0 rgba(0,0,0,0.7),1.8em -1.8em 0 0 #ffffff,2.5em 0 0 0 rgba(0,0,0,0.2),1.75em 1.75em 0 0 rgba(0,0,0,0.2),0 2.5em 0 0 rgba(0,0,0,0.2),-1.8em 1.8em 0 0 rgba(0,0,0,0.2),-2.6em 0 0 0 rgba(0,0,0,0.2),-1.8em -1.8em 0 0 rgba(0,0,0,0.5)}
25%{box-shadow:0 -2.6em 0 0 rgba(0,0,0,0.5),1.8em -1.8em 0 0 rgba(0,0,0,0.7),2.5em 0 0 0 #ffffff,1.75em 1.75em 0 0 rgba(0,0,0,0.2),0 2.5em 0 0 rgba(0,0,0,0.2),-1.8em 1.8em 0 0 rgba(0,0,0,0.2),-2.6em 0 0 0 rgba(0,0,0,0.2),-1.8em -1.8em 0 0 rgba(0,0,0,0.2)}
37.5%{box-shadow:0 -2.6em 0 0 rgba(0,0,0,0.2),1.8em -1.8em 0 0 rgba(0,0,0,0.5),2.5em 0 0 0 rgba(0,0,0,0.7),1.75em 1.75em 0 0 #ffffff,0 2.5em 0 0 rgba(0,0,0,0.2),-1.8em 1.8em 0 0 rgba(0,0,0,0.2),-2.6em 0 0 0 rgba(0,0,0,0.2),-1.8em -1.8em 0 0 rgba(0,0,0,0.2)}
50%{box-shadow:0 -2.6em 0 0 rgba(0,0,0,0.2),1.8em -1.8em 0 0 rgba(0,0,0,0.2),2.5em 0 0 0 rgba(0,0,0,0.5),1.75em 1.75em 0 0 rgba(0,0,0,0.7),0 2.5em 0 0 #ffffff,-1.8em 1.8em 0 0 rgba(0,0,0,0.2),-2.6em 0 0 0 rgba(0,0,0,0.2),-1.8em -1.8em 0 0 rgba(0,0,0,0.2)}
62.5%{box-shadow:0 -2.6em 0 0 rgba(0,0,0,0.2),1.8em -1.8em 0 0 rgba(0,0,0,0.2),2.5em 0 0 0 rgba(0,0,0,0.2),1.75em 1.75em 0 0 rgba(0,0,0,0.5),0 2.5em 0 0 rgba(0,0,0,0.7),-1.8em 1.8em 0 0 #ffffff,-2.6em 0 0 0 rgba(0,0,0,0.2),-1.8em -1.8em 0 0 rgba(0,0,0,0.2)}
75%{box-shadow:0 -2.6em 0 0 rgba(0,0,0,0.2),1.8em -1.8em 0 0 rgba(0,0,0,0.2),2.5em 0 0 0 rgba(0,0,0,0.2),1.75em 1.75em 0 0 rgba(0,0,0,0.2),0 2.5em 0 0 rgba(0,0,0,0.5),-1.8em 1.8em 0 0 rgba(0,0,0,0.7),-2.6em 0 0 0 #ffffff,-1.8em -1.8em 0 0 rgba(0,0,0,0.2)}
87.5%{box-shadow:0 -2.6em 0 0 rgba(0,0,0,0.2),1.8em -1.8em 0 0 rgba(0,0,0,0.2),2.5em 0 0 0 rgba(0,0,0,0.2),1.75em 1.75em 0 0 rgba(0,0,0,0.2),0 2.5em 0 0 rgba(0,0,0,0.2),-1.8em 1.8em 0 0 rgba(0,0,0,0.5),-2.6em 0 0 0 rgba(0,0,0,0.7),-1.8em -1.8em 0 0 #fff}
}
/* end css code for loading bezel */<|MERGE_RESOLUTION|>--- conflicted
+++ resolved
@@ -656,9 +656,6 @@
   color: #666;
   font-size: 16px;
   padding: 15px;
-}
-.mobileNavMenu hr {
-  border: none;
   border-bottom: 1px solid #EDEDEC;
 }
 .mobileNavMenu a > img,
@@ -690,23 +687,8 @@
   opacity: 1;
 }
 .mobileNavMenu .mobileAccountLinks .login {
+  display: block;
   padding: 15px;
-}
-.mobileNavMenu .signupLink::after {
-  content: "•";
-  padding: 0px 4px;
-}
-.interface-english .mobileNavMenu .signupLink {
-  padding-right: 0px !important;
-}
-.interface-english .mobileNavMenu .loginLink {
-  padding-left: 0px !important;
-}
-.interface-hebrew .mobileNavMenu .signupLink {
-  padding-left: 0px !important;
-}
-.interface-hebrew .mobileNavMenu .loginLink {
-  padding-right: 0px !important;
 }
 .mobileNavMenu .profile-pic {
   display: inline-block;
@@ -882,12 +864,10 @@
 .interface-hebrew .header .interfaceLinks .interfaceLinks-menu .interfaceLinks-header {
   font-family: "Heebo", sans-serif;
 }
-
 .interfaceLinks-options {
   display: flex;
   flex-direction: column;
-  padding: 4px;
-  max-width: 220px;
+  padding: 4px 0;
 }
 .header .interfaceLinks .interfaceLinks-option {
   display: flex;
@@ -896,6 +876,7 @@
   font-weight: normal;
   font-size: 16px;
   line-height: 23px;
+  text-align: right;
   color: #666666;
   padding: 5px;
   direction: ltr;
@@ -1007,7 +988,6 @@
 }
 @media screen and (max-width: 580px) {
   .header .interfaceLinks,
-  .header .dropdownLinks,
   .accountLinks .help,
   .header .notifications {
     display: none;
@@ -1877,6 +1857,7 @@
   letter-spacing: 0em;
   text-decoration: underline;
 }
+.readerPanel .navSidebarModule h3,
 .readerPanel .navSidebarModule h1,
 .readerPanel .bookPage h3{
   margin: 0 0 20px;
@@ -1896,7 +1877,7 @@
 .singlePanel .navSidebarModule.blue {
   padding: 34px 15px 45px;
 }
-.readerPanel .navSidebarModule.blue h1 {
+.readerPanel .navSidebarModule.blue h3 {
   color: white;
 }
 .navSidebarIcon {
@@ -3139,7 +3120,7 @@
 .readerNavMenu.readerNavCategoryMenu .navTitle {
   margin-bottom: 40px;
 }
-.readerNavMenu.readerNavCategoryMenu .navTitle h1 {
+.readerNavMenu.readerNavCategoryMenu h1 {
   color: #000;
   text-transform: uppercase;
   font-size: 30px;
@@ -4694,20 +4675,6 @@
   font-size: 24px;
   margin-bottom: 15px;
 }
-.sheetResult .result-title {
-  --english-font: var(--english-sans-serif-font-family);
-  font-size: 16px;
-  font-weight: 600;
-  line-height: 18.75px;
-  color: #000000;
-}
-.sheetResult .snippet.en {
-  color: #666666;
-  --english-font: var(--english-sans-serif-font-family);
-  font-size: 14px;
-  font-weight: 400;
-  line-height: 18px;
-}
 .searchContent .result-title .int-he {
   font-family: "Taamey Frank", "adobe-garamond-pro", "Crimson Text", Georgia, "Times New Roman", serif;
   font-size: 22px;
@@ -4727,21 +4694,8 @@
   font-size: 13px;
 }
 .searchContent .sheetResult .ownerName {
-  color: var(--midrash-green);
+  color: #000;
   margin-inline-start: 10px;
-  --english-font: var(--english-sans-serif-font-family);
-  font-size: 14px;
-}
-.searchContent .sheetResult .date {
-  color: #999999;
-  --english-font: var(--english-sans-serif-font-family);
-  font-size: 14px;
-  font-weight: 400;
-  line-height: 18px;
-  margin-inline-start: 5px;
-}
-.searchContent .sheetResult .bullet {
-  margin-inline-start: 5px;
 }
 .searchContent .sheetResult .sheetData .tagsViews a:not(:last-of-type):after{
   content: ",";
@@ -4968,37 +4922,7 @@
   padding-inline-end: 0;
 }
 
-<<<<<<< HEAD
-.readerNavMenu .sheet {
-  display: flex;
-  justify-content: space-between;
-  padding: 20px 0;
-}
-
-.readerNavMenu .sheet:not(.profile-page .sheet) {
-  border-bottom: 1px solid #eee;
-  color: black;
-}
-
-.sheetsProfileList .sheet {
-  display: flex;
-  justify-content: space-between;
-  padding: 20px 0;
-}
-
-.readerNavMenu .sheet:hover{
-  text-decoration: none;
-}
-.readerNavMenu .sheet .sheetImg {
-  height: 40px;
-  width: 40px;
-  margin: 1px 0 0 0;
-  border-radius: 2px;
-}
-.readerNavMenu .sheet .sheetTextInfo {
-=======
 .topic-landing-search-wrapper{
->>>>>>> 1cb303d0
   display: flex;
   justify-content: center;
 }
@@ -9141,17 +9065,10 @@
 }
 .readerPanel.hebrew .sheetMetaDataBox .user {
   direction: rtl;
-<<<<<<< HEAD
 }
 .sheetMetaDataBox {
   margin-block-end: 40px;
 }
-=======
-}
-.sheetMetaDataBox {
-  margin-block-end: 40px;
-}
->>>>>>> 1cb303d0
 a.sheetAuthorName {
   color: var(--midrash-green);
   --english-font: var(--english-sans-serif-font-family);
@@ -9168,7 +9085,6 @@
 .sheetContentSidebar a.sheetAuthorName {
   display: block;
 }
-<<<<<<< HEAD
 .sheetMetaDataBox .sidebarLayout .items {
   display: flex;
   justify-content: space-between;
@@ -9182,8 +9098,6 @@
 .sheetMetaDataBox .sidebarLayout {
   justify-content: space-between;
 }
-=======
->>>>>>> 1cb303d0
 .sheetMetaDataBox .summary {
   --english-font: var(--english-sans-serif-font-family);
   --hebrew-font: var(--hebrew-sans-serif-font-family);
@@ -9201,11 +9115,7 @@
   font-weight: 500;
   line-height: 35.16px;
   margin-block-end: 15px;
-<<<<<<< HEAD
   flex: 0 0 70%;
-=======
-  flex: 1 0 95%;
->>>>>>> 1cb303d0
   text-align: initial;
 }
 
@@ -9887,12 +9797,9 @@
   font-size: 16px;
   font-weight: 400;
   line-height: 18.75px;
-<<<<<<< HEAD
 }
 ul.sheetCollectionsLinks li {
   margin-block-end: 10px;
-=======
->>>>>>> 1cb303d0
 }
 
 h3.sheetCollections {
@@ -11008,10 +10915,7 @@
   margin-inline-start: 15px;
   padding-block-start: 10px;
   padding-block-end: 10px;
-<<<<<<< HEAD
   background-color: white;
-=======
->>>>>>> 1cb303d0
 }
 .SheetMedia .addToSheetButton, .SheetComment .addToSheetButton, .SheetOutsideText .addToSheetButton {
   margin-block-start: -10px;
@@ -11638,7 +11542,6 @@
 .interface-english section.SheetOutsideBiText .sheetItem > .en {
   padding: 15px 20px 15px 16px;
 }
-<<<<<<< HEAD
 .interface-english .stacked section.SheetSource .sheetItem > .en {
   border-block-start: 1px solid #DDDDDD;
   border-block-end: 1px solid #DDDDDD;
@@ -11647,12 +11550,6 @@
 .interface-english .heLeft section.SheetSource .sheetItem {
   border-block-end: 1px solid #DDDDDD;
 }
-=======
-.interface-english section.SheetSource .sheetItem > .en {
-  border-block-start: 1px solid #DDDDDD;
-  border-block-end: 1px solid #DDDDDD;
-}
->>>>>>> 1cb303d0
 .interface-hebrew section.SheetSource .sheetItem > .he,
 .interface-hebrew section.SheetSource .sheetItem > .en,
 .interface-hebrew section.SheetOutsideBiText .sheetItem > .he,
@@ -12511,21 +12408,12 @@
   font-size: 14px;
   font-weight: 400;
   line-height: 16.41px;
-<<<<<<< HEAD
 }
 
 .profile-page .aboutText a {
   font-family: Roboto;
 }
 
-=======
-}
-
-.profile-page .aboutText a {
-  font-family: Roboto;
-}
-
->>>>>>> 1cb303d0
 @media (max-width: 540px) {
   .profile-page .profile-pic:hover .profile-pic-hover-button.profile-pic-button-visible {
     display: none !important;  /* dont allow profile pic upload on mobile b/c causes black image on iOS */
@@ -12715,11 +12603,7 @@
   align-items: center;
   text-align: center;
   cursor: pointer;
-<<<<<<< HEAD
-  background: var(--midrash-green);
-=======
   background: var(--sefaria-blue);
->>>>>>> 1cb303d0
   color: #fff;
   border-radius: 6px;
   box-shadow: 0 1px 3px rgb(0 0 0 / 20%);
@@ -14460,15 +14344,12 @@
   cursor: pointer;
 }
 
-<<<<<<< HEAD
 .headerDropdownMenu {
   display: flex;
   flex-direction: row;
   justify-content: flex-start;
 }
 
-=======
->>>>>>> 1cb303d0
 .rightButtons .dropdownLinks-button {
   text-align: end;
 }
@@ -14751,316 +14632,6 @@
   .image-in-text {
     width: 67%;
   }
-}
-
-.dropdownHeader {
-  margin-bottom: 10px;
-  font-family: Roboto;
-  font-size: 16px;
-  font-weight: 400;
-  line-height: 18.75px;
-  color: var(--selected-option);
-
-}
-
-.dropdownHeaderText {
-  padding-left: 10px;
-}
-
-.dropdownDesc {
-  font-family: Roboto;
-  font-size: 14px;
-  font-weight: 400;
-  line-height: 18px;
-  padding-left: 30px;
-  padding-bottom: 10px;
-  padding-right: 10px;
-}
-
-.dropdownItem {
-  padding: 10px 5px !important;
-  flex-direction: column;
-  margin-inline-start: 5px;
-
-}
-
-.dropdownSeparator {
-  border: 1px solid var(--light-grey);
-}
-.sheetMetaDataBox a.dropdownLinks-button {
-  font-weight: bold;
-}
-.sheetMetaDataBox a.dropdownLinks-button:hover {
-  text-decoration: none;
-}
-.header .headerDropdownMenu {
-  display: block;
-  align-items: center;
-  margin-top: 2px;
-  margin-bottom: 4px;
-  color: #666;
-  cursor: pointer;
-  position: relative;
-  -webkit-margin-start: 20px;
-  -moz-margin-start: 20px;
-  margin-inline-start: 10px;
-}
-.headerDropdownMenu .toolsButtonContainer {
-  margin: revert;
-}
-.headerDropdownMenu #saveButtonText {
-  padding-inline-start: 15px;
-}
-.sheetsInPanel .dropdownDesc {
-  display: none;
-}
-.sheetsInPanel .toolsButtonText,
-.sheetsInPanel .dropdownHeaderText,
-.sheetsInPanel #saveButtonText {
-  --english-font: var(--english-sans-serif-font-family);
-  --hebrew-font: var(--hebrew-sans-serif-font-family);
-  font-size: 14px;
-  font-weight: 500;
-  line-height: 18px;
-  color: #666666;
-  margin-inline-start: 10px;
-  padding: revert;
-}
-.sheetsInPanel .sidebarLayout {
-  justify-content: space-between;
-}
-.sheetsInPanel .headerDropdownMenu {
-  min-width: 50%;
-  margin-top: 7px;
-  color: var(--dark-grey);
-  cursor: pointer;
-  position: relative;
-  -webkit-margin-start: 20px;
-  -moz-margin-start: 20px;
-  margin-inline-start: 10px;
-  line-height: 0;
-}
-.sheetsInPanel .dropdownHeader {
-  margin-bottom: revert;
-}
-.header .headerDropdownMenu img, .sheetsInPanel .headerDropdownMenu img {
-  height: 18px;
-  width: 18px;
-  vertical-align: middle;
-}
-
-.interface-english .header .headerDropdownMenu img {
-  margin-inline-end: 2px;
-}
-
-.interface-hebrew .header .headerDropdownMenu img {
-  margin-inline-end: 6px;
-}
-
-/* .header .headerDropdownMenu a.dropdownLinks-button::after {
-  display: inline-block;
-  background: no-repeat url("/static/icons/chevron-down.svg");
-  height: 10px;
-  width: 12px;
-  vertical-align: middle;
-  content: "";
-  transform: scale(0.75);
-} */
-.sheetsInPanel .headerDropdownMenu a.headerDropdownMenu::after {
-  display: inline-block;
-  height: 10px;
-  width: 12px;
-  vertical-align: middle;
-  content: "";
-  transform: scale(0.75);
-}
-.header .headerDropdownMenu .dropdownLinks-menu, .sheetsInPanel .headerDropdownMenu .dropdownLinks-menu {
-  top: 35px;
-  position: absolute;
-  z-index: 1;
-  width: 150px;
-  background: #FBFBFA;
-  box-shadow: 0px 1px 3px rgba(0, 0, 0, 0.25);
-  border-radius: 6px;
-  display:none;
-  overflow:hidden;
-}
-
-.sheetsInPanel .dropdownItem:nth-child(n+2):nth-last-child(n+2) {
-  padding: 5px 5px !important;
-}
-
-.sheetsInPanel .dropdownItem:first-child {
-  padding-block-start: 10px !important;
-  padding-block-end: 5px !important;
-}
-
-.sheetsInPanel .dropdownItem:last-child {
-  padding-block-start: 5px !important;
-  padding-block-end: 10px !important;
-}
-
-.sheetsInPanel .headerDropdownMenu .dropdownLinks-menu {
-  background: white;
-  box-shadow: revert;
-  border: 1px solid var(--light-grey);
-}
-
-.sheetsInPanel .dropdownSeparator {
-  margin-block: 5px;
-  border: 0.5px solid var(--light-grey);
-}
-
-.interface-english .header .headerDropdownMenu .dropdownLinks-menu {
-  right: 0px;
-  min-width: 150px;
-  width: max-content;
-}
-
-.interface-english .sheetsInPanel .headerDropdownMenu .dropdownLinks-menu {
-  min-width: 150px;
-  width: max-content;
-}
-
-.interface-hebrew .header .headerDropdownMenu .dropdownLinks-menu {
-  left: 0px;
-  min-width: 150px;
-  width: max-content;
-}
-.sheetsHomepage .button {
-  background-color: var(--midrash-green);
-}
-.sheetsHomepage .sheetsHomepageSectionTitle {
-  color: var(--midrash-green);
-  font-family: 'Roboto', "Helvetica Neue", "Helvetica", sans-serif;
-  font-size: 14px;
-  font-weight: 400;
-  line-height: 18px;
-  margin-bottom: 15px;
-}
-.multiPanel .sheetsHomepage .sheetsTopicTOC .sheetsHomepageSectionTitle {
-  flex: 1 1 100%;
-}
-.sheetsHomepage .sidebarLayout {
-  justify-content: space-between;
-  margin-top: 50px;
-}
-.sheetsHomepage .sidebarLayout .sheetsTopics {
-  display: flex;
-  flex-direction: column;
-}
-.sheetsHomepage .content .contentInner {
-  width: 875px;
-}
-.sheetsHomepage .sidebarLayout .sheetsTopicsCalendar, .sheetsHomepage .sidebarLayout .sheetsTopicTOC {
-  margin-inline-start: 10%;
-}
-.sheetsHomepage .sidebarLayout .sheetsTopicsCalendar {
-  column-gap: 20px;
-}
-.sheetsHomepage .sheetsTopicTOC .sheetsWrapper {
-  flex: 1;
-  display: flex;
-  flex-wrap: wrap;
-  column-gap: 20px;
-}
-.sheetsHomepage .sheetsTopicsCalendar .sheetsWrapper {
-  flex: 1;
-  display: flex;
-  flex-direction: column;
-}
-.singlePanel .sheetsTopicTOC, .singlePanel .sheetsTopicsCalendar {
-  margin-top: 30px;
-}
-.multiPanel .sheetsTopicTOC {
-  margin-top: 30px;
-}
-.singlePanel .sheetsHomepage .navSidebar {
-  margin-block-start: 5px;
-  width: revert;
-}
-.singlePanel .sheetsHomepage .navSidebarModule {
-  padding: 0 10%;
-}
-.singlePanel .sheetsHomepage .sheetsWrapper, .singlePanel .sheetsHomepage .sheetsTopicsCalendar {
-  flex-direction: column;
-  margin-bottom: 10px;
-}
-.singlePanel .sheetsHomepage .sidebarLayout {
-  margin-top: revert;
-}
-
-<<<<<<< HEAD
-.singlePanel .sheetsHomepage .sidebarLayout .sheetsTopics {
-  width: revert;
-}
-.singlePanel .sheetsHomepage .button {
-  display: block;
-}
-@media screen and (max-width: 840px) {
-  .sheetsHomepage .sidebarLayout .sheetsTopics {
-    width: 100%;
-  }
-  .sheetsHomepage .button {
-    display: block;
-  }
-  .sheetsHomepage .navSidebar {
-    width: revert;
-    border-top: 40px solid #FBFBFA;
-    margin-block-start: -40px;
-    border-bottom: 40px solid #FBFBFA;
-  }
-}
-@media screen and (max-width: 700px) {
-  .sheetsHomepage .navSidebar {
-    margin-top: 30px;
-  }
-}
-.button.getStartedSheets {
-  width: 111px;
-  height: 39px;
-  padding: 10px 15px 10px 15px;
-  border-radius: 6px;
-  border: 1px solid #CCCCCC;
-  display: block;
-  background-color: white;
-  color: black;
-  font-size: 16px;
-  white-space: nowrap;
-}
-.button.getStartedSheets:hover {
-  color: black;
-}
-.image-in-text {
-    display: flex;
-    justify-content: center;
-    margin: 0 auto;
-    max-width: 100%;
-    height: auto;
-    padding-top: 20px;
-    padding-left: calc((100% - 2/3 * 100vw - 200px) / 2);
-    padding-right: calc((100% - 2/3 * 100vw - 200px) / 2);
-    flex-direction: column;
-=======
-.interface-hebrew .sheetsInPanel .headerDropdownMenu .dropdownLinks-menu  {
-  min-width: 150px;
-  width: max-content;
->>>>>>> 1cb303d0
-}
-
-.dropdownLinks-options {
-  display: flex;
-  flex-direction: column;
-  padding: 4px;
-  max-width: 220px;
-}
-
-.sheetsInPanel .dropdownLinks-options {
-  padding: 0;
-}
-
-.header .headerDropdownMenu .dropdownLinks-menu.open, .sheetsInPanel .headerDropdownMenu .dropdownLinks-menu.open {
-  display: block;
 }
 
 .dropdownHeader {
@@ -15416,6 +14987,19 @@
   color: var(--commentary-blue);
 }
 
+
+.image-in-text-title {
+    margin: auto; /* English System Small */
+    margin-top: 15px;
+    text-align: center;
+    font-family: 'Roboto';
+    font-style: normal;
+    font-weight: 400;
+    font-size: 14px;
+    line-height: 18px;
+    color: #666666;
+}
+
 @media (max-width: 480px) {
 
   .productImgWrapper {
@@ -15602,8 +15186,6 @@
   margin-top: 30px;
 }
 
-<<<<<<< HEAD
-=======
 .emptyNotificationsTitle{
   font-family: Roboto;
   font-size: 16px;
@@ -15625,7 +15207,6 @@
   flex-direction: column;
 }
 
->>>>>>> 1cb303d0
 @-webkit-keyframes load5 {
 0%,100%{box-shadow:0 -2.6em 0 0 #ffffff,1.8em -1.8em 0 0 rgba(0,0,0,0.2),2.5em 0 0 0 rgba(0,0,0,0.2),1.75em 1.75em 0 0 rgba(0,0,0,0.2),0 2.5em 0 0 rgba(0,0,0,0.2),-1.8em 1.8em 0 0 rgba(0,0,0,0.2),-2.6em 0 0 0 rgba(0,0,0,0.5),-1.8em -1.8em 0 0 rgba(0,0,0,0.7)}
 12.5%{box-shadow:0 -2.6em 0 0 rgba(0,0,0,0.7),1.8em -1.8em 0 0 #ffffff,2.5em 0 0 0 rgba(0,0,0,0.2),1.75em 1.75em 0 0 rgba(0,0,0,0.2),0 2.5em 0 0 rgba(0,0,0,0.2),-1.8em 1.8em 0 0 rgba(0,0,0,0.2),-2.6em 0 0 0 rgba(0,0,0,0.2),-1.8em -1.8em 0 0 rgba(0,0,0,0.5)}
