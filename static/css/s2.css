body {
  padding: 0;
  margin: 0;
  -webkit-text-size-adjust: 100%;
}
*::selection {
  background-color: #D2DCFF;
}
body.sepia {
  background-color: #FBFBFA;
}
body.dark {
  background-color: #333331;
}
body:not(.user-is-tabbing) *:focus {
  outline: none;
}
a, a:hover {
  color: inherit;
}
@font-face {
  /*Mixed Hebrew - English serif text*/
  font-family: 'HebrewInEnglish Serif Font';
  src: url('/static/fonts/Taamey-Frank/TaameyFrankCLM-Medium.ttf'), local(Georgia), local(serif);
  unicode-range: U+0590-05FF, U+25CC;
}
@font-face {
  /*Mixed Hebrew - English serif text*/
  font-family: 'HebrewInEnglish Serif Font';
  src: url('/static/fonts/Taamey-Frank/TaameyFrankCLM-Bold.ttf'), local(Georgia), local(serif);
  font-weight: bold;
  unicode-range: U+0590-05FF, U+25CC;
}
@font-face {
  /*Mixed Hebrew - English serif text*/
  font-family: 'HebrewInEnglish Serif Font';
  src: url('/static/fonts/Taamey-Frank/TaameyFrankCLM-MediumOblique.ttf'), local(Georgia), local(serif);
  font-style: italic;
  unicode-range: U+0590-05FF, U+25CC;
}
@font-face {
  /*Mixed Hebrew - English serif text*/
  font-family: 'HebrewInEnglish Serif Font';
  src: url('/static/fonts/Taamey-Frank/TaameyFrankCLM-BoldOblique.ttf'), local(Georgia), local(serif);
  font-weight: bold;
  font-style: italic;
  unicode-range: U+0590-05FF, U+25CC;
}
@font-face {
  /*Mixed English - Hebrew serif text*/
  font-family: 'EnglishInHebrew Serif Font';
  src: url("https://use.typekit.net/af/2011b6/00000000000000003b9b00c1/27/l?primer=7fa3915bdafdf03041871920a205bef951d72bf64dd4c4460fb992e3ecc3a862&fvd=n4&v=3");
  font-weight: normal;
  unicode-range: U+0041-007A;
}
@font-face {
  /*Mixed English - Hebrew serif text*/
  font-family: 'EnglishInHebrew Serif Font';
  src: url("https://use.typekit.net/af/af619f/00000000000000003b9b00c5/27/l?primer=7fa3915bdafdf03041871920a205bef951d72bf64dd4c4460fb992e3ecc3a862&fvd=n7&v=3");
  font-weight: bold;
  unicode-range: U+0041-007A;
}
@font-face {
  /*Mixed English - Hebrew serif text*/
  font-family: 'EnglishInHebrew Serif Font';
  src: url("https://use.typekit.net/af/5cace6/00000000000000003b9b00c2/27/l?primer=7fa3915bdafdf03041871920a205bef951d72bf64dd4c4460fb992e3ecc3a862&fvd=i4&v=3");
  font-style: italic;
  unicode-range: U+0041-007A;
}
@font-face {
  /*Mixed English - Hebrew serif text*/
  font-family: 'EnglishInHebrew Serif Font';
  src: url("https://use.typekit.net/af/6c275f/00000000000000003b9b00c6/27/l?primer=7fa3915bdafdf03041871920a205bef951d72bf64dd4c4460fb992e3ecc3a862&fvd=i7&v=3");
  font-style: italic;
  font-weight: bold;
  unicode-range: U+0041-007A;
}
@font-face {
  font-family: 'Noto Color Emoji';
  src: url('/static/fonts/NotoColorEmoji.ttf');
  unicode-range: U+1F1E6-1F1FF;
}
@font-face {
  font-family: 'Meltho';
  src: url('/static/fonts/SyrCOMBatnan.otf');
  unicode-range: U+0700-074F;
}
@font-face {
  font-family: 'Noto Sans Samaritan';
  unicode-range: U+0800-083F;
}
@font-face {
  /*Greek*/
  font-family: 'Cardo';
    src: url('/static/fonts/Cardo-Regular.ttf');
  unicode-range: U+0300-036F, U+0370-03FF, U+1D00-1D7F, U+1DBF, U+1F00-1FFF, U+2126, U+AB65, U+10140-1018F, U+101A0, U+1D200-1D24F;
}
:root {
  /* font stacks */
  --english-sans-serif-font-family: "Roboto", "Helvetica Neue", "Helvetica", sans-serif;
  --hebrew-sans-serif-font-family: "Heebo", "Roboto", sans-serif;

  --english-serif-font-family: "Cardo", "Meltho",  "HebrewInEnglish Serif Font", "adobe-garamond-pro", "Crimson Text", Georgia, "Times New Roman", serif, "Noto Sans Samaritan";
  --hebrew-serif-font-family: "Noto Color Emoji", "EnglishInHebrew Serif Font", "Cardo", "Taamey Frank", "adobe-garamond-pro", "Crimson Text", "Times New Roman", serif;

  --serif-h1-font-size: 48px;
  --serif-h2-font-size: 30px;
  --serif-h3-font-size: 24px;
  --serif-body-font-size: 18px;
  --serif-small-font-size: 14px;

  --sans-serif-h1-font-size: 40px;
  --sans-serif-h2-font-size: 30px;
  --sans-serif-h3-font-size: 22px;
  --sans-serif-body-font-size: 16px;
  --sans-serif-small-font-size: 14px;

  /* colors */
  --inline-link-blue: #4871bf;
  --sefaria-blue: #18345D;
  --highlight-blue: #DDEEFF;
  --highlight-blue-light: #F0F7FF;
  --beit-midrash-grey: #333333;
  --dark-grey: #666666;
  --medium-grey: #999999;
  --light-grey: #CCCCCC;
  --lighter-grey: #EDEDEC;
  --lightest-grey: #FBFBFA;
  --commentary-blue: #4B71B7;
  --essay-links-green: #3B5849;
  --tanakh-teal: #004E5F;
  --mishnah-blue: #5A99B7;
  --talmud-gold: #CCB479;
  --midrash-green: #5D956F;
  --halakhah-red: #802F3E;
  --kabbalah-purple: #594176;
  --liturgy-rose: #AB4E66;
  --philosophy-purple: #7F85A9;
  --taanitic-green: #00827F;
  --chasidut-green: #97B386;
  --mussar-purple: #7C416F;
  --responsa-red: #CB6158;
  --apocrypha-pink: #C6A7B4;
  --modern-works-blue: #B8D4D3;
  --grammar-green: #B2B272;
  --reference-orange: #D4896C;
  --miscelaneous-green: #3B5849;
  --selected-option: #000000;
  --select-blue: #0B71E7;
}
/* Font Family */
body, .sans-serif {
  --english-font: var(--english-sans-serif-font-family);
  --hebrew-font: var(--hebrew-sans-serif-font-family);
  --is-serif: initial; /* false */
}
.serif {
  --english-font: var(--english-serif-font-family);
  --hebrew-font: var(--hebrew-serif-font-family);
  --is-serif: ; /* true */
}
.sans-serif-in-hebrew {
  --english-font: var(--english-serif-font-family);
  --hebrew-font: var(--hebrew-sans-serif-font-family);
}
body, .en, .int-en {
  --is-hebrew: initial; /* false */
}
.he, .int-he {
  unicode-bidi: plaintext;
  --is-hebrew: ; /* true */
}

* {
  --hebrew-font-conditional: var(--is-hebrew) var(--hebrew-font);
  font-family: var(--hebrew-font-conditional, var(--english-font));
}

.he {
  font-size: 122%;
}
.int-he {
  direction: rtl;
}
.int-he.enInHe {
  direction: ltr;
}
.enInHe {
  unicode-bidi: isolate;
}
.int-en.heInEn {
  direction: rtl;
}
.btn, .btn-sm, .btn-xs {
  display: inline-block;
  color: white;
  display: flex;
  justify-content: center;
  align-content: center;
  flex-direction: column;
  margin: 10px 20px;
  background-color: var(--sefaria-blue);
  box-shadow: 0 1px 3px rgba(0,0,0,0.2);
  border-radius: 7px;
  cursor: pointer;
  font-size: 16px;
  box-sizing: border-box;
  line-height: 19px;
  text-align: center;
  --english-font: var(--english-sans-serif-font-family);
  --hebrew-font: var(--hebrew-sans-serif-font-family);
}
.btn.white, .btn-sm.white, .btn-xs.white {
  background-color: white;
  color: #333;
}
.btn {
  width: 300px;
  height: 50px;
}
.btn-sm {
  width: 150px;
  height: 40px;
}
.btn-xs {
  width: 75px;
  height: 30px;
}
/*
Legacy Style Guide Font Hierarchy -- the below should be refactored away in favor of the above
*/
.featureTitle .int-en {
  font-family: "adobe-garamond-pro", "Crimson Text", Georgia, serif;
  font-size: 50px;
  font-weight: normal;
  color: #000;
}
.pageTitle .int-en,
.pageTitle .int-he.enInHe {
  font-family: "adobe-garamond-pro", "Crimson Text", Georgia, serif;
  font-size: 30px;
  font-weight: normal;
  color: #000;
}
.readerPanel.hebrew .he .enInHe {
  font-size: 83%;
}
.readerPanel span.mediumGrey {
  color: var(--medium-grey);
}
.chapterText .int-en {
  font-family: "adobe-garamond-pro", "Crimson Text", Georgia, serif;
  font-size: 18px;
  font-weight: normal;
  text-transform: uppercase;
  letter-spacing: 0.05em;
  color: #333;
}
.chapterText.lowercase .int-en {
  text-transform: none;
}
.sectionTitleText .int-en {
  font-family: "Roboto", "Helvetica Neue", "Helvetica", sans-serif;
  font-size: 16px;
  font-weight: normal;
  color: #666;
  text-transform: uppercase;
  letter-spacing: 0.1em;
}
.smallText .int-en,
.smallText .int-he.enInHe {
  font-family: "Roboto", "Helvetica Neue", "Helvetica", sans-serif;
  font-size: 14px;
  font-weight: normal;
  color: #999;
}
.systemText .int-en,
.systemText .int-he.enInHe {
  --english-font: var(--english-sans-serif-font-family);
  --hebrew-font: var(--hebrew-sans-serif-font-family);
  /* font-family: "Roboto", "Helvetica Neue", "Helvetica", sans-serif; */
  font-size: 16px;
  font-weight: normal;
  color: #000;
}
.contentText .int-en,
.contentText .en,
.contentText.en {
  font-family: "adobe-garamond-pro", "Crimson Text", Georgia, serif;
  font-size: 18px;
  font-weight: normal;
  color: #000;
}
.featureTitle .int-he {
  font-family: "Heebo", sans-serif;
  font-size: 40px;
  font-weight: normal;
  color: #000;
}
.pageTitle .int-he,
.pageTitle .int-en.heInEn {
  font-family: "Heebo", sans-serif;
  font-size: 30px;
  font-weight: normal;
  color: #000;
}
.chapterText .int-he {
  font-family: "Taamey Frank", "Times New Roman", serif;
  font-size: 22px;
  font-weight: normal;
  text-transform: uppercase;
  letter-spacing: 0.05em;
  color: #333;
}
.sectionTitleText .int-he {
  font-family: "Heebo", sans-serif;
  font-size: 16px;
  font-weight: normal;
  color: #666;
  text-transform: uppercase;
  letter-spacing: 0.1em;
}
.smallText .int-he,
.smallText .int-en.heInEn {
  font-family: "Heebo", sans-serif;
  font-size: 14px;
  font-weight: normal;
  color: #999;
}
.systemText .int-he,
.systemText .int-en.heInEn {
  font-family: "Heebo", sans-serif;
  font-size: 16px;
  font-weight: normal;
  color: #000;
}
.contentText .int-he,
.contentText .he,
.contentText.he {
  font-family: "Taamey Frank", "Times New Roman", serif;
  font-size: 18px;
  font-weight: normal;
  color: #000;
}
.italics {
  font-style: italic;
}
/* end Legacy Style Guide */
#s2 {
  position: fixed;
  top: 0;
  width: 100%;
  height: 100%;
  z-index: 1000;
}


#s2.headerOnly {
  z-index: 1000;
  height: 60px;
}
#readerAppWrap {
  display: flex;
  flex-direction: column;
  width: 100%;
  height: 100%;
}
body:not(.inApp).nochrome #s2 .headerNavSection a:not(.home),
body:not(.inApp).nochrome #s2 .headerLinksSection,
body:not(.inApp).nochrome #footerContainer {
  display: none;
}
#bannerMessage {
  color: white;
  background-color: #4871bf;
  height: 120px;
  box-sizing: border-box;
  padding: 0 36px;
  display: flex;
  transition: .5s;
}
#bannerMessage.hidden {
  height: 0;
}
body.hasBannerMessage {
  transition: padding-top .3s;
  padding-top: 120px;
}
body.hasBannerMessage #s2.headerOnly {
  height: 180px;
}
.interface-hebrew #bannerMessage {
  direction: rtl;
}
#bannerMessageClose {
  position: absolute;
  top: -3px;
  right: 7px;
  color: white;
  opacity: 0.5;
  font-size: 26px;
  cursor: pointer;
}
.interface-hebrew #bannerMessageClose {
  right: auto;
  left: 7px;
}
#bannerMessageContent {
  display: flex;
  flex: 1;
  align-items: center;
  justify-content: space-between;
  color: white;
  max-width: 880px;
  margin: 0 auto;
}
#bannerTextBox {
  flex: 1;
}
#bannerTextBox a {
  color: white;
}
#bannerButtonBox {
  margin-left: 50px;
}
.interface-hebrew #bannerButtonBox {
  margin: 0 50px 0 0;
}
#bannerMessage .mobileOnly {
  display: none;
}
@media (max-width: 540px) {
  #bannerButtonBox,
  .interface-hebrew #bannerButtonBox {
    margin:0;
    margin-inline-start: 10px;
    max-width: 170px;
  }
  #bannerMessage .mobileOnly {
    display: block;
  }
  #bannerMessage {
    padding: 0 10px;
  }
}
@media (max-width: 450px) {
  #bannerMessage {
    font-size: 13px;
  }
}
.noOverflowX {
  overflow-x: hidden;
}
.readerApp {
  display: flex;
  flex: 1;
  position: relative;
}
.noselect {
  user-select: none;
}
input.noselect {
  -webkit-user-select: auto; /* Safari/Opera -- required for Safari to allow inputs to be accessible. See http://caniuse.com/#feat=user-select-none "Known Issues" for details  TODO Check back to see if bug is fixed in future version */
}
.interface-hebrew {
  direction: rtl;
}
.interface-hebrew .int-en,
.interface-english .int-he {
  display: none;
}
.interface-hebrew #panelWrapBox {
  direction: rtl;
}
.interface-english #panelWrapBox,
.readerApp.interface-english .readerPanel {
  direction: ltr;
}
#panelWrapBox {
  position: absolute;
  height: calc(100% - 60px);
  box-sizing: border-box;
}
.multiPanel #panelWrapBox {
  top: 60px;
}
#panelWrapBox.wrapBoxScroll {
  overflow-x: scroll;
  overflow-y: hidden;
}
.singlePanel #panelWrapBox {
  padding-top: 0;
  height: 100%;
  top: 0;
}
.headerInner {
  position: absolute;
  top: 0;
  left: 0;
  width: 100%;
  height: 60px;
  background: white;
  z-index: 1001;
  box-sizing: border-box;
  padding: 0 30px;
  display: flex;
  justify-content: space-between;
  align-items: center;
}
.headerOnly .headerInner, .headerInner.boxShadow {
  box-shadow: 0 1px 3px rgba(0,0,0,0.2);
}
.interface-hebrew .header {
  direction: rtl;
}
.headerInner .headerNavSection {
  display: flex;
  justify-content: flex-start;
}
.headerInner .headerNavSection a {
  font-size: 16px;
  color: #666;
  margin-inline-end: 30px;
  font-weight: 500;
  line-height: 26px;
  vertical-align: middle;
}
.headerInner .headerLinksSection {
  display: flex;
  justify-content: flex-end;
  min-width: 40%;
  align-items: center;
}
.header .header-nav {
  margin-top: 1px;
}
.header .header-links {
  margin-top: 1px;
}
.header .textLink,
.header .home,
.header .menuButton,
.header .my-profile,
.header .notifications,
.header .readerNavMenuSearchButton {
  cursor: pointer;
}
.header .textLink,
.header .menuButton,
.header .my-profile,
.header .readerNavMenuSearchButton {
  display: inline-block;
  color: #999;
  border: none;
  background: transparent;
  padding: 0;
}
.header .my-profile,
.header .notifications {
  display: inline-block;
  vertical-align: middle;
}
.header .textLink,
.header .menuButton,
.header .my-profile {
  font-size: 24px;
  line-height: 24px;
  margin-top: 2px;
}
.header .searchBox {
  overflow: hidden;
  display: flex;
  align-items: center;
  padding: 0;
  text-align: inherit;
  background: #EDEDEC;
  border-radius: 250px;
  width: 140px;
  height: 30px;
}
.header .searchBox.searchFocused {
  width: 280px;
}
.header .searchBox input {
  background-color: transparent; /*for firefox */
  padding: 0;
  flex: 1;
  height: 100%;
  margin-bottom: 1px;
  font-size: var(--serif-body-font-size);
}
.header .searchBox input::placeholder {
  font-style: normal;
}
.header .search {
  outline: none;
  border: none;
  box-shadow: none;
  color: black;
  font-size:  18px;
  margin: 0;
  width: 100px;
}
.header .searchFocused .search {
  width: 200px;
}
.header .search.hebrewSearch {
  font-size: 18px;
}
.mobileNavMenu {
  position: fixed;
  height: calc(100vh - 60px);
  box-sizing: border-box;
  top: 60px;
  width: 100%;
  background-color: white;
  left: 0;
  z-index: 1000;
  overflow-y: scroll;
}
div:has(#bannerMessage) + .readerApp.singlePanel .mobileNavMenu {
  position: fixed; /*This takes the 60px of the header plus 120px of the banner into account */
  height: calc(100vh - 180px);
  top: 180px;
}
@supports not selector(:has(a, b)) {
  /* Fallback for when :has() is unsupported */
  .mobileNavMenu {
    position: absolute;
  }
}

.mobileNavMenu.closed {
  display: none;
}
.mobileNavMenu .searchLine {
  padding: 15px 10px;
  border-bottom: 1px solid #EDEDEC;
}
.header .mobileNavMenu .searchBox,
.header .mobileNavMenu .searchBox.searchFocused
.header .mobileNavMenu .searchBox .search,
.header .mobileNavMenu .searchBox.searchFocused .search {
  width: 100%;
}
.header.mobile .ui-autocomplete {
  width: 100% !important;
}
.mobileNavMenu a,
.mobileInterfaceLanguageToggle {
  display: block;
  color: #666;
  font-size: 16px;
  padding: 15px;
}
.mobileNavMenu hr {
  border: none;
  border-bottom: 1px solid #EDEDEC;
}
.mobileNavMenu a > img,
.mobileInterfaceLanguageToggle img {
  margin-inline-end: 15px;
  width: 16px;
  height: 16px;
  position: relative;
  top: 3px;
}
.mobileNavMenu a > img.blackIcon {
  opacity: 0.4;
}
.mobileNavMenu a.blue {
  background-color: #18345D;
  color: white;
  border-bottom: unset;
}
.mobileNavMenu a.blue img {
  filter: invert(1);
  opacity: 1;
}
.mobileNavMenu .mobileAccountLinks {
  background-color: #FBFBFA;
  border-top: 1px solid #CCC;
  border-bottom: 1px solid #CCC;
}
.mobileNavMenu .mobileAccountLinks img {
  opacity: 1;
}
.mobileNavMenu .mobileAccountLinks .login {
  padding: 15px;
}
.mobileNavMenu .signupLink::after {
  content: "•";
  padding: 0px 4px;
}
.interface-english .mobileNavMenu .signupLink {
  padding-right: 0px !important;
}
.interface-english .mobileNavMenu .loginLink {
  padding-left: 0px !important;
}
.interface-hebrew .mobileNavMenu .signupLink {
  padding-left: 0px !important;
}
.interface-hebrew .mobileNavMenu .loginLink {
  padding-right: 0px !important;
}
.mobileNavMenu .profile-pic {
  display: inline-block;
  margin-inline-end: 11px;
  position: relative;
  top: 4px;
}
.mobileNavMenu .mobileAccountLinks .accountLinks {
  display: block;
}
.header .mobileInterfaceLanguageToggle .int-en,
.header .mobileInterfaceLanguageToggle .int-he {
  display: inline;
}
.mobileInterfaceLanguageToggle a {
  display: inline;
  padding: 0;
  border: none;
}
.mobileInterfaceLanguageToggle .separator {
  margin: 0 7px;
  font-size: 13px;
}
.mobileInterfaceLanguageToggle .inactive {
  color: #999;
}
.mobileNavMenu .logout {
  color: #999;
}
.ui-autocomplete .ui-menu-item.search-override {
  border-bottom: solid 1px #ccc;
  padding-top: 12px;
}
.ui-autocomplete .ui-menu-item.hebrew-result a {
  direction: rtl;
}
.ui-autocomplete .ui-menu-item.english-result a {
  direction: ltr;
}
.header .home {
  margin-top: 2px;
}
.header .home img {
  vertical-align: middle;
  height: 25px;
  margin-top: -7px;
  width: 92px;
}
.interface-hebrew .header .home img {
  width: 77px;
}
.header .accountLinks {
  display: flex;
  align-items: center;
  font-size: 16px;
  margin-top: 2px;
  color: #666;
}
.header .accountLinks > * {
  margin-inline-start: 17px;
  position: relative;
}
.header .accountLinks.anon a {
  margin: 0;
}
.header .accountLinks.anon a:nth-last-child(2){
  background: #FFFFFF;
  border: 1px solid #EDEDEC;
  box-sizing: border-box;
  border-radius: 6px;
}
.accountLinks .help {
  margin-inline-start: 23px;
  margin-top: 3px;
}
.loggedIn .help {
  margin-inline-start: 17px;
}
.loggedIn .help img {
  height: 24px;
  margin-bottom: 3px;
}
.accountLinks.anon .help {
  margin-top: 6px;
}
.header .interfaceLinks {
  display: block;
  align-items: center;
  margin-top: 2px;
  color: #666;
  cursor: pointer;
  position: relative;
  -webkit-margin-start: 20px;
  -moz-margin-start: 20px;
  margin-inline-start: 10px;
}
.header .interfaceLinks img {
  height: 18px;
  width: 18px;
  vertical-align: middle;
  margin-inline-end: 2px;
}
.header .interfaceLinks a.interfaceLinks-button::after {
  display: inline-block;
  background: no-repeat url("/static/icons/chevron-down.svg");
  height: 10px;
  width: 12px;
  vertical-align: middle;
  content: "";
  transform: scale(0.75);
}
.header .interfaceLinks .interfaceLinks-menu {
  top: 35px;
  position: absolute;
  z-index: 1;
  width: 150px;
  background: #FBFBFA;
  box-shadow: 0px 1px 3px rgba(0, 0, 0, 0.25);
  border-radius: 6px;
  display:none;
  overflow:hidden;
}
.header .interfaceLinks .interfaceLinks-menu.profile-menu {
  top: 10px;
  display: block;
}
.header .interfaceLinks .interfaceLinks-menu .interfaceLinks-header.profile-menu {
  padding: 10px 17px 10px 17px;
  font-weight: 700;
  color: #000000;
  height: 23px;
}
.header .interfaceLinks .interfaceLinks-menu.profile-menu .profile-menu-middle {
  margin-top: 5px;
  margin-bottom: 5px;
}
.interface-english .header .interfaceLinks .interfaceLinks-menu {
  right: 0px;
  min-width: 150px;
  width: max-content;
}
.interface-hebrew .header .interfaceLinks .interfaceLinks-menu {
  left: 0px;
  min-width: 150px;
  width: max-content;
}
.header .interfaceLinks .interfaceLinks-menu .interfaceLinks-header {
  font-style: normal;
  font-weight: normal;
  font-size: 14px;
  line-height: 18px;
  color: #999999;
  padding: 12px;
  border-bottom: 1px solid #CCCCCC;
}
.header .interfaceLinks .interfaceLinks-menu .interfaceLinks-header:not(:first-child) {
  border-top: 1px solid #CCC;
}
.interface-english .header .interfaceLinks .interfaceLinks-menu .interfaceLinks-header {
  font-family: "Roboto", "Helvetica Neue", Helvetica, sans-serif;
}
.interface-hebrew .header .interfaceLinks .interfaceLinks-menu .interfaceLinks-header {
  font-family: "Heebo", sans-serif;
}

.interfaceLinks-options {
  display: flex;
  flex-direction: column;
  padding: 4px;
  max-width: 220px;
}
.header .interfaceLinks .interfaceLinks-option {
  display: flex;
  text-decoration: none;
  font-style: normal;
  font-weight: normal;
  font-size: 16px;
  line-height: 23px;
  color: #666666;
  padding: 5px;
  direction: ltr;
}
.header .interfaceLinks .interfaceLinks-option:hover {
  background-color: var(--lighter-grey);
}
.header .interfaceLinks .interfaceLinks-menu.open {
  display: block;
}
.interface-hebrew .header .interfaceLinks .interfaceLinks-option.int-bi {
  direction: rtl;
}
.interface-english .header .interfaceLinks .interfaceLinks-option.int-bi {
  direction: ltr;
}
.header .interfaceLinks .interfaceLinks-row {
  align-items: center;
  display: flex;
  text-decoration: none;
  font-style: normal;
  font-weight: 400;
  line-height: 18px;
  text-align: right;
  color: #000000;
  font-family: "Roboto", "Heebo", "Helvetica Neue", Ariel, sans-serif;
  padding: 5px 17px 5px 17px;
  font-size: 14px;
  text-decoration-color: #666666;
  height: 23px;
}
.header .interfaceLinks .interfaceLinks-row:hover {
  background-color: var(--lighter-grey);
}
div.interfaceLinks-row a:hover {
  text-decoration: none;
}
.header .interfaceLinks .interfaceLinks-row.languages {
  display: flex;
}
div.interfaceLinks-row a.active {
  color: #000000;
  display: flex;
  order: -1;
}
div.interfaceLinks-row a.active::after {
  content: "•";
  padding: 0 4px;
}
div.interfaceLinks-row a {
  color: #666666;
  display: flex;
}
.header .interfaceLinks .interfaceLinks-row.bottom {
  font-size: 14px;
  text-decoration-color: #000000;
}
.header .interfaceLinks .interfaceLinks-menu.profile-menu .interfaceLinks-hr {
  border-top:  1px solid #CCCCCC;
  margin-top: 0px;
  margin-bottom: 0px;
}
.header .interfaceLinks .interfaceLinks-row.logout {
  font-size: 14px;
  color: #666666;
  padding-top: 5px;
  margin-top: 5px;
  margin-bottom: 5px;
}
.header .profile-menu-he {
  color: #666666;
}
.header .interfaceLinks .interfaceLinks-option::before {
  content: "";
  font-family: FontAwesome;
  color: #999;
  font-weight: normal;
  font-size: 13px;
  font-style: normal;
  padding: 0 15px;
}
.header .interfaceLinks .interfaceLinks-option.active {
  order: -1;
}
.header .interfaceLinks .interfaceLinks-option.active::before {
  content: "\f00c";
  padding: 0 8px;
}
@media screen and (max-width: 910px) {
  .header .headerInner {
    padding: 0 15px;
  }
  .header .accountLinks .login {
    padding: 5px 5px;
  }
  .header .accountLinks {
    margin-inline-start: 5px;
  }
}
@media screen and (max-width: 780px) {
  .header .donate {
    display: none;
  }
}
@media screen and (max-width: 700px) {
  .multiPanel .header .home {
    display: none;
  }
}
@media screen and (max-width: 580px) {
  .header .interfaceLinks,
  .header .dropdownLinks,
  .accountLinks .help,
  .header .notifications {
    display: none;
  }
}
.header .notifications.unread::after {
  content:"";
  background-color: #CB6158;
  width: 8px;
  height: 8px;
  border-radius: 4px;
  display: block;
  top: 3px;
  right: 1px;
  position: absolute;
}
.header .login {
  color: #666;
  display: inline-block;
  line-height: 1;
  padding: 8px 15px;
}
.header .headerInner.mobile {
  padding: 0 15px;
}
.header .headerInner.mobile {
  display: flex;
}
.header .headerInner.mobile div {
  flex: 1;
}
.mobileHeaderCenter {
  text-align: center;
}
.header .headerInner.mobile .mobileHeaderLanguageToggle {
  text-align: end;
}
.mobileHeaderLanguageToggle.hebrew .en,
.mobileHeaderLanguageToggle.english .he {
  display: none;
}
.overlay {
  width: 100%;
  height: 100%;
  background-color: black;
  opacity: 0.3;
  position: fixed;
  z-index: 1001;
}
.sefariaModalBox {
  transition: none;
}
#interruptingMessageBox {
  display: flex;
  justify-content: center;
  align-items: center;
  position: fixed;
  width: 100%;
  height: 100%;
  left: 0;
  right: 0;
  top: 0;
  z-index: 1001;
  opacity: 1;
  transition: opacity .3s ease-in;
}
#interruptingMessageBox.hidden {
  opacity: 0;
}
#interruptingMessageOverlay, .whiteOverlay {
  width: 100%;
  height: 100%;
  background-color: white;
  opacity: 0.7;
  position: absolute;
}
#interruptingMessage {
  max-width: 90%;
  max-height: 90%;
  box-sizing: border-box;
  position: absolute;
  padding: 18px 15px;
  z-index: 1001;
  border: 1px solid #E6E6E6;
  background-color: #FBFBFA;
  text-align: center;
  color: #666;
}
#interruptingMessage.sefariaModalContentBox {
  background-color: #18345D;
  color: white;
  padding: 50px 70px;
  border-color: transparent;
  border-radius: 5px;
}
@media (max-width: 450px) {
  #interruptingMessage.sefariaModalContentBox {
    max-width: 100%;
    max-height: 100%;
    width: 100%;
    height: 100%;
    border-radius: 0;
  }
}
#interruptingMessage.beitMidrashModalContentBox {
  height: 230px;
  width: 450px;
  text-align: start;
  background-color: var(--beit-midrash-grey);
  color: var(--light-grey);
  padding: 15px;
  border-color: transparent;
  border-radius: 5px;
}
@media (max-width: 450px) {
  #interruptingMessage.beitMidrashModalContentBox {
    max-width: 100%;
    max-height: 100%;
    width: 100%;
    height: 100%;
    border-radius: 0;
  }
}

#interruptingMessage.beitMidrashModalContentBox .buttonContainer {
  display: flex;
  flex-direction: row;
  width: calc(100% + 20px);
  margin: 0 -10px;
}

#interruptingMessage.beitMidrashModalContentBox button {
  margin: 10px;
}

#interruptingMessage.beitMidrashModalContentBox button.red {
  background-color: var(--responsa-red);
  color: white;
}

#interruptingMessage.beitMidrashModalContentBox .sefariaModalContent h2 {
  margin-top: 0px;
  --english-font: var(--english-sans-serif-font-family);
  --hebrew-font: var(--hebrew-sans-serif-font-family);
}

#interruptingMessage.beitMidrashModalContentBox button.light-grey {
  background-color: var(--lighter-grey);
  color: var(--dark-grey);
}

#interruptingMessage.beitMidrashModalContentBox button.dark-grey {
  background-color: var(--beit-midrash-grey);
  color: var(--light-grey);
  border: 1px var(--light-grey) solid;
}

.beitMidrashModalInnerContent {
  margin-bottom: 10px;
}

.sefariaModalContent {
  display: flex;
  flex-direction: column;
  align-items: flex-start;
  justify-content: space-between;
  height: 100%;
  font-size: 16px;
  line-height: 1.5;
}
.interface-hebrew .sefariaModalContent {
  direction: rtl;
}
.sefariaModalContent a {
  color: white;
}
.sefariaModalContent h2 {
  font-weight: normal;
  font-size: 30px;
  margin-bottom: 0px;
}
.sefariaModalInnerContent {
  display: flex;
  flex-direction: column;
  align-items: flex-start;
  margin-bottom: 40px;
}
.sefariaModalInnerContent div, .sefariaModalInnerContent h3{
  display: flex;
  align-items: center;
  text-align: start;
  padding: 10px 0;
}
.sefariaModalContent h3{
  align-items: center;
  text-align: start;
  padding: 10px 0;
  font-size: 18px;
  line-height: 1.5;
  font-weight: normal;
  margin-bottom: 10px;
  margin-top: 5px;
}
.sefariaModalBottomContent {
  font-size: 16px;
  color: #999;
}
.sefariaModalContent .button {
  width: 100%;
}
.sefariaModalInnerContent img {
  width: 16px;
  height: 16px;
  padding-right: 10px;
}
.readerApp.interface-hebrew .sefariaModalInnerContent img {
  padding-right: 0;
  padding-left: 10px;
}
#interruptingMessageContentBox {
  position: relative;
  border: 1px solid #CCC;
  background-color: white;
}
#interruptingMessageContentBox.hasColorLine{
  border-top: none;
}
.colorLine {
  width: 100%;
  height: 4px;
  z-index: 101;
  background: linear-gradient(90deg, var(--tanakh-teal) 0% 10%, var(--mishnah-blue) 10% 20%, var(--talmud-gold) 20% 30%, var(--midrash-green) 30% 40%, var(--halakhah-red) 40% 50%, var(--kabbalah-purple) 50% 60%, var(--liturgy-rose) 60% 70%, var(--philosophy-purple) 70% 80%, var(--taanitic-green) 80% 90%, var(--chasidut-green) 90% 100%)
}
#interruptingMessageClose.sefariaModalClose {
  color: white;
}
#interruptingMessageClose {
  position: absolute;
  top: 2px;
  right: 12px;
  color: #AAA;
  font-size: 32px;
  cursor: pointer;
}
#interruptingMessageContent {
  padding: 32px 32px 16px 32px;
}
#interruptingMessage h1 {
  font-style: italic;
  font-size: 28px;
  font-weight: normal;
  letter-spacing: 1px;
  text-align: center;
  margin: 0 0 30px;
  color: #333;
}
.interface-hebrew #interruptingMessage h1 {
  font-style: normal;
}

/* Styles used from previously existing modals */

.line-break {
  white-space: pre-wrap;
}

#defaultModal {
    width: 410px;
    max-height: 100%;
    max-width: 100%;
}

.interface-english #defaultModal {
    text-align: left;
}

.interface-hebrew #defaultModal {
    text-align: right;
    direction: rtl;
}

#defaultModalBody {
    color: #555555;
    margin-top: 0;
}

#defaultModalBody .reactMarkdown {
  font-family: "adobe-garamond-pro", Georgia, serif;
}

#defaultModal #defaultModalBody .sub {
    color: var(--medium-grey);
    font-size: 12px;
    font-family: "Roboto", "Helvetica Neue", Helvetica, sans-serif;
}

#defaultModal .button {
    margin-bottom: 20px;
}

#defaultModal img {
    max-width: 100%;
}

#defaultModal .buttons {
    text-align: right;
}

.leader {
    font-weight: bold;
}

.center {
    text-align: center;
}

#email-input-wrapper {
    display: flex;
    align-items: flex-start;
    flex-direction: column;
}

.newsletterInput#email-input {
    width: 300px;
    padding: 10px;
    margin-bottom: 20px;
    border-radius: 7px;
    border: 1px solid #EEEEEE;
    color: var(--beit-midrash-grey);
}

.header .my-profile img {
  height: 24px;
  width: 24px;
  border-radius: 50%;
  display: block;
}
.header .readerNavMenuMenuButton {
  margin: 0 8px 0 6px;
  font-size: 17px;
}
.readerNavMenuSearchButton {
  position: relative;
  margin: 0 9px 0 7px;
  top: -2px;
}
.header .readerNavMenuSearchButton {
  top: 2px;
}
.readerNavTop .readerNavMenuSearchButton {
  top: 0;
}
.readerNavMenuSearchButton img {
  height: 18px;
  width: 18px;
  opacity: 0.4;
}
.sidebarSearch .readerNavMenuSearchButton img {
  margin-top: 12px;
}
.header .headerNavContent {
  position: absolute;
  height: 100%;
  width: 100%;
  box-sizing: border-box;
  top: 0;
  padding-top: 60px;
  z-index: 1000;
}
.ui-autocomplete {
  position: absolute;
  background: white;
  list-style-type: none;
  padding: 6px 0;
  box-shadow: 0 1px 3px rgba(0,0,0,.2);
  border-bottom-left-radius: 6px;
  border-bottom-right-radius: 6px;
  z-index: 1000000 !important;
  --english-font: var(--english-serif-font-family);
  --hebrew-font: var(--hebrew-serif-font-family);
}
.header > .ui-autocomplete {
  z-index: 1000 !important;
}
.ui-autocomplete .ui-menu-item {
  display: flex;
  padding: 6px 12px;
}
.ui-autocomplete .ui-menu-last-item {
  border-top:  1px solid var(--lighter-grey);
  display: flex;
  padding: 6px 12px;
}
.interface-hebrew .ui-autocomplete .ui-menu-item {
  direction: rtl;
  text-align: right;
}
.ui-autocomplete .ui-menu-item img {
  display: inline-block;
  opacity: .4;
  height: 18px;
  width: 18px;
}
.ui-autocomplete .ui-menu-item img.ac-img-User {
  opacity: 1;
}
.ui-autocomplete .ui-menu-item a {
  display: inline-block;
  line-height: 21px;
  font-size: 19px;
  color: #000;
  cursor: pointer;
  margin: 0 10px;
  vertical-align: top;
}
.ui-autocomplete .ui-menu-item.ui-state-focus {
  background: #EDEDEC;
}
.ui-helper-hidden-accessible {
  display: none;
}
.interface-hebrew .ui-autocomplete .ui-menu-item a {
  direction: rtl;
  text-align: right;
}
#globalWarningMessage {
  position: fixed;
  width: 100%;
  z-index: 1000;
  text-align: center;
  bottom: 0;
  color: white;
  background-color: #EFB4B6;
  padding: 14px 20px;
  box-sizing: border-box;
}
#globalWarningMessage .close {
 float: right;
 cursor: pointer;
 font-size: 20px;
}
.multiPanel .readerPanelBox {
  box-sizing: border-box;
}
.readerPanelBox {
  position: absolute;
  height: 100%;
  width: 100%;
  direction: ltr; /* Even in Hebrew Interface we want scroll bars on the right */
}
.readerPanelBox + .readerPanelBox {
  border-left: 1px solid #eee;
}
.readerPanelBox.sidebar {
  border-left: none;
}
.readerPanel {
  position: relative;
  width: 100%;
  height: 100%;
  overflow: hidden;
  background-color: inherit;
}
.readerContent {
  width: 100%;
  height: calc(100% - 60px);
  background-color: inherit;
}
.dark .readerContent {
  color: white;
}
.readerContent .readerError {
  padding: 100px 150px;
}
.readerContent .readerError .readerErrorText {
  padding-top: 20px;
  font-size: .8em;
}
.textColumn {
  width: 100%;
  height: 100%;
  overflow-y: scroll;
  overflow-x: hidden;
  -webkit-overflow-scrolling: touch;
  position: relative;
  box-sizing: border-box;
  background-color: inherit;
}
.textColumn .loadingMessage.base,
.sheetsInPanel .loadingMessage {
  margin: 30px 0;
  color: #999;
  font-size: 16px;
  font-style: normal;
  text-align: center;
  padding: 0 6px 4px;
}
.textColumn .loadingMessage.base.prev {
  margin: 70px 0 0 0;
}
.textColumn .loadingMessage.base.next {
  margin: 30px 0 70px;
  height: calc(100% - 128px);  /* The 128px here appears to be the minimum needed to keep a line on the screen when scrolling passes loaded content) */
}
.textColumn .textRange.loading + .textRange.loading {
  display: none;
}
.int-he .int-he {
  font-size: inherit;
}
.readerPanel .content {
  direction: ltr; /* Even in Hebrew Interface, we want scroll bars on the right */
}
.readerPanel .he {
  direction: rtl;
  text-align: right;
  unicode-bidi: initial;
}

.interface-hebrew .readerPanel .en {
  direction: ltr;
}
.interface-hebrew .readerPanel.bilingual .en {
  direction: ltr;
}
.interface-hebrew .readerPanel .contentInner,
.interface-hebrew .readerPanel .columnLayout,
.interface-hebrew .readerControls,
.interface-hebrew .readerPanel .textRange,
.interface-hebrew .readerPanel .readerNavMenu .gridBox,
.interface-hebrew .readerPanel.bilingual .readerNavMenu .gridBox,
.readerPanel.hebrew .readerNavSection,
.readerPanel.hebrew .readerNavMenu .gridBox {
  direction: rtl;
}
.interface-english .readerPanel.hebrew .readerNavMenu .readerTocResources .gridBox {
  direction: ltr;
}
.interface-english .readerPanel .readerNavMenu,
.readerPanel.english .readerNavSection,
.readerPanel.english .readerNavMenu .gridBox{
  direction: ltr;
}
.readerPanel.bilingual .readerNavSection,
.readerPanel.bilingual .readerNavMenu .gridBox {
  direction: ltr;
}
.readerPanel.english .he {
  display: none;
}
.readerPanel.english .he.heOnly{
  display: inline;
  text-align: right;
}
.readerPanel.english .en {
  display: inline;
}
.readerPanel.hebrew .he {
  display: inline;
  text-align: right;
}
.readerPanel.hebrew .en {
  display: none;
}
.readerPanel.english .heOnly .he,
.readerPanel.bilingual .heOnly .he {
  display: inline;
}
.languageToggle {
  display: inline;
  line-height: 32px;
}
.languageToggle img {
  opacity: 0.4;
  height: 18px;
  width: 18px;
}
.bilingual .languageToggle .he {
  display: none;
}
.loadingMessage {
  font-size: 14px;
  font-style: italic;
}
.bilingual .loadingMessage .he {
  display: none;
}
.readerPanel.light {
  background-color: white;
}
.readerPanel.sepia {
  background-color: #f7f7f7;
}
.readerPanel.dark {
  background-color: #333331;
}
.readerNavMenu,
.homeFeedWrapper {
  position: absolute;
  display: flex;
  flex-direction: column;
  top: 0;
  left: 0;
  width: 100%;
  height: 100%;
  box-sizing: border-box;
}
.readerNavMenu .content,
.homeFeedWrapper .content {
  box-sizing: border-box;
  overflow-y: scroll;
  -webkit-overflow-scrolling: touch;
  font-size: 16px;
}
.readerNavMenu .content {
  padding: 60px 0 0 0;
}
.singlePanel .readerNavMenu .content {
  padding: 85px 0 0 0;
}
.singlePanel .readerNavMenu .categoryColorLine {
  top: 60px;
}
.singlePanel .readerNavMenu.bookPage:not(.fullBookPage) .content {
  padding-top: 25px;
}
.singlePanel .readerNavMenu.bookPage:not(.fullBookPage) .categoryColorLine {
  top: 0;
}
.readerNavMenu.compare .content,
.readerNavCategoryMenu.compare .content,
.bookPage.compare .content {
  padding: 30px 10px;
}
.readerNavMenu .content .contentInner {
  width: 725px;
  margin: 0 auto;
  min-height: 520px;
  max-width: 100%;
  box-sizing: border-box;
  padding-bottom: 70px;
  padding-inline-start: 30px;
  padding-inline-end: 30px;
}
.homeFeedWrapper .content .contentInner {
  max-width: none;
}
.homeFeedWrapper.userStats .content .contentInner {
  max-width: 660px;
  margin: 0 auto;
}
.navTitle {
  display: flex;
  flex-direction: row;
  justify-content: space-between;
  margin-bottom: 40px;
}
.navTitle.tight {
  margin-bottom: 15px;
}
.readerNavMenu .navTitle h1,
.singlePanel .readerNavMenu .navTitle h1 {
  margin-bottom: 0;
}
.navTitle + .dedication {
  margin-bottom: 20px;
}
.navSidebarModule + .dedication {
  margin-top: -30px;
}
.navTitle .languageToggle,
.tocTitle .languageToggle,
.header .languageToggle {
  text-align: center;
  color: #ccc;
  display: inline-flex;
  width: 32px;
  height: 32px;
  border: 1px solid #ccc;
  border-radius: 6px;
  cursor: pointer;
  font-size: 22px;
  flex-direction: row;
  align-items: center;
  justify-content: center;
}
.navTitleTab {
  margin-inline-end: 26px;
  color: #999;
}
.navTitleTab:hover {
  color: inherit;
  text-decoration: none;
}
.navTitleTab.current {
  color: inherit;
  pointer-events: none;
}
.readerNavMenu h1 .navTitleTab img {
  height: 14px;
  margin-inline-end: 6px;
}
.readerNavMenu h1 .navTitleTab.current img {filter: brightness(0.5);}
.sidebarLayout {
  display: flex;
  flex-direction: row;
}
@media (max-width: 700px) {
  .sidebarLayout {
    flex-direction: column;
  }
}
@media (min-width: 1485px) {
  .sidebarLayout {
    max-width: 1485px; /*assuming inner is 665 and sidebar 420*/
    margin: 0 auto;
  }
}
.sidebarLayout h1 {
  --english-font: var(--english-sans-serif-font-family);
  --hebrew-font: var(--hebrew-sans-serif-font-family);
}
.interface-hebrew .sidebarLayout {
  direction: rtl;
}
.readerPanel.hebrew .followsContentLang {
  direction: rtl;
}
.navSidebar {
  width: 420px;
  background-color: #FBFBFA;
  /* HACK: add grey background beyond bounding box of sidebar by utilizing negative margins! */
  border-top: 80px solid #FBFBFA;
  border-bottom: 120px solid #FBFBFA;
  margin: -80px 0 0 0;
}
.singlePanel .navSidebar {
  width: 100%;
  margin: 20px 0 0 0;
  padding: 30px 0 0 0;
  border: none;
}


.navSidebarModule {
  font-size: 16px;
  color: #666;
  margin-bottom: 34px;
  padding: 0 44px;
}
.navSidebarModule #history .fa {
  font-size: small;
}
.connectionsPanel .navSidebarModule{
  padding: initial;
}
.singlePanel .navSidebarModule {
  padding: 0 15px;
}
.singlePanel .contentInner .navSidebarModule {
  padding: 0;
}
.singlePanel .contentInner .navSidebarModule h1 {
  border: none;
  padding: 0;
}
.singlePanel .recentlyViewed {
  background-color: var(--lightest-grey);
  padding-inline: 10px 10px;
  margin-inline: -15px -15px;
  margin-block: -5px -5px;
}
.singlePanel .recentlyViewed ul {
  display: revert;
}
.singlePanel .recentlyViewed #header {
  margin-block-end: 10px;
  margin-inline: 10px 10px;
  padding-block: 5px 5px;
  border-bottom: 1px solid var(--light-grey);
  display: flex;
  justify-content: space-between;
}
.singlePanel .recentlyViewed #header h1 {
  margin-bottom: 0;
}
.singlePanel .recentlyViewed #header h1 span {
  font-size: 16px;
  font-family: "Roboto", "Heebo", "Helvetica Neue", Ariel, sans-serif;
}
.singlePanel .recentlyViewed #header a {
  margin-block-start: 5px;
}
.singlePanel .recentlyViewed #history span {
  color: var(--medium-grey);
}

.gDocAdvertBox {
  margin-top: 50px;
  background: var(--lighter-grey);
  padding: 20px;
  border-radius: 6px;
}
.gDocAdvertBox span  {
  font-family: "Roboto", "Helvetica Neue", "Helvetica", sans-serif;;
  font-size: 16px;
  font-weight: 400;
  line-height: 19px;
  letter-spacing: 0em;
  color: var(--dark-grey);
}
.gDocAdvertBox span #newExtension {
  font-weight: 600;
}
.gDocAdvertBox #installNow {
  margin-top: 18px;
  width: 99px;
  height: 30px;
}
.interface-hebrew .gDocAdvertBox #installNow {
  width: 120px;
}

.gDocAdvertBox #installNow a {
  border-radius: 6px;
  text-align: center;
  background: #FFFFFF;
  color: var(--dark-grey);
  text-decoration: none;
  padding: 4px 9px;
  font-family: "Roboto", "Helvetica Neue", "Helvetica", sans-serif;
  font-size: 16px;
  font-weight: 400;
  line-height: 19px;
  letter-spacing: 0em;
}
.gDocAdvertBox a {
  font-family: "Roboto", "Helvetica Neue", "Helvetica", sans-serif;
  font-size: 16px;
  font-weight: 400;
  line-height: 19px;
  letter-spacing: 0em;
  text-decoration: underline;
}
.readerPanel .navSidebarModule h1,
.readerPanel .bookPage h3{
  margin: 0 0 20px;
  font-size: 22px;
  text-transform: none;
  letter-spacing: 0;
  border-bottom: 1px solid var(--light-grey);
  padding-bottom: 14px;
  font-weight: 500;
  height: auto;
}
.navSidebarModule.blue {
  background-color: var(--sefaria-blue);
  color: white;
  padding: 34px 44px 45px;
}
.singlePanel .navSidebarModule.blue {
  padding: 34px 15px 45px;
}
.readerPanel .navSidebarModule.blue h1 {
  color: white;
}
.navSidebarIcon {
  height: 18px;
  width: 18px;
  margin-inline-end: 10px;
  vertical-align: middle;
  margin-top: -4px;
}
.navSidebarLink {
  font-size: 16px;
  margin-bottom: 10px;
}
.navSidebarLink a {
  color: black;
}
.navSidebarLink.gray a {
  color: #666;
}

.navSidebarLink > ul {
  font-size: 18px;
  margin-top: 16px;
  display: flex;
  flex-wrap:wrap;
  padding: 0;
  margin: 0;
}
.singlePanel .recentlyViewed .navSidebarLink {
  padding-inline-start: 25px;
  padding-inline-end: 25px;
}
.multiPanel .recentlyViewed #history span::after {
  content: "\203A";
}
.navSidebarLink > ul > li {
  display: inline;
}
.navSidebarLink > ul > li:after {
  content: "\2022";
  white-space:pre;
  margin: 0 5px;
}

.navSidebarLink > ul > li:last-child:after {
  content: none;
}

.navSidebarLink .languageItem, .translationsPage .languageItem {
  display: inline;
  font-size: 18px;
}

.navSidebarLink.language {
  font-size: 18px;
  margin-top: 16px;
  display: flex;
  flex-wrap:wrap;
}

.navSidebarLink.ref {
  font-size: 18px;
}
.navSidebar .linkList {
  margin-top: 20px;
}
.navSidebarModule .button {
  margin: 12px 0 0 0;
}
.navSidebarModule .button img {
  filter: invert(1);
  height: 18px;
  width: 18px;
  margin-inline-end: 10px;
  vertical-align: middle;
  margin-top: -2px;
}
.navSidebar .button.white img {
  filter: none;
  opacity: .6;
}
.navSidebar .button.appButton.white img {
  opacity: 1;
}
.navSidebar .button.appButton.ios img {
  margin-top: -5px;
}
.navSidebar .button + .button {
  margin-inline-start: 7px;
}
.navSidebar .button.get-start {
  height: 39px;
  width: 221px;
  display: flex;
  align-items: center;
  justify-content: center;
  margin-left: 0;
  margin-right: 0;
}
.navSidebar .button .get-start {
  white-space: nowrap;
  size: 16px;
}
.navSidebar .button.get-start img {
  filter: unset;
}
.navSidebar .readingsSection {
  margin-bottom: 15px;
}
.navSidebar .readingsSectionTitle {
  margin-bottom: 8px;
  display: block;
}
.navSidebar a.allLink {
  color: #999;
  font-size: 13px;
}
.navSidebar a.moreLink:hover {
  color: inherit;
  cursor: pointer;
}
.navSidebar a.inTextLink,
.translationsDesc  a.inTextLink {
  color: inherit;
  text-decoration: underline;
  margin-inline-start: 5px;
}
.navSidebar .newsletterSignUpBox {
  margin-top: 20px;
}
.navSidebar .newsletterSignUpBox .newsletterInput {
  width: 100%;
  box-sizing: border-box;
  box-shadow: 0px 1px 3px rgba(0, 0, 0, 0.25);
  border: none;
}
.navSidebarModule.wide {
  display: flex;
  margin-bottom: 0;
}
.navSidebarModule.wide div:first-child {
  flex: 1;
}
.navSidebarModule.wide .button {
  margin-top: 0;
}
.navSidebarModule .authorByLine {
  margin-bottom: 15px;
}
.navSidebarModule .imageModuleImage {
  width: 100%;
  box-sizing: border-box;
  border: 1px solid var(--lighter-grey);
}
.aboutTextMetadata {
  margin-bottom: 20px;
}
.aboutTextMetadata .aboutTextComposedText,
.aboutTextMetadata .aboutTextAuthorText {
  color: black;
}
.readerNavTop {
  width: 100%;
  background-color: #FBFBFA;
  border-bottom: 1px solid #E2E2E1;
  box-sizing: border-box;
  height: 60px;
  z-index: 1;
  padding: 10px 25px 10px 25px;
  vertical-align: middle;
  display: flex;
  justify-content: space-between;
  align-items: center;
  line-height: 60px;
}
.interface-hebrew .readerNavTop {
  direction: rtl;
}
.readerNavTop .readerNavTopStart {
  display: flex;
  align-items: center;
  justify-content: flex-start;
}
.singlePanel .readerNavTop {
  padding: 0 10px;
}
.readerNavTop.colorLineOnly {
  height: auto;
  border-bottom: none;
  padding: 0;
}
.readerPanel .readerNavTop h2 {
  margin: 0;
  font-weight: 400;
  color: black;
}
.readerNavTop .readerNavTopCategory .en {
  font-family: "adobe-garamond-pro", "Crimson Text", Georgia, serif;
}
.readerNavTop .readerNavTopCategory .he {
  font-family: "Taamey Frank", "adobe-garamond-pro", "Crimson Text", Georgia, "Times New Roman", serif;
}
.readerNavMenu .readerSearch {
  margin: 0;
  width: 60%;
  box-sizing: border-box;
  border: none;
  background-color: inherit;
  font-size: 18px;
  font-family: "adobe-garamond-pro", "Crimson Text", Georgia, serif;
  height: 48px;
}
.readerNavMenu .readerSearch:focus {
  outline: 0;
}
.readerNavTop .readerNavMenuSearchButton,
.readerNavTop .readerNavMenuCloseButton,
.readerNavTop .readerNavMenuMenuButton,
.readerNavTop .readerOptions {
  text-align: left;
  box-sizing: border-box;
  color: #999;
  float: left;
  font-size: 20px;
  cursor: pointer;
  display: flex;
  align-items: center;
}
.readerNavMenuCloseButton:hover {
  text-decoration: none;
}
.readerNavTop .readerNavMenuCloseButton {
  display: block;
  font-size: 46px;
  padding: 0;
  margin-top: -6px;
}
.readerNavMenuCloseButton:hover {
  text-decoration: none;
}
.readerNavTop .readerNavMenuCloseButton .fa {
  font-size: 20px;
}
.readerNavTop .readerOptions {
  float: right;
  text-align: right;
  display: flex;
  align-items: center;
  width:27px;
}
.sefariaLogo img {
  width: 110px;
}
.readerNavTop .sefariaLogo img {
  vertical-align: middle;
}
.readerNavTop .searchBox {
  display: flex;
  align-items: center;
  justify-content: flex-start;
}
.interface-hebrew .sidebarSearch .searchBox,
.interface-hebrew .sidebarSearch .version,
.interface-hebrew .sidebarSearch .result-title {
  direction: rtl;
}
.sidebarSearch .searchBox {
  display: flex;
  align-items: center;
  padding: 0;
  text-align: inherit;
  background: var(--lighter-grey);
  border-radius: 250px;
  width: 100%;
  height: 30px;
  margin-bottom: 0;
}

.sidebarSearch .searchBox input {
  background: transparent;
  outline: none;
  border: none;
  box-shadow: none;
  font-size: var(--serif-body-font-size);
  width: 100%;
}

.ai-info-messages-box {
  background-color: rgb(251, 251, 250);
  border-radius: 6px;
  box-shadow: rgba(0, 0, 0, 0.25) 0px 1px 3px 0px;
  color: rgb(102, 102, 102);
  cursor: default;
  display: block;
  font-family: "Cardo", "Meltho", "HebrewInEnglish Serif Font", "adobe-garamond-pro", "Crimson Text", Georgia, "Times New Roman", serif, "Noto Sans Samaritan";
  font-size: 16px;
  margin-inline-start: 10px;
  min-width: 150px;
  overflow-x: hidden;
  overflow-y: hidden;
  width: 198px;
  z-index: 1;
}

.ai-info-first-message {
  border-bottom-color: rgb(204, 204, 204);
  border-bottom-style: solid;
  border-bottom-width: 0.833333px;
  color: #666666;
  cursor: default;
  font-size: 14px;
  font-style: normal;
  font-weight: 400;
  line-height: 18px;
  padding-bottom: 6px;
  padding-left: 12px;
  padding-right: 12px;
  padding-top: 12px;
}
.ai-info-first-message* {
  font-family: "Roboto", "Helvetica Neue", Helvetica, sans-serif;
}
.ai-info-messages-box a{
  color: #4B71B7;
}
.ai-info-messages-box .ai-info-messages-hr {
  margin-top: 0px;
  margin-bottom: 0px;
}
.ai-info-messages-box *{
  font-family: "Roboto", "Helvetica Neue", Helvetica, sans-serif;
}
.guideHeader .ai-info-tooltip {
  display: inline;
  float: inline-end;
}

.guideHeader .ai-message {
  left: -180px;
}
.guideHeader .ai-info-tooltip .ai-info-icon {
    margin-top: 5px;
}
.ai-info-last-message {
  align-items: center;
  display: flex;
  line-height: 18px;
  color: #666666;
  font-family: "Roboto", "Heebo", "Helvetica Neue", Ariel, sans-serif;
  padding: 2px 12px 2px 12px;
  font-size: 14px;
  height: 23px;
}
.ai-message {
  z-index: 1;
  position: absolute;
  left: -180px;
  opacity: 0;
  visibility: hidden;
  transition: opacity 2s ease, visibility 0s 2s;
}

.ai-message.visible {
  opacity: 1;
  visibility: visible;
  transition: opacity 0.5s ease;
}

.ai-info-tooltip .ai-info-icon{
  margin-top: 12px;
}
.ai-info-tooltip{
  position: relative;
}

.sidebarSearch .searchTopMatter,
.sidebarSearch .searchTopic {
  display: none;
}
.sidebarSearch .result-title {
  padding: 14px 0 14px 0;
  font-size: var(--serif-body-font-size);
  border-top: 1px solid var(--lighter-grey);
  margin-top: 14px;
  color: var(--dark-grey);
}

.sidebarSearch .similar-results {
  margin-inline-start: 30px;
}

.sidebarSearch .snippet.he,
.sidebarSearch .snippet.en {
  font-size: var(--serif-body-font-size);
  display: block;
}

.sidebarSearch .colorBarBox {
  border-inline-start: none;
  padding-inline-start: 0;
}

.readerNavTop .searchBox .readerNavMenuSearchButton {
  margin: 0 5px 0 10px;
}
.interface-hebrew .readerNavTop .searchBox .readerNavMenuSearchButton {
  margin: 0 10px 0 5px;
}
.readerNavTop .searchBox .readerSearch {
  flex: 1;
}
.readerNavMenu h1,
.readerNavMenu h2.styledH1 {
  text-align: start;
  color: #666;
  position: relative;
  font-size: 22px;
  font-weight: 500;
  margin: 0 0px 30px 0;
  height: auto;
  text-transform: none;
}
.singlePanel .readerNavMenu h1,
.singlePanel .readerNavMenu h2.styledH1 {
  margin-bottom: 10px;
}
.readerNavMenu h1 img {
  margin-inline-end: 9px;
}
.readerNavMenu h1 :not(.languageToggle) .en {
  font-family: "Roboto", "Helvetica Neue", "Helvetica", sans-serif;
}
.readerNavMenu h1 .button {
  position: absolute;
  right: 0;
  top: 0;
  padding: 0;
  margin: 0;
  line-height: 26px;
}
.singlePanel .readerNavCategoryMenu .readerTocTopics.content {
  padding-top: 30px;
}
.topicPanel .readings {
  margin-bottom: 40px;
}
.topicPanel .readings .parasha-date {
  font-style: italic;
}
.topicPanel .readings .parasha-date > span:first-child::after {
  content: '•';
  color: #999;
  font-size: 15px;
  margin: 0 5px;
}
.topicPanel .readings .sectionTitleText {
  margin-top: 15px;
}
.topicPanel .readings .sectionTitleText .int-en,
.topicPanel .readings .sectionTitleText .int-he {
  font-size: 16px;
  line-height: 18.75px;
  text-transform: initial;
}
.topicPanel .readings .parasha .navSidebarLink {
  margin-bottom: 0;
}
.topicPanel .readings .parasha .aliyot {
  margin-inline-start: 25px;
}
.topicPanel .readings .haftarot {
  display: flex;
  flex-direction: column;
}
.topicPanel .mainColumn {
  padding: 0 40px 80px;
}
@media (max-width: 450px) {
  .topicPanel .mainColumn,
  .interface-hebrew .topicPanel .mainColumn {
    padding: 0 25px !important;
    margin: 0;
  }
  .topicPanel .filterable-list .filter-sort-wrapper, .collectionPage .filterable-list .filter-sort-wrapper {
    margin-top: 20px;
  }
}
.topicPanel .sideColumn {
  width: 420px;
  background-color: #FBFBFA;
  /* HACK: add grey background beyond bounding box of sidebar by utilizing negative margins! */
  border-top: 80px solid #FBFBFA;
  margin-top: -80px;
}
.topicPanel h1 {
  text-align: unset;
  margin-bottom: 10px;
  height: unset;
}
.topicPanel h1 span {
  font-size: 40px;
}
.topicPanel .sideColumn h2 {
  text-align: unset;
  border-bottom: 1px solid #CCC;
  padding-bottom: 10px;
  margin-top: 30px;
  margin-bottom: 10px;
}
.topicPanel .sideColumn .link-section{
  padding: 0 44px;
}
.topicPanel .sideColumn .link-section:first-child h2 {
  margin-top: 0;
}
.topicPanel h2 span {
  font-size: 22px;
  font-weight: normal;
  color: #666;
  text-align: unset;
  text-transform: none;
  margin-bottom: 20px;
  height: unset;
  line-height: unset;
}
.topicPanel h2 {
  --english-font: var(--english-sans-serif-font-family);
  --hebrew-font: var(--hebrew-sans-serif-font-family);
}
.topicPanel .mainColumn .story {
    padding: 0;
    margin-bottom: 20px;
}
.topicPanel .mainColumn .storySheetListItem {
  padding: 0 0 30px 0;
}
.topicPanel .sideColumn .sideList {
  font-size: 18px;
  line-height: 26px;
}
.topicPanel .sideColumn .sideList a.relatedTopic {
  display: block;
  color: #000;
}
.topicPanel .sideColumn .sideList .topicMetaData .int-en,
.topicPanel .sideColumn .sideList .topicMetaData .int-he {
  color: #666;
}
.topicPanel .sideColumn .sideList a.relatedTopic .int-en {
  font-family: "adobe-garamond-pro", "Crimson Text", Georgia, serif;
}
.topicPanel .sideColumn .sideList a.relatedTopic .int-he {
  font-family: "Taamey Frank", "adobe-garamond-pro", "Crimson Text", Georgia, "Times New Roman", serif;
}
.topicPanel .sideColumn .topicCategory {
  margin-bottom: 30px;
}
.topicPanel .authorOrganizationsystemText {
  font-size: 16px;
  color: #666;
}
.story .storyTitle {
  --english-font: var(--english-serif-font-family);
  --hebrew-font: var(--hebrew-serif-font-family);
}
.story .storyTitle .int-he {
  font-size: 29px;
}
.topicPanel .story .storyTitle {
  --english-font: var(--english-sans-serif-font-family);
  --hebrew-font: var(--hebrew-sans-serif-font-family);
  font-size: 16px;
  font-weight: 600;
}

.topicPanel .story .storyTitle .int-he {
  font-size: 18px;
  font-weight: 600;
}

.topicPanel h1 {
  --english-font: var(--english-serif-font-family);
  --hebrew-font: var(--hebrew-serif-font-family);
}
.topicPanel h1 .int.en {
  font-size: 30px;
}
.topicPanel h1 .int-he {
  font-size: 36px;
}
.pageTitle .topicTitleInHe .heInEn {
  color: #888;
  font-size: 20px;
  font-family: "Taamey Frank", "adobe-garamond-pro", "Crimson Text", Georgia, "Times New Roman", serif;
}
.topicPanel .topicCategory {
  margin: 0 0 15px 0;
}
.readerTocTopics .topicDescription {
  margin: 10px 0 40px 0;
  text-align: center;
}
.readerTocTopics .topicTitle .int-he {
  font-family: "Taamey Frank", "adobe-garamond-pro", "Crimson Text", Georgia, "Times New Roman", serif;
}
.readerTocTopics .topicDescription.systemText .int-en,
.readerTocTopics .topicDescription.systemText .int-he {
  color: #666;
}
.topicPanel .topicDescription {
  margin: 0 0 15px 0;
}
.topicPanel .topicDescription a {
  color: var(--commentary-blue);
}
.topicPanel .resourcesLink.blue {
  padding: 8px 16px;
  font-size: 20px;
  border: 0;
  display: inline-flex;
  align-items: center;
  width: unset;
  margin-bottom: 40px;
  margin-top: 5px;
}
.topicPanel .resourcesLink.blue img {
  opacity: 1;
  width: 20px;
  height: 20px;
  margin: 0 8px 5px 0;
  filter: invert(1);
}
.interface-hebrew .topicPanel .resourcesLink.blue img {
  margin: 0 0 5px 8px;
}
.topicPanel .resourcesLink.blue .int-en {
  font-family: "adobe-garamond-pro", "Crimson Text", Georgia, serif;
}
.topicPanel .resourcesLink.blue .int-he {
  font-family: "Taamey Frank", "adobe-garamond-pro", "Crimson Text", Georgia, "Times New Roman", serif;
  margin-bottom: -3px;
}
.imageWithCaptionPhoto{
  border: 1px solid #EDEDEC;
  max-width: 100%;
  height: auto;
  padding: 0 44;
  top: 121px;
  left: 835px;
}
.imageCaption .int-en {
  font-family: Roboto;
}
.imageCaption .int-he {
    font-family: Roboto;
  }
.imageCaption {
  font-size: 12px;
  font-weight: 400;
  line-height: 15px;
  letter-spacing: 0em;
  color: var(--dark-grey);
  width: 100%;
}
.topicImage{
  padding-left: 44px;
  padding-right: 44px;
}
.navSidebarModule .portalMobile .button {
  margin-top: 0;
}
.portalTopicImageWrapper {
    padding-top: 5px;
    margin-bottom: 25px;
}
.portalTopicImageWrapper .topicImage {
    padding-left: 0;
    padding-right: 0;
}
@media (max-width: 600px) {
  .imageWithCaptionPhoto{
    height: auto;
    max-width: calc(66.67vw);
    max-height: calc(66.67vw);
    margin: 0 auto 10px;
    display: block;
  }
  .topicImage{
    padding-left: 0;
    padding-right: 0;
    margin-top: 30px;
    display: flex;
    flex-direction: column;
    justify-content: center;
    align-items: center;
  }
  .imageCaption {
    font-size: 12px;
    font-weight: 400;
    line-height: 15px;
    letter-spacing: 0em;
    color: var(--dark-grey);
    width: 80vw;
    margin-bottom: 30px;
    text-align: center;
  }

}
.readerPanel .translationsPage h2 {
  margin: 40px 0 0 0;
  font-size: 24px;
  text-transform: none;
  color: #000;
}
.translationsPage details > ul,
.translationsPage > ul {
  padding: 0;
  margin: 20px 0;
  display: flex;
  flex-wrap: wrap;
}
.translationsPage details > ul > li:after,
.translationsPage > ul > li:after {
  content: "\2022";
  white-space:pre;
  margin: 0 5px;
}
.translationsPage details > ul > li:last-child:after,
.translationsPage > ul > li:last-child:after{
  content: none;
}
.readerPanel .translationsPage details > summary::-webkit-details-marker {
  display: none;
}

.readerPanel .translationsPage  details > summary {
  list-style: none;
  cursor: pointer;
  font-size: 18px;
}

h1 .languageToggle {
  text-align: center;
  position: absolute;
  right: 0;
  color: #ccc;
  display: block;
  width: 32px;
  height: 32px;
  border: 1px solid #ccc;
  border-radius: 6px;
  line-height: 34px;
  cursor: pointer;
}
h1 div.languageToggle .en {
  font-family: "Taamey Frank", "adobe-garamond-pro", "Crimson Text", Georgia, "Times New Roman", serif;
  font-weight: normal;
}
h1 .languageToggle .he {
  font-family: "adobe-garamond-pro", "Crimson Text", Georgia, serif;
  font-size: 22px;
}
.authorIndexTitle {
  margin-top: 30px;
}
.sectionTitleText.authorIndexTitle .int-en {
  text-transform: none;
  letter-spacing: 0;
}
.authorIndexList {
  display: flex;
  flex-direction: row;
  flex-wrap: wrap;
  margin-bottom: 20px;
}
.authorIndex {
  width: 50%;
  font-size: var(--serif-h3-font-size);
  margin-bottom: 10px;
  padding-right: 20px;
  box-sizing: border-box;
}
.interface-hebrew .authorIndex {
  padding-right: 0;
  padding-left: 20px;
}
@media (max-width: 450px) {
  .readerNavMenu.home .tagline {
    margin-top: 29px;
    height: 60px;
  }
  .readerNavMenu .tagline .en {
    font-size: 19px;
  }
  .readerNavMenu .tagline .he {
    font-size: 20px;
  }
  .authorIndex {
    width: 100%;
    padding: 0;
  }
}
.readerNavMenu .libraryMessage {
  font-size: 18px;
  margin-bottom: 40px;
}
.readerPanel.hebrew .navToggles {
    direction: rtl;
}
.readerNavMenu .navToggles {
    flex-direction: row;
    flex: 1;
    margin-inline-start: 16px;
    margin-top: 4px;
    margin-bottom: 30px;
}
.readerNavMenu .navToggles .navTogglesDivider {
  color: #ccc;
}
.readerNavMenu .navToggle {
  margin-inline-end: 12px;
  display: inline-block;
  text-transform: uppercase;
  color: #666;
  font-size: 13px;
  font-weight: lighter;
  cursor: pointer;
}
.readerNavMenu .navToggle.active {
  color: black;
  border-bottom: 2px solid #999;
  padding-bottom: 4px;
}
.readerPanel h2, .readerPanel h3,
.translationsPage details > summary {
  text-transform: uppercase;
  text-align: start;
  font-size: 15px;
  color: #666;
  margin: 30px 0 0 0;
  font-weight: normal;
}
.readerNavSection h2, .topicsPanel h2 {
  font-size: 16px;
  font-weight: normal;
  letter-spacing: 1px;
  margin-bottom: 40px;
}
.readerNavSection {
  margin-bottom: 44px;
}
a.resourcesLink,
input.resourcesLink {
  white-space: nowrap;
  overflow: hidden;
  text-overflow: ellipsis;
  width: 100%;
  min-height: 60px;
}
.savedHistoryList .story {
  border-top:  1px solid var(--lighter-grey);
  padding:  20px 0;
}
.savedHistoryList .story .storyTitle {
  font-size:  18px;
}
.savedHistoryList .story .storyBody {
  color: var(--dark-grey);
}
.savedHistoryList .saveButton {
  visibility: hidden;
}
.savedHistoryList .story:hover .saveButton {
  visibility: visible;
}
.savedHistoryList .timeStamp {
  color:  var(--medium-grey);
  font-size: 14px;
  margin-inline-start: 10px;
}
.savedHistoryMessage {
  color: var(--dark-grey);
}
.readerNavCategories {
  width: 100%;
  margin-bottom: 30px;
}
.readerNavCategories a {
  color: #000;
}
.readerNavCategories .gridBox .gridBoxItem,
.readerNavCategoryMenu .category .gridBoxItem {
  margin: 0 5px;
  padding: 0;
}
.navBlock {
  padding-bottom: 12px;
  border-top: 1px solid #EDEDEC;
}
.navBlock.withColorLine {
  border-top: 4px solid transparent;
}
.navBlockTitle {
  text-align: start;
  font-size: 24px;
  padding: 15px 0 8px;
  margin: 0;
  cursor: pointer;
  display: flex;
  align-items: center;
  line-height: 1.3;
  flex: 1;
  font-weight: 400;
}
a.navBlockTitle {
  color: #000;
  margin-inline-end: 20px;
}
a.navBlockTitle:hover {
  text-decoration: none;
  color: var(--dark-grey);
}
.navBlockTitle .subtitle {
  color: var(--dark-grey);
  margin-inline-start: 5px;
}
.interface-english .calendarListing .subtitle::before {
    content: "(";
}
.interface-english .calendarListing .subtitle::after {
    content: ")";
}
.navBlockDescription {
  font-size: 14px;
  line-height: 18px;
  color: #666;
  margin-inline-end: 20px;
  --english-font: var(--english-sans-serif-font-family);
  --hebrew-font: var(--hebrew-sans-serif-font-family);
}
.hebrew .navBlockDescription{
  line-height: 24px;
}
.categoryFilter:not(.withBooks) .sidebarDescription{
display: none;
}
.sidebarDescription{
  color: var(--dark-grey);
  --english-font: var(--english-sans-serif-font-family);
  --hebrew-font: var(--hebrew-sans-serif-font-family);
  font-size: var(--sans-serif-small-font-size);
  padding-top: 10px;
}

.sidebarDescription.lowlight{
  color: var(--light-grey);
}

div.sheetsWrapper :nth-child(1 of .card) {
  border-top: 1px solid #EDEDEC;
}
.card {
  flex: 1 1 45%;
  position: relative;
  padding-bottom: 12px;
}
.cardTitle {
  text-align: start;
  font-size: 24px;
  padding: 15px 0 8px;
  margin: 0;
  cursor: pointer;
  display: flex;
  align-items: center;
  line-height: 1.3;
  flex: 1;
  font-weight: 400;
}
a.cardTitle:hover {
  text-decoration: none;
  color: var(--dark-grey);
}
.cardDescription {
  font-size: 14px;
  line-height: 18px;
  color: #666;
  margin-inline-end: 20px;
  --english-font: var(--english-sans-serif-font-family);
  --hebrew-font: var(--hebrew-sans-serif-font-family);
}
.hebrew .cardDescription {
  line-height: 24px;
}
.navBlockTitle .int-he, .navBlockDescription .int-he, .cardTitle .int-he, .cardDescription .int-he{
  font-size: 122%;
}
.interface-english .navBlockDescription.clamped .int-en,
.interface-hebrew .navBlockDescription.clamped .int-he {
  display: -webkit-box;
  -webkit-line-clamp: 3;
  -webkit-box-orient: vertical;
  overflow: hidden;
}
.interface-english .navBlockDescription.clamped5 .int-en,
.interface-hebrew .navBlockDescription.clamped5 .int-he {
  -webkit-line-clamp: 5;
}
.bilingual .navBlock .he {
  display: none;
}
.navSidebarModule.wide {
  background-color: #FAFAFB;
  padding: 24px;
  border-radius: 6px;
}
.navSidebarModule.wide h3 {
  border-bottom: none;
  margin-bottom: 0px;
}
.sidebarPromo {
  color: var(--dark-grey);
  padding-right: 44px;
  padding-left: 44px;
}
.sidebarPromo:not(:first-child) {
  margin-top: 34px;
}

.navSidebarModule .sidebarPromo {
  margin-right: -44px;
  margin-left: -44px;
}
.sidebarPromo h3 {
  margin: 0 0 20px;
  font-size: 22px;
  text-transform: none;
  letter-spacing: 0;
  border-bottom: 1px solid var(--light-grey);
  padding-bottom: 14px;
  font-weight: 500;
  height: auto;
}
.sidebarPromo.blue {
  padding-top: 33px;
  padding-bottom: 33px;
  background-color: var(--sefaria-blue);
  color: #FFF;
}
.sidebarPromo.blue h3 {
  color: #fff
}
.sidebarPromo.blue a.button {
  padding: 10px 14px;
  width: fit-content;
  text-align: center;
  display: inline-block;
  color: var(--sefaria-blue);
  background-color: white;
}
.sidebarPromo a.button img {
  height: 18px;
  width: 18px;
  filter: invert(1);
  margin-inline-end: 10px;
  vertical-align: middle;
  margin-top: -2px;
}

.sidebarPromo.blue a.button img {
  filter: invert(0);
}
.sidebarPromo a {
  margin-inline-start: 0px;
}
.sidebarPromo.blue.button a:hover {
  color: var(--sefaria-blue);
}
.sidebarPromo img {
    height: 18px;
    width: 18px;
    margin-inline-end: 10px;
    vertical-align: middle;
    margin-top: -4px;
}
.readerPanel .communityPage h2 {
  text-transform: none;
  font-size: 22px;
  color: #666;
  margin-top: 0;
  margin-bottom: 0;
}
.communityPage .gridBoxRow:first-child,
.communityPage .recentlyPublished {
  border-top: 1px solid var(--lighter-grey);
}
.communityPage .gridBox {
  margin-bottom: 30px;
}
.communityPage .gridBox .gridBoxItem {
  padding: 0
}
.communityPage .gridBox {
  margin-bottom: 25px;
}
.communityPage .navBlock {
  padding: 25px 0 0 0;
  border: none;
}
.communityPage .navBlockTitle {
  padding-top: 0;
  --english-font: var(--english-serif-font-family);
  --hebrew-font: var(--hebrew-serif-font-family);
}
.communityPage .readingLinks {
  margin-top: 20px;
}
.communityPage .readingLinksHeader {
  color: #666;
  font-size: 14px;
  margin-bottom: 4px;
}
.communityPage .readingLinks a {
  font-size: 18px;
}
.communityPage .calendarDate {
  font-size: 14px;
  color: #999;
  margin-bottom: 15px;
}
.featuredSheetHeading {
  color: #666;
  font-size: 16px;
  margin-bottom: 10px;
}
.featuredSheet .navBlockDescription {
  margin-bottom: 12px;
}
.featuredSheetBottom {
  display: flex;
  justify-content: flex-start;
  align-items: center;
}
.featuredSheetDate {
  color: var(--medium-grey);
  font-size: 14px;
}
.communityPage .recentlyPublished {
  padding-top: 30px;
}
.communityPage .recentlyPublished .gridBoxRow {
  border: none;
}
.communityPage .recentlyPublished .loadingMessage {
  margin-top: 30px;
}
.recentlyPublished .loadMore {
  margin-top: 30px;
}
.bilingual .readerNavMenu .he {
  display: none;
}
.readerNavCalendar {
  margin-bottom: 30px;
  margin-top: -8px;
}
.userDataButtons {
  margin-bottom: 44px;
}
.blockLink,
.readerNavMenu .resourcesLink {
  display: inline-block;
  background-color: white;
  text-align: center;
  color: #000;
  font-size: 16px;
  border-top: 4px solid transparent;
  box-shadow: 0 1px 3px rgba(0,0,0,0.2);
  width: 100%;
  cursor: pointer;
  min-height: 56px;
  vertical-align: middle;
  margin: 0;
  box-sizing: border-box;
  padding: 14px 8px;
}
.blockLink:hover {
  color: #333;
}
.blockLink + .blockLink {
  margin: 5px 0;
}
.blockLink img {
  margin: 0 8px;
  height: 16px;
  width: 16px;
  opacity: 0.4;
  vertical-align: -1px;
}
.resourcesLink {
  border-radius: 7px;
}
.resourcesLink.faded {
  color: #999;
}
.readerNavMenu .blockLink.calendarLink .blockLinkSubtitle{
  display: block;
  font-size: 13px;
  color: #999;
  overflow: hidden;
  text-overflow: ellipsis;
  white-space: nowrap;
}
.readerNavMenu .resourcesLink .en {
  font-family: "Roboto", "Helvetica Neue", "Helvetica", sans-serif;
}
.readerNavMenu .resourcesLink .he {
  font-family: "Heebo", sans-serif;
}
.readerNavMenu .resourcesLink .fa {
  margin: 0 6px;
  color: #999;
}
.readerNavMenu .resourcesLink img {
  width: 16px;
  height: 16px;
  margin: 0 5px;
  position: relative;
  top: 2px;
}
.uppercase {
  text-transform: uppercase;
}
.readerNavMenu .divider {
  color: #ccc;
}
.readerNavCategoryMenu {
  height: 100%;
}
.readerNavMenu.readerNavCategoryMenu .navTitle {
  margin-bottom: 40px;
}
.readerNavMenu.readerNavCategoryMenu .navTitle h1 {
  color: #000;
  text-transform: uppercase;
  font-size: 30px;
  --english-font: var(--english-serif-font-family);
  --hebrew-font: var(--hebrew-serif-font-family);
}
.readerNavCategoryMenu h2 {
  font-size: 18px;
  color: #666;
  margin: 0 0 20px;
}
.readerNavCategoryMenu .categoryDescription.top {
  margin-top: -26px;
  margin-bottom: 40px;
}
.readerNavCategoryMenu h2 .categoryDescription {
  text-transform: none;
  font-size: 18px;
  margin-inline-start: 5px;
}
.readerNavCategoryMenu .categoryDescription {
  margin-bottom: 16px;
  font-size: 14px;
  color: #666;
}
.readerNavCategoryMenu .categoryDescription.long {
  margin: -8px 0 20px 0;
}
.readerNavCategoryMenu .content .category,
.readerNavCategoryMenu .content .gridBox {
  margin-bottom: 40px;
}
.readerNavCategoryMenu .categoryAttribution {
  color: #666;
  text-align: start;
  font-size: 24px;
  font-style: italic;
  margin: 16px 0 30px;
}
.readerNavCategoryMenu .categoryAttribution .he {
  font-style: normal;
}
.readerNavMenu .blockLink,
.readerNavMenu .catLink,
.readerNavMenu .navButton,
.bookPage .refLink {
  display: block;
  margin: 0;
  padding: 14px 8px;
  box-sizing: border-box;
  box-shadow: 0 1px 3px rgba(0,0,0,0.2);
  border-top: 4px solid transparent;
  color: #000;
  font-size: 18px;
  font-weight: 400;
  line-height: 23px;
  background-color: white;
  cursor: pointer;
  text-align: center;
  unicode-bidi: plaintext;
  flex: 1;
  display: flex;
  justify-content: center;
  align-items: inherit;
  flex-direction: column;
}
.readerNavCategoryMenu .blockLink,
.gridBox .navButton {
  display: flex;
  align-items: center;
  justify-content: center;
}
.readerNavMenu .blockLink .he,
.readerNavMenu .catLink .he,
.readerNavMenu .navButton .he,
.bookPage .refLink .he {
  text-align: center;
}
.blockLink:active,
.navButton:active,
.readerNavCategory:active,
.resourcesLink:active {
  background-color: #EDEDED;
}
@media (max-width: 450px) {
  .readerNavMenu .refLink,
  .readerNavMenu .catLink,
  .readerNavMenu .navButton,
  .readerNavMenu .sheetLink,
  .bookPage .refLink {
    font-size: 18px;
  }
}
.readerNavMenu .readerNavCategoryMenu .blockLink,
.gridBox .navButton {
  width: 100%;
  height: 100%;
  padding: 13px 8px 19px;
  display: inline-block;
}
.readerNavMenu .readerNavCategoryMenu .blockLink.incomplete {
  opacity: 0.65;
}
.categoryColorLine {
  position: absolute;
  top: 0;
  left: 0;
  width: 100%;
  height: 4px;
  z-index: 101;
}
.readerApp.interface-hebrew .readerNavMenu.noLangToggleInHebrew .en {
  display: none;
}
.readerApp.interface-hebrew .readerNavMenu.noLangToggleInHebrew .he {
  display: inline;
}
.bookPage .readerTextToc {
  letter-spacing: 1px;
  text-transform: uppercase;
  font-size: 14px;
}
.bookPage .readerTextToc .en {
  font-family: "Roboto", "Helvetica Neue", "Helvetica", sans-serif;
}
.bookPage .readerTextToc .he {
  font-family: "Heebo", sans-serif;
}
.readerNavMenu .dedication {
  text-align: start;
  color: #666;
  background-color: #FBFBFA;
  padding: 26px 19px;
  font-size: 18px;
  margin-bottom: 27px;
}
.singlePanel .readerNavMenu .dedication{
  margin: 27px 0;
}
.readerNavMenu .dedication a {
  text-decoration: underline;
}
.bookPage .categoryAttribution,
.bookPage .dedication {
  margin: 25px 0 10px;
  text-align: center;
  font-size: 18px;
  font-style: italic;
}
.bookPage .categoryAttribution,
.bookPage .dedication {
  text-align: start;
}
.bookPage .categoryAttribution .he,
.bookPage .dedication .int-he,
.readerNavMenu .dedication .int-he {
  font-style: normal;
}
.readerNavMenu .dedication .int-he {
  font-family: "Heebo", sans-serif;
  font-size: 18px;
}
.readerNavMenu .dedication .int-en {
  font-family: "adobe-garamond-pro", "Crimson Text", Georgia, serif;
  font-style: italic;
}
.bookPage .tocTop {
  padding-bottom: 15px;
}
.bookPage .tocCategory{
  color:#999;
  font-size: 14px;
  text-transform: uppercase;
  letter-spacing: 1px;
}
.bookPage.sheetPage .tocCategory{
  margin-top: 15px;
  margin-bottom: 15px;
  display: block;
}
.bookPage .tocCategory .en {
  --english-font: var(--english-sans-serif-font-family);
}
.bookPage .tocTitle,
.sheetContent .title,
.bookMetaDataBox .title {
  text-align: center;
  font-size: 30px;
  line-height: 1.3;
  unicode-bidi: plaintext;
}
.bookPage.fullBookPage .tocTitle {
  text-align: start;
  margin-bottom: 8px;
  display: flex;
  flex-direction: row;
  justify-content: space-between;
}
.bookPage .currentSection,
.bookPage .authorStatement,
.sheetContent .sheetMetaDataBox .authorStatement,
.sheetContent .sheetMetaDataBox .collectionStatement {
  font-size: 17px;
  color: #999;
  margin-top: 6px;
  letter-spacing: 1px;
}
.sheetContent .sheetMetaDataBox .authorStatement,
.sheetContent .sheetMetaDataBox .collectionStatement {
  margin-top: 16px;
}
.sheetContent .sheetMetaDataBox .collectionStatement a,
.sheetContent .sheetMetaDataBox .authorStatement a {
  color: #999;
  margin-inline-start: 5px;
}
.bookPage .currentSection .he,
.bookPage .authorStatement .he,
.bookPage .sheetMeta .he {
  font-family: "Heebo", sans-serif;
}
.bookPage .authorStatement a {
 color: #333;
}
.authorStatement .imageBox,
.collectionStatement .imageBox {
  width: 30px;
  height: 30px;
  display: inline-block;
  vertical-align: middle;
  margin-inline-end: 10px;
  float:none;
}
.authorStatement .profile-pic {
  margin-inline-end: 10px;
}
.authorStatement span p {
  display: inline-block;
}
.fullBookPage .readButton {
  margin: 6px 0px 12px;
}
.fullBookPage .about {
  margin-top: 10px;
}
.fullBookPage .categoryAttribution {
  color: var(--dark-grey);
  font-size: 24px;
}
.bookPage .sheetMeta {
  font-size: 14px;
  color: #999;
  font-family: "Roboto", "Helvetica Neue", "Helvetica", sans-serif;
  margin-top: 10px;
  margin-bottom: 20px;
  letter-spacing: 1px;
}
.bookPage.sheetPage .sheetMetaButtons{
  display: flex;
  justify-content: center;
  align-items: center;
  margin-bottom: 40px;
}
.bookPage.sheetPage .sheetMetaButtons .button{
  height: 40px;
  display: flex;
  justify-content: center;
  align-items: center;
}
.bookPage.sheetPage .sheetMetaButtons .button img{
  margin-inline-end: 5px;
  max-height: 18px;
}
.bookPage .tocDetails{
  margin-top:40px;
  font-size: 16px;
  line-height: 19px;
  color: var(--dark-grey);
  text-align: start;
}
.bookPage .tocDetails h3{
  margin-bottom: 25px;
}
.bookPage .tocDetails .sheetSummary {
  margin: 6px 0 16px;
  font-style: normal;
  font-size: 22px;
  line-height: 1.4;
  text-align: center;
}
.bookPage .moderatorSection {
  margin-inline-start: 20px;
  margin-inline-end: 20px;
}
.bookPage .moderatorSectionExpand, .bookPage .moderatorSectionCollapse {
  cursor: pointer;
  color: #666;
  font-size: 14px;
}
.bookPage.fullBookPage .moderatorSectionExpand, .bookPage.fullBookPage .moderatorSectionCollapse {
  margin: 13px 6px 0;
}
.bookPage.fullBookPage .tocTitleControls{
  display: flex;
}
.bookPage .moderatorSectionExpand:hover {
  text-decoration: underline;
}
.interface-english .bookPage .moderatorSection .button {
  padding: 12px 16px;
  font-size: 16px;
  margin: 0 0 0 10px;
}
.interface-hebrew .bookPage .moderatorSection .button {
  padding: 12px 16px;
  font-size: 16px;
  margin: 0 10px 0 0;
}
.bookPage .moderatorSection .moderatorSectionMessage {
  margin-top: 20px;
  font-size: 18px;
}
.bookPage .moderatorSection .button .fa {
  color: #999;
  margin-right: 4px;
}
.bookPage .versionEditForm {
  text-align: left;
  background-color: #ddd;
  padding: 10px;
  width: 100%;
}
.bookPage .versionEditForm label {
  display: inline-block;
  padding: 10px 10px 0 0;
}
.bookPage .versionEditForm label#versionNotes_label {
  display: block;
}
.bookPage .versionEditForm #versionTitle,
.bookPage .versionEditForm #versionSource,
.bookPage .versionEditForm #versionNotes,
.bookPage .versionEditForm #versionTitleInHebrew,
.bookPage .versionEditForm #versionNotesInHebrew,
.bookPage .versionEditForm #purchase_name,
.bookPage .versionEditForm #purchase_url,
.bookPage .versionEditForm #purchase_image
 {
  width: 98%;
}
.bookPage .versionEditForm #priority {
  width: 25px;
}
.bookPage .versionEditForm #digitzedBySefaria {
  margin-right: 10px;
}
.bookPage .versionEditForm #save_button,
.bookPage .versionEditForm #delete_button {
  text-align: center;
  cursor: pointer;
  color: white;
  background: #212E50;
  padding: 4px 10px;
  border-radius: 3px;
  margin: 10px auto 0;
  width: 60px;
}
.bookPage .versionEditForm #delete_button {
  float: right;
  background: white;
  color: #999;
  border: 1px solid #999;
  width: 100px;
  margin: 0;
}
.bookPage .versionTitle .fa,
.bookPage .versionEditForm .fa {
  font-size: 10px;
  color: #666;
  vertical-align: super;
  margin-left: 3px;
  cursor: pointer;
}
.interface-hebrew .bookPage .versionTitle .fa,
.interface-hebrew .bookPage .versionEditForm .fa {
  margin: 0 3px 0 0 ;
}
.bookPage .versionTitle .error {
  color: red;
}
.bookPage .content {
  box-sizing: border-box;
  text-align: center;
  height: 100%;
}
.bookPage.fullBookPage .content {
  text-align: start;
}
.bookPage .content .sheetTags {
  display: flex;
  flex-direction: row;
  flex-wrap: wrap;
}
.textTableOfContents .structToggles{
  margin-top: 20px;
  margin-bottom: 20px;
}
.connectionsPanel .textTableOfContents .structToggles {
  margin-top: 0;
}

.textTableOfContents .structToggles .structTogglesInner {
  display: flex;
  flex-direction: row;
  align-items: start;
}
.interface-hebrew .textTableOfContents .structToggles{
  direction: rtl;
}
.interface-english .textTableOfContents .structToggles{
  direction: ltr;
}
.altStructToggleBox a, .altStructToggleBox a:hover, .altStructToggleBox a:visited, .altStructToggleBox a:link, .altStructToggleBox a:active {
  text-decoration: none;
}
.textTableOfContents .structToggles .altStructToggle {
  color: var(--dark-grey);
  cursor: pointer;
  text-align: start;
  font-style: normal;
  font-weight: normal;
  font-size: 16px;
  line-height: 19px;
  text-align: justify;
}
.textTableOfContents .structToggles .altStructToggleBox:not(:last-child):after{
  content: "•";
  color: var(--dark-grey);
  margin-inline-start: 5px;
  margin-inline-end: 5px;
}
.bookPage.compare .structToggles .altStructToggle {
  font-size: 16px;
}
.textTableOfContents .structToggles .altStructToggle.active {
  color: #000000;
}
.textTableOfContents .structToggles .toggleDivider {
  color: #ccc;
  margin: 0 8px;
}
.textTableOfContents .sectionLink {
  display: inline-block;
  height: 50px;
  min-width: 50px;
  line-height: 50px;
  vertical-align: middle;
  font-size: 18px;
  font-weight: lighter;
  margin: 3px;
  text-align: center;
  background-color: #FBFBFA;
  color: #666;
  cursor: pointer;
  padding: 0 6px;
  box-sizing: border-box;
}
.textTableOfContents .torahNavParshiot .sectionLink,
.connectionsPanel .textTableOfContents .torahNavParshiot .sectionLink,
.topicPanel .readings .sectionLink{
  display: initial;
  background-color: initial;
  font-size: 14px;
  margin: 0;
  padding: 0 4px;
  line-height: 30px;
  color: var(--medium-grey);
  --english-font: var(--english-sans-serif-font-family);
  --hebrew-font: var(--hebrew-sans-serif-font-family);
}
.connectionsPanel .textTableOfContents .sectionLink {
  background-color: #ffffff;
  color: #000000;
}
.textTableOfContents .sectionLink.current{
  background-color: var(--sefaria-blue);
  color: #FFFFFF;
}
.textTableOfContents .torahNavParshiot .sectionLink.current{
  color: var(--sefaria-blue);
  font-weight: bold;
}
.textTableOfContents .sectionName {
  display: none;
}
.textTableOfContents .tocSection > .sectionName {
  font-size: 24px;
  margin: 0 3px 4px;
  color: #666;
  display: block;
}
.bookPage .content .tab-view.largeTabs {
  padding: 20px 0 40px;
  text-align: start;
}
.bookPage.compare .content .textTableOfContents {
  padding: 10px 0;
}
.bookPage.narrowPanel .textTableOfContents {
  padding: 0 0 40px;
}
.textTableOfContents .tocSection {
  margin-bottom: 22px;
  display: block;
  text-align: left;
}
.textTableOfContents .tocSection.noSubLevels{
  display: none;
}
.textTableOfContents > .tocLevel {
  margin-bottom: 30px;
}
.textTableOfContents > .tocContent > .tocLevel > .schema-node-toc > .schema-node-title {
  font-size: 24px;
  line-height: 29px;
}
.textTableOfContents .schema-node-title {
  color: black;
  font-size: 18px;
  display: inline-block;
  margin-bottom: 10px;
  cursor: pointer;
}
.textTableOfContents .torahNavParshiot .schema-node-title {
  font-size: 24px;
  margin-bottom: 0;
}
.textTableOfContents .schema-node-toc {
  display: block;
}
.textTableOfContents .schema-node-toc.linked.current,
.textTableOfContents .schema-node-toc.linked.current .schema-node-title {
  color: var(--sefaria-blue);
  font-weight: bold;
}
.textTableOfContents .schema-node-toc:not(.linked)>.schema-node-title:not(.fixed):after {
  content: "\f105";
  display: inline-block;
  font-size: inherit;
  text-rendering: auto;
  -webkit-font-smoothing: antialiased;
  -moz-osx-font-smoothing: grayscale;
  font-family: FontAwesome;
  margin-inline-start: 8px;
  font-size: 14px;
  position: relative;
  top: -2px;
  color: var(--medium-grey);
}
.textTableOfContents .schema-node-toc:not(.linked) > .schema-node-title.open:not(.fixed):after {
  content: "\f107";
}
.readerPanel.hebrew .textTableOfContents .schema-node-toc:not(.linked) > .schema-node-title:not(.fixed):after,
.readerApp.interface-hebrew .noLangToggleInHebrew .textTableOfContents .schema-node-toc:not(.linked) > .schema-node-title:not(.fixed):after {
  content: "\f104";
  font-size: 122%;
  margin-inline-start: 9px;
}
.readerPanel.hebrew .textTableOfContents .schema-node-toc:not(.linked) > .schema-node-title.open:not(.fixed):after,
.readerApp.interface-hebrew .noLangToggleInHebrew .textTableOfContents .schema-node-toc:not(.linked) > .schema-node-title.open:not(.fixed):after {
  content: "\f107";
}
.textTableOfContents .schema-node-contents {
  margin: 0 auto 22px;
  display: block;
  width: 100%;
}
.textTableOfContents .torahNavParshiot .schema-node-contents {
  margin-bottom: 0;
}
.textTableOfContents .schema-node-contents > .tocLevel > .schema-node-toc:not(.janode){
  margin-inline-start: 15px;
}
.textTableOfContents .schema-node-contents.closed {
  display: none;
}
.textTableOfContents .schema-node-toc .schema-node-contents.closed {
  display: block;
}
.textTableOfContents .tocLevel {
  display: block;
}
.textTableOfContents .torahNavParshiot .tocLevel {
    display: flex;
    flex-flow: row wrap;
    justify-content: space-between;
}
.textTableOfContents .torahNavParshiot .tocLevel .schema-node-toc {
  flex: 1 1 50%;
  text-decoration: none;
}
.textTableOfContents > .tocLevel > .schema-node-toc {
  margin: 10px 0;
}
.textTableOfContents.schema-node-toc {
  margin: 6px 20px;
}
.textTableOfContents .schema-node-toc.linked:hover .schema-node-title {
  text-decoration: underline;
}
.textTableOfContents .specialNavSectionHeader {
  font-size: 16px;
  line-height: 18.75px;
  --english-font: var(--english-sans-serif-font-family);
  --hebrew-font: var(--hebrew-sans-serif-font-family);
  margin-bottom: 10px;
  color: var(--dark-grey);
}
.textTableOfContents .torahNavParshiot{
  margin-top: 30px;
}
.textTableOfContents .altStruct .refLink {
  width: 49%;
  margin: 3px;
  box-sizing: border-box;
  display: inline-block;
}
@media (max-width: 450px) {
  .textTableOfContents .altStruct .refLink {
    margin: 0.5%;
  }
}
.hebrew .textTableOfContents .tocSection,
.hebrew .textTableOfContents,
.english .noLangToggleInHebrew .textTableOfContents,
.bilingual .noLangToggleInHebrew .textTableOfContents{
  text-align: right;
}
.english .noLangToggleInHebrew .textTableOfContents,
.bilingual .noLangToggleInHebrew .textTableOfContents{
  direction: rtl;
}
.bookPage .button.allVersionsButton {
  color: #999;
  text-transform: uppercase;
  font-size: 15px;
  padding: 12px 50px;
  margin: 20px 0;
}
.bookPage .allVersionsButton.inactive {
  background-color: transparent;
}
.versionBlock{
  display: flex;
  flex-flow: column;
}
.versionBlock .versionBlockHeading{
  display: flex;
  justify-content: start;
  align-items: flex-start;
  margin-bottom: 10px;
}
.versionBlock .versionTitle {
  font-size: 18px;
  color: #000;
  /*unicode-bidi: plaintext;*/
}
.versionBlock.with-preview .versionPreviewWithOptionalEllipsis {
  --english-font: "adobe-garamond-pro", var(--english-serif-font-family);
  --hebrew-font: var(--hebrew-serif-font-family);
  font-size: 18px;
  display: block;
}
.versionBlock .versionPreview {
  --line-height: 22px;
  line-height: var(--line-height);
  text-decoration: none;
}
.versionBlock .versionPreview big {
  font-size: inherit;
}
.versionBlock .versionPreview i.footnote {
  display: none;
}
.versionBlock.with-preview {
  --english-font: var(--english-sans-serif-font-family);
  --hebrew-font: var(--hebrew-sans-serif-font-family);
}
.versionBlock .versionPreview.shouldAttemptTruncation  {
  display: block;
  overflow: hidden;
  --max-lines: 5;
  max-height: calc(var(--line-height) * var(--max-lines));
}
.version-with-preview-title-line {
  display: inline;
  flex-wrap: wrap;
  font-size: 14px;
  line-height: 22px;
  color: var(--medium-grey);
  margin-inline-start: 5px;
}
.version-with-preview-title-line .open-details {
  display: inline;
  margin-inline-end: 5px;
  font-style: italic;
}
.versionBlock.with-preview summary {
  margin-top: 10px;
}
[open] .versionBlock.with-preview summary {
  margin-bottom: 10px;
}
.versionBlock.with-preview details summary::before {
  content: url('/static/icons/little-chevron-down.svg');
}
.versionBlock.with-preview details[open] summary::before {
  content: url('/static/icons/little-chevron-up.svg');
}
.versionBlock.with-preview summary::-webkit-details-marker {
  /*hide marker for safari*/
  display: none;
}
.versionBlock.with-preview summary {
  /*hide marker for chrome*/
  list-style: none;
  cursor: pointer;
}
details .open-details::before {
  margin-inline-end: 5px;
}
.version-with-preview-title-line .selectButton {
  text-decoration: none;
}
.version-with-preview-title-line .selectButton.currSelectButton {
  cursor: default;
}
.version-with-preview-title-line .selectButton:not(.currSelectButton) {
  color: var(--select-blue);
}
.version-with-preview-title-line .selectButton::before {
  content: "•";
  margin-inline-end: 5px;
  color: var(--medium-grey);
}
.version-block-with-preview-details {
  background-color: var(--lighter-grey);
  border-radius: 6px;
  padding: 10px;
}
.versionDetails-version-title {
  color: black;
}
.bookPage .versionBlock .versionTitle{
  font-style: normal;
  font-weight: normal;
  font-size: 24px;
  line-height: 29px;
  max-inline-size: max-content;
}
.versionsBox .versionBlock:not(.with-preview) {
  border-top: solid 1px #CCC;
  padding: 20px 0;
}
.versionsBox .versionBlock.with-preview {
  padding: 15px 0;
}
.language-block .versionLanguage {
  border-bottom: solid 1px #CCC;
}
.bookPage .versionsBox .versionBlock{
  padding-top: 20px;
  padding-bottom: 34px;
}
.bookPage .versionsBox .versionBlock:first-child{
  padding-top: 0;
  border-top: none;
}
.singlePanel .versionsBox .versionBlock .versionTitle .he {
    display: inline;
}
.versionBlock .versionTitle a {
  color: black;
}
.versionBlock .versionBlockHeading .versionLanguage {
  display: none;
}
.bookPage .versionBlock .versionBlockHeading .versionLanguage{
  display: initial;
  margin-inline-start: auto;
  font-style: normal;
  font-weight: normal;
  font-size: 14px;
  line-height: 18px;
  color: #666666;
  background: #EDEDEC;
  border-radius: 25px;
  padding: 5px 10px;
}
.aboutBox .versionBlock .versionTitle:hover {
  text-decoration: none;
}
.versionBlock .versionTitle a{
}
.versionBlock .versionBlockHeading .versionEditIcon{
  display: none;
}
.versionBlock .versionBlockHeading .versionEditIcon.enabled{
  display: inline-block;
  align-self: self-start;
  font-size: 14px;
  padding: 5px;
}
.versionBlock .versionBlockHeading .versionEditIcon.enabled:hover{
  color: #666666;
  cursor: pointer;
}
.versionBlock .versionSelect{
  margin: 10px 0;
}
.bookPage .versionBlock .versionSelect, .aboutBox .currVersionSection .versionSelect{
  display: none;
}
.versionBlock .versionNotes a {
  font-style: normal;
  font-weight: normal;
  color: #666666;
  text-decoration: underline;
}
.versionBlock .versionDetails {
  display: flex;
  flex-flow: row;
  justify-content: space-between;
  font-style: normal;
  font-weight: normal;
  font-size: 14px;
  line-height: 20px;
  color: #666666;
}
.bookPage .versionBlock .versionDetails{
  line-height: 20px;
}
.versionBlock .versionDetails .versionDetailsInformation{
  display: flex;
  flex-flow: column;
}
.versionBlock .versionDetails .versionDetailsImage{
  margin-top: 5px;
}
.versionBlock .versionDetails .versionDetailsInformation .versionDetailsElement.versionBuyLink a{
  color: #18345D;
}
.versionBlock .versionDetails .versionDetailsLabel, .versionBlock .versionDetails .versionDetailsLabel:hover{
  text-decoration: none;
}
.versionBlock .versionDetails .versionBuyImage .versionDetailsImageLink img{
  height: 120px;
}
.versionBlock .versionDetails .n-a, .versionBlock .n-a{
  display: none;
}
.versionBlock .versionTitle:hover {
  text-decoration: underline;
  cursor: pointer;
}
.versionBlock .versionNotes {
  font-style: normal;
  font-weight: normal;
  font-size: 18px;
  line-height: 22px;
  color: #666666;
  margin: 10px 0;
  text-align: start;
}
.bookPage .versionBlock .versionNotes{
  font-size: 16px;
  line-height: 19px;
  padding-bottom: 15px;
}
.versionBlock .versionEditIcon {
  margin: 0 7px;
  vertical-align: 1px;
}
.versionBlock .versionExtendedNotesLinks{
  font-style: italic;
  display: block;
}
.versionBlock .versionExtendedNotesLinks.no-notes{
  display: none;
}
.versionBlock .versionExtendedNotesLinks{/*temporary because broken*/
  display: none;
}
.modTools {
  width: 50%;
  margin: 0 auto;
  overflow-y: scroll;
  height: 100%;
}
.modTools .modToolsSection {
  padding: 50px;
  border-top: 1px solid #ccc;
}
.bookPage .content .dlSection {
}
.modTools .dlSectionTitle {
    width: 60%;
    margin: 0 auto;
}
.modTools .dlSectionTitle,
.bookPage .content h2 {
    text-transform: uppercase;
    color: #999;
    padding: 10px 0;
    margin-bottom: 14px;
}
.bookPage .content h2[role=button] {
  cursor: pointer;
}
.bookPage .content h2 img {
  opacity: 0.43;
  padding: 0 5px;
  height: 10px;
  width: 10px;
}
.bookPage .versionSectionHeader {
  display: flex;
  flex-direction: row;
  justify-content: space-between;
}
.bookPage .versionSectionSummary {
  text-transform: none;
  color: #ccc;
  font-size: 14px;
}
.bookPage .versionSectionSummaryHidden {
  visibility: hidden;
}
.modTools .dlVersionSelect {
  display: block;
}

select {
  width: 100%;
  margin: 10px auto;
  background-color: white;
  font-size: 14px;
  height: 50px;
  border-color: #ccc;
  border-radius: 3px;
  color: #333;
  font-family: "Roboto", "Helvetica Neue", "Helvetica", sans-serif;
}
.modTools .dlVersionSelect option,
.bookPage .content .dlVersionSelect option{
  unicode-bidi: plaintext;
}
.modTools .modtoolsButton,
.bookPage .content .versionDownloadButton {
  width: 60%;
  margin: 10px auto;
  background-color: white;
  font-size: 14px;
  height: 3em;
  border: 1px solid #ccc;
  border-radius: 3px;
  color: #ccc;
  font-family: "Roboto", "Helvetica Neue", "Helvetica", sans-serif;
}
.modTools .modtoolsButton .modtoolsButtonInner,
.bookPage .content .versionDownloadButton .downloadButtonInner {
    font-size: 16px;
    padding: 10px;
}
.modTools .modtoolsButton .he,
.bookPage .content .versionDownloadButton .he {
    font-family: "Heebo", sans-serif;
    direction: rtl;
    text-align: right;
}
.modTools a .modtoolsButton,
.bookPage .content a .versionDownloadButton {
    border-color: #212E50;
    background-color: #212E50;
}
.modTools .workflowy-tool{
  width: 60%;
  margin: auto;
}
.modTools .workflowy-tool .dlSectionTitle{
  width: unset;
}
.modTools .workflowy-tool .modtoolsButton{
  color: black;
}
.modTools .workflowy-tool .modtoolsButton:hover{
  background-color: #999;
}
.modTools .workflowy-tool textarea {
  width: 100%;
  min-height: 30rem;
  font-family: "Lucida Console", Monaco, monospace;
  font-size: 0.8rem;
  line-height: 1.2;
}
.modTools .workflowy-tool .workflowy-tool-form{
  display: flex;
  flex-flow: column;
}
.dictionarySearchBox {
  display: flex;
  justify-content: space-between;
  align-items: center;
  padding-bottom: 5px;
  color: var(--medium-grey);
  font-size: 16px;
  line-height: 19px;
  width: 300px;
  height: 30px;
  background: var(--lighter-grey);
  border-radius: 6px;
  margin-bottom: 25px;
  position: relative;
}
.dictionarySearchBox .dictionarySearchButton{
  width: 16px;
  height: 16px;
  margin-inline-start: 8px;
  margin-inline-end: 5px;
}
.searchBox.dictionarySearchBox .keyboardInputInitiator {
  margin-bottom: 2px;
  border: none;
}
.interface-hebrew .searchBox.dictionarySearchBox .keyboardInputInitiator {
  display: none;
}
.dictionarySearchBox input {
  font-size: 17px;
  background-color: transparent;
  border: none;
  height: 18px;
  margin-inline-end: auto;
  --english-font: var(--english-sans-serif-font-family);
  --hebrew-font: var(--hebrew-sans-serif-font-family);
}
.dictionarySearchBox input::placeholder{
  font-size: 16px;
  line-height: 19px;
  color: var(--dark-grey);
}
body .ui-autocomplete.dictionary-toc-autocomplete {
  margin-top: 40px;
  padding: 6px 0 0;
  width: 300px;
  min-height: 85px;
  max-height: 185px;
  background: #FFFFFF;
  box-shadow: 0px 1px 3px rgba(0, 0, 0, 0.25);
  border-radius: 6px;
  overflow-y: auto;
}
body .ui-autocomplete.dictionary-toc-autocomplete .ui-menu-item {
  padding: 4px 25px;
  font-size: 22px;
  line-height: 29px;
  color: black;
  cursor: pointer;
  display: block;
}
body .ui-autocomplete.dictionary-toc-autocomplete .ui-menu-item:hover{
  background: var(--lighter-grey);
}
body .ui-autocomplete.dictionary-toc-autocomplete .ui-menu-item a.ui-state-focus {
  text-decoration: underline;
}
.searchContent h1 {
  height: 40px;
  font-size: 30px;
  color: #000;
  margin-bottom: 5px;
  --english-font: var(--english-serif-font-family);
  --hebrew-font:  var(--hebrew-serif-font-family);
}
.searchContent h1.englishQuery {
  font-size: 30px;
}
.searchContent h1.hebrewQuery {
  font-family: var(--hebrew-serif-font-family);
}
.searchContent .searchTopLine {
  margin-bottom: 40px;
}
.searchContent .searchResultCount {
  color: var(--dark-grey);
}
.searchContent .searchTopMatter {
  position: relative;
  display: flex;
  border-bottom: 1px solid var(--light-grey);
  flex-direction: row;
  justify-content: space-between;
  align-items: center;
}
.searchTopMatter .type-buttons {
  display: flex;
  flex-direction: row;
  align-self: flex-start;
}
.searchTopMatter .search-dropdown-button {
  font-size: 22px;
  color: #999;
  cursor: pointer;
  padding: 10px 0;
  -webkit-touch-callout: none; /* iOS Safari */
  user-select: none;
  margin-inline-end: 20px;
}
@media (max-width: 540px) {
  .searchTopMatter .search-dropdown-button {
    margin-inline-end:  15px;
  }
  .searchTopMatter .search-dropdown-button,
  .searchTopMatter .dropdown-button {
  font-size: 16px;
  }
}
.compare .searchTopMatter .search-dropdown-button {
  margin-inline-end:  15px;
}
.compare .searchTopMatter .search-dropdown-button,
.compare .searchTopMatter .dropdown-button {
  font-size: 16px;
}
.searchTopMatter .search-dropdown-button.active {
  color: #000;
  border-bottom: 4px solid var(--medium-grey);
}

.searchContent .searchResultList {
  padding-top: 25px;
  max-width: 665px;
  padding-top: 25px;
  max-width: 665px;
}

.searchResultList .topicTitle .int-en, .searchResultList .topicTitle .int-he {
  font-size: 24px;
}

.searchContent .searchResultList #searchTopics {
  border-top: 1px solid #EDEDEC;
  border-bottom: 1px solid #EDEDEC;
  padding-top: 30px;
  padding-bottom: 5px;
  margin-bottom: 25px;
}
.searchResultList .searchTopic {
  margin-bottom: 30px;
}
.searchResultList .searchTopic .topicDescSearchResult {
  margin-top: 10px;
}
.searchResultList .searchTopic .topicSourcesSheets {
  margin-top: 10px;
}
.searchResultList .searchTopic .topicSourcesSheets.systemText .int-en,
.searchResultList .searchTopic .topicSourcesSheets.systemText .int-he {
  color: #666666;
}

@media (min-width: 701px) {
  /* prevent width of left-pane from changing due to content size when filters applied */
  .searchContent .searchResultList {
    width: 60vw;
  }
}

.searchContent .searchFilters h2 {
  --english-font: var(--english-sans-serif-font-family);
  --hebrew-font: var(--hebrew-sans-serif-font-family);
  font-size: 22px;
  text-transform: none;
  color: var(--dark-grey);
  border-bottom: 1px solid var(--light-grey);
  padding-bottom: 10px;
  margin: 0 0 10px 0;
}
.searchContent .searchStatusLine {
  text-align: center;
  font-size: 13px;
  height: 10px;
}
.searchFilterBoxes .type-button {
  padding: 6px 14px;
  margin: 5px;
  border-radius: 12px;
  border: 1px solid #DADADA;
  font-size: 13px;
  color: #666;
  font-family: "Roboto", "Helvetica Neue", "Helvetica", sans-serif;
  letter-spacing: 1px;
  cursor: pointer;
}
.searchFilterBoxes .type-button .he {
  font-family: "Heebo", sans-serif;
}
.searchFilterBoxes .type-button.active {
  color: #000;
  background-color: white;
}
.searchContent .type-button-title,
.searchContent .type-button-total {
  display: inline-block;
  padding: 2px;
}
.searchContent .results-count,
.searchContent .searchStatusLine > .loadingMessage {
  color: #999;
  font-family: "Roboto", "Helvetica Neue", "Helvetica", sans-serif;
  letter-spacing: 1px;
  padding-top: 5px;
}
.dropdown-modal {
  position: relative;
}
.dropdown-modal.position-unset {
  position: unset;
}
.dropdown-button {
  color: #666;
  margin-left: 5px;
  margin-right: 5px;
  font-size: 18px;
  letter-spacing: 1px;
  cursor: pointer;
  font-weight: lighter;
  user-select: none;
}
.dropdown-button:hover {
  text-decoration: underline;
}
.dropdown-button .active {
  color: #000;
}
.dropdown-button .en {
  font-family: "Roboto", "Helvetica Neue", "Helvetica", sans-serif;
}
.dropdown-button .he {
  font-family: "Heebo", sans-serif;
}
.dropdown-button img {
  opacity: 0.43;
  padding: 0 5px;
  height: 10px;
  width: 10px;
}
.dropdown-button.buttonStyle {
  letter-spacing: 0;
  background-color: var(--lighter-grey);
  font-size: 16px;
  padding: 5px 10px;
  border-radius: 6px;
  margin: 0;
}
.dropdown-button.buttonStyle:hover {
  text-decoration: none;
}
.message-modal {
  position: fixed;
  text-align: center;
  padding: 10px;
  background-color: #eee;
  width: auto;
  height: auto;
  margin: 0;
  z-index: 100;
  overflow: hidden;
  line-height: 1.2;
  border-radius: 0;
  max-width: 100%;
  border-radius: 6px;
}
.message-overlay {
  display: none;
  position: fixed;
  z-index: 20;
  background: black;
  opacity: 0.4;
  height: 100%;
  width: 100%;
  top: 0px;
  left: 0px;
}
.messageHeader {
  font-weight: bold;
  font-size: 14px;
  margin-bottom: 4px;
}
.message-modal textarea {
  display: block;
  max-width: 100%;
  height: 140px;
  width: 480px;
  box-sizing: border-box;
  margin-bottom: 20px;
}
.searchContent .searchFilterGroup {
  margin-bottom:  30px;
}
.searchContent .searchFilterBoxes li {
  display: flex;
  justify-content: space-between;
  flex: 1 0 45%;  /* see https://stackoverflow.com/questions/29546550/flexbox-4-items-per-row */
  padding: 6px 0;
  font-size: 18px;
  cursor: pointer;
  line-height: 125%;
  color: #000;
}
.searchContent .searchFilterBoxes li img {
  height: 10px;
  width: 10px;
  opacity: 0.43;
  padding: 0 10px;
}
.searchContent .searchFilterBoxes .searchFilterExactBox li {
  justify-content: flex-start;
}
.searchContent .searchFilterBoxes li .checkboxAndText {
  display: flex;
}
.searchContent .searchFilterBoxes li .checkboxAndText label {
  opacity: 0.4;
}
.searchContent .searchFilterBoxes li .checkboxAndText label:hover {
  opacity: 0.6;
}
.searchContent .searchFilterBoxes li input[type="checkbox"] {
  display: none;
}
.searchContent .searchFilterBoxes li input[type="checkbox"] + label span {
  display:inline-block;
  width: 15px;
  height: 15px;
  cursor:pointer;
  background-image: url(/static/img/checkbox-unchecked.svg);
  background-size: contain;
  margin-inline-end: 10px;
}
.searchContent .searchFilterBoxes li input[type="checkbox"]:checked + label span {
  background-image: url(/static/img/checkbox-checked.svg);
}
.searchContent .searchFilterBoxes li input[type="checkbox"]:indeterminate + label span {
  background-image: url(/static/img/checkbox-partially.svg);
}
.searchContent .searchFilterTitle:hover {
  text-decoration: underline;
}
.searchContent .searchFilterBoxes li .filter-count {
  color: var(--dark-grey);
}
.searchContent .searchFilterBoxes li .fa {
  color:  var(--medium-grey);
  font-size: 20px;
}
.searchContent .searchFilterBooks {
  padding-inline-start: 27px;
  margin-top: -6px;
}
.searchContent .searchFilters .showMore {
  display: block;
  margin-inline-start: 27px;
  cursor: pointer;
  font-size: 14px;
  margin-top: 4px;
  background: none!important;
  border: none;
  padding: 0!important;
  color: inherit;

}
.searchContent .searchFilters .showMore:hover {
  text-decoration: underline;
}
.searchFilters .searchBox {
  overflow: hidden;
  display: flex;
  align-items: center;
  padding-left: 10px;
  padding-right: 10px;
  text-align: inherit;
  background: #EDEDEC;
  border-radius: 250px;
  border: none;
  width: calc(100% - 10px);
  height: 30px;
  --english-font: var(--english-sans-serif-font-family);
  --hebrew-font: var(--hebrew-sans-serif-font-family);
  font-size: var(--sans-serif-body-font-size);
  margin-bottom: 10px;
}
.searchFilters .searchFilterIcon {
  float: right;
  margin: 0px -5px 1px 0px;
}
.searchBox input.searchFiltersInput {
  width: calc(100% - 10px);
  background-color: transparent;
  border: 0;
  font-size: var(--sans-serif-body-font-size);
}
.searchBox button {
  border:0;
}
.dropdown-option-list {
  margin-top: 10px;
  background: white;
  width: auto;
  position: absolute;
  z-index: 1;
  -webkit-border-radius: 7px;
  -moz-border-radius: 7px;
  border-radius: 7px;
  border: 1px solid #ccc;
}
.dropdown-option-list-label span {
  white-space: nowrap;
}
.interface-english .dropdown-option-list {
  right: 0;
}
.interface-hebrew .dropdown-option-list {
  left: 0;
}
.dropdown-option-list.hidden{
  display: none;
}
.dropdown-option-list table {
  border-collapse: collapse;
}
.dropdown-option-list tr {
  font-family: "Roboto", "Helvetica Neue", "Helvetica", sans-serif;
  padding: 15px;
  font-size: 16px;
  cursor: pointer;
}
.interface-hebrew .dropdown-option-list tr {
  font-family: "Heebo", sans-serif;
}
.dropdown-option-list tr:hover {
  background-color: var(--lighter-grey);
}
.dropdown-option-list tr:not(:last-child) {
  border-bottom: 1px solid #eee;
}
.dropdown-option-list td:not(:first-child) {
  padding: 15px 15px 15px 0;
}
.dropdown-option-list td:first-child {
  padding: 0 0 0 15px;
}
.interface-hebrew .dropdown-option-list td:not(:first-child) {
  padding: 15px 0 15px 15px;
}
.interface-hebrew .dropdown-option-list td:first-child {
  padding: 0 15px 0 0;
}
.dropdown-option-list tr.unselected {
  color: #aaa;
}
.dropdown-option-list tr .dropdown-option-check {
  width: 10px;
  height: 10px;
  padding-left: 0;
  padding-right: 10px;
}
.interface-hebrew .dropdown-option-list tr .dropdown-option-check {
  padding-left: 10px;
  padding-right: 0;
}
.dropdown-option-list tr.unselected .dropdown-option-check {
  display: none;
}
.searchContent .mobileSearchFilters {
  position: absolute;
  width: 100%;
  height: 100%;
  top: 0;
  left: 0;
  display: flex;
  flex-direction: column;
  z-index: 1002;
  background-color: var(--lightest-grey);
}
.mobileSearchFiltersHeader {
  background-color: var(--lighter-grey);
  padding: 20px 15px;
  display: flex;
  justify-content: center;
  color:  var(--dark-grey);
}
.mobileSearchFiltersHeader .readerNavMenuCloseButton {
  font-size: 45px;
  color: var(--medium-grey);
  height: 20px;
  display: block;
  line-height: 20px;
  position: absolute;
  margin-right: 100%;
  margin-left: 45px;
}
.mobileSearchFilters .searchFilters {
  flex-grow:  1;
  overflow-y: scroll;
  padding:  20px 15px;
}
.mobileSearchFilters .toggleSet {
  width: 100%;
  margin: 10px 0 0 0;
}
.mobileSearchFiltersFooter {
  padding: 15px;
  border-top: 1px solid var(--light-grey);
}
.searchContent .result {
  padding-bottom: 20px;
}
.searchContent .result a:hover,
.sidebarSearch .result a:hover {
  text-decoration: none;
}
.searchContent .similar-results {
  padding: 0 25px;
}
.searchContent .similar-results .result-title {
  display: none;
}
.searchContent .result-title {
  font-size: 24px;
  margin-bottom: 15px;
}
.sheetResult .result-title {
  --english-font: var(--english-sans-serif-font-family);
  font-size: 16px;
  font-weight: 600;
  line-height: 18.75px;
  color: #000000;
}
.sheetResult .snippet.en {
  color: #666666;
  --english-font: var(--english-sans-serif-font-family);
  font-size: 14px;
  font-weight: 400;
  line-height: 18px;
}
.searchContent .result-title .int-he {
  font-family: "Taamey Frank", "adobe-garamond-pro", "Crimson Text", Georgia, "Times New Roman", serif;
  font-size: 22px;
}
.searchContent .sheetResult .sheetData{
  display: flex;
  justify-content:flex-start;
  align-items: center;
  color: #999;
  font-size: 13px;
  margin: 15px 0 5px;
}
.searchContent .sheetResult .ownerData{
  display: flex;
  justify-content:flex-start;
  align-items: center;
  font-size: 13px;
}
.searchContent .sheetResult .ownerName {
  color: var(--midrash-green);
  margin-inline-start: 10px;
  --english-font: var(--english-sans-serif-font-family);
  font-size: 14px;
}
.searchContent .sheetResult .date {
  color: #999999;
  --english-font: var(--english-sans-serif-font-family);
  font-size: 14px;
  font-weight: 400;
  line-height: 18px;
  margin-inline-start: 5px;
}
.searchContent .sheetResult .bullet {
  margin-inline-start: 5px;
}
.searchContent .sheetResult .sheetData .tagsViews a:not(:last-of-type):after{
  content: ",";
  margin-inline-end: 4px;
}
.searchContent .sheetResult .sheetData .tagsViews a:first-of-type:before{
  content: '•';
  margin-inline-start: 4px;
  margin-inline-end: 4px;
}
.searchContent .result .result-title:hover {
  text-decoration: underline;
}
.readerPanel.english .searchContent .snippet.he,
.readerPanel.hebrew .searchContent .snippet.en,
.bilingual .searchContent .snippet.he {
  display: block;
}
.searchContent .snippet {
  font-size: 18px;
  color: #000;
}
.searchContent .sheet_result .snippet:hover {
  text-decoration: none;
}
.searchContent .similar-results .result .result-title {
  padding: 0 0 5px;
}
.searchContent .result .version,
.sidebarSearch .result .version {
  color: #999;
  font-family: "Roboto", "Helvetica Neue", "Helvetica", sans-serif;
  font-size: 13px;
  margin: 15px 0 5px;
  display: flex;
  align-items: center;
}
.searchContent .result .version .ownerMetadata {
  margin-inline-start: 10px;
}
.searchContent .result .similar-trigger-box,
.sidebarSearch .result .similar-trigger-box {
  color: #999;
  font-weight: lighter;
  --english-font: var(--english-sans-serif-font-family);
  --hebrew-font: var(--hebrew-sans-serif-font-family);
  text-transform: uppercase;
  letter-spacing: 1px;
  font-size: 11px;
  padding: 0;
  cursor: pointer;
  margin: 8px 0;
}
.searchContent .result .similar-trigger-box i {
  padding: 0 5px;
}
.searchContent .result + .loadingMessage {
  margin-top: 30px;
}
.readerNavMenu .yourSheetsLink.navButton {
  width: 98%;
  margin-bottom: 20px;
  text-transform: uppercase;
  font-family: "Roboto", "Helvetica Neue", "Helvetica", sans-serif;
}
.search-container{
  position: relative;
}
.autocomplete-dropdown{
  background: #FFFFFF;
  position: absolute;
  top: 45px;
  width: auto;
  max-width: 130%;
  box-shadow: 0px 1px 3px rgba(0, 0, 0, 0.25);
  border-radius: 0px 0px 6px 4px;
  z-index: 2;
}
.singlePanel .autocomplete-dropdown {
  width: 0;
  position: fixed;
  top: 120px;
  inset-inline-start: 0;
  padding-bottom: 10px;
}
.singlePanel .autocomplete-dropdown:has(*){
  width: 100vw;
}
.search-group-suggestions{
  border-bottom: 0.766667px solid rgb(204, 204, 204);
  display: flex;
  align-items: start;
  padding-top: 5px;
  padding-bottom: 5px;
}
.singlePanel .search-group-suggestions{
  border-bottom-width: 0;
  padding-top: 0;
  padding-bottom: 0;
}
.search-group-suggestions-items{
  display: flex;
  flex-direction: column;
  flex-grow: 1;
  width: 0%;
}
.search-suggestion-link-wrapper{
  display: flex;
  align-items: center;
}
.search-suggestion-link-wrapper:hover{
  text-decoration: none;
}
.singlePanel .search-suggestion-link-wrapper{
  border-bottom: 0;
  padding: 0;
}
.singlePanel .search-suggestion-link-wrapper.search-override-wrapper {
  padding-top: 12px;
  padding-bottom: 12px;
  margin-bottom: 16px;
  border-top: 0.766667px solid #EDEDEC;
  border-bottom: 0.766667px solid #EDEDEC;
}

.search-suggestion {
    display: flex;
    list-style-type: none;
    padding: 6px 12px;
    font-family: 'EB Garamond';
    font-style: normal;
    font-weight: 400;
    font-size: 18px;
    line-height: 23px;
    cursor: pointer;
    width: max-content;
    flex-grow: 1;
    max-width: 100%;
    min-height: 10px;
}
.singlePanel .search-suggestion{
  width: auto;
}

.search-suggestion-text{
  font-family: 'EB Garamond';
}
.singlePanel .search-suggestion-text{
  color: #000000;
}
.search-suggestion-text.hebrew-result{
  font-family: "Taamey Frank";
}
.search-suggestion.highlighted{
  background-color: #EDEDEC;
}

.autocomplete-dropdown .search-override-text{
  font-family: 'Roboto';
  font-style: normal;
  font-weight: 400;
  font-size: 16px;
  line-height: 19px;
  margin-top: 3px;

  /* Dark Grey */
  color: #666666;
}
.autocomplete-dropdown .type-icon{
  display: inline-block;
  opacity: .4;
  height: 18px;
  width: 18px;
  margin-top: 2px;
}
.singlePanel .autocomplete-dropdown .type-icon{
  padding-inline-start: 2px;
}

.singlePanel .autocomplete-dropdown .type-icon.english-result{
  margin-top: 2px;
}

.autocomplete-dropdown .type-icon.ac-img-User{
  opacity: 1;
  border-radius: 50%;
}

.interface-english .autocomplete-dropdown .type-icon {
  margin-right: 10px;
}
.interface-hebrew .autocomplete-dropdown .type-icon {
  margin-left: 10px;
}
.interface-hebrew .autocomplete-dropdown .type-icon {
  margin-left: 10px;
}
.autocomplete-dropdown .type-icon.search-icon {
  padding-inline-start: 3px;
}
.autocomplete-dropdown .type-title{
  font-family: 'Roboto';
  font-style: normal;
  font-weight: 400;
  font-size: 14px;
  line-height: 18px;
  color: #999999;
  margin-top: 6px;
  width: 20%;
  padding-inline-end: 10px;
}
.autocomplete-dropdown .type-title .int-en{
  margin-left: 15px;
  margin-right: 114px;
}
.autocomplete-dropdown .type-title .int-he{
  margin-right: 15px;
  margin-left: 114px;
}
.singlePanel .autocomplete-dropdown .type-title {
  width: 0;
  visibility: hidden;
  padding-inline-end: 0;
}

.readerNavMenu .sheet {
  display: flex;
  justify-content: space-between;
  padding: 20px 0;
  border-bottom: 1px solid #eee;
  color: black;
}
.readerNavMenu .sheet:hover{
  text-decoration: none;
}
.readerNavMenu .sheet .sheetImg {
  height: 40px;
  width: 40px;
  margin: 1px 0 0 0;
  border-radius: 2px;
}
.readerNavMenu .sheet .sheetTextInfo {
  display: flex;
  justify-content: flex-start;
}
.readerNavMenu .sheet:hover .sheetTextInfo {
  text-decoration: underline;
}
.readerNavMenu .sheet .sheetAuthTitle{
  display: flex;
  flex-flow: column;
  margin: auto 14px;
}
.readerNavMenu .sheet .sheetAuthor {
  font-family: "Roboto", "Helvetica Neue", "Helvetica", sans-serif;
  color: #999;
  font-size: 14px;
  margin-bottom: 6px;
  letter-spacing: 1px;
}
.readerNavMenu .sheet .sheetTitle {
  overflow: hidden;
  font-size: 16px;
  unicode-bidi: plaintext;
}
.readerNavMenu .sheet .sheetViews {
  color: #999;
  font-size: 13px;
  font-family: "Roboto", "Helvetica Neue", "Helvetica", sans-serif;
}
.readerNavMenu .sheet:hover .sheetViews {
  display: inline-block ;
  text-decoration: none;
}
.interface-english .readerPanel .readerNavMenu .tagsList .gridBox {
  direction: ltr;
}
.interface-hebrew .readerPanel .readerNavMenu .tagsList .gridBox {
  direction: rtl;
}
.tagsList .heOnly {
  direction: rtl;
}
.tagsList .enOnly {
  direction: ltr;
}
.readerControls {
  position: relative;
  top: 0;
  left: 0;
  width: 100%;
  box-sizing: border-box;
  text-align: center;
  z-index: 100;
  height: 60px;
  line-height: 60px;
  box-shadow: 0 1px 3px rgba(0,0,0,0.2);
  background-color: #FBFBFA;
}
.sepia .readerControls {
  background-color: #F3F3F1;
}
.dark .readerControls {
  background-color: #2D2D2B;
  color: white;
  border-color: #444;
}
.dark .readerControls .readerTextToc .readerTextTocBox {
  color: white;
}
.readerNavMenuCloseButton {
  font-family: var(--english-serif-font-family);
}
.readerControls.connectionsHeader {
  background-color: #F3F3F2;
  white-space: nowrap;
  box-shadow: none;
}
.readerControls.connectionsHeader.fullPanel  {
  background-color: #EDEDED;
}
.readerControls .connectionsPanelHeader .connectionsHeaderTitle {
  text-transform: uppercase;
  letter-spacing: 1px;
  font-size: 16px;
  font-weight: lighter;
}
.connectionsPanelHeader .connectionsHeaderTitle.active {
  text-transform: none;
  cursor: pointer;
}
.connectionsHeaderTitle .fa-chevron-left {
  margin-right: 10px;
}
.connectionsHeaderTitle .fa-chevron-right {
  margin-left: 10px;
}
.connectionsHeaderTitle .fa-chevron-left, .connectionsHeaderTitle .fa-chevron-right{
  color: #999;
}
.readerControls .readerControlsInner {
  position: relative;
  width: 760px;
  margin: 0 auto;
  padding: 0 30px;
  display: flex;
  justify-content: space-between;
  max-width:  100%;
  box-sizing: border-box;
}
.compare .readerControls .readerControlsInner {
  padding: 0 25px;
}
.readerControls.connectionsHeader .readerControlsInner {
  padding: 0 34px;
}
.readerControls.transLangPrefSuggBann {
  background-color: #EDEDEC;
  z-index: 99;
}
.readerControls .readerControlsInner.transLangPrefSuggBannInner {
  justify-content: center;
  align-items: center;
  line-height: initial;
  height: 100%;
  color: #666;
}
.readerControls.transLangPrefSuggBann .transLangPrefCentered {
  display: flex;
  align-items: center;
  margin-inline-start: auto;
}
.readerControls .readerControlsInner.transLangPrefSuggBannInner .yesNoGroup {
  margin: 0 10px;
  display: flex;
}
.readerControls .readerControlsInner.transLangPrefSuggBannInner .yesNoButton {
  border-radius: 6px;
  background-color: white;
  padding: 5px 11px;
  margin: 0 7px 0 0;
  user-select: none;
  cursor: pointer;
  text-decoration: none;
  color: inherit;
}
.interface-hebrew .readerControls .readerControlsInner.transLangPrefSuggBannInner .yesNoButton {
  margin: 0 0 0 7px;
}
.readerControls .readerControlsInner.transLangPrefSuggBannInner .readerNavMenuCloseButton {
  font-size: 35px;
  margin-inline-start: auto;
  margin-top: -6px;
  color: #bbb;
}
.trans-pref-header-container {
  display: flex;
  flex-direction: row;
  justify-content: space-between;
  padding-inline: 12px;
  padding-block: 10px;
  align-items: center;
}
.trans-pref-header-container .trans-pref-reset {
  display: flex;
  align-items: center;
  text-decoration: none;
}
.interface-hebrew .trans-pref-header-container .trans-pref-reset {
  direction: rtl;
}
.interface-hebrew .trans-pref-header-container .trans-pref-reset .smallText {
  padding-bottom: 2px;
}
.trans-pref-header-container img.reset-btn {
  width: 10px;
  height: 10px;
  opacity: 0.4;
}
.singlePanel .readerControls .readerControlsInner {
  padding: 0px 15px;
}
.readerControls .readerTextToc a {
  color: inherit;
}
.readerControls .readerTextToc a:hover {
  text-decoration: none;
}
.readerControls .readerTextToc .readerTextTocBox h1 {
  display: unset;
  font-size: unset;
  font-weight: unset;
  margin-block-start: unset;
  margin-block-end: unset;
}
.readerControls .readerTextToc .readerTextTocBox a {
  display: flex;
  flex-direction: column;
  align-items: center;
  justify-content: center;
}
.readerControls .readerTextToc .readerTextTocBox a .readerControlsTitle {
  display: flex;
  align-items: center;
  justify-content: center;
}
.readerControls.connectionsHeader .readerTextToc {
  font-family: "Roboto", "Helvetica Neue", "Helvetica", sans-serif;
  text-transform: uppercase;
  color: #666;
  width: 100%;
}
.readerControls .readerTextToc.attributed .readerTextTocBox {
  line-height: 1.2;
}
.readerControls .readerTextToc .categoryAttribution {
  font-style: italic;
  font-size: 15px;
  color: #999;
  margin: 0 2px;
  white-space: nowrap;
  text-overflow: ellipsis;
  overflow: hidden;
  padding: 0 2px;
  display: inline;
}
.readerControls .readerTextToc .categoryAttribution .he {
  font-style: normal;
}
.interface-english .leftButtons,
.interface-hebrew .rightButtons {
  display: flex;
  flex-direction: row;
  text-align: left;
}
.interface-english .rightButtons,
.interface-hebrew .leftButtons {
  display: flex;
  flex-direction: row;
  text-align: right;
}
/* icons need a little nudge in flipped hebrew mode */
.interface-hebrew .rightButtons {
  margin-left: -3px;
}
.interface-hebrew .leftButtons {
  margin-right: 2px;
}
.leftButtons .saveButton,
.rightButtons .saveButton {
  display: flex;
  align-items: center;
  justify-content: flex-end;
  width: 30px;
  height: 56px;
  cursor: pointer;
}
.saveButton img {
  height: 18px;
  width: 18px;
  margin-top: 3px;
}
.rightButtons .saveButton.tooltip-toggle::before {
  top: 47px;
  left: -50px;
}
.interface-hebrew .rightButtons .saveButton.tooltip-toggle::before {
  left: auto;
  right: -50px;
}
.saveButton.tooltip-toggle.three-dots-button {
  background-color: #ededec;
  padding: 0 6px;  /* HACK: setting width and height to equal values doesn't make this circular, but this does! */
  height: 22px;
  display: flex;
  align-items: center;
  justify-content: center;
  border-radius: 50%;
}
.three-dots-button img {
  width: 10px;
  height: 10px;
  margin-top: 0;
}
.topicPanel .mainColumn .saveLine .saveButton.three-dots-button {
  margin-left: 10px;
  margin-right: 0;
  padding-bottom: 0;
}
.interface-hebrew .topicPanel .mainColumn .saveLine .saveButton.three-dots-button {
  margin-left: 0;
  margin-right: 10px;
}
.interface-hebrew .topicPanel .three-dots-button {
  margin-left: 0px;
  margin-right: 10px;
}
.leftButtons .readerNavMenuSearchButton,
.leftButtons .readerNavMenuMenuButton,
.leftButtons .readerNavMenuCloseButton,
.rightButtons .readerOptions,
.rightButtons .readerNavMenuCloseButton {
  width: 40px;
  height: 56px;
  line-height: 56px;
  color: #666666;
  font-size: 20px;
  display: inline-block;
  cursor: pointer;
}
.readerOptions .int-en {
  margin-right: 4px;
}
.readerOptions .int-he {
  margin-left: 8px;
}
.readerOptions .int-he img {
    height: 18px;
}
.rightButtons .readerOptionsTooltip.tooltip-toggle::before {
    top: 47px;
    left: -50px;
}
.rightButtons .readerOptions {
  vertical-align: middle;
}
.rightButtons .readerOptions:hover {
  text-decoration: none;
}
.leftButtons .readerNavMenuMenuButton {
  font-size: 24px;
  margin-top: 6px;
}
.compare .leftButtons .readerNavMenuMenuButton {
  font-size: 20px;
}
.leftButtons .readerNavMenuCloseButton {
  font-size: 44px;
}
.leftButtons .readerNavMenuSearchButton span,
.rightButtons .readerOptions img,
.leftButtons .readerNavMenuCloseButton span {
  vertical-align: middle;
}
.readerControls .readerTextToc {
  font-size: 18px;
  box-sizing: border-box;
  height: 50px;
  text-align: center;
  display: inline-block;
  cursor: pointer;
  vertical-align: middle;
  min-width: 0; /* see https://css-tricks.com/flexbox-truncated-text/ */
}
.readerControls .readerTextToc.connected, .readerControls .readerTextToc.connected a{
  cursor: initial;
}

.readerTextTocHeader.readerTextToc {
  font-size: 16px;
}
.hebrew .readerControls .readerTextToc {
  direction: rtl;
}
.english .readerControls .readerTextToc {
  direction: ltr;
}
.interface-english .bilingual .readerControls .readerTextToc {
  direction: ltr;
}
.interface-hebrew .bilingual .readerControls .readerTextToc {
  direction: rtl;
}
.interface-hebrew .bilingual .readerControls .readerTextToc .readerTextTocBox.sheetBox,
.interface-hebrew .english .readerControls .readerTextToc .readerTextTocBox.sheetBox {
  padding-left: 23px;
  padding-right: 0;
}
.english .readerControls .readerTextToc .readerTextTocBox.sheetBox,
.bilingual .readerControls .readerTextToc .readerTextTocBox.sheetBox {
  padding-right: 23px;
  padding-left: 0;
}
.readerControls .readerTextToc .readerTextTocBox {
  display: inline-block;
  vertical-align: middle;
  max-width: 100%;
  white-space: nowrap;
  text-overflow: ellipsis;
  overflow: hidden;
}
.readerControls .readerTextToc .readerTextTocBox a h1,
.readerControls .readerTextToc .readerTextTocBox a span,
.readerControls .readerTextToc .readerTextTocBox a div {
  white-space: nowrap;
  text-overflow: ellipsis;
  overflow: hidden;
  max-width: 100%;
}
.readerControls .readerTextToc .readerTextVersion {
  font-size: 15px;
  color: #999;
}
.readerControls .readerTextToc .fa {
  color: #999;
  font-weight: bold;
  margin: 0 7px;
  vertical-align: 0;
}
.readerControls .readerTextToc .fa.invisible {
  visibility: hidden;
}
/*.bilingual .readerTextToc .he {
  display: none;
}*/
.readerOptions img {
  height: 16px;
}
.readerOptions .textIcon {
  font-size: 22px;
  line-height: 60px;
}
.dark .readerOptions img {

}
.readerOptionsPanel {
  position: absolute;
  width: 100%;
  top: 58px;
  right: 0;
  padding: 20px;
  box-sizing: border-box;
  direction: ltr;
  background: #FBFBFA;
  border-bottom: 1px solid #ccc;
  z-index: 103;
}
.readerOptionsPanelInner {
  max-width: 530px;
  margin: 0 auto;
  display: flex;
  flex-flow: row wrap;
  justify-content: space-between;
  color: #999;
}
.toggleSet {
  display: inline-block;
  width: 47%;
  margin: 2px auto 0 auto;
}
#accountSettingsPage .toggleSet {
  display: flex;
}
#accountSettingsPage .additional-info {
  color: var(--dark-grey);
}
/* #accountSettingsPage .saveCancel {
  display: flex;
  justify-content: space-between;
  margin-top: 30px;
} */
.toggleSet.aliyotTorah, .toggleSet.punctuationTalmud, .toggleSet .toggle-set-label {
  --english-font: var(--english-sans-serif-font-family);
  --hebrew-font: var(--english-sans-serif-font-family);
  text-transform: uppercase;
}
.toggleSet .toggle-set-label{
  font-size: 13px;
  display: block;
  text-align: center;
  margin: 10px;
  letter-spacing: 1.5px;
}
.toggleSetToggleBox {
  display:  flex;
}
.toggleOption {
  font-size: 26px;
  box-sizing: border-box;
  text-align: center;
  border: 1px solid #ccc;
  margin-left: -1px;
  padding: 4px;
  height: 42px;
  line-height: 34px;
  flex: 1;
  background-color: #FBFBFA;
  vertical-align: middle;
}

.toggleSet.aliyotTorah .toggleOption,
.toggleSet.punctuationTalmud .toggleOption {
  font-size: 14px;
}
.toggleSet.vowels .toggleOption.all span span,
.toggleSet.vowels .toggleOption.partial span span {
  position: relative;
  top: -3px;
}
.toggleSet.fontSize .toggleOption {
  color: black;
}
.toggleSet.biLayout .toggleOption img,
.toggleSet.layout .toggleOption img {
  opacity: 0.5;
}
.toggleOption:first-child {
  border-top-left-radius: 4px;
  border-bottom-left-radius: 4px;
}
.toggleOption:last-child {
  border-top-right-radius: 4px;
  border-bottom-right-radius: 4px;
  border-right: 1px solid #999;
}
.toggleOption.on,
.toggleOption:hover {
  background-color: white;
  color: black;
}
.toggleSet.biLayout .toggleOption.on img,
.toggleSet.layout .toggleOption:hover img {
  opacity: 1;
}
.toggleSet.separated .toggleOption {
  margin-right: 3%;
  border-right: 1px solid #999;
}
.toggleSet.separated .toggleOption:last-child {
  margin-right: 0;
}
.color .toggleOption {
  border-radius: 5px;
  height: 38px;
}
.color .toggleOption.on {
  border-color: black;
}
.color .light, .color .light.on {
  background-color: white;
}
.color .sepia, .color .sepia.on {
  background-color: #f7f7f7;
}
.color .dark, .color .dark.on {
  background-color: #333331;
}

.toggleSet .toggleOption .he,
.toggleSet .toggleOption .en {
  display: inline;
}
.toggleOption.bilingual {
  font-size: 18px;
}
.toggleOption.segmented, .toggleOption.continuous {
  font-size: 18px;
}
.toggleOption.smaller, .toggleOption.larger {
  font-family: "Roboto", "Helvetica Neue", "Helvetica", sans-serif;
}
.interface-hebrew .toggleOption.smaller, .interface-hebrew .toggleOption.larger {
  font-family: "Heebo", sans-serif;
}
.toggleOption.smaller {
  font-size: 12px;
}
.toggleOption.larger {
  font-size: 22px;
}
.toggleSet.blueStyle {
  box-shadow: 0px 1px 3px rgba(0, 0, 0, 0.25);
  --english-font: var(--english-sans-serif-font-family);
  --hebrew-font: var(--hebrew-sans-serif-font-family);
  border-radius: 6px;
}

.toggleSet.blueStyle.primary {
  width: 100%;
}
.toggleSet.blueStyle.primary .toggleOption {
  background-color: revert;
}
.toggleSet.blueStyle .toggleOption {
  border: none;
  font-size: 16px;
  height: 50px;
  display: flex;
  align-items: center;
  justify-content: center;
}
.toggleSet.blueStyle .toggleOption.on {
  background-color:  var(--sefaria-blue);
  color: white;
  border-radius: 6px;
}
.readerOptionsPanel .line {
  margin: 20px 0;
  border-top: 1px solid #ddd;
}
.mask {
  position: fixed;
  top: 0;
  left: 0;
  width: 100%;
  height: 100%;
  z-index: 102;
  cursor: pointer;
}
.textRange.basetext {
  width: 100%;
  box-sizing: border-box;
  font-size: 2.2em;
  line-height: 1.6;
  text-align: justify;
  background-color: inherit;
  margin: 0 auto;
  max-width: 760px;
  position: relative;
  padding: 0 30px;
}
.singlePanel .textRange.basetext,
.singlePanel .sheetContent {
  padding: 0;
}
.narrowColumn .textRange.basetext {
}
.narrowColumn .content .contentInner {
  padding: 0 15px;
}
.textRange.basetext .title, .sheetContent .customSourceTitle {
  padding: 0 28px;
  margin: 30px 0 24px 0;
  color: #000;
  text-align: center;
  justify-content: center;
  font-weight: lighter;
  letter-spacing: 1px;
  font-size: 1.1em;
}
.sheetContent .customSourceTitle {
  padding-top: 14px;
}
.dark .textRange.basetext .title, .dark .sheetContent .title {
  color: #ccc;
}
.textRange.basetext .title .titleBox, .sheetContent .customSourceTitle .titleBox {
  display: inline-block;
  border-bottom: 4px solid #E6E5E6;
  padding: 0 6px 3px;
}
.dark .textRange.basetext .title .titleBox, .dark .sheetContent .title .titleBox {
  border-bottom: 4px solid #666;
}
.bilingual .sheetContent .title .he {
  display: none;
}
.interface-hebrew .readerPanel.english .textRange,
.interface-hebrew .readerPanel.english .categoryFilterGroup,
.interface-hebrew .readerPanel.bilingual .categoryFilterGroup,
.interface-hebrew .readerPanel.english .essayGroup,
.interface-hebrew .readerPanel.bilingual .essayGroup,
.interface-hebrew .readerPanel.english .textTableOfContents,
.interface-hebrew .readerPanel.bilingual .textTableOfContents {
  direction: ltr;
}
.interface-english .readerPanel.hebrew .textRange,
.interface-english .readerPanel.hebrew .categoryFilterGroup,
.interface-english .readerPanel.hebrew .essayGroup,
.interface-english .readerPanel.hebrew .structToggles,
.interface-english .readerPanel.hebrew .textTableOfContents,
.interface-english .readerPanel.hebrew .connectionsPanel .toolsButton.more,
.interface-english .readerPanel.hebrew .connectionsPanel .toolsButton.seeLess {
  direction: rtl;
}
.basetext .text, .sheetContent .text {
  padding: 0 44px;
  margin: 30px 0;
  background-color: inherit;
}
.sheetContent .text.editorContent {
  padding: 30px 44px;
  margin: 0;
}
.narrowColumn .basetext .text, .narrowColumn .sheetContent .text {
  padding: 0 26px;
}
.singlePanel .basetext .text, .singlePanel .sheetContent .text  {
  padding: 0 34px;
}
.parashahHeader {
  text-align: center;
  color: #000;
  margin: 32px 0;
  font-size: 24px;
  letter-spacing: 1px;
}
.parashahHeader.aliyah span {
  text-transform: uppercase;
  font-size: 18px;
}
.title + .text span:first-child .parashahHeader {
  margin-top: -5px;
}
.title + .text {
  margin-top: 0;
}
.segment {
  cursor: pointer;
  display: block;
  background-color: inherit;
  margin-bottom: 14px;
}
.continuous .segment {
  display: inline;
  margin: 0;
  padding: .3333em 0;
}
.readerPanel.english.continuous .segment {
  padding: .15em 0;  /* underline of named entities is cut off if padding is higher */
}
.continuous .clearFix {
  display: none;
}
.segment .segmentText{
  display: inline;
}
.segment > .he,
.segment > .en,
.segment > p > .he,
.segment > p > .en {
  margin-top: 0;
  margin-bottom: 0;
}
.basetext .segment {
  margin-bottom: 26px;
}

.segment .segmentText .poetry.indentWhenWrap {
  text-indent: -30px;
  padding-inline-start: 30px;
  display: inline-block;
}

.segment .segmentText .poetry.indentAll {
  padding-inline-start: 30px;
  display: inline-block;
}

.segment .segmentText .poetry.indentAllDouble {
  padding-inline-start: 60px;
  display: inline-block;
}

.continuous .segment .segmentText .poetry {
  text-indent: initial;
  padding-inline-start: initial;
  display: inline;
  margin-inline-end: .5em;
}

.continuous .segment .segmentText br {
  display: none;
}

/*.hebrew.segmented .segment > .he,
.hebrew.segmented .segment > p > .he{
  display: block;
}
.hebrew.continuous .segment > .he,
.hebrew.continuous .segment > p > .he{
  display: inline;
}*/
.bilingual .segment > .he,
.bilingual .segment > p > .he{
  display: block;
}
.bilingual .segment > .en,
.bilingual .segment > p > .en {
  display: block;
}
.bilingual .segment > .en ,
.bilingual .segment > p > .en {
  text-align: left;
}
.bilingual .segment > .he,
.bilingual .segment > p > .he {
  text-align: right;
}
.stacked.bilingual .basetext .segment {
  margin-bottom: 14px;
  display: block;
}
.stacked.bilingual .segment > .en,
.stacked.bilingual .segment > p > .en {
  margin-top: 6px;
  text-align: left;
}
.stacked.bilingual .sheetContent .segment > .en,
.stacked.bilingual .sheetContent .segment > p > .en {
  margin-top: 0;
}
.stacked.bilingual .basetext .segment > .en ,
.stacked.bilingual .basetext .segment > p > .en {
  margin: 10px 0 20px;
  color: #666;
}
.stacked.bilingual .segment.heOnly > .he,
.stacked.bilingual .segment.enOnly > .en,
.stacked.bilingual .segment.heOnly > p > .he,
.stacked.bilingual .segment.enOnly > p > .en {
  display: block;
}
.heLeft.bilingual .basetext .text,
.heRight.bilingual .basetext .text,
.heLeft.bilingual .sheetContent .text,
.heRight.bilingual .sheetContent .text {
  padding: 0;
}

.heLeft.bilingual .segment > .en,
.heLeft.bilingual .segment > .he,
.heRight.bilingual .segment > .en,
.heRight.bilingual .segment > .he,
.heLeft.bilingual .segment > p > .en,
.heLeft.bilingual .segment > p > .he,
.heRight.bilingual .segment > p > .en,
.heRight.bilingual .segment > p > .he {
  width: 50%;
  box-sizing: border-box;
  display: block;
}
.heLeft.bilingual .sheetItem.enOnly > .en,
.heLeft.bilingual .sheetItem.heOnly > .he,
.heRight.bilingual .sheetItem.enOnly > .en,
.heRight.bilingual .sheetItem.heOnly > .he,
.heLeft.bilingual .sheetItem.enOnly > p > .en,
.heLeft.bilingual .sheetItem.heOnly > p > .he,
.heRight.bilingual .sheetItem.enOnly > p > .en,
.heRight.bilingual .sheetItem.heOnly > p > .he {
  width: 100%;
}
.readerPanel .sheetItem.heOnly > .en,
.readerPanel .sheetItem.heOnly > p > .en {
  display: none;
}
.readerPanel .sheetItem.heOnly > .he,
.readerPanel .sheetItem.heOnly > p > .he {
  display: block;
}
.readerPanel .sheetItem.enOnly > .he,
.readerPanel .sheetItem.enOnly > p > .he {
  display: none;
}
.readerPanel .sheetItem.enOnly > .en,
.readerPanel .sheetItem.enOnly > p > .en {
  display: block;
}
.readerPanel.english .SheetSource .sheetItem.segment .en {
  background-color: white;
}
.heLeft.bilingual .segment > .en,
.heRight.bilingual .segment > .he ,
.heLeft.bilingual .segment > p > .en,
.heRight.bilingual .segment > p > .he {
  float: right;
  padding-left: 20px;
}
.heRight.bilingual .segment > .en,
.heLeft.bilingual .segment > .he,
.heRight.bilingual .segment > p > .en,
.heLeft.bilingual .segment > p > .he {
  float: left;
  padding-right: 20px;
}
.basetext .segment:active,
.basetext .segment:focus {
  background-color: #f5faff;
}
.sheetContent .segment:active .segmentNumber,
.sheetContent .segment:focus .segmentNumber,
.sheetContent .segment:active .linkCount,
.sheetContent .segment:focus .linkCount,
.basetext .segment:active .segmentNumber,
.basetext .segment:focus .segmentNumber,
.basetext .segment:active .linkCount,
.basetext .segment:focus .linkCount {
  background-color: transparent;
}
.dark .basetext .segment:active,
.dark .basetext .segment:focus {
  background-color: #444;
}
.basetext .segment.highlight,
.sheetContent .segment.highlight .en,
.sheetContent .segment.highlight .he,
.sheetContent .textPreviewSegment.highlight,
.editTextInfo .textPreviewSegment.highlight,
.readerPanel.bilingual.heLeft .sheetContent .segment.highlight,
.readerPanel.bilingual.heRight .sheetContent .segment.highlight,
.editorContent .sheetItem.highlight,
.editorContent .sheetItem.highlight .SheetSource .en,
.editorContent .sheetItem.highlight .SheetSource::after
{
  background-color: #F0F7FF;
}
.sheetContent .segment.highlight .linkCount .en,
.sheetContent .segment.highlight .linkCount .he,
.sheetContent .segment.highlight .segmentNumber .en,
.sheetContent .segment.highlight .segmentNumber .he {
  background-color: transparent;
}
.sheetContent .segment.highlight .en div,
.sheetContent .segment.highlight .he div {
  background-color: inherit;
}
.sheetContent .segment a {
  color: #4B71B7;
  cursor: pointer;
}
.sheetContent .segment .sourceContentText a {
  text-decoration: underline;
}
.readerPanel.bilingual.stacked .sheetContent .segment.highlight .he {
  padding-bottom: 1px;
}
.basetext .segment.highlight .segmentNumber,
.basetext .segment.highlight .linkCount,
.sheetContent .segment.highlight .linkCount,
.sheetContent .segment.highlight .segmentNumber {
  background-color: transparent;
}
.sepia .basetext .segment.highlight,
.sepia .sheetContent .segment.highlight {
  background-color: #E3E3E1;
}
.dark .basetext .segment.highlight,
.dark .sheetContent .segment.highlight {
  background-color: #444;
}
.textRange {
  line-height: 1.4;
  font-size: 1.6em;
}
.textRange .textInner, .sheetContent .textInner  {
  position: relative;
}
.textRange.lowlight .text {
  color: #999;
}
.segment {
}
.segment.heOnly{
  text-align: right;
  direction: rtl;
}
.segment.enOnly{
  text-align: left;
  direction: ltr;
}
.segment.heOnly .en{
  display: none;
}
.segment.enOnly .he{
  display: none;
}
.segment.heOnly .he{
  display: initial;
}
.segment.enOnly .en{
  display: initial;
}
/*
This is an attempt to fix dictionary entries in this layout (hebrew continuous) from having the headwords flip to the right instead of left.
But not to use a display block directive that might break continuous mode for other English only texts
 */
.readerPanel.hebrew.continuous .segment.enOnly .en{
  unicode-bidi: embed;
}
.readerPanel.hebrew .segment.enOnly .sheetSegmentNumber .en{
  display: none;
}
.readerPanel.english .segment.enOnly .sheetSegmentNumber .he{
  display: none;
}
.segment .segmentNumber,
.segment .linkCount,
.textRange .numberLabel {
  position: absolute;
  background-color: inherit;
  font-weight: lighter;
  color: #ccc;
  display: block;
  width: 30px;
  text-align: center;
  -webkit-text-size-adjust: 100%;
  user-select: none;
  -webkit-user-select: none;
}
.segmentNumber .segmentNumberInner,
.linkCount .linkCountDot {
  display: inline-block;
  user-select: none;
  -webkit-user-select: none;
}
.bilingual .segmentNumber .segmentNumberInner,
.bilingual .linkCount .linkCountDot,
.bilingual .numberLabel .numberLabelInner {
  margin-top: 0;
}
.segment .segmentNumber,
.segment .linkCount {
  display: none;
  line-height: 1.4;
}
.hebrew .segment .segmentNumber,
.hebrew .segment .linkCount {
  display: none;
  line-height: 1.6;
}
.sheetContent .segment .linkCount {
  display: inline-block;
}
.segment .segmentNumber .segmentNumberInner,
.segment .segmentNumber .segmentNumberInner .he,
.textRange .numberLabel .numberLabelInner {
  font-size: 12px;
  vertical-align: middle;
}
.segment .segmentNumber,
.textRagnge .numberLabel {
  color: #000;
  top: 0;
}
.dark .segment .segmentNumber,
.dark .textRagnge .numberLabel {
  color: white;
}
.segment .linkCount {

}
.segment .linkCountDot {
  display: inline-block;
  width: 6px;
  height: 6px;
  border-radius: 12px;
  background-color: black;
  vertical-align: middle;
}
.dark .segment .linkCount {
  filter: invert(100%);
  -webkit-filter: invert(100%);
}
.readerPanel .segment .segmentNumber .en,
.readerPanel .segment .segmentNumber .he {
  text-align: center;
}
.readerPanel.english .segment .segmentNumber {
  left: -48px;
}
.readerPanel.hebrew .segment .segmentNumber,
.readerPanel.bilingual .segment .segmentNumber {
  right: -46px;
}
.readerPanel.hebrew .segment .linkCount,
.readerPanel.bilingual .segment .linkCount {
  left: -48px;
}
.readerPanel.english .segment .linkCount {
  right: -46px;
  left: auto;
}
.readerPanel.heLeft.bilingual .segment .segmentNumber,
.readerPanel.heRight.bilingual .segment .segmentNumber {
  left: 50%;
  margin-left: -15px;
  right: auto;
}
.readerPanel.heLeft.bilingual .segment .linkCount,
.readerPanel.heRight.bilingual .segment .linkCount {
  visibility: hidden;
}
.singlePanel .readerPanel.english .segment .segmentNumber {
  left: -30px;
}
.singlePanel .readerPanel.hebrew .segment .segmentNumber,
.singlePanel .readerPanel.bilingual .segment .segmentNumber {
  right: -30px;
}
.singlePanel .readerPanel.english .segment .linkCount {
  right: -30px;
}
.singlePanel .readerPanel.hebrew .segment .linkCount,
.singlePanel .readerPanel.bilingual .segment .linkCount {
  left: -30px;
}
.singlePanel .readerPanel.english .sheetItem.segment .linkCount {
  left: auto;
  right: -30px;
}
.readerPanel.english .segment.heOnly .segmentNumber .he,
.readerPanel.bilingual .segment.heOnly .segmentNumber .he,
.readerPanel.hebrew .segment.enOnly .segmentNumber .en {
  display: none;
}
.readerPanel.english .segment.heOnly .segmentNumber .en,
.readerPanel.bilingual .segment.heOnly .segmentNumber .en,
.readerPanel.hebrew .segment.enOnly .segmentNumber .he {
  display: block;
}
.segment .refLink, .scrollLink {
  font-size: .8em;
  font-weight: bold;
  letter-spacing: 1px;
  cursor: pointer;
  color: #333;
}
.scrollLink:hover, .refLink:hover {
  text-decoration: underline;
}
.segment .namedEntityLink {
  color: inherit;
}
.segment .namedEntityLink:hover {
  cursor: text;
  text-decoration: none;
}
.segment.showNamedEntityLinks .namedEntityLink:hover {
  /* only show named entity underline when class showNamedEntityLinks exists */
  cursor: pointer;
  border-bottom: 2px dotted #666;
}
.stacked.bilingual .segment .en .namedEntityLink:hover {
  border-bottom-color: #666;
}
.textRange .actionLinks {
  text-align: right;
}
.textRange .actionLinks > span {
  font-size: 13px;
  text-transform: uppercase;
  display: inline-block;
  margin: 0 7px;
  cursor: pointer;
  color: #aaa;
}
.textRange .actionLinks > span > img {
  height: 13px;
  width: 13px;
  margin: 0 5px;
  opacity: 0.3;
  vertical-align: baseline;
}
.textRange .actionLinks > span > i {
  margin: 0 5px;
  font-size: 16px;
  vertical-align: top;
}
.textRange .actionLinks .en {
  font-family: "Roboto", "Helvetica Neue", "Helvetica", arial, sans-serif;
}
.textRange .actionLinks .he {
  font-family: "Heebo", sans-serif;
}
/* Footnotes */
.segment sup,
.versionPreview sup {
  margin-left: .2em;
  margin-right: .2em;
  text-decoration: none;
  font-family: var(--hebrew-sans-serif-font-family);
  font-size: 0.6em;
  line-height: 1;
}
.segment sup.footnote-marker,
.segment sup.endFootnote{
  color: var(--inline-link-blue);
}
.segment .he sup {
  font-size: 0.6em;
}
.segment sup.footnote-marker:hover {
  text-decoration: underline;
}
.sheetContent .segment sup:hover {
  text-decoration: none;
}
.segment sup::before {
  padding: 12px 12px;
  content: "";
  margin-inline-start: -7px;
  position: absolute;
}
.segment sup.itag {
  text-decoration: none;
  font-family: var(--hebrew-sans-serif-font-family);
  font-size: 0.5em;
  line-height: 1;
  color: var(--inline-link-blue);
}
.segment i.footnote {
  display: none;
  font-size: .8em;
  margin-left: .5em;
  margin-right: .5em;
  color: #666;
  font-style: normal;
}
.segment img {
  max-width: 100%;
}
.segment i[data-overlay="Vilna Pages"] {
  display: inline-block;
}
.segment i[data-overlay="Vilna Pages"]:after {
    color: grey;
	content: attr(data-value);
    font-size: .4em;
    font-style: normal;
    font-family: var(--english-sans-serif-font-family);
}
.segment i[data-overlay="Venice Columns"] {
  display: inline-block;
}
.segment i[data-overlay="Venice Columns"]:after {
    color: grey;
	content: attr(data-value);
    font-size: .4em;
    font-style: normal;
    font-family: var(--english-sans-serif-font-family);
}
.connectionsPanelHeader {
  display: flex;
  justify-content: space-between;
  align-items: center;
}
.singlePanel .connectionsPanelHeader {
  justify-content: flex-start;
  align-items: stretch;
  height: 100%;
}
.interface-hebrew .connectionsPanelHeader {
  direction: rtl;
}
.interface-english .connectionsPanelHeader {
  direction: ltr;
}
.connectionsPanelHeader .rightButtons {
  margin-top: -4px;
}
.connectionsPanelHeader .languageToggle,
.connectionsHeader .readerNavMenuCloseButton.circledX{
  height: 32px;
  width: 30px;
  text-align: center;
  line-height: 32px;
}
.readerNavMenu.compare {
  background-color: var(--lightest-grey);
}
.readerNavMenu.compare .readerNavTop .readerNavMenuCloseButton.circledX {
  height: 32px;
  width: 30px;
  display: flex;
  align-items: center;
  margin: 0 15px;
}
.connectionsPanelHeader .languageToggle {
  margin: 0 15px;
}
.connectionsHeader .readerNavMenuCloseButton.circledX,
.readerNavMenu.compare .readerNavTop .readerNavMenuCloseButton.circledX {
  width: 20px;
}
.connectionsHeader .readerNavMenuCloseButton.circledX img,
.readerNavMenu.compare .readerNavTop .readerNavMenuCloseButton.circledX img {
  height: 20px;
  width: 20px;
  vertical-align: middle;
}
.readerNavMenu.compare .navBlockDescription,
.readerNavMenu.compare .categoryDescription {
  display: none;
}
.readerNavMenu.compare .navToggles {
  margin-inline-start: 0;
}
.connectionsPanelHeader .languageToggle img {
  vertical-align: middle;
  margin-top: -2px;
}
.connectionsPanel .flashMessage {
  font-size: 18px;
  color: #999;
  margin-bottom: 30px;
  text-align: left;
}
.interface-hebrew .connectionsPanel .flashMessage {
  text-align: right;
}
.textList {
  width: 100%;
  height: 54%;
  bottom: 0;
  left: 0;
  position: absolute;
  margin: 0 auto;
  background-color: #FBFBFA;
}
.textList.marginless .texts,
.textList.fullPanel.marginless .texts {
  padding: 0 0 80px 0;
}
.dark .textlist {
  background-color: #333331;
}
.textList.fullPanel {
  padding-top: 60px;
  height: 100%;
  box-sizing: border-box;
}
.textList .texts {
  height: 100%;
  width: 100%;
  box-sizing: border-box;
  overflow: hidden;
  overflow-y: scroll;
  -webkit-overflow-scrolling: touch;
}
.textList .texts .contentInner {
  max-width: 660px;
  margin: 0 auto;
}
.textList .texts {
  padding: 30px 30px 80px 30px;
}
.textList.fullPanel .texts {
  padding: 40px 40px 80px 40px;
}
.textList .segment.heOnly,
.textList .segment.enOnly {
  text-align: justify;
}
.textListTop {
  position: absolute;
  top: 0;
  left: 0;
  width: 100%;
  background-color: inherit;
  z-index: 1;
}
.textList.fullPanel .textListTop {
  text-align: center;
  height: 55px;
}
.dark .textList {
  background-color: #333331;
}
.dark .textList .anchorText {
  background-color: #333331;
}
.textList .heOnly {
  display: block;
}
.textList.fullPanel .textListTop .leftButtons {
  margin: 9px 0 0 10px;
}
.textList.fullPanel .textListTop .rightButtons {
  margin: 9px 10px 0 0;
}
.gridBox {
  width: 100%;
  background-color: transparent;
}
.gridBox .gridBoxRow {
  display: flex;
  justify-content: space-between;
  margin-bottom: 6px;
}
.gridBox .gridBoxItem {
  flex: 1;

   /* HACK: overflow hidden will hide any box shadow beneath (b/c overflow cuts off at padding-box) can get around this by increasing padding-box and decreasing margin-box. see here https://stackoverflow.com/questions/33949013/css-overflow-hidden-cuts-shadow*/
  display: flex;
  flex-direction: column;
  padding: 5px;
}
.gridBox .gridBoxItem.placeholder {
  visibility: hidden;
}
.gridBox .gridBoxItem:first-child {
  padding-inline-start: 0;
  margin-inline-start: 0;
}
.gridBox .gridBoxItem:last-child {
  padding-inline-end: 0;
  margin-inline-end: 0;
}
.dark .filterSet td {
  border-color: #555;
}
.filterSet td.empty {
  border-left: 1px solid transparent;
  border-right: 1px solid transparent;
}
.topFilters {
  text-transform: none;
}
.dark .topFilters {
  background-color: #2D2D2B;
  border-bottom: 1px solid #444;
}
.textList.fullPanel .topFilters {
  margin: 0;
  border-top: 8px solid transparent;
  padding: 6px 22px 5px;
  background-color: #EDEDED;
}
.topFilters .textFilter {
  color: #999;
  display: inline-block;
  padding: 16px 8px;
}
.topFilters .textFilter.on {
  color: black;
}
.dark .topFilters .textFilter {
  color: #bbb;
}
.topFilters .textFilter > div {
  display: table-cell;
  vertical-align: middle;
}
.textList.fullPanel .recentFilterSet {
  margin: 0 0 12px 0;
}
.textList .recentFilterSet .textFilter,
.connectionsPanelHeader .recentFilterSet.topFilters .textFilter {
  display: inline-block;
  padding: 0;
  margin: 6px 14px;
  background-color: transparent;
  color: #999999;
  border-bottom: 4px solid #cccccc;
  margin-inline-start: 0;
}
.connectionsPanelHeader .recentFilterSet.topFilters .textFilter {
  margin: 18px;
  margin-inline-end: 14px;
  margin-inline-start: 0;
}
.textList .recentFilterSet .textFilter.on, .connectionsPanelHeader .recentFilterSet.topFilters .textFilter.on {
  color: #000000;
  border-bottom-color: var(--category-color);
}
.recentFilterSet.filterSet .textFilter, .recentFilterSet.filterSet .textFilter span{
  font-family: "HebrewInEnglish Serif Font", "adobe-garamond-pro", "Crimson Text", Georgia, serif;
}
.hebrew .textList .recentFilterSet.filterSet {
  direction: rtl;
}
.textList.singlePanel .connectionsHeader .topFilters{
  overflow-x: scroll;
  overflow-y: hidden;
}
.topFiltersInner {
  display: inline-block;
  white-space: nowrap;
  overflow: hidden;
  text-overflow: ellipsis;
  vertical-align: middle;
}
.textList.fullPanel .topFiltersInner {
  white-space: normal;
}
.textList.singlePanel .versionsTextList .topFiltersInner .textFilter {
  padding: 5px;
  margin-bottom: 5px;
  color: #999;
}
.textList.singlePanel .versionsTextList .topFiltersInner {
  white-space: pre-wrap;
}
.showMoreFilters {
  vertical-align: middle;
  float: right;
}
.categoryFilter {
  margin: 19px 34px;
  font-size: 18px;
  cursor: pointer;
  line-height: 21.6px;
  color: #000;
  -webkit-tap-hightlight-color: rgba(0,0,0,0); /* pulled from common.css; should apply more broadly? */
}
.categoryFilter:not(.withBooks) .filterInner:before{
  min-width: 18px;
  width: 18px;
  height: 16px;
  content: '';
  -webkit-mask: url("/static/img/connection-book.svg") no-repeat;
  mask: url("/static/img/connection-book.svg") no-repeat;
  -webkit-mask-size: cover;
  mask-size: cover;
  line-height: 25px;
  /**transform: scale(0.95);*/
  display: inline-block;
  background-color: var(--category-color);
}
.connectionsPanel .toolsButton.more{
  color: #666666;
}
.connectionsPanel .toolsButton.seeLess{
  margin-inline-start: 33px;
  font-style: normal;
  font-weight: normal;
  font-size: 13px;
  line-height: 18px;
  color: #999999;
  align-items: center;
}
.connectionsPanel .toolsButton.seeLess img.toolsButtonIcon{
  height: 10px;
  width: 10px;
}
.connectionsPanel .toolsButton.seeLess .toolsButtonText{
  margin-inline-start: 5px;
}

.connectionsPanel .topToolsButtons {
  margin-top: 30px;
}
.categoryFilter:not(.withBooks) .filterText{
  margin-inline-start: 15px;
  margin-inline-end: auto;
}
.textFilter {
  padding: 19px 0px;
  font-size: 18px;
  line-height: 1.2;
  display: block;
  cursor: pointer;
  color: #333;
  margin-inline-start: 34px;
  margin-inline-end: 34px;
}
.connectionsCount {
  color: #666;
  font-size: 16px;
  font-weight: lighter;
  letter-spacing: 1px;
  font-family: "Roboto", "Helvetica Neue", "Helvetica", sans-serif;
  unicode-bidi: isolate;
}
.englishAvailableTag {
  font-family: "Roboto", "Helvetica Neue", "Helvetica", sans-serif;
  text-transform: uppercase;
  align-self: flex-start;
  color: #999;
  border: 1px solid #CCC;
  border-radius: 3px;
  font-size: 12px;
  line-height: 18px;
  padding: 0px 3px;
  margin-left: 4px;
}
.filterInner {
  display: flex;
  justify-content: space-between;
  align-items: center;
}
.essayGroup a:hover {
  text-decoration: none;
}
.essayGroup .filterText {
  margin-inline-start: 15px;
  margin-inline-end: auto;
  text-align: left
}
.essayGroup .filterInner:before{
  min-width: 18px;
  width: 18px;
  height: 16px;
  content: '';
  -webkit-mask: url("/static/img/connection-book.svg") no-repeat;
  mask: url("/static/img/connection-book.svg") no-repeat;
  -webkit-mask-size: cover;
  mask-size: cover;
  line-height: 25px;
  /**transform: scale(0.95);*/
  display: inline-block;
  background-color: #3B5849;
}
.essayGroup .textFilter {
  padding: 0 0 0 0;
  margin: 19px 34px;
}
.categoryFilterGroup.withBooks {
  /*border-bottom: 1px solid #E5E5E5;*/
  border-top: 4px solid;
  border-top-color: var(--category-color);
}
.categoryFilterGroup.withBooks .categoryFilter{
  margin: initial;
  margin-inline-end: 34px;
  margin-inline-start: 34px;
  padding: 19px 0px;
  border-bottom: 1px solid #E5E5E5;

}
.categoryFilterGroup a:hover {
  text-decoration: none;
}
.categoryFilterGroup.withBooks + .categoryFilterGroup {
  /*margin-top: 30px;*/
}
.categoryFilterGroup .textFilter {
  border-bottom: 1px solid #E5E5E5;
}
.categoryFilterGroup :first-child .textFilter {
  border-top: 1px solid #E5E5E5;
}
.categoryFilter.on, .textFilter.on {
  color: black;
}
.dark .categoryFilter.on, .dark .textFilter.on {
  color: white;
}
.textFilter.lowlight {
  color: #999;
}
.topFilters .textFilter.showMoreFilters {
  color: #999;
}
.bilingual .textFilter .he,
.bilingual .categoryFilter .he {
  display: none;
}
.textList .textListTop > .loadingMessage,
.textList .texts .contentInner > .loadingMessage {
  padding: 22px 10px 0;
  color: #999;
  font-size: 14px;
  text-align: center;
}
.textList .textListTop > .loadingMessage {
  position: relative;
  top: 70px;
}
.textList .texts {
  position: relative;
  background-color: #FBFBFA;
}
.sepia .textList .texts {
  background-color: #FBFBFA;
}
.dark .textList .texts {
  background-color: #333331;
}
.textList .texts .textRange {
  font-size: 1.8em;
  padding-top: 16px;
  margin-top: 12px;
  position: relative;
  cursor: text;
}
.textList .texts .textRange .segment{
  cursor: text;
}
.textListTextRangeBox {
  border-bottom: 1px solid #eee;
}
.textList .texts .textRange .title {
  color: #999;
}
.textList .texts .segment .queryTextHighlight {
  padding: 0;
  background-color: inherit;
  font-weight: bold;
}
.dark .textList .texts .textRange .title {
  color: #ddd;
}
.textList.singlePanel .textListTextRangeBox:first-child {
  margin-top: -30px;
}
.textRange .title {
  display: flex;
  justify-content: space-between;
}
.textRange .title .buttons {
}
.bilingual .textList .title .he {
  display: none;
}
.textList .sheetList .sheet,
.textList .note {
  padding: 0 0 24px 0;
  display: flex;
  flex-flow: column;
}
.textList .sheet + .sheet {
  padding: 24px 0;
  border-top: 1px solid #E6E5E6;
}
.textList .sheetList .sheet a.sheetTitle {
  margin-bottom: 0;
  align-items: flex-start;
}
.textList .sheet .sheetInfo {
  display: flex;
  justify-content: space-between;
}
.sheet .sheetInfo .sheetUser {
  display: flex;
  align-items: center;
}
.textList .sheet .sheetAuthorImg,
.textList .note .noteAuthorImg {
  height: 26px;
  width: 26px;
  vertical-align: -8px;
}
.textList .sheet .sheetViews {
  color: #999;
  font-size: 12px;
}
.textList .sheet .sheetAuthor,
.textList .note .noteAuthor {
  color: #666;
  font-size: 16px;
  margin: auto 14px;
}
.textList .sheet .sheetTitle {
  display: flex;
  justify-content: flex-start;
  margin-top: 14px;
  font-size: 18px;
  text-align: left;
  color: #000;
}
.textList .sheet .sheetLeft .sheetTitle img.sheetIcon {
  width: 14px;
  height: 14px;
  margin: 3px 0 0 0;
}
.textList .sheet .sheetTitle .sheetTitleText{
  margin: auto 6px;
}
.textList .sheet .sheetTags {
  display: flex;
  flex-flow: row wrap;
  margin-top: 6px;
  font-size: 13px;
  color: #999;
  text-align: left;
}
.textList .sheet .sheetTag {
  color: inherit;
  display: inline-block;
  white-space: nowrap;
}
.sheet .sheetRight {
  display: flex;
  flex-direction: row;
  align-items: flex-start;
  justify-content: space-between;
  padding-top: 5px;
  margin: 0 -4px;
}
.sheet .sheetRight img {
  display: none;
  padding: 0 5px;
  width: 22px;
  height: 22px;
  margin: 0;
}
.sheet .sheetRight img.pinned,
.sheet:hover .sheetRight img {
  display: block;
}
.sheet:hover .sheetRight img:hover {
  opacity: 0.6;
  cursor: pointer;
}
.sheet .sheetTag .separator {
  display: inline-block;
  margin-right: 8px;
}
.sheet .sheetTags .unlisted img,
.collectionListing .collectionListingDetails .unlisted img,
.tocTop .unlisted img {
  width: 13px;
  height: 13px;
  opacity: 0.4;
  margin-inline-end: 3px;
  position: relative;
  top: 2px;
}
.sheetTag.button,
.sheetTag.button:hover,
.sheetTag.button:active {
  background-color: #EDEDED;
  border-color: #ccc;
  color: #999;
  font-size: 14px;
  margin: 4px;
}
.bookPage .sheetTag.button {
  padding: 5px 16px;
  height: 30px;
}
.textList .sheetList {
  padding-top: 40px;
}
.textList .sheetList:first-of-type {
  padding-top: 0px;
}
.textList .sheetList + .sheetList {
  border-top: 1px solid #E6E5E6;
}
.textList .note .noteAuthorInfo {
  margin-bottom: 14px;
}
.textList .note .noteTitle {
  font-weight: bold;
}
.textList .note .noteTitle,
.textList .note .noteText {
  font-size: 16px;
}
.textList .textListTextRangeBox + .sheet {
  margin-top: 24px;
}
.mediaList .media {
  border-top: solid 1px #CCC;
  padding: 20px 0;
}
.mediaList .mediaTitle {
  font-family: "Roboto", "Helvetica Neue", "Helvetica", sans-serif;
  font-style: normal;
  font-weight: 400;
  font-size: 16px;
  line-height: 19px;
  color: #666;
	padding-bottom: 15px;
}
.mediaList .mediaTitle .he {
  font-size: 16px;
}
.mediaList .media .title {
	font-size: 22px;
  color: #000;
}
.mediaList .media a {
	color: #999;
}
.mediaList .media .description {
	margin: 10px 0;
  font-size: 13px;
  font-family: "Roboto", "Helvetica Neue", "Helvetica", sans-serif;
  flex-flow: row;
  justify-content: space-between;
  color: #666;
}
.mediaList .media .panel{
	background: #e6e6e6;
	border-radius: 50px;
	text-align: center;
	margin: 15px 0;
	padding: 15px;
  font-size: 13px;
  line-height: 15px;
  flex-direction: row;
  display: flex;
  flex-wrap: nowrap;
  justify-content: space-between;
  text-align: left;
  direction: ltr;
}
.mediaList .media .panel .playTimeContainer {
  display: inline-flex;
  align-self: center;
  font-size: 13px;
  font-family: "Roboto", "Helvetica Neue", "Helvetica", sans-serif;
}
.mediaList .media .panel .playTimeContainer span {
  margin: 0 15px;
}
.mediaList .media .panel .sliderContainer {
  display: inline-flex;
  flex: 2;
  align-self: center;
}
.mediaList .media .panel input[type='image'] {
	  width: 10px;
    height: 10px;
    padding: 2.5px;
}
.slider {
  -webkit-appearance: none;
  height: 2px;
  background: #4d4d4d;
  outline: none;
  opacity: 0.7;
  width: 100%;
}
.slider:hover {
  opacity: 5;
}
.slider::-webkit-slider-thumb {
  -webkit-appearance: none;
  appearance: none;
  width: 10px;
  height: 10px;
  border-radius: 50%;
  background: #4871bf;
  cursor: pointer;
}
.slider::-moz-range-thumb {
  width: 10px;
  height: 10px;
  border-radius: 50%;
  background: #4871bf;
  cursor: pointer;
}
/* All the same stuff for IE */
.slider::-ms-thumb {
  width: 10px;
  height: 10px;
  border-radius: 50%;
  background: #4871bf;
  cursor: pointer;
}
.webpageList .website {
  text-align: start;
  display: flex;
  justify-content: flex-start;
  color: #000;
  cursor: pointer;
  font-size: 16px;
  letter-spacing: 1px;
  margin: 20px 34px;
  align-items: center;
}
.webpageList .website .icon {
  height: 16px;
  width: 16px;
  margin-top: 2px;
}
.webpageList .webpage {
  margin-bottom: 30px;
  text-align: left;
  direction: ltr;
}
.webpageList .webpage.hebrew{
  text-align: right;
  direction: rtl;
}
.webpageList .webpage .icon {
  margin-right: 10px;
}
.webpage.hebrew .icon {
  margin: 0 0 0 10px;
}
.webpageList .webpage .title {
  font-size: 22px;
  color: black;
  text-decoration: none;
  margin-bottom: 10px;
}
.webpageList .webpage .title:hover {
  text-decoration: none;
}
.webpageList .webpage .domain {
  font-family: "Roboto", "Helvetica Neue", "Helvetica", sans-serif;
  font-size: 14px;
  color: #666;
  margin-bottom: 10px;
}
.webpageList .webpage .description {
  font-size: 18px;
  color: #999;
}
.webpageList .webpage .webpageMetadata,
.mediaList .media .meta,
.manuscript .meta {
  font-size: 13px;
  color: #999;
  margin-top: 5px;
}
.interface-hebrew .webpageList .webpage .webpageMetadata {
  text-align: right;
  direction: rtl;
}
.interface-english .webpageList .webpage .webpageMetadata {
  text-align: left;
  direction: ltr;
}

.webpageList .website .siteName {
  margin-inline-start: 15px;
}

.manuscript .meta span,
.manuscript .meta a {
  font-family: "Roboto", "sans-serif";
  margin-top: 2px;
}
.manuscript .meta .int-he {
  font-family: "Heebo", "sans-serif";
}
.webpageList.empty .loadingMessage {
  margin-top: 0px;
}
.webpageList .webpagesLinkerMessage {
  padding: 20px 0px;
  color: #999;
  border-top: 1px solid #E5E5E5;
  font-size: 13px;
}
.marginless .webpageList .webpagesLinkerMessage {
  padding: 20px 34px;
}
.webpageList .webpagesLinkerMessage a {
  color: #999;
  text-decoration: underline;
}
.manuscriptImage {
  width: auto;
  max-height: 180px;
  border-radius: 3px;
}
.manuscriptCaption {
  font-family: "Adobe Garamond Pro", "sans-serif";
  font-size: 18px;
  line-height: 22px;
  margin-top: 13px;
  margin-bottom: 2px;
  border-bottom: 0px;
  text-align: left;
}
.manuscriptCaptionHe {
  font-family: "Taamey Frank", "Heebo", "sans-serif";
  font-size: 22px;
  line-height: 22px;
  margin-top: 13px;
  margin-bottom: 2px;
  border-bottom: 0px;
  text-align: right;
}
.fullSizeImageLink {
  width: 292px;
  height: 23px;
  left: 830px;
  top: 367px;
  font-family: "Roboto", "sans-serif";
  font-style: normal;
  font-weight: normal;
  font-size: 13px;
  line-height: 15px;
  color: #999999
}
.manuscript {
  border-bottom: 1px solid #DDDDDD;
  margin: 29px 34px;
  padding-bottom: 19px;
  overflow-x: hidden;
}

.manuscript a {
  color: inherit;
}
/*.manuscriptBorder {*/
/*  border: 1px solid #dddddd;*/
/*  position: absolute;*/
/*  width: 292px;*/
/*  height: 0px;*/
/*  left: 830px;*/
/*  top: 409px;*/
/*}*/
.manuscriptList :last-child {
  border-bottom: 0px solid red;
}
.textList.marginless .webpageList.empty .loadingMessage {
  margin: 50px 40px;
}
.textRange .numberLabel {
  position: absolute;
  top: 14px;
}
.english .textRange .numberLabel {
  left: -24px;
}
.english .textRange .numberLabel.itag {
  right: -30px;
  left: initial;
}
.hebrew .textRange .numberLabel,
.bilingual .textRange .numberLabel  {
  right: -30px;
}
.multiPanel .textRange .numberLabel{
  display: none;
}
.multiPanel .textRange .numberLabel.itag{
  display: block;
  color: #4871bf;
}
.textRange.lowlight .numberLabel {
  color: #999;
}
.readerPanel.bilingual .connectionsPanel .he {
  display: none;
}
.connectionsSummaryLoading {
  padding: 20px 34px;
  color: #999;
}
.connectionsPanel .connectionPanelSectionHeader{
  margin-inline-start: 34px;
  margin-inline-end: 34px;
  margin-top: 30px;
  margin-bottom: 15px;
  border-bottom: 1px solid #CCCCCC;
  padding-bottom: 13px;
}
.connectionsPanel .connectionPanelSectionHeader .connectionPanelSectionHeaderInner{
  font-size: 14px;
  font-style: normal;
  font-weight: 400;
  line-height: 18px;
  letter-spacing: 0em;
  text-align: justified;
  color: #666666;
  text-transform: uppercase;

}
.connectionsPanel .connectionsSummaryLoading .loadingMessage {
  margin-top: 0;
}
.textListTextRangeBox {
  position: relative;
}

.textListTextRangeBox .textRange{
  margin-bottom: 0;
  padding-bottom: 0;
}
.textListTextRangeBox .connection-buttons, .versionsTextList .connection-buttons{
  margin-bottom: 28px;
  display: flex;
  align-items: flex-start;
  align-content: flex-start;
}
.connection-buttons.access-user .connection-button.delete-link{
  display:none;
}
.connection-buttons .connection-button,
.version-block-with-preview-details .connection-button{
  font-style: normal;
  font-weight: normal;
  font-size: 13px;
  line-height: 15px;
  color: #999999;
  margin-inline-end: 15px;
  text-decoration: none;
  cursor: pointer;
  display: flex;
  flex-flow: row wrap;
  align-items: center;
}
.version-block-with-preview-details .connection-button {
  font-size: 14px;
  color: var(--dark-grey);
  margin-top: 15px;
}
.version-block-with-preview-details img {
  padding-inline-start: 15px;
}
.singlePanel .connection-buttons .connection-button{
  text-align: start;
  margin-inline-end: 5px;
}
.connection-buttons .connection-button span{
  text-align: initial;
}
.connection-buttons .connection-button .int-en{
  font-family: "Roboto", "Helvetica Neue", "Helvetica", sans-serif;
}
.connection-buttons .connection-button .int-he{
  font-family: "Heebo", "Roboto", "Helvetica Neue", "Helvetica", sans-serif;
}
.toolsMessage {
  margin: 130px 0;
  text-align: center;
  font-size: 18px;
}
.connection-buttons .connection-button::before,
.version-block-with-preview-details .connection-button::before{
  display: block;
  content: ' ';
  background-size: 15px 15px;
  background-repeat: no-repeat;
  height: 15px;
  width: 15px;
  margin-inline-end: 5px;
}
.version-block-with-preview-details .connection-button::before {
  height: 18px;
}
.connection-buttons .panel-open-link::before,
.version-block-with-preview-details .connection-button::before{
  background-image: url("/static/icons/open-panel.svg");
}
.connection-buttons .delete-link::before{
  background-image: url("/static/icons/remove-connection.svg");
}
.connection-buttons .add-to-sheet-link::before{
  background-image: url("/static/icons/add-to-sheet.svg");
}

.toolsButtonContainer {
  display: flex;
  justify-content: flex-start;
  color: #000;
  /*border-top: 1px solid #E5E5E5;*/
  cursor: pointer;
  font-size: 16px;
  letter-spacing: 1px;
  margin: 20px 34px;
  align-items: center;
  flex-wrap: wrap;
}

.toolsButtonContainer.blue {
  background-color: var(--sefaria-blue);
  color: white;
  margin: -29px 34px 20px;
  margin-inline-start: -34px;
  margin-inline-end: -34px;
  padding-inline-start: 68px;
  padding-inline-end: 34px;
  padding-top: 18px;
  padding-bottom: 18px;
}

.toolsButtonContainer .toolsButtonText,
.toolsButtonContainer .toolsSecondaryButton {
  position: relative;
  top: 1.5px;
}

.toolsButton {
  background: none;
  padding: 0;
  border: 0px;
  flex: 1 1 auto;
}

.toolsButton ::before {
  position: relative;
  top: 3px;
}

.toolsSecondaryButton {
  color: var(--dark-grey);
  --english-font: var(--english-sans-serif-font-family);
  --hebrew-font: var(--hebrew-sans-serif-font-family);
  height: var(--sans-serif-small-font-size);
  margin-inline-start: 30px;
  align-self: flex-start;
}

.toolsButtonContainer.blue .experimentLabel {
  --english-font: var(--english-sans-serif-font-family);
  color: var(--light-grey);
  font-size: 14px;
  border: 1px solid var(--light-grey);
  border-radius: 6px;
  float: inline-end;
  padding: 2px;
  line-height: 14px;
}

.linkArrow {
  height: var(--sans-serif-small-font-size);
  position: relative;
  top: 1px;
}

.toolsButtonContainer .toolsButton.greyColor {
  color: var(--dark-grey);
}
.toolsButton .toolsButtonText .connectionsCount::before{
  content: " ";
}
.topicList.topicsHe {
  direction: rtl;
}
.topicList.topicsEn {
  direction: ltr;
}
.interface-hebrew .topicList.topicsEn {
  direction: rtl;
}

.topicButton {
  display: flex;
  justify-content: flex-start;
  color: #000;
  cursor: pointer;
  font-size: 16px;
  flex-direction: column;
  letter-spacing: unset;
  align-items: initial;
  border-top: 1px solid #E5E5E5;
  padding: 20px 34px;
  margin: initial;
}
.topicList #topicItem-0 {
  border-top: none;
}
.topicButton:hover {
  text-decoration: none;
}

.topicButton .topicButtonTitle {
  display: flex;
  flex-direction: row;
  justify-content: space-between;
  text-align: left;
}
.topicButton .topicButtonTitle .he {
  text-align: right;
}
.topicButton .contentText .en {
  font-family: "adobe-garamond-pro", "Crimson Text", Georgia, serif;
}
.topicButtonTitle .he {
  font-size: 122%;
}
.topicButton .three-dots-button.tooltip-toggle::before,
.named-entity-title-bar .three-dots-button.tooltip-toggle::before {
  transform: none;
  left: unset;
  right: 30px;
  width: 180px;
}
.readerPanel.hebrew .topicButton .three-dots-button.tooltip-toggle::before,
.readerPanel.hebrew .named-entity-title-bar .three-dots-button.tooltip-toggle::before {
  right: unset;
  left: 30px;
  text-align: right;
}
.topicButton .smallText {
  margin-top: 10px;
  line-height: 18px;
  font-size: 18px;
  text-align: start;
}
.topicButton .smallText .en {
  font-family: "Roboto", "Helvetica Neue", "Helvetica", sans-serif;
  font-size: 13px;
  font-weight: normal;
  color: #999;
}
.topicButton .smallText .he {
  font-family: "Heebo", sans-serif;
  font-size: 13px;
  font-weight: normal;
  color: #999;
}
.toolsButton:hover {
  text-decoration: none;
  color: inherit;
}
.toolsButton.systemTypeface .toolsButtonText span.int-en,
.toolsButton.systemTypeface .toolsButtonText span.en{
  font-family: "Roboto", "Helvetica Neue", "Helvetica", sans-serif;
}
.toolsButton.textTypeface .toolsButtonText span.int-en,
.toolsButton.textTypeface .toolsButtonText span.en{
  font-family: "adobe-garamond-pro", "Crimson Text", Georgia, serif;
}
.toolsButton.systemTypeface .toolsButtonText span.int-he,
.toolsButton.systemTypeface .toolsButtonText span.he{
  font-family: "Heebo", "Roboto", "Helvetica Neue", "Helvetica", sans-serif;
}
.toolsButton.textTypeface .toolsButtonText span.int-he,
.toolsButton.textTypeface .toolsButtonText span.he{
  font-family: "Taamey Frank", "adobe-garamond-pro", "Crimson Text", Georgia, "Times New Roman", serif;
  font-size: 122%;
}
.blue .toolsButton .toolsButtonIcon {
  filter: invert(1);
}
.toolsButton .toolsButtonIcon {
  color: #999;
  font-size: 20px;
  width: 20px;
  margin-top: -1px;
}
.interface-hebrew .toolsButton .toolsButtonIcon {
  margin-top: 1px;
}
.toolsButton img.toolsButtonIcon {
  width: 18px;
  height: 18px;
  vertical-align: middle;
}
.toolsButton .toolsButtonText{
  margin-inline-start: 15px;
}

.shareSettingsBox .shareDropdown {
  display: inline-block;
  height: 20px;
  width: 52px;
  margin: 0 3px;
  border: 0;
  color: var(--sefaria-blue);
  font-weight: 600;
  --english-font: var(--english-sans-serif-font-family);
  --hebrew-font: var(--hebrew-sans-serif-font-family);
  font-size: var(--sans-serif-body-font-size);
  align-self: flex-end;
  appearance: none;
  -webkit-appearance: none;
  -moz-appearance: none;
  bottom: 1px;
  position: relative;
  background-color: Transparent;
  background-image: url(/static/icons/arrow-down-bold.svg);
  background-repeat: no-repeat;
  background-position: right;
  background-size: 12px;
}

.shareInputBox .copyLinkIcon {
  float: right;
  margin: 0px -5px 1px 0px;
}

.shareInputBox span {
  --english-font: var(--english-sans-serif-font-family);
  --hebrew-font: var(--hebrew-sans-serif-font-family);
  font-size: var(--sans-serif-body-font-size);
}

.shareInputBox {
  position: relative;
  display: flex;
  box-sizing: border-box;
  border-radius: 7px;
  border: none;
  box-shadow: 0 1px 3px rgb(0 0 0 / 20%);
  font-size: var(--sans-serif-body-font-size);
  font-family: "Roboto", "Helvetica Neue", "Helvetica", sans-serif;
  color: #666;
  padding: 20px 20px;
  margin: 19px 33px;
}
.shareInput {
  width: calc(100% - 40px);
  box-sizing: border-box;
  border-radius: 7px;
  border: none;
  font-size: var(--sans-serif-body-font-size);
  font-family: "Roboto", "Helvetica Neue", "Helvetica", sans-serif;
  color: #666;
  text-overflow: ellipsis;
}

.shareInputBox .shareInputButton {
  background-color: #fff;
  position: absolute;
  border: 0;
  margin-inline-start: calc(100% - 60px);
}

.shareInputBox .shareInputButton:active {
  background-color: var(--light-grey);
}

.shareSettingsBox {
  display: flex;
  box-sizing: border-box;
  border-radius: 7px;
  border: none;
  font-size: var(--sans-serif-body-font-size);
  --english-font: var(--english-sans-serif-font-family);
  --hebrew-font: var(--hebrew-sans-serif-font-family);
  color: var(--dark-grey);
  margin: 20px 34px;
}
.addToSourceSheetBox {
  position: relative;
}
.addToSourceSheetBox input {
  padding: 13px 12px;
  margin: 0;
  cursor: pointer;
  font-size: 18px;
  border-radius: 4px;
  box-shadow: none;
  border: 1px solid #E9E9E9;
  width: 60%;
  height: 50px;
  box-sizing: border-box;
}
.addToSourceSheetBox .button {
  width: 100%;
  text-align: center;
  margin: 0;
}
.addToSourceSheetBox .button.small {
  width: 37%;
  box-sizing: border-box;
  height: 50px;
  padding: 17px;
  margin: 0;
  float: right;
}
.interface-hebrew .addToSourceSheetBox input {
  width: 47%;
}
.interface-hebrew .addToSourceSheetBox .button.small {
  width: 50%;
  float: left;
}
.addToSourceSheetBox .newSheet {
  border-top: 1px solid #E9E9E9;
  padding: 14px 22px;
}
.addToSourceSheetBox .newSheet input::placeholder { /* eventual spec? */
  font-family: "Roboto", "Helvetica Neue", "Helvetica", sans-serif;
}
.addToSourceSheetBox .newSheet input::-webkit-input-placeholder { /* Chrome/Opera/Safari */
  font-family: "Roboto", "Helvetica Neue", "Helvetica", sans-serif;
}
.addToSourceSheetBox .newSheet input::-moz-placeholder { /* Firefox 19+ */
  font-family: "Roboto", "Helvetica Neue", "Helvetica", sans-serif;
}
.addToSourceSheetBox .newSheet input:-ms-input-placeholder { /* IE 10+ */
  font-family: "Roboto", "Helvetica Neue", "Helvetica", sans-serif;
}
.addToSourceSheetBox .newSheet input:-moz-placeholder { /* Firefox 18- */
  font-family: "Roboto", "Helvetica Neue", "Helvetica", sans-serif;
}
.confirmAddToSheet {
  text-align: center;
  background-color: #FBFBFA;
  margin-bottom: 10px;
}
.confirmAddToSheet .message{
  text-align: start;
}
.confirmAddToSheet.addToSourceSheetBox .message span{
  font-family: 'HebrewInEnglish Serif Font', "adobe-garamond-pro", "Crimson Text", Georgia, "Times New Roman", serif;
  font-style: normal;
  font-weight: normal;
  font-size: 18px;
  line-height: 25px;
  text-decoration-line: none;
  color: #666666;
}
.confirmAddToSheet.addToSourceSheetBox .message span a{
  text-decoration: underline;
  color: #666666;
}
.confirmAddToSheet .button {
  width: 100%;
}
.connectionsPanel .allSheetsLink,
.connectionsPanel .allNotesLink {
  display: block;
  margin-top: 10px;
}
.interface-hebrew .allNotesLinks {
  text-align: left;
}
.noteList + .noteList {
  border-top: 1px solid #ccc;
}
.connectionsPanel .loadingMessage {
  margin-top: 40px;
}
.connectionsPanel textarea.noteText,
.connectionsPanel textarea.feedbackText,
.sideColumn textarea.feedbackText {
  width: 100%;
  min-height: 100px;
  border: none;
  border-radius: 7px;
  padding: 20px 25px;
  box-sizing: border-box;
  box-shadow: 0 1px 3px rgba(0,0,0,0.2);
  font-size: 18px;
  font-family: "adobe-garamond-pro", "Crimson Text", Georgia, serif;
  margin-bottom: 10px
}


.connectionsPanel .noteSharingToggle {
  border: 1px solid #ccc;
  border-radius: 4px;
  margin-bottom: 12px;
}
.connectionsPanel .notePrivateButton,
.connectionsPanel .notePublicButton {
  width: 50%;
  display: inline-block;
  text-align: center;
  color: #CCC;
  padding: 16px 24px;
  border-radius: 4px;
  cursor: pointer;
  font-size: 15px;
  letter-spacing: 1px;
  font-family: "Roboto", "Helvetica Neue", "Helvetica", sans-serif;
  box-sizing: border-box;
}
.connectionsPanel .notePrivateButton.active,
.connectionsPanel .notePublicButton.active {
  background-color: white;
  color: #666;
}
.connectionsPanel .notePrivateButton {
  border-right: 1px solid #ccc;
  border-top-right-radius: 0;
  border-bottom-right-radius: 0;
}
.hebrew .connectionsPanel .notePrivateButton {
  border-left: 1px solid #ccc;
  border-top-left-radius: 0;
  border-bottom-left-radius: 0;
  border-right: none;
  border-top-right-radius: 4px;
  border-bottom-right-radius: 4px;
}
.connectionsPanel .line {
  width: 100%;
  border-bottom: 1px solid #ccc;
  margin: 40px 0;
}
.connectionsPanel .deleteNote {
  text-align: center;
  padding: 18px 0;
  color: #999;
  font-size: 15px;
  cursor: pointer;
  font-family: "Roboto", "Helvetica Neue", "Helvetica", sans-serif;
}
.connectionsPanel.textList .note {
  padding: 30px 0;
  position: relative;
}
.connectionsPanel.textList .note {
  border-top: 1px solid #E6E5E6;
}
.connectionsPanel.textList .note:first-child {
  border-top: none;
}
.connectionsPanel .noteButtons {
  position: absolute;
  top: 30px;
  left: -32px;
}
.interface-hebrew .connectionsPanel .noteButtons {
  left: auto;
  right: -32px;
}
.connectionsPanel .editNoteButton {
  visibility: hidden;
}
.connectionsPanel .note:hover .editNoteButton {
  visibility: visible;
}
.connectionsPanel .noteButtons .fa {
  cursor: pointer;
  color: #C6C6C6;
  font-size: 20px;
  margin: 0 8px;
}

.feedbackOverlay .buttonContainer {
  width: 100%;
  margin-top: 15px;
  text-align: center;
}

.connectionsPanel .divineNameReplacer p {
  font-size: 16px;
  font-family: "Roboto", "Helvetica Neue", "Helvetica", sans-serif;
  line-height: 19px;
  color: #666666;
}

.addConnectionBox {
  font-size: 18px;
  text-align: center;
}
.addConnectionBox .dropdown .dropdownMain{
  justify-content: center;
}
.addConnectionBox .dropdown .dropdownMain span, .addConnectionBox .dropdown .dropdownMain img{
  margin-inline-start: auto;
}
.addConnectionSummary {
  margin-bottom: 20px;
}
.loginPrompt {
  text-align: center;
}
.loginPrompt .loginPromptMessage {
  font-size: 18px;
  margin-bottom: 20px;
}
.loginPrompt .button {
  width: auto;
  margin: 0 6px;
}
.profile-pic {
  display: flex;
  justify-content: center;
  align-items: center;
  flex-direction: column;
}
.profile-page {
  background-color: var(--lightest-grey);
}
.profile-page .profile-pic .profile-pic-hover-button {
  display: none;
}
.profile-pic-cropper-error {
  line-height: 1;
  max-width: 50vw;
  overflow: hidden;
}
.profile-page .profile-pic:hover .profile-pic-hover-button.profile-pic-button-visible {
  display: flex;
}
.profile-page .profile-pic .profile-pic-button-row {
  display: flex;
}
.profile-page .profile-pic .profile-pic-button {
  position: relative;
  top: calc(-1 * ((175px/2) + (46px/2)));  /* height of .profile-img + height of .profile-pic-button */
}
.profile-pic-cropper-modal {
  max-width: unset !important;
  max-height: unset !important;
  padding: 15px 15px 17px 15px !important;
  box-shadow: 0px 1px 4px rgba(0, 0, 0, 0.4);
  background-color: #FFF !important;
  border-radius: 6px;
}
.profile-pic-cropper-modal-inner {
  overflow: auto;
  display: block;
  line-height: 0;
  border-radius: 6px;
}
.profile-pic-loading {
  display: flex;
  align-items: center;
  justify-content: center;
  margin-top: 17px;
}
.profile-pic-cropper-modal .ReactCrop__crop-selection {
  border-radius: 50%;
  box-shadow: 0 0 0 9999em rgba(255, 255, 255, 0.6);
}
.profile-pic-cropper-modal .ReactCrop__image {
  max-width: 50vw;
  max-height: 50vh;
}
.profile-pic-close {
  right: 25px !important;
}
.profile-pic-cropper {
}
.profile-page .profile-pic .profile-pic-cropper-modal .profile-pic-cropper-button {
  display: inline-flex;
}
.profile-page .profile-pic .profile-pic-cropper-desc {
  margin-top: 9px;
  margin-bottom: 18px;
}
.profile-pic .profile-pic-input-file {
  /* make it essentially invisible so it stays in DOM and is accessible */
  width: 0.1px;
  height: 0.1px;
  opacity: 0;
  overflow: hidden;
  position: absolute;
  z-index: -1;
}
.readerNavMenu.profile-page .resourcesLink img {
  top: 0;
}
.profile-page .logoutLink {
  box-shadow: none;
  font-size: 16px;
}
.profile-page .logoutLink .int-en {
  font-family: "Roboto", "Helvetica Neue", "Helvetica", sans-serif;
}
.profile-page .logoutLink .int-he {
  font-family: "Heebo", sans-serif;
}
.notificationsTopContainer {
  display: flex;
  flex-direction: row;
  margin-bottom: 30px;
}
.notificationsHeaderBox {
  flex-grow: 1;
  margin-bottom: 12px
}
.readerNavMenu .notificationsHeaderBox h1 {
  margin: 4px 0 0 0;
}
.notificationsTitleIcon {
  position: relative;top: 2px;
}
.notification {
  border-bottom: 1px solid var(--light-grey);
  border-top: none;
  padding: 25px 0;
  line-height: 1.4;
}
.notification {
  display: flex;
}
.notification .imageSection {
  margin-inline-end: 15px;
}
.notification .imageSection img {
  height: 30px;
  width: 30px;
  border-radius: 15px;
}
.notification .mainSection {
  flex: 1;
}
.notification a {
  unicode-bidi: plaintext;
}
.notification a:hover {
  color: inherit;
}
.notification .topLine {
  display: flex;
  justify-content: space-between;
  flex-direction: row;
  margin-top: 2px;
  align-content: space-between;
}
.notification .topLine a {
  font-weight: bold;
}
.notification .topLineText {
  flex: 1;
}
.notification .date {
  color: var(--medium-grey);
  font-size: 14px;
  margin-inline-start: 15px;
}
.notification .notificationBody {
  margin-top: 20px;
}
.notification .sheetTitle,
.notification .collectionName {
  --english-font: var(--english-serif-font-family);
  --hebrew-font: var(--hebrew-serif-font-family);
  font-size: 24px;
  display: block;
}
.notification .sheetSummary {
  --english-font: var(--english-serif-font-family);
  --hebrew-font: var(--hebrew-serif-font-family);
  color: var(--dark-grey);
  font-size: 18px;
  margin-top: 10px;
}
.notification .replyButton {
  margin-top: 15px;
}
.notification .replyButton img {
  width: 15px;
  height: 10px;
  margin-inline-end: 10px;
}
.notification-message-link {
  display: inline-block;
  padding: 0 5px;
}
.globalUpdateForm {
  padding: 20px;
  background-color: #ddd;
  border-radius: 15px;
  font-size: 18px;
}
.globalUpdateForm .storyTypeSelector {
  padding-bottom: 15px;
}
.globalUpdateForm  select {
  margin: 0 0 0 15px;
}
.globalUpdateForm .error {
  color: red;
  font-size: 90%;
}
.globalUpdateForm input[type="text"] {
  padding: 5px;
  margin: 5px 0;
  width: 260px;
}
.globalUpdateForm input[type="radio"] {
  padding: 5px;
  margin: 8px;
}
.globalUpdateForm label {
  padding-top: 10px;
  display: block;
}
.globalUpdateForm .previewButton {
  margin-left: 85%;
  font-size: 20px;
}
.update {
  position: relative;
}
.update .imageSection {
  display: none;
}
.update .delete-update-button {
  position: absolute;
  top:  8px;
  right:  0px;
  color:  var(--dark-grey);
}
.story-action-button {
  display: inline-block;
  background: #CB6158;
  padding: 0 15px;
  margin: 0 8px;
  width: 60px;
  text-align: center;
  height: 19px;
  color: #fff;
  cursor: pointer;
  border-radius: 8px;
  box-shadow: 1px 1px 1px #ccc;
  border: 1px solid #ccc;
}

.lds-ring {
  display: inline-block;
  position: relative;
  width: 34px;
  height: 34px;
}
.lds-ring div {
  box-sizing: border-box;
  display: block;
  position: absolute;
  width: 21px;
  height: 21px;
  margin: 6px;
  border: 6px solid #999;
  border-radius: 50%;
  animation: lds-ring 1.2s cubic-bezier(0.5, 0, 0.5, 1) infinite;
  border-color: #999 transparent transparent transparent;
}
.lds-ring div:nth-child(1) {
  animation-delay: -0.45s;
}
.lds-ring div:nth-child(2) {
  animation-delay: -0.3s;
}
.lds-ring div:nth-child(3) {
  animation-delay: -0.15s;
}
@keyframes lds-ring {
  0% {
    transform: rotate(0deg);
  }
  100% {
    transform: rotate(360deg);
  }
}
.sefariaLogo {
  text-align: center;
  text-transform: uppercase;
  font-family: "Roboto", "Helvetica Neue", "Helvetica", sans-serif;
}
#appLoading {
  position: fixed;
  text-align: center;
  background-color: #FBFBFA;
  height: 100%;
  width: 100%;
  direction: initial;
}
#appLoading .loadingMessage {
  position: absolute;
  top: 45%;
  left: 50%;
  transform: translate(-50%, -50%);
}
#appLoading img.int-en {
  width: 150px;
  height: 42px;
  margin-bottom: 6px;
}
#appLoading img.int-he {
  width: 150px;
  height: 49px;
  margin-bottom: 6px;
}
.emptyDesktop {
  margin-top: 200px;
  text-align: center;
  color: #999;
}
.button {
  display: inline-block;
  color: white;
  background-color: var(--sefaria-blue);
  box-shadow: 0 1px 3px rgba(0,0,0,0.25);
  border-radius: 6px;
  padding: 16px 30px;
  margin: 0 2px 6px 2px;
  cursor: pointer;
  font-size: 16px;
  box-sizing: border-box;
  line-height: 19px;
  text-align: center;
  --english-font: var(--english-sans-serif-font-family);
  --hebrew-font: var(--hebrew-sans-serif-font-family);
  border: none;
}

.button.disabled{
  border: 1px solid var(--light-grey);
  background-color: var(--lightest-grey);
  font-size: 16px;
  line-height: 19px;
  text-align: center;
  color: var(--medium-grey);
  box-shadow: none;
}
.button.disabled:hover{
  color: var(--medium-grey);
  cursor: initial;
}
a.button {
  color: white;
}
.button:hover,
a.button:hover {
  color: white;
  text-decoration: none;
}
.button.white {
  background-color: white;
  color: #333;
}
a.button.white {
  color: var(--dark-grey);
}
.button.grey {
  background-color:  var(--lighter-grey);
  color: var(--dark-grey);
  box-shadow: none;
  border: none;
}
a.button.mini {
  padding: 5px;
  font-size: .8em;
}
.interface-english .userSheetTitle a.button.mini {
  float: right;
}
.interface-hebrew .userSheetTitle a.button.mini {
  float: left;
}
.button.transparent {
  color: #666;
  background-color: transparent;
  border: 1px solid transparent;
}
.profile-page .button.transparent {
  border: 0;
}
.button.transparent.bordered {
  border: 1px solid #CCC;
}
.button.fillWidth {
  width: 100%;
  text-align: center;
  display: block;
  margin: 10px 0;
}
.button.squareBorder {
  border-radius: 0;
}
a .button:hover {
  text-decoration: none;
}
.reactMarkdown a {
  color: var(--commentary-blue);
}
.button.small {
  padding: 10px 14px;
  width: -moz-fit-content;
  width: fit-content;
}

.headerWithAdminButtonsContainer{
  display: flex;
  justify-content: space-between;
  flex-direction: row;
  align-items: center;
  flex-wrap: nowrap;
  width: 100%;
}
.headerWithAdminButtonsContainer .pencilEditorButton{
  margin-top: 8px;
  margin-bottom: 5px;
  margin-inline-end: 6px;
  cursor: pointer;
}
.button.extraSmall.reviewState{
  margin-inline-end: 7px;
}
.button.extraSmall.reviewState.reviewed {
  background-color: #5D956F;

}
.button.extraSmall.reviewState.notReviewed {
  background-color: #CB6158;
}
.button.extraSmall.reviewState.edited {
  background-color: #C3EB34;
}
.button.extraSmall {
  border-radius: 6px;
  box-shadow: none;
  margin: 0;
  padding: 5px 8px;
  height: 30px;
  line-height: 20px;
  letter-spacing: normal;
}
.button.extraSmall.topic {
  color: #000000;
  background-color: var(--lighter-grey);
  white-space: nowrap;
}
.adminButtons .button.extraSmall.topic.top {
  border-top-left-radius: 6px;
  border-top-right-radius: 6px;
}
.adminButtons .button.extraSmall.topic.bottom {
  border-bottom-left-radius: 6px;
  border-bottom-right-radius: 6px;
  border-bottom: 1px solid var(--light-grey);
}
.adminButtons .button.extraSmall.topic {
  box-shadow: 0 1px 3px rgb(0 0 0 / 25%);
  border-radius: revert;
  color: #666666;
}
.headerWithAdminButtons {
  display: flex;
  position: relative;
  flex: 1;
}
.adminButtons.hiddenButtons {
  display: none;
}
.adminButtons {
  display: flex;
  flex-direction: column;
  width: 147px;
  position: absolute;
  height: 90px;
  padding: 0 20px 0 20px;
}

.button .buttonIcon {
  margin-inline-end: 7px;
  vertical-align: middle;
}
.button.small .buttonIcon {
  height: 14px;
  width: 14px;
  margin-top: -3px;
}
.button.appButton {
  box-shadow: none;
  border: 2px solid #18345D;
  color: #18345D;
}
.button.appButton img {
  margin-inline-end: 5px;
}
.button.appButton.iconOnly {
  width: 40px;
  height: 40px;
  box-sizing: border-box;
  display: inline-flex;
  padding: 0;
  justify-content: center;
  align-items: center;
}
.button.appButton.iconOnly img {
  width: 18px;
  height: 18px;
  margin: 0;
}
.lexicon-content{
  font-size: 15px;
  padding-bottom: 10px;
  margin-bottom: 1px;
}
.lexicon-link:hover {
  text-decoration: underline;
}
.lexicon-header {
  padding: 10px;
  border-bottom: 1px solid #e5e5e5;
  background-color: #AAAAAA;
}
.lexicon-header h4 {
  font-size: 1.2em;
  margin: 0;
}
.entry + .entry {
  padding-top: 10px;
}
.lexicon-results {
  padding-top: 20px;
}
.named-entity-attribution {
  margin-top: 13px;
}
.named-entity-ambiguous {
  margin-bottom: 24px;
}
.named-entity-ambiguous .systemText .int-en,
.named-entity-ambiguous .systemText .int-he {
  color: #999;
}
.named-entity-title-bar {
  display: flex;
  flex-direction: row;
  justify-content: space-between;
}
.named-entity-wrapper {
  display: flex;
  flex-direction: column;
}
.named-entity-wrapper + .named-entity-wrapper {
  margin-top: 26px;
}
.readerPanel.english .named-entity-wrapper {
  direction: ltr;
}
.readerPanel.hebrew .named-entity-wrapper {
  direction: rtl;
}
.lexicon-results .named-entity-description {
  margin-top: 13px;
}
.lexicon-results .named-entity-description .en,
.lexicon-results .named-entity-description .he {
  color: #666;
}
.lexicon-results .entry > div {
  padding: 1% 0 1% 0;
  margin: auto;
}
.lexicon-results .entry a {
    font-size: .8em;
    font-weight: bold;
    letter-spacing: 1px;
    cursor: pointer;
    color: #333;
}
.lexicon-results .entry .headline {
  color: #333;
  font-size: 1.2em;
  display: block;
}
.lexicon-results .entry .headwords .headword {
  display: inline;
}
.lexicon-results .entry .morphology {
  font-family: "Roboto", "Helvetica Neue", "Helvetica", sans-serif;
  color: #999;
  display: inline;
  margin-right: 5px;
}
.lexicon-results .entry .lang-ref {

}
.lexicon-results .entry .definition-content{
    color: #444;
}
.lexicon-results ol {
	list-style-position: inside;
}
.lexicon-results .entry .definition li.sense{
	margin-left: 15px;
    padding-bottom: 10px;
}
.lexicon-results .entry .definition ol.senses{
	padding-left: 0;
}
.lexicon-results .entry .definition > li.sense{
	margin-left: 0;
}
.lexicon-results .entry ol.definition {
	list-style-type: none;
	padding-top: 2px;
	padding-left: 0;
    margin: 0;
}
.lexicon-results .entry .definition .notes {}
.lexicon-results .entry .definition .derivatives {display: block;margin-left: 15px;}
.lexicon-results .attribution {

}

.lexicon-results .attribution div,
.named-entity-wrapper .attribution div {
  display: block;
  font-family: "Roboto", "Helvetica Neue", "Helvetica", sans-serif;
  color: #aaa;
  font-size: 10px;
}
.lexicon-content .headword.en, .lexicon-content .headword.he,
.lexicon-content .definition-content.en, .lexicon-content .definition-content.he,
.lexicon-content .lexicon-results .attribution {
  display: inline;
}
.lexicon-content .headword.he, .lexicon-content .definition-content.he {
  direction: rtl;
}
.lexicon-content .headword.en, .lexicon-content .definition-content.en {
  direction: ltr;
}
.lexicon-instructions,
.lexicon-content .loadingMessage {
  font-size: 15px;
  font-style: italic;
}
.splitHeader {
  text-align: left;
  display: flex;
  flex-direction: row;
  justify-content: space-between;
  color: #666;
  font-weight: 300;
}
.splitHeader .en {
  font-size: 14px;
}
.splitHeader .he {
  font-size: 14px;
}
.splitHeader select {
  margin-inline-start: 6px;
}
.sheetsNewButton {
  text-align:center;
  margin-bottom: 30px;
}
.sheetsNewButton a {
  color: inherit;
}
.sheet.userSheet .sheetTitle  {
  font-family: "adobe-garamond-pro", "Crimson Text", Georgia, serif;
  font-size: 20px;
  color:#333;
  margin-bottom: 6px;
  unicode-bidi: plaintext;
}
.sheet.userSheet {
  font-size: 14px;
  color:#999;
  text-decoration: none;
  flex-direction: column;
}
.interface-english .sheet.userSheet{
  font-family: "Roboto", "Helvetica Neue", "Helvetica", sans-serif;
}
.interface-hebrew .sheet.userSheet{
  font-family: "Heebo", "sans-serif";
}
.sheet.userSheet .userSheetInfo{
  display: flex;
  justify-content: flex-start;
}
.sheet.userSheet .userSheetInfo span:before{
  content: '·';
  margin: auto 4px;
}
.sheet.userSheet .userSheetInfo span:first-child:before{
  content: '';
  margin: 0;
}
.sheet.userSheet .sheetAccess{
  margin: auto 4px;
}
.filterByTag {
  cursor: pointer;
  text-transform: none;
  font-size: 18px;
}
.sheet.userSheet .sheetEditButtons {
  font-size: 24px;
  height: 32px;
  width: 32px;
  text-align: center;
  line-height: 32px;
  background-color: white;
  border: 1px solid #E6E6E6;
  border-radius: 4px;
  margin-left: 10px;
  display: none;
  float:right;
  cursor: pointer;
  color: #999;
  text-decoration: none;
}
.sheetButton:hover {
  text-decoration: underline;
}
.sheetButton{
  border: 1px solid #fff;
}
.sheetButton.active {
  border: 1px solid #333;
}
.tagString a {
  text-decoration: none;
  color: #999;
}
.tagString a:after {
  content: ", ";
  color: #999;
}
.tagString a:last-child:after {
  content: "";
}
.singlePanel .collectionsList {
  margin-top: 0;
}
.collectionsList .enCollections,
.collectionsList .heCollections {
  margin-bottom: 50px;
}
.readerPanel .collectionsList .enCollections .gridBox,
.readerPanel .collectionsList .enCollections .int-he {
  direction: ltr;
}
.readerPanel .collectionsList .heCollections .gridBox {
  direction: rtl;
}
.collectionListing {
  display: flex;
  flex-direction: row;
  justify-content: space-between;
}
.profile-page .collectionListing {
  padding: 20px 0;
}
.collectionListing .left-content {
  display: flex;
  flex-direction: row;
  align-items: center;
}
.collectionListing + .collectionListing {
  border-top: 1px solid #ccc;
}
.collectionListingImageBox {
  width: 40px;
  height: 40px;
  border-radius: 20px;
  margin-inline-end: 10px;
  overflow: hidden;
  flex-shrink: 0;
}
.sheetMetaDataBox .collectionListingImageBox,
.tocTop .collectionListingImageBox {
  background-color: transparent;
  overflow: initial;
}
.sheetMetaDataBox .title {
  display: block;
}
.sheetMetaDataBox .title br { /* hide the line breaks that are stripped before saving */
    display: none;
}
.sheetMetaDataBox .title * {  /* chrome adds <div> tags to contenteditables and we want those inline as well  */
  display: inline;
}
.sheetMetaDataBox .title:empty:before {
  content: "Untitled";
  color: #999;
  position: relative;
  pointer-events: none;
  width: auto;
}
.interface-hebrew .sheetMetaDataBox .title:empty:before {
  content: "ללא שם";
}

.publishBox {
  text-align: start;
  background-color: #EDEDEC;
  border-radius: 6px;
  padding: 10px 20px;
  max-width: 540px;
  margin: 20px -20px;
  font-size: 16px;
  color: #666;
}

div.transparentBackground.publishBox {
  background-color: inherit;
  border-radius: 0px;
  padding: 0px 20px;
  color: inherit;
}

.publishBox .smallText .int-en, .publishBox .smallText .int-he.enInHe {
  color: #666;
}
.publishBox p.error {
  color: red;
}
.publishBox p {
  margin-bottom: 15px;
}
.publishBox .error .react-tags,
.publishBox textarea.error {
  border: 1px solid red;
}
.publishBox p strong {
  color: black;
  font-weight: 400;
}
.publishBox h3 {
  font-size: 22px;
  font-weight: 500;
  color: #666;
  margin-top: 12px;
  margin-bottom: 14px;
  text-transform: none;
  text-align: start;
}
.publishBox hr {
  border-bottom: none;
  border-right: none;
  border-left: none;
  border-top: 1px solid #CCC;
  margin-top: 20px;
}
.publishBox .smallText {
  color: #666666
}
.publishBox textarea {
  width: 100%;
  height: 100px;
  resize: none;
  box-sizing: border-box;
  font-size: 16px;
  color: #000;
  border: none;
  border-radius: 6px;
  box-shadow: 0px 1px 3px rgba(0, 0, 0, 0.25);
  font-style: normal;
  padding: 10px 10px 4px 10px;
  margin-bottom: 0px;
}
.publishBox textarea::placeholder {
  font-size: 16px;
  color: #666;
  font-style: normal;
  font-family: var(--english-sans-serif-font-family);
}
.publishBox .react-tags {
  position: relative;
  padding: 10px 10px 4px 10px;
  border-radius: 6px;
  background-color: #fff;
  box-shadow: 0px 1px 3px rgba(0, 0, 0, 0.25);
  /* shared font styles */
  font-size: 16px;
  line-height: 1.2;
  color: #666;
  /* clicking anywhere will focus the input */
  cursor: text;
}
.publishBox .react-tags.is-focused {
  border-color: #B1B1B1;
}
.publishBox .react-tags__selected {
  display: inline;
}
.publishBox .react-tags__selected-tag {
  display: inline-block;
  box-sizing: border-box;
  margin: 0 6px 6px 0;
  padding: 6px 8px;
  border: none;
  border-radius: 6px;
  background: #EDEDEC;
  color: #000;
  /* match the font styles */
  font-family: inherit;
  font-size: inherit;
  line-height: inherit;
}
.publishBox .react-tags__search-input,
.publishBox .react-tags__search-input:focus,
.publishBox .react-tags__search-input:focus-visible {
  font-family: inherit;
  font-size: inherit;
  border: none;
  outline: none;
}
.publishBox .react-tags__search-input::placeholder {
  font-size: 16px;
  font-style: normal;
  font-family: var(--english-sans-serif-font-family);
}
body.interface-hebrew .publishBox .react-tags__search-input::placeholder,
body.interface-hebrew .publishBox textarea::placeholder {
  font-family: var(--hebrew-sans-serif-font-family);

}
.publishBox .react-tags__selected-tag:after {
  content: '\2715';
  color: #AAA;
  margin-inline-start: 8px;
  vertical-align: middle;
  font-size: 10px;
}
.publishBox .react-tags__selected-tag:hover,
.publishBox .react-tags__selected-tag:focus {
  border-color: #B1B1B1;
}
.publishBox .react-tags__search {
  display: inline-block;

  /* match tag layout */
  padding: 7px 2px;
  margin-bottom: 6px;

  /* prevent autoresize overflowing the container */
  max-width: 100%;
}
.publishBox .publishButton {
  margin: 18px 0;
  text-align: end;
}
.publishBox .publishButton .button.published {
  background-color: #EDEDEC;
  border: 1px solid #CCCCCC;
  color: #666666
}

.publishBox .publishButton .button {
  padding: 15px 20px;
}

.publishSettingsEditMode .publishButton {
  margin: 14px 0 0;
  text-align: end;
  flex-direction: row;
  justify-content: flex-end;
  display: flex;
}

.publishSettingsEditMode .publishButton .publishedText {
  text-align: start;
  margin-top: 5px;
  margin-bottom: 0px;
  margin-inline-start: 0px;
  margin-inline-end: 15px;
  font-size: var(--sans-serif-body-font-size);
  --english-font: var(--english-sans-serif-font-family);
  --hebrew-font: var(--hebrew-sans-serif-font-family);
  color: var(--dark-grey);
}

.publishSettingsEditMode .publishButton .publishedText .publishedTextBold {
  font-weight: bold;
  color: black;
}

.publishSettingsEditMode .button.published {
  background-color: #FFFFFF;
  border: 1px solid #CCCCCC;
  color: var(--dark-grey);
  height: fit-content;
  align-self: center;
  border-radius: 6px;
  box-sizing: border-box;
  box-shadow: none;
  padding: 9px 10px;
}

.publishBox .react-tags__suggestions ul {
  position: absolute;
  inset-inline-start: 0;  /* Note reduntant css rules below `body.interface-[hebrew|english]  .publishBox .react-tags__suggestions ul` */
  top: 100%;
  margin: 4px -1px;
  padding: 0;
  list-style: none;
  background: #fff;
  border: 1px solid #ccc;
  border-radius: 6px;
  min-width: 300px;
}
/* Reduntant given above `inset-inline-start` rule, but not standard on all browsers yet
RMN: 2021-04-22 */
body.interface-hebrew  .publishBox .react-tags__suggestions ul {
  right: 0;
}
/* Reduntant given above `inset-inline-start` rule, but not standard on all browsers yet
RMN: 2021-04-22 */
body.interface-english .publishBox .react-tags__suggestions ul {
  left: 0;
}
.publishBox .react-tags__suggestions li {
  border-bottom: none;
  padding: 6px 8px;
}
.publishBox .react-tags__suggestions li mark {
  text-decoration: none;
  background: none;
  font-weight: normal;
}
.publishBox .react-tags__suggestions li:hover {
  cursor: pointer;
  background: #eee;
}
.publishBox .react-tags__suggestions li.is-active {
  background: #eee;
}
.publishBox .react-tags__suggestions li.is-disabled {
  opacity: 0.5;
  cursor: auto;
}
.interface-hebrew .sheetMetaDataBox .authorStatement {
  direction: rtl;
}
.editorSidebarToggle {
  position: fixed;
  top: 150px;
  right: 30px;
  height: 30px;
  width: 30px;
  border-radius: 30px;
  border: none;
  background-color: var(--sefaria-blue);
  cursor: pointer;
  box-shadow: 0px 1px 3px rgba(0, 0, 0, 0.25);
}
.interface-hebrew .editorSidebarToggle {
  left: 30px;
  right: auto;
}


.editorSidebarToggle:active {
  box-shadow: 0px 1px 1px rgba(0, 0, 0, 0.25);
}
.editorSidebarToggle::after {
  content: url("/static/img/3vdots.svg");
  position: absolute;
  top: 7px;
  left: 13px;
}
.collectionListingImage {
  height: 100%;
  width: 100%;
  object-fit: cover;
  background-color: white;
}
.collectionListingImage.default {
  width: 80%;
  height: 80%;
  margin: 10%;
  opacity: 0.4;
}
.collectionListingName {
  display: block;
  font-size: 30px;
  color: #000;
  margin-bottom: 5px;
}
.collectionListingName:hover {
  color: #333;
}
.collectionListingDetails {
  color: #999;
  font-size: 14px;
}
.collectionListingMembership {
  text-transform: capitalize;
}
.collectionListingDetailSeparator {
  margin: 8px;
}
.collectionInfo {
  margin-bottom: 35px;
}
.interface-hebrew .collectionInfo .he {
  display: inline;
}
.interface-hebrew .collectionInfo .en {
  display: none;
}
.collectionPage h1 {
  color: black;
  font-size: 30px;
  margin-bottom: 5px;
  --hebrew-font: var(--hebrew-serif-font-family);
  --english-font: var(--english-serif-font-family);
}
.collectionPage .navTitle {
  margin-bottom: 5px;
}
.collectionPage .collectionLabel {
  text-transform: uppercase;
  color: #666;
  font-size: 16px;
  letter-spacing: 2px;
  display: block;
  margin-bottom: 25px;
}
.collectionPage a:hover {
  color: inherit;
}
.collectionPage .collectionWebsite {
  display: block;
  font-size: 16px;
  margin-top: 15px;
  color: #4B71B7;
  direction: ltr;
}
.collectionPage .collectionDescription {
  font-size: 16px;
  color: #666;
  line-height: 1.3;
}
.collectionPage .collectionDescription .dedication {
  --hebrew-font: var(--hebrew-serif-font-family);
  --english-font: var(--english-serif-font-family);
}
.collectionPage .collectionDescription .en .dedication {
  font-style: italic;
  font-size: 18px;
  display: block;
}
.collectionPage .collectionDescription .he .dedication {
  font-size: 20px;
  display: block;
}
.collectionPage .bubbleTab {
  font-size: 16px;
}
.collectionPage .tagsList {
  --hebrew-font: var(--hebrew-serif-font-family);
  --english-font: var(--english-serif-font-family);
}
.collectionPage .emptyMessage .button {
  margin-top: 22px;
}
.collectionPage .emptyMessage .button:hover {
  color: white;
}
.collectionContentsTab .gridBox {
  margin-bottom:  30px;
}
.collectionPage .collectionContentsSectionLabel {
  color: var(--dark-grey);
  size: 16px;
  margin: 30px 0 12px 0;
}
.collectionPage .collectionContentsTag {
  font-size: 24px;
}
.collectionPage .sheetIcon {
  display: none;
}
.collectionPage .filterable-list .sheet a.sheetTitle {
  font-size:  24px;
}
.collectionPage .searchInCollectionLink {
  font-size:  16px;
  color: var(--dark-grey);
  margin-top: 20px;
  display: block;
}
.collectionInvitationBox {
  padding-bottom: 20px;
}
.collectionInvitationBox .button {margin: 0;}
.collectionSheetInner {
  display: flex;
}
.collectionSheetInnerContent {
  flex: 1;
}
.sheet .sheetTitleText {
  font-family: var(--english-serif-font-family);
}
.sheetListingPinButton {
  display: none;
  opacity: 0.3;
  cursor: pointer;
}
.sheet:hover .sheetListingPinButton.active {
  display: block;
}
.sheetListingPinButton.pinned {
  display: block;
  opacity: 0.6;
}
#collectionInvitationInput {
  box-shadow: 0 1px 3px rgba(0,0,0,0.2);
  border: none;
  margin-inline-end: 10px;
  font-size: 18px;
  position: relative;
  border-radius: 7px;
  box-sizing: border-box;
  width: 215px;
  padding: 10px 15px;
}
.collectionInvitationBoxMessage {
  font-size: 18px;
  padding: 12px 0 0;
  text-align: center;
}
.flexLineBreak {
  width: 100%;
  height: 0;
}
.collectionPage .collectionMemberListing {
  padding-bottom: 24px;
  font-family: "Roboto", "Helvetica Neue", "Helvetica", sans-serif;
  font-size: 16px;
  color: #666;
  display: flex;
  flex-direction: row;
  justify-content: start;
}
.collectionMemberListingPic {
  margin-inline-end: 10px;
}
.collectionMemberListingPic.invitation {
  background-color: var(--medium-grey);
  border-radius: 1000px;
  width: 40px;
  height: 40px;
  line-height: 40px;
  text-align: center;
}
.collectionMemberListingName {
  color: black;
}
.collectionMemberListingRole {
  color: var(--dark-grey);
  font-size: 13px;
  margin-top: 4px;
}
.collectionMemberListingText {
  position: relative;
}
.collectionPage .collectionMemberListing .collectionMemberListingActions {
  display: none;
}
.collectionPage .collectionMemberListing:hover .collectionMemberListingActions {
  display: inline-flex;
}
.collectionMemberListingActions .collectionMemberListingActionsButton {
  cursor: pointer;
  color: var(--dark-grey);
  margin-inline-start: 8px;
}
.collectionMemberListingActionsMenu {
  position: absolute;
  left: 0;
  top: 46px;
  line-height: 30px;
  background-color: white;
  border: 1px solid #ccc;
  border-radius: 4px;
  color: #999;
  font-size: 15px;
  z-index: 1;
}
.interface-hebrew .collectionMemberListingActionsMenu {
  right: 0;
  left: unset;
}
.collectionMemberListingActionsMenu .action {
  padding: 4px 10px;
  cursor: pointer;
  white-space: nowrap;
}
.collectionMemberListingActionsMenu .action:hover {
  background-color: #eee;
}
.collectionMemberListingActionsMenu .action + .action {
  border-top: 1px solid #ccc;
}
.collectionMemberListingActionsMenu .role {
  font-size: 17px;
  margin-right: 4px;
}
.collectionMemberListingActionsMenu .role.current {
  color: var(--dark-grey);
}
.collectionInvitationListing {
  display: inline-block;
  min-height: 50px;
  line-height: 50px;
}
.topicFilterBox {
  display: flex;
  align-items: center;
  margin-bottom: 30px;
  background-color: var(--lighter-grey);
  border-radius: 100px;
  padding: 0 10px;
  margin-top: 0;
  width: 285px;
  max-width: 100%;
}
.singlePanel .topicFilterBox {
  margin-top: 20px;
}
.topicFilterBox .searchIcon {
  height: 18px;
  width: 18px;
  opacity: 0.4;
}
.topicFilterInput {
  padding: 0px 10px;
  line-height: 30px;
  flex: 1;
  box-sizing: border-box;
  border: none;
  background: transparent;
  font-size: 18px;
}
.topicsFilterReset {
  cursor: pointer;
  color: var(--medium-grey);
}
.topicsFilterResetIcon {
  height: 16px;
  width: 16px;
  margin-inline-start: 8px;
  vertical-align: -2px;
}
.alphabeticalTopicsNav {
  color: var(--dark-grey);
  margin-bottom: 5px;
}
.alphabeticalTopicsNav a {
  display: inline-block;
  margin-bottom: 10px;
}
.alphabeticalTopicsNav a + a {
  margin-inline-start: 10px;
}
.allTopicsList {
  min-height: 500px;
}
.topicPanel .topicLabel {
  text-transform: uppercase;
  font-weight: lighter;
  margin-bottom: 10px;
  font-size: 14px;
}
.topicPanel .topicLabel a {
  color: #8E8E8E;
}
.topicPanel .sideColumnMore {
  cursor: pointer;
  font-size: 16px;
  line-height: 26px;
  color: #666;
}
.topicPanel .sideColumnMore:hover {
  cursor: pointer;
  text-decoration: underline;
}
.topicPanel .sourceList {
  min-height: 500px;
}
.topicPanel .sourceList .loadingMessage {
  text-align: center;
}
.topicPanel .topicSource {
  margin-bottom: 40px;
  cursor: pointer;
  position: relative;
}
.topicPanel .topicSource .title {
  font-weight: bold;
}
.topicPanel .topicSource .score {
  font-size: 17px;
  color: #333;
  font-weight: normal;
  white-space: nowrap;
  border-radius: 4px;
  padding: 3px;
}
.topicPanel .topicSource .score:hover {
  background-color: #EEE;
}
.topicPanel .topicSource .score:active {
  background-color: #DDD;
}
.hebrew .topicPanel .topicSource .score {
  right: auto;
  left: 5px;
}
.topicPanel .topicSource .score img {
  width: 15px;
  height: 15px;
  vertical-align: middle;
  margin: -4px 0 0 2px;
  opacity: 0.6;
}

ul.aboutSheetLinks {
  list-style-type: none;
  padding-inline-start: 0;
  --english-font: var(--english-serif-font-family);
  --hebrew-font: var(--hebrew-serif-font-family);
  font-size: var(--serif-body-font-size);
}

h3.aboutSheetHeader {
  text-transform: none;
  color: var(--dark-grey);
  font-size: var(--sans-serif-h3-font-size);
  --english-font: var(--english-sans-serif-font-family);
  --hebrew-font: var(--hebrew-sans-serif-font-family);
  margin-bottom: 17px;
  margin-top: 36px;
  padding-bottom: 18px;
  border-style: none none solid none;
  border-color: var(--light-grey);
  border-width: 1px;
}

.translationsHeader {
  margin-bottom: 35px;
}

.translationsHeader h3 {
  text-transform: none;
  color: var(--dark-grey);
  font-size: var(--sans-serif-h3-font-size);
  --english-font: var(--english-sans-serif-font-family);
  --hebrew-font: var(--hebrew-sans-serif-font-family);
  margin-bottom: 12px;
  margin-top: 0;
}

.translationsHeader .translationsDesc {
  font-size: var(--sans-serif-body-font-size);
  color: var(--dark-grey);
}

.aboutSheetPanel hr {
  height: 0px;
  border: 1px solid var(--light-grey);
}

.aboutSheetPanel div.description {
  color: var(--dark-grey);
  --english-font: var(--english-sans-serif-font-family);
  --hebrew-font: var(--hebrew-sans-serif-font-family);
  font-size: var(--sans-serif-body-font-size);
  margin: 20px 0px;
}

.aboutSheetPanel h2 {
  font-size: var(--serif-h3-font-size);
  color: #000000;
  text-transform: none;
  margin: 0px;
}

div.aboutSheetPanel>div.authorStatement {
  font-size: 16px;
  margin: 20px 0px;
}

.aboutSheetPanel h3.aboutSheetSubtitle {
  --english-font: var(--english-sans-serif-font-family);
  --hebrew-font: var(--hebrew-sans-serif-font-family);
  margin-top: 5px;
  margin-bottom: 20px;
}

div.aboutSheetMetadata {
  color: var(--medium-grey);
  --english-font: var(--english-sans-serif-font-family);
  --hebrew-font: var(--hebrew-sans-serif-font-family);
  font-size: var(--sans-serif-small-font-size);
  display: flex;
  flex-direction: column;
  margin: 10px 0px;
}
div.aboutSheetMetadata span:not(:first-child)::before{
  content: '•';
  margin-inline-start: 4px;
  margin-inline-end: 4px;
}

.hebrew .topicPanel .topicSource .score img {
  margin: -4px 2px 0 0;
}
.note a {
  color: #333;
  text-decoration: underline;
}
.noteListing {
  margin-bottom: 30px;
  border-bottom: 1px solid #ccc;
}
.noteListing a:hover {
  text-decoration: none;
}
.noteListing .textRange .title {
  font-size: 18px;
  color: #999;
  margin-bottom: 10px;
}
.noteListing .textRange .title:hover {
  text-decoration: underline;
}
.noteListing .textRange .text {
  font-size: 18px;
  font-style: italic;
  color: #999;
  margin-bottom: 18px;
}
.noteListing .textRange .text .he {
  font-style: normal;
}
.noteListing .segment {
  display: block;
}
.noteListing .note {
  font-size: 18px;
}
.noteListing .actionButtons {
  visibility: hidden;
  float: right;
  display: inline-block;
  cursor: pointer;
}
.interface-hebrew .noteListing .actionButtons {
  float: left;
}
.noteListing:hover .actionButtons {
  visibility: visible;
}
.noteListing .actionButtons img {
  width: 16px;
  height: 16px;
}
.noteListing .actionButtons img + img {
  margin: 0 0 0 10px;
}
.interface-hebrew .noteListing .actionButtons img + img {
  margin: 0 10px 0 0;
}
.noteListing:hover .actionButtons img:hover {
  opacity: 0.6;
}
.noteListing .mask {
  background-color: white;
  opacity: 0.5;
}
.addToSourceSheetModal {
  position: absolute;
  display: block;
  left: 40%;
  top: 240px;
  width: 330px;
  padding: 20px;
  background: #FBFBFA;
  border: #ccc 1px solid;
  border-radius: 4px;
  box-shadow: 0 0 10px #ccc;
  z-index: 200;
}
.addToSourceSheetModal .closeButton {
  margin-bottom: 10px;
  cursor: pointer;
  height: 18px;
  width: 18px;
  float: right;
}
.searchBox .keyboardInputInitiator {
    opacity: 0.4;
    width: 22px;
    height: 20px;
    padding: 4px 7px 2px;
    position: initial;
    vertical-align: 0px;
}
.searchBox.TopicSearchBox {
  margin: 30px 0px 20px 30px;
}
.searchBox.TopicSearchBox input {
  padding: 15px;
  box-sizing: border-box;
  box-shadow: 0px 1px 3px rgba(0, 0, 0, 0.25);
  border: none;
  height: 40px;
  width: 209px;
  font-family: "adobe-garamond-pro", "Crimson Text", Georgia, serif;
  border-radius: 6px;
  font-size: 18px;
  color: #000000;
}
.searchBox.TopicSearchBox input.selected {
  color: var(--commentary-blue);
}
.header .searchBox .keyboardInputInitiator {
    display: none;
}
body #keyboardInputMaster {
    opacity: 1;
    background-color: #FBFBFA;
    border: 1px solid #ccc;
    padding: 5px;
    box-shadow: none;
    border-radius: 0.3em;
    /*position: relative;
    top: 100px;
    left: 395px;*/
}
body #keyboardInputMaster thead {
  display: none;
}
body #keyboardInputMaster tbody tr td table{
    border-spacing: 2px 2px;
}
body #keyboardInputMaster tbody tr td table tbody tr td{
    border: 0.5px solid #eee;
    background: white;
    font-family: "Heebo","Roboto", sans-serif;
    min-width: 15px;
    vertical-align: middle;
    padding: 2px 8px;
    text-align: center;
    font-size: 14px;
    color: #333;
}
body #keyboardInputMaster tbody tr td table tbody tr td:hover,
body #keyboardInputMaster tbody tr td table tbody tr td:active,
body #keyboardInputMaster tbody tr td table tbody tr td.pressed{
    border: 1px solid #eee;
    background: #eee;
}
.calendarRefs {
  margin-bottom: 16px;
}
.calendarRef {
  font-size: 18px;
  color: #666;
  display: flex;
  margin: 2px 0;
}
.calendarRef a {
  color: inherit;
}
.calendarRef img {
  margin-top: 2px;
}
#editCollectionPageContainerInner {
  position: relative;
}
#editCollectionPage :not(h1) .int-en {
  font-family: "Roboto", "Helvetica Neue", "Helvetica", sans-serif;
}
#editCollectionPage :not(h1) .int-he {
  font-family: "Heebo", sans-serif;
}
#editCollectionPage .field {
  box-sizing: border-box;
  width: 100%;
  display: inline-block;
  vertical-align: top;
  padding: 12px;
}
#editCollectionPage .field.halfWidth {
  width: 50%;
  display: inline-block;
}
#editCollectionPage .field.quarterWidth {
  width: 25%;
  display: inline-block;
}
#editCollectionPage .field.threeQuarterWidth {
  width: 75%;
  display: inline-block;
}
#editCollectionPage .field > label {
  display: block;
  margin-bottom: 15px;
  color: #666;
}
#editCollectionPage input,
#editCollectionPage textarea {
  display: block;
  width: 100%;
  padding: 15px 12px;
  border-radius: 5px;
  border: none;
  box-sizing: border-box;
  box-shadow: 0 1px 3px rgba(0,0,0,0.2);
  font-family: "Roboto", "Helvetica Neue", "Helvetica", sans-serif;
  color: #333;
  font-size: 14px;
}
.interface-hebrew #editCollectionPage input,
.interface-hebrew #editCollectionPage textarea {
  font-family: "Heebo", sans-serif;
}
#editCollectionPage .hiddenFileInput {
  width: 0.1px;
  height: 0.1px;
  opacity: 0;
  overflow: hidden;
  position: absolute;
  z-index: -1;
}
#editCollectionPage .collectionImage {
  max-width: 200px;
  margin-bottom: 5px;
  display: block;
}
#editCollectionPage .helperText {
  color: #999;
  font-size: 13px;
  width: 500px;
}
#editCollectionPage .collectionHeaderBox {
  width: 100%;
  background-color: white;
  margin-bottom: 5px;
}
#editCollectionPage .collectionHeader {
  float: right;
  max-width: 100%;
}
#editCollectionPage .deleteCollection {
  cursor: pointer;
  margin: 30px 10px;
  color: #999;
  text-align: right;
}
#editCollectionPage .deleteCollection:hover {
  text-decoration: underline;
}
.dropdown {
  position: relative;
}
.dropdown .dropdownMain {
  background: white;
  box-shadow: 0 1px 3px rgba(0,0,0,0.2);
  border-radius: 7px;
  padding: 16px 22px;
  font-size: 16px;
  margin-bottom: 10px;
  cursor: pointer;
  line-height: 19px;
  color: var(--dark-grey);
  display: flex;
  justify-content: space-between;
  flex-direction: row;
}
.dropdown .dropdownMain.selected{
  color: var(--selected-option);
}
.dropdown .dropdownList .dropdownOption {
  font-size: 18px;
  cursor: pointer;
  padding: 0 22px;
  margin: 26px 0;
  border: none;
  color: var(--dark-grey);
  font-style: normal;
  font-weight: normal;
  font-size: 16px;
  line-height: 19px;
}
.dropdown .dropdownOpenButton {
  margin-inline-start: 6px;
  cursor: pointer;
  color: var(--dark-grey);
  font-size: 18px;
}
.interface-hebrew .dropdownOpenButton {
  float: left;
  margin-left: 0;
}
.dropdown .dropdownListBox {
  position: absolute;
  z-index: 1;
  margin-top: -14px;
  width: 100%;
  box-sizing: border-box;
  box-shadow: 0 1px 3px rgba(0,0,0,0.2);
  background: white;
  border-bottom-left-radius: 7px;
  border-bottom-right-radius: 7px;
}
.dropdown .dropdownList {
  color: #999;
  background-color: white;
  box-sizing: border-box;
  padding: 0;
  max-height: 250px;
  overflow-x: hidden;
  overflow-y: scroll;
  border-bottom-left-radius: 7px;
  border-bottom-right-radius: 7px;
}
.singlePanel .dropdown .dropdownList {
  max-height: 150px;
}
.dropdown .dropdownList .dropdownOption.selected {
  color: var(--selected-option);
}
.addToSourceSheetBox .dropdownMain.noselect {
  display: flex;
  justify-content: space-between;
  align-items: center;
  align-content: flex-start;
  text-align: start;
}
.addToSourceSheetBox .dropdownMain.noselect::before{
  content: url("/static/img/sheet.svg");
  opacity: 0.4;
  display: inline-block;
  margin-inline-end: 10px;
  transform: scale(0.8);
  vertical-align: text-bottom;
  line-height: 10px;
}
.addToSourceSheetBox .dropdownMain.noselect::after{
  content: url("/static/icons/chevron.svg");
  margin-inline-start: auto;
  opacity: 0.4;
  height: 24px;
  transform: scale(0.6) rotate(90deg);
  transform-origin: center center;
}
.addToSourceSheetBox .dropdownMain.noselect.open::after{
  transform: scale(0.6) rotate(-90deg);
  transform-origin: center center;
}
.addToSourceSheetBox .dropdownMain .loadingMessage {
  margin: 0;
}
.addToSourceSheetBoxTitle{
  font-style: normal;
  font-weight: normal;
  font-size: 13px;
  line-height: 15px;
  color: #999999;
  margin-bottom: 11px;
}
.addToSourceSheetBox .selectedRef{
  padding: 16px 22px;
  font-size: 16px;
  margin-bottom: 15px;
  cursor: pointer;
  background: #FBFBFA;
  box-shadow: 0px 1px 3px rgba(0, 0, 0, 0.25);
  border-radius: 6px;
  text-align: start;
}
.addToSourceSheetBox .selectedRef span{
  font-family: "adobe-garamond-pro", "Crimson Text", Georgia, "Times New Roman", serif;
  font-style: normal;
  font-weight: normal;
  font-size: 18px;
  line-height: 25px;
  color: #666666;
}
.readerPanel.hebrew .addToSourceSheetBox .selectedRef span{
  font-family: "Taamey Frank", "adobe-garamond-pro", "Crimson Text", Georgia, "Times New Roman", serif;
  font-size: 1.2em;
}
.addToSourceSheetBox .dropdown .dropdownList .dropdownOption::before{
  content: url("/static/img/sheet.svg");
  opacity: 0.4;
  display: inline-block;
  margin-inline-end: 10px;
  transform: scale(0.8);
  vertical-align: text-bottom;
  line-height: 10px;
}
#footer {
  background-color: white;
  border-top: 1px solid #F4F4F4;
  overflow: hidden;
  padding: 18px 40px 70px 40px;
  text-align: left;
  color: #999;
}
.singlePanel #footer {
  padding: 18px 15px 70px 15px;
}
#footer a {
  display: block;
  color: #666;
}
.interface-hebrew #footer{
  direction: rtl;
  text-align: right;
}
.interface-english #footer .int-he {
  display: none;
}
.interface-hebrew #footer .int-he {
  display: inline;
  text-align: right;
}
#footerInner {
  max-width: 1000px;
  margin: 0 auto;
}
#footer .section {
  display: inline-block;
  vertical-align: top;
  width: 200px;
  margin: 20px 0;
}
.interface-english #footer .section {
  text-align: left;
}
.interface-hebrew #footer .section {
  text-align: right;
}
#footer .section .header {
  color: #000;
  margin-bottom: 18px;
  font-weight: normal;
  font-size: 16px;
}
#footer .section.last {
  float: right;
  text-align: right;
}
.interface-hebrew #footer .section.last {
  float: left;
  text-align: left;
}
#footer .section a {
  font-size: 16px;
  margin: 2px 0;
}
#footer .fa {
  margin: 0 3px;
}
#footer .header.connect {
  text-transform: uppercase;
}
.newsletterSignUpBox {
  position: relative;
  margin-bottom: 4px;
}
.newsletterSignUpBox .newsletterInput {
  border-radius: 6px;
  padding: 10px 32px 12px 16px;
  width: 150px;
  font-size: 15px;
  border: 1px solid #EEE;
  margin-bottom: 6px;
  color: #333;
}
.newsletterSignUpBox .educatorNewsletterInput {
  padding: 10px;
  -webkit-appearance: auto
}
.newsletterSignUpBox img {
  height: 18px;
  width: 18px;
  opacity: 0.2;
  position: absolute;
  top: 10px;
  right: 12px;
}
.interface-hebrew .newsletterSignUpBox .newsletterInput {
  padding: 8px 16px 11px 32px;
}
.interface-hebrew .newsletterSignUpBox img {
  right: auto;
  left: 12px;
  transform: scale(-1, 1);
}
.newsletterEducatorOption {
  font-size: 14px;
  padding: 0px 3px;
  margin-top: 2px;
}
.newsletterSignUpBox .subscribeMessage {
  margin: 4px 0 14px 0;
  font-size: 14px;
  font-family: "Roboto", "Helvetica Neue", "Helvetica", sans-serif;
  font-style: italic;
  text-align: center;
  direction: ltr;
}
#footer .section.connect a {
  display: inline;
  margin: 0 4px;
}
#footer .section.connect .socialLinks a {
  color: #666;
}
#footer #siteLanguageToggle {
  color: #999;
  margin-top: 30px;
  font-size: 15px;
}
#footer #siteLanguageToggle #siteLanguageToggleLabel {
  display: block;
  text-transform: uppercase;
  color: #000;
}
#footer a#siteLanguageEnglish,
#footer a#siteLanguageHebrew {
  font-family: "Roboto", "Helvetica Neue", "Helvetica", sans-serif;
  cursor: pointer;
  color: #666;
  display: inline;
  margin: 0 3px;
}
#footer #siteLanguageEnglish:hover,
#footer #siteLanguageHebrew:hover {
  text-decoration: underline;
}
#footer a#siteLanguageHebrew {
  font-family: "Heebo", sans-serif;
}
.gemarra-regular, .gemarra-italic {
  font-weight: bold;
}
.it-text, .gemarra-italic {
  font-style: italic;
}
.categoryAttribution a {
  color: inherit;
}
.bubbleTab {
  padding: 10px 25px;
  margin: 3px;
  background-color: white;
  border-radius: 20px;
  border: 1px solid #DADADA;
  display: inline-block;
  font-size: 12px;
  color: #999;
  font-family: "Roboto", "Helvetica Neue", "Helvetica", sans-serif;
  letter-spacing: 1px;
  cursor: pointer;
}
.bubbleTab:hover {
  text-decoration: none;
}
.bubbleTab.active {
  color: #333;
}
.aboutBox .detailsSection{
  margin-bottom: 40px;
}
.aboutBox .aboutHeader {
  color: var(--dark-grey);
  padding-bottom: 13px;
  margin: 0;
  margin-bottom: 15px;
  text-align: initial;
  text-transform: none;
  font-size: 22px;
  border-bottom: solid 1px var(--light-grey);
  --english-font: var(--english-sans-serif-font-family);
  --hebrew-font: var(--hebrew-sans-serif-font-family);
}
.aboutBox .aboutTitle {
  padding: 10px 0 10px 0;
  display: inline-block;
  font-style: normal;
  font-weight: normal;
  font-size: 24px;
  line-height: 29px;
  color: #000000;
}
.aboutBox .tocCategory{
  display: block;
  margin-bottom: 17px;
  font-size: 16px;
  line-height: 19px;
  letter-spacing: 2px;
  text-transform: uppercase;
  color: var(--dark-grey);
}
.aboutBox .aboutSubtitle {
  font-style: italic;
  font-weight: normal;
  font-size: 18px;
  line-height: 22px;
  color: #666666;
}
.aboutBox .aboutSubtitle .he {
  font-style: normal;
}
.aboutBox .aboutAuthor{
  font-size: 16px;
  line-height: 19px;
  color: var(--dark-grey);
  margin-bottom: 22px;
  display: flex;
}
.readerPanel.hebrew .aboutBox .aboutAuthor .aboutAuthorInner{
  direction: rtl;
}
.aboutBox .aboutAuthor .authorName{
  margin-inline-start: 5px;
  color: black;
}
.aboutBox .aboutDesc {
  margin: 15px 0 15px 0;
  font-style: normal;
  font-weight: normal;
  font-size: 16px;
  line-height: 19px;
  color: var(--dark-grey);
}
.aboutBox .aboutComposed{
  font-size: 14px;
  line-height: 18px;
  color: var(--medium-grey);
}
.guideBox .guideHeader {
  color: var(--dark-grey);
  padding-bottom: 13px;
  margin: 0;
  margin-bottom: 15px;
  text-align: initial;
  text-transform: none;
  font-size: 22px;
  border-bottom: solid 1px var(--light-grey);
  --english-font: var(--english-sans-serif-font-family);
  --hebrew-font: var(--hebrew-sans-serif-font-family);
}

.guideBox .guideHeader i {
  margin-right: 8px;
  font-size: 18px;
  cursor: pointer;
}

.guideBox .guideTitle {
  padding: 10px 0 10px 0;
  display: inline-block;
  font-style: normal;
  font-weight: normal;
  font-size: 24px;
  line-height: 29px;
  color: #000000;
}
.guideBox .guidePromptBox {
  direction: ltr;
  margin-bottom: 20px;
  border-radius: 10px;
  padding: 8px 15px;
  border: 2px solid var(--mishnah-blue);
  background-color: #FFFFFF;
  cursor: pointer;
}
.guideBox .guidePromptBox p {
  font-size: 16px;
}
.guideBox .guidePromptBox span {
  font-size: 14px;
  color: var(--medium-grey);
  margin-top: 10px;
}
.readerApp.interface-hebrew .aboutBox .versionDetails,
.readerApp.interface-hebrew .versionsBox .versionDetails {
  text-align: right;
}
.aboutBox .versionDetails .separator,
.versionsBox .versionDetails .separator {
  margin: 0 3px;
}
.aboutBox .currVersionSection, .aboutBox .alternateVersionsSection {
  padding-bottom: 30px;
}
.aboutBox .versionsBox .language-block:first-child .versionBlock:first-child {
  border-top: none;
  padding-top: 10px;
}
.aboutBox .currVersionSection .versionBlock + .versionBlock {
    border-top: solid 1px #CCC;
    padding-top: 20px;
    margin-top: 20px;
}
.version-with-buy-button {
  display: flex;
  flex-direction: column;
}
.version-with-buy-button .version-text-image{
  display: flex;
  justify-content: space-between;
}
.version-with-buy-button .version-text-image .versionBlock{
  align-self: flex-start;
}
.versionsBox .version-with-buy-button{
    border-top: solid 1px #CCC;
}
.versionsBox .version-with-buy-button .versionBlock{
    border-top: none;
}
.versionsBox .version-with-buy-button .version-text-image .version-with-buy-button-image
{
  padding: 20px;
}
.versionsBox .version-with-buy-button .version-with-buy-button-link{
    padding: 10px 20px;
}
.version-with-buy-button .version-with-buy-button-link{
  align-content: flex-start;
  min-width: 50%;
}
.version-with-buy-button .version-with-buy-button-link a.button{
  color: #FFFFFF;
  padding: 7px 20px;
}
.version-with-buy-button .version-text-image .version-with-buy-button-image img.buy-img {
    height: 85px;
    border-radius: 2px;
}
.versionsBox .versionLanguage {
  padding-bottom: 15px;
  letter-spacing: 1px;
  font-style: normal;
  font-weight: normal;
  font-size: 16px;
  line-height: 19px;
  color: #666666;
}
.interface-hebrew .versionsBox .versionLanguage {
  direction: rtl;
}
.versionsBox div:not(:first-child) .versionLanguage {
  padding-top: 25px;
}
.versionsBox .versionLanguage .versionCount {
  color: #999;
}
.versionsBox a.selectButton:not(.version-with-preview-title-line .selectButton) {
  font-style: normal;
  font-weight: normal;
  font-size: 13px;
  color: #666666;
  box-shadow: 0 1px 2px #999;
  padding: 2px 8px;
  background-color: white;
  border-radius: 4px;
  line-height: 18px;
  cursor: pointer;
}
.versionsBox a.selectButton.currSelectButton:not(.version-with-preview-title-line .selectButton) {
  background-color: #212E50;
  text-decoration: none;
  cursor: default;
  line-height: 20px;
  color: #FFFFFF;
}
.versionsTextList .topFiltersInner .uppercase {
  text-transform: none;
}
span.purim-emoji img{
  height: 25px;
  width: 25px;
}

/* Sheets */

.sheetsInPanel {
  overflow-y: scroll;
  overflow-x: hidden;
  height: 100%;
  padding: 0 15px;
  box-sizing: border-box;
  position: relative;
}
.sheetContent {
  width: 100%;
  box-sizing: border-box;
  font-size: 2.2em;
  line-height: 1.6;
  text-align: justify;
  background-color: inherit;
  margin: 0 auto;
  max-width: 760px;
  position: relative;
  padding: 0 30px;
  counter-reset: css-counter 0;
}
.sheetContent .ref {
  cursor: pointer;
  color: #999;
  font-size: 1em;
}
.sheetContent .ref a {
  color: #999;
}
.sheetContent img {
  max-width: 100%;
}
.sheetContent table {
  margin: auto;
  max-width: 100%;
  width: 100%;
  border-collapse: collapse;
  table-layout: fixed
}
.sheetContent table th,
.sheetContent table td {
  padding: 10px;
  border-top: 1px solid #E6E5E6;
  vertical-align: top;
}
.sheetContent table thead th {
  vertical-align: bottom;
  border-bottom: 2px solid #E6E5E6;
  border-top: none;
}
.sheetContent table th:first-of-type,
.sheetContent table tr td:first-of-type {
  padding-left: 0;
}
.sheetContent table th:last-of-type,
.sheetContent table tr td:last-of-type {
  padding-right: 0;
}
.sheetContent tbody {
  width: 100%;
}
.sheetContent .center {
  text-align: center;
}
.readerPanel .sheetItem {
  position: relative;
}
.heLeft.bilingual section.SheetSource .sheetItem.enOnly > .en,
.heLeft.bilingual section.SheetSource .sheetItem.heOnly > .he,
.heRight.bilingual section.SheetSource .sheetItem.enOnly > .en,
.heRight.bilingual section.SheetSource .sheetItem.heOnly > .he {
  width: 100%;
  padding-right: 15px;
  padding-left: 15px;
}
.readerPanel .sheetItem.indented-1,
.readerPanel section.SheetSource.indented-1,
.readerPanel section.SheetOutsideBiText.indented-1 {
  margin-left:  30px;
  margin-right: 30px;
}
.readerPanel .sheetItem.indented-2,
.readerPanel section.SheetSource.indented-2,
.readerPanel section.SheetOutsideBiText.indented-2 {
  margin-left:  60px;
  margin-right: 60px;
}
.readerPanel .sheetItem.indented-3,
.readerPanel section.SheetSource.indented-3,
.readerPanel section.SheetOutsideBiText.indented-3 {
  margin-left:  90px;
  margin-right: 90px;
}
.sheetContent .customSourceTitle {
  font-family: "Roboto", "Helvetica Neue", "Helvetica", sans-serif;
  text-transform: none;
  margin-bottom: 0;
  margin-top: 40px;
}
.sheetContent p {
  margin: 0 0 1em 0;
}
.segmentNumber.sheetSegmentNumber {
  display: block;
  position: absolute;
  text-align: center;
}
.readerPanel.bilingual.heLeft .sheetItem.segment .segmentNumber.sheetSegmentNumber,
.readerPanel.bilingual.heRight .sheetItem.segment .segmentNumber.sheetSegmentNumber {
  left: 50%;
  margin-left: -15px;
}
.readerPanel.bilingual.heLeft .sheetItem.segment.enOnly .segmentNumber.sheetSegmentNumber,
.readerPanel.bilingual.heRight .sheetItem.segment.enOnly .segmentNumber.sheetSegmentNumber {
  right: 0px;
  left: auto;
  margin-left: 0;
}
.readerPanel.bilingual.heLeft .sheetItem.segment.heOnly .segmentNumber.sheetSegmentNumber,
.readerPanel.bilingual.heRight .sheetItem.segment.heOnly .segmentNumber.sheetSegmentNumber {
  left: 0px;
  margin-left: 0;
}
.readerPanel.english .sheetItem.segment.heOnly .segmentNumber .en,
.readerPanel.hebrew .sheetItem.segment.enOnly .segmentNumber .he
.readerPanel.hebrew section.SheetSource .sheetItem.enOnly > .en,
.readerPanel.english section.SheetSource .sheetItem.heOnly > .he,
.readerPanel.hebrew section.SheetOutsideBiText .sheetItem.enOnly > .en,
.readerPanel.english section.SheetOutsideBiText .sheetItem.heOnly > .he  {
  display: block;
}
.sheetTocIcon {
  color: #ccc;
  font-size: 16px;
  width: 15px;
  height: 15px;
  margin: 0 8px;
  vertical-align: middle;
}
.bookPage .content h2.tagsTitle {
  text-align: center;
  color:black;
  font-size: 13px;
  margin-bottom: 0;
  padding-bottom: 8px;
}
.sheetMetaDataBox {
  margin: 40px auto 0 auto;
  text-align: center;
}
.bookMetaDataBox {
  margin: 40px auto;
  text-align: center;
}
.sheetContent .sheetItem.segment .sourceContentText {
  margin-bottom: 18px;
  display: block;
  overflow-wrap: break-word;
  word-wrap: break-word;
}
.sheetContent h1,
#sheet .outside h1,
.sourceContentText h1 {
  font-weight: 400;
  font-size: var(--serif-h3-font-size);
  text-align: center;
  margin-top: 45px;
  margin-bottom: 30px;
}
.sheetContent h1 span,
.sourceContentText h1 span {
  border-bottom: 4px solid var(--lighter-grey);
}

#aboutCover {
  margin-top: -90px;
  height: 240px;
  padding: 180px 0;
  background-color: #ADA99B;
  box-sizing: border-box;
  text-align: center;
  overflow: hidden;
  position: relative;
}
#aboutVideo {
  position: absolute;
  top: -90px;
  left: 0;
  min-width: 1200px;
  z-index: 0;
  width: 100%;
}
@media (max-width: 450px) {
  #aboutCover {
    height: 270px;
    padding: 180px 0;
  }
  #aboutVideo {
    min-width: 900px;
  }
}
.overlayTextOnSheetsHero {
  color: white;
  --english-font: var(--english-sans-serif-font-family);
  --hebrew-font: var(--hebrew-sans-serif-font-family);
  font-weight: 400;
  margin-inline-start: 10%;
}
.overlayTextOnSheetsHero #title {
  position: absolute;
  font-size: 50px;
  font-weight: 500;
  top: 145px;
  line-height: 62.65px;
}
.overlayTextOnSheetsHero #message {
  position: absolute;
  font-size: 24px;
  line-height: 18px;
  top: 227px;
}
@media screen and (max-width: 800px) {
  .overlayTextOnSheetsHero {
    margin-inline-start: 15%;
  }
  .overlayTextOnSheetsHero #title {
    font-size: 24px;
    top: 115px;
    line-height: revert;
  }
  .overlayTextOnSheetsHero #message {
    font-size: 16px;
    top: 175px;
  }
  #aboutCover {
    height: 150px;
    padding: 130px 0;
  }
}
@media screen and (min-width: 900px) {
  .contentInner .table {
    display: flex;
    flex-direction: row;
  }
  div.sheetsWrapper :nth-child(-n+2 of .card) {
    border-top: 1px solid #EDEDEC;
  }
}
@media screen and (min-width: 700px) and (max-width: 900px)  {
  .contentInner .table {
    display: flex;
    flex-direction: column;
  }
}
@media screen and (min-width: 600px) and (max-width: 700px) {
  .contentInner .table {
    display: flex;
    flex-direction: row;
  }
  div.sheetsWrapper :nth-child(-n+2 of .card) {
    border-top: 1px solid #EDEDEC;
  }
}
@media screen and (max-width: 600px) {
   .contentInner .table {
    display: flex;
    flex-direction: column;
  }
}
.readerPanel.hebrew .sheetContent .sheetItem.segment .sourceContentText.outsideBiText.en {
  display: none;
}
.readerPanel.english .sheetContent .sheetItem.segment .sourceContentText.outsideBiText.he {
  display: none;
}
.readerPanel.hebrew .sheetContent .sheetItem.segment.enOnly .sourceContentText.outsideBiText.en {
  display: inline;
}
.readerPanel.english .sheetContent .sheetItem.segment.heOnly .sourceContentText.outsideBiText.he {
  display: inline;
}
.readerPanel.english .sheetContent .sheetItem .SheetOutsideText.segment.he,
.readerPanel.hebrew .sheetContent .sheetItem .SheetOutsideText.segment.en,
.readerPanel.english .sheetContent .sheetItem .SheetComment.segment.he,
.readerPanel.hebrew .sheetContent .sheetItem .SheetComment.segment.en {
  display: inline;
}
.sourceContentText.centeredSheetContent {
  text-align: center;
}
.sheetContent .sheetItem.segment .sourceContentText p:last-child,
.sheetContent .editorContent .sheetItem.segment .sourceContentText p {
  margin-bottom: 0;
}
.sheetContent .editorContent .sheetItem.noPointer {
  pointer-events: none;
}

.sheetContent .editorContent .sheetItem.noPointer iframe {
  pointer-events: auto;
}


.sheetContent .editorContent .sheetItem.noPointer .element-link,
.sheetContent .editorContent .sheetItem.noPointer .element-link a {
    cursor: pointer;
    pointer-events: auto;
}
.sheetContent .sheetItem.segment .addedBy {
  margin-top: -20px;
}



.sheetContent .element-link {
  display: inline;
  position: relative;
}

.sheetContent .element-link .popup {
  position: absolute;
  left: 0;
  display: flex;
  align-items: center;
  background-color: white;
  padding: 0;
  border-radius: 6px;
  z-index: 1;
  top: -38px;
  pointer-events: auto;
  box-shadow: 0px 1px 3px rgba(0, 0, 0, 0.25);
}

.sheetNotice {
  color: var(--dark-grey);
  background: var(--lighter-grey);
  border: 1px solid var(--light-grey);
  box-sizing: border-box;
  border-radius: 6px;
  padding: 10px 20px;
  margin: 22px 44px 0;
  font-size: 16px;
}
.interface-hebrew .sheetContent .element-link .popup {
  direction: rtl;
}

.sheetContent .element-link .popup input {
  border: none;
  width: 200px;
  padding: 6px;
  font-size: 16px;
  color: rgb(0, 136, 204)
}

.sheetContent .element-link .popup a {
  display: flex;
  align-items: center;
  gap: 5px;
  padding-right: 10px;
  border-right: 1px solid lightgrey;
}

.sheetContent .element-link .popup button {
  border: none;
  background: transparent;
  padding: 6px;
}

.sheetContent .element-link .popup button:hover {
  color: rebeccapurple;
  cursor: pointer;
}

.sheetContent .editorContent,
.sheetContent .editorContent .segment {
  cursor: text;
}

.interface-english .sheetContent .sheetItem.segment .addedBy {
  float: left;
}
.interface-hebrew .sheetContent .sheetItem.segment .addedBy {
  float: right;
}
.youTubeContainer {
  position: relative;
  padding-bottom: 56.25%; /* 16:9 */
  padding-top: 25px;
  height: 0;
  pointer-events: auto;
}
.youTubeContainer iframe {
  position: absolute;
  top: 0;
  left: 0;
  width: 100%;
  height: 100%;
}
.sheetContent .media {
  margin: 0 auto;
  display: table;
  table-layout: fixed;
}
.sheetContent .media.fullWidth {
  width: 100%;
}
.sheetContent .media .mediaCaption {
  display: table-caption;
  caption-side: bottom;
  padding-top: 8px;
}
.sheetContent .media .mediaCaptionInner {
  display: flex;
  justify-content: space-between;
}
.sheetContent .media .mediaCaption .en {
  font-size: 80%;
  text-align: left;
  flex: 1;
}
.sheetContent .media .mediaCaption .he {
  font-size: 72%;
  flex: 1;
  font-family: "Heebo", "sans-serif";
}
.sheetContent .media .mediaCaption.heOnly .he,
.sheetContent .media .mediaCaption.enOnly .en {
  display: block;
}
.sheetContent .media .mediaCaption.heOnly .en,
.sheetContent .media .mediaCaption.enOnly .he {
  display: none;
}
.sheetContent .spacer:only-of-type.empty {
  line-height: inherit;
}
.sheetItem:only-of-type.empty .SheetOutsideText:before,
.sheetContent .spacer:only-of-type.empty:before {
  color: #999;
  position: absolute;
  pointer-events: none;
}
.interface-english .sheetItem:only-of-type.empty .SheetOutsideText:before,
.interface-english .spacer:only-of-type.empty:before,
.interface-english .spacer:only-of-type.empty:before {
  content: "Write something... ";
  margin-inline-start: 50px;
}
.interface-hebrew .sheetItem:only-of-type.empty .SheetOutsideText:before,
.interface-hebrew .spacer:only-of-type.empty:before,
.interface-hebrew .spacer:only-of-type.empty:before {
  content: "לכתוב משהו...";
  margin-inline-start: 50px;
}
.editorAddInterface {
  position: relative;
  pointer-events:none;
  background-color: transparent;
  margin-inline-start: 50px;
}

.editorAddInterface:before {
  content: "";
  margin-inline-start:-46px;
  position: absolute;
  width: 30px;
  height: 30px;
  transform: rotate(45deg);
  background-color: white;
  background-image: url("/static/icons/heavy-x-dark.svg");
  border: 1px solid var(--light-grey);
  background-size: 14px;
  border-radius: 50%;
  pointer-events:auto;
  cursor: pointer;
  background-repeat: no-repeat;
  background-position: center;
  box-sizing: border-box;
  box-shadow: 0px 1px 3px 0px #00000040;
}
.editorAddLineButton {
  position: relative;
  background-color: transparent;
  margin-inline-start: 50px;
}
.hidden.editorAddLineButton::before {
    display: none;
}

.editorAddLineButton:before {
  content: "";
  margin-inline-start:-46px;
  position: absolute;
  width: 30px;
  height: 30px;
  transform: rotate(45deg);
  background-color: white;
  background-image: url("/static/icons/heavy-x-dark.svg");
  border: 1px solid var(--light-grey);
  background-size: 14px;
  border-radius: 50%;
  /*pointer-events:auto;*/
  cursor: pointer;
  background-repeat: no-repeat;
  background-position: center;
  box-sizing: border-box;
  box-shadow: 0px 1px 3px 0px #00000040;
}

.editorAddInterface:hover::before {
background-color: var(--lighter-grey);
}
.editorAddInterface.active:hover::before {
background-color: white;
}

.editorAddInterface.active {
  background-color: white;
  line-height: initial;
}
.editorAddInterface.active:before {
  transform: rotate(0);
}
.editorAddInterface .editorAddInterfaceButton {
  display: none;
}

.addInterfaceInput {
  pointer-events: none;
  display: inline-block;
}
.hidden.editorAddInterface::before {
    display: none;
}


.addInterfaceInput .textPreview {
  border-inline-start: 4px solid;
  padding-inline-start: 36px;
  padding-inline-end: 10px;
  padding-top: 30px;
  padding-bottom: 30px;
  pointer-events: auto;
  margin-top: 10px;
  background-color: white;
}

.addInterfaceInput .button {
  font-size: 14px;
  padding-top: 5px;
  padding-bottom: 5px;
  height: 30px;
  position: absolute;
}

.addInterfaceInput .textPreviewSegment {
  display: inline;
}

.addInterfaceInput .textPreview .inner {
  max-height: 272px;
  overflow-y: scroll;
  padding-inline-end: 30px;
  position: relative;
}

.addInterfaceInput .suggestionBoxContainer,
.addInterfaceInput .textPreviewContainer {
  position: absolute;
  z-index: 1;
}

.addInterfaceInput .suggestionBox,
.addInterfaceInput .textPreview {
  border: 1px solid var(--light-grey);
  box-shadow: 0px 1px 3px rgba(0, 0, 0, 0.25);
  border-radius: 6px;
}

.addInterfaceInput .suggestionBox {
  height: 100%;
}
.addInterfaceInput select.suggestionBox {
  font-size: 22px;
}


.addInterfaceInput select.suggestionBox:focus > option:checked {
  background: var(--light-grey) !important;
}

.addInterfaceInput select.suggestionBox option:checked,
.addInterfaceInput select.suggestionBox option:hover {
    box-shadow: 0 0 10px 100px var(--light-grey) inset;
}

.addInterfaceInput input,
.addInterfaceInput button,
.addInterfaceInput .suggestion {
  pointer-events: auto;
  cursor: pointer;
}

.addInterfaceInput .suggestion {
  border-inline-start: 4px solid;
  padding-inline-start: 36px;
  padding-inline-end: 40px;
  padding-top: 9px;
  padding-bottom: 9px;
  border-bottom: 1px solid var(--lighter-grey);
}

.addInterfaceInput .suggestion:last-of-type {
  border-bottom: none;
}

.addInterfaceInput input {
  min-width: 350px;
  max-width: 450px;
  border-radius: 250px;
  border: none;
  box-shadow: none;
  box-sizing: border-box;
  font-size: 22px;
  padding-inline-start: 30px;
  padding-top: revert;
  margin-inline-end: 20px;
  background: url("/static/icons/iconmonstr-magnifier-2-240.svg") no-repeat scroll left 7px top 7px;
  background-color: var(--lighter-grey);
}
.topicSearch.addInterfaceInput {
  display: flex;
  margin-left: 30px;
  margin-right: 30px;
  justify-content: space-between;
}

.topicSearch.addInterfaceInput input {
  margin-top: 30px;
  height: 30px;
  max-width: 250px;
  min-width: 250px;
  padding-inline-end: 30px;
  margin-left:  0;
  margin-right: 0;
  font-size: 20px;
}
.topicSearch.addInterfaceInput input.selected {
  color: #4B71B7;
}

.topicSearch.addInterfaceInput .button {
  margin-top: 30px;
  position: relative;
  white-space: nowrap;
}
.addInterfaceInput .suggestion {
  font-size: 20px;
}
.topicSearch.addInterfaceInput select.suggestionBox {
  margin-top: 60px;
}
.addInterfaceInput.mediaInput input {
  background: url("/static/icons/link_grey.svg") no-repeat scroll left 7px top 7px;
  background-color: var(--lighter-grey);
}
.readerApp.interface-hebrew .addInterfaceInput input {
  background-position: right 7px top 7px;
  font-family: var(--hebrew-serif-font-family);
}

.addInterfaceInput input::placeholder {
  font-size: 22px;
  font-style: normal;
}

.addInterfaceInput input+span.helperCompletionText {
  position: absolute;
  margin-inline-start: 4px;
  color: var(--medium-grey);
}

.editorAddInterface.active .editorAddInterfaceButton {
  width: 30px;
  height: 30px;
  padding: 10px;
  display: inline-block;
  background-size: auto 12px;
  background-repeat: no-repeat;
  background-position: center;
  border-radius: 6px;
  background-origin: content-box;
  background-color: var(--lighter-grey);
  margin-inline-end: 6px;
  box-sizing: border-box;
  cursor: pointer;
  pointer-events: auto;
}
.editorAddInterface.active .cursorHolder {
  display: inline-block;
 }
#addSourceButton.editorAddInterfaceButton {
  background-image: url("/static/icons/quotation.svg");
}
#addImageButton.editorAddInterfaceButton {
  background-image: url("/static/icons/image.svg");
}
#addMediaButton.editorAddInterfaceButton {
  background-image: url("/static/icons/video.svg");
}

#addImageFileSelectorLabel {
  width: 30px;
  height: 30px;
  margin-inline-start: -5px;
  margin-top: -5px;
  display: block;
  position: absolute;
  cursor: pointer;
}

.sheetContent .sheetItem .SheetOutsideText.segment p {
  margin: 0
}
.sheetContent .sheetItem .SheetOutsideText.segment {
  margin: 0
}
.sheetContent .sheetItem .SheetSource.segment,
.sheetContent .sheetItem .SheetOutsideBiText.segment {
  margin-top: 2px;
  margin-bottom:30px;
}
.sheetContent .text.loading {
  cursor: wait;
}
.oldSheetNotice,
.oldSheetNotice a,
.editSheetNotice,
.editSheetNotice a {
  font-size: 12px;
  font-family: "Roboto", "Helvetica Neue", "Helvetica", sans-serif;
  color: #999;
}
.cookiesNotification {
  position: fixed;
  z-index: 9999;
  color: white;
  background-color: #212E50;
  border-top: 1px solid #ccc;
  bottom: 0;
  box-sizing: border-box;
  width: 100%;
  padding: 10px 0;
  line-height: 1.1;
  text-align: center;
  unicode-bidi: plaintext;
}
.cookiesNotification a {
  text-decoration: underline;
  color: inherit;
  margin-inline-start: 5px;
}
.cookiesNotification .button {
  margin-inline-start: 12px;
}
.readerMessageBox {
  z-index: 9999;
  color: #000;
  font-size: 16px;
  background-color: #ededec;
  border: 1px solid #ccc;
  top: 0;
  left: 0;
  box-sizing: border-box;
  padding: 10px 0;
  margin: 40px;
  line-height: 1.1;
  text-align: center;
}
.readerMessageBox a {
  text-decoration: underline;
  color: inherit;
}
.he sup.sourcePrefix {
  margin-right: -35px;
  position: absolute;
  text-decoration: none;
  font-family: "Roboto", "Helvetica Neue", "Helvetica", sans-serif;
  color: #000;
}
.en sup.sourcePrefix {
  margin-left: -35px;
  position: absolute;
  text-decoration: none;
  font-family: "Roboto", "Helvetica Neue", "Helvetica", sans-serif;
  color: #000;
}
.heLeft.bilingual .sheetContent .text sup.sourcePrefix,
.heRight.bilingual .sheetContent .text sup.sourcePrefix {
    margin-right: -28px;
}
.heLeft.bilingual .sheetContent .text .en sup.sourcePrefix,
.heRight.bilingual .sheetContent .text .en sup.sourcePrefix {
  display: none
}
.sheetItem.ref-display-none .ref {
  display: none;
}
section.SheetSource .en,
section.SheetOutsideBiText .en {
  background-color: #FBFBFA;
}
section.SheetSource,
section.SheetOutsideBiText {
  border-inline-start: 4px solid;
  box-shadow: 0px 1px 6px rgba(0, 0, 0, 0.25);
  margin-bottom: 30px;
}

.SheetOutsideBiText, .SheetSource {
    counter-increment: css-counter 1;
}

.SheetOutsideBiText:before,
.SheetSource:before {
  position: absolute;
  color:  var(--medium-grey);
  font-size: 12px;
}

.english .SheetOutsideBiText:before,
.english .SheetSource:before {
  content: counter(css-counter);
  left: -34px;
  font-family: var(--english-sans-serif-font-family);
}

.bilingual .SheetOutsideBiText:before,
.bilingual .SheetSource:before {
  content: counter(css-counter);
  right: -34px;
  font-family: var(--english-sans-serif-font-family);

}


.hebrew .SheetOutsideBiText:before,
.hebrew .SheetSource:before {
  content: counter(css-counter, hebrew);
  right: -34px;
  font-family: var(--hebrew-sans-serif-font-family);
}


.readerPanel.hebrew section.SheetSource .sheetItem > .he,
.readerPanel.english section.SheetSource .sheetItem > .en,
.readerPanel.hebrew section.SheetOutsideBiText .sheetItem > .he,
.readerPanel.english section.SheetOutsideBiText .sheetItem > .en {
  display: block;
}
.readerPanel.hebrew section.SheetSource .sheetItem > .en,
.readerPanel.english section.SheetSource .sheetItem > .he,
.readerPanel.hebrew section.SheetOutsideBiText .sheetItem > .en,
.readerPanel.english section.SheetOutsideBiText .sheetItem > .he  {
  display: none;
}
.interface-english section.SheetSource .sheetItem > .he,
.interface-english section.SheetSource .sheetItem > .en,
.interface-english section.SheetOutsideBiText .sheetItem > .he,
.interface-english section.SheetOutsideBiText .sheetItem > .en {
  padding: 15px 20px 15px 16px;
}
.interface-hebrew section.SheetSource .sheetItem > .he,
.interface-hebrew section.SheetSource .sheetItem > .en,
.interface-hebrew section.SheetOutsideBiText .sheetItem > .he,
.interface-hebrew section.SheetOutsideBiText .sheetItem > .en {
  padding: 15px 16px 15px 20px;
}
.readerPanel.bilingual.stacked .sheetContent section.SheetSource .segment.highlight .he,
.readerPanel.bilingual.stacked .sheetContent section.SheetOutsideBiText .segment.highlight .he {
  padding-bottom: 15px;
}
section.SheetSource.highlight,
section.SheetOutsideBiText.highlight {
  background-color: #E9E9E7;
}
section.SheetSource .segmentNumber,
section.SheetSource .SheetOutsideBiText {
  display: none;
}
.sheetContent section.SheetSource.highlight .sheetItem.segment.highlight .sourceContentText,
.sheetContent section.SheetSource .sheetItem.segment .sourceContentText,
.sheetContent section.SheetOutsideBiText.highlight .sheetItem.segment.highlight .sourceContentText,
.sheetContent section.SheetOutsideBiText .sheetItem.segment .sourceContentText {
  margin: 0;
}
.sheetItem .SheetSource,
.sheetItem .SheetOutsideBiText {
  border-inline-start: 4px solid;
  padding-inline-start: 16px;
  padding-inline-end: 20px;
  box-shadow: 0px 1px 6px rgba(0, 0, 0, 0.25);
}
.sheetItem .SheetSource.segment,
.sheetItem .SheetOutsideBiText.segment {
cursor: pointer;
}

.sheetItem .SheetSource.selected.segment,
.sheetItem .SheetOutsideBiText.selected.segment {
  border-top: 2px solid var(--select-blue);
  border-bottom: 2px solid var(--select-blue);
  border-inline-end: 2px solid var(--select-blue);
  margin-top: 0;
  margin-bottom: 28px;
  margin-inline-end: -2px;
  cursor: text;
}
.sheetItem .SheetSource .he,
.sheetItem .SheetSource .en,
.sheetItem .SheetOutsideBiText .he,
.sheetItem .SheetOutsideBiText .en {
  padding-inline-start: 16px;
  padding-inline-end: 20px;
  margin-inline-start: -16px;
  margin-inline-end: -20px;
  padding-top: 15px;
  padding-bottom: 15px;
}
.interface-hebrew .sheetItem .SheetSource .he,
.interface-hebrew .sheetItem .SheetSource .en,
.interface-hebrew .sheetItem .SheetOutsideBiText .he,
.interface-hebrew .sheetItem .SheetOutsideBiText .en {
  padding-inline-start: 20px;
  padding-inline-end: 16px;
  margin-inline-start: -20px;
  margin-inline-end: -16px;
}
.interface-hebrew .bilingual.heLeft .sheetItem .SheetOutsideBiText .he,
.interface-hebrew .bilingual.heLeft .sheetItem .SheetSource .he,
.interface-hebrew .bilingual.heRight .sheetItem .SheetOutsideBiText .en,
.interface-hebrew .bilingual.heRight .sheetItem .SheetSource .en,
.interface-english .bilingual.heRight .sheetItem .SheetOutsideBiText .he,
.interface-english .bilingual.heRight .sheetItem .SheetSource .he,
.interface-english .bilingual.heLeft .sheetItem .SheetOutsideBiText .en,
.interface-english .bilingual.heLeft .sheetItem .SheetSource .en {
  padding-inline-end: 20px;
  margin-inline-end: 0px;
  padding-inline-start: 20px;
  margin-inline-start: 0px;
}
.interface-hebrew .bilingual.heLeft .sheetItem .SheetOutsideBiText .en,
.interface-hebrew .bilingual.heLeft .sheetItem .SheetSource .en,
.interface-english .bilingual.heLeft .sheetItem .SheetOutsideBiText .he,
.interface-english .bilingual.heLeft .sheetItem .SheetSource .he {
  padding-inline-end: 16px;
  margin-inline-end: 0px;
  padding-inline-start: 20px;
  margin-inline-start: 0px;
}

.interface-hebrew .bilingual.heRight .sheetItem .SheetOutsideBiText .he,
.interface-hebrew .bilingual.heRight .sheetItem .SheetSource .he,
.interface-english .bilingual.heRight .sheetItem .SheetOutsideBiText .en,
.interface-english .bilingual.heRight .sheetItem .SheetSource .en {
  padding-inline-end: 20px;
  margin-inline-end: 0px;
  padding-inline-start: 16px;
  margin-inline-start: 0px;
}

.readerPanel.bilingual.heRight .sheetItem .SheetSource,
.readerPanel.bilingual.heRight .sheetItem .SheetOutsideBiText,
.readerPanel.bilingual.heLeft .sheetItem .SheetSource,
.readerPanel.bilingual.heLeft .sheetItem .SheetOutsideBiText {
  padding-left: 0;
  padding-right: 0;
}

.readerPanel.english .sheetItem .SheetSource .he,
.readerPanel.english .sheetItem .SheetSource .en,
.readerPanel.english .sheetItem .SheetOutsideBiText .he,
.readerPanel.english .sheetItem .SheetOutsideBiText .en,
.readerPanel.hebrew  .sheetItem .SheetSource .he,
.readerPanel.hebrew  .sheetItem .SheetSource .en,
.readerPanel.hebrew  .sheetItem .SheetOutsideBiText .he,
.readerPanel.hebrew  .sheetItem .SheetOutsideBiText .en
{
  padding-inline-start: initial;
  padding-inline-end: initial;
  margin-inline-start: initial;
  margin-inline-end: initial;
}

.readerPanel.english .sheetItem .SheetSource.segment,
.readerPanel.hebrew .sheetItem .SheetSource.segment {
  padding-top: 15px;
  padding-bottom: 15px;
}


.sheetItem .SheetSource .he.editable.selected .sourceContentText,
.sheetItem .SheetSource .en.editable.selected .sourceContentText,
.sheetItem .SheetOutsideBiText .he.editable.selected .sourceContentText,
.sheetItem .SheetOutsideBiText .en.editable.selected .sourceContentText {
  background-color: #FFFFFF;
  box-shadow: inset 0px 0px 3px rgba(0, 0, 0, 0.3);
  border-radius: 6px;
}
.sheetItem .SheetSource ::selection,
.sheetItem .SheetOutsideBiText ::selection {
  background-color: rgba(0,0,0,0);
}
.sheetItem .SheetSource .he.editable.selected ::selection,
.sheetItem .SheetSource .en.editable.selected ::selection,
.sheetItem .SheetOutsideBiText .he.editable.selected ::selection,
.sheetItem .SheetOutsideBiText .en.editable.selected ::selection {
  background-color: #D2DCFF;
}
.sheetItem .SheetSource .en,
.sheetItem .SheetOutsideBiText .en {
  background-color: #FBFBFA;
}
.sheetItem .SheetSource .ref,
.sheetItem .SheetOutsideBiText .ref {
  pointer-events: none;
  user-select: none;
}
.readerPanel.bilingual .sheetItem .SheetSource:after,
.readerPanel.bilingual .sheetItem .SheetOutsideBiText:after {
  content: " ";
  display: block;
  clear: both;
  height: 0;
  background-color: #FBFBFA;
}
.sheetItem .SheetMedia {
  margin-bottom: 14px;
}
.readerPanel.bilingual.heRight .SheetSource {
  background-image:
  linear-gradient(
    to left,
    #fff,
    #fff 50%,
    #FBFBFA 50%,
    #FBFBFA 100%,
    #fff 100%
  );
}
.readerPanel.bilingual.heLeft .SheetSource {
  background-image:
  linear-gradient(
    to right,
    #fff,
    #fff 50%,
    #FBFBFA 50%,
    #FBFBFA 100%,
    #fff 100%
  );
}

.bilingual.heLeft .sheetContent .boxedSheetItem,
.bilingual.heRight .sheetContent .boxedSheetItem {
  margin-bottom: 30px;
}

.bilingual.heLeft .sheetContent .sheetItem .SheetSource.segment,
.bilingual.heRight .sheetContent .sheetItem .SheetSource.segment {
  margin-bottom: 0;
}

.boxedSheetItem + .spacer {
  margin-top: -30px;
  transition: all .5s ease-in-out;
}

.boxedSheetItem + .spacer.spacerSelected {
  margin-top: unset;
  margin-bottom:30px;
  transition: all .5s ease-in-out;
}

.boxedSheetItem[draggable] {
  -moz-user-select: none;
  -khtml-user-select: none;
  -webkit-user-select: none;
  user-select: none;
  -khtml-user-drag: element;
  -webkit-user-drag: element;
}

.boxedSheetItem.dragged {
  opacity: .2;
}

.boxedSheetItem .boxedSourceChildren {
  position: absolute;
  top: 0;
}

.draggedOver.draggedOverBefore::before {
  content: "​"; /* zwsp required for chrome to display content */
  display: block;
  background-color: #D2DCFF;
  width: 100%;
}
.draggedOver.draggedOverAfter::after {
  content: "​"; /* zwsp required for chrome to display content */
  display: block;
  background-color: #D2DCFF;
  width: 100%;
}

.dragIcon {
  background-color: #F0F8FF;
  width: auto;
  height: 30px;
  left: -3000px;
  border-inline-start: 4px solid;
  font-size: 22px;
  padding-top: 10px;
  padding-left: 10px;
  padding-right: 10px;
  text-align: center;
  position: absolute;
}
.dragIconContainer {
  position: absolute;
  left: -9999px;
  display: flex;
  flex-direction: column;
  background-color: rgba(255, 255, 255, 0.1);
}
.feedbackBox p {
  font-size: 16px;
  letter-spacing: 1px;
}
.feedbackBox .button {
  margin: auto;
  width: 100%;
}
.feedbackBox input {
  padding: 16px 22px;
  margin-bottom: 20px;
  cursor: pointer;
  font-size: 18px;
  border-radius: 4px;
  box-shadow: none;
  border: 1px solid #E9E9E9;
  width: 100%;
  box-sizing: border-box;
}
.connectionsPanel textarea.feedbackText {
  border-radius: 7px;
  box-shadow: 0 1px 3px rgba(0,0,0,0.2);
}
.img-circle {
  border-radius: 50%;
}
.tab-view .tab-list {
  display: flex;
  flex-direction: row;
  justify-content: flex-start;
}
.tab-view .tab-list .tab {
  font-size: 16px;
  color: black;
  text-align: center;
  padding: 10px 0;
  margin: 0;
  margin-inline-end: 30px;
  cursor: pointer;
}

.tab-view .tab-list .tab.popover {
  margin-inline-end: 0;
  margin-inline-start: 10px;
}

.interface-hebrew .tab-view .tab-list .tab.popover{
    transform: scale(1.3);
}

.tab-view .tab-list .tab a {
  color: inherit;
}
.tab-view .tab-list .tab a:hover {
  text-decoration: none;
}
.tab-view .tab-list .active .tab {
  border-bottom: 4px solid #CCC;
}
.tab-view .tab-list .tab img {
  width: 18px;
  height: 18px;
  margin: 0 10px 0 0;
  top: 2px;
  position: relative;
}
.interface-hebrew .tab-view .tab-list .tab img {
  margin: 0 0 0 10px;
}
.tab-view .tab-list .justifyright {
  margin: 0 0 4px auto;
  display: flex;
  align-items: center;
}
.tab-view .tab-list .tab.filter,
.tab-view.largeTabs .tab-list .tab.filter {
  margin: 0;
}

.interface-hebrew .singlePanel .tab-view.largeTabs .tab-list .tab.filter {
  margin-top: 3px;
}

.tab-view .tab-list .tab.popover {
  position: relative;
  display: inline-block;
}


.tab-view .tab-list .tab.filter.open {
  background-color: inherit;
}
.tab-view .tab-list .tab.filter img {
  margin: 0 0 1px 6px;
  width: 18px;
  height: 18px;
}
.interface-hebrew .tab-view .tab-list .tab.filter img {
  margin: 0 6px 1px 0;
}
.tab-view .tab-list .applink a {
    color: #666;
}
.interface-hebrew .tab-view .tab-list .justifyright {
  margin: 0 auto 0 0;
}
.tab-list :not(.active) .tab, .tab-list :not(.active) .tab a{
    color: #666;
}
.tab-view.largeTabs .tab-list {
    border-bottom: 1px solid #CCC;
    margin-bottom: 18px;
}
.tab-view.largeTabs .filter-bar {
  margin-bottom: 30px;
}
.tab-view.largeTabs .tab-list .tab {
  font-size: 22px;
}
.singlePanel .tab-view.largeTabs .tab-list .tab:not(.popover) {
    font-size: 16px;
}
.tab-view.largeTabs .tab-list .active .tab {
  border-bottom: 4px solid var(--light-grey);
}

.singlePanel .tab-view.largeTabs .tab-list .active .tab {
  padding-bottom: 18px;
}

.langSelectPopover {
  position: absolute;
  top: 100%;
  right: 0;
  background-color: #fff;
  border-radius: 6px;
  box-shadow: 0px 1px 3px 0px rgba(0, 0, 0, 0.25);
  text-align: start;
  width: 266px;
  padding-bottom: 15px;
}

.interface-hebrew .singlePanel .langSelectPopover {
  right: -233px;
}
.langSelectPopover .langHeader {
  font-weight: 500;
  font-size: 16px;
  padding: 15px;
  margin-bottom: 15px;
  border-bottom: 1px solid var(--light-grey);
}

.langSelectPopover .radioChoice.active {
  background-color: var(--sefaria-blue);
  color: #fff;
}

.langSelectPopover .radioChoice {
  display: flex;
  justify-content: space-between;
  align-items: center;
  font-size: 14px;
  color: #000;
  margin-inline: 15px;
  background-color: var(--lighter-grey);
  cursor: pointer;
}

.langSelectPopover .radioChoice:nth-of-type(2) {
  border-radius: 6px 6px 0px 0px;
}

.langSelectPopover .radioChoice:nth-of-type(4) {
  border-radius: 0px 0px 6px 6px;
}

.langSelectPopover .radioChoice label {
  flex-grow: 1;
  padding: 10px;
  cursor: pointer;
}

.langSelectPopover .radioChoice input[type=radio] {
    appearance: none;
    background-color: #fff;
    width: 20px;
    height: 20px;
    border: 2px solid var(--medium-grey);
    border-radius: 20px;
    display: inline-grid;
    place-content: center;
    margin-top: 0;
    margin-inline-end: 10px;

  }

/* Styles the radio select as a checkbox  */
.langSelectPopover .radioChoice input[type=radio]::before {
    content: "";
    width: 10px;
    height: 10px;
    transform: scale(0);
    transform-origin: bottom left;
    background-color: var(--sefaria-blue);
    clip-path: polygon(13% 50%, 34% 66%, 81% 2%, 100% 18%, 39% 100%, 0 71%);
}

.langSelectPopover .radioChoice input[type=radio]:checked::before {
    transform: scale(1);
}

.langSelectPopover .radioChoice input[type=radio]:checked{
    background-color:   #fff;
    border: 0;
}

@media (max-width: 540px) {
  .profile-page .tab-view .tab .tabIcon {
    display: none;
  }

  .tab-view .tab-list{
    flex-wrap: wrap;
  }
  .profile-page .profile-actions .resourcesLink.profile-settings,
  .profile-page .profile-actions .button.logoutLink{
    display: none;
  }
}
.profile-page .textRange {
  font-size: 18px;
  color: #666;
}
.profile-page .note-text {
  font-size: 18px;
}
.profile-page .note {
  display: flex;
  flex-direction: row;
  justify-content: space-between;
  padding: 10px 0 20px 0;
}
.profile-page .note + .note {
  border-top: 1px solid #CCC;
}
.profile-page .noteLeft {
  flex-grow: 1;
}
.profile-page .noteRight {
  display: flex;
  flex-direction: row;
  align-items: flex-start;
}
.profile-page .note .noteRight img {
  display: none;
}
.profile-page .note .noteRight img + img {
  margin: 0 0 0 10px;
}
.interface-hebrew .profile-page .note .noteRight img + img {
  margin: 0 10px 0 0;
}
.profile-page .note:hover .noteRight img {
  display: inline-block;
  width: 16px;
  height: 16px;
  opacity: 0.4;
}
.profile-page .note:hover .noteRight img:hover {
  opacity: 0.6;
  cursor:pointer;
}
.profile-page .social-icon img {
  width: 13px;
  height: 13px;
  opacity: 0.4;
}
.profile-page .social-icon + .social-icon {
  padding: 0 5px;
}
.profile-page .social-icon:hover img {
  opacity: 0.6;
}
.editorToggleHeader {
  width: 100%;
  background-color: #18345D;
  color: white;
  height: 60px;
  font-size: 16px;
  margin-top: -60px;
  margin-left: -12px;
  margin-bottom: 80px;
  padding-right: 12px;
  display: flex;
  justify-content: center;
  align-items: center;
  position: relative;
  left: 0;
}
.interface-hebrew .editorToggleHeader {
  direction: rtl;
}
.editorToggleHeader .button {
  padding: 5px 8px;
  margin-inline-start: 15px;
  margin-top: 5px;
  height: 30px;
  letter-spacing: 0;
}
.feedbackOverlay {
  position: fixed;
  width: 100%;
  height:100%;
  background-color: #FBFBFA;
  z-index: 1001;
  top: 0;
  left: 0;
  padding: 120px 60px;
  box-sizing: border-box;
}
.interface-hebrew .feedbackOverlay {
  direction: rtl;
}
.feedbackOverlay .buttonContainer {
  margin-top: 50px;
}
.feedbackOverlay h2 {
  font-size: 30px;
  font-family: "adobe-garamond-pro", "Crimson Text", Georgia, serif;
  margin: 0 auto 50px auto;
  color: black;
  text-transform: none;
  max-width: 600px;
}
.feedbackOverlay p, .feedbackOverlay ul  {
  font-size: 16px;
  font-family: "Roboto", "Helvetica Neue", "Helvetica", sans-serif;
  color: black;
  max-width: 600px;
  margin: 10px auto;
}
.feedbackOverlay textarea {
  font-size: 18px;
  color: #000;
  box-shadow: 0px 1px 3px rgba(0, 0, 0, 0.25);
  border-radius: 6px;
  border: none;
  width: 100%;
  padding: 12px;
  font-weight: normal;
  font-style: normal;
  margin-top: 10px;
  height: 120px;
}
.interface-hebrew textarea,
.interface-hebrew textarea::placeholder,
.interface-hebrew input
{
  font-family: var(--hebrew-sans-serif-font-family);
}
.feedbackOverlay textarea::placeholder {
  font-size: 16px;
  font-style: normal;
  color: #666;
}
.feedbackOverlay a {
  color: #4871bf;
}
.feedbackOverlay .button {
  margin: 0;
}
.feedbackOverlay a.button  {
  color: white;
}
.sheetList .sheet {
  border-bottom: none;
}
.sheetList .sheet {
  display: flex;
  flex-direction: row;
}
.sheetList .sheet .sheetLeft {
  display: flex;
  flex-direction: column;
}
.sheetList .sheet .sheetTags {
  color: #999;
}
.sheetList .sheet .sheetTags .bullet {
  margin: 0 5px;
}
.sheetList .sheet a {
  color: inherit;
  cursor: pointer;
}
.sheetList .sheet a.sheetTitle {
  display: flex;
  flex-direction: row;
  align-items: center;
  margin-bottom: 10px;
  font-size: 18px;
}
.sheetList .sheet .sheetLeft .sheetTitle img,
.textList .sheet .sheetLeft .sheetTitle img {
  width: 18px;
  height: 18px;
  margin-inline-end: 10px;
}
.sheetLeft div.sheetSummary {
  margin-bottom: 10px
}
.default-profile-img {
  width: 175px;
  height: 175px;
  background-color: #999;
  border-radius: 50%;
  display: flex;
  justify-content: center;
  align-items: center;
  color: white;
  font-size: 75px;
  font-family: "Roboto", "Helvetica Neue", "Helvetica", sans-serif;
}
.default-profile-img.invisible {
  visibility: hidden;
}
.profile-page .filterable-list {
  /* to distinguish top half of profile from bottom half */
    background-color: white;
    border: 1000px solid white;
    border-top: 4px solid white;
    border-bottom: 120px solid white;
    margin: -4px 0 -120px -1000px;
    width: 100%;
}
.interface-hebrew .profile-page .filterable-list {
  margin: -4px -1000px -120px 0;
}
.filterable-list .filter-bar {
  border-bottom: 1px solid #E2E2E1;
  display: flex;
  flex-direction: row;
  align-items: center;
  padding: 16px 0;
  justify-content: space-between;
}
.filterable-list .filter-bar-new {
  padding: 0 0 20px 0;
  justify-content: space-between;
  align-items: center;
  display: flex;
  flex-wrap: wrap;
  flex-direction: row;
}
.filterable-list .filter-bar-new .filter-input {
  background-color: #EDEDED;
  border-radius: 5px;
  padding: 5px;
  color: black;
  width: 250px;
  display: flex;
  align-items: center;
}
.filterable-list .filter-bar-new .filter-input ::placeholder {
  color: #999;
}
.filterable-list .filter-bar-new .sort-option {
  padding: 7px;
  color: #666;
  font-size: 16px;
  cursor: pointer;
  margin: 0 0 0 7px;
  background-color: #EDEDED;
  border-radius: 5px;
}
.interface-hebrew .filterable-list .filter-bar-new .sort-option {
  margin: 0 7px 0 0;
}
.filterable-list .filter-bar-new .sort-option.active {
  color: black;
}
.filterable-list .filter-bar-new .systemText span {
  color: #000;
}
.filterable-list .filter-bar .filter-bar-inner {
  display: flex;
  align-items: center;
}
.filterable-list .readerNavMenuSearchButton {
  margin: 0 10px 0 5px;
  display: inline-flex;
  top: 0;
}
.interface-hebrew .filterable-list .readerNavMenuSearchButton {
  margin: 0 5px 0 10px;
}
.filterable-list input {
  border: 0;
  font-size: 18px;
  font-family: "adobe-garamond-pro", "Crimson Text", Georgia, serif;
  background-color: transparent;
}
.filterable-list .loadingMessage {
  margin-top: 30px;
}
.profile-page .filterable-list .filter-content {
  padding-top: 25px;
}
.profile-page .sheet-header {
  display: flex;
  flex-direction: column;
  align-items: flex-start;
  margin-bottom: 10px;
}
.profile-page .collectionListingImage {
  width: 18px;
  height: 18px;
  border-radius: 50%;
  vertical-align: middle;
  margin: 0;
  margin-inline-end: 10px;
  position: relative;
  top: -2px;
}
.profile-page .collectionListingName {
  font-size: 18px;
  margin-bottom: 10px;
}
.profile-page .collectionListing + .collectionListing {
  border-top: 0;
}
.profile-page .profile-summary-content a {
  color: inherit;
}
.profile-page .profile-summary a.logoutLink {
  color: #666;
  padding: 16px 15px;
}
.profile-page .profile-summary {
  display: flex;
  flex-direction: row;
  justify-content: space-between;
  margin-bottom: 40px;
}
.profile-page .profile-summary .summary-column {
  display: flex;
  flex-direction: column;
  flex-grow: 3;
  flex-basis: 0;
}
.profile-page .profile-summary .summary-column.start {
  align-items: flex-start;
}
.profile-page .profile-summary .summary-column.end {
  flex-grow: 1;
}
.profile-page .profile-summary .small-margin {
  margin: 0 4px;
}
.profile-page .profile-summary .sub-sub-title > .small-margin:first-child,
.profile-page .profile-summary .sub-sub-title > span:first-child .small-margin {
  margin: 0 4px 0 0;
}
.profile-page .profile-summary .sub-sub-title > .small-margin:last-child,
.profile-page .profile-summary .sub-sub-title > span:last-child .small-margin {
  margin: 0 0 0 4px;
}
.interface-hebrew .profile-page .profile-summary .sub-sub-title > .small-margin:last-child,
.interface-hebrew .profile-page .profile-summary .sub-sub-title > span:last-child .small-margin {
  margin: 0 4px 0 0;
}
.profile-page .aboutText {
  margin-top: 20px;
  font-size: 18px;
  line-height: 1.4;
}
@media (max-width: 540px) {
  .profile-page .profile-pic:hover .profile-pic-hover-button.profile-pic-button-visible {
    display: none !important;  /* dont allow profile pic upload on mobile b/c causes black image on iOS */
  }
  .profile-page .profile-pic .profile-pic-button {
    top: calc(-1 * ((87px/2) + (46px/2)));  /* height of .profile-img + height of .profile-pic-button */
  }
  .profile-page .editorToggleHeader {
    display: none !important;
  }
  .profile-page .profile-summary .profile-img {
    width: 87px !important;
    height: 87px !important;
    font-size: 43.5px !important;
  }
  .profile-page .profile-summary .default-profile-img {
    width: 87px !important;
    height: 87px !important;
    font-size: 43.5px !important;
  }
  .profile-page .profile-summary .profile-actions {
    flex-wrap: wrap;
  }
}
.profile-page .profile-summary .follow {
  color: #999;
  font-size: 13px;
  letter-spacing: 1px;
}
.profile-page .profile-summary .follow .follow-bull {
  padding: 0 5px;
}
.profile-page .profile-summary .profile-actions {
  display: flex;
  flex-direction: row;
  margin: 10px 0;
}
.profile-page .resourcesLink.faded {
  color: #666;
}
.resourcesLink.blue {
  color: white;
  background-color: #18345d;
}
.resourcesLink.studyCompanion {
  margin-inline-start: 10px;
}
@media screen and (max-width: 900px) {
  .resourcesLink.studyCompanion {
    margin-inline-start: 0;
  }
}
@media screen and (max-width: 900px) {
  .resourcesLink.studyCompanion {
    margin-inline-start: 0;
  }
}
.resourcesLink.blue img {
  filter: invert(1);
  opacity: 1;
}
.profile-page .authorByLine {
  margin: 20px 0;
}
.authorByLineImage a {
  text-decoration: none;
}
.profile-page .follow-header {
  font-size: 20px;
  color: #000;
  padding-bottom: 10px;
}
.profile-page .follow-header .follow-count {
  color: #999;
}
.profile-page .resourcesLink  {
  min-height: 46px;
  height: 46px;
  overflow: visible;
  padding: 0px 16px;
  border-top: 0;
  display: flex;
  align-items: center;
  width: unset;
}
.profile-page .emptyList {
  display: flex;
  flex-direction: column;
  align-items: flex-start;
}
.profile-page .emptyList .emptyListText {
  font-size: 16px;
  margin: 30px 0;
  color: #999;
  font-family: "Roboto", "Helvetica Neue", "Helvetica", sans-serif;
  line-height: 1.5;
}
.profile-page .profile-summary .resourcesLink + .resourcesLink,
.profile-page .profile-summary .largeFollowButton + .resourcesLink {
  margin: 0 0 0 10px;
}
.interface-hebrew .profile-page .profile-summary .largeFollowButton + .resourcesLink,
.interface-hebrew .profile-page .profile-summary .resourcesLink + .resourcesLink {
  margin: 0 10px 0 0;
}
.profile-page .profile-summary .title {
  margin-bottom: 10px;
}
.profile-page .profile-summary .sub-title {
  color: #000;
  font-family: "Roboto", "Helvetica Neue", "Helvetica", sans-serif;
  font-size: 16px;
}
.profile-page .profile-summary .sub-sub-title {
  color: #666;
  font-family: "Roboto", "Helvetica Neue", "Helvetica", sans-serif;
  font-size: 16px;
}
/* Tooltip - source: https://codepen.io/cristina-silva/pen/XXOpga */
.tooltip-toggle {
  cursor: pointer;
  position: relative;
  line-height: normal;
}
.tooltip-toggle svg {
  height: 18px;
  width: 18px;
}
/*Tooltip text container*/
.three-dots-button.tooltip-toggle::before {
  /* make the tooltip appear on right. % is an estimate that works most of the time */
  top: 0;
  transform: translateY(-35%);
  left: 30px;
  color: #999;
  text-align: left;
}
.interface-hebrew .three-dots-button.tooltip-toggle::before {
  left: unset;
  right: 30px;
  text-align: right;
}
@media (max-width: 450px) {
  .three-dots-button.tooltip-toggle::before {
    left: -165px;
  }
  .interface-hebrew .three-dots-button.tooltip-toggle::before{
    right: -165px;
  }
}

.tooltip-toggle::before {
  color: #000;
  font-family: "Roboto", "Helvetica Neue", "Helvetica", sans-serif;
  font-size: 13px;
  opacity: 0;
  pointer-events: none;
  text-align: center;
  position: absolute;
  top: 30px;
  left: -70px;
  padding: 10px;
  background-color: #fff;
  box-shadow: 0 1px 3px rgba(0,0,0,.2);
  border-radius: 5px;
  content: attr(aria-label);
  text-transform: none;
  transition: all 0.5s ease;
  width: 140px;
  z-index: 1;
}
/*Triggering the transition*/
.tooltip-toggle:hover::before, .tooltip-toggle:hover::after {
  opacity: 1;
  transition: all 0.75s ease;
}
.largeFollowButton {
  display: inline-flex;
  min-height: 46px;
  height: 46px;
  overflow: visible;
  padding: 0px 16px;
  align-items: center;
  text-align: center;
  cursor: pointer;
  background: #18345d;
  color: #fff;
  border-radius: 6px;
  box-shadow: 0 1px 3px rgb(0 0 0 / 20%);
}
.profile-page .largeFollowButton.following .int-en,
.profile-page .largeFollowButton.following .int-he {
  color: black;
}
.largeFollowButton.following span {
  color: #666;
}
.smallFollowButton {
  height: 20px;
  line-height: 18px;
  width: min-content;
  text-align: center;
  cursor: pointer;
  background: var(--sefaria-blue);
  color: white;
  border-radius: 3px;
  margin-inline-start: 15px;
  display: none;
  letter-spacing: normal;
  padding: 0 3px;
}
.smallFollowButton.smallText span {
  color: white;
}
.largeFollowButton.following, .smallFollowButton.following {
  background: #fff;
  color: black;
}
.smallFollowButton.following{
  border: 1px solid #CCCCCC;
  box-sizing: border-box;
}
.smallFollowButton.following.smallText span {
  color: black;
}
.authorByLine.small .smallFollowButton.following{
  line-height: 18px;
}
.authorByLine .smallFollowButton.following{
  line-height: 16px;
}
body .homeFeedWrapper {
  background-color: white;
}
body .homeFeedWrapper .content {
  padding: 0;
}
.columnLayout {
  display: flex;
  flex-direction: row;
}
@media (max-width: 540px) {
  .topicPanel .columnLayout {
    flex-direction: column;
  }
  .topicPanel .sideColumn {
    padding: 20px 25px 30px 25px;
    max-width: 100%;
    align-self: stretch;
    border: 0;
    margin: 0;
  }
  .topicPanel .navSidebar {
    width: unset;
    border-top: 30px solid #FBFBFA;
    margin: 0;
  }
}
.sideColumn .topicSideColumn {
  margin-bottom: 20px;
}

.sideColumn .section {
  margin-bottom: 70px;
}
.sideColumn .section h2 {
  text-transform: none;
  font-size: 24px;
  letter-spacing: normal;
  text-align: inherit;
  margin: 0 0 30px 0;
}
.sideColumn .section h2 .int-en {
  text-align: left;
}
.sideColumn .section h2 .int-he {
  text-align: right;
}
.sideColumn .section .description {
  margin-bottom: 25px;
}
.sideColumn .button img {
  width: 16px;
  height: 16px;
  margin: 0 5px;
  position: relative;
  top: 2px;
  filter: invert(1);
}
.sideColumn .button.white img {
  filter: none;
  opacity: .4;
}
.sideColumn .button .fa {
  opacity: .4;
  margin: 0 5px;
}
.sideColumn .inlineButtonBox {
  display: flex;
  justify-content: space-between;
}
.sideColumn .inlineButtonBox a {
  flex: 1;
}
.sideColumn .inlineButtonBox a .button {
  width: 100%;
}

.sideColumn .button {
  letter-spacing: 0;
}
.sideColumn h2 {
  font-weight: 400;
}

.sideColumn .newsletterInput {
  height: 53px;
}
.sideColumn .newsletterSignUpBox img {
    height: 23px;
    width: 23px;
    opacity: 0.35;
    position: absolute;
    top: 15px;
    right: 17px;
}
.interface-hebrew .sideColumn .newsletterSignUpBox img {
  right: auto;
  left: 17px;
  transform: scale(-1, 1);
}
.sideColumn .newsletterInput, .sideColumn .newsletterInput::placeholder {
  width: 100%;
  box-sizing: border-box;
  font-size: 16px;
  font-weight: normal;
  font-style: normal;
  color: #000;
}
.interface-english .sideColumn .newsletterInput, .interface-english .sideColumn .newsletterInput::placeholder  {
  font-family: "Roboto", "Helvetica Neue", "Helvetica", sans-serif;
}
.interface-hebrew .sideColumn .newsletterInput, .interface-hebrew .sideColumn .newsletterInput::placeholder   {
  font-family: "Heebo", sans-serif;
}

.sideColumn .feedbackBoxOverlay.open {
  position: fixed;
  width: 100%;
  height: 100%;
  top: 0;
  left: 0;
  display: flex;
  align-items: center;
  justify-content: center;
  background-color: #FBFBFA;
}
.sideColumn .feedbackBoxOverlay.open .feedbackBox {
  width: 470px;
}
.homeFeedWrapper .mainColumn {
  background-color: white;
}
.storyFeedInner,
.interface-hebrew .storyFeedInner {
  width: 760px;
  margin: 0 auto;
  padding-top: 60px;
  max-width: 100%;
  box-sizing: border-box;
  min-height: 500px;
}
.interface-hebrew .topicPanel .storyFeedInner {
  padding-top: 0;
}
.storyByLine:hover .smallFollowButton,
.authorByLine:hover .smallFollowButton {
  display: inline-block;
}
.bilingual .homeFeedWrapper span.he,
.bilingual .readerNavMenu.topicPanel .he {
  display: block;
  padding-bottom: 10px;
}
.mainColumn .story {
  padding: 0 0 60px 0;
}

.story .subHeading .int-en, .story .subHeading .int-he  {
  color: #666;
}
.story .learningPrompt {
  padding: 20px 0 20px;
}
.story details .learningPrompt {
  background-color: var(--highlight-blue-light);
  margin-inline-start: -20px;
  padding-inline-start: 20px;
  padding-inline-end: 20px;
  border-top: 1px solid var(--light-grey);
}

.story.topicPassageStory {
  box-shadow: 0px 1px 3px rgba(0, 0, 0, 0.25);
}

.story.topicPassageStory .storyBody {
  padding-inline-end: 20px;
  padding-top: 20px;
}
.story.topicPassageStory .contentText.subHeading {
  padding-bottom: 20px;
}

.mainColumn .story .storyTitleBlock {
  clear: both;
}
.mainColumn .story .storyTitleBlock {
  text-align: start;
}
.colorBarBox {
  clear: both;
  border-inline-start: 4px solid transparent;
  padding-inline-start: 20px;
}
.readerPanel.hebrew .savedHistoryList .colorBarBox{
  direction: rtl;
}
.interface-english .citationLine,
.interface-english .learnMoreLink {
  padding-left: 34px;
}
.interface-hebrew .citationLine,
.interface-hebrew .learnMoreLink {
  padding-right: 34px;
}
.storyTextListItem {
  padding-bottom: 18px;
}
.storyTextListItem:last-child {
  padding-bottom: 0;
}
.mainColumn .saveButton {
  align-self: flex-start;
}
.mainColumn .saveLine.storyTitleWrapper .saveButton,
.mainColumn .story.publishSheetStory .saveLine .saveButton  {
  margin-top: 2px;
}

.interface-english .mainColumn .story .storyTypeBlock {
  float: left;
}
.interface-hebrew .mainColumn .story .storyTypeBlock {
  float: right;
}

.story details .storyBody {
  margin-top: 0;
}

.story details > summary {
  cursor: pointer;
  list-style: none;
}
.story details > summary::-webkit-details-marker {
    display: none;
}

.story details > summary .topicStoryDescBlock {
  background-color: var(--lightest-grey);
  margin-inline-start: -20px;
  padding: 20px;
  display: flex;
  justify-content: space-between;
}

/* extremely hacky, but required unless there's a major refactor of CategoryHeader logic */
.story details > summary .topicStoryDescBlock > span:nth-child(1) {
  flex: 1
}


.story details > summary .storyTitleBlock {
  background: url('/static/icons/arrow-down-bold.svg') no-repeat transparent;
  background-size: 14px;
  background-position-y: center;
  margin: 0;
  padding: 0px 0px 1px 24px;
  vertical-align: middle;
}

.interface-hebrew .story details > summary .storyTitleBlock {
  background-position-x: right;
  padding: 0px 24px 1px 0px;
}

.story details[open] > summary .storyTitleBlock {
  background: url('/static/icons/arrow-up-bold.svg') no-repeat transparent;
  background-size: 14px;
  background-position-y: center;
}

.interface-hebrew .story details[open] > summary .storyTitleBlock {
  background-position-x: right;
}


.story .storyBody {
  clear: both;
  margin: 10px 0;
  text-align: justify;
  font-size: 18px;
}
/*HACK to make English text of sources in topic pages ltr*/
.interface-hebrew .storyBody {
    direction: ltr;
    margin-top: 10px;
    margin-right: -17px;
    margin-bottom: 10px;
    margin-left: 26px;
}
.story .storySheetListItem > div.storyBody.sheetSummary > * {
  color: var(--dark-grey);
  font-family: var(--english-sans-serif-font-family);
  font-size: 15px;
}
.story .storyBody .en {
  line-height: 1.6;
}
.story .storyBody .he {
  font-size: 22px;
  line-height: 1.6;
}
.story .storySheetList {
  clear: both;
}
.story .storySheetListItem {
  padding-bottom: 20px;
}
.story .storySheetListItem:last-child {
  padding-bottom: 0;
}
.story .storySheetList .sheetTitle {
  padding-bottom: 10px;
}
.story .storySheetList .storyTitle span {
  font-size: 20px;
}
.story .saveLine {
  display: flex;
  align-items: flex-start;
  clear: both;
  margin-bottom: 10px;
}
.story .saveLine .beforeSave {flex: 1;}
.interface-hebrew .story .saveLine .beforeSave {
  padding-left: 10px;
}
.interface-english .story .saveLine .beforeSave {
  padding-right: 10px;
}
.story .citationLine.contentText .int-en,
.story .citationLine.contentText .int-he {
  color: #999;
}
.authorByLine {
  display: flex;
}
.authorByLine .authorByLineText {
  padding: 0 10px;
  line-height: 22px;
  margin-top: -1px;
  display: flex;
  justify-content: center;
  flex-direction: column;
}
.authorByLine .authorByLineText.small{
  line-height: 18px;
}
.authorByLine .authorOrganization,
.authorByLine .authorName {
  display: block;
}
.saveLine .authorByLine + .saveButton {
  position: relative;
  bottom: 12px;
}
.authorOrganization {
  color: #999;
}
.authorByLine.small {
  font-size: 14px;
  width: max-content;
}
/* .mainColumn a:not(.button) {
  color: #000;
} */
.storyBody a {
  text-decoration: underline;
}
.learnMoreLink a {
  text-decoration: none;
  color:  #999;
}
.segment .queryTextHighlight {
  background-color: #D2DCFF;
  padding-left: 2px;
  padding-right: 2px;
}
body .homeFeedWrapper.userStats {
  font-family: "Roboto", "Helvetica Neue", "Helvetica", sans-serif;
  background-color: #faf9f9;
}
.editTextInfo {
  top: 0px;
  right: 0px;
  left: 0px;
  height: 100%;
  width: 100%;
  position: absolute;
  overflow: auto;
  z-index: 1;
  background-color:  var(--lighter-grey);

}
.editTextInfo .static .inner {
  padding: 5px 0 100px;
}
.editTextInfo .static input {
  cursor: auto;
  color: #000000;
}
.editTextInfo .static label {
  margin-bottom: 15px;
  height: revert;
}
.editTextInfo #newIndex {
  margin: 100px auto;
  font-size: 16px;
  font-weight: normal;
  color: #000;
  --english-font: var(--english-sans-serif-font-family);
  --hebrew-font: var(--hebrew-sans-serif-font-family);
}

.editTextInfo #newIndex .publishBox {
  text-align: start;
  background-color: #EDEDEC;
  border-radius: 6px;
  padding: 0 0 0 0;
  margin: 0 0 0 0;
  width: 660px;
  max-width: 100%;
}
.editTextInfo #newIndex .publishBox .react-tags__selected-tag-name {
  --english-font: "adobe-garamond-pro", "Crimson Text", Georgia, serif;
  --hebrew-font: "Heebo", sans-serif;
  font-size: 18px;
  font-weight: normal;
  color: #000;
}
.editTextInfo #newIndex .default {
  height: 200px;
  width: 97%;
  box-shadow: 0px 1px 3px rgb(0 0 0 / 20%);
  border: none;
  border-radius: 7px;
  font-size: 16px;
  line-height: 18.75px;
  padding: 10px;
}
 .editTextInfo #newIndex .default::placeholder {
   color: #666;
 }
.button.small.deleteTopic {
  color: var(--dark-grey);
  float: right;
  margin-top: 30px;
  background-color: var(--lightest-grey);
}
.button.small.addTopic {
  background-color: #212E50;
  color: #FFFFFF;
  float: right;
  margin-right: 30px;
}
.categoryChooserMenu {
  overflow: hidden;
  background: url("/static/img/arrow-down.png") 98% 20px/10px 10px no-repeat #ffffff;
  width: 100%;
  height: 50px;
  margin: 0 0 10px 0;
  border-radius: 7px;
  box-shadow: 0px 1px 3px rgb(0 0 0 / 20%);
  border: none;
}
.section .collectiveTitle {
  display: flex;
  justify-content: space-between;
}
.reorderTool {
  height: 50px;
  margin: 0 0 10px 0;
  border-radius: 7px;
  box-shadow: 0px 1px 3px rgb(0 0 0 / 20%);
  border: none;
}

.reorderTool #title {
  margin: 10px;
  display: inline-block;
  width: 85%;
}

.reorderTool #up, .reorderTool #down {
  width: 10px;
  margin: 0 4% 0 0;
  display: inline-block;
}

.categoryChooserMenu select {
  background: transparent;
  font-size: 16px;
  width: 680px;
  border: none;
  margin: 0 0 10px 0;
  padding: 4px 25px 4px 10px;
}

.connectionsPanel .editTextInfo .categoryChooserMenu {
  width: 102%;
}

.connectionsPanel .editTextInfo .collectionsWidget {
  width: 70%;
}
.connectionsPanel .editTextInfo .categoryChooserMenu select {
  width: 98.5%;
}

.searchBox .editTextInfo .collectionsWidget {
  width: 280px;
}

.searchBox .editTextInfo #newIndex {
  margin: 50px auto;
}
.searchBox .categoryChooserMenu {
  width: 97%;
  background: url("/static/img/arrow-down.png") 99% 20px/10px 10px no-repeat #ffffff;
}
.searchBox .categoryChooserMenu select {
  width: 100%;
}
.searchBox .editTextInfo #newIndex input {
  width: 97%;
}
.searchBox .editTextInfo #newIndex #topicDesc {
  width: 92%;
}
.categoryChooserMenu img {
  opacity: 0.43;
  padding: 0 5px;
  height: 10px;
  width: 10px;
}

.editTextInfo #newIndex .publishBox .react-tags__selected-tag {
  margin: 0 12px 12px 0;
  padding: 12px 14px;
}

.editTextInfo #newIndex .publishBox input {
  box-shadow: none;
}

.editTextInfo #newIndex .publishBox .react-tags__search {
  padding: 0 0 0 0;
}

.editTextInfo #newIndex .optional {
  font-size: 13px;
  color: var(--light-grey);
  font: var(--english-sans-serif-font-family);
}

.editTextInfo #newIndex input[type="text"] {
  padding: 4px 10px 4px 10px;
  width: 640px;
  height: 50px;
  font-size: 16px;
  margin: 0 0 10px 0;
  max-width: 97%;
  box-shadow: 0px 1px 3px rgba(0,0,0,0.2);
  box-sizing: content-box;
  border-radius: 7px;
  background: white;
  font-family: revert;
}
.editTextInfo #newIndex input::placeholder {
  color: #666;
  font-size: 16px;
}
.editTextInfo #newIndex #heTitle {
  direction: rtl;
}
.interface-english .editTextInfo .static label {
  text-align: left;
}
.interface-hebrew .editTextInfo .static label {
  text-align: right
}
.editTextInfo #newIndex .sectionType input{
	width: 100px;
	margin: 0 5px;
	font-size: 16px;
}

.editTextInfo #newIndex .remove {
	color: white;
	background: #bbb;
	display: inline-block;
	height: 18px;
	width: 18px;
	line-height: 18px;
	border-radius: 6px;
	text-align: center;
	font-size: 14px;
	font-family: sans-serif;
	cursor: pointer;
	vertical-align: 15%;
}

.editTextInfo #newIndex .sectionType .remove {
	margin: -5px 11px 0 -32px;
}
.editTextInfo #newIndex .headerWithButtons a {
    color: #666;
}
.editTextInfo .nodeTemplate {
	display: none;
}
@media screen and (max-width: 680px) {

  .categoryChooserMenu {
    background: url("/static/img/arrow-down.png") 300px 20px/10px 10px no-repeat #ffffff;
    width: 320px;
  }
  .editTextInfo .static .headerWithButtons h1 {
    margin: 30px;
  }
  .categoryChooserMenu select {
    width: 340px;
  }
  .editTextInfo #newIndex input {
    width: 300px;
  }
  .editTextInfo #newIndex .publishBox {
    width: 320px;
  }
}

.collectionsModalBox {
  position: fixed;
  width: 100%;
  height: 100%;
  top: 0;
  left: 0;
  z-index: 1002;
  display: flex;
  align-items: center;
  justify-content: center;
}
.collectionsModalBox .collectionsWidget {
  width: 340px;
  box-shadow: 0 1px 8px rgba(0,0,0,.2);
}
.collectionsWidget {
  background-color: white;
  border-radius: 8px;
  z-index: 1;
}
.editTextInfo .collectionsWidget {
  width: 39%;
  box-shadow: 0 1px 8px rgba(0, 0, 0, .2);
  height: 100px;
  position: absolute;
  padding: 50px 50px 0 50px;
  text-align: center;
  margin-top: 200px;
}

.collectionsWidgetTop {
  display: flex;
  padding: 15px 20px;
  border-bottom: 1px solid #DDD;
  text-align: start;
}

.collectionsEditorTop {
  margin-bottom: 15px;
}

.collectionsWidgetTitle {
  flex-grow: 1;
  font-size: 22px;
  vertical-align: middle;
  display: block;
  color: #666;
}
.collectionsWidgetClose {
  font-size: 40px;
  color: #CCC;
  line-height: 14px;
  cursor: pointer;
}
.collectionsWidgetList {
  height: 180px;
  padding: 0px 20px;
  overflow-y: scroll;
  border-bottom: 1px solid #EDEDEC;
}
.collectionsWidgetList .checkmarkLabel {
  display: block;
  letter-spacing: 1.1px;
  font-size: 18px;
  margin: 20px 0;
  text-align:  start;
}
.collectionsWidgetList .emptyMessage {
  display: block;
  color: #666;
  padding: 20px 0px;
  line-height: 1.5;
  text-align: start;
}
.collectionsWidgetCreate,
.collectionsWidgetDone {
  display: flex;
  padding: 0px 20px;
}
.collectionsWidgetCreate {
  border-bottom: 1px solid #ccc;
  display: flex;
  align-items: center;
}

.collectionsEditorCreate {
  display: flex;
  align-items: center;
  padding: 0px 20px;
}

.collectionsWidgetPlus {
  color: #666;
  font-size: 25px;
  margin-inline-end: 13px;
  margin-top: -5px;
}
.collectionsWidget .collectionsWidgetCreateInputBox {
  flex: 1;
  margin-inline-end: 10px;
}
.collectionsWidget input.collectionsWidgetCreateInput {
  height: 50px;
  border: none;
  font-size: 18px;
  color: black;
  width: 100%;
  box-sizing: border-box;
}
.collectionsWidget input.collectionsWidgetCreateInput::placeholder {
  font-style: normal;
  color: #666;
}
.interface-hebrew .collectionsWidget input.collectionsWidgetCreateInput::placeholder {
  font-family: "Heebo", sans-serif;
}
.userStats h1 {
  text-align: center;
  font-weight: normal;
  font-family: "adobe-garamond-pro", "Crimson Text", Georgia, serif;
  font-size: 30px;
  padding: 60px 0 30px;
  margin: 0;
}
.userStats h2 {
  text-transform: none;
  padding: 40px 0 30px;
  font-size: 21px;
  color: #888;
}
.userStats .statcardRow {
  display: flex;
  justify-content: space-around;
}
.userStats .statcardRow .statcard {
  background-color: #fff;
  height: 190px;
  width: 32%;
  box-shadow: 0 1px 3px rgba(0,0,0,0.2);
  border-radius: 5px;
  display: flex;
  flex-direction: column;
  justify-content: center;
}
.userStats .statcardRow .statcard img {
  opacity: 0.3;
  height: 60px;
  width: 60px;
  margin: 0 auto 20px;
}
.userStats .statcardRow .statcard .statcardValue {
  font-size: 24px;
  text-align: center;
}
.userStats .statcardRow .statcard .statcardLabel {
  font-size: 21px;
  padding-top: 5px;
  text-align: center;
  color: #aaa;
}
.userStats .chartRow {
  display: flex;
  justify-content: space-between;
}
.userStats .chartRow.centered {
  justify-content: space-around;
}
.userStats .statHeader {
  padding-top: 40px;
  text-align: center;
}
.userStats .statHeader span {
  color: #666;
  letter-spacing: 0.7px;
  line-height: 23px;
}
.userStats .chartRow .chartWrapper {
  font: 11px sans-serif;
  padding: 0;
}
.bilingual .userStats .blockLink .he,
.english .userStats .blockLink .he {
  display: none;
}
.hebrew .userStats .blockLink .en {
  display: none;
}
.bilingual .userStats .blockLink .en,
.english .userStats .blockLink .en {
  font-family: "adobe-garamond-pro", "Crimson Text", Georgia, serif;
}
.hebrew .userStats .blockLink .he {
  font-family: "Taamey Frank", "adobe-garamond-pro", "Crimson Text", Georgia, "Times New Roman", serif;
}
.userStatModeChooser {
  padding: 0;
  display:  flex;
  justify-content: center;
  width: 240px;
  margin: 0 auto;
  background: white;
  border-radius: 5px;
  box-shadow: 0 1px 3px rgba(0,0,0,0.2);
}
.userStatModeButton {
  background-color: #fff;
  color: #666;
  border-radius: 5px;
  height: 50px;
  width: 120px;
  text-align: center;
  vertical-align: center;
  cursor: pointer;
  font-size: 16px;
}
.userStatModeButton.active {
  background-color: #19365d;
  color: #fff;
}
.userStatModeButton span {
  display: block;
  margin: 15px 0;
}
.userStats .blockLink {
  height: 100%;
  display: flex;
  align-items: center;
  justify-content: center;
}
.userStats .yourPopularSheetsBlock > div {
  padding: 10px 0;
}
.userStats .chartLabel {
  text-align: center;
  padding-top: 8px;
}
a.topicLexiconTitle.contentText {
  color: black;
}
.editorToolbar {
  position:fixed;
  top: 0;
  left: 0;
  z-index: 100000;
}
#sheetEditToggle {
  padding-top: 0;
  padding-bottom: 0;
  padding-inline-end: 8px;
  padding-inline-start: 0;
  margin-top: 15px;
  margin-inline-end: 0;
  margin-bottom: 0;
  margin-inline-start: -70px;
  width: 70px;
  height: 30px;
  background: #fff;
  border: #ccc solid 1px;
  color: #666;
  font-family: "Roboto", "Helvetica Neue", "Helvetica", sans-serif;
  font-size: 13px;
  box-sizing: border-box;
  border-radius: 6px;
  visibility: hidden;
}
#sheetEditToggle img {
  height: 13px;
  margin-top: 0;
  margin-bottom: 0;
  margin-inline-start: 0;
  margin-inline-end: 5px;
  top: 2px;
  position: relative;
  filter: invert(67%) sepia(32%) saturate(0%) hue-rotate(54deg) brightness(85%) contrast(91%); /* #999 */
}
#sheetEditToggle i {
  margin: 5px;
}
.hoverMenu {
  position: absolute;
  z-index: 1;
  top: -10000px;
  left: -10000px;
  margin-top: -6px;
  opacity: 0;
  background-color: #333333;
  border-radius: 4px;
  transition: opacity 0.75s;
  padding: 8px 10px 6px;
  box-shadow: 0 1px 3px rgba(0,0,0,0.2);
}
.highlightDot {
  height: 16px;
  width: 16px;
  background-color: #bbb;
  border-radius: 50%;
  display: inline-block;
}
.highlightMenu .highlightCancel {
  z-index: 0;
  height: 15px;
  width: 15px;
  position: relative;
  top: -1px;
  font-size: 18px;
}

.highlightButton {
  background-color: white;
  border: none;
  padding: 5p 5px 2px 5px;
  position: relative;
  margin: auto;
}

.highlightButton:hover {
  background-color: var(--lightest-grey);
}

.highlightMenu {
  position: absolute;
  z-index: 1;
  border: 1px solid #CCCCCC;
  box-sizing: border-box;
  border-radius: 3px;
  background-color: white;
  padding: 5px 7px 2px 7px;
  top: 33px;
  left: -10px;
  white-space: nowrap;
}
.hoverButton {
  padding: 10px;
}
.hoverButton i {
  color: #CCCCCC
}
.hoverButton i.active {
  color: #fff;
}
.editorHoverBox {
  position: fixed;
  top: 120px;
  background-color: #ccc;
  padding: 3px;
  font-size: 12px;
}
.inlineTextRef {
    color: #4B71B7
}
.headerWithButtons {
  display: flex;
  align-items: center;
  margin-bottom: 60px;
}
.headerWithButtons h1,
.static .headerWithButtons h1 {
  margin: 0;
  text-transform: capitalize;
}
.headerWithButtons .start,
.headerWithButtons .end {
  flex: 1;
}
.headerWithButtons .start {
  text-align: start;
}
.headerWithButtons .end {
  text-align: end;
}
@media screen and (max-width: 700px) {
  .headerWithButtons {
    display: flex;
    flex-direction: column;
    justify-content: center;
  }
  .headerWithButtons h1 {
    margin-bottom: 20px;
  }
  .headerWithButtons .start,
  .headerWithButtons .end {
    text-align: center;
  }
}
#communityPagePreviewControls {
  position: fixed;
  width: 380px;
  bottom: 0;
  right: 0;
  color: white;
  z-index: 9999;
  background-color: #18345D;
  padding: 20px;
  line-height: 1.6;
  text-align: center;
  border: 1px solid #ccc;
}
.interface-hebrew #communityPagePreviewControls {
  right: auto;
  left: 0;
}
#communityPagePreviewControls a.date {
  display: block;
  font-size: 22px;
}
#communityPagePreviewControls a {
  margin-inline-end: 10px;
}
#communityPagePreviewControls a:hover {
  color: inherit;
}
.bold {
  font-weight: bold; /* because apparently it isn't recommended to use <b> or <strong> to style thing https://developer.mozilla.org/en-US/docs/Web/HTML/Element/strong#usage_notes */
}
/* Customize checkmark inputs */
.checkmarkLabel {
  display: block;
  position: relative;
  padding-inline-start: 28px;
  cursor: pointer;
  user-select: none;
}
/* Hide the browser's default checkbox */
.checkmarkLabel input {
  position: absolute;
  opacity: 0;
  cursor: pointer;
  height: 0;
  width: 0;
}
/* Create a custom checkbox */
.checkmark {
  position: absolute;
  top: 3px;
  left: 0;
  height: 13px;
  width: 13px;
  background-color: white;
  border: 1px solid #CCC;
  border-radius: 3px;
}
.interface-hebrew .checkmark {
  left: auto;
  right: 0;
}
/* On mouse-over, add a grey background color */
.checkmarkLabel:hover input ~ .checkmark {
  background-color: #EEE;
}
/* Create the checkmark/indicator (hidden when not checked) */
.checkmark:after {
  content: "";
  position: absolute;
  display: none;
}
/* Show the checkmark when checked */
.checkmarkLabel input:checked ~ .checkmark:after {
  display: block;
}
/* Style the checkmark/indicator */
.checkmarkLabel .checkmark:after {
  left: 4px;
  top: 1px;
  width: 3px;
  height: 6px;
  border: solid #666;
  border-width: 0 2px 2px 0;
  -webkit-transform: rotate(45deg);
  -ms-transform: rotate(45deg);
  transform: rotate(45deg);
}
/* demo coloring of ref-link parentheses for quotation finder project*/
span.ref-link-color-1 {color: orange}
span.ref-link-color-2 {color: #0cd200}
span.ref-link-color-3 {color: blue}
/* start css code for loading bezel */
.sourceLoader {
  margin-left: -34px;
  top: 15px;
  font-size: 4px;
  width: 1em;
  height: 1em;
  border-radius: 50%;
  position: relative;
  text-indent: -9999em;
  -webkit-animation: load5 1.1s infinite ease;
  animation: load5 1.1s infinite ease;
  -webkit-transform: translateZ(0);
  -ms-transform: translateZ(0);
  transform: translateZ(0);
}

.beitMidrashContainer {
  background: #333333;
  color: white;
  height: 100%;
  font-size: 16px;
  --english-font: var(--english-sans-serif-font-family);
  --hebrew-font: var(--hebrew-sans-serif-font-family);
  font-weight: 400;
  box-sizing: border-box;
  position: relative;
  display: flex;
  flex-direction: column;
}

.beitMidrashContainer video {
  width: 100%;
}

.beitMidrashContainer video.flippedVideo {
  transform: rotateY(180deg);
}

.beitMidrashContainer video.pip {
  position: absolute;
  height: 50px;
  top: 20px;
  inset-inline-end: 10px;
  text-align: end;
  width: initial;
  border-radius: 6px;
}

.beitMidrashContainer video.hiddenVideo {
  display: none;
}

.beitMidrashContainer .muteButton {
  position: absolute;
  width: 40px;
  height: 30px;
  border-radius: 6px;
  z-index: 1;
  background-color: #999999;
  opacity: 0.5;
  left: -8.5px;
  top: -3px;
  box-shadow: 0px 1px 3px rgba(0, 0, 0, 0.25);
  cursor: pointer;
}

.beitMidrashContainer #micIcon {
  display: inline-block;
  position: relative;
  background-image: url("/static/img/unmute.svg");
  /* background-position: center; */
  background-repeat: no-repeat;
  background-size: auto;
  opacity: 1;
  width: 20px;
  height: 22px;
  background-position: 5px;
}

.beitMidrashContainer .muted #micIcon {
  background-image: url("/static/img/mute.svg");
}
.beitMidrashContainer .muted .muteButton {
  background-color: #CB6158;
}

.beitMidrashContainer #buttonHolder {
  display: flex;
  width: 80%;
  justify-content: space-between;
  margin-top: -50px;
  margin-inline-start: 30px;
  padding-bottom: 50px;
}

.beitMidrashContainer .endCallButton {
  position: absolute;
  width: 40px;
  height: 30px;
  border-radius: 6px;
  z-index: 1;
  background-color: #CB6158;
  left: -8.5px;
  top: -3px;
  box-shadow: 0px 1px 3px rgba(0, 0, 0, 0.25);
  background-image: url("/static/img/endcall.svg");
  background-position: center;
  background-repeat: no-repeat;
  cursor: pointer;
}

.beitMidrashContainer #endCallIcon {
  display: inline-block;
  position: relative;
  background-image: url("/static/img/endcall.svg");
  background-position: center;
  background-repeat: no-repeat;
  background-size: contain;
  opacity: 1;
  width: 20px;
  height: 20px;
}



.beitMidrashContainer summary {
  list-style: none;
}

.beitMidrashContainer summary::-webkit-details-marker {
  display: none;
}

.beitMidrashHomeContainer {
  position: absolute;
  top: 0;
  bottom: 0;
  left: 0;
  margin-top: 14px;
  display: flex;
  flex-direction: column;
  width: 100%;
}

#beitMidrashHeader {
  color: white;
  font-size: 22px;
  font-weight: 500;
  margin-inline-start: 30px;
  display: flex;
  justify-content: space-between;
}

#newCall {
  margin:10px;
}

#newCallImg {
  height: 12px;
  width: 24px;
  margin-left: 34px;
  margin-right: 18px;
}

.peopleInBeitMidrash {
  overflow-y: auto;
  overflow-x:hidden;
  flex-grow: 1;
  display: flex;
  flex-direction: column;
  margin: 10px 30px;
  border-top: 1px solid #999999;
}

.peopleInBeitMidrashInnerContainer {
    width:100%;
    overflow:visible;
    position: relative;
}

.beitMidrashUser {
  color: white;
  font-size: 16px;
  font: "Roboto";
  font-weight: 400;
  display: flex;
  gap: 10px;
  /* width: 270px; */
  padding-inline-end: 10px;
  padding-top: 10px;
  cursor: pointer;
}

.beitMidrashUser:hover {
  background-color: #555;
}

.beitMidrashUser .userDetailsToggle {
  float: inline-end;
  margin-inline-end: 15px;
  color:  var(--medium-grey);
  font-weight: bolder;
  display: none;
}

.beitMidrashUser:hover .userDetailsToggle {
  display: block;
}

.beitMidrashUser .userDetailsMenu {
  position: absolute;
  background-color: black;
  box-shadow: 0px 1px 3px rgba(0, 0, 0, 0.25);
  border-radius: 6px;
  right: 0px;
}
.beitMidrashUser .userDetailsMenu[dir="rtl"] {
  position: absolute;
  background-color: black;
  box-shadow: 0px 1px 3px rgba(0, 0, 0, 0.25);
  border-radius: 6px;
  left: 0px;
  right: auto;
}

.beitMidrashUser .userDetailsMenu.hidden {
  right: -99999px;
  left: auto;
}
.beitMidrashUser .largeFollowButton {
  all: revert;
}

.beitMidrashUser .userDetailsMenu ul {
  list-style-type: none;
  margin-block-start: 0;
  margin-block-end: 0;
  padding-inline-start: 0;
  padding-left: 0;
  margin: 15px;
  float: inline-end;
}


.beitMidrashUser.unreadMessages::after {
  content: '';
  display: inline-block;
  width: 15px;
  height: 15px;
  border-radius: 100%;
  background-color: var(--halakhah-red);
  flex-shrink: 0;
}


#beitMidrashProfilePic {
  margin-right: 10px;
}

.beitMidrashUserText {
  margin: 0;
  flex: 1;
}

.beitMidrashUserText li div.largeFollowButton,
.beitMidrashUserText li img {
  display: inline-block;
}
.beitMidrashUserText li img {
  margin-bottom: -2px;
  width: 16px;
  margin-inline-end: 9px;
}
.bm-follow-button {
  color: white;
  display: inline-block;
}
.bm-follow-button img {
  width: 16px;
}

.beitMidrashUserText li {
  margin-top: 8px;
  margin-bottom: 8px;
}


.beitMidrashUserHeader {
  display: flex;
  flex-direction: row;
}

.beitMidrashUserNameStatus {
  flex-grow: 1;
}

.beitMidrashUserNameStatus .fa-headphones {
  margin-inline-start: 5px;
}

.beitMidrashOrg {
  font-weight: 200;
}

.noUsers {
  margin-top: 10px;
}
.noUsers input {
    background: #FBFBFA;
    box-shadow: 0px 1px 3px rgba(0, 0, 0, 0.25);
    border-radius: 6px;
    border: none;
    width: calc(100% - 22px);
    padding: 15px 11px;
    font-family: "Roboto", "Helvetica Neue", "Helvetica", sans-serif;
    color: #666;
    font-style: normal;
    font-weight: normal;
    font-size: 16px;
    line-height: 19px;
    margin-top: 10px;
}

.chat {
  bottom: 0;
  right: 0;
  overflow: hidden;
  min-height: 300px;
  max-height: 300px;
  display: flex;
  flex-direction: column;
  padding-top: 20px;
  margin: 10px 30px 20px;
  border-top: 1px solid #999999;

}

#hideButtonHolder{
  display: flex;
  flex-direction: row;
  justify-content: flex-end;
}

#hideButton {
  color: #CCCCCC;
  font-size: 14px;
  font-weight: 400;
  cursor: pointer;
}

.chatBoxHeader {
  display: flex;
  align-items: center;
  margin-top: 5px;
  justify-content: space-between;
}

#chatUser {
  display: flex;
  align-items: center;
  cursor: pointer;
}

#greenCameraButton {
  width: 24px;
  height: 12px;
  cursor: pointer;
}

.chatBoxName {
  margin-inline-start: 10px;
}


.chats-container {
  overflow-y: auto;
  display: flex;
  flex-grow:2;
  flex-direction: column;
}

.chatMessage {
  display: flex;
  margin: 7px 0;
  margin-inline-start: 4px;
}

.chatText {
  margin-inline-start: 13px;
  flex-grow: 1;
}

.chatNameAndTime {
  color: #999999;
  font-size: 14px;
  font-weight: 500px;
}

.chat-form {
  position: relative;
  bottom: 0;
  display: flex;
  align-items: center;
}

.chat-input-holder {
  background-color: black;
  display: flex;
  align-items: center;
  flex-direction: row;
  border-radius: 6px;
  padding: 0 15px;
  border: 0px;
  height: 50px;
  width: 100%;
  justify-content: space-between;
}

.chat-input {
  color: white;
  background: transparent;
  border: 0;
  display: flex;
  justify-content: flex-end;
  flex-grow:1;
  font-size: 16px;
}

.chat-input:active {
  outline: none;
}

.chat-submit {
  background-image: url("/static/img/chat_submit_arrow.svg");
  background-position: center;
  background-repeat: no-repeat;
  background-size: contain;
  height: 20px;
  width: 18px;
  border: 0px;
  background-color: black;
  cursor: pointer;
}

.chat-submit-blue {
  background-image: url("/static/img/chat_submit_arrow_blue.svg");
}

.chat-submit-hebrew {
  -moz-transform: scaleX(-1);
  -o-transform: scaleX(-1);
  -webkit-transform: scaleX(-1);
  transform: scaleX(-1);
  filter: FlipH;
  -ms-filter: "FlipH";
}

.callContainer {
  display: flex;
  flex-direction: column;
  height: 100%;
}

.callContainer .default-profile-img,
.callContainer .img-circle {
  opacity: 0.25;
  border-radius: 0;
}

.callContainer .callText {
  margin: 53px 29px 23px;
  font-size: 22px;
  font-weight: 500;
}

.callContainer.incoming .callText {
  margin: 23px 29px;
}

#endCallButtonHolder {
  display: flex;
  width: 80%;
  justify-content: flex-end;
  margin-top: -50px;
}

#endCallIcon {
  display: inline-block;
  position: relative;
  background-image: url("/static/img/endcall.svg");
  background-position: center;
  background-repeat: no-repeat;
  background-size: contain;
  opacity: 1;
  width: 20px;
  height: 20px;
}

.endCallButton {
  position: absolute;
  width: 40px;
  height: 30px;
  border-radius: 6px;
  z-index: 1;
  background-color: #CB6158;
  left: -8.5px;
  top: -3px;
  box-shadow: 0px 1px 3px rgba(0, 0, 0, 0.25);
  background-image: url("/static/img/endcall.svg");
  background-position: center;
  background-repeat: no-repeat;
}

#incomingCallButtonHolder {
  display: flex;
  justify-content: space-evenly;
  margin: 15px;
}

#acceptButton {
  background-color: #5D956F;
  border-radius: 6px;
  color: white;
  border: 0px;
  height: 40px;
  width: 127.67px;
  margin: 5px;
  cursor: pointer;
}

#declineButton {
  background: #CB6158;
  border-radius: 6px;
  color: white;
  border: 0px;
  height: 40px;
  width: 127.67px;
  margin: 5px;
  cursor: pointer;
}

#currentlyReadingContainer {
  margin: 5px 30px;
  flex-grow: 1;
}

.blockButton {
  cursor: pointer;
}
.sheetsHomepage .button {
  background-color: var(--midrash-green);
}
.sheetsHomepage .sheetsHomepageSectionTitle {
  color: var(--midrash-green);
  font-family: 'Roboto', "Helvetica Neue", "Helvetica", sans-serif;
  font-size: 14px;
  font-weight: 400;
  line-height: 18px;
  margin-bottom: 15px;
}
.multiPanel .sheetsHomepage .sheetsTopicTOC .sheetsHomepageSectionTitle {
  flex: 1 1 100%;
}
.sheetsHomepage .sidebarLayout {
  justify-content: space-between;
  margin-top: 50px;
}
.sheetsHomepage .sidebarLayout .sheetsTopics {
  display: flex;
  flex-direction: column;
}
.sheetsHomepage .content .contentInner {
  width: 875px;
}
.sheetsHomepage .sidebarLayout .sheetsTopicsCalendar, .sheetsHomepage .sidebarLayout .sheetsTopicTOC {
  margin-inline-start: 10%;
}
.sheetsHomepage .sidebarLayout .sheetsTopicsCalendar {
  column-gap: 20px;
}
.sheetsHomepage .sheetsTopicTOC .sheetsWrapper {
  flex: 1;
  display: flex;
  flex-wrap: wrap;
  column-gap: 20px;
}
.sheetsHomepage .sheetsTopicsCalendar .sheetsWrapper {
  flex: 1;
  display: flex;
  flex-direction: column;
}
.singlePanel .sheetsTopicTOC, .singlePanel .sheetsTopicsCalendar {
  margin-top: 30px;
}
.multiPanel .sheetsTopicTOC {
  margin-top: 30px;
}
.singlePanel .sheetsHomepage .navSidebar {
  margin-block-start: 5px;
  width: revert;
}
.singlePanel .sheetsHomepage .navSidebarModule {
  padding: 0 10%;
}
.singlePanel .sheetsHomepage .sheetsWrapper, .singlePanel .sheetsHomepage .sheetsTopicsCalendar {
  flex-direction: column;
  margin-bottom: 10px;
}
.singlePanel .sheetsHomepage .sidebarLayout {
  margin-top: revert;
}

.singlePanel .sheetsHomepage .sidebarLayout .sheetsTopics {
  width: revert;
}
.singlePanel .sheetsHomepage .button {
  display: block;
}
@media screen and (max-width: 840px) {
  .sheetsHomepage .sidebarLayout .sheetsTopics {
    width: 100%;
  }
  .sheetsHomepage .button {
    display: block;
  }
  .sheetsHomepage .navSidebar {
    width: revert;
    border-top: 40px solid #FBFBFA;
    margin-block-start: -40px;
    border-bottom: 40px solid #FBFBFA;
  }
}
@media screen and (max-width: 700px) {
  .sheetsHomepage .navSidebar {
    margin-top: 30px;
  }
}
.button.getStartedSheets {
  width: 111px;
  height: 39px;
  padding: 10px 15px 10px 15px;
  border-radius: 6px;
  border: 1px solid #CCCCCC;
  display: block;
  background-color: white;
  color: black;
  font-size: 16px;
  white-space: nowrap;
}
.button.getStartedSheets:hover {
  color: black;
}
.image-in-text {
    display: flex;
    justify-content: center;
    margin: 0 auto;
    max-width: 100%;
    height: auto;
    padding-top: 20px;
    padding-left: calc((100% - 2/3 * 100vw - 200px) / 2);
    padding-right: calc((100% - 2/3 * 100vw - 200px) / 2);
    flex-direction: column;
}

@media screen and (max-width: 540px) {
  .image-in-text {
    padding-left: calc((100% - 100vw) / 2);
    padding-right: calc((100% - 100vw) / 2);
    width: 100%;
    height: auto;
  }
}

@media screen and (min-aspect-ratio: 2/1) {
  .image-in-text {
    max-height: calc(4/3 * 2/3 * 100vw);
  }
}

@media screen and (min-width: 540px) {
  .image-in-text {
    width: 67%;
  }
}

.dropdownHeader {
  margin-bottom: 10px;
  font-family: Roboto;
  font-size: 16px;
  font-weight: 400;
  line-height: 18.75px;
  color: var(--selected-option);

}

.dropdownHeaderText {
  padding-left: 10px;
}

.dropdownDesc {
  font-family: Roboto;
  font-size: 14px;
  font-weight: 400;
  line-height: 18px;
  padding-left: 30px;
  padding-bottom: 10px;
  padding-right: 10px;
}

.dropdownItem {
  padding: 10px 5px !important;
  flex-direction: column;
  margin-inline-start: 5px;

}

.dropdownSeparator {
  border: 1px solid var(--light-grey);
}
.header .dropdownLinks {
  display: block;
  align-items: center;
  margin-top: 2px;
  margin-bottom: 4px;
  color: #666;
  cursor: pointer;
  position: relative;
  -webkit-margin-start: 20px;
  -moz-margin-start: 20px;
  margin-inline-start: 10px;
}
.header .dropdownLinks img {
  height: 18px;
  width: 18px;
  vertical-align: middle;
}

.interface-english .header .dropdownLinks img {
  margin-inline-end: 2px;
}

.interface-hebrew .header .dropdownLinks img {
  margin-inline-end: 6px;
}

/* .header .dropdownLinks a.dropdownLinks-button::after {
  display: inline-block;
  background: no-repeat url("/static/icons/chevron-down.svg");
  height: 10px;
  width: 12px;
  vertical-align: middle;
  content: "";
  transform: scale(0.75);
} */
.header .dropdownLinks .dropdownLinks-menu {
  top: 35px;
  position: absolute;
  z-index: 1;
  width: 150px;
  background: #FBFBFA;
  box-shadow: 0px 1px 3px rgba(0, 0, 0, 0.25);
  border-radius: 6px;
  display:none;
  overflow:hidden;
}
.interface-english .header .dropdownLinks .dropdownLinks-menu {
  right: 0px;
  min-width: 150px;
  width: max-content;
}
.interface-hebrew .header .dropdownLinks .dropdownLinks-menu {
  left: 0px;
  min-width: 150px;
  width: max-content;
}
.dropdownLinks-options {
  display: flex;
  flex-direction: column;
  padding: 4px;
  max-width: 220px;
}
.header .dropdownLinks .dropdownLinks-menu.open {
  display: block;
}

.productsFlexWrapper {
  display: flex;
  flex-direction: column;
}

.product {
  max-width: 600px;
}

#productsPageContent {
  margin-inline-start: 70px;
  margin-top: 165px;
  margin-bottom: 165px;
}

.productInner {
  display: flex;
  align-items: right;
  flex-direction: row;
}

.productInner img {
  max-width: 100%;
  max-height: 116px;
  height: auto;
  display: block;
  margin-inline-end: 3%;
  padding-bottom: 20px;
}

.productInner .productsDesc {
  font: var(--english-sans-serif-font-family);
  color: var(--dark-grey);
  font-size: 16px;
}

.productImgWrapper {
  flex: 0 0 auto;
}

.productDescWrapper {
  flex: 1 1 auto;
  padding-left: 20px;
  padding-right: 20px;
}

.productsDesc p {
  margin-top: 0;
}

.productsHeader {
  display: flex;
  justify-content: space-between;
  margin-top: 10%;
  margin-bottom: 2%;
  padding-bottom: 2%;
  border-bottom: 1px solid var(--light-grey);
}

.productsTitleAndLabel {
  flex: auto;
}

.productsHeader .productsTitle {
  font: var(--english-sans-serif-font-family);
  color: var(--dark-grey);
  font-size: 22px;
  font-weight: 500px;
}

.productsHeader .productsTypeLabel {
  font: var(--english-sans-serif-font-family);
  font-size: 14px;
  font-weight: 400;
  line-height: 18px;
  background-color: var(--lighter-grey);
  border-radius: 6px;
  padding: 0.01px 5px;
  color: var(--dark-grey);
  margin-inline-start: 3%;
}

.productsHeader .cta {
  display: flex;
  align-items: center;
}

.productsHeader .cta .productsCTA {
  color: var(--commentary-blue);
  border-width: 10px;
  margin-inline-end: 10px;
}


.productsHeader .cta .productsCTAIcon {
  height: 12px;
  top: 646px;
  left: 610px;
  margin: 0 5px;
  vertical-align: baseline;
  /** This uses the filter to recolor SVGs in a single line to commentary blue.
  To determine the appropriate parameters, see a filter color picker such as https://angel-rs.github.io/css-color-filter-generator/ */
  filter: brightness(0) saturate(100%) invert(52%) sepia(17%) saturate(6763%) hue-rotate(200deg) brightness(78%) contrast(77%);

}

.productsTitle {
  font-family: var(--english-sans-serif-font-family);
  font-size: 22px;
  font-weight: 500;
  line-height: 25.78px;
  text-align: left;
  color: var(--dark-grey);
}

.productsCTA::after {
    content: " ›";
    color: var(--commentary-blue);
}

.productsDevBox {
    background: var(--lighter-grey);
    color: var(--dark-grey);
    font-family: var(--english-sans-serif-font-family);
    font-size: 16px;
    font-weight: 400;
    line-height: 18.75px;
    display: flex;
    align-items: flex-start;
    flex-direction: column;
    padding: 3%;
    margin-top: 10%;
    max-width: 600px;
}

.productsDevBox .productsDevHeader {
  font-family: var(--english-sans-serif-font-family);
  font-size: 22px;
  font-weight: 500;
  line-height: 25.78px;
  padding-bottom: 2%;

}

.productsDevBox a {
  color: var(--commentary-blue) !important;

}

.productsDevBox a::after {
  content: " ›";
  color: var(--commentary-blue);
}

@media (max-width: 480px) {

  .productImgWrapper {
    display: block;
    margin-left: auto;
    margin-right: auto;
  }

  #productsPageContent {
    margin: 100px 10px 0px 10px;;
  }

  .productsHeader {
    flex-direction: column;
    align-items: flex-start;
    padding-top: 5px;
    padding-bottom: 5px;
  }

  .productsTitleAndLabel {
    display: flex;
    flex-direction: column;
    align-items: flex-start;
    padding-top: 5px;
    padding-bottom: 5px;
  }

  .productsTypeLabel {
    padding: 1px 5px !important;
    margin-top: 3px;
    margin-left: 0px !important;
  }

  .cta {
    flex-direction: column;
    align-items: flex-start !important;
  }

  .cta a {
    padding-top: 3px;
    padding-bottom: 3px;
  }

  .productInner {
    flex-direction: column;
  }

  .productDescWrapper{
    padding-left: 0px;
    padding-right: 0px;
  }
}

<<<<<<< HEAD
.noteRefTitle {
  font-size: 18px;
}

.noteText{
  color: var(--dark-grey);
=======
.footerContainer {
  max-width: 100%;
  display: flex;
  flex-direction: row;
  flex-wrap: wrap;
  padding-top: 25px;
}

.footerContainer a {
  padding: 3px 10px;
}


.footerContainer {
  max-width: 100%;
  display: flex;
  flex-direction: row;
  flex-wrap: wrap;
  padding-top: 25px;
}

.footerContainer a {
  padding: 3px 10px;
}

.stickySidebarFooter {
  position: sticky;
  top: 0;
}

.image-in-text-title {
  margin: auto; /* English System Small */
  margin-top: 15px;
  text-align: center;
  font-family: 'Roboto';
  font-style: normal;
  font-weight: 400;
  font-size: 14px;
  line-height: 18px;
  color: #666666;
}

.languageHeader {
  padding-right: 10px;
  padding-left: 10px;
  padding-top: 4px;
  padding-bottom: 2px;
  font-size: 12px;
  font-weight: 400;
  line-height: 18px;
  color: var(--medium-grey);

}

.languageToggleFlexContainer{
  display: flex;
  flex-direction: row;
  /* padding: 10px 0px; */
  align-items: baseline;
  line-height: 18px;
  height: 23px;
  padding-bottom: 15px;
}

.languageDot{
  font-size: 25px;
  padding: 10px 2px;
}

.englishLanguageButton::after {
  content: "•";
  padding: 0px 4px;
>>>>>>> 231550fa
}

@-webkit-keyframes load5 {
0%,100%{box-shadow:0 -2.6em 0 0 #ffffff,1.8em -1.8em 0 0 rgba(0,0,0,0.2),2.5em 0 0 0 rgba(0,0,0,0.2),1.75em 1.75em 0 0 rgba(0,0,0,0.2),0 2.5em 0 0 rgba(0,0,0,0.2),-1.8em 1.8em 0 0 rgba(0,0,0,0.2),-2.6em 0 0 0 rgba(0,0,0,0.5),-1.8em -1.8em 0 0 rgba(0,0,0,0.7)}
12.5%{box-shadow:0 -2.6em 0 0 rgba(0,0,0,0.7),1.8em -1.8em 0 0 #ffffff,2.5em 0 0 0 rgba(0,0,0,0.2),1.75em 1.75em 0 0 rgba(0,0,0,0.2),0 2.5em 0 0 rgba(0,0,0,0.2),-1.8em 1.8em 0 0 rgba(0,0,0,0.2),-2.6em 0 0 0 rgba(0,0,0,0.2),-1.8em -1.8em 0 0 rgba(0,0,0,0.5)}
25%{box-shadow:0 -2.6em 0 0 rgba(0,0,0,0.5),1.8em -1.8em 0 0 rgba(0,0,0,0.7),2.5em 0 0 0 #ffffff,1.75em 1.75em 0 0 rgba(0,0,0,0.2),0 2.5em 0 0 rgba(0,0,0,0.2),-1.8em 1.8em 0 0 rgba(0,0,0,0.2),-2.6em 0 0 0 rgba(0,0,0,0.2),-1.8em -1.8em 0 0 rgba(0,0,0,0.2)}
37.5%{box-shadow:0 -2.6em 0 0 rgba(0,0,0,0.2),1.8em -1.8em 0 0 rgba(0,0,0,0.5),2.5em 0 0 0 rgba(0,0,0,0.7),1.75em 1.75em 0 0 #ffffff,0 2.5em 0 0 rgba(0,0,0,0.2),-1.8em 1.8em 0 0 rgba(0,0,0,0.2),-2.6em 0 0 0 rgba(0,0,0,0.2),-1.8em -1.8em 0 0 rgba(0,0,0,0.2)}
50%{box-shadow:0 -2.6em 0 0 rgba(0,0,0,0.2),1.8em -1.8em 0 0 rgba(0,0,0,0.2),2.5em 0 0 0 rgba(0,0,0,0.5),1.75em 1.75em 0 0 rgba(0,0,0,0.7),0 2.5em 0 0 #ffffff,-1.8em 1.8em 0 0 rgba(0,0,0,0.2),-2.6em 0 0 0 rgba(0,0,0,0.2),-1.8em -1.8em 0 0 rgba(0,0,0,0.2)}
62.5%{box-shadow:0 -2.6em 0 0 rgba(0,0,0,0.2),1.8em -1.8em 0 0 rgba(0,0,0,0.2),2.5em 0 0 0 rgba(0,0,0,0.2),1.75em 1.75em 0 0 rgba(0,0,0,0.5),0 2.5em 0 0 rgba(0,0,0,0.7),-1.8em 1.8em 0 0 #ffffff,-2.6em 0 0 0 rgba(0,0,0,0.2),-1.8em -1.8em 0 0 rgba(0,0,0,0.2)}
75%{box-shadow:0 -2.6em 0 0 rgba(0,0,0,0.2),1.8em -1.8em 0 0 rgba(0,0,0,0.2),2.5em 0 0 0 rgba(0,0,0,0.2),1.75em 1.75em 0 0 rgba(0,0,0,0.2),0 2.5em 0 0 rgba(0,0,0,0.5),-1.8em 1.8em 0 0 rgba(0,0,0,0.7),-2.6em 0 0 0 #ffffff,-1.8em -1.8em 0 0 rgba(0,0,0,0.2)}
87.5%{box-shadow:0 -2.6em 0 0 rgba(0,0,0,0.2),1.8em -1.8em 0 0 rgba(0,0,0,0.2),2.5em 0 0 0 rgba(0,0,0,0.2),1.75em 1.75em 0 0 rgba(0,0,0,0.2),0 2.5em 0 0 rgba(0,0,0,0.2),-1.8em 1.8em 0 0 rgba(0,0,0,0.5),-2.6em 0 0 0 rgba(0,0,0,0.7),-1.8em -1.8em 0 0 #fff}
}
@keyframes load5 {
0%,100%{box-shadow:0 -2.6em 0 0 #ffffff,1.8em -1.8em 0 0 rgba(0,0,0,0.2),2.5em 0 0 0 rgba(0,0,0,0.2),1.75em 1.75em 0 0 rgba(0,0,0,0.2),0 2.5em 0 0 rgba(0,0,0,0.2),-1.8em 1.8em 0 0 rgba(0,0,0,0.2),-2.6em 0 0 0 rgba(0,0,0,0.5),-1.8em -1.8em 0 0 rgba(0,0,0,0.7)}
12.5%{box-shadow:0 -2.6em 0 0 rgba(0,0,0,0.7),1.8em -1.8em 0 0 #ffffff,2.5em 0 0 0 rgba(0,0,0,0.2),1.75em 1.75em 0 0 rgba(0,0,0,0.2),0 2.5em 0 0 rgba(0,0,0,0.2),-1.8em 1.8em 0 0 rgba(0,0,0,0.2),-2.6em 0 0 0 rgba(0,0,0,0.2),-1.8em -1.8em 0 0 rgba(0,0,0,0.5)}
25%{box-shadow:0 -2.6em 0 0 rgba(0,0,0,0.5),1.8em -1.8em 0 0 rgba(0,0,0,0.7),2.5em 0 0 0 #ffffff,1.75em 1.75em 0 0 rgba(0,0,0,0.2),0 2.5em 0 0 rgba(0,0,0,0.2),-1.8em 1.8em 0 0 rgba(0,0,0,0.2),-2.6em 0 0 0 rgba(0,0,0,0.2),-1.8em -1.8em 0 0 rgba(0,0,0,0.2)}
37.5%{box-shadow:0 -2.6em 0 0 rgba(0,0,0,0.2),1.8em -1.8em 0 0 rgba(0,0,0,0.5),2.5em 0 0 0 rgba(0,0,0,0.7),1.75em 1.75em 0 0 #ffffff,0 2.5em 0 0 rgba(0,0,0,0.2),-1.8em 1.8em 0 0 rgba(0,0,0,0.2),-2.6em 0 0 0 rgba(0,0,0,0.2),-1.8em -1.8em 0 0 rgba(0,0,0,0.2)}
50%{box-shadow:0 -2.6em 0 0 rgba(0,0,0,0.2),1.8em -1.8em 0 0 rgba(0,0,0,0.2),2.5em 0 0 0 rgba(0,0,0,0.5),1.75em 1.75em 0 0 rgba(0,0,0,0.7),0 2.5em 0 0 #ffffff,-1.8em 1.8em 0 0 rgba(0,0,0,0.2),-2.6em 0 0 0 rgba(0,0,0,0.2),-1.8em -1.8em 0 0 rgba(0,0,0,0.2)}
62.5%{box-shadow:0 -2.6em 0 0 rgba(0,0,0,0.2),1.8em -1.8em 0 0 rgba(0,0,0,0.2),2.5em 0 0 0 rgba(0,0,0,0.2),1.75em 1.75em 0 0 rgba(0,0,0,0.5),0 2.5em 0 0 rgba(0,0,0,0.7),-1.8em 1.8em 0 0 #ffffff,-2.6em 0 0 0 rgba(0,0,0,0.2),-1.8em -1.8em 0 0 rgba(0,0,0,0.2)}
75%{box-shadow:0 -2.6em 0 0 rgba(0,0,0,0.2),1.8em -1.8em 0 0 rgba(0,0,0,0.2),2.5em 0 0 0 rgba(0,0,0,0.2),1.75em 1.75em 0 0 rgba(0,0,0,0.2),0 2.5em 0 0 rgba(0,0,0,0.5),-1.8em 1.8em 0 0 rgba(0,0,0,0.7),-2.6em 0 0 0 #ffffff,-1.8em -1.8em 0 0 rgba(0,0,0,0.2)}
87.5%{box-shadow:0 -2.6em 0 0 rgba(0,0,0,0.2),1.8em -1.8em 0 0 rgba(0,0,0,0.2),2.5em 0 0 0 rgba(0,0,0,0.2),1.75em 1.75em 0 0 rgba(0,0,0,0.2),0 2.5em 0 0 rgba(0,0,0,0.2),-1.8em 1.8em 0 0 rgba(0,0,0,0.5),-2.6em 0 0 0 rgba(0,0,0,0.7),-1.8em -1.8em 0 0 #fff}
}
/* end css code for loading bezel */<|MERGE_RESOLUTION|>--- conflicted
+++ resolved
@@ -13993,14 +13993,14 @@
   }
 }
 
-<<<<<<< HEAD
 .noteRefTitle {
   font-size: 18px;
 }
 
 .noteText{
   color: var(--dark-grey);
-=======
+}
+
 .footerContainer {
   max-width: 100%;
   display: flex;
@@ -14073,7 +14073,6 @@
 .englishLanguageButton::after {
   content: "•";
   padding: 0px 4px;
->>>>>>> 231550fa
 }
 
 @-webkit-keyframes load5 {
