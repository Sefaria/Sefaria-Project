body {
  padding: 0;
  margin: 0;
  -webkit-text-size-adjust: 100%;
}
*::selection {
  background-color: #D2DCFF;
}
body.sepia {
  background-color: #FBFBFA;
}
body.dark {
  background-color: #333331;
}
body:not(.user-is-tabbing) *:focus {
  outline: none;
}
a, a:hover {
  color: inherit;
}
@font-face {
  /*Mixed Hebrew - English serif text*/
  font-family: 'HebrewInEnglish Serif Font';
  src: url('/static/fonts/Taamey-Frank/TaameyFrankCLM-Medium.ttf'), local(Georgia), local(serif);
  unicode-range: U+0590-05FF, U+25CC;
}
@font-face {
  /*Mixed Hebrew - English serif text*/
  font-family: 'HebrewInEnglish Serif Font';
  src: url('/static/fonts/Taamey-Frank/TaameyFrankCLM-Bold.ttf'), local(Georgia), local(serif);
  font-weight: bold;
  unicode-range: U+0590-05FF, U+25CC;
}
@font-face {
  /*Mixed Hebrew - English serif text*/
  font-family: 'HebrewInEnglish Serif Font';
  src: url('/static/fonts/Taamey-Frank/TaameyFrankCLM-MediumOblique.ttf'), local(Georgia), local(serif);
  font-style: italic;
  unicode-range: U+0590-05FF, U+25CC;
}
@font-face {
  /*Mixed Hebrew - English serif text*/
  font-family: 'HebrewInEnglish Serif Font';
  src: url('/static/fonts/Taamey-Frank/TaameyFrankCLM-BoldOblique.ttf'), local(Georgia), local(serif);
  font-weight: bold;
  font-style: italic;
  unicode-range: U+0590-05FF, U+25CC;
}
@font-face {
  /*Mixed English - Hebrew serif text*/
  font-family: 'EnglishInHebrew Serif Font';
  src: url("https://use.typekit.net/af/2011b6/00000000000000003b9b00c1/27/l?primer=7fa3915bdafdf03041871920a205bef951d72bf64dd4c4460fb992e3ecc3a862&fvd=n4&v=3");
  font-weight: normal;
  unicode-range: U+0041-007A;
}
@font-face {
  /*Mixed English - Hebrew serif text*/
  font-family: 'EnglishInHebrew Serif Font';
  src: url("https://use.typekit.net/af/af619f/00000000000000003b9b00c5/27/l?primer=7fa3915bdafdf03041871920a205bef951d72bf64dd4c4460fb992e3ecc3a862&fvd=n7&v=3");
  font-weight: bold;
  unicode-range: U+0041-007A;
}
@font-face {
  /*Mixed English - Hebrew serif text*/
  font-family: 'EnglishInHebrew Serif Font';
  src: url("https://use.typekit.net/af/5cace6/00000000000000003b9b00c2/27/l?primer=7fa3915bdafdf03041871920a205bef951d72bf64dd4c4460fb992e3ecc3a862&fvd=i4&v=3");
  font-style: italic;
  unicode-range: U+0041-007A;
}
@font-face {
  /*Mixed English - Hebrew serif text*/
  font-family: 'EnglishInHebrew Serif Font';
  src: url("https://use.typekit.net/af/6c275f/00000000000000003b9b00c6/27/l?primer=7fa3915bdafdf03041871920a205bef951d72bf64dd4c4460fb992e3ecc3a862&fvd=i7&v=3");
  font-style: italic;
  font-weight: bold;
  unicode-range: U+0041-007A;
}
@font-face {
  font-family: 'Noto Color Emoji';
  src: url('/static/fonts/NotoColorEmoji.ttf');
  unicode-range: U+1F1E6-1F1FF;
}
@font-face {
  font-family: 'Meltho';
  src: url('/static/fonts/SyrCOMBatnan.otf');
  unicode-range: U+0700-074F;
}
@font-face {
  font-family: 'Noto Sans Samaritan';
  unicode-range: U+0800-083F;
}
@font-face {
  /*Greek*/
  font-family: 'Cardo';
    src: url('/static/fonts/Cardo-Regular.ttf');
  unicode-range: U+0300-036F, U+0370-03FF, U+1D00-1D7F, U+1DBF, U+1F00-1FFF, U+2126, U+AB65, U+10140-1018F, U+101A0, U+1D200-1D24F;
}
:root {
  /* font stacks */
  --english-sans-serif-font-family: "Roboto", "Helvetica Neue", "Helvetica", sans-serif;
  --hebrew-sans-serif-font-family: "Heebo", "Roboto", sans-serif;

  --english-serif-font-family: "Cardo", "Meltho",  "HebrewInEnglish Serif Font", "adobe-garamond-pro", "Crimson Text", Georgia, "Times New Roman", serif, "Noto Sans Samaritan";
  --hebrew-serif-font-family: "Noto Color Emoji", "EnglishInHebrew Serif Font", "Cardo", "Taamey Frank", "adobe-garamond-pro", "Crimson Text", "Times New Roman", serif;

  --serif-h1-font-size: 48px;
  --serif-h2-font-size: 30px;
  --serif-h3-font-size: 24px;
  --serif-body-font-size: 18px;
  --serif-small-font-size: 14px;

  --sans-serif-h1-font-size: 40px;
  --sans-serif-h2-font-size: 30px;
  --sans-serif-h3-font-size: 22px;
  --sans-serif-body-font-size: 16px;
  --sans-serif-small-font-size: 14px;

  /* colors */
  --inline-link-blue: #4871bf;
  --sefaria-blue: #18345D;
  --highlight-blue: #DDEEFF;
  --highlight-blue-light: #F0F7FF;
  --beit-midrash-grey: #333333;
  --dark-grey: #666666;
  --medium-grey: #999999;
  --light-grey: #CCCCCC;
  --lighter-grey: #EDEDEC;
  --lightest-grey: #FBFBFA;
  --commentary-blue: #4B71B7;
  --essay-links-green: #3B5849;
  --tanakh-teal: #004E5F;
  --mishnah-blue: #5A99B7;
  --talmud-gold: #CCB479;
  --midrash-green: #5D956F;
  --halakhah-red: #802F3E;
  --kabbalah-purple: #594176;
  --liturgy-rose: #AB4E66;
  --philosophy-purple: #7F85A9;
  --taanitic-green: #00827F;
  --chasidut-green: #97B386;
  --mussar-purple: #7C416F;
  --responsa-red: #CB6158;
  --apocrypha-pink: #C6A7B4;
  --modern-works-blue: #B8D4D3;
  --grammar-green: #B2B272;
  --reference-orange: #D4896C;
  --miscelaneous-green: #3B5849;
  --selected-option: #000000;
  --select-blue: #0B71E7;
}
/* Font Family */
body, .sans-serif {
  --english-font: var(--english-sans-serif-font-family);
  --hebrew-font: var(--hebrew-sans-serif-font-family);
  --is-serif: initial; /* false */
}
.serif {
  --english-font: var(--english-serif-font-family);
  --hebrew-font: var(--hebrew-serif-font-family);
  --is-serif: ; /* true */
}
.sans-serif-in-hebrew {
  --english-font: var(--english-serif-font-family);
  --hebrew-font: var(--hebrew-sans-serif-font-family);
}
body, .en, .int-en {
  --is-hebrew: initial; /* false */
}
.he, .int-he {
  unicode-bidi: plaintext;
  --is-hebrew: ; /* true */
}

* {
  --hebrew-font-conditional: var(--is-hebrew) var(--hebrew-font);
  font-family: var(--hebrew-font-conditional, var(--english-font));
}

.he {
  font-size: 122%;
}
.int-he {
  direction: rtl;
}
.int-he.enInHe {
  direction: ltr;
}
.enInHe {
  unicode-bidi: isolate;
}
.int-en.heInEn {
  direction: rtl;
}
.btn, .btn-sm, .btn-xs {
  display: inline-block;
  color: white;
  display: flex;
  justify-content: center;
  align-content: center;
  flex-direction: column;
  margin: 10px 20px;
  background-color: var(--sefaria-blue);
  box-shadow: 0 1px 3px rgba(0,0,0,0.2);
  border-radius: 7px;
  cursor: pointer;
  font-size: 16px;
  box-sizing: border-box;
  line-height: 19px;
  text-align: center;
  --english-font: var(--english-sans-serif-font-family);
  --hebrew-font: var(--hebrew-sans-serif-font-family);
}
.btn.white, .btn-sm.white, .btn-xs.white {
  background-color: white;
  color: #333;
}
.btn {
  width: 300px;
  height: 50px;
}
.btn-sm {
  width: 150px;
  height: 40px;
}
.btn-xs {
  width: 75px;
  height: 30px;
}
/*
Legacy Style Guide Font Hierarchy -- the below should be refactored away in favor of the above
*/
.featureTitle .int-en {
  font-family: "adobe-garamond-pro", "Crimson Text", Georgia, serif;
  font-size: 50px;
  font-weight: normal;
  color: #000;
}
.pageTitle .int-en,
.pageTitle .int-he.enInHe {
  font-family: "adobe-garamond-pro", "Crimson Text", Georgia, serif;
  font-size: 30px;
  font-weight: normal;
  color: #000;
}
.readerPanel.hebrew .he .enInHe {
  font-size: 83%;
}
.readerPanel span.mediumGrey {
  color: var(--medium-grey);
}
.chapterText .int-en {
  font-family: "adobe-garamond-pro", "Crimson Text", Georgia, serif;
  font-size: 18px;
  font-weight: normal;
  text-transform: uppercase;
  letter-spacing: 0.05em;
  color: #333;
}
.chapterText.lowercase .int-en {
  text-transform: none;
}
.sectionTitleText .int-en {
  font-family: "Roboto", "Helvetica Neue", "Helvetica", sans-serif;
  font-size: 16px;
  font-weight: normal;
  color: #666;
  text-transform: uppercase;
  letter-spacing: 0.1em;
}
.smallText .int-en,
.smallText .int-he.enInHe {
  font-family: "Roboto", "Helvetica Neue", "Helvetica", sans-serif;
  font-size: 14px;
  font-weight: normal;
  color: #999;
}
.systemText .int-en,
.systemText .int-he.enInHe {
  --english-font: var(--english-sans-serif-font-family);
  --hebrew-font: var(--hebrew-sans-serif-font-family);
  /* font-family: "Roboto", "Helvetica Neue", "Helvetica", sans-serif; */
  font-size: 16px;
  font-weight: normal;
  color: #000;
}
.contentText .int-en,
.contentText .en,
.contentText.en {
  font-family: "adobe-garamond-pro", "Crimson Text", Georgia, serif;
  font-size: 18px;
  font-weight: normal;
  color: #000;
}
.featureTitle .int-he {
  font-family: "Heebo", sans-serif;
  font-size: 40px;
  font-weight: normal;
  color: #000;
}
.pageTitle .int-he,
.pageTitle .int-en.heInEn {
  font-family: "Heebo", sans-serif;
  font-size: 30px;
  font-weight: normal;
  color: #000;
}
.chapterText .int-he {
  font-family: "Taamey Frank", "Times New Roman", serif;
  font-size: 22px;
  font-weight: normal;
  text-transform: uppercase;
  letter-spacing: 0.05em;
  color: #333;
}
.sectionTitleText .int-he {
  font-family: "Heebo", sans-serif;
  font-size: 16px;
  font-weight: normal;
  color: #666;
  text-transform: uppercase;
  letter-spacing: 0.1em;
}
.smallText .int-he,
.smallText .int-en.heInEn {
  font-family: "Heebo", sans-serif;
  font-size: 14px;
  font-weight: normal;
  color: #999;
}
.systemText .int-he,
.systemText .int-en.heInEn {
  font-family: "Heebo", sans-serif;
  font-size: 16px;
  font-weight: normal;
  color: #000;
}
.contentText .int-he,
.contentText .he,
.contentText.he {
  font-family: "Taamey Frank", "Times New Roman", serif;
  font-size: 18px;
  font-weight: normal;
  color: #000;
}
.italics {
  font-style: italic;
}
/* end Legacy Style Guide */
#s2 {
  position: fixed;
  top: 0;
  width: 100%;
  height: 100%;
  z-index: 1000;
}


#s2.headerOnly {
  z-index: 1000;
  height: 60px;
}
#readerAppWrap {
  display: flex;
  flex-direction: column;
  width: 100%;
  height: 100%;
}
body:not(.inApp).nochrome #s2 .headerNavSection a:not(.home),
body:not(.inApp).nochrome #s2 .headerLinksSection,
body:not(.inApp).nochrome #footerContainer {
  display: none;
}
#bannerMessage {
  color: white;
  background-color: #4871bf;
  height: 120px;
  box-sizing: border-box;
  padding: 0 36px;
  display: flex;
  transition: .5s;
}
#bannerMessage.hidden {
  height: 0;
}
body.hasBannerMessage {
  transition: padding-top .3s;
  padding-top: 120px;
}
body.hasBannerMessage:not(:has(#bannerMessage)) {
  padding-top: 0;
}
body.hasBannerMessage #s2.headerOnly {
  height: 180px;
}
.interface-hebrew #bannerMessage {
  direction: rtl;
}
#bannerMessageClose {
  position: absolute;
  top: -3px;
  right: 7px;
  color: white;
  opacity: 0.5;
  font-size: 26px;
  cursor: pointer;
}
.interface-hebrew #bannerMessageClose {
  right: auto;
  left: 7px;
}
#bannerMessageContent {
  display: flex;
  flex: 1;
  align-items: center;
  justify-content: space-between;
  color: white;
  max-width: 880px;
  margin: 0 auto;
}
#bannerTextBox {
  flex: 1;
}
#bannerTextBox a {
  color: white;
}
#bannerButtonBox {
  margin-left: 50px;
}
.interface-hebrew #bannerButtonBox {
  margin: 0 50px 0 0;
}
#bannerMessage .mobileOnly {
  display: none;
}
@media (max-width: 540px) {
  #bannerButtonBox,
  .interface-hebrew #bannerButtonBox {
    margin:0;
    margin-inline-start: 10px;
    max-width: 170px;
  }
  #bannerMessage .mobileOnly {
    display: block;
  }
  #bannerMessage {
    padding: 0 10px;
  }
}
@media (max-width: 450px) {
  #bannerMessage {
    font-size: 13px;
  }
}
.noOverflowX {
  overflow-x: hidden;
}
.readerApp {
  display: flex;
  flex: 1;
  position: relative;
}
.noselect {
  user-select: none;
}
input.noselect {
  -webkit-user-select: auto; /* Safari/Opera -- required for Safari to allow inputs to be accessible. See http://caniuse.com/#feat=user-select-none "Known Issues" for details  TODO Check back to see if bug is fixed in future version */
}
.interface-hebrew {
  direction: rtl;
}
.interface-hebrew .int-en,
.interface-english .int-he {
  display: none;
}
.interface-hebrew #panelWrapBox {
  direction: rtl;
}
.interface-english #panelWrapBox,
.readerApp.interface-english .readerPanel {
  direction: ltr;
}
#panelWrapBox {
  position: absolute;
  height: calc(100% - 60px);
  box-sizing: border-box;
}
.multiPanel #panelWrapBox {
  top: 60px;
}
#panelWrapBox.wrapBoxScroll {
  overflow-x: scroll;
  overflow-y: hidden;
}
.singlePanel #panelWrapBox {
  padding-top: 0;
  height: 100%;
  top: 0;
}
.headerInner {
  position: absolute;
  top: 0;
  left: 0;
  width: 100%;
  height: 60px;
  background: white;
  z-index: 1001;
  box-sizing: border-box;
  padding: 0 30px;
  display: flex;
  justify-content: space-between;
  align-items: center;
}
.headerOnly .headerInner, .headerInner.boxShadow {
  box-shadow: 0 1px 3px rgba(0,0,0,0.2);
}
.interface-hebrew .header {
  direction: rtl;
}
.headerInner .headerNavSection {
  display: flex;
  justify-content: flex-start;
}
.headerInner .headerNavSection a {
  font-size: 16px;
  color: #666;
  margin-inline-end: 30px;
  font-weight: 500;
  line-height: 26px;
  vertical-align: middle;
}
.headerInner .headerLinksSection {
  display: flex;
  justify-content: flex-end;
  min-width: 40%;
  align-items: center;
}
.header .header-nav {
  margin-top: 1px;
}
.header .header-links {
  margin-top: 1px;
}
.header .textLink,
.header .home,
.header .menuButton,
.header .my-profile,
.header .notifications,
.header .readerNavMenuSearchButton {
  cursor: pointer;
}
.header .textLink,
.header .menuButton,
.header .my-profile,
.header .readerNavMenuSearchButton {
  display: inline-block;
  color: #999;
  border: none;
  background: transparent;
  padding: 0;
}
.header .my-profile,
.header .notifications {
  display: inline-block;
  vertical-align: middle;
}
.header .textLink,
.header .menuButton,
.header .my-profile {
  font-size: 24px;
  line-height: 24px;
  margin-top: 2px;
}
.header .searchBox {
  overflow: hidden;
  display: flex;
  align-items: center;
  padding: 0;
  text-align: inherit;
  background: #EDEDEC;
  border-radius: 250px;
  width: 140px;
  height: 30px;
}
.header .searchBox.searchFocused {
  width: 280px;
}
.header .searchBox input {
  background-color: transparent; /*for firefox */
  padding: 0;
  flex: 1;
  height: 100%;
  margin-bottom: 1px;
  font-size: var(--serif-body-font-size);
}
.header .searchBox input::placeholder {
  font-style: normal;
}
.header .search {
  outline: none;
  border: none;
  box-shadow: none;
  color: black;
  font-size:  18px;
  margin: 0;
  width: 100px;
}
.header .searchFocused .search {
  width: 200px;
}
.header .search.hebrewSearch {
  font-size: 18px;
}
.mobileNavMenu {
  position: fixed;
  height: calc(100vh - 60px);
  box-sizing: border-box;
  top: 60px;
  width: 100%;
  background-color: white;
  left: 0;
  z-index: 1000;
  overflow-y: scroll;
}
div:has(#bannerMessage) + .readerApp.singlePanel .mobileNavMenu {
  position: fixed; /*This takes the 60px of the header plus 120px of the banner into account */
  height: calc(100vh - 180px);
  top: 180px;
}
@supports not selector(:has(a, b)) {
  /* Fallback for when :has() is unsupported */
  .mobileNavMenu {
    position: absolute;
  }
}

.mobileNavMenu.closed {
  display: none;
}
.mobileNavMenu .searchLine {
  padding: 15px 10px;
  border-bottom: 1px solid #EDEDEC;
}
.header .mobileNavMenu .searchBox,
.header .mobileNavMenu .searchBox.searchFocused
.header .mobileNavMenu .searchBox .search,
.header .mobileNavMenu .searchBox.searchFocused .search {
  width: 100%;
}
.header.mobile .ui-autocomplete {
  width: 100% !important;
}
.mobileNavMenu a,
.mobileInterfaceLanguageToggle {
  display: block;
  color: #666;
  font-size: 16px;
  padding: 15px;
}
.mobileNavMenu hr {
  border: none;
  border-bottom: 1px solid #EDEDEC;
}
.mobileNavMenu a > img,
.mobileInterfaceLanguageToggle img {
  margin-inline-end: 15px;
  width: 16px;
  height: 16px;
  position: relative;
  top: 3px;
}
.mobileNavMenu a > img.blackIcon {
  opacity: 0.4;
}
.mobileNavMenu a.blue {
  background-color: #18345D;
  color: white;
  border-bottom: unset;
}
.mobileNavMenu a.blue img {
  filter: invert(1);
  opacity: 1;
}
.mobileNavMenu .mobileAccountLinks {
  background-color: #FBFBFA;
  border-top: 1px solid #CCC;
  border-bottom: 1px solid #CCC;
}
.mobileNavMenu .mobileAccountLinks img {
  opacity: 1;
}
.mobileNavMenu .mobileAccountLinks .login {
  padding: 15px;
}
.mobileNavMenu .signupLink::after {
  content: "•";
  padding: 0px 4px;
}
.interface-english .mobileNavMenu .signupLink {
  padding-right: 0px !important;
}
.interface-english .mobileNavMenu .loginLink {
  padding-left: 0px !important;
}
.interface-hebrew .mobileNavMenu .signupLink {
  padding-left: 0px !important;
}
.interface-hebrew .mobileNavMenu .loginLink {
  padding-right: 0px !important;
}
.mobileNavMenu .profile-pic {
  display: inline-block;
  margin-inline-end: 11px;
  position: relative;
  top: 4px;
}
.mobileNavMenu .mobileAccountLinks .accountLinks {
  display: block;
}
.header .mobileInterfaceLanguageToggle .int-en,
.header .mobileInterfaceLanguageToggle .int-he {
  display: inline;
}
.mobileInterfaceLanguageToggle a {
  display: inline;
  padding: 0;
  border: none;
}
.mobileInterfaceLanguageToggle .separator {
  margin: 0 7px;
  font-size: 13px;
}
.mobileInterfaceLanguageToggle .inactive {
  color: #999;
}
.mobileNavMenu .logout {
  color: #999;
}
.ui-autocomplete .ui-menu-item.search-override {
  border-bottom: solid 1px #ccc;
  padding-top: 12px;
}
.ui-autocomplete .ui-menu-item.hebrew-result a {
  direction: rtl;
}
.ui-autocomplete .ui-menu-item.english-result a {
  direction: ltr;
}
.header .home {
  margin-top: 2px;
}
.header .home img {
  vertical-align: middle;
  height: 25px;
  margin-top: -7px;
  width: 92px;
}
.interface-hebrew .header .home img {
  width: 77px;
}
.header .accountLinks {
  display: flex;
  align-items: center;
  font-size: 16px;
  margin-top: 2px;
  color: #666;
}
.header .accountLinks > * {
  margin-inline-start: 17px;
  position: relative;
}
.header .accountLinks.anon a {
  margin: 0;
}
.header .accountLinks.anon a:nth-last-child(2){
  background: #FFFFFF;
  border: 1px solid #EDEDEC;
  box-sizing: border-box;
  border-radius: 6px;
}
.accountLinks .help {
  margin-inline-start: 23px;
  margin-top: 3px;
}
.loggedIn .help {
  margin-inline-start: 17px;
}
.loggedIn .help img {
  height: 24px;
  margin-bottom: 3px;
}
.accountLinks.anon .help {
  margin-top: 6px;
}
.header .interfaceLinks {
  display: block;
  align-items: center;
  margin-top: 2px;
  color: #666;
  cursor: pointer;
  position: relative;
  -webkit-margin-start: 20px;
  -moz-margin-start: 20px;
  margin-inline-start: 10px;
}
.header .interfaceLinks img {
  height: 18px;
  width: 18px;
  vertical-align: middle;
  margin-inline-end: 2px;
}
.header .interfaceLinks a.interfaceLinks-button::after {
  display: inline-block;
  background: no-repeat url("/static/icons/chevron-down.svg");
  height: 10px;
  width: 12px;
  vertical-align: middle;
  content: "";
  transform: scale(0.75);
}
.header .interfaceLinks .interfaceLinks-menu {
  top: 35px;
  position: absolute;
  z-index: 1;
  width: 150px;
  background: #FBFBFA;
  box-shadow: 0px 1px 3px rgba(0, 0, 0, 0.25);
  border-radius: 6px;
  display:none;
  overflow:hidden;
}
.header .interfaceLinks .interfaceLinks-menu.profile-menu {
  top: 10px;
  display: block;
}
.header .interfaceLinks .interfaceLinks-menu .interfaceLinks-header.profile-menu {
  padding: 10px 17px 10px 17px;
  font-weight: 700;
  color: #000000;
  height: 23px;
}
.header .interfaceLinks .interfaceLinks-menu.profile-menu .profile-menu-middle {
  margin-top: 5px;
  margin-bottom: 5px;
}
.interface-english .header .interfaceLinks .interfaceLinks-menu {
  right: 0px;
  min-width: 150px;
  width: max-content;
}
.interface-hebrew .header .interfaceLinks .interfaceLinks-menu {
  left: 0px;
  min-width: 150px;
  width: max-content;
}
.header .interfaceLinks .interfaceLinks-menu .interfaceLinks-header {
  font-style: normal;
  font-weight: normal;
  font-size: 14px;
  line-height: 18px;
  color: #999999;
  padding: 12px;
  border-bottom: 1px solid #CCCCCC;
}
.header .interfaceLinks .interfaceLinks-menu .interfaceLinks-header:not(:first-child) {
  border-top: 1px solid #CCC;
}
.interface-english .header .interfaceLinks .interfaceLinks-menu .interfaceLinks-header {
  font-family: "Roboto", "Helvetica Neue", Helvetica, sans-serif;
}
.interface-hebrew .header .interfaceLinks .interfaceLinks-menu .interfaceLinks-header {
  font-family: "Heebo", sans-serif;
}

.interfaceLinks-options {
  display: flex;
  flex-direction: column;
  padding: 4px;
  max-width: 220px;
}
.header .interfaceLinks .interfaceLinks-option {
  display: flex;
  text-decoration: none;
  font-style: normal;
  font-weight: normal;
  font-size: 16px;
  line-height: 23px;
  color: #666666;
  padding: 5px;
  direction: ltr;
}
.header .interfaceLinks .interfaceLinks-option:hover {
  background-color: var(--lighter-grey);
}
.header .interfaceLinks .interfaceLinks-menu.open {
  display: block;
}
.interface-hebrew .header .interfaceLinks .interfaceLinks-option.int-bi {
  direction: rtl;
}
.interface-english .header .interfaceLinks .interfaceLinks-option.int-bi {
  direction: ltr;
}
.header .interfaceLinks .interfaceLinks-row {
  align-items: center;
  display: flex;
  text-decoration: none;
  font-style: normal;
  font-weight: 400;
  line-height: 18px;
  text-align: right;
  color: #000000;
  font-family: "Roboto", "Heebo", "Helvetica Neue", Ariel, sans-serif;
  padding: 5px 17px 5px 17px;
  font-size: 14px;
  text-decoration-color: #666666;
  height: 23px;
}
.header .interfaceLinks .interfaceLinks-row:hover {
  background-color: var(--lighter-grey);
}
div.interfaceLinks-row a:hover {
  text-decoration: none;
}
.header .interfaceLinks .interfaceLinks-row.languages {
  display: flex;
}
div.interfaceLinks-row a.active {
  color: #000000;
  display: flex;
  order: -1;
}
div.interfaceLinks-row a.active::after {
  content: "•";
  padding: 0 4px;
}
div.interfaceLinks-row a {
  color: #666666;
  display: flex;
}
.header .interfaceLinks .interfaceLinks-row.bottom {
  font-size: 14px;
  text-decoration-color: #000000;
}
.header .interfaceLinks .interfaceLinks-menu.profile-menu .interfaceLinks-hr {
  border-top:  1px solid #CCCCCC;
  margin-top: 0px;
  margin-bottom: 0px;
}
.header .interfaceLinks .interfaceLinks-row.logout {
  font-size: 14px;
  color: #666666;
  padding-top: 5px;
  margin-top: 5px;
  margin-bottom: 5px;
}
.header .profile-menu-he {
  color: #666666;
}
.header .interfaceLinks .interfaceLinks-option::before {
  content: "";
  font-family: FontAwesome;
  color: #999;
  font-weight: normal;
  font-size: 13px;
  font-style: normal;
  padding: 0 15px;
}
.header .interfaceLinks .interfaceLinks-option.active {
  order: -1;
}
.header .interfaceLinks .interfaceLinks-option.active::before {
  content: "\f00c";
  padding: 0 8px;
}
@media screen and (max-width: 910px) {
  .header .headerInner {
    padding: 0 15px;
  }
  .header .accountLinks .login {
    padding: 5px 5px;
  }
  .header .accountLinks {
    margin-inline-start: 5px;
  }
}
@media screen and (max-width: 780px) {
  .header .donate {
    display: none;
  }
}
@media screen and (max-width: 700px) {
  .multiPanel .header .home {
    display: none;
  }
}
@media screen and (max-width: 580px) {
  .header .interfaceLinks,
  .header .dropdownLinks,
  .accountLinks .help,
  .header .notifications {
    display: none;
  }
}
.header .notifications.unread::after {
  content:"";
  background-color: #CB6158;
  width: 8px;
  height: 8px;
  border-radius: 4px;
  display: block;
  top: 3px;
  right: 1px;
  position: absolute;
}
.header .login {
  color: #666;
  display: inline-block;
  line-height: 1;
  padding: 8px 15px;
}
.header .headerInner.mobile {
  padding: 0 15px;
}
.header .headerInner.mobile {
  display: flex;
}
.header .headerInner.mobile div {
  flex: 1;
}
.mobileHeaderCenter {
  text-align: center;
}
.header .headerInner.mobile .mobileHeaderLanguageToggle {
  text-align: end;
}
.mobileHeaderLanguageToggle.hebrew .en,
.mobileHeaderLanguageToggle.english .he {
  display: none;
}
.overlay {
  width: 100%;
  height: 100%;
  background-color: black;
  opacity: 0.3;
  position: fixed;
  z-index: 1001;
}
.overlayDialogModal {
  position: fixed;
  top: 0;
  left: 0;
  width: 100%;
  height: 100%;
  z-index: 1000;
  background-color: rgba(1, 1, 1, 0.7);
}
.dialogModal {
  top: 129px;
  border: none;
  background: transparent;
  display: block;
}
.dialogModal .modal-content {
  background-color: #fff;
  padding: 20px;
  border-radius: 10px;
  box-shadow: 0 2px 10px rgba(0, 0, 0, 0.1);
  max-width: 500px;
  width: 100%;
}
.sefariaModalBox {
  transition: none;
}
#interruptingMessageBox {
  display: flex;
  justify-content: center;
  align-items: center;
  position: fixed;
  width: 100%;
  height: 100%;
  left: 0;
  right: 0;
  top: 0;
  z-index: 1001;
  opacity: 1;
  transition: opacity .3s ease-in;
}
#interruptingMessageBox.hidden {
  opacity: 0;
}
#interruptingMessageOverlay, .whiteOverlay {
  width: 100%;
  height: 100%;
  background-color: white;
  opacity: 0.7;
  position: absolute;
}
#interruptingMessage {
  max-width: 90%;
  max-height: 90%;
  box-sizing: border-box;
  position: absolute;
  padding: 18px 15px;
  z-index: 1001;
  border: 1px solid #E6E6E6;
  background-color: #FBFBFA;
  text-align: center;
  color: #666;
}
#interruptingMessage.sefariaModalContentBox {
  background-color: #18345D;
  color: white;
  padding: 50px 70px;
  border-color: transparent;
  border-radius: 5px;
}
@media (max-width: 450px) {
  #interruptingMessage.sefariaModalContentBox {
    max-width: 100%;
    max-height: 100%;
    width: 100%;
    height: 100%;
    border-radius: 0;
  }
}
#interruptingMessage.beitMidrashModalContentBox {
  height: 230px;
  width: 450px;
  text-align: start;
  background-color: var(--beit-midrash-grey);
  color: var(--light-grey);
  padding: 15px;
  border-color: transparent;
  border-radius: 5px;
}
@media (max-width: 450px) {
  #interruptingMessage.beitMidrashModalContentBox {
    max-width: 100%;
    max-height: 100%;
    width: 100%;
    height: 100%;
    border-radius: 0;
  }
}

#interruptingMessage.beitMidrashModalContentBox .buttonContainer {
  display: flex;
  flex-direction: row;
  width: calc(100% + 20px);
  margin: 0 -10px;
}

#interruptingMessage.beitMidrashModalContentBox button {
  margin: 10px;
}

#interruptingMessage.beitMidrashModalContentBox button.red {
  background-color: var(--responsa-red);
  color: white;
}

#interruptingMessage.beitMidrashModalContentBox .sefariaModalContent h2 {
  margin-top: 0px;
  --english-font: var(--english-sans-serif-font-family);
  --hebrew-font: var(--hebrew-sans-serif-font-family);
}

#interruptingMessage.beitMidrashModalContentBox button.light-grey {
  background-color: var(--lighter-grey);
  color: var(--dark-grey);
}

#interruptingMessage.beitMidrashModalContentBox button.dark-grey {
  background-color: var(--beit-midrash-grey);
  color: var(--light-grey);
  border: 1px var(--light-grey) solid;
}

.beitMidrashModalInnerContent {
  margin-bottom: 10px;
}

.sefariaModalContent {
  display: flex;
  flex-direction: column;
  align-items: flex-start;
  justify-content: space-between;
  height: 100%;
  font-size: 16px;
  line-height: 1.5;
}
.interface-hebrew .sefariaModalContent {
  direction: rtl;
}
.sefariaModalContent a {
  color: white;
}
.sefariaModalContent h2 {
  font-weight: normal;
  font-size: 30px;
  margin-bottom: 0px;
}
.sefariaModalInnerContent {
  display: flex;
  flex-direction: column;
  align-items: flex-start;
  margin-bottom: 40px;
}
.sefariaModalInnerContent div, .sefariaModalInnerContent h3{
  display: flex;
  align-items: center;
  text-align: start;
  padding: 10px 0;
}
.sefariaModalContent h3{
  align-items: center;
  text-align: start;
  padding: 10px 0;
  font-size: 18px;
  line-height: 1.5;
  font-weight: normal;
  margin-bottom: 10px;
  margin-top: 5px;
}
.sefariaModalBottomContent {
  font-size: 16px;
  color: #999;
}
.sefariaModalContent .button {
  width: 100%;
}
.sefariaModalInnerContent img {
  width: 16px;
  height: 16px;
  padding-right: 10px;
}
.readerApp.interface-hebrew .sefariaModalInnerContent img {
  padding-right: 0;
  padding-left: 10px;
}
#interruptingMessageContentBox {
  position: relative;
  border: 1px solid #CCC;
  background-color: white;
}
#interruptingMessageContentBox.hasColorLine{
  border-top: none;
}
.colorLine {
  width: 100%;
  height: 4px;
  z-index: 101;
  background: linear-gradient(90deg, var(--tanakh-teal) 0% 10%, var(--mishnah-blue) 10% 20%, var(--talmud-gold) 20% 30%, var(--midrash-green) 30% 40%, var(--halakhah-red) 40% 50%, var(--kabbalah-purple) 50% 60%, var(--liturgy-rose) 60% 70%, var(--philosophy-purple) 70% 80%, var(--taanitic-green) 80% 90%, var(--chasidut-green) 90% 100%)
}
#interruptingMessageClose.sefariaModalClose {
  color: white;
}
#interruptingMessageClose {
  position: absolute;
  top: 2px;
  right: 12px;
  color: #AAA;
  font-size: 32px;
  cursor: pointer;
}
#interruptingMessageContent {
  padding: 32px 32px 16px 32px;
}
#interruptingMessage h1 {
  font-style: italic;
  font-size: 28px;
  font-weight: normal;
  letter-spacing: 1px;
  text-align: center;
  margin: 0 0 30px;
  color: #333;
}
.interface-hebrew #interruptingMessage h1 {
  font-style: normal;
}

/* Styles used from previously existing modals */

.line-break {
  white-space: pre-wrap;
}

#defaultModal {
    width: 410px;
    max-height: 100%;
    max-width: 100%;
}

.interface-english #defaultModal {
    text-align: left;
}

.interface-hebrew #defaultModal {
    text-align: right;
    direction: rtl;
}

#defaultModalBody {
    color: #555555;
    margin-top: 0;
}

#defaultModalBody .reactMarkdown {
  font-family: "adobe-garamond-pro", Georgia, serif;
}

#defaultModal #defaultModalBody .sub {
    color: var(--medium-grey);
    font-size: 12px;
    font-family: "Roboto", "Helvetica Neue", Helvetica, sans-serif;
}

#defaultModal .button {
    margin-bottom: 20px;
}

#defaultModal img {
    max-width: 100%;
}

#defaultModal .buttons {
    text-align: right;
}

.leader {
    font-weight: bold;
}

.center {
    text-align: center;
}

#email-input-wrapper {
    display: flex;
    align-items: flex-start;
    flex-direction: column;
}

.newsletterInput#email-input {
    width: 300px;
    padding: 10px;
    margin-bottom: 20px;
    border-radius: 7px;
    border: 1px solid #EEEEEE;
    color: var(--beit-midrash-grey);
}

.header .my-profile img {
  height: 24px;
  width: 24px;
  border-radius: 50%;
  display: block;
}
.header .readerNavMenuMenuButton {
  margin: 0 8px 0 6px;
  font-size: 17px;
}
.readerNavMenuSearchButton {
  position: relative;
  margin: 0 9px 0 7px;
  top: -2px;
}
.header .readerNavMenuSearchButton {
  top: 2px;
}
.readerNavTop .readerNavMenuSearchButton {
  top: 0;
}
.readerNavMenuSearchButton img {
  height: 18px;
  width: 18px;
  opacity: 0.4;
}
.sidebarSearch .readerNavMenuSearchButton img {
  margin-top: 12px;
}
.header .headerNavContent {
  position: absolute;
  height: 100%;
  width: 100%;
  box-sizing: border-box;
  top: 0;
  padding-top: 60px;
  z-index: 1000;
}
.ui-autocomplete {
  position: absolute;
  background: white;
  list-style-type: none;
  padding: 6px 0;
  box-shadow: 0 1px 3px rgba(0,0,0,.2);
  border-bottom-left-radius: 6px;
  border-bottom-right-radius: 6px;
  z-index: 1000000 !important;
  --english-font: var(--english-serif-font-family);
  --hebrew-font: var(--hebrew-serif-font-family);
}
.header > .ui-autocomplete {
  z-index: 1000 !important;
}
.ui-autocomplete .ui-menu-item {
  display: flex;
  padding: 6px 12px;
}
.ui-autocomplete .ui-menu-last-item {
  border-top:  1px solid var(--lighter-grey);
  display: flex;
  padding: 6px 12px;
}
.interface-hebrew .ui-autocomplete .ui-menu-item {
  direction: rtl;
  text-align: right;
}
.ui-autocomplete .ui-menu-item img {
  display: inline-block;
  opacity: .4;
  height: 18px;
  width: 18px;
}
.ui-autocomplete .ui-menu-item img.ac-img-User {
  opacity: 1;
}
.ui-autocomplete .ui-menu-item a {
  display: inline-block;
  line-height: 21px;
  font-size: 19px;
  color: #000;
  cursor: pointer;
  margin: 0 10px;
  vertical-align: top;
}
.ui-autocomplete .ui-menu-item.ui-state-focus {
  background: #EDEDEC;
}
.ui-helper-hidden-accessible {
  display: none;
}
.interface-hebrew .ui-autocomplete .ui-menu-item a {
  direction: rtl;
  text-align: right;
}
#globalWarningMessage {
  position: fixed;
  width: 100%;
  z-index: 1000;
  text-align: center;
  bottom: 0;
  color: white;
  background-color: #EFB4B6;
  padding: 14px 20px;
  box-sizing: border-box;
}
#globalWarningMessage .close {
 float: right;
 cursor: pointer;
 font-size: 20px;
}
.multiPanel .readerPanelBox {
  box-sizing: border-box;
}
.readerPanelBox {
  position: absolute;
  height: 100%;
  width: 100%;
  direction: ltr; /* Even in Hebrew Interface we want scroll bars on the right */
}
.readerPanelBox + .readerPanelBox {
  border-left: 1px solid #eee;
}
.readerPanelBox.sidebar {
  border-left: none;
}
.readerPanel {
  position: relative;
  width: 100%;
  height: 100%;
  overflow: hidden;
  background-color: inherit;
}
.readerContent {
  width: 100%;
  height: calc(100% - 60px);
  background-color: inherit;
}
.dark .readerContent {
  color: white;
}
.readerContent .readerError {
  padding: 100px 150px;
}
.readerContent .readerError .readerErrorText {
  padding-top: 20px;
  font-size: .8em;
}
.textColumn {
  width: 100%;
  height: 100%;
  overflow-y: scroll;
  overflow-x: hidden;
  -webkit-overflow-scrolling: touch;
  position: relative;
  box-sizing: border-box;
  background-color: inherit;
}
.textColumn .loadingMessage.base,
.sheetsInPanel .loadingMessage {
  margin: 30px 0;
  color: #999;
  font-size: 16px;
  font-style: normal;
  text-align: center;
  padding: 0 6px 4px;
}
.textColumn .loadingMessage.base.prev {
  margin: 70px 0 0 0;
}
.textColumn .loadingMessage.base.next {
  margin: 30px 0 70px;
  height: calc(100% - 128px);  /* The 128px here appears to be the minimum needed to keep a line on the screen when scrolling passes loaded content) */
}
.textColumn .textRange.loading + .textRange.loading {
  display: none;
}
.int-he .int-he {
  font-size: inherit;
}
.readerPanel .content {
  direction: ltr; /* Even in Hebrew Interface, we want scroll bars on the right */
}
.readerPanel .he {
  direction: rtl;
  text-align: right;
  unicode-bidi: initial;
}

.interface-hebrew .readerPanel .en {
  direction: ltr;
}
.interface-hebrew .readerPanel.bilingual .en {
  direction: ltr;
}
.interface-hebrew .readerPanel .contentInner,
.interface-hebrew .readerPanel .columnLayout,
.interface-hebrew .readerControls,
.interface-hebrew .readerPanel .textRange,
.interface-hebrew .readerPanel .readerNavMenu .gridBox,
.interface-hebrew .readerPanel.bilingual .readerNavMenu .gridBox,
.readerPanel.hebrew .readerNavSection,
.readerPanel.hebrew .readerNavMenu .gridBox {
  direction: rtl;
}
.interface-english .readerPanel.hebrew .readerNavMenu .readerTocResources .gridBox {
  direction: ltr;
}
.interface-english .readerPanel .readerNavMenu,
.readerPanel.english .readerNavSection,
.readerPanel.english .readerNavMenu .gridBox{
  direction: ltr;
}
.readerPanel.bilingual .readerNavSection,
.readerPanel.bilingual .readerNavMenu .gridBox {
  direction: ltr;
}
.readerPanel.english .contentText .he,
.readerPanel.hebrew .contentText .en,
.readerPanel.english .contentSpan.primary,
.readerPanel.english .languageToggle .he,
.readerPanel.hebrew .contentSpan.translation,
.readerPanel.hebrew .languageToggle .en {
  display: none;
}
.readerPanel.english .versionsTextList .primary,
.readerPanel.hebrew .versionsTextList .translation {
  display: block;
}

.readerPanel.english .he.heOnly{
  display: inline;
  text-align: right;
}
.readerPanel.english .en {
  display: inline;
}
.readerPanel.hebrew .he {
  display: inline;
  text-align: right;
}
.readerPanel.english .heOnly .he,
.readerPanel.bilingual .heOnly .he,
.readerPanel.english .enOnly .en,
.readerPanel.bilingual .enOnly .en {
  display: inline;
}
.languageToggle {
  display: inline;
  line-height: 32px;
}
.languageToggle img {
  opacity: 0.4;
  height: 18px;
  width: 18px;
}
.bilingual .languageToggle .he {
  display: none;
}
.loadingMessage {
  font-size: 14px;
  font-style: italic;
}
.bilingual .loadingMessage .he {
  display: none;
}
.readerPanel.light {
  background-color: white;
}
.readerPanel.sepia {
  background-color: #f7f7f7;
}
.readerPanel.dark {
  background-color: #333331;
}
.readerNavMenu,
.homeFeedWrapper {
  position: absolute;
  display: flex;
  flex-direction: column;
  top: 0;
  left: 0;
  width: 100%;
  height: 100%;
  box-sizing: border-box;
}
.readerNavMenu .content,
.homeFeedWrapper .content {
  box-sizing: border-box;
  overflow-y: scroll;
  -webkit-overflow-scrolling: touch;
  font-size: 16px;
}
.readerNavMenu .content {
  padding: 60px 0 0 0;
}
.singlePanel .readerNavMenu .content {
  padding: 85px 0 0 0;
}
.singlePanel .readerNavMenu .categoryColorLine {
  top: 60px;
}
.singlePanel .readerNavMenu.bookPage:not(.fullBookPage) .content {
  padding-top: 25px;
}
.singlePanel .readerNavMenu.bookPage:not(.fullBookPage) .categoryColorLine {
  top: 0;
}
.readerNavMenu.compare .content,
.readerNavCategoryMenu.compare .content,
.bookPage.compare .content {
  padding: 30px 10px;
}
.readerNavMenu .content .contentInner {
  width: 725px;
  margin: 0 auto;
  min-height: 520px;
  max-width: 100%;
  box-sizing: border-box;
  padding-bottom: 70px;
  padding-inline-start: 30px;
  padding-inline-end: 30px;
}
.homeFeedWrapper .content .contentInner {
  max-width: none;
}
.homeFeedWrapper.userStats .content .contentInner {
  max-width: 660px;
  margin: 0 auto;
}
.navTitle {
  display: flex;
  flex-direction: row;
  justify-content: space-between;
  margin-bottom: 40px;
}
.navTitle.tight {
  margin-bottom: 15px;
}
.readerNavMenu .navTitle h1,
.singlePanel .readerNavMenu .navTitle h1 {
  margin-bottom: 0;
}
.navTitle + .dedication {
  margin-bottom: 20px;
}
.navSidebarModule + .dedication {
  margin-top: -30px;
}
.navTitle .languageToggle,
.tocTitle .languageToggle,
.header .languageToggle {
  text-align: center;
  color: #ccc;
  display: inline-flex;
  width: 32px;
  height: 32px;
  border: 1px solid #ccc;
  border-radius: 6px;
  cursor: pointer;
  font-size: 22px;
  flex-direction: row;
  align-items: center;
  justify-content: center;
}
.navTitleTab {
  margin-inline-end: 26px;
  color: #999;
}
.navTitleTab:hover {
  color: inherit;
  text-decoration: none;
}
.navTitleTab.current {
  color: inherit;
  pointer-events: none;
}
.readerNavMenu h1 .navTitleTab img {
  height: 14px;
  margin-inline-end: 6px;
}
.readerNavMenu h1 .navTitleTab.current img {filter: brightness(0.5);}
.sidebarLayout {
  display: flex;
  flex-direction: row;
}
@media (max-width: 700px) {
  .sidebarLayout {
    flex-direction: column;
  }
}
@media (min-width: 1485px) {
  .sidebarLayout {
    max-width: 1485px; /*assuming inner is 665 and sidebar 420*/
    margin: 0 auto;
  }
}
.sidebarLayout h1 {
  --english-font: var(--english-sans-serif-font-family);
  --hebrew-font: var(--hebrew-sans-serif-font-family);
}
.interface-hebrew .sidebarLayout {
  direction: rtl;
}
.readerPanel.hebrew .followsContentLang {
  direction: rtl;
}
.navSidebar {
  width: 420px;
  background-color: #FBFBFA;
  /* HACK: add grey background beyond bounding box of sidebar by utilizing negative margins! */
  border-top: 80px solid #FBFBFA;
  border-bottom: 120px solid #FBFBFA;
  margin: -80px 0 0 0;
}
.singlePanel .navSidebar {
  width: 100%;
  margin: 20px 0 0 0;
  padding: 30px 0 0 0;
  border: none;
}


.navSidebarModule {
  font-size: 16px;
  color: #666;
  margin-bottom: 34px;
  padding: 0 44px;
}
.navSidebarModule #history .fa {
  font-size: small;
}
.connectionsPanel .navSidebarModule{
  padding: initial;
}
.singlePanel .navSidebarModule {
  padding: 0 15px;
}
.singlePanel .contentInner .navSidebarModule {
  padding: 0;
}
.singlePanel .contentInner .navSidebarModule h1 {
  border: none;
  padding: 0;
}
.singlePanel .recentlyViewed {
  background-color: var(--lightest-grey);
  padding-inline: 10px 10px;
  margin-inline: -15px -15px;
  margin-block: -5px -5px;
}
.singlePanel .recentlyViewed ul {
  display: revert;
}
.singlePanel .recentlyViewed #header {
  margin-block-end: 10px;
  margin-inline: 10px 10px;
  padding-block: 5px 5px;
  border-bottom: 1px solid var(--light-grey);
  display: flex;
  justify-content: space-between;
}
.singlePanel .recentlyViewed #header h1 {
  margin-bottom: 0;
}
.singlePanel .recentlyViewed #header h1 span {
  font-size: 16px;
  font-family: "Roboto", "Heebo", "Helvetica Neue", Ariel, sans-serif;
}
.singlePanel .recentlyViewed #header a {
  margin-block-start: 5px;
}
.singlePanel .recentlyViewed #history span {
  color: var(--medium-grey);
}

.gDocAdvertBox {
  margin-top: 50px;
  background: var(--lighter-grey);
  padding: 20px;
  border-radius: 6px;
}
.gDocAdvertBox span  {
  font-family: "Roboto", "Helvetica Neue", "Helvetica", sans-serif;;
  font-size: 16px;
  font-weight: 400;
  line-height: 19px;
  letter-spacing: 0em;
  color: var(--dark-grey);
}
.gDocAdvertBox span #newExtension {
  font-weight: 600;
}
.gDocAdvertBox #installNow {
  margin-top: 18px;
  width: 99px;
  height: 30px;
}
.interface-hebrew .gDocAdvertBox #installNow {
  width: 120px;
}

.gDocAdvertBox #installNow a {
  border-radius: 6px;
  text-align: center;
  background: #FFFFFF;
  color: var(--dark-grey);
  text-decoration: none;
  padding: 4px 9px;
  font-family: "Roboto", "Helvetica Neue", "Helvetica", sans-serif;
  font-size: 16px;
  font-weight: 400;
  line-height: 19px;
  letter-spacing: 0em;
}
.gDocAdvertBox a {
  font-family: "Roboto", "Helvetica Neue", "Helvetica", sans-serif;
  font-size: 16px;
  font-weight: 400;
  line-height: 19px;
  letter-spacing: 0em;
  text-decoration: underline;
}
.readerPanel .navSidebarModule h1,
.readerPanel .bookPage h3{
  margin: 0 0 20px;
  font-size: 22px;
  text-transform: none;
  letter-spacing: 0;
  border-bottom: 1px solid var(--light-grey);
  padding-bottom: 14px;
  font-weight: 500;
  height: auto;
}
.navSidebarModule.blue {
  background-color: var(--sefaria-blue);
  color: white;
  padding: 34px 44px 45px;
}
.singlePanel .navSidebarModule.blue {
  padding: 34px 15px 45px;
}
.readerPanel .navSidebarModule.blue h1 {
  color: white;
}
.navSidebarIcon {
  height: 18px;
  width: 18px;
  margin-inline-end: 10px;
  vertical-align: middle;
  margin-top: -4px;
}
.navSidebarLink {
  font-size: 16px;
  margin-bottom: 10px;
}
.navSidebarLink a {
  color: black;
}
.navSidebarLink.gray a {
  color: #666;
}

.navSidebarLink > ul {
  font-size: 18px;
  margin-top: 16px;
  display: flex;
  flex-wrap:wrap;
  padding: 0;
  margin: 0;
}
.singlePanel .recentlyViewed .navSidebarLink {
  padding-inline-start: 25px;
  padding-inline-end: 25px;
}
.multiPanel .recentlyViewed #history span::after {
  content: "\203A";
}
.navSidebarLink > ul > li {
  display: inline;
}
.navSidebarLink > ul > li:after {
  content: "\2022";
  white-space:pre;
  margin: 0 5px;
}

.navSidebarLink > ul > li:last-child:after {
  content: none;
}

.navSidebarLink .languageItem, .translationsPage .languageItem {
  display: inline;
  font-size: 18px;
}

.navSidebarLink.language {
  font-size: 18px;
  margin-top: 16px;
  display: flex;
  flex-wrap:wrap;
}

.navSidebarLink.ref {
  font-size: 18px;
}
.navSidebar .linkList {
  margin-top: 20px;
}
.navSidebarModule .button {
  margin: 12px 0 0 0;
}
.navSidebarModule .button img {
  filter: invert(1);
  height: 18px;
  width: 18px;
  margin-inline-end: 10px;
  vertical-align: middle;
  margin-top: -2px;
}
.navSidebar .button.white img {
  filter: none;
  opacity: .6;
}
.navSidebar .button.appButton.white img {
  opacity: 1;
}
.navSidebar .button.appButton.ios img {
  margin-top: -5px;
}
.navSidebar .button + .button {
  margin-inline-start: 7px;
}
.navSidebar .button.get-start {
  height: 39px;
  width: 221px;
  display: flex;
  align-items: center;
  justify-content: center;
  margin-left: 0;
  margin-right: 0;
}
.navSidebar .button .get-start {
  white-space: nowrap;
  size: 16px;
}
.navSidebar .button.get-start img {
  filter: unset;
}
.navSidebar .readingsSection {
  margin-bottom: 15px;
}
.navSidebar .readingsSectionTitle {
  margin-bottom: 8px;
  display: block;
}
.navSidebar a.allLink {
  color: #999;
  font-size: 13px;
}
.navSidebar a.moreLink:hover {
  color: inherit;
  cursor: pointer;
}
.navSidebar a.inTextLink,
.translationsDesc  a.inTextLink {
  color: inherit;
  text-decoration: underline;
  margin-inline-start: 5px;
}
.navSidebar .newsletterSignUpBox {
  margin-top: 20px;
}
.navSidebar .newsletterSignUpBox .newsletterInput {
  width: 100%;
  box-sizing: border-box;
  box-shadow: 0px 1px 3px rgba(0, 0, 0, 0.25);
  border: none;
}
.navSidebarModule.wide {
  display: flex;
  margin-bottom: 0;
}
.navSidebarModule.wide div:first-child {
  flex: 1;
}
.navSidebarModule.wide .button {
  margin-top: 0;
}
.navSidebarModule .authorByLine {
  margin-bottom: 15px;
}
.navSidebarModule .imageModuleImage {
  width: 100%;
  box-sizing: border-box;
  border: 1px solid var(--lighter-grey);
}
.aboutTextMetadata {
  margin-bottom: 20px;
}
.aboutTextMetadata .aboutTextComposedText,
.aboutTextMetadata .aboutTextAuthorText {
  color: black;
}
.readerNavTop {
  width: 100%;
  background-color: #FBFBFA;
  border-bottom: 1px solid #E2E2E1;
  box-sizing: border-box;
  height: 60px;
  z-index: 1;
  padding: 10px 25px 10px 25px;
  vertical-align: middle;
  display: flex;
  justify-content: space-between;
  align-items: center;
  line-height: 60px;
}
.interface-hebrew .readerNavTop {
  direction: rtl;
}
.readerNavTop .readerNavTopStart {
  display: flex;
  align-items: center;
  justify-content: flex-start;
}
.singlePanel .readerNavTop {
  padding: 0 10px;
}
.readerNavTop.colorLineOnly {
  height: auto;
  border-bottom: none;
  padding: 0;
}
.readerPanel .readerNavTop h2 {
  margin: 0;
  font-weight: 400;
  color: black;
}
.readerNavTop .readerNavTopCategory .en {
  font-family: "adobe-garamond-pro", "Crimson Text", Georgia, serif;
}
.readerNavTop .readerNavTopCategory .he {
  font-family: "Taamey Frank", "adobe-garamond-pro", "Crimson Text", Georgia, "Times New Roman", serif;
}
.readerNavMenu .readerSearch {
  margin: 0;
  width: 60%;
  box-sizing: border-box;
  border: none;
  background-color: inherit;
  font-size: 18px;
  font-family: "adobe-garamond-pro", "Crimson Text", Georgia, serif;
  height: 48px;
}
.readerNavMenu .readerSearch:focus {
  outline: 0;
}
.readerNavTop .readerNavMenuSearchButton,
.readerNavTop .readerNavMenuCloseButton,
.readerNavTop .readerNavMenuMenuButton,
.readerNavTop .readerOptions {
  text-align: left;
  box-sizing: border-box;
  color: #999;
  float: left;
  font-size: 20px;
  cursor: pointer;
  display: flex;
  align-items: center;
}
.readerNavMenuCloseButton:hover {
  text-decoration: none;
}
.readerNavTop .readerNavMenuCloseButton {
  display: block;
  font-size: 46px;
  padding: 0;
  margin-top: -6px;
}
.readerNavMenuCloseButton:hover {
  text-decoration: none;
}
.readerNavTop .readerNavMenuCloseButton .fa {
  font-size: 20px;
}
.readerNavTop .readerOptions {
  float: right;
  text-align: right;
  display: flex;
  align-items: center;
  width:27px;
}
.sefariaLogo img {
  width: 110px;
}
.readerNavTop .sefariaLogo img {
  vertical-align: middle;
}
.readerNavTop .searchBox {
  display: flex;
  align-items: center;
  justify-content: flex-start;
}
.interface-hebrew .sidebarSearch .searchBox,
.interface-hebrew .sidebarSearch .version,
.interface-hebrew .sidebarSearch .result-title {
  direction: rtl;
}
.sidebarSearch .searchBox {
  display: flex;
  align-items: center;
  padding: 0;
  text-align: inherit;
  background: var(--lighter-grey);
  border-radius: 250px;
  width: 100%;
  height: 30px;
  margin-bottom: 0;
}

.sidebarSearch .searchBox input {
  background: transparent;
  outline: none;
  border: none;
  box-shadow: none;
  font-size: var(--serif-body-font-size);
  width: 100%;
}

.ai-info-messages-box {
  background-color: rgb(251, 251, 250);
  border-radius: 6px;
  box-shadow: rgba(0, 0, 0, 0.25) 0px 1px 3px 0px;
  color: rgb(102, 102, 102);
  cursor: default;
  display: block;
  font-family: "Cardo", "Meltho", "HebrewInEnglish Serif Font", "adobe-garamond-pro", "Crimson Text", Georgia, "Times New Roman", serif, "Noto Sans Samaritan";
  font-size: 16px;
  margin-inline-start: 10px;
  min-width: 150px;
  overflow-x: hidden;
  overflow-y: hidden;
  width: 198px;
  z-index: 1;
}

.ai-info-first-message {
  border-bottom-color: rgb(204, 204, 204);
  border-bottom-style: solid;
  border-bottom-width: 0.833333px;
  color: #666666;
  cursor: default;
  font-size: 14px;
  font-style: normal;
  font-weight: 400;
  line-height: 18px;
  padding-bottom: 6px;
  padding-left: 12px;
  padding-right: 12px;
  padding-top: 12px;
}
.ai-info-first-message* {
  font-family: "Roboto", "Helvetica Neue", Helvetica, sans-serif;
}
.ai-info-messages-box a{
  color: #4B71B7;
}
.ai-info-messages-box .ai-info-messages-hr {
  margin-top: 0px;
  margin-bottom: 0px;
}
.ai-info-messages-box *{
  font-family: "Roboto", "Helvetica Neue", Helvetica, sans-serif;
}
.guideHeader .ai-info-tooltip {
  display: inline;
  float: inline-end;
}

.guideHeader .ai-message {
  left: -180px;
}
.guideHeader .ai-info-tooltip .ai-info-icon {
    margin-top: 5px;
}
.ai-info-last-message {
  align-items: center;
  display: flex;
  line-height: 18px;
  color: #666666;
  font-family: "Roboto", "Heebo", "Helvetica Neue", Ariel, sans-serif;
  padding: 2px 12px 2px 12px;
  font-size: 14px;
  height: 23px;
}
.ai-message {
  z-index: 1;
  position: absolute;
  left: -180px;
  opacity: 0;
  visibility: hidden;
  transition: opacity 2s ease, visibility 0s 2s;
}

.ai-message.visible {
  opacity: 1;
  visibility: visible;
  transition: opacity 0.5s ease;
}

.ai-info-tooltip .ai-info-icon{
  margin-top: 12px;
}
.ai-info-tooltip{
  position: relative;
}

.sidebarSearch .searchTopMatter,
.sidebarSearch .searchTopic {
  display: none;
}
.sidebarSearch .result-title {
  padding: 14px 0 14px 0;
  font-size: var(--serif-body-font-size);
  border-top: 1px solid var(--lighter-grey);
  margin-top: 14px;
  color: var(--dark-grey);
}

.sidebarSearch .similar-results {
  margin-inline-start: 30px;
}

.sidebarSearch .snippet.he,
.sidebarSearch .snippet.en {
  font-size: var(--serif-body-font-size);
  display: block;
}

.sidebarSearch .colorBarBox {
  border-inline-start: none;
  padding-inline-start: 0;
}

.readerNavTop .searchBox .readerNavMenuSearchButton {
  margin: 0 5px 0 10px;
}
.interface-hebrew .readerNavTop .searchBox .readerNavMenuSearchButton {
  margin: 0 10px 0 5px;
}
.readerNavTop .searchBox .readerSearch {
  flex: 1;
}
.readerNavMenu h1,
.readerNavMenu h2.styledH1 {
  text-align: start;
  color: #666;
  position: relative;
  font-size: 22px;
  font-weight: 500;
  margin: 0 0px 30px 0;
  height: auto;
  text-transform: none;
}
.singlePanel .readerNavMenu h1,
.singlePanel .readerNavMenu h2.styledH1 {
  margin-bottom: 10px;
}
.readerNavMenu h1 img {
  margin-inline-end: 9px;
}
.readerNavMenu h1 :not(.languageToggle) .en {
  font-family: "Roboto", "Helvetica Neue", "Helvetica", sans-serif;
}
.readerNavMenu h1 .button {
  position: absolute;
  right: 0;
  top: 0;
  padding: 0;
  margin: 0;
  line-height: 26px;
}
.singlePanel .readerNavCategoryMenu .readerTocTopics.content {
  padding-top: 30px;
}
.topicPanel .readings {
  margin-bottom: 40px;
}
.topicPanel .readings .parasha-date {
  font-style: italic;
}
.topicPanel .readings .parasha-date > span:first-child::after {
  content: '•';
  color: #999;
  font-size: 15px;
  margin: 0 5px;
}
.topicPanel .readings .sectionTitleText {
  margin-top: 15px;
}
.topicPanel .readings .sectionTitleText .int-en,
.topicPanel .readings .sectionTitleText .int-he {
  font-size: 16px;
  line-height: 18.75px;
  text-transform: initial;
}
.topicPanel .readings .parasha .navSidebarLink {
  margin-bottom: 0;
}
.topicPanel .readings .parasha .aliyot {
  margin-inline-start: 25px;
}
.topicPanel .readings .haftarot {
  display: flex;
  flex-direction: column;
}
.topicPanel .mainColumn {
  padding: 0 40px 80px;
}
@media (max-width: 450px) {
  .topicPanel .mainColumn,
  .interface-hebrew .topicPanel .mainColumn {
    padding: 0 25px !important;
    margin: 0;
  }
  .topicPanel .filterable-list .filter-sort-wrapper, .collectionPage .filterable-list .filter-sort-wrapper {
    margin-top: 20px;
  }
}
.topicPanel .sideColumn {
  width: 420px;
  background-color: #FBFBFA;
  /* HACK: add grey background beyond bounding box of sidebar by utilizing negative margins! */
  border-top: 80px solid #FBFBFA;
  margin-top: -80px;
}
.topicPanel h1 {
  text-align: unset;
  margin-bottom: 10px;
  height: unset;
}
.topicPanel h1 span {
  font-size: 40px;
}
.topicPanel .sideColumn h2 {
  text-align: unset;
  border-bottom: 1px solid #CCC;
  padding-bottom: 10px;
  margin-top: 30px;
  margin-bottom: 10px;
}
.topicPanel .sideColumn .link-section{
  padding: 0 44px;
}
.topicPanel .sideColumn .link-section:first-child h2 {
  margin-top: 0;
}
.topicPanel h2 span {
  font-size: 22px;
  font-weight: normal;
  color: #666;
  text-align: unset;
  text-transform: none;
  margin-bottom: 20px;
  height: unset;
  line-height: unset;
}
.topicPanel h2 {
  --english-font: var(--english-sans-serif-font-family);
  --hebrew-font: var(--hebrew-sans-serif-font-family);
}
.topicPanel .mainColumn .story {
    padding: 0;
    margin-bottom: 20px;
}
.topicPanel .mainColumn .storySheetListItem {
  padding: 0 0 30px 0;
}
.topicPanel .sideColumn .sideList {
  font-size: 18px;
  line-height: 26px;
}
.topicPanel .sideColumn .sideList a.relatedTopic {
  display: block;
  color: #000;
}
.topicPanel .sideColumn .sideList .topicMetaData .int-en,
.topicPanel .sideColumn .sideList .topicMetaData .int-he {
  color: #666;
}
.topicPanel .sideColumn .sideList a.relatedTopic .int-en {
  font-family: "adobe-garamond-pro", "Crimson Text", Georgia, serif;
}
.topicPanel .sideColumn .sideList a.relatedTopic .int-he {
  font-family: "Taamey Frank", "adobe-garamond-pro", "Crimson Text", Georgia, "Times New Roman", serif;
}
.topicPanel .sideColumn .topicCategory {
  margin-bottom: 30px;
}
.topicPanel .authorOrganizationsystemText {
  font-size: 16px;
  color: #666;
}
.story .storyTitle {
  --english-font: var(--english-serif-font-family);
  --hebrew-font: var(--hebrew-serif-font-family);
}
.story .storyTitle .int-he {
  font-size: 29px;
}
.topicPanel .story .storyTitle {
  --english-font: var(--english-sans-serif-font-family);
  --hebrew-font: var(--hebrew-sans-serif-font-family);
  font-size: 16px;
  font-weight: 600;
}

.topicPanel .story .storyTitle .int-he {
  font-size: 18px;
  font-weight: 600;
}

.topicPanel h1 {
  --english-font: var(--english-serif-font-family);
  --hebrew-font: var(--hebrew-serif-font-family);
}
.topicPanel h1 .int.en {
  font-size: 30px;
}
.topicPanel h1 .int-he {
  font-size: 36px;
}
.pageTitle .topicTitleInHe .heInEn {
  color: #888;
  font-size: 20px;
  font-family: "Taamey Frank", "adobe-garamond-pro", "Crimson Text", Georgia, "Times New Roman", serif;
}
.topicPanel .topicCategory {
  margin: 0 0 15px 0;
}
.readerTocTopics .topicDescription {
  margin: 10px 0 40px 0;
  text-align: center;
}
.readerTocTopics .topicTitle .int-he {
  font-family: "Taamey Frank", "adobe-garamond-pro", "Crimson Text", Georgia, "Times New Roman", serif;
}
.readerTocTopics .topicDescription.systemText .int-en,
.readerTocTopics .topicDescription.systemText .int-he {
  color: #666;
}
.topicPanel .topicDescription {
  margin: 0 0 15px 0;
}
.topicPanel .topicDescription a {
  color: var(--commentary-blue);
}
.topicPanel .resourcesLink.blue {
  padding: 8px 16px;
  font-size: 20px;
  border: 0;
  display: inline-flex;
  align-items: center;
  width: unset;
  margin-bottom: 40px;
  margin-top: 5px;
}
.topicPanel .resourcesLink.blue img {
  opacity: 1;
  width: 20px;
  height: 20px;
  margin: 0 8px 5px 0;
  filter: invert(1);
}
.interface-hebrew .topicPanel .resourcesLink.blue img {
  margin: 0 0 5px 8px;
}
.topicPanel .resourcesLink.blue .int-en {
  font-family: "adobe-garamond-pro", "Crimson Text", Georgia, serif;
}
.topicPanel .resourcesLink.blue .int-he {
  font-family: "Taamey Frank", "adobe-garamond-pro", "Crimson Text", Georgia, "Times New Roman", serif;
  margin-bottom: -3px;
}
.imageWithCaptionPhoto{
  border: 1px solid #EDEDEC;
  max-width: 100%;
  height: auto;
  padding: 0 44;
  top: 121px;
  left: 835px;
}
.imageCaption .int-en {
  font-family: Roboto;
}
.imageCaption .int-he {
    font-family: Roboto;
  }
.imageCaption {
  font-size: 12px;
  font-weight: 400;
  line-height: 15px;
  letter-spacing: 0em;
  color: var(--dark-grey);
  width: 100%;
}
.topicImage{
  padding-left: 44px;
  padding-right: 44px;
}
.navSidebarModule .portalMobile .button {
  margin-top: 0;
}
.portalTopicImageWrapper {
    padding-top: 5px;
    margin-bottom: 25px;
}
.portalTopicImageWrapper .topicImage {
    padding-left: 0;
    padding-right: 0;
}
@media (max-width: 600px) {
  .imageWithCaptionPhoto{
    height: auto;
    max-width: calc(66.67vw);
    max-height: calc(66.67vw);
    margin: 0 auto 10px;
    display: block;
  }
  .topicImage{
    padding-left: 0;
    padding-right: 0;
    margin-top: 30px;
    display: flex;
    flex-direction: column;
    justify-content: center;
    align-items: center;
  }
  .imageCaption {
    font-size: 12px;
    font-weight: 400;
    line-height: 15px;
    letter-spacing: 0em;
    color: var(--dark-grey);
    width: 80vw;
    margin-bottom: 30px;
    text-align: center;
  }

}
.readerPanel .translationsPage h2 {
  margin: 40px 0 0 0;
  font-size: 24px;
  text-transform: none;
  color: #000;
}
.translationsPage details > ul,
.translationsPage > ul {
  padding: 0;
  margin: 20px 0;
  display: flex;
  flex-wrap: wrap;
}
.translationsPage details > ul > li:after,
.translationsPage > ul > li:after {
  content: "\2022";
  white-space:pre;
  margin: 0 5px;
}
.translationsPage details > ul > li:last-child:after,
.translationsPage > ul > li:last-child:after{
  content: none;
}
.readerPanel .translationsPage details > summary::-webkit-details-marker {
  display: none;
}

.readerPanel .translationsPage  details > summary {
  list-style: none;
  cursor: pointer;
  font-size: 18px;
}

h1 .languageToggle {
  text-align: center;
  position: absolute;
  right: 0;
  color: #ccc;
  display: block;
  width: 32px;
  height: 32px;
  border: 1px solid #ccc;
  border-radius: 6px;
  line-height: 34px;
  cursor: pointer;
}
h1 div.languageToggle .en {
  font-family: "Taamey Frank", "adobe-garamond-pro", "Crimson Text", Georgia, "Times New Roman", serif;
  font-weight: normal;
}
h1 .languageToggle .he {
  font-family: "adobe-garamond-pro", "Crimson Text", Georgia, serif;
  font-size: 22px;
}
.authorIndexTitle {
  margin-top: 30px;
}
.sectionTitleText.authorIndexTitle .int-en {
  text-transform: none;
  letter-spacing: 0;
}
.authorIndexList {
  display: flex;
  flex-direction: row;
  flex-wrap: wrap;
  margin-bottom: 20px;
}
.authorIndex {
  width: 50%;
  font-size: var(--serif-h3-font-size);
  margin-bottom: 10px;
  padding-right: 20px;
  box-sizing: border-box;
}
.interface-hebrew .authorIndex {
  padding-right: 0;
  padding-left: 20px;
}
@media (max-width: 450px) {
  .readerNavMenu.home .tagline {
    margin-top: 29px;
    height: 60px;
  }
  .readerNavMenu .tagline .en {
    font-size: 19px;
  }
  .readerNavMenu .tagline .he {
    font-size: 20px;
  }
  .authorIndex {
    width: 100%;
    padding: 0;
  }
}
.readerNavMenu .libraryMessage {
  font-size: 18px;
  margin-bottom: 40px;
}
.readerPanel.hebrew .navToggles {
    direction: rtl;
}
.readerNavMenu .navToggles {
    flex-direction: row;
    flex: 1;
    margin-inline-start: 16px;
    margin-top: 4px;
    margin-bottom: 30px;
}
.readerNavMenu .navToggles .navTogglesDivider {
  color: #ccc;
}
.readerNavMenu .navToggle {
  margin-inline-end: 12px;
  display: inline-block;
  text-transform: uppercase;
  color: #666;
  font-size: 13px;
  font-weight: lighter;
  cursor: pointer;
}
.readerNavMenu .navToggle.active {
  color: black;
  border-bottom: 2px solid #999;
  padding-bottom: 4px;
}
.readerPanel h2, .readerPanel h3,
.translationsPage details > summary {
  text-transform: uppercase;
  text-align: start;
  font-size: 15px;
  color: #666;
  margin: 30px 0 0 0;
  font-weight: normal;
}
.readerNavSection h2, .topicsPanel h2 {
  font-size: 16px;
  font-weight: normal;
  letter-spacing: 1px;
  margin-bottom: 40px;
}
.readerNavSection {
  margin-bottom: 44px;
}
a.resourcesLink,
input.resourcesLink {
  white-space: nowrap;
  overflow: hidden;
  text-overflow: ellipsis;
  width: 100%;
  min-height: 60px;
}
.savedHistoryList .story {
  border-top:  1px solid var(--lighter-grey);
  padding:  20px 0;
}
.savedHistoryList .story .storyTitle {
  font-size:  18px;
}
.savedHistoryList .story .storyBody {
  color: var(--dark-grey);
}
.savedHistoryList .saveButton {
  visibility: hidden;
}
.savedHistoryList .story:hover .saveButton {
  visibility: visible;
}
.savedHistoryList .timeStamp {
  color:  var(--medium-grey);
  font-size: 14px;
  margin-inline-start: 10px;
}
.savedHistoryMessage {
  color: var(--dark-grey);
}
.readerNavCategories {
  width: 100%;
  margin-bottom: 30px;
}
.readerNavCategories a {
  color: #000;
}
.readerNavCategories .gridBox .gridBoxItem,
.readerNavCategoryMenu .category .gridBoxItem {
  margin: 0 5px;
  padding: 0;
}
.navBlock {
  padding-bottom: 12px;
  border-top: 1px solid #EDEDEC;
}
.navBlock.withColorLine {
  border-top: 4px solid transparent;
}
.navBlockTitle {
  text-align: start;
  font-size: 24px;
  padding: 15px 0 8px;
  margin: 0;
  cursor: pointer;
  display: flex;
  align-items: center;
  line-height: 1.3;
  flex: 1;
  font-weight: 400;
}
a.navBlockTitle {
  color: #000;
  margin-inline-end: 20px;
}
a.navBlockTitle:hover {
  text-decoration: none;
  color: var(--dark-grey);
}
.navBlockTitle .subtitle {
  color: var(--dark-grey);
  margin-inline-start: 5px;
}
.interface-english .calendarListing .subtitle::before {
    content: "(";
}
.interface-english .calendarListing .subtitle::after {
    content: ")";
}
.navBlockDescription {
  font-size: 14px;
  line-height: 18px;
  color: #666;
  margin-inline-end: 20px;
  --english-font: var(--english-sans-serif-font-family);
  --hebrew-font: var(--hebrew-sans-serif-font-family);
}
.hebrew .navBlockDescription{
  line-height: 24px;
}
.categoryFilter:not(.withBooks) .sidebarDescription{
display: none;
}
.sidebarDescription{
  color: var(--dark-grey);
  --english-font: var(--english-sans-serif-font-family);
  --hebrew-font: var(--hebrew-sans-serif-font-family);
  font-size: var(--sans-serif-small-font-size);
  padding-top: 10px;
}

.sidebarDescription.lowlight{
  color: var(--light-grey);
}

div.sheetsWrapper :nth-child(1 of .card) {
  border-top: 1px solid #EDEDEC;
}
.card {
  flex: 1 1 45%;
  position: relative;
  padding-bottom: 12px;
}
.cardTitle {
  text-align: start;
  font-size: 24px;
  padding: 15px 0 8px;
  margin: 0;
  cursor: pointer;
  display: flex;
  align-items: center;
  line-height: 1.3;
  flex: 1;
  font-weight: 400;
}
a.cardTitle:hover {
  text-decoration: none;
  color: var(--dark-grey);
}
.cardDescription {
  font-size: 14px;
  line-height: 18px;
  color: #666;
  margin-inline-end: 20px;
  --english-font: var(--english-sans-serif-font-family);
  --hebrew-font: var(--hebrew-sans-serif-font-family);
}
.hebrew .cardDescription {
  line-height: 24px;
}
.navBlockTitle .int-he, .navBlockDescription .int-he, .cardTitle .int-he, .cardDescription .int-he{
  font-size: 122%;
}
.interface-english .navBlockDescription.clamped .int-en,
.interface-hebrew .navBlockDescription.clamped .int-he {
  display: -webkit-box;
  -webkit-line-clamp: 3;
  -webkit-box-orient: vertical;
  overflow: hidden;
}
.interface-english .navBlockDescription.clamped5 .int-en,
.interface-hebrew .navBlockDescription.clamped5 .int-he {
  -webkit-line-clamp: 5;
}
.bilingual .navBlock .he {
  display: none;
}
.navSidebarModule.wide {
  background-color: #FAFAFB;
  padding: 24px;
  border-radius: 6px;
}
.navSidebarModule.wide h3 {
  border-bottom: none;
  margin-bottom: 0px;
}
.sidebarPromo {
  color: var(--dark-grey);
  padding-right: 44px;
  padding-left: 44px;
}
.sidebarPromo:not(:first-child) {
  margin-top: 34px;
}

.navSidebarModule .sidebarPromo {
  margin-right: -44px;
  margin-left: -44px;
}
.sidebarPromo h3 {
  margin: 0 0 20px;
  font-size: 22px;
  text-transform: none;
  letter-spacing: 0;
  border-bottom: 1px solid var(--light-grey);
  padding-bottom: 14px;
  font-weight: 500;
  height: auto;
}
.sidebarPromo.blue {
  padding-top: 33px;
  padding-bottom: 33px;
  background-color: var(--sefaria-blue);
  color: #FFF;
}
.sidebarPromo.blue h3 {
  color: #fff
}
.sidebarPromo.blue a.button {
  padding: 10px 14px;
  width: fit-content;
  text-align: center;
  display: inline-block;
  color: var(--sefaria-blue);
  background-color: white;
}
.sidebarPromo a.button img {
  height: 18px;
  width: 18px;
  filter: invert(1);
  margin-inline-end: 10px;
  vertical-align: middle;
  margin-top: -2px;
}

.sidebarPromo.blue a.button img {
  filter: invert(0);
}
.sidebarPromo a {
  margin-inline-start: 0px;
}
.sidebarPromo.blue.button a:hover {
  color: var(--sefaria-blue);
}
.sidebarPromo img {
    height: 18px;
    width: 18px;
    margin-inline-end: 10px;
    vertical-align: middle;
    margin-top: -4px;
}
.readerPanel .communityPage h2 {
  text-transform: none;
  font-size: 22px;
  color: #666;
  margin-top: 0;
  margin-bottom: 0;
}
.communityPage .gridBoxRow:first-child,
.communityPage .recentlyPublished {
  border-top: 1px solid var(--lighter-grey);
}
.communityPage .gridBox {
  margin-bottom: 30px;
}
.communityPage .gridBox .gridBoxItem {
  padding: 0
}
.communityPage .gridBox {
  margin-bottom: 25px;
}
.communityPage .navBlock {
  padding: 25px 0 0 0;
  border: none;
}
.communityPage .navBlockTitle {
  padding-top: 0;
  --english-font: var(--english-serif-font-family);
  --hebrew-font: var(--hebrew-serif-font-family);
}
.communityPage .readingLinks {
  margin-top: 20px;
}
.communityPage .readingLinksHeader {
  color: #666;
  font-size: 14px;
  margin-bottom: 4px;
}
.communityPage .readingLinks a {
  font-size: 18px;
}
.communityPage .calendarDate {
  font-size: 14px;
  color: #999;
  margin-bottom: 15px;
}
.featuredSheetHeading {
  color: #666;
  font-size: 16px;
  margin-bottom: 10px;
}
.featuredSheet .navBlockDescription {
  margin-bottom: 12px;
}
.featuredSheetBottom {
  display: flex;
  justify-content: flex-start;
  align-items: center;
}
.featuredSheetDate {
  color: var(--medium-grey);
  font-size: 14px;
}
.communityPage .recentlyPublished {
  padding-top: 30px;
}
.communityPage .recentlyPublished .gridBoxRow {
  border: none;
}
.communityPage .recentlyPublished .loadingMessage {
  margin-top: 30px;
}
.recentlyPublished .loadMore {
  margin-top: 30px;
}
.bilingual .readerNavMenu .he {
  display: none;
}
.readerNavCalendar {
  margin-bottom: 30px;
  margin-top: -8px;
}
.userDataButtons {
  margin-bottom: 44px;
}
.blockLink,
.readerNavMenu .resourcesLink {
  display: inline-block;
  background-color: white;
  text-align: center;
  color: #000;
  font-size: 16px;
  border-top: 4px solid transparent;
  box-shadow: 0 1px 3px rgba(0,0,0,0.2);
  width: 100%;
  cursor: pointer;
  min-height: 56px;
  vertical-align: middle;
  margin: 0;
  box-sizing: border-box;
  padding: 14px 8px;
}
.blockLink:hover {
  color: #333;
}
.blockLink + .blockLink {
  margin: 5px 0;
}
.blockLink img {
  margin: 0 8px;
  height: 16px;
  width: 16px;
  opacity: 0.4;
  vertical-align: -1px;
}
.resourcesLink {
  border-radius: 7px;
}
.resourcesLink.faded {
  color: #999;
}
.readerNavMenu .blockLink.calendarLink .blockLinkSubtitle{
  display: block;
  font-size: 13px;
  color: #999;
  overflow: hidden;
  text-overflow: ellipsis;
  white-space: nowrap;
}
.readerNavMenu .resourcesLink .en {
  font-family: "Roboto", "Helvetica Neue", "Helvetica", sans-serif;
}
.readerNavMenu .resourcesLink .he {
  font-family: "Heebo", sans-serif;
}
.readerNavMenu .resourcesLink .fa {
  margin: 0 6px;
  color: #999;
}
.readerNavMenu .resourcesLink img {
  width: 16px;
  height: 16px;
  margin: 0 5px;
  position: relative;
  top: 2px;
}
.uppercase {
  text-transform: uppercase;
}
.readerNavMenu .divider {
  color: #ccc;
}
.readerNavCategoryMenu {
  height: 100%;
}
.readerNavMenu.readerNavCategoryMenu .navTitle {
  margin-bottom: 40px;
}
.readerNavMenu.readerNavCategoryMenu .navTitle h1 {
  color: #000;
  text-transform: uppercase;
  font-size: 30px;
  --english-font: var(--english-serif-font-family);
  --hebrew-font: var(--hebrew-serif-font-family);
}
.readerNavCategoryMenu h2 {
  font-size: 18px;
  color: #666;
  margin: 0 0 20px;
}
.readerNavCategoryMenu .categoryDescription.top {
  margin-top: -26px;
  margin-bottom: 40px;
}
.readerNavCategoryMenu h2 .categoryDescription {
  text-transform: none;
  font-size: 18px;
  margin-inline-start: 5px;
}
.readerNavCategoryMenu .categoryDescription {
  margin-bottom: 16px;
  font-size: 14px;
  color: #666;
}
.readerNavCategoryMenu .categoryDescription.long {
  margin: -8px 0 20px 0;
}
.readerNavCategoryMenu .content .category,
.readerNavCategoryMenu .content .gridBox {
  margin-bottom: 40px;
}
.readerNavCategoryMenu .categoryAttribution {
  color: #666;
  text-align: start;
  font-size: 24px;
  font-style: italic;
  margin: 16px 0 30px;
}
.readerNavCategoryMenu .categoryAttribution .he {
  font-style: normal;
}
.readerNavMenu .blockLink,
.readerNavMenu .catLink,
.readerNavMenu .navButton,
.bookPage .refLink {
  display: block;
  margin: 0;
  padding: 14px 8px;
  box-sizing: border-box;
  box-shadow: 0 1px 3px rgba(0,0,0,0.2);
  border-top: 4px solid transparent;
  color: #000;
  font-size: 18px;
  font-weight: 400;
  line-height: 23px;
  background-color: white;
  cursor: pointer;
  text-align: center;
  unicode-bidi: plaintext;
  flex: 1;
  display: flex;
  justify-content: center;
  align-items: inherit;
  flex-direction: column;
}
.readerNavCategoryMenu .blockLink,
.gridBox .navButton {
  display: flex;
  align-items: center;
  justify-content: center;
}
.readerNavMenu .blockLink .he,
.readerNavMenu .catLink .he,
.readerNavMenu .navButton .he,
.bookPage .refLink .he {
  text-align: center;
}
.blockLink:active,
.navButton:active,
.readerNavCategory:active,
.resourcesLink:active {
  background-color: #EDEDED;
}
@media (max-width: 450px) {
  .readerNavMenu .refLink,
  .readerNavMenu .catLink,
  .readerNavMenu .navButton,
  .readerNavMenu .sheetLink,
  .bookPage .refLink {
    font-size: 18px;
  }
}
.readerNavMenu .readerNavCategoryMenu .blockLink,
.gridBox .navButton {
  width: 100%;
  height: 100%;
  padding: 13px 8px 19px;
  display: inline-block;
}
.readerNavMenu .readerNavCategoryMenu .blockLink.incomplete {
  opacity: 0.65;
}
.categoryColorLine {
  position: absolute;
  top: 0;
  left: 0;
  width: 100%;
  height: 4px;
  z-index: 101;
}
.readerApp.interface-hebrew .readerNavMenu.noLangToggleInHebrew .en {
  display: none;
}
.readerApp.interface-hebrew .readerNavMenu.noLangToggleInHebrew .he {
  display: inline;
}
.bookPage .readerTextToc {
  letter-spacing: 1px;
  text-transform: uppercase;
  font-size: 14px;
}
.bookPage .readerTextToc .en {
  font-family: "Roboto", "Helvetica Neue", "Helvetica", sans-serif;
}
.bookPage .readerTextToc .he {
  font-family: "Heebo", sans-serif;
}
.readerNavMenu .dedication {
  text-align: start;
  color: #666;
  background-color: #FBFBFA;
  padding: 26px 19px;
  font-size: 18px;
  margin-bottom: 27px;
}
.singlePanel .readerNavMenu .dedication{
  margin: 27px 0;
}
.readerNavMenu .dedication a {
  text-decoration: underline;
}
.bookPage .categoryAttribution,
.bookPage .dedication {
  margin: 25px 0 10px;
  text-align: center;
  font-size: 18px;
  font-style: italic;
}
.bookPage .categoryAttribution,
.bookPage .dedication {
  text-align: start;
}
.bookPage .categoryAttribution .he,
.bookPage .dedication .int-he,
.readerNavMenu .dedication .int-he {
  font-style: normal;
}
.readerNavMenu .dedication .int-he {
  font-family: "Heebo", sans-serif;
  font-size: 18px;
}
.readerNavMenu .dedication .int-en {
  font-family: "adobe-garamond-pro", "Crimson Text", Georgia, serif;
  font-style: italic;
}
.bookPage .tocTop {
  padding-bottom: 15px;
}
.bookPage .tocCategory{
  color:#999;
  font-size: 14px;
  text-transform: uppercase;
  letter-spacing: 1px;
}
.bookPage.sheetPage .tocCategory{
  margin-top: 15px;
  margin-bottom: 15px;
  display: block;
}
.bookPage .tocCategory .en {
  --english-font: var(--english-sans-serif-font-family);
}
.bookPage .tocTitle,
.bookMetaDataBox .title {
  font-size: 30px;
  line-height: 1.3;
  unicode-bidi: plaintext;
}
.bookPage.fullBookPage .tocTitle {
  text-align: start;
  margin-bottom: 8px;
  display: flex;
  flex-direction: row;
  justify-content: space-between;
}

.sheetContentSidebar .profile-pic {
  display: block;
  margin-block-end: 20px;
  margin-block-start: 30px;
  margin-inline-start: -5px;
}
.sheetContentSidebar .profileFollowers {
  --english-font: var(--english-sans-serif-font-family);
  --hebrew-font: var(--hebrew-sans-serif-font-family);
  font-size: 16px;
  font-weight: 400;
  line-height: 18.75px;
  margin-block-end: 20px;
  color: var(--dark-grey);
}
.sheetViewer {
  display: flex;
}
.sheetContentSidebar {
  width: 33%;
}
.bookPage .currentSection,
.bookPage .authorStatement {
  font-size: 17px;
  color: #999;
  margin-top: 6px;
  letter-spacing: 1px;
}
.bookPage .currentSection .he,
.bookPage .authorStatement .he,
.bookPage .sheetMeta .he {
  font-family: "Heebo", sans-serif;
}
.bookPage .authorStatement a {
 color: #333;
}
.authorStatement .imageBox,
.collectionStatement .imageBox {
  width: 30px;
  height: 30px;
  display: inline-block;
  vertical-align: middle;
  margin-inline-end: 10px;
  float:none;
}
.authorStatement .profile-pic {
  margin-inline-end: 10px;
}
.authorStatement span p {
  display: inline-block;
}
.fullBookPage .readButton {
  margin: 6px 0px 12px;
}
.fullBookPage .about {
  margin-top: 10px;
}
.fullBookPage .categoryAttribution {
  color: var(--dark-grey);
  font-size: 24px;
}
.bookPage .sheetMeta {
  font-size: 14px;
  color: #999;
  font-family: "Roboto", "Helvetica Neue", "Helvetica", sans-serif;
  margin-top: 10px;
  margin-bottom: 20px;
  letter-spacing: 1px;
}
.bookPage.sheetPage .sheetMetaButtons{
  display: flex;
  justify-content: center;
  align-items: center;
  margin-bottom: 40px;
}
.bookPage.sheetPage .sheetMetaButtons .button{
  height: 40px;
  display: flex;
  justify-content: center;
  align-items: center;
}
.bookPage.sheetPage .sheetMetaButtons .button img{
  margin-inline-end: 5px;
  max-height: 18px;
}
.bookPage .tocDetails{
  margin-top:40px;
  font-size: 16px;
  line-height: 19px;
  color: var(--dark-grey);
  text-align: start;
}
.bookPage .tocDetails h3{
  margin-bottom: 25px;
}
.bookPage .tocDetails .sheetSummary {
  margin: 6px 0 16px;
  font-style: normal;
  font-size: 22px;
  line-height: 1.4;
  text-align: center;
}
.bookPage .moderatorSection {
  margin-inline-start: 20px;
  margin-inline-end: 20px;
}
.bookPage .moderatorSectionExpand, .bookPage .moderatorSectionCollapse {
  cursor: pointer;
  color: #666;
  font-size: 14px;
}
.bookPage.fullBookPage .moderatorSectionExpand, .bookPage.fullBookPage .moderatorSectionCollapse {
  margin: 13px 6px 0;
}
.bookPage.fullBookPage .tocTitleControls{
  display: flex;
}
.bookPage .moderatorSectionExpand:hover {
  text-decoration: underline;
}
.interface-english .bookPage .moderatorSection .button {
  padding: 12px 16px;
  font-size: 16px;
  margin: 0 0 0 10px;
}
.interface-hebrew .bookPage .moderatorSection .button {
  padding: 12px 16px;
  font-size: 16px;
  margin: 0 10px 0 0;
}
.bookPage .moderatorSection .moderatorSectionMessage {
  margin-top: 20px;
  font-size: 18px;
}
.bookPage .moderatorSection .button .fa {
  color: #999;
  margin-right: 4px;
}
.bookPage .versionEditForm {
  text-align: left;
  background-color: #ddd;
  padding: 10px;
  width: 100%;
}
.bookPage .versionEditForm label {
  display: inline-block;
  padding: 10px 10px 0 0;
}
.bookPage .versionEditForm label#versionNotes_label {
  display: block;
}
.bookPage .versionEditForm #versionTitle,
.bookPage .versionEditForm #versionSource,
.bookPage .versionEditForm #versionNotes,
.bookPage .versionEditForm #versionTitleInHebrew,
.bookPage .versionEditForm #versionNotesInHebrew,
.bookPage .versionEditForm #purchase_name,
.bookPage .versionEditForm #purchase_url,
.bookPage .versionEditForm #purchase_image
 {
  width: 98%;
}
.bookPage .versionEditForm #priority {
  width: 25px;
}
.bookPage .versionEditForm #digitzedBySefaria {
  margin-right: 10px;
}
.bookPage .versionEditForm #save_button,
.bookPage .versionEditForm #delete_button {
  text-align: center;
  cursor: pointer;
  color: white;
  background: #212E50;
  padding: 4px 10px;
  border-radius: 3px;
  margin: 10px auto 0;
  width: 60px;
}
.bookPage .versionEditForm #delete_button {
  float: right;
  background: white;
  color: #999;
  border: 1px solid #999;
  width: 100px;
  margin: 0;
}
.bookPage .versionTitle .fa,
.bookPage .versionEditForm .fa {
  font-size: 10px;
  color: #666;
  vertical-align: super;
  margin-left: 3px;
  cursor: pointer;
}
.interface-hebrew .bookPage .versionTitle .fa,
.interface-hebrew .bookPage .versionEditForm .fa {
  margin: 0 3px 0 0 ;
}
.bookPage .versionTitle .error {
  color: red;
}
.bookPage .content {
  box-sizing: border-box;
  text-align: center;
  height: 100%;
}
.bookPage.fullBookPage .content {
  text-align: start;
}
.bookPage .content .sheetTags {
  display: flex;
  flex-direction: row;
  flex-wrap: wrap;
}
.textTableOfContents .structToggles{
  margin-top: 20px;
  margin-bottom: 20px;
}
.connectionsPanel .textTableOfContents .structToggles {
  margin-top: 0;
}

.textTableOfContents .structToggles .structTogglesInner {
  display: flex;
  flex-direction: row;
  align-items: start;
}
.interface-hebrew .textTableOfContents .structToggles{
  direction: rtl;
}
.interface-english .textTableOfContents .structToggles{
  direction: ltr;
}
.altStructToggleBox a, .altStructToggleBox a:hover, .altStructToggleBox a:visited, .altStructToggleBox a:link, .altStructToggleBox a:active {
  text-decoration: none;
}
.textTableOfContents .structToggles .altStructToggle {
  color: var(--dark-grey);
  cursor: pointer;
  text-align: start;
  font-style: normal;
  font-weight: normal;
  font-size: 16px;
  line-height: 19px;
  text-align: justify;
}
.textTableOfContents .structToggles .altStructToggleBox:not(:last-child):after{
  content: "•";
  color: var(--dark-grey);
  margin-inline-start: 5px;
  margin-inline-end: 5px;
}
.bookPage.compare .structToggles .altStructToggle {
  font-size: 16px;
}
.textTableOfContents .structToggles .altStructToggle.active {
  color: #000000;
}
.textTableOfContents .structToggles .toggleDivider {
  color: #ccc;
  margin: 0 8px;
}
.textTableOfContents .sectionLink {
  display: inline-block;
  height: 50px;
  min-width: 50px;
  line-height: 50px;
  vertical-align: middle;
  font-size: 18px;
  font-weight: lighter;
  margin: 3px;
  text-align: center;
  background-color: #FBFBFA;
  color: #666;
  cursor: pointer;
  padding: 0 6px;
  box-sizing: border-box;
}
.textTableOfContents .torahNavParshiot .sectionLink,
.connectionsPanel .textTableOfContents .torahNavParshiot .sectionLink,
.topicPanel .readings .sectionLink{
  display: initial;
  background-color: initial;
  font-size: 14px;
  margin: 0;
  padding: 0 4px;
  line-height: 30px;
  color: var(--medium-grey);
  --english-font: var(--english-sans-serif-font-family);
  --hebrew-font: var(--hebrew-sans-serif-font-family);
}
.connectionsPanel .textTableOfContents .sectionLink {
  background-color: #ffffff;
  color: #000000;
}
.textTableOfContents .sectionLink.current{
  background-color: var(--sefaria-blue);
  color: #FFFFFF;
}
.textTableOfContents .torahNavParshiot .sectionLink.current{
  color: var(--sefaria-blue);
  font-weight: bold;
}
.textTableOfContents .sectionName {
  display: none;
}
.textTableOfContents .tocSection > .sectionName {
  font-size: 24px;
  margin: 0 3px 4px;
  color: #666;
  display: block;
}
.bookPage .content .tab-view.largeTabs {
  padding: 20px 0 40px;
  text-align: start;
}
.bookPage.compare .content .textTableOfContents {
  padding: 10px 0;
}
.bookPage.narrowPanel .textTableOfContents {
  padding: 0 0 40px;
}
.textTableOfContents .tocSection {
  margin-bottom: 22px;
  display: block;
  text-align: left;
}
.textTableOfContents .tocSection.noSubLevels{
  display: none;
}
.textTableOfContents > .tocLevel {
  margin-bottom: 30px;
}
.textTableOfContents > .tocContent > .tocLevel > .schema-node-toc > .schema-node-title {
  font-size: 24px;
  line-height: 29px;
}
.textTableOfContents .schema-node-title {
  color: black;
  font-size: 18px;
  display: inline-block;
  margin-bottom: 10px;
  cursor: pointer;
}
.textTableOfContents .torahNavParshiot .schema-node-title {
  font-size: 24px;
  margin-bottom: 0;
}
.textTableOfContents .schema-node-toc {
  display: block;
}
.textTableOfContents .schema-node-toc.linked.current,
.textTableOfContents .schema-node-toc.linked.current .schema-node-title {
  color: var(--sefaria-blue);
  font-weight: bold;
}
.textTableOfContents .schema-node-toc:not(.linked)>.schema-node-title:not(.fixed):after {
  content: "\f105";
  display: inline-block;
  font-size: inherit;
  text-rendering: auto;
  -webkit-font-smoothing: antialiased;
  -moz-osx-font-smoothing: grayscale;
  font-family: FontAwesome;
  margin-inline-start: 8px;
  font-size: 14px;
  position: relative;
  top: -2px;
  color: var(--medium-grey);
}
.textTableOfContents .schema-node-toc:not(.linked) > .schema-node-title.open:not(.fixed):after {
  content: "\f107";
}
.readerPanel.hebrew .textTableOfContents .schema-node-toc:not(.linked) > .schema-node-title:not(.fixed):after,
.readerApp.interface-hebrew .noLangToggleInHebrew .textTableOfContents .schema-node-toc:not(.linked) > .schema-node-title:not(.fixed):after {
  content: "\f104";
  font-size: 122%;
  margin-inline-start: 9px;
}
.readerPanel.hebrew .textTableOfContents .schema-node-toc:not(.linked) > .schema-node-title.open:not(.fixed):after,
.readerApp.interface-hebrew .noLangToggleInHebrew .textTableOfContents .schema-node-toc:not(.linked) > .schema-node-title.open:not(.fixed):after {
  content: "\f107";
}
.textTableOfContents .schema-node-contents {
  margin: 0 auto 22px;
  display: block;
  width: 100%;
}
.textTableOfContents .torahNavParshiot .schema-node-contents {
  margin-bottom: 0;
}
.textTableOfContents .schema-node-contents > .tocLevel > .schema-node-toc:not(.janode){
  margin-inline-start: 15px;
}
.textTableOfContents .schema-node-contents.closed {
  display: none;
}
.textTableOfContents .schema-node-toc .schema-node-contents.closed {
  display: block;
}
.textTableOfContents .tocLevel {
  display: block;
}
.textTableOfContents .torahNavParshiot .tocLevel {
    display: flex;
    flex-flow: row wrap;
    justify-content: space-between;
}
.textTableOfContents .torahNavParshiot .tocLevel .schema-node-toc {
  flex: 1 1 50%;
  text-decoration: none;
}
.textTableOfContents > .tocLevel > .schema-node-toc {
  margin: 10px 0;
}
.textTableOfContents.schema-node-toc {
  margin: 6px 20px;
}
.textTableOfContents .schema-node-toc.linked:hover .schema-node-title {
  text-decoration: underline;
}
.textTableOfContents .specialNavSectionHeader {
  font-size: 16px;
  line-height: 18.75px;
  --english-font: var(--english-sans-serif-font-family);
  --hebrew-font: var(--hebrew-sans-serif-font-family);
  margin-bottom: 10px;
  color: var(--dark-grey);
}
.textTableOfContents .torahNavParshiot{
  margin-top: 30px;
}
.textTableOfContents .altStruct .refLink {
  width: 49%;
  margin: 3px;
  box-sizing: border-box;
  display: inline-block;
}
@media (max-width: 450px) {
  .textTableOfContents .altStruct .refLink {
    margin: 0.5%;
  }
}
.hebrew .textTableOfContents .tocSection,
.hebrew .textTableOfContents,
.english .noLangToggleInHebrew .textTableOfContents,
.bilingual .noLangToggleInHebrew .textTableOfContents{
  text-align: right;
}
.english .noLangToggleInHebrew .textTableOfContents,
.bilingual .noLangToggleInHebrew .textTableOfContents{
  direction: rtl;
}
.bookPage .button.allVersionsButton {
  color: #999;
  text-transform: uppercase;
  font-size: 15px;
  padding: 12px 50px;
  margin: 20px 0;
}
.bookPage .allVersionsButton.inactive {
  background-color: transparent;
}
.versionBlock{
  display: flex;
  flex-flow: column;
}
.versionBlock .versionBlockHeading{
  display: flex;
  justify-content: start;
  align-items: flex-start;
  margin-bottom: 10px;
}
.versionBlock .versionTitle {
  font-size: 18px;
  color: #000;
  /*unicode-bidi: plaintext;*/
}
.versionBlock.with-preview .versionPreviewWithOptionalEllipsis {
  --english-font: "adobe-garamond-pro", var(--english-serif-font-family);
  --hebrew-font: var(--hebrew-serif-font-family);
  font-size: 18px;
  display: block;
}
.versionBlock .versionPreview {
  --line-height: 22px;
  line-height: var(--line-height);
  text-decoration: none;
}
.versionBlock .versionPreview big {
  font-size: inherit;
}
.versionBlock .versionPreview i.footnote {
  display: none;
}
.versionBlock.with-preview {
  --english-font: var(--english-sans-serif-font-family);
  --hebrew-font: var(--hebrew-sans-serif-font-family);
}
.versionBlock .versionPreview.shouldAttemptTruncation  {
  display: block;
  overflow: hidden;
  --max-lines: 5;
  max-height: calc(var(--line-height) * var(--max-lines));
}
.version-with-preview-title-line {
  display: inline;
  flex-wrap: wrap;
  font-size: 14px;
  line-height: 22px;
  color: var(--medium-grey);
  margin-inline-start: 5px;
}
.version-with-preview-title-line .open-details {
  display: inline;
  margin-inline-end: 5px;
  font-style: italic;
}
.versionBlock.with-preview summary {
  margin-top: 10px;
}
[open] .versionBlock.with-preview summary {
  margin-bottom: 10px;
}
.versionBlock.with-preview details summary::before {
  content: url('/static/icons/little-chevron-down.svg');
}
.versionBlock.with-preview details[open] summary::before {
  content: url('/static/icons/little-chevron-up.svg');
}
.versionBlock.with-preview summary::-webkit-details-marker {
  /*hide marker for safari*/
  display: none;
}
.versionBlock.with-preview summary {
  /*hide marker for chrome*/
  list-style: none;
  cursor: pointer;
}
details .open-details::before {
  margin-inline-end: 5px;
}
.version-with-preview-title-line .selectButton {
  text-decoration: none;
}
.version-with-preview-title-line .selectButton.currSelectButton {
  cursor: default;
}
.version-with-preview-title-line .selectButton:not(.currSelectButton) {
  color: var(--select-blue);
}
.version-with-preview-title-line .selectButton::before {
  content: "•";
  margin-inline-end: 5px;
  color: var(--medium-grey);
}
.version-block-with-preview-details {
  background-color: var(--lighter-grey);
  border-radius: 6px;
  padding: 10px;
}
.versionDetails-version-title {
  color: black;
}
.bookPage .versionBlock .versionTitle{
  font-style: normal;
  font-weight: normal;
  font-size: 24px;
  line-height: 29px;
  max-inline-size: max-content;
}
.versionsBox .versionBlock:not(.with-preview) {
  border-top: solid 1px #CCC;
  padding: 20px 0;
}
.versionsBox .versionBlock.with-preview {
  padding: 15px 0;
}
.language-block .versionLanguage {
  border-bottom: solid 1px #CCC;
}
.bookPage .versionsBox .versionBlock{
  padding-top: 20px;
  padding-bottom: 34px;
}
.bookPage .versionsBox .versionBlock:first-child{
  padding-top: 0;
  border-top: none;
}
.singlePanel .versionsBox .versionBlock .versionTitle .he {
    display: inline;
}
.versionBlock .versionTitle a {
  color: black;
}
.versionBlock .versionBlockHeading .versionLanguage {
  display: none;
}
.bookPage .versionBlock .versionBlockHeading .versionLanguage{
  display: initial;
  margin-inline-start: auto;
  font-style: normal;
  font-weight: normal;
  font-size: 14px;
  line-height: 18px;
  color: #666666;
  background: #EDEDEC;
  border-radius: 25px;
  padding: 5px 10px;
}
.aboutBox .versionBlock .versionTitle:hover {
  text-decoration: none;
}
.versionBlock .versionTitle a{
}
.versionBlock .versionBlockHeading .versionEditIcon{
  display: none;
}
.versionBlock .versionBlockHeading .versionEditIcon.enabled{
  display: inline-block;
  align-self: self-start;
  font-size: 14px;
  padding: 5px;
}
.versionBlock .versionBlockHeading .versionEditIcon.enabled:hover{
  color: #666666;
  cursor: pointer;
}
.versionBlock .versionSelect{
  margin: 10px 0;
}
.bookPage .versionBlock .versionSelect, .aboutBox .currVersionSection .versionSelect{
  display: none;
}
.versionBlock .versionNotes a {
  font-style: normal;
  font-weight: normal;
  color: #666666;
  text-decoration: underline;
}
.versionBlock .versionDetails {
  display: flex;
  flex-flow: row;
  justify-content: space-between;
  font-style: normal;
  font-weight: normal;
  font-size: 14px;
  line-height: 20px;
  color: #666666;
}
.bookPage .versionBlock .versionDetails{
  line-height: 20px;
}
.versionBlock .versionDetails .versionDetailsInformation{
  display: flex;
  flex-flow: column;
}
.versionBlock .versionDetails .versionDetailsImage{
  margin-top: 5px;
}
.versionBlock .versionDetails .versionDetailsInformation .versionDetailsElement.versionBuyLink a{
  color: #18345D;
}
.versionBlock .versionDetails .versionDetailsLabel, .versionBlock .versionDetails .versionDetailsLabel:hover{
  text-decoration: none;
}
.versionBlock .versionDetails .versionBuyImage .versionDetailsImageLink img{
  height: 120px;
}
.versionBlock .versionDetails .n-a, .versionBlock .n-a{
  display: none;
}
.versionBlock .versionTitle:hover {
  text-decoration: underline;
  cursor: pointer;
}
.versionBlock .versionNotes {
  font-style: normal;
  font-weight: normal;
  font-size: 18px;
  line-height: 22px;
  color: #666666;
  margin: 10px 0;
  text-align: start;
}
.bookPage .versionBlock .versionNotes{
  font-size: 16px;
  line-height: 19px;
  padding-bottom: 15px;
}
.versionBlock .versionEditIcon {
  margin: 0 7px;
  vertical-align: 1px;
}
.versionBlock .versionExtendedNotesLinks{
  font-style: italic;
  display: block;
}
.versionBlock .versionExtendedNotesLinks.no-notes{
  display: none;
}
.versionBlock .versionExtendedNotesLinks{/*temporary because broken*/
  display: none;
}
.modTools {
  width: 50%;
  margin: 0 auto;
  overflow-y: scroll;
  height: 100%;
}
.modTools .modToolsSection {
  padding: 50px;
  border-top: 1px solid #ccc;
}
.bookPage .content .dlSection {
}
.modTools .dlSectionTitle {
    width: 60%;
    margin: 0 auto;
}
.modTools .dlSectionTitle,
.bookPage .content h2 {
    text-transform: uppercase;
    color: #999;
    padding: 10px 0;
    margin-bottom: 14px;
}
.bookPage .content h2[role=button] {
  cursor: pointer;
}
.bookPage .content h2 img {
  opacity: 0.43;
  padding: 0 5px;
  height: 10px;
  width: 10px;
}
.bookPage .versionSectionHeader {
  display: flex;
  flex-direction: row;
  justify-content: space-between;
}
.bookPage .versionSectionSummary {
  text-transform: none;
  color: #ccc;
  font-size: 14px;
}
.bookPage .versionSectionSummaryHidden {
  visibility: hidden;
}
.modTools .dlVersionSelect {
  display: block;
}

select {
  width: 100%;
  margin: 10px auto;
  background-color: white;
  font-size: 14px;
  height: 50px;
  border-color: #ccc;
  border-radius: 3px;
  color: #333;
  font-family: "Roboto", "Helvetica Neue", "Helvetica", sans-serif;
}
.modTools .dlVersionSelect option,
.bookPage .content .dlVersionSelect option{
  unicode-bidi: plaintext;
}
.modTools .modtoolsButton,
.bookPage .content .versionDownloadButton {
  width: 60%;
  margin: 10px auto;
  background-color: white;
  font-size: 14px;
  height: 3em;
  border: 1px solid #ccc;
  border-radius: 3px;
  color: #ccc;
  font-family: "Roboto", "Helvetica Neue", "Helvetica", sans-serif;
}
.modTools .modtoolsButton .modtoolsButtonInner,
.bookPage .content .versionDownloadButton .downloadButtonInner {
    font-size: 16px;
    padding: 10px;
}
.modTools .modtoolsButton .he,
.bookPage .content .versionDownloadButton .he {
    font-family: "Heebo", sans-serif;
    direction: rtl;
    text-align: right;
}
.modTools a .modtoolsButton,
.bookPage .content a .versionDownloadButton {
    border-color: #212E50;
    background-color: #212E50;
}
.modTools .workflowy-tool{
  width: 60%;
  margin: auto;
}
.modTools .workflowy-tool .dlSectionTitle{
  width: unset;
}
.modTools .workflowy-tool .modtoolsButton{
  color: black;
}
.modTools .workflowy-tool .modtoolsButton:hover{
  background-color: #999;
}
.modTools .workflowy-tool textarea {
  width: 100%;
  min-height: 30rem;
  font-family: "Lucida Console", Monaco, monospace;
  font-size: 0.8rem;
  line-height: 1.2;
}
.modTools .workflowy-tool .workflowy-tool-form{
  display: flex;
  flex-flow: column;
}
.dictionarySearchBox {
  display: flex;
  justify-content: space-between;
  align-items: center;
  padding-bottom: 5px;
  color: var(--medium-grey);
  font-size: 16px;
  line-height: 19px;
  width: 300px;
  height: 30px;
  background: var(--lighter-grey);
  border-radius: 6px;
  margin-bottom: 25px;
  position: relative;
}
.dictionarySearchBox .dictionarySearchButton{
  width: 16px;
  height: 16px;
  margin-inline-start: 8px;
  margin-inline-end: 5px;
}
.searchBox.dictionarySearchBox .keyboardInputInitiator {
  margin-bottom: 2px;
  border: none;
}
.interface-hebrew .searchBox.dictionarySearchBox .keyboardInputInitiator {
  display: none;
}
.dictionarySearchBox input {
  font-size: 17px;
  background-color: transparent;
  border: none;
  height: 18px;
  margin-inline-end: auto;
  --english-font: var(--english-sans-serif-font-family);
  --hebrew-font: var(--hebrew-sans-serif-font-family);
}
.dictionarySearchBox input::placeholder{
  font-size: 16px;
  line-height: 19px;
  color: var(--dark-grey);
}
body .ui-autocomplete.dictionary-toc-autocomplete {
  margin-top: 40px;
  padding: 6px 0 0;
  width: 300px;
  min-height: 85px;
  max-height: 185px;
  background: #FFFFFF;
  box-shadow: 0px 1px 3px rgba(0, 0, 0, 0.25);
  border-radius: 6px;
  overflow-y: auto;
}
body .ui-autocomplete.dictionary-toc-autocomplete .ui-menu-item {
  padding: 4px 25px;
  font-size: 22px;
  line-height: 29px;
  color: black;
  cursor: pointer;
  display: block;
}
body .ui-autocomplete.dictionary-toc-autocomplete .ui-menu-item:hover{
  background: var(--lighter-grey);
}
body .ui-autocomplete.dictionary-toc-autocomplete .ui-menu-item a.ui-state-focus {
  text-decoration: underline;
}
.singlePanel .searchContent h1 {
  height: revert;
}
.searchContent h1 {
  height: 40px;
  font-size: 30px;
  color: #000;
  margin-bottom: 5px;
  --english-font: var(--english-serif-font-family);
  --hebrew-font:  var(--hebrew-serif-font-family);
}
.searchContent h1.englishQuery {
  font-size: 30px;
}
.searchContent h1.hebrewQuery {
  font-family: var(--hebrew-serif-font-family);
}
.searchContent .searchTopLine {
  margin-bottom: 40px;
}
.searchContent .searchResultCount {
  color: var(--dark-grey);
}
.searchContent .searchTopMatter {
  position: relative;
  display: flex;
  border-bottom: 1px solid var(--light-grey);
  flex-direction: row;
  justify-content: space-between;
  align-items: center;
}
.searchTopMatter .type-buttons {
  display: flex;
  flex-direction: row;
  align-self: flex-start;
}
.searchTopMatter .search-dropdown-button {
  font-size: 22px;
  color: #999;
  cursor: pointer;
  padding: 10px 0;
  -webkit-touch-callout: none; /* iOS Safari */
  user-select: none;
  margin-inline-end: 20px;
}
@media (max-width: 540px) {
  .searchTopMatter .search-dropdown-button {
    margin-inline-end:  15px;
  }
  .searchTopMatter .search-dropdown-button,
  .searchTopMatter .dropdown-button {
  font-size: 16px;
  }
}
.compare .searchTopMatter .search-dropdown-button {
  margin-inline-end:  15px;
}
.compare .searchTopMatter .search-dropdown-button,
.compare .searchTopMatter .dropdown-button {
  font-size: 16px;
}
.searchTopMatter .search-dropdown-button.active {
  color: #000;
  border-bottom: 4px solid var(--medium-grey);
}

.searchContent .searchResultList {
  padding-top: 25px;
  max-width: 665px;
  padding-top: 25px;
  max-width: 665px;
}

.searchResultList .topicTitle .int-en, .searchResultList .topicTitle .int-he {
  font-size: 24px;
}

.searchContent .searchResultList #searchTopics {
  border-top: 1px solid #EDEDEC;
  border-bottom: 1px solid #EDEDEC;
  padding-top: 30px;
  padding-bottom: 5px;
  margin-bottom: 25px;
}
.searchResultList .searchTopic {
  margin-bottom: 30px;
}
.searchResultList .searchTopic .topicDescSearchResult {
  margin-top: 10px;
}
.searchResultList .searchTopic .topicSourcesSheets {
  margin-top: 10px;
}
.searchResultList .searchTopic .topicSourcesSheets.systemText .int-en,
.searchResultList .searchTopic .topicSourcesSheets.systemText .int-he {
  color: #666666;
}

@media (min-width: 701px) {
  /* prevent width of left-pane from changing due to content size when filters applied */
  .searchContent .searchResultList {
    width: 60vw;
  }
}

.searchContent .searchFilters h2 {
  --english-font: var(--english-sans-serif-font-family);
  --hebrew-font: var(--hebrew-sans-serif-font-family);
  font-size: 22px;
  text-transform: none;
  color: var(--dark-grey);
  border-bottom: 1px solid var(--light-grey);
  padding-bottom: 10px;
  margin: 0 0 10px 0;
}
.searchContent .searchStatusLine {
  text-align: center;
  font-size: 13px;
  height: 10px;
}
.searchFilterBoxes .type-button {
  padding: 6px 14px;
  margin: 5px;
  border-radius: 12px;
  border: 1px solid #DADADA;
  font-size: 13px;
  color: #666;
  font-family: "Roboto", "Helvetica Neue", "Helvetica", sans-serif;
  letter-spacing: 1px;
  cursor: pointer;
}
.searchFilterBoxes .type-button .he {
  font-family: "Heebo", sans-serif;
}
.searchFilterBoxes .type-button.active {
  color: #000;
  background-color: white;
}
.searchContent .type-button-title,
.searchContent .type-button-total {
  display: inline-block;
  padding: 2px;
}
.searchContent .results-count,
.searchContent .searchStatusLine > .loadingMessage {
  color: #999;
  font-family: "Roboto", "Helvetica Neue", "Helvetica", sans-serif;
  letter-spacing: 1px;
  padding-top: 5px;
}
.dropdown-modal {
  position: relative;
}
.dropdown-modal.position-unset {
  position: unset;
}
.dropdown-button {
  color: #666;
  margin-left: 5px;
  margin-right: 5px;
  font-size: 18px;
  letter-spacing: 1px;
  cursor: pointer;
  font-weight: lighter;
  user-select: none;
}
.dropdown-button:hover {
  text-decoration: underline;
}
.dropdown-button .active {
  color: #000;
}
.dropdown-button .en {
  font-family: "Roboto", "Helvetica Neue", "Helvetica", sans-serif;
}
.dropdown-button .he {
  font-family: "Heebo", sans-serif;
}
.dropdown-button img {
  opacity: 0.43;
  padding: 0 5px;
  height: 10px;
  width: 10px;
}
.dropdown-button.buttonStyle {
  letter-spacing: 0;
  background-color: var(--lighter-grey);
  font-size: 16px;
  padding: 5px 10px;
  border-radius: 6px;
  margin: 0;
}
.dropdown-button.buttonStyle:hover {
  text-decoration: none;
}
.message-modal {
  position: fixed;
  text-align: center;
  padding: 10px;
  background-color: #eee;
  width: auto;
  height: auto;
  margin: 0;
  z-index: 100;
  overflow: hidden;
  line-height: 1.2;
  border-radius: 0;
  max-width: 100%;
  border-radius: 6px;
}
.message-overlay {
  display: none;
  position: fixed;
  z-index: 20;
  background: black;
  opacity: 0.4;
  height: 100%;
  width: 100%;
  top: 0px;
  left: 0px;
}
.messageHeader {
  font-weight: bold;
  font-size: 14px;
  margin-bottom: 4px;
}
.message-modal textarea {
  display: block;
  max-width: 100%;
  height: 140px;
  width: 480px;
  box-sizing: border-box;
  margin-bottom: 20px;
}
.searchContent .searchFilterGroup {
  margin-bottom:  30px;
}
.searchContent .searchFilterBoxes li {
  display: flex;
  justify-content: space-between;
  flex: 1 0 45%;  /* see https://stackoverflow.com/questions/29546550/flexbox-4-items-per-row */
  padding: 6px 0;
  font-size: 18px;
  cursor: pointer;
  line-height: 125%;
  color: #000;
}
.searchContent .searchFilterBoxes li img {
  height: 10px;
  width: 10px;
  opacity: 0.43;
  padding: 0 10px;
}
.searchContent .searchFilterBoxes .searchFilterExactBox li {
  justify-content: flex-start;
}
.searchContent .searchFilterBoxes li .checkboxAndText {
  display: flex;
}
.searchContent .searchFilterBoxes li .checkboxAndText label {
  opacity: 0.4;
}
.searchContent .searchFilterBoxes li .checkboxAndText label:hover {
  opacity: 0.6;
}
.searchContent .searchFilterBoxes li input[type="checkbox"] {
  display: none;
}
.searchContent .searchFilterBoxes li input[type="checkbox"] + label span {
  display:inline-block;
  width: 15px;
  height: 15px;
  cursor:pointer;
  background-image: url(/static/img/checkbox-unchecked.svg);
  background-size: contain;
  margin-inline-end: 10px;
}
.searchContent .searchFilterBoxes li input[type="checkbox"]:checked + label span {
  background-image: url(/static/img/checkbox-checked.svg);
}
.searchContent .searchFilterBoxes li input[type="checkbox"]:indeterminate + label span {
  background-image: url(/static/img/checkbox-partially.svg);
}
.searchContent .searchFilterTitle:hover {
  text-decoration: underline;
}
.searchContent .searchFilterBoxes li .filter-count {
  color: var(--dark-grey);
}
.searchContent .searchFilterBoxes li .fa {
  color:  var(--medium-grey);
  font-size: 20px;
}
.searchContent .searchFilterBooks {
  padding-inline-start: 27px;
  margin-top: -6px;
}
.searchContent .searchFilters .showMore {
  display: block;
  margin-inline-start: 27px;
  cursor: pointer;
  font-size: 14px;
  margin-top: 4px;
  background: none!important;
  border: none;
  padding: 0!important;
  color: inherit;

}
.searchContent .searchFilters .showMore:hover {
  text-decoration: underline;
}
.searchFilters .searchBox {
  overflow: hidden;
  display: flex;
  align-items: center;
  padding-left: 10px;
  padding-right: 10px;
  text-align: inherit;
  background: #EDEDEC;
  border-radius: 250px;
  border: none;
  width: calc(100% - 10px);
  height: 30px;
  --english-font: var(--english-sans-serif-font-family);
  --hebrew-font: var(--hebrew-sans-serif-font-family);
  font-size: var(--sans-serif-body-font-size);
  margin-bottom: 10px;
}
.searchFilters .searchFilterIcon {
  float: right;
  margin: 0px -5px 1px 0px;
}
.searchBox input.searchFiltersInput {
  width: calc(100% - 10px);
  background-color: transparent;
  border: 0;
  font-size: var(--sans-serif-body-font-size);
}
.searchBox button {
  border:0;
}
.dropdown-option-list {
  margin-top: 10px;
  background: white;
  width: auto;
  position: absolute;
  z-index: 1;
  -webkit-border-radius: 7px;
  -moz-border-radius: 7px;
  border-radius: 7px;
  border: 1px solid #ccc;
}
.dropdown-option-list-label span {
  white-space: nowrap;
}
.interface-english .dropdown-option-list {
  right: 0;
}
.interface-hebrew .dropdown-option-list {
  left: 0;
}
.dropdown-option-list.hidden{
  display: none;
}
.dropdown-option-list table {
  border-collapse: collapse;
}
.dropdown-option-list tr {
  font-family: "Roboto", "Helvetica Neue", "Helvetica", sans-serif;
  padding: 15px;
  font-size: 16px;
  cursor: pointer;
}
.interface-hebrew .dropdown-option-list tr {
  font-family: "Heebo", sans-serif;
}
.dropdown-option-list tr:hover {
  background-color: var(--lighter-grey);
}
.dropdown-option-list tr:not(:last-child) {
  border-bottom: 1px solid #eee;
}
.dropdown-option-list td:not(:first-child) {
  padding: 15px 15px 15px 0;
}
.dropdown-option-list td:first-child {
  padding: 0 0 0 15px;
}
.interface-hebrew .dropdown-option-list td:not(:first-child) {
  padding: 15px 0 15px 15px;
}
.interface-hebrew .dropdown-option-list td:first-child {
  padding: 0 15px 0 0;
}
.dropdown-option-list tr.unselected {
  color: #aaa;
}
.dropdown-option-list tr .dropdown-option-check {
  width: 10px;
  height: 10px;
  padding-left: 0;
  padding-right: 10px;
}
.interface-hebrew .dropdown-option-list tr .dropdown-option-check {
  padding-left: 10px;
  padding-right: 0;
}
.dropdown-option-list tr.unselected .dropdown-option-check {
  display: none;
}
.searchContent .mobileSearchFilters {
  position: absolute;
  width: 100%;
  height: 100%;
  top: 0;
  left: 0;
  display: flex;
  flex-direction: column;
  z-index: 1002;
  background-color: var(--lightest-grey);
}
.mobileSearchFiltersHeader {
  background-color: var(--lighter-grey);
  padding: 20px 15px;
  display: flex;
  justify-content: center;
  color:  var(--dark-grey);
}
.mobileSearchFiltersHeader .readerNavMenuCloseButton {
  font-size: 45px;
  color: var(--medium-grey);
  height: 20px;
  display: block;
  line-height: 20px;
  position: absolute;
  margin-right: 100%;
  margin-left: 45px;
}
.mobileSearchFilters .searchFilters {
  flex-grow:  1;
  overflow-y: scroll;
  padding:  20px 15px;
}
.mobileSearchFilters .toggleSet {
  width: 100%;
  margin: 10px 0 0 0;
}
.mobileSearchFiltersFooter {
  padding: 15px;
  border-top: 1px solid var(--light-grey);
}
.searchContent .result {
  padding-bottom: 20px;
}
.searchContent .result a:hover,
.sidebarSearch .result a:hover {
  text-decoration: none;
}
.searchContent .similar-results {
  padding: 0 25px;
}
.searchContent .similar-results .result-title {
  display: none;
}
.searchContent .result-title {
  font-size: 24px;
  margin-bottom: 15px;
}
.sheetResult .result-title {
  --english-font: var(--english-sans-serif-font-family);
  font-size: 16px;
  font-weight: 600;
  line-height: 18.75px;
  color: #000000;
}
.sheetResult .snippet.en {
  color: #666666;
  --english-font: var(--english-sans-serif-font-family);
  font-size: 14px;
  font-weight: 400;
  line-height: 18px;
}
.searchContent .result-title .int-he {
  font-family: "Taamey Frank", "adobe-garamond-pro", "Crimson Text", Georgia, "Times New Roman", serif;
  font-size: 22px;
}
.searchContent .sheetResult .sheetData{
  display: flex;
  justify-content:flex-start;
  align-items: center;
  color: #999;
  font-size: 13px;
  margin: 15px 0 5px;
}
.searchContent .sheetResult .ownerData{
  display: flex;
  justify-content:flex-start;
  align-items: center;
  font-size: 13px;
}
.searchContent .sheetResult .ownerName {
  color: var(--midrash-green);
  margin-inline-start: 10px;
  --english-font: var(--english-sans-serif-font-family);
  font-size: 14px;
}
.searchContent .sheetResult .date {
  color: #999999;
  --english-font: var(--english-sans-serif-font-family);
  font-size: 14px;
  font-weight: 400;
  line-height: 18px;
  margin-inline-start: 5px;
}
.searchContent .sheetResult .bullet {
  margin-inline-start: 5px;
}
.searchContent .sheetResult .sheetData .tagsViews a:not(:last-of-type):after{
  content: ",";
  margin-inline-end: 4px;
}
.searchContent .sheetResult .sheetData .tagsViews a:first-of-type:before{
  content: '•';
  margin-inline-start: 4px;
  margin-inline-end: 4px;
}
.searchContent .result .result-title:hover {
  text-decoration: underline;
}
.readerPanel.english .searchContent .snippet.he,
.readerPanel.hebrew .searchContent .snippet.en,
.bilingual .searchContent .snippet.he {
  display: block;
}
.searchContent .snippet {
  font-size: 18px;
  color: #000;
}
.searchContent .sheet_result .snippet:hover {
  text-decoration: none;
}
.searchContent .similar-results .result .result-title {
  padding: 0 0 5px;
}
.searchContent .result .version,
.sidebarSearch .result .version {
  color: #999;
  font-family: "Roboto", "Helvetica Neue", "Helvetica", sans-serif;
  font-size: 13px;
  margin: 15px 0 5px;
  display: flex;
  align-items: center;
}
.searchContent .result .version .ownerMetadata {
  margin-inline-start: 10px;
}
.searchContent .result .similar-trigger-box,
.sidebarSearch .result .similar-trigger-box {
  color: #999;
  font-weight: lighter;
  --english-font: var(--english-sans-serif-font-family);
  --hebrew-font: var(--hebrew-sans-serif-font-family);
  text-transform: uppercase;
  letter-spacing: 1px;
  font-size: 11px;
  padding: 0;
  cursor: pointer;
  margin: 8px 0;
}
.searchContent .result .similar-trigger-box i {
  padding: 0 5px;
}
.searchContent .result + .loadingMessage {
  margin-top: 30px;
}
.readerNavMenu .yourSheetsLink.navButton {
  width: 98%;
  margin-bottom: 20px;
  text-transform: uppercase;
  font-family: "Roboto", "Helvetica Neue", "Helvetica", sans-serif;
}
.search-container{
  position: relative;
}
.autocomplete-dropdown{
  background: #FFFFFF;
  position: absolute;
  top: 45px;
  width: auto;
  max-width: 130%;
  box-shadow: 0px 1px 3px rgba(0, 0, 0, 0.25);
  border-radius: 0px 0px 6px 4px;
  z-index: 2;
}
.singlePanel .autocomplete-dropdown {
  width: 0;
  position: fixed;
  top: 120px;
  inset-inline-start: 0;
  padding-bottom: 10px;
}
.singlePanel .autocomplete-dropdown:has(*){
  width: 100vw;
}
.search-group-suggestions{
  border-bottom: 0.766667px solid rgb(204, 204, 204);
  display: flex;
  align-items: start;
  padding-top: 5px;
  padding-bottom: 5px;
}
.singlePanel .search-group-suggestions{
  border-bottom-width: 0;
  padding-top: 0;
  padding-bottom: 0;
}
.search-group-suggestions-items{
  display: flex;
  flex-direction: column;
  flex-grow: 1;
  width: 0%;
}
.search-suggestion-link-wrapper{
  display: flex;
  align-items: center;
}
.search-suggestion-link-wrapper:hover{
  text-decoration: none;
}
.singlePanel .search-suggestion-link-wrapper{
  border-bottom: 0;
  padding: 0;
}
.singlePanel .search-suggestion-link-wrapper.search-override-wrapper {
  padding-top: 12px;
  padding-bottom: 12px;
  margin-bottom: 16px;
  border-top: 0.766667px solid #EDEDEC;
  border-bottom: 0.766667px solid #EDEDEC;
}

.search-suggestion {
    display: flex;
    list-style-type: none;
    padding: 6px 12px;
    font-family: 'EB Garamond';
    font-style: normal;
    font-weight: 400;
    font-size: 18px;
    line-height: 23px;
    cursor: pointer;
    width: max-content;
    flex-grow: 1;
    max-width: 100%;
    min-height: 10px;
}
.singlePanel .search-suggestion{
  width: auto;
}

.search-suggestion-text{
  font-family: 'EB Garamond';
}
.singlePanel .search-suggestion-text{
  color: #000000;
}
.search-suggestion-text.hebrew-result{
  font-family: "Taamey Frank";
}
.search-suggestion.highlighted{
  background-color: #EDEDEC;
}

.autocomplete-dropdown .search-override-text{
  font-family: 'Roboto';
  font-style: normal;
  font-weight: 400;
  font-size: 16px;
  line-height: 19px;
  margin-top: 3px;

  /* Dark Grey */
  color: #666666;
}
.autocomplete-dropdown .type-icon{
  display: inline-block;
  opacity: .4;
  height: 18px;
  width: 18px;
  margin-top: 2px;
}
.singlePanel .autocomplete-dropdown .type-icon{
  padding-inline-start: 2px;
}

.singlePanel .autocomplete-dropdown .type-icon.english-result{
  margin-top: 2px;
}

.autocomplete-dropdown .type-icon.ac-img-User{
  opacity: 1;
  border-radius: 50%;
}

.interface-english .autocomplete-dropdown .type-icon {
  margin-right: 10px;
}
.interface-hebrew .autocomplete-dropdown .type-icon {
  margin-left: 10px;
}
.interface-hebrew .autocomplete-dropdown .type-icon {
  margin-left: 10px;
}
.autocomplete-dropdown .type-icon.search-icon {
  padding-inline-start: 3px;
}
.autocomplete-dropdown .type-title{
  font-family: 'Roboto';
  font-style: normal;
  font-weight: 400;
  font-size: 14px;
  line-height: 18px;
  color: #999999;
  margin-top: 6px;
  width: 20%;
  padding-inline-end: 10px;
}
.autocomplete-dropdown .type-title .int-en{
  margin-left: 15px;
  margin-right: 114px;
}
.autocomplete-dropdown .type-title .int-he{
  margin-right: 15px;
  margin-left: 114px;
}
.singlePanel .autocomplete-dropdown .type-title {
  width: 0;
  visibility: hidden;
  padding-inline-end: 0;
}

.readerNavMenu .sheet {
  display: flex;
  justify-content: space-between;
  padding: 20px 0;
}

.readerNavMenu .sheet:not(.profile-page .sheet) {
  border-bottom: 1px solid #eee;
  color: black;
}

.sheetsProfileList .sheet {
  display: flex;
  justify-content: space-between;
  padding: 20px 0;
}

.readerNavMenu .sheet:hover{
  text-decoration: none;
}
.readerNavMenu .sheet .sheetImg {
  height: 40px;
  width: 40px;
  margin: 1px 0 0 0;
  border-radius: 2px;
}
.readerNavMenu .sheet .sheetTextInfo {
  display: flex;
  justify-content: flex-start;
}
.readerNavMenu .sheet:hover .sheetTextInfo {
  text-decoration: underline;
}
.readerNavMenu .sheet .sheetAuthTitle{
  display: flex;
  flex-flow: column;
  margin: auto 14px;
}
.readerNavMenu .sheet .sheetAuthor {
  font-family: "Roboto", "Helvetica Neue", "Helvetica", sans-serif;
  color: #999;
  font-size: 14px;
  margin-bottom: 6px;
  letter-spacing: 1px;
}
.readerNavMenu .sheet .sheetTitle {
  overflow: hidden;
  font-size: 16px;
  unicode-bidi: plaintext;
}
.readerNavMenu .sheet .sheetViews {
  color: #999;
  font-size: 13px;
  font-family: "Roboto", "Helvetica Neue", "Helvetica", sans-serif;
}
.readerNavMenu .sheet:hover .sheetViews {
  display: inline-block ;
  text-decoration: none;
}
.interface-english .readerPanel .readerNavMenu .tagsList .gridBox {
  direction: ltr;
}
.interface-hebrew .readerPanel .readerNavMenu .tagsList .gridBox {
  direction: rtl;
}
.tagsList .heOnly {
  direction: rtl;
}
.tagsList .enOnly {
  direction: ltr;
}
.readerControlsOuter {
  position: relative;
  z-index: 103;
}
.readerControls {
  position: relative;
  top: 0;
  left: 0;
  width: 100%;
  box-sizing: border-box;
  text-align: center;
  height: 60px;
  line-height: 60px;
  box-shadow: 0 1px 3px rgba(0,0,0,0.2);
  background-color: #FBFBFA;
}
.sepia .readerControls {
  background-color: #F3F3F1;
}
.dark .readerControls {
  background-color: #2D2D2B;
  color: white;
  border-color: #444;
}
.dark .readerControls .readerTextToc .readerTextTocBox {
  color: white;
}
.readerNavMenuCloseButton {
  font-family: var(--english-serif-font-family);
}
.readerControls.connectionsHeader {
  background-color: #F3F3F2;
  white-space: nowrap;
  box-shadow: none;
}
.readerControls.connectionsHeader.fullPanel  {
  background-color: #EDEDED;
}
.readerControls .connectionsPanelHeader .connectionsHeaderTitle {
  letter-spacing: 1px;
  font-size: 16px;
  font-weight: lighter;
}
.readerControls .connectionsPanelHeader .connectionsHeaderTitle:not(.active) {
  text-transform: uppercase;
}
.connectionsPanelHeader .connectionsHeaderTitle.active {
  cursor: pointer;
}
.connectionsHeaderTitle .fa-chevron-left {
  margin-right: 10px;
}
.connectionsHeaderTitle .fa-chevron-right {
  margin-left: 10px;
}
.connectionsHeaderTitle .fa-chevron-left, .connectionsHeaderTitle .fa-chevron-right{
  color: #999;
}
.readerControls .readerControlsInner {
  position: relative;
  width: 760px;
  margin: 0 auto;
  padding: 0 30px;
  display: flex;
  justify-content: space-between;
  max-width:  100%;
  box-sizing: border-box;
}
.compare .readerControls .readerControlsInner {
  padding: 0 25px;
}
.readerControls.connectionsHeader .readerControlsInner {
  padding: 0 34px;
}
.readerControls.transLangPrefSuggBann {
  background-color: #EDEDEC;
  z-index: 2;
}
.readerControls .readerControlsInner.transLangPrefSuggBannInner {
  justify-content: center;
  align-items: center;
  line-height: initial;
  height: 100%;
  color: #666;
}
.readerControls.transLangPrefSuggBann .transLangPrefCentered {
  display: flex;
  align-items: center;
  margin-inline-start: auto;
}
.readerControls .readerControlsInner.transLangPrefSuggBannInner .yesNoGroup {
  margin: 0 10px;
  display: flex;
}
.readerControls .readerControlsInner.transLangPrefSuggBannInner .yesNoButton {
  border-radius: 6px;
  background-color: white;
  padding: 5px 11px;
  margin: 0 7px 0 0;
  user-select: none;
  cursor: pointer;
  text-decoration: none;
  color: inherit;
}
.interface-hebrew .readerControls .readerControlsInner.transLangPrefSuggBannInner .yesNoButton {
  margin: 0 0 0 7px;
}
.readerControls .readerControlsInner.transLangPrefSuggBannInner .readerNavMenuCloseButton {
  font-size: 35px;
  margin-inline-start: auto;
  margin-top: -6px;
  color: #bbb;
}
.trans-pref-header-container {
  display: flex;
  flex-direction: row;
  justify-content: space-between;
  padding-inline: 12px;
  padding-block: 10px;
  align-items: center;
}
.trans-pref-header-container .trans-pref-reset {
  display: flex;
  align-items: center;
  text-decoration: none;
}
.interface-hebrew .trans-pref-header-container .trans-pref-reset {
  direction: rtl;
}
.interface-hebrew .trans-pref-header-container .trans-pref-reset .smallText {
  padding-bottom: 2px;
}
.trans-pref-header-container img.reset-btn {
  width: 10px;
  height: 10px;
  opacity: 0.4;
}
.singlePanel .readerControls .readerControlsInner {
  padding: 0px 15px;
}
.readerControls .readerTextToc a {
  color: inherit;
}
.readerControls .readerTextToc a:hover {
  text-decoration: none;
}
.readerControls .readerTextToc .readerTextTocBox h1 {
  display: unset;
  font-size: unset;
  font-weight: unset;
  margin-block-start: unset;
  margin-block-end: unset;
}
.readerControls .readerTextToc .readerTextTocBox a {
  display: flex;
  flex-direction: column;
  align-items: center;
  justify-content: center;
}
.readerControls .readerTextToc .readerTextTocBox a .readerControlsTitle {
  display: flex;
  align-items: center;
  justify-content: center;
}
.readerControls.connectionsHeader .readerTextToc {
  font-family: "Roboto", "Helvetica Neue", "Helvetica", sans-serif;
  color: #666;
  width: 100%;
}
.readerControls .readerTextToc.attributed .readerTextTocBox {
  line-height: 1.2;
}
.readerControls .readerTextToc .categoryAttribution {
  font-style: italic;
  font-size: 15px;
  color: #999;
  margin: 0 2px;
  white-space: nowrap;
  text-overflow: ellipsis;
  overflow: hidden;
  padding: 0 2px;
  display: inline;
}
.readerControls .readerTextToc .categoryAttribution .he {
  font-style: normal;
}
.interface-english .leftButtons,
.interface-hebrew .rightButtons {
  display: flex;
  flex-direction: row;
  text-align: left;
}
.interface-english .rightButtons,
.interface-hebrew .leftButtons {
  display: flex;
  flex-direction: row;
  text-align: right;
  align-items: center;
}
/* icons need a little nudge in flipped hebrew mode */
.interface-hebrew .rightButtons {
  margin-left: -3px;
}
.interface-hebrew .leftButtons {
  margin-right: 2px;
}
.leftButtons .saveButton,
.rightButtons .saveButton {
  display: flex;
  align-items: center;
  justify-content: flex-end;
  width: 30px;
  height: 56px;
  cursor: pointer;
}
.saveButton img {
  height: 18px;
  width: 18px;
  margin-top: 3px;
}
.rightButtons .saveButton.tooltip-toggle::before {
  top: 47px;
  left: -50px;
}
.interface-hebrew .rightButtons .saveButton.tooltip-toggle::before {
  left: auto;
  right: -50px;
}
.saveButton.tooltip-toggle.three-dots-button {
  background-color: #ededec;
  padding: 0 6px;  /* HACK: setting width and height to equal values doesn't make this circular, but this does! */
  height: 22px;
  display: flex;
  align-items: center;
  justify-content: center;
  border-radius: 50%;
}
.three-dots-button img {
  width: 10px;
  height: 10px;
  margin-top: 0;
}
.topicPanel .mainColumn .saveLine .saveButton.three-dots-button {
  margin-left: 10px;
  margin-right: 0;
  padding-bottom: 0;
}
.interface-hebrew .topicPanel .mainColumn .saveLine .saveButton.three-dots-button {
  margin-left: 0;
  margin-right: 10px;
}
.interface-hebrew .topicPanel .three-dots-button {
  margin-left: 0px;
  margin-right: 10px;
}
.leftButtons .readerNavMenuSearchButton,
.leftButtons .readerNavMenuMenuButton,
.leftButtons .readerNavMenuCloseButton,
.rightButtons .readerOptions,
.rightButtons .readerNavMenuCloseButton {
  width: 40px;
  height: 56px;
  line-height: 56px;
  color: #666666;
  font-size: 20px;
  display: inline-block;
  cursor: pointer;
}
.readerOptions .int-en {
  margin-right: 4px;
}
.readerOptions .int-he {
  margin-left: 8px;
}
.readerOptions .int-he img {
    height: 18px;
}
.rightButtons .readerOptionsTooltip.tooltip-toggle::before {
    top: 47px;
    left: -50px;
}
.rightButtons .readerOptions {
  vertical-align: middle;
}
.rightButtons .readerOptions:hover {
  text-decoration: none;
}
.leftButtons .readerNavMenuMenuButton {
  font-size: 24px;
  margin-top: 6px;
}
.compare .leftButtons .readerNavMenuMenuButton {
  font-size: 20px;
}
.leftButtons .readerNavMenuCloseButton {
  font-size: 44px;
}
.leftButtons .readerNavMenuSearchButton span,
.rightButtons .readerOptions img,
.leftButtons .readerNavMenuCloseButton span {
  vertical-align: middle;
}
.readerControls .readerTextToc {
  font-size: 18px;
  box-sizing: border-box;
  height: 50px;
  text-align: center;
  display: inline-block;
  cursor: pointer;
  vertical-align: middle;
  min-width: 0; /* see https://css-tricks.com/flexbox-truncated-text/ */
}
.readerControls .readerTextToc.connected, .readerControls .readerTextToc.connected a{
  cursor: initial;
}

.readerTextTocHeader.readerTextToc {
  font-size: 16px;
}
.hebrew .readerControls .readerTextToc {
  direction: rtl;
}
.english .readerControls .readerTextToc {
  direction: ltr;
}
.interface-english .bilingual .readerControls .readerTextToc {
  direction: ltr;
}
.interface-hebrew .bilingual .readerControls .readerTextToc {
  direction: rtl;
}
.interface-hebrew .bilingual .readerControls .readerTextToc .readerTextTocBox.sheetBox,
.interface-hebrew .english .readerControls .readerTextToc .readerTextTocBox.sheetBox {
  padding-left: 23px;
  padding-right: 0;
}
.english .readerControls .readerTextToc .readerTextTocBox.sheetBox,
.bilingual .readerControls .readerTextToc .readerTextTocBox.sheetBox {
  padding-right: 23px;
  padding-left: 0;
}
.readerControls .readerTextToc .readerTextTocBox {
  display: inline-block;
  vertical-align: middle;
  max-width: 100%;
  white-space: nowrap;
  text-overflow: ellipsis;
  overflow: hidden;
}
.readerControls .readerTextToc .readerTextTocBox a h1,
.readerControls .readerTextToc .readerTextTocBox a span,
.readerControls .readerTextToc .readerTextTocBox a div {
  white-space: nowrap;
  text-overflow: ellipsis;
  overflow: hidden;
  max-width: 100%;
}
.readerControls .readerTextToc .readerTextVersion {
  font-size: 15px;
  color: #999;
}
.readerControls .readerTextToc .fa {
  color: #999;
  font-weight: bold;
  margin: 0 7px;
  vertical-align: 0;
}
.readerControls .readerTextToc .fa.invisible {
  visibility: hidden;
}
/*.bilingual .readerTextToc .he {
  display: none;
}*/
.readerOptions img {
  height: 16px;
}
.readerOptions .textIcon {
  font-size: 22px;
  line-height: 60px;
}
.dark .readerOptions img {

}
.readerOptionsPanel {
  position: absolute;
  width: 100%;
  top: 58px;
  right: 0;
  padding: 20px;
  box-sizing: border-box;
  direction: ltr;
  background: #FBFBFA;
  border-bottom: 1px solid #ccc;
  z-index: 103;
}
.readerOptionsPanelInner {
  max-width: 530px;
  margin: 0 auto;
  display: flex;
  flex-flow: row wrap;
  justify-content: space-between;
  color: #999;
}
.toggleSet {
  display: inline-block;
  width: 47%;
  margin: 2px auto 0 auto;
}
#accountSettingsPage .toggleSet {
  display: flex;
}
#accountSettingsPage .additional-info {
  color: var(--dark-grey);
}
/* #accountSettingsPage .saveCancel {
  display: flex;
  justify-content: space-between;
  margin-top: 30px;
} */
.toggleSet.aliyotTorah, .toggleSet.punctuationTalmud, .toggleSet .toggle-set-label {
  --english-font: var(--english-sans-serif-font-family);
  --hebrew-font: var(--english-sans-serif-font-family);
  text-transform: uppercase;
}
.toggleSet .toggle-set-label{
  font-size: 13px;
  display: block;
  text-align: center;
  margin: 10px;
  letter-spacing: 1.5px;
}
.toggleSetToggleBox {
  display:  flex;
}
.toggleOption {
  font-size: 26px;
  box-sizing: border-box;
  text-align: center;
  border: 1px solid #ccc;
  margin-left: -1px;
  padding: 4px;
  height: 42px;
  line-height: 34px;
  flex: 1;
  background-color: #FBFBFA;
  vertical-align: middle;
}

.toggleSet.aliyotTorah .toggleOption,
.toggleSet.punctuationTalmud .toggleOption {
  font-size: 14px;
}
.toggleSet.vowels .toggleOption.all span span,
.toggleSet.vowels .toggleOption.partial span span {
  position: relative;
  top: -3px;
}
.toggleSet.fontSize .toggleOption {
  color: black;
}
.toggleSet.biLayout .toggleOption img,
.toggleSet.layout .toggleOption img {
  opacity: 0.5;
}
.toggleOption:first-child {
  border-top-left-radius: 4px;
  border-bottom-left-radius: 4px;
}
.toggleOption:last-child {
  border-top-right-radius: 4px;
  border-bottom-right-radius: 4px;
  border-right: 1px solid #999;
}
.toggleOption.on,
.toggleOption:hover {
  background-color: white;
  color: black;
}
.toggleSet.biLayout .toggleOption.on img,
.toggleSet.layout .toggleOption:hover img {
  opacity: 1;
}
.toggleSet.separated .toggleOption {
  margin-right: 3%;
  border-right: 1px solid #999;
}
.toggleSet.separated .toggleOption:last-child {
  margin-right: 0;
}
.color .toggleOption {
  border-radius: 5px;
  height: 38px;
}
.color .toggleOption.on {
  border-color: black;
}
.color .light, .color .light.on {
  background-color: white;
}
.color .sepia, .color .sepia.on {
  background-color: #f7f7f7;
}
.color .dark, .color .dark.on {
  background-color: #333331;
}

.toggleSet .toggleOption .he,
.toggleSet .toggleOption .en {
  display: inline;
}
.toggleOption.bilingual {
  font-size: 18px;
}
.toggleOption.segmented, .toggleOption.continuous {
  font-size: 18px;
}
.toggleOption.smaller, .toggleOption.larger {
  font-family: "Roboto", "Helvetica Neue", "Helvetica", sans-serif;
}
.interface-hebrew .toggleOption.smaller, .interface-hebrew .toggleOption.larger {
  font-family: "Heebo", sans-serif;
}
.toggleOption.smaller {
  font-size: 12px;
}
.toggleOption.larger {
  font-size: 22px;
}
.toggleSet.blueStyle {
  box-shadow: 0px 1px 3px rgba(0, 0, 0, 0.25);
  --english-font: var(--english-sans-serif-font-family);
  --hebrew-font: var(--hebrew-sans-serif-font-family);
  border-radius: 6px;
}

.toggleSet.blueStyle.primary {
  width: 100%;
}
.toggleSet.blueStyle.primary .toggleOption {
  background-color: revert;
}
.toggleSet.blueStyle .toggleOption {
  border: none;
  font-size: 16px;
  height: 50px;
  display: flex;
  align-items: center;
  justify-content: center;
}
.toggleSet.blueStyle .toggleOption.on {
  background-color:  var(--sefaria-blue);
  color: white;
  border-radius: 6px;
}
.readerOptionsPanel .line {
  margin: 20px 0;
  border-top: 1px solid #ddd;
}
.mask {
  position: fixed;
  top: 0;
  left: 0;
  width: 100%;
  height: 100%;
  z-index: 102;
  cursor: pointer;
}
.textRange.basetext {
  width: 100%;
  box-sizing: border-box;
  font-size: 2.2em;
  line-height: 1.6;
  text-align: justify;
  background-color: inherit;
  margin: 0 auto;
  max-width: 760px;
  position: relative;
  padding: 0 30px;
}
.sheetContent .modalTitle {
  --english-font: var(--english-sans-serif-font-family);
  --hebrew-font: var(--hebrew-sans-serif-font-family);
  font-size: 22px;
  font-weight: 500;
  line-height: 25.78px;
  text-align: center;
  color: var(--dark-grey);
  padding-block-end: 15px;
  margin-block-end: 20px;
  border-bottom: 1px solid var(--lighter-grey);
}
.sheetContent .successMessage {
  color: var(--inline-link-blue);
  margin-inline-start: 5px;
}
.sheetContent .modalMessage {
  --english-font: var(--english-sans-serif-font-family);
  --hebrew-font: var(--hebrew-sans-serif-font-family);
  font-size: 16px;
  font-weight: 400;
  line-height: 18.75px;
  text-align: center;
  color: black;
}
.singlePanel .textRange.basetext,
.singlePanel .sheetContent {
  padding: 0;
}
.narrowColumn .textRange.basetext {
}
.narrowColumn .content .contentInner {
  padding: 0 15px;
}
.textRange.basetext .title, .sheetContent .customSourceTitle {
  padding: 0 28px;
  margin: 30px 0 24px 0;
  color: #000;
  text-align: center;
  justify-content: center;
  font-weight: lighter;
  letter-spacing: 1px;
  font-size: 1.1em;
}
.sheetContent .customSourceTitle {
  padding-top: 14px;
}
.dark .textRange.basetext .title, .dark .sheetContent .title {
  color: #ccc;
}
.textRange.basetext .title .titleBox, .sheetContent .customSourceTitle .titleBox {
  display: inline-block;
  border-bottom: 4px solid #E6E5E6;
  padding: 0 6px 3px;
}
.dark .textRange.basetext .title .titleBox, .dark .sheetContent .title .titleBox {
  border-bottom: 4px solid #666;
}
.bilingual .sheetContent .title .he {
  display: none;
}
.interface-hebrew .readerPanel.ltr .textRange,
.interface-hebrew .readerPanel.english .categoryFilterGroup,
.interface-hebrew .readerPanel.bilingual .categoryFilterGroup,
.interface-hebrew .readerPanel.english .essayGroup,
.interface-hebrew .readerPanel.bilingual .essayGroup,
.interface-hebrew .readerPanel.english .textTableOfContents,
.interface-hebrew .readerPanel.bilingual .textTableOfContents {
  direction: ltr;
}
.interface-english .readerPanel.rtl .textRange,
.interface-english .readerPanel.hebrew .textRange,
.interface-english .readerPanel.hebrew .categoryFilterGroup,
.interface-english .readerPanel.hebrew .essayGroup,
.interface-english .readerPanel.hebrew .structToggles,
.interface-english .readerPanel.hebrew .textTableOfContents,
.interface-english .readerPanel.hebrew .connectionsPanel .toolsButton.more,
.interface-english .readerPanel.hebrew .connectionsPanel .toolsButton.seeLess {
  direction: rtl;
}
.basetext .text, .sheetContent .text {
  padding: 0 44px;
  margin: 30px 0;
  background-color: inherit;
}
.sheetContent .text.editorContent {
  padding: 30px 44px;
  margin: 0;
}
.narrowColumn .basetext .text, .narrowColumn .sheetContent .text {
  padding: 0 26px;
}
.singlePanel .basetext .text, .singlePanel .sheetContent .text  {
  padding: 0 34px;
}
.parashahHeader {
  text-align: center;
  color: #000;
  margin: 32px 0;
  font-size: 24px;
  letter-spacing: 1px;
}
.parashahHeader.aliyah span {
  text-transform: uppercase;
  font-size: 18px;
}
.title + .text span:first-child .parashahHeader {
  margin-top: -5px;
}
.title + .text {
  margin-top: 0;
}
.segment {
  cursor: pointer;
  display: block;
  background-color: inherit;
}
.continuous .segment {
  display: inline;
  margin: 0;
  padding: .3333em 0;
}
.readerPanel.english.continuous .segment {
  padding: .15em 0;  /* underline of named entities is cut off if padding is higher */
}
.continuous .clearFix {
  display: none;
}
.segment .segmentText{
  display: inline;
}
.segment > .he,
.segment > .en,
.segment > p > .he,
.segment > p > .en {
  margin-top: 0;
  margin-bottom: 0;
}
.basetext .segment {
  margin-bottom: 26px;
}

.segment .segmentText .poetry.indentWhenWrap {
  text-indent: -30px;
  padding-inline-start: 30px;
  display: inline-block;
}

.segment .segmentText .poetry.indentAll {
  padding-inline-start: 30px;
  display: inline-block;
}

.segment .segmentText .poetry.indentAllDouble {
  padding-inline-start: 60px;
  display: inline-block;
}

.continuous .segment .segmentText .poetry {
  text-indent: initial;
  padding-inline-start: initial;
  display: inline;
  margin-inline-end: .5em;
}

.continuous .segment .segmentText br {
  display: none;
}

/*.hebrew.segmented .segment > .he,
.hebrew.segmented .segment > p > .he{
  display: block;
}
.hebrew.continuous .segment > .he,
.hebrew.continuous .segment > p > .he{
  display: inline;
}*/
.bilingual .segment > .he,
.bilingual .segment > p > .he {
  display: block;
}
.bilingual .segment > .en,
.bilingual .segment > p > .en {
  display: block;
}
.bilingual .segment > .en ,
.bilingual .segment > p > .en {
  text-align: left;
}
.bilingual .segment > .he,
.bilingual .segment > p > .he {
  text-align: right;
}
.stacked.bilingual .basetext .segment {
  margin-bottom: 14px;
  display: block;
}
.stacked.bilingual .segment > .en,
.stacked.bilingual .segment > p > .en {
  margin-top: 6px;
  text-align: left;
}
.stacked.bilingual .sheetContent .segment > .en,
.stacked.bilingual .sheetContent .segment > p > .en {
  margin-top: 0;
}
.stacked.bilingual .basetext .segment > .translation ,
.stacked.bilingual .basetext .segment > p > .translation {
  margin: 10px 0 20px;
  color: #666;
}
.stacked.bilingual .basetext .segment > p > .he.translation {
  color: black;
}
.stacked.bilingual .segment.heOnly > .he,
.stacked.bilingual .segment.enOnly > .en,
.stacked.bilingual .segment.heOnly > p > .he,
.stacked.bilingual .segment.enOnly > p > .en {
  display: block;
}
.heLeft.bilingual .basetext .text,
.heRight.bilingual .basetext .text,
.heLeft.bilingual .sheetContent .text,
.heRight.bilingual .sheetContent .text {
  padding: 0;
}

.heLeft.bilingual .segment > .en,
.heLeft.bilingual .segment > .he,
.heRight.bilingual .segment > .en,
.heRight.bilingual .segment > .he,
.heLeft.bilingual .segment > p > .en,
.heLeft.bilingual .segment > p > .he,
.heRight.bilingual .segment > p > .en,
.heRight.bilingual .segment > p > .he {
  width: 50%;
  box-sizing: border-box;
  display: block;
}
.heLeft.bilingual .sheetItem.enOnly > .en,
.heLeft.bilingual .sheetItem.heOnly > .he,
.heRight.bilingual .sheetItem.enOnly > .en,
.heRight.bilingual .sheetItem.heOnly > .he,
.heLeft.bilingual .sheetItem.enOnly > p > .en,
.heLeft.bilingual .sheetItem.heOnly > p > .he,
.heRight.bilingual .sheetItem.enOnly > p > .en,
.heRight.bilingual .sheetItem.heOnly > p > .he {
  width: 100%;
}
.readerPanel .sheetItem.heOnly > .en,
.readerPanel .sheetItem.heOnly > p > .en {
  display: none;
}
.readerPanel .sheetItem.heOnly > .he,
.readerPanel .sheetItem.heOnly > p > .he {
  display: block;
}
.readerPanel .sheetItem.enOnly > .he,
.readerPanel .sheetItem.enOnly > p > .he {
  display: none;
}
.readerPanel .sheetItem.enOnly > .en,
.readerPanel .sheetItem.enOnly > p > .en {
  display: block;
}
.readerPanel.english .SheetSource .sheetItem.segment .en {
  background-color: white;
}
.heLeft.bilingual .segment > .translation,
.heRight.bilingual .segment > .primary,
.heLeft.bilingual .segment > p > .translation,
.heRight.bilingual .segment > p > .primary,
.heRight.bilingual .sheetItem.segment > .he,
.heLeft.bilingual .sheetItem.segment > .en{
  float: right;
  padding-left: 20px;
}
.heRight.bilingual .segment > .translation,
.heLeft.bilingual .segment > .primary,
.heRight.bilingual .segment > p > .translation,
.heLeft.bilingual .segment > p > .primary,
.heRight.bilingual .sheetItem.segment > .en,
.heLeft.bilingual .sheetItem.segment > .he{
  float: left;
  padding-right: 20px;
}
.segment > p > .he.translation {
  --hebrew-font: var(--hebrew-sans-serif-font-family);
  font-size: 100%;
}
.basetext .segment:active,
.basetext .segment:focus {
  background-color: #f5faff;
}
.sheetContent .segment:active .segmentNumber,
.sheetContent .segment:focus .segmentNumber,
.sheetContent .segment:active .linkCount,
.sheetContent .segment:focus .linkCount,
.basetext .segment:active .segmentNumber,
.basetext .segment:focus .segmentNumber,
.basetext .segment:active .linkCount,
.basetext .segment:focus .linkCount {
  background-color: transparent;
}
.dark .basetext .segment:active,
.dark .basetext .segment:focus {
  background-color: #444;
}
.basetext .segment.highlight,
.editTextInfo .textPreviewSegment.highlight,
.editorContent .sheetItem.highlight,
.editorContent .sheetItem.highlight .SheetSource .en,
.editorContent .sheetItem.highlight .SheetSource::after
{
  background-color: #F0F7FF;
}
.sheetContent .segment a {
  color: #4B71B7;
  cursor: pointer;
}
.sheetContent .segment .sourceContentText a {
  text-decoration: underline;
}
.basetext .segment.highlight .segmentNumber,
.basetext .segment.highlight .linkCount {
  background-color: transparent;
}
.sepia .basetext .segment.highlight {
  background-color: #E3E3E1;
}
.dark .basetext .segment.highlight {
  background-color: #444;
}
.textRange {
  line-height: 1.4;
  font-size: 1.6em;
}
.textRange .textInner, .sheetContent .textInner  {
  position: relative;
}
.textRange.lowlight .text {
  color: #999;
}
.segment {
}
.segment.heOnly{
  text-align: right;
  direction: rtl;
}
.segment.enOnly{
  text-align: left;
  direction: ltr;
}
.segment.heOnly .en{
  display: none;
}
/*in the text reader we don't have enOnly anymore. it always hvae primary (which is one the meaning of heOnly) maybe this is useful for other cases*/
.segment.enOnly .he{
  display: none;
}
.segment.heOnly .he{
  display: initial;
}
.segment.enOnly .en{
  display: initial;
}
/*
This is an attempt to fix dictionary entries in this layout (hebrew continuous) from having the headwords flip to the right instead of left.
But not to use a display block directive that might break continuous mode for other English only texts
 */
.readerPanel.hebrew.continuous .segment.enOnly .en{
  unicode-bidi: embed;
}
.readerPanel.hebrew .segment.enOnly .sheetSegmentNumber .en{
  display: none;
}
.readerPanel.english .segment.enOnly .sheetSegmentNumber .he{
  display: none;
}
.segment .segmentNumber,
.segment .linkCount,
.textRange .numberLabel {
  position: absolute;
  background-color: inherit;
  font-weight: lighter;
  color: #ccc;
  display: block;
  width: 30px;
  text-align: center;
  -webkit-text-size-adjust: 100%;
  user-select: none;
  -webkit-user-select: none;
}
.segmentNumber .segmentNumberInner,
.linkCount .linkCountDot {
  display: inline-block;
  user-select: none;
  -webkit-user-select: none;
}
.bilingual .segmentNumber .segmentNumberInner,
.bilingual .linkCount .linkCountDot,
.bilingual .numberLabel .numberLabelInner {
  margin-top: 0;
}
.segment .segmentNumber,
.segment .linkCount {
  display: none;
  line-height: 1.4;
}
.hebrew .segment .segmentNumber,
.hebrew .segment .linkCount {
  display: none;
  line-height: 1.6;
}
.sheetContent .segment .linkCount {
  display: inline-block;
}
.segment .segmentNumber .segmentNumberInner,
.segment .segmentNumber .segmentNumberInner .he,
.textRange .numberLabel .numberLabelInner {
  font-size: 12px;
  vertical-align: middle;
}
.segment .segmentNumber,
.textRagnge .numberLabel {
  color: #000;
  top: 0;
}
.dark .segment .segmentNumber,
.dark .textRagnge .numberLabel {
  color: white;
}
.segment .linkCount {

}
.segment .linkCountDot {
  display: inline-block;
  width: 6px;
  height: 6px;
  border-radius: 12px;
  background-color: black;
  vertical-align: middle;
}
.dark .segment .linkCount {
  filter: invert(100%);
  -webkit-filter: invert(100%);
}
.readerPanel .segment .segmentNumber .en,
.readerPanel .segment .segmentNumber .he {
  text-align: center;
}
.readerPanel.english .segment .segmentNumber {
  left: -48px;
}
.readerPanel.hebrew .segment .segmentNumber,
.readerPanel.bilingual .segment .segmentNumber {
  right: -46px;
}
.readerPanel.hebrew .segment .linkCount,
.readerPanel.bilingual .segment .linkCount {
  left: -48px;
}
.readerPanel.english .segment .linkCount {
  right: -46px;
  left: auto;
}
.readerPanel.heLeft.bilingual .segment .segmentNumber,
.readerPanel.heRight.bilingual .segment .segmentNumber {
  left: 50%;
  margin-left: -15px;
  right: auto;
}
.readerPanel.heLeft.bilingual .segment .linkCount,
.readerPanel.heRight.bilingual .segment .linkCount {
  visibility: hidden;
}
.singlePanel .readerPanel.english .segment .segmentNumber {
  left: -30px;
}
.singlePanel .readerPanel.hebrew .segment .segmentNumber,
.singlePanel .readerPanel.bilingual .segment .segmentNumber {
  right: -30px;
}
.singlePanel .readerPanel.english .segment .linkCount {
  right: -30px;
}
.singlePanel .readerPanel.hebrew .segment .linkCount,
.singlePanel .readerPanel.bilingual .segment .linkCount {
  left: -30px;
}
.singlePanel .readerPanel.english .sheetItem.segment .linkCount {
  left: auto;
  right: -30px;
}
.readerPanel.english .segment.heOnly .segmentNumber .he,
.readerPanel.bilingual .segment.heOnly .segmentNumber .he,
.readerPanel.hebrew .segment.enOnly .segmentNumber .en {
  display: none;
}
.readerPanel.english .segment.heOnly .segmentNumber .en,
.readerPanel.bilingual .segment.heOnly .segmentNumber .en,
.readerPanel.hebrew .segment.enOnly .segmentNumber .he {
  display: block;
}
.segment .refLink, .scrollLink {
  font-size: .8em;
  font-weight: bold;
  letter-spacing: 1px;
  cursor: pointer;
  color: #333;
}
.scrollLink:hover, .refLink:hover {
  text-decoration: underline;
}
.segment .namedEntityLink {
  color: inherit;
}
.segment .namedEntityLink:hover {
  cursor: text;
  text-decoration: none;
}
.segment.showNamedEntityLinks .namedEntityLink:hover {
  /* only show named entity underline when class showNamedEntityLinks exists */
  cursor: pointer;
  border-bottom: 2px dotted #666;
}
.stacked.bilingual .segment .en .namedEntityLink:hover {
  border-bottom-color: #666;
}
.textRange .actionLinks {
  text-align: right;
}
.textRange .actionLinks > span {
  font-size: 13px;
  text-transform: uppercase;
  display: inline-block;
  margin: 0 7px;
  cursor: pointer;
  color: #aaa;
}
.textRange .actionLinks > span > img {
  height: 13px;
  width: 13px;
  margin: 0 5px;
  opacity: 0.3;
  vertical-align: baseline;
}
.textRange .actionLinks > span > i {
  margin: 0 5px;
  font-size: 16px;
  vertical-align: top;
}
.textRange .actionLinks .en {
  font-family: "Roboto", "Helvetica Neue", "Helvetica", arial, sans-serif;
}
.textRange .actionLinks .he {
  font-family: "Heebo", sans-serif;
}
/* Footnotes */
.segment sup,
.versionPreview sup {
  margin-left: .2em;
  margin-right: .2em;
  text-decoration: none;
  font-family: var(--hebrew-sans-serif-font-family);
  font-size: 0.6em;
  line-height: 1;
}
.segment sup.footnote-marker,
.segment sup.endFootnote{
  color: var(--inline-link-blue);
}
.segment .he sup {
  font-size: 0.6em;
}
.segment sup.footnote-marker:hover {
  text-decoration: underline;
}
.sheetContent .segment sup:hover {
  text-decoration: none;
}
.segment sup::before {
  padding: 12px 12px;
  content: "";
  margin-inline-start: -7px;
  position: absolute;
}
.segment sup.itag {
  text-decoration: none;
  font-family: var(--hebrew-sans-serif-font-family);
  font-size: 0.5em;
  line-height: 1;
  color: var(--inline-link-blue);
}
.segment i.footnote {
  display: none;
  font-size: .8em;
  margin-left: .5em;
  margin-right: .5em;
  color: #666;
  font-style: normal;
}
.segment img {
  max-width: 100%;
}
.segment i[data-overlay="Vilna Pages"] {
  display: inline-block;
}
.segment i[data-overlay="Vilna Pages"]:after {
    color: grey;
	content: attr(data-value);
    font-size: .4em;
    font-style: normal;
    font-family: var(--english-sans-serif-font-family);
}
.segment i[data-overlay="Venice Columns"] {
  display: inline-block;
}
.segment i[data-overlay="Venice Columns"]:after {
    color: grey;
	content: attr(data-value);
    font-size: .4em;
    font-style: normal;
    font-family: var(--english-sans-serif-font-family);
}
.connectionsPanelHeader {
  display: flex;
  justify-content: space-between;
  align-items: center;
}
.singlePanel .connectionsPanelHeader {
  justify-content: flex-start;
  align-items: stretch;
  height: 100%;
}
.interface-hebrew .connectionsPanelHeader {
  direction: rtl;
}
.interface-english .connectionsPanelHeader {
  direction: ltr;
}
.connectionsPanelHeader .rightButtons {
  margin-top: -4px;
}
.connectionsPanelHeader .languageToggle,
.connectionsHeader .readerNavMenuCloseButton.circledX{
  height: 32px;
  width: 30px;
  text-align: center;
  line-height: 32px;
}
.readerNavMenu.compare {
  background-color: var(--lightest-grey);
}
.readerNavMenu.compare .readerNavTop .readerNavMenuCloseButton.circledX {
  height: 32px;
  width: 30px;
  display: flex;
  align-items: center;
  margin: 0 15px;
}
.connectionsPanelHeader .languageToggle {
  margin: 0 15px;
}
.connectionsHeader .readerNavMenuCloseButton.circledX,
.readerNavMenu.compare .readerNavTop .readerNavMenuCloseButton.circledX {
  width: 20px;
}
.connectionsHeader .readerNavMenuCloseButton.circledX img,
.readerNavMenu.compare .readerNavTop .readerNavMenuCloseButton.circledX img {
  height: 20px;
  width: 20px;
  vertical-align: middle;
}
.readerNavMenu.compare .navBlockDescription,
.readerNavMenu.compare .categoryDescription {
  display: none;
}
.readerNavMenu.compare .navToggles {
  margin-inline-start: 0;
}
.connectionsPanelHeader .languageToggle img {
  vertical-align: middle;
  margin-top: -2px;
}
.connectionsPanel .flashMessage {
  font-size: 18px;
  color: #999;
  margin-bottom: 30px;
  text-align: left;
}
.interface-hebrew .connectionsPanel .flashMessage {
  text-align: right;
}
.textList {
  width: 100%;
  height: 54%;
  bottom: 0;
  left: 0;
  position: absolute;
  margin: 0 auto;
  background-color: #FBFBFA;
}
.textList.marginless .texts,
.textList.fullPanel.marginless .texts {
  padding: 0 0 80px 0;
}
.dark .textlist {
  background-color: #333331;
}
.textList.fullPanel {
  padding-top: 60px;
  height: 100%;
  box-sizing: border-box;
}
.textList .texts {
  height: 100%;
  width: 100%;
  box-sizing: border-box;
  overflow: hidden;
  overflow-y: scroll;
  -webkit-overflow-scrolling: touch;
}
.textList .texts .contentInner {
  max-width: 660px;
  margin: 0 auto;
}
.textList .texts {
  padding: 30px 30px 80px 30px;
}
.textList.fullPanel .texts {
  padding: 40px 40px 80px 40px;
}
.textList .segment.heOnly,
.textList .segment.enOnly {
  text-align: justify;
}
.textListTop {
  position: absolute;
  top: 0;
  left: 0;
  width: 100%;
  background-color: inherit;
  z-index: 1;
}
.textList.fullPanel .textListTop {
  text-align: center;
  height: 55px;
}
.dark .textList {
  background-color: #333331;
}
.dark .textList .anchorText {
  background-color: #333331;
}
.textList .heOnly {
  display: block;
}
.textList.fullPanel .textListTop .leftButtons {
  margin: 9px 0 0 10px;
}
.textList.fullPanel .textListTop .rightButtons {
  margin: 9px 10px 0 0;
}
.gridBox {
  width: 100%;
  background-color: transparent;
}
.gridBox .gridBoxRow {
  display: flex;
  justify-content: space-between;
  margin-bottom: 6px;
}
.gridBox .gridBoxItem {
  flex: 1;

   /* HACK: overflow hidden will hide any box shadow beneath (b/c overflow cuts off at padding-box) can get around this by increasing padding-box and decreasing margin-box. see here https://stackoverflow.com/questions/33949013/css-overflow-hidden-cuts-shadow*/
  display: flex;
  flex-direction: column;
  padding: 5px;
}
.gridBox .gridBoxItem.placeholder {
  visibility: hidden;
}
.gridBox .gridBoxItem:first-child {
  padding-inline-start: 0;
  margin-inline-start: 0;
}
.gridBox .gridBoxItem:last-child {
  padding-inline-end: 0;
  margin-inline-end: 0;
}
.dark .filterSet td {
  border-color: #555;
}
.filterSet td.empty {
  border-left: 1px solid transparent;
  border-right: 1px solid transparent;
}
.topFilters {
  text-transform: none;
}
.dark .topFilters {
  background-color: #2D2D2B;
  border-bottom: 1px solid #444;
}
.textList.fullPanel .topFilters {
  margin: 0;
  border-top: 8px solid transparent;
  padding: 6px 22px 5px;
  background-color: #EDEDED;
}
.topFilters .textFilter {
  color: #999;
  display: inline-block;
  padding: 16px 8px;
}
.topFilters .textFilter.on {
  color: black;
}
.dark .topFilters .textFilter {
  color: #bbb;
}
.topFilters .textFilter > div {
  display: table-cell;
  vertical-align: middle;
}
.textList.fullPanel .recentFilterSet {
  margin: 0 0 12px 0;
}
.textList .recentFilterSet .textFilter,
.connectionsPanelHeader .recentFilterSet.topFilters .textFilter {
  display: inline-block;
  padding: 0;
  margin: 6px 14px;
  background-color: transparent;
  color: #999999;
  border-bottom: 4px solid #cccccc;
  margin-inline-start: 0;
}
.connectionsPanelHeader .recentFilterSet.topFilters .textFilter {
  margin: 18px;
  margin-inline-end: 14px;
  margin-inline-start: 0;
}
.textList .recentFilterSet .textFilter.on, .connectionsPanelHeader .recentFilterSet.topFilters .textFilter.on {
  color: #000000;
  border-bottom-color: var(--category-color);
}
.recentFilterSet.filterSet .textFilter, .recentFilterSet.filterSet .textFilter span{
  font-family: "HebrewInEnglish Serif Font", "adobe-garamond-pro", "Crimson Text", Georgia, serif;
}
.hebrew .textList .recentFilterSet.filterSet {
  direction: rtl;
}
.textList.singlePanel .connectionsHeader .topFilters{
  overflow-x: scroll;
  overflow-y: hidden;
}
.topFiltersInner {
  display: inline-block;
  white-space: nowrap;
  overflow: hidden;
  text-overflow: ellipsis;
  vertical-align: middle;
}
.textList.fullPanel .topFiltersInner {
  white-space: normal;
}
.textList.singlePanel .versionsTextList .topFiltersInner .textFilter {
  padding: 5px;
  margin-bottom: 5px;
  color: #999;
}
.textList.singlePanel .versionsTextList .topFiltersInner {
  white-space: pre-wrap;
}
.showMoreFilters {
  vertical-align: middle;
  float: right;
}
.categoryFilter {
  margin: 19px 34px;
  font-size: 18px;
  cursor: pointer;
  line-height: 21.6px;
  color: #000;
  -webkit-tap-hightlight-color: rgba(0,0,0,0); /* pulled from common.css; should apply more broadly? */
}
.categoryFilter:not(.withBooks) .filterInner:before{
  min-width: 18px;
  width: 18px;
  height: 16px;
  content: '';
  -webkit-mask: url("/static/img/connection-book.svg") no-repeat;
  mask: url("/static/img/connection-book.svg") no-repeat;
  -webkit-mask-size: cover;
  mask-size: cover;
  line-height: 25px;
  /**transform: scale(0.95);*/
  display: inline-block;
  background-color: var(--category-color);
}
.connectionsPanel .toolsButton.more{
  color: #666666;
}
.connectionsPanel .toolsButton.seeLess{
  margin-inline-start: 33px;
  font-style: normal;
  font-weight: normal;
  font-size: 13px;
  line-height: 18px;
  color: #999999;
  align-items: center;
}
.connectionsPanel .toolsButton.seeLess img.toolsButtonIcon{
  height: 10px;
  width: 10px;
}
.connectionsPanel .toolsButton.seeLess .toolsButtonText{
  margin-inline-start: 5px;
}

.connectionsPanel .topToolsButtons {
  margin-top: 30px;
}
.categoryFilter:not(.withBooks) .filterText{
  margin-inline-start: 15px;
  margin-inline-end: auto;
}
.textFilter {
  padding: 19px 0px;
  font-size: 18px;
  line-height: 1.2;
  display: block;
  cursor: pointer;
  color: #333;
  margin-inline-start: 34px;
  margin-inline-end: 34px;
}
.connectionsCount {
  color: #666;
  font-size: 16px;
  font-weight: lighter;
  letter-spacing: 1px;
  font-family: "Roboto", "Helvetica Neue", "Helvetica", sans-serif;
  unicode-bidi: isolate;
}
.englishAvailableTag {
  font-family: "Roboto", "Helvetica Neue", "Helvetica", sans-serif;
  text-transform: uppercase;
  align-self: flex-start;
  color: #999;
  border: 1px solid #CCC;
  border-radius: 3px;
  font-size: 12px;
  line-height: 18px;
  padding: 0px 3px;
  margin-left: 4px;
}
.filterInner {
  display: flex;
  justify-content: space-between;
  align-items: center;
}
.essayGroup a:hover {
  text-decoration: none;
}
.essayGroup .filterText {
  margin-inline-start: 15px;
  margin-inline-end: auto;
  text-align: left
}
.essayGroup .filterInner:before{
  min-width: 18px;
  width: 18px;
  height: 16px;
  content: '';
  -webkit-mask: url("/static/img/connection-book.svg") no-repeat;
  mask: url("/static/img/connection-book.svg") no-repeat;
  -webkit-mask-size: cover;
  mask-size: cover;
  line-height: 25px;
  /**transform: scale(0.95);*/
  display: inline-block;
  background-color: #3B5849;
}
.essayGroup .textFilter {
  padding: 0 0 0 0;
  margin: 19px 34px;
}
.categoryFilterGroup.withBooks {
  /*border-bottom: 1px solid #E5E5E5;*/
  border-top: 4px solid;
  border-top-color: var(--category-color);
}
.categoryFilterGroup.withBooks .categoryFilter{
  margin: initial;
  margin-inline-end: 34px;
  margin-inline-start: 34px;
  padding: 19px 0px;
  border-bottom: 1px solid #E5E5E5;

}
.categoryFilterGroup a:hover {
  text-decoration: none;
}
.categoryFilterGroup.withBooks + .categoryFilterGroup {
  /*margin-top: 30px;*/
}
.categoryFilterGroup .textFilter {
  border-bottom: 1px solid #E5E5E5;
}
.categoryFilterGroup :first-child .textFilter {
  border-top: 1px solid #E5E5E5;
}
.categoryFilter.on, .textFilter.on {
  color: black;
}
.dark .categoryFilter.on, .dark .textFilter.on {
  color: white;
}
.textFilter.lowlight {
  color: #999;
}
.topFilters .textFilter.showMoreFilters {
  color: #999;
}
.bilingual .textFilter .he,
.bilingual .categoryFilter .he {
  display: none;
}
.textList .textListTop > .loadingMessage,
.textList .texts .contentInner > .loadingMessage {
  padding: 22px 10px 0;
  color: #999;
  font-size: 14px;
  text-align: center;
}
.textList .textListTop > .loadingMessage {
  position: relative;
  top: 70px;
}
.textList .texts {
  position: relative;
  background-color: #FBFBFA;
}
.sepia .textList .texts {
  background-color: #FBFBFA;
}
.dark .textList .texts {
  background-color: #333331;
}
.textList .texts .textRange {
  font-size: 1.8em;
  padding-top: 16px;
  margin-top: 12px;
  position: relative;
  cursor: text;
}
.textList .texts .textRange .segment{
  cursor: text;
}
.textListTextRangeBox {
  border-bottom: 1px solid #eee;
}
.textList .texts .textRange .title {
  color: #999;
}
.textList .texts .segment .queryTextHighlight {
  padding: 0;
  background-color: inherit;
  font-weight: bold;
}
.dark .textList .texts .textRange .title {
  color: #ddd;
}
.textList.singlePanel .textListTextRangeBox:first-child {
  margin-top: -30px;
}
.textRange .title {
  display: flex;
  justify-content: space-between;
}
.textRange .title .buttons {
}
.bilingual .textList .title .he {
  display: none;
}
.textList .sheetList .sheet,
.textList .note {
  padding: 0 0 24px 0;
  display: flex;
  flex-flow: column;
}
.textList .sheet + .sheet {
  padding: 24px 0;
  border-top: 1px solid #E6E5E6;
}
.textList .sheetList .sheet a.sheetTitle {
  margin-bottom: 0;
  align-items: flex-start;
}
.textList .sheet .sheetInfo {
  display: flex;
  justify-content: space-between;
}
.sheet .sheetInfo .sheetUser {
  display: flex;
  align-items: center;
}
.textList .sheet .sheetAuthorImg,
.textList .note .noteAuthorImg {
  height: 26px;
  width: 26px;
  vertical-align: -8px;
}
.textList .sheet .sheetViews {
  color: #999;
  font-size: 12px;
}
.textList .sheet .sheetAuthor,
.textList .note .noteAuthor {
  color: #666;
  font-size: 16px;
  margin: auto 14px;
}
.textList .sheet .sheetTitle {
  display: flex;
  justify-content: flex-start;
  margin-top: 14px;
  font-size: 18px;
  text-align: left;
  color: #000;
}
.textList .sheet .sheetLeft .sheetTitle img.sheetIcon {
  width: 14px;
  height: 14px;
  margin: 3px 0 0 0;
}
.textList .sheet .sheetTitle .sheetTitleText{
  margin: auto 6px;
}
.textList .sheet .sheetTags {
  display: flex;
  flex-flow: row wrap;
  margin-top: 6px;
  font-size: 13px;
  color: #999;
  text-align: left;
}
.textList .sheet .sheetTag {
  color: inherit;
  display: inline-block;
  white-space: nowrap;
}
.sheet .sheetRight {
  display: flex;
  flex-direction: row;
  align-items: flex-start;
  justify-content: space-between;
  padding-top: 5px;
  margin: 0 -4px;
}
.sheet .sheetRight img {
  display: none;
  padding: 0 5px;
  width: 22px;
  height: 22px;
  margin: 0;
}
.sheet .sheetRight img.pinned,
.sheet:hover .sheetRight img {
  display: block;
}
.sheet:hover .sheetRight img:hover {
  opacity: 0.6;
  cursor: pointer;
}
.sheet .sheetTag .separator {
  display: inline-block;
  margin-right: 8px;
}
.sheet .sheetTags .unlisted img,
.collectionListing .collectionListingDetails .unlisted img,
.tocTop .unlisted img {
  width: 13px;
  height: 13px;
  opacity: 0.4;
  margin-inline-end: 3px;
  position: relative;
  top: 2px;
}
.sheetTag.button,
.sheetTag.button:hover,
.sheetTag.button:active {
  background-color: #EDEDED;
  border-color: #ccc;
  color: #999;
  font-size: 14px;
  margin: 4px;
}
.bookPage .sheetTag.button {
  padding: 5px 16px;
  height: 30px;
}
.textList .sheetList {
  padding-top: 40px;
}
.textList .sheetList:first-of-type {
  padding-top: 0px;
}
.textList .sheetList + .sheetList {
  border-top: 1px solid #E6E5E6;
}
.textList .note .noteAuthorInfo {
  margin-bottom: 14px;
}
.textList .note .noteTitle {
  font-weight: bold;
}
.textList .note .noteTitle,
.textList .note .noteText {
  font-size: 16px;
}
.textList .textListTextRangeBox + .sheet {
  margin-top: 24px;
}
.mediaList .media {
  border-top: solid 1px #CCC;
  padding: 20px 0;
}
.mediaList .mediaTitle {
  font-family: "Roboto", "Helvetica Neue", "Helvetica", sans-serif;
  font-style: normal;
  font-weight: 400;
  font-size: 16px;
  line-height: 19px;
  color: #666;
	padding-bottom: 15px;
}
.mediaList .mediaTitle .he {
  font-size: 16px;
}
.mediaList .media .title {
	font-size: 22px;
  color: #000;
}
.mediaList .media a {
	color: #999;
}
.mediaList .media .description {
	margin: 10px 0;
  font-size: 13px;
  font-family: "Roboto", "Helvetica Neue", "Helvetica", sans-serif;
  flex-flow: row;
  justify-content: space-between;
  color: #666;
}
.mediaList .media .panel{
	background: #e6e6e6;
	border-radius: 50px;
	text-align: center;
	margin: 15px 0;
	padding: 15px;
  font-size: 13px;
  line-height: 15px;
  flex-direction: row;
  display: flex;
  flex-wrap: nowrap;
  justify-content: space-between;
  text-align: left;
  direction: ltr;
}
.mediaList .media .panel .playTimeContainer {
  display: inline-flex;
  align-self: center;
  font-size: 13px;
  font-family: "Roboto", "Helvetica Neue", "Helvetica", sans-serif;
}
.mediaList .media .panel .playTimeContainer span {
  margin: 0 15px;
}
.mediaList .media .panel .sliderContainer {
  display: inline-flex;
  flex: 2;
  align-self: center;
}
.mediaList .media .panel input[type='image'] {
	  width: 10px;
    height: 10px;
    padding: 2.5px;
}
.slider {
  -webkit-appearance: none;
  height: 2px;
  background: #4d4d4d;
  outline: none;
  opacity: 0.7;
  width: 100%;
}
.slider:hover {
  opacity: 5;
}
.slider::-webkit-slider-thumb {
  -webkit-appearance: none;
  appearance: none;
  width: 10px;
  height: 10px;
  border-radius: 50%;
  background: #4871bf;
  cursor: pointer;
}
.slider::-moz-range-thumb {
  width: 10px;
  height: 10px;
  border-radius: 50%;
  background: #4871bf;
  cursor: pointer;
}
/* All the same stuff for IE */
.slider::-ms-thumb {
  width: 10px;
  height: 10px;
  border-radius: 50%;
  background: #4871bf;
  cursor: pointer;
}
.webpageList .website {
  text-align: start;
  display: flex;
  justify-content: flex-start;
  color: #000;
  cursor: pointer;
  font-size: 16px;
  letter-spacing: 1px;
  margin: 20px 34px;
  align-items: center;
}
.webpageList .website .icon {
  height: 16px;
  width: 16px;
  margin-top: 2px;
}
.webpageList .webpage {
  margin-bottom: 30px;
  text-align: left;
  direction: ltr;
}
.webpageList .webpage.hebrew{
  text-align: right;
  direction: rtl;
}
.webpageList .webpage .icon {
  margin-right: 10px;
}
.webpage.hebrew .icon {
  margin: 0 0 0 10px;
}
.webpageList .webpage .title {
  font-size: 22px;
  color: black;
  text-decoration: none;
  margin-bottom: 10px;
}
.webpageList .webpage .title:hover {
  text-decoration: none;
}
.webpageList .webpage .domain {
  font-family: "Roboto", "Helvetica Neue", "Helvetica", sans-serif;
  font-size: 14px;
  color: #666;
  margin-bottom: 10px;
}
.webpageList .webpage .description {
  font-size: 18px;
  color: #999;
}
.webpageList .webpage .webpageMetadata,
.mediaList .media .meta,
.manuscript .meta {
  font-size: 13px;
  color: #999;
  margin-top: 5px;
}
.interface-hebrew .webpageList .webpage .webpageMetadata {
  text-align: right;
  direction: rtl;
}
.interface-english .webpageList .webpage .webpageMetadata {
  text-align: left;
  direction: ltr;
}

.webpageList .website .siteName {
  margin-inline-start: 15px;
}

.manuscript .meta span,
.manuscript .meta a {
  font-family: "Roboto", "sans-serif";
  margin-top: 2px;
}
.manuscript .meta .int-he {
  font-family: "Heebo", "sans-serif";
}
.webpageList.empty .loadingMessage {
  margin-top: 0px;
}
.webpageList .webpagesLinkerMessage {
  padding: 20px 0px;
  color: #999;
  border-top: 1px solid #E5E5E5;
  font-size: 13px;
}
.marginless .webpageList .webpagesLinkerMessage {
  padding: 20px 34px;
}
.webpageList .webpagesLinkerMessage a {
  color: #999;
  text-decoration: underline;
}
.manuscriptImage {
  width: auto;
  max-height: 180px;
  border-radius: 3px;
}
.manuscriptCaption {
  font-family: "Adobe Garamond Pro", "sans-serif";
  font-size: 18px;
  line-height: 22px;
  margin-top: 13px;
  margin-bottom: 2px;
  border-bottom: 0px;
  text-align: left;
}
.manuscriptCaptionHe {
  font-family: "Taamey Frank", "Heebo", "sans-serif";
  font-size: 22px;
  line-height: 22px;
  margin-top: 13px;
  margin-bottom: 2px;
  border-bottom: 0px;
  text-align: right;
}
.fullSizeImageLink {
  width: 292px;
  height: 23px;
  left: 830px;
  top: 367px;
  font-family: "Roboto", "sans-serif";
  font-style: normal;
  font-weight: normal;
  font-size: 13px;
  line-height: 15px;
  color: #999999
}
.manuscript {
  border-bottom: 1px solid #DDDDDD;
  margin: 29px 34px;
  padding-bottom: 19px;
  overflow-x: hidden;
}

.manuscript a {
  color: inherit;
}
/*.manuscriptBorder {*/
/*  border: 1px solid #dddddd;*/
/*  position: absolute;*/
/*  width: 292px;*/
/*  height: 0px;*/
/*  left: 830px;*/
/*  top: 409px;*/
/*}*/
.manuscriptList :last-child {
  border-bottom: 0px solid red;
}
.textList.marginless .webpageList.empty .loadingMessage {
  margin: 50px 40px;
}
.textRange .numberLabel {
  position: absolute;
  top: 14px;
}
.english .textRange .numberLabel {
  left: -24px;
}
.english .textRange .numberLabel.itag {
  right: -30px;
  left: initial;
}
.hebrew .textRange .numberLabel,
.bilingual .textRange .numberLabel  {
  right: -30px;
}
.multiPanel .textRange .numberLabel{
  display: none;
}
.multiPanel .textRange .numberLabel.itag{
  display: block;
  color: #4871bf;
}
.textRange.lowlight .numberLabel {
  color: #999;
}
.readerPanel.bilingual .connectionsPanel .he {
  display: none;
}
.connectionsSummaryLoading {
  padding: 20px 34px;
  color: #999;
}
.connectionsPanel .connectionPanelSectionHeader{
  margin-inline-start: 34px;
  margin-inline-end: 34px;
  margin-top: 30px;
  margin-bottom: 15px;
  border-bottom: 1px solid #CCCCCC;
  padding-bottom: 13px;
}
.connectionsPanel .connectionPanelSectionHeader .connectionPanelSectionHeaderInner{
  font-size: 14px;
  font-style: normal;
  font-weight: 400;
  line-height: 18px;
  letter-spacing: 0em;
  text-align: justified;
  color: #666666;
  text-transform: uppercase;

}
.connectionsPanel .connectionsSummaryLoading .loadingMessage {
  margin-top: 0;
}
.textListTextRangeBox {
  position: relative;
}

.textListTextRangeBox .textRange{
  margin-bottom: 0;
  padding-bottom: 0;
}
.textListTextRangeBox .connection-buttons, .versionsTextList .connection-buttons{
  margin-bottom: 28px;
  display: flex;
  align-items: flex-start;
  align-content: flex-start;
}
.connection-buttons.access-user .connection-button.delete-link{
  display:none;
}
.connection-buttons .connection-button,
.version-block-with-preview-details .connection-button{
  font-style: normal;
  font-weight: normal;
  font-size: 13px;
  line-height: 15px;
  color: #999999;
  margin-inline-end: 15px;
  text-decoration: none;
  cursor: pointer;
  display: flex;
  flex-flow: row wrap;
  align-items: center;
}
.version-block-with-preview-details .connection-button {
  font-size: 14px;
  color: var(--dark-grey);
  margin-top: 15px;
}
.version-block-with-preview-details img {
  padding-inline-start: 15px;
}
.singlePanel .connection-buttons .connection-button{
  text-align: start;
  margin-inline-end: 5px;
}
.connection-buttons .connection-button span{
  text-align: initial;
}
.connection-buttons .connection-button .int-en{
  font-family: "Roboto", "Helvetica Neue", "Helvetica", sans-serif;
}
.connection-buttons .connection-button .int-he{
  font-family: "Heebo", "Roboto", "Helvetica Neue", "Helvetica", sans-serif;
}
.toolsMessage {
  margin: 130px 0;
  text-align: center;
  font-size: 18px;
}
.connection-buttons .connection-button::before,
.version-block-with-preview-details .connection-button::before{
  display: block;
  content: ' ';
  background-size: 15px 15px;
  background-repeat: no-repeat;
  height: 15px;
  width: 15px;
  margin-inline-end: 5px;
}
.version-block-with-preview-details .connection-button::before {
  height: 18px;
}
.connection-buttons .panel-open-link::before,
.version-block-with-preview-details .connection-button::before{
  background-image: url("/static/icons/open-panel.svg");
}
.connection-buttons .delete-link::before{
  background-image: url("/static/icons/remove-connection.svg");
}
.connection-buttons .add-to-sheet-link::before{
  background-image: url("/static/icons/add-to-sheet.svg");
}
.sheetContent .toolsButtonContainer {
  letter-spacing: 0;
}
.toolsButtonContainer {
  display: flex;
  justify-content: flex-start;
  color: #000;
  /*border-top: 1px solid #E5E5E5;*/
  cursor: pointer;
  font-size: 16px;
  letter-spacing: 1px;
  margin: 20px 34px;
  align-items: center;
  flex-wrap: wrap;
}

.toolsButtonContainer.blue {
  background-color: var(--sefaria-blue);
  color: white;
  margin: -29px 34px 20px;
  margin-inline-start: -34px;
  margin-inline-end: -34px;
  padding-inline-start: 68px;
  padding-inline-end: 34px;
  padding-top: 18px;
  padding-bottom: 18px;
}

.toolsButtonContainer .toolsButtonText,
.toolsButtonContainer .toolsSecondaryButton {
  position: relative;
  top: 1.5px;
}

.toolsButton {
  background: none;
  padding: 0;
  border: 0px;
  flex: 1 1 auto;
}

.toolsButton ::before {
  position: relative;
  top: 3px;
}

.toolsSecondaryButton {
  color: var(--dark-grey);
  --english-font: var(--english-sans-serif-font-family);
  --hebrew-font: var(--hebrew-sans-serif-font-family);
  height: var(--sans-serif-small-font-size);
  margin-inline-start: 30px;
  align-self: flex-start;
}

.toolsButtonContainer.blue .experimentLabel {
  --english-font: var(--english-sans-serif-font-family);
  color: var(--light-grey);
  font-size: 14px;
  border: 1px solid var(--light-grey);
  border-radius: 6px;
  float: inline-end;
  padding: 2px;
  line-height: 14px;
}

.linkArrow {
  height: var(--sans-serif-small-font-size);
  position: relative;
  top: 1px;
}

.toolsButtonContainer .toolsButton.greyColor {
  color: var(--dark-grey);
}
.toolsButton .toolsButtonText .connectionsCount::before{
  content: " ";
}
.topicList.topicsHe {
  direction: rtl;
}
.topicList.topicsEn {
  direction: ltr;
}
.interface-hebrew .topicList.topicsEn {
  direction: rtl;
}

.topicButton {
  display: flex;
  justify-content: flex-start;
  color: #000;
  cursor: pointer;
  font-size: 16px;
  flex-direction: column;
  letter-spacing: unset;
  align-items: initial;
  border-top: 1px solid #E5E5E5;
  padding: 20px 34px;
  margin: initial;
}
.topicList #topicItem-0 {
  border-top: none;
}
.topicButton:hover {
  text-decoration: none;
}

.topicButton .topicButtonTitle {
  display: flex;
  flex-direction: row;
  justify-content: space-between;
  text-align: left;
}
.topicButton .topicButtonTitle .he {
  text-align: right;
}
.topicButton .contentText .en {
  font-family: "adobe-garamond-pro", "Crimson Text", Georgia, serif;
}
.topicButtonTitle .he {
  font-size: 122%;
}
.topicButton .three-dots-button.tooltip-toggle::before,
.named-entity-title-bar .three-dots-button.tooltip-toggle::before {
  transform: none;
  left: unset;
  right: 30px;
  width: 180px;
}
.readerPanel.hebrew .topicButton .three-dots-button.tooltip-toggle::before,
.readerPanel.hebrew .named-entity-title-bar .three-dots-button.tooltip-toggle::before {
  right: unset;
  left: 30px;
  text-align: right;
}
.topicButton .smallText {
  margin-top: 10px;
  line-height: 18px;
  font-size: 18px;
  text-align: start;
}
.topicButton .smallText .en {
  font-family: "Roboto", "Helvetica Neue", "Helvetica", sans-serif;
  font-size: 13px;
  font-weight: normal;
  color: #999;
}
.topicButton .smallText .he {
  font-family: "Heebo", sans-serif;
  font-size: 13px;
  font-weight: normal;
  color: #999;
}
.toolsButton:hover {
  text-decoration: none;
  color: inherit;
}
.toolsButton.systemTypeface .toolsButtonText span.int-en,
.toolsButton.systemTypeface .toolsButtonText span.en{
  font-family: "Roboto", "Helvetica Neue", "Helvetica", sans-serif;
}
.toolsButton.textTypeface .toolsButtonText span.int-en,
.toolsButton.textTypeface .toolsButtonText span.en{
  font-family: "adobe-garamond-pro", "Crimson Text", Georgia, serif;
}
.toolsButton.systemTypeface .toolsButtonText span.int-he,
.toolsButton.systemTypeface .toolsButtonText span.he{
  font-family: "Heebo", "Roboto", "Helvetica Neue", "Helvetica", sans-serif;
}
.toolsButton.textTypeface .toolsButtonText span.int-he,
.toolsButton.textTypeface .toolsButtonText span.he{
  font-family: "Taamey Frank", "adobe-garamond-pro", "Crimson Text", Georgia, "Times New Roman", serif;
  font-size: 122%;
}
.blue .toolsButton .toolsButtonIcon {
  filter: invert(1);
}
.toolsButton .toolsButtonIcon {
  color: #999;
  font-size: 20px;
  width: 20px;
  margin-top: -1px;
}
.interface-hebrew .toolsButton .toolsButtonIcon {
  margin-top: 1px;
}
.toolsButton img.toolsButtonIcon {
  width: 18px;
  height: 18px;
  vertical-align: middle;
}
.toolsButton .toolsButtonText{
  margin-inline-start: 15px;
}

.shareSettingsBox .shareDropdown {
  display: inline-block;
  height: 20px;
  width: 52px;
  margin: 0 3px;
  border: 0;
  color: var(--sefaria-blue);
  font-weight: 600;
  --english-font: var(--english-sans-serif-font-family);
  --hebrew-font: var(--hebrew-sans-serif-font-family);
  font-size: var(--sans-serif-body-font-size);
  align-self: flex-end;
  appearance: none;
  -webkit-appearance: none;
  -moz-appearance: none;
  bottom: 1px;
  position: relative;
  background-color: Transparent;
  background-image: url(/static/icons/arrow-down-bold.svg);
  background-repeat: no-repeat;
  background-position: right;
  background-size: 12px;
}

.shareInputBox .copyLinkIcon {
  float: right;
  margin: 0px -5px 1px 0px;
}

.shareInputBox span {
  --english-font: var(--english-sans-serif-font-family);
  --hebrew-font: var(--hebrew-sans-serif-font-family);
  font-size: var(--sans-serif-body-font-size);
}

.shareInputBox {
  position: relative;
  display: flex;
  box-sizing: border-box;
  border-radius: 7px;
  border: none;
  box-shadow: 0 1px 3px rgb(0 0 0 / 20%);
  font-size: var(--sans-serif-body-font-size);
  font-family: "Roboto", "Helvetica Neue", "Helvetica", sans-serif;
  color: #666;
  padding: 20px 20px;
  margin: 19px 33px;
}
.shareInput {
  width: calc(100% - 40px);
  box-sizing: border-box;
  border-radius: 7px;
  border: none;
  font-size: var(--sans-serif-body-font-size);
  font-family: "Roboto", "Helvetica Neue", "Helvetica", sans-serif;
  color: #666;
  text-overflow: ellipsis;
}

.shareInputBox .shareInputButton {
  background-color: #fff;
  position: absolute;
  border: 0;
  margin-inline-start: calc(100% - 60px);
}

.shareInputBox .shareInputButton:active {
  background-color: var(--light-grey);
}

.shareSettingsBox {
  display: flex;
  box-sizing: border-box;
  border-radius: 7px;
  border: none;
  font-size: var(--sans-serif-body-font-size);
  --english-font: var(--english-sans-serif-font-family);
  --hebrew-font: var(--hebrew-sans-serif-font-family);
  color: var(--dark-grey);
  margin: 20px 34px;
}
.addToSourceSheetBox {
  position: relative;
}
.addToSourceSheetBox input {
  padding: 13px 12px;
  margin: 0;
  cursor: pointer;
  font-size: 18px;
  border-radius: 4px;
  box-shadow: none;
  border: 1px solid #E9E9E9;
  width: 60%;
  height: 50px;
  box-sizing: border-box;
}
.addToSourceSheetBox .button {
  width: 100%;
  text-align: center;
  margin: 0;
}
.addToSourceSheetBox .button.small {
  width: 37%;
  box-sizing: border-box;
  height: 50px;
  padding: 17px;
  margin: 0;
  float: right;
}
.interface-hebrew .addToSourceSheetBox input {
  width: 47%;
}
.interface-hebrew .addToSourceSheetBox .button.small {
  width: 50%;
  float: left;
}
.addToSourceSheetBox .newSheet {
  border-top: 1px solid #E9E9E9;
  padding: 14px 22px;
}
.addToSourceSheetBox .newSheet input::placeholder { /* eventual spec? */
  font-family: "Roboto", "Helvetica Neue", "Helvetica", sans-serif;
}
.addToSourceSheetBox .newSheet input::-webkit-input-placeholder { /* Chrome/Opera/Safari */
  font-family: "Roboto", "Helvetica Neue", "Helvetica", sans-serif;
}
.addToSourceSheetBox .newSheet input::-moz-placeholder { /* Firefox 19+ */
  font-family: "Roboto", "Helvetica Neue", "Helvetica", sans-serif;
}
.addToSourceSheetBox .newSheet input:-ms-input-placeholder { /* IE 10+ */
  font-family: "Roboto", "Helvetica Neue", "Helvetica", sans-serif;
}
.addToSourceSheetBox .newSheet input:-moz-placeholder { /* Firefox 18- */
  font-family: "Roboto", "Helvetica Neue", "Helvetica", sans-serif;
}
.confirmAddToSheet {
  text-align: center;
  background-color: #FBFBFA;
  margin-bottom: 10px;
}
.confirmAddToSheet .message{
  text-align: start;
}
.confirmAddToSheet.addToSourceSheetBox .message span{
  font-family: 'HebrewInEnglish Serif Font', "adobe-garamond-pro", "Crimson Text", Georgia, "Times New Roman", serif;
  font-style: normal;
  font-weight: normal;
  font-size: 18px;
  line-height: 25px;
  text-decoration-line: none;
  color: #666666;
}
.confirmAddToSheet.addToSourceSheetBox .message span a{
  text-decoration: underline;
  color: #666666;
}
.confirmAddToSheet .button {
  width: 100%;
}
.connectionsPanel .allSheetsLink,
.connectionsPanel .allNotesLink {
  display: block;
  margin-top: 10px;
}
.interface-hebrew .allNotesLinks {
  text-align: left;
}
.noteList + .noteList {
  border-top: 1px solid #ccc;
}
.connectionsPanel .loadingMessage {
  margin-top: 40px;
}
.connectionsPanel textarea.noteText,
.connectionsPanel textarea.feedbackText,
.sideColumn textarea.feedbackText {
  width: 100%;
  min-height: 100px;
  border: none;
  border-radius: 7px;
  padding: 20px 25px;
  box-sizing: border-box;
  box-shadow: 0 1px 3px rgba(0,0,0,0.2);
  font-size: 18px;
  font-family: "adobe-garamond-pro", "Crimson Text", Georgia, serif;
  margin-bottom: 10px
}


.connectionsPanel .noteSharingToggle {
  border: 1px solid #ccc;
  border-radius: 4px;
  margin-bottom: 12px;
}
.connectionsPanel .notePrivateButton,
.connectionsPanel .notePublicButton {
  width: 50%;
  display: inline-block;
  text-align: center;
  color: #CCC;
  padding: 16px 24px;
  border-radius: 4px;
  cursor: pointer;
  font-size: 15px;
  letter-spacing: 1px;
  font-family: "Roboto", "Helvetica Neue", "Helvetica", sans-serif;
  box-sizing: border-box;
}
.connectionsPanel .notePrivateButton.active,
.connectionsPanel .notePublicButton.active {
  background-color: white;
  color: #666;
}
.connectionsPanel .notePrivateButton {
  border-right: 1px solid #ccc;
  border-top-right-radius: 0;
  border-bottom-right-radius: 0;
}
.hebrew .connectionsPanel .notePrivateButton {
  border-left: 1px solid #ccc;
  border-top-left-radius: 0;
  border-bottom-left-radius: 0;
  border-right: none;
  border-top-right-radius: 4px;
  border-bottom-right-radius: 4px;
}
.connectionsPanel .line {
  width: 100%;
  border-bottom: 1px solid #ccc;
  margin: 40px 0;
}
.connectionsPanel .deleteNote {
  text-align: center;
  padding: 18px 0;
  color: #999;
  font-size: 15px;
  cursor: pointer;
  font-family: "Roboto", "Helvetica Neue", "Helvetica", sans-serif;
}
.connectionsPanel.textList .note {
  padding: 30px 0;
  position: relative;
}
.connectionsPanel.textList .note {
  border-top: 1px solid #E6E5E6;
}
.connectionsPanel.textList .note:first-child {
  border-top: none;
}
.connectionsPanel .noteButtons {
  position: absolute;
  top: 30px;
  left: -32px;
}
.interface-hebrew .connectionsPanel .noteButtons {
  left: auto;
  right: -32px;
}
.connectionsPanel .editNoteButton {
  visibility: hidden;
}
.connectionsPanel .note:hover .editNoteButton {
  visibility: visible;
}
.connectionsPanel .noteButtons .fa {
  cursor: pointer;
  color: #C6C6C6;
  font-size: 20px;
  margin: 0 8px;
}

.feedbackOverlay .buttonContainer {
  width: 100%;
  margin-top: 15px;
  text-align: center;
}

.connectionsPanel .divineNameReplacer p {
  font-size: 16px;
  font-family: "Roboto", "Helvetica Neue", "Helvetica", sans-serif;
  line-height: 19px;
  color: #666666;
}

.addConnectionBox {
  font-size: 18px;
  text-align: center;
}
.addConnectionBox .dropdown .dropdownMain{
  justify-content: center;
}
.addConnectionBox .dropdown .dropdownMain span, .addConnectionBox .dropdown .dropdownMain img{
  margin-inline-start: auto;
}
.addConnectionSummary {
  margin-bottom: 20px;
}
.loginPrompt {
  text-align: center;
}
.loginPrompt .loginPromptMessage {
  font-size: 18px;
  margin-bottom: 20px;
}
.loginPrompt .button {
  width: auto;
  margin: 0 6px;
}
.profile-pic {
  display: flex;
  justify-content: center;
  align-items: center;
  flex-direction: column;
}
.profile-page {
  background-color: var(--lightest-grey);
}
.profile-page .profile-pic .profile-pic-hover-button {
  display: none;
}
.profile-pic-cropper-error {
  line-height: 1;
  max-width: 50vw;
  overflow: hidden;
}
.profile-page .profile-pic:hover .profile-pic-hover-button.profile-pic-button-visible {
  display: flex;
}
.profile-page .profile-pic .profile-pic-button-row {
  display: flex;
}
.profile-page .profile-pic .profile-pic-button {
  position: relative;
  top: calc(-1 * ((175px/2) + (46px/2)));  /* height of .profile-img + height of .profile-pic-button */
}
.profile-pic-cropper-modal {
  max-width: unset !important;
  max-height: unset !important;
  padding: 15px 15px 17px 15px !important;
  box-shadow: 0px 1px 4px rgba(0, 0, 0, 0.4);
  background-color: #FFF !important;
  border-radius: 6px;
}
.profile-pic-cropper-modal-inner {
  overflow: auto;
  display: block;
  line-height: 0;
  border-radius: 6px;
}
.profile-pic-loading {
  display: flex;
  align-items: center;
  justify-content: center;
  margin-top: 17px;
}
.profile-pic-cropper-modal .ReactCrop__crop-selection {
  border-radius: 50%;
  box-shadow: 0 0 0 9999em rgba(255, 255, 255, 0.6);
}
.profile-pic-cropper-modal .ReactCrop__image {
  max-width: 50vw;
  max-height: 50vh;
}
.profile-pic-close {
  right: 25px !important;
}
.profile-pic-cropper {
}
.profile-page .profile-pic .profile-pic-cropper-modal .profile-pic-cropper-button {
  display: inline-flex;
}
.profile-page .profile-pic .profile-pic-cropper-desc {
  margin-top: 9px;
  margin-bottom: 18px;
}
.profile-pic .profile-pic-input-file {
  /* make it essentially invisible so it stays in DOM and is accessible */
  width: 0.1px;
  height: 0.1px;
  opacity: 0;
  overflow: hidden;
  position: absolute;
  z-index: -1;
}
.readerNavMenu.profile-page .resourcesLink img {
  top: 0;
}
.profile-page .logoutLink {
  box-shadow: none;
  font-size: 16px;
}
.profile-page .logoutLink .int-en {
  font-family: "Roboto", "Helvetica Neue", "Helvetica", sans-serif;
}
.profile-page .logoutLink .int-he {
  font-family: "Heebo", sans-serif;
}
.notificationsTopContainer {
  display: flex;
  flex-direction: row;
  margin-bottom: 30px;
}
.notificationsHeaderBox {
  flex-grow: 1;
  margin-bottom: 12px
}
.readerNavMenu .notificationsHeaderBox h1 {
  margin: 4px 0 0 0;
}
.notificationsTitleIcon {
  position: relative;top: 2px;
}
.notification {
  border-bottom: 1px solid var(--light-grey);
  border-top: none;
  padding: 25px 0;
  line-height: 1.4;
}
.notification {
  display: flex;
}
.notification .imageSection {
  margin-inline-end: 15px;
}
.notification .imageSection img {
  height: 30px;
  width: 30px;
  border-radius: 15px;
}
.notification .mainSection {
  flex: 1;
}
.notification a {
  unicode-bidi: plaintext;
}
.notification a:hover {
  color: inherit;
}
.notification .topLine {
  display: flex;
  justify-content: space-between;
  flex-direction: row;
  margin-top: 2px;
  align-content: space-between;
}
.notification .topLine a {
  font-weight: bold;
}
.notification .topLineText {
  flex: 1;
}
.notification .date {
  color: var(--medium-grey);
  font-size: 14px;
  margin-inline-start: 15px;
}
.notification .notificationBody {
  margin-top: 20px;
}
.notification .sheetTitle,
.notification .collectionName {
  --english-font: var(--english-serif-font-family);
  --hebrew-font: var(--hebrew-serif-font-family);
  font-size: 24px;
  display: block;
}
.notification .sheetSummary {
  --english-font: var(--english-serif-font-family);
  --hebrew-font: var(--hebrew-serif-font-family);
  color: var(--dark-grey);
  font-size: 18px;
  margin-top: 10px;
}
.notification .replyButton {
  margin-top: 15px;
}
.notification .replyButton img {
  width: 15px;
  height: 10px;
  margin-inline-end: 10px;
}
.notification-message-link {
  display: inline-block;
  padding: 0 5px;
}
.globalUpdateForm {
  padding: 20px;
  background-color: #ddd;
  border-radius: 15px;
  font-size: 18px;
}
.globalUpdateForm .storyTypeSelector {
  padding-bottom: 15px;
}
.globalUpdateForm  select {
  margin: 0 0 0 15px;
}
.globalUpdateForm .error {
  color: red;
  font-size: 90%;
}
.globalUpdateForm input[type="text"] {
  padding: 5px;
  margin: 5px 0;
  width: 260px;
}
.globalUpdateForm input[type="radio"] {
  padding: 5px;
  margin: 8px;
}
.globalUpdateForm label {
  padding-top: 10px;
  display: block;
}
.globalUpdateForm .previewButton {
  margin-left: 85%;
  font-size: 20px;
}
.update {
  position: relative;
}
.update .imageSection {
  display: none;
}
.update .delete-update-button {
  position: absolute;
  top:  8px;
  right:  0px;
  color:  var(--dark-grey);
}
.story-action-button {
  display: inline-block;
  background: #CB6158;
  padding: 0 15px;
  margin: 0 8px;
  width: 60px;
  text-align: center;
  height: 19px;
  color: #fff;
  cursor: pointer;
  border-radius: 8px;
  box-shadow: 1px 1px 1px #ccc;
  border: 1px solid #ccc;
}

.lds-ring {
  display: inline-block;
  position: relative;
  width: 34px;
  height: 34px;
}
.lds-ring div {
  box-sizing: border-box;
  display: block;
  position: absolute;
  width: 21px;
  height: 21px;
  margin: 6px;
  border: 6px solid #999;
  border-radius: 50%;
  animation: lds-ring 1.2s cubic-bezier(0.5, 0, 0.5, 1) infinite;
  border-color: #999 transparent transparent transparent;
}
.lds-ring div:nth-child(1) {
  animation-delay: -0.45s;
}
.lds-ring div:nth-child(2) {
  animation-delay: -0.3s;
}
.lds-ring div:nth-child(3) {
  animation-delay: -0.15s;
}
@keyframes lds-ring {
  0% {
    transform: rotate(0deg);
  }
  100% {
    transform: rotate(360deg);
  }
}
.sefariaLogo {
  text-align: center;
  text-transform: uppercase;
  font-family: "Roboto", "Helvetica Neue", "Helvetica", sans-serif;
}
#appLoading {
  position: fixed;
  text-align: center;
  background-color: #FBFBFA;
  height: 100%;
  width: 100%;
  direction: initial;
}
#appLoading .loadingMessage {
  position: absolute;
  top: 45%;
  left: 50%;
  transform: translate(-50%, -50%);
}
#appLoading img.int-en {
  width: 150px;
  height: 42px;
  margin-bottom: 6px;
}
#appLoading img.int-he {
  width: 150px;
  height: 49px;
  margin-bottom: 6px;
}
.emptyDesktop {
  margin-top: 200px;
  text-align: center;
  color: #999;
}
.button {
  display: inline-block;
  color: white;
  background-color: var(--sefaria-blue);
  box-shadow: 0 1px 3px rgba(0,0,0,0.25);
  border-radius: 6px;
  padding: 16px 30px;
  margin: 0 2px 6px 2px;
  cursor: pointer;
  font-size: 16px;
  box-sizing: border-box;
  line-height: 19px;
  text-align: center;
  --english-font: var(--english-sans-serif-font-family);
  --hebrew-font: var(--hebrew-sans-serif-font-family);
  border: none;
}
.saveProfileButton{
  background-color: var(--midrash-green);
}
.button.disabled{
  border: 1px solid var(--light-grey);
  background-color: var(--lightest-grey);
  font-size: 16px;
  line-height: 19px;
  text-align: center;
  color: var(--medium-grey);
  box-shadow: none;
}
.button.disabled:hover{
  color: var(--medium-grey);
  cursor: initial;
}
a.button {
  color: white;
}
.button:hover,
a.button:hover {
  color: white;
  text-decoration: none;
}
.button.white {
  background-color: white;
  color: #333;
}
a.button.white {
  color: var(--dark-grey);
}
.button.grey {
  background-color:  var(--lighter-grey);
  color: var(--dark-grey);
  box-shadow: none;
  border: none;
}
a.button.mini {
  padding: 5px;
  font-size: .8em;
}
.interface-english .userSheetTitle a.button.mini {
  float: right;
}
.interface-hebrew .userSheetTitle a.button.mini {
  float: left;
}
.button.transparent {
  color: #666;
  background-color: transparent;
  border: 1px solid transparent;
}
.profile-page .button.transparent {
  border: 0;
}
.button.transparent.bordered {
  border: 1px solid #CCC;
}
.button.fillWidth {
  width: 100%;
  text-align: center;
  display: block;
  margin: 10px 0;
}
.button.squareBorder {
  border-radius: 0;
}
a .button:hover {
  text-decoration: none;
}
.reactMarkdown a {
  color: var(--commentary-blue);
}
.button.small {
  padding: 10px 14px;
  width: -moz-fit-content;
  width: fit-content;
}

.headerWithAdminButtonsContainer{
  display: flex;
  justify-content: space-between;
  flex-direction: row;
  align-items: center;
  flex-wrap: nowrap;
  width: 100%;
}
.headerWithAdminButtonsContainer .pencilEditorButton{
  margin-top: 8px;
  margin-bottom: 5px;
  margin-inline-end: 6px;
  cursor: pointer;
}
.button.extraSmall.reviewState{
  margin-inline-end: 7px;
}
.button.extraSmall.reviewState.reviewed {
  background-color: #5D956F;

}
.button.extraSmall.reviewState.notReviewed {
  background-color: #CB6158;
}
.button.extraSmall.reviewState.edited {
  background-color: #C3EB34;
}
.button.extraSmall {
  border-radius: 6px;
  box-shadow: none;
  margin: 0;
  padding: 5px 8px;
  height: 30px;
  line-height: 20px;
  letter-spacing: normal;
}
.button.extraSmall.topic {
  color: #000000;
  background-color: var(--lighter-grey);
  white-space: nowrap;
}
.adminButtons .button.extraSmall.topic.top {
  border-top-left-radius: 6px;
  border-top-right-radius: 6px;
}
.adminButtons .button.extraSmall.topic.bottom {
  border-bottom-left-radius: 6px;
  border-bottom-right-radius: 6px;
  border-bottom: 1px solid var(--light-grey);
}
.adminButtons .button.extraSmall.topic {
  box-shadow: 0 1px 3px rgb(0 0 0 / 25%);
  border-radius: revert;
  color: #666666;
}
.headerWithAdminButtons {
  display: flex;
  position: relative;
  flex: 1;
}
.adminButtons.hiddenButtons {
  display: none;
}
.adminButtons {
  display: flex;
  flex-direction: column;
  width: 147px;
  position: absolute;
  height: 90px;
  padding: 0 20px 0 20px;
}

.button .buttonIcon {
  margin-inline-end: 7px;
  vertical-align: middle;
}
.button.small .buttonIcon {
  height: 14px;
  width: 14px;
  margin-top: -3px;
}
.button.appButton {
  box-shadow: none;
  border: 2px solid #18345D;
  color: #18345D;
}
.button.appButton img {
  margin-inline-end: 5px;
}
.button.appButton.iconOnly {
  width: 40px;
  height: 40px;
  box-sizing: border-box;
  display: inline-flex;
  padding: 0;
  justify-content: center;
  align-items: center;
}
.button.appButton.iconOnly img {
  width: 18px;
  height: 18px;
  margin: 0;
}
.lexicon-content{
  font-size: 15px;
  padding-bottom: 10px;
  margin-bottom: 1px;
}
.lexicon-link:hover {
  text-decoration: underline;
}
.lexicon-header {
  padding: 10px;
  border-bottom: 1px solid #e5e5e5;
  background-color: #AAAAAA;
}
.lexicon-header h4 {
  font-size: 1.2em;
  margin: 0;
}
.entry + .entry {
  padding-top: 10px;
}
.lexicon-results {
  padding-top: 20px;
}
.named-entity-attribution {
  margin-top: 13px;
}
.named-entity-ambiguous {
  margin-bottom: 24px;
}
.named-entity-ambiguous .systemText .int-en,
.named-entity-ambiguous .systemText .int-he {
  color: #999;
}
.named-entity-title-bar {
  display: flex;
  flex-direction: row;
  justify-content: space-between;
}
.named-entity-wrapper {
  display: flex;
  flex-direction: column;
}
.named-entity-wrapper + .named-entity-wrapper {
  margin-top: 26px;
}
.readerPanel.english .named-entity-wrapper {
  direction: ltr;
}
.readerPanel.hebrew .named-entity-wrapper {
  direction: rtl;
}
.lexicon-results .named-entity-description {
  margin-top: 13px;
}
.lexicon-results .named-entity-description .en,
.lexicon-results .named-entity-description .he {
  color: #666;
}
.lexicon-results .entry > div {
  padding: 1% 0 1% 0;
  margin: auto;
}
.lexicon-results .entry a {
    font-size: .8em;
    font-weight: bold;
    letter-spacing: 1px;
    cursor: pointer;
    color: #333;
}
.lexicon-results .entry .headline {
  color: #333;
  font-size: 1.2em;
  display: block;
}
.lexicon-results .entry .headwords .headword {
  display: inline;
}
.lexicon-results .entry .morphology {
  font-family: "Roboto", "Helvetica Neue", "Helvetica", sans-serif;
  color: #999;
  display: inline;
  margin-right: 5px;
}
.lexicon-results .entry .lang-ref {

}
.lexicon-results .entry .definition-content{
    color: #444;
}
.lexicon-results ol {
	list-style-position: inside;
}
.lexicon-results .entry .definition li.sense{
	margin-left: 15px;
    padding-bottom: 10px;
}
.lexicon-results .entry .definition ol.senses{
	padding-left: 0;
}
.lexicon-results .entry .definition > li.sense{
	margin-left: 0;
}
.lexicon-results .entry ol.definition {
	list-style-type: none;
	padding-top: 2px;
	padding-left: 0;
    margin: 0;
}
.lexicon-results .entry .definition .notes {}
.lexicon-results .entry .definition .derivatives {display: block;margin-left: 15px;}
.lexicon-results .attribution {

}

.lexicon-results .attribution div,
.named-entity-wrapper .attribution div {
  display: block;
  font-family: "Roboto", "Helvetica Neue", "Helvetica", sans-serif;
  color: #aaa;
  font-size: 10px;
}
.lexicon-content .headword.en, .lexicon-content .headword.he,
.lexicon-content .definition-content.en, .lexicon-content .definition-content.he,
.lexicon-content .lexicon-results .attribution {
  display: inline;
}
.lexicon-content .headword.he, .lexicon-content .definition-content.he {
  direction: rtl;
}
.lexicon-content .headword.en, .lexicon-content .definition-content.en {
  direction: ltr;
}
.lexicon-instructions,
.lexicon-content .loadingMessage {
  font-size: 15px;
  font-style: italic;
}
.splitHeader {
  text-align: left;
  display: flex;
  flex-direction: row;
  justify-content: space-between;
  color: #666;
  font-weight: 300;
}
.splitHeader .en {
  font-size: 14px;
}
.splitHeader .he {
  font-size: 14px;
}
.splitHeader select {
  margin-inline-start: 6px;
}
.sheetsNewButton {
  text-align:center;
  margin-bottom: 30px;
}
.sheetsNewButton a {
  color: inherit;
}
.sheet.userSheet .sheetTitle  {
  font-family: "adobe-garamond-pro", "Crimson Text", Georgia, serif;
  font-size: 20px;
  color:#333;
  margin-bottom: 6px;
  unicode-bidi: plaintext;
}
.sheet.userSheet {
  font-size: 14px;
  color:#999;
  text-decoration: none;
  flex-direction: column;
}
.interface-english .sheet.userSheet{
  font-family: "Roboto", "Helvetica Neue", "Helvetica", sans-serif;
}
.interface-hebrew .sheet.userSheet{
  font-family: "Heebo", "sans-serif";
}
.sheet.userSheet .userSheetInfo{
  display: flex;
  justify-content: flex-start;
}
.sheet.userSheet .userSheetInfo span:before{
  content: '·';
  margin: auto 4px;
}
.sheet.userSheet .userSheetInfo span:first-child:before{
  content: '';
  margin: 0;
}
.sheet.userSheet .sheetAccess{
  margin: auto 4px;
}
.filterByTag {
  cursor: pointer;
  text-transform: none;
  font-size: 18px;
}
.sheet.userSheet .sheetEditButtons {
  font-size: 24px;
  height: 32px;
  width: 32px;
  text-align: center;
  line-height: 32px;
  background-color: white;
  border: 1px solid #E6E6E6;
  border-radius: 4px;
  margin-left: 10px;
  display: none;
  float:right;
  cursor: pointer;
  color: #999;
  text-decoration: none;
}
.sheetButton:hover {
  text-decoration: underline;
}
.sheetButton{
  border: 1px solid #fff;
}
.sheetButton.active {
  border: 1px solid #333;
}
.tagString a {
  text-decoration: none;
  color: #999;
}
.tagString a:after {
  content: ", ";
  color: #999;
}
.tagString a:last-child:after {
  content: "";
}
.singlePanel .collectionsList {
  margin-top: 0;
}
.collectionsList .enCollections,
.collectionsList .heCollections {
  margin-bottom: 50px;
}
.readerPanel .collectionsList .enCollections .gridBox,
.readerPanel .collectionsList .enCollections .int-he {
  direction: ltr;
}
.readerPanel .collectionsList .heCollections .gridBox {
  direction: rtl;
}
.collectionListing {
  display: flex;
  flex-direction: row;
  justify-content: space-between;

}
.profile-page .collectionListing {
  padding: 20px 0;
  margin-top: 20px;
  background-color: white;
  border: 1000px solid white;
  border-top: 4px solid white;
  border-bottom: 120px solid white;
  margin: -4px 0 -120px 0;
  margin-inline-start: -1000px;
  margin-inline-end: 0;
  width: 100%;
}
.collectionListing .left-content {
  display: flex;
  flex-direction: row;
  align-items: center;
}
.collectionListing + .collectionListing {
  border-top: 1px solid #ccc;
}
.collectionListingImageBox {
  width: 40px;
  height: 40px;
  border-radius: 20px;
  margin-inline-end: 10px;
  overflow: hidden;
  flex-shrink: 0;
}
.tocTop .collectionListingImageBox {
  background-color: transparent;
  overflow: initial;
}
.interface-hebrew .sheetMetaDataBox .authorStatement {
  direction: rtl;
}
.sheetMetaDataBox .profile-pic {
  width: 30px;
  height: 30px;
  display: inline-block;
  vertical-align: middle;
  margin-inline-end: 10px;
}
.readerPanel.hebrew .sheetMetaDataBox .user {
  direction: rtl;
}
.sheetMetaDataBox {
  margin-block-end: 40px;
}
a.sheetAuthorName {
  color: var(--midrash-green);
  --english-font: var(--english-sans-serif-font-family);
  --hebrew-font: var(--hebrew-sans-serif-font-family);
  font-size: 16px;
  font-weight: 500;
  line-height: 18.75px;
  display: inline;
  margin-block-end: 10px;
}
a.sheetAuthorName:hover {
  text-decoration: none;
}
.sheetContentSidebar a.sheetAuthorName {
  display: block;
}
.sheetMetaDataBox .summary {
  --english-font: var(--english-sans-serif-font-family);
  --hebrew-font: var(--hebrew-sans-serif-font-family);
  font-size: 16px;
  font-weight: 500;
  line-height: 18.75px;
  color: var(--dark-grey);
  margin-block-end: 25px;
  text-align: initial;
}
.sheetMetaDataBox .title {
  --english-font: var(--english-sans-serif-font-family);
  --hebrew-font: var(--hebrew-sans-serif-font-family);
  font-size: 30px;
  font-weight: 500;
  line-height: 35.16px;
  margin-block-end: 15px;
  flex: 1 0 95%;
  text-align: initial;
}
.interface-hebrew .sheetMetaDataBox .title:empty:before {
  content: "ללא שם";
}
.publishBox {
  text-align: start;
  background-color: #EDEDEC;
  border-radius: 6px;
  padding: 10px 20px;
  max-width: 540px;
  margin: 20px -20px;
  font-size: 16px;
  color: #666;
}

div.transparentBackground.publishBox {
  background-color: inherit;
  border-radius: 0px;
  padding: 0px 20px;
  color: inherit;
}

.publishBox .smallText .int-en, .publishBox .smallText .int-he.enInHe {
  color: #666;
}
.publishBox p.error {
  color: red;
}
.publishBox p {
  margin-bottom: 15px;
}
.publishBox .error .react-tags,
.publishBox textarea.error {
  border: 1px solid red;
}
.publishBox p strong {
  color: black;
  font-weight: 400;
}
.publishBox h3 {
  font-size: 22px;
  font-weight: 500;
  color: #666;
  margin-top: 12px;
  margin-bottom: 14px;
  text-transform: none;
  text-align: start;
}
.publishBox hr {
  border-bottom: none;
  border-right: none;
  border-left: none;
  border-top: 1px solid #CCC;
  margin-top: 20px;
}
.publishBox .smallText {
  color: #666666
}
.publishBox textarea {
  width: 100%;
  height: 100px;
  resize: none;
  box-sizing: border-box;
  font-size: 16px;
  color: #000;
  border: none;
  border-radius: 6px;
  box-shadow: 0px 1px 3px rgba(0, 0, 0, 0.25);
  font-style: normal;
  padding: 10px 10px 4px 10px;
  margin-bottom: 0px;
}
.publishBox textarea::placeholder {
  font-size: 16px;
  color: #666;
  font-style: normal;
  font-family: var(--english-sans-serif-font-family);
}
.publishBox .react-tags {
  position: relative;
  padding: 10px 10px 4px 10px;
  border-radius: 6px;
  background-color: #fff;
  box-shadow: 0px 1px 3px rgba(0, 0, 0, 0.25);
  /* shared font styles */
  font-size: 16px;
  line-height: 1.2;
  color: #666;
  /* clicking anywhere will focus the input */
  cursor: text;
}
.publishBox .react-tags.is-focused {
  border-color: #B1B1B1;
}
.publishBox .react-tags__selected {
  display: inline;
}
.publishBox .react-tags__selected-tag {
  display: inline-block;
  box-sizing: border-box;
  margin: 0 6px 6px 0;
  padding: 6px 8px;
  border: none;
  border-radius: 6px;
  background: #EDEDEC;
  color: #000;
  /* match the font styles */
  font-family: inherit;
  font-size: inherit;
  line-height: inherit;
}
.publishBox .react-tags__search-input,
.publishBox .react-tags__search-input:focus,
.publishBox .react-tags__search-input:focus-visible {
  font-family: inherit;
  font-size: inherit;
  border: none;
  outline: none;
}
.publishBox .react-tags__search-input::placeholder {
  font-size: 16px;
  font-style: normal;
  font-family: var(--english-sans-serif-font-family);
}
body.interface-hebrew .publishBox .react-tags__search-input::placeholder,
body.interface-hebrew .publishBox textarea::placeholder {
  font-family: var(--hebrew-sans-serif-font-family);

}
.publishBox .react-tags__selected-tag:after {
  content: '\2715';
  color: #AAA;
  margin-inline-start: 8px;
  vertical-align: middle;
  font-size: 10px;
}
.publishBox .react-tags__selected-tag:hover,
.publishBox .react-tags__selected-tag:focus {
  border-color: #B1B1B1;
}
.publishBox .react-tags__search {
  display: inline-block;

  /* match tag layout */
  padding: 7px 2px;
  margin-bottom: 6px;

  /* prevent autoresize overflowing the container */
  max-width: 100%;
}
.publishBox .publishButton {
  margin: 18px 0;
  text-align: end;
}
.publishBox .publishButton .button.published {
  background-color: #EDEDEC;
  border: 1px solid #CCCCCC;
  color: #666666
}

.publishBox .publishButton .button {
  padding: 15px 20px;
}

.publishSettingsEditMode .publishButton {
  margin: 14px 0 0;
  text-align: end;
  flex-direction: row;
  justify-content: flex-end;
  display: flex;
}

.publishSettingsEditMode .publishButton .publishedText {
  text-align: start;
  margin-top: 5px;
  margin-bottom: 0px;
  margin-inline-start: 0px;
  margin-inline-end: 15px;
  font-size: var(--sans-serif-body-font-size);
  --english-font: var(--english-sans-serif-font-family);
  --hebrew-font: var(--hebrew-sans-serif-font-family);
  color: var(--dark-grey);
}

.publishSettingsEditMode .publishButton .publishedText .publishedTextBold {
  font-weight: bold;
  color: black;
}

.publishSettingsEditMode .button.published {
  background-color: #FFFFFF;
  border: 1px solid #CCCCCC;
  color: var(--dark-grey);
  height: fit-content;
  align-self: center;
  border-radius: 6px;
  box-sizing: border-box;
  box-shadow: none;
  padding: 9px 10px;
}

.publishBox .react-tags__suggestions ul {
  position: absolute;
  inset-inline-start: 0;  /* Note reduntant css rules below `body.interface-[hebrew|english]  .publishBox .react-tags__suggestions ul` */
  top: 100%;
  margin: 4px -1px;
  padding: 0;
  list-style: none;
  background: #fff;
  border: 1px solid #ccc;
  border-radius: 6px;
  min-width: 300px;
}
/* Reduntant given above `inset-inline-start` rule, but not standard on all browsers yet
RMN: 2021-04-22 */
body.interface-hebrew  .publishBox .react-tags__suggestions ul {
  right: 0;
}
/* Reduntant given above `inset-inline-start` rule, but not standard on all browsers yet
RMN: 2021-04-22 */
body.interface-english .publishBox .react-tags__suggestions ul {
  left: 0;
}
.publishBox .react-tags__suggestions li {
  border-bottom: none;
  padding: 6px 8px;
}
.publishBox .react-tags__suggestions li mark {
  text-decoration: none;
  background: none;
  font-weight: normal;
}
.publishBox .react-tags__suggestions li:hover {
  cursor: pointer;
  background: #eee;
}
.publishBox .react-tags__suggestions li.is-active {
  background: #eee;
}
.publishBox .react-tags__suggestions li.is-disabled {
  opacity: 0.5;
  cursor: auto;
}
.editorSidebarToggle {
  position: fixed;
  top: 150px;
  right: 30px;
  height: 30px;
  width: 30px;
  border-radius: 30px;
  border: none;
  background-color: var(--sefaria-blue);
  cursor: pointer;
  box-shadow: 0px 1px 3px rgba(0, 0, 0, 0.25);
}
.interface-hebrew .editorSidebarToggle {
  left: 30px;
  right: auto;
}


.editorSidebarToggle:active {
  box-shadow: 0px 1px 1px rgba(0, 0, 0, 0.25);
}
.editorSidebarToggle::after {
  content: url("/static/img/3vdots.svg");
  position: absolute;
  top: 7px;
  left: 13px;
}
.collectionListingImage {
  height: 100%;
  width: 100%;
  object-fit: cover;
  background-color: white;
}
.collectionListingImage.default {
  width: 80%;
  height: 80%;
  margin: 10%;
  opacity: 0.4;
}
.collectionListingName {
  display: block;
  font-size: 30px;
  color: #000;
  margin-bottom: 5px;
}
.collectionListingName:hover {
  color: #333;
}
.collectionListingDetails {
  color: #999;
  font-size: 14px;
  font-family: Roboto !important;
  font-weight: 400;
  line-height: 18px;
}
.collectionListingMembership {
  text-transform: capitalize;
}
.collectionListingDetailSeparator {
  margin: 8px;
}
.collectionInfo {
  margin-bottom: 35px;
}
.interface-hebrew .collectionInfo .he {
  display: inline;
}
.interface-hebrew .collectionInfo .en {
  display: none;
}
.collectionPage h1 {
  color: black;
  font-size: 30px;
  margin-bottom: 5px;
  --hebrew-font: var(--hebrew-serif-font-family);
  --english-font: var(--english-serif-font-family);
}
.collectionPage .navTitle {
  margin-bottom: 5px;
}
.collectionPage .collectionLabel {
  text-transform: uppercase;
  color: #666;
  font-size: 16px;
  letter-spacing: 2px;
  display: block;
  margin-bottom: 25px;
}
.collectionPage a:hover {
  color: inherit;
}
.collectionPage .collectionWebsite {
  display: block;
  font-size: 16px;
  margin-top: 15px;
  color: #4B71B7;
  direction: ltr;
}
.collectionPage .collectionDescription {
  font-size: 16px;
  color: #666;
  line-height: 1.3;
}
.collectionPage .collectionDescription .dedication {
  --hebrew-font: var(--hebrew-serif-font-family);
  --english-font: var(--english-serif-font-family);
}
.collectionPage .collectionDescription .en .dedication {
  font-style: italic;
  font-size: 18px;
  display: block;
}
.collectionPage .collectionDescription .he .dedication {
  font-size: 20px;
  display: block;
}
.collectionPage .bubbleTab {
  font-size: 16px;
}
.collectionPage .tagsList {
  --hebrew-font: var(--hebrew-serif-font-family);
  --english-font: var(--english-serif-font-family);
}
.collectionPage .emptyMessage .button {
  margin-top: 22px;
}
.collectionPage .emptyMessage .button:hover {
  color: white;
}
.collectionContentsTab .gridBox {
  margin-bottom:  30px;
}
.collectionPage .collectionContentsSectionLabel {
  color: var(--dark-grey);
  size: 16px;
  margin: 30px 0 12px 0;
}
.collectionPage .collectionContentsTag {
  font-size: 24px;
}
.collectionPage .sheetIcon {
  display: none;
}
.collectionPage .filterable-list .sheet a.sheetTitle {
  font-size:  24px;
}
.collectionPage .searchInCollectionLink {
  font-size:  16px;
  color: var(--dark-grey);
  margin-top: 20px;
  display: block;
}
.collectionInvitationBox {
  padding-bottom: 20px;
}
.collectionInvitationBox .button {margin: 0;}
.collectionSheetInner {
  display: flex;
}
.collectionSheetInnerContent {
  flex: 1;
}
.sheet .sheetTitleText {
  font-family: Roboto;
  font-size: 16px;
  font-weight: 600;
  line-height: 18.75px;
}
.sheetListingPinButton {
  display: none;
  opacity: 0.3;
  cursor: pointer;
}
.sheet:hover .sheetListingPinButton.active {
  display: block;
}
.sheetListingPinButton.pinned {
  display: block;
  opacity: 0.6;
}
#collectionInvitationInput {
  box-shadow: 0 1px 3px rgba(0,0,0,0.2);
  border: none;
  margin-inline-end: 10px;
  font-size: 18px;
  position: relative;
  border-radius: 7px;
  box-sizing: border-box;
  width: 215px;
  padding: 10px 15px;
}
.collectionInvitationBoxMessage {
  font-size: 18px;
  padding: 12px 0 0;
  text-align: center;
}
.flexLineBreak {
  width: 100%;
  height: 0;
}
.collectionPage .collectionMemberListing {
  padding-bottom: 24px;
  font-family: "Roboto", "Helvetica Neue", "Helvetica", sans-serif;
  font-size: 16px;
  color: #666;
  display: flex;
  flex-direction: row;
  justify-content: start;
}
.collectionMemberListingPic {
  margin-inline-end: 10px;
}
.collectionMemberListingPic.invitation {
  background-color: var(--medium-grey);
  border-radius: 1000px;
  width: 40px;
  height: 40px;
  line-height: 40px;
  text-align: center;
}
.collectionMemberListingName {
  color: black;
}
.collectionMemberListingRole {
  color: var(--dark-grey);
  font-size: 13px;
  margin-top: 4px;
}
.collectionMemberListingText {
  position: relative;
}
.collectionPage .collectionMemberListing .collectionMemberListingActions {
  display: none;
}
.collectionPage .collectionMemberListing:hover .collectionMemberListingActions {
  display: inline-flex;
}
.collectionMemberListingActions .collectionMemberListingActionsButton {
  cursor: pointer;
  color: var(--dark-grey);
  margin-inline-start: 8px;
}
.collectionMemberListingActionsMenu {
  position: absolute;
  left: 0;
  top: 46px;
  line-height: 30px;
  background-color: white;
  border: 1px solid #ccc;
  border-radius: 4px;
  color: #999;
  font-size: 15px;
  z-index: 1;
}
.interface-hebrew .collectionMemberListingActionsMenu {
  right: 0;
  left: unset;
}
.collectionMemberListingActionsMenu .action {
  padding: 4px 10px;
  cursor: pointer;
  white-space: nowrap;
}
.collectionMemberListingActionsMenu .action:hover {
  background-color: #eee;
}
.collectionMemberListingActionsMenu .action + .action {
  border-top: 1px solid #ccc;
}
.collectionMemberListingActionsMenu .role {
  font-size: 17px;
  margin-right: 4px;
}
.collectionMemberListingActionsMenu .role.current {
  color: var(--dark-grey);
}
.collectionInvitationListing {
  display: inline-block;
  min-height: 50px;
  line-height: 50px;
}
.topicFilterBox {
  display: flex;
  align-items: center;
  margin-bottom: 30px;
  background-color: var(--lighter-grey);
  border-radius: 100px;
  padding: 0 10px;
  margin-top: 0;
  width: 285px;
  max-width: 100%;
}
.singlePanel .topicFilterBox {
  margin-top: 20px;
}
.topicFilterBox .searchIcon {
  height: 18px;
  width: 18px;
  opacity: 0.4;
}
.topicFilterInput {
  padding: 0px 10px;
  line-height: 30px;
  flex: 1;
  box-sizing: border-box;
  border: none;
  background: transparent;
  font-size: 18px;
}
.topicsFilterReset {
  cursor: pointer;
  color: var(--medium-grey);
}
.topicsFilterResetIcon {
  height: 16px;
  width: 16px;
  margin-inline-start: 8px;
  vertical-align: -2px;
}
.alphabeticalTopicsNav {
  color: var(--dark-grey);
  margin-bottom: 5px;
}
.alphabeticalTopicsNav a {
  display: inline-block;
  margin-bottom: 10px;
}
.alphabeticalTopicsNav a + a {
  margin-inline-start: 10px;
}
.allTopicsList {
  min-height: 500px;
}
.topicPanel .topicLabel {
  text-transform: uppercase;
  font-weight: lighter;
  margin-bottom: 10px;
  font-size: 14px;
}
.topicPanel .topicLabel a {
  color: #8E8E8E;
}
.topicPanel .sideColumnMore {
  cursor: pointer;
  font-size: 16px;
  line-height: 26px;
  color: #666;
}
.topicPanel .sideColumnMore:hover {
  cursor: pointer;
  text-decoration: underline;
}
.topicPanel .sourceList {
  min-height: 500px;
}
.topicPanel .sourceList .loadingMessage {
  text-align: center;
}
.topicPanel .topicSource {
  margin-bottom: 40px;
  cursor: pointer;
  position: relative;
}
.topicPanel .topicSource .title {
  font-weight: bold;
}
.topicPanel .topicSource .score {
  font-size: 17px;
  color: #333;
  font-weight: normal;
  white-space: nowrap;
  border-radius: 4px;
  padding: 3px;
}
.topicPanel .topicSource .score:hover {
  background-color: #EEE;
}
.topicPanel .topicSource .score:active {
  background-color: #DDD;
}
.hebrew .topicPanel .topicSource .score {
  right: auto;
  left: 5px;
}
.topicPanel .topicSource .score img {
  width: 15px;
  height: 15px;
  vertical-align: middle;
  margin: -4px 0 0 2px;
  opacity: 0.6;
}

ul.sheetCollectionsLinks {
  list-style-type: none;
  padding-inline-start: 0;
  --english-font: var(--english-sans-serif-font-family);
  --hebrew-font: var(--hebrew-sans-serif-font-family);
  font-size: 16px;
  font-weight: 400;
  line-height: 18.75px;
}

h3.sheetCollections {
  text-transform: none;
  color: var(--dark-grey);
  font-size: var(--sans-serif-h3-font-size);
  --english-font: var(--english-sans-serif-font-family);
  --hebrew-font: var(--hebrew-sans-serif-font-family);
  margin-bottom: 17px;
  margin-top: 36px;
  padding-bottom: 18px;
  border-style: none none solid none;
  border-color: var(--light-grey);
  border-width: 1px;
}

.translationsHeader {
  margin-bottom: 35px;
}

.translationsHeader h3 {
  text-transform: none;
  color: var(--dark-grey);
  font-size: var(--sans-serif-h3-font-size);
  --english-font: var(--english-sans-serif-font-family);
  --hebrew-font: var(--hebrew-sans-serif-font-family);
  margin-bottom: 12px;
  margin-top: 0;
}

.translationsHeader .translationsDesc {
  font-size: var(--sans-serif-body-font-size);
  color: var(--dark-grey);
}

.aboutSheetPanel hr {
  height: 0px;
  border: 1px solid var(--light-grey);
}

.aboutSheetPanel h2 {
  font-size: var(--serif-h3-font-size);
  color: #000000;
  text-transform: none;
  margin: 0px;
}

.aboutSheetPanel h3.aboutSheetSubtitle {
  --english-font: var(--english-sans-serif-font-family);
  --hebrew-font: var(--hebrew-sans-serif-font-family);
  margin-top: 5px;
  margin-bottom: 20px;
}

div.aboutSheetMetadata {
  color: var(--medium-grey);
  --english-font: var(--english-sans-serif-font-family);
  --hebrew-font: var(--hebrew-sans-serif-font-family);
  font-size: var(--sans-serif-small-font-size);
  display: flex;
  flex-direction: column;
  margin: 10px 0px;
}
div.aboutSheetMetadata span:not(:first-child)::before{
  content: '•';
  margin-inline-start: 4px;
  margin-inline-end: 4px;
}

.hebrew .topicPanel .topicSource .score img {
  margin: -4px 2px 0 0;
}
.note a {
  color: #333;
  text-decoration: underline;
}
.noteListing {
  margin-bottom: 30px;
  border-bottom: 1px solid #ccc;
  padding-bottom: 10px;
}
.noteListing a:hover {
  text-decoration: none;
}
.noteListing .textRange .title {
  font-size: 18px;
  color: #999;
  margin-bottom: 10px;
}
.noteListing .textRange .title:hover {
  text-decoration: underline;
}
.noteListing .textRange .text {
  font-size: 18px;
  font-style: italic;
  color: #999;
  margin-bottom: 18px;
}
.noteListing .textRange .text .he {
  font-style: normal;
}
.noteListing .segment {
  display: block;
}
.noteListing .note {
  font-size: 18px;
}
.noteListing .actionButtons {
  visibility: hidden;
  float: right;
  display: inline-block;
  cursor: pointer;
}
.interface-hebrew .noteListing .actionButtons {
  float: left;
}
.noteListing:hover .actionButtons {
  visibility: visible;
}
.noteListing .actionButtons img {
  width: 16px;
  height: 16px;
}
.noteListing .actionButtons img + img {
  margin: 0 0 0 10px;
}
.interface-hebrew .noteListing .actionButtons img + img {
  margin: 0 10px 0 0;
}
.noteListing:hover .actionButtons img:hover {
  opacity: 0.6;
}
.noteListing .mask {
  background-color: white;
  opacity: 0.5;
}
.addToSourceSheetModal {
  position: absolute;
  display: block;
  left: 40%;
  top: 240px;
  width: 330px;
  padding: 20px;
  background: #FBFBFA;
  border: #ccc 1px solid;
  border-radius: 4px;
  box-shadow: 0 0 10px #ccc;
  z-index: 200;
}
.addToSourceSheetModal .closeButton {
  margin-bottom: 10px;
  cursor: pointer;
  height: 18px;
  width: 18px;
  float: right;
}
.searchBox .keyboardInputInitiator {
    opacity: 0.4;
    width: 22px;
    height: 20px;
    padding: 4px 7px 2px;
    position: initial;
    vertical-align: 0px;
}
.searchBox.TopicSearchBox {
  margin: 30px 0px 20px 30px;
}
.searchBox.TopicSearchBox input {
  padding: 15px;
  box-sizing: border-box;
  box-shadow: 0px 1px 3px rgba(0, 0, 0, 0.25);
  border: none;
  height: 40px;
  width: 209px;
  font-family: "adobe-garamond-pro", "Crimson Text", Georgia, serif;
  border-radius: 6px;
  font-size: 18px;
  color: #000000;
}
.searchBox.TopicSearchBox input.selected {
  color: var(--commentary-blue);
}
.header .searchBox .keyboardInputInitiator {
    display: none;
}
body #keyboardInputMaster {
    opacity: 1;
    background-color: #FBFBFA;
    border: 1px solid #ccc;
    padding: 5px;
    box-shadow: none;
    border-radius: 0.3em;
    /*position: relative;
    top: 100px;
    left: 395px;*/
}
body #keyboardInputMaster thead {
  display: none;
}
body #keyboardInputMaster tbody tr td table{
    border-spacing: 2px 2px;
}
body #keyboardInputMaster tbody tr td table tbody tr td{
    border: 0.5px solid #eee;
    background: white;
    font-family: "Heebo","Roboto", sans-serif;
    min-width: 15px;
    vertical-align: middle;
    padding: 2px 8px;
    text-align: center;
    font-size: 14px;
    color: #333;
}
body #keyboardInputMaster tbody tr td table tbody tr td:hover,
body #keyboardInputMaster tbody tr td table tbody tr td:active,
body #keyboardInputMaster tbody tr td table tbody tr td.pressed{
    border: 1px solid #eee;
    background: #eee;
}
.calendarRefs {
  margin-bottom: 16px;
}
.calendarRef {
  font-size: 18px;
  color: #666;
  display: flex;
  margin: 2px 0;
}
.calendarRef a {
  color: inherit;
}
.calendarRef img {
  margin-top: 2px;
}
#editCollectionPageContainerInner {
  position: relative;
}
#editCollectionPage :not(h1) .int-en {
  font-family: "Roboto", "Helvetica Neue", "Helvetica", sans-serif;
}
#editCollectionPage :not(h1) .int-he {
  font-family: "Heebo", sans-serif;
}
#editCollectionPage .field {
  box-sizing: border-box;
  width: 100%;
  display: inline-block;
  vertical-align: top;
  padding: 12px;
}
#editCollectionPage .field.halfWidth {
  width: 50%;
  display: inline-block;
}
#editCollectionPage .field.quarterWidth {
  width: 25%;
  display: inline-block;
}
#editCollectionPage .field.threeQuarterWidth {
  width: 75%;
  display: inline-block;
}
#editCollectionPage .field > label {
  display: block;
  margin-bottom: 15px;
  color: #666;
}
#editCollectionPage input,
#editCollectionPage textarea {
  display: block;
  width: 100%;
  padding: 15px 12px;
  border-radius: 5px;
  border: none;
  box-sizing: border-box;
  box-shadow: 0 1px 3px rgba(0,0,0,0.2);
  font-family: "Roboto", "Helvetica Neue", "Helvetica", sans-serif;
  color: #333;
  font-size: 14px;
}
.interface-hebrew #editCollectionPage input,
.interface-hebrew #editCollectionPage textarea {
  font-family: "Heebo", sans-serif;
}
#editCollectionPage .hiddenFileInput {
  width: 0.1px;
  height: 0.1px;
  opacity: 0;
  overflow: hidden;
  position: absolute;
  z-index: -1;
}
#editCollectionPage .collectionImage {
  max-width: 200px;
  margin-bottom: 5px;
  display: block;
}
#editCollectionPage .helperText {
  color: #999;
  font-size: 13px;
  width: 500px;
}
#editCollectionPage .collectionHeaderBox {
  width: 100%;
  background-color: white;
  margin-bottom: 5px;
}
#editCollectionPage .collectionHeader {
  float: right;
  max-width: 100%;
}
#editCollectionPage .deleteCollection {
  cursor: pointer;
  margin: 30px 10px;
  color: #999;
  text-align: right;
}
#editCollectionPage .deleteCollection:hover {
  text-decoration: underline;
}
.dropdown {
  position: relative;
}
.dropdown .dropdownMain {
  background: white;
  box-shadow: 0 1px 3px rgba(0,0,0,0.2);
  border-radius: 7px;
  padding: 16px 22px;
  font-size: 16px;
  margin-bottom: 10px;
  cursor: pointer;
  line-height: 19px;
  color: var(--dark-grey);
  display: flex;
  justify-content: space-between;
  flex-direction: row;
}
.dropdown .dropdownMain.selected{
  color: var(--selected-option);
}
.dropdown .dropdownList .dropdownOption {
  font-size: 18px;
  cursor: pointer;
  padding: 0 22px;
  margin: 26px 0;
  border: none;
  color: var(--dark-grey);
  font-style: normal;
  font-weight: normal;
  font-size: 16px;
  line-height: 19px;
}
.dropdown .dropdownOpenButton {
  margin-inline-start: 6px;
  cursor: pointer;
  color: var(--dark-grey);
  font-size: 18px;
}
.interface-hebrew .dropdownOpenButton {
  float: left;
  margin-left: 0;
}
.dropdown .dropdownListBox {
  position: absolute;
  z-index: 1;
  margin-top: -14px;
  width: 100%;
  box-sizing: border-box;
  box-shadow: 0 1px 3px rgba(0,0,0,0.2);
  background: white;
  border-bottom-left-radius: 7px;
  border-bottom-right-radius: 7px;
}
.dropdown .dropdownList {
  color: #999;
  background-color: white;
  box-sizing: border-box;
  padding: 0;
  max-height: 250px;
  overflow-x: hidden;
  overflow-y: scroll;
  border-bottom-left-radius: 7px;
  border-bottom-right-radius: 7px;
}
.singlePanel .dropdown .dropdownList {
  max-height: 150px;
}
.dropdown .dropdownList .dropdownOption.selected {
  color: var(--selected-option);
}
.addToSourceSheetBox .dropdownMain.noselect {
  display: flex;
  justify-content: space-between;
  align-items: center;
  align-content: flex-start;
  text-align: start;
}
.addToSourceSheetBox .dropdownMain.noselect::before{
  content: url("/static/img/sheet.svg");
  opacity: 0.4;
  display: inline-block;
  margin-inline-end: 10px;
  transform: scale(0.8);
  vertical-align: text-bottom;
  line-height: 10px;
}
.addToSourceSheetBox .dropdownMain.noselect::after{
  content: url("/static/icons/chevron.svg");
  margin-inline-start: auto;
  opacity: 0.4;
  height: 24px;
  transform: scale(0.6) rotate(90deg);
  transform-origin: center center;
}
.addToSourceSheetBox .dropdownMain.noselect.open::after{
  transform: scale(0.6) rotate(-90deg);
  transform-origin: center center;
}
.addToSourceSheetBox .dropdownMain .loadingMessage {
  margin: 0;
}
.addToSourceSheetBoxTitle{
  font-style: normal;
  font-weight: normal;
  font-size: 13px;
  line-height: 15px;
  color: #999999;
  margin-bottom: 11px;
}
.addToSourceSheetBox .selectedRef{
  padding: 16px 22px;
  font-size: 16px;
  margin-bottom: 15px;
  cursor: pointer;
  background: #FBFBFA;
  box-shadow: 0px 1px 3px rgba(0, 0, 0, 0.25);
  border-radius: 6px;
  text-align: start;
}
.addToSourceSheetBox .selectedRef span{
  font-family: "adobe-garamond-pro", "Crimson Text", Georgia, "Times New Roman", serif;
  font-style: normal;
  font-weight: normal;
  font-size: 18px;
  line-height: 25px;
  color: #666666;
}
.readerPanel.hebrew .addToSourceSheetBox .selectedRef span{
  font-family: "Taamey Frank", "adobe-garamond-pro", "Crimson Text", Georgia, "Times New Roman", serif;
  font-size: 1.2em;
}
.addToSourceSheetBox .dropdown .dropdownList .dropdownOption::before{
  content: url("/static/img/sheet.svg");
  opacity: 0.4;
  display: inline-block;
  margin-inline-end: 10px;
  transform: scale(0.8);
  vertical-align: text-bottom;
  line-height: 10px;
}
#footer {
  background-color: white;
  border-top: 1px solid #F4F4F4;
  overflow: hidden;
  padding: 18px 40px 70px 40px;
  text-align: left;
  color: #999;
}
.singlePanel #footer {
  padding: 18px 15px 70px 15px;
}
#footer a {
  display: block;
  color: #666;
}
.interface-hebrew #footer{
  direction: rtl;
  text-align: right;
}
.interface-english #footer .int-he {
  display: none;
}
.interface-hebrew #footer .int-he {
  display: inline;
  text-align: right;
}
#footerInner {
  max-width: 1000px;
  margin: 0 auto;
}
#footer .section {
  display: inline-block;
  vertical-align: top;
  width: 200px;
  margin: 20px 0;
}
.interface-english #footer .section {
  text-align: left;
}
.interface-hebrew #footer .section {
  text-align: right;
}
#footer .section .header {
  color: #000;
  margin-bottom: 18px;
  font-weight: normal;
  font-size: 16px;
}
#footer .section.last {
  float: right;
  text-align: right;
}
.interface-hebrew #footer .section.last {
  float: left;
  text-align: left;
}
#footer .section a {
  font-size: 16px;
  margin: 2px 0;
}
#footer .fa {
  margin: 0 3px;
}
#footer .header.connect {
  text-transform: uppercase;
}
.newsletterSignUpBox {
  position: relative;
  margin-bottom: 4px;
}
.newsletterSignUpBox .newsletterInput {
  border-radius: 6px;
  padding: 10px 32px 12px 16px;
  width: 150px;
  font-size: 15px;
  border: 1px solid #EEE;
  margin-bottom: 6px;
  color: #333;
}
.newsletterSignUpBox .educatorNewsletterInput {
  padding: 10px;
  -webkit-appearance: auto
}
.newsletterSignUpBox img {
  height: 18px;
  width: 18px;
  opacity: 0.2;
  position: absolute;
  top: 10px;
  right: 12px;
}
.interface-hebrew .newsletterSignUpBox .newsletterInput {
  padding: 8px 16px 11px 32px;
}
.interface-hebrew .newsletterSignUpBox img {
  right: auto;
  left: 12px;
  transform: scale(-1, 1);
}
.newsletterEducatorOption {
  font-size: 14px;
  padding: 0px 3px;
  margin-top: 2px;
}
.newsletterSignUpBox .subscribeMessage {
  margin: 4px 0 14px 0;
  font-size: 14px;
  font-family: "Roboto", "Helvetica Neue", "Helvetica", sans-serif;
  font-style: italic;
  text-align: center;
  direction: ltr;
}
#footer .section.connect a {
  display: inline;
  margin: 0 4px;
}
#footer .section.connect .socialLinks a {
  color: #666;
}
#footer #siteLanguageToggle {
  color: #999;
  margin-top: 30px;
  font-size: 15px;
}
#footer #siteLanguageToggle #siteLanguageToggleLabel {
  display: block;
  text-transform: uppercase;
  color: #000;
}
#footer a#siteLanguageEnglish,
#footer a#siteLanguageHebrew {
  font-family: "Roboto", "Helvetica Neue", "Helvetica", sans-serif;
  cursor: pointer;
  color: #666;
  display: inline;
  margin: 0 3px;
}
#footer #siteLanguageEnglish:hover,
#footer #siteLanguageHebrew:hover {
  text-decoration: underline;
}
#footer a#siteLanguageHebrew {
  font-family: "Heebo", sans-serif;
}
.gemarra-regular, .gemarra-italic {
  font-weight: bold;
}
.it-text, .gemarra-italic {
  font-style: italic;
}
.categoryAttribution a {
  color: inherit;
}
.bubbleTab {
  padding: 10px 25px;
  margin: 3px;
  background-color: white;
  border-radius: 20px;
  border: 1px solid #DADADA;
  display: inline-block;
  font-size: 12px;
  color: #999;
  font-family: "Roboto", "Helvetica Neue", "Helvetica", sans-serif;
  letter-spacing: 1px;
  cursor: pointer;
}
.bubbleTab:hover {
  text-decoration: none;
}
.bubbleTab.active {
  color: #333;
}
.aboutBox .detailsSection{
  margin-bottom: 40px;
}
.aboutBox .aboutHeader {
  color: var(--dark-grey);
  padding-bottom: 13px;
  margin: 0;
  margin-bottom: 15px;
  text-align: initial;
  text-transform: none;
  font-size: 22px;
  border-bottom: solid 1px var(--light-grey);
  --english-font: var(--english-sans-serif-font-family);
  --hebrew-font: var(--hebrew-sans-serif-font-family);
}
.aboutBox .aboutTitle {
  padding: 10px 0 10px 0;
  display: inline-block;
  font-style: normal;
  font-weight: normal;
  font-size: 24px;
  line-height: 29px;
  color: #000000;
}
.aboutBox .tocCategory{
  display: block;
  margin-bottom: 17px;
  font-size: 16px;
  line-height: 19px;
  letter-spacing: 2px;
  text-transform: uppercase;
  color: var(--dark-grey);
}
.aboutBox .aboutSubtitle {
  font-style: italic;
  font-weight: normal;
  font-size: 18px;
  line-height: 22px;
  color: #666666;
}
.aboutBox .aboutSubtitle .he {
  font-style: normal;
}
.aboutBox .aboutAuthor{
  font-size: 16px;
  line-height: 19px;
  color: var(--dark-grey);
  margin-bottom: 22px;
  display: flex;
}
.readerPanel.hebrew .aboutBox .aboutAuthor .aboutAuthorInner{
  direction: rtl;
}
.aboutBox .aboutAuthor .authorName{
  margin-inline-start: 5px;
  color: black;
}
.aboutBox .aboutDesc {
  margin: 15px 0 15px 0;
  font-style: normal;
  font-weight: normal;
  font-size: 16px;
  line-height: 19px;
  color: var(--dark-grey);
}
.aboutBox .aboutComposed{
  font-size: 14px;
  line-height: 18px;
  color: var(--medium-grey);
}
.guideBox .guideHeader {
  color: var(--dark-grey);
  padding-bottom: 13px;
  margin: 0;
  margin-bottom: 15px;
  text-align: initial;
  text-transform: none;
  font-size: 22px;
  border-bottom: solid 1px var(--light-grey);
  --english-font: var(--english-sans-serif-font-family);
  --hebrew-font: var(--hebrew-sans-serif-font-family);
}

.guideBox .guideHeader i {
  margin-right: 8px;
  font-size: 18px;
  cursor: pointer;
}

.guideBox .guideTitle {
  padding: 10px 0 10px 0;
  display: inline-block;
  font-style: normal;
  font-weight: normal;
  font-size: 24px;
  line-height: 29px;
  color: #000000;
}
.guideBox .guidePromptBox {
  direction: ltr;
  margin-bottom: 20px;
  border-radius: 10px;
  padding: 8px 15px;
  border: 2px solid var(--mishnah-blue);
  background-color: #FFFFFF;
  cursor: pointer;
}
.guideBox .guidePromptBox p {
  font-size: 16px;
}
.guideBox .guidePromptBox span {
  font-size: 14px;
  color: var(--medium-grey);
  margin-top: 10px;
}
.readerApp.interface-hebrew .aboutBox .versionDetails,
.readerApp.interface-hebrew .versionsBox .versionDetails {
  text-align: right;
}
.aboutBox .versionDetails .separator,
.versionsBox .versionDetails .separator {
  margin: 0 3px;
}
.aboutBox .currVersionSection, .aboutBox .alternateVersionsSection {
  padding-bottom: 30px;
}
.aboutBox .versionsBox .language-block:first-child .versionBlock:first-child {
  border-top: none;
  padding-top: 10px;
}
.aboutBox .currVersionSection .versionBlock + .versionBlock {
    border-top: solid 1px #CCC;
    padding-top: 20px;
    margin-top: 20px;
}
.version-with-buy-button {
  display: flex;
  flex-direction: column;
}
.version-with-buy-button .version-text-image{
  display: flex;
  justify-content: space-between;
}
.version-with-buy-button .version-text-image .versionBlock{
  align-self: flex-start;
}
.versionsBox .version-with-buy-button{
    border-top: solid 1px #CCC;
}
.versionsBox .version-with-buy-button .versionBlock{
    border-top: none;
}
.versionsBox .version-with-buy-button .version-text-image .version-with-buy-button-image
{
  padding: 20px;
}
.versionsBox .version-with-buy-button .version-with-buy-button-link{
    padding: 10px 20px;
}
.version-with-buy-button .version-with-buy-button-link{
  align-content: flex-start;
  min-width: 50%;
}
.version-with-buy-button .version-with-buy-button-link a.button{
  color: #FFFFFF;
  padding: 7px 20px;
}
.version-with-buy-button .version-text-image .version-with-buy-button-image img.buy-img {
    height: 85px;
    border-radius: 2px;
}
.versionsBox .versionLanguage {
  padding-bottom: 15px;
  letter-spacing: 1px;
  font-style: normal;
  font-weight: normal;
  font-size: 16px;
  line-height: 19px;
  color: #666666;
}
.interface-hebrew .versionsBox .versionLanguage {
  direction: rtl;
}
.versionsBox div:not(:first-child) .versionLanguage {
  padding-top: 25px;
}
.versionsBox .versionLanguage .versionCount {
  color: #999;
}
.versionsBox a.selectButton:not(.version-with-preview-title-line .selectButton) {
  font-style: normal;
  font-weight: normal;
  font-size: 13px;
  color: #666666;
  box-shadow: 0 1px 2px #999;
  padding: 2px 8px;
  background-color: white;
  border-radius: 4px;
  line-height: 18px;
  cursor: pointer;
}
.versionsBox a.selectButton.currSelectButton:not(.version-with-preview-title-line .selectButton) {
  background-color: #212E50;
  text-decoration: none;
  cursor: default;
  line-height: 20px;
  color: #FFFFFF;
}
.versionsTextList .topFiltersInner .uppercase {
  text-transform: none;
}
span.purim-emoji img{
  height: 25px;
  width: 25px;
}

/* Sheets */

.sheetsInPanel {
  font-size: 62.5%;
  overflow-y: scroll;
  overflow-x: hidden;
  height: 100%;
  padding: 0 15px;
  box-sizing: border-box;
  position: relative;
}
.sheetContent .collectionsWidgetDone .button, .sheetContentSidebar .largeFollowButton {
  background-color: var(--midrash-green);
}
.sheetContentSidebar .largeFollowButton {
  --english-font: var(--english-sans-serif-font-family);
  --hebrew-font: var(--hebrew-sans-serif-font-family);
  font-size: 14px;
  font-weight: 400;
  line-height: 18px;
  min-height: 31px;
  height: 31px;
}

.sheetContent {
  width: 100%;
  box-sizing: border-box;
  font-size: 2.2em;
  line-height: 1.6;
  text-align: justify;
  background-color: inherit;
  margin: 0 auto;
  max-width: 760px;
  position: relative;
  padding: 0 30px;
}
.sheetContent .ref {
  cursor: pointer;
  color: #999;
  font-size: 1em;
}
.sheetContent .ref a {
  color: #999;
}
.sheetContent img {
  max-width: 100%;
}
.sheetContent table {
  margin: auto;
  max-width: 100%;
  width: 100%;
  border-collapse: collapse;
  table-layout: fixed
}
.sheetContent table th,
.sheetContent table td {
  padding: 10px;
  border-top: 1px solid #E6E5E6;
  vertical-align: top;
}
.sheetContent table thead th {
  vertical-align: bottom;
  border-bottom: 2px solid #E6E5E6;
  border-top: none;
}
.sheetContent table th:first-of-type,
.sheetContent table tr td:first-of-type {
  padding-left: 0;
}
.sheetContent table th:last-of-type,
.sheetContent table tr td:last-of-type {
  padding-right: 0;
}
.sheetContent tbody {
  width: 100%;
}
.sheetContent .center {
  text-align: center;
}
.readerPanel .sheetItem {
  position: relative;
}
.heLeft.bilingual section.SheetSource .sheetItem.enOnly > .en,
.heLeft.bilingual section.SheetSource .sheetItem.heOnly > .he,
.heRight.bilingual section.SheetSource .sheetItem.enOnly > .en,
.heRight.bilingual section.SheetSource .sheetItem.heOnly > .he {
  width: 100%;
  padding-right: 15px;
  padding-left: 15px;
}
.readerPanel .sheetItem.indented-1,
.readerPanel section.SheetSource.indented-1,
.readerPanel section.SheetOutsideBiText.indented-1 {
  margin-left:  30px;
  margin-right: 30px;
}
.readerPanel .sheetItem.indented-2,
.readerPanel section.SheetSource.indented-2,
.readerPanel section.SheetOutsideBiText.indented-2 {
  margin-left:  60px;
  margin-right: 60px;
}
.readerPanel .sheetItem.indented-3,
.readerPanel section.SheetSource.indented-3,
.readerPanel section.SheetOutsideBiText.indented-3 {
  margin-left:  90px;
  margin-right: 90px;
}
.sheetContent .customSourceTitle {
  font-family: "Roboto", "Helvetica Neue", "Helvetica", sans-serif;
  text-transform: none;
  margin-bottom: 0;
  margin-top: 40px;
}
.sheetContent p {
  margin: 0 0 1em 0;
}
.segmentNumber.sheetSegmentNumber {
  display: block;
  position: absolute;
  text-align: center;
}
.readerPanel.bilingual.heLeft .sheetItem.segment .segmentNumber.sheetSegmentNumber,
.readerPanel.bilingual.heRight .sheetItem.segment .segmentNumber.sheetSegmentNumber {
  left: 50%;
  margin-left: -15px;
}
.readerPanel.bilingual.heLeft .sheetItem.segment.enOnly .segmentNumber.sheetSegmentNumber,
.readerPanel.bilingual.heRight .sheetItem.segment.enOnly .segmentNumber.sheetSegmentNumber {
  right: 0px;
  left: auto;
  margin-left: 0;
}
.readerPanel.bilingual.heLeft .sheetItem.segment.heOnly .segmentNumber.sheetSegmentNumber,
.readerPanel.bilingual.heRight .sheetItem.segment.heOnly .segmentNumber.sheetSegmentNumber {
  left: 0px;
  margin-left: 0;
}
.readerPanel.english .sheetItem.segment.heOnly .segmentNumber .en,
.readerPanel.hebrew .sheetItem.segment.enOnly .segmentNumber .he
.readerPanel.hebrew section.SheetSource .sheetItem.enOnly > .en,
.readerPanel.english section.SheetSource .sheetItem.heOnly > .he,
.readerPanel.hebrew section.SheetOutsideBiText .sheetItem.enOnly > .en,
.readerPanel.english section.SheetOutsideBiText .sheetItem.heOnly > .he  {
  display: block;
}
.sheetTocIcon {
  color: #ccc;
  font-size: 16px;
  width: 15px;
  height: 15px;
  margin: 0 8px;
  vertical-align: middle;
}
.bookPage .content h2.tagsTitle {
  text-align: center;
  color:black;
  font-size: 13px;
  margin-bottom: 0;
  padding-bottom: 8px;
}
.bookMetaDataBox {
  margin: 40px auto;
  text-align: center;
}
.sheetContent .sheetItem.segment .sourceContentText {
  margin-bottom: 18px;
  display: block;
  overflow-wrap: break-word;
  word-wrap: break-word;
}
.sheetContent h1,
#sheet .outside h1,
.sourceContentText h1 {
  font-weight: 400;
  font-size: var(--serif-h3-font-size);
  text-align: center;
  margin-top: 45px;
  margin-bottom: 30px;
}
.sheetContent h1 span,
.sourceContentText h1 span {
  border-bottom: 4px solid var(--lighter-grey);
}

#aboutCover {
  margin-top: -90px;
  height: 240px;
  padding: 180px 0;
  background-color: #ADA99B;
  box-sizing: border-box;
  text-align: center;
  overflow: hidden;
  position: relative;
}
#aboutVideo {
  position: absolute;
  top: -90px;
  left: 0;
  min-width: 1200px;
  z-index: 0;
  width: 100%;
}
@media (max-width: 450px) {
  #aboutCover {
    height: 270px;
    padding: 180px 0;
  }
  #aboutVideo {
    min-width: 900px;
  }
}
.overlayTextOnSheetsHero {
  color: white;
  --english-font: var(--english-sans-serif-font-family);
  --hebrew-font: var(--hebrew-sans-serif-font-family);
  font-weight: 400;
  margin-inline-start: 10%;
}
.overlayTextOnSheetsHero #title {
  position: absolute;
  font-size: 50px;
  font-weight: 500;
  top: 145px;
  line-height: 62.65px;
}
.overlayTextOnSheetsHero #message {
  position: absolute;
  font-size: 24px;
  line-height: 18px;
  top: 227px;
}
@media screen and (max-width: 800px) {
  .overlayTextOnSheetsHero {
    margin-inline-start: 15%;
  }
  .overlayTextOnSheetsHero #title {
    font-size: 24px;
    top: 115px;
    line-height: revert;
  }
  .overlayTextOnSheetsHero #message {
    font-size: 16px;
    top: 175px;
  }
  #aboutCover {
    height: 150px;
    padding: 130px 0;
  }
}
.sheetContent .addToSheetPlus {
	display: inline-flex;
	justify-content: center;
	align-items: flex-end;
	width: 25px;
	height: 25px;
	background-color: var(--midrash-green);
	border-radius: 50%;
	color: white;
	font-size: 30px;
	line-height: 1;
	cursor: pointer;
}
.SheetOutsideBiText .addToSheetButton, .SheetSource .addToSheetButton {
  margin-inline-start: 15px;
  padding-block-start: 10px;
  padding-block-end: 10px;
}
.SheetMedia .addToSheetButton, .SheetComment .addToSheetButton, .SheetOutsideText .addToSheetButton {
  margin-block-start: -10px;
  margin-block-end: 30px;
}
.sheetContent .addToSheetText {
  --english-font: var(--english-sans-serif-font-family);
  --hebrew-font: var(--hebrew-sans-serif-font-family);
  font-size: 16px;
  font-weight: 400;
  line-height: 18.75px;
  color: var(--dark-grey);
  margin-inline-start: 10px;
  cursor: pointer;
}
@media screen and (min-width: 900px) {
  .contentInner .table {
    display: flex;
    flex-direction: row;
  }
  div.sheetsWrapper :nth-child(-n+2 of .card) {
    border-top: 1px solid #EDEDEC;
  }
}
@media screen and (min-width: 700px) and (max-width: 900px)  {
  .contentInner .table {
    display: flex;
    flex-direction: column;
  }
}
@media screen and (min-width: 600px) and (max-width: 700px) {
  .contentInner .table {
    display: flex;
    flex-direction: row;
  }
  div.sheetsWrapper :nth-child(-n+2 of .card) {
    border-top: 1px solid #EDEDEC;
  }
}
@media screen and (max-width: 600px) {
   .contentInner .table {
    display: flex;
    flex-direction: column;
  }
}
.readerPanel.hebrew .sheetContent .sheetItem.segment .sourceContentText.outsideBiText.en {
  display: none;
}
.readerPanel.english .sheetContent .sheetItem.segment .sourceContentText.outsideBiText.he {
  display: none;
}
.readerPanel.hebrew .sheetContent .sheetItem.segment.enOnly .sourceContentText.outsideBiText.en {
  display: inline;
}
.readerPanel.english .sheetContent .sheetItem.segment.heOnly .sourceContentText.outsideBiText.he {
  display: inline;
}
.readerPanel.english .sheetContent .sheetItem .SheetOutsideText.segment.he,
.readerPanel.hebrew .sheetContent .sheetItem .SheetOutsideText.segment.en,
.readerPanel.english .sheetContent .sheetItem .SheetComment.segment.he,
.readerPanel.hebrew .sheetContent .sheetItem .SheetComment.segment.en {
  display: inline;
}
.sourceContentText.centeredSheetContent {
  text-align: center;
}
.sheetContent .sheetItem.segment .sourceContentText p:last-child,
.sheetContent .editorContent .sheetItem.segment .sourceContentText p {
  margin-bottom: 0;
}
.sheetContent .editorContent .sheetItem.noPointer {
  pointer-events: none;
}

.sheetContent .editorContent .sheetItem.noPointer iframe {
  pointer-events: auto;
}


.sheetContent .editorContent .sheetItem.noPointer .element-link,
.sheetContent .editorContent .sheetItem.noPointer .element-link a {
    cursor: pointer;
    pointer-events: auto;
}
.sheetContent .sheetItem.segment .addedBy {
  margin-top: -20px;
}



.sheetContent .element-link {
  display: inline;
  position: relative;
}

.sheetContent .element-link .popup {
  position: absolute;
  left: 0;
  display: flex;
  align-items: center;
  background-color: white;
  padding: 0;
  border-radius: 6px;
  z-index: 1;
  top: -38px;
  pointer-events: auto;
  box-shadow: 0px 1px 3px rgba(0, 0, 0, 0.25);
}

.sheetNotice {
  color: var(--dark-grey);
  background: var(--lighter-grey);
  border: 1px solid var(--light-grey);
  box-sizing: border-box;
  border-radius: 6px;
  padding: 10px 20px;
  margin: 22px 44px 0;
  font-size: 16px;
}
.interface-hebrew .sheetContent .element-link .popup {
  direction: rtl;
}

.sheetContent .element-link .popup input {
  border: none;
  width: 200px;
  padding: 6px;
  font-size: 16px;
  color: rgb(0, 136, 204)
}

.sheetContent .element-link .popup a {
  display: flex;
  align-items: center;
  gap: 5px;
  padding-right: 10px;
  border-right: 1px solid lightgrey;
}

.sheetContent .element-link .popup button {
  border: none;
  background: transparent;
  padding: 6px;
}

.sheetContent .element-link .popup button:hover {
  color: rebeccapurple;
  cursor: pointer;
}

.sheetContent .editorContent,
.sheetContent .editorContent .segment {
  cursor: text;
}

.interface-english .sheetContent .sheetItem.segment .addedBy {
  float: left;
}
.interface-hebrew .sheetContent .sheetItem.segment .addedBy {
  float: right;
}
.youTubeContainer {
  position: relative;
  padding-bottom: 56.25%; /* 16:9 */
  padding-top: 25px;
  height: 0;
  pointer-events: auto;
}
.youTubeContainer iframe {
  position: absolute;
  top: 0;
  left: 0;
  width: 100%;
  height: 100%;
}
.sheetContent .media {
  margin: 0 auto;
  display: table;
  table-layout: fixed;
}
.sheetContent .media.fullWidth {
  width: 100%;
}
.sheetContent .media .mediaCaption {
  display: table-caption;
  caption-side: bottom;
  padding-top: 8px;
}
.sheetContent .media .mediaCaptionInner {
  display: flex;
  justify-content: space-between;
}
.sheetContent .media .mediaCaption .en {
  font-size: 80%;
  text-align: left;
  flex: 1;
}
.sheetContent .media .mediaCaption .he {
  font-size: 72%;
  flex: 1;
  font-family: "Heebo", "sans-serif";
}
.sheetContent .media .mediaCaption.heOnly .he,
.sheetContent .media .mediaCaption.enOnly .en {
  display: block;
}
.sheetContent .media .mediaCaption.heOnly .en,
.sheetContent .media .mediaCaption.enOnly .he {
  display: none;
}
.sheetContent .spacer:only-of-type.empty {
  line-height: inherit;
}
.sheetItem:only-of-type.empty .SheetOutsideText:before,
.sheetContent .spacer:only-of-type.empty:before {
  color: #999;
  position: absolute;
  pointer-events: none;
}
.interface-english .sheetItem:only-of-type.empty .SheetOutsideText:before,
.interface-english .spacer:only-of-type.empty:before,
.interface-english .spacer:only-of-type.empty:before {
  content: "Write something... ";
  margin-inline-start: 50px;
}
.interface-hebrew .sheetItem:only-of-type.empty .SheetOutsideText:before,
.interface-hebrew .spacer:only-of-type.empty:before,
.interface-hebrew .spacer:only-of-type.empty:before {
  content: "לכתוב משהו...";
  margin-inline-start: 50px;
}
.editorAddInterface {
  position: relative;
  pointer-events:none;
  background-color: transparent;
  margin-inline-start: 50px;
}

.editorAddInterface:before {
  content: "";
  margin-inline-start:-46px;
  position: absolute;
  width: 30px;
  height: 30px;
  transform: rotate(45deg);
  background-color: white;
  background-image: url("/static/icons/heavy-x-dark.svg");
  border: 1px solid var(--light-grey);
  background-size: 14px;
  border-radius: 50%;
  pointer-events:auto;
  cursor: pointer;
  background-repeat: no-repeat;
  background-position: center;
  box-sizing: border-box;
  box-shadow: 0px 1px 3px 0px #00000040;
}
.editorAddLineButton {
  position: relative;
  background-color: transparent;
  margin-inline-start: 50px;
}
.hidden.editorAddLineButton::before {
    display: none;
}

.editorAddLineButton:before {
  content: "";
  margin-inline-start:-46px;
  position: absolute;
  width: 30px;
  height: 30px;
  transform: rotate(45deg);
  background-color: white;
  background-image: url("/static/icons/heavy-x-dark.svg");
  border: 1px solid var(--light-grey);
  background-size: 14px;
  border-radius: 50%;
  /*pointer-events:auto;*/
  cursor: pointer;
  background-repeat: no-repeat;
  background-position: center;
  box-sizing: border-box;
  box-shadow: 0px 1px 3px 0px #00000040;
}

.editorAddInterface:hover::before {
background-color: var(--lighter-grey);
}
.editorAddInterface.active:hover::before {
background-color: white;
}

.editorAddInterface.active {
  background-color: white;
  line-height: initial;
}
.editorAddInterface.active:before {
  transform: rotate(0);
}
.editorAddInterface .editorAddInterfaceButton {
  display: none;
}

.addInterfaceInput {
  pointer-events: none;
  display: inline-block;
}
.hidden.editorAddInterface::before {
    display: none;
}


.addInterfaceInput .textPreview {
  border-inline-start: 4px solid;
  padding-inline-start: 36px;
  padding-inline-end: 10px;
  padding-top: 30px;
  padding-bottom: 30px;
  pointer-events: auto;
  margin-top: 10px;
  background-color: white;
}

.addInterfaceInput .button {
  font-size: 14px;
  padding-top: 5px;
  padding-bottom: 5px;
  height: 30px;
  position: absolute;
}

.addInterfaceInput .textPreviewSegment {
  display: inline;
}

.addInterfaceInput .textPreview .inner {
  max-height: 272px;
  overflow-y: scroll;
  padding-inline-end: 30px;
  position: relative;
}

.addInterfaceInput .suggestionBoxContainer,
.addInterfaceInput .textPreviewContainer {
  position: absolute;
  z-index: 1;
}

.addInterfaceInput .suggestionBox,
.addInterfaceInput .textPreview {
  border: 1px solid var(--light-grey);
  box-shadow: 0px 1px 3px rgba(0, 0, 0, 0.25);
  border-radius: 6px;
}

.addInterfaceInput .suggestionBox {
  height: 100%;
}
.addInterfaceInput select.suggestionBox {
  font-size: 22px;
}


.addInterfaceInput select.suggestionBox:focus > option:checked {
  background: var(--light-grey) !important;
}

.addInterfaceInput select.suggestionBox option:checked,
.addInterfaceInput select.suggestionBox option:hover {
    box-shadow: 0 0 10px 100px var(--light-grey) inset;
}

.addInterfaceInput input,
.addInterfaceInput button,
.addInterfaceInput .suggestion {
  pointer-events: auto;
  cursor: pointer;
}

.addInterfaceInput .suggestion {
  border-inline-start: 4px solid;
  padding-inline-start: 36px;
  padding-inline-end: 40px;
  padding-top: 9px;
  padding-bottom: 9px;
  border-bottom: 1px solid var(--lighter-grey);
}

.addInterfaceInput .suggestion:last-of-type {
  border-bottom: none;
}

.addInterfaceInput input {
  min-width: 350px;
  max-width: 450px;
  border-radius: 250px;
  border: none;
  box-shadow: none;
  box-sizing: border-box;
  font-size: 22px;
  padding-inline-start: 30px;
  padding-top: revert;
  margin-inline-end: 20px;
  background: url("/static/icons/iconmonstr-magnifier-2-240.svg") no-repeat scroll left 7px top 7px;
  background-color: var(--lighter-grey);
}
.topicSearch.addInterfaceInput {
  display: flex;
  margin-left: 30px;
  margin-right: 30px;
  justify-content: space-between;
}

.topicSearch.addInterfaceInput input {
  margin-top: 30px;
  height: 30px;
  max-width: 250px;
  min-width: 250px;
  padding-inline-end: 30px;
  margin-left:  0;
  margin-right: 0;
  font-size: 20px;
}
.topicSearch.addInterfaceInput input.selected {
  color: #4B71B7;
}

.topicSearch.addInterfaceInput .button {
  margin-top: 30px;
  position: relative;
  white-space: nowrap;
}
.addInterfaceInput .suggestion {
  font-size: 20px;
}
.topicSearch.addInterfaceInput select.suggestionBox {
  margin-top: 60px;
}
.addInterfaceInput.mediaInput input {
  background: url("/static/icons/link_grey.svg") no-repeat scroll left 7px top 7px;
  background-color: var(--lighter-grey);
}
.readerApp.interface-hebrew .addInterfaceInput input {
  background-position: right 7px top 7px;
  font-family: var(--hebrew-serif-font-family);
}

.addInterfaceInput input::placeholder {
  font-size: 22px;
  font-style: normal;
}

.addInterfaceInput input+span.helperCompletionText {
  position: absolute;
  margin-inline-start: 4px;
  color: var(--medium-grey);
}

.editorAddInterface.active .editorAddInterfaceButton {
  width: 30px;
  height: 30px;
  padding: 10px;
  display: inline-block;
  background-size: auto 12px;
  background-repeat: no-repeat;
  background-position: center;
  border-radius: 6px;
  background-origin: content-box;
  background-color: var(--lighter-grey);
  margin-inline-end: 6px;
  box-sizing: border-box;
  cursor: pointer;
  pointer-events: auto;
}
.editorAddInterface.active .cursorHolder {
  display: inline-block;
 }
#addSourceButton.editorAddInterfaceButton {
  background-image: url("/static/icons/quotation.svg");
}
#addImageButton.editorAddInterfaceButton {
  background-image: url("/static/icons/image.svg");
}
#addMediaButton.editorAddInterfaceButton {
  background-image: url("/static/icons/video.svg");
}

#addImageFileSelectorLabel {
  width: 30px;
  height: 30px;
  margin-inline-start: -5px;
  margin-top: -5px;
  display: block;
  position: absolute;
  cursor: pointer;
}

.sheetContent .sheetItem .SheetOutsideText.segment p {
  margin: 0
}
.sheetContent .sheetItem .SheetOutsideText.segment {
  margin: 0
}
.sheetContent .sheetItem .SheetSource.segment,
.sheetContent .sheetItem .SheetOutsideBiText.segment {
  margin-top: 2px;
  margin-bottom:30px;
}
.sheetContent .text.loading {
  cursor: wait;
}
.oldSheetNotice,
.oldSheetNotice a,
.editSheetNotice,
.editSheetNotice a {
  font-size: 12px;
  font-family: "Roboto", "Helvetica Neue", "Helvetica", sans-serif;
  color: #999;
}
.cookiesNotification {
  position: fixed;
  z-index: 9999;
  color: white;
  background-color: #212E50;
  border-top: 1px solid #ccc;
  bottom: 0;
  box-sizing: border-box;
  width: 100%;
  padding: 10px 0;
  line-height: 1.1;
  text-align: center;
  unicode-bidi: plaintext;
}
.cookiesNotification a {
  text-decoration: underline;
  color: inherit;
  margin-inline-start: 5px;
}
.cookiesNotification .button {
  margin-inline-start: 12px;
}
.readerMessageBox {
  z-index: 9999;
  color: #000;
  font-size: 16px;
  background-color: #ededec;
  border: 1px solid #ccc;
  top: 0;
  left: 0;
  box-sizing: border-box;
  padding: 10px 0;
  margin: 40px;
  line-height: 1.1;
  text-align: center;
}
.readerMessageBox a {
  text-decoration: underline;
  color: inherit;
}
.he sup.sourcePrefix {
  margin-right: -35px;
  position: absolute;
  text-decoration: none;
  font-family: "Roboto", "Helvetica Neue", "Helvetica", sans-serif;
  color: #000;
}
.en sup.sourcePrefix {
  margin-left: -35px;
  position: absolute;
  text-decoration: none;
  font-family: "Roboto", "Helvetica Neue", "Helvetica", sans-serif;
  color: #000;
}
.heLeft.bilingual .sheetContent .text sup.sourcePrefix,
.heRight.bilingual .sheetContent .text sup.sourcePrefix {
    margin-right: -28px;
}
.heLeft.bilingual .sheetContent .text .en sup.sourcePrefix,
.heRight.bilingual .sheetContent .text .en sup.sourcePrefix {
  display: none
}
.sheetItem.ref-display-none .ref {
  display: none;
}
section.SheetSource .en,
section.SheetOutsideBiText .en {
  background-color: #FBFBFA;
}
section.SheetSource,
section.SheetOutsideBiText {
  border-inline-start: 4px solid;
  border-inline-end: 1px solid #DDDDDD;
  border-block-start: 1px solid #DDDDDD;
  border-block-end: 1px solid #DDDDDD;
  border-radius: 4px;
  margin-bottom: 30px;
}

.readerPanel.hebrew section.SheetSource .sheetItem > .he,
.readerPanel.english section.SheetSource .sheetItem > .en,
.readerPanel.hebrew section.SheetSource .sheetItem.enOnly > .en > .sourceContentText,
.readerPanel.hebrew section.SheetOutsideBiText .sheetItem > .he,
.readerPanel.english section.SheetOutsideBiText .sheetItem > .en {
  display: block;
}
.readerPanel.hebrew section.SheetSource .sheetItem:not(.enOnly) > .en,
.readerPanel.hebrew section.SheetSource .sheetItem.enOnly > .en > .ref,
.readerPanel.hebrew section.SheetSource .sheetItem.enOnly > .he > .sourceContentText,
.readerPanel.english section.SheetSource .sheetItem > .he,
.readerPanel.hebrew section.SheetOutsideBiText .sheetItem > .en,
.readerPanel.english section.SheetOutsideBiText .sheetItem > .he  {
  display: none;
}
.interface-english section.SheetSource .sheetItem > .he,
.interface-english section.SheetSource .sheetItem > .en,
.interface-english section.SheetOutsideBiText .sheetItem > .he,
.interface-english section.SheetOutsideBiText .sheetItem > .en {
  padding: 15px 20px 15px 16px;
}
.interface-english section.SheetSource .sheetItem > .en {
  border-block-start: 1px solid #DDDDDD;
  border-block-end: 1px solid #DDDDDD;
}
.interface-hebrew section.SheetSource .sheetItem > .he,
.interface-hebrew section.SheetSource .sheetItem > .en,
.interface-hebrew section.SheetOutsideBiText .sheetItem > .he,
.interface-hebrew section.SheetOutsideBiText .sheetItem > .en {
  padding: 15px 16px 15px 20px;
}
section.SheetSource .segmentNumber,
section.SheetSource .SheetOutsideBiText {
  display: none;
}
.sheetContent section.SheetSource .sheetItem.segment .sourceContentText,
.sheetContent section.SheetOutsideBiText .sheetItem.segment .sourceContentText {
  margin: 0;
}
.sheetContent section.SheetSource .sheetItem.segment {
  margin-block-end: 0;
}
.sheetItem .SheetSource,
.sheetItem .SheetOutsideBiText {
  border-inline-start: 4px solid;
  padding-inline-start: 16px;
  padding-inline-end: 20px;
  box-shadow: 0px 1px 6px rgba(0, 0, 0, 0.25);
}
.sheetItem .SheetSource.segment,
.sheetItem .SheetOutsideBiText.segment {
cursor: pointer;
}

.sheetItem .SheetSource.selected.segment,
.sheetItem .SheetOutsideBiText.selected.segment {
  border-top: 2px solid var(--select-blue);
  border-bottom: 2px solid var(--select-blue);
  border-inline-end: 2px solid var(--select-blue);
  margin-top: 0;
  margin-bottom: 28px;
  margin-inline-end: -2px;
  cursor: text;
}
.sheetItem .SheetSource .he,
.sheetItem .SheetSource .en,
.sheetItem .SheetOutsideBiText .he,
.sheetItem .SheetOutsideBiText .en {
  padding-inline-start: 16px;
  padding-inline-end: 20px;
  margin-inline-start: -16px;
  margin-inline-end: -20px;
  padding-top: 15px;
  padding-bottom: 15px;
}
.interface-hebrew .sheetItem .SheetSource .he,
.interface-hebrew .sheetItem .SheetSource .en,
.interface-hebrew .sheetItem .SheetOutsideBiText .he,
.interface-hebrew .sheetItem .SheetOutsideBiText .en {
  padding-inline-start: 20px;
  padding-inline-end: 16px;
  margin-inline-start: -20px;
  margin-inline-end: -16px;
}
.interface-hebrew .bilingual.heLeft .sheetItem .SheetOutsideBiText .he,
.interface-hebrew .bilingual.heLeft .sheetItem .SheetSource .he,
.interface-hebrew .bilingual.heRight .sheetItem .SheetOutsideBiText .en,
.interface-hebrew .bilingual.heRight .sheetItem .SheetSource .en,
.interface-english .bilingual.heRight .sheetItem .SheetOutsideBiText .he,
.interface-english .bilingual.heRight .sheetItem .SheetSource .he,
.interface-english .bilingual.heLeft .sheetItem .SheetOutsideBiText .en,
.interface-english .bilingual.heLeft .sheetItem .SheetSource .en {
  padding-inline-end: 20px;
  margin-inline-end: 0px;
  padding-inline-start: 20px;
  margin-inline-start: 0px;
}
.interface-hebrew .bilingual.heLeft .sheetItem .SheetOutsideBiText .en,
.interface-hebrew .bilingual.heLeft .sheetItem .SheetSource .en,
.interface-english .bilingual.heLeft .sheetItem .SheetOutsideBiText .he,
.interface-english .bilingual.heLeft .sheetItem .SheetSource .he {
  padding-inline-end: 16px;
  margin-inline-end: 0px;
  padding-inline-start: 20px;
  margin-inline-start: 0px;
}

.interface-hebrew .bilingual.heRight .sheetItem .SheetOutsideBiText .he,
.interface-hebrew .bilingual.heRight .sheetItem .SheetSource .he,
.interface-english .bilingual.heRight .sheetItem .SheetOutsideBiText .en,
.interface-english .bilingual.heRight .sheetItem .SheetSource .en {
  padding-inline-end: 20px;
  margin-inline-end: 0px;
  padding-inline-start: 16px;
  margin-inline-start: 0px;
}

.readerPanel.bilingual.heRight .sheetItem .SheetSource,
.readerPanel.bilingual.heRight .sheetItem .SheetOutsideBiText,
.readerPanel.bilingual.heLeft .sheetItem .SheetSource,
.readerPanel.bilingual.heLeft .sheetItem .SheetOutsideBiText {
  padding-left: 0;
  padding-right: 0;
}

.readerPanel.english .sheetItem .SheetSource .he,
.readerPanel.english .sheetItem .SheetSource .en,
.readerPanel.english .sheetItem .SheetOutsideBiText .he,
.readerPanel.english .sheetItem .SheetOutsideBiText .en,
.readerPanel.hebrew  .sheetItem .SheetSource .he,
.readerPanel.hebrew  .sheetItem .SheetSource .en,
.readerPanel.hebrew  .sheetItem .SheetOutsideBiText .he,
.readerPanel.hebrew  .sheetItem .SheetOutsideBiText .en
{
  padding-inline-start: initial;
  padding-inline-end: initial;
  margin-inline-start: initial;
  margin-inline-end: initial;
}

.readerPanel.english .sheetItem .SheetSource.segment,
.readerPanel.hebrew .sheetItem .SheetSource.segment {
  padding-top: 15px;
  padding-bottom: 15px;
}


.sheetItem .SheetSource .he.editable.selected .sourceContentText,
.sheetItem .SheetSource .en.editable.selected .sourceContentText,
.sheetItem .SheetOutsideBiText .he.editable.selected .sourceContentText,
.sheetItem .SheetOutsideBiText .en.editable.selected .sourceContentText {
  background-color: #FFFFFF;
  box-shadow: inset 0px 0px 3px rgba(0, 0, 0, 0.3);
  border-radius: 6px;
}
.sheetItem .SheetSource ::selection,
.sheetItem .SheetOutsideBiText ::selection {
  background-color: rgba(0,0,0,0);
}
.sheetItem .SheetSource .he.editable.selected ::selection,
.sheetItem .SheetSource .en.editable.selected ::selection,
.sheetItem .SheetOutsideBiText .he.editable.selected ::selection,
.sheetItem .SheetOutsideBiText .en.editable.selected ::selection {
  background-color: #D2DCFF;
}
.sheetItem .SheetSource .en,
.sheetItem .SheetOutsideBiText .en {
  background-color: #FBFBFA;
}
.sheetItem .SheetSource .ref,
.sheetItem .SheetOutsideBiText .ref {
  pointer-events: none;
  user-select: none;
}
.readerPanel.bilingual .sheetItem .SheetSource:after,
.readerPanel.bilingual .sheetItem .SheetOutsideBiText:after {
  content: " ";
  display: block;
  clear: both;
  height: 0;
  background-color: #FBFBFA;
}
.sheetItem .SheetMedia {
  margin-bottom: 14px;
}
.readerPanel.bilingual.heRight .SheetSource {
  background-image:
  linear-gradient(
    to left,
    #fff,
    #fff 50%,
    #FBFBFA 50%,
    #FBFBFA 100%,
    #fff 100%
  );
}
.readerPanel.bilingual.heLeft .SheetSource {
  background-image:
  linear-gradient(
    to right,
    #fff,
    #fff 50%,
    #FBFBFA 50%,
    #FBFBFA 100%,
    #fff 100%
  );
}

.bilingual.heLeft .sheetContent .boxedSheetItem,
.bilingual.heRight .sheetContent .boxedSheetItem {
  margin-bottom: 30px;
}

.bilingual.heLeft .sheetContent .sheetItem .SheetSource.segment,
.bilingual.heRight .sheetContent .sheetItem .SheetSource.segment {
  margin-bottom: 0;
}

.boxedSheetItem + .spacer {
  margin-top: -30px;
  transition: all .5s ease-in-out;
}

.boxedSheetItem + .spacer.spacerSelected {
  margin-top: unset;
  margin-bottom:30px;
  transition: all .5s ease-in-out;
}

.boxedSheetItem[draggable] {
  -moz-user-select: none;
  -khtml-user-select: none;
  -webkit-user-select: none;
  user-select: none;
  -khtml-user-drag: element;
  -webkit-user-drag: element;
}

.boxedSheetItem.dragged {
  opacity: .2;
}

.boxedSheetItem .boxedSourceChildren {
  position: absolute;
  top: 0;
}

.draggedOver.draggedOverBefore::before {
  content: "​"; /* zwsp required for chrome to display content */
  display: block;
  background-color: #D2DCFF;
  width: 100%;
}
.draggedOver.draggedOverAfter::after {
  content: "​"; /* zwsp required for chrome to display content */
  display: block;
  background-color: #D2DCFF;
  width: 100%;
}

.dragIcon {
  background-color: #F0F8FF;
  width: auto;
  height: 30px;
  left: -3000px;
  border-inline-start: 4px solid;
  font-size: 22px;
  padding-top: 10px;
  padding-left: 10px;
  padding-right: 10px;
  text-align: center;
  position: absolute;
}
.dragIconContainer {
  position: absolute;
  left: -9999px;
  display: flex;
  flex-direction: column;
  background-color: rgba(255, 255, 255, 0.1);
}
.feedbackBox p {
  font-size: 16px;
  letter-spacing: 1px;
}
.feedbackBox .button {
  margin: auto;
  width: 100%;
}
.feedbackBox input {
  padding: 16px 22px;
  margin-bottom: 20px;
  cursor: pointer;
  font-size: 18px;
  border-radius: 4px;
  box-shadow: none;
  border: 1px solid #E9E9E9;
  width: 100%;
  box-sizing: border-box;
}
.connectionsPanel textarea.feedbackText {
  border-radius: 7px;
  box-shadow: 0 1px 3px rgba(0,0,0,0.2);
}
.img-circle {
  border-radius: 50%;
}
.tab-view .tab-list {
  display: flex;
  flex-direction: row;
  justify-content: flex-start;
}
.tab-view .tab-list .tab {
  font-size: 16px;
  color: black;
  text-align: center;
  padding: 10px 0;
  margin: 0;
  margin-inline-end: 30px;
  cursor: pointer;
}

.tab-view .tab-list .tab.popover {
  margin-inline-end: 0;
  margin-inline-start: 10px;
}

.interface-hebrew .tab-view .tab-list .tab.popover{
    transform: scale(1.3);
}

.tab-view .tab-list .tab a {
  color: inherit;
}
.tab-view .tab-list .tab a:hover {
  text-decoration: none;
}
.tab-view .tab-list .active .tab {
  border-bottom: 4px solid #CCC;
}
.tab-view .tab-list .tab img {
  width: 18px;
  height: 18px;
  margin: 0 10px 0 0;
  top: 2px;
  position: relative;
}
.interface-hebrew .tab-view .tab-list .tab img {
  margin: 0 0 0 10px;
}
.tab-view .tab-list .justifyright {
  margin: 0 0 4px auto;
  display: flex;
  align-items: center;
}
.tab-view .tab-list .tab.filter,
.tab-view.largeTabs .tab-list .tab.filter {
  margin: 0;
}

.interface-hebrew .singlePanel .tab-view.largeTabs .tab-list .tab.filter {
  margin-top: 3px;
}

.tab-view .tab-list .tab.popover {
  position: relative;
  display: inline-block;
}


.tab-view .tab-list .tab.filter.open {
  background-color: inherit;
}
.tab-view .tab-list .tab.filter img {
  margin: 0 0 1px 6px;
  width: 18px;
  height: 18px;
}
.interface-hebrew .tab-view .tab-list .tab.filter img {
  margin: 0 6px 1px 0;
}
.tab-view .tab-list .applink a {
    color: #666;
}
.interface-hebrew .tab-view .tab-list .justifyright {
  margin: 0 auto 0 0;
}
.tab-list :not(.active) .tab, .tab-list :not(.active) .tab a{
    color: #666;
}
.tab-view.largeTabs .tab-list {
    border-bottom: 1px solid #CCC;
    margin-bottom: 18px;
}
.tab-view.largeTabs .filter-bar {
  margin-bottom: 30px;
}
.tab-view.largeTabs .tab-list .tab {
  font-size: 22px;
}
.singlePanel .tab-view.largeTabs .tab-list .tab:not(.popover) {
    font-size: 16px;
}
.tab-view.largeTabs .tab-list .active .tab {
  border-bottom: 4px solid var(--light-grey);
}

.singlePanel .tab-view.largeTabs .tab-list .active .tab {
  padding-bottom: 18px;
}

.langSelectPopover {
  position: absolute;
  top: 100%;
  right: 0;
  background-color: #fff;
  border-radius: 6px;
  box-shadow: 0px 1px 3px 0px rgba(0, 0, 0, 0.25);
  text-align: start;
  width: 266px;
  padding-bottom: 15px;
}

.interface-hebrew .singlePanel .langSelectPopover {
  right: -233px;
}
.langSelectPopover .langHeader {
  font-weight: 500;
  font-size: 16px;
  padding: 15px;
  margin-bottom: 15px;
  border-bottom: 1px solid var(--light-grey);
}

.langSelectPopover .radioChoice.active {
  background-color: var(--sefaria-blue);
  color: #fff;
}

.langSelectPopover .radioChoice {
  display: flex;
  justify-content: space-between;
  align-items: center;
  font-size: 14px;
  color: #000;
  margin-inline: 15px;
  background-color: var(--lighter-grey);
  cursor: pointer;
}

.langSelectPopover .radioChoice:nth-of-type(2) {
  border-radius: 6px 6px 0px 0px;
}

.langSelectPopover .radioChoice:nth-of-type(4) {
  border-radius: 0px 0px 6px 6px;
}

.langSelectPopover .radioChoice label {
  flex-grow: 1;
  padding: 10px;
  cursor: pointer;
}

.langSelectPopover .radioChoice input[type=radio] {
    appearance: none;
    background-color: #fff;
    width: 20px;
    height: 20px;
    border: 2px solid var(--medium-grey);
    border-radius: 20px;
    display: inline-grid;
    place-content: center;
    margin-top: 0;
    margin-inline-end: 10px;

  }

/* Styles the radio select as a checkbox  */
.langSelectPopover .radioChoice input[type=radio]::before {
    content: "";
    width: 10px;
    height: 10px;
    transform: scale(0);
    transform-origin: bottom left;
    background-color: var(--sefaria-blue);
    clip-path: polygon(13% 50%, 34% 66%, 81% 2%, 100% 18%, 39% 100%, 0 71%);
}

.langSelectPopover .radioChoice input[type=radio]:checked::before {
    transform: scale(1);
}

.langSelectPopover .radioChoice input[type=radio]:checked{
    background-color:   #fff;
    border: 0;
}

@media (max-width: 540px) {
  .profile-page .tab-view .tab .tabIcon {
    display: none;
  }

  .tab-view .tab-list{
    flex-wrap: wrap;
  }
  .profile-page .profile-actions .resourcesLink.profile-settings,
  .profile-page .profile-actions .button.logoutLink{
    display: none;
  }
}
.profile-page .textRange {
  font-size: 18px;
  color: #666;
}
.profile-page .note-text {
  font-size: 18px;
}
.profile-page .note {
  display: flex;
  flex-direction: row;
  justify-content: space-between;
  padding: 10px 0 20px 0;
}
.profile-page .note + .note {
  border-top: 1px solid #CCC;
}
.profile-page .noteLeft {
  flex-grow: 1;
}
.profile-page .noteRight {
  display: flex;
  flex-direction: row;
  align-items: flex-start;
}
.profile-page .note .noteRight img {
  display: none;
}
.profile-page .note .noteRight img + img {
  margin: 0 0 0 10px;
}
.interface-hebrew .profile-page .note .noteRight img + img {
  margin: 0 10px 0 0;
}
.profile-page .note:hover .noteRight img {
  display: inline-block;
  width: 16px;
  height: 16px;
  opacity: 0.4;
}
.profile-page .note:hover .noteRight img:hover {
  opacity: 0.6;
  cursor:pointer;
}
.profile-page .social-icon img, .sheetContentSidebar .social-icon img {
  width: 13px;
  height: 13px;
  opacity: 0.4;
}
.sheetContentSidebar .title.sub-title, .sheetContentSidebar .title.sub-sub-title {
  --english-font: var(--english-sans-serif-font-family);
  --hebrew-font: var(--hebrew-sans-serif-font-family);
  font-size: 14px;
  font-weight: 400;
  line-height: 18px;
  margin-block-end: 10px;
}
.sheetContentSidebar .title.sub-sub-title {
  margin-block-end: 20px;
}
.profile-page .social-icon + .social-icon {
  padding: 0 5px;
}
.profile-page .social-icon:hover img {
  opacity: 0.6;
}
.editorToggleHeader {
  width: 100%;
  background-color: #18345D;
  color: white;
  height: 60px;
  font-size: 16px;
  margin-top: -60px;
  margin-left: -12px;
  margin-bottom: 80px;
  padding-right: 12px;
  display: flex;
  justify-content: center;
  align-items: center;
  position: relative;
  left: 0;
}
.interface-hebrew .editorToggleHeader {
  direction: rtl;
}
.editorToggleHeader .button {
  padding: 5px 8px;
  margin-inline-start: 15px;
  margin-top: 5px;
  height: 30px;
  letter-spacing: 0;
}
.feedbackOverlay {
  position: fixed;
  width: 100%;
  height:100%;
  background-color: #FBFBFA;
  z-index: 1001;
  top: 0;
  left: 0;
  padding: 120px 60px;
  box-sizing: border-box;
}
.interface-hebrew .feedbackOverlay {
  direction: rtl;
}
.feedbackOverlay .buttonContainer {
  margin-top: 50px;
}
.feedbackOverlay h2 {
  font-size: 30px;
  font-family: "adobe-garamond-pro", "Crimson Text", Georgia, serif;
  margin: 0 auto 50px auto;
  color: black;
  text-transform: none;
  max-width: 600px;
}
.feedbackOverlay p, .feedbackOverlay ul  {
  font-size: 16px;
  font-family: "Roboto", "Helvetica Neue", "Helvetica", sans-serif;
  color: black;
  max-width: 600px;
  margin: 10px auto;
}
.feedbackOverlay textarea {
  font-size: 18px;
  color: #000;
  box-shadow: 0px 1px 3px rgba(0, 0, 0, 0.25);
  border-radius: 6px;
  border: none;
  width: 100%;
  padding: 12px;
  font-weight: normal;
  font-style: normal;
  margin-top: 10px;
  height: 120px;
}
.interface-hebrew textarea,
.interface-hebrew textarea::placeholder,
.interface-hebrew input
{
  font-family: var(--hebrew-sans-serif-font-family);
}
.feedbackOverlay textarea::placeholder {
  font-size: 16px;
  font-style: normal;
  color: #666;
}
.feedbackOverlay a {
  color: #4871bf;
}
.feedbackOverlay .button {
  margin: 0;
}
.feedbackOverlay a.button  {
  color: white;
}
.sheetList .sheet {
  border-bottom: none;
}
.sheetList .sheet {
  display: flex;
  flex-direction: row;
}
.sheetList .sheet .sheetLeft {
  display: flex;
  flex-direction: column;
}
.sheetList .sheet .sheetTags {
  color: #999;
}
.sheetsProfileList .sheet .sheetTags .bullet {
  padding: 0 5px;
}
.sheetList .sheet a {
  color: inherit;
  cursor: pointer;
}
.sheetList .sheet a.sheetTitle {
  display: flex;
  flex-direction: row;
  align-items: center;
  margin-bottom: 10px;
  font-size: 18px;
}
.sheetList .sheet .sheetLeft .sheetTitle img,
.textList .sheet .sheetLeft .sheetTitle img {
  width: 18px;
  height: 18px;
  margin-inline-end: 10px;
}
.sheetLeft div.sheetSummary {
  margin-bottom: 10px
}
.default-profile-img {
  width: 175px;
  height: 175px;
  background-color: #999;
  border-radius: 50%;
  display: flex;
  justify-content: center;
  align-items: center;
  color: white;
  font-size: 75px;
  font-family: "Roboto", "Helvetica Neue", "Helvetica", sans-serif;
}
.default-profile-img.invisible {
  visibility: hidden;
}
.profile-page .filterable-list {
  /* to distinguish top half of profile from bottom half */
    background-color: white;
    border: 1000px solid white;
    border-top: 4px solid white;
    border-bottom: 120px solid white;
    margin: -4px 0 -120px -1000px;
    width: 100%;
}
.interface-hebrew .profile-page .filterable-list {
  margin: -4px -1000px -120px 0;
}
.filterable-list .filter-bar {
  border-bottom: 1px solid #E2E2E1;
  display: flex;
  flex-direction: row;
  align-items: center;
  padding: 16px 0;
  justify-content: space-between;
}
.filterable-list .filter-bar-new {
  padding: 0 0 20px 0;
  justify-content: space-between;
  align-items: center;
  display: flex;
  flex-wrap: wrap;
  flex-direction: row;
}
.filterable-list .filter-bar-new .filter-input {
  background-color: #EDEDED;
  border-radius: 5px;
  padding: 5px;
  color: black;
  width: 250px;
  display: flex;
  align-items: center;
}
.filterable-list .filter-bar-new .filter-input ::placeholder {
  color: #999;
}
.filterable-list .filter-bar-new .sort-option {
  padding: 7px;
  color: #666;
  font-size: 16px;
  cursor: pointer;
  margin: 0 0 0 7px;
  background-color: #EDEDED;
  border-radius: 5px;
}
.interface-hebrew .filterable-list .filter-bar-new .sort-option {
  margin: 0 7px 0 0;
}
.filterable-list .filter-bar-new .sort-option.active {
  color: black;
}
.filterable-list .filter-bar-new .systemText span {
  color: #000;
}
.filterable-list .filter-bar .filter-bar-inner {
  display: flex;
  align-items: center;
}
.filterable-list .readerNavMenuSearchButton {
  margin: 0 10px 0 5px;
  display: inline-flex;
  top: 0;
}
.interface-hebrew .filterable-list .readerNavMenuSearchButton {
  margin: 0 5px 0 10px;
}
.filterable-list input {
  border: 0;
  font-size: 18px;
  font-family: "adobe-garamond-pro", "Crimson Text", Georgia, serif;
  background-color: transparent;
}
.filterable-list .loadingMessage {
  margin-top: 30px;
}
.profile-page .filterable-list .filter-content {
  padding-top: 25px;
}
.profile-page .sheet-header {
  display: flex;
  flex-direction: column;
  align-items: flex-start;
  margin-bottom: 10px;
}
.profile-page .collectionListingImage {
  width: 18px;
  height: 18px;
  border-radius: 50%;
  vertical-align: middle;
  margin: 0;
  margin-inline-end: 10px;
  position: relative;
  top: -2px;
}
.profile-page .collectionListingName {
  margin-bottom: 10px;
  font-family: Roboto;
  font-size: 16px;
  font-weight: 600;
  line-height: 18.75px;

}
.profile-page .collectionListing + .collectionListing {
  border-top: 0;
}
.profile-page .profile-summary-content a {
  color: inherit;
}
.profile-page .profile-summary a.logoutLink {
  color: #666;
  padding: 16px 15px;
}
.profile-page .profile-summary {
  display: flex;
  flex-direction: row;
  justify-content: space-between;
  margin-bottom: 40px;
}
.profile-page .profile-summary .summary-column {
  display: flex;
  flex-direction: column;
  flex-grow: 3;
  flex-basis: 0;
}
.profile-page .profile-summary .summary-column.start {
  align-items: flex-start;
}
.profile-page .profile-summary .summary-column.end {
  flex-grow: 1;
}
.profile-summary .small-margin {
  margin: 0 4px;
}
.profile-summary .sub-sub-title > .small-margin:first-child,
.profile-summary .sub-sub-title > span:first-child .small-margin {
  margin: 0 4px 0 0;
}
.profile-summary .sub-sub-title > .small-margin:last-child,
.profile-summary .sub-sub-title > span:last-child .small-margin {
  margin: 0 0 0 4px;
}
.interface-hebrew .profile-summary .sub-sub-title > .small-margin:last-child,
.interface-hebrew .profile-summary .sub-sub-title > span:last-child .small-margin {
  margin: 0 4px 0 0;
}
.profile-page .aboutText {
  margin-top: 20px;
  font-size: 18px;
  line-height: 1.4;
  font-family: Roboto;
  font-size: 14px;
  font-weight: 400;
  line-height: 16.41px;
}
@media (max-width: 540px) {
  .profile-page .profile-pic:hover .profile-pic-hover-button.profile-pic-button-visible {
    display: none !important;  /* dont allow profile pic upload on mobile b/c causes black image on iOS */
  }
  .profile-page .profile-pic .profile-pic-button {
    top: calc(-1 * ((87px/2) + (46px/2)));  /* height of .profile-img + height of .profile-pic-button */
  }
  .profile-page .editorToggleHeader {
    display: none !important;
  }
  .profile-page .profile-summary .profile-img {
    width: 87px !important;
    height: 87px !important;
    font-size: 43.5px !important;
  }
  .profile-page .profile-summary .default-profile-img {
    width: 87px !important;
    height: 87px !important;
    font-size: 43.5px !important;
  }
  .profile-page .profile-summary .profile-actions {
    display: flex;
    flex-wrap: wrap;
    flex-direction: row;
  }
}
.profile-page .profile-summary .follow {
  color: #999;
  font-size: 13px;
  letter-spacing: 1px;
}
.profile-page .profile-summary .follow .follow-bull {
  padding: 0 5px;
}

.profile-page .resourcesLink.faded {
  color: #666;
}
.resourcesLink.blue {
  color: white;
  background-color: #18345d;
}
.resourcesLink.studyCompanion {
  margin-inline-start: 10px;
}
@media screen and (max-width: 900px) {
  .resourcesLink.studyCompanion {
    margin-inline-start: 0;
  }
}
@media screen and (max-width: 900px) {
  .resourcesLink.studyCompanion {
    margin-inline-start: 0;
  }
}
.resourcesLink.blue img {
  filter: invert(1);
  opacity: 1;
}
.profile-page .authorByLine {
  margin: 20px 0;
}
.authorByLineImage a {
  text-decoration: none;
}
.profile-page .follow-header {
  font-size: 20px;
  color: #000;
  padding-bottom: 10px;
}
.profile-page .follow-header .follow-count {
  color: #999;
}
.profile-page .resourcesLink  {
  min-height: 46px;
  height: 46px;
  overflow: visible;
  padding: 0px 16px;
  border-top: 0;
  display: flex;
  align-items: center;
  width: unset;
}
.profile-page .emptyList {
  display: flex;
  flex-direction: column;
  align-items: flex-start;
}
.profile-page .emptyList .emptyListText {
  font-size: 16px;
  margin: 30px 0;
  color: #999;
  font-family: "Roboto", "Helvetica Neue", "Helvetica", sans-serif;
  line-height: 1.5;
}
.profile-page .profile-summary .resourcesLink + .resourcesLink,
.profile-page .profile-summary .largeFollowButton + .resourcesLink {
  margin: 0 0 0 10px;
}
.interface-hebrew .profile-page .profile-summary .largeFollowButton + .resourcesLink,
.interface-hebrew .profile-page .profile-summary .resourcesLink + .resourcesLink {
  margin: 0 10px 0 0;
}
.profile-page .profile-summary .title {
  margin-bottom: 10px;
}
.profile-page .profile-summary .sub-title {
  color: #000;
  font-family: "Roboto", "Helvetica Neue", "Helvetica", sans-serif;
  font-size: 16px;
}
.profile-page .profile-summary .sub-sub-title {
  color: #666;
  font-family: "Roboto", "Helvetica Neue", "Helvetica", sans-serif;
  font-size: 16px;
}
/* Tooltip - source: https://codepen.io/cristina-silva/pen/XXOpga */
.tooltip-toggle {
  cursor: pointer;
  position: relative;
  line-height: normal;
}
.tooltip-toggle svg {
  height: 18px;
  width: 18px;
}
/*Tooltip text container*/
.three-dots-button.tooltip-toggle::before {
  /* make the tooltip appear on right. % is an estimate that works most of the time */
  top: 0;
  transform: translateY(-35%);
  left: 30px;
  color: #999;
  text-align: left;
}
.interface-hebrew .three-dots-button.tooltip-toggle::before {
  left: unset;
  right: 30px;
  text-align: right;
}
@media (max-width: 450px) {
  .three-dots-button.tooltip-toggle::before {
    left: -165px;
  }
  .interface-hebrew .three-dots-button.tooltip-toggle::before{
    right: -165px;
  }
}

.tooltip-toggle::before {
  color: #000;
  font-family: "Roboto", "Helvetica Neue", "Helvetica", sans-serif;
  font-size: 13px;
  opacity: 0;
  pointer-events: none;
  text-align: center;
  position: absolute;
  top: 30px;
  left: -70px;
  padding: 10px;
  background-color: #fff;
  box-shadow: 0 1px 3px rgba(0,0,0,.2);
  border-radius: 5px;
  content: attr(aria-label);
  text-transform: none;
  transition: all 0.5s ease;
  width: 140px;
  z-index: 1;
}
/*Triggering the transition*/
.tooltip-toggle:hover::before, .tooltip-toggle:hover::after {
  opacity: 1;
  transition: all 0.75s ease;
}
.largeFollowButton {
  display: inline-flex;
  min-height: 46px;
  height: 46px;
  overflow: visible;
  padding: 0px 16px;
  align-items: center;
  text-align: center;
  cursor: pointer;
  background: #18345d;
  color: #fff;
  border-radius: 6px;
  box-shadow: 0 1px 3px rgb(0 0 0 / 20%);
}
.profile-page .largeFollowButton.following .int-en,
.profile-page .largeFollowButton.following .int-he {
  color: black;
}
.largeFollowButton.following span {
  color: #666;
}
.smallFollowButton {
  height: 20px;
  line-height: 18px;
  width: min-content;
  text-align: center;
  cursor: pointer;
  background: var(--sefaria-blue);
  color: white;
  border-radius: 3px;
  margin-inline-start: 15px;
  display: none;
  letter-spacing: normal;
  padding: 0 3px;
}
.smallFollowButton.smallText span {
  color: white;
}
.largeFollowButton.following, .smallFollowButton.following {
  background: #fff;
  color: black;
}
.smallFollowButton.following{
  border: 1px solid #CCCCCC;
  box-sizing: border-box;
}
.smallFollowButton.following.smallText span {
  color: black;
}
.authorByLine.small .smallFollowButton.following{
  line-height: 18px;
}
.authorByLine .smallFollowButton.following{
  line-height: 16px;
}
body .homeFeedWrapper {
  background-color: white;
}
body .homeFeedWrapper .content {
  padding: 0;
}
.columnLayout {
  display: flex;
  flex-direction: row;
}
@media (max-width: 540px) {
  .topicPanel .columnLayout {
    flex-direction: column;
  }
  .topicPanel .sideColumn {
    padding: 20px 25px 30px 25px;
    max-width: 100%;
    align-self: stretch;
    border: 0;
    margin: 0;
  }
  .topicPanel .navSidebar {
    width: unset;
    border-top: 30px solid #FBFBFA;
    margin: 0;
  }
}
.sideColumn .topicSideColumn {
  margin-bottom: 20px;
}

.sideColumn .section {
  margin-bottom: 70px;
}
.sideColumn .section h2 {
  text-transform: none;
  font-size: 24px;
  letter-spacing: normal;
  text-align: inherit;
  margin: 0 0 30px 0;
}
.sideColumn .section h2 .int-en {
  text-align: left;
}
.sideColumn .section h2 .int-he {
  text-align: right;
}
.sideColumn .section .description {
  margin-bottom: 25px;
}
.sideColumn .button img {
  width: 16px;
  height: 16px;
  margin: 0 5px;
  position: relative;
  top: 2px;
  filter: invert(1);
}
.sideColumn .button.white img {
  filter: none;
  opacity: .4;
}
.sideColumn .button .fa {
  opacity: .4;
  margin: 0 5px;
}
.sideColumn .inlineButtonBox {
  display: flex;
  justify-content: space-between;
}
.sideColumn .inlineButtonBox a {
  flex: 1;
}
.sideColumn .inlineButtonBox a .button {
  width: 100%;
}

.sideColumn .button {
  letter-spacing: 0;
}
.sideColumn h2 {
  font-weight: 400;
}

.sideColumn .newsletterInput {
  height: 53px;
}
.sideColumn .newsletterSignUpBox img {
    height: 23px;
    width: 23px;
    opacity: 0.35;
    position: absolute;
    top: 15px;
    right: 17px;
}
.interface-hebrew .sideColumn .newsletterSignUpBox img {
  right: auto;
  left: 17px;
  transform: scale(-1, 1);
}
.sideColumn .newsletterInput, .sideColumn .newsletterInput::placeholder {
  width: 100%;
  box-sizing: border-box;
  font-size: 16px;
  font-weight: normal;
  font-style: normal;
  color: #000;
}
.interface-english .sideColumn .newsletterInput, .interface-english .sideColumn .newsletterInput::placeholder  {
  font-family: "Roboto", "Helvetica Neue", "Helvetica", sans-serif;
}
.interface-hebrew .sideColumn .newsletterInput, .interface-hebrew .sideColumn .newsletterInput::placeholder   {
  font-family: "Heebo", sans-serif;
}

.sideColumn .feedbackBoxOverlay.open {
  position: fixed;
  width: 100%;
  height: 100%;
  top: 0;
  left: 0;
  display: flex;
  align-items: center;
  justify-content: center;
  background-color: #FBFBFA;
}
.sideColumn .feedbackBoxOverlay.open .feedbackBox {
  width: 470px;
}
.homeFeedWrapper .mainColumn {
  background-color: white;
}
.storyFeedInner,
.interface-hebrew .storyFeedInner {
  width: 760px;
  margin: 0 auto;
  padding-top: 60px;
  max-width: 100%;
  box-sizing: border-box;
  min-height: 500px;
}
.interface-hebrew .topicPanel .storyFeedInner {
  padding-top: 0;
}
.storyByLine:hover .smallFollowButton,
.authorByLine:hover .smallFollowButton {
  display: inline-block;
}
.bilingual .homeFeedWrapper span.he,
.bilingual .readerNavMenu.topicPanel .he {
  display: block;
  padding-bottom: 10px;
}
.mainColumn .story {
  padding: 0 0 60px 0;
}

.story .subHeading .int-en, .story .subHeading .int-he  {
  color: #666;
}
.story .learningPrompt {
  padding: 20px 0 20px;
}
.story details .learningPrompt {
  background-color: var(--highlight-blue-light);
  margin-inline-start: -20px;
  padding-inline-start: 20px;
  padding-inline-end: 20px;
  border-top: 1px solid var(--light-grey);
}

.story.topicPassageStory {
  box-shadow: 0px 1px 3px rgba(0, 0, 0, 0.25);
}

.story.topicPassageStory .storyBody {
  padding-inline-end: 20px;
  padding-top: 20px;
}
.story.topicPassageStory .contentText.subHeading {
  padding-bottom: 20px;
}

.mainColumn .story .storyTitleBlock {
  clear: both;
}
.mainColumn .story .storyTitleBlock {
  text-align: start;
}
.colorBarBox {
  clear: both;
  border-inline-start: 4px solid transparent;
  padding-inline-start: 20px;
}
.readerPanel.hebrew .savedHistoryList .colorBarBox{
  direction: rtl;
}
.interface-english .citationLine,
.interface-english .learnMoreLink {
  padding-left: 34px;
}
.interface-hebrew .citationLine,
.interface-hebrew .learnMoreLink {
  padding-right: 34px;
}
.storyTextListItem {
  padding-bottom: 18px;
}
.storyTextListItem:last-child {
  padding-bottom: 0;
}
.mainColumn .saveButton {
  align-self: flex-start;
}
.mainColumn .saveLine.storyTitleWrapper .saveButton,
.mainColumn .story.publishSheetStory .saveLine .saveButton  {
  margin-top: 2px;
}

.interface-english .mainColumn .story .storyTypeBlock {
  float: left;
}
.interface-hebrew .mainColumn .story .storyTypeBlock {
  float: right;
}

.story details .storyBody {
  margin-top: 0;
}

.story details > summary {
  cursor: pointer;
  list-style: none;
}
.story details > summary::-webkit-details-marker {
    display: none;
}

.story details > summary .topicStoryDescBlock {
  background-color: var(--lightest-grey);
  margin-inline-start: -20px;
  padding: 20px;
  display: flex;
  justify-content: space-between;
}

/* extremely hacky, but required unless there's a major refactor of CategoryHeader logic */
.story details > summary .topicStoryDescBlock > span:nth-child(1) {
  flex: 1
}


.story details > summary .storyTitleBlock {
  background: url('/static/icons/arrow-down-bold.svg') no-repeat transparent;
  background-size: 14px;
  background-position-y: center;
  margin: 0;
  padding: 0px 0px 1px 24px;
  vertical-align: middle;
}

.interface-hebrew .story details > summary .storyTitleBlock {
  background-position-x: right;
  padding: 0px 24px 1px 0px;
}

.story details[open] > summary .storyTitleBlock {
  background: url('/static/icons/arrow-up-bold.svg') no-repeat transparent;
  background-size: 14px;
  background-position-y: center;
}

.interface-hebrew .story details[open] > summary .storyTitleBlock {
  background-position-x: right;
}


.story .storyBody {
  clear: both;
  margin: 10px 0;
  text-align: justify;
  font-size: 18px;
}
/*HACK to make English text of sources in topic pages ltr*/
.interface-hebrew .storyBody {
    direction: ltr;
    margin-top: 10px;
    margin-right: -17px;
    margin-bottom: 10px;
    margin-left: 26px;
}
.story .storySheetListItem > div.storyBody.sheetSummary > * {
  color: var(--dark-grey);
  font-family: var(--english-sans-serif-font-family);
  font-size: 15px;
}
.story .storyBody .en {
  line-height: 1.6;
}
.story .storyBody .he {
  font-size: 22px;
  line-height: 1.6;
}
.story .storySheetList {
  clear: both;
}
.story .storySheetListItem {
  padding-bottom: 20px;
}
.story .storySheetListItem:last-child {
  padding-bottom: 0;
}
.story .storySheetList .sheetTitle {
  padding-bottom: 10px;
}
.story .storySheetList .storyTitle span {
  font-size: 20px;
}
.story .saveLine {
  display: flex;
  align-items: flex-start;
  clear: both;
  margin-bottom: 10px;
}
.story .saveLine .beforeSave {flex: 1;}
.interface-hebrew .story .saveLine .beforeSave {
  padding-left: 10px;
}
.interface-english .story .saveLine .beforeSave {
  padding-right: 10px;
}
.story .citationLine.contentText .int-en,
.story .citationLine.contentText .int-he {
  color: #999;
}
.authorByLine {
  display: flex;
}
.authorByLine .authorByLineText {
  padding: 0 10px;
  line-height: 22px;
  margin-top: -1px;
  display: flex;
  justify-content: center;
  flex-direction: column;
}
.authorByLine .authorByLineText.small{
  line-height: 18px;
}
.authorByLine .authorOrganization,
.authorByLine .authorName {
  display: block;
}
.saveLine .authorByLine + .saveButton {
  position: relative;
  bottom: 12px;
}
.authorOrganization {
  color: #999;
}
.authorByLine.small {
  font-size: 14px;
  width: max-content;
}
/* .mainColumn a:not(.button) {
  color: #000;
} */
.storyBody a {
  text-decoration: underline;
}
.learnMoreLink a {
  text-decoration: none;
  color:  #999;
}
.segment .queryTextHighlight {
  background-color: #D2DCFF;
  padding-left: 2px;
  padding-right: 2px;
}
body .homeFeedWrapper.userStats {
  font-family: "Roboto", "Helvetica Neue", "Helvetica", sans-serif;
  background-color: #faf9f9;
}
.editTextInfo {
  top: 0px;
  right: 0px;
  left: 0px;
  height: 100%;
  width: 100%;
  position: absolute;
  overflow: auto;
  z-index: 1;
  background-color:  var(--lighter-grey);

}
.editTextInfo .static .inner {
  padding: 5px 0 100px;
}
.editTextInfo .static input {
  cursor: auto;
  color: #000000;
}
.editTextInfo .static label {
  margin-bottom: 15px;
  height: revert;
}
.editTextInfo #newIndex {
  margin: 100px auto;
  font-size: 16px;
  font-weight: normal;
  color: #000;
  --english-font: var(--english-sans-serif-font-family);
  --hebrew-font: var(--hebrew-sans-serif-font-family);
}

.editTextInfo #newIndex .publishBox {
  text-align: start;
  background-color: #EDEDEC;
  border-radius: 6px;
  padding: 0 0 0 0;
  margin: 0 0 0 0;
  width: 660px;
  max-width: 100%;
}
.editTextInfo #newIndex .publishBox .react-tags__selected-tag-name {
  --english-font: "adobe-garamond-pro", "Crimson Text", Georgia, serif;
  --hebrew-font: "Heebo", sans-serif;
  font-size: 18px;
  font-weight: normal;
  color: #000;
}
.editTextInfo #newIndex .default {
  height: 200px;
  width: 97%;
  box-shadow: 0px 1px 3px rgb(0 0 0 / 20%);
  border: none;
  border-radius: 7px;
  font-size: 16px;
  line-height: 18.75px;
  padding: 10px;
}
 .editTextInfo #newIndex .default::placeholder {
   color: #666;
 }
.button.small.deleteTopic {
  color: var(--dark-grey);
  float: right;
  margin-top: 30px;
  background-color: var(--lightest-grey);
}
.button.small.addTopic {
  background-color: #212E50;
  color: #FFFFFF;
  float: right;
  margin-right: 30px;
}
.categoryChooserMenu {
  overflow: hidden;
  background: url("/static/img/arrow-down.png") 98% 20px/10px 10px no-repeat #ffffff;
  width: 100%;
  height: 50px;
  margin: 0 0 10px 0;
  border-radius: 7px;
  box-shadow: 0px 1px 3px rgb(0 0 0 / 20%);
  border: none;
}
.section .collectiveTitle {
  display: flex;
  justify-content: space-between;
}
.reorderTool {
  height: 50px;
  margin: 0 0 10px 0;
  border-radius: 7px;
  box-shadow: 0px 1px 3px rgb(0 0 0 / 20%);
  border: none;
}

.reorderTool #title {
  margin: 10px;
  display: inline-block;
  width: 85%;
}

.reorderTool #up, .reorderTool #down {
  width: 10px;
  margin: 0 4% 0 0;
  display: inline-block;
}

.categoryChooserMenu select {
  background: transparent;
  font-size: 16px;
  width: 680px;
  border: none;
  margin: 0 0 10px 0;
  padding: 4px 25px 4px 10px;
}

.connectionsPanel .editTextInfo .categoryChooserMenu {
  width: 102%;
}

.connectionsPanel .editTextInfo .collectionsWidget {
  width: 70%;
}
.connectionsPanel .editTextInfo .categoryChooserMenu select {
  width: 98.5%;
}

.searchBox .editTextInfo .collectionsWidget {
  width: 280px;
}

.searchBox .editTextInfo #newIndex {
  margin: 50px auto;
}
.searchBox .categoryChooserMenu {
  width: 97%;
  background: url("/static/img/arrow-down.png") 99% 20px/10px 10px no-repeat #ffffff;
}
.searchBox .categoryChooserMenu select {
  width: 100%;
}
.searchBox .editTextInfo #newIndex input {
  width: 97%;
}
.searchBox .editTextInfo #newIndex #topicDesc {
  width: 92%;
}
.categoryChooserMenu img {
  opacity: 0.43;
  padding: 0 5px;
  height: 10px;
  width: 10px;
}

.editTextInfo #newIndex .publishBox .react-tags__selected-tag {
  margin: 0 12px 12px 0;
  padding: 12px 14px;
}

.editTextInfo #newIndex .publishBox input {
  box-shadow: none;
}

.editTextInfo #newIndex .publishBox .react-tags__search {
  padding: 0 0 0 0;
}

.editTextInfo #newIndex .optional {
  font-size: 13px;
  color: var(--light-grey);
  font: var(--english-sans-serif-font-family);
}

.editTextInfo #newIndex input[type="text"] {
  padding: 4px 10px 4px 10px;
  width: 640px;
  height: 50px;
  font-size: 16px;
  margin: 0 0 10px 0;
  max-width: 97%;
  box-shadow: 0px 1px 3px rgba(0,0,0,0.2);
  box-sizing: content-box;
  border-radius: 7px;
  background: white;
  font-family: revert;
}
.editTextInfo #newIndex input::placeholder {
  color: #666;
  font-size: 16px;
}
.editTextInfo #newIndex #heTitle {
  direction: rtl;
}
.interface-english .editTextInfo .static label {
  text-align: left;
}
.interface-hebrew .editTextInfo .static label {
  text-align: right
}
.editTextInfo #newIndex .sectionType input{
	width: 100px;
	margin: 0 5px;
	font-size: 16px;
}

.editTextInfo #newIndex .remove {
	color: white;
	background: #bbb;
	display: inline-block;
	height: 18px;
	width: 18px;
	line-height: 18px;
	border-radius: 6px;
	text-align: center;
	font-size: 14px;
	font-family: sans-serif;
	cursor: pointer;
	vertical-align: 15%;
}

.editTextInfo #newIndex .sectionType .remove {
	margin: -5px 11px 0 -32px;
}
.editTextInfo #newIndex .headerWithButtons a {
    color: #666;
}
.editTextInfo .nodeTemplate {
	display: none;
}
@media screen and (max-width: 680px) {

  .categoryChooserMenu {
    background: url("/static/img/arrow-down.png") 300px 20px/10px 10px no-repeat #ffffff;
    width: 320px;
  }
  .editTextInfo .static .headerWithButtons h1 {
    margin: 30px;
  }
  .categoryChooserMenu select {
    width: 340px;
  }
  .editTextInfo #newIndex input {
    width: 300px;
  }
  .editTextInfo #newIndex .publishBox {
    width: 320px;
  }
}

.collectionsModalBox {
  position: fixed;
  width: 100%;
  height: 100%;
  top: 0;
  left: 0;
  z-index: 1002;
  display: flex;
  align-items: center;
  justify-content: center;
}
.collectionsModalBox .collectionsWidget {
  width: 340px;
  box-shadow: 0 1px 8px rgba(0,0,0,.2);
}
.collectionsWidget {
  background-color: white;
  border-radius: 8px;
  z-index: 1;
}
.editTextInfo .collectionsWidget {
  width: 39%;
  box-shadow: 0 1px 8px rgba(0, 0, 0, .2);
  height: 100px;
  position: absolute;
  padding: 50px 50px 0 50px;
  text-align: center;
  margin-top: 200px;
}

.collectionsWidgetTop {
  display: flex;
  padding: 15px 20px;
  border-bottom: 1px solid #DDD;
  text-align: start;
}

.collectionsEditorTop {
  margin-bottom: 15px;
}

.collectionsWidgetTitle {
  flex-grow: 1;
  font-size: 22px;
  vertical-align: middle;
  display: block;
  color: #666;
}
.collectionsWidgetClose {
  font-size: 40px;
  color: #CCC;
  line-height: 14px;
  cursor: pointer;
}
.collectionsWidgetList {
  height: 180px;
  padding: 0px 20px;
  overflow-y: scroll;
  border-bottom: 1px solid #EDEDEC;
}
.collectionsWidgetList .checkmarkLabel {
  display: block;
  letter-spacing: 1.1px;
  font-size: 18px;
  margin: 20px 0;
  text-align:  start;
}
.collectionsWidgetList .emptyMessage {
  display: block;
  color: #666;
  padding: 20px 0px;
  line-height: 1.5;
  text-align: start;
}
.collectionsWidgetCreate,
.collectionsWidgetDone {
  display: flex;
  padding: 0px 20px;
}
.collectionsWidgetCreate {
  border-bottom: 1px solid #ccc;
  display: flex;
  align-items: center;
}

.collectionsEditorCreate {
  display: flex;
  align-items: center;
  padding: 0px 20px;
}

.collectionsWidgetPlus {
  color: #666;
  font-size: 25px;
  margin-inline-end: 13px;
  margin-top: -5px;
}
.collectionsWidget .collectionsWidgetCreateInputBox {
  flex: 1;
  margin-inline-end: 10px;
}
.collectionsWidget input.collectionsWidgetCreateInput {
  height: 50px;
  border: none;
  font-size: 18px;
  color: black;
  width: 100%;
  box-sizing: border-box;
}
.collectionsWidget input.collectionsWidgetCreateInput::placeholder {
  font-style: normal;
  color: #666;
}
.interface-hebrew .collectionsWidget input.collectionsWidgetCreateInput::placeholder {
  font-family: "Heebo", sans-serif;
}
.userStats h1 {
  text-align: center;
  font-weight: normal;
  font-family: "adobe-garamond-pro", "Crimson Text", Georgia, serif;
  font-size: 30px;
  padding: 60px 0 30px;
  margin: 0;
}
.userStats h2 {
  text-transform: none;
  padding: 40px 0 30px;
  font-size: 21px;
  color: #888;
}
.userStats .statcardRow {
  display: flex;
  justify-content: space-around;
}
.userStats .statcardRow .statcard {
  background-color: #fff;
  height: 190px;
  width: 32%;
  box-shadow: 0 1px 3px rgba(0,0,0,0.2);
  border-radius: 5px;
  display: flex;
  flex-direction: column;
  justify-content: center;
}
.userStats .statcardRow .statcard img {
  opacity: 0.3;
  height: 60px;
  width: 60px;
  margin: 0 auto 20px;
}
.userStats .statcardRow .statcard .statcardValue {
  font-size: 24px;
  text-align: center;
}
.userStats .statcardRow .statcard .statcardLabel {
  font-size: 21px;
  padding-top: 5px;
  text-align: center;
  color: #aaa;
}
.userStats .chartRow {
  display: flex;
  justify-content: space-between;
}
.userStats .chartRow.centered {
  justify-content: space-around;
}
.userStats .statHeader {
  padding-top: 40px;
  text-align: center;
}
.userStats .statHeader span {
  color: #666;
  letter-spacing: 0.7px;
  line-height: 23px;
}
.userStats .chartRow .chartWrapper {
  font: 11px sans-serif;
  padding: 0;
}
.bilingual .userStats .blockLink .he,
.english .userStats .blockLink .he {
  display: none;
}
.hebrew .userStats .blockLink .en {
  display: none;
}
.bilingual .userStats .blockLink .en,
.english .userStats .blockLink .en {
  font-family: "adobe-garamond-pro", "Crimson Text", Georgia, serif;
}
.hebrew .userStats .blockLink .he {
  font-family: "Taamey Frank", "adobe-garamond-pro", "Crimson Text", Georgia, "Times New Roman", serif;
}
.userStatModeChooser {
  padding: 0;
  display:  flex;
  justify-content: center;
  width: 240px;
  margin: 0 auto;
  background: white;
  border-radius: 5px;
  box-shadow: 0 1px 3px rgba(0,0,0,0.2);
}
.userStatModeButton {
  background-color: #fff;
  color: #666;
  border-radius: 5px;
  height: 50px;
  width: 120px;
  text-align: center;
  vertical-align: center;
  cursor: pointer;
  font-size: 16px;
}
.userStatModeButton.active {
  background-color: #19365d;
  color: #fff;
}
.userStatModeButton span {
  display: block;
  margin: 15px 0;
}
.userStats .blockLink {
  height: 100%;
  display: flex;
  align-items: center;
  justify-content: center;
}
.userStats .yourPopularSheetsBlock > div {
  padding: 10px 0;
}
.userStats .chartLabel {
  text-align: center;
  padding-top: 8px;
}
a.topicLexiconTitle.contentText {
  color: black;
}
.editorToolbar {
  position:fixed;
  top: 0;
  left: 0;
  z-index: 100000;
}
#sheetEditToggle {
  padding-top: 0;
  padding-bottom: 0;
  padding-inline-end: 8px;
  padding-inline-start: 0;
  margin-top: 15px;
  margin-inline-end: 0;
  margin-bottom: 0;
  margin-inline-start: -70px;
  width: 70px;
  height: 30px;
  background: #fff;
  border: #ccc solid 1px;
  color: #666;
  font-family: "Roboto", "Helvetica Neue", "Helvetica", sans-serif;
  font-size: 13px;
  box-sizing: border-box;
  border-radius: 6px;
  visibility: hidden;
}
#sheetEditToggle img {
  height: 13px;
  margin-top: 0;
  margin-bottom: 0;
  margin-inline-start: 0;
  margin-inline-end: 5px;
  top: 2px;
  position: relative;
  filter: invert(67%) sepia(32%) saturate(0%) hue-rotate(54deg) brightness(85%) contrast(91%); /* #999 */
}
#sheetEditToggle i {
  margin: 5px;
}
.hoverMenu {
  position: absolute;
  z-index: 1;
  top: -10000px;
  left: -10000px;
  margin-top: -6px;
  opacity: 0;
  background-color: #333333;
  border-radius: 4px;
  transition: opacity 0.75s;
  padding: 8px 10px 6px;
  box-shadow: 0 1px 3px rgba(0,0,0,0.2);
}
.highlightDot {
  height: 16px;
  width: 16px;
  background-color: #bbb;
  border-radius: 50%;
  display: inline-block;
}
.highlightMenu .highlightCancel {
  z-index: 0;
  height: 15px;
  width: 15px;
  position: relative;
  top: -1px;
  font-size: 18px;
}

.highlightButton {
  background-color: white;
  border: none;
  padding: 5p 5px 2px 5px;
  position: relative;
  margin: auto;
}

.highlightButton:hover {
  background-color: var(--lightest-grey);
}

.highlightMenu {
  position: absolute;
  z-index: 1;
  border: 1px solid #CCCCCC;
  box-sizing: border-box;
  border-radius: 3px;
  background-color: white;
  padding: 5px 7px 2px 7px;
  top: 33px;
  left: -10px;
  white-space: nowrap;
}
.hoverButton {
  padding: 10px;
}
.hoverButton i {
  color: #CCCCCC
}
.hoverButton i.active {
  color: #fff;
}
.editorHoverBox {
  position: fixed;
  top: 120px;
  background-color: #ccc;
  padding: 3px;
  font-size: 12px;
}
.inlineTextRef {
    color: #4B71B7
}
.headerWithButtons {
  display: flex;
  align-items: center;
  margin-bottom: 60px;
}
.headerWithButtons h1,
.static .headerWithButtons h1 {
  margin: 0;
  text-transform: capitalize;
}
.headerWithButtons .start,
.headerWithButtons .end {
  flex: 1;
}
.headerWithButtons .start {
  text-align: start;
}
.headerWithButtons .end {
  text-align: end;
}
@media screen and (max-width: 700px) {
  .headerWithButtons {
    display: flex;
    flex-direction: column;
    justify-content: center;
  }
  .headerWithButtons h1 {
    margin-bottom: 20px;
  }
  .headerWithButtons .start,
  .headerWithButtons .end {
    text-align: center;
  }
}
#communityPagePreviewControls {
  position: fixed;
  width: 380px;
  bottom: 0;
  right: 0;
  color: white;
  z-index: 9999;
  background-color: #18345D;
  padding: 20px;
  line-height: 1.6;
  text-align: center;
  border: 1px solid #ccc;
}
.interface-hebrew #communityPagePreviewControls {
  right: auto;
  left: 0;
}
#communityPagePreviewControls a.date {
  display: block;
  font-size: 22px;
}
#communityPagePreviewControls a {
  margin-inline-end: 10px;
}
#communityPagePreviewControls a:hover {
  color: inherit;
}
.bold {
  font-weight: bold; /* because apparently it isn't recommended to use <b> or <strong> to style thing https://developer.mozilla.org/en-US/docs/Web/HTML/Element/strong#usage_notes */
}
/* Customize checkmark inputs */
.checkmarkLabel {
  display: block;
  position: relative;
  padding-inline-start: 28px;
  cursor: pointer;
  user-select: none;
}
/* Hide the browser's default checkbox */
.checkmarkLabel input {
  position: absolute;
  opacity: 0;
  cursor: pointer;
  height: 0;
  width: 0;
}
/* Create a custom checkbox */
.checkmark {
  position: absolute;
  top: 3px;
  left: 0;
  height: 13px;
  width: 13px;
  background-color: white;
  border: 1px solid #CCC;
  border-radius: 3px;
}
.interface-hebrew .checkmark {
  left: auto;
  right: 0;
}
/* On mouse-over, add a grey background color */
.checkmarkLabel:hover input ~ .checkmark {
  background-color: #EEE;
}
/* Create the checkmark/indicator (hidden when not checked) */
.checkmark:after {
  content: "";
  position: absolute;
  display: none;
}
/* Show the checkmark when checked */
.checkmarkLabel input:checked ~ .checkmark:after {
  display: block;
}
/* Style the checkmark/indicator */
.checkmarkLabel .checkmark:after {
  left: 4px;
  top: 1px;
  width: 3px;
  height: 6px;
  border: solid #666;
  border-width: 0 2px 2px 0;
  -webkit-transform: rotate(45deg);
  -ms-transform: rotate(45deg);
  transform: rotate(45deg);
}
/* demo coloring of ref-link parentheses for quotation finder project*/
span.ref-link-color-1 {color: orange}
span.ref-link-color-2 {color: #0cd200}
span.ref-link-color-3 {color: blue}
/* start css code for loading bezel */
.sourceLoader {
  margin-left: -34px;
  top: 15px;
  font-size: 4px;
  width: 1em;
  height: 1em;
  border-radius: 50%;
  position: relative;
  text-indent: -9999em;
  -webkit-animation: load5 1.1s infinite ease;
  animation: load5 1.1s infinite ease;
  -webkit-transform: translateZ(0);
  -ms-transform: translateZ(0);
  transform: translateZ(0);
}

.beitMidrashContainer {
  background: #333333;
  color: white;
  height: 100%;
  font-size: 16px;
  --english-font: var(--english-sans-serif-font-family);
  --hebrew-font: var(--hebrew-sans-serif-font-family);
  font-weight: 400;
  box-sizing: border-box;
  position: relative;
  display: flex;
  flex-direction: column;
}

.beitMidrashContainer video {
  width: 100%;
}

.beitMidrashContainer video.flippedVideo {
  transform: rotateY(180deg);
}

.beitMidrashContainer video.pip {
  position: absolute;
  height: 50px;
  top: 20px;
  inset-inline-end: 10px;
  text-align: end;
  width: initial;
  border-radius: 6px;
}

.beitMidrashContainer video.hiddenVideo {
  display: none;
}

.beitMidrashContainer .muteButton {
  position: absolute;
  width: 40px;
  height: 30px;
  border-radius: 6px;
  z-index: 1;
  background-color: #999999;
  opacity: 0.5;
  left: -8.5px;
  top: -3px;
  box-shadow: 0px 1px 3px rgba(0, 0, 0, 0.25);
  cursor: pointer;
}

.beitMidrashContainer #micIcon {
  display: inline-block;
  position: relative;
  background-image: url("/static/img/unmute.svg");
  /* background-position: center; */
  background-repeat: no-repeat;
  background-size: auto;
  opacity: 1;
  width: 20px;
  height: 22px;
  background-position: 5px;
}

.beitMidrashContainer .muted #micIcon {
  background-image: url("/static/img/mute.svg");
}
.beitMidrashContainer .muted .muteButton {
  background-color: #CB6158;
}

.beitMidrashContainer #buttonHolder {
  display: flex;
  width: 80%;
  justify-content: space-between;
  margin-top: -50px;
  margin-inline-start: 30px;
  padding-bottom: 50px;
}

.beitMidrashContainer .endCallButton {
  position: absolute;
  width: 40px;
  height: 30px;
  border-radius: 6px;
  z-index: 1;
  background-color: #CB6158;
  left: -8.5px;
  top: -3px;
  box-shadow: 0px 1px 3px rgba(0, 0, 0, 0.25);
  background-image: url("/static/img/endcall.svg");
  background-position: center;
  background-repeat: no-repeat;
  cursor: pointer;
}

.beitMidrashContainer #endCallIcon {
  display: inline-block;
  position: relative;
  background-image: url("/static/img/endcall.svg");
  background-position: center;
  background-repeat: no-repeat;
  background-size: contain;
  opacity: 1;
  width: 20px;
  height: 20px;
}



.beitMidrashContainer summary {
  list-style: none;
}

.beitMidrashContainer summary::-webkit-details-marker {
  display: none;
}

.beitMidrashHomeContainer {
  position: absolute;
  top: 0;
  bottom: 0;
  left: 0;
  margin-top: 14px;
  display: flex;
  flex-direction: column;
  width: 100%;
}

#beitMidrashHeader {
  color: white;
  font-size: 22px;
  font-weight: 500;
  margin-inline-start: 30px;
  display: flex;
  justify-content: space-between;
}

#newCall {
  margin:10px;
}

#newCallImg {
  height: 12px;
  width: 24px;
  margin-left: 34px;
  margin-right: 18px;
}

.peopleInBeitMidrash {
  overflow-y: auto;
  overflow-x:hidden;
  flex-grow: 1;
  display: flex;
  flex-direction: column;
  margin: 10px 30px;
  border-top: 1px solid #999999;
}

.peopleInBeitMidrashInnerContainer {
    width:100%;
    overflow:visible;
    position: relative;
}

.beitMidrashUser {
  color: white;
  font-size: 16px;
  font: "Roboto";
  font-weight: 400;
  display: flex;
  gap: 10px;
  /* width: 270px; */
  padding-inline-end: 10px;
  padding-top: 10px;
  cursor: pointer;
}

.beitMidrashUser:hover {
  background-color: #555;
}

.beitMidrashUser .userDetailsToggle {
  float: inline-end;
  margin-inline-end: 15px;
  color:  var(--medium-grey);
  font-weight: bolder;
  display: none;
}

.beitMidrashUser:hover .userDetailsToggle {
  display: block;
}

.beitMidrashUser .userDetailsMenu {
  position: absolute;
  background-color: black;
  box-shadow: 0px 1px 3px rgba(0, 0, 0, 0.25);
  border-radius: 6px;
  right: 0px;
}
.beitMidrashUser .userDetailsMenu[dir="rtl"] {
  position: absolute;
  background-color: black;
  box-shadow: 0px 1px 3px rgba(0, 0, 0, 0.25);
  border-radius: 6px;
  left: 0px;
  right: auto;
}

.beitMidrashUser .userDetailsMenu.hidden {
  right: -99999px;
  left: auto;
}
.beitMidrashUser .largeFollowButton {
  all: revert;
}

.beitMidrashUser .userDetailsMenu ul {
  list-style-type: none;
  margin-block-start: 0;
  margin-block-end: 0;
  padding-inline-start: 0;
  padding-left: 0;
  margin: 15px;
  float: inline-end;
}


.beitMidrashUser.unreadMessages::after {
  content: '';
  display: inline-block;
  width: 15px;
  height: 15px;
  border-radius: 100%;
  background-color: var(--halakhah-red);
  flex-shrink: 0;
}


#beitMidrashProfilePic {
  margin-right: 10px;
}

.beitMidrashUserText {
  margin: 0;
  flex: 1;
}

.beitMidrashUserText li div.largeFollowButton,
.beitMidrashUserText li img {
  display: inline-block;
}
.beitMidrashUserText li img {
  margin-bottom: -2px;
  width: 16px;
  margin-inline-end: 9px;
}
.bm-follow-button {
  color: white;
  display: inline-block;
}
.bm-follow-button img {
  width: 16px;
}

.beitMidrashUserText li {
  margin-top: 8px;
  margin-bottom: 8px;
}


.beitMidrashUserHeader {
  display: flex;
  flex-direction: row;
}

.beitMidrashUserNameStatus {
  flex-grow: 1;
}

.beitMidrashUserNameStatus .fa-headphones {
  margin-inline-start: 5px;
}

.beitMidrashOrg {
  font-weight: 200;
}

.noUsers {
  margin-top: 10px;
}
.noUsers input {
    background: #FBFBFA;
    box-shadow: 0px 1px 3px rgba(0, 0, 0, 0.25);
    border-radius: 6px;
    border: none;
    width: calc(100% - 22px);
    padding: 15px 11px;
    font-family: "Roboto", "Helvetica Neue", "Helvetica", sans-serif;
    color: #666;
    font-style: normal;
    font-weight: normal;
    font-size: 16px;
    line-height: 19px;
    margin-top: 10px;
}

.chat {
  bottom: 0;
  right: 0;
  overflow: hidden;
  min-height: 300px;
  max-height: 300px;
  display: flex;
  flex-direction: column;
  padding-top: 20px;
  margin: 10px 30px 20px;
  border-top: 1px solid #999999;

}

#hideButtonHolder{
  display: flex;
  flex-direction: row;
  justify-content: flex-end;
}

#hideButton {
  color: #CCCCCC;
  font-size: 14px;
  font-weight: 400;
  cursor: pointer;
}

.chatBoxHeader {
  display: flex;
  align-items: center;
  margin-top: 5px;
  justify-content: space-between;
}

#chatUser {
  display: flex;
  align-items: center;
  cursor: pointer;
}

#greenCameraButton {
  width: 24px;
  height: 12px;
  cursor: pointer;
}

.chatBoxName {
  margin-inline-start: 10px;
}


.chats-container {
  overflow-y: auto;
  display: flex;
  flex-grow:2;
  flex-direction: column;
}

.chatMessage {
  display: flex;
  margin: 7px 0;
  margin-inline-start: 4px;
}

.chatText {
  margin-inline-start: 13px;
  flex-grow: 1;
}

.chatNameAndTime {
  color: #999999;
  font-size: 14px;
  font-weight: 500px;
}

.chat-form {
  position: relative;
  bottom: 0;
  display: flex;
  align-items: center;
}

.chat-input-holder {
  background-color: black;
  display: flex;
  align-items: center;
  flex-direction: row;
  border-radius: 6px;
  padding: 0 15px;
  border: 0px;
  height: 50px;
  width: 100%;
  justify-content: space-between;
}

.chat-input {
  color: white;
  background: transparent;
  border: 0;
  display: flex;
  justify-content: flex-end;
  flex-grow:1;
  font-size: 16px;
}

.chat-input:active {
  outline: none;
}

.chat-submit {
  background-image: url("/static/img/chat_submit_arrow.svg");
  background-position: center;
  background-repeat: no-repeat;
  background-size: contain;
  height: 20px;
  width: 18px;
  border: 0px;
  background-color: black;
  cursor: pointer;
}

.chat-submit-blue {
  background-image: url("/static/img/chat_submit_arrow_blue.svg");
}

.chat-submit-hebrew {
  -moz-transform: scaleX(-1);
  -o-transform: scaleX(-1);
  -webkit-transform: scaleX(-1);
  transform: scaleX(-1);
  filter: FlipH;
  -ms-filter: "FlipH";
}

.callContainer {
  display: flex;
  flex-direction: column;
  height: 100%;
}

.callContainer .default-profile-img,
.callContainer .img-circle {
  opacity: 0.25;
  border-radius: 0;
}

.callContainer .callText {
  margin: 53px 29px 23px;
  font-size: 22px;
  font-weight: 500;
}

.callContainer.incoming .callText {
  margin: 23px 29px;
}

#endCallButtonHolder {
  display: flex;
  width: 80%;
  justify-content: flex-end;
  margin-top: -50px;
}

#endCallIcon {
  display: inline-block;
  position: relative;
  background-image: url("/static/img/endcall.svg");
  background-position: center;
  background-repeat: no-repeat;
  background-size: contain;
  opacity: 1;
  width: 20px;
  height: 20px;
}

.endCallButton {
  position: absolute;
  width: 40px;
  height: 30px;
  border-radius: 6px;
  z-index: 1;
  background-color: #CB6158;
  left: -8.5px;
  top: -3px;
  box-shadow: 0px 1px 3px rgba(0, 0, 0, 0.25);
  background-image: url("/static/img/endcall.svg");
  background-position: center;
  background-repeat: no-repeat;
}

#incomingCallButtonHolder {
  display: flex;
  justify-content: space-evenly;
  margin: 15px;
}

#acceptButton {
  background-color: #5D956F;
  border-radius: 6px;
  color: white;
  border: 0px;
  height: 40px;
  width: 127.67px;
  margin: 5px;
  cursor: pointer;
}

#declineButton {
  background: #CB6158;
  border-radius: 6px;
  color: white;
  border: 0px;
  height: 40px;
  width: 127.67px;
  margin: 5px;
  cursor: pointer;
}

.readerDropdownMenu {
  position: relative;
  display: flex;
  flex-direction: row-reverse;
  z-index: 3;
}

.dropdownLinks-menu {
  display: contents;
}

.dropdownLinks-menu.closed {
  display: none;
}

.texts-properties-menu {
  width: 256px;
  border: 1px solid var(--lighter-grey);
  border-radius: 5px;
  box-shadow: 0px 2px 4px var(--lighter-grey);
  display: flex;
  flex-direction: column;
  align-items: center;
  justify-content: center;
  position: absolute;
  top: 100%;
  background-color: white;
  --english-font: var(--english-sans-serif-font-family);
  --hebrew-font: var(--hebrew-sans-serif-font-family);
}

.dropdownLinks-button {
  border: none;
  background-color: inherit;
}

.rightButtons .dropdownLinks-button {
  text-align: end;
}

.toggle-switch-container {
  align-items: center;
  display: flex;
  direction: ltr;
}

.toggle-switch {
  position: relative;
  width: 46px;
  display: inline-block;
  text-align: left;
}

.toggle-switch-checkbox {
  display: none;
}

.toggle-switch-label {
  display: block;
  overflow: hidden;
  cursor: pointer;
  border: 0 solid var(--light-grey);
  border-radius: 20px;
}

.toggle-switch-inner {
  display: block;
  width: 200%;
  margin-left: -100%;
  transition: margin 0.3s ease-in 0s;
}

.toggle-switch-inner:before,
.toggle-switch-inner:after {
  float: left;
  width: 50%;
  height: 24px;
  padding: 0;
  line-height: 24px;
  color: white;
  font-weight: bold;
  box-sizing: border-box;
  content: "";
  color: white;
}

.toggle-switch-inner:before {
  padding-left: 10px;
  background-color: var(--sefaria-blue);
}

.toggle-switch-inner:after {
  padding-right: 10px;
  background-color: var(--light-grey);
}

.toggle-switch-switch {
  display: block;
  width: 20px;
  height: 20px;
  background: white;
  position: absolute;
  top: 50%;
  bottom: 0;
  right: 24px;
  border: 0 solid var(--light-grey);
  border-radius: 20px;
  transition: all 0.3s ease-in 0s;
  transform: translateY(-50%);
}

.toggle-switch-checkbox:checked + .toggle-switch-label .toggle-switch-inner {
  margin-left: 0;
}

.toggle-switch-checkbox:checked + .toggle-switch-label .toggle-switch-switch {
  right: 2px;
}

.toggle-switch-checkbox:disabled + .toggle-switch-label .toggle-switch-inner:after {
  background-color: var(--lighter-grey);
}

.toggle-switch-line {
  display: flex;
  width: 216px;
  height: 49px;
  justify-content: space-between;
  align-items: center;
}

.toggle-switch-line:is(.disabled) .int-en,
.toggle-switch-line:is(.disabled) .int-he {
  color: var(--light-grey);
}

.texts-properties-menu .int-en,
.texts-properties-menu .int-he {
  align-content: center;
}

.show-source-translation-buttons {
  display: flex;
  flex-direction: column;
  height: 170px;
  justify-content: center;
}

.show-source-translation-buttons .button {
  margin: unset;
  display: flex;
  height: 46px;
  width: 235px;
  align-items: center;
  justify-content: center;
  margin: 3px 0;
}

.show-source-translation-buttons .button:not(.checked) {
  background-color: var(--lighter-grey);
  color: black;
}

.layout-button-line {
  height: 57px;
  width: 216px;
  display: flex;
  justify-content: space-between;
  align-items: center;
}

.layout-options {
  display: flex;
  justify-content: space-between;
  align-items: center;
  gap: 16px;
}

.layout-button {
  border: none;
  width: 28px;
  height: 24px;
  -webkit-mask: var(--url) no-repeat;
  -webkit-mask-size: contain;
  -webkit-mask-repeat: no-repeat;
  -webkit-mask-position: center;
  -webkit-mask-size: 100% 100%;
  background-color: var(--medium-grey);
  cursor: pointer;
}

.layout-button.checked {
  background-color: var(--sefaria-blue);
}

.text-menu-border {
  width: 100%;
  height: 1px;
  background-color: var(--lighter-grey);
}

.font-size-line {
  width: 230px;
  height: 50px;
  display: flex;
  justify-content: space-between;
  align-items: center;
  direction: ltr;
}

.font-size-button {
  display: flex;
  align-items: center;
  background-color: white;
  border: none;
  cursor: pointer;
}

#currentlyReadingContainer {
  margin: 5px 30px;
  flex-grow: 1;
}

.blockButton {
  cursor: pointer;
}
.sheetsHomepage .button {
  background-color: var(--midrash-green);
}
.sheetsHomepage .sheetsHomepageSectionTitle {
  color: var(--midrash-green);
  font-family: 'Roboto', "Helvetica Neue", "Helvetica", sans-serif;
  font-size: 14px;
  font-weight: 400;
  line-height: 18px;
  margin-bottom: 15px;
}
.multiPanel .sheetsHomepage .sheetsTopicTOC .sheetsHomepageSectionTitle {
  flex: 1 1 100%;
}
.sheetsHomepage .sidebarLayout {
  justify-content: space-between;
  margin-top: 50px;
}
.sheetsHomepage .sidebarLayout .sheetsTopics {
  display: flex;
  flex-direction: column;
}
.sheetsHomepage .content .contentInner {
  width: 875px;
}
.sheetsHomepage .sidebarLayout .sheetsTopicsCalendar, .sheetsHomepage .sidebarLayout .sheetsTopicTOC {
  margin-inline-start: 10%;
}
.sheetsHomepage .sidebarLayout .sheetsTopicsCalendar {
  column-gap: 20px;
}
.sheetsHomepage .sheetsTopicTOC .sheetsWrapper {
  flex: 1;
  display: flex;
  flex-wrap: wrap;
  column-gap: 20px;
}
.sheetsHomepage .sheetsTopicsCalendar .sheetsWrapper {
  flex: 1;
  display: flex;
  flex-direction: column;
}
.singlePanel .sheetsTopicTOC, .singlePanel .sheetsTopicsCalendar {
  margin-top: 30px;
}
.multiPanel .sheetsTopicTOC {
  margin-top: 30px;
}
.singlePanel .sheetsHomepage .navSidebar {
  margin-block-start: 5px;
  width: revert;
}
.singlePanel .sheetsHomepage .navSidebarModule {
  padding: 0 10%;
}
.singlePanel .sheetsHomepage .sheetsWrapper, .singlePanel .sheetsHomepage .sheetsTopicsCalendar {
  flex-direction: column;
  margin-bottom: 10px;
}
.singlePanel .sheetsHomepage .sidebarLayout {
  margin-top: revert;
}

.singlePanel .sheetsHomepage .sidebarLayout .sheetsTopics {
  width: revert;
}
.singlePanel .sheetsHomepage .button {
  display: block;
}
@media screen and (max-width: 840px) {
  .sheetsHomepage .sidebarLayout .sheetsTopics {
    width: 100%;
  }
  .sheetsHomepage .button {
    display: block;
  }
  .sheetsHomepage .navSidebar {
    width: revert;
    border-top: 40px solid #FBFBFA;
    margin-block-start: -40px;
    border-bottom: 40px solid #FBFBFA;
  }
}
@media screen and (max-width: 700px) {
  .sheetsHomepage .navSidebar {
    margin-top: 30px;
  }
}
.button.getStartedSheets {
  width: 111px;
  height: 39px;
  padding: 10px 15px 10px 15px;
  border-radius: 6px;
  border: 1px solid #CCCCCC;
  display: block;
  background-color: white;
  color: black;
  font-size: 16px;
  white-space: nowrap;
}
.button.getStartedSheets:hover {
  color: black;
}
.image-in-text {
    display: flex;
    justify-content: center;
    margin: 0 auto;
    max-width: 100%;
    height: auto;
    padding-top: 20px;
    padding-left: calc((100% - 2/3 * 100vw - 200px) / 2);
    padding-right: calc((100% - 2/3 * 100vw - 200px) / 2);
    flex-direction: column;
}

@media screen and (max-width: 540px) {
  .image-in-text {
    padding-left: calc((100% - 100vw) / 2);
    padding-right: calc((100% - 100vw) / 2);
    width: 100%;
    height: auto;
  }
}

@media screen and (min-aspect-ratio: 2/1) {
  .image-in-text {
    max-height: calc(4/3 * 2/3 * 100vw);
  }
}

@media screen and (min-width: 540px) {
  .image-in-text {
    width: 67%;
  }
}

.dropdownHeader {
  margin-bottom: 10px;
  font-family: Roboto;
  font-size: 16px;
  font-weight: 400;
  line-height: 18.75px;
  color: var(--selected-option);

}

.dropdownHeaderText {
  padding-left: 10px;
}

.dropdownDesc {
  font-family: Roboto;
  font-size: 14px;
  font-weight: 400;
  line-height: 18px;
  padding-left: 30px;
  padding-bottom: 10px;
  padding-right: 10px;
}

.dropdownItem {
  padding: 10px 5px !important;
  flex-direction: column;
  margin-inline-start: 5px;

}

.dropdownSeparator {
  border: 1px solid var(--light-grey);
}
.sheetMetaDataBox a.dropdownLinks-button {
  font-weight: bold;
}
.sheetMetaDataBox a.dropdownLinks-button:hover {
  text-decoration: none;
}
.header .headerDropdownMenu {
  display: block;
  align-items: center;
  margin-top: 2px;
  margin-bottom: 4px;
  color: #666;
  cursor: pointer;
  position: relative;
  -webkit-margin-start: 20px;
  -moz-margin-start: 20px;
  margin-inline-start: 10px;
}
.headerDropdownMenu .toolsButtonContainer {
  margin: revert;
}
.headerDropdownMenu #saveButtonText {
  padding-inline-start: 15px;
}
.sheetsInPanel .dropdownDesc {
  display: none;
}
.sheetsInPanel .toolsButtonText,
.sheetsInPanel .dropdownHeaderText,
.sheetsInPanel #saveButtonText {
  --english-font: var(--english-sans-serif-font-family);
  --hebrew-font: var(--hebrew-sans-serif-font-family);
  font-size: 14px;
  font-weight: 500;
  line-height: 18px;
  color: #666666;
  margin-inline-start: 10px;
  padding: revert;
}
.sheetsInPanel .sidebarLayout {
  justify-content: space-between;
}
.sheetsInPanel .headerDropdownMenu {
  min-width: 50%;
  margin-top: 10px;
  color: #666;
  cursor: pointer;
  position: relative;
  -webkit-margin-start: 20px;
  -moz-margin-start: 20px;
  margin-inline-start: 10px;
  line-height: 0;
}
.sheetsInPanel .dropdownHeader {
  margin-bottom: revert;
}
.header .headerDropdownMenu img, .sheetsInPanel .headerDropdownMenu img {
  height: 18px;
  width: 18px;
  vertical-align: middle;
}

.interface-english .header .headerDropdownMenu img {
  margin-inline-end: 2px;
}

.interface-hebrew .header .headerDropdownMenu img {
  margin-inline-end: 6px;
}

/* .header .headerDropdownMenu a.dropdownLinks-button::after {
  display: inline-block;
  background: no-repeat url("/static/icons/chevron-down.svg");
  height: 10px;
  width: 12px;
  vertical-align: middle;
  content: "";
  transform: scale(0.75);
} */
<<<<<<< HEAD

.sheetsInPanel .dropdownLinks a.dropdownLinks-button::after {
=======
.sheetsInPanel .headerDropdownMenu a.headerDropdownMenu::after {
>>>>>>> 619cfade
  display: inline-block;
  height: 10px;
  width: 12px;
  vertical-align: middle;
  content: "";
  transform: scale(0.75);
}
.header .headerDropdownMenu .dropdownLinks-menu, .sheetsInPanel .headerDropdownMenu .dropdownLinks-menu {
  top: 35px;
  position: absolute;
  z-index: 1;
  width: 150px;
  background: #FBFBFA;
  box-shadow: 0px 1px 3px rgba(0, 0, 0, 0.25);
  border-radius: 6px;
  display:none;
  overflow:hidden;
}

.sheetsInPanel .dropdownItem {
  padding: 5px 5px !important;
}

.sheetsInPanel .headerDropdownMenu .dropdownLinks-menu {
  background: white;
  box-shadow: revert;
  border: 1px solid #CCCCCC;
}

.interface-english .header .headerDropdownMenu .dropdownLinks-menu {
  right: 0px;
  min-width: 150px;
  width: max-content;
}
.interface-english .sheetsInPanel .headerDropdownMenu .dropdownLinks-menu {
  min-width: 150px;
  width: max-content;
}

.interface-hebrew .header .headerDropdownMenu .dropdownLinks-menu {
  left: 0px;
  min-width: 150px;
  width: max-content;
}
.interface-hebrew .sheetsInPanel .headerDropdownMenu .dropdownLinks-menu  {
  min-width: 150px;
  width: max-content;
}
.dropdownLinks-options {
  display: flex;
  flex-direction: column;
  padding: 4px;
  max-width: 220px;
}

.header .headerDropdownMenu .dropdownLinks-menu.open, .sheetsInPanel .headerDropdownMenu .dropdownLinks-menu.open {
  display: block;
}

.productsFlexWrapper {
  display: flex;
  flex-direction: column;
}

.product {
  max-width: 600px;
}

#productsPageContent {
  margin-inline-start: 70px;
  margin-top: 165px;
  margin-bottom: 165px;
}

.productInner {
  display: flex;
  align-items: right;
  flex-direction: row;
}

.productInner img {
  max-width: 100%;
  max-height: 116px;
  height: auto;
  display: block;
  margin-inline-end: 3%;
  padding-bottom: 20px;
}

.productInner .productsDesc {
  font: var(--english-sans-serif-font-family);
  color: var(--dark-grey);
  font-size: 16px;
}

.productImgWrapper {
  flex: 0 0 auto;
}

.productDescWrapper {
  flex: 1 1 auto;
  padding-left: 20px;
  padding-right: 20px;
}

.productsDesc p {
  margin-top: 0;
}

.productsHeader {
  display: flex;
  justify-content: space-between;
  margin-top: 10%;
  margin-bottom: 2%;
  padding-bottom: 2%;
  border-bottom: 1px solid var(--light-grey);
}

.productsTitleAndLabel {
  flex: auto;
}

.productsHeader .productsTitle {
  font: var(--english-sans-serif-font-family);
  color: var(--dark-grey);
  font-size: 22px;
  font-weight: 500px;
}

.productsHeader .productsTypeLabel {
  font: var(--english-sans-serif-font-family);
  font-size: 14px;
  font-weight: 400;
  line-height: 18px;
  background-color: var(--lighter-grey);
  border-radius: 6px;
  padding: 0.01px 5px;
  color: var(--dark-grey);
  margin-inline-start: 3%;
}

.productsHeader .cta {
  display: flex;
  align-items: center;
}

.productsHeader .cta .productsCTA {
  color: var(--commentary-blue);
  border-width: 10px;
  margin-inline-end: 10px;
}


.productsHeader .cta .productsCTAIcon {
  height: 12px;
  top: 646px;
  left: 610px;
  margin: 0 5px;
  vertical-align: baseline;
  /** This uses the filter to recolor SVGs in a single line to commentary blue.
  To determine the appropriate parameters, see a filter color picker such as https://angel-rs.github.io/css-color-filter-generator/ */
  filter: brightness(0) saturate(100%) invert(52%) sepia(17%) saturate(6763%) hue-rotate(200deg) brightness(78%) contrast(77%);

}

.productsTitle {
  font-family: var(--english-sans-serif-font-family);
  font-size: 22px;
  font-weight: 500;
  line-height: 25.78px;
  text-align: left;
  color: var(--dark-grey);
}

.productsCTA::after {
    content: " ›";
    color: var(--commentary-blue);
}

.productsDevBox {
    background: var(--lighter-grey);
    color: var(--dark-grey);
    font-family: var(--english-sans-serif-font-family);
    font-size: 16px;
    font-weight: 400;
    line-height: 18.75px;
    display: flex;
    align-items: flex-start;
    flex-direction: column;
    padding: 3%;
    margin-top: 10%;
    max-width: 600px;
}

.productsDevBox .productsDevHeader {
  font-family: var(--english-sans-serif-font-family);
  font-size: 22px;
  font-weight: 500;
  line-height: 25.78px;
  padding-bottom: 2%;

}

.productsDevBox a {
  color: var(--commentary-blue) !important;

}

.productsDevBox a::after {
  content: " ›";
  color: var(--commentary-blue);
}

@media (max-width: 480px) {

  .productImgWrapper {
    display: block;
    margin-left: auto;
    margin-right: auto;
  }

  #productsPageContent {
    margin: 100px 10px 0px 10px;;
  }

  .productsHeader {
    flex-direction: column;
    align-items: flex-start;
    padding-top: 5px;
    padding-bottom: 5px;
  }

  .productsTitleAndLabel {
    display: flex;
    flex-direction: column;
    align-items: flex-start;
    padding-top: 5px;
    padding-bottom: 5px;
  }

  .productsTypeLabel {
    padding: 1px 5px !important;
    margin-top: 3px;
    margin-left: 0px !important;
  }

  .cta {
    flex-direction: column;
    align-items: flex-start !important;
  }

  .cta a {
    padding-top: 3px;
    padding-bottom: 3px;
  }

  .productInner {
    flex-direction: column;
  }

  .productDescWrapper{
    padding-left: 0px;
    padding-right: 0px;
  }
}

.noteRefTitle {
  font-size: 18px;
}

.noteText{
  color: var(--dark-grey);
}

.footerContainer {
  max-width: 100%;
  display: flex;
  flex-direction: row;
  flex-wrap: wrap;
  padding-top: 25px;
}

.footerContainer a {
  padding: 3px 10px;
}


.footerContainer {
  max-width: 100%;
  display: flex;
  flex-direction: row;
  flex-wrap: wrap;
  padding-top: 25px;
}

.footerContainer a {
  padding: 3px 10px;
}

.stickySidebarFooter {
  position: sticky;
  top: 0;
}

.image-in-text-title {
  margin: auto; /* English System Small */
  margin-top: 15px;
  text-align: center;
  font-family: 'Roboto';
  font-style: normal;
  font-weight: 400;
  font-size: 14px;
  line-height: 18px;
  color: #666666;
}

.languageHeader {
  padding-right: 10px;
  padding-left: 10px;
  padding-top: 4px;
  padding-bottom: 2px;
  font-size: 12px;
  font-weight: 400;
  line-height: 18px;
  color: var(--medium-grey);

}

.languageToggleFlexContainer{
  display: flex;
  flex-direction: row;
  /* padding: 10px 0px; */
  align-items: baseline;
  line-height: 18px;
  height: 23px;
  padding-bottom: 15px;
}

.languageDot{
  font-size: 25px;
  padding: 10px 2px;
}

.englishLanguageButton::after {
  content: "•";
  padding: 0px 4px;
}

.profilePicAndButtonContainer {
  display: flex;
  flex-direction: column;
  justify-content: center;
  align-items: center;
}

.createButtons {
  display: flex;
  align-items: center;
  flex-direction: row;
  justify-content: space-evenly;
  padding-top: 20px;
}

.sheetsProfileList {
  margin-top: 20px;
  background-color: white;
  border: 1000px solid white;
  border-top: 4px solid white;
  border-bottom: 120px solid white;
  margin: -4px 0 -120px -1000px;
  width: 100%;

}

.profile-page .sheetsProfileList {
  margin: -4px 0 -120px 0;
  margin-inline-start: -1000px;
  margin-inline-end: 0;
}

.sheetsProfileList .readerNavMenuSearchButton {
  margin: 0 10px 0 5px;
  display: inline-flex;
  top: 0;
}
.sheetsProfileList .readerNavMenuSearchButton {
  margin-inline-start: 10px;
  margin-inline-end: 5px;
}
.sheetsProfileList input {
  border: 0;
  font-size: 18px;
  font-family: "adobe-garamond-pro", "Crimson Text", Georgia, serif;
  background-color: transparent;
}
.sheetsProfileList .loadingMessage {
  margin-top: 30px;
}

@-webkit-keyframes load5 {
0%,100%{box-shadow:0 -2.6em 0 0 #ffffff,1.8em -1.8em 0 0 rgba(0,0,0,0.2),2.5em 0 0 0 rgba(0,0,0,0.2),1.75em 1.75em 0 0 rgba(0,0,0,0.2),0 2.5em 0 0 rgba(0,0,0,0.2),-1.8em 1.8em 0 0 rgba(0,0,0,0.2),-2.6em 0 0 0 rgba(0,0,0,0.5),-1.8em -1.8em 0 0 rgba(0,0,0,0.7)}
12.5%{box-shadow:0 -2.6em 0 0 rgba(0,0,0,0.7),1.8em -1.8em 0 0 #ffffff,2.5em 0 0 0 rgba(0,0,0,0.2),1.75em 1.75em 0 0 rgba(0,0,0,0.2),0 2.5em 0 0 rgba(0,0,0,0.2),-1.8em 1.8em 0 0 rgba(0,0,0,0.2),-2.6em 0 0 0 rgba(0,0,0,0.2),-1.8em -1.8em 0 0 rgba(0,0,0,0.5)}
25%{box-shadow:0 -2.6em 0 0 rgba(0,0,0,0.5),1.8em -1.8em 0 0 rgba(0,0,0,0.7),2.5em 0 0 0 #ffffff,1.75em 1.75em 0 0 rgba(0,0,0,0.2),0 2.5em 0 0 rgba(0,0,0,0.2),-1.8em 1.8em 0 0 rgba(0,0,0,0.2),-2.6em 0 0 0 rgba(0,0,0,0.2),-1.8em -1.8em 0 0 rgba(0,0,0,0.2)}
37.5%{box-shadow:0 -2.6em 0 0 rgba(0,0,0,0.2),1.8em -1.8em 0 0 rgba(0,0,0,0.5),2.5em 0 0 0 rgba(0,0,0,0.7),1.75em 1.75em 0 0 #ffffff,0 2.5em 0 0 rgba(0,0,0,0.2),-1.8em 1.8em 0 0 rgba(0,0,0,0.2),-2.6em 0 0 0 rgba(0,0,0,0.2),-1.8em -1.8em 0 0 rgba(0,0,0,0.2)}
50%{box-shadow:0 -2.6em 0 0 rgba(0,0,0,0.2),1.8em -1.8em 0 0 rgba(0,0,0,0.2),2.5em 0 0 0 rgba(0,0,0,0.5),1.75em 1.75em 0 0 rgba(0,0,0,0.7),0 2.5em 0 0 #ffffff,-1.8em 1.8em 0 0 rgba(0,0,0,0.2),-2.6em 0 0 0 rgba(0,0,0,0.2),-1.8em -1.8em 0 0 rgba(0,0,0,0.2)}
62.5%{box-shadow:0 -2.6em 0 0 rgba(0,0,0,0.2),1.8em -1.8em 0 0 rgba(0,0,0,0.2),2.5em 0 0 0 rgba(0,0,0,0.2),1.75em 1.75em 0 0 rgba(0,0,0,0.5),0 2.5em 0 0 rgba(0,0,0,0.7),-1.8em 1.8em 0 0 #ffffff,-2.6em 0 0 0 rgba(0,0,0,0.2),-1.8em -1.8em 0 0 rgba(0,0,0,0.2)}
75%{box-shadow:0 -2.6em 0 0 rgba(0,0,0,0.2),1.8em -1.8em 0 0 rgba(0,0,0,0.2),2.5em 0 0 0 rgba(0,0,0,0.2),1.75em 1.75em 0 0 rgba(0,0,0,0.2),0 2.5em 0 0 rgba(0,0,0,0.5),-1.8em 1.8em 0 0 rgba(0,0,0,0.7),-2.6em 0 0 0 #ffffff,-1.8em -1.8em 0 0 rgba(0,0,0,0.2)}
87.5%{box-shadow:0 -2.6em 0 0 rgba(0,0,0,0.2),1.8em -1.8em 0 0 rgba(0,0,0,0.2),2.5em 0 0 0 rgba(0,0,0,0.2),1.75em 1.75em 0 0 rgba(0,0,0,0.2),0 2.5em 0 0 rgba(0,0,0,0.2),-1.8em 1.8em 0 0 rgba(0,0,0,0.5),-2.6em 0 0 0 rgba(0,0,0,0.7),-1.8em -1.8em 0 0 #fff}
}
@keyframes load5 {
0%,100%{box-shadow:0 -2.6em 0 0 #ffffff,1.8em -1.8em 0 0 rgba(0,0,0,0.2),2.5em 0 0 0 rgba(0,0,0,0.2),1.75em 1.75em 0 0 rgba(0,0,0,0.2),0 2.5em 0 0 rgba(0,0,0,0.2),-1.8em 1.8em 0 0 rgba(0,0,0,0.2),-2.6em 0 0 0 rgba(0,0,0,0.5),-1.8em -1.8em 0 0 rgba(0,0,0,0.7)}
12.5%{box-shadow:0 -2.6em 0 0 rgba(0,0,0,0.7),1.8em -1.8em 0 0 #ffffff,2.5em 0 0 0 rgba(0,0,0,0.2),1.75em 1.75em 0 0 rgba(0,0,0,0.2),0 2.5em 0 0 rgba(0,0,0,0.2),-1.8em 1.8em 0 0 rgba(0,0,0,0.2),-2.6em 0 0 0 rgba(0,0,0,0.2),-1.8em -1.8em 0 0 rgba(0,0,0,0.5)}
25%{box-shadow:0 -2.6em 0 0 rgba(0,0,0,0.5),1.8em -1.8em 0 0 rgba(0,0,0,0.7),2.5em 0 0 0 #ffffff,1.75em 1.75em 0 0 rgba(0,0,0,0.2),0 2.5em 0 0 rgba(0,0,0,0.2),-1.8em 1.8em 0 0 rgba(0,0,0,0.2),-2.6em 0 0 0 rgba(0,0,0,0.2),-1.8em -1.8em 0 0 rgba(0,0,0,0.2)}
37.5%{box-shadow:0 -2.6em 0 0 rgba(0,0,0,0.2),1.8em -1.8em 0 0 rgba(0,0,0,0.5),2.5em 0 0 0 rgba(0,0,0,0.7),1.75em 1.75em 0 0 #ffffff,0 2.5em 0 0 rgba(0,0,0,0.2),-1.8em 1.8em 0 0 rgba(0,0,0,0.2),-2.6em 0 0 0 rgba(0,0,0,0.2),-1.8em -1.8em 0 0 rgba(0,0,0,0.2)}
50%{box-shadow:0 -2.6em 0 0 rgba(0,0,0,0.2),1.8em -1.8em 0 0 rgba(0,0,0,0.2),2.5em 0 0 0 rgba(0,0,0,0.5),1.75em 1.75em 0 0 rgba(0,0,0,0.7),0 2.5em 0 0 #ffffff,-1.8em 1.8em 0 0 rgba(0,0,0,0.2),-2.6em 0 0 0 rgba(0,0,0,0.2),-1.8em -1.8em 0 0 rgba(0,0,0,0.2)}
62.5%{box-shadow:0 -2.6em 0 0 rgba(0,0,0,0.2),1.8em -1.8em 0 0 rgba(0,0,0,0.2),2.5em 0 0 0 rgba(0,0,0,0.2),1.75em 1.75em 0 0 rgba(0,0,0,0.5),0 2.5em 0 0 rgba(0,0,0,0.7),-1.8em 1.8em 0 0 #ffffff,-2.6em 0 0 0 rgba(0,0,0,0.2),-1.8em -1.8em 0 0 rgba(0,0,0,0.2)}
75%{box-shadow:0 -2.6em 0 0 rgba(0,0,0,0.2),1.8em -1.8em 0 0 rgba(0,0,0,0.2),2.5em 0 0 0 rgba(0,0,0,0.2),1.75em 1.75em 0 0 rgba(0,0,0,0.2),0 2.5em 0 0 rgba(0,0,0,0.5),-1.8em 1.8em 0 0 rgba(0,0,0,0.7),-2.6em 0 0 0 #ffffff,-1.8em -1.8em 0 0 rgba(0,0,0,0.2)}
87.5%{box-shadow:0 -2.6em 0 0 rgba(0,0,0,0.2),1.8em -1.8em 0 0 rgba(0,0,0,0.2),2.5em 0 0 0 rgba(0,0,0,0.2),1.75em 1.75em 0 0 rgba(0,0,0,0.2),0 2.5em 0 0 rgba(0,0,0,0.2),-1.8em 1.8em 0 0 rgba(0,0,0,0.5),-2.6em 0 0 0 rgba(0,0,0,0.7),-1.8em -1.8em 0 0 #fff}
}
/* end css code for loading bezel */<|MERGE_RESOLUTION|>--- conflicted
+++ resolved
@@ -14160,12 +14160,7 @@
   content: "";
   transform: scale(0.75);
 } */
-<<<<<<< HEAD
-
-.sheetsInPanel .dropdownLinks a.dropdownLinks-button::after {
-=======
 .sheetsInPanel .headerDropdownMenu a.headerDropdownMenu::after {
->>>>>>> 619cfade
   display: inline-block;
   height: 10px;
   width: 12px;
