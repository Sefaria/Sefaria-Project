--- conflicted
+++ resolved
@@ -12388,15 +12388,6 @@
   cursor: pointer;
 }
 
-<<<<<<< HEAD
-#openBeitMidrashButton {
-  transform: rotate(45deg);
-  margin-top: 20px;
-  height: 18px;
-  width: 18px;
-  margin-inline-start: 6px;
-}
-
 .image-in-text {
     display: flex;
     justify-content: center;
@@ -12440,8 +12431,6 @@
     line-height: 18px;
     color: #666666;
 
-=======
->>>>>>> d8de5bb6
 @-webkit-keyframes load5 {
 0%,100%{box-shadow:0 -2.6em 0 0 #ffffff,1.8em -1.8em 0 0 rgba(0,0,0,0.2),2.5em 0 0 0 rgba(0,0,0,0.2),1.75em 1.75em 0 0 rgba(0,0,0,0.2),0 2.5em 0 0 rgba(0,0,0,0.2),-1.8em 1.8em 0 0 rgba(0,0,0,0.2),-2.6em 0 0 0 rgba(0,0,0,0.5),-1.8em -1.8em 0 0 rgba(0,0,0,0.7)}
 12.5%{box-shadow:0 -2.6em 0 0 rgba(0,0,0,0.7),1.8em -1.8em 0 0 #ffffff,2.5em 0 0 0 rgba(0,0,0,0.2),1.75em 1.75em 0 0 rgba(0,0,0,0.2),0 2.5em 0 0 rgba(0,0,0,0.2),-1.8em 1.8em 0 0 rgba(0,0,0,0.2),-2.6em 0 0 0 rgba(0,0,0,0.2),-1.8em -1.8em 0 0 rgba(0,0,0,0.5)}
