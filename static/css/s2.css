--- conflicted
+++ resolved
@@ -10211,7 +10211,6 @@
     padding: 130px 0;
   }
 }
-<<<<<<< HEAD
 .sheetContent .addToSheetPlus {
 	display: inline-flex;
 	justify-content: center;
@@ -10243,7 +10242,7 @@
   color: var(--dark-grey);
   margin-inline-start: 10px;
   cursor: pointer;
-=======
+}
 @media screen and (min-width: 900px) {
   .contentInner .table {
     display: flex;
@@ -10273,7 +10272,6 @@
     display: flex;
     flex-direction: column;
   }
->>>>>>> 330bcfab
 }
 .readerPanel.hebrew .sheetContent .sheetItem.segment .sourceContentText.outsideBiText.en {
   display: none;
