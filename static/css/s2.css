body {
  padding: 0;
  margin: 0;
  -webkit-text-size-adjust: 100%;
}
*::selection {
  background-color: #D2DCFF;
}
body.sepia {
  background-color: #FBFBFA;
}
body.dark {
  background-color: #333331;
}
body:not(.user-is-tabbing) *:focus {
  outline: none;
}
a, a:hover {
  color: inherit;
}
@font-face {
  /*Mixed Hebrew - English serif text*/
  font-family: 'HebrewInEnglish Serif Font';
  src: url('/static/fonts/Taamey-Frank/TaameyFrankCLM-Medium.ttf'), local(Georgia), local(serif);
  unicode-range: U+0590-05FF, U+25CC;
}
@font-face {
  /*Mixed Hebrew - English serif text*/
  font-family: 'HebrewInEnglish Serif Font';
  src: url('/static/fonts/Taamey-Frank/TaameyFrankCLM-Bold.ttf'), local(Georgia), local(serif);
  font-weight: bold;
  unicode-range: U+0590-05FF, U+25CC;
}
@font-face {
  /*Mixed Hebrew - English serif text*/
  font-family: 'HebrewInEnglish Serif Font';
  src: url('/static/fonts/Taamey-Frank/TaameyFrankCLM-MediumOblique.ttf'), local(Georgia), local(serif);
  font-style: italic;
  unicode-range: U+0590-05FF, U+25CC;
}
@font-face {
  /*Mixed Hebrew - English serif text*/
  font-family: 'HebrewInEnglish Serif Font';
  src: url('/static/fonts/Taamey-Frank/TaameyFrankCLM-BoldOblique.ttf'), local(Georgia), local(serif);
  font-weight: bold;
  font-style: italic;
  unicode-range: U+0590-05FF, U+25CC;
}
@font-face {
  /*Mixed English - Hebrew serif text*/
  font-family: 'EnglishInHebrew Serif Font';
  src: url("https://use.typekit.net/af/2011b6/00000000000000003b9b00c1/27/l?primer=7fa3915bdafdf03041871920a205bef951d72bf64dd4c4460fb992e3ecc3a862&fvd=n4&v=3");
  font-weight: normal;
  unicode-range: U+0041-007A;
}
@font-face {
  /*Mixed English - Hebrew serif text*/
  font-family: 'EnglishInHebrew Serif Font';
  src: url("https://use.typekit.net/af/af619f/00000000000000003b9b00c5/27/l?primer=7fa3915bdafdf03041871920a205bef951d72bf64dd4c4460fb992e3ecc3a862&fvd=n7&v=3");
  font-weight: bold;
  unicode-range: U+0041-007A;
}
@font-face {
  /*Mixed English - Hebrew serif text*/
  font-family: 'EnglishInHebrew Serif Font';
  src: url("https://use.typekit.net/af/5cace6/00000000000000003b9b00c2/27/l?primer=7fa3915bdafdf03041871920a205bef951d72bf64dd4c4460fb992e3ecc3a862&fvd=i4&v=3");
  font-style: italic;
  unicode-range: U+0041-007A;
}
@font-face {
  /*Mixed English - Hebrew serif text*/
  font-family: 'EnglishInHebrew Serif Font';
  src: url("https://use.typekit.net/af/6c275f/00000000000000003b9b00c6/27/l?primer=7fa3915bdafdf03041871920a205bef951d72bf64dd4c4460fb992e3ecc3a862&fvd=i7&v=3");
  font-style: italic;
  font-weight: bold;
  unicode-range: U+0041-007A;
}
@font-face {
  font-family: 'Noto Color Emoji';
  src: url('/static/fonts/NotoColorEmoji.ttf');
  unicode-range: U+1F1E6-1F1FF;
}
@font-face {
  font-family: 'Meltho';
  src: url('/static/fonts/SyrCOMBatnan.otf');
  unicode-range: U+0700-074F;
}
@font-face {
  font-family: 'Noto Sans Samaritan';
  unicode-range: U+0800-083F;
}
@font-face {
  /*Greek*/
  font-family: 'Cardo';
    src: url('/static/fonts/Cardo-Regular.ttf');
  unicode-range: U+0300-036F, U+0370-03FF, U+1D00-1D7F, U+1DBF, U+1F00-1FFF, U+2126, U+AB65, U+10140-1018F, U+101A0, U+1D200-1D24F;
}
:root {
  /* font stacks */
  --english-sans-serif-font-family: "Roboto", "Helvetica Neue", "Helvetica", sans-serif;
  --hebrew-sans-serif-font-family: "Heebo", "Roboto", sans-serif;

  --english-serif-font-family: "Cardo", "Meltho",  "HebrewInEnglish Serif Font", "adobe-garamond-pro", "Crimson Text", Georgia, "Times New Roman", serif, "Noto Sans Samaritan";
  --hebrew-serif-font-family: "Noto Color Emoji", "EnglishInHebrew Serif Font", "Cardo", "Taamey Frank", "adobe-garamond-pro", "Crimson Text", "Times New Roman", serif;

  --serif-h1-font-size: 48px;
  --serif-h2-font-size: 30px;
  --serif-h3-font-size: 24px;
  --serif-body-font-size: 18px;
  --serif-small-font-size: 14px;

  --sans-serif-h1-font-size: 40px;
  --sans-serif-h2-font-size: 30px;
  --sans-serif-h3-font-size: 22px;
  --sans-serif-body-font-size: 16px;
  --sans-serif-small-font-size: 14px;

  /* colors */
  --inline-link-blue: #4871bf;
  --sefaria-blue: #18345D;
  --highlight-blue: #DDEEFF;
  --highlight-blue-light: #F0F7FF;
  --beit-midrash-grey: #333333;
  --darkest-grey: #333333;
  --dark-grey: #666666;
  --medium-grey: #999999;
  --light-grey: #CCCCCC;
  --lighter-grey: #EDEDEC;
  --lightest-grey: #FBFBFA;
  --commentary-blue: #4B71B7;
  --essay-links-green: #3B5849;
  --tanakh-teal: #004E5F;
  --mishnah-blue: #5A99B7;
  --talmud-gold: #CCB479;
  --midrash-green: #5D956F;
  --halakhah-red: #802F3E;
  --kabbalah-purple: #594176;
  --liturgy-rose: #AB4E66;
  --philosophy-purple: #7F85A9;
  --taanitic-green: #00827F;
  --chasidut-green: #97B386;
  --mussar-purple: #7C416F;
  --responsa-red: #CB6158;
  --apocrypha-pink: #C6A7B4;
  --modern-works-blue: #B8D4D3;
  --grammar-green: #B2B272;
  --reference-orange: #D4896C;
  --miscelaneous-green: #3B5849;
  --selected-option: #000000;
  --select-blue: #0B71E7;
}
/* Font Family */
body, .sans-serif {
  --english-font: var(--english-sans-serif-font-family);
  --hebrew-font: var(--hebrew-sans-serif-font-family);
  --is-serif: initial; /* false */
}
.serif {
  --english-font: var(--english-serif-font-family);
  --hebrew-font: var(--hebrew-serif-font-family);
  --is-serif: ; /* true */
}
.sans-serif-in-hebrew {
  --english-font: var(--english-serif-font-family);
  --hebrew-font: var(--hebrew-sans-serif-font-family);
}
body, .en, .int-en {
  --is-hebrew: initial; /* false */
}
.he, .int-he {
  unicode-bidi: plaintext;
  --is-hebrew: ; /* true */
}

* {
  --hebrew-font-conditional: var(--is-hebrew) var(--hebrew-font);
  font-family: var(--hebrew-font-conditional, var(--english-font));
}

.he {
  font-size: 122%;
}
.int-he {
  direction: rtl;
}
.int-he.enInHe {
  direction: ltr;
}
.enInHe {
  unicode-bidi: isolate;
}
.int-en.heInEn {
  direction: rtl;
}
.btn, .btn-sm, .btn-xs {
  display: inline-block;
  color: white;
  display: flex;
  justify-content: center;
  align-content: center;
  flex-direction: column;
  margin: 10px 20px;
  background-color: var(--sefaria-blue);
  box-shadow: 0 1px 3px rgba(0,0,0,0.2);
  border-radius: 7px;
  cursor: pointer;
  font-size: 16px;
  box-sizing: border-box;
  line-height: 19px;
  text-align: center;
  --english-font: var(--english-sans-serif-font-family);
  --hebrew-font: var(--hebrew-sans-serif-font-family);
}
.btn.white, .btn-sm.white, .btn-xs.white {
  background-color: white;
  color: #333;
}
.btn {
  width: 300px;
  height: 50px;
}
.btn-sm {
  width: 150px;
  height: 40px;
}
.btn-xs {
  width: 75px;
  height: 30px;
}
/*
Legacy Style Guide Font Hierarchy -- the below should be refactored away in favor of the above
*/
.featureTitle .int-en {
  font-family: "adobe-garamond-pro", "Crimson Text", Georgia, serif;
  font-size: 50px;
  font-weight: normal;
  color: #000;
}
.pageTitle .int-en,
.pageTitle .int-he.enInHe {
  font-family: "adobe-garamond-pro", "Crimson Text", Georgia, serif;
  font-size: 30px;
  font-weight: normal;
  color: #000;
}
.readerPanel.hebrew .he .enInHe {
  font-size: 83%;
}
.readerPanel span.mediumGrey {
  color: var(--medium-grey);
}
.chapterText .int-en {
  font-family: "adobe-garamond-pro", "Crimson Text", Georgia, serif;
  font-size: 18px;
  font-weight: normal;
  text-transform: uppercase;
  letter-spacing: 0.05em;
  color: #333;
}
.chapterText.lowercase .int-en {
  text-transform: none;
}
.sectionTitleText .int-en {
  font-family: "Roboto", "Helvetica Neue", "Helvetica", sans-serif;
  font-size: 16px;
  font-weight: normal;
  color: #666;
  text-transform: uppercase;
  letter-spacing: 0.1em;
}
.smallText .int-en,
.smallText .int-he.enInHe {
  font-family: "Roboto", "Helvetica Neue", "Helvetica", sans-serif;
  font-size: 14px;
  font-weight: normal;
  color: #999;
}
.systemText .int-en,
.systemText .int-he.enInHe {
  --english-font: var(--english-sans-serif-font-family);
  --hebrew-font: var(--hebrew-sans-serif-font-family);
  /* font-family: "Roboto", "Helvetica Neue", "Helvetica", sans-serif; */
  font-size: 16px;
  font-weight: normal;
  color: #000;
}
.contentText .int-en,
.contentText .en,
.contentText.en {
  font-family: "adobe-garamond-pro", "Crimson Text", Georgia, serif;
  font-size: 18px;
  font-weight: normal;
  color: #000;
}
.featureTitle .int-he {
  font-family: "Heebo", sans-serif;
  font-size: 40px;
  font-weight: normal;
  color: #000;
}
.pageTitle .int-he,
.pageTitle .int-en.heInEn {
  font-family: "Heebo", sans-serif;
  font-size: 30px;
  font-weight: normal;
  color: #000;
}
.chapterText .int-he {
  font-family: "Taamey Frank", "Times New Roman", serif;
  font-size: 22px;
  font-weight: normal;
  text-transform: uppercase;
  letter-spacing: 0.05em;
  color: #333;
}
.sectionTitleText .int-he {
  font-family: "Heebo", sans-serif;
  font-size: 16px;
  font-weight: normal;
  color: #666;
  text-transform: uppercase;
  letter-spacing: 0.1em;
}
.smallText .int-he,
.smallText .int-en.heInEn {
  font-family: "Heebo", sans-serif;
  font-size: 14px;
  font-weight: normal;
  color: #999;
}
.systemText .int-he,
.systemText .int-en.heInEn {
  font-family: "Heebo", sans-serif;
  font-size: 16px;
  font-weight: normal;
  color: #000;
}
.contentText .int-he,
.contentText .he,
.contentText.he {
  font-family: "Taamey Frank", "Times New Roman", serif;
  font-size: 18px;
  font-weight: normal;
  color: #000;
}
.italics {
  font-style: italic;
}
/* end Legacy Style Guide */
#s2 {
  position: fixed;
  top: 0;
  width: 100%;
  height: 100%;
  z-index: 1000;
}


#s2.headerOnly {
  z-index: 1000;
  height: 60px;
}
#readerAppWrap {
  display: flex;
  flex-direction: column;
  width: 100%;
  height: 100%;
}
body:not(.inApp).nochrome #s2 .headerNavSection a:not(.home),
body:not(.inApp).nochrome #s2 .headerLinksSection,
body:not(.inApp).nochrome #footerContainer {
  display: none;
}
#bannerMessage {
  color: white;
  background-color: #4871bf;
  height: 120px;
  box-sizing: border-box;
  padding: 0 36px;
  display: flex;
  transition: .5s;
}
#bannerMessage.hidden {
  height: 0;
}
body.hasBannerMessage {
  transition: padding-top .3s;
  padding-top: 120px;
}
body.hasBannerMessage:not(:has(#bannerMessage)) {
  padding-top: 0;
}
body.hasBannerMessage #s2.headerOnly {
  height: 180px;
}
.interface-hebrew #bannerMessage {
  direction: rtl;
}
#bannerMessageClose {
  position: absolute;
  top: -3px;
  right: 7px;
  color: white;
  opacity: 0.5;
  font-size: 26px;
  cursor: pointer;
}
.interface-hebrew #bannerMessageClose {
  right: auto;
  left: 7px;
}
#bannerMessageContent {
  display: flex;
  flex: 1;
  align-items: center;
  justify-content: space-between;
  color: white;
  max-width: 880px;
  margin: 0 auto;
}
#bannerTextBox {
  flex: 1;
}
#bannerTextBox a {
  color: white;
}
#bannerButtonBox {
  margin-left: 50px;
}
.interface-hebrew #bannerButtonBox {
  margin: 0 50px 0 0;
}
#bannerMessage .mobileOnly {
  display: none;
}
@media (max-width: 540px) {
  #bannerButtonBox,
  .interface-hebrew #bannerButtonBox {
    margin:0;
    margin-inline-start: 10px;
    max-width: 170px;
  }
  #bannerMessage .mobileOnly {
    display: block;
  }
  #bannerMessage {
    padding: 0 10px;
  }
}
@media (max-width: 450px) {
  #bannerMessage {
    font-size: 13px;
  }
}
.noOverflowX {
  overflow-x: hidden;
}
.readerApp {
  display: flex;
  flex: 1;
  position: relative;
}
.noselect {
  user-select: none;
}
input.noselect {
  -webkit-user-select: auto; /* Safari/Opera -- required for Safari to allow inputs to be accessible. See http://caniuse.com/#feat=user-select-none "Known Issues" for details  TODO Check back to see if bug is fixed in future version */
}
.interface-hebrew {
  direction: rtl;
}
.interface-hebrew .int-en,
.interface-english .int-he {
  display: none;
}
.interface-hebrew #panelWrapBox {
  direction: rtl;
}
.interface-english #panelWrapBox,
.readerApp.interface-english .readerPanel {
  direction: ltr;
}
#panelWrapBox {
  position: absolute;
  height: calc(100% - 60px);
  box-sizing: border-box;
}
.multiPanel #panelWrapBox {
  top: 60px;
}
#panelWrapBox.wrapBoxScroll {
  overflow-x: scroll;
  overflow-y: hidden;
}
.singlePanel #panelWrapBox {
  padding-top: 0;
  height: 100%;
  top: 0;
}
.headerInner {
  position: absolute;
  top: 0;
  left: 0;
  width: 100%;
  height: 60px;
  background: white;
  z-index: 1001;
  box-sizing: border-box;
  padding: 0 30px;
  display: flex;
  justify-content: space-between;
  align-items: center;
}
.headerOnly .headerInner, .headerInner.boxShadow {
  box-shadow: 0 1px 3px rgba(0,0,0,0.2);
}
.interface-hebrew .header {
  direction: rtl;
}
.headerInner .headerNavSection {
  display: flex;
  justify-content: flex-start;
}
.headerInner .headerNavSection a {
  font-size: 16px;
  color: #666;
  margin-inline-end: 30px;
  font-weight: 500;
  line-height: 26px;
  vertical-align: middle;
}
.headerInner .headerLinksSection {
  display: flex;
  justify-content: flex-end;
  min-width: 40%;
  align-items: center;
}
.header .header-nav {
  margin-top: 1px;
}
.header .header-links {
  margin-top: 1px;
}
.header .textLink,
.header .home,
.header .menuButton,
.header .my-profile,
.header .notifications,
.header .readerNavMenuSearchButton {
  cursor: pointer;
}
.header .textLink,
.header .menuButton,
.header .my-profile,
.header .readerNavMenuSearchButton {
  display: inline-block;
  color: #999;
  border: none;
  background: transparent;
  padding: 0;
}
.header .my-profile,
.header .notifications {
  display: inline-block;
  vertical-align: middle;
}
.header .textLink,
.header .menuButton,
.header .my-profile {
  font-size: 24px;
  line-height: 24px;
  margin-top: 2px;
}
.header .searchBox {
  overflow: hidden;
  display: flex;
  align-items: center;
  padding: 0;
  text-align: inherit;
  background: #EDEDEC;
  border-radius: 250px;
  width: 140px;
  height: 30px;
}
.header .searchBox.searchFocused {
  width: 280px;
}
.header .searchBox input {
  background-color: transparent; /*for firefox */
  padding: 0;
  flex: 1;
  height: 100%;
  margin-bottom: 1px;
  font-size: var(--serif-body-font-size);
}
.header .searchBox input::placeholder {
  font-style: normal;
}
.header .search {
  outline: none;
  border: none;
  box-shadow: none;
  color: black;
  font-size:  18px;
  margin: 0;
  width: 100px;
}
.header .searchFocused .search {
  width: 200px;
}
.header .search.hebrewSearch {
  font-size: 18px;
}
.mobileNavMenu {
  position: fixed;
  height: calc(100vh - 60px);
  box-sizing: border-box;
  top: 60px;
  width: 100%;
  background-color: white;
  left: 0;
  z-index: 1000;
  overflow-y: scroll;
}
div:has(#bannerMessage) + .readerApp.singlePanel .mobileNavMenu {
  position: fixed; /*This takes the 60px of the header plus 120px of the banner into account */
  height: calc(100vh - 180px);
  top: 180px;
}
@supports not selector(:has(a, b)) {
  /* Fallback for when :has() is unsupported */
  .mobileNavMenu {
    position: absolute;
  }
}

.mobileNavMenu.closed {
  display: none;
}
.mobileNavMenu .searchLine {
  padding: 15px 10px;
  border-bottom: 1px solid #EDEDEC;
}
.header .mobileNavMenu .searchBox,
.header .mobileNavMenu .searchBox.searchFocused
.header .mobileNavMenu .searchBox .search,
.header .mobileNavMenu .searchBox.searchFocused .search {
  width: 100%;
}
.header.mobile .ui-autocomplete {
  width: 100% !important;
}
.mobileNavMenu a,
.mobileInterfaceLanguageToggle {
  display: block;
  color: #666;
  font-size: 16px;
  padding: 15px;
  border-bottom: 1px solid #EDEDEC;
}
.mobileNavMenu a > img,
.mobileInterfaceLanguageToggle img {
  margin-inline-end: 15px;
  width: 16px;
  height: 16px;
  position: relative;
  top: 3px;
}
.mobileNavMenu a > img.blackIcon {
  opacity: 0.4;
}
.mobileNavMenu a.blue {
  background-color: var(--sefaria-blue);
  color: white;
  border-bottom: unset;
}
.mobileNavMenu a.blue img {
  filter: invert(1);
  opacity: 1;
}
.mobileNavMenu .mobileAccountLinks {
  background-color: #FBFBFA;
  border-top: 1px solid #CCC;
  border-bottom: 1px solid #CCC;
}
.mobileNavMenu .mobileAccountLinks img {
  opacity: 1;
}
.mobileNavMenu .mobileAccountLinks .login {
  display: block;
  padding: 15px;
}
.mobileNavMenu .profile-pic {
  display: inline-block;
  margin-inline-end: 11px;
  position: relative;
  top: 4px;
}
.mobileNavMenu .mobileAccountLinks .accountLinks {
  display: block;
}
.header .mobileInterfaceLanguageToggle .int-en,
.header .mobileInterfaceLanguageToggle .int-he {
  display: inline;
}
.mobileInterfaceLanguageToggle a {
  display: inline;
  padding: 0;
  border: none;
}
.mobileInterfaceLanguageToggle .separator {
  margin: 0 7px;
  font-size: 13px;
}
.mobileInterfaceLanguageToggle .inactive {
  color: #999;
}
.mobileNavMenu .logout {
  color: #999;
}
.ui-autocomplete .ui-menu-item.search-override {
  border-bottom: solid 1px #ccc;
  padding-top: 12px;
}
.ui-autocomplete .ui-menu-item.hebrew-result a {
  direction: rtl;
}
.ui-autocomplete .ui-menu-item.english-result a {
  direction: ltr;
}
.header .home {
  margin-top: 2px;
}
.header .home img {
  vertical-align: middle;
  height: 25px;
  margin-top: -7px;
  width: 92px;
}
.interface-hebrew .header .home img {
  width: 77px;
}
.header .accountLinks {
  display: flex;
  align-items: center;
  font-size: 16px;
  margin-top: 2px;
  color: #666;
}
.header .accountLinks > * {
  margin-inline-start: 17px;
  position: relative;
}
.header .accountLinks.anon a {
  margin: 0;
}
.header .accountLinks.anon a:nth-last-child(2){
  background: #FFFFFF;
  border: 1px solid #EDEDEC;
  box-sizing: border-box;
  border-radius: 6px;
}
.accountLinks .help {
  margin-inline-start: 23px;
  margin-top: 3px;
}
.loggedIn .help {
  margin-inline-start: 17px;
}
.loggedIn .help img {
  height: 24px;
  margin-bottom: 3px;
}
.accountLinks.anon .help {
  margin-top: 6px;
}
.headerLinksSection .help {
  display: flex;
  justify-content: center;
  align-items: center;
  height: 100%;
  margin-top: 4px;
}
.header .interfaceLinks {
  display: flex;
  justify-content: center;
  align-items: center;
  color: #666;
  cursor: pointer;
  -webkit-margin-start: 20px;
  -moz-margin-start: 20px;
  margin-inline-start: 10px;
}
.header .interfaceLinks img {
  height: 18px;
  width: 18px;
  vertical-align: middle;
  margin-inline-end: 2px;
}
.header .interfaceLinks a.interfaceLinks-button{
  display: flex;
  justify-content: center;
  align-items: center;
}
.header .interfaceLinks a.interfaceLinks-button::after {
  display: inline-block;
  background: no-repeat url("/static/icons/chevron-down.svg");
  height: 10px;
  width: 12px;
  vertical-align: middle;
  content: "";
  transform: scale(0.75);
}
.header .interfaceLinks .interfaceLinks-menu {
  top: 35px;
  position: absolute;
  z-index: 1;
  width: 150px;
  background: #FBFBFA;
  box-shadow: 0px 1px 3px rgba(0, 0, 0, 0.25);
  border-radius: 6px;
  display:none;
  overflow:hidden;
}
.header .interfaceLinks .interfaceLinks-menu.profile-menu {
  top: 10px;
  display: block;
}
.header .interfaceLinks .interfaceLinks-menu .interfaceLinks-header.profile-menu {
  padding: 10px 17px 10px 17px;
  font-weight: 700;
  color: #000000;
  height: 23px;
}
.header .interfaceLinks .interfaceLinks-menu.profile-menu .profile-menu-middle {
  margin-top: 5px;
  margin-bottom: 5px;
}
.interface-english .header .interfaceLinks .interfaceLinks-menu {
  right: 0px;
  min-width: 150px;
  width: max-content;
}
.interface-hebrew .header .interfaceLinks .interfaceLinks-menu {
  left: 0px;
  min-width: 150px;
  width: max-content;
}
.header .interfaceLinks .interfaceLinks-menu .interfaceLinks-header {
  font-style: normal;
  font-weight: normal;
  font-size: 14px;
  line-height: 18px;
  color: #999999;
  padding: 12px;
  border-bottom: 1px solid #CCCCCC;
}
.header .interfaceLinks .interfaceLinks-menu .interfaceLinks-header:not(:first-child) {
  border-top: 1px solid #CCC;
}
.interface-english .header .interfaceLinks .interfaceLinks-menu .interfaceLinks-header {
  font-family: "Roboto", "Helvetica Neue", Helvetica, sans-serif;
}
.interface-hebrew .header .interfaceLinks .interfaceLinks-menu .interfaceLinks-header {
  font-family: "Heebo", sans-serif;
}
.interfaceLinks-options {
  display: flex;
  flex-direction: column;
  padding: 4px 0;
}
.header .interfaceLinks .interfaceLinks-option {
  display: flex;
  text-decoration: none;
  font-style: normal;
  font-weight: normal;
  font-size: 16px;
  line-height: 23px;
  text-align: right;
  color: #666666;
  padding: 5px;
  direction: ltr;
}
.header .interfaceLinks .interfaceLinks-option:hover {
  background-color: var(--lighter-grey);
}
.header .interfaceLinks .interfaceLinks-menu.open {
  display: block;
}
.interface-hebrew .header .interfaceLinks .interfaceLinks-option.int-bi {
  direction: rtl;
}
.interface-english .header .interfaceLinks .interfaceLinks-option.int-bi {
  direction: ltr;
}
.header .interfaceLinks .interfaceLinks-row {
  align-items: center;
  display: flex;
  text-decoration: none;
  font-style: normal;
  font-weight: 400;
  line-height: 18px;
  text-align: right;
  color: #000000;
  font-family: "Roboto", "Heebo", "Helvetica Neue", Ariel, sans-serif;
  padding: 5px 17px 5px 17px;
  font-size: 14px;
  text-decoration-color: #666666;
  height: 23px;
}
.header .interfaceLinks .interfaceLinks-row:hover {
  background-color: var(--lighter-grey);
}
div.interfaceLinks-row a:hover {
  text-decoration: none;
}
.header .interfaceLinks .interfaceLinks-row.languages {
  display: flex;
}
div.interfaceLinks-row a.active {
  color: #000000;
  display: flex;
  order: -1;
}
div.interfaceLinks-row a.active::after {
  content: "•";
  padding: 0 4px;
}
div.interfaceLinks-row a {
  color: #666666;
  display: flex;
}
.header .interfaceLinks .interfaceLinks-row.bottom {
  font-size: 14px;
  text-decoration-color: #000000;
}
.header .interfaceLinks .interfaceLinks-menu.profile-menu .interfaceLinks-hr {
  border-top:  1px solid #CCCCCC;
  margin-top: 0px;
  margin-bottom: 0px;
}
.header .interfaceLinks .interfaceLinks-row.logout {
  font-size: 14px;
  color: #666666;
  padding-top: 5px;
  margin-top: 5px;
  margin-bottom: 5px;
}
.header .profile-menu-he {
  color: #666666;
}
.header .interfaceLinks .interfaceLinks-option::before {
  content: "";
  font-family: FontAwesome;
  color: #999;
  font-weight: normal;
  font-size: 13px;
  font-style: normal;
  padding: 0 15px;
}
.header .interfaceLinks .interfaceLinks-option.active {
  order: -1;
}
.header .interfaceLinks .interfaceLinks-option.active::before {
  content: "\f00c";
  padding: 0 8px;
}
@media screen and (max-width: 910px) {
  .header .headerInner {
    padding: 0 15px;
  }
  .header .accountLinks .login {
    padding: 5px 5px;
  }
  .header .accountLinks {
    margin-inline-start: 5px;
  }
}
@media screen and (max-width: 780px) {
  .header .donate {
    display: none;
  }
}
@media screen and (max-width: 700px) {
  .multiPanel .header .home {
    display: none;
  }
}
@media screen and (max-width: 580px) {
  .header .interfaceLinks,
  .accountLinks .help,
  .header .notifications {
    display: none;
  }
}
.header .notifications.unread::after {
  content:"";
  background-color: #CB6158;
  width: 8px;
  height: 8px;
  border-radius: 4px;
  display: block;
  top: 3px;
  right: 1px;
  position: absolute;
}
.header .login {
  color: #666;
  display: inline-block;
  line-height: 1;
  padding: 8px 15px;
}
.header .headerInner.mobile {
  padding: 0 15px;
}
.header .headerInner.mobile {
  display: flex;
}
.header .headerInner.mobile div {
  flex: 1;
}
.mobileHeaderCenter {
  text-align: center;
}
.header .headerInner.mobile .mobileHeaderLanguageToggle {
  text-align: end;
}
.mobileHeaderLanguageToggle.hebrew .en,
.mobileHeaderLanguageToggle.english .he {
  display: none;
}
.overlay {
  width: 100%;
  height: 100%;
  background-color: black;
  opacity: 0.3;
  position: fixed;
  z-index: 1001;
}
.dialogModal {
  border: none;
  background: transparent;
  display: block;
}
.dialogModal::backdrop {
  background-color: rgba(1, 1, 1, 0.7);
}
.dialogModal .modal-content {
  background-color: #fff;
  border-radius: 10px;
  box-shadow: 0 2px 10px rgba(0, 0, 0, 0.1);
  max-width: 500px;
  width: 100%;
}
.sefariaModalBox {
  transition: none;
}
#interruptingMessageBox {
  display: flex;
  justify-content: center;
  align-items: center;
  position: fixed;
  width: 100%;
  height: 100%;
  left: 0;
  right: 0;
  top: 0;
  z-index: 1001;
  opacity: 1;
  transition: opacity .3s ease-in;
}
#interruptingMessageBox.hidden {
  opacity: 0;
}
#interruptingMessageOverlay, .whiteOverlay {
  width: 100%;
  height: 100%;
  background-color: white;
  opacity: 0.7;
  position: absolute;
}
#interruptingMessage {
  max-width: 90%;
  max-height: 90%;
  box-sizing: border-box;
  position: absolute;
  padding: 18px 15px;
  z-index: 1001;
  border: 1px solid #E6E6E6;
  background-color: #FBFBFA;
  text-align: center;
  color: #666;
}
#interruptingMessage.sefariaModalContentBox {
  background-color: var(--sefaria-blue);
  color: white;
  padding: 50px 70px;
  border-color: transparent;
  border-radius: 5px;
}
@media (max-width: 450px) {
  #interruptingMessage.sefariaModalContentBox {
    max-width: 100%;
    max-height: 100%;
    width: 100%;
    height: 100%;
    border-radius: 0;
  }
}
#interruptingMessage.beitMidrashModalContentBox {
  height: 230px;
  width: 450px;
  text-align: start;
  background-color: var(--beit-midrash-grey);
  color: var(--light-grey);
  padding: 15px;
  border-color: transparent;
  border-radius: 5px;
}
@media (max-width: 450px) {
  #interruptingMessage.beitMidrashModalContentBox {
    max-width: 100%;
    max-height: 100%;
    width: 100%;
    height: 100%;
    border-radius: 0;
  }
}

#interruptingMessage.beitMidrashModalContentBox .buttonContainer {
  display: flex;
  flex-direction: row;
  width: calc(100% + 20px);
  margin: 0 -10px;
}

#interruptingMessage.beitMidrashModalContentBox button {
  margin: 10px;
}

#interruptingMessage.beitMidrashModalContentBox button.red {
  background-color: var(--responsa-red);
  color: white;
}

#interruptingMessage.beitMidrashModalContentBox .sefariaModalContent h2 {
  margin-top: 0px;
  --english-font: var(--english-sans-serif-font-family);
  --hebrew-font: var(--hebrew-sans-serif-font-family);
}

#interruptingMessage.beitMidrashModalContentBox button.light-grey {
  background-color: var(--lighter-grey);
  color: var(--dark-grey);
}

#interruptingMessage.beitMidrashModalContentBox button.dark-grey {
  background-color: var(--beit-midrash-grey);
  color: var(--light-grey);
  border: 1px var(--light-grey) solid;
}

.beitMidrashModalInnerContent {
  margin-bottom: 10px;
}

.sefariaModalContent {
  display: flex;
  flex-direction: column;
  align-items: flex-start;
  justify-content: space-between;
  height: 100%;
  font-size: 16px;
  line-height: 1.5;
}
.interface-hebrew .sefariaModalContent {
  direction: rtl;
}
.sefariaModalContent a {
  color: white;
}
.sefariaModalContent h2 {
  font-weight: normal;
  font-size: 30px;
  margin-bottom: 0px;
}
.sefariaModalInnerContent {
  display: flex;
  flex-direction: column;
  align-items: flex-start;
  margin-bottom: 40px;
}
.sefariaModalInnerContent div, .sefariaModalInnerContent h3{
  display: flex;
  align-items: center;
  text-align: start;
  padding: 10px 0;
}
.sefariaModalContent h3{
  align-items: center;
  text-align: start;
  padding: 10px 0;
  font-size: 18px;
  line-height: 1.5;
  font-weight: normal;
  margin-bottom: 10px;
  margin-top: 5px;
}
.sefariaModalBottomContent {
  font-size: 16px;
  color: #999;
}
.sefariaModalContent .button {
  width: 100%;
}
.sefariaModalInnerContent img {
  width: 16px;
  height: 16px;
  padding-right: 10px;
}
.readerApp.interface-hebrew .sefariaModalInnerContent img {
  padding-right: 0;
  padding-left: 10px;
}
#interruptingMessageContentBox {
  position: relative;
  border: 1px solid #CCC;
  background-color: white;
}
#interruptingMessageContentBox.hasColorLine{
  border-top: none;
}
.colorLine {
  width: 100%;
  height: 4px;
  z-index: 101;
  background: linear-gradient(90deg, var(--tanakh-teal) 0% 10%, var(--mishnah-blue) 10% 20%, var(--talmud-gold) 20% 30%, var(--midrash-green) 30% 40%, var(--halakhah-red) 40% 50%, var(--kabbalah-purple) 50% 60%, var(--liturgy-rose) 60% 70%, var(--philosophy-purple) 70% 80%, var(--taanitic-green) 80% 90%, var(--chasidut-green) 90% 100%)
}
#interruptingMessageClose.sefariaModalClose {
  color: white;
}
#interruptingMessageClose {
  position: absolute;
  top: 2px;
  right: 12px;
  color: #AAA;
  font-size: 32px;
  cursor: pointer;
}
#interruptingMessageContent {
  padding: 32px 32px 16px 32px;
}
#interruptingMessage h1 {
  font-style: italic;
  font-size: 28px;
  font-weight: normal;
  letter-spacing: 1px;
  text-align: center;
  margin: 0 0 30px;
  color: #333;
}
.interface-hebrew #interruptingMessage h1 {
  font-style: normal;
}

/* Styles used from previously existing modals */

.line-break {
  white-space: pre-wrap;
}

#defaultModal {
    width: 410px;
    max-height: 100%;
    max-width: 100%;
}

.interface-english #defaultModal {
    text-align: left;
}

.interface-hebrew #defaultModal {
    text-align: right;
    direction: rtl;
}

#defaultModalBody {
    color: #555555;
    margin-top: 0;
}

#defaultModalBody .reactMarkdown {
  font-family: "adobe-garamond-pro", Georgia, serif;
}

#defaultModal #defaultModalBody .sub {
    color: var(--medium-grey);
    font-size: 12px;
    font-family: "Roboto", "Helvetica Neue", Helvetica, sans-serif;
}

#defaultModal .button {
    margin-bottom: 20px;
}

#defaultModal img {
    max-width: 100%;
}

#defaultModal .buttons {
    text-align: right;
}

.leader {
    font-weight: bold;
}

.center {
    text-align: center;
}

#email-input-wrapper {
    display: flex;
    align-items: flex-start;
    flex-direction: column;
}

.newsletterInput#email-input {
    width: 300px;
    padding: 10px;
    margin-bottom: 20px;
    border-radius: 7px;
    border: 1px solid #EEEEEE;
    color: var(--beit-midrash-grey);
}

.header .my-profile img {
  height: 24px;
  width: 24px;
  border-radius: 50%;
  display: block;
}
.header .readerNavMenuMenuButton {
  margin: 0 8px 0 6px;
  font-size: 17px;
}
.readerNavMenuSearchButton {
  position: relative;
  margin: 0 9px 0 7px;
  top: -2px;
}
.header .readerNavMenuSearchButton {
  top: 2px;
}
.readerNavTop .readerNavMenuSearchButton {
  top: 0;
}
.readerNavMenuSearchButton img {
  height: 18px;
  width: 18px;
  opacity: 0.4;
}
.sidebarSearch .readerNavMenuSearchButton img {
  margin-top: 12px;
}
.header .headerNavContent {
  position: absolute;
  height: 100%;
  width: 100%;
  box-sizing: border-box;
  top: 0;
  padding-top: 60px;
  z-index: 1000;
}
.ui-autocomplete {
  position: absolute;
  background: white;
  list-style-type: none;
  padding: 6px 0;
  box-shadow: 0 1px 3px rgba(0,0,0,.2);
  border-bottom-left-radius: 6px;
  border-bottom-right-radius: 6px;
  z-index: 1000000 !important;
  --english-font: var(--english-serif-font-family);
  --hebrew-font: var(--hebrew-serif-font-family);
}
.header > .ui-autocomplete {
  z-index: 1000 !important;
}
.ui-autocomplete .ui-menu-item {
  display: flex;
  padding: 6px 12px;
}
.ui-autocomplete .ui-menu-last-item {
  border-top:  1px solid var(--lighter-grey);
  display: flex;
  padding: 6px 12px;
}
.interface-hebrew .ui-autocomplete .ui-menu-item {
  direction: rtl;
  text-align: right;
}
.ui-autocomplete .ui-menu-item img {
  display: inline-block;
  opacity: .4;
  height: 18px;
  width: 18px;
}
.ui-autocomplete .ui-menu-item img.ac-img-User {
  opacity: 1;
}
.ui-autocomplete .ui-menu-item a {
  display: inline-block;
  line-height: 21px;
  font-size: 19px;
  color: #000;
  cursor: pointer;
  margin: 0 10px;
  vertical-align: top;
}
.ui-autocomplete .ui-menu-item.ui-state-focus {
  background: #EDEDEC;
}
.ui-helper-hidden-accessible {
  display: none;
}
.interface-hebrew .ui-autocomplete .ui-menu-item a {
  direction: rtl;
  text-align: right;
}
#globalWarningMessage {
  position: fixed;
  width: 100%;
  z-index: 1000;
  text-align: center;
  bottom: 0;
  color: white;
  background-color: #EFB4B6;
  padding: 14px 20px;
  box-sizing: border-box;
}
#globalWarningMessage .close {
 float: right;
 cursor: pointer;
 font-size: 20px;
}
.multiPanel .readerPanelBox {
  box-sizing: border-box;
}
.readerPanelBox {
  position: absolute;
  height: 100%;
  width: 100%;
  direction: ltr; /* Even in Hebrew Interface we want scroll bars on the right */
}
.readerPanelBox + .readerPanelBox {
  border-left: 1px solid #eee;
}
.readerPanelBox.sidebar {
  border-left: none;
}
.readerPanel {
  position: relative;
  width: 100%;
  height: 100%;
  overflow: hidden;
  background-color: inherit;
}
.readerContent {
  width: 100%;
  height: calc(100% - 60px);
  background-color: inherit;
}
.dark .readerContent {
  color: white;
}
.readerContent .readerError {
  padding: 100px 150px;
}
.readerContent .readerError .readerErrorText {
  padding-top: 20px;
  font-size: .8em;
}
.textColumn {
  width: 100%;
  height: 100%;
  overflow-y: scroll;
  overflow-x: hidden;
  -webkit-overflow-scrolling: touch;
  position: relative;
  box-sizing: border-box;
  background-color: inherit;
}
.textColumn .loadingMessage.base,
.sheetsInPanel .loadingMessage {
  margin: 30px 0;
  color: #999;
  font-size: 16px;
  font-style: normal;
  text-align: center;
  padding: 0 6px 4px;
}
.textColumn .loadingMessage.base.prev {
  margin: 70px 0 0 0;
}
.textColumn .loadingMessage.base.next {
  margin: 30px 0 70px;
  height: calc(100% - 128px);  /* The 128px here appears to be the minimum needed to keep a line on the screen when scrolling passes loaded content) */
}
.textColumn .textRange.loading + .textRange.loading {
  display: none;
}
.int-he .int-he {
  font-size: inherit;
}
.readerPanel .content {
  direction: ltr; /* Even in Hebrew Interface, we want scroll bars on the right */
}
.readerPanel .he {
  direction: rtl;
  text-align: right;
  unicode-bidi: initial;
}

.interface-hebrew .readerPanel .en {
  direction: ltr;
}
.interface-hebrew .readerPanel.bilingual .en {
  direction: ltr;
}
.interface-hebrew .readerPanel .contentInner,
.interface-hebrew .readerPanel .columnLayout,
.interface-hebrew .readerControls,
.interface-hebrew .readerPanel .textRange,
.interface-hebrew .readerPanel .readerNavMenu .gridBox,
.interface-hebrew .readerPanel.bilingual .readerNavMenu .gridBox,
.readerPanel.hebrew .readerNavSection,
.readerPanel.hebrew .readerNavMenu .gridBox {
  direction: rtl;
}
.interface-english .readerPanel.hebrew .readerNavMenu .readerTocResources .gridBox {
  direction: ltr;
}
.interface-english .readerPanel .readerNavMenu,
.readerPanel.english .readerNavSection,
.readerPanel.english .readerNavMenu .gridBox{
  direction: ltr;
}
.readerPanel.bilingual .readerNavSection,
.readerPanel.bilingual .readerNavMenu .gridBox {
  direction: ltr;
}
.readerPanel.english .contentText .he,
.readerPanel.hebrew .contentText .en,
.readerPanel.english .contentSpan.primary,
.readerPanel.english .languageToggle .he,
.readerPanel.hebrew .contentSpan.translation,
.readerPanel.hebrew .languageToggle .en,
.readerPanel.hebrew .en .englishAvailableTag {
  display: none;
}
.readerPanel.english .versionsTextList .primary,
.readerPanel.hebrew .versionsTextList .translation {
  display: block;
}

.readerPanel.english .he.heOnly{
  display: inline;
  text-align: right;
}
.readerPanel.english .en {
  display: inline;
}
.readerPanel.hebrew .he {
  display: inline;
  text-align: right;
}
.readerPanel.english .heOnly .he,
.readerPanel.bilingual .heOnly .he,
.readerPanel.english .enOnly .en,
.readerPanel.bilingual .enOnly .en {
  display: inline;
}
.languageToggle {
  display: inline;
  line-height: 32px;
}
.languageToggle img {
  opacity: 0.4;
  height: 18px;
  width: 18px;
}
.bilingual .languageToggle .he {
  display: none;
}
.loadingMessage {
  font-size: 14px;
  font-style: italic;
}
.bilingual .loadingMessage .he {
  display: none;
}
.readerPanel.light {
  background-color: white;
}
.readerPanel.sepia {
  background-color: #f7f7f7;
}
.readerPanel.dark {
  background-color: #333331;
}
.readerNavMenu,
.homeFeedWrapper {
  position: absolute;
  display: flex;
  flex-direction: column;
  top: 0;
  left: 0;
  width: 100%;
  height: 100%;
  box-sizing: border-box;
}
.readerNavMenu .content,
.homeFeedWrapper .content {
  box-sizing: border-box;
  overflow-y: scroll;
  -webkit-overflow-scrolling: touch;
  font-size: 16px;
}
.readerNavMenu .content {
  padding: 60px 0 0 0;
}
.singlePanel .readerNavMenu .content {
  padding: 85px 0 0 0;
}
.singlePanel .readerNavMenu .categoryColorLine {
  top: 60px;
}
.singlePanel .readerNavMenu.bookPage:not(.fullBookPage) .content {
  padding-top: 25px;
}
.singlePanel .readerNavMenu.bookPage:not(.fullBookPage) .categoryColorLine {
  top: 0;
}
.readerNavMenu.compare .content,
.readerNavCategoryMenu.compare .content,
.bookPage.compare .content {
  padding: 30px 10px;
}
.readerNavMenu .content .contentInner {
  width: 725px;
  margin: 0 auto;
  min-height: 520px;
  max-width: 100%;
  box-sizing: border-box;
  padding-bottom: 70px;
  padding-inline-start: 30px;
  padding-inline-end: 30px;
}
.homeFeedWrapper .content .contentInner {
  max-width: none;
}
.homeFeedWrapper.userStats .content .contentInner {
  max-width: 660px;
  margin: 0 auto;
}
.navTitle {
  display: flex;
  flex-direction: row;
  justify-content: space-between;
  margin-bottom: 40px;
}
.navTitle.tight {
  margin-bottom: 15px;
}
.readerNavMenu .navTitle h1,
.singlePanel .readerNavMenu .navTitle h1 {
  margin-bottom: 0;
}
.navTitle + .dedication {
  margin-bottom: 20px;
}
.navSidebarModule + .dedication {
  margin-top: -30px;
}
.navTitle .languageToggle,
.tocTitle .languageToggle,
.header .languageToggle {
  text-align: center;
  color: #ccc;
  display: inline-flex;
  width: 32px;
  height: 32px;
  border: 1px solid #ccc;
  border-radius: 6px;
  cursor: pointer;
  font-size: 22px;
  flex-direction: row;
  align-items: center;
  justify-content: center;
}
.navTitleTab {
  margin-inline-end: 26px;
  color: #999;
}
.navTitleTab:hover {
  color: inherit;
  text-decoration: none;
}
.navTitleTab.current {
  color: inherit;
  pointer-events: none;
}
.readerNavMenu h1 .navTitleTab img {
  height: 14px;
  margin-inline-end: 6px;
}
.readerNavMenu h1 .navTitleTab.current img {filter: brightness(0.5);}
.sidebarLayout {
  display: flex;
  flex-direction: row;
}
@media (max-width: 700px) {
  .sidebarLayout {
    flex-direction: column;
  }
}
@media (min-width: 1485px) {
  .sidebarLayout {
    max-width: 1485px; /*assuming inner is 665 and sidebar 420*/
    margin: 0 auto;
  }
}
.sidebarLayout h1 {
  --english-font: var(--english-sans-serif-font-family);
  --hebrew-font: var(--hebrew-sans-serif-font-family);
}
.interface-hebrew .sidebarLayout {
  direction: rtl;
}
.readerPanel.hebrew .followsContentLang {
  direction: rtl;
}
.navSidebar {
  width: 420px;
  background-color: #FBFBFA;
  /* HACK: add grey background beyond bounding box of sidebar by utilizing negative margins! */
  border-top: 80px solid #FBFBFA;
  border-bottom: 120px solid #FBFBFA;
  margin: -80px 0 0 0;
}
.singlePanel .navSidebar {
  width: 100%;
  margin: 20px 0 0 0;
  padding: 30px 0 0 0;
  border: none;
}


.navSidebarModule {
  font-size: 16px;
  color: #666;
  margin-bottom: 34px;
  padding: 0 44px;
}
.navSidebarModule #history .fa {
  font-size: small;
}
.connectionsPanel .navSidebarModule{
  padding: initial;
}
.singlePanel .navSidebarModule {
  padding: 0 15px;
}
.singlePanel .contentInner .navSidebarModule {
  padding: 0;
}
.singlePanel .contentInner .navSidebarModule h1 {
  border: none;
  padding: 0;
}
.singlePanel .recentlyViewed {
  background-color: var(--lightest-grey);
  padding-inline: 10px 10px;
  margin-inline: -15px -15px;
  margin-block: -5px -5px;
}
.singlePanel .recentlyViewed ul {
  display: revert;
}
.singlePanel .recentlyViewed #header {
  margin-block-end: 10px;
  margin-inline: 10px 10px;
  padding-block: 5px 5px;
  border-bottom: 1px solid var(--light-grey);
  display: flex;
  justify-content: space-between;
}
.singlePanel .recentlyViewed #header h1 {
  margin-bottom: 0;
}
.singlePanel .recentlyViewed #header h1 span {
  font-size: 16px;
  font-family: "Roboto", "Heebo", "Helvetica Neue", Ariel, sans-serif;
}
.singlePanel .recentlyViewed #header a {
  margin-block-start: 5px;
}
.singlePanel .recentlyViewed #history span {
  color: var(--medium-grey);
}

.gDocAdvertBox {
  margin-top: 50px;
  background: var(--lighter-grey);
  padding: 20px;
  border-radius: 6px;
}
.gDocAdvertBox span  {
  font-family: "Roboto", "Helvetica Neue", "Helvetica", sans-serif;;
  font-size: 16px;
  font-weight: 400;
  line-height: 19px;
  letter-spacing: 0em;
  color: var(--dark-grey);
}
.gDocAdvertBox span #newExtension {
  font-weight: 600;
}
.gDocAdvertBox #installNow {
  margin-top: 18px;
  width: 99px;
  height: 30px;
}
.interface-hebrew .gDocAdvertBox #installNow {
  width: 120px;
}

.gDocAdvertBox #installNow a {
  border-radius: 6px;
  text-align: center;
  background: #FFFFFF;
  color: var(--dark-grey);
  text-decoration: none;
  padding: 4px 9px;
  font-family: "Roboto", "Helvetica Neue", "Helvetica", sans-serif;
  font-size: 16px;
  font-weight: 400;
  line-height: 19px;
  letter-spacing: 0em;
}
.gDocAdvertBox a {
  font-family: "Roboto", "Helvetica Neue", "Helvetica", sans-serif;
  font-size: 16px;
  font-weight: 400;
  line-height: 19px;
  letter-spacing: 0em;
  text-decoration: underline;
}
.readerPanel .navSidebarModule h3,
.readerPanel .navSidebarModule h1,
.readerPanel .bookPage h3{
  margin: 0 0 20px;
  font-size: 22px;
  text-transform: none;
  letter-spacing: 0;
  border-bottom: 1px solid var(--light-grey);
  padding-bottom: 14px;
  font-weight: 500;
  height: auto;
}
.navSidebarModule.blue {
  background-color: var(--sefaria-blue);
  color: white;
  padding: 34px 44px 45px;
}
.singlePanel .navSidebarModule.blue {
  padding: 34px 15px 45px;
}
.readerPanel .navSidebarModule.blue h3 {
  color: white;
}
.navSidebarIcon {
  height: 18px;
  width: 18px;
  margin-inline-end: 10px;
  vertical-align: middle;
  margin-top: -4px;
}
.navSidebarLink {
  font-size: 16px;
  margin-bottom: 10px;
}
.navSidebarLink a {
  color: black;
}
.navSidebarLink.gray a {
  color: #666;
}

.navSidebarLink > ul {
  font-size: 18px;
  margin-top: 16px;
  display: flex;
  flex-wrap:wrap;
  padding: 0;
  margin: 0;
}
.singlePanel .recentlyViewed .navSidebarLink {
  padding-inline-start: 25px;
  padding-inline-end: 25px;
}
.multiPanel .recentlyViewed #history span::after {
  content: "\203A";
}
.navSidebarLink > ul > li {
  display: inline;
}
.navSidebarLink > ul > li:after {
  content: "\2022";
  white-space:pre;
  margin: 0 5px;
}

.navSidebarLink > ul > li:last-child:after {
  content: none;
}

.navSidebarLink .languageItem, .translationsPage .languageItem {
  display: inline;
  font-size: 18px;
}

.navSidebarLink.language {
  font-size: 18px;
  margin-top: 16px;
  display: flex;
  flex-wrap:wrap;
}

.navSidebarLink.ref {
  font-size: 18px;
}
.navSidebar .linkList {
  margin-top: 20px;
}
.navSidebarModule .button {
  margin: 12px 0 0 0;
}
.navSidebarModule .button img {
  filter: invert(1);
  height: 18px;
  width: 18px;
  margin-inline-end: 10px;
  vertical-align: middle;
  margin-top: -2px;
}
.navSidebar .button.white img {
  filter: none;
  opacity: .6;
}
.navSidebar .button.appButton.white img {
  opacity: 1;
}
.navSidebar .button.appButton.ios img {
  margin-top: -5px;
}
.navSidebar .button + .button {
  margin-inline-start: 7px;
}
.navSidebar .button.get-start {
  height: 39px;
  width: 221px;
  display: flex;
  align-items: center;
  justify-content: center;
  margin-left: 0;
  margin-right: 0;
}
.navSidebar .button .get-start {
  white-space: nowrap;
  size: 16px;
}
.navSidebar .button.get-start img {
  filter: unset;
}
.navSidebar .readingsSection {
  margin-bottom: 15px;
}
.navSidebar .readingsSectionTitle {
  margin-bottom: 8px;
  display: block;
}
.navSidebar a.allLink {
  color: #999;
  font-size: 13px;
}
.navSidebar a.moreLink:hover {
  color: inherit;
  cursor: pointer;
}
.navSidebar a.inTextLink,
.translationsDesc  a.inTextLink {
  color: inherit;
  text-decoration: underline;
  margin-inline-start: 5px;
}
.navSidebar .newsletterSignUpBox {
  margin-top: 20px;
}
.navSidebar .newsletterSignUpBox .newsletterInput {
  width: 100%;
  box-sizing: border-box;
  box-shadow: 0px 1px 3px rgba(0, 0, 0, 0.25);
  border: none;
}
.navSidebarModule.wide {
  display: flex;
  margin-bottom: 0;
}
.navSidebarModule.wide div:first-child {
  flex: 1;
}
.navSidebarModule.wide .button {
  margin-top: 0;
}
.navSidebarModule .authorByLine {
  margin-bottom: 15px;
}
.navSidebarModule .imageModuleImage {
  width: 100%;
  box-sizing: border-box;
  border: 1px solid var(--lighter-grey);
}
.aboutTextMetadata {
  margin-bottom: 20px;
}
.aboutTextMetadata .aboutTextComposedText,
.aboutTextMetadata .aboutTextAuthorText {
  color: black;
}
.readerNavTop {
  width: 100%;
  background-color: #FBFBFA;
  border-bottom: 1px solid #E2E2E1;
  box-sizing: border-box;
  height: 60px;
  z-index: 1;
  padding: 10px 25px 10px 25px;
  vertical-align: middle;
  display: flex;
  justify-content: space-between;
  align-items: center;
  line-height: 60px;
}
.interface-hebrew .readerNavTop {
  direction: rtl;
}
.readerNavTop .readerNavTopStart {
  display: flex;
  align-items: center;
  justify-content: flex-start;
}
.singlePanel .readerNavTop {
  padding: 0 10px;
}
.readerNavTop.colorLineOnly {
  height: auto;
  border-bottom: none;
  padding: 0;
}
.readerPanel .readerNavTop h2 {
  margin: 0;
  font-weight: 400;
  color: black;
}
.readerNavTop .readerNavTopCategory .en {
  font-family: "adobe-garamond-pro", "Crimson Text", Georgia, serif;
}
.readerNavTop .readerNavTopCategory .he {
  font-family: "Taamey Frank", "adobe-garamond-pro", "Crimson Text", Georgia, "Times New Roman", serif;
}
.readerNavMenu .readerSearch {
  margin: 0;
  width: 60%;
  box-sizing: border-box;
  border: none;
  background-color: inherit;
  font-size: 18px;
  font-family: "adobe-garamond-pro", "Crimson Text", Georgia, serif;
  height: 48px;
}
.readerNavMenu .readerSearch:focus {
  outline: 0;
}
.readerNavTop .readerNavMenuSearchButton,
.readerNavTop .readerNavMenuCloseButton,
.readerNavTop .readerNavMenuMenuButton,
.readerNavTop .readerOptions {
  text-align: left;
  box-sizing: border-box;
  color: #999;
  float: left;
  font-size: 20px;
  cursor: pointer;
  display: flex;
  align-items: center;
}
.readerNavMenuCloseButton:hover {
  text-decoration: none;
}
.readerNavTop .readerNavMenuCloseButton {
  display: block;
  font-size: 46px;
  padding: 0;
  margin-top: -6px;
}
.readerNavMenuCloseButton:hover {
  text-decoration: none;
}
.readerNavTop .readerNavMenuCloseButton .fa {
  font-size: 20px;
}
.readerNavTop .readerOptions {
  float: right;
  text-align: right;
  display: flex;
  align-items: center;
  width:27px;
}
.sefariaLogo img {
  width: 110px;
}
.readerNavTop .sefariaLogo img {
  vertical-align: middle;
}
.readerNavTop .searchBox {
  display: flex;
  align-items: center;
  justify-content: flex-start;
}
.interface-hebrew .sidebarSearch .searchBox,
.interface-hebrew .sidebarSearch .version,
.interface-hebrew .sidebarSearch .result-title {
  direction: rtl;
}
.sidebarSearch .searchBox {
  display: flex;
  align-items: center;
  padding: 0;
  text-align: inherit;
  background: var(--lighter-grey);
  border-radius: 250px;
  width: 100%;
  height: 30px;
  margin-bottom: 0;
}

.sidebarSearch .searchBox input {
  background: transparent;
  outline: none;
  border: none;
  box-shadow: none;
  font-size: var(--serif-body-font-size);
  width: 100%;
}

.ai-info-messages-box {
  background-color: rgb(251, 251, 250);
  border-radius: 6px;
  box-shadow: rgba(0, 0, 0, 0.25) 0px 1px 3px 0px;
  color: rgb(102, 102, 102);
  cursor: default;
  display: block;
  font-family: "Cardo", "Meltho", "HebrewInEnglish Serif Font", "adobe-garamond-pro", "Crimson Text", Georgia, "Times New Roman", serif, "Noto Sans Samaritan";
  font-size: 16px;
  margin-inline-start: 10px;
  min-width: 150px;
  overflow-x: hidden;
  overflow-y: hidden;
  width: 198px;
  z-index: 1;
}

.ai-info-first-message {
  border-bottom-color: rgb(204, 204, 204);
  border-bottom-style: solid;
  border-bottom-width: 0.833333px;
  color: #666666;
  cursor: default;
  font-size: 14px;
  font-style: normal;
  font-weight: 400;
  line-height: 18px;
  padding-bottom: 6px;
  padding-left: 12px;
  padding-right: 12px;
  padding-top: 12px;
}
.ai-info-first-message* {
  font-family: "Roboto", "Helvetica Neue", Helvetica, sans-serif;
}
.ai-info-messages-box a{
  color: #4B71B7;
}
.ai-info-messages-box .ai-info-messages-hr {
  margin-top: 0px;
  margin-bottom: 0px;
}
.ai-info-messages-box *{
  font-family: "Roboto", "Helvetica Neue", Helvetica, sans-serif;
}
.guideHeader .ai-info-tooltip {
  display: inline;
  float: inline-end;
}

.guideHeader .ai-message {
  left: -180px;
}
.guideHeader .ai-info-tooltip .ai-info-icon {
  margin-top: 5px;
}
.ai-info-last-message {
  align-items: center;
  display: flex;
  line-height: 18px;
  color: #666666;
  font-family: "Roboto", "Heebo", "Helvetica Neue", Ariel, sans-serif;
  padding: 2px 12px 2px 12px;
  font-size: 14px;
  height: 23px;
}
.ai-message {
  z-index: 1;
  position: absolute;
  left: -180px;
  opacity: 0;
  visibility: hidden;
  transition: opacity 2s ease, visibility 0s 2s;
}

.ai-message.visible {
  opacity: 1;
  visibility: visible;
  transition: opacity 0.5s ease;
}

.ai-info-tooltip .ai-info-icon{
  margin-top: 12px;
  margin-inline-end: -2px;
}
.ai-info-tooltip{
  position: relative;
}

.sidebarSearch .searchTopMatter,
.sidebarSearch .searchTopic {
  display: none;
}
.sidebarSearch .result-title {
  padding: 14px 0 14px 0;
  font-size: var(--serif-body-font-size);
  border-top: 1px solid var(--lighter-grey);
  margin-top: 14px;
  color: var(--dark-grey);
}

.sidebarSearch .similar-results {
  margin-inline-start: 30px;
}

.sidebarSearch .snippet.he,
.sidebarSearch .snippet.en {
  font-size: var(--serif-body-font-size);
  display: block;
}

.sidebarSearch .colorBarBox {
  border-inline-start: none;
  padding-inline-start: 0;
}

.readerNavTop .searchBox .readerNavMenuSearchButton {
  margin: 0 5px 0 10px;
}
.interface-hebrew .readerNavTop .searchBox .readerNavMenuSearchButton {
  margin: 0 10px 0 5px;
}
.readerNavTop .searchBox .readerSearch {
  flex: 1;
}
.readerNavMenu h1,
.readerNavMenu h2.styledH1 {
  text-align: start;
  color: #666;
  position: relative;
  font-size: 22px;
  font-weight: 500;
  margin: 0 0px 30px 0;
  height: auto;
  text-transform: none;
}
.singlePanel .readerNavMenu h1,
.singlePanel .readerNavMenu h2.styledH1 {
  margin-bottom: 10px;
}
.readerNavMenu h1 img {
  margin-inline-end: 9px;
}
.readerNavMenu h1 :not(.languageToggle) .en {
  font-family: "Roboto", "Helvetica Neue", "Helvetica", sans-serif;
}
.readerNavMenu h1 .button {
  position: absolute;
  right: 0;
  top: 0;
  padding: 0;
  margin: 0;
  line-height: 26px;
}
.singlePanel .readerNavCategoryMenu .readerTocTopics.content {
  padding-top: 30px;
}
.topicPanel .readings {
  margin-bottom: 40px;
}
.topicPanel .readings .parasha-date {
  font-style: italic;
}
.topicPanel .readings .parasha-date > span:first-child::after {
  content: '•';
  color: #999;
  font-size: 15px;
  margin: 0 5px;
}
.topicPanel .readings .sectionTitleText {
  margin-top: 15px;
}
.topicPanel .readings .sectionTitleText .int-en,
.topicPanel .readings .sectionTitleText .int-he {
  font-size: 16px;
  line-height: 18.75px;
  text-transform: initial;
}
.topicPanel .readings .parasha .navSidebarLink {
  margin-bottom: 0;
}
.topicPanel .readings .parasha .aliyot {
  margin-inline-start: 25px;
}
.topicPanel .readings .haftarot {
  display: flex;
  flex-direction: column;
}
.topicPanel .mainColumn {
  padding: 0 40px 80px;
}
@media (max-width: 450px) {
  .topicPanel .mainColumn,
  .interface-hebrew .topicPanel .mainColumn {
    padding: 0 25px !important;
    margin: 0;
  }
  .topicPanel .filterable-list .filter-sort-wrapper, .collectionPage .filterable-list .filter-sort-wrapper {
    margin-top: 20px;
  }
}
.topicPanel .sideColumn {
  width: 420px;
  background-color: #FBFBFA;
  /* HACK: add grey background beyond bounding box of sidebar by utilizing negative margins! */
  border-top: 80px solid #FBFBFA;
  margin-top: -80px;
}
.topicPanel h1 {
  text-align: unset;
  margin-bottom: 10px;
  height: unset;
}
.topicPanel h1 span {
  font-size: 40px;
}
.topicPanel .sideColumn h2 {
  text-align: unset;
  border-bottom: 1px solid #CCC;
  padding-bottom: 10px;
  margin-top: 30px;
  margin-bottom: 10px;
}
.topicPanel .sideColumn .link-section{
  padding: 0 44px;
}
.topicPanel .sideColumn .link-section:first-child h2 {
  margin-top: 0;
}
.topicPanel h2 span {
  font-size: 22px;
  font-weight: normal;
  color: #666;
  text-align: unset;
  text-transform: none;
  margin-bottom: 20px;
  height: unset;
  line-height: unset;
}
.topicPanel h2 {
  --english-font: var(--english-sans-serif-font-family);
  --hebrew-font: var(--hebrew-sans-serif-font-family);
}
.topicPanel .mainColumn .story {
    padding: 0;
    margin-bottom: 20px;
}
.topicPanel .mainColumn .storySheetListItem {
  padding: 0 0 30px 0;
}
.topicPanel .sideColumn .sideList {
  font-size: 18px;
  line-height: 26px;
}
.topicPanel .sideColumn .sideList a.relatedTopic {
  display: block;
  color: #000;
}
.topicPanel .sideColumn .sideList .topicMetaData .int-en,
.topicPanel .sideColumn .sideList .topicMetaData .int-he {
  color: #666;
}
.topicPanel .sideColumn .sideList a.relatedTopic .int-en {
  font-family: "adobe-garamond-pro", "Crimson Text", Georgia, serif;
}
.topicPanel .sideColumn .sideList a.relatedTopic .int-he {
  font-family: "Taamey Frank", "adobe-garamond-pro", "Crimson Text", Georgia, "Times New Roman", serif;
}
.topicPanel .sideColumn .topicCategory {
  margin-bottom: 30px;
}
.topicPanel .authorOrganizationsystemText {
  font-size: 16px;
  color: #666;
}
.story .storyTitle {
  --english-font: var(--english-serif-font-family);
  --hebrew-font: var(--hebrew-serif-font-family);
}
.story .storyTitle .int-he {
  font-size: 29px;
}
.topicPanel .story .storyTitle {
  --english-font: var(--english-sans-serif-font-family);
  --hebrew-font: var(--hebrew-sans-serif-font-family);
  font-size: 16px;
  font-weight: 600;
}

.topicPanel .story .storyTitle .int-he {
  font-size: 18px;
  font-weight: 600;
}

.topicPanel h1 {
  --english-font: var(--english-serif-font-family);
  --hebrew-font: var(--hebrew-serif-font-family);
}
.topicPanel h1 .int.en {
  font-size: 30px;
}
.topicPanel h1 .int-he {
  font-size: 36px;
}
.pageTitle .topicTitleInHe .heInEn {
  color: #888;
  font-size: 20px;
  font-family: "Taamey Frank", "adobe-garamond-pro", "Crimson Text", Georgia, "Times New Roman", serif;
}
.topicPanel .topicCategory {
  margin: 0 0 15px 0;
}
.readerTocTopics .topicDescription {
  margin: 10px 0 40px 0;
  text-align: center;
}
.readerTocTopics .topicTitle .int-he {
  font-family: "Taamey Frank", "adobe-garamond-pro", "Crimson Text", Georgia, "Times New Roman", serif;
}
.readerTocTopics .topicDescription.systemText .int-en,
.readerTocTopics .topicDescription.systemText .int-he {
  color: #666;
}
.topicPanel .topicDescription {
  margin: 0 0 15px 0;
}
.topicPanel .topicDescription a {
  color: var(--commentary-blue);
}
.topicPanel .resourcesLink.blue {
  padding: 8px 16px;
  font-size: 20px;
  border: 0;
  display: inline-flex;
  align-items: center;
  width: unset;
  margin-bottom: 40px;
  margin-top: 5px;
}
.topicPanel .resourcesLink.blue img {
  opacity: 1;
  width: 20px;
  height: 20px;
  margin: 0 8px 5px 0;
  filter: invert(1);
}
.interface-hebrew .topicPanel .resourcesLink.blue img {
  margin: 0 0 5px 8px;
}
.topicPanel .resourcesLink.blue .int-en {
  font-family: "adobe-garamond-pro", "Crimson Text", Georgia, serif;
}
.topicPanel .resourcesLink.blue .int-he {
  font-family: "Taamey Frank", "adobe-garamond-pro", "Crimson Text", Georgia, "Times New Roman", serif;
  margin-bottom: -3px;
}
.imageWithCaptionPhoto{
  border: 1px solid #EDEDEC;
  max-width: 100%;
  height: auto;
  padding: 0 44;
  top: 121px;
  left: 835px;
}
.imageCaption .int-en {
  font-family: Roboto;
}
.imageCaption .int-he {
    font-family: Roboto;
  }
.imageCaption {
  font-size: 12px;
  font-weight: 400;
  line-height: 15px;
  letter-spacing: 0em;
  color: var(--dark-grey);
  width: 100%;
}
.topicImage{
  padding-left: 44px;
  padding-right: 44px;
}
.navSidebarModule .portalMobile .button {
  margin-top: 0;
}
.portalTopicImageWrapper {
    padding-top: 5px;
    margin-bottom: 25px;
}
.portalTopicImageWrapper .topicImage {
    padding-left: 0;
    padding-right: 0;
}
@media (max-width: 600px) {
  .imageWithCaptionPhoto{
    height: auto;
    max-width: 66.67vw;
    max-height: 66.67vw;
    margin: 0 auto 10px;
    display: block;
  }
  .topicImage{
    padding-left: 0;
    padding-right: 0;
    margin-top: 30px;
    display: flex;
    flex-direction: column;
    justify-content: center;
    align-items: center;
  }
  .imageCaption {
    font-size: 12px;
    font-weight: 400;
    line-height: 15px;
    letter-spacing: 0em;
    color: var(--dark-grey);
    width: 80vw;
    margin-bottom: 30px;
    text-align: center;
  }

}
.readerPanel .translationsPage h2 {
  margin: 40px 0 0 0;
  font-size: 24px;
  text-transform: none;
  color: #000;
}
.translationsPage details > ul,
.translationsPage > ul {
  padding: 0;
  margin: 20px 0;
  display: flex;
  flex-wrap: wrap;
}
.translationsPage details > ul > li:after,
.translationsPage > ul > li:after {
  content: "\2022";
  white-space:pre;
  margin: 0 5px;
}
.translationsPage details > ul > li:last-child:after,
.translationsPage > ul > li:last-child:after{
  content: none;
}
.readerPanel .translationsPage details > summary::-webkit-details-marker {
  display: none;
}

.readerPanel .translationsPage  details > summary {
  list-style: none;
  cursor: pointer;
  font-size: 18px;
}

h1 .languageToggle {
  text-align: center;
  position: absolute;
  right: 0;
  color: #ccc;
  display: block;
  width: 32px;
  height: 32px;
  border: 1px solid #ccc;
  border-radius: 6px;
  line-height: 34px;
  cursor: pointer;
}
h1 div.languageToggle .en {
  font-family: "Taamey Frank", "adobe-garamond-pro", "Crimson Text", Georgia, "Times New Roman", serif;
  font-weight: normal;
}
h1 .languageToggle .he {
  font-family: "adobe-garamond-pro", "Crimson Text", Georgia, serif;
  font-size: 22px;
}
.authorIndexTitle {
  margin-top: 30px;
}
.sectionTitleText.authorIndexTitle .int-en {
  text-transform: none;
  letter-spacing: 0;
}
.authorIndexList {
  display: flex;
  flex-direction: row;
  flex-wrap: wrap;
  margin-bottom: 20px;
}
.authorIndex {
  width: 50%;
  font-size: var(--serif-h3-font-size);
  margin-bottom: 10px;
  padding-right: 20px;
  box-sizing: border-box;
}
.interface-hebrew .authorIndex {
  padding-right: 0;
  padding-left: 20px;
}
@media (max-width: 450px) {
  .readerNavMenu.home .tagline {
    margin-top: 29px;
    height: 60px;
  }
  .readerNavMenu .tagline .en {
    font-size: 19px;
  }
  .readerNavMenu .tagline .he {
    font-size: 20px;
  }
  .authorIndex {
    width: 100%;
    padding: 0;
  }
}
.readerNavMenu .libraryMessage {
  font-size: 18px;
  margin-bottom: 40px;
}
.readerPanel.hebrew .navToggles {
    direction: rtl;
}
.readerNavMenu .navToggles {
    flex-direction: row;
    flex: 1;
    margin-inline-start: 16px;
    margin-top: 4px;
    margin-bottom: 30px;
}
.readerNavMenu .navToggles .navTogglesDivider {
  color: #ccc;
}
.readerNavMenu .navToggle {
  margin-inline-end: 12px;
  display: inline-block;
  text-transform: uppercase;
  color: #666;
  font-size: 13px;
  font-weight: lighter;
  cursor: pointer;
}
.readerNavMenu .navToggle.active {
  color: black;
  border-bottom: 2px solid #999;
  padding-bottom: 4px;
}
.readerPanel h2, .readerPanel h3,
.translationsPage details > summary {
  text-transform: uppercase;
  text-align: start;
  font-size: 15px;
  color: #666;
  margin: 30px 0 0 0;
  font-weight: normal;
}
.readerNavSection h2, .topicsPanel h2 {
  font-size: 16px;
  font-weight: normal;
  letter-spacing: 1px;
  margin-bottom: 40px;
}
.readerNavSection {
  margin-bottom: 44px;
}
a.resourcesLink,
input.resourcesLink {
  white-space: nowrap;
  overflow: hidden;
  text-overflow: ellipsis;
  width: 100%;
  min-height: 60px;
}
.savedHistoryList .story {
  border-top:  1px solid var(--lighter-grey);
  padding:  20px 0;
}
.savedHistoryList .story .storyTitle {
  font-size:  18px;
}
.savedHistoryList .story .storyBody {
  color: var(--dark-grey);
}
.savedHistoryList .saveButton {
  visibility: hidden;
}
.savedHistoryList .story:hover .saveButton {
  visibility: visible;
}
.savedHistoryList .timeStamp {
  color:  var(--medium-grey);
  font-size: 14px;
  margin-inline-start: 10px;
}
.savedHistoryMessage {
  color: var(--dark-grey);
}
.readerNavCategories {
  width: 100%;
  margin-bottom: 30px;
}
.readerNavCategories a {
  color: #000;
}
.readerNavCategories .gridBox .gridBoxItem,
.readerNavCategoryMenu .category .gridBoxItem {
  margin: 0 5px;
  padding: 0;
}
.navBlock {
  padding-bottom: 12px;
  border-top: 1px solid #EDEDEC;
}
.navBlock.withColorLine {
  border-top: 4px solid transparent;
}
.navBlockTitle {
  text-align: start;
  font-size: 24px;
  padding: 15px 0 8px;
  margin: 0;
  cursor: pointer;
  display: flex;
  align-items: center;
  line-height: 1.3;
  flex: 1;
  font-weight: 400;
}
a.navBlockTitle {
  color: #000;
  margin-inline-end: 20px;
}
a.navBlockTitle:hover {
  text-decoration: none;
  color: var(--dark-grey);
}
.navBlockTitle .subtitle {
  color: var(--dark-grey);
  margin-inline-start: 5px;
}
.interface-english .calendarListing .subtitle::before {
    content: "(";
}
.interface-english .calendarListing .subtitle::after {
    content: ")";
}
.navBlockDescription {
  font-size: 14px;
  line-height: 18px;
  color: #666;
  margin-inline-end: 20px;
  --english-font: var(--english-sans-serif-font-family);
  --hebrew-font: var(--hebrew-sans-serif-font-family);
}
.hebrew .navBlockDescription{
  line-height: 24px;
}
.categoryFilter:not(.withBooks) .sidebarDescription{
display: none;
}
.sidebarDescription{
  color: var(--dark-grey);
  --english-font: var(--english-sans-serif-font-family);
  --hebrew-font: var(--hebrew-sans-serif-font-family);
  font-size: var(--sans-serif-small-font-size);
  padding-top: 10px;
}

.sidebarDescription.lowlight{
  color: var(--light-grey);
}

div.sheetsWrapper :nth-child(1 of .card) {
  border-top: 1px solid #EDEDEC;
}
.card {
  flex: 1 1 45%;
  position: relative;
  padding-bottom: 12px;
}
.cardTitle {
  text-align: start;
  font-size: 24px;
  padding: 15px 0 8px;
  margin: 0;
  cursor: pointer;
  display: flex;
  align-items: center;
  line-height: 1.3;
  flex: 1;
  font-weight: 400;
}
a.cardTitle:hover {
  text-decoration: none;
  color: var(--dark-grey);
}
.cardDescription {
  font-size: 14px;
  line-height: 18px;
  color: #666;
  margin-inline-end: 20px;
  --english-font: var(--english-sans-serif-font-family);
  --hebrew-font: var(--hebrew-sans-serif-font-family);
}
.hebrew .cardDescription {
  line-height: 24px;
}
.navBlockTitle .int-he, .navBlockDescription .int-he, .cardTitle .int-he, .cardDescription .int-he{
  font-size: 122%;
}
.interface-english .navBlockDescription.clamped .int-en,
.interface-hebrew .navBlockDescription.clamped .int-he {
  display: -webkit-box;
  -webkit-line-clamp: 3;
  -webkit-box-orient: vertical;
  overflow: hidden;
}
.interface-english .navBlockDescription.clamped5 .int-en,
.interface-hebrew .navBlockDescription.clamped5 .int-he {
  -webkit-line-clamp: 5;
}
.bilingual .navBlock .he {
  display: none;
}
.navSidebarModule.wide {
  background-color: #FAFAFB;
  padding: 24px;
  border-radius: 6px;
}
.navSidebarModule.wide h3 {
  border-bottom: none;
  margin-bottom: 0px;
}
.sidebarPromo {
  color: var(--dark-grey);
  padding-right: 44px;
  padding-left: 44px;
}
.sidebarPromo:not(:first-child) {
  margin-top: 34px;
}

.navSidebarModule .sidebarPromo {
  margin-right: -44px;
  margin-left: -44px;
}
.sidebarPromo h3 {
  margin: 0 0 20px;
  font-size: 22px;
  text-transform: none;
  letter-spacing: 0;
  border-bottom: 1px solid var(--light-grey);
  padding-bottom: 14px;
  font-weight: 500;
  height: auto;
}
.sidebarPromo.blue {
  padding-top: 33px;
  padding-bottom: 33px;
  background-color: var(--sefaria-blue);
  color: #FFF;
}
.sidebarPromo.blue h3 {
  color: #fff
}
.sidebarPromo.blue a.button {
  padding: 10px 14px;
  width: fit-content;
  text-align: center;
  display: inline-block;
  color: var(--sefaria-blue);
  background-color: white;
}
.sidebarPromo a.button img {
  height: 18px;
  width: 18px;
  filter: invert(1);
  margin-inline-end: 10px;
  vertical-align: middle;
  margin-top: -2px;
}

.sidebarPromo.blue a.button img {
  filter: invert(0);
}
.sidebarPromo a {
  margin-inline-start: 0px;
}
.sidebarPromo.blue.button a:hover {
  color: var(--sefaria-blue);
}
.sidebarPromo img {
    height: 18px;
    width: 18px;
    margin-inline-end: 10px;
    vertical-align: middle;
    margin-top: -4px;
}
.readerPanel .communityPage h2 {
  text-transform: none;
  font-size: 22px;
  color: #666;
  margin-top: 0;
  margin-bottom: 0;
}
.communityPage .gridBoxRow:first-child,
.communityPage .recentlyPublished {
  border-top: 1px solid var(--lighter-grey);
}
.communityPage .gridBox {
  margin-bottom: 30px;
}
.communityPage .gridBox .gridBoxItem {
  padding: 0
}
.communityPage .gridBox {
  margin-bottom: 25px;
}
.communityPage .navBlock {
  padding: 25px 0 0 0;
  border: none;
}
.communityPage .navBlockTitle {
  padding-top: 0;
  --english-font: var(--english-serif-font-family);
  --hebrew-font: var(--hebrew-serif-font-family);
}
.communityPage .readingLinks {
  margin-top: 20px;
}
.communityPage .readingLinksHeader {
  color: #666;
  font-size: 14px;
  margin-bottom: 4px;
}
.communityPage .readingLinks a {
  font-size: 18px;
}
.communityPage .calendarDate {
  font-size: 14px;
  color: #999;
  margin-bottom: 15px;
}
.featuredSheetHeading {
  color: #666;
  font-size: 16px;
  margin-bottom: 10px;
}
.featuredSheet .navBlockDescription {
  margin-bottom: 12px;
}
.featuredSheetBottom {
  display: flex;
  justify-content: flex-start;
  align-items: center;
}
.featuredSheetDate {
  color: var(--medium-grey);
  font-size: 14px;
}
.communityPage .recentlyPublished {
  padding-top: 30px;
}
.communityPage .recentlyPublished .gridBoxRow {
  border: none;
}
.communityPage .recentlyPublished .loadingMessage {
  margin-top: 30px;
}
.recentlyPublished .loadMore {
  margin-top: 30px;
}
.bilingual .readerNavMenu .he {
  display: none;
}
.readerNavCalendar {
  margin-bottom: 30px;
  margin-top: -8px;
}
.userDataButtons {
  margin-bottom: 44px;
}
.blockLink,
.readerNavMenu .resourcesLink {
  display: inline-block;
  background-color: white;
  text-align: center;
  color: #000;
  font-size: 16px;
  border-top: 4px solid transparent;
  box-shadow: 0 1px 3px rgba(0,0,0,0.2);
  width: 100%;
  cursor: pointer;
  min-height: 56px;
  vertical-align: middle;
  margin: 0;
  box-sizing: border-box;
  padding: 14px 8px;
}
.blockLink:hover {
  color: #333;
}
.blockLink + .blockLink {
  margin: 5px 0;
}
.blockLink img {
  margin: 0 8px;
  height: 16px;
  width: 16px;
  opacity: 0.4;
  vertical-align: -1px;
}
.resourcesLink {
  border-radius: 7px;
}
.resourcesLink.faded {
  color: #999;
}
.readerNavMenu .blockLink.calendarLink .blockLinkSubtitle{
  display: block;
  font-size: 13px;
  color: #999;
  overflow: hidden;
  text-overflow: ellipsis;
  white-space: nowrap;
}
.readerNavMenu .resourcesLink .en {
  font-family: "Roboto", "Helvetica Neue", "Helvetica", sans-serif;
}
.readerNavMenu .resourcesLink .he {
  font-family: "Heebo", sans-serif;
}
.readerNavMenu .resourcesLink .fa {
  margin: 0 6px;
  color: #999;
}
.readerNavMenu .resourcesLink img {
  width: 16px;
  height: 16px;
  margin: 0 5px;
  position: relative;
  top: 2px;
}
.uppercase {
  text-transform: uppercase;
}
.readerNavMenu .divider {
  color: #ccc;
}
.readerNavCategoryMenu {
  height: 100%;
}
.readerNavMenu.readerNavCategoryMenu .navTitle {
  margin-bottom: 40px;
}
.readerNavMenu.readerNavCategoryMenu h1 {
  color: #000;
  text-transform: uppercase;
  font-size: 30px;
  --english-font: var(--english-serif-font-family);
  --hebrew-font: var(--hebrew-serif-font-family);
}
.readerNavCategoryMenu h2 {
  font-size: 18px;
  color: #666;
  margin: 0 0 20px;
}
.readerNavCategoryMenu .categoryDescription.top {
  margin-top: -26px;
  margin-bottom: 40px;
}
.readerNavCategoryMenu h2 .categoryDescription {
  text-transform: none;
  font-size: 18px;
  margin-inline-start: 5px;
}
.readerNavCategoryMenu .categoryDescription {
  margin-bottom: 16px;
  font-size: 14px;
  color: #666;
}
.readerNavCategoryMenu .categoryDescription.long {
  margin: -8px 0 20px 0;
}
.readerNavCategoryMenu .content .category,
.readerNavCategoryMenu .content .gridBox {
  margin-bottom: 40px;
}
.readerNavCategoryMenu .categoryAttribution {
  color: #666;
  text-align: start;
  font-size: 24px;
  font-style: italic;
  margin: 16px 0 30px;
}
.readerNavCategoryMenu .categoryAttribution .he {
  font-style: normal;
}
.readerNavMenu .blockLink,
.readerNavMenu .catLink,
.readerNavMenu .navButton,
.bookPage .refLink {
  display: block;
  margin: 0;
  padding: 14px 8px;
  box-sizing: border-box;
  box-shadow: 0 1px 3px rgba(0,0,0,0.2);
  border-top: 4px solid transparent;
  color: #000;
  font-size: 18px;
  font-weight: 400;
  line-height: 23px;
  background-color: white;
  cursor: pointer;
  text-align: center;
  unicode-bidi: plaintext;
  flex: 1;
  display: flex;
  justify-content: center;
  align-items: inherit;
  flex-direction: column;
}
.readerNavCategoryMenu .blockLink,
.gridBox .navButton {
  display: flex;
  align-items: center;
  justify-content: center;
}
.readerNavMenu .blockLink .he,
.readerNavMenu .catLink .he,
.readerNavMenu .navButton .he,
.bookPage .refLink .he {
  text-align: center;
}
.blockLink:active,
.navButton:active,
.readerNavCategory:active,
.resourcesLink:active {
  background-color: #EDEDED;
}
@media (max-width: 450px) {
  .readerNavMenu .refLink,
  .readerNavMenu .catLink,
  .readerNavMenu .navButton,
  .readerNavMenu .sheetLink,
  .bookPage .refLink {
    font-size: 18px;
  }
}
.readerNavMenu .readerNavCategoryMenu .blockLink,
.gridBox .navButton {
  width: 100%;
  height: 100%;
  padding: 13px 8px 19px;
  display: inline-block;
}
.readerNavMenu .readerNavCategoryMenu .blockLink.incomplete {
  opacity: 0.65;
}
.categoryColorLine {
  position: absolute;
  top: 0;
  left: 0;
  width: 100%;
  height: 4px;
  z-index: 101;
}
.readerApp.interface-hebrew .readerNavMenu.noLangToggleInHebrew .en {
  display: none;
}
.readerApp.interface-hebrew .readerNavMenu.noLangToggleInHebrew .he {
  display: inline;
}
.bookPage .readerTextToc {
  letter-spacing: 1px;
  text-transform: uppercase;
  font-size: 14px;
}
.bookPage .readerTextToc .en {
  font-family: "Roboto", "Helvetica Neue", "Helvetica", sans-serif;
}
.bookPage .readerTextToc .he {
  font-family: "Heebo", sans-serif;
}
.readerNavMenu .dedication {
  text-align: start;
  color: #666;
  background-color: #FBFBFA;
  padding: 26px 19px;
  font-size: 18px;
  margin-bottom: 27px;
}
.singlePanel .readerNavMenu .dedication{
  margin: 27px 0;
}
.readerNavMenu .dedication a {
  text-decoration: underline;
}
.bookPage .categoryAttribution,
.bookPage .dedication {
  margin: 25px 0 10px;
  text-align: center;
  font-size: 18px;
  font-style: italic;
}
.bookPage .categoryAttribution,
.bookPage .dedication {
  text-align: start;
}
.bookPage .categoryAttribution .he,
.bookPage .dedication .int-he,
.readerNavMenu .dedication .int-he {
  font-style: normal;
}
.readerNavMenu .dedication .int-he {
  font-family: "Heebo", sans-serif;
  font-size: 18px;
}
.readerNavMenu .dedication .int-en {
  font-family: "adobe-garamond-pro", "Crimson Text", Georgia, serif;
  font-style: italic;
}
.bookPage .tocTop {
  padding-bottom: 15px;
}
.bookPage .tocCategory{
  color:#999;
  font-size: 14px;
  text-transform: uppercase;
  letter-spacing: 1px;
}
.bookPage.sheetPage .tocCategory{
  margin-top: 15px;
  margin-bottom: 15px;
  display: block;
}
.bookPage .tocCategory .en {
  --english-font: var(--english-sans-serif-font-family);
}
.bookPage .tocTitle,
.bookMetaDataBox .title {
  font-size: 30px;
  line-height: 1.3;
  unicode-bidi: plaintext;
}
.bookPage.fullBookPage .tocTitle {
  text-align: start;
  margin-bottom: 8px;
  display: flex;
  flex-direction: row;
  justify-content: space-between;
}

.sheetContentSidebar .profile-pic {
  display: block;
  margin-block-end: 20px;
  margin-block-start: 30px;
  margin-inline-start: -5px;
}
.sheetContentSidebar .profileFollowers {
  --english-font: var(--english-sans-serif-font-family);
  --hebrew-font: var(--hebrew-sans-serif-font-family);
  font-size: 16px;
  font-weight: 400;
  line-height: 18.75px;
  margin-block-end: 20px;
  color: var(--dark-grey);
}
.sheetViewer {
  display: flex;
}
.sheetContentSidebar {
  width: 33%;
}
.bookPage .currentSection,
.bookPage .authorStatement {
  font-size: 17px;
  color: #999;
  margin-top: 6px;
  letter-spacing: 1px;
}
.bookPage .currentSection .he,
.bookPage .authorStatement .he,
.bookPage .sheetMeta .he {
  font-family: "Heebo", sans-serif;
}
.bookPage .authorStatement a {
 color: #333;
}
.authorStatement .imageBox,
.collectionStatement .imageBox {
  width: 30px;
  height: 30px;
  display: inline-block;
  vertical-align: middle;
  margin-inline-end: 10px;
  float:none;
}
.authorStatement .profile-pic {
  margin-inline-end: 10px;
}
.authorStatement span p {
  display: inline-block;
}
.fullBookPage .readButton {
  margin: 6px 0px 12px;
}
.fullBookPage .about {
  margin-top: 10px;
}
.fullBookPage .categoryAttribution {
  color: var(--dark-grey);
  font-size: 24px;
}
.bookPage .sheetMeta {
  font-size: 14px;
  color: #999;
  font-family: "Roboto", "Helvetica Neue", "Helvetica", sans-serif;
  margin-top: 10px;
  margin-bottom: 20px;
  letter-spacing: 1px;
}
.bookPage.sheetPage .sheetMetaButtons{
  display: flex;
  justify-content: center;
  align-items: center;
  margin-bottom: 40px;
}
.bookPage.sheetPage .sheetMetaButtons .button{
  height: 40px;
  display: flex;
  justify-content: center;
  align-items: center;
}
.bookPage.sheetPage .sheetMetaButtons .button img{
  margin-inline-end: 5px;
  max-height: 18px;
}
.bookPage .tocDetails{
  margin-top:40px;
  font-size: 16px;
  line-height: 19px;
  color: var(--dark-grey);
  text-align: start;
}
.bookPage .tocDetails h3{
  margin-bottom: 25px;
}
.bookPage .tocDetails .sheetSummary {
  margin: 6px 0 16px;
  font-style: normal;
  font-size: 22px;
  line-height: 1.4;
  text-align: center;
}
.bookPage .moderatorSection {
  margin-inline-start: 20px;
  margin-inline-end: 20px;
}
.bookPage .moderatorSectionExpand, .bookPage .moderatorSectionCollapse {
  cursor: pointer;
  color: #666;
  font-size: 14px;
}
.bookPage.fullBookPage .moderatorSectionExpand, .bookPage.fullBookPage .moderatorSectionCollapse {
  margin: 13px 6px 0;
}
.bookPage.fullBookPage .tocTitleControls{
  display: flex;
}
.bookPage .moderatorSectionExpand:hover {
  text-decoration: underline;
}
.interface-english .bookPage .moderatorSection .button {
  padding: 12px 16px;
  font-size: 16px;
  margin: 0 0 0 10px;
}
.interface-hebrew .bookPage .moderatorSection .button {
  padding: 12px 16px;
  font-size: 16px;
  margin: 0 10px 0 0;
}
.bookPage .moderatorSection .moderatorSectionMessage {
  margin-top: 20px;
  font-size: 18px;
}
.bookPage .moderatorSection .button .fa {
  color: #999;
  margin-right: 4px;
}
.bookPage .versionEditForm {
  text-align: left;
  background-color: #ddd;
  padding: 10px;
  width: 100%;
}
.bookPage .versionEditForm label {
  display: inline-block;
  padding: 10px 10px 0 0;
}
.bookPage .versionEditForm label#versionNotes_label {
  display: block;
}
.bookPage .versionEditForm #versionTitle,
.bookPage .versionEditForm #versionSource,
.bookPage .versionEditForm #versionNotes,
.bookPage .versionEditForm #versionTitleInHebrew,
.bookPage .versionEditForm #versionNotesInHebrew,
.bookPage .versionEditForm #purchase_name,
.bookPage .versionEditForm #purchase_url,
.bookPage .versionEditForm #purchase_image
 {
  width: 98%;
}
.bookPage .versionEditForm #priority {
  width: 25px;
}
.bookPage .versionEditForm #digitzedBySefaria {
  margin-right: 10px;
}
.bookPage .versionEditForm #save_button,
.bookPage .versionEditForm #delete_button {
  text-align: center;
  cursor: pointer;
  color: white;
  background: #212E50;
  padding: 4px 10px;
  border-radius: 3px;
  margin: 10px auto 0;
  width: 60px;
}
.bookPage .versionEditForm #delete_button {
  float: right;
  background: white;
  color: #999;
  border: 1px solid #999;
  width: 100px;
  margin: 0;
}
.bookPage .versionTitle .fa,
.bookPage .versionEditForm .fa {
  font-size: 10px;
  color: #666;
  vertical-align: super;
  margin-left: 3px;
  cursor: pointer;
}
.interface-hebrew .bookPage .versionTitle .fa,
.interface-hebrew .bookPage .versionEditForm .fa {
  margin: 0 3px 0 0 ;
}
.bookPage .versionTitle .error {
  color: red;
}
.bookPage .content {
  box-sizing: border-box;
  text-align: center;
  height: 100%;
}
.bookPage.fullBookPage .content {
  text-align: start;
}
.bookPage .content .sheetTags {
  display: flex;
  flex-direction: row;
  flex-wrap: wrap;
}
.textTableOfContents .structToggles{
  margin-top: 20px;
  margin-bottom: 20px;
}
.connectionsPanel .textTableOfContents .structToggles {
  margin-top: 0;
}

.textTableOfContents .structToggles .structTogglesInner {
  display: flex;
  flex-direction: row;
  align-items: start;
}
.interface-hebrew .textTableOfContents .structToggles{
  direction: rtl;
}
.interface-english .textTableOfContents .structToggles{
  direction: ltr;
}
.altStructToggleBox a, .altStructToggleBox a:hover, .altStructToggleBox a:visited, .altStructToggleBox a:link, .altStructToggleBox a:active {
  text-decoration: none;
}
.textTableOfContents .structToggles .altStructToggle {
  color: var(--dark-grey);
  cursor: pointer;
  text-align: start;
  font-style: normal;
  font-weight: normal;
  font-size: 16px;
  line-height: 19px;
  text-align: justify;
}
.textTableOfContents .structToggles .altStructToggleBox:not(:last-child):after{
  content: "•";
  color: var(--dark-grey);
  margin-inline-start: 5px;
  margin-inline-end: 5px;
}
.bookPage.compare .structToggles .altStructToggle {
  font-size: 16px;
}
.textTableOfContents .structToggles .altStructToggle.active {
  color: #000000;
}
.textTableOfContents .structToggles .toggleDivider {
  color: #ccc;
  margin: 0 8px;
}
.textTableOfContents .sectionLink {
  display: inline-block;
  height: 50px;
  min-width: 50px;
  line-height: 50px;
  vertical-align: middle;
  font-size: 18px;
  font-weight: lighter;
  margin: 3px;
  text-align: center;
  background-color: #FBFBFA;
  color: #666;
  cursor: pointer;
  padding: 0 6px;
  box-sizing: border-box;
}
.textTableOfContents .torahNavParshiot .sectionLink,
.connectionsPanel .textTableOfContents .torahNavParshiot .sectionLink,
.topicPanel .readings .sectionLink{
  display: initial;
  background-color: initial;
  font-size: 14px;
  margin: 0;
  padding: 0 4px;
  line-height: 30px;
  color: var(--medium-grey);
  --english-font: var(--english-sans-serif-font-family);
  --hebrew-font: var(--hebrew-sans-serif-font-family);
}
.connectionsPanel .textTableOfContents .sectionLink {
  background-color: #ffffff;
  color: #000000;
}
.textTableOfContents .sectionLink.current{
  background-color: var(--sefaria-blue);
  color: #FFFFFF;
}
.textTableOfContents .torahNavParshiot .sectionLink.current{
  color: var(--sefaria-blue);
  font-weight: bold;
}
.textTableOfContents .sectionName {
  display: none;
}
.textTableOfContents .tocSection > .sectionName {
  font-size: 24px;
  margin: 0 3px 4px;
  color: #666;
  display: block;
}
.bookPage .content .tab-view.largeTabs {
  padding: 20px 0 40px;
  text-align: start;
}
.bookPage.compare .content .textTableOfContents {
  padding: 10px 0;
}
.bookPage.narrowPanel .textTableOfContents {
  padding: 0 0 40px;
}
.textTableOfContents .tocSection {
  margin-bottom: 22px;
  display: block;
  text-align: left;
}
.textTableOfContents .tocSection.noSubLevels{
  display: none;
}
.textTableOfContents > .tocLevel {
  margin-bottom: 30px;
}
.textTableOfContents > .tocContent > .tocLevel > .schema-node-toc > .schema-node-title {
  font-size: 24px;
  line-height: 29px;
}
.textTableOfContents .schema-node-title {
  color: black;
  font-size: 18px;
  display: inline-block;
  margin-bottom: 10px;
  cursor: pointer;
}
.textTableOfContents .torahNavParshiot .schema-node-title {
  font-size: 24px;
  margin-bottom: 0;
}
.textTableOfContents .schema-node-toc {
  display: block;
}
.textTableOfContents .schema-node-toc.linked.current,
.textTableOfContents .schema-node-toc.linked.current .schema-node-title {
  color: var(--sefaria-blue);
  font-weight: bold;
}
.textTableOfContents .schema-node-toc:not(.linked)>.schema-node-title:not(.fixed):after {
  content: "\f105";
  display: inline-block;
  font-size: inherit;
  text-rendering: auto;
  -webkit-font-smoothing: antialiased;
  -moz-osx-font-smoothing: grayscale;
  font-family: FontAwesome;
  margin-inline-start: 8px;
  font-size: 14px;
  position: relative;
  top: -2px;
  color: var(--medium-grey);
}
.textTableOfContents .schema-node-toc:not(.linked) > .schema-node-title.open:not(.fixed):after {
  content: "\f107";
}
.readerPanel.hebrew .textTableOfContents .schema-node-toc:not(.linked) > .schema-node-title:not(.fixed):after,
.readerApp.interface-hebrew .noLangToggleInHebrew .textTableOfContents .schema-node-toc:not(.linked) > .schema-node-title:not(.fixed):after {
  content: "\f104";
  font-size: 122%;
  margin-inline-start: 9px;
}
.readerPanel.hebrew .textTableOfContents .schema-node-toc:not(.linked) > .schema-node-title.open:not(.fixed):after,
.readerApp.interface-hebrew .noLangToggleInHebrew .textTableOfContents .schema-node-toc:not(.linked) > .schema-node-title.open:not(.fixed):after {
  content: "\f107";
}
.textTableOfContents .schema-node-contents {
  margin: 0 auto 22px;
  display: block;
  width: 100%;
}
.textTableOfContents .torahNavParshiot .schema-node-contents {
  margin-bottom: 0;
}
.textTableOfContents .schema-node-contents > .tocLevel > .schema-node-toc:not(.janode){
  margin-inline-start: 15px;
}
.textTableOfContents .schema-node-contents.closed {
  display: none;
}
.textTableOfContents .schema-node-toc .schema-node-contents.closed {
  display: block;
}
.textTableOfContents .tocLevel {
  display: block;
}
.textTableOfContents .torahNavParshiot .tocLevel {
    display: flex;
    flex-flow: row wrap;
    justify-content: space-between;
}
.textTableOfContents .torahNavParshiot .tocLevel .schema-node-toc {
  flex: 1 1 50%;
  text-decoration: none;
}
.textTableOfContents > .tocLevel > .schema-node-toc {
  margin: 10px 0;
}
.textTableOfContents.schema-node-toc {
  margin: 6px 20px;
}
.textTableOfContents .schema-node-toc.linked:hover .schema-node-title {
  text-decoration: underline;
}
.textTableOfContents .specialNavSectionHeader {
  font-size: 16px;
  line-height: 18.75px;
  --english-font: var(--english-sans-serif-font-family);
  --hebrew-font: var(--hebrew-sans-serif-font-family);
  margin-bottom: 10px;
  color: var(--dark-grey);
}
.textTableOfContents .torahNavParshiot{
  margin-top: 30px;
}
.textTableOfContents .altStruct .refLink {
  width: 49%;
  margin: 3px;
  box-sizing: border-box;
  display: inline-block;
}
@media (max-width: 450px) {
  .textTableOfContents .altStruct .refLink {
    margin: 0.5%;
  }
}
.hebrew .textTableOfContents .tocSection,
.hebrew .textTableOfContents,
.english .noLangToggleInHebrew .textTableOfContents,
.bilingual .noLangToggleInHebrew .textTableOfContents{
  text-align: right;
}
.english .noLangToggleInHebrew .textTableOfContents,
.bilingual .noLangToggleInHebrew .textTableOfContents{
  direction: rtl;
}
.bookPage .button.allVersionsButton {
  color: #999;
  text-transform: uppercase;
  font-size: 15px;
  padding: 12px 50px;
  margin: 20px 0;
}
.bookPage .allVersionsButton.inactive {
  background-color: transparent;
}
.versionBlock{
  display: flex;
  flex-flow: column;
}
.versionBlock .versionBlockHeading{
  display: flex;
  justify-content: start;
  align-items: flex-start;
  margin-bottom: 10px;
}
.versionBlock .versionTitle {
  font-size: 18px;
  color: #000;
  /*unicode-bidi: plaintext;*/
}
.versionBlock.with-preview .versionPreviewWithOptionalEllipsis {
  --english-font: "adobe-garamond-pro", var(--english-serif-font-family);
  --hebrew-font: var(--hebrew-serif-font-family);
  font-size: 18px;
  display: block;
}
.versionBlock .versionPreview {
  --line-height: 22px;
  line-height: var(--line-height);
  text-decoration: none;
}
.versionBlock .versionPreview big {
  font-size: inherit;
}
.versionBlock .versionPreview i.footnote {
  display: none;
}
.versionBlock.with-preview {
  --english-font: var(--english-sans-serif-font-family);
  --hebrew-font: var(--hebrew-sans-serif-font-family);
}
.versionBlock .versionPreview.shouldAttemptTruncation  {
  display: block;
  overflow: hidden;
  --max-lines: 5;
  max-height: calc(var(--line-height) * var(--max-lines));
}
.version-with-preview-title-line {
  display: inline;
  flex-wrap: wrap;
  font-size: 14px;
  line-height: 22px;
  color: var(--medium-grey);
  margin-inline-start: 5px;
}
.version-with-preview-title-line .open-details {
  display: inline;
  margin-inline-end: 5px;
  font-style: italic;
}
.versionBlock.with-preview summary {
  margin-top: 10px;
}
[open] .versionBlock.with-preview summary {
  margin-bottom: 10px;
}
.versionBlock.with-preview details summary::before {
  content: url('/static/icons/little-chevron-down.svg');
}
.versionBlock.with-preview details[open] summary::before {
  content: url('/static/icons/little-chevron-up.svg');
}
.versionBlock.with-preview summary::-webkit-details-marker {
  /*hide marker for safari*/
  display: none;
}
.versionBlock.with-preview summary {
  /*hide marker for chrome*/
  list-style: none;
  cursor: pointer;
}
details .open-details::before {
  margin-inline-end: 5px;
}
.version-with-preview-title-line .selectButton {
  text-decoration: none;
}
.version-with-preview-title-line .selectButton.currSelectButton {
  cursor: default;
}
.version-with-preview-title-line .selectButton:not(.currSelectButton) {
  color: var(--select-blue);
}
.version-with-preview-title-line .selectButton::before {
  content: "•";
  margin-inline-end: 5px;
  color: var(--medium-grey);
}
.version-block-with-preview-details {
  background-color: var(--lighter-grey);
  border-radius: 6px;
  padding: 10px;
}
.versionDetails-version-title {
  color: black;
}
.bookPage .versionBlock .versionTitle{
  font-style: normal;
  font-weight: normal;
  font-size: 24px;
  line-height: 29px;
  max-inline-size: max-content;
}
.versionsBox .versionBlock:not(.with-preview) {
  border-top: solid 1px #CCC;
  padding: 20px 0;
}
.versionsBox .versionBlock.with-preview {
  padding: 15px 0;
}
.language-block .versionLanguage {
  border-bottom: solid 1px #CCC;
}
.bookPage .versionsBox .versionBlock{
  padding-top: 20px;
  padding-bottom: 34px;
}
.bookPage .versionsBox .versionBlock:first-child{
  padding-top: 0;
  border-top: none;
}
.singlePanel .versionsBox .versionBlock .versionTitle .he {
    display: inline;
}
.versionBlock .versionTitle a {
  color: black;
}
.versionBlock .versionBlockHeading .versionLanguage {
  display: none;
}
.bookPage .versionBlock .versionBlockHeading .versionLanguage{
  display: initial;
  margin-inline-start: auto;
  font-style: normal;
  font-weight: normal;
  font-size: 14px;
  line-height: 18px;
  color: #666666;
  background: #EDEDEC;
  border-radius: 25px;
  padding: 5px 10px;
}
.aboutBox .versionBlock .versionTitle:hover {
  text-decoration: none;
}
.versionBlock .versionTitle a{
}
.versionBlock .versionBlockHeading .versionEditIcon{
  display: none;
}
.versionBlock .versionBlockHeading .versionEditIcon.enabled{
  display: inline-block;
  align-self: self-start;
  font-size: 14px;
  padding: 5px;
}
.versionBlock .versionBlockHeading .versionEditIcon.enabled:hover{
  color: #666666;
  cursor: pointer;
}
.versionBlock .versionSelect{
  margin: 10px 0;
}
.bookPage .versionBlock .versionSelect, .aboutBox .currVersionSection .versionSelect{
  display: none;
}
.versionBlock .versionNotes a {
  font-style: normal;
  font-weight: normal;
  color: #666666;
  text-decoration: underline;
}
.versionBlock .versionDetails {
  display: flex;
  flex-flow: row;
  justify-content: space-between;
  font-style: normal;
  font-weight: normal;
  font-size: 14px;
  line-height: 20px;
  color: #666666;
}
.bookPage .versionBlock .versionDetails{
  line-height: 20px;
}
.versionBlock .versionDetails .versionDetailsInformation{
  display: flex;
  flex-flow: column;
}
.versionBlock .versionDetails .versionDetailsImage{
  margin-top: 5px;
}
.versionBlock .versionDetails .versionDetailsInformation .versionDetailsElement.versionBuyLink a{
  color: var(--sefaria-blue);
}
.versionBlock .versionDetails .versionDetailsLabel, .versionBlock .versionDetails .versionDetailsLabel:hover{
  text-decoration: none;
}
.versionBlock .versionDetails .versionBuyImage .versionDetailsImageLink img{
  height: 120px;
}
.versionBlock .versionDetails .n-a, .versionBlock .n-a{
  display: none;
}
.versionBlock .versionTitle:hover {
  text-decoration: underline;
  cursor: pointer;
}
.versionBlock .versionNotes {
  font-style: normal;
  font-weight: normal;
  font-size: 18px;
  line-height: 22px;
  color: #666666;
  margin: 10px 0;
  text-align: start;
}
.bookPage .versionBlock .versionNotes{
  font-size: 16px;
  line-height: 19px;
  padding-bottom: 15px;
}
.versionBlock .versionEditIcon {
  margin: 0 7px;
  vertical-align: 1px;
}
.versionBlock .versionExtendedNotesLinks{
  font-style: italic;
  display: block;
}
.versionBlock .versionExtendedNotesLinks.no-notes{
  display: none;
}
.versionBlock .versionExtendedNotesLinks{/*temporary because broken*/
  display: none;
}
.modTools {
  width: 50%;
  margin: 0 auto;
  overflow-y: scroll;
  height: 100%;
}
.modTools .modToolsSection {
  padding: 50px;
  border-top: 1px solid #ccc;
}
.bookPage .content .dlSection {
}
.modTools .dlSectionTitle {
    width: 60%;
    margin: 0 auto;
}
.modTools .dlSectionTitle,
.bookPage .content h2 {
    text-transform: uppercase;
    color: #999;
    padding: 10px 0;
    margin-bottom: 14px;
}
.bookPage .content h2[role=button] {
  cursor: pointer;
}
.bookPage .content h2 img {
  opacity: 0.43;
  padding: 0 5px;
  height: 10px;
  width: 10px;
}
.bookPage .versionSectionHeader {
  display: flex;
  flex-direction: row;
  justify-content: space-between;
}
.bookPage .versionSectionSummary {
  text-transform: none;
  color: #ccc;
  font-size: 14px;
}
.bookPage .versionSectionSummaryHidden {
  visibility: hidden;
}
.modTools .dlVersionSelect {
  display: block;
}

select {
  width: 100%;
  margin: 10px auto;
  background-color: white;
  font-size: 14px;
  height: 50px;
  border-color: #ccc;
  border-radius: 3px;
  color: #333;
  font-family: "Roboto", "Helvetica Neue", "Helvetica", sans-serif;
}
.modTools .dlVersionSelect option,
.bookPage .content .dlVersionSelect option{
  unicode-bidi: plaintext;
}
.modTools .modtoolsButton,
.bookPage .content .versionDownloadButton {
  width: 60%;
  margin: 10px auto;
  background-color: white;
  font-size: 14px;
  height: 3em;
  border: 1px solid #ccc;
  border-radius: 3px;
  color: #ccc;
  font-family: "Roboto", "Helvetica Neue", "Helvetica", sans-serif;
}
.modTools .modtoolsButton .modtoolsButtonInner,
.bookPage .content .versionDownloadButton .downloadButtonInner {
    font-size: 16px;
    padding: 10px;
}
.modTools .modtoolsButton .he,
.bookPage .content .versionDownloadButton .he {
    font-family: "Heebo", sans-serif;
    direction: rtl;
    text-align: right;
}
.modTools a .modtoolsButton,
.bookPage .content a .versionDownloadButton {
    border-color: #212E50;
    background-color: #212E50;
}
.modTools .workflowy-tool{
  width: 60%;
  margin: auto;
}
.modTools .workflowy-tool .dlSectionTitle{
  width: unset;
}
.modTools .workflowy-tool .modtoolsButton{
  color: black;
}
.modTools .workflowy-tool .modtoolsButton:hover{
  background-color: #999;
}
.modTools .workflowy-tool textarea {
  width: 100%;
  min-height: 30rem;
  font-family: "Lucida Console", Monaco, monospace;
  font-size: 0.8rem;
  line-height: 1.2;
}
.modTools .workflowy-tool .workflowy-tool-form{
  display: flex;
  flex-flow: column;
}
.dictionarySearchBox {
  display: flex;
  justify-content: space-between;
  align-items: center;
  padding-bottom: 5px;
  color: var(--medium-grey);
  font-size: 16px;
  line-height: 19px;
  width: 300px;
  height: 30px;
  background: var(--lighter-grey);
  border-radius: 6px;
  margin-bottom: 25px;
  position: relative;
}
.dictionarySearchBox .dictionarySearchButton{
  width: 16px;
  height: 16px;
  margin-inline-start: 8px;
  margin-inline-end: 5px;
}
.searchBox.dictionarySearchBox .keyboardInputInitiator {
  margin-bottom: 2px;
  border: none;
}
.interface-hebrew .searchBox.dictionarySearchBox .keyboardInputInitiator {
  display: none;
}
.dictionarySearchBox input {
  font-size: 17px;
  background-color: transparent;
  border: none;
  height: 18px;
  margin-inline-end: auto;
  --english-font: var(--english-sans-serif-font-family);
  --hebrew-font: var(--hebrew-sans-serif-font-family);
}
.dictionarySearchBox input::placeholder{
  font-size: 16px;
  line-height: 19px;
  color: var(--dark-grey);
}
body .ui-autocomplete.dictionary-toc-autocomplete {
  margin-top: 40px;
  padding: 6px 0 0;
  width: 300px;
  min-height: 85px;
  max-height: 185px;
  background: #FFFFFF;
  box-shadow: 0px 1px 3px rgba(0, 0, 0, 0.25);
  border-radius: 6px;
  overflow-y: auto;
}
body .ui-autocomplete.dictionary-toc-autocomplete .ui-menu-item {
  padding: 4px 25px;
  font-size: 22px;
  line-height: 29px;
  color: black;
  cursor: pointer;
  display: block;
}
body .ui-autocomplete.dictionary-toc-autocomplete .ui-menu-item:hover{
  background: var(--lighter-grey);
}
body .ui-autocomplete.dictionary-toc-autocomplete .ui-menu-item a.ui-state-focus {
  text-decoration: underline;
}
.singlePanel .searchContent h1 {
  height: revert;
}
.searchContent h1 {
  height: 40px;
  font-size: 30px;
  color: #000;
  margin-bottom: 5px;
  --english-font: var(--english-serif-font-family);
  --hebrew-font:  var(--hebrew-serif-font-family);
}
.searchContent h1.englishQuery {
  font-size: 30px;
}
.searchContent h1.hebrewQuery {
  font-family: var(--hebrew-serif-font-family);
}
.searchContent .searchTopLine {
  margin-bottom: 40px;
}
.searchContent .searchResultCount {
  color: var(--dark-grey);
}
.searchContent .searchTopMatter {
  position: relative;
  display: flex;
  border-bottom: 1px solid var(--light-grey);
  flex-direction: row;
  justify-content: space-between;
  align-items: center;
}
.searchTopMatter .type-buttons {
  display: flex;
  flex-direction: row;
  align-self: flex-start;
}
.searchTopMatter .search-dropdown-button {
  font-size: 22px;
  color: #999;
  cursor: pointer;
  padding: 10px 0;
  -webkit-touch-callout: none; /* iOS Safari */
  user-select: none;
  margin-inline-end: 20px;
}
@media (max-width: 540px) {
  .searchTopMatter .search-dropdown-button {
    margin-inline-end:  15px;
  }
  .searchTopMatter .search-dropdown-button,
  .searchTopMatter .dropdown-button {
  font-size: 16px;
  }
}
.compare .searchTopMatter .search-dropdown-button {
  margin-inline-end:  15px;
}
.compare .searchTopMatter .search-dropdown-button,
.compare .searchTopMatter .dropdown-button {
  font-size: 16px;
}
.searchTopMatter .search-dropdown-button.active {
  color: #000;
  border-bottom: 4px solid var(--medium-grey);
}

.searchContent .searchResultList {
  padding-top: 25px;
  max-width: 665px;
  padding-top: 25px;
  max-width: 665px;
}

.searchResultList .topicTitle .int-en, .searchResultList .topicTitle .int-he {
  font-size: 24px;
}

.searchContent .searchResultList #searchTopics {
  border-top: 1px solid #EDEDEC;
  border-bottom: 1px solid #EDEDEC;
  padding-top: 30px;
  padding-bottom: 5px;
  margin-bottom: 25px;
}
.searchResultList .searchTopic {
  margin-bottom: 30px;
}
.searchResultList .searchTopic .topicDescSearchResult {
  margin-top: 10px;
}
.searchResultList .searchTopic .topicSourcesSheets {
  margin-top: 10px;
}
.searchResultList .searchTopic .topicSourcesSheets.systemText .int-en,
.searchResultList .searchTopic .topicSourcesSheets.systemText .int-he {
  color: #666666;
}

@media (min-width: 701px) {
  /* prevent width of left-pane from changing due to content size when filters applied */
  .searchContent .searchResultList {
    width: 60vw;
  }
}

.searchContent .searchFilters h2 {
  --english-font: var(--english-sans-serif-font-family);
  --hebrew-font: var(--hebrew-sans-serif-font-family);
  font-size: 22px;
  text-transform: none;
  color: var(--dark-grey);
  border-bottom: 1px solid var(--light-grey);
  padding-bottom: 10px;
  margin: 0 0 10px 0;
}
.searchContent .searchStatusLine {
  text-align: center;
  font-size: 13px;
  height: 10px;
}
.searchFilterBoxes .type-button {
  padding: 6px 14px;
  margin: 5px;
  border-radius: 12px;
  border: 1px solid #DADADA;
  font-size: 13px;
  color: #666;
  font-family: "Roboto", "Helvetica Neue", "Helvetica", sans-serif;
  letter-spacing: 1px;
  cursor: pointer;
}
.searchFilterBoxes .type-button .he {
  font-family: "Heebo", sans-serif;
}
.searchFilterBoxes .type-button.active {
  color: #000;
  background-color: white;
}
.searchContent .type-button-title,
.searchContent .type-button-total {
  display: inline-block;
  padding: 2px;
}
.searchContent .results-count,
.searchContent .searchStatusLine > .loadingMessage {
  color: #999;
  font-family: "Roboto", "Helvetica Neue", "Helvetica", sans-serif;
  letter-spacing: 1px;
  padding-top: 5px;
}
.dropdown-modal {
  position: relative;
}
.dropdown-modal.position-unset {
  position: unset;
}
.dropdown-button {
  color: #666;
  margin-left: 5px;
  margin-right: 5px;
  font-size: 18px;
  letter-spacing: 1px;
  cursor: pointer;
  font-weight: lighter;
  user-select: none;
}
.dropdown-button:hover {
  text-decoration: underline;
}
.dropdown-button .active {
  color: #000;
}
.dropdown-button .en {
  font-family: "Roboto", "Helvetica Neue", "Helvetica", sans-serif;
}
.dropdown-button .he {
  font-family: "Heebo", sans-serif;
}
.dropdown-button img {
  opacity: 0.43;
  padding: 0 5px;
  height: 10px;
  width: 10px;
}
.dropdown-button.buttonStyle {
  letter-spacing: 0;
  background-color: var(--lighter-grey);
  font-size: 16px;
  padding: 5px 10px;
  border-radius: 6px;
  margin: 0;
}
.dropdown-button.buttonStyle:hover {
  text-decoration: none;
}
.message-modal {
  position: fixed;
  text-align: center;
  padding: 10px;
  background-color: #eee;
  width: auto;
  height: auto;
  margin: 0;
  z-index: 100;
  overflow: hidden;
  line-height: 1.2;
  border-radius: 0;
  max-width: 100%;
  border-radius: 6px;
}
.message-overlay {
  display: none;
  position: fixed;
  z-index: 20;
  background: black;
  opacity: 0.4;
  height: 100%;
  width: 100%;
  top: 0px;
  left: 0px;
}
.messageHeader {
  font-weight: bold;
  font-size: 14px;
  margin-bottom: 4px;
}
.message-modal textarea {
  display: block;
  max-width: 100%;
  height: 140px;
  width: 480px;
  box-sizing: border-box;
  margin-bottom: 20px;
}
.searchContent .searchFilterGroup {
  margin-bottom:  30px;
}
.searchContent .searchFilterBoxes li {
  display: flex;
  justify-content: space-between;
  flex: 1 0 45%;  /* see https://stackoverflow.com/questions/29546550/flexbox-4-items-per-row */
  padding: 6px 0;
  font-size: 18px;
  cursor: pointer;
  line-height: 125%;
  color: #000;
}
.searchContent .searchFilterBoxes li img {
  height: 10px;
  width: 10px;
  opacity: 0.43;
  padding: 0 10px;
}
.searchContent .searchFilterBoxes .searchFilterExactBox li {
  justify-content: flex-start;
}
.searchContent .searchFilterBoxes li .checkboxAndText {
  display: flex;
}
.searchContent .searchFilterBoxes li .checkboxAndText label {
  opacity: 0.4;
}
.searchContent .searchFilterBoxes li .checkboxAndText label:hover {
  opacity: 0.6;
}
.searchContent .searchFilterBoxes li input[type="checkbox"] {
  display: none;
}
.searchContent .searchFilterBoxes li input[type="checkbox"] + label span {
  display:inline-block;
  width: 15px;
  height: 15px;
  cursor:pointer;
  background-image: url(/static/img/checkbox-unchecked.svg);
  background-size: contain;
  margin-inline-end: 10px;
}
.searchContent .searchFilterBoxes li input[type="checkbox"]:checked + label span {
  background-image: url(/static/img/checkbox-checked.svg);
}
.searchContent .searchFilterBoxes li input[type="checkbox"]:indeterminate + label span {
  background-image: url(/static/img/checkbox-partially.svg);
}
.searchContent .searchFilterTitle:hover {
  text-decoration: underline;
}
.searchContent .searchFilterBoxes li .filter-count {
  color: var(--dark-grey);
}
.searchContent .searchFilterBoxes li .fa {
  color:  var(--medium-grey);
  font-size: 20px;
}
.searchContent .searchFilterBooks {
  padding-inline-start: 27px;
  margin-top: -6px;
}
.searchContent .searchFilters .showMore {
  display: block;
  margin-inline-start: 27px;
  cursor: pointer;
  font-size: 14px;
  margin-top: 4px;
  background: none!important;
  border: none;
  padding: 0!important;
  color: inherit;

}
.searchContent .searchFilters .showMore:hover {
  text-decoration: underline;
}
.searchFilters .searchBox {
  overflow: hidden;
  display: flex;
  align-items: center;
  padding-left: 10px;
  padding-right: 10px;
  text-align: inherit;
  background: #EDEDEC;
  border-radius: 250px;
  border: none;
  width: calc(100% - 10px);
  height: 30px;
  --english-font: var(--english-sans-serif-font-family);
  --hebrew-font: var(--hebrew-sans-serif-font-family);
  font-size: var(--sans-serif-body-font-size);
  margin-bottom: 10px;
}
.searchFilters .searchFilterIcon {
  float: right;
  margin: 0px -5px 1px 0px;
}
.searchBox input.searchFiltersInput {
  width: calc(100% - 10px);
  background-color: transparent;
  border: 0;
  font-size: var(--sans-serif-body-font-size);
}
.searchBox button {
  border:0;
}
.dropdown-option-list {
  margin-top: 10px;
  background: white;
  width: auto;
  position: absolute;
  z-index: 1;
  -webkit-border-radius: 7px;
  -moz-border-radius: 7px;
  border-radius: 7px;
  border: 1px solid #ccc;
}
.dropdown-option-list-label span {
  white-space: nowrap;
}
.interface-english .dropdown-option-list {
  right: 0;
}
.interface-hebrew .dropdown-option-list {
  left: 0;
}
.dropdown-option-list.hidden{
  display: none;
}
.dropdown-option-list table {
  border-collapse: collapse;
}
.dropdown-option-list tr {
  font-family: "Roboto", "Helvetica Neue", "Helvetica", sans-serif;
  padding: 15px;
  font-size: 16px;
  cursor: pointer;
}
.interface-hebrew .dropdown-option-list tr {
  font-family: "Heebo", sans-serif;
}
.dropdown-option-list tr:hover {
  background-color: var(--lighter-grey);
}
.dropdown-option-list tr:not(:last-child) {
  border-bottom: 1px solid #eee;
}
.dropdown-option-list td:not(:first-child) {
  padding: 15px 15px 15px 0;
}
.dropdown-option-list td:first-child {
  padding: 0 0 0 15px;
}
.interface-hebrew .dropdown-option-list td:not(:first-child) {
  padding: 15px 0 15px 15px;
}
.interface-hebrew .dropdown-option-list td:first-child {
  padding: 0 15px 0 0;
}
.dropdown-option-list tr.unselected {
  color: #aaa;
}
.dropdown-option-list tr .dropdown-option-check {
  width: 10px;
  height: 10px;
  padding-left: 0;
  padding-right: 10px;
}
.interface-hebrew .dropdown-option-list tr .dropdown-option-check {
  padding-left: 10px;
  padding-right: 0;
}
.dropdown-option-list tr.unselected .dropdown-option-check {
  display: none;
}
.searchContent .mobileSearchFilters {
  position: absolute;
  width: 100%;
  height: 100%;
  top: 0;
  left: 0;
  display: flex;
  flex-direction: column;
  z-index: 1002;
  background-color: var(--lightest-grey);
}
.mobileSearchFiltersHeader {
  background-color: var(--lighter-grey);
  padding: 20px 15px;
  display: flex;
  justify-content: center;
  color:  var(--dark-grey);
}
.mobileSearchFiltersHeader .readerNavMenuCloseButton {
  font-size: 45px;
  color: var(--medium-grey);
  height: 20px;
  display: block;
  line-height: 20px;
  position: absolute;
  margin-right: 100%;
  margin-left: 45px;
}
.mobileSearchFilters .searchFilters {
  flex-grow:  1;
  overflow-y: scroll;
  padding:  20px 15px;
}
.mobileSearchFilters .toggleSet {
  width: 100%;
  margin: 10px 0 0 0;
}
.mobileSearchFiltersFooter {
  padding: 15px;
  border-top: 1px solid var(--light-grey);
}
.searchContent .result {
  padding-bottom: 20px;
}
.searchContent .result a:hover,
.sidebarSearch .result a:hover {
  text-decoration: none;
}
.searchContent .similar-results {
  padding: 0 25px;
}
.searchContent .similar-results .result-title {
  display: none;
}
.searchContent .result-title {
  font-size: 24px;
  margin-bottom: 15px;
}
.searchContent .result-title .int-he {
  font-family: "Taamey Frank", "adobe-garamond-pro", "Crimson Text", Georgia, "Times New Roman", serif;
  font-size: 22px;
}
.searchContent .sheetResult .sheetData{
  display: flex;
  justify-content:flex-start;
  align-items: center;
  color: #999;
  font-size: 13px;
  margin: 15px 0 5px;
}
.searchContent .sheetResult .ownerData{
  display: flex;
  justify-content:flex-start;
  align-items: center;
  font-size: 13px;
}
.searchContent .sheetResult .ownerName {
  color: #000;
  margin-inline-start: 10px;
}
.searchContent .sheetResult .sheetData .tagsViews a:not(:last-of-type):after{
  content: ",";
  margin-inline-end: 4px;
}
.searchContent .sheetResult .sheetData .tagsViews a:first-of-type:before{
  content: '•';
  margin-inline-start: 4px;
  margin-inline-end: 4px;
}
.searchContent .result .result-title:hover {
  text-decoration: underline;
}
.readerPanel.english .searchContent .snippet.he,
.readerPanel.hebrew .searchContent .snippet.en,
.bilingual .searchContent .snippet.he {
  display: block;
}
.searchContent .snippet {
  font-size: 18px;
  color: #000;
}
.searchContent .sheet_result .snippet:hover {
  text-decoration: none;
}
.searchContent .similar-results .result .result-title {
  padding: 0 0 5px;
}
.searchContent .result .version,
.sidebarSearch .result .version {
  color: #999;
  font-family: "Roboto", "Helvetica Neue", "Helvetica", sans-serif;
  font-size: 13px;
  margin: 15px 0 5px;
  display: flex;
  align-items: center;
}
.searchContent .result .version .ownerMetadata {
  margin-inline-start: 10px;
}
.searchContent .result .similar-trigger-box,
.sidebarSearch .result .similar-trigger-box {
  color: #999;
  font-weight: lighter;
  --english-font: var(--english-sans-serif-font-family);
  --hebrew-font: var(--hebrew-sans-serif-font-family);
  text-transform: uppercase;
  letter-spacing: 1px;
  font-size: 11px;
  padding: 0;
  cursor: pointer;
  margin: 8px 0;
}
.searchContent .result .similar-trigger-box i {
  padding: 0 5px;
}
.searchContent .result + .loadingMessage {
  margin-top: 30px;
}
.readerNavMenu .yourSheetsLink.navButton {
  width: 98%;
  margin-bottom: 20px;
  text-transform: uppercase;
  font-family: "Roboto", "Helvetica Neue", "Helvetica", sans-serif;
}
.search-container{
  position: relative;
  padding-right: 10px;
}
.autocomplete-dropdown{
  background: #FFFFFF;
  position: absolute;
  top: 45px;
  width: auto;
  max-width: 130%;
  box-shadow: 0px 1px 3px rgba(0, 0, 0, 0.25);
  border-radius: 0px 0px 6px 4px;
  z-index: 2;
}
.singlePanel .autocomplete-dropdown {
  width: 0;
  position: fixed;
  top: 120px;
  inset-inline-start: 0;
  padding-bottom: 10px;
}
.singlePanel .autocomplete-dropdown:has(*){
  width: 100vw;
}
.search-group-suggestions{
  border-bottom: 0.766667px solid rgb(204, 204, 204);
  display: flex;
  align-items: start;
  padding-top: 5px;
  padding-bottom: 5px;
}
.singlePanel .search-group-suggestions{
  border-bottom-width: 0;
  padding-top: 0;
  padding-bottom: 0;
}
.search-group-suggestions-items{
  display: flex;
  flex-direction: column;
  flex-grow: 1;
  width: 0%;
}
.search-suggestion-link-wrapper{
  display: flex;
  align-items: center;
}
.search-suggestion-link-wrapper:hover{
  text-decoration: none;
}
.singlePanel .search-suggestion-link-wrapper{
  border-bottom: 0;
  padding: 0;
}
.singlePanel .search-suggestion-link-wrapper.search-override-wrapper {
  padding-top: 12px;
  padding-bottom: 12px;
  margin-bottom: 16px;
  border-top: 0.766667px solid #EDEDEC;
  border-bottom: 0.766667px solid #EDEDEC;
}

.search-suggestion {
    display: flex;
    list-style-type: none;
    padding: 6px 12px;
    font-family: 'EB Garamond';
    font-style: normal;
    font-weight: 400;
    font-size: 18px;
    line-height: 23px;
    cursor: pointer;
    width: max-content;
    flex-grow: 1;
    max-width: 100%;
    min-height: 10px;
}
.singlePanel .search-suggestion{
  width: auto;
}

.search-suggestion-text{
  font-family: 'EB Garamond';
}
.singlePanel .search-suggestion-text{
  color: #000000;
}
.search-suggestion-text.hebrew-result{
  font-family: "Taamey Frank";
}
.search-suggestion.highlighted{
  background-color: #EDEDEC;
}

.autocomplete-dropdown .search-override-text{
  font-family: 'Roboto';
  font-style: normal;
  font-weight: 400;
  font-size: 16px;
  line-height: 19px;
  margin-top: 3px;

  /* Dark Grey */
  color: #666666;
}
.autocomplete-dropdown .type-icon{
  display: inline-block;
  opacity: .4;
  height: 18px;
  width: 18px;
  margin-top: 2px;
}
.singlePanel .autocomplete-dropdown .type-icon{
  padding-inline-start: 2px;
}

.singlePanel .autocomplete-dropdown .type-icon.english-result{
  margin-top: 2px;
}

.autocomplete-dropdown .type-icon.ac-img-User{
  opacity: 1;
  border-radius: 50%;
}

.interface-english .autocomplete-dropdown .type-icon {
  margin-right: 10px;
}
.interface-hebrew .autocomplete-dropdown .type-icon {
  margin-left: 10px;
}
.interface-hebrew .autocomplete-dropdown .type-icon {
  margin-left: 10px;
}
.autocomplete-dropdown .type-icon.search-icon {
  padding-inline-start: 3px;
}
.autocomplete-dropdown .type-title{
  font-family: 'Roboto';
  font-style: normal;
  font-weight: 400;
  font-size: 14px;
  line-height: 18px;
  color: #999999;
  margin-top: 6px;
  width: 20%;
  padding-inline-end: 10px;
}
.autocomplete-dropdown .type-title .int-en{
  margin-left: 15px;
  margin-right: 114px;
}
.autocomplete-dropdown .type-title .int-he{
  margin-right: 15px;
  margin-left: 114px;
}
.singlePanel .autocomplete-dropdown .type-title {
  width: 0;
  visibility: hidden;
  padding-inline-end: 0;
}

.topic-landing-search-wrapper{
  display: flex;
  justify-content: center;
}

.topic-landing-page-content{
  display: flex;
  flex-direction: column;
  justify-content: center;
  align-items: center;
}
.readerNavMenu .content .contentInner.topic-landing-page-content{
  width: 843px;
}
h1.topic-landing-header {
  font-size: 40px;
  color: var(--dark-grey);
  margin: 0;
}
.singlePanel h1.topic-landing-header{
  font-size: 22px;
}

.topic-landing-page-content .topic-landing-section {
  margin-top: 70px;
  width: 100%;
}
.singlePanel .topic-landing-page-content .topic-landing-section.first-section {
  margin-top: 18px;
}
.singlePanel .topic-landing-page-content .topic-landing-section.following-search-section {
  margin-top: 18px;
}

.interface-hebrew .topic-landing-page-wrapper{
  direction: rtl;
}

.topic-landing-search-container{
  display: flex;
  align-items: center;
  flex-direction: column;
  position: relative;
  padding: 0;
  text-align: inherit;
  background: #EDEDEC;
  border-radius: 250px;
  width: 634px;
  height: 60px;
}
.singlePanel .topic-landing-search-container{
  width: 344px;
  height: 47px;
}

.topic-landing-search-input-box-wrapper{
  display: flex;
  margin-top: 15px;
}
.singlePanel .topic-landing-search-input-box-wrapper{
  display: flex;
  margin-top: 9px;
  font-style: normal;
  width: 100%
}

.topic-landing-search-input{
  background-color: transparent;
  padding: 0;
  flex: 1;
  height: 100%;
  margin-bottom: 1px;
  /*font-size: var(--serif-body-font-size);*/
  font-size: 24px;
  font-weight: 500;
  border: none;
  width: 600px;
}
.singlePanel .topic-landing-search-input{
  font-family: Roboto;
  font-size: 14px;
  margin-top: 2px;
}

.topic-landing-search-suggestion{
  display: flex;
  list-style-type: none;
  padding: 6px 12px;
  font-style: normal;
  font-weight: 400;
  font-size: 18px;
  line-height: 23px;
  cursor: pointer;
  flex-grow: 1;
  max-width: 100%;
  min-height: 10px;
}
.topic-landing-search-suggestion .type-icon{
  display: inline-block;
  opacity: .4;
  height: 18px;
  width: 18px;
  margin-top: 2px;
  margin-inline-end: 8px;
}
.topic-landing-search-suggestion-title{
  font-family: 'EB Garamond';;
}
.topic-landing-search-suggestion-category-path{
  color: #333333;
}

.topic-landing-search-suggestion.highlighted{
  background-color: #EDEDEC;
}
.topic-landing-sidebar-list{
  font-size: 18px;
  font-weight: 400;
  line-height: 20px
}

.topic-landing-search-dropdown{
  background: #FFFFFF;
  width: 606px;
  box-shadow: 0px 1px 3px rgba(0, 0, 0, 0.25);
  border-radius: 0px 0px 6px 4px;
  padding: 10px;
  max-height: calc(1.9em * 10 + 2em); /* 2.5em is an estimate of the height per suggestion, and 2em for padding */
  z-index: 2;
  margin-top: 47px;
  overflow-y: scroll;
  position: absolute;
}
.singlePanel .topic-landing-search-dropdown{
  position: absolute;
  width: 92vw;
  margin-top: 38px;
  max-height: calc(1.9em * 5 + 1em);

}
.topic-landing-search-dropdown:empty {
  padding: 0;
  visibility: hidden;
}
.topic-landing-search-container .readerNavMenuSearchButton{
  top: 6px;
  padding-inline-start: 11px;
}
.explore-all-topics-prompt{
  display: none;
}
.singlePanel .explore-all-topics-prompt{
  display: block;
  color: var(--darkest-grey);
  --english-font: var(--english-sans-serif-font-family);
  font-size: 14px;
  font-style: normal;
  font-weight: 400;
  line-height: 18px;
  text-align: center;
  margin-top: 15px
}
.featuredTopic {
  display: flex;
  flex-direction: column;
}
.singlePanel .featuredTopicContent {
  display: flex;
  flex-direction: column;
}
.singlePanel .featuredTopicImgWrapper .imageWithCaptionPhoto{
  max-width: 92vw;
  max-height: unset;
}
.featuredTopicContent {
  display: flex;
  flex-direction: row;
}
.featuredTopicImgWrapper {
  width: 239px;
  height: 100%;
}
.featuredTopicContent img {
  object-fit: contain;
}
.featuredTopicContent h3 {
  font-size: var(--serif-h3-font-size);
  text-transform: none;
  margin: 0 0 15px 0;
}
.featuredTopicText {
  flex: 1;
}
.featuredTopicText .int-en,
.featuredTopicText .int-he {
  display: flex;
  flex-direction: column;
  color: var(--dark-grey);
  margin-inline-start: 30px;
}
.singlePanel .featuredTopicText .int-en,
.singlePanel .featuredTopicText .int-he {
  margin-inline-start: 0px;
}
.featuedTopicText h3 {
  text-transform: none;
  margin: 0 0 15px 0;
}
.featuedTopicGoToLink {
  margin-top: 25px;
}
.featuredTopicText .topicDescription {
  font-size: var(--sans-serif-small-font-size);
}
.featuredTopic h1 {
  font-size: var(--sans-serif-h2-font-size);
  border-bottom: 1px solid #ccc;
  width: fit-content;
  padding-bottom: 10px;
}
.topic-landing-newsletter {
  background-color: var(--sefaria-blue);
  display: flex;
  flex-direction: row;
  padding: 36px 74px;
  justify-content: space-between;
}
.singlePanel .topic-landing-newsletter {
  padding: 36px 36px;
  flex-direction: column;
  align-items: center;
}
.topic-landing-newsletter .topic-landing-newsletter-input-row {
  display: flex;
  flex-direction: row;
  justify-content: space-between;
  align-items: center;
}
.singlePanel .topic-landing-newsletter .topic-landing-newsletter-input-row{
  flex-direction: column;
  align-items: center;
}
.singlePanel .topic-landing-newsletter .topic-landing-newsletter-input-wrapper {
  display: flex;
  flex-direction: column;
  width: 100%;
}

.topic-landing-newsletter .topic-landing-newsletter-input-row:first-child {
  margin-bottom: 20px;
}
.singlePanel .topic-landing-newsletter .topic-landing-newsletter-input-row:first-child {
  margin-bottom: 0px;
}
.topic-landing-newsletter .topic-landing-newsletter-input-row input,
.topic-landing-newsletter .topic-landing-newsletter-input-row button {
  border-radius: 6px;
  border: 0;
  flex: 1;
  padding: 5px 12px;
  background-color: white;
  --english-font: var(--english-sans-serif-font-family);
  --hebrew-font: var(--hebrew-sans-serif-font-family);
}
.singlePanel .topic-landing-newsletter .topic-landing-newsletter-input-row button {
  width: 100%;
}
.singlePanel .topic-landing-newsletter .topic-landing-newsletter-input-row input,
.singlePanel .topic-landing-newsletter .topic-landing-newsletter-input-row button {
  margin-bottom: 20px;
}
.topic-landing-newsletter .topic-landing-newsletter-input-row button {
  flex: unset;
  color: var(--sefaria-blue);
}
.topic-landing-newsletter .topic-landing-newsletter-input-row input:first-child {
  margin-inline-end: 16px;
}
.singlePanel .topic-landing-newsletter .topic-landing-newsletter-input-row input:first-child {
  margin-inline-end: 0px;
}
.singlePanel .topic-landing-newsletter .topic-landing-newsletter-input-row input {
  width: 90%;
}

.topic-landing-newsletter .topic-landing-newsletter-input-row .subscribeMessage {
  color: white;
  margin-top: 10px;
  --english-font: var(--english-sans-serif-font-family);
  --hebrew-font: var(--hebrew-sans-serif-font-family);
}

.topic-landing-newsletter-wrapper .subscribeErrorMessage {
  color: var(--Halakhah-Red, #802F3E);
  font-family: Roboto;
  font-size: 16px;
  font-style: italic;
  font-weight: 400;
  line-height: normal;
  margin-top: 10px;
  text-align: end;
}

.topic-landing-newsletter h3.topic-landing-newsletter-text {
  width: 220px;
  color: white;
  margin: 0;
  font-size: 22px;
  text-transform: unset;
  --english-font: var(--english-sans-serif-font-family);
  --hebrew-font: var(--hebrew-sans-serif-font-family);
}
.singlePanel .topic-landing-newsletter h3.topic-landing-newsletter-text {
  margin-bottom: 20px;
}
.topic-landing-upper-rainbow{
  margin-bottom: 43px;
  z-index: 0;
}
.topic-landing-lower-rainbow{
  margin-top: 43px;
  z-index: 0;
}
.singlePanel .topic-landing-upper-rainbow{
  margin-bottom: 20px;
}
.singlePanel .topic-landing-lower-rainbow{
  margin-top: 20px;
}
/*'Dummy' font, a hack to prevent the ellipsis char from being displayed at the end of a webkit line-clamped element*/
/*This font addresses only the ellipsis char, rendering its size 0% */
@font-face {
  font-family: "hide-ellipsis-char-font";
  src: local("Courier");
  unicode-range: U+2026;
  size-adjust: 0%;
}


.salad-container{
  overflow: hidden;
  display: -webkit-box;
  -webkit-box-orient: vertical;
  -webkit-line-clamp: var(--num-lines);
  text-overflow: clip;
  font-family: hide-ellipsis-char-font;
}
.rowed-salad-container{
  white-space: nowrap;
  overflow-x: scroll;
  display: flex;
  scrollbar-width: none; /* For Firefox */
}
.rowed-salad-container::-webkit-scrollbar {
  display: none; /* For Chrome, Safari, and Edge */
}

.topic-salad{
  font-size: 22px;
  font-weight: 400;
  line-height: 32px;
  text-align: center;
  text-underline-position: from-font;
  text-decoration-skip-ink: none;
}
.topic-salad-item{
  margin: 11px;
  --english-font: var(--english-sans-serif-font-family);
  --hebrew-font: var(--hebrew-sans-serif-font-family);
}
.rowed-salad-item-container{
  border-radius: 6px;
  background: var(--sefaria-blue);
  margin-inline-end: 7px;
  color: white;
  padding-top: 4px;
  padding-bottom: 4px;
}
.no-wrapping-salad-item-container{
  white-space: nowrap;
}
.topic-landing-temporal{
  display: flex;
  margin-top: 30px;
}
.singlePanel .topic-landing-temporal {
  flex-direction: column;
}

.topic-landing-parasha{

}
.topic-landing-seasonal{

}
.topic-landing-parasha .browse-all-parashot-prompt{
  color: var(--Commentary-Blue, #4B71B7);
  margin-top: 14px
}
.topic-landing-parasha .browse-all-parashot-prompt span{
  font-family: Roboto;
  font-size: 14px;
}
.topic-landing-parasha .read-portion-button{
  margin-top: 30px;
}
.topic-landing-temporal > .topic-landing-parasha {
    border-inline-end: 1px solid #ccc;
    padding-inline-end: 67px;
    flex: 1;
}
.topic-landing-temporal > .topic-landing-seasonal {
    padding-inline-start: 67px;
    flex: 1;
}
.singlePanel .topic-landing-temporal > .topic-landing-parasha {
    border-bottom: 1px solid #ccc;
    border-inline-end: 0px;
    padding-bottom: 30px;
}
.singlePanel .topic-landing-temporal > .topic-landing-seasonal {
    border-top: 1px solid #ccc;
    padding-inline-start: 0px;
    padding-top: 30px;
}

.topic-landing-calendar .calendar-header{
  color: var(--dark-grey);
  --english-font: var(--english-sans-serif-font-family);
  --hebrew-font: var(--hebrew-sans-serif-font-family);
  font-size: 16px;
  font-style: normal;
  font-weight: 500;
  line-height: normal;
}

.topic-landing-seasonal .explore-calendar-prompt{
  color: var(--commentary-blue);
  margin-top: 14px;
}
.topic-landing-seasonal .explore-calendar-prompt span{
  font-family: Roboto;
  font-size: 14px;
}

.topic-landing-temporal .learn-more-prompt{
  font-size: 14px;
  line-height: 18px;
  color: #666;
  margin-inline-end: 20px;
  --english-font: var(--english-sans-serif-font-family);
  --hebrew-font: var(--hebrew-sans-serif-font-family);
}
.topic-landing-temporal .parashah-link{
  margin-top: 47px;
}
.topic-landing-parasha .parasha-link .navSidebarLink.ref span{
  --english-font: var(--english-sans-serif-font-family);
  --hebrew-font: var(--hebrew-sans-serif-font-family);
}
.topic-landing-temporal .display-date-message{
  color: var(--darkest-grey);
  font-size: 14px;
  font-style: normal;
  font-weight: 600;
  line-height: 18px;
  margin-top: 55px;
}
.topic-landing-temporal .display-date-message span {
  font-family: Roboto;
}
.topic-landing-temporal .display-date-message a {
  font-family: Roboto;
}
.topic-landing-temporal .display-date{
  font-size: 14px;
  font-style: normal;
  font-weight: 400;
  font-family: Roboto;
  margin-top: 19px;
}
.topic-landing-temporal .display-date span{
  font-family: 'Roboto';
}
.topic-landing-parasha .navSidebarLink span{
  font-family: Roboto, sans-serif;
}
.topic-card-with-description-row{
  display: flex;
  margin-top: 30px;
  gap: 20px;
  justify-content: center;
}
.topic-card-with-description-row > * {
  flex: 1 1 0; /* All children will have equal width */
}
.singlePanel .topic-card-with-description-row {
  overflow-x: scroll;
  overflow-y: visible;
  box-sizing: border-box;
  scrollbar-width: none; /* For Firefox */
  padding-bottom: 5px;
  padding-inline-start: 5px;
  padding-inline-end: 5px;
}
.singlePanel .topic-card-with-description-row .topic-card-with-description .card {
  width: 268px;
}
.singlePanel .topic-card-with-description-row{
  justify-content: unset;
}
.singlePanel .topic-card-with-description-row::-webkit-scrollbar {
    display: none; /* For Chrome, Safari, and Edge */
}

.topic-card-with-description .card{
  flex: 1;
  border-top: 4px solid var(--sefaria-blue);
  background: var(--lightest-grey);
  box-shadow: 0px 4px 4px 0px rgba(0, 0, 0, 0.25);
  height: 345px;
}
.topic-card-with-description .cardDescription{
  top: 95px;
  margin-inline-end: 30px;
  margin-inline-start: 30px;
  max-width: 208px;
  max-height: 201px;
  display: -webkit-box;
  -webkit-box-orient: vertical;
  overflow-y: hidden;
  word-wrap: break-word;
  -webkit-line-clamp: 10;
  position: absolute;
}

.topic-card-with-description .bottomCardLink {
  font-size: 14px;
  line-height: 18px;
  color: #666;
  margin-inline-end: 20px;
  --english-font: var(--english-sans-serif-font-family);
  --hebrew-font: var(--hebrew-sans-serif-font-family);
  position: absolute;
  top: 298px;
  margin-inline-start: 30px;
}
.topic-card-with-description .cardTitle {
  margin-inline: 30px;
  margin-top: 23px;
  padding: unset;
  -webkit-line-clamp: 2;
  -webkit-box-orient: vertical;
  overflow: hidden;
  display: -webkit-box;
  line-height: 1.1;
}
.readerNavMenu .sheet {
  display: flex;
  justify-content: space-between;
  padding: 20px 0;
}

.readerNavMenu .sheet:not(.profile-page .sheet) {
  border-bottom: 1px solid #eee;
  color: black;
}

.sheetsProfileList .sheet {
  display: flex;
  justify-content: space-between;
  padding: 20px 0;
}

.readerNavMenu .sheet:hover{
  text-decoration: none;
}
.readerNavMenu .sheet .sheetImg {
  height: 40px;
  width: 40px;
  margin: 1px 0 0 0;
  border-radius: 2px;
}
.readerNavMenu .sheet .sheetTextInfo {
  display: flex;
  justify-content: flex-start;
}
.readerNavMenu .sheet:hover .sheetTextInfo {
  text-decoration: underline;
}
.readerNavMenu .sheet .sheetAuthTitle{
  display: flex;
  flex-flow: column;
  margin: auto 14px;
}
.readerNavMenu .sheet .sheetAuthor {
  font-family: "Roboto", "Helvetica Neue", "Helvetica", sans-serif;
  color: #999;
  font-size: 14px;
  margin-bottom: 6px;
  letter-spacing: 1px;
}
.readerNavMenu .sheet .sheetTitle {
  overflow: hidden;
  font-size: 16px;
  unicode-bidi: plaintext;
}
.readerNavMenu .sheet .sheetViews {
  color: #999;
  font-size: 13px;
  font-family: "Roboto", "Helvetica Neue", "Helvetica", sans-serif;
}
.readerNavMenu .sheet:hover .sheetViews {
  display: inline-block ;
  text-decoration: none;
}
.interface-english .readerPanel .readerNavMenu .tagsList .gridBox {
  direction: ltr;
}
.interface-hebrew .readerPanel .readerNavMenu .tagsList .gridBox {
  direction: rtl;
}
.tagsList .heOnly {
  direction: rtl;
}
.tagsList .enOnly {
  direction: ltr;
}
.readerControlsOuter {
  position: relative;
  z-index: 103;
}
.readerControls {
  position: relative;
  top: 0;
  left: 0;
  width: 100%;
  box-sizing: border-box;
  text-align: center;
  height: 60px;
  line-height: 60px;
  box-shadow: 0 1px 3px rgba(0,0,0,0.2);
  background-color: #FBFBFA;
}
.sepia .readerControls {
  background-color: #F3F3F1;
}
.dark .readerControls {
  background-color: #2D2D2B;
  color: white;
  border-color: #444;
}
.dark .readerControls .readerTextToc .readerTextTocBox {
  color: white;
}
.readerNavMenuCloseButton {
  font-family: var(--english-serif-font-family);
}
.readerControls.connectionsHeader {
  background-color: #F3F3F2;
  white-space: nowrap;
  box-shadow: none;
}
.readerControls.connectionsHeader.fullPanel  {
  background-color: #EDEDED;
}
.readerControls .connectionsPanelHeader .connectionsHeaderTitle {
  letter-spacing: 1px;
  font-size: 16px;
  font-weight: lighter;
}
.readerControls .connectionsPanelHeader .connectionsHeaderTitle:not(.active) {
  text-transform: uppercase;
}
.connectionsPanelHeader .connectionsHeaderTitle.active {
  cursor: pointer;
}
.connectionsHeaderTitle .fa-chevron-left {
  margin-right: 10px;
}
.connectionsHeaderTitle .fa-chevron-right {
  margin-left: 10px;
}
.connectionsHeaderTitle .fa-chevron-left, .connectionsHeaderTitle .fa-chevron-right{
  color: #999;
}
.readerControls .readerControlsInner {
  position: relative;
  width: 760px;
  margin: 0 auto;
  padding: 0 30px;
  display: flex;
  justify-content: space-between;
  max-width:  100%;
  box-sizing: border-box;
}
.compare .readerControls .readerControlsInner {
  padding: 0 25px;
}
.readerControls.connectionsHeader .readerControlsInner {
  padding: 0 34px;
}
.readerControls.transLangPrefSuggBann {
  background-color: #EDEDEC;
  z-index: 2;
}
.readerControls .readerControlsInner.transLangPrefSuggBannInner {
  justify-content: center;
  align-items: center;
  line-height: initial;
  height: 100%;
  color: #666;
}
.readerControls.transLangPrefSuggBann .transLangPrefCentered {
  display: flex;
  align-items: center;
  margin-inline-start: auto;
}
.readerControls .readerControlsInner.transLangPrefSuggBannInner .yesNoGroup {
  margin: 0 10px;
  display: flex;
}
.readerControls .readerControlsInner.transLangPrefSuggBannInner .yesNoButton {
  border: none;
  font-size: 16px;
  border-radius: 6px;
  background-color: white;
  padding: 5px 11px;
  margin: 0 7px 0 0;
  user-select: none;
  cursor: pointer;
  text-decoration: none;
  color: inherit;
}
.interface-hebrew .readerControls .readerControlsInner.transLangPrefSuggBannInner .yesNoButton {
  margin: 0 0 0 7px;
}
.readerControls .readerControlsInner.transLangPrefSuggBannInner .readerNavMenuCloseButton {
  font-size: 35px;
  margin-inline-start: auto;
  margin-top: -6px;
  color: #bbb;
}
.trans-pref-header-container {
  display: flex;
  flex-direction: row;
  justify-content: space-between;
  padding-inline: 12px;
  padding-block: 10px;
  align-items: center;
}
.trans-pref-header-container .trans-pref-reset {
  display: flex;
  align-items: center;
  text-decoration: none;
}
.interface-hebrew .trans-pref-header-container .trans-pref-reset {
  direction: rtl;
}
.interface-hebrew .trans-pref-header-container .trans-pref-reset .smallText {
  padding-bottom: 2px;
}
.trans-pref-header-container img.reset-btn {
  width: 10px;
  height: 10px;
  opacity: 0.4;
}
.singlePanel .readerControls .readerControlsInner {
  padding: 0px 15px;
}
.readerControls .readerTextToc a {
  color: inherit;
}
.readerControls .readerTextToc a:hover {
  text-decoration: none;
}
.readerControls .readerTextToc .readerTextTocBox h1 {
  display: unset;
  font-size: unset;
  font-weight: unset;
  margin-block-start: unset;
  margin-block-end: unset;
}
.readerControls .readerTextToc .readerTextTocBox a {
  display: flex;
  flex-direction: column;
  align-items: center;
  justify-content: center;
}
.readerControls .readerTextToc .readerTextTocBox a .readerControlsTitle {
  display: flex;
  align-items: center;
  justify-content: center;
}
.readerControls.connectionsHeader .readerTextToc {
  font-family: "Roboto", "Helvetica Neue", "Helvetica", sans-serif;
  color: #666;
  width: 100%;
}
.readerControls .readerTextToc.attributed .readerTextTocBox {
  line-height: 1.2;
}
.readerControls .readerTextToc .categoryAttribution {
  font-style: italic;
  font-size: 15px;
  color: #999;
  margin: 0 2px;
  white-space: nowrap;
  text-overflow: ellipsis;
  overflow: hidden;
  padding: 0 2px;
  display: inline;
}
.readerControls .readerTextToc .categoryAttribution .he {
  font-style: normal;
}
.interface-english .leftButtons,
.interface-hebrew .rightButtons {
  display: flex;
  flex-direction: row;
  text-align: left;
}
.interface-english .rightButtons,
.interface-hebrew .leftButtons {
  display: flex;
  flex-direction: row;
  text-align: right;
  align-items: center;
}
/* icons need a little nudge in flipped hebrew mode */
.interface-hebrew .rightButtons {
  margin-left: -3px;
}
.interface-hebrew .leftButtons {
  margin-right: 2px;
}
.leftButtons .saveButton,
.rightButtons .saveButton {
  display: flex;
  align-items: center;
  justify-content: flex-end;
  width: 30px;
  height: 56px;
  cursor: pointer;
}
.saveButton img {
  height: 18px;
  width: 18px;
  margin-top: 3px;
}
.rightButtons .saveButton.tooltip-toggle::before {
  top: 47px;
  left: -50px;
}
.interface-hebrew .rightButtons .saveButton.tooltip-toggle::before {
  left: auto;
  right: -50px;
}
.saveButton.tooltip-toggle.three-dots-button {
  background-color: #ededec;
  padding: 0 6px;  /* HACK: setting width and height to equal values doesn't make this circular, but this does! */
  height: 22px;
  display: flex;
  align-items: center;
  justify-content: center;
  border-radius: 50%;
}
.three-dots-button img {
  width: 10px;
  height: 10px;
  margin-top: 0;
}
.topicPanel .mainColumn .saveLine .saveButton.three-dots-button {
  margin-left: 10px;
  margin-right: 0;
  padding-bottom: 0;
}
.interface-hebrew .topicPanel .mainColumn .saveLine .saveButton.three-dots-button {
  margin-left: 0;
  margin-right: 10px;
}
.interface-hebrew .topicPanel .three-dots-button {
  margin-left: 0px;
  margin-right: 10px;
}
.leftButtons .readerNavMenuSearchButton,
.leftButtons .readerNavMenuMenuButton,
.leftButtons .readerNavMenuCloseButton,
.rightButtons .readerOptions,
.rightButtons .readerNavMenuCloseButton {
  width: 40px;
  height: 56px;
  line-height: 56px;
  color: #666666;
  font-size: 20px;
  display: inline-block;
  cursor: pointer;
}
.readerOptions .int-en {
  margin-right: 4px;
}
.readerOptions .int-he {
  margin-left: 8px;
}
.readerOptions .int-he img {
    height: 18px;
}
.rightButtons .readerOptionsTooltip.tooltip-toggle::before {
    top: 47px;
    left: -50px;
}
.rightButtons .readerOptions {
  vertical-align: middle;
}
.rightButtons .readerOptions:hover {
  text-decoration: none;
}
.leftButtons .readerNavMenuMenuButton {
  font-size: 24px;
  margin-top: 6px;
}
.compare .leftButtons .readerNavMenuMenuButton {
  font-size: 20px;
}
.leftButtons .readerNavMenuCloseButton {
  font-size: 44px;
}
.leftButtons .readerNavMenuSearchButton span,
.rightButtons .readerOptions img,
.leftButtons .readerNavMenuCloseButton span {
  vertical-align: middle;
}
.readerControls .readerTextToc {
  font-size: 18px;
  box-sizing: border-box;
  height: 50px;
  text-align: center;
  display: inline-block;
  cursor: pointer;
  vertical-align: middle;
  min-width: 0; /* see https://css-tricks.com/flexbox-truncated-text/ */
}
.readerControls .readerTextToc.connected, .readerControls .readerTextToc.connected a{
  cursor: initial;
}

.readerTextTocHeader.readerTextToc {
  font-size: 16px;
}
.hebrew .readerControls .readerTextToc {
  direction: rtl;
}
.english .readerControls .readerTextToc {
  direction: ltr;
}
.interface-english .bilingual .readerControls .readerTextToc {
  direction: ltr;
}
.interface-hebrew .bilingual .readerControls .readerTextToc {
  direction: rtl;
}
.interface-hebrew .bilingual .readerControls .readerTextToc .readerTextTocBox.sheetBox,
.interface-hebrew .english .readerControls .readerTextToc .readerTextTocBox.sheetBox {
  padding-left: 23px;
  padding-right: 0;
}
.english .readerControls .readerTextToc .readerTextTocBox.sheetBox,
.bilingual .readerControls .readerTextToc .readerTextTocBox.sheetBox {
  padding-right: 23px;
  padding-left: 0;
}
.readerControls .readerTextToc .readerTextTocBox {
  display: inline-block;
  vertical-align: middle;
  max-width: 100%;
  white-space: nowrap;
  text-overflow: ellipsis;
  overflow: hidden;
}
.readerControls .readerTextToc .readerTextTocBox a h1,
.readerControls .readerTextToc .readerTextTocBox a span,
.readerControls .readerTextToc .readerTextTocBox a div {
  white-space: nowrap;
  text-overflow: ellipsis;
  overflow: hidden;
  max-width: 100%;
}
.readerControls .readerTextToc .readerTextVersion {
  font-size: 15px;
  color: #999;
}
.readerControls .readerTextToc .fa {
  color: #999;
  font-weight: bold;
  margin: 0 7px;
  vertical-align: 0;
}
.readerControls .readerTextToc .fa.invisible {
  visibility: hidden;
}
/*.bilingual .readerTextToc .he {
  display: none;
}*/
.readerOptions img {
  height: 16px;
}
.readerOptions .textIcon {
  font-size: 22px;
  line-height: 60px;
}
.dark .readerOptions img {

}
.readerOptionsPanel {
  position: absolute;
  width: 100%;
  top: 58px;
  right: 0;
  padding: 20px;
  box-sizing: border-box;
  direction: ltr;
  background: #FBFBFA;
  border-bottom: 1px solid #ccc;
  z-index: 103;
}
.readerOptionsPanelInner {
  max-width: 530px;
  margin: 0 auto;
  display: flex;
  flex-flow: row wrap;
  justify-content: space-between;
  color: #999;
}
.toggleSet {
  display: inline-block;
  width: 47%;
  margin: 2px auto 0 auto;
}
#accountSettingsPage .toggleSet {
  display: flex;
}
#accountSettingsPage .additional-info {
  color: var(--dark-grey);
}
/* #accountSettingsPage .saveCancel {
  display: flex;
  justify-content: space-between;
  margin-top: 30px;
} */
.toggleSet.aliyotTorah, .toggleSet.punctuationTalmud, .toggleSet .toggle-set-label {
  --english-font: var(--english-sans-serif-font-family);
  --hebrew-font: var(--english-sans-serif-font-family);
  text-transform: uppercase;
}
.toggleSet .toggle-set-label{
  font-size: 13px;
  display: block;
  text-align: center;
  margin: 10px;
  letter-spacing: 1.5px;
}
.toggleSetToggleBox {
  display:  flex;
}
.toggleOption {
  font-size: 26px;
  box-sizing: border-box;
  text-align: center;
  border: 1px solid #ccc;
  margin-left: -1px;
  padding: 4px;
  height: 42px;
  line-height: 34px;
  flex: 1;
  background-color: #FBFBFA;
  vertical-align: middle;
}

.toggleSet.aliyotTorah .toggleOption,
.toggleSet.punctuationTalmud .toggleOption {
  font-size: 14px;
}
.toggleSet.vowels .toggleOption.all span span,
.toggleSet.vowels .toggleOption.partial span span {
  position: relative;
  top: -3px;
}
.toggleSet.fontSize .toggleOption {
  color: black;
}
.toggleSet.biLayout .toggleOption img,
.toggleSet.layout .toggleOption img {
  opacity: 0.5;
}
.toggleOption:first-child {
  border-top-left-radius: 4px;
  border-bottom-left-radius: 4px;
}
.toggleOption:last-child {
  border-top-right-radius: 4px;
  border-bottom-right-radius: 4px;
  border-right: 1px solid #999;
}
.toggleOption.on,
.toggleOption:hover {
  background-color: white;
  color: black;
}
.toggleSet.biLayout .toggleOption.on img,
.toggleSet.layout .toggleOption:hover img {
  opacity: 1;
}
.toggleSet.separated .toggleOption {
  margin-right: 3%;
  border-right: 1px solid #999;
}
.toggleSet.separated .toggleOption:last-child {
  margin-right: 0;
}
.color .toggleOption {
  border-radius: 5px;
  height: 38px;
}
.color .toggleOption.on {
  border-color: black;
}
.color .light, .color .light.on {
  background-color: white;
}
.color .sepia, .color .sepia.on {
  background-color: #f7f7f7;
}
.color .dark, .color .dark.on {
  background-color: #333331;
}

.toggleSet .toggleOption .he,
.toggleSet .toggleOption .en {
  display: inline;
}
.toggleOption.bilingual {
  font-size: 18px;
}
.toggleOption.segmented, .toggleOption.continuous {
  font-size: 18px;
}
.toggleOption.smaller, .toggleOption.larger {
  font-family: "Roboto", "Helvetica Neue", "Helvetica", sans-serif;
}
.interface-hebrew .toggleOption.smaller, .interface-hebrew .toggleOption.larger {
  font-family: "Heebo", sans-serif;
}
.toggleOption.smaller {
  font-size: 12px;
}
.toggleOption.larger {
  font-size: 22px;
}
.toggleSet.blueStyle {
  box-shadow: 0px 1px 3px rgba(0, 0, 0, 0.25);
  --english-font: var(--english-sans-serif-font-family);
  --hebrew-font: var(--hebrew-sans-serif-font-family);
  border-radius: 6px;
}

.toggleSet.blueStyle.primary {
  width: 100%;
}
.toggleSet.blueStyle.primary .toggleOption {
  background-color: revert;
}
.toggleSet.blueStyle .toggleOption {
  border: none;
  font-size: 16px;
  height: 50px;
  display: flex;
  align-items: center;
  justify-content: center;
}
.toggleSet.blueStyle .toggleOption.on {
  background-color:  var(--sefaria-blue);
  color: white;
  border-radius: 6px;
}
.readerOptionsPanel .line {
  margin: 20px 0;
  border-top: 1px solid #ddd;
}
.mask {
  position: fixed;
  top: 0;
  left: 0;
  width: 100%;
  height: 100%;
  z-index: 102;
  cursor: pointer;
}
.textRange.basetext {
  width: 100%;
  box-sizing: border-box;
  font-size: 2.2em;
  line-height: 1.6;
  text-align: justify;
  background-color: inherit;
  margin: 0 auto;
  max-width: 760px;
  position: relative;
  padding: 0 30px;
}
.sheetContent .modalTitle {
  --english-font: var(--english-sans-serif-font-family);
  --hebrew-font: var(--hebrew-sans-serif-font-family);
  font-size: 22px;
  font-weight: 500;
  line-height: 25.78px;
  text-align: center;
  color: var(--dark-grey);
  padding-block-end: 15px;
  border-bottom: 1px solid var(--lighter-grey);
}
.sheetContent .successMessage {
  color: var(--inline-link-blue);
  margin-inline-start: 5px;
}
.dialogModal .modal-content > * {
   padding: 20px;
}
.sheetContent .modalMessage {
  --english-font: var(--english-sans-serif-font-family);
  --hebrew-font: var(--hebrew-sans-serif-font-family);
  font-size: 16px;
  font-weight: 400;
  line-height: 18.75px;
  text-align: center;
  color: black;
}
.singlePanel .textRange.basetext,
.singlePanel .sheetContent {
  padding: 0;
}
.narrowColumn .textRange.basetext {
}
.narrowColumn .content .contentInner {
  padding: 0 15px;
}
.textRange.basetext .title, .sheetContent .customSourceTitle {
  padding: 0 28px;
  margin: 30px 0 24px 0;
  color: #000;
  text-align: center;
  justify-content: center;
  font-weight: lighter;
  letter-spacing: 1px;
  font-size: 1.1em;
}
.sheetContent .customSourceTitle {
  padding-top: 14px;
}
.dark .textRange.basetext .title, .dark .sheetContent .title {
  color: #ccc;
}
.textRange.basetext .title .titleBox, .sheetContent .customSourceTitle .titleBox {
  display: inline-block;
  border-bottom: 4px solid #E6E5E6;
  padding: 0 6px 3px;
}
.dark .textRange.basetext .title .titleBox, .dark .sheetContent .title .titleBox {
  border-bottom: 4px solid #666;
}
.bilingual .sheetContent .title .he {
  display: none;
}
.interface-hebrew .readerPanel.ltr .textRange,
.interface-hebrew .readerPanel.english .categoryFilterGroup,
.interface-hebrew .readerPanel.bilingual .categoryFilterGroup,
.interface-hebrew .readerPanel.english .essayGroup,
.interface-hebrew .readerPanel.bilingual .essayGroup,
.interface-hebrew .readerPanel.english .textTableOfContents,
.interface-hebrew .readerPanel.bilingual .textTableOfContents {
  direction: ltr;
}
.interface-english .readerPanel.rtl .textRange,
.interface-english .readerPanel.hebrew .textRange,
.interface-english .readerPanel.hebrew .categoryFilterGroup,
.interface-english .readerPanel.hebrew .essayGroup,
.interface-english .readerPanel.hebrew .structToggles,
.interface-english .readerPanel.hebrew .textTableOfContents,
.interface-english .readerPanel.hebrew .connectionsPanel .toolsButton.more,
.interface-english .readerPanel.hebrew .connectionsPanel .toolsButton.seeLess {
  direction: rtl;
}
.basetext .text, .sheetContent .text {
  padding: 0 44px;
  margin: 30px 0;
  background-color: inherit;
}
.sheetContent .text.editorContent {
  padding: 30px 44px;
  margin: 0;
}
.narrowColumn .basetext .text, .narrowColumn .sheetContent .text {
  padding: 0 26px;
}
.singlePanel .basetext .text, .singlePanel .sheetContent .text  {
  padding: 0 34px;
}
.parashahHeader {
  text-align: center;
  color: #000;
  margin: 32px 0;
  font-size: 24px;
  letter-spacing: 1px;
}
.parashahHeader.aliyah span {
  text-transform: uppercase;
  font-size: 18px;
}
.title + .text span:first-child .parashahHeader {
  margin-top: -5px;
}
.title + .text {
  margin-top: 0;
}
.segment {
  cursor: pointer;
  display: block;
  background-color: inherit;
}
.continuous .segment {
  display: inline;
  margin: 0;
  padding: .3333em 0;
}
.readerPanel.english.continuous .segment {
  padding: .15em 0;  /* underline of named entities is cut off if padding is higher */
}
.continuous .clearFix {
  display: none;
}
.segment .segmentText{
  display: inline;
}
.segment > .he,
.segment > .en,
.segment > p > .he,
.segment > p > .en {
  margin-top: 0;
  margin-bottom: 0;
}
.basetext .segment {
  margin-bottom: 26px;
}

.segment .segmentText .poetry.indentWhenWrap {
  text-indent: -30px;
  padding-inline-start: 30px;
  display: inline-block;
}

.segment .segmentText .poetry.indentAll {
  padding-inline-start: 30px;
  display: inline-block;
}

.segment .segmentText .poetry.indentAllDouble {
  padding-inline-start: 60px;
  display: inline-block;
}

.continuous .segment .segmentText .poetry {
  text-indent: initial;
  padding-inline-start: initial;
  display: inline;
  margin-inline-end: .5em;
}

.continuous .segment .segmentText br {
  display: none;
}

/*.hebrew.segmented .segment > .he,
.hebrew.segmented .segment > p > .he{
  display: block;
}
.hebrew.continuous .segment > .he,
.hebrew.continuous .segment > p > .he{
  display: inline;
}*/
.bilingual .segment > .he,
.bilingual .segment > p > .he {
  display: block;
}
.bilingual .segment > .en,
.bilingual .segment > p > .en {
  display: block;
}
.bilingual .segment > .en ,
.bilingual .segment > p > .en {
  text-align: left;
}
.bilingual .segment > .he,
.bilingual .segment > p > .he {
  text-align: right;
}
.stacked.bilingual .basetext .segment {
  margin-bottom: 14px;
  display: block;
}
.stacked.bilingual .segment > .en,
.stacked.bilingual .segment > p > .en {
  margin-top: 6px;
  text-align: left;
}
.stacked.bilingual .sheetContent .segment > .en,
.stacked.bilingual .sheetContent .segment > p > .en {
  margin-top: 0;
}
.stacked.bilingual .basetext .segment > .translation ,
.stacked.bilingual .basetext .segment > p > .translation {
  margin: 10px 0 20px;
  color: #666;
}
.stacked.bilingual .basetext .segment > p > .he.translation {
  color: black;
}
.stacked.bilingual .segment.heOnly > .he,
.stacked.bilingual .segment.enOnly > .en,
.stacked.bilingual .segment.heOnly > p > .he,
.stacked.bilingual .segment.enOnly > p > .en {
  display: block;
}
.heLeft.bilingual .basetext .text,
.heRight.bilingual .basetext .text,
.heLeft.bilingual .sheetContent .text,
.heRight.bilingual .sheetContent .text {
  padding: 0;
}

.heLeft.bilingual .segment > .en,
.heLeft.bilingual .segment > .he,
.heRight.bilingual .segment > .en,
.heRight.bilingual .segment > .he,
.heLeft.bilingual .segment > p > .en,
.heLeft.bilingual .segment > p > .he,
.heRight.bilingual .segment > p > .en,
.heRight.bilingual .segment > p > .he {
  width: 50%;
  box-sizing: border-box;
  display: block;
}
.heLeft.bilingual .sheetItem.enOnly > .en,
.heLeft.bilingual .sheetItem.heOnly > .he,
.heRight.bilingual .sheetItem.enOnly > .en,
.heRight.bilingual .sheetItem.heOnly > .he,
.heLeft.bilingual .sheetItem.enOnly > p > .en,
.heLeft.bilingual .sheetItem.heOnly > p > .he,
.heRight.bilingual .sheetItem.enOnly > p > .en,
.heRight.bilingual .sheetItem.heOnly > p > .he {
  width: 100%;
}
.readerPanel .sheetItem.heOnly > .en,
.readerPanel .sheetItem.heOnly > p > .en {
  display: none;
}
.readerPanel .sheetItem.heOnly > .he,
.readerPanel .sheetItem.heOnly > p > .he {
  display: block;
}
.readerPanel .sheetItem.enOnly > .he,
.readerPanel .sheetItem.enOnly > p > .he {
  display: none;
}
.readerPanel .sheetItem.enOnly > .en,
.readerPanel .sheetItem.enOnly > p > .en {
  display: block;
}
.readerPanel.english .SheetSource .sheetItem.segment .en {
  background-color: white;
}
.heLeft.bilingual .segment > .translation,
.heRight.bilingual .segment > .primary,
.heLeft.bilingual .segment > p > .translation,
.heRight.bilingual .segment > p > .primary,
.heRight.bilingual .sheetItem.segment > .he,
.heLeft.bilingual .sheetItem.segment > .en,
.heRight.bilingual .SheetSource.segment > .he,
.heLeft.bilingual .SheetSource.segment > .en {
  float: right;
  padding-left: 20px;
}
.heRight.bilingual .segment > .translation,
.heLeft.bilingual .segment > .primary,
.heRight.bilingual .segment > p > .translation,
.heLeft.bilingual .segment > p > .primary,
.heRight.bilingual .sheetItem.segment > .en,
.heLeft.bilingual .sheetItem.segment > .he,
.heRight.bilingual .SheetSource.segment > .en,
.heLeft.bilingual .SheetSource.segment > .he {
  float: left;
  padding-right: 20px;
}
.segment > p > .he.translation {
  --hebrew-font: var(--hebrew-sans-serif-font-family);
  font-size: 100%;
}
.basetext .segment:active,
.basetext .segment:focus {
  background-color: #f5faff;
}
.sheetContent .segment:active .segmentNumber,
.sheetContent .segment:focus .segmentNumber,
.sheetContent .segment:active .linkCount,
.sheetContent .segment:focus .linkCount,
.basetext .segment:active .segmentNumber,
.basetext .segment:focus .segmentNumber,
.basetext .segment:active .linkCount,
.basetext .segment:focus .linkCount {
  background-color: transparent;
}
.dark .basetext .segment:active,
.dark .basetext .segment:focus {
  background-color: #444;
}
.basetext .segment.highlight,
.editTextInfo .textPreviewSegment.highlight,
.editorContent .sheetItem.highlight,
.editorContent .sheetItem.highlight .SheetSource .en,
.editorContent .sheetItem.highlight .SheetSource::after
{
  background-color: #F0F7FF;
}
.sheetContent .segment a {
  color: #4B71B7;
  cursor: pointer;
}
.sheetContent .segment .sourceContentText a {
  text-decoration: underline;
}
.basetext .segment.highlight .segmentNumber,
.basetext .segment.highlight .linkCount {
  background-color: transparent;
}
.sepia .basetext .segment.highlight {
  background-color: #E3E3E1;
}
.dark .basetext .segment.highlight {
  background-color: #444;
}
.textRange {
  line-height: 1.4;
  font-size: 1.6em;
}
.textRange .textInner, .sheetContent .textInner  {
  position: relative;
}
.textRange.lowlight .text {
  color: #999;
}
.segment {
}
.segment.heOnly{
  text-align: right;
  direction: rtl;
}
.segment.enOnly{
  text-align: left;
  direction: ltr;
}
.segment.heOnly .en{
  display: none;
}
/*in the text reader we don't have enOnly anymore. it always hvae primary (which is one the meaning of heOnly) maybe this is useful for other cases*/
.segment.enOnly .he{
  display: none;
}
.segment.heOnly .he{
  display: initial;
}
.segment.enOnly .en{
  display: initial;
}
/*
This is an attempt to fix dictionary entries in this layout (hebrew continuous) from having the headwords flip to the right instead of left.
But not to use a display block directive that might break continuous mode for other English only texts
 */
.readerPanel.hebrew.continuous .segment.enOnly .en{
  unicode-bidi: embed;
}
.readerPanel.hebrew .segment.enOnly .sheetSegmentNumber .en{
  display: none;
}
.readerPanel.english .segment.enOnly .sheetSegmentNumber .he{
  display: none;
}
.segment .segmentNumber,
.segment .linkCount,
.textRange .numberLabel {
  position: absolute;
  background-color: inherit;
  font-weight: lighter;
  color: #ccc;
  display: block;
  width: 30px;
  text-align: center;
  -webkit-text-size-adjust: 100%;
  user-select: none;
  -webkit-user-select: none;
}
.segmentNumber .segmentNumberInner,
.linkCount .linkCountDot {
  display: inline-block;
  user-select: none;
  -webkit-user-select: none;
}
.bilingual .segmentNumber .segmentNumberInner,
.bilingual .linkCount .linkCountDot,
.bilingual .numberLabel .numberLabelInner {
  margin-top: 0;
}
.segment .segmentNumber,
.segment .linkCount {
  display: none;
  line-height: 1.4;
}
.hebrew .segment .segmentNumber,
.hebrew .segment .linkCount {
  display: none;
  line-height: 1.6;
}
.sheetContent .segment .linkCount {
  display: inline-block;
}
.segment .segmentNumber .segmentNumberInner,
.segment .segmentNumber .segmentNumberInner .he,
.textRange .numberLabel .numberLabelInner {
  font-size: 12px;
  vertical-align: middle;
}
.segment .segmentNumber,
.textRagnge .numberLabel {
  color: #000;
  top: 0;
}
.dark .segment .segmentNumber,
.dark .textRagnge .numberLabel {
  color: white;
}
.segment .linkCount {

}
.segment .linkCountDot {
  display: inline-block;
  width: 6px;
  height: 6px;
  border-radius: 12px;
  background-color: black;
  vertical-align: middle;
}
.dark .segment .linkCount {
  filter: invert(100%);
  -webkit-filter: invert(100%);
}
.readerPanel .segment .segmentNumber .en,
.readerPanel .segment .segmentNumber .he {
  text-align: center;
}
.readerPanel.english .segment .segmentNumber {
  left: -48px;
}
.readerPanel.hebrew .segment .segmentNumber,
.readerPanel.bilingual .segment .segmentNumber {
  right: -46px;
}
.readerPanel.hebrew .segment .linkCount,
.readerPanel.bilingual .segment .linkCount {
  left: -48px;
}
.readerPanel.english .segment .linkCount {
  right: -46px;
  left: auto;
}
.readerPanel.heLeft.bilingual .segment .segmentNumber,
.readerPanel.heRight.bilingual .segment .segmentNumber {
  left: 50%;
  margin-left: -15px;
  right: auto;
}
.readerPanel.heLeft.bilingual .segment .linkCount,
.readerPanel.heRight.bilingual .segment .linkCount {
  visibility: hidden;
}
.singlePanel .readerPanel.english .segment .segmentNumber {
  left: -30px;
}
.singlePanel .readerPanel.hebrew .segment .segmentNumber,
.singlePanel .readerPanel.bilingual .segment .segmentNumber {
  right: -30px;
}
.singlePanel .readerPanel.english .segment .linkCount {
  right: -30px;
}
.singlePanel .readerPanel.hebrew .segment .linkCount,
.singlePanel .readerPanel.bilingual .segment .linkCount {
  left: -30px;
}
.singlePanel .readerPanel.english .sheetItem.segment .linkCount {
  left: auto;
  right: -30px;
}
.readerPanel.english .segment.heOnly .segmentNumber .he,
.readerPanel.bilingual .segment.heOnly .segmentNumber .he,
.readerPanel.hebrew .segment.enOnly .segmentNumber .en {
  display: none;
}
.readerPanel.english .segment.heOnly .segmentNumber .en,
.readerPanel.bilingual .segment.heOnly .segmentNumber .en,
.readerPanel.hebrew .segment.enOnly .segmentNumber .he {
  display: block;
}
.segment .refLink, .scrollLink {
  font-size: .8em;
  font-weight: bold;
  letter-spacing: 1px;
  cursor: pointer;
  color: #333;
}
.scrollLink:hover, .refLink:hover {
  text-decoration: underline;
}
.segment .namedEntityLink {
  color: inherit;
}
.segment .namedEntityLink:hover {
  cursor: text;
  text-decoration: none;
}
.segment.showNamedEntityLinks .namedEntityLink:hover {
  /* only show named entity underline when class showNamedEntityLinks exists */
  cursor: pointer;
  border-bottom: 2px dotted #666;
}
.stacked.bilingual .segment .en .namedEntityLink:hover {
  border-bottom-color: #666;
}
.textRange .actionLinks {
  text-align: right;
}
.textRange .actionLinks > span {
  font-size: 13px;
  text-transform: uppercase;
  display: inline-block;
  margin: 0 7px;
  cursor: pointer;
  color: #aaa;
}
.textRange .actionLinks > span > img {
  height: 13px;
  width: 13px;
  margin: 0 5px;
  opacity: 0.3;
  vertical-align: baseline;
}
.textRange .actionLinks > span > i {
  margin: 0 5px;
  font-size: 16px;
  vertical-align: top;
}
.textRange .actionLinks .en {
  font-family: "Roboto", "Helvetica Neue", "Helvetica", arial, sans-serif;
}
.textRange .actionLinks .he {
  font-family: "Heebo", sans-serif;
}
/* Footnotes */
.segment sup,
.versionPreview sup {
  margin-left: .2em;
  margin-right: .2em;
  text-decoration: none;
  font-family: var(--hebrew-sans-serif-font-family);
  font-size: 0.6em;
  line-height: 1;
}
.segment sup.footnote-marker,
.segment sup.endFootnote{
  color: var(--inline-link-blue);
}
.segment .he sup {
  font-size: 0.6em;
}
.segment sup.footnote-marker:hover {
  text-decoration: underline;
}
.sheetContent .segment sup:hover {
  text-decoration: none;
}
.segment sup::before {
  padding: 12px 12px;
  content: "";
  margin-inline-start: -7px;
  position: absolute;
}
.segment sup.itag {
  text-decoration: none;
  font-family: var(--hebrew-sans-serif-font-family);
  font-size: 0.5em;
  line-height: 1;
  color: var(--inline-link-blue);
}
.segment i.footnote {
  display: none;
  font-size: .8em;
  margin-left: .5em;
  margin-right: .5em;
  color: #666;
  font-style: normal;
}
.segment img {
  max-width: 100%;
}
.segment i[data-overlay="Vilna Pages"] {
  display: inline-block;
}
.segment i[data-overlay="Vilna Pages"]:after {
    color: grey;
	content: attr(data-value);
    font-size: .4em;
    font-style: normal;
    font-family: var(--english-sans-serif-font-family);
}
.segment i[data-overlay="Venice Columns"] {
  display: inline-block;
}
.segment i[data-overlay="Venice Columns"]:after {
    color: grey;
	content: attr(data-value);
    font-size: .4em;
    font-style: normal;
    font-family: var(--english-sans-serif-font-family);
}
.connectionsPanelHeader {
  display: flex;
  justify-content: space-between;
  align-items: center;
}
.singlePanel .connectionsPanelHeader {
  justify-content: flex-start;
  align-items: stretch;
  height: 100%;
}
.interface-hebrew .connectionsPanelHeader {
  direction: rtl;
}
.interface-english .connectionsPanelHeader {
  direction: ltr;
}
.connectionsPanelHeader .rightButtons {
  margin-top: -4px;
}
.connectionsPanelHeader .languageToggle,
.connectionsHeader .readerNavMenuCloseButton.circledX{
  height: 32px;
  width: 30px;
  text-align: center;
  line-height: 32px;
}
.readerNavMenu.compare {
  background-color: var(--lightest-grey);
}
.readerNavMenu.compare .readerNavTop .readerNavMenuCloseButton.circledX {
  height: 32px;
  width: 30px;
  display: flex;
  align-items: center;
  margin: 0 15px;
}
.connectionsPanelHeader .languageToggle {
  margin: 0 15px;
}
.connectionsHeader .readerNavMenuCloseButton.circledX,
.readerNavMenu.compare .readerNavTop .readerNavMenuCloseButton.circledX {
  width: 20px;
}
.connectionsHeader .readerNavMenuCloseButton.circledX img,
.readerNavMenu.compare .readerNavTop .readerNavMenuCloseButton.circledX img {
  height: 20px;
  width: 20px;
  vertical-align: middle;
}
.readerNavMenu.compare .navBlockDescription,
.readerNavMenu.compare .categoryDescription {
  display: none;
}
.readerNavMenu.compare .navToggles {
  margin-inline-start: 0;
}
.connectionsPanelHeader .languageToggle img {
  vertical-align: middle;
  margin-top: -2px;
}
.connectionsPanel .flashMessage {
  font-size: 18px;
  color: #999;
  margin-bottom: 30px;
  text-align: left;
}
.interface-hebrew .connectionsPanel .flashMessage {
  text-align: right;
}
.textList {
  width: 100%;
  height: 54%;
  bottom: 0;
  left: 0;
  position: absolute;
  margin: 0 auto;
  background-color: #FBFBFA;
}
.textList.marginless .texts,
.textList.fullPanel.marginless .texts {
  padding: 0 0 80px 0;
}
.dark .textlist {
  background-color: #333331;
}
.textList.fullPanel {
  padding-top: 60px;
  height: 100%;
  box-sizing: border-box;
}
.textList .texts {
  height: 100%;
  width: 100%;
  box-sizing: border-box;
  overflow: hidden;
  overflow-y: scroll;
  -webkit-overflow-scrolling: touch;
}
.textList .texts .contentInner {
  max-width: 660px;
  margin: 0 auto;
}
.textList .texts {
  padding: 30px 30px 80px 30px;
}
.textList.fullPanel .texts {
  padding: 40px 40px 80px 40px;
}
.textList .segment.heOnly,
.textList .segment.enOnly {
  text-align: justify;
}
.textListTop {
  position: absolute;
  top: 0;
  left: 0;
  width: 100%;
  background-color: inherit;
  z-index: 1;
}
.textList.fullPanel .textListTop {
  text-align: center;
  height: 55px;
}
.dark .textList {
  background-color: #333331;
}
.dark .textList .anchorText {
  background-color: #333331;
}
.textList .heOnly {
  display: block;
}
.textList.fullPanel .textListTop .leftButtons {
  margin: 9px 0 0 10px;
}
.textList.fullPanel .textListTop .rightButtons {
  margin: 9px 10px 0 0;
}
.gridBox {
  width: 100%;
  background-color: transparent;
}
.gridBox .gridBoxRow {
  display: flex;
  justify-content: space-between;
  margin-bottom: 6px;
}
.gridBox .gridBoxItem {
  flex: 1;

   /* HACK: overflow hidden will hide any box shadow beneath (b/c overflow cuts off at padding-box) can get around this by increasing padding-box and decreasing margin-box. see here https://stackoverflow.com/questions/33949013/css-overflow-hidden-cuts-shadow*/
  display: flex;
  flex-direction: column;
  padding: 5px;
}
.gridBox .gridBoxItem.placeholder {
  visibility: hidden;
}
.gridBox .gridBoxItem:first-child {
  padding-inline-start: 0;
  margin-inline-start: 0;
}
.gridBox .gridBoxItem:last-child {
  padding-inline-end: 0;
  margin-inline-end: 0;
}
.dark .filterSet td {
  border-color: #555;
}
.filterSet td.empty {
  border-left: 1px solid transparent;
  border-right: 1px solid transparent;
}
.topFilters {
  text-transform: none;
}
.dark .topFilters {
  background-color: #2D2D2B;
  border-bottom: 1px solid #444;
}
.textList.fullPanel .topFilters {
  margin: 0;
  border-top: 8px solid transparent;
  padding: 6px 22px 5px;
  background-color: #EDEDED;
}
.topFilters .textFilter {
  color: #999;
  display: inline-block;
  padding: 16px 8px;
}
.topFilters .textFilter.on {
  color: black;
}
.dark .topFilters .textFilter {
  color: #bbb;
}
.topFilters .textFilter > div {
  display: table-cell;
  vertical-align: middle;
}
.textList.fullPanel .recentFilterSet {
  margin: 0 0 12px 0;
}
.textList .recentFilterSet .textFilter,
.connectionsPanelHeader .recentFilterSet.topFilters .textFilter {
  display: inline-block;
  padding: 0;
  margin: 6px 14px;
  background-color: transparent;
  color: #999999;
  border-bottom: 4px solid #cccccc;
  margin-inline-start: 0;
}
.connectionsPanelHeader .recentFilterSet.topFilters .textFilter {
  margin: 18px;
  margin-inline-end: 14px;
  margin-inline-start: 0;
}
.textList .recentFilterSet .textFilter.on, .connectionsPanelHeader .recentFilterSet.topFilters .textFilter.on {
  color: #000000;
  border-bottom-color: var(--category-color);
}
.recentFilterSet.filterSet .textFilter, .recentFilterSet.filterSet .textFilter span{
  font-family: "HebrewInEnglish Serif Font", "adobe-garamond-pro", "Crimson Text", Georgia, serif;
}
.hebrew .textList .recentFilterSet.filterSet {
  direction: rtl;
}
.textList.singlePanel .connectionsHeader .topFilters{
  overflow-x: scroll;
  overflow-y: hidden;
}
.topFiltersInner {
  display: inline-block;
  white-space: nowrap;
  overflow: hidden;
  text-overflow: ellipsis;
  vertical-align: middle;
}
.textList.fullPanel .topFiltersInner {
  white-space: normal;
}
.textList.singlePanel .versionsTextList .topFiltersInner .textFilter {
  padding: 5px;
  margin-bottom: 5px;
  color: #999;
}
.textList.singlePanel .versionsTextList .topFiltersInner {
  white-space: pre-wrap;
}
.showMoreFilters {
  vertical-align: middle;
  float: right;
}
.categoryFilter {
  margin: 19px 34px;
  font-size: 18px;
  cursor: pointer;
  line-height: 21.6px;
  color: #000;
  -webkit-tap-hightlight-color: rgba(0,0,0,0); /* pulled from common.css; should apply more broadly? */
}
.categoryFilter:not(.withBooks) .filterInner:before{
  min-width: 18px;
  width: 18px;
  height: 16px;
  content: '';
  -webkit-mask: url("/static/img/connection-book.svg") no-repeat;
  mask: url("/static/img/connection-book.svg") no-repeat;
  -webkit-mask-size: cover;
  mask-size: cover;
  line-height: 25px;
  /**transform: scale(0.95);*/
  display: inline-block;
  background-color: var(--category-color);
}
.connectionsPanel .toolsButton.more{
  color: #666666;
}
.connectionsPanel .toolsButton.seeLess{
  margin-inline-start: 33px;
  font-style: normal;
  font-weight: normal;
  font-size: 13px;
  line-height: 18px;
  color: #999999;
  align-items: center;
}
.connectionsPanel .toolsButton.seeLess img.toolsButtonIcon{
  height: 10px;
  width: 10px;
}
.connectionsPanel .toolsButton.seeLess .toolsButtonText{
  margin-inline-start: 5px;
}

.connectionsPanel .topToolsButtons {
  margin-top: 30px;
}
.categoryFilter:not(.withBooks) .filterText{
  margin-inline-start: 15px;
  margin-inline-end: auto;
}
.textFilter {
  padding: 19px 0px;
  font-size: 18px;
  line-height: 1.2;
  display: block;
  cursor: pointer;
  color: #333;
  margin-inline-start: 34px;
  margin-inline-end: 34px;
}
.connectionsCount {
  color: #666;
  font-size: 16px;
  font-weight: lighter;
  letter-spacing: 1px;
  font-family: "Roboto", "Helvetica Neue", "Helvetica", sans-serif;
  unicode-bidi: isolate;
}
.englishAvailableTag {
  font-family: "Roboto", "Helvetica Neue", "Helvetica", sans-serif;
  text-transform: uppercase;
  align-self: flex-start;
  color: #999;
  border: 1px solid #CCC;
  border-radius: 3px;
  font-size: 12px;
  line-height: 18px;
  padding: 0px 3px;
  margin-left: 4px;
}
.filterInner {
  display: flex;
  justify-content: space-between;
  align-items: center;
}
.essayGroup a:hover {
  text-decoration: none;
}
.essayGroup .filterText {
  margin-inline-start: 15px;
  margin-inline-end: auto;
  text-align: left
}
.essayGroup .filterInner:before{
  min-width: 18px;
  width: 18px;
  height: 16px;
  content: '';
  -webkit-mask: url("/static/img/connection-book.svg") no-repeat;
  mask: url("/static/img/connection-book.svg") no-repeat;
  -webkit-mask-size: cover;
  mask-size: cover;
  line-height: 25px;
  /**transform: scale(0.95);*/
  display: inline-block;
  background-color: #3B5849;
}
.essayGroup .textFilter {
  padding: 0 0 0 0;
  margin: 19px 34px;
}
.categoryFilterGroup.withBooks {
  /*border-bottom: 1px solid #E5E5E5;*/
  border-top: 4px solid;
  border-top-color: var(--category-color);
}
.categoryFilterGroup.withBooks .categoryFilter{
  margin: initial;
  margin-inline-end: 34px;
  margin-inline-start: 34px;
  padding: 19px 0px;
  border-bottom: 1px solid #E5E5E5;

}
.categoryFilterGroup a:hover {
  text-decoration: none;
}
.categoryFilterGroup.withBooks + .categoryFilterGroup {
  /*margin-top: 30px;*/
}
.categoryFilterGroup .textFilter {
  border-bottom: 1px solid #E5E5E5;
}
.categoryFilterGroup :first-child .textFilter {
  border-top: 1px solid #E5E5E5;
}
.categoryFilter.on, .textFilter.on {
  color: black;
}
.dark .categoryFilter.on, .dark .textFilter.on {
  color: white;
}
.textFilter.lowlight {
  color: #999;
}
.topFilters .textFilter.showMoreFilters {
  color: #999;
}
.bilingual .textFilter .he,
.bilingual .categoryFilter .he {
  display: none;
}
.textList .textListTop > .loadingMessage,
.textList .texts .contentInner > .loadingMessage {
  padding: 22px 10px 0;
  color: #999;
  font-size: 14px;
  text-align: center;
}
.textList .textListTop > .loadingMessage {
  position: relative;
  top: 70px;
}
.textList .texts {
  position: relative;
  background-color: #FBFBFA;
}
.sepia .textList .texts {
  background-color: #FBFBFA;
}
.dark .textList .texts {
  background-color: #333331;
}
.textList .texts .textRange {
  font-size: 1.8em;
  padding-top: 16px;
  margin-top: 12px;
  position: relative;
  cursor: text;
}
.textList .texts .textRange .segment{
  cursor: text;
}
.textListTextRangeBox {
  border-bottom: 1px solid #eee;
}
.textList .texts .textRange .title {
  color: #999;
}
.textList .texts .segment .queryTextHighlight {
  padding: 0;
  background-color: inherit;
  font-weight: bold;
}
.dark .textList .texts .textRange .title {
  color: #ddd;
}
.textList.singlePanel .textListTextRangeBox:first-child {
  margin-top: -30px;
}
.textRange .title {
  display: flex;
  justify-content: space-between;
}
.textRange .title .buttons {
}
.bilingual .textList .title .he {
  display: none;
}
.textList .sheetList .sheet,
.textList .note {
  padding: 0 0 24px 0;
  display: flex;
  flex-flow: column;
}
.textList .sheet + .sheet {
  padding: 24px 0;
  border-top: 1px solid #E6E5E6;
}
.textList .sheetList .sheet a.sheetTitle {
  margin-bottom: 0;
  align-items: flex-start;
}
.textList .sheet .sheetInfo {
  display: flex;
  justify-content: space-between;
}
.sheet .sheetInfo .sheetUser {
  display: flex;
  align-items: center;
}
.textList .sheet .sheetAuthorImg,
.textList .note .noteAuthorImg {
  height: 26px;
  width: 26px;
  vertical-align: -8px;
}
.textList .sheet .sheetViews {
  color: #999;
  font-size: 12px;
}
.textList .sheet .sheetAuthor,
.textList .note .noteAuthor {
  color: #666;
  font-size: 16px;
  margin: auto 14px;
}
.textList .sheet .sheetTitle {
  display: flex;
  justify-content: flex-start;
  margin-top: 14px;
  font-size: 18px;
  text-align: left;
  color: #000;
}
.textList .sheet .sheetLeft .sheetTitle img.sheetIcon {
  width: 14px;
  height: 14px;
  margin: 3px 0 0 0;
}
.textList .sheet .sheetTitle .sheetTitleText{
  margin: auto 6px;
}
.textList .sheet .sheetTags {
  display: flex;
  flex-flow: row wrap;
  margin-top: 6px;
  font-size: 13px;
  color: #999;
  text-align: left;
}
.textList .sheet .sheetTag {
  color: inherit;
  display: inline-block;
  white-space: nowrap;
}
.sheet .sheetRight {
  display: flex;
  flex-direction: row;
  align-items: flex-start;
  justify-content: space-between;
  padding-top: 5px;
  margin: 0 -4px;
}
.sheet .sheetRight img {
  display: none;
  padding: 0 5px;
  width: 22px;
  height: 22px;
  margin: 0;
}
.sheet .sheetRight img.pinned,
.sheet:hover .sheetRight img {
  display: block;
}
.sheet:hover .sheetRight img:hover {
  opacity: 0.6;
  cursor: pointer;
}
.sheet .sheetTag .separator {
  display: inline-block;
  margin-right: 8px;
}
.sheet .sheetTags .unlisted img,
.collectionListing .collectionListingDetails .unlisted img,
.tocTop .unlisted img {
  width: 13px;
  height: 13px;
  opacity: 0.4;
  margin-inline-end: 3px;
  position: relative;
  top: 2px;
}
.sheetTag.button,
.sheetTag.button:hover,
.sheetTag.button:active {
  background-color: #EDEDED;
  border-color: #ccc;
  color: #999;
  font-size: 14px;
  margin: 4px;
}
.bookPage .sheetTag.button {
  padding: 5px 16px;
  height: 30px;
}
.textList .sheetList {
  padding-top: 40px;
}
.textList .sheetList:first-of-type {
  padding-top: 0px;
}
.textList .sheetList + .sheetList {
  border-top: 1px solid #E6E5E6;
}
.textList .note .noteAuthorInfo {
  margin-bottom: 14px;
}
.textList .note .noteTitle {
  font-weight: bold;
}
.textList .note .noteTitle,
.textList .note .noteText {
  font-size: 16px;
}
.textList .textListTextRangeBox + .sheet {
  margin-top: 24px;
}
.mediaList .media {
  border-top: solid 1px #CCC;
  padding: 20px 0;
}
.mediaList .mediaTitle {
  font-family: "Roboto", "Helvetica Neue", "Helvetica", sans-serif;
  font-style: normal;
  font-weight: 400;
  font-size: 16px;
  line-height: 19px;
  color: #666;
	padding-bottom: 15px;
}
.mediaList .mediaTitle .he {
  font-size: 16px;
}
.mediaList .media .title {
	font-size: 22px;
  color: #000;
}
.mediaList .media a {
	color: #999;
}
.mediaList .media .description {
	margin: 10px 0;
  font-size: 13px;
  font-family: "Roboto", "Helvetica Neue", "Helvetica", sans-serif;
  flex-flow: row;
  justify-content: space-between;
  color: #666;
}
.mediaList .media .panel{
	background: #e6e6e6;
	border-radius: 50px;
	text-align: center;
	margin: 15px 0;
	padding: 15px;
  font-size: 13px;
  line-height: 15px;
  flex-direction: row;
  display: flex;
  flex-wrap: nowrap;
  justify-content: space-between;
  text-align: left;
  direction: ltr;
}
.mediaList .media .panel .playTimeContainer {
  display: inline-flex;
  align-self: center;
  font-size: 13px;
  font-family: "Roboto", "Helvetica Neue", "Helvetica", sans-serif;
}
.mediaList .media .panel .playTimeContainer span {
  margin: 0 15px;
}
.mediaList .media .panel .sliderContainer {
  display: inline-flex;
  flex: 2;
  align-self: center;
}
.mediaList .media .panel input[type='image'] {
	  width: 10px;
    height: 10px;
    padding: 2.5px;
}
.slider {
  -webkit-appearance: none;
  height: 2px;
  background: #4d4d4d;
  outline: none;
  opacity: 0.7;
  width: 100%;
}
.slider:hover {
  opacity: 5;
}
.slider::-webkit-slider-thumb {
  -webkit-appearance: none;
  appearance: none;
  width: 10px;
  height: 10px;
  border-radius: 50%;
  background: #4871bf;
  cursor: pointer;
}
.slider::-moz-range-thumb {
  width: 10px;
  height: 10px;
  border-radius: 50%;
  background: #4871bf;
  cursor: pointer;
}
/* All the same stuff for IE */
.slider::-ms-thumb {
  width: 10px;
  height: 10px;
  border-radius: 50%;
  background: #4871bf;
  cursor: pointer;
}
.webpageList .website {
  text-align: start;
  display: flex;
  justify-content: flex-start;
  color: #000;
  cursor: pointer;
  font-size: 16px;
  letter-spacing: 1px;
  margin: 20px 34px;
  align-items: center;
}
.webpageList .website .icon {
  height: 16px;
  width: 16px;
  margin-top: 2px;
}
.webpageList .webpage {
  margin-bottom: 30px;
  text-align: left;
  direction: ltr;
}
.webpageList .webpage.hebrew{
  text-align: right;
  direction: rtl;
}
.webpageList .webpage .icon {
  margin-right: 10px;
}
.webpage.hebrew .icon {
  margin: 0 0 0 10px;
}
.webpageList .webpage .title {
  font-size: 22px;
  color: black;
  text-decoration: none;
  margin-bottom: 10px;
}
.webpageList .webpage .title:hover {
  text-decoration: none;
}
.webpageList .webpage .domain {
  font-family: "Roboto", "Helvetica Neue", "Helvetica", sans-serif;
  font-size: 14px;
  color: #666;
  margin-bottom: 10px;
}
.webpageList .webpage .description {
  font-size: 18px;
  color: #999;
}
.webpageList .webpage .webpageMetadata,
.mediaList .media .meta,
.manuscript .meta {
  font-size: 13px;
  color: #999;
  margin-top: 5px;
}
.interface-hebrew .webpageList .webpage .webpageMetadata {
  text-align: right;
  direction: rtl;
}
.interface-english .webpageList .webpage .webpageMetadata {
  text-align: left;
  direction: ltr;
}

.webpageList .website .siteName {
  margin-inline-start: 15px;
}

.manuscript .meta span,
.manuscript .meta a {
  font-family: "Roboto", "sans-serif";
  margin-top: 2px;
}
.manuscript .meta .int-he {
  font-family: "Heebo", "sans-serif";
}
.webpageList.empty .loadingMessage {
  margin-top: 0px;
}
.webpageList .webpagesLinkerMessage {
  padding: 20px 0px;
  color: #999;
  border-top: 1px solid #E5E5E5;
  font-size: 13px;
}
.marginless .webpageList .webpagesLinkerMessage {
  padding: 20px 34px;
}
.webpageList .webpagesLinkerMessage a {
  color: #999;
  text-decoration: underline;
}
.manuscriptImage {
  width: auto;
  max-height: 180px;
  border-radius: 3px;
}
.manuscriptCaption {
  font-family: "Adobe Garamond Pro", "sans-serif";
  font-size: 18px;
  line-height: 22px;
  margin-top: 13px;
  margin-bottom: 2px;
  border-bottom: 0px;
  text-align: left;
}
.manuscriptCaptionHe {
  font-family: "Taamey Frank", "Heebo", "sans-serif";
  font-size: 22px;
  line-height: 22px;
  margin-top: 13px;
  margin-bottom: 2px;
  border-bottom: 0px;
  text-align: right;
}
.fullSizeImageLink {
  width: 292px;
  height: 23px;
  left: 830px;
  top: 367px;
  font-family: "Roboto", "sans-serif";
  font-style: normal;
  font-weight: normal;
  font-size: 13px;
  line-height: 15px;
  color: #999999
}
.manuscript {
  border-bottom: 1px solid #DDDDDD;
  margin: 29px 34px;
  padding-bottom: 19px;
  overflow-x: hidden;
}

.manuscript a {
  color: inherit;
}
/*.manuscriptBorder {*/
/*  border: 1px solid #dddddd;*/
/*  position: absolute;*/
/*  width: 292px;*/
/*  height: 0px;*/
/*  left: 830px;*/
/*  top: 409px;*/
/*}*/
.manuscriptList :last-child {
  border-bottom: 0px solid red;
}
.textList.marginless .webpageList.empty .loadingMessage {
  margin: 50px 40px;
}
.textRange .numberLabel {
  position: absolute;
  top: 14px;
}
.english .textRange .numberLabel {
  left: -24px;
}
.english .textRange .numberLabel.itag {
  right: -30px;
  left: initial;
}
.hebrew .textRange .numberLabel,
.bilingual .textRange .numberLabel  {
  right: -30px;
}
.multiPanel .textRange .numberLabel{
  display: none;
}
.multiPanel .textRange .numberLabel.itag{
  display: block;
  color: #4871bf;
}
.textRange.lowlight .numberLabel {
  color: #999;
}
.readerPanel.bilingual .connectionsPanel .he {
  display: none;
}
.connectionsSummaryLoading {
  padding: 20px 34px;
  color: #999;
}
.connectionsPanel .connectionPanelSectionHeader{
  margin-inline-start: 34px;
  margin-inline-end: 34px;
  margin-top: 30px;
  margin-bottom: 15px;
  border-bottom: 1px solid #CCCCCC;
  padding-bottom: 13px;
}
.connectionsPanel .connectionPanelSectionHeader .connectionPanelSectionHeaderInner{
  font-size: 14px;
  font-style: normal;
  font-weight: 400;
  line-height: 18px;
  letter-spacing: 0em;
  text-align: justified;
  color: #666666;
  text-transform: uppercase;

}
.connectionsPanel .connectionsSummaryLoading .loadingMessage {
  margin-top: 0;
}
.textListTextRangeBox {
  position: relative;
}

.textListTextRangeBox .textRange{
  margin-bottom: 0;
  padding-bottom: 0;
}
.textListTextRangeBox .connection-buttons, .versionsTextList .connection-buttons{
  margin-bottom: 28px;
  display: flex;
  align-items: flex-start;
  align-content: flex-start;
}
.connection-buttons.access-user .connection-button.delete-link{
  display:none;
}
.connection-buttons .connection-button,
.version-block-with-preview-details .connection-button{
  font-style: normal;
  font-weight: normal;
  font-size: 13px;
  line-height: 15px;
  color: #999999;
  margin-inline-end: 15px;
  text-decoration: none;
  cursor: pointer;
  display: flex;
  flex-flow: row wrap;
  align-items: center;
}
.version-block-with-preview-details .connection-button {
  font-size: 14px;
  color: var(--dark-grey);
  margin-top: 15px;
}
.version-block-with-preview-details img {
  padding-inline-start: 15px;
}
.singlePanel .connection-buttons .connection-button{
  text-align: start;
  margin-inline-end: 5px;
}
.connection-buttons .connection-button span{
  text-align: initial;
}
.connection-buttons .connection-button .int-en{
  font-family: "Roboto", "Helvetica Neue", "Helvetica", sans-serif;
}
.connection-buttons .connection-button .int-he{
  font-family: "Heebo", "Roboto", "Helvetica Neue", "Helvetica", sans-serif;
}
.toolsMessage {
  margin: 130px 0;
  text-align: center;
  font-size: 18px;
}
.connection-buttons .connection-button::before,
.version-block-with-preview-details .connection-button::before{
  display: block;
  content: ' ';
  background-size: 15px 15px;
  background-repeat: no-repeat;
  height: 15px;
  width: 15px;
  margin-inline-end: 5px;
}
.version-block-with-preview-details .connection-button::before {
  height: 18px;
}
.connection-buttons .panel-open-link::before,
.version-block-with-preview-details .connection-button::before{
  background-image: url("/static/icons/open-panel.svg");
}
.connection-buttons .delete-link::before{
  background-image: url("/static/icons/remove-connection.svg");
}
.connection-buttons .add-to-sheet-link::before{
  background-image: url("/static/icons/add-to-sheet.svg");
}
.sheetContent .toolsButtonContainer {
  letter-spacing: 0;
}
.toolsButtonContainer {
  display: flex;
  justify-content: flex-start;
  color: #000;
  /*border-top: 1px solid #E5E5E5;*/
  cursor: pointer;
  font-size: 16px;
  letter-spacing: 1px;
  margin: 20px 34px;
  align-items: center;
  flex-wrap: wrap;
}

.toolsButtonContainer.blue {
  background-color: var(--sefaria-blue);
  color: white;
  margin: -29px 34px 20px;
  margin-inline-start: -34px;
  margin-inline-end: -34px;
  padding-inline-start: 68px;
  padding-inline-end: 34px;
  padding-top: 18px;
  padding-bottom: 18px;
}

.toolsButtonContainer .toolsButtonText,
.toolsButtonContainer .toolsSecondaryButton {
  position: relative;
  top: 1.5px;
}

.toolsButton {
  background: none;
  padding: 0;
  border: 0px;
  flex: 1 1 auto;
}

.toolsButton ::before {
  position: relative;
  top: 3px;
}

.toolsSecondaryButton {
  color: var(--dark-grey);
  --english-font: var(--english-sans-serif-font-family);
  --hebrew-font: var(--hebrew-sans-serif-font-family);
  height: var(--sans-serif-small-font-size);
  margin-inline-start: 30px;
  align-self: flex-start;
}

.toolsButtonContainer.blue .experimentLabel {
  --english-font: var(--english-sans-serif-font-family);
  color: var(--light-grey);
  font-size: 14px;
  border: 1px solid var(--light-grey);
  border-radius: 6px;
  float: inline-end;
  padding: 2px;
  line-height: 14px;
}

.linkArrow {
  height: var(--sans-serif-small-font-size);
  position: relative;
  top: 1px;
}

.toolsButtonContainer .toolsButton.greyColor {
  color: var(--dark-grey);
}
.toolsButton .toolsButtonText .connectionsCount::before{
  content: " ";
}
.topicList.topicsHe {
  direction: rtl;
}
.topicList.topicsEn {
  direction: ltr;
}
.interface-hebrew .topicList.topicsEn {
  direction: rtl;
}

.topicButton {
  display: flex;
  justify-content: flex-start;
  color: #000;
  cursor: pointer;
  font-size: 16px;
  flex-direction: column;
  letter-spacing: unset;
  align-items: initial;
  border-top: 1px solid #E5E5E5;
  padding: 20px 34px;
  margin: initial;
}
.topicList #topicItem-0 {
  border-top: none;
}
.topicButton:hover {
  text-decoration: none;
}

.topicButton .topicButtonTitle {
  display: flex;
  flex-direction: row;
  justify-content: space-between;
  text-align: left;
}
.topicButton .topicButtonTitle .he {
  text-align: right;
}
.topicButton .contentText .en {
  font-family: "adobe-garamond-pro", "Crimson Text", Georgia, serif;
}
.topicButtonTitle .he {
  font-size: 122%;
}
.topicButton .three-dots-button.tooltip-toggle::before,
.named-entity-title-bar .three-dots-button.tooltip-toggle::before {
  transform: none;
  left: unset;
  right: 30px;
  width: 180px;
}
.readerPanel.hebrew .topicButton .three-dots-button.tooltip-toggle::before,
.readerPanel.hebrew .named-entity-title-bar .three-dots-button.tooltip-toggle::before {
  right: unset;
  left: 30px;
  text-align: right;
}
.topicButton .smallText {
  margin-top: 10px;
  line-height: 18px;
  font-size: 18px;
  text-align: start;
}
.topicButton .smallText .en {
  font-family: "Roboto", "Helvetica Neue", "Helvetica", sans-serif;
  font-size: 13px;
  font-weight: normal;
  color: #999;
}
.topicButton .smallText .he {
  font-family: "Heebo", sans-serif;
  font-size: 13px;
  font-weight: normal;
  color: #999;
}
.toolsButton:hover {
  text-decoration: none;
  color: inherit;
}
.toolsButton.systemTypeface .toolsButtonText span.int-en,
.toolsButton.systemTypeface .toolsButtonText span.en{
  font-family: "Roboto", "Helvetica Neue", "Helvetica", sans-serif;
}
.toolsButton.textTypeface .toolsButtonText span.int-en,
.toolsButton.textTypeface .toolsButtonText span.en{
  font-family: "adobe-garamond-pro", "Crimson Text", Georgia, serif;
}
.toolsButton.systemTypeface .toolsButtonText span.int-he,
.toolsButton.systemTypeface .toolsButtonText span.he{
  font-family: "Heebo", "Roboto", "Helvetica Neue", "Helvetica", sans-serif;
}
.toolsButton.textTypeface .toolsButtonText span.int-he,
.toolsButton.textTypeface .toolsButtonText span.he{
  font-family: "Taamey Frank", "adobe-garamond-pro", "Crimson Text", Georgia, "Times New Roman", serif;
  font-size: 122%;
}
.blue .toolsButton .toolsButtonIcon {
  filter: invert(1);
}
.toolsButton .toolsButtonIcon {
  color: #999;
  font-size: 20px;
  width: 20px;
  margin-top: -1px;
}
.interface-hebrew .toolsButton .toolsButtonIcon {
  margin-top: 1px;
}
.toolsButton img.toolsButtonIcon {
  width: 18px;
  height: 18px;
  vertical-align: middle;
}
.toolsButton .toolsButtonText{
  margin-inline-start: 15px;
}

.shareSettingsBox .shareDropdown {
  display: inline-block;
  height: 20px;
  width: 52px;
  margin: 0 3px;
  border: 0;
  color: var(--sefaria-blue);
  font-weight: 600;
  --english-font: var(--english-sans-serif-font-family);
  --hebrew-font: var(--hebrew-sans-serif-font-family);
  font-size: var(--sans-serif-body-font-size);
  align-self: flex-end;
  appearance: none;
  -webkit-appearance: none;
  -moz-appearance: none;
  bottom: 1px;
  position: relative;
  background-color: Transparent;
  background-image: url(/static/icons/arrow-down-bold.svg);
  background-repeat: no-repeat;
  background-position: right;
  background-size: 12px;
}

.shareInputBox .copyLinkIcon {
  float: right;
  margin: 0px -5px 1px 0px;
}

.shareInputBox span {
  --english-font: var(--english-sans-serif-font-family);
  --hebrew-font: var(--hebrew-sans-serif-font-family);
  font-size: var(--sans-serif-body-font-size);
}

.shareInputBox {
  position: relative;
  display: flex;
  box-sizing: border-box;
  border-radius: 7px;
  border: none;
  box-shadow: 0 1px 3px rgb(0 0 0 / 20%);
  font-size: var(--sans-serif-body-font-size);
  font-family: "Roboto", "Helvetica Neue", "Helvetica", sans-serif;
  color: #666;
  padding: 20px 20px;
  margin: 19px 33px;
}
.shareInput {
  width: calc(100% - 40px);
  box-sizing: border-box;
  border-radius: 7px;
  border: none;
  font-size: var(--sans-serif-body-font-size);
  font-family: "Roboto", "Helvetica Neue", "Helvetica", sans-serif;
  color: #666;
  text-overflow: ellipsis;
}

.shareInputBox .shareInputButton {
  background-color: #fff;
  position: absolute;
  border: 0;
  margin-inline-start: calc(100% - 60px);
}

.shareInputBox .shareInputButton:active {
  background-color: var(--light-grey);
}

.shareSettingsBox {
  display: flex;
  box-sizing: border-box;
  border-radius: 7px;
  border: none;
  font-size: var(--sans-serif-body-font-size);
  --english-font: var(--english-sans-serif-font-family);
  --hebrew-font: var(--hebrew-sans-serif-font-family);
  color: var(--dark-grey);
  margin: 20px 34px;
}
.addToSourceSheetBox {
  position: relative;
}
.addToSourceSheetBox input {
  padding: 13px 12px;
  margin: 0;
  cursor: pointer;
  font-size: 18px;
  border-radius: 4px;
  box-shadow: none;
  border: 1px solid #E9E9E9;
  width: 60%;
  height: 50px;
  box-sizing: border-box;
}
.addToSourceSheetBox .button {
  width: 100%;
  text-align: center;
  margin: 0;
}
.addToSourceSheetBox .button.small {
  width: 37%;
  box-sizing: border-box;
  height: 50px;
  padding: 17px;
  margin: 0;
  float: right;
}
.interface-hebrew .addToSourceSheetBox input {
  width: 47%;
}
.interface-hebrew .addToSourceSheetBox .button.small {
  width: 50%;
  float: left;
}
.addToSourceSheetBox .newSheet {
  border-top: 1px solid #E9E9E9;
  padding: 14px 22px;
}
.addToSourceSheetBox .newSheet input::placeholder { /* eventual spec? */
  font-family: "Roboto", "Helvetica Neue", "Helvetica", sans-serif;
}
.addToSourceSheetBox .newSheet input::-webkit-input-placeholder { /* Chrome/Opera/Safari */
  font-family: "Roboto", "Helvetica Neue", "Helvetica", sans-serif;
}
.addToSourceSheetBox .newSheet input::-moz-placeholder { /* Firefox 19+ */
  font-family: "Roboto", "Helvetica Neue", "Helvetica", sans-serif;
}
.addToSourceSheetBox .newSheet input:-ms-input-placeholder { /* IE 10+ */
  font-family: "Roboto", "Helvetica Neue", "Helvetica", sans-serif;
}
.addToSourceSheetBox .newSheet input:-moz-placeholder { /* Firefox 18- */
  font-family: "Roboto", "Helvetica Neue", "Helvetica", sans-serif;
}
.confirmAddToSheet {
  text-align: center;
  background-color: #FBFBFA;
  margin-bottom: 10px;
}
.confirmAddToSheet .message{
  text-align: start;
}
.confirmAddToSheet.addToSourceSheetBox .message span{
  font-family: 'HebrewInEnglish Serif Font', "adobe-garamond-pro", "Crimson Text", Georgia, "Times New Roman", serif;
  font-style: normal;
  font-weight: normal;
  font-size: 18px;
  line-height: 25px;
  text-decoration-line: none;
  color: #666666;
}
.confirmAddToSheet.addToSourceSheetBox .message span a{
  text-decoration: underline;
  color: #666666;
}
.confirmAddToSheet .button {
  width: 100%;
}
.connectionsPanel .allSheetsLink,
.connectionsPanel .allNotesLink {
  display: block;
  margin-top: 10px;
}
.interface-hebrew .allNotesLinks {
  text-align: left;
}
.noteList + .noteList {
  border-top: 1px solid #ccc;
}
.connectionsPanel .loadingMessage {
  margin-top: 40px;
}
.connectionsPanel textarea.noteText,
.connectionsPanel textarea.feedbackText,
.sideColumn textarea.feedbackText {
  width: 100%;
  min-height: 100px;
  border: none;
  border-radius: 7px;
  padding: 20px 25px;
  box-sizing: border-box;
  box-shadow: 0 1px 3px rgba(0,0,0,0.2);
  font-size: 18px;
  font-family: "adobe-garamond-pro", "Crimson Text", Georgia, serif;
  margin-bottom: 10px
}


.connectionsPanel .noteSharingToggle {
  border: 1px solid #ccc;
  border-radius: 4px;
  margin-bottom: 12px;
}
.connectionsPanel .notePrivateButton,
.connectionsPanel .notePublicButton {
  width: 50%;
  display: inline-block;
  text-align: center;
  color: #CCC;
  padding: 16px 24px;
  border-radius: 4px;
  cursor: pointer;
  font-size: 15px;
  letter-spacing: 1px;
  font-family: "Roboto", "Helvetica Neue", "Helvetica", sans-serif;
  box-sizing: border-box;
}
.connectionsPanel .notePrivateButton.active,
.connectionsPanel .notePublicButton.active {
  background-color: white;
  color: #666;
}
.connectionsPanel .notePrivateButton {
  border-right: 1px solid #ccc;
  border-top-right-radius: 0;
  border-bottom-right-radius: 0;
}
.hebrew .connectionsPanel .notePrivateButton {
  border-left: 1px solid #ccc;
  border-top-left-radius: 0;
  border-bottom-left-radius: 0;
  border-right: none;
  border-top-right-radius: 4px;
  border-bottom-right-radius: 4px;
}
.connectionsPanel .line {
  width: 100%;
  border-bottom: 1px solid #ccc;
  margin: 40px 0;
}
.connectionsPanel .deleteNote {
  text-align: center;
  padding: 18px 0;
  color: #999;
  font-size: 15px;
  cursor: pointer;
  font-family: "Roboto", "Helvetica Neue", "Helvetica", sans-serif;
}
.connectionsPanel.textList .note {
  padding: 30px 0;
  position: relative;
}
.connectionsPanel.textList .note {
  border-top: 1px solid #E6E5E6;
}
.connectionsPanel.textList .note:first-child {
  border-top: none;
}
.connectionsPanel .noteButtons {
  position: absolute;
  top: 30px;
  left: -32px;
}
.interface-hebrew .connectionsPanel .noteButtons {
  left: auto;
  right: -32px;
}
.connectionsPanel .editNoteButton {
  visibility: hidden;
}
.connectionsPanel .note:hover .editNoteButton {
  visibility: visible;
}
.connectionsPanel .noteButtons .fa {
  cursor: pointer;
  color: #C6C6C6;
  font-size: 20px;
  margin: 0 8px;
}

.feedbackOverlay .buttonContainer {
  width: 100%;
  margin-top: 15px;
  text-align: center;
}

.connectionsPanel .divineNameReplacer p {
  font-size: 16px;
  font-family: "Roboto", "Helvetica Neue", "Helvetica", sans-serif;
  line-height: 19px;
  color: #666666;
}

.addConnectionBox {
  font-size: 18px;
  text-align: center;
}
.addConnectionBox .dropdown .dropdownMain{
  justify-content: center;
}
.addConnectionBox .dropdown .dropdownMain span, .addConnectionBox .dropdown .dropdownMain img{
  margin-inline-start: auto;
}
.addConnectionSummary {
  margin-bottom: 20px;
}
.loginPrompt {
  text-align: center;
}
.loginPrompt .loginPromptMessage {
  font-size: 18px;
  margin-bottom: 20px;
}
.loginPrompt .button {
  width: auto;
  margin: 0 6px;
}
.profile-pic {
  display: flex;
  justify-content: center;
  align-items: center;
  flex-direction: column;
}
.profile-page {
  background-color: var(--lightest-grey);
}
.profile-page .profile-pic .profile-pic-hover-button {
  display: none;
}
.profile-pic-cropper-error {
  line-height: 1;
  max-width: 50vw;
  overflow: hidden;
}
.profile-page .profile-pic:hover .profile-pic-hover-button.profile-pic-button-visible {
  display: flex;
}
.profile-page .profile-pic .profile-pic-button-row {
  display: flex;
}
.profile-page .profile-pic .profile-pic-button {
  position: relative;
  top: calc(-1 * ((175px/2) + (46px/2)));  /* height of .profile-img + height of .profile-pic-button */
}
.profile-pic-cropper-modal {
  max-width: unset !important;
  max-height: unset !important;
  padding: 15px 15px 17px 15px !important;
  box-shadow: 0px 1px 4px rgba(0, 0, 0, 0.4);
  background-color: #FFF !important;
  border-radius: 6px;
}
.profile-pic-cropper-modal-inner {
  overflow: auto;
  display: block;
  line-height: 0;
  border-radius: 6px;
}
.profile-pic-loading {
  display: flex;
  align-items: center;
  justify-content: center;
  margin-top: 17px;
}
.profile-pic-cropper-modal .ReactCrop__crop-selection {
  box-shadow: 0 0 0 9999em rgba(255, 255, 255, 0.6);
}
.profile-page .profile-pic-cropper-modal .ReactCrop__crop-selection {
  border-radius: 50%;
}
.profile-pic-cropper-modal .ReactCrop__image {
  max-width: 50vw;
  max-height: 50vh;
}
.profile-pic-close {
  right: 25px !important;
}
.profile-pic-cropper {
}
#interruptingMessage.profile-pic-cropper-modal .profile-pic-cropper-button {
  display: inline-flex;
}
.profile-pic-cropper-desc {
  margin-top: 9px;
  margin-bottom: 18px;
}
.profile-pic .profile-pic-input-file {
  /* make it essentially invisible so it stays in DOM and is accessible */
  width: 0.1px;
  height: 0.1px;
  opacity: 0;
  overflow: hidden;
  position: absolute;
  z-index: -1;
}
.readerNavMenu.profile-page .resourcesLink img {
  top: 0;
}
.profile-page .logoutLink {
  box-shadow: none;
  font-size: 16px;
}
.profile-page .logoutLink .int-en {
  font-family: "Roboto", "Helvetica Neue", "Helvetica", sans-serif;
}
.profile-page .logoutLink .int-he {
  font-family: "Heebo", sans-serif;
}
.notificationsTopContainer {
  display: flex;
  flex-direction: row;
  margin-bottom: 30px;
}
.notificationsHeaderBox {
  flex-grow: 1;
  margin-bottom: 12px
}
.readerNavMenu .notificationsHeaderBox h1 {
  margin: 4px 0 0 0;
}
.notificationsTitleIcon {
  position: relative;top: 2px;
}
.notification {
  border-bottom: 1px solid var(--light-grey);
  border-top: none;
  padding: 25px 0;
  line-height: 1.4;
}
.notification {
  display: flex;
}
.notification .imageSection {
  margin-inline-end: 15px;
}
.notification .imageSection img {
  height: 30px;
  width: 30px;
  border-radius: 15px;
}
.notification .mainSection {
  flex: 1;
}
.notification a {
  unicode-bidi: plaintext;
}
.notification a:hover {
  color: inherit;
}
.notification .topLine {
  display: flex;
  justify-content: space-between;
  flex-direction: row;
  margin-top: 2px;
  align-content: space-between;
}
.notification .topLine a {
  font-weight: bold;
}
.notification .topLineText {
  flex: 1;
}
.notification .date {
  color: var(--medium-grey);
  font-size: 14px;
  margin-inline-start: 15px;
}
.notification .notificationBody {
  margin-top: 20px;
}
.notification .sheetTitle,
.notification .collectionName {
  --english-font: var(--english-serif-font-family);
  --hebrew-font: var(--hebrew-serif-font-family);
  font-size: 24px;
  display: block;
}
.notification .sheetSummary {
  --english-font: var(--english-serif-font-family);
  --hebrew-font: var(--hebrew-serif-font-family);
  color: var(--dark-grey);
  font-size: 18px;
  margin-top: 10px;
}
.notification .replyButton {
  margin-top: 15px;
}
.notification .replyButton img {
  width: 15px;
  height: 10px;
  margin-inline-end: 10px;
}
.notification-message-link {
  display: inline-block;
  padding: 0 5px;
}
.globalUpdateForm {
  padding: 20px;
  background-color: #ddd;
  border-radius: 15px;
  font-size: 18px;
}
.globalUpdateForm .storyTypeSelector {
  padding-bottom: 15px;
}
.globalUpdateForm  select {
  margin: 0 0 0 15px;
}
.globalUpdateForm .error {
  color: red;
  font-size: 90%;
}
.globalUpdateForm input[type="text"] {
  padding: 5px;
  margin: 5px 0;
  width: 260px;
}
.globalUpdateForm input[type="radio"] {
  padding: 5px;
  margin: 8px;
}
.globalUpdateForm label {
  padding-top: 10px;
  display: block;
}
.globalUpdateForm .previewButton {
  margin-left: 85%;
  font-size: 20px;
}
.update {
  position: relative;
}
.update .imageSection {
  display: none;
}
.update .delete-update-button {
  position: absolute;
  top:  8px;
  right:  0px;
  color:  var(--dark-grey);
}
.story-action-button {
  display: inline-block;
  background: #CB6158;
  padding: 0 15px;
  margin: 0 8px;
  width: 60px;
  text-align: center;
  height: 19px;
  color: #fff;
  cursor: pointer;
  border-radius: 8px;
  box-shadow: 1px 1px 1px #ccc;
  border: 1px solid #ccc;
}

.lds-ring {
  display: inline-block;
  position: relative;
  width: 34px;
  height: 34px;
}
.lds-ring div {
  box-sizing: border-box;
  display: block;
  position: absolute;
  width: 21px;
  height: 21px;
  margin: 6px;
  border: 6px solid #999;
  border-radius: 50%;
  animation: lds-ring 1.2s cubic-bezier(0.5, 0, 0.5, 1) infinite;
  border-color: #999 transparent transparent transparent;
}
.lds-ring div:nth-child(1) {
  animation-delay: -0.45s;
}
.lds-ring div:nth-child(2) {
  animation-delay: -0.3s;
}
.lds-ring div:nth-child(3) {
  animation-delay: -0.15s;
}
@keyframes lds-ring {
  0% {
    transform: rotate(0deg);
  }
  100% {
    transform: rotate(360deg);
  }
}
.sefariaLogo {
  text-align: center;
  text-transform: uppercase;
  font-family: "Roboto", "Helvetica Neue", "Helvetica", sans-serif;
}
#appLoading {
  position: fixed;
  text-align: center;
  background-color: #FBFBFA;
  height: 100%;
  width: 100%;
  direction: initial;
}
#appLoading .loadingMessage {
  position: absolute;
  top: 45%;
  left: 50%;
  transform: translate(-50%, -50%);
}
#appLoading img.int-en {
  width: 150px;
  height: 42px;
  margin-bottom: 6px;
}
#appLoading img.int-he {
  width: 150px;
  height: 49px;
  margin-bottom: 6px;
}
.emptyDesktop {
  margin-top: 200px;
  text-align: center;
  color: #999;
}
.button {
  display: inline-block;
  color: white;
  background-color: var(--sefaria-blue);
  box-shadow: 0 1px 3px rgba(0,0,0,0.25);
  border-radius: 6px;
  padding: 16px 30px;
  margin: 0 2px 6px 2px;
  cursor: pointer;
  font-size: 16px;
  box-sizing: border-box;
  line-height: 19px;
  text-align: center;
  --english-font: var(--english-sans-serif-font-family);
  --hebrew-font: var(--hebrew-sans-serif-font-family);
  border: none;
}
.saveProfileButton{
  background-color: var(--midrash-green);
}
.button.disabled{
  border: 1px solid var(--light-grey);
  background-color: var(--lightest-grey);
  font-size: 16px;
  line-height: 19px;
  text-align: center;
  color: var(--medium-grey);
  box-shadow: none;
}
.button.disabled:hover{
  color: var(--medium-grey);
  cursor: initial;
}
a.button {
  color: white;
}
.button:hover,
a.button:hover {
  color: white;
  text-decoration: none;
}
.button.white {
  background-color: white;
  color: #333;
}
a.button.white {
  color: var(--dark-grey);
}
.button.grey {
  background-color:  var(--lighter-grey);
  color: var(--dark-grey);
  box-shadow: none;
  border: none;
}
a.button.mini {
  padding: 5px;
  font-size: .8em;
}
.interface-english .userSheetTitle a.button.mini {
  float: right;
}
.interface-hebrew .userSheetTitle a.button.mini {
  float: left;
}
.button.transparent {
  color: #666;
  background-color: transparent;
  border: 1px solid transparent;
}
.profile-page .button.transparent {
  border: 0;
}
.button.transparent.bordered {
  border: 1px solid #CCC;
}
.button.fillWidth {
  width: 100%;
  text-align: center;
  display: block;
  margin: 10px 0;
}
.button.squareBorder {
  border-radius: 0;
}
a .button:hover {
  text-decoration: none;
}
.reactMarkdown a {
  color: var(--commentary-blue);
}
.button.small {
  padding: 10px 14px;
  width: -moz-fit-content;
  width: fit-content;
}

.headerWithAdminButtonsContainer{
  display: flex;
  justify-content: space-between;
  flex-direction: row;
  align-items: center;
  flex-wrap: nowrap;
  width: 100%;
}
.headerWithAdminButtonsContainer .pencilEditorButton{
  margin-top: 8px;
  margin-bottom: 5px;
  margin-inline-end: 6px;
  cursor: pointer;
}
.button.extraSmall.reviewState{
  margin-inline-end: 7px;
}
.button.extraSmall.reviewState.reviewed {
  background-color: #5D956F;

}
.button.extraSmall.reviewState.notReviewed {
  background-color: #CB6158;
}
.button.extraSmall.reviewState.edited {
  background-color: #C3EB34;
}
.button.extraSmall {
  border-radius: 6px;
  box-shadow: none;
  margin: 0;
  padding: 5px 8px;
  height: 30px;
  line-height: 20px;
  letter-spacing: normal;
}
.button.extraSmall.topic {
  color: #000000;
  background-color: var(--lighter-grey);
  white-space: nowrap;
}
.adminButtons .button.extraSmall.topic.top {
  border-top-left-radius: 6px;
  border-top-right-radius: 6px;
}
.adminButtons .button.extraSmall.topic.bottom {
  border-bottom-left-radius: 6px;
  border-bottom-right-radius: 6px;
  border-bottom: 1px solid var(--light-grey);
}
.adminButtons .button.extraSmall.topic {
  box-shadow: 0 1px 3px rgb(0 0 0 / 25%);
  border-radius: revert;
  color: #666666;
}
.headerWithAdminButtons {
  display: flex;
  position: relative;
  flex: 1;
}
.adminButtons.hiddenButtons {
  display: none;
}
.adminButtons {
  display: flex;
  flex-direction: column;
  width: 147px;
  position: absolute;
  height: 90px;
  padding: 0 20px 0 20px;
}

.button .buttonIcon {
  margin-inline-end: 7px;
  vertical-align: middle;
}
.button.small .buttonIcon {
  height: 14px;
  width: 14px;
  margin-top: -3px;
}
.button.appButton {
  box-shadow: none;
  border: 2px solid var(--sefaria-blue);
  color: var(--sefaria-blue);
}
.button.appButton img {
  margin-inline-end: 5px;
}
.button.appButton.iconOnly {
  width: 40px;
  height: 40px;
  box-sizing: border-box;
  display: inline-flex;
  padding: 0;
  justify-content: center;
  align-items: center;
}
.button.appButton.iconOnly img {
  width: 18px;
  height: 18px;
  margin: 0;
}
.lexicon-content{
  font-size: 15px;
  padding-bottom: 10px;
  margin-bottom: 1px;
}
.lexicon-link:hover {
  text-decoration: underline;
}
.lexicon-header {
  padding: 10px;
  border-bottom: 1px solid #e5e5e5;
  background-color: #AAAAAA;
}
.lexicon-header h4 {
  font-size: 1.2em;
  margin: 0;
}
.entry + .entry {
  padding-top: 10px;
}
.lexicon-results {
  padding-top: 20px;
}
.named-entity-attribution {
  margin-top: 13px;
}
.named-entity-ambiguous {
  margin-bottom: 24px;
}
.named-entity-ambiguous .systemText .int-en,
.named-entity-ambiguous .systemText .int-he {
  color: #999;
}
.named-entity-title-bar {
  display: flex;
  flex-direction: row;
  justify-content: space-between;
}
.named-entity-wrapper {
  display: flex;
  flex-direction: column;
}
.named-entity-wrapper + .named-entity-wrapper {
  margin-top: 26px;
}
.readerPanel.english .named-entity-wrapper {
  direction: ltr;
}
.readerPanel.hebrew .named-entity-wrapper {
  direction: rtl;
}
.lexicon-results .named-entity-description {
  margin-top: 13px;
}
.lexicon-results .named-entity-description .en,
.lexicon-results .named-entity-description .he {
  color: #666;
}
.lexicon-results .entry > div {
  padding: 1% 0 1% 0;
  margin: auto;
}
.lexicon-results .entry a {
    font-size: .8em;
    font-weight: bold;
    letter-spacing: 1px;
    cursor: pointer;
    color: #333;
}
.lexicon-results .entry .headline {
  color: #333;
  font-size: 1.2em;
  display: block;
}
.lexicon-results .entry .headwords .headword {
  display: inline;
}
.lexicon-results .entry .morphology {
  font-family: "Roboto", "Helvetica Neue", "Helvetica", sans-serif;
  color: #999;
  display: inline;
  margin-right: 5px;
}
.lexicon-results .entry .lang-ref {

}
.lexicon-results .entry .definition-content{
    color: #444;
}
.lexicon-results ol {
	list-style-position: inside;
}
.lexicon-results .entry .definition li.sense{
	margin-left: 15px;
    padding-bottom: 10px;
}
.lexicon-results .entry .definition ol.senses{
	padding-left: 0;
}
.lexicon-results .entry .definition > li.sense{
	margin-left: 0;
}
.lexicon-results .entry ol.definition {
	list-style-type: none;
	padding-top: 2px;
	padding-left: 0;
    margin: 0;
}
.lexicon-results .entry .definition .notes {}
.lexicon-results .entry .definition .derivatives {display: block;margin-left: 15px;}
.lexicon-results .attribution {

}

.lexicon-results .attribution div,
.named-entity-wrapper .attribution div {
  display: block;
  font-family: "Roboto", "Helvetica Neue", "Helvetica", sans-serif;
  color: #aaa;
  font-size: 10px;
}
.lexicon-content .headword.en, .lexicon-content .headword.he,
.lexicon-content .definition-content.en, .lexicon-content .definition-content.he,
.lexicon-content .lexicon-results .attribution {
  display: inline;
}
.lexicon-content .headword.he, .lexicon-content .definition-content.he {
  direction: rtl;
}
.lexicon-content .headword.en, .lexicon-content .definition-content.en {
  direction: ltr;
}
.lexicon-instructions,
.lexicon-content .loadingMessage {
  font-size: 15px;
  font-style: italic;
}
.splitHeader {
  text-align: left;
  display: flex;
  flex-direction: row;
  justify-content: space-between;
  color: #666;
  font-weight: 300;
}
.splitHeader .en {
  font-size: 14px;
}
.splitHeader .he {
  font-size: 14px;
}
.splitHeader select {
  margin-inline-start: 6px;
}
.sheetsNewButton {
  text-align:center;
  margin-bottom: 30px;
}
.sheetsNewButton a {
  color: inherit;
}
.sheet.userSheet .sheetTitle  {
  font-family: "adobe-garamond-pro", "Crimson Text", Georgia, serif;
  font-size: 20px;
  color:#333;
  margin-bottom: 6px;
  unicode-bidi: plaintext;
}
.sheet.userSheet {
  font-size: 14px;
  color:#999;
  text-decoration: none;
  flex-direction: column;
}
.interface-english .sheet.userSheet{
  font-family: "Roboto", "Helvetica Neue", "Helvetica", sans-serif;
}
.interface-hebrew .sheet.userSheet{
  font-family: "Heebo", "sans-serif";
}
.sheet.userSheet .userSheetInfo{
  display: flex;
  justify-content: flex-start;
}
.sheet.userSheet .userSheetInfo span:before{
  content: '·';
  margin: auto 4px;
}
.sheet.userSheet .userSheetInfo span:first-child:before{
  content: '';
  margin: 0;
}
.sheet.userSheet .sheetAccess{
  margin: auto 4px;
}
.filterByTag {
  cursor: pointer;
  text-transform: none;
  font-size: 18px;
}
.sheet.userSheet .sheetEditButtons {
  font-size: 24px;
  height: 32px;
  width: 32px;
  text-align: center;
  line-height: 32px;
  background-color: white;
  border: 1px solid #E6E6E6;
  border-radius: 4px;
  margin-left: 10px;
  display: none;
  float:right;
  cursor: pointer;
  color: #999;
  text-decoration: none;
}
.sheetButton:hover {
  text-decoration: underline;
}
.sheetButton{
  border: 1px solid #fff;
}
.sheetButton.active {
  border: 1px solid #333;
}
.tagString a {
  text-decoration: none;
  color: #999;
}
.tagString a:after {
  content: ", ";
  color: #999;
}
.tagString a:last-child:after {
  content: "";
}
.singlePanel .collectionsList {
  margin-top: 0;
}
.collectionsList .enCollections,
.collectionsList .heCollections {
  margin-bottom: 50px;
}
.readerPanel .collectionsList .enCollections .gridBox,
.readerPanel .collectionsList .enCollections .int-he {
  direction: ltr;
}
.readerPanel .collectionsList .heCollections .gridBox {
  direction: rtl;
}
.collectionListing {
  display: flex;
  flex-direction: row;
  justify-content: space-between;

}
.profile-page .collectionListing {
  padding: 20px 0;
  margin-top: 20px;
  background-color: white;
  border: 1000px solid white;
  border-top: 4px solid white;
  border-bottom: 120px solid white;
  margin: -4px 0 -120px 0;
  margin-inline-start: -1000px;
  margin-inline-end: 0;
  width: 100%;
}
.collectionListing .left-content {
  display: flex;
  flex-direction: row;
  align-items: center;
}
.collectionListing + .collectionListing {
  border-top: 1px solid #ccc;
}
.collectionListingImageBox {
  width: 40px;
  height: 40px;
  border-radius: 20px;
  margin-inline-end: 10px;
  overflow: hidden;
  flex-shrink: 0;
}
.tocTop .collectionListingImageBox {
  background-color: transparent;
  overflow: initial;
}
.interface-hebrew .sheetMetaDataBox .authorStatement {
  direction: rtl;
}
.sheetMetaDataBox .profile-pic {
  width: 30px;
  height: 30px;
  display: inline-block;
  vertical-align: middle;
  margin-inline-end: 10px;
}
.readerPanel.hebrew .sheetMetaDataBox .user {
  direction: rtl;
}
.sheetMetaDataBox {
  margin-block-end: 40px;
}
a.sheetAuthorName {
  color: var(--midrash-green);
  --english-font: var(--english-sans-serif-font-family);
  --hebrew-font: var(--hebrew-sans-serif-font-family);
  font-size: 16px;
  font-weight: 500;
  line-height: 18.75px;
  display: inline;
  margin-block-end: 10px;
}
a.sheetAuthorName:hover {
  text-decoration: none;
}
.sheetContentSidebar a.sheetAuthorName {
  display: block;
}
.sheetMetaDataBox .summary {
  --english-font: var(--english-sans-serif-font-family);
  --hebrew-font: var(--hebrew-sans-serif-font-family);
  font-size: 16px;
  font-weight: 500;
  line-height: 18.75px;
  color: var(--dark-grey);
  margin-block-end: 25px;
  text-align: initial;
}
.sheetMetaDataBox .title {
  --english-font: var(--english-sans-serif-font-family);
  --hebrew-font: var(--hebrew-sans-serif-font-family);
  font-size: 30px;
  font-weight: 500;
  line-height: 35.16px;
  margin-block-end: 15px;
  flex: 1 0 95%;
  text-align: initial;
}
.sheetMetaDataBox .title:empty:before {
  content: "Untitled";
  color: #999;
  position: relative;
  pointer-events: none;
  width: auto;
}
.sheetMetaDataBox .summary:empty:before {
  content: "Add a description...";
  color: #999;
  position: relative;
  pointer-events: none;
  width: auto;
}
.interface-hebrew .sheetMetaDataBox .title:empty:before {
  content: "ללא שם";
}
.publishBox {
  text-align: start;
  background-color: #EDEDEC;
  border-radius: 6px;
  padding: 10px 20px;
  max-width: 540px;
  margin: 20px -20px;
  font-size: 16px;
  color: #666;
}

div.transparentBackground.publishBox {
  background-color: inherit;
  border-radius: 0px;
  padding: 0px 20px;
  color: inherit;
}

.publishBox .smallText .int-en, .publishBox .smallText .int-he.enInHe {
  color: #666;
}
.publishBox p.error {
  color: red;
}
.publishBox p {
  margin-bottom: 15px;
}
.publishBox .error .react-tags,
.publishBox textarea.error {
  border: 1px solid red;
}
.publishBox p strong {
  color: black;
  font-weight: 400;
}
.publishBox h3 {
  font-size: 22px;
  font-weight: 500;
  color: #666;
  margin-top: 12px;
  margin-bottom: 14px;
  text-transform: none;
  text-align: start;
}
.publishBox hr {
  border-bottom: none;
  border-right: none;
  border-left: none;
  border-top: 1px solid #CCC;
  margin-top: 20px;
}
.publishBox .smallText {
  color: #666666
}
.publishBox textarea {
  width: 100%;
  height: 100px;
  resize: none;
  box-sizing: border-box;
  font-size: 16px;
  color: #000;
  border: none;
  border-radius: 6px;
  box-shadow: 0px 1px 3px rgba(0, 0, 0, 0.25);
  font-style: normal;
  padding: 10px 10px 4px 10px;
  margin-bottom: 0px;
}
.publishBox textarea::placeholder {
  font-size: 16px;
  color: #666;
  font-style: normal;
  font-family: var(--english-sans-serif-font-family);
}
.publishBox .react-tags {
  position: relative;
  padding: 10px 10px 4px 10px;
  border-radius: 6px;
  background-color: #fff;
  box-shadow: 0px 1px 3px rgba(0, 0, 0, 0.25);
  /* shared font styles */
  font-size: 16px;
  line-height: 1.2;
  color: #666;
  /* clicking anywhere will focus the input */
  cursor: text;
}
.publishBox .react-tags.is-focused {
  border-color: #B1B1B1;
}
.publishBox .react-tags__selected {
  display: inline;
}
.publishBox .react-tags__selected-tag {
  display: inline-block;
  box-sizing: border-box;
  margin: 0 6px 6px 0;
  padding: 6px 8px;
  border: none;
  border-radius: 6px;
  background: #EDEDEC;
  color: #000;
  /* match the font styles */
  font-family: inherit;
  font-size: inherit;
  line-height: inherit;
}
.publishBox .react-tags__search-input,
.publishBox .react-tags__search-input:focus,
.publishBox .react-tags__search-input:focus-visible {
  font-family: inherit;
  font-size: inherit;
  border: none;
  outline: none;
}
.publishBox .react-tags__search-input::placeholder {
  font-size: 16px;
  font-style: normal;
  font-family: var(--english-sans-serif-font-family);
}
body.interface-hebrew .publishBox .react-tags__search-input::placeholder,
body.interface-hebrew .publishBox textarea::placeholder {
  font-family: var(--hebrew-sans-serif-font-family);

}
.publishBox .react-tags__selected-tag:after {
  content: '\2715';
  color: #AAA;
  margin-inline-start: 8px;
  vertical-align: middle;
  font-size: 10px;
}
.publishBox .react-tags__selected-tag:hover,
.publishBox .react-tags__selected-tag:focus {
  border-color: #B1B1B1;
}
.publishBox .react-tags__search {
  display: inline-block;

  /* match tag layout */
  padding: 7px 2px;
  margin-bottom: 6px;

  /* prevent autoresize overflowing the container */
  max-width: 100%;
}
.publishBox .publishButton {
  margin: 18px 0;
  text-align: end;
}
.publishBox .publishButton .button.published {
  background-color: #EDEDEC;
  border: 1px solid #CCCCCC;
  color: #666666
}

.publishBox .publishButton .button {
  padding: 15px 20px;
}

.publishSettingsEditMode .publishButton {
  margin: 14px 0 0;
  text-align: end;
  flex-direction: row;
  justify-content: flex-end;
  display: flex;
}

.publishSettingsEditMode .publishButton .publishedText {
  text-align: start;
  margin-top: 5px;
  margin-bottom: 0px;
  margin-inline-start: 0px;
  margin-inline-end: 15px;
  font-size: var(--sans-serif-body-font-size);
  --english-font: var(--english-sans-serif-font-family);
  --hebrew-font: var(--hebrew-sans-serif-font-family);
  color: var(--dark-grey);
}

.publishSettingsEditMode .publishButton .publishedText .publishedTextBold {
  font-weight: bold;
  color: black;
}

.publishSettingsEditMode .button.published {
  background-color: #FFFFFF;
  border: 1px solid #CCCCCC;
  color: var(--dark-grey);
  height: fit-content;
  align-self: center;
  border-radius: 6px;
  box-sizing: border-box;
  box-shadow: none;
  padding: 9px 10px;
}

.publishBox .react-tags__suggestions ul {
  position: absolute;
  inset-inline-start: 0;  /* Note reduntant css rules below `body.interface-[hebrew|english]  .publishBox .react-tags__suggestions ul` */
  top: 100%;
  margin: 4px -1px;
  padding: 0;
  list-style: none;
  background: #fff;
  border: 1px solid #ccc;
  border-radius: 6px;
  min-width: 300px;
}
/* Reduntant given above `inset-inline-start` rule, but not standard on all browsers yet
RMN: 2021-04-22 */
body.interface-hebrew  .publishBox .react-tags__suggestions ul {
  right: 0;
}
/* Reduntant given above `inset-inline-start` rule, but not standard on all browsers yet
RMN: 2021-04-22 */
body.interface-english .publishBox .react-tags__suggestions ul {
  left: 0;
}
.publishBox .react-tags__suggestions li {
  border-bottom: none;
  padding: 6px 8px;
}
.publishBox .react-tags__suggestions li mark {
  text-decoration: none;
  background: none;
  font-weight: normal;
}
.publishBox .react-tags__suggestions li:hover {
  cursor: pointer;
  background: #eee;
}
.publishBox .react-tags__suggestions li.is-active {
  background: #eee;
}
.publishBox .react-tags__suggestions li.is-disabled {
  opacity: 0.5;
  cursor: auto;
}
.editorSidebarToggle {
  position: fixed;
  top: 150px;
  right: 30px;
  height: 30px;
  width: 30px;
  border-radius: 30px;
  border: none;
  background-color: var(--sefaria-blue);
  cursor: pointer;
  box-shadow: 0px 1px 3px rgba(0, 0, 0, 0.25);
}
.interface-hebrew .editorSidebarToggle {
  left: 30px;
  right: auto;
}


.editorSidebarToggle:active {
  box-shadow: 0px 1px 1px rgba(0, 0, 0, 0.25);
}
.editorSidebarToggle::after {
  content: url("/static/img/3vdots.svg");
  position: absolute;
  top: 7px;
  left: 13px;
}
.collectionListingImage {
  height: 100%;
  width: 100%;
  object-fit: cover;
  background-color: white;
}
.collectionListingImage.default {
  width: 80%;
  height: 80%;
  margin: 10%;
  opacity: 0.4;
}
.collectionListingName {
  display: block;
  font-size: 30px;
  color: #000;
  margin-bottom: 5px;
}
.collectionListingName:hover {
  color: #333;
}
.collectionListingDetails .collectionListingSheetCount {
  color: #999 !important;
  font-size: 14px !important;
  font-family: Roboto !important;
  font-weight: 400 !important;
  line-height: 18px !important;
}
.collectionListingMembership {
  text-transform: capitalize;
}
.collectionListingDetailSeparator {
  margin: 8px;
}
.collectionInfo {
  margin-bottom: 35px;
}
.interface-hebrew .collectionInfo .he {
  display: inline;
}
.interface-hebrew .collectionInfo .en {
  display: none;
}
.collectionPage h1 {
  color: black;
  font-size: 30px;
  margin-bottom: 5px;
  --hebrew-font: var(--hebrew-serif-font-family);
  --english-font: var(--english-serif-font-family);
}
.collectionPage .navTitle {
  margin-bottom: 5px;
}
.collectionPage .collectionLabel {
  text-transform: uppercase;
  color: #666;
  font-size: 16px;
  letter-spacing: 2px;
  display: block;
  margin-bottom: 25px;
}
.collectionPage a:hover {
  color: inherit;
}
.collectionPage .collectionWebsite {
  display: block;
  font-size: 16px;
  margin-top: 15px;
  color: #4B71B7;
  direction: ltr;
}
.collectionPage .collectionDescription {
  font-size: 16px;
  color: #666;
  line-height: 1.3;
}
.collectionPage .collectionDescription .dedication {
  --hebrew-font: var(--hebrew-serif-font-family);
  --english-font: var(--english-serif-font-family);
}
.collectionPage .collectionDescription .en .dedication {
  font-style: italic;
  font-size: 18px;
  display: block;
}
.collectionPage .collectionDescription .he .dedication {
  font-size: 20px;
  display: block;
}
.collectionPage .bubbleTab {
  font-size: 16px;
}
.collectionPage .tagsList {
  --hebrew-font: var(--hebrew-serif-font-family);
  --english-font: var(--english-serif-font-family);
}
.collectionPage .emptyMessage .button {
  margin-top: 22px;
}
.collectionPage .emptyMessage .button:hover {
  color: white;
}
.collectionContentsTab .gridBox {
  margin-bottom:  30px;
}
.collectionPage .collectionContentsSectionLabel {
  color: var(--dark-grey);
  size: 16px;
  margin: 30px 0 12px 0;
}
.collectionPage .collectionContentsTag {
  font-size: 24px;
}
.collectionPage .sheetIcon {
  display: none;
}
.collectionPage .filterable-list .sheet a.sheetTitle {
  font-size:  24px;
}
.collectionPage .searchInCollectionLink {
  font-size:  16px;
  color: var(--dark-grey);
  margin-top: 20px;
  display: block;
}
.collectionInvitationBox {
  padding-bottom: 20px;
}
.collectionInvitationBox .button {margin: 0;}
.collectionSheetInner {
  display: flex;
}
.collectionSheetInnerContent {
  flex: 1;
}
.sheet .sheetTitleText {
  font-family: Roboto;
  font-size: 16px;
  font-weight: 600;
  line-height: 18.75px;
}
.sheetListingPinButton {
  display: none;
  opacity: 0.3;
  cursor: pointer;
}
.sheet:hover .sheetListingPinButton.active {
  display: block;
}
.sheetListingPinButton.pinned {
  display: block;
  opacity: 0.6;
}
#collectionInvitationInput {
  box-shadow: 0 1px 3px rgba(0,0,0,0.2);
  border: none;
  margin-inline-end: 10px;
  font-size: 18px;
  position: relative;
  border-radius: 7px;
  box-sizing: border-box;
  width: 215px;
  padding: 10px 15px;
}
.collectionInvitationBoxMessage {
  font-size: 18px;
  padding: 12px 0 0;
  text-align: center;
}
.flexLineBreak {
  width: 100%;
  height: 0;
}
.collectionPage .collectionMemberListing {
  padding-bottom: 24px;
  font-family: "Roboto", "Helvetica Neue", "Helvetica", sans-serif;
  font-size: 16px;
  color: #666;
  display: flex;
  flex-direction: row;
  justify-content: start;
}
.collectionMemberListingPic {
  margin-inline-end: 10px;
}
.collectionMemberListingPic.invitation {
  background-color: var(--medium-grey);
  border-radius: 1000px;
  width: 40px;
  height: 40px;
  line-height: 40px;
  text-align: center;
}
.collectionMemberListingName {
  color: black;
}
.collectionMemberListingRole {
  color: var(--dark-grey);
  font-size: 13px;
  margin-top: 4px;
}
.collectionMemberListingText {
  position: relative;
}
.collectionPage .collectionMemberListing .collectionMemberListingActions {
  display: none;
}
.collectionPage .collectionMemberListing:hover .collectionMemberListingActions {
  display: inline-flex;
}
.collectionMemberListingActions .collectionMemberListingActionsButton {
  cursor: pointer;
  color: var(--dark-grey);
  margin-inline-start: 8px;
}
.collectionMemberListingActionsMenu {
  position: absolute;
  left: 0;
  top: 46px;
  line-height: 30px;
  background-color: white;
  border: 1px solid #ccc;
  border-radius: 4px;
  color: #999;
  font-size: 15px;
  z-index: 1;
}
.interface-hebrew .collectionMemberListingActionsMenu {
  right: 0;
  left: unset;
}
.collectionMemberListingActionsMenu .action {
  padding: 4px 10px;
  cursor: pointer;
  white-space: nowrap;
}
.collectionMemberListingActionsMenu .action:hover {
  background-color: #eee;
}
.collectionMemberListingActionsMenu .action + .action {
  border-top: 1px solid #ccc;
}
.collectionMemberListingActionsMenu .role {
  font-size: 17px;
  margin-right: 4px;
}
.collectionMemberListingActionsMenu .role.current {
  color: var(--dark-grey);
}
.collectionInvitationListing {
  display: inline-block;
  min-height: 50px;
  line-height: 50px;
}
.topicFilterBox {
  display: flex;
  align-items: center;
  margin-bottom: 30px;
  background-color: var(--lighter-grey);
  border-radius: 100px;
  padding: 0 10px;
  margin-top: 0;
  width: 285px;
  max-width: 100%;
}
.singlePanel .topicFilterBox {
  margin-top: 20px;
}
.topicFilterBox .searchIcon {
  height: 18px;
  width: 18px;
  opacity: 0.4;
}
.topicFilterInput {
  padding: 0px 10px;
  line-height: 30px;
  flex: 1;
  box-sizing: border-box;
  border: none;
  background: transparent;
  font-size: 18px;
}
.topicsFilterReset {
  cursor: pointer;
  color: var(--medium-grey);
}
.topicsFilterResetIcon {
  height: 16px;
  width: 16px;
  margin-inline-start: 8px;
  vertical-align: -2px;
}
.alphabeticalTopicsNav {
  color: var(--dark-grey);
  margin-bottom: 5px;
}
.alphabeticalTopicsNav a {
  display: inline-block;
  margin-bottom: 10px;
}
.alphabeticalTopicsNav a + a {
  margin-inline-start: 10px;
}
.allTopicsList {
  min-height: 500px;
}
.topicPanel .topicLabel {
  text-transform: uppercase;
  font-weight: lighter;
  margin-bottom: 10px;
  font-size: 14px;
}
.topicPanel .topicLabel a {
  color: #8E8E8E;
}
.topicPanel .sideColumnMore {
  cursor: pointer;
  font-size: 16px;
  line-height: 26px;
  color: #666;
}
.topicPanel .sideColumnMore:hover {
  cursor: pointer;
  text-decoration: underline;
}
.topicPanel .sourceList {
  min-height: 500px;
}
.topicPanel .sourceList .loadingMessage {
  text-align: center;
}
.topicPanel .topicSource {
  margin-bottom: 40px;
  cursor: pointer;
  position: relative;
}
.topicPanel .topicSource .title {
  font-weight: bold;
}
.topicPanel .topicSource .score {
  font-size: 17px;
  color: #333;
  font-weight: normal;
  white-space: nowrap;
  border-radius: 4px;
  padding: 3px;
}
.topicPanel .topicSource .score:hover {
  background-color: #EEE;
}
.topicPanel .topicSource .score:active {
  background-color: #DDD;
}
.hebrew .topicPanel .topicSource .score {
  right: auto;
  left: 5px;
}
.topicPanel .topicSource .score img {
  width: 15px;
  height: 15px;
  vertical-align: middle;
  margin: -4px 0 0 2px;
  opacity: 0.6;
}

ul.sheetCollectionsLinks {
  list-style-type: none;
  padding-inline-start: 0;
  --english-font: var(--english-sans-serif-font-family);
  --hebrew-font: var(--hebrew-sans-serif-font-family);
  font-size: 16px;
  font-weight: 400;
  line-height: 18.75px;
}

h3.sheetCollections {
  text-transform: none;
  color: var(--dark-grey);
  font-size: var(--sans-serif-h3-font-size);
  --english-font: var(--english-sans-serif-font-family);
  --hebrew-font: var(--hebrew-sans-serif-font-family);
  margin-bottom: 17px;
  margin-top: 36px;
  padding-bottom: 18px;
  border-style: none none solid none;
  border-color: var(--light-grey);
  border-width: 1px;
}

.translationsHeader {
  margin-bottom: 35px;
}

.translationsHeader h3 {
  text-transform: none;
  color: var(--dark-grey);
  font-size: var(--sans-serif-h3-font-size);
  --english-font: var(--english-sans-serif-font-family);
  --hebrew-font: var(--hebrew-sans-serif-font-family);
  margin-bottom: 12px;
  margin-top: 0;
}

.translationsHeader .translationsDesc {
  font-size: var(--sans-serif-body-font-size);
  color: var(--dark-grey);
}

.aboutSheetPanel hr {
  height: 0px;
  border: 1px solid var(--light-grey);
}

.aboutSheetPanel h2 {
  font-size: var(--serif-h3-font-size);
  color: #000000;
  text-transform: none;
  margin: 0px;
}

.aboutSheetPanel h3.aboutSheetSubtitle {
  --english-font: var(--english-sans-serif-font-family);
  --hebrew-font: var(--hebrew-sans-serif-font-family);
  margin-top: 5px;
  margin-bottom: 20px;
}

div.aboutSheetMetadata {
  color: var(--medium-grey);
  --english-font: var(--english-sans-serif-font-family);
  --hebrew-font: var(--hebrew-sans-serif-font-family);
  font-size: var(--sans-serif-small-font-size);
  display: flex;
  flex-direction: column;
  margin: 10px 0px;
}
div.aboutSheetMetadata span:not(:first-child)::before{
  content: '•';
  margin-inline-start: 4px;
  margin-inline-end: 4px;
}

.hebrew .topicPanel .topicSource .score img {
  margin: -4px 2px 0 0;
}
.note a {
  color: #333;
  text-decoration: underline;
}
.noteListing {
  margin-bottom: 30px;
  border-bottom: 1px solid #ccc;
  padding-bottom: 10px;
}
.noteListing a:hover {
  text-decoration: none;
}
.noteListing .textRange .title {
  font-size: 18px;
  color: #999;
  margin-bottom: 10px;
}
.noteListing .textRange .title:hover {
  text-decoration: underline;
}
.noteListing .textRange .text {
  font-size: 18px;
  font-style: italic;
  color: #999;
  margin-bottom: 18px;
}
.noteListing .textRange .text .he {
  font-style: normal;
}
.noteListing .segment {
  display: block;
}
.noteListing .note {
  font-size: 18px;
}
.noteListing .actionButtons {
  visibility: hidden;
  float: right;
  display: inline-block;
  cursor: pointer;
}
.interface-hebrew .noteListing .actionButtons {
  float: left;
}
.noteListing:hover .actionButtons {
  visibility: visible;
}
.noteListing .actionButtons img {
  width: 16px;
  height: 16px;
}
.noteListing .actionButtons img + img {
  margin: 0 0 0 10px;
}
.interface-hebrew .noteListing .actionButtons img + img {
  margin: 0 10px 0 0;
}
.noteListing:hover .actionButtons img:hover {
  opacity: 0.6;
}
.noteListing .mask {
  background-color: white;
  opacity: 0.5;
}
.addToSourceSheetModal {
  position: absolute;
  display: block;
  left: 40%;
  top: 240px;
  width: 330px;
  padding: 20px;
  background: #FBFBFA;
  border: #ccc 1px solid;
  border-radius: 4px;
  box-shadow: 0 0 10px #ccc;
  z-index: 200;
}
.addToSourceSheetModal .closeButton {
  margin-bottom: 10px;
  cursor: pointer;
  height: 18px;
  width: 18px;
  float: right;
}
.searchBox .keyboardInputInitiator {
    opacity: 0.4;
    width: 22px;
    height: 20px;
    padding: 4px 7px 2px;
    position: initial;
    vertical-align: 0px;
}
.searchBox.TopicSearchBox {
  margin: 30px 0px 20px 30px;
}
.searchBox.TopicSearchBox input {
  padding: 15px;
  box-sizing: border-box;
  box-shadow: 0px 1px 3px rgba(0, 0, 0, 0.25);
  border: none;
  height: 40px;
  width: 209px;
  font-family: "adobe-garamond-pro", "Crimson Text", Georgia, serif;
  border-radius: 6px;
  font-size: 18px;
  color: #000000;
}
.searchBox.TopicSearchBox input.selected {
  color: var(--commentary-blue);
}
.header .searchBox .keyboardInputInitiator {
    display: none;
}
body #keyboardInputMaster {
    opacity: 1;
    background-color: #FBFBFA;
    border: 1px solid #ccc;
    padding: 5px;
    box-shadow: none;
    border-radius: 0.3em;
    /*position: relative;
    top: 100px;
    left: 395px;*/
}
body #keyboardInputMaster thead {
  display: none;
}
body #keyboardInputMaster tbody tr td table{
    border-spacing: 2px 2px;
}
body #keyboardInputMaster tbody tr td table tbody tr td{
    border: 0.5px solid #eee;
    background: white;
    font-family: "Heebo","Roboto", sans-serif;
    min-width: 15px;
    vertical-align: middle;
    padding: 2px 8px;
    text-align: center;
    font-size: 14px;
    color: #333;
}
body #keyboardInputMaster tbody tr td table tbody tr td:hover,
body #keyboardInputMaster tbody tr td table tbody tr td:active,
body #keyboardInputMaster tbody tr td table tbody tr td.pressed{
    border: 1px solid #eee;
    background: #eee;
}
.calendarRefs {
  margin-bottom: 16px;
}
.calendarRef {
  font-size: 18px;
  color: #666;
  display: flex;
  margin: 2px 0;
}
.calendarRef a {
  color: inherit;
}
.calendarRef img {
  margin-top: 2px;
}
#editCollectionPageContainerInner {
  position: relative;
}
#editCollectionPage :not(h1) .int-en {
  font-family: "Roboto", "Helvetica Neue", "Helvetica", sans-serif;
}
#editCollectionPage :not(h1) .int-he {
  font-family: "Heebo", sans-serif;
}
#editCollectionPage .field {
  box-sizing: border-box;
  width: 100%;
  display: inline-block;
  vertical-align: top;
  padding: 12px;
}
#editCollectionPage .field.halfWidth {
  width: 50%;
  display: inline-block;
}
#editCollectionPage .field.quarterWidth {
  width: 25%;
  display: inline-block;
}
#editCollectionPage .field.threeQuarterWidth {
  width: 75%;
  display: inline-block;
}
#editCollectionPage .field > label {
  display: block;
  margin-bottom: 15px;
  color: #666;
}
#editCollectionPage input,
#editCollectionPage textarea {
  display: block;
  width: 100%;
  padding: 15px 12px;
  border-radius: 5px;
  border: none;
  box-sizing: border-box;
  box-shadow: 0 1px 3px rgba(0,0,0,0.2);
  font-family: "Roboto", "Helvetica Neue", "Helvetica", sans-serif;
  color: #333;
  font-size: 14px;
}
.interface-hebrew #editCollectionPage input,
.interface-hebrew #editCollectionPage textarea {
  font-family: "Heebo", sans-serif;
}
#editCollectionPage .hiddenFileInput {
  width: 0.1px;
  height: 0.1px;
  opacity: 0;
  overflow: hidden;
  position: absolute;
  z-index: -1;
}
#editCollectionPage .collectionImage {
  max-width: 200px;
  margin-bottom: 5px;
  display: block;
}
#editCollectionPage .helperText {
  color: #999;
  font-size: 13px;
  width: 500px;
}
#editCollectionPage .collectionHeaderBox {
  width: 100%;
  background-color: white;
  margin-bottom: 5px;
}
#editCollectionPage .collectionHeader {
  float: right;
  max-width: 100%;
}
#editCollectionPage .deleteCollection {
  cursor: pointer;
  margin: 30px 10px;
  color: #999;
  text-align: right;
}
#editCollectionPage .deleteCollection:hover {
  text-decoration: underline;
}
.dropdown {
  position: relative;
}
.dropdown .dropdownMain {
  background: white;
  box-shadow: 0 1px 3px rgba(0,0,0,0.2);
  border-radius: 7px;
  padding: 16px 22px;
  font-size: 16px;
  margin-bottom: 10px;
  cursor: pointer;
  line-height: 19px;
  color: var(--dark-grey);
  display: flex;
  justify-content: space-between;
  flex-direction: row;
}
.dropdown .dropdownMain.selected{
  color: var(--selected-option);
}
.dropdown .dropdownList .dropdownOption {
  font-size: 18px;
  cursor: pointer;
  padding: 0 22px;
  margin: 26px 0;
  border: none;
  color: var(--dark-grey);
  font-style: normal;
  font-weight: normal;
  font-size: 16px;
  line-height: 19px;
}
.dropdown .dropdownOpenButton {
  margin-inline-start: 6px;
  cursor: pointer;
  color: var(--dark-grey);
  font-size: 18px;
}
.interface-hebrew .dropdownOpenButton {
  float: left;
  margin-left: 0;
}
.dropdown .dropdownListBox {
  position: absolute;
  z-index: 1;
  margin-top: -14px;
  width: 100%;
  box-sizing: border-box;
  box-shadow: 0 1px 3px rgba(0,0,0,0.2);
  background: white;
  border-bottom-left-radius: 7px;
  border-bottom-right-radius: 7px;
}
.dropdown .dropdownList {
  color: #999;
  background-color: white;
  box-sizing: border-box;
  padding: 0;
  max-height: 250px;
  overflow-x: hidden;
  overflow-y: scroll;
  border-bottom-left-radius: 7px;
  border-bottom-right-radius: 7px;
}
.singlePanel .dropdown .dropdownList {
  max-height: 150px;
}
.dropdown .dropdownList .dropdownOption.selected {
  color: var(--selected-option);
}
.addToSourceSheetBox .dropdownMain.noselect {
  display: flex;
  justify-content: space-between;
  align-items: center;
  align-content: flex-start;
  text-align: start;
}
.addToSourceSheetBox .dropdownMain.noselect::before{
  content: url("/static/img/sheet.svg");
  opacity: 0.4;
  display: inline-block;
  margin-inline-end: 10px;
  transform: scale(0.8);
  vertical-align: text-bottom;
  line-height: 10px;
}
.addToSourceSheetBox .dropdownMain.noselect::after{
  content: url("/static/icons/chevron.svg");
  margin-inline-start: auto;
  opacity: 0.4;
  height: 24px;
  transform: scale(0.6) rotate(90deg);
  transform-origin: center center;
}
.addToSourceSheetBox .dropdownMain.noselect.open::after{
  transform: scale(0.6) rotate(-90deg);
  transform-origin: center center;
}
.addToSourceSheetBox .dropdownMain .loadingMessage {
  margin: 0;
}
.addToSourceSheetBoxTitle{
  font-style: normal;
  font-weight: normal;
  font-size: 13px;
  line-height: 15px;
  color: #999999;
  margin-bottom: 11px;
}
.addToSourceSheetBox .selectedRef{
  padding: 16px 22px;
  font-size: 16px;
  margin-bottom: 15px;
  cursor: pointer;
  background: #FBFBFA;
  box-shadow: 0px 1px 3px rgba(0, 0, 0, 0.25);
  border-radius: 6px;
  text-align: start;
}
.addToSourceSheetBox .selectedRef span{
  font-family: "adobe-garamond-pro", "Crimson Text", Georgia, "Times New Roman", serif;
  font-style: normal;
  font-weight: normal;
  font-size: 18px;
  line-height: 25px;
  color: #666666;
}
.readerPanel.hebrew .addToSourceSheetBox .selectedRef span{
  font-family: "Taamey Frank", "adobe-garamond-pro", "Crimson Text", Georgia, "Times New Roman", serif;
  font-size: 1.2em;
}
.addToSourceSheetBox .dropdown .dropdownList .dropdownOption::before{
  content: url("/static/img/sheet.svg");
  opacity: 0.4;
  display: inline-block;
  margin-inline-end: 10px;
  transform: scale(0.8);
  vertical-align: text-bottom;
  line-height: 10px;
}
#footer {
  background-color: white;
  border-top: 1px solid #F4F4F4;
  overflow: hidden;
  padding: 18px 40px 70px 40px;
  text-align: left;
  color: #999;
}
.singlePanel #footer {
  padding: 18px 15px 70px 15px;
}
#footer a {
  display: block;
  color: #666;
}
.interface-hebrew #footer{
  direction: rtl;
  text-align: right;
}
.interface-english #footer .int-he {
  display: none;
}
.interface-hebrew #footer .int-he {
  display: inline;
  text-align: right;
}
#footerInner {
  max-width: 1000px;
  margin: 0 auto;
}
#footer .section {
  display: inline-block;
  vertical-align: top;
  width: 200px;
  margin: 20px 0;
}
.interface-english #footer .section {
  text-align: left;
}
.interface-hebrew #footer .section {
  text-align: right;
}
#footer .section .header {
  color: #000;
  margin-bottom: 18px;
  font-weight: normal;
  font-size: 16px;
}
#footer .section.last {
  float: right;
  text-align: right;
}
.interface-hebrew #footer .section.last {
  float: left;
  text-align: left;
}
#footer .section a {
  font-size: 16px;
  margin: 2px 0;
}
#footer .fa {
  margin: 0 3px;
}
#footer .header.connect {
  text-transform: uppercase;
}
.newsletterSignUpBox {
  position: relative;
  margin-bottom: 4px;
}
.newsletterSignUpBox .newsletterInput {
  border-radius: 6px;
  padding: 10px 32px 12px 16px;
  width: 150px;
  font-size: 15px;
  border: 1px solid #EEE;
  margin-bottom: 6px;
  color: #333;
}
.newsletterSignUpBox .educatorNewsletterInput {
  padding: 10px;
  -webkit-appearance: auto
}
.newsletterSignUpBox img {
  height: 18px;
  width: 18px;
  opacity: 0.2;
  position: absolute;
  top: 10px;
  right: 12px;
}
.interface-hebrew .newsletterSignUpBox .newsletterInput {
  padding: 8px 16px 11px 32px;
}
.interface-hebrew .newsletterSignUpBox img {
  right: auto;
  left: 12px;
  transform: scale(-1, 1);
}
.newsletterEducatorOption {
  font-size: 14px;
  padding: 0px 3px;
  margin-top: 2px;
}
.newsletterSignUpBox .subscribeMessage {
  margin: 4px 0 14px 0;
  font-size: 14px;
  font-family: "Roboto", "Helvetica Neue", "Helvetica", sans-serif;
  font-style: italic;
  text-align: center;
  direction: ltr;
}
#footer .section.connect a {
  display: inline;
  margin: 0 4px;
}
#footer .section.connect .socialLinks a {
  color: #666;
}
#footer #siteLanguageToggle {
  color: #999;
  margin-top: 30px;
  font-size: 15px;
}
#footer #siteLanguageToggle #siteLanguageToggleLabel {
  display: block;
  text-transform: uppercase;
  color: #000;
}
#footer a#siteLanguageEnglish,
#footer a#siteLanguageHebrew {
  font-family: "Roboto", "Helvetica Neue", "Helvetica", sans-serif;
  cursor: pointer;
  color: #666;
  display: inline;
  margin: 0 3px;
}
#footer #siteLanguageEnglish:hover,
#footer #siteLanguageHebrew:hover {
  text-decoration: underline;
}
#footer a#siteLanguageHebrew {
  font-family: "Heebo", sans-serif;
}
.gemarra-regular, .gemarra-italic {
  font-weight: bold;
}
.it-text, .gemarra-italic {
  font-style: italic;
}
.categoryAttribution a {
  color: inherit;
}
.bubbleTab {
  padding: 10px 25px;
  margin: 3px;
  background-color: white;
  border-radius: 20px;
  border: 1px solid #DADADA;
  display: inline-block;
  font-size: 12px;
  color: #999;
  font-family: "Roboto", "Helvetica Neue", "Helvetica", sans-serif;
  letter-spacing: 1px;
  cursor: pointer;
}
.bubbleTab:hover {
  text-decoration: none;
}
.bubbleTab.active {
  color: #333;
}
.aboutBox .detailsSection{
  margin-bottom: 40px;
}
.aboutBox .aboutHeader {
  color: var(--dark-grey);
  padding-bottom: 13px;
  margin: 0;
  margin-bottom: 15px;
  text-align: initial;
  text-transform: none;
  font-size: 22px;
  border-bottom: solid 1px var(--light-grey);
  --english-font: var(--english-sans-serif-font-family);
  --hebrew-font: var(--hebrew-sans-serif-font-family);
}
.aboutBox .aboutTitle {
  padding: 10px 0 10px 0;
  display: inline-block;
  font-style: normal;
  font-weight: normal;
  font-size: 24px;
  line-height: 29px;
  color: #000000;
}
.aboutBox .tocCategory{
  display: block;
  margin-bottom: 17px;
  font-size: 16px;
  line-height: 19px;
  letter-spacing: 2px;
  text-transform: uppercase;
  color: var(--dark-grey);
}
.aboutBox .aboutSubtitle {
  font-style: italic;
  font-weight: normal;
  font-size: 18px;
  line-height: 22px;
  color: #666666;
}
.aboutBox .aboutSubtitle .he {
  font-style: normal;
}
.aboutBox .aboutAuthor{
  font-size: 16px;
  line-height: 19px;
  color: var(--dark-grey);
  margin-bottom: 22px;
  display: flex;
}
.readerPanel.hebrew .aboutBox .aboutAuthor .aboutAuthorInner{
  direction: rtl;
}
.aboutBox .aboutAuthor .authorName{
  margin-inline-start: 5px;
  color: black;
}
.aboutBox .aboutDesc {
  margin: 15px 0 15px 0;
  font-style: normal;
  font-weight: normal;
  font-size: 16px;
  line-height: 19px;
  color: var(--dark-grey);
}
.aboutBox .aboutComposed{
  font-size: 14px;
  line-height: 18px;
  color: var(--medium-grey);
}
.guideBox .guideHeader {
  color: var(--dark-grey);
  padding-bottom: 13px;
  margin: 0;
  margin-bottom: 15px;
  text-align: initial;
  text-transform: none;
  font-size: 22px;
  border-bottom: solid 1px var(--light-grey);
  --english-font: var(--english-sans-serif-font-family);
  --hebrew-font: var(--hebrew-sans-serif-font-family);
}

.guideBox .guideHeader i {
  margin-right: 8px;
  font-size: 18px;
  cursor: pointer;
}

.guideBox .guideTitle {
  padding: 10px 0 10px 0;
  display: inline-block;
  font-style: normal;
  font-weight: normal;
  font-size: 24px;
  line-height: 29px;
  color: #000000;
}
.guideBox .guidePromptBox {
  direction: ltr;
  margin-bottom: 20px;
  border-radius: 10px;
  padding: 8px 15px;
  border: 2px solid var(--mishnah-blue);
  background-color: #FFFFFF;
  cursor: pointer;
}
.guideBox .guidePromptBox p {
  font-size: 16px;
}
.guideBox .guidePromptBox span {
  font-size: 14px;
  color: var(--medium-grey);
  margin-top: 10px;
}
.readerApp.interface-hebrew .aboutBox .versionDetails,
.readerApp.interface-hebrew .versionsBox .versionDetails {
  text-align: right;
}
.aboutBox .versionDetails .separator,
.versionsBox .versionDetails .separator {
  margin: 0 3px;
}
.aboutBox .currVersionSection, .aboutBox .alternateVersionsSection {
  padding-bottom: 30px;
}
.aboutBox .versionsBox .language-block:first-child .versionBlock:first-child {
  border-top: none;
  padding-top: 10px;
}
.aboutBox .currVersionSection .versionBlock + .versionBlock {
    border-top: solid 1px #CCC;
    padding-top: 20px;
    margin-top: 20px;
}
.version-with-buy-button {
  display: flex;
  flex-direction: column;
}
.version-with-buy-button .version-text-image{
  display: flex;
  justify-content: space-between;
}
.version-with-buy-button .version-text-image .versionBlock{
  align-self: flex-start;
}
.versionsBox .version-with-buy-button{
    border-top: solid 1px #CCC;
}
.versionsBox .version-with-buy-button .versionBlock{
    border-top: none;
}
.versionsBox .version-with-buy-button .version-text-image .version-with-buy-button-image
{
  padding: 20px;
}
.versionsBox .version-with-buy-button .version-with-buy-button-link{
    padding: 10px 20px;
}
.version-with-buy-button .version-with-buy-button-link{
  align-content: flex-start;
  min-width: 50%;
}
.version-with-buy-button .version-with-buy-button-link a.button{
  color: #FFFFFF;
  padding: 7px 20px;
}
.version-with-buy-button .version-text-image .version-with-buy-button-image img.buy-img {
    height: 85px;
    border-radius: 2px;
}
.versionsBox .versionLanguage {
  padding-bottom: 15px;
  letter-spacing: 1px;
  font-style: normal;
  font-weight: normal;
  font-size: 16px;
  line-height: 19px;
  color: #666666;
}
.interface-hebrew .versionsBox .versionLanguage {
  direction: rtl;
}
.versionsBox div:not(:first-child) .versionLanguage {
  padding-top: 25px;
}
.versionsBox .versionLanguage .versionCount {
  color: #999;
}
.versionsBox a.selectButton:not(.version-with-preview-title-line .selectButton) {
  font-style: normal;
  font-weight: normal;
  font-size: 13px;
  color: #666666;
  box-shadow: 0 1px 2px #999;
  padding: 2px 8px;
  background-color: white;
  border-radius: 4px;
  line-height: 18px;
  cursor: pointer;
}
.versionsBox a.selectButton.currSelectButton:not(.version-with-preview-title-line .selectButton) {
  background-color: #212E50;
  text-decoration: none;
  cursor: default;
  line-height: 20px;
  color: #FFFFFF;
}
.versionsTextList .topFiltersInner .uppercase {
  text-transform: none;
}
span.purim-emoji img{
  height: 25px;
  width: 25px;
}

/* Sheets */

.sheetsInPanel {
  font-size: 62.5%;
  overflow-y: scroll;
  overflow-x: hidden;
  height: 100%;
  padding: 0 15px;
  box-sizing: border-box;
  position: relative;
}
.sheetContent .collectionsWidgetDone .button, .sheetContentSidebar .largeFollowButton {
  background-color: var(--midrash-green);
}
.sheetContentSidebar .largeFollowButton {
  --english-font: var(--english-sans-serif-font-family);
  --hebrew-font: var(--hebrew-sans-serif-font-family);
  font-size: 14px;
  font-weight: 400;
  line-height: 18px;
  min-height: 31px;
  height: 31px;
}

.sheetContent {
  width: 100%;
  box-sizing: border-box;
  font-size: 2.2em;
  line-height: 1.6;
  text-align: justify;
  background-color: inherit;
  margin: 0 auto;
  max-width: 760px;
  position: relative;
  padding: 0 30px;
}
.sheetContent .ref {
  cursor: pointer;
  color: #999;
  font-size: 1em;
}
.sheetContent .ref a {
  color: #999;
}
.sheetContent img {
  max-width: 100%;
}
.sheetContent table {
  margin: auto;
  max-width: 100%;
  width: 100%;
  border-collapse: collapse;
  table-layout: fixed
}
.sheetContent table th,
.sheetContent table td {
  padding: 10px;
  border-top: 1px solid #E6E5E6;
  vertical-align: top;
}
.sheetContent table thead th {
  vertical-align: bottom;
  border-bottom: 2px solid #E6E5E6;
  border-top: none;
}
.sheetContent table th:first-of-type,
.sheetContent table tr td:first-of-type {
  padding-left: 0;
}
.sheetContent table th:last-of-type,
.sheetContent table tr td:last-of-type {
  padding-right: 0;
}
.sheetContent tbody {
  width: 100%;
}
.sheetContent .center {
  text-align: center;
}
.readerPanel .sheetItem {
  position: relative;
}
.heLeft.bilingual section.SheetSource .sheetItem.enOnly > .en,
.heLeft.bilingual section.SheetSource .sheetItem.heOnly > .he,
.heRight.bilingual section.SheetSource .sheetItem.enOnly > .en,
.heRight.bilingual section.SheetSource .sheetItem.heOnly > .he {
  width: 100%;
  padding-right: 15px;
  padding-left: 15px;
}
.readerPanel .sheetItem.indented-1,
.readerPanel section.SheetSource.indented-1,
.readerPanel section.SheetOutsideBiText.indented-1 {
  margin-left:  30px;
  margin-right: 30px;
}
.readerPanel .sheetItem.indented-2,
.readerPanel section.SheetSource.indented-2,
.readerPanel section.SheetOutsideBiText.indented-2 {
  margin-left:  60px;
  margin-right: 60px;
}
.readerPanel .sheetItem.indented-3,
.readerPanel section.SheetSource.indented-3,
.readerPanel section.SheetOutsideBiText.indented-3 {
  margin-left:  90px;
  margin-right: 90px;
}
.sheetContent .customSourceTitle {
  font-family: "Roboto", "Helvetica Neue", "Helvetica", sans-serif;
  text-transform: none;
  margin-bottom: 0;
  margin-top: 40px;
}
.sheetContent p {
  margin: 0 0 1em 0;
}
.segmentNumber.sheetSegmentNumber {
  display: block;
  position: absolute;
  text-align: center;
}
.readerPanel.bilingual.heLeft .sheetItem.segment .segmentNumber.sheetSegmentNumber,
.readerPanel.bilingual.heRight .sheetItem.segment .segmentNumber.sheetSegmentNumber {
  left: 50%;
  margin-left: -15px;
}
.readerPanel.bilingual.heLeft .sheetItem.segment.enOnly .segmentNumber.sheetSegmentNumber,
.readerPanel.bilingual.heRight .sheetItem.segment.enOnly .segmentNumber.sheetSegmentNumber {
  right: 0px;
  left: auto;
  margin-left: 0;
}
.readerPanel.bilingual.heLeft .sheetItem.segment.heOnly .segmentNumber.sheetSegmentNumber,
.readerPanel.bilingual.heRight .sheetItem.segment.heOnly .segmentNumber.sheetSegmentNumber {
  left: 0px;
  margin-left: 0;
}
.readerPanel.english .sheetItem.segment.heOnly .segmentNumber .en,
.readerPanel.hebrew .sheetItem.segment.enOnly .segmentNumber .he
.readerPanel.hebrew section.SheetSource .sheetItem.enOnly > .en,
.readerPanel.english section.SheetSource .sheetItem.heOnly > .he,
.readerPanel.hebrew section.SheetOutsideBiText .sheetItem.enOnly > .en,
.readerPanel.english section.SheetOutsideBiText .sheetItem.heOnly > .he  {
  display: block;
}
.sheetTocIcon {
  color: #ccc;
  font-size: 16px;
  width: 15px;
  height: 15px;
  margin: 0 8px;
  vertical-align: middle;
}
.bookPage .content h2.tagsTitle {
  text-align: center;
  color:black;
  font-size: 13px;
  margin-bottom: 0;
  padding-bottom: 8px;
}
.bookMetaDataBox {
  margin: 40px auto;
  text-align: center;
}
.sheetContent .sheetItem.segment .sourceContentText {
  margin-bottom: 18px;
  display: block;
  overflow-wrap: break-word;
  word-wrap: break-word;
}
.sheetContent h1,
#sheet .outside h1,
.sourceContentText h1 {
  font-weight: 400;
  font-size: var(--serif-h3-font-size);
  text-align: center;
  margin-top: 45px;
  margin-bottom: 30px;
}
.sheetContent h1 span,
.sourceContentText h1 span {
  border-bottom: 4px solid var(--lighter-grey);
}

<<<<<<< HEAD
#aboutCover {
  margin-top: -90px;
  height: 240px;
  padding: 180px 0;
  background-color: #ADA99B;
  box-sizing: border-box;
  text-align: center;
  overflow: hidden;
  position: relative;
}
#aboutVideo {
  position: absolute;
  top: -90px;
  left: 0;
  min-width: 1200px;
  z-index: 0;
  width: 100%;
}
@media (max-width: 450px) {
  #aboutCover {
    height: 270px;
    padding: 180px 0;
  }
  #aboutVideo {
    min-width: 900px;
  }
}
.overlayTextOnSheetsHero {
  color: white;
  --english-font: var(--english-sans-serif-font-family);
  --hebrew-font: var(--hebrew-sans-serif-font-family);
  font-weight: 400;
  margin-inline-start: 10%;
}
.overlayTextOnSheetsHero #title {
  position: absolute;
  font-size: 50px;
  font-weight: 500;
  top: 145px;
  line-height: 62.65px;
}
.overlayTextOnSheetsHero #message {
  position: absolute;
  font-size: 24px;
  line-height: 18px;
  top: 227px;
}
@media screen and (max-width: 800px) {
  .overlayTextOnSheetsHero {
    margin-inline-start: 15%;
  }
  .overlayTextOnSheetsHero #title {
    font-size: 24px;
    top: 115px;
    line-height: revert;
  }
  .overlayTextOnSheetsHero #message {
    font-size: 16px;
    top: 175px;
  }
  #aboutCover {
    height: 150px;
    padding: 130px 0;
  }
}
.sheetContent .addToSheetPlus {
  display: inline-flex;
  justify-content: center;
  align-items: flex-end;
  width: 25px;
  height: 25px;
  background-color: var(--midrash-green);
  border-radius: 50%;
  color: white;
  font-size: 30px;
  line-height: 1;
  cursor: pointer;
}
.SheetOutsideBiText .addToSheetButton, .SheetSource .addToSheetButton {
  margin-inline-start: 15px;
  padding-block-start: 10px;
  padding-block-end: 10px;
}
.SheetMedia .addToSheetButton, .SheetComment .addToSheetButton, .SheetOutsideText .addToSheetButton {
  margin-block-start: -10px;
  margin-block-end: 30px;
}
.sheetContent .addToSheetText {
  --english-font: var(--english-sans-serif-font-family);
  --hebrew-font: var(--hebrew-sans-serif-font-family);
  font-size: 16px;
  font-weight: 400;
  line-height: 18.75px;
  color: var(--dark-grey);
  margin-inline-start: 10px;
  cursor: pointer;
}
@media screen and (min-width: 900px) {
  .contentInner .table {
    display: flex;
    flex-direction: row;
  }
  div.sheetsWrapper :nth-child(-n+2 of .card) {
    border-top: 1px solid #EDEDEC;
  }
}
@media screen and (min-width: 700px) and (max-width: 900px)  {
  .contentInner .table {
    display: flex;
    flex-direction: column;
  }
}
@media screen and (min-width: 600px) and (max-width: 700px) {
  .contentInner .table {
    display: flex;
    flex-direction: row;
  }
  div.sheetsWrapper :nth-child(-n+2 of .card) {
    border-top: 1px solid #EDEDEC;
  }
}
@media screen and (max-width: 600px) {
   .contentInner .table {
    display: flex;
    flex-direction: column;
  }
}
=======

>>>>>>> 183aa65c
.readerPanel.hebrew .sheetContent .sheetItem.segment .sourceContentText.outsideBiText.en {
  display: none;
}
.readerPanel.english .sheetContent .sheetItem.segment .sourceContentText.outsideBiText.he {
  display: none;
}
.readerPanel.hebrew .sheetContent .sheetItem.segment.enOnly .sourceContentText.outsideBiText.en {
  display: inline;
}
.readerPanel.english .sheetContent .sheetItem.segment.heOnly .sourceContentText.outsideBiText.he {
  display: inline;
}
.readerPanel.english .sheetContent .sheetItem .SheetOutsideText.segment.he,
.readerPanel.hebrew .sheetContent .sheetItem .SheetOutsideText.segment.en,
.readerPanel.english .sheetContent .sheetItem .SheetComment.segment.he,
.readerPanel.hebrew .sheetContent .sheetItem .SheetComment.segment.en {
  display: inline;
}
.sourceContentText.centeredSheetContent {
  text-align: center;
}
.sheetContent .sheetItem.segment .sourceContentText p:last-child,
.sheetContent .editorContent .sheetItem.segment .sourceContentText p {
  margin-bottom: 0;
}
.sheetContent .editorContent .sheetItem.noPointer {
  pointer-events: none;
}

.sheetContent .editorContent .sheetItem.noPointer iframe {
  pointer-events: auto;
}


.sheetContent .editorContent .sheetItem.noPointer .element-link,
.sheetContent .editorContent .sheetItem.noPointer .element-link a {
    cursor: pointer;
    pointer-events: auto;
}
.sheetContent .sheetItem.segment .addedBy {
  margin-top: -20px;
}



.sheetContent .element-link {
  display: inline;
  position: relative;
}

.sheetContent .element-link .popup {
  position: absolute;
  left: 0;
  display: flex;
  align-items: center;
  background-color: white;
  padding: 0;
  border-radius: 6px;
  z-index: 1;
  top: -38px;
  pointer-events: auto;
  box-shadow: 0px 1px 3px rgba(0, 0, 0, 0.25);
}

.sheetNotice {
  color: var(--dark-grey);
  background: var(--lighter-grey);
  border: 1px solid var(--light-grey);
  box-sizing: border-box;
  border-radius: 6px;
  padding: 10px 20px;
  margin: 22px 44px 0;
  font-size: 16px;
}
.interface-hebrew .sheetContent .element-link .popup {
  direction: rtl;
}

.sheetContent .element-link .popup input {
  border: none;
  width: 200px;
  padding: 6px;
  font-size: 16px;
  color: rgb(0, 136, 204)
}

.sheetContent .element-link .popup a {
  display: flex;
  align-items: center;
  gap: 5px;
  padding-right: 10px;
  border-right: 1px solid lightgrey;
}

.sheetContent .element-link .popup button {
  border: none;
  background: transparent;
  padding: 6px;
}

.sheetContent .element-link .popup button:hover {
  color: rebeccapurple;
  cursor: pointer;
}

.sheetContent .editorContent,
.sheetContent .editorContent .segment {
  cursor: text;
}

.interface-english .sheetContent .sheetItem.segment .addedBy {
  float: left;
}
.interface-hebrew .sheetContent .sheetItem.segment .addedBy {
  float: right;
}
.youTubeContainer {
  position: relative;
  padding-bottom: 56.25%; /* 16:9 */
  padding-top: 25px;
  height: 0;
  pointer-events: auto;
}
.youTubeContainer iframe {
  position: absolute;
  top: 0;
  left: 0;
  width: 100%;
  height: 100%;
}
.sheetContent .media {
  margin: 0 auto;
  display: table;
  table-layout: fixed;
}
.sheetContent .media.fullWidth {
  width: 100%;
}
.sheetContent .media .mediaCaption {
  display: table-caption;
  caption-side: bottom;
  padding-top: 8px;
}
.sheetContent .media .mediaCaptionInner {
  display: flex;
  justify-content: space-between;
}
.sheetContent .media .mediaCaption .en {
  font-size: 80%;
  text-align: left;
  flex: 1;
}
.sheetContent .media .mediaCaption .he {
  font-size: 72%;
  flex: 1;
  font-family: "Heebo", "sans-serif";
}
.sheetContent .media .mediaCaption.heOnly .he,
.sheetContent .media .mediaCaption.enOnly .en {
  display: block;
}
.sheetContent .media .mediaCaption.heOnly .en,
.sheetContent .media .mediaCaption.enOnly .he {
  display: none;
}
.sheetContent .spacer:only-of-type.empty {
  line-height: inherit;
}
.sheetItem:only-of-type.empty .SheetOutsideText:before,
.sheetContent .spacer:only-of-type.empty:before {
  color: #999;
  position: absolute;
  pointer-events: none;
}
.interface-english .sheetItem:only-of-type.empty .SheetOutsideText:before,
.interface-english .spacer:only-of-type.empty:before,
.interface-english .spacer:only-of-type.empty:before {
  content: "Write something... ";
  margin-inline-start: 50px;
}
.interface-hebrew .sheetItem:only-of-type.empty .SheetOutsideText:before,
.interface-hebrew .spacer:only-of-type.empty:before,
.interface-hebrew .spacer:only-of-type.empty:before {
  content: "לכתוב משהו...";
  margin-inline-start: 50px;
}
.editorAddInterface {
  position: relative;
  pointer-events:none;
  background-color: transparent;
  margin-inline-start: 50px;
}

.editorAddInterface:before {
  content: "";
  margin-inline-start:-46px;
  position: absolute;
  width: 30px;
  height: 30px;
  transform: rotate(45deg);
  background-color: white;
  background-image: url("/static/icons/heavy-x-dark.svg");
  border: 1px solid var(--light-grey);
  background-size: 14px;
  border-radius: 50%;
  pointer-events:auto;
  cursor: pointer;
  background-repeat: no-repeat;
  background-position: center;
  box-sizing: border-box;
  box-shadow: 0px 1px 3px 0px #00000040;
}
.editorAddLineButton {
  position: relative;
  background-color: transparent;
  margin-inline-start: 50px;
}
.hidden.editorAddLineButton::before {
    display: none;
}

.editorAddLineButton:before {
  content: "";
  margin-inline-start:-46px;
  position: absolute;
  width: 30px;
  height: 30px;
  transform: rotate(45deg);
  background-color: white;
  background-image: url("/static/icons/heavy-x-dark.svg");
  border: 1px solid var(--light-grey);
  background-size: 14px;
  border-radius: 50%;
  /*pointer-events:auto;*/
  cursor: pointer;
  background-repeat: no-repeat;
  background-position: center;
  box-sizing: border-box;
  box-shadow: 0px 1px 3px 0px #00000040;
}

.editorAddInterface:hover::before {
background-color: var(--lighter-grey);
}
.editorAddInterface.active:hover::before {
background-color: white;
}

.editorAddInterface.active {
  background-color: white;
  line-height: initial;
}
.editorAddInterface.active:before {
  transform: rotate(0);
}
.editorAddInterface .editorAddInterfaceButton {
  display: none;
}

.addInterfaceInput {
  pointer-events: none;
  display: inline-block;
}
.hidden.editorAddInterface::before {
    display: none;
}


.addInterfaceInput .textPreview {
  border-inline-start: 4px solid;
  padding-inline-start: 36px;
  padding-inline-end: 10px;
  padding-top: 30px;
  padding-bottom: 30px;
  pointer-events: auto;
  margin-top: 10px;
  background-color: white;
}

.addInterfaceInput .button {
  font-size: 14px;
  padding-top: 5px;
  padding-bottom: 5px;
  height: 30px;
  position: absolute;
}

.addInterfaceInput .textPreviewSegment {
  display: inline;
}

.addInterfaceInput .textPreview .inner {
  max-height: 272px;
  overflow-y: scroll;
  padding-inline-end: 30px;
  position: relative;
}

.addInterfaceInput .suggestionBoxContainer,
.addInterfaceInput .textPreviewContainer {
  position: absolute;
  z-index: 1;
}

.addInterfaceInput .suggestionBox,
.addInterfaceInput .textPreview {
  border: 1px solid var(--light-grey);
  box-shadow: 0px 1px 3px rgba(0, 0, 0, 0.25);
  border-radius: 6px;
}

.addInterfaceInput .suggestionBox {
  height: 100%;
}
.addInterfaceInput select.suggestionBox {
  font-size: 22px;
}


.addInterfaceInput select.suggestionBox:focus > option:checked {
  background: var(--light-grey) !important;
}

.addInterfaceInput select.suggestionBox option:checked,
.addInterfaceInput select.suggestionBox option:hover {
    box-shadow: 0 0 10px 100px var(--light-grey) inset;
}

.addInterfaceInput input,
.addInterfaceInput button,
.addInterfaceInput .suggestion {
  pointer-events: auto;
  cursor: pointer;
}

.addInterfaceInput .suggestion {
  border-inline-start: 4px solid;
  padding-inline-start: 36px;
  padding-inline-end: 40px;
  padding-top: 9px;
  padding-bottom: 9px;
  border-bottom: 1px solid var(--lighter-grey);
}

.addInterfaceInput .suggestion:last-of-type {
  border-bottom: none;
}

.addInterfaceInput input {
  min-width: 350px;
  max-width: 450px;
  border-radius: 250px;
  border: none;
  box-shadow: none;
  box-sizing: border-box;
  font-size: 22px;
  padding-inline-start: 30px;
  padding-top: revert;
  margin-inline-end: 20px;
  background: url("/static/icons/iconmonstr-magnifier-2-240.svg") no-repeat scroll left 7px top 7px;
  background-color: var(--lighter-grey);
}
.topicSearch.addInterfaceInput {
  display: flex;
  margin-left: 30px;
  margin-right: 30px;
  justify-content: space-between;
}

.topicSearch.addInterfaceInput input {
  margin-top: 30px;
  height: 30px;
  max-width: 250px;
  min-width: 250px;
  padding-inline-end: 30px;
  margin-left:  0;
  margin-right: 0;
  font-size: 20px;
}
.topicSearch.addInterfaceInput input.selected {
  color: #4B71B7;
}

.topicSearch.addInterfaceInput .button {
  margin-top: 30px;
  position: relative;
  white-space: nowrap;
}
.addInterfaceInput .suggestion {
  font-size: 20px;
}
.topicSearch.addInterfaceInput select.suggestionBox {
  margin-top: 60px;
}
.addInterfaceInput.mediaInput input {
  background: url("/static/icons/link_grey.svg") no-repeat scroll left 7px top 7px;
  background-color: var(--lighter-grey);
}
.readerApp.interface-hebrew .addInterfaceInput input {
  background-position: right 7px top 7px;
  font-family: var(--hebrew-serif-font-family);
}

.addInterfaceInput input::placeholder {
  font-size: 22px;
  font-style: normal;
}

.addInterfaceInput input+span.helperCompletionText {
  position: absolute;
  margin-inline-start: 4px;
  color: var(--medium-grey);
}

.editorAddInterface.active .editorAddInterfaceButton {
  width: 30px;
  height: 30px;
  padding: 10px;
  display: inline-block;
  background-size: auto 12px;
  background-repeat: no-repeat;
  background-position: center;
  border-radius: 6px;
  background-origin: content-box;
  background-color: var(--lighter-grey);
  margin-inline-end: 6px;
  box-sizing: border-box;
  cursor: pointer;
  pointer-events: auto;
}
.editorAddInterface.active .cursorHolder {
  display: inline-block;
 }
#addSourceButton.editorAddInterfaceButton {
  background-image: url("/static/icons/quotation.svg");
}
#addImageButton.editorAddInterfaceButton {
  background-image: url("/static/icons/image.svg");
}
#addMediaButton.editorAddInterfaceButton {
  background-image: url("/static/icons/video.svg");
}

#addImageFileSelectorLabel {
  width: 30px;
  height: 30px;
  margin-inline-start: -5px;
  margin-top: -5px;
  display: block;
  position: absolute;
  cursor: pointer;
}

.sheetContent .sheetItem .SheetOutsideText.segment p {
  margin: 0
}
.sheetContent .sheetItem .SheetOutsideText.segment {
  margin: 0
}
.sheetContent .sheetItem .SheetSource.segment,
.sheetContent .sheetItem .SheetOutsideBiText.segment {
  margin-top: 2px;
  margin-bottom:30px;
}
.sheetContent .text.loading {
  cursor: wait;
}
.oldSheetNotice,
.oldSheetNotice a,
.editSheetNotice,
.editSheetNotice a {
  font-size: 12px;
  font-family: "Roboto", "Helvetica Neue", "Helvetica", sans-serif;
  color: #999;
}
.cookiesNotification {
  position: fixed;
  z-index: 9999;
  color: white;
  background-color: #212E50;
  border-top: 1px solid #ccc;
  bottom: 0;
  box-sizing: border-box;
  width: 100%;
  padding: 10px 0;
  line-height: 1.1;
  text-align: center;
  unicode-bidi: plaintext;
}
.cookiesNotification a {
  text-decoration: underline;
  color: inherit;
  margin-inline-start: 5px;
}
.cookiesNotification .button {
  margin-inline-start: 12px;
}
.readerMessageBox {
  z-index: 9999;
  color: #000;
  font-size: 16px;
  background-color: #ededec;
  border: 1px solid #ccc;
  top: 0;
  left: 0;
  box-sizing: border-box;
  padding: 10px 0;
  margin: 40px;
  line-height: 1.1;
  text-align: center;
}
.readerMessageBox a {
  text-decoration: underline;
  color: inherit;
}
.he sup.sourcePrefix {
  margin-right: -35px;
  position: absolute;
  text-decoration: none;
  font-family: "Roboto", "Helvetica Neue", "Helvetica", sans-serif;
  color: #000;
}
.en sup.sourcePrefix {
  margin-left: -35px;
  position: absolute;
  text-decoration: none;
  font-family: "Roboto", "Helvetica Neue", "Helvetica", sans-serif;
  color: #000;
}
.heLeft.bilingual .sheetContent .text sup.sourcePrefix,
.heRight.bilingual .sheetContent .text sup.sourcePrefix {
    margin-right: -28px;
}
.heLeft.bilingual .sheetContent .text .en sup.sourcePrefix,
.heRight.bilingual .sheetContent .text .en sup.sourcePrefix {
  display: none
}
.sheetItem.ref-display-none .ref {
  display: none;
}
section.SheetSource .en,
section.SheetOutsideBiText .en {
  background-color: #FBFBFA;
}
section.SheetSource,
section.SheetOutsideBiText {
  border-inline-start: 4px solid;
  border-inline-end: 1px solid #DDDDDD;
  border-block-start: 1px solid #DDDDDD;
  border-block-end: 1px solid #DDDDDD;
  border-radius: 4px;
  margin-bottom: 30px;
}

.readerPanel.hebrew section.SheetSource .sheetItem > .he,
.readerPanel.english section.SheetSource .sheetItem > .en,
.readerPanel.hebrew section.SheetSource .sheetItem.enOnly > .en > .sourceContentText,
.readerPanel.hebrew section.SheetOutsideBiText .sheetItem > .he,
.readerPanel.english section.SheetOutsideBiText .sheetItem > .en {
  display: block;
}
.readerPanel.hebrew section.SheetSource .sheetItem:not(.enOnly) > .en,
.readerPanel.hebrew section.SheetSource .sheetItem.enOnly > .en > .ref,
.readerPanel.hebrew section.SheetSource .sheetItem.enOnly > .he > .sourceContentText,
.readerPanel.english section.SheetSource .sheetItem > .he,
.readerPanel.hebrew .sheetItem:not(.enOnly) .SheetSource > .en,
.readerPanel.hebrew .sheetItem.enOnly .SheetSource > .en > .ref,
.readerPanel.hebrew .sheetItem.enOnly .SheetSource > .he > .sourceContentText,
.readerPanel.english .sheetItem .SheetSource > .he,
.readerPanel.hebrew section.SheetOutsideBiText .sheetItem > .en,
.readerPanel.english section.SheetOutsideBiText .sheetItem > .he  {
  display: none;
}
.interface-english section.SheetSource .sheetItem > .he,
.interface-english section.SheetSource .sheetItem > .en,
.interface-english section.SheetOutsideBiText .sheetItem > .he,
.interface-english section.SheetOutsideBiText .sheetItem > .en {
  padding: 15px 20px 15px 16px;
}
.interface-english section.SheetSource .sheetItem > .en {
  border-block-start: 1px solid #DDDDDD;
  border-block-end: 1px solid #DDDDDD;
}
.interface-hebrew section.SheetSource .sheetItem > .he,
.interface-hebrew section.SheetSource .sheetItem > .en,
.interface-hebrew section.SheetOutsideBiText .sheetItem > .he,
.interface-hebrew section.SheetOutsideBiText .sheetItem > .en {
  padding: 15px 16px 15px 20px;
}
section.SheetSource .segmentNumber,
section.SheetSource .SheetOutsideBiText {
  display: none;
}
.sheetContent section.SheetSource .sheetItem.segment .sourceContentText,
.sheetContent section.SheetOutsideBiText .sheetItem.segment .sourceContentText {
  margin: 0;
}
.sheetContent section.SheetSource .sheetItem.segment {
  margin-block-end: 0;
}
.sheetItem .SheetSource,
.sheetItem .SheetOutsideBiText {
  border-inline-start: 4px solid;
  padding-inline-start: 16px;
  padding-inline-end: 20px;
  box-shadow: 0px 1px 6px rgba(0, 0, 0, 0.25);
}
.sheetItem .SheetSource.segment,
.sheetItem .SheetOutsideBiText.segment {
cursor: pointer;
}

.sheetItem .SheetSource.selected.segment,
.sheetItem .SheetOutsideBiText.selected.segment {
  border-top: 2px solid var(--select-blue);
  border-bottom: 2px solid var(--select-blue);
  border-inline-end: 2px solid var(--select-blue);
  margin-top: 0;
  margin-bottom: 28px;
  margin-inline-end: -2px;
  cursor: text;
}
.sheetItem .SheetSource .he,
.sheetItem .SheetSource .en,
.sheetItem .SheetOutsideBiText .he,
.sheetItem .SheetOutsideBiText .en {
  padding-inline-start: 16px;
  padding-inline-end: 20px;
  margin-inline-start: -16px;
  margin-inline-end: -20px;
  padding-top: 15px;
  padding-bottom: 15px;
}
.interface-hebrew .sheetItem .SheetSource .he,
.interface-hebrew .sheetItem .SheetSource .en,
.interface-hebrew .sheetItem .SheetOutsideBiText .he,
.interface-hebrew .sheetItem .SheetOutsideBiText .en {
  padding-inline-start: 20px;
  padding-inline-end: 16px;
  margin-inline-start: -20px;
  margin-inline-end: -16px;
}
.interface-hebrew .bilingual.heLeft .sheetItem .SheetOutsideBiText .he,
.interface-hebrew .bilingual.heLeft .sheetItem .SheetSource .he,
.interface-hebrew .bilingual.heRight .sheetItem .SheetOutsideBiText .en,
.interface-hebrew .bilingual.heRight .sheetItem .SheetSource .en,
.interface-english .bilingual.heRight .sheetItem .SheetOutsideBiText .he,
.interface-english .bilingual.heRight .sheetItem .SheetSource .he,
.interface-english .bilingual.heLeft .sheetItem .SheetOutsideBiText .en,
.interface-english .bilingual.heLeft .sheetItem .SheetSource .en {
  padding-inline-end: 20px;
  margin-inline-end: 0px;
  padding-inline-start: 20px;
  margin-inline-start: 0px;
}
.interface-hebrew .bilingual.heLeft .sheetItem .SheetOutsideBiText .en,
.interface-hebrew .bilingual.heLeft .sheetItem .SheetSource .en,
.interface-english .bilingual.heLeft .sheetItem .SheetOutsideBiText .he,
.interface-english .bilingual.heLeft .sheetItem .SheetSource .he {
  padding-inline-end: 16px;
  margin-inline-end: 0px;
  padding-inline-start: 20px;
  margin-inline-start: 0px;
}

.interface-hebrew .bilingual.heRight .sheetItem .SheetOutsideBiText .he,
.interface-hebrew .bilingual.heRight .sheetItem .SheetSource .he,
.interface-english .bilingual.heRight .sheetItem .SheetOutsideBiText .en,
.interface-english .bilingual.heRight .sheetItem .SheetSource .en {
  padding-inline-end: 20px;
  margin-inline-end: 0px;
  padding-inline-start: 16px;
  margin-inline-start: 0px;
}

.readerPanel.bilingual.heRight .sheetItem .SheetSource,
.readerPanel.bilingual.heRight .sheetItem .SheetOutsideBiText,
.readerPanel.bilingual.heLeft .sheetItem .SheetSource,
.readerPanel.bilingual.heLeft .sheetItem .SheetOutsideBiText {
  padding-left: 0;
  padding-right: 0;
}

.readerPanel.english .sheetItem .SheetSource .he,
.readerPanel.english .sheetItem .SheetSource .en,
.readerPanel.english .sheetItem .SheetOutsideBiText .he,
.readerPanel.english .sheetItem .SheetOutsideBiText .en,
.readerPanel.hebrew  .sheetItem .SheetSource .he,
.readerPanel.hebrew  .sheetItem .SheetSource .en,
.readerPanel.hebrew  .sheetItem .SheetOutsideBiText .he,
.readerPanel.hebrew  .sheetItem .SheetOutsideBiText .en
{
  padding-inline-start: initial;
  padding-inline-end: initial;
  margin-inline-start: initial;
  margin-inline-end: initial;
}

.readerPanel.english .sheetItem .SheetSource.segment,
.readerPanel.hebrew .sheetItem .SheetSource.segment {
  padding-top: 15px;
  padding-bottom: 15px;
}


.sheetItem .SheetSource .he.editable.selected .sourceContentText,
.sheetItem .SheetSource .en.editable.selected .sourceContentText,
.sheetItem .SheetOutsideBiText .he.editable.selected .sourceContentText,
.sheetItem .SheetOutsideBiText .en.editable.selected .sourceContentText {
  background-color: #FFFFFF;
  box-shadow: inset 0px 0px 3px rgba(0, 0, 0, 0.3);
  border-radius: 6px;
}
.sheetItem .SheetSource ::selection,
.sheetItem .SheetOutsideBiText ::selection {
  background-color: rgba(0,0,0,0);
}
.sheetItem .SheetSource .he.editable.selected ::selection,
.sheetItem .SheetSource .en.editable.selected ::selection,
.sheetItem .SheetOutsideBiText .he.editable.selected ::selection,
.sheetItem .SheetOutsideBiText .en.editable.selected ::selection {
  background-color: #D2DCFF;
}
.sheetItem .SheetSource .en,
.sheetItem .SheetOutsideBiText .en {
  background-color: #FBFBFA;
}
.sheetItem .SheetSource .ref,
.sheetItem .SheetOutsideBiText .ref {
  pointer-events: none;
  user-select: none;
}
.readerPanel.bilingual .sheetItem .SheetSource:after,
.readerPanel.bilingual .sheetItem .SheetOutsideBiText:after {
  content: " ";
  display: block;
  clear: both;
  height: 0;
  background-color: #FBFBFA;
}
.sheetItem .SheetMedia {
  margin-bottom: 14px;
}
.readerPanel.bilingual.heRight .SheetSource {
  background-image:
  linear-gradient(
    to left,
    #fff,
    #fff 50%,
    #FBFBFA 50%,
    #FBFBFA 100%,
    #fff 100%
  );
}
.readerPanel.bilingual.heLeft .SheetSource {
  background-image:
  linear-gradient(
    to right,
    #fff,
    #fff 50%,
    #FBFBFA 50%,
    #FBFBFA 100%,
    #fff 100%
  );
}

.bilingual.heLeft .sheetContent .boxedSheetItem,
.bilingual.heRight .sheetContent .boxedSheetItem {
  margin-bottom: 30px;
}

.bilingual.heLeft .sheetContent .sheetItem .SheetSource.segment,
.bilingual.heRight .sheetContent .sheetItem .SheetSource.segment {
  margin-bottom: 0;
}

.boxedSheetItem + .spacer {
  margin-top: -30px;
  transition: all .5s ease-in-out;
}

.boxedSheetItem + .spacer.spacerSelected {
  margin-top: unset;
  margin-bottom:30px;
  transition: all .5s ease-in-out;
}

.boxedSheetItem[draggable] {
  -moz-user-select: none;
  -khtml-user-select: none;
  -webkit-user-select: none;
  user-select: none;
  -khtml-user-drag: element;
  -webkit-user-drag: element;
}

.boxedSheetItem.dragged {
  opacity: .2;
}

.boxedSheetItem .boxedSourceChildren {
  position: absolute;
  top: 0;
}

.draggedOver.draggedOverBefore::before {
  content: "​"; /* zwsp required for chrome to display content */
  display: block;
  background-color: #D2DCFF;
  width: 100%;
}
.draggedOver.draggedOverAfter::after {
  content: "​"; /* zwsp required for chrome to display content */
  display: block;
  background-color: #D2DCFF;
  width: 100%;
}

.dragIcon {
  background-color: #F0F8FF;
  width: auto;
  height: 30px;
  left: -3000px;
  border-inline-start: 4px solid;
  font-size: 22px;
  padding-top: 10px;
  padding-left: 10px;
  padding-right: 10px;
  text-align: center;
  position: absolute;
}
.dragIconContainer {
  position: absolute;
  left: -9999px;
  display: flex;
  flex-direction: column;
  background-color: rgba(255, 255, 255, 0.1);
}
.feedbackBox p {
  font-size: 16px;
  letter-spacing: 1px;
}
.feedbackBox .button {
  margin: auto;
  width: 100%;
}
.feedbackBox input {
  padding: 16px 22px;
  margin-bottom: 20px;
  cursor: pointer;
  font-size: 18px;
  border-radius: 4px;
  box-shadow: none;
  border: 1px solid #E9E9E9;
  width: 100%;
  box-sizing: border-box;
}
.connectionsPanel textarea.feedbackText {
  border-radius: 7px;
  box-shadow: 0 1px 3px rgba(0,0,0,0.2);
}
.img-circle {
  border-radius: 50%;
}
.tab-view .tab-list {
  display: flex;
  flex-direction: row;
  justify-content: flex-start;
}
.tab-view .tab-list .tab {
  font-size: 16px;
  color: black;
  text-align: center;
  padding: 10px 0;
  margin: 0;
  margin-inline-end: 30px;
  cursor: pointer;
}

.tab-view .tab-list .tab.popover {
  margin-inline-end: 0;
  margin-inline-start: 10px;
}

.interface-hebrew .tab-view .tab-list .tab.popover{
    transform: scale(1.3);
}

.tab-view .tab-list .tab a {
  color: inherit;
}
.tab-view .tab-list .tab a:hover {
  text-decoration: none;
}
.tab-view .tab-list .active .tab {
  border-bottom: 4px solid #CCC;
}
.tab-view .tab-list .tab img {
  width: 18px;
  height: 18px;
  margin: 0 10px 0 0;
  top: 2px;
  position: relative;
}
.interface-hebrew .tab-view .tab-list .tab img {
  margin: 0 0 0 10px;
}
.tab-view .tab-list .justifyright {
  margin: 0 0 4px auto;
  display: flex;
  align-items: center;
}
.tab-view .tab-list .tab.filter,
.tab-view.largeTabs .tab-list .tab.filter {
  margin: 0;
}

.interface-hebrew .singlePanel .tab-view.largeTabs .tab-list .tab.filter {
  margin-top: 3px;
}

.tab-view .tab-list .tab.popover {
  position: relative;
  display: inline-block;
}


.tab-view .tab-list .tab.filter.open {
  background-color: inherit;
}
.tab-view .tab-list .tab.filter img {
  margin: 0 0 1px 6px;
  width: 18px;
  height: 18px;
}
.interface-hebrew .tab-view .tab-list .tab.filter img {
  margin: 0 6px 1px 0;
}
.tab-view .tab-list .applink a {
    color: #666;
}
.interface-hebrew .tab-view .tab-list .justifyright {
  margin: 0 auto 0 0;
}
.tab-list :not(.active) .tab, .tab-list :not(.active) .tab a{
    color: #666;
}
.tab-view.largeTabs .tab-list {
    border-bottom: 1px solid #CCC;
    margin-bottom: 18px;
}
.tab-view.largeTabs .filter-bar {
  margin-bottom: 30px;
}
.tab-view.largeTabs .tab-list .tab {
  font-size: 22px;
}
.singlePanel .tab-view.largeTabs .tab-list .tab:not(.popover) {
    font-size: 16px;
}
.tab-view.largeTabs .tab-list .active .tab {
  border-bottom: 4px solid var(--light-grey);
}

.singlePanel .tab-view.largeTabs .tab-list .active .tab {
  padding-bottom: 18px;
}

.langSelectPopover {
  position: absolute;
  top: 100%;
  right: 0;
  background-color: #fff;
  border-radius: 6px;
  box-shadow: 0px 1px 3px 0px rgba(0, 0, 0, 0.25);
  text-align: start;
  width: 266px;
  padding: 15px 0;
}

.interface-hebrew .singlePanel .langSelectPopover {
  right: -233px;
}
.langSelectPopover .langHeader {
  font-weight: 500;
  font-size: 16px;
  padding: 15px;
  margin-bottom: 15px;
  border-bottom: 1px solid var(--light-grey);
}

.langSelectPopover .radioChoice.active {
  background-color: var(--sefaria-blue);
  color: #fff;
}

.langSelectPopover .radioChoice {
  display: flex;
  justify-content: space-between;
  align-items: center;
  font-size: 14px;
  color: #000;
  margin-inline: 15px;
  background-color: var(--lighter-grey);
  cursor: pointer;
}

.langSelectPopover .radioChoice:nth-of-type(1) {
  border-radius: 6px 6px 0px 0px;
}

.langSelectPopover .radioChoice:nth-of-type(3) {
  border-radius: 0px 0px 6px 6px;
}

.langSelectPopover .radioChoice label {
  flex-grow: 1;
  padding: 10px;
  cursor: pointer;
}

.langSelectPopover .radioChoice input[type=radio] {
    appearance: none;
    background-color: #fff;
    width: 20px;
    height: 20px;
    border: 2px solid var(--medium-grey);
    border-radius: 20px;
    display: inline-grid;
    place-content: center;
    margin-top: 0;
    margin-inline-end: 10px;

  }

/* Styles the radio select as a checkbox  */
.langSelectPopover .radioChoice input[type=radio]::before {
    content: "";
    width: 10px;
    height: 10px;
    transform: scale(0);
    transform-origin: bottom left;
    background-color: var(--sefaria-blue);
    clip-path: polygon(13% 50%, 34% 66%, 81% 2%, 100% 18%, 39% 100%, 0 71%);
}

.langSelectPopover .radioChoice input[type=radio]:checked::before {
    transform: scale(1);
}

.langSelectPopover .radioChoice input[type=radio]:checked{
    background-color:   #fff;
    border: 0;
}

@media (max-width: 540px) {
  .profile-page .tab-view .tab .tabIcon {
    display: none;
  }

  .tab-view .tab-list{
    flex-wrap: wrap;
  }
  .profile-page .profile-actions .resourcesLink.profile-settings,
  .profile-page .profile-actions .button.logoutLink{
    display: none;
  }
}
.profile-page .textRange {
  font-size: 18px;
  color: #666;
}
.profile-page .note-text {
  font-size: 18px;
}
.profile-page .note {
  display: flex;
  flex-direction: row;
  justify-content: space-between;
  padding: 10px 0 20px 0;
}
.profile-page .note + .note {
  border-top: 1px solid #CCC;
}
.profile-page .noteLeft {
  flex-grow: 1;
}
.profile-page .noteRight {
  display: flex;
  flex-direction: row;
  align-items: flex-start;
}
.profile-page .note .noteRight img {
  display: none;
}
.profile-page .note .noteRight img + img {
  margin: 0 0 0 10px;
}
.interface-hebrew .profile-page .note .noteRight img + img {
  margin: 0 10px 0 0;
}
.profile-page .note:hover .noteRight img {
  display: inline-block;
  width: 16px;
  height: 16px;
  opacity: 0.4;
}
.profile-page .note:hover .noteRight img:hover {
  opacity: 0.6;
  cursor:pointer;
}
.profile-page .social-icon img, .sheetContentSidebar .social-icon img {
  width: 13px;
  height: 13px;
  opacity: 0.4;
}
.sheetContentSidebar .title.sub-title, .sheetContentSidebar .title.sub-sub-title {
  --english-font: var(--english-sans-serif-font-family);
  --hebrew-font: var(--hebrew-sans-serif-font-family);
  font-size: 14px;
  font-weight: 400;
  line-height: 18px;
  margin-block-end: 10px;
}
.sheetContentSidebar .title.sub-sub-title {
  margin-block-end: 20px;
}
.profile-page .social-icon + .social-icon {
  padding: 0 5px;
}
.profile-page .social-icon:hover img {
  opacity: 0.6;
}
#staticContentWrapper .editorToggleHeader {
  margin: revert;
}
.editorToggleHeader {
  padding-inline: 10%;
  background-color: var(--sefaria-blue);
  color: white;
  height: 72px;
  font-size: 16px;
  margin-top: -60px;
  margin-bottom: 80px;
  display: flex;
  justify-content: center;
  gap: 5px;
  align-items: center;
}

.interface-hebrew .editorToggleHeader {
  direction: rtl;
}
.editorToggleHeader .button {
  white-space: nowrap;
  padding: 5px 8px;
  height: 30px;
  letter-spacing: 0;
  margin-inline-end: 15px;
}

.editorToggleHeader .learnMore {
  text-decoration: underline;
  color: white;
  white-space: nowrap;
  margin-top: -5px;
}
.feedbackOverlay {
  position: fixed;
  width: 100%;
  height:100%;
  background-color: #FBFBFA;
  z-index: 1001;
  top: 0;
  left: 0;
  padding: 120px 60px;
  box-sizing: border-box;
}
.interface-hebrew .feedbackOverlay {
  direction: rtl;
}
.feedbackOverlay .buttonContainer {
  margin-top: 50px;
}
.feedbackOverlay h2 {
  font-size: 30px;
  font-family: "adobe-garamond-pro", "Crimson Text", Georgia, serif;
  margin: 0 auto 50px auto;
  color: black;
  text-transform: none;
  max-width: 600px;
}
.feedbackOverlay p, .feedbackOverlay ul  {
  font-size: 16px;
  font-family: "Roboto", "Helvetica Neue", "Helvetica", sans-serif;
  color: black;
  max-width: 600px;
  margin: 10px auto;
}
.feedbackOverlay textarea {
  font-size: 18px;
  color: #000;
  box-shadow: 0px 1px 3px rgba(0, 0, 0, 0.25);
  border-radius: 6px;
  border: none;
  width: 100%;
  padding: 12px;
  font-weight: normal;
  font-style: normal;
  margin-top: 10px;
  height: 120px;
}
.interface-hebrew textarea,
.interface-hebrew textarea::placeholder,
.interface-hebrew input
{
  font-family: var(--hebrew-sans-serif-font-family);
}
.feedbackOverlay textarea::placeholder {
  font-size: 16px;
  font-style: normal;
  color: #666;
}
.feedbackOverlay a {
  color: #4871bf;
}
.feedbackOverlay .button {
  margin: 0;
}
.feedbackOverlay a.button  {
  color: white;
}
.sheetList .sheet {
  border-bottom: none;
}
.sheetList .sheet {
  display: flex;
  flex-direction: row;
}
.sheetList .sheet .sheetLeft {
  display: flex;
  flex-direction: column;
}
.sheetList .sheet .sheetTags {
  color: #999;
}
.sheetsProfileList .sheet .sheetTags .bullet {
  padding: 0 5px;
}
.sheetList .sheet a {
  color: inherit;
  cursor: pointer;
}
.sheetList .sheet a.sheetTitle {
  display: flex;
  flex-direction: row;
  align-items: center;
  margin-bottom: 10px;
  font-size: 18px;
}
.sheetList .sheet .sheetLeft .sheetTitle img,
.textList .sheet .sheetLeft .sheetTitle img {
  width: 18px;
  height: 18px;
  margin-inline-end: 10px;
}
.sheetLeft div.sheetSummary {
  margin-bottom: 10px
}
.default-profile-img {
  width: 175px;
  height: 175px;
  background-color: #999;
  border-radius: 50%;
  display: flex;
  justify-content: center;
  align-items: center;
  color: white;
  font-size: 75px;
  font-family: "Roboto", "Helvetica Neue", "Helvetica", sans-serif;
}
.default-profile-img.invisible {
  visibility: hidden;
}
.profile-page .filterable-list {
  /* to distinguish top half of profile from bottom half */
    background-color: white;
    border: 1000px solid white;
    border-top: 4px solid white;
    border-bottom: 120px solid white;
    margin: -4px 0 -120px -1000px;
    width: 100%;
}
.interface-hebrew .profile-page .filterable-list {
  margin: -4px -1000px -120px 0;
}
.filterable-list .filter-bar {
  border-bottom: 1px solid #E2E2E1;
  display: flex;
  flex-direction: row;
  align-items: center;
  padding: 16px 0;
  justify-content: space-between;
}
.filterable-list .filter-bar-new {
  padding: 0 0 20px 0;
  justify-content: space-between;
  align-items: center;
  display: flex;
  flex-wrap: wrap;
  flex-direction: row;
}
.filterable-list .filter-bar-new .filter-input {
  background-color: #EDEDED;
  border-radius: 5px;
  padding: 5px;
  color: black;
  width: 250px;
  display: flex;
  align-items: center;
}
.filterable-list .filter-bar-new .filter-input ::placeholder {
  color: #999;
}
.filterable-list .filter-bar-new .sort-option {
  padding: 7px;
  color: #666;
  font-size: 16px;
  cursor: pointer;
  margin: 0 0 0 7px;
  background-color: #EDEDED;
  border-radius: 5px;
}
.interface-hebrew .filterable-list .filter-bar-new .sort-option {
  margin: 0 7px 0 0;
}
.filterable-list .filter-bar-new .sort-option.active {
  color: black;
}
.filterable-list .filter-bar-new .systemText span {
  color: #000;
}
.filterable-list .filter-bar .filter-bar-inner {
  display: flex;
  align-items: center;
}
.filterable-list .readerNavMenuSearchButton {
  margin: 0 10px 0 5px;
  display: inline-flex;
  top: 0;
}
.interface-hebrew .filterable-list .readerNavMenuSearchButton {
  margin: 0 5px 0 10px;
}
.filterable-list input {
  border: 0;
  font-size: 18px;
  font-family: "adobe-garamond-pro", "Crimson Text", Georgia, serif;
  background-color: transparent;
}
.filterable-list .loadingMessage {
  margin-top: 30px;
}
.profile-page .filterable-list .filter-content {
  padding-top: 25px;
}
.profile-page .sheet-header {
  display: flex;
  flex-direction: column;
  align-items: flex-start;
  margin-bottom: 10px;
}
.profile-page .collectionListingImage {
  width: 18px;
  height: 18px;
  border-radius: 50%;
  vertical-align: middle;
  margin: 0;
  margin-inline-end: 10px;
  position: relative;
  top: -2px;
}
.profile-page .collectionListingName {
  margin-bottom: 10px;
  font-family: Roboto;
  font-size: 16px;
  font-weight: 600;
  line-height: 18.75px;

}
.profile-page .collectionListing + .collectionListing {
  border-top: 0;
}
.profile-page .profile-summary-content a {
  color: inherit;
}
.profile-page .profile-summary a.logoutLink {
  color: #666;
  padding: 16px 15px;
}
.profile-page .profile-summary {
  display: flex;
  flex-direction: row;
  justify-content: space-between;
  margin-bottom: 40px;
}
.profile-page .profile-summary .summary-column {
  display: flex;
  flex-direction: column;
  flex-grow: 3;
  flex-basis: 0;
}
.profile-page .profile-summary .summary-column.start {
  align-items: flex-start;
}
.profile-page .profile-summary .summary-column.end {
  flex-grow: 1;
}
.profile-summary .small-margin {
  margin: 0 4px;
}
.profile-summary .sub-sub-title > .small-margin:first-child,
.profile-summary .sub-sub-title > span:first-child .small-margin {
  margin: 0 4px 0 0;
}
.profile-summary .sub-sub-title > .small-margin:last-child,
.profile-summary .sub-sub-title > span:last-child .small-margin {
  margin: 0 0 0 4px;
}
.interface-hebrew .profile-summary .sub-sub-title > .small-margin:last-child,
.interface-hebrew .profile-summary .sub-sub-title > span:last-child .small-margin {
  margin: 0 4px 0 0;
}
.profile-page .aboutText {
  margin-top: 20px;
  font-size: 18px;
  line-height: 1.4;
  font-family: Roboto;
  font-size: 14px;
  font-weight: 400;
  line-height: 16.41px;
}

.profile-page .aboutText a {
  font-family: Roboto;
}

@media (max-width: 540px) {
  .profile-page .profile-pic:hover .profile-pic-hover-button.profile-pic-button-visible {
    display: none !important;  /* dont allow profile pic upload on mobile b/c causes black image on iOS */
  }
  .profile-page .profile-pic .profile-pic-button {
    top: calc(-1 * ((87px/2) + (46px/2)));  /* height of .profile-img + height of .profile-pic-button */
  }
  .profile-page .editorToggleHeader {
    display: none !important;
  }
  .profile-page .profile-summary .profile-img {
    width: 87px !important;
    height: 87px !important;
    font-size: 43.5px !important;
  }
  .profile-page .profile-summary .default-profile-img {
    width: 87px !important;
    height: 87px !important;
    font-size: 43.5px !important;
  }
  .profile-page .profile-summary .profile-actions {
    display: flex;
    flex-wrap: wrap;
    flex-direction: row;
  }
}
.profilePicAndButtonContainer .profile-actions {
  margin-top: 10px;
}

.profile-page .profile-summary .follow {
  color: #999;
  font-size: 13px;
  letter-spacing: 1px;
}
.profile-page .profile-summary .follow .follow-bull {
  padding: 0 5px;
}

.profile-page .resourcesLink.faded {
  color: #666;
}
.resourcesLink.blue {
  color: white;
  background-color: var(--sefaria-blue);
}
.resourcesLink.studyCompanion {
  margin-inline-start: 10px;
}
@media screen and (max-width: 900px) {
  .resourcesLink.studyCompanion {
    margin-inline-start: 0;
  }
}
@media screen and (max-width: 900px) {
  .resourcesLink.studyCompanion {
    margin-inline-start: 0;
  }
}
.resourcesLink.blue img {
  filter: invert(1);
  opacity: 1;
}
.profile-page .authorByLine {
  margin: 20px 0;
}
.authorByLineImage a {
  text-decoration: none;
}
.profile-page .follow-header {
  font-size: 20px;
  color: #000;
  padding-bottom: 10px;
}
.profile-page .follow-header .follow-count {
  color: #999;
}
.profile-page .resourcesLink,
.profile-pic-cropper-button.resourcesLink {
  min-height: 46px;
  height: 46px;
  overflow: visible;
  padding: 0px 16px;
  border-top: 0;
  display: flex;
  align-items: center;
  width: unset;
}
.profile-page .emptyList {
  display: flex;
  flex-direction: column;
  align-items: flex-start;
}
.profile-page .emptyList .emptyListText {
  font-size: 16px;
  margin: 30px 0;
  color: #999;
  font-family: "Roboto", "Helvetica Neue", "Helvetica", sans-serif;
  line-height: 1.5;
}
.profile-page .profile-summary .resourcesLink + .resourcesLink,
.profile-page .profile-summary .largeFollowButton + .resourcesLink,
#interruptingMessage.profile-pic-cropper-modal .resourcesLink + .resourcesLink {
  margin: 0 0 0 10px;
}
.interface-hebrew .profile-page .profile-summary .largeFollowButton + .resourcesLink,
.interface-hebrew .profile-page .profile-summary .resourcesLink + .resourcesLink {
  margin: 0 10px 0 0;
}
.profile-page .profile-summary .title {
  margin-bottom: 10px;
}
.profile-page .profile-summary .sub-title {
  color: #000;
  font-family: "Roboto", "Helvetica Neue", "Helvetica", sans-serif;
  font-size: 16px;
}
.profile-page .profile-summary .sub-sub-title {
  color: #666;
  font-family: "Roboto", "Helvetica Neue", "Helvetica", sans-serif;
  font-size: 16px;
}
/* Tooltip - source: https://codepen.io/cristina-silva/pen/XXOpga */
.tooltip-toggle {
  cursor: pointer;
  position: relative;
  line-height: normal;
}
.tooltip-toggle svg {
  height: 18px;
  width: 18px;
}
/*Tooltip text container*/
.three-dots-button.tooltip-toggle::before {
  /* make the tooltip appear on right. % is an estimate that works most of the time */
  top: 0;
  transform: translateY(-35%);
  left: 30px;
  color: #999;
  text-align: left;
}
.interface-hebrew .three-dots-button.tooltip-toggle::before {
  left: unset;
  right: 30px;
  text-align: right;
}
@media (max-width: 450px) {
  .three-dots-button.tooltip-toggle::before {
    left: -165px;
  }
  .interface-hebrew .three-dots-button.tooltip-toggle::before{
    right: -165px;
  }
}

.tooltip-toggle::before {
  color: #000;
  font-family: "Roboto", "Helvetica Neue", "Helvetica", sans-serif;
  font-size: 13px;
  opacity: 0;
  pointer-events: none;
  text-align: center;
  position: absolute;
  top: 30px;
  left: -70px;
  padding: 10px;
  background-color: #fff;
  box-shadow: 0 1px 3px rgba(0,0,0,.2);
  border-radius: 5px;
  content: attr(aria-label);
  text-transform: none;
  transition: all 0.5s ease;
  width: 140px;
  z-index: 1;
}
/*Triggering the transition*/
.tooltip-toggle:hover::before, .tooltip-toggle:hover::after {
  opacity: 1;
  transition: all 0.75s ease;
}
.largeFollowButton {
  display: inline-flex;
  min-height: 46px;
  height: 46px;
  overflow: visible;
  padding: 0px 16px;
  align-items: center;
  text-align: center;
  cursor: pointer;
  background: var(--sefaria-blue);
  color: #fff;
  border-radius: 6px;
  box-shadow: 0 1px 3px rgb(0 0 0 / 20%);
}
.profile-page .largeFollowButton.following .int-en,
.profile-page .largeFollowButton.following .int-he {
  color: black;
}
.largeFollowButton.following span {
  color: #666;
}
.smallFollowButton {
  height: 20px;
  line-height: 18px;
  width: min-content;
  text-align: center;
  cursor: pointer;
  background: var(--midrash-green);;
  color: white;
  border-radius: 3px;
  margin-inline-start: 15px;
  display: none;
  letter-spacing: normal;
  padding: 0 3px;
}
.smallFollowButton.smallText span {
  color: white;
}
.largeFollowButton.following, .smallFollowButton.following {
  background: #fff;
  color: black;
}
.smallFollowButton.following{
  border: 1px solid #CCCCCC;
  box-sizing: border-box;
}
.smallFollowButton.following.smallText span {
  color: black;
}
.authorByLine.small .smallFollowButton.following{
  line-height: 18px;
}
.authorByLine .smallFollowButton.following{
  line-height: 16px;
}
body .homeFeedWrapper {
  background-color: white;
}
body .homeFeedWrapper .content {
  padding: 0;
}
.columnLayout {
  display: flex;
  flex-direction: row;
}
@media (max-width: 540px) {
  .topicPanel .columnLayout {
    flex-direction: column;
  }
  .topicPanel .sideColumn {
    padding: 20px 25px 30px 25px;
    max-width: 100%;
    align-self: stretch;
    border: 0;
    margin: 0;
  }
  .topicPanel .navSidebar {
    width: unset;
    border-top: 30px solid #FBFBFA;
    margin: 0;
  }
}
.sideColumn .topicSideColumn {
  margin-bottom: 20px;
}

.sideColumn .section {
  margin-bottom: 70px;
}
.sideColumn .section h2 {
  text-transform: none;
  font-size: 24px;
  letter-spacing: normal;
  text-align: inherit;
  margin: 0 0 30px 0;
}
.sideColumn .section h2 .int-en {
  text-align: left;
}
.sideColumn .section h2 .int-he {
  text-align: right;
}
.sideColumn .section .description {
  margin-bottom: 25px;
}
.sideColumn .button img {
  width: 16px;
  height: 16px;
  margin: 0 5px;
  position: relative;
  top: 2px;
  filter: invert(1);
}
.sideColumn .button.white img {
  filter: none;
  opacity: .4;
}
.sideColumn .button .fa {
  opacity: .4;
  margin: 0 5px;
}
.sideColumn .inlineButtonBox {
  display: flex;
  justify-content: space-between;
}
.sideColumn .inlineButtonBox a {
  flex: 1;
}
.sideColumn .inlineButtonBox a .button {
  width: 100%;
}

.sideColumn .button {
  letter-spacing: 0;
}
.sideColumn h2 {
  font-weight: 400;
}

.sideColumn .newsletterInput {
  height: 53px;
}
.sideColumn .newsletterSignUpBox img {
    height: 23px;
    width: 23px;
    opacity: 0.35;
    position: absolute;
    top: 15px;
    right: 17px;
}
.interface-hebrew .sideColumn .newsletterSignUpBox img {
  right: auto;
  left: 17px;
  transform: scale(-1, 1);
}
.sideColumn .newsletterInput, .sideColumn .newsletterInput::placeholder {
  width: 100%;
  box-sizing: border-box;
  font-size: 16px;
  font-weight: normal;
  font-style: normal;
  color: #000;
}
.interface-english .sideColumn .newsletterInput, .interface-english .sideColumn .newsletterInput::placeholder  {
  font-family: "Roboto", "Helvetica Neue", "Helvetica", sans-serif;
}
.interface-hebrew .sideColumn .newsletterInput, .interface-hebrew .sideColumn .newsletterInput::placeholder   {
  font-family: "Heebo", sans-serif;
}

.sideColumn .feedbackBoxOverlay.open {
  position: fixed;
  width: 100%;
  height: 100%;
  top: 0;
  left: 0;
  display: flex;
  align-items: center;
  justify-content: center;
  background-color: #FBFBFA;
}
.sideColumn .feedbackBoxOverlay.open .feedbackBox {
  width: 470px;
}
.homeFeedWrapper .mainColumn {
  background-color: white;
}
.storyFeedInner,
.interface-hebrew .storyFeedInner {
  width: 760px;
  margin: 0 auto;
  padding-top: 60px;
  max-width: 100%;
  box-sizing: border-box;
  min-height: 500px;
}
.interface-hebrew .topicPanel .storyFeedInner {
  padding-top: 0;
}
.storyByLine:hover .smallFollowButton,
.authorByLine:hover .smallFollowButton {
  display: inline-block;
}
.bilingual .homeFeedWrapper span.he,
.bilingual .readerNavMenu.topicPanel .he {
  display: block;
  padding-bottom: 10px;
}
.mainColumn .story {
  padding: 0 0 60px 0;
}

.story .subHeading .int-en, .story .subHeading .int-he  {
  color: #666;
}
.story .learningPrompt {
  padding: 20px 0 20px;
}
.story details .learningPrompt {
  background-color: var(--highlight-blue-light);
  margin-inline-start: -20px;
  padding-inline-start: 20px;
  padding-inline-end: 20px;
  border-top: 1px solid var(--light-grey);
}

.story.topicPassageStory {
  box-shadow: 0px 1px 3px rgba(0, 0, 0, 0.25);
}

.story.topicPassageStory .storyBody {
  padding-inline-end: 20px;
  padding-top: 20px;
}
.story.topicPassageStory .contentText.subHeading {
  padding-bottom: 20px;
}

.mainColumn .story .storyTitleBlock {
  clear: both;
}
.mainColumn .story .storyTitleBlock {
  text-align: start;
}
.colorBarBox {
  clear: both;
  border-inline-start: 4px solid transparent;
  padding-inline-start: 20px;
}
.readerPanel.hebrew .savedHistoryList .colorBarBox{
  direction: rtl;
}
.interface-english .citationLine,
.interface-english .learnMoreLink {
  padding-left: 34px;
}
.interface-hebrew .citationLine,
.interface-hebrew .learnMoreLink {
  padding-right: 34px;
}
.storyTextListItem {
  padding-bottom: 18px;
}
.storyTextListItem:last-child {
  padding-bottom: 0;
}
.mainColumn .saveButton {
  align-self: flex-start;
}
.mainColumn .saveLine.storyTitleWrapper .saveButton,
.mainColumn .story.publishSheetStory .saveLine .saveButton  {
  margin-top: 2px;
}

.interface-english .mainColumn .story .storyTypeBlock {
  float: left;
}
.interface-hebrew .mainColumn .story .storyTypeBlock {
  float: right;
}

.story details .storyBody {
  margin-top: 0;
}

.story details > summary {
  cursor: pointer;
  list-style: none;
}
.story details > summary::-webkit-details-marker {
    display: none;
}

.story details > summary .topicStoryDescBlock {
  background-color: var(--lightest-grey);
  margin-inline-start: -20px;
  padding: 20px;
  display: flex;
  justify-content: space-between;
}

/* extremely hacky, but required unless there's a major refactor of CategoryHeader logic */
.story details > summary .topicStoryDescBlock > span:nth-child(1) {
  flex: 1
}


.story details > summary .storyTitleBlock {
  background: url('/static/icons/arrow-down-bold.svg') no-repeat transparent;
  background-size: 14px;
  background-position-y: center;
  margin: 0;
  padding: 0px 0px 1px 24px;
  vertical-align: middle;
}

.interface-hebrew .story details > summary .storyTitleBlock {
  background-position-x: right;
  padding: 0px 24px 1px 0px;
}

.story details[open] > summary .storyTitleBlock {
  background: url('/static/icons/arrow-up-bold.svg') no-repeat transparent;
  background-size: 14px;
  background-position-y: center;
}

.interface-hebrew .story details[open] > summary .storyTitleBlock {
  background-position-x: right;
}


.story .storyBody {
  clear: both;
  margin: 10px 0;
  text-align: justify;
  font-size: 18px;
}
/*HACK to make English text of sources in topic pages ltr*/
.interface-hebrew .storyBody {
    direction: ltr;
    margin-top: 10px;
    margin-right: -17px;
    margin-bottom: 10px;
    margin-left: 26px;
}
.story .storySheetListItem > div.storyBody.sheetSummary > * {
  color: var(--dark-grey);
  font-family: var(--english-sans-serif-font-family);
  font-size: 15px;
}
.story .storyBody .en {
  line-height: 1.6;
}
.story .storyBody .he {
  font-size: 22px;
  line-height: 1.6;
}
.story .storySheetList {
  clear: both;
}
.story .storySheetListItem {
  padding-bottom: 20px;
}
.story .storySheetListItem:last-child {
  padding-bottom: 0;
}
.story .storySheetList .sheetTitle {
  padding-bottom: 10px;
}
.story .storySheetList .storyTitle span {
  font-size: 20px;
}
.story .saveLine {
  display: flex;
  align-items: flex-start;
  clear: both;
  margin-bottom: 10px;
}
.story .saveLine .beforeSave {flex: 1;}
.interface-hebrew .story .saveLine .beforeSave {
  padding-left: 10px;
}
.interface-english .story .saveLine .beforeSave {
  padding-right: 10px;
}
.story .citationLine.contentText .int-en,
.story .citationLine.contentText .int-he {
  color: #999;
}
.authorByLine {
  display: flex;
}
.authorByLine .authorByLineText {
  padding: 0 10px;
  line-height: 22px;
  margin-top: -1px;
  display: flex;
  justify-content: center;
  flex-direction: column;
}
.authorByLine .authorByLineText.small{
  line-height: 18px;
}
.authorByLine .authorOrganization,
.authorByLine .authorName {
  display: block;
}
.saveLine .authorByLine + .saveButton {
  position: relative;
  bottom: 12px;
}
.authorOrganization {
  color: #999;
}
.authorByLine.small {
  font-size: 14px;
  width: max-content;
}
/* .mainColumn a:not(.button) {
  color: #000;
} */
.storyBody a {
  text-decoration: underline;
}
.learnMoreLink a {
  text-decoration: none;
  color:  #999;
}
.segment .queryTextHighlight {
  background-color: #D2DCFF;
  padding-left: 2px;
  padding-right: 2px;
}
body .homeFeedWrapper.userStats {
  font-family: "Roboto", "Helvetica Neue", "Helvetica", sans-serif;
  background-color: #faf9f9;
}
.editTextInfo {
  top: 0px;
  right: 0px;
  left: 0px;
  height: 100%;
  width: 100%;
  position: absolute;
  overflow: auto;
  z-index: 1;
  background-color:  var(--lighter-grey);

}
.editTextInfo .static .inner {
  padding: 5px 0 100px;
}
.editTextInfo .static input {
  cursor: auto;
  color: #000000;
}
.editTextInfo .static label {
  margin-bottom: 15px;
  height: revert;
}
.editTextInfo #newIndex {
  margin: 100px auto;
  font-size: 16px;
  font-weight: normal;
  color: #000;
  --english-font: var(--english-sans-serif-font-family);
  --hebrew-font: var(--hebrew-sans-serif-font-family);
}

.editTextInfo #newIndex .publishBox {
  text-align: start;
  background-color: #EDEDEC;
  border-radius: 6px;
  padding: 0 0 0 0;
  margin: 0 0 0 0;
  width: 660px;
  max-width: 100%;
}
.editTextInfo #newIndex .publishBox .react-tags__selected-tag-name {
  --english-font: "adobe-garamond-pro", "Crimson Text", Georgia, serif;
  --hebrew-font: "Heebo", sans-serif;
  font-size: 18px;
  font-weight: normal;
  color: #000;
}
.editTextInfo #newIndex .default {
  height: 200px;
  width: 97%;
  box-shadow: 0px 1px 3px rgb(0 0 0 / 20%);
  border: none;
  border-radius: 7px;
  font-size: 16px;
  line-height: 18.75px;
  padding: 10px;
}
 .editTextInfo #newIndex .default::placeholder {
   color: #666;
 }
.button.small.deleteTopic {
  color: var(--dark-grey);
  float: right;
  margin-top: 30px;
  background-color: var(--lightest-grey);
}
.button.small.addTopic {
  background-color: #212E50;
  color: #FFFFFF;
  float: right;
  margin-right: 30px;
}
.categoryChooserMenu {
  overflow: hidden;
  background: url("/static/img/arrow-down.png") 98% 20px/10px 10px no-repeat #ffffff;
  width: 100%;
  height: 50px;
  margin: 0 0 10px 0;
  border-radius: 7px;
  box-shadow: 0px 1px 3px rgb(0 0 0 / 20%);
  border: none;
}
.section .collectiveTitle {
  display: flex;
  justify-content: space-between;
}
.reorderTool {
  height: 50px;
  margin: 0 0 10px 0;
  border-radius: 7px;
  box-shadow: 0px 1px 3px rgb(0 0 0 / 20%);
  border: none;
}

.reorderTool #title {
  margin: 10px;
  display: inline-block;
  width: 85%;
}

.reorderTool #up, .reorderTool #down {
  width: 10px;
  margin: 0 4% 0 0;
  display: inline-block;
}

.categoryChooserMenu select {
  background: transparent;
  font-size: 16px;
  width: 680px;
  border: none;
  margin: 0 0 10px 0;
  padding: 4px 25px 4px 10px;
}

.connectionsPanel .editTextInfo .categoryChooserMenu {
  width: 102%;
}

.connectionsPanel .editTextInfo .collectionsWidget {
  width: 70%;
}
.connectionsPanel .editTextInfo .categoryChooserMenu select {
  width: 98.5%;
}

.searchBox .editTextInfo .collectionsWidget {
  width: 280px;
}

.searchBox .editTextInfo #newIndex {
  margin: 50px auto;
}
.searchBox .categoryChooserMenu {
  width: 97%;
  background: url("/static/img/arrow-down.png") 99% 20px/10px 10px no-repeat #ffffff;
}
.searchBox .categoryChooserMenu select {
  width: 100%;
}
.searchBox .editTextInfo #newIndex input {
  width: 97%;
}
.searchBox .editTextInfo #newIndex #topicDesc {
  width: 92%;
}
.categoryChooserMenu img {
  opacity: 0.43;
  padding: 0 5px;
  height: 10px;
  width: 10px;
}

.editTextInfo #newIndex .publishBox .react-tags__selected-tag {
  margin: 0 12px 12px 0;
  padding: 12px 14px;
}

.editTextInfo #newIndex .publishBox input {
  box-shadow: none;
}

.editTextInfo #newIndex .publishBox .react-tags__search {
  padding: 0 0 0 0;
}

.editTextInfo #newIndex .optional {
  font-size: 13px;
  color: var(--light-grey);
  font: var(--english-sans-serif-font-family);
}

.editTextInfo #newIndex input[type="text"] {
  padding: 4px 10px 4px 10px;
  width: 640px;
  height: 50px;
  font-size: 16px;
  margin: 0 0 10px 0;
  max-width: 97%;
  box-shadow: 0px 1px 3px rgba(0,0,0,0.2);
  box-sizing: content-box;
  border-radius: 7px;
  background: white;
  font-family: revert;
}
.editTextInfo #newIndex input::placeholder {
  color: #666;
  font-size: 16px;
}
.editTextInfo #newIndex #heTitle {
  direction: rtl;
}
.interface-english .editTextInfo .static label {
  text-align: left;
}
.interface-hebrew .editTextInfo .static label {
  text-align: right
}
.editTextInfo #newIndex .sectionType input{
	width: 100px;
	margin: 0 5px;
	font-size: 16px;
}

.editTextInfo #newIndex .remove {
	color: white;
	background: #bbb;
	display: inline-block;
	height: 18px;
	width: 18px;
	line-height: 18px;
	border-radius: 6px;
	text-align: center;
	font-size: 14px;
	font-family: sans-serif;
	cursor: pointer;
	vertical-align: 15%;
}

.editTextInfo #newIndex .sectionType .remove {
	margin: -5px 11px 0 -32px;
}
.editTextInfo #newIndex .headerWithButtons a {
    color: #666;
}
.editTextInfo .nodeTemplate {
	display: none;
}
@media screen and (max-width: 680px) {

  .categoryChooserMenu {
    background: url("/static/img/arrow-down.png") 300px 20px/10px 10px no-repeat #ffffff;
    width: 320px;
  }
  .editTextInfo .static .headerWithButtons h1 {
    margin: 30px;
  }
  .categoryChooserMenu select {
    width: 340px;
  }
  .editTextInfo #newIndex input {
    width: 300px;
  }
  .editTextInfo #newIndex .publishBox {
    width: 320px;
  }
}

.collectionsModalBox {
  position: fixed;
  width: 100%;
  height: 100%;
  top: 0;
  left: 0;
  z-index: 1002;
  display: flex;
  align-items: center;
  justify-content: center;
}
.collectionsModalBox .collectionsWidget {
  width: 340px;
  box-shadow: 0 1px 8px rgba(0,0,0,.2);
}
.collectionsWidget {
  background-color: white;
  border-radius: 8px;
  z-index: 1;
}
.editTextInfo .collectionsWidget {
  width: 39%;
  box-shadow: 0 1px 8px rgba(0, 0, 0, .2);
  height: 100px;
  position: absolute;
  padding: 50px 50px 0 50px;
  text-align: center;
  margin-top: 200px;
}

.collectionsWidgetTop {
  display: flex;
  padding: 15px 20px;
  border-bottom: 1px solid #DDD;
  text-align: start;
}

.collectionsEditorTop {
  margin-bottom: 15px;
}

.collectionsWidgetTitle {
  flex-grow: 1;
  font-size: 22px;
  vertical-align: middle;
  display: block;
  color: #666;
}
.collectionsWidgetClose {
  font-size: 40px;
  color: #CCC;
  line-height: 14px;
  cursor: pointer;
}
.collectionsWidgetList {
  height: 180px;
  padding: 0px 20px;
  overflow-y: scroll;
  border-bottom: 1px solid #EDEDEC;
}
.collectionsWidgetList .checkmarkLabel {
  display: block;
  letter-spacing: 1.1px;
  font-size: 18px;
  margin: 20px 0;
  text-align:  start;
}
.collectionsWidgetList .emptyMessage {
  display: block;
  color: #666;
  padding: 20px 0px;
  line-height: 1.5;
  text-align: start;
}
.collectionsWidgetCreate,
.collectionsWidgetDone {
  display: flex;
  padding: 0px 20px;
}
.collectionsWidgetCreate {
  border-bottom: 1px solid #ccc;
  display: flex;
  align-items: center;
}

.collectionsEditorCreate {
  display: flex;
  align-items: center;
  padding: 0px 20px;
}

.collectionsWidgetPlus {
  color: #666;
  font-size: 25px;
  margin-inline-end: 13px;
  margin-top: -5px;
}
.collectionsWidget .collectionsWidgetCreateInputBox {
  flex: 1;
  margin-inline-end: 10px;
}
.collectionsWidget input.collectionsWidgetCreateInput {
  height: 50px;
  border: none;
  font-size: 18px;
  color: black;
  width: 100%;
  box-sizing: border-box;
}
.collectionsWidget input.collectionsWidgetCreateInput::placeholder {
  font-style: normal;
  color: #666;
}
.interface-hebrew .collectionsWidget input.collectionsWidgetCreateInput::placeholder {
  font-family: "Heebo", sans-serif;
}
.userStats h1 {
  text-align: center;
  font-weight: normal;
  font-family: "adobe-garamond-pro", "Crimson Text", Georgia, serif;
  font-size: 30px;
  padding: 60px 0 30px;
  margin: 0;
}
.userStats h2 {
  text-transform: none;
  padding: 40px 0 30px;
  font-size: 21px;
  color: #888;
}
.userStats .statcardRow {
  display: flex;
  justify-content: space-around;
}
.userStats .statcardRow .statcard {
  background-color: #fff;
  height: 190px;
  width: 32%;
  box-shadow: 0 1px 3px rgba(0,0,0,0.2);
  border-radius: 5px;
  display: flex;
  flex-direction: column;
  justify-content: center;
}
.userStats .statcardRow .statcard img {
  opacity: 0.3;
  height: 60px;
  width: 60px;
  margin: 0 auto 20px;
}
.userStats .statcardRow .statcard .statcardValue {
  font-size: 24px;
  text-align: center;
}
.userStats .statcardRow .statcard .statcardLabel {
  font-size: 21px;
  padding-top: 5px;
  text-align: center;
  color: #aaa;
}
.userStats .chartRow {
  display: flex;
  justify-content: space-between;
}
.userStats .chartRow.centered {
  justify-content: space-around;
}
.userStats .statHeader {
  padding-top: 40px;
  text-align: center;
}
.userStats .statHeader span {
  color: #666;
  letter-spacing: 0.7px;
  line-height: 23px;
}
.userStats .chartRow .chartWrapper {
  font: 11px sans-serif;
  padding: 0;
}
.bilingual .userStats .blockLink .he,
.english .userStats .blockLink .he {
  display: none;
}
.hebrew .userStats .blockLink .en {
  display: none;
}
.bilingual .userStats .blockLink .en,
.english .userStats .blockLink .en {
  font-family: "adobe-garamond-pro", "Crimson Text", Georgia, serif;
}
.hebrew .userStats .blockLink .he {
  font-family: "Taamey Frank", "adobe-garamond-pro", "Crimson Text", Georgia, "Times New Roman", serif;
}
.userStatModeChooser {
  padding: 0;
  display:  flex;
  justify-content: center;
  width: 240px;
  margin: 0 auto;
  background: white;
  border-radius: 5px;
  box-shadow: 0 1px 3px rgba(0,0,0,0.2);
}
.userStatModeButton {
  background-color: #fff;
  color: #666;
  border-radius: 5px;
  height: 50px;
  width: 120px;
  text-align: center;
  vertical-align: center;
  cursor: pointer;
  font-size: 16px;
}
.userStatModeButton.active {
  background-color: #19365d;
  color: #fff;
}
.userStatModeButton span {
  display: block;
  margin: 15px 0;
}
.userStats .blockLink {
  height: 100%;
  display: flex;
  align-items: center;
  justify-content: center;
}
.userStats .yourPopularSheetsBlock > div {
  padding: 10px 0;
}
.userStats .chartLabel {
  text-align: center;
  padding-top: 8px;
}
a.topicLexiconTitle.contentText {
  color: black;
}
.editorToolbar {
  position:fixed;
  top: 0;
  left: 0;
  z-index: 100000;
}
#sheetEditToggle {
  padding-top: 0;
  padding-bottom: 0;
  padding-inline-end: 8px;
  padding-inline-start: 0;
  margin-top: 15px;
  margin-inline-end: 0;
  margin-bottom: 0;
  margin-inline-start: -70px;
  width: 70px;
  height: 30px;
  background: #fff;
  border: #ccc solid 1px;
  color: #666;
  font-family: "Roboto", "Helvetica Neue", "Helvetica", sans-serif;
  font-size: 13px;
  box-sizing: border-box;
  border-radius: 6px;
  visibility: hidden;
}
#sheetEditToggle img {
  height: 13px;
  margin-top: 0;
  margin-bottom: 0;
  margin-inline-start: 0;
  margin-inline-end: 5px;
  top: 2px;
  position: relative;
  filter: invert(67%) sepia(32%) saturate(0%) hue-rotate(54deg) brightness(85%) contrast(91%); /* #999 */
}
#sheetEditToggle i {
  margin: 5px;
}
.hoverMenu {
  position: absolute;
  z-index: 1;
  top: -10000px;
  left: -10000px;
  margin-top: -6px;
  opacity: 0;
  background-color: #333333;
  border-radius: 4px;
  transition: opacity 0.75s;
  padding: 8px 10px 6px;
  box-shadow: 0 1px 3px rgba(0,0,0,0.2);
}
.highlightDot {
  height: 16px;
  width: 16px;
  background-color: #bbb;
  border-radius: 50%;
  display: inline-block;
}
.highlightMenu .highlightCancel {
  z-index: 0;
  height: 15px;
  width: 15px;
  position: relative;
  top: -1px;
  font-size: 18px;
}

.highlightButton {
  background-color: white;
  border: none;
  padding: 5p 5px 2px 5px;
  position: relative;
  margin: auto;
}

.highlightButton:hover {
  background-color: var(--lightest-grey);
}

.highlightMenu {
  position: absolute;
  z-index: 1;
  border: 1px solid #CCCCCC;
  box-sizing: border-box;
  border-radius: 3px;
  background-color: white;
  padding: 5px 7px 2px 7px;
  top: 33px;
  left: -10px;
  white-space: nowrap;
}
.hoverButton {
  padding: 10px;
}
.hoverButton i {
  color: #CCCCCC
}
.hoverButton i.active {
  color: #fff;
}
.editorHoverBox {
  position: fixed;
  top: 120px;
  background-color: #ccc;
  padding: 3px;
  font-size: 12px;
}
.inlineTextRef {
    color: #4B71B7
}
.headerWithButtons {
  display: flex;
  align-items: center;
  margin-bottom: 60px;
}
.headerWithButtons h1,
.static .headerWithButtons h1 {
  margin: 0;
  text-transform: capitalize;
}
.headerWithButtons .start,
.headerWithButtons .end {
  flex: 1;
}
.headerWithButtons .start {
  text-align: start;
}
.headerWithButtons .end {
  text-align: end;
}
@media screen and (max-width: 700px) {
  .headerWithButtons {
    display: flex;
    flex-direction: column;
    justify-content: center;
  }
  .headerWithButtons h1 {
    margin-bottom: 20px;
  }
  .headerWithButtons .start,
  .headerWithButtons .end {
    text-align: center;
  }
}
#communityPagePreviewControls {
  position: fixed;
  width: 380px;
  bottom: 0;
  right: 0;
  color: white;
  z-index: 9999;
  background-color: var(--sefaria-blue);
  padding: 20px;
  line-height: 1.6;
  text-align: center;
  border: 1px solid #ccc;
}
.interface-hebrew #communityPagePreviewControls {
  right: auto;
  left: 0;
}
#communityPagePreviewControls a.date {
  display: block;
  font-size: 22px;
}
#communityPagePreviewControls a {
  margin-inline-end: 10px;
}
#communityPagePreviewControls a:hover {
  color: inherit;
}
.bold {
  font-weight: bold; /* because apparently it isn't recommended to use <b> or <strong> to style thing https://developer.mozilla.org/en-US/docs/Web/HTML/Element/strong#usage_notes */
}
/* Customize checkmark inputs */
.checkmarkLabel {
  display: block;
  position: relative;
  padding-inline-start: 28px;
  cursor: pointer;
  user-select: none;
}
/* Hide the browser's default checkbox */
.checkmarkLabel input {
  position: absolute;
  opacity: 0;
  cursor: pointer;
  height: 0;
  width: 0;
}
/* Create a custom checkbox */
.checkmark {
  position: absolute;
  top: 3px;
  left: 0;
  height: 13px;
  width: 13px;
  background-color: white;
  border: 1px solid #CCC;
  border-radius: 3px;
}
.interface-hebrew .checkmark {
  left: auto;
  right: 0;
}
/* On mouse-over, add a grey background color */
.checkmarkLabel:hover input ~ .checkmark {
  background-color: #EEE;
}
/* Create the checkmark/indicator (hidden when not checked) */
.checkmark:after {
  content: "";
  position: absolute;
  display: none;
}
/* Show the checkmark when checked */
.checkmarkLabel input:checked ~ .checkmark:after {
  display: block;
}
/* Style the checkmark/indicator */
.checkmarkLabel .checkmark:after {
  left: 4px;
  top: 1px;
  width: 3px;
  height: 6px;
  border: solid #666;
  border-width: 0 2px 2px 0;
  -webkit-transform: rotate(45deg);
  -ms-transform: rotate(45deg);
  transform: rotate(45deg);
}
/* demo coloring of ref-link parentheses for quotation finder project*/
span.ref-link-color-1 {color: orange}
span.ref-link-color-2 {color: #0cd200}
span.ref-link-color-3 {color: blue}
/* start css code for loading bezel */
.sourceLoader {
  margin-left: -34px;
  top: 15px;
  font-size: 4px;
  width: 1em;
  height: 1em;
  border-radius: 50%;
  position: relative;
  text-indent: -9999em;
  -webkit-animation: load5 1.1s infinite ease;
  animation: load5 1.1s infinite ease;
  -webkit-transform: translateZ(0);
  -ms-transform: translateZ(0);
  transform: translateZ(0);
}

.beitMidrashContainer {
  background: #333333;
  color: white;
  height: 100%;
  font-size: 16px;
  --english-font: var(--english-sans-serif-font-family);
  --hebrew-font: var(--hebrew-sans-serif-font-family);
  font-weight: 400;
  box-sizing: border-box;
  position: relative;
  display: flex;
  flex-direction: column;
}

.beitMidrashContainer video {
  width: 100%;
}

.beitMidrashContainer video.flippedVideo {
  transform: rotateY(180deg);
}

.beitMidrashContainer video.pip {
  position: absolute;
  height: 50px;
  top: 20px;
  inset-inline-end: 10px;
  text-align: end;
  width: initial;
  border-radius: 6px;
}

.beitMidrashContainer video.hiddenVideo {
  display: none;
}

.beitMidrashContainer .muteButton {
  position: absolute;
  width: 40px;
  height: 30px;
  border-radius: 6px;
  z-index: 1;
  background-color: #999999;
  opacity: 0.5;
  left: -8.5px;
  top: -3px;
  box-shadow: 0px 1px 3px rgba(0, 0, 0, 0.25);
  cursor: pointer;
}

.beitMidrashContainer #micIcon {
  display: inline-block;
  position: relative;
  background-image: url("/static/img/unmute.svg");
  /* background-position: center; */
  background-repeat: no-repeat;
  background-size: auto;
  opacity: 1;
  width: 20px;
  height: 22px;
  background-position: 5px;
}

.beitMidrashContainer .muted #micIcon {
  background-image: url("/static/img/mute.svg");
}
.beitMidrashContainer .muted .muteButton {
  background-color: #CB6158;
}

.beitMidrashContainer #buttonHolder {
  display: flex;
  width: 80%;
  justify-content: space-between;
  margin-top: -50px;
  margin-inline-start: 30px;
  padding-bottom: 50px;
}

.beitMidrashContainer .endCallButton {
  position: absolute;
  width: 40px;
  height: 30px;
  border-radius: 6px;
  z-index: 1;
  background-color: #CB6158;
  left: -8.5px;
  top: -3px;
  box-shadow: 0px 1px 3px rgba(0, 0, 0, 0.25);
  background-image: url("/static/img/endcall.svg");
  background-position: center;
  background-repeat: no-repeat;
  cursor: pointer;
}

.beitMidrashContainer #endCallIcon {
  display: inline-block;
  position: relative;
  background-image: url("/static/img/endcall.svg");
  background-position: center;
  background-repeat: no-repeat;
  background-size: contain;
  opacity: 1;
  width: 20px;
  height: 20px;
}



.beitMidrashContainer summary {
  list-style: none;
}

.beitMidrashContainer summary::-webkit-details-marker {
  display: none;
}

.beitMidrashHomeContainer {
  position: absolute;
  top: 0;
  bottom: 0;
  left: 0;
  margin-top: 14px;
  display: flex;
  flex-direction: column;
  width: 100%;
}

#beitMidrashHeader {
  color: white;
  font-size: 22px;
  font-weight: 500;
  margin-inline-start: 30px;
  display: flex;
  justify-content: space-between;
}

#newCall {
  margin:10px;
}

#newCallImg {
  height: 12px;
  width: 24px;
  margin-left: 34px;
  margin-right: 18px;
}

.peopleInBeitMidrash {
  overflow-y: auto;
  overflow-x:hidden;
  flex-grow: 1;
  display: flex;
  flex-direction: column;
  margin: 10px 30px;
  border-top: 1px solid #999999;
}

.peopleInBeitMidrashInnerContainer {
    width:100%;
    overflow:visible;
    position: relative;
}

.beitMidrashUser {
  color: white;
  font-size: 16px;
  font: "Roboto";
  font-weight: 400;
  display: flex;
  gap: 10px;
  /* width: 270px; */
  padding-inline-end: 10px;
  padding-top: 10px;
  cursor: pointer;
}

.beitMidrashUser:hover {
  background-color: #555;
}

.beitMidrashUser .userDetailsToggle {
  float: inline-end;
  margin-inline-end: 15px;
  color:  var(--medium-grey);
  font-weight: bolder;
  display: none;
}

.beitMidrashUser:hover .userDetailsToggle {
  display: block;
}

.beitMidrashUser .userDetailsMenu {
  position: absolute;
  background-color: black;
  box-shadow: 0px 1px 3px rgba(0, 0, 0, 0.25);
  border-radius: 6px;
  right: 0px;
}
.beitMidrashUser .userDetailsMenu[dir="rtl"] {
  position: absolute;
  background-color: black;
  box-shadow: 0px 1px 3px rgba(0, 0, 0, 0.25);
  border-radius: 6px;
  left: 0px;
  right: auto;
}

.beitMidrashUser .userDetailsMenu.hidden {
  right: -99999px;
  left: auto;
}
.beitMidrashUser .largeFollowButton {
  all: revert;
}

.beitMidrashUser .userDetailsMenu ul {
  list-style-type: none;
  margin-block-start: 0;
  margin-block-end: 0;
  padding-inline-start: 0;
  padding-left: 0;
  margin: 15px;
  float: inline-end;
}


.beitMidrashUser.unreadMessages::after {
  content: '';
  display: inline-block;
  width: 15px;
  height: 15px;
  border-radius: 100%;
  background-color: var(--halakhah-red);
  flex-shrink: 0;
}


#beitMidrashProfilePic {
  margin-right: 10px;
}

.beitMidrashUserText {
  margin: 0;
  flex: 1;
}

.beitMidrashUserText li div.largeFollowButton,
.beitMidrashUserText li img {
  display: inline-block;
}
.beitMidrashUserText li img {
  margin-bottom: -2px;
  width: 16px;
  margin-inline-end: 9px;
}
.bm-follow-button {
  color: white;
  display: inline-block;
}
.bm-follow-button img {
  width: 16px;
}

.beitMidrashUserText li {
  margin-top: 8px;
  margin-bottom: 8px;
}


.beitMidrashUserHeader {
  display: flex;
  flex-direction: row;
}

.beitMidrashUserNameStatus {
  flex-grow: 1;
}

.beitMidrashUserNameStatus .fa-headphones {
  margin-inline-start: 5px;
}

.beitMidrashOrg {
  font-weight: 200;
}

.noUsers {
  margin-top: 10px;
}
.noUsers input {
    background: #FBFBFA;
    box-shadow: 0px 1px 3px rgba(0, 0, 0, 0.25);
    border-radius: 6px;
    border: none;
    width: calc(100% - 22px);
    padding: 15px 11px;
    font-family: "Roboto", "Helvetica Neue", "Helvetica", sans-serif;
    color: #666;
    font-style: normal;
    font-weight: normal;
    font-size: 16px;
    line-height: 19px;
    margin-top: 10px;
}

.chat {
  bottom: 0;
  right: 0;
  overflow: hidden;
  min-height: 300px;
  max-height: 300px;
  display: flex;
  flex-direction: column;
  padding-top: 20px;
  margin: 10px 30px 20px;
  border-top: 1px solid #999999;

}

#hideButtonHolder{
  display: flex;
  flex-direction: row;
  justify-content: flex-end;
}

#hideButton {
  color: #CCCCCC;
  font-size: 14px;
  font-weight: 400;
  cursor: pointer;
}

.chatBoxHeader {
  display: flex;
  align-items: center;
  margin-top: 5px;
  justify-content: space-between;
}

#chatUser {
  display: flex;
  align-items: center;
  cursor: pointer;
}

#greenCameraButton {
  width: 24px;
  height: 12px;
  cursor: pointer;
}

.chatBoxName {
  margin-inline-start: 10px;
}


.chats-container {
  overflow-y: auto;
  display: flex;
  flex-grow:2;
  flex-direction: column;
}

.chatMessage {
  display: flex;
  margin: 7px 0;
  margin-inline-start: 4px;
}

.chatText {
  margin-inline-start: 13px;
  flex-grow: 1;
}

.chatNameAndTime {
  color: #999999;
  font-size: 14px;
  font-weight: 500px;
}

.chat-form {
  position: relative;
  bottom: 0;
  display: flex;
  align-items: center;
}

.chat-input-holder {
  background-color: black;
  display: flex;
  align-items: center;
  flex-direction: row;
  border-radius: 6px;
  padding: 0 15px;
  border: 0px;
  height: 50px;
  width: 100%;
  justify-content: space-between;
}

.chat-input {
  color: white;
  background: transparent;
  border: 0;
  display: flex;
  justify-content: flex-end;
  flex-grow:1;
  font-size: 16px;
}

.chat-input:active {
  outline: none;
}

.chat-submit {
  background-image: url("/static/img/chat_submit_arrow.svg");
  background-position: center;
  background-repeat: no-repeat;
  background-size: contain;
  height: 20px;
  width: 18px;
  border: 0px;
  background-color: black;
  cursor: pointer;
}

.chat-submit-blue {
  background-image: url("/static/img/chat_submit_arrow_blue.svg");
}

.chat-submit-hebrew {
  -moz-transform: scaleX(-1);
  -o-transform: scaleX(-1);
  -webkit-transform: scaleX(-1);
  transform: scaleX(-1);
  filter: FlipH;
  -ms-filter: "FlipH";
}

.callContainer {
  display: flex;
  flex-direction: column;
  height: 100%;
}

.callContainer .default-profile-img,
.callContainer .img-circle {
  opacity: 0.25;
  border-radius: 0;
}

.callContainer .callText {
  margin: 53px 29px 23px;
  font-size: 22px;
  font-weight: 500;
}

.callContainer.incoming .callText {
  margin: 23px 29px;
}

#endCallButtonHolder {
  display: flex;
  width: 80%;
  justify-content: flex-end;
  margin-top: -50px;
}

#endCallIcon {
  display: inline-block;
  position: relative;
  background-image: url("/static/img/endcall.svg");
  background-position: center;
  background-repeat: no-repeat;
  background-size: contain;
  opacity: 1;
  width: 20px;
  height: 20px;
}

.endCallButton {
  position: absolute;
  width: 40px;
  height: 30px;
  border-radius: 6px;
  z-index: 1;
  background-color: #CB6158;
  left: -8.5px;
  top: -3px;
  box-shadow: 0px 1px 3px rgba(0, 0, 0, 0.25);
  background-image: url("/static/img/endcall.svg");
  background-position: center;
  background-repeat: no-repeat;
}

#incomingCallButtonHolder {
  display: flex;
  justify-content: space-evenly;
  margin: 15px;
}

#acceptButton {
  background-color: #5D956F;
  border-radius: 6px;
  color: white;
  border: 0px;
  height: 40px;
  width: 127.67px;
  margin: 5px;
  cursor: pointer;
}

#declineButton {
  background: #CB6158;
  border-radius: 6px;
  color: white;
  border: 0px;
  height: 40px;
  width: 127.67px;
  margin: 5px;
  cursor: pointer;
}

.readerDropdownMenu {
  position: relative;
  display: flex;
  flex-direction: row-reverse;
  z-index: 3;
}

.dropdownLinks-menu {
  display: contents;
}

.dropdownLinks-menu.closed {
  display: none;
}

.texts-properties-menu {
  width: 256px;
  border: 1px solid var(--lighter-grey);
  border-radius: 5px;
  box-shadow: 0px 2px 4px var(--lighter-grey);
  display: flex;
  flex-direction: column;
  align-items: center;
  justify-content: center;
  position: absolute;
  top: 100%;
  background-color: white;
  --english-font: var(--english-sans-serif-font-family);
  --hebrew-font: var(--hebrew-sans-serif-font-family);
}

.texts-properties-menu,
.texts-properties-menu .button {
  font-size: 14px;
}

.dropdownLinks-button {
  border: none;
  background-color: inherit;
}

.rightButtons .dropdownLinks-button {
  text-align: end;
}

.toggle-switch-container {
  align-items: center;
  display: flex;
  direction: ltr;
}

.toggle-switch {
  position: relative;
  width: 46px;
  display: inline-block;
  text-align: left;
}

.toggle-switch-checkbox {
  position: absolute;
  width: 0;
  height: 0;
  border: none;
}

.focus-visible:has(input:focus) {
  outline: auto;
}

.toggle-switch-label {
  display: block;
  overflow: hidden;
  cursor: pointer;
  border: 0 solid var(--light-grey);
  border-radius: 20px;
}

.toggle-switch-inner {
  display: block;
  width: 200%;
  margin-left: -100%;
  transition: margin 0.3s ease-in 0s;
}

.toggle-switch-inner:before,
.toggle-switch-inner:after {
  float: left;
  width: 50%;
  height: 24px;
  padding: 0;
  line-height: 24px;
  color: white;
  font-weight: bold;
  box-sizing: border-box;
  content: "";
  color: white;
}

.toggle-switch-inner:before {
  padding-left: 10px;
  background-color: var(--sefaria-blue);
}

.toggle-switch-inner:after {
  padding-right: 10px;
  background-color: var(--light-grey);
}

.toggle-switch-switch {
  display: block;
  width: 20px;
  height: 20px;
  background: white;
  position: absolute;
  top: 50%;
  bottom: 0;
  right: 24px;
  border: 0 solid var(--light-grey);
  border-radius: 20px;
  transition: all 0.3s ease-in 0s;
  transform: translateY(-50%);
}

.toggle-switch-checkbox:checked + .toggle-switch-label .toggle-switch-inner {
  margin-left: 0;
}

.toggle-switch-checkbox:checked + .toggle-switch-label .toggle-switch-switch {
  right: 2px;
}

.toggle-switch-checkbox:disabled + .toggle-switch-label .toggle-switch-inner:after {
  background-color: var(--lighter-grey);
}

.toggle-switch-line {
  display: flex;
  width: 216px;
  height: 49px;
  justify-content: space-between;
  align-items: center;
}

.toggle-switch-line:is(.disabled) .int-en,
.toggle-switch-line:is(.disabled) .int-he {
  color: var(--light-grey);
}

.texts-properties-menu .int-en,
.texts-properties-menu .int-he {
  align-content: center;
}

.show-source-translation-buttons {
  display: flex;
  flex-direction: column;
  height: 140px;
  justify-content: center;
}

.show-source-translation-buttons .button {
  margin: unset;
  display: flex;
  height: 35px;
  width: 235px;
  align-items: center;
  justify-content: space-between;
  box-shadow: unset;
  padding-inline-start: 10px;
  padding-inline-end: 0;
}

.show-source-translation-buttons .button:has(input:not(:checked)) {
  background-color: var(--lighter-grey);
  color: black;
}

.show-source-translation-buttons input[type=radio] {
  appearance: none;
  background-color: #fff;
  width: 20px;
  height: 20px;
  border: 2px solid var(--medium-grey);
  border-radius: 20px;
  margin-top: 0;
  margin-inline-end: 10px;
  display: inline-grid;
  place-content: center;
}

.show-source-translation-buttons input[type=radio]:checked {
  border: 0;
}

.show-source-translation-buttons input[type=radio],
.show-source-translation-buttons label {
  cursor: unset;
}

.show-source-translation-buttons > div:first-of-type {
    border-radius: 6px 6px 0 0;
}

.show-source-translation-buttons > div:last-of-type {
    border-radius: 0 0 6px 6px;
}

.show-source-translation-buttons > div:not(:first-of-type):not(:last-of-type) {
    border-radius: 0;
}

.show-source-translation-buttons input[type=radio]:checked::before {
  content: "";
  width: 10px;
  height: 10px;
  background-color: var(--sefaria-blue);
  clip-path: polygon(13% 50%, 34% 66%, 81% 2%, 100% 18%, 39% 100%, 0 71%);
}

.layout-button-line {
  height: 57px;
  width: 216px;
  display: flex;
  justify-content: space-between;
  align-items: center;
}

.layout-options {
  display: flex;
  justify-content: space-between;
  align-items: center;
  gap: 16px;
}

.layout-button input {
  border: none;
  width: 28px;
  height: 24px;
  -webkit-mask: var(--url) no-repeat;
  -webkit-mask-size: contain;
  -webkit-mask-repeat: no-repeat;
  -webkit-mask-position: center;
  -webkit-mask-size: 100% 100%;
  background-color: var(--medium-grey);
  cursor: pointer;
  appearance: unset;
  transition: border 0.3s ease, outline 0.3s ease, background-color 0.3s ease;
}

.layout-button input:checked {
  background-color: var(--sefaria-blue);
}

.layout-button .button {
  background-color: unset;
  box-shadow: unset;
  padding: unset;
  margin: unset;
}

.text-menu-border {
  width: 100%;
  height: 1px;
  background-color: var(--lighter-grey);
}

.font-size-line {
  width: 230px;
  height: 50px;
  display: flex;
  justify-content: space-between;
  align-items: center;
  direction: ltr;
}

.font-size-button {
  display: flex;
  align-items: center;
  background-color: white;
  border: none;
  cursor: pointer;
}

#currentlyReadingContainer {
  margin: 5px 30px;
  flex-grow: 1;
}

.blockButton {
  cursor: pointer;
}

.image-in-text {
    display: flex;
    justify-content: center;
    margin: 0 auto;
    max-width: 100%;
    height: auto;
    padding-top: 20px;
    padding-left: calc((100% - 2/3 * 100vw - 200px) / 2);
    padding-right: calc((100% - 2/3 * 100vw - 200px) / 2);
    flex-direction: column;
}

@media screen and (max-width: 540px) {
  .image-in-text {
    padding-left: calc((100% - 100vw) / 2);
    padding-right: calc((100% - 100vw) / 2);
    width: 100%;
    height: auto;
  }
}

@media screen and (min-aspect-ratio: 2/1) {
  .image-in-text {
    max-height: calc(4/3 * 2/3 * 100vw);
  }
}

@media screen and (min-width: 540px) {
  .image-in-text {
    width: 67%;
  }
}

.dropdownHeader {
  margin-bottom: 10px;
  font-family: Roboto;
  font-size: 16px;
  font-weight: 400;
  line-height: 18.75px;
  color: var(--selected-option);

}

.dropdownHeaderText {
  padding-left: 10px;
}

.dropdownDesc {
  font-family: Roboto;
  font-size: 14px;
  font-weight: 400;
  line-height: 18px;
  padding-left: 30px;
  padding-bottom: 10px;
  padding-right: 10px;
}

.dropdownItem {
  padding: 10px 5px !important;
  flex-direction: column;
  margin-inline-start: 5px;

}

.dropdownSeparator {
  border: 1px solid var(--light-grey);
}
.sheetMetaDataBox a.dropdownLinks-button {
  font-weight: bold;
}
.sheetMetaDataBox a.dropdownLinks-button:hover {
  text-decoration: none;
}
.header .headerDropdownMenu {
  display: block;
  align-items: center;
  margin-top: 2px;
  margin-bottom: 4px;
  color: #666;
  cursor: pointer;
  position: relative;
  -webkit-margin-start: 20px;
  -moz-margin-start: 20px;
  margin-inline-start: 10px;
}
.headerDropdownMenu .toolsButtonContainer {
  margin: revert;
}
.headerDropdownMenu #saveButtonText {
  padding-inline-start: 15px;
}
.sheetsInPanel .dropdownDesc {
  display: none;
}
.sheetsInPanel .toolsButtonText,
.sheetsInPanel .dropdownHeaderText,
.sheetsInPanel #saveButtonText {
  --english-font: var(--english-sans-serif-font-family);
  --hebrew-font: var(--hebrew-sans-serif-font-family);
  font-size: 14px;
  font-weight: 500;
  line-height: 18px;
  color: #666666;
  margin-inline-start: 10px;
  padding: revert;
}
.sheetsInPanel .sidebarLayout {
  justify-content: space-between;
}
.sheetsInPanel .headerDropdownMenu {
  min-width: 50%;
  margin-top: 10px;
  color: #666;
  cursor: pointer;
  position: relative;
  -webkit-margin-start: 20px;
  -moz-margin-start: 20px;
  margin-inline-start: 10px;
  line-height: 0;
}
.sheetsInPanel .dropdownHeader {
  margin-bottom: revert;
}
.header .headerDropdownMenu img, .sheetsInPanel .headerDropdownMenu img {
  height: 18px;
  width: 18px;
  vertical-align: middle;
}

.interface-english .header .headerDropdownMenu img {
  margin-inline-end: 2px;
}

.interface-hebrew .header .headerDropdownMenu img {
  margin-inline-end: 6px;
}

/* .header .headerDropdownMenu a.dropdownLinks-button::after {
  display: inline-block;
  background: no-repeat url("/static/icons/chevron-down.svg");
  height: 10px;
  width: 12px;
  vertical-align: middle;
  content: "";
  transform: scale(0.75);
} */
.sheetsInPanel .headerDropdownMenu a.headerDropdownMenu::after {
  display: inline-block;
  height: 10px;
  width: 12px;
  vertical-align: middle;
  content: "";
  transform: scale(0.75);
}
.header .headerDropdownMenu .dropdownLinks-menu, .sheetsInPanel .headerDropdownMenu .dropdownLinks-menu {
  top: 35px;
  position: absolute;
  z-index: 1;
  width: 150px;
  background: #FBFBFA;
  box-shadow: 0px 1px 3px rgba(0, 0, 0, 0.25);
  border-radius: 6px;
  display:none;
  overflow:hidden;
}

.sheetsInPanel .dropdownItem {
  padding: 5px 5px !important;
}

.sheetsInPanel .headerDropdownMenu .dropdownLinks-menu {
  background: white;
  box-shadow: revert;
  border: 1px solid #CCCCCC;
}

.interface-english .header .headerDropdownMenu .dropdownLinks-menu {
  right: 0px;
  min-width: 150px;
  width: max-content;
}
.interface-english .sheetsInPanel .headerDropdownMenu .dropdownLinks-menu {
  min-width: 150px;
  width: max-content;
}

.interface-hebrew .header .headerDropdownMenu .dropdownLinks-menu {
  left: 0px;
  min-width: 150px;
  width: max-content;
}
.interface-hebrew .sheetsInPanel .headerDropdownMenu .dropdownLinks-menu  {
  min-width: 150px;
  width: max-content;
}
.dropdownLinks-options {
  display: flex;
  flex-direction: column;
  padding: 4px;
  max-width: 220px;
}

.header .headerDropdownMenu .dropdownLinks-menu.open, .sheetsInPanel .headerDropdownMenu .dropdownLinks-menu.open {
  display: block;
}

.productsFlexWrapper {
  display: flex;
  flex-direction: column;
}

.product {
  max-width: 600px;
}

#productsPageContent {
  margin-inline-start: 100px;
  margin-top: 140px;
  margin-bottom: 165px;
}
#productsPageContent .loadingMessage {
  margin-block-start: 230px;
}

#jobsPageContent .loadingMessage {
  margin-block-start: 20px;
}

.productInner {
  display: flex;
  align-items: right;
  flex-direction: row;
}

.productInner img {
  max-width: 100%;
  max-height: 116px;
  height: auto;
  display: block;
  margin-inline-end: 3%;
  padding-bottom: 20px;
}

.productInner .productsDesc {
  font: var(--english-sans-serif-font-family);
  color: var(--dark-grey);
  font-size: 16px;
}

.productImgWrapper {
  flex: 0 0 auto;
}

.productDescWrapper {
  flex: 1 1 auto;
  padding-left: 20px;
  padding-right: 20px;
}

.productsDesc p {
  margin-top: 0;
}

.productsHeader {
  display: flex;
  justify-content: space-between;
  margin-top: 10%;
  margin-bottom: 2%;
  padding-bottom: 2%;
  border-bottom: 1px solid var(--light-grey);
}

.productsTitleAndLabel {
  flex: auto;
}

.productsHeader .productsTitle {
  font: var(--english-sans-serif-font-family);
  color: var(--dark-grey);
  font-size: 22px;
  font-weight: 500px;
}

.productsHeader .productsTypeLabel {
  font: var(--english-sans-serif-font-family);
  font-size: 14px;
  font-weight: 400;
  line-height: 18px;
  background-color: var(--lighter-grey);
  border-radius: 6px;
  padding: 0.01px 5px;
  color: var(--dark-grey);
  margin-inline-start: 3%;
}

.productsHeader .cta {
  display: flex;
  align-items: center;
}

.productsHeader .cta .productsCTA {
  color: var(--commentary-blue);
  border-width: 10px;
  margin-inline-end: 10px;
}


.productsHeader .cta .productsCTAIcon {
  height: 12px;
  top: 646px;
  left: 610px;
  margin: 0 5px;
  vertical-align: baseline;
  /** This uses the filter to recolor SVGs in a single line to commentary blue.
  To determine the appropriate parameters, see a filter color picker such as https://angel-rs.github.io/css-color-filter-generator/ */
  filter: brightness(0) saturate(100%) invert(52%) sepia(17%) saturate(6763%) hue-rotate(200deg) brightness(78%) contrast(77%);

}

.productsTitle {
  font-family: var(--english-sans-serif-font-family);
  font-size: 22px;
  font-weight: 500;
  line-height: 25.78px;
  text-align: left;
  color: var(--dark-grey);
}

.productsCTA::after {
    content: " ›";
    color: var(--commentary-blue);
}

.productsDevBox {
    background: var(--lighter-grey);
    color: var(--dark-grey);
    font-family: var(--english-sans-serif-font-family);
    font-size: 16px;
    font-weight: 400;
    line-height: 18.75px;
    display: flex;
    align-items: flex-start;
    flex-direction: column;
    padding: 3%;
    margin-top: 10%;
    max-width: 600px;
}

.productsDevBox .productsDevHeader {
  font-family: var(--english-sans-serif-font-family);
  font-size: 22px;
  font-weight: 500;
  line-height: 25.78px;
  padding-bottom: 2%;

}

.productsDevBox a {
  color: var(--commentary-blue) !important;

}

.productsDevBox a::after {
  content: " ›";
  color: var(--commentary-blue);
}


.image-in-text-title {
    margin: auto; /* English System Small */
    margin-top: 15px;
    text-align: center;
    font-family: 'Roboto';
    font-style: normal;
    font-weight: 400;
    font-size: 14px;
    line-height: 18px;
    color: #666666;
}

@media (max-width: 480px) {

  .productImgWrapper {
    display: block;
    margin-left: auto;
    margin-right: auto;
  }

  #productsPageContent {
    margin: 100px 10px 0px 10px;;
  }

  .productsHeader {
    flex-direction: column;
    align-items: flex-start;
    padding-top: 5px;
    padding-bottom: 5px;
  }

  .productsTitleAndLabel {
    display: flex;
    flex-direction: column;
    align-items: flex-start;
    padding-top: 5px;
    padding-bottom: 5px;
  }

  .productsTypeLabel {
    padding: 1px 5px !important;
    margin-top: 3px;
    margin-left: 0px !important;
  }

  .cta {
    flex-direction: column;
    align-items: flex-start !important;
  }

  .cta a {
    padding-top: 3px;
    padding-bottom: 3px;
  }

  .productInner {
    flex-direction: column;
  }

  .productDescWrapper{
    padding-left: 0px;
    padding-right: 0px;
  }
}

.noteRefTitle {
  font-size: 18px;
}

.noteText{
  color: var(--dark-grey);
}

.footerContainer {
  max-width: 100%;
  display: flex;
  flex-direction: row;
  flex-wrap: wrap;
  padding-top: 25px;
}

.footerContainer a {
  padding: 3px 10px;
}


.footerContainer {
  max-width: 100%;
  display: flex;
  flex-direction: row;
  flex-wrap: wrap;
  padding-top: 25px;
}

.footerContainer a {
  padding: 3px 10px;
}

.stickySidebarFooter {
  position: sticky;
  top: 0;
}

.image-in-text-title {
  margin: auto; /* English System Small */
  margin-top: 15px;
  text-align: center;
  font-family: 'Roboto';
  font-style: normal;
  font-weight: 400;
  font-size: 14px;
  line-height: 18px;
  color: #666666;
}

.languageHeader {
  padding-right: 10px;
  padding-left: 10px;
  padding-top: 4px;
  padding-bottom: 2px;
  font-size: 12px;
  font-weight: 400;
  line-height: 18px;
  color: var(--medium-grey);

}

.languageToggleFlexContainer{
  display: flex;
  flex-direction: row;
  /* padding: 10px 0px; */
  align-items: baseline;
  line-height: 18px;
  height: 23px;
  padding-bottom: 15px;
}

.languageDot{
  font-size: 25px;
  padding: 10px 2px;
}

.englishLanguageButton::after {
  content: "•";
  padding: 0px 4px;
}

.profilePicAndButtonContainer {
  display: flex;
  flex-direction: column;
  justify-content: center;
  align-items: center;
}

.createButtons {
  display: flex;
  align-items: center;
  flex-direction: row;
  justify-content: space-evenly;
  padding-top: 20px;
}

.sheetsProfileList {
  margin-top: 20px;
  background-color: white;
  border: 1000px solid white;
  border-top: 4px solid white;
  border-bottom: 120px solid white;
  margin: -4px 0 -120px -1000px;
  width: 100%;

}

.profile-page .sheetsProfileList {
  margin: -4px 0 -120px 0;
  margin-inline-start: -1000px;
  margin-inline-end: 0;
}

.sheetsProfileList .readerNavMenuSearchButton {
  margin: 0 10px 0 5px;
  display: inline-flex;
  top: 0;
}
.sheetsProfileList .readerNavMenuSearchButton {
  margin-inline-start: 10px;
  margin-inline-end: 5px;
}
.sheetsProfileList input {
  border: 0;
  font-size: 18px;
  font-family: "adobe-garamond-pro", "Crimson Text", Georgia, serif;
  background-color: transparent;
}
.sheetsProfileList .loadingMessage {
  margin-top: 30px;
}

.emptyNotificationsTitle{
  font-family: Roboto;
  font-size: 16px;
  font-weight: 600;
  line-height: 18.75px;
  padding-bottom: 10px;
}

.emptyNotificationsMessage{
  font-family: Roboto;
  font-size: 14px;
  font-weight: 400;
  line-height: 18px;
  text-align: start;
}

.emptyNoticationPage{
  display: flex;
  flex-direction: column;
}

@-webkit-keyframes load5 {
0%,100%{box-shadow:0 -2.6em 0 0 #ffffff,1.8em -1.8em 0 0 rgba(0,0,0,0.2),2.5em 0 0 0 rgba(0,0,0,0.2),1.75em 1.75em 0 0 rgba(0,0,0,0.2),0 2.5em 0 0 rgba(0,0,0,0.2),-1.8em 1.8em 0 0 rgba(0,0,0,0.2),-2.6em 0 0 0 rgba(0,0,0,0.5),-1.8em -1.8em 0 0 rgba(0,0,0,0.7)}
12.5%{box-shadow:0 -2.6em 0 0 rgba(0,0,0,0.7),1.8em -1.8em 0 0 #ffffff,2.5em 0 0 0 rgba(0,0,0,0.2),1.75em 1.75em 0 0 rgba(0,0,0,0.2),0 2.5em 0 0 rgba(0,0,0,0.2),-1.8em 1.8em 0 0 rgba(0,0,0,0.2),-2.6em 0 0 0 rgba(0,0,0,0.2),-1.8em -1.8em 0 0 rgba(0,0,0,0.5)}
25%{box-shadow:0 -2.6em 0 0 rgba(0,0,0,0.5),1.8em -1.8em 0 0 rgba(0,0,0,0.7),2.5em 0 0 0 #ffffff,1.75em 1.75em 0 0 rgba(0,0,0,0.2),0 2.5em 0 0 rgba(0,0,0,0.2),-1.8em 1.8em 0 0 rgba(0,0,0,0.2),-2.6em 0 0 0 rgba(0,0,0,0.2),-1.8em -1.8em 0 0 rgba(0,0,0,0.2)}
37.5%{box-shadow:0 -2.6em 0 0 rgba(0,0,0,0.2),1.8em -1.8em 0 0 rgba(0,0,0,0.5),2.5em 0 0 0 rgba(0,0,0,0.7),1.75em 1.75em 0 0 #ffffff,0 2.5em 0 0 rgba(0,0,0,0.2),-1.8em 1.8em 0 0 rgba(0,0,0,0.2),-2.6em 0 0 0 rgba(0,0,0,0.2),-1.8em -1.8em 0 0 rgba(0,0,0,0.2)}
50%{box-shadow:0 -2.6em 0 0 rgba(0,0,0,0.2),1.8em -1.8em 0 0 rgba(0,0,0,0.2),2.5em 0 0 0 rgba(0,0,0,0.5),1.75em 1.75em 0 0 rgba(0,0,0,0.7),0 2.5em 0 0 #ffffff,-1.8em 1.8em 0 0 rgba(0,0,0,0.2),-2.6em 0 0 0 rgba(0,0,0,0.2),-1.8em -1.8em 0 0 rgba(0,0,0,0.2)}
62.5%{box-shadow:0 -2.6em 0 0 rgba(0,0,0,0.2),1.8em -1.8em 0 0 rgba(0,0,0,0.2),2.5em 0 0 0 rgba(0,0,0,0.2),1.75em 1.75em 0 0 rgba(0,0,0,0.5),0 2.5em 0 0 rgba(0,0,0,0.7),-1.8em 1.8em 0 0 #ffffff,-2.6em 0 0 0 rgba(0,0,0,0.2),-1.8em -1.8em 0 0 rgba(0,0,0,0.2)}
75%{box-shadow:0 -2.6em 0 0 rgba(0,0,0,0.2),1.8em -1.8em 0 0 rgba(0,0,0,0.2),2.5em 0 0 0 rgba(0,0,0,0.2),1.75em 1.75em 0 0 rgba(0,0,0,0.2),0 2.5em 0 0 rgba(0,0,0,0.5),-1.8em 1.8em 0 0 rgba(0,0,0,0.7),-2.6em 0 0 0 #ffffff,-1.8em -1.8em 0 0 rgba(0,0,0,0.2)}
87.5%{box-shadow:0 -2.6em 0 0 rgba(0,0,0,0.2),1.8em -1.8em 0 0 rgba(0,0,0,0.2),2.5em 0 0 0 rgba(0,0,0,0.2),1.75em 1.75em 0 0 rgba(0,0,0,0.2),0 2.5em 0 0 rgba(0,0,0,0.2),-1.8em 1.8em 0 0 rgba(0,0,0,0.5),-2.6em 0 0 0 rgba(0,0,0,0.7),-1.8em -1.8em 0 0 #fff}
}
@keyframes load5 {
0%,100%{box-shadow:0 -2.6em 0 0 #ffffff,1.8em -1.8em 0 0 rgba(0,0,0,0.2),2.5em 0 0 0 rgba(0,0,0,0.2),1.75em 1.75em 0 0 rgba(0,0,0,0.2),0 2.5em 0 0 rgba(0,0,0,0.2),-1.8em 1.8em 0 0 rgba(0,0,0,0.2),-2.6em 0 0 0 rgba(0,0,0,0.5),-1.8em -1.8em 0 0 rgba(0,0,0,0.7)}
12.5%{box-shadow:0 -2.6em 0 0 rgba(0,0,0,0.7),1.8em -1.8em 0 0 #ffffff,2.5em 0 0 0 rgba(0,0,0,0.2),1.75em 1.75em 0 0 rgba(0,0,0,0.2),0 2.5em 0 0 rgba(0,0,0,0.2),-1.8em 1.8em 0 0 rgba(0,0,0,0.2),-2.6em 0 0 0 rgba(0,0,0,0.2),-1.8em -1.8em 0 0 rgba(0,0,0,0.5)}
25%{box-shadow:0 -2.6em 0 0 rgba(0,0,0,0.5),1.8em -1.8em 0 0 rgba(0,0,0,0.7),2.5em 0 0 0 #ffffff,1.75em 1.75em 0 0 rgba(0,0,0,0.2),0 2.5em 0 0 rgba(0,0,0,0.2),-1.8em 1.8em 0 0 rgba(0,0,0,0.2),-2.6em 0 0 0 rgba(0,0,0,0.2),-1.8em -1.8em 0 0 rgba(0,0,0,0.2)}
37.5%{box-shadow:0 -2.6em 0 0 rgba(0,0,0,0.2),1.8em -1.8em 0 0 rgba(0,0,0,0.5),2.5em 0 0 0 rgba(0,0,0,0.7),1.75em 1.75em 0 0 #ffffff,0 2.5em 0 0 rgba(0,0,0,0.2),-1.8em 1.8em 0 0 rgba(0,0,0,0.2),-2.6em 0 0 0 rgba(0,0,0,0.2),-1.8em -1.8em 0 0 rgba(0,0,0,0.2)}
50%{box-shadow:0 -2.6em 0 0 rgba(0,0,0,0.2),1.8em -1.8em 0 0 rgba(0,0,0,0.2),2.5em 0 0 0 rgba(0,0,0,0.5),1.75em 1.75em 0 0 rgba(0,0,0,0.7),0 2.5em 0 0 #ffffff,-1.8em 1.8em 0 0 rgba(0,0,0,0.2),-2.6em 0 0 0 rgba(0,0,0,0.2),-1.8em -1.8em 0 0 rgba(0,0,0,0.2)}
62.5%{box-shadow:0 -2.6em 0 0 rgba(0,0,0,0.2),1.8em -1.8em 0 0 rgba(0,0,0,0.2),2.5em 0 0 0 rgba(0,0,0,0.2),1.75em 1.75em 0 0 rgba(0,0,0,0.5),0 2.5em 0 0 rgba(0,0,0,0.7),-1.8em 1.8em 0 0 #ffffff,-2.6em 0 0 0 rgba(0,0,0,0.2),-1.8em -1.8em 0 0 rgba(0,0,0,0.2)}
75%{box-shadow:0 -2.6em 0 0 rgba(0,0,0,0.2),1.8em -1.8em 0 0 rgba(0,0,0,0.2),2.5em 0 0 0 rgba(0,0,0,0.2),1.75em 1.75em 0 0 rgba(0,0,0,0.2),0 2.5em 0 0 rgba(0,0,0,0.5),-1.8em 1.8em 0 0 rgba(0,0,0,0.7),-2.6em 0 0 0 #ffffff,-1.8em -1.8em 0 0 rgba(0,0,0,0.2)}
87.5%{box-shadow:0 -2.6em 0 0 rgba(0,0,0,0.2),1.8em -1.8em 0 0 rgba(0,0,0,0.2),2.5em 0 0 0 rgba(0,0,0,0.2),1.75em 1.75em 0 0 rgba(0,0,0,0.2),0 2.5em 0 0 rgba(0,0,0,0.2),-1.8em 1.8em 0 0 rgba(0,0,0,0.5),-2.6em 0 0 0 rgba(0,0,0,0.7),-1.8em -1.8em 0 0 #fff}
}
/* end css code for loading bezel */<|MERGE_RESOLUTION|>--- conflicted
+++ resolved
@@ -10792,7 +10792,6 @@
   border-bottom: 4px solid var(--lighter-grey);
 }
 
-<<<<<<< HEAD
 #aboutCover {
   margin-top: -90px;
   height: 240px;
@@ -10920,9 +10919,6 @@
     flex-direction: column;
   }
 }
-=======
-
->>>>>>> 183aa65c
 .readerPanel.hebrew .sheetContent .sheetItem.segment .sourceContentText.outsideBiText.en {
   display: none;
 }
