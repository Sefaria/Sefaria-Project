--- conflicted
+++ resolved
@@ -4838,8 +4838,6 @@
   justify-content: center;
 }
 
-<<<<<<< HEAD
-=======
 .topic-landing-page-content{
   display: flex;
   flex-direction: column;
@@ -4854,7 +4852,6 @@
   direction: rtl;
 }
 
->>>>>>> 2a2082cb
 .topic-landing-search-container{
   display: flex;
   align-items: center;
@@ -4929,7 +4926,6 @@
   top: 6px;
   padding-inline-start: 11px;
 }
-<<<<<<< HEAD
 .topicOfTheDay {
   display: flex;
   flex-direction: column;
@@ -4968,7 +4964,7 @@
   border-bottom: 1px solid #ccc;
   width: fit-content;
   padding-bottom: 10px;
-=======
+}
 .topic-landing-upper-rainbow{
   margin-top: 88px;
   margin-bottom: 43px;
@@ -5011,7 +5007,6 @@
 }
 .no-wrapping-salad-item-container{
   white-space: nowrap;
->>>>>>> 2a2082cb
 }
 
 .readerNavMenu .sheet {
