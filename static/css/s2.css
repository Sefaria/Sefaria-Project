--- conflicted
+++ resolved
@@ -405,23 +405,16 @@
   direction: rtl;
   text-align: right;
 }
-<<<<<<< HEAD
-=======
 .interface-hebrew .readerPanel .en{
   direction: ltr;
 }
->>>>>>> 2e37c259
 /*.readerPanel.hebrew {
   direction: rtl;
 }*/
 /*.readerPanel.english {
   direction: ltr;
 }*/
-<<<<<<< HEAD
-.interface-hebrew .readerPanel .readerNavMenu{
-=======
 .interface-hebrew .readerPanel .readerNavMenu, .readerPanel.hebrew .readerNavSection, .readerPanel.hebrew .readerNavMenu .category{
->>>>>>> 2e37c259
   direction: rtl;
 }
 .interface-english .readerPanel .readerNavMenu, .readerPanel.english .readerNavSection, .readerPanel.english .readerNavMenu .category{
