body {
  padding: 0;
  margin: 0;
  -webkit-text-size-adjust: 100%;
}

*::selection {
  background-color: #D2DCFF;
}

body.sepia {
  background-color: #FBFBFA;
}

body.dark {
  background-color: #333331;
}

body:not(.user-is-tabbing) *:focus {
  outline: none;
}

a, a:hover {
  color: inherit;
}

@font-face {
  /*Mixed Hebrew - English serif text*/
  font-family: 'HebrewInEnglish Serif Font';
  src: url('/static/fonts/Taamey-Frank/TaameyFrankCLM-Medium.ttf'), local(Georgia), local(serif);
  unicode-range: U+0590-05FF, U+25CC;
}

@font-face {
  /*Mixed Hebrew - English serif text*/
  font-family: 'HebrewInEnglish Serif Font';
  src: url('/static/fonts/Taamey-Frank/TaameyFrankCLM-Bold.ttf'), local(Georgia), local(serif);
  font-weight: bold;
  unicode-range: U+0590-05FF, U+25CC;
}

@font-face {
  /*Mixed Hebrew - English serif text*/
  font-family: 'HebrewInEnglish Serif Font';
  src: url('/static/fonts/Taamey-Frank/TaameyFrankCLM-MediumOblique.ttf'), local(Georgia), local(serif);
  font-style: italic;
  unicode-range: U+0590-05FF, U+25CC;
}

@font-face {
  /*Mixed Hebrew - English serif text*/
  font-family: 'HebrewInEnglish Serif Font';
  src: url('/static/fonts/Taamey-Frank/TaameyFrankCLM-BoldOblique.ttf'), local(Georgia), local(serif);
  font-weight: bold;
  font-style: italic;
  unicode-range: U+0590-05FF, U+25CC;
}

@font-face {
  /*Mixed English - Hebrew serif text*/
  font-family: 'EnglishInHebrew Serif Font';
  src: url("https://use.typekit.net/af/2011b6/00000000000000003b9b00c1/27/l?primer=7fa3915bdafdf03041871920a205bef951d72bf64dd4c4460fb992e3ecc3a862&fvd=n4&v=3");
  font-weight: normal;
  unicode-range: U+0041-007A;
}

@font-face {
  /*Mixed English - Hebrew serif text*/
  font-family: 'EnglishInHebrew Serif Font';
  src: url("https://use.typekit.net/af/af619f/00000000000000003b9b00c5/27/l?primer=7fa3915bdafdf03041871920a205bef951d72bf64dd4c4460fb992e3ecc3a862&fvd=n7&v=3");
  font-weight: bold;
  unicode-range: U+0041-007A;
}

@font-face {
  /*Mixed English - Hebrew serif text*/
  font-family: 'EnglishInHebrew Serif Font';
  src: url("https://use.typekit.net/af/5cace6/00000000000000003b9b00c2/27/l?primer=7fa3915bdafdf03041871920a205bef951d72bf64dd4c4460fb992e3ecc3a862&fvd=i4&v=3");
  font-style: italic;
  unicode-range: U+0041-007A;
}

@font-face {
  /*Mixed English - Hebrew serif text*/
  font-family: 'EnglishInHebrew Serif Font';
  src: url("https://use.typekit.net/af/6c275f/00000000000000003b9b00c6/27/l?primer=7fa3915bdafdf03041871920a205bef951d72bf64dd4c4460fb992e3ecc3a862&fvd=i7&v=3");
  font-style: italic;
  font-weight: bold;
  unicode-range: U+0041-007A;
}

:root {
  /* font stacks */
  --english-sans-serif-font-family: "Roboto", "Helvetica Neue", "Helvetica", sans-serif;
  --hebrew-sans-serif-font-family: "Heebo", "Roboto", sans-serif;
  --english-serif-font-family: "HebrewInEnglish Serif Font", "adobe-garamond-pro", "Crimson Text", Georgia, "Times New Roman", serif;
  --hebrew-serif-font-family: "EnglishInHebrew Serif Font", "Taamey Frank", "adobe-garamond-pro", "Crimson Text", "Times New Roman", serif;
  --serif-h1-font-size: 48px;
  --serif-h2-font-size: 30px;
  --serif-h3-font-size: 24px;
  --serif-body-font-size: 18px;
  --serif-small-font-size: 14px;
  --sans-serif-h1-font-size: 40px;
  --sans-serif-h2-font-size: 30px;
  --sans-serif-h3-font-size: 22px;
  --sans-serif-body-font-size: 16px;
  --sans-serif-small-font-size: 14px;
  /* colors */
  --inline-link-blue: #4871bf;
  --sefaria-blue: #18345D;
  --highlight-blue: #DDEEFF;
  --highlight-blue-light: #F0F7FF;
  --dark-grey: #666666;
  --medium-grey: #999999;
  --light-grey: #CCCCCC;
  --lighter-grey: #EDEDEC;
  --lightest-grey: #FBFBFA;
  --commentary-blue: #4B71B7;
  --tanakh-teal: #004E5F;
  --mishnah-blue: #5A99B7;
  --talmud-gold: #CCB479;
  --midrash-green: #5D956F;
  --halakhah-red: #802F3E;
  --kabbalah-purple: #594176;
  --liturgy-rose: #AB4E66;
  --philosophy-purple: #7F85A9;
  --taanitic-green: #00827F;
  --chasidut-green: #97B386;
  --mussar-purple: #7C416F;
  --responsa-red: #CB6158;
  --apocrypha-pink: #C6A7B4;
  --modern-works-blue: #B8D4D3;
  --grammar-green: #B2B272;
  --reference-orange: #D4896C;
  --miscelaneous-green: #3B5849;
  --selected-option: #000000;
}

/* Font Family */

body, .sans-serif {
  --english-font: var(--english-sans-serif-font-family);
  --hebrew-font: var(--hebrew-sans-serif-font-family);
  --is-serif: initial;
  /* false */
}

.serif {
  --english-font: var(--english-serif-font-family);
  --hebrew-font: var(--hebrew-serif-font-family);
  --is-serif: ;
  /* true */
}

.sans-serif-in-hebrew {
  --english-font: var(--english-serif-font-family);
  --hebrew-font: var(--hebrew-sans-serif-font-family);
}

body, .en, .int-en {
  --is-hebrew: initial;
  /* false */
}

.he, .int-he {
  unicode-bidi: plaintext;
  --is-hebrew: ;
  /* true */
}

* {
  --hebrew-font-conditional: var(--is-hebrew) var(--hebrew-font);
  font-family: var(--hebrew-font-conditional, var(--english-font));
}

.he {
  font-size: 122%;
}

.int-he {
  direction: rtl;
}

.int-he.enInHe {
  direction: ltr;
}

.enInHe {
  unicode-bidi: isolate;
}

.int-en.heInEn {
  direction: rtl;
}

.btn, .btn-sm, .btn-xs {
  display: inline-block;
  color: white;
  display: flex;
  justify-content: center;
  align-content: center;
  flex-direction: column;
  margin: 10px 20px;
  background-color: var(--sefaria-blue);
  box-shadow: 0 1px 3px rgba(0, 0, 0, 0.2);
  border-radius: 7px;
  cursor: pointer;
  font-size: 16px;
  box-sizing: border-box;
  line-height: 19px;
  text-align: center;
  --english-font: var(--english-sans-serif-font-family);
  --hebrew-font: var(--hebrew-sans-serif-font-family);
}

.btn.white, .btn-sm.white, .btn-xs.white {
  background-color: white;
  color: #333;
}

.btn {
  width: 300px;
  height: 50px;
}

.btn-sm {
  width: 150px;
  height: 40px;
}

.btn-xs {
  width: 75px;
  height: 30px;
}

/*
Legacy Style Guide Font Hierarchy -- the below should be refactored away in favor of the above
*/

.featureTitle .int-en {
  font-family: "adobe-garamond-pro", "Crimson Text", Georgia, serif;
  font-size: 50px;
  font-weight: normal;
  color: #000;
}

.pageTitle .int-en, .pageTitle .int-he.enInHe {
  font-family: "adobe-garamond-pro", "Crimson Text", Georgia, serif;
  font-size: 30px;
  font-weight: normal;
  color: #000;
}

.readerPanel.hebrew .he .enInHe {
  font-size: 83%;
}

.chapterText .int-en {
  font-family: "adobe-garamond-pro", "Crimson Text", Georgia, serif;
  font-size: 18px;
  font-weight: normal;
  text-transform: uppercase;
  letter-spacing: 0.05em;
  color: #333;
}

.chapterText.lowercase .int-en {
  text-transform: none;
}

.sectionTitleText .int-en {
  font-family: "Roboto", "Helvetica Neue", "Helvetica", sans-serif;
  font-size: 16px;
  font-weight: normal;
  color: #666;
  text-transform: uppercase;
  letter-spacing: 0.1em;
}

.smallText .int-en, .smallText .int-he.enInHe {
  font-family: "Roboto", "Helvetica Neue", "Helvetica", sans-serif;
  font-size: 13px;
  font-weight: normal;
  color: #999;
}

.systemText .int-en, .systemText .int-he.enInHe {
  font-family: "Roboto", "Helvetica Neue", "Helvetica", sans-serif;
  font-size: 16px;
  font-weight: normal;
  color: #000;
}

.contentText .int-en, .contentText .en, .contentText.en {
  font-family: "adobe-garamond-pro", "Crimson Text", Georgia, serif;
  font-size: 18px;
  font-weight: normal;
  color: #000;
}

.featureTitle .int-he {
  font-family: "Heebo", sans-serif;
  font-size: 40px;
  font-weight: normal;
  color: #000;
}

.pageTitle .int-he, .pageTitle .int-en.heInEn {
  font-family: "Heebo", sans-serif;
  font-size: 30px;
  font-weight: normal;
  color: #000;
}

.chapterText .int-he {
  font-family: "Taamey Frank", "Times New Roman", serif;
  font-size: 22px;
  font-weight: normal;
  text-transform: uppercase;
  letter-spacing: 0.05em;
  color: #333;
}

.sectionTitleText .int-he {
  font-family: "Heebo", sans-serif;
  font-size: 16px;
  font-weight: normal;
  color: #666;
  text-transform: uppercase;
  letter-spacing: 0.1em;
}

.smallText .int-he, .smallText .int-en.heInEn {
  font-family: "Heebo", sans-serif;
  font-size: 13px;
  font-weight: normal;
  color: #999;
}

.systemText .int-he, .systemText .int-en.heInEn {
  font-family: "Heebo", sans-serif;
  font-size: 16px;
  font-weight: normal;
  color: #000;
}

.contentText .int-he, .contentText .he, .contentText.he {
  font-family: "Taamey Frank", "Times New Roman", serif;
  font-size: 18px;
  font-weight: normal;
  color: #000;
}

.italics {
  font-style: italic;
}

/* end Legacy Style Guide */

#s2 {
  position: fixed;
  top: 0;
  width: 100%;
  height: 100%;
  z-index: 1000;
}

#s2.headerOnly {
  z-index: 1000;
  height: 60px;
}

#readerAppWrap {
  display: flex;
  flex-direction: column;
  width: 100%;
  height: 100%;
}

body:not(.inApp).nochrome #s2 .headerNavSection a:not(.home), body:not(.inApp).nochrome #s2 .headerLinksSection, body:not(.inApp).nochrome #footerContainer {
  display: none;
}

#bannerMessage {
  color: white;
  background-color: #4871bf;
  height: 120px;
  box-sizing: border-box;
  padding: 0 36px;
  display: flex;
  transition: .5s;
}

#bannerMessage.hidden {
  height: 0;
}

body.hasBannerMessage {
  transition: padding-top .3s;
  padding-top: 120px;
}

body.hasBannerMessage #s2.headerOnly {
  height: 180px;
}

.interface-hebrew #bannerMessage {
  direction: rtl;
}

#bannerMessageClose {
  position: absolute;
  top: -3px;
  right: 7px;
  color: white;
  opacity: 0.5;
  font-size: 26px;
  cursor: pointer;
}

.interface-hebrew #bannerMessageClose {
  right: auto;
  left: 7px;
}

#bannerMessageContent {
  display: flex;
  flex: 1;
  align-items: center;
  justify-content: space-between;
  color: white;
  max-width: 880px;
  margin: 0 auto;
}

#bannerTextBox {
  flex: 1;
}

#bannerTextBox a {
  color: white;
}

#bannerButtonBox {
  margin-left: 50px;
}

.interface-hebrew #bannerButtonBox {
  margin: 0 50px 0 0;
}

#bannerMessage .mobileOnly {
  display: none;
}

@media (max-width: 540px) {
  #bannerButtonBox, .interface-hebrew #bannerButtonBox {
    margin: 0;
    margin-inline-start: 10px;
    max-width: 170px;
  }
  #bannerMessage .mobileOnly {
    display: block;
  }
  #bannerMessage {
    padding: 0 10px;
  }
}

@media (max-width: 450px) {
  #bannerMessage {
    font-size: 13px;
  }
}

.noOverflowX {
  overflow-x: hidden;
}

.readerApp {
  display: flex;
  flex: 1;
  position: relative;
}

.noselect {
  user-select: none;
}

input.noselect {
  -webkit-user-select: auto;
  /* Safari/Opera -- required for Safari to allow inputs to be accessible. See http://caniuse.com/#feat=user-select-none "Known Issues" for details  TODO Check back to see if bug is fixed in future version */
}

.interface-hebrew {
  direction: rtl;
}

.interface-hebrew .int-en, .interface-english .int-he {
  display: none;
}

.interface-hebrew #panelWrapBox {
  direction: rtl;
}

.interface-english #panelWrapBox, .readerApp.interface-english .readerPanel {
  direction: ltr;
}

#panelWrapBox {
  position: absolute;
  height: calc(100% - 60px);
  box-sizing: border-box;
}

.multiPanel #panelWrapBox {
  top: 60px;
}

#panelWrapBox.wrapBoxScroll {
  overflow-x: scroll;
  overflow-y: hidden;
}

.singlePanel #panelWrapBox {
  padding-top: 0;
  height: 100%;
  top: 0;
}

.headerInner {
  position: absolute;
  top: 0;
  left: 0;
  width: 100%;
  height: 60px;
  background: white;
  z-index: 1001;
  box-sizing: border-box;
  padding: 0 30px;
  display: flex;
  justify-content: space-between;
  align-items: center;
}

.headerOnly .headerInner, .headerInner.boxShadow {
  box-shadow: 0 1px 3px rgba(0, 0, 0, 0.2);
}

.interface-hebrew .header {
  direction: rtl;
}

.headerInner .headerNavSection {
  display: flex;
  justify-content: flex-start;
}

.headerInner .headerNavSection a {
  font-size: 16px;
  color: #666;
  margin-inline-end: 30px;
  font-weight: 500;
  line-height: 26px;
  vertical-align: middle;
}

.headerInner .headerLinksSection {
  display: flex;
  justify-content: flex-end;
  min-width: 40%;
  align-items: center;
}

.header .header-nav {
  margin-top: 1px;
}

.header .header-links {
  margin-top: 1px;
}

.header .textLink, .header .home, .header .menuButton, .header .my-profile, .header .notifications, .header .readerNavMenuSearchButton {
  cursor: pointer;
}

.header .textLink, .header .menuButton, .header .my-profile, .header .readerNavMenuSearchButton {
  display: inline-block;
  color: #999;
  border: none;
  background: transparent;
  padding: 0;
}

.header .my-profile, .header .notifications {
  display: inline-block;
  vertical-align: middle;
}

.header .textLink, .header .menuButton, .header .my-profile {
  font-size: 24px;
  line-height: 24px;
  margin-top: 2px;
}

.header .searchBox {
  overflow: hidden;
  display: flex;
  align-items: center;
  padding: 0;
  text-align: inherit;
  background: #EDEDEC;
  border-radius: 250px;
  width: 140px;
  height: 30px;
}

.header .searchBox.searchFocused {
  width: 280px;
}

.header .searchBox input {
  background-color: transparent;
  /*for firefox */
  padding: 0;
  flex: 1;
  height: 100%;
  margin-bottom: 1px;
  font-size: var(--serif-body-font-size);
}

.header .searchBox input::placeholder {
  font-style: normal;
}

.header .search {
  outline: none;
  border: none;
  box-shadow: none;
  color: black;
  font-size: 18px;
  margin: 0;
  width: 100px;
}

.header .searchFocused .search {
  width: 200px;
}

.header .search.hebrewSearch {
  font-size: 18px;
}

.mobileNavMenu {
  position: fixed;
  height: calc(100% - 60px);
  box-sizing: border-box;
  top: 60px;
  width: 100%;
  background-color: white;
  left: 0;
  z-index: 1000;
  overflow-y: scroll;
}

.mobileNavMenu.closed {
  display: none;
}

.mobileNavMenu .searchLine {
  padding: 15px 10px;
  border-bottom: 1px solid #EDEDEC;
}

.header .mobileNavMenu .searchBox, .header .mobileNavMenu .searchBox.searchFocused .header .mobileNavMenu .searchBox .search, .header .mobileNavMenu .searchBox.searchFocused .search {
  width: 100%;
}

.header.mobile .ui-autocomplete {
  width: 100% !important;
}

.mobileNavMenu a, .mobileInterfaceLanguageToggle {
  display: block;
  color: #666;
  font-size: 16px;
  padding: 15px;
  border-bottom: 1px solid #EDEDEC;
}

.mobileNavMenu a>img, .mobileInterfaceLanguageToggle img {
  margin-inline-end: 15px;
  width: 16px;
  height: 16px;
  position: relative;
  top: 3px;
}

.mobileNavMenu a>img.blackIcon {
  opacity: 0.4;
}

.mobileNavMenu a.blue {
  background-color: #18345D;
  color: white;
}

.mobileNavMenu a.blue img {
  filter: invert(1);
  opacity: 1;
}

.mobileNavMenu .mobileAccountLinks {
  background-color: #FBFBFA;
  border-top: 1px solid #CCC;
  border-bottom: 1px solid #CCC;
}

.mobileNavMenu .mobileAccountLinks img {
  opacity: 1;
}

.mobileNavMenu .mobileAccountLinks .login {
  display: block;
  padding: 15px;
}

.mobileNavMenu .profile-pic {
  display: inline-block;
  margin-inline-end: 11px;
  position: relative;
  top: 4px;
}

.mobileNavMenu .mobileAccountLinks .accountLinks {
  display: block;
}

.header .mobileInterfaceLanguageToggle .int-en, .header .mobileInterfaceLanguageToggle .int-he {
  display: inline;
}

.mobileInterfaceLanguageToggle a {
  display: inline;
  padding: 0;
  border: none;
}

.mobileInterfaceLanguageToggle .separator {
  margin: 0 7px;
  font-size: 13px;
}

.mobileInterfaceLanguageToggle .inactive {
  color: #999;
}

.mobileNavMenu .logout {
  color: #999;
}

.ui-autocomplete .ui-menu-item.search-override {
  border-top: solid 1px #ccc;
  padding-top: 12px;
}

.ui-autocomplete .ui-menu-item.hebrew-result a {
  direction: rtl;
}

.ui-autocomplete .ui-menu-item.english-result a {
  direction: ltr;
}

.header .home {
  margin-top: 2px;
}

.header .home img {
  vertical-align: middle;
  height: 25px;
  margin-top: -7px;
  width: 92px;
}

.interface-hebrew .header .home img {
  width: 77px;
}

.header .accountLinks {
  display: flex;
  align-items: center;
  font-size: 16px;
  margin-top: 2px;
  color: #666;
}

.header .accountLinks>* {
  margin-inline-start: 17px;
  position: relative;
}

.header .accountLinks.anon a {
  margin: 0;
}

.header .accountLinks.anon a:last-child {
  background: #FFFFFF;
  border: 1px solid #EDEDEC;
  box-sizing: border-box;
  border-radius: 6px;
}

.header .help {
  margin-inline-start: 23px;
  margin-top: 8px;
}

.header .interfaceLinks {
  display: block;
  align-items: center;
  margin-top: 2px;
  color: #666;
  cursor: pointer;
  position: relative;
  -webkit-margin-start: 20px;
  -moz-margin-start: 20px;
  margin-inline-start: 10px;
}

.header .interfaceLinks img {
  height: 18px;
  width: 18px;
  vertical-align: middle;
  margin-inline-end: 2px;
}

.header .interfaceLinks a.interfaceLinks-button::after {
  display: inline-block;
  background: no-repeat url("/static/icons/chevron-down.svg");
  height: 10px;
  width: 12px;
  vertical-align: middle;
  content: "";
  transform: scale(0.75);
}

.header .interfaceLinks .interfaceLinks-menu {
  top: 35px;
  position: absolute;
  z-index: 1;
  width: 150px;
  background: #FBFBFA;
  box-shadow: 0px 1px 3px rgba(0, 0, 0, 0.25);
  border-radius: 6px;
  display: none;
  overflow: hidden;
}

.header .interfaceLinks .interfaceLinks-menu.profile-menu {
  top: 10px;
  display: block;
}

.header .interfaceLinks .interfaceLinks-menu .interfaceLinks-header.profile-menu {
  padding: 10px 17px 10px 17px;
  font-weight: 700;
  color: #000000;
  height: 23px;
}

.header .interfaceLinks .interfaceLinks-menu.profile-menu .profile-menu-middle {
  margin-top: 5px;
  margin-bottom: 5px;
}

.interface-english .header .interfaceLinks .interfaceLinks-menu {
  right: 0px;
  min-width: 150px;
  width: max-content;
}

.interface-hebrew .header .interfaceLinks .interfaceLinks-menu {
  left: 0px;
  min-width: 150px;
  width: max-content;
}

.header .interfaceLinks .interfaceLinks-menu .interfaceLinks-header {
  font-style: normal;
  font-weight: normal;
  font-size: 14px;
  line-height: 18px;
  color: #999999;
  padding: 12px;
  border-bottom: 1px solid #CCCCCC;
}

.header .interfaceLinks .interfaceLinks-menu .interfaceLinks-header:not(:first-child) {
  border-top: 1px solid #CCC;
}

.interface-english .header .interfaceLinks .interfaceLinks-menu .interfaceLinks-header {
  font-family: "Roboto", "Helvetica Neue", Helvetica, sans-serif;
}

.interface-hebrew .header .interfaceLinks .interfaceLinks-menu .interfaceLinks-header {
  font-family: "Heebo", sans-serif;
}

.interfaceLinks-options {
  display: flex;
  flex-direction: column;
  padding: 4px 0;
}

.header .interfaceLinks .interfaceLinks-option {
  display: flex;
  text-decoration: none;
  font-style: normal;
  font-weight: normal;
  font-size: 16px;
  line-height: 23px;
  text-align: right;
  color: #666666;
  padding: 5px;
  direction: ltr;
}

.header .interfaceLinks .interfaceLinks-option:hover {
  background-color: var(--lighter-grey);
}

.header .interfaceLinks .interfaceLinks-menu.open {
  display: block;
}

.interface-hebrew .header .interfaceLinks .interfaceLinks-option.int-bi {
  direction: rtl;
}

.interface-english .header .interfaceLinks .interfaceLinks-option.int-bi {
  direction: ltr;
}

.header .interfaceLinks .interfaceLinks-row {
  align-items: center;
  display: flex;
  text-decoration: none;
  font-style: normal;
  font-weight: 400;
  line-height: 18px;
  text-align: right;
  color: #000000;
  font-family: "Roboto", "Heebo", "Helvetica Neue", Ariel, sans-serif;
  padding: 5px 17px 5px 17px;
  font-size: 14px;
  text-decoration-color: #666666;
  height: 23px;
}

.header .interfaceLinks .interfaceLinks-row:hover {
  background-color: var(--lighter-grey);
}

div.interfaceLinks-row a:hover {
  text-decoration: none;
}

.header .interfaceLinks .interfaceLinks-row.languages {
  display: flex;
}

div.interfaceLinks-row a.active {
  color: #000000;
  display: flex;
  order: -1;
}

div.interfaceLinks-row a.active::after {
  content: "•";
  padding: 0 4px;
}

div.interfaceLinks-row a {
  color: #666666;
  display: flex;
}

.header .interfaceLinks .interfaceLinks-row.bottom {
  font-size: 14px;
  text-decoration-color: #000000;
}

.header .interfaceLinks .interfaceLinks-menu.profile-menu .interfaceLinks-hr {
  border-top: 1px solid #CCCCCC;
  margin-top: 0px;
  margin-bottom: 0px;
}

.header .interfaceLinks .interfaceLinks-row.logout {
  font-size: 14px;
  color: #666666;
  padding-top: 5px;
  margin-top: 5px;
  margin-bottom: 5px;
}

.header .profile-menu-he {
  color: #666666;
}

.header .interfaceLinks .interfaceLinks-option::before {
  content: "";
  font-family: FontAwesome;
  color: #999;
  font-weight: normal;
  font-size: 13px;
  font-style: normal;
  padding: 0 15px;
}

.header .interfaceLinks .interfaceLinks-option.active {
  order: -1;
}

.header .interfaceLinks .interfaceLinks-option.active::before {
  content: "\f00c";
  padding: 0 8px;
}

@media screen and (max-width: 910px) {
  .header .headerInner {
    padding: 0 15px;
  }
  .header .accountLinks .login {
    padding: 5px 5px;
  }
  .header .accountLinks {
    margin-inline-start: 5px;
  }
}

@media screen and (max-width: 780px) {
  .header .donate {
    display: none;
  }
}

@media screen and (max-width: 700px) {
  .multiPanel .header .home {
    display: none;
  }
}

@media screen and (max-width: 580px) {
  .header .interfaceLinks, .header .help, .header .notifications {
    display: none;
  }
}

.header .notifications.unread::after {
  content: "";
  background-color: #CB6158;
  width: 8px;
  height: 8px;
  border-radius: 4px;
  display: block;
  top: 3px;
  right: 1px;
  position: absolute;
}

.header .login {
  color: #666;
  display: inline-block;
  line-height: 1;
  padding: 8px 15px;
}

.header .headerInner.mobile {
  padding: 0 15px;
}

.header .headerInner.mobile {
  display: flex;
}

.header .headerInner.mobile div {
  flex: 1;
}

.mobileHeaderCenter {
  text-align: center;
}

.header .headerInner.mobile .mobileHeaderLanguageToggle {
  text-align: end;
}

.mobileHeaderLanguageToggle.hebrew .en, .mobileHeaderLanguageToggle.english .he {
  display: none;
}

.overlay {
  width: 100%;
  height: 100%;
  background-color: black;
  opacity: 0.3;
  position: fixed;
  z-index: 1001;
}

.sefariaModalBox {
  transition: none;
}

#interruptingMessageBox {
  display: flex;
  justify-content: center;
  align-items: center;
  position: fixed;
  width: 100%;
  height: 100%;
  left: 0;
  right: 0;
  top: 0;
  z-index: 1001;
  opacity: 1;
  transition: opacity .3s ease-in;
}

#interruptingMessageBox.hidden {
  opacity: 0;
}

#interruptingMessageOverlay, .whiteOverlay {
  width: 100%;
  height: 100%;
  background-color: white;
  opacity: 0.7;
  position: absolute;
}

#interruptingMessage {
  max-width: 90%;
  max-height: 90%;
  box-sizing: border-box;
  position: absolute;
  padding: 18px 15px;
  z-index: 1001;
  border: 1px solid #E6E6E6;
  background-color: #FBFBFA;
  text-align: center;
  color: #666;
}

#interruptingMessage.sefariaModalContentBox {
  background-color: #18345D;
  color: white;
  padding: 50px 70px;
  border-color: transparent;
  border-radius: 5px;
}

@media (max-width: 450px) {
  #interruptingMessage.sefariaModalContentBox {
    max-width: 100%;
    max-height: 100%;
    width: 100%;
    height: 100%;
    border-radius: 0;
  }
}

.sefariaModalContent {
  display: flex;
  flex-direction: column;
  align-items: flex-start;
  font-size: 16px;
  line-height: 1.5;
}

.interface-hebrew .sefariaModalContent {
  direction: rtl;
}

.sefariaModalContent a {
  color: white;
}

.sefariaModalContent h2 {
  font-weight: normal;
  font-size: 30px;
  margin-bottom: 0px;
}

.sefariaModalInnerContent {
  display: flex;
  flex-direction: column;
  align-items: flex-start;
  margin-bottom: 40px;
}

.sefariaModalInnerContent div, .sefariaModalInnerContent h3 {
  display: flex;
  align-items: center;
  text-align: start;
  padding: 10px 0;
}

.sefariaModalContent h3 {
  align-items: center;
  text-align: start;
  padding: 10px 0;
  font-size: 18px;
  line-height: 1.5;
  font-weight: normal;
  margin-bottom: 10px;
  margin-top: 5px;
}

.sefariaModalBottomContent {
  font-size: 16px;
  color: #999;
}

.sefariaModalContent .button {
  width: 100%;
}

.sefariaModalInnerContent img {
  width: 16px;
  height: 16px;
  padding-right: 10px;
}

.readerApp.interface-hebrew .sefariaModalInnerContent img {
  padding-right: 0;
  padding-left: 10px;
}

#interruptingMessageContentBox {
  position: relative;
  border: 1px solid #CCC;
  background-color: white;
}

#interruptingMessageClose.sefariaModalClose {
  color: white;
}

#interruptingMessageClose {
  position: absolute;
  top: 2px;
  right: 12px;
  color: #AAA;
  font-size: 32px;
  cursor: pointer;
}

#interruptingMessageContent {
  padding: 32px 32px 16px 32px;
}

#interruptingMessage h1 {
  font-style: italic;
  font-size: 28px;
  font-weight: normal;
  letter-spacing: 1px;
  text-align: center;
  margin: 0 0 30px;
  color: #333;
}

.interface-hebrew #interruptingMessage h1 {
  font-style: normal;
}

.header .my-profile img {
  height: 24px;
  width: 24px;
  border-radius: 50%;
  display: block;
}

.header .readerNavMenuMenuButton {
  margin: 0 8px 0 6px;
  font-size: 17px;
}

.readerNavMenuSearchButton {
  position: relative;
  margin: 0 9px 0 7px;
  top: -2px;
}

.header .readerNavMenuSearchButton {
  top: 2px;
}

.readerNavTop .readerNavMenuSearchButton {
  top: 0;
}

.readerNavMenuSearchButton img {
  height: 18px;
  width: 18px;
  opacity: 0.4;
}

.header .headerNavContent {
  position: absolute;
  height: 100%;
  width: 100%;
  box-sizing: border-box;
  top: 0;
  padding-top: 60px;
  z-index: 1000;
}

.ui-autocomplete {
  position: absolute;
  background: white;
  list-style-type: none;
  padding: 6px 0;
  box-shadow: 0 1px 3px rgba(0, 0, 0, .2);
  border-bottom-left-radius: 6px;
  border-bottom-right-radius: 6px;
  z-index: 1000000 !important;
  --english-font: var(--english-serif-font-family);
  --hebrew-font: var(--hebrew-serif-font-family);
}

.header>.ui-autocomplete {
  z-index: 1000 !important;
}

.ui-autocomplete .ui-menu-item {
  display: flex;
  padding: 6px 12px;
}

.interface-hebrew .ui-autocomplete .ui-menu-item {
  direction: rtl;
  text-align: right;
}

.ui-autocomplete .ui-menu-item img {
  display: inline-block;
  opacity: .4;
  height: 18px;
  width: 18px;
}

.ui-autocomplete .ui-menu-item img.ac-img-User {
  opacity: 1;
}

.ui-autocomplete .ui-menu-item a {
  display: inline-block;
  line-height: 21px;
  font-size: 19px;
  color: #000;
  cursor: pointer;
  margin: 0 10px;
  vertical-align: top;
}

.ui-autocomplete .ui-menu-item.ui-state-focus {
  background: #EDEDEC;
}

.ui-helper-hidden-accessible {
  display: none;
}

.interface-hebrew .ui-autocomplete .ui-menu-item a {
  direction: rtl;
  text-align: right;
}

#globalWarningMessage {
  position: fixed;
  width: 100%;
  z-index: 1000;
  text-align: center;
  bottom: 0;
  color: white;
  background-color: #EFB4B6;
  padding: 14px 20px;
  box-sizing: border-box;
}

#globalWarningMessage .close {
  float: right;
  cursor: pointer;
  font-size: 20px;
}

.multiPanel .readerPanelBox {
  box-sizing: border-box;
}

.readerPanelBox {
  position: absolute;
  height: 100%;
  width: 100%;
  direction: ltr;
  /* Even in Hebrew Interface we want scroll bars on the right */
}

.readerPanelBox+.readerPanelBox {
  border-left: 1px solid #eee;
}

.readerPanelBox.sidebar {
  border-left: none;
}

.readerPanel {
  position: relative;
  width: 100%;
  height: 100%;
  overflow: hidden;
  background-color: inherit;
}

.readerContent {
  width: 100%;
  height: calc(100% - 60px);
  background-color: inherit;
}

.dark .readerContent {
  color: white;
}

.readerContent .readerError {
  padding: 100px 150px;
}

.readerContent .readerError .readerErrorText {
  padding-top: 20px;
  font-size: .8em;
}

.textColumn {
  width: 100%;
  height: 100%;
  overflow-y: scroll;
  overflow-x: hidden;
  -webkit-overflow-scrolling: touch;
  position: relative;
  box-sizing: border-box;
  background-color: inherit;
}

.textColumn .loadingMessage.base, .sheetsInPanel .loadingMessage {
  margin: 30px 0;
  color: #999;
  font-size: 16px;
  font-style: normal;
  text-align: center;
  padding: 0 6px 4px;
}

.textColumn .loadingMessage.base.prev {
  margin: 70px 0 0 0;
}

.textColumn .loadingMessage.base.next {
  margin: 30px 0 70px;
  height: calc(100% - 128px);
  /* The 128px here appears to be the minimum needed to keep a line on the screen when scrolling passes loaded content) */
}

.textColumn .textRange.loading+.textRange.loading {
  display: none;
}

.int-he .int-he {
  font-size: inherit;
}

.readerPanel .content {
  direction: ltr;
  /* Even in Hebrew Interface, we want scroll bars on the right */
}

.readerPanel .he {
  direction: rtl;
  text-align: right;
}

.interface-hebrew .readerPanel .en {
  direction: ltr;
}

.interface-hebrew .readerPanel .contentInner, .interface-hebrew .readerPanel .columnLayout, .interface-hebrew .readerControls, .interface-hebrew .readerPanel .textRange, .interface-hebrew .readerPanel .sheetContent, .interface-hebrew .readerPanel .readerNavMenu .gridBox, .interface-hebrew .readerPanel.bilingual .readerNavMenu .gridBox, .readerPanel.hebrew .readerNavSection, .readerPanel.hebrew .readerNavMenu .gridBox {
  direction: rtl;
}

.interface-english .readerPanel.hebrew .readerNavMenu .readerTocResources .gridBox {
  direction: ltr;
}

.interface-english .readerPanel .readerNavMenu, .readerPanel.english .readerNavSection, .readerPanel.english .readerNavMenu .gridBox {
  direction: ltr;
}

.readerPanel.bilingual .readerNavSection, .readerPanel.bilingual .readerNavMenu .gridBox {
  direction: ltr;
}

.readerPanel.english .he {
  display: none;
}

.readerPanel.english .he.heOnly {
  display: inline;
  text-align: right;
}

.readerPanel.english .en {
  display: inline;
}

.readerPanel.hebrew .he {
  display: inline;
  text-align: right;
}

.readerPanel.hebrew .en {
  display: none;
}

.readerPanel.english .heOnly .he, .readerPanel.bilingual .heOnly .he {
  display: inline;
}

.languageToggle {
  display: inline;
  line-height: 32px;
}

.languageToggle img {
  opacity: 0.4;
  height: 18px;
  width: 18px;
}

.bilingual .languageToggle .he {
  display: none;
}

.loadingMessage {
  font-size: 14px;
  font-style: italic;
}

.bilingual .loadingMessage .he {
  display: none;
}

.readerPanel.light {
  background-color: white;
}

.readerPanel.sepia {
  background-color: #f7f7f7;
}

.readerPanel.dark {
  background-color: #333331;
}

.readerNavMenu, .homeFeedWrapper {
  position: absolute;
  display: flex;
  flex-direction: column;
  top: 0;
  left: 0;
  width: 100%;
  height: 100%;
  box-sizing: border-box;
}

.readerNavMenu .content, .homeFeedWrapper .content {
  box-sizing: border-box;
  overflow-y: scroll;
  -webkit-overflow-scrolling: touch;
  font-size: 16px;
}

.readerNavMenu .content {
  padding: 60px 0 0 0;
}

.singlePanel .readerNavMenu .content {
  padding: 85px 0 0 0;
}

.singlePanel .readerNavMenu .categoryColorLine {
  top: 60px;
}

.singlePanel .readerNavMenu.bookPage:not(.fullBookPage) .content {
  padding-top: 25px;
}

.singlePanel .readerNavMenu.bookPage:not(.fullBookPage) .categoryColorLine {
  top: 0;
}

.readerNavMenu.compare .content, .readerNavCategoryMenu.compare .content, .bookPage.compare .content {
  padding: 30px 10px;
}

.readerNavMenu .content .contentInner {
  width: 725px;
  margin: 0 auto;
  min-height: 520px;
  max-width: 100%;
  box-sizing: border-box;
  padding-bottom: 70px;
  padding-inline-start: 30px;
  padding-inline-end: 30px;
}

.homeFeedWrapper .content .contentInner {
  max-width: none;
}

.homeFeedWrapper.userStats .content .contentInner {
  max-width: 660px;
  margin: 0 auto;
}

.navTitle {
  display: flex;
  flex-direction: row;
  justify-content: space-between;
  margin-bottom: 40px;
}

.navTitle.tight {
  margin-bottom: 15px;
}

.readerNavMenu .navTitle h1, .singlePanel .readerNavMenu .navTitle h1 {
  margin-bottom: 0;
}

.navTitle+.dedication {
  margin-bottom: 20px;
}

.navSidebarModule+.dedication {
  margin-top: -30px;
}

.navTitle .languageToggle, .tocTitle .languageToggle, .header .languageToggle {
  text-align: center;
  color: #ccc;
  display: inline-flex;
  width: 32px;
  height: 32px;
  border: 1px solid #ccc;
  border-radius: 6px;
  cursor: pointer;
  font-size: 22px;
  flex-direction: row;
  align-items: center;
  justify-content: center;
}

.navTitleTab {
  margin-inline-end: 26px;
  color: #999;
}

.navTitleTab:hover {
  color: inherit;
  text-decoration: none;
}

.navTitleTab.current {
  color: inherit;
  pointer-events: none;
}

.readerNavMenu h1 .navTitleTab img {
  height: 14px;
  margin-inline-end: 6px;
}

.readerNavMenu h1 .navTitleTab.current img {
  filter: brightness(0.5);
}

.sidebarLayout {
  display: flex;
  flex-direction: row;
}

@media (max-width: 700px) {
  .sidebarLayout {
    flex-direction: column;
  }
}

.sidebarLayout h1 {
  --english-font: var(--english-sans-serif-font-family);
  --hebrew-font: var(--hebrew-sans-serif-font-family);
}

.interface-hebrew .sidebarLayout {
  direction: rtl;
}

.readerPanel.hebrew .followsContentLang {
  direction: rtl;
}

.navSidebar {
  width: 420px;
  background-color: #FBFBFA;
  /* HACK: add grey background beyond bounding box of sidebar by utilizing negative margins! */
  border-top: 80px solid #FBFBFA;
  border-bottom: 120px solid #FBFBFA;
  margin: -80px 0 0 0;
}

.singlePanel .navSidebar {
  width: 100%;
  margin: 20px 0 0 0;
  padding: 30px 0 0 0;
  border: none;
}

.navSidebarModule {
  font-size: 16px;
  color: #666;
  margin-bottom: 34px;
  padding: 0 44px;
}

.connectionsPanel .navSidebarModule {
  padding: initial;
}

.singlePanel .navSidebarModule {
  padding: 0 15px;
}

.singlePanel .contentInner .navSidebarModule {
  padding: 0;
}

.singlePanel .contentInner .navSidebarModule h1 {
  border: none;
  padding: 0;
}

.readerPanel .navSidebarModule h3, .readerPanel .navSidebarModule h1, .readerPanel .bookPage h3 {
  margin: 0 0 20px;
  font-size: 22px;
  text-transform: none;
  letter-spacing: 0;
  border-bottom: 1px solid var(--light-grey);
  padding-bottom: 14px;
  font-weight: 500;
  height: auto;
}

.navSidebarModule.blue {
  background-color: var(--sefaria-blue);
  color: white;
  padding: 34px 44px 45px;
}

.singlePanel .navSidebarModule.blue {
  padding: 34px 15px 45px;
}

.readerPanel .navSidebarModule.blue h3 {
  color: white;
}

.navSidebarIcon {
  height: 18px;
  width: 18px;
  margin-inline-end: 10px;
  vertical-align: middle;
  margin-top: -4px;
}

.navSidebarLink {
  font-size: 16px;
  margin-bottom: 10px;
}

.navSidebarLink a {
  color: black;
}

.navSidebarLink.gray a {
  color: #666;
}

.navSidebarLink.ref {
  font-size: 18px;
}

.navSidebar .linkList {
  margin-top: 20px;
}

.navSidebarModule .button {
  margin: 12px 0 0 0;
}

.navSidebarModule .button img {
  filter: invert(1);
  height: 18px;
  width: 18px;
  margin-inline-end: 10px;
  vertical-align: middle;
  margin-top: -2px;
}

.navSidebar .button.white img {
  filter: none;
  opacity: .6;
}

.navSidebar .button.appButton.white img {
  opacity: 1;
}

.navSidebar .button.appButton.ios img {
  margin-top: -5px;
}

.navSidebar .button+.button {
  margin-inline-start: 7px;
}

.navSidebar .readingsSection {
  margin-bottom: 15px;
}

.navSidebar .readingsSectionTitle {
  margin-bottom: 8px;
  display: block;
}

.navSidebar a.allLink {
  color: #999;
  font-size: 13px;
}

.navSidebar a.moreLink:hover {
  color: inherit;
  cursor: pointer;
}

.navSidebar a.inTextLink {
  color: inherit;
  text-decoration: underline;
  margin-inline-start: 5px;
}

.navSidebar .newsletterSignUpBox {
  margin-top: 20px;
}

.navSidebar .newsletterSignUpBox .newsletterInput {
  width: 100%;
  box-sizing: border-box;
  box-shadow: 0px 1px 3px rgba(0, 0, 0, 0.25);
  border: none;
}

.navSidebarModule.wide {
  display: flex;
  margin-bottom: 0;
}

.navSidebarModule.wide div:first-child {
  flex: 1;
}

.navSidebarModule.wide .button {
  margin-top: 0;
}

.navSidebarModule .authorByLine {
  margin-bottom: 15px;
}

.navSidebarModule .imageModuleImage {
  width: 100%;
  box-sizing: border-box;
  border: 1px solid var(--lighter-grey);
}

.aboutTextMetadata {
  margin-bottom: 20px;
}

.aboutTextMetadata .aboutTextComposedText, .aboutTextMetadata .aboutTextAuthorText {
  color: black;
}

.readerNavTop {
  width: 100%;
  background-color: #FBFBFA;
  border-bottom: 1px solid #E2E2E1;
  box-sizing: border-box;
  height: 60px;
  z-index: 1;
  padding: 10px 25px 10px 25px;
  vertical-align: middle;
  display: flex;
  justify-content: space-between;
  align-items: center;
  line-height: 60px;
}

.interface-hebrew .readerNavTop {
  direction: rtl;
}

.readerNavTop .readerNavTopStart {
  display: flex;
  align-items: center;
  justify-content: flex-start;
}

.singlePanel .readerNavTop {
  padding: 0 10px;
}

.readerNavTop.colorLineOnly {
  height: auto;
  border-bottom: none;
  padding: 0;
}

.readerPanel .readerNavTop h2 {
  margin: 0;
  font-weight: 400;
  color: black;
}

.readerNavTop .readerNavTopCategory .en {
  font-family: "adobe-garamond-pro", "Crimson Text", Georgia, serif;
}

.readerNavTop .readerNavTopCategory .he {
  font-family: "Taamey Frank", "adobe-garamond-pro", "Crimson Text", Georgia, "Times New Roman", serif;
}

.readerNavMenu .readerSearch {
  margin: 0;
  width: 60%;
  box-sizing: border-box;
  border: none;
  background-color: inherit;
  font-size: 18px;
  font-family: "adobe-garamond-pro", "Crimson Text", Georgia, serif;
  height: 48px;
}

.readerNavMenu .readerSearch:focus {
  outline: 0;
}

.readerNavTop .readerNavMenuSearchButton, .readerNavTop .readerNavMenuCloseButton, .readerNavTop .readerNavMenuMenuButton, .readerNavTop .readerOptions {
  text-align: left;
  box-sizing: border-box;
  color: #999;
  float: left;
  font-size: 20px;
  cursor: pointer;
  display: flex;
  align-items: center;
}

.readerNavMenuCloseButton:hover {
  text-decoration: none;
}

.readerNavTop .readerNavMenuCloseButton {
  display: block;
  font-size: 46px;
  padding: 0;
  margin-top: -6px;
}

.readerNavMenuCloseButton:hover {
  text-decoration: none;
}

.readerNavTop .readerNavMenuCloseButton .fa {
  font-size: 20px;
}

.readerNavTop .readerOptions {
  float: right;
  text-align: right;
  display: flex;
  align-items: center;
  width: 27px;
}

.sefariaLogo img {
  width: 110px;
}

.readerNavTop .sefariaLogo img {
  vertical-align: middle;
}

.readerNavTop .searchBox {
  display: flex;
  align-items: center;
  justify-content: flex-start;
}

.readerNavTop .searchBox .readerNavMenuSearchButton {
  margin: 0 5px 0 10px;
}

.interface-hebrew .readerNavTop .searchBox .readerNavMenuSearchButton {
  margin: 0 10px 0 5px;
}

.readerNavTop .searchBox .readerSearch {
  flex: 1;
}

.readerNavMenu h1, .readerNavMenu h2.styledH1 {
  text-align: start;
  color: #666;
  position: relative;
  font-size: 22px;
  font-weight: 500;
  margin: 0 0px 30px 0;
  height: auto;
  text-transform: none;
}

.singlePanel .readerNavMenu h1, .singlePanel .readerNavMenu h2.styledH1 {
  margin-bottom: 10px;
}

.readerNavMenu h1 img {
  margin-inline-end: 9px;
}

.readerNavMenu h1 :not(.languageToggle) .en {
  font-family: "Roboto", "Helvetica Neue", "Helvetica", sans-serif;
}

.readerNavMenu h1 .button {
  position: absolute;
  right: 0;
  top: 0;
  padding: 0;
  margin: 0;
  line-height: 26px;
}

.singlePanel .readerNavCategoryMenu .readerTocTopics.content {
  padding-top: 30px;
}

.topicPanel .readings {
  margin-bottom: 40px;
}

.topicPanel .readings .parasha-date {}

.topicPanel .readings .sectionTitleText {
  margin-top: 15px;
}

.topicPanel .readings .sectionTitleText .int-en, .topicPanel .readings .sectionTitleText .int-he {
  font-size: 13px;
}

.topicPanel .readings .haftarot {
  display: flex;
  flex-direction: column;
}

.topicPanel .readings .sectionTitleText:first-child {
  margin-top: 20px;
}

.topicPanel .mainColumn {
  padding: 0 40px;
}

@media (max-width: 450px) {
  .topicPanel .mainColumn, .interface-hebrew .topicPanel .mainColumn {
    padding: 0 25px !important;
    margin: 0;
  }
  .topicPanel .filterable-list .filter-sort-wrapper, .collectionPage .filterable-list .filter-sort-wrapper {
    margin-top: 20px;
  }
}

.topicPanel .sideColumn {
  width: 420px;
  background-color: #FBFBFA;
  /* HACK: add grey background beyond bounding box of sidebar by utilizing negative margins! */
  border-top: 80px solid #FBFBFA;
  border-bottom: 120px solid #FBFBFA;
  margin: -80px 0 -120px 0;
}

.topicPanel h1 {
  text-align: unset;
  margin-bottom: 10px;
  height: unset;
}

.topicPanel h1 span {
  font-size: 40px;
}

.topicPanel .sideColumn h2 {
  text-align: unset;
  border-bottom: 1px solid #CCC;
  padding-bottom: 10px;
  margin-top: 30px;
  margin-bottom: 10px;
}

.topicPanel .sideColumn .link-section {
  padding: 0 44px;
}

.topicPanel .sideColumn .link-section:first-child h2 {
  margin-top: 0;
}

.topicPanel h2 span {
  font-size: 22px;
  font-weight: normal;
  color: #666;
  text-align: unset;
  text-transform: none;
  margin-bottom: 20px;
  height: unset;
  line-height: unset;
}

.topicPanel h2 {
  --english-font: var(--english-sans-serif-font-family);
  --hebrew-font: var(--hebrew-sans-serif-font-family);
}

.topicPanel .mainColumn .story {
  padding: 0 0 20px 0;
}

.topicPanel .mainColumn .storySheetListItem {
  padding: 0 0 30px 0;
}

.topicPanel .sideColumn .sideList {
  font-size: 18px;
  line-height: 26px;
}

.topicPanel .sideColumn .sideList a.relatedTopic {
  display: block;
  color: #000;
}

.topicPanel .sideColumn .sideList .topicMetaData .int-en, .topicPanel .sideColumn .sideList .topicMetaData .int-he {
  color: #666;
}

.topicPanel .sideColumn .sideList a.relatedTopic .int-en {
  font-family: "adobe-garamond-pro", "Crimson Text", Georgia, serif;
}

.topicPanel .sideColumn .sideList a.relatedTopic .int-he {
  font-family: "Taamey Frank", "adobe-garamond-pro", "Crimson Text", Georgia, "Times New Roman", serif;
}

.topicPanel .sideColumn .topicCategory {
  margin-bottom: 30px;
}

.topicPanel .authorOrganizationsystemText {
  font-size: 16px;
  color: #666;
}

.story .storyTitle {
  --english-font: var(--english-serif-font-family);
  --hebrew-font: var(--hebrew-serif-font-family);
}

.story .storyTitle .int-he {
  font-size: 29px;
}

.topicPanel .story .storyTitle {
  font-size: 24px;
}

.topicPanel h1 {
  --english-font: var(--english-serif-font-family);
  --hebrew-font: var(--hebrew-serif-font-family);
}

.topicPanel h1 .int.en {
  font-size: 30px;
}

.topicPanel h1 .int-he {
  font-size: 36px;
}

.pageTitle .topicTitleInHe .heInEn {
  color: #888;
  font-size: 20px;
  font-family: "Taamey Frank", "adobe-garamond-pro", "Crimson Text", Georgia, "Times New Roman", serif;
}

.topicPanel .topicCategory {
  margin: 0 0 15px 0;
}

.readerTocTopics .topicDescription {
  margin: 10px 0 40px 0;
  text-align: center;
}

.readerTocTopics .topicTitle .int-he {
  font-family: "Taamey Frank", "adobe-garamond-pro", "Crimson Text", Georgia, "Times New Roman", serif;
}

.readerTocTopics .topicDescription.systemText .int-en, .readerTocTopics .topicDescription.systemText .int-he {
  color: #666;
}

.topicPanel .topicDescription {
  margin: 0 0 15px 0;
}

.topicPanel .topicDescription span {}

.topicPanel .resourcesLink.blue {
  padding: 8px 16px;
  font-size: 20px;
  border: 0;
  display: inline-flex;
  align-items: center;
  width: unset;
  margin-bottom: 40px;
  margin-top: 5px;
}

.topicPanel .resourcesLink.blue img {
  opacity: 1;
  width: 20px;
  height: 20px;
  margin: 0 8px 5px 0;
  filter: invert(1);
}

.interface-hebrew .topicPanel .resourcesLink.blue img {
  margin: 0 0 5px 8px;
}

.topicPanel .resourcesLink.blue .int-en {
  font-family: "adobe-garamond-pro", "Crimson Text", Georgia, serif;
}

.topicPanel .resourcesLink.blue .int-he {
  font-family: "Taamey Frank", "adobe-garamond-pro", "Crimson Text", Georgia, "Times New Roman", serif;
  margin-bottom: -3px;
}

h1 .languageToggle {
  text-align: center;
  position: absolute;
  right: 0;
  color: #ccc;
  display: block;
  width: 32px;
  height: 32px;
  border: 1px solid #ccc;
  border-radius: 6px;
  line-height: 34px;
  cursor: pointer;
}

h1 div.languageToggle .en {
  font-family: "Taamey Frank", "adobe-garamond-pro", "Crimson Text", Georgia, "Times New Roman", serif;
  font-weight: normal;
}

h1 .languageToggle .he {
  font-family: "adobe-garamond-pro", "Crimson Text", Georgia, serif;
  font-size: 22px;
}

.authorIndexTitle {
  margin-top: 30px;
  margin-bottom: 17px;
}

.sectionTitleText.authorIndexTitle .int-en {
  text-transform: none;
  letter-spacing: 0;
}

.authorIndexList {
  display: flex;
  flex-direction: row;
  flex-wrap: wrap;
  margin-bottom: 20px;
}

.authorIndex {
  width: 50%;
  font-size: var(--serif-h3-font-size);
  margin-bottom: 10px;
  padding-right: 20px;
  box-sizing: border-box;
}

.interface-hebrew .authorIndex {
  padding-right: 0;
  padding-left: 20px;
}

@media (max-width: 450px) {
  .readerNavMenu.home .tagline {
    margin-top: 29px;
    height: 60px;
  }
  .readerNavMenu .tagline .en {
    font-size: 19px;
  }
  .readerNavMenu .tagline .he {
    font-size: 20px;
  }
  .authorIndex {
    width: 100%;
    padding: 0;
  }
}

.readerNavMenu .libraryMessage {
  font-size: 18px;
  margin-bottom: 40px;
}

.readerPanel.hebrew .navToggles {
  direction: rtl;
}

.readerNavMenu .navToggles {
  flex-direction: row;
  flex: 1;
  margin-inline-start: 16px;
  margin-top: 4px;
  margin-bottom: 30px;
}

.readerNavMenu .navToggles .navTogglesDivider {
  color: #ccc;
}

.readerNavMenu .navToggle {
  margin-inline-end: 12px;
  display: inline-block;
  text-transform: uppercase;
  color: #666;
  font-size: 13px;
  font-weight: lighter;
  cursor: pointer;
}

.readerNavMenu .navToggle.active {
  color: black;
  border-bottom: 2px solid #999;
  padding-bottom: 4px;
}

.readerPanel h2, .readerPanel h3 {
  text-transform: uppercase;
  text-align: start;
  font-size: 15px;
  color: #666;
  margin-bottom: 20px;
  font-weight: normal;
}

.readerNavSection h2, .topicsPanel h2 {
  font-size: 16px;
  font-weight: normal;
  letter-spacing: 1px;
  margin-bottom: 40px;
}

.readerNavSection {
  margin-bottom: 44px;
}

a.resourcesLink, input.resourcesLink {
  white-space: nowrap;
  overflow: hidden;
  text-overflow: ellipsis;
  width: 100%;
  min-height: 60px;
}

.savedHistoryList .story {
  border-top: 1px solid var(--lighter-grey);
  padding: 20px 0;
}

.savedHistoryList .story .storyTitle {
  font-size: 18px;
}

.savedHistoryList .story .storyBody {
  color: var(--dark-grey);
}

.savedHistoryList .saveButton {
  visibility: hidden;
}

.savedHistoryList .story:hover .saveButton {
  visibility: visible;
}

.savedHistoryList .timeStamp {
  color: var(--medium-grey);
  font-size: 14px;
  margin-inline-start: 10px;
}

.savedHistoryMessage {
  color: var(--dark-grey);
}

.readerNavCategories {
  width: 100%;
  margin-bottom: 30px;
}

.readerNavCategories a {
  color: #000;
}

.readerNavCategories .gridBox .gridBoxItem, .readerNavCategoryMenu .category .gridBoxItem {
  margin: 0 5px;
  padding: 0;
}

.navBlock {
  padding-bottom: 12px;
  border-top: 1px solid #EDEDEC;
}

.navBlock.withColorLine {
  border-top: 4px solid transparent;
}

.navBlockTitle {
  text-align: start;
  font-size: 24px;
  padding: 15px 0 8px;
  margin: 0;
  cursor: pointer;
  display: flex;
  align-items: center;
  line-height: 1.3;
  flex: 1;
  font-weight: 400;
}

a.navBlockTitle {
  color: #000;
  margin-inline-end: 20px;
}

a.navBlockTitle:hover {
  text-decoration: none;
  color: var(--dark-grey);
}

.navBlockTitle .subtitle {
  color: var(--dark-grey);
  margin-inline-start: 5px;
}

.interface-english .calendarListing .subtitle::before {
  content: "(";
}

.interface-english .calendarListing .subtitle::after {
  content: ")";
}

.navBlockDescription {
  font-size: 14px;
  line-height: 18px;
  color: #666;
  margin-inline-end: 20px;
  --english-font: var(--english-sans-serif-font-family);
  --hebrew-font: var(--hebrew-sans-serif-font-family);
}

.hebrew .navBlockDescription {
  line-height: 24px;
}

.navBlockTitle .int-he, .navBlockDescription .int-he {
  font-size: 122%;
}

.interface-english .navBlockDescription.clamped .int-en, .interface-hebrew .navBlockDescription.clamped .int-he {
  display: -webkit-box;
  -webkit-line-clamp: 3;
  -webkit-box-orient: vertical;
  overflow: hidden;
}

.interface-english .navBlockDescription.clamped5 .int-en, .interface-hebrew .navBlockDescription.clamped5 .int-he {
  -webkit-line-clamp: 5;
}

.bilingual .navBlock .he {
  display: none;
}

.navSidebarModule.wide {
  background-color: #FAFAFB;
  padding: 24px;
  border-radius: 6px;
}

.navSidebarModule.wide h3 {
  border-bottom: none;
  margin-bottom: 0px;
}

.readerPanel .communityPage h2 {
  text-transform: none;
  font-size: 22px;
  color: #666;
  margin-top: 0;
  margin-bottom: 0;
}

.communityPage .gridBoxRow:first-child, .communityPage .recentlyPublished {
  border-top: 1px solid var(--lighter-grey);
}

.communityPage .gridBox {
  margin-bottom: 30px;
}

.communityPage .gridBox .gridBoxItem {
  padding: 0
}

.communityPage .gridBox {
  margin-bottom: 25px;
}

.communityPage .navBlock {
  padding: 25px 0 0 0;
  border: none;
}

.communityPage .navBlockTitle {
  padding-top: 0;
  --english-font: var(--english-serif-font-family);
  --hebrew-font: var(--hebrew-serif-font-family);
}

.communityPage .readingLinks {
  margin-top: 20px;
}

.communityPage .readingLinksHeader {
  color: #666;
  font-size: 14px;
  margin-bottom: 4px;
}

.communityPage .readingLinks a {
  font-size: 18px;
}

.communityPage .calendarDate {
  font-size: 14px;
  color: #999;
  margin-bottom: 15px;
}

.featuredSheetHeading {
  color: #666;
  font-size: 16px;
  margin-bottom: 10px;
}

.featuredSheet .navBlockDescription {
  margin-bottom: 12px;
}

.featuredSheetBottom {
  display: flex;
  justify-content: flex-start;
  align-items: center;
}

.featuredSheetDate {
  color: var(--medium-grey);
  font-size: 14px;
}

.communityPage .recentlyPublished {
  padding-top: 30px;
}

.communityPage .recentlyPublished .gridBoxRow {
  border: none;
}

.communityPage .recentlyPublished .loadingMessage {
  margin-top: 30px;
}

.recentlyPublished .loadMore {
  margin-top: 30px;
}

.bilingual .readerNavMenu .he {
  display: none;
}

.readerNavCalendar {
  margin-bottom: 30px;
  margin-top: -8px;
}

.userDataButtons {
  margin-bottom: 44px;
}

.blockLink, .readerNavMenu .resourcesLink {
  display: inline-block;
  background-color: white;
  text-align: center;
  color: #000;
  font-size: 16px;
  border-top: 4px solid transparent;
  box-shadow: 0 1px 3px rgba(0, 0, 0, 0.2);
  width: 100%;
  cursor: pointer;
  min-height: 56px;
  vertical-align: middle;
  margin: 0;
  box-sizing: border-box;
  padding: 14px 8px;
}

.blockLink:hover {
  color: #333;
}

.blockLink+.blockLink {
  margin: 5px 0;
}

.blockLink img {
  margin: 0 8px;
  height: 16px;
  width: 16px;
  opacity: 0.4;
  vertical-align: -1px;
}

.resourcesLink {
  border-radius: 7px;
}

.resourcesLink.faded {
  color: #999;
}

.readerNavMenu .blockLink.calendarLink .blockLinkSubtitle {
  display: block;
  font-size: 13px;
  color: #999;
  overflow: hidden;
  text-overflow: ellipsis;
  white-space: nowrap;
}

.readerNavMenu .resourcesLink .en {
  font-family: "Roboto", "Helvetica Neue", "Helvetica", sans-serif;
}

.readerNavMenu .resourcesLink .he {
  font-family: "Heebo", sans-serif;
}

.readerNavMenu .resourcesLink .fa {
  margin: 0 6px;
  color: #999;
}

.readerNavMenu .resourcesLink img {
  width: 16px;
  height: 16px;
  margin: 0 5px;
  position: relative;
  top: 2px;
}

.uppercase {
  text-transform: uppercase;
}

.readerNavMenu .divider {
  color: #ccc;
}

.readerNavCategoryMenu {
  height: 100%;
}

.readerNavMenu.readerNavCategoryMenu .navTitle {
  margin-bottom: 40px;
}

.readerNavMenu.readerNavCategoryMenu h1 {
  color: #000;
  text-transform: uppercase;
  font-size: 30px;
  --english-font: var(--english-serif-font-family);
  --hebrew-font: var(--hebrew-serif-font-family);
}

.readerNavCategoryMenu h2 {
  font-size: 18px;
  color: #666;
  margin: 0 0 20px;
}

.readerNavCategoryMenu .categoryDescription.top {
  margin-top: -26px;
  margin-bottom: 40px;
}

.readerNavCategoryMenu h2 .categoryDescription {
  text-transform: none;
  font-size: 18px;
  margin-inline-start: 5px;
}

.readerNavCategoryMenu .categoryDescription {
  margin-bottom: 16px;
  font-size: 14px;
  color: #666;
}

.readerNavCategoryMenu .categoryDescription.long {
  margin: -8px 0 20px 0;
}

.readerNavCategoryMenu .content .category, .readerNavCategoryMenu .content .gridBox {
  margin-bottom: 40px;
}

.readerNavCategoryMenu .categoryAttribution {
  color: #666;
  text-align: start;
  font-size: 24px;
  font-style: italic;
  margin: 16px 0 30px;
}

.readerNavCategoryMenu .categoryAttribution .he {
  font-style: normal;
}

.readerNavMenu .blockLink, .readerNavMenu .catLink, .readerNavMenu .navButton, .bookPage .refLink {
  display: block;
  margin: 0;
  padding: 14px 8px;
  box-sizing: border-box;
  box-shadow: 0 1px 3px rgba(0, 0, 0, 0.2);
  border-top: 4px solid transparent;
  color: #000;
  font-size: 18px;
  font-weight: 400;
  line-height: 23px;
  background-color: white;
  cursor: pointer;
  text-align: center;
  unicode-bidi: plaintext;
  flex: 1;
  display: flex;
  justify-content: center;
  align-items: inherit;
  flex-direction: column;
}

.readerNavCategoryMenu .blockLink, .gridBox .navButton {
  display: flex;
  align-items: center;
  justify-content: center;
}

.readerNavMenu .blockLink .he, .readerNavMenu .catLink .he, .readerNavMenu .navButton .he, .bookPage .refLink .he {
  text-align: center;
}
<<<<<<< HEAD
.bookPage .editTextInfo {
  top: 0px;
  right: 0px;
  left: 0px;
  height: 100%;
  width: 100%;
  position: absolute;
  overflow: auto;
  z-index: 1;
  background-color:  var(--lighter-grey);

}

.bookPage .editTextInfo .static .inner {
  padding: 5px 0 100px;
}
.bookPage .editTextInfo .static input {
  cursor: auto;
  color: #000000;
}
.bookPage .editTextInfo .static label {
  margin-bottom: 15px;
}
.bookPage .editTextInfo #newIndex {
  margin: 100px auto;
  font-size: 16px;
  font-weight: normal;
  color: #000;
  --english-font: var(--english-sans-serif-font-family);
  --hebrew-font: var(--hebrew-sans-serif-font-family);
}

.bookPage .editTextInfo #newIndex .publishBox {
  text-align: start;
  background-color: #EDEDEC;
  border-radius: 6px;
  padding: 0 0 0 0;
  margin: 0 0 0 0;
  width: 660px;
  max-width: 660px;
}
.bookPage .editTextInfo #newIndex .publishBox .react-tags__selected-tag-name {
  font-family: "adobe-garamond-pro", "Crimson Text", Georgia, serif;
  font-size: 18px;
  font-weight: normal;
  color: #000;
}
.bookPage .editTextInfo #newIndex .publishBox input {
  box-shadow: none;
}

.bookPage .editTextInfo #newIndex .publishBox .react-tags__search {
  padding: 0 0 0 0;
}

.bookPage .editTextInfo #newIndex .optional {
	font-size: 13px;
    color: var(--light-grey);
    font: var(--english-sans-serif-font-family);
}

.bookPage .editTextInfo #newIndex input {
    padding: 4px 10px 4px 10px;
    width: 640px;
	height: 30px;
	margin: 0 0 10px 0;
}

.bookPage .editTextInfo #newIndex #heTitle {
	direction: rtl;
}
.bookPage .editTextInfo .static label {
  text-align: left;
}

.bookPage .editTextInfo #newIndex select {
	width: 660px;
    border-radius: 7px;
    box-shadow: 0px 1px 3px rgba(0,0,0,0.2);
    border: none;
    margin: 0 0 10px 0;
    padding: 4px 10px 4px 10px;
}

.bookPage .editTextInfo #newIndex .sectionType input{
	width: 100px;
	margin: 0 5px;
	font-size: 16px;
}

.bookPage .editTextInfo #newIndex .remove {
	color: white;
	background: #bbb;
	display: inline-block;
	height: 18px;
	width: 18px;
	line-height: 18px;
	border-radius: 6px;
	text-align: center;
	font-size: 14px;
	font-family: sans-serif;
	cursor: pointer;
	vertical-align: 15%;
}

.bookPage .editTextInfo #newIndex .sectionType .remove {
	margin: -5px 11px 0 -32px;
}

.bookPage .editTextInfo #newIndex .actions {
  text-align: center;
  margin-top: 50px;
}

.readerPanel.english #newIndex .helpText {
  left: 0px;
}
.bookPage .editTextInfo .nodeTemplate {
	display: none;
}

.blockLink:active,
.navButton:active,
.readerNavCategory:active,
.resourcesLink:active {
=======

.blockLink:active, .navButton:active, .readerNavCategory:active, .resourcesLink:active {
>>>>>>> 7d05986f
  background-color: #EDEDED;
}

@media (max-width: 450px) {
  .readerNavMenu .refLink, .readerNavMenu .catLink, .readerNavMenu .navButton, .readerNavMenu .sheetLink, .bookPage .refLink {
    font-size: 18px;
  }
}

.readerNavMenu .readerNavCategoryMenu .blockLink, .gridBox .navButton {
  width: 100%;
  height: 100%;
  padding: 13px 8px 19px;
  display: inline-block;
}

.readerNavMenu .readerNavCategoryMenu .blockLink.incomplete {
  opacity: 0.65;
}

.categoryColorLine {
  position: absolute;
  top: 0;
  left: 0;
  width: 100%;
  height: 4px;
  z-index: 101;
}

.readerApp.interface-hebrew .readerNavMenu.noLangToggleInHebrew .en {
  display: none;
}

.readerApp.interface-hebrew .readerNavMenu.noLangToggleInHebrew .he {
  display: inline;
}

.bookPage .readerTextToc {
  letter-spacing: 1px;
  text-transform: uppercase;
  font-size: 14px;
}

.bookPage .readerTextToc .en {
  font-family: "Roboto", "Helvetica Neue", "Helvetica", sans-serif;
}

.bookPage .readerTextToc .he {
  font-family: "Heebo", sans-serif;
}

.readerNavMenu .dedication {
  text-align: start;
  color: #666;
  background-color: #FBFBFA;
  padding: 26px 19px;
  font-size: 18px;
  margin-bottom: 27px;
}

.singlePanel .readerNavMenu .dedication {
  margin: 27px 0;
}

.bookPage .categoryAttribution, .bookPage .dedication {
  margin: 25px 0 10px;
  text-align: center;
  font-size: 18px;
  font-style: italic;
}

.bookPage .categoryAttribution, .bookPage .dedication {
  text-align: start;
}

.bookPage .categoryAttribution .he, .bookPage .dedication .int-he, .readerNavMenu .dedication .int-he {
  font-style: normal;
}

.readerNavMenu .dedication .int-he {
  font-family: "Heebo", sans-serif;
  font-size: 18px;
}

.readerNavMenu .dedication .int-en {
  font-family: "adobe-garamond-pro", "Crimson Text", Georgia, serif;
  font-style: italic;
}

.bookPage .tocTop {
  padding-bottom: 15px;
}

.bookPage .tocCategory {
  color: #999;
  font-size: 14px;
  text-transform: uppercase;
  letter-spacing: 1px;
}

.bookPage.sheetPage .tocCategory {
  margin-top: 15px;
  margin-bottom: 15px;
  display: block;
}

.bookPage .tocCategory .en {
  --english-font: var(--english-sans-serif-font-family);
}

.bookPage .tocTitle, .sheetContent .title, .bookMetaDataBox .title {
  text-align: center;
  font-size: 30px;
  line-height: 1.3;
  unicode-bidi: plaintext;
}

.bookPage.fullBookPage .tocTitle {
  text-align: start;
  margin-bottom: 8px;
  display: flex;
  flex-direction: row;
  justify-content: space-between;
}

.bookPage .currentSection, .bookPage .authorStatement, .sheetContent .sheetMetaDataBox .authorStatement, .sheetContent .sheetMetaDataBox .collectionStatement {
  font-size: 17px;
  color: #999;
  margin-top: 6px;
  letter-spacing: 1px;
}

.sheetContent .sheetMetaDataBox .authorStatement, .sheetContent .sheetMetaDataBox .collectionStatement {
  margin-top: 16px;
}

.sheetContent .sheetMetaDataBox .collectionStatement a, .sheetContent .sheetMetaDataBox .authorStatement a {
  color: #999;
  margin-inline-start: 5px;
}

.bookPage .currentSection .he, .bookPage .authorStatement .he, .bookPage .sheetMeta .he {
  font-family: "Heebo", sans-serif;
}

.bookPage .authorStatement a {
  color: #333;
}

.authorStatement .imageBox, .collectionStatement .imageBox {
  width: 30px;
  height: 30px;
  display: inline-block;
  vertical-align: middle;
  margin-inline-end: 10px;
  float: none;
}

.authorStatement .profile-pic {
  margin-inline-end: 10px;
}

.authorStatement span p {
  display: inline-block;
}

.fullBookPage .readButton {
  margin: 6px 0px 12px;
}

.fullBookPage .about {
  margin-top: 10px;
}

.fullBookPage .categoryAttribution {
  color: var(--dark-grey);
  font-size: 24px;
}

.bookPage .sheetMeta {
  font-size: 14px;
  color: #999;
  font-family: "Roboto", "Helvetica Neue", "Helvetica", sans-serif;
  margin-top: 10px;
  margin-bottom: 20px;
  letter-spacing: 1px;
}

.bookPage.sheetPage .sheetMetaButtons {
  display: flex;
  justify-content: center;
  align-items: center;
  margin-bottom: 40px;
}

.bookPage.sheetPage .sheetMetaButtons .button {
  height: 40px;
  display: flex;
  justify-content: center;
  align-items: center;
}

.bookPage.sheetPage .sheetMetaButtons .button img {
  margin-inline-end: 5px;
  max-height: 18px;
}

.bookPage .tocDetails {
  margin-top: 40px;
  font-size: 16px;
  line-height: 19px;
  color: var(--dark-grey);
  text-align: start;
}

.bookPage .tocDetails h3 {
  margin-bottom: 25px;
}

.bookPage .tocDetails .sheetSummary {
  margin: 6px 0 16px;
  font-style: normal;
  font-size: 22px;
  line-height: 1.4;
  text-align: center;
}

.bookPage .moderatorSection {
  margin-inline-start: 20px;
  margin-inline-end: 20px;
}

.bookPage .moderatorSectionExpand, .bookPage .moderatorSectionCollapse {
  cursor: pointer;
  color: #666;
  font-size: 14px;
}

.bookPage.fullBookPage .moderatorSectionExpand, .bookPage.fullBookPage .moderatorSectionCollapse {
  margin: 13px 6px 0;
}

.bookPage.fullBookPage .tocTitleControls {
  display: flex;
}

.bookPage .moderatorSectionExpand:hover {
  text-decoration: underline;
}

.bookPage .moderatorSection .button {
  padding: 12px 16px;
  font-size: 13px;
}

.bookPage .moderatorSection .moderatorSectionMessage {
  margin-top: 20px;
  font-size: 18px;
}

.bookPage .moderatorSection .button .fa {
  color: #999;
  margin-right: 4px;
}

.bookPage .versionEditForm {
  text-align: left;
  background-color: #ddd;
  padding: 10px;
  width: 100%;
}

.bookPage .versionEditForm label {
  display: inline-block;
  padding: 10px 10px 0 0;
}

.bookPage .versionEditForm label#versionNotes_label {
  display: block;
}

.bookPage .versionEditForm #versionTitle, .bookPage .versionEditForm #versionSource, .bookPage .versionEditForm #versionNotes, .bookPage .versionEditForm #versionTitleInHebrew, .bookPage .versionEditForm #versionNotesInHebrew, .bookPage .versionEditForm #purchase_name, .bookPage .versionEditForm #purchase_url, .bookPage .versionEditForm #purchase_image {
  width: 98%;
}

.bookPage .versionEditForm #priority {
  width: 25px;
}

.bookPage .versionEditForm #digitzedBySefaria {
  margin-right: 10px;
}

.bookPage .versionEditForm #save_button, .bookPage .versionEditForm #delete_button {
  text-align: center;
  cursor: pointer;
  color: white;
  background: #212E50;
  padding: 4px 10px;
  border-radius: 3px;
  margin: 10px auto 0;
  width: 60px;
}

.bookPage .versionEditForm #delete_button {
  float: right;
  background: white;
  color: #999;
  border: 1px solid #999;
  width: 100px;
  margin: 0;
}

.bookPage .versionTitle .fa, .bookPage .versionEditForm .fa {
  font-size: 10px;
  color: #666;
  vertical-align: super;
  margin-left: 3px;
  cursor: pointer;
}

.interface-hebrew .bookPage .versionTitle .fa, .interface-hebrew .bookPage .versionEditForm .fa {
  margin: 0 3px 0 0;
}

.bookPage .versionTitle .error {
  color: red;
}

.bookPage .content {
  box-sizing: border-box;
  text-align: center;
  height: 100%;
}

.bookPage.fullBookPage .content {
  text-align: start;
}

.bookPage .content .sheetTags {
  display: flex;
  flex-direction: row;
  flex-wrap: wrap;
}

.textTableOfContents .structToggles {
  margin-top: 20px;
  margin-bottom: 20px;
}
.connectionsPanel .textTableOfContents .structToggles {
  margin-top: 0;
}

.textTableOfContents .structToggles .structTogglesInner {
  display: flex;
  flex-direction: row;
  align-items: start;
}

.interface-hebrew .textTableOfContents .structToggles {
  direction: rtl;
}

.interface-english .textTableOfContents .structToggles {
  direction: ltr;
}

.altStructToggleBox a, .altStructToggleBox a:hover, .altStructToggleBox a:visited, .altStructToggleBox a:link, .altStructToggleBox a:active {
  text-decoration: none;
}

.textTableOfContents .structToggles .altStructToggle {
  color: var(--dark-grey);
  cursor: pointer;
  text-align: start;
  font-style: normal;
  font-weight: normal;
  font-size: 16px;
  line-height: 19px;
  text-align: justify;
}

.textTableOfContents .structToggles .altStructToggleBox:not(:last-child):after {
  content: "•";
  color: var(--dark-grey);
  margin-inline-start: 5px;
  margin-inline-end: 5px;
}

.bookPage.compare .structToggles .altStructToggle {
  font-size: 16px;
}

.textTableOfContents .structToggles .altStructToggle.active {
  color: #000000;
}

.textTableOfContents .structToggles .toggleDivider {
  color: #ccc;
  margin: 0 8px;
}

.textTableOfContents .sectionLink {
  display: inline-block;
  height: 50px;
  min-width: 50px;
  line-height: 50px;
  vertical-align: middle;
  font-size: 18px;
  font-weight: lighter;
  margin: 3px;
  text-align: center;
  background-color: #FBFBFA;
  color: #666;
  cursor: pointer;
  padding: 0 6px;
  box-sizing: border-box;
}

.connectionsPanel .textTableOfContents .sectionLink {
  background-color: #ffffff;
  color: #000000;
}

.textTableOfContents .sectionName {
  display: none;
}

.textTableOfContents .tocSection>.sectionName {
  font-size: 24px;
  margin: 0 3px 4px;
  color: #666;
  display: block;
}

.bookPage .content .tab-view.largeTabs {
  padding: 20px 0 40px;
  text-align: start;
}

.bookPage.compare .content .textTableOfContents {
  padding: 10px 0;
}

.bookPage.narrowPanel .textTableOfContents {
  padding: 0 0 40px;
}

.textTableOfContents .tocSection {
  margin-bottom: 22px;
  display: block;
  text-align: left;
}

.textTableOfContents .tocSection.noSubLevels {
  display: none;
}

.textTableOfContents>.tocLevel {
  margin-bottom: 30px;
}

.textTableOfContents>.tocContent>.tocLevel>.schema-node-toc>.schema-node-title {
  font-size: 24px;
  line-height: 29px;
}

.textTableOfContents .schema-node-title {
  color: black;
  font-size: 18px;
  display: inline-block;
  margin-bottom: 10px;
  cursor: pointer;
}

.textTableOfContents .schema-node-toc {
  display: block;
}

.textTableOfContents .schema-node-toc:not(.linked)>.schema-node-title:after {
  content: "\f105";
  display: inline-block;
  font-size: inherit;
  text-rendering: auto;
  -webkit-font-smoothing: antialiased;
  -moz-osx-font-smoothing: grayscale;
  font-family: FontAwesome;
  margin-inline-start: 8px;
  font-size: 14px;
  position: relative;
  top: -2px;
  color: var(--medium-grey);
}

.textTableOfContents .schema-node-toc:not(.linked)>.schema-node-title.open:after {
  content: "\f107";
}

.readerPanel.hebrew .textTableOfContents .schema-node-toc:not(.linked)>.schema-node-title:after, .readerApp.interface-hebrew .noLangToggleInHebrew .textTableOfContents .schema-node-toc:not(.linked)>.schema-node-title:after {
  content: "\f104";
  font-size: 122%;
  margin-inline-start: 9px;
}

.readerPanel.hebrew .textTableOfContents .schema-node-toc:not(.linked)>.schema-node-title.open:after, .readerApp.interface-hebrew .noLangToggleInHebrew .textTableOfContents .schema-node-toc:not(.linked)>.schema-node-title.open:after {
  content: "\f107";
}

.textTableOfContents .schema-node-contents {
  margin: 0 auto 22px;
  display: block;
  width: 100%;
}

.textTableOfContents .schema-node-contents>.tocLevel>.schema-node-toc:not(.janode), .torahNavParshiot .tocLevel .schema-node-toc {
  margin-inline-start: 15px;
}

.textTableOfContents .schema-node-contents.closed {
  display: none;
}

.textTableOfContents .schema-node-toc .schema-node-contents.closed {
  display: block;
}

.textTableOfContents .tocLevel {
  display: block;
}

.textTableOfContents>.tocLevel>.schema-node-toc {
  margin: 10px 0;
}

.textTableOfContents.schema-node-toc {
  margin: 6px 20px;
}

.textTableOfContents .schema-node-toc.linked:hover .schema-node-title {
  text-decoration: underline;
}

.textTableOfContents .specialNavSectionHeader {
  font-size: 24px;
  margin-bottom: 10px;
}

.textTableOfContents .torahNavParshiot {
  margin-top: 30px;
}

.textTableOfContents .altStruct .refLink {
  width: 49%;
  margin: 3px;
  box-sizing: border-box;
  display: inline-block;
}

@media (max-width: 450px) {
  .textTableOfContents .altStruct .refLink {
    margin: 0.5%;
  }
}

.hebrew .textTableOfContents .tocSection, .hebrew .textTableOfContents, .english .noLangToggleInHebrew .textTableOfContents, .bilingual .noLangToggleInHebrew .textTableOfContents {
  text-align: right;
}

.english .noLangToggleInHebrew .textTableOfContents, .bilingual .noLangToggleInHebrew .textTableOfContents {
  direction: rtl;
}

.bookPage .button.allVersionsButton {
  color: #999;
  text-transform: uppercase;
  font-size: 15px;
  padding: 12px 50px;
  margin: 20px 0;
}

.bookPage .allVersionsButton.inactive {
  background-color: transparent;
}

.versionBlock {
  display: flex;
  flex-flow: column;
}

.versionBlock .versionBlockHeading {
  display: flex;
  justify-content: start;
  align-items: flex-start;
  margin-bottom: 10px;
}

.versionBlock .versionTitle {
  font-size: 18px;
  color: #000;
  /*unicode-bidi: plaintext;*/
}

.bookPage .versionBlock .versionTitle {
  font-style: normal;
  font-weight: normal;
  font-size: 24px;
  line-height: 29px;
  max-inline-size: max-content;
}

.versionsBox .versionBlock {
  padding: 20px 0;
  border-top: solid 1px #CCC;
}

.bookPage .versionsBox .versionBlock {
  padding-top: 20px;
  padding-bottom: 34px;
}

.bookPage .versionsBox .versionBlock:first-child {
  padding-top: 0;
  border-top: none;
}

.singlePanel .versionsBox .versionBlock .versionTitle .he {
  display: inline;
}

.versionBlock .versionTitle a {
  color: black;
}

.versionBlock .versionBlockHeading .versionLanguage {
  display: none;
}

.bookPage .versionBlock .versionBlockHeading .versionLanguage {
  display: initial;
  margin-inline-start: auto;
  font-style: normal;
  font-weight: normal;
  font-size: 14px;
  line-height: 18px;
  color: #666666;
  background: #EDEDEC;
  border-radius: 25px;
  padding: 5px 10px;
}

.aboutBox .versionBlock .versionTitle:hover {
  text-decoration: none;
}

.versionBlock .versionTitle a {}

.versionBlock .versionBlockHeading .versionEditIcon {
  display: none;
}

.versionBlock .versionBlockHeading .versionEditIcon.enabled {
  display: inline-block;
  align-self: self-start;
  font-size: 14px;
  padding: 5px;
}

.versionBlock .versionBlockHeading .versionEditIcon.enabled:hover {
  color: #666666;
  cursor: pointer;
}

.versionBlock .versionSelect {
  margin: 10px 0;
}

.bookPage .versionBlock .versionSelect, .aboutBox .currVersionSection .versionSelect {
  display: none;
}

.versionBlock .versionNotes a {
  font-style: normal;
  font-weight: normal;
  color: #666666;
  text-decoration: underline;
}

.versionBlock .versionDetails {
  display: flex;
  flex-flow: row;
  justify-content: space-between;
  font-style: normal;
  font-weight: normal;
  font-size: 14px;
  line-height: 20px;
  color: #666666;
}

.bookPage .versionBlock .versionDetails {
  line-height: 20px;
}

.versionBlock .versionDetails .versionDetailsInformation {
  display: flex;
  flex-flow: column;
}

.versionBlock .versionDetails .versionDetailsImage {
  margin-top: 5px;
}

.versionBlock .versionDetails .versionDetailsInformation .versionDetailsElement.versionBuyLink a {
  color: #18345D;
}

.versionBlock .versionDetails .versionDetailsLabel, .versionBlock .versionDetails .versionDetailsLabel:hover {
  text-decoration: none;
}

.versionBlock .versionDetails .versionBuyImage .versionDetailsImageLink img {
  height: 120px;
}

.versionBlock .versionDetails .n-a, .versionBlock .n-a {
  display: none;
}

.versionBlock .versionTitle:hover {
  text-decoration: underline;
  cursor: pointer;
}

.versionBlock .versionNotes {
  font-style: normal;
  font-weight: normal;
  font-size: 18px;
  line-height: 22px;
  color: #666666;
  margin: 10px 0;
  text-align: start;
}

.bookPage .versionBlock .versionNotes {
  font-size: 16px;
  line-height: 19px;
  padding-bottom: 15px;
}

.versionBlock .versionEditIcon {
  margin: 0 7px;
  vertical-align: 1px;
}

.versionBlock .versionExtendedNotesLinks {
  font-style: italic;
  display: block;
}

.versionBlock .versionExtendedNotesLinks.no-notes {
  display: none;
}

.versionBlock .versionExtendedNotesLinks {
  /*temporary because broken*/
  display: none;
}

.modTools {
  width: 50%;
  margin: 0 auto;
  overflow-y: scroll;
  height: 100%;
}

.modTools .modToolsSection {
  padding: 50px;
  border-top: 1px solid #ccc;
}

.bookPage .content .dlSection {}

.modTools .dlSectionTitle {
  width: 60%;
  margin: 0 auto;
}

.modTools .dlSectionTitle, .bookPage .content h2 {
  text-transform: uppercase;
  color: #999;
  padding: 10px 0;
  margin-bottom: 14px;
}

.bookPage .content h2[role=button] {
  cursor: pointer;
}

.bookPage .content h2 img {
  opacity: 0.43;
  padding: 0 5px;
  height: 10px;
  width: 10px;
}

.bookPage .versionSectionHeader {
  display: flex;
  flex-direction: row;
  justify-content: space-between;
}

.bookPage .versionSectionSummary {
  text-transform: none;
  color: #ccc;
  font-size: 14px;
}

.bookPage .versionSectionSummaryHidden {
  visibility: hidden;
}

.modTools .dlVersionSelect {
  display: block;
}

select {
  width: 100%;
  margin: 10px auto;
  background-color: white;
  font-size: 14px;
  height: 50px;
  border-color: #ccc;
  border-radius: 3px;
  color: #333;
  font-family: "Roboto", "Helvetica Neue", "Helvetica", sans-serif;
}

.modTools .dlVersionSelect option, .bookPage .content .dlVersionSelect option {
  unicode-bidi: plaintext;
}

.modTools .versionDownloadButton, .bookPage .content .versionDownloadButton {
  width: 60%;
  margin: 10px auto;
  background-color: white;
  font-size: 14px;
  height: 3em;
  border: 1px solid #ccc;
  border-radius: 3px;
  color: #ccc;
  font-family: "Roboto", "Helvetica Neue", "Helvetica", sans-serif;
}

.modTools .versionDownloadButton .downloadButtonInner, .bookPage .content .versionDownloadButton .downloadButtonInner {
  font-size: 16px;
  padding: 10px;
}

.modTools .versionDownloadButton .he, .bookPage .content .versionDownloadButton .he {
  font-family: "Heebo", sans-serif;
  direction: rtl;
  text-align: right;
}

.modTools a .versionDownloadButton, .bookPage .content a .versionDownloadButton {
  border-color: #212E50;
  background-color: #212E50;
}

.modTools .workflowy-tool {
  width: 60%;
  margin: auto;
}

.modTools .workflowy-tool .dlSectionTitle {
  width: unset;
}

.modTools .workflowy-tool .versionDownloadButton {
  color: black;
}

.modTools .workflowy-tool .versionDownloadButton:hover {
  background-color: #999;
}

.modTools .workflowy-tool textarea {
  width: 100%;
  min-height: 30rem;
  font-family: "Lucida Console", Monaco, monospace;
  font-size: 0.8rem;
  line-height: 1.2;
}

.modTools .workflowy-tool .workflowy-tool-form {
  display: flex;
  flex-flow: column;
}

.dictionarySearchBox {
  display: flex;
  justify-content: space-between;
  align-items: center;
  padding-bottom: 5px;
  color: var(--medium-grey);
  font-size: 16px;
  line-height: 19px;
  width: 300px;
  height: 30px;
  background: var(--lighter-grey);
  border-radius: 6px;
  margin-bottom: 25px;
  position: relative;
}

.dictionarySearchBox .dictionarySearchButton {
  width: 16px;
  height: 16px;
  margin-inline-start: 8px;
  margin-inline-end: 5px;
}

.searchBox.dictionarySearchBox .keyboardInputInitiator {
  border: none;
}

.dictionarySearchBox input {
  font-size: 17px;
  background-color: transparent;
  border: none;
  height: 18px;
  margin-inline-end: auto;
  --english-font: var(--english-sans-serif-font-family);
  --hebrew-font: var(--hebrew-sans-serif-font-family);
}

.dictionarySearchBox input::placeholder {
  font-size: 16px;
  line-height: 19px;
  color: var(--dark-grey);
}

body .ui-autocomplete.dictionary-toc-autocomplete {
  margin-top: 40px;
  padding: 6px 0 0;
  width: 300px;
  min-height: 85px;
  max-height: 185px;
  background: #FFFFFF;
  box-shadow: 0px 1px 3px rgba(0, 0, 0, 0.25);
  border-radius: 6px;
  overflow-y: auto;
}

body .ui-autocomplete.dictionary-toc-autocomplete .ui-menu-item {
  padding: 4px 25px;
  font-size: 22px;
  line-height: 29px;
  color: black;
  cursor: pointer;
  display: block;
}

body .ui-autocomplete.dictionary-toc-autocomplete .ui-menu-item a.ui-state-focus {
  text-decoration: underline;
}

.searchContent h1 {
  height: 40px;
  font-size: 30px;
  color: #000;
  margin-bottom: 5px;
  --english-font: var(--english-serif-font-family);
  --hebrew-font: var(--hebrew-serif-font-family);
}

.searchContent h1.englishQuery {
  font-size: 30px;
}

.searchContent h1.hebrewQuery {
  font-family: var(--hebrew-serif-font-family);
}

.searchContent .searchTopLine {
  margin-bottom: 40px;
}

.searchContent .searchResultCount {
  color: var(--dark-grey);
}

.searchContent .searchTopMatter {
  position: relative;
  display: flex;
  border-bottom: 1px solid var(--light-grey);
  flex-direction: row;
  justify-content: space-between;
  align-items: center;
}

.searchTopMatter .type-buttons {
  display: flex;
  flex-direction: row;
  align-self: flex-start;
}

.searchTopMatter .search-dropdown-button {
  font-size: 22px;
  color: #999;
  cursor: pointer;
  padding: 10px 0;
  -webkit-touch-callout: none;
  /* iOS Safari */
  user-select: none;
  margin-inline-end: 20px;
}

@media (max-width: 540px) {
  .searchTopMatter .search-dropdown-button {
    margin-inline-end: 15px;
  }
  .searchTopMatter .search-dropdown-button, .searchTopMatter .dropdown-button {
    font-size: 16px;
  }
}

.compare .searchTopMatter .search-dropdown-button {
  margin-inline-end: 15px;
}

.compare .searchTopMatter .search-dropdown-button, .compare .searchTopMatter .dropdown-button {
  font-size: 16px;
}

.searchTopMatter .search-dropdown-button.active {
  color: #000;
  border-bottom: 4px solid var(--medium-grey);
}

.searchContent .searchResultList {
  padding-top: 25px;
  max-width: 665px;
  padding-top: 25px;
  max-width: 665px;
}

@media (min-width: 701px) {
  /* prevent width of left-pane from changing due to content size when filters applied */
  .searchContent .searchResultList {
    width: 60vw;
  }
}

.searchContent .searchFilters h2 {
  --english-font: var(--english-sans-serif-font-family);
  --hebrew-font: var(--hebrew-sans-serif-font-family);
  font-size: 22px;
  text-transform: none;
  color: var(--dark-grey);
  border-bottom: 1px solid var(--light-grey);
  padding-bottom: 10px;
  margin: 0 0 10px 0;
}

.searchContent .searchStatusLine {
  text-align: center;
  font-size: 13px;
  height: 10px;
}

.searchFilterBoxes .type-button {
  padding: 6px 14px;
  margin: 5px;
  border-radius: 12px;
  border: 1px solid #DADADA;
  font-size: 13px;
  color: #666;
  font-family: "Roboto", "Helvetica Neue", "Helvetica", sans-serif;
  letter-spacing: 1px;
  cursor: pointer;
}

.searchFilterBoxes .type-button .he {
  font-family: "Heebo", sans-serif;
}

.searchFilterBoxes .type-button.active {
  color: #000;
  background-color: white;
}

.searchContent .type-button-title, .searchContent .type-button-total {
  display: inline-block;
  padding: 2px;
}

.searchContent .results-count, .searchContent .searchStatusLine>.loadingMessage {
  color: #999;
  font-family: "Roboto", "Helvetica Neue", "Helvetica", sans-serif;
  letter-spacing: 1px;
  padding-top: 5px;
}

.dropdown-modal {
  position: relative;
}

.dropdown-modal.position-unset {
  position: unset;
}

.dropdown-button {
  color: #666;
  margin-left: 5px;
  margin-right: 5px;
  font-size: 18px;
  letter-spacing: 1px;
  cursor: pointer;
  font-weight: lighter;
  user-select: none;
}

.dropdown-button:hover {
  text-decoration: underline;
}

.dropdown-button .active {
  color: #000;
}

.dropdown-button .en {
  font-family: "Roboto", "Helvetica Neue", "Helvetica", sans-serif;
}

.dropdown-button .he {
  font-family: "Heebo", sans-serif;
}

.dropdown-button img {
  opacity: 0.43;
  padding: 0 5px;
  height: 10px;
  width: 10px;
}

.dropdown-button.buttonStyle {
  letter-spacing: 0;
  background-color: var(--lighter-grey);
  font-size: 16px;
  padding: 5px 10px;
  border-radius: 6px;
  margin: 0;
}

.dropdown-button.buttonStyle:hover {
  text-decoration: none;
}

.message-modal {
  position: fixed;
  text-align: center;
  padding: 10px;
  background-color: #eee;
  width: auto;
  height: auto;
  margin: 0;
  z-index: 100;
  overflow: hidden;
  line-height: 1.2;
  border-radius: 0;
  max-width: 100%;
  border-radius: 6px;
}

.message-overlay {
  display: none;
  position: fixed;
  z-index: 20;
  background: black;
  opacity: 0.4;
  height: 100%;
  width: 100%;
  top: 0px;
  left: 0px;
}

.messageHeader {
  font-weight: bold;
  font-size: 14px;
  margin-bottom: 4px;
}

.message-modal textarea {
  display: block;
  max-width: 100%;
  height: 140px;
  width: 480px;
  box-sizing: border-box;
  margin-bottom: 20px;
}

.searchContent .searchFilterGroup {
  margin-bottom: 30px;
}

.searchContent .searchFilterBoxes li {
  display: flex;
  justify-content: space-between;
  flex: 1 0 45%;
  /* see https://stackoverflow.com/questions/29546550/flexbox-4-items-per-row */
  padding: 6px 0;
  font-size: 18px;
  cursor: pointer;
  line-height: 125%;
  color: #000;
}

.searchContent .searchFilterBoxes li img {
  height: 10px;
  width: 10px;
  opacity: 0.43;
  padding: 0 10px;
}

.searchContent .searchFilterBoxes .searchFilterExactBox li {
  justify-content: flex-start;
}

.searchContent .searchFilterBoxes li .checkboxAndText {
  display: flex;
}

.searchContent .searchFilterBoxes li .checkboxAndText label {
  opacity: 0.4;
}

.searchContent .searchFilterBoxes li .checkboxAndText label:hover {
  opacity: 0.6;
}

.searchContent .searchFilterBoxes li input[type="checkbox"] {
  display: none;
}

.searchContent .searchFilterBoxes li input[type="checkbox"]+label span {
  display: inline-block;
  width: 15px;
  height: 15px;
  cursor: pointer;
  background-image: url(/static/img/checkbox-unchecked.svg);
  background-size: contain;
  margin-inline-end: 10px;
}

.searchContent .searchFilterBoxes li input[type="checkbox"]:checked+label span {
  background-image: url(/static/img/checkbox-checked.svg);
}

.searchContent .searchFilterBoxes li input[type="checkbox"]:indeterminate+label span {
  background-image: url(/static/img/checkbox-partially.svg);
}

.searchContent .searchFilterTitle:hover {
  text-decoration: underline;
}

.searchContent .searchFilterBoxes li .filter-count {
  color: var(--dark-grey);
}

.searchContent .searchFilterBoxes li .fa {
  color: var(--medium-grey);
  font-size: 20px;
}

.searchContent .searchFilterBooks {
  padding-inline-start: 27px;
  margin-top: -6px;
}

.searchContent .searchFilters .showMore {
  display: block;
  margin-inline-start: 27px;
  cursor: pointer;
  font-size: 14px;
  margin-top: 4px;
  background: none!important;
  border: none;
  padding: 0!important;
  color: inherit;
}

.searchContent .searchFilters .showMore:hover {
  text-decoration: underline;
}

.searchFilters .searchBox {
  overflow: hidden;
  display: flex;
  align-items: center;
  padding-left: 10px;
  padding-right: 10px;
  text-align: inherit;
  background: #EDEDEC;
  border-radius: 250px;
  border: none;
  width: calc(100% - 10px);
  height: 30px;
  --english-font: var(--english-sans-serif-font-family);
  --hebrew-font: var(--hebrew-sans-serif-font-family);
  font-size: var(--sans-serif-body-font-size);
  margin-bottom: 10px;
}

.searchFilters .searchFilterIcon {
  float: right;
  margin: 0px -5px 1px 0px;
}

.searchBox input.searchFiltersInput {
  width: calc(100% - 10px);
  background-color: transparent;
  border: 0;
  font-size: var(--sans-serif-body-font-size);
}

.searchBox button {
  border: 0;
}

.dropdown-option-list {
  margin-top: 10px;
  background: white;
  width: auto;
  position: absolute;
  z-index: 1;
  -webkit-border-radius: 7px;
  -moz-border-radius: 7px;
  border-radius: 7px;
  border: 1px solid #ccc;
}

.dropdown-option-list-label span {
  white-space: nowrap;
}

.interface-english .dropdown-option-list {
  right: 0;
}

.interface-hebrew .dropdown-option-list {
  left: 0;
}

.dropdown-option-list.hidden {
  display: none;
}

.dropdown-option-list table {
  border-collapse: collapse;
}

.dropdown-option-list tr {
  font-family: "Roboto", "Helvetica Neue", "Helvetica", sans-serif;
  padding: 15px;
  font-size: 16px;
  cursor: pointer;
}

.interface-hebrew .dropdown-option-list tr {
  font-family: "Heebo", sans-serif;
}

.dropdown-option-list tr:hover {
  background-color: var(--lighter-grey);
}

.dropdown-option-list tr:not(:last-child) {
  border-bottom: 1px solid #eee;
}

.dropdown-option-list td:not(:first-child) {
  padding: 15px 15px 15px 0;
}

.dropdown-option-list td:first-child {
  padding: 0 0 0 15px;
}

.interface-hebrew .dropdown-option-list td:not(:first-child) {
  padding: 15px 0 15px 15px;
}

.interface-hebrew .dropdown-option-list td:first-child {
  padding: 0 15px 0 0;
}

.dropdown-option-list tr.unselected {
  color: #aaa;
}

.dropdown-option-list tr .dropdown-option-check {
  width: 10px;
  height: 10px;
  padding-left: 0;
  padding-right: 10px;
}

.interface-hebrew .dropdown-option-list tr .dropdown-option-check {
  padding-left: 10px;
  padding-right: 0;
}

.dropdown-option-list tr.unselected .dropdown-option-check {
  display: none;
}

.searchContent .mobileSearchFilters {
  position: absolute;
  width: 100%;
  height: 100%;
  top: 0;
  left: 0;
  display: flex;
  flex-direction: column;
  z-index: 1002;
  background-color: var(--lightest-grey);
}

.mobileSearchFiltersHeader {
  background-color: var(--lighter-grey);
  padding: 20px 15px;
  display: flex;
  justify-content: center;
  color: var(--dark-grey);
}

.mobileSearchFiltersHeader .readerNavMenuCloseButton {
  font-size: 45px;
  color: var(--medium-grey);
  height: 20px;
  display: block;
  line-height: 20px;
  position: absolute;
  margin-right: 100%;
  margin-left: 45px;
}

.mobileSearchFilters .searchFilters {
  flex-grow: 1;
  overflow-y: scroll;
  padding: 20px 15px;
}

.mobileSearchFilters .toggleSet {
  width: 100%;
  margin: 10px 0 0 0;
}

.mobileSearchFiltersFooter {
  padding: 15px;
  border-top: 1px solid var(--light-grey);
}

.searchContent .result {
  padding-bottom: 20px;
}

.searchContent .result a:hover {
  text-decoration: none;
}

.searchContent .similar-results {
  padding: 0 25px;
}

.searchContent .similar-results .result-title {
  display: none;
}

.searchContent .result-title {
  font-size: 24px;
  margin-bottom: 15px;
}

.searchContent .result-title .int-he {
  font-family: "Taamey Frank", "adobe-garamond-pro", "Crimson Text", Georgia, "Times New Roman", serif;
  font-size: 22px;
}

.searchContent .sheetResult .sheetData {
  display: flex;
  justify-content: flex-start;
  align-items: center;
  color: #999;
  font-size: 13px;
  margin: 15px 0 5px;
}

.searchContent .sheetResult .ownerData {
  display: flex;
  justify-content: flex-start;
  align-items: center;
  font-size: 13px;
}

.searchContent .sheetResult .ownerName {
  color: #000;
  margin-inline-start: 10px;
}

.searchContent .sheetResult .sheetData .tagsViews a:not(:last-of-type):after {
  content: ",";
  margin-inline-end: 4px;
}

.searchContent .sheetResult .sheetData .tagsViews a:first-of-type:before {
  content: '•';
  margin-inline-start: 4px;
  margin-inline-end: 4px;
}

.searchContent .result .result-title:hover {
  text-decoration: underline;
}

.readerPanel.english .searchContent .snippet.he, .readerPanel.hebrew .searchContent .snippet.en, .bilingual .searchContent .snippet.he {
  display: block;
}

.searchContent .snippet {
  font-size: 18px;
  color: #000;
}

.searchContent .sheet_result .snippet:hover {
  text-decoration: none;
}

.searchContent .similar-results .result .result-title {
  padding: 0 0 5px;
}

.searchContent .result .version {
  color: #999;
  font-family: "Roboto", "Helvetica Neue", "Helvetica", sans-serif;
  font-size: 13px;
  margin: 15px 0 5px;
  display: flex;
  align-items: center;
}

.searchContent .result .version .ownerMetadata {
  margin-inline-start: 10px;
}

.searchContent .result .similar-trigger-box {
  color: #999;
  font-weight: lighter;
  --english-font: var(--english-sans-serif-font-family);
  --hebrew-font: var(--hebrew-sans-serif-font-family);
  text-transform: uppercase;
  letter-spacing: 1px;
  font-size: 11px;
  padding: 0;
  cursor: pointer;
  margin: 8px 0;
}

.searchContent .result .similar-trigger-box i {
  padding: 0 5px;
}

.searchContent .result+.loadingMessage {
  margin-top: 30px;
}

.readerNavMenu .yourSheetsLink.navButton {
  width: 98%;
  margin-bottom: 20px;
  text-transform: uppercase;
  font-family: "Roboto", "Helvetica Neue", "Helvetica", sans-serif;
}

.readerNavMenu .sheet {
  display: flex;
  justify-content: space-between;
  padding: 20px 0;
  border-bottom: 1px solid #eee;
  color: black;
}

.readerNavMenu .sheet:hover {
  text-decoration: none;
}

.readerNavMenu .sheet .sheetImg {
  height: 40px;
  width: 40px;
  margin: 1px 0 0 0;
  border-radius: 2px;
}

.readerNavMenu .sheet .sheetTextInfo {
  display: flex;
  justify-content: flex-start;
}

.readerNavMenu .sheet:hover .sheetTextInfo {
  text-decoration: underline;
}

.readerNavMenu .sheet .sheetAuthTitle {
  display: flex;
  flex-flow: column;
  margin: auto 14px;
}

.readerNavMenu .sheet .sheetAuthor {
  font-family: "Roboto", "Helvetica Neue", "Helvetica", sans-serif;
  color: #999;
  font-size: 14px;
  margin-bottom: 6px;
  letter-spacing: 1px;
}

.readerNavMenu .sheet .sheetTitle {
  overflow: hidden;
  font-size: 16px;
  unicode-bidi: plaintext;
}

.readerNavMenu .sheet .sheetViews {
  color: #999;
  font-size: 13px;
  font-family: "Roboto", "Helvetica Neue", "Helvetica", sans-serif;
}

.readerNavMenu .sheet:hover .sheetViews {
  display: inline-block;
  text-decoration: none;
}

.interface-english .readerPanel .readerNavMenu .tagsList .gridBox {
  direction: ltr;
}

.interface-hebrew .readerPanel .readerNavMenu .tagsList .gridBox {
  direction: rtl;
}

.tagsList .heOnly {
  direction: rtl;
}

.tagsList .enOnly {
  direction: ltr;
}

.readerControls {
  position: relative;
  top: 0;
  left: 0;
  width: 100%;
  box-sizing: border-box;
  text-align: center;
  z-index: 100;
  height: 60px;
  line-height: 60px;
  box-shadow: 0 1px 3px rgba(0, 0, 0, 0.2);
  background-color: #FBFBFA;
}

.sepia .readerControls {
  background-color: #F3F3F1;
}

.dark .readerControls {
  background-color: #2D2D2B;
  color: white;
  border-color: #444;
}

.dark .readerControls .readerTextToc .readerTextTocBox {
  color: white;
}

.readerNavMenuCloseButton {
  font-family: var(--english-serif-font-family);
}

.readerControls.connectionsHeader {
  background-color: #F3F3F2;
  white-space: nowrap;
  box-shadow: none;
}

.readerControls.connectionsHeader.fullPanel {
  background-color: #EDEDED;
}

.readerControls .connectionsPanelHeader .connectionsHeaderTitle {
  text-transform: uppercase;
  letter-spacing: 1px;
  font-size: 16px;
  font-weight: lighter;
}

.connectionsPanelHeader .connectionsHeaderTitle.active {
  text-transform: none;
  cursor: pointer;
}

.connectionsHeaderTitle .fa-chevron-left {
  margin-right: 10px;
}

.connectionsHeaderTitle .fa-chevron-right {
  margin-left: 10px;
}

.connectionsHeaderTitle .fa-chevron-left, .connectionsHeaderTitle .fa-chevron-right {
  color: #999;
}

.readerControls .readerControlsInner {
  position: relative;
  width: 760px;
  margin: 0 auto;
  padding: 0 30px;
  display: flex;
  justify-content: space-between;
  max-width: 100%;
  box-sizing: border-box;
}

.compare .readerControls .readerControlsInner {
  padding: 0 25px;
}

.readerControls.connectionsHeader .readerControlsInner {
  padding: 0 34px;
}

.readerControls.transLangPrefSuggBann {
  background-color: #EDEDEC;
}

.readerControls .readerControlsInner.transLangPrefSuggBannInner {
  justify-content: center;
  align-items: center;
  line-height: initial;
  height: 100%;
  color: #666;
}

.readerControls.transLangPrefSuggBann .transLangPrefCentered {
  display: flex;
  align-items: center;
  margin-inline-start: auto;
}

.readerControls .readerControlsInner.transLangPrefSuggBannInner .yesNoGroup {
  margin: 0 10px;
  display: flex;
}

.readerControls .readerControlsInner.transLangPrefSuggBannInner .yesNoButton {
  border-radius: 6px;
  background-color: white;
  padding: 5px 11px;
  margin: 0 7px 0 0;
  user-select: none;
  cursor: pointer;
  text-decoration: none;
  color: inherit;
}

.interface-hebrew .readerControls .readerControlsInner.transLangPrefSuggBannInner .yesNoButton {
  margin: 0 0 0 7px;
}

.readerControls .readerControlsInner.transLangPrefSuggBannInner .readerNavMenuCloseButton {
  font-size: 35px;
  margin-inline-start: auto;
  margin-top: -6px;
  color: #bbb;
}

.trans-pref-header-container {
  display: flex;
  flex-direction: row;
  justify-content: space-between;
  padding-inline: 12px;
  padding-block: 10px;
  align-items: center;
}

.trans-pref-header-container .trans-pref-reset {
  display: flex;
  align-items: center;
  text-decoration: none;
}

.interface-hebrew .trans-pref-header-container .trans-pref-reset {
  direction: rtl;
}

.interface-hebrew .trans-pref-header-container .trans-pref-reset .smallText {
  padding-bottom: 2px;
}

.trans-pref-header-container img.reset-btn {
  width: 10px;
  height: 10px;
  opacity: 0.4;
}

.singlePanel .readerControls .readerControlsInner {
  padding: 0px 15px;
}

.readerControls .readerTextToc a {
  color: inherit;
}

.readerControls .readerTextToc a:hover {
  text-decoration: none;
}

.readerControls .readerTextToc .readerTextTocBox h1 {
  display: unset;
  font-size: unset;
  font-weight: unset;
  margin-block-start: unset;
  margin-block-end: unset;
}

.readerControls .readerTextToc .readerTextTocBox a {
  display: flex;
  align-items: center;
  justify-content: center;
}

.readerControls.connectionsHeader .readerTextToc {
  font-family: "Roboto", "Helvetica Neue", "Helvetica", sans-serif;
  text-transform: uppercase;
  color: #666;
  width: 100%;
}

.readerControls .readerTextToc.attributed .readerTextTocBox {
  line-height: 1.2;
}

.readerControls .readerTextToc .categoryAttribution {
  font-style: italic;
  font-size: 15px;
  color: #999;
  margin: 0 2px;
  white-space: nowrap;
  text-overflow: ellipsis;
  overflow: hidden;
  padding: 0 2px;
}

.readerControls .readerTextToc .categoryAttribution .he {
  font-style: normal;
}

.interface-english .leftButtons, .interface-hebrew .rightButtons {
  display: flex;
  flex-direction: row;
  text-align: left;
}

.interface-english .rightButtons, .interface-hebrew .leftButtons {
  display: flex;
  flex-direction: row;
  text-align: right;
}

/* icons need a little nudge in flipped hebrew mode */

.interface-hebrew .rightButtons {
  margin-left: -3px;
}

.interface-hebrew .leftButtons {
  margin-right: 2px;
}

.leftButtons .saveButton, .rightButtons .saveButton {
  display: flex;
  align-items: center;
  justify-content: flex-end;
  width: 30px;
  height: 56px;
  cursor: pointer;
}

.saveButton img {
  height: 18px;
  width: 18px;
  margin-top: 3px;
}

.rightButtons .saveButton.tooltip-toggle::before {
  top: 47px;
  left: -50px;
}

.interface-hebrew .rightButtons .saveButton.tooltip-toggle::before {
  left: auto;
  right: -50px;
}

.saveButton.tooltip-toggle.three-dots-button {
  background-color: #ededec;
  margin-bottom: 13px;
  padding: 0 6px;
  /* HACK: setting width and height to equal values doesn't make this circular, but this does! */
  height: 22px;
  display: flex;
  align-items: center;
  justify-content: center;
  border-radius: 50%;
}

.three-dots-button img {
  width: 10px;
  height: 10px;
  margin-top: 0;
}

.topicPanel .mainColumn .saveLine .saveButton.three-dots-button {
  margin-left: 10px;
  margin-right: 0;
  margin-bottom: 13px;
  padding-bottom: 0;
}

.interface-hebrew .topicPanel .mainColumn .saveLine .saveButton.three-dots-button {
  margin-left: 0;
  margin-right: 10px;
}

.interface-hebrew .topicPanel .three-dots-button {
  margin-left: 0px;
  margin-right: 10px;
}

.leftButtons .readerNavMenuSearchButton, .leftButtons .readerNavMenuMenuButton, .leftButtons .readerNavMenuCloseButton, .rightButtons .readerOptions, .rightButtons .readerNavMenuCloseButton {
  width: 40px;
  height: 56px;
  line-height: 56px;
  color: #999;
  font-size: 20px;
  display: inline-block;
  cursor: pointer;
}

.rightButtons .readerOptions {
  vertical-align: middle;
}

.rightButtons .readerOptions:hover {
  text-decoration: none;
}

.leftButtons .readerNavMenuMenuButton {
  font-size: 24px;
  margin-top: 6px;
}

.compare .leftButtons .readerNavMenuMenuButton {
  font-size: 20px;
}

.leftButtons .readerNavMenuCloseButton {
  font-size: 44px;
}

.leftButtons .readerNavMenuSearchButton span, .rightButtons .readerOptions img, .leftButtons .readerNavMenuCloseButton span {
  vertical-align: middle;
}

.readerControls .readerTextToc {
  font-size: 18px;
  box-sizing: border-box;
  height: 50px;
  text-align: center;
  display: inline-block;
  cursor: pointer;
  vertical-align: middle;
  min-width: 0;
  /* see https://css-tricks.com/flexbox-truncated-text/ */
}
.readerControls .readerTextToc.connected, .readerControls .readerTextToc.connected a{
  cursor: initial;
}

.readerTextTocHeader.readerTextToc {
  font-size: 16px;
}

.hebrew .readerControls .readerTextToc {
  direction: rtl;
}

.english .readerControls .readerTextToc {
  direction: ltr;
}

.interface-english .bilingual .readerControls .readerTextToc {
  direction: ltr;
}

.interface-hebrew .bilingual .readerControls .readerTextToc {
  direction: rtl;
}

.interface-hebrew .bilingual .readerControls .readerTextToc .readerTextTocBox.sheetBox, .interface-hebrew .english .readerControls .readerTextToc .readerTextTocBox.sheetBox {
  padding-left: 23px;
  padding-right: 0;
}

.english .readerControls .readerTextToc .readerTextTocBox.sheetBox, .bilingual .readerControls .readerTextToc .readerTextTocBox.sheetBox {
  padding-right: 23px;
  padding-left: 0;
}

.readerControls .readerTextToc .readerTextTocBox {
  display: inline-block;
  vertical-align: middle;
  max-width: 100%;
  white-space: nowrap;
  text-overflow: ellipsis;
  overflow: hidden;
}

.readerControls .readerTextToc .readerTextTocBox a h1, .readerControls .readerTextToc .readerTextTocBox a span, .readerControls .readerTextToc .readerTextTocBox a div {
  white-space: nowrap;
  text-overflow: ellipsis;
  overflow: hidden;
}

.readerControls .readerTextToc .readerTextVersion {
  font-style: italic;
  color: #999;
}

.readerControls .readerTextToc .readerTextVersion .en {
  unicode-bidi: bidi-override;
}

.readerControls .readerTextToc .fa {
  color: #999;
  font-weight: bold;
  margin: 0 7px;
  vertical-align: 0;
}

.readerControls .readerTextToc .fa.invisible {
  visibility: hidden;
}

/*.bilingual .readerTextToc .he {
  display: none;
}*/

.readerOptions img {
  height: 16px;
}

.readerOptions .textIcon {
  font-size: 22px;
  line-height: 60px;
}

.dark .readerOptions img {}

.readerOptionsPanel {
  position: absolute;
  width: 100%;
  top: 58px;
  right: 0;
  padding: 20px;
  box-sizing: border-box;
  direction: ltr;
  background: #FBFBFA;
  border-bottom: 1px solid #ccc;
  z-index: 103;
}

.readerOptionsPanelInner {
  max-width: 530px;
  margin: 0 auto;
  display: flex;
  flex-flow: row wrap;
  justify-content: space-between;
  color: #999;
}

.toggleSet {
  display: inline-block;
  width: 47%;
  margin: 2px auto 0 auto;
}

#accountSettingsPage .toggleSet {
  display: flex;
}

.toggleSet.aliyotTorah, .toggleSet.punctuationTalmud, .toggleSet .toggle-set-label {
  --english-font: var(--english-sans-serif-font-family);
  --hebrew-font: var(--english-sans-serif-font-family);
  text-transform: uppercase;
}

.toggleSet .toggle-set-label {
  font-size: 13px;
  display: block;
  text-align: center;
  margin: 10px;
  letter-spacing: 1.5px;
}

.toggleSetToggleBox {
  display: flex;
}

.toggleOption {
  box-sizing: border-box;
  text-align: center;
  border: 1px solid #ccc;
  margin-left: -1px;
  padding: 4px;
  height: 42px;
  line-height: 34px;
  flex: 1;
  background-color: #FBFBFA;
  vertical-align: middle;
}

.toggleSet.aliyotTorah .toggleOption, .toggleSet.punctuationTalmud .toggleOption {
  font-size: 14px;
}

.toggleSet.vowels .toggleOption.all span span, .toggleSet.vowels .toggleOption.partial span span {
  position: relative;
  top: -3px;
}

.toggleSet.fontSize .toggleOption {
  color: black;
}

.toggleSet.biLayout .toggleOption img, .toggleSet.layout .toggleOption img {
  opacity: 0.5;
}

.toggleOption:first-child {
  border-top-left-radius: 4px;
  border-bottom-left-radius: 4px;
}

.toggleOption:last-child {
  border-top-right-radius: 4px;
  border-bottom-right-radius: 4px;
  border-right: 1px solid #999;
}

.toggleOption.on, .toggleOption:hover {
  background-color: white;
  color: black;
}

.toggleSet.biLayout .toggleOption.on img, .toggleSet.layout .toggleOption:hover img {
  opacity: 1;
}

.toggleSet.separated .toggleOption {
  margin-right: 3%;
  border-right: 1px solid #999;
}

.toggleSet.separated .toggleOption:last-child {
  margin-right: 0;
}

.color .toggleOption {
  border-radius: 5px;
  height: 38px;
}

.color .toggleOption.on {
  border-color: black;
}

.color .light, .color .light.on {
  background-color: white;
}

.color .sepia, .color .sepia.on {
  background-color: #f7f7f7;
}

.color .dark, .color .dark.on {
  background-color: #333331;
}

.toggleOption {
  font-size: 26px;
  line-height: 34px;
  vertical-align: middle;
}

.toggleSet .toggleOption .he, .toggleSet .toggleOption .en {
  display: inline;
}

.toggleOption.bilingual {
  font-size: 18px;
}

.toggleOption.segmented, .toggleOption.continuous {
  font-size: 18px;
}

.toggleOption.smaller, .toggleOption.larger {
  font-family: "Roboto", "Helvetica Neue", "Helvetica", sans-serif;
}

.interface-hebrew .toggleOption.smaller, .interface-hebrew .toggleOption.larger {
  font-family: "Heebo", sans-serif;
}

.toggleOption.smaller {
  font-size: 12px;
}

.toggleOption.larger {
  font-size: 22px;
}

.toggleSet.blueStyle {
  box-shadow: 0px 1px 3px rgba(0, 0, 0, 0.25);
  --english-font: var(--english-sans-serif-font-family);
  --hebrew-font: var(--hebrew-sans-serif-font-family);
  border-radius: 6px;
}

.toggleSet.blueStyle .toggleOption {
  border: none;
  font-size: 16px;
  height: 50px;
  display: flex;
  align-items: center;
  justify-content: center;
}

.toggleSet.blueStyle .toggleOption.on {
  background-color: var(--sefaria-blue);
  color: white;
  border-radius: 6px;
}

.readerOptionsPanel .line {
  margin: 20px 0;
  border-top: 1px solid #ddd;
}

.mask {
  position: fixed;
  top: 0;
  left: 0;
  width: 100%;
  height: 100%;
  z-index: 102;
  cursor: pointer;
}

.textRange.basetext {
  width: 100%;
  box-sizing: border-box;
  font-size: 2.2em;
  line-height: 1.6;
  text-align: justify;
  background-color: inherit;
  margin: 0 auto;
  max-width: 760px;
  position: relative;
  padding: 0 30px;
}

.singlePanel .textRange.basetext, .singlePanel .sheetContent {
  padding: 0;
}

.narrowColumn .textRange.basetext {}

.narrowColumn .content .contentInner {
  padding: 0 15px;
}

.textRange.basetext .title, .sheetContent .customSourceTitle {
  padding: 0 28px;
  margin: 30px 0 24px 0;
  color: #000;
  text-align: center;
  justify-content: center;
  font-weight: lighter;
  letter-spacing: 1px;
  font-size: 1.1em;
}

.sheetContent .customSourceTitle {
  padding-top: 14px;
}

.dark .textRange.basetext .title, .dark .sheetContent .title {
  color: #ccc;
}

.textRange.basetext .title .titleBox, .sheetContent .customSourceTitle .titleBox {
  display: inline-block;
  border-bottom: 4px solid #E6E5E6;
  padding: 0 6px 3px;
}

.dark .textRange.basetext .title .titleBox, .dark .sheetContent .title .titleBox {
  border-bottom: 4px solid #666;
}

.bilingual .sheetContent .title .he {
  display: none;
}

.interface-hebrew .readerPanel.english .textRange, .interface-hebrew .readerPanel.english .categoryFilterGroup, .interface-hebrew .readerPanel.bilingual .categoryFilterGroup, .interface-hebrew .readerPanel.english .textTableOfContents, .interface-hebrew .readerPanel.bilingual .textTableOfContents {
  direction: ltr;
}

.interface-english .readerPanel.hebrew .textRange, .interface-english .readerPanel.hebrew .categoryFilterGroup, .interface-english .readerPanel.hebrew .structToggles, .interface-english .readerPanel.hebrew .textTableOfContents, .interface-english .readerPanel.hebrew .connectionsPanel .toolsButton.more, .interface-english .readerPanel.hebrew .connectionsPanel .toolsButton.seeLess {
  direction: rtl;
}

.basetext .text, .sheetContent .text {
  padding: 0 44px;
  margin: 30px 0;
  background-color: inherit;
}

.narrowColumn .basetext .text, .narrowColumn .sheetContent .text {
  padding: 0 26px;
}

.singlePanel .basetext .text, .singlePanel .sheetContent .text {
  padding: 0 34px;
}

.parashahHeader {
  text-align: center;
  color: #000;
  margin: 32px 0;
  font-size: 24px;
  letter-spacing: 1px;
}

.parashahHeader.aliyah span {
  text-transform: uppercase;
  font-size: 18px;
}

.title+.text span:first-child .parashahHeader {
  margin-top: -5px;
}

.title+.text {
  margin-top: 0;
}

.segment {
  cursor: pointer;
  display: block;
  background-color: inherit;
  margin-bottom: 14px;
}

.continuous .segment {
  display: inline;
  margin: 0;
  padding: .3333em 0;
}

.readerPanel.english.continuous .segment {
  padding: .15em 0;
  /* underline of named entities is cut off if padding is higher */
}

.continuous .clearFix {
  display: none;
}

.segment .segmentText {
  display: inline;
}

.segment>.he, .segment>.en, .segment>p>.he, .segment>p>.en {
  margin-top: 0;
  margin-bottom: 0;
}

.basetext .segment {
  margin-bottom: 26px;
}

.bilingual .segment>.he, .bilingual .segment>.en, .bilingual .segment>p>.he, .bilingual .segment>p>.en {
  display: block;
}

.bilingual .segment>.en, .bilingual .segment>p>.en {
  text-align: left;
}

.bilingual .segment>.he, .bilingual .segment>p>.he {
  text-align: right;
}

.stacked.bilingual .basetext .segment {
  margin-bottom: 14px;
  display: block;
}

.stacked.bilingual .segment>.en, .stacked.bilingual .segment>p>.en {
  margin-top: 6px;
  text-align: left;
}

.stacked.bilingual .sheetContent .segment>.en, .stacked.bilingual .sheetContent .segment>p>.en {
  margin-top: 0;
}

.stacked.bilingual .basetext .segment>.en, .stacked.bilingual .basetext .segment>p>.en {
  margin: 10px 0 20px;
  color: #666;
}

.stacked.bilingual .segment.heOnly>.he, .stacked.bilingual .segment.enOnly>.en, .stacked.bilingual .segment.heOnly>p>.he, .stacked.bilingual .segment.enOnly>p>.en {
  display: block;
}

.heLeft.bilingual .basetext .text, .heRight.bilingual .basetext .text, .heLeft.bilingual .sheetContent .text, .heRight.bilingual .sheetContent .text {
  padding: 0;
}

.heLeft.bilingual .segment>.en, .heLeft.bilingual .segment>.he, .heRight.bilingual .segment>.en, .heRight.bilingual .segment>.he, .heLeft.bilingual .segment>p>.en, .heLeft.bilingual .segment>p>.he, .heRight.bilingual .segment>p>.en, .heRight.bilingual .segment>p>.he {
  width: 50%;
  box-sizing: border-box;
  display: block;
}

.heLeft.bilingual .sheetItem.enOnly>.en, .heLeft.bilingual .sheetItem.heOnly>.he, .heRight.bilingual .sheetItem.enOnly>.en, .heRight.bilingual .sheetItem.heOnly>.he, .heLeft.bilingual .sheetItem.enOnly>p>.en, .heLeft.bilingual .sheetItem.heOnly>p>.he, .heRight.bilingual .sheetItem.enOnly>p>.en, .heRight.bilingual .sheetItem.heOnly>p>.he {
  width: 100%;
}

.readerPanel .sheetItem.heOnly>.en, .readerPanel .sheetItem.heOnly>p>.en {
  display: none;
}

.readerPanel .sheetItem.heOnly>.he, .readerPanel .sheetItem.heOnly>p>.he {
  display: block;
}

.readerPanel .sheetItem.enOnly>.he, .readerPanel .sheetItem.enOnly>p>.he {
  display: none;
}

.readerPanel .sheetItem.enOnly>.en, .readerPanel .sheetItem.enOnly>p>.en {
  display: block;
}

.heLeft.bilingual .segment>.en, .heRight.bilingual .segment>.he, .heLeft.bilingual .segment>p>.en, .heRight.bilingual .segment>p>.he {
  float: right;
  padding-left: 20px;
}

.heRight.bilingual .segment>.en, .heLeft.bilingual .segment>.he, .heRight.bilingual .segment>p>.en, .heLeft.bilingual .segment>p>.he {
  float: left;
  padding-right: 20px;
}

.basetext .segment:active, .basetext .segment:focus {
  background-color: #f5faff;
}

.sheetContent .segment:active .segmentNumber, .sheetContent .segment:focus .segmentNumber, .sheetContent .segment:active .linkCount, .sheetContent .segment:focus .linkCount, .basetext .segment:active .segmentNumber, .basetext .segment:focus .segmentNumber, .basetext .segment:active .linkCount, .basetext .segment:focus .linkCount {
  background-color: transparent;
}

.dark .basetext .segment:active, .dark .basetext .segment:focus {
  background-color: #444;
}

.basetext .segment.highlight, .sheetContent .segment.highlight .en, .sheetContent .segment.highlight .he, .sheetContent .textPreviewSegment.highlight, .readerPanel.bilingual.heLeft .sheetContent .segment.highlight, .readerPanel.bilingual.heRight .sheetContent .segment.highlight, .editorContent .sheetItem.highlight, .editorContent .sheetItem.highlight .SheetSource .en, .editorContent .sheetItem.highlight .SheetSource::after {
  background-color: #F0F7FF;
}

.sheetContent .segment.highlight .linkCount .en, .sheetContent .segment.highlight .linkCount .he, .sheetContent .segment.highlight .segmentNumber .en, .sheetContent .segment.highlight .segmentNumber .he {
  background-color: transparent;
}

.sheetContent .segment.highlight .en div, .sheetContent .segment.highlight .he div {
  background-color: inherit;
}

.sheetContent .segment a {
  color: #4B71B7;
}

.sheetContent .segment .sourceContentText a {
  text-decoration: underline;
}

.readerPanel.bilingual.stacked .sheetContent .segment.highlight .he {
  padding-bottom: 1px;
}

.basetext .segment.highlight .segmentNumber, .basetext .segment.highlight .linkCount, .sheetContent .segment.highlight .linkCount, .sheetContent .segment.highlight .segmentNumber {
  background-color: transparent;
}

.sepia .basetext .segment.highlight, .sepia .sheetContent .segment.highlight {
  background-color: #E3E3E1;
}

.dark .basetext .segment.highlight, .dark .sheetContent .segment.highlight {
  background-color: #444;
}

.textRange {
  line-height: 1.4;
  font-size: 1.6em;
}

.textRange .textInner, .sheetContent .textInner {
  position: relative;
}

.textRange.lowlight .text {
  color: #999;
}

.segment {}

.segment.heOnly {
  text-align: right;
  direction: rtl;
}

.segment.enOnly {
  text-align: left;
  direction: ltr;
}

.segment.heOnly .en {
  display: none;
}

.segment.enOnly .he {
  display: none;
}

.segment.heOnly .he {
  display: initial;
}

.segment.enOnly .en {
  display: initial;
}

.readerPanel.hebrew .segment.enOnly .sheetSegmentNumber .en {
  display: none;
}

.readerPanel.english .segment.enOnly .sheetSegmentNumber .he {
  display: none;
}

.segment .segmentNumber, .segment .linkCount, .textRange .numberLabel {
  position: absolute;
  background-color: inherit;
  font-weight: lighter;
  color: #ccc;
  display: block;
  width: 30px;
  text-align: center;
  -webkit-text-size-adjust: 100%;
  user-select: none;
}

.segmentNumber .segmentNumberInner, .linkCount .linkCountDot {
  display: inline-block;
  user-select: none;
}

.bilingual .segmentNumber .segmentNumberInner, .bilingual .linkCount .linkCountDot, .bilingual .numberLabel .numberLabelInner {
  margin-top: 0;
}

.segment .segmentNumber, .segment .linkCount {
  display: none;
  line-height: 1.4;
}

.hebrew .segment .segmentNumber, .hebrew .segment .linkCount {
  display: none;
  line-height: 1.6;
}

.sheetContent .segment .linkCount {
  display: inline-block;
}

.segment .segmentNumber .segmentNumberInner, .segment .segmentNumber .segmentNumberInner .he, .textRange .numberLabel .numberLabelInner {
  font-size: 12px;
  vertical-align: middle;
}

.segment .segmentNumber, .textRagnge .numberLabel {
  color: #666;
  top: 0;
}

.dark .segment .segmentNumber, .dark .textRagnge .numberLabel {
  color: white;
}

.segment .linkCount {}

.segment .linkCountDot {
  display: inline-block;
  width: 6px;
  height: 6px;
  border-radius: 12px;
  background-color: black;
  vertical-align: middle;
}

.dark .segment .linkCount {
  filter: invert(100%);
  -webkit-filter: invert(100%);
}

.readerPanel .segment .segmentNumber .en, .readerPanel .segment .segmentNumber .he {
  text-align: center;
}

.readerPanel.english .segment .segmentNumber {
  left: -48px;
}

.readerPanel.hebrew .segment .segmentNumber, .readerPanel.bilingual .segment .segmentNumber {
  right: -46px;
}

.readerPanel.hebrew .segment .linkCount, .readerPanel.bilingual .segment .linkCount {
  left: -48px;
}

.readerPanel.english .segment .linkCount {
  right: -46px;
  left: auto;
}

.readerPanel.heLeft.bilingual .segment .segmentNumber, .readerPanel.heRight.bilingual .segment .segmentNumber {
  left: 50%;
  margin-left: -15px;
  right: auto;
}

.readerPanel.heLeft.bilingual .segment .linkCount, .readerPanel.heRight.bilingual .segment .linkCount {
  visibility: hidden;
}

.singlePanel .readerPanel.english .segment .segmentNumber {
  left: -30px;
}

.singlePanel .readerPanel.hebrew .segment .segmentNumber, .singlePanel .readerPanel.bilingual .segment .segmentNumber {
  right: -30px;
}

.singlePanel .readerPanel.english .segment .linkCount {
  right: -30px;
}

.singlePanel .readerPanel.hebrew .segment .linkCount, .singlePanel .readerPanel.bilingual .segment .linkCount {
  left: -30px;
}

.singlePanel .readerPanel.english .sheetItem.segment .linkCount {
  left: auto;
  right: -30px;
}

.readerPanel.english .segment.heOnly .segmentNumber .he, .readerPanel.bilingual .segment.heOnly .segmentNumber .he, .readerPanel.hebrew .segment.enOnly .segmentNumber .en {
  display: none;
}

.readerPanel.english .segment.heOnly .segmentNumber .en, .readerPanel.bilingual .segment.heOnly .segmentNumber .en, .readerPanel.hebrew .segment.enOnly .segmentNumber .he {
  display: block;
}

.segment .refLink {
  font-size: .8em;
  font-weight: bold;
  letter-spacing: 1px;
  cursor: pointer;
  color: #333;
}

.refLink:hover {
  text-decoration: underline;
}

.segment .namedEntityLink {
  color: inherit;
}

.segment .namedEntityLink:hover {
  cursor: text;
  text-decoration: none;
}

.segment.showNamedEntityLinks .namedEntityLink:hover {
  /* only show named entity underline when class showNamedEntityLinks exists */
  cursor: pointer;
  border-bottom: 2px dotted #666;
}

.stacked.bilingual .segment .en .namedEntityLink:hover {
  border-bottom-color: #666;
}

.textRange .actionLinks {
  text-align: right;
}

.textRange .actionLinks>span {
  font-size: 13px;
  text-transform: uppercase;
  display: inline-block;
  margin: 0 7px;
  cursor: pointer;
  color: #aaa;
}

.textRange .actionLinks>span>img {
  height: 13px;
  width: 13px;
  margin: 0 5px;
  opacity: 0.3;
  vertical-align: baseline;
}

.textRange .actionLinks>span>i {
  margin: 0 5px;
  font-size: 16px;
  vertical-align: top;
}

.textRange .actionLinks .en {
  font-family: "Roboto", "Helvetica Neue", "Helvetica", arial, sans-serif;
}

.textRange .actionLinks .he {
  font-family: "Heebo", sans-serif;
}

/* Footnotes */

.segment sup {
  margin-left: .2em;
  margin-right: .2em;
  text-decoration: none;
  font-family: var(--hebrew-sans-serif-font-family);
  font-size: 0.6em;
  line-height: 1;
  color: var(--inline-link-blue);
}

.segment .he sup {
  font-size: 0.5em;
}

.segment sup:hover {
  text-decoration: underline;
}

.sheetContent .segment sup:hover {
  text-decoration: none;
}

.segment sup::before {
  padding: 12px 12px;
  content: "";
  margin-inline-start: -7px;
  position: absolute;
}

.segment sup.itag {
  text-decoration: none;
  font-family: var(--hebrew-sans-serif-font-family);
  font-size: 0.6em;
  line-height: 1;
  color: var(--inline-link-blue);
}

.segment i.footnote {
  display: none;
  font-size: .8em;
  margin-left: .5em;
  margin-right: .5em;
  color: #666;
  font-style: normal;
}

.segment img {
  max-width: 100%;
}

.connectionsPanelHeader {
  display: flex;
  justify-content: space-between;
  align-items: center;
}

.singlePanel .connectionsPanelHeader {
  justify-content: flex-start;
  align-items: stretch;
  height: 100%;
}

.interface-hebrew .connectionsPanelHeader {
  direction: rtl;
}

.interface-english .connectionsPanelHeader {
  direction: ltr;
}

.connectionsPanelHeader .rightButtons {
  margin-top: -4px;
}

.connectionsPanelHeader .languageToggle, .connectionsHeader .readerNavMenuCloseButton.circledX {
  height: 32px;
  width: 30px;
  text-align: center;
  line-height: 32px;
}

.readerNavMenu.compare {
  background-color: var(--lightest-grey);
}

.readerNavMenu.compare .readerNavTop .readerNavMenuCloseButton.circledX {
  height: 32px;
  width: 30px;
  display: flex;
  align-items: center;
  margin: 0 15px;
}

.connectionsPanelHeader .languageToggle {
  margin: 0 15px;
}

.connectionsHeader .readerNavMenuCloseButton.circledX, .readerNavMenu.compare .readerNavTop .readerNavMenuCloseButton.circledX {
  width: 20px;
}

.connectionsHeader .readerNavMenuCloseButton.circledX img, .readerNavMenu.compare .readerNavTop .readerNavMenuCloseButton.circledX img {
  height: 20px;
  width: 20px;
  vertical-align: middle;
}

.readerNavMenu.compare .navBlockDescription, .readerNavMenu.compare .categoryDescription {
  display: none;
}

.readerNavMenu.compare .navToggles {
  margin-inline-start: 0;
}

.connectionsPanelHeader .languageToggle img {
  vertical-align: middle;
  margin-top: -2px;
}

.connectionsPanel .flashMessage {
  font-size: 18px;
  color: #999;
  margin-bottom: 30px;
  text-align: left;
}

.interface-hebrew .connectionsPanel .flashMessage {
  text-align: right;
}

.textList {
  width: 100%;
  height: 54%;
  bottom: 0;
  left: 0;
  position: absolute;
  text-align: justify;
  margin: 0 auto
  background-color: #FBFBFA;
}

.textList.marginless .texts, .textList.fullPanel.marginless .texts {
  padding: 0 0 80px 0;
}

.dark .textlist {
  background-color: #333331;
}

.textList.fullPanel {
  padding-top: 60px;
  height: 100%;
  box-sizing: border-box;
}

.textList .texts {
  height: 100%;
  width: 100%;
  box-sizing: border-box;
  overflow: hidden;
  overflow-y: scroll;
  -webkit-overflow-scrolling: touch;
}

.textList .texts .contentInner {
  max-width: 660px;
  margin: 0 auto;
}

.textList .texts {
  padding: 30px 30px 80px 30px;
}

.textList.fullPanel .texts {
  padding: 40px 40px 80px 40px;
}

.textList .segment.heOnly, .textList .segment.enOnly {
  text-align: justify;
}

.textListTop {
  position: absolute;
  top: 0;
  left: 0;
  width: 100%;
  background-color: inherit;
  z-index: 1;
}

.textList.fullPanel .textListTop {
  text-align: center;
  height: 55px;
}

.dark .textList {
  background-color: #333331;
}

.dark .textList .anchorText {
  background-color: #333331;
}

.textList .heOnly {
  display: block;
}

.textList.fullPanel .textListTop .leftButtons {
  margin: 9px 0 0 10px;
}

.textList.fullPanel .textListTop .rightButtons {
  margin: 9px 10px 0 0;
}

.gridBox {
  width: 100%;
  background-color: transparent;
}

.gridBox .gridBoxRow {
  display: flex;
  justify-content: space-between;
  margin-bottom: 6px;
}

.gridBox .gridBoxItem {
  flex: 1;
  /* HACK: overflow hidden will hide any box shadow beneath (b/c overflow cuts off at padding-box) can get around this by increasing padding-box and decreasing margin-box. see here https://stackoverflow.com/questions/33949013/css-overflow-hidden-cuts-shadow*/
  display: flex;
  flex-direction: column;
  padding: 5px;
}

.gridBox .gridBoxItem.placeholder {
  visibility: hidden;
}

.gridBox .gridBoxItem:first-child {
  padding-inline-start: 0;
  margin-inline-start: 0;
}

.gridBox .gridBoxItem:last-child {
  padding-inline-end: 0;
  margin-inline-end: 0;
}

.dark .filterSet td {
  border-color: #555;
}

.filterSet td.empty {
  border-left: 1px solid transparent;
  border-right: 1px solid transparent;
}

.topFilters {
  text-transform: none;
}

.dark .topFilters {
  background-color: #2D2D2B;
  border-bottom: 1px solid #444;
}

.textList.fullPanel .topFilters {
  margin: 0;
  border-top: 8px solid transparent;
  padding: 6px 22px 5px;
  background-color: #EDEDED;
}

.topFilters .textFilter {
  color: #999;
  display: inline-block;
  padding: 16px 8px;
}

.topFilters .textFilter.on {
  color: black;
}

.dark .topFilters .textFilter {
  color: #bbb;
}

.topFilters .textFilter>div {
  display: table-cell;
  vertical-align: middle;
}

.textList.fullPanel .recentFilterSet {
  margin: 0 0 12px 0;
}

.textList .recentFilterSet .textFilter, .connectionsPanelHeader .recentFilterSet.topFilters .textFilter {
  display: inline-block;
  padding: 0;
  margin: 6px 14px;
  background-color: transparent;
  color: #999999;
  border-bottom: 4px solid #cccccc;
  margin-inline-start: 0;
}

.connectionsPanelHeader .recentFilterSet.topFilters .textFilter {
  margin: 18px;
  margin-inline-end: 14px;
  margin-inline-start: 0;
}

.textList .recentFilterSet .textFilter.on, .connectionsPanelHeader .recentFilterSet.topFilters .textFilter.on {
  color: #000000;
  border-bottom-color: var(--category-color);
}

.recentFilterSet.filterSet .textFilter, .recentFilterSet.filterSet .textFilter span {
  font-family: "HebrewInEnglish Serif Font", "adobe-garamond-pro", "Crimson Text", Georgia, serif;
}

.hebrew .textList .recentFilterSet.filterSet {
  direction: rtl;
}

.textList.singlePanel .connectionsHeader .topFilters {
  overflow-x: scroll;
  overflow-y: hidden;
}

.topFiltersInner {
  display: inline-block;
  white-space: nowrap;
  overflow: hidden;
  text-overflow: ellipsis;
  vertical-align: middle;
}

.textList.fullPanel .topFiltersInner {
  white-space: normal;
}

.textList.singlePanel .versionsTextList .topFiltersInner .textFilter {
  padding: 5px;
  margin-bottom: 5px;
  color: #999;
}

.textList.singlePanel .versionsTextList .topFiltersInner {
  white-space: pre-wrap;
}

.showMoreFilters {
  vertical-align: middle;
  float: right;
}

.categoryFilter {
  margin: 19px 34px;
  font-size: 18px;
  cursor: pointer;
  line-height: 21.6px;
  color: #000;
  -webkit-tap-hightlight-color: rgba(0, 0, 0, 0);
  /* pulled from common.css; should apply more broadly? */
}

.categoryFilter:not(.withBooks) .filterInner:before {
  width: 18px;
  height: 16px;
  content: '';
  -webkit-mask: url("/static/img/connection-book.svg") no-repeat;
  mask: url("/static/img/connection-book.svg") no-repeat;
  -webkit-mask-size: cover;
  mask-size: cover;
  line-height: 25px;
  /**transform: scale(0.95);*/
  display: inline-block;
  background-color: var(--category-color);
}

.connectionsPanel .toolsButton.more {
  color: #666666;
}

.connectionsPanel .toolsButton.seeLess {
  margin-inline-start: 60px;
  font-style: normal;
  font-weight: normal;
  font-size: 13px;
  line-height: 18px;
  color: #999999;
  align-items: center;
  margin-top: 15px;
}

.connectionsPanel .toolsButton.seeLess img.toolsButtonIcon {
  height: 10px;
  width: 10px;
}

.connectionsPanel .toolsButton.seeLess .toolsButtonText {
  margin-inline-start: 5px;
}

.connectionsPanel .topToolsButtons {
  margin-top: 30px;
}

.categoryFilter:not(.withBooks) .filterText {
  margin-inline-start: 15px;
  margin-inline-end: auto;
}

.textFilter {
  padding: 19px 0px;
  font-size: 18px;
  line-height: 1.2;
  display: block;
  cursor: pointer;
  color: #333;
  margin-inline-start: 34px;
  margin-inline-end: 34px;
}

.connectionsCount {
  color: #666;
  font-size: 16px;
  font-weight: lighter;
  letter-spacing: 1px;
  font-family: "Roboto", "Helvetica Neue", "Helvetica", sans-serif;
  unicode-bidi: isolate;
}

.englishAvailableTag {
  font-family: "Roboto", "Helvetica Neue", "Helvetica", sans-serif;
  text-transform: uppercase;
  align-self: flex-start;
  color: #999;
  border: 1px solid #CCC;
  border-radius: 3px;
  font-size: 12px;
  line-height: 18px;
  padding: 0px 3px;
  margin-left: 4px;
}

.filterInner {
  display: flex;
  justify-content: space-between;
  align-items: center;
}

.categoryFilterGroup.withBooks {
  /*border-bottom: 1px solid #E5E5E5;*/
  border-top: 4px solid;
  border-top-color: var(--category-color);
}

.categoryFilterGroup.withBooks .categoryFilter {
  text-transform: uppercase;
  margin: initial;
  margin-inline-end: 34px;
  margin-inline-start: 34px;
  padding: 19px 0px;
  border-bottom: 1px solid #E5E5E5;
}

.categoryFilterGroup a:hover {
  text-decoration: none;
}

.categoryFilterGroup.withBooks+.categoryFilterGroup {
  /*margin-top: 30px;*/
}

.categoryFilterGroup .textFilter {
  border-bottom: 1px solid #E5E5E5;
}

.categoryFilterGroup :first-child .textFilter {
  border-top: 1px solid #E5E5E5;
}

.categoryFilter.on, .textFilter.on {
  color: black;
}

.dark .categoryFilter.on, .dark .textFilter.on {
  color: white;
}

.textFilter.lowlight {
  color: #999;
}

.topFilters .textFilter.showMoreFilters {
  color: #999;
}

.bilingual .textFilter .he, .bilingual .categoryFilter .he {
  display: none;
}

.textList .textListTop>.loadingMessage, .textList .texts .contentInner>.loadingMessage {
  padding: 22px 10px 0;
  color: #999;
  font-size: 14px;
  text-align: center;
}

.textList .textListTop>.loadingMessage {
  position: relative;
  top: 70px;
}

.textList .texts {
  position: relative;
  background-color: #FBFBFA;
}

.sepia .textList .texts {
  background-color: #FBFBFA;
}

.dark .textList .texts {
  background-color: #333331;
}

.textList .texts .textRange {
  font-size: 1.8em;
  padding-top: 16px;
  margin-top: 12px;
  position: relative;
  cursor: text;
}

.textList .texts .textRange .segment {
  cursor: text;
}

.textListTextRangeBox {
  border-bottom: 1px solid #eee;
}

.textList .texts .textRange .title {
  color: #999;
}

.textList .texts .segment .queryTextHighlight {
  padding: 0;
  background-color: inherit;
  font-weight: bold;
}

.dark .textList .texts .textRange .title {
  color: #ddd;
}

.textList.singlePanel .textListTextRangeBox:first-child {
  margin-top: -30px;
}

.textRange .title {
  display: flex;
  justify-content: space-between;
}

.textRange .title .buttons {}

.bilingual .textList .title .he {
  display: none;
}

.textList .sheetList .sheet, .textList .note {
  padding: 0 0 24px 0;
  display: flex;
  flex-flow: column;
}

.textList .sheet+.sheet {
  padding: 24px 0;
  border-top: 1px solid #E6E5E6;
}

.textList .sheetList .sheet a.sheetTitle {
  margin-bottom: 0;
  align-items: flex-start;
}

.textList .sheet .sheetInfo {
  display: flex;
  justify-content: space-between;
}

.sheet .sheetInfo .sheetUser {
  display: flex;
  align-items: center;
}

.textList .sheet .sheetAuthorImg, .textList .note .noteAuthorImg {
  height: 26px;
  width: 26px;
  vertical-align: -8px;
}

.textList .sheet .sheetViews {
  color: #999;
  font-size: 12px;
}

.textList .sheet .sheetAuthor, .textList .note .noteAuthor {
  color: #666;
  font-size: 16px;
  margin: auto 14px;
}

.textList .sheet .sheetTitle {
  display: flex;
  justify-content: flex-start;
  margin-top: 14px;
  font-size: 18px;
  text-align: left;
  color: #000;
}

.textList .sheet .sheetLeft .sheetTitle img.sheetIcon {
  width: 14px;
  height: 14px;
  margin: 3px 0 0 0;
}

.textList .sheet .sheetTitle .sheetTitleText {
  margin: auto 6px;
}

.textList .sheet .sheetTags {
  display: flex;
  flex-flow: row wrap;
  margin-top: 6px;
  font-size: 13px;
  color: #999;
  text-align: left;
}

.textList .sheet .sheetTag {
  color: inherit;
  display: inline-block;
  white-space: nowrap;
}

.sheet .sheetRight {
  display: flex;
  flex-direction: row;
  align-items: flex-start;
  justify-content: space-between;
  padding-top: 5px;
  margin: 0 -4px;
}

.sheet .sheetRight img {
  display: none;
  padding: 0 5px;
  width: 22px;
  height: 22px;
  margin: 0;
}

.sheet .sheetRight img.pinned, .sheet:hover .sheetRight img {
  display: block;
}

.sheet:hover .sheetRight img:hover {
  opacity: 0.6;
  cursor: pointer;
}

.sheet .sheetTag .separator {
  display: inline-block;
  margin-right: 8px;
}

.sheet .sheetTags .unlisted img, .collectionListing .collectionListingDetails .unlisted img, .tocTop .unlisted img {
  width: 13px;
  height: 13px;
  opacity: 0.4;
  margin-inline-end: 3px;
  position: relative;
  top: 2px;
}

.sheetTag.button, .sheetTag.button:hover, .sheetTag.button:active {
  background-color: #EDEDED;
  border-color: #ccc;
  color: #999;
  font-size: 14px;
  margin: 4px;
}

.bookPage .sheetTag.button {
  padding: 5px 16px;
  height: 30px;
}

.textList .sheetList {
  padding-top: 40px;
}

.textList .sheetList:first-of-type {
  padding-top: 0px;
}

.textList .sheetList+.sheetList {
  border-top: 1px solid #E6E5E6;
}

.textList .note .noteAuthorInfo {
  margin-bottom: 14px;
}

.textList .note .noteTitle {
  font-weight: bold;
}

.textList .note .noteTitle, .textList .note .noteText {
  font-size: 16px;
}

.textList .textListTextRangeBox+.sheet {
  margin-top: 24px;
}

.mediaList .media {
  border-top: solid 1px #CCC;
  padding: 20px 0;
}

.mediaList .mediaTitle {
  font-family: "Roboto", "Helvetica Neue", "Helvetica", sans-serif;
  font-style: normal;
  font-weight: 400;
  font-size: 16px;
  line-height: 19px;
  color: #666;
  padding-bottom: 15px;
}

.mediaList .mediaTitle .he {
  font-size: 16px;
}

.mediaList .media .title {
  font-size: 22px;
  color: #000;
}

.mediaList .media a {
  color: #999;
}

.mediaList .media .description {
  margin: 10px 0;
  font-size: 13px;
  font-family: "Roboto", "Helvetica Neue", "Helvetica", sans-serif;
  flex-flow: row;
  justify-content: space-between;
  color: #666;
}

.mediaList .media .panel {
  background: #e6e6e6;
  border-radius: 50px;
  text-align: center;
  margin: 15px 0;
  padding: 15px;
  font-size: 13px;
  line-height: 15px;
  flex-direction: row;
  display: flex;
  flex-wrap: nowrap;
  justify-content: space-between;
  text-align: left;
  direction: ltr;
}

.mediaList .media .panel .playTimeContainer {
  display: inline-flex;
  align-self: center;
  font-size: 13px;
  font-family: "Roboto", "Helvetica Neue", "Helvetica", sans-serif;
}

.mediaList .media .panel .playTimeContainer span {
  margin: 0 15px;
}

.mediaList .media .panel .sliderContainer {
  display: inline-flex;
  flex: 2;
  align-self: center;
}

.mediaList .media .panel input[type='image'] {
  width: 10px;
  height: 10px;
  padding: 2.5px;
}

.slider {
  -webkit-appearance: none;
  height: 2px;
  background: #4d4d4d;
  outline: none;
  opacity: 0.7;
  width: 100%;
}

.slider:hover {
  opacity: 5;
}

.slider::-webkit-slider-thumb {
  -webkit-appearance: none;
  appearance: none;
  width: 10px;
  height: 10px;
  border-radius: 50%;
  background: #4871bf;
  cursor: pointer;
}

.slider::-moz-range-thumb {
  width: 10px;
  height: 10px;
  border-radius: 50%;
  background: #4871bf;
  cursor: pointer;
}

/* All the same stuff for IE */

.slider::-ms-thumb {
  width: 10px;
  height: 10px;
  border-radius: 50%;
  background: #4871bf;
  cursor: pointer;
}

.webpageList .website {
  text-align: start;
  display: flex;
  justify-content: flex-start;
  color: #000;
  cursor: pointer;
  font-size: 16px;
  letter-spacing: 1px;
  margin: 20px 34px;
  align-items: center;
}

.webpageList .website .icon {
  height: 16px;
  width: 16px;
  margin-top: 2px;
}

.webpageList .webpage {
  margin-bottom: 30px;
  text-align: left;
  direction: ltr;
}

.webpageList .webpage.hebrew {
  text-align: right;
  direction: rtl;
}

.webpageList .webpage .icon {
  margin-right: 10px;
}

.webpage.hebrew .icon {
  margin: 0 0 0 10px;
}

.webpageList .webpage .title {
  font-size: 22px;
  color: black;
  text-decoration: none;
  margin-bottom: 10px;
}

.webpageList .webpage .title:hover {
  text-decoration: none;
}

.webpageList .webpage .domain {
  font-family: "Roboto", "Helvetica Neue", "Helvetica", sans-serif;
  font-size: 14px;
  color: #666;
  margin-bottom: 10px;
}

.webpageList .webpage .description {
  font-size: 18px;
  color: #999;
}

.webpageList .webpage .stats, .mediaList .media .meta, .manuscript .meta {
  font-size: 13px;
  color: #999;
  margin-top: 5px;
}

.webpageList .website .siteName {
  margin-inline-start: 15px;
}

.manuscript .meta span, .manuscript .meta a {
  font-family: "Roboto", "sans-serif";
  margin-top: 2px;
}

.manuscript .meta .int-he {
  font-family: "Heebo", "sans-serif";
}

.webpageList.empty .loadingMessage {
  margin-top: 0px;
}

.webpageList .webpagesLinkerMessage {
  padding: 20px 0px;
  color: #999;
  border-top: 1px solid #E5E5E5;
  font-size: 13px;
}

.marginless .webpageList .webpagesLinkerMessage {
  padding: 20px 34px;
}

.webpageList .webpagesLinkerMessage a {
  color: #999;
  text-decoration: underline;
}

.manuscriptImage {
  width: auto;
  max-height: 180px;
  border-radius: 3px;
}

.manuscriptCaption {
  font-family: "Adobe Garamond Pro", "sans-serif";
  font-size: 18px;
  line-height: 22px;
  margin-top: 13px;
  margin-bottom: 2px;
  border-bottom: 0px;
  text-align: left;
}

.manuscriptCaptionHe {
  font-family: "Taamey Frank", "Heebo", "sans-serif";
  font-size: 22px;
  line-height: 22px;
  margin-top: 13px;
  margin-bottom: 2px;
  border-bottom: 0px;
  text-align: right;
}

.fullSizeImageLink {
  width: 292px;
  height: 23px;
  left: 830px;
  top: 367px;
  font-family: "Roboto", "sans-serif";
  font-style: normal;
  font-weight: normal;
  font-size: 13px;
  line-height: 15px;
  color: #999999
}

.manuscript {
  border-bottom: 1px solid #DDDDDD;
  margin: 29px 34px;
  padding-bottom: 19px;
  overflow-x: hidden;
}

.manuscript a {
  color: inherit;
}

/*.manuscriptBorder {*/

/*  border: 1px solid #dddddd;*/

/*  position: absolute;*/

/*  width: 292px;*/

/*  height: 0px;*/

/*  left: 830px;*/

/*  top: 409px;*/

/*}*/

.manuscriptList :last-child {
  border-bottom: 0px solid red;
}

.textList.marginless .webpageList.empty .loadingMessage {
  margin: 50px 40px;
}

.textRange .numberLabel {
  position: absolute;
  top: 14px;
}

.english .textRange .numberLabel {
  left: -24px;
}

.english .textRange .numberLabel.itag {
  right: -30px;
  left: initial;
}

.hebrew .textRange .numberLabel, .bilingual .textRange .numberLabel {
  right: -30px;
}

.multiPanel .textRange .numberLabel {
  display: none;
}

.multiPanel .textRange .numberLabel.itag {
  display: block;
  color: #4871bf;
}

.textRange.lowlight .numberLabel {
  color: #999;
}

.readerPanel.bilingual .connectionsPanel .he {
  display: none;
}

.connectionsSummaryLoading {
  padding: 20px 34px;
  color: #999;
}

.connectionsPanel .connectionPanelSectionHeader {
  margin-inline-start: 34px;
  margin-inline-end: 34px;
  margin-top: 30px;
  margin-bottom: 15px;
  border-bottom: 1px solid #CCCCCC;
  padding-bottom: 13px;
}

.connectionsPanel .connectionPanelSectionHeader .connectionPanelSectionHeaderInner {
  font-size: 14px;
  font-style: normal;
  font-weight: 400;
  line-height: 18px;
  letter-spacing: 0em;
  text-align: justified;
  color: #666666;
  text-transform: uppercase;
}

.connectionsPanel .connectionsSummaryLoading .loadingMessage {
  margin-top: 0;
}

.textListTextRangeBox {
  position: relative;
}

.textListTextRangeBox .textRange {
  margin-bottom: 0;
  padding-bottom: 0;
}

.textListTextRangeBox .connection-buttons, .versionsTextList .connection-buttons {
  margin-bottom: 28px;
  display: flex;
  align-items: flex-start;
  align-content: flex-start;
}

.connection-buttons.access-user .connection-button.delete-link {
  display: none;
}

.connection-buttons .connection-button {
  font-style: normal;
  font-weight: normal;
  font-size: 13px;
  line-height: 15px;
  color: #999999;
  margin-inline-end: 15px;
  text-decoration: none;
  cursor: pointer;
  display: flex;
  flex-flow: row wrap;
  align-items: center;
}

.singlePanel .connection-buttons .connection-button {
  text-align: start;
  margin-inline-end: 5px;
}

.connection-buttons .connection-button span {
  text-align: initial;
}

.connection-buttons .connection-button .int-en {
  font-family: "Roboto", "Helvetica Neue", "Helvetica", sans-serif;
}

.connection-buttons .connection-button .int-he {
  font-family: "Heebo", "Roboto", "Helvetica Neue", "Helvetica", sans-serif;
}

.toolsMessage {
  margin: 130px 0;
  text-align: center;
  font-size: 18px;
}

.connection-buttons .connection-button::before {
  display: block;
  content: ' ';
  background-size: 15px 15px;
  background-repeat: no-repeat;
  height: 15px;
  width: 15px;
  margin-inline-end: 5px;
}

.connection-buttons .panel-open-link::before {
  background-image: url("/static/icons/open-panel.svg");
}

.connection-buttons .delete-link::before {
  background-image: url("/static/icons/remove-connection.svg");
}

.connection-buttons .add-to-sheet-link::before {
  background-image: url("/static/icons/add-to-sheet.svg");
}

.toolsButtonContainer {
  display: flex;
  justify-content: flex-start;
  color: #000;
  /*border-top: 1px solid #E5E5E5;*/
  cursor: pointer;
  font-size: 16px;
  letter-spacing: 1px;
  margin: 20px 34px;
  align-items: center;
  flex-wrap: wrap;
}

.toolsButtonContainer .toolsButtonText,
.toolsButtonContainer .toolsSecondaryButton {
  position: relative;
  top: 1.5px;
}

.toolsButton {
  background: none;
  padding: 0;
  border: 0px;
  flex: 1 1 auto;
}

.toolsSecondaryButton {
  color: var(--dark-grey);
  --english-font: var(--english-sans-serif-font-family);
  --hebrew-font: var(--hebrew-sans-serif-font-family);
  height: var(--sans-serif-small-font-size);
  margin-inline-start: 30px;
  align-self: flex-start;
}

.linkArrow {
  height: var(--sans-serif-small-font-size);
  position: relative;
  top: 1px;
}

.toolsButtonContainer .toolsButton.greyColor {
  color: var(--dark-grey);
}

.toolsButton .toolsButtonText .connectionsCount::before {
  content: " ";
}

.topicList.topicsHe {
  direction: rtl;
}

.topicList.topicsEn {
  direction: ltr;
}

.interface-hebrew .topicList.topicsEn {
  direction: rtl;
}

.topicButton {
  display: flex;
  justify-content: flex-start;
  color: #000;
  cursor: pointer;
  font-size: 16px;
  flex-direction: column;
  letter-spacing: unset;
  align-items: initial;
  border-top: 1px solid #E5E5E5;
  padding: 20px 34px;
  margin: initial;
}
.topicButton:hover {
  text-decoration: none;
}

.topicButton .topicButtonTitle {
  display: flex;
  flex-direction: row;
  justify-content: space-between;
  text-align: left;
}

.topicButton .topicButtonTitle .he {
  text-align: right;
}

.topicButton .contentText .en {
  font-family: "adobe-garamond-pro", "Crimson Text", Georgia, serif;
}

.topicButtonTitle .he {
  font-size: 122%;
}

.topicButton .three-dots-button.tooltip-toggle::before, .named-entity-title-bar .three-dots-button.tooltip-toggle::before {
  transform: none;
  left: unset;
  right: 30px;
  width: 180px;
}

.readerPanel.hebrew .topicButton .three-dots-button.tooltip-toggle::before, .readerPanel.hebrew .named-entity-title-bar .three-dots-button.tooltip-toggle::before {
  right: unset;
  left: 30px;
  text-align: right;
}

.topicButton .smallText {
  margin-top: 10px;
  line-height: 18px;
  font-size: 18px;
  text-align: start;
}

.topicButton .smallText .en {
  font-family: "Roboto", "Helvetica Neue", "Helvetica", sans-serif;
  font-size: 13px;
  font-weight: normal;
  color: #999;
}

.topicButton .smallText .he {
  font-family: "Heebo", sans-serif;
  font-size: 13px;
  font-weight: normal;
  color: #999;
}

.toolsButton:hover {
  text-decoration: none;
  color: inherit;
}

.toolsButton.systemTypeface .toolsButtonText span.int-en, .toolsButton.systemTypeface .toolsButtonText span.en {
  font-family: "Roboto", "Helvetica Neue", "Helvetica", sans-serif;
}

.toolsButton.textTypeface .toolsButtonText span.int-en, .toolsButton.textTypeface .toolsButtonText span.en {
  font-family: "adobe-garamond-pro", "Crimson Text", Georgia, serif;
}

.toolsButton.systemTypeface .toolsButtonText span.int-he, .toolsButton.systemTypeface .toolsButtonText span.he {
  font-family: "Heebo", "Roboto", "Helvetica Neue", "Helvetica", sans-serif;
}

.toolsButton.textTypeface .toolsButtonText span.int-he, .toolsButton.textTypeface .toolsButtonText span.he {
  font-family: "Taamey Frank", "adobe-garamond-pro", "Crimson Text", Georgia, "Times New Roman", serif;
  font-size: 122%;
}

.toolsButton .toolsButtonIcon {
  color: #999;
  font-size: 20px;
  width: 20px;
  margin-top: -1px;
}

.interface-hebrew .toolsButton .toolsButtonIcon {
  margin-top: 1px;
}

.toolsButton img.toolsButtonIcon {
  width: 18px;
  height: 18px;
  vertical-align: middle;
}

.toolsButton .toolsButtonText {
  margin-inline-start: 15px;
}

.shareSettingsBox .shareDropdown {
  display: inline-block;
  height: 20px;
  width: 52px;
  margin: 0 3px;
  border: 0;
  color: var(--sefaria-blue);
  font-weight: 600;
  --english-font: var(--english-sans-serif-font-family);
  --hebrew-font: var(--hebrew-sans-serif-font-family);
  font-size: var(--sans-serif-body-font-size);
  align-self: flex-end;
  appearance: none;
  -webkit-appearance: none;
  -moz-appearance: none;
  bottom: 1px;
  position: relative;
  background-color: Transparent;
  background-image: url(/static/icons/arrow-down-bold.svg);
  background-repeat: no-repeat;
  background-position: right;
  background-size: 12px;
}

.shareInputBox .copyLinkIcon {
  float: right;
  margin: 0px -5px 1px 0px;
}

.shareInputBox span {
  --english-font: var(--english-sans-serif-font-family);
  --hebrew-font: var(--hebrew-sans-serif-font-family);
  font-size: var(--sans-serif-body-font-size);
}

.shareInputBox {
  position: relative;
  display: flex;
  box-sizing: border-box;
  border-radius: 7px;
  border: none;
  box-shadow: 0 1px 3px rgb(0 0 0 / 20%);
  font-size: var(--sans-serif-body-font-size);
  font-family: "Roboto", "Helvetica Neue", "Helvetica", sans-serif;
  color: #666;
  padding: 20px 20px;
  margin: 19px 33px;
}

.shareInput {
  width: calc(100% - 40px);
  box-sizing: border-box;
  border-radius: 7px;
  border: none;
  font-size: var(--sans-serif-body-font-size);
  font-family: "Roboto", "Helvetica Neue", "Helvetica", sans-serif;
  color: #666;
  text-overflow: ellipsis;
}

.shareInputBox .shareInputButton {
  background-color: #fff;
  position: absolute;
  border: 0;
  margin-inline-start: calc(100% - 60px);
}

.shareInputBox .shareInputButton:active {
  background-color: var(--light-grey);
  border: 0;
  margin-inline-start: 20px;
}

.shareSettingsBox {
  display: flex;
  box-sizing: border-box;
  border-radius: 7px;
  border: none;
  font-size: var(--sans-serif-body-font-size);
  --english-font: var(--english-sans-serif-font-family);
  --hebrew-font: var(--hebrew-sans-serif-font-family);
  color: var(--dark-grey);
  margin: 20px 34px;
}

.addToSourceSheetBox {
  position: relative;
}

.addToSourceSheetBox input {
  padding: 13px 12px;
  margin: 0;
  cursor: pointer;
  font-size: 18px;
  border-radius: 4px;
  box-shadow: none;
  border: 1px solid #E9E9E9;
  width: 60%;
  height: 50px;
  box-sizing: border-box;
}

.addToSourceSheetBox .button {
  width: 100%;
  text-align: center;
  margin: 0;
}

.addToSourceSheetBox .button.small {
  width: 37%;
  box-sizing: border-box;
  height: 50px;
  padding: 17px;
  margin: 0;
  float: right;
}

.interface-hebrew .addToSourceSheetBox input {
  width: 47%;
}

.interface-hebrew .addToSourceSheetBox .button.small {
  width: 50%;
  float: left;
}

.addToSourceSheetBox .newSheet {
  border-top: 1px solid #E9E9E9;
  padding: 14px 22px;
}

.addToSourceSheetBox .newSheet input::placeholder {
  /* eventual spec? */
  font-family: "Roboto", "Helvetica Neue", "Helvetica", sans-serif;
}

.addToSourceSheetBox .newSheet input::-webkit-input-placeholder {
  /* Chrome/Opera/Safari */
  font-family: "Roboto", "Helvetica Neue", "Helvetica", sans-serif;
}

.addToSourceSheetBox .newSheet input::-moz-placeholder {
  /* Firefox 19+ */
  font-family: "Roboto", "Helvetica Neue", "Helvetica", sans-serif;
}

.addToSourceSheetBox .newSheet input:-ms-input-placeholder {
  /* IE 10+ */
  font-family: "Roboto", "Helvetica Neue", "Helvetica", sans-serif;
}

.addToSourceSheetBox .newSheet input:-moz-placeholder {
  /* Firefox 18- */
  font-family: "Roboto", "Helvetica Neue", "Helvetica", sans-serif;
}

.confirmAddToSheet {
  text-align: center;
  background-color: #FBFBFA;
  margin-bottom: 10px;
}

.confirmAddToSheet .message {
  text-align: start;
}

.confirmAddToSheet.addToSourceSheetBox .message span {
  font-family: 'HebrewInEnglish Serif Font', "adobe-garamond-pro", "Crimson Text", Georgia, "Times New Roman", serif;
  font-style: normal;
  font-weight: normal;
  font-size: 18px;
  line-height: 25px;
  text-decoration-line: none;
  color: #666666;
}

.confirmAddToSheet.addToSourceSheetBox .message span a {
  text-decoration: underline;
  color: #666666;
}

.confirmAddToSheet .button {
  width: 100%;
}

.connectionsPanel .allSheetsLink, .connectionsPanel .allNotesLink {
  display: block;
  margin-top: 10px;
}

.interface-hebrew .allNotesLinks {
  text-align: left;
}

.noteList+.noteList {
  border-top: 1px solid #ccc;
}

.connectionsPanel .loadingMessage {
  margin-top: 40px;
}

.connectionsPanel textarea.noteText, .connectionsPanel textarea.feedbackText, .sideColumn textarea.feedbackText {
  width: 100%;
  min-height: 100px;
  border: none;
  border-radius: 7px;
  padding: 20px 25px;
  box-sizing: border-box;
  box-shadow: 0 1px 3px rgba(0, 0, 0, 0.2);
  font-size: 18px;
  font-family: "adobe-garamond-pro", "Crimson Text", Georgia, serif;
  margin-bottom: 10px
}

.connectionsPanel .noteSharingToggle {
  border: 1px solid #ccc;
  border-radius: 4px;
  margin-bottom: 12px;
}

.connectionsPanel .notePrivateButton, .connectionsPanel .notePublicButton {
  width: 50%;
  display: inline-block;
  text-align: center;
  color: #CCC;
  padding: 16px 24px;
  border-radius: 4px;
  cursor: pointer;
  font-size: 15px;
  letter-spacing: 1px;
  font-family: "Roboto", "Helvetica Neue", "Helvetica", sans-serif;
  box-sizing: border-box;
}

.connectionsPanel .notePrivateButton.active, .connectionsPanel .notePublicButton.active {
  background-color: white;
  color: #666;
}

.connectionsPanel .notePrivateButton {
  border-right: 1px solid #ccc;
  border-top-right-radius: 0;
  border-bottom-right-radius: 0;
}

.hebrew .connectionsPanel .notePrivateButton {
  border-left: 1px solid #ccc;
  border-top-left-radius: 0;
  border-bottom-left-radius: 0;
  border-right: none;
  border-top-right-radius: 4px;
  border-bottom-right-radius: 4px;
}

.connectionsPanel .line {
  width: 100%;
  border-bottom: 1px solid #ccc;
  margin: 40px 0;
}

.connectionsPanel .deleteNote {
  text-align: center;
  padding: 18px 0;
  color: #999;
  font-size: 15px;
  cursor: pointer;
  font-family: "Roboto", "Helvetica Neue", "Helvetica", sans-serif;
}

.connectionsPanel.textList .note {
  padding: 30px 0;
  position: relative;
}

.connectionsPanel.textList .note {
  border-top: 1px solid #E6E5E6;
}

.connectionsPanel.textList .note:first-child {
  border-top: none;
}

.connectionsPanel .noteButtons {
  position: absolute;
  top: 30px;
  left: -32px;
}

.interface-hebrew .connectionsPanel .noteButtons {
  left: auto;
  right: -32px;
}

.connectionsPanel .editNoteButton {
  visibility: hidden;
}

.connectionsPanel .note:hover .editNoteButton {
  visibility: visible;
}

.connectionsPanel .noteButtons .fa {
  cursor: pointer;
  color: #C6C6C6;
  font-size: 20px;
  margin: 0 8px;
}

.connectionsPanel .chavruta #chavrutaURL {
  background: #FBFBFA;
  box-shadow: 0px 1px 3px rgba(0, 0, 0, 0.25);
  border-radius: 6px;
  border: none;
  width: calc(100% - 22px);
  padding: 15px 11px;
  font-family: "Roboto", "Helvetica Neue", "Helvetica", sans-serif;
  color: #666;
  font-style: normal;
  font-weight: normal;
  font-size: 16px;
  line-height: 19px;
}

.connectionsPanel .chavruta .buttonContainer, .feedbackOverlay .buttonContainer {
  width: 100%;
  margin-top: 15px;
  text-align: center;
}

.connectionsPanel .chavruta .startChavrutaButton {
  color: #fff;
}

.connectionsPanel .chavruta .startChavrutaButton img {
  filter: invert(100%) sepia(0%) saturate(7500%) hue-rotate(181deg) brightness(118%) contrast(111%);
  margin-inline-end: 10px;
}

.connectionsPanel .chavruta .headerText {
  font-family: "Roboto", "Helvetica Neue", "Helvetica", sans-serif;
  font-style: normal;
  font-weight: 500;
  font-size: 22px;
  line-height: 26px;
  padding-bottom: 13px;
  color: #666666;
  border-bottom: 1px solid #CCCCCC;
}

.connectionsPanel .chavruta p {
  font-size: 16px;
  font-family: "Roboto", "Helvetica Neue", "Helvetica", sans-serif;
  line-height: 19px;
  color: #666666;
}

.connectionsPanel .chavruta .fakeBrowser {
  width: 100%;
  margin: 30px auto 30px;
}

.fakeBrowser .fakeBrowserHeader {
  background: #C4C4C4;
  width: 100%;
  height: 30px;
  display: inline-flex;
  border-radius: 3px 3px 0 0;
}

.fakeBrowser .fakeBrowserButtons {
  padding: 7px;
}

.fakeBrowser .fakeBrowserButton {
  width: 8px;
  height: 8px;
  border-radius: 8px;
  display: inline-block;
  margin: 0px 1px;
}

.fakeBrowserButton.red {
  background: #E96E4C;
}

.fakeBrowserButton.yellow {
  background: #E6A935;
}

.fakeBrowserButton.green {
  background: #85C33D;
}

.fakeBrowser .fakeBrowserURLBar {
  background: #fff;
  flex: 1;
  align-self: center;
  margin-right: 10px;
  text-align: center;
  opacity: 0.85;
  border-radius: 4px;
  color: #9B9B9B;
}

.fakeBrowser .fakeBrowserMain {
  width: 100%;
  height: 190px;
  background-color: #fff;
  border-radius: 0 0 3px 0;
}

.fakeBrowser .fakeBrowserMain .fakeBrowserLeft {
  padding: 10px;
  background-color: #EDEDEC;
  width: 85px;
  display: inline-block;
  border-radius: 0 0 0 3px;
}

.fakeBrowser .fakeBrowserMain .fakeBrowserRight {
  padding: 0 10px;
  background-color: #fff;
  width: calc(100% - 127px);
  display: inline-block;
}

.fakeBrowser .fakeBrowserMain .fakeBrowserRight hr {
  border: none;
  margin-top: 8px;
  border-top: 3px solid #ccc;
}

.fakeBrowser .fakeBrowserMain .fakeBrowserRight hr:nth-child(4n+0) {
  margin-bottom: 16px;
  width: 80%;
  margin-inline-start: 0;
}

.fakeBrowser .fakeBrowserButtonAvatar {
  margin: 10px auto 5px;
  width: 80%;
  text-align: center;
}

.fakeBrowser .fakeBrowserButtonAvatar img {
  width: 100%;
}

.fakeBrowser .fakeBrowserButtonAvatar .default-profile-img {
  line-height: 68px;
  background: #212E50;
}

.addConnectionBox {
  font-size: 18px;
  text-align: center;
}

.addConnectionBox .dropdown .dropdownMain {
  justify-content: center;
}

.addConnectionBox .dropdown .dropdownMain span, .addConnectionBox .dropdown .dropdownMain img {
  margin-inline-start: auto;
}

.addConnectionSummary {
  margin-bottom: 20px;
}

.loginPrompt {
  text-align: center;
}

.loginPrompt .loginPromptMessage {
  font-size: 18px;
  margin-bottom: 20px;
}

.loginPrompt .button {
  width: auto;
  margin: 0 6px;
}

.profile-pic {
  display: flex;
  justify-content: center;
  align-items: center;
  flex-direction: column;
}

.profile-page {
  background-color: var(--lightest-grey);
}

.profile-page .profile-pic .profile-pic-hover-button {
  display: none;
}

.profile-pic-cropper-error {
  line-height: 1;
  max-width: 50vw;
  overflow: hidden;
}

.profile-page .profile-pic:hover .profile-pic-hover-button.profile-pic-button-visible {
  display: flex;
}

.profile-page .profile-pic .profile-pic-button-row {
  display: flex;
}

.profile-page .profile-pic .profile-pic-button {
  position: relative;
  top: calc(-1 * ((175px/2) + (46px/2)));
  /* height of .profile-img + height of .profile-pic-button */
}

.profile-pic-cropper-modal {
  max-width: unset !important;
  max-height: unset !important;
  padding: 15px 15px 17px 15px !important;
  box-shadow: 0px 1px 4px rgba(0, 0, 0, 0.4);
  background-color: #FFF !important;
  border-radius: 6px;
}

.profile-pic-cropper-modal-inner {
  overflow: auto;
  display: block;
  line-height: 0;
  border-radius: 6px;
}

.profile-pic-loading {
  display: flex;
  align-items: center;
  justify-content: center;
  margin-top: 17px;
}

.profile-pic-cropper-modal .ReactCrop__crop-selection {
  border-radius: 50%;
  box-shadow: 0 0 0 9999em rgba(255, 255, 255, 0.6);
}

.profile-pic-cropper-modal .ReactCrop__image {
  max-width: 50vw;
  max-height: 50vh;
}

.profile-pic-close {
  right: 25px !important;
}

.profile-pic-cropper {}

.profile-page .profile-pic .profile-pic-cropper-modal .profile-pic-cropper-button {
  display: inline-flex;
}

.profile-page .profile-pic .profile-pic-cropper-desc {
  margin-top: 9px;
  margin-bottom: 18px;
}

.profile-pic .profile-pic-input-file {
  /* make it essentially invisible so it stays in DOM and is accessible */
  width: 0.1px;
  height: 0.1px;
  opacity: 0;
  overflow: hidden;
  position: absolute;
  z-index: -1;
}

.readerNavMenu.profile-page .resourcesLink img {
  top: 0;
}

.profile-page .logoutLink {
  box-shadow: none;
  font-size: 16px;
}

.profile-page .logoutLink .int-en {
  font-family: "Roboto", "Helvetica Neue", "Helvetica", sans-serif;
}

.profile-page .logoutLink .int-he {
  font-family: "Heebo", sans-serif;
}

.notificationsTitleIcon {
  position: relative;
  top: 2px;
}

.notification {
  border-bottom: 1px solid var(--light-grey);
  border-top: none;
  padding: 25px 0;
  line-height: 1.4;
}

.notification {
  display: flex;
}

.notification .imageSection {
  margin-inline-end: 15px;
}

.notification .imageSection img {
  height: 30px;
  width: 30px;
  border-radius: 15px;
}

.notification .mainSection {
  flex: 1;
}

.notification a {
  unicode-bidi: plaintext;
}

.notification a:hover {
  color: inherit;
}

.notification .topLine {
  display: flex;
  justify-content: space-between;
  flex-direction: row;
  margin-top: 2px;
  align-content: space-between;
}

.notification .topLine a {
  font-weight: bold;
}

.notification .topLineText {
  flex: 1;
}

.notification .date {
  color: var(--medium-grey);
  font-size: 14px;
  margin-inline-start: 15px;
}

.notification .notificationBody {
  margin-top: 20px;
}

.notification .sheetTitle, .notification .collectionName {
  --english-font: var(--english-serif-font-family);
  --hebrew-font: var(--hebrew-serif-font-family);
  font-size: 24px;
  display: block;
}

.notification .sheetSummary {
  --english-font: var(--english-serif-font-family);
  --hebrew-font: var(--hebrew-serif-font-family);
  color: var(--dark-grey);
  font-size: 18px;
  margin-top: 10px;
}

.notification .replyButton {
  margin-top: 15px;
}

.notification .replyButton img {
  width: 15px;
  height: 10px;
  margin-inline-end: 10px;
}

.notification-message-link {
  display: inline-block;
  padding: 0 5px;
}

.globalUpdateForm {
  padding: 20px;
  background-color: #ddd;
  border-radius: 15px;
  font-size: 18px;
}

.globalUpdateForm .storyTypeSelector {
  padding-bottom: 15px;
}

.globalUpdateForm select {
  margin: 0 0 0 15px;
}

.globalUpdateForm .error {
  color: red;
  font-size: 90%;
}

.globalUpdateForm input[type="text"] {
  padding: 5px;
  margin: 5px 0;
  width: 260px;
}

.globalUpdateForm input[type="radio"] {
  padding: 5px;
  margin: 8px;
}

.globalUpdateForm label {
  padding-top: 10px;
  display: block;
}

.globalUpdateForm .previewButton {
  margin-left: 85%;
  font-size: 20px;
}

.update {
  position: relative;
}

.update .imageSection {
  display: none;
}

.update .delete-update-button {
  position: absolute;
  top: 8px;
  right: 0px;
  color: var(--dark-grey);
}

.story-action-button {
  display: inline-block;
  background: #CB6158;
  padding: 0 15px;
  margin: 0 8px;
  width: 60px;
  text-align: center;
  height: 19px;
  color: #fff;
  cursor: pointer;
  border-radius: 8px;
  box-shadow: 1px 1px 1px #ccc;
  border: 1px solid #ccc;
}

.lds-ring {
  display: inline-block;
  position: relative;
  width: 34px;
  height: 34px;
}

.lds-ring div {
  box-sizing: border-box;
  display: block;
  position: absolute;
  width: 21px;
  height: 21px;
  margin: 6px;
  border: 6px solid #999;
  border-radius: 50%;
  animation: lds-ring 1.2s cubic-bezier(0.5, 0, 0.5, 1) infinite;
  border-color: #999 transparent transparent transparent;
}

.lds-ring div:nth-child(1) {
  animation-delay: -0.45s;
}

.lds-ring div:nth-child(2) {
  animation-delay: -0.3s;
}

.lds-ring div:nth-child(3) {
  animation-delay: -0.15s;
}

@keyframes lds-ring {
  0% {
    transform: rotate(0deg);
  }
  100% {
    transform: rotate(360deg);
  }
}

.sefariaLogo {
  text-align: center;
  text-transform: uppercase;
  font-family: "Roboto", "Helvetica Neue", "Helvetica", sans-serif;
}

#appLoading {
  position: fixed;
  text-align: center;
  background-color: #FBFBFA;
  height: 100%;
  width: 100%;
  direction: initial;
}

#appLoading .loadingMessage {
  position: absolute;
  top: 45%;
  left: 50%;
  transform: translate(-50%, -50%);
}

#appLoading img.int-en {
  width: 150px;
  height: 42px;
  margin-bottom: 6px;
}

#appLoading img.int-he {
  width: 150px;
  height: 49px;
  margin-bottom: 6px;
}

.emptyDesktop {
  margin-top: 200px;
  text-align: center;
  color: #999;
}

.button {
  display: inline-block;
  color: white;
  background-color: var(--sefaria-blue);
  box-shadow: 0 1px 3px rgba(0, 0, 0, 0.25);
  border-radius: 6px;
  padding: 16px 30px;
  margin: 0 2px 6px 2px;
  cursor: pointer;
  font-size: 16px;
  box-sizing: border-box;
  line-height: 19px;
  text-align: center;
  --english-font: var(--english-sans-serif-font-family);
  --hebrew-font: var(--hebrew-sans-serif-font-family);
  border: none;
}

.button.disabled {
  border: 1px solid var(--light-grey);
  background-color: var(--lightest-grey);
  font-size: 16px;
  line-height: 19px;
  text-align: center;
  color: var(--medium-grey);
  box-shadow: none;
}

.button.disabled:hover {
  color: var(--medium-grey);
  cursor: initial;
}

a.button {
  color: white;
}

.button:hover, a.button:hover {
  color: white;
  text-decoration: none;
}

.button.white {
  background-color: white;
  color: #333;
}

a.button.white {
  color: var(--dark-grey);
}

.button.grey {
  background-color: var(--lighter-grey);
  color: var(--dark-grey);
  box-shadow: none;
  border: none;
}

a.button.mini {
  padding: 5px;
  font-size: .8em;
}

.interface-english .userSheetTitle a.button.mini {
  float: right;
}

.interface-hebrew .userSheetTitle a.button.mini {
  float: left;
}

.button.transparent {
  color: #666;
  background-color: transparent;
  border: 1px solid transparent;
}

.profile-page .button.transparent {
  border: 0;
}

.button.transparent.bordered {
  border: 1px solid #CCC;
}

.button.fillWidth {
  width: 100%;
  text-align: center;
  display: block;
  margin: 10px 0;
}

.button.squareBorder {
  border-radius: 0;
}

a .button:hover {
  text-decoration: none;
}

.button.small {
  padding: 10px 14px;
  width: -moz-fit-content;
  width: fit-content;
}

.button.extraSmall {
  border-radius: 6px;
  box-shadow: none;
  margin: 0;
  padding: 5px 8px;
  height: 30px;
  line-height: 20px;
  letter-spacing: normal;
}

.button .buttonIcon {
  margin-inline-end: 7px;
  vertical-align: middle;
}

.button.small .buttonIcon {
  height: 14px;
  width: 14px;
  margin-top: -3px;
}

.button.appButton {
  box-shadow: none;
  border: 2px solid #18345D;
  color: #18345D;
}

.button.appButton img {
  margin-inline-end: 5px;
}

.button.appButton.iconOnly {
  width: 40px;
  height: 40px;
  box-sizing: border-box;
  display: inline-flex;
  padding: 0;
  justify-content: center;
  align-items: center;
}

.button.appButton.iconOnly img {
  width: 18px;
  height: 18px;
  margin: 0;
}

.lexicon-content {
  font-size: 15px;
  padding-bottom: 10px;
  margin-bottom: 1px;
}

.lexicon-link:hover {
  text-decoration: underline;
}

.lexicon-header {
  padding: 10px;
  border-bottom: 1px solid #e5e5e5;
  background-color: #AAAAAA;
}

.lexicon-header h4 {
  font-size: 1.2em;
  margin: 0;
}

.entry+.entry {
  padding-top: 10px;
}

.lexicon-results {
  padding-top: 20px;
}

.named-entity-attribution {
  margin-top: 13px;
}

.named-entity-ambiguous {
  margin-bottom: 24px;
}

.named-entity-ambiguous .systemText .int-en, .named-entity-ambiguous .systemText .int-he {
  color: #999;
}

.named-entity-title-bar {
  display: flex;
  flex-direction: row;
  justify-content: space-between;
}

.named-entity-wrapper {
  display: flex;
  flex-direction: column;
}

.named-entity-wrapper+.named-entity-wrapper {
  margin-top: 26px;
}

.readerPanel.english .named-entity-wrapper {
  direction: ltr;
}

.readerPanel.hebrew .named-entity-wrapper {
  direction: rtl;
}

.lexicon-results .named-entity-description {
  margin-top: 13px;
}

.lexicon-results .named-entity-description .en, .lexicon-results .named-entity-description .he {
  color: #666;
}

.lexicon-results .entry>div {
  padding: 1% 0 1% 0;
  margin: auto;
}

.lexicon-results .entry a {
  font-size: .8em;
  font-weight: bold;
  letter-spacing: 1px;
  cursor: pointer;
  color: #333;
}

.lexicon-results .entry .headline {
  color: #333;
  font-size: 1.2em;
  display: block;
}

.lexicon-results .entry .headwords .headword {
  display: inline;
}

.lexicon-results .entry .morphology {
  font-family: "Roboto", "Helvetica Neue", "Helvetica", sans-serif;
  color: #999;
  display: inline;
  margin-right: 5px;
}

.lexicon-results .entry .lang-ref {}

.lexicon-results .entry .definition-content {
  color: #444;
}

.lexicon-results ol {
  list-style-position: inside;
}

.lexicon-results .entry .definition li.sense {
  margin-left: 15px;
  padding-bottom: 10px;
}

.lexicon-results .entry .definition ol.senses {
  padding-left: 0;
}

.lexicon-results .entry .definition>li.sense {
  margin-left: 0;
}

.lexicon-results .entry ol.definition {
  list-style-type: none;
  padding-top: 2px;
  padding-left: 0;
  margin: 0;
}

.lexicon-results .entry .definition .notes {}

.lexicon-results .entry .definition .derivatives {
  display: block;
  margin-left: 15px;
}

.lexicon-results .attribution {}

.lexicon-results .attribution div, .named-entity-wrapper .attribution div {
  display: block;
  font-family: "Roboto", "Helvetica Neue", "Helvetica", sans-serif;
  color: #aaa;
  font-size: 10px;
}

.lexicon-content .headword.en, .lexicon-content .headword.he, .lexicon-content .definition-content.en, .lexicon-content .definition-content.he, .lexicon-content .lexicon-results .attribution {
  display: inline;
}

.lexicon-content .headword.he, .lexicon-content .definition-content.he {
  direction: rtl;
}

.lexicon-content .headword.en, .lexicon-content .definition-content.en {
  direction: ltr;
}

.lexicon-instructions, .lexicon-content .loadingMessage {
  font-size: 15px;
  font-style: italic;
}

.splitHeader {
  text-align: left;
  display: flex;
  flex-direction: row;
  justify-content: space-between;
  color: #666;
  font-weight: 300;
}

.splitHeader .en {
  font-size: 14px;
}

.splitHeader .he {
  font-size: 14px;
}

.splitHeader select {
  margin-inline-start: 6px;
}

.sheetsNewButton {
  text-align: center;
  margin-bottom: 30px;
}

.sheetsNewButton a {
  color: inherit;
}

.sheet.userSheet .sheetTitle {
  font-family: "adobe-garamond-pro", "Crimson Text", Georgia, serif;
  font-size: 20px;
  color: #333;
  margin-bottom: 6px;
  unicode-bidi: plaintext;
}

.sheet.userSheet {
  font-size: 14px;
  color: #999;
  text-decoration: none;
  flex-direction: column;
}

.interface-english .sheet.userSheet {
  font-family: "Roboto", "Helvetica Neue", "Helvetica", sans-serif;
}

.interface-hebrew .sheet.userSheet {
  font-family: "Heebo", "sans-serif";
}

.sheet.userSheet .userSheetInfo {
  display: flex;
  justify-content: flex-start;
}

.sheet.userSheet .userSheetInfo span:before {
  content: '·';
  margin: auto 4px;
}

.sheet.userSheet .userSheetInfo span:first-child:before {
  content: '';
  margin: 0;
}

.sheet.userSheet .sheetAccess {
  margin: auto 4px;
}

.filterByTag {
  cursor: pointer;
  text-transform: none;
  font-size: 18px;
}

.sheet.userSheet .sheetEditButtons {
  font-size: 24px;
  height: 32px;
  width: 32px;
  text-align: center;
  line-height: 32px;
  background-color: white;
  border: 1px solid #E6E6E6;
  border-radius: 4px;
  margin-left: 10px;
  display: none;
  float: right;
  cursor: pointer;
  color: #999;
  text-decoration: none;
}

.sheetButton:hover {
  text-decoration: underline;
}

.sheetButton {
  border: 1px solid #fff;
}

.sheetButton.active {
  border: 1px solid #333;
}

.tagString a {
  text-decoration: none;
  color: #999;
}

.tagString a:after {
  content: ", ";
  color: #999;
}

.tagString a:last-child:after {
  content: "";
}

.singlePanel .collectionsList {
  margin-top: 0;
}

.collectionsList .enCollections, .collectionsList .heCollections {
  margin-bottom: 50px;
}

.readerPanel .collectionsList .enCollections .gridBox, .readerPanel .collectionsList .enCollections .int-he {
  direction: ltr;
}

.readerPanel .collectionsList .heCollections .gridBox {
  direction: rtl;
}

.collectionListing {
  display: flex;
  flex-direction: row;
  justify-content: space-between;
}

.profile-page .collectionListing {
  padding: 20px 0;
}

.collectionListing .left-content {
  display: flex;
  flex-direction: row;
  align-items: center;
}

.collectionListing+.collectionListing {
  border-top: 1px solid #ccc;
}

.collectionListingImageBox {
  width: 40px;
  height: 40px;
  border-radius: 20px;
  margin-inline-end: 10px;
  overflow: hidden;
  flex-shrink: 0;
}

.sheetMetaDataBox .collectionListingImageBox, .tocTop .collectionListingImageBox {
  background-color: transparent;
  overflow: initial;
}

.sheetMetaDataBox .title {
  display: block;
}

.sheetMetaDataBox .title br {
  /* hide the line breaks that are stripped before saving */
  display: none;
}

.sheetMetaDataBox .title * {
  /* chrome adds <div> tags to contenteditables and we want those inline as well  */
  display: inline;
}

.sheetMetaDataBox .title:empty:before {
  content: "Untitled";
  color: #999;
  position: relative;
  pointer-events: none;
  width: auto;
}

.interface-hebrew .sheetMetaDataBox .title:empty:before {
  content: "ללא שם";
}

.publishBox {
  text-align: start;
  background-color: #EDEDEC;
  border-radius: 6px;
  padding: 10px 20px;
  max-width: 540px;
  margin: 20px -20px;
  font-size: 16px;
  color: #666;
}

<<<<<<< HEAD
=======
div.transparentBackground.publishBox {
  background-color: inherit;
  border-radius: 0px;
  padding: 0px 20px;
  color: inherit;
}

>>>>>>> 7d05986f
.publishBox .smallText .int-en, .publishBox .smallText .int-he.enInHe {
  color: #666;
}

.publishBox p.error {
  color: red;
}

.publishBox p {
  margin-bottom: 15px;
}

.publishBox .error .react-tags, .publishBox textarea.error {
  border: 1px solid red;
}

.publishBox p strong {
  color: black;
  font-weight: 400;
}

.publishBox h3 {
  font-size: 22px;
  font-weight: 500;
  color: #666;
  margin-top: 12px;
  margin-bottom: 14px;
  text-transform: none;
  text-align: start;
}

.publishBox hr {
  border-bottom: none;
  border-right: none;
  border-left: none;
  border-top: 1px solid #CCC;
  margin-top: 20px;
}

.publishBox .smallText {
  color: #666666
}

.publishBox textarea {
  width: 100%;
  height: 100px;
  resize: none;
  box-sizing: border-box;
  font-size: 16px;
  color: #000;
  border: none;
  border-radius: 6px;
  box-shadow: 0px 1px 3px rgba(0, 0, 0, 0.25);
  font-style: normal;
  padding: 10px 10px 4px 10px;
  margin-bottom: 0px;
}

.publishBox textarea::placeholder {
  font-size: 16px;
  color: #666;
  font-style: normal;
  font-family: var(--english-sans-serif-font-family);
}

.publishBox .react-tags {
  position: relative;
  padding: 10px 10px 4px 10px;
  border-radius: 6px;
  background-color: #fff;
  box-shadow: 0px 1px 3px rgba(0, 0, 0, 0.25);
  /* shared font styles */
  font-size: 16px;
  line-height: 1.2;
  color: #666;
  /* clicking anywhere will focus the input */
  cursor: text;
}

.publishBox .react-tags.is-focused {
  border-color: #B1B1B1;
}

.publishBox .react-tags__selected {
  display: inline;
}

.publishBox .react-tags__selected-tag {
  display: inline-block;
  box-sizing: border-box;
  margin: 0 6px 6px 0;
  padding: 6px 8px;
  border: none;
  border-radius: 6px;
  background: #EDEDEC;
  color: #000;
  /* match the font styles */
  font-family: inherit;
  font-size: inherit;
  line-height: inherit;
}

.publishBox .react-tags__search-input, .publishBox .react-tags__search-input:focus, .publishBox .react-tags__search-input:focus-visible {
  font-family: inherit;
  font-size: inherit;
  border: none;
  outline: none;
}

.publishBox .react-tags__search-input::placeholder {
  font-size: 16px;
  font-style: normal;
  font-family: var(--english-sans-serif-font-family);
}

body.interface-hebrew .publishBox .react-tags__search-input::placeholder, body.interface-hebrew .publishBox textarea::placeholder {
  font-family: var(--hebrew-sans-serif-font-family);
}

.publishBox .react-tags__selected-tag:after {
  content: '\2715';
  color: #AAA;
  margin-inline-start: 8px;
  vertical-align: middle;
  font-size: 10px;
}

.publishBox .react-tags__selected-tag:hover, .publishBox .react-tags__selected-tag:focus {
  border-color: #B1B1B1;
}

.publishBox .react-tags__search {
  display: inline-block;
  /* match tag layout */
  padding: 7px 2px;
  margin-bottom: 6px;
  /* prevent autoresize overflowing the container */
  max-width: 100%;
}

.publishBox .publishButton {
  margin: 18px 0;
  text-align: end;
}

.publishBox .publishButton .button.published {
  background-color: #EDEDEC;
  border: 1px solid #CCCCCC;
  color: #666666
}

.publishBox .publishButton .button {
  padding: 15px 20px;
}

.publishSettingsEditMode .publishButton {
  margin: 14px 0 0;
  text-align: end;
  flex-direction: row;
  justify-content: flex-end;
  display: flex;
}

.publishSettingsEditMode .publishButton .publishedText {
  text-align: start;
  margin-top: 5px;
  margin-bottom: 0px;
  margin-inline-start: 0px;
  margin-inline-end: 15px;
  font-size: var(--sans-serif-body-font-size);
  --english-font: var(--english-sans-serif-font-family);
  --hebrew-font: var(--hebrew-sans-serif-font-family);
  color: var(--dark-grey);
}

.publishSettingsEditMode .publishButton .publishedText .publishedTextBold {
  font-weight: bold;
  color: black;
}

.publishSettingsEditMode .button.published {
  background-color: #FFFFFF;
  border: 1px solid #CCCCCC;
  color: var(--dark-grey);
  height: fit-content;
  align-self: center;
  border-radius: 6px;
  box-sizing: border-box;
  box-shadow: none;
  padding: 9px 10px;
}

.publishBox .react-tags__suggestions ul {
  position: absolute;
  inset-inline-start: 0;
  /* Note reduntant css rules below `body.interface-[hebrew|english]  .publishBox .react-tags__suggestions ul` */
  top: 100%;
  margin: 4px -1px;
  padding: 0;
  list-style: none;
  background: #fff;
  border: 1px solid #ccc;
  border-radius: 6px;
  min-width: 300px;
}

/* Reduntant given above `inset-inline-start` rule, but not standard on all browsers yet
RMN: 2021-04-22 */

body.interface-hebrew .publishBox .react-tags__suggestions ul {
  right: 0;
}

/* Reduntant given above `inset-inline-start` rule, but not standard on all browsers yet
RMN: 2021-04-22 */

body.interface-english .publishBox .react-tags__suggestions ul {
  left: 0;
}

.publishBox .react-tags__suggestions li {
  border-bottom: none;
  padding: 6px 8px;
}

.publishBox .react-tags__suggestions li mark {
  text-decoration: none;
  background: none;
  font-weight: normal;
}

.publishBox .react-tags__suggestions li:hover {
  cursor: pointer;
  background: #eee;
}

.publishBox .react-tags__suggestions li.is-active {
  background: #eee;
}

.publishBox .react-tags__suggestions li.is-disabled {
  opacity: 0.5;
  cursor: auto;
}

.interface-hebrew .sheetMetaDataBox .authorStatement {
  direction: rtl;
}

.editorSidebarToggle {
  position: fixed;
  top: 150px;
  right: 30px;
  height: 30px;
  width: 30px;
  border-radius: 30px;
  border: none;
  background-color: var(--sefaria-blue);
  cursor: pointer;
  box-shadow: 0px 1px 3px rgba(0, 0, 0, 0.25);
}
.interface-hebrew .editorSidebarToggle {
  left: 30px;
  right: auto;
}

.editorSidebarToggle:active {
  box-shadow: 0px 1px 1px rgba(0, 0, 0, 0.25);
}

.editorSidebarToggle::after {
  content: url("/static/img/3vdots.svg");
  position: absolute;
  top: 7px;
  left: 13px;
}

.collectionListingImage {
  height: 100%;
  width: 100%;
  object-fit: cover;
  background-color: white;
}

.collectionListingImage.default {
  width: 80%;
  height: 80%;
  margin: 10%;
  opacity: 0.4;
}

.collectionListingName {
  display: block;
  font-size: 30px;
  color: #000;
  margin-bottom: 5px;
}

.collectionListingName:hover {
  color: #333;
}

.collectionListingDetails {
  color: #999;
  font-size: 14px;
}

.collectionListingMembership {
  text-transform: capitalize;
}

.collectionListingDetailSeparator {
  margin: 8px;
}

.collectionInfo {
  margin-bottom: 35px;
}

.interface-hebrew .collectionInfo .he {
  display: inline;
}

.interface-hebrew .collectionInfo .en {
  display: none;
}

.collectionPage h1 {
  color: black;
  font-size: 30px;
  margin-bottom: 5px;
  --hebrew-font: var(--hebrew-serif-font-family);
  --english-font: var(--english-serif-font-family);
}

.collectionPage .navTitle {
  margin-bottom: 5px;
}

.collectionPage .collectionLabel {
  text-transform: uppercase;
  color: #666;
  font-size: 16px;
  letter-spacing: 2px;
  display: block;
  margin-bottom: 25px;
}

.collectionPage a:hover {
  color: inherit;
}

.collectionPage .collectionWebsite {
  display: block;
  font-size: 16px;
  margin-top: 15px;
  color: #4B71B7;
  direction: ltr;
}

.collectionPage .collectionDescription {
  font-size: 16px;
  color: #666;
  line-height: 1.3;
}

.collectionPage .collectionDescription .dedication {
  --hebrew-font: var(--hebrew-serif-font-family);
  --english-font: var(--english-serif-font-family);
}

.collectionPage .collectionDescription .en .dedication {
  font-style: italic;
  font-size: 18px;
  display: block;
}

.collectionPage .collectionDescription .he .dedication {
  font-size: 20px;
  display: block;
}

.collectionPage .bubbleTab {
  font-size: 16px;
}

.collectionPage .tagsList {
  --hebrew-font: var(--hebrew-serif-font-family);
  --english-font: var(--english-serif-font-family);
}

.collectionPage .emptyMessage .button {
  margin-top: 22px;
}

.collectionPage .emptyMessage .button:hover {
  color: white;
}

.collectionContentsTab .gridBox {
  margin-bottom: 30px;
}

.collectionPage .collectionContentsSectionLabel {
  color: var(--dark-grey);
  size: 16px;
  margin: 30px 0 12px 0;
}

.collectionPage .collectionContentsTag {
  font-size: 24px;
}

.collectionPage .sheetIcon {
  display: none;
}

.collectionPage .filterable-list .sheet a.sheetTitle {
  font-size: 24px;
}

.collectionPage .searchInCollectionLink {
  font-size: 16px;
  color: var(--dark-grey);
  margin-top: 20px;
  display: block;
}

.collectionInvitationBox {
  padding-bottom: 20px;
}

.collectionInvitationBox .button {
  margin: 0;
}

.collectionSheetInner {
  display: flex;
}

.collectionSheetInnerContent {
  flex: 1;
}

.sheet .sheetTitleText {
  font-family: var(--english-serif-font-family);
}

.sheetListingPinButton {
  display: none;
  opacity: 0.3;
  cursor: pointer;
}

.sheet:hover .sheetListingPinButton.active {
  display: block;
}

.sheetListingPinButton.pinned {
  display: block;
  opacity: 0.6;
}

#collectionInvitationInput {
  box-shadow: 0 1px 3px rgba(0, 0, 0, 0.2);
  border: none;
  margin-inline-end: 10px;
  font-size: 18px;
  position: relative;
  border-radius: 7px;
  box-sizing: border-box;
  width: 215px;
  padding: 10px 15px;
}

.collectionInvitationBoxMessage {
  font-size: 18px;
  padding: 12px 0 0;
  text-align: center;
}

.flexLineBreak {
  width: 100%;
  height: 0;
}

.collectionPage .collectionMemberListing {
  padding-bottom: 24px;
  font-family: "Roboto", "Helvetica Neue", "Helvetica", sans-serif;
  font-size: 16px;
  color: #666;
  display: flex;
  flex-direction: row;
  justify-content: start;
}

.collectionMemberListingPic {
  margin-inline-end: 10px;
}

.collectionMemberListingPic.invitation {
  background-color: var(--medium-grey);
  border-radius: 1000px;
  width: 40px;
  height: 40px;
  line-height: 40px;
  text-align: center;
}

.collectionMemberListingName {
  color: black;
}

.collectionMemberListingRole {
  color: var(--dark-grey);
  font-size: 13px;
  margin-top: 4px;
}

.collectionMemberListingText {
  position: relative;
}

.collectionPage .collectionMemberListing .collectionMemberListingActions {
  display: none;
}

.collectionPage .collectionMemberListing:hover .collectionMemberListingActions {
  display: inline-flex;
}

.collectionMemberListingActions .collectionMemberListingActionsButton {
  cursor: pointer;
  color: var(--dark-grey);
  margin-inline-start: 8px;
}

.collectionMemberListingActionsMenu {
  position: absolute;
  left: 0;
  top: 46px;
  line-height: 30px;
  background-color: white;
  border: 1px solid #ccc;
  border-radius: 4px;
  color: #999;
  font-size: 15px;
  z-index: 1;
}

.interface-hebrew .collectionMemberListingActionsMenu {
  right: 0;
  left: unset;
}

.collectionMemberListingActionsMenu .action {
  padding: 4px 10px;
  cursor: pointer;
  white-space: nowrap;
}

.collectionMemberListingActionsMenu .action:hover {
  background-color: #eee;
}

.collectionMemberListingActionsMenu .action+.action {
  border-top: 1px solid #ccc;
}

.collectionMemberListingActionsMenu .role {
  font-size: 17px;
  margin-right: 4px;
}

.collectionMemberListingActionsMenu .role.current {
  color: var(--dark-grey);
}

.collectionInvitationListing {
  display: inline-block;
  min-height: 50px;
  line-height: 50px;
}

.topicPanel .smallText .separator {
  color: #999;
  font-size: 20px;
  margin: 0 3px;
}

.topicFilterBox {
  display: flex;
  align-items: center;
  margin-bottom: 30px;
  background-color: var(--lighter-grey);
  border-radius: 100px;
  padding: 0 10px;
  margin-top: 0;
  width: 285px;
  max-width: 100%;
}

.singlePanel .topicFilterBox {
  margin-top: 20px;
}

.topicFilterBox .searchIcon {
  height: 18px;
  width: 18px;
  opacity: 0.4;
}

.topicFilterInput {
  padding: 0px 10px;
  line-height: 30px;
  flex: 1;
  box-sizing: border-box;
  border: none;
  background: transparent;
  font-size: 18px;
}

.topicsFilterReset {
  cursor: pointer;
  color: var(--medium-grey);
}

.topicsFilterResetIcon {
  height: 16px;
  width: 16px;
  margin-inline-start: 8px;
  vertical-align: -2px;
}

.alphabeticalTopicsNav {
  color: var(--dark-grey);
  margin-bottom: 5px;
}

.alphabeticalTopicsNav a {
  display: inline-block;
  margin-bottom: 10px;
}

.alphabeticalTopicsNav a+a {
  margin-inline-start: 10px;
}

.allTopicsList {
  min-height: 500px;
}

.topicPanel .topicLabel {
  text-transform: uppercase;
  font-weight: lighter;
  margin-bottom: 10px;
  font-size: 14px;
}

.topicPanel .topicLabel a {
  color: #8E8E8E;
}

.topicPanel .sideColumnMore {
  cursor: pointer;
  font-size: 16px;
  line-height: 26px;
  color: #666;
}

.topicPanel .sideColumnMore:hover {
  cursor: pointer;
  text-decoration: underline;
}

.topicPanel .sourceList {
  min-height: 500px;
}

.topicPanel .sourceList .loadingMessage {
  text-align: center;
}

.topicPanel .topicSource {
  margin-bottom: 40px;
  cursor: pointer;
  position: relative;
}

.topicPanel .topicSource .title {
  font-weight: bold;
}

.topicPanel .topicSource .score {
  font-size: 17px;
  color: #333;
  font-weight: normal;
  white-space: nowrap;
  border-radius: 4px;
  padding: 3px;
}

.topicPanel .topicSource .score:hover {
  background-color: #EEE;
}

.topicPanel .topicSource .score:active {
  background-color: #DDD;
}

.hebrew .topicPanel .topicSource .score {
  right: auto;
  left: 5px;
}

.topicPanel .topicSource .score img {
  width: 15px;
  height: 15px;
  vertical-align: middle;
  margin: -4px 0 0 2px;
  opacity: 0.6;
}

ul.aboutSheetLinks {
  list-style-type: none;
  padding-inline-start: 0;
  --english-font: var(--english-serif-font-family);
  --hebrew-font: var(--hebrew-serif-font-family);
  font-size: var(--serif-body-font-size);
}

h3.aboutSheetHeader {
  text-transform: none;
  color: var(--dark-grey);
  font-size: var(--sans-serif-h3-font-size);
  --english-font: var(--english-sans-serif-font-family);
  --hebrew-font: var(--hebrew-sans-serif-font-family);
  margin-bottom: 17px;
  margin-top: 36px;
  padding-bottom: 18px;
  border-style: none none solid none;
  border-color: var(--light-grey);
  border-width: 1px;
}

.aboutSheetPanel hr {
  height: 0px;
  border: 1px solid var(--light-grey);
}

.aboutSheetPanel div.description {
  color: var(--dark-grey);
  --english-font: var(--english-sans-serif-font-family);
  --hebrew-font: var(--hebrew-sans-serif-font-family);
  font-size: var(--sans-serif-body-font-size);
  margin: 20px 0px;
}

.aboutSheetPanel h2 {
  font-size: var(--serif-h3-font-size);
  color: #000000;
  text-transform: none;
  margin: 0px;
}

div.aboutSheetPanel>div.authorStatement {
  font-size: 16px;
  margin: 20px 0px;
}

.aboutSheetPanel h3.aboutSheetSubtitle {
  --english-font: var(--english-sans-serif-font-family);
  --hebrew-font: var(--hebrew-sans-serif-font-family);
  margin-top: 5px;
  margin-bottom: 20px;
}

div.aboutSheetMetadata {
  color: var(--medium-grey);
  --english-font: var(--english-sans-serif-font-family);
  --hebrew-font: var(--hebrew-sans-serif-font-family);
  font-size: var(--sans-serif-small-font-size);
  display: flex;
  flex-direction: column;
  margin: 10px 0px;
}
div.aboutSheetMetadata span:not(:first-child)::before{
  content: '•';
  margin-inline-start: 4px;
  margin-inline-end: 4px;
}

.hebrew .topicPanel .topicSource .score img {
  margin: -4px 2px 0 0;
}

.note a {
  color: #333;
  text-decoration: underline;
}

.noteListing {
  margin-bottom: 30px;
  border-bottom: 1px solid #ccc;
}

.noteListing a:hover {
  text-decoration: none;
}

.noteListing .textRange .title {
  font-size: 18px;
  color: #999;
  margin-bottom: 10px;
}

.noteListing .textRange .title:hover {
  text-decoration: underline;
}

.noteListing .textRange .text {
  font-size: 18px;
  font-style: italic;
  color: #999;
  margin-bottom: 18px;
}

.noteListing .textRange .text .he {
  font-style: normal;
}

.noteListing .segment {
  display: block;
}

.noteListing .note {
  font-size: 18px;
}

.noteListing .actionButtons {
  visibility: hidden;
  float: right;
  display: inline-block;
  cursor: pointer;
}

.interface-hebrew .noteListing .actionButtons {
  float: left;
}

.noteListing:hover .actionButtons {
  visibility: visible;
}

.noteListing .actionButtons img {
  width: 16px;
  height: 16px;
}

.noteListing .actionButtons img+img {
  margin: 0 0 0 10px;
}

.interface-hebrew .noteListing .actionButtons img+img {
  margin: 0 10px 0 0;
}

.noteListing:hover .actionButtons img:hover {
  opacity: 0.6;
}

.noteListing .mask {
  background-color: white;
  opacity: 0.5;
}

.addToSourceSheetModal {
  position: absolute;
  display: block;
  left: 40%;
  top: 240px;
  width: 330px;
  padding: 20px;
  background: #FBFBFA;
  border: #ccc 1px solid;
  border-radius: 4px;
  box-shadow: 0 0 10px #ccc;
  z-index: 200;
}

.addToSourceSheetModal .closeButton {
  margin-bottom: 10px;
  cursor: pointer;
  height: 18px;
  width: 18px;
  float: right;
}

.searchBox .keyboardInputInitiator {
  opacity: 0.4;
  width: 22px;
  height: 20px;
  padding: 4px 7px 2px;
  position: initial;
  vertical-align: 0px;
}

.header .searchBox .keyboardInputInitiator {
  display: none;
}

body #keyboardInputMaster {
  opacity: 1;
  background-color: #FBFBFA;
  border: 1px solid #ccc;
  padding: 5px;
  box-shadow: none;
  border-radius: 0.3em;
  /*position: relative;
    top: 100px;
    left: 395px;*/
}

body #keyboardInputMaster thead {
  display: none;
}

body #keyboardInputMaster tbody tr td table {
  border-spacing: 2px 2px;
}

body #keyboardInputMaster tbody tr td table tbody tr td {
  border: 0.5px solid #eee;
  background: white;
  font-family: "Heebo", "Roboto", sans-serif;
  min-width: 15px;
  vertical-align: middle;
  padding: 2px 8px;
  text-align: center;
  font-size: 14px;
  color: #333;
}

body #keyboardInputMaster tbody tr td table tbody tr td:hover, body #keyboardInputMaster tbody tr td table tbody tr td:active, body #keyboardInputMaster tbody tr td table tbody tr td.pressed {
  border: 1px solid #eee;
  background: #eee;
}

.calendarRefs {
  margin-bottom: 16px;
}

.calendarRef {
  font-size: 18px;
  color: #666;
  display: flex;
  margin: 2px 0;
}

.calendarRef a {
  color: inherit;
}

.calendarRef img {
  margin-top: 2px;
}

#editCollectionPageContainerInner {
  position: relative;
}

#editCollectionPage :not(h1) .int-en {
  font-family: "Roboto", "Helvetica Neue", "Helvetica", sans-serif;
}

#editCollectionPage :not(h1) .int-he {
  font-family: "Heebo", sans-serif;
}

#editCollectionPage .field {
  box-sizing: border-box;
  width: 100%;
  display: inline-block;
  vertical-align: top;
  padding: 12px;
}

#editCollectionPage .field.halfWidth {
  width: 50%;
  display: inline-block;
}

#editCollectionPage .field.quarterWidth {
  width: 25%;
  display: inline-block;
}

#editCollectionPage .field.threeQuarterWidth {
  width: 75%;
  display: inline-block;
}

#editCollectionPage .field>label {
  display: block;
  margin-bottom: 15px;
  color: #666;
}

#editCollectionPage input, #editCollectionPage textarea {
  display: block;
  width: 100%;
  padding: 15px 12px;
  border-radius: 5px;
  border: none;
  box-sizing: border-box;
  box-shadow: 0 1px 3px rgba(0, 0, 0, 0.2);
  font-family: "Roboto", "Helvetica Neue", "Helvetica", sans-serif;
  color: #333;
  font-size: 14px;
}

.interface-hebrew #editCollectionPage input, .interface-hebrew #editCollectionPage textarea {
  font-family: "Heebo", sans-serif;
}

#editCollectionPage .hiddenFileInput {
  width: 0.1px;
  height: 0.1px;
  opacity: 0;
  overflow: hidden;
  position: absolute;
  z-index: -1;
}

#editCollectionPage .collectionImage {
  max-width: 200px;
  margin-bottom: 5px;
  display: block;
}

#editCollectionPage .helperText {
  color: #999;
  font-size: 13px;
  width: 500px;
}

#editCollectionPage .collectionHeaderBox {
  width: 100%;
  background-color: white;
  margin-bottom: 5px;
}

#editCollectionPage .collectionHeader {
  float: right;
  max-width: 100%;
}

#editCollectionPage .deleteCollection {
  cursor: pointer;
  margin: 30px 10px;
  color: #999;
  text-align: right;
}

#editCollectionPage .deleteCollection:hover {
  text-decoration: underline;
}

.dropdown {
  position: relative;
}

.dropdown .dropdownMain {
  background: white;
  box-shadow: 0 1px 3px rgba(0, 0, 0, 0.2);
  border-radius: 7px;
  padding: 16px 22px;
  font-size: 16px;
  margin-bottom: 10px;
  cursor: pointer;
  line-height: 19px;
  color: var(--dark-grey);
  display: flex;
  justify-content: space-between;
  flex-direction: row;
}

.dropdown .dropdownMain.selected {
  color: var(--selected-option);
}

.dropdown .dropdownList .dropdownOption {
  font-size: 18px;
  cursor: pointer;
  padding: 0 22px;
  margin: 26px 0;
  border: none;
  color: var(--dark-grey);
  font-style: normal;
  font-weight: normal;
  font-size: 16px;
  line-height: 19px;
}

.dropdown .dropdownOpenButton {
  margin-inline-start: 6px;
  cursor: pointer;
  color: var(--dark-grey);
  font-size: 18px;
}

.interface-hebrew .dropdownOpenButton {
  float: left;
  margin-left: 0;
}

.dropdown .dropdownListBox {
  position: absolute;
  z-index: 1;
  margin-top: -14px;
  width: 100%;
  box-sizing: border-box;
  box-shadow: 0 1px 3px rgba(0, 0, 0, 0.2);
  background: white;
  border-bottom-left-radius: 7px;
  border-bottom-right-radius: 7px;
}

.dropdown .dropdownList {
  color: #999;
  background-color: white;
  box-sizing: border-box;
  padding: 0;
  max-height: 250px;
  overflow-x: hidden;
  overflow-y: scroll;
  border-bottom-left-radius: 7px;
  border-bottom-right-radius: 7px;
}

.singlePanel .dropdown .dropdownList {
  max-height: 150px;
}

.dropdown .dropdownList .dropdownOption.selected {
  color: var(--selected-option);
}

.addToSourceSheetBox .dropdownMain.noselect {
  display: flex;
  justify-content: space-between;
  align-items: center;
  align-content: flex-start;
  text-align: start;
}

.addToSourceSheetBox .dropdownMain.noselect::before {
  content: url("/static/img/sheet.svg");
  opacity: 0.4;
  display: inline-block;
  margin-inline-end: 10px;
  transform: scale(0.8);
  vertical-align: text-bottom;
  line-height: 10px;
}

.addToSourceSheetBox .dropdownMain.noselect::after {
  content: url("/static/icons/chevron.svg");
  margin-inline-start: auto;
  opacity: 0.4;
  height: 24px;
  transform: scale(0.6) rotate(90deg);
  transform-origin: center center;
}

.addToSourceSheetBox .dropdownMain.noselect.open::after {
  transform: scale(0.6) rotate(-90deg);
  transform-origin: center center;
}

.addToSourceSheetBox .dropdownMain .loadingMessage {
  margin: 0;
}

.addToSourceSheetBoxTitle {
  font-style: normal;
  font-weight: normal;
  font-size: 13px;
  line-height: 15px;
  color: #999999;
  margin-bottom: 11px;
}

.addToSourceSheetBox .selectedRef {
  padding: 16px 22px;
  font-size: 16px;
  margin-bottom: 15px;
  cursor: pointer;
  background: #FBFBFA;
  box-shadow: 0px 1px 3px rgba(0, 0, 0, 0.25);
  border-radius: 6px;
  text-align: start;
}

.addToSourceSheetBox .selectedRef span {
  font-family: "adobe-garamond-pro", "Crimson Text", Georgia, "Times New Roman", serif;
  font-style: normal;
  font-weight: normal;
  font-size: 18px;
  line-height: 25px;
  color: #666666;
}

.readerPanel.hebrew .addToSourceSheetBox .selectedRef span {
  font-family: "Taamey Frank", "adobe-garamond-pro", "Crimson Text", Georgia, "Times New Roman", serif;
  font-size: 1.2em;
}

.addToSourceSheetBox .dropdown .dropdownList .dropdownOption::before {
  content: url("/static/img/sheet.svg");
  opacity: 0.4;
  display: inline-block;
  margin-inline-end: 10px;
  transform: scale(0.8);
  vertical-align: text-bottom;
  line-height: 10px;
}

#footer {
  background-color: white;
  border-top: 1px solid #F4F4F4;
  overflow: hidden;
  padding: 18px 40px 70px 40px;
  text-align: left;
  color: #999;
}

.singlePanel #footer {
  padding: 18px 15px 70px 15px;
}

#footer a {
  display: block;
  color: #666;
}

.interface-hebrew #footer {
  direction: rtl;
  text-align: right;
}

.interface-english #footer .int-he {
  display: none;
}

.interface-hebrew #footer .int-he {
  display: inline;
  text-align: right;
}

#footerInner {
  max-width: 1000px;
  margin: 0 auto;
}

#footer .section {
  display: inline-block;
  vertical-align: top;
  width: 200px;
  margin: 20px 0;
}

.interface-english #footer .section {
  text-align: left;
}

.interface-hebrew #footer .section {
  text-align: right;
}

#footer .section .header {
  color: #000;
  margin-bottom: 18px;
  font-weight: normal;
  font-size: 16px;
}

#footer .section.last {
  float: right;
  text-align: right;
}

.interface-hebrew #footer .section.last {
  float: left;
  text-align: left;
}

#footer .section a {
  font-size: 16px;
  margin: 2px 0;
}

#footer .fa {
  margin: 0 3px;
}

#footer .header.connect {
  text-transform: uppercase;
}

.newsletterSignUpBox {
  position: relative;
  margin-bottom: 4px;
}

.newsletterSignUpBox .newsletterInput {
  border-radius: 6px;
  padding: 10px 32px 12px 16px;
  width: 150px;
  font-size: 15px;
  border: 1px solid #EEE;
  margin-bottom: 6px;
  color: #333;
}

.newsletterSignUpBox img {
  height: 18px;
  width: 18px;
  opacity: 0.2;
  position: absolute;
  top: 10px;
  right: 12px;
}

.interface-hebrew .newsletterSignUpBox .newsletterInput {
  padding: 8px 16px 11px 32px;
}

.interface-hebrew .newsletterSignUpBox img {
  right: auto;
  left: 12px;
  transform: scale(-1, 1);
}

.newsletterEducatorOption {
  font-size: 14px;
  padding: 0px 3px;
  margin-top: 2px;
}

.newsletterSignUpBox .subscribeMessage {
  margin: 4px 0 14px 0;
  color: #333;
  font-size: 14px;
  font-family: "Roboto", "Helvetica Neue", "Helvetica", sans-serif;
  font-style: italic;
  text-align: center;
  direction: ltr;
}

#footer .section.connect a {
  display: inline;
  margin: 0 4px;
}

#footer .section.connect .socialLinks a {
  color: #666;
}

#footer #socialButtons {
  margin-bottom: 6px;
}

#footer #facebookButton {
  display: inline-block;
  vertical-align: top;
}

#footer #twitterButton {
  display: inline-block;
  vertical-align: top;
  margin-left: 4px;
}

.interface-hebrew #footer #twitterButton {
  margin-left: 0;
  margin-right: 4px;
}

#footer #siteLanguageToggle {
  color: #999;
  margin-top: 30px;
  font-size: 15px;
}

#footer #siteLanguageToggle #siteLanguageToggleLabel {
  display: block;
  text-transform: uppercase;
  color: #000;
}

#footer a#siteLanguageEnglish, #footer a#siteLanguageHebrew {
  font-family: "Roboto", "Helvetica Neue", "Helvetica", sans-serif;
  cursor: pointer;
  color: #666;
  display: inline;
  margin: 0 3px;
}

#footer #siteLanguageEnglish:hover, #footer #siteLanguageHebrew:hover {
  text-decoration: underline;
}

#footer a#siteLanguageHebrew {
  font-family: "Heebo", sans-serif;
}

.gemarra-regular, .gemarra-italic {
  font-weight: bold;
}

.it-text, .gemarra-italic {
  font-style: italic;
}

.categoryAttribution a {
  color: inherit;
}

.bubbleTab {
  padding: 10px 25px;
  margin: 3px;
  background-color: white;
  border-radius: 20px;
  border: 1px solid #DADADA;
  display: inline-block;
  font-size: 12px;
  color: #999;
  font-family: "Roboto", "Helvetica Neue", "Helvetica", sans-serif;
  letter-spacing: 1px;
  cursor: pointer;
}

.bubbleTab:hover {
  text-decoration: none;
}

.bubbleTab.active {
  color: #333;
}

.aboutBox .detailsSection {
  margin-bottom: 40px;
}

.aboutBox .aboutHeader {
  color: var(--dark-grey);
  padding-bottom: 13px;
  margin: 0;
  margin-bottom: 15px;
  text-align: initial;
  text-transform: none;
  font-size: 22px;
  border-bottom: solid 1px var(--light-grey);
  --english-font: var(--english-sans-serif-font-family);
  --hebrew-font: var(--hebrew-sans-serif-font-family);
}

.aboutBox .aboutTitle {
  padding: 10px 0 10px 0;
  display: inline-block;
  font-style: normal;
  font-weight: normal;
  font-size: 24px;
  line-height: 29px;
  color: #000000;
}

.aboutBox .tocCategory {
  display: block;
  margin-bottom: 17px;
  font-size: 16px;
  line-height: 19px;
  letter-spacing: 2px;
  text-transform: uppercase;
  color: var(--dark-grey);
}

.aboutBox .aboutSubtitle {
  font-style: italic;
  font-weight: normal;
  font-size: 18px;
  line-height: 22px;
  color: #666666;
}

.aboutBox .aboutSubtitle .he {
  font-style: normal;
}

.aboutBox .aboutAuthor {
  font-size: 16px;
  line-height: 19px;
  color: var(--dark-grey);
  margin-bottom: 22px;
  display: flex;
}
.readerPanel.hebrew .aboutBox .aboutAuthor .aboutAuthorInner{
  direction: rtl;
}

.aboutBox .aboutAuthor .authorName {
  margin-inline-start: 5px;
  color: black;
}

.aboutBox .aboutDesc {
  margin: 15px 0 15px 0;
  font-style: normal;
  font-weight: normal;
  font-size: 16px;
  line-height: 19px;
  color: var(--dark-grey);
}

.aboutBox .aboutComposed {
  font-size: 14px;
  line-height: 18px;
  color: var(--medium-grey);
}

.readerApp.interface-hebrew .aboutBox .versionDetails, .readerApp.interface-hebrew .versionsBox .versionDetails {
  text-align: right;
}

.aboutBox .versionDetails .separator, .versionsBox .versionDetails .separator {
  margin: 0 3px;
}

.aboutBox .currVersionSection, .aboutBox .alternateVersionsSection {
  padding-bottom: 30px;
}

.aboutBox .versionsBox .versionBlock:first-child {
  border-top: none;
  padding-top: 10px;
}

.aboutBox .currVersionSection .versionBlock+.versionBlock {
  border-top: solid 1px #CCC;
  padding-top: 20px;
  margin-top: 20px;
}

.version-with-buy-button {
  display: flex;
  flex-direction: column;
}

.version-with-buy-button .version-text-image {
  display: flex;
  justify-content: space-between;
}

.version-with-buy-button .version-text-image .versionBlock {
  align-self: flex-start;
}

.versionsBox .version-with-buy-button {
  border-top: solid 1px #CCC;
}

.versionsBox .version-with-buy-button .versionBlock {
  border-top: none;
}

.versionsBox .version-with-buy-button .version-text-image .version-with-buy-button-image {
  padding: 20px;
}

.versionsBox .version-with-buy-button .version-with-buy-button-link {
  padding: 10px 20px;
}

.version-with-buy-button .version-with-buy-button-link {
  align-content: flex-start;
  min-width: 50%;
}

.version-with-buy-button .version-with-buy-button-link a.button {
  color: #FFFFFF;
  padding: 7px 20px;
}

.version-with-buy-button .version-text-image .version-with-buy-button-image img.buy-img {
  height: 85px;
  border-radius: 2px;
}

.versionsBox .versionLanguage {
  padding-bottom: 15px;
  letter-spacing: 1px;
  font-style: normal;
  font-weight: normal;
  font-size: 16px;
  line-height: 19px;
  color: #666666;
}

.interface-hebrew .versionsBox .versionLanguage {
  direction: rtl;
}

.versionsBox div:not(:first-child) .versionLanguage {
  padding-top: 25px;
}

.versionsBox .versionLanguage .versionCount {
  color: #999;
}

.versionsBox a.selectButton {
  font-style: normal;
  font-weight: normal;
  font-size: 13px;
  color: #666666;
  box-shadow: 0 1px 2px #999;
  padding: 2px 8px;
  background-color: white;
  border-radius: 4px;
  line-height: 18px;
  cursor: pointer;
}

.versionsBox a.selectButton.currSelectButton {
  background-color: #212E50;
  text-decoration: none;
  cursor: default;
  line-height: 20px;
  color: #FFFFFF;
}

.versionsTextList .topFiltersInner .uppercase {
  text-transform: none;
}

span.purim-emoji img {
  height: 25px;
  width: 25px;
}

/* Sheets */

.sheetsInPanel {
  overflow-y: scroll;
  overflow-x: hidden;
  height: 100%;
  padding: 0 15px;
  box-sizing: border-box;
  position: relative;
}

.sheetContent {
  width: 100%;
  box-sizing: border-box;
  font-size: 2.2em;
  line-height: 1.6;
  text-align: justify;
  background-color: inherit;
  margin: 0 auto;
  max-width: 760px;
  position: relative;
  padding: 0 30px;
}

.sheetContent .ref {
  cursor: pointer;
  color: #999;
  font-size: 1em;
}

.sheetContent .ref a {
  color: #999;
}

.sheetContent img {
  max-width: 100%;
}

.sheetContent table {
  margin: auto;
  max-width: 100%;
  width: 100%;
  border-collapse: collapse;
  table-layout: fixed
}

.sheetContent table th, .sheetContent table td {
  padding: 10px;
  border-top: 1px solid #E6E5E6;
  vertical-align: top;
}

.sheetContent table thead th {
  vertical-align: bottom;
  border-bottom: 2px solid #E6E5E6;
  border-top: none;
}

.sheetContent table th:first-of-type, .sheetContent table tr td:first-of-type {
  padding-left: 0;
}

.sheetContent table th:last-of-type, .sheetContent table tr td:last-of-type {
  padding-right: 0;
}

.sheetContent tbody {
  width: 100%;
}

.sheetContent .center {
  text-align: center;
}

.readerPanel .sheetItem {
  position: relative;
}

.heLeft.bilingual section.SheetSource .sheetItem.enOnly>.en, .heLeft.bilingual section.SheetSource .sheetItem.heOnly>.he, .heRight.bilingual section.SheetSource .sheetItem.enOnly>.en, .heRight.bilingual section.SheetSource .sheetItem.heOnly>.he {
  width: 100%;
  padding-right: 15px;
  padding-left: 15px;
}

.readerPanel .sheetItem.indented-1, .readerPanel section.SheetSource.indented-1, .readerPanel section.SheetOutsideBiText.indented-1 {
  margin-left: 30px;
  margin-right: 30px;
}

.readerPanel .sheetItem.indented-2, .readerPanel section.SheetSource.indented-2, .readerPanel section.SheetOutsideBiText.indented-2 {
  margin-left: 60px;
  margin-right: 60px;
}

.readerPanel .sheetItem.indented-3, .readerPanel section.SheetSource.indented-3, .readerPanel section.SheetOutsideBiText.indented-3 {
  margin-left: 90px;
  margin-right: 90px;
}

.sheetContent .customSourceTitle {
  font-family: "Roboto", "Helvetica Neue", "Helvetica", sans-serif;
  text-transform: none;
  margin-bottom: 0;
  margin-top: 40px;
}

.sheetContent p {
  margin: 0 0 1em 0;
}

.segmentNumber.sheetSegmentNumber {
  display: block;
  position: absolute;
  text-align: center;
}

.readerPanel.bilingual.heLeft .sheetItem.segment .segmentNumber.sheetSegmentNumber, .readerPanel.bilingual.heRight .sheetItem.segment .segmentNumber.sheetSegmentNumber {
  left: 50%;
  margin-left: -15px;
}

.readerPanel.bilingual.heLeft .sheetItem.segment.enOnly .segmentNumber.sheetSegmentNumber, .readerPanel.bilingual.heRight .sheetItem.segment.enOnly .segmentNumber.sheetSegmentNumber {
  right: 0px;
  left: auto;
  margin-left: 0;
}

.readerPanel.bilingual.heLeft .sheetItem.segment.heOnly .segmentNumber.sheetSegmentNumber, .readerPanel.bilingual.heRight .sheetItem.segment.heOnly .segmentNumber.sheetSegmentNumber {
  left: 0px;
  margin-left: 0;
}

.readerPanel.english .sheetItem.segment.heOnly .segmentNumber .en, .readerPanel.hebrew .sheetItem.segment.enOnly .segmentNumber .he .readerPanel.hebrew section.SheetSource .sheetItem.enOnly>.en, .readerPanel.english section.SheetSource .sheetItem.heOnly>.he, .readerPanel.hebrew section.SheetOutsideBiText .sheetItem.enOnly>.en, .readerPanel.english section.SheetOutsideBiText .sheetItem.heOnly>.he {
  display: block;
}

.sheetTocIcon {
  color: #ccc;
  font-size: 16px;
  width: 15px;
  height: 15px;
  margin: 0 8px;
  vertical-align: middle;
}

.bookPage .content h2.tagsTitle {
  text-align: center;
  color: black;
  font-size: 13px;
  margin-bottom: 0;
  padding-bottom: 8px;
}

.sheetMetaDataBox {
  margin: 40px auto 0 auto;
  text-align: center;
}

.bookMetaDataBox {
  margin: 40px auto;
  text-align: center;
}

.sheetContent .sheetItem.segment .sourceContentText {
  margin-bottom: 18px;
  display: block;
  overflow-wrap: break-word;
  word-wrap: break-word;
}

.sheetContent h1, #sheet .outside h1, .sourceContentText h1 {
  font-weight: 400;
  font-size: var(--serif-h3-font-size);
  text-align: center;
  margin-top: 45px;
  margin-bottom: 30px;
}

.sheetContent h1 span, .sourceContentText h1 span {
  border-bottom: 4px solid var(--lighter-grey);
}

.readerPanel.hebrew .sheetContent .sheetItem.segment .sourceContentText.outsideBiText.en {
  display: none;
}

.readerPanel.english .sheetContent .sheetItem.segment .sourceContentText.outsideBiText.he {
  display: none;
}

.readerPanel.hebrew .sheetContent .sheetItem.segment.enOnly .sourceContentText.outsideBiText.en {
  display: inline;
}

.readerPanel.english .sheetContent .sheetItem.segment.heOnly .sourceContentText.outsideBiText.he {
  display: inline;
}

.readerPanel.english .sheetContent .sheetItem .SheetOutsideText.segment.he, .readerPanel.hebrew .sheetContent .sheetItem .SheetOutsideText.segment.en, .readerPanel.english .sheetContent .sheetItem .SheetComment.segment.he, .readerPanel.hebrew .sheetContent .sheetItem .SheetComment.segment.en {
  display: inline;
}

.sourceContentText.centeredSheetContent {
  text-align: center;
}

.sheetContent .sheetItem.segment .sourceContentText p:last-child, .sheetContent .editorContent .sheetItem.segment .sourceContentText p {
  margin-bottom: 0;
}

.sheetContent .editorContent .sheetItem.noPointer {
  pointer-events: none;
}

.sheetContent .editorContent .sheetItem.noPointer iframe {
  pointer-events: auto;
}

.sheetContent .editorContent .sheetItem.noPointer .element-link, .sheetContent .editorContent .sheetItem.noPointer .element-link a {
  cursor: pointer;
  pointer-events: auto;
}

.sheetContent .sheetItem.segment .addedBy {
  margin-top: -20px;
}

.sheetContent .element-link {
  display: inline;
  position: relative;
}

.sheetContent .element-link .popup {
  position: absolute;
  left: 0;
  display: flex;
  align-items: center;
  background-color: white;
  padding: 0;
  border-radius: 6px;
  z-index: 1;
  top: -38px;
  pointer-events: auto;
  box-shadow: 0px 1px 3px rgba(0, 0, 0, 0.25);
}

.interface-hebrew .sheetContent .element-link .popup {
  direction: rtl;
}

.sheetContent .element-link .popup input {
  border: none;
  width: 200px;
  padding: 6px;
  font-size: 16px;
  color: rgb(0, 136, 204)
}

.sheetContent .element-link .popup a {
  display: flex;
  align-items: center;
  gap: 5px;
  padding-right: 10px;
  border-right: 1px solid lightgrey;
}

.sheetContent .element-link .popup button {
  border: none;
  background: transparent;
  padding: 6px;
}

.sheetContent .element-link .popup button:hover {
  color: rebeccapurple;
  cursor: pointer;
}

.sheetContent .editorContent, .sheetContent .editorContent .segment {
  cursor: text;
}

.interface-english .sheetContent .sheetItem.segment .addedBy {
  float: left;
}

.interface-hebrew .sheetContent .sheetItem.segment .addedBy {
  float: right;
}

.youTubeContainer {
  position: relative;
  padding-bottom: 56.25%;
  /* 16:9 */
  padding-top: 25px;
  height: 0;
  pointer-events: auto;
}

.youTubeContainer iframe {
  position: absolute;
  top: 0;
  left: 0;
  width: 100%;
  height: 100%;
}

.sheetContent .media {
  margin: 0 auto;
  display: table;
  table-layout: fixed;
}

.sheetContent .media.fullWidth {
  width: 100%;
}

.sheetContent .media .mediaCaption {
  display: table-caption;
  caption-side: bottom;
  padding-top: 8px;
}

.sheetContent .media .mediaCaptionInner {
  display: flex;
  justify-content: space-between;
}

.sheetContent .media .mediaCaption .en {
  font-size: 80%;
  text-align: left;
  flex: 1;
}

.sheetContent .media .mediaCaption .he {
  font-size: 72%;
  flex: 1;
  font-family: "Heebo", "sans-serif";
}

.sheetContent .media .mediaCaption.heOnly .he, .sheetContent .media .mediaCaption.enOnly .en {
  display: block;
}

.sheetContent .media .mediaCaption.heOnly .en, .sheetContent .media .mediaCaption.enOnly .he {
  display: none;
}

.sheetContent .spacer:only-of-type.empty {
  line-height: inherit;
}

.sheetItem:only-of-type.empty .SheetOutsideText:before, .sheetContent .spacer:only-of-type.empty:before {
  color: #999;
  position: absolute;
  pointer-events: none;
}

.interface-english .sheetItem:only-of-type.empty .SheetOutsideText:before, .interface-english .spacer:only-of-type.empty:before, .interface-english .spacer:only-of-type.empty:before {
  content: "Write some text or type a citation (ex. 'Genesis 1:1-5') ";
}

.interface-hebrew .sheetItem:only-of-type.empty .SheetOutsideText:before, .interface-hebrew .spacer:only-of-type.empty:before, .interface-hebrew .spacer:only-of-type.empty:before {
  content: "הקלידו טקסט חופשי או מראה מקום (לדוגמא, בראשית א, א-ה)";
}

.editorAddInterface {
  position: relative;
  pointer-events: none;
  background-color: transparent;
}

.editorAddInterface:before {
  content: "";
  margin-inline-start: -46px;
  position: absolute;
  width: 30px;
  height: 30px;
  transform: rotate(45deg);
  background-color: white;
  background-image: url("/static/icons/heavy-x.svg");
  border: 1px solid var(--light-grey);
  background-size: 14px;
  border-radius: 50%;
  pointer-events: auto;
  cursor: pointer;
  background-repeat: no-repeat;
  background-position: center;
  box-sizing: border-box;
}

.editorAddInterface.active {
  background-color: white;
  line-height: initial;
}

.editorAddInterface.active:before {
  transform: rotate(0);
}

.editorAddInterface .editorAddInterfaceButton {
  display: none;
}

.addInterfaceInput {
  pointer-events: none;
  display: inline-block;
}

.addInterfaceInput .textPreview {
  border-inline-start: 4px solid;
  padding-inline-start: 36px;
  padding-inline-end: 10px;
  padding-top: 30px;
  padding-bottom: 30px;
  pointer-events: auto;
  margin-top: 10px;
  background-color: white;
}

.addInterfaceInput .button {
  font-size: 14px;
  padding-top: 5px;
  padding-bottom: 5px;
  height: 30px;
  position: absolute;
}

.addInterfaceInput .textPreviewSegment {
  display: inline;
}

.addInterfaceInput .textPreview .inner {
  max-height: 272px;
  overflow-y: scroll;
  padding-inline-end: 30px;
  position: relative;
}

.addInterfaceInput .suggestionBoxContainer, .addInterfaceInput .textPreviewContainer {
  position: absolute;
  z-index: 1;
}

.addInterfaceInput .suggestionBox, .addInterfaceInput .textPreview {
  border: 1px solid var(--light-grey);
  box-shadow: 0px 1px 3px rgba(0, 0, 0, 0.25);
  border-radius: 6px;
}

.addInterfaceInput .suggestionBox {
  height: 100%;
}

.addInterfaceInput select.suggestionBox {
  font-size: 22px;
}

.addInterfaceInput select.suggestionBox:focus>option:checked {
  background: var(--light-grey) !important;
}

.addInterfaceInput select.suggestionBox option:checked, .addInterfaceInput select.suggestionBox option:hover {
  box-shadow: 0 0 10px 100px var(--light-grey) inset;
}

.addInterfaceInput input, .addInterfaceInput button, .addInterfaceInput .suggestion {
  pointer-events: auto;
}

.addInterfaceInput button, .addInterfaceInput .suggestion {
  cursor: pointer;
}

.addInterfaceInput .suggestion {
  border-inline-start: 4px solid;
  padding-inline-start: 36px;
  padding-inline-end: 40px;
  padding-top: 9px;
  padding-bottom: 9px;
  border-bottom: 1px solid var(--lighter-grey);
}

.addInterfaceInput .suggestion:last-of-type {
  border-bottom: none;
}

.addInterfaceInput input {
  min-width: 350px;
  max-width: 450px;
  border-radius: 250px;
  border: none;
  box-shadow: none;
  box-sizing: border-box;
  font-size: 22px;
  padding-inline-start: 30px;
  padding-top: revert;
  margin-inline-end: 20px;
  background: url("/static/icons/iconmonstr-magnifier-2-240.svg") no-repeat scroll left 7px top 7px;
  background-color: var(--lighter-grey);
}

.addInterfaceInput.mediaInput input {
  background: url("/static/icons/link_grey.svg") no-repeat scroll left 7px top 7px;
  background-color: var(--lighter-grey);
}

.readerApp.interface-hebrew .addInterfaceInput input {
  background-position: right 7px top 7px;
  font-family: var(--hebrew-serif-font-family);
}

.addInterfaceInput input::placeholder {
  font-size: 22px;
  font-style: normal;
}

.addInterfaceInput input+span.helperCompletionText {
  position: absolute;
  margin-inline-start: 4px;
  color: var(--medium-grey);
}

.editorAddInterface.active .editorAddInterfaceButton {
  width: 30px;
  height: 30px;
  padding: 10px;
  display: inline-block;
  background-size: auto 12px;
  background-repeat: no-repeat;
  background-position: center;
  border-radius: 6px;
  background-origin: content-box;
  background-color: var(--lighter-grey);
  margin-inline-end: 6px;
  box-sizing: border-box;
  cursor: pointer;
  pointer-events: auto;
}

.editorAddInterface.active .cursorHolder {
  display: inline-block;
}

#addSourceButton.editorAddInterfaceButton {
  background-image: url("/static/icons/quotation.svg");
}

#addImageButton.editorAddInterfaceButton {
  background-image: url("/static/icons/image.svg");
}

#addMediaButton.editorAddInterfaceButton {
  background-image: url("/static/icons/video.svg");
}

#addImageFileSelectorLabel {
  width: 30px;
  height: 30px;
  margin-inline-start: -5px;
  margin-top: -5px;
  display: block;
  position: absolute;
  cursor: pointer;
}

.sheetContent .sheetItem .SheetOutsideText.segment p {
  margin: 0
}

.sheetContent .sheetItem .SheetOutsideText.segment {
  margin: 0
}
.sheetContent .sheetItem .SheetSource.segment,
.sheetContent .sheetItem .SheetOutsideBiText.segment {
  margin-top: 30px;
  margin-bottom: 30px;
}

.sheetContent .text.loading {
  cursor: wait;
}
.oldSheetNotice,
.oldSheetNotice a,
.editSheetNotice,
.editSheetNotice a {
  font-size: 12px;
  font-family: "Roboto", "Helvetica Neue", "Helvetica", sans-serif;
  color: #999;
}

.cookiesNotification {
  position: fixed;
  z-index: 9999;
  color: white;
  background-color: #212E50;
  border-top: 1px solid #ccc;
  bottom: 0;
  box-sizing: border-box;
  width: 100%;
  padding: 10px 0;
  line-height: 1.1;
  text-align: center;
  unicode-bidi: plaintext;
}

.cookiesNotification a {
  text-decoration: underline;
  color: inherit;
  margin-inline-start: 5px;
}

.cookiesNotification .button {
  margin-inline-start: 12px;
}

.readerMessageBox {
  z-index: 9999;
  color: #000;
  font-size: 16px;
  background-color: #ededec;
  border: 1px solid #ccc;
  top: 0;
  left: 0;
  box-sizing: border-box;
  padding: 10px 0;
  margin: 40px;
  line-height: 1.1;
  text-align: center;
}

.readerMessageBox a {
  text-decoration: underline;
  color: inherit;
}

.he sup.sourcePrefix {
  margin-right: -35px;
  position: absolute;
  text-decoration: none;
  font-family: "Roboto", "Helvetica Neue", "Helvetica", sans-serif;
  color: #000;
}

.en sup.sourcePrefix {
  margin-left: -35px;
  position: absolute;
  text-decoration: none;
  font-family: "Roboto", "Helvetica Neue", "Helvetica", sans-serif;
  color: #000;
}

.heLeft.bilingual .sheetContent .text sup.sourcePrefix, .heRight.bilingual .sheetContent .text sup.sourcePrefix {
  margin-right: -28px;
}

.heLeft.bilingual .sheetContent .text .en sup.sourcePrefix, .heRight.bilingual .sheetContent .text .en sup.sourcePrefix {
  display: none
}

.sheetItem.ref-display-none .ref {
  display: none;
}

section.SheetSource .en, section.SheetOutsideBiText .en {
  background-color: #FBFBFA;
}

section.SheetSource, section.SheetOutsideBiText {
  border-inline-start: 4px solid;
  box-shadow: 0px 1px 6px rgba(0, 0, 0, 0.25);
  margin-bottom: 30px;
}

.readerPanel.hebrew section.SheetSource .sheetItem>.he, .readerPanel.english section.SheetSource .sheetItem>.en, .readerPanel.hebrew section.SheetOutsideBiText .sheetItem>.he, .readerPanel.english section.SheetOutsideBiText .sheetItem>.en {
  display: block;
}

.readerPanel.hebrew section.SheetSource .sheetItem>.en, .readerPanel.english section.SheetSource .sheetItem>.he, .readerPanel.hebrew section.SheetOutsideBiText .sheetItem>.en, .readerPanel.english section.SheetOutsideBiText .sheetItem>.he {
  display: none;
}

.interface-english section.SheetSource .sheetItem>.he, .interface-english section.SheetSource .sheetItem>.en, .interface-english section.SheetOutsideBiText .sheetItem>.he, .interface-english section.SheetOutsideBiText .sheetItem>.en {
  padding: 15px 20px 15px 16px;
}

.interface-hebrew section.SheetSource .sheetItem>.he, .interface-hebrew section.SheetSource .sheetItem>.en, .interface-hebrew section.SheetOutsideBiText .sheetItem>.he, .interface-hebrew section.SheetOutsideBiText .sheetItem>.en {
  padding: 15px 16px 15px 20px;
}

.readerPanel.bilingual.stacked .sheetContent section.SheetSource .segment.highlight .he, .readerPanel.bilingual.stacked .sheetContent section.SheetOutsideBiText .segment.highlight .he {
  padding-bottom: 15px;
}

section.SheetSource.highlight, section.SheetOutsideBiText.highlight {
  background-color: #E9E9E7;
}

section.SheetSource .segmentNumber, section.SheetSource .SheetOutsideBiText {
  display: none;
}

.sheetContent section.SheetSource.highlight .sheetItem.segment.highlight .sourceContentText, .sheetContent section.SheetSource .sheetItem.segment .sourceContentText, .sheetContent section.SheetOutsideBiText.highlight .sheetItem.segment.highlight .sourceContentText, .sheetContent section.SheetOutsideBiText .sheetItem.segment .sourceContentText {
  margin: 0;
}

.sheetItem .SheetSource, .sheetItem .SheetOutsideBiText {
  border-inline-start: 4px solid;
  padding-inline-start: 16px;
  padding-inline-end: 20px;
  box-shadow: 0px 1px 6px rgba(0, 0, 0, 0.25);
}

.sheetItem .SheetSource.segment, .sheetItem .SheetOutsideBiText.segment {
  cursor: pointer;
}

.sheetItem .SheetSource.selected.segment, .sheetItem .SheetOutsideBiText.selected.segment {
  border-top: 2px solid #CCE6FF;
  border-bottom: 2px solid #CCE6FF;
  border-inline-end: 2px solid #CCE6FF;
  margin-top: 28px;
  margin-bottom: 28px;
  margin-inline-end: -2px;
  cursor: text;
}

.sheetItem .SheetSource .he, .sheetItem .SheetSource .en, .sheetItem .SheetOutsideBiText .he, .sheetItem .SheetOutsideBiText .en {
  padding-inline-start: 16px;
  padding-inline-end: 20px;
  margin-inline-start: -16px;
  margin-inline-end: -20px;
  padding-top: 15px;
  padding-bottom: 15px;
}

.interface-hebrew .sheetItem .SheetSource .he, .interface-hebrew .sheetItem .SheetSource .en, .interface-hebrew .sheetItem .SheetOutsideBiText .he, .interface-hebrew .sheetItem .SheetOutsideBiText .en {
  padding-inline-start: 20px;
  padding-inline-end: 16px;
  margin-inline-start: -20px;
  margin-inline-end: -16px;
}

.interface-hebrew .bilingual.heLeft .sheetItem .SheetOutsideBiText .he, .interface-hebrew .bilingual.heLeft .sheetItem .SheetSource .he, .interface-hebrew .bilingual.heRight .sheetItem .SheetOutsideBiText .en, .interface-hebrew .bilingual.heRight .sheetItem .SheetSource .en, .interface-english .bilingual.heRight .sheetItem .SheetOutsideBiText .he, .interface-english .bilingual.heRight .sheetItem .SheetSource .he, .interface-english .bilingual.heLeft .sheetItem .SheetOutsideBiText .en, .interface-english .bilingual.heLeft .sheetItem .SheetSource .en {
  padding-inline-end: 20px;
  margin-inline-end: 0px;
  padding-inline-start: 20px;
  margin-inline-start: 0px;
}

.interface-hebrew .bilingual.heLeft .sheetItem .SheetOutsideBiText .en, .interface-hebrew .bilingual.heLeft .sheetItem .SheetSource .en, .interface-english .bilingual.heLeft .sheetItem .SheetOutsideBiText .he, .interface-english .bilingual.heLeft .sheetItem .SheetSource .he {
  padding-inline-end: 16px;
  margin-inline-end: 0px;
  padding-inline-start: 20px;
  margin-inline-start: 0px;
}

.interface-hebrew .bilingual.heRight .sheetItem .SheetOutsideBiText .he, .interface-hebrew .bilingual.heRight .sheetItem .SheetSource .he, .interface-english .bilingual.heRight .sheetItem .SheetOutsideBiText .en, .interface-english .bilingual.heRight .sheetItem .SheetSource .en {
  padding-inline-end: 20px;
  margin-inline-end: 0px;
  padding-inline-start: 16px;
  margin-inline-start: 0px;
}

.readerPanel.bilingual.heRight .sheetItem .SheetSource, .readerPanel.bilingual.heRight .sheetItem .SheetOutsideBiText, .readerPanel.bilingual.heLeft .sheetItem .SheetSource, .readerPanel.bilingual.heLeft .sheetItem .SheetOutsideBiText {
  padding-left: 0;
  padding-right: 0;
}

.readerPanel.english .sheetItem .SheetSource .he, .readerPanel.english .sheetItem .SheetSource .en, .readerPanel.english .sheetItem .SheetOutsideBiText .he, .readerPanel.english .sheetItem .SheetOutsideBiText .en, .readerPanel.hebrew .sheetItem .SheetSource .he, .readerPanel.hebrew .sheetItem .SheetSource .en, .readerPanel.hebrew .sheetItem .SheetOutsideBiText .he, .readerPanel.hebrew .sheetItem .SheetOutsideBiText .en {
  padding-inline-start: initial;
  padding-inline-end: initial;
  margin-inline-start: initial;
  margin-inline-end: initial;
}

.readerPanel.english .sheetItem .SheetSource.segment, .readerPanel.hebrew .sheetItem .SheetSource.segment {
  padding-top: 15px;
  padding-bottom: 15px;
}


.sheetItem .SheetSource .he.editable.selected .sourceContentText,
.sheetItem .SheetSource .en.editable.selected .sourceContentText,
.sheetItem .SheetOutsideBiText .he.editable.selected .sourceContentText,
.sheetItem .SheetOutsideBiText .en.editable.selected .sourceContentText {
  background-color: #FFFFFF;
  box-shadow: inset 0px 0px 3px rgba(0, 0, 0, 0.3);
  border-radius: 6px;
}

.sheetItem .SheetSource ::selection, .sheetItem .SheetOutsideBiText ::selection {
  background-color: rgba(0, 0, 0, 0);
}

.sheetItem .SheetSource .he.editable.selected ::selection, .sheetItem .SheetSource .en.editable.selected ::selection, .sheetItem .SheetOutsideBiText .he.editable.selected ::selection, .sheetItem .SheetOutsideBiText .en.editable.selected ::selection {
  background-color: #D2DCFF;
}

.sheetItem .SheetSource .en, .sheetItem .SheetOutsideBiText .en {
  background-color: #FBFBFA;
}

.sheetItem .SheetSource .ref, .sheetItem .SheetOutsideBiText .ref {
  pointer-events: none;
  user-select: none;
}

.readerPanel.bilingual .sheetItem .SheetSource:after, .readerPanel.bilingual .sheetItem .SheetOutsideBiText:after {
  content: " ";
  display: block;
  clear: both;
  height: 0;
  background-color: #FBFBFA;
}

.sheetItem .SheetMedia {
  margin-bottom: 14px;
}
.readerPanel.bilingual.heRight .SheetSource {
  background-image: linear-gradient( to left, #fff, #fff 50%, #FBFBFA 50%, #FBFBFA 100%, #fff 100%);
}
.readerPanel.bilingual.heLeft .SheetSource {
  background-image: linear-gradient( to right, #fff, #fff 50%, #FBFBFA 50%, #FBFBFA 100%, #fff 100%);
}

.boxedSheetItem+.spacer {
  margin-top: -30px;
  margin-bottom: -30px;
  transition: all .5s ease-in-out;
}

.boxedSheetItem+.spacer.spacerSelected {
  margin-top: unset;
  margin-bottom: 30px;
  transition: all .5s ease-in-out;
}

.boxedSheetItem[draggable] {
  -moz-user-select: none;
  -khtml-user-select: none;
  -webkit-user-select: none;
  user-select: none;
  -khtml-user-drag: element;
  -webkit-user-drag: element;
}

.boxedSheetItem.dragged {
  opacity: .2;
}

.draggedOver.draggedOverBefore::before {
  content: "";
  display: block;
  background-color: #D2DCFF;
  width: 100%;
}
.draggedOver.draggedOverAfter::after {
  content: "";
  display: block;
  background-color: #D2DCFF;
  width: 100%;
}

.dragIcon {
  background-color: #F0F8FF;
  width: auto;
  height: 30px;
  left: -3000px;
  border-inline-start: 4px solid;
  font-size: 22px;
  padding-top: 10px;
  padding-left: 10px;
  padding-right: 10px;
  text-align: center;
  position: absolute;
}

.dragIconContainer {
  position: absolute;
  left: -9999px;
  display: flex;
  flex-direction: column;
  background-color: rgba(255, 255, 255, 0.1);
}
.feedbackBox p {
  font-size: 16px;
  letter-spacing: 1px;
}

.feedbackBox .button {
  margin: auto;
  width: 100%;
}

.feedbackBox input {
  padding: 16px 22px;
  margin-bottom: 20px;
  cursor: pointer;
  font-size: 18px;
  border-radius: 4px;
  box-shadow: none;
  border: 1px solid #E9E9E9;
  width: 100%;
  box-sizing: border-box;
}

.connectionsPanel textarea.feedbackText {
  border-radius: 7px;
  box-shadow: 0 1px 3px rgba(0, 0, 0, 0.2);
}

.img-circle {
  border-radius: 50%;
}

.tab-view .tab-list {
  display: flex;
  flex-direction: row;
  justify-content: flex-start;
}

.tab-view .tab-list .tab {
  font-size: 16px;
  color: black;
  text-align: center;
  padding: 10px 0;
  margin: 0;
  margin-inline-end: 30px;
  cursor: pointer;
}

.tab-view .tab-list .tab a {
  color: inherit;
}

.tab-view .tab-list .tab a:hover {
  text-decoration: none;
}

.tab-view .tab-list .active .tab {
  border-bottom: 4px solid #CCC;
}

.interface-hebrew .tab-view .tab-list .tab {
  margin: 0 0 0 30px;
}

.tab-view .tab-list .tab img {
  width: 18px;
  height: 18px;
  margin: 0 10px 0 0;
  top: 2px;
  position: relative;
}

.interface-hebrew .tab-view .tab-list .tab img {
  margin: 0 0 0 10px;
}

.tab-view .tab-list .justifyright {
  margin: 0 0 4px auto;
  display: flex;
  align-items: center;
}

.tab-view .tab-list .tab.filter, .tab-view.largeTabs .tab-list .tab.filter {
  font-size: 16px;
  margin: 0;
  padding: 6px 9px;
  border: 1px solid #EDEDEC;
  background-color: #EDEDEC;
  border-radius: 6px;
}

.tab-view .tab-list .tab.filter.open {
  background-color: inherit;
}

.tab-view .tab-list .tab.filter img {
  margin: 0 0 1px 6px;
  width: 12px;
  height: 12px;
}

.interface-hebrew .tab-view .tab-list .tab.filter img {
  margin: 0 6px 1px 0;
}

.tab-view .tab-list .applink a {
  color: #666;
}

.interface-hebrew .tab-view .tab-list .justifyright {
  margin: 0 auto 0 0;
}

.tab-list :not(.active) .tab, .tab-list :not(.active) .tab a {
  color: #666;
}

.tab-view.largeTabs .tab-list {
  border-bottom: 1px solid #CCC;
  margin-bottom: 18px;
}

.tab-view.largeTabs .filter-bar {
  margin-bottom: 30px;
}

.tab-view.largeTabs .tab-list .tab {
  font-size: 22px;
}

.tab-view.largeTabs .tab-list .active .tab {
  border-bottom: 4px solid var(--light-grey);
}

@media (max-width: 540px) {
  .profile-page .tab-view .tab .tabIcon {
    display: none;
  }
  .interface-hebrew .tab-view .tab-list .justifyright {
    margin: initial;
  }
  .tab-view .tab-list .justifyright {
    margin: initial;
  }
  .tab-view .tab-list {
    flex-wrap: wrap;
  }
  .profile-page .profile-actions .resourcesLink.profile-settings, .profile-page .profile-actions .button.logoutLink {
    display: none;
  }
}

.profile-page .textRange {
  font-size: 18px;
  color: #666;
}

.profile-page .note-text {
  font-size: 18px;
}

.profile-page .note {
  display: flex;
  flex-direction: row;
  justify-content: space-between;
  padding: 10px 0 20px 0;
}

.profile-page .note+.note {
  border-top: 1px solid #CCC;
}

.profile-page .noteLeft {
  flex-grow: 1;
}

.profile-page .noteRight {
  display: flex;
  flex-direction: row;
  align-items: flex-start;
}

.profile-page .note .noteRight img {
  display: none;
}

.profile-page .note .noteRight img+img {
  margin: 0 0 0 10px;
}

.interface-hebrew .profile-page .note .noteRight img+img {
  margin: 0 10px 0 0;
}

.profile-page .note:hover .noteRight img {
  display: inline-block;
  width: 16px;
  height: 16px;
  opacity: 0.4;
}

.profile-page .note:hover .noteRight img:hover {
  opacity: 0.6;
  cursor: pointer;
}

.profile-page .social-icon img {
  width: 13px;
  height: 13px;
  opacity: 0.4;
}

.profile-page .social-icon+.social-icon {
  padding: 0 5px;
}

.profile-page .social-icon:hover img {
  opacity: 0.6;
}

.editorToggleHeader {
  width: 100%;
  background-color: #18345D;
  color: white;
  height: 60px;
  font-size: 16px;
  margin-top: -60px;
  margin-left: -12px;
  margin-bottom: 80px;
  padding-right: 12px;
  display: flex;
  justify-content: center;
  align-items: center;
  position: relative;
  left: 0;
}

.interface-hebrew .editorToggleHeader {
  direction: rtl;
}

.editorToggleHeader .button {
  padding: 5px 8px;
  margin-inline-start: 15px;
  margin-top: 5px;
  height: 30px;
  letter-spacing: 0;
}

.feedbackOverlay {
  position: fixed;
  width: 100%;
  height: 100%;
  background-color: #FBFBFA;
  z-index: 1001;
  top: 0;
  left: 0;
  padding: 120px 60px;
  box-sizing: border-box;
}

.interface-hebrew .feedbackOverlay {
  direction: rtl;
}

.feedbackOverlay .buttonContainer {
  margin-top: 50px;
}

.feedbackOverlay h2 {
  font-size: 30px;
  font-family: "adobe-garamond-pro", "Crimson Text", Georgia, serif;
  margin: 0 auto 50px auto;
  color: black;
  text-transform: none;
  max-width: 600px;
}

.feedbackOverlay p, .feedbackOverlay ul {
  font-size: 16px;
  font-family: "Roboto", "Helvetica Neue", "Helvetica", sans-serif;
  color: black;
  max-width: 600px;
  margin: 10px auto;
}

.feedbackOverlay textarea {
  font-size: 18px;
  color: #000;
  box-shadow: 0px 1px 3px rgba(0, 0, 0, 0.25);
  border-radius: 6px;
  border: none;
  width: 100%;
  padding: 12px;
  font-weight: normal;
  font-style: normal;
  margin-top: 10px;
  height: 120px;
}

.interface-hebrew textarea, .interface-hebrew textarea::placeholder, .interface-hebrew input {
  font-family: var(--hebrew-sans-serif-font-family);
}

.feedbackOverlay textarea::placeholder {
  font-size: 16px;
  font-style: normal;
  color: #666;
}

.feedbackOverlay a {
  color: #4871bf;
}

.feedbackOverlay .button {
  margin: 0;
}

.feedbackOverlay a.button {
  color: white;
}

.sheetList .sheet {
  border-bottom: none;
}

.sheetList .sheet {
  display: flex;
  flex-direction: row;
}

.sheetList .sheet .sheetLeft {
  display: flex;
  flex-direction: column;
}

.sheetList .sheet .sheetTags {
  color: #999;
}

.sheetList .sheet .sheetTags .bullet {
  margin: 0 5px;
}

.sheetList .sheet a {
  color: inherit;
  cursor: pointer;
}

.sheetList .sheet a.sheetTitle {
  display: flex;
  flex-direction: row;
  align-items: center;
  margin-bottom: 10px;
  font-size: 18px;
}

.sheetList .sheet .sheetLeft .sheetTitle img, .textList .sheet .sheetLeft .sheetTitle img {
  width: 18px;
  height: 18px;
  margin-inline-end: 10px;
}

.sheetLeft div.sheetSummary {
  margin-bottom: 10px
}

.default-profile-img {
  width: 175px;
  height: 175px;
  background-color: #999;
  border-radius: 50%;
  display: flex;
  justify-content: center;
  align-items: center;
  color: white;
  font-size: 75px;
  font-family: "Roboto", "Helvetica Neue", "Helvetica", sans-serif;
}

.default-profile-img.invisible {
  visibility: hidden;
}

.profile-page .filterable-list {
  /* to distinguish top half of profile from bottom half */
  background-color: white;
  border: 1000px solid white;
  border-top: 4px solid white;
  border-bottom: 120px solid white;
  margin: -4px 0 -120px -1000px;
  width: 100%;
}

.interface-hebrew .profile-page .filterable-list {
  margin: -4px -1000px -120px 0;
}

.filterable-list .filter-bar {
  border-bottom: 1px solid #E2E2E1;
  display: flex;
  flex-direction: row;
  align-items: center;
  padding: 16px 0;
  justify-content: space-between;
}

.filterable-list .filter-bar-new {
  padding: 0 0 20px 0;
  justify-content: space-between;
  align-items: center;
  display: flex;
  flex-wrap: wrap;
  flex-direction: row;
}

.filterable-list .filter-bar-new .filter-input {
  background-color: #EDEDED;
  border-radius: 5px;
  padding: 5px;
  color: black;
  width: 250px;
  display: flex;
  align-items: center;
}

.filterable-list .filter-bar-new .filter-input ::placeholder {
  color: #999;
}

.filterable-list .filter-bar-new .sort-option {
  padding: 7px;
  color: #666;
  font-size: 16px;
  cursor: pointer;
  margin: 0 0 0 7px;
  background-color: #EDEDED;
  border-radius: 5px;
}

.interface-hebrew .filterable-list .filter-bar-new .sort-option {
  margin: 0 7px 0 0;
}

.filterable-list .filter-bar-new .sort-option.active {
  color: black;
}

.filterable-list .filter-bar-new .systemText span {
  color: #000;
}

.filterable-list .filter-bar .filter-bar-inner {
  display: flex;
  align-items: center;
}

.filterable-list .readerNavMenuSearchButton {
  margin: 0 10px 0 5px;
  display: inline-flex;
  top: 0;
}

.interface-hebrew .filterable-list .readerNavMenuSearchButton {
  margin: 0 5px 0 10px;
}

.filterable-list input {
  border: 0;
  font-size: 18px;
  font-family: "adobe-garamond-pro", "Crimson Text", Georgia, serif;
  background-color: transparent;
}

.filterable-list .loadingMessage {
  margin-top: 30px;
}

.profile-page .filterable-list .filter-content {
  padding-top: 25px;
}

.profile-page .sheet-header {
  display: flex;
  flex-direction: column;
  align-items: flex-start;
  margin-bottom: 10px;
}

.profile-page .collectionListingImage {
  width: 18px;
  height: 18px;
  border-radius: 50%;
  vertical-align: middle;
  margin: 0;
  margin-inline-end: 10px;
  position: relative;
  top: -2px;
}

.profile-page .collectionListingName {
  font-size: 18px;
  margin-bottom: 10px;
}

.profile-page .collectionListing+.collectionListing {
  border-top: 0;
}

.profile-page .profile-summary-content a {
  color: inherit;
}

.profile-page .profile-summary a.logoutLink {
  color: #666;
  padding: 16px 15px;
}

.profile-page .profile-summary {
  display: flex;
  flex-direction: row;
  justify-content: space-between;
  margin-bottom: 40px;
}

.profile-page .profile-summary .summary-column {
  display: flex;
  flex-direction: column;
  flex-grow: 3;
  flex-basis: 0;
}

.profile-page .profile-summary .summary-column.start {
  align-items: flex-start;
}

.profile-page .profile-summary .summary-column.end {
  flex-grow: 1;
}

.profile-page .profile-summary .small-margin {
  margin: 0 4px;
}

.profile-page .profile-summary .sub-sub-title>.small-margin:first-child, .profile-page .profile-summary .sub-sub-title>span:first-child .small-margin {
  margin: 0 4px 0 0;
}

.profile-page .profile-summary .sub-sub-title>.small-margin:last-child, .profile-page .profile-summary .sub-sub-title>span:last-child .small-margin {
  margin: 0 0 0 4px;
}

.interface-hebrew .profile-page .profile-summary .sub-sub-title>.small-margin:last-child, .interface-hebrew .profile-page .profile-summary .sub-sub-title>span:last-child .small-margin {
  margin: 0 4px 0 0;
}

.profile-page .aboutText {
  margin-top: 20px;
  font-size: 18px;
  line-height: 1.4;
}

@media (max-width: 540px) {
  .profile-page .profile-pic:hover .profile-pic-hover-button.profile-pic-button-visible {
    display: none !important;
    /* dont allow profile pic upload on mobile b/c causes black image on iOS */
  }
  .profile-page .profile-pic .profile-pic-button {
    top: calc(-1 * ((87px/2) + (46px/2)));
    /* height of .profile-img + height of .profile-pic-button */
  }
  .profile-page .editorToggleHeader {
    display: none !important;
  }
  .profile-page .profile-summary .profile-img {
    width: 87px !important;
    height: 87px !important;
    font-size: 43.5px !important;
  }
  .profile-page .profile-summary .default-profile-img {
    width: 87px !important;
    height: 87px !important;
    font-size: 43.5px !important;
  }
  .profile-page .profile-summary .profile-actions {
    flex-wrap: wrap;
  }
}

.profile-page .profile-summary .follow {
  color: #999;
  font-size: 13px;
  letter-spacing: 1px;
}

.profile-page .profile-summary .follow .follow-bull {
  padding: 0 5px;
}

.profile-page .profile-summary .profile-actions {
  display: flex;
  flex-direction: row;
  margin: 10px 0;
}

.profile-page .resourcesLink.faded {
  color: #666;
}

.resourcesLink.blue {
  color: white;
  background-color: #18345d;
}

.resourcesLink.blue img {
  filter: invert(1);
  opacity: 1;
}

.profile-page .authorByLine {
  margin: 20px 0;
}

.authorByLineImage a {
  text-decoration: none;
}

.profile-page .follow-header {
  font-size: 20px;
  color: #000;
  padding-bottom: 10px;
}

.profile-page .follow-header .follow-count {
  color: #999;
}

.profile-page .resourcesLink {
  min-height: 46px;
  height: 46px;
  overflow: visible;
  padding: 0px 16px;
  border-top: 0;
  display: flex;
  align-items: center;
  width: unset;
}

.profile-page .emptyList {
  display: flex;
  flex-direction: column;
  align-items: flex-start;
}

.profile-page .emptyList .emptyListText {
  font-size: 16px;
  margin: 30px 0;
  color: #999;
  font-family: "Roboto", "Helvetica Neue", "Helvetica", sans-serif;
  line-height: 1.5;
}

.profile-page .profile-summary .resourcesLink+.resourcesLink, .profile-page .profile-summary .largeFollowButton+.resourcesLink {
  margin: 0 0 0 10px;
}

.interface-hebrew .profile-page .profile-summary .largeFollowButton+.resourcesLink, .interface-hebrew .profile-page .profile-summary .resourcesLink+.resourcesLink {
  margin: 0 10px 0 0;
}

.profile-page .profile-summary .title {
  margin-bottom: 10px;
}

.profile-page .profile-summary .sub-title {
  color: #000;
  font-family: "Roboto", "Helvetica Neue", "Helvetica", sans-serif;
  font-size: 16px;
}

.profile-page .profile-summary .sub-sub-title {
  color: #666;
  font-family: "Roboto", "Helvetica Neue", "Helvetica", sans-serif;
  font-size: 16px;
}

/* Tooltip - source: https://codepen.io/cristina-silva/pen/XXOpga */

.tooltip-toggle {
  cursor: pointer;
  position: relative;
  line-height: normal;
}

.tooltip-toggle svg {
  height: 18px;
  width: 18px;
}

/*Tooltip text container*/

.three-dots-button.tooltip-toggle::before {
  /* make the tooltip appear on right. % is an estimate that works most of the time */
  top: 0;
  transform: translateY(-35%);
  left: 30px;
  color: #999;
  text-align: left;
}

.interface-hebrew .three-dots-button.tooltip-toggle::before {
  left: unset;
  right: 30px;
  text-align: right;
}

@media (max-width: 450px) {
  .three-dots-button.tooltip-toggle::before {
    left: -165px;
  }
  .interface-hebrew .three-dots-button.tooltip-toggle::before {
    right: -165px;
  }
}

.tooltip-toggle::before {
  color: #000;
  font-family: "Roboto", "Helvetica Neue", "Helvetica", sans-serif;
  font-size: 13px;
  opacity: 0;
  pointer-events: none;
  text-align: center;
  position: absolute;
  top: 30px;
  left: -70px;
  padding: 10px;
  background-color: #fff;
  box-shadow: 0 1px 3px rgba(0, 0, 0, .2);
  border-radius: 5px;
  content: attr(aria-label);
  text-transform: none;
  transition: all 0.5s ease;
  width: 140px;
  z-index: 1;
}

/*Triggering the transition*/

.tooltip-toggle:hover::before, .tooltip-toggle:hover::after {
  opacity: 1;
  transition: all 0.75s ease;
}

.largeFollowButton {
  display: inline-flex;
  min-height: 46px;
  height: 46px;
  overflow: visible;
  padding: 0px 16px;
  align-items: center;
  text-align: center;
  cursor: pointer;
  background: #18345d;
  color: #fff;
  border-radius: 6px;
  box-shadow: 0 1px 3px rgb(0 0 0 / 20%);
}

.profile-page .largeFollowButton.following .int-en, .profile-page .largeFollowButton.following .int-he {
  color: black;
}

.largeFollowButton.following span {
  color: #666;
}

.smallFollowButton {
  height: 20px;
  line-height: 18px;
  width: min-content;
  text-align: center;
  cursor: pointer;
  background: var(--sefaria-blue);
  color: white;
  border-radius: 3px;
  margin-inline-start: 15px;
  display: none;
  letter-spacing: normal;
  padding: 0 3px;
}

.smallFollowButton.smallText span {
  color: white;
}

.largeFollowButton.following, .smallFollowButton.following {
  background: #fff;
  color: black;
}

.smallFollowButton.following {
  border: 1px solid #CCCCCC;
  box-sizing: border-box;
}

.smallFollowButton.following.smallText span {
  color: black;
}

.authorByLine.small .smallFollowButton.following {
  line-height: 18px;
}

.authorByLine .smallFollowButton.following {
  line-height: 16px;
}

body .homeFeedWrapper {
  background-color: white;
}

body .homeFeedWrapper .content {
  padding: 0;
}

.homeFeedWrapper #homeCover {
  height: 240px;
  padding: 50px 0;
  background-color: #ADA99B;
  box-sizing: border-box;
  text-align: center;
  overflow: hidden;
  position: relative;
  left: -20px;
  width: calc(100% + 20px);
}

.interface-hebrew .homeFeedWrapper #homeCover {
  left: auto;
}

.homeFeedWrapper #homeVideo {
  position: absolute;
  top: -90px;
  left: 0;
  width: 100%;
  min-width: 1200px;
  z-index: 0;
}

.homeFeedWrapper #homeCover h1.featureTitle {
  color: white;
  margin-bottom: 20px;
  position: relative;
}

.homeFeedWrapper #homeCover h1.featureTitle .int-en, .homeFeedWrapper #homeCover h1.featureTitle .int-he {
  color: white;
}

.homeFeedWrapper #homeCover h1.featureTitle .int-en {
  font-size: 36px;
}

.homeFeedWrapper #homeCover h1.featureTitle .int-he {
  font-size: 44px;
}

.homeFeedWrapper #homeCover .sub {
  color: white;
  font-size: 16px;
  margin: 0;
  position: relative;
}

.homeFeedWrapper #homeCover .sub a {
  font-size: 16px;
}

.homeFeedWrapper #homeCover .sub .int-en {}

.homeFeedWrapper #homeCover a {
  color: white;
  font-style: normal;
  position: relative;
}

.columnLayout {
  display: flex;
  flex-direction: row;
}

@media (max-width: 540px) {
  .topicPanel .columnLayout {
    flex-direction: column;
  }
  .topicPanel .sideColumn {
    padding: 20px 25px 30px 25px;
    max-width: 100%;
    align-self: stretch;
    border: 0;
    margin: 0;
  }
}

.sideColumn .section {
  margin-bottom: 70px;
}

.sideColumn .section h2 {
  text-transform: none;
  font-size: 24px;
  letter-spacing: normal;
  text-align: inherit;
  margin: 0 0 30px 0;
}

.sideColumn .section h2 .int-en {
  text-align: left;
}

.sideColumn .section h2 .int-he {
  text-align: right;
}

.sideColumn .section .description {
  margin-bottom: 25px;
}

.sideColumn .button img {
  width: 16px;
  height: 16px;
  margin: 0 5px;
  position: relative;
  top: 2px;
  filter: invert(1);
}

.sideColumn .button.white img {
  filter: none;
  opacity: .4;
}

.sideColumn .button .fa {
  opacity: .4;
  margin: 0 5px;
}

.sideColumn .inlineButtonBox {
  display: flex;
  justify-content: space-between;
}

.sideColumn .inlineButtonBox a {
  flex: 1;
}

.sideColumn .inlineButtonBox a .button {
  width: 100%;
}

.sideColumn #homeLearn .refLink {
  display: block;
  height: 56px;
  line-height: 56px;
  border-top: 4px solid;
  color: #000;
  font-size: 20px;
}

.sideColumn #homeLearn .refLink .int-en {
  font-family: "adobe-garamond-pro", "Crimson Text", Georgia, serif;
  text-transform: uppercase;
}

.sideColumn .button {
  letter-spacing: 0;
}

.sideColumn h2 {
  font-weight: 400;
}

.sideColumn .sideCatLink .int-he {
  font-family: "Taamey Frank", "adobe-garamond-pro", "Crimson Text", Georgia, "Times New Roman", serif;
  font-size: 22px;
  font-weight: normal;
  text-transform: uppercase;
  letter-spacing: 0.05em;
  color: #333;
}

.sideColumn .newsletterInput {
  height: 53px;
}

.sideColumn .newsletterSignUpBox img {
  height: 23px;
  width: 23px;
  opacity: 0.35;
  position: absolute;
  top: 15px;
  right: 17px;
}

.interface-hebrew .sideColumn .newsletterSignUpBox img {
  right: auto;
  left: 17px;
  transform: scale(-1, 1);
}

.sideColumn .newsletterInput, .sideColumn .newsletterInput::placeholder {
  width: 100%;
  box-sizing: border-box;
  font-size: 16px;
  font-weight: normal;
  font-style: normal;
  color: #000;
}

.interface-english .sideColumn .newsletterInput, .interface-english .sideColumn .newsletterInput::placeholder {
  font-family: "Roboto", "Helvetica Neue", "Helvetica", sans-serif;
}

.interface-hebrew .sideColumn .newsletterInput, .interface-hebrew .sideColumn .newsletterInput::placeholder {
  font-family: "Heebo", sans-serif;
}

.sideColumn #homeSocialButtons {
  margin-top: 15px;
}

.sideColumn #homeSocialButtons .fa {
  font-size: 18px;
  color: white;
  background-color: #aaa;
  display: inline-block;
  height: 30px;
  width: 30px;
  line-height: 30px;
  text-align: center;
  border-radius: 15px;
  margin-right: 5px;
}

.interface-hebrew .sideColumn #homeSocialButtons .fa {
  margin: 0 0 0 5px;
}

.sideColumn #homeSocialButtons .fa:hover {
  text-decoration: none;
  background-color: #999;
}

.sideColumn #homeFeedback {
  background-color: #EDEDED;
  margin: 0 -50px;
  padding: 30px 50px;
  position: -webkit-sticky;
  /* Safari */
  position: sticky;
  top: 0;
}

.sideColumn #homeFeedback .button {
  margin-bottom: 10px;
}

.sideColumn .feedbackBoxOverlay.open {
  position: fixed;
  width: 100%;
  height: 100%;
  top: 0;
  left: 0;
  display: flex;
  align-items: center;
  justify-content: center;
  background-color: #FBFBFA;
}

.sideColumn .feedbackBoxOverlay.open .feedbackBox {
  width: 470px;
}

.homeFeedWrapper .mainColumn {
  background-color: white;
}

.storyFeedInner, .interface-hebrew .storyFeedInner {
  width: 760px;
  margin: 0 auto;
  padding-top: 60px;
  max-width: 100%;
  box-sizing: border-box;
  min-height: 500px;
}

.interface-hebrew .topicPanel .storyFeedInner {
  padding-top: 0;
}

.storyByLine:hover .smallFollowButton, .authorByLine:hover .smallFollowButton {
  display: inline-block;
}

.bilingual .homeFeedWrapper span.he, .bilingual .readerNavMenu.topicPanel .he {
  display: block;
  padding-bottom: 10px;
}

.mainColumn .story {
  padding: 0 0 60px 0;
}

.mainColumn .story .storyTitleBlock {
  clear: both;
}

.mainColumn .story .storyTitleBlock {
  text-align: start;
}

.colorBarBox {
  clear: both;
  border-inline-start: 4px solid transparent;
  padding-inline-start: 20px;
}

.readerPanel.hebrew .savedHistoryList .colorBarBox {
  direction: rtl;
}

.interface-english .citationLine, .interface-english .learnMoreLink {
  padding-left: 34px;
}

.interface-hebrew .citationLine, .interface-hebrew .learnMoreLink {
  padding-right: 34px;
}

.storyTextListItem {
  padding-bottom: 18px;
}

.storyTextListItem:last-child {
  padding-bottom: 0;
}

.mainColumn .saveButton {
  align-self: flex-start;
}

.mainColumn .saveLine.storyTitleWrapper .saveButton, .mainColumn .story.publishSheetStory .saveLine .saveButton {
  margin-top: 13px;
}

.story.publishSheetStory .storyTitle {
  padding-bottom: 10px;
}

.mainColumn .story .storySubTitle {
  padding-bottom: 10px;
}

.mainColumn .story .storySubTitle .int-en, .mainColumn .story .storySubTitle .int-he {
  color: #666;
}

img.smallProfileImage {
  height: 40px;
  width: 40px;
  margin: 0;
  border-radius: 20px;
}

.mainColumn .story img.mediumProfileImage {
  height: 64px;
  width: 64px;
  margin: 0;
  border-radius: 32px;
}

.interface-english .mainColumn .story .storyTypeBlock {
  float: left;
}

.interface-hebrew .mainColumn .story .storyTypeBlock {
  float: right;
}

.interface-english .mainColumn .story .topTailBlock {
  float: right;
}

.interface-hebrew .mainColumn .story .topTailBlock {
  float: left;
}

.interface-english .mainColumn .story .mediumProfileImage {
  float: right;
}

.interface-hebrew .mainColumn .story .mediumProfileImage {
  float: left;
}

.story .storyBody {
  clear: both;
  margin: 10px 0;
  text-align: justify;
  font-size: 18px;
}

.story .storySheetListItem>div.storyBody.sheetSummary>* {
  color: var(--dark-grey);
  font-family: var(--english-sans-serif-font-family);
  font-size: 15px;
}

.story .storyBody .en {
  line-height: 1.6;
}

.story .storyBody .he {
  font-size: 22px;
  line-height: 1.6;
}

.story .storySheetList {
  clear: both;
}

.story .storySheetListItem {
  padding-bottom: 20px;
}

.story .storySheetListItem:last-child {
  padding-bottom: 0;
}

.story .storySheetList .sheetTitle {
  padding-bottom: 10px;
}

.story .storySheetList .storyTitle span {
  font-size: 20px;
}

.story .saveLine {
  display: flex;
  align-items: center;
  clear: both;
  margin-bottom: 10px;
}

.story .saveLine .beforeSave {
  flex: 1;
}

.interface-hebrew .story .saveLine .beforeSave {
  padding-left: 10px;
}

.interface-english .story .saveLine .beforeSave {
  padding-right: 10px;
}

.story .citationLine.contentText .int-en, .story .citationLine.contentText .int-he {
  color: #999;
}

.story .authorText {
  display: inline-block;
  padding: 0 10px;
  line-height: 22px;
  width: 100%;
  letter-spacing: 2px;
}

.authorByLine {
  display: flex;
}

.authorByLine .authorByLineText {
  padding: 0 10px;
  line-height: 22px;
  margin-top: -1px;
  display: flex;
  justify-content: center;
  flex-direction: column;
}

.authorByLine .authorByLineText.small {
  line-height: 18px;
}

.authorByLine .authorOrganization, .authorByLine .authorName {
  display: block;
}

.saveLine .authorByLine+.saveButton {
  position: relative;
  bottom: 12px;
}

.authorOrganization {
  color: #999;
}

.authorByLine.small {
  font-size: 14px;
  width: max-content;
}

.mainColumn a:not(.button) {
  color: #000;
}

.storyBody a {
  text-decoration: underline;
}

.storyEditBar {
  padding-bottom: 30px;
}

.storyEditorTag {
  display: inline-block;
  float: right;
}

.storyEditorTag.mustHave {
  color: #66aa66;
  padding: 0 10px;
}

.storyEditorTag.cantHave {
  color: #aa6666;
}

.learnMoreLink a {
  text-decoration: none;
  color: #999;
}

.segment .queryTextHighlight {
  background-color: #D2DCFF;
  padding-left: 2px;
  padding-right: 2px;
}

body .homeFeedWrapper.userStats {
  font-family: "Roboto", "Helvetica Neue", "Helvetica", sans-serif;
  background-color: #faf9f9;
}

.collectionsModalBox {
  position: fixed;
  width: 100%;
  height: 100%;
  top: 0;
  left: 0;
  z-index: 1002;
  display: flex;
  align-items: center;
  justify-content: center;
}

.collectionsModalBox .collectionsWidget {
  width: 340px;
  box-shadow: 0 1px 8px rgba(0, 0, 0, .2);
}
<<<<<<< HEAD
.bookPage .editTextInfo .collectionsWidget {
  width: 580px;
  box-shadow: 0 1px 8px rgba(0,0,0,.2);
  height: 100px;
  position:  absolute;
  padding: 50px 50px 0 50px;
  text-align: center;
  margin-top: 200px;
}

=======
>>>>>>> 7d05986f

.collectionsWidget {
  background-color: white;
  border-radius: 8px;
  z-index: 1;
}

.collectionsWidgetTop {
  display: flex;
  padding: 15px 20px;
  border-bottom: 1px solid #DDD;
  text-align: start;
}

.collectionsEditorTop {
  margin-bottom: 15px;
}

.collectionsWidgetTitle {
  flex-grow: 1;
  font-size: 22px;
  vertical-align: middle;
  display: block;
  color: #666;
}

.collectionsWidgetClose {
  font-size: 40px;
  color: #CCC;
  line-height: 14px;
  cursor: pointer;
}

.collectionsWidgetList {
  height: 180px;
  padding: 0px 20px;
  overflow-y: scroll;
  border-bottom: 1px solid #EDEDEC;
}

.collectionsWidgetList .checkmarkLabel {
  display: block;
  letter-spacing: 1.1px;
  font-size: 18px;
  margin: 20px 0;
  text-align: start;
}

.collectionsWidgetList .emptyMessage {
  display: block;
  color: #666;
  padding: 20px 0px;
  line-height: 1.5;
  text-align: start;
}

.collectionsWidgetCreate, .collectionsWidgetDone {
  display: flex;
  padding: 0px 20px;
}

.collectionsWidgetCreate {
  border-bottom: 1px solid #ccc;
  display: flex;
  align-items: center;
}

.collectionsEditorCreate {
  display: flex;
  align-items: center;
  padding: 0px 20px;
}

.collectionsWidgetPlus {
  color: #666;
  font-size: 25px;
  margin-inline-end: 13px;
  margin-top: -5px;
}

.collectionsWidget .collectionsWidgetCreateInputBox {
  flex: 1;
  margin-inline-end: 10px;
}

.collectionsWidget input.collectionsWidgetCreateInput {
  height: 50px;
  border: none;
  font-size: 18px;
  color: black;
  width: 100%;
  box-sizing: border-box;
}

.collectionsWidget input.collectionsWidgetCreateInput::placeholder {
  font-style: normal;
  color: #666;
}

.interface-hebrew .collectionsWidget input.collectionsWidgetCreateInput::placeholder {
  font-family: "Heebo", sans-serif;
}

.userStats h1 {
  text-align: center;
  font-weight: normal;
  font-family: "adobe-garamond-pro", "Crimson Text", Georgia, serif;
  font-size: 30px;
  padding: 60px 0 30px;
  margin: 0;
}

.userStats h2 {
  text-transform: none;
  padding: 40px 0 30px;
  font-size: 21px;
  color: #888;
}

.userStats .statcardRow {
  display: flex;
  justify-content: space-around;
}

.userStats .statcardRow .statcard {
  background-color: #fff;
  height: 190px;
  width: 32%;
  box-shadow: 0 1px 3px rgba(0, 0, 0, 0.2);
  border-radius: 5px;
  display: flex;
  flex-direction: column;
  justify-content: center;
}

.userStats .statcardRow .statcard img {
  opacity: 0.3;
  height: 60px;
  width: 60px;
  margin: 0 auto 20px;
}

.userStats .statcardRow .statcard .statcardValue {
  font-size: 24px;
  text-align: center;
}

.userStats .statcardRow .statcard .statcardLabel {
  font-size: 21px;
  padding-top: 5px;
  text-align: center;
  color: #aaa;
}

.userStats .chartRow {
  display: flex;
  justify-content: space-between;
}

.userStats .chartRow.centered {
  justify-content: space-around;
}

.userStats .statHeader {
  padding-top: 40px;
  text-align: center;
}

.userStats .statHeader span {
  color: #666;
  letter-spacing: 0.7px;
  line-height: 23px;
}

.userStats .chartRow .chartWrapper {
  font: 11px sans-serif;
  padding: 0;
}

.bilingual .userStats .blockLink .he, .english .userStats .blockLink .he {
  display: none;
}

.hebrew .userStats .blockLink .en {
  display: none;
}

.bilingual .userStats .blockLink .en, .english .userStats .blockLink .en {
  font-family: "adobe-garamond-pro", "Crimson Text", Georgia, serif;
}

.hebrew .userStats .blockLink .he {
  font-family: "Taamey Frank", "adobe-garamond-pro", "Crimson Text", Georgia, "Times New Roman", serif;
}

.userStatModeChooser {
  padding: 0;
  display: flex;
  justify-content: center;
  width: 240px;
  margin: 0 auto;
  background: white;
  border-radius: 5px;
  box-shadow: 0 1px 3px rgba(0, 0, 0, 0.2);
}

.userStatModeButton {
  background-color: #fff;
  color: #666;
  border-radius: 5px;
  height: 50px;
  width: 120px;
  text-align: center;
  vertical-align: center;
  cursor: pointer;
  font-size: 16px;
}

.userStatModeButton.active {
  background-color: #19365d;
  color: #fff;
}

.userStatModeButton span {
  display: block;
  margin: 15px 0;
}

.userStats .blockLink {
  height: 100%;
  display: flex;
  align-items: center;
  justify-content: center;
}

.userStats .yourPopularSheetsBlock>div {
  padding: 10px 0;
}

.userStats .chartLabel {
  text-align: center;
  padding-top: 8px;
}

a.topicLexiconTitle.contentText {
  color: black;
}

.editorToolbar {
  position: fixed;
  top: 0;
  left: 0;
  z-index: 100000;
}

#sheetEditToggle {
  padding-top: 0;
  padding-bottom: 0;
  padding-inline-end: 8px;
  padding-inline-start: 0;
  margin-top: 15px;
  margin-inline-end: 0;
  margin-bottom: 0;
  margin-inline-start: -70px;
  width: 70px;
  height: 30px;
  background: #fff;
  border: #ccc solid 1px;
  color: #666;
  font-family: "Roboto", "Helvetica Neue", "Helvetica", sans-serif;
  font-size: 13px;
  box-sizing: border-box;
  border-radius: 6px;
  visibility: hidden;
}

#sheetEditToggle img {
  height: 13px;
  margin-top: 0;
  margin-bottom: 0;
  margin-inline-start: 0;
  margin-inline-end: 5px;
  top: 2px;
  position: relative;
  filter: invert(67%) sepia(32%) saturate(0%) hue-rotate(54deg) brightness(85%) contrast(91%);
  /* #999 */
}

#sheetEditToggle i {
  margin: 5px;
}

.hoverMenu {
  position: absolute;
  z-index: 1;
  top: -10000px;
  left: -10000px;
  margin-top: -6px;
  opacity: 0;
  background-color: #333333;
  border-radius: 4px;
  transition: opacity 0.75s;
  padding: 8px 10px 6px;
  box-shadow: 0 1px 3px rgba(0, 0, 0, 0.2);
}

.highlightDot {
  height: 16px;
  width: 16px;
  background-color: #bbb;
  border-radius: 50%;
  display: inline-block;
}


.highlightMenu .highlightCancel {
  z-index: 0;
  height: 15px;
  width: 15px;
  position: relative;
  top: -1px;
  font-size: 18px;
}

.highlightButton {
  background-color: white;
  border: none;
  padding: 5p 5px 2px 5px;
  position: relative;
  margin: auto;
}

.highlightButton:hover {
  background-color: var(--lightest-grey);
}

.highlightMenu {
  position: absolute;
  z-index: 1;
  border: 1px solid #CCCCCC;
  box-sizing: border-box;
  border-radius: 3px;
  background-color: white;
  padding: 5px 7px 2px 7px;
  top: 33px;
  left: -10px;
  white-space: nowrap;
}

.hoverButton {
  padding: 10px;
}

.hoverButton i {
  color: #CCCCCC
}

.hoverButton i.active {
  color: #fff;
}

.editorHoverBox {
  position: fixed;
  top: 120px;
  background-color: #ccc;
  padding: 3px;
  font-size: 12px;
}

.inlineTextRef {
  color: #4B71B7
}

.headerWithButtons {
  display: flex;
  align-items: center;
  margin-bottom: 60px;
}

.headerWithButtons h1, .static .headerWithButtons h1 {
  margin: 0;
}

.headerWithButtons .start, .headerWithButtons .end {
  flex: 1;
}

.headerWithButtons .start {
  text-align: start;
}

.headerWithButtons .end {
  text-align: end;
}

@media screen and (max-width: 700px) {
  .headerWithButtons {
    display: flex;
    flex-direction: column;
    justify-content: center;
  }
  .headerWithButtons h1 {
    margin-bottom: 20px;
  }
  .headerWithButtons .start, .headerWithButtons .end {
    text-align: center;
  }
}

#communityPagePreviewControls {
  position: fixed;
  width: 380px;
  bottom: 0;
  right: 0;
  color: white;
  z-index: 9999;
  background-color: #18345D;
  padding: 20px;
  line-height: 1.6;
  text-align: center;
  border: 1px solid #ccc;
}

.interface-hebrew #communityPagePreviewControls {
  right: auto;
  left: 0;
}

#communityPagePreviewControls a.date {
  display: block;
  font-size: 22px;
}

#communityPagePreviewControls a {
  margin-inline-end: 10px;
}

#communityPagePreviewControls a:hover {
  color: inherit;
}

.bold {
  font-weight: bold;
  /* because apparently it isn't recommended to use <b> or <strong> to style thing https://developer.mozilla.org/en-US/docs/Web/HTML/Element/strong#usage_notes */
}

/* Customize checkmark inputs */

.checkmarkLabel {
  display: block;
  position: relative;
  padding-inline-start: 28px;
  cursor: pointer;
  user-select: none;
}

/* Hide the browser's default checkbox */

.checkmarkLabel input {
  position: absolute;
  opacity: 0;
  cursor: pointer;
  height: 0;
  width: 0;
}

/* Create a custom checkbox */

.checkmark {
  position: absolute;
  top: 3px;
  left: 0;
  height: 13px;
  width: 13px;
  background-color: white;
  border: 1px solid #CCC;
  border-radius: 3px;
}

.interface-hebrew .checkmark {
  left: auto;
  right: 0;
}

/* On mouse-over, add a grey background color */

.checkmarkLabel:hover input~.checkmark {
  background-color: #EEE;
}

/* Create the checkmark/indicator (hidden when not checked) */

.checkmark:after {
  content: "";
  position: absolute;
  display: none;
}

/* Show the checkmark when checked */

.checkmarkLabel input:checked~.checkmark:after {
  display: block;
}

/* Style the checkmark/indicator */

.checkmarkLabel .checkmark:after {
  left: 4px;
  top: 1px;
  width: 3px;
  height: 6px;
  border: solid #666;
  border-width: 0 2px 2px 0;
  -webkit-transform: rotate(45deg);
  -ms-transform: rotate(45deg);
  transform: rotate(45deg);
}

/* demo coloring of ref-link parentheses for quotation finder project*/

span.ref-link-color-1 {
  color: orange
}

span.ref-link-color-2 {
  color: #0cd200
}

span.ref-link-color-3 {
  color: blue
}

/* start css code for loading bezel */

.sourceLoader {
  margin-left: -34px;
  top: 15px;
  font-size: 4px;
  width: 1em;
  height: 1em;
  border-radius: 50%;
  position: relative;
  text-indent: -9999em;
  -webkit-animation: load5 1.1s infinite ease;
  animation: load5 1.1s infinite ease;
  -webkit-transform: translateZ(0);
  -ms-transform: translateZ(0);
  transform: translateZ(0);
}

@-webkit-keyframes load5 {
  0%, 100% {
    box-shadow: 0 -2.6em 0 0 #ffffff, 1.8em -1.8em 0 0 rgba(0, 0, 0, 0.2), 2.5em 0 0 0 rgba(0, 0, 0, 0.2), 1.75em 1.75em 0 0 rgba(0, 0, 0, 0.2), 0 2.5em 0 0 rgba(0, 0, 0, 0.2), -1.8em 1.8em 0 0 rgba(0, 0, 0, 0.2), -2.6em 0 0 0 rgba(0, 0, 0, 0.5), -1.8em -1.8em 0 0 rgba(0, 0, 0, 0.7)
  }
  12.5% {
    box-shadow: 0 -2.6em 0 0 rgba(0, 0, 0, 0.7), 1.8em -1.8em 0 0 #ffffff, 2.5em 0 0 0 rgba(0, 0, 0, 0.2), 1.75em 1.75em 0 0 rgba(0, 0, 0, 0.2), 0 2.5em 0 0 rgba(0, 0, 0, 0.2), -1.8em 1.8em 0 0 rgba(0, 0, 0, 0.2), -2.6em 0 0 0 rgba(0, 0, 0, 0.2), -1.8em -1.8em 0 0 rgba(0, 0, 0, 0.5)
  }
  25% {
    box-shadow: 0 -2.6em 0 0 rgba(0, 0, 0, 0.5), 1.8em -1.8em 0 0 rgba(0, 0, 0, 0.7), 2.5em 0 0 0 #ffffff, 1.75em 1.75em 0 0 rgba(0, 0, 0, 0.2), 0 2.5em 0 0 rgba(0, 0, 0, 0.2), -1.8em 1.8em 0 0 rgba(0, 0, 0, 0.2), -2.6em 0 0 0 rgba(0, 0, 0, 0.2), -1.8em -1.8em 0 0 rgba(0, 0, 0, 0.2)
  }
  37.5% {
    box-shadow: 0 -2.6em 0 0 rgba(0, 0, 0, 0.2), 1.8em -1.8em 0 0 rgba(0, 0, 0, 0.5), 2.5em 0 0 0 rgba(0, 0, 0, 0.7), 1.75em 1.75em 0 0 #ffffff, 0 2.5em 0 0 rgba(0, 0, 0, 0.2), -1.8em 1.8em 0 0 rgba(0, 0, 0, 0.2), -2.6em 0 0 0 rgba(0, 0, 0, 0.2), -1.8em -1.8em 0 0 rgba(0, 0, 0, 0.2)
  }
  50% {
    box-shadow: 0 -2.6em 0 0 rgba(0, 0, 0, 0.2), 1.8em -1.8em 0 0 rgba(0, 0, 0, 0.2), 2.5em 0 0 0 rgba(0, 0, 0, 0.5), 1.75em 1.75em 0 0 rgba(0, 0, 0, 0.7), 0 2.5em 0 0 #ffffff, -1.8em 1.8em 0 0 rgba(0, 0, 0, 0.2), -2.6em 0 0 0 rgba(0, 0, 0, 0.2), -1.8em -1.8em 0 0 rgba(0, 0, 0, 0.2)
  }
  62.5% {
    box-shadow: 0 -2.6em 0 0 rgba(0, 0, 0, 0.2), 1.8em -1.8em 0 0 rgba(0, 0, 0, 0.2), 2.5em 0 0 0 rgba(0, 0, 0, 0.2), 1.75em 1.75em 0 0 rgba(0, 0, 0, 0.5), 0 2.5em 0 0 rgba(0, 0, 0, 0.7), -1.8em 1.8em 0 0 #ffffff, -2.6em 0 0 0 rgba(0, 0, 0, 0.2), -1.8em -1.8em 0 0 rgba(0, 0, 0, 0.2)
  }
  75% {
    box-shadow: 0 -2.6em 0 0 rgba(0, 0, 0, 0.2), 1.8em -1.8em 0 0 rgba(0, 0, 0, 0.2), 2.5em 0 0 0 rgba(0, 0, 0, 0.2), 1.75em 1.75em 0 0 rgba(0, 0, 0, 0.2), 0 2.5em 0 0 rgba(0, 0, 0, 0.5), -1.8em 1.8em 0 0 rgba(0, 0, 0, 0.7), -2.6em 0 0 0 #ffffff, -1.8em -1.8em 0 0 rgba(0, 0, 0, 0.2)
  }
  87.5% {
    box-shadow: 0 -2.6em 0 0 rgba(0, 0, 0, 0.2), 1.8em -1.8em 0 0 rgba(0, 0, 0, 0.2), 2.5em 0 0 0 rgba(0, 0, 0, 0.2), 1.75em 1.75em 0 0 rgba(0, 0, 0, 0.2), 0 2.5em 0 0 rgba(0, 0, 0, 0.2), -1.8em 1.8em 0 0 rgba(0, 0, 0, 0.5), -2.6em 0 0 0 rgba(0, 0, 0, 0.7), -1.8em -1.8em 0 0 #fff
  }
}

@keyframes load5 {
  0%, 100% {
    box-shadow: 0 -2.6em 0 0 #ffffff, 1.8em -1.8em 0 0 rgba(0, 0, 0, 0.2), 2.5em 0 0 0 rgba(0, 0, 0, 0.2), 1.75em 1.75em 0 0 rgba(0, 0, 0, 0.2), 0 2.5em 0 0 rgba(0, 0, 0, 0.2), -1.8em 1.8em 0 0 rgba(0, 0, 0, 0.2), -2.6em 0 0 0 rgba(0, 0, 0, 0.5), -1.8em -1.8em 0 0 rgba(0, 0, 0, 0.7)
  }
  12.5% {
    box-shadow: 0 -2.6em 0 0 rgba(0, 0, 0, 0.7), 1.8em -1.8em 0 0 #ffffff, 2.5em 0 0 0 rgba(0, 0, 0, 0.2), 1.75em 1.75em 0 0 rgba(0, 0, 0, 0.2), 0 2.5em 0 0 rgba(0, 0, 0, 0.2), -1.8em 1.8em 0 0 rgba(0, 0, 0, 0.2), -2.6em 0 0 0 rgba(0, 0, 0, 0.2), -1.8em -1.8em 0 0 rgba(0, 0, 0, 0.5)
  }
  25% {
    box-shadow: 0 -2.6em 0 0 rgba(0, 0, 0, 0.5), 1.8em -1.8em 0 0 rgba(0, 0, 0, 0.7), 2.5em 0 0 0 #ffffff, 1.75em 1.75em 0 0 rgba(0, 0, 0, 0.2), 0 2.5em 0 0 rgba(0, 0, 0, 0.2), -1.8em 1.8em 0 0 rgba(0, 0, 0, 0.2), -2.6em 0 0 0 rgba(0, 0, 0, 0.2), -1.8em -1.8em 0 0 rgba(0, 0, 0, 0.2)
  }
  37.5% {
    box-shadow: 0 -2.6em 0 0 rgba(0, 0, 0, 0.2), 1.8em -1.8em 0 0 rgba(0, 0, 0, 0.5), 2.5em 0 0 0 rgba(0, 0, 0, 0.7), 1.75em 1.75em 0 0 #ffffff, 0 2.5em 0 0 rgba(0, 0, 0, 0.2), -1.8em 1.8em 0 0 rgba(0, 0, 0, 0.2), -2.6em 0 0 0 rgba(0, 0, 0, 0.2), -1.8em -1.8em 0 0 rgba(0, 0, 0, 0.2)
  }
  50% {
    box-shadow: 0 -2.6em 0 0 rgba(0, 0, 0, 0.2), 1.8em -1.8em 0 0 rgba(0, 0, 0, 0.2), 2.5em 0 0 0 rgba(0, 0, 0, 0.5), 1.75em 1.75em 0 0 rgba(0, 0, 0, 0.7), 0 2.5em 0 0 #ffffff, -1.8em 1.8em 0 0 rgba(0, 0, 0, 0.2), -2.6em 0 0 0 rgba(0, 0, 0, 0.2), -1.8em -1.8em 0 0 rgba(0, 0, 0, 0.2)
  }
  62.5% {
    box-shadow: 0 -2.6em 0 0 rgba(0, 0, 0, 0.2), 1.8em -1.8em 0 0 rgba(0, 0, 0, 0.2), 2.5em 0 0 0 rgba(0, 0, 0, 0.2), 1.75em 1.75em 0 0 rgba(0, 0, 0, 0.5), 0 2.5em 0 0 rgba(0, 0, 0, 0.7), -1.8em 1.8em 0 0 #ffffff, -2.6em 0 0 0 rgba(0, 0, 0, 0.2), -1.8em -1.8em 0 0 rgba(0, 0, 0, 0.2)
  }
  75% {
    box-shadow: 0 -2.6em 0 0 rgba(0, 0, 0, 0.2), 1.8em -1.8em 0 0 rgba(0, 0, 0, 0.2), 2.5em 0 0 0 rgba(0, 0, 0, 0.2), 1.75em 1.75em 0 0 rgba(0, 0, 0, 0.2), 0 2.5em 0 0 rgba(0, 0, 0, 0.5), -1.8em 1.8em 0 0 rgba(0, 0, 0, 0.7), -2.6em 0 0 0 #ffffff, -1.8em -1.8em 0 0 rgba(0, 0, 0, 0.2)
  }
  87.5% {
    box-shadow: 0 -2.6em 0 0 rgba(0, 0, 0, 0.2), 1.8em -1.8em 0 0 rgba(0, 0, 0, 0.2), 2.5em 0 0 0 rgba(0, 0, 0, 0.2), 1.75em 1.75em 0 0 rgba(0, 0, 0, 0.2), 0 2.5em 0 0 rgba(0, 0, 0, 0.2), -1.8em 1.8em 0 0 rgba(0, 0, 0, 0.5), -2.6em 0 0 0 rgba(0, 0, 0, 0.7), -1.8em -1.8em 0 0 #fff
  }
}

/* end css code for loading bezel */<|MERGE_RESOLUTION|>--- conflicted
+++ resolved
@@ -2836,136 +2836,8 @@
 .readerNavMenu .blockLink .he, .readerNavMenu .catLink .he, .readerNavMenu .navButton .he, .bookPage .refLink .he {
   text-align: center;
 }
-<<<<<<< HEAD
-.bookPage .editTextInfo {
-  top: 0px;
-  right: 0px;
-  left: 0px;
-  height: 100%;
-  width: 100%;
-  position: absolute;
-  overflow: auto;
-  z-index: 1;
-  background-color:  var(--lighter-grey);
-
-}
-
-.bookPage .editTextInfo .static .inner {
-  padding: 5px 0 100px;
-}
-.bookPage .editTextInfo .static input {
-  cursor: auto;
-  color: #000000;
-}
-.bookPage .editTextInfo .static label {
-  margin-bottom: 15px;
-}
-.bookPage .editTextInfo #newIndex {
-  margin: 100px auto;
-  font-size: 16px;
-  font-weight: normal;
-  color: #000;
-  --english-font: var(--english-sans-serif-font-family);
-  --hebrew-font: var(--hebrew-sans-serif-font-family);
-}
-
-.bookPage .editTextInfo #newIndex .publishBox {
-  text-align: start;
-  background-color: #EDEDEC;
-  border-radius: 6px;
-  padding: 0 0 0 0;
-  margin: 0 0 0 0;
-  width: 660px;
-  max-width: 660px;
-}
-.bookPage .editTextInfo #newIndex .publishBox .react-tags__selected-tag-name {
-  font-family: "adobe-garamond-pro", "Crimson Text", Georgia, serif;
-  font-size: 18px;
-  font-weight: normal;
-  color: #000;
-}
-.bookPage .editTextInfo #newIndex .publishBox input {
-  box-shadow: none;
-}
-
-.bookPage .editTextInfo #newIndex .publishBox .react-tags__search {
-  padding: 0 0 0 0;
-}
-
-.bookPage .editTextInfo #newIndex .optional {
-	font-size: 13px;
-    color: var(--light-grey);
-    font: var(--english-sans-serif-font-family);
-}
-
-.bookPage .editTextInfo #newIndex input {
-    padding: 4px 10px 4px 10px;
-    width: 640px;
-	height: 30px;
-	margin: 0 0 10px 0;
-}
-
-.bookPage .editTextInfo #newIndex #heTitle {
-	direction: rtl;
-}
-.bookPage .editTextInfo .static label {
-  text-align: left;
-}
-
-.bookPage .editTextInfo #newIndex select {
-	width: 660px;
-    border-radius: 7px;
-    box-shadow: 0px 1px 3px rgba(0,0,0,0.2);
-    border: none;
-    margin: 0 0 10px 0;
-    padding: 4px 10px 4px 10px;
-}
-
-.bookPage .editTextInfo #newIndex .sectionType input{
-	width: 100px;
-	margin: 0 5px;
-	font-size: 16px;
-}
-
-.bookPage .editTextInfo #newIndex .remove {
-	color: white;
-	background: #bbb;
-	display: inline-block;
-	height: 18px;
-	width: 18px;
-	line-height: 18px;
-	border-radius: 6px;
-	text-align: center;
-	font-size: 14px;
-	font-family: sans-serif;
-	cursor: pointer;
-	vertical-align: 15%;
-}
-
-.bookPage .editTextInfo #newIndex .sectionType .remove {
-	margin: -5px 11px 0 -32px;
-}
-
-.bookPage .editTextInfo #newIndex .actions {
-  text-align: center;
-  margin-top: 50px;
-}
-
-.readerPanel.english #newIndex .helpText {
-  left: 0px;
-}
-.bookPage .editTextInfo .nodeTemplate {
-	display: none;
-}
-
-.blockLink:active,
-.navButton:active,
-.readerNavCategory:active,
-.resourcesLink:active {
-=======
 
 .blockLink:active, .navButton:active, .readerNavCategory:active, .resourcesLink:active {
->>>>>>> 7d05986f
   background-color: #EDEDED;
 }
 
@@ -8455,8 +8327,7 @@
   color: #666;
 }
 
-<<<<<<< HEAD
-=======
+
 div.transparentBackground.publishBox {
   background-color: inherit;
   border-radius: 0px;
@@ -8464,7 +8335,6 @@
   color: inherit;
 }
 
->>>>>>> 7d05986f
 .publishBox .smallText .int-en, .publishBox .smallText .int-he.enInHe {
   color: #666;
 }
@@ -12355,6 +12225,128 @@
   background-color: #faf9f9;
 }
 
+.bookPage .editTextInfo {
+  top: 0px;
+  right: 0px;
+  left: 0px;
+  height: 100%;
+  width: 100%;
+  position: absolute;
+  overflow: auto;
+  z-index: 1;
+  background-color:  var(--lighter-grey);
+
+}
+
+.bookPage .editTextInfo .static .inner {
+  padding: 5px 0 100px;
+}
+.bookPage .editTextInfo .static input {
+  cursor: auto;
+  color: #000000;
+}
+.bookPage .editTextInfo .static label {
+  margin-bottom: 15px;
+}
+.bookPage .editTextInfo #newIndex {
+  margin: 100px auto;
+  font-size: 16px;
+  font-weight: normal;
+  color: #000;
+  --english-font: var(--english-sans-serif-font-family);
+  --hebrew-font: var(--hebrew-sans-serif-font-family);
+}
+
+.bookPage .editTextInfo #newIndex .publishBox {
+  text-align: start;
+  background-color: #EDEDEC;
+  border-radius: 6px;
+  padding: 0 0 0 0;
+  margin: 0 0 0 0;
+  width: 660px;
+  max-width: 660px;
+}
+.bookPage .editTextInfo #newIndex .publishBox .react-tags__selected-tag-name {
+  font-family: "adobe-garamond-pro", "Crimson Text", Georgia, serif;
+  font-size: 18px;
+  font-weight: normal;
+  color: #000;
+}
+.bookPage .editTextInfo #newIndex .publishBox input {
+  box-shadow: none;
+}
+
+.bookPage .editTextInfo #newIndex .publishBox .react-tags__search {
+  padding: 0 0 0 0;
+}
+
+.bookPage .editTextInfo #newIndex .optional {
+	font-size: 13px;
+    color: var(--light-grey);
+    font: var(--english-sans-serif-font-family);
+}
+
+.bookPage .editTextInfo #newIndex input {
+    padding: 4px 10px 4px 10px;
+    width: 640px;
+	height: 30px;
+	margin: 0 0 10px 0;
+}
+
+.bookPage .editTextInfo #newIndex #heTitle {
+	direction: rtl;
+}
+.bookPage .editTextInfo .static label {
+  text-align: left;
+}
+
+.bookPage .editTextInfo #newIndex select {
+	width: 660px;
+    border-radius: 7px;
+    box-shadow: 0px 1px 3px rgba(0,0,0,0.2);
+    border: none;
+    margin: 0 0 10px 0;
+    padding: 4px 10px 4px 10px;
+}
+
+.bookPage .editTextInfo #newIndex .sectionType input{
+	width: 100px;
+	margin: 0 5px;
+	font-size: 16px;
+}
+
+.bookPage .editTextInfo #newIndex .remove {
+	color: white;
+	background: #bbb;
+	display: inline-block;
+	height: 18px;
+	width: 18px;
+	line-height: 18px;
+	border-radius: 6px;
+	text-align: center;
+	font-size: 14px;
+	font-family: sans-serif;
+	cursor: pointer;
+	vertical-align: 15%;
+}
+
+.bookPage .editTextInfo #newIndex .sectionType .remove {
+	margin: -5px 11px 0 -32px;
+}
+
+.bookPage .editTextInfo #newIndex .actions {
+  text-align: center;
+  margin-top: 50px;
+}
+
+.readerPanel.english #newIndex .helpText {
+  left: 0px;
+}
+.bookPage .editTextInfo .nodeTemplate {
+	display: none;
+}
+
+
 .collectionsModalBox {
   position: fixed;
   width: 100%;
@@ -12371,26 +12363,21 @@
   width: 340px;
   box-shadow: 0 1px 8px rgba(0, 0, 0, .2);
 }
-<<<<<<< HEAD
-.bookPage .editTextInfo .collectionsWidget {
-  width: 580px;
-  box-shadow: 0 1px 8px rgba(0,0,0,.2);
-  height: 100px;
-  position:  absolute;
-  padding: 50px 50px 0 50px;
-  text-align: center;
-  margin-top: 200px;
-}
-
-=======
->>>>>>> 7d05986f
 
 .collectionsWidget {
   background-color: white;
   border-radius: 8px;
   z-index: 1;
 }
-
+.bookPage .editTextInfo .collectionsWidget {
+  width: 580px;
+  box-shadow: 0 1px 8px rgba(0, 0, 0, .2);
+  height: 100px;
+  position: absolute;
+  padding: 50px 50px 0 50px;
+  text-align: center;
+  margin-top: 200px;
+}
 .collectionsWidgetTop {
   display: flex;
   padding: 15px 20px;
