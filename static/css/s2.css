--- conflicted
+++ resolved
@@ -5403,13 +5403,9 @@
 .connectionsPanel textarea.feedbackText {
   border-radius: 7px;
   box-shadow: none;
-<<<<<<< HEAD
   box-shadow: 0px 1px 3px rgba(0,0,0,0.2);
-=======
-  border: 1px solid #E9E9E9;
 }
 
 .img-circle {
   border-radius: 50%;
->>>>>>> 318b1aa9
 }