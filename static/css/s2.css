--- conflicted
+++ resolved
@@ -6157,7 +6157,6 @@
   content: "\200B"; /* zero-width space required so that chrome doesn't cause change in size of box on focus/blur */
   width: 0;
 }
-<<<<<<< HEAD
 
 .publishBox {
   text-align: start;
@@ -6381,11 +6380,10 @@
 }
 
 
-=======
 .interface-hebrew .sheetMetaDataBox .authorStatement {
   direction: rtl;
 }
->>>>>>> 6d19bc2a
+
 .editorSidebarToggle {
   position: fixed;
   top: 150px;
@@ -8111,10 +8109,6 @@
 .interface-hebrew .editorToggleHeader {
   direction: rtl;
 }
-<<<<<<< HEAD
-
-=======
->>>>>>> 6d19bc2a
 .editorToggleHeader .button {
   padding: 5px 8px;
   margin-inline-start: 15px;
