body {
  padding: 0;
  margin: 0;
  -webkit-text-size-adjust: 100%;
}
*::selection {
  background-color: #D2DCFF;
}
body.sepia {
  background-color: #FBFBFA;
}
body.dark {
  background-color: #333331;
}
body:not(.user-is-tabbing) *:focus {
  outline: none;
}

/* Skip Link for Accessibility - Override Button positioning to hide off-screen by default */
/* Using element selector (a.) for higher specificity to avoid needing !important */
a.sefaria-common-button.skip-link {
  position: fixed;
  top: -80px;
  left: 10px;
  z-index: 9999;
  transition: top 0.3s ease;
}

/* Show skip link when focused - let Button handle the blue border and styling */
a.sefaria-common-button.skip-link:focus {
  top: 10px;
}

/* Prevent any hover color changes for skip link */
a.sefaria-common-button.skip-link:hover {
  color: var(--theme-button-text);
}

a, a:hover {
  color: inherit;
}

:root {
  /* font stacks */
  --serif-h1-font-size: 48px;
  --serif-h2-font-size: 30px;
  --serif-h3-font-size: 24px;
  --serif-body-font-size: 18px;
  --serif-small-font-size: 14px;

  --sans-serif-h1-font-size: 40px;
  --sans-serif-h2-font-size: 30px;
  --sans-serif-h3-font-size: 22px;
  --sans-serif-body-font-size: 16px;
  --sans-serif-small-font-size: 14px;

  /* colors */
  --inline-link-blue: #4871bf;
  --sefaria-blue: #18345D;
  --highlight-blue: #DDEEFF;
  --highlight-blue-light: #F0F7FF;
  --beit-midrash-grey: #333333;
  --darkest-grey: #333333;
  --darker-grey: #575757;
  --dark-grey: #666666;
  --medium-grey: #6f6f6f;
  --medium-grey-legacy: #999999;
  --light-grey: #CCCCCC;
  --lighter-grey: #EDEDEC;
  --lightest-grey: #FBFBFA;
  --black: #000000;
  --commentary-blue: #4B71B7;
  --essay-links-green: #3B5849;
  --tanakh-teal: #004E5F;
  --mishnah-blue: #5A99B7;
  --talmud-gold: #CCB479;
  --midrash-green: #5D956F;
  --halakhah-red: #802F3E;
  --kabbalah-purple: #594176;
  --liturgy-rose: #AB4E66;
  --philosophy-purple: #7F85A9;
  --taanitic-green: #00827F;
  --chasidut-green: #97B386;
  --mussar-purple: #7C416F;
  --responsa-red: #CB6158;
  --apocrypha-pink: #C6A7B4;
  --modern-works-blue: #B8D4D3;
  --grammar-green: #B2B272;
  --reference-orange: #D4896C;
  --miscelaneous-green: #3B5849;
  --selected-option: #000000;
<<<<<<< HEAD
  --select-blue: #0B71E7;
  --module-switcher-tooltip-background: #1F2937;
=======
  --select-blue: #0056b3;
>>>>>>> 1aff89a1
}

/* Font Family */
body, .sans-serif {
  --english-font: var(--english-sans-serif-font-family);
  --hebrew-font: var(--hebrew-sans-serif-font-family);
  --is-serif: initial; /* false */
}
.serif {
  --english-font: var(--english-serif-font-family);
  --hebrew-font: var(--hebrew-serif-font-family);
  --is-serif: ; /* true */
}
.sans-serif-in-hebrew {
  --english-font: var(--english-serif-font-family);
  --hebrew-font: var(--hebrew-sans-serif-font-family);
}
body, .en, .int-en, .englishWithinHebrew {
  --is-hebrew: initial; /* false */
}
.he, .int-he {
  unicode-bidi: plaintext;
  --is-hebrew: ; /* true */
}
* {
  --hebrew-font-conditional: var(--is-hebrew) var(--hebrew-font);
  font-family: var(--hebrew-font-conditional, var(--english-font));
}

.he {
  font-size: 122%;
}
.int-he {
  direction: rtl;
}
.int-he.enInHe {
  direction: ltr;
}
.enInHe {
  unicode-bidi: isolate;
}
.int-en.heInEn {
  direction: rtl;
}
.btn, .btn-sm, .btn-xs {
  display: flex;
  color: white;
  justify-content: center;
  align-items: center;
  margin: 10px 20px;
  background-color: var(--sefaria-blue);
  box-shadow: 0 1px 3px rgba(0,0,0,0.2);
  border-radius: 7px;
  cursor: pointer;
  font-size: 16px;
  box-sizing: border-box;
  line-height: 1;
  text-align: center;
  --english-font: var(--english-sans-serif-font-family);
  --hebrew-font: var(--hebrew-sans-serif-font-family);
}
.btn.white, .btn-sm.white, .btn-xs.white {
  background-color: white;
  color: #333;
}
.btn {
  width: 300px;
  height: 50px;
}
.btn-sm {
  width: 150px;
  height: 40px;
}
.btn-xs {
  width: 75px;
  height: 30px;
}
/*
Legacy Style Guide Font Hierarchy -- the below should be refactored away in favor of the above
*/
.featureTitle .int-en {
  font-family: "adobe-garamond-pro", "Crimson Text", Georgia, serif;
  font-size: 50px;
  font-weight: normal;
  color: #000;
}
.pageTitle .int-en,
.pageTitle .int-he.enInHe {
  font-family: "adobe-garamond-pro", "Crimson Text", Georgia, serif;
  font-size: 30px;
  font-weight: normal;
  color: #000;
}
.readerPanel.hebrew .he .enInHe {
  font-size: 83%;
}
.readerPanel span.mediumGrey {
  color: var(--medium-grey);
}
.chapterText .int-en {
  font-family: "adobe-garamond-pro", "Crimson Text", Georgia, serif;
  font-size: 18px;
  font-weight: normal;
  text-transform: uppercase;
  letter-spacing: 0.05em;
  color: #333;
}
.chapterText.lowercase .int-en {
  text-transform: none;
}
.sectionTitleText .int-en {
  font-family: "Roboto", "Helvetica Neue", "Helvetica", sans-serif;
  font-size: 16px;
  font-weight: normal;
  color: var(--dark-grey);
  text-transform: uppercase;
  letter-spacing: 0.1em;
}
.smallText .int-en,
.smallText .int-he.enInHe {
  font-family: "Roboto", "Helvetica Neue", "Helvetica", sans-serif;
  font-size: 14px;
  font-weight: normal;
  color: var(--medium-grey);
}
.systemText .int-en,
.systemText .int-he.enInHe {
  --english-font: var(--english-sans-serif-font-family);
  --hebrew-font: var(--hebrew-sans-serif-font-family);
  /* font-family: "Roboto", "Helvetica Neue", "Helvetica", sans-serif; */
  font-size: 16px;
  font-weight: normal;
  color: #000;
}
.contentText .int-en,
.contentText .en,
.contentText.en {
  font-family: "adobe-garamond-pro", "Crimson Text", Georgia, serif;
  font-size: 18px;
  font-weight: normal;
  color: #000;
}
.featureTitle .int-he {
  font-family: "Heebo", sans-serif;
  font-size: 40px;
  font-weight: normal;
  color: #000;
}
.pageTitle .int-he,
.pageTitle .int-en.heInEn {
  font-family: "Heebo", sans-serif;
  font-size: 30px;
  font-weight: normal;
  color: #000;
}
.chapterText .int-he {
  font-family: "Taamey Frank", "Times New Roman", serif;
  font-size: 22px;
  font-weight: normal;
  text-transform: uppercase;
  letter-spacing: 0.05em;
  color: #333;
}
.sectionTitleText .int-he {
  font-family: "Heebo", sans-serif;
  font-size: 16px;
  font-weight: normal;
  color: var(--dark-grey);
  text-transform: uppercase;
  letter-spacing: 0.1em;
}
.smallText .int-he,
.smallText .int-en.heInEn {
  font-family: "Heebo", sans-serif;
  font-size: 14px;
  font-weight: normal;
  color: var(--dark-grey);
}
.systemText .int-he,
.systemText .int-en.heInEn {
  font-family: "Heebo", sans-serif;
  font-size: 16px;
  font-weight: normal;
  color: #000;
}
.contentText .int-he,
.contentText .he,
.contentText.he {
  font-family: "Taamey Frank", "Times New Roman", serif;
  font-size: 18px;
  font-weight: normal;
  color: #000;
}
.italics {
  font-style: italic;
}
/* end Legacy Style Guide */
#s2 {
  position: fixed;
  top: 0;
  width: 100%;
  height: 100%;
  z-index: 1000;
}


#s2.headerOnly {
  z-index: 1000;
  height: 60px;
}
#readerAppWrap {
  display: flex;
  flex-direction: column;
  width: 100%;
  height: 100%;
}
body:not(.inApp).nochrome #s2 .headerNavSection a:not(.home),
body:not(.inApp).nochrome #s2 .headerLinksSection,
body:not(.inApp).nochrome #footerContainer {
  display: none;
}
#bannerMessage {
  color: white;
  background-color: #4871bf;
  height: 120px;
  box-sizing: border-box;
  padding: 0 36px;
  display: flex;
  transition: .5s;
}
#bannerMessage.hidden {
  height: 0;
}
body.hasBannerMessage {
  transition: padding-top .3s;
  padding-top: 120px;
}
body.hasBannerMessage:not(:has(#bannerMessage)) {
  padding-top: 0;
}
body.hasBannerMessage #s2.headerOnly {
  height: 180px;
}
.interface-hebrew #bannerMessage {
  direction: rtl;
}
#bannerMessageClose {
  position: absolute;
  top: -3px;
  inset-inline-end: 7px;
  color: white;
  opacity: 0.5;
  font-size: 26px;
  cursor: pointer;
}
#bannerMessageContent {
  display: flex;
  flex: 1;
  align-items: center;
  justify-content: space-between;
  color: white;
  max-width: 880px;
  margin: 0 auto;
}
#bannerTextBox {
  flex: 1;
}
#bannerTextBox a {
  color: white;
}
#bannerButtonBox {
  margin-left: 50px;
}
.interface-hebrew #bannerButtonBox {
  margin: 0 50px 0 0;
}
#bannerMessage .mobileOnly {
  display: none;
}
@media (max-width: 540px) {
  #bannerButtonBox,
  .interface-hebrew #bannerButtonBox {
    margin:0;
    margin-inline-start: 10px;
    max-width: 170px;
  }
  #bannerMessage .mobileOnly {
    display: block;
  }
  #bannerMessage {
    padding: 0 10px;
  }
}
@media (max-width: 450px) {
  #bannerMessage {
    font-size: 13px;
  }
}
.noOverflowX {
  overflow-x: hidden;
}
.readerApp {
  display: flex;
  flex: 1;
  position: relative;
}
.noselect {
  user-select: none;
}
input.noselect {
  -webkit-user-select: auto; /* Safari/Opera -- required for Safari to allow inputs to be accessible. See http://caniuse.com/#feat=user-select-none "Known Issues" for details  TODO Check back to see if bug is fixed in future version */
}
.interface-hebrew {
  direction: rtl;
}
.interface-hebrew .int-en,
.interface-english .int-he {
  display: none;
}
.interface-hebrew #panelWrapBox {
  direction: rtl;
}
.interface-english #panelWrapBox,
.readerApp.interface-english .readerPanel {
  direction: ltr;
}
#panelWrapBox {
  position: absolute;
  height: calc(100% - 60px);
  box-sizing: border-box;
}
.multiPanel #panelWrapBox {
  top: 60px;
}
#panelWrapBox.wrapBoxScroll {
  overflow-x: scroll;
  overflow-y: hidden;
}
.singlePanel #panelWrapBox {
  padding-top: 0;
  height: 100%;
  top: 0;
}
.headerInner {
  position: absolute;
  top: 0;
  left: 0;
  width: 100%;
  height: 60px;
  background: white;
  z-index: 1001;
  box-sizing: border-box;
  padding: 0 30px;
  display: flex;
  justify-content: space-between;
  align-items: center;
}
.headerOnly .headerInner, .headerInner.boxShadow {
  box-shadow: 0 1px 3px rgba(0,0,0,0.2);
}
.interface-hebrew .header {
  direction: rtl;
}
.headerInner .headerNavSection {
  display: flex;
  justify-content: flex-start;
}
.headerInner .headerNavSection a, .header img.home {
  font-size: 16px;
  color: var(--dark-grey);
  margin-inline-end: 30px;
  font-weight: 500;
  line-height: 26px;
  vertical-align: middle;
}
.headerInner .headerLinksSection {
	display: flex;
	justify-content: flex-end;
	min-width: 50%;
	align-items: center;
}
.headerInner .headerLinksSection > * {
  margin-inline-start: 3%;
}
.headerLinksSection .sefaria-common-button {
  width: 67px;
  height: 30px;
  padding: 0;
  line-height: 18px;
  font-size: 14px;
  border-radius: 6px;
  display: flex;
  align-items: center;
  justify-content: center;
}
.header .header-nav {
  margin-top: 1px;
}
.header .header-links {
  margin-top: 1px;
}
.header .textLink,
.header .home,
.header .menuButton,
.header .my-profile,
.header .notifications,
.header .readerNavMenuSearchButton {
  cursor: pointer;
}
.header .textLink,
.header .menuButton,
.header .my-profile,
.header .readerNavMenuSearchButton {
  display: inline-block;
  color: var(--medium-grey);
  border: none;
  background: transparent;
  padding: 0;
}
.header .my-profile,
.header .notifications {
  display: inline-block;
  vertical-align: middle;
}
.header .textLink,
.header .menuButton,
.header .my-profile {
  font-size: 24px;
  line-height: 24px;
  margin-top: 2px;
}
.header .searchBox {
  overflow: hidden;
  display: flex;
  align-items: center;
  padding: 0;
  text-align: inherit;
  background: #EDEDEC;
  border-radius: 250px;
  width: 250px;
  height: 30px;
}
.header .searchBox.searchFocused {
  width: 280px;
}
.header .searchBox input {
  background-color: transparent; /*for firefox */
  padding: 0;
  flex: 1;
  height: 100%;
  margin-bottom: 1px;
  font-size: var(--serif-body-font-size);
}
.header .searchBox input::placeholder {
  font-style: normal;
}
.header .search {
  outline: none;
  border: none;
  box-shadow: none;
  color: black;
  font-size:  18px;
  margin: 0;
  width: 100px;
}
.header .searchFocused .search {
  width: 200px;
}
.header .search.hebrewSearch {
  font-size: 18px;
}
.mobileNavMenu {
  position: fixed;
  height: calc(100vh - 60px); /* fallback for browsers that don't support dvh */
  height: calc(100dvh - 60px);
  box-sizing: border-box;
  top: 60px;
  width: 100%;
  background-color: white;
  left: 0;
  z-index: 1000;
  overflow-y: scroll;
}
div:has(#bannerMessage) + .readerApp.singlePanel .mobileNavMenu {
  position: fixed; /*This takes the 60px of the header plus 120px of the banner into account */
  height: calc(100vh - 180px);
  top: 180px;
}
@supports not selector(:has(a, b)) {
  /* Fallback for when :has() is unsupported */
  .mobileNavMenu {
    position: absolute;
  }
}

.mobileNavMenu.closed {
  display: none;
}
.mobileNavMenu .searchLine {
  padding: 15px 10px;
  border-bottom: 1px solid #EDEDEC;
}
.header .mobileNavMenu .searchBox,
.header .mobileNavMenu .searchBox.searchFocused
.header .mobileNavMenu .searchBox .search,
.header .mobileNavMenu .searchBox.searchFocused .search {
  width: 100%;
}
.header.mobile .ui-autocomplete {
  width: 100% !important;
}
.mobileNavMenu a,
.mobileInterfaceLanguageToggle {
  display: block;
  color: var(--dark-grey);
  font-size: 16px;
  padding: 15px;
}
.mobileNavMenu hr {
  border: none;
  border-bottom: 1px solid #EDEDEC;
}
.mobileNavMenu a > img,
.mobileInterfaceLanguageToggle img {
  margin-inline-end: 15px;
  width: 16px;
  height: 16px;
  position: relative;
  top: 3px;
}
.mobileNavMenu a > img.blackIcon {
  opacity: 0.4;
}
.mobileNavMenu a.blue {
  background-color: var(--sefaria-blue);
  color: white;
  border-bottom: unset;
}
.mobileNavMenu a.blue img {
  filter: invert(1);
  opacity: 1;
}
.mobileNavMenu .mobileAccountLinks {
  background-color: #FBFBFA;
  border-top: 1px solid #CCC;
  border-bottom: 1px solid #CCC;
}
.mobileNavMenu .mobileAccountLinks img {
  opacity: 1;
}
.mobileNavMenu .mobileAccountLinks .login {
  padding: 15px;
}
.mobileNavMenu .signupLink::after {
  content: "•";
  padding: 0px 4px;
}
.interface-english .mobileNavMenu .signupLink {
  padding-right: 0px !important;
}
.interface-english .mobileNavMenu .loginLink {
  padding-left: 0px !important;
}
.interface-hebrew .mobileNavMenu .signupLink {
  padding-left: 0px !important;
}
.interface-hebrew .mobileNavMenu .loginLink {
  padding-right: 0px !important;
}
.mobileNavMenu .profile-pic {
  display: inline-block;
  margin-inline-end: 11px;
  position: relative;
  top: 4px;
}
.mobileNavMenu .mobileAccountLinks .accountLinks {
  display: block;
}
.header .mobileInterfaceLanguageToggle .int-en,
.header .mobileInterfaceLanguageToggle .int-he {
  display: inline;
}
.mobileInterfaceLanguageToggle a {
  display: inline;
  padding: 0;
  border: none;
}
.mobileInterfaceLanguageToggle .separator {
  margin: 0 7px;
  font-size: 13px;
}
.mobileInterfaceLanguageToggle .inactive {
  color: var(--medium-grey);
}
.mobileNavMenu .logout {
  color: var(--medium-grey);
}
.ui-autocomplete .ui-menu-item.search-override {
  border-bottom: solid 1px #ccc;
  padding-top: 12px;
}
.ui-autocomplete .ui-menu-item.hebrew-result a {
  direction: rtl;
}
.ui-autocomplete .ui-menu-item.english-result a {
  direction: ltr;
}
.interface-hebrew .header .home img {
  width: 77px;
}
.header .accountLinks {
  display: flex;
  align-items: center;
  font-size: 16px;
  margin-top: 2px;
  color: var(--dark-grey);
}
.header .accountLinks > * {
  margin-inline-start: 17px;
  position: relative;
}
.header .accountLinks.anon a {
  margin: 0;
}
.header .accountLinks.anon a:nth-last-child(2){
  background: #FFFFFF;
  border: 1px solid #EDEDEC;
  box-sizing: border-box;
  border-radius: 6px;
}
.accountLinks .help {
  margin-inline-start: 23px;
  margin-top: 3px;
}
.loggedIn .help {
  margin-inline-start: 17px;
}
.loggedIn .help img {
  height: 24px;
  margin-bottom: 3px;
}
.accountLinks.anon .help {
  margin-top: 6px;
}
.headerLinksSection .help {
  display: flex;
  justify-content: center;
  align-items: center;
  height: 100%;
  margin-top: 4px;
}
.headerDropdownMenu .languageHeader {
  padding-inline: 15px;
  font-size: 14px;
  font-weight: 400;
  line-height: 18px;
  color: var(--medium-grey);
  padding-block-start: 5px;
  padding-block-end: 2px;
}

.header .interfaceLinks {
  display: flex;
  justify-content: center;
  align-items: center;
  color: #000000;
  cursor: pointer;
  -webkit-margin-start: 20px;
  -moz-margin-start: 20px;
  margin-inline-start: 10px;
}
.header .interfaceLinks img {
  height: 18px;
  width: 18px;
  vertical-align: middle;
  margin-inline-end: 2px;
}
.header .interfaceLinks a.interfaceLinks-button{
  display: flex;
  justify-content: center;
  align-items: center;
}
.header .interfaceLinks a.interfaceLinks-button::after {
  display: inline-block;
  background: no-repeat url("/static/icons/chevron-down.svg");
  height: 10px;
  width: 12px;
  vertical-align: middle;
  content: "";
  transform: scale(0.75);
}
.header .interfaceLinks .interfaceLinks-menu {
  top: 35px;
  position: absolute;
  z-index: 1;
  width: 150px;
  background: #FBFBFA;
  box-shadow: 0px 1px 3px rgba(0, 0, 0, 0.25);
  border-radius: 6px;
  display:none;
  overflow:hidden;
}
.header .interfaceLinks .interfaceLinks-menu.profile-menu {
  top: 10px;
  display: block;
}
.header .interfaceLinks .interfaceLinks-menu .interfaceLinks-header.profile-menu {
  padding: 10px 17px 10px 17px;
  font-weight: 700;
  color: #000000;
  height: 23px;
}
.header .interfaceLinks .interfaceLinks-menu.profile-menu .profile-menu-middle {
  margin-top: 5px;
  margin-bottom: 5px;
}
.interface-english .header .interfaceLinks .interfaceLinks-menu {
  right: 0px;
  min-width: 150px;
  width: max-content;
}
.interface-hebrew .header .interfaceLinks .interfaceLinks-menu {
  left: 0px;
  min-width: 150px;
  width: max-content;
}
.header .interfaceLinks .interfaceLinks-menu .interfaceLinks-header {
  font-style: normal;
  font-weight: normal;
  font-size: 14px;
  line-height: 18px;
  color: var(--medium-grey);
  padding: 12px;
  border-bottom: 1px solid #CCCCCC;
}
.header .interfaceLinks .interfaceLinks-menu .interfaceLinks-header:not(:first-child) {
  border-top: 1px solid #CCC;
}
.interface-english .header .interfaceLinks .interfaceLinks-menu .interfaceLinks-header {
  font-family: "Roboto", "Helvetica Neue", Helvetica, sans-serif;
}
.interface-hebrew .header .interfaceLinks .interfaceLinks-menu .interfaceLinks-header {
  font-family: "Heebo", sans-serif;
}

.interfaceLinks-options {
  display: flex;
  flex-direction: column;
  padding: 4px;
  max-width: 220px;
}
.header .interfaceLinks .interfaceLinks-option {
  display: flex;
  text-decoration: none;
  font-style: normal;
  font-weight: normal;
  font-size: 16px;
  line-height: 23px;
  color: var(--black);
  padding: 5px;
  direction: ltr;
}
.header .interfaceLinks .interfaceLinks-option:hover {
  background-color: var(--lighter-grey);
}
.header .languageFlex .interfaceLinks-option:hover {
  background-color: var(--lighter-grey);
  text-decoration: none;
}
.dropdownItem[data-prevent-close="true"]:hover {
  text-decoration: none;
}
.header .interfaceLinks .interfaceLinks-menu.open {
  display: block;
}
.interface-hebrew .header .interfaceLinks .interfaceLinks-option.int-bi {
  direction: rtl;
}
.interface-english .header .interfaceLinks .interfaceLinks-option.int-bi {
  direction: ltr;
}
.header .interfaceLinks .interfaceLinks-row {
  align-items: center;
  display: flex;
  text-decoration: none;
  font-style: normal;
  font-weight: 400;
  line-height: 18px;
  text-align: right;
  color: #000000;
  font-family: "Roboto", "Heebo", "Helvetica Neue", Ariel, sans-serif;
  padding: 5px 17px 5px 17px;
  font-size: 14px;
  text-decoration-color: var(--dark-grey);
  height: 23px;
}
.header .interfaceLinks .interfaceLinks-row:hover {
  background-color: var(--lighter-grey);
}
div.interfaceLinks-row a:hover {
  text-decoration: none;
}
.header .interfaceLinks .interfaceLinks-row.languages {
  display: flex;
}
div.interfaceLinks-row a.active {
  color: #000000;
  display: flex;
  order: -1;
}
div.interfaceLinks-row a.active::after {
  content: "•";
  padding: 0 4px;
}
div.interfaceLinks-row a {
  color: var(--dark-grey);
  display: flex;
}
.header .interfaceLinks .interfaceLinks-row.bottom {
  font-size: 14px;
  text-decoration-color: #000000;
}
.header .interfaceLinks .interfaceLinks-menu.profile-menu .interfaceLinks-hr {
  border-top:  1px solid #CCCCCC;
  margin-top: 0px;
  margin-bottom: 0px;
}
.header .interfaceLinks .interfaceLinks-row.logout {
  font-size: 14px;
  color: var(--dark-grey);
  padding-top: 5px;
  margin-top: 5px;
  margin-bottom: 5px;
}
.header .profile-menu-he {
  color: var(--dark-grey);
}
.header .interfaceLinks-option::before {
  content: "";
  font-family: FontAwesome;
  color: var(--dark-grey);
  font-weight: normal;
  font-size: 13px;
  font-style: normal;
}
.header  .interfaceLinks-option.active {
  order: -1;
}
a.interfaceLinks-option.int-bi.inactive {
  display: flex;
}
a.interfaceLinks-option.active, a.interfaceLinks-option.inactive {
  padding: 7px;
}
.header .interfaceLinks-option.active::before {
  content: "\f00c";
  padding: 0 8px;
}
.header .interfaceLinks-option.inactive::before {
  content: "";
  padding: 0 15px;
}
@media screen and (max-width: 910px) {
  .header .headerInner {
    padding: 0 15px;
  }
  .header .accountLinks .login {
    padding: 5px 5px;
  }
  .header .accountLinks {
    margin-inline-start: 5px;
  }
}
@media screen and (max-width: 780px) {
  .header .donate {
    display: none;
  }
}
@media screen and (max-width: 700px) {
  .multiPanel .header .home {
    display: none;
  }
}
@media screen and (max-width: 580px) {
  .header .interfaceLinks,
  .header .dropdownLinks,
  .accountLinks .help,
  .header .notifications {
    display: none;
  }
}
.header .notifications.unread::after {
  content:"";
  background-color: #CB6158;
  width: 8px;
  height: 8px;
  border-radius: 4px;
  display: block;
  top: 3px;
  right: 1px;
  position: absolute;
}
.header .login {
  color: var(--dark-grey);
  display: inline-block;
  line-height: 1;
  padding: 8px 15px;
}
.header .headerInner.mobile {
  padding: 0 15px;
}
.header .headerInner.mobile {
  display: flex;
}
.header .headerInner.mobile div {
  flex: 1;
}
.mobileHeaderCenter {
  text-align: center;
}
.mobileHeaderCenter img.home {
  margin-inline-end: 0;
}
.header .headerInner.mobile .mobileHeaderLanguageToggle {
  text-align: end;
}
.mobileHeaderLanguageToggle.hebrew .en,
.mobileHeaderLanguageToggle.english .he {
  display: none;
}
.overlay {
  width: 100%;
  height: 100%;
  background-color: black;
  opacity: 0.3;
  position: fixed;
  z-index: 1001;
}
.dialogModal {
  border: none;
  background: transparent;
  display: block;
  top: -20%;
}
.dialogModal::backdrop {
  background-color: rgba(1, 1, 1, 0.7);
}
.dialogModal .modal-content {
  background-color: #fff;
  border-radius: 10px;
  box-shadow: 0 2px 10px rgba(0, 0, 0, 0.1);
  max-width: 500px;
  width: 100%;
}
.sefariaModalBox {
  transition: none;
}
#interruptingMessageBox {
  display: flex;
  justify-content: center;
  align-items: center;
  position: fixed;
  width: 100%;
  height: 100%;
  left: 0;
  right: 0;
  top: 0;
  z-index: 1001;
  opacity: 1;
  transition: opacity .3s ease-in;
}
#interruptingMessageBox.hidden {
  opacity: 0;
}
#interruptingMessageOverlay, .whiteOverlay {
  width: 100%;
  height: 100%;
  background-color: white;
  opacity: 0.7;
  position: absolute;
}
#interruptingMessage {
  max-width: 90%;
  max-height: 90%;
  box-sizing: border-box;
  position: absolute;
  padding: 18px 15px;
  z-index: 1001;
  border: 1px solid #E6E6E6;
  background-color: #FBFBFA;
  text-align: center;
  color: var(--dark-grey);
}
#interruptingMessage.sefariaModalContentBox {
  background-color: var(--sefaria-blue);
  color: white;
  padding: 50px 70px;
  border-color: transparent;
  border-radius: 5px;
}
@media (max-width: 450px) {
  #interruptingMessage.sefariaModalContentBox {
    max-width: 100%;
    max-height: 100%;
    width: 100%;
    height: 100%;
    border-radius: 0;
  }
}
#interruptingMessage.beitMidrashModalContentBox {
  height: 230px;
  width: 450px;
  text-align: start;
  background-color: var(--beit-midrash-grey);
  color: var(--light-grey);
  padding: 15px;
  border-color: transparent;
  border-radius: 5px;
}
@media (max-width: 450px) {
  #interruptingMessage.beitMidrashModalContentBox {
    max-width: 100%;
    max-height: 100%;
    width: 100%;
    height: 100%;
    border-radius: 0;
  }
}

#interruptingMessage.beitMidrashModalContentBox .buttonContainer {
  display: flex;
  flex-direction: row;
  width: calc(100% + 20px);
  margin: 0 -10px;
}

#interruptingMessage.beitMidrashModalContentBox button {
  margin: 10px;
}

#interruptingMessage.beitMidrashModalContentBox button.red {
  background-color: var(--responsa-red);
  color: white;
}

#interruptingMessage.beitMidrashModalContentBox .sefariaModalContent h2 {
  margin-top: 0px;
  --english-font: var(--english-sans-serif-font-family);
  --hebrew-font: var(--hebrew-sans-serif-font-family);
}

#interruptingMessage.beitMidrashModalContentBox button.light-grey {
  background-color: var(--lighter-grey);
  color: var(--dark-grey);
}

#interruptingMessage.beitMidrashModalContentBox button.dark-grey {
  background-color: var(--beit-midrash-grey);
  color: var(--light-grey);
  border: 1px var(--light-grey) solid;
}

.beitMidrashModalInnerContent {
  margin-bottom: 10px;
}

.sefariaModalContent {
  display: flex;
  flex-direction: column;
  align-items: flex-start;
  justify-content: space-between;
  height: 100%;
  font-size: 16px;
  line-height: 1.5;
}
.interface-hebrew .sefariaModalContent {
  direction: rtl;
}
.sefariaModalContent a {
  color: white;
}
.sefariaModalContent h2 {
  font-weight: normal;
  font-size: 30px;
  margin-bottom: 0px;
}
.sefariaModalInnerContent {
  display: flex;
  flex-direction: column;
  align-items: flex-start;
  margin-bottom: 40px;
}
.sefariaModalInnerContent div, .sefariaModalInnerContent h3{
  display: flex;
  align-items: center;
  text-align: start;
  padding: 10px 0;
}
.sefariaModalContent h3{
  align-items: center;
  text-align: start;
  padding: 10px 0;
  font-size: 18px;
  line-height: 1.5;
  font-weight: normal;
  margin-bottom: 10px;
  margin-top: 5px;
}
.sefariaModalBottomContent {
  font-size: 16px;
  color: var(--medium-grey);
}
.sefariaModalContent .button {
  width: 100%;
}
.sefariaModalInnerContent img {
  width: 16px;
  height: 16px;
  padding-right: 10px;
}
.readerApp.interface-hebrew .sefariaModalInnerContent img {
  padding-right: 0;
  padding-left: 10px;
}
#interruptingMessageContentBox {
  position: relative;
  border: 1px solid #CCC;
  background-color: white;
}
#interruptingMessageContentBox.hasColorLine{
  border-top: none;
}
.colorLine {
  width: 100%;
  height: 4px;
  z-index: 101;
  background: linear-gradient(90deg, var(--tanakh-teal) 0% 10%, var(--mishnah-blue) 10% 20%, var(--talmud-gold) 20% 30%, var(--midrash-green) 30% 40%, var(--halakhah-red) 40% 50%, var(--kabbalah-purple) 50% 60%, var(--liturgy-rose) 60% 70%, var(--philosophy-purple) 70% 80%, var(--taanitic-green) 80% 90%, var(--chasidut-green) 90% 100%)
}
#interruptingMessageClose.sefariaModalClose {
  color: white;
}
#interruptingMessageClose {
  position: absolute;
  top: 2px;
  right: 12px;
  color: #AAA;
  font-size: 32px;
  cursor: pointer;
}
#interruptingMessageContent {
  padding: 32px 32px 16px 32px;
}
#interruptingMessage h1 {
  font-style: italic;
  font-size: 28px;
  font-weight: normal;
  letter-spacing: 1px;
  text-align: center;
  margin: 0 0 30px;
  color: #333;
}
.interface-hebrew #interruptingMessage h1 {
  font-style: normal;
}

/* Styles used from previously existing modals */

.line-break {
  white-space: pre-wrap;
}

#defaultModal {
    width: 410px;
    max-height: 100%;
    max-width: 100%;
}

.interface-english #defaultModal {
    text-align: left;
}

.interface-hebrew #defaultModal {
    text-align: right;
    direction: rtl;
}

#defaultModalBody {
    color: #555555;
    margin-top: 0;
}

#defaultModalBody .reactMarkdown {
  font-family: "adobe-garamond-pro", Georgia, serif;
}

#defaultModal #defaultModalBody .sub {
    color: var(--medium-grey);
    font-size: 12px;
    font-family: "Roboto", "Helvetica Neue", Helvetica, sans-serif;
}

#defaultModal .button {
    margin-bottom: 20px;
}

#defaultModal img {
    max-width: 100%;
}

#defaultModal .buttons {
    text-align: right;
}

.leader {
    font-weight: bold;
}

.center {
    text-align: center;
}

#email-input-wrapper {
    display: flex;
    align-items: flex-start;
    flex-direction: column;
}

.newsletterInput#email-input {
    width: 300px;
    padding: 10px;
    margin-bottom: 20px;
    border-radius: 7px;
    border: 1px solid #EEEEEE;
    color: var(--beit-midrash-grey);
}

.header .my-profile img {
  height: 24px;
  width: 24px;
  border-radius: 50%;
  display: block;
}
.header .readerNavMenuMenuButton {
  margin: 0 8px 0 6px;
  font-size: 17px;
}
.readerNavMenuSearchButton {
  position: relative;
  margin: 0 9px 0 7px;
  top: -2px;
}
.header .readerNavMenuSearchButton {
  top: 2px;
}
.readerNavTop .readerNavMenuSearchButton {
  top: 0;
}
.readerNavMenuSearchButton img {
  height: 18px;
  width: 18px;
  opacity: 0.4;
}
.sidebarSearch .readerNavMenuSearchButton img {
  margin-top: 12px;
}
.header .headerNavContent {
  position: absolute;
  height: 100%;
  width: 100%;
  box-sizing: border-box;
  top: 0;
  padding-top: 60px;
  z-index: 1000;
}
.ui-autocomplete {
  position: absolute;
  background: white;
  list-style-type: none;
  padding: 6px 0;
  box-shadow: 0 1px 3px rgba(0,0,0,.2);
  border-bottom-left-radius: 6px;
  border-bottom-right-radius: 6px;
  z-index: 1000000 !important;
  --english-font: var(--english-serif-font-family);
  --hebrew-font: var(--hebrew-serif-font-family);
}
.header > .ui-autocomplete {
  z-index: 1000 !important;
}
.ui-autocomplete .ui-menu-item {
  display: flex;
  padding: 6px 12px;
}
.ui-autocomplete .ui-menu-last-item {
  border-top:  1px solid var(--lighter-grey);
  display: flex;
  padding: 6px 12px;
}
.interface-hebrew .ui-autocomplete .ui-menu-item {
  direction: rtl;
  text-align: right;
}
.ui-autocomplete .ui-menu-item img {
  display: inline-block;
  opacity: .4;
  height: 18px;
  width: 18px;
}
.ui-autocomplete .ui-menu-item img.ac-img-User {
  opacity: 1;
}
.ui-autocomplete .ui-menu-item a {
  display: inline-block;
  line-height: 21px;
  font-size: 19px;
  color: #000;
  cursor: pointer;
  margin: 0 10px;
  vertical-align: top;
}
.ui-autocomplete .ui-menu-item.ui-state-focus {
  background: #EDEDEC;
}
.ui-helper-hidden-accessible {
  display: none;
}
.interface-hebrew .ui-autocomplete .ui-menu-item a {
  direction: rtl;
  text-align: right;
}
#globalWarningMessage {
  position: fixed;
  width: 100%;
  z-index: 1000;
  text-align: center;
  bottom: 0;
  color: white;
  background-color: #EFB4B6;
  padding: 14px 20px;
  box-sizing: border-box;
}
#globalWarningMessage .close {
 float: right;
 cursor: pointer;
 font-size: 20px;
}
.multiPanel .readerPanelBox {
  box-sizing: border-box;
}
.readerPanelBox {
  position: absolute;
  height: 100%;
  width: 100%;
  direction: ltr; /* Even in Hebrew Interface we want scroll bars on the right */
}
.readerPanelBox + .readerPanelBox {
  border-left: 1px solid #eee;
}
.readerPanelBox.sidebar {
  border-left: none;
}
.readerPanel {
  position: relative;
  width: 100%;
  height: 100%;
  overflow: hidden;
  background-color: inherit;
}
.readerContent {
  width: 100%;
  height: calc(100% - 60px);
  background-color: inherit;
}
.dark .readerContent {
  color: white;
}
.readerContent .readerError {
  padding: 100px 150px;
}
.readerContent .readerError .readerErrorText {
  padding-top: 20px;
  font-size: .8em;
}
.textColumn {
  width: 100%;
  height: 100%;
  overflow-y: scroll;
  overflow-x: hidden;
  -webkit-overflow-scrolling: touch;
  position: relative;
  box-sizing: border-box;
  background-color: inherit;
}
.textColumn .loadingMessage.base,
.sheetsInPanel .loadingMessage {
  margin: 30px 0;
  color: var(--medium-grey);
  font-size: 16px;
  font-style: normal;
  text-align: center;
  padding: 0 6px 4px;
}
.textColumn .loadingMessage.base.prev {
  margin: 70px 0 0 0;
}
.textColumn .loadingMessage.base.next {
  margin: 30px 0 70px;
  height: calc(100% - 128px);  /* The 128px here appears to be the minimum needed to keep a line on the screen when scrolling passes loaded content) */
}
.textColumn .textRange.loading + .textRange.loading {
  display: none;
}
.int-he .int-he {
  font-size: inherit;
}
.readerPanel .content {
  direction: ltr; /* Even in Hebrew Interface, we want scroll bars on the right */
}
.readerPanel .he {
  direction: rtl;
  text-align: right;
  unicode-bidi: initial;
}

.interface-hebrew .readerPanel .en {
  direction: ltr;
}
.interface-hebrew .readerPanel.bilingual .en {
  direction: ltr;
}
.interface-hebrew .readerPanel .contentInner,
.interface-hebrew .readerPanel .columnLayout,
.interface-hebrew .readerControls,
.interface-hebrew .readerPanel .textRange,
.interface-hebrew .readerPanel .readerNavMenu .gridBox,
.interface-hebrew .readerPanel.bilingual .readerNavMenu .gridBox,
.readerPanel.hebrew .readerNavSection,
.readerPanel.hebrew .readerNavMenu .gridBox {
  direction: rtl;
}
.interface-english .readerPanel.hebrew .readerNavMenu .readerTocResources .gridBox {
  direction: ltr;
}
.interface-english .readerPanel .readerNavMenu,
.readerPanel.english .readerNavSection,
.readerPanel.english .readerNavMenu .gridBox{
  direction: ltr;
}
.readerPanel.bilingual .readerNavSection,
.readerPanel.bilingual .readerNavMenu .gridBox {
  direction: ltr;
}
.readerPanel.english .contentText .he,
.readerPanel.hebrew .contentText .en,
.readerPanel.english .contentSpan.primary,
.readerPanel.english .languageToggle .he,
.readerPanel.hebrew .contentSpan.translation,
.readerPanel.hebrew .languageToggle .en,
.readerPanel.hebrew .en .englishAvailableTag {
  display: none;
}
.readerPanel.english .versionsTextList .primary,
.readerPanel.hebrew .versionsTextList .translation {
  display: block;
}

.readerPanel.english .he.heOnly{
  display: inline;
  text-align: right;
}
.readerPanel.english .en {
  display: inline;
}
.readerPanel.hebrew .he {
  display: inline;
  text-align: right;
}
.readerPanel.english .heOnly .he,
.readerPanel.bilingual .heOnly .he,
.readerPanel.english .enOnly .en,
.readerPanel.bilingual .enOnly .en {
  display: inline;
}
.languageToggle {
  display: inline;
  line-height: 32px;
}
.languageToggle img {
  opacity: 0.4;
  height: 18px;
  width: 18px;
}
.bilingual .languageToggle .he {
  display: none;
}
.loadingMessage {
  font-size: 14px;
  font-style: italic;
}
.bilingual .loadingMessage .he {
  display: none;
}
.readerPanel.light {
  background-color: white;
}
.readerPanel.sepia {
  background-color: #f7f7f7;
}
.readerPanel.dark {
  background-color: #333331;
}
.readerNavMenu,
.homeFeedWrapper {
  position: absolute;
  display: flex;
  flex-direction: column;
  top: 0;
  left: 0;
  width: 100%;
  height: 100%;
  box-sizing: border-box;
}
.readerNavMenu .content,
.homeFeedWrapper .content {
  box-sizing: border-box;
  overflow-y: scroll;
  -webkit-overflow-scrolling: touch;
  font-size: 16px;
}
.readerNavMenu .content {
  padding: 60px 0 0 0;
}
.singlePanel .readerNavMenu .content {
  padding: 85px 0 0 0;
}
.singlePanel .readerNavMenu .categoryColorLine {
  top: 60px;
}
.singlePanel .readerNavMenu.bookPage:not(.fullBookPage) .content {
  padding-top: 25px;
}
.singlePanel .readerNavMenu.bookPage:not(.fullBookPage) .categoryColorLine {
  top: 0;
}
.readerNavMenu.compare .content,
.readerNavCategoryMenu.compare .content,
.bookPage.compare .content {
  padding: 30px 10px;
}
.singlePanel .readerNavMenu .content .contentInner {
  min-height: revert;
}
.readerNavMenu .content .contentInner {
  width: 725px;
  margin: 0 auto;
  min-height: 520px;
  max-width: 100%;
  box-sizing: border-box;
  padding-bottom: 70px;
  padding-inline-start: 30px;
  padding-inline-end: 30px;
}
.homeFeedWrapper .content .contentInner {
  max-width: none;
}
.homeFeedWrapper.userStats .content .contentInner {
  max-width: 660px;
  margin: 0 auto;
}
.navTitle {
  display: flex;
  flex-direction: row;
  justify-content: space-between;
  margin-bottom: 40px;
}
.navTitle.tight {
  margin-bottom: 15px;
}
.readerNavMenu .navTitle h1,
.singlePanel .readerNavMenu .navTitle h1 {
  margin-bottom: 0;
}
.navTitle + .dedication {
  margin-bottom: 20px;
}
.navSidebarModule + .dedication {
  margin-top: -30px;
}
.navSidebarModule .joinTheConversation {
  margin-block-end: 20px;
}
.navTitle .languageToggle,
.tocTitle .languageToggle,
.header .languageToggle {
  text-align: center;
  color: #ccc;
  display: inline-flex;
  width: 32px;
  height: 32px;
  border: 1px solid #ccc;
  border-radius: 6px;
  cursor: pointer;
  font-size: 22px;
  flex-direction: row;
  align-items: center;
  justify-content: center;
}
.navTitleTab {
  margin-inline-end: 26px;
  color: var(--medium-grey);
}
.navTitleTab:hover {
  color: inherit;
  text-decoration: none;
}
.navTitleTab.current {
  color: inherit;
  pointer-events: none;
}
.readerNavMenu h1 .navTitleTab img {
  height: 14px;
  margin-inline-end: 6px;
}
.readerNavMenu h1 .navTitleTab.current img {filter: brightness(0.5);}
.sidebarLayout {
  display: flex;
  flex-direction: row;
}
@media (max-width: 700px) {
  .sidebarLayout {
    flex-direction: column;
  }
}
@media (max-width: 920px) {
  .topicLandingPanel .sidebarLayout {
    flex-direction: column;
  }
  .topicLandingPanel .navSidebar {
    margin-top: -40px;
  }
}
@media (min-width: 1485px) {
  .sidebarLayout {
    max-width: 1485px; /*assuming inner is 665 and sidebar 420*/
    margin: 0 auto;
  }
}
.sidebarLayout h1 {
  --english-font: var(--english-sans-serif-font-family);
  --hebrew-font: var(--hebrew-sans-serif-font-family);
}
.interface-hebrew .sidebarLayout {
  direction: rtl;
}
.readerPanel.hebrew .followsContentLang {
  direction: rtl;
}
.navSidebar {
  width: 420px;
  background-color: #FBFBFA;
  /* HACK: add grey background beyond bounding box of sidebar by utilizing negative margins! */
  border-top: 80px solid #FBFBFA;
  border-bottom: 120px solid #FBFBFA;
  margin: -80px 0 0 0;
}
.singlePanel .navSidebar {
  width: 100%;
  margin: 20px 0 0 0;
  padding: 30px 0 0 0;
  border: none;
}


.navSidebarModule {
  font-size: 16px;
  color: var(--dark-grey);
  margin-bottom: 34px;
  padding: 0 44px;
}
.navSidebarModule #history .fa {
  font-size: small;
}
.connectionsPanel .navSidebarModule{
  padding: initial;
}
.singlePanel .navSidebarModule {
  padding: 0 15px;
}
.singlePanel .contentInner .navSidebarModule {
  padding: 0;
}
.singlePanel .contentInner .navSidebarModule h1 {
  border: none;
  padding: 0;
}
.singlePanel .recentlyViewed {
  background-color: var(--lightest-grey);
  padding-inline: 10px 10px;
  margin-inline: -15px -15px;
  margin-block: -5px -5px;
  padding-bottom: 10px;
}
.singlePanel .recentlyViewed ul {
  display: revert;
}
.singlePanel .recentlyViewed #header {
  margin-block-end: 10px;
  margin-inline: 10px 10px;
  padding-block: 5px 5px;
  border-bottom: 1px solid var(--light-grey);
  display: flex;
  justify-content: space-between;
}
.singlePanel .recentlyViewed #header h1 {
  margin-bottom: 0;
}
.singlePanel .recentlyViewed #header h1 span {
  font-size: 16px;
  font-family: "Roboto", "Heebo", "Helvetica Neue", Ariel, sans-serif;
}
.singlePanel .recentlyViewed #header a {
  margin-block-start: 5px;
}
.singlePanel .recentlyViewed #history span {
  color: var(--medium-grey);
}

.gDocAdvertBox {
  margin-top: 50px;
  background: var(--lighter-grey);
  padding: 20px;
  border-radius: 6px;
}
.gDocAdvertBox span  {
  font-family: "Roboto", "Helvetica Neue", "Helvetica", sans-serif;;
  font-size: 16px;
  font-weight: 400;
  line-height: 19px;
  letter-spacing: 0em;
  color: var(--dark-grey);
}
.gDocAdvertBox span #newExtension {
  font-weight: 600;
}
.gDocAdvertBox #installNow {
  margin-top: 18px;
  width: 99px;
  height: 30px;
}
.interface-hebrew .gDocAdvertBox #installNow {
  width: 120px;
}

.gDocAdvertBox #installNow a {
  border-radius: 6px;
  text-align: center;
  background: #FFFFFF;
  color: var(--dark-grey);
  text-decoration: none;
  padding: 4px 9px;
  font-family: "Roboto", "Helvetica Neue", "Helvetica", sans-serif;
  font-size: 16px;
  font-weight: 400;
  line-height: 19px;
  letter-spacing: 0em;
}
.gDocAdvertBox a {
  font-family: "Roboto", "Helvetica Neue", "Helvetica", sans-serif;
  font-size: 16px;
  font-weight: 400;
  line-height: 19px;
  letter-spacing: 0em;
  text-decoration: underline;
}
.readerPanel .navSidebarModule h1,
.readerPanel .bookPage h3{
  margin: 0 0 20px;
  font-size: 22px;
  text-transform: none;
  letter-spacing: 0;
  border-bottom: 1px solid var(--light-grey);
  padding-bottom: 14px;
  font-weight: 500;
  height: auto;
}
.navSidebarModule.blue {
  background-color: var(--sefaria-blue);
  color: white;
  padding: 34px 44px 45px;
}
.singlePanel .navSidebarModule.blue {
  padding: 34px 15px 45px;
}
.readerPanel .navSidebarModule.blue h1 {
  color: white;
}
.navSidebarIcon {
  height: 18px;
  width: 18px;
  margin-inline-end: 10px;
  vertical-align: middle;
  margin-top: -4px;
}
.navSidebarLink {
  font-size: 16px;
  margin-bottom: 10px;
}
.navSidebarLink a {
  color: black;
}
.navSidebarLink.gray a {
  color: var(--dark-grey);
}

.navSidebarLink > ul, .sheetTopicsList > ul {
  font-size: 18px;
  margin-top: 16px;
  display: flex;
  flex-wrap:wrap;
  padding: 0;
  margin-inline-start: 0;
  margin-inline-end: 0;
  margin-bottom: 0;
}
.singlePanel .recentlyViewed .navSidebarLink {
  padding-inline-start: 25px;
  padding-inline-end: 25px;
}
.multiPanel .recentlyViewed #history span::after {
  content: "\203A";
}
.navSidebarLink > ul > li, .sheetTopicsList > ul > li {
  display: inline;
}
.navSidebarLink > ul > li:after, .sheetTopicsList > ul > li:after {
  content: "\2022";
  white-space:pre;
  margin: 0 5px;
}

.navSidebarLink > ul > li:last-child:after, .sheetTopicsList > ul > li:last-child:after {
  content: none;
}

.navSidebarLink .languageItem, .translationsPage .languageItem {
  display: inline;
  font-size: 18px;
}

.navSidebarLink.language {
  font-size: 18px;
  margin-top: 6px;
  display: flex;
  flex-wrap:wrap;
}

.navSidebarLink.ref {
  font-size: 18px;
}
.navSidebar .linkList {
  margin-top: 20px;
}
.navSidebarModule .button{
  margin: 12px 0 0 0;
}
.navSidebarModule .sidebarModuleText{
  margin-bottom: 12px;
}
.navSidebarModule .button img {
  filter: invert(1);
  height: 18px;
  width: 18px;
  margin-inline-end: 10px;
  vertical-align: middle;
  margin-top: -2px;
}
.navSidebar .button.white img {
  filter: none;
  opacity: .6;
}
.navSidebar button.appButton.white img {
  opacity: 1;
}
.navSidebar button.appButton.ios img {
  margin-top: -5px;
}
.navSidebar .button + .button {
  margin-inline-start: 7px;
}
.navSidebar button {
  margin-block-start: 15px;
}
.navSidebar .button.get-start {
  height: 39px;
  width: 221px;
  display: flex;
  align-items: center;
  justify-content: center;
  margin-left: 0;
  margin-right: 0;
  margin-top: 22px;
}
.navSidebar .button .get-start {
  white-space: nowrap;
  size: 16px;
}
.navSidebar .button.get-start img {
  filter: unset;
}
.navSidebar .readingsSection {
  margin-bottom: 15px;
}
.navSidebar .readingsSectionTitle {
  margin-bottom: 8px;
  display: block;
}
.navSidebar a.allLink {
  color: var(--medium-grey);
  font-size: 13px;
}
.navSidebar a.moreLink:hover {
  color: inherit;
  cursor: pointer;
}
.navSidebar a.inTextLink,
.translationsDesc  a.inTextLink {
  color: inherit;
  text-decoration: underline;
  margin-inline-start: 5px;
}
.navSidebar .newsletterSignUpBox {
  margin-top: 20px;
}
.navSidebar .newsletterSignUpBox .newsletterInput {
  width: 100%;
  box-sizing: border-box;
  box-shadow: 0px 1px 3px rgba(0, 0, 0, 0.25);
  border: none;
}
.navSidebarModule.wide {
  display: flex;
  margin-bottom: 0;
}
.navSidebarModule.wide div:first-child {
  flex: 1;
}
.navSidebarModule.wide .button {
  margin-top: 0;
}
.navSidebarModule .authorByLine {
  margin-bottom: 15px;
}
.navSidebarModule .imageModuleImage {
  width: 100%;
  box-sizing: border-box;
  border: 1px solid var(--lighter-grey);
}
.aboutTextMetadata {
  margin-bottom: 20px;
}
.aboutTextMetadata .aboutTextComposedText,
.aboutTextMetadata .aboutTextAuthorText {
  color: black;
}
.readerNavTop {
  width: 100%;
  background-color: #FBFBFA;
  border-bottom: 1px solid #E2E2E1;
  box-sizing: border-box;
  height: 60px;
  z-index: 1;
  padding: 10px 25px 10px 25px;
  vertical-align: middle;
  display: flex;
  justify-content: space-between;
  align-items: center;
  line-height: 60px;
}
.interface-hebrew .readerNavTop {
  direction: rtl;
}
.readerNavTop .readerNavTopStart {
  display: flex;
  align-items: center;
  justify-content: flex-start;
}
.singlePanel .readerNavTop {
  padding: 0 10px;
}
.readerNavTop.colorLineOnly {
  height: auto;
  border-bottom: none;
  padding: 0;
}
.readerPanel .readerNavTop h2 {
  margin: 0;
  font-weight: 400;
  color: black;
}
.readerNavTop .readerNavTopCategory .en {
  font-family: "adobe-garamond-pro", "Crimson Text", Georgia, serif;
}
.readerNavTop .readerNavTopCategory .he {
  font-family: "Taamey Frank", "adobe-garamond-pro", "Crimson Text", Georgia, "Times New Roman", serif;
}
.readerNavMenu .readerSearch {
  margin: 0;
  width: 60%;
  box-sizing: border-box;
  border: none;
  background-color: inherit;
  font-size: 18px;
  font-family: "adobe-garamond-pro", "Crimson Text", Georgia, serif;
  height: 48px;
}
.readerNavMenu .readerSearch:focus {
  outline: 0;
}
.readerNavTop .readerNavMenuSearchButton,
.readerNavTop .readerNavMenuCloseButton,
.readerNavTop .readerNavMenuMenuButton,
.readerNavTop .readerOptions {
  text-align: left;
  box-sizing: border-box;
  color: var(--dark-grey);
  float: left;
  font-size: 20px;
  cursor: pointer;
  display: flex;
  align-items: center;
}
.readerNavMenuCloseButton:hover {
  text-decoration: none;
}
.readerNavTop .readerNavMenuCloseButton {
  display: block;
  font-size: 46px;
  padding: 0;
  margin-top: -6px;
}
.readerNavMenuCloseButton:hover {
  text-decoration: none;
}
.readerNavTop .readerNavMenuCloseButton .fa {
  font-size: 20px;
}
.readerNavTop .readerOptions {
  float: right;
  text-align: right;
  display: flex;
  align-items: center;
  width:27px;
}
.sefariaLogo img {
  width: 110px;
}
.readerNavTop .sefariaLogo img {
  vertical-align: middle;
}
.readerNavTop .searchBox {
  display: flex;
  align-items: center;
  justify-content: flex-start;
}
.interface-hebrew .sidebarSearch .searchBox,
.interface-hebrew .sidebarSearch .version,
.interface-hebrew .sidebarSearch .result-title {
  direction: rtl;
}
.sidebarSearch .searchBox {
  display: flex;
  align-items: center;
  padding: 0;
  text-align: inherit;
  background: var(--lighter-grey);
  border-radius: 250px;
  width: 100%;
  height: 30px;
  margin-bottom: 0;
}

.sidebarSearch .searchBox input {
  background: transparent;
  outline: none;
  border: none;
  box-shadow: none;
  font-size: var(--serif-body-font-size);
  width: 100%;
}

.ai-info-messages-box {
  background-color: rgb(251, 251, 250);
  border-radius: 6px;
  box-shadow: rgba(0, 0, 0, 0.25) 0px 1px 3px 0px;
  color: rgb(102, 102, 102);
  cursor: default;
  display: block;
  font-family: "Cardo", "Meltho", "HebrewInEnglish Serif Font", "adobe-garamond-pro", "Crimson Text", Georgia, "Times New Roman", serif, "Noto Sans Samaritan";
  font-size: 16px;
  margin-inline-start: 10px;
  min-width: 150px;
  overflow-x: hidden;
  overflow-y: hidden;
  width: 198px;
  z-index: 1;
}

.ai-info-first-message {
  border-bottom-color: rgb(204, 204, 204);
  border-bottom-style: solid;
  border-bottom-width: 0.833333px;
  color: var(--dark-grey);
  cursor: default;
  font-size: 14px;
  font-style: normal;
  font-weight: 400;
  line-height: 18px;
  padding-bottom: 6px;
  padding-left: 12px;
  padding-right: 12px;
  padding-top: 12px;
}
.ai-info-first-message* {
  font-family: "Roboto", "Helvetica Neue", Helvetica, sans-serif;
}
.ai-info-messages-box a{
  color: #4B71B7;
}
.ai-info-messages-box .ai-info-messages-hr {
  margin-top: 0px;
  margin-bottom: 0px;
}
.ai-info-messages-box *{
  font-family: "Roboto", "Helvetica Neue", Helvetica, sans-serif;
}
.guideHeader .ai-info-tooltip {
  display: inline;
  float: inline-end;
}

.guideHeader .ai-message {
  left: -180px;
}
.guideHeader .ai-info-tooltip .ai-info-icon {
  margin-top: 5px;
}
.ai-info-last-message {
  align-items: center;
  display: flex;
  line-height: 18px;
  color: var(--dark-grey);
  font-family: "Roboto", "Heebo", "Helvetica Neue", Ariel, sans-serif;
  padding: 2px 12px 2px 12px;
  font-size: 14px;
  height: 23px;
}
.ai-message {
  z-index: 1;
  position: absolute;
  left: -180px;
  opacity: 0;
  visibility: hidden;
  transition: opacity 2s ease, visibility 0s 2s;
}

.ai-message.visible {
  opacity: 1;
  visibility: visible;
  transition: opacity 0.5s ease;
}

.ai-info-tooltip .ai-info-icon{
  margin-top: 12px;
  margin-inline-end: -2px;
}
.ai-info-tooltip{
  position: relative;
}

.sidebarSearch .searchTopMatter,
.sidebarSearch .searchTopic {
  display: none;
}
.sidebarSearch .result-title {
  padding: 14px 0 14px 0;
  font-size: var(--serif-body-font-size);
  border-top: 1px solid var(--lighter-grey);
  margin-top: 14px;
  color: var(--dark-grey);
}

.sidebarSearch .similar-results {
  margin-inline-start: 30px;
}

.sidebarSearch .snippet.he,
.sidebarSearch .snippet.en {
  font-size: var(--serif-body-font-size);
  display: block;
}

.sidebarSearch .colorBarBox {
  border-inline-start: none;
  padding-inline-start: 0;
}

.readerNavTop .searchBox .readerNavMenuSearchButton {
  margin: 0 5px 0 10px;
}
.interface-hebrew .readerNavTop .searchBox .readerNavMenuSearchButton {
  margin: 0 10px 0 5px;
}
.readerNavTop .searchBox .readerSearch {
  flex: 1;
}
.readerNavMenu h1,
.readerNavMenu h2.styledH1 {
  text-align: start;
  color: var(--dark-grey);
  position: relative;
  font-size: 22px;
  font-weight: 500;
  margin: 0 0px 30px 0;
  height: auto;
  text-transform: none;
}
.singlePanel .readerNavMenu h1,
.singlePanel .readerNavMenu h2.styledH1 {
  margin-bottom: 10px;
}
.readerNavMenu h1 img {
  margin-inline-end: 9px;
}
.readerNavMenu h1 :not(.languageToggle) .en {
  font-family: "Roboto", "Helvetica Neue", "Helvetica", sans-serif;
}
.readerNavMenu h1 .button {
  position: absolute;
  right: 0;
  top: 0;
  padding: 0;
  margin: 0;
  line-height: 26px;
}
.singlePanel .readerNavCategoryMenu .readerTocTopics.content {
  padding-top: 30px;
}
.topicPanel .readings {
  margin-bottom: 40px;
}
.topicPanel .readings .parasha-date {
  font-style: italic;
}
.topicPanel .readings .parasha-date > span:first-child::after {
  content: '•';
  color: var(--medium-grey);
  font-size: 15px;
  margin: 0 5px;
}
.topicPanel .readings .sectionTitleText {
  margin-top: 15px;
}
.topicPanel .readings .sectionTitleText .int-en,
.topicPanel .readings .sectionTitleText .int-he {
  font-size: 16px;
  line-height: 18.75px;
  text-transform: initial;
}
.topicPanel .readings .parasha .navSidebarLink {
  margin-bottom: 0;
}
.topicPanel .readings .parasha .aliyot {
  margin-inline-start: 25px;
}
.topicPanel .readings .haftarot {
  display: flex;
  flex-direction: column;
}
.topicPanel .mainColumn {
  padding: 0 40px 80px;
}
@media (max-width: 450px) {
  .topicPanel .mainColumn,
  .interface-hebrew .topicPanel .mainColumn {
    padding: 0 25px !important;
    margin: 0;
  }
  .topicPanel .filterable-list .filter-sort-wrapper, .collectionPage .filterable-list .filter-sort-wrapper {
    margin-top: 20px;
  }
}
.topicPanel .sideColumn {
  width: 420px;
  background-color: #FBFBFA;
  /* HACK: add grey background beyond bounding box of sidebar by utilizing negative margins! */
  border-top: 80px solid #FBFBFA;
  margin-top: -80px;
}
.topicPanel h1 {
  text-align: unset;
  margin-bottom: 10px;
  height: unset;
}
.topicPanel h1 span {
  font-size: 40px;
}
.topicPanel .sideColumn h2 {
  text-align: unset;
  border-bottom: 1px solid #CCC;
  padding-bottom: 10px;
  margin-top: 30px;
  margin-bottom: 10px;
}
.topicPanel .sideColumn .link-section{
  padding: 0 44px;
}
.topicPanel .sideColumn .link-section:first-child h2 {
  margin-top: 0;
}
.topicPanel h2 span {
  font-size: 22px;
  font-weight: normal;
  color: var(--dark-grey);
  text-align: unset;
  text-transform: none;
  margin-bottom: 20px;
  height: unset;
  line-height: unset;
}
.topicPanel h2 {
  --english-font: var(--english-sans-serif-font-family);
  --hebrew-font: var(--hebrew-sans-serif-font-family);
}
.topicPanel .mainColumn .story {
    padding: 0;
    margin-bottom: 20px;
}
.topicPanel .mainColumn .storySheetListItem {
  padding: 0 0 30px 0;
}
.topicPanel .sideColumn .sideList {
  font-size: 18px;
  line-height: 26px;
}
.topicPanel .sideColumn .sideList a.relatedTopic {
  display: block;
  color: #000;
}
.topicPanel .sideColumn .sideList .topicMetaData .int-en,
.topicPanel .sideColumn .sideList .topicMetaData .int-he {
  color: var(--dark-grey);
}
.topicPanel .sideColumn .sideList a.relatedTopic .int-en {
  font-family: "adobe-garamond-pro", "Crimson Text", Georgia, serif;
}
.topicPanel .sideColumn .sideList a.relatedTopic .int-he {
  font-family: "Taamey Frank", "adobe-garamond-pro", "Crimson Text", Georgia, "Times New Roman", serif;
}
.topicPanel .sideColumn .topicCategory {
  margin-bottom: 30px;
}
.topicPanel .authorOrganizationsystemText {
  font-size: 16px;
  color: var(--dark-grey);
}
.story .storyTitle {
  --english-font: var(--english-serif-font-family);
  --hebrew-font: var(--hebrew-serif-font-family);
}
.story .storyTitle .int-he {
  font-size: 29px;
}
.topicPanel .story .storyTitle {
  --english-font: var(--english-sans-serif-font-family);
  --hebrew-font: var(--hebrew-sans-serif-font-family);
  font-size: 16px;
  font-weight: 600;
}

.topicPanel .story .storyTitle .int-he {
  font-size: 18px;
  font-weight: 600;
}

.topicPanel h1 {
  --english-font: var(--english-serif-font-family);
  --hebrew-font: var(--hebrew-serif-font-family);
}
.topicPanel h1 .int.en {
  font-size: 30px;
}
.topicPanel h1 .int-he {
  font-size: 36px;
}
.pageTitle .topicTitleInHe .heInEn {
  color: #888;
  font-size: 20px;
  font-family: "Taamey Frank", "adobe-garamond-pro", "Crimson Text", Georgia, "Times New Roman", serif;
}
.topicPanel .topicCategory {
  margin: 0 0 15px 0;
}
.readerTocTopics .topicDescription {
  margin: 10px 0 40px 0;
  text-align: center;
}
.readerTocTopics .topicTitle .int-he {
  font-family: "Taamey Frank", "adobe-garamond-pro", "Crimson Text", Georgia, "Times New Roman", serif;
}
.readerTocTopics .topicDescription.systemText .int-en,
.readerTocTopics .topicDescription.systemText .int-he {
  color: var(--dark-grey);
}
.topicPanel .topicDescription {
  margin: 0 0 15px 0;
}
.topicPanel .topicDescription a {
  color: var(--commentary-blue);
}
.topicPanel .resourcesLink.blue {
  padding: 8px 16px;
  font-size: 20px;
  border: 0;
  display: inline-flex;
  align-items: center;
  width: unset;
  margin-bottom: 40px;
  margin-top: 5px;
}
.topicPanel .resourcesLink.blue img {
  opacity: 1;
  width: 20px;
  height: 20px;
  margin: 0 8px 5px 0;
  filter: invert(1);
}
.interface-hebrew .topicPanel .resourcesLink.blue img {
  margin: 0 0 5px 8px;
}
.topicPanel .resourcesLink.blue .int-en {
  font-family: "adobe-garamond-pro", "Crimson Text", Georgia, serif;
}
.topicPanel .resourcesLink.blue .int-he {
  font-family: "Taamey Frank", "adobe-garamond-pro", "Crimson Text", Georgia, "Times New Roman", serif;
  margin-bottom: -3px;
}
.imageWithCaptionPhoto{
  border: 1px solid #EDEDEC;
  max-width: 100%;
  height: auto;
  padding: 0 44;
  top: 121px;
  left: 835px;
}
.imageCaption .int-en {
  font-family: Roboto;
}
.imageCaption .int-he {
    font-family: Roboto;
  }
.imageCaption {
  font-size: 12px;
  font-weight: 400;
  line-height: 15px;
  letter-spacing: 0em;
  color: var(--dark-grey);
  width: 100%;
}
.topicImage{
  padding-left: 44px;
  padding-right: 44px;
}
.navSidebarModule .portalMobile .button {
  margin-top: 0;
}
.portalTopicImageWrapper {
    padding-top: 5px;
    margin-bottom: 25px;
}
.portalTopicImageWrapper .topicImage {
    padding-left: 0;
    padding-right: 0;
}
@media (max-width: 600px) {
  .imageWithCaptionPhoto{
    height: auto;
    max-width: calc(66.67vw);
    max-height: calc(66.67vw);
    margin: 0 auto 10px;
    display: block;
  }
  .topicImage{
    padding-left: 0;
    padding-right: 0;
    margin-top: 30px;
    display: flex;
    flex-direction: column;
    justify-content: center;
    align-items: center;
  }
  .imageCaption {
    font-size: 12px;
    font-weight: 400;
    line-height: 15px;
    letter-spacing: 0em;
    color: var(--dark-grey);
    width: 80vw;
    margin-bottom: 30px;
    text-align: center;
  }

}
.readerPanel .translationsPage h2 {
  margin: 40px 0 0 0;
  font-size: 24px;
  text-transform: none;
  color: #000;
}
.translationsPage details > ul,
.translationsPage > ul {
  padding: 0;
  margin: 20px 0;
  display: flex;
  flex-wrap: wrap;
}
.translationsPage details > ul > li:after,
.translationsPage > ul > li:after {
  content: "\2022";
  white-space:pre;
  margin: 0 5px;
}
.translationsPage details > ul > li:last-child:after,
.translationsPage > ul > li:last-child:after{
  content: none;
}
.readerPanel .translationsPage details > summary::-webkit-details-marker {
  display: none;
}

.readerPanel .translationsPage  details > summary {
  list-style: none;
  cursor: pointer;
  font-size: 18px;
}

h1 .languageToggle {
  text-align: center;
  position: absolute;
  right: 0;
  color: #ccc;
  display: block;
  width: 32px;
  height: 32px;
  border: 1px solid #ccc;
  border-radius: 6px;
  line-height: 34px;
  cursor: pointer;
}
h1 div.languageToggle .en {
  font-family: "Taamey Frank", "adobe-garamond-pro", "Crimson Text", Georgia, "Times New Roman", serif;
  font-weight: normal;
}
h1 .languageToggle .he {
  font-family: "adobe-garamond-pro", "Crimson Text", Georgia, serif;
  font-size: 22px;
}
.authorIndexTitle {
  margin-top: 30px;
}
.sectionTitleText.authorIndexTitle .int-en {
  text-transform: none;
  letter-spacing: 0;
}
.authorIndexList {
  display: flex;
  flex-direction: row;
  flex-wrap: wrap;
  margin-bottom: 20px;
}
.authorIndex {
  width: 50%;
  font-size: var(--serif-h3-font-size);
  margin-bottom: 10px;
  padding-right: 20px;
  box-sizing: border-box;
}
.interface-hebrew .authorIndex {
  padding-right: 0;
  padding-left: 20px;
}
@media (max-width: 450px) {
  .readerNavMenu.home .tagline {
    margin-top: 29px;
    height: 60px;
  }
  .readerNavMenu .tagline .en {
    font-size: 19px;
  }
  .readerNavMenu .tagline .he {
    font-size: 20px;
  }
  .authorIndex {
    width: 100%;
    padding: 0;
  }
}
.readerNavMenu .libraryMessage {
  font-size: 18px;
  margin-bottom: 40px;
}
.readerPanel.hebrew .navToggles {
    direction: rtl;
}
.readerNavMenu .navToggles {
    flex-direction: row;
    flex: 1;
    margin-inline-start: 16px;
    margin-top: 4px;
    margin-bottom: 30px;
}
.readerNavMenu .navToggles .navTogglesDivider {
  color: #ccc;
}
.readerNavMenu .navToggle {
  margin-inline-end: 12px;
  display: inline-block;
  text-transform: uppercase;
  color: var(--dark-grey);
  font-size: 13px;
  font-weight: lighter;
  cursor: pointer;
}
.readerNavMenu .navToggle.active {
  color: black;
  border-bottom: 2px solid #999;
  padding-bottom: 4px;
}
.readerPanel h2, .readerPanel h3,
.translationsPage details > summary {
  text-transform: uppercase;
  text-align: start;
  font-size: 15px;
  color: var(--dark-grey);
  margin: 30px 0 0 0;
  font-weight: normal;
}
.readerNavSection h2, .topicsPanel h2 {
  font-size: 16px;
  font-weight: normal;
  letter-spacing: 1px;
  margin-bottom: 40px;
}
.readerNavSection {
  margin-bottom: 44px;
}
a.resourcesLink,
input.resourcesLink {
  white-space: nowrap;
  overflow: hidden;
  text-overflow: ellipsis;
  width: 100%;
  min-height: 60px;
}
.savedHistoryList .story {
  border-top:  1px solid var(--lighter-grey);
  padding:  20px 0;
}
.savedHistoryList .story .storyTitle {
  font-size:  18px;
}
.savedHistoryList .story .storyBody {
  color: var(--dark-grey);
}
.savedHistoryList .saveButton {
  visibility: hidden;
}
.savedHistoryList .story:hover .saveButton {
  visibility: visible;
}
.savedHistoryList .timeStamp {
  color:  var(--medium-grey);
  font-size: 14px;
  margin-inline-start: 10px;
}
.savedHistoryMessage {
  color: var(--dark-grey);
}
.readerNavCategories {
  width: 100%;
  margin-bottom: 30px;
}
.readerNavCategories a {
  color: #000;
}
.readerNavCategories .gridBox .gridBoxItem,
.readerNavCategoryMenu .category .gridBoxItem {
  margin: 0 5px;
  padding: 0;
}
.navBlock {
  padding-bottom: 12px;
  border-top: 1px solid #EDEDEC;
}
.navBlock.withColorLine {
  border-top: 4px solid transparent;
}
.navBlockTitle {
  text-align: start;
  font-size: 24px;
  padding: 15px 0 8px;
  margin: 0;
  cursor: pointer;
  display: flex;
  align-items: center;
  line-height: 1.3;
  flex: 1;
  font-weight: 400;
}
a.navBlockTitle {
  color: #000;
  margin-inline-end: 20px;
}
a.navBlockTitle:hover {
  text-decoration: none;
  color: var(--dark-grey);
}
.navBlockTitle .subtitle {
  color: var(--dark-grey);
  margin-inline-start: 5px;
}
.interface-english .calendarListing .subtitle::before {
    content: "(";
}
.interface-english .calendarListing .subtitle::after {
    content: ")";
}
.navBlockDescription {
  font-size: 14px;
  line-height: 18px;
  color: var(--dark-grey);
  margin-inline-end: 20px;
  --english-font: var(--english-sans-serif-font-family);
  --hebrew-font: var(--hebrew-sans-serif-font-family);
}
.hebrew .navBlockDescription{
  line-height: 24px;
}
.categoryFilter:not(.withBooks) .sidebarDescription{
display: none;
}
.sidebarDescription{
  color: var(--dark-grey);
  --english-font: var(--english-sans-serif-font-family);
  --hebrew-font: var(--hebrew-sans-serif-font-family);
  font-size: var(--sans-serif-small-font-size);
  padding-top: 10px;
}

.sidebarDescription.lowlight{
  color: var(--light-grey);
}

div.TOCCardsWrapper :nth-child(1 of .card) {
  border-top: 1px solid #EDEDEC;
}

div.TOCCardsWrapper div.card:nth-last-child(1 of div.card):nth-child(2n+1 of div.card):not(:nth-child(1 of div.card)) {
  flex: 0 0 45%;
}
div.card {
  flex: 1 1 45%;
  position: relative;
  padding-bottom: 12px;
}
.cardTitle {
  text-align: start;
  font-size: 24px;
  padding: 15px 0 8px;
  margin: 0;
  cursor: pointer;
  display: flex;
  align-items: center;
  line-height: 1.3;
  flex: 1;
  font-weight: 400;
  --english-font: var(--english-sans-serif-font-family);
  --hebrew-font: var(--hebrew-sans-serif-font-family);
}
a.cardTitle:hover {
  text-decoration: none;
  color: var(--dark-grey);
}
.cardDescription {
  font-size: 14px;
  line-height: 18px;
  color: var(--dark-grey);
  margin-inline-end: 20px;
  --english-font: var(--english-sans-serif-font-family);
  --hebrew-font: var(--hebrew-sans-serif-font-family);
  display: -webkit-box;
  -webkit-line-clamp: 3;
  -webkit-box-orient: vertical;
  overflow: hidden;
}
.hebrew .cardDescription {
  line-height: 24px;
}
.navBlockTitle .int-he, .navBlockDescription .int-he, .cardTitle .int-he, .cardDescription .int-he{
  font-size: 122%;
}
.interface-english .navBlockDescription.clamped .int-en, .interface-hebrew .navBlockDescription.clamped .int-he, .cardDescription {
  display: -webkit-box;
  -webkit-line-clamp: 3;
  -webkit-box-orient: vertical;
  overflow: hidden;
}
.interface-english .navBlockDescription.clamped5 .int-en,
.interface-hebrew .navBlockDescription.clamped5 .int-he {
  -webkit-line-clamp: 5;
}
.bilingual .navBlock .he {
  display: none;
}
.navSidebarModule.wide {
  background-color: #FAFAFB;
  padding: 24px;
  border-radius: 6px;
}
.navSidebarModule.wide h3 {
  border-bottom: none;
  margin-bottom: 0px;
}
.sidebarPromo {
  color: var(--dark-grey);
  padding-right: 44px;
  padding-left: 44px;
}
.sidebarPromo:not(:first-child) {
  margin-top: 34px;
}

.navSidebarModule .sidebarPromo {
  margin-right: -44px;
  margin-left: -44px;
}
.sidebarPromo h3 {
  margin: 0 0 20px;
  font-size: 22px;
  text-transform: none;
  letter-spacing: 0;
  border-bottom: 1px solid var(--light-grey);
  padding-bottom: 14px;
  font-weight: 500;
  height: auto;
}
.sidebarPromo.blue {
  padding-top: 33px;
  padding-bottom: 33px;
  background-color: var(--sefaria-blue);
  color: #FFF;
}
.sidebarPromo.blue h3 {
  color: #fff
}
.sidebarPromo.blue a.button {
  padding: 10px 14px;
  width: fit-content;
  text-align: center;
  display: inline-block;
  color: var(--sefaria-blue);
  background-color: white;
}
.sidebarPromo a.button img {
  height: 18px;
  width: 18px;
  filter: invert(1);
  margin-inline-end: 10px;
  vertical-align: middle;
  margin-top: -2px;
}

.sidebarPromo.blue a.button img {
  filter: invert(0);
}
.sidebarPromo a {
  margin-inline-start: 0px;
}
.sidebarPromo.blue.button a:hover {
  color: var(--sefaria-blue);
}
.sidebarPromo img {
    height: 18px;
    width: 18px;
    margin-inline-end: 10px;
    vertical-align: middle;
    margin-top: -4px;
}
.readerPanel .communityPage h2 {
  text-transform: none;
  font-size: 22px;
  color: var(--dark-grey);
  margin-top: 0;
  margin-bottom: 0;
}
.communityPage .gridBoxRow:first-child,
.communityPage .recentlyPublished {
  border-top: 1px solid var(--lighter-grey);
}
.communityPage .gridBox {
  margin-bottom: 30px;
}
.communityPage .gridBox .gridBoxItem {
  padding: 0
}
.communityPage .gridBox {
  margin-bottom: 25px;
}
.communityPage .navBlock {
  padding: 25px 0 0 0;
  border: none;
}
.communityPage .navBlockTitle {
  padding-top: 0;
  --english-font: var(--english-serif-font-family);
  --hebrew-font: var(--hebrew-serif-font-family);
}
.communityPage .readingLinks {
  margin-top: 20px;
}
.communityPage .readingLinksHeader {
  color: var(--dark-grey);
  font-size: 14px;
  margin-bottom: 4px;
}
.communityPage .readingLinks a {
  font-size: 18px;
}
.communityPage .calendarDate {
  font-size: 14px;
  color: var(--medium-grey);
  margin-bottom: 15px;
}
.featuredSheetHeading {
  color: var(--dark-grey);
  font-size: 16px;
  margin-bottom: 10px;
}
.featuredSheet .navBlockDescription {
  margin-bottom: 12px;
}
.featuredSheetBottom {
  display: flex;
  justify-content: flex-start;
  align-items: center;
}
.featuredSheetDate {
  color: var(--medium-grey);
  font-size: 14px;
}
.communityPage .recentlyPublished {
  padding-top: 30px;
}
.communityPage .recentlyPublished .gridBoxRow {
  border: none;
}
.communityPage .recentlyPublished .loadingMessage {
  margin-top: 30px;
}
.recentlyPublished .loadMore {
  margin-top: 30px;
}
.bilingual .readerNavMenu .he {
  display: none;
}
.readerNavCalendar {
  margin-bottom: 30px;
  margin-top: -8px;
}
.userDataButtons {
  margin-bottom: 44px;
}
.blockLink,
.readerNavMenu .resourcesLink {
  display: inline-block;
  background-color: white;
  text-align: center;
  color: #000;
  font-size: 16px;
  border-top: 4px solid transparent;
  box-shadow: 0 1px 3px rgba(0,0,0,0.2);
  width: 100%;
  cursor: pointer;
  min-height: 56px;
  vertical-align: middle;
  margin: 0;
  box-sizing: border-box;
  padding: 14px 8px;
}
.blockLink:hover {
  color: #333;
}
.blockLink + .blockLink {
  margin: 5px 0;
}
.blockLink img {
  margin: 0 8px;
  height: 16px;
  width: 16px;
  opacity: 0.4;
  vertical-align: -1px;
}
.resourcesLink {
  border-radius: 7px;
}
.resourcesLink.faded {
  color: var(--medium-grey);
}
.readerNavMenu .blockLink.calendarLink .blockLinkSubtitle{
  display: block;
  font-size: 13px;
  color: var(--medium-grey);
  overflow: hidden;
  text-overflow: ellipsis;
  white-space: nowrap;
}
.readerNavMenu .resourcesLink .en {
  font-family: "Roboto", "Helvetica Neue", "Helvetica", sans-serif;
}
.readerNavMenu .resourcesLink .he {
  font-family: "Heebo", sans-serif;
}
.readerNavMenu .resourcesLink .fa {
  margin: 0 6px;
  color: var(--medium-grey);
}
.readerNavMenu .resourcesLink img {
  width: 16px;
  height: 16px;
  margin: 0 5px;
  position: relative;
  top: 2px;
}
.uppercase {
  text-transform: uppercase;
}
.readerNavMenu .divider {
  color: #ccc;
}
.readerNavCategoryMenu {
  height: 100%;
}
.readerNavMenu.readerNavCategoryMenu .navTitle {
  margin-bottom: 40px;
}
.readerNavMenu.readerNavCategoryMenu .navTitle h1 {
  color: #000;
  text-transform: uppercase;
  font-size: 30px;
  --english-font: var(--english-serif-font-family);
  --hebrew-font: var(--hebrew-serif-font-family);
}
.readerNavCategoryMenu h2 {
  font-size: 18px;
  color: var(--dark-grey);
  margin: 0 0 20px;
}
.readerNavCategoryMenu .categoryDescription.top {
  margin-top: -26px;
  margin-bottom: 40px;
}
.readerNavCategoryMenu h2 .categoryDescription {
  text-transform: none;
  font-size: 18px;
  margin-inline-start: 5px;
}
.readerNavCategoryMenu .categoryDescription {
  margin-bottom: 16px;
  font-size: 14px;
  color: var(--dark-grey);
}
.readerNavCategoryMenu .categoryDescription.long {
  margin: -8px 0 20px 0;
}
.readerNavCategoryMenu .content .category,
.readerNavCategoryMenu .content .gridBox {
  margin-bottom: 40px;
}
.readerNavCategoryMenu .categoryAttribution {
  color: var(--dark-grey);
  text-align: start;
  font-size: 24px;
  font-style: italic;
  margin: 16px 0 30px;
}
.readerNavCategoryMenu .categoryAttribution .he {
  font-style: normal;
}
.readerNavMenu .blockLink,
.readerNavMenu .catLink,
.readerNavMenu .navButton,
.bookPage .refLink {
  display: block;
  margin: 0;
  padding: 14px 8px;
  box-sizing: border-box;
  box-shadow: 0 1px 3px rgba(0,0,0,0.2);
  border-top: 4px solid transparent;
  color: #000;
  font-size: 18px;
  font-weight: 400;
  line-height: 23px;
  background-color: white;
  cursor: pointer;
  text-align: center;
  unicode-bidi: plaintext;
  flex: 1;
  display: flex;
  justify-content: center;
  align-items: inherit;
  flex-direction: column;
}
.readerNavCategoryMenu .blockLink,
.gridBox .navButton {
  display: flex;
  align-items: center;
  justify-content: center;
}
.readerNavMenu .blockLink .he,
.readerNavMenu .catLink .he,
.readerNavMenu .navButton .he,
.bookPage .refLink .he {
  text-align: center;
}
.blockLink:active,
.navButton:active,
.readerNavCategory:active,
.resourcesLink:active {
  background-color: #EDEDED;
}
@media (max-width: 450px) {
  .readerNavMenu .refLink,
  .readerNavMenu .catLink,
  .readerNavMenu .navButton,
  .readerNavMenu .sheetLink,
  .bookPage .refLink {
    font-size: 18px;
  }
}
.readerNavMenu .readerNavCategoryMenu .blockLink,
.gridBox .navButton {
  width: 100%;
  height: 100%;
  padding: 13px 8px 19px;
  display: inline-block;
}
.readerNavMenu .readerNavCategoryMenu .blockLink.incomplete {
  opacity: 0.65;
}
.categoryColorLine {
  position: absolute;
  top: 0;
  left: 0;
  width: 100%;
  height: 4px;
  z-index: 101;
}
.readerApp.interface-hebrew .readerNavMenu.noLangToggleInHebrew .en {
  display: none;
}
.readerApp.interface-hebrew .readerNavMenu.noLangToggleInHebrew .he {
  display: inline;
}
.bookPage .readerTextToc {
  letter-spacing: 1px;
  text-transform: uppercase;
  font-size: 14px;
}
.bookPage .readerTextToc .en {
  font-family: "Roboto", "Helvetica Neue", "Helvetica", sans-serif;
}
.bookPage .readerTextToc .he {
  font-family: "Heebo", sans-serif;
}
.readerNavMenu .dedication {
  text-align: start;
  color: var(--dark-grey);
  background-color: #FBFBFA;
  padding: 26px 19px;
  font-size: 18px;
  margin-bottom: 27px;
}
.singlePanel .readerNavMenu .dedication{
  margin: 27px 0;
}
.readerNavMenu .dedication a {
  text-decoration: underline;
}
.bookPage .categoryAttribution,
.bookPage .dedication {
  margin: 25px 0 10px;
  text-align: center;
  font-size: 18px;
  font-style: italic;
}
.bookPage .categoryAttribution,
.bookPage .dedication {
  text-align: start;
}
.bookPage .categoryAttribution .he,
.bookPage .dedication .int-he,
.readerNavMenu .dedication .int-he {
  font-style: normal;
}
.readerNavMenu .dedication .int-he {
  font-family: "Heebo", sans-serif;
  font-size: 18px;
}
.readerNavMenu .dedication .int-en {
  font-family: "adobe-garamond-pro", "Crimson Text", Georgia, serif;
  font-style: italic;
}
.bookPage .tocTop {
  padding-bottom: 15px;
}
.bookPage .tocCategory{
  color: var(--medium-grey);
  font-size: 14px;
  text-transform: uppercase;
  letter-spacing: 1px;
}
.bookPage.sheetPage .tocCategory{
  margin-top: 15px;
  margin-bottom: 15px;
  display: block;
}
.bookPage .tocCategory .en {
  --english-font: var(--english-sans-serif-font-family);
}
.bookPage .tocTitle,
.bookMetaDataBox .title {
  font-size: 30px;
  line-height: 1.3;
  unicode-bidi: plaintext;
}
.bookPage.fullBookPage .tocTitle {
  text-align: start;
  margin-bottom: 8px;
  display: flex;
  flex-direction: row;
  justify-content: space-between;
}

.sheetContentSidebar .profile-pic {
  display: block;
  margin-block-end: 20px;
  margin-block-start: 30px;
  margin-inline-start: -5px;
}
.sheetContentSidebar .profileFollowers {
  --english-font: var(--english-sans-serif-font-family);
  --hebrew-font: var(--hebrew-sans-serif-font-family);
  font-size: 16px;
  font-weight: 400;
  line-height: 18.75px;
  margin-block-end: 20px;
  color: var(--dark-grey);
}
.sheetViewer {
  display: flex;
}
.sheetContentSidebar {
  margin: 30px 0;
  width: 33%;
}
.bookPage .currentSection,
.bookPage .authorStatement {
  font-size: 17px;
  color: var(--medium-grey);
  margin-top: 6px;
  letter-spacing: 1px;
}
.bookPage .currentSection .he,
.bookPage .authorStatement .he,
.bookPage .sheetMeta .he {
  font-family: "Heebo", sans-serif;
}
.bookPage .authorStatement a {
 color: #333;
}
.authorStatement .imageBox,
.collectionStatement .imageBox {
  width: 30px;
  height: 30px;
  display: inline-block;
  vertical-align: middle;
  margin-inline-end: 10px;
  float:none;
}
.authorStatement .profile-pic {
  margin-inline-end: 10px;
}
.authorStatement span p {
  display: inline-block;
}
.fullBookPage .readButton {
  margin: 6px 0px 12px;
}
.fullBookPage .about {
  margin-top: 10px;
}
.fullBookPage .categoryAttribution {
  color: var(--dark-grey);
  font-size: 24px;
}
.bookPage .sheetMeta {
  font-size: 14px;
  color: var(--medium-grey);
  font-family: "Roboto", "Helvetica Neue", "Helvetica", sans-serif;
  margin-top: 10px;
  margin-bottom: 20px;
  letter-spacing: 1px;
}
.bookPage.sheetPage .sheetMetaButtons{
  display: flex;
  justify-content: center;
  align-items: center;
  margin-bottom: 40px;
}
.bookPage.sheetPage .sheetMetaButtons .button{
  height: 40px;
  display: flex;
  justify-content: center;
  align-items: center;
}
.bookPage.sheetPage .sheetMetaButtons .button img{
  margin-inline-end: 5px;
  max-height: 18px;
}
.bookPage .tocDetails{
  margin-top:40px;
  font-size: 16px;
  line-height: 19px;
  color: var(--dark-grey);
  text-align: start;
}
.bookPage .tocDetails h3{
  margin-bottom: 25px;
}
.bookPage .tocDetails .sheetSummary {
  margin: 6px 0 16px;
  font-style: normal;
  font-size: 22px;
  line-height: 1.4;
  text-align: center;
}
.bookPage .moderatorSection {
  margin-inline-start: 20px;
  margin-inline-end: 20px;
}
.bookPage .moderatorSectionExpand, .bookPage .moderatorSectionCollapse {
  cursor: pointer;
  color: var(--dark-grey);
  font-size: 14px;
}
.bookPage.fullBookPage .moderatorSectionExpand, .bookPage.fullBookPage .moderatorSectionCollapse {
  margin: 13px 6px 0;
}
.bookPage.fullBookPage .tocTitleControls{
  display: flex;
}
.bookPage .moderatorSectionExpand:hover {
  text-decoration: underline;
}
.interface-english .bookPage .moderatorSection .button {
  padding: 12px 16px;
  font-size: 16px;
  margin: 0 0 0 10px;
}
.interface-hebrew .bookPage .moderatorSection .button {
  padding: 12px 16px;
  font-size: 16px;
  margin: 0 10px 0 0;
}
.bookPage .moderatorSection .moderatorSectionMessage {
  margin-top: 20px;
  font-size: 18px;
}
.bookPage .moderatorSection .button .fa {
  color: var(--medium-grey);
  margin-right: 4px;
}
.bookPage .versionEditForm {
  text-align: left;
  background-color: #ddd;
  padding: 10px;
  width: 100%;
}
.bookPage .versionEditForm label {
  display: inline-block;
  padding: 10px 10px 0 0;
}
.bookPage .versionEditForm label#versionNotes_label {
  display: block;
}
.bookPage .versionEditForm label + input {
  margin-inline-end: 30px;
}
.bookPage .versionEditForm #versionTitle,
.bookPage .versionEditForm #versionSource,
.bookPage .versionEditForm #versionNotes,
.bookPage .versionEditForm #versionTitleInHebrew,
.bookPage .versionEditForm #versionNotesInHebrew,
.bookPage .versionEditForm #purchase_name,
.bookPage .versionEditForm #purchase_url,
.bookPage .versionEditForm #purchase_image
 {
  width: 98%;
}
.bookPage .versionEditForm #priority {
  width: 25px;
}
.bookPage .versionEditForm #save_button,
.bookPage .versionEditForm #delete_button {
  text-align: center;
  cursor: pointer;
  color: white;
  background: #212E50;
  padding: 4px 10px;
  border-radius: 3px;
  margin: 10px auto 0;
  width: 60px;
}
.bookPage .versionEditForm #delete_button {
  float: right;
  background: white;
  color: var(--dark-grey);
  border: 1px solid #999;
  width: 100px;
  margin: 0;
}
.bookPage .versionTitle .fa,
.bookPage .versionEditForm .fa {
  font-size: 10px;
  color: var(--dark-grey);
  vertical-align: super;
  margin-left: 3px;
  cursor: pointer;
}
.interface-hebrew .bookPage .versionTitle .fa,
.interface-hebrew .bookPage .versionEditForm .fa {
  margin: 0 3px 0 0 ;
}
.bookPage .versionTitle .error {
  color: red;
}
.bookPage .content {
  box-sizing: border-box;
  text-align: center;
  height: 100%;
}
.bookPage.fullBookPage .content {
  text-align: start;
}
.bookPage .content .sheetTags {
  display: flex;
  flex-direction: row;
  flex-wrap: wrap;
}
.textTableOfContents .structToggles{
  margin-top: 20px;
  margin-bottom: 20px;
}
.connectionsPanel .textTableOfContents .structToggles {
  margin-top: 0;
}

.textTableOfContents .structToggles .structTogglesInner {
  display: flex;
  flex-direction: row;
  align-items: start;
}
.interface-hebrew .textTableOfContents .structToggles{
  direction: rtl;
}
.interface-english .textTableOfContents .structToggles{
  direction: ltr;
}
.altStructToggleBox a, .altStructToggleBox a:hover, .altStructToggleBox a:visited, .altStructToggleBox a:link, .altStructToggleBox a:active {
  text-decoration: none;
}
.textTableOfContents .structToggles .altStructToggle {
  color: var(--dark-grey);
  cursor: pointer;
  text-align: start;
  font-style: normal;
  font-weight: normal;
  font-size: 16px;
  line-height: 19px;
  text-align: justify;
}
.textTableOfContents .structToggles .altStructToggleBox:not(:last-child):after{
  content: "•";
  color: var(--dark-grey);
  margin-inline-start: 5px;
  margin-inline-end: 5px;
}
.bookPage.compare .structToggles .altStructToggle {
  font-size: 16px;
}
.textTableOfContents .structToggles .altStructToggle.active {
  color: #000000;
}
.textTableOfContents .structToggles .toggleDivider {
  color: #ccc;
  margin: 0 8px;
}
.textTableOfContents .sectionLink {
  display: inline-block;
  height: 50px;
  min-width: 50px;
  line-height: 50px;
  vertical-align: middle;
  font-size: 18px;
  font-weight: lighter;
  margin: 3px;
  text-align: center;
  background-color: #FBFBFA;
  color: var(--dark-grey);
  cursor: pointer;
  padding: 0 6px;
  box-sizing: border-box;
}
.textTableOfContents .torahNavParshiot .sectionLink,
.connectionsPanel .textTableOfContents .torahNavParshiot .sectionLink,
.topicPanel .readings .sectionLink{
  display: initial;
  background-color: initial;
  font-size: 14px;
  margin: 0;
  padding: 0 4px;
  line-height: 30px;
  color: var(--medium-grey);
  --english-font: var(--english-sans-serif-font-family);
  --hebrew-font: var(--hebrew-sans-serif-font-family);
}
.connectionsPanel .textTableOfContents .sectionLink {
  background-color: #ffffff;
  color: #000000;
}
.textTableOfContents .sectionLink.current{
  background-color: var(--sefaria-blue);
  color: #FFFFFF;
}
.textTableOfContents .torahNavParshiot .sectionLink.current{
  color: var(--sefaria-blue);
  font-weight: bold;
}
.textTableOfContents .sectionName {
  display: none;
}
.textTableOfContents .tocSection > .sectionName {
  font-size: 24px;
  margin: 0 3px 4px;
  color: var(--dark-grey);
  display: block;
}
.bookPage .content .tab-view.largeTabs {
  padding: 20px 0 40px;
  text-align: start;
}
.bookPage.compare .content .textTableOfContents {
  padding: 10px 0;
}
.bookPage.narrowPanel .textTableOfContents {
  padding: 0 0 40px;
}
.textTableOfContents .tocSection {
  margin-bottom: 22px;
  display: block;
  text-align: left;
}
.textTableOfContents .tocSection.noSubLevels{
  display: none;
}
.textTableOfContents > .tocLevel {
  margin-bottom: 30px;
}
.textTableOfContents > .tocContent > .tocLevel > .schema-node-toc > .schema-node-title {
  font-size: 24px;
  line-height: 29px;
}
.textTableOfContents .schema-node-title {
  color: black;
  font-size: 18px;
  display: inline-block;
  margin-bottom: 10px;
  cursor: pointer;
}
.textTableOfContents .torahNavParshiot .schema-node-title {
  font-size: 24px;
  margin-bottom: 0;
}
.textTableOfContents .schema-node-toc {
  display: block;
}
.textTableOfContents .schema-node-toc.linked.current,
.textTableOfContents .schema-node-toc.linked.current .schema-node-title {
  color: var(--sefaria-blue);
  font-weight: bold;
}
.textTableOfContents .schema-node-toc:not(.linked)>.schema-node-title:not(.fixed):after {
  content: "\f105";
  display: inline-block;
  font-size: inherit;
  text-rendering: auto;
  -webkit-font-smoothing: antialiased;
  -moz-osx-font-smoothing: grayscale;
  font-family: FontAwesome;
  margin-inline-start: 8px;
  font-size: 14px;
  position: relative;
  top: -2px;
  color: var(--medium-grey);
}
.textTableOfContents .schema-node-toc:not(.linked) > .schema-node-title.open:not(.fixed):after {
  content: "\f107";
}
.readerPanel.hebrew .textTableOfContents .schema-node-toc:not(.linked) > .schema-node-title:not(.fixed):after,
.readerApp.interface-hebrew .noLangToggleInHebrew .textTableOfContents .schema-node-toc:not(.linked) > .schema-node-title:not(.fixed):after {
  content: "\f104";
  font-size: 122%;
  margin-inline-start: 9px;
}
.readerPanel.hebrew .textTableOfContents .schema-node-toc:not(.linked) > .schema-node-title.open:not(.fixed):after,
.readerApp.interface-hebrew .noLangToggleInHebrew .textTableOfContents .schema-node-toc:not(.linked) > .schema-node-title.open:not(.fixed):after {
  content: "\f107";
}
.textTableOfContents .schema-node-contents {
  margin: 0 auto 22px;
  display: block;
  width: 100%;
}
.textTableOfContents .torahNavParshiot .schema-node-contents {
  margin-bottom: 0;
}
.textTableOfContents .schema-node-contents > .tocLevel > .schema-node-toc:not(.janode){
  margin-inline-start: 15px;
}
.textTableOfContents .schema-node-contents.closed {
  display: none;
}
.textTableOfContents .schema-node-toc .schema-node-contents.closed {
  display: block;
}
.textTableOfContents .tocLevel {
  display: block;
}
.textTableOfContents .torahNavParshiot .tocLevel {
    display: flex;
    flex-flow: row wrap;
    justify-content: space-between;
}
.textTableOfContents .torahNavParshiot .tocLevel .schema-node-toc {
  flex: 1 1 50%;
  text-decoration: none;
}
.textTableOfContents > .tocLevel > .schema-node-toc {
  margin: 10px 0;
}
.textTableOfContents.schema-node-toc {
  margin: 6px 20px;
}
.textTableOfContents .schema-node-toc.linked:hover .schema-node-title {
  text-decoration: underline;
}
.textTableOfContents .specialNavSectionHeader {
  font-size: 16px;
  line-height: 18.75px;
  --english-font: var(--english-sans-serif-font-family);
  --hebrew-font: var(--hebrew-sans-serif-font-family);
  margin-bottom: 10px;
  color: var(--dark-grey);
}
.textTableOfContents .torahNavParshiot{
  margin-top: 30px;
}
.textTableOfContents .altStruct .refLink {
  width: 49%;
  margin: 3px;
  box-sizing: border-box;
  display: inline-block;
}
@media (max-width: 450px) {
  .textTableOfContents .altStruct .refLink {
    margin: 0.5%;
  }
}
.hebrew .textTableOfContents .tocSection,
.hebrew .textTableOfContents,
.english .noLangToggleInHebrew .textTableOfContents,
.bilingual .noLangToggleInHebrew .textTableOfContents{
  text-align: right;
}
.english .noLangToggleInHebrew .textTableOfContents,
.bilingual .noLangToggleInHebrew .textTableOfContents{
  direction: rtl;
}
.bookPage .button.allVersionsButton {
  color: var(--medium-grey);
  text-transform: uppercase;
  font-size: 15px;
  padding: 12px 50px;
  margin: 20px 0;
}
.bookPage .allVersionsButton.inactive {
  background-color: transparent;
}
.versionBlock{
  display: flex;
  flex-flow: column;
}
.versionBlock .versionBlockHeading{
  display: flex;
  justify-content: start;
  align-items: flex-start;
  margin-bottom: 10px;
}
.versionBlock .error {
  font-size: xx-large;
  color: var(--halakhah-red);
}
.versionBlock .versionTitle {
  font-size: 18px;
  color: #000;
  /*unicode-bidi: plaintext;*/
}
.versionBlock.with-preview .versionPreviewWithOptionalEllipsis {
  --english-font: "adobe-garamond-pro", var(--english-serif-font-family);
  --hebrew-font: var(--hebrew-serif-font-family);
  font-size: 18px;
  display: block;
}
.versionBlock .versionPreview {
  --line-height: 22px;
  line-height: var(--line-height);
  text-decoration: none;
}
.versionBlock .versionPreview big {
  font-size: inherit;
}
.versionBlock .versionPreview i.footnote {
  display: none;
}
.versionBlock.with-preview {
  --english-font: var(--english-sans-serif-font-family);
  --hebrew-font: var(--hebrew-sans-serif-font-family);
}
.versionBlock .versionPreview.shouldAttemptTruncation  {
  display: block;
  overflow: hidden;
  --max-lines: 5;
  max-height: calc(var(--line-height) * var(--max-lines));
}
.version-with-preview-title-line {
  display: inline;
  flex-wrap: wrap;
  font-size: 14px;
  line-height: 22px;
  color: var(--medium-grey);
  margin-inline-start: 5px;
}
.version-with-preview-title-line .open-details {
  display: inline;
  margin-inline-end: 5px;
  font-style: italic;
}
.versionBlock.with-preview summary {
  margin-top: 10px;
}
[open] .versionBlock.with-preview summary {
  margin-bottom: 10px;
}
.versionBlock.with-preview details summary::before {
  content: url('/static/icons/little-chevron-down.svg');
}
.versionBlock.with-preview details[open] summary::before {
  content: url('/static/icons/little-chevron-up.svg');
}
.versionBlock.with-preview summary::-webkit-details-marker {
  /*hide marker for safari*/
  display: none;
}
.versionBlock.with-preview summary {
  /*hide marker for chrome*/
  list-style: none;
  cursor: pointer;
}
details .open-details::before {
  margin-inline-end: 5px;
}
.version-with-preview-title-line .selectButton {
  text-decoration: none;
}
.version-with-preview-title-line .selectButton.currSelectButton {
  cursor: default;
}
.version-with-preview-title-line .selectButton:not(.currSelectButton) {
  color: var(--select-blue);
}
.version-with-preview-title-line .selectButton::before {
  content: "•";
  margin-inline-end: 5px;
  color: var(--medium-grey);
}

.version-block-with-preview-details {
  background-color: var(--lighter-grey);
  border-radius: 6px;
  padding: 10px;
}
.versionDetails-version-title {
  color: black;
}
.bookPage .versionBlock .versionTitle{
  font-style: normal;
  font-weight: normal;
  font-size: 24px;
  line-height: 29px;
  max-inline-size: max-content;
}
.versionsBox .versionBlock:not(.with-preview) {
  border-top: solid 1px #CCC;
  padding: 20px 0;
}
.versionsBox .versionBlock.with-preview {
  padding: 15px 0;
}
.language-block .versionLanguage {
  border-bottom: solid 1px #CCC;
}
.bookPage .versionsBox .versionBlock{
  padding-top: 20px;
  padding-bottom: 34px;
}
.bookPage .versionsBox .versionBlock:first-child{
  padding-top: 0;
  border-top: none;
}
.singlePanel .versionsBox .versionBlock .versionTitle .he {
    display: inline;
}
.versionBlock .versionTitle a {
  color: black;
}
.versionBlock .versionBlockHeading .versionLanguage {
  display: none;
}
.bookPage .versionBlock .versionBlockHeading .versionLanguage{
  display: initial;
  margin-inline-start: auto;
  font-style: normal;
  font-weight: normal;
  font-size: 14px;
  line-height: 18px;
  color: var(--dark-grey);
  background: #EDEDEC;
  border-radius: 25px;
  padding: 5px 10px;
}
.aboutBox .versionBlock .versionTitle:hover {
  text-decoration: none;
}
.versionBlock .versionTitle a{
}
.versionBlock .versionBlockHeading .versionEditIcon{
  display: none;
}
.versionBlock .versionBlockHeading .versionEditIcon.enabled{
  display: inline-block;
  align-self: self-start;
  font-size: 14px;
  padding: 5px;
}
.versionBlock .versionBlockHeading .versionEditIcon.enabled:hover{
  color: var(--dark-grey);
  cursor: pointer;
}
.versionBlock .versionSelect{
  margin: 10px 0;
}
.bookPage .versionBlock .versionSelect, .aboutBox .currVersionSection .versionSelect{
  display: none;
}
.versionBlock .versionNotes a {
  font-style: normal;
  font-weight: normal;
  color: var(--dark-grey);
  text-decoration: underline;
}
.versionBlock .versionDetails {
  display: flex;
  flex-flow: row;
  justify-content: space-between;
  font-style: normal;
  font-weight: normal;
  font-size: 14px;
  line-height: 20px;
  color: var(--dark-grey);
}
.bookPage .versionBlock .versionDetails{
  line-height: 20px;
}
.versionBlock .versionDetails .versionDetailsInformation{
  display: flex;
  flex-flow: column;
}
.versionBlock .versionDetails .versionDetailsImage{
  margin-top: 5px;
}
.versionBlock .versionDetails .versionDetailsInformation .versionDetailsElement.versionBuyLink a{
  color: var(--sefaria-blue);
}
.versionBlock .versionDetails .versionDetailsLabel, .versionBlock .versionDetails .versionDetailsLabel:hover{
  text-decoration: none;
}
.versionBlock .versionDetails .versionBuyImage .versionDetailsImageLink img{
  height: 120px;
}
.versionBlock .versionDetails .n-a, .versionBlock .n-a{
  display: none;
}
.versionBlock .versionTitle:hover {
  text-decoration: underline;
  cursor: pointer;
}
.versionBlock .versionNotes {
  font-style: normal;
  font-weight: normal;
  font-size: 18px;
  line-height: 22px;
  color: var(--dark-grey);
  margin: 10px 0;
  text-align: start;
}
.bookPage .versionBlock .versionNotes{
  font-size: 16px;
  line-height: 19px;
  padding-bottom: 15px;
}
.versionBlock .versionEditIcon {
  margin: 0 7px;
  vertical-align: 1px;
}
.versionBlock .versionExtendedNotesLinks{
  font-style: italic;
  display: block;
}
.versionBlock .versionExtendedNotesLinks.no-notes{
  display: none;
}
.versionBlock .versionExtendedNotesLinks{/*temporary because broken*/
  display: none;
}
.modTools {
  width: 50%;
  margin: 0 auto;
  overflow-y: scroll;
  height: 100%;
}
.modTools .modToolsSection {
  padding: 50px;
  border-top: 1px solid #ccc;
}
.bookPage .content .dlSection {
}
.modTools .dlSectionTitle {
    width: 60%;
    margin: 0 auto;
}
.modTools .dlSectionTitle,
.bookPage .content h2 {
    text-transform: uppercase;
    color: var(--medium-grey);
    padding: 10px 0;
    margin-bottom: 14px;
}
.bookPage .content h2[role=button] {
  cursor: pointer;
}
.bookPage .content h2 img {
  opacity: 0.43;
  padding: 0 5px;
  height: 10px;
  width: 10px;
}
.bookPage .versionSectionHeader {
  display: flex;
  flex-direction: row;
  justify-content: space-between;
}
.bookPage .versionSectionSummary {
  text-transform: none;
  color: #ccc;
  font-size: 14px;
}
.bookPage .versionSectionSummaryHidden {
  visibility: hidden;
}
.modTools .dlVersionSelect {
  display: block;
}

select {
  width: 100%;
  margin: 10px auto;
  background-color: white;
  font-size: 14px;
  height: 50px;
  border-color: #ccc;
  border-radius: 3px;
  color: #333;
  font-family: "Roboto", "Helvetica Neue", "Helvetica", sans-serif;
}
.modTools .dlVersionSelect option,
.bookPage .content .dlVersionSelect option{
  unicode-bidi: plaintext;
}
.modTools .modtoolsButton,
.bookPage .content .versionDownloadButton {
  width: 60%;
  margin: 10px auto;
  background-color: white;
  font-size: 14px;
  height: 3em;
  border: 1px solid #ccc;
  border-radius: 3px;
  color: #ccc;
  font-family: "Roboto", "Helvetica Neue", "Helvetica", sans-serif;
}
.modTools .modtoolsButton .modtoolsButtonInner,
.bookPage .content .versionDownloadButton .downloadButtonInner {
    font-size: 16px;
    padding: 10px;
}
.modTools .modtoolsButton .he,
.bookPage .content .versionDownloadButton .he {
    font-family: "Heebo", sans-serif;
    direction: rtl;
    text-align: right;
}
.modTools a .modtoolsButton,
.bookPage .content a .versionDownloadButton {
    border-color: #212E50;
    background-color: #212E50;
}
.modTools .workflowy-tool{
  width: 60%;
  margin: auto;
}
.modTools .workflowy-tool .dlSectionTitle{
  width: unset;
}
.modTools .workflowy-tool .modtoolsButton{
  color: black;
}
.modTools .workflowy-tool .modtoolsButton:hover{
  background-color: var(--medium-grey);
}
.modTools .workflowy-tool textarea {
  width: 100%;
  min-height: 30rem;
  font-family: "Lucida Console", Monaco, monospace;
  font-size: 0.8rem;
  line-height: 1.2;
}
.modTools .workflowy-tool .workflowy-tool-form{
  display: flex;
  flex-flow: column;
}
.dictionarySearchBox {
  display: flex;
  justify-content: space-between;
  align-items: center;
  padding-bottom: 5px;
  color: var(--medium-grey);
  font-size: 16px;
  line-height: 19px;
  width: 300px;
  height: 30px;
  background: var(--lighter-grey);
  border-radius: 6px;
  margin-bottom: 25px;
  position: relative;
}
.dictionarySearchBox .dictionarySearchButton{
  width: 16px;
  height: 16px;
  margin-inline-start: 8px;
  margin-inline-end: 5px;
}
.searchBox.dictionarySearchBox .keyboardInputInitiator {
  margin-bottom: 2px;
  border: none;
}
.interface-hebrew .searchBox.dictionarySearchBox .keyboardInputInitiator {
  display: none;
}
.dictionarySearchBox input {
  font-size: 17px;
  background-color: transparent;
  border: none;
  height: 18px;
  margin-inline-end: auto;
  --english-font: var(--english-sans-serif-font-family);
  --hebrew-font: var(--hebrew-sans-serif-font-family);
}
.dictionarySearchBox input::placeholder{
  font-size: 16px;
  line-height: 19px;
  color: var(--dark-grey);
}
body .ui-autocomplete.dictionary-toc-autocomplete {
  margin-top: 40px;
  padding: 6px 0 0;
  width: 300px;
  min-height: 85px;
  max-height: 185px;
  background: #FFFFFF;
  box-shadow: 0px 1px 3px rgba(0, 0, 0, 0.25);
  border-radius: 6px;
  overflow-y: auto;
}
body .ui-autocomplete.dictionary-toc-autocomplete .ui-menu-item {
  padding: 4px 25px;
  font-size: 22px;
  line-height: 29px;
  color: black;
  cursor: pointer;
  display: block;
}
body .ui-autocomplete.dictionary-toc-autocomplete .ui-menu-item:hover{
  background: var(--lighter-grey);
}
body .ui-autocomplete.dictionary-toc-autocomplete .ui-menu-item a.ui-state-focus {
  text-decoration: underline;
}
.singlePanel .searchContent h1 {
  height: revert;
}
.searchContent h1 {
  height: 40px;
  font-size: 30px;
  color: #000;
  margin-bottom: 5px;
  --english-font: var(--english-sans-serif-font-family);
  --hebrew-font:  var(--hebrew-sans-serif-font-family);
}
.searchContent h1.englishQuery {
  font-size: 30px;
}
.searchContent h1.hebrewQuery {
  font-family: var(--hebrew-sans-serif-font-family);
}
.searchContent .searchTopLine {
  margin-bottom: 40px;
}
.searchContent .searchResultCount {
  color: var(--dark-grey);
}
.searchContent .searchTopMatter {
  position: relative;
  display: flex;
  border-bottom: 1px solid var(--light-grey);
  flex-direction: row-reverse;
  justify-content: space-between;
  align-items: center;
}
.searchTopMatter .type-buttons {
  display: flex;
  flex-direction: row;
  align-self: flex-start;
}
.searchTopMatter .search-dropdown-button {
  font-size: 22px;
  color: var(--medium-grey);
  cursor: pointer;
  padding: 10px 0;
  -webkit-touch-callout: none; /* iOS Safari */
  user-select: none;
  margin-inline-end: 20px;
}
@media (max-width: 540px) {
  .searchTopMatter .search-dropdown-button {
    margin-inline-end:  15px;
  }
  .searchTopMatter .search-dropdown-button,
  .searchTopMatter .dropdown-button {
  font-size: 16px;
  }
}
.compare .searchTopMatter .search-dropdown-button {
  margin-inline-end:  15px;
}
.compare .searchTopMatter .search-dropdown-button,
.compare .searchTopMatter .dropdown-button {
  font-size: 16px;
}
.searchTopMatter .search-dropdown-button.active {
  color: #000;
  border-bottom: 4px solid var(--medium-grey);
}

.searchContent .searchResultList {
  padding-top: 25px;
  max-width: 665px;
  padding-top: 25px;
  max-width: 665px;
}

.searchResultList .topicTitle .int-en, .searchResultList .topicTitle .int-he {
  font-size: 24px;
}

.searchContent .searchResultList #searchTopics {
  border-top: 1px solid #EDEDEC;
  border-bottom: 1px solid #EDEDEC;
  padding-top: 30px;
  padding-bottom: 5px;
  margin-bottom: 25px;
}
.searchResultList .searchTopic {
  margin-bottom: 30px;
}
.searchResultList .searchTopic .topicDescSearchResult {
  margin-top: 10px;
}
.searchResultList .searchTopic .topicSourcesSheets {
  margin-top: 10px;
}
.searchResultList .searchTopic .topicSourcesSheets.systemText .int-en,
.searchResultList .searchTopic .topicSourcesSheets.systemText .int-he {
  color: var(--dark-grey);
}

@media (min-width: 701px) {
  /* prevent width of left-pane from changing due to content size when filters applied */
  .searchContent .searchResultList {
    width: 60vw;
  }
}

.searchContent .searchFilters h2 {
  --english-font: var(--english-sans-serif-font-family);
  --hebrew-font: var(--hebrew-sans-serif-font-family);
  font-size: 22px;
  text-transform: none;
  color: var(--dark-grey);
  border-bottom: 1px solid var(--light-grey);
  padding-bottom: 10px;
  margin: 0 0 10px 0;
}
.searchContent .searchStatusLine {
  text-align: center;
  font-size: 13px;
  height: 10px;
}
.searchFilterBoxes .type-button {
  padding: 6px 14px;
  margin: 5px;
  border-radius: 12px;
  border: 1px solid #DADADA;
  font-size: 13px;
  color: var(--dark-grey);
  font-family: "Roboto", "Helvetica Neue", "Helvetica", sans-serif;
  letter-spacing: 1px;
  cursor: pointer;
}
.searchFilterBoxes .type-button .he {
  font-family: "Heebo", sans-serif;
}
.searchFilterBoxes .type-button.active {
  color: #000;
  background-color: white;
}
.searchContent .type-button-title,
.searchContent .type-button-total {
  display: inline-block;
  padding: 2px;
}
.searchContent .results-count,
.searchContent .searchStatusLine > .loadingMessage {
  color: var(--medium-grey);
  font-family: "Roboto", "Helvetica Neue", "Helvetica", sans-serif;
  letter-spacing: 1px;
  padding-top: 5px;
}
.dropdown-modal {
  position: relative;
}
.dropdown-modal.position-unset {
  position: unset;
}
.dropdown-button {
  color: var(--dark-grey);
  margin-left: 5px;
  margin-right: 5px;
  font-size: 18px;
  letter-spacing: 1px;
  cursor: pointer;
  font-weight: lighter;
  user-select: none;
}
.dropdown-button:hover {
  text-decoration: underline;
}
.dropdown-button .active {
  color: #000;
}
.dropdown-button .en {
  font-family: "Roboto", "Helvetica Neue", "Helvetica", sans-serif;
}
.dropdown-button .he {
  font-family: "Heebo", sans-serif;
}
.dropdown-button img {
  opacity: 0.43;
  padding: 0 5px;
  height: 10px;
  width: 10px;
}
.dropdown-button.buttonStyle {
  letter-spacing: 0;
  background-color: var(--lighter-grey);
  font-size: 16px;
  padding: 5px 10px;
  border-radius: 6px;
  margin: 0;
}
.dropdown-button.buttonStyle:hover {
  text-decoration: none;
}
.message-modal {
  position: fixed;
  text-align: center;
  padding: 10px;
  background-color: #eee;
  width: auto;
  height: auto;
  margin: 0;
  z-index: 100;
  overflow: hidden;
  line-height: 1.2;
  border-radius: 0;
  max-width: 100%;
  border-radius: 6px;
}
.message-overlay {
  display: none;
  position: fixed;
  z-index: 20;
  background: black;
  opacity: 0.4;
  height: 100%;
  width: 100%;
  top: 0px;
  left: 0px;
}
.messageHeader {
  font-weight: bold;
  font-size: 14px;
  margin-bottom: 4px;
}
.message-modal textarea {
  display: block;
  max-width: 100%;
  height: 140px;
  width: 480px;
  box-sizing: border-box;
  margin-bottom: 20px;
}
.searchContent .searchFilterGroup {
  margin-bottom:  30px;
}
.searchContent .searchFilterBoxes li {
  display: flex;
  justify-content: space-between;
  flex: 1 0 45%;  /* see https://stackoverflow.com/questions/29546550/flexbox-4-items-per-row */
  padding: 6px 0;
  font-size: 18px;
  cursor: pointer;
  line-height: 125%;
  color: #000;
}
.searchContent .searchFilterBoxes li img {
  height: 10px;
  width: 10px;
  opacity: 0.43;
  padding: 0 10px;
}
.searchContent .searchFilterBoxes .searchFilterExactBox li {
  justify-content: flex-start;
}
.searchContent .searchFilterBoxes li .checkboxAndText {
  display: flex;
}
.searchContent .searchFilterBoxes li .checkboxAndText label {
  opacity: 0.4;
}
.searchContent .searchFilterBoxes li .checkboxAndText label:hover {
  opacity: 0.6;
}
.searchContent .searchFilterBoxes li input[type="checkbox"] {
  display: none;
}
.searchContent .searchFilterBoxes li input[type="checkbox"] + label span {
  display:inline-block;
  width: 15px;
  height: 15px;
  cursor:pointer;
  background-image: url(/static/img/checkbox-unchecked.svg);
  background-size: contain;
  margin-inline-end: 10px;
}
.searchContent .searchFilterBoxes li input[type="checkbox"]:checked + label span {
  background-image: url(/static/img/checkbox-checked.svg);
}
.searchContent .searchFilterBoxes li input[type="checkbox"]:indeterminate + label span {
  background-image: url(/static/img/checkbox-partially.svg);
}
.searchContent .searchFilterTitle:hover {
  text-decoration: underline;
}
.searchContent .searchFilterBoxes li .filter-count {
  color: var(--dark-grey);
}
.searchContent .searchFilterBoxes li .fa {
  color:  var(--medium-grey);
  font-size: 20px;
}
.searchContent .searchFilterBooks {
  padding-inline-start: 27px;
  margin-top: -6px;
}
.searchContent .searchFilters .showMore {
  display: block;
  margin-inline-start: 27px;
  cursor: pointer;
  font-size: 14px;
  margin-top: 4px;
  background: none!important;
  border: none;
  padding: 0!important;
  color: inherit;

}
.searchContent .searchFilters .showMore:hover {
  text-decoration: underline;
}
.searchFilters .searchBox {
  overflow: hidden;
  display: flex;
  align-items: center;
  padding-left: 10px;
  padding-right: 10px;
  text-align: inherit;
  background: #EDEDEC;
  border-radius: 250px;
  border: none;
  width: calc(100% - 10px);
  height: 30px;
  --english-font: var(--english-sans-serif-font-family);
  --hebrew-font: var(--hebrew-sans-serif-font-family);
  font-size: var(--sans-serif-body-font-size);
  margin-bottom: 10px;
}
.searchFilters .searchFilterIcon {
  float: right;
  margin: 0px -5px 1px 0px;
}
.searchBox input.searchFiltersInput {
  width: calc(100% - 10px);
  background-color: transparent;
  border: 0;
  font-size: var(--sans-serif-body-font-size);
}
.searchBox button {
  border:0;
}
.dropdown-option-list {
  margin-top: 10px;
  background: white;
  width: auto;
  position: absolute;
  z-index: 1;
  -webkit-border-radius: 7px;
  -moz-border-radius: 7px;
  border-radius: 7px;
  border: 1px solid #ccc;
}
.dropdown-option-list-label span {
  white-space: nowrap;
}
.interface-english .dropdown-option-list {
  right: 0;
}
.interface-hebrew .dropdown-option-list {
  left: 0;
}
.dropdown-option-list.hidden{
  display: none;
}
.dropdown-option-list table {
  border-collapse: collapse;
}
.dropdown-option-list tr {
  font-family: "Roboto", "Helvetica Neue", "Helvetica", sans-serif;
  padding: 15px;
  font-size: 16px;
  cursor: pointer;
}
.interface-hebrew .dropdown-option-list tr {
  font-family: "Heebo", sans-serif;
}
.dropdown-option-list tr:hover {
  background-color: var(--lighter-grey);
}
.dropdown-option-list tr:not(:last-child) {
  border-bottom: 1px solid #eee;
}
.dropdown-option-list td:not(:first-child) {
  padding: 15px 15px 15px 0;
}
.dropdown-option-list td:first-child {
  padding: 0 0 0 15px;
}
.interface-hebrew .dropdown-option-list td:not(:first-child) {
  padding: 15px 0 15px 15px;
}
.interface-hebrew .dropdown-option-list td:first-child {
  padding: 0 15px 0 0;
}
.dropdown-option-list tr.unselected {
  color: #aaa;
}
.dropdown-option-list tr .dropdown-option-check {
  width: 10px;
  height: 10px;
  padding-left: 0;
  padding-right: 10px;
}
.interface-hebrew .dropdown-option-list tr .dropdown-option-check {
  padding-left: 10px;
  padding-right: 0;
}
.dropdown-option-list tr.unselected .dropdown-option-check {
  display: none;
}
.searchContent .mobileSearchFilters {
  position: absolute;
  width: 100%;
  height: 100%;
  top: 0;
  left: 0;
  display: flex;
  flex-direction: column;
  z-index: 1002;
  background-color: var(--lightest-grey);
}
.mobileSearchFiltersHeader {
  background-color: var(--lighter-grey);
  padding: 20px 15px;
  display: flex;
  justify-content: center;
  color:  var(--dark-grey);
}
.mobileSearchFiltersHeader .readerNavMenuCloseButton {
  font-size: 45px;
  color: var(--darker-grey); /* Override with accessible color for 3:1 contrast */
  height: 20px;
  display: block;
  line-height: 20px;
  position: absolute;
  margin-right: 100%;
  margin-left: 45px;
}
.mobileSearchFilters .searchFilters {
  flex-grow:  1;
  overflow-y: scroll;
  padding:  20px 15px;
}
.mobileSearchFilters .toggleSet {
  width: 100%;
  margin: 10px 0 0 0;
}
.mobileSearchFiltersFooter {
  padding: 15px;
  border-top: 1px solid var(--light-grey);
}
.searchContent .result {
  padding-bottom: 20px;
}
.searchContent .result a:hover,
.sidebarSearch .result a:hover {
  text-decoration: none;
}
.searchContent .similar-results {
  padding: 0 25px;
}
.searchContent .similar-results .result-title {
  display: none;
}
.searchContent .result-title {
  font-size: 24px;
  margin-bottom: 15px;
}
.sheetResult .result-title {
  --english-font: var(--english-sans-serif-font-family);
  font-size: 16px;
  font-weight: 600;
  line-height: 18.75px;
  color: #000000;
}
.sheetResult .snippet.en {
  color: var(--dark-grey);
  --english-font: var(--english-sans-serif-font-family);
  font-size: 14px;
  font-weight: 400;
  line-height: 18px;
}
.searchContent .result-title .int-he {
  font-family: "Taamey Frank", "adobe-garamond-pro", "Crimson Text", Georgia, "Times New Roman", serif;
  font-size: 22px;
}
.searchContent .sheetResult .sheetData{
  display: flex;
  justify-content:flex-start;
  align-items: center;
  color: var(--medium-grey);
  font-size: 13px;
  margin: 15px 0 5px;
}
.searchContent .sheetResult .ownerData{
  display: flex;
  justify-content:flex-start;
  align-items: center;
  font-size: 13px;
}
.searchContent .sheetResult .ownerName {
  color: var(--dark-grey);
  margin-inline-start: 10px;
  --english-font: var(--english-sans-serif-font-family);
  font-size: 14px;
}
.searchContent .sheetResult .date {
  color: var(--medium-grey-legacy);
  --english-font: var(--english-sans-serif-font-family);
  font-size: 14px;
  font-weight: 400;
  line-height: 18px;
  margin-inline-start: 5px;
}
.searchContent .sheetResult .bullet {
  margin-inline-start: 5px;
}
.searchContent .sheetResult .sheetData .tagsViews a:not(:last-of-type):after{
  content: ",";
  margin-inline-end: 4px;
}
.searchContent .sheetResult .sheetData .tagsViews a:first-of-type:before{
  content: '•';
  margin-inline-start: 4px;
  margin-inline-end: 4px;
}
.searchContent .result .result-title:hover {
  text-decoration: underline;
}
.readerPanel.english .searchContent .snippet.he,
.readerPanel.hebrew .searchContent .snippet.en,
.bilingual .searchContent .snippet.he {
  display: block;
}
.searchContent .snippet {
  font-size: 18px;
  color: #000;
}
.searchContent .sheet_result .snippet:hover {
  text-decoration: none;
}
.searchContent .similar-results .result .result-title {
  padding: 0 0 5px;
}
.searchContent .result .version,
.sidebarSearch .result .version {
  color: var(--medium-grey);
  font-family: "Roboto", "Helvetica Neue", "Helvetica", sans-serif;
  font-size: 13px;
  margin: 15px 0 5px;
  display: flex;
  align-items: center;
}
.searchContent .result .version .ownerMetadata {
  margin-inline-start: 10px;
}
.searchContent .result .similar-trigger-box,
.sidebarSearch .result .similar-trigger-box {
  color: var(--medium-grey);
  font-weight: lighter;
  --english-font: var(--english-sans-serif-font-family);
  --hebrew-font: var(--hebrew-sans-serif-font-family);
  text-transform: uppercase;
  letter-spacing: 1px;
  font-size: 11px;
  padding: 0;
  cursor: pointer;
  margin: 8px 0;
}
.searchContent .result .similar-trigger-box i {
  padding: 0 5px;
}
.searchContent .result + .loadingMessage {
  margin-top: 30px;
}
.readerNavMenu .yourSheetsLink.navButton {
  width: 98%;
  margin-bottom: 20px;
  text-transform: uppercase;
  font-family: "Roboto", "Helvetica Neue", "Helvetica", sans-serif;
}

.search-container {
  position: relative; /* Ensure dropdown positions relative to this container */
}
.autocomplete-dropdown{
  background: #FFFFFF;
  position: absolute;
  top: 45px;
  width: auto;
  max-width: 130%;
  box-shadow: 0px 1px 3px rgba(0, 0, 0, 0.25);
  border-radius: 0px 0px 6px 4px;
  z-index: 2;
}
.singlePanel .autocomplete-dropdown {
  width: 0;
  position: fixed;
  top: 120px;
  inset-inline-start: 0;
  padding-bottom: 10px;
}
.singlePanel .autocomplete-dropdown:has(*){
  width: 100vw;
}
.search-group-suggestions{
  border-bottom: 0.766667px solid rgb(204, 204, 204);
  display: flex;
  align-items: start;
  padding-top: 5px;
  padding-bottom: 5px;
}
.singlePanel .search-group-suggestions{
  border-bottom-width: 0;
  padding-top: 0;
  padding-bottom: 0;
}
.search-group-suggestions-items{
  display: flex;
  flex-direction: column;
  flex-grow: 1;
  width: 0%;
}
.search-suggestion-link-wrapper{
  display: flex;
  align-items: center;
}
.search-suggestion-link-wrapper:hover{
  text-decoration: none;
}
.singlePanel .search-suggestion-link-wrapper{
  border-bottom: 0;
  padding: 0;
}
.singlePanel .search-suggestion-link-wrapper.search-override-wrapper {
  padding-top: 12px;
  padding-bottom: 12px;
  margin-bottom: 16px;
  border-top: 0.766667px solid #EDEDEC;
  border-bottom: 0.766667px solid #EDEDEC;
}

.search-suggestion {
    display: flex;
    list-style-type: none;
    padding: 6px 12px;
    font-family: 'EB Garamond';
    font-style: normal;
    font-weight: 400;
    font-size: 18px;
    line-height: 23px;
    cursor: pointer;
    width: max-content;
    flex-grow: 1;
    max-width: 100%;
    min-height: 10px;
}
.singlePanel .search-suggestion{
  width: auto;
}

.search-suggestion-text{
  font-family: 'EB Garamond';
}
.singlePanel .search-suggestion-text{
  color: #000000;
}
.search-suggestion-text.hebrew-result{
  font-family: "Taamey Frank";
}
.search-suggestion.highlighted{
  background-color: #EDEDEC;
}

.autocomplete-dropdown .search-override-text{
  font-family: 'Roboto';
  font-style: normal;
  font-weight: 400;
  font-size: 16px;
  line-height: 19px;
  margin-top: 3px;

  /* Dark Grey */
  color: var(--dark-grey);
}
.autocomplete-dropdown .type-icon{
  display: inline-block;
  opacity: .4;
  height: 18px;
  width: 18px;
  margin-top: 2px;
}
.singlePanel .autocomplete-dropdown .type-icon{
  padding-inline-start: 2px;
}

.singlePanel .autocomplete-dropdown .type-icon.english-result{
  margin-top: 2px;
}

.autocomplete-dropdown .type-icon.ac-img-User{
  opacity: 1;
  border-radius: 50%;
}

.interface-english .autocomplete-dropdown .type-icon {
  margin-right: 10px;
}
.interface-hebrew .autocomplete-dropdown .type-icon {
  margin-left: 10px;
}
.interface-hebrew .autocomplete-dropdown .type-icon {
  margin-left: 10px;
}
.autocomplete-dropdown .type-icon.search-icon {
  padding-inline-start: 3px;
}
.autocomplete-dropdown .type-title{
  font-family: 'Roboto';
  font-style: normal;
  font-weight: 400;
  font-size: 14px;
  line-height: 18px;
  color: var(--medium-grey-legacy);
  margin-top: 6px;
  width: 20%;
  padding-inline-end: 10px;
}
.autocomplete-dropdown .type-title .int-en{
  margin-left: 15px;
  margin-right: 114px;
}
.autocomplete-dropdown .type-title .int-he{
  margin-right: 15px;
  margin-left: 114px;
}
.singlePanel .autocomplete-dropdown .type-title {
  width: 0;
  visibility: hidden;
  padding-inline-end: 0;
}

.topic-landing-search-wrapper{
  display: flex;
  justify-content: center;
}

.topic-landing-page-content{
  display: flex;
  flex-direction: column;
  justify-content: center;
  align-items: center;
}
.readerNavMenu .content .contentInner.topic-landing-page-content{
  width: 843px;
}
h1.topic-landing-header {
  font-size: 32px;
  color: var(--dark-grey);
  margin: 0;
}
.singlePanel h1.topic-landing-header{
  font-size: 30px;
  font-weight: 600;
}

.topic-landing-page-content .topic-landing-section {
  margin-top: 60px;
  width: 100%;
}
.singlePanel .topic-landing-page-content .topic-landing-section.first-section {
  margin-top: 18px;
}
.singlePanel .topic-landing-page-content .topic-landing-section.following-search-section {
  margin-top: 36px;
}

.interface-hebrew .topic-landing-page-wrapper{
  direction: rtl;
}

.topic-landing-search-container{
  display: flex;
  align-items: center;
  flex-direction: column;
  position: relative;
  padding: 0;
  text-align: inherit;
  background: #EDEDEC;
  border-radius: 250px;
  width: 634px;
  height: 60px;
}
.singlePanel .topic-landing-search-container{
  width: 344px;
  height: 47px;
}

.topic-landing-search-input-box-wrapper{
  display: flex;
  margin-top: 15px;
}
.singlePanel .topic-landing-search-input-box-wrapper{
  display: flex;
  margin-top: 9px;
  font-style: normal;
  width: 100%
}

.topic-landing-search-input{
  background-color: transparent;
  padding: 0;
  flex: 1;
  height: 100%;
  margin-bottom: 1px;
  /*font-size: var(--serif-body-font-size);*/
  font-size: 24px;
  font-weight: 500;
  border: none;
  width: 600px;
}
.singlePanel .topic-landing-search-input{
  font-family: Roboto;
  font-size: 14px;
  margin-top: 2px;
}

.topic-landing-search-suggestion{
  display: flex;
  list-style-type: none;
  padding: 6px 12px;
  font-style: normal;
  font-weight: 400;
  font-size: 18px;
  line-height: 23px;
  cursor: pointer;
  flex-grow: 1;
  max-width: 100%;
  min-height: 10px;
}
.topic-landing-search-suggestion .type-icon{
  display: inline-block;
  opacity: .4;
  height: 18px;
  width: 18px;
  margin-top: 2px;
  margin-inline-end: 8px;
}
.topic-landing-search-suggestion-title{
  font-family: 'EB Garamond';;
}
.topic-landing-search-suggestion-category-path{
  color: #333333;
}

.topic-landing-search-suggestion.highlighted{
  background-color: #EDEDEC;
}
.topic-landing-sidebar-list{
  font-size: 18px;
  font-weight: 400;
  line-height: 20px
}

.topic-landing-search-dropdown{
  background: #FFFFFF;
  width: 606px;
  box-shadow: 0px 1px 3px rgba(0, 0, 0, 0.25);
  border-radius: 0px 0px 6px 4px;
  padding: 10px;
  max-height: calc(1.9em * 10 + 2em); /* 2.5em is an estimate of the height per suggestion, and 2em for padding */
  z-index: 2;
  margin-top: 47px;
  overflow-y: scroll;
  position: absolute;
}
.singlePanel .topic-landing-search-dropdown{
  position: absolute;
  width: 92vw;
  margin-top: 38px;
  max-height: calc(1.9em * 5 + 1em);

}
.topic-landing-search-dropdown:empty {
  padding: 0;
  visibility: hidden;
}
.topic-landing-search-container .readerNavMenuSearchButton{
  top: 6px;
  padding-inline-start: 16px;
}
.explore-all-topics-prompt{
  display: none;
}
.singlePanel .explore-all-topics-prompt{
  display: block;
  color: var(--darkest-grey);
  --english-font: var(--english-sans-serif-font-family);
  font-size: 14px;
  font-style: normal;
  font-weight: 400;
  line-height: 18px;
  text-align: center;
  margin-top: 15px
}
.featuredTopic {
  display: flex;
  flex-direction: column;
}
.singlePanel .featuredTopicHeader{
  font-size: 22px;
}
.singlePanel .featuredTopicContent {
  display: flex;
  flex-direction: column;
}
.singlePanel .featuredTopicImgWrapper .imageWithCaptionPhoto{
  max-width: 92vw;
  max-height: unset;
}
.featuredTopicContent {
  display: flex;
  flex-direction: row;
}
.featuredTopicImgWrapper {
  width: 239px;
  height: 100%;
}
.featuredTopicContent img {
  object-fit: contain;
}
.featuredTopicContent h3 {
  font-size: var(--serif-h3-font-size);
  text-transform: none;
  margin: 0 0 15px 0;
}
.featuredTopicText {
  flex: 1;
}
.featuredTopicText .int-en,
.featuredTopicText .int-he {
  display: flex;
  flex-direction: column;
  color: var(--dark-grey);
  margin-inline-start: 30px;
}
.singlePanel .featuredTopicText .int-en,
.singlePanel .featuredTopicText .int-he {
  margin-inline-start: 0px;
}
.featuedTopicText h3 {
  text-transform: none;
  margin: 0 0 15px 0;
}
.featuedTopicGoToLink {
  margin-top: 25px;
}
.featuredTopicText .topicDescription {
  font-size: var(--sans-serif-small-font-size);
}
.featuredTopic h1 {
  font-size: var(--sans-serif-h2-font-size);
  width: fit-content;
  padding-bottom: 10px;
}
.topic-landing-newsletter {
  background-color: var(--sefaria-blue);
  display: flex;
  flex-direction: row;
  padding: 36px 65px;
  justify-content: space-between;
  align-items: center;
}
.interface-hebrew .topic-landing-newsletter{
  padding: 36px 46px;
}
.singlePanel .topic-landing-newsletter {
  padding: 36px 31px;
  flex-direction: column;
  align-items: stretch;
}
.topic-landing-newsletter .topic-landing-newsletter-input-row {
  display: flex;
  flex-direction: row;
  justify-content: space-between;
  align-items: center;
}
.topic-landing-newsletter-input-row input,
.topic-landing-newsletter-input-row button {
  /*height: 48px; !* Adjust as needed *!*/
  /*padding: 10px; !* Optional for better spacing *!*/
  /*line-height: 30px;*/
}
.singlePanel .topic-landing-newsletter-input-row input{
  font-size: 18px;
}
.singlePanel .topic-landing-newsletter-input-row button{
  font-size: 18px;
  height: 31px;
}
.singlePanel .topic-landing-newsletter .topic-landing-newsletter-input-row{
  flex-direction: column;
  align-items: stretch;
}
.singlePanel .topic-landing-newsletter .topic-landing-newsletter-input-wrapper {
  display: flex;
  flex-direction: column;
  width: 100%;
}

.topic-landing-newsletter .topic-landing-newsletter-input-row:first-child {
  margin-bottom: 20px;
}
.singlePanel .topic-landing-newsletter .topic-landing-newsletter-input-row:first-child {
  margin-bottom: 0px;
}
.topic-landing-newsletter .topic-landing-newsletter-input-row input,
.topic-landing-newsletter .topic-landing-newsletter-input-row button {
  border-radius: 6px;
  border: 0;
  flex: 1;
  padding: 5px 12px;
  background-color: white;
  --english-font: var(--english-sans-serif-font-family);
  --hebrew-font: var(--hebrew-sans-serif-font-family);
}
.singlePanel .topic-landing-newsletter .topic-landing-newsletter-input-row input,
.singlePanel .topic-landing-newsletter .topic-landing-newsletter-input-row button {
  margin-bottom: 20px;
}
.topic-landing-newsletter .topic-landing-newsletter-input-row button {
  flex: unset;
  color: var(--sefaria-blue);
}
.topic-landing-newsletter .topic-landing-newsletter-input-row input:first-child {
  margin-inline-end: 16px;
}
.singlePanel .topic-landing-newsletter .topic-landing-newsletter-input-row input:first-child {
  margin-inline-end: 0px;
}

.topic-landing-newsletter .topic-landing-newsletter-input-row .subscribeMessage {
  color: white;
  margin-top: 10px;
  --english-font: var(--english-sans-serif-font-family);
  --hebrew-font: var(--hebrew-sans-serif-font-family);
}

.topic-landing-newsletter-wrapper .subscribeErrorMessage {
  color: var(--Halakhah-Red, #802F3E);
  font-family: Roboto;
  font-size: 16px;
  font-style: italic;
  font-weight: 400;
  line-height: normal;
  margin-top: 10px;
  text-align: end;
}

.topic-landing-newsletter h3.topic-landing-newsletter-text {
  width: 256px;
  color: white;
  margin: 0;
  font-size: 22px;
  text-transform: unset;
  --english-font: var(--english-sans-serif-font-family);
  --hebrew-font: var(--hebrew-sans-serif-font-family);
}
.interface-hebrew .topic-landing-newsletter h3.topic-landing-newsletter-text{
  width: 300px;
}
.singlePanel .topic-landing-newsletter h3.topic-landing-newsletter-text {
  margin-bottom: 20px;
}
.topic-landing-upper-rainbow{
  margin-bottom: 15px;
  z-index: 0;
}
.topic-landing-lower-rainbow{
  margin-top: 15px;
  z-index: 0;
}
.singlePanel .topic-landing-upper-rainbow{
  margin-bottom: 20px;
}
.singlePanel .topic-landing-lower-rainbow{
  margin-top: 20px;
}
/*'Dummy' font, a hack to prevent the ellipsis char from being displayed at the end of a webkit line-clamped element*/
/*This font addresses only the ellipsis char, rendering its size 0% */
@font-face {
  font-family: "hide-ellipsis-char-font";
  src: local("Courier");
  unicode-range: U+2026;
  size-adjust: 0%;
}


.salad-container{
  overflow: hidden;
  display: -webkit-box;
  -webkit-box-orient: vertical;
  -webkit-line-clamp: var(--num-lines);
  text-overflow: clip;
  font-family: hide-ellipsis-char-font;
}
.rowed-salad-container{
  white-space: nowrap;
  overflow-x: scroll;
  display: flex;
  scrollbar-width: none; /* For Firefox */
}
.rowed-salad-container::-webkit-scrollbar {
  display: none; /* For Chrome, Safari, and Edge */
}

.topic-salad{
  font-size: 22px;
  font-weight: 400;
  line-height: 32px;
  text-align: center;
  text-underline-position: from-font;
  text-decoration-skip-ink: none;
}

.topic-salad-item{
  margin: 11px;
  --english-font: var(--english-sans-serif-font-family);
  --hebrew-font: var(--hebrew-sans-serif-font-family);
  line-height: 40px;
}
.rowed-salad-item-container{
  border-radius: 6px;
  background: var(--sefaria-blue);
  margin-inline-end: 7px;
  color: white;
  padding-top: 4px;
  padding-bottom: 4px;
}
.no-wrapping-salad-item-container{
  white-space: nowrap;
}
.no-wrapping-salad-item-container.has-bullet::after {
  content: '•';
  margin-inline-start: 0.2em; /* space bullet away from text */
}
.topic-landing-temporal{
  display: flex;
}
.singlePanel .topic-landing-temporal {
  flex-direction: column;
}

.topic-landing-parasha .browse-all-parashot-prompt{
  color: var(--Commentary-Blue, #4B71B7);
  margin-top: 14px
}
.topic-landing-parasha .browse-all-parashot-prompt span{
  font-family: Roboto;
  font-size: 14px;
}
.topic-landing-parasha .read-portion-button{
  margin-top: 30px;
}
.topic-landing-temporal > .topic-landing-parasha {
    border-inline-end: 1px solid #ccc;
    padding-inline-end: 67px;
    flex: 1;
}
.topic-landing-temporal > .topic-landing-seasonal {
    padding-inline-start: 67px;
    flex: 1;
    position: relative;
}
.topic-landing-temporal > .topic-landing-seasonal .cardDescription {
  display: -webkit-box;
  -webkit-line-clamp: 9;
  -webkit-box-orient: vertical;
  overflow: hidden;
}
.singlePanel .topic-landing-temporal > .topic-landing-parasha {
    border-bottom: 1px solid #ccc;
    border-inline-end: 0px;
    padding-bottom: 30px;
    padding-inline-end: unset;
}
.singlePanel .topic-landing-temporal > .topic-landing-seasonal {
    border-top: 1px solid #ccc;
    padding-inline-start: 0px;
    padding-top: 30px;
}

.topic-landing-calendar .calendar-header{
  color: var(--dark-grey);
  --english-font: var(--english-sans-serif-font-family);
  --hebrew-font: var(--hebrew-sans-serif-font-family);
  font-size: 16px;
  font-style: normal;
  font-weight: 500;
  line-height: normal;
}

.topic-landing-seasonal .explore-calendar-prompt{
  color: var(--commentary-blue);
  margin-top: 14px;
}
.topic-landing-seasonal .explore-calendar-prompt span{
  font-family: Roboto;
  font-size: 14px;
}

.topic-landing-temporal .learn-more-prompt{
  font-size: 14px;
  line-height: 18px;
  color: var(--dark-grey);
  margin-inline-end: 20px;
  --english-font: var(--english-sans-serif-font-family);
  --hebrew-font: var(--hebrew-sans-serif-font-family);
}
.topic-landing-temporal .parashah-link{
  margin-top: 47px;
}
.topic-landing-parasha .parasha-link .navSidebarLink.ref span{
  --english-font: var(--english-sans-serif-font-family);
  --hebrew-font: var(--hebrew-sans-serif-font-family);
}
.topic-landing-seasonal .seasonal-bottom-section{
  position: absolute;
  top: calc(100% - 128px);;
}
.singlePanel .topic-landing-seasonal .seasonal-bottom-section{
  position: unset;
  top: unset;
}
.topic-landing-temporal .display-date-message{
  color: var(--darkest-grey);
  font-size: 14px;
  font-style: normal;
  font-weight: 600;
  line-height: 18px;
}
.singlePanel .topic-landing-temporal .display-date-message {
  margin-top: 55px;
}
.topic-landing-temporal .display-date-message span {
  font-family: Roboto;
}
.topic-landing-temporal .display-date-message a {
  font-family: Roboto;
}
.topic-landing-temporal .display-date{
  font-size: 14px;
  font-style: normal;
  font-weight: 400;
  font-family: Roboto;
  margin-top: 19px;
}
.topic-landing-temporal .display-date span{
  font-family: 'Roboto';
}
.topic-landing-parasha .navSidebarLink span{
  font-family: Roboto, sans-serif;
}
.topic-card-with-description-row{
  display: flex;
  gap: 20px;
  justify-content: center;
}
.topic-card-with-description-row > * {
  flex: 1 1 0; /* All children will have equal width */
}
.singlePanel .topic-card-with-description-row {
  overflow-x: scroll;
  overflow-y: visible;
  box-sizing: border-box;
  scrollbar-width: none; /* For Firefox */
  padding-bottom: 5px;
  padding-inline-start: 5px;
  padding-inline-end: 5px;
}
.singlePanel .topic-card-with-description-row .topic-card-with-description .card {
  width: 268px;
}
.singlePanel .topic-card-with-description-row{
  justify-content: unset;
}
.singlePanel .topic-card-with-description-row::-webkit-scrollbar {
    display: none; /* For Chrome, Safari, and Edge */
}

.topic-card-with-description .card{
  flex: 1;
  border-top: 4px solid var(--sefaria-blue);
  background: var(--lightest-grey);
  box-shadow: 0px 4px 4px 0px rgba(0, 0, 0, 0.25);
  height: 345px;
}
.topic-card-with-description .cardDescription{
  top: 95px;
  margin-inline-end: 30px;
  margin-inline-start: 30px;
  max-width: 208px;
  max-height: 201px;
  display: -webkit-box;
  -webkit-box-orient: vertical;
  overflow-y: hidden;
  word-wrap: break-word;
  -webkit-line-clamp: 10;
  position: absolute;
}
.interface-hebrew .topic-card-with-description .cardDescription{
  -webkit-line-clamp: 8;
}


.topic-card-with-description .bottomCardLink {
  font-size: 14px;
  line-height: 18px;
  color: var(--dark-grey);
  margin-inline-end: 20px;
  --english-font: var(--english-sans-serif-font-family);
  --hebrew-font: var(--hebrew-sans-serif-font-family);
  position: absolute;
  top: 298px;
  margin-inline-start: 30px;
}
.topic-card-with-description .cardTitle {
  margin-inline: 30px;
  margin-top: 23px;
  padding: unset;
  -webkit-line-clamp: 2;
  -webkit-box-orient: vertical;
  overflow: hidden;
  display: -webkit-box;
  line-height: 1.1;
}
.readerNavMenu .sheet {
  display: flex;
  justify-content: space-between;
  padding: 20px 0;
}

.readerNavMenu .sheet:not(.profile-page .sheet) {
  border-bottom: 1px solid #eee;
  color: black;
}

.sheetsProfileList .sheet {
  display: flex;
  justify-content: space-between;
  padding: 20px 0;
}
.readerNavMenu .sheet:hover{
  text-decoration: none;
}
.readerNavMenu .sheet .sheetImg {
  height: 40px;
  width: 40px;
  margin: 1px 0 0 0;
  border-radius: 2px;
}
.readerNavMenu .sheet .sheetTextInfo {
  display: flex;
  justify-content: flex-start;
}
.readerNavMenu .sheet:hover .sheetTextInfo {
  text-decoration: underline;
}
.readerNavMenu .sheet .sheetAuthTitle{
  display: flex;
  flex-flow: column;
  margin: auto 14px;
}
.readerNavMenu .sheet .sheetAuthor {
  font-family: "Roboto", "Helvetica Neue", "Helvetica", sans-serif;
  color: var(--medium-grey);
  font-size: 14px;
  margin-bottom: 6px;
  letter-spacing: 1px;
}
.readerNavMenu .sheet .sheetTitle {
  overflow: hidden;
  font-size: 16px;
  unicode-bidi: plaintext;
}
.readerNavMenu .sheet .sheetViews {
  color: var(--medium-grey);
  font-size: 13px;
  font-family: "Roboto", "Helvetica Neue", "Helvetica", sans-serif;
}
.readerNavMenu .sheet:hover .sheetViews {
  display: inline-block ;
  text-decoration: none;
}
.interface-english .readerPanel .readerNavMenu .tagsList .gridBox {
  direction: ltr;
}
.interface-hebrew .readerPanel .readerNavMenu .tagsList .gridBox {
  direction: rtl;
}
.tagsList .heOnly {
  direction: rtl;
}
.tagsList .enOnly {
  direction: ltr;
}
.readerControlsOuter {
  position: relative;
  z-index: 103;
}
.readerControls {
  position: relative;
  top: 0;
  left: 0;
  width: 100%;
  box-sizing: border-box;
  text-align: center;
  height: 60px;
  line-height: 60px;
  box-shadow: 0 1px 3px rgba(0,0,0,0.2);
  background-color: #FBFBFA;
}
.sepia .readerControls {
  background-color: #F3F3F1;
}
.dark .readerControls {
  background-color: #2D2D2B;
  color: white;
  border-color: #444;
}
.dark .readerControls .readerTextToc .readerTextTocBox {
  color: white;
}
.readerNavMenuCloseButton {
  font-family: var(--english-serif-font-family);
  color: var(--darker-grey);
}

/* Replacement for obsolete <big> tag - WCAG compliance */
.big-text,
big {
  font-size: 1.2em;
  line-height: 1.2;
}
.readerControls.connectionsHeader {
  background-color: #F3F3F2;
  white-space: nowrap;
  box-shadow: none;
}
.readerControls.connectionsHeader.fullPanel  {
  background-color: #EDEDED;
}
.readerControls .connectionsPanelHeader .connectionsHeaderTitle {
  letter-spacing: 1px;
  font-size: 16px;
  font-weight: lighter;
}
.readerControls .connectionsPanelHeader .connectionsHeaderTitle:not(.active) {
  text-transform: uppercase;
}
.connectionsPanelHeader .connectionsHeaderTitle.active {
  cursor: pointer;
}
.connectionsHeaderTitle .fa-chevron-left {
  margin-right: 10px;
}
.connectionsHeaderTitle .fa-chevron-right {
  margin-left: 10px;
}
.connectionsHeaderTitle .fa-chevron-left, .connectionsHeaderTitle .fa-chevron-right{
  color: var(--medium-grey);
}
.readerControls .readerControlsInner {
  position: relative;
  width: 760px;
  margin: 0 auto;
  padding: 0 30px;
  display: flex;
  justify-content: space-between;
  max-width:  100%;
  box-sizing: border-box;
}
.compare .readerControls .readerControlsInner {
  padding: 0 25px;
}
.readerControls.connectionsHeader .readerControlsInner {
  padding: 0 34px;
}
.readerControls.transLangPrefSuggBann {
  background-color: #EDEDEC;
  z-index: 2;
}
.readerControls .readerControlsInner.transLangPrefSuggBannInner {
  justify-content: center;
  align-items: center;
  line-height: initial;
  height: 100%;
  color: var(--dark-grey);
}
.readerControls.transLangPrefSuggBann .transLangPrefCentered {
  display: flex;
  align-items: center;
  margin-inline-start: auto;
}
.readerControls .readerControlsInner.transLangPrefSuggBannInner .yesNoGroup {
  margin: 0 10px;
  display: flex;
}
.readerControls .readerControlsInner.transLangPrefSuggBannInner .yesNoButton {
  border: none;
  font-size: 16px;
  border-radius: 6px;
  background-color: white;
  padding: 5px 11px;
  margin: 0 7px 0 0;
  user-select: none;
  cursor: pointer;
  text-decoration: none;
  color: inherit;
}
.interface-hebrew .readerControls .readerControlsInner.transLangPrefSuggBannInner .yesNoButton {
  margin: 0 0 0 7px;
}
.readerControls .readerControlsInner.transLangPrefSuggBannInner .readerNavMenuCloseButton {
  font-size: 35px;
  margin-inline-start: auto;
  margin-top: -6px;
  color: #bbb;
}
.trans-pref-header-container {
  display: flex;
  flex-direction: row;
  justify-content: space-between;
  padding-inline: 12px;
  padding-block: 10px;
  align-items: center;
}
.trans-pref-header-container .trans-pref-reset {
  display: flex;
  align-items: center;
  text-decoration: none;
}
.interface-hebrew .trans-pref-header-container .trans-pref-reset {
  direction: rtl;
}
.interface-hebrew .trans-pref-header-container .trans-pref-reset .smallText {
  padding-bottom: 2px;
}
.trans-pref-header-container img.reset-btn {
  width: 10px;
  height: 10px;
  opacity: 0.4;
}
.singlePanel .readerControls .readerControlsInner {
  padding: 0px 15px;
}
.readerControls .readerTextToc a {
  color: inherit;
}
.readerControls .readerTextToc a:hover {
  text-decoration: none;
}
.readerControls .readerTextToc .readerTextTocBox h1 {
  display: unset;
  font-size: unset;
  font-weight: unset;
  margin-block-start: unset;
  margin-block-end: unset;
}
.readerControls .readerTextToc .readerTextTocBox a {
  display: flex;
  flex-direction: column;
  align-items: center;
  justify-content: center;
}
.readerControls .readerTextToc .readerTextTocBox a .readerControlsTitle {
  display: flex;
  align-items: center;
  justify-content: center;
}
.readerControls.connectionsHeader .readerTextToc {
  font-family: "Roboto", "Helvetica Neue", "Helvetica", sans-serif;
  color: var(--dark-grey);
  width: 100%;
}
.readerControls .readerTextToc.attributed .readerTextTocBox {
  line-height: 1.2;
}
.readerControls .readerTextToc .categoryAttribution {
  font-style: italic;
  font-size: 15px;
  color: var(--dark-grey);
  margin: 0 2px;
  white-space: nowrap;
  text-overflow: ellipsis;
  overflow: hidden;
  padding: 0 2px;
  display: inline;
}
.readerControls .readerTextToc .categoryAttribution .he {
  font-style: normal;
}
.interface-english .leftButtons,
.interface-hebrew .rightButtons {
  display: flex;
  flex-direction: row;
  text-align: left;
}
.interface-english .rightButtons,
.interface-hebrew .leftButtons {
  display: flex;
  flex-direction: row;
  text-align: right;
  align-items: center;
}
/* icons need a little nudge in flipped hebrew mode */
.interface-hebrew .rightButtons {
  margin-left: -3px;
}
.interface-hebrew .leftButtons {
  margin-right: 2px;
}
.leftButtons .saveButton,
.rightButtons .saveButton {
  display: flex;
  align-items: center;
  justify-content: flex-end;
  width: 30px;
  height: 56px;
  cursor: pointer;
}

.saveButton img {
  height: 18px;
  width: 18px;
  margin-top: 3px;
}
.rightButtons .saveButton.tooltip-toggle::before {
  top: 47px;
  left: -50px;
}
.interface-hebrew .rightButtons .saveButton.tooltip-toggle::before {
  left: auto;
  right: -50px;
}
/* GuideButton styles */
.rightButtons .guideButton {
  display: flex;
  align-items: center;
  justify-content: flex-end;
  height: 56px;
  cursor: pointer;
  margin-inline-end: 15px;
  padding-top: 3px;
}
.rightButtons .guideButton.tooltip-toggle::before {
  top: 47px;
}

/* Bulb icon alignment adjustments to match SaveButton */
.rightButtons .guideButton img {
  height: 18px;
}

/* ArrowButton styles for navigation arrows */
.arrowButton {
  width: 20px;
  height: 20px;
  background-color: transparent;
  border: none;
  cursor: pointer;
  border-radius: 50%;
  padding: 2px;
  display: flex;
  align-items: center;
  justify-content: center;
  transition: background-color 0.2s ease;
}

.arrowButton img {
  width: 16px;
  height: 16px;
  opacity: 0.7;
}

/* flip both arrows horizontally */
.interface-hebrew .arrowButton img {
  transform: scaleX(-1);
}
.saveButton.tooltip-toggle.three-dots-button {
  background-color: #ededec;
  padding: 0 6px;  /* HACK: setting width and height to equal values doesn't make this circular, but this does! */
  height: 22px;
  display: flex;
  align-items: center;
  justify-content: center;
  border-radius: 50%;
}
.three-dots-button img {
  width: 10px;
  height: 10px;
  margin-top: 0;
}
.topicPanel .mainColumn .saveLine .saveButton.three-dots-button {
  margin-left: 10px;
  margin-right: 0;
  padding-bottom: 0;
}
.interface-hebrew .topicPanel .mainColumn .saveLine .saveButton.three-dots-button {
  margin-left: 0;
  margin-right: 10px;
}
.interface-hebrew .topicPanel .three-dots-button {
  margin-left: 0px;
  margin-right: 10px;
}
.leftButtons .readerNavMenuSearchButton,
.leftButtons .readerNavMenuMenuButton,
.leftButtons .readerNavMenuCloseButton,
.rightButtons .readerOptions,
.rightButtons .readerNavMenuCloseButton {
  width: 40px;
  height: 56px;
  line-height: 56px;
  color: var(--dark-grey);
  font-size: 20px;
  display: inline-block;
  cursor: pointer;
}
.readerOptions .int-en {
  margin-right: 4px;
}
.readerOptions .int-he {
  margin-left: 8px;
}
.readerOptions .int-he img {
    height: 18px;
}
.rightButtons .readerOptionsTooltip.tooltip-toggle::before {
    top: 47px;
    left: -50px;
}
.rightButtons .readerOptions {
  vertical-align: middle;
}
.rightButtons .readerOptions:hover {
  text-decoration: none;
}
.leftButtons .readerNavMenuMenuButton {
  font-size: 24px;
  margin-top: 6px;
}
.compare .leftButtons .readerNavMenuMenuButton {
  font-size: 20px;
}
.leftButtons .readerNavMenuCloseButton {
  font-size: 44px;
}
.leftButtons .readerNavMenuSearchButton span,
.rightButtons .readerOptions img,
.leftButtons .readerNavMenuCloseButton span {
  vertical-align: middle;
}
.readerControls .readerTextToc {
  font-size: 18px;
  box-sizing: border-box;
  height: 50px;
  text-align: center;
  display: inline-block;
  cursor: pointer;
  vertical-align: middle;
  min-width: 0; /* see https://css-tricks.com/flexbox-truncated-text/ */
}
.readerControls .readerTextToc.connected, .readerControls .readerTextToc.connected a{
  cursor: initial;
}

.readerTextTocHeader.readerTextToc {
  font-size: 16px;
}
.hebrew .readerControls .readerTextToc {
  direction: rtl;
}
.english .readerControls .readerTextToc {
  direction: ltr;
}
.interface-english .bilingual .readerControls .readerTextToc {
  direction: ltr;
}
.interface-hebrew .bilingual .readerControls .readerTextToc {
  direction: rtl;
}
.interface-hebrew .bilingual .readerControls .readerTextToc .readerTextTocBox.sheetBox,
.interface-hebrew .english .readerControls .readerTextToc .readerTextTocBox.sheetBox {
  padding-left: 23px;
  padding-right: 0;
}
.english .readerControls .readerTextToc .readerTextTocBox.sheetBox,
.bilingual .readerControls .readerTextToc .readerTextTocBox.sheetBox {
  padding-right: 23px;
  padding-left: 0;
}
.readerControls .readerTextToc .readerTextTocBox {
  display: inline-block;
  vertical-align: middle;
  max-width: 100%;
  white-space: nowrap;
  text-overflow: ellipsis;
  overflow: hidden;
}
.readerControls .readerTextToc .readerTextTocBox a h1,
.readerControls .readerTextToc .readerTextTocBox a span,
.readerControls .readerTextToc .readerTextTocBox a div {
  white-space: nowrap;
  text-overflow: ellipsis;
  overflow: hidden;
  max-width: 100%;
}
.readerControls .readerTextToc .readerTextVersion {
  font-size: 15px;
  color: var(--medium-grey);
}
.readerControls .readerTextToc .fa {
  color: var(--medium-grey);
  font-weight: bold;
  margin: 0 7px;
  vertical-align: 0;
}
.readerControls .readerTextToc .fa.invisible {
  visibility: hidden;
}
/*.bilingual .readerTextToc .he {
  display: none;
}*/
.readerOptions img {
  height: 16px;
}
.readerOptions .textIcon {
  font-size: 22px;
  line-height: 60px;
}
.dark .readerOptions img {

}
.readerOptionsPanel {
  position: absolute;
  width: 100%;
  top: 58px;
  right: 0;
  padding: 20px;
  box-sizing: border-box;
  direction: ltr;
  background: #FBFBFA;
  border-bottom: 1px solid #ccc;
  z-index: 103;
}
.readerOptionsPanelInner {
  max-width: 530px;
  margin: 0 auto;
  display: flex;
  flex-flow: row wrap;
  justify-content: space-between;
  color: var(--medium-grey);
}
.toggleSet {
  display: inline-block;
  width: 47%;
  margin: 2px auto 0 auto;
}
#accountSettingsPage .toggleSet {
  display: flex;
}
#accountSettingsPage .additional-info {
  color: var(--dark-grey);
}
/* #accountSettingsPage .saveCancel {
  display: flex;
  justify-content: space-between;
  margin-top: 30px;
} */
.toggleSet.aliyotTorah, .toggleSet.punctuationTalmud, .toggleSet .toggle-set-label {
  --english-font: var(--english-sans-serif-font-family);
  --hebrew-font: var(--english-sans-serif-font-family);
  text-transform: uppercase;
}
.toggleSet .toggle-set-label{
  font-size: 13px;
  display: block;
  text-align: center;
  margin: 10px;
  letter-spacing: 1.5px;
}
.toggleSetToggleBox {
  display:  flex;
}
.toggleOption {
  font-size: 26px;
  box-sizing: border-box;
  text-align: center;
  border: 1px solid #ccc;
  margin-left: -1px;
  padding: 4px;
  height: 42px;
  line-height: 34px;
  flex: 1;
  background-color: #FBFBFA;
  vertical-align: middle;
}

.toggleSet.aliyotTorah .toggleOption,
.toggleSet.punctuationTalmud .toggleOption {
  font-size: 14px;
}
.toggleSet.vowels .toggleOption.all span span,
.toggleSet.vowels .toggleOption.partial span span {
  position: relative;
  top: -3px;
}
.toggleSet.fontSize .toggleOption {
  color: black;
}
.toggleSet.biLayout .toggleOption img,
.toggleSet.layout .toggleOption img {
  opacity: 0.5;
}
.toggleOption:first-child {
  border-top-left-radius: 4px;
  border-bottom-left-radius: 4px;
}
.toggleOption:last-child {
  border-top-right-radius: 4px;
  border-bottom-right-radius: 4px;
  border-right: 1px solid #999;
}
.toggleOption.on,
.toggleOption:hover {
  background-color: white;
  color: black;
}
.toggleSet.biLayout .toggleOption.on img,
.toggleSet.layout .toggleOption:hover img {
  opacity: 1;
}
.toggleSet.separated .toggleOption {
  margin-right: 3%;
  border-right: 1px solid #999;
}
.toggleSet.separated .toggleOption:last-child {
  margin-right: 0;
}
.color .toggleOption {
  border-radius: 5px;
  height: 38px;
}
.color .toggleOption.on {
  border-color: black;
}
.color .light, .color .light.on {
  background-color: white;
}
.color .sepia, .color .sepia.on {
  background-color: #f7f7f7;
}
.color .dark, .color .dark.on {
  background-color: #333331;
}

.toggleSet .toggleOption .he,
.toggleSet .toggleOption .en {
  display: inline;
}
.toggleOption.bilingual {
  font-size: 18px;
}
.toggleOption.segmented, .toggleOption.continuous {
  font-size: 18px;
}
.toggleOption.smaller, .toggleOption.larger {
  font-family: "Roboto", "Helvetica Neue", "Helvetica", sans-serif;
}
.interface-hebrew .toggleOption.smaller, .interface-hebrew .toggleOption.larger {
  font-family: "Heebo", sans-serif;
}
.toggleOption.smaller {
  font-size: 12px;
}
.toggleOption.larger {
  font-size: 22px;
}
.toggleSet.blueStyle {
  box-shadow: 0px 1px 3px rgba(0, 0, 0, 0.25);
  --english-font: var(--english-sans-serif-font-family);
  --hebrew-font: var(--hebrew-sans-serif-font-family);
  border-radius: 6px;
}

.toggleSet.blueStyle.primary {
  width: 100%;
}
.toggleSet.blueStyle.primary .toggleOption {
  background-color: revert;
}
.toggleSet.blueStyle .toggleOption {
  border: none;
  font-size: 16px;
  height: 50px;
  display: flex;
  align-items: center;
  justify-content: center;
}
.toggleSet.blueStyle .toggleOption.on {
  background-color:  var(--sefaria-blue);
  color: white;
  border-radius: 6px;
}
.readerOptionsPanel .line {
  margin: 20px 0;
  border-top: 1px solid #ddd;
}
.mask {
  position: fixed;
  top: 0;
  left: 0;
  width: 100%;
  height: 100%;
  z-index: 102;
  cursor: pointer;
}
.textRange.basetext {
  width: 100%;
  box-sizing: border-box;
  font-size: 2.2em;
  line-height: 1.6;
  text-align: justify;
  background-color: inherit;
  margin: 0 auto;
  max-width: 760px;
  position: relative;
  padding: 0 30px;
}
.sheetContent .modalTitle {
  --english-font: var(--english-sans-serif-font-family);
  --hebrew-font: var(--hebrew-sans-serif-font-family);
  font-size: 22px;
  font-weight: 500;
  line-height: 25.78px;
  text-align: center;
  color: var(--dark-grey);
  padding-block-end: 15px;
  border-bottom: 1px solid var(--lighter-grey);
}
.sheetContent .successMessage {
  color: var(--inline-link-blue);
  margin-inline-start: 5px;
}
.dialogModal .modal-content > * {
   padding: 20px;
}
.sheetContent .modalMessage {
  --english-font: var(--english-sans-serif-font-family);
  --hebrew-font: var(--hebrew-sans-serif-font-family);
  font-size: 16px;
  font-weight: 400;
  line-height: 18.75px;
  text-align: center;
  color: black;
}
.singlePanel .textRange.basetext,
.singlePanel .sheetContent {
  padding: 0;
}
.narrowColumn .textRange.basetext {
}
.narrowColumn .content .contentInner {
  padding: 0 15px;
}
.textRange.basetext .title, .sheetContent .customSourceTitle {
  padding: 0 28px;
  margin: 30px 0 24px 0;
  color: #000;
  text-align: center;
  justify-content: center;
  font-weight: lighter;
  letter-spacing: 1px;
  font-size: 1.1em;
}
.sheetContent .customSourceTitle {
  padding-top: 14px;
}
.dark .textRange.basetext .title, .dark .sheetContent .title {
  color: #ccc;
}
.textRange.basetext .title .titleBox, .sheetContent .customSourceTitle .titleBox {
  display: inline-block;
  border-bottom: 4px solid #E6E5E6;
  padding: 0 6px 3px;
}
.dark .textRange.basetext .title .titleBox, .dark .sheetContent .title .titleBox {
  border-bottom: 4px solid var(--dark-grey);
}
.bilingual .sheetContent .title .he {
  display: none;
}
.interface-hebrew .readerPanel.ltr .textRange,
.interface-hebrew .readerPanel.english .categoryFilterGroup,
.interface-hebrew .readerPanel.bilingual .categoryFilterGroup,
.interface-hebrew .readerPanel.english .essayGroup,
.interface-hebrew .readerPanel.bilingual .essayGroup,
.interface-hebrew .readerPanel.english .textTableOfContents,
.interface-hebrew .readerPanel.bilingual .textTableOfContents {
  direction: ltr;
}
.interface-english .readerPanel.rtl .textRange,
.interface-english .readerPanel.hebrew .textRange,
.interface-english .readerPanel.hebrew .categoryFilterGroup,
.interface-english .readerPanel.hebrew .essayGroup,
.interface-english .readerPanel.hebrew .structToggles,
.interface-english .readerPanel.hebrew .textTableOfContents,
.interface-english .readerPanel.hebrew .connectionsPanel .toolsButton.more,
.interface-english .readerPanel.hebrew .connectionsPanel .toolsButton.seeLess {
  direction: rtl;
}
.basetext .text, .sheetContent .text {
  margin: 30px 0;
  background-color: inherit;
}
.sheetContent .text.editorContent {
  padding: 30px 44px;
  margin: 0;
}
.narrowColumn .basetext .text, .narrowColumn .sheetContent .text {
  padding: 0 26px;
}
.singlePanel .basetext .text, .singlePanel .sheetContent .text  {
  padding: 0 34px;
}
.parashahHeader {
  text-align: center;
  color: #000;
  margin: 32px 0;
  font-size: 24px;
  letter-spacing: 1px;
}
.parashahHeader.aliyah span {
  text-transform: uppercase;
  font-size: 18px;
}
.title + .text span:first-child .parashahHeader {
  margin-top: -5px;
}
.title + .text {
  margin-top: 0;
}
.segment {
  cursor: pointer;
  display: block;
  background-color: inherit;
}
.continuous .segment {
  display: inline;
  margin: 0;
  padding: .3333em 0;
}
.readerPanel.english.continuous .segment {
  padding: .15em 0;  /* underline of named entities is cut off if padding is higher */
}
.continuous .clearFix {
  display: none;
}
.segment .segmentText{
  display: inline;
}
.segment > .he,
.segment > .en,
.segment > p > .he,
.segment > p > .en {
  margin-top: 0;
  margin-bottom: 0;
}
.basetext .segment {
  margin-bottom: 26px;
}

.segment .segmentText .poetry.indentWhenWrap {
  text-indent: -30px;
  padding-inline-start: 30px;
  display: inline-block;
}
.segment .segmentText .poetry.indentAllDouble {
  padding-inline-start: 60px;
  display: inline-block;
}

.continuous .segment .segmentText .poetry {
  text-indent: initial;
  padding-inline-start: initial;
  display: inline;
  margin-inline-end: .5em;
}

.continuous .segment .segmentText br {
  display: none;
}

/*.hebrew.segmented .segment > .he,
.hebrew.segmented .segment > p > .he{
  display: block;
}
.hebrew.continuous .segment > .he,
.hebrew.continuous .segment > p > .he{
  display: inline;
}*/
.bilingual .segment > .he,
.bilingual .segment > p > .he {
  display: block;
}
.bilingual .segment > .en,
.bilingual .segment > p > .en {
  display: block;
}
.bilingual .segment > .en ,
.bilingual .segment > p > .en {
  text-align: left;
}
.bilingual .segment > .he,
.bilingual .segment > p > .he {
  text-align: right;
}
.stacked.bilingual .basetext .segment {
  margin-bottom: 14px;
  display: block;
}
.stacked.bilingual .segment > .en,
.stacked.bilingual .segment > p > .en {
  margin-top: 6px;
  text-align: left;
}
.stacked.bilingual .sheetContent .segment > .en,
.stacked.bilingual .sheetContent .segment > p > .en {
  margin-top: 0;
}
.stacked.bilingual .basetext .segment > .translation ,
.stacked.bilingual .basetext .segment > p > .translation {
  margin: 10px 0 20px;
  color: var(--dark-grey);
}
.stacked.bilingual .basetext .segment > p > .he.translation {
  color: black;
}
.stacked.bilingual .segment.heOnly > .he,
.stacked.bilingual .segment.enOnly > .en,
.stacked.bilingual .segment.heOnly > p > .he,
.stacked.bilingual .segment.enOnly > p > .en {
  display: block;
}
.heLeft.bilingual .basetext .text,
.heRight.bilingual .basetext .text,
.heLeft.bilingual .sheetContent .text,
.heRight.bilingual .sheetContent .text {
  padding: 0;
}

.heLeft.bilingual .segment > .en,
.heLeft.bilingual .segment > .he,
.heRight.bilingual .segment > .en,
.heRight.bilingual .segment > .he,
.heLeft.bilingual .segment > p > .en,
.heLeft.bilingual .segment > p > .he,
.heRight.bilingual .segment > p > .en,
.heRight.bilingual .segment > p > .he {
  width: 50%;
  box-sizing: border-box;
  display: block;
}
.heLeft.bilingual .sheetItem.enOnly > .en,
.heLeft.bilingual .sheetItem.heOnly > .he,
.heRight.bilingual .sheetItem.enOnly > .en,
.heRight.bilingual .sheetItem.heOnly > .he,
.heLeft.bilingual .sheetItem.enOnly > p > .en,
.heLeft.bilingual .sheetItem.heOnly > p > .he,
.heRight.bilingual .sheetItem.enOnly > p > .en,
.heRight.bilingual .sheetItem.heOnly > p > .he {
  width: 100%;
}
.readerPanel .sheetItem.heOnly > .en,
.readerPanel .sheetItem.heOnly > p > .en {
  display: none;
}
.readerPanel .sheetItem.heOnly > .he,
.readerPanel .sheetItem.heOnly > p > .he {
  display: block;
}
.readerPanel .sheetItem.enOnly > .he,
.readerPanel .sheetItem.enOnly > p > .he {
  display: none;
}
.readerPanel .sheetItem.enOnly > .en,
.readerPanel .sheetItem.enOnly > p > .en {
  display: block;
}
.readerPanel.english .SheetSource .sheetItem.segment .en {
  background-color: white;
}
.heLeft.bilingual .segment > .translation,
.heRight.bilingual .segment > .primary,
.heLeft.bilingual .segment > p > .translation,
.heRight.bilingual .segment > p > .primary,
.heRight.bilingual .SheetSource .sheetItem.segment > .he,
.heLeft.bilingual .SheetSource .sheetItem.segment > .en{
  float: right;
  padding-left: 20px;
}
.heRight.bilingual .segment > .translation,
.heLeft.bilingual .segment > .primary,
.heRight.bilingual .segment > p > .translation,
.heLeft.bilingual .segment > p > .primary,
.heRight.bilingual .SheetSource .sheetItem.segment > .en,
.heLeft.bilingual .SheetSource .sheetItem.segment > .he{
  float: left;
  padding-right: 20px;
}
.segment > p > .he.translation {
  --hebrew-font: var(--hebrew-sans-serif-font-family);
  font-size: 100%;
}
.basetext .segment:active,
.basetext .segment:focus {
  background-color: #f5faff;
}
.sheetContent .segment:active .segmentNumber,
.sheetContent .segment:focus .segmentNumber,
.sheetContent .segment:active .linkCount,
.sheetContent .segment:focus .linkCount,
.basetext .segment:active .segmentNumber,
.basetext .segment:focus .segmentNumber,
.basetext .segment:active .linkCount,
.basetext .segment:focus .linkCount {
  background-color: transparent;
}
.dark .basetext .segment:active,
.dark .basetext .segment:focus {
  background-color: #444;
}
.basetext .segment.highlight,
.editTextInfo .textPreviewSegment.highlight,
.editorContent .sheetItem.highlight,
.editorContent .sheetItem.highlight .SheetSource .en,
.editorContent .sheetItem.highlight .SheetSource::after
{
  background-color: #F0F7FF;
}
.sheetContent .segment a {
  color: #4B71B7;
  cursor: pointer;
}
.sheetContent .segment .sourceContentText a {
  text-decoration: underline;
}
.basetext .segment.highlight .segmentNumber,
.basetext .segment.highlight .linkCount {
  background-color: transparent;
}
.sepia .basetext .segment.highlight {
  background-color: #E3E3E1;
}
.dark .basetext .segment.highlight {
  background-color: #444;
}
.textRange {
  line-height: 1.4;
  font-size: 1.6em;
}
.textRange .textInner, .sheetContent .textInner  {
  position: relative;
}
.textRange.lowlight .text {
  color: var(--medium-grey);
}
.segment {
}
.segment.heOnly{
  text-align: right;
  direction: rtl;
}
.segment.enOnly{
  text-align: left;
  direction: ltr;
}
.segment.heOnly .en{
  display: none;
}
/*in the text reader we don't have enOnly anymore. it always hvae primary (which is one the meaning of heOnly) maybe this is useful for other cases*/
.segment.enOnly .he{
  display: none;
}
.segment.heOnly .he{
  display: initial;
}
.segment.enOnly .en{
  display: initial;
}
/*
This is an attempt to fix dictionary entries in this layout (hebrew continuous) from having the headwords flip to the right instead of left.
But not to use a display block directive that might break continuous mode for other English only texts
 */
.readerPanel.hebrew.continuous .segment.enOnly .en{
  unicode-bidi: embed;
}
.readerPanel.hebrew .segment.enOnly .sheetSegmentNumber .en{
  display: none;
}
.readerPanel.english .segment.enOnly .sheetSegmentNumber .he{
  display: none;
}
.segment .segmentNumber,
.segment .linkCount,
.textRange .numberLabel {
  position: absolute;
  background-color: inherit;
  font-weight: lighter;
  color: #ccc;
  display: block;
  width: 30px;
  text-align: center;
  -webkit-text-size-adjust: 100%;
  user-select: none;
  -webkit-user-select: none;
}
.segmentNumber .segmentNumberInner,
.linkCount .linkCountDot {
  display: inline-block;
  user-select: none;
  -webkit-user-select: none;
}
.bilingual .segmentNumber .segmentNumberInner,
.bilingual .linkCount .linkCountDot,
.bilingual .numberLabel .numberLabelInner {
  margin-top: 0;
}
.segment .segmentNumber,
.segment .linkCount {
  display: none;
  line-height: 1.4;
}
.hebrew .segment .segmentNumber,
.hebrew .segment .linkCount {
  display: none;
  line-height: 1.6;
}
.sheetContent .segment .linkCount {
  display: inline-block;
}
.segment .segmentNumber .segmentNumberInner,
.segment .segmentNumber .segmentNumberInner .he,
.textRange .numberLabel .numberLabelInner {
  font-size: 12px;
  vertical-align: middle;
}
.segment .segmentNumber,
.textRagnge .numberLabel {
  color: #000;
  top: 0;
}
.dark .segment .segmentNumber,
.dark .textRagnge .numberLabel {
  color: white;
}
.segment .linkCount {

}
.segment .linkCountDot {
  display: inline-block;
  width: 6px;
  height: 6px;
  border-radius: 12px;
  background-color: black;
  vertical-align: middle;
}
.dark .segment .linkCount {
  filter: invert(100%);
  -webkit-filter: invert(100%);
}
.readerPanel .segment .segmentNumber .en,
.readerPanel .segment .segmentNumber .he {
  text-align: center;
}
.readerPanel.english .segment .segmentNumber {
  left: -48px;
}
.readerPanel.hebrew .segment .segmentNumber,
.readerPanel.bilingual .segment .segmentNumber {
  right: -46px;
}
.readerPanel.hebrew .segment .linkCount,
.readerPanel.bilingual .segment .linkCount {
  left: -48px;
}
.readerPanel.english .segment .linkCount {
  right: -46px;
  left: auto;
}
.readerPanel.heLeft.bilingual .segment .segmentNumber,
.readerPanel.heRight.bilingual .segment .segmentNumber {
  left: 50%;
  margin-left: -15px;
  right: auto;
}
.readerPanel.heLeft.bilingual .segment .linkCount,
.readerPanel.heRight.bilingual .segment .linkCount {
  visibility: hidden;
}
.singlePanel .readerPanel.english .segment .segmentNumber {
  left: -30px;
}
.singlePanel .readerPanel.hebrew .segment .segmentNumber,
.singlePanel .readerPanel.bilingual .segment .segmentNumber {
  right: -30px;
}
.singlePanel .readerPanel.english .segment .linkCount {
  right: -30px;
}
.singlePanel .readerPanel.hebrew .segment .linkCount,
.singlePanel .readerPanel.bilingual .segment .linkCount {
  left: -30px;
}
.singlePanel .readerPanel.english .sheetItem.segment .linkCount {
  left: auto;
  right: -30px;
}
.readerPanel.english .segment.heOnly .segmentNumber .he,
.readerPanel.bilingual .segment.heOnly .segmentNumber .he,
.readerPanel.hebrew .segment.enOnly .segmentNumber .en {
  display: none;
}
.readerPanel.english .segment.heOnly .segmentNumber .en,
.readerPanel.bilingual .segment.heOnly .segmentNumber .en,
.readerPanel.hebrew .segment.enOnly .segmentNumber .he {
  display: block;
}
.segment .refLink, .scrollLink {
  font-size: .8em;
  font-weight: bold;
  letter-spacing: 1px;
  cursor: pointer;
  color: #333;
}
.scrollLink:hover, .refLink:hover {
  text-decoration: underline;
}
.segment .namedEntityLink {
  color: inherit;
}
.segment .namedEntityLink:hover {
  cursor: text;
  text-decoration: none;
}
.segment.showNamedEntityLinks .namedEntityLink:hover {
  /* only show named entity underline when class showNamedEntityLinks exists */
  cursor: pointer;
  border-bottom: 2px dotted var(--dark-grey);
}
.stacked.bilingual .segment .en .namedEntityLink:hover {
  border-bottom-color: var(--dark-grey);
}
.textRange .actionLinks {
  text-align: right;
}
.textRange .actionLinks > span {
  font-size: 13px;
  text-transform: uppercase;
  display: inline-block;
  margin: 0 7px;
  cursor: pointer;
  color: #aaa;
}
.textRange .actionLinks > span > img {
  height: 13px;
  width: 13px;
  margin: 0 5px;
  opacity: 0.3;
  vertical-align: baseline;
}
.textRange .actionLinks > span > i {
  margin: 0 5px;
  font-size: 16px;
  vertical-align: top;
}
.textRange .actionLinks .en {
  font-family: "Roboto", "Helvetica Neue", "Helvetica", arial, sans-serif;
}
.textRange .actionLinks .he {
  font-family: "Heebo", sans-serif;
}
/* Footnotes */
.segment sup,
.versionPreview sup {
  margin-left: .2em;
  margin-right: .2em;
  text-decoration: none;
  font-family: var(--hebrew-sans-serif-font-family);
  font-size: 0.6em;
  line-height: 1;
}
.segment sup.footnote-marker,
.segment sup.endFootnote{
  color: var(--inline-link-blue);
}
.segment .he sup {
  font-size: 0.6em;
}
.segment sup.footnote-marker:hover {
  text-decoration: underline;
}
.sheetContent .segment sup:hover {
  text-decoration: none;
}
.segment sup::before {
  padding: 12px 12px;
  content: "";
  margin-inline-start: -7px;
  position: absolute;
}
.segment sup.itag {
  text-decoration: none;
  font-family: var(--hebrew-sans-serif-font-family);
  font-size: 0.5em;
  line-height: 1;
  color: var(--inline-link-blue);
}
.segment i.footnote {
  display: none;
  font-size: .8em;
  margin-left: .5em;
  margin-right: .5em;
  color: var(--dark-grey);
  font-style: normal;
}
.segment img {
  max-width: 100%;
}
.segment i[data-overlay="Vilna Pages"] {
  display: inline-block;
}
.segment i[data-overlay="Vilna Pages"]:after {
    color: grey;
	content: attr(data-value);
    font-size: .4em;
    font-style: normal;
    font-family: var(--english-sans-serif-font-family);
}
.segment i[data-overlay="Venice Columns"] {
  display: inline-block;
}
.segment i[data-overlay="Venice Columns"]:after {
    color: grey;
	content: attr(data-value);
    font-size: .4em;
    font-style: normal;
    font-family: var(--english-sans-serif-font-family);
}
.connectionsPanelHeader {
  display: flex;
  justify-content: space-between;
  align-items: center;
}
.singlePanel .connectionsPanelHeader {
  justify-content: flex-start;
  align-items: stretch;
  height: 100%;
}
.interface-hebrew .connectionsPanelHeader {
  direction: rtl;
}
.interface-english .connectionsPanelHeader {
  direction: ltr;
}
.connectionsPanelHeader .rightButtons {
  margin-top: -4px;
}
.connectionsPanelHeader .languageToggle,
.connectionsHeader .readerNavMenuCloseButton.circledX{
  height: 32px;
  width: 30px;
  text-align: center;
  line-height: 32px;
}
.readerNavMenu.compare {
  background-color: var(--lightest-grey);
}
.readerNavMenu.compare .readerNavTop .readerNavMenuCloseButton.circledX {
  height: 32px;
  width: 30px;
  display: flex;
  align-items: center;
  margin: 0 15px;
}
.connectionsPanelHeader .languageToggle {
  margin: 0 15px;
}
.connectionsHeader .readerNavMenuCloseButton.circledX,
.readerNavMenu.compare .readerNavTop .readerNavMenuCloseButton.circledX {
  width: 20px;
}
.connectionsHeader .readerNavMenuCloseButton.circledX img,
.readerNavMenu.compare .readerNavTop .readerNavMenuCloseButton.circledX img {
  height: 20px;
  width: 20px;
  vertical-align: middle;
}
.readerNavMenu.compare .navBlockDescription,
.readerNavMenu.compare .categoryDescription {
  display: none;
}
.readerNavMenu.compare .navToggles {
  margin-inline-start: 0;
}
.connectionsPanelHeader .languageToggle img {
  vertical-align: middle;
  margin-top: -2px;
}
.connectionsPanel .flashMessage {
  font-size: 18px;
  color: var(--medium-grey);
  margin-bottom: 30px;
  text-align: left;
}
.interface-hebrew .connectionsPanel .flashMessage {
  text-align: right;
}
.textList {
  width: 100%;
  height: 54%;
  bottom: 0;
  left: 0;
  position: absolute;
  margin: 0 auto;
  background-color: #FBFBFA;
}
.textList.marginless .texts,
.textList.fullPanel.marginless .texts {
  padding: 0 0 80px 0;
}
.dark .textlist {
  background-color: #333331;
}
.textList.fullPanel {
  padding-top: 60px;
  height: 100%;
  box-sizing: border-box;
}
.textList .texts {
  height: 100%;
  width: 100%;
  box-sizing: border-box;
  overflow: hidden;
  overflow-y: scroll;
  -webkit-overflow-scrolling: touch;
}
.textList .texts .contentInner {
  max-width: 660px;
  margin: 0 auto;
}
.textList .texts {
  padding: 30px 30px 80px 30px;
}
.textList.fullPanel .texts {
  padding: 40px 40px 80px 40px;
}
.textList .segment.heOnly,
.textList .segment.enOnly {
  text-align: justify;
}
.textListTop {
  position: absolute;
  top: 0;
  left: 0;
  width: 100%;
  background-color: inherit;
  z-index: 1;
}
.textList.fullPanel .textListTop {
  text-align: center;
  height: 55px;
}
.dark .textList {
  background-color: #333331;
}
.dark .textList .anchorText {
  background-color: #333331;
}
.textList .heOnly {
  display: block;
}
.textList.fullPanel .textListTop .leftButtons {
  margin: 9px 0 0 10px;
}
.textList.fullPanel .textListTop .rightButtons {
  margin: 9px 10px 0 0;
}
.gridBox {
  width: 100%;
  background-color: transparent;
}
.gridBox .gridBoxRow {
  display: flex;
  justify-content: space-between;
  margin-bottom: 6px;
}
.gridBox .gridBoxItem {
  flex: 1;

   /* HACK: overflow hidden will hide any box shadow beneath (b/c overflow cuts off at padding-box) can get around this by increasing padding-box and decreasing margin-box. see here https://stackoverflow.com/questions/33949013/css-overflow-hidden-cuts-shadow*/
  display: flex;
  flex-direction: column;
  padding: 5px;
}
.gridBox .gridBoxItem.placeholder {
  visibility: hidden;
}
.gridBox .gridBoxItem:first-child {
  padding-inline-start: 0;
  margin-inline-start: 0;
}
.gridBox .gridBoxItem:last-child {
  padding-inline-end: 0;
  margin-inline-end: 0;
}
.dark .filterSet td {
  border-color: #555;
}
.filterSet td.empty {
  border-left: 1px solid transparent;
  border-right: 1px solid transparent;
}
.topFilters {
  text-transform: none;
}
.dark .topFilters {
  background-color: #2D2D2B;
  border-bottom: 1px solid #444;
}
.textList.fullPanel .topFilters {
  margin: 0;
  border-top: 8px solid transparent;
  padding: 6px 22px 5px;
  background-color: #EDEDED;
}
.topFilters .textFilter {
  color: var(--medium-grey);
  display: inline-block;
  padding: 16px 8px;
}
.topFilters .textFilter.on {
  color: black;
}
.dark .topFilters .textFilter {
  color: #bbb;
}
.topFilters .textFilter > div {
  display: table-cell;
  vertical-align: middle;
}
.textList.fullPanel .recentFilterSet {
  margin: 0 0 12px 0;
}
.textList .recentFilterSet .textFilter,
.connectionsPanelHeader .recentFilterSet.topFilters .textFilter {
  display: inline-block;
  padding: 0;
  margin: 6px 14px;
  background-color: transparent;
  color: var(--medium-grey);
  border-bottom: 4px solid #cccccc;
  margin-inline-start: 0;
}
.connectionsPanelHeader .recentFilterSet.topFilters .textFilter {
  margin: 18px;
  margin-inline-end: 14px;
  margin-inline-start: 0;
}
.textList .recentFilterSet .textFilter.on, .connectionsPanelHeader .recentFilterSet.topFilters .textFilter.on {
  color: #000000;
  border-bottom-color: var(--category-color);
}
.recentFilterSet.filterSet .textFilter, .recentFilterSet.filterSet .textFilter span{
  font-family: "HebrewInEnglish Serif Font", "adobe-garamond-pro", "Crimson Text", Georgia, serif;
}
.hebrew .textList .recentFilterSet.filterSet {
  direction: rtl;
}
.textList.singlePanel .connectionsHeader .topFilters{
  overflow-x: scroll;
  overflow-y: hidden;
}
.topFiltersInner {
  display: inline-block;
  white-space: nowrap;
  overflow: hidden;
  text-overflow: ellipsis;
  vertical-align: middle;
}
.textList.fullPanel .topFiltersInner {
  white-space: normal;
}
.textList.singlePanel .versionsTextList .topFiltersInner .textFilter {
  padding: 5px;
  margin-bottom: 5px;
  color: var(--medium-grey);
}
.textList.singlePanel .versionsTextList .topFiltersInner {
  white-space: pre-wrap;
}
.showMoreFilters {
  vertical-align: middle;
  float: right;
}
.categoryFilter {
  margin: 19px 34px;
  font-size: 18px;
  cursor: pointer;
  line-height: 21.6px;
  color: #000;
  -webkit-tap-hightlight-color: rgba(0,0,0,0); /* pulled from common.css; should apply more broadly? */
}
.categoryFilter:not(.withBooks) .filterInner:before{
  min-width: 18px;
  width: 18px;
  height: 16px;
  content: '';
  -webkit-mask: url("/static/img/connection-book.svg") no-repeat;
  mask: url("/static/img/connection-book.svg") no-repeat;
  -webkit-mask-size: cover;
  mask-size: cover;
  line-height: 25px;
  /**transform: scale(0.95);*/
  display: inline-block;
  background-color: var(--category-color);
}
.connectionsPanel .toolsButton.more{
  color: var(--dark-grey);
}
.connectionsPanel .toolsButton.seeLess{
  margin-inline-start: 33px;
  font-style: normal;
  font-weight: normal;
  font-size: 13px;
  line-height: 18px;
  color: var(--medium-grey);
  align-items: center;
}
.connectionsPanel .toolsButton.seeLess img.toolsButtonIcon{
  height: 10px;
  width: 10px;
}
.connectionsPanel .toolsButton.seeLess .toolsButtonText{
  margin-inline-start: 5px;
}
.connectionsPanel .topToolsButtons {
  margin-top: 30px;
}
.categoryFilter:not(.withBooks) .filterText{
  margin-inline-start: 15px;
  margin-inline-end: auto;
}
.textFilter {
  padding: 19px 0px;
  font-size: 18px;
  line-height: 1.2;
  display: block;
  cursor: pointer;
  color: #333;
  margin-inline-start: 34px;
  margin-inline-end: 34px;
}
.connectionsCount {
  color: var(--dark-grey);
  font-size: 16px;
  font-weight: lighter;
  letter-spacing: 1px;
  font-family: "Roboto", "Helvetica Neue", "Helvetica", sans-serif;
  unicode-bidi: isolate;
}
.englishAvailableTag {
  font-family: "Roboto", "Helvetica Neue", "Helvetica", sans-serif;
  text-transform: uppercase;
  align-self: flex-start;
  color: var(--medium-grey);
  border: 1px solid #CCC;
  border-radius: 3px;
  font-size: 12px;
  line-height: 18px;
  padding: 0px 3px;
  margin-left: 4px;
}
.filterInner {
  display: flex;
  justify-content: space-between;
  align-items: center;
}
.essayGroup a:hover {
  text-decoration: none;
}
.essayGroup .filterText {
  margin-inline-start: 15px;
  margin-inline-end: auto;
  text-align: left
}
.essayGroup .filterInner:before{
  min-width: 18px;
  width: 18px;
  height: 16px;
  content: '';
  -webkit-mask: url("/static/img/connection-book.svg") no-repeat;
  mask: url("/static/img/connection-book.svg") no-repeat;
  -webkit-mask-size: cover;
  mask-size: cover;
  line-height: 25px;
  /**transform: scale(0.95);*/
  display: inline-block;
  background-color: #3B5849;
}
.essayGroup .textFilter {
  padding: 0 0 0 0;
  margin: 19px 34px;
}
.categoryFilterGroup.withBooks {
  /*border-bottom: 1px solid #E5E5E5;*/
  border-top: 4px solid;
  border-top-color: var(--category-color);
}
.categoryFilterGroup.withBooks .categoryFilter{
  margin: initial;
  margin-inline-end: 34px;
  margin-inline-start: 34px;
  padding: 19px 0px;
  border-bottom: 1px solid #E5E5E5;

}
.categoryFilterGroup a:hover {
  text-decoration: none;
}
.categoryFilterGroup.withBooks + .categoryFilterGroup {
  /*margin-top: 30px;*/
}
.categoryFilterGroup .textFilter {
  border-bottom: 1px solid #E5E5E5;
}
.categoryFilterGroup :first-child .textFilter {
  border-top: 1px solid #E5E5E5;
}
.categoryFilter.on, .textFilter.on {
  color: black;
}
.dark .categoryFilter.on, .dark .textFilter.on {
  color: white;
}
.textFilter.lowlight {
  color: var(--medium-grey);
}
.topFilters .textFilter.showMoreFilters {
  color: var(--medium-grey);
}
.bilingual .textFilter .he,
.bilingual .categoryFilter .he {
  display: none;
}
.textList .textListTop > .loadingMessage,
.textList .texts .contentInner > .loadingMessage {
  padding: 22px 10px 0;
  color: var(--medium-grey);
  font-size: 14px;
  text-align: center;
}
.textList .textListTop > .loadingMessage {
  position: relative;
  top: 70px;
}
.textList .texts {
  position: relative;
  background-color: #FBFBFA;
}
.sepia .textList .texts {
  background-color: #FBFBFA;
}
.dark .textList .texts {
  background-color: #333331;
}
.textList .texts .textRange {
  font-size: 1.8em;
  padding-top: 16px;
  margin-top: 12px;
  position: relative;
  cursor: text;
}
.textList .texts .textRange .segment{
  cursor: text;
}
.textListTextRangeBox {
  border-bottom: 1px solid #eee;
}
.textList .texts .textRange .title {
  color: var(--medium-grey);
}
.textList .texts .segment .queryTextHighlight {
  padding: 0;
  background-color: inherit;
  font-weight: bold;
}
.dark .textList .texts .textRange .title {
  color: #ddd;
}
.textList.singlePanel .textListTextRangeBox:first-child {
  margin-top: -30px;
}
.textRange .title {
  display: flex;
  justify-content: space-between;
}
.textRange .title .buttons {
}
.bilingual .textList .title .he {
  display: none;
}
.textList .sheetList .sheet,
.textList .note {
  padding: 0 0 24px 0;
  display: flex;
  flex-flow: column;
}
.textList .sheet + .sheet {
  padding: 24px 0;
  border-top: 1px solid #E6E5E6;
}
.textList .sheetList .sheet a.sheetTitle {
  margin-bottom: 0;
  align-items: flex-start;
}
.textList .sheet .sheetInfo {
  display: flex;
  justify-content: space-between;
}
.sheet .sheetInfo .sheetUser {
  display: flex;
  align-items: center;
}
.textList .sheet .sheetAuthorImg,
.textList .note .noteAuthorImg {
  height: 26px;
  width: 26px;
  vertical-align: -8px;
}
.textList .sheet .sheetViews {
  color: var(--medium-grey);
  font-size: 12px;
}
.textList .sheet .sheetAuthor,
.textList .note .noteAuthor {
  color: var(--dark-grey);
  font-size: 16px;
  margin: auto 14px;
}
.textList .sheet .sheetTitle {
  display: flex;
  justify-content: flex-start;
  margin-top: 14px;
  font-size: 18px;
  text-align: left;
  color: #000;
}
.textList .sheet .sheetLeft .sheetTitle img.sheetIcon {
  width: 14px;
  height: 14px;
  margin: 3px 0 0 0;
}
.textList .sheet .sheetTitle .sheetTitleText{
  margin: auto 6px;
}
.textList .sheet .sheetTags {
  display: flex;
  flex-flow: row wrap;
  margin-top: 6px;
  font-size: 13px;
  color: var(--dark-grey);
  text-align: left;
}
.textList .sheet .sheetTag {
  color: inherit;
  display: inline-block;
  white-space: nowrap;
}
.sheet .sheetRight {
  display: flex;
  flex-direction: row;
  align-items: flex-start;
  justify-content: space-between;
  padding-top: 5px;
  margin: 0 -4px;
}
.sheet .sheetRight img {
  display: none;
  padding: 0 5px;
  width: 22px;
  height: 22px;
  margin: 0;
}
.sheet .sheetRight img.pinned,
.sheet:hover .sheetRight img {
  display: block;
}
.sheet:hover .sheetRight img:hover {
  opacity: 0.6;
  cursor: pointer;
}
.sheet .sheetTag .separator {
  display: inline-block;
  margin-right: 8px;
}
.sheet .sheetTags .unlisted img,
.collectionListing .collectionListingDetails .unlisted img,
.tocTop .unlisted img {
  width: 13px;
  height: 13px;
  opacity: 0.4;
  margin-inline-end: 3px;
  position: relative;
  top: 2px;
}
.sheetTag.button,
.sheetTag.button:hover,
.sheetTag.button:active {
  background-color: #EDEDED;
  border-color: #ccc;
  color: var(--dark-grey);
  font-size: 14px;
  margin: 4px;
}
.bookPage .sheetTag.button {
  padding: 5px 16px;
  height: 30px;
}
.textList .sheetList {
  padding-top: 40px;
}
.textList .sheetList:first-of-type {
  padding-top: 0px;
}
.textList .sheetList + .sheetList {
  border-top: 1px solid #E6E5E6;
}
.textList .note .noteAuthorInfo {
  margin-bottom: 14px;
}
.textList .note .noteTitle {
  font-weight: bold;
}
.textList .note .noteTitle,
.textList .note .noteText {
  font-size: 16px;
}
.textList .textListTextRangeBox + .sheet {
  margin-top: 24px;
}
.mediaList .media {
  border-top: solid 1px #CCC;
  padding: 20px 0;
}
.mediaList .mediaTitle {
  font-family: "Roboto", "Helvetica Neue", "Helvetica", sans-serif;
  font-style: normal;
  font-weight: 400;
  font-size: 16px;
  line-height: 19px;
  color: var(--dark-grey);
	padding-bottom: 15px;
}
.mediaList .mediaTitle .he {
  font-size: 16px;
}
.mediaList .media .title {
	font-size: 22px;
  color: #000;
}
.mediaList .media a {
	color: var(--medium-grey);
}
.mediaList .media .description {
	margin: 10px 0;
  font-size: 13px;
  font-family: "Roboto", "Helvetica Neue", "Helvetica", sans-serif;
  flex-flow: row;
  justify-content: space-between;
  color: var(--dark-grey);
}
.mediaList .media .panel{
	background: #e6e6e6;
	border-radius: 50px;
	text-align: center;
	margin: 15px 0;
	padding: 15px;
  font-size: 13px;
  line-height: 15px;
  flex-direction: row;
  display: flex;
  flex-wrap: nowrap;
  justify-content: space-between;
  text-align: left;
  direction: ltr;
}
.mediaList .media .panel .playTimeContainer {
  display: inline-flex;
  align-self: center;
  font-size: 13px;
  font-family: "Roboto", "Helvetica Neue", "Helvetica", sans-serif;
}
.mediaList .media .panel .playTimeContainer span {
  margin: 0 15px;
}
.mediaList .media .panel .sliderContainer {
  display: inline-flex;
  flex: 2;
  align-self: center;
}
.mediaList .media .panel input[type='image'] {
	  width: 10px;
    height: 10px;
    padding: 2.5px;
}
.slider {
  -webkit-appearance: none;
  height: 2px;
  background: #4d4d4d;
  outline: none;
  opacity: 0.7;
  width: 100%;
}
.slider:hover {
  opacity: 5;
}
.slider::-webkit-slider-thumb {
  -webkit-appearance: none;
  appearance: none;
  width: 10px;
  height: 10px;
  border-radius: 50%;
  background: #4871bf;
  cursor: pointer;
}
.slider::-moz-range-thumb {
  width: 10px;
  height: 10px;
  border-radius: 50%;
  background: #4871bf;
  cursor: pointer;
}
/* All the same stuff for IE */
.slider::-ms-thumb {
  width: 10px;
  height: 10px;
  border-radius: 50%;
  background: #4871bf;
  cursor: pointer;
}
.webpageList .website {
  text-align: start;
  display: flex;
  justify-content: flex-start;
  color: #000;
  cursor: pointer;
  font-size: 16px;
  letter-spacing: 1px;
  margin: 20px 34px;
  align-items: center;
}
.webpageList .website .icon {
  height: 16px;
  width: 16px;
  margin-top: 2px;
}
.webpageList .webpage {
  margin-bottom: 30px;
  text-align: left;
  direction: ltr;
}
.webpageList .webpage.hebrew{
  text-align: right;
  direction: rtl;
}
.webpageList .webpage .icon {
  margin-right: 10px;
}
.webpage.hebrew .icon {
  margin: 0 0 0 10px;
}
.webpageList .webpage .title {
  font-size: 22px;
  color: black;
  text-decoration: none;
  margin-bottom: 10px;
}
.webpageList .webpage .title:hover {
  text-decoration: none;
}
.webpageList .webpage .domain {
  font-family: "Roboto", "Helvetica Neue", "Helvetica", sans-serif;
  font-size: 14px;
  color: var(--dark-grey);
  margin-bottom: 10px;
}
.webpageList .webpage .description {
  font-size: 18px;
  color: var(--medium-grey);
}
.webpageList .webpage .webpageMetadata,
.mediaList .media .meta,
.manuscript .meta {
  font-size: 13px;
  color: var(--medium-grey);
  margin-top: 5px;
}
.interface-hebrew .webpageList .webpage .webpageMetadata {
  text-align: right;
  direction: rtl;
}
.interface-english .webpageList .webpage .webpageMetadata {
  text-align: left;
  direction: ltr;
}

.webpageList .website .siteName {
  margin-inline-start: 15px;
}

.manuscript .meta span,
.manuscript .meta a {
  font-family: "Roboto", "sans-serif";
  margin-top: 2px;
}
.manuscript .meta .int-he {
  font-family: "Heebo", "sans-serif";
}
.webpageList.empty .loadingMessage {
  margin-top: 0px;
}
.webpageList .webpagesLinkerMessage {
  padding: 20px 0px;
  color: var(--medium-grey);
  border-top: 1px solid #E5E5E5;
  font-size: 13px;
}
.marginless .webpageList .webpagesLinkerMessage {
  padding: 20px 34px;
}
.webpageList .webpagesLinkerMessage a {
  color: var(--medium-grey);
  text-decoration: underline;
}

.manuscriptImage {
  width: auto;
  max-height: 180px;
  border-radius: 3px;
}
.manuscriptCaption {
  font-family: "Adobe Garamond Pro", "sans-serif";
  font-size: 18px;
  line-height: 22px;
  margin-top: 13px;
  margin-bottom: 2px;
  border-bottom: 0px;
  text-align: left;
}
.manuscriptCaptionHe {
  font-family: "Taamey Frank", "Heebo", "sans-serif";
  font-size: 22px;
  line-height: 22px;
  margin-top: 13px;
  margin-bottom: 2px;
  border-bottom: 0px;
  text-align: right;
}
.fullSizeImageLink {
  width: 292px;
  height: 23px;
  left: 830px;
  top: 367px;
  font-family: "Roboto", "sans-serif";
  font-style: normal;
  font-weight: normal;
  font-size: 13px;
  line-height: 15px;
  color: var(--medium-grey-legacy);
}
.manuscript {
  border-bottom: 1px solid #DDDDDD;
  margin: 29px 34px;
  padding-bottom: 19px;
  overflow-x: hidden;
}

.manuscript a {
  color: inherit;
}
/*.manuscriptBorder {*/
/*  border: 1px solid #dddddd;*/
/*  position: absolute;*/
/*  width: 292px;*/
/*  height: 0px;*/
/*  left: 830px;*/
/*  top: 409px;*/
/*}*/
.manuscriptList :last-child {
  border-bottom: 0px solid red;
}
.textList.marginless .webpageList.empty .loadingMessage {
  margin: 50px 40px;
}
.textRange .numberLabel {
  position: absolute;
  top: 14px;
}
.english .textRange .numberLabel {
  left: -24px;
}
.english .textRange .numberLabel.itag {
  right: -30px;
  left: initial;
}
.hebrew .textRange .numberLabel,
.bilingual .textRange .numberLabel  {
  right: -30px;
}
.multiPanel .textRange .numberLabel{
  display: none;
}
.multiPanel .textRange .numberLabel.itag{
  display: block;
  color: #4871bf;
}
.textRange.lowlight .numberLabel {
  color: var(--medium-grey);
}
.readerPanel.bilingual .connectionsPanel .he {
  display: none;
}
.connectionsSummaryLoading {
  padding: 20px 34px;
  color: var(--medium-grey);
}
.connectionsPanel .connectionPanelSectionHeader{
  margin-inline-start: 34px;
  margin-inline-end: 34px;
  margin-top: 30px;
  margin-bottom: 15px;
  border-bottom: 1px solid #CCCCCC;
  padding-bottom: 13px;
}
.connectionsPanel .connectionPanelSectionHeader .connectionPanelSectionHeaderInner{
  font-size: 14px;
  font-style: normal;
  font-weight: 400;
  line-height: 18px;
  letter-spacing: 0em;
  text-align: justified;
  color: var(--dark-grey);
  text-transform: uppercase;

}
.connectionsPanel .connectionsSummaryLoading .loadingMessage {
  margin-top: 0;
}
.textListTextRangeBox {
  position: relative;
}

.textListTextRangeBox .textRange{
  margin-bottom: 0;
  padding-bottom: 0;
}
.textListTextRangeBox .connection-buttons, .versionsTextList .connection-buttons{
  margin-bottom: 28px;
  display: flex;
  align-items: flex-start;
  align-content: flex-start;
}
.connection-buttons.access-user .connection-button.delete-link{
  display:none;
}
.connection-buttons .connection-button,
.version-block-with-preview-details .connection-button{
  font-style: normal;
  font-weight: normal;
  font-size: 13px;
  line-height: 15px;
  color: var(--dark-grey);
  margin-inline-end: 15px;
  text-decoration: none;
  cursor: pointer;
  display: flex;
  flex-flow: row wrap;
  align-items: center;
}
.version-block-with-preview-details .connection-button {
  font-size: 14px;
  color: var(--dark-grey);
  margin-top: 15px;
}
.version-block-with-preview-details img {
  padding-inline-start: 15px;
}
.singlePanel .connection-buttons .connection-button{
  text-align: start;
  margin-inline-end: 5px;
}
.connection-buttons .connection-button span{
  text-align: initial;
}
.connection-buttons .connection-button .int-en{
  font-family: "Roboto", "Helvetica Neue", "Helvetica", sans-serif;
}
.connection-buttons .connection-button .int-he{
  font-family: "Heebo", "Roboto", "Helvetica Neue", "Helvetica", sans-serif;
}
.toolsMessage {
  margin: 130px 0;
  text-align: center;
  font-size: 18px;
}
.connection-buttons .connection-button::before,
.version-block-with-preview-details .connection-button::before{
  display: block;
  content: ' ';
  background-size: 15px 15px;
  background-repeat: no-repeat;
  height: 15px;
  width: 15px;
  margin-inline-end: 5px;
}
.version-block-with-preview-details .connection-button::before {
  height: 18px;
}
.connection-buttons .panel-open-link::before,
.version-block-with-preview-details .connection-button::before{
  background-image: url("/static/icons/open-panel.svg");
}
.connection-buttons .delete-link::before{
  background-image: url("/static/icons/remove-connection.svg");
}
.connection-buttons .add-to-sheet-link::before{
  background-image: url("/static/icons/add-to-sheet.svg");
}
.sheetContent .toolsButtonContainer {
  letter-spacing: 0;
}
.toolsButtonContainer {
  display: flex;
  justify-content: flex-start;
  color: #000;
  /*border-top: 1px solid #E5E5E5;*/
  cursor: pointer;
  font-size: 16px;
  letter-spacing: 1px;
  margin: 20px 34px;
  align-items: center;
  flex-wrap: wrap;
}

.toolsButtonContainer.highlighted {
  background-color: var(--responsa-red);
  color: white;
  margin-inline-start: 6px;
  margin-inline-end: 8px;
  padding-inline-start: 28px;
  padding-inline-end: 14px;
  padding-top: 18px;
  padding-bottom: 18px;
  border-radius: 8px;
  line-height: 1;
}

.toolsButtonContainer .toolsButtonText,
.toolsButtonContainer .toolsSecondaryButton {
  position: relative;
  top: 1.5px;
}

.toolsButton {
  background: none;
  padding: 0;
  border: 0px;
  flex: 1 1 auto;
  display: flex;
  align-items: center;
}

.toolsButton ::before {
  position: relative;
  top: 3px;
}

.toolsSecondaryButton {
  color: var(--dark-grey);
  --english-font: var(--english-sans-serif-font-family);
  --hebrew-font: var(--hebrew-sans-serif-font-family);
  height: var(--sans-serif-small-font-size);
  margin-inline-start: 30px;
  align-self: flex-start;
}

.toolsButtonContainer.highlighted .experimentLabel {
  --english-font: var(--english-sans-serif-font-family);
  color: var(--dark-grey);
  font-size: 11px;
  text-transform: uppercase;
  border: 1px solid var(--light-grey);
  border-radius: 4px;
  float: inline-end;
  padding: 2px 6px;
  background: var(--lightest-grey);
}

.linkArrow {
  height: var(--sans-serif-small-font-size);
  position: relative;
  top: 1px;
}

.toolsButtonSecondaryIcon {
  height: 14px;
  width: auto;
  margin-inline-start: auto;
  margin-inline-end: 4px;
  flex-shrink: 0;
}

.toolsButtonContainer .toolsButton.greyColor {
  color: var(--dark-grey);
}
.toolsButton .toolsButtonText .connectionsCount::before{
  content: " ";
}
.topicList.topicsHe {
  direction: rtl;
}
.topicList.topicsEn {
  direction: ltr;
}
.interface-hebrew .topicList.topicsEn {
  direction: rtl;
}
.topicButton {
  display: flex;
  justify-content: flex-start;
  color: #000;
  cursor: pointer;
  font-size: 16px;
  flex-direction: column;
  letter-spacing: unset;
  align-items: initial;
  border-top: 1px solid #E5E5E5;
  padding: 20px 34px;
  margin: initial;
}
.topicList #topicItem-0 {
  border-top: none;
}
.topicButton:hover {
  text-decoration: none;
}

.topicButton .topicButtonTitle {
  display: flex;
  flex-direction: row;
  justify-content: space-between;
  text-align: left;
}
.topicButton .topicButtonTitle .he {
  text-align: right;
}
.topicButton .contentText .en {
  font-family: "adobe-garamond-pro", "Crimson Text", Georgia, serif;
}
.topicButtonTitle .he {
  font-size: 122%;
}
.topicButton .three-dots-button.tooltip-toggle::before,
.named-entity-title-bar .three-dots-button.tooltip-toggle::before {
  transform: none;
  left: unset;
  right: 30px;
  width: 180px;
}
.readerPanel.hebrew .topicButton .three-dots-button.tooltip-toggle::before,
.readerPanel.hebrew .named-entity-title-bar .three-dots-button.tooltip-toggle::before {
  right: unset;
  left: 30px;
  text-align: right;
}
.topicButton .smallText {
  margin-top: 10px;
  line-height: 18px;
  font-size: 18px;
  text-align: start;
}
.topicButton .smallText .en {
  font-family: "Roboto", "Helvetica Neue", "Helvetica", sans-serif;
  font-size: 13px;
  font-weight: normal;
  color: var(--dark-grey);
}
.topicButton .smallText .he {
  font-family: "Heebo", sans-serif;
  font-size: 13px;
  font-weight: normal;
  color: var(--medium-grey);
}
.toolsButton:hover {
  text-decoration: none;
  color: inherit;
}
.toolsButton.systemTypeface .toolsButtonText span.int-en,
.toolsButton.systemTypeface .toolsButtonText span.en{
  font-family: "Roboto", "Helvetica Neue", "Helvetica", sans-serif;
}
.toolsButton.textTypeface .toolsButtonText span.int-en,
.toolsButton.textTypeface .toolsButtonText span.en{
  font-family: "adobe-garamond-pro", "Crimson Text", Georgia, serif;
}
.toolsButton.systemTypeface .toolsButtonText span.int-he,
.toolsButton.systemTypeface .toolsButtonText span.he{
  font-family: "Heebo", "Roboto", "Helvetica Neue", "Helvetica", sans-serif;
}
.toolsButton.textTypeface .toolsButtonText span.int-he,
.toolsButton.textTypeface .toolsButtonText span.he{
  font-family: "Taamey Frank", "adobe-garamond-pro", "Crimson Text", Georgia, "Times New Roman", serif;
  font-size: 122%;
}
.highlighted .toolsButton .toolsButtonIcon {
  filter: invert(1);
}
.toolsButton .toolsButtonIcon {
  color: var(--medium-grey);
  font-size: 20px;
  width: 20px;
  margin-top: -1px;
}
.interface-hebrew .toolsButton .toolsButtonIcon {
  margin-top: 1px;
}
.toolsButton img.toolsButtonIcon {
  width: 18px;
  height: 18px;
  vertical-align: middle;
}
.toolsButton .toolsButtonText{
  margin-inline-start: 15px;
}

.shareSettingsBox .shareDropdown {
  display: inline-block;
  height: 20px;
  width: 52px;
  margin: 0 3px;
  border: 0;
  color: var(--sefaria-blue);
  font-weight: 600;
  --english-font: var(--english-sans-serif-font-family);
  --hebrew-font: var(--hebrew-sans-serif-font-family);
  font-size: var(--sans-serif-body-font-size);
  align-self: flex-end;
  appearance: none;
  -webkit-appearance: none;
  -moz-appearance: none;
  bottom: 1px;
  position: relative;
  background-color: Transparent;
  background-image: url(/static/icons/arrow-down-bold.svg);
  background-repeat: no-repeat;
  background-position: right;
  background-size: 12px;
}

.shareInputBox .copyLinkIcon {
  float: right;
  margin: 0px -5px 1px 0px;
}

.shareInputBox span {
  --english-font: var(--english-sans-serif-font-family);
  --hebrew-font: var(--hebrew-sans-serif-font-family);
  font-size: var(--sans-serif-body-font-size);
}

.shareInputBox {
  position: relative;
  display: flex;
  box-sizing: border-box;
  border-radius: 7px;
  border: none;
  box-shadow: 0 1px 3px rgb(0 0 0 / 20%);
  font-size: var(--sans-serif-body-font-size);
  font-family: "Roboto", "Helvetica Neue", "Helvetica", sans-serif;
  color: var(--dark-grey);
  padding: 20px 20px;
  margin: 19px 33px;
}
.shareInput {
  width: calc(100% - 40px);
  box-sizing: border-box;
  border-radius: 7px;
  border: none;
  font-size: var(--sans-serif-body-font-size);
  font-family: "Roboto", "Helvetica Neue", "Helvetica", sans-serif;
  color: var(--dark-grey);
  text-overflow: ellipsis;
}

.shareInputBox .shareInputButton {
  background-color: #fff;
  position: absolute;
  border: 0;
  margin-inline-start: calc(100% - 60px);
}

.shareInputBox .shareInputButton:active {
  background-color: var(--light-grey);
}

.shareSettingsBox {
  display: flex;
  box-sizing: border-box;
  border-radius: 7px;
  border: none;
  font-size: var(--sans-serif-body-font-size);
  --english-font: var(--english-sans-serif-font-family);
  --hebrew-font: var(--hebrew-sans-serif-font-family);
  color: var(--dark-grey);
  margin: 20px 34px;
}
.addToSourceSheetBox {
  position: relative;
}
.addToSourceSheetBox input {
  padding: 13px 12px;
  margin: 0;
  cursor: pointer;
  font-size: 18px;
  border-radius: 4px;
  box-shadow: none;
  border: 1px solid #E9E9E9;
  width: 60%;
  height: 50px;
  box-sizing: border-box;
}
.addToSourceSheetBox .button {
  width: 100%;
  text-align: center;
  margin: 0;
}
.addToSourceSheetBox .button.small {
  width: 37%;
  box-sizing: border-box;
  height: 50px;
  padding: 17px;
  margin: 0;
  float: right;
}
.interface-hebrew .addToSourceSheetBox input {
  width: 47%;
}
.interface-hebrew .addToSourceSheetBox .button.small {
  width: 50%;
  float: left;
}
.addToSourceSheetBox .newSheet {
  border-top: 1px solid #E9E9E9;
  padding: 14px 22px;
}
.addToSourceSheetBox .newSheet input::placeholder { /* eventual spec? */
  font-family: "Roboto", "Helvetica Neue", "Helvetica", sans-serif;
}
.addToSourceSheetBox .newSheet input::-webkit-input-placeholder { /* Chrome/Opera/Safari */
  font-family: "Roboto", "Helvetica Neue", "Helvetica", sans-serif;
}
.addToSourceSheetBox .newSheet input::-moz-placeholder { /* Firefox 19+ */
  font-family: "Roboto", "Helvetica Neue", "Helvetica", sans-serif;
}
.addToSourceSheetBox .newSheet input:-ms-input-placeholder { /* IE 10+ */
  font-family: "Roboto", "Helvetica Neue", "Helvetica", sans-serif;
}
.addToSourceSheetBox .newSheet input:-moz-placeholder { /* Firefox 18- */
  font-family: "Roboto", "Helvetica Neue", "Helvetica", sans-serif;
}
.confirmAddToSheet {
  text-align: center;
  background-color: #FBFBFA;
  margin-bottom: 10px;
}
.confirmAddToSheet .message{
  text-align: start;
}
.confirmAddToSheet.addToSourceSheetBox .message span{
  font-family: 'HebrewInEnglish Serif Font', "adobe-garamond-pro", "Crimson Text", Georgia, "Times New Roman", serif;
  font-style: normal;
  font-weight: normal;
  font-size: 18px;
  line-height: 25px;
  text-decoration-line: none;
  color: var(--dark-grey);
}
.confirmAddToSheet.addToSourceSheetBox .message span a{
  text-decoration: underline;
  color: var(--dark-grey);
}
.confirmAddToSheet .button {
  width: 100%;
}
.connectionsPanel .allSheetsLink,
.connectionsPanel .allNotesLink {
  display: block;
  margin-top: 10px;
}
.interface-hebrew .allNotesLinks {
  text-align: left;
}
.noteList + .noteList {
  border-top: 1px solid #ccc;
}
.connectionsPanel .loadingMessage {
  margin-top: 40px;
}
.connectionsPanel textarea.noteText,
.connectionsPanel textarea.feedbackText,
.sideColumn textarea.feedbackText {
  width: 100%;
  min-height: 100px;
  border: none;
  border-radius: 7px;
  padding: 20px 25px;
  box-sizing: border-box;
  box-shadow: 0 1px 3px rgba(0,0,0,0.2);
  font-size: 18px;
  font-family: "adobe-garamond-pro", "Crimson Text", Georgia, serif;
  margin-bottom: 10px
}


.connectionsPanel .noteSharingToggle {
  border: 1px solid #ccc;
  border-radius: 4px;
  margin-bottom: 12px;
}
.connectionsPanel .notePrivateButton,
.connectionsPanel .notePublicButton {
  width: 50%;
  display: inline-block;
  text-align: center;
  color: #CCC;
  padding: 16px 24px;
  border-radius: 4px;
  cursor: pointer;
  font-size: 15px;
  letter-spacing: 1px;
  font-family: "Roboto", "Helvetica Neue", "Helvetica", sans-serif;
  box-sizing: border-box;
}
.connectionsPanel .notePrivateButton.active,
.connectionsPanel .notePublicButton.active {
  background-color: white;
  color: var(--dark-grey);
}
.connectionsPanel .notePrivateButton {
  border-right: 1px solid #ccc;
  border-top-right-radius: 0;
  border-bottom-right-radius: 0;
}
.hebrew .connectionsPanel .notePrivateButton {
  border-left: 1px solid #ccc;
  border-top-left-radius: 0;
  border-bottom-left-radius: 0;
  border-right: none;
  border-top-right-radius: 4px;
  border-bottom-right-radius: 4px;
}
.connectionsPanel .line {
  width: 100%;
  border-bottom: 1px solid #ccc;
  margin: 40px 0;
}
.connectionsPanel .deleteNote {
  text-align: center;
  padding: 18px 0;
  color: var(--medium-grey);
  font-size: 15px;
  cursor: pointer;
  font-family: "Roboto", "Helvetica Neue", "Helvetica", sans-serif;
}
.connectionsPanel.textList .note {
  padding: 30px 0;
  position: relative;
}
.connectionsPanel.textList .note {
  border-top: 1px solid #E6E5E6;
}
.connectionsPanel.textList .note:first-child {
  border-top: none;
}
.connectionsPanel .noteButtons {
  position: absolute;
  top: 30px;
  left: -32px;
}
.interface-hebrew .connectionsPanel .noteButtons {
  left: auto;
  right: -32px;
}
.connectionsPanel .editNoteButton {
  visibility: hidden;
}
.connectionsPanel .note:hover .editNoteButton,
.connectionsPanel .editNoteButton:focus {
  visibility: visible;
}
.connectionsPanel .noteButtons .fa {
  cursor: pointer;
  color: #C6C6C6;
  font-size: 20px;
  margin: 0 8px;
}

.feedbackOverlay .buttonContainer {
  width: 100%;
  margin-top: 15px;
  text-align: center;
}

.connectionsPanel .divineNameReplacer p {
  font-size: 16px;
  font-family: "Roboto", "Helvetica Neue", "Helvetica", sans-serif;
  line-height: 19px;
  color: var(--dark-grey);
}

.divineNameDepricationNotification {
  padding-top: 10px;
}

.divineNameDepricationNotification p a {
  color: var(--inline-link-blue);
}

.divineNameDepricationNotification p a:hover {
  text-decoration: underline;
}


.addConnectionBox {
  font-size: 18px;
  text-align: center;
}
.addConnectionBox .dropdown .dropdownMain{
  justify-content: center;
}
.addConnectionBox .dropdown .dropdownMain span, .addConnectionBox .dropdown .dropdownMain img{
  margin-inline-start: auto;
}
.addConnectionSummary {
  margin-bottom: 20px;
}
.loginPrompt {
  text-align: center;
}
.loginPrompt .loginPromptMessage {
  font-size: 18px;
  margin-bottom: 20px;
}
.loginPrompt .button {
  width: auto;
  margin: 0 6px;
}
.profile-pic {
  display: flex;
  justify-content: center;
  align-items: center;
  flex-direction: column;
}
.profile-page {
  background-color: var(--lightest-grey);
}
.profile-page .profile-pic .profile-pic-hover-button {
  display: none;
}
.profile-pic-cropper-error {
  line-height: 1;
  max-width: 50vw;
  overflow: hidden;
}
.profile-page .profile-pic:hover .profile-pic-hover-button.profile-pic-button-visible {
  display: flex;
}
.profile-page .profile-pic .profile-pic-button-row {
  display: flex;
}
.profile-page .profile-pic .profile-pic-button {
  position: relative;
  top: calc(-1 * ((175px/2) + (46px/2)));  /* height of .profile-img + height of .profile-pic-button */
}
.profile-pic-cropper-modal {
  max-width: unset !important;
  max-height: unset !important;
  padding: 15px 15px 17px 15px !important;
  box-shadow: 0px 1px 4px rgba(0, 0, 0, 0.4);
  background-color: #FFF !important;
  border-radius: 6px;
}
.profile-pic-cropper-modal-inner {
  overflow: auto;
  display: block;
  line-height: 0;
  border-radius: 6px;
}
.profile-pic-loading {
  display: flex;
  align-items: center;
  justify-content: center;
  margin-top: 17px;
}
.profile-pic-cropper-modal .ReactCrop__crop-selection {
  box-shadow: 0 0 0 9999em rgba(255, 255, 255, 0.6);
}
.profile-page .profile-pic-cropper-modal .ReactCrop__crop-selection {
  border-radius: 50%;
}
.profile-pic-cropper-modal .ReactCrop__image {
  max-width: 50vw;
  max-height: 50vh;
}
.profile-pic-close {
  right: 25px !important;
}
.profile-pic-cropper {
}
#interruptingMessage.profile-pic-cropper-modal .profile-pic-cropper-button {
  display: inline-flex;
}
.profile-pic-cropper-desc {
  margin-top: 9px;
  margin-bottom: 18px;
}
.profile-pic .profile-pic-input-file {
  /* make it essentially invisible so it stays in DOM and is accessible */
  width: 0.1px;
  height: 0.1px;
  opacity: 0;
  overflow: hidden;
  position: absolute;
  z-index: -1;
}
.readerNavMenu.profile-page .resourcesLink img {
  top: 0;
}
.profile-page .logoutLink {
  box-shadow: none;
  font-size: 16px;
}
.profile-page .logoutLink .int-en {
  font-family: "Roboto", "Helvetica Neue", "Helvetica", sans-serif;
}
.profile-page .logoutLink .int-he {
  font-family: "Heebo", sans-serif;
}
.notificationsTopContainer {
  display: flex;
  flex-direction: row;
  margin-bottom: 30px;
}
.notificationsHeaderBox {
  flex-grow: 1;
  margin-bottom: 12px
}
.readerNavMenu .notificationsHeaderBox h1 {
  margin: 4px 0 0 0;
}
.notificationsTitleIcon {
  position: relative;top: 2px;
}
.notification {
  border-bottom: 1px solid var(--light-grey);
  border-top: none;
  padding: 25px 0;
  line-height: 1.4;
}
.notification {
  display: flex;
}
.notification .imageSection {
  margin-inline-end: 15px;
}
.notification .imageSection img {
  height: 30px;
  width: 30px;
  border-radius: 15px;
}
.notification .mainSection {
  flex: 1;
}
.notification a {
  unicode-bidi: plaintext;
}
.notification a:hover {
  color: inherit;
}
.notification .topLine {
  display: flex;
  justify-content: space-between;
  flex-direction: row;
  margin-top: 2px;
  align-content: space-between;
}
.notification .topLine a {
  font-weight: bold;
}
.notification .topLineText {
  flex: 1;
}
.notification .date {
  color: var(--medium-grey);
  font-size: 14px;
  margin-inline-start: 15px;
}
.notification .notificationBody {
  margin-top: 20px;
}
.notification .sheetTitle,
.notification .collectionName {
  --english-font: var(--english-sans-serif-font-family);
  --hebrew-font: var(--hebrew-sans-serif-font-family);
  font-size: 24px;
  display: block;
}
.notification .sheetSummary {
  --english-font: var(--english-sans-serif-font-family);
  --hebrew-font: var(--hebrew-sans-serif-font-family);
  color: var(--dark-grey);
  font-size: 18px;
  margin-top: 10px;
}
.notification .replyButton {
  margin-top: 15px;
}
.notification .replyButton img {
  width: 15px;
  height: 10px;
  margin-inline-end: 10px;
}
.notification-message-link {
  display: inline-block;
  padding: 0 5px;
}
.globalUpdateForm {
  padding: 20px;
  background-color: #ddd;
  border-radius: 15px;
  font-size: 18px;
}
.globalUpdateForm .storyTypeSelector {
  padding-bottom: 15px;
}
.globalUpdateForm  select {
  margin: 0 0 0 15px;
}
.globalUpdateForm .error {
  color: red;
  font-size: 90%;
}
.globalUpdateForm input[type="text"] {
  padding: 5px;
  margin: 5px 0;
  width: 260px;
}
.globalUpdateForm input[type="radio"] {
  padding: 5px;
  margin: 8px;
}
.globalUpdateForm label {
  padding-top: 10px;
  display: block;
}
.globalUpdateForm .previewButton {
  margin-left: 85%;
  font-size: 20px;
}
.update {
  position: relative;
}
.update .imageSection {
  display: none;
}
.update .delete-update-button {
  position: absolute;
  top:  8px;
  right:  0px;
  color:  var(--dark-grey);
}
.story-action-button {
  display: inline-block;
  background: #CB6158;
  padding: 0 15px;
  margin: 0 8px;
  width: 60px;
  text-align: center;
  height: 19px;
  color: #fff;
  cursor: pointer;
  border-radius: 8px;
  box-shadow: 1px 1px 1px #ccc;
  border: 1px solid #ccc;
}

.lds-ring {
  display: inline-block;
  position: relative;
  width: 34px;
  height: 34px;
}
.lds-ring div {
  box-sizing: border-box;
  display: block;
  position: absolute;
  width: 21px;
  height: 21px;
  margin: 6px;
  border: 6px solid #999;
  border-radius: 50%;
  animation: lds-ring 1.2s cubic-bezier(0.5, 0, 0.5, 1) infinite;
  border-color: #999 transparent transparent transparent;
}
.lds-ring div:nth-child(1) {
  animation-delay: -0.45s;
}
.lds-ring div:nth-child(2) {
  animation-delay: -0.3s;
}
.lds-ring div:nth-child(3) {
  animation-delay: -0.15s;
}
@keyframes lds-ring {
  0% {
    transform: rotate(0deg);
  }
  100% {
    transform: rotate(360deg);
  }
}
.sefariaLogo {
  text-align: center;
  text-transform: uppercase;
  font-family: "Roboto", "Helvetica Neue", "Helvetica", sans-serif;
}
#appLoading {
  position: fixed;
  text-align: center;
  background-color: #FBFBFA;
  height: 100%;
  width: 100%;
  direction: initial;
}
#appLoading .loadingMessage {
  position: absolute;
  top: 45%;
  left: 50%;
  transform: translate(-50%, -50%);
}
#appLoading img.int-en {
  width: 150px;
  height: 42px;
  margin-bottom: 6px;
}
#appLoading img.int-he {
  width: 150px;
  height: 49px;
  margin-bottom: 6px;
}
.emptyDesktop {
  margin-top: 200px;
  text-align: center;
  color: var(--medium-grey);
}
/* DEPRECATED: Use Button component from static/js/common/Button.jsx instead */
.button {
  display: inline-block;
  color: white;
  background-color: var(--sefaria-blue);
  box-shadow: 0 1px 3px rgba(0,0,0,0.25);
  border-radius: 6px;
  padding: 16px 30px;
  margin: 0 2px 6px 2px;
  cursor: pointer;
  font-size: 16px;
  box-sizing: border-box;
  line-height: 19px;
  text-align: center;
  --english-font: var(--english-sans-serif-font-family);
  --hebrew-font: var(--hebrew-sans-serif-font-family);
  border: none;
}
.saveProfileButton{
  background-color: var(--midrash-green);
}
.button.disabled{
  border: 1px solid var(--light-grey);
  background-color: var(--lightest-grey);
  font-size: 16px;
  line-height: 19px;
  text-align: center;
  color: var(--medium-grey);
  box-shadow: none;
}
.button.disabled:hover{
  color: var(--medium-grey);
  cursor: initial;
}
a.button {
  color: white;
}
.button:hover,
a.button:hover {
  color: white;
  text-decoration: none;
}

/* Legacy Button Focus Styling */
body.user-is-tabbing .button:focus,
body.user-is-tabbing a.button:focus,
body.user-is-tabbing div.button:focus,
body.user-is-tabbing label.button:focus {
  outline: 2px solid var(--focus-blue);
  outline-offset: 2px;
}
.button.white {
  background-color: white;
  color: #333;
}
a.button.white {
  color: var(--dark-grey);
}
.button.grey {
  background-color:  var(--lighter-grey);
  color: var(--dark-grey);
  box-shadow: none;
  border: none;
}
a.button.mini {
  padding: 5px;
  font-size: .8em;
}
.interface-english .userSheetTitle a.button.mini {
  float: right;
}
.interface-hebrew .userSheetTitle a.button.mini {
  float: left;
}
.button.transparent {
  color: var(--dark-grey);
  background-color: transparent;
  border: 1px solid transparent;
}
.profile-page .button.transparent {
  border: 0;
}
.button.transparent.bordered {
  border: 1px solid #CCC;
}
.button.fillWidth {
  width: 100%;
  text-align: center;
  display: block;
  margin: 10px 0;
}
.button.squareBorder {
  border-radius: 0;
}
a .button:hover {
  text-decoration: none;
}
.reactMarkdown a {
  color: var(--commentary-blue);
}
.button.small {
  padding: 10px 14px;
  width: -moz-fit-content;
  width: fit-content;
}
.headerWithAdminButtonsContainer{
  display: flex;
  justify-content: space-between;
  flex-direction: row;
  align-items: center;
  flex-wrap: nowrap;
  width: 100%;
}
.headerWithAdminButtonsContainer .pencilEditorButton{
  margin-top: 8px;
  margin-bottom: 5px;
  margin-inline-end: 6px;
  cursor: pointer;
}
.button.extraSmall.reviewState{
  margin-inline-end: 7px;
}
.button.extraSmall.reviewState.reviewed {
  background-color: var(--sheets-green);

}
.button.extraSmall.reviewState.notReviewed {
  background-color: #CB6158;
}
.button.extraSmall.reviewState.edited {
  background-color: #C3EB34;
}
.button.extraSmall {
  border-radius: 6px;
  box-shadow: none;
  margin: 0;
  padding: 5px 8px;
  height: 30px;
  line-height: 20px;
  letter-spacing: normal;
}
.button.extraSmall.topic {
  color: #000000;
  background-color: var(--lighter-grey);
  white-space: nowrap;
}
.adminButtons .button.extraSmall.topic.top {
  border-top-left-radius: 6px;
  border-top-right-radius: 6px;
}
.adminButtons .button.extraSmall.topic.bottom {
  border-bottom-left-radius: 6px;
  border-bottom-right-radius: 6px;
  border-bottom: 1px solid var(--light-grey);
}
.adminButtons .button.extraSmall.topic {
  box-shadow: 0 1px 3px rgb(0 0 0 / 25%);
  border-radius: revert;
  color: var(--dark-grey);
}
.headerWithAdminButtons {
  display: flex;
  position: relative;
  flex: 1;
}
.adminButtons.hiddenButtons {
  display: none;
}
.adminButtons {
  display: flex;
  flex-direction: column;
  width: 147px;
  position: absolute;
  height: 90px;
  padding: 0 20px 0 20px;
}

.button .buttonIcon {
  margin-inline-end: 7px;
  vertical-align: middle;
}
.button.small .buttonIcon {
  height: 14px;
  width: 14px;
  margin-top: -3px;
}
button.appButton {
  box-shadow: none;
  border: 1px solid var(--light-grey);
  color: var(--sefaria-blue);
}
button.appButton img {
  margin-inline-end: 5px;
}
button.appButton.iconOnly {
  width: 40px;
  height: 40px;
  box-sizing: border-box;
  display: inline-flex;
  padding: 0;
  margin-inline-end: 5px;
  justify-content: center;
  align-items: center;
}
button.appButton.iconOnly img {
  width: 18px;
  height: 18px;
  margin: 0;
}
.lexicon-content{
  font-size: 15px;
  padding-bottom: 10px;
  margin-bottom: 1px;
}
.lexicon-link:hover {
  text-decoration: underline;
}
.lexicon-header {
  padding: 10px;
  border-bottom: 1px solid #e5e5e5;
  background-color: #AAAAAA;
}
.lexicon-header h4 {
  font-size: 1.2em;
  margin: 0;
}
.entry + .entry {
  padding-top: 10px;
}
.lexicon-results {
  padding-top: 20px;
}
.named-entity-attribution {
  margin-top: 13px;
}
.named-entity-ambiguous {
  margin-bottom: 24px;
}
.named-entity-ambiguous .systemText .int-en,
.named-entity-ambiguous .systemText .int-he {
  color: var(--medium-grey);
}
.named-entity-title-bar {
  display: flex;
  flex-direction: row;
  justify-content: space-between;
}
.named-entity-wrapper {
  display: flex;
  flex-direction: column;
}
.named-entity-wrapper + .named-entity-wrapper {
  margin-top: 26px;
}
.readerPanel.english .named-entity-wrapper {
  direction: ltr;
}
.readerPanel.hebrew .named-entity-wrapper {
  direction: rtl;
}
.lexicon-results .named-entity-description {
  margin-top: 13px;
}
.lexicon-results .named-entity-description .en,
.lexicon-results .named-entity-description .he {
  color: var(--dark-grey);
}
.lexicon-results .entry > div {
  padding: 1% 0 1% 0;
  margin: auto;
}
.lexicon-results .entry a {
    font-size: .8em;
    font-weight: bold;
    letter-spacing: 1px;
    cursor: pointer;
    color: #333;
}
.lexicon-results .entry .headline {
  color: #333;
  font-size: 1.2em;
  display: block;
}
.lexicon-results .entry .headwords .headword {
  display: inline;
}
.lexicon-results .entry .morphology {
  font-family: "Roboto", "Helvetica Neue", "Helvetica", sans-serif;
  color: var(--medium-grey);
  display: inline;
  margin-right: 5px;
}
.lexicon-results .entry .lang-ref {

}
.lexicon-results .entry .definition-content{
    color: #444;
}
.lexicon-results ol {
	list-style-position: inside;
}
.lexicon-results .entry .definition li.sense{
	margin-left: 15px;
    padding-bottom: 10px;
}
.lexicon-results .entry .definition ol.senses{
	padding-left: 0;
}
.lexicon-results .entry .definition > li.sense{
	margin-left: 0;
}
.lexicon-results .entry ol.definition {
	list-style-type: none;
	padding-top: 2px;
	padding-left: 0;
    margin: 0;
}
.lexicon-results .entry .definition .notes {}
.lexicon-results .entry .definition .derivatives {display: block;margin-left: 15px;}
.lexicon-results .attribution {

}

.lexicon-results .attribution div,
.named-entity-wrapper .attribution div {
  display: block;
  font-family: "Roboto", "Helvetica Neue", "Helvetica", sans-serif;
  color: #aaa;
  font-size: 10px;
}
.lexicon-content .headword.en, .lexicon-content .headword.he,
.lexicon-content .definition-content.en, .lexicon-content .definition-content.he,
.lexicon-content .lexicon-results .attribution {
  display: inline;
}
.lexicon-content .headword.he, .lexicon-content .definition-content.he {
  direction: rtl;
}
.lexicon-content .headword.en, .lexicon-content .definition-content.en {
  direction: ltr;
}
.lexicon-instructions,
.lexicon-content .loadingMessage {
  font-size: 15px;
  font-style: italic;
}
.splitHeader {
  text-align: left;
  display: flex;
  flex-direction: row;
  justify-content: space-between;
  color: var(--dark-grey);
  font-weight: 300;
}
.splitHeader .en {
  font-size: 14px;
}
.splitHeader .he {
  font-size: 14px;
}
.splitHeader select {
  margin-inline-start: 6px;
}
.sheetsNewButton {
  text-align:center;
  margin-bottom: 30px;
}
.sheetsNewButton a {
  color: inherit;
}
.sheet.userSheet .sheetTitle  {
  font-family: "adobe-garamond-pro", "Crimson Text", Georgia, serif;
  font-size: 20px;
  color:#333;
  margin-bottom: 6px;
  unicode-bidi: plaintext;
}
.sheet.userSheet {
  font-size: 14px;
  color:#999;
  text-decoration: none;
  flex-direction: column;
}
.interface-english .sheet.userSheet{
  font-family: "Roboto", "Helvetica Neue", "Helvetica", sans-serif;
}
.interface-hebrew .sheet.userSheet{
  font-family: "Heebo", "sans-serif";
}
.sheet.userSheet .userSheetInfo{
  display: flex;
  justify-content: flex-start;
}
.sheet.userSheet .userSheetInfo span:before{
  content: '·';
  margin: auto 4px;
}
.sheet.userSheet .userSheetInfo span:first-child:before{
  content: '';
  margin: 0;
}
.sheet.userSheet .sheetAccess{
  margin: auto 4px;
}
.filterByTag {
  cursor: pointer;
  text-transform: none;
  font-size: 18px;
}
.sheet.userSheet .sheetEditButtons {
  font-size: 24px;
  height: 32px;
  width: 32px;
  text-align: center;
  line-height: 32px;
  background-color: white;
  border: 1px solid #E6E6E6;
  border-radius: 4px;
  margin-left: 10px;
  display: none;
  float:right;
  cursor: pointer;
  color: var(--medium-grey);
  text-decoration: none;
}
.sheetButton:hover {
  text-decoration: underline;
}
.sheetButton{
  border: 1px solid #fff;
}
.sheetButton.active {
  border: 1px solid #333;
}
.tagString a {
  text-decoration: none;
  color: var(--medium-grey);
}
.tagString a:after {
  content: ", ";
  color: var(--medium-grey);
}
.tagString a:last-child:after {
  content: "";
}
.singlePanel .collectionsList {
  margin-top: 0;
}
.collectionsList .enCollections,
.collectionsList .heCollections {
  margin-bottom: 50px;
}
.readerPanel .collectionsList .enCollections .gridBox,
.readerPanel .collectionsList .enCollections .int-he {
  direction: ltr;
}
.readerPanel .collectionsList .heCollections .gridBox {
  direction: rtl;
}
.collectionListing {
  display: flex;
  flex-direction: row;
  justify-content: space-between;

}
.profile-page .collectionListing {
  padding: 20px 0;
  margin-top: 20px;
  background-color: white;
  border: 1000px solid white;
  border-top: 4px solid white;
  border-bottom: 120px solid white;
  margin: -4px 0 -120px 0;
  margin-inline-start: -1000px;
  margin-inline-end: 0;
  width: 100%;
}
.collectionListing .left-content {
  display: flex;
  flex-direction: row;
  align-items: center;
}
.collectionListing + .collectionListing {
  border-top: 1px solid #ccc;
}
.collectionListingImageBox {
  width: 40px;
  height: 40px;
  border-radius: 20px;
  margin-inline-end: 10px;
  overflow: hidden;
  flex-shrink: 0;
}
.tocTop .collectionListingImageBox {
  background-color: transparent;
  overflow: initial;
}
.interface-hebrew .sheetMetaDataBox .authorStatement {
  direction: rtl;
}
.sheetMetaDataBox .profile-pic {
  width: 30px;
  height: 30px;
  display: inline-block;
  vertical-align: middle;
  margin-inline-end: 10px;
}
.readerPanel.hebrew .sheetMetaDataBox .user {
  direction: rtl;
}
.sheetMetaDataBox {
  margin-block-end: 40px;
}
a.sheetAuthorName {
  color: var(--midrash-green);
  --english-font: var(--english-sans-serif-font-family);
  --hebrew-font: var(--hebrew-sans-serif-font-family);
  font-size: 16px;
  font-weight: 500;
  line-height: 18.75px;
  display: inline;
  margin-block-end: 10px;
}
a.sheetAuthorName:hover {
  text-decoration: none;
}
.sheetContentSidebar a.sheetAuthorName {
  display: block;
}
.sheetMetaDataBox .sidebarLayout .items {
  display: flex;
  justify-content: space-between;
  align-items: center;
}
.marginInlineIndent {
  margin-inline-start: 15px;
  margin-inline-end: 15px;
}
.sheetMetaDataBox .texts-properties-menu {
  top: 40px;
}
.sheetMetaDataBox .sidebarLayout {
  justify-content: space-between;
}
.sheetMetaDataBox .summary {
  --english-font: var(--english-sans-serif-font-family);
  --hebrew-font: var(--hebrew-sans-serif-font-family);
  font-size: 16px;
  font-weight: 500;
  line-height: 18.75px;
  color: var(--dark-grey);
  margin-block-end: 25px;
  text-align: initial;
}
.sheetMetaDataBox .title {
  --english-font: var(--english-sans-serif-font-family);
  --hebrew-font: var(--hebrew-sans-serif-font-family);
  font-size: 30px;
  font-weight: 500;
  line-height: 35.16px;
  margin-block-end: 15px;
  flex: 0 0 70%;
  text-align: initial;
}

.sheetMetaDataBox .title:empty:before {
  content: "Untitled";
  color: var(--medium-grey);
  position: relative;
  pointer-events: none;
  width: auto;
}
.sheetMetaDataBox .summary:empty:before {
  content: "Add a description...";
  color: var(--medium-grey);
  position: relative;
  pointer-events: none;
  width: auto;
}
.interface-hebrew .sheetMetaDataBox .summary:empty:before {
  content: "הוסף תיאור";
}
.interface-hebrew .sheetMetaDataBox .title:empty:before {
  content: "ללא שם";
}
.publishBox {
  text-align: start;
  border-radius: 6px;
  padding: 10px 20px;
  max-width: 540px;
  font-size: 16px;
  color: var(--dark-grey);
  height: 520px;
}
.publishBox .publishLabel {
  --english-font: var(--english-sans-serif-font-family);
  --hebrew-font: var(--hebrew-sans-serif-font-family);
  font-size: 14px;
  font-weight: 400;
  line-height: 18px;
  text-underline-position: from-font;
  text-decoration-skip-ink: none;
  color: var(--dark-grey);
  margin-bottom: 10px;
}

div.transparentBackground.publishBox {
  background-color: inherit;
  border-radius: 0px;
  padding: 0px 20px;
  color: inherit;
}

.publishBox .smallText .int-en, .publishBox .smallText .int-he.enInHe {
  color: var(--dark-grey);
}
.publishBox p.error {
  color: red;
}
.publishBox p {
  margin-bottom: 15px;
}
.publishBox .error .react-tags,
.publishBox textarea.error {
  border: 1px solid red;
}
.sheetMetaDataBox .publishBox .react-tags__selected {
  display: inline;
}
.sheetMetaDataBox .publishBox .react-tags__selected-tag {
  display: inline-block;
  box-sizing: border-box;
  margin: 0 6px 6px 0;
  padding: 6px 8px;
  border: none;
  border-radius: 6px;
  background: #FFFFFF;
  color: #000;
  /* match the font styles */
  font-family: inherit;
  font-size: inherit;
  line-height: inherit;
}
.sheetMetaDataBox .publishBox textarea, .sheetMetaDataBox .publishBox input, .sheetMetaDataBox .publishBox .react-tags {
  border-radius: 6px;
  border: none;
  width: 98%;
  padding: 7px;
  background: #EDEDEC;
  --english-font: var(--english-sans-serif-font-family);
  --hebrew-font: var(--hebrew-sans-serif-font-family);
  font-size: 16px;
  font-weight: 400;
  line-height: 18.75px;
  text-underline-position: from-font;
  text-decoration-skip-ink: none;
  margin-bottom: 10px;
}
.publishBox p strong {
  color: black;
  font-weight: 400;
}
.publishBox h3 {
  font-size: 22px;
  font-weight: 500;
  color: var(--dark-grey);
  margin-top: 12px;
  margin-bottom: 14px;
  text-transform: none;
  text-align: start;
}
.publishBox hr {
  border-bottom: none;
  border-right: none;
  border-left: none;
  border-top: 1px solid #CCC;
  margin-top: 20px;
}
.publishBox .smallText {
  color: var(--dark-grey)
}
.publishBox .react-tags {
  position: relative;
  padding: 10px 10px 4px 10px;
  border-radius: 6px;
  background-color: #fff;
  box-shadow: 0px 1px 3px rgba(0, 0, 0, 0.25);
  /* shared font styles */
  font-size: 16px;
  line-height: 1.2;
  color: var(--dark-grey);
  /* clicking anywhere will focus the input */
  cursor: text;
}
.publishBox .react-tags.is-focused {
  border-color: #B1B1B1;
}
.publishBox .react-tags__selected {
  display: inline;
}
.publishBox .react-tags__selected-tag {
  display: inline-block;
  box-sizing: border-box;
  margin: 0 6px 6px 0;
  padding: 6px 8px;
  border: none;
  border-radius: 6px;
  background: #EDEDEC;
  color: #000;
  /* match the font styles */
  font-family: inherit;
  font-size: inherit;
  line-height: inherit;
}
.publishBox .react-tags__search-input,
.publishBox .react-tags__search-input:focus,
.publishBox .react-tags__search-input:focus-visible {
  font-family: inherit;
  font-size: inherit;
  border: none;
  outline: none;
}
.publishBox .react-tags__search-input::placeholder {
  font-size: 16px;
  font-style: normal;
  font-family: var(--english-sans-serif-font-family);
}
body.interface-hebrew .publishBox .react-tags__search-input::placeholder,
body.interface-hebrew .publishBox textarea::placeholder {
  font-family: var(--hebrew-sans-serif-font-family);

}
.publishBox .react-tags__selected-tag:after {
  content: '\2715';
  color: #AAA;
  margin-inline-start: 8px;
  vertical-align: middle;
  font-size: 10px;
}
.publishBox .react-tags__selected-tag:hover,
.publishBox .react-tags__selected-tag:focus {
  border-color: #B1B1B1;
}
.publishBox .react-tags__search {
  display: inline-block;

  /* match tag layout */
  padding: 7px 2px;
  margin-bottom: 6px;

  /* prevent autoresize overflowing the container */
  max-width: 100%;
}
.publishBox .publishButton {
  margin: 18px 0;
  text-align: end;
}
.publishBox .publishButton .button.published {
  background-color: #EDEDEC;
  border: 1px solid #CCCCCC;
  color: var(--dark-grey)
}

.publishBox .publishButton .button {
  padding: 15px 20px;
}

.publishSettingsEditMode .publishButton {
  margin: 14px 0 0;
  text-align: end;
  flex-direction: row;
  justify-content: flex-end;
  display: flex;
}

.publishSettingsEditMode .publishButton .publishedText {
  text-align: start;
  margin-top: 5px;
  margin-bottom: 0px;
  margin-inline-start: 0px;
  margin-inline-end: 15px;
  font-size: var(--sans-serif-body-font-size);
  --english-font: var(--english-sans-serif-font-family);
  --hebrew-font: var(--hebrew-sans-serif-font-family);
  color: var(--dark-grey);
}

.publishSettingsEditMode .publishButton .publishedText .publishedTextBold {
  font-weight: bold;
  color: black;
}

.publishSettingsEditMode .button.published {
  background-color: #FFFFFF;
  border: 1px solid #CCCCCC;
  color: var(--dark-grey);
  height: fit-content;
  align-self: center;
  border-radius: 6px;
  box-sizing: border-box;
  box-shadow: none;
  padding: 9px 10px;
}

.publishBox .react-tags__suggestions ul {
  position: absolute;
  inset-inline-start: 0;  /* Note reduntant css rules below `body.interface-[hebrew|english]  .publishBox .react-tags__suggestions ul` */
  top: 100%;
  margin: 4px -1px;
  padding: 0;
  list-style: none;
  background: #fff;
  border: 1px solid #ccc;
  border-radius: 6px;
  min-width: 150px;
  max-width: 100%;
}
/* Reduntant given above `inset-inline-start` rule, but not standard on all browsers yet
RMN: 2021-04-22 */
body.interface-hebrew  .publishBox .react-tags__suggestions ul {
  right: 0;
}
/* Reduntant given above `inset-inline-start` rule, but not standard on all browsers yet
RMN: 2021-04-22 */
body.interface-english .publishBox .react-tags__suggestions ul {
  left: 0;
}
.publishBox .react-tags__suggestions li {
  border-bottom: none;
  padding: 6px 8px;
}
.publishBox .react-tags__suggestions li mark {
  text-decoration: none;
  background: none;
  font-weight: normal;
}
.publishBox .react-tags__suggestions li:hover {
  cursor: pointer;
  background: #eee;
}
.publishBox .react-tags__suggestions li.is-active {
  background: #eee;
}
.publishBox .react-tags__suggestions li.is-disabled {
  opacity: 0.5;
  cursor: auto;
}
.interface-hebrew .sheetMetaDataBox .authorStatement {
  direction: rtl;
}
.editorSaveStateIndicator{
  display: flex;
  align-items: center;
  gap: 0.4em;
  z-index: 1;
  background: white;
  padding: 3px;
}

.editorSaveStateIndicator.tooltip-toggle{
}
.interface-english .editorSaveStateIndicator.tooltip-toggle::before{
  margin-inline-start: 75px;
}
.editorSaveStateIndicator .saveStateMessage{
  font-family: Roboto;
  margin-inline-start: 2px;
  font-size: 16px;
  width: max-content;
}
.editorSaveStateIndicator .saveStateMessage a{
  font-family: Roboto;
  color: #18345D;
}
.interface-hebrew .editorSaveStateIndicator .saveStateMessage{
  direction: rtl;
}
.interface-hebrew .editorSaveStateIndicator {
  flex-direction: row-reverse;
}

.floatingEditorIcons{
  display: flex;
  position: sticky;
  flex-direction: row;
  justify-content: space-between;
  top: 80px;
  z-index: 1;
}
.interface-hebrew .floatingEditorIcons{
    flex-direction: row-reverse;
}

.editorSidebarToggle {
  height: 30px;
  width: 30px;
  border-radius: 30px;
  border: none;
  background-color: var(--sefaria-blue);
  cursor: pointer;
  box-shadow: 0px 1px 3px rgba(0, 0, 0, 0.25);
}
.interface-hebrew .editorSidebarToggle {
  left: 30px;
  right: auto;
}


.editorSidebarToggle:active {
  box-shadow: 0px 1px 1px rgba(0, 0, 0, 0.25);
}
.editorSidebarToggle::after {
  content: url("/static/img/3vdots.svg");
  top: 2px;
  position: relative;
}
.collectionListingImage {
  height: 100%;
  width: 100%;
  object-fit: cover;
  background-color: white;
}
.collectionListingImage.default {
  width: 80%;
  height: 80%;
  margin: 10%;
  opacity: 0.4;
}
.collectionListingName {
  display: block;
  font-size: 30px;
  color: #000;
  margin-bottom: 5px;
}
.collectionListingName:hover {
  color: #333;
}
.collectionListingDetails .collectionListingSheetCount {
  color: #999 !important;
  font-size: 14px !important;
  font-family: Roboto !important;
  font-weight: 400 !important;
  line-height: 18px !important;
}
.collectionListingMembership {
  text-transform: capitalize;
}
.collectionListingDetailSeparator {
  margin: 8px;
}
.collectionInfo {
  margin-bottom: 35px;
}
.interface-hebrew .collectionInfo .he {
  display: inline;
}
.interface-hebrew .collectionInfo .en {
  display: none;
}

.collectionPage .collectionLabel {
  text-transform: uppercase;
  color: var(--dark-grey);
  font-size: 16px;
  letter-spacing: 2px;
  display: block;
  margin-bottom: 25px;
}
.collectionPage a:hover {
  color: inherit;
}
.collectionPage .collectionWebsite {
  display: block;
  font-size: 16px;
  margin-top: 15px;
  color: #4B71B7;
  direction: ltr;
}
.collectionPage .collectionDescription {
  font-size: 16px;
  color: var(--dark-grey);
  line-height: 1.3;
}
.collectionPage .collectionDescription .dedication {
  --hebrew-font: var(--hebrew-serif-font-family);
  --english-font: var(--english-serif-font-family);
}

.collectionPage .collectionDescription .en .dedication {
  font-style: italic;
  font-size: 18px;
  display: block;
}
.collectionPage .collectionDescription .he .dedication {
  font-size: 20px;
  display: block;
}
.collectionPage .bubbleTab {
  font-size: 16px;
}
.collectionPage .tagsList {
  --hebrew-font: var(--hebrew-serif-font-family);
  --english-font: var(--english-serif-font-family);
}
.collectionPage .emptyMessage .button {
  margin-top: 22px;
}
.collectionPage .emptyMessage .button:hover {
  color: white;
}
.collectionContentsTab .gridBox {
  margin-bottom:  30px;
}
.collectionPage .collectionContentsSectionLabel {
  color: var(--dark-grey);
  size: 16px;
  margin: 30px 0 12px 0;
}
.collectionPage .collectionContentsTag {
  font-size: 24px;
}
.collectionPage .sheetIcon {
  display: none;
}
.collectionPage .filterable-list .sheet a.sheetTitle {
  font-size:  24px;
}
.collectionPage .searchInCollectionLink {
  font-size:  16px;
  color: var(--dark-grey);
  margin-top: 20px;
  display: block;
}
.collectionInvitationBox {
  padding-bottom: 20px;
}
.collectionInvitationBox .button {margin: 0;}
.collectionSheetInner {
  display: flex;
}
.collectionSheetInnerContent {
  flex: 1;
}
.sheet .sheetTitleText {
  font-family: Roboto;
  font-size: 16px;
  font-weight: 600;
  line-height: 18.75px;
}
.sheetListingPinButton {
  display: none;
  opacity: 0.3;
  cursor: pointer;
}
.sheet:hover .sheetListingPinButton.active {
  display: block;
}
.sheetListingPinButton.pinned {
  display: block;
  opacity: 0.6;
}
#collectionInvitationInput {
  box-shadow: 0 1px 3px rgba(0,0,0,0.2);
  border: none;
  margin-inline-end: 10px;
  font-size: 18px;
  position: relative;
  border-radius: 7px;
  box-sizing: border-box;
  width: 215px;
  padding: 10px 15px;
}
.collectionInvitationBoxMessage {
  font-size: 18px;
  padding: 12px 0 0;
  text-align: center;
}
.flexLineBreak {
  width: 100%;
  height: 0;
}
.collectionPage .collectionMemberListing {
  padding-bottom: 24px;
  font-family: "Roboto", "Helvetica Neue", "Helvetica", sans-serif;
  font-size: 16px;
  color: var(--dark-grey);
  display: flex;
  flex-direction: row;
  justify-content: start;
}
.collectionMemberListingPic {
  margin-inline-end: 10px;
}
.collectionMemberListingPic.invitation {
  background-color: var(--medium-grey);
  border-radius: 1000px;
  width: 40px;
  height: 40px;
  line-height: 40px;
  text-align: center;
}
.collectionMemberListingName {
  color: black;
}
.collectionMemberListingRole {
  color: var(--dark-grey);
  font-size: 13px;
  margin-top: 4px;
}
.collectionMemberListingText {
  position: relative;
}
.collectionPage .collectionMemberListing .collectionMemberListingActions {
  display: none;
}
.collectionPage .collectionMemberListing:hover .collectionMemberListingActions {
  display: inline-flex;
}
.collectionMemberListingActions .collectionMemberListingActionsButton {
  cursor: pointer;
  color: var(--dark-grey);
  margin-inline-start: 8px;
}
.collectionMemberListingActionsMenu {
  position: absolute;
  left: 0;
  top: 46px;
  line-height: 30px;
  background-color: white;
  border: 1px solid #ccc;
  border-radius: 4px;
  color: var(--medium-grey);
  font-size: 15px;
  z-index: 1;
}
.interface-hebrew .collectionMemberListingActionsMenu {
  right: 0;
  left: unset;
}
.collectionMemberListingActionsMenu .action {
  padding: 4px 10px;
  cursor: pointer;
  white-space: nowrap;
}
.collectionMemberListingActionsMenu .action:hover {
  background-color: #eee;
}
.collectionMemberListingActionsMenu .action + .action {
  border-top: 1px solid #ccc;
}
.collectionMemberListingActionsMenu .role {
  font-size: 17px;
  margin-right: 4px;
}
.collectionMemberListingActionsMenu .role.current {
  color: var(--dark-grey);
}
.collectionInvitationListing {
  display: inline-block;
  min-height: 50px;
  line-height: 50px;
}
.topicFilterBox {
  display: flex;
  align-items: center;
  margin-bottom: 30px;
  background-color: var(--lighter-grey);
  border-radius: 100px;
  padding: 0 10px;
  margin-top: 0;
  width: 285px;
  max-width: 100%;
}
.singlePanel .topicFilterBox {
  margin-top: 20px;
}
.topicFilterBox .searchIcon {
  height: 18px;
  width: 18px;
  opacity: 0.4;
}
.topicFilterInput {
  padding: 0px 10px;
  line-height: 30px;
  flex: 1;
  box-sizing: border-box;
  border: none;
  background: transparent;
  font-size: 18px;
}
.topicsFilterReset {
  cursor: pointer;
  color: var(--medium-grey);
}
.topicsFilterResetIcon {
  height: 16px;
  width: 16px;
  margin-inline-start: 8px;
  vertical-align: -2px;
}
.alphabeticalTopicsNav {
  color: var(--dark-grey);
  margin-bottom: 5px;
}
.alphabeticalTopicsNav a {
  display: inline-block;
  margin-bottom: 10px;
}
.alphabeticalTopicsNav a + a {
  margin-inline-start: 10px;
}
.allTopicsList {
  min-height: 500px;
}
.topicPanel .topicLabel {
  text-transform: uppercase;
  font-weight: lighter;
  margin-bottom: 10px;
  font-size: 14px;
}
.topicPanel .topicLabel a {
  color: #8E8E8E;
}
.topicPanel .sideColumnMore {
  cursor: pointer;
  font-size: 16px;
  line-height: 26px;
  color: var(--dark-grey);
}
.topicPanel .sideColumnMore:hover {
  cursor: pointer;
  text-decoration: underline;
}
.topicPanel .sourceList {
  min-height: 500px;
}
.topicPanel .sourceList .loadingMessage {
  text-align: center;
}
.topicPanel .topicSource {
  margin-bottom: 40px;
  cursor: pointer;
  position: relative;
}
.topicPanel .topicSource .title {
  font-weight: bold;
}
.topicPanel .topicSource .score {
  font-size: 17px;
  color: #333;
  font-weight: normal;
  white-space: nowrap;
  border-radius: 4px;
  padding: 3px;
}
.topicPanel .topicSource .score:hover {
  background-color: #EEE;
}
.topicPanel .topicSource .score:active {
  background-color: #DDD;
}
.hebrew .topicPanel .topicSource .score {
  right: auto;
  left: 5px;
}
.topicPanel .topicSource .score img {
  width: 15px;
  height: 15px;
  vertical-align: middle;
  margin: -4px 0 0 2px;
  opacity: 0.6;
}

.sheetCollectionsList ul {
  list-style-type: none;
  padding-inline-start: 0;
  --english-font: var(--english-sans-serif-font-family);
  --hebrew-font: var(--hebrew-sans-serif-font-family);
  font-size: 16px;
  font-weight: 400;
  line-height: 18.75px;
}
.sheetCollectionsList ul li {
  margin-block-end: 10px;
}

.sheetContentSidebar h3 {
  text-transform: none;
  color: var(--dark-grey);
  font-size: var(--sans-serif-h3-font-size);
  --english-font: var(--english-sans-serif-font-family);
  --hebrew-font: var(--hebrew-sans-serif-font-family);
  margin-bottom: 17px;
  margin-top: 36px;
  padding-bottom: 18px;
  border-style: none none solid none;
  border-color: var(--light-grey);
  border-width: 1px;
}

.translationsHeader {
  margin-bottom: 35px;
}

.translationsHeader h3 {
  text-transform: none;
  color: var(--dark-grey);
  font-size: var(--sans-serif-h3-font-size);
  --english-font: var(--english-sans-serif-font-family);
  --hebrew-font: var(--hebrew-sans-serif-font-family);
  margin-bottom: 12px;
  margin-top: 0;
}

.translationsHeader .translationsDesc {
  font-size: var(--sans-serif-body-font-size);
  color: var(--dark-grey);
}

.aboutSheetPanel hr {
  height: 0px;
  border: 1px solid var(--light-grey);
}

.aboutSheetPanel h2 {
  font-size: var(--serif-h3-font-size);
  color: #000000;
  text-transform: none;
  margin: 0px;
}

.aboutSheetPanel h3.aboutSheetSubtitle {
  --english-font: var(--english-sans-serif-font-family);
  --hebrew-font: var(--hebrew-sans-serif-font-family);
  margin-top: 5px;
  margin-bottom: 20px;
}

div.aboutSheetMetadata {
  color: var(--medium-grey);
  --english-font: var(--english-sans-serif-font-family);
  --hebrew-font: var(--hebrew-sans-serif-font-family);
  font-size: var(--sans-serif-small-font-size);
  display: flex;
  flex-direction: column;
  margin: 10px 0px;
}
div.aboutSheetMetadata span:not(:first-child)::before{
  content: '•';
  margin-inline-start: 4px;
  margin-inline-end: 4px;
}

.hebrew .topicPanel .topicSource .score img {
  margin: -4px 2px 0 0;
}
.note a {
  color: #333;
  text-decoration: underline;
}
.noteListing {
  margin-bottom: 30px;
  border-bottom: 1px solid #ccc;
  padding-bottom: 10px;
}
.noteListing a:hover {
  text-decoration: none;
}
.noteListing .textRange .title {
  font-size: 18px;
  color: var(--medium-grey);
  margin-bottom: 10px;
}
.noteListing .textRange .title:hover {
  text-decoration: underline;
}
.noteListing .textRange .text {
  font-size: 18px;
  font-style: italic;
  color: var(--medium-grey);
  margin-bottom: 18px;
}
.noteListing .textRange .text .he {
  font-style: normal;
}
.noteListing .segment {
  display: block;
}
.noteListing .note {
  font-size: 18px;
}
.noteListing .actionButtons {
  visibility: hidden;
  float: right;
  display: inline-block;
  cursor: pointer;
}
.interface-hebrew .noteListing .actionButtons {
  float: left;
}
.noteListing:hover .actionButtons {
  visibility: visible;
}
.noteListing .actionButtons img {
  width: 16px;
  height: 16px;
}
.noteListing .actionButtons img + img {
  margin: 0 0 0 10px;
}
.interface-hebrew .noteListing .actionButtons img + img {
  margin: 0 10px 0 0;
}
.noteListing:hover .actionButtons img:hover {
  opacity: 0.6;
}
.noteListing .mask {
  background-color: white;
  opacity: 0.5;
}
.addToSourceSheetModal {
  position: absolute;
  display: block;
  left: 40%;
  top: 240px;
  width: 330px;
  padding: 20px;
  background: #FBFBFA;
  border: #ccc 1px solid;
  border-radius: 4px;
  box-shadow: 0 0 10px #ccc;
  z-index: 200;
}
.addToSourceSheetModal .closeButton {
  margin-bottom: 10px;
  cursor: pointer;
  height: 18px;
  width: 18px;
  float: right;
}
.searchBox .keyboardInputInitiator {
    opacity: 0.4;
    width: 22px;
    height: 20px;
    padding: 4px 7px 2px;
    position: initial;
    vertical-align: 0px;
}
.searchBox.TopicSearchBox {
  margin: 30px 0px 20px 30px;
}
.searchBox.TopicSearchBox input {
  padding: 15px;
  box-sizing: border-box;
  box-shadow: 0px 1px 3px rgba(0, 0, 0, 0.25);
  border: none;
  height: 40px;
  width: 209px;
  font-family: "adobe-garamond-pro", "Crimson Text", Georgia, serif;
  border-radius: 6px;
  font-size: 18px;
  color: #000000;
}
.searchBox.TopicSearchBox input.selected {
  color: var(--commentary-blue);
}
.header .searchBox .keyboardInputInitiator {
    display: none;
}
body #keyboardInputMaster {
    opacity: 1;
    background-color: #FBFBFA;
    border: 1px solid #ccc;
    padding: 5px;
    box-shadow: none;
    border-radius: 0.3em;
    /*position: relative;
    top: 100px;
    left: 395px;*/
}
body #keyboardInputMaster thead {
  display: none;
}
body #keyboardInputMaster tbody tr td table{
    border-spacing: 2px 2px;
}
body #keyboardInputMaster tbody tr td table tbody tr td{
    border: 0.5px solid #eee;
    background: white;
    font-family: "Heebo","Roboto", sans-serif;
    min-width: 15px;
    vertical-align: middle;
    padding: 2px 8px;
    text-align: center;
    font-size: 14px;
    color: #333;
}
body #keyboardInputMaster tbody tr td table tbody tr td:hover,
body #keyboardInputMaster tbody tr td table tbody tr td:active,
body #keyboardInputMaster tbody tr td table tbody tr td.pressed{
    border: 1px solid #eee;
    background: #eee;
}
.calendarRefs {
  margin-bottom: 16px;
}
.calendarRef {
  font-size: 18px;
  color: var(--dark-grey);
  display: flex;
  margin: 2px 0;
}
.calendarRef a {
  color: inherit;
}
.calendarRef img {
  margin-top: 2px;
}
#editCollectionPage {
  width: 90%;
  max-width: 660px;
  margin: 0 auto;
  padding: 80px 0 100px;
}
.onoffswitch {
  position: relative;
  width: 70px;
  display: inline-block;
  -webkit-user-select:none;
  -moz-user-select:none;
  -ms-user-select: none;
}
.readerNavMenu .content #editCollectionPage .onoffswitch-checkbox {
  display: none;
}
.readerNavMenu .content #editCollectionPage .onoffswitch-label {
  display: block;
  height: auto;
  overflow: hidden;
  cursor: pointer;
  border-radius: 20px;
}
.onoffswitch-inner {
  display: block;
  width: 200%;
  margin-left: -100%;
  transition: margin 0.3s ease-in 0s;
}
.interface-hebrew .onoffswitch-inner {
  margin-right: -100%;
}
.onoffswitch-inner:before, .onoffswitch-inner:after {
  display: block;
  float: left;
  width: 50%;
  height: 36px;
  padding: 0;
  line-height: 36px;
  font-size: 14px;
  color: white;
  box-sizing: border-box;
}
.onoffswitch-inner:before {
  content: "Yes";
  padding-left: 10px;
  background-color: #212D4F;
  color: #FFFFFF;
}
.interface-hebrew .onoffswitch-inner:before{
  content: "לא";
  padding-right: 10px;
}
.onoffswitch-inner:after {
  content: "No";
  padding-right: 10px;
  background-color: #212D4F;
  color: #fff;
  text-align: right;
}
.interface-hebrew .onoffswitch-inner:after {
  text-align: left;
  padding-left: 10px;
}
.interface-hebrew .onoffswitch-inner:after{
    content: "כן";
}
.onoffswitch-switch {
  display: block;
  width: 31px;
  margin: 1px;
  background: #FFFFFF;
  position: absolute;
  top: 0;
  bottom: 0;
  height: 30px;
  right: 36px;
  border: 2px solid #999999;
  border-radius: 26px;
  transition: all 0.3s ease-in 0s;
}
.onoffswitch-checkbox:checked + .onoffswitch-label .onoffswitch-inner {
  margin-left: 0;
}
.interface-hebrew .onoffswitch-checkbox:checked + .onoffswitch-label .onoffswitch-inner {
  margin-right: 0;
}
.onoffswitch-checkbox:checked + .onoffswitch-label .onoffswitch-switch {
  right: 0px;
}
.readerNavMenu .content #editCollectionPage {
  padding: 20px 0 40px;
  min-height: auto;
  overflow: visible;
}
#editCollectionPageContainerInner {
  position: relative;
}
#editCollectionPage :not(h1) .int-en {
  font-family: "Roboto", "Helvetica Neue", "Helvetica", sans-serif;
}
#editCollectionPage :not(h1) .int-he {
  font-family: "Heebo", sans-serif;
}
#editCollectionPage .field {
  box-sizing: border-box;
  width: 100%;
  display: inline-block;
  vertical-align: top;
  padding: 12px;
}
#editCollectionPage .field.halfWidth {
  width: 50%;
  display: inline-block;
}
#editCollectionPage .field.quarterWidth {
  width: 25%;
  display: inline-block;
}
#editCollectionPage .field.threeQuarterWidth {
  width: 75%;
  display: inline-block;
}
#editCollectionPage .field > label {
  display: block;
  margin-bottom: 15px;
  color: var(--dark-grey);
}
#editCollectionPage input,
#editCollectionPage textarea {
  display: block;
  width: 100%;
  padding: 15px 12px;
  border-radius: 5px;
  border: none;
  box-sizing: border-box;
  box-shadow: 0 1px 3px rgba(0,0,0,0.2);
  font-family: "Roboto", "Helvetica Neue", "Helvetica", sans-serif;
  color: #333;
  font-size: 14px;
}
.interface-hebrew #editCollectionPage input,
.interface-hebrew #editCollectionPage textarea {
  font-family: "Heebo", sans-serif;
}
#editCollectionPage .hiddenFileInput {
  width: 0.1px;
  height: 0.1px;
  opacity: 0;
  overflow: hidden;
  position: absolute;
  z-index: -1;
}
#editCollectionPage .collectionImage {
  max-width: 200px;
  margin-bottom: 5px;
  display: block;
}
#editCollectionPage .helperText {
  color: var(--medium-grey);
  font-size: 13px;
  width: 500px;
}
#editCollectionPage .collectionHeaderBox {
  width: 100%;
  background-color: white;
  margin-bottom: 5px;
}
#editCollectionPage .collectionHeader {
  float: right;
  max-width: 100%;
}
#editCollectionPage .deleteCollection {
  cursor: pointer;
  margin: 30px 10px;
  color: var(--medium-grey);
  text-align: right;
}
#editCollectionPage .deleteCollection:hover {
  text-decoration: underline;
}
.dropdown {
  position: relative;
}
.dropdown .dropdownMain {
  background: white;
  box-shadow: 0 1px 3px rgba(0,0,0,0.2);
  border-radius: 7px;
  padding: 16px 22px;
  font-size: 16px;
  margin-bottom: 10px;
  cursor: pointer;
  line-height: 19px;
  color: var(--dark-grey);
  display: flex;
  justify-content: space-between;
  flex-direction: row;
}
.dropdown .dropdownMain.selected{
  color: var(--selected-option);
}
.dropdown .dropdownList .dropdownOption {
  font-size: 18px;
  cursor: pointer;
  padding: 0 22px;
  margin: 26px 0;
  border: none;
  color: var(--dark-grey);
  font-style: normal;
  font-weight: normal;
  font-size: 16px;
  line-height: 19px;
}
.dropdown .dropdownOpenButton {
  margin-inline-start: 6px;
  cursor: pointer;
  color: var(--dark-grey);
  font-size: 18px;
}
.interface-hebrew .dropdownOpenButton {
  float: left;
  margin-left: 0;
}
.dropdown .dropdownListBox {
  position: absolute;
  z-index: 1;
  margin-top: -14px;
  width: 100%;
  box-sizing: border-box;
  box-shadow: 0 1px 3px rgba(0,0,0,0.2);
  background: white;
  border-bottom-left-radius: 7px;
  border-bottom-right-radius: 7px;
}
.dropdown .dropdownList {
  color: var(--medium-grey);
  background-color: white;
  box-sizing: border-box;
  padding: 0;
  max-height: 250px;
  overflow-x: hidden;
  overflow-y: scroll;
  border-bottom-left-radius: 7px;
  border-bottom-right-radius: 7px;
}
.dropdown .dropdownList:focus {
  outline: none; /* hide focus ring on container; focus is shown on the active option */
}

/* Apply default browser focus outline to dropdown elements when tabbing - matches header dropdown pattern */
body:not(.user-is-tabbing) .dropdownItem:focus,
body:not(.user-is-tabbing) .dropdownOption:focus,
body:not(.user-is-tabbing) div[role="button"]:focus,
body:not(.user-is-tabbing) .dropdownLinks-button img:focus,
body:not(.user-is-tabbing) .header-dropdown-button:focus {
  outline: none;
}

/* Add browser-like focus outline for dropdown buttons when tabbing */
body.user-is-tabbing div[role="button"]:focus,
body.user-is-tabbing .dropdownLinks-button img:focus,
body.user-is-tabbing .header-dropdown-button:focus {
  outline: 2px solid var(--focus-blue);
  outline-offset: 2px;
}

/* Reset button styling for header dropdown buttons to match original image appearance */
.header-dropdown-button {
  background: none;
  border: none;
  padding: 0;
  margin: 0;
  cursor: pointer;
  display: inline-block;
}

.singlePanel .dropdown .dropdownList {
  max-height: 150px;
}
.dropdown .dropdownList .dropdownOption.selected {
  color: var(--selected-option);
}
.addToSourceSheetBox .dropdownMain.noselect {
  display: flex;
  justify-content: space-between;
  align-items: center;
  align-content: flex-start;
  text-align: start;
}
.addToSourceSheetBox .dropdownMain.noselect::before{
  content: url("/static/img/sheet.svg");
  opacity: 0.4;
  display: inline-block;
  margin-inline-end: 10px;
  transform: scale(0.8);
  vertical-align: text-bottom;
  line-height: 10px;
}
.addToSourceSheetBox .dropdownMain.noselect::after{
  content: url("/static/icons/chevron.svg");
  margin-inline-start: auto;
  opacity: 0.4;
  height: 24px;
  transform: scale(0.6) rotate(90deg);
  transform-origin: center center;
}
.addToSourceSheetBox .dropdownMain.noselect.open::after{
  transform: scale(0.6) rotate(-90deg);
  transform-origin: center center;
}
.addToSourceSheetBox .dropdownMain .loadingMessage {
  margin: 0;
}
.addToSourceSheetBoxTitle{
  font-style: normal;
  font-weight: normal;
  font-size: 13px;
  line-height: 15px;
  color: var(--medium-grey);
  margin-bottom: 11px;
}
.addToSourceSheetBox .selectedRef{
  padding: 0;
  font-size: 16px;
  margin-bottom: 15px;
  cursor: default;
  background: transparent;
  box-shadow: none;
  border: 0;
  border-radius: 0;
  text-align: start;
}
.addToSourceSheetBox .selectedRef span{
  font-family: "adobe-garamond-pro", "Crimson Text", Georgia, "Times New Roman", serif;
  font-style: normal;
  font-weight: normal;
  font-size: 18px;
  line-height: 25px;
  color: var(--dark-grey);
}
.readerPanel.hebrew .addToSourceSheetBox .selectedRef span{
  font-family: "Taamey Frank", "adobe-garamond-pro", "Crimson Text", Georgia, "Times New Roman", serif;
  font-size: 1.2em;
}
.addToSourceSheetBox .dropdown .dropdownList .dropdownOption::before{
  content: url("/static/img/sheet.svg");
  opacity: 0.4;
  display: inline-block;
  margin-inline-end: 10px;
  transform: scale(0.8);
  vertical-align: text-bottom;
  line-height: 10px;
}
#footer {
  background-color: white;
  border-top: 1px solid #F4F4F4;
  overflow: hidden;
  padding: 18px 40px 70px 40px;
  text-align: left;
  color: var(--medium-grey);
}
.singlePanel #footer {
  padding: 18px 15px 70px 15px;
}
#footer a {
  display: block;
  color: var(--dark-grey);
}
.interface-hebrew #footer{
  direction: rtl;
  text-align: right;
}
.interface-english #footer .int-he {
  display: none;
}
.interface-hebrew #footer .int-he {
  display: inline;
  text-align: right;
}
#footerInner {
  max-width: 1000px;
  margin: 0 auto;
}
#footer .section {
  display: inline-block;
  vertical-align: top;
  width: 200px;
  margin: 20px 0;
}
.interface-english #footer .section {
  text-align: left;
}
.interface-hebrew #footer .section {
  text-align: right;
}
#footer .section .header {
  color: #000;
  margin-bottom: 18px;
  font-weight: normal;
  font-size: 16px;
}
#footer .section.last {
  float: right;
  text-align: right;
}
.interface-hebrew #footer .section.last {
  float: left;
  text-align: left;
}
#footer .section a {
  font-size: 16px;
  margin: 2px 0;
}
#footer .fa {
  margin: 0 3px;
}
#footer .header.connect {
  text-transform: uppercase;
}
.newsletterSignUpBox {
  position: relative;
  margin-bottom: 4px;
}
.newsletterSignUpBox .newsletterInput {
  border-radius: 6px;
  padding: 10px 32px 12px 16px;
  width: 150px;
  font-size: 15px;
  border: 1px solid #EEE;
  margin-bottom: 6px;
  color: #333;
}
.newsletterSignUpBox .educatorNewsletterInput {
  padding: 10px;
  -webkit-appearance: auto
}
.newsletterSignUpBox img {
  height: 18px;
  width: 18px;
  opacity: 0.2;
  position: absolute;
  top: 10px;
  right: 12px;
}
.interface-hebrew .newsletterSignUpBox .newsletterInput {
  padding: 8px 16px 11px 32px;
}
.interface-hebrew .newsletterSignUpBox img {
  right: auto;
  left: 12px;
  transform: scale(-1, 1);
}
.newsletterEducatorOption {
  font-size: 14px;
  padding: 0px 3px;
  margin-top: 2px;
}
.newsletterSignUpBox .subscribeMessage {
  margin: 4px 0 14px 0;
  font-size: 14px;
  font-family: "Roboto", "Helvetica Neue", "Helvetica", sans-serif;
  font-style: italic;
  text-align: center;
  direction: ltr;
}
#footer .section.connect a {
  display: inline;
  margin: 0 4px;
}
#footer .section.connect .socialLinks a {
  color: var(--dark-grey);
}
#footer #siteLanguageToggle {
  color: var(--medium-grey);
  margin-top: 30px;
  font-size: 15px;
}
#footer #siteLanguageToggle #siteLanguageToggleLabel {
  display: block;
  text-transform: uppercase;
  color: #000;
}
#footer a#siteLanguageEnglish,
#footer a#siteLanguageHebrew {
  font-family: "Roboto", "Helvetica Neue", "Helvetica", sans-serif;
  cursor: pointer;
  color: var(--dark-grey);
  display: inline;
  margin: 0 3px;
}
#footer #siteLanguageEnglish:hover,
#footer #siteLanguageHebrew:hover {
  text-decoration: underline;
}
#footer a#siteLanguageHebrew {
  font-family: "Heebo", sans-serif;
}
.gemarra-regular, .gemarra-italic {
  font-weight: bold;
}
.it-text, .gemarra-italic {
  font-style: italic;
}
.categoryAttribution a {
  color: inherit;
}
.bubbleTab {
  padding: 10px 25px;
  margin: 3px;
  background-color: white;
  border-radius: 20px;
  border: 1px solid #DADADA;
  display: inline-block;
  font-size: 12px;
  color: var(--medium-grey);
  font-family: "Roboto", "Helvetica Neue", "Helvetica", sans-serif;
  letter-spacing: 1px;
  cursor: pointer;
}
.bubbleTab:hover {
  text-decoration: none;
}
.bubbleTab.active {
  color: #333;
}
.aboutBox .detailsSection{
  margin-bottom: 40px;
}
.aboutBox .aboutHeader {
  color: var(--dark-grey);
  padding-bottom: 13px;
  margin: 0;
  margin-bottom: 15px;
  text-align: initial;
  text-transform: none;
  font-size: 22px;
  border-bottom: solid 1px var(--light-grey);
  --english-font: var(--english-sans-serif-font-family);
  --hebrew-font: var(--hebrew-sans-serif-font-family);
}
.aboutBox .aboutTitle {
  padding: 10px 0 10px 0;
  display: inline-block;
  font-style: normal;
  font-weight: normal;
  font-size: 24px;
  line-height: 29px;
  color: #000000;
}
.aboutBox .tocCategory{
  display: block;
  margin-bottom: 17px;
  font-size: 16px;
  line-height: 19px;
  letter-spacing: 2px;
  text-transform: uppercase;
  color: var(--dark-grey);
}
.aboutBox .aboutSubtitle {
  font-style: italic;
  font-weight: normal;
  font-size: 18px;
  line-height: 22px;
  color: var(--dark-grey);
}
.aboutBox .aboutSubtitle .he {
  font-style: normal;
}
.aboutBox .aboutAuthor{
  font-size: 16px;
  line-height: 19px;
  color: var(--dark-grey);
  margin-bottom: 22px;
  display: flex;
}
.readerPanel.hebrew .aboutBox .aboutAuthor .aboutAuthorInner{
  direction: rtl;
}
.aboutBox .aboutAuthor .authorName{
  margin-inline-start: 5px;
  color: black;
}
.aboutBox .aboutDesc {
  margin: 15px 0 15px 0;
  font-style: normal;
  font-weight: normal;
  font-size: 16px;
  line-height: 19px;
  color: var(--dark-grey);
}
.aboutBox .aboutComposed{
  font-size: 14px;
  line-height: 18px;
  color: var(--medium-grey);
}
.guideBox .guideHeader {
  color: var(--dark-grey);
  padding-bottom: 13px;
  margin: 0;
  margin-bottom: 15px;
  text-align: initial;
  text-transform: none;
  font-size: 22px;
  border-bottom: solid 1px var(--light-grey);
  --english-font: var(--english-sans-serif-font-family);
  --hebrew-font: var(--hebrew-sans-serif-font-family);
}

.guideBox .guideHeader i {
  margin-right: 8px;
  font-size: 18px;
  cursor: pointer;
}

.guideBox .guideTitle {
  padding: 10px 0 10px 0;
  display: inline-block;
  font-style: normal;
  font-weight: normal;
  font-size: 24px;
  line-height: 29px;
  color: #000000;
}
.guideBox .guidePromptBox {
  direction: ltr;
  margin-bottom: 20px;
  border-radius: 10px;
  padding: 8px 15px;
  border: 2px solid var(--mishnah-blue);
  background-color: #FFFFFF;
  cursor: pointer;
}
.guideBox .guidePromptBox p {
  font-size: 16px;
}
.guideBox .guidePromptBox span {
  font-size: 14px;
  color: var(--medium-grey);
  margin-top: 10px;
}
.readerApp.interface-hebrew .aboutBox .versionDetails,
.readerApp.interface-hebrew .versionsBox .versionDetails {
  text-align: right;
}
.aboutBox .versionDetails .separator,
.versionsBox .versionDetails .separator {
  margin: 0 3px;
}
.aboutBox .currVersionSection, .aboutBox .alternateVersionsSection {
  padding-bottom: 30px;
}
.aboutBox .versionsBox .language-block:first-child .versionBlock:first-child {
  border-top: none;
  padding-top: 10px;
}
.aboutBox .currVersionSection .versionBlock + .versionBlock {
    border-top: solid 1px #CCC;
    padding-top: 20px;
    margin-top: 20px;
}
.version-with-buy-button {
  display: flex;
  flex-direction: column;
}
.version-with-buy-button .version-text-image{
  display: flex;
  justify-content: space-between;
}
.version-with-buy-button .version-text-image .versionBlock{
  align-self: flex-start;
}
.versionsBox .version-with-buy-button{
    border-top: solid 1px #CCC;
}
.versionsBox .version-with-buy-button .versionBlock{
    border-top: none;
}
.versionsBox .version-with-buy-button .version-text-image .version-with-buy-button-image
{
  padding: 20px;
}
.versionsBox .version-with-buy-button .version-with-buy-button-link{
    padding: 10px 20px;
}
.version-with-buy-button .version-with-buy-button-link{
  align-content: flex-start;
  min-width: 50%;
}
.version-with-buy-button .version-with-buy-button-link a.button{
  color: #FFFFFF;
  padding: 7px 20px;
}
.version-with-buy-button .version-text-image .version-with-buy-button-image img.buy-img {
    height: 85px;
    border-radius: 2px;
}
.versionsBox .versionLanguage {
  padding-bottom: 15px;
  letter-spacing: 1px;
  font-style: normal;
  font-weight: normal;
  font-size: 16px;
  line-height: 19px;
  color: var(--dark-grey);
}
.interface-hebrew .versionsBox .versionLanguage {
  direction: rtl;
}
.versionsBox div:not(:first-child) .versionLanguage {
  padding-top: 25px;
}
.versionsBox .versionLanguage .versionCount {
  color: var(--medium-grey);
}
.versionsBox a.selectButton:not(.version-with-preview-title-line .selectButton) {
  font-style: normal;
  font-weight: normal;
  font-size: 13px;
  color: var(--dark-grey);
  box-shadow: 0 1px 2px #999;
  padding: 2px 8px;
  background-color: white;
  border-radius: 4px;
  line-height: 18px;
  cursor: pointer;
}
.versionsBox a.selectButton.currSelectButton:not(.version-with-preview-title-line .selectButton) {
  background-color: #212E50;
  text-decoration: none;
  cursor: default;
  line-height: 20px;
  color: #FFFFFF;
}
.versionsTextList .topFiltersInner .uppercase {
  text-transform: none;
}
span.purim-emoji img{
  height: 25px;
  width: 25px;
}

/* Sheets */

.sheetsInPanel {
  overflow-y: scroll;
  overflow-x: hidden;
  height: 100%;
  padding: 0 15px;
  box-sizing: border-box;
  position: relative;
}
.sheetContent .collectionsWidgetDone .button, .sheetContentSidebar .largeFollowButton {
  background-color: var(--midrash-green);
}
.sheetContentSidebar .largeFollowButton {
  --english-font: var(--english-sans-serif-font-family);
  --hebrew-font: var(--hebrew-sans-serif-font-family);
  font-size: 14px;
  font-weight: 400;
  line-height: 18px;
  min-height: 31px;
  height: 31px;
}

.sheetContent {
  width: 100%;
  box-sizing: border-box;
  font-size: 2.2em;
  line-height: 1.6;
  text-align: justify;
  background-color: inherit;
  margin: 0 auto;
  max-width: 760px;
  position: relative;
  padding: 0 30px;
}
.sheetContent .ref {
  cursor: pointer;
  color: var(--medium-grey);
  font-size: 1em;
}
.sheetContent .ref a {
  color: var(--medium-grey);
}
.sheetContent img {
  max-width: 100%;
}
.sheetContent table {
  margin: auto;
  max-width: 100%;
  width: 100%;
  border-collapse: collapse;
  table-layout: fixed
}
.sheetContent table th,
.sheetContent table td {
  padding: 10px;
  border-top: 1px solid #E6E5E6;
  vertical-align: top;
}
.sheetContent table thead th {
  vertical-align: bottom;
  border-bottom: 2px solid #E6E5E6;
  border-top: none;
}
.sheetContent table th:first-of-type,
.sheetContent table tr td:first-of-type {
  padding-left: 0;
}
.sheetContent table th:last-of-type,
.sheetContent table tr td:last-of-type {
  padding-right: 0;
}
.sheetContent tbody {
  width: 100%;
}
.sheetContent .center {
  text-align: center;
}
.readerPanel .sheetItem {
  position: relative;
}
.heLeft.bilingual section.SheetSource .sheetItem.enOnly > .en,
.heLeft.bilingual section.SheetSource .sheetItem.heOnly > .he,
.heRight.bilingual section.SheetSource .sheetItem.enOnly > .en,
.heRight.bilingual section.SheetSource .sheetItem.heOnly > .he {
  width: 100%;
  padding-right: 15px;
  padding-left: 15px;
}
.readerPanel .sheetItem.indented-1,
.readerPanel section.SheetSource.indented-1,
.readerPanel section.SheetOutsideBiText.indented-1 {
  margin-left:  30px;
  margin-right: 30px;
}
.readerPanel .sheetItem.indented-2,
.readerPanel section.SheetSource.indented-2,
.readerPanel section.SheetOutsideBiText.indented-2 {
  margin-left:  60px;
  margin-right: 60px;
}
.readerPanel .sheetItem.indented-3,
.readerPanel section.SheetSource.indented-3,
.readerPanel section.SheetOutsideBiText.indented-3 {
  margin-left:  90px;
  margin-right: 90px;
}
.sheetContent .customSourceTitle {
  font-family: "Roboto", "Helvetica Neue", "Helvetica", sans-serif;
  text-transform: none;
  margin-bottom: 0;
  margin-top: 40px;
}
.sheetContent p {
  margin: 0 0 1em 0;
}
.segmentNumber.sheetSegmentNumber {
  display: block;
  position: absolute;
  text-align: center;
}
.readerPanel.bilingual.heLeft .sheetItem.segment .segmentNumber.sheetSegmentNumber,
.readerPanel.bilingual.heRight .sheetItem.segment .segmentNumber.sheetSegmentNumber {
  left: 50%;
  margin-left: -15px;
}
.readerPanel.bilingual.heLeft .sheetItem.segment.enOnly .segmentNumber.sheetSegmentNumber,
.readerPanel.bilingual.heRight .sheetItem.segment.enOnly .segmentNumber.sheetSegmentNumber {
  right: 0px;
  left: auto;
  margin-left: 0;
}
.readerPanel.bilingual.heLeft .sheetItem.segment.heOnly .segmentNumber.sheetSegmentNumber,
.readerPanel.bilingual.heRight .sheetItem.segment.heOnly .segmentNumber.sheetSegmentNumber {
  left: 0px;
  margin-left: 0;
}
.readerPanel.english .sheetItem.segment.heOnly .segmentNumber .en,
.readerPanel.hebrew .sheetItem.segment.enOnly .segmentNumber .he
.readerPanel.hebrew section.SheetSource .sheetItem.enOnly > .en,
.readerPanel.english section.SheetSource .sheetItem.heOnly > .he,
.readerPanel.hebrew section.SheetOutsideBiText .sheetItem.enOnly > .en,
.readerPanel.english section.SheetOutsideBiText .sheetItem.heOnly > .he  {
  display: block;
}
.sheetTocIcon {
  color: #ccc;
  font-size: 16px;
  width: 15px;
  height: 15px;
  margin: 0 8px;
  vertical-align: middle;
}
.bookPage .content h2.tagsTitle {
  text-align: center;
  color:black;
  font-size: 13px;
  margin-bottom: 0;
  padding-bottom: 8px;
}
.bookMetaDataBox {
  margin: 40px auto;
  text-align: center;
}
.sheetContent .sheetItem.segment .sourceContentText {
  margin-bottom: 18px;
  display: block;
  overflow-wrap: break-word;
  word-wrap: break-word;
}
.sheetContent h1,
#sheet .outside h1,
.sourceContentText h1 {
  font-weight: 400;
  font-size: var(--serif-h3-font-size);
  text-align: center;
  margin-top: 45px;
  margin-bottom: 30px;
}
.sheetContent h1 span,
.sourceContentText h1 span {
  border-bottom: 4px solid var(--lighter-grey);
}

#aboutCover {
  margin-top: -90px;
  height: 240px;
  padding: 180px 0;
  background-color: #ADA99B;
  box-sizing: border-box;
  text-align: center;
  overflow: hidden;
  position: relative;
}
#aboutVideo {
  position: absolute;
  top: -90px;
  left: 0;
  min-width: 1200px;
  z-index: 0;
  width: 100%;
}
@media (max-width: 450px) {
  #aboutCover {
    height: 270px;
    padding: 180px 0;
  }
  #aboutVideo {
    min-width: 900px;
  }
}
.overlayTextOnSheetsHero {
  color: white;
  --english-font: var(--english-sans-serif-font-family);
  --hebrew-font: var(--hebrew-sans-serif-font-family);
  font-weight: 400;
  margin-inline-start: 10%;
}
.overlayTextOnSheetsHero #title {
  position: absolute;
  font-size: 50px;
  font-weight: 500;
  top: 145px;
  line-height: 62.65px;
}
.overlayTextOnSheetsHero #message {
  position: absolute;
  font-size: 24px;
  line-height: 18px;
  top: 227px;
}
@media screen and (max-width: 800px) {
  .overlayTextOnSheetsHero {
    margin-inline-start: 15%;
  }
  .overlayTextOnSheetsHero #title {
    font-size: 24px;
    top: 115px;
    line-height: revert;
  }
  .overlayTextOnSheetsHero #message {
    font-size: 16px;
    top: 175px;
  }
  #aboutCover {
    height: 150px;
    padding: 130px 0;
  }
}
.sheetContent .addToSheetPlus {
  display: inline-flex;
  justify-content: center;
  align-items: flex-end;
  width: 25px;
  height: 25px;
  background-color: var(--midrash-green);
  border-radius: 50%;
  color: white;
  font-size: 30px;
  line-height: 1;
  cursor: pointer;
}
.SheetOutsideBiText .addToSheetButton, .SheetSource .addToSheetButton {
  margin-inline-start: 15px;
  padding-block-start: 10px;
  padding-block-end: 10px;
  border: none;
  background-color: white;
}
.SheetMedia .addToSheetButton, .SheetComment .addToSheetButton, .SheetOutsideText .addToSheetButton {
  margin-block-start: -10px;
  margin-block-end: 30px;
}
.sheetContent .addToSheetText {
  --english-font: var(--english-sans-serif-font-family);
  --hebrew-font: var(--hebrew-sans-serif-font-family);
  font-size: 16px;
  font-weight: 400;
  line-height: 18.75px;
  color: var(--dark-grey);
  margin-inline-start: 10px;
  cursor: pointer;
}
@media screen and (min-width: 900px) {
  .contentInner .table {
    display: flex;
    flex-direction: row;
  }
  div.TOCCardsWrapper :nth-child(-n+2 of .card) {
    border-top: 1px solid #EDEDEC;
  }
}
@media screen and (min-width: 700px) and (max-width: 900px)  {
  .contentInner .table {
    display: flex;
    flex-direction: column;
  }
}
@media screen and (min-width: 600px) and (max-width: 700px) {
  .contentInner .table {
    display: flex;
    flex-direction: row;
  }
  div.TOCCardsWrapper :nth-child(-n+2 of .card) {
    border-top: 1px solid #EDEDEC;
  }
}
@media screen and (max-width: 600px) {
   .contentInner .table {
    display: flex;
    flex-direction: column;
  }
}

.readerPanel.hebrew .sheetContent .sheetItem.segment .sourceContentText.outsideBiText.en {
  display: none;
}
.readerPanel.english .sheetContent .sheetItem.segment .sourceContentText.outsideBiText.he {
  display: none;
}
.readerPanel.hebrew .sheetContent .sheetItem.segment.enOnly .sourceContentText.outsideBiText.en {
  display: inline;
}
.readerPanel.english .sheetContent .sheetItem.segment.heOnly .sourceContentText.outsideBiText.he {
  display: inline;
}
.readerPanel.english .sheetContent .sheetItem .SheetOutsideText.segment.he,
.readerPanel.hebrew .sheetContent .sheetItem .SheetOutsideText.segment.en,
.readerPanel.english .sheetContent .sheetItem .SheetComment.segment.he,
.readerPanel.hebrew .sheetContent .sheetItem .SheetComment.segment.en {
  display: inline;
}
.sourceContentText.centeredSheetContent {
  text-align: center;
}
.sheetContent .sheetItem.segment .sourceContentText p:last-child,
.sheetContent .editorContent .sheetItem.segment .sourceContentText p {
  margin-bottom: 0;
}
.sheetContent .editorContent .sheetItem.noPointer {
  pointer-events: none;
}

.sheetContent .editorContent .sheetItem.noPointer iframe {
  pointer-events: auto;
}


.sheetContent .editorContent .sheetItem.noPointer .element-link,
.sheetContent .editorContent .sheetItem.noPointer .element-link a {
    cursor: pointer;
    pointer-events: auto;
}
.sheetContent .sheetItem.segment .addedBy {
  margin-top: -20px;
}



.sheetContent .element-link {
  display: inline;
  position: relative;
}

.sheetContent .element-link .popup {
  position: absolute;
  left: 0;
  display: flex;
  align-items: center;
  background-color: white;
  padding: 0;
  border-radius: 6px;
  z-index: 1;
  top: -38px;
  pointer-events: auto;
  box-shadow: 0px 1px 3px rgba(0, 0, 0, 0.25);
}

.sheetNotice {
  color: var(--dark-grey);
  background: var(--lighter-grey);
  border: 1px solid var(--light-grey);
  box-sizing: border-box;
  border-radius: 6px;
  padding: 10px 20px;
  margin: 22px 44px 0;
  font-size: 16px;
}
.interface-hebrew .sheetContent .element-link .popup {
  direction: rtl;
}

.sheetContent .element-link .popup input {
  border: none;
  width: 200px;
  padding: 6px;
  font-size: 16px;
  color: rgb(0, 136, 204)
}

.sheetContent .element-link .popup a {
  display: flex;
  align-items: center;
  gap: 5px;
  padding-right: 10px;
  border-right: 1px solid lightgrey;
}

.sheetContent .element-link .popup button {
  border: none;
  background: transparent;
  padding: 6px;
}

.sheetContent .element-link .popup button:hover {
  color: rebeccapurple;
  cursor: pointer;
}

.sheetContent .editorContent,
.sheetContent .editorContent .segment {
  cursor: text;
}

.interface-english .sheetContent .sheetItem.segment .addedBy {
  float: left;
}
.interface-hebrew .sheetContent .sheetItem.segment .addedBy {
  float: right;
}
.youTubeContainer {
  position: relative;
  padding-bottom: 56.25%; /* 16:9 */
  padding-top: 25px;
  height: 0;
  pointer-events: auto;
}
.youTubeContainer iframe {
  position: absolute;
  top: 0;
  left: 0;
  width: 100%;
  height: 100%;
}
.sheetContent .media {
  margin: 0 auto;
  display: table;
  table-layout: fixed;
}
.sheetContent .media.fullWidth {
  width: 100%;
}
.sheetContent .media .mediaCaption {
  display: table-caption;
  caption-side: bottom;
  padding-top: 8px;
}
.sheetContent .media .mediaCaptionInner {
  display: flex;
  justify-content: space-between;
}
.sheetContent .media .mediaCaption .en {
  font-size: 80%;
  text-align: left;
  flex: 1;
}
.sheetContent .media .mediaCaption .he {
  font-size: 72%;
  flex: 1;
  font-family: "Heebo", "sans-serif";
}
.sheetContent .media .mediaCaption.heOnly .he,
.sheetContent .media .mediaCaption.enOnly .en {
  display: block;
}
.sheetContent .media .mediaCaption.heOnly .en,
.sheetContent .media .mediaCaption.enOnly .he {
  display: none;
}
.sheetContent .spacer:only-of-type.empty {
  line-height: inherit;
  --english-font: var(--english-sans-serif-font-family);
  --hebrew-font: var(--hebrew-sans-serif-font-family);
}
.sheetItem:only-of-type.empty .SheetOutsideText:before,
.sheetContent .spacer:only-of-type.empty:before {
  color: var(--medium-grey);
  position: absolute;
  pointer-events: none;
}
.interface-english .sheetItem:only-of-type.empty .SheetOutsideText:before,
.interface-english .spacer:only-of-type.empty:before,
.interface-english .spacer:only-of-type.empty:before {
  content: "Write something... ";
  margin-inline-start: 50px;
}
.interface-hebrew .sheetItem:only-of-type.empty .SheetOutsideText:before,
.interface-hebrew .spacer:only-of-type.empty:before,
.interface-hebrew .spacer:only-of-type.empty:before {
  content: "לכתוב משהו...";
  margin-inline-start: 50px;
}
.editorAddInterface {
  position: relative;
  pointer-events:none;
  background-color: transparent;
  margin-inline-start: 50px;
}

.editorAddInterface:before {
  content: "";
  margin-inline-start:-46px;
  position: absolute;
  width: 30px;
  height: 30px;
  transform: rotate(45deg);
  background-color: white;
  background-image: url("/static/icons/heavy-x-dark.svg");
  border: 1px solid var(--light-grey);
  background-size: 14px;
  border-radius: 50%;
  pointer-events:auto;
  cursor: pointer;
  background-repeat: no-repeat;
  background-position: center;
  box-sizing: border-box;
  box-shadow: 0px 1px 3px 0px #00000040;
}
.editorAddLineButton {
  position: relative;
  background-color: transparent;
  margin-inline-start: 50px;
}
.hidden.editorAddLineButton::before {
    display: none;
}

.editorAddLineButton:before {
  content: "";
  margin-inline-start:-46px;
  position: absolute;
  width: 30px;
  height: 30px;
  transform: rotate(45deg);
  background-color: white;
  background-image: url("/static/icons/heavy-x-dark.svg");
  border: 1px solid var(--light-grey);
  background-size: 14px;
  border-radius: 50%;
  /*pointer-events:auto;*/
  cursor: pointer;
  background-repeat: no-repeat;
  background-position: center;
  box-sizing: border-box;
  box-shadow: 0px 1px 3px 0px #00000040;
}

.editorAddInterface:hover::before {
background-color: var(--lighter-grey);
}
.editorAddInterface.active:hover::before {
background-color: white;
}

.editorAddInterface.active {
  background-color: white;
  line-height: initial;
}
.editorAddInterface.active:before {
  transform: rotate(0);
}
.editorAddInterface .editorAddInterfaceButton {
  display: none;
}

.addInterfaceInput {
  pointer-events: none;
  display: inline-block;
}
.hidden.editorAddInterface::before {
    display: none;
}


.addInterfaceInput .textPreview {
  border-inline-start: 4px solid;
  padding-inline-start: 36px;
  padding-inline-end: 10px;
  padding-top: 30px;
  padding-bottom: 30px;
  pointer-events: auto;
  margin-top: 10px;
  background-color: white;
}

.addInterfaceInput .button {
  font-size: 14px;
  padding-top: 5px;
  padding-bottom: 5px;
  height: 30px;
  position: absolute;
}

.addInterfaceInput .textPreviewSegment {
  display: inline;
}

.addInterfaceInput .textPreview .inner {
  max-height: 272px;
  overflow-y: scroll;
  padding-inline-end: 30px;
  position: relative;
}

.connectionsPanel .autocompleterPopups {
  position: absolute;
  height: 100%;
  width: 100%;
}

.addInterfaceInput .suggestionBoxContainer,
.addInterfaceInput .textPreviewContainer {
  position: absolute;
  z-index: 1;
}

.editorContent .show-above .suggestionBoxContainer,
.editorContent .show-above .textPreviewContainer {
  top: auto;
  bottom: 100%;
}

.addInterfaceInput .suggestionBox,
.addInterfaceInput .textPreview {
  border: 1px solid var(--light-grey);
  box-shadow: 0px 1px 3px rgba(0, 0, 0, 0.25);
  border-radius: 6px;
}

.addInterfaceInput .suggestionBox {
  height: 100%;
}
.addInterfaceInput select.suggestionBox {
  font-size: 22px;
}


.addInterfaceInput select.suggestionBox:focus > option:checked {
  background: var(--light-grey) !important;
}

.addInterfaceInput select.suggestionBox option:checked,
.addInterfaceInput select.suggestionBox option:hover {
    box-shadow: 0 0 10px 100px var(--light-grey) inset;
}

.addInterfaceInput input,
.addInterfaceInput button,
.addInterfaceInput .suggestion {
  pointer-events: auto;
  cursor: pointer;
}

.addInterfaceInput .suggestion {
  border-inline-start: 4px solid;
  padding-inline-start: 36px;
  padding-inline-end: 40px;
  padding-top: 9px;
  padding-bottom: 9px;
  border-bottom: 1px solid var(--lighter-grey);
}

.addInterfaceInput .suggestion:last-of-type {
  border-bottom: none;
}

.addInterfaceInput input {
  min-width: 350px;
  max-width: 450px;
  border-radius: 250px;
  border: none;
  box-shadow: none;
  box-sizing: border-box;
  font-size: 22px;
  padding-inline-start: 30px;
  padding-top: revert;
  margin-inline-end: 20px;
  background: url("/static/icons/iconmonstr-magnifier-2-240.svg") no-repeat scroll left 7px top 7px;
  background-color: var(--lighter-grey);
}
.topicSearch.addInterfaceInput {
  display: flex;
  margin-left: 30px;
  margin-right: 30px;
  justify-content: space-between;
}

.topicSearch.addInterfaceInput input {
  margin-top: 30px;
  height: 30px;
  max-width: 250px;
  min-width: 250px;
  padding-inline-end: 30px;
  margin-left:  0;
  margin-right: 0;
  font-size: 20px;
}
.topicSearch.addInterfaceInput input.selected {
  color: #4B71B7;
}

.topicSearch.addInterfaceInput .button {
  margin-top: 30px;
  position: relative;
  white-space: nowrap;
}
.addInterfaceInput .suggestion {
  font-size: 20px;
}
.topicSearch.addInterfaceInput select.suggestionBox {
  margin-top: 60px;
}
.addInterfaceInput.mediaInput input {
  background: url("/static/icons/link_grey.svg") no-repeat scroll left 7px top 7px;
  background-color: var(--lighter-grey);
}
.readerApp.interface-hebrew .addInterfaceInput input {
  background-position: right 7px top 7px;
  font-family: var(--hebrew-serif-font-family);
}

.addInterfaceInput input::placeholder {
  font-size: 22px;
  font-style: normal;
}

.addInterfaceInput input+span.helperCompletionText {
  position: absolute;
  margin-inline-start: 4px;
  color: var(--medium-grey);
}

.editorAddInterface.active .editorAddInterfaceButton {
  width: 30px;
  height: 30px;
  padding: 10px;
  display: inline-block;
  background-size: auto 12px;
  background-repeat: no-repeat;
  background-position: center;
  border-radius: 6px;
  background-origin: content-box;
  background-color: var(--lighter-grey);
  margin-inline-end: 6px;
  box-sizing: border-box;
  cursor: pointer;
  pointer-events: auto;
}
.editorAddInterface.active .cursorHolder {
  display: inline-block;
 }
#addSourceButton.editorAddInterfaceButton {
  background-image: url("/static/icons/quotation.svg");
}
#addImageButton.editorAddInterfaceButton {
  background-image: url("/static/icons/image.svg");
}
#addMediaButton.editorAddInterfaceButton {
  background-image: url("/static/icons/video.svg");
}

#addImageFileSelectorLabel {
  width: 30px;
  height: 30px;
  margin-inline-start: -5px;
  margin-top: -5px;
  display: block;
  position: absolute;
  cursor: pointer;
}

.sheetContent .sheetItem .SheetOutsideText.segment p {
  margin: 0
}
.sheetContent .sheetItem .SheetOutsideText.segment {
  margin: 0
}
.sheetContent .sheetItem .SheetSource.segment,
.sheetContent .sheetItem .SheetOutsideBiText.segment {
  margin-top: 2px;
  margin-bottom:30px;
}
.sheetContent .text.loading {
  cursor: wait;
}
.oldSheetNotice,
.oldSheetNotice a,
.editSheetNotice,
.editSheetNotice a {
  font-size: 12px;
  font-family: "Roboto", "Helvetica Neue", "Helvetica", sans-serif;
  color: var(--medium-grey);
}
.cookiesNotification {
  position: fixed;
  z-index: 9999;
  color: white;
  background-color: #212E50;
  border-top: 1px solid #ccc;
  bottom: 0;
  box-sizing: border-box;
  width: 100%;
  padding: 10px 0;
  line-height: 1.1;
  text-align: center;
  unicode-bidi: plaintext;
}
.cookiesNotification a {
  text-decoration: underline;
  color: inherit;
  margin-inline-start: 5px;
}
.cookiesNotification .button {
  margin-inline-start: 12px;
}
.readerMessageBox {
  z-index: 9999;
  color: #000;
  font-size: 16px;
  background-color: #ededec;
  border: 1px solid #ccc;
  top: 0;
  left: 0;
  box-sizing: border-box;
  padding: 10px 0;
  margin: 40px;
  line-height: 1.1;
  text-align: center;
}
.readerMessageBox a {
  text-decoration: underline;
  color: inherit;
}
.he sup.sourcePrefix {
  margin-right: -35px;
  position: absolute;
  text-decoration: none;
  font-family: "Roboto", "Helvetica Neue", "Helvetica", sans-serif;
  color: #000;
}
.en sup.sourcePrefix {
  margin-left: -35px;
  position: absolute;
  text-decoration: none;
  font-family: "Roboto", "Helvetica Neue", "Helvetica", sans-serif;
  color: #000;
}
.heLeft.bilingual .sheetContent .text sup.sourcePrefix,
.heRight.bilingual .sheetContent .text sup.sourcePrefix {
    margin-right: -28px;
}
.heLeft.bilingual .sheetContent .text .en sup.sourcePrefix,
.heRight.bilingual .sheetContent .text .en sup.sourcePrefix {
  display: none
}
.sheetItem.ref-display-none .ref {
  display: none;
}
section.SheetSource .en,
section.SheetOutsideBiText .en {
  background-color: #FBFBFA;
}
section.SheetSource,
section.SheetOutsideBiText {
  border-inline-start: 4px solid;
  border-inline-end: 1px solid #DDDDDD;
  border-block-start: 1px solid #DDDDDD;
  border-block-end: 1px solid #DDDDDD;
  border-radius: 4px;
  margin-bottom: 30px;
}

.readerPanel.hebrew section.SheetSource .sheetItem > .he,
.readerPanel.english section.SheetSource .sheetItem > .en,
.readerPanel.hebrew section.SheetSource .sheetItem.enOnly > .en > .sourceContentText,
.readerPanel.hebrew section.SheetOutsideBiText .sheetItem > .he,
.readerPanel.english section.SheetOutsideBiText .sheetItem > .en {
  display: block;
}
.readerPanel.hebrew section.SheetSource .sheetItem:not(.enOnly) > .en,
.readerPanel.hebrew section.SheetSource .sheetItem.enOnly > .en > .ref,
.readerPanel.hebrew section.SheetSource .sheetItem.enOnly > .he > .sourceContentText,
.readerPanel.english section.SheetSource .sheetItem > .he,
.readerPanel.hebrew .sheetItem:not(.enOnly) .SheetSource > .en,
.readerPanel.hebrew .sheetItem.enOnly .SheetSource > .en > .ref,
.readerPanel.hebrew .sheetItem.enOnly .SheetSource > .he > .sourceContentText,
.readerPanel.english .sheetItem .SheetSource > .he,
.readerPanel.hebrew section.SheetOutsideBiText .sheetItem > .en,
.readerPanel.english section.SheetOutsideBiText .sheetItem > .he  {
  display: none;
}
.interface-english section.SheetSource .sheetItem > .he,
.interface-english section.SheetSource .sheetItem > .en,
.interface-english section.SheetOutsideBiText .sheetItem > .he,
.interface-english section.SheetOutsideBiText .sheetItem > .en {
  padding: 15px 20px 15px 16px;
}
.interface-english .stacked section.SheetSource .sheetItem > .en {
  border-block-start: 1px solid #DDDDDD;
  border-block-end: 1px solid #DDDDDD;
}
.interface-english .heRight section.SheetSource .sheetItem,
.interface-english .heLeft section.SheetSource .sheetItem {
  border-block-end: 1px solid #DDDDDD;
}
.interface-hebrew section.SheetSource .sheetItem > .he,
.interface-hebrew section.SheetSource .sheetItem > .en,
.interface-hebrew section.SheetOutsideBiText .sheetItem > .he,
.interface-hebrew section.SheetOutsideBiText .sheetItem > .en {
  padding: 15px 16px 15px 20px;
}
section.SheetSource .segmentNumber,
section.SheetSource .SheetOutsideBiText {
  display: none;
}
.sheetContent section.SheetSource .sheetItem.segment .sourceContentText,
.sheetContent section.SheetOutsideBiText .sheetItem.segment .sourceContentText {
  margin: 0;
}
.sheetContent section.SheetSource .sheetItem.segment {
  margin-block-end: 0;
}
.sheetItem .SheetSource,
.sheetItem .SheetOutsideBiText {
  border-inline-start: 4px solid;
  padding-inline-start: 16px;
  padding-inline-end: 20px;
  box-shadow: 0px 1px 6px rgba(0, 0, 0, 0.25);
}
.sheetItem .SheetSource.segment,
.sheetItem .SheetOutsideBiText.segment {
cursor: pointer;
}

.sheetItem .SheetSource.selected.segment,
.sheetItem .SheetOutsideBiText.selected.segment {
  border-top: 2px solid var(--select-blue);
  border-bottom: 2px solid var(--select-blue);
  border-inline-end: 2px solid var(--select-blue);
  margin-top: 0;
  margin-bottom: 28px;
  margin-inline-end: -2px;
  cursor: text;
}
.sheetItem .SheetSource .he,
.sheetItem .SheetSource .en,
.sheetItem .SheetOutsideBiText .he,
.sheetItem .SheetOutsideBiText .en {
  padding-inline-start: 16px;
  padding-inline-end: 20px;
  margin-inline-start: -16px;
  margin-inline-end: -20px;
  padding-top: 15px;
  padding-bottom: 15px;
}
.interface-hebrew .sheetItem .SheetSource .he,
.interface-hebrew .sheetItem .SheetSource .en,
.interface-hebrew .sheetItem .SheetOutsideBiText .he,
.interface-hebrew .sheetItem .SheetOutsideBiText .en {
  padding-inline-start: 20px;
  padding-inline-end: 16px;
  margin-inline-start: -20px;
  margin-inline-end: -16px;
}
.interface-hebrew .bilingual.heLeft .sheetItem .SheetOutsideBiText .he,
.interface-hebrew .bilingual.heLeft .sheetItem .SheetSource .he,
.interface-hebrew .bilingual.heRight .sheetItem .SheetOutsideBiText .en,
.interface-hebrew .bilingual.heRight .sheetItem .SheetSource .en,
.interface-english .bilingual.heRight .sheetItem .SheetOutsideBiText .he,
.interface-english .bilingual.heRight .sheetItem .SheetSource .he,
.interface-english .bilingual.heLeft .sheetItem .SheetOutsideBiText .en,
.interface-english .bilingual.heLeft .sheetItem .SheetSource .en {
  padding-inline-end: 20px;
  margin-inline-end: 0px;
  padding-inline-start: 20px;
  margin-inline-start: 0px;
}
.interface-hebrew .bilingual.heLeft .sheetItem .SheetOutsideBiText .en,
.interface-hebrew .bilingual.heLeft .sheetItem .SheetSource .en,
.interface-english .bilingual.heLeft .sheetItem .SheetOutsideBiText .he,
.interface-english .bilingual.heLeft .sheetItem .SheetSource .he {
  padding-inline-end: 16px;
  margin-inline-end: 0px;
  padding-inline-start: 20px;
  margin-inline-start: 0px;
}

.interface-hebrew .bilingual.heRight .sheetItem .SheetOutsideBiText .he,
.interface-hebrew .bilingual.heRight .sheetItem .SheetSource .he,
.interface-english .bilingual.heRight .sheetItem .SheetOutsideBiText .en,
.interface-english .bilingual.heRight .sheetItem .SheetSource .en {
  padding-inline-end: 20px;
  margin-inline-end: 0px;
  padding-inline-start: 16px;
  margin-inline-start: 0px;
}

.readerPanel.bilingual.heRight .sheetItem .SheetSource,
.readerPanel.bilingual.heRight .sheetItem .SheetOutsideBiText,
.readerPanel.bilingual.heLeft .sheetItem .SheetSource,
.readerPanel.bilingual.heLeft .sheetItem .SheetOutsideBiText {
  padding-left: 0;
  padding-right: 0;
}

.readerPanel.english .sheetItem .SheetSource .he,
.readerPanel.english .sheetItem .SheetSource .en,
.readerPanel.english .sheetItem .SheetOutsideBiText .he,
.readerPanel.english .sheetItem .SheetOutsideBiText .en,
.readerPanel.hebrew  .sheetItem .SheetSource .he,
.readerPanel.hebrew  .sheetItem .SheetSource .en,
.readerPanel.hebrew  .sheetItem .SheetOutsideBiText .he,
.readerPanel.hebrew  .sheetItem .SheetOutsideBiText .en
{
  padding-inline-start: initial;
  padding-inline-end: initial;
  margin-inline-start: initial;
  margin-inline-end: initial;
}
.readerPanel.english .sheetItem .SheetSource.segment,
.readerPanel.hebrew .sheetItem .SheetSource.segment {
  padding-top: 15px;
  padding-bottom: 15px;
}


.sheetItem .SheetSource .he.editable.selected .sourceContentText,
.sheetItem .SheetSource .en.editable.selected .sourceContentText,
.sheetItem .SheetOutsideBiText .he.editable.selected .sourceContentText,
.sheetItem .SheetOutsideBiText .en.editable.selected .sourceContentText {
  background-color: #FFFFFF;
  box-shadow: inset 0px 0px 3px rgba(0, 0, 0, 0.3);
  border-radius: 6px;
}
.sheetItem .SheetSource ::selection,
.sheetItem .SheetOutsideBiText ::selection {
  background-color: rgba(0,0,0,0);
}
.sheetItem .SheetSource .he.editable.selected ::selection,
.sheetItem .SheetSource .en.editable.selected ::selection,
.sheetItem .SheetOutsideBiText .he.editable.selected ::selection,
.sheetItem .SheetOutsideBiText .en.editable.selected ::selection {
  background-color: #D2DCFF;
}
.sheetItem .SheetSource .en,
.sheetItem .SheetOutsideBiText .en {
  background-color: #FBFBFA;
}
.sheetItem .SheetSource .ref,
.sheetItem .SheetOutsideBiText .ref {
  pointer-events: none;
  user-select: none;
}
.readerPanel.bilingual .sheetItem .SheetSource:after,
.readerPanel.bilingual .sheetItem .SheetOutsideBiText:after {
  content: " ";
  display: block;
  clear: both;
  height: 0;
  background-color: #FBFBFA;
}
.sheetItem .SheetMedia {
  margin-bottom: 14px;
}
.readerPanel.bilingual.heRight .SheetSource {
  background-image:
  linear-gradient(
    to left,
    #fff,
    #fff 50%,
    #FBFBFA 50%,
    #FBFBFA 100%,
    #fff 100%
  );
}
.readerPanel.bilingual.heLeft .SheetSource {
  background-image:
  linear-gradient(
    to right,
    #fff,
    #fff 50%,
    #FBFBFA 50%,
    #FBFBFA 100%,
    #fff 100%
  );
}

.bilingual.heLeft .sheetContent .boxedSheetItem,
.bilingual.heRight .sheetContent .boxedSheetItem {
  margin-bottom: 30px;
}

.bilingual.heLeft .sheetContent .sheetItem .SheetSource.segment,
.bilingual.heRight .sheetContent .sheetItem .SheetSource.segment {
  margin-bottom: 0;
  display: flex;
}

.bilingual.heRight .sheetContent .sheetItem .SheetSource.segment {
  flex-direction: row-reverse;
}

.boxedSheetItem + .spacer {
  margin-top: -30px;
  transition: all .5s ease-in-out;
}

.boxedSheetItem + .spacer.spacerSelected {
  margin-top: unset;
  margin-bottom:30px;
  transition: all .5s ease-in-out;
}

.boxedSheetItem[draggable] {
  -moz-user-select: none;
  -khtml-user-select: none;
  -webkit-user-select: none;
  user-select: none;
  -khtml-user-drag: element;
  -webkit-user-drag: element;
}

.boxedSheetItem.dragged {
  opacity: .2;
}

.boxedSheetItem .boxedSourceChildren {
  position: absolute;
  top: 0;
}

.draggedOver.draggedOverBefore::before {
  content: "​"; /* zwsp required for chrome to display content */
  display: block;
  background-color: #D2DCFF;
  width: 100%;
}
.draggedOver.draggedOverAfter::after {
  content: "​"; /* zwsp required for chrome to display content */
  display: block;
  background-color: #D2DCFF;
  width: 100%;
}

.dragIcon {
  background-color: #F0F8FF;
  width: auto;
  height: 30px;
  left: -3000px;
  border-inline-start: 4px solid;
  font-size: 22px;
  padding-top: 10px;
  padding-left: 10px;
  padding-right: 10px;
  text-align: center;
  position: absolute;
}
.dragIconContainer {
  position: absolute;
  left: -9999px;
  display: flex;
  flex-direction: column;
  background-color: rgba(255, 255, 255, 0.1);
}
.feedbackBox p {
  font-size: 16px;
  letter-spacing: 1px;
}
.feedbackBox .button {
  margin: auto;
  width: 100%;
}
.feedbackBox input {
  padding: 16px 22px;
  margin-bottom: 20px;
  cursor: pointer;
  font-size: 18px;
  border-radius: 4px;
  box-shadow: none;
  border: 1px solid #E9E9E9;
  width: 100%;
  box-sizing: border-box;
}
.connectionsPanel textarea.feedbackText {
  border-radius: 7px;
  box-shadow: 0 1px 3px rgba(0,0,0,0.2);
}
.img-circle {
  border-radius: 50%;
}
.tab-view .tab-list {
  display: flex;
  flex-direction: row;
  justify-content: flex-start;
}
.tab-view .tab-list .tab {
  font-size: 16px;
  color: black;
  text-align: center;
  padding: 10px 0;
  margin: 0;
  margin-inline-end: 30px;
  cursor: pointer;
}

.tab-view .tab-list .tab.popover {
  margin-inline-end: 0;
  margin-inline-start: 10px;
}

.interface-hebrew .tab-view .tab-list .tab.popover{
    transform: scale(1.3);
}

.tab-view .tab-list .tab a {
  color: inherit;
}
.tab-view .tab-list .tab a:hover {
  text-decoration: none;
}
.tab-view .tab-list .active .tab {
  border-bottom: 4px solid #CCC;
}
.tab-view .tab-list .tab img {
  width: 18px;
  height: 18px;
  margin: 0 10px 0 0;
  top: 2px;
  position: relative;
}
.interface-hebrew .tab-view .tab-list .tab img {
  margin: 0 0 0 10px;
}
.tab-view .tab-list .justifyright {
  margin: 0 0 4px auto;
  display: flex;
  align-items: center;
}
.tab-view .tab-list .tab.filter,
.tab-view.largeTabs .tab-list .tab.filter {
  margin: 0;
}

.interface-hebrew .singlePanel .tab-view.largeTabs .tab-list .tab.filter {
  margin-top: 3px;
}

.tab-view .tab-list .tab.popover {
  position: relative;
  display: inline-block;
}


.tab-view .tab-list .tab.filter.open {
  background-color: inherit;
}
.tab-view .tab-list .tab.filter img {
  margin: 0 0 1px 6px;
  width: 18px;
  height: 18px;
}
.interface-hebrew .tab-view .tab-list .tab.filter img {
  margin: 0 6px 1px 0;
}
.tab-view .tab-list .applink a {
    color: var(--dark-grey);
}
.interface-hebrew .tab-view .tab-list .justifyright {
  margin: 0 auto 0 0;
}
.tab-list :not(.active) .tab, .tab-list :not(.active) .tab a{
    color: var(--dark-grey);
}
.tab-view.largeTabs .tab-list {
    border-bottom: 1px solid #CCC;
    margin-bottom: 18px;
}
.tab-view.largeTabs .filter-bar {
  margin-bottom: 30px;
}
.tab-view.largeTabs .tab-list .tab {
  font-size: 22px;
}
.singlePanel .tab-view.largeTabs .tab-list .tab:not(.popover) {
    font-size: 16px;
}
.tab-view.largeTabs .tab-list .active .tab {
  border-bottom: 4px solid var(--light-grey);
}

.singlePanel .tab-view.largeTabs .tab-list .active .tab {
  padding-bottom: 18px;
}

.langSelectPopover {
  position: absolute;
  top: 100%;
  right: 0;
  background-color: #fff;
  border-radius: 6px;
  box-shadow: 0px 1px 3px 0px rgba(0, 0, 0, 0.25);
  text-align: start;
  width: 266px;
  padding: 15px 0;
}

.interface-hebrew .singlePanel .langSelectPopover {
  right: -233px;
}
.langSelectPopover .langHeader {
  font-weight: 500;
  font-size: 16px;
  padding: 15px;
  margin-bottom: 15px;
  border-bottom: 1px solid var(--light-grey);
}

.langSelectPopover .radioChoice.active {
  background-color: var(--sefaria-blue);
  color: #fff;
}

.langSelectPopover .radioChoice {
  display: flex;
  justify-content: space-between;
  align-items: center;
  font-size: 14px;
  color: #000;
  margin-inline: 15px;
  background-color: var(--lighter-grey);
  cursor: pointer;
}

.langSelectPopover .radioChoice:nth-of-type(1) {
  border-radius: 6px 6px 0px 0px;
}

.langSelectPopover .radioChoice:nth-of-type(3) {
  border-radius: 0px 0px 6px 6px;
}

.langSelectPopover .radioChoice label {
  flex-grow: 1;
  padding: 10px;
  cursor: pointer;
}

.langSelectPopover .radioChoice input[type=radio] {
    appearance: none;
    background-color: #fff;
    width: 20px;
    height: 20px;
    border: 2px solid var(--medium-grey);
    border-radius: 20px;
    display: inline-grid;
    place-content: center;
    margin-top: 0;
    margin-inline-end: 10px;

  }

/* Styles the radio select as a checkbox  */
.langSelectPopover .radioChoice input[type=radio]::before {
    content: "";
    width: 10px;
    height: 10px;
    transform: scale(0);
    transform-origin: bottom left;
    background-color: var(--sefaria-blue);
    clip-path: polygon(13% 50%, 34% 66%, 81% 2%, 100% 18%, 39% 100%, 0 71%);
}

.langSelectPopover .radioChoice input[type=radio]:checked::before {
    transform: scale(1);
}

.langSelectPopover .radioChoice input[type=radio]:checked{
    background-color:   #fff;
    border: 0;
}

@media (max-width: 540px) {
  .profile-page .tab-view .tab .tabIcon {
    display: none;
  }

  .tab-view .tab-list{
    flex-wrap: wrap;
  }
  .profile-page .profile-actions .resourcesLink.profile-settings,
  .profile-page .profile-actions .button.logoutLink{
    display: none;
  }
}
.profile-page .textRange {
  font-size: 18px;
  color: var(--dark-grey);
}
.profile-page .note-text {
  font-size: 18px;
}
.profile-page .note {
  display: flex;
  flex-direction: row;
  justify-content: space-between;
  padding: 10px 0 20px 0;
}
.profile-page .note + .note {
  border-top: 1px solid #CCC;
}
.profile-page .noteLeft {
  flex-grow: 1;
}
.profile-page .noteRight {
  display: flex;
  flex-direction: row;
  align-items: flex-start;
}
.profile-page .note .noteRight img {
  display: none;
}
.profile-page .note .noteRight img + img {
  margin: 0 0 0 10px;
}
.interface-hebrew .profile-page .note .noteRight img + img {
  margin: 0 10px 0 0;
}
.profile-page .note:hover .noteRight img {
  display: inline-block;
  width: 16px;
  height: 16px;
  opacity: 0.4;
}
.profile-page .note:hover .noteRight img:hover {
  opacity: 0.6;
  cursor:pointer;
}
.profile-page .social-icon img, .sheetContentSidebar .social-icon img {
  width: 13px;
  height: 13px;
  opacity: 0.4;
}
.sheetContentSidebar .title.sub-title, .sheetContentSidebar .title.sub-sub-title {
  --english-font: var(--english-sans-serif-font-family);
  --hebrew-font: var(--hebrew-sans-serif-font-family);
  font-size: 14px;
  font-weight: 400;
  line-height: 18px;
  margin-block-end: 10px;
  display: -webkit-box;
  -webkit-line-clamp: 10;
  -webkit-box-orient: vertical;
  overflow: hidden;
}
.sheetContentSidebar .title.sub-sub-title {
  margin-block-end: 20px;
}
.profile-page .social-icon + .social-icon {
  padding: 0 5px;
}
.profile-page .social-icon:hover img {
  opacity: 0.6;
}
.feedbackOverlay {
  position: fixed;
  width: 100%;
  height:100%;
  background-color: #FBFBFA;
  z-index: 1001;
  top: 0;
  left: 0;
  padding: 120px 60px;
  box-sizing: border-box;
}
.interface-hebrew .feedbackOverlay {
  direction: rtl;
}
.feedbackOverlay .buttonContainer {
  margin-top: 50px;
}
.feedbackOverlay h2 {
  font-size: 30px;
  font-family: "adobe-garamond-pro", "Crimson Text", Georgia, serif;
  margin: 0 auto 50px auto;
  color: black;
  text-transform: none;
  max-width: 600px;
}
.feedbackOverlay p, .feedbackOverlay ul  {
  font-size: 16px;
  font-family: "Roboto", "Helvetica Neue", "Helvetica", sans-serif;
  color: black;
  max-width: 600px;
  margin: 10px auto;
}
.feedbackOverlay textarea {
  font-size: 18px;
  color: #000;
  box-shadow: 0px 1px 3px rgba(0, 0, 0, 0.25);
  border-radius: 6px;
  border: none;
  width: 100%;
  padding: 12px;
  font-weight: normal;
  font-style: normal;
  margin-top: 10px;
  height: 120px;
}
.interface-hebrew textarea,
.interface-hebrew textarea::placeholder,
.interface-hebrew input
{
  font-family: var(--hebrew-sans-serif-font-family);
}
.feedbackOverlay textarea::placeholder {
  font-size: 16px;
  font-style: normal;
  color: var(--dark-grey);
}
.feedbackOverlay a {
  color: #4871bf;
}
.feedbackOverlay .button {
  margin: 0;
}
.feedbackOverlay a.button  {
  color: white;
}
.sheetList .sheet {
  border-bottom: none;
}
.sheetList .sheet {
  display: flex;
  flex-direction: row;
}
.sheetList .sheet .sheetLeft {
  display: flex;
  flex-direction: column;
}
.sheetList .sheet .sheetTags {
  color: var(--medium-grey);
}
.sheetsProfileList .sheet .sheetTags .bullet {
  padding: 0 5px;
}
.sheetList .sheet a {
  color: inherit;
  cursor: pointer;
}
.sheetList .sheet a.sheetTitle {
  display: flex;
  flex-direction: row;
  align-items: center;
  margin-bottom: 10px;
  font-size: 18px;
}
.sheetList .sheet .sheetLeft .sheetTitle img,
.textList .sheet .sheetLeft .sheetTitle img {
  width: 18px;
  height: 18px;
  margin-inline-end: 10px;
}
.sheetLeft div.sheetSummary {
  margin-bottom: 10px
}
.default-profile-img {
  width: 175px;
  height: 175px;
  background-color: var(--medium-grey);
  border-radius: 50%;
  display: flex;
  justify-content: center;
  align-items: center;
  color: white;
  font-size: 75px;
  font-family: "Roboto", "Helvetica Neue", "Helvetica", sans-serif;
}
.default-profile-img.invisible {
  visibility: hidden;
}
.profile-page .filterable-list {
  /* to distinguish top half of profile from bottom half */
    background-color: white;
    border: 1000px solid white;
    border-top: 4px solid white;
    border-bottom: 120px solid white;
    margin: -4px 0 -120px -1000px;
    width: 100%;
}
.interface-hebrew .profile-page .filterable-list {
  margin: -4px -1000px -120px 0;
}
.filterable-list .filter-bar {
  border-bottom: 1px solid #E2E2E1;
  display: flex;
  flex-direction: row;
  align-items: center;
  padding: 16px 0;
  justify-content: space-between;
}
.filterable-list .filter-bar-new {
  padding: 0 0 20px 0;
  justify-content: space-between;
  align-items: center;
  display: flex;
  flex-wrap: wrap;
  flex-direction: row;
}
.filterable-list .filter-bar-new .filter-input {
  background-color: #EDEDED;
  border-radius: 5px;
  padding: 5px;
  color: black;
  width: 250px;
  display: flex;
  align-items: center;
}
.filterable-list .filter-bar-new .filter-input ::placeholder {
  color: var(--medium-grey);
}
.filterable-list .filter-bar-new .sort-option {
  padding: 7px;
  color: var(--dark-grey);
  font-size: 16px;
  cursor: pointer;
  margin: 0 0 0 7px;
  background-color: #EDEDED;
  border-radius: 5px;
}
.interface-hebrew .filterable-list .filter-bar-new .sort-option {
  margin: 0 7px 0 0;
}
.filterable-list .filter-bar-new .sort-option.active {
  color: black;
}
.filterable-list .filter-bar-new .systemText span {
  color: #000;
}
.filterable-list .filter-bar .filter-bar-inner {
  display: flex;
  align-items: center;
}
.filterable-list .readerNavMenuSearchButton {
  margin: 0 10px 0 5px;
  display: inline-flex;
  top: 0;
}
.interface-hebrew .filterable-list .readerNavMenuSearchButton {
  margin: 0 5px 0 10px;
}
.filterable-list input {
  border: 0;
  font-size: 18px;
  font-family: "adobe-garamond-pro", "Crimson Text", Georgia, serif;
  background-color: transparent;
}
.filterable-list .loadingMessage {
  margin-top: 30px;
}
.profile-page .filterable-list .filter-content {
  padding-top: 25px;
}
.profile-page .sheet-header {
  display: flex;
  flex-direction: column;
  align-items: flex-start;
  margin-bottom: 10px;
}
.profile-page .collectionListingImage {
  width: 18px;
  height: 18px;
  border-radius: 50%;
  vertical-align: middle;
  margin: 0;
  margin-inline-end: 10px;
  position: relative;
  top: -2px;
}
.profile-page .collectionListingName {
  margin-bottom: 10px;
  font-family: Roboto;
  font-size: 16px;
  font-weight: 600;
  line-height: 18.75px;

}
.profile-page .collectionListing + .collectionListing {
  border-top: 0;
}
.profile-page .profile-summary-content a {
  color: inherit;
}
.profile-page .profile-summary a.logoutLink {
  color: var(--dark-grey);
  padding: 16px 15px;
}
.profile-page .profile-summary {
  display: flex;
  flex-direction: row;
  justify-content: space-between;
  margin-bottom: 40px;
}
.profile-page .profile-summary .summary-column {
  display: flex;
  flex-direction: column;
  flex-grow: 3;
  flex-basis: 0;
}
.profile-page .profile-summary .summary-column.start {
  align-items: flex-start;
}
.profile-page .profile-summary .summary-column.end {
  flex-grow: 1;
}
.profile-summary .small-margin {
  margin: 0 4px;
}
.profile-summary .sub-sub-title > .small-margin:first-child,
.profile-summary .sub-sub-title > span:first-child .small-margin {
  margin: 0 4px 0 0;
}
.profile-summary .sub-sub-title > .small-margin:last-child,
.profile-summary .sub-sub-title > span:last-child .small-margin {
  margin: 0 0 0 4px;
}
.interface-hebrew .profile-summary .sub-sub-title > .small-margin:last-child,
.interface-hebrew .profile-summary .sub-sub-title > span:last-child .small-margin {
  margin: 0 4px 0 0;
}
.profile-page .aboutText {
  margin-top: 20px;
  font-size: 18px;
  line-height: 1.4;
  font-family: Roboto;
  font-size: 14px;
  font-weight: 400;
  line-height: 16.41px;
}

.profile-page .aboutText a {
  font-family: Roboto;
}

@media (max-width: 540px) {
  .profile-page .profile-pic:hover .profile-pic-hover-button.profile-pic-button-visible {
    display: none !important;  /* dont allow profile pic upload on mobile b/c causes black image on iOS */
  }
  .profile-page .profile-pic .profile-pic-button {
    top: calc(-1 * ((87px/2) + (46px/2)));  /* height of .profile-img + height of .profile-pic-button */
  }
  .profile-page .profile-summary .profile-img {
    width: 87px !important;
    height: 87px !important;
    font-size: 43.5px !important;
  }
  .profile-page .profile-summary .default-profile-img {
    width: 87px !important;
    height: 87px !important;
    font-size: 43.5px !important;
  }
  .profile-page .profile-summary .profile-actions {
    display: flex;
    flex-wrap: wrap;
    flex-direction: row;
  }
}
.profilePicAndButtonContainer .profile-actions {
  margin-top: 10px;
}

.profile-page .profile-summary .follow {
  color: var(--medium-grey);
  font-size: 13px;
  letter-spacing: 1px;
}
.profile-page .profile-summary .follow .follow-bull {
  padding: 0 5px;
}

.profile-page .resourcesLink.faded {
  color: var(--dark-grey);
}
.resourcesLink.blue {
  color: white;
  background-color: var(--sefaria-blue);
}
.resourcesLink.studyCompanion {
  margin-inline-start: 10px;
}
@media screen and (max-width: 900px) {
  .resourcesLink.studyCompanion {
    margin-inline-start: 0;
  }
}
@media screen and (max-width: 900px) {
  .resourcesLink.studyCompanion {
    margin-inline-start: 0;
  }
}
.resourcesLink.blue img {
  filter: invert(1);
  opacity: 1;
}
.profile-page .authorByLine {
  margin: 20px 0;
}
.authorByLineImage a {
  text-decoration: none;
}
.profile-page .follow-header {
  font-size: 20px;
  color: #000;
  padding-bottom: 10px;
}
.profile-page .follow-header .follow-count {
  color: var(--medium-grey);
}
.profile-page .resourcesLink,
.profile-pic-cropper-button.resourcesLink {
  min-height: 46px;
  height: 46px;
  overflow: visible;
  padding: 0px 16px;
  border-top: 0;
  display: flex;
  align-items: center;
  width: unset;
}
.profile-page .emptyList {
  display: flex;
  flex-direction: column;
  align-items: flex-start;
}
.profile-page .emptyList .emptyListText {
  font-size: 16px;
  margin: 30px 0;
  color: var(--medium-grey);
  font-family: "Roboto", "Helvetica Neue", "Helvetica", sans-serif;
  line-height: 1.5;
}
.profile-page .profile-summary .resourcesLink + .resourcesLink,
.profile-page .profile-summary .largeFollowButton + .resourcesLink,
#interruptingMessage.profile-pic-cropper-modal .resourcesLink + .resourcesLink {
  margin: 0 0 0 10px;
}
.interface-hebrew .profile-page .profile-summary .largeFollowButton + .resourcesLink,
.interface-hebrew .profile-page .profile-summary .resourcesLink + .resourcesLink {
  margin: 0 10px 0 0;
}
.profile-page .profile-summary .title {
  margin-bottom: 10px;
}
.profile-page .profile-summary .sub-title {
  color: #000;
  font-family: "Roboto", "Helvetica Neue", "Helvetica", sans-serif;
  font-size: 16px;
}
.profile-page .profile-summary .sub-sub-title {
  color: var(--dark-grey);
  font-family: "Roboto", "Helvetica Neue", "Helvetica", sans-serif;
  font-size: 16px;
}
/* Tooltip - source: https://codepen.io/cristina-silva/pen/XXOpga */
.tooltip-toggle {
  cursor: pointer;
  position: relative;
  line-height: normal;
}
.tooltip-toggle svg {
  height: 18px;
  width: 18px;
}
/*Tooltip text container*/
.three-dots-button.tooltip-toggle::before {
  /* make the tooltip appear on right. % is an estimate that works most of the time */
  top: 0;
  transform: translateY(-35%);
  left: 30px;
  color: var(--medium-grey);
  text-align: left;
}
.interface-hebrew .three-dots-button.tooltip-toggle::before {
  left: unset;
  right: 30px;
  text-align: right;
}
@media (max-width: 450px) {
  .three-dots-button.tooltip-toggle::before {
    left: -165px;
  }
  .interface-hebrew .three-dots-button.tooltip-toggle::before{
    right: -165px;
  }
}

.tooltip-toggle::before {
  color: #000;
  font-family: "Roboto", "Helvetica Neue", "Helvetica", sans-serif;
  font-size: 13px;
  opacity: 0;
  pointer-events: none;
  text-align: center;
  position: absolute;
  top: 30px;
  left: -70px;
  padding: 10px;
  background-color: #fff;
  box-shadow: 0 1px 3px rgba(0,0,0,.2);
  border-radius: 5px;
  content: attr(aria-label);
  text-transform: none;
  transition: all 0.5s ease;
  width: 140px;
  z-index: 1;
}
/*Triggering the transition*/
.tooltip-toggle:hover::before, .tooltip-toggle:hover::after {
  opacity: 1;
  transition: all 0.75s ease;
}
.largeFollowButton {
  display: inline-flex;
  min-height: 46px;
  height: 46px;
  overflow: visible;
  padding: 0px 16px;
  align-items: center;
  text-align: center;
  cursor: pointer;
  background: var(--sefaria-blue);
  color: #fff;
  border-radius: 6px;
  box-shadow: 0 1px 3px rgb(0 0 0 / 20%);
}
.profile-page .largeFollowButton.following .int-en,
.profile-page .largeFollowButton.following .int-he {
  color: black;
}
.largeFollowButton.following span {
  color: var(--dark-grey);
}
.smallFollowButton {
  height: 20px;
  line-height: 18px;
  width: min-content;
  text-align: center;
  cursor: pointer;
  background: var(--midrash-green);;
  color: white;
  border-radius: 3px;
  margin-inline-start: 15px;
  display: none;
  letter-spacing: normal;
  padding: 0 3px;
}
.smallFollowButton.smallText span {
  color: white;
}
.largeFollowButton.following, .smallFollowButton.following {
  background: #fff;
  color: black;
}
.smallFollowButton.following{
  border: 1px solid #CCCCCC;
  box-sizing: border-box;
}
.smallFollowButton.following.smallText span {
  color: black;
}
.authorByLine.small .smallFollowButton.following{
  line-height: 18px;
}
.authorByLine .smallFollowButton.following{
  line-height: 16px;
}
body .homeFeedWrapper {
  background-color: white;
}
body .homeFeedWrapper .content {
  padding: 0;
}
.columnLayout {
  display: flex;
  flex-direction: row;
}
@media (max-width: 540px) {
  .topicPanel .columnLayout {
    flex-direction: column;
  }
  .topicPanel .sideColumn {
    padding: 20px 25px 30px 25px;
    max-width: 100%;
    align-self: stretch;
    border: 0;
    margin: 0;
  }
  .topicPanel .navSidebar {
    width: unset;
    border-top: 30px solid #FBFBFA;
    margin: 0;
  }
}
.sideColumn .topicSideColumn {
  margin-bottom: 20px;
}

.sideColumn .section {
  margin-bottom: 70px;
}
.sideColumn .section h2 {
  text-transform: none;
  font-size: 24px;
  letter-spacing: normal;
  text-align: inherit;
  margin: 0 0 30px 0;
}
.sideColumn .section h2 .int-en {
  text-align: left;
}
.sideColumn .section h2 .int-he {
  text-align: right;
}
.sideColumn .section .description {
  margin-bottom: 25px;
}
.sideColumn .button img {
  width: 16px;
  height: 16px;
  margin: 0 5px;
  position: relative;
  top: 2px;
  filter: invert(1);
}
.sideColumn .button.white img {
  filter: none;
  opacity: .4;
}
.sideColumn .button .fa {
  opacity: .4;
  margin: 0 5px;
}
.sideColumn .inlineButtonBox {
  display: flex;
  justify-content: space-between;
}
.sideColumn .inlineButtonBox a {
  flex: 1;
}
.sideColumn .inlineButtonBox a .button {
  width: 100%;
}

.sideColumn .button {
  letter-spacing: 0;
}
.sideColumn h2 {
  font-weight: 400;
}

.sideColumn .newsletterInput {
  height: 53px;
}
.sideColumn .newsletterSignUpBox img {
    height: 23px;
    width: 23px;
    opacity: 0.35;
    position: absolute;
    top: 15px;
    right: 17px;
}
.interface-hebrew .sideColumn .newsletterSignUpBox img {
  right: auto;
  left: 17px;
  transform: scale(-1, 1);
}
.sideColumn .newsletterInput, .sideColumn .newsletterInput::placeholder {
  width: 100%;
  box-sizing: border-box;
  font-size: 16px;
  font-weight: normal;
  font-style: normal;
  color: #000;
}
.interface-english .sideColumn .newsletterInput, .interface-english .sideColumn .newsletterInput::placeholder  {
  font-family: "Roboto", "Helvetica Neue", "Helvetica", sans-serif;
}
.interface-hebrew .sideColumn .newsletterInput, .interface-hebrew .sideColumn .newsletterInput::placeholder   {
  font-family: "Heebo", sans-serif;
}

.sideColumn .feedbackBoxOverlay.open {
  position: fixed;
  width: 100%;
  height: 100%;
  top: 0;
  left: 0;
  display: flex;
  align-items: center;
  justify-content: center;
  background-color: #FBFBFA;
}
.sideColumn .feedbackBoxOverlay.open .feedbackBox {
  width: 470px;
}
.homeFeedWrapper .mainColumn {
  background-color: white;
}
.storyFeedInner,
.interface-hebrew .storyFeedInner {
  width: 760px;
  margin: 0 auto;
  padding-top: 60px;
  max-width: 100%;
  box-sizing: border-box;
  min-height: 500px;
}
.interface-hebrew .topicPanel .storyFeedInner {
  padding-top: 0;
}
.storyByLine:hover .smallFollowButton,
.authorByLine:hover .smallFollowButton {
  display: inline-block;
}
.bilingual .homeFeedWrapper span.he,
.bilingual .readerNavMenu.topicPanel .he {
  display: block;
  padding-bottom: 10px;
}
.mainColumn .story {
  padding: 0 0 60px 0;
}

.story .subHeading .int-en, .story .subHeading .int-he  {
  color: var(--dark-grey);
}
.story .learningPrompt {
  padding: 20px 0 20px;
}
.story details .learningPrompt {
  background-color: var(--highlight-blue-light);
  margin-inline-start: -20px;
  padding-inline-start: 20px;
  padding-inline-end: 20px;
  border-top: 1px solid var(--light-grey);
}

.story.topicPassageStory {
  box-shadow: 0px 1px 3px rgba(0, 0, 0, 0.25);
}

.topicTabContents .story.topicPassageStory .contentSpan {
  display: block;
}

.story.topicPassageStory .storyBody {
  padding-inline-end: 20px;
  padding-top: 20px;
}
.story.topicPassageStory .contentText.subHeading {
  padding-bottom: 20px;
}

.mainColumn .story .storyTitleBlock {
  clear: both;
}
.mainColumn .story .storyTitleBlock {
  text-align: start;
}
.colorBarBox {
  clear: both;
  border-inline-start: 4px solid transparent;
  padding-inline-start: 20px;
}
.readerPanel.hebrew .savedHistoryList .colorBarBox{
  direction: rtl;
}
.interface-english .citationLine,
.interface-english .learnMoreLink {
  padding-left: 34px;
}
.interface-hebrew .citationLine,
.interface-hebrew .learnMoreLink {
  padding-right: 34px;
}
.storyTextListItem {
  padding-bottom: 18px;
}
.storyTextListItem:last-child {
  padding-bottom: 0;
}
.mainColumn .saveButton {
  align-self: flex-start;
}
.mainColumn .saveLine.storyTitleWrapper .saveButton,
.mainColumn .story.publishSheetStory .saveLine .saveButton  {
  margin-top: 2px;
}

.interface-english .mainColumn .story .storyTypeBlock {
  float: left;
}
.interface-hebrew .mainColumn .story .storyTypeBlock {
  float: right;
}

.story details .storyBody {
  margin-top: 0;
}

.story details > summary {
  cursor: pointer;
  list-style: none;
}
.story details > summary::-webkit-details-marker {
    display: none;
}

.story details > summary .topicStoryDescBlock {
  background-color: var(--lightest-grey);
  margin-inline-start: -20px;
  padding: 20px;
  display: flex;
  justify-content: space-between;
}

/* extremely hacky, but required unless there's a major refactor of CategoryHeader logic */
.story details > summary .topicStoryDescBlock > span:nth-child(1) {
  flex: 1
}


.story details > summary .storyTitleBlock {
  background: url('/static/icons/arrow-down-bold.svg') no-repeat transparent;
  background-size: 14px;
  background-position-y: center;
  margin: 0;
  padding: 0px 0px 1px 24px;
  vertical-align: middle;
}

.interface-hebrew .story details > summary .storyTitleBlock {
  background-position-x: right;
  padding: 0px 24px 1px 0px;
}

.story details[open] > summary .storyTitleBlock {
  background: url('/static/icons/arrow-up-bold.svg') no-repeat transparent;
  background-size: 14px;
  background-position-y: center;
}

.interface-hebrew .story details[open] > summary .storyTitleBlock {
  background-position-x: right;
}


.story .storyBody {
  clear: both;
  margin: 10px 0;
  text-align: justify;
  font-size: 18px;
  --english-font: var(--english-sans-serif-font-family);
  --hebrew-font: var(--hebrew-sans-serif-font-family);
}
/*HACK to make English text of sources in topic pages ltr*/
.interface-hebrew .storyBody {
    direction: ltr;
    margin-top: 10px;
    margin-right: -17px;
    margin-bottom: 10px;
    margin-left: 26px;
}
.story .storySheetListItem > div.storyBody.sheetSummary > * {
  color: var(--dark-grey);
  font-size: 15px;
}
.story .storyBody .en {
  line-height: 1.6;
}
.story .storyBody .he {
  font-size: 22px;
  line-height: 1.6;
}
.story .storySheetList {
  clear: both;
}
.story .storySheetListItem {
  padding-bottom: 20px;
}
.story .storySheetListItem:last-child {
  padding-bottom: 0;
}
.story .storySheetList .sheetTitle {
  padding-bottom: 10px;
}
.story .storySheetList .storyTitle span {
  font-size: 20px;
}
.story .saveLine {
  display: flex;
  align-items: flex-start;
  clear: both;
  margin-bottom: 10px;
}
.story .saveLine .beforeSave {flex: 1;}
.interface-hebrew .story .saveLine .beforeSave {
  padding-left: 10px;
}
.interface-english .story .saveLine .beforeSave {
  padding-right: 10px;
}
.story .citationLine.contentText .int-en,
.story .citationLine.contentText .int-he {
  color: var(--medium-grey);
}
.authorByLine {
  display: flex;
}
.authorByLine .authorByLineText {
  padding: 0 10px;
  line-height: 22px;
  margin-top: -1px;
  display: flex;
  justify-content: center;
  flex-direction: column;
}
.authorByLine .authorByLineText.small{
  line-height: 18px;
}
.authorByLine .authorOrganization,
.authorByLine .authorName {
  display: block;
}
.saveLine .authorByLine + .saveButton {
  position: relative;
  bottom: 12px;
}
.authorOrganization {
  color: var(--medium-grey);
}
.authorByLine.small {
  font-size: 14px;
  width: max-content;
}
/* .mainColumn a:not(.button) {
  color: #000;
} */
.storyBody a {
  text-decoration: underline;
}
.learnMoreLink a {
  text-decoration: none;
  color:  #999;
}
.segment .queryTextHighlight {
  background-color: #D2DCFF;
  padding-left: 2px;
  padding-right: 2px;
}
body .homeFeedWrapper.userStats {
  font-family: "Roboto", "Helvetica Neue", "Helvetica", sans-serif;
  background-color: #faf9f9;
}
.editTextInfo {
  top: 0px;
  right: 0px;
  left: 0px;
  height: 100%;
  width: 100%;
  position: absolute;
  overflow: auto;
  z-index: 1;
  background-color:  var(--lighter-grey);

}
.editTextInfo .static .inner {
  padding: 5px 0 100px;
}
.editTextInfo .static input {
  cursor: auto;
  color: #000000;
}
.editTextInfo .static label {
  margin-bottom: 15px;
  height: revert;
}
.editTextInfo #newIndex {
  margin: 100px auto;
  font-size: 16px;
  font-weight: normal;
  color: #000;
  --english-font: var(--english-sans-serif-font-family);
  --hebrew-font: var(--hebrew-sans-serif-font-family);
}

.editTextInfo #newIndex .publishBox {
  text-align: start;
  background-color: #EDEDEC;
  border-radius: 6px;
  padding: 0 0 0 0;
  margin: 0 0 0 0;
  width: 660px;
  max-width: 100%;
}
.editTextInfo #newIndex .publishBox .react-tags__selected-tag-name {
  --english-font: "adobe-garamond-pro", "Crimson Text", Georgia, serif;
  --hebrew-font: "Heebo", sans-serif;
  font-size: 18px;
  font-weight: normal;
  color: #000;
}
.editTextInfo #newIndex .default {
  height: 200px;
  width: 97%;
  box-shadow: 0px 1px 3px rgb(0 0 0 / 20%);
  border: none;
  border-radius: 7px;
  font-size: 16px;
  line-height: 18.75px;
  padding: 10px;
}
 .editTextInfo #newIndex .default::placeholder {
   color: var(--dark-grey);
 }
.button.small.deleteTopic {
  color: var(--dark-grey);
  float: right;
  margin-top: 30px;
  background-color: var(--lightest-grey);
}
.button.small.addTopic {
  background-color: #212E50;
  color: #FFFFFF;
  float: right;
  margin-right: 30px;
}
.categoryChooserMenu {
  overflow: hidden;
  background: url("/static/img/arrow-down.png") 98% 20px/10px 10px no-repeat #ffffff;
  width: 100%;
  height: 50px;
  margin: 0 0 10px 0;
  border-radius: 7px;
  box-shadow: 0px 1px 3px rgb(0 0 0 / 20%);
  border: none;
}
.section .collectiveTitle {
  display: flex;
  justify-content: space-between;
}
.reorderTool {
  height: 50px;
  margin: 0 0 10px 0;
  border-radius: 7px;
  box-shadow: 0px 1px 3px rgb(0 0 0 / 20%);
  border: none;
}

.reorderTool #title {
  margin: 10px;
  display: inline-block;
  width: 85%;
}

.reorderTool #up, .reorderTool #down {
  width: 10px;
  margin: 0 4% 0 0;
  display: inline-block;
}

.categoryChooserMenu select {
  background: transparent;
  font-size: 16px;
  width: 680px;
  border: none;
  margin: 0 0 10px 0;
  padding: 4px 25px 4px 10px;
}

.connectionsPanel .editTextInfo .categoryChooserMenu {
  width: 102%;
}

.connectionsPanel .editTextInfo .collectionsWidget {
  width: 70%;
}
.connectionsPanel .editTextInfo .categoryChooserMenu select {
  width: 98.5%;
}

.searchBox .editTextInfo .collectionsWidget {
  width: 280px;
}

.searchBox .editTextInfo #newIndex {
  margin: 50px auto;
}
.searchBox .categoryChooserMenu {
  width: 97%;
  background: url("/static/img/arrow-down.png") 99% 20px/10px 10px no-repeat #ffffff;
}
.searchBox .categoryChooserMenu select {
  width: 100%;
}
.searchBox .editTextInfo #newIndex input {
  width: 97%;
}
.searchBox .editTextInfo #newIndex #topicDesc {
  width: 92%;
}
.categoryChooserMenu img {
  opacity: 0.43;
  padding: 0 5px;
  height: 10px;
  width: 10px;
}

.editTextInfo #newIndex .publishBox .react-tags__selected-tag {
  margin: 0 12px 12px 0;
  padding: 12px 14px;
}

.editTextInfo #newIndex .publishBox input {
  box-shadow: none;
}

.editTextInfo #newIndex .publishBox .react-tags__search {
  padding: 0 0 0 0;
}

.editTextInfo #newIndex .optional {
  font-size: 13px;
  color: var(--light-grey);
  font: var(--english-sans-serif-font-family);
}

.editTextInfo #newIndex input[type="text"] {
  padding: 4px 10px 4px 10px;
  width: 640px;
  height: 50px;
  font-size: 16px;
  margin: 0 0 10px 0;
  max-width: 97%;
  box-shadow: 0px 1px 3px rgba(0,0,0,0.2);
  box-sizing: content-box;
  border-radius: 7px;
  background: white;
  font-family: revert;
}
.editTextInfo #newIndex input::placeholder {
  color: var(--dark-grey);
  font-size: 16px;
}
.editTextInfo #newIndex #heTitle {
  direction: rtl;
}
.interface-english .editTextInfo .static label {
  text-align: left;
}
.interface-hebrew .editTextInfo .static label {
  text-align: right
}
.editTextInfo #newIndex .sectionType input{
	width: 100px;
	margin: 0 5px;
	font-size: 16px;
}

.editTextInfo #newIndex .remove {
	color: white;
	background: #bbb;
	display: inline-block;
	height: 18px;
	width: 18px;
	line-height: 18px;
	border-radius: 6px;
	text-align: center;
	font-size: 14px;
	font-family: sans-serif;
	cursor: pointer;
	vertical-align: 15%;
}

.editTextInfo #newIndex .sectionType .remove {
	margin: -5px 11px 0 -32px;
}
.editTextInfo #newIndex .headerWithButtons a {
    color: var(--dark-grey);
}
.editTextInfo .nodeTemplate {
	display: none;
}
@media screen and (max-width: 680px) {

  .categoryChooserMenu {
    background: url("/static/img/arrow-down.png") 300px 20px/10px 10px no-repeat #ffffff;
    width: 320px;
  }
  .editTextInfo .static .headerWithButtons h1 {
    margin: 30px;
  }
  .categoryChooserMenu select {
    width: 340px;
  }
  .editTextInfo #newIndex input {
    width: 300px;
  }
  .editTextInfo #newIndex .publishBox {
    width: 320px;
  }
}
.collectionsModalBox {
  position: fixed;
  width: 100%;
  height: 100%;
  top: 0;
  left: 0;
  z-index: 1002;
  display: flex;
  align-items: center;
  justify-content: center;
}
.collectionsModalBox .collectionsWidget {
  width: 340px;
  box-shadow: 0 1px 8px rgba(0,0,0,.2);
}
.collectionsWidget {
  background-color: white;
  border-radius: 8px;
  z-index: 1;
}
.editTextInfo .collectionsWidget {
  width: 39%;
  box-shadow: 0 1px 8px rgba(0, 0, 0, .2);
  height: 100px;
  position: absolute;
  padding: 50px 50px 0 50px;
  text-align: center;
  margin-top: 200px;
}

.collectionsWidgetTop {
  display: flex;
  padding: 15px 20px;
  border-bottom: 1px solid #DDD;
  text-align: start;
}

.collectionsEditorTop {
  margin-bottom: 15px;
}

.collectionsWidgetTitle {
  flex-grow: 1;
  font-size: 22px;
  vertical-align: middle;
  display: block;
  color: var(--dark-grey);
}
.collectionsWidgetClose {
  font-size: 40px;
  color: #CCC;
  line-height: 14px;
  cursor: pointer;
}
.collectionsWidgetList {
  height: 180px;
  padding: 0px 20px;
  overflow-y: scroll;
  border-bottom: 1px solid #EDEDEC;
}
.collectionsWidgetList .checkmarkLabel {
  display: block;
  letter-spacing: 1.1px;
  font-size: 18px;
  margin: 20px 0;
  text-align:  start;
}
.collectionsWidgetList .emptyMessage {
  display: block;
  color: var(--dark-grey);
  padding: 20px 0px;
  line-height: 1.5;
  text-align: start;
}
.collectionsWidgetCreate,
.collectionsWidgetDone {
  display: flex;
  padding: 0px 20px;
}
.collectionsWidgetCreate {
  border-bottom: 1px solid #ccc;
  display: flex;
  align-items: center;
}

.collectionsEditorCreate {
  display: flex;
  align-items: center;
  padding: 0px 20px;
}

.collectionsWidgetPlus {
  color: var(--dark-grey);
  font-size: 25px;
  margin-inline-end: 13px;
  margin-top: -5px;
}
.collectionsWidget .collectionsWidgetCreateInputBox {
  flex: 1;
  margin-inline-end: 10px;
}
.collectionsWidget input.collectionsWidgetCreateInput {
  height: 50px;
  border: none;
  font-size: 18px;
  color: black;
  width: 100%;
  box-sizing: border-box;
}
.collectionsWidget input.collectionsWidgetCreateInput::placeholder {
  font-style: normal;
  color: var(--dark-grey);
}
.interface-hebrew .collectionsWidget input.collectionsWidgetCreateInput::placeholder {
  font-family: "Heebo", sans-serif;
}
.userStats h1 {
  text-align: center;
  font-weight: normal;
  font-family: "adobe-garamond-pro", "Crimson Text", Georgia, serif;
  font-size: 30px;
  padding: 60px 0 30px;
  margin: 0;
}
.userStats h2 {
  text-transform: none;
  padding: 40px 0 30px;
  font-size: 21px;
  color: #888;
}
.userStats .statcardRow {
  display: flex;
  justify-content: space-around;
}
.userStats .statcardRow .statcard {
  background-color: #fff;
  height: 190px;
  width: 32%;
  box-shadow: 0 1px 3px rgba(0,0,0,0.2);
  border-radius: 5px;
  display: flex;
  flex-direction: column;
  justify-content: center;
}
.userStats .statcardRow .statcard img {
  opacity: 0.3;
  height: 60px;
  width: 60px;
  margin: 0 auto 20px;
}
.userStats .statcardRow .statcard .statcardValue {
  font-size: 24px;
  text-align: center;
}
.userStats .statcardRow .statcard .statcardLabel {
  font-size: 21px;
  padding-top: 5px;
  text-align: center;
  color: #aaa;
}
.userStats .chartRow {
  display: flex;
  justify-content: space-between;
}
.userStats .chartRow.centered {
  justify-content: space-around;
}
.userStats .statHeader {
  padding-top: 40px;
  text-align: center;
}
.userStats .statHeader span {
  color: var(--dark-grey);
  letter-spacing: 0.7px;
  line-height: 23px;
}
.userStats .chartRow .chartWrapper {
  font: 11px sans-serif;
  padding: 0;
}
.bilingual .userStats .blockLink .he,
.english .userStats .blockLink .he {
  display: none;
}
.hebrew .userStats .blockLink .en {
  display: none;
}
.bilingual .userStats .blockLink .en,
.english .userStats .blockLink .en {
  font-family: "adobe-garamond-pro", "Crimson Text", Georgia, serif;
}
.hebrew .userStats .blockLink .he {
  font-family: "Taamey Frank", "adobe-garamond-pro", "Crimson Text", Georgia, "Times New Roman", serif;
}
.userStatModeChooser {
  padding: 0;
  display:  flex;
  justify-content: center;
  width: 240px;
  margin: 0 auto;
  background: white;
  border-radius: 5px;
  box-shadow: 0 1px 3px rgba(0,0,0,0.2);
}
.userStatModeButton {
  background-color: #fff;
  color: var(--dark-grey);
  border-radius: 5px;
  height: 50px;
  width: 120px;
  text-align: center;
  vertical-align: center;
  cursor: pointer;
  font-size: 16px;
}
.userStatModeButton.active {
  background-color: #19365d;
  color: #fff;
}
.userStatModeButton span {
  display: block;
  margin: 15px 0;
}
.userStats .blockLink {
  height: 100%;
  display: flex;
  align-items: center;
  justify-content: center;
}
.userStats .yourPopularSheetsBlock > div {
  padding: 10px 0;
}
.userStats .chartLabel {
  text-align: center;
  padding-top: 8px;
}
a.topicLexiconTitle.contentText {
  color: black;
}
.editorToolbar {
  position:fixed;
  top: 0;
  left: 0;
  z-index: 100000;
}
#sheetEditToggle {
  padding-top: 0;
  padding-bottom: 0;
  padding-inline-end: 8px;
  padding-inline-start: 0;
  margin-top: 15px;
  margin-inline-end: 0;
  margin-bottom: 0;
  margin-inline-start: -70px;
  width: 70px;
  height: 30px;
  background: #fff;
  border: #ccc solid 1px;
  color: var(--dark-grey);
  font-family: "Roboto", "Helvetica Neue", "Helvetica", sans-serif;
  font-size: 13px;
  box-sizing: border-box;
  border-radius: 6px;
  visibility: hidden;
}
#sheetEditToggle img {
  height: 13px;
  margin-top: 0;
  margin-bottom: 0;
  margin-inline-start: 0;
  margin-inline-end: 5px;
  top: 2px;
  position: relative;
  filter: invert(67%) sepia(32%) saturate(0%) hue-rotate(54deg) brightness(85%) contrast(91%); /* #999 */
}
#sheetEditToggle i {
  margin: 5px;
}
.hoverMenu {
  position: absolute;
  z-index: 1;
  top: -10000px;
  left: -10000px;
  margin-top: -6px;
  opacity: 0;
  background-color: #333333;
  border-radius: 4px;
  transition: opacity 0.75s;
  padding: 8px 10px 6px;
  box-shadow: 0 1px 3px rgba(0,0,0,0.2);
}
.highlightDot {
  height: 16px;
  width: 16px;
  background-color: #bbb;
  border-radius: 50%;
  display: inline-block;
}
.highlightMenu .highlightCancel {
  z-index: 0;
  height: 15px;
  width: 15px;
  position: relative;
  top: -1px;
  font-size: 18px;
}

.highlightButton {
  background-color: white;
  border: none;
  padding: 5p 5px 2px 5px;
  position: relative;
  margin: auto;
}

.highlightButton:hover {
  background-color: var(--lightest-grey);
}

.highlightMenu {
  position: absolute;
  z-index: 1;
  border: 1px solid #CCCCCC;
  box-sizing: border-box;
  border-radius: 3px;
  background-color: white;
  padding: 5px 7px 2px 7px;
  top: 33px;
  left: -10px;
  white-space: nowrap;
}
.hoverButton {
  padding: 10px;
}
.hoverButton i {
  color: #CCCCCC
}
.hoverButton i.active {
  color: #fff;
}
.editorHoverBox {
  position: fixed;
  top: 120px;
  background-color: #ccc;
  padding: 3px;
  font-size: 12px;
}
.inlineTextRef {
    color: #4B71B7
}
.headerWithButtons {
  display: flex;
  align-items: center;
  margin-bottom: 60px;
}
.headerWithButtons h1,
.static .headerWithButtons h1 {
  margin: 0;
  text-transform: capitalize;
}
.headerWithButtons .start,
.headerWithButtons .end {
  flex: 1;
}
.headerWithButtons .start {
  text-align: start;
}
.headerWithButtons .end {
  text-align: end;
}
@media screen and (max-width: 700px) {
  .headerWithButtons {
    display: flex;
    flex-direction: column;
    justify-content: center;
  }
  .headerWithButtons h1 {
    margin-bottom: 20px;
  }
  .headerWithButtons .start,
  .headerWithButtons .end {
    text-align: center;
  }
}
#communityPagePreviewControls {
  position: fixed;
  width: 380px;
  bottom: 0;
  right: 0;
  color: white;
  z-index: 9999;
  background-color: var(--sefaria-blue);
  padding: 20px;
  line-height: 1.6;
  text-align: center;
  border: 1px solid #ccc;
}
.interface-hebrew #communityPagePreviewControls {
  right: auto;
  left: 0;
}
#communityPagePreviewControls a.date {
  display: block;
  font-size: 22px;
}
#communityPagePreviewControls a {
  margin-inline-end: 10px;
}
#communityPagePreviewControls a:hover {
  color: inherit;
}
.bold {
  font-weight: bold; /* because apparently it isn't recommended to use <b> or <strong> to style thing https://developer.mozilla.org/en-US/docs/Web/HTML/Element/strong#usage_notes */
}
/* Customize checkmark inputs */
.checkmarkLabel {
  display: block;
  position: relative;
  padding-inline-start: 28px;
  cursor: pointer;
  user-select: none;
}
/* Hide the browser's default checkbox */
.checkmarkLabel input {
  position: absolute;
  opacity: 0;
  cursor: pointer;
  height: 0;
  width: 0;
}
/* Create a custom checkbox */
.checkmark {
  position: absolute;
  top: 3px;
  left: 0;
  height: 13px;
  width: 13px;
  background-color: white;
  border: 1px solid #CCC;
  border-radius: 3px;
}
.interface-hebrew .checkmark {
  left: auto;
  right: 0;
}
/* On mouse-over, add a grey background color */
.checkmarkLabel:hover input ~ .checkmark {
  background-color: #EEE;
}
/* Create the checkmark/indicator (hidden when not checked) */
.checkmark:after {
  content: "";
  position: absolute;
  display: none;
}
/* Show the checkmark when checked */
.checkmarkLabel input:checked ~ .checkmark:after {
  display: block;
}
/* Style the checkmark/indicator */
.checkmarkLabel .checkmark:after {
  left: 4px;
  top: 1px;
  width: 3px;
  height: 6px;
  border: solid #666;
  border-width: 0 2px 2px 0;
  -webkit-transform: rotate(45deg);
  -ms-transform: rotate(45deg);
  transform: rotate(45deg);
}
/* demo coloring of ref-link parentheses for quotation finder project*/
span.ref-link-color-1 {color: orange}
span.ref-link-color-2 {color: #0cd200}
span.ref-link-color-3 {color: blue}
/* start css code for loading bezel */
.sourceLoader {
  margin-left: -34px;
  top: 15px;
  font-size: 4px;
  width: 1em;
  height: 1em;
  border-radius: 50%;
  position: relative;
  text-indent: -9999em;
  -webkit-animation: load5 1.1s infinite ease;
  animation: load5 1.1s infinite ease;
  -webkit-transform: translateZ(0);
  -ms-transform: translateZ(0);
  transform: translateZ(0);
}

.beitMidrashContainer {
  background: #333333;
  color: white;
  height: 100%;
  font-size: 16px;
  --english-font: var(--english-sans-serif-font-family);
  --hebrew-font: var(--hebrew-sans-serif-font-family);
  font-weight: 400;
  box-sizing: border-box;
  position: relative;
  display: flex;
  flex-direction: column;
}

.beitMidrashContainer video {
  width: 100%;
}

.beitMidrashContainer video.flippedVideo {
  transform: rotateY(180deg);
}

.beitMidrashContainer video.pip {
  position: absolute;
  height: 50px;
  top: 20px;
  inset-inline-end: 10px;
  text-align: end;
  width: initial;
  border-radius: 6px;
}

.beitMidrashContainer video.hiddenVideo {
  display: none;
}

.beitMidrashContainer .muteButton {
  position: absolute;
  width: 40px;
  height: 30px;
  border-radius: 6px;
  z-index: 1;
  background-color: var(--medium-grey-legacy);
  opacity: 0.5;
  left: -8.5px;
  top: -3px;
  box-shadow: 0px 1px 3px rgba(0, 0, 0, 0.25);
  cursor: pointer;
}

.beitMidrashContainer #micIcon {
  display: inline-block;
  position: relative;
  background-image: url("/static/img/unmute.svg");
  /* background-position: center; */
  background-repeat: no-repeat;
  background-size: auto;
  opacity: 1;
  width: 20px;
  height: 22px;
  background-position: 5px;
}

.beitMidrashContainer .muted #micIcon {
  background-image: url("/static/img/mute.svg");
}
.beitMidrashContainer .muted .muteButton {
  background-color: #CB6158;
}

.beitMidrashContainer #buttonHolder {
  display: flex;
  width: 80%;
  justify-content: space-between;
  margin-top: -50px;
  margin-inline-start: 30px;
  padding-bottom: 50px;
}

.beitMidrashContainer .endCallButton {
  position: absolute;
  width: 40px;
  height: 30px;
  border-radius: 6px;
  z-index: 1;
  background-color: #CB6158;
  left: -8.5px;
  top: -3px;
  box-shadow: 0px 1px 3px rgba(0, 0, 0, 0.25);
  background-image: url("/static/img/endcall.svg");
  background-position: center;
  background-repeat: no-repeat;
  cursor: pointer;
}

.beitMidrashContainer #endCallIcon {
  display: inline-block;
  position: relative;
  background-image: url("/static/img/endcall.svg");
  background-position: center;
  background-repeat: no-repeat;
  background-size: contain;
  opacity: 1;
  width: 20px;
  height: 20px;
}



.beitMidrashContainer summary {
  list-style: none;
}

.beitMidrashContainer summary::-webkit-details-marker {
  display: none;
}

.beitMidrashHomeContainer {
  position: absolute;
  top: 0;
  bottom: 0;
  left: 0;
  margin-top: 14px;
  display: flex;
  flex-direction: column;
  width: 100%;
}

#beitMidrashHeader {
  color: white;
  font-size: 22px;
  font-weight: 500;
  margin-inline-start: 30px;
  display: flex;
  justify-content: space-between;
}

#newCall {
  margin:10px;
}

#newCallImg {
  height: 12px;
  width: 24px;
  margin-left: 34px;
  margin-right: 18px;
}

.peopleInBeitMidrash {
  overflow-y: auto;
  overflow-x:hidden;
  flex-grow: 1;
  display: flex;
  flex-direction: column;
  margin: 10px 30px;
  border-top: 1px solid var(--light-grey);
}

.peopleInBeitMidrashInnerContainer {
    width:100%;
    overflow:visible;
    position: relative;
}

.beitMidrashUser {
  color: white;
  font-size: 16px;
  font: "Roboto";
  font-weight: 400;
  display: flex;
  gap: 10px;
  /* width: 270px; */
  padding-inline-end: 10px;
  padding-top: 10px;
  cursor: pointer;
}

.beitMidrashUser:hover {
  background-color: #555;
}

.beitMidrashUser .userDetailsToggle {
  float: inline-end;
  margin-inline-end: 15px;
  color:  var(--medium-grey);
  font-weight: bolder;
  display: none;
}

.beitMidrashUser:hover .userDetailsToggle {
  display: block;
}

.beitMidrashUser .userDetailsMenu {
  position: absolute;
  background-color: black;
  box-shadow: 0px 1px 3px rgba(0, 0, 0, 0.25);
  border-radius: 6px;
  right: 0px;
}
.beitMidrashUser .userDetailsMenu[dir="rtl"] {
  position: absolute;
  background-color: black;
  box-shadow: 0px 1px 3px rgba(0, 0, 0, 0.25);
  border-radius: 6px;
  left: 0px;
  right: auto;
}

.beitMidrashUser .userDetailsMenu.hidden {
  right: -99999px;
  left: auto;
}
.beitMidrashUser .largeFollowButton {
  all: revert;
}

.beitMidrashUser .userDetailsMenu ul {
  list-style-type: none;
  margin-block-start: 0;
  margin-block-end: 0;
  padding-inline-start: 0;
  padding-left: 0;
  margin: 15px;
  float: inline-end;
}


.beitMidrashUser.unreadMessages::after {
  content: '';
  display: inline-block;
  width: 15px;
  height: 15px;
  border-radius: 100%;
  background-color: var(--halakhah-red);
  flex-shrink: 0;
}


#beitMidrashProfilePic {
  margin-right: 10px;
}

.beitMidrashUserText {
  margin: 0;
  flex: 1;
}

.beitMidrashUserText li div.largeFollowButton,
.beitMidrashUserText li img {
  display: inline-block;
}
.beitMidrashUserText li img {
  margin-bottom: -2px;
  width: 16px;
  margin-inline-end: 9px;
}
.bm-follow-button {
  color: white;
  display: inline-block;
}
.bm-follow-button img {
  width: 16px;
}

.beitMidrashUserText li {
  margin-top: 8px;
  margin-bottom: 8px;
}


.beitMidrashUserHeader {
  display: flex;
  flex-direction: row;
}

.beitMidrashUserNameStatus {
  flex-grow: 1;
}

.beitMidrashUserNameStatus .fa-headphones {
  margin-inline-start: 5px;
}

.beitMidrashOrg {
  font-weight: 200;
}

.noUsers {
  margin-top: 10px;
}
.noUsers input {
    background: #FBFBFA;
    box-shadow: 0px 1px 3px rgba(0, 0, 0, 0.25);
    border-radius: 6px;
    border: none;
    width: calc(100% - 22px);
    padding: 15px 11px;
    font-family: "Roboto", "Helvetica Neue", "Helvetica", sans-serif;
    color: var(--dark-grey);
    font-style: normal;
    font-weight: normal;
    font-size: 16px;
    line-height: 19px;
    margin-top: 10px;
}
.chat {
  bottom: 0;
  right: 0;
  overflow: hidden;
  min-height: 300px;
  max-height: 300px;
  display: flex;
  flex-direction: column;
  padding-top: 20px;
  margin: 10px 30px 20px;
  border-top: 1px solid var(--light-grey);

}

#hideButtonHolder{
  display: flex;
  flex-direction: row;
  justify-content: flex-end;
}

#hideButton {
  color: #CCCCCC;
  font-size: 14px;
  font-weight: 400;
  cursor: pointer;
}

.chatBoxHeader {
  display: flex;
  align-items: center;
  margin-top: 5px;
  justify-content: space-between;
}

#chatUser {
  display: flex;
  align-items: center;
  cursor: pointer;
}

#greenCameraButton {
  width: 24px;
  height: 12px;
  cursor: pointer;
}

.chatBoxName {
  margin-inline-start: 10px;
}
.chats-container {
  overflow-y: auto;
  display: flex;
  flex-grow:2;
  flex-direction: column;
}

.chatMessage {
  display: flex;
  margin: 7px 0;
  margin-inline-start: 4px;
}

.chatText {
  margin-inline-start: 13px;
  flex-grow: 1;
}

.chatNameAndTime {
  color: var(--medium-grey-legacy);
  font-size: 14px;
  font-weight: 500px;
}

.chat-form {
  position: relative;
  bottom: 0;
  display: flex;
  align-items: center;
}

.chat-input-holder {
  background-color: black;
  display: flex;
  align-items: center;
  flex-direction: row;
  border-radius: 6px;
  padding: 0 15px;
  border: 0px;
  height: 50px;
  width: 100%;
  justify-content: space-between;
}

.chat-input {
  color: white;
  background: transparent;
  border: 0;
  display: flex;
  justify-content: flex-end;
  flex-grow:1;
  font-size: 16px;
}

.chat-input:active {
  outline: none;
}

.chat-submit {
  background-image: url("/static/img/chat_submit_arrow.svg");
  background-position: center;
  background-repeat: no-repeat;
  background-size: contain;
  height: 20px;
  width: 18px;
  border: 0px;
  background-color: black;
  cursor: pointer;
}

.chat-submit-blue {
  background-image: url("/static/img/chat_submit_arrow_blue.svg");
}

.chat-submit-hebrew {
  -moz-transform: scaleX(-1);
  -o-transform: scaleX(-1);
  -webkit-transform: scaleX(-1);
  transform: scaleX(-1);
  filter: FlipH;
  -ms-filter: "FlipH";
}

.callContainer {
  display: flex;
  flex-direction: column;
  height: 100%;
}

.callContainer .default-profile-img,
.callContainer .img-circle {
  opacity: 0.25;
  border-radius: 0;
}

.callContainer .callText {
  margin: 53px 29px 23px;
  font-size: 22px;
  font-weight: 500;
}

.callContainer.incoming .callText {
  margin: 23px 29px;
}

#endCallButtonHolder {
  display: flex;
  width: 80%;
  justify-content: flex-end;
  margin-top: -50px;
}

#endCallIcon {
  display: inline-block;
  position: relative;
  background-image: url("/static/img/endcall.svg");
  background-position: center;
  background-repeat: no-repeat;
  background-size: contain;
  opacity: 1;
  width: 20px;
  height: 20px;
}

.endCallButton {
  position: absolute;
  width: 40px;
  height: 30px;
  border-radius: 6px;
  z-index: 1;
  background-color: #CB6158;
  left: -8.5px;
  top: -3px;
  box-shadow: 0px 1px 3px rgba(0, 0, 0, 0.25);
  background-image: url("/static/img/endcall.svg");
  background-position: center;
  background-repeat: no-repeat;
}

#incomingCallButtonHolder {
  display: flex;
  justify-content: space-evenly;
  margin: 15px;
}

#acceptButton {
  background-color: var(--sheets-green);
  border-radius: 6px;
  color: white;
  border: 0px;
  height: 40px;
  width: 127.67px;
  margin: 5px;
  cursor: pointer;
}

#declineButton {
  background: #CB6158;
  border-radius: 6px;
  color: white;
  border: 0px;
  height: 40px;
  width: 127.67px;
  margin: 5px;
  cursor: pointer;
}

.readerDropdownMenu {
  position: relative;
  display: flex;
  flex-direction: row-reverse;
  z-index: 3;
}

.dropdownLinks-menu {
  display: contents;
}

.dropdownLinks-menu.closed {
  display: none;
}

.texts-properties-menu {
  width: 256px;
  border: 1px solid var(--lighter-grey);
  border-radius: 5px;
  box-shadow: 0px 2px 4px var(--lighter-grey);
  display: flex;
  flex-direction: column;
  align-items: center;
  justify-content: center;
  position: absolute;
  top: 100%;
  background-color: white;
  --english-font: var(--english-sans-serif-font-family);
  --hebrew-font: var(--hebrew-sans-serif-font-family);
}

.texts-properties-menu,
.texts-properties-menu .button {
  font-size: 14px;
}

.dropdownLinks-button {
  border: none;
  background-color: inherit;
  cursor: default;
}

.dropdownLinks-button img {
  cursor: pointer;
}

.headerDropdownMenu {
  display: flex;
  flex-direction: row;
  justify-content: flex-start;
}

.rightButtons .dropdownLinks-button {
  text-align: end;
}

.toggle-switch-container {
  align-items: center;
  display: flex;
  direction: ltr;
}

.toggle-switch {
  position: relative;
  width: 46px;
  display: inline-block;
  text-align: left;
}

.toggle-switch-checkbox {
  position: absolute;
  width: 0;
  height: 0;
  border: none;
}

.focus-visible:has(input:focus) {
  outline: auto;
}

.toggle-switch-label {
  display: block;
  overflow: hidden;
  cursor: pointer;
  border: 0 solid var(--light-grey);
  border-radius: 20px;
}

.toggle-switch-inner {
  display: block;
  width: 200%;
  margin-left: -100%;
  transition: margin 0.3s ease-in 0s;
}

.toggle-switch-inner:before,
.toggle-switch-inner:after {
  float: left;
  width: 50%;
  height: 24px;
  padding: 0;
  line-height: 24px;
  color: white;
  font-weight: bold;
  box-sizing: border-box;
  content: "";
  color: white;
}

.toggle-switch-inner:before {
  padding-left: 10px;
  background-color: var(--sefaria-blue);
}

.toggle-switch-inner:after {
  padding-right: 10px;
  background-color: var(--light-grey);
}

.toggle-switch-switch {
  display: block;
  width: 20px;
  height: 20px;
  background: white;
  position: absolute;
  top: 50%;
  bottom: 0;
  right: 24px;
  border: 0 solid var(--light-grey);
  border-radius: 20px;
  transition: all 0.3s ease-in 0s;
  transform: translateY(-50%);
}

.toggle-switch-checkbox:checked + .toggle-switch-label .toggle-switch-inner {
  margin-left: 0;
}

.toggle-switch-checkbox:checked + .toggle-switch-label .toggle-switch-switch {
  right: 2px;
}

.toggle-switch-checkbox:disabled + .toggle-switch-label .toggle-switch-inner:after {
  background-color: var(--lighter-grey);
}

.toggle-switch-line {
  display: flex;
  width: 216px;
  height: 49px;
  justify-content: space-between;
  align-items: center;
}

.toggle-switch-line:is(.disabled) .int-en,
.toggle-switch-line:is(.disabled) .int-he {
  color: var(--light-grey);
}

.texts-properties-menu .int-en,
.texts-properties-menu .int-he {
  align-content: center;
}

.show-source-translation-buttons {
  display: flex;
  flex-direction: column;
  height: 140px;
  justify-content: center;
}

.show-source-translation-buttons .button {
  margin: unset;
  display: flex;
  height: 35px;
  width: 235px;
  align-items: center;
  justify-content: space-between;
  box-shadow: unset;
  padding-inline-start: 10px;
  padding-inline-end: 0;
}

.show-source-translation-buttons .button:has(input:not(:checked)) {
  background-color: var(--lighter-grey);
  color: black;
}

.show-source-translation-buttons input[type=radio] {
  appearance: none;
  background-color: #fff;
  width: 20px;
  height: 20px;
  border: 2px solid var(--medium-grey);
  border-radius: 20px;
  margin-top: 0;
  margin-inline-end: 10px;
  display: inline-grid;
  place-content: center;
}

.show-source-translation-buttons input[type=radio]:checked {
  border: 0;
}

.show-source-translation-buttons input[type=radio],
.show-source-translation-buttons label {
  cursor: unset;
}

.show-source-translation-buttons > div:first-of-type {
    border-radius: 6px 6px 0 0;
}

.show-source-translation-buttons > div:last-of-type {
    border-radius: 0 0 6px 6px;
}

.show-source-translation-buttons > div:not(:first-of-type):not(:last-of-type) {
    border-radius: 0;
}

.show-source-translation-buttons input[type=radio]:checked::before {
  content: "";
  width: 10px;
  height: 10px;
  background-color: var(--sefaria-blue);
  clip-path: polygon(13% 50%, 34% 66%, 81% 2%, 100% 18%, 39% 100%, 0 71%);
}

.layout-button-line {
  height: 57px;
  width: 216px;
  display: flex;
  justify-content: space-between;
  align-items: center;
}

.layout-options {
  display: flex;
  justify-content: space-between;
  align-items: center;
  gap: 16px;
}

.layout-button input {
  border: none;
  width: 28px;
  height: 24px;
  -webkit-mask: var(--url) no-repeat;
  -webkit-mask-size: contain;
  -webkit-mask-repeat: no-repeat;
  -webkit-mask-position: center;
  -webkit-mask-size: 100% 100%;
  background-color: var(--dark-grey);
  cursor: pointer;
  appearance: unset;
  transition: border 0.3s ease, outline 0.3s ease, background-color 0.3s ease;
}

.layout-button input:checked {
  background-color: var(--sefaria-blue);
}

.layout-button .button {
  background-color: unset;
  box-shadow: unset;
  padding: unset;
  margin: unset;
}

.text-menu-border {
  width: 100%;
  height: 1px;
  background-color: var(--lighter-grey);
}

.font-size-line {
  width: 230px;
  height: 50px;
  display: flex;
  justify-content: space-between;
  align-items: center;
  direction: ltr;
}

.font-size-button {
  display: flex;
  align-items: center;
  background-color: white;
  border: none;
  cursor: pointer;
}

#currentlyReadingContainer {
  margin: 5px 30px;
  flex-grow: 1;
}

.blockButton {
  cursor: pointer;
}
.sheetsHomepage .button {
  background-color: var(--midrash-green);
}
.sheetsHomepage .sheetsHomepageSectionTitle {
  color: var(--midrash-green);
  font-family: 'Roboto', "Helvetica Neue", "Helvetica", sans-serif;
  font-size: 14px;
  font-weight: 400;
  line-height: 18px;
  margin-bottom: 15px;
}
.multiPanel .sheetsHomepage .sheetsTopicTOC .sheetsHomepageSectionTitle {
  flex: 1 1 100%;
}
.sheetsHomepage .sidebarLayout {
  justify-content: space-between;
  margin-top: 50px;
}
.sheetsHomepage .sidebarLayout .sheetsTopics {
  display: flex;
  flex-direction: column;
}
.sheetsHomepage .content .contentInner {
  width: 875px;
}
.sheetsHomepage .sidebarLayout .sheetsTopicsCalendar, .sheetsHomepage .sidebarLayout .sheetsTopicTOC {
  margin-inline-start: 10%;
}
.sheetsHomepage .sidebarLayout .sheetsTopicsCalendar {
  column-gap: 20px;
}
.TOCCardsWrapper {
  flex: 1;
  display: flex;
  flex-wrap: wrap;
  column-gap: 20px;
}
.sheetsHomepage .sheetsTopicsCalendar .TOCCardsWrapper {
  flex: 1;
  display: flex;
  flex-direction: column;
}
.singlePanel .sheetsTopicTOC, .singlePanel .sheetsTopicsCalendar {
  margin-top: 30px;
}
.multiPanel .sheetsTopicTOC {
  margin-top: 30px;
}
.singlePanel .sheetsHomepage .navSidebar {
  margin-block-start: 5px;
  width: revert;
}
.singlePanel .sheetsHomepage .navSidebarModule {
  padding: 0 10%;
}
.singlePanel .sheetsHomepage .TOCCardsWrapper, .singlePanel .sheetsHomepage .sheetsTopicsCalendar {
  flex-direction: column;
  margin-bottom: 10px;
}
.singlePanel .sheetsHomepage .sidebarLayout {
  margin-top: revert;
}

.singlePanel .sheetsHomepage .sidebarLayout .sheetsTopics {
  width: revert;
}
.singlePanel .sheetsHomepage .button {
  display: block;
}
@media screen and (max-width: 840px) {
  .sheetsHomepage .sidebarLayout .sheetsTopics {
    width: 100%;
  }
  .sheetsHomepage .button {
    display: block;
  }
  .sheetsHomepage .navSidebar {
    width: revert;
    border-top: 40px solid #FBFBFA;
    margin-block-start: -40px;
  }
}
@media screen and (max-width: 700px) {
  .sheetsHomepage .navSidebar {
    margin-top: 30px;
  }
}
.button.getStartedSheets {
  width: 111px;
  height: 39px;
  padding: 10px 15px 10px 15px;
  border-radius: 6px;
  border: 1px solid #CCCCCC;
  display: block;
  background-color: white;
  color: black;
  font-size: 16px;
  white-space: nowrap;
}
.button.getStartedSheets:hover {
  color: black;
}
.image-in-text {
    display: flex;
    justify-content: center;
    margin: 0 auto;
    max-width: 100%;
    height: auto;
    padding-top: 20px;
    padding-left: calc((100% - 2/3 * 100vw - 200px) / 2);
    padding-right: calc((100% - 2/3 * 100vw - 200px) / 2);
    flex-direction: column;
}

@media screen and (max-width: 540px) {
  .image-in-text {
    padding-left: calc((100% - 100vw) / 2);
    padding-right: calc((100% - 100vw) / 2);
    width: 100%;
    height: auto;
  }
}

@media screen and (min-aspect-ratio: 2/1) {
  .image-in-text {
    max-height: calc(4/3 * 2/3 * 100vw);
  }
}

@media screen and (min-width: 540px) {
  .image-in-text {
    width: 67%;
  }
}

.dropdownHeader {
  font-family: Roboto;
  font-size: 16px;
  font-weight: 400;
  line-height: 18.75px;
  color: var(--selected-option);
}

.dropdownHeaderText {
  padding-left: 10px;
}

.dropdownDesc {
  font-family: Roboto;
  font-size: 14px;
  font-weight: 400;
  line-height: 18px;
  padding-left: 30px;
  padding-bottom: 10px;
  padding-right: 10px;
}

.dropdownSeparator {
  border-top: 1px solid var(--light-grey);
  margin-block: 5px;
}
.sheetMetaDataBox .dropdownLinks-button {
  font-weight: bold;
}
.sheetMetaDataBox .readerDropdownMenu .dropdownLinks-button {
  padding-top: 3px;
}
.header .headerDropdownMenu {
  display: block;
  align-items: center;
  margin-top: 2px;
  margin-bottom: 4px;
  color: var(--dark-grey);
  position: relative;
}
.headerDropdownMenu .toolsButtonContainer {
  margin: revert;
}
.headerDropdownMenu #saveButtonText {
  padding-inline-start: 15px;
}
.sheetsInPanel .dropdownDesc {
  display: none;
}
.sheetsInPanel .toolsButtonText,
.sheetsInPanel .dropdownHeaderText,
.sheetsInPanel #saveButtonText {
  --english-font: var(--english-sans-serif-font-family);
  --hebrew-font: var(--hebrew-sans-serif-font-family);
  font-size: 14px;
  font-weight: 500;
  line-height: 18px;
  color: var(--dark-grey);
  margin-inline-start: 10px;
  padding: revert;
}
.sheetsInPanel .headerDropdownMenu {
  margin-top: 7px;
  color: var(--dark-grey);
  position: relative;
  line-height: 0;
}
.header .headerDropdownMenu img, .sheetsInPanel .headerDropdownMenu img {
  height: 18px;
  width: 18px;
  vertical-align: middle;
}

.interface-english .header .headerDropdownMenu img {
  margin-inline-end: 2px;
}

.interface-hebrew .header .headerDropdownMenu img {
  margin-inline-end: 6px;
}

/* .header .headerDropdownMenu .dropdownLinks-button::after {
  display: inline-block;
  background: no-repeat url("/static/icons/chevron-down.svg");
  height: 10px;
  width: 12px;
  vertical-align: middle;
  content: "";
  transform: scale(0.75);
} */
.header .headerDropdownMenu .dropdownLinks-menu a {
  color: #000000;
}
.sheetsInPanel .headerDropdownMenu a.headerDropdownMenu::after {
  display: inline-block;
  height: 10px;
  width: 12px;
  vertical-align: middle;
  content: "";
  transform: scale(0.75);
}
.header .headerDropdownMenu .dropdownLinks-menu, .sheetsInPanel .headerDropdownMenu .dropdownLinks-menu {
  top: 35px;
  position: absolute;
  z-index: 1;
  width: 150px;
  background: #FBFBFA;
  box-shadow: 0px 1px 3px rgba(0, 0, 0, 0.25);
  border-radius: 6px;
  display:none;
  overflow:hidden;
}

.dropdownItem {
  padding-inline: 15px;
  flex-direction: column;
}
.dropdownItem:nth-child(n+2):nth-last-child(n+2) {
  padding-block: 5px 5px;
}

.dropdownItem:first-child {
  padding-block-start: 10px;
  padding-block-end: 5px;
}

.dropdownItem:last-child {
  padding-block-start: 5px;
  padding-block-end: 10px;
}

.sheetsInPanel .dropdownItem {
  cursor: pointer;
}

.sheetsInPanel .headerDropdownMenu .dropdownLinks-menu {
  background: white;
  box-shadow: revert;
  border: 1px solid var(--light-grey);
}

.sheetsInPanel .dropdownSeparator {
  margin-block: 5px;
  border: 0.5px solid var(--light-grey);
}
.interface-english .header .headerDropdownMenu .dropdownLinks-menu {
  right: 0px;
  min-width: 150px;
  width: max-content;
}

.interface-english .sheetsInPanel .headerDropdownMenu .dropdownLinks-menu {
  min-width: 150px;
  width: max-content;
}

.interface-hebrew .header .headerDropdownMenu .dropdownLinks-menu {
  left: 0px;
  min-width: 150px;
  width: max-content;
}

.interface-hebrew .sheetsInPanel .headerDropdownMenu .dropdownLinks-menu  {
  min-width: 150px;
  width: max-content;
}

.dropdownLinks-options {
  display: flex;
  flex-direction: column;
  max-width: 220px;
}

/*.dropdownLinks-options > * {*/
/*  margin: 10px;*/
/*}*/

/*.dropdownLinks-options > :first-child {*/
/*  margin: 20px; */
/*}*/

/*.dropdownLinks-options > :last-child {*/
/*  margin: 5px; */
/*}*/

.header .headerDropdownMenu .dropdownLinks-menu.open, .sheetsInPanel .headerDropdownMenu .dropdownLinks-menu.open {
  display: block;
}


.productsFlexWrapper {
  display: flex;
  flex-direction: column;
}
.product {
  max-width: 600px;
}

#productsPageContent {
  margin-inline-start: 100px;
  margin-top: 140px;
  margin-bottom: 165px;
}
#productsPageContent .loadingMessage {
  margin-block-start: 230px;
}

#jobsPageContent .loadingMessage {
  margin-block-start: 20px;
}

.productInner {
  display: flex;
  align-items: right;
  flex-direction: row;
}

.productInner img {
  max-width: 100%;
  max-height: 116px;
  height: auto;
  display: block;
  margin-inline-end: 3%;
  padding-bottom: 20px;
}

.productInner .productsDesc {
  font: var(--english-sans-serif-font-family);
  color: var(--dark-grey);
  font-size: 16px;
}

.productImgWrapper {
  flex: 0 0 auto;
}

.productDescWrapper {
  flex: 1 1 auto;
  padding-left: 20px;
  padding-right: 20px;
}

.productsDesc p {
  margin-top: 0;
}

.productsHeader {
  display: flex;
  justify-content: space-between;
  margin-top: 10%;
  margin-bottom: 2%;
  padding-bottom: 2%;
  border-bottom: 1px solid var(--light-grey);
}

.productsTitleAndLabel {
  flex: auto;
}

.productsHeader .productsTitle {
  font: var(--english-sans-serif-font-family);
  color: var(--dark-grey);
  font-size: 22px;
  font-weight: 500px;
}

.productsHeader .productsTypeLabel {
  font: var(--english-sans-serif-font-family);
  font-size: 14px;
  font-weight: 400;
  line-height: 18px;
  background-color: var(--lighter-grey);
  border-radius: 6px;
  padding: 0.01px 5px;
  color: var(--dark-grey);
  margin-inline-start: 3%;
}

.productsHeader .cta {
  display: flex;
  align-items: center;
}

.productsHeader .cta .productsCTA {
  color: var(--commentary-blue);
  border-width: 10px;
  margin-inline-end: 10px;
}


.productsHeader .cta .productsCTAIcon {
  height: 12px;
  top: 646px;
  left: 610px;
  margin: 0 5px;
  vertical-align: baseline;
  /** This uses the filter to recolor SVGs in a single line to commentary blue.
  To determine the appropriate parameters, see a filter color picker such as https://angel-rs.github.io/css-color-filter-generator/ */
  filter: brightness(0) saturate(100%) invert(52%) sepia(17%) saturate(6763%) hue-rotate(200deg) brightness(78%) contrast(77%);

}

.productsTitle {
  font-family: var(--english-sans-serif-font-family);
  font-size: 22px;
  font-weight: 500;
  line-height: 25.78px;
  text-align: left;
  color: var(--dark-grey);
}

.productsCTA::after {
    content: " ›";
    color: var(--commentary-blue);
}

.productsDevBox {
    background: var(--lighter-grey);
    color: var(--dark-grey);
    font-family: var(--english-sans-serif-font-family);
    font-size: 16px;
    font-weight: 400;
    line-height: 18.75px;
    display: flex;
    align-items: flex-start;
    flex-direction: column;
    padding: 3%;
    margin-top: 10%;
    max-width: 600px;
}

.productsDevBox .productsDevHeader {
  font-family: var(--english-sans-serif-font-family);
  font-size: 22px;
  font-weight: 500;
  line-height: 25.78px;
  padding-bottom: 2%;

}

.productsDevBox a {
  color: var(--commentary-blue) !important;

}

.productsDevBox a::after {
  content: " ›";
  color: var(--commentary-blue);
}


.image-in-text-title {
    margin: auto; /* English System Small */
    margin-top: 15px;
    text-align: center;
    font-family: 'Roboto';
    font-style: normal;
    font-weight: 400;
    font-size: 14px;
    line-height: 18px;
    color: var(--dark-grey);
}

@media (max-width: 480px) {

  .productImgWrapper {
    display: block;
    margin-left: auto;
    margin-right: auto;
  }

  #productsPageContent {
    margin: 100px 10px 0px 10px;;
  }

  .productsHeader {
    flex-direction: column;
    align-items: flex-start;
    padding-top: 5px;
    padding-bottom: 5px;
  }

  .productsTitleAndLabel {
    display: flex;
    flex-direction: column;
    align-items: flex-start;
    padding-top: 5px;
    padding-bottom: 5px;
  }

  .productsTypeLabel {
    padding: 1px 5px !important;
    margin-top: 3px;
    margin-left: 0px !important;
  }

  .cta {
    flex-direction: column;
    align-items: flex-start !important;
  }

  .cta a {
    padding-top: 3px;
    padding-bottom: 3px;
  }

  .productInner {
    flex-direction: column;
  }

  .productDescWrapper{
    padding-left: 0px;
    padding-right: 0px;
  }
}

.noteRefTitle {
  font-size: 18px;
}

.noteText{
  color: var(--dark-grey);
}

.footerContainer {
  max-width: 100%;
  display: flex;
  flex-direction: row;
  flex-wrap: wrap;
  padding-top: 15px;
}

.footerContainer a {
  padding-top: 10px;
  padding-inline-end: 16px;
}

.stickySidebarFooter {
  position: sticky;
  top: 0;
}

.image-in-text-title {
  margin: auto; /* English System Small */
  margin-top: 15px;
  text-align: center;
  font-family: 'Roboto';
  font-style: normal;
  font-weight: 400;
  font-size: 14px;
  line-height: 18px;
  color: var(--dark-grey);
}

.dropdownLanguageToggle{
  display: flex;
  flex-direction: row;
  align-items: baseline;
  line-height: 18px;
  height: 23px;
  padding-inline: 15px;
  margin-top: 7px;
}
.interface-english .dropdownLanguageToggle a.hebrewLanguageLink,
.interface-hebrew .dropdownLanguageToggle a.englishLanguageLink {
  color: #666666;
}

.languageDot{
  font-size: 25px;
  padding: 10px 2px;
}



.englishLanguageButton::after {
  content: "•";
  padding: 6px;
}

.profilePicAndButtonContainer {
  display: flex;
  flex-direction: column;
  justify-content: center;
  align-items: center;
}

.createButtons {
  display: flex;
  align-items: center;
  flex-direction: row;
  justify-content: space-evenly;
  padding-top: 20px;
}

.sheetsProfileList {
  margin-top: 20px;
  background-color: white;
  border: 1000px solid white;
  border-top: 4px solid white;
  border-bottom: 120px solid white;
  margin: -4px 0 -120px -1000px;
  width: 100%;

}

.profile-page .sheetsProfileList {
  margin: -4px 0 -120px 0;
  margin-inline-start: -1000px;
  margin-inline-end: 0;
}

.sheetsProfileList .readerNavMenuSearchButton {
  margin: 0 10px 0 5px;
  display: inline-flex;
  top: 0;
}
.sheetsProfileList .readerNavMenuSearchButton {
  margin-inline-start: 10px;
  margin-inline-end: 5px;
}
.sheetsProfileList input {
  border: 0;
  font-size: 18px;
  font-family: "adobe-garamond-pro", "Crimson Text", Georgia, serif;
  background-color: transparent;
}
.sheetsProfileList .loadingMessage {
  margin-top: 30px;
}

.notificationUserName {
  color: var(--midrash-green) !important;
}

.emptyNotificationsTitle{
  font-family: Roboto;
  font-size: 16px;
  font-weight: 600;
  line-height: 18.75px;
  padding-bottom: 10px;
}

.emptyNotificationsMessage{
  font-family: Roboto;
  font-size: 14px;
  font-weight: 400;
  line-height: 18px;
  text-align: start;
}

.emptyNotificationPage{
  display: flex;
  flex-direction: column;
}

.mobileProfileFlexContainer {
  display: flex;
  flex-direction: row;
  align-items: end;
}

.librarySavedIcon{
  width: 20px;
  height: 20px;
  margin-inline-start: 6px;
  margin-top: 2px;
}

.sheetsNotificationsHeaderIcon {
  width: 20px;
  height: 18px;
  margin-top: 2px;
  margin-bottom: 2px;
}

.sheetsNotificationsHeaderIcon img{
  width: 100%;
  height: 100%;
}

.librarySavedIcon img{
  width: 100%;
  height: 100%;
}
.languageFlex {
  display: flex;
  flex-direction: column;
  direction:ltr;
  margin-bottom: 10px;
}

@-webkit-keyframes load5 {
0%,100%{box-shadow:0 -2.6em 0 0 #ffffff,1.8em -1.8em 0 0 rgba(0,0,0,0.2),2.5em 0 0 0 rgba(0,0,0,0.2),1.75em 1.75em 0 0 rgba(0,0,0,0.2),0 2.5em 0 0 rgba(0,0,0,0.2),-1.8em 1.8em 0 0 rgba(0,0,0,0.2),-2.6em 0 0 0 rgba(0,0,0,0.5),-1.8em -1.8em 0 0 rgba(0,0,0,0.7)}
12.5%{box-shadow:0 -2.6em 0 0 rgba(0,0,0,0.7),1.8em -1.8em 0 0 #ffffff,2.5em 0 0 0 rgba(0,0,0,0.2),1.75em 1.75em 0 0 rgba(0,0,0,0.2),0 2.5em 0 0 rgba(0,0,0,0.2),-1.8em 1.8em 0 0 rgba(0,0,0,0.2),-2.6em 0 0 0 rgba(0,0,0,0.2),-1.8em -1.8em 0 0 rgba(0,0,0,0.5)}
25%{box-shadow:0 -2.6em 0 0 rgba(0,0,0,0.5),1.8em -1.8em 0 0 rgba(0,0,0,0.7),2.5em 0 0 0 #ffffff,1.75em 1.75em 0 0 rgba(0,0,0,0.2),0 2.5em 0 0 rgba(0,0,0,0.2),-1.8em 1.8em 0 0 rgba(0,0,0,0.2),-2.6em 0 0 0 rgba(0,0,0,0.2),-1.8em -1.8em 0 0 rgba(0,0,0,0.2)}
37.5%{box-shadow:0 -2.6em 0 0 rgba(0,0,0,0.2),1.8em -1.8em 0 0 rgba(0,0,0,0.5),2.5em 0 0 0 rgba(0,0,0,0.7),1.75em 1.75em 0 0 #ffffff,0 2.5em 0 0 rgba(0,0,0,0.2),-1.8em 1.8em 0 0 rgba(0,0,0,0.2),-2.6em 0 0 0 rgba(0,0,0,0.2),-1.8em -1.8em 0 0 rgba(0,0,0,0.2)}
50%{box-shadow:0 -2.6em 0 0 rgba(0,0,0,0.2),1.8em -1.8em 0 0 rgba(0,0,0,0.2),2.5em 0 0 0 rgba(0,0,0,0.5),1.75em 1.75em 0 0 rgba(0,0,0,0.7),0 2.5em 0 0 #ffffff,-1.8em 1.8em 0 0 rgba(0,0,0,0.2),-2.6em 0 0 0 rgba(0,0,0,0.2),-1.8em -1.8em 0 0 rgba(0,0,0,0.2)}
62.5%{box-shadow:0 -2.6em 0 0 rgba(0,0,0,0.2),1.8em -1.8em 0 0 rgba(0,0,0,0.2),2.5em 0 0 0 rgba(0,0,0,0.2),1.75em 1.75em 0 0 rgba(0,0,0,0.5),0 2.5em 0 0 rgba(0,0,0,0.7),-1.8em 1.8em 0 0 #ffffff,-2.6em 0 0 0 rgba(0,0,0,0.2),-1.8em -1.8em 0 0 rgba(0,0,0,0.2)}
75%{box-shadow:0 -2.6em 0 0 rgba(0,0,0,0.2),1.8em -1.8em 0 0 rgba(0,0,0,0.2),2.5em 0 0 0 rgba(0,0,0,0.2),1.75em 1.75em 0 0 rgba(0,0,0,0.2),0 2.5em 0 0 rgba(0,0,0,0.5),-1.8em 1.8em 0 0 rgba(0,0,0,0.7),-2.6em 0 0 0 #ffffff,-1.8em -1.8em 0 0 rgba(0,0,0,0.2)}
87.5%{box-shadow:0 -2.6em 0 0 rgba(0,0,0,0.2),1.8em -1.8em 0 0 rgba(0,0,0,0.2),2.5em 0 0 0 rgba(0,0,0,0.2),1.75em 1.75em 0 0 rgba(0,0,0,0.2),0 2.5em 0 0 rgba(0,0,0,0.2),-1.8em 1.8em 0 0 rgba(0,0,0,0.5),-2.6em 0 0 0 rgba(0,0,0,0.7),-1.8em -1.8em 0 0 #fff}
}
@keyframes load5 {
0%,100%{box-shadow:0 -2.6em 0 0 #ffffff,1.8em -1.8em 0 0 rgba(0,0,0,0.2),2.5em 0 0 0 rgba(0,0,0,0.2),1.75em 1.75em 0 0 rgba(0,0,0,0.2),0 2.5em 0 0 rgba(0,0,0,0.2),-1.8em 1.8em 0 0 rgba(0,0,0,0.2),-2.6em 0 0 0 rgba(0,0,0,0.5),-1.8em -1.8em 0 0 rgba(0,0,0,0.7)}
12.5%{box-shadow:0 -2.6em 0 0 rgba(0,0,0,0.7),1.8em -1.8em 0 0 #ffffff,2.5em 0 0 0 rgba(0,0,0,0.2),1.75em 1.75em 0 0 rgba(0,0,0,0.2),0 2.5em 0 0 rgba(0,0,0,0.2),-1.8em 1.8em 0 0 rgba(0,0,0,0.2),-2.6em 0 0 0 rgba(0,0,0,0.2),-1.8em -1.8em 0 0 rgba(0,0,0,0.5)}
25%{box-shadow:0 -2.6em 0 0 rgba(0,0,0,0.5),1.8em -1.8em 0 0 rgba(0,0,0,0.7),2.5em 0 0 0 #ffffff,1.75em 1.75em 0 0 rgba(0,0,0,0.2),0 2.5em 0 0 rgba(0,0,0,0.2),-1.8em 1.8em 0 0 rgba(0,0,0,0.2),-2.6em 0 0 0 rgba(0,0,0,0.2),-1.8em -1.8em 0 0 rgba(0,0,0,0.2)}
37.5%{box-shadow:0 -2.6em 0 0 rgba(0,0,0,0.2),1.8em -1.8em 0 0 rgba(0,0,0,0.5),2.5em 0 0 0 rgba(0,0,0,0.7),1.75em 1.75em 0 0 #ffffff,0 2.5em 0 0 rgba(0,0,0,0.2),-1.8em 1.8em 0 0 rgba(0,0,0,0.2),-2.6em 0 0 0 rgba(0,0,0,0.2),-1.8em -1.8em 0 0 rgba(0,0,0,0.2)}
50%{box-shadow:0 -2.6em 0 0 rgba(0,0,0,0.2),1.8em -1.8em 0 0 rgba(0,0,0,0.2),2.5em 0 0 0 rgba(0,0,0,0.5),1.75em 1.75em 0 0 rgba(0,0,0,0.7),0 2.5em 0 0 #ffffff,-1.8em 1.8em 0 0 rgba(0,0,0,0.2),-2.6em 0 0 0 rgba(0,0,0,0.2),-1.8em -1.8em 0 0 rgba(0,0,0,0.2)}
62.5%{box-shadow:0 -2.6em 0 0 rgba(0,0,0,0.2),1.8em -1.8em 0 0 rgba(0,0,0,0.2),2.5em 0 0 0 rgba(0,0,0,0.2),1.75em 1.75em 0 0 rgba(0,0,0,0.5),0 2.5em 0 0 rgba(0,0,0,0.7),-1.8em 1.8em 0 0 #ffffff,-2.6em 0 0 0 rgba(0,0,0,0.2),-1.8em -1.8em 0 0 rgba(0,0,0,0.2)}
75%{box-shadow:0 -2.6em 0 0 rgba(0,0,0,0.2),1.8em -1.8em 0 0 rgba(0,0,0,0.2),2.5em 0 0 0 rgba(0,0,0,0.2),1.75em 1.75em 0 0 rgba(0,0,0,0.2),0 2.5em 0 0 rgba(0,0,0,0.5),-1.8em 1.8em 0 0 rgba(0,0,0,0.7),-2.6em 0 0 0 #ffffff,-1.8em -1.8em 0 0 rgba(0,0,0,0.2)}
87.5%{box-shadow:0 -2.6em 0 0 rgba(0,0,0,0.2),1.8em -1.8em 0 0 rgba(0,0,0,0.2),2.5em 0 0 0 rgba(0,0,0,0.2),1.75em 1.75em 0 0 rgba(0,0,0,0.2),0 2.5em 0 0 rgba(0,0,0,0.2),-1.8em 1.8em 0 0 rgba(0,0,0,0.5),-2.6em 0 0 0 rgba(0,0,0,0.7),-1.8em -1.8em 0 0 #fff}
}
/* end css code for loading bezel */

/* ========== GUIDE OVERLAY COMPONENT STYLES - START ========== */

.guideOverlay {
  position: absolute;
  bottom: 0;
  left: 0;
  width: 100%;
  height: 415px;
  background-color: #fbfbfb;
  box-shadow: 0px -1px 3px 0px #00000040;
  border-top: 0.25px solid #CCCCCC;
  z-index: 1000;
  /* Force GuideOverlay to use sans-serif fonts in the contextual font system */
  --english-font: var(--english-sans-serif-font-family);
  --hebrew-font: var(--hebrew-sans-serif-font-family);
}

.guideOverlayContent {
  width: 100%;
  height: 100%;
  padding: 20px 24px;
  display: flex;
  flex-direction: column;
  align-items: center;
}

.guideOverlayLoadingCenter {
  display: flex;
  align-items: center;
  justify-content: center;
  flex: 1;
  height: 100%;
}

/* Shared container width for consistent layout */
.guideOverlayHeader,
.guideOverlayCenteredContent,
.guideOverlayBody,
.guideOverlayFooter {
  width: 800px;
}

/* Header layout: title left, pagination center, close right */
.guideOverlayHeader {
  height: 34px;
  display: flex;
  align-items: center;
  justify-content: space-between;
  margin-bottom: 20px;
  gap: 16px;
}

/* Close button styles consolidated */
.guideOverlayHeader .readerNavMenuCloseButton.circledX {
  flex-shrink: 0;
  height: 34px;
  width: 34px;
  display: flex;
  align-items: center;
  justify-content: center;
}

.guideOverlayHeader .readerNavMenuCloseButton.circledX img {
  display: block;
}

/* Pagination and number styles */
.guideOverlayPagination {
  display: flex;
  align-items: center;
  justify-content: center;
  gap: 8px;
  flex-shrink: 0;
  height: 34px;
}

.cardsPaginationNumber {
  font-weight: 500;
  font-size: 16px;
  color: var(--dark-grey);
  min-width: 40px;
  height: 34px;
  display: flex;
  align-items: center;
  justify-content: center;
}

/* Title section and styles */
.guideOverlayTitleSection {
  flex: 1;
  display: flex;
  align-items: center;
  overflow: hidden;
  min-width: 180px;
}

.guideOverlayTitle {
  margin: 0 !important; /* Remove inherited margin */
  padding: 0 !important; /* Remove inherited padding */
  display: flex;
  align-items: center;
  height: 34px;
  overflow: hidden;
  text-overflow: ellipsis;
  white-space: nowrap;
  min-width: 0;
}

.titlePrefix,
.titleVariable {
  font-size: 22px;
  color: #333333;
  display: inline-flex;
  align-items: center;
  text-transform: none;
}

.titlePrefix {
  font-weight: 500;
  margin-inline-end: 0.5rem;
}

.titleVariable {
  font-weight: 300;
}

/* Main content layout */
.guideOverlayCenteredContent {
  flex: 1;
  display: flex;
  flex-direction: column;
  align-items: center;
}

.guideOverlayBody {
  display: flex;
  gap: 20px;
}

/* Video and text containers */
.guideOverlayVideoContainer {
  width: 480px;
  height: 270px;
  border-radius: 4px;
  overflow: hidden;
  box-shadow: 0 4px 8px rgba(0, 0, 0, 0.15);
}

.guideOverlayVideo {
  width: 100%;
  height: 100%;
  object-fit: cover;
}

.guideOverlayTextContainer {
  width: 300px;
  height: 270px;
  display: flex;
  flex-direction: column;
}

.guideOverlayText {
  font-weight: 400;
  font-size: 14px;
  line-height: 1.4;
  color: #555555;
  overflow-y: auto;
  height: 100%;
  padding-right: 8px;
  /* Modern scrollbar styling */
  scrollbar-width: thin;
  scrollbar-color: rgba(0, 0, 0, 0.2) transparent;
}

/* Webkit scrollbar styles */
.guideOverlayText::-webkit-scrollbar {
  width: 6px;
}

.guideOverlayText::-webkit-scrollbar-track {
  background: transparent;
}

.guideOverlayText::-webkit-scrollbar-thumb {
  background-color: rgba(0, 0, 0, 0.2);
  border-radius: 3px;
}

.guideOverlayText::-webkit-scrollbar-thumb:hover {
  background-color: rgba(0, 0, 0, 0.3);
}

/* Main text content styling */
.guideOverlayText ul {
  padding-inline-start: 18px;
  margin: 16px 0;
}

/* Paragraph spacing - reduced from default 16px */
.guideOverlayText p {
  margin: 0 0 8px 0;
}

/* Tighter spacing between paragraphs and lists */
.guideOverlayText p + ul {
  margin-top: 4px;
}

.guideOverlayText p:last-child {
  margin-bottom: 0;
}

.guideOverlayText li {
  margin-bottom: 5px;
}

.guideOverlayText a {
  font-size: 14px;
  text-decoration: none;
}

.guideOverlayText a:hover {
  text-decoration: underline;
}

/* Footer with links */
.guideOverlayFooter {
  flex: 1;
  display: flex;
  align-items: center;
  justify-content: center;
  gap: 4px;
  padding-bottom: 18px;
}

.guideOverlayFooterLink {
  color: var(--dark-grey);
  font-size: 14px;
  text-decoration: none;
  transition: color 0.2s ease;
}

.guideOverlayFooterLink:hover {
  text-decoration: underline;
}

.footerDivider {
  font-size: 12px;
}

/* Loading state */
.guideOverlay .loadingMessage {
  display: flex;
  align-items: center;
  justify-content: center;
  padding: 40px;
  font-size: 16px;
  color: var(--dark-grey);
}

/* RTL/Hebrew interface support */
.interface-hebrew .guideOverlayBody {
  flex-direction: row-reverse;
}

.interface-hebrew .guideOverlayHeader {
  flex-direction: row-reverse;
}

.interface-hebrew .guideOverlayPagination {
  flex-direction: row-reverse;
}

.interface-hebrew .guideOverlayTitleSection {
  direction: rtl;
  text-align: right;
}

.interface-hebrew .guideOverlayTitle {
  direction: rtl;
  justify-content: flex-start;
  text-align: start;
  unicode-bidi: isolate;
}

.interface-hebrew .titlePrefix,
.interface-hebrew .titleVariable {
  direction: rtl;
  text-align: right;
  display: inline;
}

.interface-hebrew .guideOverlayText {
  text-align: right;
  direction: rtl;
  padding-right: 0;
  padding-left: 8px;
}

.interface-hebrew .guideOverlayFooter {
  direction: rtl;
}

/* Floating UI tooltip styles */
.floating-ui-tooltip {
  background-color: #A9BDDB;
  border-radius: 8px;
  box-shadow: 0 0px 6px 2px rgba(0, 0, 0, 0.2);
  z-index: 9999;
  color: #222;
  max-width: 280px;
}

.floating-ui-tooltip-content {
  padding: 24px;
}

.floating-ui-tooltip-content a {
  text-decoration: underline;
  color: #222;
}


.tooltip-actions {
  display: flex;
  justify-content: space-between;
  align-items: center;
  margin-top: 8px;
}

.tooltip-button {
  padding: 6px 12px;
  border-radius: 6px;
  cursor: pointer;
  background-color: #222;
  color: white;
  border: none;
}
.floating-ui-arrow {
  position: absolute;
  width: 8px;
  height: 8px;
  background-color: #A9BDDB;
  transform: rotate(45deg);
}

/* ========== GUIDE OVERLAY COMPONENT STYLES - END ========== */<|MERGE_RESOLUTION|>--- conflicted
+++ resolved
@@ -89,12 +89,8 @@
   --reference-orange: #D4896C;
   --miscelaneous-green: #3B5849;
   --selected-option: #000000;
-<<<<<<< HEAD
-  --select-blue: #0B71E7;
   --module-switcher-tooltip-background: #1F2937;
-=======
   --select-blue: #0056b3;
->>>>>>> 1aff89a1
 }
 
 /* Font Family */
