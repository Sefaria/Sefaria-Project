body {
  padding: 0;
  margin: 0;
  overflow: hidden;
  color: #333;
  -webkit-text-size-adjust: 100%;
}
body {
  /* font-family: "proxima-nova", "Helvetica Neue", Helvetica, sans-serif; */
}
body .he {
  /* font-family: "Heebo", sans-serif; */
}
*::selection {
  background-color: #D2DCFF;
}
body.sepia {
  background-color: #F9F9F7;
}
body.dark {
  background-color: #333331;
}
body:not(.user-is-tabbing) *:focus {
  outline: none;
}
@font-face {
    font-family: 'Hebrew Text Font';
    src: local('Frank Ruehl Libre'), url('/static/fonts/Taamey-Frank/TaameyFrankCLM-Medium.ttf'), local('Times New Roman');
    unicode-range: U+0590-05FF;
}
.sans,
.sans .en,
#s2 .sans .en,
.sans .int-en {
  font-family: "proxima-nova", "Helvetica Neue", "Helvetica", sans-serif;
}
.sans .he,
#s2 .sans .he,
.sans .int-he {
  font-family: "Heebo", sans-serif;
}
#s2 {
  position: fixed;
  top: 0;
  width: 100%;
  height: 100%;
  z-index: 1000;
}
#s2.headerOnly {
  z-index: 1000;
  height: 60px;
}
.readerApp {
  position: absolute;
  width: 100%;
  height: 100%;
  top: 0;
}
.readerApp.interface-hebrew{
  direction: rtl;
}
.noselect {
  -webkit-touch-callout: none; /* iOS Safari */
    -webkit-user-select: none; /* Safari/Opera */
       -moz-user-select: none; /* Firefox */
        -ms-user-select: none; /* Internet Explorer/Edge */
            user-select: none; /* Non-prefixed version, Chrome */
}
input.noselect {
    -webkit-user-select: auto; /* Safari/Opera -- required for Safari to allow inputs to be accessible. See http://caniuse.com/#feat=user-select-none "Known Issues" for details  TODO Check back to see if bug is fixed in future version */
}
.interface-hebrew #panelWrapBox{
  direction: rtl;
}
.interface-english #panelWrapBox{
  direction: ltr;
}
#panelWrapBox {
  position: absolute;
  top: 60px;
  height: calc(100% - 60px);
  box-sizing: border-box;
}
#panelWrapBox.wrapBoxScroll {
  overflow-x: scroll;
  overflow-y: hidden;
}
.singlePanel #panelWrapBox {
  padding-top: 0;
  height: 100%;
  top: 0;
}
.headerInner {
  position: fixed;
  top: 0;
  left: 0;
  width: 100%;
  height: 60px;
  background: white;
  z-index: 1001;
  box-sizing: border-box;
  padding: 0px 30px;
  overflow: hidden;
  display: flex;
  justify-content: space-between;
  align-items: center;
}
.headerOnly .headerInner, .headerInner.boxShadow {
  box-shadow: 0px 1px 3px rgb(0,0,0,0.2);
}
.interface-hebrew .headerInner{
  direction: rtl;
}

.headerInner .headerNavSection{
  display: flex;
  justify-content: flex-start;
}
.headerInner .headerHomeSection{
  position: absolute;
  top: 17px;
  left: 50%;
  margin-left: -53px;
}
.headerInner .headerLinksSection{
  display: flex;
  justify-content: flex-end;
  min-width: 40%;
}
.header .header-nav{
  margin-top: 1px;
}
.header .header-links{
  margin-top: 1px;
}
.header .library, .header .home, .header .account, .header .notifications, .header .readerNavMenuSearchButton {
  cursor: pointer;
}
.header .library, .header .account, .header .readerNavMenuSearchButton {
  display: inline-block;
  color: #999;
}
.header .searchBox {
  overflow: hidden;
  display: inline-block;
  padding: 0;
  text-align: inherit;
  margin: 0px 17px 0 17px;
}
.header .searchBox input {
  background-color: transparent; /*for firefox */
  margin-top: 1px;
}
.header .search {
  outline: none;
  border: none;
  box-shadow: none;
  color: black;
  font-size:  18px;
  font-family: "adobe-garamond-pro", Georgia, serif;
  vertical-align: 1px;
  margin: 0;
}
.search-override {
  border-top: solid 1px #999;
  padding-top: 5px;
}
.header .home {
  margin-top: 1px;
}
.header .home img {
  vertical-align: middle;
  height: 25px;
}
.header .login:first-child{
  margin: auto 30px;
}
.header .account:first-child{
  margin: auto 17px;
}
@media (max-width: 540px) {
  .header .home {
    display: none;
  }
  .header .accountLinks .login {
    margin-left: 16px;
  }

  .header .searchBox input{
    width: 45%;
  }
  .header .login:first-child {
    margin: auto 20px;
  }
  .headerInner .headerNavSection{
    width: 48%;
  }
  img.keyboardInputInitiator{
    display: none;
  }
}
.header .accountLinks {
  display: inline-block;
  font-size: 15px;
  margin-top: 2px;
}
.header .account, .header .notifications {
  display: inline-block;
  vertical-align: middle;
}
.header .library, .header .account {
  font-size: 24px;
  line-height: 24px;
}
.header .library{
}
.header .notifications {
  display: inline-block;
  font-family: "proxima-nova", "Helvetica Neue", Helvetica, sans-serif;
  line-height: 24px;
  height: 24px;
  width: 24px;
  text-align: center;
  border-radius: 15px;
  background-color: #aaa;
  color: white;
  font-size: 16px;
  margin-top: -1px;
}
.header .notifications.unread {
  background-color: #EFB4B6;
}
.header .login {
  color: #999;
  display: inline-block;
  line-height: 1;
}
.header .login .en {
  font-family: "proxima-nova", "Helvetica Neue", Helvetica, sans-serif;
}
.header .login .he {
  font-family: "Heebo", sans-serif;
}
.header .testWarning {
  display: inline-block;
  color: white;
  font-family: "proxima-nova", "Helvetica Neue", Helvetica, sans-serif;
  background-color: #EFB4B6;
  border-radius: 12px;
  font-size: 14px;
  line-height: 1;
  padding: 6px 16px;
  vertical-align: middle;
  height: 14px;
  max-width: 100%;
  white-space: nowrap;
  text-overflow: ellipsis;
  overflow: hidden;
  cursor: pointer;
  margin-right: 15px;
}
.header .testWarning:hover {
  text-decoration: underline;
}
.header .he {
  /* temp, until we support hebrew header */
  display: none;
}
.testMessageBox {
  position: fixed;
  width: 100%;
  height: 100%;
  z-index: 5000;
}
.overlay {
  width: 100%;
  height: 100%;
  background-color: black;
  opacity: 0.3;
  position: fixed;
  z-index: 1001;
}
#interruptingMessageBox {
  display: flex;
  justify-content: center;
  align-items: center;
  position: fixed;
  width: 100%;
  height: 100%;
  left: 0;
  right: 0;
  z-index: 1001;
  opacity: 1;
  transition: opacity .3s ease-in;
}
#interruptingMessageBox.hidden {
  opacity: 0;
}
#interruptingMessageOverlay {
  width: 100%;
  height: 100%;
  background-color: white;
  opacity: 0.7;
  position: fixed;
}
#interruptingMessage {
  max-width: 90%;
  box-sizing: border-box;
  position: fixed;
  padding: 18px 15px;
  z-index: 1001;
  border: 1px solid #E6E6E6;
  background-color: #F9F9F7;
  text-align: center;
  color: #666;
}
#interruptingMessageContentBox {
  position: relative;
  border: 1px solid #CCC;
  background-color: white;
}
#interruptingMessageClose {
  position: absolute;
  top: 2px;
  right: 12px;
  color: #AAA;
  font-size: 32px;
  cursor: pointer;
}
#interruptingMessageContent {
  padding: 32px 32px 16px 32px;
}
#interruptingMessage h1 {
  font-style: italic;
  font-size: 28px;
  font-weight: normal;
  letter-spacing: 1px;
  text-align: center;
  margin: 0 0 30px;
  color: #333;
}
.interface-hebrew #interruptingMessage h1{
  font-style: normal;
}
.testMessage {
  position: fixed;
  z-index: 5001;
  width: 450px;
  height: 180px;
  margin-top: -90px;
  margin-left: -225px;
  left: 50%;
  top: 50%;
  background-color: #F9F9F7;
  padding: 32px 20px;
  box-sizing: border-box;
  text-align: center;
}
.testMessage .title {
  font-size: 18px;
  line-height: 1.4;
}
.testMessage .button {
  margin-top: 20px;
}
.header .account img {
  height: 24px;
  width: 24px;
  opacity: 0.4;
  margin-top: 2px
}
.header .readerNavMenuMenuButton {
  margin: 0 8px 0 6px;
  font-size: 17px;
}

.header .readerNavMenuSearchButton {
  position: relative;
  margin: 0 10px 0 6px;
  top: -3px;
  font-size: 18px;
}
.interface-hebrew .readerNavMenuSearchButton {
  margin: 0 6px 0 10px;
}
.header .readerNavMenuSearchButton img {
  height: 19px;
  opacity: 0.4;
  vertical-align: middle;
}
.header .headerNavContent {
  position: fixed;
  height: 100%;
  width: 100%;
  box-sizing: border-box;
  top: 0;
  padding-top: 60px;
  z-index: 1000;
}
.ui-autocomplete {
  position: absolute;
  background: white;
  list-style-type: none;
  padding: 6px 0;
  border: 1px solid #aaa;
  border-top: 1px solid #ddd;
  z-index: 1002 !important;
  font-family: "adobe-garamond-pro", Georgia, serif;
}
.ui-autocomplete .ui-menu-item a {
  padding: 4px 12px;
  font-size: 16px;
  color: black;
  cursor: pointer;
  display: block;
}
.ui-autocomplete .ui-menu-item a.ui-state-focus {
  background-color: #E9E9E7;
}
.ui-helper-hidden-accessible {
  display: none;
}
#globalWarningMessage {
  position: fixed;
  width: 100%;
  z-index: 1000;
  text-align: center;
  bottom: 0px;
  color: white;
  background-color: #EFB4B6;
  padding: 14px 20px;
  box-sizing: border-box;
  font-family: "proxima-nova", "Helvetica Neue", Helvetica, sans-serif;
}
#globalWarningMessage .close {
 float: right;
 cursor: pointer;
 font-size: 20px;
}
.multiPanel .readerPanelBox {
  box-sizing: border-box;
}
.readerPanelBox {
  position: absolute;
  height: 100%;
  width: 100%;
  direction:ltr;
}
.readerPanelBox + .readerPanelBox {
  border-left: 1px solid #eee;
}
.readerPanelBox.sidebar {
  border-left: none;
}
.readerPanel {
  position: relative;
  width: 100%;
  height: 100%;
  overflow: hidden;
  background-color: inherit;
<<<<<<< HEAD
  font-family: "Frank Ruehl Libre", "Hebrew Text Font", "adobe-garamond-pro", "Crimson Text", Georgia, serif;
=======
  font-family: "Frank Ruehl Libre",
  "Hebrew Text Font", "adobe-garamond-pro", "Crimson Text", Georgia, serif;
>>>>>>> 313c7b01
}
.readerContent {
  width: 100%;
  height: calc(100% - 60px);
  background-color: inherit;
}
.dark .readerContent {
  color: white;
}
.readerContent .readerError {
  padding: 100px 150px;
}
.readerContent .readerError .readerErrorText {
  padding-top: 20px;
  font-size: .8em;
}
.textColumn {
  width: 100%;
  height: 100%;
  overflow-y: scroll;
  overflow-x: hidden;
  -webkit-overflow-scrolling: touch;
  position: relative;
  box-sizing: border-box;
  background-color: inherit;
}
.textColumn .loadingMessage.base,
.sheetsInPanel .loadingMessage {
  margin: 30px 0;
  color: #999;
  text-align: center;
  font-weight: lighter;
  font-style: normal;
  font-family: "proxima-nova", "Helvetica Neue", Helvetica, sans-serif;
  text-transform: uppercase;
  letter-spacing: 1px;
  /*border-bottom: 4px solid #E6E5E6;*/
  padding: 0 6px 3px;
}
.textColumn .loadingMessage.base.prev {
  margin: 70px 0 30px;
}
.textColumn .loadingMessage.base.next {
  margin: 30px 0 70px;
  height: 100%;
}
.textColumn .loadingMessage.base.next.final {
}
.he {
  font-size: 120%;
}
.int-he {
  font-size: 110%;
}
.int-he .int-he {
  font-size: inherit;
}
.readerPanel .he {
  font-family: "Frank Ruehl Libre", "Taamey Frank", "Times New Roman", serif;
  direction: rtl;
  text-align: right;
}
.interface-hebrew .readerPanel .en{
  direction: ltr;
}
.interface-hebrew .readerPanel .readerNavMenu,
.interface-hebrew .readerPanel .readerNavMenu .gridBox,
.interface-hebrew .readerPanel.bilingual .readerNavMenu .gridBox,
.readerPanel.hebrew .readerNavSection,
.readerPanel.hebrew .readerNavMenu .gridBox {
  direction: rtl;
}
.interface-english .readerPanel .readerNavMenu,
.readerPanel.english .readerNavSection,
.readerPanel.english .readerNavMenu .gridBox{
  direction: ltr;
}
.readerPanel.bilingual .readerNavSection,
.readerPanel.bilingual .readerNavMenu .gridBox {
  direction: ltr;
}
.readerPanel.english .he {
  display: none;
}
.readerPanel.english .he.heOnly{
  display: inline;
  text-align: right;
}
.readerPanel.english .en {
  display: inline;
}
.readerPanel.hebrew .he {
  display: inline;
  text-align: right;
}
.readerPanel.hebrew .he .enInHe {
  font-size: 83%;
}
.enInHe{
  unicode-bidi: isolate;
}
.readerPanel.hebrew .en {
  display: none;
}
.readerPanel.english .heOnly .he,
.readerPanel.bilingual .heOnly .he {
  display: inline;
}
.languageToggle {
  display: inline;
  line-height: 32px;
}
.languageToggle img {
  opacity: 0.4;
  height: 18px;
}
.systemPanel.english .content .he {
  display: none;
}
.systemPanel.hebrew .content .en {
  display: none;
}
.interface-english .systemPanel .content .int-en {
  display: inline;
  font-family: "proxima-nova", "Helvetica Neue", "Helvetica", sans-serif;
}
.interface-hebrew .systemPanel .content .int-he {
  display: inline;
  font-family: "Heebo", sans-serif;
}
.loadingMessage {
  font-size: 14px;
  font-style: italic;
}
.bilingual .loadingMessage .he {
  display: none;
}
.readerPanel.light {
  background-color: white;
}
.readerPanel.sepia {
  background-color: #f7f7f7;
}
.readerPanel.dark {
  background-color: #333331;
}
.readerNavMenu {
  position: absolute;
  display: flex;
  flex-direction: column;
  top: 0;
  left: 0;
  width: 100%;
  height: 100%;
  box-sizing: border-box;
  z-index: 101;
  background-color: #F9F9F7;
}
.readerNavMenu .content {
  position: relative;
  box-sizing: border-box;
  padding: 30px 10px 10px;
  flex: 1;
  overflow-y: scroll;
  -webkit-overflow-scrolling: touch;
  font-size: 14px;
}
.interface-hebrew.multiPanel .readerNavMenu .content {
  padding-right: 40px;
}
.multiPanel .readerNavMenu .content {
  padding: 30px 30px 70px 30px;
}
.multiPanel .readerNavMenu .content.hasFooter {
  padding: 30px 0px 0px 0px;
}
.multiPanel .readerNavMenu.noHeader .content {
  padding-top: 70px;
}
.multiPanel .readerNavMenu.compare .content {
  padding-top: 80px;
}
.readerNavMenu .content .contentInner {
  max-width: 660px;
  margin: 0 auto;
}
.readerNavTop {
  /*position: absolute;*/
  width: 100%;
  background-color: #F9F9F7;
  border-bottom: 1px solid #E2E2E1;
  box-sizing: border-box;
  height: 58px;
  /*direction: ltr;*/
  z-index: 1;
  padding: 5px 30px 0 30px;
  vertical-align: middle;
  line-height: 58px;
  display: flex;
  justify-content: space-between;
  align-items: center;
}
.readerNavTop .readerNavTopStart {
  display: flex;
  align-items: center;
  justify-content: flex-start;
}
.singlePanel .readerNavTop {
  padding: 0 10px;
}
.readerNavTop.colorLineOnly {
  height: auto;
  border-bottom: none;
  padding: 0;
}
.readerPanel .readerNavTop h2 {
  margin: 0px;
  font-weight: 400;
  color: black;
}
.readerNavTop.search {
}
.readerNavMenu .readerSearch {
  margin: 0;
  width: 60%;
  box-sizing: border-box;
  border: none;
  background-color: inherit;
  font-size: 18px;
  font-family: "adobe-garamond-pro", Georgia;
  height: 48px;
}
.readerNavMenu .readerSearch:focus {
  outline: 0;
}

.readerNavTop .readerNavMenuSearchButton,
.readerNavTop .readerNavMenuCloseButton,
.readerNavTop .readerNavMenuMenuButton,
.readerNavTop .readerOptions {
  text-align: left;
  box-sizing: border-box;
  color: #999;
  float: left;
  font-size: 20px;
  cursor: pointer;
  display: flex;
  align-items: center;
}
.readerNavMenuCloseButton:hover {
  text-decoration: none;
}
.readerNavTop .readerNavMenuCloseButton {
  display: block;
  font-size: 46px;
  padding: 0;
  margin-top: -6px;
}
.readerNavMenuCloseButton:hover {
  text-decoration: none;
}
.readerNavTop .readerNavMenuSearchButton {
}
.readerNavTop .readerNavMenuCloseButton .fa {
  font-size: 20px;
}
.readerNavTop .readerOptions {
  float: right;
  text-align: right;
  display: flex;
  align-items: center;
}
.sefariaLogo img {
  width: 110px;
}
.readerNavTop .sefariaLogo img {
  vertical-align: middle;
}
.readerNavTop .searchBox {
  display: flex;
  align-items: center;
  justify-content: flex-start;
}
.readerNavTop .searchBox .readerNavMenuSearchButton {
  margin: 0 10px;
}
.readerNavTop .searchBox .readerSearch {
  flex: 1;
}
.readerNavMenu h1 {
  text-align: center;
  color: #333;
  height: 70px;
  position: relative;
  font-size: 26px;
  font-weight: lighter;
  letter-spacing: 1px;
  margin: 0 0 10px 0;
}
h1 .languageToggle {
  position: absolute;
  right: 0;
  color: #ccc;
  display: block;
  width: 38px;
  height: 32px;
  border: 1px solid #ccc;
  border-radius: 4px;
  line-height: 34px;
  cursor: pointer;
}
h1 div.languageToggle .en {
  font-family: "Frank Ruehl Libre", "Taamey Frank", "Times New Roman", serif;
  font-weight: normal;
}
h1 .languageToggle .he {
  font-family: "adobe-garamond-pro", Georgia, serif;
  font-size: 22px;
}
.readerNavMenu h1 .int-en {
  font-family: "adobe-garamond-pro", Georgia, serif;
}
.readerNavMenu h1 .int-he {
  font-family: "Frank Ruehl Libre", "Taamey Frank", "Times New Roman", serif;
}
@media (max-width: 450px) {
  .readerNavMenu.home .tagline {
    margin-top: 29px;
    height: 60px;
  }
  .readerNavMenu .tagline .en {
    font-size: 19px;
  }
  .readerNavMenu .tagline .he {
    font-size: 20px;
  }
}
.readerNavMenu .navToggles {
  text-align: center;
  margin-bottom: 40px;
  margin-top: -10px;
}
.readerNavMenu .navToggles .navTogglesDivider {
  color: #ccc;
}
.readerNavMenu .navToggle {
  margin: 0 10px;
  display: inline-block;
  text-align: right;
  text-transform: uppercase;
  color: #999;
  font-size: 11px;
  font-weight: lighter;
  font-family: "proxima-nova", "Helvetica Neue", "Helvetica", sans-serif;
  letter-spacing: 1px;
  cursor: pointer;
}
.readerNavMenu .navToggle.second {
  text-align: left;
}
.readerNavMenu .navToggle.active {
  color: black;
}
.readerPanel h2, .readerPanel h3 {
  text-transform: uppercase;
  text-align: center;
  font-size: 15px;
  font-weight: 200;
  color: #999;
  margin-bottom: 20px;
  letter-spacing: 2px;
  height: 16px;
  line-height: 16px;
}
.readerPanel h2 .en, .readerPanel h3 .en {
  font-family: "proxima-nova", "Helvetica Neue", "Helvetica", sans-serif;
}
.readerPanel h2 .he, .readerPanel h3 .he {
  font-family: "Heebo", sans-serif;
}
.readerNavSection h2 {
  font-size: 13px;
  font-weight: normal;
  margin-bottom: 24px;
}
.readerNavSection {
  margin-bottom: 44px;
}
a.recentItem,
a.resourcesLink {
  white-space: nowrap;
  overflow: hidden;
  text-overflow: ellipsis;
  width: 100%;
}
.readerPanel .recentPanel .recentItem {
  padding: 15px;
  margin-bottom: 10px;
}
.readerNavCategories {
  width: 100%;
}
.readerNavCategories .threeBox td {
}
.readerNavCategories a {
  color: #333;
}
.readerNavCategories a:hover {
  text-decoration: none;
}
.readerNavCategory {
  background-color: white;
  text-transform: uppercase;
  font-family: "adobe-garamond-pro", Georgia;
  text-align: center;
  font-size: 15px;
  padding: 0 10px;
  margin: 0;
  cursor: pointer;
  border-top: 4px solid transparent;
  letter-spacing: 1px;
  height: 46px;
  line-height: 46px;
  display: block;
}
a.readerNavCategory {
  color: #333;
}
@media (max-width: 450px) {
  .readerNavCategory {
    margin: 2px;
    font-size: 13px;
  }
}
.readerNavMenu .readerNavMore img {
  height: 10px;
  width: 10px;
  opacity: 0.43;
}
.bilingual .readerNavCategory .he {
  display: none;
}
.bilingual .readerNavMenu .he {
  display: none;
}
.readerNavCalendar {
  margin-bottom: 30px;
  margin-top: -8px;
}
.blockLink,
.readerNavMenu .resourcesLink {
  display: inline-block;
  color: black;
  background-color: white;
  text-align: center;
  color: #333;
  font-size: 16px;
  border-top: 4px solid transparent;
  width: 100%;
  cursor: pointer;
  min-height: 46px;
  vertical-align: middle;
  margin: 0;
  box-sizing: border-box;
  padding:  8px 8px;
}
.blockLink:hover {
  color: #333;
}
.blockLink + .blockLink {
  margin: 5px 0;
}
.blockLink img {
  margin: 0 8px;
  height: 16px;
  width: 16px;
  opacity: 0.4;
  vertical-align: -3px;
}
.readerNavMenu .blockLink.calendarLink{
  /*line-height: 1;
  padding: 7px 8px;*/
}
.readerNavMenu .blockLink.calendarLink .blockLinkSubtitle{
  display: block;
  font-size: 0.9em;
  color: #999999;
  overflow: hidden;
  text-overflow: ellipsis;
  white-space: nowrap;
}
.gridBox {
  table-layout: fixed;
}
.gridBox td {
  border: 3px solid transparent;
}
.english .gridBox td:first-child {
  border-left: 0;
}
.english .gridBox td:last-child {
  border-right: 0;
}
.hebrew .gridBox td:first-child {
  border-right: 0;
}
.hebrew .gridBox td:last-child {
  border-left: 0;
}
.readerNavMenu .resourcesLink .en {
  font-family: "proxima-nova", "Helvetica Neue", "Helvetica", sans-serif;
}
.readerNavMenu .resourcesLink .he {
  font-family: "Heebo", sans-serif;
}
.readerNavMenu .resourcesLink .fa {
  margin: 0 6px;
  color: #999;
}
.readerNavMenu .resourcesLink img {
  width: 16px;
  height: 16px;
  opacity: 0.6;
  margin: 0px 5px;
  position: relative;
  top: 2px;
}
.readerNavMenu .siteLinks {
  margin: 20px 0 50px;
  text-align: center;
}
.readerNavMenu .siteLinks .siteLink {
  color: #999;
  text-transform: uppercase;
  display: inline-block;
  margin: 0 8px;
  font-size: 12px;
}
.uppercase {
  text-transform: uppercase;
}
.readerNavMenu .siteLinks .siteLink .en {
  font-family: "proxima-nova", "Helvetica Neue", "Helvetica", sans-serif;
}
.readerNavMenu .siteLinks .siteLink .he {
  font-family: "Heebo", sans-serif;
}
.readerNavMenu .siteLink .fa {
  margin: 0 4px;
}
.readerNavMenu .divider {
  color: #ccc;
}
.readerNavCategoryMenu {
  height: 100%;
}
.readerNavCategoryMenu .content {
  padding: 100px 10px 10px;
}
.readerNavCategoryMenu .content .category,
.readerNavCategoryMenu .content .gridBox {
  margin-bottom: 30px;
}
.readerNavCategoryMenu .categoryAttribution {
  color: #999;
  text-align: center;
  font-size: 20px;
  font-style: italic;
  margin: 16px 0 30px;
}
.readerNavCategoryMenu .categoryAttribution .he {
  font-style: normal;
}
.readerNavCategoryMenu .category h3 {
  margin-top: 36px;
}
.readerNavMenu .blockLink,
.readerNavMenu .catLink,
.readerNavMenu .navButton,
.readerTextTableOfContents .refLink {
  display: block;
  margin: 0px;
  padding: 10px 8px;
  box-sizing: border-box;
  color: #333;
  font-size: 16px;
  font-weight: 400;
  background-color: white;
  cursor: pointer;
  vertical-align: middle;
  text-align: center;
  unicode-bidi: plaintext;
}
.readerNavMenu .blockLink:active,
.readerNavMenu .catLink:active,
.readerNavMenu .navButton:active,
.readerNavCategory:active,
.readerTextTableOfContents .refLink:active {
  background-color: #f3f3f3;
}
@media (max-width: 450px) {
  .readerNavMenu .refLink,
  .readerNavMenu .catLink,
  .readerNavMenu .navButton,
  .readerTextTableOfContents .refLink {
    font-size: 14px;
  }
}
.readerNavMenu .readerNavCategoryMenu td,
.readerSheetsNav .gridBox td {
  background-color: white;
  border: 3px solid #F9F9F7;
}
.readerSheetsNav .navButton:hover {
  text-decoration: none;
}
@media (max-width: 450px) {
  .readerNavMenu .readerNavCategoryMenu td,
  .readerSheetsNav .gridBox td {
    border: 4px solid #F9F9F7;
  }
}
.readerNavMenu .readerNavCategoryMenu .refLink,
.readerNavMenu .readerNavCategoryMenu .catLink {
  width: 100%;
  height: 100%;
}
.readerNavMenu .readerNavCategoryMenu .refLink.incomplete,
.readerNavMenu .catLink.incomplete {
  opacity: 0.65;
}
.categoryColorLine {
  position: absolute;
  top: 0;
  left: 0;
  width: 100%;
  height: 4px;
  z-index: 101;
}
.readerApp.interface-hebrew .readerNavMenu.noLangToggleInHebrew .en {
  display: none;
}
.readerApp.interface-hebrew .readerNavMenu.noLangToggleInHebrew .he {
  display: inline;
}
.interface-hebrew .readerPanel.english .noLangToggleInHebrew .readerNavSection,
.interface-hebrew .readerPanel.english .readerNavMenu.noLangToggleInHebrew .gridBox {
  direction: rtl;
}
.interface-hebrew .english .noLangToggleInHebrew .gridBox td:first-child {
  border-right: 0;
  border-left: 3px solid transparent;
}
.interface-hebrew .english .noLangToggleInHebrew .gridBox td:last-child {
  border-left: 0;
  border-right: 3px solid transparent;
}
.bilingual .readerTextTableOfContents .he {
  display: none;
}
.readerTextTableOfContents .readerTextToc {
  letter-spacing: 1px;
  text-transform: uppercase;
  font-size: 14px;
}
.readerTextTableOfContents .readerTextToc .en {
  font-family: "proxima-nova", "Helvetica Neue", "Helvetica", sans-serif;
}
.readerTextTableOfContents .readerTextToc .he {
  font-family: "Heebo", sans-serif;
}
.readerTextTableOfContents .categoryAttribution {
  color: #666;
  text-align: center;
  font-size: 24px;
  font-style: italic;
  margin: 10px 0 28px;
}
.readerTextTableOfContents .categoryAttribution .he {
  font-style: normal;
}
.readerTextTableOfContents .tocTop {
  padding-bottom: 15px;
}
.readerTextTableOfContents .tocCategory {
  color:#999;
  font-size: 14px;
  text-transform: uppercase;
  margin-bottom: 8px;
  letter-spacing: 1px;
}
.readerTextTableOfContents .tocTitle,
.sheetContent .title,
.bookMetaDataBox .title {
  text-align: center;
  font-size: 28px;
  line-height: 1.3;
}
.readerTextTableOfContents .currentSection,
.readerTextTableOfContents .authorStatement,
.sheetContent .sheetMetaDataBox .authorStatement,
.sheetContent .sheetMetaDataBox .groupStatement {
  font-size: 17px;
  color: #999;
  font-family: "proxima-nova", "Helvetica Neue", "Helvetica", sans-serif;
  margin-top: 6px;
  letter-spacing: 1px;
}
.sheetContent .sheetMetaDataBox .groupStatement a,
.sheetContent .sheetMetaDataBox .authorStatement a {
  color: #999;
}

.sheetContent .sheetMetaDataBox .groupStatement img {
  width: 16px;
  height: 16px;
  opacity: 0.6;
  margin: 2px 5px 0 -21px;
  position: relative;
  top: 2px;
}

.readerTextTableOfContents .currentSection .he,
.readerTextTableOfContents .authorStatement .he,
.readerTextTableOfContents .sheetMeta .he {
  font-family: "Heebo", sans-serif;
}

.readerTextTableOfContents .authorStatement a {
 color: #333;
}

.readerTextTableOfContents .sheetMeta {
  font-size: 14px;
  color: #999;
  font-family: "proxima-nova", "Helvetica Neue", "Helvetica", sans-serif;
  margin-top: 10px;
  margin-bottom: 20px;
  letter-spacing: 1px;
}
.readerTextTableOfContents .tocDetails {
  margin-top: 30px;
  color: #999;
  font-style: italic;
}
.readerTextTableOfContents .currentVersionBox .versionSelect {
  width: 80%;
  max-width: 300px;
  margin: 20px auto 5px;
}
.readerTextTableOfContents .tocDetails a {
  color: #999;
}
.readerTextTableOfContents .tocDetail {
  margin-bottom: 4px;
}
.readerTextTableOfContents .tocDetail .int-en {
  font-family: "adobe-garamond-pro", Georgia, serif;
}
.readerTextTableOfContents .tocDetail .int-he {
  font-family: "Frank Ruehl Libre", "Taamey Frank", "Times New Roman", serif;
}
.readerTextTableOfContents .tocDetails .description {
  margin: 6px 0 16px;
  font-style: normal;
  font-size: 16px;
  line-height: 1.4;
}
.readerTextTableOfContents .tocDetails .description .readMoreText {
  display: block;
  text-align: center;
}
.readerTextTableOfContents .tocDetails .description .readMoreLink {
  font-style: italic;
  cursor: pointer;
  font-size: 14px;
  color: #666;
  margin: 0 5px;
}
.readerTextTableOfContents .tocDetails .sheetSummary {
  margin: 6px 0 16px;
  font-style: normal;
  font-size: 22px;
  line-height: 1.4;
  text-align: center;
}

.readerTextTableOfContents .currentVersionBox {
  margin-bottom: 18px;
}
.readerTextTableOfContents .currentVersionBox .versionBlock {
  margin: 0;
}
.readerTextTableOfContents .moderatorSection {
  margin-top: 20px;
}
.readerTextTableOfContents .moderatorSectionExpand {
  display: inline;
  cursor: pointer;
  color: #666;
  margin: 7px 6px 0px;
  font-size: 14px;
  position: absolute;
}
.interface-hebrew .readerTextTableOfContents .moderatorSectionExpand {
  margin: 7px 18px 0px;
}
.readerTextTableOfContents .moderatorSectionExpand:hover {
  text-decoration: underline;
}
.readerTextTableOfContents .moderatorSection .button {
  padding: 12px 16px;
  font-size: 13px;
}
.readerTextTableOfContents .moderatorSection .moderatorSectionMessage {
  margin-top: 20px;
  font-size: 18px;
}
.readerTextTableOfContents .moderatorSection .button .fa {
  color: #999;
  margin-right: 4px;
}
.readerTextTableOfContents .versionEditForm {
  text-align: left;
  background-color: #ddd;
  padding: 10px;
  width: 100%;
}
.readerTextTableOfContents .versionEditForm label {
  display: inline-block;
  padding: 10px 10px 0 0;
}
.readerTextTableOfContents .versionEditForm label#versionNotes_label {
  display: block;
}
.readerTextTableOfContents .versionEditForm #versionTitle,
.readerTextTableOfContents .versionEditForm #versionSource,
.readerTextTableOfContents .versionEditForm #versionNotes,
.readerTextTableOfContents .versionEditForm #versionTitleInHebrew,
.readerTextTableOfContents .versionEditForm #versionNotesInHebrew
 {
  width: 98%;
}
.readerTextTableOfContents .versionEditForm #priority {
  width: 25px;
}
.readerTextTableOfContents .versionEditForm #digitzedBySefaria {
  margin-right: 10px;
}
.readerTextTableOfContents .versionEditForm #save_button,
.readerTextTableOfContents .versionEditForm #delete_button {
  text-align: center;
  cursor: pointer;
  color: white;
  background: #212E50;
  padding: 4px 10px;
  border-radius: 3px;
  margin: 10px auto 0;
  width: 60px;
}
.readerTextTableOfContents .versionEditForm #delete_button {
  float: right;
  background: white;
  color: #999;
  border: 1px solid #999;
  width: 100px;
  margin: 0;
}
.readerTextTableOfContents .versionTitle .fa,
.readerTextTableOfContents .versionEditForm .fa {
  font-size: 10px;
  color: #666;
  vertical-align: super;
  margin-left: 3px;
  cursor: pointer;
}
.interface-hebrew .readerTextTableOfContents .versionTitle .fa,
.interface-hebrew .readerTextTableOfContents .versionEditForm .fa {
  margin: 0 3px 0 0 ;
}
.readerTextTableOfContents .versionTitle .error {
  color: red;
}
.readerTextTableOfContents .content {
  padding: 30px 10px 10px;
  box-sizing: border-box;
  text-align: center;
  height: 100%;
}
.readerTextTableOfContents .content .sheetTags.int-en {
  clear: both;
  padding-top: 30px;
  border-top: 1px solid #ccc;
}
.readerTextTableOfContents .content .sheetTags.int-en {
  text-align: left;
}
.readerTextTableOfContents .content .sheetTags.int-he {
  text-align: right;
}
.readerTextTableOfContents .content .sectionLink {
  display: inline-block;
  height: 38px;
  min-width: 38px;
  line-height: 38px;
  vertical-align: middle;
  font-size: 13px;
  font-weight: lighter;
  margin: 1px;
  text-align: center;
  background-color: white;
  color: #666;
  cursor: pointer;
  padding: 0px 6px;
  box-sizing: border-box;
}
.readerTextTableOfContents .content .sectionLink .en {
  font-family: "proxima-nova", "Helvetica Neue", "Helvetica", sans-serif;
}
.readerTextTableOfContents .content .sectionLink  .he {
  font-family: "Heebo", sans-serif;
}
.interface-hebrew .readerTextTableOfContents .content .structToggles{
  direction: rtl;
}
.interface-english .readerTextTableOfContents .content .structToggles{
  direction: ltr;
}
.readerTextTableOfContents .content .structToggles {
  margin-bottom: 40px;
  display: table;
  table-layout: fixed;
  width: 100%;
}
.readerTextTableOfContents .content .structTogglesInner {
  display: table-row;
}
.readerTextTableOfContents .content .structTogglesInner + .structTogglesInner > .altStructToggleBox {
  padding-top: 6px;
}
.readerTextTableOfContents .content .structToggles .en {
  font-family: "proxima-nova", "Helvetica Neue", "Helvetica", sans-serif;
}
.readerTextTableOfContents .content .structToggles .he {
  font-family: "Heebo", sans-serif;
}
.readerTextTableOfContents .structToggles .altStructToggleBox {
  display: table-cell;
  height: 37px;
}
.altStructToggleBox a, .altStructToggleBox a:hover, .altStructToggleBox a:visited, .altStructToggleBox a:link, .altStructToggleBox a:active {
  text-decoration: none;
}

.readerTextTableOfContents .structToggles .altStructToggle {
  display: block;
  padding: 8px;
  color: #999;
  cursor: pointer;
  font-size: 13px;
  text-align: center;
  text-transform: uppercase;
  letter-spacing: 1px;
  border-bottom: 1px solid #CCC;
}
.readerTextTableOfContents .structToggles .altStructToggle.active {
  color: black;
  border-bottom: 4px solid #CCC;
}
.readerTextTableOfContents .structToggles .toggleDivider {
  color: #ccc;
  margin: 0 8px;
}
.readerTextTableOfContents .content .sectionName {
  display: none;
}
.readerTextTableOfContents .content .tocSection > .sectionName {
  font-size: 12px;
  margin: 0 3px 4px;
  color: #666;
  display: block;
}
.readerTextTableOfContents .content .tocContent {
  padding: 30px 0 40px;
  text-align: left;
}
.readerTextTableOfContents.narrowPanel .tocContent {
  padding: 0 0 40px;
}
.readerTextTableOfContents .content .tocSection {
  margin-bottom: 22px;
  display: block;
  text-align: left;
}
.readerTextTableOfContents .content .tocSection.noSubLevels{
  display: none;
}
.readerTextTableOfContents .content .schema-node-contents {
  margin: 0 auto 22px;
  display: block;
  width: 100%;
}
.readerTextTableOfContents .content .schema-node-title {
  color: black;
  font-size: 16px;
  display: inline-block;
  margin-bottom: 10px;
  cursor: pointer;
}
.readerTextTableOfContents .content .schema-node-title .he {
  font-family: "Heebo", sans-serif;
}
.readerTextTableOfContents .content .schema-node-toc {
  display: block;
}
.readerTextTableOfContents .content .schema-node-contents.closed {
  display: none;
}
.readerTextTableOfContents .content .schema-node-toc .schema-node-contents.closed {
  display: block;
}
.readerTextTableOfContents .content .schema-node-control {
  margin: 0 4px;
}
.readerTextTableOfContents .content .tocLevel {
  display: block;
  margin: 0 auto;
}
.readerTextTableOfContents .content .tocContent > .tocLevel > .schema-node-toc {
  margin: 10px 0;
}
.readerTextTableOfContents .schema-node-toc {
  margin: 6px 20px;
}
.readerTextTableOfContents .content .schema-node-toc.linked:hover .schema-node-title {
  text-decoration: underline;
}
.readerTextTableOfContents .altStruct .refLink {
  width: 49%;
  margin: 3px;
  box-sizing: border-box;
  display: inline-block;
}
@media (max-width: 450px) {
  .readerTextTableOfContents .altStruct .refLink {
    margin: 0.5%;
  }
}
.hebrew .readerTextTableOfContents .content .tocSection,
.hebrew .readerTextTableOfContents .content .tocContent,
.english .readerTextTableOfContents.noLangToggleInHebrew .content .tocContent,
.bilingual .readerTextTableOfContents.noLangToggleInHebrew .content .tocContent{
  text-align: right;
}
.english .readerTextTableOfContents.noLangToggleInHebrew .content .tocContent,
.bilingual .readerTextTableOfContents.noLangToggleInHebrew .content .tocContent{
  direction: rtl;
}
.readerTextTableOfContents .versionsBox {
  padding: 20px 0;
}
.readerTextTableOfContents .button.allVersionsButton {
  color: #999;
  text-transform: uppercase;
  font-size: 15px;
  padding: 12px 50px;
  margin: 20px 0;
}
.readerTextTableOfContents .allVersionsButton.inactive {
  background-color: transparent;
}
.readerTextTableOfContents .versionBlocks {
  text-align: center;
  border-top: 1px solid #ccc;
  padding-top: 20px;
}
.readerTextTableOfContents .versionBlocks .versionLanguageBlock {
  padding-bottom: 30px;
  clear: both;
}
.readerTextTableOfContents .versionBlocks .versionLanguageHeader {
  font-family: "proxima-nova", "Helvetica Neue", "Helvetica", sans-serif;
  text-transform: uppercase;
  letter-spacing: .2em;
  color: #999;
  padding: 10px 0;
}
.readerTextTableOfContents .versionBlock {
  padding: 0 30px;
  margin: 25px 0;
  box-sizing: border-box;
  cursor: pointer;
}
.versionBlock .versionTitle {
  display: block;
  font-size: 18px;
  color: #333;
  unicode-bidi: plaintext;
}
.versionBlock a {
  color: #999;
}
.versionBlock .versionNotes a {
  color: #333;
}
.versionBlock .versionDetails {
  display: inline-block;
  font-size: 12px;
  font-family: "proxima-nova", "Helvetica Neue", "Helvetica", sans-serif;
  color: #999;
  padding-top: 10px;
}
.versionBlock .versionDetails .separator {
  margin: 0 3px;
}
.versionBlock .versionTitle:hover {
  text-decoration: underline;
}
.versionBlock .versionNotes {
  padding-top: 4px;
  color: #999;
  font-size: 15px;
}
.modTools {
  width: 50%;
  margin: 0 auto;
}
.modTools .modToolsSection {
  clear: both;
  padding: 50px;
  border-top: 1px solid #ccc;
}
.readerTextTableOfContents .content .dlSection {
  clear: both;
  padding-top: 50px;
  border-top: 1px solid #ccc;
}
.modTools .dlSectionTitle {
    width: 60%;
    margin: 0 auto;
}
.modTools .dlSectionTitle,
.readerTextTableOfContents .content h2 {
    text-transform: uppercase;
    color: #999;
    padding: 10px 0;
    margin-bottom: 14px;
}
.readerTextTableOfContents .content h2[role=button] {
  cursor: pointer;
}
.readerTextTableOfContents .content h2 img {
  opacity: 0.43;
  padding: 0 5px;
  height: 10px;
  width: 10px;
}
.readerTextTableOfContents .versionSectionHeader {
  display: flex;
  flex-direction: row;
  justify-content: space-between;
}
.readerTextTableOfContents .versionSectionSummary {
  text-transform: none;
  color: #ccc;
  font-size: 14px;
}
.readerTextTableOfContents .versionSectionSummaryHidden {
  visibility: hidden;
}
.modTools .dlVersionSelect {
  display: block;
}

.modTools .dlVersionSelect,
.readerTextTableOfContents .content .dlVersionSelect {
    width: 60%;
    margin: 10px auto;
    background-color: white;
    font-size: 14px;
    height: 3em;
    border-color: #ccc;
    border-radius: 3px;
    color: #333;
    font-family: "proxima-nova", "Helvetica Neue", "Helvetica", sans-serif;
}
.modTools .dlVersionSelect option,
.readerTextTableOfContents .content .dlVersionSelect option{
  unicode-bidi: plaintext;
}

.modTools .versionDownloadButton,
.readerTextTableOfContents .content .versionDownloadButton {
    width: 60%;
    margin: 10px auto;
    background-color: white;
    font-size: 14px;
    height: 3em;
    border: 1px solid #ccc;
    border-radius: 3px;
    color: #ccc;
    font-family: "proxima-nova", "Helvetica Neue", "Helvetica", sans-serif;
}
.modTools .versionDownloadButton .downloadButtonInner,
.readerTextTableOfContents .content .versionDownloadButton .downloadButtonInner {
    font-size: 16px;
    padding: 10px;
}
.modTools .versionDownloadButton .he,
.readerTextTableOfContents .content .versionDownloadButton .he {
    font-family: "Heebo", sans-serif;
    direction: rtl;
    text-align: right;
}
.modTools a .versionDownloadButton,
.readerTextTableOfContents .content a .versionDownloadButton {
    border-color: #212E50;
    background-color: #212E50;
}

.dictionaryTocSearchBox {
  display: flex;
  justify-content: flex-start;
  padding-bottom: 5px;
  border-bottom: #999 solid 1px;
  color: #999;
  font-size: 17px;
  height: 22px;
}

.dictionaryTocSearchBox .dictionaryTocSearchButton {

}

.searchBox.dictionaryTocSearchBox .keyboardInputInitiator {
  border: none;
}
.dictionaryTocSearchBox input {
  padding: 0 10px 10px;
  font-size: 17px;
  background-color: transparent;
  border: none;
  width: 100%;
  height: 16px;
  margin-bottom: 10px;
}


body .ui-autocomplete.dictionary-toc-autocomplete {
  margin: 0px 0;
}

body .ui-autocomplete.dictionary-toc-autocomplete .ui-menu-item {
  padding: 4px 25px;
  border-bottom: solid #ccc 1px;
  font-size: 17px;
  color: black;
  cursor: pointer;
  display: block;
}

body .ui-autocomplete.dictionary-toc-autocomplete .ui-menu-item a.ui-state-focus {
  background-color: #E9E9E7;
}

.searchContentFrame h1 {
  direction: ltr;
  height: 40px;
}
.searchContentFrame h1.englishQuery {
  font-size: 26px;
}
.searchContentFrame h1.hebrewQuery {
  font-family: "Frank Ruehl Libre", "Taamey Frank", "Times New Roman", serif;
  font-size: 30px;
}
.searchContent {
  padding: 0 10px 100px;
}
.searchContent .searchTopMatter {
  padding-bottom: 10px;
  margin-bottom: 30px;
  position: relative;
}
.searchContent .searchTopMatter.loading {
  border-bottom: none;
}
.searchTopMatter .filterSortFlexbox {
  display: flex;
  justify-content: space-between;
}
.searchContent .searchStatusLine {
  padding: 0 0 36px 0;
  text-align: center;
  font-size: 12px;
  height: 64px;
}
.searchContent .type-button,
.readerSheetsNav .type-button {
  padding: 6px 14px;
  margin: 5px;
  border-radius: 12px;
  border: 1px solid #DADADA;
  display: inline-block;
  font-size: 12px;
  color: #666;
  font-family: "proxima-nova", "Helvetica Neue", "Helvetica", sans-serif;
  letter-spacing: 1px;
  cursor: pointer;
}
.searchContent .type-button .he,
.readerSheetsNav .type-button .he {
  font-family: "Heebo", sans-serif;
}
.searchContent .type-button.active,
.readerSheetsNav .type-button.active {
  color: #000;
  background-color: white;
}
.searchContent .type-button-title,
.searchContent .type-button-total,
.readerSheetsNav .type-button-title{
  display: inline-block;
  padding: 2px;
}
.searchContent .results-count,
.searchContent .searchStatusLine > .loadingMessage {
  color: #999;
  font-family: "proxima-nova", "Helvetica Neue", "Helvetica", sans-serif;
  letter-spacing: 1px;
  padding-top: 5px;
}
.searchContent .searchFilterToggle {
  color: #666;
  font-size: 14px;
  text-transform: uppercase;
  letter-spacing: 1px;
  cursor: pointer;
  font-weight: lighter;
}
.searchContent .searchFilterToggle:hover {
  text-decoration: underline;
}
.searchContent .searchFilterToggle .en {
  font-family: "proxima-nova", "Helvetica Neue", "Helvetica", sans-serif;
}
.searchContent .searchFilterToggle .he {
  font-family: "Heebo", sans-serif;
}
.searchContent .searchFilterToggle img {
  opacity: 0.43;
  padding: 0 5px;
  height: 10px;
  width: 10px;
}
.interface-hebrew .searchContent .searchFilterToggle i {
  padding-left: 0;
  padding-right: 5px;
}
.searchContent .searchFilterBoxes {
    margin-top: 10px;
    background: white;
    width: 100%;
    display: flex;
    flex-direction: column;
    position: absolute;
    z-index: 1;
    -webkit-border-radius: 7px;
    -moz-border-radius: 7px;
    border-radius: 7px;
    border: 1px solid #ccc;
}

.searchContent .searchFilterBoxes .searchFilterBoxRow {
  display: flex;
  flex-direction: row;
  width: 100%;
}
.searchFilterBoxes.hidden{
    display:none;
}
.searchContent .searchFilterBoxes li {
  font-family: "proxima-nova", "Helvetica Neue", "Helvetica", sans-serif;
  display: block;
  padding: 15px 0 15px 15px;
  font-size: 14px;
  letter-spacing: 1px;
  cursor: pointer;
}
.searchContent .searchFilterBoxRow li:hover {
  background-color: #e0e0e0;
}
.interface-hebrew .searchContent .searchFilterBoxes li {
  font-family: "Heebo", sans-serif;
  padding: 10px 15px 10px 0;
}
.searchContent .searchFilterBoxes li input[type="checkbox"] {
  display: none;
}
.searchContent .searchFilterBoxes li input[type="checkbox"] + label span {
    margin: 0 13px;
    display:inline-block;
    width: 15px;
    height: 15px;
    vertical-align: sub;
    cursor:pointer;
    background-image: url(/static/img/checkbox-unchecked.svg);
    background-size: contain;
}
.searchContent .searchFilterBoxes li input[type="checkbox"]:checked + label span {
    background-image: url(/static/img/checkbox-checked.svg);
}
.searchContent .searchFilterBoxes li input[type="checkbox"]:indeterminate + label span {
    background-image: url(/static/img/checkbox-partially.svg);
}
.searchContent .searchFilterBoxes li .filter-title {
  color: #333;
}
.searchContent .searchFilterBoxes li .filter-count {
  color: #999;
}
.searchContent .searchFilterBoxes li .in-focus-arrow {
  float: right;
  padding-right: 20px;
  color: #999;
}
.interface-hebrew .searchContent .searchFilterBoxes li .in-focus-arrow {
  float: left;
  padding-left: 20px;
  padding-right: 0;
}
.searchFilterBoxes .searchFilterExactBox {
  border-top: 1px solid #ccc;
  padding: 5px 0px 5px 0;
}
.searchFilterExactBox.hidden {
  display:none;
}
.searchContent .searchSortBox {
    margin-top: 10px;
    background: white;
    width: auto;
    position: absolute;
    z-index: 1;
    -webkit-border-radius: 7px;
    -moz-border-radius: 7px;
    border-radius: 7px;
    border: 1px solid #ccc;
}
.interface-english .searchSortBox {
  right: 0;
}
.interface-hebrew .searchSortBox {
  left: 0;
}
.searchSortBox.hidden{
    display:none;
}
.searchContent .searchSortBox table {
  border-collapse: collapse;
}
.searchContent .searchSortBox tr {
  font-family: "proxima-nova", "Helvetica Neue", "Helvetica", sans-serif;
  padding: 15px;
  font-size: 14px;
  letter-spacing: 1px;
  cursor: pointer;
}
.interface-hebrew .searchContent .searchSortBox tr {
  font-family: "Heebo", sans-serif;
}
.searchContent .searchSortBox tr:hover {
  background-color: #e0e0e0;
}
.searchContent .searchSortBox tr:first-child {
  border-bottom: 1px solid #eee;
}
.searchContent .searchSortBox td:not(:first-child) {
  padding: 15px 15px 15px 0;
}
.searchContent .searchSortBox td:first-child {
  padding: 0 0 0 15px;
}
.interface-hebrew .searchContent .searchSortBox td:not(:first-child) {
  padding: 15px 0 15px 15px;
}
.interface-hebrew .searchContent .searchSortBox td:first-child {
  padding: 0 15px 0 0;
}
.searchContent .searchSortBox tr.unselected {
  color: #aaa;
}
.searchSortBox tr .searchSortCheck {
  width: 10px;
  height: 10px;
  padding-left: 0;
  padding-right: 10px;
}
.interface-hebrew .searchSortBox tr .searchSortCheck {
  padding-left: 10px;
  padding-right: 0;
}
.searchSortBox tr.unselected .searchSortCheck {
  display: none;
}
.searchContent .searchResultsOverlay {
  opacity: 0.5;
}
.searchContent .searchFilterCategoryBox,
.searchContent .searchFilterBookBox {
  padding-top: 10px;
  width: 50%;
  height: 150px;
  overflow-y: auto;
}
.interface-hebrew .searchContent .searchFilterCategoryBox,
.interface-hebrew .searchContent .searchFilterBookBox {
  /*float: right;*/
}
.searchContent .result {
  border-bottom: thin solid #eee;
  padding-bottom: 12px;
}
.searchContent .result a:hover {
  text-decoration: none;
}
.searchContent .similar-results {
  padding: 0 25px;
}
.searchContent .similar-results .result {
  border-top: none;
}
.searchContent .result .result-title {
  color: #999;
  font-weight: lighter;
  letter-spacing: 1px;
  font-size: 1.7em;
  display: block;
  padding: 20px 0 5px;
}
.searchContent .result .result-title:hover {
  text-decoration: underline;
}
.readerPanel.english .searchContent .result .result-title .en,
.readerPanel.hebrew .searchContent .result .result-title .he {
  display: block;
}
.readerPanel.english .searchContent .text_result .snippet.he,
.readerPanel.hebrew .searchContent .text_result .snippet.en,
.bilingual .searchContent .text_result .snippet.he {
  display: block;
}
.searchContent .text_result .snippet {
  color: #333;
  font-size: 2.3em;
}
.searchContent .sheet_result .snippet {
  color: #999;
  font-size: 1.6em;
  overflow: hidden;
  text-overflow: ellipsis;
  line-height: 1.4em;
  max-height: 2.8em;
}
.searchContent .similar-results .result .result-title {
  padding: 0 0 5px;
}
.searchContent .result .version {
  color: #999;
  font-weight: lighter;
  font-family: "proxima-nova", "Helvetica Neue", "Helvetica", sans-serif;
  letter-spacing: 1px;
  font-size: 11px;
  margin: 8px 0;
}
.searchContent .result .similar-trigger-box {
  color: #999;
  font-weight: lighter;
  font-family: "proxima-nova", "Helvetica Neue", "Helvetica", sans-serif;
  text-transform: uppercase;
  letter-spacing: 1px;
  font-size: 11px;
  padding: 0;
  cursor: pointer;
  margin: 8px 0;
}
.searchContent .result .similar-trigger-box i {
  padding: 0 5px;
}

.searchContent .sheet_result .owner_image {
  height: 40px;
  width: 40px;
}

.searchContent .sheet_result {
  height: auto;
  margin: 15px 0;
}

.searchContent .sheet_result .result_img_box {
  width: 40px;
  padding-right: 20px;
  height: 100px;
  float: left;
  margin-top: 4px;
}
.searchContent .sheet_result .result_text_box {
  height: 100px;
}
.searchContent .sheet_result .result_text_box a.owner_name {
  font-family: "proxima-nova", "Helvetica Neue", "Helvetica", sans-serif;
  display: block;
  color: #999;
  text-decoration: none;
  font-weight: lighter;
  letter-spacing: 1px;
  font-size: 1.7em;
}
.searchContent .sheet_result .result_text_box a.result-title {
  display: block;
  color: #000;
  text-decoration: none;
  letter-spacing: 1px;
  font-size: 1.7em;
  padding: 0;
  margin: 8px 0;
  overflow: hidden;
  text-overflow: ellipsis;
  line-height: 1.4em;
  max-height: 2.8em;
}
.readerNavMenu .content.sheetList {
  padding: 80px 15px 15px;
}
.readerNavMenu .yourSheetsLink.navButton {
  width: 98%;
  margin-bottom: 20px;
  text-transform: uppercase;
  font-family: "proxima-nova", "Helvetica Neue", "Helvetica", sans-serif;
}
.readerNavMenu .sheet {
  display: flex;
  justify-content: space-between;
  padding: 25px 0px;
  border-bottom: 1px solid #eee;
  color: black;
}
.readerNavMenu .sheet:hover{
  text-decoration: none;
}
.readerNavMenu .sheet:first-child {
  padding-top: 0;
}
.readerNavMenu .sheet .sheetImg {
  height: 40px;
  width: 40px;
  margin: 1px 0px 0px 0;
  border-radius: 2px;
}
.readerNavMenu .sheet .sheetTextInfo{
  display: flex;
  justify-content: flex-start;
}
.readerNavMenu .sheet:hover .sheetTextInfo{
  text-decoration: underline;
}
.readerNavMenu .sheet .sheetAuthTitle{
  display: flex;
  flex-flow: column;
  margin: auto 14px;
}
.readerNavMenu .sheet .sheetAuthor {
  font-family: "proxima-nova", "Helvetica Neue", "Helvetica", sans-serif;
  color: #999;
  font-size: 14px;
  margin-bottom: 6px;
  letter-spacing: 1px;
}
.readerNavMenu .sheet .sheetTitle{
  overflow: hidden;
  font-size: 16px;
  unicode-bidi: plaintext;
}
.readerNavMenu .sheet .sheetViews{
  color: #CCC;
  font-size: 12px;
  font-family: "proxima-nova", "Helvetica Neue", "Helvetica", sans-serif;
}
.readerNavMenu .sheet:hover .sheetViews{
  display: inline-block ;
  text-decoration: none;
}
.readerSheetsNav h2 .en {
  display: inline;
}
.readerSheetsNav .tagsHeader {
  margin: 50px 0 30px;
  height: auto
}
.readerSheetsNav .tagsHeader .actionText {
  display: block;
  margin-top: 20px;
  text-transform: none;
}
.readerSheetsNav .loadingMessage {
  text-align: center;
}
.hebrew .readerSheetsNav {
  direction: ltr;
}
.readerSheetsNav .filterLabel {
  cursor: pointer;
}
.readerSheetsNav .tagsList .int-en {
  font-family: "adobe-garamond-pro", Georgia, serif;
}
.readerSheetsNav .tagsList .int-he {
  font-family: "Frank Ruehl Libre", "Taamey Frank", "Times New Roman", serif;
}
.readerControls {
  position: relative;
  /* direction: ltr;*/
  top: 0;
  left: 0;
  width: 100%;
  box-sizing: border-box;
  border-top: 4px solid transparent;
  text-align: center;
  z-index: 100;
  height: 60px;
  line-height: 60px;
  box-shadow: 0px 1px 3px rgb(0,0,0,0.2);
  background-color: #F9F9F7;
}
.sepia .readerControls {
  background-color: #F3F3F1;
}
.dark .readerControls {
  background-color: #2D2D2B;
  color: white;
  border-color: #444;
}
.dark .readerControls .readerTextToc .readerTextTocBox {
  color: white;
}
.readerControls.connectionsHeader {
  background-color: #F3F3F2;
  white-space: nowrap;
  box-shadow: none;
}
.readerControls.connectionsHeader.fullPanel  {
  background-color: #EDEDED;
}
.connectionsPanelHeader .connectionsHeaderTitle {
  text-transform: uppercase;
  letter-spacing: 1px;
  font-weight: lighter;
}
.connectionsPanelHeader .connectionsHeaderTitle.active {
  text-transform: none;
  cursor: pointer;
}
.connectionsHeaderTitle .fa-chevron-left {
  margin-right: 10px;
}
.connectionsHeaderTitle .fa-chevron-right {
  margin-left: 10px;
}
.connectionsHeaderTitle .fa-chevron-left, .connectionsHeaderTitle .fa-chevron-right{
  color: #999;
}
.readerControls .readerControlsInner {
  position: relative;
  width: 700px;
  margin: 0 auto;
  padding: 0 30px;
  display: flex;
  justify-content: space-between;
  max-width:  100%;
  box-sizing: border-box;
}
.readerControls.connectionsHeader .readerControlsInner {
  padding: 0 40px 0 40px;
}
.singlePanel .readerControls .readerControlsInner {
  padding: 0 10px;
}
.readerControls .readerTextToc a {
  color: inherit;
}
.readerControls .readerTextToc a:hover {
  text-decoration: none;
}
.readerControls .readerTextToc .readerTextTocBox a {
  display: flex;
  align-items: center;
  justify-content: center;
}
.readerControls.connectionsHeader .readerTextToc {
  font-family: "proxima-nova", "Helvetica Neue", "Helvetica", sans-serif;
  text-transform: uppercase;
  color: #666;
  width: 100%;
}
.readerControls .readerTextToc.attributed .readerTextTocBox {
  line-height: 1.2;
}
.readerControls .readerTextToc .categoryAttribution {
  font-style: italic;
  font-size: 15px;
  color: #999;
  margin: 0 2px;
}
.readerControls .readerTextToc .categoryAttribution .he {
  font-style: normal;
}

.interface-english .leftButtons,
.interface-hebrew .rightButtons {
  text-align: left;
}
.interface-english .rightButtons,
.interface-hebrew .leftButtons {
  text-align: right;
}
/* icons need a little nudge in flipped hebrew mode */
.interface-hebrew .rightButtons {
  margin-left: -3px;
}
.interface-hebrew .leftButtons {
  margin-right: 2px;
}

.leftButtons .readerNavMenuSearchButton,
.leftButtons .readerNavMenuMenuButton,
.leftButtons .readerNavMenuCloseButton,
.rightButtons .readerOptions,
.rightButtons .readerNavMenuCloseButton {
  width: 40px;
  height: 48px;
  line-height: 48px;
  color: #999;
  font-size: 20px;
  display: inline-block;
  cursor: pointer;
}
.leftButtons .readerNavMenuMenuButton {
  font-size: 22px;
  margin-top: 6px;
}
.leftButtons .readerNavMenuCloseButton {
  font-size: 44px;
}
.leftButtons .readerNavMenuSearchButton span,
.rightButtons .readerOptions img,
.leftButtons .readerNavMenuCloseButton span {
  vertical-align: middle;
}
.readerControls .readerTextToc {
  font-size: 17px;
  box-sizing: border-box;
  display: block;
  height: 50px;
  text-align: center;
  display: inline-block;
  cursor: pointer;
  vertical-align: middle;
  min-width: 0; /* see https://css-tricks.com/flexbox-truncated-text/ */
}
.readerTextTocHeader.readerTextToc {
  font-size: 14px;
}
.hebrew .readerControls .readerTextToc {
  direction: rtl;
  min-width: 0;
}
.hebrew .readerControls .readerTextToc .readerTextTocBox,
.interface-hebrew .bilingual .readerControls .readerTextToc .readerTextTocBox.sheetBox,
.interface-hebrew .english .readerControls .readerTextToc .readerTextTocBox.sheetBox {
  padding-left: 23px;
  padding-right: 0;
}
.english .readerControls .readerTextToc .readerTextTocBox.sheetBox,
.bilingual .readerControls .readerTextToc .readerTextTocBox.sheetBox {
  padding-right: 23px;
  padding-left: 0;
}



.readerControls .readerTextToc .readerTextTocBox {
  display: inline-block;
  vertical-align: middle;
  color: #333;
  max-width: 100%;
}
.readerControls .readerTextToc .readerTextTocBox a span,
.readerControls .readerTextToc .readerTextTocBox a div {
  white-space: nowrap;
  text-overflow: ellipsis;
  overflow: hidden;
}
.readerControls .readerTextToc .readerTextVersion {
  font-style: italic;
  color: #999;
}
.readerControls .readerTextToc .readerTextVersion .en{
  unicode-bidi: bidi-override;
}
.readerControls .readerTextToc .fa-caret-down {
  color: #999;
  margin: 0 7px;
  vertical-align: 0px;
}
.readerControls .readerTextToc .fa-caret-down.invisible {
  visibility: hidden;
}
.bilingual .readerTextToc .he {
  display: none;
}
.readerOptions img {
  height: 16px;
}
.dark .readerOptions img {

}
.readerOptionsPanel {
  position: absolute;
  width: 100%;
  top: 58px;
  right: 0;
  padding: 20px;
  box-sizing: border-box;
  direction: ltr;
  background: #f9f9f7;
  border-bottom: 1px solid #ccc;
  z-index: 103;
}
.readerOptionsPanelInner {
  max-width: 530px;
  margin: 0 auto;
  display: flex;
  flex-flow: row wrap;
  justify-content: space-between;
  color: #999;
}
.toggleSet {
  display: inline-block;
  width: 48%;
  margin: 2px auto 20px auto;
  /*margin-left: 1px;*/
}
.interface-hebrew .toggleSet.aliyotTorah, .interface-hebrew .toggleSet .toggle-set-label{
  font-family: "Heebo", sans-serif;
}
.interface-english .toggleSet.aliyotTorah, .interface-english .toggleSet .toggle-set-label{
  font-family: "proxima-nova", "Helvetica Neue", "Helvetica", sans-serif;
  text-transform: uppercase;
}
.toggleSet .toggle-set-label{
  font-size: 13px;
  display: block;
  text-align: center;
  margin: 10px;
  letter-spacing: 1.5px;
}
.toggleOption {
  box-sizing: border-box;
  text-align: center;
  border: 1px solid #ccc;
  margin-left: -1px;
  padding: 4px;
  height: 42px;
  line-height: 34px;
  background-color: #f9f9f7;
  vertical-align: middle;
}
.toggleSet.aliyotTorah .toggleOption{
  font-size: 14px;
}
.toggleSet.vowels .toggleOption.all span span, .toggleSet.vowels .toggleOption.partial span span{
  /*line-height: 29px;*/
  position: relative;
  top: -3px;
}
.toggleSet.fontSize .toggleOption{
  color: black;
}
.toggleSet.biLayout .toggleOption img, .toggleSet.layout .toggleOption img{
  opacity: 0.5;
}
.toggleOption:first-child {
    border-top-left-radius: 4px;
    border-bottom-left-radius: 4px;
}
.toggleOption:last-child {
    border-top-right-radius: 4px;
    border-bottom-right-radius: 4px;
    border-right: 1px solid #999;
}
.toggleOption.on, .toggleOption:hover {
  background-color: white;
  color: black;
}
.toggleSet.biLayout .toggleOption.on img, .toggleSet.layout .toggleOption:hover img{
  opacity: 1;
}
.toggleSet.separated .toggleOption {
  margin-right: 3%;
  border-right: 1px solid #999;
}
.toggleSet.separated .toggleOption:last-child {
  margin-right: 0;
}
.color .toggleOption {
  border-radius: 5px;
  height: 38px;
}
.color .toggleOption.on {
  border-color: black;
}
.color .light, .color .light.on {
  background-color: white;
}
.color .sepia, .color .sepia.on {
  background-color: #f7f7f7;
}
.color .dark, .color .dark.on {
  background-color: #333331;
}
.toggleOption {
  font-size: 26px;
  line-height: 34px;
  vertical-align: middle;
}
.toggleSet .toggleOption .he,
.toggleSet .toggleOption .en {
  display: inline;
}
.toggleOption.bilingual {
  font-size: 18px;
}
.toggleOption.segmented, .toggleOption.continuous {
  font-size: 18px;
}
.toggleOption.smaller, .toggleOption.larger {
  font-family: "proxima-nova", "Helvetica Neue", "Helvetica", sans-serif;
}
.toggleOption.smaller {
  font-size: 12px;
}
.toggleOption.larger {
  font-size: 22px;
}
.readerOptionsPanel .line {
  margin: 20px 0;
  border-top: 1px solid #ddd;
}
.mask {
  position: fixed;
  top: 0;
  left: 0;
  width: 100%;
  height: 100%;
  z-index: 102;
  cursor: pointer;
}
.textRange.basetext {
  width: 100%;
  box-sizing: border-box;
  font-size: 1.8em;
  line-height: 1.6;
  text-align: justify;
  background-color: inherit;
  margin: 0 auto;
  max-width: 700px;
  position: relative;
  padding: 0 30px;
}
.singlePanel .textRange.basetext,
.singlePanel .sheetContent {
  padding: 0;
}
.narrowColumn .textRange.basetext {
}
.textRange.basetext .title, .sheetContent .customSourceTitle{
  padding: 0 28px;
  margin: 24px 0;
  color: #999;
  text-align: center;
  justify-content: center;
  font-weight: lighter;
  letter-spacing: 1px;
}
.dark .textRange.basetext .title, .dark .sheetContent .title {
  color: #ccc;
}
.textRange.basetext .title .titleBox, .sheetContent .customSourceTitle .titleBox {
  display: inline-block;
  border-bottom: 4px solid #E6E5E6;
  padding: 0 6px 3px;
}
.dark .textRange.basetext .title .titleBox, .dark .sheetContent .title .titleBox {
  border-bottom: 4px solid #666;
}
.bilingual .textRange.basetext .title .he, .bilingual .sheetContent .title .he {
  display: none;
}
.interface-hebrew .readerPanel.english .textRange,
.interface-hebrew .readerPanel.english .categoryFilterGroup,
.interface-hebrew .readerPanel.bilingual .categoryFilterGroup,
.interface-hebrew .readerPanel.english .tocContent,
.interface-hebrew .readerPanel.bilingual .tocContent {
  direction: ltr;
}
.interface-english .readerPanel.hebrew .textRange,
.interface-english .readerPanel.hebrew .categoryFilterGroup,
.interface-english .readerPanel.hebrew .tocContent{
  direction: rtl;
}
.basetext .text, .sheetContent .text {
  padding: 0 44px;
  margin: 30px 0;
  background-color: inherit;
}
.narrowColumn .basetext .text, .narrowColumn .sheetContent .text {
  padding: 0 26px;
}
.singlePanel .basetext .text, .singlePanel .sheetContent .text  {
  padding: 0 34px;
}
.parashahHeader {
  text-align: center;
  color: #8e8e8e;
  margin: 32px 0;
  font-size: 18px;
  letter-spacing: 1px;
}
.parashahHeader.aliyah{
  color: #bebebe;
}
.parashahHeader.aliyah span{
  font-size: 16px;
  text-transform: uppercase;
}

.parashahHeader .en {
  font-family: "proxima-nova", "Helvetica Neue", "Helvetica", arial, sans-serif;
}
.parashahHeader .he {
  font-family: "Heebo", sans-serif;
}
.bilingual .parashahHeader .en {
  display: none;
}
.title + .text .parashahHeader {
    margin-top: -5px;
}
.title + .text {
    margin-top: 0;
}
.segment {
  cursor: pointer;
  display: block;
  background-color: inherit;
  margin-bottom: 14px;
}
.continuous .segment {
  display: inline;
  margin: 0;
  padding: .3333em 0;
}
.continuous .clearFix {
  display: none;
}
.segment > .he,
.segment > .en {
  margin-top: 0;
  margin-bottom: 0;
}
.basetext .segment {
  margin-bottom: 26px;
}
.bilingual .segment > .he,
.bilingual .segment > .en {
  display: block;
}
.bilingual .segment > .en {
  text-align: left;
}
.bilingual .segment > .he {
  text-align: right;
}
.stacked.bilingual .basetext .segment {
  margin-bottom: 14px;
  display: block;
}
.stacked.bilingual .segment > .en {
  margin-top: 6px;
  text-align: left;
}

.stacked.bilingual .sheetContent .segment > .en {
  margin-top: 0;
}

.stacked.bilingual .basetext .segment > .en {
  margin: 10px 0 20px;
  color: #666;
}
.stacked.bilingual .segment.heOnly > .he,
.stacked.bilingual .segment.enOnly > .en {
  display: inline;
}
.heLeft.bilingual .basetext .text,
.heRight.bilingual .basetext .text,
.heLeft.bilingual .sheetContent .text,
.heRight.bilingual .sheetContent .text {
  padding: 0;
}
.heLeft.bilingual .segment > .en,
.heLeft.bilingual .segment > .he,
.heRight.bilingual .segment > .en,
.heRight.bilingual .segment > .he {
  width: 50%;
  box-sizing: border-box;
  display: block;
}
.heLeft.bilingual .sheetItem.segment.enOnly > .en,
.heLeft.bilingual .sheetItem.segment.heOnly > .he,
.heRight.bilingual .sheetItem.segment.enOnly > .en,
.heRight.bilingual .sheetItem.segment.heOnly > .he {
  width: 100%;
  padding-left: 0;
  padding-right: 0;
}
.heLeft.bilingual .segment > .en,
.heRight.bilingual .segment > .he {
  float: right;
  padding-left: 20px;
}
.heRight.bilingual .segment > .en,
.heLeft.bilingual .segment > .he {
  float: left;
  padding-right: 20px;
}
.basetext .segment:active,
.basetext .segment:focus {
  background-color: #f4f4f4;
}
.sheetContent .segment:active .segmentNumber,
.sheetContent .segment:focus .segmentNumber,
.sheetContent .segment:active .linkCount,
.sheetContent .segment:focus .linkCount,
.basetext .segment:active .segmentNumber,
.basetext .segment:focus .segmentNumber,
.basetext .segment:active .linkCount,
.basetext .segment:focus .linkCount {
  background-color: transparent;
}
.dark .basetext .segment:active,
.dark .basetext .segment:focus {
  background-color: #444;
}
.basetext .segment.highlight,
.sheetContent .segment.highlight .en,
.sheetContent .segment.highlight .he,
.readerPanel.bilingual.heLeft .sheetContent .segment.highlight,
.readerPanel.bilingual.heRight .sheetContent .segment.highlight {
  background-color: #E9E9E7;
}
.sheetContent .segment.highlight .linkCount .en,
.sheetContent .segment.highlight .linkCount .he,
.sheetContent .segment.highlight .segmentNumber .en,
.sheetContent .segment.highlight .segmentNumber .he {
  background-color: transparent;
}

.sheetContent .segment.highlight .en div,
.sheetContent .segment.highlight .he div {
  background-color: inherit;
}

.sheetContent .segment a {
    color: #000;
}


.readerPanel.bilingual.stacked .sheetContent .segment.highlight .he {
  padding-bottom: 1px;
}


.basetext .segment.highlight .segmentNumber,
.basetext .segment.highlight .linkCount,
.sheetContent .segment.highlight .linkCount,
.sheetContent .segment.highlight .segmentNumber {
  background-color: transparent;
}
.sepia .basetext .segment.highlight,
.sepia .sheetContent .segment.highlight {
  background-color: #E3E3E1;
}
.dark .basetext .segment.highlight,
.dark .sheetContent .segment.highlight {
  background-color: #444;
}
.textRange {
  line-height: 1.4;
  font-size: 1.6em;
}
.textRange .textInner, .sheetContent .textInner  {
  position: relative;
}
.textRange.lowlight .text {
  color: #999;
}
.segment {
}
.segment.heOnly{
  text-align: right;
  direction: rtl;
}
.segment.enOnly{
  text-align: left;
  direction: ltr;
}
.segment.heOnly .en{
  display: none;
}
.segment.enOnly .he{
  display: none;
}
.segment.heOnly .he{
  display: initial;
}
.segment.enOnly .en{
  display: initial;
}
.readerPanel.hebrew .segment.enOnly .sheetSegmentNumber .en{
  display: none;
}
.readerPanel.english .segment.enOnly .sheetSegmentNumber .he{
  display: none;
}
.segment .segmentNumber,
.segment .linkCount,
.textRange .numberLabel {
  position: absolute;
  background-color: inherit;
  font-weight: lighter;
  color: #ccc;
  display: block;
  width: 30px;
  text-align: center;
  -webkit-text-size-adjust: 100%;
  -moz-user-select: none;
  -khtml-user-select: none;
  -webkit-user-select: none;
  -o-user-select: none;
}
.segmentNumber .segmentNumberInner,
.linkCount .linkCountDot {
  display: inline-block;
}
.bilingual .segmentNumber .segmentNumberInner,
.bilingual .linkCount .linkCountDot,
.bilingual .numberLabel .numberLabelInner {
  margin-top: 0;
}
.bilingual .segmentNumber .he,
.bilingual .linkCount .he,
.bilingual .numberLabel .he {
  display: none;
}
.segment .segmentNumber,
.segment .linkCount {
  display: none;
  line-height: 1.6;
}
.sheetContent .segment .linkCount {
  display: inline-block;
}
.segment .segmentNumber .segmentNumberInner,
.textRange .numberLabel .numberLabelInner {
  font-size: 12px;
  vertical-align: middle;
}
.segment .segmentNumber,
.textRagnge .numberLabel {
  color: #999;
  top: 0;
}
.dark .segment .segmentNumber,
.dark .textRagnge .numberLabel {
  color: white;
}
.segment .linkCount {

}
.segment .linkCountDot {
  display: inline-block;
  width: 6px;
  height: 6px;
  border-radius: 12px;
  background-color: black;
  vertical-align: middle;
}
.dark .segment .linkCount {
  filter: invert(100%);
  -webkit-filter: invert(100%);
}
.readerPanel.english .segment .segmentNumber {
  left: -48px;
}
.readerPanel.hebrew .segment .segmentNumber,
.readerPanel.bilingual .segment .segmentNumber {
  right: -46px;
}
.readerPanel.hebrew .segment .linkCount,
.readerPanel.bilingual .segment .linkCount {
  left: -48px;
}
.readerPanel.english .segment .linkCount,
.readerPanel.bilingual .sheetItem.segment .linkCount
{
  right: -46px;
  left:auto;
}
.readerApp.interface-hebrew .readerPanel.bilingual.stacked .sheetItem.segment .linkCount {
  left: -46px;
  right: auto;
}



.readerPanel.heLeft.bilingual .segment .segmentNumber,
.readerPanel.heRight.bilingual .segment .segmentNumber {
  left: 50%;
  margin-left: -15px;
  right: auto;
}
.readerPanel.heLeft.bilingual .segment .linkCount,
.readerPanel.heRight.bilingual .segment .linkCount {
  visibility: hidden;
}
.singlePanel .readerPanel.english .segment .segmentNumber {
  left: -30px;
}
.singlePanel .readerPanel.hebrew .segment .segmentNumber,
.singlePanel .readerPanel.bilingual .segment .segmentNumber {
  right: -28px;
}
.singlePanel .readerPanel.english .segment .linkCount {
  right: -37px;
}
.singlePanel .readerPanel.hebrew .segment .linkCount,
.singlePanel .readerPanel.bilingual .segment .linkCount {
  left: -20px;
}
.singlePanel .readerPanel.english .sheetItem.segment .linkCount,
.singlePanel .readerPanel.bilingual .sheetItem.segment .linkCount {
  left: auto;
  right: -30px;
}
.singlePanel .readerPanel.hebrew .sheetItem.segment .linkCount {
  left: -48px;
  right: auto;
}
.segment .refLink {
  font-size: .8em;
  font-weight: bold;
  letter-spacing: 1px;
  cursor: pointer;
  color: #333;
}
.refLink:hover {
  text-decoration: underline;
}
.textRange .actionLinks {
  text-align: right;
}
.textRange .actionLinks > span {
  font-size: 13px;
  text-transform: uppercase;
  display: inline-block;
  margin: 0 7px;
  cursor: pointer;
  color: #aaa;
}
.textRange .actionLinks > span > img {
  height: 13px;
  width: 13px;
  margin: 0 5px;
  opacity: 0.3;
  vertical-align: baseline;
}
.textRange .actionLinks > span > i {
  margin: 0 5px;
  font-size: 16px;
  vertical-align: top;
}
.textRange .actionLinks .en {
  font-family: "proxima-nova", "Helvetica Neue", "Helvetica", arial, sans-serif;
}
.textRange .actionLinks .he {
  font-family: "Heebo", sans-serif;
}
/* Footnotes */
.segment sup {
  margin-left: .2em;
  margin-right: .2em;
  text-decoration: underline;
}
.segment sup.itag {
  text-decoration: none;
  font-family: "Heebo", "sans-serif";
  font-size: 0.6em;
  line-height: 1;
  color: #4871bf;
}
.segment i.footnote {
  display: none;
  font-size: .8em;
  margin-left: .5em;
  margin-right: .5em;
  color: #888;
  font-style: normal;
}
.segment img {
  max-width: 100%;
}
.connectionsPanelHeader{
  display: flex;
  justify-content: space-between;
  align-items: center;
}
.singlePanel .connectionsPanelHeader {
  justify-content: flex-start;
  align-items: stretch;
  height: 100%;
}
.interface-hebrew .connectionsPanelHeader {
  direction: rtl;
}
.interface-english .connectionsPanelHeader {
  direction: ltr;
}
.connectionsPanelHeader .rightButtons {
  margin-top: -4px;
}
.connectionsPanelHeader .languageToggle,
.connectionsHeader .readerNavMenuCloseButton.circledX{
  height: 32px;
  width: 30px;
  text-align: center;
  line-height: 32px;
}
.readerNavMenu.noHeader.compare .readerNavTop .readerNavMenuCloseButton.circledX{
  height: 32px;
  width: 30px;
  display: flex;
  align-items: center;
  margin: 0 15px;
}
.connectionsPanelHeader .languageToggle {
  margin: 0 15px;
}
.connectionsHeader .readerNavMenuCloseButton.circledX,
.readerNavMenu.noHeader.compare .readerNavTop .readerNavMenuCloseButton.circledX{
  width: 20px;
}
.connectionsHeader .readerNavMenuCloseButton.circledX img,
.readerNavMenu.noHeader.compare .readerNavTop .readerNavMenuCloseButton.circledX img{
  opacity: 0.4;
  height: 20px;
  width: 20px;
  vertical-align: middle;
}
.connectionsPanelHeader .languageToggle img {
  vertical-align: middle;
}
.connectionsPanel .flashMessage {
  font-size: 18px;
  color: #999;
  margin-bottom: 30px;
  text-align: left;
}
.interface-hebrew .connectionsPanel .flashMessage {
  text-align: right;
}
.textList {
  width: 100%;
  height: 54%;
  bottom: 0;
  left: 0;
  position: absolute;
  text-align: justify;
  margin: 0 auto;
  background-color: #F9F9F7;
}
.sepia .textlist {
  background-color: #F3F3F1;
}
.dark .textlist {
  background-color: #333331;
}
.textList.fullPanel {
  padding-top: 58px;
  height: 100%;
  box-sizing: border-box;
}
.textList .texts,
.textList .fullFilterView {
  height: 100%;
  width: 100%;
  box-sizing: border-box;
  overflow: hidden;
  overflow-y: scroll;
  -webkit-overflow-scrolling: touch;
}
.textList .fullFilterView .contentInner {
  max-width: 700px;
  margin: 0 auto;
}
.textList .texts .contentInner {
  max-width: 660px;
  margin: 0 auto;
}
.textList .texts {
  padding: 30px 30px 80px 30px;
}
.textList.fullPanel .texts {
  padding: 50px 40px 80px 40px;
}
.textListTop {
  position: absolute;
  top: 0;
  left: 0;
  width: 100%;
  background-color: inherit;
  z-index: 1;
}
.textList.fullPanel .textListTop {
  text-align: center;
  height: 55px;
}
.dark .textList {
  background-color: #333331;
}
.dark .textList .anchorText {
  background-color: #333331;
}
.textList .heOnly {
  display: block;
}
.textList.fullPanel .textListTop .leftButtons {
  margin: 9px 0 0 10px;
}
.textList.fullPanel .textListTop .rightButtons {
  margin: 9px 10px 0 0;
}
.gridBox {
  width: 100%;
  border-spacing: 0;
  background-color: transparent;
}
.gridBox table {
  width: 100%;
  border-style: hidden;
  border-collapse: collapse;
}
.gridBox td {
  padding: 0;
}
@media (max-width: 450px) {
  .gridBox td {
    border: 2px solid transparent;
  }
}
.twoBox td {
  width: 50%;
}
.threeBox td {
  width: 33.333333%;
}
.dark .filterSet td {
  border-color: #555;
}
.filterSet td.empty {
  border-left: 1px solid transparent;
  border-right: 1px solid transparent;
}
.topFilters {
  text-transform: none;
}
.sepia .topFilters {
  background-color: #F3F3F1;
}
.dark .topFilters {
  background-color: #2D2D2B;
  border-bottom: 1px solid #444;
}
.textList.fullPanel .topFilters {
  margin: 0;
  border-top: 8px solid transparent;
  padding: 6px 22px 5px;
  background-color: #EDEDED;
}
.topFilters .textFilter {
  color: #999;
  display: inline-block;
  padding: 16px 8px;
}
.topFilters .textFilter.on {
  color: black;
}
.dark .topFilters .textFilter {
  color: #bbb;
}
.topFilters .textFilter > div {
  display: table-cell;
  vertical-align: middle;
}
.textList.fullPanel .recentFilterSet {
  margin: 0 0 12 0;
}
.textList.fullPanel .recentFilterSet .textFilter {
  display: inline-block;
  padding: 6px 14px;
  margin: 5px;
  border-radius: 12px;
  border: 1px solid #DADADA;
  background-color: transparent;
}
.english .textList.fullPanel .recentFilterSet .textFilter {
  margin-left: 0;
}
.hebrew .textList.fullPanel .recentFilterSet .textFilter {
  margin-right: 0;
}
.textList.fullPanel .recentFilterSet .textFilter.on {
  background-color: white;
}
.topFiltersInner {
  display: inline-block;
  white-space: nowrap;
  overflow: hidden;
  text-overflow: ellipsis;
  vertical-align: middle;
}
.textList.fullPanel .topFiltersInner {
  white-space: normal;
}
.showMoreFilters {
  vertical-align: middle;
  float: right;
}
.categoryFilter {
  text-transform: uppercase;
  padding: 17px 34px;
  font-size: 17px;
  cursor: pointer;
  line-height: 18px;
  color: #333;
  -webkit-tap-hightlight-color: rgba(0,0,0,0); /* pulled from common.css; should apply more broadly? */

}
.textFilter {
  padding: 12px 34px;
  font-size: 17px;
  line-height: 1.2;
  border-top: 1px solid #ccc;
  display: block;
  cursor: pointer;
  color: #333;
}
.connectionsCount {
  color: #999;
  font-weight: lighter;
  letter-spacing: 1px;
  font-family: "proxima-nova", "Helvetica Neue", "Helvetica", sans-serif;
}
.categoryFilterGroup a:hover {
  text-decoration: none;
}
.categoryFilterGroup.withBooks + .categoryFilterGroup {
  margin-top: 30px;
}
.categoryFilter.on, .textFilter.on {
  color: black;
}
.dark .categoryFilter.on, .dark .textFilter.on {
  color: white;
}
.textFilter.lowlight {
  color: #999;
}
.topFilters .textFilter.showMoreFilters {
  color: #999;
}
.bilingual .textFilter .he,
.bilingual .categoryFilter .he {
  display: none;
}
.fullFilterView {
  border-top: 1px solid #ddd;
  background-color: #F9F9F7;
  padding: 40px 20px;
}
.sepia .fullFilterView {
  background-color: #F3F3F1;
}
.dark .fullFilterView {
  background-color: #2D2D2B;
  border-color: #444;
}
.fullFilterView td {
  background-color: white;
  border: 2px solid #F9F9F7;
}
.fullFilterView td.empty {
  background-color: transparent;
}
.dark .fullFilterView td {
  background-color: #333331;
  border-color: #2d2d2b;
  color: white;
}
.fullFilterView .categoryFilter {
  background-color: white;
  margin-bottom: 1px;
}
.fullFilterView .categoryFilter.notClickable {
  color: #999;
  font-family: "proxima-nova", "Helvetica Neue", "Helvetica", sans-serif;
  background-color: transparent;
  padding: 12px 12px 28px;
  cursor: auto;
}
.dark .fullFilterView .categoryFilter {
  background-color: #333;
}
.fullFilterView .categoryFilterGroup {
  margin-bottom: 30px;
}
.showSelectedFilters {
  background-color: #222F4F;
  color: white;
  font-family: "proxima-nova", "Helvetica Neue", "Helvetica", sans-serif;
  text-transform: uppercase;
  text-align: center;
  padding: 8px;
  cursor: pointer;
  border-radius: 3px;
  margin: 16px 0;
}
.textList .textListTop > .loadingMessage,
.textList .texts .contentInner > .loadingMessage {
  padding: 22px 10px 0px;
  color: #999;
  font-size: 14px;
  text-align: center;
}
.textList .textListTop > .loadingMessage {
  position: relative;
  top: 70px;
}
.textList .texts {
  position: relative;
  background-color: #F9F9F7;
}
.sepia .textList .texts {
  background-color: #F9F9F7;
}
.dark .textList .texts {
  background-color: #333331;
}
.textList .texts .textRange {
  font-size: 1.8em;
  padding: 16px 0;
  margin: 12px 0px;
  cursor: pointer;
  position: relative;
}
.textListTextRangeBox {
  border-bottom: 1px solid #eee;
}
.textList .texts .textRange .title {
  color: #999;
}
.dark .textList .texts .textRange .title {
  color: #ddd;
}
.textList.singlePanel .textListTextRangeBox:first-child {
  margin-top: -30px;
}
.textRange .title {
  display: flex;
  justify-content: space-between;
}
.textRange .title .buttons {
}
.bilingual .textList .title .he {
  display: none;
}
.textList .sheet,
.textList .note {
  padding: 0 0 24px 0;
  display: flex;
  flex-flow: column;
}
.textList .sheet + .sheet {
  padding: 24px 0;
  border-top: 1px solid #E6E5E6;
}
.textList .sheet .sheetInfo{
  display: flex;
  justify-content: space-between;
}
.textList .sheet .sheetAuthorImg,
.textList .note .noteAuthorImg {
  height: 26px;
  width: 26px;
  vertical-align: -8px;
}
.textList .sheet .sheetViews {
  color: #999;
  font-size: 12px;
}
.textList .sheet .sheetAuthor,
.textList .note .noteAuthor {
  color: #999;
  font-size: 15px;
  font-family: "proxima-nova", "Helvetica Neue", "Helvetica", sans-serif;
  margin: auto 14px;
}
.textList .sheet .sheetTitle {
  display: flex;
  justify-content: flex-start;
  margin-top: 14px;
  font-size: 17px;
  font-style: italic;
  text-align: left;
  color: #333;
}
.textList .sheet .sheetTitle .sheetIcon {
  width: 14px;
  height: 14px;
  opacity: 0.4;
  vertical-align: -1px;
}
.textList .sheet .sheetTitle .sheetTitleText{
  margin: auto 6px;
}
.textList .sheet .sheetTags {
  display: flex;
  flex-flow: row wrap;
  margin-top: 6px;
  font-size: 13px;
  color: #666;
  font-family: "proxima-nova", "Helvetica Neue", "Helvetica", sans-serif;
  text-align: left;
}
/*.interface-hebrew .textList .sheet .sheetTags {
  text-align: right;
}*/
.textList .sheet .sheetTag {
  color: inherit;
  display: inline-block;
  white-space: nowrap;
}
.textList .sheet .sheetTag .separator {
  display: inline-block;
  margin-right: 8px;
}
.sheetTag.button,
.sheetTag.button:hover,
.sheetTag.button:active {
  background-color: #eee;
  border-color: #ccc;
  color: #999;
  font-size: 14px;
  margin: 4px;
}
.readerTextTableOfContents .sheetTag.button {
  padding: 10px 16px
}
.textList .sheetList {
  padding-top: 40px;
}
.textList .sheetList + .sheetList {
  border-top: 1px solid #E6E5E6;
}
.textList .note .noteAuthorInfo {
  margin-bottom: 14px;
}
.textList .note .noteTitle {
  font-weight: bold;
}
.textList .note .noteTitle,
.textList .note .noteText {
  font-size: 16px;
}
.textRange .numberLabel {
  position: absolute;
  top: 14px;
}
.english .textRange .numberLabel {
  left: -24px;
}
.english .textRange .numberLabel.itag {
  right: -30px;
  left: initial;
}
.hebrew .textRange .numberLabel,
.bilingual .textRange .numberLabel  {
  right: -30px;
}
.multiPanel .textRange .numberLabel{
  display: none;
}
.multiPanel .textRange .numberLabel.itag{
  display: block;
  color: #4871bf;
}
.textRange.lowlight .numberLabel {
  color: #999;
}
.readerPanel.bilingual .connectionsPanel .he {
  display: none;
}
.textListTextRangeBox {
  position: relative;
}
.textListTextRangeBox:hover .editorLinkOptions {
  display: block;
}
.editorLinkOptions {
  display: none;
  cursor: pointer;
  font-size: 14px;
  color: #999;
  letter-spacing: 1px;
  margin: -20px 0 10px;
}
.interface-hebrew .editorLinkOptions {
  left: auto;
  right: 0;
}
.editorLinkOptions > div:hover {
  text-decoration: underline;
}
.toolsMessage {
  margin: 130px 0;
  text-align: center;
  font-size: 18px;
}
.toolsButton {
  display: flex;
  justify-content: flex-start;
  color: #333;
  border-top: 1px solid #CCC;
  cursor: pointer;
  font-size: 16px;
  letter-spacing: 1px;
  padding: 20px 0 20px 0;
}
.toolsButton:hover {
  text-decoration: none;
  color: inherit;
}
.toolsButton .en {
  font-family: "proxima-nova", "Helvetica Neue", "Helvetica", sans-serif;
}
.toolsButton .toolsButtonIcon {
  color: #ccc;
  font-size: 22px;
}
.toolsButton img.toolsButtonIcon {
  width: 22px;
  height: 22px;
  opacity: 0.2;
  vertical-align: middle;
}
.toolsButton .toolsButtonText{
  margin: 0 15px;
}
.shareInput {
  width: 100%;
  box-sizing: border-box;
  border-radius: 7px;
  border: 1px solid #F7F7F7;
  box-shadow: none;
  font-size: 18px;
  font-family: "proxima-nova", "Helvetica Neue", "Helvetica", sans-serif;
  color: #999;
  padding: 20px 26px;
  margin-bottom: 30px;
}
.addToSourceSheetBox {
  position: relative;
}
.addToSourceSheetBox input {
  padding: 13px 12px;
  margin: 0;
  cursor: pointer;
  font-size: 15px;
  border-radius: 4px;
  box-shadow: none;
  border: 1px solid #E9E9E9;
  width: 60%;
  box-sizing: border-box;
}
.addToSourceSheetBox .button {
  width: 100%;
  text-align: center;
  margin: 0;
}
.addToSourceSheetBox .button.small {
  width: 37%;
  box-sizing: border-box;
  padding: 12px;
  margin: 0;
  float: right;
}
.addToSourceSheetBox .newSheet {
  border-top: 1px solid #E9E9E9;
  padding: 14px 22px;
}
.confirmAddToSheet {
  text-align: center;
  background-color: #F9F9F7;
}
.confirmAddToSheet .message {
  font-size: 18px;
  margin-bottom: 30px;
  font-style: italic;
}
.confirmAddToSheet .button {
  width: 100%;
}
.connectionsPanel .allSheetsLink,
.connectionsPanel .allNotesLink {
  display: block;
  margin-top: 10px;
}
.interface-hebrew .allNotesLinks {
  text-align: left;
}
.noteList + .noteList {
  border-top: 1px solid #ccc;
}
.connectionsPanel .loadingMessage {
  margin-top: 40px;
}
.connectionsPanel textarea.noteText,
.connectionsPanel textarea.feedbackText {
  width: 100%;
  min-height: 100px;
  border: none;
  border-radius: 4px;
  padding: 20px 25px;
  box-sizing: border-box;
  font-size: 18px;
  font-family: "adobe-garamond-pro", Georgia, serif;
  margin-bottom: 10px
}
.connectionsPanel .noteSharingToggle {
  border: 1px solid #ccc;
  border-radius: 4px;
  margin-bottom: 12px;
}
.connectionsPanel .notePrivateButton,
.connectionsPanel .notePublicButton {
  width: 50%;
  display: inline-block;
  text-align: center;
  color: #CCC;
  cursor: pointer;
  padding: 16px 24px;
  border-radius: 4px;
  cursor: pointer;
  font-size: 15px;
  letter-spacing: 1px;
  font-family: "proxima-nova", "Helvetica Neue", "Helvetica", sans-serif;
  box-sizing: border-box;
}
.connectionsPanel .notePrivateButton.active,
.connectionsPanel .notePublicButton.active {
  background-color: white;
  color: #666;
}
.connectionsPanel .notePrivateButton {
  border-right: 1px solid #ccc;
  border-top-right-radius: 0;
  border-bottom-right-radius: 0;
}
.hebrew .connectionsPanel .notePrivateButton {
  border-left: 1px solid #ccc;
  border-top-left-radius: 0;
  border-bottom-left-radius: 0;
  border-right: none;
  border-top-right-radius: 4px;
  border-bottom-right-radius: 4px;
}
.connectionsPanel .line {
  width: 100%;
  border-bottom: 1px solid #ccc;
  margin: 40px 0;
}
.connectionsPanel .deleteNote {
  text-align: center;
  padding: 18px 0;
  color: #999;
  font-size: 15px;
  cursor: pointer;
  font-family: "proxima-nova", "Helvetica Neue", "Helvetica", sans-serif;
}
.connectionsPanel.textList .note {
  padding: 30px 0;
  position: relative;
}
.connectionsPanel.textList .note {
  border-top: 1px solid #E6E5E6;
}
.connectionsPanel.textList .note:first-child {
  border-top: none;
}
.connectionsPanel .noteButtons {
  position: absolute;
  top: 30px;
  left: -32px;
}
.interface-hebrew .connectionsPanel .noteButtons {
  left: auto;
  right: -32px;
}
.connectionsPanel .editNoteButton {
  visibility: hidden;
}
.connectionsPanel .note:hover .editNoteButton {
  visibility: visible;
}
.connectionsPanel .noteButtons .fa {
  cursor: pointer;
  color: #C6C6C6;
  font-size: 20px;
  margin: 0 8px;
}
.addConnectionBox {
  font-size: 18px;
  text-align: center;
}
.addConnectionSummary {
  margin-bottom: 20px;
}
.loginPrompt {
  text-align: center;
}
.loginPrompt .loginPromptMessage {
  font-size: 18px;
  margin-bottom: 20px;
}
.loginPrompt .button {
  width: auto;
  margin: 0 6px;
}
.notificationsPanel .content {
  font-family: "proxima-nova", "Helvetica Neue", "Helvetica", sans-serif;
  font-size: 17px;
  color: #666;
}
.systemPanel.readerNavMenu h1 {
  color: #333;
  position: relative;
  font-weight: lighter;
  letter-spacing: 1px;
  text-align: center;
  font-size: 26px;
  margin: 0 0 80px 0;
  height: auto;
}
.systemPanel.readerNavMenu h1 .en {
  font-family: "proxima-nova", "Helvetica Neue", "Helvetica", sans-serif;
}
.systemPanel.readerNavMenu h1 .he {
  font-family: "Heebo", sans-serif;
}
.systemPanel.readerNavMenu h1 .button {
  position: absolute;
  right: 0;
  top: 0;
  padding: 0;
  margin: 0;
  line-height: 26px;
}
.notificationsPanel a {
  color: #333;
}
.notificationsList {
  margin-bottom: 100px;
}
.notificationsList .notification {
  width: auto;
  border-bottom: 1px solid #ccc;
  border-top: none;
  padding: 27px 15px;
  margin: 0;
}
.notificationsList .added-description {
  padding: 5px 0 0;
}
.notificationsPanel .notification .date {
  color: #ccc;
  font-size: 13px;
  margin-top: 8px;
}
.notificationsList .int-he {
  font-size: inherit;
}
.notificationsList .notification a{
  unicode-bidi: plaintext;
}
.notification-message-link {
  display: inline-block;
  padding: 0 5px;
}
.globalUpdateForm {
  padding: 15px;
  background-color: #ddd;
}
.globalUpdateForm .error {
  color: red;
  font-size: 90%;
  display: inline-block;
  padding: 0 10px;
}
.globalUpdateForm input[type="text"] {
  padding: 5px;
  margin: 8px 0;
}

.globalUpdateForm input[type="radio"] {
  padding: 5px;
  margin: 8px;
}
.delete-update-button {
  display: inline-block;
  color: red;
  padding: 0 10px;
  font-size: 75%;
  cursor: pointer;
}
.sefariaLogo {
  text-align: center;
  text-transform: uppercase;
  font-family: "proxima-nova", "Helvetica Neue", "Helvetica", sans-serif;
}
#appLoading {
  text-align: center;
  background-color: #F9F9F7;
  height: 100%;
  color: #666;
}
#appLoading .sefariaLogo {
  margin-top: 18px;
  margin-bottom: 2px;
}
#appLoading .loadingMessage {
  position: absolute;
  width: 100%;
  top: 32%;
  font-size: 18px;
}
#appLoading img {
  width: 150px;
  height: 42px;
}
.emptyDesktop {
  margin-top: 200px;
  text-align: center;
  color: #999;
}
.button {
  display: inline-block;
  color: white;
  background-color: #212E50;
  border: 1px solid #212E50;
  border-radius: 4px;
  padding: 16px 24px;
  margin: 0 2px 6px 2px;
  cursor: pointer;
  font-size: 15px;
  letter-spacing: 1px;
  font-family: "proxima-nova", "Helvetica Neue", "Helvetica", sans-serif;
  box-sizing: border-box;
  line-height: 1;
  text-align: center;
}
a.button {
  color: white;
}
.button:hover {
  color: white;
  text-decoration: none;
}
.button.white {
  background-color: white;
  color: #333;
  border: 1px solid #ccc;
}
a.button.white {
  color: #333;
}
a.button.mini {
  padding: 5px;
  font-size: .8em;
}

.interface-english .userSheetTitle a.button.mini {
  float: right;
}
.interface-hebrew .userSheetTitle a.button.mini {
  float: left;
}

.button.white:hover {

}
.button.transparent {
  color: #666;
  background-color: transparent;
  border: 1px solid transparent;
}
.button.transparent.bordered {
  border: 1px solid #CCC;
}
.button.fillWidth {
  width: 100%;
  text-align: center;
  display: block;
  margin: 10px 0;
}
.button.squareBorder {
  border-radius: 0;
}
a .button:hover {
  text-decoration: none;
}
.button.small {
  padding: 6px 12px;
  margin: 6px 12px;
}
#backToS1 {
  font-family: "proxima-nova", "Helvetica Neue", "Helvetica", sans-serif;
  top: 20px;
  left: 40px;
  cursor: pointer;
  display: block;
  text-align: center;
  margin: -30px 0 50px;
}
#backToS1:hover {
  text-decoration: underline;
}
::-webkit-input-placeholder {
   font-style: italic;
   font-family: "adobe-garamond-pro", Georgia, serif;
   color: #000;
}
::-moz-placeholder {
   font-style: italic;
   font-family: "adobe-garamond-pro", Georgia, serif;
   color: #000;
}
:-ms-input-placeholder {
   font-style: italic;
   font-family: "adobe-garamond-pro", Georgia, serif;
   color: #000;
}
.interface-hebrew ::-webkit-input-placeholder {
  font-style: normal;
  font-family: "Heebo", sans-serif;
  color: #000;
}
.interface-hebrew ::-moz-placeholder {
  font-style: normal;
  font-family: "Heebo", sans-serif;
  color: #000;
}
.interface-hebrew :-ms-input-placeholder {
  font-style: normal;
  font-family: "Heebo", sans-serif;
  color: #000;
}
input {
}
.lexicon-content{
  font-size: 15px;
  padding-bottom: 10px;
  margin-bottom: 1px;
}
.lexicon-link:hover {
  text-decoration: underline;
}
.lexicon-header {
  padding: 10px;
  border-bottom: 1px solid #e5e5e5;
  background-color: #AAAAAA;
}
.lexicon-header h4 {
  font-size: 1.2em;
  margin: 0px;
}
.entry + .entry {
  padding-top: 10px;
}
.lexicon-results .entry > div{
  padding: 1% 0 1% 0;
  margin: auto;
}
.lexicon-results .entry .headword {
  color: #333;
  font-size: 1.2em;
  display: block;
}
.lexicon-results .entry .morphology {
  font-family: "proxima-nova", "Helvetica Neue", "Helvetica", sans-serif;
  color: #999;
  display: block;
}
.lexicon-results .entry .definition-content{
    color: #444;
}
.lexicon-results ol {
	list-style-position: inside;
}
.lexicon-results .entry .definition li.sense{
	margin-left: 15px;
	padding: 0px;
}
.lexicon-results .entry .definition ol.senses{
	padding-left: 0px;
}
.lexicon-results .entry .definition > li.sense{
	margin-left: 0px;
}
.lexicon-results .entry ol.definition {
	list-style-type: none;
	padding-top: 2px;
	padding-left: 0px;
    margin: 0px;
}
.lexicon-results .attribution {

}

.lexicon-results .attribution div {
  display: block;
  font-family: "proxima-nova", "Helvetica Neue", "Helvetica", sans-serif;
  color: #aaa;
  font-size: 10px;
}
.lexicon-content .headword.en, .lexicon-content .headword.he,
.lexicon-content .definition-content.en, .lexicon-content .definition-content.he,
.lexicon-content .lexicon-results .attribution {
  display: inline;
}
.lexicon-content .headword.he, .lexicon-content .definition-content.he {
  direction: rtl;
}
.lexicon-content .headword.en, .lexicon-content .definition-content.en {
  direction: ltr;
}
.lexicon-instructions,
.lexicon-content .loadingMessage {
  font-size: 15px;
  font-style: italic;
}
h2.splitHeader {
  margin-bottom: 10px;
  text-align: left;
}
h2.splitHeader .en {
  font-size: 14px;
}
h2.splitHeader .he {
  font-size: 14px;
}
.splitHeader .actionText {
  float:right;
  text-transform: none;
  cursor: pointer;
  color: inherit;
}
.splitHeader .actionText select {
  margin-left: 6px;
}
.sheetsNewButton {
  text-align:center;
  margin-bottom: 30px;
}
.sheetsNewButton a {
  font-color: inherit;
}
.sheet.userSheet .sheetTitle  {
  font-family: "adobe-garamond-pro", Georgia, serif;
  font-size: 20px;
  color:#333;
  margin-bottom: 6px;
  unicode-bidi: plaintext;
}
.sheet.userSheet {
  font-size: 14px;
  color:#999;
  text-decoration: none;
  flex-direction: column;
}
.interface-english .sheet.userSheet{
  font-family: "proxima-nova", "Helvetica Neue", "Helvetica", sans-serif;
}
.interface-hebrew .sheet.userSheet{
  font-family: "Heebo", "sans-serif";
}
.sheet.userSheet .userSheetInfo{
  display: flex;
  justify-content: flex-start;
}
.sheet.userSheet .userSheetInfo span:before{
  content: '·';
  margin: auto 4px;
}
.sheet.userSheet .userSheetInfo span:first-child:before{
  content: '';
  margin: 0;
}
.sheet.userSheet .sheetAccess{
  margin: auto 4px;
}
.filterByTag {
  cursor: pointer;
  text-transform: none
}
.sheet.userSheet .sheetEditButtons {
  font-size: 24px;
  height: 32px;
  width: 32px;
  text-align: center;
  line-height: 32px;
  background-color: white;
  border: 1px solid #E6E6E6;
  border-radius: 4px;
  margin-left: 10px;
  display: none;
  float:right;
  cursor: pointer;
  color: #999;
  text-decoration: none;
}
.sheetButton:hover {
  text-decoration: underline;
}
.sheetButton{
  border: 1px solid #fff;
}
.sheetButton.active {
  border: 1px solid #333;
}
.tagString a {
  text-decoration: none;
  color: #999;
}
.tagString a:after {
  content: ", ";
  color: #999;
}
.tagString a:last-child:after {
  content: "";
}
.groupsList {
  margin-top: 30px;
}
.groupsList .loadingMessage {
  text-align: center;
}
.groupListing {
  padding: 30px 0;
}
.groupListing + .groupListing {
  border-top: 1px solid #ccc;
}
.groupListingImageBox {
  background-color: white;
  width: 60px;
  height: 60px;
  float: left;
  margin-right: 20px;
}
.groupListingImage {
  height: 100%;
  width: 100%;
  object-fit: cover;
}
.groupListingImage.default {
  width: 80%;
  height: 80%;
  margin: 10%;
  opacity: 0.4;
}
.groupListingName {
  display: block;
  font-size: 24px;
  color: #666;
  margin-bottom: 5px;
}
.groupListingName:hover {
  color: #333;
}
.groupListingDetails {
  color: #999;
  font-size: 15px;
}
.groupListingDetailSeparator {
  margin: 8px;
}
.groupPage .groupImage {
  max-height: 200px;
  max-width: 100%;
  display: block;
  margin: 0 auto 50px;
}
.groupInfo {
  margin-bottom: 50px;
}
.groupPage h1 {
  margin-top: 20px;
  height: auto;
}
.groupPage a:hover {
  color: inherit;
}
.groupPage .groupWebsite {
  display: block;
  text-align: center;
  font-size: 17px;
  font-family: "proxima-nova", "Helvetica Neue", "Helvetica", sans-serif;
  margin-bottom: 20px;
  color: #999;
}
.groupPage .groupDescription {
  font-size: 16px;
  text-align: center;
}
.groupPage .tabs {
  text-align: center;
  margin-bottom: 60px;
}
.groupPage .bubbleTab {
  font-size: 16px;
}
.groupPage .emptyMessage {
  text-align: center;
}
.groupPage .emptyMessage a {
  text-decoration: underline;
}
.groupInvitationBox {
  border-bottom: 1px solid #CCC;
  padding-bottom: 20px;
}
.groupSheetInner {
  display: flex;
}
.groupSheetInnerContent {
  flex: 1;
}
.groupSheetListingPinButton {
  display: none;
  opacity: 0.3;
  cursor: pointer;
}
.sheet:hover .groupSheetListingPinButton.active {
  display: block;
}
.groupSheetListingPinButton.pinned {
  display: block;
  opacity: 0.6;
}
#groupInvitationInput {
  padding: 14px 30px;
  width: 492px;
  border-radius: 4px;
  outline: 0;
  border: 1px solid #E6e6e6;
  margin-right: 10px;
  font-size: 18px;
  position: relative;
  top: 3px;
}
.groupInvitationBoxMessage {
  font-size: 18px;
  padding: 12px 0 0;
  text-align: center;
}
.groupPage .groupMemberListing {
  padding: 24px 0;
  font-family: "proxima-nova", "Helvetica Neue", "Helvetica", sans-serif;
  font-size: 20px;
}
.groupMemberListing + .groupMemberListing {
  border-top: 1px solid #CCC;
}
.groupMemberListingProfileImage {
  height: 50px;
  width: 50px;
  vertical-align: middle;
}
.groupMemberListingName {
  color: #666;
  margin: 0 20px;
}
.groupInvitationListing {
  display: inline-block;
  min-height: 50px;
  line-height: 50px;
}
.groupMemberListingRoleBox {
  float: right;
  line-height: 50px;
}
.groupMemberListingRole {
  color: #666;
}
.groupMemberListingActions {
  position: relative;
  display: inline-block;
  background-color: white;
  border: 1px solid #ccc;
  border-radius: 4px;
  margin-left: 12px;
  line-height: 36px
}
.groupMemberListingActionsButton {
  cursor: pointer;
  padding: 0 12px;
  font-size: 18px;
  color: #CCC;
}
.groupMemberListingActionsMenu {
  position: absolute;
  right: 0;
  top: 46px;
  background-color: white;
  border: 1px solid #ccc;
  border-radius: 4px;
  color: #999;
  font-size: 15px;
  z-index: 1;
}
.groupMemberListingActionsMenu .action {
  padding: 4px 10px;
  cursor: pointer;
  white-space: nowrap;
}
.groupMemberListingActionsMenu .action:hover {
  background-color: #eee;
}
.groupMemberListingActionsMenu .action + .action {
  border-top: 1px solid #ccc;
}
.groupMemberListingActionsMenu .role {
  font-size: 17px;
  margin-right: 4px;
}
.groupMemberListingActionsMenu .role.current {
  color: #666;
}
.topicsPanel.systemPanel.readerNavMenu h1 {
  margin: 0 0 30px 0;
}
.topicsPanel.systemPanel.readerNavMenu h3 {

}
.topicsPanel .loadingMessage {
  text-align: center;
}
.topicsPanel .topicFilterBox {
  display: flex;
  align-items: center;
  border-bottom: 1px solid #ccc;
  margin-bottom: 50px
}
.topicsPanel .topicFilterIcon {
  font-size: 22px;
  opacity: 0.4;
}
.topicsPanel .topicFilterInput {
  padding: 12px 10px;
  flex: 1;
  box-sizing: border-box;
  border: none;
  background: transparent;
  font-size: 24px;
}
.topicsPanel .topicsFilterReset {
  color: #999;
  cursor: pointer;
}
.topicsPanel .topicsFilterResetIcon {
  height: 16px;
  width: 16px;
  opacity: 0.4;
  margin-left: 8px;
  vertical-align: middle;
}
.topicsPanel .topicList {
  min-height: 500px;
}
.topicsPanel .content .topicList .navButton .int-en {
  font-family: "adobe-garamond-pro", Georgia, serif;
}
.topicsPanel .content .topicList .navButton .int-he {
  font-family: "Frank Ruehl Libre", "Taamey Frank", "Times New Roman", serif;
}
.topicsPanel .trendingTopics {
  margin-bottom: 40px;
}
.topicPanel .topicLabel {
  text-transform: uppercase;
  font-weight: lighter;
  margin-bottom: 10px;
  font-size: 14px;
}
.topicPanel .topicLabel a {
  color: #8E8E8E;
}
#s2 .topicPanel h1 {
  margin-bottom: 50px;
  font-size: 30px;
}
#s2 .topicPanel h1 .int-en {
  font-family: "adobe-garamond-pro", Georgia, serif;
}
#s2 .topicPanel h1 .int-he {
  font-family: "Frank Ruehl Libre", "Taamey Frank", "Times New Roman", serif;
}
.topicPanel .relatedTopicsList {
  margin-bottom: 70px;
  text-align: center;
}
.topicPanel .relatedTopic {
  margin: 0 7px;
  color: #333;
  font-size: 16px;
  line-height: 1.4;
  display: inline-block;
}
.topicPanel .content .relatedTopic .int-en {
  font-family: "adobe-garamond-pro", Georgia, serif;
}
.topicPanel .content .relatedTopic .int-he {
  font-family: "Frank Ruehl Libre", "Taamey Frank", "Times New Roman", serif;
}
.topicPanel .sourceList {
  min-height: 500px;
}
.topicPanel .sourceList .loadingMessage {
  text-align: center;
}
.topicPanel .topicSource {
  margin-bottom: 40px;
  cursor: pointer;
  position: relative;
}
.topicPanel .topicSource .title {
  font-weight: bold;
}
.topicPanel .topicSource .score {
  font-size: 17px;
  color: #333;
  font-weight: normal;
  white-space: nowrap;
  border-radius: 4px;
  padding: 3px;
}
.topicPanel .topicSource .score:hover {
  background-color: #EEE;
}
.topicPanel .topicSource .score:active {
  background-color: #DDD;
}
.hebrew .topicPanel .topicSource .score {
  right: auto;
  left: 5px;
}
.topicPanel .topicSource .score img {
  width: 15px;
  height: 15px;
  vertical-align: middle;
  margin: -4px 0 0 2px;
  opacity: 0.6;
}
.hebrew .topicPanel .topicSource .score img {
  margin: -4px 2px 0 0;
}
.note a {
  color: #333;
  text-decoration: underline;
}
.myNotesPanel .noteList {
  margin-bottom: 220px;
}
.noteListing {
  margin-bottom: 30px;
  padding-bottom: 30px;
  border-bottom: 1px solid #ccc;
}
.noteListing a:hover {
  text-decoration: none;
}
.noteListing .textRange .title {
  font-size: 18px;
  color: #999;
  margin-bottom: 10px;
}
.noteListing .textRange .title:hover {
  text-decoration: underline;
}
.noteListing .textRange .text {
  font-size: 18px;
  font-style: italic;
  color: #999;
  margin-bottom: 18px;
}
.noteListing .segment {
  display: block;
}
.noteListing .note {
  font-size: 18px;
}
.noteListing .addToSheetButton {
  visibility: hidden;
  float: right;
  background: white;
  border: 1px solid #ccc;
  border-radius: 3px;
  display: inline-block;
  padding: 3px 8px;
  cursor: pointer;
}
.noteListing:hover .addToSheetButton {
  visibility: visible;
}
.noteListing .mask {
  background-color: white;
  opacity: 0.5;
}
.addToSourceSheetModal {
  position: absolute;
  display: block;
  left: 40%;
  top: 240px;
  width: 330px;
  padding: 20px;
  background: #F9F9F7;;
  border: #ccc 1px solid;
  border-radius: 4px;
  box-shadow: 0px 0px 10px #ccc;
  z-index: 200;
}
.addToSourceSheetModal .closeButton {
  margin-bottom: 10px;
  cursor: pointer;
  height: 18px;
  width: 18px;
  opacity: 0.5;
  float: right;
}
/*** Interface lang - merge with static.css? ***/
.interface-hebrew .int-en {
  display: none;
}
.interface-english .int-he {
  display: none;
}
.readerApp.interface-hebrew .readerPanel {
  direction: rtl;
}
.readerApp.interface-english .readerPanel {
  direction: ltr;
}
.int-he {
  font-family: "Heebo", sans-serif;
  direction: rtl;
}
.int-en {
  font-family: "proxima-nova", "Helvetica Neue", "Helvetica", sans-serif;
}
.searchBox .keyboardInputInitiator {
    opacity: 0;
    width: 16px;
    height: 16px;
    padding: 4px 7px;
    background-color: #fff;
    border-radius: 3px;
    border: 1px solid #aaa;
    position: initial;
    vertical-align: -7px;
}
body #keyboardInputMaster {
    opacity: 1;
    /* top: 53px !important; */
    /* left:70px !important; */
    background-color: #F9F9F7;
    border: 1px solid #ccc;
    padding: 5px;
    box-shadow: none;
    border-radius: 0.3em;
}
body #keyboardInputMaster thead{
    display: none;
}
body #keyboardInputMaster:before {
  content: '';
  position: absolute;
  top: -10px;
  left: 30px;
  border-bottom: 10px solid #ccc;
  border-left: 10px solid transparent;
  border-right: 10px solid transparent;
}
body #keyboardInputMaster:after {
  content: '';
  position: absolute;
  top: -8px;
  left: 31px;
  border-bottom: 9px solid #f9f9f9;
  border-left: 9px solid transparent;
  border-right: 9px solid transparent;
}
body #keyboardInputMaster tbody tr td table{
    border-spacing: 2px 2px;
}
body #keyboardInputMaster tbody tr td table tbody tr td{
    border: 0.5px solid #eee;
    background: white;
    font-family: "Heebo","proxima-nova", sans-serif;
    min-width: 15px;
    vertical-align: middle;
    padding: 2px 8px;
    text-align: center;
    font-size: 14px;
    color: #333;
}
body #keyboardInputMaster tbody tr td table tbody tr td:hover,
body #keyboardInputMaster tbody tr td table tbody tr td:active,
body #keyboardInputMaster tbody tr td table tbody tr td.pressed{
    border: 1px solid #eee;
    background: #eee;
}
#editGroupPageContainerInner {
  position: relative;
}
#editGroupPage .int-en {
  font-family: "proxima-nova", "Helvetica Neue", "Helvetica", sans-serif;
}
#editGroupPage .int-he {
  font-family: "Heebo", sans-serif;
}
#editGroupPage .field {
  box-sizing: border-box;
  width: 100%;
  display: inline-block;
  vertical-align: top;
  padding: 12px;
}
#editGroupPage .field.halfWidth {
  width: 50%;
  display: inline-block;
}
#editGroupPage .field.quarterWidth {
  width: 25%;
  display: inline-block;
}
#editGroupPage .field.threeQuarterWidth {
  width: 75%;
  display: inline-block;
}
#editGroupPage .field > label {
  display: block;
  margin-bottom: 15px;
}
#editGroupPage input,
#editGroupPage textarea {
  display: block;
  width: 100%;
  padding: 15px 12px;
  border-radius: 5px;
  border: none;
  box-sizing: border-box;
  color: #333;
}
#editGroupPage .hiddenFileInput {
  width: 0.1px;
  height: 0.1px;
  opacity: 0;
  overflow: hidden;
  position: absolute;
  z-index: -1;
}
#groupDescription:focus {
}
#editGroupPage .groupImage {
  max-width: 200px;
  margin-bottom: 5px;
  display: block;
}
#editGroupPage .groupCover {
  width: 100%;
  margin-bottom: 5px;
}
#editGroupPage .helperText {
  color: #999;
  font-size: 13px;
  width: 500px;
}
#editGroupPage .groupHeaderBox {
  width: 100%;
  background-color: white;
  margin-bottom: 5px;
}
#editGroupPage .groupHeader {
  float: right;
  max-width: 100%;
}
#editGroupPage .deleteGroup {
  cursor: pointer;
  cursor: pointer;
  margin: 30px 10px;
  color: #999;
  text-align: right;
}
#editGroupPage .deleteGroup:hover {
  text-decoration: underline;
}
.dropdown {
  position: relative;
}
.dropdown .dropdownMain {
  background: white;
  border: 1px solid #E9E9E9;
  border-radius: 4px;
  padding: 16px 22px;
  font-size: 16px;
  margin-bottom: 10px;
  cursor: pointer;
}
.addToSourceSheetBox .dropdownMain .loadingMessage {
  margin: 0;
}
.dropdown .dropdownOpenButton {
  float: right;
  cursor: pointer;
  color: #999;
  font-size: 18px;
}
.dropdown .dropdownListBox {
  position: absolute;
  z-index: 1;
  margin-top: -12px;
  width: 100%;
  box-sizing: border-box;
  border: 1px solid #E9E9E9;
  background: white;
  border-bottom-left-radius: 4px;
  border-bottom-right-radius: 4px;
}
.dropdown .dropdownList {
  color: #999;
  background-color: white;
  box-sizing: border-box;
  padding: 0;
  max-height: 300px;
  overflow-x: hidden;
  overflow-y: scroll;
}
.singlePanel .dropdown .dropdownList {
  max-height: 150px;
}
.dropdown .dropdownList .dropdownOption {
  font-size: 16px;
  font-family: "proxima-nova", "Helvetica Neue", "Helvetica", sans-serif;
  cursor: pointer;
  padding: 0 22px;
  margin: 26px 0;
  border: none;
  color: #999;
}
.dropdown .dropdownList .dropdownOption.selected {
  color: #333;
}
#footer {
  background-color: white;
  border-top: 1px solid #F4F4F4;
  overflow: hidden;
  padding: 18px 40px;
  text-align: left;
  color: #999;
}
#footer a {
  display: block;
  color: #999;
}
#footer.interface-hebrew, .interface-hebrew #footer{
  direction: rtl;
  text-align: right;
}
#footer.interface-english .int-he, .interface-english #footer .int-he {
  display: none;
}
#footer.interface-english .int-en, .interface-english #footer .int-en {
  display: inline;
}
#footer.interface-hebrew .int-he, .interface-hebrew #footer .int-he {
  display: inline;
  text-align: right;
}
#footer.interface-hebrew .int-en, .interface-hebrew #footer .int-en {
  display: none;
}
#footerInner {
  max-width: 1000px;
  margin: 0 auto;
}
#footer .section {
  display: inline-block;
  vertical-align: top;
  width: 200px;
  margin: 20px 0;
}
#footer.interface-english .section, .interface-english #footer .section {
  text-align: left;
}
#footer.interface-hebrew .section, .interface-hebrew #footer .section {
  text-align: right;
}
#footer .section .header {
  color: #666;
  margin-bottom: 18px;
  font-weight: normal;
  font-size: 15px;
}
#footer .section.last {
  float: right;
  text-align: right;
}
#footer.interface-hebrew .section.last, .interface-hebrew #footer .section.last {
  float: left;
  text-align: left;
}
#footer .section a {
  font-size: 15px;
  margin: 2px 0;
}
#footer .fa {
  margin: 0 3px;
}
#footer .header.connect {
  text-transform: uppercase;
}
#newsletterFooterBox {
  position: relative;
  margin-bottom: 4px;
}
#newsletterInput {
  border-radius: 6px;
  padding: 8px 32px 11px 16px;
  width: 150px;
  font-size: 15px;
  border: 1px solid #EEE;
  margin-bottom: 6px;
  color: #333;
}
#newsletterInput ::-webkit-input-placeholder,
#newsletterInput ::-moz-placeholder,
#newsletterInput :-ms-input-placeholder {
  color: #AAA;
}
#newsletterFooterBox img {
  height: 18px;
  width: 18px;
  opacity: 0.2;
  position: absolute;
  top: 10px;
  right: 12px;
}
#footer.interface-hebrew #newsletterInput {
  padding: 8px 16px 11px 32px;
}
#footer.interface-hebrew #newsletterFooterBox img {
  right: auto;
  left: 12px;
  transform: scale(-1, 1);
}
#subscribeMessage {
  margin-bottom: 14px;
  color: #333;
  font-style: italic;
  text-align: center;
}
#footer .section.connect a {
  display: inline;
  margin: 0 4px;
}
#footer #socialButtons {
  margin-bottom: 6px;
}
#footer #facebookButton {
  display: inline-block;
  vertical-align: middle;
}
#footer #twitterButton {
  display: inline-block;
  vertical-align: middle;
  margin-left: 4px;
  margin-top: 4px;
}
#footer.interface-hebrew #twitterButton {
  margin-left: 0;
  margin-right: 4px;
}
#footer #siteLanguageToggle {
  color: #999;
  margin-top: 30px;
  font-size: 15px;
}
#footer #siteLanguageToggle #siteLanguageToggleLabel {
  display: block;
  text-transform: uppercase;
}
#footer a#siteLanguageEnglish,
#footer a#siteLanguageHebrew {
  cursor: pointer;
  color: #666;
  display: inline;
  margin: 0 3px;
}
#footer #siteLanguageEnglish:hover,
#footer #siteLanguageHebrew:hover {
  text-decoration: underline;
}
#footer a#siteLanguageHebrew {
}
.multiPanel .readerNavMenu .content.hasFooter #footer {
  margin-top: 120px;
}
.gemarra-regular, .gemarra-italic {
  font-weight: bold;
}
.it-text, .gemarra-italic {
  font-style: italic;
}
.categoryAttribution a {
  color: inherit;
}
.bubbleTab {
  padding: 10px 25px;
  margin: 3px;
  background-color: white;
  border-radius: 20px;
  border: 1px solid #DADADA;
  display: inline-block;
  font-size: 12px;
  color: #999;
  font-family: "proxima-nova", "Helvetica Neue", "Helvetica", sans-serif;
  letter-spacing: 1px;
  cursor: pointer;
}
.bubbleTab:hover {
  text-decoration: none;
}
.bubbleTab.active {
  color: #333;
}
.aboutBox .aboutHeader {
  color: #999;
  padding-bottom: 13px;
  margin: 0;
  margin-bottom: 15px;
  text-align: initial;
  text-transform: none;
  font-size: 20px;
  border-bottom: solid 1px #CCC;
}
.aboutBox .aboutTitle {
  padding: 10px 0 15px 0;
  font-size: 20px;
  color: black;
  display: inline-block;
}
.aboutBox .aboutSubtitle {
  font-style: italic;
  font-size: 15px;
  color: #999;
}
.aboutBox .aboutSubtitle .he {
  font-style: normal;
}
.aboutBox .aboutDesc {
  padding: 15px 0 30px 0;
  font-size: 15px;
}
.aboutBox .versionNotes {
  padding-bottom: 15px;
  font-size: 15px;
  color: #666;
}
.aboutBox .versionDetails,
.versionsBox .versionDetails {
  font-size: 13px;
  font-family: "proxima-nova", "Helvetica Neue", "Helvetica", sans-serif;
  color: #999;
  padding-bottom: 5px;
  text-align: left;
  line-height: 150%;
}
.readerApp.interface-hebrew .aboutBox .versionDetails,
.readerApp.interface-hebrew .versionsBox .versionDetails {
  text-align: right;
}
.aboutBox .versionDetails .separator,
.versionsBox .versionDetails .separator {
  margin: 0 3px;
}
.aboutBox a,
.versionsBox a {
  color: #999;
}
.aboutBox .currVersionSection {
  padding-bottom: 30px;
}
.versionsBox .versionLanguage {
  padding-bottom: 15px;
  text-transform: uppercase;
  font-size: 20px;
  padding-left: 20px;
  padding-right: 20px;
}
.versionsBox div:not(:first-child) .versionLanguage {
  padding-top: 25px;
}
.versionsBox .versionLanguage .versionCount {
  color: #999;
}
.versionsBox a.selectButton {
  color: #ccc;
  border: solid 1px #eee;
  padding: 3px 8px;
  text-transform: uppercase;
  background-color: white;
  border-radius: 4px;
  line-height: 24px;
}
.versionsBox a.selectButton.currSelectButton {
  color: #666;
  text-decoration: none;
  cursor: default;
}
.versionsTextList .topFiltersInner .uppercase {
  text-transform: none;
}
.versionsBox .versionBlock {
  padding: 20px;
  border-top: solid 1px #CCC;
}
.versionsBox .versionBlock .versionTitle a {
  color: black;
}
.interface-hebrew .versionsBox .versionLanguage {
  direction: rtl;
}
.aboutBox .versionBlock .versionTitle:hover {
  text-decoration: none;
}
span.purim-emoji img{
  height: 25px;
  width: 25px;
}

/* Sheets */

.sheetsInPanel {
  overflow-y: scroll;
  overflow-x: hidden;
  height: 100%;
  padding: 0 15px;
  box-sizing: border-box;
  position: relative;
}
.sheetContent {
  width: 100%;
  box-sizing: border-box;
  font-size: 1.8em;
  line-height: 1.6;
  text-align: justify;
  background-color: inherit;
  margin: 0 auto;
  max-width: 700px;
  position: relative;
  padding: 0 30px;
}

.sheetContent .ref {
  cursor: pointer;
  color: #999;
  font-size: 1em;
}
.sheetContent .ref a {
  color: #999;
}

.sheetContent img {
  max-width: 100%;
}

.sheetContent table {
  margin: auto;
  max-width: 100%;
  width: 100%;
  border-collapse: collapse;
  table-layout: fixed
}
.sheetContent table th,
.sheetContent table td {
  padding: 10px;
  border-top: 1px solid #E6E5E6;
  vertical-align: top;
}
.sheetContent table thead th {
  vertical-align: bottom;
  border-bottom: 2px solid #E6E5E6;
  border-top: none;
}

.sheetContent table th:first-of-type,
.sheetContent table tr td:first-of-type {
  padding-left: 0;
}
.sheetContent table th:last-of-type,
.sheetContent table tr td:last-of-type {
  padding-right: 0;
}


.sheetContent tbody {
  width: 100%;
}

.readerPanel.hebrew .sheetItem .he {
  display: block;
}

.readerPanel.english .sheetItem .en {
  display: block;
}

.readerPanel .sheetItem.indented-1 > .en,
.readerPanel .sheetItem.indented-1 > .he {
  padding-left:  30px;
  padding-right: 30px;
}

.readerPanel .sheetItem.indented-2 > .en,
.readerPanel .sheetItem.indented-2 > .he {
  padding-left:  60px;
  padding-right: 60px;
}

.readerPanel .sheetItem.indented-3 > .en,
.readerPanel .sheetItem.indented-3 > .he {
  padding-left:  90px;
  padding-right: 90px;
}

.sheetContent .customSourceTitle {
  text-transform: none;
  margin-bottom: 0;
  margin-top: 40px;
}
.sheetsInPanel p {
  margin: 0 0 1em 0;
}
.segmentNumber.sheetSegmentNumber {
  display: block;
  position: relative;
}
.readerPanel.english .sheetItem.segment .segmentNumber.sheetSegmentNumber,
.readerPanel.bilingual.stacked .sheetItem.segment .segmentNumber.sheetSegmentNumber {
  left: -48px;
  top: 28px;
  text-align: center;
}
.interface-hebrew .readerPanel.english .sheetItem.segment .segmentNumber.sheetSegmentNumber {
  float: left;
  left: -48px;
  margin-right: -30px;
  top: 0;
}
.singlePanel .readerPanel.english .sheetItem.segment .segmentNumber.sheetSegmentNumber,
.singlePanel .readerPanel.bilingual.stacked .sheetItem.segment .segmentNumber.sheetSegmentNumber {
  left: -32px;
}
.readerPanel.bilingual.heLeft .sheetItem.segment .segmentNumber.sheetSegmentNumber,
.readerPanel.bilingual.heRight .sheetItem.segment .segmentNumber.sheetSegmentNumber {
  left: 0;
  margin: auto;
  top: 23px;
  text-align: center;
}


.readerPanel.hebrew .sheetItem.segment .segmentNumber.sheetSegmentNumber {
  margin-left: auto;
  right: -32px;
  top: 26px;
  text-align: center;
}
.singlePanel .readerPanel.hebrew .sheetItem.segment .segmentNumber.sheetSegmentNumber {
  right: -18px;
}


.sheetTocIcon {
  color: #ccc;
  font-size: 16px;
  width: 15px;
  height: 15px;
  opacity: 0.2;
  margin: 0 8px;
  vertical-align: middle;
}

.readerTextTableOfContents .content h2.tagsTitle {
  text-align: center;
  color:black;
  font-size: 13px;
  margin-bottom: 0;
  padding-bottom: 8px;

}

.sheetMetaDataBox {
  margin: 40px auto;
  text-align: center;
}

.bookMetaDataBox {
  margin: 40px auto;
  text-align: center;
}


.bilingual .bookMetaDataBox .he,
.english .bookMetaDataBox .he,
.hebrew .bookMetaDataBox .en {
  display: none;
}

.sheetContent .sheetItem.segment .sourceContentText {
  margin-bottom: 18px;
  display: block;
}

.sheetContent .sheetItem.segment .sourceContentText p:last-child,
.sheetContent .sheetItem.segment .sourceContentText p:last-child {
  margin-bottom: 0;
}

.youTubeContainer {
  position: relative;
  padding-bottom: 56.25%; /* 16:9 */
  padding-top: 25px;
  height: 0;
}

.youTubeContainer iframe {
  position: absolute;
  top: 0;
  left: 0;
  width: 100%;
  height: 100%;
}

.oldSheetNotice,
.oldSheetNotice a,
.editSheetNotice,
.editSheetNotice a {
  font-size: 12px;
  font-family: "proxima-nova", "Helvetica Neue", "Helvetica", sans-serif;
  color: #999;
}

.cookiesNotification {
  position: fixed;
  z-index: 9999;
  color: white;
  background-color: #212E50;
  border-top: 1px solid #ccc;
  bottom: 0;
  left: 0;
  box-sizing: border-box;
  width: 100%;
  padding: 10px 0;
  line-height: 1.1;
  text-align: center;
}
.cookiesNotification a {
  text-decoration: underline;
  color: inherit;
}
.readerMessageBox {
  z-index: 9999;
  color: #000;
  font-size: 16px;
  background-color: #ededec;
  border: 1px solid #ccc;
  top: 0;
  left: 0;
  box-sizing: border-box;
  padding: 10px 0;
  margin: 40px;
  line-height: 1.1;
  text-align: center;
}
.readerMessageBox a {
  text-decoration: underline;
  color: inherit;
}

.groupImageContainer img {
  max-width: 100%;
}

sup.nechama {
    margin-right: -35px;
    position: absolute;
    text-decoration: none;
<<<<<<< HEAD
=======
}

.feedbackBox p {
  font-size: 16px;
  letter-spacing: 1px;
}

.feedbackBox .button {
  margin: auto;
  width: 100%;
}

.feedbackBox input {
  padding: 16px 22px;
  margin-bottom: 20px;
  cursor: pointer;
  font-size: 15px;
  border-radius: 4px;
  box-shadow: none;
  border: 1px solid #E9E9E9;
  width: 100%;
  box-sizing: border-box;
}

.connectionsPanel textarea.feedbackText {
  border-radius: 4px;
  box-shadow: none;
  border: 1px solid #E9E9E9;
>>>>>>> 313c7b01
}<|MERGE_RESOLUTION|>--- conflicted
+++ resolved
@@ -458,12 +458,7 @@
   height: 100%;
   overflow: hidden;
   background-color: inherit;
-<<<<<<< HEAD
   font-family: "Frank Ruehl Libre", "Hebrew Text Font", "adobe-garamond-pro", "Crimson Text", Georgia, serif;
-=======
-  font-family: "Frank Ruehl Libre",
-  "Hebrew Text Font", "adobe-garamond-pro", "Crimson Text", Georgia, serif;
->>>>>>> 313c7b01
 }
 .readerContent {
   width: 100%;
@@ -5313,8 +5308,6 @@
     margin-right: -35px;
     position: absolute;
     text-decoration: none;
-<<<<<<< HEAD
-=======
 }
 
 .feedbackBox p {
@@ -5343,5 +5336,4 @@
   border-radius: 4px;
   box-shadow: none;
   border: 1px solid #E9E9E9;
->>>>>>> 313c7b01
 }