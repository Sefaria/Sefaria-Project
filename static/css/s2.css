--- conflicted
+++ resolved
@@ -973,7 +973,6 @@
 .readerTextTableOfContents .readerTextToc .he {
   font-family: "Open Sans Hebrew", sans-serif;
 }
-<<<<<<< HEAD
 .readerTextTableOfContents .categoryAttribution {
   color: #666;
   text-align: center;
@@ -983,7 +982,7 @@
 }
 .readerTextTableOfContents .categoryAttribution {
   font-style: normal;
-=======
+}
 .readerTextTableOfContents .tocTop {
   padding-bottom: 15px;
 }
@@ -993,7 +992,6 @@
   text-transform: uppercase;
   margin-bottom: 8px;
   letter-spacing: 1px;
->>>>>>> 41abe24d
 }
 .readerTextTableOfContents .tocTitle {
   text-align: center;
@@ -1015,15 +1013,13 @@
   color: #999;
   font-style: italic;
 }
-<<<<<<< HEAD
 .readerTextTableOfContents .currentVersionBox .versionSelect {
   width: 80%;
   max-width: 300px;
   margin: 20px auto 5px;
-=======
+}
 .readerTextTableOfContents .tocDetails a {
   color: #999;
->>>>>>> 41abe24d
 }
 .readerTextTableOfContents .tocDetail {
   margin-bottom: 4px;
@@ -3518,13 +3514,9 @@
 .multiPanel .readerNavMenu .content.hasFooter #footer{
   margin-top: 120px;
 }
-<<<<<<< HEAD
-
 .gemarra-regular {
   font-weight: bold;
 }
 .it-text {
   font-style: italic;
-=======
->>>>>>> 41abe24d
 }