body {
  padding: 0;
  margin: 0;
  -webkit-text-size-adjust: 100%;
}
*::selection {
  background-color: #D2DCFF;
}
body.sepia {
  background-color: #FBFBFA;
}
body.dark {
  background-color: #333331;
}
body:not(.user-is-tabbing) *:focus {
  outline: none;
}
a, a:hover {
  color: inherit;
}
<<<<<<< HEAD
@font-face {
  /*Mixed Hebrew - English serif text*/
  font-family: 'HebrewInEnglish Serif Font';
  src: url('/static/fonts/Taamey-Frank/TaameyFrankCLM-Medium.ttf'), local(Georgia), local(serif);
  unicode-range: U+0590-05FF, U+25CC;
}
@font-face {
  /*Mixed Hebrew - English serif text*/
  font-family: 'HebrewInEnglish Serif Font';
  src: url('/static/fonts/Taamey-Frank/TaameyFrankCLM-Bold.ttf'), local(Georgia), local(serif);
  font-weight: bold;
  unicode-range: U+0590-05FF, U+25CC;
}
@font-face {
  /*Mixed Hebrew - English serif text*/
  font-family: 'HebrewInEnglish Serif Font';
  src: url('/static/fonts/Taamey-Frank/TaameyFrankCLM-MediumOblique.ttf'), local(Georgia), local(serif);
  font-style: italic;
  unicode-range: U+0590-05FF, U+25CC;
}
@font-face {
  /*Mixed Hebrew - English serif text*/
  font-family: 'HebrewInEnglish Serif Font';
  src: url('/static/fonts/Taamey-Frank/TaameyFrankCLM-BoldOblique.ttf'), local(Georgia), local(serif);
  font-weight: bold;
  font-style: italic;
  unicode-range: U+0590-05FF, U+25CC;
}
@font-face {
  /*Mixed English - Hebrew serif text*/
  font-family: 'EnglishInHebrew Serif Font';
  src: url("https://use.typekit.net/af/2011b6/00000000000000003b9b00c1/27/l?primer=7fa3915bdafdf03041871920a205bef951d72bf64dd4c4460fb992e3ecc3a862&fvd=n4&v=3");
  font-weight: normal;
  unicode-range: U+0041-007A;
}
@font-face {
  /*Mixed English - Hebrew serif text*/
  font-family: 'EnglishInHebrew Serif Font';
  src: url("https://use.typekit.net/af/af619f/00000000000000003b9b00c5/27/l?primer=7fa3915bdafdf03041871920a205bef951d72bf64dd4c4460fb992e3ecc3a862&fvd=n7&v=3");
  font-weight: bold;
  unicode-range: U+0041-007A;
}
@font-face {
  /*Mixed English - Hebrew serif text*/
  font-family: 'EnglishInHebrew Serif Font';
  src: url("https://use.typekit.net/af/5cace6/00000000000000003b9b00c2/27/l?primer=7fa3915bdafdf03041871920a205bef951d72bf64dd4c4460fb992e3ecc3a862&fvd=i4&v=3");
  font-style: italic;
  unicode-range: U+0041-007A;
}
@font-face {
  /*Mixed English - Hebrew serif text*/
  font-family: 'EnglishInHebrew Serif Font';
  src: url("https://use.typekit.net/af/6c275f/00000000000000003b9b00c6/27/l?primer=7fa3915bdafdf03041871920a205bef951d72bf64dd4c4460fb992e3ecc3a862&fvd=i7&v=3");
  font-style: italic;
  font-weight: bold;
  unicode-range: U+0041-007A;
}
@font-face {
  font-family: 'Noto Color Emoji';
  src: url('/static/fonts/NotoColorEmoji.ttf');
  unicode-range: U+1F1E6-1F1FF;
}
@font-face {
  font-family: 'Meltho';
  src: url('/static/fonts/SyrCOMBatnan.otf');
  unicode-range: U+0700-074F;
}
@font-face {
  font-family: 'Noto Sans Samaritan';
  unicode-range: U+0800-083F;
}
@font-face {
  /*Greek*/
  font-family: 'Cardo';
    src: url('/static/fonts/Cardo-Regular.ttf');
  unicode-range: U+0300-036F, U+0370-03FF, U+1D00-1D7F, U+1DBF, U+1F00-1FFF, U+2126, U+AB65, U+10140-1018F, U+101A0, U+1D200-1D24F;
}
:root {
  /* font stacks */
  --english-sans-serif-font-family: "Roboto", "Helvetica Neue", "Helvetica", sans-serif;
  --hebrew-sans-serif-font-family: "Heebo", "Roboto", sans-serif;

  --english-serif-font-family: "Cardo", "Meltho",  "HebrewInEnglish Serif Font", "adobe-garamond-pro", "Crimson Text", Georgia, "Times New Roman", serif, "Noto Sans Samaritan";
  --hebrew-serif-font-family: "Noto Color Emoji", "EnglishInHebrew Serif Font", "Cardo", "Taamey Frank", "adobe-garamond-pro", "Crimson Text", "Times New Roman", serif;

  --serif-h1-font-size: 48px;
  --serif-h2-font-size: 30px;
  --serif-h3-font-size: 24px;
  --serif-body-font-size: 18px;
  --serif-small-font-size: 14px;

  --sans-serif-h1-font-size: 40px;
  --sans-serif-h2-font-size: 30px;
  --sans-serif-h3-font-size: 22px;
  --sans-serif-body-font-size: 16px;
  --sans-serif-small-font-size: 14px;

  /* colors */
  --inline-link-blue: #4871bf;
  --sefaria-blue: #18345D;
  --highlight-blue: #DDEEFF;
  --highlight-blue-light: #F0F7FF;
  --beit-midrash-grey: #333333;
  --darkest-grey: #333333;
  --dark-grey: #666666;
  --medium-grey: #999999;
  --light-grey: #CCCCCC;
  --lighter-grey: #EDEDEC;
  --lightest-grey: #FBFBFA;
  --commentary-blue: #4B71B7;
  --essay-links-green: #3B5849;
  --tanakh-teal: #004E5F;
  --mishnah-blue: #5A99B7;
  --talmud-gold: #CCB479;
  --midrash-green: #5D956F;
  --halakhah-red: #802F3E;
  --kabbalah-purple: #594176;
  --liturgy-rose: #AB4E66;
  --philosophy-purple: #7F85A9;
  --taanitic-green: #00827F;
  --chasidut-green: #97B386;
  --mussar-purple: #7C416F;
  --responsa-red: #CB6158;
  --apocrypha-pink: #C6A7B4;
  --modern-works-blue: #B8D4D3;
  --grammar-green: #B2B272;
  --reference-orange: #D4896C;
  --miscelaneous-green: #3B5849;
  --selected-option: #000000;
  --select-blue: #0B71E7;
}
=======

>>>>>>> eb1857d0
/* Font Family */
body, .sans-serif {
  --english-font: var(--english-sans-serif-font-family);
  --hebrew-font: var(--hebrew-sans-serif-font-family);
  --is-serif: initial; /* false */
}
.serif {
  --english-font: var(--english-serif-font-family);
  --hebrew-font: var(--hebrew-serif-font-family);
  --is-serif: ; /* true */
}
.sans-serif-in-hebrew {
  --english-font: var(--english-serif-font-family);
  --hebrew-font: var(--hebrew-sans-serif-font-family);
}
body, .en, .int-en {
  --is-hebrew: initial; /* false */
}
.he, .int-he {
  unicode-bidi: plaintext;
  --is-hebrew: ; /* true */
}
* {
  --hebrew-font-conditional: var(--is-hebrew) var(--hebrew-font);
  font-family: var(--hebrew-font-conditional, var(--english-font));
}

.he {
  font-size: 122%;
}
.int-he {
  direction: rtl;
}
.int-he.enInHe {
  direction: ltr;
}
.enInHe {
  unicode-bidi: isolate;
}
.int-en.heInEn {
  direction: rtl;
}
.btn, .btn-sm, .btn-xs {
  display: inline-block;
  color: white;
  display: flex;
  justify-content: center;
  align-content: center;
  flex-direction: column;
  margin: 10px 20px;
  background-color: var(--sefaria-blue);
  box-shadow: 0 1px 3px rgba(0,0,0,0.2);
  border-radius: 7px;
  cursor: pointer;
  font-size: 16px;
  box-sizing: border-box;
  line-height: 19px;
  text-align: center;
  --english-font: var(--english-sans-serif-font-family);
  --hebrew-font: var(--hebrew-sans-serif-font-family);
}
.btn.white, .btn-sm.white, .btn-xs.white {
  background-color: white;
  color: #333;
}
.btn {
  width: 300px;
  height: 50px;
}
.btn-sm {
  width: 150px;
  height: 40px;
}
.btn-xs {
  width: 75px;
  height: 30px;
}
/*
Legacy Style Guide Font Hierarchy -- the below should be refactored away in favor of the above
*/
.featureTitle .int-en {
  font-family: "adobe-garamond-pro", "Crimson Text", Georgia, serif;
  font-size: 50px;
  font-weight: normal;
  color: #000;
}
.pageTitle .int-en,
.pageTitle .int-he.enInHe {
  font-family: "adobe-garamond-pro", "Crimson Text", Georgia, serif;
  font-size: 30px;
  font-weight: normal;
  color: #000;
}
.readerPanel.hebrew .he .enInHe {
  font-size: 83%;
}
.readerPanel span.mediumGrey {
  color: var(--medium-grey);
}
.chapterText .int-en {
  font-family: "adobe-garamond-pro", "Crimson Text", Georgia, serif;
  font-size: 18px;
  font-weight: normal;
  text-transform: uppercase;
  letter-spacing: 0.05em;
  color: #333;
}
.chapterText.lowercase .int-en {
  text-transform: none;
}
.sectionTitleText .int-en {
  font-family: "Roboto", "Helvetica Neue", "Helvetica", sans-serif;
  font-size: 16px;
  font-weight: normal;
  color: #666;
  text-transform: uppercase;
  letter-spacing: 0.1em;
}
.smallText .int-en,
.smallText .int-he.enInHe {
  font-family: "Roboto", "Helvetica Neue", "Helvetica", sans-serif;
  font-size: 14px;
  font-weight: normal;
  color: #999;
}
.systemText .int-en,
.systemText .int-he.enInHe {
  --english-font: var(--english-sans-serif-font-family);
  --hebrew-font: var(--hebrew-sans-serif-font-family);
  /* font-family: "Roboto", "Helvetica Neue", "Helvetica", sans-serif; */
  font-size: 16px;
  font-weight: normal;
  color: #000;
}
.contentText .int-en,
.contentText .en,
.contentText.en {
  font-family: "adobe-garamond-pro", "Crimson Text", Georgia, serif;
  font-size: 18px;
  font-weight: normal;
  color: #000;
}
.featureTitle .int-he {
  font-family: "Heebo", sans-serif;
  font-size: 40px;
  font-weight: normal;
  color: #000;
}
.pageTitle .int-he,
.pageTitle .int-en.heInEn {
  font-family: "Heebo", sans-serif;
  font-size: 30px;
  font-weight: normal;
  color: #000;
}
.chapterText .int-he {
  font-family: "Taamey Frank", "Times New Roman", serif;
  font-size: 22px;
  font-weight: normal;
  text-transform: uppercase;
  letter-spacing: 0.05em;
  color: #333;
}
.sectionTitleText .int-he {
  font-family: "Heebo", sans-serif;
  font-size: 16px;
  font-weight: normal;
  color: #666;
  text-transform: uppercase;
  letter-spacing: 0.1em;
}
.smallText .int-he,
.smallText .int-en.heInEn {
  font-family: "Heebo", sans-serif;
  font-size: 14px;
  font-weight: normal;
  color: #999;
}
.systemText .int-he,
.systemText .int-en.heInEn {
  font-family: "Heebo", sans-serif;
  font-size: 16px;
  font-weight: normal;
  color: #000;
}
.contentText .int-he,
.contentText .he,
.contentText.he {
  font-family: "Taamey Frank", "Times New Roman", serif;
  font-size: 18px;
  font-weight: normal;
  color: #000;
}
.italics {
  font-style: italic;
}
/* end Legacy Style Guide */
#s2 {
  position: fixed;
  top: 0;
  width: 100%;
  height: 100%;
  z-index: 1000;
}


#s2.headerOnly {
  z-index: 1000;
  height: 60px;
}
#readerAppWrap {
  display: flex;
  flex-direction: column;
  width: 100%;
  height: 100%;
}
body:not(.inApp).nochrome #s2 .headerNavSection a:not(.home),
body:not(.inApp).nochrome #s2 .headerLinksSection,
body:not(.inApp).nochrome #footerContainer {
  display: none;
}
#bannerMessage {
  color: white;
  background-color: #4871bf;
  height: 120px;
  box-sizing: border-box;
  padding: 0 36px;
  display: flex;
  transition: .5s;
}
#bannerMessage.hidden {
  height: 0;
}
body.hasBannerMessage {
  transition: padding-top .3s;
  padding-top: 120px;
}
body.hasBannerMessage:not(:has(#bannerMessage)) {
  padding-top: 0;
}
body.hasBannerMessage #s2.headerOnly {
  height: 180px;
}
.interface-hebrew #bannerMessage {
  direction: rtl;
}
#bannerMessageClose {
  position: absolute;
  top: -3px;
  right: 7px;
  color: white;
  opacity: 0.5;
  font-size: 26px;
  cursor: pointer;
}
.interface-hebrew #bannerMessageClose {
  right: auto;
  left: 7px;
}
#bannerMessageContent {
  display: flex;
  flex: 1;
  align-items: center;
  justify-content: space-between;
  color: white;
  max-width: 880px;
  margin: 0 auto;
}
#bannerTextBox {
  flex: 1;
}
#bannerTextBox a {
  color: white;
}
#bannerButtonBox {
  margin-left: 50px;
}
.interface-hebrew #bannerButtonBox {
  margin: 0 50px 0 0;
}
#bannerMessage .mobileOnly {
  display: none;
}
@media (max-width: 540px) {
  #bannerButtonBox,
  .interface-hebrew #bannerButtonBox {
    margin:0;
    margin-inline-start: 10px;
    max-width: 170px;
  }
  #bannerMessage .mobileOnly {
    display: block;
  }
  #bannerMessage {
    padding: 0 10px;
  }
}
@media (max-width: 450px) {
  #bannerMessage {
    font-size: 13px;
  }
}
.noOverflowX {
  overflow-x: hidden;
}
.readerApp {
  display: flex;
  flex: 1;
  position: relative;
}
.noselect {
  user-select: none;
}
input.noselect {
  -webkit-user-select: auto; /* Safari/Opera -- required for Safari to allow inputs to be accessible. See http://caniuse.com/#feat=user-select-none "Known Issues" for details  TODO Check back to see if bug is fixed in future version */
}
.interface-hebrew {
  direction: rtl;
}
.interface-hebrew .int-en,
.interface-english .int-he {
  display: none;
}
.interface-hebrew #panelWrapBox {
  direction: rtl;
}
.interface-english #panelWrapBox,
.readerApp.interface-english .readerPanel {
  direction: ltr;
}
#panelWrapBox {
  position: absolute;
  height: calc(100% - 60px);
  box-sizing: border-box;
}
.multiPanel #panelWrapBox {
  top: 60px;
}
#panelWrapBox.wrapBoxScroll {
  overflow-x: scroll;
  overflow-y: hidden;
}
.singlePanel #panelWrapBox {
  padding-top: 0;
  height: 100%;
  top: 0;
}
.headerInner {
  position: absolute;
  top: 0;
  left: 0;
  width: 100%;
  height: 60px;
  background: white;
  z-index: 1001;
  box-sizing: border-box;
  padding: 0 30px;
  display: flex;
  justify-content: space-between;
  align-items: center;
}
.headerOnly .headerInner, .headerInner.boxShadow {
  box-shadow: 0 1px 3px rgba(0,0,0,0.2);
}
.interface-hebrew .header {
  direction: rtl;
}
.headerInner .headerNavSection {
  display: flex;
  justify-content: flex-start;
}
.headerInner .headerNavSection a {
  font-size: 16px;
  color: #666;
  margin-inline-end: 30px;
  font-weight: 500;
  line-height: 26px;
  vertical-align: middle;
}
.headerInner .headerLinksSection {
  display: flex;
  justify-content: flex-end;
  min-width: 40%;
  align-items: center;
}
.header .header-nav {
  margin-top: 1px;
}
.header .header-links {
  margin-top: 1px;
}
.header .textLink,
.header .home,
.header .menuButton,
.header .my-profile,
.header .notifications,
.header .readerNavMenuSearchButton {
  cursor: pointer;
}
.header .textLink,
.header .menuButton,
.header .my-profile,
.header .readerNavMenuSearchButton {
  display: inline-block;
  color: #999;
  border: none;
  background: transparent;
  padding: 0;
}
.header .my-profile,
.header .notifications {
  display: inline-block;
  vertical-align: middle;
}
.header .textLink,
.header .menuButton,
.header .my-profile {
  font-size: 24px;
  line-height: 24px;
  margin-top: 2px;
}
.header .searchBox {
  overflow: hidden;
  display: flex;
  align-items: center;
  padding: 0;
  text-align: inherit;
  background: #EDEDEC;
  border-radius: 250px;
  width: 140px;
  height: 30px;
}
.header .searchBox.searchFocused {
  width: 280px;
}
.header .searchBox input {
  background-color: transparent; /*for firefox */
  padding: 0;
  flex: 1;
  height: 100%;
  margin-bottom: 1px;
  font-size: var(--serif-body-font-size);
}
.header .searchBox input::placeholder {
  font-style: normal;
}
.header .search {
  outline: none;
  border: none;
  box-shadow: none;
  color: black;
  font-size:  18px;
  margin: 0;
  width: 100px;
}
.header .searchFocused .search {
  width: 200px;
}
.header .search.hebrewSearch {
  font-size: 18px;
}
.mobileNavMenu {
  position: fixed;
  height: calc(100vh - 60px);
  box-sizing: border-box;
  top: 60px;
  width: 100%;
  background-color: white;
  left: 0;
  z-index: 1000;
  overflow-y: scroll;
}
div:has(#bannerMessage) + .readerApp.singlePanel .mobileNavMenu {
  position: fixed; /*This takes the 60px of the header plus 120px of the banner into account */
  height: calc(100vh - 180px);
  top: 180px;
}
@supports not selector(:has(a, b)) {
  /* Fallback for when :has() is unsupported */
  .mobileNavMenu {
    position: absolute;
  }
}

.mobileNavMenu.closed {
  display: none;
}
.mobileNavMenu .searchLine {
  padding: 15px 10px;
  border-bottom: 1px solid #EDEDEC;
}
.header .mobileNavMenu .searchBox,
.header .mobileNavMenu .searchBox.searchFocused
.header .mobileNavMenu .searchBox .search,
.header .mobileNavMenu .searchBox.searchFocused .search {
  width: 100%;
}
.header.mobile .ui-autocomplete {
  width: 100% !important;
}
.mobileNavMenu a,
.mobileInterfaceLanguageToggle {
  display: block;
  color: #666;
  font-size: 16px;
  padding: 15px;
  border-bottom: 1px solid #EDEDEC;
}
.mobileNavMenu a > img,
.mobileInterfaceLanguageToggle img {
  margin-inline-end: 15px;
  width: 16px;
  height: 16px;
  position: relative;
  top: 3px;
}
.mobileNavMenu a > img.blackIcon {
  opacity: 0.4;
}
.mobileNavMenu a.blue {
  background-color: var(--sefaria-blue);
  color: white;
  border-bottom: unset;
}
.mobileNavMenu a.blue img {
  filter: invert(1);
  opacity: 1;
}
.mobileNavMenu .mobileAccountLinks {
  background-color: #FBFBFA;
  border-top: 1px solid #CCC;
  border-bottom: 1px solid #CCC;
}
.mobileNavMenu .mobileAccountLinks img {
  opacity: 1;
}
.mobileNavMenu .mobileAccountLinks .login {
  display: block;
  padding: 15px;
}
.mobileNavMenu .profile-pic {
  display: inline-block;
  margin-inline-end: 11px;
  position: relative;
  top: 4px;
}
.mobileNavMenu .mobileAccountLinks .accountLinks {
  display: block;
}
.header .mobileInterfaceLanguageToggle .int-en,
.header .mobileInterfaceLanguageToggle .int-he {
  display: inline;
}
.mobileInterfaceLanguageToggle a {
  display: inline;
  padding: 0;
  border: none;
}
.mobileInterfaceLanguageToggle .separator {
  margin: 0 7px;
  font-size: 13px;
}
.mobileInterfaceLanguageToggle .inactive {
  color: #999;
}
.mobileNavMenu .logout {
  color: #999;
}
.ui-autocomplete .ui-menu-item.search-override {
  border-bottom: solid 1px #ccc;
  padding-top: 12px;
}
.ui-autocomplete .ui-menu-item.hebrew-result a {
  direction: rtl;
}
.ui-autocomplete .ui-menu-item.english-result a {
  direction: ltr;
}
.header .home {
  margin-top: 2px;
}
.header .home img {
  vertical-align: middle;
  height: 25px;
  margin-top: -7px;
  width: 92px;
}
.interface-hebrew .header .home img {
  width: 77px;
}
.header .accountLinks {
  display: flex;
  align-items: center;
  font-size: 16px;
  margin-top: 2px;
  color: #666;
}
.header .accountLinks > * {
  margin-inline-start: 17px;
  position: relative;
}
.header .accountLinks.anon a {
  margin: 0;
}
.header .accountLinks.anon a:nth-last-child(2){
  background: #FFFFFF;
  border: 1px solid #EDEDEC;
  box-sizing: border-box;
  border-radius: 6px;
}
.accountLinks .help {
  margin-inline-start: 23px;
  margin-top: 3px;
}
.loggedIn .help {
  margin-inline-start: 17px;
}
.loggedIn .help img {
  height: 24px;
  margin-bottom: 3px;
}
.accountLinks.anon .help {
  margin-top: 6px;
}
.headerLinksSection .help {
  display: flex;
  justify-content: center;
  align-items: center;
  height: 100%;
  margin-top: 4px;
}
.header .interfaceLinks {
  display: flex;
  justify-content: center;
  align-items: center;
  color: #666;
  cursor: pointer;
  -webkit-margin-start: 20px;
  -moz-margin-start: 20px;
  margin-inline-start: 10px;
}
.header .interfaceLinks img {
  height: 18px;
  width: 18px;
  vertical-align: middle;
  margin-inline-end: 2px;
}
.header .interfaceLinks a.interfaceLinks-button{
  display: flex;
  justify-content: center;
  align-items: center;
}
.header .interfaceLinks a.interfaceLinks-button::after {
  display: inline-block;
  background: no-repeat url("/static/icons/chevron-down.svg");
  height: 10px;
  width: 12px;
  vertical-align: middle;
  content: "";
  transform: scale(0.75);
}
.header .interfaceLinks .interfaceLinks-menu {
  top: 35px;
  position: absolute;
  z-index: 1;
  width: 150px;
  background: #FBFBFA;
  box-shadow: 0px 1px 3px rgba(0, 0, 0, 0.25);
  border-radius: 6px;
  display:none;
  overflow:hidden;
}
.header .interfaceLinks .interfaceLinks-menu.profile-menu {
  top: 10px;
  display: block;
}
.header .interfaceLinks .interfaceLinks-menu .interfaceLinks-header.profile-menu {
  padding: 10px 17px 10px 17px;
  font-weight: 700;
  color: #000000;
  height: 23px;
}
.header .interfaceLinks .interfaceLinks-menu.profile-menu .profile-menu-middle {
  margin-top: 5px;
  margin-bottom: 5px;
}
.interface-english .header .interfaceLinks .interfaceLinks-menu {
  right: 0px;
  min-width: 150px;
  width: max-content;
}
.interface-hebrew .header .interfaceLinks .interfaceLinks-menu {
  left: 0px;
  min-width: 150px;
  width: max-content;
}
.header .interfaceLinks .interfaceLinks-menu .interfaceLinks-header {
  font-style: normal;
  font-weight: normal;
  font-size: 14px;
  line-height: 18px;
  color: #999999;
  padding: 12px;
  border-bottom: 1px solid #CCCCCC;
}
.header .interfaceLinks .interfaceLinks-menu .interfaceLinks-header:not(:first-child) {
  border-top: 1px solid #CCC;
}
.interface-english .header .interfaceLinks .interfaceLinks-menu .interfaceLinks-header {
  font-family: "Roboto", "Helvetica Neue", Helvetica, sans-serif;
}
.interface-hebrew .header .interfaceLinks .interfaceLinks-menu .interfaceLinks-header {
  font-family: "Heebo", sans-serif;
}
.interfaceLinks-options {
  display: flex;
  flex-direction: column;
  padding: 4px 0;
}
.header .interfaceLinks .interfaceLinks-option {
  display: flex;
  text-decoration: none;
  font-style: normal;
  font-weight: normal;
  font-size: 16px;
  line-height: 23px;
  text-align: right;
  color: #666666;
  padding: 5px;
  direction: ltr;
}
.header .interfaceLinks .interfaceLinks-option:hover {
  background-color: var(--lighter-grey);
}
.header .interfaceLinks .interfaceLinks-menu.open {
  display: block;
}
.interface-hebrew .header .interfaceLinks .interfaceLinks-option.int-bi {
  direction: rtl;
}
.interface-english .header .interfaceLinks .interfaceLinks-option.int-bi {
  direction: ltr;
}
.header .interfaceLinks .interfaceLinks-row {
  align-items: center;
  display: flex;
  text-decoration: none;
  font-style: normal;
  font-weight: 400;
  line-height: 18px;
  text-align: right;
  color: #000000;
  font-family: "Roboto", "Heebo", "Helvetica Neue", Ariel, sans-serif;
  padding: 5px 17px 5px 17px;
  font-size: 14px;
  text-decoration-color: #666666;
  height: 23px;
}
.header .interfaceLinks .interfaceLinks-row:hover {
  background-color: var(--lighter-grey);
}
div.interfaceLinks-row a:hover {
  text-decoration: none;
}
.header .interfaceLinks .interfaceLinks-row.languages {
  display: flex;
}
div.interfaceLinks-row a.active {
  color: #000000;
  display: flex;
  order: -1;
}
div.interfaceLinks-row a.active::after {
  content: "•";
  padding: 0 4px;
}
div.interfaceLinks-row a {
  color: #666666;
  display: flex;
}
.header .interfaceLinks .interfaceLinks-row.bottom {
  font-size: 14px;
  text-decoration-color: #000000;
}
.header .interfaceLinks .interfaceLinks-menu.profile-menu .interfaceLinks-hr {
  border-top:  1px solid #CCCCCC;
  margin-top: 0px;
  margin-bottom: 0px;
}
.header .interfaceLinks .interfaceLinks-row.logout {
  font-size: 14px;
  color: #666666;
  padding-top: 5px;
  margin-top: 5px;
  margin-bottom: 5px;
}
.header .profile-menu-he {
  color: #666666;
}
.header .interfaceLinks .interfaceLinks-option::before {
  content: "";
  font-family: FontAwesome;
  color: #999;
  font-weight: normal;
  font-size: 13px;
  font-style: normal;
  padding: 0 15px;
}
.header .interfaceLinks .interfaceLinks-option.active {
  order: -1;
}
.header .interfaceLinks .interfaceLinks-option.active::before {
  content: "\f00c";
  padding: 0 8px;
}
@media screen and (max-width: 910px) {
  .header .headerInner {
    padding: 0 15px;
  }
  .header .accountLinks .login {
    padding: 5px 5px;
  }
  .header .accountLinks {
    margin-inline-start: 5px;
  }
}
@media screen and (max-width: 780px) {
  .header .donate {
    display: none;
  }
}
@media screen and (max-width: 700px) {
  .multiPanel .header .home {
    display: none;
  }
}
@media screen and (max-width: 580px) {
  .header .interfaceLinks,
  .accountLinks .help,
  .header .notifications {
    display: none;
  }
}
.header .notifications.unread::after {
  content:"";
  background-color: #CB6158;
  width: 8px;
  height: 8px;
  border-radius: 4px;
  display: block;
  top: 3px;
  right: 1px;
  position: absolute;
}
.header .login {
  color: #666;
  display: inline-block;
  line-height: 1;
  padding: 8px 15px;
}
.header .headerInner.mobile {
  padding: 0 15px;
}
.header .headerInner.mobile {
  display: flex;
}
.header .headerInner.mobile div {
  flex: 1;
}
.mobileHeaderCenter {
  text-align: center;
}
.header .headerInner.mobile .mobileHeaderLanguageToggle {
  text-align: end;
}
.mobileHeaderLanguageToggle.hebrew .en,
.mobileHeaderLanguageToggle.english .he {
  display: none;
}
.overlay {
  width: 100%;
  height: 100%;
  background-color: black;
  opacity: 0.3;
  position: fixed;
  z-index: 1001;
}
.dialogModal {
  border: none;
  background: transparent;
  display: block;
  top: -20%;
}
.dialogModal::backdrop {
  background-color: rgba(1, 1, 1, 0.7);
}
.dialogModal .modal-content {
  background-color: #fff;
  border-radius: 10px;
  box-shadow: 0 2px 10px rgba(0, 0, 0, 0.1);
  max-width: 500px;
  width: 100%;
}
.sefariaModalBox {
  transition: none;
}
#interruptingMessageBox {
  display: flex;
  justify-content: center;
  align-items: center;
  position: fixed;
  width: 100%;
  height: 100%;
  left: 0;
  right: 0;
  top: 0;
  z-index: 1001;
  opacity: 1;
  transition: opacity .3s ease-in;
}
#interruptingMessageBox.hidden {
  opacity: 0;
}
#interruptingMessageOverlay, .whiteOverlay {
  width: 100%;
  height: 100%;
  background-color: white;
  opacity: 0.7;
  position: absolute;
}
#interruptingMessage {
  max-width: 90%;
  max-height: 90%;
  box-sizing: border-box;
  position: absolute;
  padding: 18px 15px;
  z-index: 1001;
  border: 1px solid #E6E6E6;
  background-color: #FBFBFA;
  text-align: center;
  color: #666;
}
#interruptingMessage.sefariaModalContentBox {
  background-color: var(--sefaria-blue);
  color: white;
  padding: 50px 70px;
  border-color: transparent;
  border-radius: 5px;
}
@media (max-width: 450px) {
  #interruptingMessage.sefariaModalContentBox {
    max-width: 100%;
    max-height: 100%;
    width: 100%;
    height: 100%;
    border-radius: 0;
  }
}
#interruptingMessage.beitMidrashModalContentBox {
  height: 230px;
  width: 450px;
  text-align: start;
  background-color: var(--beit-midrash-grey);
  color: var(--light-grey);
  padding: 15px;
  border-color: transparent;
  border-radius: 5px;
}
@media (max-width: 450px) {
  #interruptingMessage.beitMidrashModalContentBox {
    max-width: 100%;
    max-height: 100%;
    width: 100%;
    height: 100%;
    border-radius: 0;
  }
}

#interruptingMessage.beitMidrashModalContentBox .buttonContainer {
  display: flex;
  flex-direction: row;
  width: calc(100% + 20px);
  margin: 0 -10px;
}

#interruptingMessage.beitMidrashModalContentBox button {
  margin: 10px;
}

#interruptingMessage.beitMidrashModalContentBox button.red {
  background-color: var(--responsa-red);
  color: white;
}

#interruptingMessage.beitMidrashModalContentBox .sefariaModalContent h2 {
  margin-top: 0px;
  --english-font: var(--english-sans-serif-font-family);
  --hebrew-font: var(--hebrew-sans-serif-font-family);
}

#interruptingMessage.beitMidrashModalContentBox button.light-grey {
  background-color: var(--lighter-grey);
  color: var(--dark-grey);
}

#interruptingMessage.beitMidrashModalContentBox button.dark-grey {
  background-color: var(--beit-midrash-grey);
  color: var(--light-grey);
  border: 1px var(--light-grey) solid;
}

.beitMidrashModalInnerContent {
  margin-bottom: 10px;
}

.sefariaModalContent {
  display: flex;
  flex-direction: column;
  align-items: flex-start;
  justify-content: space-between;
  height: 100%;
  font-size: 16px;
  line-height: 1.5;
}
.interface-hebrew .sefariaModalContent {
  direction: rtl;
}
.sefariaModalContent a {
  color: white;
}
.sefariaModalContent h2 {
  font-weight: normal;
  font-size: 30px;
  margin-bottom: 0px;
}
.sefariaModalInnerContent {
  display: flex;
  flex-direction: column;
  align-items: flex-start;
  margin-bottom: 40px;
}
.sefariaModalInnerContent div, .sefariaModalInnerContent h3{
  display: flex;
  align-items: center;
  text-align: start;
  padding: 10px 0;
}
.sefariaModalContent h3{
  align-items: center;
  text-align: start;
  padding: 10px 0;
  font-size: 18px;
  line-height: 1.5;
  font-weight: normal;
  margin-bottom: 10px;
  margin-top: 5px;
}
.sefariaModalBottomContent {
  font-size: 16px;
  color: #999;
}
.sefariaModalContent .button {
  width: 100%;
}
.sefariaModalInnerContent img {
  width: 16px;
  height: 16px;
  padding-right: 10px;
}
.readerApp.interface-hebrew .sefariaModalInnerContent img {
  padding-right: 0;
  padding-left: 10px;
}
#interruptingMessageContentBox {
  position: relative;
  border: 1px solid #CCC;
  background-color: white;
}
#interruptingMessageContentBox.hasColorLine{
  border-top: none;
}
.colorLine {
  width: 100%;
  height: 4px;
  z-index: 101;
  background: linear-gradient(90deg, var(--tanakh-teal) 0% 10%, var(--mishnah-blue) 10% 20%, var(--talmud-gold) 20% 30%, var(--midrash-green) 30% 40%, var(--halakhah-red) 40% 50%, var(--kabbalah-purple) 50% 60%, var(--liturgy-rose) 60% 70%, var(--philosophy-purple) 70% 80%, var(--taanitic-green) 80% 90%, var(--chasidut-green) 90% 100%)
}
#interruptingMessageClose.sefariaModalClose {
  color: white;
}
#interruptingMessageClose {
  position: absolute;
  top: 2px;
  right: 12px;
  color: #AAA;
  font-size: 32px;
  cursor: pointer;
}
#interruptingMessageContent {
  padding: 32px 32px 16px 32px;
}
#interruptingMessage h1 {
  font-style: italic;
  font-size: 28px;
  font-weight: normal;
  letter-spacing: 1px;
  text-align: center;
  margin: 0 0 30px;
  color: #333;
}
.interface-hebrew #interruptingMessage h1 {
  font-style: normal;
}

/* Styles used from previously existing modals */

.line-break {
  white-space: pre-wrap;
}

#defaultModal {
    width: 410px;
    max-height: 100%;
    max-width: 100%;
}

.interface-english #defaultModal {
    text-align: left;
}

.interface-hebrew #defaultModal {
    text-align: right;
    direction: rtl;
}

#defaultModalBody {
    color: #555555;
    margin-top: 0;
}

#defaultModalBody .reactMarkdown {
  font-family: "adobe-garamond-pro", Georgia, serif;
}

#defaultModal #defaultModalBody .sub {
    color: var(--medium-grey);
    font-size: 12px;
    font-family: "Roboto", "Helvetica Neue", Helvetica, sans-serif;
}

#defaultModal .button {
    margin-bottom: 20px;
}

#defaultModal img {
    max-width: 100%;
}

#defaultModal .buttons {
    text-align: right;
}

.leader {
    font-weight: bold;
}

.center {
    text-align: center;
}

#email-input-wrapper {
    display: flex;
    align-items: flex-start;
    flex-direction: column;
}

.newsletterInput#email-input {
    width: 300px;
    padding: 10px;
    margin-bottom: 20px;
    border-radius: 7px;
    border: 1px solid #EEEEEE;
    color: var(--beit-midrash-grey);
}

.header .my-profile img {
  height: 24px;
  width: 24px;
  border-radius: 50%;
  display: block;
}
.header .readerNavMenuMenuButton {
  margin: 0 8px 0 6px;
  font-size: 17px;
}
.readerNavMenuSearchButton {
  position: relative;
  margin: 0 9px 0 7px;
  top: -2px;
}
.header .readerNavMenuSearchButton {
  top: 2px;
}
.readerNavTop .readerNavMenuSearchButton {
  top: 0;
}
.readerNavMenuSearchButton img {
  height: 18px;
  width: 18px;
  opacity: 0.4;
}
.sidebarSearch .readerNavMenuSearchButton img {
  margin-top: 12px;
}
.header .headerNavContent {
  position: absolute;
  height: 100%;
  width: 100%;
  box-sizing: border-box;
  top: 0;
  padding-top: 60px;
  z-index: 1000;
}
.ui-autocomplete {
  position: absolute;
  background: white;
  list-style-type: none;
  padding: 6px 0;
  box-shadow: 0 1px 3px rgba(0,0,0,.2);
  border-bottom-left-radius: 6px;
  border-bottom-right-radius: 6px;
  z-index: 1000000 !important;
  --english-font: var(--english-serif-font-family);
  --hebrew-font: var(--hebrew-serif-font-family);
}
.header > .ui-autocomplete {
  z-index: 1000 !important;
}
.ui-autocomplete .ui-menu-item {
  display: flex;
  padding: 6px 12px;
}
.ui-autocomplete .ui-menu-last-item {
  border-top:  1px solid var(--lighter-grey);
  display: flex;
  padding: 6px 12px;
}
.interface-hebrew .ui-autocomplete .ui-menu-item {
  direction: rtl;
  text-align: right;
}
.ui-autocomplete .ui-menu-item img {
  display: inline-block;
  opacity: .4;
  height: 18px;
  width: 18px;
}
.ui-autocomplete .ui-menu-item img.ac-img-User {
  opacity: 1;
}
.ui-autocomplete .ui-menu-item a {
  display: inline-block;
  line-height: 21px;
  font-size: 19px;
  color: #000;
  cursor: pointer;
  margin: 0 10px;
  vertical-align: top;
}
.ui-autocomplete .ui-menu-item.ui-state-focus {
  background: #EDEDEC;
}
.ui-helper-hidden-accessible {
  display: none;
}
.interface-hebrew .ui-autocomplete .ui-menu-item a {
  direction: rtl;
  text-align: right;
}
#globalWarningMessage {
  position: fixed;
  width: 100%;
  z-index: 1000;
  text-align: center;
  bottom: 0;
  color: white;
  background-color: #EFB4B6;
  padding: 14px 20px;
  box-sizing: border-box;
}
#globalWarningMessage .close {
 float: right;
 cursor: pointer;
 font-size: 20px;
}
.multiPanel .readerPanelBox {
  box-sizing: border-box;
}
.readerPanelBox {
  position: absolute;
  height: 100%;
  width: 100%;
  direction: ltr; /* Even in Hebrew Interface we want scroll bars on the right */
}
.readerPanelBox + .readerPanelBox {
  border-left: 1px solid #eee;
}
.readerPanelBox.sidebar {
  border-left: none;
}
.readerPanel {
  position: relative;
  width: 100%;
  height: 100%;
  overflow: hidden;
  background-color: inherit;
}
.readerContent {
  width: 100%;
  height: calc(100% - 60px);
  background-color: inherit;
}
.dark .readerContent {
  color: white;
}
.readerContent .readerError {
  padding: 100px 150px;
}
.readerContent .readerError .readerErrorText {
  padding-top: 20px;
  font-size: .8em;
}
.textColumn {
  width: 100%;
  height: 100%;
  overflow-y: scroll;
  overflow-x: hidden;
  -webkit-overflow-scrolling: touch;
  position: relative;
  box-sizing: border-box;
  background-color: inherit;
}
.textColumn .loadingMessage.base,
.sheetsInPanel .loadingMessage {
  margin: 30px 0;
  color: #999;
  font-size: 16px;
  font-style: normal;
  text-align: center;
  padding: 0 6px 4px;
}
.textColumn .loadingMessage.base.prev {
  margin: 70px 0 0 0;
}
.textColumn .loadingMessage.base.next {
  margin: 30px 0 70px;
  height: calc(100% - 128px);  /* The 128px here appears to be the minimum needed to keep a line on the screen when scrolling passes loaded content) */
}
.textColumn .textRange.loading + .textRange.loading {
  display: none;
}
.int-he .int-he {
  font-size: inherit;
}
.readerPanel .content {
  direction: ltr; /* Even in Hebrew Interface, we want scroll bars on the right */
}
.readerPanel .he {
  direction: rtl;
  text-align: right;
  unicode-bidi: initial;
}

.interface-hebrew .readerPanel .en {
  direction: ltr;
}
.interface-hebrew .readerPanel.bilingual .en {
  direction: ltr;
}
.interface-hebrew .readerPanel .contentInner,
.interface-hebrew .readerPanel .columnLayout,
.interface-hebrew .readerControls,
.interface-hebrew .readerPanel .textRange,
.interface-hebrew .readerPanel .readerNavMenu .gridBox,
.interface-hebrew .readerPanel.bilingual .readerNavMenu .gridBox,
.readerPanel.hebrew .readerNavSection,
.readerPanel.hebrew .readerNavMenu .gridBox {
  direction: rtl;
}
.interface-english .readerPanel.hebrew .readerNavMenu .readerTocResources .gridBox {
  direction: ltr;
}
.interface-english .readerPanel .readerNavMenu,
.readerPanel.english .readerNavSection,
.readerPanel.english .readerNavMenu .gridBox{
  direction: ltr;
}
.readerPanel.bilingual .readerNavSection,
.readerPanel.bilingual .readerNavMenu .gridBox {
  direction: ltr;
}
.readerPanel.english .contentText .he,
.readerPanel.hebrew .contentText .en,
.readerPanel.english .contentSpan.primary,
.readerPanel.english .languageToggle .he,
.readerPanel.hebrew .contentSpan.translation,
.readerPanel.hebrew .languageToggle .en,
.readerPanel.hebrew .en .englishAvailableTag {
  display: none;
}
.readerPanel.english .versionsTextList .primary,
.readerPanel.hebrew .versionsTextList .translation {
  display: block;
}

.readerPanel.english .he.heOnly{
  display: inline;
  text-align: right;
}
.readerPanel.english .en {
  display: inline;
}
.readerPanel.hebrew .he {
  display: inline;
  text-align: right;
}
.readerPanel.english .heOnly .he,
.readerPanel.bilingual .heOnly .he,
.readerPanel.english .enOnly .en,
.readerPanel.bilingual .enOnly .en {
  display: inline;
}
.languageToggle {
  display: inline;
  line-height: 32px;
}
.languageToggle img {
  opacity: 0.4;
  height: 18px;
  width: 18px;
}
.bilingual .languageToggle .he {
  display: none;
}
.loadingMessage {
  font-size: 14px;
  font-style: italic;
}
.bilingual .loadingMessage .he {
  display: none;
}
.readerPanel.light {
  background-color: white;
}
.readerPanel.sepia {
  background-color: #f7f7f7;
}
.readerPanel.dark {
  background-color: #333331;
}
.readerNavMenu,
.homeFeedWrapper {
  position: absolute;
  display: flex;
  flex-direction: column;
  top: 0;
  left: 0;
  width: 100%;
  height: 100%;
  box-sizing: border-box;
}
.readerNavMenu .content,
.homeFeedWrapper .content {
  box-sizing: border-box;
  overflow-y: scroll;
  -webkit-overflow-scrolling: touch;
  font-size: 16px;
}
.readerNavMenu .content {
  padding: 60px 0 0 0;
}
.singlePanel .readerNavMenu .content {
  padding: 85px 0 0 0;
}
.singlePanel .readerNavMenu .categoryColorLine {
  top: 60px;
}
.singlePanel .readerNavMenu.bookPage:not(.fullBookPage) .content {
  padding-top: 25px;
}
.singlePanel .readerNavMenu.bookPage:not(.fullBookPage) .categoryColorLine {
  top: 0;
}
.readerNavMenu.compare .content,
.readerNavCategoryMenu.compare .content,
.bookPage.compare .content {
  padding: 30px 10px;
}
.readerNavMenu .content .contentInner {
  width: 725px;
  margin: 0 auto;
  min-height: 520px;
  max-width: 100%;
  box-sizing: border-box;
  padding-bottom: 70px;
  padding-inline-start: 30px;
  padding-inline-end: 30px;
}
.homeFeedWrapper .content .contentInner {
  max-width: none;
}
.homeFeedWrapper.userStats .content .contentInner {
  max-width: 660px;
  margin: 0 auto;
}
.navTitle {
  display: flex;
  flex-direction: row;
  justify-content: space-between;
  margin-bottom: 40px;
}
.navTitle.tight {
  margin-bottom: 15px;
}
.readerNavMenu .navTitle h1,
.singlePanel .readerNavMenu .navTitle h1 {
  margin-bottom: 0;
}
.navTitle + .dedication {
  margin-bottom: 20px;
}
.navSidebarModule + .dedication {
  margin-top: -30px;
}
.navTitle .languageToggle,
.tocTitle .languageToggle,
.header .languageToggle {
  text-align: center;
  color: #ccc;
  display: inline-flex;
  width: 32px;
  height: 32px;
  border: 1px solid #ccc;
  border-radius: 6px;
  cursor: pointer;
  font-size: 22px;
  flex-direction: row;
  align-items: center;
  justify-content: center;
}
.navTitleTab {
  margin-inline-end: 26px;
  color: #999;
}
.navTitleTab:hover {
  color: inherit;
  text-decoration: none;
}
.navTitleTab.current {
  color: inherit;
  pointer-events: none;
}
.readerNavMenu h1 .navTitleTab img {
  height: 14px;
  margin-inline-end: 6px;
}
.readerNavMenu h1 .navTitleTab.current img {filter: brightness(0.5);}
.sidebarLayout {
  display: flex;
  flex-direction: row;
}
@media (max-width: 700px) {
  .sidebarLayout {
    flex-direction: column;
  }
}
@media (min-width: 1485px) {
  .sidebarLayout {
    max-width: 1485px; /*assuming inner is 665 and sidebar 420*/
    margin: 0 auto;
  }
}
.sidebarLayout h1 {
  --english-font: var(--english-sans-serif-font-family);
  --hebrew-font: var(--hebrew-sans-serif-font-family);
}
.interface-hebrew .sidebarLayout {
  direction: rtl;
}
.readerPanel.hebrew .followsContentLang {
  direction: rtl;
}
.navSidebar {
  width: 420px;
  background-color: #FBFBFA;
  /* HACK: add grey background beyond bounding box of sidebar by utilizing negative margins! */
  border-top: 80px solid #FBFBFA;
  border-bottom: 120px solid #FBFBFA;
  margin: -80px 0 0 0;
}
.singlePanel .navSidebar {
  width: 100%;
  margin: 20px 0 0 0;
  padding: 30px 0 0 0;
  border: none;
}


.navSidebarModule {
  font-size: 16px;
  color: #666;
  margin-bottom: 34px;
  padding: 0 44px;
}
.navSidebarModule #history .fa {
  font-size: small;
}
.connectionsPanel .navSidebarModule{
  padding: initial;
}
.singlePanel .navSidebarModule {
  padding: 0 15px;
}
.singlePanel .contentInner .navSidebarModule {
  padding: 0;
}
.singlePanel .contentInner .navSidebarModule h1 {
  border: none;
  padding: 0;
}
.singlePanel .recentlyViewed {
  background-color: var(--lightest-grey);
  padding-inline: 10px 10px;
  margin-inline: -15px -15px;
  margin-block: -5px -5px;
}
.singlePanel .recentlyViewed ul {
  display: revert;
}
.singlePanel .recentlyViewed #header {
  margin-block-end: 10px;
  margin-inline: 10px 10px;
  padding-block: 5px 5px;
  border-bottom: 1px solid var(--light-grey);
  display: flex;
  justify-content: space-between;
}
.singlePanel .recentlyViewed #header h1 {
  margin-bottom: 0;
}
.singlePanel .recentlyViewed #header h1 span {
  font-size: 16px;
  font-family: "Roboto", "Heebo", "Helvetica Neue", Ariel, sans-serif;
}
.singlePanel .recentlyViewed #header a {
  margin-block-start: 5px;
}
.singlePanel .recentlyViewed #history span {
  color: var(--medium-grey);
}

.gDocAdvertBox {
  margin-top: 50px;
  background: var(--lighter-grey);
  padding: 20px;
  border-radius: 6px;
}
.gDocAdvertBox span  {
  font-family: "Roboto", "Helvetica Neue", "Helvetica", sans-serif;;
  font-size: 16px;
  font-weight: 400;
  line-height: 19px;
  letter-spacing: 0em;
  color: var(--dark-grey);
}
.gDocAdvertBox span #newExtension {
  font-weight: 600;
}
.gDocAdvertBox #installNow {
  margin-top: 18px;
  width: 99px;
  height: 30px;
}
.interface-hebrew .gDocAdvertBox #installNow {
  width: 120px;
}

.gDocAdvertBox #installNow a {
  border-radius: 6px;
  text-align: center;
  background: #FFFFFF;
  color: var(--dark-grey);
  text-decoration: none;
  padding: 4px 9px;
  font-family: "Roboto", "Helvetica Neue", "Helvetica", sans-serif;
  font-size: 16px;
  font-weight: 400;
  line-height: 19px;
  letter-spacing: 0em;
}
.gDocAdvertBox a {
  font-family: "Roboto", "Helvetica Neue", "Helvetica", sans-serif;
  font-size: 16px;
  font-weight: 400;
  line-height: 19px;
  letter-spacing: 0em;
  text-decoration: underline;
}
.readerPanel .navSidebarModule h3,
.readerPanel .navSidebarModule h1,
.readerPanel .bookPage h3{
  margin: 0 0 20px;
  font-size: 22px;
  text-transform: none;
  letter-spacing: 0;
  border-bottom: 1px solid var(--light-grey);
  padding-bottom: 14px;
  font-weight: 500;
  height: auto;
}
.navSidebarModule.blue {
  background-color: var(--sefaria-blue);
  color: white;
  padding: 34px 44px 45px;
}
.singlePanel .navSidebarModule.blue {
  padding: 34px 15px 45px;
}
.readerPanel .navSidebarModule.blue h3 {
  color: white;
}
.navSidebarIcon {
  height: 18px;
  width: 18px;
  margin-inline-end: 10px;
  vertical-align: middle;
  margin-top: -4px;
}
.navSidebarLink {
  font-size: 16px;
  margin-bottom: 10px;
}
.navSidebarLink a {
  color: black;
}
.navSidebarLink.gray a {
  color: #666;
}

.navSidebarLink > ul {
  font-size: 18px;
  margin-top: 16px;
  display: flex;
  flex-wrap:wrap;
  padding: 0;
  margin: 0;
}
.singlePanel .recentlyViewed .navSidebarLink {
  padding-inline-start: 25px;
  padding-inline-end: 25px;
}
.multiPanel .recentlyViewed #history span::after {
  content: "\203A";
}
.navSidebarLink > ul > li {
  display: inline;
}
.navSidebarLink > ul > li:after {
  content: "\2022";
  white-space:pre;
  margin: 0 5px;
}

.navSidebarLink > ul > li:last-child:after {
  content: none;
}

.navSidebarLink .languageItem, .translationsPage .languageItem {
  display: inline;
  font-size: 18px;
}

.navSidebarLink.language {
  font-size: 18px;
  margin-top: 16px;
  display: flex;
  flex-wrap:wrap;
}

.navSidebarLink.ref {
  font-size: 18px;
}
.navSidebar .linkList {
  margin-top: 20px;
}
.navSidebarModule .button{
  margin: 12px 0 0 0;
}
.navSidebarModule .sidebarModuleText{
  margin-bottom: 12px;
}
.navSidebarModule .button img {
  filter: invert(1);
  height: 18px;
  width: 18px;
  margin-inline-end: 10px;
  vertical-align: middle;
  margin-top: -2px;
}
.navSidebar .button.white img {
  filter: none;
  opacity: .6;
}
.navSidebar .button.appButton.white img {
  opacity: 1;
}
.navSidebar .button.appButton.ios img {
  margin-top: -5px;
}
.navSidebar .button + .button {
  margin-inline-start: 7px;
}
.navSidebar .button.get-start {
  height: 39px;
  width: 221px;
  display: flex;
  align-items: center;
  justify-content: center;
  margin-left: 0;
  margin-right: 0;
}
.navSidebar .button .get-start {
  white-space: nowrap;
  size: 16px;
}
.navSidebar .button.get-start img {
  filter: unset;
}
.navSidebar .readingsSection {
  margin-bottom: 15px;
}
.navSidebar .readingsSectionTitle {
  margin-bottom: 8px;
  display: block;
}
.navSidebar a.allLink {
  color: #999;
  font-size: 13px;
}
.navSidebar a.moreLink:hover {
  color: inherit;
  cursor: pointer;
}
.navSidebar a.inTextLink,
.translationsDesc  a.inTextLink {
  color: inherit;
  text-decoration: underline;
  margin-inline-start: 5px;
}
.navSidebar .newsletterSignUpBox {
  margin-top: 20px;
}
.navSidebar .newsletterSignUpBox .newsletterInput {
  width: 100%;
  box-sizing: border-box;
  box-shadow: 0px 1px 3px rgba(0, 0, 0, 0.25);
  border: none;
}
.navSidebarModule.wide {
  display: flex;
  margin-bottom: 0;
}
.navSidebarModule.wide div:first-child {
  flex: 1;
}
.navSidebarModule.wide .button {
  margin-top: 0;
}
.navSidebarModule .authorByLine {
  margin-bottom: 15px;
}
.navSidebarModule .imageModuleImage {
  width: 100%;
  box-sizing: border-box;
  border: 1px solid var(--lighter-grey);
}
.aboutTextMetadata {
  margin-bottom: 20px;
}
.aboutTextMetadata .aboutTextComposedText,
.aboutTextMetadata .aboutTextAuthorText {
  color: black;
}
.readerNavTop {
  width: 100%;
  background-color: #FBFBFA;
  border-bottom: 1px solid #E2E2E1;
  box-sizing: border-box;
  height: 60px;
  z-index: 1;
  padding: 10px 25px 10px 25px;
  vertical-align: middle;
  display: flex;
  justify-content: space-between;
  align-items: center;
  line-height: 60px;
}
.interface-hebrew .readerNavTop {
  direction: rtl;
}
.readerNavTop .readerNavTopStart {
  display: flex;
  align-items: center;
  justify-content: flex-start;
}
.singlePanel .readerNavTop {
  padding: 0 10px;
}
.readerNavTop.colorLineOnly {
  height: auto;
  border-bottom: none;
  padding: 0;
}
.readerPanel .readerNavTop h2 {
  margin: 0;
  font-weight: 400;
  color: black;
}
.readerNavTop .readerNavTopCategory .en {
  font-family: "adobe-garamond-pro", "Crimson Text", Georgia, serif;
}
.readerNavTop .readerNavTopCategory .he {
  font-family: "Taamey Frank", "adobe-garamond-pro", "Crimson Text", Georgia, "Times New Roman", serif;
}
.readerNavMenu .readerSearch {
  margin: 0;
  width: 60%;
  box-sizing: border-box;
  border: none;
  background-color: inherit;
  font-size: 18px;
  font-family: "adobe-garamond-pro", "Crimson Text", Georgia, serif;
  height: 48px;
}
.readerNavMenu .readerSearch:focus {
  outline: 0;
}
.readerNavTop .readerNavMenuSearchButton,
.readerNavTop .readerNavMenuCloseButton,
.readerNavTop .readerNavMenuMenuButton,
.readerNavTop .readerOptions {
  text-align: left;
  box-sizing: border-box;
  color: #999;
  float: left;
  font-size: 20px;
  cursor: pointer;
  display: flex;
  align-items: center;
}
.readerNavMenuCloseButton:hover {
  text-decoration: none;
}
.readerNavTop .readerNavMenuCloseButton {
  display: block;
  font-size: 46px;
  padding: 0;
  margin-top: -6px;
}
.readerNavMenuCloseButton:hover {
  text-decoration: none;
}
.readerNavTop .readerNavMenuCloseButton .fa {
  font-size: 20px;
}
.readerNavTop .readerOptions {
  float: right;
  text-align: right;
  display: flex;
  align-items: center;
  width:27px;
}
.sefariaLogo img {
  width: 110px;
}
.readerNavTop .sefariaLogo img {
  vertical-align: middle;
}
.readerNavTop .searchBox {
  display: flex;
  align-items: center;
  justify-content: flex-start;
}
.interface-hebrew .sidebarSearch .searchBox,
.interface-hebrew .sidebarSearch .version,
.interface-hebrew .sidebarSearch .result-title {
  direction: rtl;
}
.sidebarSearch .searchBox {
  display: flex;
  align-items: center;
  padding: 0;
  text-align: inherit;
  background: var(--lighter-grey);
  border-radius: 250px;
  width: 100%;
  height: 30px;
  margin-bottom: 0;
}

.sidebarSearch .searchBox input {
  background: transparent;
  outline: none;
  border: none;
  box-shadow: none;
  font-size: var(--serif-body-font-size);
  width: 100%;
}

.ai-info-messages-box {
  background-color: rgb(251, 251, 250);
  border-radius: 6px;
  box-shadow: rgba(0, 0, 0, 0.25) 0px 1px 3px 0px;
  color: rgb(102, 102, 102);
  cursor: default;
  display: block;
  font-family: "Cardo", "Meltho", "HebrewInEnglish Serif Font", "adobe-garamond-pro", "Crimson Text", Georgia, "Times New Roman", serif, "Noto Sans Samaritan";
  font-size: 16px;
  margin-inline-start: 10px;
  min-width: 150px;
  overflow-x: hidden;
  overflow-y: hidden;
  width: 198px;
  z-index: 1;
}

.ai-info-first-message {
  border-bottom-color: rgb(204, 204, 204);
  border-bottom-style: solid;
  border-bottom-width: 0.833333px;
  color: #666666;
  cursor: default;
  font-size: 14px;
  font-style: normal;
  font-weight: 400;
  line-height: 18px;
  padding-bottom: 6px;
  padding-left: 12px;
  padding-right: 12px;
  padding-top: 12px;
}
.ai-info-first-message* {
  font-family: "Roboto", "Helvetica Neue", Helvetica, sans-serif;
}
.ai-info-messages-box a{
  color: #4B71B7;
}
.ai-info-messages-box .ai-info-messages-hr {
  margin-top: 0px;
  margin-bottom: 0px;
}
.ai-info-messages-box *{
  font-family: "Roboto", "Helvetica Neue", Helvetica, sans-serif;
}
.guideHeader .ai-info-tooltip {
  display: inline;
  float: inline-end;
}

.guideHeader .ai-message {
  left: -180px;
}
.guideHeader .ai-info-tooltip .ai-info-icon {
  margin-top: 5px;
}
.ai-info-last-message {
  align-items: center;
  display: flex;
  line-height: 18px;
  color: #666666;
  font-family: "Roboto", "Heebo", "Helvetica Neue", Ariel, sans-serif;
  padding: 2px 12px 2px 12px;
  font-size: 14px;
  height: 23px;
}
.ai-message {
  z-index: 1;
  position: absolute;
  left: -180px;
  opacity: 0;
  visibility: hidden;
  transition: opacity 2s ease, visibility 0s 2s;
}

.ai-message.visible {
  opacity: 1;
  visibility: visible;
  transition: opacity 0.5s ease;
}

.ai-info-tooltip .ai-info-icon{
  margin-top: 12px;
  margin-inline-end: -2px;
}
.ai-info-tooltip{
  position: relative;
}

.sidebarSearch .searchTopMatter,
.sidebarSearch .searchTopic {
  display: none;
}
.sidebarSearch .result-title {
  padding: 14px 0 14px 0;
  font-size: var(--serif-body-font-size);
  border-top: 1px solid var(--lighter-grey);
  margin-top: 14px;
  color: var(--dark-grey);
}

.sidebarSearch .similar-results {
  margin-inline-start: 30px;
}

.sidebarSearch .snippet.he,
.sidebarSearch .snippet.en {
  font-size: var(--serif-body-font-size);
  display: block;
}

.sidebarSearch .colorBarBox {
  border-inline-start: none;
  padding-inline-start: 0;
}

.readerNavTop .searchBox .readerNavMenuSearchButton {
  margin: 0 5px 0 10px;
}
.interface-hebrew .readerNavTop .searchBox .readerNavMenuSearchButton {
  margin: 0 10px 0 5px;
}
.readerNavTop .searchBox .readerSearch {
  flex: 1;
}
.readerNavMenu h1,
.readerNavMenu h2.styledH1 {
  text-align: start;
  color: #666;
  position: relative;
  font-size: 22px;
  font-weight: 500;
  margin: 0 0px 30px 0;
  height: auto;
  text-transform: none;
}
.singlePanel .readerNavMenu h1,
.singlePanel .readerNavMenu h2.styledH1 {
  margin-bottom: 10px;
}
.readerNavMenu h1 img {
  margin-inline-end: 9px;
}
.readerNavMenu h1 :not(.languageToggle) .en {
  font-family: "Roboto", "Helvetica Neue", "Helvetica", sans-serif;
}
.readerNavMenu h1 .button {
  position: absolute;
  right: 0;
  top: 0;
  padding: 0;
  margin: 0;
  line-height: 26px;
}
.singlePanel .readerNavCategoryMenu .readerTocTopics.content {
  padding-top: 30px;
}
.topicPanel .readings {
  margin-bottom: 40px;
}
.topicPanel .readings .parasha-date {
  font-style: italic;
}
.topicPanel .readings .parasha-date > span:first-child::after {
  content: '•';
  color: #999;
  font-size: 15px;
  margin: 0 5px;
}
.topicPanel .readings .sectionTitleText {
  margin-top: 15px;
}
.topicPanel .readings .sectionTitleText .int-en,
.topicPanel .readings .sectionTitleText .int-he {
  font-size: 16px;
  line-height: 18.75px;
  text-transform: initial;
}
.topicPanel .readings .parasha .navSidebarLink {
  margin-bottom: 0;
}
.topicPanel .readings .parasha .aliyot {
  margin-inline-start: 25px;
}
.topicPanel .readings .haftarot {
  display: flex;
  flex-direction: column;
}
.topicPanel .mainColumn {
  padding: 0 40px 80px;
}
@media (max-width: 450px) {
  .topicPanel .mainColumn,
  .interface-hebrew .topicPanel .mainColumn {
    padding: 0 25px !important;
    margin: 0;
  }
  .topicPanel .filterable-list .filter-sort-wrapper, .collectionPage .filterable-list .filter-sort-wrapper {
    margin-top: 20px;
  }
}
.topicPanel .sideColumn {
  width: 420px;
  background-color: #FBFBFA;
  /* HACK: add grey background beyond bounding box of sidebar by utilizing negative margins! */
  border-top: 80px solid #FBFBFA;
  margin-top: -80px;
}
.topicPanel h1 {
  text-align: unset;
  margin-bottom: 10px;
  height: unset;
}
.topicPanel h1 span {
  font-size: 40px;
}
.topicPanel .sideColumn h2 {
  text-align: unset;
  border-bottom: 1px solid #CCC;
  padding-bottom: 10px;
  margin-top: 30px;
  margin-bottom: 10px;
}
.topicPanel .sideColumn .link-section{
  padding: 0 44px;
}
.topicPanel .sideColumn .link-section:first-child h2 {
  margin-top: 0;
}
.topicPanel h2 span {
  font-size: 22px;
  font-weight: normal;
  color: #666;
  text-align: unset;
  text-transform: none;
  margin-bottom: 20px;
  height: unset;
  line-height: unset;
}
.topicPanel h2 {
  --english-font: var(--english-sans-serif-font-family);
  --hebrew-font: var(--hebrew-sans-serif-font-family);
}
.topicPanel .mainColumn .story {
    padding: 0;
    margin-bottom: 20px;
}
.topicPanel .mainColumn .storySheetListItem {
  padding: 0 0 30px 0;
}
.topicPanel .sideColumn .sideList {
  font-size: 18px;
  line-height: 26px;
}
.topicPanel .sideColumn .sideList a.relatedTopic {
  display: block;
  color: #000;
}
.topicPanel .sideColumn .sideList .topicMetaData .int-en,
.topicPanel .sideColumn .sideList .topicMetaData .int-he {
  color: #666;
}
.topicPanel .sideColumn .sideList a.relatedTopic .int-en {
  font-family: "adobe-garamond-pro", "Crimson Text", Georgia, serif;
}
.topicPanel .sideColumn .sideList a.relatedTopic .int-he {
  font-family: "Taamey Frank", "adobe-garamond-pro", "Crimson Text", Georgia, "Times New Roman", serif;
}
.topicPanel .sideColumn .topicCategory {
  margin-bottom: 30px;
}
.topicPanel .authorOrganizationsystemText {
  font-size: 16px;
  color: #666;
}
.story .storyTitle {
  --english-font: var(--english-serif-font-family);
  --hebrew-font: var(--hebrew-serif-font-family);
}
.story .storyTitle .int-he {
  font-size: 29px;
}
.topicPanel .story .storyTitle {
  --english-font: var(--english-sans-serif-font-family);
  --hebrew-font: var(--hebrew-sans-serif-font-family);
  font-size: 16px;
  font-weight: 600;
}

.topicPanel .story .storyTitle .int-he {
  font-size: 18px;
  font-weight: 600;
}

.topicPanel h1 {
  --english-font: var(--english-serif-font-family);
  --hebrew-font: var(--hebrew-serif-font-family);
}
.topicPanel h1 .int.en {
  font-size: 30px;
}
.topicPanel h1 .int-he {
  font-size: 36px;
}
.pageTitle .topicTitleInHe .heInEn {
  color: #888;
  font-size: 20px;
  font-family: "Taamey Frank", "adobe-garamond-pro", "Crimson Text", Georgia, "Times New Roman", serif;
}
.topicPanel .topicCategory {
  margin: 0 0 15px 0;
}
.readerTocTopics .topicDescription {
  margin: 10px 0 40px 0;
  text-align: center;
}
.readerTocTopics .topicTitle .int-he {
  font-family: "Taamey Frank", "adobe-garamond-pro", "Crimson Text", Georgia, "Times New Roman", serif;
}
.readerTocTopics .topicDescription.systemText .int-en,
.readerTocTopics .topicDescription.systemText .int-he {
  color: #666;
}
.topicPanel .topicDescription {
  margin: 0 0 15px 0;
}
.topicPanel .topicDescription a {
  color: var(--commentary-blue);
}
.topicPanel .resourcesLink.blue {
  padding: 8px 16px;
  font-size: 20px;
  border: 0;
  display: inline-flex;
  align-items: center;
  width: unset;
  margin-bottom: 40px;
  margin-top: 5px;
}
.topicPanel .resourcesLink.blue img {
  opacity: 1;
  width: 20px;
  height: 20px;
  margin: 0 8px 5px 0;
  filter: invert(1);
}
.interface-hebrew .topicPanel .resourcesLink.blue img {
  margin: 0 0 5px 8px;
}
.topicPanel .resourcesLink.blue .int-en {
  font-family: "adobe-garamond-pro", "Crimson Text", Georgia, serif;
}
.topicPanel .resourcesLink.blue .int-he {
  font-family: "Taamey Frank", "adobe-garamond-pro", "Crimson Text", Georgia, "Times New Roman", serif;
  margin-bottom: -3px;
}
.imageWithCaptionPhoto{
  border: 1px solid #EDEDEC;
  max-width: 100%;
  height: auto;
  padding: 0 44;
  top: 121px;
  left: 835px;
}
.imageCaption .int-en {
  font-family: Roboto;
}
.imageCaption .int-he {
    font-family: Roboto;
  }
.imageCaption {
  font-size: 12px;
  font-weight: 400;
  line-height: 15px;
  letter-spacing: 0em;
  color: var(--dark-grey);
  width: 100%;
}
.topicImage{
  padding-left: 44px;
  padding-right: 44px;
}
.navSidebarModule .portalMobile .button {
  margin-top: 0;
}
.portalTopicImageWrapper {
    padding-top: 5px;
    margin-bottom: 25px;
}
.portalTopicImageWrapper .topicImage {
    padding-left: 0;
    padding-right: 0;
}
@media (max-width: 540px) {
  .imageWithCaptionPhoto{
    height: auto;
    max-width: 66.67vw;
    max-height: 66.67vw;
    margin: 0 auto 10px;
    display: block;
  }
  .topicImage{
    padding-left: 0;
    padding-right: 0;
    margin-top: 30px;
    display: flex;
    flex-direction: column;
    justify-content: center;
    align-items: center;
  }
  .imageCaption {
    font-size: 12px;
    font-weight: 400;
    line-height: 15px;
    letter-spacing: 0em;
    color: var(--dark-grey);
    width: 80vw;
    margin-bottom: 30px;
    text-align: center;
  }

}
.readerPanel .translationsPage h2 {
  margin: 40px 0 0 0;
  font-size: 24px;
  text-transform: none;
  color: #000;
}
.translationsPage details > ul,
.translationsPage > ul {
  padding: 0;
  margin: 20px 0;
  display: flex;
  flex-wrap: wrap;
}
.translationsPage details > ul > li:after,
.translationsPage > ul > li:after {
  content: "\2022";
  white-space:pre;
  margin: 0 5px;
}
.translationsPage details > ul > li:last-child:after,
.translationsPage > ul > li:last-child:after{
  content: none;
}
.readerPanel .translationsPage details > summary::-webkit-details-marker {
  display: none;
}

.readerPanel .translationsPage  details > summary {
  list-style: none;
  cursor: pointer;
  font-size: 18px;
}

h1 .languageToggle {
  text-align: center;
  position: absolute;
  right: 0;
  color: #ccc;
  display: block;
  width: 32px;
  height: 32px;
  border: 1px solid #ccc;
  border-radius: 6px;
  line-height: 34px;
  cursor: pointer;
}
h1 div.languageToggle .en {
  font-family: "Taamey Frank", "adobe-garamond-pro", "Crimson Text", Georgia, "Times New Roman", serif;
  font-weight: normal;
}
h1 .languageToggle .he {
  font-family: "adobe-garamond-pro", "Crimson Text", Georgia, serif;
  font-size: 22px;
}
.authorIndexTitle {
  margin-top: 30px;
}
.sectionTitleText.authorIndexTitle .int-en {
  text-transform: none;
  letter-spacing: 0;
}
.authorIndexList {
  display: flex;
  flex-direction: row;
  flex-wrap: wrap;
  margin-bottom: 20px;
}
.authorIndex {
  width: 50%;
  font-size: var(--serif-h3-font-size);
  margin-bottom: 10px;
  padding-right: 20px;
  box-sizing: border-box;
}
.interface-hebrew .authorIndex {
  padding-right: 0;
  padding-left: 20px;
}
@media (max-width: 450px) {
  .readerNavMenu.home .tagline {
    margin-top: 29px;
    height: 60px;
  }
  .readerNavMenu .tagline .en {
    font-size: 19px;
  }
  .readerNavMenu .tagline .he {
    font-size: 20px;
  }
  .authorIndex {
    width: 100%;
    padding: 0;
  }
}
.readerNavMenu .libraryMessage {
  font-size: 18px;
  margin-bottom: 40px;
}
.readerPanel.hebrew .navToggles {
    direction: rtl;
}
.readerNavMenu .navToggles {
    flex-direction: row;
    flex: 1;
    margin-inline-start: 16px;
    margin-top: 4px;
    margin-bottom: 30px;
}
.readerNavMenu .navToggles .navTogglesDivider {
  color: #ccc;
}
.readerNavMenu .navToggle {
  margin-inline-end: 12px;
  display: inline-block;
  text-transform: uppercase;
  color: #666;
  font-size: 13px;
  font-weight: lighter;
  cursor: pointer;
}
.readerNavMenu .navToggle.active {
  color: black;
  border-bottom: 2px solid #999;
  padding-bottom: 4px;
}
.readerPanel h2, .readerPanel h3,
.translationsPage details > summary {
  text-transform: uppercase;
  text-align: start;
  font-size: 15px;
  color: #666;
  margin: 30px 0 0 0;
  font-weight: normal;
}
.readerNavSection h2, .topicsPanel h2 {
  font-size: 16px;
  font-weight: normal;
  letter-spacing: 1px;
  margin-bottom: 40px;
}
.readerNavSection {
  margin-bottom: 44px;
}
a.resourcesLink,
input.resourcesLink {
  white-space: nowrap;
  overflow: hidden;
  text-overflow: ellipsis;
  width: 100%;
  min-height: 60px;
}
.savedHistoryList .story {
  border-top:  1px solid var(--lighter-grey);
  padding:  20px 0;
}
.savedHistoryList .story .storyTitle {
  font-size:  18px;
}
.savedHistoryList .story .storyBody {
  color: var(--dark-grey);
}
.savedHistoryList .saveButton {
  visibility: hidden;
}
.savedHistoryList .story:hover .saveButton {
  visibility: visible;
}
.savedHistoryList .timeStamp {
  color:  var(--medium-grey);
  font-size: 14px;
  margin-inline-start: 10px;
}
.savedHistoryMessage {
  color: var(--dark-grey);
}
.readerNavCategories {
  width: 100%;
  margin-bottom: 30px;
}
.readerNavCategories a {
  color: #000;
}
.readerNavCategories .gridBox .gridBoxItem,
.readerNavCategoryMenu .category .gridBoxItem {
  margin: 0 5px;
  padding: 0;
}
.navBlock {
  padding-bottom: 12px;
  border-top: 1px solid #EDEDEC;
}
.navBlock.withColorLine {
  border-top: 4px solid transparent;
}
.navBlockTitle {
  text-align: start;
  font-size: 24px;
  padding: 15px 0 8px;
  margin: 0;
  cursor: pointer;
  display: flex;
  align-items: center;
  line-height: 1.3;
  flex: 1;
  font-weight: 400;
}
a.navBlockTitle {
  color: #000;
  margin-inline-end: 20px;
}
a.navBlockTitle:hover {
  text-decoration: none;
  color: var(--dark-grey);
}
.navBlockTitle .subtitle {
  color: var(--dark-grey);
  margin-inline-start: 5px;
}
.interface-english .calendarListing .subtitle::before {
    content: "(";
}
.interface-english .calendarListing .subtitle::after {
    content: ")";
}
.navBlockDescription {
  font-size: 14px;
  line-height: 18px;
  color: #666;
  margin-inline-end: 20px;
  --english-font: var(--english-sans-serif-font-family);
  --hebrew-font: var(--hebrew-sans-serif-font-family);
}
.hebrew .navBlockDescription{
  line-height: 24px;
}
.categoryFilter:not(.withBooks) .sidebarDescription{
display: none;
}
.sidebarDescription{
  color: var(--dark-grey);
  --english-font: var(--english-sans-serif-font-family);
  --hebrew-font: var(--hebrew-sans-serif-font-family);
  font-size: var(--sans-serif-small-font-size);
  padding-top: 10px;
}

.sidebarDescription.lowlight{
  color: var(--light-grey);
}

div.sheetsWrapper :nth-child(1 of .card) {
  border-top: 1px solid #EDEDEC;
}
.card {
  flex: 1 1 45%;
  position: relative;
  padding-bottom: 12px;
}
.cardTitle {
  text-align: start;
  font-size: 24px;
  padding: 15px 0 8px;
  margin: 0;
  cursor: pointer;
  display: flex;
  align-items: center;
  line-height: 1.3;
  flex: 1;
  font-weight: 400;
}
a.cardTitle:hover {
  text-decoration: none;
  color: var(--dark-grey);
}
.cardDescription {
  font-size: 14px;
  line-height: 18px;
  color: #666;
  margin-inline-end: 20px;
  --english-font: var(--english-sans-serif-font-family);
  --hebrew-font: var(--hebrew-sans-serif-font-family);
}
.hebrew .cardDescription {
  line-height: 24px;
}
.navBlockTitle .int-he, .navBlockDescription .int-he, .cardTitle .int-he, .cardDescription .int-he{
  font-size: 122%;
}
.interface-english .navBlockDescription.clamped .int-en,
.interface-hebrew .navBlockDescription.clamped .int-he {
  display: -webkit-box;
  -webkit-line-clamp: 3;
  -webkit-box-orient: vertical;
  overflow: hidden;
}
.interface-english .navBlockDescription.clamped5 .int-en,
.interface-hebrew .navBlockDescription.clamped5 .int-he {
  -webkit-line-clamp: 5;
}
.bilingual .navBlock .he {
  display: none;
}
.navSidebarModule.wide {
  background-color: #FAFAFB;
  padding: 24px;
  border-radius: 6px;
}
.navSidebarModule.wide h3 {
  border-bottom: none;
  margin-bottom: 0px;
}
.sidebarPromo {
  color: var(--dark-grey);
  padding-right: 44px;
  padding-left: 44px;
}
.sidebarPromo:not(:first-child) {
  margin-top: 34px;
}

.navSidebarModule .sidebarPromo {
  margin-right: -44px;
  margin-left: -44px;
}
.sidebarPromo h3 {
  margin: 0 0 20px;
  font-size: 22px;
  text-transform: none;
  letter-spacing: 0;
  border-bottom: 1px solid var(--light-grey);
  padding-bottom: 14px;
  font-weight: 500;
  height: auto;
}
.sidebarPromo.blue {
  padding-top: 33px;
  padding-bottom: 33px;
  background-color: var(--sefaria-blue);
  color: #FFF;
}
.sidebarPromo.blue h3 {
  color: #fff
}
.sidebarPromo.blue a.button {
  padding: 10px 14px;
  width: fit-content;
  text-align: center;
  display: inline-block;
  color: var(--sefaria-blue);
  background-color: white;
}
.sidebarPromo a.button img {
  height: 18px;
  width: 18px;
  filter: invert(1);
  margin-inline-end: 10px;
  vertical-align: middle;
  margin-top: -2px;
}

.sidebarPromo.blue a.button img {
  filter: invert(0);
}
.sidebarPromo a {
  margin-inline-start: 0px;
}
.sidebarPromo.blue.button a:hover {
  color: var(--sefaria-blue);
}
.sidebarPromo img {
    height: 18px;
    width: 18px;
    margin-inline-end: 10px;
    vertical-align: middle;
    margin-top: -4px;
}
.readerPanel .communityPage h2 {
  text-transform: none;
  font-size: 22px;
  color: #666;
  margin-top: 0;
  margin-bottom: 0;
}
.communityPage .gridBoxRow:first-child,
.communityPage .recentlyPublished {
  border-top: 1px solid var(--lighter-grey);
}
.communityPage .gridBox {
  margin-bottom: 30px;
}
.communityPage .gridBox .gridBoxItem {
  padding: 0
}
.communityPage .gridBox {
  margin-bottom: 25px;
}
.communityPage .navBlock {
  padding: 25px 0 0 0;
  border: none;
}
.communityPage .navBlockTitle {
  padding-top: 0;
  --english-font: var(--english-serif-font-family);
  --hebrew-font: var(--hebrew-serif-font-family);
}
.communityPage .readingLinks {
  margin-top: 20px;
}
.communityPage .readingLinksHeader {
  color: #666;
  font-size: 14px;
  margin-bottom: 4px;
}
.communityPage .readingLinks a {
  font-size: 18px;
}
.communityPage .calendarDate {
  font-size: 14px;
  color: #999;
  margin-bottom: 15px;
}
.featuredSheetHeading {
  color: #666;
  font-size: 16px;
  margin-bottom: 10px;
}
.featuredSheet .navBlockDescription {
  margin-bottom: 12px;
}
.featuredSheetBottom {
  display: flex;
  justify-content: flex-start;
  align-items: center;
}
.featuredSheetDate {
  color: var(--medium-grey);
  font-size: 14px;
}
.communityPage .recentlyPublished {
  padding-top: 30px;
}
.communityPage .recentlyPublished .gridBoxRow {
  border: none;
}
.communityPage .recentlyPublished .loadingMessage {
  margin-top: 30px;
}
.recentlyPublished .loadMore {
  margin-top: 30px;
}
.bilingual .readerNavMenu .he {
  display: none;
}
.readerNavCalendar {
  margin-bottom: 30px;
  margin-top: -8px;
}
.userDataButtons {
  margin-bottom: 44px;
}
.blockLink,
.readerNavMenu .resourcesLink {
  display: inline-block;
  background-color: white;
  text-align: center;
  color: #000;
  font-size: 16px;
  border-top: 4px solid transparent;
  box-shadow: 0 1px 3px rgba(0,0,0,0.2);
  width: 100%;
  cursor: pointer;
  min-height: 56px;
  vertical-align: middle;
  margin: 0;
  box-sizing: border-box;
  padding: 14px 8px;
}
.blockLink:hover {
  color: #333;
}
.blockLink + .blockLink {
  margin: 5px 0;
}
.blockLink img {
  margin: 0 8px;
  height: 16px;
  width: 16px;
  opacity: 0.4;
  vertical-align: -1px;
}
.resourcesLink {
  border-radius: 7px;
}
.resourcesLink.faded {
  color: #999;
}
.readerNavMenu .blockLink.calendarLink .blockLinkSubtitle{
  display: block;
  font-size: 13px;
  color: #999;
  overflow: hidden;
  text-overflow: ellipsis;
  white-space: nowrap;
}
.readerNavMenu .resourcesLink .en {
  font-family: "Roboto", "Helvetica Neue", "Helvetica", sans-serif;
}
.readerNavMenu .resourcesLink .he {
  font-family: "Heebo", sans-serif;
}
.readerNavMenu .resourcesLink .fa {
  margin: 0 6px;
  color: #999;
}
.readerNavMenu .resourcesLink img {
  width: 16px;
  height: 16px;
  margin: 0 5px;
  position: relative;
  top: 2px;
}
.uppercase {
  text-transform: uppercase;
}
.readerNavMenu .divider {
  color: #ccc;
}
.readerNavCategoryMenu {
  height: 100%;
}
.readerNavMenu.readerNavCategoryMenu .navTitle {
  margin-bottom: 40px;
}
.readerNavMenu.readerNavCategoryMenu h1 {
  color: #000;
  text-transform: uppercase;
  font-size: 30px;
  --english-font: var(--english-serif-font-family);
  --hebrew-font: var(--hebrew-serif-font-family);
}
.readerNavCategoryMenu h2 {
  font-size: 18px;
  color: #666;
  margin: 0 0 20px;
}
.readerNavCategoryMenu .categoryDescription.top {
  margin-top: -26px;
  margin-bottom: 40px;
}
.readerNavCategoryMenu h2 .categoryDescription {
  text-transform: none;
  font-size: 18px;
  margin-inline-start: 5px;
}
.readerNavCategoryMenu .categoryDescription {
  margin-bottom: 16px;
  font-size: 14px;
  color: #666;
}
.readerNavCategoryMenu .categoryDescription.long {
  margin: -8px 0 20px 0;
}
.readerNavCategoryMenu .content .category,
.readerNavCategoryMenu .content .gridBox {
  margin-bottom: 40px;
}
.readerNavCategoryMenu .categoryAttribution {
  color: #666;
  text-align: start;
  font-size: 24px;
  font-style: italic;
  margin: 16px 0 30px;
}
.readerNavCategoryMenu .categoryAttribution .he {
  font-style: normal;
}
.readerNavMenu .blockLink,
.readerNavMenu .catLink,
.readerNavMenu .navButton,
.bookPage .refLink {
  display: block;
  margin: 0;
  padding: 14px 8px;
  box-sizing: border-box;
  box-shadow: 0 1px 3px rgba(0,0,0,0.2);
  border-top: 4px solid transparent;
  color: #000;
  font-size: 18px;
  font-weight: 400;
  line-height: 23px;
  background-color: white;
  cursor: pointer;
  text-align: center;
  unicode-bidi: plaintext;
  flex: 1;
  display: flex;
  justify-content: center;
  align-items: inherit;
  flex-direction: column;
}
.readerNavCategoryMenu .blockLink,
.gridBox .navButton {
  display: flex;
  align-items: center;
  justify-content: center;
}
.readerNavMenu .blockLink .he,
.readerNavMenu .catLink .he,
.readerNavMenu .navButton .he,
.bookPage .refLink .he {
  text-align: center;
}
.blockLink:active,
.navButton:active,
.readerNavCategory:active,
.resourcesLink:active {
  background-color: #EDEDED;
}
@media (max-width: 450px) {
  .readerNavMenu .refLink,
  .readerNavMenu .catLink,
  .readerNavMenu .navButton,
  .readerNavMenu .sheetLink,
  .bookPage .refLink {
    font-size: 18px;
  }
}
.readerNavMenu .readerNavCategoryMenu .blockLink,
.gridBox .navButton {
  width: 100%;
  height: 100%;
  padding: 13px 8px 19px;
  display: inline-block;
}
.readerNavMenu .readerNavCategoryMenu .blockLink.incomplete {
  opacity: 0.65;
}
.categoryColorLine {
  position: absolute;
  top: 0;
  left: 0;
  width: 100%;
  height: 4px;
  z-index: 101;
}
.readerApp.interface-hebrew .readerNavMenu.noLangToggleInHebrew .en {
  display: none;
}
.readerApp.interface-hebrew .readerNavMenu.noLangToggleInHebrew .he {
  display: inline;
}
.bookPage .readerTextToc {
  letter-spacing: 1px;
  text-transform: uppercase;
  font-size: 14px;
}
.bookPage .readerTextToc .en {
  font-family: "Roboto", "Helvetica Neue", "Helvetica", sans-serif;
}
.bookPage .readerTextToc .he {
  font-family: "Heebo", sans-serif;
}
.readerNavMenu .dedication {
  text-align: start;
  color: #666;
  background-color: #FBFBFA;
  padding: 26px 19px;
  font-size: 18px;
  margin-bottom: 27px;
}
.singlePanel .readerNavMenu .dedication{
  margin: 27px 0;
}
.readerNavMenu .dedication a {
  text-decoration: underline;
}
.bookPage .categoryAttribution,
.bookPage .dedication {
  margin: 25px 0 10px;
  text-align: center;
  font-size: 18px;
  font-style: italic;
}
.bookPage .categoryAttribution,
.bookPage .dedication {
  text-align: start;
}
.bookPage .categoryAttribution .he,
.bookPage .dedication .int-he,
.readerNavMenu .dedication .int-he {
  font-style: normal;
}
.readerNavMenu .dedication .int-he {
  font-family: "Heebo", sans-serif;
  font-size: 18px;
}
.readerNavMenu .dedication .int-en {
  font-family: "adobe-garamond-pro", "Crimson Text", Georgia, serif;
  font-style: italic;
}
.bookPage .tocTop {
  padding-bottom: 15px;
}
.bookPage .tocCategory{
  color:#999;
  font-size: 14px;
  text-transform: uppercase;
  letter-spacing: 1px;
}
.bookPage.sheetPage .tocCategory{
  margin-top: 15px;
  margin-bottom: 15px;
  display: block;
}
.bookPage .tocCategory .en {
  --english-font: var(--english-sans-serif-font-family);
}
.bookPage .tocTitle,
.bookMetaDataBox .title {
  font-size: 30px;
  line-height: 1.3;
  unicode-bidi: plaintext;
}
.bookPage.fullBookPage .tocTitle {
  text-align: start;
  margin-bottom: 8px;
  display: flex;
  flex-direction: row;
  justify-content: space-between;
}

.sheetContentSidebar .profile-pic {
  display: block;
  margin-block-end: 20px;
  margin-block-start: 30px;
  margin-inline-start: -5px;
}
.sheetContentSidebar .profileFollowers {
  --english-font: var(--english-sans-serif-font-family);
  --hebrew-font: var(--hebrew-sans-serif-font-family);
  font-size: 16px;
  font-weight: 400;
  line-height: 18.75px;
  margin-block-end: 20px;
  color: var(--dark-grey);
}
.sheetViewer {
  display: flex;
}
.sheetContentSidebar {
  width: 33%;
}
.bookPage .currentSection,
.bookPage .authorStatement {
  font-size: 17px;
  color: #999;
  margin-top: 6px;
  letter-spacing: 1px;
}
.bookPage .currentSection .he,
.bookPage .authorStatement .he,
.bookPage .sheetMeta .he {
  font-family: "Heebo", sans-serif;
}
.bookPage .authorStatement a {
 color: #333;
}
.authorStatement .imageBox,
.collectionStatement .imageBox {
  width: 30px;
  height: 30px;
  display: inline-block;
  vertical-align: middle;
  margin-inline-end: 10px;
  float:none;
}
.authorStatement .profile-pic {
  margin-inline-end: 10px;
}
.authorStatement span p {
  display: inline-block;
}
.fullBookPage .readButton {
  margin: 6px 0px 12px;
}
.fullBookPage .about {
  margin-top: 10px;
}
.fullBookPage .categoryAttribution {
  color: var(--dark-grey);
  font-size: 24px;
}
.bookPage .sheetMeta {
  font-size: 14px;
  color: #999;
  font-family: "Roboto", "Helvetica Neue", "Helvetica", sans-serif;
  margin-top: 10px;
  margin-bottom: 20px;
  letter-spacing: 1px;
}
.bookPage.sheetPage .sheetMetaButtons{
  display: flex;
  justify-content: center;
  align-items: center;
  margin-bottom: 40px;
}
.bookPage.sheetPage .sheetMetaButtons .button{
  height: 40px;
  display: flex;
  justify-content: center;
  align-items: center;
}
.bookPage.sheetPage .sheetMetaButtons .button img{
  margin-inline-end: 5px;
  max-height: 18px;
}
.bookPage .tocDetails{
  margin-top:40px;
  font-size: 16px;
  line-height: 19px;
  color: var(--dark-grey);
  text-align: start;
}
.bookPage .tocDetails h3{
  margin-bottom: 25px;
}
.bookPage .tocDetails .sheetSummary {
  margin: 6px 0 16px;
  font-style: normal;
  font-size: 22px;
  line-height: 1.4;
  text-align: center;
}
.bookPage .moderatorSection {
  margin-inline-start: 20px;
  margin-inline-end: 20px;
}
.bookPage .moderatorSectionExpand, .bookPage .moderatorSectionCollapse {
  cursor: pointer;
  color: #666;
  font-size: 14px;
}
.bookPage.fullBookPage .moderatorSectionExpand, .bookPage.fullBookPage .moderatorSectionCollapse {
  margin: 13px 6px 0;
}
.bookPage.fullBookPage .tocTitleControls{
  display: flex;
}
.bookPage .moderatorSectionExpand:hover {
  text-decoration: underline;
}
.interface-english .bookPage .moderatorSection .button {
  padding: 12px 16px;
  font-size: 16px;
  margin: 0 0 0 10px;
}
.interface-hebrew .bookPage .moderatorSection .button {
  padding: 12px 16px;
  font-size: 16px;
  margin: 0 10px 0 0;
}
.bookPage .moderatorSection .moderatorSectionMessage {
  margin-top: 20px;
  font-size: 18px;
}
.bookPage .moderatorSection .button .fa {
  color: #999;
  margin-right: 4px;
}
.bookPage .versionEditForm {
  text-align: left;
  background-color: #ddd;
  padding: 10px;
  width: 100%;
}
.bookPage .versionEditForm label {
  display: inline-block;
  padding: 10px 10px 0 0;
}
.bookPage .versionEditForm label#versionNotes_label {
  display: block;
}
.bookPage .versionEditForm #versionTitle,
.bookPage .versionEditForm #versionSource,
.bookPage .versionEditForm #versionNotes,
.bookPage .versionEditForm #versionTitleInHebrew,
.bookPage .versionEditForm #versionNotesInHebrew,
.bookPage .versionEditForm #purchase_name,
.bookPage .versionEditForm #purchase_url,
.bookPage .versionEditForm #purchase_image
 {
  width: 98%;
}
.bookPage .versionEditForm #priority {
  width: 25px;
}
.bookPage .versionEditForm #digitzedBySefaria {
  margin-right: 10px;
}
.bookPage .versionEditForm #save_button,
.bookPage .versionEditForm #delete_button {
  text-align: center;
  cursor: pointer;
  color: white;
  background: #212E50;
  padding: 4px 10px;
  border-radius: 3px;
  margin: 10px auto 0;
  width: 60px;
}
.bookPage .versionEditForm #delete_button {
  float: right;
  background: white;
  color: #999;
  border: 1px solid #999;
  width: 100px;
  margin: 0;
}
.bookPage .versionTitle .fa,
.bookPage .versionEditForm .fa {
  font-size: 10px;
  color: #666;
  vertical-align: super;
  margin-left: 3px;
  cursor: pointer;
}
.interface-hebrew .bookPage .versionTitle .fa,
.interface-hebrew .bookPage .versionEditForm .fa {
  margin: 0 3px 0 0 ;
}
.bookPage .versionTitle .error {
  color: red;
}
.bookPage .content {
  box-sizing: border-box;
  text-align: center;
  height: 100%;
}
.bookPage.fullBookPage .content {
  text-align: start;
}
.bookPage .content .sheetTags {
  display: flex;
  flex-direction: row;
  flex-wrap: wrap;
}
.textTableOfContents .structToggles{
  margin-top: 20px;
  margin-bottom: 20px;
}
.connectionsPanel .textTableOfContents .structToggles {
  margin-top: 0;
}

.textTableOfContents .structToggles .structTogglesInner {
  display: flex;
  flex-direction: row;
  align-items: start;
}
.interface-hebrew .textTableOfContents .structToggles{
  direction: rtl;
}
.interface-english .textTableOfContents .structToggles{
  direction: ltr;
}
.altStructToggleBox a, .altStructToggleBox a:hover, .altStructToggleBox a:visited, .altStructToggleBox a:link, .altStructToggleBox a:active {
  text-decoration: none;
}
.textTableOfContents .structToggles .altStructToggle {
  color: var(--dark-grey);
  cursor: pointer;
  text-align: start;
  font-style: normal;
  font-weight: normal;
  font-size: 16px;
  line-height: 19px;
  text-align: justify;
}
.textTableOfContents .structToggles .altStructToggleBox:not(:last-child):after{
  content: "•";
  color: var(--dark-grey);
  margin-inline-start: 5px;
  margin-inline-end: 5px;
}
.bookPage.compare .structToggles .altStructToggle {
  font-size: 16px;
}
.textTableOfContents .structToggles .altStructToggle.active {
  color: #000000;
}
.textTableOfContents .structToggles .toggleDivider {
  color: #ccc;
  margin: 0 8px;
}
.textTableOfContents .sectionLink {
  display: inline-block;
  height: 50px;
  min-width: 50px;
  line-height: 50px;
  vertical-align: middle;
  font-size: 18px;
  font-weight: lighter;
  margin: 3px;
  text-align: center;
  background-color: #FBFBFA;
  color: #666;
  cursor: pointer;
  padding: 0 6px;
  box-sizing: border-box;
}
.textTableOfContents .torahNavParshiot .sectionLink,
.connectionsPanel .textTableOfContents .torahNavParshiot .sectionLink,
.topicPanel .readings .sectionLink{
  display: initial;
  background-color: initial;
  font-size: 14px;
  margin: 0;
  padding: 0 4px;
  line-height: 30px;
  color: var(--medium-grey);
  --english-font: var(--english-sans-serif-font-family);
  --hebrew-font: var(--hebrew-sans-serif-font-family);
}
.connectionsPanel .textTableOfContents .sectionLink {
  background-color: #ffffff;
  color: #000000;
}
.textTableOfContents .sectionLink.current{
  background-color: var(--sefaria-blue);
  color: #FFFFFF;
}
.textTableOfContents .torahNavParshiot .sectionLink.current{
  color: var(--sefaria-blue);
  font-weight: bold;
}
.textTableOfContents .sectionName {
  display: none;
}
.textTableOfContents .tocSection > .sectionName {
  font-size: 24px;
  margin: 0 3px 4px;
  color: #666;
  display: block;
}
.bookPage .content .tab-view.largeTabs {
  padding: 20px 0 40px;
  text-align: start;
}
.bookPage.compare .content .textTableOfContents {
  padding: 10px 0;
}
.bookPage.narrowPanel .textTableOfContents {
  padding: 0 0 40px;
}
.textTableOfContents .tocSection {
  margin-bottom: 22px;
  display: block;
  text-align: left;
}
.textTableOfContents .tocSection.noSubLevels{
  display: none;
}
.textTableOfContents > .tocLevel {
  margin-bottom: 30px;
}
.textTableOfContents > .tocContent > .tocLevel > .schema-node-toc > .schema-node-title {
  font-size: 24px;
  line-height: 29px;
}
.textTableOfContents .schema-node-title {
  color: black;
  font-size: 18px;
  display: inline-block;
  margin-bottom: 10px;
  cursor: pointer;
}
.textTableOfContents .torahNavParshiot .schema-node-title {
  font-size: 24px;
  margin-bottom: 0;
}
.textTableOfContents .schema-node-toc {
  display: block;
}
.textTableOfContents .schema-node-toc.linked.current,
.textTableOfContents .schema-node-toc.linked.current .schema-node-title {
  color: var(--sefaria-blue);
  font-weight: bold;
}
.textTableOfContents .schema-node-toc:not(.linked)>.schema-node-title:not(.fixed):after {
  content: "\f105";
  display: inline-block;
  font-size: inherit;
  text-rendering: auto;
  -webkit-font-smoothing: antialiased;
  -moz-osx-font-smoothing: grayscale;
  font-family: FontAwesome;
  margin-inline-start: 8px;
  font-size: 14px;
  position: relative;
  top: -2px;
  color: var(--medium-grey);
}
.textTableOfContents .schema-node-toc:not(.linked) > .schema-node-title.open:not(.fixed):after {
  content: "\f107";
}
.readerPanel.hebrew .textTableOfContents .schema-node-toc:not(.linked) > .schema-node-title:not(.fixed):after,
.readerApp.interface-hebrew .noLangToggleInHebrew .textTableOfContents .schema-node-toc:not(.linked) > .schema-node-title:not(.fixed):after {
  content: "\f104";
  font-size: 122%;
  margin-inline-start: 9px;
}
.readerPanel.hebrew .textTableOfContents .schema-node-toc:not(.linked) > .schema-node-title.open:not(.fixed):after,
.readerApp.interface-hebrew .noLangToggleInHebrew .textTableOfContents .schema-node-toc:not(.linked) > .schema-node-title.open:not(.fixed):after {
  content: "\f107";
}
.textTableOfContents .schema-node-contents {
  margin: 0 auto 22px;
  display: block;
  width: 100%;
}
.textTableOfContents .torahNavParshiot .schema-node-contents {
  margin-bottom: 0;
}
.textTableOfContents .schema-node-contents > .tocLevel > .schema-node-toc:not(.janode){
  margin-inline-start: 15px;
}
.textTableOfContents .schema-node-contents.closed {
  display: none;
}
.textTableOfContents .schema-node-toc .schema-node-contents.closed {
  display: block;
}
.textTableOfContents .tocLevel {
  display: block;
}
.textTableOfContents .torahNavParshiot .tocLevel {
    display: flex;
    flex-flow: row wrap;
    justify-content: space-between;
}
.textTableOfContents .torahNavParshiot .tocLevel .schema-node-toc {
  flex: 1 1 50%;
  text-decoration: none;
}
.textTableOfContents > .tocLevel > .schema-node-toc {
  margin: 10px 0;
}
.textTableOfContents.schema-node-toc {
  margin: 6px 20px;
}
.textTableOfContents .schema-node-toc.linked:hover .schema-node-title {
  text-decoration: underline;
}
.textTableOfContents .specialNavSectionHeader {
  font-size: 16px;
  line-height: 18.75px;
  --english-font: var(--english-sans-serif-font-family);
  --hebrew-font: var(--hebrew-sans-serif-font-family);
  margin-bottom: 10px;
  color: var(--dark-grey);
}
.textTableOfContents .torahNavParshiot{
  margin-top: 30px;
}
.textTableOfContents .altStruct .refLink {
  width: 49%;
  margin: 3px;
  box-sizing: border-box;
  display: inline-block;
}
@media (max-width: 450px) {
  .textTableOfContents .altStruct .refLink {
    margin: 0.5%;
  }
}
.hebrew .textTableOfContents .tocSection,
.hebrew .textTableOfContents,
.english .noLangToggleInHebrew .textTableOfContents,
.bilingual .noLangToggleInHebrew .textTableOfContents{
  text-align: right;
}
.english .noLangToggleInHebrew .textTableOfContents,
.bilingual .noLangToggleInHebrew .textTableOfContents{
  direction: rtl;
}
.bookPage .button.allVersionsButton {
  color: #999;
  text-transform: uppercase;
  font-size: 15px;
  padding: 12px 50px;
  margin: 20px 0;
}
.bookPage .allVersionsButton.inactive {
  background-color: transparent;
}
.versionBlock{
  display: flex;
  flex-flow: column;
}
.versionBlock .versionBlockHeading{
  display: flex;
  justify-content: start;
  align-items: flex-start;
  margin-bottom: 10px;
}
.versionBlock .versionTitle {
  font-size: 18px;
  color: #000;
  /*unicode-bidi: plaintext;*/
}
.versionBlock.with-preview .versionPreviewWithOptionalEllipsis {
  --english-font: "adobe-garamond-pro", var(--english-serif-font-family);
  --hebrew-font: var(--hebrew-serif-font-family);
  font-size: 18px;
  display: block;
}
.versionBlock .versionPreview {
  --line-height: 22px;
  line-height: var(--line-height);
  text-decoration: none;
}
.versionBlock .versionPreview big {
  font-size: inherit;
}
.versionBlock .versionPreview i.footnote {
  display: none;
}
.versionBlock.with-preview {
  --english-font: var(--english-sans-serif-font-family);
  --hebrew-font: var(--hebrew-sans-serif-font-family);
}
.versionBlock .versionPreview.shouldAttemptTruncation  {
  display: block;
  overflow: hidden;
  --max-lines: 5;
  max-height: calc(var(--line-height) * var(--max-lines));
}
.version-with-preview-title-line {
  display: inline;
  flex-wrap: wrap;
  font-size: 14px;
  line-height: 22px;
  color: var(--medium-grey);
  margin-inline-start: 5px;
}
.version-with-preview-title-line .open-details {
  display: inline;
  margin-inline-end: 5px;
  font-style: italic;
}
.versionBlock.with-preview summary {
  margin-top: 10px;
}
[open] .versionBlock.with-preview summary {
  margin-bottom: 10px;
}
.versionBlock.with-preview details summary::before {
  content: url('/static/icons/little-chevron-down.svg');
}
.versionBlock.with-preview details[open] summary::before {
  content: url('/static/icons/little-chevron-up.svg');
}
.versionBlock.with-preview summary::-webkit-details-marker {
  /*hide marker for safari*/
  display: none;
}
.versionBlock.with-preview summary {
  /*hide marker for chrome*/
  list-style: none;
  cursor: pointer;
}
details .open-details::before {
  margin-inline-end: 5px;
}
.version-with-preview-title-line .selectButton {
  text-decoration: none;
}
.version-with-preview-title-line .selectButton.currSelectButton {
  cursor: default;
}
.version-with-preview-title-line .selectButton:not(.currSelectButton) {
  color: var(--select-blue);
}
.version-with-preview-title-line .selectButton::before {
  content: "•";
  margin-inline-end: 5px;
  color: var(--medium-grey);
}
.version-block-with-preview-details {
  background-color: var(--lighter-grey);
  border-radius: 6px;
  padding: 10px;
}
.versionDetails-version-title {
  color: black;
}
.bookPage .versionBlock .versionTitle{
  font-style: normal;
  font-weight: normal;
  font-size: 24px;
  line-height: 29px;
  max-inline-size: max-content;
}
.versionsBox .versionBlock:not(.with-preview) {
  border-top: solid 1px #CCC;
  padding: 20px 0;
}
.versionsBox .versionBlock.with-preview {
  padding: 15px 0;
}
.language-block .versionLanguage {
  border-bottom: solid 1px #CCC;
}
.bookPage .versionsBox .versionBlock{
  padding-top: 20px;
  padding-bottom: 34px;
}
.bookPage .versionsBox .versionBlock:first-child{
  padding-top: 0;
  border-top: none;
}
.singlePanel .versionsBox .versionBlock .versionTitle .he {
    display: inline;
}
.versionBlock .versionTitle a {
  color: black;
}
.versionBlock .versionBlockHeading .versionLanguage {
  display: none;
}
.bookPage .versionBlock .versionBlockHeading .versionLanguage{
  display: initial;
  margin-inline-start: auto;
  font-style: normal;
  font-weight: normal;
  font-size: 14px;
  line-height: 18px;
  color: #666666;
  background: #EDEDEC;
  border-radius: 25px;
  padding: 5px 10px;
}
.aboutBox .versionBlock .versionTitle:hover {
  text-decoration: none;
}
.versionBlock .versionTitle a{
}
.versionBlock .versionBlockHeading .versionEditIcon{
  display: none;
}
.versionBlock .versionBlockHeading .versionEditIcon.enabled{
  display: inline-block;
  align-self: self-start;
  font-size: 14px;
  padding: 5px;
}
.versionBlock .versionBlockHeading .versionEditIcon.enabled:hover{
  color: #666666;
  cursor: pointer;
}
.versionBlock .versionSelect{
  margin: 10px 0;
}
.bookPage .versionBlock .versionSelect, .aboutBox .currVersionSection .versionSelect{
  display: none;
}
.versionBlock .versionNotes a {
  font-style: normal;
  font-weight: normal;
  color: #666666;
  text-decoration: underline;
}
.versionBlock .versionDetails {
  display: flex;
  flex-flow: row;
  justify-content: space-between;
  font-style: normal;
  font-weight: normal;
  font-size: 14px;
  line-height: 20px;
  color: #666666;
}
.bookPage .versionBlock .versionDetails{
  line-height: 20px;
}
.versionBlock .versionDetails .versionDetailsInformation{
  display: flex;
  flex-flow: column;
}
.versionBlock .versionDetails .versionDetailsImage{
  margin-top: 5px;
}
.versionBlock .versionDetails .versionDetailsInformation .versionDetailsElement.versionBuyLink a{
  color: var(--sefaria-blue);
}
.versionBlock .versionDetails .versionDetailsLabel, .versionBlock .versionDetails .versionDetailsLabel:hover{
  text-decoration: none;
}
.versionBlock .versionDetails .versionBuyImage .versionDetailsImageLink img{
  height: 120px;
}
.versionBlock .versionDetails .n-a, .versionBlock .n-a{
  display: none;
}
.versionBlock .versionTitle:hover {
  text-decoration: underline;
  cursor: pointer;
}
.versionBlock .versionNotes {
  font-style: normal;
  font-weight: normal;
  font-size: 18px;
  line-height: 22px;
  color: #666666;
  margin: 10px 0;
  text-align: start;
}
.bookPage .versionBlock .versionNotes{
  font-size: 16px;
  line-height: 19px;
  padding-bottom: 15px;
}
.versionBlock .versionEditIcon {
  margin: 0 7px;
  vertical-align: 1px;
}
.versionBlock .versionExtendedNotesLinks{
  font-style: italic;
  display: block;
}
.versionBlock .versionExtendedNotesLinks.no-notes{
  display: none;
}
.versionBlock .versionExtendedNotesLinks{/*temporary because broken*/
  display: none;
}
.modTools {
  width: 50%;
  margin: 0 auto;
  overflow-y: scroll;
  height: 100%;
}
.modTools .modToolsSection {
  padding: 50px;
  border-top: 1px solid #ccc;
}
.bookPage .content .dlSection {
}
.modTools .dlSectionTitle {
    width: 60%;
    margin: 0 auto;
}
.modTools .dlSectionTitle,
.bookPage .content h2 {
    text-transform: uppercase;
    color: #999;
    padding: 10px 0;
    margin-bottom: 14px;
}
.bookPage .content h2[role=button] {
  cursor: pointer;
}
.bookPage .content h2 img {
  opacity: 0.43;
  padding: 0 5px;
  height: 10px;
  width: 10px;
}
.bookPage .versionSectionHeader {
  display: flex;
  flex-direction: row;
  justify-content: space-between;
}
.bookPage .versionSectionSummary {
  text-transform: none;
  color: #ccc;
  font-size: 14px;
}
.bookPage .versionSectionSummaryHidden {
  visibility: hidden;
}
.modTools .dlVersionSelect {
  display: block;
}

select {
  width: 100%;
  margin: 10px auto;
  background-color: white;
  font-size: 14px;
  height: 50px;
  border-color: #ccc;
  border-radius: 3px;
  color: #333;
  font-family: "Roboto", "Helvetica Neue", "Helvetica", sans-serif;
}
.modTools .dlVersionSelect option,
.bookPage .content .dlVersionSelect option{
  unicode-bidi: plaintext;
}
.modTools .modtoolsButton,
.bookPage .content .versionDownloadButton {
  width: 60%;
  margin: 10px auto;
  background-color: white;
  font-size: 14px;
  height: 3em;
  border: 1px solid #ccc;
  border-radius: 3px;
  color: #ccc;
  font-family: "Roboto", "Helvetica Neue", "Helvetica", sans-serif;
}
.modTools .modtoolsButton .modtoolsButtonInner,
.bookPage .content .versionDownloadButton .downloadButtonInner {
    font-size: 16px;
    padding: 10px;
}
.modTools .modtoolsButton .he,
.bookPage .content .versionDownloadButton .he {
    font-family: "Heebo", sans-serif;
    direction: rtl;
    text-align: right;
}
.modTools a .modtoolsButton,
.bookPage .content a .versionDownloadButton {
    border-color: #212E50;
    background-color: #212E50;
}
.modTools .workflowy-tool{
  width: 60%;
  margin: auto;
}
.modTools .workflowy-tool .dlSectionTitle{
  width: unset;
}
.modTools .workflowy-tool .modtoolsButton{
  color: black;
}
.modTools .workflowy-tool .modtoolsButton:hover{
  background-color: #999;
}
.modTools .workflowy-tool textarea {
  width: 100%;
  min-height: 30rem;
  font-family: "Lucida Console", Monaco, monospace;
  font-size: 0.8rem;
  line-height: 1.2;
}
.modTools .workflowy-tool .workflowy-tool-form{
  display: flex;
  flex-flow: column;
}
.dictionarySearchBox {
  display: flex;
  justify-content: space-between;
  align-items: center;
  padding-bottom: 5px;
  color: var(--medium-grey);
  font-size: 16px;
  line-height: 19px;
  width: 300px;
  height: 30px;
  background: var(--lighter-grey);
  border-radius: 6px;
  margin-bottom: 25px;
  position: relative;
}
.dictionarySearchBox .dictionarySearchButton{
  width: 16px;
  height: 16px;
  margin-inline-start: 8px;
  margin-inline-end: 5px;
}
.searchBox.dictionarySearchBox .keyboardInputInitiator {
  margin-bottom: 2px;
  border: none;
}
.interface-hebrew .searchBox.dictionarySearchBox .keyboardInputInitiator {
  display: none;
}
.dictionarySearchBox input {
  font-size: 17px;
  background-color: transparent;
  border: none;
  height: 18px;
  margin-inline-end: auto;
  --english-font: var(--english-sans-serif-font-family);
  --hebrew-font: var(--hebrew-sans-serif-font-family);
}
.dictionarySearchBox input::placeholder{
  font-size: 16px;
  line-height: 19px;
  color: var(--dark-grey);
}
body .ui-autocomplete.dictionary-toc-autocomplete {
  margin-top: 40px;
  padding: 6px 0 0;
  width: 300px;
  min-height: 85px;
  max-height: 185px;
  background: #FFFFFF;
  box-shadow: 0px 1px 3px rgba(0, 0, 0, 0.25);
  border-radius: 6px;
  overflow-y: auto;
}
body .ui-autocomplete.dictionary-toc-autocomplete .ui-menu-item {
  padding: 4px 25px;
  font-size: 22px;
  line-height: 29px;
  color: black;
  cursor: pointer;
  display: block;
}
body .ui-autocomplete.dictionary-toc-autocomplete .ui-menu-item:hover{
  background: var(--lighter-grey);
}
body .ui-autocomplete.dictionary-toc-autocomplete .ui-menu-item a.ui-state-focus {
  text-decoration: underline;
}
.singlePanel .searchContent h1 {
  height: revert;
}
.searchContent h1 {
  height: 40px;
  font-size: 30px;
  color: #000;
  margin-bottom: 5px;
  --english-font: var(--english-serif-font-family);
  --hebrew-font:  var(--hebrew-serif-font-family);
}
.searchContent h1.englishQuery {
  font-size: 30px;
}
.searchContent h1.hebrewQuery {
  font-family: var(--hebrew-serif-font-family);
}
.searchContent .searchTopLine {
  margin-bottom: 40px;
}
.searchContent .searchResultCount {
  color: var(--dark-grey);
}
.searchContent .searchTopMatter {
  position: relative;
  display: flex;
  border-bottom: 1px solid var(--light-grey);
  flex-direction: row;
  justify-content: space-between;
  align-items: center;
}
.searchTopMatter .type-buttons {
  display: flex;
  flex-direction: row;
  align-self: flex-start;
}
.searchTopMatter .search-dropdown-button {
  font-size: 22px;
  color: #999;
  cursor: pointer;
  padding: 10px 0;
  -webkit-touch-callout: none; /* iOS Safari */
  user-select: none;
  margin-inline-end: 20px;
}
@media (max-width: 540px) {
  .searchTopMatter .search-dropdown-button {
    margin-inline-end:  15px;
  }
  .searchTopMatter .search-dropdown-button,
  .searchTopMatter .dropdown-button {
  font-size: 16px;
  }
}
.compare .searchTopMatter .search-dropdown-button {
  margin-inline-end:  15px;
}
.compare .searchTopMatter .search-dropdown-button,
.compare .searchTopMatter .dropdown-button {
  font-size: 16px;
}
.searchTopMatter .search-dropdown-button.active {
  color: #000;
  border-bottom: 4px solid var(--medium-grey);
}

.searchContent .searchResultList {
  padding-top: 25px;
  max-width: 665px;
  padding-top: 25px;
  max-width: 665px;
}

.searchResultList .topicTitle .int-en, .searchResultList .topicTitle .int-he {
  font-size: 24px;
}

.searchContent .searchResultList #searchTopics {
  border-top: 1px solid #EDEDEC;
  border-bottom: 1px solid #EDEDEC;
  padding-top: 30px;
  padding-bottom: 5px;
  margin-bottom: 25px;
}
.searchResultList .searchTopic {
  margin-bottom: 30px;
}
.searchResultList .searchTopic .topicDescSearchResult {
  margin-top: 10px;
}
.searchResultList .searchTopic .topicSourcesSheets {
  margin-top: 10px;
}
.searchResultList .searchTopic .topicSourcesSheets.systemText .int-en,
.searchResultList .searchTopic .topicSourcesSheets.systemText .int-he {
  color: #666666;
}

@media (min-width: 701px) {
  /* prevent width of left-pane from changing due to content size when filters applied */
  .searchContent .searchResultList {
    width: 60vw;
  }
}

.searchContent .searchFilters h2 {
  --english-font: var(--english-sans-serif-font-family);
  --hebrew-font: var(--hebrew-sans-serif-font-family);
  font-size: 22px;
  text-transform: none;
  color: var(--dark-grey);
  border-bottom: 1px solid var(--light-grey);
  padding-bottom: 10px;
  margin: 0 0 10px 0;
}
.searchContent .searchStatusLine {
  text-align: center;
  font-size: 13px;
  height: 10px;
}
.searchFilterBoxes .type-button {
  padding: 6px 14px;
  margin: 5px;
  border-radius: 12px;
  border: 1px solid #DADADA;
  font-size: 13px;
  color: #666;
  font-family: "Roboto", "Helvetica Neue", "Helvetica", sans-serif;
  letter-spacing: 1px;
  cursor: pointer;
}
.searchFilterBoxes .type-button .he {
  font-family: "Heebo", sans-serif;
}
.searchFilterBoxes .type-button.active {
  color: #000;
  background-color: white;
}
.searchContent .type-button-title,
.searchContent .type-button-total {
  display: inline-block;
  padding: 2px;
}
.searchContent .results-count,
.searchContent .searchStatusLine > .loadingMessage {
  color: #999;
  font-family: "Roboto", "Helvetica Neue", "Helvetica", sans-serif;
  letter-spacing: 1px;
  padding-top: 5px;
}
.dropdown-modal {
  position: relative;
}
.dropdown-modal.position-unset {
  position: unset;
}
.dropdown-button {
  color: #666;
  margin-left: 5px;
  margin-right: 5px;
  font-size: 18px;
  letter-spacing: 1px;
  cursor: pointer;
  font-weight: lighter;
  user-select: none;
}
.dropdown-button:hover {
  text-decoration: underline;
}
.dropdown-button .active {
  color: #000;
}
.dropdown-button .en {
  font-family: "Roboto", "Helvetica Neue", "Helvetica", sans-serif;
}
.dropdown-button .he {
  font-family: "Heebo", sans-serif;
}
.dropdown-button img {
  opacity: 0.43;
  padding: 0 5px;
  height: 10px;
  width: 10px;
}
.dropdown-button.buttonStyle {
  letter-spacing: 0;
  background-color: var(--lighter-grey);
  font-size: 16px;
  padding: 5px 10px;
  border-radius: 6px;
  margin: 0;
}
.dropdown-button.buttonStyle:hover {
  text-decoration: none;
}
.message-modal {
  position: fixed;
  text-align: center;
  padding: 10px;
  background-color: #eee;
  width: auto;
  height: auto;
  margin: 0;
  z-index: 100;
  overflow: hidden;
  line-height: 1.2;
  border-radius: 0;
  max-width: 100%;
  border-radius: 6px;
}
.message-overlay {
  display: none;
  position: fixed;
  z-index: 20;
  background: black;
  opacity: 0.4;
  height: 100%;
  width: 100%;
  top: 0px;
  left: 0px;
}
.messageHeader {
  font-weight: bold;
  font-size: 14px;
  margin-bottom: 4px;
}
.message-modal textarea {
  display: block;
  max-width: 100%;
  height: 140px;
  width: 480px;
  box-sizing: border-box;
  margin-bottom: 20px;
}
.searchContent .searchFilterGroup {
  margin-bottom:  30px;
}
.searchContent .searchFilterBoxes li {
  display: flex;
  justify-content: space-between;
  flex: 1 0 45%;  /* see https://stackoverflow.com/questions/29546550/flexbox-4-items-per-row */
  padding: 6px 0;
  font-size: 18px;
  cursor: pointer;
  line-height: 125%;
  color: #000;
}
.searchContent .searchFilterBoxes li img {
  height: 10px;
  width: 10px;
  opacity: 0.43;
  padding: 0 10px;
}
.searchContent .searchFilterBoxes .searchFilterExactBox li {
  justify-content: flex-start;
}
.searchContent .searchFilterBoxes li .checkboxAndText {
  display: flex;
}
.searchContent .searchFilterBoxes li .checkboxAndText label {
  opacity: 0.4;
}
.searchContent .searchFilterBoxes li .checkboxAndText label:hover {
  opacity: 0.6;
}
.searchContent .searchFilterBoxes li input[type="checkbox"] {
  display: none;
}
.searchContent .searchFilterBoxes li input[type="checkbox"] + label span {
  display:inline-block;
  width: 15px;
  height: 15px;
  cursor:pointer;
  background-image: url(/static/img/checkbox-unchecked.svg);
  background-size: contain;
  margin-inline-end: 10px;
}
.searchContent .searchFilterBoxes li input[type="checkbox"]:checked + label span {
  background-image: url(/static/img/checkbox-checked.svg);
}
.searchContent .searchFilterBoxes li input[type="checkbox"]:indeterminate + label span {
  background-image: url(/static/img/checkbox-partially.svg);
}
.searchContent .searchFilterTitle:hover {
  text-decoration: underline;
}
.searchContent .searchFilterBoxes li .filter-count {
  color: var(--dark-grey);
}
.searchContent .searchFilterBoxes li .fa {
  color:  var(--medium-grey);
  font-size: 20px;
}
.searchContent .searchFilterBooks {
  padding-inline-start: 27px;
  margin-top: -6px;
}
.searchContent .searchFilters .showMore {
  display: block;
  margin-inline-start: 27px;
  cursor: pointer;
  font-size: 14px;
  margin-top: 4px;
  background: none!important;
  border: none;
  padding: 0!important;
  color: inherit;

}
.searchContent .searchFilters .showMore:hover {
  text-decoration: underline;
}
.searchFilters .searchBox {
  overflow: hidden;
  display: flex;
  align-items: center;
  padding-left: 10px;
  padding-right: 10px;
  text-align: inherit;
  background: #EDEDEC;
  border-radius: 250px;
  border: none;
  width: calc(100% - 10px);
  height: 30px;
  --english-font: var(--english-sans-serif-font-family);
  --hebrew-font: var(--hebrew-sans-serif-font-family);
  font-size: var(--sans-serif-body-font-size);
  margin-bottom: 10px;
}
.searchFilters .searchFilterIcon {
  float: right;
  margin: 0px -5px 1px 0px;
}
.searchBox input.searchFiltersInput {
  width: calc(100% - 10px);
  background-color: transparent;
  border: 0;
  font-size: var(--sans-serif-body-font-size);
}
.searchBox button {
  border:0;
}
.dropdown-option-list {
  margin-top: 10px;
  background: white;
  width: auto;
  position: absolute;
  z-index: 1;
  -webkit-border-radius: 7px;
  -moz-border-radius: 7px;
  border-radius: 7px;
  border: 1px solid #ccc;
}
.dropdown-option-list-label span {
  white-space: nowrap;
}
.interface-english .dropdown-option-list {
  right: 0;
}
.interface-hebrew .dropdown-option-list {
  left: 0;
}
.dropdown-option-list.hidden{
  display: none;
}
.dropdown-option-list table {
  border-collapse: collapse;
}
.dropdown-option-list tr {
  font-family: "Roboto", "Helvetica Neue", "Helvetica", sans-serif;
  padding: 15px;
  font-size: 16px;
  cursor: pointer;
}
.interface-hebrew .dropdown-option-list tr {
  font-family: "Heebo", sans-serif;
}
.dropdown-option-list tr:hover {
  background-color: var(--lighter-grey);
}
.dropdown-option-list tr:not(:last-child) {
  border-bottom: 1px solid #eee;
}
.dropdown-option-list td:not(:first-child) {
  padding: 15px 15px 15px 0;
}
.dropdown-option-list td:first-child {
  padding: 0 0 0 15px;
}
.interface-hebrew .dropdown-option-list td:not(:first-child) {
  padding: 15px 0 15px 15px;
}
.interface-hebrew .dropdown-option-list td:first-child {
  padding: 0 15px 0 0;
}
.dropdown-option-list tr.unselected {
  color: #aaa;
}
.dropdown-option-list tr .dropdown-option-check {
  width: 10px;
  height: 10px;
  padding-left: 0;
  padding-right: 10px;
}
.interface-hebrew .dropdown-option-list tr .dropdown-option-check {
  padding-left: 10px;
  padding-right: 0;
}
.dropdown-option-list tr.unselected .dropdown-option-check {
  display: none;
}
.searchContent .mobileSearchFilters {
  position: absolute;
  width: 100%;
  height: 100%;
  top: 0;
  left: 0;
  display: flex;
  flex-direction: column;
  z-index: 1002;
  background-color: var(--lightest-grey);
}
.mobileSearchFiltersHeader {
  background-color: var(--lighter-grey);
  padding: 20px 15px;
  display: flex;
  justify-content: center;
  color:  var(--dark-grey);
}
.mobileSearchFiltersHeader .readerNavMenuCloseButton {
  font-size: 45px;
  color: var(--medium-grey);
  height: 20px;
  display: block;
  line-height: 20px;
  position: absolute;
  margin-right: 100%;
  margin-left: 45px;
}
.mobileSearchFilters .searchFilters {
  flex-grow:  1;
  overflow-y: scroll;
  padding:  20px 15px;
}
.mobileSearchFilters .toggleSet {
  width: 100%;
  margin: 10px 0 0 0;
}
.mobileSearchFiltersFooter {
  padding: 15px;
  border-top: 1px solid var(--light-grey);
}
.searchContent .result {
  padding-bottom: 20px;
}
.searchContent .result a:hover,
.sidebarSearch .result a:hover {
  text-decoration: none;
}
.searchContent .similar-results {
  padding: 0 25px;
}
.searchContent .similar-results .result-title {
  display: none;
}
.searchContent .result-title {
  font-size: 24px;
  margin-bottom: 15px;
}
.searchContent .result-title .int-he {
  font-family: "Taamey Frank", "adobe-garamond-pro", "Crimson Text", Georgia, "Times New Roman", serif;
  font-size: 22px;
}
.searchContent .sheetResult .sheetData{
  display: flex;
  justify-content:flex-start;
  align-items: center;
  color: #999;
  font-size: 13px;
  margin: 15px 0 5px;
}
.searchContent .sheetResult .ownerData{
  display: flex;
  justify-content:flex-start;
  align-items: center;
  font-size: 13px;
}
.searchContent .sheetResult .ownerName {
  color: #000;
  margin-inline-start: 10px;
}
.searchContent .sheetResult .sheetData .tagsViews a:not(:last-of-type):after{
  content: ",";
  margin-inline-end: 4px;
}
.searchContent .sheetResult .sheetData .tagsViews a:first-of-type:before{
  content: '•';
  margin-inline-start: 4px;
  margin-inline-end: 4px;
}
.searchContent .result .result-title:hover {
  text-decoration: underline;
}
.readerPanel.english .searchContent .snippet.he,
.readerPanel.hebrew .searchContent .snippet.en,
.bilingual .searchContent .snippet.he {
  display: block;
}
.searchContent .snippet {
  font-size: 18px;
  color: #000;
}
.searchContent .sheet_result .snippet:hover {
  text-decoration: none;
}
.searchContent .similar-results .result .result-title {
  padding: 0 0 5px;
}
.searchContent .result .version,
.sidebarSearch .result .version {
  color: #999;
  font-family: "Roboto", "Helvetica Neue", "Helvetica", sans-serif;
  font-size: 13px;
  margin: 15px 0 5px;
  display: flex;
  align-items: center;
}
.searchContent .result .version .ownerMetadata {
  margin-inline-start: 10px;
}
.searchContent .result .similar-trigger-box,
.sidebarSearch .result .similar-trigger-box {
  color: #999;
  font-weight: lighter;
  --english-font: var(--english-sans-serif-font-family);
  --hebrew-font: var(--hebrew-sans-serif-font-family);
  text-transform: uppercase;
  letter-spacing: 1px;
  font-size: 11px;
  padding: 0;
  cursor: pointer;
  margin: 8px 0;
}
.searchContent .result .similar-trigger-box i {
  padding: 0 5px;
}
.searchContent .result + .loadingMessage {
  margin-top: 30px;
}
.readerNavMenu .yourSheetsLink.navButton {
  width: 98%;
  margin-bottom: 20px;
  text-transform: uppercase;
  font-family: "Roboto", "Helvetica Neue", "Helvetica", sans-serif;
}
.search-container{
  position: relative;
  padding-right: 10px;
}
.autocomplete-dropdown{
  background: #FFFFFF;
  position: absolute;
  top: 45px;
  width: auto;
  max-width: 130%;
  box-shadow: 0px 1px 3px rgba(0, 0, 0, 0.25);
  border-radius: 0px 0px 6px 4px;
  z-index: 2;
}
.singlePanel .autocomplete-dropdown {
  width: 0;
  position: fixed;
  top: 120px;
  inset-inline-start: 0;
  padding-bottom: 10px;
}
.singlePanel .autocomplete-dropdown:has(*){
  width: 100vw;
}
.search-group-suggestions{
  border-bottom: 0.766667px solid rgb(204, 204, 204);
  display: flex;
  align-items: start;
  padding-top: 5px;
  padding-bottom: 5px;
}
.singlePanel .search-group-suggestions{
  border-bottom-width: 0;
  padding-top: 0;
  padding-bottom: 0;
}
.search-group-suggestions-items{
  display: flex;
  flex-direction: column;
  flex-grow: 1;
  width: 0%;
}
.search-suggestion-link-wrapper{
  display: flex;
  align-items: center;
}
.search-suggestion-link-wrapper:hover{
  text-decoration: none;
}
.singlePanel .search-suggestion-link-wrapper{
  border-bottom: 0;
  padding: 0;
}
.singlePanel .search-suggestion-link-wrapper.search-override-wrapper {
  padding-top: 12px;
  padding-bottom: 12px;
  margin-bottom: 16px;
  border-top: 0.766667px solid #EDEDEC;
  border-bottom: 0.766667px solid #EDEDEC;
}

.search-suggestion {
    display: flex;
    list-style-type: none;
    padding: 6px 12px;
    font-family: 'EB Garamond';
    font-style: normal;
    font-weight: 400;
    font-size: 18px;
    line-height: 23px;
    cursor: pointer;
    width: max-content;
    flex-grow: 1;
    max-width: 100%;
    min-height: 10px;
}
.singlePanel .search-suggestion{
  width: auto;
}

.search-suggestion-text{
  font-family: 'EB Garamond';
}
.singlePanel .search-suggestion-text{
  color: #000000;
}
.search-suggestion-text.hebrew-result{
  font-family: "Taamey Frank";
}
.search-suggestion.highlighted{
  background-color: #EDEDEC;
}

.autocomplete-dropdown .search-override-text{
  font-family: 'Roboto';
  font-style: normal;
  font-weight: 400;
  font-size: 16px;
  line-height: 19px;
  margin-top: 3px;

  /* Dark Grey */
  color: #666666;
}
.autocomplete-dropdown .type-icon{
  display: inline-block;
  opacity: .4;
  height: 18px;
  width: 18px;
  margin-top: 2px;
}
.singlePanel .autocomplete-dropdown .type-icon{
  padding-inline-start: 2px;
}

.singlePanel .autocomplete-dropdown .type-icon.english-result{
  margin-top: 2px;
}

.autocomplete-dropdown .type-icon.ac-img-User{
  opacity: 1;
  border-radius: 50%;
}

.interface-english .autocomplete-dropdown .type-icon {
  margin-right: 10px;
}
.interface-hebrew .autocomplete-dropdown .type-icon {
  margin-left: 10px;
}
.interface-hebrew .autocomplete-dropdown .type-icon {
  margin-left: 10px;
}
.autocomplete-dropdown .type-icon.search-icon {
  padding-inline-start: 3px;
}
.autocomplete-dropdown .type-title{
  font-family: 'Roboto';
  font-style: normal;
  font-weight: 400;
  font-size: 14px;
  line-height: 18px;
  color: #999999;
  margin-top: 6px;
  width: 20%;
  padding-inline-end: 10px;
}
.autocomplete-dropdown .type-title .int-en{
  margin-left: 15px;
  margin-right: 114px;
}
.autocomplete-dropdown .type-title .int-he{
  margin-right: 15px;
  margin-left: 114px;
}
.singlePanel .autocomplete-dropdown .type-title {
  width: 0;
  visibility: hidden;
  padding-inline-end: 0;
}

.topic-landing-search-wrapper{
  display: flex;
  justify-content: center;
}

.topic-landing-page-content{
  display: flex;
  flex-direction: column;
  justify-content: center;
  align-items: center;
}
.readerNavMenu .content .contentInner.topic-landing-page-content{
  width: 843px;
}
h1.topic-landing-header {
  font-size: 40px;
  color: var(--dark-grey);
  margin: 0;
}
.singlePanel h1.topic-landing-header{
  font-size: 22px;
}

.topic-landing-page-content .topic-landing-section {
  margin-top: 70px;
  width: 100%;
}
.singlePanel .topic-landing-page-content .topic-landing-section.first-section {
  margin-top: 18px;
}
.singlePanel .topic-landing-page-content .topic-landing-section.following-search-section {
  margin-top: 18px;
}

.interface-hebrew .topic-landing-page-wrapper{
  direction: rtl;
}

.topic-landing-search-container{
  display: flex;
  align-items: center;
  flex-direction: column;
  position: relative;
  padding: 0;
  text-align: inherit;
  background: #EDEDEC;
  border-radius: 250px;
  width: 634px;
  height: 60px;
}
.singlePanel .topic-landing-search-container{
  width: 344px;
  height: 47px;
}

.topic-landing-search-input-box-wrapper{
  display: flex;
  margin-top: 15px;
}
.singlePanel .topic-landing-search-input-box-wrapper{
  display: flex;
  margin-top: 9px;
  font-style: normal;
  width: 100%
}

.topic-landing-search-input{
  background-color: transparent;
  padding: 0;
  flex: 1;
  height: 100%;
  margin-bottom: 1px;
  /*font-size: var(--serif-body-font-size);*/
  font-size: 24px;
  font-weight: 500;
  border: none;
  width: 600px;
}
.singlePanel .topic-landing-search-input{
  font-family: Roboto;
  font-size: 14px;
  margin-top: 2px;
}

.topic-landing-search-suggestion{
  display: flex;
  list-style-type: none;
  padding: 6px 12px;
  font-style: normal;
  font-weight: 400;
  font-size: 18px;
  line-height: 23px;
  cursor: pointer;
  flex-grow: 1;
  max-width: 100%;
  min-height: 10px;
}
.topic-landing-search-suggestion .type-icon{
  display: inline-block;
  opacity: .4;
  height: 18px;
  width: 18px;
  margin-top: 2px;
  margin-inline-end: 8px;
}
.topic-landing-search-suggestion-title{
  font-family: 'EB Garamond';;
}
.topic-landing-search-suggestion-category-path{
  color: #333333;
}

.topic-landing-search-suggestion.highlighted{
  background-color: #EDEDEC;
}
.topic-landing-sidebar-list{
  font-size: 18px;
  font-weight: 400;
  line-height: 20px
}

.topic-landing-search-dropdown{
  background: #FFFFFF;
  width: 606px;
  box-shadow: 0px 1px 3px rgba(0, 0, 0, 0.25);
  border-radius: 0px 0px 6px 4px;
  padding: 10px;
  max-height: calc(1.9em * 10 + 2em); /* 2.5em is an estimate of the height per suggestion, and 2em for padding */
  z-index: 2;
  margin-top: 47px;
  overflow-y: scroll;
  position: absolute;
}
.singlePanel .topic-landing-search-dropdown{
  position: absolute;
  width: 92vw;
  margin-top: 38px;
  max-height: calc(1.9em * 5 + 1em);

}
.topic-landing-search-dropdown:empty {
  padding: 0;
  visibility: hidden;
}
.topic-landing-search-container .readerNavMenuSearchButton{
  top: 6px;
  padding-inline-start: 11px;
}
.explore-all-topics-prompt{
  display: none;
}
.singlePanel .explore-all-topics-prompt{
  display: block;
  color: var(--darkest-grey);
  --english-font: var(--english-sans-serif-font-family);
  font-size: 14px;
  font-style: normal;
  font-weight: 400;
  line-height: 18px;
  text-align: center;
  margin-top: 15px
}
.featuredTopic {
  display: flex;
  flex-direction: column;
}
.singlePanel .featuredTopicContent {
  display: flex;
  flex-direction: column;
}
.singlePanel .featuredTopicImgWrapper .imageWithCaptionPhoto{
  max-width: 92vw;
  max-height: unset;
}
.featuredTopicContent {
  display: flex;
  flex-direction: row;
}
.featuredTopicImgWrapper {
  width: 239px;
  height: 100%;
}
.featuredTopicContent img {
  object-fit: contain;
}
.featuredTopicContent h3 {
  font-size: var(--serif-h3-font-size);
  text-transform: none;
  margin: 0 0 15px 0;
}
.featuredTopicText {
  flex: 1;
}
.featuredTopicText .int-en,
.featuredTopicText .int-he {
  display: flex;
  flex-direction: column;
  color: var(--dark-grey);
  margin-inline-start: 30px;
}
.singlePanel .featuredTopicText .int-en,
.singlePanel .featuredTopicText .int-he {
  margin-inline-start: 0px;
}
.featuedTopicText h3 {
  text-transform: none;
  margin: 0 0 15px 0;
}
.featuedTopicGoToLink {
  margin-top: 25px;
}
.featuredTopicText .topicDescription {
  font-size: var(--sans-serif-small-font-size);
}
.featuredTopic h1 {
  font-size: var(--sans-serif-h2-font-size);
  border-bottom: 1px solid #ccc;
  width: fit-content;
  padding-bottom: 10px;
}
.topic-landing-newsletter {
  background-color: var(--sefaria-blue);
  display: flex;
  flex-direction: row;
  padding: 36px 74px;
  justify-content: space-between;
}
.singlePanel .topic-landing-newsletter {
  padding: 36px 36px;
  flex-direction: column;
  align-items: center;
}
.topic-landing-newsletter .topic-landing-newsletter-input-row {
  display: flex;
  flex-direction: row;
  justify-content: space-between;
  align-items: center;
}
.singlePanel .topic-landing-newsletter .topic-landing-newsletter-input-row{
  flex-direction: column;
  align-items: center;
}
.singlePanel .topic-landing-newsletter .topic-landing-newsletter-input-wrapper {
  display: flex;
  flex-direction: column;
  width: 100%;
}

.topic-landing-newsletter .topic-landing-newsletter-input-row:first-child {
  margin-bottom: 20px;
}
.singlePanel .topic-landing-newsletter .topic-landing-newsletter-input-row:first-child {
  margin-bottom: 0px;
}
.topic-landing-newsletter .topic-landing-newsletter-input-row input,
.topic-landing-newsletter .topic-landing-newsletter-input-row button {
  border-radius: 6px;
  border: 0;
  flex: 1;
  padding: 5px 12px;
  background-color: white;
  --english-font: var(--english-sans-serif-font-family);
  --hebrew-font: var(--hebrew-sans-serif-font-family);
}
.singlePanel .topic-landing-newsletter .topic-landing-newsletter-input-row button {
  width: 100%;
}
.singlePanel .topic-landing-newsletter .topic-landing-newsletter-input-row input,
.singlePanel .topic-landing-newsletter .topic-landing-newsletter-input-row button {
  margin-bottom: 20px;
}
.topic-landing-newsletter .topic-landing-newsletter-input-row button {
  flex: unset;
  color: var(--sefaria-blue);
}
.topic-landing-newsletter .topic-landing-newsletter-input-row input:first-child {
  margin-inline-end: 16px;
}
.singlePanel .topic-landing-newsletter .topic-landing-newsletter-input-row input:first-child {
  margin-inline-end: 0px;
}
.singlePanel .topic-landing-newsletter .topic-landing-newsletter-input-row input {
  width: 90%;
}

.topic-landing-newsletter .topic-landing-newsletter-input-row .subscribeMessage {
  color: white;
  margin-top: 10px;
  --english-font: var(--english-sans-serif-font-family);
  --hebrew-font: var(--hebrew-sans-serif-font-family);
}

.topic-landing-newsletter-wrapper .subscribeErrorMessage {
  color: var(--Halakhah-Red, #802F3E);
  font-family: Roboto;
  font-size: 16px;
  font-style: italic;
  font-weight: 400;
  line-height: normal;
  margin-top: 10px;
  text-align: end;
}

.topic-landing-newsletter h3.topic-landing-newsletter-text {
  width: 220px;
  color: white;
  margin: 0;
  font-size: 22px;
  text-transform: unset;
  --english-font: var(--english-sans-serif-font-family);
  --hebrew-font: var(--hebrew-sans-serif-font-family);
}
.singlePanel .topic-landing-newsletter h3.topic-landing-newsletter-text {
  margin-bottom: 20px;
}
.topic-landing-upper-rainbow{
  margin-bottom: 43px;
  z-index: 0;
}
.topic-landing-lower-rainbow{
  margin-top: 43px;
  z-index: 0;
}
.singlePanel .topic-landing-upper-rainbow{
  margin-bottom: 20px;
}
.singlePanel .topic-landing-lower-rainbow{
  margin-top: 20px;
}
/*'Dummy' font, a hack to prevent the ellipsis char from being displayed at the end of a webkit line-clamped element*/
/*This font addresses only the ellipsis char, rendering its size 0% */
@font-face {
  font-family: "hide-ellipsis-char-font";
  src: local("Courier");
  unicode-range: U+2026;
  size-adjust: 0%;
}


.salad-container{
  overflow: hidden;
  display: -webkit-box;
  -webkit-box-orient: vertical;
  -webkit-line-clamp: var(--num-lines);
  text-overflow: clip;
  font-family: hide-ellipsis-char-font;
}
.rowed-salad-container{
  white-space: nowrap;
  overflow-x: scroll;
  display: flex;
  scrollbar-width: none; /* For Firefox */
}
.rowed-salad-container::-webkit-scrollbar {
  display: none; /* For Chrome, Safari, and Edge */
}

.topic-salad{
  font-size: 22px;
  font-weight: 400;
  line-height: 32px;
  text-align: center;
  text-underline-position: from-font;
  text-decoration-skip-ink: none;
}
.topic-salad-item{
  margin: 11px;
  --english-font: var(--english-sans-serif-font-family);
  --hebrew-font: var(--hebrew-sans-serif-font-family);
}
.rowed-salad-item-container{
  border-radius: 6px;
  background: var(--sefaria-blue);
  margin-inline-end: 7px;
  color: white;
  padding-top: 4px;
  padding-bottom: 4px;
}
.no-wrapping-salad-item-container{
  white-space: nowrap;
}
.topic-landing-temporal{
  display: flex;
  margin-top: 30px;
}
.singlePanel .topic-landing-temporal {
  flex-direction: column;
}

.topic-landing-parasha{

}
.topic-landing-seasonal{

}
.topic-landing-parasha .browse-all-parashot-prompt{
  color: var(--Commentary-Blue, #4B71B7);
  margin-top: 14px
}
.topic-landing-parasha .browse-all-parashot-prompt span{
  font-family: Roboto;
  font-size: 14px;
}
.topic-landing-parasha .read-portion-button{
  margin-top: 30px;
}
.topic-landing-temporal > .topic-landing-parasha {
    border-inline-end: 1px solid #ccc;
    padding-inline-end: 67px;
    flex: 1;
}
.topic-landing-temporal > .topic-landing-seasonal {
    padding-inline-start: 67px;
    flex: 1;
}
.singlePanel .topic-landing-temporal > .topic-landing-parasha {
    border-bottom: 1px solid #ccc;
    border-inline-end: 0px;
    padding-bottom: 30px;
}
.singlePanel .topic-landing-temporal > .topic-landing-seasonal {
    border-top: 1px solid #ccc;
    padding-inline-start: 0px;
    padding-top: 30px;
}

.topic-landing-calendar .calendar-header{
  color: var(--dark-grey);
  --english-font: var(--english-sans-serif-font-family);
  --hebrew-font: var(--hebrew-sans-serif-font-family);
  font-size: 16px;
  font-style: normal;
  font-weight: 500;
  line-height: normal;
}

.topic-landing-seasonal .explore-calendar-prompt{
  color: var(--commentary-blue);
  margin-top: 14px;
}
.topic-landing-seasonal .explore-calendar-prompt span{
  font-family: Roboto;
  font-size: 14px;
}

.topic-landing-temporal .learn-more-prompt{
  font-size: 14px;
  line-height: 18px;
  color: #666;
  margin-inline-end: 20px;
  --english-font: var(--english-sans-serif-font-family);
  --hebrew-font: var(--hebrew-sans-serif-font-family);
}
.topic-landing-temporal .parashah-link{
  margin-top: 47px;
}
.topic-landing-parasha .parasha-link .navSidebarLink.ref span{
  --english-font: var(--english-sans-serif-font-family);
  --hebrew-font: var(--hebrew-sans-serif-font-family);
}
.topic-landing-temporal .display-date-message{
  color: var(--darkest-grey);
  font-size: 14px;
  font-style: normal;
  font-weight: 600;
  line-height: 18px;
  margin-top: 55px;
}
.topic-landing-temporal .display-date-message span {
  font-family: Roboto;
}
.topic-landing-temporal .display-date-message a {
  font-family: Roboto;
}
.topic-landing-temporal .display-date{
  font-size: 14px;
  font-style: normal;
  font-weight: 400;
  font-family: Roboto;
  margin-top: 19px;
}
.topic-landing-temporal .display-date span{
  font-family: 'Roboto';
}
.topic-landing-parasha .navSidebarLink span{
  font-family: Roboto, sans-serif;
}
.topic-card-with-description-row{
  display: flex;
  margin-top: 30px;
  gap: 20px;
  justify-content: center;
}
.topic-card-with-description-row > * {
  flex: 1 1 0; /* All children will have equal width */
}
.singlePanel .topic-card-with-description-row {
  overflow-x: scroll;
  overflow-y: visible;
  box-sizing: border-box;
  scrollbar-width: none; /* For Firefox */
  padding-bottom: 5px;
  padding-inline-start: 5px;
  padding-inline-end: 5px;
}
.singlePanel .topic-card-with-description-row .topic-card-with-description .card {
  width: 268px;
}
.singlePanel .topic-card-with-description-row{
  justify-content: unset;
}
.singlePanel .topic-card-with-description-row::-webkit-scrollbar {
    display: none; /* For Chrome, Safari, and Edge */
}

.topic-card-with-description .card{
  flex: 1;
  border-top: 4px solid var(--sefaria-blue);
  background: var(--lightest-grey);
  box-shadow: 0px 4px 4px 0px rgba(0, 0, 0, 0.25);
  height: 345px;
}
.topic-card-with-description .cardDescription{
  top: 95px;
  margin-inline-end: 30px;
  margin-inline-start: 30px;
  max-width: 208px;
  max-height: 201px;
  display: -webkit-box;
  -webkit-box-orient: vertical;
  overflow-y: hidden;
  word-wrap: break-word;
  -webkit-line-clamp: 10;
  position: absolute;
}
.interface-hebrew .topic-card-with-description .cardDescription{
  -webkit-line-clamp: 8;
}


.topic-card-with-description .bottomCardLink {
  font-size: 14px;
  line-height: 18px;
  color: #666;
  margin-inline-end: 20px;
  --english-font: var(--english-sans-serif-font-family);
  --hebrew-font: var(--hebrew-sans-serif-font-family);
  position: absolute;
  top: 298px;
  margin-inline-start: 30px;
}
.topic-card-with-description .cardTitle {
  margin-inline: 30px;
  margin-top: 23px;
  padding: unset;
  -webkit-line-clamp: 2;
  -webkit-box-orient: vertical;
  overflow: hidden;
  display: -webkit-box;
  line-height: 1.1;
}
.readerNavMenu .sheet {
  display: flex;
  justify-content: space-between;
  padding: 20px 0;
}

.readerNavMenu .sheet:not(.profile-page .sheet) {
  border-bottom: 1px solid #eee;
  color: black;
}

.sheetsProfileList .sheet {
  display: flex;
  justify-content: space-between;
  padding: 20px 0;
}

.readerNavMenu .sheet:hover{
  text-decoration: none;
}
.readerNavMenu .sheet .sheetImg {
  height: 40px;
  width: 40px;
  margin: 1px 0 0 0;
  border-radius: 2px;
}
.readerNavMenu .sheet .sheetTextInfo {
  display: flex;
  justify-content: flex-start;
}
.readerNavMenu .sheet:hover .sheetTextInfo {
  text-decoration: underline;
}
.readerNavMenu .sheet .sheetAuthTitle{
  display: flex;
  flex-flow: column;
  margin: auto 14px;
}
.readerNavMenu .sheet .sheetAuthor {
  font-family: "Roboto", "Helvetica Neue", "Helvetica", sans-serif;
  color: #999;
  font-size: 14px;
  margin-bottom: 6px;
  letter-spacing: 1px;
}
.readerNavMenu .sheet .sheetTitle {
  overflow: hidden;
  font-size: 16px;
  unicode-bidi: plaintext;
}
.readerNavMenu .sheet .sheetViews {
  color: #999;
  font-size: 13px;
  font-family: "Roboto", "Helvetica Neue", "Helvetica", sans-serif;
}
.readerNavMenu .sheet:hover .sheetViews {
  display: inline-block ;
  text-decoration: none;
}
.interface-english .readerPanel .readerNavMenu .tagsList .gridBox {
  direction: ltr;
}
.interface-hebrew .readerPanel .readerNavMenu .tagsList .gridBox {
  direction: rtl;
}
.tagsList .heOnly {
  direction: rtl;
}
.tagsList .enOnly {
  direction: ltr;
}
.readerControlsOuter {
  position: relative;
  z-index: 103;
}
.readerControls {
  position: relative;
  top: 0;
  left: 0;
  width: 100%;
  box-sizing: border-box;
  text-align: center;
  height: 60px;
  line-height: 60px;
  box-shadow: 0 1px 3px rgba(0,0,0,0.2);
  background-color: #FBFBFA;
}
.sepia .readerControls {
  background-color: #F3F3F1;
}
.dark .readerControls {
  background-color: #2D2D2B;
  color: white;
  border-color: #444;
}
.dark .readerControls .readerTextToc .readerTextTocBox {
  color: white;
}
.readerNavMenuCloseButton {
  font-family: var(--english-serif-font-family);
}
.readerControls.connectionsHeader {
  background-color: #F3F3F2;
  white-space: nowrap;
  box-shadow: none;
}
.readerControls.connectionsHeader.fullPanel  {
  background-color: #EDEDED;
}
.readerControls .connectionsPanelHeader .connectionsHeaderTitle {
  letter-spacing: 1px;
  font-size: 16px;
  font-weight: lighter;
}
.readerControls .connectionsPanelHeader .connectionsHeaderTitle:not(.active) {
  text-transform: uppercase;
}
.connectionsPanelHeader .connectionsHeaderTitle.active {
  cursor: pointer;
}
.connectionsHeaderTitle .fa-chevron-left {
  margin-right: 10px;
}
.connectionsHeaderTitle .fa-chevron-right {
  margin-left: 10px;
}
.connectionsHeaderTitle .fa-chevron-left, .connectionsHeaderTitle .fa-chevron-right{
  color: #999;
}
.readerControls .readerControlsInner {
  position: relative;
  width: 760px;
  margin: 0 auto;
  padding: 0 30px;
  display: flex;
  justify-content: space-between;
  max-width:  100%;
  box-sizing: border-box;
}
.compare .readerControls .readerControlsInner {
  padding: 0 25px;
}
.readerControls.connectionsHeader .readerControlsInner {
  padding: 0 34px;
}
.readerControls.transLangPrefSuggBann {
  background-color: #EDEDEC;
  z-index: 2;
}
.readerControls .readerControlsInner.transLangPrefSuggBannInner {
  justify-content: center;
  align-items: center;
  line-height: initial;
  height: 100%;
  color: #666;
}
.readerControls.transLangPrefSuggBann .transLangPrefCentered {
  display: flex;
  align-items: center;
  margin-inline-start: auto;
}
.readerControls .readerControlsInner.transLangPrefSuggBannInner .yesNoGroup {
  margin: 0 10px;
  display: flex;
}
.readerControls .readerControlsInner.transLangPrefSuggBannInner .yesNoButton {
  border: none;
  font-size: 16px;
  border-radius: 6px;
  background-color: white;
  padding: 5px 11px;
  margin: 0 7px 0 0;
  user-select: none;
  cursor: pointer;
  text-decoration: none;
  color: inherit;
}
.interface-hebrew .readerControls .readerControlsInner.transLangPrefSuggBannInner .yesNoButton {
  margin: 0 0 0 7px;
}
.readerControls .readerControlsInner.transLangPrefSuggBannInner .readerNavMenuCloseButton {
  font-size: 35px;
  margin-inline-start: auto;
  margin-top: -6px;
  color: #bbb;
}
.trans-pref-header-container {
  display: flex;
  flex-direction: row;
  justify-content: space-between;
  padding-inline: 12px;
  padding-block: 10px;
  align-items: center;
}
.trans-pref-header-container .trans-pref-reset {
  display: flex;
  align-items: center;
  text-decoration: none;
}
.interface-hebrew .trans-pref-header-container .trans-pref-reset {
  direction: rtl;
}
.interface-hebrew .trans-pref-header-container .trans-pref-reset .smallText {
  padding-bottom: 2px;
}
.trans-pref-header-container img.reset-btn {
  width: 10px;
  height: 10px;
  opacity: 0.4;
}
.singlePanel .readerControls .readerControlsInner {
  padding: 0px 15px;
}
.readerControls .readerTextToc a {
  color: inherit;
}
.readerControls .readerTextToc a:hover {
  text-decoration: none;
}
.readerControls .readerTextToc .readerTextTocBox h1 {
  display: unset;
  font-size: unset;
  font-weight: unset;
  margin-block-start: unset;
  margin-block-end: unset;
}
.readerControls .readerTextToc .readerTextTocBox a {
  display: flex;
  flex-direction: column;
  align-items: center;
  justify-content: center;
}
.readerControls .readerTextToc .readerTextTocBox a .readerControlsTitle {
  display: flex;
  align-items: center;
  justify-content: center;
}
.readerControls.connectionsHeader .readerTextToc {
  font-family: "Roboto", "Helvetica Neue", "Helvetica", sans-serif;
  color: #666;
  width: 100%;
}
.readerControls .readerTextToc.attributed .readerTextTocBox {
  line-height: 1.2;
}
.readerControls .readerTextToc .categoryAttribution {
  font-style: italic;
  font-size: 15px;
  color: #999;
  margin: 0 2px;
  white-space: nowrap;
  text-overflow: ellipsis;
  overflow: hidden;
  padding: 0 2px;
  display: inline;
}
.readerControls .readerTextToc .categoryAttribution .he {
  font-style: normal;
}
.interface-english .leftButtons,
.interface-hebrew .rightButtons {
  display: flex;
  flex-direction: row;
  text-align: left;
}
.interface-english .rightButtons,
.interface-hebrew .leftButtons {
  display: flex;
  flex-direction: row;
  text-align: right;
  align-items: center;
}
/* icons need a little nudge in flipped hebrew mode */
.interface-hebrew .rightButtons {
  margin-left: -3px;
}
.interface-hebrew .leftButtons {
  margin-right: 2px;
}
.leftButtons .saveButton,
.rightButtons .saveButton {
  display: flex;
  align-items: center;
  justify-content: flex-end;
  width: 30px;
  height: 56px;
  cursor: pointer;
}
.saveButton img {
  height: 18px;
  width: 18px;
  margin-top: 3px;
}
.rightButtons .saveButton.tooltip-toggle::before {
  top: 47px;
  left: -50px;
}
.interface-hebrew .rightButtons .saveButton.tooltip-toggle::before {
  left: auto;
  right: -50px;
}
.saveButton.tooltip-toggle.three-dots-button {
  background-color: #ededec;
  padding: 0 6px;  /* HACK: setting width and height to equal values doesn't make this circular, but this does! */
  height: 22px;
  display: flex;
  align-items: center;
  justify-content: center;
  border-radius: 50%;
}
.three-dots-button img {
  width: 10px;
  height: 10px;
  margin-top: 0;
}
.topicPanel .mainColumn .saveLine .saveButton.three-dots-button {
  margin-left: 10px;
  margin-right: 0;
  padding-bottom: 0;
}
.interface-hebrew .topicPanel .mainColumn .saveLine .saveButton.three-dots-button {
  margin-left: 0;
  margin-right: 10px;
}
.interface-hebrew .topicPanel .three-dots-button {
  margin-left: 0px;
  margin-right: 10px;
}
.leftButtons .readerNavMenuSearchButton,
.leftButtons .readerNavMenuMenuButton,
.leftButtons .readerNavMenuCloseButton,
.rightButtons .readerOptions,
.rightButtons .readerNavMenuCloseButton {
  width: 40px;
  height: 56px;
  line-height: 56px;
  color: #666666;
  font-size: 20px;
  display: inline-block;
  cursor: pointer;
}
.readerOptions .int-en {
  margin-right: 4px;
}
.readerOptions .int-he {
  margin-left: 8px;
}
.readerOptions .int-he img {
    height: 18px;
}
.rightButtons .readerOptionsTooltip.tooltip-toggle::before {
    top: 47px;
    left: -50px;
}
.rightButtons .readerOptions {
  vertical-align: middle;
}
.rightButtons .readerOptions:hover {
  text-decoration: none;
}
.leftButtons .readerNavMenuMenuButton {
  font-size: 24px;
  margin-top: 6px;
}
.compare .leftButtons .readerNavMenuMenuButton {
  font-size: 20px;
}
.leftButtons .readerNavMenuCloseButton {
  font-size: 44px;
}
.leftButtons .readerNavMenuSearchButton span,
.rightButtons .readerOptions img,
.leftButtons .readerNavMenuCloseButton span {
  vertical-align: middle;
}
.readerControls .readerTextToc {
  font-size: 18px;
  box-sizing: border-box;
  height: 50px;
  text-align: center;
  display: inline-block;
  cursor: pointer;
  vertical-align: middle;
  min-width: 0; /* see https://css-tricks.com/flexbox-truncated-text/ */
}
.readerControls .readerTextToc.connected, .readerControls .readerTextToc.connected a{
  cursor: initial;
}

.readerTextTocHeader.readerTextToc {
  font-size: 16px;
}
.hebrew .readerControls .readerTextToc {
  direction: rtl;
}
.english .readerControls .readerTextToc {
  direction: ltr;
}
.interface-english .bilingual .readerControls .readerTextToc {
  direction: ltr;
}
.interface-hebrew .bilingual .readerControls .readerTextToc {
  direction: rtl;
}
.interface-hebrew .bilingual .readerControls .readerTextToc .readerTextTocBox.sheetBox,
.interface-hebrew .english .readerControls .readerTextToc .readerTextTocBox.sheetBox {
  padding-left: 23px;
  padding-right: 0;
}
.english .readerControls .readerTextToc .readerTextTocBox.sheetBox,
.bilingual .readerControls .readerTextToc .readerTextTocBox.sheetBox {
  padding-right: 23px;
  padding-left: 0;
}
.readerControls .readerTextToc .readerTextTocBox {
  display: inline-block;
  vertical-align: middle;
  max-width: 100%;
  white-space: nowrap;
  text-overflow: ellipsis;
  overflow: hidden;
}
.readerControls .readerTextToc .readerTextTocBox a h1,
.readerControls .readerTextToc .readerTextTocBox a span,
.readerControls .readerTextToc .readerTextTocBox a div {
  white-space: nowrap;
  text-overflow: ellipsis;
  overflow: hidden;
  max-width: 100%;
}
.readerControls .readerTextToc .readerTextVersion {
  font-size: 15px;
  color: #999;
}
.readerControls .readerTextToc .fa {
  color: #999;
  font-weight: bold;
  margin: 0 7px;
  vertical-align: 0;
}
.readerControls .readerTextToc .fa.invisible {
  visibility: hidden;
}
/*.bilingual .readerTextToc .he {
  display: none;
}*/
.readerOptions img {
  height: 16px;
}
.readerOptions .textIcon {
  font-size: 22px;
  line-height: 60px;
}
.dark .readerOptions img {

}
.readerOptionsPanel {
  position: absolute;
  width: 100%;
  top: 58px;
  right: 0;
  padding: 20px;
  box-sizing: border-box;
  direction: ltr;
  background: #FBFBFA;
  border-bottom: 1px solid #ccc;
  z-index: 103;
}
.readerOptionsPanelInner {
  max-width: 530px;
  margin: 0 auto;
  display: flex;
  flex-flow: row wrap;
  justify-content: space-between;
  color: #999;
}
.toggleSet {
  display: inline-block;
  width: 47%;
  margin: 2px auto 0 auto;
}
#accountSettingsPage .toggleSet {
  display: flex;
}
#accountSettingsPage .additional-info {
  color: var(--dark-grey);
}
/* #accountSettingsPage .saveCancel {
  display: flex;
  justify-content: space-between;
  margin-top: 30px;
} */
.toggleSet.aliyotTorah, .toggleSet.punctuationTalmud, .toggleSet .toggle-set-label {
  --english-font: var(--english-sans-serif-font-family);
  --hebrew-font: var(--english-sans-serif-font-family);
  text-transform: uppercase;
}
.toggleSet .toggle-set-label{
  font-size: 13px;
  display: block;
  text-align: center;
  margin: 10px;
  letter-spacing: 1.5px;
}
.toggleSetToggleBox {
  display:  flex;
}
.toggleOption {
  font-size: 26px;
  box-sizing: border-box;
  text-align: center;
  border: 1px solid #ccc;
  margin-left: -1px;
  padding: 4px;
  height: 42px;
  line-height: 34px;
  flex: 1;
  background-color: #FBFBFA;
  vertical-align: middle;
}

.toggleSet.aliyotTorah .toggleOption,
.toggleSet.punctuationTalmud .toggleOption {
  font-size: 14px;
}
.toggleSet.vowels .toggleOption.all span span,
.toggleSet.vowels .toggleOption.partial span span {
  position: relative;
  top: -3px;
}
.toggleSet.fontSize .toggleOption {
  color: black;
}
.toggleSet.biLayout .toggleOption img,
.toggleSet.layout .toggleOption img {
  opacity: 0.5;
}
.toggleOption:first-child {
  border-top-left-radius: 4px;
  border-bottom-left-radius: 4px;
}
.toggleOption:last-child {
  border-top-right-radius: 4px;
  border-bottom-right-radius: 4px;
  border-right: 1px solid #999;
}
.toggleOption.on,
.toggleOption:hover {
  background-color: white;
  color: black;
}
.toggleSet.biLayout .toggleOption.on img,
.toggleSet.layout .toggleOption:hover img {
  opacity: 1;
}
.toggleSet.separated .toggleOption {
  margin-right: 3%;
  border-right: 1px solid #999;
}
.toggleSet.separated .toggleOption:last-child {
  margin-right: 0;
}
.color .toggleOption {
  border-radius: 5px;
  height: 38px;
}
.color .toggleOption.on {
  border-color: black;
}
.color .light, .color .light.on {
  background-color: white;
}
.color .sepia, .color .sepia.on {
  background-color: #f7f7f7;
}
.color .dark, .color .dark.on {
  background-color: #333331;
}

.toggleSet .toggleOption .he,
.toggleSet .toggleOption .en {
  display: inline;
}
.toggleOption.bilingual {
  font-size: 18px;
}
.toggleOption.segmented, .toggleOption.continuous {
  font-size: 18px;
}
.toggleOption.smaller, .toggleOption.larger {
  font-family: "Roboto", "Helvetica Neue", "Helvetica", sans-serif;
}
.interface-hebrew .toggleOption.smaller, .interface-hebrew .toggleOption.larger {
  font-family: "Heebo", sans-serif;
}
.toggleOption.smaller {
  font-size: 12px;
}
.toggleOption.larger {
  font-size: 22px;
}
.toggleSet.blueStyle {
  box-shadow: 0px 1px 3px rgba(0, 0, 0, 0.25);
  --english-font: var(--english-sans-serif-font-family);
  --hebrew-font: var(--hebrew-sans-serif-font-family);
  border-radius: 6px;
}

.toggleSet.blueStyle.primary {
  width: 100%;
}
.toggleSet.blueStyle.primary .toggleOption {
  background-color: revert;
}
.toggleSet.blueStyle .toggleOption {
  border: none;
  font-size: 16px;
  height: 50px;
  display: flex;
  align-items: center;
  justify-content: center;
}
.toggleSet.blueStyle .toggleOption.on {
  background-color:  var(--sefaria-blue);
  color: white;
  border-radius: 6px;
}
.readerOptionsPanel .line {
  margin: 20px 0;
  border-top: 1px solid #ddd;
}
.mask {
  position: fixed;
  top: 0;
  left: 0;
  width: 100%;
  height: 100%;
  z-index: 102;
  cursor: pointer;
}
.textRange.basetext {
  width: 100%;
  box-sizing: border-box;
  font-size: 2.2em;
  line-height: 1.6;
  text-align: justify;
  background-color: inherit;
  margin: 0 auto;
  max-width: 760px;
  position: relative;
  padding: 0 30px;
}
.sheetContent .modalTitle {
  --english-font: var(--english-sans-serif-font-family);
  --hebrew-font: var(--hebrew-sans-serif-font-family);
  font-size: 22px;
  font-weight: 500;
  line-height: 25.78px;
  text-align: center;
  color: var(--dark-grey);
  padding-block-end: 15px;
  border-bottom: 1px solid var(--lighter-grey);
}
.sheetContent .successMessage {
  color: var(--inline-link-blue);
  margin-inline-start: 5px;
}
.dialogModal .modal-content > * {
   padding: 20px;
}
.sheetContent .modalMessage {
  --english-font: var(--english-sans-serif-font-family);
  --hebrew-font: var(--hebrew-sans-serif-font-family);
  font-size: 16px;
  font-weight: 400;
  line-height: 18.75px;
  text-align: center;
  color: black;
}
.singlePanel .textRange.basetext,
.singlePanel .sheetContent {
  padding: 0;
}
.narrowColumn .textRange.basetext {
}
.narrowColumn .content .contentInner {
  padding: 0 15px;
}
.textRange.basetext .title, .sheetContent .customSourceTitle {
  padding: 0 28px;
  margin: 30px 0 24px 0;
  color: #000;
  text-align: center;
  justify-content: center;
  font-weight: lighter;
  letter-spacing: 1px;
  font-size: 1.1em;
}
.sheetContent .customSourceTitle {
  padding-top: 14px;
}
.dark .textRange.basetext .title, .dark .sheetContent .title {
  color: #ccc;
}
.textRange.basetext .title .titleBox, .sheetContent .customSourceTitle .titleBox {
  display: inline-block;
  border-bottom: 4px solid #E6E5E6;
  padding: 0 6px 3px;
}
.dark .textRange.basetext .title .titleBox, .dark .sheetContent .title .titleBox {
  border-bottom: 4px solid #666;
}
.bilingual .sheetContent .title .he {
  display: none;
}
.interface-hebrew .readerPanel.ltr .textRange,
.interface-hebrew .readerPanel.english .categoryFilterGroup,
.interface-hebrew .readerPanel.bilingual .categoryFilterGroup,
.interface-hebrew .readerPanel.english .essayGroup,
.interface-hebrew .readerPanel.bilingual .essayGroup,
.interface-hebrew .readerPanel.english .textTableOfContents,
.interface-hebrew .readerPanel.bilingual .textTableOfContents {
  direction: ltr;
}
.interface-english .readerPanel.rtl .textRange,
.interface-english .readerPanel.hebrew .textRange,
.interface-english .readerPanel.hebrew .categoryFilterGroup,
.interface-english .readerPanel.hebrew .essayGroup,
.interface-english .readerPanel.hebrew .structToggles,
.interface-english .readerPanel.hebrew .textTableOfContents,
.interface-english .readerPanel.hebrew .connectionsPanel .toolsButton.more,
.interface-english .readerPanel.hebrew .connectionsPanel .toolsButton.seeLess {
  direction: rtl;
}
.basetext .text, .sheetContent .text {
  padding: 0 44px;
  margin: 30px 0;
  background-color: inherit;
}
.sheetContent .text.editorContent {
  padding: 30px 44px;
  margin: 0;
}
.narrowColumn .basetext .text, .narrowColumn .sheetContent .text {
  padding: 0 26px;
}
.singlePanel .basetext .text, .singlePanel .sheetContent .text  {
  padding: 0 34px;
}
.parashahHeader {
  text-align: center;
  color: #000;
  margin: 32px 0;
  font-size: 24px;
  letter-spacing: 1px;
}
.parashahHeader.aliyah span {
  text-transform: uppercase;
  font-size: 18px;
}
.title + .text span:first-child .parashahHeader {
  margin-top: -5px;
}
.title + .text {
  margin-top: 0;
}
.segment {
  cursor: pointer;
  display: block;
  background-color: inherit;
}
.continuous .segment {
  display: inline;
  margin: 0;
  padding: .3333em 0;
}
.readerPanel.english.continuous .segment {
  padding: .15em 0;  /* underline of named entities is cut off if padding is higher */
}
.continuous .clearFix {
  display: none;
}
.segment .segmentText{
  display: inline;
}
.segment > .he,
.segment > .en,
.segment > p > .he,
.segment > p > .en {
  margin-top: 0;
  margin-bottom: 0;
}
.basetext .segment {
  margin-bottom: 26px;
}

.segment .segmentText .poetry.indentWhenWrap {
  text-indent: -30px;
  padding-inline-start: 30px;
  display: inline-block;
}

.segment .segmentText .poetry.indentAll {
  padding-inline-start: 30px;
  display: inline-block;
}

.segment .segmentText .poetry.indentAllDouble {
  padding-inline-start: 60px;
  display: inline-block;
}

.continuous .segment .segmentText .poetry {
  text-indent: initial;
  padding-inline-start: initial;
  display: inline;
  margin-inline-end: .5em;
}

.continuous .segment .segmentText br {
  display: none;
}

/*.hebrew.segmented .segment > .he,
.hebrew.segmented .segment > p > .he{
  display: block;
}
.hebrew.continuous .segment > .he,
.hebrew.continuous .segment > p > .he{
  display: inline;
}*/
.bilingual .segment > .he,
.bilingual .segment > p > .he {
  display: block;
}
.bilingual .segment > .en,
.bilingual .segment > p > .en {
  display: block;
}
.bilingual .segment > .en ,
.bilingual .segment > p > .en {
  text-align: left;
}
.bilingual .segment > .he,
.bilingual .segment > p > .he {
  text-align: right;
}
.stacked.bilingual .basetext .segment {
  margin-bottom: 14px;
  display: block;
}
.stacked.bilingual .segment > .en,
.stacked.bilingual .segment > p > .en {
  margin-top: 6px;
  text-align: left;
}
.stacked.bilingual .sheetContent .segment > .en,
.stacked.bilingual .sheetContent .segment > p > .en {
  margin-top: 0;
}
.stacked.bilingual .basetext .segment > .translation ,
.stacked.bilingual .basetext .segment > p > .translation {
  margin: 10px 0 20px;
  color: #666;
}
.stacked.bilingual .basetext .segment > p > .he.translation {
  color: black;
}
.stacked.bilingual .segment.heOnly > .he,
.stacked.bilingual .segment.enOnly > .en,
.stacked.bilingual .segment.heOnly > p > .he,
.stacked.bilingual .segment.enOnly > p > .en {
  display: block;
}
.heLeft.bilingual .basetext .text,
.heRight.bilingual .basetext .text,
.heLeft.bilingual .sheetContent .text,
.heRight.bilingual .sheetContent .text {
  padding: 0;
}

.heLeft.bilingual .segment > .en,
.heLeft.bilingual .segment > .he,
.heRight.bilingual .segment > .en,
.heRight.bilingual .segment > .he,
.heLeft.bilingual .segment > p > .en,
.heLeft.bilingual .segment > p > .he,
.heRight.bilingual .segment > p > .en,
.heRight.bilingual .segment > p > .he {
  width: 50%;
  box-sizing: border-box;
  display: block;
}
.heLeft.bilingual .sheetItem.enOnly > .en,
.heLeft.bilingual .sheetItem.heOnly > .he,
.heRight.bilingual .sheetItem.enOnly > .en,
.heRight.bilingual .sheetItem.heOnly > .he,
.heLeft.bilingual .sheetItem.enOnly > p > .en,
.heLeft.bilingual .sheetItem.heOnly > p > .he,
.heRight.bilingual .sheetItem.enOnly > p > .en,
.heRight.bilingual .sheetItem.heOnly > p > .he {
  width: 100%;
}
.readerPanel .sheetItem.heOnly > .en,
.readerPanel .sheetItem.heOnly > p > .en {
  display: none;
}
.readerPanel .sheetItem.heOnly > .he,
.readerPanel .sheetItem.heOnly > p > .he {
  display: block;
}
.readerPanel .sheetItem.enOnly > .he,
.readerPanel .sheetItem.enOnly > p > .he {
  display: none;
}
.readerPanel .sheetItem.enOnly > .en,
.readerPanel .sheetItem.enOnly > p > .en {
  display: block;
}
.readerPanel.english .SheetSource .sheetItem.segment .en {
  background-color: white;
}
.heLeft.bilingual .segment > .translation,
.heRight.bilingual .segment > .primary,
.heLeft.bilingual .segment > p > .translation,
.heRight.bilingual .segment > p > .primary,
.heRight.bilingual .sheetItem.segment > .he,
.heLeft.bilingual .sheetItem.segment > .en,
.heRight.bilingual .SheetSource.segment > .he,
.heLeft.bilingual .SheetSource.segment > .en {
  float: right;
  padding-left: 20px;
}
.heRight.bilingual .segment > .translation,
.heLeft.bilingual .segment > .primary,
.heRight.bilingual .segment > p > .translation,
.heLeft.bilingual .segment > p > .primary,
.heRight.bilingual .sheetItem.segment > .en,
.heLeft.bilingual .sheetItem.segment > .he,
.heRight.bilingual .SheetSource.segment > .en,
.heLeft.bilingual .SheetSource.segment > .he {
  float: left;
  padding-right: 20px;
}
.segment > p > .he.translation {
  --hebrew-font: var(--hebrew-sans-serif-font-family);
  font-size: 100%;
}
.basetext .segment:active,
.basetext .segment:focus {
  background-color: #f5faff;
}
.sheetContent .segment:active .segmentNumber,
.sheetContent .segment:focus .segmentNumber,
.sheetContent .segment:active .linkCount,
.sheetContent .segment:focus .linkCount,
.basetext .segment:active .segmentNumber,
.basetext .segment:focus .segmentNumber,
.basetext .segment:active .linkCount,
.basetext .segment:focus .linkCount {
  background-color: transparent;
}
.dark .basetext .segment:active,
.dark .basetext .segment:focus {
  background-color: #444;
}
.basetext .segment.highlight,
.editTextInfo .textPreviewSegment.highlight,
.editorContent .sheetItem.highlight,
.editorContent .sheetItem.highlight .SheetSource .en,
.editorContent .sheetItem.highlight .SheetSource::after
{
  background-color: #F0F7FF;
}
.sheetContent .segment a {
  color: #4B71B7;
  cursor: pointer;
}
.sheetContent .segment .sourceContentText a {
  text-decoration: underline;
}
.basetext .segment.highlight .segmentNumber,
.basetext .segment.highlight .linkCount {
  background-color: transparent;
}
.sepia .basetext .segment.highlight {
  background-color: #E3E3E1;
}
.dark .basetext .segment.highlight {
  background-color: #444;
}
.textRange {
  line-height: 1.4;
  font-size: 1.6em;
}
.textRange .textInner, .sheetContent .textInner  {
  position: relative;
}
.textRange.lowlight .text {
  color: #999;
}
.segment {
}
.segment.heOnly{
  text-align: right;
  direction: rtl;
}
.segment.enOnly{
  text-align: left;
  direction: ltr;
}
.segment.heOnly .en{
  display: none;
}
/*in the text reader we don't have enOnly anymore. it always hvae primary (which is one the meaning of heOnly) maybe this is useful for other cases*/
.segment.enOnly .he{
  display: none;
}
.segment.heOnly .he{
  display: initial;
}
.segment.enOnly .en{
  display: initial;
}
/*
This is an attempt to fix dictionary entries in this layout (hebrew continuous) from having the headwords flip to the right instead of left.
But not to use a display block directive that might break continuous mode for other English only texts
 */
.readerPanel.hebrew.continuous .segment.enOnly .en{
  unicode-bidi: embed;
}
.readerPanel.hebrew .segment.enOnly .sheetSegmentNumber .en{
  display: none;
}
.readerPanel.english .segment.enOnly .sheetSegmentNumber .he{
  display: none;
}
.segment .segmentNumber,
.segment .linkCount,
.textRange .numberLabel {
  position: absolute;
  background-color: inherit;
  font-weight: lighter;
  color: #ccc;
  display: block;
  width: 30px;
  text-align: center;
  -webkit-text-size-adjust: 100%;
  user-select: none;
  -webkit-user-select: none;
}
.segmentNumber .segmentNumberInner,
.linkCount .linkCountDot {
  display: inline-block;
  user-select: none;
  -webkit-user-select: none;
}
.bilingual .segmentNumber .segmentNumberInner,
.bilingual .linkCount .linkCountDot,
.bilingual .numberLabel .numberLabelInner {
  margin-top: 0;
}
.segment .segmentNumber,
.segment .linkCount {
  display: none;
  line-height: 1.4;
}
.hebrew .segment .segmentNumber,
.hebrew .segment .linkCount {
  display: none;
  line-height: 1.6;
}
.sheetContent .segment .linkCount {
  display: inline-block;
}
.segment .segmentNumber .segmentNumberInner,
.segment .segmentNumber .segmentNumberInner .he,
.textRange .numberLabel .numberLabelInner {
  font-size: 12px;
  vertical-align: middle;
}
.segment .segmentNumber,
.textRagnge .numberLabel {
  color: #000;
  top: 0;
}
.dark .segment .segmentNumber,
.dark .textRagnge .numberLabel {
  color: white;
}
.segment .linkCount {

}
.segment .linkCountDot {
  display: inline-block;
  width: 6px;
  height: 6px;
  border-radius: 12px;
  background-color: black;
  vertical-align: middle;
}
.dark .segment .linkCount {
  filter: invert(100%);
  -webkit-filter: invert(100%);
}
.readerPanel .segment .segmentNumber .en,
.readerPanel .segment .segmentNumber .he {
  text-align: center;
}
.readerPanel.english .segment .segmentNumber {
  left: -48px;
}
.readerPanel.hebrew .segment .segmentNumber,
.readerPanel.bilingual .segment .segmentNumber {
  right: -46px;
}
.readerPanel.hebrew .segment .linkCount,
.readerPanel.bilingual .segment .linkCount {
  left: -48px;
}
.readerPanel.english .segment .linkCount {
  right: -46px;
  left: auto;
}
.readerPanel.heLeft.bilingual .segment .segmentNumber,
.readerPanel.heRight.bilingual .segment .segmentNumber {
  left: 50%;
  margin-left: -15px;
  right: auto;
}
.readerPanel.heLeft.bilingual .segment .linkCount,
.readerPanel.heRight.bilingual .segment .linkCount {
  visibility: hidden;
}
.singlePanel .readerPanel.english .segment .segmentNumber {
  left: -30px;
}
.singlePanel .readerPanel.hebrew .segment .segmentNumber,
.singlePanel .readerPanel.bilingual .segment .segmentNumber {
  right: -30px;
}
.singlePanel .readerPanel.english .segment .linkCount {
  right: -30px;
}
.singlePanel .readerPanel.hebrew .segment .linkCount,
.singlePanel .readerPanel.bilingual .segment .linkCount {
  left: -30px;
}
.singlePanel .readerPanel.english .sheetItem.segment .linkCount {
  left: auto;
  right: -30px;
}
.readerPanel.english .segment.heOnly .segmentNumber .he,
.readerPanel.bilingual .segment.heOnly .segmentNumber .he,
.readerPanel.hebrew .segment.enOnly .segmentNumber .en {
  display: none;
}
.readerPanel.english .segment.heOnly .segmentNumber .en,
.readerPanel.bilingual .segment.heOnly .segmentNumber .en,
.readerPanel.hebrew .segment.enOnly .segmentNumber .he {
  display: block;
}
.segment .refLink, .scrollLink {
  font-size: .8em;
  font-weight: bold;
  letter-spacing: 1px;
  cursor: pointer;
  color: #333;
}
.scrollLink:hover, .refLink:hover {
  text-decoration: underline;
}
.segment .namedEntityLink {
  color: inherit;
}
.segment .namedEntityLink:hover {
  cursor: text;
  text-decoration: none;
}
.segment.showNamedEntityLinks .namedEntityLink:hover {
  /* only show named entity underline when class showNamedEntityLinks exists */
  cursor: pointer;
  border-bottom: 2px dotted #666;
}
.stacked.bilingual .segment .en .namedEntityLink:hover {
  border-bottom-color: #666;
}
.textRange .actionLinks {
  text-align: right;
}
.textRange .actionLinks > span {
  font-size: 13px;
  text-transform: uppercase;
  display: inline-block;
  margin: 0 7px;
  cursor: pointer;
  color: #aaa;
}
.textRange .actionLinks > span > img {
  height: 13px;
  width: 13px;
  margin: 0 5px;
  opacity: 0.3;
  vertical-align: baseline;
}
.textRange .actionLinks > span > i {
  margin: 0 5px;
  font-size: 16px;
  vertical-align: top;
}
.textRange .actionLinks .en {
  font-family: "Roboto", "Helvetica Neue", "Helvetica", arial, sans-serif;
}
.textRange .actionLinks .he {
  font-family: "Heebo", sans-serif;
}
/* Footnotes */
.segment sup,
.versionPreview sup {
  margin-left: .2em;
  margin-right: .2em;
  text-decoration: none;
  font-family: var(--hebrew-sans-serif-font-family);
  font-size: 0.6em;
  line-height: 1;
}
.segment sup.footnote-marker,
.segment sup.endFootnote{
  color: var(--inline-link-blue);
}
.segment .he sup {
  font-size: 0.6em;
}
.segment sup.footnote-marker:hover {
  text-decoration: underline;
}
.sheetContent .segment sup:hover {
  text-decoration: none;
}
.segment sup::before {
  padding: 12px 12px;
  content: "";
  margin-inline-start: -7px;
  position: absolute;
}
.segment sup.itag {
  text-decoration: none;
  font-family: var(--hebrew-sans-serif-font-family);
  font-size: 0.5em;
  line-height: 1;
  color: var(--inline-link-blue);
}
.segment i.footnote {
  display: none;
  font-size: .8em;
  margin-left: .5em;
  margin-right: .5em;
  color: #666;
  font-style: normal;
}
.segment img {
  max-width: 100%;
}
.segment i[data-overlay="Vilna Pages"] {
  display: inline-block;
}
.segment i[data-overlay="Vilna Pages"]:after {
    color: grey;
	content: attr(data-value);
    font-size: .4em;
    font-style: normal;
    font-family: var(--english-sans-serif-font-family);
}
.segment i[data-overlay="Venice Columns"] {
  display: inline-block;
}
.segment i[data-overlay="Venice Columns"]:after {
    color: grey;
	content: attr(data-value);
    font-size: .4em;
    font-style: normal;
    font-family: var(--english-sans-serif-font-family);
}
.connectionsPanelHeader {
  display: flex;
  justify-content: space-between;
  align-items: center;
}
.singlePanel .connectionsPanelHeader {
  justify-content: flex-start;
  align-items: stretch;
  height: 100%;
}
.interface-hebrew .connectionsPanelHeader {
  direction: rtl;
}
.interface-english .connectionsPanelHeader {
  direction: ltr;
}
.connectionsPanelHeader .rightButtons {
  margin-top: -4px;
}
.connectionsPanelHeader .languageToggle,
.connectionsHeader .readerNavMenuCloseButton.circledX{
  height: 32px;
  width: 30px;
  text-align: center;
  line-height: 32px;
}
.readerNavMenu.compare {
  background-color: var(--lightest-grey);
}
.readerNavMenu.compare .readerNavTop .readerNavMenuCloseButton.circledX {
  height: 32px;
  width: 30px;
  display: flex;
  align-items: center;
  margin: 0 15px;
}
.connectionsPanelHeader .languageToggle {
  margin: 0 15px;
}
.connectionsHeader .readerNavMenuCloseButton.circledX,
.readerNavMenu.compare .readerNavTop .readerNavMenuCloseButton.circledX {
  width: 20px;
}
.connectionsHeader .readerNavMenuCloseButton.circledX img,
.readerNavMenu.compare .readerNavTop .readerNavMenuCloseButton.circledX img {
  height: 20px;
  width: 20px;
  vertical-align: middle;
}
.readerNavMenu.compare .navBlockDescription,
.readerNavMenu.compare .categoryDescription {
  display: none;
}
.readerNavMenu.compare .navToggles {
  margin-inline-start: 0;
}
.connectionsPanelHeader .languageToggle img {
  vertical-align: middle;
  margin-top: -2px;
}
.connectionsPanel .flashMessage {
  font-size: 18px;
  color: #999;
  margin-bottom: 30px;
  text-align: left;
}
.interface-hebrew .connectionsPanel .flashMessage {
  text-align: right;
}
.textList {
  width: 100%;
  height: 54%;
  bottom: 0;
  left: 0;
  position: absolute;
  margin: 0 auto;
  background-color: #FBFBFA;
}
.textList.marginless .texts,
.textList.fullPanel.marginless .texts {
  padding: 0 0 80px 0;
}
.dark .textlist {
  background-color: #333331;
}
.textList.fullPanel {
  padding-top: 60px;
  height: 100%;
  box-sizing: border-box;
}
.textList .texts {
  height: 100%;
  width: 100%;
  box-sizing: border-box;
  overflow: hidden;
  overflow-y: scroll;
  -webkit-overflow-scrolling: touch;
}
.textList .texts .contentInner {
  max-width: 660px;
  margin: 0 auto;
}
.textList .texts {
  padding: 30px 30px 80px 30px;
}
.textList.fullPanel .texts {
  padding: 40px 40px 80px 40px;
}
.textList .segment.heOnly,
.textList .segment.enOnly {
  text-align: justify;
}
.textListTop {
  position: absolute;
  top: 0;
  left: 0;
  width: 100%;
  background-color: inherit;
  z-index: 1;
}
.textList.fullPanel .textListTop {
  text-align: center;
  height: 55px;
}
.dark .textList {
  background-color: #333331;
}
.dark .textList .anchorText {
  background-color: #333331;
}
.textList .heOnly {
  display: block;
}
.textList.fullPanel .textListTop .leftButtons {
  margin: 9px 0 0 10px;
}
.textList.fullPanel .textListTop .rightButtons {
  margin: 9px 10px 0 0;
}
.gridBox {
  width: 100%;
  background-color: transparent;
}
.gridBox .gridBoxRow {
  display: flex;
  justify-content: space-between;
  margin-bottom: 6px;
}
.gridBox .gridBoxItem {
  flex: 1;

   /* HACK: overflow hidden will hide any box shadow beneath (b/c overflow cuts off at padding-box) can get around this by increasing padding-box and decreasing margin-box. see here https://stackoverflow.com/questions/33949013/css-overflow-hidden-cuts-shadow*/
  display: flex;
  flex-direction: column;
  padding: 5px;
}
.gridBox .gridBoxItem.placeholder {
  visibility: hidden;
}
.gridBox .gridBoxItem:first-child {
  padding-inline-start: 0;
  margin-inline-start: 0;
}
.gridBox .gridBoxItem:last-child {
  padding-inline-end: 0;
  margin-inline-end: 0;
}
.dark .filterSet td {
  border-color: #555;
}
.filterSet td.empty {
  border-left: 1px solid transparent;
  border-right: 1px solid transparent;
}
.topFilters {
  text-transform: none;
}
.dark .topFilters {
  background-color: #2D2D2B;
  border-bottom: 1px solid #444;
}
.textList.fullPanel .topFilters {
  margin: 0;
  border-top: 8px solid transparent;
  padding: 6px 22px 5px;
  background-color: #EDEDED;
}
.topFilters .textFilter {
  color: #999;
  display: inline-block;
  padding: 16px 8px;
}
.topFilters .textFilter.on {
  color: black;
}
.dark .topFilters .textFilter {
  color: #bbb;
}
.topFilters .textFilter > div {
  display: table-cell;
  vertical-align: middle;
}
.textList.fullPanel .recentFilterSet {
  margin: 0 0 12px 0;
}
.textList .recentFilterSet .textFilter,
.connectionsPanelHeader .recentFilterSet.topFilters .textFilter {
  display: inline-block;
  padding: 0;
  margin: 6px 14px;
  background-color: transparent;
  color: #999999;
  border-bottom: 4px solid #cccccc;
  margin-inline-start: 0;
}
.connectionsPanelHeader .recentFilterSet.topFilters .textFilter {
  margin: 18px;
  margin-inline-end: 14px;
  margin-inline-start: 0;
}
.textList .recentFilterSet .textFilter.on, .connectionsPanelHeader .recentFilterSet.topFilters .textFilter.on {
  color: #000000;
  border-bottom-color: var(--category-color);
}
.recentFilterSet.filterSet .textFilter, .recentFilterSet.filterSet .textFilter span{
  font-family: "HebrewInEnglish Serif Font", "adobe-garamond-pro", "Crimson Text", Georgia, serif;
}
.hebrew .textList .recentFilterSet.filterSet {
  direction: rtl;
}
.textList.singlePanel .connectionsHeader .topFilters{
  overflow-x: scroll;
  overflow-y: hidden;
}
.topFiltersInner {
  display: inline-block;
  white-space: nowrap;
  overflow: hidden;
  text-overflow: ellipsis;
  vertical-align: middle;
}
.textList.fullPanel .topFiltersInner {
  white-space: normal;
}
.textList.singlePanel .versionsTextList .topFiltersInner .textFilter {
  padding: 5px;
  margin-bottom: 5px;
  color: #999;
}
.textList.singlePanel .versionsTextList .topFiltersInner {
  white-space: pre-wrap;
}
.showMoreFilters {
  vertical-align: middle;
  float: right;
}
.categoryFilter {
  margin: 19px 34px;
  font-size: 18px;
  cursor: pointer;
  line-height: 21.6px;
  color: #000;
  -webkit-tap-hightlight-color: rgba(0,0,0,0); /* pulled from common.css; should apply more broadly? */
}
.categoryFilter:not(.withBooks) .filterInner:before{
  min-width: 18px;
  width: 18px;
  height: 16px;
  content: '';
  -webkit-mask: url("/static/img/connection-book.svg") no-repeat;
  mask: url("/static/img/connection-book.svg") no-repeat;
  -webkit-mask-size: cover;
  mask-size: cover;
  line-height: 25px;
  /**transform: scale(0.95);*/
  display: inline-block;
  background-color: var(--category-color);
}
.connectionsPanel .toolsButton.more{
  color: #666666;
}
.connectionsPanel .toolsButton.seeLess{
  margin-inline-start: 33px;
  font-style: normal;
  font-weight: normal;
  font-size: 13px;
  line-height: 18px;
  color: #999999;
  align-items: center;
}
.connectionsPanel .toolsButton.seeLess img.toolsButtonIcon{
  height: 10px;
  width: 10px;
}
.connectionsPanel .toolsButton.seeLess .toolsButtonText{
  margin-inline-start: 5px;
}

.connectionsPanel .topToolsButtons {
  margin-top: 30px;
}
.categoryFilter:not(.withBooks) .filterText{
  margin-inline-start: 15px;
  margin-inline-end: auto;
}
.textFilter {
  padding: 19px 0px;
  font-size: 18px;
  line-height: 1.2;
  display: block;
  cursor: pointer;
  color: #333;
  margin-inline-start: 34px;
  margin-inline-end: 34px;
}
.connectionsCount {
  color: #666;
  font-size: 16px;
  font-weight: lighter;
  letter-spacing: 1px;
  font-family: "Roboto", "Helvetica Neue", "Helvetica", sans-serif;
  unicode-bidi: isolate;
}
.englishAvailableTag {
  font-family: "Roboto", "Helvetica Neue", "Helvetica", sans-serif;
  text-transform: uppercase;
  align-self: flex-start;
  color: #999;
  border: 1px solid #CCC;
  border-radius: 3px;
  font-size: 12px;
  line-height: 18px;
  padding: 0px 3px;
  margin-left: 4px;
}
.filterInner {
  display: flex;
  justify-content: space-between;
  align-items: center;
}
.essayGroup a:hover {
  text-decoration: none;
}
.essayGroup .filterText {
  margin-inline-start: 15px;
  margin-inline-end: auto;
  text-align: left
}
.essayGroup .filterInner:before{
  min-width: 18px;
  width: 18px;
  height: 16px;
  content: '';
  -webkit-mask: url("/static/img/connection-book.svg") no-repeat;
  mask: url("/static/img/connection-book.svg") no-repeat;
  -webkit-mask-size: cover;
  mask-size: cover;
  line-height: 25px;
  /**transform: scale(0.95);*/
  display: inline-block;
  background-color: #3B5849;
}
.essayGroup .textFilter {
  padding: 0 0 0 0;
  margin: 19px 34px;
}
.categoryFilterGroup.withBooks {
  /*border-bottom: 1px solid #E5E5E5;*/
  border-top: 4px solid;
  border-top-color: var(--category-color);
}
.categoryFilterGroup.withBooks .categoryFilter{
  margin: initial;
  margin-inline-end: 34px;
  margin-inline-start: 34px;
  padding: 19px 0px;
  border-bottom: 1px solid #E5E5E5;

}
.categoryFilterGroup a:hover {
  text-decoration: none;
}
.categoryFilterGroup.withBooks + .categoryFilterGroup {
  /*margin-top: 30px;*/
}
.categoryFilterGroup .textFilter {
  border-bottom: 1px solid #E5E5E5;
}
.categoryFilterGroup :first-child .textFilter {
  border-top: 1px solid #E5E5E5;
}
.categoryFilter.on, .textFilter.on {
  color: black;
}
.dark .categoryFilter.on, .dark .textFilter.on {
  color: white;
}
.textFilter.lowlight {
  color: #999;
}
.topFilters .textFilter.showMoreFilters {
  color: #999;
}
.bilingual .textFilter .he,
.bilingual .categoryFilter .he {
  display: none;
}
.textList .textListTop > .loadingMessage,
.textList .texts .contentInner > .loadingMessage {
  padding: 22px 10px 0;
  color: #999;
  font-size: 14px;
  text-align: center;
}
.textList .textListTop > .loadingMessage {
  position: relative;
  top: 70px;
}
.textList .texts {
  position: relative;
  background-color: #FBFBFA;
}
.sepia .textList .texts {
  background-color: #FBFBFA;
}
.dark .textList .texts {
  background-color: #333331;
}
.textList .texts .textRange {
  font-size: 1.8em;
  padding-top: 16px;
  margin-top: 12px;
  position: relative;
  cursor: text;
}
.textList .texts .textRange .segment{
  cursor: text;
}
.textListTextRangeBox {
  border-bottom: 1px solid #eee;
}
.textList .texts .textRange .title {
  color: #999;
}
.textList .texts .segment .queryTextHighlight {
  padding: 0;
  background-color: inherit;
  font-weight: bold;
}
.dark .textList .texts .textRange .title {
  color: #ddd;
}
.textList.singlePanel .textListTextRangeBox:first-child {
  margin-top: -30px;
}
.textRange .title {
  display: flex;
  justify-content: space-between;
}
.textRange .title .buttons {
}
.bilingual .textList .title .he {
  display: none;
}
.textList .sheetList .sheet,
.textList .note {
  padding: 0 0 24px 0;
  display: flex;
  flex-flow: column;
}
.textList .sheet + .sheet {
  padding: 24px 0;
  border-top: 1px solid #E6E5E6;
}
.textList .sheetList .sheet a.sheetTitle {
  margin-bottom: 0;
  align-items: flex-start;
}
.textList .sheet .sheetInfo {
  display: flex;
  justify-content: space-between;
}
.sheet .sheetInfo .sheetUser {
  display: flex;
  align-items: center;
}
.textList .sheet .sheetAuthorImg,
.textList .note .noteAuthorImg {
  height: 26px;
  width: 26px;
  vertical-align: -8px;
}
.textList .sheet .sheetViews {
  color: #999;
  font-size: 12px;
}
.textList .sheet .sheetAuthor,
.textList .note .noteAuthor {
  color: #666;
  font-size: 16px;
  margin: auto 14px;
}
.textList .sheet .sheetTitle {
  display: flex;
  justify-content: flex-start;
  margin-top: 14px;
  font-size: 18px;
  text-align: left;
  color: #000;
}
.textList .sheet .sheetLeft .sheetTitle img.sheetIcon {
  width: 14px;
  height: 14px;
  margin: 3px 0 0 0;
}
.textList .sheet .sheetTitle .sheetTitleText{
  margin: auto 6px;
}
.textList .sheet .sheetTags {
  display: flex;
  flex-flow: row wrap;
  margin-top: 6px;
  font-size: 13px;
  color: #999;
  text-align: left;
}
.textList .sheet .sheetTag {
  color: inherit;
  display: inline-block;
  white-space: nowrap;
}
.sheet .sheetRight {
  display: flex;
  flex-direction: row;
  align-items: flex-start;
  justify-content: space-between;
  padding-top: 5px;
  margin: 0 -4px;
}
.sheet .sheetRight img {
  display: none;
  padding: 0 5px;
  width: 22px;
  height: 22px;
  margin: 0;
}
.sheet .sheetRight img.pinned,
.sheet:hover .sheetRight img {
  display: block;
}
.sheet:hover .sheetRight img:hover {
  opacity: 0.6;
  cursor: pointer;
}
.sheet .sheetTag .separator {
  display: inline-block;
  margin-right: 8px;
}
.sheet .sheetTags .unlisted img,
.collectionListing .collectionListingDetails .unlisted img,
.tocTop .unlisted img {
  width: 13px;
  height: 13px;
  opacity: 0.4;
  margin-inline-end: 3px;
  position: relative;
  top: 2px;
}
.sheetTag.button,
.sheetTag.button:hover,
.sheetTag.button:active {
  background-color: #EDEDED;
  border-color: #ccc;
  color: #999;
  font-size: 14px;
  margin: 4px;
}
.bookPage .sheetTag.button {
  padding: 5px 16px;
  height: 30px;
}
.textList .sheetList {
  padding-top: 40px;
}
.textList .sheetList:first-of-type {
  padding-top: 0px;
}
.textList .sheetList + .sheetList {
  border-top: 1px solid #E6E5E6;
}
.textList .note .noteAuthorInfo {
  margin-bottom: 14px;
}
.textList .note .noteTitle {
  font-weight: bold;
}
.textList .note .noteTitle,
.textList .note .noteText {
  font-size: 16px;
}
.textList .textListTextRangeBox + .sheet {
  margin-top: 24px;
}
.mediaList .media {
  border-top: solid 1px #CCC;
  padding: 20px 0;
}
.mediaList .mediaTitle {
  font-family: "Roboto", "Helvetica Neue", "Helvetica", sans-serif;
  font-style: normal;
  font-weight: 400;
  font-size: 16px;
  line-height: 19px;
  color: #666;
	padding-bottom: 15px;
}
.mediaList .mediaTitle .he {
  font-size: 16px;
}
.mediaList .media .title {
	font-size: 22px;
  color: #000;
}
.mediaList .media a {
	color: #999;
}
.mediaList .media .description {
	margin: 10px 0;
  font-size: 13px;
  font-family: "Roboto", "Helvetica Neue", "Helvetica", sans-serif;
  flex-flow: row;
  justify-content: space-between;
  color: #666;
}
.mediaList .media .panel{
	background: #e6e6e6;
	border-radius: 50px;
	text-align: center;
	margin: 15px 0;
	padding: 15px;
  font-size: 13px;
  line-height: 15px;
  flex-direction: row;
  display: flex;
  flex-wrap: nowrap;
  justify-content: space-between;
  text-align: left;
  direction: ltr;
}
.mediaList .media .panel .playTimeContainer {
  display: inline-flex;
  align-self: center;
  font-size: 13px;
  font-family: "Roboto", "Helvetica Neue", "Helvetica", sans-serif;
}
.mediaList .media .panel .playTimeContainer span {
  margin: 0 15px;
}
.mediaList .media .panel .sliderContainer {
  display: inline-flex;
  flex: 2;
  align-self: center;
}
.mediaList .media .panel input[type='image'] {
	  width: 10px;
    height: 10px;
    padding: 2.5px;
}
.slider {
  -webkit-appearance: none;
  height: 2px;
  background: #4d4d4d;
  outline: none;
  opacity: 0.7;
  width: 100%;
}
.slider:hover {
  opacity: 5;
}
.slider::-webkit-slider-thumb {
  -webkit-appearance: none;
  appearance: none;
  width: 10px;
  height: 10px;
  border-radius: 50%;
  background: #4871bf;
  cursor: pointer;
}
.slider::-moz-range-thumb {
  width: 10px;
  height: 10px;
  border-radius: 50%;
  background: #4871bf;
  cursor: pointer;
}
/* All the same stuff for IE */
.slider::-ms-thumb {
  width: 10px;
  height: 10px;
  border-radius: 50%;
  background: #4871bf;
  cursor: pointer;
}
.webpageList .website {
  text-align: start;
  display: flex;
  justify-content: flex-start;
  color: #000;
  cursor: pointer;
  font-size: 16px;
  letter-spacing: 1px;
  margin: 20px 34px;
  align-items: center;
}
.webpageList .website .icon {
  height: 16px;
  width: 16px;
  margin-top: 2px;
}
.webpageList .webpage {
  margin-bottom: 30px;
  text-align: left;
  direction: ltr;
}
.webpageList .webpage.hebrew{
  text-align: right;
  direction: rtl;
}
.webpageList .webpage .icon {
  margin-right: 10px;
}
.webpage.hebrew .icon {
  margin: 0 0 0 10px;
}
.webpageList .webpage .title {
  font-size: 22px;
  color: black;
  text-decoration: none;
  margin-bottom: 10px;
}
.webpageList .webpage .title:hover {
  text-decoration: none;
}
.webpageList .webpage .domain {
  font-family: "Roboto", "Helvetica Neue", "Helvetica", sans-serif;
  font-size: 14px;
  color: #666;
  margin-bottom: 10px;
}
.webpageList .webpage .description {
  font-size: 18px;
  color: #999;
}
.webpageList .webpage .webpageMetadata,
.mediaList .media .meta,
.manuscript .meta {
  font-size: 13px;
  color: #999;
  margin-top: 5px;
}
.interface-hebrew .webpageList .webpage .webpageMetadata {
  text-align: right;
  direction: rtl;
}
.interface-english .webpageList .webpage .webpageMetadata {
  text-align: left;
  direction: ltr;
}

.webpageList .website .siteName {
  margin-inline-start: 15px;
}

.manuscript .meta span,
.manuscript .meta a {
  font-family: "Roboto", "sans-serif";
  margin-top: 2px;
}
.manuscript .meta .int-he {
  font-family: "Heebo", "sans-serif";
}
.webpageList.empty .loadingMessage {
  margin-top: 0px;
}
.webpageList .webpagesLinkerMessage {
  padding: 20px 0px;
  color: #999;
  border-top: 1px solid #E5E5E5;
  font-size: 13px;
}
.marginless .webpageList .webpagesLinkerMessage {
  padding: 20px 34px;
}
.webpageList .webpagesLinkerMessage a {
  color: #999;
  text-decoration: underline;
}
.manuscriptImage {
  width: auto;
  max-height: 180px;
  border-radius: 3px;
}
.manuscriptCaption {
  font-family: "Adobe Garamond Pro", "sans-serif";
  font-size: 18px;
  line-height: 22px;
  margin-top: 13px;
  margin-bottom: 2px;
  border-bottom: 0px;
  text-align: left;
}
.manuscriptCaptionHe {
  font-family: "Taamey Frank", "Heebo", "sans-serif";
  font-size: 22px;
  line-height: 22px;
  margin-top: 13px;
  margin-bottom: 2px;
  border-bottom: 0px;
  text-align: right;
}
.fullSizeImageLink {
  width: 292px;
  height: 23px;
  left: 830px;
  top: 367px;
  font-family: "Roboto", "sans-serif";
  font-style: normal;
  font-weight: normal;
  font-size: 13px;
  line-height: 15px;
  color: #999999
}
.manuscript {
  border-bottom: 1px solid #DDDDDD;
  margin: 29px 34px;
  padding-bottom: 19px;
  overflow-x: hidden;
}

.manuscript a {
  color: inherit;
}
/*.manuscriptBorder {*/
/*  border: 1px solid #dddddd;*/
/*  position: absolute;*/
/*  width: 292px;*/
/*  height: 0px;*/
/*  left: 830px;*/
/*  top: 409px;*/
/*}*/
.manuscriptList :last-child {
  border-bottom: 0px solid red;
}
.textList.marginless .webpageList.empty .loadingMessage {
  margin: 50px 40px;
}
.textRange .numberLabel {
  position: absolute;
  top: 14px;
}
.english .textRange .numberLabel {
  left: -24px;
}
.english .textRange .numberLabel.itag {
  right: -30px;
  left: initial;
}
.hebrew .textRange .numberLabel,
.bilingual .textRange .numberLabel  {
  right: -30px;
}
.multiPanel .textRange .numberLabel{
  display: none;
}
.multiPanel .textRange .numberLabel.itag{
  display: block;
  color: #4871bf;
}
.textRange.lowlight .numberLabel {
  color: #999;
}
.readerPanel.bilingual .connectionsPanel .he {
  display: none;
}
.connectionsSummaryLoading {
  padding: 20px 34px;
  color: #999;
}
.connectionsPanel .connectionPanelSectionHeader{
  margin-inline-start: 34px;
  margin-inline-end: 34px;
  margin-top: 30px;
  margin-bottom: 15px;
  border-bottom: 1px solid #CCCCCC;
  padding-bottom: 13px;
}
.connectionsPanel .connectionPanelSectionHeader .connectionPanelSectionHeaderInner{
  font-size: 14px;
  font-style: normal;
  font-weight: 400;
  line-height: 18px;
  letter-spacing: 0em;
  text-align: justified;
  color: #666666;
  text-transform: uppercase;

}
.connectionsPanel .connectionsSummaryLoading .loadingMessage {
  margin-top: 0;
}
.textListTextRangeBox {
  position: relative;
}

.textListTextRangeBox .textRange{
  margin-bottom: 0;
  padding-bottom: 0;
}
.textListTextRangeBox .connection-buttons, .versionsTextList .connection-buttons{
  margin-bottom: 28px;
  display: flex;
  align-items: flex-start;
  align-content: flex-start;
}
.connection-buttons.access-user .connection-button.delete-link{
  display:none;
}
.connection-buttons .connection-button,
.version-block-with-preview-details .connection-button{
  font-style: normal;
  font-weight: normal;
  font-size: 13px;
  line-height: 15px;
  color: #999999;
  margin-inline-end: 15px;
  text-decoration: none;
  cursor: pointer;
  display: flex;
  flex-flow: row wrap;
  align-items: center;
}
.version-block-with-preview-details .connection-button {
  font-size: 14px;
  color: var(--dark-grey);
  margin-top: 15px;
}
.version-block-with-preview-details img {
  padding-inline-start: 15px;
}
.singlePanel .connection-buttons .connection-button{
  text-align: start;
  margin-inline-end: 5px;
}
.connection-buttons .connection-button span{
  text-align: initial;
}
.connection-buttons .connection-button .int-en{
  font-family: "Roboto", "Helvetica Neue", "Helvetica", sans-serif;
}
.connection-buttons .connection-button .int-he{
  font-family: "Heebo", "Roboto", "Helvetica Neue", "Helvetica", sans-serif;
}
.toolsMessage {
  margin: 130px 0;
  text-align: center;
  font-size: 18px;
}
.connection-buttons .connection-button::before,
.version-block-with-preview-details .connection-button::before{
  display: block;
  content: ' ';
  background-size: 15px 15px;
  background-repeat: no-repeat;
  height: 15px;
  width: 15px;
  margin-inline-end: 5px;
}
.version-block-with-preview-details .connection-button::before {
  height: 18px;
}
.connection-buttons .panel-open-link::before,
.version-block-with-preview-details .connection-button::before{
  background-image: url("/static/icons/open-panel.svg");
}
.connection-buttons .delete-link::before{
  background-image: url("/static/icons/remove-connection.svg");
}
.connection-buttons .add-to-sheet-link::before{
  background-image: url("/static/icons/add-to-sheet.svg");
}
.sheetContent .toolsButtonContainer {
  letter-spacing: 0;
}
.toolsButtonContainer {
  display: flex;
  justify-content: flex-start;
  color: #000;
  /*border-top: 1px solid #E5E5E5;*/
  cursor: pointer;
  font-size: 16px;
  letter-spacing: 1px;
  margin: 20px 34px;
  align-items: center;
  flex-wrap: wrap;
}

.toolsButtonContainer.highlighted {
  background-color: var(--responsa-red);
  color: white;
  margin-inline-start: 6px;
  margin-inline-end: 8px;
  padding-inline-start: 28px;
  padding-inline-end: 14px;
  padding-top: 18px;
  padding-bottom: 18px;
  border-radius: 8px;
  line-height: 1;
}

.toolsButtonContainer .toolsButtonText,
.toolsButtonContainer .toolsSecondaryButton {
  position: relative;
  top: 1.5px;
}

.toolsButton {
  background: none;
  padding: 0;
  border: 0px;
  flex: 1 1 auto;
}

.toolsButton ::before {
  position: relative;
  top: 3px;
}

.toolsSecondaryButton {
  color: var(--dark-grey);
  --english-font: var(--english-sans-serif-font-family);
  --hebrew-font: var(--hebrew-sans-serif-font-family);
  height: var(--sans-serif-small-font-size);
  margin-inline-start: 30px;
  align-self: flex-start;
}

.toolsButtonContainer.highlighted .experimentLabel {
  --english-font: var(--english-sans-serif-font-family);
  color: var(--dark-grey);
  font-size: 11px;
  text-transform: uppercase;
  border: 1px solid var(--light-grey);
  border-radius: 4px;
  float: inline-end;
  padding: 2px 6px;
  background: var(--lightest-grey);
}

.linkArrow {
  height: var(--sans-serif-small-font-size);
  position: relative;
  top: 1px;
}

.toolsButtonContainer .toolsButton.greyColor {
  color: var(--dark-grey);
}
.toolsButton .toolsButtonText .connectionsCount::before{
  content: " ";
}
.topicList.topicsHe {
  direction: rtl;
}
.topicList.topicsEn {
  direction: ltr;
}
.interface-hebrew .topicList.topicsEn {
  direction: rtl;
}

.topicButton {
  display: flex;
  justify-content: flex-start;
  color: #000;
  cursor: pointer;
  font-size: 16px;
  flex-direction: column;
  letter-spacing: unset;
  align-items: initial;
  border-top: 1px solid #E5E5E5;
  padding: 20px 34px;
  margin: initial;
}
.topicList #topicItem-0 {
  border-top: none;
}
.topicButton:hover {
  text-decoration: none;
}

.topicButton .topicButtonTitle {
  display: flex;
  flex-direction: row;
  justify-content: space-between;
  text-align: left;
}
.topicButton .topicButtonTitle .he {
  text-align: right;
}
.topicButton .contentText .en {
  font-family: "adobe-garamond-pro", "Crimson Text", Georgia, serif;
}
.topicButtonTitle .he {
  font-size: 122%;
}
.topicButton .three-dots-button.tooltip-toggle::before,
.named-entity-title-bar .three-dots-button.tooltip-toggle::before {
  transform: none;
  left: unset;
  right: 30px;
  width: 180px;
}
.readerPanel.hebrew .topicButton .three-dots-button.tooltip-toggle::before,
.readerPanel.hebrew .named-entity-title-bar .three-dots-button.tooltip-toggle::before {
  right: unset;
  left: 30px;
  text-align: right;
}
.topicButton .smallText {
  margin-top: 10px;
  line-height: 18px;
  font-size: 18px;
  text-align: start;
}
.topicButton .smallText .en {
  font-family: "Roboto", "Helvetica Neue", "Helvetica", sans-serif;
  font-size: 13px;
  font-weight: normal;
  color: #999;
}
.topicButton .smallText .he {
  font-family: "Heebo", sans-serif;
  font-size: 13px;
  font-weight: normal;
  color: #999;
}
.toolsButton:hover {
  text-decoration: none;
  color: inherit;
}
.toolsButton.systemTypeface .toolsButtonText span.int-en,
.toolsButton.systemTypeface .toolsButtonText span.en{
  font-family: "Roboto", "Helvetica Neue", "Helvetica", sans-serif;
}
.toolsButton.textTypeface .toolsButtonText span.int-en,
.toolsButton.textTypeface .toolsButtonText span.en{
  font-family: "adobe-garamond-pro", "Crimson Text", Georgia, serif;
}
.toolsButton.systemTypeface .toolsButtonText span.int-he,
.toolsButton.systemTypeface .toolsButtonText span.he{
  font-family: "Heebo", "Roboto", "Helvetica Neue", "Helvetica", sans-serif;
}
.toolsButton.textTypeface .toolsButtonText span.int-he,
.toolsButton.textTypeface .toolsButtonText span.he{
  font-family: "Taamey Frank", "adobe-garamond-pro", "Crimson Text", Georgia, "Times New Roman", serif;
  font-size: 122%;
}
.highlighted .toolsButton .toolsButtonIcon {
  filter: invert(1);
}
.toolsButton .toolsButtonIcon {
  color: #999;
  font-size: 20px;
  width: 20px;
  margin-top: -1px;
}
.interface-hebrew .toolsButton .toolsButtonIcon {
  margin-top: 1px;
}
.toolsButton img.toolsButtonIcon {
  width: 18px;
  height: 18px;
  vertical-align: middle;
}
.toolsButton .toolsButtonText{
  margin-inline-start: 15px;
}

.shareSettingsBox .shareDropdown {
  display: inline-block;
  height: 20px;
  width: 52px;
  margin: 0 3px;
  border: 0;
  color: var(--sefaria-blue);
  font-weight: 600;
  --english-font: var(--english-sans-serif-font-family);
  --hebrew-font: var(--hebrew-sans-serif-font-family);
  font-size: var(--sans-serif-body-font-size);
  align-self: flex-end;
  appearance: none;
  -webkit-appearance: none;
  -moz-appearance: none;
  bottom: 1px;
  position: relative;
  background-color: Transparent;
  background-image: url(/static/icons/arrow-down-bold.svg);
  background-repeat: no-repeat;
  background-position: right;
  background-size: 12px;
}

.shareInputBox .copyLinkIcon {
  float: right;
  margin: 0px -5px 1px 0px;
}

.shareInputBox span {
  --english-font: var(--english-sans-serif-font-family);
  --hebrew-font: var(--hebrew-sans-serif-font-family);
  font-size: var(--sans-serif-body-font-size);
}

.shareInputBox {
  position: relative;
  display: flex;
  box-sizing: border-box;
  border-radius: 7px;
  border: none;
  box-shadow: 0 1px 3px rgb(0 0 0 / 20%);
  font-size: var(--sans-serif-body-font-size);
  font-family: "Roboto", "Helvetica Neue", "Helvetica", sans-serif;
  color: #666;
  padding: 20px 20px;
  margin: 19px 33px;
}
.shareInput {
  width: calc(100% - 40px);
  box-sizing: border-box;
  border-radius: 7px;
  border: none;
  font-size: var(--sans-serif-body-font-size);
  font-family: "Roboto", "Helvetica Neue", "Helvetica", sans-serif;
  color: #666;
  text-overflow: ellipsis;
}

.shareInputBox .shareInputButton {
  background-color: #fff;
  position: absolute;
  border: 0;
  margin-inline-start: calc(100% - 60px);
}

.shareInputBox .shareInputButton:active {
  background-color: var(--light-grey);
}

.shareSettingsBox {
  display: flex;
  box-sizing: border-box;
  border-radius: 7px;
  border: none;
  font-size: var(--sans-serif-body-font-size);
  --english-font: var(--english-sans-serif-font-family);
  --hebrew-font: var(--hebrew-sans-serif-font-family);
  color: var(--dark-grey);
  margin: 20px 34px;
}
.addToSourceSheetBox {
  position: relative;
}
.addToSourceSheetBox input {
  padding: 13px 12px;
  margin: 0;
  cursor: pointer;
  font-size: 18px;
  border-radius: 4px;
  box-shadow: none;
  border: 1px solid #E9E9E9;
  width: 60%;
  height: 50px;
  box-sizing: border-box;
}
.addToSourceSheetBox .button {
  width: 100%;
  text-align: center;
  margin: 0;
}
.addToSourceSheetBox .button.small {
  width: 37%;
  box-sizing: border-box;
  height: 50px;
  padding: 17px;
  margin: 0;
  float: right;
}
.interface-hebrew .addToSourceSheetBox input {
  width: 47%;
}
.interface-hebrew .addToSourceSheetBox .button.small {
  width: 50%;
  float: left;
}
.addToSourceSheetBox .newSheet {
  border-top: 1px solid #E9E9E9;
  padding: 14px 22px;
}
.addToSourceSheetBox .newSheet input::placeholder { /* eventual spec? */
  font-family: "Roboto", "Helvetica Neue", "Helvetica", sans-serif;
}
.addToSourceSheetBox .newSheet input::-webkit-input-placeholder { /* Chrome/Opera/Safari */
  font-family: "Roboto", "Helvetica Neue", "Helvetica", sans-serif;
}
.addToSourceSheetBox .newSheet input::-moz-placeholder { /* Firefox 19+ */
  font-family: "Roboto", "Helvetica Neue", "Helvetica", sans-serif;
}
.addToSourceSheetBox .newSheet input:-ms-input-placeholder { /* IE 10+ */
  font-family: "Roboto", "Helvetica Neue", "Helvetica", sans-serif;
}
.addToSourceSheetBox .newSheet input:-moz-placeholder { /* Firefox 18- */
  font-family: "Roboto", "Helvetica Neue", "Helvetica", sans-serif;
}
.confirmAddToSheet {
  text-align: center;
  background-color: #FBFBFA;
  margin-bottom: 10px;
}
.confirmAddToSheet .message{
  text-align: start;
}
.confirmAddToSheet.addToSourceSheetBox .message span{
  font-family: 'HebrewInEnglish Serif Font', "adobe-garamond-pro", "Crimson Text", Georgia, "Times New Roman", serif;
  font-style: normal;
  font-weight: normal;
  font-size: 18px;
  line-height: 25px;
  text-decoration-line: none;
  color: #666666;
}
.confirmAddToSheet.addToSourceSheetBox .message span a{
  text-decoration: underline;
  color: #666666;
}
.confirmAddToSheet .button {
  width: 100%;
}
.connectionsPanel .allSheetsLink,
.connectionsPanel .allNotesLink {
  display: block;
  margin-top: 10px;
}
.interface-hebrew .allNotesLinks {
  text-align: left;
}
.noteList + .noteList {
  border-top: 1px solid #ccc;
}
.connectionsPanel .loadingMessage {
  margin-top: 40px;
}
.connectionsPanel textarea.noteText,
.connectionsPanel textarea.feedbackText,
.sideColumn textarea.feedbackText {
  width: 100%;
  min-height: 100px;
  border: none;
  border-radius: 7px;
  padding: 20px 25px;
  box-sizing: border-box;
  box-shadow: 0 1px 3px rgba(0,0,0,0.2);
  font-size: 18px;
  font-family: "adobe-garamond-pro", "Crimson Text", Georgia, serif;
  margin-bottom: 10px
}


.connectionsPanel .noteSharingToggle {
  border: 1px solid #ccc;
  border-radius: 4px;
  margin-bottom: 12px;
}
.connectionsPanel .notePrivateButton,
.connectionsPanel .notePublicButton {
  width: 50%;
  display: inline-block;
  text-align: center;
  color: #CCC;
  padding: 16px 24px;
  border-radius: 4px;
  cursor: pointer;
  font-size: 15px;
  letter-spacing: 1px;
  font-family: "Roboto", "Helvetica Neue", "Helvetica", sans-serif;
  box-sizing: border-box;
}
.connectionsPanel .notePrivateButton.active,
.connectionsPanel .notePublicButton.active {
  background-color: white;
  color: #666;
}
.connectionsPanel .notePrivateButton {
  border-right: 1px solid #ccc;
  border-top-right-radius: 0;
  border-bottom-right-radius: 0;
}
.hebrew .connectionsPanel .notePrivateButton {
  border-left: 1px solid #ccc;
  border-top-left-radius: 0;
  border-bottom-left-radius: 0;
  border-right: none;
  border-top-right-radius: 4px;
  border-bottom-right-radius: 4px;
}
.connectionsPanel .line {
  width: 100%;
  border-bottom: 1px solid #ccc;
  margin: 40px 0;
}
.connectionsPanel .deleteNote {
  text-align: center;
  padding: 18px 0;
  color: #999;
  font-size: 15px;
  cursor: pointer;
  font-family: "Roboto", "Helvetica Neue", "Helvetica", sans-serif;
}
.connectionsPanel.textList .note {
  padding: 30px 0;
  position: relative;
}
.connectionsPanel.textList .note {
  border-top: 1px solid #E6E5E6;
}
.connectionsPanel.textList .note:first-child {
  border-top: none;
}
.connectionsPanel .noteButtons {
  position: absolute;
  top: 30px;
  left: -32px;
}
.interface-hebrew .connectionsPanel .noteButtons {
  left: auto;
  right: -32px;
}
.connectionsPanel .editNoteButton {
  visibility: hidden;
}
.connectionsPanel .note:hover .editNoteButton {
  visibility: visible;
}
.connectionsPanel .noteButtons .fa {
  cursor: pointer;
  color: #C6C6C6;
  font-size: 20px;
  margin: 0 8px;
}

.feedbackOverlay .buttonContainer {
  width: 100%;
  margin-top: 15px;
  text-align: center;
}

.connectionsPanel .divineNameReplacer p {
  font-size: 16px;
  font-family: "Roboto", "Helvetica Neue", "Helvetica", sans-serif;
  line-height: 19px;
  color: #666666;
}

.addConnectionBox {
  font-size: 18px;
  text-align: center;
}
.addConnectionBox .dropdown .dropdownMain{
  justify-content: center;
}
.addConnectionBox .dropdown .dropdownMain span, .addConnectionBox .dropdown .dropdownMain img{
  margin-inline-start: auto;
}
.addConnectionSummary {
  margin-bottom: 20px;
}
.loginPrompt {
  text-align: center;
}
.loginPrompt .loginPromptMessage {
  font-size: 18px;
  margin-bottom: 20px;
}
.loginPrompt .button {
  width: auto;
  margin: 0 6px;
}
.profile-pic {
  display: flex;
  justify-content: center;
  align-items: center;
  flex-direction: column;
}
.profile-page {
  background-color: var(--lightest-grey);
}
.profile-page .profile-pic .profile-pic-hover-button {
  display: none;
}
.profile-pic-cropper-error {
  line-height: 1;
  max-width: 50vw;
  overflow: hidden;
}
.profile-page .profile-pic:hover .profile-pic-hover-button.profile-pic-button-visible {
  display: flex;
}
.profile-page .profile-pic .profile-pic-button-row {
  display: flex;
}
.profile-page .profile-pic .profile-pic-button {
  position: relative;
  top: calc(-1 * ((175px/2) + (46px/2)));  /* height of .profile-img + height of .profile-pic-button */
}
.profile-pic-cropper-modal {
  max-width: unset !important;
  max-height: unset !important;
  padding: 15px 15px 17px 15px !important;
  box-shadow: 0px 1px 4px rgba(0, 0, 0, 0.4);
  background-color: #FFF !important;
  border-radius: 6px;
}
.profile-pic-cropper-modal-inner {
  overflow: auto;
  display: block;
  line-height: 0;
  border-radius: 6px;
}
.profile-pic-loading {
  display: flex;
  align-items: center;
  justify-content: center;
  margin-top: 17px;
}
.profile-pic-cropper-modal .ReactCrop__crop-selection {
  box-shadow: 0 0 0 9999em rgba(255, 255, 255, 0.6);
}
.profile-page .profile-pic-cropper-modal .ReactCrop__crop-selection {
  border-radius: 50%;
}
.profile-pic-cropper-modal .ReactCrop__image {
  max-width: 50vw;
  max-height: 50vh;
}
.profile-pic-close {
  right: 25px !important;
}
.profile-pic-cropper {
}
#interruptingMessage.profile-pic-cropper-modal .profile-pic-cropper-button {
  display: inline-flex;
}
.profile-pic-cropper-desc {
  margin-top: 9px;
  margin-bottom: 18px;
}
.profile-pic .profile-pic-input-file {
  /* make it essentially invisible so it stays in DOM and is accessible */
  width: 0.1px;
  height: 0.1px;
  opacity: 0;
  overflow: hidden;
  position: absolute;
  z-index: -1;
}
.readerNavMenu.profile-page .resourcesLink img {
  top: 0;
}
.profile-page .logoutLink {
  box-shadow: none;
  font-size: 16px;
}
.profile-page .logoutLink .int-en {
  font-family: "Roboto", "Helvetica Neue", "Helvetica", sans-serif;
}
.profile-page .logoutLink .int-he {
  font-family: "Heebo", sans-serif;
}
.notificationsTopContainer {
  display: flex;
  flex-direction: row;
  margin-bottom: 30px;
}
.notificationsHeaderBox {
  flex-grow: 1;
  margin-bottom: 12px
}
.readerNavMenu .notificationsHeaderBox h1 {
  margin: 4px 0 0 0;
}
.notificationsTitleIcon {
  position: relative;top: 2px;
}
.notification {
  border-bottom: 1px solid var(--light-grey);
  border-top: none;
  padding: 25px 0;
  line-height: 1.4;
}
.notification {
  display: flex;
}
.notification .imageSection {
  margin-inline-end: 15px;
}
.notification .imageSection img {
  height: 30px;
  width: 30px;
  border-radius: 15px;
}
.notification .mainSection {
  flex: 1;
}
.notification a {
  unicode-bidi: plaintext;
}
.notification a:hover {
  color: inherit;
}
.notification .topLine {
  display: flex;
  justify-content: space-between;
  flex-direction: row;
  margin-top: 2px;
  align-content: space-between;
}
.notification .topLine a {
  font-weight: bold;
}
.notification .topLineText {
  flex: 1;
}
.notification .date {
  color: var(--medium-grey);
  font-size: 14px;
  margin-inline-start: 15px;
}
.notification .notificationBody {
  margin-top: 20px;
}
.notification .sheetTitle,
.notification .collectionName {
  --english-font: var(--english-serif-font-family);
  --hebrew-font: var(--hebrew-serif-font-family);
  font-size: 24px;
  display: block;
}
.notification .sheetSummary {
  --english-font: var(--english-serif-font-family);
  --hebrew-font: var(--hebrew-serif-font-family);
  color: var(--dark-grey);
  font-size: 18px;
  margin-top: 10px;
}
.notification .replyButton {
  margin-top: 15px;
}
.notification .replyButton img {
  width: 15px;
  height: 10px;
  margin-inline-end: 10px;
}
.notification-message-link {
  display: inline-block;
  padding: 0 5px;
}
.globalUpdateForm {
  padding: 20px;
  background-color: #ddd;
  border-radius: 15px;
  font-size: 18px;
}
.globalUpdateForm .storyTypeSelector {
  padding-bottom: 15px;
}
.globalUpdateForm  select {
  margin: 0 0 0 15px;
}
.globalUpdateForm .error {
  color: red;
  font-size: 90%;
}
.globalUpdateForm input[type="text"] {
  padding: 5px;
  margin: 5px 0;
  width: 260px;
}
.globalUpdateForm input[type="radio"] {
  padding: 5px;
  margin: 8px;
}
.globalUpdateForm label {
  padding-top: 10px;
  display: block;
}
.globalUpdateForm .previewButton {
  margin-left: 85%;
  font-size: 20px;
}
.update {
  position: relative;
}
.update .imageSection {
  display: none;
}
.update .delete-update-button {
  position: absolute;
  top:  8px;
  right:  0px;
  color:  var(--dark-grey);
}
.story-action-button {
  display: inline-block;
  background: #CB6158;
  padding: 0 15px;
  margin: 0 8px;
  width: 60px;
  text-align: center;
  height: 19px;
  color: #fff;
  cursor: pointer;
  border-radius: 8px;
  box-shadow: 1px 1px 1px #ccc;
  border: 1px solid #ccc;
}

.lds-ring {
  display: inline-block;
  position: relative;
  width: 34px;
  height: 34px;
}
.lds-ring div {
  box-sizing: border-box;
  display: block;
  position: absolute;
  width: 21px;
  height: 21px;
  margin: 6px;
  border: 6px solid #999;
  border-radius: 50%;
  animation: lds-ring 1.2s cubic-bezier(0.5, 0, 0.5, 1) infinite;
  border-color: #999 transparent transparent transparent;
}
.lds-ring div:nth-child(1) {
  animation-delay: -0.45s;
}
.lds-ring div:nth-child(2) {
  animation-delay: -0.3s;
}
.lds-ring div:nth-child(3) {
  animation-delay: -0.15s;
}
@keyframes lds-ring {
  0% {
    transform: rotate(0deg);
  }
  100% {
    transform: rotate(360deg);
  }
}
.sefariaLogo {
  text-align: center;
  text-transform: uppercase;
  font-family: "Roboto", "Helvetica Neue", "Helvetica", sans-serif;
}
#appLoading {
  position: fixed;
  text-align: center;
  background-color: #FBFBFA;
  height: 100%;
  width: 100%;
  direction: initial;
}
#appLoading .loadingMessage {
  position: absolute;
  top: 45%;
  left: 50%;
  transform: translate(-50%, -50%);
}
#appLoading img.int-en {
  width: 150px;
  height: 42px;
  margin-bottom: 6px;
}
#appLoading img.int-he {
  width: 150px;
  height: 49px;
  margin-bottom: 6px;
}
.emptyDesktop {
  margin-top: 200px;
  text-align: center;
  color: #999;
}
.button {
  display: inline-block;
  color: white;
  background-color: var(--sefaria-blue);
  box-shadow: 0 1px 3px rgba(0,0,0,0.25);
  border-radius: 6px;
  padding: 16px 30px;
  margin: 0 2px 6px 2px;
  cursor: pointer;
  font-size: 16px;
  box-sizing: border-box;
  line-height: 19px;
  text-align: center;
  --english-font: var(--english-sans-serif-font-family);
  --hebrew-font: var(--hebrew-sans-serif-font-family);
  border: none;
}
.saveProfileButton{
  background-color: var(--midrash-green);
}
.button.disabled{
  border: 1px solid var(--light-grey);
  background-color: var(--lightest-grey);
  font-size: 16px;
  line-height: 19px;
  text-align: center;
  color: var(--medium-grey);
  box-shadow: none;
}
.button.disabled:hover{
  color: var(--medium-grey);
  cursor: initial;
}
a.button {
  color: white;
}
.button:hover,
a.button:hover {
  color: white;
  text-decoration: none;
}
.button.white {
  background-color: white;
  color: #333;
}
a.button.white {
  color: var(--dark-grey);
}
.button.grey {
  background-color:  var(--lighter-grey);
  color: var(--dark-grey);
  box-shadow: none;
  border: none;
}
a.button.mini {
  padding: 5px;
  font-size: .8em;
}
.interface-english .userSheetTitle a.button.mini {
  float: right;
}
.interface-hebrew .userSheetTitle a.button.mini {
  float: left;
}
.button.transparent {
  color: #666;
  background-color: transparent;
  border: 1px solid transparent;
}
.profile-page .button.transparent {
  border: 0;
}
.button.transparent.bordered {
  border: 1px solid #CCC;
}
.button.fillWidth {
  width: 100%;
  text-align: center;
  display: block;
  margin: 10px 0;
}
.button.squareBorder {
  border-radius: 0;
}
a .button:hover {
  text-decoration: none;
}
.reactMarkdown a {
  color: var(--commentary-blue);
}
.button.small {
  padding: 10px 14px;
  width: -moz-fit-content;
  width: fit-content;
}

.headerWithAdminButtonsContainer{
  display: flex;
  justify-content: space-between;
  flex-direction: row;
  align-items: center;
  flex-wrap: nowrap;
  width: 100%;
}
.headerWithAdminButtonsContainer .pencilEditorButton{
  margin-top: 8px;
  margin-bottom: 5px;
  margin-inline-end: 6px;
  cursor: pointer;
}
.button.extraSmall.reviewState{
  margin-inline-end: 7px;
}
.button.extraSmall.reviewState.reviewed {
  background-color: #5D956F;

}
.button.extraSmall.reviewState.notReviewed {
  background-color: #CB6158;
}
.button.extraSmall.reviewState.edited {
  background-color: #C3EB34;
}
.button.extraSmall {
  border-radius: 6px;
  box-shadow: none;
  margin: 0;
  padding: 5px 8px;
  height: 30px;
  line-height: 20px;
  letter-spacing: normal;
}
.button.extraSmall.topic {
  color: #000000;
  background-color: var(--lighter-grey);
  white-space: nowrap;
}
.adminButtons .button.extraSmall.topic.top {
  border-top-left-radius: 6px;
  border-top-right-radius: 6px;
}
.adminButtons .button.extraSmall.topic.bottom {
  border-bottom-left-radius: 6px;
  border-bottom-right-radius: 6px;
  border-bottom: 1px solid var(--light-grey);
}
.adminButtons .button.extraSmall.topic {
  box-shadow: 0 1px 3px rgb(0 0 0 / 25%);
  border-radius: revert;
  color: #666666;
}
.headerWithAdminButtons {
  display: flex;
  position: relative;
  flex: 1;
}
.adminButtons.hiddenButtons {
  display: none;
}
.adminButtons {
  display: flex;
  flex-direction: column;
  width: 147px;
  position: absolute;
  height: 90px;
  padding: 0 20px 0 20px;
}

.button .buttonIcon {
  margin-inline-end: 7px;
  vertical-align: middle;
}
.button.small .buttonIcon {
  height: 14px;
  width: 14px;
  margin-top: -3px;
}
.button.appButton {
  box-shadow: none;
  border: 2px solid var(--sefaria-blue);
  color: var(--sefaria-blue);
}
.button.appButton img {
  margin-inline-end: 5px;
}
.button.appButton.iconOnly {
  width: 40px;
  height: 40px;
  box-sizing: border-box;
  display: inline-flex;
  padding: 0;
  justify-content: center;
  align-items: center;
}
.button.appButton.iconOnly img {
  width: 18px;
  height: 18px;
  margin: 0;
}
.lexicon-content{
  font-size: 15px;
  padding-bottom: 10px;
  margin-bottom: 1px;
}
.lexicon-link:hover {
  text-decoration: underline;
}
.lexicon-header {
  padding: 10px;
  border-bottom: 1px solid #e5e5e5;
  background-color: #AAAAAA;
}
.lexicon-header h4 {
  font-size: 1.2em;
  margin: 0;
}
.entry + .entry {
  padding-top: 10px;
}
.lexicon-results {
  padding-top: 20px;
}
.named-entity-attribution {
  margin-top: 13px;
}
.named-entity-ambiguous {
  margin-bottom: 24px;
}
.named-entity-ambiguous .systemText .int-en,
.named-entity-ambiguous .systemText .int-he {
  color: #999;
}
.named-entity-title-bar {
  display: flex;
  flex-direction: row;
  justify-content: space-between;
}
.named-entity-wrapper {
  display: flex;
  flex-direction: column;
}
.named-entity-wrapper + .named-entity-wrapper {
  margin-top: 26px;
}
.readerPanel.english .named-entity-wrapper {
  direction: ltr;
}
.readerPanel.hebrew .named-entity-wrapper {
  direction: rtl;
}
.lexicon-results .named-entity-description {
  margin-top: 13px;
}
.lexicon-results .named-entity-description .en,
.lexicon-results .named-entity-description .he {
  color: #666;
}
.lexicon-results .entry > div {
  padding: 1% 0 1% 0;
  margin: auto;
}
.lexicon-results .entry a {
    font-size: .8em;
    font-weight: bold;
    letter-spacing: 1px;
    cursor: pointer;
    color: #333;
}
.lexicon-results .entry .headline {
  color: #333;
  font-size: 1.2em;
  display: block;
}
.lexicon-results .entry .headwords .headword {
  display: inline;
}
.lexicon-results .entry .morphology {
  font-family: "Roboto", "Helvetica Neue", "Helvetica", sans-serif;
  color: #999;
  display: inline;
  margin-right: 5px;
}
.lexicon-results .entry .lang-ref {

}
.lexicon-results .entry .definition-content{
    color: #444;
}
.lexicon-results ol {
	list-style-position: inside;
}
.lexicon-results .entry .definition li.sense{
	margin-left: 15px;
    padding-bottom: 10px;
}
.lexicon-results .entry .definition ol.senses{
	padding-left: 0;
}
.lexicon-results .entry .definition > li.sense{
	margin-left: 0;
}
.lexicon-results .entry ol.definition {
	list-style-type: none;
	padding-top: 2px;
	padding-left: 0;
    margin: 0;
}
.lexicon-results .entry .definition .notes {}
.lexicon-results .entry .definition .derivatives {display: block;margin-left: 15px;}
.lexicon-results .attribution {

}

.lexicon-results .attribution div,
.named-entity-wrapper .attribution div {
  display: block;
  font-family: "Roboto", "Helvetica Neue", "Helvetica", sans-serif;
  color: #aaa;
  font-size: 10px;
}
.lexicon-content .headword.en, .lexicon-content .headword.he,
.lexicon-content .definition-content.en, .lexicon-content .definition-content.he,
.lexicon-content .lexicon-results .attribution {
  display: inline;
}
.lexicon-content .headword.he, .lexicon-content .definition-content.he {
  direction: rtl;
}
.lexicon-content .headword.en, .lexicon-content .definition-content.en {
  direction: ltr;
}
.lexicon-instructions,
.lexicon-content .loadingMessage {
  font-size: 15px;
  font-style: italic;
}
.splitHeader {
  text-align: left;
  display: flex;
  flex-direction: row;
  justify-content: space-between;
  color: #666;
  font-weight: 300;
}
.splitHeader .en {
  font-size: 14px;
}
.splitHeader .he {
  font-size: 14px;
}
.splitHeader select {
  margin-inline-start: 6px;
}
.sheetsNewButton {
  text-align:center;
  margin-bottom: 30px;
}
.sheetsNewButton a {
  color: inherit;
}
.sheet.userSheet .sheetTitle  {
  font-family: "adobe-garamond-pro", "Crimson Text", Georgia, serif;
  font-size: 20px;
  color:#333;
  margin-bottom: 6px;
  unicode-bidi: plaintext;
}
.sheet.userSheet {
  font-size: 14px;
  color:#999;
  text-decoration: none;
  flex-direction: column;
}
.interface-english .sheet.userSheet{
  font-family: "Roboto", "Helvetica Neue", "Helvetica", sans-serif;
}
.interface-hebrew .sheet.userSheet{
  font-family: "Heebo", "sans-serif";
}
.sheet.userSheet .userSheetInfo{
  display: flex;
  justify-content: flex-start;
}
.sheet.userSheet .userSheetInfo span:before{
  content: '·';
  margin: auto 4px;
}
.sheet.userSheet .userSheetInfo span:first-child:before{
  content: '';
  margin: 0;
}
.sheet.userSheet .sheetAccess{
  margin: auto 4px;
}
.filterByTag {
  cursor: pointer;
  text-transform: none;
  font-size: 18px;
}
.sheet.userSheet .sheetEditButtons {
  font-size: 24px;
  height: 32px;
  width: 32px;
  text-align: center;
  line-height: 32px;
  background-color: white;
  border: 1px solid #E6E6E6;
  border-radius: 4px;
  margin-left: 10px;
  display: none;
  float:right;
  cursor: pointer;
  color: #999;
  text-decoration: none;
}
.sheetButton:hover {
  text-decoration: underline;
}
.sheetButton{
  border: 1px solid #fff;
}
.sheetButton.active {
  border: 1px solid #333;
}
.tagString a {
  text-decoration: none;
  color: #999;
}
.tagString a:after {
  content: ", ";
  color: #999;
}
.tagString a:last-child:after {
  content: "";
}
.singlePanel .collectionsList {
  margin-top: 0;
}
.collectionsList .enCollections,
.collectionsList .heCollections {
  margin-bottom: 50px;
}
.readerPanel .collectionsList .enCollections .gridBox,
.readerPanel .collectionsList .enCollections .int-he {
  direction: ltr;
}
.readerPanel .collectionsList .heCollections .gridBox {
  direction: rtl;
}
.collectionListing {
  display: flex;
  flex-direction: row;
  justify-content: space-between;

}
.profile-page .collectionListing {
  padding: 20px 0;
  margin-top: 20px;
  background-color: white;
  border: 1000px solid white;
  border-top: 4px solid white;
  border-bottom: 120px solid white;
  margin: -4px 0 -120px 0;
  margin-inline-start: -1000px;
  margin-inline-end: 0;
  width: 100%;
}
.collectionListing .left-content {
  display: flex;
  flex-direction: row;
  align-items: center;
}
.collectionListing + .collectionListing {
  border-top: 1px solid #ccc;
}
.collectionListingImageBox {
  width: 40px;
  height: 40px;
  border-radius: 20px;
  margin-inline-end: 10px;
  overflow: hidden;
  flex-shrink: 0;
}
.tocTop .collectionListingImageBox {
  background-color: transparent;
  overflow: initial;
}
.interface-hebrew .sheetMetaDataBox .authorStatement {
  direction: rtl;
}
.sheetMetaDataBox .profile-pic {
  width: 30px;
  height: 30px;
  display: inline-block;
  vertical-align: middle;
  margin-inline-end: 10px;
}
.readerPanel.hebrew .sheetMetaDataBox .user {
  direction: rtl;
}
.sheetMetaDataBox {
  margin-block-end: 40px;
}
a.sheetAuthorName {
  color: var(--midrash-green);
  --english-font: var(--english-sans-serif-font-family);
  --hebrew-font: var(--hebrew-sans-serif-font-family);
  font-size: 16px;
  font-weight: 500;
  line-height: 18.75px;
  display: inline;
  margin-block-end: 10px;
}
a.sheetAuthorName:hover {
  text-decoration: none;
}
.sheetContentSidebar a.sheetAuthorName {
  display: block;
}
.sheetMetaDataBox .summary {
  --english-font: var(--english-sans-serif-font-family);
  --hebrew-font: var(--hebrew-sans-serif-font-family);
  font-size: 16px;
  font-weight: 500;
  line-height: 18.75px;
  color: var(--dark-grey);
  margin-block-end: 25px;
  text-align: initial;
}
.sheetMetaDataBox .title {
  --english-font: var(--english-sans-serif-font-family);
  --hebrew-font: var(--hebrew-sans-serif-font-family);
  font-size: 30px;
  font-weight: 500;
  line-height: 35.16px;
  margin-block-end: 15px;
  flex: 1 0 95%;
  text-align: initial;
}
.interface-hebrew .sheetMetaDataBox .title:empty:before {
  content: "ללא שם";
}
.publishBox {
  text-align: start;
  background-color: #EDEDEC;
  border-radius: 6px;
  padding: 10px 20px;
  max-width: 540px;
  margin: 20px -20px;
  font-size: 16px;
  color: #666;
}

div.transparentBackground.publishBox {
  background-color: inherit;
  border-radius: 0px;
  padding: 0px 20px;
  color: inherit;
}

.publishBox .smallText .int-en, .publishBox .smallText .int-he.enInHe {
  color: #666;
}
.publishBox p.error {
  color: red;
}
.publishBox p {
  margin-bottom: 15px;
}
.publishBox .error .react-tags,
.publishBox textarea.error {
  border: 1px solid red;
}
.publishBox p strong {
  color: black;
  font-weight: 400;
}
.publishBox h3 {
  font-size: 22px;
  font-weight: 500;
  color: #666;
  margin-top: 12px;
  margin-bottom: 14px;
  text-transform: none;
  text-align: start;
}
.publishBox hr {
  border-bottom: none;
  border-right: none;
  border-left: none;
  border-top: 1px solid #CCC;
  margin-top: 20px;
}
.publishBox .smallText {
  color: #666666
}
.publishBox textarea {
  width: 100%;
  height: 100px;
  resize: none;
  box-sizing: border-box;
  font-size: 16px;
  color: #000;
  border: none;
  border-radius: 6px;
  box-shadow: 0px 1px 3px rgba(0, 0, 0, 0.25);
  font-style: normal;
  padding: 10px 10px 4px 10px;
  margin-bottom: 0px;
}
.publishBox textarea::placeholder {
  font-size: 16px;
  color: #666;
  font-style: normal;
  font-family: var(--english-sans-serif-font-family);
}
.publishBox .react-tags {
  position: relative;
  padding: 10px 10px 4px 10px;
  border-radius: 6px;
  background-color: #fff;
  box-shadow: 0px 1px 3px rgba(0, 0, 0, 0.25);
  /* shared font styles */
  font-size: 16px;
  line-height: 1.2;
  color: #666;
  /* clicking anywhere will focus the input */
  cursor: text;
}
.publishBox .react-tags.is-focused {
  border-color: #B1B1B1;
}
.publishBox .react-tags__selected {
  display: inline;
}
.publishBox .react-tags__selected-tag {
  display: inline-block;
  box-sizing: border-box;
  margin: 0 6px 6px 0;
  padding: 6px 8px;
  border: none;
  border-radius: 6px;
  background: #EDEDEC;
  color: #000;
  /* match the font styles */
  font-family: inherit;
  font-size: inherit;
  line-height: inherit;
}
.publishBox .react-tags__search-input,
.publishBox .react-tags__search-input:focus,
.publishBox .react-tags__search-input:focus-visible {
  font-family: inherit;
  font-size: inherit;
  border: none;
  outline: none;
}
.publishBox .react-tags__search-input::placeholder {
  font-size: 16px;
  font-style: normal;
  font-family: var(--english-sans-serif-font-family);
}
body.interface-hebrew .publishBox .react-tags__search-input::placeholder,
body.interface-hebrew .publishBox textarea::placeholder {
  font-family: var(--hebrew-sans-serif-font-family);

}
.publishBox .react-tags__selected-tag:after {
  content: '\2715';
  color: #AAA;
  margin-inline-start: 8px;
  vertical-align: middle;
  font-size: 10px;
}
.publishBox .react-tags__selected-tag:hover,
.publishBox .react-tags__selected-tag:focus {
  border-color: #B1B1B1;
}
.publishBox .react-tags__search {
  display: inline-block;

  /* match tag layout */
  padding: 7px 2px;
  margin-bottom: 6px;

  /* prevent autoresize overflowing the container */
  max-width: 100%;
}
.publishBox .publishButton {
  margin: 18px 0;
  text-align: end;
}
.publishBox .publishButton .button.published {
  background-color: #EDEDEC;
  border: 1px solid #CCCCCC;
  color: #666666
}

.publishBox .publishButton .button {
  padding: 15px 20px;
}

.publishSettingsEditMode .publishButton {
  margin: 14px 0 0;
  text-align: end;
  flex-direction: row;
  justify-content: flex-end;
  display: flex;
}

.publishSettingsEditMode .publishButton .publishedText {
  text-align: start;
  margin-top: 5px;
  margin-bottom: 0px;
  margin-inline-start: 0px;
  margin-inline-end: 15px;
  font-size: var(--sans-serif-body-font-size);
  --english-font: var(--english-sans-serif-font-family);
  --hebrew-font: var(--hebrew-sans-serif-font-family);
  color: var(--dark-grey);
}

.publishSettingsEditMode .publishButton .publishedText .publishedTextBold {
  font-weight: bold;
  color: black;
}

.publishSettingsEditMode .button.published {
  background-color: #FFFFFF;
  border: 1px solid #CCCCCC;
  color: var(--dark-grey);
  height: fit-content;
  align-self: center;
  border-radius: 6px;
  box-sizing: border-box;
  box-shadow: none;
  padding: 9px 10px;
}

.publishBox .react-tags__suggestions ul {
  position: absolute;
  inset-inline-start: 0;  /* Note reduntant css rules below `body.interface-[hebrew|english]  .publishBox .react-tags__suggestions ul` */
  top: 100%;
  margin: 4px -1px;
  padding: 0;
  list-style: none;
  background: #fff;
  border: 1px solid #ccc;
  border-radius: 6px;
  min-width: 300px;
}
/* Reduntant given above `inset-inline-start` rule, but not standard on all browsers yet
RMN: 2021-04-22 */
body.interface-hebrew  .publishBox .react-tags__suggestions ul {
  right: 0;
}
/* Reduntant given above `inset-inline-start` rule, but not standard on all browsers yet
RMN: 2021-04-22 */
body.interface-english .publishBox .react-tags__suggestions ul {
  left: 0;
}
.publishBox .react-tags__suggestions li {
  border-bottom: none;
  padding: 6px 8px;
}
.publishBox .react-tags__suggestions li mark {
  text-decoration: none;
  background: none;
  font-weight: normal;
}
.publishBox .react-tags__suggestions li:hover {
  cursor: pointer;
  background: #eee;
}
.publishBox .react-tags__suggestions li.is-active {
  background: #eee;
}
.publishBox .react-tags__suggestions li.is-disabled {
  opacity: 0.5;
  cursor: auto;
}
.editorSidebarToggle {
  position: fixed;
  top: 150px;
  right: 30px;
  height: 30px;
  width: 30px;
  border-radius: 30px;
  border: none;
  background-color: var(--sefaria-blue);
  cursor: pointer;
  box-shadow: 0px 1px 3px rgba(0, 0, 0, 0.25);
}
.interface-hebrew .editorSidebarToggle {
  left: 30px;
  right: auto;
}


.editorSidebarToggle:active {
  box-shadow: 0px 1px 1px rgba(0, 0, 0, 0.25);
}
.editorSidebarToggle::after {
  content: url("/static/img/3vdots.svg");
  position: absolute;
  top: 7px;
  left: 13px;
}
.collectionListingImage {
  height: 100%;
  width: 100%;
  object-fit: cover;
  background-color: white;
}
.collectionListingImage.default {
  width: 80%;
  height: 80%;
  margin: 10%;
  opacity: 0.4;
}
.collectionListingName {
  display: block;
  font-size: 30px;
  color: #000;
  margin-bottom: 5px;
}
.collectionListingName:hover {
  color: #333;
}
.collectionListingDetails .collectionListingSheetCount {
  color: #999 !important;
  font-size: 14px !important;
  font-family: Roboto !important;
  font-weight: 400 !important;
  line-height: 18px !important;
}
.collectionListingMembership {
  text-transform: capitalize;
}
.collectionListingDetailSeparator {
  margin: 8px;
}
.collectionInfo {
  margin-bottom: 35px;
}
.interface-hebrew .collectionInfo .he {
  display: inline;
}
.interface-hebrew .collectionInfo .en {
  display: none;
}
.collectionPage h1 {
  color: black;
  font-size: 30px;
  margin-bottom: 5px;
  --hebrew-font: var(--hebrew-serif-font-family);
  --english-font: var(--english-serif-font-family);
}
.collectionPage .navTitle {
  margin-bottom: 5px;
}
.collectionPage .collectionLabel {
  text-transform: uppercase;
  color: #666;
  font-size: 16px;
  letter-spacing: 2px;
  display: block;
  margin-bottom: 25px;
}
.collectionPage a:hover {
  color: inherit;
}
.collectionPage .collectionWebsite {
  display: block;
  font-size: 16px;
  margin-top: 15px;
  color: #4B71B7;
  direction: ltr;
}
.collectionPage .collectionDescription {
  font-size: 16px;
  color: #666;
  line-height: 1.3;
}
.collectionPage .collectionDescription .dedication {
  --hebrew-font: var(--hebrew-serif-font-family);
  --english-font: var(--english-serif-font-family);
}
.collectionPage .collectionDescription .en .dedication {
  font-style: italic;
  font-size: 18px;
  display: block;
}
.collectionPage .collectionDescription .he .dedication {
  font-size: 20px;
  display: block;
}
.collectionPage .bubbleTab {
  font-size: 16px;
}
.collectionPage .tagsList {
  --hebrew-font: var(--hebrew-serif-font-family);
  --english-font: var(--english-serif-font-family);
}
.collectionPage .emptyMessage .button {
  margin-top: 22px;
}
.collectionPage .emptyMessage .button:hover {
  color: white;
}
.collectionContentsTab .gridBox {
  margin-bottom:  30px;
}
.collectionPage .collectionContentsSectionLabel {
  color: var(--dark-grey);
  size: 16px;
  margin: 30px 0 12px 0;
}
.collectionPage .collectionContentsTag {
  font-size: 24px;
}
.collectionPage .sheetIcon {
  display: none;
}
.collectionPage .filterable-list .sheet a.sheetTitle {
  font-size:  24px;
}
.collectionPage .searchInCollectionLink {
  font-size:  16px;
  color: var(--dark-grey);
  margin-top: 20px;
  display: block;
}
.collectionInvitationBox {
  padding-bottom: 20px;
}
.collectionInvitationBox .button {margin: 0;}
.collectionSheetInner {
  display: flex;
}
.collectionSheetInnerContent {
  flex: 1;
}
.sheet .sheetTitleText {
  font-family: Roboto;
  font-size: 16px;
  font-weight: 600;
  line-height: 18.75px;
}
.sheetListingPinButton {
  display: none;
  opacity: 0.3;
  cursor: pointer;
}
.sheet:hover .sheetListingPinButton.active {
  display: block;
}
.sheetListingPinButton.pinned {
  display: block;
  opacity: 0.6;
}
#collectionInvitationInput {
  box-shadow: 0 1px 3px rgba(0,0,0,0.2);
  border: none;
  margin-inline-end: 10px;
  font-size: 18px;
  position: relative;
  border-radius: 7px;
  box-sizing: border-box;
  width: 215px;
  padding: 10px 15px;
}
.collectionInvitationBoxMessage {
  font-size: 18px;
  padding: 12px 0 0;
  text-align: center;
}
.flexLineBreak {
  width: 100%;
  height: 0;
}
.collectionPage .collectionMemberListing {
  padding-bottom: 24px;
  font-family: "Roboto", "Helvetica Neue", "Helvetica", sans-serif;
  font-size: 16px;
  color: #666;
  display: flex;
  flex-direction: row;
  justify-content: start;
}
.collectionMemberListingPic {
  margin-inline-end: 10px;
}
.collectionMemberListingPic.invitation {
  background-color: var(--medium-grey);
  border-radius: 1000px;
  width: 40px;
  height: 40px;
  line-height: 40px;
  text-align: center;
}
.collectionMemberListingName {
  color: black;
}
.collectionMemberListingRole {
  color: var(--dark-grey);
  font-size: 13px;
  margin-top: 4px;
}
.collectionMemberListingText {
  position: relative;
}
.collectionPage .collectionMemberListing .collectionMemberListingActions {
  display: none;
}
.collectionPage .collectionMemberListing:hover .collectionMemberListingActions {
  display: inline-flex;
}
.collectionMemberListingActions .collectionMemberListingActionsButton {
  cursor: pointer;
  color: var(--dark-grey);
  margin-inline-start: 8px;
}
.collectionMemberListingActionsMenu {
  position: absolute;
  left: 0;
  top: 46px;
  line-height: 30px;
  background-color: white;
  border: 1px solid #ccc;
  border-radius: 4px;
  color: #999;
  font-size: 15px;
  z-index: 1;
}
.interface-hebrew .collectionMemberListingActionsMenu {
  right: 0;
  left: unset;
}
.collectionMemberListingActionsMenu .action {
  padding: 4px 10px;
  cursor: pointer;
  white-space: nowrap;
}
.collectionMemberListingActionsMenu .action:hover {
  background-color: #eee;
}
.collectionMemberListingActionsMenu .action + .action {
  border-top: 1px solid #ccc;
}
.collectionMemberListingActionsMenu .role {
  font-size: 17px;
  margin-right: 4px;
}
.collectionMemberListingActionsMenu .role.current {
  color: var(--dark-grey);
}
.collectionInvitationListing {
  display: inline-block;
  min-height: 50px;
  line-height: 50px;
}
.topicFilterBox {
  display: flex;
  align-items: center;
  margin-bottom: 30px;
  background-color: var(--lighter-grey);
  border-radius: 100px;
  padding: 0 10px;
  margin-top: 0;
  width: 285px;
  max-width: 100%;
}
.singlePanel .topicFilterBox {
  margin-top: 20px;
}
.topicFilterBox .searchIcon {
  height: 18px;
  width: 18px;
  opacity: 0.4;
}
.topicFilterInput {
  padding: 0px 10px;
  line-height: 30px;
  flex: 1;
  box-sizing: border-box;
  border: none;
  background: transparent;
  font-size: 18px;
}
.topicsFilterReset {
  cursor: pointer;
  color: var(--medium-grey);
}
.topicsFilterResetIcon {
  height: 16px;
  width: 16px;
  margin-inline-start: 8px;
  vertical-align: -2px;
}
.alphabeticalTopicsNav {
  color: var(--dark-grey);
  margin-bottom: 5px;
}
.alphabeticalTopicsNav a {
  display: inline-block;
  margin-bottom: 10px;
}
.alphabeticalTopicsNav a + a {
  margin-inline-start: 10px;
}
.allTopicsList {
  min-height: 500px;
}
.topicPanel .topicLabel {
  text-transform: uppercase;
  font-weight: lighter;
  margin-bottom: 10px;
  font-size: 14px;
}
.topicPanel .topicLabel a {
  color: #8E8E8E;
}
.topicPanel .sideColumnMore {
  cursor: pointer;
  font-size: 16px;
  line-height: 26px;
  color: #666;
}
.topicPanel .sideColumnMore:hover {
  cursor: pointer;
  text-decoration: underline;
}
.topicPanel .sourceList {
  min-height: 500px;
}
.topicPanel .sourceList .loadingMessage {
  text-align: center;
}
.topicPanel .topicSource {
  margin-bottom: 40px;
  cursor: pointer;
  position: relative;
}
.topicPanel .topicSource .title {
  font-weight: bold;
}
.topicPanel .topicSource .score {
  font-size: 17px;
  color: #333;
  font-weight: normal;
  white-space: nowrap;
  border-radius: 4px;
  padding: 3px;
}
.topicPanel .topicSource .score:hover {
  background-color: #EEE;
}
.topicPanel .topicSource .score:active {
  background-color: #DDD;
}
.hebrew .topicPanel .topicSource .score {
  right: auto;
  left: 5px;
}
.topicPanel .topicSource .score img {
  width: 15px;
  height: 15px;
  vertical-align: middle;
  margin: -4px 0 0 2px;
  opacity: 0.6;
}

ul.sheetCollectionsLinks {
  list-style-type: none;
  padding-inline-start: 0;
  --english-font: var(--english-sans-serif-font-family);
  --hebrew-font: var(--hebrew-sans-serif-font-family);
  font-size: 16px;
  font-weight: 400;
  line-height: 18.75px;
}

h3.sheetCollections {
  text-transform: none;
  color: var(--dark-grey);
  font-size: var(--sans-serif-h3-font-size);
  --english-font: var(--english-sans-serif-font-family);
  --hebrew-font: var(--hebrew-sans-serif-font-family);
  margin-bottom: 17px;
  margin-top: 36px;
  padding-bottom: 18px;
  border-style: none none solid none;
  border-color: var(--light-grey);
  border-width: 1px;
}

.translationsHeader {
  margin-bottom: 35px;
}

.translationsHeader h3 {
  text-transform: none;
  color: var(--dark-grey);
  font-size: var(--sans-serif-h3-font-size);
  --english-font: var(--english-sans-serif-font-family);
  --hebrew-font: var(--hebrew-sans-serif-font-family);
  margin-bottom: 12px;
  margin-top: 0;
}

.translationsHeader .translationsDesc {
  font-size: var(--sans-serif-body-font-size);
  color: var(--dark-grey);
}

.aboutSheetPanel hr {
  height: 0px;
  border: 1px solid var(--light-grey);
}

.aboutSheetPanel h2 {
  font-size: var(--serif-h3-font-size);
  color: #000000;
  text-transform: none;
  margin: 0px;
}

.aboutSheetPanel h3.aboutSheetSubtitle {
  --english-font: var(--english-sans-serif-font-family);
  --hebrew-font: var(--hebrew-sans-serif-font-family);
  margin-top: 5px;
  margin-bottom: 20px;
}

div.aboutSheetMetadata {
  color: var(--medium-grey);
  --english-font: var(--english-sans-serif-font-family);
  --hebrew-font: var(--hebrew-sans-serif-font-family);
  font-size: var(--sans-serif-small-font-size);
  display: flex;
  flex-direction: column;
  margin: 10px 0px;
}
div.aboutSheetMetadata span:not(:first-child)::before{
  content: '•';
  margin-inline-start: 4px;
  margin-inline-end: 4px;
}

.hebrew .topicPanel .topicSource .score img {
  margin: -4px 2px 0 0;
}
.note a {
  color: #333;
  text-decoration: underline;
}
.noteListing {
  margin-bottom: 30px;
  border-bottom: 1px solid #ccc;
  padding-bottom: 10px;
}
.noteListing a:hover {
  text-decoration: none;
}
.noteListing .textRange .title {
  font-size: 18px;
  color: #999;
  margin-bottom: 10px;
}
.noteListing .textRange .title:hover {
  text-decoration: underline;
}
.noteListing .textRange .text {
  font-size: 18px;
  font-style: italic;
  color: #999;
  margin-bottom: 18px;
}
.noteListing .textRange .text .he {
  font-style: normal;
}
.noteListing .segment {
  display: block;
}
.noteListing .note {
  font-size: 18px;
}
.noteListing .actionButtons {
  visibility: hidden;
  float: right;
  display: inline-block;
  cursor: pointer;
}
.interface-hebrew .noteListing .actionButtons {
  float: left;
}
.noteListing:hover .actionButtons {
  visibility: visible;
}
.noteListing .actionButtons img {
  width: 16px;
  height: 16px;
}
.noteListing .actionButtons img + img {
  margin: 0 0 0 10px;
}
.interface-hebrew .noteListing .actionButtons img + img {
  margin: 0 10px 0 0;
}
.noteListing:hover .actionButtons img:hover {
  opacity: 0.6;
}
.noteListing .mask {
  background-color: white;
  opacity: 0.5;
}
.addToSourceSheetModal {
  position: absolute;
  display: block;
  left: 40%;
  top: 240px;
  width: 330px;
  padding: 20px;
  background: #FBFBFA;
  border: #ccc 1px solid;
  border-radius: 4px;
  box-shadow: 0 0 10px #ccc;
  z-index: 200;
}
.addToSourceSheetModal .closeButton {
  margin-bottom: 10px;
  cursor: pointer;
  height: 18px;
  width: 18px;
  float: right;
}
.searchBox .keyboardInputInitiator {
    opacity: 0.4;
    width: 22px;
    height: 20px;
    padding: 4px 7px 2px;
    position: initial;
    vertical-align: 0px;
}
.searchBox.TopicSearchBox {
  margin: 30px 0px 20px 30px;
}
.searchBox.TopicSearchBox input {
  padding: 15px;
  box-sizing: border-box;
  box-shadow: 0px 1px 3px rgba(0, 0, 0, 0.25);
  border: none;
  height: 40px;
  width: 209px;
  font-family: "adobe-garamond-pro", "Crimson Text", Georgia, serif;
  border-radius: 6px;
  font-size: 18px;
  color: #000000;
}
.searchBox.TopicSearchBox input.selected {
  color: var(--commentary-blue);
}
.header .searchBox .keyboardInputInitiator {
    display: none;
}
body #keyboardInputMaster {
    opacity: 1;
    background-color: #FBFBFA;
    border: 1px solid #ccc;
    padding: 5px;
    box-shadow: none;
    border-radius: 0.3em;
    /*position: relative;
    top: 100px;
    left: 395px;*/
}
body #keyboardInputMaster thead {
  display: none;
}
body #keyboardInputMaster tbody tr td table{
    border-spacing: 2px 2px;
}
body #keyboardInputMaster tbody tr td table tbody tr td{
    border: 0.5px solid #eee;
    background: white;
    font-family: "Heebo","Roboto", sans-serif;
    min-width: 15px;
    vertical-align: middle;
    padding: 2px 8px;
    text-align: center;
    font-size: 14px;
    color: #333;
}
body #keyboardInputMaster tbody tr td table tbody tr td:hover,
body #keyboardInputMaster tbody tr td table tbody tr td:active,
body #keyboardInputMaster tbody tr td table tbody tr td.pressed{
    border: 1px solid #eee;
    background: #eee;
}
.calendarRefs {
  margin-bottom: 16px;
}
.calendarRef {
  font-size: 18px;
  color: #666;
  display: flex;
  margin: 2px 0;
}
.calendarRef a {
  color: inherit;
}
.calendarRef img {
  margin-top: 2px;
}
#editCollectionPageContainerInner {
  position: relative;
}
#editCollectionPage :not(h1) .int-en {
  font-family: "Roboto", "Helvetica Neue", "Helvetica", sans-serif;
}
#editCollectionPage :not(h1) .int-he {
  font-family: "Heebo", sans-serif;
}
#editCollectionPage .field {
  box-sizing: border-box;
  width: 100%;
  display: inline-block;
  vertical-align: top;
  padding: 12px;
}
#editCollectionPage .field.halfWidth {
  width: 50%;
  display: inline-block;
}
#editCollectionPage .field.quarterWidth {
  width: 25%;
  display: inline-block;
}
#editCollectionPage .field.threeQuarterWidth {
  width: 75%;
  display: inline-block;
}
#editCollectionPage .field > label {
  display: block;
  margin-bottom: 15px;
  color: #666;
}
#editCollectionPage input,
#editCollectionPage textarea {
  display: block;
  width: 100%;
  padding: 15px 12px;
  border-radius: 5px;
  border: none;
  box-sizing: border-box;
  box-shadow: 0 1px 3px rgba(0,0,0,0.2);
  font-family: "Roboto", "Helvetica Neue", "Helvetica", sans-serif;
  color: #333;
  font-size: 14px;
}
.interface-hebrew #editCollectionPage input,
.interface-hebrew #editCollectionPage textarea {
  font-family: "Heebo", sans-serif;
}
#editCollectionPage .hiddenFileInput {
  width: 0.1px;
  height: 0.1px;
  opacity: 0;
  overflow: hidden;
  position: absolute;
  z-index: -1;
}
#editCollectionPage .collectionImage {
  max-width: 200px;
  margin-bottom: 5px;
  display: block;
}
#editCollectionPage .helperText {
  color: #999;
  font-size: 13px;
  width: 500px;
}
#editCollectionPage .collectionHeaderBox {
  width: 100%;
  background-color: white;
  margin-bottom: 5px;
}
#editCollectionPage .collectionHeader {
  float: right;
  max-width: 100%;
}
#editCollectionPage .deleteCollection {
  cursor: pointer;
  margin: 30px 10px;
  color: #999;
  text-align: right;
}
#editCollectionPage .deleteCollection:hover {
  text-decoration: underline;
}
.dropdown {
  position: relative;
}
.dropdown .dropdownMain {
  background: white;
  box-shadow: 0 1px 3px rgba(0,0,0,0.2);
  border-radius: 7px;
  padding: 16px 22px;
  font-size: 16px;
  margin-bottom: 10px;
  cursor: pointer;
  line-height: 19px;
  color: var(--dark-grey);
  display: flex;
  justify-content: space-between;
  flex-direction: row;
}
.dropdown .dropdownMain.selected{
  color: var(--selected-option);
}
.dropdown .dropdownList .dropdownOption {
  font-size: 18px;
  cursor: pointer;
  padding: 0 22px;
  margin: 26px 0;
  border: none;
  color: var(--dark-grey);
  font-style: normal;
  font-weight: normal;
  font-size: 16px;
  line-height: 19px;
}
.dropdown .dropdownOpenButton {
  margin-inline-start: 6px;
  cursor: pointer;
  color: var(--dark-grey);
  font-size: 18px;
}
.interface-hebrew .dropdownOpenButton {
  float: left;
  margin-left: 0;
}
.dropdown .dropdownListBox {
  position: absolute;
  z-index: 1;
  margin-top: -14px;
  width: 100%;
  box-sizing: border-box;
  box-shadow: 0 1px 3px rgba(0,0,0,0.2);
  background: white;
  border-bottom-left-radius: 7px;
  border-bottom-right-radius: 7px;
}
.dropdown .dropdownList {
  color: #999;
  background-color: white;
  box-sizing: border-box;
  padding: 0;
  max-height: 250px;
  overflow-x: hidden;
  overflow-y: scroll;
  border-bottom-left-radius: 7px;
  border-bottom-right-radius: 7px;
}
.singlePanel .dropdown .dropdownList {
  max-height: 150px;
}
.dropdown .dropdownList .dropdownOption.selected {
  color: var(--selected-option);
}
.addToSourceSheetBox .dropdownMain.noselect {
  display: flex;
  justify-content: space-between;
  align-items: center;
  align-content: flex-start;
  text-align: start;
}
.addToSourceSheetBox .dropdownMain.noselect::before{
  content: url("/static/img/sheet.svg");
  opacity: 0.4;
  display: inline-block;
  margin-inline-end: 10px;
  transform: scale(0.8);
  vertical-align: text-bottom;
  line-height: 10px;
}
.addToSourceSheetBox .dropdownMain.noselect::after{
  content: url("/static/icons/chevron.svg");
  margin-inline-start: auto;
  opacity: 0.4;
  height: 24px;
  transform: scale(0.6) rotate(90deg);
  transform-origin: center center;
}
.addToSourceSheetBox .dropdownMain.noselect.open::after{
  transform: scale(0.6) rotate(-90deg);
  transform-origin: center center;
}
.addToSourceSheetBox .dropdownMain .loadingMessage {
  margin: 0;
}
.addToSourceSheetBoxTitle{
  font-style: normal;
  font-weight: normal;
  font-size: 13px;
  line-height: 15px;
  color: #999999;
  margin-bottom: 11px;
}
.addToSourceSheetBox .selectedRef{
  padding: 16px 22px;
  font-size: 16px;
  margin-bottom: 15px;
  cursor: pointer;
  background: #FBFBFA;
  box-shadow: 0px 1px 3px rgba(0, 0, 0, 0.25);
  border-radius: 6px;
  text-align: start;
}
.addToSourceSheetBox .selectedRef span{
  font-family: "adobe-garamond-pro", "Crimson Text", Georgia, "Times New Roman", serif;
  font-style: normal;
  font-weight: normal;
  font-size: 18px;
  line-height: 25px;
  color: #666666;
}
.readerPanel.hebrew .addToSourceSheetBox .selectedRef span{
  font-family: "Taamey Frank", "adobe-garamond-pro", "Crimson Text", Georgia, "Times New Roman", serif;
  font-size: 1.2em;
}
.addToSourceSheetBox .dropdown .dropdownList .dropdownOption::before{
  content: url("/static/img/sheet.svg");
  opacity: 0.4;
  display: inline-block;
  margin-inline-end: 10px;
  transform: scale(0.8);
  vertical-align: text-bottom;
  line-height: 10px;
}
#footer {
  background-color: white;
  border-top: 1px solid #F4F4F4;
  overflow: hidden;
  padding: 18px 40px 70px 40px;
  text-align: left;
  color: #999;
}
.singlePanel #footer {
  padding: 18px 15px 70px 15px;
}
#footer a {
  display: block;
  color: #666;
}
.interface-hebrew #footer{
  direction: rtl;
  text-align: right;
}
.interface-english #footer .int-he {
  display: none;
}
.interface-hebrew #footer .int-he {
  display: inline;
  text-align: right;
}
#footerInner {
  max-width: 1000px;
  margin: 0 auto;
}
#footer .section {
  display: inline-block;
  vertical-align: top;
  width: 200px;
  margin: 20px 0;
}
.interface-english #footer .section {
  text-align: left;
}
.interface-hebrew #footer .section {
  text-align: right;
}
#footer .section .header {
  color: #000;
  margin-bottom: 18px;
  font-weight: normal;
  font-size: 16px;
}
#footer .section.last {
  float: right;
  text-align: right;
}
.interface-hebrew #footer .section.last {
  float: left;
  text-align: left;
}
#footer .section a {
  font-size: 16px;
  margin: 2px 0;
}
#footer .fa {
  margin: 0 3px;
}
#footer .header.connect {
  text-transform: uppercase;
}
.newsletterSignUpBox {
  position: relative;
  margin-bottom: 4px;
}
.newsletterSignUpBox .newsletterInput {
  border-radius: 6px;
  padding: 10px 32px 12px 16px;
  width: 150px;
  font-size: 15px;
  border: 1px solid #EEE;
  margin-bottom: 6px;
  color: #333;
}
.newsletterSignUpBox .educatorNewsletterInput {
  padding: 10px;
  -webkit-appearance: auto
}
.newsletterSignUpBox img {
  height: 18px;
  width: 18px;
  opacity: 0.2;
  position: absolute;
  top: 10px;
  right: 12px;
}
.interface-hebrew .newsletterSignUpBox .newsletterInput {
  padding: 8px 16px 11px 32px;
}
.interface-hebrew .newsletterSignUpBox img {
  right: auto;
  left: 12px;
  transform: scale(-1, 1);
}
.newsletterEducatorOption {
  font-size: 14px;
  padding: 0px 3px;
  margin-top: 2px;
}
.newsletterSignUpBox .subscribeMessage {
  margin: 4px 0 14px 0;
  font-size: 14px;
  font-family: "Roboto", "Helvetica Neue", "Helvetica", sans-serif;
  font-style: italic;
  text-align: center;
  direction: ltr;
}
#footer .section.connect a {
  display: inline;
  margin: 0 4px;
}
#footer .section.connect .socialLinks a {
  color: #666;
}
#footer #siteLanguageToggle {
  color: #999;
  margin-top: 30px;
  font-size: 15px;
}
#footer #siteLanguageToggle #siteLanguageToggleLabel {
  display: block;
  text-transform: uppercase;
  color: #000;
}
#footer a#siteLanguageEnglish,
#footer a#siteLanguageHebrew {
  font-family: "Roboto", "Helvetica Neue", "Helvetica", sans-serif;
  cursor: pointer;
  color: #666;
  display: inline;
  margin: 0 3px;
}
#footer #siteLanguageEnglish:hover,
#footer #siteLanguageHebrew:hover {
  text-decoration: underline;
}
#footer a#siteLanguageHebrew {
  font-family: "Heebo", sans-serif;
}
.gemarra-regular, .gemarra-italic {
  font-weight: bold;
}
.it-text, .gemarra-italic {
  font-style: italic;
}
.categoryAttribution a {
  color: inherit;
}
.bubbleTab {
  padding: 10px 25px;
  margin: 3px;
  background-color: white;
  border-radius: 20px;
  border: 1px solid #DADADA;
  display: inline-block;
  font-size: 12px;
  color: #999;
  font-family: "Roboto", "Helvetica Neue", "Helvetica", sans-serif;
  letter-spacing: 1px;
  cursor: pointer;
}
.bubbleTab:hover {
  text-decoration: none;
}
.bubbleTab.active {
  color: #333;
}
.aboutBox .detailsSection{
  margin-bottom: 40px;
}
.aboutBox .aboutHeader {
  color: var(--dark-grey);
  padding-bottom: 13px;
  margin: 0;
  margin-bottom: 15px;
  text-align: initial;
  text-transform: none;
  font-size: 22px;
  border-bottom: solid 1px var(--light-grey);
  --english-font: var(--english-sans-serif-font-family);
  --hebrew-font: var(--hebrew-sans-serif-font-family);
}
.aboutBox .aboutTitle {
  padding: 10px 0 10px 0;
  display: inline-block;
  font-style: normal;
  font-weight: normal;
  font-size: 24px;
  line-height: 29px;
  color: #000000;
}
.aboutBox .tocCategory{
  display: block;
  margin-bottom: 17px;
  font-size: 16px;
  line-height: 19px;
  letter-spacing: 2px;
  text-transform: uppercase;
  color: var(--dark-grey);
}
.aboutBox .aboutSubtitle {
  font-style: italic;
  font-weight: normal;
  font-size: 18px;
  line-height: 22px;
  color: #666666;
}
.aboutBox .aboutSubtitle .he {
  font-style: normal;
}
.aboutBox .aboutAuthor{
  font-size: 16px;
  line-height: 19px;
  color: var(--dark-grey);
  margin-bottom: 22px;
  display: flex;
}
.readerPanel.hebrew .aboutBox .aboutAuthor .aboutAuthorInner{
  direction: rtl;
}
.aboutBox .aboutAuthor .authorName{
  margin-inline-start: 5px;
  color: black;
}
.aboutBox .aboutDesc {
  margin: 15px 0 15px 0;
  font-style: normal;
  font-weight: normal;
  font-size: 16px;
  line-height: 19px;
  color: var(--dark-grey);
}
.aboutBox .aboutComposed{
  font-size: 14px;
  line-height: 18px;
  color: var(--medium-grey);
}
.guideBox .guideHeader {
  color: var(--dark-grey);
  padding-bottom: 13px;
  margin: 0;
  margin-bottom: 15px;
  text-align: initial;
  text-transform: none;
  font-size: 22px;
  border-bottom: solid 1px var(--light-grey);
  --english-font: var(--english-sans-serif-font-family);
  --hebrew-font: var(--hebrew-sans-serif-font-family);
}

.guideBox .guideHeader i {
  margin-right: 8px;
  font-size: 18px;
  cursor: pointer;
}

.guideBox .guideTitle {
  padding: 10px 0 10px 0;
  display: inline-block;
  font-style: normal;
  font-weight: normal;
  font-size: 24px;
  line-height: 29px;
  color: #000000;
}
.guideBox .guidePromptBox {
  direction: ltr;
  margin-bottom: 20px;
  border-radius: 10px;
  padding: 8px 15px;
  border: 2px solid var(--mishnah-blue);
  background-color: #FFFFFF;
  cursor: pointer;
}
.guideBox .guidePromptBox p {
  font-size: 16px;
}
.guideBox .guidePromptBox span {
  font-size: 14px;
  color: var(--medium-grey);
  margin-top: 10px;
}
.readerApp.interface-hebrew .aboutBox .versionDetails,
.readerApp.interface-hebrew .versionsBox .versionDetails {
  text-align: right;
}
.aboutBox .versionDetails .separator,
.versionsBox .versionDetails .separator {
  margin: 0 3px;
}
.aboutBox .currVersionSection, .aboutBox .alternateVersionsSection {
  padding-bottom: 30px;
}
.aboutBox .versionsBox .language-block:first-child .versionBlock:first-child {
  border-top: none;
  padding-top: 10px;
}
.aboutBox .currVersionSection .versionBlock + .versionBlock {
    border-top: solid 1px #CCC;
    padding-top: 20px;
    margin-top: 20px;
}
.version-with-buy-button {
  display: flex;
  flex-direction: column;
}
.version-with-buy-button .version-text-image{
  display: flex;
  justify-content: space-between;
}
.version-with-buy-button .version-text-image .versionBlock{
  align-self: flex-start;
}
.versionsBox .version-with-buy-button{
    border-top: solid 1px #CCC;
}
.versionsBox .version-with-buy-button .versionBlock{
    border-top: none;
}
.versionsBox .version-with-buy-button .version-text-image .version-with-buy-button-image
{
  padding: 20px;
}
.versionsBox .version-with-buy-button .version-with-buy-button-link{
    padding: 10px 20px;
}
.version-with-buy-button .version-with-buy-button-link{
  align-content: flex-start;
  min-width: 50%;
}
.version-with-buy-button .version-with-buy-button-link a.button{
  color: #FFFFFF;
  padding: 7px 20px;
}
.version-with-buy-button .version-text-image .version-with-buy-button-image img.buy-img {
    height: 85px;
    border-radius: 2px;
}
.versionsBox .versionLanguage {
  padding-bottom: 15px;
  letter-spacing: 1px;
  font-style: normal;
  font-weight: normal;
  font-size: 16px;
  line-height: 19px;
  color: #666666;
}
.interface-hebrew .versionsBox .versionLanguage {
  direction: rtl;
}
.versionsBox div:not(:first-child) .versionLanguage {
  padding-top: 25px;
}
.versionsBox .versionLanguage .versionCount {
  color: #999;
}
.versionsBox a.selectButton:not(.version-with-preview-title-line .selectButton) {
  font-style: normal;
  font-weight: normal;
  font-size: 13px;
  color: #666666;
  box-shadow: 0 1px 2px #999;
  padding: 2px 8px;
  background-color: white;
  border-radius: 4px;
  line-height: 18px;
  cursor: pointer;
}
.versionsBox a.selectButton.currSelectButton:not(.version-with-preview-title-line .selectButton) {
  background-color: #212E50;
  text-decoration: none;
  cursor: default;
  line-height: 20px;
  color: #FFFFFF;
}
.versionsTextList .topFiltersInner .uppercase {
  text-transform: none;
}
span.purim-emoji img{
  height: 25px;
  width: 25px;
}

/* Sheets */

.sheetsInPanel {
  font-size: 62.5%;
  overflow-y: scroll;
  overflow-x: hidden;
  height: 100%;
  padding: 0 15px;
  box-sizing: border-box;
  position: relative;
}
.sheetContent .collectionsWidgetDone .button, .sheetContentSidebar .largeFollowButton {
  background-color: var(--midrash-green);
}
.sheetContentSidebar .largeFollowButton {
  --english-font: var(--english-sans-serif-font-family);
  --hebrew-font: var(--hebrew-sans-serif-font-family);
  font-size: 14px;
  font-weight: 400;
  line-height: 18px;
  min-height: 31px;
  height: 31px;
}

.sheetContent {
  width: 100%;
  box-sizing: border-box;
  font-size: 2.2em;
  line-height: 1.6;
  text-align: justify;
  background-color: inherit;
  margin: 0 auto;
  max-width: 760px;
  position: relative;
  padding: 0 30px;
}
.sheetContent .ref {
  cursor: pointer;
  color: #999;
  font-size: 1em;
}
.sheetContent .ref a {
  color: #999;
}
.sheetContent img {
  max-width: 100%;
}
.sheetContent table {
  margin: auto;
  max-width: 100%;
  width: 100%;
  border-collapse: collapse;
  table-layout: fixed
}
.sheetContent table th,
.sheetContent table td {
  padding: 10px;
  border-top: 1px solid #E6E5E6;
  vertical-align: top;
}
.sheetContent table thead th {
  vertical-align: bottom;
  border-bottom: 2px solid #E6E5E6;
  border-top: none;
}
.sheetContent table th:first-of-type,
.sheetContent table tr td:first-of-type {
  padding-left: 0;
}
.sheetContent table th:last-of-type,
.sheetContent table tr td:last-of-type {
  padding-right: 0;
}
.sheetContent tbody {
  width: 100%;
}
.sheetContent .center {
  text-align: center;
}
.readerPanel .sheetItem {
  position: relative;
}
.heLeft.bilingual section.SheetSource .sheetItem.enOnly > .en,
.heLeft.bilingual section.SheetSource .sheetItem.heOnly > .he,
.heRight.bilingual section.SheetSource .sheetItem.enOnly > .en,
.heRight.bilingual section.SheetSource .sheetItem.heOnly > .he {
  width: 100%;
  padding-right: 15px;
  padding-left: 15px;
}
.readerPanel .sheetItem.indented-1,
.readerPanel section.SheetSource.indented-1,
.readerPanel section.SheetOutsideBiText.indented-1 {
  margin-left:  30px;
  margin-right: 30px;
}
.readerPanel .sheetItem.indented-2,
.readerPanel section.SheetSource.indented-2,
.readerPanel section.SheetOutsideBiText.indented-2 {
  margin-left:  60px;
  margin-right: 60px;
}
.readerPanel .sheetItem.indented-3,
.readerPanel section.SheetSource.indented-3,
.readerPanel section.SheetOutsideBiText.indented-3 {
  margin-left:  90px;
  margin-right: 90px;
}
.sheetContent .customSourceTitle {
  font-family: "Roboto", "Helvetica Neue", "Helvetica", sans-serif;
  text-transform: none;
  margin-bottom: 0;
  margin-top: 40px;
}
.sheetContent p {
  margin: 0 0 1em 0;
}
.segmentNumber.sheetSegmentNumber {
  display: block;
  position: absolute;
  text-align: center;
}
.readerPanel.bilingual.heLeft .sheetItem.segment .segmentNumber.sheetSegmentNumber,
.readerPanel.bilingual.heRight .sheetItem.segment .segmentNumber.sheetSegmentNumber {
  left: 50%;
  margin-left: -15px;
}
.readerPanel.bilingual.heLeft .sheetItem.segment.enOnly .segmentNumber.sheetSegmentNumber,
.readerPanel.bilingual.heRight .sheetItem.segment.enOnly .segmentNumber.sheetSegmentNumber {
  right: 0px;
  left: auto;
  margin-left: 0;
}
.readerPanel.bilingual.heLeft .sheetItem.segment.heOnly .segmentNumber.sheetSegmentNumber,
.readerPanel.bilingual.heRight .sheetItem.segment.heOnly .segmentNumber.sheetSegmentNumber {
  left: 0px;
  margin-left: 0;
}
.readerPanel.english .sheetItem.segment.heOnly .segmentNumber .en,
.readerPanel.hebrew .sheetItem.segment.enOnly .segmentNumber .he
.readerPanel.hebrew section.SheetSource .sheetItem.enOnly > .en,
.readerPanel.english section.SheetSource .sheetItem.heOnly > .he,
.readerPanel.hebrew section.SheetOutsideBiText .sheetItem.enOnly > .en,
.readerPanel.english section.SheetOutsideBiText .sheetItem.heOnly > .he  {
  display: block;
}
.sheetTocIcon {
  color: #ccc;
  font-size: 16px;
  width: 15px;
  height: 15px;
  margin: 0 8px;
  vertical-align: middle;
}
.bookPage .content h2.tagsTitle {
  text-align: center;
  color:black;
  font-size: 13px;
  margin-bottom: 0;
  padding-bottom: 8px;
}
.bookMetaDataBox {
  margin: 40px auto;
  text-align: center;
}
.sheetContent .sheetItem.segment .sourceContentText {
  margin-bottom: 18px;
  display: block;
  overflow-wrap: break-word;
  word-wrap: break-word;
}
.sheetContent h1,
#sheet .outside h1,
.sourceContentText h1 {
  font-weight: 400;
  font-size: var(--serif-h3-font-size);
  text-align: center;
  margin-top: 45px;
  margin-bottom: 30px;
}
.sheetContent h1 span,
.sourceContentText h1 span {
  border-bottom: 4px solid var(--lighter-grey);
}

#aboutCover {
  margin-top: -90px;
  height: 240px;
  padding: 180px 0;
  background-color: #ADA99B;
  box-sizing: border-box;
  text-align: center;
  overflow: hidden;
  position: relative;
}
#aboutVideo {
  position: absolute;
  top: -90px;
  left: 0;
  min-width: 1200px;
  z-index: 0;
  width: 100%;
}
@media (max-width: 450px) {
  #aboutCover {
    height: 270px;
    padding: 180px 0;
  }
  #aboutVideo {
    min-width: 900px;
  }
}
.overlayTextOnSheetsHero {
  color: white;
  --english-font: var(--english-sans-serif-font-family);
  --hebrew-font: var(--hebrew-sans-serif-font-family);
  font-weight: 400;
  margin-inline-start: 10%;
}
.overlayTextOnSheetsHero #title {
  position: absolute;
  font-size: 50px;
  font-weight: 500;
  top: 145px;
  line-height: 62.65px;
}
.overlayTextOnSheetsHero #message {
  position: absolute;
  font-size: 24px;
  line-height: 18px;
  top: 227px;
}
@media screen and (max-width: 800px) {
  .overlayTextOnSheetsHero {
    margin-inline-start: 15%;
  }
  .overlayTextOnSheetsHero #title {
    font-size: 24px;
    top: 115px;
    line-height: revert;
  }
  .overlayTextOnSheetsHero #message {
    font-size: 16px;
    top: 175px;
  }
  #aboutCover {
    height: 150px;
    padding: 130px 0;
  }
}
.sheetContent .addToSheetPlus {
  display: inline-flex;
  justify-content: center;
  align-items: flex-end;
  width: 25px;
  height: 25px;
  background-color: var(--midrash-green);
  border-radius: 50%;
  color: white;
  font-size: 30px;
  line-height: 1;
  cursor: pointer;
}
.SheetOutsideBiText .addToSheetButton, .SheetSource .addToSheetButton {
  margin-inline-start: 15px;
  padding-block-start: 10px;
  padding-block-end: 10px;
  border: none;
  background-color: white;
}
.SheetMedia .addToSheetButton, .SheetComment .addToSheetButton, .SheetOutsideText .addToSheetButton {
  margin-block-start: -10px;
  margin-block-end: 30px;
}
.sheetContent .addToSheetText {
  --english-font: var(--english-sans-serif-font-family);
  --hebrew-font: var(--hebrew-sans-serif-font-family);
  font-size: 16px;
  font-weight: 400;
  line-height: 18.75px;
  color: var(--dark-grey);
  margin-inline-start: 10px;
  cursor: pointer;
}
@media screen and (min-width: 900px) {
  .contentInner .table {
    display: flex;
    flex-direction: row;
  }
  div.sheetsWrapper :nth-child(-n+2 of .card) {
    border-top: 1px solid #EDEDEC;
  }
}
@media screen and (min-width: 700px) and (max-width: 900px)  {
  .contentInner .table {
    display: flex;
    flex-direction: column;
  }
}
@media screen and (min-width: 600px) and (max-width: 700px) {
  .contentInner .table {
    display: flex;
    flex-direction: row;
  }
  div.sheetsWrapper :nth-child(-n+2 of .card) {
    border-top: 1px solid #EDEDEC;
  }
}
@media screen and (max-width: 600px) {
   .contentInner .table {
    display: flex;
    flex-direction: column;
  }
}

.readerPanel.hebrew .sheetContent .sheetItem.segment .sourceContentText.outsideBiText.en {
  display: none;
}
.readerPanel.english .sheetContent .sheetItem.segment .sourceContentText.outsideBiText.he {
  display: none;
}
.readerPanel.hebrew .sheetContent .sheetItem.segment.enOnly .sourceContentText.outsideBiText.en {
  display: inline;
}
.readerPanel.english .sheetContent .sheetItem.segment.heOnly .sourceContentText.outsideBiText.he {
  display: inline;
}
.readerPanel.english .sheetContent .sheetItem .SheetOutsideText.segment.he,
.readerPanel.hebrew .sheetContent .sheetItem .SheetOutsideText.segment.en,
.readerPanel.english .sheetContent .sheetItem .SheetComment.segment.he,
.readerPanel.hebrew .sheetContent .sheetItem .SheetComment.segment.en {
  display: inline;
}
.sourceContentText.centeredSheetContent {
  text-align: center;
}
.sheetContent .sheetItem.segment .sourceContentText p:last-child,
.sheetContent .editorContent .sheetItem.segment .sourceContentText p {
  margin-bottom: 0;
}
.sheetContent .editorContent .sheetItem.noPointer {
  pointer-events: none;
}

.sheetContent .editorContent .sheetItem.noPointer iframe {
  pointer-events: auto;
}


.sheetContent .editorContent .sheetItem.noPointer .element-link,
.sheetContent .editorContent .sheetItem.noPointer .element-link a {
    cursor: pointer;
    pointer-events: auto;
}
.sheetContent .sheetItem.segment .addedBy {
  margin-top: -20px;
}



.sheetContent .element-link {
  display: inline;
  position: relative;
}

.sheetContent .element-link .popup {
  position: absolute;
  left: 0;
  display: flex;
  align-items: center;
  background-color: white;
  padding: 0;
  border-radius: 6px;
  z-index: 1;
  top: -38px;
  pointer-events: auto;
  box-shadow: 0px 1px 3px rgba(0, 0, 0, 0.25);
}

.sheetNotice {
  color: var(--dark-grey);
  background: var(--lighter-grey);
  border: 1px solid var(--light-grey);
  box-sizing: border-box;
  border-radius: 6px;
  padding: 10px 20px;
  margin: 22px 44px 0;
  font-size: 16px;
}
.interface-hebrew .sheetContent .element-link .popup {
  direction: rtl;
}

.sheetContent .element-link .popup input {
  border: none;
  width: 200px;
  padding: 6px;
  font-size: 16px;
  color: rgb(0, 136, 204)
}

.sheetContent .element-link .popup a {
  display: flex;
  align-items: center;
  gap: 5px;
  padding-right: 10px;
  border-right: 1px solid lightgrey;
}

.sheetContent .element-link .popup button {
  border: none;
  background: transparent;
  padding: 6px;
}

.sheetContent .element-link .popup button:hover {
  color: rebeccapurple;
  cursor: pointer;
}

.sheetContent .editorContent,
.sheetContent .editorContent .segment {
  cursor: text;
}

.interface-english .sheetContent .sheetItem.segment .addedBy {
  float: left;
}
.interface-hebrew .sheetContent .sheetItem.segment .addedBy {
  float: right;
}
.youTubeContainer {
  position: relative;
  padding-bottom: 56.25%; /* 16:9 */
  padding-top: 25px;
  height: 0;
  pointer-events: auto;
}
.youTubeContainer iframe {
  position: absolute;
  top: 0;
  left: 0;
  width: 100%;
  height: 100%;
}
.sheetContent .media {
  margin: 0 auto;
  display: table;
  table-layout: fixed;
}
.sheetContent .media.fullWidth {
  width: 100%;
}
.sheetContent .media .mediaCaption {
  display: table-caption;
  caption-side: bottom;
  padding-top: 8px;
}
.sheetContent .media .mediaCaptionInner {
  display: flex;
  justify-content: space-between;
}
.sheetContent .media .mediaCaption .en {
  font-size: 80%;
  text-align: left;
  flex: 1;
}
.sheetContent .media .mediaCaption .he {
  font-size: 72%;
  flex: 1;
  font-family: "Heebo", "sans-serif";
}
.sheetContent .media .mediaCaption.heOnly .he,
.sheetContent .media .mediaCaption.enOnly .en {
  display: block;
}
.sheetContent .media .mediaCaption.heOnly .en,
.sheetContent .media .mediaCaption.enOnly .he {
  display: none;
}
.sheetContent .spacer:only-of-type.empty {
  line-height: inherit;
}
.sheetItem:only-of-type.empty .SheetOutsideText:before,
.sheetContent .spacer:only-of-type.empty:before {
  color: #999;
  position: absolute;
  pointer-events: none;
}
.interface-english .sheetItem:only-of-type.empty .SheetOutsideText:before,
.interface-english .spacer:only-of-type.empty:before,
.interface-english .spacer:only-of-type.empty:before {
  content: "Write something... ";
  margin-inline-start: 50px;
}
.interface-hebrew .sheetItem:only-of-type.empty .SheetOutsideText:before,
.interface-hebrew .spacer:only-of-type.empty:before,
.interface-hebrew .spacer:only-of-type.empty:before {
  content: "לכתוב משהו...";
  margin-inline-start: 50px;
}
.editorAddInterface {
  position: relative;
  pointer-events:none;
  background-color: transparent;
  margin-inline-start: 50px;
}

.editorAddInterface:before {
  content: "";
  margin-inline-start:-46px;
  position: absolute;
  width: 30px;
  height: 30px;
  transform: rotate(45deg);
  background-color: white;
  background-image: url("/static/icons/heavy-x-dark.svg");
  border: 1px solid var(--light-grey);
  background-size: 14px;
  border-radius: 50%;
  pointer-events:auto;
  cursor: pointer;
  background-repeat: no-repeat;
  background-position: center;
  box-sizing: border-box;
  box-shadow: 0px 1px 3px 0px #00000040;
}
.editorAddLineButton {
  position: relative;
  background-color: transparent;
  margin-inline-start: 50px;
}
.hidden.editorAddLineButton::before {
    display: none;
}

.editorAddLineButton:before {
  content: "";
  margin-inline-start:-46px;
  position: absolute;
  width: 30px;
  height: 30px;
  transform: rotate(45deg);
  background-color: white;
  background-image: url("/static/icons/heavy-x-dark.svg");
  border: 1px solid var(--light-grey);
  background-size: 14px;
  border-radius: 50%;
  /*pointer-events:auto;*/
  cursor: pointer;
  background-repeat: no-repeat;
  background-position: center;
  box-sizing: border-box;
  box-shadow: 0px 1px 3px 0px #00000040;
}

.editorAddInterface:hover::before {
background-color: var(--lighter-grey);
}
.editorAddInterface.active:hover::before {
background-color: white;
}

.editorAddInterface.active {
  background-color: white;
  line-height: initial;
}
.editorAddInterface.active:before {
  transform: rotate(0);
}
.editorAddInterface .editorAddInterfaceButton {
  display: none;
}

.addInterfaceInput {
  pointer-events: none;
  display: inline-block;
}
.hidden.editorAddInterface::before {
    display: none;
}


.addInterfaceInput .textPreview {
  border-inline-start: 4px solid;
  padding-inline-start: 36px;
  padding-inline-end: 10px;
  padding-top: 30px;
  padding-bottom: 30px;
  pointer-events: auto;
  margin-top: 10px;
  background-color: white;
}

.addInterfaceInput .button {
  font-size: 14px;
  padding-top: 5px;
  padding-bottom: 5px;
  height: 30px;
  position: absolute;
}

.addInterfaceInput .textPreviewSegment {
  display: inline;
}

.addInterfaceInput .textPreview .inner {
  max-height: 272px;
  overflow-y: scroll;
  padding-inline-end: 30px;
  position: relative;
}

.addInterfaceInput .suggestionBoxContainer,
.addInterfaceInput .textPreviewContainer {
  position: absolute;
  z-index: 1;
}

.addInterfaceInput .suggestionBox,
.addInterfaceInput .textPreview {
  border: 1px solid var(--light-grey);
  box-shadow: 0px 1px 3px rgba(0, 0, 0, 0.25);
  border-radius: 6px;
}

.addInterfaceInput .suggestionBox {
  height: 100%;
}
.addInterfaceInput select.suggestionBox {
  font-size: 22px;
}


.addInterfaceInput select.suggestionBox:focus > option:checked {
  background: var(--light-grey) !important;
}

.addInterfaceInput select.suggestionBox option:checked,
.addInterfaceInput select.suggestionBox option:hover {
    box-shadow: 0 0 10px 100px var(--light-grey) inset;
}

.addInterfaceInput input,
.addInterfaceInput button,
.addInterfaceInput .suggestion {
  pointer-events: auto;
  cursor: pointer;
}

.addInterfaceInput .suggestion {
  border-inline-start: 4px solid;
  padding-inline-start: 36px;
  padding-inline-end: 40px;
  padding-top: 9px;
  padding-bottom: 9px;
  border-bottom: 1px solid var(--lighter-grey);
}

.addInterfaceInput .suggestion:last-of-type {
  border-bottom: none;
}

.addInterfaceInput input {
  min-width: 350px;
  max-width: 450px;
  border-radius: 250px;
  border: none;
  box-shadow: none;
  box-sizing: border-box;
  font-size: 22px;
  padding-inline-start: 30px;
  padding-top: revert;
  margin-inline-end: 20px;
  background: url("/static/icons/iconmonstr-magnifier-2-240.svg") no-repeat scroll left 7px top 7px;
  background-color: var(--lighter-grey);
}
.topicSearch.addInterfaceInput {
  display: flex;
  margin-left: 30px;
  margin-right: 30px;
  justify-content: space-between;
}

.topicSearch.addInterfaceInput input {
  margin-top: 30px;
  height: 30px;
  max-width: 250px;
  min-width: 250px;
  padding-inline-end: 30px;
  margin-left:  0;
  margin-right: 0;
  font-size: 20px;
}
.topicSearch.addInterfaceInput input.selected {
  color: #4B71B7;
}

.topicSearch.addInterfaceInput .button {
  margin-top: 30px;
  position: relative;
  white-space: nowrap;
}
.addInterfaceInput .suggestion {
  font-size: 20px;
}
.topicSearch.addInterfaceInput select.suggestionBox {
  margin-top: 60px;
}
.addInterfaceInput.mediaInput input {
  background: url("/static/icons/link_grey.svg") no-repeat scroll left 7px top 7px;
  background-color: var(--lighter-grey);
}
.readerApp.interface-hebrew .addInterfaceInput input {
  background-position: right 7px top 7px;
  font-family: var(--hebrew-serif-font-family);
}

.addInterfaceInput input::placeholder {
  font-size: 22px;
  font-style: normal;
}

.addInterfaceInput input+span.helperCompletionText {
  position: absolute;
  margin-inline-start: 4px;
  color: var(--medium-grey);
}

.editorAddInterface.active .editorAddInterfaceButton {
  width: 30px;
  height: 30px;
  padding: 10px;
  display: inline-block;
  background-size: auto 12px;
  background-repeat: no-repeat;
  background-position: center;
  border-radius: 6px;
  background-origin: content-box;
  background-color: var(--lighter-grey);
  margin-inline-end: 6px;
  box-sizing: border-box;
  cursor: pointer;
  pointer-events: auto;
}
.editorAddInterface.active .cursorHolder {
  display: inline-block;
 }
#addSourceButton.editorAddInterfaceButton {
  background-image: url("/static/icons/quotation.svg");
}
#addImageButton.editorAddInterfaceButton {
  background-image: url("/static/icons/image.svg");
}
#addMediaButton.editorAddInterfaceButton {
  background-image: url("/static/icons/video.svg");
}

#addImageFileSelectorLabel {
  width: 30px;
  height: 30px;
  margin-inline-start: -5px;
  margin-top: -5px;
  display: block;
  position: absolute;
  cursor: pointer;
}

.sheetContent .sheetItem .SheetOutsideText.segment p {
  margin: 0
}
.sheetContent .sheetItem .SheetOutsideText.segment {
  margin: 0
}
.sheetContent .sheetItem .SheetSource.segment,
.sheetContent .sheetItem .SheetOutsideBiText.segment {
  margin-top: 2px;
  margin-bottom:30px;
}
.sheetContent .text.loading {
  cursor: wait;
}
.oldSheetNotice,
.oldSheetNotice a,
.editSheetNotice,
.editSheetNotice a {
  font-size: 12px;
  font-family: "Roboto", "Helvetica Neue", "Helvetica", sans-serif;
  color: #999;
}
.cookiesNotification {
  position: fixed;
  z-index: 9999;
  color: white;
  background-color: #212E50;
  border-top: 1px solid #ccc;
  bottom: 0;
  box-sizing: border-box;
  width: 100%;
  padding: 10px 0;
  line-height: 1.1;
  text-align: center;
  unicode-bidi: plaintext;
}
.cookiesNotification a {
  text-decoration: underline;
  color: inherit;
  margin-inline-start: 5px;
}
.cookiesNotification .button {
  margin-inline-start: 12px;
}
.readerMessageBox {
  z-index: 9999;
  color: #000;
  font-size: 16px;
  background-color: #ededec;
  border: 1px solid #ccc;
  top: 0;
  left: 0;
  box-sizing: border-box;
  padding: 10px 0;
  margin: 40px;
  line-height: 1.1;
  text-align: center;
}
.readerMessageBox a {
  text-decoration: underline;
  color: inherit;
}
.he sup.sourcePrefix {
  margin-right: -35px;
  position: absolute;
  text-decoration: none;
  font-family: "Roboto", "Helvetica Neue", "Helvetica", sans-serif;
  color: #000;
}
.en sup.sourcePrefix {
  margin-left: -35px;
  position: absolute;
  text-decoration: none;
  font-family: "Roboto", "Helvetica Neue", "Helvetica", sans-serif;
  color: #000;
}
.heLeft.bilingual .sheetContent .text sup.sourcePrefix,
.heRight.bilingual .sheetContent .text sup.sourcePrefix {
    margin-right: -28px;
}
.heLeft.bilingual .sheetContent .text .en sup.sourcePrefix,
.heRight.bilingual .sheetContent .text .en sup.sourcePrefix {
  display: none
}
.sheetItem.ref-display-none .ref {
  display: none;
}
section.SheetSource .en,
section.SheetOutsideBiText .en {
  background-color: #FBFBFA;
}
section.SheetSource,
section.SheetOutsideBiText {
  border-inline-start: 4px solid;
  border-inline-end: 1px solid #DDDDDD;
  border-block-start: 1px solid #DDDDDD;
  border-block-end: 1px solid #DDDDDD;
  border-radius: 4px;
  margin-bottom: 30px;
}

.readerPanel.hebrew section.SheetSource .sheetItem > .he,
.readerPanel.english section.SheetSource .sheetItem > .en,
.readerPanel.hebrew section.SheetSource .sheetItem.enOnly > .en > .sourceContentText,
.readerPanel.hebrew section.SheetOutsideBiText .sheetItem > .he,
.readerPanel.english section.SheetOutsideBiText .sheetItem > .en {
  display: block;
}
.readerPanel.hebrew section.SheetSource .sheetItem:not(.enOnly) > .en,
.readerPanel.hebrew section.SheetSource .sheetItem.enOnly > .en > .ref,
.readerPanel.hebrew section.SheetSource .sheetItem.enOnly > .he > .sourceContentText,
.readerPanel.english section.SheetSource .sheetItem > .he,
.readerPanel.hebrew .sheetItem:not(.enOnly) .SheetSource > .en,
.readerPanel.hebrew .sheetItem.enOnly .SheetSource > .en > .ref,
.readerPanel.hebrew .sheetItem.enOnly .SheetSource > .he > .sourceContentText,
.readerPanel.english .sheetItem .SheetSource > .he,
.readerPanel.hebrew section.SheetOutsideBiText .sheetItem > .en,
.readerPanel.english section.SheetOutsideBiText .sheetItem > .he  {
  display: none;
}
.interface-english section.SheetSource .sheetItem > .he,
.interface-english section.SheetSource .sheetItem > .en,
.interface-english section.SheetOutsideBiText .sheetItem > .he,
.interface-english section.SheetOutsideBiText .sheetItem > .en {
  padding: 15px 20px 15px 16px;
}
.interface-english section.SheetSource .sheetItem > .en {
  border-block-start: 1px solid #DDDDDD;
  border-block-end: 1px solid #DDDDDD;
}
.interface-hebrew section.SheetSource .sheetItem > .he,
.interface-hebrew section.SheetSource .sheetItem > .en,
.interface-hebrew section.SheetOutsideBiText .sheetItem > .he,
.interface-hebrew section.SheetOutsideBiText .sheetItem > .en {
  padding: 15px 16px 15px 20px;
}
section.SheetSource .segmentNumber,
section.SheetSource .SheetOutsideBiText {
  display: none;
}
.sheetContent section.SheetSource .sheetItem.segment .sourceContentText,
.sheetContent section.SheetOutsideBiText .sheetItem.segment .sourceContentText {
  margin: 0;
}
.sheetContent section.SheetSource .sheetItem.segment {
  margin-block-end: 0;
}
.sheetItem .SheetSource,
.sheetItem .SheetOutsideBiText {
  border-inline-start: 4px solid;
  padding-inline-start: 16px;
  padding-inline-end: 20px;
  box-shadow: 0px 1px 6px rgba(0, 0, 0, 0.25);
}
.sheetItem .SheetSource.segment,
.sheetItem .SheetOutsideBiText.segment {
cursor: pointer;
}

.sheetItem .SheetSource.selected.segment,
.sheetItem .SheetOutsideBiText.selected.segment {
  border-top: 2px solid var(--select-blue);
  border-bottom: 2px solid var(--select-blue);
  border-inline-end: 2px solid var(--select-blue);
  margin-top: 0;
  margin-bottom: 28px;
  margin-inline-end: -2px;
  cursor: text;
}
.sheetItem .SheetSource .he,
.sheetItem .SheetSource .en,
.sheetItem .SheetOutsideBiText .he,
.sheetItem .SheetOutsideBiText .en {
  padding-inline-start: 16px;
  padding-inline-end: 20px;
  margin-inline-start: -16px;
  margin-inline-end: -20px;
  padding-top: 15px;
  padding-bottom: 15px;
}
.interface-hebrew .sheetItem .SheetSource .he,
.interface-hebrew .sheetItem .SheetSource .en,
.interface-hebrew .sheetItem .SheetOutsideBiText .he,
.interface-hebrew .sheetItem .SheetOutsideBiText .en {
  padding-inline-start: 20px;
  padding-inline-end: 16px;
  margin-inline-start: -20px;
  margin-inline-end: -16px;
}
.interface-hebrew .bilingual.heLeft .sheetItem .SheetOutsideBiText .he,
.interface-hebrew .bilingual.heLeft .sheetItem .SheetSource .he,
.interface-hebrew .bilingual.heRight .sheetItem .SheetOutsideBiText .en,
.interface-hebrew .bilingual.heRight .sheetItem .SheetSource .en,
.interface-english .bilingual.heRight .sheetItem .SheetOutsideBiText .he,
.interface-english .bilingual.heRight .sheetItem .SheetSource .he,
.interface-english .bilingual.heLeft .sheetItem .SheetOutsideBiText .en,
.interface-english .bilingual.heLeft .sheetItem .SheetSource .en {
  padding-inline-end: 20px;
  margin-inline-end: 0px;
  padding-inline-start: 20px;
  margin-inline-start: 0px;
}
.interface-hebrew .bilingual.heLeft .sheetItem .SheetOutsideBiText .en,
.interface-hebrew .bilingual.heLeft .sheetItem .SheetSource .en,
.interface-english .bilingual.heLeft .sheetItem .SheetOutsideBiText .he,
.interface-english .bilingual.heLeft .sheetItem .SheetSource .he {
  padding-inline-end: 16px;
  margin-inline-end: 0px;
  padding-inline-start: 20px;
  margin-inline-start: 0px;
}

.interface-hebrew .bilingual.heRight .sheetItem .SheetOutsideBiText .he,
.interface-hebrew .bilingual.heRight .sheetItem .SheetSource .he,
.interface-english .bilingual.heRight .sheetItem .SheetOutsideBiText .en,
.interface-english .bilingual.heRight .sheetItem .SheetSource .en {
  padding-inline-end: 20px;
  margin-inline-end: 0px;
  padding-inline-start: 16px;
  margin-inline-start: 0px;
}

.readerPanel.bilingual.heRight .sheetItem .SheetSource,
.readerPanel.bilingual.heRight .sheetItem .SheetOutsideBiText,
.readerPanel.bilingual.heLeft .sheetItem .SheetSource,
.readerPanel.bilingual.heLeft .sheetItem .SheetOutsideBiText {
  padding-left: 0;
  padding-right: 0;
}

.readerPanel.english .sheetItem .SheetSource .he,
.readerPanel.english .sheetItem .SheetSource .en,
.readerPanel.english .sheetItem .SheetOutsideBiText .he,
.readerPanel.english .sheetItem .SheetOutsideBiText .en,
.readerPanel.hebrew  .sheetItem .SheetSource .he,
.readerPanel.hebrew  .sheetItem .SheetSource .en,
.readerPanel.hebrew  .sheetItem .SheetOutsideBiText .he,
.readerPanel.hebrew  .sheetItem .SheetOutsideBiText .en
{
  padding-inline-start: initial;
  padding-inline-end: initial;
  margin-inline-start: initial;
  margin-inline-end: initial;
}

.readerPanel.english .sheetItem .SheetSource.segment,
.readerPanel.hebrew .sheetItem .SheetSource.segment {
  padding-top: 15px;
  padding-bottom: 15px;
}


.sheetItem .SheetSource .he.editable.selected .sourceContentText,
.sheetItem .SheetSource .en.editable.selected .sourceContentText,
.sheetItem .SheetOutsideBiText .he.editable.selected .sourceContentText,
.sheetItem .SheetOutsideBiText .en.editable.selected .sourceContentText {
  background-color: #FFFFFF;
  box-shadow: inset 0px 0px 3px rgba(0, 0, 0, 0.3);
  border-radius: 6px;
}
.sheetItem .SheetSource ::selection,
.sheetItem .SheetOutsideBiText ::selection {
  background-color: rgba(0,0,0,0);
}
.sheetItem .SheetSource .he.editable.selected ::selection,
.sheetItem .SheetSource .en.editable.selected ::selection,
.sheetItem .SheetOutsideBiText .he.editable.selected ::selection,
.sheetItem .SheetOutsideBiText .en.editable.selected ::selection {
  background-color: #D2DCFF;
}
.sheetItem .SheetSource .en,
.sheetItem .SheetOutsideBiText .en {
  background-color: #FBFBFA;
}
.sheetItem .SheetSource .ref,
.sheetItem .SheetOutsideBiText .ref {
  pointer-events: none;
  user-select: none;
}
.readerPanel.bilingual .sheetItem .SheetSource:after,
.readerPanel.bilingual .sheetItem .SheetOutsideBiText:after {
  content: " ";
  display: block;
  clear: both;
  height: 0;
  background-color: #FBFBFA;
}
.sheetItem .SheetMedia {
  margin-bottom: 14px;
}
.readerPanel.bilingual.heRight .SheetSource {
  background-image:
  linear-gradient(
    to left,
    #fff,
    #fff 50%,
    #FBFBFA 50%,
    #FBFBFA 100%,
    #fff 100%
  );
}
.readerPanel.bilingual.heLeft .SheetSource {
  background-image:
  linear-gradient(
    to right,
    #fff,
    #fff 50%,
    #FBFBFA 50%,
    #FBFBFA 100%,
    #fff 100%
  );
}

.bilingual.heLeft .sheetContent .boxedSheetItem,
.bilingual.heRight .sheetContent .boxedSheetItem {
  margin-bottom: 30px;
}

.bilingual.heLeft .sheetContent .sheetItem .SheetSource.segment,
.bilingual.heRight .sheetContent .sheetItem .SheetSource.segment {
  margin-bottom: 0;
}

.boxedSheetItem + .spacer {
  margin-top: -30px;
  transition: all .5s ease-in-out;
}

.boxedSheetItem + .spacer.spacerSelected {
  margin-top: unset;
  margin-bottom:30px;
  transition: all .5s ease-in-out;
}

.boxedSheetItem[draggable] {
  -moz-user-select: none;
  -khtml-user-select: none;
  -webkit-user-select: none;
  user-select: none;
  -khtml-user-drag: element;
  -webkit-user-drag: element;
}

.boxedSheetItem.dragged {
  opacity: .2;
}

.boxedSheetItem .boxedSourceChildren {
  position: absolute;
  top: 0;
}

.draggedOver.draggedOverBefore::before {
  content: "​"; /* zwsp required for chrome to display content */
  display: block;
  background-color: #D2DCFF;
  width: 100%;
}
.draggedOver.draggedOverAfter::after {
  content: "​"; /* zwsp required for chrome to display content */
  display: block;
  background-color: #D2DCFF;
  width: 100%;
}

.dragIcon {
  background-color: #F0F8FF;
  width: auto;
  height: 30px;
  left: -3000px;
  border-inline-start: 4px solid;
  font-size: 22px;
  padding-top: 10px;
  padding-left: 10px;
  padding-right: 10px;
  text-align: center;
  position: absolute;
}
.dragIconContainer {
  position: absolute;
  left: -9999px;
  display: flex;
  flex-direction: column;
  background-color: rgba(255, 255, 255, 0.1);
}
.feedbackBox p {
  font-size: 16px;
  letter-spacing: 1px;
}
.feedbackBox .button {
  margin: auto;
  width: 100%;
}
.feedbackBox input {
  padding: 16px 22px;
  margin-bottom: 20px;
  cursor: pointer;
  font-size: 18px;
  border-radius: 4px;
  box-shadow: none;
  border: 1px solid #E9E9E9;
  width: 100%;
  box-sizing: border-box;
}
.connectionsPanel textarea.feedbackText {
  border-radius: 7px;
  box-shadow: 0 1px 3px rgba(0,0,0,0.2);
}
.img-circle {
  border-radius: 50%;
}
.tab-view .tab-list {
  display: flex;
  flex-direction: row;
  justify-content: flex-start;
}
.tab-view .tab-list .tab {
  font-size: 16px;
  color: black;
  text-align: center;
  padding: 10px 0;
  margin: 0;
  margin-inline-end: 30px;
  cursor: pointer;
}

.tab-view .tab-list .tab.popover {
  margin-inline-end: 0;
  margin-inline-start: 10px;
}

.interface-hebrew .tab-view .tab-list .tab.popover{
    transform: scale(1.3);
}

.tab-view .tab-list .tab a {
  color: inherit;
}
.tab-view .tab-list .tab a:hover {
  text-decoration: none;
}
.tab-view .tab-list .active .tab {
  border-bottom: 4px solid #CCC;
}
.tab-view .tab-list .tab img {
  width: 18px;
  height: 18px;
  margin: 0 10px 0 0;
  top: 2px;
  position: relative;
}
.interface-hebrew .tab-view .tab-list .tab img {
  margin: 0 0 0 10px;
}
.tab-view .tab-list .justifyright {
  margin: 0 0 4px auto;
  display: flex;
  align-items: center;
}
.tab-view .tab-list .tab.filter,
.tab-view.largeTabs .tab-list .tab.filter {
  margin: 0;
}

.interface-hebrew .singlePanel .tab-view.largeTabs .tab-list .tab.filter {
  margin-top: 3px;
}

.tab-view .tab-list .tab.popover {
  position: relative;
  display: inline-block;
}


.tab-view .tab-list .tab.filter.open {
  background-color: inherit;
}
.tab-view .tab-list .tab.filter img {
  margin: 0 0 1px 6px;
  width: 18px;
  height: 18px;
}
.interface-hebrew .tab-view .tab-list .tab.filter img {
  margin: 0 6px 1px 0;
}
.tab-view .tab-list .applink a {
    color: #666;
}
.interface-hebrew .tab-view .tab-list .justifyright {
  margin: 0 auto 0 0;
}
.tab-list :not(.active) .tab, .tab-list :not(.active) .tab a{
    color: #666;
}
.tab-view.largeTabs .tab-list {
    border-bottom: 1px solid #CCC;
    margin-bottom: 18px;
}
.tab-view.largeTabs .filter-bar {
  margin-bottom: 30px;
}
.tab-view.largeTabs .tab-list .tab {
  font-size: 22px;
}
.singlePanel .tab-view.largeTabs .tab-list .tab:not(.popover) {
    font-size: 16px;
}
.tab-view.largeTabs .tab-list .active .tab {
  border-bottom: 4px solid var(--light-grey);
}

.singlePanel .tab-view.largeTabs .tab-list .active .tab {
  padding-bottom: 18px;
}

.langSelectPopover {
  position: absolute;
  top: 100%;
  right: 0;
  background-color: #fff;
  border-radius: 6px;
  box-shadow: 0px 1px 3px 0px rgba(0, 0, 0, 0.25);
  text-align: start;
  width: 266px;
  padding: 15px 0;
}

.interface-hebrew .singlePanel .langSelectPopover {
  right: -233px;
}
.langSelectPopover .langHeader {
  font-weight: 500;
  font-size: 16px;
  padding: 15px;
  margin-bottom: 15px;
  border-bottom: 1px solid var(--light-grey);
}

.langSelectPopover .radioChoice.active {
  background-color: var(--sefaria-blue);
  color: #fff;
}

.langSelectPopover .radioChoice {
  display: flex;
  justify-content: space-between;
  align-items: center;
  font-size: 14px;
  color: #000;
  margin-inline: 15px;
  background-color: var(--lighter-grey);
  cursor: pointer;
}

.langSelectPopover .radioChoice:nth-of-type(1) {
  border-radius: 6px 6px 0px 0px;
}

.langSelectPopover .radioChoice:nth-of-type(3) {
  border-radius: 0px 0px 6px 6px;
}

.langSelectPopover .radioChoice label {
  flex-grow: 1;
  padding: 10px;
  cursor: pointer;
}

.langSelectPopover .radioChoice input[type=radio] {
    appearance: none;
    background-color: #fff;
    width: 20px;
    height: 20px;
    border: 2px solid var(--medium-grey);
    border-radius: 20px;
    display: inline-grid;
    place-content: center;
    margin-top: 0;
    margin-inline-end: 10px;

  }

/* Styles the radio select as a checkbox  */
.langSelectPopover .radioChoice input[type=radio]::before {
    content: "";
    width: 10px;
    height: 10px;
    transform: scale(0);
    transform-origin: bottom left;
    background-color: var(--sefaria-blue);
    clip-path: polygon(13% 50%, 34% 66%, 81% 2%, 100% 18%, 39% 100%, 0 71%);
}

.langSelectPopover .radioChoice input[type=radio]:checked::before {
    transform: scale(1);
}

.langSelectPopover .radioChoice input[type=radio]:checked{
    background-color:   #fff;
    border: 0;
}

@media (max-width: 540px) {
  .profile-page .tab-view .tab .tabIcon {
    display: none;
  }

  .tab-view .tab-list{
    flex-wrap: wrap;
  }
  .profile-page .profile-actions .resourcesLink.profile-settings,
  .profile-page .profile-actions .button.logoutLink{
    display: none;
  }
}
.profile-page .textRange {
  font-size: 18px;
  color: #666;
}
.profile-page .note-text {
  font-size: 18px;
}
.profile-page .note {
  display: flex;
  flex-direction: row;
  justify-content: space-between;
  padding: 10px 0 20px 0;
}
.profile-page .note + .note {
  border-top: 1px solid #CCC;
}
.profile-page .noteLeft {
  flex-grow: 1;
}
.profile-page .noteRight {
  display: flex;
  flex-direction: row;
  align-items: flex-start;
}
.profile-page .note .noteRight img {
  display: none;
}
.profile-page .note .noteRight img + img {
  margin: 0 0 0 10px;
}
.interface-hebrew .profile-page .note .noteRight img + img {
  margin: 0 10px 0 0;
}
.profile-page .note:hover .noteRight img {
  display: inline-block;
  width: 16px;
  height: 16px;
  opacity: 0.4;
}
.profile-page .note:hover .noteRight img:hover {
  opacity: 0.6;
  cursor:pointer;
}
.profile-page .social-icon img, .sheetContentSidebar .social-icon img {
  width: 13px;
  height: 13px;
  opacity: 0.4;
}
.sheetContentSidebar .title.sub-title, .sheetContentSidebar .title.sub-sub-title {
  --english-font: var(--english-sans-serif-font-family);
  --hebrew-font: var(--hebrew-sans-serif-font-family);
  font-size: 14px;
  font-weight: 400;
  line-height: 18px;
  margin-block-end: 10px;
}
.sheetContentSidebar .title.sub-sub-title {
  margin-block-end: 20px;
}
.profile-page .social-icon + .social-icon {
  padding: 0 5px;
}
.profile-page .social-icon:hover img {
  opacity: 0.6;
}
#staticContentWrapper .editorToggleHeader {
  margin: revert;
}
.editorToggleHeader {
  padding-inline: 10%;
  background-color: var(--sefaria-blue);
  color: white;
  height: 72px;
  font-size: 16px;
  margin-top: -60px;
  margin-bottom: 80px;
  display: flex;
  justify-content: center;
  gap: 5px;
  align-items: center;
}

.interface-hebrew .editorToggleHeader {
  direction: rtl;
}
.editorToggleHeader .button {
  white-space: nowrap;
  padding: 5px 8px;
  height: 30px;
  letter-spacing: 0;
  margin-inline-end: 15px;
}

.editorToggleHeader .learnMore {
  text-decoration: underline;
  color: white;
  white-space: nowrap;
  margin-top: -5px;
}
.feedbackOverlay {
  position: fixed;
  width: 100%;
  height:100%;
  background-color: #FBFBFA;
  z-index: 1001;
  top: 0;
  left: 0;
  padding: 120px 60px;
  box-sizing: border-box;
}
.interface-hebrew .feedbackOverlay {
  direction: rtl;
}
.feedbackOverlay .buttonContainer {
  margin-top: 50px;
}
.feedbackOverlay h2 {
  font-size: 30px;
  font-family: "adobe-garamond-pro", "Crimson Text", Georgia, serif;
  margin: 0 auto 50px auto;
  color: black;
  text-transform: none;
  max-width: 600px;
}
.feedbackOverlay p, .feedbackOverlay ul  {
  font-size: 16px;
  font-family: "Roboto", "Helvetica Neue", "Helvetica", sans-serif;
  color: black;
  max-width: 600px;
  margin: 10px auto;
}
.feedbackOverlay textarea {
  font-size: 18px;
  color: #000;
  box-shadow: 0px 1px 3px rgba(0, 0, 0, 0.25);
  border-radius: 6px;
  border: none;
  width: 100%;
  padding: 12px;
  font-weight: normal;
  font-style: normal;
  margin-top: 10px;
  height: 120px;
}
.interface-hebrew textarea,
.interface-hebrew textarea::placeholder,
.interface-hebrew input
{
  font-family: var(--hebrew-sans-serif-font-family);
}
.feedbackOverlay textarea::placeholder {
  font-size: 16px;
  font-style: normal;
  color: #666;
}
.feedbackOverlay a {
  color: #4871bf;
}
.feedbackOverlay .button {
  margin: 0;
}
.feedbackOverlay a.button  {
  color: white;
}
.sheetList .sheet {
  border-bottom: none;
}
.sheetList .sheet {
  display: flex;
  flex-direction: row;
}
.sheetList .sheet .sheetLeft {
  display: flex;
  flex-direction: column;
}
.sheetList .sheet .sheetTags {
  color: #999;
}
.sheetsProfileList .sheet .sheetTags .bullet {
  padding: 0 5px;
}
.sheetList .sheet a {
  color: inherit;
  cursor: pointer;
}
.sheetList .sheet a.sheetTitle {
  display: flex;
  flex-direction: row;
  align-items: center;
  margin-bottom: 10px;
  font-size: 18px;
}
.sheetList .sheet .sheetLeft .sheetTitle img,
.textList .sheet .sheetLeft .sheetTitle img {
  width: 18px;
  height: 18px;
  margin-inline-end: 10px;
}
.sheetLeft div.sheetSummary {
  margin-bottom: 10px
}
.default-profile-img {
  width: 175px;
  height: 175px;
  background-color: #999;
  border-radius: 50%;
  display: flex;
  justify-content: center;
  align-items: center;
  color: white;
  font-size: 75px;
  font-family: "Roboto", "Helvetica Neue", "Helvetica", sans-serif;
}
.default-profile-img.invisible {
  visibility: hidden;
}
.profile-page .filterable-list {
  /* to distinguish top half of profile from bottom half */
    background-color: white;
    border: 1000px solid white;
    border-top: 4px solid white;
    border-bottom: 120px solid white;
    margin: -4px 0 -120px -1000px;
    width: 100%;
}
.interface-hebrew .profile-page .filterable-list {
  margin: -4px -1000px -120px 0;
}
.filterable-list .filter-bar {
  border-bottom: 1px solid #E2E2E1;
  display: flex;
  flex-direction: row;
  align-items: center;
  padding: 16px 0;
  justify-content: space-between;
}
.filterable-list .filter-bar-new {
  padding: 0 0 20px 0;
  justify-content: space-between;
  align-items: center;
  display: flex;
  flex-wrap: wrap;
  flex-direction: row;
}
.filterable-list .filter-bar-new .filter-input {
  background-color: #EDEDED;
  border-radius: 5px;
  padding: 5px;
  color: black;
  width: 250px;
  display: flex;
  align-items: center;
}
.filterable-list .filter-bar-new .filter-input ::placeholder {
  color: #999;
}
.filterable-list .filter-bar-new .sort-option {
  padding: 7px;
  color: #666;
  font-size: 16px;
  cursor: pointer;
  margin: 0 0 0 7px;
  background-color: #EDEDED;
  border-radius: 5px;
}
.interface-hebrew .filterable-list .filter-bar-new .sort-option {
  margin: 0 7px 0 0;
}
.filterable-list .filter-bar-new .sort-option.active {
  color: black;
}
.filterable-list .filter-bar-new .systemText span {
  color: #000;
}
.filterable-list .filter-bar .filter-bar-inner {
  display: flex;
  align-items: center;
}
.filterable-list .readerNavMenuSearchButton {
  margin: 0 10px 0 5px;
  display: inline-flex;
  top: 0;
}
.interface-hebrew .filterable-list .readerNavMenuSearchButton {
  margin: 0 5px 0 10px;
}
.filterable-list input {
  border: 0;
  font-size: 18px;
  font-family: "adobe-garamond-pro", "Crimson Text", Georgia, serif;
  background-color: transparent;
}
.filterable-list .loadingMessage {
  margin-top: 30px;
}
.profile-page .filterable-list .filter-content {
  padding-top: 25px;
}
.profile-page .sheet-header {
  display: flex;
  flex-direction: column;
  align-items: flex-start;
  margin-bottom: 10px;
}
.profile-page .collectionListingImage {
  width: 18px;
  height: 18px;
  border-radius: 50%;
  vertical-align: middle;
  margin: 0;
  margin-inline-end: 10px;
  position: relative;
  top: -2px;
}
.profile-page .collectionListingName {
  margin-bottom: 10px;
  font-family: Roboto;
  font-size: 16px;
  font-weight: 600;
  line-height: 18.75px;

}
.profile-page .collectionListing + .collectionListing {
  border-top: 0;
}
.profile-page .profile-summary-content a {
  color: inherit;
}
.profile-page .profile-summary a.logoutLink {
  color: #666;
  padding: 16px 15px;
}
.profile-page .profile-summary {
  display: flex;
  flex-direction: row;
  justify-content: space-between;
  margin-bottom: 40px;
}
.profile-page .profile-summary .summary-column {
  display: flex;
  flex-direction: column;
  flex-grow: 3;
  flex-basis: 0;
}
.profile-page .profile-summary .summary-column.start {
  align-items: flex-start;
}
.profile-page .profile-summary .summary-column.end {
  flex-grow: 1;
}
.profile-summary .small-margin {
  margin: 0 4px;
}
.profile-summary .sub-sub-title > .small-margin:first-child,
.profile-summary .sub-sub-title > span:first-child .small-margin {
  margin: 0 4px 0 0;
}
.profile-summary .sub-sub-title > .small-margin:last-child,
.profile-summary .sub-sub-title > span:last-child .small-margin {
  margin: 0 0 0 4px;
}
.interface-hebrew .profile-summary .sub-sub-title > .small-margin:last-child,
.interface-hebrew .profile-summary .sub-sub-title > span:last-child .small-margin {
  margin: 0 4px 0 0;
}
.profile-page .aboutText {
  margin-top: 20px;
  font-size: 18px;
  line-height: 1.4;
  font-family: Roboto;
  font-size: 14px;
  font-weight: 400;
  line-height: 16.41px;
}

.profile-page .aboutText a {
  font-family: Roboto;
}

@media (max-width: 540px) {
  .profile-page .profile-pic:hover .profile-pic-hover-button.profile-pic-button-visible {
    display: none !important;  /* dont allow profile pic upload on mobile b/c causes black image on iOS */
  }
  .profile-page .profile-pic .profile-pic-button {
    top: calc(-1 * ((87px/2) + (46px/2)));  /* height of .profile-img + height of .profile-pic-button */
  }
  .profile-page .editorToggleHeader {
    display: none !important;
  }
  .profile-page .profile-summary .profile-img {
    width: 87px !important;
    height: 87px !important;
    font-size: 43.5px !important;
  }
  .profile-page .profile-summary .default-profile-img {
    width: 87px !important;
    height: 87px !important;
    font-size: 43.5px !important;
  }
  .profile-page .profile-summary .profile-actions {
    display: flex;
    flex-wrap: wrap;
    flex-direction: row;
  }
}
.profilePicAndButtonContainer .profile-actions {
  margin-top: 10px;
}

.profile-page .profile-summary .follow {
  color: #999;
  font-size: 13px;
  letter-spacing: 1px;
}
.profile-page .profile-summary .follow .follow-bull {
  padding: 0 5px;
}

.profile-page .resourcesLink.faded {
  color: #666;
}
.resourcesLink.blue {
  color: white;
  background-color: var(--sefaria-blue);
}
.resourcesLink.studyCompanion {
  margin-inline-start: 10px;
}
@media screen and (max-width: 900px) {
  .resourcesLink.studyCompanion {
    margin-inline-start: 0;
  }
}
@media screen and (max-width: 900px) {
  .resourcesLink.studyCompanion {
    margin-inline-start: 0;
  }
}
.resourcesLink.blue img {
  filter: invert(1);
  opacity: 1;
}
.profile-page .authorByLine {
  margin: 20px 0;
}
.authorByLineImage a {
  text-decoration: none;
}
.profile-page .follow-header {
  font-size: 20px;
  color: #000;
  padding-bottom: 10px;
}
.profile-page .follow-header .follow-count {
  color: #999;
}
.profile-page .resourcesLink,
.profile-pic-cropper-button.resourcesLink {
  min-height: 46px;
  height: 46px;
  overflow: visible;
  padding: 0px 16px;
  border-top: 0;
  display: flex;
  align-items: center;
  width: unset;
}
.profile-page .emptyList {
  display: flex;
  flex-direction: column;
  align-items: flex-start;
}
.profile-page .emptyList .emptyListText {
  font-size: 16px;
  margin: 30px 0;
  color: #999;
  font-family: "Roboto", "Helvetica Neue", "Helvetica", sans-serif;
  line-height: 1.5;
}
.profile-page .profile-summary .resourcesLink + .resourcesLink,
.profile-page .profile-summary .largeFollowButton + .resourcesLink,
#interruptingMessage.profile-pic-cropper-modal .resourcesLink + .resourcesLink {
  margin: 0 0 0 10px;
}
.interface-hebrew .profile-page .profile-summary .largeFollowButton + .resourcesLink,
.interface-hebrew .profile-page .profile-summary .resourcesLink + .resourcesLink {
  margin: 0 10px 0 0;
}
.profile-page .profile-summary .title {
  margin-bottom: 10px;
}
.profile-page .profile-summary .sub-title {
  color: #000;
  font-family: "Roboto", "Helvetica Neue", "Helvetica", sans-serif;
  font-size: 16px;
}
.profile-page .profile-summary .sub-sub-title {
  color: #666;
  font-family: "Roboto", "Helvetica Neue", "Helvetica", sans-serif;
  font-size: 16px;
}
/* Tooltip - source: https://codepen.io/cristina-silva/pen/XXOpga */
.tooltip-toggle {
  cursor: pointer;
  position: relative;
  line-height: normal;
}
.tooltip-toggle svg {
  height: 18px;
  width: 18px;
}
/*Tooltip text container*/
.three-dots-button.tooltip-toggle::before {
  /* make the tooltip appear on right. % is an estimate that works most of the time */
  top: 0;
  transform: translateY(-35%);
  left: 30px;
  color: #999;
  text-align: left;
}
.interface-hebrew .three-dots-button.tooltip-toggle::before {
  left: unset;
  right: 30px;
  text-align: right;
}
@media (max-width: 450px) {
  .three-dots-button.tooltip-toggle::before {
    left: -165px;
  }
  .interface-hebrew .three-dots-button.tooltip-toggle::before{
    right: -165px;
  }
}

.tooltip-toggle::before {
  color: #000;
  font-family: "Roboto", "Helvetica Neue", "Helvetica", sans-serif;
  font-size: 13px;
  opacity: 0;
  pointer-events: none;
  text-align: center;
  position: absolute;
  top: 30px;
  left: -70px;
  padding: 10px;
  background-color: #fff;
  box-shadow: 0 1px 3px rgba(0,0,0,.2);
  border-radius: 5px;
  content: attr(aria-label);
  text-transform: none;
  transition: all 0.5s ease;
  width: 140px;
  z-index: 1;
}
/*Triggering the transition*/
.tooltip-toggle:hover::before, .tooltip-toggle:hover::after {
  opacity: 1;
  transition: all 0.75s ease;
}
.largeFollowButton {
  display: inline-flex;
  min-height: 46px;
  height: 46px;
  overflow: visible;
  padding: 0px 16px;
  align-items: center;
  text-align: center;
  cursor: pointer;
  background: var(--sefaria-blue);
  color: #fff;
  border-radius: 6px;
  box-shadow: 0 1px 3px rgb(0 0 0 / 20%);
}
.profile-page .largeFollowButton.following .int-en,
.profile-page .largeFollowButton.following .int-he {
  color: black;
}
.largeFollowButton.following span {
  color: #666;
}
.smallFollowButton {
  height: 20px;
  line-height: 18px;
  width: min-content;
  text-align: center;
  cursor: pointer;
  background: var(--midrash-green);;
  color: white;
  border-radius: 3px;
  margin-inline-start: 15px;
  display: none;
  letter-spacing: normal;
  padding: 0 3px;
}
.smallFollowButton.smallText span {
  color: white;
}
.largeFollowButton.following, .smallFollowButton.following {
  background: #fff;
  color: black;
}
.smallFollowButton.following{
  border: 1px solid #CCCCCC;
  box-sizing: border-box;
}
.smallFollowButton.following.smallText span {
  color: black;
}
.authorByLine.small .smallFollowButton.following{
  line-height: 18px;
}
.authorByLine .smallFollowButton.following{
  line-height: 16px;
}
body .homeFeedWrapper {
  background-color: white;
}
body .homeFeedWrapper .content {
  padding: 0;
}
.columnLayout {
  display: flex;
  flex-direction: row;
}
@media (max-width: 540px) {
  .topicPanel .columnLayout {
    flex-direction: column;
  }
  .topicPanel .sideColumn {
    padding: 20px 25px 30px 25px;
    max-width: 100%;
    align-self: stretch;
    border: 0;
    margin: 0;
  }
  .topicPanel .navSidebar {
    width: unset;
    border-top: 30px solid #FBFBFA;
    margin: 0;
  }
}
.sideColumn .topicSideColumn {
  margin-bottom: 20px;
}

.sideColumn .section {
  margin-bottom: 70px;
}
.sideColumn .section h2 {
  text-transform: none;
  font-size: 24px;
  letter-spacing: normal;
  text-align: inherit;
  margin: 0 0 30px 0;
}
.sideColumn .section h2 .int-en {
  text-align: left;
}
.sideColumn .section h2 .int-he {
  text-align: right;
}
.sideColumn .section .description {
  margin-bottom: 25px;
}
.sideColumn .button img {
  width: 16px;
  height: 16px;
  margin: 0 5px;
  position: relative;
  top: 2px;
  filter: invert(1);
}
.sideColumn .button.white img {
  filter: none;
  opacity: .4;
}
.sideColumn .button .fa {
  opacity: .4;
  margin: 0 5px;
}
.sideColumn .inlineButtonBox {
  display: flex;
  justify-content: space-between;
}
.sideColumn .inlineButtonBox a {
  flex: 1;
}
.sideColumn .inlineButtonBox a .button {
  width: 100%;
}

.sideColumn .button {
  letter-spacing: 0;
}
.sideColumn h2 {
  font-weight: 400;
}

.sideColumn .newsletterInput {
  height: 53px;
}
.sideColumn .newsletterSignUpBox img {
    height: 23px;
    width: 23px;
    opacity: 0.35;
    position: absolute;
    top: 15px;
    right: 17px;
}
.interface-hebrew .sideColumn .newsletterSignUpBox img {
  right: auto;
  left: 17px;
  transform: scale(-1, 1);
}
.sideColumn .newsletterInput, .sideColumn .newsletterInput::placeholder {
  width: 100%;
  box-sizing: border-box;
  font-size: 16px;
  font-weight: normal;
  font-style: normal;
  color: #000;
}
.interface-english .sideColumn .newsletterInput, .interface-english .sideColumn .newsletterInput::placeholder  {
  font-family: "Roboto", "Helvetica Neue", "Helvetica", sans-serif;
}
.interface-hebrew .sideColumn .newsletterInput, .interface-hebrew .sideColumn .newsletterInput::placeholder   {
  font-family: "Heebo", sans-serif;
}

.sideColumn .feedbackBoxOverlay.open {
  position: fixed;
  width: 100%;
  height: 100%;
  top: 0;
  left: 0;
  display: flex;
  align-items: center;
  justify-content: center;
  background-color: #FBFBFA;
}
.sideColumn .feedbackBoxOverlay.open .feedbackBox {
  width: 470px;
}
.homeFeedWrapper .mainColumn {
  background-color: white;
}
.storyFeedInner,
.interface-hebrew .storyFeedInner {
  width: 760px;
  margin: 0 auto;
  padding-top: 60px;
  max-width: 100%;
  box-sizing: border-box;
  min-height: 500px;
}
.interface-hebrew .topicPanel .storyFeedInner {
  padding-top: 0;
}
.storyByLine:hover .smallFollowButton,
.authorByLine:hover .smallFollowButton {
  display: inline-block;
}
.bilingual .homeFeedWrapper span.he,
.bilingual .readerNavMenu.topicPanel .he {
  display: block;
  padding-bottom: 10px;
}
.mainColumn .story {
  padding: 0 0 60px 0;
}

.story .subHeading .int-en, .story .subHeading .int-he  {
  color: #666;
}
.story .learningPrompt {
  padding: 20px 0 20px;
}
.story details .learningPrompt {
  background-color: var(--highlight-blue-light);
  margin-inline-start: -20px;
  padding-inline-start: 20px;
  padding-inline-end: 20px;
  border-top: 1px solid var(--light-grey);
}

.story.topicPassageStory {
  box-shadow: 0px 1px 3px rgba(0, 0, 0, 0.25);
}

.topicTabContents .story.topicPassageStory .contentSpan {
  display: block;
}

.story.topicPassageStory .storyBody {
  padding-inline-end: 20px;
  padding-top: 20px;
}
.story.topicPassageStory .contentText.subHeading {
  padding-bottom: 20px;
}

.mainColumn .story .storyTitleBlock {
  clear: both;
}
.mainColumn .story .storyTitleBlock {
  text-align: start;
}
.colorBarBox {
  clear: both;
  border-inline-start: 4px solid transparent;
  padding-inline-start: 20px;
}
.readerPanel.hebrew .savedHistoryList .colorBarBox{
  direction: rtl;
}
.interface-english .citationLine,
.interface-english .learnMoreLink {
  padding-left: 34px;
}
.interface-hebrew .citationLine,
.interface-hebrew .learnMoreLink {
  padding-right: 34px;
}
.storyTextListItem {
  padding-bottom: 18px;
}
.storyTextListItem:last-child {
  padding-bottom: 0;
}
.mainColumn .saveButton {
  align-self: flex-start;
}
.mainColumn .saveLine.storyTitleWrapper .saveButton,
.mainColumn .story.publishSheetStory .saveLine .saveButton  {
  margin-top: 2px;
}

.interface-english .mainColumn .story .storyTypeBlock {
  float: left;
}
.interface-hebrew .mainColumn .story .storyTypeBlock {
  float: right;
}

.story details .storyBody {
  margin-top: 0;
}

.story details > summary {
  cursor: pointer;
  list-style: none;
}
.story details > summary::-webkit-details-marker {
    display: none;
}

.story details > summary .topicStoryDescBlock {
  background-color: var(--lightest-grey);
  margin-inline-start: -20px;
  padding: 20px;
  display: flex;
  justify-content: space-between;
}

/* extremely hacky, but required unless there's a major refactor of CategoryHeader logic */
.story details > summary .topicStoryDescBlock > span:nth-child(1) {
  flex: 1
}


.story details > summary .storyTitleBlock {
  background: url('/static/icons/arrow-down-bold.svg') no-repeat transparent;
  background-size: 14px;
  background-position-y: center;
  margin: 0;
  padding: 0px 0px 1px 24px;
  vertical-align: middle;
}

.interface-hebrew .story details > summary .storyTitleBlock {
  background-position-x: right;
  padding: 0px 24px 1px 0px;
}

.story details[open] > summary .storyTitleBlock {
  background: url('/static/icons/arrow-up-bold.svg') no-repeat transparent;
  background-size: 14px;
  background-position-y: center;
}

.interface-hebrew .story details[open] > summary .storyTitleBlock {
  background-position-x: right;
}


.story .storyBody {
  clear: both;
  margin: 10px 0;
  text-align: justify;
  font-size: 18px;
}
/*HACK to make English text of sources in topic pages ltr*/
.interface-hebrew .storyBody {
    direction: ltr;
    margin-top: 10px;
    margin-right: -17px;
    margin-bottom: 10px;
    margin-left: 26px;
}
.story .storySheetListItem > div.storyBody.sheetSummary > * {
  color: var(--dark-grey);
  font-family: var(--english-sans-serif-font-family);
  font-size: 15px;
}
.story .storyBody .en {
  line-height: 1.6;
}
.story .storyBody .he {
  font-size: 22px;
  line-height: 1.6;
}
.story .storySheetList {
  clear: both;
}
.story .storySheetListItem {
  padding-bottom: 20px;
}
.story .storySheetListItem:last-child {
  padding-bottom: 0;
}
.story .storySheetList .sheetTitle {
  padding-bottom: 10px;
}
.story .storySheetList .storyTitle span {
  font-size: 20px;
}
.story .saveLine {
  display: flex;
  align-items: flex-start;
  clear: both;
  margin-bottom: 10px;
}
.story .saveLine .beforeSave {flex: 1;}
.interface-hebrew .story .saveLine .beforeSave {
  padding-left: 10px;
}
.interface-english .story .saveLine .beforeSave {
  padding-right: 10px;
}
.story .citationLine.contentText .int-en,
.story .citationLine.contentText .int-he {
  color: #999;
}
.authorByLine {
  display: flex;
}
.authorByLine .authorByLineText {
  padding: 0 10px;
  line-height: 22px;
  margin-top: -1px;
  display: flex;
  justify-content: center;
  flex-direction: column;
}
.authorByLine .authorByLineText.small{
  line-height: 18px;
}
.authorByLine .authorOrganization,
.authorByLine .authorName {
  display: block;
}
.saveLine .authorByLine + .saveButton {
  position: relative;
  bottom: 12px;
}
.authorOrganization {
  color: #999;
}
.authorByLine.small {
  font-size: 14px;
  width: max-content;
}
/* .mainColumn a:not(.button) {
  color: #000;
} */
.storyBody a {
  text-decoration: underline;
}
.learnMoreLink a {
  text-decoration: none;
  color:  #999;
}
.segment .queryTextHighlight {
  background-color: #D2DCFF;
  padding-left: 2px;
  padding-right: 2px;
}
body .homeFeedWrapper.userStats {
  font-family: "Roboto", "Helvetica Neue", "Helvetica", sans-serif;
  background-color: #faf9f9;
}
.editTextInfo {
  top: 0px;
  right: 0px;
  left: 0px;
  height: 100%;
  width: 100%;
  position: absolute;
  overflow: auto;
  z-index: 1;
  background-color:  var(--lighter-grey);

}
.editTextInfo .static .inner {
  padding: 5px 0 100px;
}
.editTextInfo .static input {
  cursor: auto;
  color: #000000;
}
.editTextInfo .static label {
  margin-bottom: 15px;
  height: revert;
}
.editTextInfo #newIndex {
  margin: 100px auto;
  font-size: 16px;
  font-weight: normal;
  color: #000;
  --english-font: var(--english-sans-serif-font-family);
  --hebrew-font: var(--hebrew-sans-serif-font-family);
}

.editTextInfo #newIndex .publishBox {
  text-align: start;
  background-color: #EDEDEC;
  border-radius: 6px;
  padding: 0 0 0 0;
  margin: 0 0 0 0;
  width: 660px;
  max-width: 100%;
}
.editTextInfo #newIndex .publishBox .react-tags__selected-tag-name {
  --english-font: "adobe-garamond-pro", "Crimson Text", Georgia, serif;
  --hebrew-font: "Heebo", sans-serif;
  font-size: 18px;
  font-weight: normal;
  color: #000;
}
.editTextInfo #newIndex .default {
  height: 200px;
  width: 97%;
  box-shadow: 0px 1px 3px rgb(0 0 0 / 20%);
  border: none;
  border-radius: 7px;
  font-size: 16px;
  line-height: 18.75px;
  padding: 10px;
}
 .editTextInfo #newIndex .default::placeholder {
   color: #666;
 }
.button.small.deleteTopic {
  color: var(--dark-grey);
  float: right;
  margin-top: 30px;
  background-color: var(--lightest-grey);
}
.button.small.addTopic {
  background-color: #212E50;
  color: #FFFFFF;
  float: right;
  margin-right: 30px;
}
.categoryChooserMenu {
  overflow: hidden;
  background: url("/static/img/arrow-down.png") 98% 20px/10px 10px no-repeat #ffffff;
  width: 100%;
  height: 50px;
  margin: 0 0 10px 0;
  border-radius: 7px;
  box-shadow: 0px 1px 3px rgb(0 0 0 / 20%);
  border: none;
}
.section .collectiveTitle {
  display: flex;
  justify-content: space-between;
}
.reorderTool {
  height: 50px;
  margin: 0 0 10px 0;
  border-radius: 7px;
  box-shadow: 0px 1px 3px rgb(0 0 0 / 20%);
  border: none;
}

.reorderTool #title {
  margin: 10px;
  display: inline-block;
  width: 85%;
}

.reorderTool #up, .reorderTool #down {
  width: 10px;
  margin: 0 4% 0 0;
  display: inline-block;
}

.categoryChooserMenu select {
  background: transparent;
  font-size: 16px;
  width: 680px;
  border: none;
  margin: 0 0 10px 0;
  padding: 4px 25px 4px 10px;
}

.connectionsPanel .editTextInfo .categoryChooserMenu {
  width: 102%;
}

.connectionsPanel .editTextInfo .collectionsWidget {
  width: 70%;
}
.connectionsPanel .editTextInfo .categoryChooserMenu select {
  width: 98.5%;
}

.searchBox .editTextInfo .collectionsWidget {
  width: 280px;
}

.searchBox .editTextInfo #newIndex {
  margin: 50px auto;
}
.searchBox .categoryChooserMenu {
  width: 97%;
  background: url("/static/img/arrow-down.png") 99% 20px/10px 10px no-repeat #ffffff;
}
.searchBox .categoryChooserMenu select {
  width: 100%;
}
.searchBox .editTextInfo #newIndex input {
  width: 97%;
}
.searchBox .editTextInfo #newIndex #topicDesc {
  width: 92%;
}
.categoryChooserMenu img {
  opacity: 0.43;
  padding: 0 5px;
  height: 10px;
  width: 10px;
}

.editTextInfo #newIndex .publishBox .react-tags__selected-tag {
  margin: 0 12px 12px 0;
  padding: 12px 14px;
}

.editTextInfo #newIndex .publishBox input {
  box-shadow: none;
}

.editTextInfo #newIndex .publishBox .react-tags__search {
  padding: 0 0 0 0;
}

.editTextInfo #newIndex .optional {
  font-size: 13px;
  color: var(--light-grey);
  font: var(--english-sans-serif-font-family);
}

.editTextInfo #newIndex input[type="text"] {
  padding: 4px 10px 4px 10px;
  width: 640px;
  height: 50px;
  font-size: 16px;
  margin: 0 0 10px 0;
  max-width: 97%;
  box-shadow: 0px 1px 3px rgba(0,0,0,0.2);
  box-sizing: content-box;
  border-radius: 7px;
  background: white;
  font-family: revert;
}
.editTextInfo #newIndex input::placeholder {
  color: #666;
  font-size: 16px;
}
.editTextInfo #newIndex #heTitle {
  direction: rtl;
}
.interface-english .editTextInfo .static label {
  text-align: left;
}
.interface-hebrew .editTextInfo .static label {
  text-align: right
}
.editTextInfo #newIndex .sectionType input{
	width: 100px;
	margin: 0 5px;
	font-size: 16px;
}

.editTextInfo #newIndex .remove {
	color: white;
	background: #bbb;
	display: inline-block;
	height: 18px;
	width: 18px;
	line-height: 18px;
	border-radius: 6px;
	text-align: center;
	font-size: 14px;
	font-family: sans-serif;
	cursor: pointer;
	vertical-align: 15%;
}

.editTextInfo #newIndex .sectionType .remove {
	margin: -5px 11px 0 -32px;
}
.editTextInfo #newIndex .headerWithButtons a {
    color: #666;
}
.editTextInfo .nodeTemplate {
	display: none;
}
@media screen and (max-width: 680px) {

  .categoryChooserMenu {
    background: url("/static/img/arrow-down.png") 300px 20px/10px 10px no-repeat #ffffff;
    width: 320px;
  }
  .editTextInfo .static .headerWithButtons h1 {
    margin: 30px;
  }
  .categoryChooserMenu select {
    width: 340px;
  }
  .editTextInfo #newIndex input {
    width: 300px;
  }
  .editTextInfo #newIndex .publishBox {
    width: 320px;
  }
}

.collectionsModalBox {
  position: fixed;
  width: 100%;
  height: 100%;
  top: 0;
  left: 0;
  z-index: 1002;
  display: flex;
  align-items: center;
  justify-content: center;
}
.collectionsModalBox .collectionsWidget {
  width: 340px;
  box-shadow: 0 1px 8px rgba(0,0,0,.2);
}
.collectionsWidget {
  background-color: white;
  border-radius: 8px;
  z-index: 1;
}
.editTextInfo .collectionsWidget {
  width: 39%;
  box-shadow: 0 1px 8px rgba(0, 0, 0, .2);
  height: 100px;
  position: absolute;
  padding: 50px 50px 0 50px;
  text-align: center;
  margin-top: 200px;
}

.collectionsWidgetTop {
  display: flex;
  padding: 15px 20px;
  border-bottom: 1px solid #DDD;
  text-align: start;
}

.collectionsEditorTop {
  margin-bottom: 15px;
}

.collectionsWidgetTitle {
  flex-grow: 1;
  font-size: 22px;
  vertical-align: middle;
  display: block;
  color: #666;
}
.collectionsWidgetClose {
  font-size: 40px;
  color: #CCC;
  line-height: 14px;
  cursor: pointer;
}
.collectionsWidgetList {
  height: 180px;
  padding: 0px 20px;
  overflow-y: scroll;
  border-bottom: 1px solid #EDEDEC;
}
.collectionsWidgetList .checkmarkLabel {
  display: block;
  letter-spacing: 1.1px;
  font-size: 18px;
  margin: 20px 0;
  text-align:  start;
}
.collectionsWidgetList .emptyMessage {
  display: block;
  color: #666;
  padding: 20px 0px;
  line-height: 1.5;
  text-align: start;
}
.collectionsWidgetCreate,
.collectionsWidgetDone {
  display: flex;
  padding: 0px 20px;
}
.collectionsWidgetCreate {
  border-bottom: 1px solid #ccc;
  display: flex;
  align-items: center;
}

.collectionsEditorCreate {
  display: flex;
  align-items: center;
  padding: 0px 20px;
}

.collectionsWidgetPlus {
  color: #666;
  font-size: 25px;
  margin-inline-end: 13px;
  margin-top: -5px;
}
.collectionsWidget .collectionsWidgetCreateInputBox {
  flex: 1;
  margin-inline-end: 10px;
}
.collectionsWidget input.collectionsWidgetCreateInput {
  height: 50px;
  border: none;
  font-size: 18px;
  color: black;
  width: 100%;
  box-sizing: border-box;
}
.collectionsWidget input.collectionsWidgetCreateInput::placeholder {
  font-style: normal;
  color: #666;
}
.interface-hebrew .collectionsWidget input.collectionsWidgetCreateInput::placeholder {
  font-family: "Heebo", sans-serif;
}
.userStats h1 {
  text-align: center;
  font-weight: normal;
  font-family: "adobe-garamond-pro", "Crimson Text", Georgia, serif;
  font-size: 30px;
  padding: 60px 0 30px;
  margin: 0;
}
.userStats h2 {
  text-transform: none;
  padding: 40px 0 30px;
  font-size: 21px;
  color: #888;
}
.userStats .statcardRow {
  display: flex;
  justify-content: space-around;
}
.userStats .statcardRow .statcard {
  background-color: #fff;
  height: 190px;
  width: 32%;
  box-shadow: 0 1px 3px rgba(0,0,0,0.2);
  border-radius: 5px;
  display: flex;
  flex-direction: column;
  justify-content: center;
}
.userStats .statcardRow .statcard img {
  opacity: 0.3;
  height: 60px;
  width: 60px;
  margin: 0 auto 20px;
}
.userStats .statcardRow .statcard .statcardValue {
  font-size: 24px;
  text-align: center;
}
.userStats .statcardRow .statcard .statcardLabel {
  font-size: 21px;
  padding-top: 5px;
  text-align: center;
  color: #aaa;
}
.userStats .chartRow {
  display: flex;
  justify-content: space-between;
}
.userStats .chartRow.centered {
  justify-content: space-around;
}
.userStats .statHeader {
  padding-top: 40px;
  text-align: center;
}
.userStats .statHeader span {
  color: #666;
  letter-spacing: 0.7px;
  line-height: 23px;
}
.userStats .chartRow .chartWrapper {
  font: 11px sans-serif;
  padding: 0;
}
.bilingual .userStats .blockLink .he,
.english .userStats .blockLink .he {
  display: none;
}
.hebrew .userStats .blockLink .en {
  display: none;
}
.bilingual .userStats .blockLink .en,
.english .userStats .blockLink .en {
  font-family: "adobe-garamond-pro", "Crimson Text", Georgia, serif;
}
.hebrew .userStats .blockLink .he {
  font-family: "Taamey Frank", "adobe-garamond-pro", "Crimson Text", Georgia, "Times New Roman", serif;
}
.userStatModeChooser {
  padding: 0;
  display:  flex;
  justify-content: center;
  width: 240px;
  margin: 0 auto;
  background: white;
  border-radius: 5px;
  box-shadow: 0 1px 3px rgba(0,0,0,0.2);
}
.userStatModeButton {
  background-color: #fff;
  color: #666;
  border-radius: 5px;
  height: 50px;
  width: 120px;
  text-align: center;
  vertical-align: center;
  cursor: pointer;
  font-size: 16px;
}
.userStatModeButton.active {
  background-color: #19365d;
  color: #fff;
}
.userStatModeButton span {
  display: block;
  margin: 15px 0;
}
.userStats .blockLink {
  height: 100%;
  display: flex;
  align-items: center;
  justify-content: center;
}
.userStats .yourPopularSheetsBlock > div {
  padding: 10px 0;
}
.userStats .chartLabel {
  text-align: center;
  padding-top: 8px;
}
a.topicLexiconTitle.contentText {
  color: black;
}
.editorToolbar {
  position:fixed;
  top: 0;
  left: 0;
  z-index: 100000;
}
#sheetEditToggle {
  padding-top: 0;
  padding-bottom: 0;
  padding-inline-end: 8px;
  padding-inline-start: 0;
  margin-top: 15px;
  margin-inline-end: 0;
  margin-bottom: 0;
  margin-inline-start: -70px;
  width: 70px;
  height: 30px;
  background: #fff;
  border: #ccc solid 1px;
  color: #666;
  font-family: "Roboto", "Helvetica Neue", "Helvetica", sans-serif;
  font-size: 13px;
  box-sizing: border-box;
  border-radius: 6px;
  visibility: hidden;
}
#sheetEditToggle img {
  height: 13px;
  margin-top: 0;
  margin-bottom: 0;
  margin-inline-start: 0;
  margin-inline-end: 5px;
  top: 2px;
  position: relative;
  filter: invert(67%) sepia(32%) saturate(0%) hue-rotate(54deg) brightness(85%) contrast(91%); /* #999 */
}
#sheetEditToggle i {
  margin: 5px;
}
.hoverMenu {
  position: absolute;
  z-index: 1;
  top: -10000px;
  left: -10000px;
  margin-top: -6px;
  opacity: 0;
  background-color: #333333;
  border-radius: 4px;
  transition: opacity 0.75s;
  padding: 8px 10px 6px;
  box-shadow: 0 1px 3px rgba(0,0,0,0.2);
}
.highlightDot {
  height: 16px;
  width: 16px;
  background-color: #bbb;
  border-radius: 50%;
  display: inline-block;
}
.highlightMenu .highlightCancel {
  z-index: 0;
  height: 15px;
  width: 15px;
  position: relative;
  top: -1px;
  font-size: 18px;
}

.highlightButton {
  background-color: white;
  border: none;
  padding: 5p 5px 2px 5px;
  position: relative;
  margin: auto;
}

.highlightButton:hover {
  background-color: var(--lightest-grey);
}

.highlightMenu {
  position: absolute;
  z-index: 1;
  border: 1px solid #CCCCCC;
  box-sizing: border-box;
  border-radius: 3px;
  background-color: white;
  padding: 5px 7px 2px 7px;
  top: 33px;
  left: -10px;
  white-space: nowrap;
}
.hoverButton {
  padding: 10px;
}
.hoverButton i {
  color: #CCCCCC
}
.hoverButton i.active {
  color: #fff;
}
.editorHoverBox {
  position: fixed;
  top: 120px;
  background-color: #ccc;
  padding: 3px;
  font-size: 12px;
}
.inlineTextRef {
    color: #4B71B7
}
.headerWithButtons {
  display: flex;
  align-items: center;
  margin-bottom: 60px;
}
.headerWithButtons h1,
.static .headerWithButtons h1 {
  margin: 0;
  text-transform: capitalize;
}
.headerWithButtons .start,
.headerWithButtons .end {
  flex: 1;
}
.headerWithButtons .start {
  text-align: start;
}
.headerWithButtons .end {
  text-align: end;
}
@media screen and (max-width: 700px) {
  .headerWithButtons {
    display: flex;
    flex-direction: column;
    justify-content: center;
  }
  .headerWithButtons h1 {
    margin-bottom: 20px;
  }
  .headerWithButtons .start,
  .headerWithButtons .end {
    text-align: center;
  }
}
#communityPagePreviewControls {
  position: fixed;
  width: 380px;
  bottom: 0;
  right: 0;
  color: white;
  z-index: 9999;
  background-color: var(--sefaria-blue);
  padding: 20px;
  line-height: 1.6;
  text-align: center;
  border: 1px solid #ccc;
}
.interface-hebrew #communityPagePreviewControls {
  right: auto;
  left: 0;
}
#communityPagePreviewControls a.date {
  display: block;
  font-size: 22px;
}
#communityPagePreviewControls a {
  margin-inline-end: 10px;
}
#communityPagePreviewControls a:hover {
  color: inherit;
}
.bold {
  font-weight: bold; /* because apparently it isn't recommended to use <b> or <strong> to style thing https://developer.mozilla.org/en-US/docs/Web/HTML/Element/strong#usage_notes */
}
/* Customize checkmark inputs */
.checkmarkLabel {
  display: block;
  position: relative;
  padding-inline-start: 28px;
  cursor: pointer;
  user-select: none;
}
/* Hide the browser's default checkbox */
.checkmarkLabel input {
  position: absolute;
  opacity: 0;
  cursor: pointer;
  height: 0;
  width: 0;
}
/* Create a custom checkbox */
.checkmark {
  position: absolute;
  top: 3px;
  left: 0;
  height: 13px;
  width: 13px;
  background-color: white;
  border: 1px solid #CCC;
  border-radius: 3px;
}
.interface-hebrew .checkmark {
  left: auto;
  right: 0;
}
/* On mouse-over, add a grey background color */
.checkmarkLabel:hover input ~ .checkmark {
  background-color: #EEE;
}
/* Create the checkmark/indicator (hidden when not checked) */
.checkmark:after {
  content: "";
  position: absolute;
  display: none;
}
/* Show the checkmark when checked */
.checkmarkLabel input:checked ~ .checkmark:after {
  display: block;
}
/* Style the checkmark/indicator */
.checkmarkLabel .checkmark:after {
  left: 4px;
  top: 1px;
  width: 3px;
  height: 6px;
  border: solid #666;
  border-width: 0 2px 2px 0;
  -webkit-transform: rotate(45deg);
  -ms-transform: rotate(45deg);
  transform: rotate(45deg);
}
/* demo coloring of ref-link parentheses for quotation finder project*/
span.ref-link-color-1 {color: orange}
span.ref-link-color-2 {color: #0cd200}
span.ref-link-color-3 {color: blue}
/* start css code for loading bezel */
.sourceLoader {
  margin-left: -34px;
  top: 15px;
  font-size: 4px;
  width: 1em;
  height: 1em;
  border-radius: 50%;
  position: relative;
  text-indent: -9999em;
  -webkit-animation: load5 1.1s infinite ease;
  animation: load5 1.1s infinite ease;
  -webkit-transform: translateZ(0);
  -ms-transform: translateZ(0);
  transform: translateZ(0);
}

.beitMidrashContainer {
  background: #333333;
  color: white;
  height: 100%;
  font-size: 16px;
  --english-font: var(--english-sans-serif-font-family);
  --hebrew-font: var(--hebrew-sans-serif-font-family);
  font-weight: 400;
  box-sizing: border-box;
  position: relative;
  display: flex;
  flex-direction: column;
}

.beitMidrashContainer video {
  width: 100%;
}

.beitMidrashContainer video.flippedVideo {
  transform: rotateY(180deg);
}

.beitMidrashContainer video.pip {
  position: absolute;
  height: 50px;
  top: 20px;
  inset-inline-end: 10px;
  text-align: end;
  width: initial;
  border-radius: 6px;
}

.beitMidrashContainer video.hiddenVideo {
  display: none;
}

.beitMidrashContainer .muteButton {
  position: absolute;
  width: 40px;
  height: 30px;
  border-radius: 6px;
  z-index: 1;
  background-color: #999999;
  opacity: 0.5;
  left: -8.5px;
  top: -3px;
  box-shadow: 0px 1px 3px rgba(0, 0, 0, 0.25);
  cursor: pointer;
}

.beitMidrashContainer #micIcon {
  display: inline-block;
  position: relative;
  background-image: url("/static/img/unmute.svg");
  /* background-position: center; */
  background-repeat: no-repeat;
  background-size: auto;
  opacity: 1;
  width: 20px;
  height: 22px;
  background-position: 5px;
}

.beitMidrashContainer .muted #micIcon {
  background-image: url("/static/img/mute.svg");
}
.beitMidrashContainer .muted .muteButton {
  background-color: #CB6158;
}

.beitMidrashContainer #buttonHolder {
  display: flex;
  width: 80%;
  justify-content: space-between;
  margin-top: -50px;
  margin-inline-start: 30px;
  padding-bottom: 50px;
}

.beitMidrashContainer .endCallButton {
  position: absolute;
  width: 40px;
  height: 30px;
  border-radius: 6px;
  z-index: 1;
  background-color: #CB6158;
  left: -8.5px;
  top: -3px;
  box-shadow: 0px 1px 3px rgba(0, 0, 0, 0.25);
  background-image: url("/static/img/endcall.svg");
  background-position: center;
  background-repeat: no-repeat;
  cursor: pointer;
}

.beitMidrashContainer #endCallIcon {
  display: inline-block;
  position: relative;
  background-image: url("/static/img/endcall.svg");
  background-position: center;
  background-repeat: no-repeat;
  background-size: contain;
  opacity: 1;
  width: 20px;
  height: 20px;
}



.beitMidrashContainer summary {
  list-style: none;
}

.beitMidrashContainer summary::-webkit-details-marker {
  display: none;
}

.beitMidrashHomeContainer {
  position: absolute;
  top: 0;
  bottom: 0;
  left: 0;
  margin-top: 14px;
  display: flex;
  flex-direction: column;
  width: 100%;
}

#beitMidrashHeader {
  color: white;
  font-size: 22px;
  font-weight: 500;
  margin-inline-start: 30px;
  display: flex;
  justify-content: space-between;
}

#newCall {
  margin:10px;
}

#newCallImg {
  height: 12px;
  width: 24px;
  margin-left: 34px;
  margin-right: 18px;
}

.peopleInBeitMidrash {
  overflow-y: auto;
  overflow-x:hidden;
  flex-grow: 1;
  display: flex;
  flex-direction: column;
  margin: 10px 30px;
  border-top: 1px solid #999999;
}

.peopleInBeitMidrashInnerContainer {
    width:100%;
    overflow:visible;
    position: relative;
}

.beitMidrashUser {
  color: white;
  font-size: 16px;
  font: "Roboto";
  font-weight: 400;
  display: flex;
  gap: 10px;
  /* width: 270px; */
  padding-inline-end: 10px;
  padding-top: 10px;
  cursor: pointer;
}

.beitMidrashUser:hover {
  background-color: #555;
}

.beitMidrashUser .userDetailsToggle {
  float: inline-end;
  margin-inline-end: 15px;
  color:  var(--medium-grey);
  font-weight: bolder;
  display: none;
}

.beitMidrashUser:hover .userDetailsToggle {
  display: block;
}

.beitMidrashUser .userDetailsMenu {
  position: absolute;
  background-color: black;
  box-shadow: 0px 1px 3px rgba(0, 0, 0, 0.25);
  border-radius: 6px;
  right: 0px;
}
.beitMidrashUser .userDetailsMenu[dir="rtl"] {
  position: absolute;
  background-color: black;
  box-shadow: 0px 1px 3px rgba(0, 0, 0, 0.25);
  border-radius: 6px;
  left: 0px;
  right: auto;
}

.beitMidrashUser .userDetailsMenu.hidden {
  right: -99999px;
  left: auto;
}
.beitMidrashUser .largeFollowButton {
  all: revert;
}

.beitMidrashUser .userDetailsMenu ul {
  list-style-type: none;
  margin-block-start: 0;
  margin-block-end: 0;
  padding-inline-start: 0;
  padding-left: 0;
  margin: 15px;
  float: inline-end;
}


.beitMidrashUser.unreadMessages::after {
  content: '';
  display: inline-block;
  width: 15px;
  height: 15px;
  border-radius: 100%;
  background-color: var(--halakhah-red);
  flex-shrink: 0;
}


#beitMidrashProfilePic {
  margin-right: 10px;
}

.beitMidrashUserText {
  margin: 0;
  flex: 1;
}

.beitMidrashUserText li div.largeFollowButton,
.beitMidrashUserText li img {
  display: inline-block;
}
.beitMidrashUserText li img {
  margin-bottom: -2px;
  width: 16px;
  margin-inline-end: 9px;
}
.bm-follow-button {
  color: white;
  display: inline-block;
}
.bm-follow-button img {
  width: 16px;
}

.beitMidrashUserText li {
  margin-top: 8px;
  margin-bottom: 8px;
}


.beitMidrashUserHeader {
  display: flex;
  flex-direction: row;
}

.beitMidrashUserNameStatus {
  flex-grow: 1;
}

.beitMidrashUserNameStatus .fa-headphones {
  margin-inline-start: 5px;
}

.beitMidrashOrg {
  font-weight: 200;
}

.noUsers {
  margin-top: 10px;
}
.noUsers input {
    background: #FBFBFA;
    box-shadow: 0px 1px 3px rgba(0, 0, 0, 0.25);
    border-radius: 6px;
    border: none;
    width: calc(100% - 22px);
    padding: 15px 11px;
    font-family: "Roboto", "Helvetica Neue", "Helvetica", sans-serif;
    color: #666;
    font-style: normal;
    font-weight: normal;
    font-size: 16px;
    line-height: 19px;
    margin-top: 10px;
}

.chat {
  bottom: 0;
  right: 0;
  overflow: hidden;
  min-height: 300px;
  max-height: 300px;
  display: flex;
  flex-direction: column;
  padding-top: 20px;
  margin: 10px 30px 20px;
  border-top: 1px solid #999999;

}

#hideButtonHolder{
  display: flex;
  flex-direction: row;
  justify-content: flex-end;
}

#hideButton {
  color: #CCCCCC;
  font-size: 14px;
  font-weight: 400;
  cursor: pointer;
}

.chatBoxHeader {
  display: flex;
  align-items: center;
  margin-top: 5px;
  justify-content: space-between;
}

#chatUser {
  display: flex;
  align-items: center;
  cursor: pointer;
}

#greenCameraButton {
  width: 24px;
  height: 12px;
  cursor: pointer;
}

.chatBoxName {
  margin-inline-start: 10px;
}


.chats-container {
  overflow-y: auto;
  display: flex;
  flex-grow:2;
  flex-direction: column;
}

.chatMessage {
  display: flex;
  margin: 7px 0;
  margin-inline-start: 4px;
}

.chatText {
  margin-inline-start: 13px;
  flex-grow: 1;
}

.chatNameAndTime {
  color: #999999;
  font-size: 14px;
  font-weight: 500px;
}

.chat-form {
  position: relative;
  bottom: 0;
  display: flex;
  align-items: center;
}

.chat-input-holder {
  background-color: black;
  display: flex;
  align-items: center;
  flex-direction: row;
  border-radius: 6px;
  padding: 0 15px;
  border: 0px;
  height: 50px;
  width: 100%;
  justify-content: space-between;
}

.chat-input {
  color: white;
  background: transparent;
  border: 0;
  display: flex;
  justify-content: flex-end;
  flex-grow:1;
  font-size: 16px;
}

.chat-input:active {
  outline: none;
}

.chat-submit {
  background-image: url("/static/img/chat_submit_arrow.svg");
  background-position: center;
  background-repeat: no-repeat;
  background-size: contain;
  height: 20px;
  width: 18px;
  border: 0px;
  background-color: black;
  cursor: pointer;
}

.chat-submit-blue {
  background-image: url("/static/img/chat_submit_arrow_blue.svg");
}

.chat-submit-hebrew {
  -moz-transform: scaleX(-1);
  -o-transform: scaleX(-1);
  -webkit-transform: scaleX(-1);
  transform: scaleX(-1);
  filter: FlipH;
  -ms-filter: "FlipH";
}

.callContainer {
  display: flex;
  flex-direction: column;
  height: 100%;
}

.callContainer .default-profile-img,
.callContainer .img-circle {
  opacity: 0.25;
  border-radius: 0;
}

.callContainer .callText {
  margin: 53px 29px 23px;
  font-size: 22px;
  font-weight: 500;
}

.callContainer.incoming .callText {
  margin: 23px 29px;
}

#endCallButtonHolder {
  display: flex;
  width: 80%;
  justify-content: flex-end;
  margin-top: -50px;
}

#endCallIcon {
  display: inline-block;
  position: relative;
  background-image: url("/static/img/endcall.svg");
  background-position: center;
  background-repeat: no-repeat;
  background-size: contain;
  opacity: 1;
  width: 20px;
  height: 20px;
}

.endCallButton {
  position: absolute;
  width: 40px;
  height: 30px;
  border-radius: 6px;
  z-index: 1;
  background-color: #CB6158;
  left: -8.5px;
  top: -3px;
  box-shadow: 0px 1px 3px rgba(0, 0, 0, 0.25);
  background-image: url("/static/img/endcall.svg");
  background-position: center;
  background-repeat: no-repeat;
}

#incomingCallButtonHolder {
  display: flex;
  justify-content: space-evenly;
  margin: 15px;
}

#acceptButton {
  background-color: #5D956F;
  border-radius: 6px;
  color: white;
  border: 0px;
  height: 40px;
  width: 127.67px;
  margin: 5px;
  cursor: pointer;
}

#declineButton {
  background: #CB6158;
  border-radius: 6px;
  color: white;
  border: 0px;
  height: 40px;
  width: 127.67px;
  margin: 5px;
  cursor: pointer;
}

.readerDropdownMenu {
  position: relative;
  display: flex;
  flex-direction: row-reverse;
  z-index: 3;
}

.dropdownLinks-menu {
  display: contents;
}

.dropdownLinks-menu.closed {
  display: none;
}

.texts-properties-menu {
  width: 256px;
  border: 1px solid var(--lighter-grey);
  border-radius: 5px;
  box-shadow: 0px 2px 4px var(--lighter-grey);
  display: flex;
  flex-direction: column;
  align-items: center;
  justify-content: center;
  position: absolute;
  top: 100%;
  background-color: white;
  --english-font: var(--english-sans-serif-font-family);
  --hebrew-font: var(--hebrew-sans-serif-font-family);
}

.texts-properties-menu,
.texts-properties-menu .button {
  font-size: 14px;
}

.dropdownLinks-button {
  border: none;
  background-color: inherit;
}

.rightButtons .dropdownLinks-button {
  text-align: end;
}

.toggle-switch-container {
  align-items: center;
  display: flex;
  direction: ltr;
}

.toggle-switch {
  position: relative;
  width: 46px;
  display: inline-block;
  text-align: left;
}

.toggle-switch-checkbox {
  position: absolute;
  width: 0;
  height: 0;
  border: none;
}

.focus-visible:has(input:focus) {
  outline: auto;
}

.toggle-switch-label {
  display: block;
  overflow: hidden;
  cursor: pointer;
  border: 0 solid var(--light-grey);
  border-radius: 20px;
}

.toggle-switch-inner {
  display: block;
  width: 200%;
  margin-left: -100%;
  transition: margin 0.3s ease-in 0s;
}

.toggle-switch-inner:before,
.toggle-switch-inner:after {
  float: left;
  width: 50%;
  height: 24px;
  padding: 0;
  line-height: 24px;
  color: white;
  font-weight: bold;
  box-sizing: border-box;
  content: "";
  color: white;
}

.toggle-switch-inner:before {
  padding-left: 10px;
  background-color: var(--sefaria-blue);
}

.toggle-switch-inner:after {
  padding-right: 10px;
  background-color: var(--light-grey);
}

.toggle-switch-switch {
  display: block;
  width: 20px;
  height: 20px;
  background: white;
  position: absolute;
  top: 50%;
  bottom: 0;
  right: 24px;
  border: 0 solid var(--light-grey);
  border-radius: 20px;
  transition: all 0.3s ease-in 0s;
  transform: translateY(-50%);
}

.toggle-switch-checkbox:checked + .toggle-switch-label .toggle-switch-inner {
  margin-left: 0;
}

.toggle-switch-checkbox:checked + .toggle-switch-label .toggle-switch-switch {
  right: 2px;
}

.toggle-switch-checkbox:disabled + .toggle-switch-label .toggle-switch-inner:after {
  background-color: var(--lighter-grey);
}

.toggle-switch-line {
  display: flex;
  width: 216px;
  height: 49px;
  justify-content: space-between;
  align-items: center;
}

.toggle-switch-line:is(.disabled) .int-en,
.toggle-switch-line:is(.disabled) .int-he {
  color: var(--light-grey);
}

.texts-properties-menu .int-en,
.texts-properties-menu .int-he {
  align-content: center;
}

.show-source-translation-buttons {
  display: flex;
  flex-direction: column;
  height: 140px;
  justify-content: center;
}

.show-source-translation-buttons .button {
  margin: unset;
  display: flex;
  height: 35px;
  width: 235px;
  align-items: center;
  justify-content: space-between;
  box-shadow: unset;
  padding-inline-start: 10px;
  padding-inline-end: 0;
}

.show-source-translation-buttons .button:has(input:not(:checked)) {
  background-color: var(--lighter-grey);
  color: black;
}

.show-source-translation-buttons input[type=radio] {
  appearance: none;
  background-color: #fff;
  width: 20px;
  height: 20px;
  border: 2px solid var(--medium-grey);
  border-radius: 20px;
  margin-top: 0;
  margin-inline-end: 10px;
  display: inline-grid;
  place-content: center;
}

.show-source-translation-buttons input[type=radio]:checked {
  border: 0;
}

.show-source-translation-buttons input[type=radio],
.show-source-translation-buttons label {
  cursor: unset;
}

.show-source-translation-buttons > div:first-of-type {
    border-radius: 6px 6px 0 0;
}

.show-source-translation-buttons > div:last-of-type {
    border-radius: 0 0 6px 6px;
}

.show-source-translation-buttons > div:not(:first-of-type):not(:last-of-type) {
    border-radius: 0;
}

.show-source-translation-buttons input[type=radio]:checked::before {
  content: "";
  width: 10px;
  height: 10px;
  background-color: var(--sefaria-blue);
  clip-path: polygon(13% 50%, 34% 66%, 81% 2%, 100% 18%, 39% 100%, 0 71%);
}

.layout-button-line {
  height: 57px;
  width: 216px;
  display: flex;
  justify-content: space-between;
  align-items: center;
}

.layout-options {
  display: flex;
  justify-content: space-between;
  align-items: center;
  gap: 16px;
}

.layout-button input {
  border: none;
  width: 28px;
  height: 24px;
  -webkit-mask: var(--url) no-repeat;
  -webkit-mask-size: contain;
  -webkit-mask-repeat: no-repeat;
  -webkit-mask-position: center;
  -webkit-mask-size: 100% 100%;
  background-color: var(--medium-grey);
  cursor: pointer;
  appearance: unset;
  transition: border 0.3s ease, outline 0.3s ease, background-color 0.3s ease;
}

.layout-button input:checked {
  background-color: var(--sefaria-blue);
}

.layout-button .button {
  background-color: unset;
  box-shadow: unset;
  padding: unset;
  margin: unset;
}

.text-menu-border {
  width: 100%;
  height: 1px;
  background-color: var(--lighter-grey);
}

.font-size-line {
  width: 230px;
  height: 50px;
  display: flex;
  justify-content: space-between;
  align-items: center;
  direction: ltr;
}

.font-size-button {
  display: flex;
  align-items: center;
  background-color: white;
  border: none;
  cursor: pointer;
}

#currentlyReadingContainer {
  margin: 5px 30px;
  flex-grow: 1;
}

.blockButton {
  cursor: pointer;
}

.image-in-text {
    display: flex;
    justify-content: center;
    margin: 0 auto;
    max-width: 100%;
    height: auto;
    padding-top: 20px;
    padding-left: calc((100% - 2/3 * 100vw - 200px) / 2);
    padding-right: calc((100% - 2/3 * 100vw - 200px) / 2);
    flex-direction: column;
}

@media screen and (max-width: 540px) {
  .image-in-text {
    padding-left: calc((100% - 100vw) / 2);
    padding-right: calc((100% - 100vw) / 2);
    width: 100%;
    height: auto;
  }
}

@media screen and (min-aspect-ratio: 2/1) {
  .image-in-text {
    max-height: calc(4/3 * 2/3 * 100vw);
  }
}

@media screen and (min-width: 540px) {
  .image-in-text {
    width: 67%;
  }
}

.dropdownHeader {
  margin-bottom: 10px;
  font-family: Roboto;
  font-size: 16px;
  font-weight: 400;
  line-height: 18.75px;
  color: var(--selected-option);

}

.dropdownHeaderText {
  padding-left: 10px;
}

.dropdownDesc {
  font-family: Roboto;
  font-size: 14px;
  font-weight: 400;
  line-height: 18px;
  padding-left: 30px;
  padding-bottom: 10px;
  padding-right: 10px;
}

.dropdownItem {
  padding: 10px 5px !important;
  flex-direction: column;
  margin-inline-start: 5px;

}

.dropdownSeparator {
  border: 1px solid var(--light-grey);
}
.sheetMetaDataBox a.dropdownLinks-button {
  font-weight: bold;
}
.sheetMetaDataBox a.dropdownLinks-button:hover {
  text-decoration: none;
}
.header .headerDropdownMenu {
  display: block;
  align-items: center;
  margin-top: 2px;
  margin-bottom: 4px;
  color: #666;
  cursor: pointer;
  position: relative;
  -webkit-margin-start: 20px;
  -moz-margin-start: 20px;
  margin-inline-start: 10px;
}
.headerDropdownMenu .toolsButtonContainer {
  margin: revert;
}
.headerDropdownMenu #saveButtonText {
  padding-inline-start: 15px;
}
.sheetsInPanel .dropdownDesc {
  display: none;
}
.sheetsInPanel .toolsButtonText,
.sheetsInPanel .dropdownHeaderText,
.sheetsInPanel #saveButtonText {
  --english-font: var(--english-sans-serif-font-family);
  --hebrew-font: var(--hebrew-sans-serif-font-family);
  font-size: 14px;
  font-weight: 500;
  line-height: 18px;
  color: #666666;
  margin-inline-start: 10px;
  padding: revert;
}
.sheetsInPanel .sidebarLayout {
  justify-content: space-between;
}
.sheetsInPanel .headerDropdownMenu {
  min-width: 50%;
  margin-top: 10px;
  color: #666;
  cursor: pointer;
  position: relative;
  -webkit-margin-start: 20px;
  -moz-margin-start: 20px;
  margin-inline-start: 10px;
  line-height: 0;
}
.sheetsInPanel .dropdownHeader {
  margin-bottom: revert;
}
.header .headerDropdownMenu img, .sheetsInPanel .headerDropdownMenu img {
  height: 18px;
  width: 18px;
  vertical-align: middle;
}

.interface-english .header .headerDropdownMenu img {
  margin-inline-end: 2px;
}

.interface-hebrew .header .headerDropdownMenu img {
  margin-inline-end: 6px;
}

/* .header .headerDropdownMenu a.dropdownLinks-button::after {
  display: inline-block;
  background: no-repeat url("/static/icons/chevron-down.svg");
  height: 10px;
  width: 12px;
  vertical-align: middle;
  content: "";
  transform: scale(0.75);
} */
.sheetsInPanel .headerDropdownMenu a.headerDropdownMenu::after {
  display: inline-block;
  height: 10px;
  width: 12px;
  vertical-align: middle;
  content: "";
  transform: scale(0.75);
}
.header .headerDropdownMenu .dropdownLinks-menu, .sheetsInPanel .headerDropdownMenu .dropdownLinks-menu {
  top: 35px;
  position: absolute;
  z-index: 1;
  width: 150px;
  background: #FBFBFA;
  box-shadow: 0px 1px 3px rgba(0, 0, 0, 0.25);
  border-radius: 6px;
  display:none;
  overflow:hidden;
}

.sheetsInPanel .dropdownItem {
  padding: 5px 5px !important;
}

.sheetsInPanel .headerDropdownMenu .dropdownLinks-menu {
  background: white;
  box-shadow: revert;
  border: 1px solid #CCCCCC;
}

.interface-english .header .headerDropdownMenu .dropdownLinks-menu {
  right: 0px;
  min-width: 150px;
  width: max-content;
}
.interface-english .sheetsInPanel .headerDropdownMenu .dropdownLinks-menu {
  min-width: 150px;
  width: max-content;
}

.interface-hebrew .header .headerDropdownMenu .dropdownLinks-menu {
  left: 0px;
  min-width: 150px;
  width: max-content;
}
.interface-hebrew .sheetsInPanel .headerDropdownMenu .dropdownLinks-menu  {
  min-width: 150px;
  width: max-content;
}
.dropdownLinks-options {
  display: flex;
  flex-direction: column;
  padding: 4px;
  max-width: 220px;
}

.header .headerDropdownMenu .dropdownLinks-menu.open, .sheetsInPanel .headerDropdownMenu .dropdownLinks-menu.open {
  display: block;
}

.productsFlexWrapper {
  display: flex;
  flex-direction: column;
}

.product {
  max-width: 600px;
}

#productsPageContent {
  margin-inline-start: 100px;
  margin-top: 140px;
  margin-bottom: 165px;
}
#productsPageContent .loadingMessage {
  margin-block-start: 230px;
}

#jobsPageContent .loadingMessage {
  margin-block-start: 20px;
}

.productInner {
  display: flex;
  align-items: right;
  flex-direction: row;
}

.productInner img {
  max-width: 100%;
  max-height: 116px;
  height: auto;
  display: block;
  margin-inline-end: 3%;
  padding-bottom: 20px;
}

.productInner .productsDesc {
  font: var(--english-sans-serif-font-family);
  color: var(--dark-grey);
  font-size: 16px;
}

.productImgWrapper {
  flex: 0 0 auto;
}

.productDescWrapper {
  flex: 1 1 auto;
  padding-left: 20px;
  padding-right: 20px;
}

.productsDesc p {
  margin-top: 0;
}

.productsHeader {
  display: flex;
  justify-content: space-between;
  margin-top: 10%;
  margin-bottom: 2%;
  padding-bottom: 2%;
  border-bottom: 1px solid var(--light-grey);
}

.productsTitleAndLabel {
  flex: auto;
}

.productsHeader .productsTitle {
  font: var(--english-sans-serif-font-family);
  color: var(--dark-grey);
  font-size: 22px;
  font-weight: 500px;
}

.productsHeader .productsTypeLabel {
  font: var(--english-sans-serif-font-family);
  font-size: 14px;
  font-weight: 400;
  line-height: 18px;
  background-color: var(--lighter-grey);
  border-radius: 6px;
  padding: 0.01px 5px;
  color: var(--dark-grey);
  margin-inline-start: 3%;
}

.productsHeader .cta {
  display: flex;
  align-items: center;
}

.productsHeader .cta .productsCTA {
  color: var(--commentary-blue);
  border-width: 10px;
  margin-inline-end: 10px;
}


.productsHeader .cta .productsCTAIcon {
  height: 12px;
  top: 646px;
  left: 610px;
  margin: 0 5px;
  vertical-align: baseline;
  /** This uses the filter to recolor SVGs in a single line to commentary blue.
  To determine the appropriate parameters, see a filter color picker such as https://angel-rs.github.io/css-color-filter-generator/ */
  filter: brightness(0) saturate(100%) invert(52%) sepia(17%) saturate(6763%) hue-rotate(200deg) brightness(78%) contrast(77%);

}

.productsTitle {
  font-family: var(--english-sans-serif-font-family);
  font-size: 22px;
  font-weight: 500;
  line-height: 25.78px;
  text-align: left;
  color: var(--dark-grey);
}

.productsCTA::after {
    content: " ›";
    color: var(--commentary-blue);
}

.productsDevBox {
    background: var(--lighter-grey);
    color: var(--dark-grey);
    font-family: var(--english-sans-serif-font-family);
    font-size: 16px;
    font-weight: 400;
    line-height: 18.75px;
    display: flex;
    align-items: flex-start;
    flex-direction: column;
    padding: 3%;
    margin-top: 10%;
    max-width: 600px;
}

.productsDevBox .productsDevHeader {
  font-family: var(--english-sans-serif-font-family);
  font-size: 22px;
  font-weight: 500;
  line-height: 25.78px;
  padding-bottom: 2%;

}

.productsDevBox a {
  color: var(--commentary-blue) !important;

}

.productsDevBox a::after {
  content: " ›";
  color: var(--commentary-blue);
}


.image-in-text-title {
    margin: auto; /* English System Small */
    margin-top: 15px;
    text-align: center;
    font-family: 'Roboto';
    font-style: normal;
    font-weight: 400;
    font-size: 14px;
    line-height: 18px;
    color: #666666;
}

@media (max-width: 480px) {

  .productImgWrapper {
    display: block;
    margin-left: auto;
    margin-right: auto;
  }

  #productsPageContent {
    margin: 100px 10px 0px 10px;;
  }

  .productsHeader {
    flex-direction: column;
    align-items: flex-start;
    padding-top: 5px;
    padding-bottom: 5px;
  }

  .productsTitleAndLabel {
    display: flex;
    flex-direction: column;
    align-items: flex-start;
    padding-top: 5px;
    padding-bottom: 5px;
  }

  .productsTypeLabel {
    padding: 1px 5px !important;
    margin-top: 3px;
    margin-left: 0px !important;
  }

  .cta {
    flex-direction: column;
    align-items: flex-start !important;
  }

  .cta a {
    padding-top: 3px;
    padding-bottom: 3px;
  }

  .productInner {
    flex-direction: column;
  }

  .productDescWrapper{
    padding-left: 0px;
    padding-right: 0px;
  }
}

.noteRefTitle {
  font-size: 18px;
}

.noteText{
  color: var(--dark-grey);
}

.footerContainer {
  max-width: 100%;
  display: flex;
  flex-direction: row;
  flex-wrap: wrap;
  padding-top: 25px;
}

.footerContainer a {
  padding: 3px 10px;
}


.footerContainer {
  max-width: 100%;
  display: flex;
  flex-direction: row;
  flex-wrap: wrap;
  padding-top: 25px;
}

.footerContainer a {
  padding: 3px 10px;
}

.stickySidebarFooter {
  position: sticky;
  top: 0;
}

.image-in-text-title {
  margin: auto; /* English System Small */
  margin-top: 15px;
  text-align: center;
  font-family: 'Roboto';
  font-style: normal;
  font-weight: 400;
  font-size: 14px;
  line-height: 18px;
  color: #666666;
}

.languageHeader {
  padding-right: 10px;
  padding-left: 10px;
  padding-top: 4px;
  padding-bottom: 2px;
  font-size: 12px;
  font-weight: 400;
  line-height: 18px;
  color: var(--medium-grey);

}

.languageToggleFlexContainer{
  display: flex;
  flex-direction: row;
  /* padding: 10px 0px; */
  align-items: baseline;
  line-height: 18px;
  height: 23px;
  padding-bottom: 15px;
}

.languageDot{
  font-size: 25px;
  padding: 10px 2px;
}

.englishLanguageButton::after {
  content: "•";
  padding: 0px 4px;
}

.profilePicAndButtonContainer {
  display: flex;
  flex-direction: column;
  justify-content: center;
  align-items: center;
}

.createButtons {
  display: flex;
  align-items: center;
  flex-direction: row;
  justify-content: space-evenly;
  padding-top: 20px;
}

.sheetsProfileList {
  margin-top: 20px;
  background-color: white;
  border: 1000px solid white;
  border-top: 4px solid white;
  border-bottom: 120px solid white;
  margin: -4px 0 -120px -1000px;
  width: 100%;

}

.profile-page .sheetsProfileList {
  margin: -4px 0 -120px 0;
  margin-inline-start: -1000px;
  margin-inline-end: 0;
}

.sheetsProfileList .readerNavMenuSearchButton {
  margin: 0 10px 0 5px;
  display: inline-flex;
  top: 0;
}
.sheetsProfileList .readerNavMenuSearchButton {
  margin-inline-start: 10px;
  margin-inline-end: 5px;
}
.sheetsProfileList input {
  border: 0;
  font-size: 18px;
  font-family: "adobe-garamond-pro", "Crimson Text", Georgia, serif;
  background-color: transparent;
}
.sheetsProfileList .loadingMessage {
  margin-top: 30px;
}

.emptyNotificationsTitle{
  font-family: Roboto;
  font-size: 16px;
  font-weight: 600;
  line-height: 18.75px;
  padding-bottom: 10px;
}

.emptyNotificationsMessage{
  font-family: Roboto;
  font-size: 14px;
  font-weight: 400;
  line-height: 18px;
  text-align: start;
}

.emptyNoticationPage{
  display: flex;
  flex-direction: column;
}

.mobileProfileFlexContainer {
  display: flex;
  flex-direction: row;
  align-items: end;
}

.mobileProfileFlexContainer {
  display: flex;
  flex-direction: row;
  align-items: end;
}

.librarySavedIcon{
  width: 20px;
  height: 20px;
  margin-inline-start: 6px;
  margin-top: 2px;
}

.sheetsNotificationsHeaderIcon {
  width: 20px;
  height: 18px;
  margin-inline-start: 6px;
  margin-top: 2px;
  margin-bottom: 2px;
}

.sheetsNotificationsHeaderIcon img{
  width: 100%;
  height: 100%;
}

.librarySavedIcon img{
  width: 100%;
  height: 100%;
}

@-webkit-keyframes load5 {
0%,100%{box-shadow:0 -2.6em 0 0 #ffffff,1.8em -1.8em 0 0 rgba(0,0,0,0.2),2.5em 0 0 0 rgba(0,0,0,0.2),1.75em 1.75em 0 0 rgba(0,0,0,0.2),0 2.5em 0 0 rgba(0,0,0,0.2),-1.8em 1.8em 0 0 rgba(0,0,0,0.2),-2.6em 0 0 0 rgba(0,0,0,0.5),-1.8em -1.8em 0 0 rgba(0,0,0,0.7)}
12.5%{box-shadow:0 -2.6em 0 0 rgba(0,0,0,0.7),1.8em -1.8em 0 0 #ffffff,2.5em 0 0 0 rgba(0,0,0,0.2),1.75em 1.75em 0 0 rgba(0,0,0,0.2),0 2.5em 0 0 rgba(0,0,0,0.2),-1.8em 1.8em 0 0 rgba(0,0,0,0.2),-2.6em 0 0 0 rgba(0,0,0,0.2),-1.8em -1.8em 0 0 rgba(0,0,0,0.5)}
25%{box-shadow:0 -2.6em 0 0 rgba(0,0,0,0.5),1.8em -1.8em 0 0 rgba(0,0,0,0.7),2.5em 0 0 0 #ffffff,1.75em 1.75em 0 0 rgba(0,0,0,0.2),0 2.5em 0 0 rgba(0,0,0,0.2),-1.8em 1.8em 0 0 rgba(0,0,0,0.2),-2.6em 0 0 0 rgba(0,0,0,0.2),-1.8em -1.8em 0 0 rgba(0,0,0,0.2)}
37.5%{box-shadow:0 -2.6em 0 0 rgba(0,0,0,0.2),1.8em -1.8em 0 0 rgba(0,0,0,0.5),2.5em 0 0 0 rgba(0,0,0,0.7),1.75em 1.75em 0 0 #ffffff,0 2.5em 0 0 rgba(0,0,0,0.2),-1.8em 1.8em 0 0 rgba(0,0,0,0.2),-2.6em 0 0 0 rgba(0,0,0,0.2),-1.8em -1.8em 0 0 rgba(0,0,0,0.2)}
50%{box-shadow:0 -2.6em 0 0 rgba(0,0,0,0.2),1.8em -1.8em 0 0 rgba(0,0,0,0.2),2.5em 0 0 0 rgba(0,0,0,0.5),1.75em 1.75em 0 0 rgba(0,0,0,0.7),0 2.5em 0 0 #ffffff,-1.8em 1.8em 0 0 rgba(0,0,0,0.2),-2.6em 0 0 0 rgba(0,0,0,0.2),-1.8em -1.8em 0 0 rgba(0,0,0,0.2)}
62.5%{box-shadow:0 -2.6em 0 0 rgba(0,0,0,0.2),1.8em -1.8em 0 0 rgba(0,0,0,0.2),2.5em 0 0 0 rgba(0,0,0,0.2),1.75em 1.75em 0 0 rgba(0,0,0,0.5),0 2.5em 0 0 rgba(0,0,0,0.7),-1.8em 1.8em 0 0 #ffffff,-2.6em 0 0 0 rgba(0,0,0,0.2),-1.8em -1.8em 0 0 rgba(0,0,0,0.2)}
75%{box-shadow:0 -2.6em 0 0 rgba(0,0,0,0.2),1.8em -1.8em 0 0 rgba(0,0,0,0.2),2.5em 0 0 0 rgba(0,0,0,0.2),1.75em 1.75em 0 0 rgba(0,0,0,0.2),0 2.5em 0 0 rgba(0,0,0,0.5),-1.8em 1.8em 0 0 rgba(0,0,0,0.7),-2.6em 0 0 0 #ffffff,-1.8em -1.8em 0 0 rgba(0,0,0,0.2)}
87.5%{box-shadow:0 -2.6em 0 0 rgba(0,0,0,0.2),1.8em -1.8em 0 0 rgba(0,0,0,0.2),2.5em 0 0 0 rgba(0,0,0,0.2),1.75em 1.75em 0 0 rgba(0,0,0,0.2),0 2.5em 0 0 rgba(0,0,0,0.2),-1.8em 1.8em 0 0 rgba(0,0,0,0.5),-2.6em 0 0 0 rgba(0,0,0,0.7),-1.8em -1.8em 0 0 #fff}
}
@keyframes load5 {
0%,100%{box-shadow:0 -2.6em 0 0 #ffffff,1.8em -1.8em 0 0 rgba(0,0,0,0.2),2.5em 0 0 0 rgba(0,0,0,0.2),1.75em 1.75em 0 0 rgba(0,0,0,0.2),0 2.5em 0 0 rgba(0,0,0,0.2),-1.8em 1.8em 0 0 rgba(0,0,0,0.2),-2.6em 0 0 0 rgba(0,0,0,0.5),-1.8em -1.8em 0 0 rgba(0,0,0,0.7)}
12.5%{box-shadow:0 -2.6em 0 0 rgba(0,0,0,0.7),1.8em -1.8em 0 0 #ffffff,2.5em 0 0 0 rgba(0,0,0,0.2),1.75em 1.75em 0 0 rgba(0,0,0,0.2),0 2.5em 0 0 rgba(0,0,0,0.2),-1.8em 1.8em 0 0 rgba(0,0,0,0.2),-2.6em 0 0 0 rgba(0,0,0,0.2),-1.8em -1.8em 0 0 rgba(0,0,0,0.5)}
25%{box-shadow:0 -2.6em 0 0 rgba(0,0,0,0.5),1.8em -1.8em 0 0 rgba(0,0,0,0.7),2.5em 0 0 0 #ffffff,1.75em 1.75em 0 0 rgba(0,0,0,0.2),0 2.5em 0 0 rgba(0,0,0,0.2),-1.8em 1.8em 0 0 rgba(0,0,0,0.2),-2.6em 0 0 0 rgba(0,0,0,0.2),-1.8em -1.8em 0 0 rgba(0,0,0,0.2)}
37.5%{box-shadow:0 -2.6em 0 0 rgba(0,0,0,0.2),1.8em -1.8em 0 0 rgba(0,0,0,0.5),2.5em 0 0 0 rgba(0,0,0,0.7),1.75em 1.75em 0 0 #ffffff,0 2.5em 0 0 rgba(0,0,0,0.2),-1.8em 1.8em 0 0 rgba(0,0,0,0.2),-2.6em 0 0 0 rgba(0,0,0,0.2),-1.8em -1.8em 0 0 rgba(0,0,0,0.2)}
50%{box-shadow:0 -2.6em 0 0 rgba(0,0,0,0.2),1.8em -1.8em 0 0 rgba(0,0,0,0.2),2.5em 0 0 0 rgba(0,0,0,0.5),1.75em 1.75em 0 0 rgba(0,0,0,0.7),0 2.5em 0 0 #ffffff,-1.8em 1.8em 0 0 rgba(0,0,0,0.2),-2.6em 0 0 0 rgba(0,0,0,0.2),-1.8em -1.8em 0 0 rgba(0,0,0,0.2)}
62.5%{box-shadow:0 -2.6em 0 0 rgba(0,0,0,0.2),1.8em -1.8em 0 0 rgba(0,0,0,0.2),2.5em 0 0 0 rgba(0,0,0,0.2),1.75em 1.75em 0 0 rgba(0,0,0,0.5),0 2.5em 0 0 rgba(0,0,0,0.7),-1.8em 1.8em 0 0 #ffffff,-2.6em 0 0 0 rgba(0,0,0,0.2),-1.8em -1.8em 0 0 rgba(0,0,0,0.2)}
75%{box-shadow:0 -2.6em 0 0 rgba(0,0,0,0.2),1.8em -1.8em 0 0 rgba(0,0,0,0.2),2.5em 0 0 0 rgba(0,0,0,0.2),1.75em 1.75em 0 0 rgba(0,0,0,0.2),0 2.5em 0 0 rgba(0,0,0,0.5),-1.8em 1.8em 0 0 rgba(0,0,0,0.7),-2.6em 0 0 0 #ffffff,-1.8em -1.8em 0 0 rgba(0,0,0,0.2)}
87.5%{box-shadow:0 -2.6em 0 0 rgba(0,0,0,0.2),1.8em -1.8em 0 0 rgba(0,0,0,0.2),2.5em 0 0 0 rgba(0,0,0,0.2),1.75em 1.75em 0 0 rgba(0,0,0,0.2),0 2.5em 0 0 rgba(0,0,0,0.2),-1.8em 1.8em 0 0 rgba(0,0,0,0.5),-2.6em 0 0 0 rgba(0,0,0,0.7),-1.8em -1.8em 0 0 #fff}
}
/* end css code for loading bezel */<|MERGE_RESOLUTION|>--- conflicted
+++ resolved
@@ -18,141 +18,7 @@
 a, a:hover {
   color: inherit;
 }
-<<<<<<< HEAD
-@font-face {
-  /*Mixed Hebrew - English serif text*/
-  font-family: 'HebrewInEnglish Serif Font';
-  src: url('/static/fonts/Taamey-Frank/TaameyFrankCLM-Medium.ttf'), local(Georgia), local(serif);
-  unicode-range: U+0590-05FF, U+25CC;
-}
-@font-face {
-  /*Mixed Hebrew - English serif text*/
-  font-family: 'HebrewInEnglish Serif Font';
-  src: url('/static/fonts/Taamey-Frank/TaameyFrankCLM-Bold.ttf'), local(Georgia), local(serif);
-  font-weight: bold;
-  unicode-range: U+0590-05FF, U+25CC;
-}
-@font-face {
-  /*Mixed Hebrew - English serif text*/
-  font-family: 'HebrewInEnglish Serif Font';
-  src: url('/static/fonts/Taamey-Frank/TaameyFrankCLM-MediumOblique.ttf'), local(Georgia), local(serif);
-  font-style: italic;
-  unicode-range: U+0590-05FF, U+25CC;
-}
-@font-face {
-  /*Mixed Hebrew - English serif text*/
-  font-family: 'HebrewInEnglish Serif Font';
-  src: url('/static/fonts/Taamey-Frank/TaameyFrankCLM-BoldOblique.ttf'), local(Georgia), local(serif);
-  font-weight: bold;
-  font-style: italic;
-  unicode-range: U+0590-05FF, U+25CC;
-}
-@font-face {
-  /*Mixed English - Hebrew serif text*/
-  font-family: 'EnglishInHebrew Serif Font';
-  src: url("https://use.typekit.net/af/2011b6/00000000000000003b9b00c1/27/l?primer=7fa3915bdafdf03041871920a205bef951d72bf64dd4c4460fb992e3ecc3a862&fvd=n4&v=3");
-  font-weight: normal;
-  unicode-range: U+0041-007A;
-}
-@font-face {
-  /*Mixed English - Hebrew serif text*/
-  font-family: 'EnglishInHebrew Serif Font';
-  src: url("https://use.typekit.net/af/af619f/00000000000000003b9b00c5/27/l?primer=7fa3915bdafdf03041871920a205bef951d72bf64dd4c4460fb992e3ecc3a862&fvd=n7&v=3");
-  font-weight: bold;
-  unicode-range: U+0041-007A;
-}
-@font-face {
-  /*Mixed English - Hebrew serif text*/
-  font-family: 'EnglishInHebrew Serif Font';
-  src: url("https://use.typekit.net/af/5cace6/00000000000000003b9b00c2/27/l?primer=7fa3915bdafdf03041871920a205bef951d72bf64dd4c4460fb992e3ecc3a862&fvd=i4&v=3");
-  font-style: italic;
-  unicode-range: U+0041-007A;
-}
-@font-face {
-  /*Mixed English - Hebrew serif text*/
-  font-family: 'EnglishInHebrew Serif Font';
-  src: url("https://use.typekit.net/af/6c275f/00000000000000003b9b00c6/27/l?primer=7fa3915bdafdf03041871920a205bef951d72bf64dd4c4460fb992e3ecc3a862&fvd=i7&v=3");
-  font-style: italic;
-  font-weight: bold;
-  unicode-range: U+0041-007A;
-}
-@font-face {
-  font-family: 'Noto Color Emoji';
-  src: url('/static/fonts/NotoColorEmoji.ttf');
-  unicode-range: U+1F1E6-1F1FF;
-}
-@font-face {
-  font-family: 'Meltho';
-  src: url('/static/fonts/SyrCOMBatnan.otf');
-  unicode-range: U+0700-074F;
-}
-@font-face {
-  font-family: 'Noto Sans Samaritan';
-  unicode-range: U+0800-083F;
-}
-@font-face {
-  /*Greek*/
-  font-family: 'Cardo';
-    src: url('/static/fonts/Cardo-Regular.ttf');
-  unicode-range: U+0300-036F, U+0370-03FF, U+1D00-1D7F, U+1DBF, U+1F00-1FFF, U+2126, U+AB65, U+10140-1018F, U+101A0, U+1D200-1D24F;
-}
-:root {
-  /* font stacks */
-  --english-sans-serif-font-family: "Roboto", "Helvetica Neue", "Helvetica", sans-serif;
-  --hebrew-sans-serif-font-family: "Heebo", "Roboto", sans-serif;
-
-  --english-serif-font-family: "Cardo", "Meltho",  "HebrewInEnglish Serif Font", "adobe-garamond-pro", "Crimson Text", Georgia, "Times New Roman", serif, "Noto Sans Samaritan";
-  --hebrew-serif-font-family: "Noto Color Emoji", "EnglishInHebrew Serif Font", "Cardo", "Taamey Frank", "adobe-garamond-pro", "Crimson Text", "Times New Roman", serif;
-
-  --serif-h1-font-size: 48px;
-  --serif-h2-font-size: 30px;
-  --serif-h3-font-size: 24px;
-  --serif-body-font-size: 18px;
-  --serif-small-font-size: 14px;
-
-  --sans-serif-h1-font-size: 40px;
-  --sans-serif-h2-font-size: 30px;
-  --sans-serif-h3-font-size: 22px;
-  --sans-serif-body-font-size: 16px;
-  --sans-serif-small-font-size: 14px;
-
-  /* colors */
-  --inline-link-blue: #4871bf;
-  --sefaria-blue: #18345D;
-  --highlight-blue: #DDEEFF;
-  --highlight-blue-light: #F0F7FF;
-  --beit-midrash-grey: #333333;
-  --darkest-grey: #333333;
-  --dark-grey: #666666;
-  --medium-grey: #999999;
-  --light-grey: #CCCCCC;
-  --lighter-grey: #EDEDEC;
-  --lightest-grey: #FBFBFA;
-  --commentary-blue: #4B71B7;
-  --essay-links-green: #3B5849;
-  --tanakh-teal: #004E5F;
-  --mishnah-blue: #5A99B7;
-  --talmud-gold: #CCB479;
-  --midrash-green: #5D956F;
-  --halakhah-red: #802F3E;
-  --kabbalah-purple: #594176;
-  --liturgy-rose: #AB4E66;
-  --philosophy-purple: #7F85A9;
-  --taanitic-green: #00827F;
-  --chasidut-green: #97B386;
-  --mussar-purple: #7C416F;
-  --responsa-red: #CB6158;
-  --apocrypha-pink: #C6A7B4;
-  --modern-works-blue: #B8D4D3;
-  --grammar-green: #B2B272;
-  --reference-orange: #D4896C;
-  --miscelaneous-green: #3B5849;
-  --selected-option: #000000;
-  --select-blue: #0B71E7;
-}
-=======
-
->>>>>>> eb1857d0
+
 /* Font Family */
 body, .sans-serif {
   --english-font: var(--english-sans-serif-font-family);
