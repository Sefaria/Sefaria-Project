body {
  padding: 0;
  margin: 0;
  -webkit-text-size-adjust: 100%;
}
*::selection {
  background-color: #D2DCFF;
}
body.sepia {
  background-color: #FBFBFA;
}
body.dark {
  background-color: #333331;
}
body:not(.user-is-tabbing) *:focus {
  outline: none;
}
a, a:hover {
  color: inherit;
}

/* Font Family */
body, .sans-serif {
  --english-font: var(--english-sans-serif-font-family);
  --hebrew-font: var(--hebrew-sans-serif-font-family);
  --is-serif: initial; /* false */
}
.serif {
  --english-font: var(--english-serif-font-family);
  --hebrew-font: var(--hebrew-serif-font-family);
  --is-serif: ; /* true */
}
.sans-serif-in-hebrew {
  --english-font: var(--english-serif-font-family);
  --hebrew-font: var(--hebrew-sans-serif-font-family);
}
body, .en, .int-en {
  --is-hebrew: initial; /* false */
}
.he, .int-he {
  unicode-bidi: plaintext;
  --is-hebrew: ; /* true */
}
* {
  --hebrew-font-conditional: var(--is-hebrew) var(--hebrew-font);
  font-family: var(--hebrew-font-conditional, var(--english-font));
}

.he {
  font-size: 122%;
}
.int-he {
  direction: rtl;
}
.int-he.enInHe {
  direction: ltr;
}
.enInHe {
  unicode-bidi: isolate;
}
.int-en.heInEn {
  direction: rtl;
}
.btn, .btn-sm, .btn-xs {
  display: inline-block;
  color: white;
  display: flex;
  justify-content: center;
  align-content: center;
  flex-direction: column;
  margin: 10px 20px;
  background-color: var(--sefaria-blue);
  box-shadow: 0 1px 3px rgba(0,0,0,0.2);
  border-radius: 7px;
  cursor: pointer;
  font-size: 16px;
  box-sizing: border-box;
  line-height: 19px;
  text-align: center;
  --english-font: var(--english-sans-serif-font-family);
  --hebrew-font: var(--hebrew-sans-serif-font-family);
}
.btn.white, .btn-sm.white, .btn-xs.white {
  background-color: white;
  color: #333;
}
.btn {
  width: 300px;
  height: 50px;
}
.btn-sm {
  width: 150px;
  height: 40px;
}
.btn-xs {
  width: 75px;
  height: 30px;
}
/*
Legacy Style Guide Font Hierarchy -- the below should be refactored away in favor of the above
*/
.featureTitle .int-en {
  font-family: "adobe-garamond-pro", "Crimson Text", Georgia, serif;
  font-size: 50px;
  font-weight: normal;
  color: #000;
}
.pageTitle .int-en,
.pageTitle .int-he.enInHe {
  font-family: "adobe-garamond-pro", "Crimson Text", Georgia, serif;
  font-size: 30px;
  font-weight: normal;
  color: #000;
}
.readerPanel.hebrew .he .enInHe {
  font-size: 83%;
}
.readerPanel span.mediumGrey {
  color: var(--medium-grey);
}
.chapterText .int-en {
  font-family: "adobe-garamond-pro", "Crimson Text", Georgia, serif;
  font-size: 18px;
  font-weight: normal;
  text-transform: uppercase;
  letter-spacing: 0.05em;
  color: #333;
}
.chapterText.lowercase .int-en {
  text-transform: none;
}
.sectionTitleText .int-en {
  font-family: "Roboto", "Helvetica Neue", "Helvetica", sans-serif;
  font-size: 16px;
  font-weight: normal;
  color: #666;
  text-transform: uppercase;
  letter-spacing: 0.1em;
}
.smallText .int-en,
.smallText .int-he.enInHe {
  font-family: "Roboto", "Helvetica Neue", "Helvetica", sans-serif;
  font-size: 14px;
  font-weight: normal;
  color: #999;
}
.systemText .int-en,
.systemText .int-he.enInHe {
  --english-font: var(--english-sans-serif-font-family);
  --hebrew-font: var(--hebrew-sans-serif-font-family);
  /* font-family: "Roboto", "Helvetica Neue", "Helvetica", sans-serif; */
  font-size: 16px;
  font-weight: normal;
  color: #000;
}
.contentText .int-en,
.contentText .en,
.contentText.en {
  font-family: "adobe-garamond-pro", "Crimson Text", Georgia, serif;
  font-size: 18px;
  font-weight: normal;
  color: #000;
}
.featureTitle .int-he {
  font-family: "Heebo", sans-serif;
  font-size: 40px;
  font-weight: normal;
  color: #000;
}
.pageTitle .int-he,
.pageTitle .int-en.heInEn {
  font-family: "Heebo", sans-serif;
  font-size: 30px;
  font-weight: normal;
  color: #000;
}
.chapterText .int-he {
  font-family: "Taamey Frank", "Times New Roman", serif;
  font-size: 22px;
  font-weight: normal;
  text-transform: uppercase;
  letter-spacing: 0.05em;
  color: #333;
}
.sectionTitleText .int-he {
  font-family: "Heebo", sans-serif;
  font-size: 16px;
  font-weight: normal;
  color: #666;
  text-transform: uppercase;
  letter-spacing: 0.1em;
}
.smallText .int-he,
.smallText .int-en.heInEn {
  font-family: "Heebo", sans-serif;
  font-size: 14px;
  font-weight: normal;
  color: #999;
}
.systemText .int-he,
.systemText .int-en.heInEn {
  font-family: "Heebo", sans-serif;
  font-size: 16px;
  font-weight: normal;
  color: #000;
}
.contentText .int-he,
.contentText .he,
.contentText.he {
  font-family: "Taamey Frank", "Times New Roman", serif;
  font-size: 18px;
  font-weight: normal;
  color: #000;
}
.italics {
  font-style: italic;
}
/* end Legacy Style Guide */
#s2 {
  position: fixed;
  top: 0;
  width: 100%;
  height: 100%;
  z-index: 1000;
}


#s2.headerOnly {
  z-index: 1000;
  height: 60px;
}
#readerAppWrap {
  display: flex;
  flex-direction: column;
  width: 100%;
  height: 100%;
}
body:not(.inApp).nochrome #s2 .headerNavSection a:not(.home),
body:not(.inApp).nochrome #s2 .headerLinksSection,
body:not(.inApp).nochrome #footerContainer {
  display: none;
}
#bannerMessage {
  color: white;
  background-color: #4871bf;
  height: 120px;
  box-sizing: border-box;
  padding: 0 36px;
  display: flex;
  transition: .5s;
}
#bannerMessage.hidden {
  height: 0;
}
body.hasBannerMessage {
  transition: padding-top .3s;
  padding-top: 120px;
}
body.hasBannerMessage:not(:has(#bannerMessage)) {
  padding-top: 0;
}
body.hasBannerMessage #s2.headerOnly {
  height: 180px;
}
.interface-hebrew #bannerMessage {
  direction: rtl;
}
#bannerMessageClose {
  position: absolute;
  top: -3px;
  right: 7px;
  color: white;
  opacity: 0.5;
  font-size: 26px;
  cursor: pointer;
}
.interface-hebrew #bannerMessageClose {
  right: auto;
  left: 7px;
}
#bannerMessageContent {
  display: flex;
  flex: 1;
  align-items: center;
  justify-content: space-between;
  color: white;
  max-width: 880px;
  margin: 0 auto;
}
#bannerTextBox {
  flex: 1;
}
#bannerTextBox a {
  color: white;
}
#bannerButtonBox {
  margin-left: 50px;
}
.interface-hebrew #bannerButtonBox {
  margin: 0 50px 0 0;
}
#bannerMessage .mobileOnly {
  display: none;
}
@media (max-width: 540px) {
  #bannerButtonBox,
  .interface-hebrew #bannerButtonBox {
    margin:0;
    margin-inline-start: 10px;
    max-width: 170px;
  }
  #bannerMessage .mobileOnly {
    display: block;
  }
  #bannerMessage {
    padding: 0 10px;
  }
}
@media (max-width: 450px) {
  #bannerMessage {
    font-size: 13px;
  }
}
.noOverflowX {
  overflow-x: hidden;
}
.readerApp {
  display: flex;
  flex: 1;
  position: relative;
}
.noselect {
  user-select: none;
}
input.noselect {
  -webkit-user-select: auto; /* Safari/Opera -- required for Safari to allow inputs to be accessible. See http://caniuse.com/#feat=user-select-none "Known Issues" for details  TODO Check back to see if bug is fixed in future version */
}
.interface-hebrew {
  direction: rtl;
}
.interface-hebrew .int-en,
.interface-english .int-he {
  display: none;
}
.interface-hebrew #panelWrapBox {
  direction: rtl;
}
.interface-english #panelWrapBox,
.readerApp.interface-english .readerPanel {
  direction: ltr;
}
#panelWrapBox {
  position: absolute;
  height: calc(100% - 60px);
  box-sizing: border-box;
}
.multiPanel #panelWrapBox {
  top: 60px;
}
#panelWrapBox.wrapBoxScroll {
  overflow-x: scroll;
  overflow-y: hidden;
}
.singlePanel #panelWrapBox {
  padding-top: 0;
  height: 100%;
  top: 0;
}
.headerInner {
  position: absolute;
  top: 0;
  left: 0;
  width: 100%;
  height: 60px;
  background: white;
  z-index: 1001;
  box-sizing: border-box;
  padding: 0 30px;
  display: flex;
  justify-content: space-between;
  align-items: center;
}
.headerOnly .headerInner, .headerInner.boxShadow {
  box-shadow: 0 1px 3px rgba(0,0,0,0.2);
}
.interface-hebrew .header {
  direction: rtl;
}
.headerInner .headerNavSection {
  display: flex;
  justify-content: flex-start;
}
.headerInner .headerNavSection a {
  font-size: 16px;
  color: #666;
  margin-inline-end: 30px;
  font-weight: 500;
  line-height: 26px;
  vertical-align: middle;
}
.headerInner .headerLinksSection {
  display: flex;
  justify-content: flex-end;
  min-width: 40%;
  align-items: center;
}
.header .header-nav {
  margin-top: 1px;
}
.header .header-links {
  margin-top: 1px;
}
.header .textLink,
.header .home,
.header .menuButton,
.header .my-profile,
.header .notifications,
.header .readerNavMenuSearchButton {
  cursor: pointer;
}
.header .textLink,
.header .menuButton,
.header .my-profile,
.header .readerNavMenuSearchButton {
  display: inline-block;
  color: #999;
  border: none;
  background: transparent;
  padding: 0;
}
.header .my-profile,
.header .notifications {
  display: inline-block;
  vertical-align: middle;
}
.header .textLink,
.header .menuButton,
.header .my-profile {
  font-size: 24px;
  line-height: 24px;
  margin-top: 2px;
}
.header .searchBox {
  overflow: hidden;
  display: flex;
  align-items: center;
  padding: 0;
  text-align: inherit;
  background: #EDEDEC;
  border-radius: 250px;
  width: 140px;
  height: 30px;
}
.header .searchBox.searchFocused {
  width: 280px;
}
.header .searchBox input {
  background-color: transparent; /*for firefox */
  padding: 0;
  flex: 1;
  height: 100%;
  margin-bottom: 1px;
  font-size: var(--serif-body-font-size);
}
.header .searchBox input::placeholder {
  font-style: normal;
}
.header .search {
  outline: none;
  border: none;
  box-shadow: none;
  color: black;
  font-size:  18px;
  margin: 0;
  width: 100px;
}
.header .searchFocused .search {
  width: 200px;
}
.header .search.hebrewSearch {
  font-size: 18px;
}
.mobileNavMenu {
  position: fixed;
  height: calc(100vh - 60px);
  box-sizing: border-box;
  top: 60px;
  width: 100%;
  background-color: white;
  left: 0;
  z-index: 1000;
  overflow-y: scroll;
}
div:has(#bannerMessage) + .readerApp.singlePanel .mobileNavMenu {
  position: fixed; /*This takes the 60px of the header plus 120px of the banner into account */
  height: calc(100vh - 180px);
  top: 180px;
}
@supports not selector(:has(a, b)) {
  /* Fallback for when :has() is unsupported */
  .mobileNavMenu {
    position: absolute;
  }
}

.mobileNavMenu.closed {
  display: none;
}
.mobileNavMenu .searchLine {
  padding: 15px 10px;
  border-bottom: 1px solid #EDEDEC;
}
.header .mobileNavMenu .searchBox,
.header .mobileNavMenu .searchBox.searchFocused
.header .mobileNavMenu .searchBox .search,
.header .mobileNavMenu .searchBox.searchFocused .search {
  width: 100%;
}
.header.mobile .ui-autocomplete {
  width: 100% !important;
}
.mobileNavMenu a,
.mobileInterfaceLanguageToggle {
  display: block;
  color: #666;
  font-size: 16px;
  padding: 15px;
}
.mobileNavMenu hr {
  border: none;
  border-bottom: 1px solid #EDEDEC;
}
.mobileNavMenu a > img,
.mobileInterfaceLanguageToggle img {
  margin-inline-end: 15px;
  width: 16px;
  height: 16px;
  position: relative;
  top: 3px;
}
.mobileNavMenu a > img.blackIcon {
  opacity: 0.4;
}
.mobileNavMenu a.blue {
  background-color: var(--sefaria-blue);
  color: white;
  border-bottom: unset;
}
.mobileNavMenu a.blue img {
  filter: invert(1);
  opacity: 1;
}
.mobileNavMenu .mobileAccountLinks {
  background-color: #FBFBFA;
  border-top: 1px solid #CCC;
  border-bottom: 1px solid #CCC;
}
.mobileNavMenu .mobileAccountLinks img {
  opacity: 1;
}
.mobileNavMenu .mobileAccountLinks .login {
  padding: 15px;
}
.mobileNavMenu .signupLink::after {
  content: "•";
  padding: 0px 4px;
}
.interface-english .mobileNavMenu .signupLink {
  padding-right: 0px !important;
}
.interface-english .mobileNavMenu .loginLink {
  padding-left: 0px !important;
}
.interface-hebrew .mobileNavMenu .signupLink {
  padding-left: 0px !important;
}
.interface-hebrew .mobileNavMenu .loginLink {
  padding-right: 0px !important;
}
.mobileNavMenu .profile-pic {
  display: inline-block;
  margin-inline-end: 11px;
  position: relative;
  top: 4px;
}
.mobileNavMenu .mobileAccountLinks .accountLinks {
  display: block;
}
.header .mobileInterfaceLanguageToggle .int-en,
.header .mobileInterfaceLanguageToggle .int-he {
  display: inline;
}
.mobileInterfaceLanguageToggle a {
  display: inline;
  padding: 0;
  border: none;
}
.mobileInterfaceLanguageToggle .separator {
  margin: 0 7px;
  font-size: 13px;
}
.mobileInterfaceLanguageToggle .inactive {
  color: #999;
}
.mobileNavMenu .logout {
  color: #999;
}
.ui-autocomplete .ui-menu-item.search-override {
  border-bottom: solid 1px #ccc;
  padding-top: 12px;
}
.ui-autocomplete .ui-menu-item.hebrew-result a {
  direction: rtl;
}
.ui-autocomplete .ui-menu-item.english-result a {
  direction: ltr;
}
.header .home {
  margin-top: 2px;
}
.header .home img {
  vertical-align: middle;
  height: 25px;
  margin-top: -7px;
  width: 92px;
}
.interface-hebrew .header .home img {
  width: 77px;
}
.header .accountLinks {
  display: flex;
  align-items: center;
  font-size: 16px;
  margin-top: 2px;
  color: #666;
}
.header .accountLinks > * {
  margin-inline-start: 17px;
  position: relative;
}
.header .accountLinks.anon a {
  margin: 0;
}
.header .accountLinks.anon a:nth-last-child(2){
  background: #FFFFFF;
  border: 1px solid #EDEDEC;
  box-sizing: border-box;
  border-radius: 6px;
}
.accountLinks .help {
  margin-inline-start: 23px;
  margin-top: 3px;
}
.loggedIn .help {
  margin-inline-start: 17px;
}
.loggedIn .help img {
  height: 24px;
  margin-bottom: 3px;
}
.accountLinks.anon .help {
  margin-top: 6px;
}
.headerLinksSection .help {
  display: flex;
  justify-content: center;
  align-items: center;
  height: 100%;
  margin-top: 4px;
}
.header .interfaceLinks {
  display: flex;
  justify-content: center;
  align-items: center;
  color: #666;
  cursor: pointer;
  -webkit-margin-start: 20px;
  -moz-margin-start: 20px;
  margin-inline-start: 10px;
}
.header .interfaceLinks img {
  height: 18px;
  width: 18px;
  vertical-align: middle;
  margin-inline-end: 2px;
}
.header .interfaceLinks a.interfaceLinks-button{
  display: flex;
  justify-content: center;
  align-items: center;
}
.header .interfaceLinks a.interfaceLinks-button::after {
  display: inline-block;
  background: no-repeat url("/static/icons/chevron-down.svg");
  height: 10px;
  width: 12px;
  vertical-align: middle;
  content: "";
  transform: scale(0.75);
}
.header .interfaceLinks .interfaceLinks-menu {
  top: 35px;
  position: absolute;
  z-index: 1;
  width: 150px;
  background: #FBFBFA;
  box-shadow: 0px 1px 3px rgba(0, 0, 0, 0.25);
  border-radius: 6px;
  display:none;
  overflow:hidden;
}
.header .interfaceLinks .interfaceLinks-menu.profile-menu {
  top: 10px;
  display: block;
}
.header .interfaceLinks .interfaceLinks-menu .interfaceLinks-header.profile-menu {
  padding: 10px 17px 10px 17px;
  font-weight: 700;
  color: #000000;
  height: 23px;
}
.header .interfaceLinks .interfaceLinks-menu.profile-menu .profile-menu-middle {
  margin-top: 5px;
  margin-bottom: 5px;
}
.interface-english .header .interfaceLinks .interfaceLinks-menu {
  right: 0px;
  min-width: 150px;
  width: max-content;
}
.interface-hebrew .header .interfaceLinks .interfaceLinks-menu {
  left: 0px;
  min-width: 150px;
  width: max-content;
}
.header .interfaceLinks .interfaceLinks-menu .interfaceLinks-header {
  font-style: normal;
  font-weight: normal;
  font-size: 14px;
  line-height: 18px;
  color: #999999;
  padding: 12px;
  border-bottom: 1px solid #CCCCCC;
}
.header .interfaceLinks .interfaceLinks-menu .interfaceLinks-header:not(:first-child) {
  border-top: 1px solid #CCC;
}
.interface-english .header .interfaceLinks .interfaceLinks-menu .interfaceLinks-header {
  font-family: "Roboto", "Helvetica Neue", Helvetica, sans-serif;
}
.interface-hebrew .header .interfaceLinks .interfaceLinks-menu .interfaceLinks-header {
  font-family: "Heebo", sans-serif;
}

.interfaceLinks-options {
  display: flex;
  flex-direction: column;
  padding: 4px;
  max-width: 220px;
}
.header .interfaceLinks .interfaceLinks-option {
  display: flex;
  text-decoration: none;
  font-style: normal;
  font-weight: normal;
  font-size: 16px;
  line-height: 23px;
  color: #666666;
  padding: 5px;
  direction: ltr;
}
.header .interfaceLinks .interfaceLinks-option:hover {
  background-color: var(--lighter-grey);
}
.header .interfaceLinks .interfaceLinks-menu.open {
  display: block;
}
.interface-hebrew .header .interfaceLinks .interfaceLinks-option.int-bi {
  direction: rtl;
}
.interface-english .header .interfaceLinks .interfaceLinks-option.int-bi {
  direction: ltr;
}
.header .interfaceLinks .interfaceLinks-row {
  align-items: center;
  display: flex;
  text-decoration: none;
  font-style: normal;
  font-weight: 400;
  line-height: 18px;
  text-align: right;
  color: #000000;
  font-family: "Roboto", "Heebo", "Helvetica Neue", Ariel, sans-serif;
  padding: 5px 17px 5px 17px;
  font-size: 14px;
  text-decoration-color: #666666;
  height: 23px;
}
.header .interfaceLinks .interfaceLinks-row:hover {
  background-color: var(--lighter-grey);
}
div.interfaceLinks-row a:hover {
  text-decoration: none;
}
.header .interfaceLinks .interfaceLinks-row.languages {
  display: flex;
}
div.interfaceLinks-row a.active {
  color: #000000;
  display: flex;
  order: -1;
}
div.interfaceLinks-row a.active::after {
  content: "•";
  padding: 0 4px;
}
div.interfaceLinks-row a {
  color: #666666;
  display: flex;
}
.header .interfaceLinks .interfaceLinks-row.bottom {
  font-size: 14px;
  text-decoration-color: #000000;
}
.header .interfaceLinks .interfaceLinks-menu.profile-menu .interfaceLinks-hr {
  border-top:  1px solid #CCCCCC;
  margin-top: 0px;
  margin-bottom: 0px;
}
.header .interfaceLinks .interfaceLinks-row.logout {
  font-size: 14px;
  color: #666666;
  padding-top: 5px;
  margin-top: 5px;
  margin-bottom: 5px;
}
.header .profile-menu-he {
  color: #666666;
}
.header .interfaceLinks .interfaceLinks-option::before {
  content: "";
  font-family: FontAwesome;
  color: #999;
  font-weight: normal;
  font-size: 13px;
  font-style: normal;
  padding: 0 15px;
}
.header .interfaceLinks .interfaceLinks-option.active {
  order: -1;
}
.header .interfaceLinks .interfaceLinks-option.active::before {
  content: "\f00c";
  padding: 0 8px;
}
@media screen and (max-width: 910px) {
  .header .headerInner {
    padding: 0 15px;
  }
  .header .accountLinks .login {
    padding: 5px 5px;
  }
  .header .accountLinks {
    margin-inline-start: 5px;
  }
}
@media screen and (max-width: 780px) {
  .header .donate {
    display: none;
  }
}
@media screen and (max-width: 700px) {
  .multiPanel .header .home {
    display: none;
  }
}
@media screen and (max-width: 580px) {
  .header .interfaceLinks,
  .header .dropdownLinks,
  .accountLinks .help,
  .header .notifications {
    display: none;
  }
}
.header .notifications.unread::after {
  content:"";
  background-color: #CB6158;
  width: 8px;
  height: 8px;
  border-radius: 4px;
  display: block;
  top: 3px;
  right: 1px;
  position: absolute;
}
.header .login {
  color: #666;
  display: inline-block;
  line-height: 1;
  padding: 8px 15px;
}
.header .headerInner.mobile {
  padding: 0 15px;
}
.header .headerInner.mobile {
  display: flex;
}
.header .headerInner.mobile div {
  flex: 1;
}
.mobileHeaderCenter {
  text-align: center;
}
.header .headerInner.mobile .mobileHeaderLanguageToggle {
  text-align: end;
}
.mobileHeaderLanguageToggle.hebrew .en,
.mobileHeaderLanguageToggle.english .he {
  display: none;
}
.overlay {
  width: 100%;
  height: 100%;
  background-color: black;
  opacity: 0.3;
  position: fixed;
  z-index: 1001;
}
.dialogModal {
  border: none;
  background: transparent;
  display: block;
  top: -20%;
}
.dialogModal::backdrop {
  background-color: rgba(1, 1, 1, 0.7);
}
.dialogModal .modal-content {
  background-color: #fff;
  border-radius: 10px;
  box-shadow: 0 2px 10px rgba(0, 0, 0, 0.1);
  max-width: 500px;
  width: 100%;
}
.sefariaModalBox {
  transition: none;
}
#interruptingMessageBox {
  display: flex;
  justify-content: center;
  align-items: center;
  position: fixed;
  width: 100%;
  height: 100%;
  left: 0;
  right: 0;
  top: 0;
  z-index: 1001;
  opacity: 1;
  transition: opacity .3s ease-in;
}
#interruptingMessageBox.hidden {
  opacity: 0;
}
#interruptingMessageOverlay, .whiteOverlay {
  width: 100%;
  height: 100%;
  background-color: white;
  opacity: 0.7;
  position: absolute;
}
#interruptingMessage {
  max-width: 90%;
  max-height: 90%;
  box-sizing: border-box;
  position: absolute;
  padding: 18px 15px;
  z-index: 1001;
  border: 1px solid #E6E6E6;
  background-color: #FBFBFA;
  text-align: center;
  color: #666;
}
#interruptingMessage.sefariaModalContentBox {
  background-color: var(--sefaria-blue);
  color: white;
  padding: 50px 70px;
  border-color: transparent;
  border-radius: 5px;
}
@media (max-width: 450px) {
  #interruptingMessage.sefariaModalContentBox {
    max-width: 100%;
    max-height: 100%;
    width: 100%;
    height: 100%;
    border-radius: 0;
  }
}
#interruptingMessage.beitMidrashModalContentBox {
  height: 230px;
  width: 450px;
  text-align: start;
  background-color: var(--beit-midrash-grey);
  color: var(--light-grey);
  padding: 15px;
  border-color: transparent;
  border-radius: 5px;
}
@media (max-width: 450px) {
  #interruptingMessage.beitMidrashModalContentBox {
    max-width: 100%;
    max-height: 100%;
    width: 100%;
    height: 100%;
    border-radius: 0;
  }
}

#interruptingMessage.beitMidrashModalContentBox .buttonContainer {
  display: flex;
  flex-direction: row;
  width: calc(100% + 20px);
  margin: 0 -10px;
}

#interruptingMessage.beitMidrashModalContentBox button {
  margin: 10px;
}

#interruptingMessage.beitMidrashModalContentBox button.red {
  background-color: var(--responsa-red);
  color: white;
}

#interruptingMessage.beitMidrashModalContentBox .sefariaModalContent h2 {
  margin-top: 0px;
  --english-font: var(--english-sans-serif-font-family);
  --hebrew-font: var(--hebrew-sans-serif-font-family);
}

#interruptingMessage.beitMidrashModalContentBox button.light-grey {
  background-color: var(--lighter-grey);
  color: var(--dark-grey);
}

#interruptingMessage.beitMidrashModalContentBox button.dark-grey {
  background-color: var(--beit-midrash-grey);
  color: var(--light-grey);
  border: 1px var(--light-grey) solid;
}

.beitMidrashModalInnerContent {
  margin-bottom: 10px;
}

.sefariaModalContent {
  display: flex;
  flex-direction: column;
  align-items: flex-start;
  justify-content: space-between;
  height: 100%;
  font-size: 16px;
  line-height: 1.5;
}
.interface-hebrew .sefariaModalContent {
  direction: rtl;
}
.sefariaModalContent a {
  color: white;
}
.sefariaModalContent h2 {
  font-weight: normal;
  font-size: 30px;
  margin-bottom: 0px;
}
.sefariaModalInnerContent {
  display: flex;
  flex-direction: column;
  align-items: flex-start;
  margin-bottom: 40px;
}
.sefariaModalInnerContent div, .sefariaModalInnerContent h3{
  display: flex;
  align-items: center;
  text-align: start;
  padding: 10px 0;
}
.sefariaModalContent h3{
  align-items: center;
  text-align: start;
  padding: 10px 0;
  font-size: 18px;
  line-height: 1.5;
  font-weight: normal;
  margin-bottom: 10px;
  margin-top: 5px;
}
.sefariaModalBottomContent {
  font-size: 16px;
  color: #999;
}
.sefariaModalContent .button {
  width: 100%;
}
.sefariaModalInnerContent img {
  width: 16px;
  height: 16px;
  padding-right: 10px;
}
.readerApp.interface-hebrew .sefariaModalInnerContent img {
  padding-right: 0;
  padding-left: 10px;
}
#interruptingMessageContentBox {
  position: relative;
  border: 1px solid #CCC;
  background-color: white;
}
#interruptingMessageContentBox.hasColorLine{
  border-top: none;
}
.colorLine {
  width: 100%;
  height: 4px;
  z-index: 101;
  background: linear-gradient(90deg, var(--tanakh-teal) 0% 10%, var(--mishnah-blue) 10% 20%, var(--talmud-gold) 20% 30%, var(--midrash-green) 30% 40%, var(--halakhah-red) 40% 50%, var(--kabbalah-purple) 50% 60%, var(--liturgy-rose) 60% 70%, var(--philosophy-purple) 70% 80%, var(--taanitic-green) 80% 90%, var(--chasidut-green) 90% 100%)
}
#interruptingMessageClose.sefariaModalClose {
  color: white;
}
#interruptingMessageClose {
  position: absolute;
  top: 2px;
  right: 12px;
  color: #AAA;
  font-size: 32px;
  cursor: pointer;
}
#interruptingMessageContent {
  padding: 32px 32px 16px 32px;
}
#interruptingMessage h1 {
  font-style: italic;
  font-size: 28px;
  font-weight: normal;
  letter-spacing: 1px;
  text-align: center;
  margin: 0 0 30px;
  color: #333;
}
.interface-hebrew #interruptingMessage h1 {
  font-style: normal;
}

/* Styles used from previously existing modals */

.line-break {
  white-space: pre-wrap;
}

#defaultModal {
    width: 410px;
    max-height: 100%;
    max-width: 100%;
}

.interface-english #defaultModal {
    text-align: left;
}

.interface-hebrew #defaultModal {
    text-align: right;
    direction: rtl;
}

#defaultModalBody {
    color: #555555;
    margin-top: 0;
}

#defaultModalBody .reactMarkdown {
  font-family: "adobe-garamond-pro", Georgia, serif;
}

#defaultModal #defaultModalBody .sub {
    color: var(--medium-grey);
    font-size: 12px;
    font-family: "Roboto", "Helvetica Neue", Helvetica, sans-serif;
}

#defaultModal .button {
    margin-bottom: 20px;
}

#defaultModal img {
    max-width: 100%;
}

#defaultModal .buttons {
    text-align: right;
}

.leader {
    font-weight: bold;
}

.center {
    text-align: center;
}

#email-input-wrapper {
    display: flex;
    align-items: flex-start;
    flex-direction: column;
}

.newsletterInput#email-input {
    width: 300px;
    padding: 10px;
    margin-bottom: 20px;
    border-radius: 7px;
    border: 1px solid #EEEEEE;
    color: var(--beit-midrash-grey);
}

.header .my-profile img {
  height: 24px;
  width: 24px;
  border-radius: 50%;
  display: block;
}
.header .readerNavMenuMenuButton {
  margin: 0 8px 0 6px;
  font-size: 17px;
}
.readerNavMenuSearchButton {
  position: relative;
  margin: 0 9px 0 7px;
  top: -2px;
}
.header .readerNavMenuSearchButton {
  top: 2px;
}
.readerNavTop .readerNavMenuSearchButton {
  top: 0;
}
.readerNavMenuSearchButton img {
  height: 18px;
  width: 18px;
  opacity: 0.4;
}
.sidebarSearch .readerNavMenuSearchButton img {
  margin-top: 12px;
}
.header .headerNavContent {
  position: absolute;
  height: 100%;
  width: 100%;
  box-sizing: border-box;
  top: 0;
  padding-top: 60px;
  z-index: 1000;
}
.ui-autocomplete {
  position: absolute;
  background: white;
  list-style-type: none;
  padding: 6px 0;
  box-shadow: 0 1px 3px rgba(0,0,0,.2);
  border-bottom-left-radius: 6px;
  border-bottom-right-radius: 6px;
  z-index: 1000000 !important;
  --english-font: var(--english-serif-font-family);
  --hebrew-font: var(--hebrew-serif-font-family);
}
.header > .ui-autocomplete {
  z-index: 1000 !important;
}
.ui-autocomplete .ui-menu-item {
  display: flex;
  padding: 6px 12px;
}
.ui-autocomplete .ui-menu-last-item {
  border-top:  1px solid var(--lighter-grey);
  display: flex;
  padding: 6px 12px;
}
.interface-hebrew .ui-autocomplete .ui-menu-item {
  direction: rtl;
  text-align: right;
}
.ui-autocomplete .ui-menu-item img {
  display: inline-block;
  opacity: .4;
  height: 18px;
  width: 18px;
}
.ui-autocomplete .ui-menu-item img.ac-img-User {
  opacity: 1;
}
.ui-autocomplete .ui-menu-item a {
  display: inline-block;
  line-height: 21px;
  font-size: 19px;
  color: #000;
  cursor: pointer;
  margin: 0 10px;
  vertical-align: top;
}
.ui-autocomplete .ui-menu-item.ui-state-focus {
  background: #EDEDEC;
}
.ui-helper-hidden-accessible {
  display: none;
}
.interface-hebrew .ui-autocomplete .ui-menu-item a {
  direction: rtl;
  text-align: right;
}
#globalWarningMessage {
  position: fixed;
  width: 100%;
  z-index: 1000;
  text-align: center;
  bottom: 0;
  color: white;
  background-color: #EFB4B6;
  padding: 14px 20px;
  box-sizing: border-box;
}
#globalWarningMessage .close {
 float: right;
 cursor: pointer;
 font-size: 20px;
}
.multiPanel .readerPanelBox {
  box-sizing: border-box;
}
.readerPanelBox {
  position: absolute;
  height: 100%;
  width: 100%;
  direction: ltr; /* Even in Hebrew Interface we want scroll bars on the right */
}
.readerPanelBox + .readerPanelBox {
  border-left: 1px solid #eee;
}
.readerPanelBox.sidebar {
  border-left: none;
}
.readerPanel {
  position: relative;
  width: 100%;
  height: 100%;
  overflow: hidden;
  background-color: inherit;
}
.readerContent {
  width: 100%;
  height: calc(100% - 60px);
  background-color: inherit;
}
.dark .readerContent {
  color: white;
}
.readerContent .readerError {
  padding: 100px 150px;
}
.readerContent .readerError .readerErrorText {
  padding-top: 20px;
  font-size: .8em;
}
.textColumn {
  width: 100%;
  height: 100%;
  overflow-y: scroll;
  overflow-x: hidden;
  -webkit-overflow-scrolling: touch;
  position: relative;
  box-sizing: border-box;
  background-color: inherit;
}
.textColumn .loadingMessage.base,
.sheetsInPanel .loadingMessage {
  margin: 30px 0;
  color: #999;
  font-size: 16px;
  font-style: normal;
  text-align: center;
  padding: 0 6px 4px;
}
.textColumn .loadingMessage.base.prev {
  margin: 70px 0 0 0;
}
.textColumn .loadingMessage.base.next {
  margin: 30px 0 70px;
  height: calc(100% - 128px);  /* The 128px here appears to be the minimum needed to keep a line on the screen when scrolling passes loaded content) */
}
.textColumn .textRange.loading + .textRange.loading {
  display: none;
}
.int-he .int-he {
  font-size: inherit;
}
.readerPanel .content {
  direction: ltr; /* Even in Hebrew Interface, we want scroll bars on the right */
}
.readerPanel .he {
  direction: rtl;
  text-align: right;
  unicode-bidi: initial;
}

.interface-hebrew .readerPanel .en {
  direction: ltr;
}
.interface-hebrew .readerPanel.bilingual .en {
  direction: ltr;
}
.interface-hebrew .readerPanel .contentInner,
.interface-hebrew .readerPanel .columnLayout,
.interface-hebrew .readerControls,
.interface-hebrew .readerPanel .textRange,
.interface-hebrew .readerPanel .readerNavMenu .gridBox,
.interface-hebrew .readerPanel.bilingual .readerNavMenu .gridBox,
.readerPanel.hebrew .readerNavSection,
.readerPanel.hebrew .readerNavMenu .gridBox {
  direction: rtl;
}
.interface-english .readerPanel.hebrew .readerNavMenu .readerTocResources .gridBox {
  direction: ltr;
}
.interface-english .readerPanel .readerNavMenu,
.readerPanel.english .readerNavSection,
.readerPanel.english .readerNavMenu .gridBox{
  direction: ltr;
}
.readerPanel.bilingual .readerNavSection,
.readerPanel.bilingual .readerNavMenu .gridBox {
  direction: ltr;
}
.readerPanel.english .contentText .he,
.readerPanel.hebrew .contentText .en,
.readerPanel.english .contentSpan.primary,
.readerPanel.english .languageToggle .he,
.readerPanel.hebrew .contentSpan.translation,
.readerPanel.hebrew .languageToggle .en,
.readerPanel.hebrew .en .englishAvailableTag {
  display: none;
}
.readerPanel.english .versionsTextList .primary,
.readerPanel.hebrew .versionsTextList .translation {
  display: block;
}

.readerPanel.english .he.heOnly{
  display: inline;
  text-align: right;
}
.readerPanel.english .en {
  display: inline;
}
.readerPanel.hebrew .he {
  display: inline;
  text-align: right;
}
.readerPanel.english .heOnly .he,
.readerPanel.bilingual .heOnly .he,
.readerPanel.english .enOnly .en,
.readerPanel.bilingual .enOnly .en {
  display: inline;
}
.languageToggle {
  display: inline;
  line-height: 32px;
}
.languageToggle img {
  opacity: 0.4;
  height: 18px;
  width: 18px;
}
.bilingual .languageToggle .he {
  display: none;
}
.loadingMessage {
  font-size: 14px;
  font-style: italic;
}
.bilingual .loadingMessage .he {
  display: none;
}
.readerPanel.light {
  background-color: white;
}
.readerPanel.sepia {
  background-color: #f7f7f7;
}
.readerPanel.dark {
  background-color: #333331;
}
.readerNavMenu,
.homeFeedWrapper {
  position: absolute;
  display: flex;
  flex-direction: column;
  top: 0;
  left: 0;
  width: 100%;
  height: 100%;
  box-sizing: border-box;
}
.readerNavMenu .content,
.homeFeedWrapper .content {
  box-sizing: border-box;
  overflow-y: scroll;
  -webkit-overflow-scrolling: touch;
  font-size: 16px;
}
.readerNavMenu .content {
  padding: 60px 0 0 0;
}
.singlePanel .readerNavMenu .content {
  padding: 85px 0 0 0;
}
.singlePanel .readerNavMenu .categoryColorLine {
  top: 60px;
}
.singlePanel .readerNavMenu.bookPage:not(.fullBookPage) .content {
  padding-top: 25px;
}
.singlePanel .readerNavMenu.bookPage:not(.fullBookPage) .categoryColorLine {
  top: 0;
}
.readerNavMenu.compare .content,
.readerNavCategoryMenu.compare .content,
.bookPage.compare .content {
  padding: 30px 10px;
}
.readerNavMenu .content .contentInner {
  width: 725px;
  margin: 0 auto;
  min-height: 520px;
  max-width: 100%;
  box-sizing: border-box;
  padding-bottom: 70px;
  padding-inline-start: 30px;
  padding-inline-end: 30px;
}
.homeFeedWrapper .content .contentInner {
  max-width: none;
}
.homeFeedWrapper.userStats .content .contentInner {
  max-width: 660px;
  margin: 0 auto;
}
.navTitle {
  display: flex;
  flex-direction: row;
  justify-content: space-between;
  margin-bottom: 40px;
}
.navTitle.tight {
  margin-bottom: 15px;
}
.readerNavMenu .navTitle h1,
.singlePanel .readerNavMenu .navTitle h1 {
  margin-bottom: 0;
}
.navTitle + .dedication {
  margin-bottom: 20px;
}
.navSidebarModule + .dedication {
  margin-top: -30px;
}
.navTitle .languageToggle,
.tocTitle .languageToggle,
.header .languageToggle {
  text-align: center;
  color: #ccc;
  display: inline-flex;
  width: 32px;
  height: 32px;
  border: 1px solid #ccc;
  border-radius: 6px;
  cursor: pointer;
  font-size: 22px;
  flex-direction: row;
  align-items: center;
  justify-content: center;
}
.navTitleTab {
  margin-inline-end: 26px;
  color: #999;
}
.navTitleTab:hover {
  color: inherit;
  text-decoration: none;
}
.navTitleTab.current {
  color: inherit;
  pointer-events: none;
}
.readerNavMenu h1 .navTitleTab img {
  height: 14px;
  margin-inline-end: 6px;
}
.readerNavMenu h1 .navTitleTab.current img {filter: brightness(0.5);}
.sidebarLayout {
  display: flex;
  flex-direction: row;
}
@media (max-width: 700px) {
  .sidebarLayout {
    flex-direction: column;
  }
}
@media (max-width: 920px) {
  .topicLandingPanel .sidebarLayout {
    flex-direction: column;
  }
  .topicLandingPanel .navSidebar {
    margin-top: -40px;
  }
}
@media (min-width: 1485px) {
  .sidebarLayout {
    max-width: 1485px; /*assuming inner is 665 and sidebar 420*/
    margin: 0 auto;
  }
}
.sidebarLayout h1 {
  --english-font: var(--english-sans-serif-font-family);
  --hebrew-font: var(--hebrew-sans-serif-font-family);
}
.interface-hebrew .sidebarLayout {
  direction: rtl;
}
.readerPanel.hebrew .followsContentLang {
  direction: rtl;
}
.navSidebar {
  width: 420px;
  background-color: #FBFBFA;
  /* HACK: add grey background beyond bounding box of sidebar by utilizing negative margins! */
  border-top: 80px solid #FBFBFA;
  border-bottom: 120px solid #FBFBFA;
  margin: -80px 0 0 0;
}
.singlePanel .navSidebar {
  width: 100%;
  margin: 20px 0 0 0;
  padding: 30px 0 0 0;
  border: none;
}


.navSidebarModule {
  font-size: 16px;
  color: #666;
  margin-bottom: 34px;
  padding: 0 44px;
}
.navSidebarModule #history .fa {
  font-size: small;
}
.connectionsPanel .navSidebarModule{
  padding: initial;
}
.singlePanel .navSidebarModule {
  padding: 0 15px;
}
.singlePanel .contentInner .navSidebarModule {
  padding: 0;
}
.singlePanel .contentInner .navSidebarModule h1 {
  border: none;
  padding: 0;
}
.singlePanel .recentlyViewed {
  background-color: var(--lightest-grey);
  padding-inline: 10px 10px;
  margin-inline: -15px -15px;
  margin-block: -5px -5px;
}
.singlePanel .recentlyViewed ul {
  display: revert;
}
.singlePanel .recentlyViewed #header {
  margin-block-end: 10px;
  margin-inline: 10px 10px;
  padding-block: 5px 5px;
  border-bottom: 1px solid var(--light-grey);
  display: flex;
  justify-content: space-between;
}
.singlePanel .recentlyViewed #header h1 {
  margin-bottom: 0;
}
.singlePanel .recentlyViewed #header h1 span {
  font-size: 16px;
  font-family: "Roboto", "Heebo", "Helvetica Neue", Ariel, sans-serif;
}
.singlePanel .recentlyViewed #header a {
  margin-block-start: 5px;
}
.singlePanel .recentlyViewed #history span {
  color: var(--medium-grey);
}

.gDocAdvertBox {
  margin-top: 50px;
  background: var(--lighter-grey);
  padding: 20px;
  border-radius: 6px;
}
.gDocAdvertBox span  {
  font-family: "Roboto", "Helvetica Neue", "Helvetica", sans-serif;;
  font-size: 16px;
  font-weight: 400;
  line-height: 19px;
  letter-spacing: 0em;
  color: var(--dark-grey);
}
.gDocAdvertBox span #newExtension {
  font-weight: 600;
}
.gDocAdvertBox #installNow {
  margin-top: 18px;
  width: 99px;
  height: 30px;
}
.interface-hebrew .gDocAdvertBox #installNow {
  width: 120px;
}

.gDocAdvertBox #installNow a {
  border-radius: 6px;
  text-align: center;
  background: #FFFFFF;
  color: var(--dark-grey);
  text-decoration: none;
  padding: 4px 9px;
  font-family: "Roboto", "Helvetica Neue", "Helvetica", sans-serif;
  font-size: 16px;
  font-weight: 400;
  line-height: 19px;
  letter-spacing: 0em;
}
.gDocAdvertBox a {
  font-family: "Roboto", "Helvetica Neue", "Helvetica", sans-serif;
  font-size: 16px;
  font-weight: 400;
  line-height: 19px;
  letter-spacing: 0em;
  text-decoration: underline;
}
.readerPanel .navSidebarModule h1,
.readerPanel .bookPage h3{
  margin: 0 0 20px;
  font-size: 22px;
  text-transform: none;
  letter-spacing: 0;
  border-bottom: 1px solid var(--light-grey);
  padding-bottom: 14px;
  font-weight: 500;
  height: auto;
}
.navSidebarModule.blue {
  background-color: var(--sefaria-blue);
  color: white;
  padding: 34px 44px 45px;
}
.singlePanel .navSidebarModule.blue {
  padding: 34px 15px 45px;
}
.readerPanel .navSidebarModule.blue h1 {
  color: white;
}
.navSidebarIcon {
  height: 18px;
  width: 18px;
  margin-inline-end: 10px;
  vertical-align: middle;
  margin-top: -4px;
}
.navSidebarLink {
  font-size: 16px;
  margin-bottom: 10px;
}
.navSidebarLink a {
  color: black;
}
.navSidebarLink.gray a {
  color: #666;
}

.navSidebarLink > ul {
  font-size: 18px;
  margin-top: 16px;
  display: flex;
  flex-wrap:wrap;
  padding: 0;
  margin: 0;
}
.singlePanel .recentlyViewed .navSidebarLink {
  padding-inline-start: 25px;
  padding-inline-end: 25px;
}
.multiPanel .recentlyViewed #history span::after {
  content: "\203A";
}
.navSidebarLink > ul > li {
  display: inline;
}
.navSidebarLink > ul > li:after {
  content: "\2022";
  white-space:pre;
  margin: 0 5px;
}

.navSidebarLink > ul > li:last-child:after {
  content: none;
}

.navSidebarLink .languageItem, .translationsPage .languageItem {
  display: inline;
  font-size: 18px;
}

.navSidebarLink.language {
  font-size: 18px;
  margin-top: 16px;
  display: flex;
  flex-wrap:wrap;
}

.navSidebarLink.ref {
  font-size: 18px;
}
.navSidebar .linkList {
  margin-top: 20px;
}
.navSidebarModule .button{
  margin: 12px 0 0 0;
}
.navSidebarModule .sidebarModuleText{
  margin-bottom: 12px;
}
.navSidebarModule .button img {
  filter: invert(1);
  height: 18px;
  width: 18px;
  margin-inline-end: 10px;
  vertical-align: middle;
  margin-top: -2px;
}
.navSidebar .button.white img {
  filter: none;
  opacity: .6;
}
.navSidebar .button.appButton.white img {
  opacity: 1;
}
.navSidebar .button.appButton.ios img {
  margin-top: -5px;
}
.navSidebar .button + .button {
  margin-inline-start: 7px;
}
.navSidebar .button.get-start {
  height: 39px;
  width: 221px;
  display: flex;
  align-items: center;
  justify-content: center;
  margin-left: 0;
  margin-right: 0;
}
.navSidebar .button .get-start {
  white-space: nowrap;
  size: 16px;
}
.navSidebar .button.get-start img {
  filter: unset;
}
.navSidebar .readingsSection {
  margin-bottom: 15px;
}
.navSidebar .readingsSectionTitle {
  margin-bottom: 8px;
  display: block;
}
.navSidebar a.allLink {
  color: #999;
  font-size: 13px;
}
.navSidebar a.moreLink:hover {
  color: inherit;
  cursor: pointer;
}
.navSidebar a.inTextLink,
.translationsDesc  a.inTextLink {
  color: inherit;
  text-decoration: underline;
  margin-inline-start: 5px;
}
.navSidebar .newsletterSignUpBox {
  margin-top: 20px;
}
.navSidebar .newsletterSignUpBox .newsletterInput {
  width: 100%;
  box-sizing: border-box;
  box-shadow: 0px 1px 3px rgba(0, 0, 0, 0.25);
  border: none;
}
.navSidebarModule.wide {
  display: flex;
  margin-bottom: 0;
}
.navSidebarModule.wide div:first-child {
  flex: 1;
}
.navSidebarModule.wide .button {
  margin-top: 0;
}
.navSidebarModule .authorByLine {
  margin-bottom: 15px;
}
.navSidebarModule .imageModuleImage {
  width: 100%;
  box-sizing: border-box;
  border: 1px solid var(--lighter-grey);
}
.aboutTextMetadata {
  margin-bottom: 20px;
}
.aboutTextMetadata .aboutTextComposedText,
.aboutTextMetadata .aboutTextAuthorText {
  color: black;
}
.readerNavTop {
  width: 100%;
  background-color: #FBFBFA;
  border-bottom: 1px solid #E2E2E1;
  box-sizing: border-box;
  height: 60px;
  z-index: 1;
  padding: 10px 25px 10px 25px;
  vertical-align: middle;
  display: flex;
  justify-content: space-between;
  align-items: center;
  line-height: 60px;
}
.interface-hebrew .readerNavTop {
  direction: rtl;
}
.readerNavTop .readerNavTopStart {
  display: flex;
  align-items: center;
  justify-content: flex-start;
}
.singlePanel .readerNavTop {
  padding: 0 10px;
}
.readerNavTop.colorLineOnly {
  height: auto;
  border-bottom: none;
  padding: 0;
}
.readerPanel .readerNavTop h2 {
  margin: 0;
  font-weight: 400;
  color: black;
}
.readerNavTop .readerNavTopCategory .en {
  font-family: "adobe-garamond-pro", "Crimson Text", Georgia, serif;
}
.readerNavTop .readerNavTopCategory .he {
  font-family: "Taamey Frank", "adobe-garamond-pro", "Crimson Text", Georgia, "Times New Roman", serif;
}
.readerNavMenu .readerSearch {
  margin: 0;
  width: 60%;
  box-sizing: border-box;
  border: none;
  background-color: inherit;
  font-size: 18px;
  font-family: "adobe-garamond-pro", "Crimson Text", Georgia, serif;
  height: 48px;
}
.readerNavMenu .readerSearch:focus {
  outline: 0;
}
.readerNavTop .readerNavMenuSearchButton,
.readerNavTop .readerNavMenuCloseButton,
.readerNavTop .readerNavMenuMenuButton,
.readerNavTop .readerOptions {
  text-align: left;
  box-sizing: border-box;
  color: #999;
  float: left;
  font-size: 20px;
  cursor: pointer;
  display: flex;
  align-items: center;
}
.readerNavMenuCloseButton:hover {
  text-decoration: none;
}
.readerNavTop .readerNavMenuCloseButton {
  display: block;
  font-size: 46px;
  padding: 0;
  margin-top: -6px;
}
.readerNavMenuCloseButton:hover {
  text-decoration: none;
}
.readerNavTop .readerNavMenuCloseButton .fa {
  font-size: 20px;
}
.readerNavTop .readerOptions {
  float: right;
  text-align: right;
  display: flex;
  align-items: center;
  width:27px;
}
.sefariaLogo img {
  width: 110px;
}
.readerNavTop .sefariaLogo img {
  vertical-align: middle;
}
.readerNavTop .searchBox {
  display: flex;
  align-items: center;
  justify-content: flex-start;
}
.interface-hebrew .sidebarSearch .searchBox,
.interface-hebrew .sidebarSearch .version,
.interface-hebrew .sidebarSearch .result-title {
  direction: rtl;
}
.sidebarSearch .searchBox {
  display: flex;
  align-items: center;
  padding: 0;
  text-align: inherit;
  background: var(--lighter-grey);
  border-radius: 250px;
  width: 100%;
  height: 30px;
  margin-bottom: 0;
}

.sidebarSearch .searchBox input {
  background: transparent;
  outline: none;
  border: none;
  box-shadow: none;
  font-size: var(--serif-body-font-size);
  width: 100%;
}

.ai-info-messages-box {
  background-color: rgb(251, 251, 250);
  border-radius: 6px;
  box-shadow: rgba(0, 0, 0, 0.25) 0px 1px 3px 0px;
  color: rgb(102, 102, 102);
  cursor: default;
  display: block;
  font-family: "Cardo", "Meltho", "HebrewInEnglish Serif Font", "adobe-garamond-pro", "Crimson Text", Georgia, "Times New Roman", serif, "Noto Sans Samaritan";
  font-size: 16px;
  margin-inline-start: 10px;
  min-width: 150px;
  overflow-x: hidden;
  overflow-y: hidden;
  width: 198px;
  z-index: 1;
}

.ai-info-first-message {
  border-bottom-color: rgb(204, 204, 204);
  border-bottom-style: solid;
  border-bottom-width: 0.833333px;
  color: #666666;
  cursor: default;
  font-size: 14px;
  font-style: normal;
  font-weight: 400;
  line-height: 18px;
  padding-bottom: 6px;
  padding-left: 12px;
  padding-right: 12px;
  padding-top: 12px;
}
.ai-info-first-message* {
  font-family: "Roboto", "Helvetica Neue", Helvetica, sans-serif;
}
.ai-info-messages-box a{
  color: #4B71B7;
}
.ai-info-messages-box .ai-info-messages-hr {
  margin-top: 0px;
  margin-bottom: 0px;
}
.ai-info-messages-box *{
  font-family: "Roboto", "Helvetica Neue", Helvetica, sans-serif;
}
.guideHeader .ai-info-tooltip {
  display: inline;
  float: inline-end;
}

.guideHeader .ai-message {
  left: -180px;
}
.guideHeader .ai-info-tooltip .ai-info-icon {
  margin-top: 5px;
}
.ai-info-last-message {
  align-items: center;
  display: flex;
  line-height: 18px;
  color: #666666;
  font-family: "Roboto", "Heebo", "Helvetica Neue", Ariel, sans-serif;
  padding: 2px 12px 2px 12px;
  font-size: 14px;
  height: 23px;
}
.ai-message {
  z-index: 1;
  position: absolute;
  left: -180px;
  opacity: 0;
  visibility: hidden;
  transition: opacity 2s ease, visibility 0s 2s;
}

.ai-message.visible {
  opacity: 1;
  visibility: visible;
  transition: opacity 0.5s ease;
}

.ai-info-tooltip .ai-info-icon{
  margin-top: 12px;
  margin-inline-end: -2px;
}
.ai-info-tooltip{
  position: relative;
}

.sidebarSearch .searchTopMatter,
.sidebarSearch .searchTopic {
  display: none;
}
.sidebarSearch .result-title {
  padding: 14px 0 14px 0;
  font-size: var(--serif-body-font-size);
  border-top: 1px solid var(--lighter-grey);
  margin-top: 14px;
  color: var(--dark-grey);
}

.sidebarSearch .similar-results {
  margin-inline-start: 30px;
}

.sidebarSearch .snippet.he,
.sidebarSearch .snippet.en {
  font-size: var(--serif-body-font-size);
  display: block;
}

.sidebarSearch .colorBarBox {
  border-inline-start: none;
  padding-inline-start: 0;
}

.readerNavTop .searchBox .readerNavMenuSearchButton {
  margin: 0 5px 0 10px;
}
.interface-hebrew .readerNavTop .searchBox .readerNavMenuSearchButton {
  margin: 0 10px 0 5px;
}
.readerNavTop .searchBox .readerSearch {
  flex: 1;
}
.readerNavMenu h1,
.readerNavMenu h2.styledH1 {
  text-align: start;
  color: #666;
  position: relative;
  font-size: 22px;
  font-weight: 500;
  margin: 0 0px 30px 0;
  height: auto;
  text-transform: none;
}
.singlePanel .readerNavMenu h1,
.singlePanel .readerNavMenu h2.styledH1 {
  margin-bottom: 10px;
}
.readerNavMenu h1 img {
  margin-inline-end: 9px;
}
.readerNavMenu h1 :not(.languageToggle) .en {
  font-family: "Roboto", "Helvetica Neue", "Helvetica", sans-serif;
}
.readerNavMenu h1 .button {
  position: absolute;
  right: 0;
  top: 0;
  padding: 0;
  margin: 0;
  line-height: 26px;
}
.singlePanel .readerNavCategoryMenu .readerTocTopics.content {
  padding-top: 30px;
}
.topicPanel .readings {
  margin-bottom: 40px;
}
.topicPanel .readings .parasha-date {
  font-style: italic;
}
.topicPanel .readings .parasha-date > span:first-child::after {
  content: '•';
  color: #999;
  font-size: 15px;
  margin: 0 5px;
}
.topicPanel .readings .sectionTitleText {
  margin-top: 15px;
}
.topicPanel .readings .sectionTitleText .int-en,
.topicPanel .readings .sectionTitleText .int-he {
  font-size: 16px;
  line-height: 18.75px;
  text-transform: initial;
}
.topicPanel .readings .parasha .navSidebarLink {
  margin-bottom: 0;
}
.topicPanel .readings .parasha .aliyot {
  margin-inline-start: 25px;
}
.topicPanel .readings .haftarot {
  display: flex;
  flex-direction: column;
}
.topicPanel .mainColumn {
  padding: 0 40px 80px;
}
@media (max-width: 450px) {
  .topicPanel .mainColumn,
  .interface-hebrew .topicPanel .mainColumn {
    padding: 0 25px !important;
    margin: 0;
  }
  .topicPanel .filterable-list .filter-sort-wrapper, .collectionPage .filterable-list .filter-sort-wrapper {
    margin-top: 20px;
  }
}
.topicPanel .sideColumn {
  width: 420px;
  background-color: #FBFBFA;
  /* HACK: add grey background beyond bounding box of sidebar by utilizing negative margins! */
  border-top: 80px solid #FBFBFA;
  margin-top: -80px;
}
.topicPanel h1 {
  text-align: unset;
  margin-bottom: 10px;
  height: unset;
}
.topicPanel h1 span {
  font-size: 40px;
}
.topicPanel .sideColumn h2 {
  text-align: unset;
  border-bottom: 1px solid #CCC;
  padding-bottom: 10px;
  margin-top: 30px;
  margin-bottom: 10px;
}
.topicPanel .sideColumn .link-section{
  padding: 0 44px;
}
.topicPanel .sideColumn .link-section:first-child h2 {
  margin-top: 0;
}
.topicPanel h2 span {
  font-size: 22px;
  font-weight: normal;
  color: #666;
  text-align: unset;
  text-transform: none;
  margin-bottom: 20px;
  height: unset;
  line-height: unset;
}
.topicPanel h2 {
  --english-font: var(--english-sans-serif-font-family);
  --hebrew-font: var(--hebrew-sans-serif-font-family);
}
.topicPanel .mainColumn .story {
    padding: 0;
    margin-bottom: 20px;
}
.topicPanel .mainColumn .storySheetListItem {
  padding: 0 0 30px 0;
}
.topicPanel .sideColumn .sideList {
  font-size: 18px;
  line-height: 26px;
}
.topicPanel .sideColumn .sideList a.relatedTopic {
  display: block;
  color: #000;
}
.topicPanel .sideColumn .sideList .topicMetaData .int-en,
.topicPanel .sideColumn .sideList .topicMetaData .int-he {
  color: #666;
}
.topicPanel .sideColumn .sideList a.relatedTopic .int-en {
  font-family: "adobe-garamond-pro", "Crimson Text", Georgia, serif;
}
.topicPanel .sideColumn .sideList a.relatedTopic .int-he {
  font-family: "Taamey Frank", "adobe-garamond-pro", "Crimson Text", Georgia, "Times New Roman", serif;
}
.topicPanel .sideColumn .topicCategory {
  margin-bottom: 30px;
}
.topicPanel .authorOrganizationsystemText {
  font-size: 16px;
  color: #666;
}
.story .storyTitle {
  --english-font: var(--english-serif-font-family);
  --hebrew-font: var(--hebrew-serif-font-family);
}
.story .storyTitle .int-he {
  font-size: 29px;
}
.topicPanel .story .storyTitle {
  --english-font: var(--english-sans-serif-font-family);
  --hebrew-font: var(--hebrew-sans-serif-font-family);
  font-size: 16px;
  font-weight: 600;
}

.topicPanel .story .storyTitle .int-he {
  font-size: 18px;
  font-weight: 600;
}

.topicPanel h1 {
  --english-font: var(--english-serif-font-family);
  --hebrew-font: var(--hebrew-serif-font-family);
}
.topicPanel h1 .int.en {
  font-size: 30px;
}
.topicPanel h1 .int-he {
  font-size: 36px;
}
.pageTitle .topicTitleInHe .heInEn {
  color: #888;
  font-size: 20px;
  font-family: "Taamey Frank", "adobe-garamond-pro", "Crimson Text", Georgia, "Times New Roman", serif;
}
.topicPanel .topicCategory {
  margin: 0 0 15px 0;
}
.readerTocTopics .topicDescription {
  margin: 10px 0 40px 0;
  text-align: center;
}
.readerTocTopics .topicTitle .int-he {
  font-family: "Taamey Frank", "adobe-garamond-pro", "Crimson Text", Georgia, "Times New Roman", serif;
}
.readerTocTopics .topicDescription.systemText .int-en,
.readerTocTopics .topicDescription.systemText .int-he {
  color: #666;
}
.topicPanel .topicDescription {
  margin: 0 0 15px 0;
}
.topicPanel .topicDescription a {
  color: var(--commentary-blue);
}
.topicPanel .resourcesLink.blue {
  padding: 8px 16px;
  font-size: 20px;
  border: 0;
  display: inline-flex;
  align-items: center;
  width: unset;
  margin-bottom: 40px;
  margin-top: 5px;
}
.topicPanel .resourcesLink.blue img {
  opacity: 1;
  width: 20px;
  height: 20px;
  margin: 0 8px 5px 0;
  filter: invert(1);
}
.interface-hebrew .topicPanel .resourcesLink.blue img {
  margin: 0 0 5px 8px;
}
.topicPanel .resourcesLink.blue .int-en {
  font-family: "adobe-garamond-pro", "Crimson Text", Georgia, serif;
}
.topicPanel .resourcesLink.blue .int-he {
  font-family: "Taamey Frank", "adobe-garamond-pro", "Crimson Text", Georgia, "Times New Roman", serif;
  margin-bottom: -3px;
}
.imageWithCaptionPhoto{
  border: 1px solid #EDEDEC;
  max-width: 100%;
  height: auto;
  padding: 0 44;
  top: 121px;
  left: 835px;
}
.imageCaption .int-en {
  font-family: Roboto;
}
.imageCaption .int-he {
    font-family: Roboto;
  }
.imageCaption {
  font-size: 12px;
  font-weight: 400;
  line-height: 15px;
  letter-spacing: 0em;
  color: var(--dark-grey);
  width: 100%;
}
.topicImage{
  padding-left: 44px;
  padding-right: 44px;
}
.navSidebarModule .portalMobile .button {
  margin-top: 0;
}
.portalTopicImageWrapper {
    padding-top: 5px;
    margin-bottom: 25px;
}
.portalTopicImageWrapper .topicImage {
    padding-left: 0;
    padding-right: 0;
}
@media (max-width: 600px) {
  .imageWithCaptionPhoto{
    height: auto;
    max-width: calc(66.67vw);
    max-height: calc(66.67vw);
    margin: 0 auto 10px;
    display: block;
  }
  .topicImage{
    padding-left: 0;
    padding-right: 0;
    margin-top: 30px;
    display: flex;
    flex-direction: column;
    justify-content: center;
    align-items: center;
  }
  .imageCaption {
    font-size: 12px;
    font-weight: 400;
    line-height: 15px;
    letter-spacing: 0em;
    color: var(--dark-grey);
    width: 80vw;
    margin-bottom: 30px;
    text-align: center;
  }

}
.readerPanel .translationsPage h2 {
  margin: 40px 0 0 0;
  font-size: 24px;
  text-transform: none;
  color: #000;
}
.translationsPage details > ul,
.translationsPage > ul {
  padding: 0;
  margin: 20px 0;
  display: flex;
  flex-wrap: wrap;
}
.translationsPage details > ul > li:after,
.translationsPage > ul > li:after {
  content: "\2022";
  white-space:pre;
  margin: 0 5px;
}
.translationsPage details > ul > li:last-child:after,
.translationsPage > ul > li:last-child:after{
  content: none;
}
.readerPanel .translationsPage details > summary::-webkit-details-marker {
  display: none;
}

.readerPanel .translationsPage  details > summary {
  list-style: none;
  cursor: pointer;
  font-size: 18px;
}

h1 .languageToggle {
  text-align: center;
  position: absolute;
  right: 0;
  color: #ccc;
  display: block;
  width: 32px;
  height: 32px;
  border: 1px solid #ccc;
  border-radius: 6px;
  line-height: 34px;
  cursor: pointer;
}
h1 div.languageToggle .en {
  font-family: "Taamey Frank", "adobe-garamond-pro", "Crimson Text", Georgia, "Times New Roman", serif;
  font-weight: normal;
}
h1 .languageToggle .he {
  font-family: "adobe-garamond-pro", "Crimson Text", Georgia, serif;
  font-size: 22px;
}
.authorIndexTitle {
  margin-top: 30px;
}
.sectionTitleText.authorIndexTitle .int-en {
  text-transform: none;
  letter-spacing: 0;
}
.authorIndexList {
  display: flex;
  flex-direction: row;
  flex-wrap: wrap;
  margin-bottom: 20px;
}
.authorIndex {
  width: 50%;
  font-size: var(--serif-h3-font-size);
  margin-bottom: 10px;
  padding-right: 20px;
  box-sizing: border-box;
}
.interface-hebrew .authorIndex {
  padding-right: 0;
  padding-left: 20px;
}
@media (max-width: 450px) {
  .readerNavMenu.home .tagline {
    margin-top: 29px;
    height: 60px;
  }
  .readerNavMenu .tagline .en {
    font-size: 19px;
  }
  .readerNavMenu .tagline .he {
    font-size: 20px;
  }
  .authorIndex {
    width: 100%;
    padding: 0;
  }
}
.readerNavMenu .libraryMessage {
  font-size: 18px;
  margin-bottom: 40px;
}
.readerPanel.hebrew .navToggles {
    direction: rtl;
}
.readerNavMenu .navToggles {
    flex-direction: row;
    flex: 1;
    margin-inline-start: 16px;
    margin-top: 4px;
    margin-bottom: 30px;
}
.readerNavMenu .navToggles .navTogglesDivider {
  color: #ccc;
}
.readerNavMenu .navToggle {
  margin-inline-end: 12px;
  display: inline-block;
  text-transform: uppercase;
  color: #666;
  font-size: 13px;
  font-weight: lighter;
  cursor: pointer;
}
.readerNavMenu .navToggle.active {
  color: black;
  border-bottom: 2px solid #999;
  padding-bottom: 4px;
}
.readerPanel h2, .readerPanel h3,
.translationsPage details > summary {
  text-transform: uppercase;
  text-align: start;
  font-size: 15px;
  color: #666;
  margin: 30px 0 0 0;
  font-weight: normal;
}
.readerNavSection h2, .topicsPanel h2 {
  font-size: 16px;
  font-weight: normal;
  letter-spacing: 1px;
  margin-bottom: 40px;
}
.readerNavSection {
  margin-bottom: 44px;
}
a.resourcesLink,
input.resourcesLink {
  white-space: nowrap;
  overflow: hidden;
  text-overflow: ellipsis;
  width: 100%;
  min-height: 60px;
}
.savedHistoryList .story {
  border-top:  1px solid var(--lighter-grey);
  padding:  20px 0;
}
.savedHistoryList .story .storyTitle {
  font-size:  18px;
}
.savedHistoryList .story .storyBody {
  color: var(--dark-grey);
}
.savedHistoryList .saveButton {
  visibility: hidden;
}
.savedHistoryList .story:hover .saveButton {
  visibility: visible;
}
.savedHistoryList .timeStamp {
  color:  var(--medium-grey);
  font-size: 14px;
  margin-inline-start: 10px;
}
.savedHistoryMessage {
  color: var(--dark-grey);
}
.readerNavCategories {
  width: 100%;
  margin-bottom: 30px;
}
.readerNavCategories a {
  color: #000;
}
.readerNavCategories .gridBox .gridBoxItem,
.readerNavCategoryMenu .category .gridBoxItem {
  margin: 0 5px;
  padding: 0;
}
.navBlock {
  padding-bottom: 12px;
  border-top: 1px solid #EDEDEC;
}
.navBlock.withColorLine {
  border-top: 4px solid transparent;
}
.navBlockTitle {
  text-align: start;
  font-size: 24px;
  padding: 15px 0 8px;
  margin: 0;
  cursor: pointer;
  display: flex;
  align-items: center;
  line-height: 1.3;
  flex: 1;
  font-weight: 400;
}
a.navBlockTitle {
  color: #000;
  margin-inline-end: 20px;
}
a.navBlockTitle:hover {
  text-decoration: none;
  color: var(--dark-grey);
}
.navBlockTitle .subtitle {
  color: var(--dark-grey);
  margin-inline-start: 5px;
}
.interface-english .calendarListing .subtitle::before {
    content: "(";
}
.interface-english .calendarListing .subtitle::after {
    content: ")";
}
.navBlockDescription {
  font-size: 14px;
  line-height: 18px;
  color: #666;
  margin-inline-end: 20px;
  --english-font: var(--english-sans-serif-font-family);
  --hebrew-font: var(--hebrew-sans-serif-font-family);
}
.hebrew .navBlockDescription{
  line-height: 24px;
}
.categoryFilter:not(.withBooks) .sidebarDescription{
display: none;
}
.sidebarDescription{
  color: var(--dark-grey);
  --english-font: var(--english-sans-serif-font-family);
  --hebrew-font: var(--hebrew-sans-serif-font-family);
  font-size: var(--sans-serif-small-font-size);
  padding-top: 10px;
}

.sidebarDescription.lowlight{
  color: var(--light-grey);
}

div.sheetsWrapper :nth-child(1 of .card) {
  border-top: 1px solid #EDEDEC;
}
.card {
  flex: 1 1 45%;
  position: relative;
  padding-bottom: 12px;
}
.cardTitle {
  text-align: start;
  font-size: 24px;
  padding: 15px 0 8px;
  margin: 0;
  cursor: pointer;
  display: flex;
  align-items: center;
  line-height: 1.3;
  flex: 1;
  font-weight: 400;
}
a.cardTitle:hover {
  text-decoration: none;
  color: var(--dark-grey);
}
.cardDescription {
  font-size: 14px;
  line-height: 18px;
  color: #666;
  margin-inline-end: 20px;
  --english-font: var(--english-sans-serif-font-family);
  --hebrew-font: var(--hebrew-sans-serif-font-family);
}
.hebrew .cardDescription {
  line-height: 24px;
}
.navBlockTitle .int-he, .navBlockDescription .int-he, .cardTitle .int-he, .cardDescription .int-he{
  font-size: 122%;
}
.interface-english .navBlockDescription.clamped .int-en,
.interface-hebrew .navBlockDescription.clamped .int-he {
  display: -webkit-box;
  -webkit-line-clamp: 3;
  -webkit-box-orient: vertical;
  overflow: hidden;
}
.interface-english .navBlockDescription.clamped5 .int-en,
.interface-hebrew .navBlockDescription.clamped5 .int-he {
  -webkit-line-clamp: 5;
}
.bilingual .navBlock .he {
  display: none;
}
.navSidebarModule.wide {
  background-color: #FAFAFB;
  padding: 24px;
  border-radius: 6px;
}
.navSidebarModule.wide h3 {
  border-bottom: none;
  margin-bottom: 0px;
}
.sidebarPromo {
  color: var(--dark-grey);
  padding-right: 44px;
  padding-left: 44px;
}
.sidebarPromo:not(:first-child) {
  margin-top: 34px;
}

.navSidebarModule .sidebarPromo {
  margin-right: -44px;
  margin-left: -44px;
}
.sidebarPromo h3 {
  margin: 0 0 20px;
  font-size: 22px;
  text-transform: none;
  letter-spacing: 0;
  border-bottom: 1px solid var(--light-grey);
  padding-bottom: 14px;
  font-weight: 500;
  height: auto;
}
.sidebarPromo.blue {
  padding-top: 33px;
  padding-bottom: 33px;
  background-color: var(--sefaria-blue);
  color: #FFF;
}
.sidebarPromo.blue h3 {
  color: #fff
}
.sidebarPromo.blue a.button {
  padding: 10px 14px;
  width: fit-content;
  text-align: center;
  display: inline-block;
  color: var(--sefaria-blue);
  background-color: white;
}
.sidebarPromo a.button img {
  height: 18px;
  width: 18px;
  filter: invert(1);
  margin-inline-end: 10px;
  vertical-align: middle;
  margin-top: -2px;
}

.sidebarPromo.blue a.button img {
  filter: invert(0);
}
.sidebarPromo a {
  margin-inline-start: 0px;
}
.sidebarPromo.blue.button a:hover {
  color: var(--sefaria-blue);
}
.sidebarPromo img {
    height: 18px;
    width: 18px;
    margin-inline-end: 10px;
    vertical-align: middle;
    margin-top: -4px;
}
.readerPanel .communityPage h2 {
  text-transform: none;
  font-size: 22px;
  color: #666;
  margin-top: 0;
  margin-bottom: 0;
}
.communityPage .gridBoxRow:first-child,
.communityPage .recentlyPublished {
  border-top: 1px solid var(--lighter-grey);
}
.communityPage .gridBox {
  margin-bottom: 30px;
}
.communityPage .gridBox .gridBoxItem {
  padding: 0
}
.communityPage .gridBox {
  margin-bottom: 25px;
}
.communityPage .navBlock {
  padding: 25px 0 0 0;
  border: none;
}
.communityPage .navBlockTitle {
  padding-top: 0;
  --english-font: var(--english-serif-font-family);
  --hebrew-font: var(--hebrew-serif-font-family);
}
.communityPage .readingLinks {
  margin-top: 20px;
}
.communityPage .readingLinksHeader {
  color: #666;
  font-size: 14px;
  margin-bottom: 4px;
}
.communityPage .readingLinks a {
  font-size: 18px;
}
.communityPage .calendarDate {
  font-size: 14px;
  color: #999;
  margin-bottom: 15px;
}
.featuredSheetHeading {
  color: #666;
  font-size: 16px;
  margin-bottom: 10px;
}
.featuredSheet .navBlockDescription {
  margin-bottom: 12px;
}
.featuredSheetBottom {
  display: flex;
  justify-content: flex-start;
  align-items: center;
}
.featuredSheetDate {
  color: var(--medium-grey);
  font-size: 14px;
}
.communityPage .recentlyPublished {
  padding-top: 30px;
}
.communityPage .recentlyPublished .gridBoxRow {
  border: none;
}
.communityPage .recentlyPublished .loadingMessage {
  margin-top: 30px;
}
.recentlyPublished .loadMore {
  margin-top: 30px;
}
.bilingual .readerNavMenu .he {
  display: none;
}
.readerNavCalendar {
  margin-bottom: 30px;
  margin-top: -8px;
}
.userDataButtons {
  margin-bottom: 44px;
}
.blockLink,
.readerNavMenu .resourcesLink {
  display: inline-block;
  background-color: white;
  text-align: center;
  color: #000;
  font-size: 16px;
  border-top: 4px solid transparent;
  box-shadow: 0 1px 3px rgba(0,0,0,0.2);
  width: 100%;
  cursor: pointer;
  min-height: 56px;
  vertical-align: middle;
  margin: 0;
  box-sizing: border-box;
  padding: 14px 8px;
}
.blockLink:hover {
  color: #333;
}
.blockLink + .blockLink {
  margin: 5px 0;
}
.blockLink img {
  margin: 0 8px;
  height: 16px;
  width: 16px;
  opacity: 0.4;
  vertical-align: -1px;
}
.resourcesLink {
  border-radius: 7px;
}
.resourcesLink.faded {
  color: #999;
}
.readerNavMenu .blockLink.calendarLink .blockLinkSubtitle{
  display: block;
  font-size: 13px;
  color: #999;
  overflow: hidden;
  text-overflow: ellipsis;
  white-space: nowrap;
}
.readerNavMenu .resourcesLink .en {
  font-family: "Roboto", "Helvetica Neue", "Helvetica", sans-serif;
}
.readerNavMenu .resourcesLink .he {
  font-family: "Heebo", sans-serif;
}
.readerNavMenu .resourcesLink .fa {
  margin: 0 6px;
  color: #999;
}
.readerNavMenu .resourcesLink img {
  width: 16px;
  height: 16px;
  margin: 0 5px;
  position: relative;
  top: 2px;
}
.uppercase {
  text-transform: uppercase;
}
.readerNavMenu .divider {
  color: #ccc;
}
.readerNavCategoryMenu {
  height: 100%;
}
.readerNavMenu.readerNavCategoryMenu .navTitle {
  margin-bottom: 40px;
}
.readerNavMenu.readerNavCategoryMenu .navTitle h1 {
  color: #000;
  text-transform: uppercase;
  font-size: 30px;
  --english-font: var(--english-serif-font-family);
  --hebrew-font: var(--hebrew-serif-font-family);
}
.readerNavCategoryMenu h2 {
  font-size: 18px;
  color: #666;
  margin: 0 0 20px;
}
.readerNavCategoryMenu .categoryDescription.top {
  margin-top: -26px;
  margin-bottom: 40px;
}
.readerNavCategoryMenu h2 .categoryDescription {
  text-transform: none;
  font-size: 18px;
  margin-inline-start: 5px;
}
.readerNavCategoryMenu .categoryDescription {
  margin-bottom: 16px;
  font-size: 14px;
  color: #666;
}
.readerNavCategoryMenu .categoryDescription.long {
  margin: -8px 0 20px 0;
}
.readerNavCategoryMenu .content .category,
.readerNavCategoryMenu .content .gridBox {
  margin-bottom: 40px;
}
.readerNavCategoryMenu .categoryAttribution {
  color: #666;
  text-align: start;
  font-size: 24px;
  font-style: italic;
  margin: 16px 0 30px;
}
.readerNavCategoryMenu .categoryAttribution .he {
  font-style: normal;
}
.readerNavMenu .blockLink,
.readerNavMenu .catLink,
.readerNavMenu .navButton,
.bookPage .refLink {
  display: block;
  margin: 0;
  padding: 14px 8px;
  box-sizing: border-box;
  box-shadow: 0 1px 3px rgba(0,0,0,0.2);
  border-top: 4px solid transparent;
  color: #000;
  font-size: 18px;
  font-weight: 400;
  line-height: 23px;
  background-color: white;
  cursor: pointer;
  text-align: center;
  unicode-bidi: plaintext;
  flex: 1;
  display: flex;
  justify-content: center;
  align-items: inherit;
  flex-direction: column;
}
.readerNavCategoryMenu .blockLink,
.gridBox .navButton {
  display: flex;
  align-items: center;
  justify-content: center;
}
.readerNavMenu .blockLink .he,
.readerNavMenu .catLink .he,
.readerNavMenu .navButton .he,
.bookPage .refLink .he {
  text-align: center;
}
.blockLink:active,
.navButton:active,
.readerNavCategory:active,
.resourcesLink:active {
  background-color: #EDEDED;
}
@media (max-width: 450px) {
  .readerNavMenu .refLink,
  .readerNavMenu .catLink,
  .readerNavMenu .navButton,
  .readerNavMenu .sheetLink,
  .bookPage .refLink {
    font-size: 18px;
  }
}
.readerNavMenu .readerNavCategoryMenu .blockLink,
.gridBox .navButton {
  width: 100%;
  height: 100%;
  padding: 13px 8px 19px;
  display: inline-block;
}
.readerNavMenu .readerNavCategoryMenu .blockLink.incomplete {
  opacity: 0.65;
}
.categoryColorLine {
  position: absolute;
  top: 0;
  left: 0;
  width: 100%;
  height: 4px;
  z-index: 101;
}
.readerApp.interface-hebrew .readerNavMenu.noLangToggleInHebrew .en {
  display: none;
}
.readerApp.interface-hebrew .readerNavMenu.noLangToggleInHebrew .he {
  display: inline;
}
.bookPage .readerTextToc {
  letter-spacing: 1px;
  text-transform: uppercase;
  font-size: 14px;
}
.bookPage .readerTextToc .en {
  font-family: "Roboto", "Helvetica Neue", "Helvetica", sans-serif;
}
.bookPage .readerTextToc .he {
  font-family: "Heebo", sans-serif;
}
.readerNavMenu .dedication {
  text-align: start;
  color: #666;
  background-color: #FBFBFA;
  padding: 26px 19px;
  font-size: 18px;
  margin-bottom: 27px;
}
.singlePanel .readerNavMenu .dedication{
  margin: 27px 0;
}
.readerNavMenu .dedication a {
  text-decoration: underline;
}
.bookPage .categoryAttribution,
.bookPage .dedication {
  margin: 25px 0 10px;
  text-align: center;
  font-size: 18px;
  font-style: italic;
}
.bookPage .categoryAttribution,
.bookPage .dedication {
  text-align: start;
}
.bookPage .categoryAttribution .he,
.bookPage .dedication .int-he,
.readerNavMenu .dedication .int-he {
  font-style: normal;
}
.readerNavMenu .dedication .int-he {
  font-family: "Heebo", sans-serif;
  font-size: 18px;
}
.readerNavMenu .dedication .int-en {
  font-family: "adobe-garamond-pro", "Crimson Text", Georgia, serif;
  font-style: italic;
}
.bookPage .tocTop {
  padding-bottom: 15px;
}
.bookPage .tocCategory{
  color:#999;
  font-size: 14px;
  text-transform: uppercase;
  letter-spacing: 1px;
}
.bookPage.sheetPage .tocCategory{
  margin-top: 15px;
  margin-bottom: 15px;
  display: block;
}
.bookPage .tocCategory .en {
  --english-font: var(--english-sans-serif-font-family);
}
.bookPage .tocTitle,
.bookMetaDataBox .title {
  font-size: 30px;
  line-height: 1.3;
  unicode-bidi: plaintext;
}
.bookPage.fullBookPage .tocTitle {
  text-align: start;
  margin-bottom: 8px;
  display: flex;
  flex-direction: row;
  justify-content: space-between;
}

.sheetContentSidebar .profile-pic {
  display: block;
  margin-block-end: 20px;
  margin-block-start: 30px;
  margin-inline-start: -5px;
}
.sheetContentSidebar .profileFollowers {
  --english-font: var(--english-sans-serif-font-family);
  --hebrew-font: var(--hebrew-sans-serif-font-family);
  font-size: 16px;
  font-weight: 400;
  line-height: 18.75px;
  margin-block-end: 20px;
  color: var(--dark-grey);
}
.sheetViewer {
  display: flex;
}
.sheetContentSidebar {
  width: 33%;
}
.bookPage .currentSection,
.bookPage .authorStatement {
  font-size: 17px;
  color: #999;
  margin-top: 6px;
  letter-spacing: 1px;
}
.bookPage .currentSection .he,
.bookPage .authorStatement .he,
.bookPage .sheetMeta .he {
  font-family: "Heebo", sans-serif;
}
.bookPage .authorStatement a {
 color: #333;
}
.authorStatement .imageBox,
.collectionStatement .imageBox {
  width: 30px;
  height: 30px;
  display: inline-block;
  vertical-align: middle;
  margin-inline-end: 10px;
  float:none;
}
.authorStatement .profile-pic {
  margin-inline-end: 10px;
}
.authorStatement span p {
  display: inline-block;
}
.fullBookPage .readButton {
  margin: 6px 0px 12px;
}
.fullBookPage .about {
  margin-top: 10px;
}
.fullBookPage .categoryAttribution {
  color: var(--dark-grey);
  font-size: 24px;
}
.bookPage .sheetMeta {
  font-size: 14px;
  color: #999;
  font-family: "Roboto", "Helvetica Neue", "Helvetica", sans-serif;
  margin-top: 10px;
  margin-bottom: 20px;
  letter-spacing: 1px;
}
.bookPage.sheetPage .sheetMetaButtons{
  display: flex;
  justify-content: center;
  align-items: center;
  margin-bottom: 40px;
}
.bookPage.sheetPage .sheetMetaButtons .button{
  height: 40px;
  display: flex;
  justify-content: center;
  align-items: center;
}
.bookPage.sheetPage .sheetMetaButtons .button img{
  margin-inline-end: 5px;
  max-height: 18px;
}
.bookPage .tocDetails{
  margin-top:40px;
  font-size: 16px;
  line-height: 19px;
  color: var(--dark-grey);
  text-align: start;
}
.bookPage .tocDetails h3{
  margin-bottom: 25px;
}
.bookPage .tocDetails .sheetSummary {
  margin: 6px 0 16px;
  font-style: normal;
  font-size: 22px;
  line-height: 1.4;
  text-align: center;
}
.bookPage .moderatorSection {
  margin-inline-start: 20px;
  margin-inline-end: 20px;
}
.bookPage .moderatorSectionExpand, .bookPage .moderatorSectionCollapse {
  cursor: pointer;
  color: #666;
  font-size: 14px;
}
.bookPage.fullBookPage .moderatorSectionExpand, .bookPage.fullBookPage .moderatorSectionCollapse {
  margin: 13px 6px 0;
}
.bookPage.fullBookPage .tocTitleControls{
  display: flex;
}
.bookPage .moderatorSectionExpand:hover {
  text-decoration: underline;
}
.interface-english .bookPage .moderatorSection .button {
  padding: 12px 16px;
  font-size: 16px;
  margin: 0 0 0 10px;
}
.interface-hebrew .bookPage .moderatorSection .button {
  padding: 12px 16px;
  font-size: 16px;
  margin: 0 10px 0 0;
}
.bookPage .moderatorSection .moderatorSectionMessage {
  margin-top: 20px;
  font-size: 18px;
}
.bookPage .moderatorSection .button .fa {
  color: #999;
  margin-right: 4px;
}
.bookPage .versionEditForm {
  text-align: left;
  background-color: #ddd;
  padding: 10px;
  width: 100%;
}
.bookPage .versionEditForm label {
  display: inline-block;
  padding: 10px 10px 0 0;
}
.bookPage .versionEditForm label#versionNotes_label {
  display: block;
}
.bookPage .versionEditForm #versionTitle,
.bookPage .versionEditForm #versionSource,
.bookPage .versionEditForm #versionNotes,
.bookPage .versionEditForm #versionTitleInHebrew,
.bookPage .versionEditForm #versionNotesInHebrew,
.bookPage .versionEditForm #purchase_name,
.bookPage .versionEditForm #purchase_url,
.bookPage .versionEditForm #purchase_image
 {
  width: 98%;
}
.bookPage .versionEditForm #priority {
  width: 25px;
}
.bookPage .versionEditForm #digitzedBySefaria {
  margin-right: 10px;
}
.bookPage .versionEditForm #save_button,
.bookPage .versionEditForm #delete_button {
  text-align: center;
  cursor: pointer;
  color: white;
  background: #212E50;
  padding: 4px 10px;
  border-radius: 3px;
  margin: 10px auto 0;
  width: 60px;
}
.bookPage .versionEditForm #delete_button {
  float: right;
  background: white;
  color: #999;
  border: 1px solid #999;
  width: 100px;
  margin: 0;
}
.bookPage .versionTitle .fa,
.bookPage .versionEditForm .fa {
  font-size: 10px;
  color: #666;
  vertical-align: super;
  margin-left: 3px;
  cursor: pointer;
}
.interface-hebrew .bookPage .versionTitle .fa,
.interface-hebrew .bookPage .versionEditForm .fa {
  margin: 0 3px 0 0 ;
}
.bookPage .versionTitle .error {
  color: red;
}
.bookPage .content {
  box-sizing: border-box;
  text-align: center;
  height: 100%;
}
.bookPage.fullBookPage .content {
  text-align: start;
}
.bookPage .content .sheetTags {
  display: flex;
  flex-direction: row;
  flex-wrap: wrap;
}
.textTableOfContents .structToggles{
  margin-top: 20px;
  margin-bottom: 20px;
}
.connectionsPanel .textTableOfContents .structToggles {
  margin-top: 0;
}

.textTableOfContents .structToggles .structTogglesInner {
  display: flex;
  flex-direction: row;
  align-items: start;
}
.interface-hebrew .textTableOfContents .structToggles{
  direction: rtl;
}
.interface-english .textTableOfContents .structToggles{
  direction: ltr;
}
.altStructToggleBox a, .altStructToggleBox a:hover, .altStructToggleBox a:visited, .altStructToggleBox a:link, .altStructToggleBox a:active {
  text-decoration: none;
}
.textTableOfContents .structToggles .altStructToggle {
  color: var(--dark-grey);
  cursor: pointer;
  text-align: start;
  font-style: normal;
  font-weight: normal;
  font-size: 16px;
  line-height: 19px;
  text-align: justify;
}
.textTableOfContents .structToggles .altStructToggleBox:not(:last-child):after{
  content: "•";
  color: var(--dark-grey);
  margin-inline-start: 5px;
  margin-inline-end: 5px;
}
.bookPage.compare .structToggles .altStructToggle {
  font-size: 16px;
}
.textTableOfContents .structToggles .altStructToggle.active {
  color: #000000;
}
.textTableOfContents .structToggles .toggleDivider {
  color: #ccc;
  margin: 0 8px;
}
.textTableOfContents .sectionLink {
  display: inline-block;
  height: 50px;
  min-width: 50px;
  line-height: 50px;
  vertical-align: middle;
  font-size: 18px;
  font-weight: lighter;
  margin: 3px;
  text-align: center;
  background-color: #FBFBFA;
  color: #666;
  cursor: pointer;
  padding: 0 6px;
  box-sizing: border-box;
}
.textTableOfContents .torahNavParshiot .sectionLink,
.connectionsPanel .textTableOfContents .torahNavParshiot .sectionLink,
.topicPanel .readings .sectionLink{
  display: initial;
  background-color: initial;
  font-size: 14px;
  margin: 0;
  padding: 0 4px;
  line-height: 30px;
  color: var(--medium-grey);
  --english-font: var(--english-sans-serif-font-family);
  --hebrew-font: var(--hebrew-sans-serif-font-family);
}
.connectionsPanel .textTableOfContents .sectionLink {
  background-color: #ffffff;
  color: #000000;
}
.textTableOfContents .sectionLink.current{
  background-color: var(--sefaria-blue);
  color: #FFFFFF;
}
.textTableOfContents .torahNavParshiot .sectionLink.current{
  color: var(--sefaria-blue);
  font-weight: bold;
}
.textTableOfContents .sectionName {
  display: none;
}
.textTableOfContents .tocSection > .sectionName {
  font-size: 24px;
  margin: 0 3px 4px;
  color: #666;
  display: block;
}
.bookPage .content .tab-view.largeTabs {
  padding: 20px 0 40px;
  text-align: start;
}
.bookPage.compare .content .textTableOfContents {
  padding: 10px 0;
}
.bookPage.narrowPanel .textTableOfContents {
  padding: 0 0 40px;
}
.textTableOfContents .tocSection {
  margin-bottom: 22px;
  display: block;
  text-align: left;
}
.textTableOfContents .tocSection.noSubLevels{
  display: none;
}
.textTableOfContents > .tocLevel {
  margin-bottom: 30px;
}
.textTableOfContents > .tocContent > .tocLevel > .schema-node-toc > .schema-node-title {
  font-size: 24px;
  line-height: 29px;
}
.textTableOfContents .schema-node-title {
  color: black;
  font-size: 18px;
  display: inline-block;
  margin-bottom: 10px;
  cursor: pointer;
}
.textTableOfContents .torahNavParshiot .schema-node-title {
  font-size: 24px;
  margin-bottom: 0;
}
.textTableOfContents .schema-node-toc {
  display: block;
}
.textTableOfContents .schema-node-toc.linked.current,
.textTableOfContents .schema-node-toc.linked.current .schema-node-title {
  color: var(--sefaria-blue);
  font-weight: bold;
}
.textTableOfContents .schema-node-toc:not(.linked)>.schema-node-title:not(.fixed):after {
  content: "\f105";
  display: inline-block;
  font-size: inherit;
  text-rendering: auto;
  -webkit-font-smoothing: antialiased;
  -moz-osx-font-smoothing: grayscale;
  font-family: FontAwesome;
  margin-inline-start: 8px;
  font-size: 14px;
  position: relative;
  top: -2px;
  color: var(--medium-grey);
}
.textTableOfContents .schema-node-toc:not(.linked) > .schema-node-title.open:not(.fixed):after {
  content: "\f107";
}
.readerPanel.hebrew .textTableOfContents .schema-node-toc:not(.linked) > .schema-node-title:not(.fixed):after,
.readerApp.interface-hebrew .noLangToggleInHebrew .textTableOfContents .schema-node-toc:not(.linked) > .schema-node-title:not(.fixed):after {
  content: "\f104";
  font-size: 122%;
  margin-inline-start: 9px;
}
.readerPanel.hebrew .textTableOfContents .schema-node-toc:not(.linked) > .schema-node-title.open:not(.fixed):after,
.readerApp.interface-hebrew .noLangToggleInHebrew .textTableOfContents .schema-node-toc:not(.linked) > .schema-node-title.open:not(.fixed):after {
  content: "\f107";
}
.textTableOfContents .schema-node-contents {
  margin: 0 auto 22px;
  display: block;
  width: 100%;
}
.textTableOfContents .torahNavParshiot .schema-node-contents {
  margin-bottom: 0;
}
.textTableOfContents .schema-node-contents > .tocLevel > .schema-node-toc:not(.janode){
  margin-inline-start: 15px;
}
.textTableOfContents .schema-node-contents.closed {
  display: none;
}
.textTableOfContents .schema-node-toc .schema-node-contents.closed {
  display: block;
}
.textTableOfContents .tocLevel {
  display: block;
}
.textTableOfContents .torahNavParshiot .tocLevel {
    display: flex;
    flex-flow: row wrap;
    justify-content: space-between;
}
.textTableOfContents .torahNavParshiot .tocLevel .schema-node-toc {
  flex: 1 1 50%;
  text-decoration: none;
}
.textTableOfContents > .tocLevel > .schema-node-toc {
  margin: 10px 0;
}
.textTableOfContents.schema-node-toc {
  margin: 6px 20px;
}
.textTableOfContents .schema-node-toc.linked:hover .schema-node-title {
  text-decoration: underline;
}
.textTableOfContents .specialNavSectionHeader {
  font-size: 16px;
  line-height: 18.75px;
  --english-font: var(--english-sans-serif-font-family);
  --hebrew-font: var(--hebrew-sans-serif-font-family);
  margin-bottom: 10px;
  color: var(--dark-grey);
}
.textTableOfContents .torahNavParshiot{
  margin-top: 30px;
}
.textTableOfContents .altStruct .refLink {
  width: 49%;
  margin: 3px;
  box-sizing: border-box;
  display: inline-block;
}
@media (max-width: 450px) {
  .textTableOfContents .altStruct .refLink {
    margin: 0.5%;
  }
}
.hebrew .textTableOfContents .tocSection,
.hebrew .textTableOfContents,
.english .noLangToggleInHebrew .textTableOfContents,
.bilingual .noLangToggleInHebrew .textTableOfContents{
  text-align: right;
}
.english .noLangToggleInHebrew .textTableOfContents,
.bilingual .noLangToggleInHebrew .textTableOfContents{
  direction: rtl;
}
.bookPage .button.allVersionsButton {
  color: #999;
  text-transform: uppercase;
  font-size: 15px;
  padding: 12px 50px;
  margin: 20px 0;
}
.bookPage .allVersionsButton.inactive {
  background-color: transparent;
}
.versionBlock{
  display: flex;
  flex-flow: column;
}
.versionBlock .versionBlockHeading{
  display: flex;
  justify-content: start;
  align-items: flex-start;
  margin-bottom: 10px;
}
.versionBlock .versionTitle {
  font-size: 18px;
  color: #000;
  /*unicode-bidi: plaintext;*/
}
.versionBlock.with-preview .versionPreviewWithOptionalEllipsis {
  --english-font: "adobe-garamond-pro", var(--english-serif-font-family);
  --hebrew-font: var(--hebrew-serif-font-family);
  font-size: 18px;
  display: block;
}
.versionBlock .versionPreview {
  --line-height: 22px;
  line-height: var(--line-height);
  text-decoration: none;
}
.versionBlock .versionPreview big {
  font-size: inherit;
}
.versionBlock .versionPreview i.footnote {
  display: none;
}
.versionBlock.with-preview {
  --english-font: var(--english-sans-serif-font-family);
  --hebrew-font: var(--hebrew-sans-serif-font-family);
}
.versionBlock .versionPreview.shouldAttemptTruncation  {
  display: block;
  overflow: hidden;
  --max-lines: 5;
  max-height: calc(var(--line-height) * var(--max-lines));
}
.version-with-preview-title-line {
  display: inline;
  flex-wrap: wrap;
  font-size: 14px;
  line-height: 22px;
  color: var(--medium-grey);
  margin-inline-start: 5px;
}
.version-with-preview-title-line .open-details {
  display: inline;
  margin-inline-end: 5px;
  font-style: italic;
}
.versionBlock.with-preview summary {
  margin-top: 10px;
}
[open] .versionBlock.with-preview summary {
  margin-bottom: 10px;
}
.versionBlock.with-preview details summary::before {
  content: url('/static/icons/little-chevron-down.svg');
}
.versionBlock.with-preview details[open] summary::before {
  content: url('/static/icons/little-chevron-up.svg');
}
.versionBlock.with-preview summary::-webkit-details-marker {
  /*hide marker for safari*/
  display: none;
}
.versionBlock.with-preview summary {
  /*hide marker for chrome*/
  list-style: none;
  cursor: pointer;
}
details .open-details::before {
  margin-inline-end: 5px;
}
.version-with-preview-title-line .selectButton {
  text-decoration: none;
}
.version-with-preview-title-line .selectButton.currSelectButton {
  cursor: default;
}
.version-with-preview-title-line .selectButton:not(.currSelectButton) {
  color: var(--select-blue);
}
.version-with-preview-title-line .selectButton::before {
  content: "•";
  margin-inline-end: 5px;
  color: var(--medium-grey);
}
.version-block-with-preview-details {
  background-color: var(--lighter-grey);
  border-radius: 6px;
  padding: 10px;
}
.versionDetails-version-title {
  color: black;
}
.bookPage .versionBlock .versionTitle{
  font-style: normal;
  font-weight: normal;
  font-size: 24px;
  line-height: 29px;
  max-inline-size: max-content;
}
.versionsBox .versionBlock:not(.with-preview) {
  border-top: solid 1px #CCC;
  padding: 20px 0;
}
.versionsBox .versionBlock.with-preview {
  padding: 15px 0;
}
.language-block .versionLanguage {
  border-bottom: solid 1px #CCC;
}
.bookPage .versionsBox .versionBlock{
  padding-top: 20px;
  padding-bottom: 34px;
}
.bookPage .versionsBox .versionBlock:first-child{
  padding-top: 0;
  border-top: none;
}
.singlePanel .versionsBox .versionBlock .versionTitle .he {
    display: inline;
}
.versionBlock .versionTitle a {
  color: black;
}
.versionBlock .versionBlockHeading .versionLanguage {
  display: none;
}
.bookPage .versionBlock .versionBlockHeading .versionLanguage{
  display: initial;
  margin-inline-start: auto;
  font-style: normal;
  font-weight: normal;
  font-size: 14px;
  line-height: 18px;
  color: #666666;
  background: #EDEDEC;
  border-radius: 25px;
  padding: 5px 10px;
}
.aboutBox .versionBlock .versionTitle:hover {
  text-decoration: none;
}
.versionBlock .versionTitle a{
}
.versionBlock .versionBlockHeading .versionEditIcon{
  display: none;
}
.versionBlock .versionBlockHeading .versionEditIcon.enabled{
  display: inline-block;
  align-self: self-start;
  font-size: 14px;
  padding: 5px;
}
.versionBlock .versionBlockHeading .versionEditIcon.enabled:hover{
  color: #666666;
  cursor: pointer;
}
.versionBlock .versionSelect{
  margin: 10px 0;
}
.bookPage .versionBlock .versionSelect, .aboutBox .currVersionSection .versionSelect{
  display: none;
}
.versionBlock .versionNotes a {
  font-style: normal;
  font-weight: normal;
  color: #666666;
  text-decoration: underline;
}
.versionBlock .versionDetails {
  display: flex;
  flex-flow: row;
  justify-content: space-between;
  font-style: normal;
  font-weight: normal;
  font-size: 14px;
  line-height: 20px;
  color: #666666;
}
.bookPage .versionBlock .versionDetails{
  line-height: 20px;
}
.versionBlock .versionDetails .versionDetailsInformation{
  display: flex;
  flex-flow: column;
}
.versionBlock .versionDetails .versionDetailsImage{
  margin-top: 5px;
}
.versionBlock .versionDetails .versionDetailsInformation .versionDetailsElement.versionBuyLink a{
  color: var(--sefaria-blue);
}
.versionBlock .versionDetails .versionDetailsLabel, .versionBlock .versionDetails .versionDetailsLabel:hover{
  text-decoration: none;
}
.versionBlock .versionDetails .versionBuyImage .versionDetailsImageLink img{
  height: 120px;
}
.versionBlock .versionDetails .n-a, .versionBlock .n-a{
  display: none;
}
.versionBlock .versionTitle:hover {
  text-decoration: underline;
  cursor: pointer;
}
.versionBlock .versionNotes {
  font-style: normal;
  font-weight: normal;
  font-size: 18px;
  line-height: 22px;
  color: #666666;
  margin: 10px 0;
  text-align: start;
}
.bookPage .versionBlock .versionNotes{
  font-size: 16px;
  line-height: 19px;
  padding-bottom: 15px;
}
.versionBlock .versionEditIcon {
  margin: 0 7px;
  vertical-align: 1px;
}
.versionBlock .versionExtendedNotesLinks{
  font-style: italic;
  display: block;
}
.versionBlock .versionExtendedNotesLinks.no-notes{
  display: none;
}
.versionBlock .versionExtendedNotesLinks{/*temporary because broken*/
  display: none;
}
.modTools {
  width: 50%;
  margin: 0 auto;
  overflow-y: scroll;
  height: 100%;
}
.modTools .modToolsSection {
  padding: 50px;
  border-top: 1px solid #ccc;
}
.bookPage .content .dlSection {
}
.modTools .dlSectionTitle {
    width: 60%;
    margin: 0 auto;
}
.modTools .dlSectionTitle,
.bookPage .content h2 {
    text-transform: uppercase;
    color: #999;
    padding: 10px 0;
    margin-bottom: 14px;
}
.bookPage .content h2[role=button] {
  cursor: pointer;
}
.bookPage .content h2 img {
  opacity: 0.43;
  padding: 0 5px;
  height: 10px;
  width: 10px;
}
.bookPage .versionSectionHeader {
  display: flex;
  flex-direction: row;
  justify-content: space-between;
}
.bookPage .versionSectionSummary {
  text-transform: none;
  color: #ccc;
  font-size: 14px;
}
.bookPage .versionSectionSummaryHidden {
  visibility: hidden;
}
.modTools .dlVersionSelect {
  display: block;
}

select {
  width: 100%;
  margin: 10px auto;
  background-color: white;
  font-size: 14px;
  height: 50px;
  border-color: #ccc;
  border-radius: 3px;
  color: #333;
  font-family: "Roboto", "Helvetica Neue", "Helvetica", sans-serif;
}
.modTools .dlVersionSelect option,
.bookPage .content .dlVersionSelect option{
  unicode-bidi: plaintext;
}
.modTools .modtoolsButton,
.bookPage .content .versionDownloadButton {
  width: 60%;
  margin: 10px auto;
  background-color: white;
  font-size: 14px;
  height: 3em;
  border: 1px solid #ccc;
  border-radius: 3px;
  color: #ccc;
  font-family: "Roboto", "Helvetica Neue", "Helvetica", sans-serif;
}
.modTools .modtoolsButton .modtoolsButtonInner,
.bookPage .content .versionDownloadButton .downloadButtonInner {
    font-size: 16px;
    padding: 10px;
}
.modTools .modtoolsButton .he,
.bookPage .content .versionDownloadButton .he {
    font-family: "Heebo", sans-serif;
    direction: rtl;
    text-align: right;
}
.modTools a .modtoolsButton,
.bookPage .content a .versionDownloadButton {
    border-color: #212E50;
    background-color: #212E50;
}
.modTools .workflowy-tool{
  width: 60%;
  margin: auto;
}
.modTools .workflowy-tool .dlSectionTitle{
  width: unset;
}
.modTools .workflowy-tool .modtoolsButton{
  color: black;
}
.modTools .workflowy-tool .modtoolsButton:hover{
  background-color: #999;
}
.modTools .workflowy-tool textarea {
  width: 100%;
  min-height: 30rem;
  font-family: "Lucida Console", Monaco, monospace;
  font-size: 0.8rem;
  line-height: 1.2;
}
.modTools .workflowy-tool .workflowy-tool-form{
  display: flex;
  flex-flow: column;
}
.dictionarySearchBox {
  display: flex;
  justify-content: space-between;
  align-items: center;
  padding-bottom: 5px;
  color: var(--medium-grey);
  font-size: 16px;
  line-height: 19px;
  width: 300px;
  height: 30px;
  background: var(--lighter-grey);
  border-radius: 6px;
  margin-bottom: 25px;
  position: relative;
}
.dictionarySearchBox .dictionarySearchButton{
  width: 16px;
  height: 16px;
  margin-inline-start: 8px;
  margin-inline-end: 5px;
}
.searchBox.dictionarySearchBox .keyboardInputInitiator {
  margin-bottom: 2px;
  border: none;
}
.interface-hebrew .searchBox.dictionarySearchBox .keyboardInputInitiator {
  display: none;
}
.dictionarySearchBox input {
  font-size: 17px;
  background-color: transparent;
  border: none;
  height: 18px;
  margin-inline-end: auto;
  --english-font: var(--english-sans-serif-font-family);
  --hebrew-font: var(--hebrew-sans-serif-font-family);
}
.dictionarySearchBox input::placeholder{
  font-size: 16px;
  line-height: 19px;
  color: var(--dark-grey);
}
body .ui-autocomplete.dictionary-toc-autocomplete {
  margin-top: 40px;
  padding: 6px 0 0;
  width: 300px;
  min-height: 85px;
  max-height: 185px;
  background: #FFFFFF;
  box-shadow: 0px 1px 3px rgba(0, 0, 0, 0.25);
  border-radius: 6px;
  overflow-y: auto;
}
body .ui-autocomplete.dictionary-toc-autocomplete .ui-menu-item {
  padding: 4px 25px;
  font-size: 22px;
  line-height: 29px;
  color: black;
  cursor: pointer;
  display: block;
}
body .ui-autocomplete.dictionary-toc-autocomplete .ui-menu-item:hover{
  background: var(--lighter-grey);
}
body .ui-autocomplete.dictionary-toc-autocomplete .ui-menu-item a.ui-state-focus {
  text-decoration: underline;
}
.singlePanel .searchContent h1 {
  height: revert;
}
.searchContent h1 {
  height: 40px;
  font-size: 30px;
  color: #000;
  margin-bottom: 5px;
  --english-font: var(--english-serif-font-family);
  --hebrew-font:  var(--hebrew-serif-font-family);
}
.searchContent h1.englishQuery {
  font-size: 30px;
}
.searchContent h1.hebrewQuery {
  font-family: var(--hebrew-serif-font-family);
}
.searchContent .searchTopLine {
  margin-bottom: 40px;
}
.searchContent .searchResultCount {
  color: var(--dark-grey);
}
.searchContent .searchTopMatter {
  position: relative;
  display: flex;
  border-bottom: 1px solid var(--light-grey);
  flex-direction: row;
  justify-content: space-between;
  align-items: center;
}
.searchTopMatter .type-buttons {
  display: flex;
  flex-direction: row;
  align-self: flex-start;
}
.searchTopMatter .search-dropdown-button {
  font-size: 22px;
  color: #999;
  cursor: pointer;
  padding: 10px 0;
  -webkit-touch-callout: none; /* iOS Safari */
  user-select: none;
  margin-inline-end: 20px;
}
@media (max-width: 540px) {
  .searchTopMatter .search-dropdown-button {
    margin-inline-end:  15px;
  }
  .searchTopMatter .search-dropdown-button,
  .searchTopMatter .dropdown-button {
  font-size: 16px;
  }
}
.compare .searchTopMatter .search-dropdown-button {
  margin-inline-end:  15px;
}
.compare .searchTopMatter .search-dropdown-button,
.compare .searchTopMatter .dropdown-button {
  font-size: 16px;
}
.searchTopMatter .search-dropdown-button.active {
  color: #000;
  border-bottom: 4px solid var(--medium-grey);
}

.searchContent .searchResultList {
  padding-top: 25px;
  max-width: 665px;
  padding-top: 25px;
  max-width: 665px;
}

.searchResultList .topicTitle .int-en, .searchResultList .topicTitle .int-he {
  font-size: 24px;
}

.searchContent .searchResultList #searchTopics {
  border-top: 1px solid #EDEDEC;
  border-bottom: 1px solid #EDEDEC;
  padding-top: 30px;
  padding-bottom: 5px;
  margin-bottom: 25px;
}
.searchResultList .searchTopic {
  margin-bottom: 30px;
}
.searchResultList .searchTopic .topicDescSearchResult {
  margin-top: 10px;
}
.searchResultList .searchTopic .topicSourcesSheets {
  margin-top: 10px;
}
.searchResultList .searchTopic .topicSourcesSheets.systemText .int-en,
.searchResultList .searchTopic .topicSourcesSheets.systemText .int-he {
  color: #666666;
}

@media (min-width: 701px) {
  /* prevent width of left-pane from changing due to content size when filters applied */
  .searchContent .searchResultList {
    width: 60vw;
  }
}

.searchContent .searchFilters h2 {
  --english-font: var(--english-sans-serif-font-family);
  --hebrew-font: var(--hebrew-sans-serif-font-family);
  font-size: 22px;
  text-transform: none;
  color: var(--dark-grey);
  border-bottom: 1px solid var(--light-grey);
  padding-bottom: 10px;
  margin: 0 0 10px 0;
}
.searchContent .searchStatusLine {
  text-align: center;
  font-size: 13px;
  height: 10px;
}
.searchFilterBoxes .type-button {
  padding: 6px 14px;
  margin: 5px;
  border-radius: 12px;
  border: 1px solid #DADADA;
  font-size: 13px;
  color: #666;
  font-family: "Roboto", "Helvetica Neue", "Helvetica", sans-serif;
  letter-spacing: 1px;
  cursor: pointer;
}
.searchFilterBoxes .type-button .he {
  font-family: "Heebo", sans-serif;
}
.searchFilterBoxes .type-button.active {
  color: #000;
  background-color: white;
}
.searchContent .type-button-title,
.searchContent .type-button-total {
  display: inline-block;
  padding: 2px;
}
.searchContent .results-count,
.searchContent .searchStatusLine > .loadingMessage {
  color: #999;
  font-family: "Roboto", "Helvetica Neue", "Helvetica", sans-serif;
  letter-spacing: 1px;
  padding-top: 5px;
}
.dropdown-modal {
  position: relative;
}
.dropdown-modal.position-unset {
  position: unset;
}
.dropdown-button {
  color: #666;
  margin-left: 5px;
  margin-right: 5px;
  font-size: 18px;
  letter-spacing: 1px;
  cursor: pointer;
  font-weight: lighter;
  user-select: none;
}
.dropdown-button:hover {
  text-decoration: underline;
}
.dropdown-button .active {
  color: #000;
}
.dropdown-button .en {
  font-family: "Roboto", "Helvetica Neue", "Helvetica", sans-serif;
}
.dropdown-button .he {
  font-family: "Heebo", sans-serif;
}
.dropdown-button img {
  opacity: 0.43;
  padding: 0 5px;
  height: 10px;
  width: 10px;
}
.dropdown-button.buttonStyle {
  letter-spacing: 0;
  background-color: var(--lighter-grey);
  font-size: 16px;
  padding: 5px 10px;
  border-radius: 6px;
  margin: 0;
}
.dropdown-button.buttonStyle:hover {
  text-decoration: none;
}
.message-modal {
  position: fixed;
  text-align: center;
  padding: 10px;
  background-color: #eee;
  width: auto;
  height: auto;
  margin: 0;
  z-index: 100;
  overflow: hidden;
  line-height: 1.2;
  border-radius: 0;
  max-width: 100%;
  border-radius: 6px;
}
.message-overlay {
  display: none;
  position: fixed;
  z-index: 20;
  background: black;
  opacity: 0.4;
  height: 100%;
  width: 100%;
  top: 0px;
  left: 0px;
}
.messageHeader {
  font-weight: bold;
  font-size: 14px;
  margin-bottom: 4px;
}
.message-modal textarea {
  display: block;
  max-width: 100%;
  height: 140px;
  width: 480px;
  box-sizing: border-box;
  margin-bottom: 20px;
}
.searchContent .searchFilterGroup {
  margin-bottom:  30px;
}
.searchContent .searchFilterBoxes li {
  display: flex;
  justify-content: space-between;
  flex: 1 0 45%;  /* see https://stackoverflow.com/questions/29546550/flexbox-4-items-per-row */
  padding: 6px 0;
  font-size: 18px;
  cursor: pointer;
  line-height: 125%;
  color: #000;
}
.searchContent .searchFilterBoxes li img {
  height: 10px;
  width: 10px;
  opacity: 0.43;
  padding: 0 10px;
}
.searchContent .searchFilterBoxes .searchFilterExactBox li {
  justify-content: flex-start;
}
.searchContent .searchFilterBoxes li .checkboxAndText {
  display: flex;
}
.searchContent .searchFilterBoxes li .checkboxAndText label {
  opacity: 0.4;
}
.searchContent .searchFilterBoxes li .checkboxAndText label:hover {
  opacity: 0.6;
}
.searchContent .searchFilterBoxes li input[type="checkbox"] {
  display: none;
}
.searchContent .searchFilterBoxes li input[type="checkbox"] + label span {
  display:inline-block;
  width: 15px;
  height: 15px;
  cursor:pointer;
  background-image: url(/static/img/checkbox-unchecked.svg);
  background-size: contain;
  margin-inline-end: 10px;
}
.searchContent .searchFilterBoxes li input[type="checkbox"]:checked + label span {
  background-image: url(/static/img/checkbox-checked.svg);
}
.searchContent .searchFilterBoxes li input[type="checkbox"]:indeterminate + label span {
  background-image: url(/static/img/checkbox-partially.svg);
}
.searchContent .searchFilterTitle:hover {
  text-decoration: underline;
}
.searchContent .searchFilterBoxes li .filter-count {
  color: var(--dark-grey);
}
.searchContent .searchFilterBoxes li .fa {
  color:  var(--medium-grey);
  font-size: 20px;
}
.searchContent .searchFilterBooks {
  padding-inline-start: 27px;
  margin-top: -6px;
}
.searchContent .searchFilters .showMore {
  display: block;
  margin-inline-start: 27px;
  cursor: pointer;
  font-size: 14px;
  margin-top: 4px;
  background: none!important;
  border: none;
  padding: 0!important;
  color: inherit;

}
.searchContent .searchFilters .showMore:hover {
  text-decoration: underline;
}
.searchFilters .searchBox {
  overflow: hidden;
  display: flex;
  align-items: center;
  padding-left: 10px;
  padding-right: 10px;
  text-align: inherit;
  background: #EDEDEC;
  border-radius: 250px;
  border: none;
  width: calc(100% - 10px);
  height: 30px;
  --english-font: var(--english-sans-serif-font-family);
  --hebrew-font: var(--hebrew-sans-serif-font-family);
  font-size: var(--sans-serif-body-font-size);
  margin-bottom: 10px;
}
.searchFilters .searchFilterIcon {
  float: right;
  margin: 0px -5px 1px 0px;
}
.searchBox input.searchFiltersInput {
  width: calc(100% - 10px);
  background-color: transparent;
  border: 0;
  font-size: var(--sans-serif-body-font-size);
}
.searchBox button {
  border:0;
}
.dropdown-option-list {
  margin-top: 10px;
  background: white;
  width: auto;
  position: absolute;
  z-index: 1;
  -webkit-border-radius: 7px;
  -moz-border-radius: 7px;
  border-radius: 7px;
  border: 1px solid #ccc;
}
.dropdown-option-list-label span {
  white-space: nowrap;
}
.interface-english .dropdown-option-list {
  right: 0;
}
.interface-hebrew .dropdown-option-list {
  left: 0;
}
.dropdown-option-list.hidden{
  display: none;
}
.dropdown-option-list table {
  border-collapse: collapse;
}
.dropdown-option-list tr {
  font-family: "Roboto", "Helvetica Neue", "Helvetica", sans-serif;
  padding: 15px;
  font-size: 16px;
  cursor: pointer;
}
.interface-hebrew .dropdown-option-list tr {
  font-family: "Heebo", sans-serif;
}
.dropdown-option-list tr:hover {
  background-color: var(--lighter-grey);
}
.dropdown-option-list tr:not(:last-child) {
  border-bottom: 1px solid #eee;
}
.dropdown-option-list td:not(:first-child) {
  padding: 15px 15px 15px 0;
}
.dropdown-option-list td:first-child {
  padding: 0 0 0 15px;
}
.interface-hebrew .dropdown-option-list td:not(:first-child) {
  padding: 15px 0 15px 15px;
}
.interface-hebrew .dropdown-option-list td:first-child {
  padding: 0 15px 0 0;
}
.dropdown-option-list tr.unselected {
  color: #aaa;
}
.dropdown-option-list tr .dropdown-option-check {
  width: 10px;
  height: 10px;
  padding-left: 0;
  padding-right: 10px;
}
.interface-hebrew .dropdown-option-list tr .dropdown-option-check {
  padding-left: 10px;
  padding-right: 0;
}
.dropdown-option-list tr.unselected .dropdown-option-check {
  display: none;
}
.searchContent .mobileSearchFilters {
  position: absolute;
  width: 100%;
  height: 100%;
  top: 0;
  left: 0;
  display: flex;
  flex-direction: column;
  z-index: 1002;
  background-color: var(--lightest-grey);
}
.mobileSearchFiltersHeader {
  background-color: var(--lighter-grey);
  padding: 20px 15px;
  display: flex;
  justify-content: center;
  color:  var(--dark-grey);
}
.mobileSearchFiltersHeader .readerNavMenuCloseButton {
  font-size: 45px;
  color: var(--medium-grey);
  height: 20px;
  display: block;
  line-height: 20px;
  position: absolute;
  margin-right: 100%;
  margin-left: 45px;
}
.mobileSearchFilters .searchFilters {
  flex-grow:  1;
  overflow-y: scroll;
  padding:  20px 15px;
}
.mobileSearchFilters .toggleSet {
  width: 100%;
  margin: 10px 0 0 0;
}
.mobileSearchFiltersFooter {
  padding: 15px;
  border-top: 1px solid var(--light-grey);
}
.searchContent .result {
  padding-bottom: 20px;
}
.searchContent .result a:hover,
.sidebarSearch .result a:hover {
  text-decoration: none;
}
.searchContent .similar-results {
  padding: 0 25px;
}
.searchContent .similar-results .result-title {
  display: none;
}
.searchContent .result-title {
  font-size: 24px;
  margin-bottom: 15px;
}
.sheetResult .result-title {
  --english-font: var(--english-sans-serif-font-family);
  font-size: 16px;
  font-weight: 600;
  line-height: 18.75px;
  color: #000000;
}
.sheetResult .snippet.en {
  color: #666666;
  --english-font: var(--english-sans-serif-font-family);
  font-size: 14px;
  font-weight: 400;
  line-height: 18px;
}
.searchContent .result-title .int-he {
  font-family: "Taamey Frank", "adobe-garamond-pro", "Crimson Text", Georgia, "Times New Roman", serif;
  font-size: 22px;
}
.searchContent .sheetResult .sheetData{
  display: flex;
  justify-content:flex-start;
  align-items: center;
  color: #999;
  font-size: 13px;
  margin: 15px 0 5px;
}
.searchContent .sheetResult .ownerData{
  display: flex;
  justify-content:flex-start;
  align-items: center;
  font-size: 13px;
}
.searchContent .sheetResult .ownerName {
  color: var(--midrash-green);
  margin-inline-start: 10px;
  --english-font: var(--english-sans-serif-font-family);
  font-size: 14px;
}
.searchContent .sheetResult .date {
  color: #999999;
  --english-font: var(--english-sans-serif-font-family);
  font-size: 14px;
  font-weight: 400;
  line-height: 18px;
  margin-inline-start: 5px;
}
.searchContent .sheetResult .bullet {
  margin-inline-start: 5px;
}
.searchContent .sheetResult .sheetData .tagsViews a:not(:last-of-type):after{
  content: ",";
  margin-inline-end: 4px;
}
.searchContent .sheetResult .sheetData .tagsViews a:first-of-type:before{
  content: '•';
  margin-inline-start: 4px;
  margin-inline-end: 4px;
}
.searchContent .result .result-title:hover {
  text-decoration: underline;
}
.readerPanel.english .searchContent .snippet.he,
.readerPanel.hebrew .searchContent .snippet.en,
.bilingual .searchContent .snippet.he {
  display: block;
}
.searchContent .snippet {
  font-size: 18px;
  color: #000;
}
.searchContent .sheet_result .snippet:hover {
  text-decoration: none;
}
.searchContent .similar-results .result .result-title {
  padding: 0 0 5px;
}
.searchContent .result .version,
.sidebarSearch .result .version {
  color: #999;
  font-family: "Roboto", "Helvetica Neue", "Helvetica", sans-serif;
  font-size: 13px;
  margin: 15px 0 5px;
  display: flex;
  align-items: center;
}
.searchContent .result .version .ownerMetadata {
  margin-inline-start: 10px;
}
.searchContent .result .similar-trigger-box,
.sidebarSearch .result .similar-trigger-box {
  color: #999;
  font-weight: lighter;
  --english-font: var(--english-sans-serif-font-family);
  --hebrew-font: var(--hebrew-sans-serif-font-family);
  text-transform: uppercase;
  letter-spacing: 1px;
  font-size: 11px;
  padding: 0;
  cursor: pointer;
  margin: 8px 0;
}
.searchContent .result .similar-trigger-box i {
  padding: 0 5px;
}
.searchContent .result + .loadingMessage {
  margin-top: 30px;
}
.readerNavMenu .yourSheetsLink.navButton {
  width: 98%;
  margin-bottom: 20px;
  text-transform: uppercase;
  font-family: "Roboto", "Helvetica Neue", "Helvetica", sans-serif;
}
.search-container{
  position: relative;
  padding-right: 10px;
}
.autocomplete-dropdown{
  background: #FFFFFF;
  position: absolute;
  top: 45px;
  width: auto;
  max-width: 130%;
  box-shadow: 0px 1px 3px rgba(0, 0, 0, 0.25);
  border-radius: 0px 0px 6px 4px;
  z-index: 2;
}
.singlePanel .autocomplete-dropdown {
  width: 0;
  position: fixed;
  top: 120px;
  inset-inline-start: 0;
  padding-bottom: 10px;
}
.singlePanel .autocomplete-dropdown:has(*){
  width: 100vw;
}
.search-group-suggestions{
  border-bottom: 0.766667px solid rgb(204, 204, 204);
  display: flex;
  align-items: start;
  padding-top: 5px;
  padding-bottom: 5px;
}
.singlePanel .search-group-suggestions{
  border-bottom-width: 0;
  padding-top: 0;
  padding-bottom: 0;
}
.search-group-suggestions-items{
  display: flex;
  flex-direction: column;
  flex-grow: 1;
  width: 0%;
}
.search-suggestion-link-wrapper{
  display: flex;
  align-items: center;
}
.search-suggestion-link-wrapper:hover{
  text-decoration: none;
}
.singlePanel .search-suggestion-link-wrapper{
  border-bottom: 0;
  padding: 0;
}
.singlePanel .search-suggestion-link-wrapper.search-override-wrapper {
  padding-top: 12px;
  padding-bottom: 12px;
  margin-bottom: 16px;
  border-top: 0.766667px solid #EDEDEC;
  border-bottom: 0.766667px solid #EDEDEC;
}

.search-suggestion {
    display: flex;
    list-style-type: none;
    padding: 6px 12px;
    font-family: 'EB Garamond';
    font-style: normal;
    font-weight: 400;
    font-size: 18px;
    line-height: 23px;
    cursor: pointer;
    width: max-content;
    flex-grow: 1;
    max-width: 100%;
    min-height: 10px;
}
.singlePanel .search-suggestion{
  width: auto;
}

.search-suggestion-text{
  font-family: 'EB Garamond';
}
.singlePanel .search-suggestion-text{
  color: #000000;
}
.search-suggestion-text.hebrew-result{
  font-family: "Taamey Frank";
}
.search-suggestion.highlighted{
  background-color: #EDEDEC;
}

.autocomplete-dropdown .search-override-text{
  font-family: 'Roboto';
  font-style: normal;
  font-weight: 400;
  font-size: 16px;
  line-height: 19px;
  margin-top: 3px;

  /* Dark Grey */
  color: #666666;
}
.autocomplete-dropdown .type-icon{
  display: inline-block;
  opacity: .4;
  height: 18px;
  width: 18px;
  margin-top: 2px;
}
.singlePanel .autocomplete-dropdown .type-icon{
  padding-inline-start: 2px;
}

.singlePanel .autocomplete-dropdown .type-icon.english-result{
  margin-top: 2px;
}

.autocomplete-dropdown .type-icon.ac-img-User{
  opacity: 1;
  border-radius: 50%;
}

.interface-english .autocomplete-dropdown .type-icon {
  margin-right: 10px;
}
.interface-hebrew .autocomplete-dropdown .type-icon {
  margin-left: 10px;
}
.interface-hebrew .autocomplete-dropdown .type-icon {
  margin-left: 10px;
}
.autocomplete-dropdown .type-icon.search-icon {
  padding-inline-start: 3px;
}
.autocomplete-dropdown .type-title{
  font-family: 'Roboto';
  font-style: normal;
  font-weight: 400;
  font-size: 14px;
  line-height: 18px;
  color: #999999;
  margin-top: 6px;
  width: 20%;
  padding-inline-end: 10px;
}
.autocomplete-dropdown .type-title .int-en{
  margin-left: 15px;
  margin-right: 114px;
}
.autocomplete-dropdown .type-title .int-he{
  margin-right: 15px;
  margin-left: 114px;
}
.singlePanel .autocomplete-dropdown .type-title {
  width: 0;
  visibility: hidden;
  padding-inline-end: 0;
}

.topic-landing-search-wrapper{
  display: flex;
  justify-content: center;
}

.topic-landing-page-content{
  display: flex;
  flex-direction: column;
  justify-content: center;
  align-items: center;
}
.readerNavMenu .content .contentInner.topic-landing-page-content{
  width: 843px;
}
h1.topic-landing-header {
  font-size: 32px;
  color: var(--dark-grey);
  margin: 0;
}
.singlePanel h1.topic-landing-header{
  font-size: 30px;
  font-weight: 600;
}

.topic-landing-page-content .topic-landing-section {
  margin-top: 60px;
  width: 100%;
}
.singlePanel .topic-landing-page-content .topic-landing-section.first-section {
  margin-top: 18px;
}
.singlePanel .topic-landing-page-content .topic-landing-section.following-search-section {
  margin-top: 36px;
}

.interface-hebrew .topic-landing-page-wrapper{
  direction: rtl;
}

.topic-landing-search-container{
  display: flex;
  align-items: center;
  flex-direction: column;
  position: relative;
  padding: 0;
  text-align: inherit;
  background: #EDEDEC;
  border-radius: 250px;
  width: 634px;
  height: 60px;
}
.singlePanel .topic-landing-search-container{
  width: 344px;
  height: 47px;
}

.topic-landing-search-input-box-wrapper{
  display: flex;
  margin-top: 15px;
}
.singlePanel .topic-landing-search-input-box-wrapper{
  display: flex;
  margin-top: 9px;
  font-style: normal;
  width: 100%
}

.topic-landing-search-input{
  background-color: transparent;
  padding: 0;
  flex: 1;
  height: 100%;
  margin-bottom: 1px;
  /*font-size: var(--serif-body-font-size);*/
  font-size: 24px;
  font-weight: 500;
  border: none;
  width: 600px;
}
.singlePanel .topic-landing-search-input{
  font-family: Roboto;
  font-size: 14px;
  margin-top: 2px;
}

.topic-landing-search-suggestion{
  display: flex;
  list-style-type: none;
  padding: 6px 12px;
  font-style: normal;
  font-weight: 400;
  font-size: 18px;
  line-height: 23px;
  cursor: pointer;
  flex-grow: 1;
  max-width: 100%;
  min-height: 10px;
}
.topic-landing-search-suggestion .type-icon{
  display: inline-block;
  opacity: .4;
  height: 18px;
  width: 18px;
  margin-top: 2px;
  margin-inline-end: 8px;
}
.topic-landing-search-suggestion-title{
  font-family: 'EB Garamond';;
}
.topic-landing-search-suggestion-category-path{
  color: #333333;
}

.topic-landing-search-suggestion.highlighted{
  background-color: #EDEDEC;
}
.topic-landing-sidebar-list{
  font-size: 18px;
  font-weight: 400;
  line-height: 20px
}

.topic-landing-search-dropdown{
  background: #FFFFFF;
  width: 606px;
  box-shadow: 0px 1px 3px rgba(0, 0, 0, 0.25);
  border-radius: 0px 0px 6px 4px;
  padding: 10px;
  max-height: calc(1.9em * 10 + 2em); /* 2.5em is an estimate of the height per suggestion, and 2em for padding */
  z-index: 2;
  margin-top: 47px;
  overflow-y: scroll;
  position: absolute;
}
.singlePanel .topic-landing-search-dropdown{
  position: absolute;
  width: 92vw;
  margin-top: 38px;
  max-height: calc(1.9em * 5 + 1em);

}
.topic-landing-search-dropdown:empty {
  padding: 0;
  visibility: hidden;
}
.topic-landing-search-container .readerNavMenuSearchButton{
  top: 6px;
  padding-inline-start: 16px;
}
.explore-all-topics-prompt{
  display: none;
}
.singlePanel .explore-all-topics-prompt{
  display: block;
  color: var(--darkest-grey);
  --english-font: var(--english-sans-serif-font-family);
  font-size: 14px;
  font-style: normal;
  font-weight: 400;
  line-height: 18px;
  text-align: center;
  margin-top: 15px
}
.featuredTopic {
  display: flex;
  flex-direction: column;
}
.singlePanel .featuredTopicHeader{
  font-size: 22px;
}
.singlePanel .featuredTopicContent {
  display: flex;
  flex-direction: column;
}
.singlePanel .featuredTopicImgWrapper .imageWithCaptionPhoto{
  max-width: 92vw;
  max-height: unset;
}
.featuredTopicContent {
  display: flex;
  flex-direction: row;
}
.featuredTopicImgWrapper {
  width: 239px;
  height: 100%;
}
.featuredTopicContent img {
  object-fit: contain;
}
.featuredTopicContent h3 {
  font-size: var(--serif-h3-font-size);
  text-transform: none;
  margin: 0 0 15px 0;
}
.featuredTopicText {
  flex: 1;
}
.featuredTopicText .int-en,
.featuredTopicText .int-he {
  display: flex;
  flex-direction: column;
  color: var(--dark-grey);
  margin-inline-start: 30px;
}
.singlePanel .featuredTopicText .int-en,
.singlePanel .featuredTopicText .int-he {
  margin-inline-start: 0px;
}
.featuedTopicText h3 {
  text-transform: none;
  margin: 0 0 15px 0;
}
.featuedTopicGoToLink {
  margin-top: 25px;
}
.featuredTopicText .topicDescription {
  font-size: var(--sans-serif-small-font-size);
}
.featuredTopic h1 {
  font-size: var(--sans-serif-h2-font-size);
  width: fit-content;
  padding-bottom: 10px;
}
.topic-landing-newsletter {
  background-color: var(--sefaria-blue);
  display: flex;
  flex-direction: row;
  padding: 36px 65px;
  justify-content: space-between;
  align-items: center;
}
.interface-hebrew .topic-landing-newsletter{
  padding: 36px 46px;
}
.singlePanel .topic-landing-newsletter {
  padding: 36px 31px;
  flex-direction: column;
  align-items: stretch;
}
.topic-landing-newsletter .topic-landing-newsletter-input-row {
  display: flex;
  flex-direction: row;
  justify-content: space-between;
  align-items: center;
}
.topic-landing-newsletter-input-row input,
.topic-landing-newsletter-input-row button {
  /*height: 48px; !* Adjust as needed *!*/
  /*padding: 10px; !* Optional for better spacing *!*/
  /*line-height: 30px;*/
}
.singlePanel .topic-landing-newsletter-input-row input{
  font-size: 18px;
}
.singlePanel .topic-landing-newsletter-input-row button{
  font-size: 18px;
  height: 31px;
}
.singlePanel .topic-landing-newsletter .topic-landing-newsletter-input-row{
  flex-direction: column;
  align-items: stretch;
}
.singlePanel .topic-landing-newsletter .topic-landing-newsletter-input-wrapper {
  display: flex;
  flex-direction: column;
  width: 100%;
}

.topic-landing-newsletter .topic-landing-newsletter-input-row:first-child {
  margin-bottom: 20px;
}
.singlePanel .topic-landing-newsletter .topic-landing-newsletter-input-row:first-child {
  margin-bottom: 0px;
}
.topic-landing-newsletter .topic-landing-newsletter-input-row input,
.topic-landing-newsletter .topic-landing-newsletter-input-row button {
  border-radius: 6px;
  border: 0;
  flex: 1;
  padding: 5px 12px;
  background-color: white;
  --english-font: var(--english-sans-serif-font-family);
  --hebrew-font: var(--hebrew-sans-serif-font-family);
}
.singlePanel .topic-landing-newsletter .topic-landing-newsletter-input-row input,
.singlePanel .topic-landing-newsletter .topic-landing-newsletter-input-row button {
  margin-bottom: 20px;
}
.topic-landing-newsletter .topic-landing-newsletter-input-row button {
  flex: unset;
  color: var(--sefaria-blue);
}
.topic-landing-newsletter .topic-landing-newsletter-input-row input:first-child {
  margin-inline-end: 16px;
}
.singlePanel .topic-landing-newsletter .topic-landing-newsletter-input-row input:first-child {
  margin-inline-end: 0px;
}

.topic-landing-newsletter .topic-landing-newsletter-input-row .subscribeMessage {
  color: white;
  margin-top: 10px;
  --english-font: var(--english-sans-serif-font-family);
  --hebrew-font: var(--hebrew-sans-serif-font-family);
}

.topic-landing-newsletter-wrapper .subscribeErrorMessage {
  color: var(--Halakhah-Red, #802F3E);
  font-family: Roboto;
  font-size: 16px;
  font-style: italic;
  font-weight: 400;
  line-height: normal;
  margin-top: 10px;
  text-align: end;
}

.topic-landing-newsletter h3.topic-landing-newsletter-text {
  width: 256px;
  color: white;
  margin: 0;
  font-size: 22px;
  text-transform: unset;
  --english-font: var(--english-sans-serif-font-family);
  --hebrew-font: var(--hebrew-sans-serif-font-family);
}
.interface-hebrew .topic-landing-newsletter h3.topic-landing-newsletter-text{
  width: 300px;
}
.singlePanel .topic-landing-newsletter h3.topic-landing-newsletter-text {
  margin-bottom: 20px;
}
.topic-landing-upper-rainbow{
  margin-bottom: 15px;
  z-index: 0;
}
.topic-landing-lower-rainbow{
  margin-top: 15px;
  z-index: 0;
}
.singlePanel .topic-landing-upper-rainbow{
  margin-bottom: 20px;
}
.singlePanel .topic-landing-lower-rainbow{
  margin-top: 20px;
}
/*'Dummy' font, a hack to prevent the ellipsis char from being displayed at the end of a webkit line-clamped element*/
/*This font addresses only the ellipsis char, rendering its size 0% */
@font-face {
  font-family: "hide-ellipsis-char-font";
  src: local("Courier");
  unicode-range: U+2026;
  size-adjust: 0%;
}


.salad-container{
  overflow: hidden;
  display: -webkit-box;
  -webkit-box-orient: vertical;
  -webkit-line-clamp: var(--num-lines);
  text-overflow: clip;
  font-family: hide-ellipsis-char-font;
}
.rowed-salad-container{
  white-space: nowrap;
  overflow-x: scroll;
  display: flex;
  scrollbar-width: none; /* For Firefox */
}
.rowed-salad-container::-webkit-scrollbar {
  display: none; /* For Chrome, Safari, and Edge */
}

.topic-salad{
  font-size: 22px;
  font-weight: 400;
  line-height: 32px;
  text-align: center;
  text-underline-position: from-font;
  text-decoration-skip-ink: none;
}

.topic-salad-item{
  margin: 11px;
  --english-font: var(--english-sans-serif-font-family);
  --hebrew-font: var(--hebrew-sans-serif-font-family);
  line-height: 40px;
}
.rowed-salad-item-container{
  border-radius: 6px;
  background: var(--sefaria-blue);
  margin-inline-end: 7px;
  color: white;
  padding-top: 4px;
  padding-bottom: 4px;
}
.no-wrapping-salad-item-container{
  white-space: nowrap;
}
.no-wrapping-salad-item-container.has-bullet::after {
  content: '•';
  margin-inline-start: 0.2em; /* space bullet away from text */
}
.topic-landing-temporal{
  display: flex;
}
.singlePanel .topic-landing-temporal {
  flex-direction: column;
}

.topic-landing-parasha .browse-all-parashot-prompt{
  color: var(--Commentary-Blue, #4B71B7);
  margin-top: 14px
}
.topic-landing-parasha .browse-all-parashot-prompt span{
  font-family: Roboto;
  font-size: 14px;
}
.topic-landing-parasha .read-portion-button{
  margin-top: 30px;
}
.topic-landing-temporal > .topic-landing-parasha {
    border-inline-end: 1px solid #ccc;
    padding-inline-end: 67px;
    flex: 1;
}
.topic-landing-temporal > .topic-landing-seasonal {
    padding-inline-start: 67px;
    flex: 1;
    position: relative;
}
.topic-landing-temporal > .topic-landing-seasonal .cardDescription {
  display: -webkit-box;
  -webkit-line-clamp: 9;
  -webkit-box-orient: vertical;
  overflow: hidden;
}
.singlePanel .topic-landing-temporal > .topic-landing-parasha {
    border-bottom: 1px solid #ccc;
    border-inline-end: 0px;
    padding-bottom: 30px;
    padding-inline-end: unset;
}
.singlePanel .topic-landing-temporal > .topic-landing-seasonal {
    border-top: 1px solid #ccc;
    padding-inline-start: 0px;
    padding-top: 30px;
}

.topic-landing-calendar .calendar-header{
  color: var(--dark-grey);
  --english-font: var(--english-sans-serif-font-family);
  --hebrew-font: var(--hebrew-sans-serif-font-family);
  font-size: 16px;
  font-style: normal;
  font-weight: 500;
  line-height: normal;
}

.topic-landing-seasonal .explore-calendar-prompt{
  color: var(--commentary-blue);
  margin-top: 14px;
}
.topic-landing-seasonal .explore-calendar-prompt span{
  font-family: Roboto;
  font-size: 14px;
}

.topic-landing-temporal .learn-more-prompt{
  font-size: 14px;
  line-height: 18px;
  color: #666;
  margin-inline-end: 20px;
  --english-font: var(--english-sans-serif-font-family);
  --hebrew-font: var(--hebrew-sans-serif-font-family);
}
.topic-landing-temporal .parashah-link{
  margin-top: 47px;
}
.topic-landing-parasha .parasha-link .navSidebarLink.ref span{
  --english-font: var(--english-sans-serif-font-family);
  --hebrew-font: var(--hebrew-sans-serif-font-family);
}
.topic-landing-seasonal .seasonal-bottom-section{
  position: absolute;
  top: calc(100% - 128px);;
}
.singlePanel .topic-landing-seasonal .seasonal-bottom-section{
  position: unset;
  top: unset;
}
.topic-landing-temporal .display-date-message{
  color: var(--darkest-grey);
  font-size: 14px;
  font-style: normal;
  font-weight: 600;
  line-height: 18px;
}
.singlePanel .topic-landing-temporal .display-date-message {
  margin-top: 55px;
}
.topic-landing-temporal .display-date-message span {
  font-family: Roboto;
}
.topic-landing-temporal .display-date-message a {
  font-family: Roboto;
}
.topic-landing-temporal .display-date{
  font-size: 14px;
  font-style: normal;
  font-weight: 400;
  font-family: Roboto;
  margin-top: 19px;
}
.topic-landing-temporal .display-date span{
  font-family: 'Roboto';
}
.topic-landing-parasha .navSidebarLink span{
  font-family: Roboto, sans-serif;
}
.topic-card-with-description-row{
  display: flex;
  gap: 20px;
  justify-content: center;
}
.topic-card-with-description-row > * {
  flex: 1 1 0; /* All children will have equal width */
}
.singlePanel .topic-card-with-description-row {
  overflow-x: scroll;
  overflow-y: visible;
  box-sizing: border-box;
  scrollbar-width: none; /* For Firefox */
  padding-bottom: 5px;
  padding-inline-start: 5px;
  padding-inline-end: 5px;
}
.singlePanel .topic-card-with-description-row .topic-card-with-description .card {
  width: 268px;
}
.singlePanel .topic-card-with-description-row{
  justify-content: unset;
}
.singlePanel .topic-card-with-description-row::-webkit-scrollbar {
    display: none; /* For Chrome, Safari, and Edge */
}

.topic-card-with-description .card{
  flex: 1;
  border-top: 4px solid var(--sefaria-blue);
  background: var(--lightest-grey);
  box-shadow: 0px 4px 4px 0px rgba(0, 0, 0, 0.25);
  height: 345px;
}
.topic-card-with-description .cardDescription{
  top: 95px;
  margin-inline-end: 30px;
  margin-inline-start: 30px;
  max-width: 208px;
  max-height: 201px;
  display: -webkit-box;
  -webkit-box-orient: vertical;
  overflow-y: hidden;
  word-wrap: break-word;
  -webkit-line-clamp: 10;
  position: absolute;
}
.interface-hebrew .topic-card-with-description .cardDescription{
  -webkit-line-clamp: 8;
}


.topic-card-with-description .bottomCardLink {
  font-size: 14px;
  line-height: 18px;
  color: #666;
  margin-inline-end: 20px;
  --english-font: var(--english-sans-serif-font-family);
  --hebrew-font: var(--hebrew-sans-serif-font-family);
  position: absolute;
  top: 298px;
  margin-inline-start: 30px;
}
.topic-card-with-description .cardTitle {
  margin-inline: 30px;
  margin-top: 23px;
  padding: unset;
  -webkit-line-clamp: 2;
  -webkit-box-orient: vertical;
  overflow: hidden;
  display: -webkit-box;
  line-height: 1.1;
}
.readerNavMenu .sheet {
  display: flex;
  justify-content: space-between;
  padding: 20px 0;
}

.readerNavMenu .sheet:not(.profile-page .sheet) {
  border-bottom: 1px solid #eee;
  color: black;
}

.sheetsProfileList .sheet {
  display: flex;
  justify-content: space-between;
  padding: 20px 0;
}

.readerNavMenu .sheet:hover{
  text-decoration: none;
}
.readerNavMenu .sheet .sheetImg {
  height: 40px;
  width: 40px;
  margin: 1px 0 0 0;
  border-radius: 2px;
}
.readerNavMenu .sheet .sheetTextInfo {
  display: flex;
  justify-content: flex-start;
}
.readerNavMenu .sheet:hover .sheetTextInfo {
  text-decoration: underline;
}
.readerNavMenu .sheet .sheetAuthTitle{
  display: flex;
  flex-flow: column;
  margin: auto 14px;
}
.readerNavMenu .sheet .sheetAuthor {
  font-family: "Roboto", "Helvetica Neue", "Helvetica", sans-serif;
  color: #999;
  font-size: 14px;
  margin-bottom: 6px;
  letter-spacing: 1px;
}
.readerNavMenu .sheet .sheetTitle {
  overflow: hidden;
  font-size: 16px;
  unicode-bidi: plaintext;
}
.readerNavMenu .sheet .sheetViews {
  color: #999;
  font-size: 13px;
  font-family: "Roboto", "Helvetica Neue", "Helvetica", sans-serif;
}
.readerNavMenu .sheet:hover .sheetViews {
  display: inline-block ;
  text-decoration: none;
}
.interface-english .readerPanel .readerNavMenu .tagsList .gridBox {
  direction: ltr;
}
.interface-hebrew .readerPanel .readerNavMenu .tagsList .gridBox {
  direction: rtl;
}
.tagsList .heOnly {
  direction: rtl;
}
.tagsList .enOnly {
  direction: ltr;
}
.readerControlsOuter {
  position: relative;
  z-index: 103;
}
.readerControls {
  position: relative;
  top: 0;
  left: 0;
  width: 100%;
  box-sizing: border-box;
  text-align: center;
  height: 60px;
  line-height: 60px;
  box-shadow: 0 1px 3px rgba(0,0,0,0.2);
  background-color: #FBFBFA;
}
.sepia .readerControls {
  background-color: #F3F3F1;
}
.dark .readerControls {
  background-color: #2D2D2B;
  color: white;
  border-color: #444;
}
.dark .readerControls .readerTextToc .readerTextTocBox {
  color: white;
}
.readerNavMenuCloseButton {
  font-family: var(--english-serif-font-family);
}
.readerControls.connectionsHeader {
  background-color: #F3F3F2;
  white-space: nowrap;
  box-shadow: none;
}
.readerControls.connectionsHeader.fullPanel  {
  background-color: #EDEDED;
}
.readerControls .connectionsPanelHeader .connectionsHeaderTitle {
  letter-spacing: 1px;
  font-size: 16px;
  font-weight: lighter;
}
.readerControls .connectionsPanelHeader .connectionsHeaderTitle:not(.active) {
  text-transform: uppercase;
}
.connectionsPanelHeader .connectionsHeaderTitle.active {
  cursor: pointer;
}
.connectionsHeaderTitle .fa-chevron-left {
  margin-right: 10px;
}
.connectionsHeaderTitle .fa-chevron-right {
  margin-left: 10px;
}
.connectionsHeaderTitle .fa-chevron-left, .connectionsHeaderTitle .fa-chevron-right{
  color: #999;
}
.readerControls .readerControlsInner {
  position: relative;
  width: 760px;
  margin: 0 auto;
  padding: 0 30px;
  display: flex;
  justify-content: space-between;
  max-width:  100%;
  box-sizing: border-box;
}
.compare .readerControls .readerControlsInner {
  padding: 0 25px;
}
.readerControls.connectionsHeader .readerControlsInner {
  padding: 0 34px;
}
.readerControls.transLangPrefSuggBann {
  background-color: #EDEDEC;
  z-index: 2;
}
.readerControls .readerControlsInner.transLangPrefSuggBannInner {
  justify-content: center;
  align-items: center;
  line-height: initial;
  height: 100%;
  color: #666;
}
.readerControls.transLangPrefSuggBann .transLangPrefCentered {
  display: flex;
  align-items: center;
  margin-inline-start: auto;
}
.readerControls .readerControlsInner.transLangPrefSuggBannInner .yesNoGroup {
  margin: 0 10px;
  display: flex;
}
.readerControls .readerControlsInner.transLangPrefSuggBannInner .yesNoButton {
  border: none;
  font-size: 16px;
  border-radius: 6px;
  background-color: white;
  padding: 5px 11px;
  margin: 0 7px 0 0;
  user-select: none;
  cursor: pointer;
  text-decoration: none;
  color: inherit;
}
.interface-hebrew .readerControls .readerControlsInner.transLangPrefSuggBannInner .yesNoButton {
  margin: 0 0 0 7px;
}
.readerControls .readerControlsInner.transLangPrefSuggBannInner .readerNavMenuCloseButton {
  font-size: 35px;
  margin-inline-start: auto;
  margin-top: -6px;
  color: #bbb;
}
.trans-pref-header-container {
  display: flex;
  flex-direction: row;
  justify-content: space-between;
  padding-inline: 12px;
  padding-block: 10px;
  align-items: center;
}
.trans-pref-header-container .trans-pref-reset {
  display: flex;
  align-items: center;
  text-decoration: none;
}
.interface-hebrew .trans-pref-header-container .trans-pref-reset {
  direction: rtl;
}
.interface-hebrew .trans-pref-header-container .trans-pref-reset .smallText {
  padding-bottom: 2px;
}
.trans-pref-header-container img.reset-btn {
  width: 10px;
  height: 10px;
  opacity: 0.4;
}
.singlePanel .readerControls .readerControlsInner {
  padding: 0px 15px;
}
.readerControls .readerTextToc a {
  color: inherit;
}
.readerControls .readerTextToc a:hover {
  text-decoration: none;
}
.readerControls .readerTextToc .readerTextTocBox h1 {
  display: unset;
  font-size: unset;
  font-weight: unset;
  margin-block-start: unset;
  margin-block-end: unset;
}
.readerControls .readerTextToc .readerTextTocBox a {
  display: flex;
  flex-direction: column;
  align-items: center;
  justify-content: center;
}
.readerControls .readerTextToc .readerTextTocBox a .readerControlsTitle {
  display: flex;
  align-items: center;
  justify-content: center;
}
.readerControls.connectionsHeader .readerTextToc {
  font-family: "Roboto", "Helvetica Neue", "Helvetica", sans-serif;
  color: #666;
  width: 100%;
}
.readerControls .readerTextToc.attributed .readerTextTocBox {
  line-height: 1.2;
}
.readerControls .readerTextToc .categoryAttribution {
  font-style: italic;
  font-size: 15px;
  color: #999;
  margin: 0 2px;
  white-space: nowrap;
  text-overflow: ellipsis;
  overflow: hidden;
  padding: 0 2px;
  display: inline;
}
.readerControls .readerTextToc .categoryAttribution .he {
  font-style: normal;
}
.interface-english .leftButtons,
.interface-hebrew .rightButtons {
  display: flex;
  flex-direction: row;
  text-align: left;
}
.interface-english .rightButtons,
.interface-hebrew .leftButtons {
  display: flex;
  flex-direction: row;
  text-align: right;
  align-items: center;
}
/* icons need a little nudge in flipped hebrew mode */
.interface-hebrew .rightButtons {
  margin-left: -3px;
}
.interface-hebrew .leftButtons {
  margin-right: 2px;
}
.leftButtons .saveButton,
.rightButtons .saveButton {
  display: flex;
  align-items: center;
  justify-content: flex-end;
  width: 30px;
  height: 56px;
  cursor: pointer;
}
.saveButton img {
  height: 18px;
  width: 18px;
  margin-top: 3px;
}
.rightButtons .saveButton.tooltip-toggle::before {
  top: 47px;
  left: -50px;
}
.interface-hebrew .rightButtons .saveButton.tooltip-toggle::before {
  left: auto;
  right: -50px;
}
.saveButton.tooltip-toggle.three-dots-button {
  background-color: #ededec;
  padding: 0 6px;  /* HACK: setting width and height to equal values doesn't make this circular, but this does! */
  height: 22px;
  display: flex;
  align-items: center;
  justify-content: center;
  border-radius: 50%;
}
.three-dots-button img {
  width: 10px;
  height: 10px;
  margin-top: 0;
}
.topicPanel .mainColumn .saveLine .saveButton.three-dots-button {
  margin-left: 10px;
  margin-right: 0;
  padding-bottom: 0;
}
.interface-hebrew .topicPanel .mainColumn .saveLine .saveButton.three-dots-button {
  margin-left: 0;
  margin-right: 10px;
}
.interface-hebrew .topicPanel .three-dots-button {
  margin-left: 0px;
  margin-right: 10px;
}
.leftButtons .readerNavMenuSearchButton,
.leftButtons .readerNavMenuMenuButton,
.leftButtons .readerNavMenuCloseButton,
.rightButtons .readerOptions,
.rightButtons .readerNavMenuCloseButton {
  width: 40px;
  height: 56px;
  line-height: 56px;
  color: #666666;
  font-size: 20px;
  display: inline-block;
  cursor: pointer;
}
.readerOptions .int-en {
  margin-right: 4px;
}
.readerOptions .int-he {
  margin-left: 8px;
}
.readerOptions .int-he img {
    height: 18px;
}
.rightButtons .readerOptionsTooltip.tooltip-toggle::before {
    top: 47px;
    left: -50px;
}
.rightButtons .readerOptions {
  vertical-align: middle;
}
.rightButtons .readerOptions:hover {
  text-decoration: none;
}
.leftButtons .readerNavMenuMenuButton {
  font-size: 24px;
  margin-top: 6px;
}
.compare .leftButtons .readerNavMenuMenuButton {
  font-size: 20px;
}
.leftButtons .readerNavMenuCloseButton {
  font-size: 44px;
}
.leftButtons .readerNavMenuSearchButton span,
.rightButtons .readerOptions img,
.leftButtons .readerNavMenuCloseButton span {
  vertical-align: middle;
}
.readerControls .readerTextToc {
  font-size: 18px;
  box-sizing: border-box;
  height: 50px;
  text-align: center;
  display: inline-block;
  cursor: pointer;
  vertical-align: middle;
  min-width: 0; /* see https://css-tricks.com/flexbox-truncated-text/ */
}
.readerControls .readerTextToc.connected, .readerControls .readerTextToc.connected a{
  cursor: initial;
}

.readerTextTocHeader.readerTextToc {
  font-size: 16px;
}
.hebrew .readerControls .readerTextToc {
  direction: rtl;
}
.english .readerControls .readerTextToc {
  direction: ltr;
}
.interface-english .bilingual .readerControls .readerTextToc {
  direction: ltr;
}
.interface-hebrew .bilingual .readerControls .readerTextToc {
  direction: rtl;
}
.interface-hebrew .bilingual .readerControls .readerTextToc .readerTextTocBox.sheetBox,
.interface-hebrew .english .readerControls .readerTextToc .readerTextTocBox.sheetBox {
  padding-left: 23px;
  padding-right: 0;
}
.english .readerControls .readerTextToc .readerTextTocBox.sheetBox,
.bilingual .readerControls .readerTextToc .readerTextTocBox.sheetBox {
  padding-right: 23px;
  padding-left: 0;
}
.readerControls .readerTextToc .readerTextTocBox {
  display: inline-block;
  vertical-align: middle;
  max-width: 100%;
  white-space: nowrap;
  text-overflow: ellipsis;
  overflow: hidden;
}
.readerControls .readerTextToc .readerTextTocBox a h1,
.readerControls .readerTextToc .readerTextTocBox a span,
.readerControls .readerTextToc .readerTextTocBox a div {
  white-space: nowrap;
  text-overflow: ellipsis;
  overflow: hidden;
  max-width: 100%;
}
.readerControls .readerTextToc .readerTextVersion {
  font-size: 15px;
  color: #999;
}
.readerControls .readerTextToc .fa {
  color: #999;
  font-weight: bold;
  margin: 0 7px;
  vertical-align: 0;
}
.readerControls .readerTextToc .fa.invisible {
  visibility: hidden;
}
/*.bilingual .readerTextToc .he {
  display: none;
}*/
.readerOptions img {
  height: 16px;
}
.readerOptions .textIcon {
  font-size: 22px;
  line-height: 60px;
}
.dark .readerOptions img {

}
.readerOptionsPanel {
  position: absolute;
  width: 100%;
  top: 58px;
  right: 0;
  padding: 20px;
  box-sizing: border-box;
  direction: ltr;
  background: #FBFBFA;
  border-bottom: 1px solid #ccc;
  z-index: 103;
}
.readerOptionsPanelInner {
  max-width: 530px;
  margin: 0 auto;
  display: flex;
  flex-flow: row wrap;
  justify-content: space-between;
  color: #999;
}
.toggleSet {
  display: inline-block;
  width: 47%;
  margin: 2px auto 0 auto;
}
#accountSettingsPage .toggleSet {
  display: flex;
}
#accountSettingsPage .additional-info {
  color: var(--dark-grey);
}
/* #accountSettingsPage .saveCancel {
  display: flex;
  justify-content: space-between;
  margin-top: 30px;
} */
.toggleSet.aliyotTorah, .toggleSet.punctuationTalmud, .toggleSet .toggle-set-label {
  --english-font: var(--english-sans-serif-font-family);
  --hebrew-font: var(--english-sans-serif-font-family);
  text-transform: uppercase;
}
.toggleSet .toggle-set-label{
  font-size: 13px;
  display: block;
  text-align: center;
  margin: 10px;
  letter-spacing: 1.5px;
}
.toggleSetToggleBox {
  display:  flex;
}
.toggleOption {
  font-size: 26px;
  box-sizing: border-box;
  text-align: center;
  border: 1px solid #ccc;
  margin-left: -1px;
  padding: 4px;
  height: 42px;
  line-height: 34px;
  flex: 1;
  background-color: #FBFBFA;
  vertical-align: middle;
}

.toggleSet.aliyotTorah .toggleOption,
.toggleSet.punctuationTalmud .toggleOption {
  font-size: 14px;
}
.toggleSet.vowels .toggleOption.all span span,
.toggleSet.vowels .toggleOption.partial span span {
  position: relative;
  top: -3px;
}
.toggleSet.fontSize .toggleOption {
  color: black;
}
.toggleSet.biLayout .toggleOption img,
.toggleSet.layout .toggleOption img {
  opacity: 0.5;
}
.toggleOption:first-child {
  border-top-left-radius: 4px;
  border-bottom-left-radius: 4px;
}
.toggleOption:last-child {
  border-top-right-radius: 4px;
  border-bottom-right-radius: 4px;
  border-right: 1px solid #999;
}
.toggleOption.on,
.toggleOption:hover {
  background-color: white;
  color: black;
}
.toggleSet.biLayout .toggleOption.on img,
.toggleSet.layout .toggleOption:hover img {
  opacity: 1;
}
.toggleSet.separated .toggleOption {
  margin-right: 3%;
  border-right: 1px solid #999;
}
.toggleSet.separated .toggleOption:last-child {
  margin-right: 0;
}
.color .toggleOption {
  border-radius: 5px;
  height: 38px;
}
.color .toggleOption.on {
  border-color: black;
}
.color .light, .color .light.on {
  background-color: white;
}
.color .sepia, .color .sepia.on {
  background-color: #f7f7f7;
}
.color .dark, .color .dark.on {
  background-color: #333331;
}

.toggleSet .toggleOption .he,
.toggleSet .toggleOption .en {
  display: inline;
}
.toggleOption.bilingual {
  font-size: 18px;
}
.toggleOption.segmented, .toggleOption.continuous {
  font-size: 18px;
}
.toggleOption.smaller, .toggleOption.larger {
  font-family: "Roboto", "Helvetica Neue", "Helvetica", sans-serif;
}
.interface-hebrew .toggleOption.smaller, .interface-hebrew .toggleOption.larger {
  font-family: "Heebo", sans-serif;
}
.toggleOption.smaller {
  font-size: 12px;
}
.toggleOption.larger {
  font-size: 22px;
}
.toggleSet.blueStyle {
  box-shadow: 0px 1px 3px rgba(0, 0, 0, 0.25);
  --english-font: var(--english-sans-serif-font-family);
  --hebrew-font: var(--hebrew-sans-serif-font-family);
  border-radius: 6px;
}

.toggleSet.blueStyle.primary {
  width: 100%;
}
.toggleSet.blueStyle.primary .toggleOption {
  background-color: revert;
}
.toggleSet.blueStyle .toggleOption {
  border: none;
  font-size: 16px;
  height: 50px;
  display: flex;
  align-items: center;
  justify-content: center;
}
.toggleSet.blueStyle .toggleOption.on {
  background-color:  var(--sefaria-blue);
  color: white;
  border-radius: 6px;
}
.readerOptionsPanel .line {
  margin: 20px 0;
  border-top: 1px solid #ddd;
}
.mask {
  position: fixed;
  top: 0;
  left: 0;
  width: 100%;
  height: 100%;
  z-index: 102;
  cursor: pointer;
}
.textRange.basetext {
  width: 100%;
  box-sizing: border-box;
  font-size: 2.2em;
  line-height: 1.6;
  text-align: justify;
  background-color: inherit;
  margin: 0 auto;
  max-width: 760px;
  position: relative;
  padding: 0 30px;
}
.sheetContent .modalTitle {
  --english-font: var(--english-sans-serif-font-family);
  --hebrew-font: var(--hebrew-sans-serif-font-family);
  font-size: 22px;
  font-weight: 500;
  line-height: 25.78px;
  text-align: center;
  color: var(--dark-grey);
  padding-block-end: 15px;
  border-bottom: 1px solid var(--lighter-grey);
}
.sheetContent .successMessage {
  color: var(--inline-link-blue);
  margin-inline-start: 5px;
}
.dialogModal .modal-content > * {
   padding: 20px;
}
.sheetContent .modalMessage {
  --english-font: var(--english-sans-serif-font-family);
  --hebrew-font: var(--hebrew-sans-serif-font-family);
  font-size: 16px;
  font-weight: 400;
  line-height: 18.75px;
  text-align: center;
  color: black;
}
.singlePanel .textRange.basetext,
.singlePanel .sheetContent {
  padding: 0;
}
.narrowColumn .textRange.basetext {
}
.narrowColumn .content .contentInner {
  padding: 0 15px;
}
.textRange.basetext .title, .sheetContent .customSourceTitle {
  padding: 0 28px;
  margin: 30px 0 24px 0;
  color: #000;
  text-align: center;
  justify-content: center;
  font-weight: lighter;
  letter-spacing: 1px;
  font-size: 1.1em;
}
.sheetContent .customSourceTitle {
  padding-top: 14px;
}
.dark .textRange.basetext .title, .dark .sheetContent .title {
  color: #ccc;
}
.textRange.basetext .title .titleBox, .sheetContent .customSourceTitle .titleBox {
  display: inline-block;
  border-bottom: 4px solid #E6E5E6;
  padding: 0 6px 3px;
}
.dark .textRange.basetext .title .titleBox, .dark .sheetContent .title .titleBox {
  border-bottom: 4px solid #666;
}
.bilingual .sheetContent .title .he {
  display: none;
}
.interface-hebrew .readerPanel.ltr .textRange,
.interface-hebrew .readerPanel.english .categoryFilterGroup,
.interface-hebrew .readerPanel.bilingual .categoryFilterGroup,
.interface-hebrew .readerPanel.english .essayGroup,
.interface-hebrew .readerPanel.bilingual .essayGroup,
.interface-hebrew .readerPanel.english .textTableOfContents,
.interface-hebrew .readerPanel.bilingual .textTableOfContents {
  direction: ltr;
}
.interface-english .readerPanel.rtl .textRange,
.interface-english .readerPanel.hebrew .textRange,
.interface-english .readerPanel.hebrew .categoryFilterGroup,
.interface-english .readerPanel.hebrew .essayGroup,
.interface-english .readerPanel.hebrew .structToggles,
.interface-english .readerPanel.hebrew .textTableOfContents,
.interface-english .readerPanel.hebrew .connectionsPanel .toolsButton.more,
.interface-english .readerPanel.hebrew .connectionsPanel .toolsButton.seeLess {
  direction: rtl;
}
.basetext .text, .sheetContent .text {
  padding: 0 44px;
  margin: 30px 0;
  background-color: inherit;
}
.sheetContent .text.editorContent {
  padding: 30px 44px;
  margin: 0;
}
.narrowColumn .basetext .text, .narrowColumn .sheetContent .text {
  padding: 0 26px;
}
.singlePanel .basetext .text, .singlePanel .sheetContent .text  {
  padding: 0 34px;
}
.parashahHeader {
  text-align: center;
  color: #000;
  margin: 32px 0;
  font-size: 24px;
  letter-spacing: 1px;
}
.parashahHeader.aliyah span {
  text-transform: uppercase;
  font-size: 18px;
}
.title + .text span:first-child .parashahHeader {
  margin-top: -5px;
}
.title + .text {
  margin-top: 0;
}
.segment {
  cursor: pointer;
  display: block;
  background-color: inherit;
}
.continuous .segment {
  display: inline;
  margin: 0;
  padding: .3333em 0;
}
.readerPanel.english.continuous .segment {
  padding: .15em 0;  /* underline of named entities is cut off if padding is higher */
}
.continuous .clearFix {
  display: none;
}
.segment .segmentText{
  display: inline;
}
.segment > .he,
.segment > .en,
.segment > p > .he,
.segment > p > .en {
  margin-top: 0;
  margin-bottom: 0;
}
.basetext .segment {
  margin-bottom: 26px;
}

.segment .segmentText .poetry.indentWhenWrap {
  text-indent: -30px;
  padding-inline-start: 30px;
  display: inline-block;
}

.segment .segmentText .poetry.indentAll {
  padding-inline-start: 30px;
  display: inline-block;
}

.segment .segmentText .poetry.indentAllDouble {
  padding-inline-start: 60px;
  display: inline-block;
}

.continuous .segment .segmentText .poetry {
  text-indent: initial;
  padding-inline-start: initial;
  display: inline;
  margin-inline-end: .5em;
}

.continuous .segment .segmentText br {
  display: none;
}

/*.hebrew.segmented .segment > .he,
.hebrew.segmented .segment > p > .he{
  display: block;
}
.hebrew.continuous .segment > .he,
.hebrew.continuous .segment > p > .he{
  display: inline;
}*/
.bilingual .segment > .he,
.bilingual .segment > p > .he {
  display: block;
}
.bilingual .segment > .en,
.bilingual .segment > p > .en {
  display: block;
}
.bilingual .segment > .en ,
.bilingual .segment > p > .en {
  text-align: left;
}
.bilingual .segment > .he,
.bilingual .segment > p > .he {
  text-align: right;
}
.stacked.bilingual .basetext .segment {
  margin-bottom: 14px;
  display: block;
}
.stacked.bilingual .segment > .en,
.stacked.bilingual .segment > p > .en {
  margin-top: 6px;
  text-align: left;
}
.stacked.bilingual .sheetContent .segment > .en,
.stacked.bilingual .sheetContent .segment > p > .en {
  margin-top: 0;
}
.stacked.bilingual .basetext .segment > .translation ,
.stacked.bilingual .basetext .segment > p > .translation {
  margin: 10px 0 20px;
  color: #666;
}
.stacked.bilingual .basetext .segment > p > .he.translation {
  color: black;
}
.stacked.bilingual .segment.heOnly > .he,
.stacked.bilingual .segment.enOnly > .en,
.stacked.bilingual .segment.heOnly > p > .he,
.stacked.bilingual .segment.enOnly > p > .en {
  display: block;
}
.heLeft.bilingual .basetext .text,
.heRight.bilingual .basetext .text,
.heLeft.bilingual .sheetContent .text,
.heRight.bilingual .sheetContent .text {
  padding: 0;
}

.heLeft.bilingual .segment > .en,
.heLeft.bilingual .segment > .he,
.heRight.bilingual .segment > .en,
.heRight.bilingual .segment > .he,
.heLeft.bilingual .segment > p > .en,
.heLeft.bilingual .segment > p > .he,
.heRight.bilingual .segment > p > .en,
.heRight.bilingual .segment > p > .he {
  width: 50%;
  box-sizing: border-box;
  display: block;
}
.heLeft.bilingual .sheetItem.enOnly > .en,
.heLeft.bilingual .sheetItem.heOnly > .he,
.heRight.bilingual .sheetItem.enOnly > .en,
.heRight.bilingual .sheetItem.heOnly > .he,
.heLeft.bilingual .sheetItem.enOnly > p > .en,
.heLeft.bilingual .sheetItem.heOnly > p > .he,
.heRight.bilingual .sheetItem.enOnly > p > .en,
.heRight.bilingual .sheetItem.heOnly > p > .he {
  width: 100%;
}
.readerPanel .sheetItem.heOnly > .en,
.readerPanel .sheetItem.heOnly > p > .en {
  display: none;
}
.readerPanel .sheetItem.heOnly > .he,
.readerPanel .sheetItem.heOnly > p > .he {
  display: block;
}
.readerPanel .sheetItem.enOnly > .he,
.readerPanel .sheetItem.enOnly > p > .he {
  display: none;
}
.readerPanel .sheetItem.enOnly > .en,
.readerPanel .sheetItem.enOnly > p > .en {
  display: block;
}
.readerPanel.english .SheetSource .sheetItem.segment .en {
  background-color: white;
}
.heLeft.bilingual .segment > .translation,
.heRight.bilingual .segment > .primary,
.heLeft.bilingual .segment > p > .translation,
.heRight.bilingual .segment > p > .primary,
.heRight.bilingual .sheetItem.segment > .he,
.heLeft.bilingual .sheetItem.segment > .en,
.heRight.bilingual .SheetSource.segment > .he,
.heLeft.bilingual .SheetSource.segment > .en {
  float: right;
  padding-left: 20px;
}
.heRight.bilingual .segment > .translation,
.heLeft.bilingual .segment > .primary,
.heRight.bilingual .segment > p > .translation,
.heLeft.bilingual .segment > p > .primary,
.heRight.bilingual .sheetItem.segment > .en,
.heLeft.bilingual .sheetItem.segment > .he,
.heRight.bilingual .SheetSource.segment > .en,
.heLeft.bilingual .SheetSource.segment > .he {
  float: left;
  padding-right: 20px;
}
.segment > p > .he.translation {
  --hebrew-font: var(--hebrew-sans-serif-font-family);
  font-size: 100%;
}
.basetext .segment:active,
.basetext .segment:focus {
  background-color: #f5faff;
}
.sheetContent .segment:active .segmentNumber,
.sheetContent .segment:focus .segmentNumber,
.sheetContent .segment:active .linkCount,
.sheetContent .segment:focus .linkCount,
.basetext .segment:active .segmentNumber,
.basetext .segment:focus .segmentNumber,
.basetext .segment:active .linkCount,
.basetext .segment:focus .linkCount {
  background-color: transparent;
}
.dark .basetext .segment:active,
.dark .basetext .segment:focus {
  background-color: #444;
}
.basetext .segment.highlight,
.editTextInfo .textPreviewSegment.highlight,
.editorContent .sheetItem.highlight,
.editorContent .sheetItem.highlight .SheetSource .en,
.editorContent .sheetItem.highlight .SheetSource::after
{
  background-color: #F0F7FF;
}
.sheetContent .segment a {
  color: #4B71B7;
  cursor: pointer;
}
.sheetContent .segment .sourceContentText a {
  text-decoration: underline;
}
.basetext .segment.highlight .segmentNumber,
.basetext .segment.highlight .linkCount {
  background-color: transparent;
}
.sepia .basetext .segment.highlight {
  background-color: #E3E3E1;
}
.dark .basetext .segment.highlight {
  background-color: #444;
}
.textRange {
  line-height: 1.4;
  font-size: 1.6em;
}
.textRange .textInner, .sheetContent .textInner  {
  position: relative;
}
.textRange.lowlight .text {
  color: #999;
}
.segment {
}
.segment.heOnly{
  text-align: right;
  direction: rtl;
}
.segment.enOnly{
  text-align: left;
  direction: ltr;
}
.segment.heOnly .en{
  display: none;
}
/*in the text reader we don't have enOnly anymore. it always hvae primary (which is one the meaning of heOnly) maybe this is useful for other cases*/
.segment.enOnly .he{
  display: none;
}
.segment.heOnly .he{
  display: initial;
}
.segment.enOnly .en{
  display: initial;
}
/*
This is an attempt to fix dictionary entries in this layout (hebrew continuous) from having the headwords flip to the right instead of left.
But not to use a display block directive that might break continuous mode for other English only texts
 */
.readerPanel.hebrew.continuous .segment.enOnly .en{
  unicode-bidi: embed;
}
.readerPanel.hebrew .segment.enOnly .sheetSegmentNumber .en{
  display: none;
}
.readerPanel.english .segment.enOnly .sheetSegmentNumber .he{
  display: none;
}
.segment .segmentNumber,
.segment .linkCount,
.textRange .numberLabel {
  position: absolute;
  background-color: inherit;
  font-weight: lighter;
  color: #ccc;
  display: block;
  width: 30px;
  text-align: center;
  -webkit-text-size-adjust: 100%;
  user-select: none;
  -webkit-user-select: none;
}
.segmentNumber .segmentNumberInner,
.linkCount .linkCountDot {
  display: inline-block;
  user-select: none;
  -webkit-user-select: none;
}
.bilingual .segmentNumber .segmentNumberInner,
.bilingual .linkCount .linkCountDot,
.bilingual .numberLabel .numberLabelInner {
  margin-top: 0;
}
.segment .segmentNumber,
.segment .linkCount {
  display: none;
  line-height: 1.4;
}
.hebrew .segment .segmentNumber,
.hebrew .segment .linkCount {
  display: none;
  line-height: 1.6;
}
.sheetContent .segment .linkCount {
  display: inline-block;
}
.segment .segmentNumber .segmentNumberInner,
.segment .segmentNumber .segmentNumberInner .he,
.textRange .numberLabel .numberLabelInner {
  font-size: 12px;
  vertical-align: middle;
}
.segment .segmentNumber,
.textRagnge .numberLabel {
  color: #000;
  top: 0;
}
.dark .segment .segmentNumber,
.dark .textRagnge .numberLabel {
  color: white;
}
.segment .linkCount {

}
.segment .linkCountDot {
  display: inline-block;
  width: 6px;
  height: 6px;
  border-radius: 12px;
  background-color: black;
  vertical-align: middle;
}
.dark .segment .linkCount {
  filter: invert(100%);
  -webkit-filter: invert(100%);
}
.readerPanel .segment .segmentNumber .en,
.readerPanel .segment .segmentNumber .he {
  text-align: center;
}
.readerPanel.english .segment .segmentNumber {
  left: -48px;
}
.readerPanel.hebrew .segment .segmentNumber,
.readerPanel.bilingual .segment .segmentNumber {
  right: -46px;
}
.readerPanel.hebrew .segment .linkCount,
.readerPanel.bilingual .segment .linkCount {
  left: -48px;
}
.readerPanel.english .segment .linkCount {
  right: -46px;
  left: auto;
}
.readerPanel.heLeft.bilingual .segment .segmentNumber,
.readerPanel.heRight.bilingual .segment .segmentNumber {
  left: 50%;
  margin-left: -15px;
  right: auto;
}
.readerPanel.heLeft.bilingual .segment .linkCount,
.readerPanel.heRight.bilingual .segment .linkCount {
  visibility: hidden;
}
.singlePanel .readerPanel.english .segment .segmentNumber {
  left: -30px;
}
.singlePanel .readerPanel.hebrew .segment .segmentNumber,
.singlePanel .readerPanel.bilingual .segment .segmentNumber {
  right: -30px;
}
.singlePanel .readerPanel.english .segment .linkCount {
  right: -30px;
}
.singlePanel .readerPanel.hebrew .segment .linkCount,
.singlePanel .readerPanel.bilingual .segment .linkCount {
  left: -30px;
}
.singlePanel .readerPanel.english .sheetItem.segment .linkCount {
  left: auto;
  right: -30px;
}
.readerPanel.english .segment.heOnly .segmentNumber .he,
.readerPanel.bilingual .segment.heOnly .segmentNumber .he,
.readerPanel.hebrew .segment.enOnly .segmentNumber .en {
  display: none;
}
.readerPanel.english .segment.heOnly .segmentNumber .en,
.readerPanel.bilingual .segment.heOnly .segmentNumber .en,
.readerPanel.hebrew .segment.enOnly .segmentNumber .he {
  display: block;
}
.segment .refLink, .scrollLink {
  font-size: .8em;
  font-weight: bold;
  letter-spacing: 1px;
  cursor: pointer;
  color: #333;
}
.scrollLink:hover, .refLink:hover {
  text-decoration: underline;
}
.segment .namedEntityLink {
  color: inherit;
}
.segment .namedEntityLink:hover {
  cursor: text;
  text-decoration: none;
}
.segment.showNamedEntityLinks .namedEntityLink:hover {
  /* only show named entity underline when class showNamedEntityLinks exists */
  cursor: pointer;
  border-bottom: 2px dotted #666;
}
.stacked.bilingual .segment .en .namedEntityLink:hover {
  border-bottom-color: #666;
}
.textRange .actionLinks {
  text-align: right;
}
.textRange .actionLinks > span {
  font-size: 13px;
  text-transform: uppercase;
  display: inline-block;
  margin: 0 7px;
  cursor: pointer;
  color: #aaa;
}
.textRange .actionLinks > span > img {
  height: 13px;
  width: 13px;
  margin: 0 5px;
  opacity: 0.3;
  vertical-align: baseline;
}
.textRange .actionLinks > span > i {
  margin: 0 5px;
  font-size: 16px;
  vertical-align: top;
}
.textRange .actionLinks .en {
  font-family: "Roboto", "Helvetica Neue", "Helvetica", arial, sans-serif;
}
.textRange .actionLinks .he {
  font-family: "Heebo", sans-serif;
}
/* Footnotes */
.segment sup,
.versionPreview sup {
  margin-left: .2em;
  margin-right: .2em;
  text-decoration: none;
  font-family: var(--hebrew-sans-serif-font-family);
  font-size: 0.6em;
  line-height: 1;
}
.segment sup.footnote-marker,
.segment sup.endFootnote{
  color: var(--inline-link-blue);
}
.segment .he sup {
  font-size: 0.6em;
}
.segment sup.footnote-marker:hover {
  text-decoration: underline;
}
.sheetContent .segment sup:hover {
  text-decoration: none;
}
.segment sup::before {
  padding: 12px 12px;
  content: "";
  margin-inline-start: -7px;
  position: absolute;
}
.segment sup.itag {
  text-decoration: none;
  font-family: var(--hebrew-sans-serif-font-family);
  font-size: 0.5em;
  line-height: 1;
  color: var(--inline-link-blue);
}
.segment i.footnote {
  display: none;
  font-size: .8em;
  margin-left: .5em;
  margin-right: .5em;
  color: #666;
  font-style: normal;
}
.segment img {
  max-width: 100%;
}
.segment i[data-overlay="Vilna Pages"] {
  display: inline-block;
}
.segment i[data-overlay="Vilna Pages"]:after {
    color: grey;
	content: attr(data-value);
    font-size: .4em;
    font-style: normal;
    font-family: var(--english-sans-serif-font-family);
}
.segment i[data-overlay="Venice Columns"] {
  display: inline-block;
}
.segment i[data-overlay="Venice Columns"]:after {
    color: grey;
	content: attr(data-value);
    font-size: .4em;
    font-style: normal;
    font-family: var(--english-sans-serif-font-family);
}
.connectionsPanelHeader {
  display: flex;
  justify-content: space-between;
  align-items: center;
}
.singlePanel .connectionsPanelHeader {
  justify-content: flex-start;
  align-items: stretch;
  height: 100%;
}
.interface-hebrew .connectionsPanelHeader {
  direction: rtl;
}
.interface-english .connectionsPanelHeader {
  direction: ltr;
}
.connectionsPanelHeader .rightButtons {
  margin-top: -4px;
}
.connectionsPanelHeader .languageToggle,
.connectionsHeader .readerNavMenuCloseButton.circledX{
  height: 32px;
  width: 30px;
  text-align: center;
  line-height: 32px;
}
.readerNavMenu.compare {
  background-color: var(--lightest-grey);
}
.readerNavMenu.compare .readerNavTop .readerNavMenuCloseButton.circledX {
  height: 32px;
  width: 30px;
  display: flex;
  align-items: center;
  margin: 0 15px;
}
.connectionsPanelHeader .languageToggle {
  margin: 0 15px;
}
.connectionsHeader .readerNavMenuCloseButton.circledX,
.readerNavMenu.compare .readerNavTop .readerNavMenuCloseButton.circledX {
  width: 20px;
}
.connectionsHeader .readerNavMenuCloseButton.circledX img,
.readerNavMenu.compare .readerNavTop .readerNavMenuCloseButton.circledX img {
  height: 20px;
  width: 20px;
  vertical-align: middle;
}
.readerNavMenu.compare .navBlockDescription,
.readerNavMenu.compare .categoryDescription {
  display: none;
}
.readerNavMenu.compare .navToggles {
  margin-inline-start: 0;
}
.connectionsPanelHeader .languageToggle img {
  vertical-align: middle;
  margin-top: -2px;
}
.connectionsPanel .flashMessage {
  font-size: 18px;
  color: #999;
  margin-bottom: 30px;
  text-align: left;
}
.interface-hebrew .connectionsPanel .flashMessage {
  text-align: right;
}
.textList {
  width: 100%;
  height: 54%;
  bottom: 0;
  left: 0;
  position: absolute;
  margin: 0 auto;
  background-color: #FBFBFA;
}
.textList.marginless .texts,
.textList.fullPanel.marginless .texts {
  padding: 0 0 80px 0;
}
.dark .textlist {
  background-color: #333331;
}
.textList.fullPanel {
  padding-top: 60px;
  height: 100%;
  box-sizing: border-box;
}
.textList .texts {
  height: 100%;
  width: 100%;
  box-sizing: border-box;
  overflow: hidden;
  overflow-y: scroll;
  -webkit-overflow-scrolling: touch;
}
.textList .texts .contentInner {
  max-width: 660px;
  margin: 0 auto;
}
.textList .texts {
  padding: 30px 30px 80px 30px;
}
.textList.fullPanel .texts {
  padding: 40px 40px 80px 40px;
}
.textList .segment.heOnly,
.textList .segment.enOnly {
  text-align: justify;
}
.textListTop {
  position: absolute;
  top: 0;
  left: 0;
  width: 100%;
  background-color: inherit;
  z-index: 1;
}
.textList.fullPanel .textListTop {
  text-align: center;
  height: 55px;
}
.dark .textList {
  background-color: #333331;
}
.dark .textList .anchorText {
  background-color: #333331;
}
.textList .heOnly {
  display: block;
}
.textList.fullPanel .textListTop .leftButtons {
  margin: 9px 0 0 10px;
}
.textList.fullPanel .textListTop .rightButtons {
  margin: 9px 10px 0 0;
}
.gridBox {
  width: 100%;
  background-color: transparent;
}
.gridBox .gridBoxRow {
  display: flex;
  justify-content: space-between;
  margin-bottom: 6px;
}
.gridBox .gridBoxItem {
  flex: 1;

   /* HACK: overflow hidden will hide any box shadow beneath (b/c overflow cuts off at padding-box) can get around this by increasing padding-box and decreasing margin-box. see here https://stackoverflow.com/questions/33949013/css-overflow-hidden-cuts-shadow*/
  display: flex;
  flex-direction: column;
  padding: 5px;
}
.gridBox .gridBoxItem.placeholder {
  visibility: hidden;
}
.gridBox .gridBoxItem:first-child {
  padding-inline-start: 0;
  margin-inline-start: 0;
}
.gridBox .gridBoxItem:last-child {
  padding-inline-end: 0;
  margin-inline-end: 0;
}
.dark .filterSet td {
  border-color: #555;
}
.filterSet td.empty {
  border-left: 1px solid transparent;
  border-right: 1px solid transparent;
}
.topFilters {
  text-transform: none;
}
.dark .topFilters {
  background-color: #2D2D2B;
  border-bottom: 1px solid #444;
}
.textList.fullPanel .topFilters {
  margin: 0;
  border-top: 8px solid transparent;
  padding: 6px 22px 5px;
  background-color: #EDEDED;
}
.topFilters .textFilter {
  color: #999;
  display: inline-block;
  padding: 16px 8px;
}
.topFilters .textFilter.on {
  color: black;
}
.dark .topFilters .textFilter {
  color: #bbb;
}
.topFilters .textFilter > div {
  display: table-cell;
  vertical-align: middle;
}
.textList.fullPanel .recentFilterSet {
  margin: 0 0 12px 0;
}
.textList .recentFilterSet .textFilter,
.connectionsPanelHeader .recentFilterSet.topFilters .textFilter {
  display: inline-block;
  padding: 0;
  margin: 6px 14px;
  background-color: transparent;
  color: #999999;
  border-bottom: 4px solid #cccccc;
  margin-inline-start: 0;
}
.connectionsPanelHeader .recentFilterSet.topFilters .textFilter {
  margin: 18px;
  margin-inline-end: 14px;
  margin-inline-start: 0;
}
.textList .recentFilterSet .textFilter.on, .connectionsPanelHeader .recentFilterSet.topFilters .textFilter.on {
  color: #000000;
  border-bottom-color: var(--category-color);
}
.recentFilterSet.filterSet .textFilter, .recentFilterSet.filterSet .textFilter span{
  font-family: "HebrewInEnglish Serif Font", "adobe-garamond-pro", "Crimson Text", Georgia, serif;
}
.hebrew .textList .recentFilterSet.filterSet {
  direction: rtl;
}
.textList.singlePanel .connectionsHeader .topFilters{
  overflow-x: scroll;
  overflow-y: hidden;
}
.topFiltersInner {
  display: inline-block;
  white-space: nowrap;
  overflow: hidden;
  text-overflow: ellipsis;
  vertical-align: middle;
}
.textList.fullPanel .topFiltersInner {
  white-space: normal;
}
.textList.singlePanel .versionsTextList .topFiltersInner .textFilter {
  padding: 5px;
  margin-bottom: 5px;
  color: #999;
}
.textList.singlePanel .versionsTextList .topFiltersInner {
  white-space: pre-wrap;
}
.showMoreFilters {
  vertical-align: middle;
  float: right;
}
.categoryFilter {
  margin: 19px 34px;
  font-size: 18px;
  cursor: pointer;
  line-height: 21.6px;
  color: #000;
  -webkit-tap-hightlight-color: rgba(0,0,0,0); /* pulled from common.css; should apply more broadly? */
}
.categoryFilter:not(.withBooks) .filterInner:before{
  min-width: 18px;
  width: 18px;
  height: 16px;
  content: '';
  -webkit-mask: url("/static/img/connection-book.svg") no-repeat;
  mask: url("/static/img/connection-book.svg") no-repeat;
  -webkit-mask-size: cover;
  mask-size: cover;
  line-height: 25px;
  /**transform: scale(0.95);*/
  display: inline-block;
  background-color: var(--category-color);
}
.connectionsPanel .toolsButton.more{
  color: #666666;
}
.connectionsPanel .toolsButton.seeLess{
  margin-inline-start: 33px;
  font-style: normal;
  font-weight: normal;
  font-size: 13px;
  line-height: 18px;
  color: #999999;
  align-items: center;
}
.connectionsPanel .toolsButton.seeLess img.toolsButtonIcon{
  height: 10px;
  width: 10px;
}
.connectionsPanel .toolsButton.seeLess .toolsButtonText{
  margin-inline-start: 5px;
}

.connectionsPanel .topToolsButtons {
  margin-top: 30px;
}
.categoryFilter:not(.withBooks) .filterText{
  margin-inline-start: 15px;
  margin-inline-end: auto;
}
.textFilter {
  padding: 19px 0px;
  font-size: 18px;
  line-height: 1.2;
  display: block;
  cursor: pointer;
  color: #333;
  margin-inline-start: 34px;
  margin-inline-end: 34px;
}
.connectionsCount {
  color: #666;
  font-size: 16px;
  font-weight: lighter;
  letter-spacing: 1px;
  font-family: "Roboto", "Helvetica Neue", "Helvetica", sans-serif;
  unicode-bidi: isolate;
}
.englishAvailableTag {
  font-family: "Roboto", "Helvetica Neue", "Helvetica", sans-serif;
  text-transform: uppercase;
  align-self: flex-start;
  color: #999;
  border: 1px solid #CCC;
  border-radius: 3px;
  font-size: 12px;
  line-height: 18px;
  padding: 0px 3px;
  margin-left: 4px;
}
.filterInner {
  display: flex;
  justify-content: space-between;
  align-items: center;
}
.essayGroup a:hover {
  text-decoration: none;
}
.essayGroup .filterText {
  margin-inline-start: 15px;
  margin-inline-end: auto;
  text-align: left
}
.essayGroup .filterInner:before{
  min-width: 18px;
  width: 18px;
  height: 16px;
  content: '';
  -webkit-mask: url("/static/img/connection-book.svg") no-repeat;
  mask: url("/static/img/connection-book.svg") no-repeat;
  -webkit-mask-size: cover;
  mask-size: cover;
  line-height: 25px;
  /**transform: scale(0.95);*/
  display: inline-block;
  background-color: #3B5849;
}
.essayGroup .textFilter {
  padding: 0 0 0 0;
  margin: 19px 34px;
}
.categoryFilterGroup.withBooks {
  /*border-bottom: 1px solid #E5E5E5;*/
  border-top: 4px solid;
  border-top-color: var(--category-color);
}
.categoryFilterGroup.withBooks .categoryFilter{
  margin: initial;
  margin-inline-end: 34px;
  margin-inline-start: 34px;
  padding: 19px 0px;
  border-bottom: 1px solid #E5E5E5;

}
.categoryFilterGroup a:hover {
  text-decoration: none;
}
.categoryFilterGroup.withBooks + .categoryFilterGroup {
  /*margin-top: 30px;*/
}
.categoryFilterGroup .textFilter {
  border-bottom: 1px solid #E5E5E5;
}
.categoryFilterGroup :first-child .textFilter {
  border-top: 1px solid #E5E5E5;
}
.categoryFilter.on, .textFilter.on {
  color: black;
}
.dark .categoryFilter.on, .dark .textFilter.on {
  color: white;
}
.textFilter.lowlight {
  color: #999;
}
.topFilters .textFilter.showMoreFilters {
  color: #999;
}
.bilingual .textFilter .he,
.bilingual .categoryFilter .he {
  display: none;
}
.textList .textListTop > .loadingMessage,
.textList .texts .contentInner > .loadingMessage {
  padding: 22px 10px 0;
  color: #999;
  font-size: 14px;
  text-align: center;
}
.textList .textListTop > .loadingMessage {
  position: relative;
  top: 70px;
}
.textList .texts {
  position: relative;
  background-color: #FBFBFA;
}
.sepia .textList .texts {
  background-color: #FBFBFA;
}
.dark .textList .texts {
  background-color: #333331;
}
.textList .texts .textRange {
  font-size: 1.8em;
  padding-top: 16px;
  margin-top: 12px;
  position: relative;
  cursor: text;
}
.textList .texts .textRange .segment{
  cursor: text;
}
.textListTextRangeBox {
  border-bottom: 1px solid #eee;
}
.textList .texts .textRange .title {
  color: #999;
}
.textList .texts .segment .queryTextHighlight {
  padding: 0;
  background-color: inherit;
  font-weight: bold;
}
.dark .textList .texts .textRange .title {
  color: #ddd;
}
.textList.singlePanel .textListTextRangeBox:first-child {
  margin-top: -30px;
}
.textRange .title {
  display: flex;
  justify-content: space-between;
}
.textRange .title .buttons {
}
.bilingual .textList .title .he {
  display: none;
}
.textList .sheetList .sheet,
.textList .note {
  padding: 0 0 24px 0;
  display: flex;
  flex-flow: column;
}
.textList .sheet + .sheet {
  padding: 24px 0;
  border-top: 1px solid #E6E5E6;
}
.textList .sheetList .sheet a.sheetTitle {
  margin-bottom: 0;
  align-items: flex-start;
}
.textList .sheet .sheetInfo {
  display: flex;
  justify-content: space-between;
}
.sheet .sheetInfo .sheetUser {
  display: flex;
  align-items: center;
}
.textList .sheet .sheetAuthorImg,
.textList .note .noteAuthorImg {
  height: 26px;
  width: 26px;
  vertical-align: -8px;
}
.textList .sheet .sheetViews {
  color: #999;
  font-size: 12px;
}
.textList .sheet .sheetAuthor,
.textList .note .noteAuthor {
  color: #666;
  font-size: 16px;
  margin: auto 14px;
}
.textList .sheet .sheetTitle {
  display: flex;
  justify-content: flex-start;
  margin-top: 14px;
  font-size: 18px;
  text-align: left;
  color: #000;
}
.textList .sheet .sheetLeft .sheetTitle img.sheetIcon {
  width: 14px;
  height: 14px;
  margin: 3px 0 0 0;
}
.textList .sheet .sheetTitle .sheetTitleText{
  margin: auto 6px;
}
.textList .sheet .sheetTags {
  display: flex;
  flex-flow: row wrap;
  margin-top: 6px;
  font-size: 13px;
  color: #999;
  text-align: left;
}
.textList .sheet .sheetTag {
  color: inherit;
  display: inline-block;
  white-space: nowrap;
}
.sheet .sheetRight {
  display: flex;
  flex-direction: row;
  align-items: flex-start;
  justify-content: space-between;
  padding-top: 5px;
  margin: 0 -4px;
}
.sheet .sheetRight img {
  display: none;
  padding: 0 5px;
  width: 22px;
  height: 22px;
  margin: 0;
}
.sheet .sheetRight img.pinned,
.sheet:hover .sheetRight img {
  display: block;
}
.sheet:hover .sheetRight img:hover {
  opacity: 0.6;
  cursor: pointer;
}
.sheet .sheetTag .separator {
  display: inline-block;
  margin-right: 8px;
}
.sheet .sheetTags .unlisted img,
.collectionListing .collectionListingDetails .unlisted img,
.tocTop .unlisted img {
  width: 13px;
  height: 13px;
  opacity: 0.4;
  margin-inline-end: 3px;
  position: relative;
  top: 2px;
}
.sheetTag.button,
.sheetTag.button:hover,
.sheetTag.button:active {
  background-color: #EDEDED;
  border-color: #ccc;
  color: #999;
  font-size: 14px;
  margin: 4px;
}
.bookPage .sheetTag.button {
  padding: 5px 16px;
  height: 30px;
}
.textList .sheetList {
  padding-top: 40px;
}
.textList .sheetList:first-of-type {
  padding-top: 0px;
}
.textList .sheetList + .sheetList {
  border-top: 1px solid #E6E5E6;
}
.textList .note .noteAuthorInfo {
  margin-bottom: 14px;
}
.textList .note .noteTitle {
  font-weight: bold;
}
.textList .note .noteTitle,
.textList .note .noteText {
  font-size: 16px;
}
.textList .textListTextRangeBox + .sheet {
  margin-top: 24px;
}
.mediaList .media {
  border-top: solid 1px #CCC;
  padding: 20px 0;
}
.mediaList .mediaTitle {
  font-family: "Roboto", "Helvetica Neue", "Helvetica", sans-serif;
  font-style: normal;
  font-weight: 400;
  font-size: 16px;
  line-height: 19px;
  color: #666;
	padding-bottom: 15px;
}
.mediaList .mediaTitle .he {
  font-size: 16px;
}
.mediaList .media .title {
	font-size: 22px;
  color: #000;
}
.mediaList .media a {
	color: #999;
}
.mediaList .media .description {
	margin: 10px 0;
  font-size: 13px;
  font-family: "Roboto", "Helvetica Neue", "Helvetica", sans-serif;
  flex-flow: row;
  justify-content: space-between;
  color: #666;
}
.mediaList .media .panel{
	background: #e6e6e6;
	border-radius: 50px;
	text-align: center;
	margin: 15px 0;
	padding: 15px;
  font-size: 13px;
  line-height: 15px;
  flex-direction: row;
  display: flex;
  flex-wrap: nowrap;
  justify-content: space-between;
  text-align: left;
  direction: ltr;
}
.mediaList .media .panel .playTimeContainer {
  display: inline-flex;
  align-self: center;
  font-size: 13px;
  font-family: "Roboto", "Helvetica Neue", "Helvetica", sans-serif;
}
.mediaList .media .panel .playTimeContainer span {
  margin: 0 15px;
}
.mediaList .media .panel .sliderContainer {
  display: inline-flex;
  flex: 2;
  align-self: center;
}
.mediaList .media .panel input[type='image'] {
	  width: 10px;
    height: 10px;
    padding: 2.5px;
}
.slider {
  -webkit-appearance: none;
  height: 2px;
  background: #4d4d4d;
  outline: none;
  opacity: 0.7;
  width: 100%;
}
.slider:hover {
  opacity: 5;
}
.slider::-webkit-slider-thumb {
  -webkit-appearance: none;
  appearance: none;
  width: 10px;
  height: 10px;
  border-radius: 50%;
  background: #4871bf;
  cursor: pointer;
}
.slider::-moz-range-thumb {
  width: 10px;
  height: 10px;
  border-radius: 50%;
  background: #4871bf;
  cursor: pointer;
}
/* All the same stuff for IE */
.slider::-ms-thumb {
  width: 10px;
  height: 10px;
  border-radius: 50%;
  background: #4871bf;
  cursor: pointer;
}
.webpageList .website {
  text-align: start;
  display: flex;
  justify-content: flex-start;
  color: #000;
  cursor: pointer;
  font-size: 16px;
  letter-spacing: 1px;
  margin: 20px 34px;
  align-items: center;
}
.webpageList .website .icon {
  height: 16px;
  width: 16px;
  margin-top: 2px;
}
.webpageList .webpage {
  margin-bottom: 30px;
  text-align: left;
  direction: ltr;
}
.webpageList .webpage.hebrew{
  text-align: right;
  direction: rtl;
}
.webpageList .webpage .icon {
  margin-right: 10px;
}
.webpage.hebrew .icon {
  margin: 0 0 0 10px;
}
.webpageList .webpage .title {
  font-size: 22px;
  color: black;
  text-decoration: none;
  margin-bottom: 10px;
}
.webpageList .webpage .title:hover {
  text-decoration: none;
}
.webpageList .webpage .domain {
  font-family: "Roboto", "Helvetica Neue", "Helvetica", sans-serif;
  font-size: 14px;
  color: #666;
  margin-bottom: 10px;
}
.webpageList .webpage .description {
  font-size: 18px;
  color: #999;
}
.webpageList .webpage .webpageMetadata,
.mediaList .media .meta,
.manuscript .meta {
  font-size: 13px;
  color: #999;
  margin-top: 5px;
}
.interface-hebrew .webpageList .webpage .webpageMetadata {
  text-align: right;
  direction: rtl;
}
.interface-english .webpageList .webpage .webpageMetadata {
  text-align: left;
  direction: ltr;
}

.webpageList .website .siteName {
  margin-inline-start: 15px;
}

.manuscript .meta span,
.manuscript .meta a {
  font-family: "Roboto", "sans-serif";
  margin-top: 2px;
}
.manuscript .meta .int-he {
  font-family: "Heebo", "sans-serif";
}
.webpageList.empty .loadingMessage {
  margin-top: 0px;
}
.webpageList .webpagesLinkerMessage {
  padding: 20px 0px;
  color: #999;
  border-top: 1px solid #E5E5E5;
  font-size: 13px;
}
.marginless .webpageList .webpagesLinkerMessage {
  padding: 20px 34px;
}
.webpageList .webpagesLinkerMessage a {
  color: #999;
  text-decoration: underline;
}
.manuscriptImage {
  width: auto;
  max-height: 180px;
  border-radius: 3px;
}
.manuscriptCaption {
  font-family: "Adobe Garamond Pro", "sans-serif";
  font-size: 18px;
  line-height: 22px;
  margin-top: 13px;
  margin-bottom: 2px;
  border-bottom: 0px;
  text-align: left;
}
.manuscriptCaptionHe {
  font-family: "Taamey Frank", "Heebo", "sans-serif";
  font-size: 22px;
  line-height: 22px;
  margin-top: 13px;
  margin-bottom: 2px;
  border-bottom: 0px;
  text-align: right;
}
.fullSizeImageLink {
  width: 292px;
  height: 23px;
  left: 830px;
  top: 367px;
  font-family: "Roboto", "sans-serif";
  font-style: normal;
  font-weight: normal;
  font-size: 13px;
  line-height: 15px;
  color: #999999
}
.manuscript {
  border-bottom: 1px solid #DDDDDD;
  margin: 29px 34px;
  padding-bottom: 19px;
  overflow-x: hidden;
}

.manuscript a {
  color: inherit;
}
/*.manuscriptBorder {*/
/*  border: 1px solid #dddddd;*/
/*  position: absolute;*/
/*  width: 292px;*/
/*  height: 0px;*/
/*  left: 830px;*/
/*  top: 409px;*/
/*}*/
.manuscriptList :last-child {
  border-bottom: 0px solid red;
}
.textList.marginless .webpageList.empty .loadingMessage {
  margin: 50px 40px;
}
.textRange .numberLabel {
  position: absolute;
  top: 14px;
}
.english .textRange .numberLabel {
  left: -24px;
}
.english .textRange .numberLabel.itag {
  right: -30px;
  left: initial;
}
.hebrew .textRange .numberLabel,
.bilingual .textRange .numberLabel  {
  right: -30px;
}
.multiPanel .textRange .numberLabel{
  display: none;
}
.multiPanel .textRange .numberLabel.itag{
  display: block;
  color: #4871bf;
}
.textRange.lowlight .numberLabel {
  color: #999;
}
.readerPanel.bilingual .connectionsPanel .he {
  display: none;
}
.connectionsSummaryLoading {
  padding: 20px 34px;
  color: #999;
}
.connectionsPanel .connectionPanelSectionHeader{
  margin-inline-start: 34px;
  margin-inline-end: 34px;
  margin-top: 30px;
  margin-bottom: 15px;
  border-bottom: 1px solid #CCCCCC;
  padding-bottom: 13px;
}
.connectionsPanel .connectionPanelSectionHeader .connectionPanelSectionHeaderInner{
  font-size: 14px;
  font-style: normal;
  font-weight: 400;
  line-height: 18px;
  letter-spacing: 0em;
  text-align: justified;
  color: #666666;
  text-transform: uppercase;

}
.connectionsPanel .connectionsSummaryLoading .loadingMessage {
  margin-top: 0;
}
.textListTextRangeBox {
  position: relative;
}

.textListTextRangeBox .textRange{
  margin-bottom: 0;
  padding-bottom: 0;
}
.textListTextRangeBox .connection-buttons, .versionsTextList .connection-buttons{
  margin-bottom: 28px;
  display: flex;
  align-items: flex-start;
  align-content: flex-start;
}
.connection-buttons.access-user .connection-button.delete-link{
  display:none;
}
.connection-buttons .connection-button,
.version-block-with-preview-details .connection-button{
  font-style: normal;
  font-weight: normal;
  font-size: 13px;
  line-height: 15px;
  color: #999999;
  margin-inline-end: 15px;
  text-decoration: none;
  cursor: pointer;
  display: flex;
  flex-flow: row wrap;
  align-items: center;
}
.version-block-with-preview-details .connection-button {
  font-size: 14px;
  color: var(--dark-grey);
  margin-top: 15px;
}
.version-block-with-preview-details img {
  padding-inline-start: 15px;
}
.singlePanel .connection-buttons .connection-button{
  text-align: start;
  margin-inline-end: 5px;
}
.connection-buttons .connection-button span{
  text-align: initial;
}
.connection-buttons .connection-button .int-en{
  font-family: "Roboto", "Helvetica Neue", "Helvetica", sans-serif;
}
.connection-buttons .connection-button .int-he{
  font-family: "Heebo", "Roboto", "Helvetica Neue", "Helvetica", sans-serif;
}
.toolsMessage {
  margin: 130px 0;
  text-align: center;
  font-size: 18px;
}
.connection-buttons .connection-button::before,
.version-block-with-preview-details .connection-button::before{
  display: block;
  content: ' ';
  background-size: 15px 15px;
  background-repeat: no-repeat;
  height: 15px;
  width: 15px;
  margin-inline-end: 5px;
}
.version-block-with-preview-details .connection-button::before {
  height: 18px;
}
.connection-buttons .panel-open-link::before,
.version-block-with-preview-details .connection-button::before{
  background-image: url("/static/icons/open-panel.svg");
}
.connection-buttons .delete-link::before{
  background-image: url("/static/icons/remove-connection.svg");
}
.connection-buttons .add-to-sheet-link::before{
  background-image: url("/static/icons/add-to-sheet.svg");
}
.sheetContent .toolsButtonContainer {
  letter-spacing: 0;
}
.toolsButtonContainer {
  display: flex;
  justify-content: flex-start;
  color: #000;
  /*border-top: 1px solid #E5E5E5;*/
  cursor: pointer;
  font-size: 16px;
  letter-spacing: 1px;
  margin: 20px 34px;
  align-items: center;
  flex-wrap: wrap;
}

.toolsButtonContainer.highlighted {
  background-color: var(--responsa-red);
  color: white;
  margin-inline-start: 6px;
  margin-inline-end: 8px;
  padding-inline-start: 28px;
  padding-inline-end: 14px;
  padding-top: 18px;
  padding-bottom: 18px;
  border-radius: 8px;
  line-height: 1;
}

.toolsButtonContainer .toolsButtonText,
.toolsButtonContainer .toolsSecondaryButton {
  position: relative;
  top: 1.5px;
}

.toolsButton {
  background: none;
  padding: 0;
  border: 0px;
  flex: 1 1 auto;
}

.toolsButton ::before {
  position: relative;
  top: 3px;
}

.toolsSecondaryButton {
  color: var(--dark-grey);
  --english-font: var(--english-sans-serif-font-family);
  --hebrew-font: var(--hebrew-sans-serif-font-family);
  height: var(--sans-serif-small-font-size);
  margin-inline-start: 30px;
  align-self: flex-start;
}

.toolsButtonContainer.highlighted .experimentLabel {
  --english-font: var(--english-sans-serif-font-family);
  color: var(--dark-grey);
  font-size: 11px;
  text-transform: uppercase;
  border: 1px solid var(--light-grey);
  border-radius: 4px;
  float: inline-end;
  padding: 2px 6px;
  background: var(--lightest-grey);
}

.linkArrow {
  height: var(--sans-serif-small-font-size);
  position: relative;
  top: 1px;
}

.toolsButtonContainer .toolsButton.greyColor {
  color: var(--dark-grey);
}
.toolsButton .toolsButtonText .connectionsCount::before{
  content: " ";
}
.topicList.topicsHe {
  direction: rtl;
}
.topicList.topicsEn {
  direction: ltr;
}
.interface-hebrew .topicList.topicsEn {
  direction: rtl;
}

.topicButton {
  display: flex;
  justify-content: flex-start;
  color: #000;
  cursor: pointer;
  font-size: 16px;
  flex-direction: column;
  letter-spacing: unset;
  align-items: initial;
  border-top: 1px solid #E5E5E5;
  padding: 20px 34px;
  margin: initial;
}
.topicList #topicItem-0 {
  border-top: none;
}
.topicButton:hover {
  text-decoration: none;
}

.topicButton .topicButtonTitle {
  display: flex;
  flex-direction: row;
  justify-content: space-between;
  text-align: left;
}
.topicButton .topicButtonTitle .he {
  text-align: right;
}
.topicButton .contentText .en {
  font-family: "adobe-garamond-pro", "Crimson Text", Georgia, serif;
}
.topicButtonTitle .he {
  font-size: 122%;
}
.topicButton .three-dots-button.tooltip-toggle::before,
.named-entity-title-bar .three-dots-button.tooltip-toggle::before {
  transform: none;
  left: unset;
  right: 30px;
  width: 180px;
}
.readerPanel.hebrew .topicButton .three-dots-button.tooltip-toggle::before,
.readerPanel.hebrew .named-entity-title-bar .three-dots-button.tooltip-toggle::before {
  right: unset;
  left: 30px;
  text-align: right;
}
.topicButton .smallText {
  margin-top: 10px;
  line-height: 18px;
  font-size: 18px;
  text-align: start;
}
.topicButton .smallText .en {
  font-family: "Roboto", "Helvetica Neue", "Helvetica", sans-serif;
  font-size: 13px;
  font-weight: normal;
  color: #999;
}
.topicButton .smallText .he {
  font-family: "Heebo", sans-serif;
  font-size: 13px;
  font-weight: normal;
  color: #999;
}
.toolsButton:hover {
  text-decoration: none;
  color: inherit;
}
.toolsButton.systemTypeface .toolsButtonText span.int-en,
.toolsButton.systemTypeface .toolsButtonText span.en{
  font-family: "Roboto", "Helvetica Neue", "Helvetica", sans-serif;
}
.toolsButton.textTypeface .toolsButtonText span.int-en,
.toolsButton.textTypeface .toolsButtonText span.en{
  font-family: "adobe-garamond-pro", "Crimson Text", Georgia, serif;
}
.toolsButton.systemTypeface .toolsButtonText span.int-he,
.toolsButton.systemTypeface .toolsButtonText span.he{
  font-family: "Heebo", "Roboto", "Helvetica Neue", "Helvetica", sans-serif;
}
.toolsButton.textTypeface .toolsButtonText span.int-he,
.toolsButton.textTypeface .toolsButtonText span.he{
  font-family: "Taamey Frank", "adobe-garamond-pro", "Crimson Text", Georgia, "Times New Roman", serif;
  font-size: 122%;
}
.highlighted .toolsButton .toolsButtonIcon {
  filter: invert(1);
}
.toolsButton .toolsButtonIcon {
  color: #999;
  font-size: 20px;
  width: 20px;
  margin-top: -1px;
}
.interface-hebrew .toolsButton .toolsButtonIcon {
  margin-top: 1px;
}
.toolsButton img.toolsButtonIcon {
  width: 18px;
  height: 18px;
  vertical-align: middle;
}
.toolsButton .toolsButtonText{
  margin-inline-start: 15px;
}

.shareSettingsBox .shareDropdown {
  display: inline-block;
  height: 20px;
  width: 52px;
  margin: 0 3px;
  border: 0;
  color: var(--sefaria-blue);
  font-weight: 600;
  --english-font: var(--english-sans-serif-font-family);
  --hebrew-font: var(--hebrew-sans-serif-font-family);
  font-size: var(--sans-serif-body-font-size);
  align-self: flex-end;
  appearance: none;
  -webkit-appearance: none;
  -moz-appearance: none;
  bottom: 1px;
  position: relative;
  background-color: Transparent;
  background-image: url(/static/icons/arrow-down-bold.svg);
  background-repeat: no-repeat;
  background-position: right;
  background-size: 12px;
}

.shareInputBox .copyLinkIcon {
  float: right;
  margin: 0px -5px 1px 0px;
}

.shareInputBox span {
  --english-font: var(--english-sans-serif-font-family);
  --hebrew-font: var(--hebrew-sans-serif-font-family);
  font-size: var(--sans-serif-body-font-size);
}

.shareInputBox {
  position: relative;
  display: flex;
  box-sizing: border-box;
  border-radius: 7px;
  border: none;
  box-shadow: 0 1px 3px rgb(0 0 0 / 20%);
  font-size: var(--sans-serif-body-font-size);
  font-family: "Roboto", "Helvetica Neue", "Helvetica", sans-serif;
  color: #666;
  padding: 20px 20px;
  margin: 19px 33px;
}
.shareInput {
  width: calc(100% - 40px);
  box-sizing: border-box;
  border-radius: 7px;
  border: none;
  font-size: var(--sans-serif-body-font-size);
  font-family: "Roboto", "Helvetica Neue", "Helvetica", sans-serif;
  color: #666;
  text-overflow: ellipsis;
}

.shareInputBox .shareInputButton {
  background-color: #fff;
  position: absolute;
  border: 0;
  margin-inline-start: calc(100% - 60px);
}

.shareInputBox .shareInputButton:active {
  background-color: var(--light-grey);
}

.shareSettingsBox {
  display: flex;
  box-sizing: border-box;
  border-radius: 7px;
  border: none;
  font-size: var(--sans-serif-body-font-size);
  --english-font: var(--english-sans-serif-font-family);
  --hebrew-font: var(--hebrew-sans-serif-font-family);
  color: var(--dark-grey);
  margin: 20px 34px;
}
.addToSourceSheetBox {
  position: relative;
}
.addToSourceSheetBox input {
  padding: 13px 12px;
  margin: 0;
  cursor: pointer;
  font-size: 18px;
  border-radius: 4px;
  box-shadow: none;
  border: 1px solid #E9E9E9;
  width: 60%;
  height: 50px;
  box-sizing: border-box;
}
.addToSourceSheetBox .button {
  width: 100%;
  text-align: center;
  margin: 0;
}
.addToSourceSheetBox .button.small {
  width: 37%;
  box-sizing: border-box;
  height: 50px;
  padding: 17px;
  margin: 0;
  float: right;
}
.interface-hebrew .addToSourceSheetBox input {
  width: 47%;
}
.interface-hebrew .addToSourceSheetBox .button.small {
  width: 50%;
  float: left;
}
.addToSourceSheetBox .newSheet {
  border-top: 1px solid #E9E9E9;
  padding: 14px 22px;
}
.addToSourceSheetBox .newSheet input::placeholder { /* eventual spec? */
  font-family: "Roboto", "Helvetica Neue", "Helvetica", sans-serif;
}
.addToSourceSheetBox .newSheet input::-webkit-input-placeholder { /* Chrome/Opera/Safari */
  font-family: "Roboto", "Helvetica Neue", "Helvetica", sans-serif;
}
.addToSourceSheetBox .newSheet input::-moz-placeholder { /* Firefox 19+ */
  font-family: "Roboto", "Helvetica Neue", "Helvetica", sans-serif;
}
.addToSourceSheetBox .newSheet input:-ms-input-placeholder { /* IE 10+ */
  font-family: "Roboto", "Helvetica Neue", "Helvetica", sans-serif;
}
.addToSourceSheetBox .newSheet input:-moz-placeholder { /* Firefox 18- */
  font-family: "Roboto", "Helvetica Neue", "Helvetica", sans-serif;
}
.confirmAddToSheet {
  text-align: center;
  background-color: #FBFBFA;
  margin-bottom: 10px;
}
.confirmAddToSheet .message{
  text-align: start;
}
.confirmAddToSheet.addToSourceSheetBox .message span{
  font-family: 'HebrewInEnglish Serif Font', "adobe-garamond-pro", "Crimson Text", Georgia, "Times New Roman", serif;
  font-style: normal;
  font-weight: normal;
  font-size: 18px;
  line-height: 25px;
  text-decoration-line: none;
  color: #666666;
}
.confirmAddToSheet.addToSourceSheetBox .message span a{
  text-decoration: underline;
  color: #666666;
}
.confirmAddToSheet .button {
  width: 100%;
}
.connectionsPanel .allSheetsLink,
.connectionsPanel .allNotesLink {
  display: block;
  margin-top: 10px;
}
.interface-hebrew .allNotesLinks {
  text-align: left;
}
.noteList + .noteList {
  border-top: 1px solid #ccc;
}
.connectionsPanel .loadingMessage {
  margin-top: 40px;
}
.connectionsPanel textarea.noteText,
.connectionsPanel textarea.feedbackText,
.sideColumn textarea.feedbackText {
  width: 100%;
  min-height: 100px;
  border: none;
  border-radius: 7px;
  padding: 20px 25px;
  box-sizing: border-box;
  box-shadow: 0 1px 3px rgba(0,0,0,0.2);
  font-size: 18px;
  font-family: "adobe-garamond-pro", "Crimson Text", Georgia, serif;
  margin-bottom: 10px
}


.connectionsPanel .noteSharingToggle {
  border: 1px solid #ccc;
  border-radius: 4px;
  margin-bottom: 12px;
}
.connectionsPanel .notePrivateButton,
.connectionsPanel .notePublicButton {
  width: 50%;
  display: inline-block;
  text-align: center;
  color: #CCC;
  padding: 16px 24px;
  border-radius: 4px;
  cursor: pointer;
  font-size: 15px;
  letter-spacing: 1px;
  font-family: "Roboto", "Helvetica Neue", "Helvetica", sans-serif;
  box-sizing: border-box;
}
.connectionsPanel .notePrivateButton.active,
.connectionsPanel .notePublicButton.active {
  background-color: white;
  color: #666;
}
.connectionsPanel .notePrivateButton {
  border-right: 1px solid #ccc;
  border-top-right-radius: 0;
  border-bottom-right-radius: 0;
}
.hebrew .connectionsPanel .notePrivateButton {
  border-left: 1px solid #ccc;
  border-top-left-radius: 0;
  border-bottom-left-radius: 0;
  border-right: none;
  border-top-right-radius: 4px;
  border-bottom-right-radius: 4px;
}
.connectionsPanel .line {
  width: 100%;
  border-bottom: 1px solid #ccc;
  margin: 40px 0;
}
.connectionsPanel .deleteNote {
  text-align: center;
  padding: 18px 0;
  color: #999;
  font-size: 15px;
  cursor: pointer;
  font-family: "Roboto", "Helvetica Neue", "Helvetica", sans-serif;
}
.connectionsPanel.textList .note {
  padding: 30px 0;
  position: relative;
}
.connectionsPanel.textList .note {
  border-top: 1px solid #E6E5E6;
}
.connectionsPanel.textList .note:first-child {
  border-top: none;
}
.connectionsPanel .noteButtons {
  position: absolute;
  top: 30px;
  left: -32px;
}
.interface-hebrew .connectionsPanel .noteButtons {
  left: auto;
  right: -32px;
}
.connectionsPanel .editNoteButton {
  visibility: hidden;
}
.connectionsPanel .note:hover .editNoteButton {
  visibility: visible;
}
.connectionsPanel .noteButtons .fa {
  cursor: pointer;
  color: #C6C6C6;
  font-size: 20px;
  margin: 0 8px;
}

.feedbackOverlay .buttonContainer {
  width: 100%;
  margin-top: 15px;
  text-align: center;
}

.connectionsPanel .divineNameReplacer p {
  font-size: 16px;
  font-family: "Roboto", "Helvetica Neue", "Helvetica", sans-serif;
  line-height: 19px;
  color: #666666;
}

.addConnectionBox {
  font-size: 18px;
  text-align: center;
}
.addConnectionBox .dropdown .dropdownMain{
  justify-content: center;
}
.addConnectionBox .dropdown .dropdownMain span, .addConnectionBox .dropdown .dropdownMain img{
  margin-inline-start: auto;
}
.addConnectionSummary {
  margin-bottom: 20px;
}
.loginPrompt {
  text-align: center;
}
.loginPrompt .loginPromptMessage {
  font-size: 18px;
  margin-bottom: 20px;
}
.loginPrompt .button {
  width: auto;
  margin: 0 6px;
}
.profile-pic {
  display: flex;
  justify-content: center;
  align-items: center;
  flex-direction: column;
}
.profile-page {
  background-color: var(--lightest-grey);
}
.profile-page .profile-pic .profile-pic-hover-button {
  display: none;
}
.profile-pic-cropper-error {
  line-height: 1;
  max-width: 50vw;
  overflow: hidden;
}
.profile-page .profile-pic:hover .profile-pic-hover-button.profile-pic-button-visible {
  display: flex;
}
.profile-page .profile-pic .profile-pic-button-row {
  display: flex;
}
.profile-page .profile-pic .profile-pic-button {
  position: relative;
  top: calc(-1 * ((175px/2) + (46px/2)));  /* height of .profile-img + height of .profile-pic-button */
}
.profile-pic-cropper-modal {
  max-width: unset !important;
  max-height: unset !important;
  padding: 15px 15px 17px 15px !important;
  box-shadow: 0px 1px 4px rgba(0, 0, 0, 0.4);
  background-color: #FFF !important;
  border-radius: 6px;
}
.profile-pic-cropper-modal-inner {
  overflow: auto;
  display: block;
  line-height: 0;
  border-radius: 6px;
}
.profile-pic-loading {
  display: flex;
  align-items: center;
  justify-content: center;
  margin-top: 17px;
}
.profile-pic-cropper-modal .ReactCrop__crop-selection {
  box-shadow: 0 0 0 9999em rgba(255, 255, 255, 0.6);
}
.profile-page .profile-pic-cropper-modal .ReactCrop__crop-selection {
  border-radius: 50%;
}
.profile-pic-cropper-modal .ReactCrop__image {
  max-width: 50vw;
  max-height: 50vh;
}
.profile-pic-close {
  right: 25px !important;
}
.profile-pic-cropper {
}
#interruptingMessage.profile-pic-cropper-modal .profile-pic-cropper-button {
  display: inline-flex;
}
.profile-pic-cropper-desc {
  margin-top: 9px;
  margin-bottom: 18px;
}
.profile-pic .profile-pic-input-file {
  /* make it essentially invisible so it stays in DOM and is accessible */
  width: 0.1px;
  height: 0.1px;
  opacity: 0;
  overflow: hidden;
  position: absolute;
  z-index: -1;
}
.readerNavMenu.profile-page .resourcesLink img {
  top: 0;
}
.profile-page .logoutLink {
  box-shadow: none;
  font-size: 16px;
}
.profile-page .logoutLink .int-en {
  font-family: "Roboto", "Helvetica Neue", "Helvetica", sans-serif;
}
.profile-page .logoutLink .int-he {
  font-family: "Heebo", sans-serif;
}
.notificationsTopContainer {
  display: flex;
  flex-direction: row;
  margin-bottom: 30px;
}
.notificationsHeaderBox {
  flex-grow: 1;
  margin-bottom: 12px
}
.readerNavMenu .notificationsHeaderBox h1 {
  margin: 4px 0 0 0;
}
.notificationsTitleIcon {
  position: relative;top: 2px;
}
.notification {
  border-bottom: 1px solid var(--light-grey);
  border-top: none;
  padding: 25px 0;
  line-height: 1.4;
}
.notification {
  display: flex;
}
.notification .imageSection {
  margin-inline-end: 15px;
}
.notification .imageSection img {
  height: 30px;
  width: 30px;
  border-radius: 15px;
}
.notification .mainSection {
  flex: 1;
}
.notification a {
  unicode-bidi: plaintext;
}
.notification a:hover {
  color: inherit;
}
.notification .topLine {
  display: flex;
  justify-content: space-between;
  flex-direction: row;
  margin-top: 2px;
  align-content: space-between;
}
.notification .topLine a {
  font-weight: bold;
}
.notification .topLineText {
  flex: 1;
}
.notification .date {
  color: var(--medium-grey);
  font-size: 14px;
  margin-inline-start: 15px;
}
.notification .notificationBody {
  margin-top: 20px;
}
.notification .sheetTitle,
.notification .collectionName {
  --english-font: var(--english-sans-serif-font-family);
  --hebrew-font: var(--hebrew-sans-serif-font-family);
  font-size: 24px;
  display: block;
}
.notification .sheetSummary {
  --english-font: var(--english-sans-serif-font-family);
  --hebrew-font: var(--hebrew-sans-serif-font-family);
  color: var(--dark-grey);
  font-size: 18px;
  margin-top: 10px;
}
.notification .replyButton {
  margin-top: 15px;
}
.notification .replyButton img {
  width: 15px;
  height: 10px;
  margin-inline-end: 10px;
}
.notification-message-link {
  display: inline-block;
  padding: 0 5px;
}
.globalUpdateForm {
  padding: 20px;
  background-color: #ddd;
  border-radius: 15px;
  font-size: 18px;
}
.globalUpdateForm .storyTypeSelector {
  padding-bottom: 15px;
}
.globalUpdateForm  select {
  margin: 0 0 0 15px;
}
.globalUpdateForm .error {
  color: red;
  font-size: 90%;
}
.globalUpdateForm input[type="text"] {
  padding: 5px;
  margin: 5px 0;
  width: 260px;
}
.globalUpdateForm input[type="radio"] {
  padding: 5px;
  margin: 8px;
}
.globalUpdateForm label {
  padding-top: 10px;
  display: block;
}
.globalUpdateForm .previewButton {
  margin-left: 85%;
  font-size: 20px;
}
.update {
  position: relative;
}
.update .imageSection {
  display: none;
}
.update .delete-update-button {
  position: absolute;
  top:  8px;
  right:  0px;
  color:  var(--dark-grey);
}
.story-action-button {
  display: inline-block;
  background: #CB6158;
  padding: 0 15px;
  margin: 0 8px;
  width: 60px;
  text-align: center;
  height: 19px;
  color: #fff;
  cursor: pointer;
  border-radius: 8px;
  box-shadow: 1px 1px 1px #ccc;
  border: 1px solid #ccc;
}

.lds-ring {
  display: inline-block;
  position: relative;
  width: 34px;
  height: 34px;
}
.lds-ring div {
  box-sizing: border-box;
  display: block;
  position: absolute;
  width: 21px;
  height: 21px;
  margin: 6px;
  border: 6px solid #999;
  border-radius: 50%;
  animation: lds-ring 1.2s cubic-bezier(0.5, 0, 0.5, 1) infinite;
  border-color: #999 transparent transparent transparent;
}
.lds-ring div:nth-child(1) {
  animation-delay: -0.45s;
}
.lds-ring div:nth-child(2) {
  animation-delay: -0.3s;
}
.lds-ring div:nth-child(3) {
  animation-delay: -0.15s;
}
@keyframes lds-ring {
  0% {
    transform: rotate(0deg);
  }
  100% {
    transform: rotate(360deg);
  }
}
.sefariaLogo {
  text-align: center;
  text-transform: uppercase;
  font-family: "Roboto", "Helvetica Neue", "Helvetica", sans-serif;
}
#appLoading {
  position: fixed;
  text-align: center;
  background-color: #FBFBFA;
  height: 100%;
  width: 100%;
  direction: initial;
}
#appLoading .loadingMessage {
  position: absolute;
  top: 45%;
  left: 50%;
  transform: translate(-50%, -50%);
}
#appLoading img.int-en {
  width: 150px;
  height: 42px;
  margin-bottom: 6px;
}
#appLoading img.int-he {
  width: 150px;
  height: 49px;
  margin-bottom: 6px;
}
.emptyDesktop {
  margin-top: 200px;
  text-align: center;
  color: #999;
}
.button {
  display: inline-block;
  color: white;
  background-color: var(--sefaria-blue);
  box-shadow: 0 1px 3px rgba(0,0,0,0.25);
  border-radius: 6px;
  padding: 16px 30px;
  margin: 0 2px 6px 2px;
  cursor: pointer;
  font-size: 16px;
  box-sizing: border-box;
  line-height: 19px;
  text-align: center;
  --english-font: var(--english-sans-serif-font-family);
  --hebrew-font: var(--hebrew-sans-serif-font-family);
  border: none;
}
.saveProfileButton{
  background-color: var(--midrash-green);
}
.button.disabled{
  border: 1px solid var(--light-grey);
  background-color: var(--lightest-grey);
  font-size: 16px;
  line-height: 19px;
  text-align: center;
  color: var(--medium-grey);
  box-shadow: none;
}
.button.disabled:hover{
  color: var(--medium-grey);
  cursor: initial;
}
a.button {
  color: white;
}
.button:hover,
a.button:hover {
  color: white;
  text-decoration: none;
}
.button.white {
  background-color: white;
  color: #333;
}
a.button.white {
  color: var(--dark-grey);
}
.button.grey {
  background-color:  var(--lighter-grey);
  color: var(--dark-grey);
  box-shadow: none;
  border: none;
}
a.button.mini {
  padding: 5px;
  font-size: .8em;
}
.interface-english .userSheetTitle a.button.mini {
  float: right;
}
.interface-hebrew .userSheetTitle a.button.mini {
  float: left;
}
.button.transparent {
  color: #666;
  background-color: transparent;
  border: 1px solid transparent;
}
.profile-page .button.transparent {
  border: 0;
}
.button.transparent.bordered {
  border: 1px solid #CCC;
}
.button.fillWidth {
  width: 100%;
  text-align: center;
  display: block;
  margin: 10px 0;
}
.button.squareBorder {
  border-radius: 0;
}
a .button:hover {
  text-decoration: none;
}
.reactMarkdown a {
  color: var(--commentary-blue);
}
.button.small {
  padding: 10px 14px;
  width: -moz-fit-content;
  width: fit-content;
}

.headerWithAdminButtonsContainer{
  display: flex;
  justify-content: space-between;
  flex-direction: row;
  align-items: center;
  flex-wrap: nowrap;
  width: 100%;
}
.headerWithAdminButtonsContainer .pencilEditorButton{
  margin-top: 8px;
  margin-bottom: 5px;
  margin-inline-end: 6px;
  cursor: pointer;
}
.button.extraSmall.reviewState{
  margin-inline-end: 7px;
}
.button.extraSmall.reviewState.reviewed {
  background-color: #5D956F;

}
.button.extraSmall.reviewState.notReviewed {
  background-color: #CB6158;
}
.button.extraSmall.reviewState.edited {
  background-color: #C3EB34;
}
.button.extraSmall {
  border-radius: 6px;
  box-shadow: none;
  margin: 0;
  padding: 5px 8px;
  height: 30px;
  line-height: 20px;
  letter-spacing: normal;
}
.button.extraSmall.topic {
  color: #000000;
  background-color: var(--lighter-grey);
  white-space: nowrap;
}
.adminButtons .button.extraSmall.topic.top {
  border-top-left-radius: 6px;
  border-top-right-radius: 6px;
}
.adminButtons .button.extraSmall.topic.bottom {
  border-bottom-left-radius: 6px;
  border-bottom-right-radius: 6px;
  border-bottom: 1px solid var(--light-grey);
}
.adminButtons .button.extraSmall.topic {
  box-shadow: 0 1px 3px rgb(0 0 0 / 25%);
  border-radius: revert;
  color: #666666;
}
.headerWithAdminButtons {
  display: flex;
  position: relative;
  flex: 1;
}
.adminButtons.hiddenButtons {
  display: none;
}
.adminButtons {
  display: flex;
  flex-direction: column;
  width: 147px;
  position: absolute;
  height: 90px;
  padding: 0 20px 0 20px;
}

.button .buttonIcon {
  margin-inline-end: 7px;
  vertical-align: middle;
}
.button.small .buttonIcon {
  height: 14px;
  width: 14px;
  margin-top: -3px;
}
.button.appButton {
  box-shadow: none;
  border: 2px solid var(--sefaria-blue);
  color: var(--sefaria-blue);
}
.button.appButton img {
  margin-inline-end: 5px;
}
.button.appButton.iconOnly {
  width: 40px;
  height: 40px;
  box-sizing: border-box;
  display: inline-flex;
  padding: 0;
  justify-content: center;
  align-items: center;
}
.button.appButton.iconOnly img {
  width: 18px;
  height: 18px;
  margin: 0;
}
.lexicon-content{
  font-size: 15px;
  padding-bottom: 10px;
  margin-bottom: 1px;
}
.lexicon-link:hover {
  text-decoration: underline;
}
.lexicon-header {
  padding: 10px;
  border-bottom: 1px solid #e5e5e5;
  background-color: #AAAAAA;
}
.lexicon-header h4 {
  font-size: 1.2em;
  margin: 0;
}
.entry + .entry {
  padding-top: 10px;
}
.lexicon-results {
  padding-top: 20px;
}
.named-entity-attribution {
  margin-top: 13px;
}
.named-entity-ambiguous {
  margin-bottom: 24px;
}
.named-entity-ambiguous .systemText .int-en,
.named-entity-ambiguous .systemText .int-he {
  color: #999;
}
.named-entity-title-bar {
  display: flex;
  flex-direction: row;
  justify-content: space-between;
}
.named-entity-wrapper {
  display: flex;
  flex-direction: column;
}
.named-entity-wrapper + .named-entity-wrapper {
  margin-top: 26px;
}
.readerPanel.english .named-entity-wrapper {
  direction: ltr;
}
.readerPanel.hebrew .named-entity-wrapper {
  direction: rtl;
}
.lexicon-results .named-entity-description {
  margin-top: 13px;
}
.lexicon-results .named-entity-description .en,
.lexicon-results .named-entity-description .he {
  color: #666;
}
.lexicon-results .entry > div {
  padding: 1% 0 1% 0;
  margin: auto;
}
.lexicon-results .entry a {
    font-size: .8em;
    font-weight: bold;
    letter-spacing: 1px;
    cursor: pointer;
    color: #333;
}
.lexicon-results .entry .headline {
  color: #333;
  font-size: 1.2em;
  display: block;
}
.lexicon-results .entry .headwords .headword {
  display: inline;
}
.lexicon-results .entry .morphology {
  font-family: "Roboto", "Helvetica Neue", "Helvetica", sans-serif;
  color: #999;
  display: inline;
  margin-right: 5px;
}
.lexicon-results .entry .lang-ref {

}
.lexicon-results .entry .definition-content{
    color: #444;
}
.lexicon-results ol {
	list-style-position: inside;
}
.lexicon-results .entry .definition li.sense{
	margin-left: 15px;
    padding-bottom: 10px;
}
.lexicon-results .entry .definition ol.senses{
	padding-left: 0;
}
.lexicon-results .entry .definition > li.sense{
	margin-left: 0;
}
.lexicon-results .entry ol.definition {
	list-style-type: none;
	padding-top: 2px;
	padding-left: 0;
    margin: 0;
}
.lexicon-results .entry .definition .notes {}
.lexicon-results .entry .definition .derivatives {display: block;margin-left: 15px;}
.lexicon-results .attribution {

}

.lexicon-results .attribution div,
.named-entity-wrapper .attribution div {
  display: block;
  font-family: "Roboto", "Helvetica Neue", "Helvetica", sans-serif;
  color: #aaa;
  font-size: 10px;
}
.lexicon-content .headword.en, .lexicon-content .headword.he,
.lexicon-content .definition-content.en, .lexicon-content .definition-content.he,
.lexicon-content .lexicon-results .attribution {
  display: inline;
}
.lexicon-content .headword.he, .lexicon-content .definition-content.he {
  direction: rtl;
}
.lexicon-content .headword.en, .lexicon-content .definition-content.en {
  direction: ltr;
}
.lexicon-instructions,
.lexicon-content .loadingMessage {
  font-size: 15px;
  font-style: italic;
}
.splitHeader {
  text-align: left;
  display: flex;
  flex-direction: row;
  justify-content: space-between;
  color: #666;
  font-weight: 300;
}
.splitHeader .en {
  font-size: 14px;
}
.splitHeader .he {
  font-size: 14px;
}
.splitHeader select {
  margin-inline-start: 6px;
}
.sheetsNewButton {
  text-align:center;
  margin-bottom: 30px;
}
.sheetsNewButton a {
  color: inherit;
}
.sheet.userSheet .sheetTitle  {
  font-family: "adobe-garamond-pro", "Crimson Text", Georgia, serif;
  font-size: 20px;
  color:#333;
  margin-bottom: 6px;
  unicode-bidi: plaintext;
}
.sheet.userSheet {
  font-size: 14px;
  color:#999;
  text-decoration: none;
  flex-direction: column;
}
.interface-english .sheet.userSheet{
  font-family: "Roboto", "Helvetica Neue", "Helvetica", sans-serif;
}
.interface-hebrew .sheet.userSheet{
  font-family: "Heebo", "sans-serif";
}
.sheet.userSheet .userSheetInfo{
  display: flex;
  justify-content: flex-start;
}
.sheet.userSheet .userSheetInfo span:before{
  content: '·';
  margin: auto 4px;
}
.sheet.userSheet .userSheetInfo span:first-child:before{
  content: '';
  margin: 0;
}
.sheet.userSheet .sheetAccess{
  margin: auto 4px;
}
.filterByTag {
  cursor: pointer;
  text-transform: none;
  font-size: 18px;
}
.sheet.userSheet .sheetEditButtons {
  font-size: 24px;
  height: 32px;
  width: 32px;
  text-align: center;
  line-height: 32px;
  background-color: white;
  border: 1px solid #E6E6E6;
  border-radius: 4px;
  margin-left: 10px;
  display: none;
  float:right;
  cursor: pointer;
  color: #999;
  text-decoration: none;
}
.sheetButton:hover {
  text-decoration: underline;
}
.sheetButton{
  border: 1px solid #fff;
}
.sheetButton.active {
  border: 1px solid #333;
}
.tagString a {
  text-decoration: none;
  color: #999;
}
.tagString a:after {
  content: ", ";
  color: #999;
}
.tagString a:last-child:after {
  content: "";
}
.singlePanel .collectionsList {
  margin-top: 0;
}
.collectionsList .enCollections,
.collectionsList .heCollections {
  margin-bottom: 50px;
}
.readerPanel .collectionsList .enCollections .gridBox,
.readerPanel .collectionsList .enCollections .int-he {
  direction: ltr;
}
.readerPanel .collectionsList .heCollections .gridBox {
  direction: rtl;
}
.collectionListing {
  display: flex;
  flex-direction: row;
  justify-content: space-between;

}
.profile-page .collectionListing {
  padding: 20px 0;
  margin-top: 20px;
  background-color: white;
  border: 1000px solid white;
  border-top: 4px solid white;
  border-bottom: 120px solid white;
  margin: -4px 0 -120px 0;
  margin-inline-start: -1000px;
  margin-inline-end: 0;
  width: 100%;
}
.collectionListing .left-content {
  display: flex;
  flex-direction: row;
  align-items: center;
}
.collectionListing + .collectionListing {
  border-top: 1px solid #ccc;
}
.collectionListingImageBox {
  width: 40px;
  height: 40px;
  border-radius: 20px;
  margin-inline-end: 10px;
  overflow: hidden;
  flex-shrink: 0;
}
.tocTop .collectionListingImageBox {
  background-color: transparent;
  overflow: initial;
}
.interface-hebrew .sheetMetaDataBox .authorStatement {
  direction: rtl;
}
.sheetMetaDataBox .profile-pic {
  width: 30px;
  height: 30px;
  display: inline-block;
  vertical-align: middle;
  margin-inline-end: 10px;
}
.readerPanel.hebrew .sheetMetaDataBox .user {
  direction: rtl;
}
.sheetMetaDataBox {
  margin-block-end: 40px;
}
a.sheetAuthorName {
  color: var(--midrash-green);
  --english-font: var(--english-sans-serif-font-family);
  --hebrew-font: var(--hebrew-sans-serif-font-family);
  font-size: 16px;
  font-weight: 500;
  line-height: 18.75px;
  display: inline;
  margin-block-end: 10px;
}
a.sheetAuthorName:hover {
  text-decoration: none;
}
.sheetContentSidebar a.sheetAuthorName {
  display: block;
}
.sheetMetaDataBox .summary {
  --english-font: var(--english-sans-serif-font-family);
  --hebrew-font: var(--hebrew-sans-serif-font-family);
  font-size: 16px;
  font-weight: 500;
  line-height: 18.75px;
  color: var(--dark-grey);
  margin-block-end: 25px;
  text-align: initial;
}
.sheetMetaDataBox .title {
  --english-font: var(--english-sans-serif-font-family);
  --hebrew-font: var(--hebrew-sans-serif-font-family);
  font-size: 30px;
  font-weight: 500;
  line-height: 35.16px;
  margin-block-end: 15px;
  flex: 1 0 95%;
  text-align: initial;
}
.interface-hebrew .sheetMetaDataBox .title:empty:before {
  content: "ללא שם";
}
.publishBox {
  text-align: start;
  background-color: #EDEDEC;
  border-radius: 6px;
  padding: 10px 20px;
  max-width: 540px;
  margin: 20px -20px;
  font-size: 16px;
  color: #666;
}

div.transparentBackground.publishBox {
  background-color: inherit;
  border-radius: 0px;
  padding: 0px 20px;
  color: inherit;
}

.publishBox .smallText .int-en, .publishBox .smallText .int-he.enInHe {
  color: #666;
}
.publishBox p.error {
  color: red;
}
.publishBox p {
  margin-bottom: 15px;
}
.publishBox .error .react-tags,
.publishBox textarea.error {
  border: 1px solid red;
}
.publishBox p strong {
  color: black;
  font-weight: 400;
}
.publishBox h3 {
  font-size: 22px;
  font-weight: 500;
  color: #666;
  margin-top: 12px;
  margin-bottom: 14px;
  text-transform: none;
  text-align: start;
}
.publishBox hr {
  border-bottom: none;
  border-right: none;
  border-left: none;
  border-top: 1px solid #CCC;
  margin-top: 20px;
}
.publishBox .smallText {
  color: #666666
}
.publishBox textarea {
  width: 100%;
  height: 100px;
  resize: none;
  box-sizing: border-box;
  font-size: 16px;
  color: #000;
  border: none;
  border-radius: 6px;
  box-shadow: 0px 1px 3px rgba(0, 0, 0, 0.25);
  font-style: normal;
  padding: 10px 10px 4px 10px;
  margin-bottom: 0px;
}
.publishBox textarea::placeholder {
  font-size: 16px;
  color: #666;
  font-style: normal;
  font-family: var(--english-sans-serif-font-family);
}
.publishBox .react-tags {
  position: relative;
  padding: 10px 10px 4px 10px;
  border-radius: 6px;
  background-color: #fff;
  box-shadow: 0px 1px 3px rgba(0, 0, 0, 0.25);
  /* shared font styles */
  font-size: 16px;
  line-height: 1.2;
  color: #666;
  /* clicking anywhere will focus the input */
  cursor: text;
}
.publishBox .react-tags.is-focused {
  border-color: #B1B1B1;
}
.publishBox .react-tags__selected {
  display: inline;
}
.publishBox .react-tags__selected-tag {
  display: inline-block;
  box-sizing: border-box;
  margin: 0 6px 6px 0;
  padding: 6px 8px;
  border: none;
  border-radius: 6px;
  background: #EDEDEC;
  color: #000;
  /* match the font styles */
  font-family: inherit;
  font-size: inherit;
  line-height: inherit;
}
.publishBox .react-tags__search-input,
.publishBox .react-tags__search-input:focus,
.publishBox .react-tags__search-input:focus-visible {
  font-family: inherit;
  font-size: inherit;
  border: none;
  outline: none;
}
.publishBox .react-tags__search-input::placeholder {
  font-size: 16px;
  font-style: normal;
  font-family: var(--english-sans-serif-font-family);
}
body.interface-hebrew .publishBox .react-tags__search-input::placeholder,
body.interface-hebrew .publishBox textarea::placeholder {
  font-family: var(--hebrew-sans-serif-font-family);

}
.publishBox .react-tags__selected-tag:after {
  content: '\2715';
  color: #AAA;
  margin-inline-start: 8px;
  vertical-align: middle;
  font-size: 10px;
}
.publishBox .react-tags__selected-tag:hover,
.publishBox .react-tags__selected-tag:focus {
  border-color: #B1B1B1;
}
.publishBox .react-tags__search {
  display: inline-block;

  /* match tag layout */
  padding: 7px 2px;
  margin-bottom: 6px;

  /* prevent autoresize overflowing the container */
  max-width: 100%;
}
.publishBox .publishButton {
  margin: 18px 0;
  text-align: end;
}
.publishBox .publishButton .button.published {
  background-color: #EDEDEC;
  border: 1px solid #CCCCCC;
  color: #666666
}

.publishBox .publishButton .button {
  padding: 15px 20px;
}

.publishSettingsEditMode .publishButton {
  margin: 14px 0 0;
  text-align: end;
  flex-direction: row;
  justify-content: flex-end;
  display: flex;
}

.publishSettingsEditMode .publishButton .publishedText {
  text-align: start;
  margin-top: 5px;
  margin-bottom: 0px;
  margin-inline-start: 0px;
  margin-inline-end: 15px;
  font-size: var(--sans-serif-body-font-size);
  --english-font: var(--english-sans-serif-font-family);
  --hebrew-font: var(--hebrew-sans-serif-font-family);
  color: var(--dark-grey);
}

.publishSettingsEditMode .publishButton .publishedText .publishedTextBold {
  font-weight: bold;
  color: black;
}

.publishSettingsEditMode .button.published {
  background-color: #FFFFFF;
  border: 1px solid #CCCCCC;
  color: var(--dark-grey);
  height: fit-content;
  align-self: center;
  border-radius: 6px;
  box-sizing: border-box;
  box-shadow: none;
  padding: 9px 10px;
}

.publishBox .react-tags__suggestions ul {
  position: absolute;
  inset-inline-start: 0;  /* Note reduntant css rules below `body.interface-[hebrew|english]  .publishBox .react-tags__suggestions ul` */
  top: 100%;
  margin: 4px -1px;
  padding: 0;
  list-style: none;
  background: #fff;
  border: 1px solid #ccc;
  border-radius: 6px;
  min-width: 300px;
}
/* Reduntant given above `inset-inline-start` rule, but not standard on all browsers yet
RMN: 2021-04-22 */
body.interface-hebrew  .publishBox .react-tags__suggestions ul {
  right: 0;
}
/* Reduntant given above `inset-inline-start` rule, but not standard on all browsers yet
RMN: 2021-04-22 */
body.interface-english .publishBox .react-tags__suggestions ul {
  left: 0;
}
.publishBox .react-tags__suggestions li {
  border-bottom: none;
  padding: 6px 8px;
}
.publishBox .react-tags__suggestions li mark {
  text-decoration: none;
  background: none;
  font-weight: normal;
}
.publishBox .react-tags__suggestions li:hover {
  cursor: pointer;
  background: #eee;
}
.publishBox .react-tags__suggestions li.is-active {
  background: #eee;
}
.publishBox .react-tags__suggestions li.is-disabled {
  opacity: 0.5;
  cursor: auto;
}
.editorSidebarToggle {
  position: fixed;
  top: 150px;
  right: 30px;
  height: 30px;
  width: 30px;
  border-radius: 30px;
  border: none;
  background-color: var(--sefaria-blue);
  cursor: pointer;
  box-shadow: 0px 1px 3px rgba(0, 0, 0, 0.25);
}
.interface-hebrew .editorSidebarToggle {
  left: 30px;
  right: auto;
}


.editorSidebarToggle:active {
  box-shadow: 0px 1px 1px rgba(0, 0, 0, 0.25);
}
.editorSidebarToggle::after {
  content: url("/static/img/3vdots.svg");
  position: absolute;
  top: 7px;
  left: 13px;
}
.collectionListingImage {
  height: 100%;
  width: 100%;
  object-fit: cover;
  background-color: white;
}
.collectionListingImage.default {
  width: 80%;
  height: 80%;
  margin: 10%;
  opacity: 0.4;
}
.collectionListingName {
  display: block;
  font-size: 30px;
  color: #000;
  margin-bottom: 5px;
}
.collectionListingName:hover {
  color: #333;
}
.collectionListingDetails .collectionListingSheetCount {
  color: #999 !important;
  font-size: 14px !important;
  font-family: Roboto !important;
  font-weight: 400 !important;
  line-height: 18px !important;
}
.collectionListingMembership {
  text-transform: capitalize;
}
.collectionListingDetailSeparator {
  margin: 8px;
}
.collectionInfo {
  margin-bottom: 35px;
}
.interface-hebrew .collectionInfo .he {
  display: inline;
}
.interface-hebrew .collectionInfo .en {
  display: none;
}
.collectionPage h1 {
  color: black;
  font-size: 30px;
  margin-bottom: 5px;
  --hebrew-font: var(--hebrew-serif-font-family);
  --english-font: var(--english-serif-font-family);
}
.collectionPage .navTitle {
  margin-bottom: 5px;
}
.collectionPage .collectionLabel {
  text-transform: uppercase;
  color: #666;
  font-size: 16px;
  letter-spacing: 2px;
  display: block;
  margin-bottom: 25px;
}
.collectionPage a:hover {
  color: inherit;
}
.collectionPage .collectionWebsite {
  display: block;
  font-size: 16px;
  margin-top: 15px;
  color: #4B71B7;
  direction: ltr;
}
.collectionPage .collectionDescription {
  font-size: 16px;
  color: #666;
  line-height: 1.3;
}
.collectionPage .collectionDescription .dedication {
  --hebrew-font: var(--hebrew-serif-font-family);
  --english-font: var(--english-serif-font-family);
}
.collectionPage .collectionDescription .en .dedication {
  font-style: italic;
  font-size: 18px;
  display: block;
}
.collectionPage .collectionDescription .he .dedication {
  font-size: 20px;
  display: block;
}
.collectionPage .bubbleTab {
  font-size: 16px;
}
.collectionPage .tagsList {
  --hebrew-font: var(--hebrew-serif-font-family);
  --english-font: var(--english-serif-font-family);
}
.collectionPage .emptyMessage .button {
  margin-top: 22px;
}
.collectionPage .emptyMessage .button:hover {
  color: white;
}
.collectionContentsTab .gridBox {
  margin-bottom:  30px;
}
.collectionPage .collectionContentsSectionLabel {
  color: var(--dark-grey);
  size: 16px;
  margin: 30px 0 12px 0;
}
.collectionPage .collectionContentsTag {
  font-size: 24px;
}
.collectionPage .sheetIcon {
  display: none;
}
.collectionPage .filterable-list .sheet a.sheetTitle {
  font-size:  24px;
}
.collectionPage .searchInCollectionLink {
  font-size:  16px;
  color: var(--dark-grey);
  margin-top: 20px;
  display: block;
}
.collectionInvitationBox {
  padding-bottom: 20px;
}
.collectionInvitationBox .button {margin: 0;}
.collectionSheetInner {
  display: flex;
}
.collectionSheetInnerContent {
  flex: 1;
}
.sheet .sheetTitleText {
  font-family: Roboto;
  font-size: 16px;
  font-weight: 600;
  line-height: 18.75px;
}
.sheetListingPinButton {
  display: none;
  opacity: 0.3;
  cursor: pointer;
}
.sheet:hover .sheetListingPinButton.active {
  display: block;
}
.sheetListingPinButton.pinned {
  display: block;
  opacity: 0.6;
}
#collectionInvitationInput {
  box-shadow: 0 1px 3px rgba(0,0,0,0.2);
  border: none;
  margin-inline-end: 10px;
  font-size: 18px;
  position: relative;
  border-radius: 7px;
  box-sizing: border-box;
  width: 215px;
  padding: 10px 15px;
}
.collectionInvitationBoxMessage {
  font-size: 18px;
  padding: 12px 0 0;
  text-align: center;
}
.flexLineBreak {
  width: 100%;
  height: 0;
}
.collectionPage .collectionMemberListing {
  padding-bottom: 24px;
  font-family: "Roboto", "Helvetica Neue", "Helvetica", sans-serif;
  font-size: 16px;
  color: #666;
  display: flex;
  flex-direction: row;
  justify-content: start;
}
.collectionMemberListingPic {
  margin-inline-end: 10px;
}
.collectionMemberListingPic.invitation {
  background-color: var(--medium-grey);
  border-radius: 1000px;
  width: 40px;
  height: 40px;
  line-height: 40px;
  text-align: center;
}
.collectionMemberListingName {
  color: black;
}
.collectionMemberListingRole {
  color: var(--dark-grey);
  font-size: 13px;
  margin-top: 4px;
}
.collectionMemberListingText {
  position: relative;
}
.collectionPage .collectionMemberListing .collectionMemberListingActions {
  display: none;
}
.collectionPage .collectionMemberListing:hover .collectionMemberListingActions {
  display: inline-flex;
}
.collectionMemberListingActions .collectionMemberListingActionsButton {
  cursor: pointer;
  color: var(--dark-grey);
  margin-inline-start: 8px;
}
.collectionMemberListingActionsMenu {
  position: absolute;
  left: 0;
  top: 46px;
  line-height: 30px;
  background-color: white;
  border: 1px solid #ccc;
  border-radius: 4px;
  color: #999;
  font-size: 15px;
  z-index: 1;
}
.interface-hebrew .collectionMemberListingActionsMenu {
  right: 0;
  left: unset;
}
.collectionMemberListingActionsMenu .action {
  padding: 4px 10px;
  cursor: pointer;
  white-space: nowrap;
}
.collectionMemberListingActionsMenu .action:hover {
  background-color: #eee;
}
.collectionMemberListingActionsMenu .action + .action {
  border-top: 1px solid #ccc;
}
.collectionMemberListingActionsMenu .role {
  font-size: 17px;
  margin-right: 4px;
}
.collectionMemberListingActionsMenu .role.current {
  color: var(--dark-grey);
}
.collectionInvitationListing {
  display: inline-block;
  min-height: 50px;
  line-height: 50px;
}
.topicFilterBox {
  display: flex;
  align-items: center;
  margin-bottom: 30px;
  background-color: var(--lighter-grey);
  border-radius: 100px;
  padding: 0 10px;
  margin-top: 0;
  width: 285px;
  max-width: 100%;
}
.singlePanel .topicFilterBox {
  margin-top: 20px;
}
.topicFilterBox .searchIcon {
  height: 18px;
  width: 18px;
  opacity: 0.4;
}
.topicFilterInput {
  padding: 0px 10px;
  line-height: 30px;
  flex: 1;
  box-sizing: border-box;
  border: none;
  background: transparent;
  font-size: 18px;
}
.topicsFilterReset {
  cursor: pointer;
  color: var(--medium-grey);
}
.topicsFilterResetIcon {
  height: 16px;
  width: 16px;
  margin-inline-start: 8px;
  vertical-align: -2px;
}
.alphabeticalTopicsNav {
  color: var(--dark-grey);
  margin-bottom: 5px;
}
.alphabeticalTopicsNav a {
  display: inline-block;
  margin-bottom: 10px;
}
.alphabeticalTopicsNav a + a {
  margin-inline-start: 10px;
}
.allTopicsList {
  min-height: 500px;
}
.topicPanel .topicLabel {
  text-transform: uppercase;
  font-weight: lighter;
  margin-bottom: 10px;
  font-size: 14px;
}
.topicPanel .topicLabel a {
  color: #8E8E8E;
}
.topicPanel .sideColumnMore {
  cursor: pointer;
  font-size: 16px;
  line-height: 26px;
  color: #666;
}
.topicPanel .sideColumnMore:hover {
  cursor: pointer;
  text-decoration: underline;
}
.topicPanel .sourceList {
  min-height: 500px;
}
.topicPanel .sourceList .loadingMessage {
  text-align: center;
}
.topicPanel .topicSource {
  margin-bottom: 40px;
  cursor: pointer;
  position: relative;
}
.topicPanel .topicSource .title {
  font-weight: bold;
}
.topicPanel .topicSource .score {
  font-size: 17px;
  color: #333;
  font-weight: normal;
  white-space: nowrap;
  border-radius: 4px;
  padding: 3px;
}
.topicPanel .topicSource .score:hover {
  background-color: #EEE;
}
.topicPanel .topicSource .score:active {
  background-color: #DDD;
}
.hebrew .topicPanel .topicSource .score {
  right: auto;
  left: 5px;
}
.topicPanel .topicSource .score img {
  width: 15px;
  height: 15px;
  vertical-align: middle;
  margin: -4px 0 0 2px;
  opacity: 0.6;
}

ul.sheetCollectionsLinks {
  list-style-type: none;
  padding-inline-start: 0;
  --english-font: var(--english-sans-serif-font-family);
  --hebrew-font: var(--hebrew-sans-serif-font-family);
  font-size: 16px;
  font-weight: 400;
  line-height: 18.75px;
}

h3.sheetCollections {
  text-transform: none;
  color: var(--dark-grey);
  font-size: var(--sans-serif-h3-font-size);
  --english-font: var(--english-sans-serif-font-family);
  --hebrew-font: var(--hebrew-sans-serif-font-family);
  margin-bottom: 17px;
  margin-top: 36px;
  padding-bottom: 18px;
  border-style: none none solid none;
  border-color: var(--light-grey);
  border-width: 1px;
}

.translationsHeader {
  margin-bottom: 35px;
}

.translationsHeader h3 {
  text-transform: none;
  color: var(--dark-grey);
  font-size: var(--sans-serif-h3-font-size);
  --english-font: var(--english-sans-serif-font-family);
  --hebrew-font: var(--hebrew-sans-serif-font-family);
  margin-bottom: 12px;
  margin-top: 0;
}

.translationsHeader .translationsDesc {
  font-size: var(--sans-serif-body-font-size);
  color: var(--dark-grey);
}

.aboutSheetPanel hr {
  height: 0px;
  border: 1px solid var(--light-grey);
}

.aboutSheetPanel h2 {
  font-size: var(--serif-h3-font-size);
  color: #000000;
  text-transform: none;
  margin: 0px;
}

.aboutSheetPanel h3.aboutSheetSubtitle {
  --english-font: var(--english-sans-serif-font-family);
  --hebrew-font: var(--hebrew-sans-serif-font-family);
  margin-top: 5px;
  margin-bottom: 20px;
}

div.aboutSheetMetadata {
  color: var(--medium-grey);
  --english-font: var(--english-sans-serif-font-family);
  --hebrew-font: var(--hebrew-sans-serif-font-family);
  font-size: var(--sans-serif-small-font-size);
  display: flex;
  flex-direction: column;
  margin: 10px 0px;
}
div.aboutSheetMetadata span:not(:first-child)::before{
  content: '•';
  margin-inline-start: 4px;
  margin-inline-end: 4px;
}

.hebrew .topicPanel .topicSource .score img {
  margin: -4px 2px 0 0;
}
.note a {
  color: #333;
  text-decoration: underline;
}
.noteListing {
  margin-bottom: 30px;
  border-bottom: 1px solid #ccc;
  padding-bottom: 10px;
}
.noteListing a:hover {
  text-decoration: none;
}
.noteListing .textRange .title {
  font-size: 18px;
  color: #999;
  margin-bottom: 10px;
}
.noteListing .textRange .title:hover {
  text-decoration: underline;
}
.noteListing .textRange .text {
  font-size: 18px;
  font-style: italic;
  color: #999;
  margin-bottom: 18px;
}
.noteListing .textRange .text .he {
  font-style: normal;
}
.noteListing .segment {
  display: block;
}
.noteListing .note {
  font-size: 18px;
}
.noteListing .actionButtons {
  visibility: hidden;
  float: right;
  display: inline-block;
  cursor: pointer;
}
.interface-hebrew .noteListing .actionButtons {
  float: left;
}
.noteListing:hover .actionButtons {
  visibility: visible;
}
.noteListing .actionButtons img {
  width: 16px;
  height: 16px;
}
.noteListing .actionButtons img + img {
  margin: 0 0 0 10px;
}
.interface-hebrew .noteListing .actionButtons img + img {
  margin: 0 10px 0 0;
}
.noteListing:hover .actionButtons img:hover {
  opacity: 0.6;
}
.noteListing .mask {
  background-color: white;
  opacity: 0.5;
}
.addToSourceSheetModal {
  position: absolute;
  display: block;
  left: 40%;
  top: 240px;
  width: 330px;
  padding: 20px;
  background: #FBFBFA;
  border: #ccc 1px solid;
  border-radius: 4px;
  box-shadow: 0 0 10px #ccc;
  z-index: 200;
}
.addToSourceSheetModal .closeButton {
  margin-bottom: 10px;
  cursor: pointer;
  height: 18px;
  width: 18px;
  float: right;
}
.searchBox .keyboardInputInitiator {
    opacity: 0.4;
    width: 22px;
    height: 20px;
    padding: 4px 7px 2px;
    position: initial;
    vertical-align: 0px;
}
.searchBox.TopicSearchBox {
  margin: 30px 0px 20px 30px;
}
.searchBox.TopicSearchBox input {
  padding: 15px;
  box-sizing: border-box;
  box-shadow: 0px 1px 3px rgba(0, 0, 0, 0.25);
  border: none;
  height: 40px;
  width: 209px;
  font-family: "adobe-garamond-pro", "Crimson Text", Georgia, serif;
  border-radius: 6px;
  font-size: 18px;
  color: #000000;
}
.searchBox.TopicSearchBox input.selected {
  color: var(--commentary-blue);
}
.header .searchBox .keyboardInputInitiator {
    display: none;
}
body #keyboardInputMaster {
    opacity: 1;
    background-color: #FBFBFA;
    border: 1px solid #ccc;
    padding: 5px;
    box-shadow: none;
    border-radius: 0.3em;
    /*position: relative;
    top: 100px;
    left: 395px;*/
}
body #keyboardInputMaster thead {
  display: none;
}
body #keyboardInputMaster tbody tr td table{
    border-spacing: 2px 2px;
}
body #keyboardInputMaster tbody tr td table tbody tr td{
    border: 0.5px solid #eee;
    background: white;
    font-family: "Heebo","Roboto", sans-serif;
    min-width: 15px;
    vertical-align: middle;
    padding: 2px 8px;
    text-align: center;
    font-size: 14px;
    color: #333;
}
body #keyboardInputMaster tbody tr td table tbody tr td:hover,
body #keyboardInputMaster tbody tr td table tbody tr td:active,
body #keyboardInputMaster tbody tr td table tbody tr td.pressed{
    border: 1px solid #eee;
    background: #eee;
}
.calendarRefs {
  margin-bottom: 16px;
}
.calendarRef {
  font-size: 18px;
  color: #666;
  display: flex;
  margin: 2px 0;
}
.calendarRef a {
  color: inherit;
}
.calendarRef img {
  margin-top: 2px;
}
#editCollectionPageContainerInner {
  position: relative;
}
#editCollectionPage :not(h1) .int-en {
  font-family: "Roboto", "Helvetica Neue", "Helvetica", sans-serif;
}
#editCollectionPage :not(h1) .int-he {
  font-family: "Heebo", sans-serif;
}
#editCollectionPage .field {
  box-sizing: border-box;
  width: 100%;
  display: inline-block;
  vertical-align: top;
  padding: 12px;
}
#editCollectionPage .field.halfWidth {
  width: 50%;
  display: inline-block;
}
#editCollectionPage .field.quarterWidth {
  width: 25%;
  display: inline-block;
}
#editCollectionPage .field.threeQuarterWidth {
  width: 75%;
  display: inline-block;
}
#editCollectionPage .field > label {
  display: block;
  margin-bottom: 15px;
  color: #666;
}
#editCollectionPage input,
#editCollectionPage textarea {
  display: block;
  width: 100%;
  padding: 15px 12px;
  border-radius: 5px;
  border: none;
  box-sizing: border-box;
  box-shadow: 0 1px 3px rgba(0,0,0,0.2);
  font-family: "Roboto", "Helvetica Neue", "Helvetica", sans-serif;
  color: #333;
  font-size: 14px;
}
.interface-hebrew #editCollectionPage input,
.interface-hebrew #editCollectionPage textarea {
  font-family: "Heebo", sans-serif;
}
#editCollectionPage .hiddenFileInput {
  width: 0.1px;
  height: 0.1px;
  opacity: 0;
  overflow: hidden;
  position: absolute;
  z-index: -1;
}
#editCollectionPage .collectionImage {
  max-width: 200px;
  margin-bottom: 5px;
  display: block;
}
#editCollectionPage .helperText {
  color: #999;
  font-size: 13px;
  width: 500px;
}
#editCollectionPage .collectionHeaderBox {
  width: 100%;
  background-color: white;
  margin-bottom: 5px;
}
#editCollectionPage .collectionHeader {
  float: right;
  max-width: 100%;
}
#editCollectionPage .deleteCollection {
  cursor: pointer;
  margin: 30px 10px;
  color: #999;
  text-align: right;
}
#editCollectionPage .deleteCollection:hover {
  text-decoration: underline;
}
.dropdown {
  position: relative;
}
.dropdown .dropdownMain {
  background: white;
  box-shadow: 0 1px 3px rgba(0,0,0,0.2);
  border-radius: 7px;
  padding: 16px 22px;
  font-size: 16px;
  margin-bottom: 10px;
  cursor: pointer;
  line-height: 19px;
  color: var(--dark-grey);
  display: flex;
  justify-content: space-between;
  flex-direction: row;
}
.dropdown .dropdownMain.selected{
  color: var(--selected-option);
}
.dropdown .dropdownList .dropdownOption {
  font-size: 18px;
  cursor: pointer;
  padding: 0 22px;
  margin: 26px 0;
  border: none;
  color: var(--dark-grey);
  font-style: normal;
  font-weight: normal;
  font-size: 16px;
  line-height: 19px;
}
.dropdown .dropdownOpenButton {
  margin-inline-start: 6px;
  cursor: pointer;
  color: var(--dark-grey);
  font-size: 18px;
}
.interface-hebrew .dropdownOpenButton {
  float: left;
  margin-left: 0;
}
.dropdown .dropdownListBox {
  position: absolute;
  z-index: 1;
  margin-top: -14px;
  width: 100%;
  box-sizing: border-box;
  box-shadow: 0 1px 3px rgba(0,0,0,0.2);
  background: white;
  border-bottom-left-radius: 7px;
  border-bottom-right-radius: 7px;
}
.dropdown .dropdownList {
  color: #999;
  background-color: white;
  box-sizing: border-box;
  padding: 0;
  max-height: 250px;
  overflow-x: hidden;
  overflow-y: scroll;
  border-bottom-left-radius: 7px;
  border-bottom-right-radius: 7px;
}
.singlePanel .dropdown .dropdownList {
  max-height: 150px;
}
.dropdown .dropdownList .dropdownOption.selected {
  color: var(--selected-option);
}
.addToSourceSheetBox .dropdownMain.noselect {
  display: flex;
  justify-content: space-between;
  align-items: center;
  align-content: flex-start;
  text-align: start;
}
.addToSourceSheetBox .dropdownMain.noselect::before{
  content: url("/static/img/sheet.svg");
  opacity: 0.4;
  display: inline-block;
  margin-inline-end: 10px;
  transform: scale(0.8);
  vertical-align: text-bottom;
  line-height: 10px;
}
.addToSourceSheetBox .dropdownMain.noselect::after{
  content: url("/static/icons/chevron.svg");
  margin-inline-start: auto;
  opacity: 0.4;
  height: 24px;
  transform: scale(0.6) rotate(90deg);
  transform-origin: center center;
}
.addToSourceSheetBox .dropdownMain.noselect.open::after{
  transform: scale(0.6) rotate(-90deg);
  transform-origin: center center;
}
.addToSourceSheetBox .dropdownMain .loadingMessage {
  margin: 0;
}
.addToSourceSheetBoxTitle{
  font-style: normal;
  font-weight: normal;
  font-size: 13px;
  line-height: 15px;
  color: #999999;
  margin-bottom: 11px;
}
.addToSourceSheetBox .selectedRef{
  padding: 16px 22px;
  font-size: 16px;
  margin-bottom: 15px;
  cursor: pointer;
  background: #FBFBFA;
  box-shadow: 0px 1px 3px rgba(0, 0, 0, 0.25);
  border-radius: 6px;
  text-align: start;
}
.addToSourceSheetBox .selectedRef span{
  font-family: "adobe-garamond-pro", "Crimson Text", Georgia, "Times New Roman", serif;
  font-style: normal;
  font-weight: normal;
  font-size: 18px;
  line-height: 25px;
  color: #666666;
}
.readerPanel.hebrew .addToSourceSheetBox .selectedRef span{
  font-family: "Taamey Frank", "adobe-garamond-pro", "Crimson Text", Georgia, "Times New Roman", serif;
  font-size: 1.2em;
}
.addToSourceSheetBox .dropdown .dropdownList .dropdownOption::before{
  content: url("/static/img/sheet.svg");
  opacity: 0.4;
  display: inline-block;
  margin-inline-end: 10px;
  transform: scale(0.8);
  vertical-align: text-bottom;
  line-height: 10px;
}
#footer {
  background-color: white;
  border-top: 1px solid #F4F4F4;
  overflow: hidden;
  padding: 18px 40px 70px 40px;
  text-align: left;
  color: #999;
}
.singlePanel #footer {
  padding: 18px 15px 70px 15px;
}
#footer a {
  display: block;
  color: #666;
}
.interface-hebrew #footer{
  direction: rtl;
  text-align: right;
}
.interface-english #footer .int-he {
  display: none;
}
.interface-hebrew #footer .int-he {
  display: inline;
  text-align: right;
}
#footerInner {
  max-width: 1000px;
  margin: 0 auto;
}
#footer .section {
  display: inline-block;
  vertical-align: top;
  width: 200px;
  margin: 20px 0;
}
.interface-english #footer .section {
  text-align: left;
}
.interface-hebrew #footer .section {
  text-align: right;
}
#footer .section .header {
  color: #000;
  margin-bottom: 18px;
  font-weight: normal;
  font-size: 16px;
}
#footer .section.last {
  float: right;
  text-align: right;
}
.interface-hebrew #footer .section.last {
  float: left;
  text-align: left;
}
#footer .section a {
  font-size: 16px;
  margin: 2px 0;
}
#footer .fa {
  margin: 0 3px;
}
#footer .header.connect {
  text-transform: uppercase;
}
.newsletterSignUpBox {
  position: relative;
  margin-bottom: 4px;
}
.newsletterSignUpBox .newsletterInput {
  border-radius: 6px;
  padding: 10px 32px 12px 16px;
  width: 150px;
  font-size: 15px;
  border: 1px solid #EEE;
  margin-bottom: 6px;
  color: #333;
}
.newsletterSignUpBox .educatorNewsletterInput {
  padding: 10px;
  -webkit-appearance: auto
}
.newsletterSignUpBox img {
  height: 18px;
  width: 18px;
  opacity: 0.2;
  position: absolute;
  top: 10px;
  right: 12px;
}
.interface-hebrew .newsletterSignUpBox .newsletterInput {
  padding: 8px 16px 11px 32px;
}
.interface-hebrew .newsletterSignUpBox img {
  right: auto;
  left: 12px;
  transform: scale(-1, 1);
}
.newsletterEducatorOption {
  font-size: 14px;
  padding: 0px 3px;
  margin-top: 2px;
}
.newsletterSignUpBox .subscribeMessage {
  margin: 4px 0 14px 0;
  font-size: 14px;
  font-family: "Roboto", "Helvetica Neue", "Helvetica", sans-serif;
  font-style: italic;
  text-align: center;
  direction: ltr;
}
#footer .section.connect a {
  display: inline;
  margin: 0 4px;
}
#footer .section.connect .socialLinks a {
  color: #666;
}
#footer #siteLanguageToggle {
  color: #999;
  margin-top: 30px;
  font-size: 15px;
}
#footer #siteLanguageToggle #siteLanguageToggleLabel {
  display: block;
  text-transform: uppercase;
  color: #000;
}
#footer a#siteLanguageEnglish,
#footer a#siteLanguageHebrew {
  font-family: "Roboto", "Helvetica Neue", "Helvetica", sans-serif;
  cursor: pointer;
  color: #666;
  display: inline;
  margin: 0 3px;
}
#footer #siteLanguageEnglish:hover,
#footer #siteLanguageHebrew:hover {
  text-decoration: underline;
}
#footer a#siteLanguageHebrew {
  font-family: "Heebo", sans-serif;
}
.gemarra-regular, .gemarra-italic {
  font-weight: bold;
}
.it-text, .gemarra-italic {
  font-style: italic;
}
.categoryAttribution a {
  color: inherit;
}
.bubbleTab {
  padding: 10px 25px;
  margin: 3px;
  background-color: white;
  border-radius: 20px;
  border: 1px solid #DADADA;
  display: inline-block;
  font-size: 12px;
  color: #999;
  font-family: "Roboto", "Helvetica Neue", "Helvetica", sans-serif;
  letter-spacing: 1px;
  cursor: pointer;
}
.bubbleTab:hover {
  text-decoration: none;
}
.bubbleTab.active {
  color: #333;
}
.aboutBox .detailsSection{
  margin-bottom: 40px;
}
.aboutBox .aboutHeader {
  color: var(--dark-grey);
  padding-bottom: 13px;
  margin: 0;
  margin-bottom: 15px;
  text-align: initial;
  text-transform: none;
  font-size: 22px;
  border-bottom: solid 1px var(--light-grey);
  --english-font: var(--english-sans-serif-font-family);
  --hebrew-font: var(--hebrew-sans-serif-font-family);
}
.aboutBox .aboutTitle {
  padding: 10px 0 10px 0;
  display: inline-block;
  font-style: normal;
  font-weight: normal;
  font-size: 24px;
  line-height: 29px;
  color: #000000;
}
.aboutBox .tocCategory{
  display: block;
  margin-bottom: 17px;
  font-size: 16px;
  line-height: 19px;
  letter-spacing: 2px;
  text-transform: uppercase;
  color: var(--dark-grey);
}
.aboutBox .aboutSubtitle {
  font-style: italic;
  font-weight: normal;
  font-size: 18px;
  line-height: 22px;
  color: #666666;
}
.aboutBox .aboutSubtitle .he {
  font-style: normal;
}
.aboutBox .aboutAuthor{
  font-size: 16px;
  line-height: 19px;
  color: var(--dark-grey);
  margin-bottom: 22px;
  display: flex;
}
.readerPanel.hebrew .aboutBox .aboutAuthor .aboutAuthorInner{
  direction: rtl;
}
.aboutBox .aboutAuthor .authorName{
  margin-inline-start: 5px;
  color: black;
}
.aboutBox .aboutDesc {
  margin: 15px 0 15px 0;
  font-style: normal;
  font-weight: normal;
  font-size: 16px;
  line-height: 19px;
  color: var(--dark-grey);
}
.aboutBox .aboutComposed{
  font-size: 14px;
  line-height: 18px;
  color: var(--medium-grey);
}
.guideBox .guideHeader {
  color: var(--dark-grey);
  padding-bottom: 13px;
  margin: 0;
  margin-bottom: 15px;
  text-align: initial;
  text-transform: none;
  font-size: 22px;
  border-bottom: solid 1px var(--light-grey);
  --english-font: var(--english-sans-serif-font-family);
  --hebrew-font: var(--hebrew-sans-serif-font-family);
}

.guideBox .guideHeader i {
  margin-right: 8px;
  font-size: 18px;
  cursor: pointer;
}

.guideBox .guideTitle {
  padding: 10px 0 10px 0;
  display: inline-block;
  font-style: normal;
  font-weight: normal;
  font-size: 24px;
  line-height: 29px;
  color: #000000;
}
.guideBox .guidePromptBox {
  direction: ltr;
  margin-bottom: 20px;
  border-radius: 10px;
  padding: 8px 15px;
  border: 2px solid var(--mishnah-blue);
  background-color: #FFFFFF;
  cursor: pointer;
}
.guideBox .guidePromptBox p {
  font-size: 16px;
}
.guideBox .guidePromptBox span {
  font-size: 14px;
  color: var(--medium-grey);
  margin-top: 10px;
}
.readerApp.interface-hebrew .aboutBox .versionDetails,
.readerApp.interface-hebrew .versionsBox .versionDetails {
  text-align: right;
}
.aboutBox .versionDetails .separator,
.versionsBox .versionDetails .separator {
  margin: 0 3px;
}
.aboutBox .currVersionSection, .aboutBox .alternateVersionsSection {
  padding-bottom: 30px;
}
.aboutBox .versionsBox .language-block:first-child .versionBlock:first-child {
  border-top: none;
  padding-top: 10px;
}
.aboutBox .currVersionSection .versionBlock + .versionBlock {
    border-top: solid 1px #CCC;
    padding-top: 20px;
    margin-top: 20px;
}
.version-with-buy-button {
  display: flex;
  flex-direction: column;
}
.version-with-buy-button .version-text-image{
  display: flex;
  justify-content: space-between;
}
.version-with-buy-button .version-text-image .versionBlock{
  align-self: flex-start;
}
.versionsBox .version-with-buy-button{
    border-top: solid 1px #CCC;
}
.versionsBox .version-with-buy-button .versionBlock{
    border-top: none;
}
.versionsBox .version-with-buy-button .version-text-image .version-with-buy-button-image
{
  padding: 20px;
}
.versionsBox .version-with-buy-button .version-with-buy-button-link{
    padding: 10px 20px;
}
.version-with-buy-button .version-with-buy-button-link{
  align-content: flex-start;
  min-width: 50%;
}
.version-with-buy-button .version-with-buy-button-link a.button{
  color: #FFFFFF;
  padding: 7px 20px;
}
.version-with-buy-button .version-text-image .version-with-buy-button-image img.buy-img {
    height: 85px;
    border-radius: 2px;
}
.versionsBox .versionLanguage {
  padding-bottom: 15px;
  letter-spacing: 1px;
  font-style: normal;
  font-weight: normal;
  font-size: 16px;
  line-height: 19px;
  color: #666666;
}
.interface-hebrew .versionsBox .versionLanguage {
  direction: rtl;
}
.versionsBox div:not(:first-child) .versionLanguage {
  padding-top: 25px;
}
.versionsBox .versionLanguage .versionCount {
  color: #999;
}
.versionsBox a.selectButton:not(.version-with-preview-title-line .selectButton) {
  font-style: normal;
  font-weight: normal;
  font-size: 13px;
  color: #666666;
  box-shadow: 0 1px 2px #999;
  padding: 2px 8px;
  background-color: white;
  border-radius: 4px;
  line-height: 18px;
  cursor: pointer;
}
.versionsBox a.selectButton.currSelectButton:not(.version-with-preview-title-line .selectButton) {
  background-color: #212E50;
  text-decoration: none;
  cursor: default;
  line-height: 20px;
  color: #FFFFFF;
}
.versionsTextList .topFiltersInner .uppercase {
  text-transform: none;
}
span.purim-emoji img{
  height: 25px;
  width: 25px;
}

/* Sheets */

.sheetsInPanel {
  font-size: 62.5%;
  overflow-y: scroll;
  overflow-x: hidden;
  height: 100%;
  padding: 0 15px;
  box-sizing: border-box;
  position: relative;
}
.sheetContent .collectionsWidgetDone .button, .sheetContentSidebar .largeFollowButton {
  background-color: var(--midrash-green);
}
.sheetContentSidebar .largeFollowButton {
  --english-font: var(--english-sans-serif-font-family);
  --hebrew-font: var(--hebrew-sans-serif-font-family);
  font-size: 14px;
  font-weight: 400;
  line-height: 18px;
  min-height: 31px;
  height: 31px;
}

.sheetContent {
  width: 100%;
  box-sizing: border-box;
  font-size: 2.2em;
  line-height: 1.6;
  text-align: justify;
  background-color: inherit;
  margin: 0 auto;
  max-width: 760px;
  position: relative;
  padding: 0 30px;
}
.sheetContent .ref {
  cursor: pointer;
  color: #999;
  font-size: 1em;
}
.sheetContent .ref a {
  color: #999;
}
.sheetContent img {
  max-width: 100%;
}
.sheetContent table {
  margin: auto;
  max-width: 100%;
  width: 100%;
  border-collapse: collapse;
  table-layout: fixed
}
.sheetContent table th,
.sheetContent table td {
  padding: 10px;
  border-top: 1px solid #E6E5E6;
  vertical-align: top;
}
.sheetContent table thead th {
  vertical-align: bottom;
  border-bottom: 2px solid #E6E5E6;
  border-top: none;
}
.sheetContent table th:first-of-type,
.sheetContent table tr td:first-of-type {
  padding-left: 0;
}
.sheetContent table th:last-of-type,
.sheetContent table tr td:last-of-type {
  padding-right: 0;
}
.sheetContent tbody {
  width: 100%;
}
.sheetContent .center {
  text-align: center;
}
.readerPanel .sheetItem {
  position: relative;
}
.heLeft.bilingual section.SheetSource .sheetItem.enOnly > .en,
.heLeft.bilingual section.SheetSource .sheetItem.heOnly > .he,
.heRight.bilingual section.SheetSource .sheetItem.enOnly > .en,
.heRight.bilingual section.SheetSource .sheetItem.heOnly > .he {
  width: 100%;
  padding-right: 15px;
  padding-left: 15px;
}
.readerPanel .sheetItem.indented-1,
.readerPanel section.SheetSource.indented-1,
.readerPanel section.SheetOutsideBiText.indented-1 {
  margin-left:  30px;
  margin-right: 30px;
}
.readerPanel .sheetItem.indented-2,
.readerPanel section.SheetSource.indented-2,
.readerPanel section.SheetOutsideBiText.indented-2 {
  margin-left:  60px;
  margin-right: 60px;
}
.readerPanel .sheetItem.indented-3,
.readerPanel section.SheetSource.indented-3,
.readerPanel section.SheetOutsideBiText.indented-3 {
  margin-left:  90px;
  margin-right: 90px;
}
.sheetContent .customSourceTitle {
  font-family: "Roboto", "Helvetica Neue", "Helvetica", sans-serif;
  text-transform: none;
  margin-bottom: 0;
  margin-top: 40px;
}
.sheetContent p {
  margin: 0 0 1em 0;
}
.segmentNumber.sheetSegmentNumber {
  display: block;
  position: absolute;
  text-align: center;
}
.readerPanel.bilingual.heLeft .sheetItem.segment .segmentNumber.sheetSegmentNumber,
.readerPanel.bilingual.heRight .sheetItem.segment .segmentNumber.sheetSegmentNumber {
  left: 50%;
  margin-left: -15px;
}
.readerPanel.bilingual.heLeft .sheetItem.segment.enOnly .segmentNumber.sheetSegmentNumber,
.readerPanel.bilingual.heRight .sheetItem.segment.enOnly .segmentNumber.sheetSegmentNumber {
  right: 0px;
  left: auto;
  margin-left: 0;
}
.readerPanel.bilingual.heLeft .sheetItem.segment.heOnly .segmentNumber.sheetSegmentNumber,
.readerPanel.bilingual.heRight .sheetItem.segment.heOnly .segmentNumber.sheetSegmentNumber {
  left: 0px;
  margin-left: 0;
}
.readerPanel.english .sheetItem.segment.heOnly .segmentNumber .en,
.readerPanel.hebrew .sheetItem.segment.enOnly .segmentNumber .he
.readerPanel.hebrew section.SheetSource .sheetItem.enOnly > .en,
.readerPanel.english section.SheetSource .sheetItem.heOnly > .he,
.readerPanel.hebrew section.SheetOutsideBiText .sheetItem.enOnly > .en,
.readerPanel.english section.SheetOutsideBiText .sheetItem.heOnly > .he  {
  display: block;
}
.sheetTocIcon {
  color: #ccc;
  font-size: 16px;
  width: 15px;
  height: 15px;
  margin: 0 8px;
  vertical-align: middle;
}
.bookPage .content h2.tagsTitle {
  text-align: center;
  color:black;
  font-size: 13px;
  margin-bottom: 0;
  padding-bottom: 8px;
}
.bookMetaDataBox {
  margin: 40px auto;
  text-align: center;
}
.sheetContent .sheetItem.segment .sourceContentText {
  margin-bottom: 18px;
  display: block;
  overflow-wrap: break-word;
  word-wrap: break-word;
}
.sheetContent h1,
#sheet .outside h1,
.sourceContentText h1 {
  font-weight: 400;
  font-size: var(--serif-h3-font-size);
  text-align: center;
  margin-top: 45px;
  margin-bottom: 30px;
}
.sheetContent h1 span,
.sourceContentText h1 span {
  border-bottom: 4px solid var(--lighter-grey);
}

#aboutCover {
  margin-top: -90px;
  height: 240px;
  padding: 180px 0;
  background-color: #ADA99B;
  box-sizing: border-box;
  text-align: center;
  overflow: hidden;
  position: relative;
}
#aboutVideo {
  position: absolute;
  top: -90px;
  left: 0;
  min-width: 1200px;
  z-index: 0;
  width: 100%;
}
@media (max-width: 450px) {
  #aboutCover {
    height: 270px;
    padding: 180px 0;
  }
  #aboutVideo {
    min-width: 900px;
  }
}
.overlayTextOnSheetsHero {
  color: white;
  --english-font: var(--english-sans-serif-font-family);
  --hebrew-font: var(--hebrew-sans-serif-font-family);
  font-weight: 400;
  margin-inline-start: 10%;
}
.overlayTextOnSheetsHero #title {
  position: absolute;
  font-size: 50px;
  font-weight: 500;
  top: 145px;
  line-height: 62.65px;
}
.overlayTextOnSheetsHero #message {
  position: absolute;
  font-size: 24px;
  line-height: 18px;
  top: 227px;
}
@media screen and (max-width: 800px) {
  .overlayTextOnSheetsHero {
    margin-inline-start: 15%;
  }
  .overlayTextOnSheetsHero #title {
    font-size: 24px;
    top: 115px;
    line-height: revert;
  }
  .overlayTextOnSheetsHero #message {
    font-size: 16px;
    top: 175px;
  }
  #aboutCover {
    height: 150px;
    padding: 130px 0;
  }
}
.sheetContent .addToSheetPlus {
  display: inline-flex;
  justify-content: center;
  align-items: flex-end;
  width: 25px;
  height: 25px;
  background-color: var(--midrash-green);
  border-radius: 50%;
  color: white;
  font-size: 30px;
  line-height: 1;
  cursor: pointer;
}
.SheetOutsideBiText .addToSheetButton, .SheetSource .addToSheetButton {
  margin-inline-start: 15px;
  padding-block-start: 10px;
  padding-block-end: 10px;
  border: none;
  background-color: white;
}
.SheetMedia .addToSheetButton, .SheetComment .addToSheetButton, .SheetOutsideText .addToSheetButton {
  margin-block-start: -10px;
  margin-block-end: 30px;
}
.sheetContent .addToSheetText {
  --english-font: var(--english-sans-serif-font-family);
  --hebrew-font: var(--hebrew-sans-serif-font-family);
  font-size: 16px;
  font-weight: 400;
  line-height: 18.75px;
  color: var(--dark-grey);
  margin-inline-start: 10px;
  cursor: pointer;
}
@media screen and (min-width: 900px) {
  .contentInner .table {
    display: flex;
    flex-direction: row;
  }
  div.sheetsWrapper :nth-child(-n+2 of .card) {
    border-top: 1px solid #EDEDEC;
  }
}
@media screen and (min-width: 700px) and (max-width: 900px)  {
  .contentInner .table {
    display: flex;
    flex-direction: column;
  }
}
@media screen and (min-width: 600px) and (max-width: 700px) {
  .contentInner .table {
    display: flex;
    flex-direction: row;
  }
  div.sheetsWrapper :nth-child(-n+2 of .card) {
    border-top: 1px solid #EDEDEC;
  }
}
@media screen and (max-width: 600px) {
   .contentInner .table {
    display: flex;
    flex-direction: column;
  }
}

.readerPanel.hebrew .sheetContent .sheetItem.segment .sourceContentText.outsideBiText.en {
  display: none;
}
.readerPanel.english .sheetContent .sheetItem.segment .sourceContentText.outsideBiText.he {
  display: none;
}
.readerPanel.hebrew .sheetContent .sheetItem.segment.enOnly .sourceContentText.outsideBiText.en {
  display: inline;
}
.readerPanel.english .sheetContent .sheetItem.segment.heOnly .sourceContentText.outsideBiText.he {
  display: inline;
}
.readerPanel.english .sheetContent .sheetItem .SheetOutsideText.segment.he,
.readerPanel.hebrew .sheetContent .sheetItem .SheetOutsideText.segment.en,
.readerPanel.english .sheetContent .sheetItem .SheetComment.segment.he,
.readerPanel.hebrew .sheetContent .sheetItem .SheetComment.segment.en {
  display: inline;
}
.sourceContentText.centeredSheetContent {
  text-align: center;
}
.sheetContent .sheetItem.segment .sourceContentText p:last-child,
.sheetContent .editorContent .sheetItem.segment .sourceContentText p {
  margin-bottom: 0;
}
.sheetContent .editorContent .sheetItem.noPointer {
  pointer-events: none;
}

.sheetContent .editorContent .sheetItem.noPointer iframe {
  pointer-events: auto;
}


.sheetContent .editorContent .sheetItem.noPointer .element-link,
.sheetContent .editorContent .sheetItem.noPointer .element-link a {
    cursor: pointer;
    pointer-events: auto;
}
.sheetContent .sheetItem.segment .addedBy {
  margin-top: -20px;
}



.sheetContent .element-link {
  display: inline;
  position: relative;
}

.sheetContent .element-link .popup {
  position: absolute;
  left: 0;
  display: flex;
  align-items: center;
  background-color: white;
  padding: 0;
  border-radius: 6px;
  z-index: 1;
  top: -38px;
  pointer-events: auto;
  box-shadow: 0px 1px 3px rgba(0, 0, 0, 0.25);
}

.sheetNotice {
  color: var(--dark-grey);
  background: var(--lighter-grey);
  border: 1px solid var(--light-grey);
  box-sizing: border-box;
  border-radius: 6px;
  padding: 10px 20px;
  margin: 22px 44px 0;
  font-size: 16px;
}
.interface-hebrew .sheetContent .element-link .popup {
  direction: rtl;
}

.sheetContent .element-link .popup input {
  border: none;
  width: 200px;
  padding: 6px;
  font-size: 16px;
  color: rgb(0, 136, 204)
}

.sheetContent .element-link .popup a {
  display: flex;
  align-items: center;
  gap: 5px;
  padding-right: 10px;
  border-right: 1px solid lightgrey;
}

.sheetContent .element-link .popup button {
  border: none;
  background: transparent;
  padding: 6px;
}

.sheetContent .element-link .popup button:hover {
  color: rebeccapurple;
  cursor: pointer;
}

.sheetContent .editorContent,
.sheetContent .editorContent .segment {
  cursor: text;
}

.interface-english .sheetContent .sheetItem.segment .addedBy {
  float: left;
}
.interface-hebrew .sheetContent .sheetItem.segment .addedBy {
  float: right;
}
.youTubeContainer {
  position: relative;
  padding-bottom: 56.25%; /* 16:9 */
  padding-top: 25px;
  height: 0;
  pointer-events: auto;
}
.youTubeContainer iframe {
  position: absolute;
  top: 0;
  left: 0;
  width: 100%;
  height: 100%;
}
.sheetContent .media {
  margin: 0 auto;
  display: table;
  table-layout: fixed;
}
.sheetContent .media.fullWidth {
  width: 100%;
}
.sheetContent .media .mediaCaption {
  display: table-caption;
  caption-side: bottom;
  padding-top: 8px;
}
.sheetContent .media .mediaCaptionInner {
  display: flex;
  justify-content: space-between;
}
.sheetContent .media .mediaCaption .en {
  font-size: 80%;
  text-align: left;
  flex: 1;
}
.sheetContent .media .mediaCaption .he {
  font-size: 72%;
  flex: 1;
  font-family: "Heebo", "sans-serif";
}
.sheetContent .media .mediaCaption.heOnly .he,
.sheetContent .media .mediaCaption.enOnly .en {
  display: block;
}
.sheetContent .media .mediaCaption.heOnly .en,
.sheetContent .media .mediaCaption.enOnly .he {
  display: none;
}
.sheetContent .spacer:only-of-type.empty {
  line-height: inherit;
}
.sheetItem:only-of-type.empty .SheetOutsideText:before,
.sheetContent .spacer:only-of-type.empty:before {
  color: #999;
  position: absolute;
  pointer-events: none;
}
.interface-english .sheetItem:only-of-type.empty .SheetOutsideText:before,
.interface-english .spacer:only-of-type.empty:before,
.interface-english .spacer:only-of-type.empty:before {
  content: "Write something... ";
  margin-inline-start: 50px;
}
.interface-hebrew .sheetItem:only-of-type.empty .SheetOutsideText:before,
.interface-hebrew .spacer:only-of-type.empty:before,
.interface-hebrew .spacer:only-of-type.empty:before {
  content: "לכתוב משהו...";
  margin-inline-start: 50px;
}
.editorAddInterface {
  position: relative;
  pointer-events:none;
  background-color: transparent;
  margin-inline-start: 50px;
}

.editorAddInterface:before {
  content: "";
  margin-inline-start:-46px;
  position: absolute;
  width: 30px;
  height: 30px;
  transform: rotate(45deg);
  background-color: white;
  background-image: url("/static/icons/heavy-x-dark.svg");
  border: 1px solid var(--light-grey);
  background-size: 14px;
  border-radius: 50%;
  pointer-events:auto;
  cursor: pointer;
  background-repeat: no-repeat;
  background-position: center;
  box-sizing: border-box;
  box-shadow: 0px 1px 3px 0px #00000040;
}
.editorAddLineButton {
  position: relative;
  background-color: transparent;
  margin-inline-start: 50px;
}
.hidden.editorAddLineButton::before {
    display: none;
}

.editorAddLineButton:before {
  content: "";
  margin-inline-start:-46px;
  position: absolute;
  width: 30px;
  height: 30px;
  transform: rotate(45deg);
  background-color: white;
  background-image: url("/static/icons/heavy-x-dark.svg");
  border: 1px solid var(--light-grey);
  background-size: 14px;
  border-radius: 50%;
  /*pointer-events:auto;*/
  cursor: pointer;
  background-repeat: no-repeat;
  background-position: center;
  box-sizing: border-box;
  box-shadow: 0px 1px 3px 0px #00000040;
}

.editorAddInterface:hover::before {
background-color: var(--lighter-grey);
}
.editorAddInterface.active:hover::before {
background-color: white;
}

.editorAddInterface.active {
  background-color: white;
  line-height: initial;
}
.editorAddInterface.active:before {
  transform: rotate(0);
}
.editorAddInterface .editorAddInterfaceButton {
  display: none;
}

.addInterfaceInput {
  pointer-events: none;
  display: inline-block;
}
.hidden.editorAddInterface::before {
    display: none;
}


.addInterfaceInput .textPreview {
  border-inline-start: 4px solid;
  padding-inline-start: 36px;
  padding-inline-end: 10px;
  padding-top: 30px;
  padding-bottom: 30px;
  pointer-events: auto;
  margin-top: 10px;
  background-color: white;
}

.addInterfaceInput .button {
  font-size: 14px;
  padding-top: 5px;
  padding-bottom: 5px;
  height: 30px;
  position: absolute;
}

.addInterfaceInput .textPreviewSegment {
  display: inline;
}

.addInterfaceInput .textPreview .inner {
  max-height: 272px;
  overflow-y: scroll;
  padding-inline-end: 30px;
  position: relative;
}

.addInterfaceInput .suggestionBoxContainer,
.addInterfaceInput .textPreviewContainer {
  position: absolute;
  z-index: 1;
}

.addInterfaceInput .suggestionBox,
.addInterfaceInput .textPreview {
  border: 1px solid var(--light-grey);
  box-shadow: 0px 1px 3px rgba(0, 0, 0, 0.25);
  border-radius: 6px;
}

.addInterfaceInput .suggestionBox {
  height: 100%;
}
.addInterfaceInput select.suggestionBox {
  font-size: 22px;
}


.addInterfaceInput select.suggestionBox:focus > option:checked {
  background: var(--light-grey) !important;
}

.addInterfaceInput select.suggestionBox option:checked,
.addInterfaceInput select.suggestionBox option:hover {
    box-shadow: 0 0 10px 100px var(--light-grey) inset;
}

.addInterfaceInput input,
.addInterfaceInput button,
.addInterfaceInput .suggestion {
  pointer-events: auto;
  cursor: pointer;
}

.addInterfaceInput .suggestion {
  border-inline-start: 4px solid;
  padding-inline-start: 36px;
  padding-inline-end: 40px;
  padding-top: 9px;
  padding-bottom: 9px;
  border-bottom: 1px solid var(--lighter-grey);
}

.addInterfaceInput .suggestion:last-of-type {
  border-bottom: none;
}

.addInterfaceInput input {
  min-width: 350px;
  max-width: 450px;
  border-radius: 250px;
  border: none;
  box-shadow: none;
  box-sizing: border-box;
  font-size: 22px;
  padding-inline-start: 30px;
  padding-top: revert;
  margin-inline-end: 20px;
  background: url("/static/icons/iconmonstr-magnifier-2-240.svg") no-repeat scroll left 7px top 7px;
  background-color: var(--lighter-grey);
}
.topicSearch.addInterfaceInput {
  display: flex;
  margin-left: 30px;
  margin-right: 30px;
  justify-content: space-between;
}

.topicSearch.addInterfaceInput input {
  margin-top: 30px;
  height: 30px;
  max-width: 250px;
  min-width: 250px;
  padding-inline-end: 30px;
  margin-left:  0;
  margin-right: 0;
  font-size: 20px;
}
.topicSearch.addInterfaceInput input.selected {
  color: #4B71B7;
}

.topicSearch.addInterfaceInput .button {
  margin-top: 30px;
  position: relative;
  white-space: nowrap;
}
.addInterfaceInput .suggestion {
  font-size: 20px;
}
.topicSearch.addInterfaceInput select.suggestionBox {
  margin-top: 60px;
}
.addInterfaceInput.mediaInput input {
  background: url("/static/icons/link_grey.svg") no-repeat scroll left 7px top 7px;
  background-color: var(--lighter-grey);
}
.readerApp.interface-hebrew .addInterfaceInput input {
  background-position: right 7px top 7px;
  font-family: var(--hebrew-serif-font-family);
}

.addInterfaceInput input::placeholder {
  font-size: 22px;
  font-style: normal;
}

.addInterfaceInput input+span.helperCompletionText {
  position: absolute;
  margin-inline-start: 4px;
  color: var(--medium-grey);
}

.editorAddInterface.active .editorAddInterfaceButton {
  width: 30px;
  height: 30px;
  padding: 10px;
  display: inline-block;
  background-size: auto 12px;
  background-repeat: no-repeat;
  background-position: center;
  border-radius: 6px;
  background-origin: content-box;
  background-color: var(--lighter-grey);
  margin-inline-end: 6px;
  box-sizing: border-box;
  cursor: pointer;
  pointer-events: auto;
}
.editorAddInterface.active .cursorHolder {
  display: inline-block;
 }
#addSourceButton.editorAddInterfaceButton {
  background-image: url("/static/icons/quotation.svg");
}
#addImageButton.editorAddInterfaceButton {
  background-image: url("/static/icons/image.svg");
}
#addMediaButton.editorAddInterfaceButton {
  background-image: url("/static/icons/video.svg");
}

#addImageFileSelectorLabel {
  width: 30px;
  height: 30px;
  margin-inline-start: -5px;
  margin-top: -5px;
  display: block;
  position: absolute;
  cursor: pointer;
}

.sheetContent .sheetItem .SheetOutsideText.segment p {
  margin: 0
}
.sheetContent .sheetItem .SheetOutsideText.segment {
  margin: 0
}
.sheetContent .sheetItem .SheetSource.segment,
.sheetContent .sheetItem .SheetOutsideBiText.segment {
  margin-top: 2px;
  margin-bottom:30px;
}
.sheetContent .text.loading {
  cursor: wait;
}
.oldSheetNotice,
.oldSheetNotice a,
.editSheetNotice,
.editSheetNotice a {
  font-size: 12px;
  font-family: "Roboto", "Helvetica Neue", "Helvetica", sans-serif;
  color: #999;
}
.cookiesNotification {
  position: fixed;
  z-index: 9999;
  color: white;
  background-color: #212E50;
  border-top: 1px solid #ccc;
  bottom: 0;
  box-sizing: border-box;
  width: 100%;
  padding: 10px 0;
  line-height: 1.1;
  text-align: center;
  unicode-bidi: plaintext;
}
.cookiesNotification a {
  text-decoration: underline;
  color: inherit;
  margin-inline-start: 5px;
}
.cookiesNotification .button {
  margin-inline-start: 12px;
}
.readerMessageBox {
  z-index: 9999;
  color: #000;
  font-size: 16px;
  background-color: #ededec;
  border: 1px solid #ccc;
  top: 0;
  left: 0;
  box-sizing: border-box;
  padding: 10px 0;
  margin: 40px;
  line-height: 1.1;
  text-align: center;
}
.readerMessageBox a {
  text-decoration: underline;
  color: inherit;
}
.he sup.sourcePrefix {
  margin-right: -35px;
  position: absolute;
  text-decoration: none;
  font-family: "Roboto", "Helvetica Neue", "Helvetica", sans-serif;
  color: #000;
}
.en sup.sourcePrefix {
  margin-left: -35px;
  position: absolute;
  text-decoration: none;
  font-family: "Roboto", "Helvetica Neue", "Helvetica", sans-serif;
  color: #000;
}
.heLeft.bilingual .sheetContent .text sup.sourcePrefix,
.heRight.bilingual .sheetContent .text sup.sourcePrefix {
    margin-right: -28px;
}
.heLeft.bilingual .sheetContent .text .en sup.sourcePrefix,
.heRight.bilingual .sheetContent .text .en sup.sourcePrefix {
  display: none
}
.sheetItem.ref-display-none .ref {
  display: none;
}
section.SheetSource .en,
section.SheetOutsideBiText .en {
  background-color: #FBFBFA;
}
section.SheetSource,
section.SheetOutsideBiText {
  border-inline-start: 4px solid;
  border-inline-end: 1px solid #DDDDDD;
  border-block-start: 1px solid #DDDDDD;
  border-block-end: 1px solid #DDDDDD;
  border-radius: 4px;
  margin-bottom: 30px;
}

.readerPanel.hebrew section.SheetSource .sheetItem > .he,
.readerPanel.english section.SheetSource .sheetItem > .en,
.readerPanel.hebrew section.SheetSource .sheetItem.enOnly > .en > .sourceContentText,
.readerPanel.hebrew section.SheetOutsideBiText .sheetItem > .he,
.readerPanel.english section.SheetOutsideBiText .sheetItem > .en {
  display: block;
}
.readerPanel.hebrew section.SheetSource .sheetItem:not(.enOnly) > .en,
.readerPanel.hebrew section.SheetSource .sheetItem.enOnly > .en > .ref,
.readerPanel.hebrew section.SheetSource .sheetItem.enOnly > .he > .sourceContentText,
.readerPanel.english section.SheetSource .sheetItem > .he,
.readerPanel.hebrew .sheetItem:not(.enOnly) .SheetSource > .en,
.readerPanel.hebrew .sheetItem.enOnly .SheetSource > .en > .ref,
.readerPanel.hebrew .sheetItem.enOnly .SheetSource > .he > .sourceContentText,
.readerPanel.english .sheetItem .SheetSource > .he,
.readerPanel.hebrew section.SheetOutsideBiText .sheetItem > .en,
.readerPanel.english section.SheetOutsideBiText .sheetItem > .he  {
  display: none;
}
.interface-english section.SheetSource .sheetItem > .he,
.interface-english section.SheetSource .sheetItem > .en,
.interface-english section.SheetOutsideBiText .sheetItem > .he,
.interface-english section.SheetOutsideBiText .sheetItem > .en {
  padding: 15px 20px 15px 16px;
}
.interface-english section.SheetSource .sheetItem > .en {
  border-block-start: 1px solid #DDDDDD;
  border-block-end: 1px solid #DDDDDD;
}
.interface-hebrew section.SheetSource .sheetItem > .he,
.interface-hebrew section.SheetSource .sheetItem > .en,
.interface-hebrew section.SheetOutsideBiText .sheetItem > .he,
.interface-hebrew section.SheetOutsideBiText .sheetItem > .en {
  padding: 15px 16px 15px 20px;
}
section.SheetSource .segmentNumber,
section.SheetSource .SheetOutsideBiText {
  display: none;
}
.sheetContent section.SheetSource .sheetItem.segment .sourceContentText,
.sheetContent section.SheetOutsideBiText .sheetItem.segment .sourceContentText {
  margin: 0;
}
.sheetContent section.SheetSource .sheetItem.segment {
  margin-block-end: 0;
}
.sheetItem .SheetSource,
.sheetItem .SheetOutsideBiText {
  border-inline-start: 4px solid;
  padding-inline-start: 16px;
  padding-inline-end: 20px;
  box-shadow: 0px 1px 6px rgba(0, 0, 0, 0.25);
}
.sheetItem .SheetSource.segment,
.sheetItem .SheetOutsideBiText.segment {
cursor: pointer;
}

.sheetItem .SheetSource.selected.segment,
.sheetItem .SheetOutsideBiText.selected.segment {
  border-top: 2px solid var(--select-blue);
  border-bottom: 2px solid var(--select-blue);
  border-inline-end: 2px solid var(--select-blue);
  margin-top: 0;
  margin-bottom: 28px;
  margin-inline-end: -2px;
  cursor: text;
}
.sheetItem .SheetSource .he,
.sheetItem .SheetSource .en,
.sheetItem .SheetOutsideBiText .he,
.sheetItem .SheetOutsideBiText .en {
  padding-inline-start: 16px;
  padding-inline-end: 20px;
  margin-inline-start: -16px;
  margin-inline-end: -20px;
  padding-top: 15px;
  padding-bottom: 15px;
}
.interface-hebrew .sheetItem .SheetSource .he,
.interface-hebrew .sheetItem .SheetSource .en,
.interface-hebrew .sheetItem .SheetOutsideBiText .he,
.interface-hebrew .sheetItem .SheetOutsideBiText .en {
  padding-inline-start: 20px;
  padding-inline-end: 16px;
  margin-inline-start: -20px;
  margin-inline-end: -16px;
}
.interface-hebrew .bilingual.heLeft .sheetItem .SheetOutsideBiText .he,
.interface-hebrew .bilingual.heLeft .sheetItem .SheetSource .he,
.interface-hebrew .bilingual.heRight .sheetItem .SheetOutsideBiText .en,
.interface-hebrew .bilingual.heRight .sheetItem .SheetSource .en,
.interface-english .bilingual.heRight .sheetItem .SheetOutsideBiText .he,
.interface-english .bilingual.heRight .sheetItem .SheetSource .he,
.interface-english .bilingual.heLeft .sheetItem .SheetOutsideBiText .en,
.interface-english .bilingual.heLeft .sheetItem .SheetSource .en {
  padding-inline-end: 20px;
  margin-inline-end: 0px;
  padding-inline-start: 20px;
  margin-inline-start: 0px;
}
.interface-hebrew .bilingual.heLeft .sheetItem .SheetOutsideBiText .en,
.interface-hebrew .bilingual.heLeft .sheetItem .SheetSource .en,
.interface-english .bilingual.heLeft .sheetItem .SheetOutsideBiText .he,
.interface-english .bilingual.heLeft .sheetItem .SheetSource .he {
  padding-inline-end: 16px;
  margin-inline-end: 0px;
  padding-inline-start: 20px;
  margin-inline-start: 0px;
}

.interface-hebrew .bilingual.heRight .sheetItem .SheetOutsideBiText .he,
.interface-hebrew .bilingual.heRight .sheetItem .SheetSource .he,
.interface-english .bilingual.heRight .sheetItem .SheetOutsideBiText .en,
.interface-english .bilingual.heRight .sheetItem .SheetSource .en {
  padding-inline-end: 20px;
  margin-inline-end: 0px;
  padding-inline-start: 16px;
  margin-inline-start: 0px;
}

.readerPanel.bilingual.heRight .sheetItem .SheetSource,
.readerPanel.bilingual.heRight .sheetItem .SheetOutsideBiText,
.readerPanel.bilingual.heLeft .sheetItem .SheetSource,
.readerPanel.bilingual.heLeft .sheetItem .SheetOutsideBiText {
  padding-left: 0;
  padding-right: 0;
}

.readerPanel.english .sheetItem .SheetSource .he,
.readerPanel.english .sheetItem .SheetSource .en,
.readerPanel.english .sheetItem .SheetOutsideBiText .he,
.readerPanel.english .sheetItem .SheetOutsideBiText .en,
.readerPanel.hebrew  .sheetItem .SheetSource .he,
.readerPanel.hebrew  .sheetItem .SheetSource .en,
.readerPanel.hebrew  .sheetItem .SheetOutsideBiText .he,
.readerPanel.hebrew  .sheetItem .SheetOutsideBiText .en
{
  padding-inline-start: initial;
  padding-inline-end: initial;
  margin-inline-start: initial;
  margin-inline-end: initial;
}

.readerPanel.english .sheetItem .SheetSource.segment,
.readerPanel.hebrew .sheetItem .SheetSource.segment {
  padding-top: 15px;
  padding-bottom: 15px;
}


.sheetItem .SheetSource .he.editable.selected .sourceContentText,
.sheetItem .SheetSource .en.editable.selected .sourceContentText,
.sheetItem .SheetOutsideBiText .he.editable.selected .sourceContentText,
.sheetItem .SheetOutsideBiText .en.editable.selected .sourceContentText {
  background-color: #FFFFFF;
  box-shadow: inset 0px 0px 3px rgba(0, 0, 0, 0.3);
  border-radius: 6px;
}
.sheetItem .SheetSource ::selection,
.sheetItem .SheetOutsideBiText ::selection {
  background-color: rgba(0,0,0,0);
}
.sheetItem .SheetSource .he.editable.selected ::selection,
.sheetItem .SheetSource .en.editable.selected ::selection,
.sheetItem .SheetOutsideBiText .he.editable.selected ::selection,
.sheetItem .SheetOutsideBiText .en.editable.selected ::selection {
  background-color: #D2DCFF;
}
.sheetItem .SheetSource .en,
.sheetItem .SheetOutsideBiText .en {
  background-color: #FBFBFA;
}
.sheetItem .SheetSource .ref,
.sheetItem .SheetOutsideBiText .ref {
  pointer-events: none;
  user-select: none;
}
.readerPanel.bilingual .sheetItem .SheetSource:after,
.readerPanel.bilingual .sheetItem .SheetOutsideBiText:after {
  content: " ";
  display: block;
  clear: both;
  height: 0;
  background-color: #FBFBFA;
}
.sheetItem .SheetMedia {
  margin-bottom: 14px;
}
.readerPanel.bilingual.heRight .SheetSource {
  background-image:
  linear-gradient(
    to left,
    #fff,
    #fff 50%,
    #FBFBFA 50%,
    #FBFBFA 100%,
    #fff 100%
  );
}
.readerPanel.bilingual.heLeft .SheetSource {
  background-image:
  linear-gradient(
    to right,
    #fff,
    #fff 50%,
    #FBFBFA 50%,
    #FBFBFA 100%,
    #fff 100%
  );
}

.bilingual.heLeft .sheetContent .boxedSheetItem,
.bilingual.heRight .sheetContent .boxedSheetItem {
  margin-bottom: 30px;
}

.bilingual.heLeft .sheetContent .sheetItem .SheetSource.segment,
.bilingual.heRight .sheetContent .sheetItem .SheetSource.segment {
  margin-bottom: 0;
}

.boxedSheetItem + .spacer {
  margin-top: -30px;
  transition: all .5s ease-in-out;
}

.boxedSheetItem + .spacer.spacerSelected {
  margin-top: unset;
  margin-bottom:30px;
  transition: all .5s ease-in-out;
}

.boxedSheetItem[draggable] {
  -moz-user-select: none;
  -khtml-user-select: none;
  -webkit-user-select: none;
  user-select: none;
  -khtml-user-drag: element;
  -webkit-user-drag: element;
}

.boxedSheetItem.dragged {
  opacity: .2;
}

.boxedSheetItem .boxedSourceChildren {
  position: absolute;
  top: 0;
}

.draggedOver.draggedOverBefore::before {
  content: "​"; /* zwsp required for chrome to display content */
  display: block;
  background-color: #D2DCFF;
  width: 100%;
}
.draggedOver.draggedOverAfter::after {
  content: "​"; /* zwsp required for chrome to display content */
  display: block;
  background-color: #D2DCFF;
  width: 100%;
}

.dragIcon {
  background-color: #F0F8FF;
  width: auto;
  height: 30px;
  left: -3000px;
  border-inline-start: 4px solid;
  font-size: 22px;
  padding-top: 10px;
  padding-left: 10px;
  padding-right: 10px;
  text-align: center;
  position: absolute;
}
.dragIconContainer {
  position: absolute;
  left: -9999px;
  display: flex;
  flex-direction: column;
  background-color: rgba(255, 255, 255, 0.1);
}
.feedbackBox p {
  font-size: 16px;
  letter-spacing: 1px;
}
.feedbackBox .button {
  margin: auto;
  width: 100%;
}
.feedbackBox input {
  padding: 16px 22px;
  margin-bottom: 20px;
  cursor: pointer;
  font-size: 18px;
  border-radius: 4px;
  box-shadow: none;
  border: 1px solid #E9E9E9;
  width: 100%;
  box-sizing: border-box;
}
.connectionsPanel textarea.feedbackText {
  border-radius: 7px;
  box-shadow: 0 1px 3px rgba(0,0,0,0.2);
}
.img-circle {
  border-radius: 50%;
}
.tab-view .tab-list {
  display: flex;
  flex-direction: row;
  justify-content: flex-start;
}
.tab-view .tab-list .tab {
  font-size: 16px;
  color: black;
  text-align: center;
  padding: 10px 0;
  margin: 0;
  margin-inline-end: 30px;
  cursor: pointer;
}

.tab-view .tab-list .tab.popover {
  margin-inline-end: 0;
  margin-inline-start: 10px;
}

.interface-hebrew .tab-view .tab-list .tab.popover{
    transform: scale(1.3);
}

.tab-view .tab-list .tab a {
  color: inherit;
}
.tab-view .tab-list .tab a:hover {
  text-decoration: none;
}
.tab-view .tab-list .active .tab {
  border-bottom: 4px solid #CCC;
}
.tab-view .tab-list .tab img {
  width: 18px;
  height: 18px;
  margin: 0 10px 0 0;
  top: 2px;
  position: relative;
}
.interface-hebrew .tab-view .tab-list .tab img {
  margin: 0 0 0 10px;
}
.tab-view .tab-list .justifyright {
  margin: 0 0 4px auto;
  display: flex;
  align-items: center;
}
.tab-view .tab-list .tab.filter,
.tab-view.largeTabs .tab-list .tab.filter {
  margin: 0;
}

.interface-hebrew .singlePanel .tab-view.largeTabs .tab-list .tab.filter {
  margin-top: 3px;
}

.tab-view .tab-list .tab.popover {
  position: relative;
  display: inline-block;
}


.tab-view .tab-list .tab.filter.open {
  background-color: inherit;
}
.tab-view .tab-list .tab.filter img {
  margin: 0 0 1px 6px;
  width: 18px;
  height: 18px;
}
.interface-hebrew .tab-view .tab-list .tab.filter img {
  margin: 0 6px 1px 0;
}
.tab-view .tab-list .applink a {
    color: #666;
}
.interface-hebrew .tab-view .tab-list .justifyright {
  margin: 0 auto 0 0;
}
.tab-list :not(.active) .tab, .tab-list :not(.active) .tab a{
    color: #666;
}
.tab-view.largeTabs .tab-list {
    border-bottom: 1px solid #CCC;
    margin-bottom: 18px;
}
.tab-view.largeTabs .filter-bar {
  margin-bottom: 30px;
}
.tab-view.largeTabs .tab-list .tab {
  font-size: 22px;
}
.singlePanel .tab-view.largeTabs .tab-list .tab:not(.popover) {
    font-size: 16px;
}
.tab-view.largeTabs .tab-list .active .tab {
  border-bottom: 4px solid var(--light-grey);
}

.singlePanel .tab-view.largeTabs .tab-list .active .tab {
  padding-bottom: 18px;
}

.langSelectPopover {
  position: absolute;
  top: 100%;
  right: 0;
  background-color: #fff;
  border-radius: 6px;
  box-shadow: 0px 1px 3px 0px rgba(0, 0, 0, 0.25);
  text-align: start;
  width: 266px;
  padding: 15px 0;
}

.interface-hebrew .singlePanel .langSelectPopover {
  right: -233px;
}
.langSelectPopover .langHeader {
  font-weight: 500;
  font-size: 16px;
  padding: 15px;
  margin-bottom: 15px;
  border-bottom: 1px solid var(--light-grey);
}

.langSelectPopover .radioChoice.active {
  background-color: var(--sefaria-blue);
  color: #fff;
}

.langSelectPopover .radioChoice {
  display: flex;
  justify-content: space-between;
  align-items: center;
  font-size: 14px;
  color: #000;
  margin-inline: 15px;
  background-color: var(--lighter-grey);
  cursor: pointer;
}

.langSelectPopover .radioChoice:nth-of-type(1) {
  border-radius: 6px 6px 0px 0px;
}

.langSelectPopover .radioChoice:nth-of-type(3) {
  border-radius: 0px 0px 6px 6px;
}

.langSelectPopover .radioChoice label {
  flex-grow: 1;
  padding: 10px;
  cursor: pointer;
}

.langSelectPopover .radioChoice input[type=radio] {
    appearance: none;
    background-color: #fff;
    width: 20px;
    height: 20px;
    border: 2px solid var(--medium-grey);
    border-radius: 20px;
    display: inline-grid;
    place-content: center;
    margin-top: 0;
    margin-inline-end: 10px;

  }

/* Styles the radio select as a checkbox  */
.langSelectPopover .radioChoice input[type=radio]::before {
    content: "";
    width: 10px;
    height: 10px;
    transform: scale(0);
    transform-origin: bottom left;
    background-color: var(--sefaria-blue);
    clip-path: polygon(13% 50%, 34% 66%, 81% 2%, 100% 18%, 39% 100%, 0 71%);
}

.langSelectPopover .radioChoice input[type=radio]:checked::before {
    transform: scale(1);
}

.langSelectPopover .radioChoice input[type=radio]:checked{
    background-color:   #fff;
    border: 0;
}

@media (max-width: 540px) {
  .profile-page .tab-view .tab .tabIcon {
    display: none;
  }

  .tab-view .tab-list{
    flex-wrap: wrap;
  }
  .profile-page .profile-actions .resourcesLink.profile-settings,
  .profile-page .profile-actions .button.logoutLink{
    display: none;
  }
}
.profile-page .textRange {
  font-size: 18px;
  color: #666;
}
.profile-page .note-text {
  font-size: 18px;
}
.profile-page .note {
  display: flex;
  flex-direction: row;
  justify-content: space-between;
  padding: 10px 0 20px 0;
}
.profile-page .note + .note {
  border-top: 1px solid #CCC;
}
.profile-page .noteLeft {
  flex-grow: 1;
}
.profile-page .noteRight {
  display: flex;
  flex-direction: row;
  align-items: flex-start;
}
.profile-page .note .noteRight img {
  display: none;
}
.profile-page .note .noteRight img + img {
  margin: 0 0 0 10px;
}
.interface-hebrew .profile-page .note .noteRight img + img {
  margin: 0 10px 0 0;
}
.profile-page .note:hover .noteRight img {
  display: inline-block;
  width: 16px;
  height: 16px;
  opacity: 0.4;
}
.profile-page .note:hover .noteRight img:hover {
  opacity: 0.6;
  cursor:pointer;
}
.profile-page .social-icon img, .sheetContentSidebar .social-icon img {
  width: 13px;
  height: 13px;
  opacity: 0.4;
}
.sheetContentSidebar .title.sub-title, .sheetContentSidebar .title.sub-sub-title {
  --english-font: var(--english-sans-serif-font-family);
  --hebrew-font: var(--hebrew-sans-serif-font-family);
  font-size: 14px;
  font-weight: 400;
  line-height: 18px;
  margin-block-end: 10px;
}
.sheetContentSidebar .title.sub-sub-title {
  margin-block-end: 20px;
}
.profile-page .social-icon + .social-icon {
  padding: 0 5px;
}
.profile-page .social-icon:hover img {
  opacity: 0.6;
}
#staticContentWrapper .editorToggleHeader {
  margin: revert;
}
.editorToggleHeader {
  padding-inline: 10%;
  background-color: var(--sefaria-blue);
  color: white;
  height: 72px;
  font-size: 16px;
  margin-top: -60px;
  margin-bottom: 80px;
  display: flex;
  justify-content: center;
  gap: 5px;
  align-items: center;
}

.interface-hebrew .editorToggleHeader {
  direction: rtl;
}
.editorToggleHeader .button {
  white-space: nowrap;
  padding: 5px 8px;
  height: 30px;
  letter-spacing: 0;
  margin-inline-end: 15px;
}

.editorToggleHeader .learnMore {
  text-decoration: underline;
  color: white;
  white-space: nowrap;
  margin-top: -5px;
}
.feedbackOverlay {
  position: fixed;
  width: 100%;
  height:100%;
  background-color: #FBFBFA;
  z-index: 1001;
  top: 0;
  left: 0;
  padding: 120px 60px;
  box-sizing: border-box;
}
.interface-hebrew .feedbackOverlay {
  direction: rtl;
}
.feedbackOverlay .buttonContainer {
  margin-top: 50px;
}
.feedbackOverlay h2 {
  font-size: 30px;
  font-family: "adobe-garamond-pro", "Crimson Text", Georgia, serif;
  margin: 0 auto 50px auto;
  color: black;
  text-transform: none;
  max-width: 600px;
}
.feedbackOverlay p, .feedbackOverlay ul  {
  font-size: 16px;
  font-family: "Roboto", "Helvetica Neue", "Helvetica", sans-serif;
  color: black;
  max-width: 600px;
  margin: 10px auto;
}
.feedbackOverlay textarea {
  font-size: 18px;
  color: #000;
  box-shadow: 0px 1px 3px rgba(0, 0, 0, 0.25);
  border-radius: 6px;
  border: none;
  width: 100%;
  padding: 12px;
  font-weight: normal;
  font-style: normal;
  margin-top: 10px;
  height: 120px;
}
.interface-hebrew textarea,
.interface-hebrew textarea::placeholder,
.interface-hebrew input
{
  font-family: var(--hebrew-sans-serif-font-family);
}
.feedbackOverlay textarea::placeholder {
  font-size: 16px;
  font-style: normal;
  color: #666;
}
.feedbackOverlay a {
  color: #4871bf;
}
.feedbackOverlay .button {
  margin: 0;
}
.feedbackOverlay a.button  {
  color: white;
}
.sheetList .sheet {
  border-bottom: none;
}
.sheetList .sheet {
  display: flex;
  flex-direction: row;
}
.sheetList .sheet .sheetLeft {
  display: flex;
  flex-direction: column;
}
.sheetList .sheet .sheetTags {
  color: #999;
}
.sheetsProfileList .sheet .sheetTags .bullet {
  padding: 0 5px;
}
.sheetList .sheet a {
  color: inherit;
  cursor: pointer;
}
.sheetList .sheet a.sheetTitle {
  display: flex;
  flex-direction: row;
  align-items: center;
  margin-bottom: 10px;
  font-size: 18px;
}
.sheetList .sheet .sheetLeft .sheetTitle img,
.textList .sheet .sheetLeft .sheetTitle img {
  width: 18px;
  height: 18px;
  margin-inline-end: 10px;
}
.sheetLeft div.sheetSummary {
  margin-bottom: 10px
}
.default-profile-img {
  width: 175px;
  height: 175px;
  background-color: #999;
  border-radius: 50%;
  display: flex;
  justify-content: center;
  align-items: center;
  color: white;
  font-size: 75px;
  font-family: "Roboto", "Helvetica Neue", "Helvetica", sans-serif;
}
.default-profile-img.invisible {
  visibility: hidden;
}
.profile-page .filterable-list {
  /* to distinguish top half of profile from bottom half */
    background-color: white;
    border: 1000px solid white;
    border-top: 4px solid white;
    border-bottom: 120px solid white;
    margin: -4px 0 -120px -1000px;
    width: 100%;
}
.interface-hebrew .profile-page .filterable-list {
  margin: -4px -1000px -120px 0;
}
.filterable-list .filter-bar {
  border-bottom: 1px solid #E2E2E1;
  display: flex;
  flex-direction: row;
  align-items: center;
  padding: 16px 0;
  justify-content: space-between;
}
.filterable-list .filter-bar-new {
  padding: 0 0 20px 0;
  justify-content: space-between;
  align-items: center;
  display: flex;
  flex-wrap: wrap;
  flex-direction: row;
}
.filterable-list .filter-bar-new .filter-input {
  background-color: #EDEDED;
  border-radius: 5px;
  padding: 5px;
  color: black;
  width: 250px;
  display: flex;
  align-items: center;
}
.filterable-list .filter-bar-new .filter-input ::placeholder {
  color: #999;
}
.filterable-list .filter-bar-new .sort-option {
  padding: 7px;
  color: #666;
  font-size: 16px;
  cursor: pointer;
  margin: 0 0 0 7px;
  background-color: #EDEDED;
  border-radius: 5px;
}
.interface-hebrew .filterable-list .filter-bar-new .sort-option {
  margin: 0 7px 0 0;
}
.filterable-list .filter-bar-new .sort-option.active {
  color: black;
}
.filterable-list .filter-bar-new .systemText span {
  color: #000;
}
.filterable-list .filter-bar .filter-bar-inner {
  display: flex;
  align-items: center;
}
.filterable-list .readerNavMenuSearchButton {
  margin: 0 10px 0 5px;
  display: inline-flex;
  top: 0;
}
.interface-hebrew .filterable-list .readerNavMenuSearchButton {
  margin: 0 5px 0 10px;
}
.filterable-list input {
  border: 0;
  font-size: 18px;
  font-family: "adobe-garamond-pro", "Crimson Text", Georgia, serif;
  background-color: transparent;
}
.filterable-list .loadingMessage {
  margin-top: 30px;
}
.profile-page .filterable-list .filter-content {
  padding-top: 25px;
}
.profile-page .sheet-header {
  display: flex;
  flex-direction: column;
  align-items: flex-start;
  margin-bottom: 10px;
}
.profile-page .collectionListingImage {
  width: 18px;
  height: 18px;
  border-radius: 50%;
  vertical-align: middle;
  margin: 0;
  margin-inline-end: 10px;
  position: relative;
  top: -2px;
}
.profile-page .collectionListingName {
  margin-bottom: 10px;
  font-family: Roboto;
  font-size: 16px;
  font-weight: 600;
  line-height: 18.75px;

}
.profile-page .collectionListing + .collectionListing {
  border-top: 0;
}
.profile-page .profile-summary-content a {
  color: inherit;
}
.profile-page .profile-summary a.logoutLink {
  color: #666;
  padding: 16px 15px;
}
.profile-page .profile-summary {
  display: flex;
  flex-direction: row;
  justify-content: space-between;
  margin-bottom: 40px;
}
.profile-page .profile-summary .summary-column {
  display: flex;
  flex-direction: column;
  flex-grow: 3;
  flex-basis: 0;
}
.profile-page .profile-summary .summary-column.start {
  align-items: flex-start;
}
.profile-page .profile-summary .summary-column.end {
  flex-grow: 1;
}
.profile-summary .small-margin {
  margin: 0 4px;
}
.profile-summary .sub-sub-title > .small-margin:first-child,
.profile-summary .sub-sub-title > span:first-child .small-margin {
  margin: 0 4px 0 0;
}
.profile-summary .sub-sub-title > .small-margin:last-child,
.profile-summary .sub-sub-title > span:last-child .small-margin {
  margin: 0 0 0 4px;
}
.interface-hebrew .profile-summary .sub-sub-title > .small-margin:last-child,
.interface-hebrew .profile-summary .sub-sub-title > span:last-child .small-margin {
  margin: 0 4px 0 0;
}
.profile-page .aboutText {
  margin-top: 20px;
  font-size: 18px;
  line-height: 1.4;
  font-family: Roboto;
  font-size: 14px;
  font-weight: 400;
  line-height: 16.41px;
}

.profile-page .aboutText a {
  font-family: Roboto;
}

@media (max-width: 540px) {
  .profile-page .profile-pic:hover .profile-pic-hover-button.profile-pic-button-visible {
    display: none !important;  /* dont allow profile pic upload on mobile b/c causes black image on iOS */
  }
  .profile-page .profile-pic .profile-pic-button {
    top: calc(-1 * ((87px/2) + (46px/2)));  /* height of .profile-img + height of .profile-pic-button */
  }
  .profile-page .editorToggleHeader {
    display: none !important;
  }
  .profile-page .profile-summary .profile-img {
    width: 87px !important;
    height: 87px !important;
    font-size: 43.5px !important;
  }
  .profile-page .profile-summary .default-profile-img {
    width: 87px !important;
    height: 87px !important;
    font-size: 43.5px !important;
  }
  .profile-page .profile-summary .profile-actions {
    display: flex;
    flex-wrap: wrap;
    flex-direction: row;
  }
}
.profilePicAndButtonContainer .profile-actions {
  margin-top: 10px;
}

.profile-page .profile-summary .follow {
  color: #999;
  font-size: 13px;
  letter-spacing: 1px;
}
.profile-page .profile-summary .follow .follow-bull {
  padding: 0 5px;
}

.profile-page .resourcesLink.faded {
  color: #666;
}
.resourcesLink.blue {
  color: white;
  background-color: var(--sefaria-blue);
}
.resourcesLink.studyCompanion {
  margin-inline-start: 10px;
}
@media screen and (max-width: 900px) {
  .resourcesLink.studyCompanion {
    margin-inline-start: 0;
  }
}
@media screen and (max-width: 900px) {
  .resourcesLink.studyCompanion {
    margin-inline-start: 0;
  }
}
.resourcesLink.blue img {
  filter: invert(1);
  opacity: 1;
}
.profile-page .authorByLine {
  margin: 20px 0;
}
.authorByLineImage a {
  text-decoration: none;
}
.profile-page .follow-header {
  font-size: 20px;
  color: #000;
  padding-bottom: 10px;
}
.profile-page .follow-header .follow-count {
  color: #999;
}
.profile-page .resourcesLink,
.profile-pic-cropper-button.resourcesLink {
  min-height: 46px;
  height: 46px;
  overflow: visible;
  padding: 0px 16px;
  border-top: 0;
  display: flex;
  align-items: center;
  width: unset;
}
.profile-page .emptyList {
  display: flex;
  flex-direction: column;
  align-items: flex-start;
}
.profile-page .emptyList .emptyListText {
  font-size: 16px;
  margin: 30px 0;
  color: #999;
  font-family: "Roboto", "Helvetica Neue", "Helvetica", sans-serif;
  line-height: 1.5;
}
.profile-page .profile-summary .resourcesLink + .resourcesLink,
.profile-page .profile-summary .largeFollowButton + .resourcesLink,
#interruptingMessage.profile-pic-cropper-modal .resourcesLink + .resourcesLink {
  margin: 0 0 0 10px;
}
.interface-hebrew .profile-page .profile-summary .largeFollowButton + .resourcesLink,
.interface-hebrew .profile-page .profile-summary .resourcesLink + .resourcesLink {
  margin: 0 10px 0 0;
}
.profile-page .profile-summary .title {
  margin-bottom: 10px;
}
.profile-page .profile-summary .sub-title {
  color: #000;
  font-family: "Roboto", "Helvetica Neue", "Helvetica", sans-serif;
  font-size: 16px;
}
.profile-page .profile-summary .sub-sub-title {
  color: #666;
  font-family: "Roboto", "Helvetica Neue", "Helvetica", sans-serif;
  font-size: 16px;
}
/* Tooltip - source: https://codepen.io/cristina-silva/pen/XXOpga */
.tooltip-toggle {
  cursor: pointer;
  position: relative;
  line-height: normal;
}
.tooltip-toggle svg {
  height: 18px;
  width: 18px;
}
/*Tooltip text container*/
.three-dots-button.tooltip-toggle::before {
  /* make the tooltip appear on right. % is an estimate that works most of the time */
  top: 0;
  transform: translateY(-35%);
  left: 30px;
  color: #999;
  text-align: left;
}
.interface-hebrew .three-dots-button.tooltip-toggle::before {
  left: unset;
  right: 30px;
  text-align: right;
}
@media (max-width: 450px) {
  .three-dots-button.tooltip-toggle::before {
    left: -165px;
  }
  .interface-hebrew .three-dots-button.tooltip-toggle::before{
    right: -165px;
  }
}

.tooltip-toggle::before {
  color: #000;
  font-family: "Roboto", "Helvetica Neue", "Helvetica", sans-serif;
  font-size: 13px;
  opacity: 0;
  pointer-events: none;
  text-align: center;
  position: absolute;
  top: 30px;
  left: -70px;
  padding: 10px;
  background-color: #fff;
  box-shadow: 0 1px 3px rgba(0,0,0,.2);
  border-radius: 5px;
  content: attr(aria-label);
  text-transform: none;
  transition: all 0.5s ease;
  width: 140px;
  z-index: 1;
}
/*Triggering the transition*/
.tooltip-toggle:hover::before, .tooltip-toggle:hover::after {
  opacity: 1;
  transition: all 0.75s ease;
}
.largeFollowButton {
  display: inline-flex;
  min-height: 46px;
  height: 46px;
  overflow: visible;
  padding: 0px 16px;
  align-items: center;
  text-align: center;
  cursor: pointer;
  background: var(--sefaria-blue);
  color: #fff;
  border-radius: 6px;
  box-shadow: 0 1px 3px rgb(0 0 0 / 20%);
}
.profile-page .largeFollowButton.following .int-en,
.profile-page .largeFollowButton.following .int-he {
  color: black;
}
.largeFollowButton.following span {
  color: #666;
}
.smallFollowButton {
  height: 20px;
  line-height: 18px;
  width: min-content;
  text-align: center;
  cursor: pointer;
  background: var(--midrash-green);;
  color: white;
  border-radius: 3px;
  margin-inline-start: 15px;
  display: none;
  letter-spacing: normal;
  padding: 0 3px;
}
.smallFollowButton.smallText span {
  color: white;
}
.largeFollowButton.following, .smallFollowButton.following {
  background: #fff;
  color: black;
}
.smallFollowButton.following{
  border: 1px solid #CCCCCC;
  box-sizing: border-box;
}
.smallFollowButton.following.smallText span {
  color: black;
}
.authorByLine.small .smallFollowButton.following{
  line-height: 18px;
}
.authorByLine .smallFollowButton.following{
  line-height: 16px;
}
body .homeFeedWrapper {
  background-color: white;
}
body .homeFeedWrapper .content {
  padding: 0;
}
.columnLayout {
  display: flex;
  flex-direction: row;
}
@media (max-width: 540px) {
  .topicPanel .columnLayout {
    flex-direction: column;
  }
  .topicPanel .sideColumn {
    padding: 20px 25px 30px 25px;
    max-width: 100%;
    align-self: stretch;
    border: 0;
    margin: 0;
  }
  .topicPanel .navSidebar {
    width: unset;
    border-top: 30px solid #FBFBFA;
    margin: 0;
  }
}
.sideColumn .topicSideColumn {
  margin-bottom: 20px;
}

.sideColumn .section {
  margin-bottom: 70px;
}
.sideColumn .section h2 {
  text-transform: none;
  font-size: 24px;
  letter-spacing: normal;
  text-align: inherit;
  margin: 0 0 30px 0;
}
.sideColumn .section h2 .int-en {
  text-align: left;
}
.sideColumn .section h2 .int-he {
  text-align: right;
}
.sideColumn .section .description {
  margin-bottom: 25px;
}
.sideColumn .button img {
  width: 16px;
  height: 16px;
  margin: 0 5px;
  position: relative;
  top: 2px;
  filter: invert(1);
}
.sideColumn .button.white img {
  filter: none;
  opacity: .4;
}
.sideColumn .button .fa {
  opacity: .4;
  margin: 0 5px;
}
.sideColumn .inlineButtonBox {
  display: flex;
  justify-content: space-between;
}
.sideColumn .inlineButtonBox a {
  flex: 1;
}
.sideColumn .inlineButtonBox a .button {
  width: 100%;
}

.sideColumn .button {
  letter-spacing: 0;
}
.sideColumn h2 {
  font-weight: 400;
}

.sideColumn .newsletterInput {
  height: 53px;
}
.sideColumn .newsletterSignUpBox img {
    height: 23px;
    width: 23px;
    opacity: 0.35;
    position: absolute;
    top: 15px;
    right: 17px;
}
.interface-hebrew .sideColumn .newsletterSignUpBox img {
  right: auto;
  left: 17px;
  transform: scale(-1, 1);
}
.sideColumn .newsletterInput, .sideColumn .newsletterInput::placeholder {
  width: 100%;
  box-sizing: border-box;
  font-size: 16px;
  font-weight: normal;
  font-style: normal;
  color: #000;
}
.interface-english .sideColumn .newsletterInput, .interface-english .sideColumn .newsletterInput::placeholder  {
  font-family: "Roboto", "Helvetica Neue", "Helvetica", sans-serif;
}
.interface-hebrew .sideColumn .newsletterInput, .interface-hebrew .sideColumn .newsletterInput::placeholder   {
  font-family: "Heebo", sans-serif;
}

.sideColumn .feedbackBoxOverlay.open {
  position: fixed;
  width: 100%;
  height: 100%;
  top: 0;
  left: 0;
  display: flex;
  align-items: center;
  justify-content: center;
  background-color: #FBFBFA;
}
.sideColumn .feedbackBoxOverlay.open .feedbackBox {
  width: 470px;
}
.homeFeedWrapper .mainColumn {
  background-color: white;
}
.storyFeedInner,
.interface-hebrew .storyFeedInner {
  width: 760px;
  margin: 0 auto;
  padding-top: 60px;
  max-width: 100%;
  box-sizing: border-box;
  min-height: 500px;
}
.interface-hebrew .topicPanel .storyFeedInner {
  padding-top: 0;
}
.storyByLine:hover .smallFollowButton,
.authorByLine:hover .smallFollowButton {
  display: inline-block;
}
.bilingual .homeFeedWrapper span.he,
.bilingual .readerNavMenu.topicPanel .he {
  display: block;
  padding-bottom: 10px;
}
.mainColumn .story {
  padding: 0 0 60px 0;
}

.story .subHeading .int-en, .story .subHeading .int-he  {
  color: #666;
}
.story .learningPrompt {
  padding: 20px 0 20px;
}
.story details .learningPrompt {
  background-color: var(--highlight-blue-light);
  margin-inline-start: -20px;
  padding-inline-start: 20px;
  padding-inline-end: 20px;
  border-top: 1px solid var(--light-grey);
}

.story.topicPassageStory {
  box-shadow: 0px 1px 3px rgba(0, 0, 0, 0.25);
}

.topicTabContents .story.topicPassageStory .contentSpan {
  display: block;
}

.story.topicPassageStory .storyBody {
  padding-inline-end: 20px;
  padding-top: 20px;
}
.story.topicPassageStory .contentText.subHeading {
  padding-bottom: 20px;
}

.mainColumn .story .storyTitleBlock {
  clear: both;
}
.mainColumn .story .storyTitleBlock {
  text-align: start;
}
.colorBarBox {
  clear: both;
  border-inline-start: 4px solid transparent;
  padding-inline-start: 20px;
}
.readerPanel.hebrew .savedHistoryList .colorBarBox{
  direction: rtl;
}
.interface-english .citationLine,
.interface-english .learnMoreLink {
  padding-left: 34px;
}
.interface-hebrew .citationLine,
.interface-hebrew .learnMoreLink {
  padding-right: 34px;
}
.storyTextListItem {
  padding-bottom: 18px;
}
.storyTextListItem:last-child {
  padding-bottom: 0;
}
.mainColumn .saveButton {
  align-self: flex-start;
}
.mainColumn .saveLine.storyTitleWrapper .saveButton,
.mainColumn .story.publishSheetStory .saveLine .saveButton  {
  margin-top: 2px;
}

.interface-english .mainColumn .story .storyTypeBlock {
  float: left;
}
.interface-hebrew .mainColumn .story .storyTypeBlock {
  float: right;
}

.story details .storyBody {
  margin-top: 0;
}

.story details > summary {
  cursor: pointer;
  list-style: none;
}
.story details > summary::-webkit-details-marker {
    display: none;
}

.story details > summary .topicStoryDescBlock {
  background-color: var(--lightest-grey);
  margin-inline-start: -20px;
  padding: 20px;
  display: flex;
  justify-content: space-between;
}

/* extremely hacky, but required unless there's a major refactor of CategoryHeader logic */
.story details > summary .topicStoryDescBlock > span:nth-child(1) {
  flex: 1
}


.story details > summary .storyTitleBlock {
  background: url('/static/icons/arrow-down-bold.svg') no-repeat transparent;
  background-size: 14px;
  background-position-y: center;
  margin: 0;
  padding: 0px 0px 1px 24px;
  vertical-align: middle;
}

.interface-hebrew .story details > summary .storyTitleBlock {
  background-position-x: right;
  padding: 0px 24px 1px 0px;
}

.story details[open] > summary .storyTitleBlock {
  background: url('/static/icons/arrow-up-bold.svg') no-repeat transparent;
  background-size: 14px;
  background-position-y: center;
}

.interface-hebrew .story details[open] > summary .storyTitleBlock {
  background-position-x: right;
}


.story .storyBody {
  clear: both;
  margin: 10px 0;
  text-align: justify;
  font-size: 18px;
}
/*HACK to make English text of sources in topic pages ltr*/
.interface-hebrew .storyBody {
    direction: ltr;
    margin-top: 10px;
    margin-right: -17px;
    margin-bottom: 10px;
    margin-left: 26px;
}
.story .storySheetListItem > div.storyBody.sheetSummary > * {
  color: var(--dark-grey);
  font-family: var(--english-sans-serif-font-family);
  font-size: 15px;
}
.story .storyBody .en {
  line-height: 1.6;
}
.story .storyBody .he {
  font-size: 22px;
  line-height: 1.6;
}
.story .storySheetList {
  clear: both;
}
.story .storySheetListItem {
  padding-bottom: 20px;
}
.story .storySheetListItem:last-child {
  padding-bottom: 0;
}
.story .storySheetList .sheetTitle {
  padding-bottom: 10px;
}
.story .storySheetList .storyTitle span {
  font-size: 20px;
}
.story .saveLine {
  display: flex;
  align-items: flex-start;
  clear: both;
  margin-bottom: 10px;
}
.story .saveLine .beforeSave {flex: 1;}
.interface-hebrew .story .saveLine .beforeSave {
  padding-left: 10px;
}
.interface-english .story .saveLine .beforeSave {
  padding-right: 10px;
}
.story .citationLine.contentText .int-en,
.story .citationLine.contentText .int-he {
  color: #999;
}
.authorByLine {
  display: flex;
}
.authorByLine .authorByLineText {
  padding: 0 10px;
  line-height: 22px;
  margin-top: -1px;
  display: flex;
  justify-content: center;
  flex-direction: column;
}
.authorByLine .authorByLineText.small{
  line-height: 18px;
}
.authorByLine .authorOrganization,
.authorByLine .authorName {
  display: block;
}
.saveLine .authorByLine + .saveButton {
  position: relative;
  bottom: 12px;
}
.authorOrganization {
  color: #999;
}
.authorByLine.small {
  font-size: 14px;
  width: max-content;
}
/* .mainColumn a:not(.button) {
  color: #000;
} */
.storyBody a {
  text-decoration: underline;
}
.learnMoreLink a {
  text-decoration: none;
  color:  #999;
}
.segment .queryTextHighlight {
  background-color: #D2DCFF;
  padding-left: 2px;
  padding-right: 2px;
}
body .homeFeedWrapper.userStats {
  font-family: "Roboto", "Helvetica Neue", "Helvetica", sans-serif;
  background-color: #faf9f9;
}
.editTextInfo {
  top: 0px;
  right: 0px;
  left: 0px;
  height: 100%;
  width: 100%;
  position: absolute;
  overflow: auto;
  z-index: 1;
  background-color:  var(--lighter-grey);

}
.editTextInfo .static .inner {
  padding: 5px 0 100px;
}
.editTextInfo .static input {
  cursor: auto;
  color: #000000;
}
.editTextInfo .static label {
  margin-bottom: 15px;
  height: revert;
}
.editTextInfo #newIndex {
  margin: 100px auto;
  font-size: 16px;
  font-weight: normal;
  color: #000;
  --english-font: var(--english-sans-serif-font-family);
  --hebrew-font: var(--hebrew-sans-serif-font-family);
}

.editTextInfo #newIndex .publishBox {
  text-align: start;
  background-color: #EDEDEC;
  border-radius: 6px;
  padding: 0 0 0 0;
  margin: 0 0 0 0;
  width: 660px;
  max-width: 100%;
}
.editTextInfo #newIndex .publishBox .react-tags__selected-tag-name {
  --english-font: "adobe-garamond-pro", "Crimson Text", Georgia, serif;
  --hebrew-font: "Heebo", sans-serif;
  font-size: 18px;
  font-weight: normal;
  color: #000;
}
.editTextInfo #newIndex .default {
  height: 200px;
  width: 97%;
  box-shadow: 0px 1px 3px rgb(0 0 0 / 20%);
  border: none;
  border-radius: 7px;
  font-size: 16px;
  line-height: 18.75px;
  padding: 10px;
}
 .editTextInfo #newIndex .default::placeholder {
   color: #666;
 }
.button.small.deleteTopic {
  color: var(--dark-grey);
  float: right;
  margin-top: 30px;
  background-color: var(--lightest-grey);
}
.button.small.addTopic {
  background-color: #212E50;
  color: #FFFFFF;
  float: right;
  margin-right: 30px;
}
.categoryChooserMenu {
  overflow: hidden;
  background: url("/static/img/arrow-down.png") 98% 20px/10px 10px no-repeat #ffffff;
  width: 100%;
  height: 50px;
  margin: 0 0 10px 0;
  border-radius: 7px;
  box-shadow: 0px 1px 3px rgb(0 0 0 / 20%);
  border: none;
}
.section .collectiveTitle {
  display: flex;
  justify-content: space-between;
}
.reorderTool {
  height: 50px;
  margin: 0 0 10px 0;
  border-radius: 7px;
  box-shadow: 0px 1px 3px rgb(0 0 0 / 20%);
  border: none;
}

.reorderTool #title {
  margin: 10px;
  display: inline-block;
  width: 85%;
}

.reorderTool #up, .reorderTool #down {
  width: 10px;
  margin: 0 4% 0 0;
  display: inline-block;
}

.categoryChooserMenu select {
  background: transparent;
  font-size: 16px;
  width: 680px;
  border: none;
  margin: 0 0 10px 0;
  padding: 4px 25px 4px 10px;
}

.connectionsPanel .editTextInfo .categoryChooserMenu {
  width: 102%;
}

.connectionsPanel .editTextInfo .collectionsWidget {
  width: 70%;
}
.connectionsPanel .editTextInfo .categoryChooserMenu select {
  width: 98.5%;
}

.searchBox .editTextInfo .collectionsWidget {
  width: 280px;
}

.searchBox .editTextInfo #newIndex {
  margin: 50px auto;
}
.searchBox .categoryChooserMenu {
  width: 97%;
  background: url("/static/img/arrow-down.png") 99% 20px/10px 10px no-repeat #ffffff;
}
.searchBox .categoryChooserMenu select {
  width: 100%;
}
.searchBox .editTextInfo #newIndex input {
  width: 97%;
}
.searchBox .editTextInfo #newIndex #topicDesc {
  width: 92%;
}
.categoryChooserMenu img {
  opacity: 0.43;
  padding: 0 5px;
  height: 10px;
  width: 10px;
}

.editTextInfo #newIndex .publishBox .react-tags__selected-tag {
  margin: 0 12px 12px 0;
  padding: 12px 14px;
}

.editTextInfo #newIndex .publishBox input {
  box-shadow: none;
}

.editTextInfo #newIndex .publishBox .react-tags__search {
  padding: 0 0 0 0;
}

.editTextInfo #newIndex .optional {
  font-size: 13px;
  color: var(--light-grey);
  font: var(--english-sans-serif-font-family);
}

.editTextInfo #newIndex input[type="text"] {
  padding: 4px 10px 4px 10px;
  width: 640px;
  height: 50px;
  font-size: 16px;
  margin: 0 0 10px 0;
  max-width: 97%;
  box-shadow: 0px 1px 3px rgba(0,0,0,0.2);
  box-sizing: content-box;
  border-radius: 7px;
  background: white;
  font-family: revert;
}
.editTextInfo #newIndex input::placeholder {
  color: #666;
  font-size: 16px;
}
.editTextInfo #newIndex #heTitle {
  direction: rtl;
}
.interface-english .editTextInfo .static label {
  text-align: left;
}
.interface-hebrew .editTextInfo .static label {
  text-align: right
}
.editTextInfo #newIndex .sectionType input{
	width: 100px;
	margin: 0 5px;
	font-size: 16px;
}

.editTextInfo #newIndex .remove {
	color: white;
	background: #bbb;
	display: inline-block;
	height: 18px;
	width: 18px;
	line-height: 18px;
	border-radius: 6px;
	text-align: center;
	font-size: 14px;
	font-family: sans-serif;
	cursor: pointer;
	vertical-align: 15%;
}

.editTextInfo #newIndex .sectionType .remove {
	margin: -5px 11px 0 -32px;
}
.editTextInfo #newIndex .headerWithButtons a {
    color: #666;
}
.editTextInfo .nodeTemplate {
	display: none;
}
@media screen and (max-width: 680px) {

  .categoryChooserMenu {
    background: url("/static/img/arrow-down.png") 300px 20px/10px 10px no-repeat #ffffff;
    width: 320px;
  }
  .editTextInfo .static .headerWithButtons h1 {
    margin: 30px;
  }
  .categoryChooserMenu select {
    width: 340px;
  }
  .editTextInfo #newIndex input {
    width: 300px;
  }
  .editTextInfo #newIndex .publishBox {
    width: 320px;
  }
}

.collectionsModalBox {
  position: fixed;
  width: 100%;
  height: 100%;
  top: 0;
  left: 0;
  z-index: 1002;
  display: flex;
  align-items: center;
  justify-content: center;
}
.collectionsModalBox .collectionsWidget {
  width: 340px;
  box-shadow: 0 1px 8px rgba(0,0,0,.2);
}
.collectionsWidget {
  background-color: white;
  border-radius: 8px;
  z-index: 1;
}
.editTextInfo .collectionsWidget {
  width: 39%;
  box-shadow: 0 1px 8px rgba(0, 0, 0, .2);
  height: 100px;
  position: absolute;
  padding: 50px 50px 0 50px;
  text-align: center;
  margin-top: 200px;
}

.collectionsWidgetTop {
  display: flex;
  padding: 15px 20px;
  border-bottom: 1px solid #DDD;
  text-align: start;
}

.collectionsEditorTop {
  margin-bottom: 15px;
}

.collectionsWidgetTitle {
  flex-grow: 1;
  font-size: 22px;
  vertical-align: middle;
  display: block;
  color: #666;
}
.collectionsWidgetClose {
  font-size: 40px;
  color: #CCC;
  line-height: 14px;
  cursor: pointer;
}
.collectionsWidgetList {
  height: 180px;
  padding: 0px 20px;
  overflow-y: scroll;
  border-bottom: 1px solid #EDEDEC;
}
.collectionsWidgetList .checkmarkLabel {
  display: block;
  letter-spacing: 1.1px;
  font-size: 18px;
  margin: 20px 0;
  text-align:  start;
}
.collectionsWidgetList .emptyMessage {
  display: block;
  color: #666;
  padding: 20px 0px;
  line-height: 1.5;
  text-align: start;
}
.collectionsWidgetCreate,
.collectionsWidgetDone {
  display: flex;
  padding: 0px 20px;
}
.collectionsWidgetCreate {
  border-bottom: 1px solid #ccc;
  display: flex;
  align-items: center;
}

.collectionsEditorCreate {
  display: flex;
  align-items: center;
  padding: 0px 20px;
}

.collectionsWidgetPlus {
  color: #666;
  font-size: 25px;
  margin-inline-end: 13px;
  margin-top: -5px;
}
.collectionsWidget .collectionsWidgetCreateInputBox {
  flex: 1;
  margin-inline-end: 10px;
}
.collectionsWidget input.collectionsWidgetCreateInput {
  height: 50px;
  border: none;
  font-size: 18px;
  color: black;
  width: 100%;
  box-sizing: border-box;
}
.collectionsWidget input.collectionsWidgetCreateInput::placeholder {
  font-style: normal;
  color: #666;
}
.interface-hebrew .collectionsWidget input.collectionsWidgetCreateInput::placeholder {
  font-family: "Heebo", sans-serif;
}
.userStats h1 {
  text-align: center;
  font-weight: normal;
  font-family: "adobe-garamond-pro", "Crimson Text", Georgia, serif;
  font-size: 30px;
  padding: 60px 0 30px;
  margin: 0;
}
.userStats h2 {
  text-transform: none;
  padding: 40px 0 30px;
  font-size: 21px;
  color: #888;
}
.userStats .statcardRow {
  display: flex;
  justify-content: space-around;
}
.userStats .statcardRow .statcard {
  background-color: #fff;
  height: 190px;
  width: 32%;
  box-shadow: 0 1px 3px rgba(0,0,0,0.2);
  border-radius: 5px;
  display: flex;
  flex-direction: column;
  justify-content: center;
}
.userStats .statcardRow .statcard img {
  opacity: 0.3;
  height: 60px;
  width: 60px;
  margin: 0 auto 20px;
}
.userStats .statcardRow .statcard .statcardValue {
  font-size: 24px;
  text-align: center;
}
.userStats .statcardRow .statcard .statcardLabel {
  font-size: 21px;
  padding-top: 5px;
  text-align: center;
  color: #aaa;
}
.userStats .chartRow {
  display: flex;
  justify-content: space-between;
}
.userStats .chartRow.centered {
  justify-content: space-around;
}
.userStats .statHeader {
  padding-top: 40px;
  text-align: center;
}
.userStats .statHeader span {
  color: #666;
  letter-spacing: 0.7px;
  line-height: 23px;
}
.userStats .chartRow .chartWrapper {
  font: 11px sans-serif;
  padding: 0;
}
.bilingual .userStats .blockLink .he,
.english .userStats .blockLink .he {
  display: none;
}
.hebrew .userStats .blockLink .en {
  display: none;
}
.bilingual .userStats .blockLink .en,
.english .userStats .blockLink .en {
  font-family: "adobe-garamond-pro", "Crimson Text", Georgia, serif;
}
.hebrew .userStats .blockLink .he {
  font-family: "Taamey Frank", "adobe-garamond-pro", "Crimson Text", Georgia, "Times New Roman", serif;
}
.userStatModeChooser {
  padding: 0;
  display:  flex;
  justify-content: center;
  width: 240px;
  margin: 0 auto;
  background: white;
  border-radius: 5px;
  box-shadow: 0 1px 3px rgba(0,0,0,0.2);
}
.userStatModeButton {
  background-color: #fff;
  color: #666;
  border-radius: 5px;
  height: 50px;
  width: 120px;
  text-align: center;
  vertical-align: center;
  cursor: pointer;
  font-size: 16px;
}
.userStatModeButton.active {
  background-color: #19365d;
  color: #fff;
}
.userStatModeButton span {
  display: block;
  margin: 15px 0;
}
.userStats .blockLink {
  height: 100%;
  display: flex;
  align-items: center;
  justify-content: center;
}
.userStats .yourPopularSheetsBlock > div {
  padding: 10px 0;
}
.userStats .chartLabel {
  text-align: center;
  padding-top: 8px;
}
a.topicLexiconTitle.contentText {
  color: black;
}
.editorToolbar {
  position:fixed;
  top: 0;
  left: 0;
  z-index: 100000;
}
#sheetEditToggle {
  padding-top: 0;
  padding-bottom: 0;
  padding-inline-end: 8px;
  padding-inline-start: 0;
  margin-top: 15px;
  margin-inline-end: 0;
  margin-bottom: 0;
  margin-inline-start: -70px;
  width: 70px;
  height: 30px;
  background: #fff;
  border: #ccc solid 1px;
  color: #666;
  font-family: "Roboto", "Helvetica Neue", "Helvetica", sans-serif;
  font-size: 13px;
  box-sizing: border-box;
  border-radius: 6px;
  visibility: hidden;
}
#sheetEditToggle img {
  height: 13px;
  margin-top: 0;
  margin-bottom: 0;
  margin-inline-start: 0;
  margin-inline-end: 5px;
  top: 2px;
  position: relative;
  filter: invert(67%) sepia(32%) saturate(0%) hue-rotate(54deg) brightness(85%) contrast(91%); /* #999 */
}
#sheetEditToggle i {
  margin: 5px;
}
.hoverMenu {
  position: absolute;
  z-index: 1;
  top: -10000px;
  left: -10000px;
  margin-top: -6px;
  opacity: 0;
  background-color: #333333;
  border-radius: 4px;
  transition: opacity 0.75s;
  padding: 8px 10px 6px;
  box-shadow: 0 1px 3px rgba(0,0,0,0.2);
}
.highlightDot {
  height: 16px;
  width: 16px;
  background-color: #bbb;
  border-radius: 50%;
  display: inline-block;
}
.highlightMenu .highlightCancel {
  z-index: 0;
  height: 15px;
  width: 15px;
  position: relative;
  top: -1px;
  font-size: 18px;
}

.highlightButton {
  background-color: white;
  border: none;
  padding: 5p 5px 2px 5px;
  position: relative;
  margin: auto;
}

.highlightButton:hover {
  background-color: var(--lightest-grey);
}

.highlightMenu {
  position: absolute;
  z-index: 1;
  border: 1px solid #CCCCCC;
  box-sizing: border-box;
  border-radius: 3px;
  background-color: white;
  padding: 5px 7px 2px 7px;
  top: 33px;
  left: -10px;
  white-space: nowrap;
}
.hoverButton {
  padding: 10px;
}
.hoverButton i {
  color: #CCCCCC
}
.hoverButton i.active {
  color: #fff;
}
.editorHoverBox {
  position: fixed;
  top: 120px;
  background-color: #ccc;
  padding: 3px;
  font-size: 12px;
}
.inlineTextRef {
    color: #4B71B7
}
.headerWithButtons {
  display: flex;
  align-items: center;
  margin-bottom: 60px;
}
.headerWithButtons h1,
.static .headerWithButtons h1 {
  margin: 0;
  text-transform: capitalize;
}
.headerWithButtons .start,
.headerWithButtons .end {
  flex: 1;
}
.headerWithButtons .start {
  text-align: start;
}
.headerWithButtons .end {
  text-align: end;
}
@media screen and (max-width: 700px) {
  .headerWithButtons {
    display: flex;
    flex-direction: column;
    justify-content: center;
  }
  .headerWithButtons h1 {
    margin-bottom: 20px;
  }
  .headerWithButtons .start,
  .headerWithButtons .end {
    text-align: center;
  }
}
#communityPagePreviewControls {
  position: fixed;
  width: 380px;
  bottom: 0;
  right: 0;
  color: white;
  z-index: 9999;
  background-color: var(--sefaria-blue);
  padding: 20px;
  line-height: 1.6;
  text-align: center;
  border: 1px solid #ccc;
}
.interface-hebrew #communityPagePreviewControls {
  right: auto;
  left: 0;
}
#communityPagePreviewControls a.date {
  display: block;
  font-size: 22px;
}
#communityPagePreviewControls a {
  margin-inline-end: 10px;
}
#communityPagePreviewControls a:hover {
  color: inherit;
}
.bold {
  font-weight: bold; /* because apparently it isn't recommended to use <b> or <strong> to style thing https://developer.mozilla.org/en-US/docs/Web/HTML/Element/strong#usage_notes */
}
/* Customize checkmark inputs */
.checkmarkLabel {
  display: block;
  position: relative;
  padding-inline-start: 28px;
  cursor: pointer;
  user-select: none;
}
/* Hide the browser's default checkbox */
.checkmarkLabel input {
  position: absolute;
  opacity: 0;
  cursor: pointer;
  height: 0;
  width: 0;
}
/* Create a custom checkbox */
.checkmark {
  position: absolute;
  top: 3px;
  left: 0;
  height: 13px;
  width: 13px;
  background-color: white;
  border: 1px solid #CCC;
  border-radius: 3px;
}
.interface-hebrew .checkmark {
  left: auto;
  right: 0;
}
/* On mouse-over, add a grey background color */
.checkmarkLabel:hover input ~ .checkmark {
  background-color: #EEE;
}
/* Create the checkmark/indicator (hidden when not checked) */
.checkmark:after {
  content: "";
  position: absolute;
  display: none;
}
/* Show the checkmark when checked */
.checkmarkLabel input:checked ~ .checkmark:after {
  display: block;
}
/* Style the checkmark/indicator */
.checkmarkLabel .checkmark:after {
  left: 4px;
  top: 1px;
  width: 3px;
  height: 6px;
  border: solid #666;
  border-width: 0 2px 2px 0;
  -webkit-transform: rotate(45deg);
  -ms-transform: rotate(45deg);
  transform: rotate(45deg);
}
/* demo coloring of ref-link parentheses for quotation finder project*/
span.ref-link-color-1 {color: orange}
span.ref-link-color-2 {color: #0cd200}
span.ref-link-color-3 {color: blue}
/* start css code for loading bezel */
.sourceLoader {
  margin-left: -34px;
  top: 15px;
  font-size: 4px;
  width: 1em;
  height: 1em;
  border-radius: 50%;
  position: relative;
  text-indent: -9999em;
  -webkit-animation: load5 1.1s infinite ease;
  animation: load5 1.1s infinite ease;
  -webkit-transform: translateZ(0);
  -ms-transform: translateZ(0);
  transform: translateZ(0);
}

.beitMidrashContainer {
  background: #333333;
  color: white;
  height: 100%;
  font-size: 16px;
  --english-font: var(--english-sans-serif-font-family);
  --hebrew-font: var(--hebrew-sans-serif-font-family);
  font-weight: 400;
  box-sizing: border-box;
  position: relative;
  display: flex;
  flex-direction: column;
}

.beitMidrashContainer video {
  width: 100%;
}

.beitMidrashContainer video.flippedVideo {
  transform: rotateY(180deg);
}

.beitMidrashContainer video.pip {
  position: absolute;
  height: 50px;
  top: 20px;
  inset-inline-end: 10px;
  text-align: end;
  width: initial;
  border-radius: 6px;
}

.beitMidrashContainer video.hiddenVideo {
  display: none;
}

.beitMidrashContainer .muteButton {
  position: absolute;
  width: 40px;
  height: 30px;
  border-radius: 6px;
  z-index: 1;
  background-color: #999999;
  opacity: 0.5;
  left: -8.5px;
  top: -3px;
  box-shadow: 0px 1px 3px rgba(0, 0, 0, 0.25);
  cursor: pointer;
}

.beitMidrashContainer #micIcon {
  display: inline-block;
  position: relative;
  background-image: url("/static/img/unmute.svg");
  /* background-position: center; */
  background-repeat: no-repeat;
  background-size: auto;
  opacity: 1;
  width: 20px;
  height: 22px;
  background-position: 5px;
}

.beitMidrashContainer .muted #micIcon {
  background-image: url("/static/img/mute.svg");
}
.beitMidrashContainer .muted .muteButton {
  background-color: #CB6158;
}

.beitMidrashContainer #buttonHolder {
  display: flex;
  width: 80%;
  justify-content: space-between;
  margin-top: -50px;
  margin-inline-start: 30px;
  padding-bottom: 50px;
}

.beitMidrashContainer .endCallButton {
  position: absolute;
  width: 40px;
  height: 30px;
  border-radius: 6px;
  z-index: 1;
  background-color: #CB6158;
  left: -8.5px;
  top: -3px;
  box-shadow: 0px 1px 3px rgba(0, 0, 0, 0.25);
  background-image: url("/static/img/endcall.svg");
  background-position: center;
  background-repeat: no-repeat;
  cursor: pointer;
}

.beitMidrashContainer #endCallIcon {
  display: inline-block;
  position: relative;
  background-image: url("/static/img/endcall.svg");
  background-position: center;
  background-repeat: no-repeat;
  background-size: contain;
  opacity: 1;
  width: 20px;
  height: 20px;
}



.beitMidrashContainer summary {
  list-style: none;
}

.beitMidrashContainer summary::-webkit-details-marker {
  display: none;
}

.beitMidrashHomeContainer {
  position: absolute;
  top: 0;
  bottom: 0;
  left: 0;
  margin-top: 14px;
  display: flex;
  flex-direction: column;
  width: 100%;
}

#beitMidrashHeader {
  color: white;
  font-size: 22px;
  font-weight: 500;
  margin-inline-start: 30px;
  display: flex;
  justify-content: space-between;
}

#newCall {
  margin:10px;
}

#newCallImg {
  height: 12px;
  width: 24px;
  margin-left: 34px;
  margin-right: 18px;
}

.peopleInBeitMidrash {
  overflow-y: auto;
  overflow-x:hidden;
  flex-grow: 1;
  display: flex;
  flex-direction: column;
  margin: 10px 30px;
  border-top: 1px solid #999999;
}

.peopleInBeitMidrashInnerContainer {
    width:100%;
    overflow:visible;
    position: relative;
}

.beitMidrashUser {
  color: white;
  font-size: 16px;
  font: "Roboto";
  font-weight: 400;
  display: flex;
  gap: 10px;
  /* width: 270px; */
  padding-inline-end: 10px;
  padding-top: 10px;
  cursor: pointer;
}

.beitMidrashUser:hover {
  background-color: #555;
}

.beitMidrashUser .userDetailsToggle {
  float: inline-end;
  margin-inline-end: 15px;
  color:  var(--medium-grey);
  font-weight: bolder;
  display: none;
}

.beitMidrashUser:hover .userDetailsToggle {
  display: block;
}

.beitMidrashUser .userDetailsMenu {
  position: absolute;
  background-color: black;
  box-shadow: 0px 1px 3px rgba(0, 0, 0, 0.25);
  border-radius: 6px;
  right: 0px;
}
.beitMidrashUser .userDetailsMenu[dir="rtl"] {
  position: absolute;
  background-color: black;
  box-shadow: 0px 1px 3px rgba(0, 0, 0, 0.25);
  border-radius: 6px;
  left: 0px;
  right: auto;
}

.beitMidrashUser .userDetailsMenu.hidden {
  right: -99999px;
  left: auto;
}
.beitMidrashUser .largeFollowButton {
  all: revert;
}

.beitMidrashUser .userDetailsMenu ul {
  list-style-type: none;
  margin-block-start: 0;
  margin-block-end: 0;
  padding-inline-start: 0;
  padding-left: 0;
  margin: 15px;
  float: inline-end;
}


.beitMidrashUser.unreadMessages::after {
  content: '';
  display: inline-block;
  width: 15px;
  height: 15px;
  border-radius: 100%;
  background-color: var(--halakhah-red);
  flex-shrink: 0;
}


#beitMidrashProfilePic {
  margin-right: 10px;
}

.beitMidrashUserText {
  margin: 0;
  flex: 1;
}

.beitMidrashUserText li div.largeFollowButton,
.beitMidrashUserText li img {
  display: inline-block;
}
.beitMidrashUserText li img {
  margin-bottom: -2px;
  width: 16px;
  margin-inline-end: 9px;
}
.bm-follow-button {
  color: white;
  display: inline-block;
}
.bm-follow-button img {
  width: 16px;
}

.beitMidrashUserText li {
  margin-top: 8px;
  margin-bottom: 8px;
}


.beitMidrashUserHeader {
  display: flex;
  flex-direction: row;
}

.beitMidrashUserNameStatus {
  flex-grow: 1;
}

.beitMidrashUserNameStatus .fa-headphones {
  margin-inline-start: 5px;
}

.beitMidrashOrg {
  font-weight: 200;
}

.noUsers {
  margin-top: 10px;
}
.noUsers input {
    background: #FBFBFA;
    box-shadow: 0px 1px 3px rgba(0, 0, 0, 0.25);
    border-radius: 6px;
    border: none;
    width: calc(100% - 22px);
    padding: 15px 11px;
    font-family: "Roboto", "Helvetica Neue", "Helvetica", sans-serif;
    color: #666;
    font-style: normal;
    font-weight: normal;
    font-size: 16px;
    line-height: 19px;
    margin-top: 10px;
}

.chat {
  bottom: 0;
  right: 0;
  overflow: hidden;
  min-height: 300px;
  max-height: 300px;
  display: flex;
  flex-direction: column;
  padding-top: 20px;
  margin: 10px 30px 20px;
  border-top: 1px solid #999999;

}

#hideButtonHolder{
  display: flex;
  flex-direction: row;
  justify-content: flex-end;
}

#hideButton {
  color: #CCCCCC;
  font-size: 14px;
  font-weight: 400;
  cursor: pointer;
}

.chatBoxHeader {
  display: flex;
  align-items: center;
  margin-top: 5px;
  justify-content: space-between;
}

#chatUser {
  display: flex;
  align-items: center;
  cursor: pointer;
}

#greenCameraButton {
  width: 24px;
  height: 12px;
  cursor: pointer;
}

.chatBoxName {
  margin-inline-start: 10px;
}


.chats-container {
  overflow-y: auto;
  display: flex;
  flex-grow:2;
  flex-direction: column;
}

.chatMessage {
  display: flex;
  margin: 7px 0;
  margin-inline-start: 4px;
}

.chatText {
  margin-inline-start: 13px;
  flex-grow: 1;
}

.chatNameAndTime {
  color: #999999;
  font-size: 14px;
  font-weight: 500px;
}

.chat-form {
  position: relative;
  bottom: 0;
  display: flex;
  align-items: center;
}

.chat-input-holder {
  background-color: black;
  display: flex;
  align-items: center;
  flex-direction: row;
  border-radius: 6px;
  padding: 0 15px;
  border: 0px;
  height: 50px;
  width: 100%;
  justify-content: space-between;
}

.chat-input {
  color: white;
  background: transparent;
  border: 0;
  display: flex;
  justify-content: flex-end;
  flex-grow:1;
  font-size: 16px;
}

.chat-input:active {
  outline: none;
}

.chat-submit {
  background-image: url("/static/img/chat_submit_arrow.svg");
  background-position: center;
  background-repeat: no-repeat;
  background-size: contain;
  height: 20px;
  width: 18px;
  border: 0px;
  background-color: black;
  cursor: pointer;
}

.chat-submit-blue {
  background-image: url("/static/img/chat_submit_arrow_blue.svg");
}

.chat-submit-hebrew {
  -moz-transform: scaleX(-1);
  -o-transform: scaleX(-1);
  -webkit-transform: scaleX(-1);
  transform: scaleX(-1);
  filter: FlipH;
  -ms-filter: "FlipH";
}

.callContainer {
  display: flex;
  flex-direction: column;
  height: 100%;
}

.callContainer .default-profile-img,
.callContainer .img-circle {
  opacity: 0.25;
  border-radius: 0;
}

.callContainer .callText {
  margin: 53px 29px 23px;
  font-size: 22px;
  font-weight: 500;
}

.callContainer.incoming .callText {
  margin: 23px 29px;
}

#endCallButtonHolder {
  display: flex;
  width: 80%;
  justify-content: flex-end;
  margin-top: -50px;
}

#endCallIcon {
  display: inline-block;
  position: relative;
  background-image: url("/static/img/endcall.svg");
  background-position: center;
  background-repeat: no-repeat;
  background-size: contain;
  opacity: 1;
  width: 20px;
  height: 20px;
}

.endCallButton {
  position: absolute;
  width: 40px;
  height: 30px;
  border-radius: 6px;
  z-index: 1;
  background-color: #CB6158;
  left: -8.5px;
  top: -3px;
  box-shadow: 0px 1px 3px rgba(0, 0, 0, 0.25);
  background-image: url("/static/img/endcall.svg");
  background-position: center;
  background-repeat: no-repeat;
}

#incomingCallButtonHolder {
  display: flex;
  justify-content: space-evenly;
  margin: 15px;
}

#acceptButton {
  background-color: #5D956F;
  border-radius: 6px;
  color: white;
  border: 0px;
  height: 40px;
  width: 127.67px;
  margin: 5px;
  cursor: pointer;
}

#declineButton {
  background: #CB6158;
  border-radius: 6px;
  color: white;
  border: 0px;
  height: 40px;
  width: 127.67px;
  margin: 5px;
  cursor: pointer;
}

.readerDropdownMenu {
  position: relative;
  display: flex;
  flex-direction: row-reverse;
  z-index: 3;
}

.dropdownLinks-menu {
  display: contents;
}

.dropdownLinks-menu.closed {
  display: none;
}

.texts-properties-menu {
  width: 256px;
  border: 1px solid var(--lighter-grey);
  border-radius: 5px;
  box-shadow: 0px 2px 4px var(--lighter-grey);
  display: flex;
  flex-direction: column;
  align-items: center;
  justify-content: center;
  position: absolute;
  top: 100%;
  background-color: white;
  --english-font: var(--english-sans-serif-font-family);
  --hebrew-font: var(--hebrew-sans-serif-font-family);
}

.texts-properties-menu,
.texts-properties-menu .button {
  font-size: 14px;
}

.dropdownLinks-button {
  border: none;
  background-color: inherit;
}

.rightButtons .dropdownLinks-button {
  text-align: end;
}

.toggle-switch-container {
  align-items: center;
  display: flex;
  direction: ltr;
}

.toggle-switch {
  position: relative;
  width: 46px;
  display: inline-block;
  text-align: left;
}

.toggle-switch-checkbox {
  position: absolute;
  width: 0;
  height: 0;
  border: none;
}

.focus-visible:has(input:focus) {
  outline: auto;
}

.toggle-switch-label {
  display: block;
  overflow: hidden;
  cursor: pointer;
  border: 0 solid var(--light-grey);
  border-radius: 20px;
}

.toggle-switch-inner {
  display: block;
  width: 200%;
  margin-left: -100%;
  transition: margin 0.3s ease-in 0s;
}

.toggle-switch-inner:before,
.toggle-switch-inner:after {
  float: left;
  width: 50%;
  height: 24px;
  padding: 0;
  line-height: 24px;
  color: white;
  font-weight: bold;
  box-sizing: border-box;
  content: "";
  color: white;
}

.toggle-switch-inner:before {
  padding-left: 10px;
  background-color: var(--sefaria-blue);
}

.toggle-switch-inner:after {
  padding-right: 10px;
  background-color: var(--light-grey);
}

.toggle-switch-switch {
  display: block;
  width: 20px;
  height: 20px;
  background: white;
  position: absolute;
  top: 50%;
  bottom: 0;
  right: 24px;
  border: 0 solid var(--light-grey);
  border-radius: 20px;
  transition: all 0.3s ease-in 0s;
  transform: translateY(-50%);
}

.toggle-switch-checkbox:checked + .toggle-switch-label .toggle-switch-inner {
  margin-left: 0;
}

.toggle-switch-checkbox:checked + .toggle-switch-label .toggle-switch-switch {
  right: 2px;
}

.toggle-switch-checkbox:disabled + .toggle-switch-label .toggle-switch-inner:after {
  background-color: var(--lighter-grey);
}

.toggle-switch-line {
  display: flex;
  width: 216px;
  height: 49px;
  justify-content: space-between;
  align-items: center;
}

.toggle-switch-line:is(.disabled) .int-en,
.toggle-switch-line:is(.disabled) .int-he {
  color: var(--light-grey);
}

.texts-properties-menu .int-en,
.texts-properties-menu .int-he {
  align-content: center;
}

.show-source-translation-buttons {
  display: flex;
  flex-direction: column;
  height: 140px;
  justify-content: center;
}

.show-source-translation-buttons .button {
  margin: unset;
  display: flex;
  height: 35px;
  width: 235px;
  align-items: center;
  justify-content: space-between;
  box-shadow: unset;
  padding-inline-start: 10px;
  padding-inline-end: 0;
}

.show-source-translation-buttons .button:has(input:not(:checked)) {
  background-color: var(--lighter-grey);
  color: black;
}

.show-source-translation-buttons input[type=radio] {
  appearance: none;
  background-color: #fff;
  width: 20px;
  height: 20px;
  border: 2px solid var(--medium-grey);
  border-radius: 20px;
  margin-top: 0;
  margin-inline-end: 10px;
  display: inline-grid;
  place-content: center;
}

.show-source-translation-buttons input[type=radio]:checked {
  border: 0;
}

.show-source-translation-buttons input[type=radio],
.show-source-translation-buttons label {
  cursor: unset;
}

.show-source-translation-buttons > div:first-of-type {
    border-radius: 6px 6px 0 0;
}

.show-source-translation-buttons > div:last-of-type {
    border-radius: 0 0 6px 6px;
}

.show-source-translation-buttons > div:not(:first-of-type):not(:last-of-type) {
    border-radius: 0;
}

.show-source-translation-buttons input[type=radio]:checked::before {
  content: "";
  width: 10px;
  height: 10px;
  background-color: var(--sefaria-blue);
  clip-path: polygon(13% 50%, 34% 66%, 81% 2%, 100% 18%, 39% 100%, 0 71%);
}

.layout-button-line {
  height: 57px;
  width: 216px;
  display: flex;
  justify-content: space-between;
  align-items: center;
}

.layout-options {
  display: flex;
  justify-content: space-between;
  align-items: center;
  gap: 16px;
}

.layout-button input {
  border: none;
  width: 28px;
  height: 24px;
  -webkit-mask: var(--url) no-repeat;
  -webkit-mask-size: contain;
  -webkit-mask-repeat: no-repeat;
  -webkit-mask-position: center;
  -webkit-mask-size: 100% 100%;
  background-color: var(--medium-grey);
  cursor: pointer;
  appearance: unset;
  transition: border 0.3s ease, outline 0.3s ease, background-color 0.3s ease;
}

.layout-button input:checked {
  background-color: var(--sefaria-blue);
}

.layout-button .button {
  background-color: unset;
  box-shadow: unset;
  padding: unset;
  margin: unset;
}

.text-menu-border {
  width: 100%;
  height: 1px;
  background-color: var(--lighter-grey);
}

.font-size-line {
  width: 230px;
  height: 50px;
  display: flex;
  justify-content: space-between;
  align-items: center;
  direction: ltr;
}

.font-size-button {
  display: flex;
  align-items: center;
  background-color: white;
  border: none;
  cursor: pointer;
}

#currentlyReadingContainer {
  margin: 5px 30px;
  flex-grow: 1;
}

.blockButton {
  cursor: pointer;
}
.sheetsHomepage .button {
  background-color: var(--midrash-green);
}
.sheetsHomepage .sheetsHomepageSectionTitle {
  color: var(--midrash-green);
  font-family: 'Roboto', "Helvetica Neue", "Helvetica", sans-serif;
  font-size: 14px;
  font-weight: 400;
  line-height: 18px;
  margin-bottom: 15px;
}
.multiPanel .sheetsHomepage .sheetsTopicTOC .sheetsHomepageSectionTitle {
  flex: 1 1 100%;
}
.sheetsHomepage .sidebarLayout {
  justify-content: space-between;
  margin-top: 50px;
}
.sheetsHomepage .sidebarLayout .sheetsTopics {
  display: flex;
  flex-direction: column;
}
.sheetsHomepage .content .contentInner {
  width: 875px;
}
.sheetsHomepage .sidebarLayout .sheetsTopicsCalendar, .sheetsHomepage .sidebarLayout .sheetsTopicTOC {
  margin-inline-start: 10%;
}
.sheetsHomepage .sidebarLayout .sheetsTopicsCalendar {
  column-gap: 20px;
}
.sheetsHomepage .sheetsTopicTOC .sheetsWrapper {
  flex: 1;
  display: flex;
  flex-wrap: wrap;
  column-gap: 20px;
}
.sheetsHomepage .sheetsTopicsCalendar .sheetsWrapper {
  flex: 1;
  display: flex;
  flex-direction: column;
}
.singlePanel .sheetsTopicTOC, .singlePanel .sheetsTopicsCalendar {
  margin-top: 30px;
}
.multiPanel .sheetsTopicTOC {
  margin-top: 30px;
}
.singlePanel .sheetsHomepage .navSidebar {
  margin-block-start: 5px;
  width: revert;
}
.singlePanel .sheetsHomepage .navSidebarModule {
  padding: 0 10%;
}
.singlePanel .sheetsHomepage .sheetsWrapper, .singlePanel .sheetsHomepage .sheetsTopicsCalendar {
  flex-direction: column;
  margin-bottom: 10px;
}
.singlePanel .sheetsHomepage .sidebarLayout {
  margin-top: revert;
}

.singlePanel .sheetsHomepage .sidebarLayout .sheetsTopics {
  width: revert;
}
.singlePanel .sheetsHomepage .button {
  display: block;
}
@media screen and (max-width: 840px) {
  .sheetsHomepage .sidebarLayout .sheetsTopics {
    width: 100%;
  }
  .sheetsHomepage .button {
    display: block;
  }
  .sheetsHomepage .navSidebar {
    width: revert;
    border-top: 40px solid #FBFBFA;
    margin-block-start: -40px;
    border-bottom: 40px solid #FBFBFA;
  }
}
@media screen and (max-width: 700px) {
  .sheetsHomepage .navSidebar {
    margin-top: 30px;
  }
}
.button.getStartedSheets {
  width: 111px;
  height: 39px;
  padding: 10px 15px 10px 15px;
  border-radius: 6px;
  border: 1px solid #CCCCCC;
  display: block;
  background-color: white;
  color: black;
  font-size: 16px;
  white-space: nowrap;
}
.button.getStartedSheets:hover {
  color: black;
}
.image-in-text {
    display: flex;
    justify-content: center;
    margin: 0 auto;
    max-width: 100%;
    height: auto;
    padding-top: 20px;
    padding-left: calc((100% - 2/3 * 100vw - 200px) / 2);
    padding-right: calc((100% - 2/3 * 100vw - 200px) / 2);
    flex-direction: column;
}

@media screen and (max-width: 540px) {
  .image-in-text {
    padding-left: calc((100% - 100vw) / 2);
    padding-right: calc((100% - 100vw) / 2);
    width: 100%;
    height: auto;
  }
}

@media screen and (min-aspect-ratio: 2/1) {
  .image-in-text {
    max-height: calc(4/3 * 2/3 * 100vw);
  }
}

@media screen and (min-width: 540px) {
  .image-in-text {
    width: 67%;
  }
}

.dropdownHeader {
  margin-bottom: 10px;
  font-family: Roboto;
  font-size: 16px;
  font-weight: 400;
  line-height: 18.75px;
  color: var(--selected-option);

}

.dropdownHeaderText {
  padding-left: 10px;
}

.dropdownDesc {
  font-family: Roboto;
  font-size: 14px;
  font-weight: 400;
  line-height: 18px;
  padding-left: 30px;
  padding-bottom: 10px;
  padding-right: 10px;
}

.dropdownItem {
  padding: 10px 5px !important;
  flex-direction: column;
  margin-inline-start: 5px;

}

.dropdownSeparator {
  border: 1px solid var(--light-grey);
}
.sheetMetaDataBox a.dropdownLinks-button {
  font-weight: bold;
}
.sheetMetaDataBox a.dropdownLinks-button:hover {
  text-decoration: none;
}
.header .headerDropdownMenu {
  display: block;
  align-items: center;
  margin-top: 2px;
  margin-bottom: 4px;
  color: #666;
  cursor: pointer;
  position: relative;
  -webkit-margin-start: 20px;
  -moz-margin-start: 20px;
  margin-inline-start: 10px;
}
.headerDropdownMenu .toolsButtonContainer {
  margin: revert;
}
.headerDropdownMenu #saveButtonText {
  padding-inline-start: 15px;
}
.sheetsInPanel .dropdownDesc {
  display: none;
}
.sheetsInPanel .toolsButtonText,
.sheetsInPanel .dropdownHeaderText,
.sheetsInPanel #saveButtonText {
  --english-font: var(--english-sans-serif-font-family);
  --hebrew-font: var(--hebrew-sans-serif-font-family);
  font-size: 14px;
  font-weight: 500;
  line-height: 18px;
  color: #666666;
  margin-inline-start: 10px;
  padding: revert;
}
.sheetsInPanel .sidebarLayout {
  justify-content: space-between;
}
.sheetsInPanel .headerDropdownMenu {
  min-width: 50%;
  margin-top: 10px;
  color: #666;
  cursor: pointer;
  position: relative;
  -webkit-margin-start: 20px;
  -moz-margin-start: 20px;
  margin-inline-start: 10px;
  line-height: 0;
}
.sheetsInPanel .dropdownHeader {
  margin-bottom: revert;
}
.header .headerDropdownMenu img, .sheetsInPanel .headerDropdownMenu img {
  height: 18px;
  width: 18px;
  vertical-align: middle;
}

.interface-english .header .headerDropdownMenu img {
  margin-inline-end: 2px;
}

.interface-hebrew .header .headerDropdownMenu img {
  margin-inline-end: 6px;
}

/* .header .headerDropdownMenu a.dropdownLinks-button::after {
  display: inline-block;
  background: no-repeat url("/static/icons/chevron-down.svg");
  height: 10px;
  width: 12px;
  vertical-align: middle;
  content: "";
  transform: scale(0.75);
} */
.sheetsInPanel .headerDropdownMenu a.headerDropdownMenu::after {
  display: inline-block;
  height: 10px;
  width: 12px;
  vertical-align: middle;
  content: "";
  transform: scale(0.75);
}
.header .headerDropdownMenu .dropdownLinks-menu, .sheetsInPanel .headerDropdownMenu .dropdownLinks-menu {
  top: 35px;
  position: absolute;
  z-index: 1;
  width: 150px;
  background: #FBFBFA;
  box-shadow: 0px 1px 3px rgba(0, 0, 0, 0.25);
  border-radius: 6px;
  display:none;
  overflow:hidden;
}

.sheetsInPanel .dropdownItem {
  padding: 5px 5px !important;
}

.sheetsInPanel .headerDropdownMenu .dropdownLinks-menu {
  background: white;
  box-shadow: revert;
  border: 1px solid #CCCCCC;
}

.interface-english .header .headerDropdownMenu .dropdownLinks-menu {
  right: 0px;
  min-width: 150px;
  width: max-content;
}
.interface-english .sheetsInPanel .headerDropdownMenu .dropdownLinks-menu {
  min-width: 150px;
  width: max-content;
}

.interface-hebrew .header .headerDropdownMenu .dropdownLinks-menu {
  left: 0px;
  min-width: 150px;
  width: max-content;
}
.interface-hebrew .sheetsInPanel .headerDropdownMenu .dropdownLinks-menu  {
  min-width: 150px;
  width: max-content;
}
.dropdownLinks-options {
  display: flex;
  flex-direction: column;
  padding: 4px;
  max-width: 220px;
}

.header .headerDropdownMenu .dropdownLinks-menu.open, .sheetsInPanel .headerDropdownMenu .dropdownLinks-menu.open {
  display: block;
}

.productsFlexWrapper {
  display: flex;
  flex-direction: column;
}

.product {
  max-width: 600px;
}

#productsPageContent {
  margin-inline-start: 100px;
  margin-top: 140px;
  margin-bottom: 165px;
}
#productsPageContent .loadingMessage {
  margin-block-start: 230px;
}

#jobsPageContent .loadingMessage {
  margin-block-start: 20px;
}

.productInner {
  display: flex;
  align-items: right;
  flex-direction: row;
}

.productInner img {
  max-width: 100%;
  max-height: 116px;
  height: auto;
  display: block;
  margin-inline-end: 3%;
  padding-bottom: 20px;
}

.productInner .productsDesc {
  font: var(--english-sans-serif-font-family);
  color: var(--dark-grey);
  font-size: 16px;
}

.productImgWrapper {
  flex: 0 0 auto;
}

.productDescWrapper {
  flex: 1 1 auto;
  padding-left: 20px;
  padding-right: 20px;
}

.productsDesc p {
  margin-top: 0;
}

.productsHeader {
  display: flex;
  justify-content: space-between;
  margin-top: 10%;
  margin-bottom: 2%;
  padding-bottom: 2%;
  border-bottom: 1px solid var(--light-grey);
}

.productsTitleAndLabel {
  flex: auto;
}

.productsHeader .productsTitle {
  font: var(--english-sans-serif-font-family);
  color: var(--dark-grey);
  font-size: 22px;
  font-weight: 500px;
}

.productsHeader .productsTypeLabel {
  font: var(--english-sans-serif-font-family);
  font-size: 14px;
  font-weight: 400;
  line-height: 18px;
  background-color: var(--lighter-grey);
  border-radius: 6px;
  padding: 0.01px 5px;
  color: var(--dark-grey);
  margin-inline-start: 3%;
}

.productsHeader .cta {
  display: flex;
  align-items: center;
}

.productsHeader .cta .productsCTA {
  color: var(--commentary-blue);
  border-width: 10px;
  margin-inline-end: 10px;
}


.productsHeader .cta .productsCTAIcon {
  height: 12px;
  top: 646px;
  left: 610px;
  margin: 0 5px;
  vertical-align: baseline;
  /** This uses the filter to recolor SVGs in a single line to commentary blue.
  To determine the appropriate parameters, see a filter color picker such as https://angel-rs.github.io/css-color-filter-generator/ */
  filter: brightness(0) saturate(100%) invert(52%) sepia(17%) saturate(6763%) hue-rotate(200deg) brightness(78%) contrast(77%);

}

.productsTitle {
  font-family: var(--english-sans-serif-font-family);
  font-size: 22px;
  font-weight: 500;
  line-height: 25.78px;
  text-align: left;
  color: var(--dark-grey);
}

.productsCTA::after {
    content: " ›";
    color: var(--commentary-blue);
}

.productsDevBox {
    background: var(--lighter-grey);
    color: var(--dark-grey);
    font-family: var(--english-sans-serif-font-family);
    font-size: 16px;
    font-weight: 400;
    line-height: 18.75px;
    display: flex;
    align-items: flex-start;
    flex-direction: column;
    padding: 3%;
    margin-top: 10%;
    max-width: 600px;
}

.productsDevBox .productsDevHeader {
  font-family: var(--english-sans-serif-font-family);
  font-size: 22px;
  font-weight: 500;
  line-height: 25.78px;
  padding-bottom: 2%;

}

.productsDevBox a {
  color: var(--commentary-blue) !important;

}

.productsDevBox a::after {
  content: " ›";
  color: var(--commentary-blue);
}


.image-in-text-title {
    margin: auto; /* English System Small */
    margin-top: 15px;
    text-align: center;
    font-family: 'Roboto';
    font-style: normal;
    font-weight: 400;
    font-size: 14px;
    line-height: 18px;
    color: #666666;
}

@media (max-width: 480px) {

  .productImgWrapper {
    display: block;
    margin-left: auto;
    margin-right: auto;
  }

  #productsPageContent {
    margin: 100px 10px 0px 10px;;
  }

  .productsHeader {
    flex-direction: column;
    align-items: flex-start;
    padding-top: 5px;
    padding-bottom: 5px;
  }

  .productsTitleAndLabel {
    display: flex;
    flex-direction: column;
    align-items: flex-start;
    padding-top: 5px;
    padding-bottom: 5px;
  }

  .productsTypeLabel {
    padding: 1px 5px !important;
    margin-top: 3px;
    margin-left: 0px !important;
  }

  .cta {
    flex-direction: column;
    align-items: flex-start !important;
  }

  .cta a {
    padding-top: 3px;
    padding-bottom: 3px;
  }

  .productInner {
    flex-direction: column;
  }

  .productDescWrapper{
    padding-left: 0px;
    padding-right: 0px;
  }
}

.noteRefTitle {
  font-size: 18px;
}

.noteText{
  color: var(--dark-grey);
}

.footerContainer {
  max-width: 100%;
  display: flex;
  flex-direction: row;
  flex-wrap: wrap;
  padding-top: 25px;
}

.footerContainer a {
  padding: 3px 10px;
}


.footerContainer {
  max-width: 100%;
  display: flex;
  flex-direction: row;
  flex-wrap: wrap;
  padding-top: 25px;
}

.footerContainer a {
  padding: 3px 10px;
}

.stickySidebarFooter {
  position: sticky;
  top: 0;
}

.image-in-text-title {
  margin: auto; /* English System Small */
  margin-top: 15px;
  text-align: center;
  font-family: 'Roboto';
  font-style: normal;
  font-weight: 400;
  font-size: 14px;
  line-height: 18px;
  color: #666666;
}

.languageHeader {
  padding-right: 10px;
  padding-left: 10px;
  padding-top: 4px;
  padding-bottom: 2px;
  font-size: 12px;
  font-weight: 400;
  line-height: 18px;
  color: var(--medium-grey);

}

.languageToggleFlexContainer{
  display: flex;
  flex-direction: row;
  /* padding: 10px 0px; */
  align-items: baseline;
  line-height: 18px;
  height: 23px;
  padding-bottom: 15px;
}

.languageDot{
  font-size: 25px;
  padding: 10px 2px;
}

.englishLanguageButton::after {
  content: "•";
  padding: 0px 4px;
}

.profilePicAndButtonContainer {
  display: flex;
  flex-direction: column;
  justify-content: center;
  align-items: center;
}

.createButtons {
  display: flex;
  align-items: center;
  flex-direction: row;
  justify-content: space-evenly;
  padding-top: 20px;
}

.sheetsProfileList {
  margin-top: 20px;
  background-color: white;
  border: 1000px solid white;
  border-top: 4px solid white;
  border-bottom: 120px solid white;
  margin: -4px 0 -120px -1000px;
  width: 100%;

}

.profile-page .sheetsProfileList {
  margin: -4px 0 -120px 0;
  margin-inline-start: -1000px;
  margin-inline-end: 0;
}

.sheetsProfileList .readerNavMenuSearchButton {
  margin: 0 10px 0 5px;
  display: inline-flex;
  top: 0;
}
.sheetsProfileList .readerNavMenuSearchButton {
  margin-inline-start: 10px;
  margin-inline-end: 5px;
}
.sheetsProfileList input {
  border: 0;
  font-size: 18px;
  font-family: "adobe-garamond-pro", "Crimson Text", Georgia, serif;
  background-color: transparent;
}
.sheetsProfileList .loadingMessage {
  margin-top: 30px;
}

.emptyNotificationsTitle{
  font-family: Roboto;
  font-size: 16px;
  font-weight: 600;
  line-height: 18.75px;
  padding-bottom: 10px;
}

.emptyNotificationsMessage{
  font-family: Roboto;
  font-size: 14px;
  font-weight: 400;
  line-height: 18px;
  text-align: start;
}

.emptyNoticationPage{
  display: flex;
  flex-direction: column;
}

<<<<<<< HEAD
.notificationUserName {
  color: var(--midrash-green) !important;
=======
.mobileProfileFlexContainer {
  display: flex;
  flex-direction: row;
  align-items: end;
}

.mobileProfileFlexContainer {
  display: flex;
  flex-direction: row;
  align-items: end;
}

.librarySavedIcon{
  width: 20px;
  height: 20px;
  margin-inline-start: 6px;
  margin-top: 2px;
}

.sheetsNotificationsHeaderIcon {
  width: 20px;
  height: 18px;
  margin-inline-start: 6px;
  margin-top: 2px;
  margin-bottom: 2px;
}

.sheetsNotificationsHeaderIcon img{
  width: 100%;
  height: 100%;
}

.librarySavedIcon img{
  width: 100%;
  height: 100%;
>>>>>>> 1092d92e
}

@-webkit-keyframes load5 {
0%,100%{box-shadow:0 -2.6em 0 0 #ffffff,1.8em -1.8em 0 0 rgba(0,0,0,0.2),2.5em 0 0 0 rgba(0,0,0,0.2),1.75em 1.75em 0 0 rgba(0,0,0,0.2),0 2.5em 0 0 rgba(0,0,0,0.2),-1.8em 1.8em 0 0 rgba(0,0,0,0.2),-2.6em 0 0 0 rgba(0,0,0,0.5),-1.8em -1.8em 0 0 rgba(0,0,0,0.7)}
12.5%{box-shadow:0 -2.6em 0 0 rgba(0,0,0,0.7),1.8em -1.8em 0 0 #ffffff,2.5em 0 0 0 rgba(0,0,0,0.2),1.75em 1.75em 0 0 rgba(0,0,0,0.2),0 2.5em 0 0 rgba(0,0,0,0.2),-1.8em 1.8em 0 0 rgba(0,0,0,0.2),-2.6em 0 0 0 rgba(0,0,0,0.2),-1.8em -1.8em 0 0 rgba(0,0,0,0.5)}
25%{box-shadow:0 -2.6em 0 0 rgba(0,0,0,0.5),1.8em -1.8em 0 0 rgba(0,0,0,0.7),2.5em 0 0 0 #ffffff,1.75em 1.75em 0 0 rgba(0,0,0,0.2),0 2.5em 0 0 rgba(0,0,0,0.2),-1.8em 1.8em 0 0 rgba(0,0,0,0.2),-2.6em 0 0 0 rgba(0,0,0,0.2),-1.8em -1.8em 0 0 rgba(0,0,0,0.2)}
37.5%{box-shadow:0 -2.6em 0 0 rgba(0,0,0,0.2),1.8em -1.8em 0 0 rgba(0,0,0,0.5),2.5em 0 0 0 rgba(0,0,0,0.7),1.75em 1.75em 0 0 #ffffff,0 2.5em 0 0 rgba(0,0,0,0.2),-1.8em 1.8em 0 0 rgba(0,0,0,0.2),-2.6em 0 0 0 rgba(0,0,0,0.2),-1.8em -1.8em 0 0 rgba(0,0,0,0.2)}
50%{box-shadow:0 -2.6em 0 0 rgba(0,0,0,0.2),1.8em -1.8em 0 0 rgba(0,0,0,0.2),2.5em 0 0 0 rgba(0,0,0,0.5),1.75em 1.75em 0 0 rgba(0,0,0,0.7),0 2.5em 0 0 #ffffff,-1.8em 1.8em 0 0 rgba(0,0,0,0.2),-2.6em 0 0 0 rgba(0,0,0,0.2),-1.8em -1.8em 0 0 rgba(0,0,0,0.2)}
62.5%{box-shadow:0 -2.6em 0 0 rgba(0,0,0,0.2),1.8em -1.8em 0 0 rgba(0,0,0,0.2),2.5em 0 0 0 rgba(0,0,0,0.2),1.75em 1.75em 0 0 rgba(0,0,0,0.5),0 2.5em 0 0 rgba(0,0,0,0.7),-1.8em 1.8em 0 0 #ffffff,-2.6em 0 0 0 rgba(0,0,0,0.2),-1.8em -1.8em 0 0 rgba(0,0,0,0.2)}
75%{box-shadow:0 -2.6em 0 0 rgba(0,0,0,0.2),1.8em -1.8em 0 0 rgba(0,0,0,0.2),2.5em 0 0 0 rgba(0,0,0,0.2),1.75em 1.75em 0 0 rgba(0,0,0,0.2),0 2.5em 0 0 rgba(0,0,0,0.5),-1.8em 1.8em 0 0 rgba(0,0,0,0.7),-2.6em 0 0 0 #ffffff,-1.8em -1.8em 0 0 rgba(0,0,0,0.2)}
87.5%{box-shadow:0 -2.6em 0 0 rgba(0,0,0,0.2),1.8em -1.8em 0 0 rgba(0,0,0,0.2),2.5em 0 0 0 rgba(0,0,0,0.2),1.75em 1.75em 0 0 rgba(0,0,0,0.2),0 2.5em 0 0 rgba(0,0,0,0.2),-1.8em 1.8em 0 0 rgba(0,0,0,0.5),-2.6em 0 0 0 rgba(0,0,0,0.7),-1.8em -1.8em 0 0 #fff}
}
@keyframes load5 {
0%,100%{box-shadow:0 -2.6em 0 0 #ffffff,1.8em -1.8em 0 0 rgba(0,0,0,0.2),2.5em 0 0 0 rgba(0,0,0,0.2),1.75em 1.75em 0 0 rgba(0,0,0,0.2),0 2.5em 0 0 rgba(0,0,0,0.2),-1.8em 1.8em 0 0 rgba(0,0,0,0.2),-2.6em 0 0 0 rgba(0,0,0,0.5),-1.8em -1.8em 0 0 rgba(0,0,0,0.7)}
12.5%{box-shadow:0 -2.6em 0 0 rgba(0,0,0,0.7),1.8em -1.8em 0 0 #ffffff,2.5em 0 0 0 rgba(0,0,0,0.2),1.75em 1.75em 0 0 rgba(0,0,0,0.2),0 2.5em 0 0 rgba(0,0,0,0.2),-1.8em 1.8em 0 0 rgba(0,0,0,0.2),-2.6em 0 0 0 rgba(0,0,0,0.2),-1.8em -1.8em 0 0 rgba(0,0,0,0.5)}
25%{box-shadow:0 -2.6em 0 0 rgba(0,0,0,0.5),1.8em -1.8em 0 0 rgba(0,0,0,0.7),2.5em 0 0 0 #ffffff,1.75em 1.75em 0 0 rgba(0,0,0,0.2),0 2.5em 0 0 rgba(0,0,0,0.2),-1.8em 1.8em 0 0 rgba(0,0,0,0.2),-2.6em 0 0 0 rgba(0,0,0,0.2),-1.8em -1.8em 0 0 rgba(0,0,0,0.2)}
37.5%{box-shadow:0 -2.6em 0 0 rgba(0,0,0,0.2),1.8em -1.8em 0 0 rgba(0,0,0,0.5),2.5em 0 0 0 rgba(0,0,0,0.7),1.75em 1.75em 0 0 #ffffff,0 2.5em 0 0 rgba(0,0,0,0.2),-1.8em 1.8em 0 0 rgba(0,0,0,0.2),-2.6em 0 0 0 rgba(0,0,0,0.2),-1.8em -1.8em 0 0 rgba(0,0,0,0.2)}
50%{box-shadow:0 -2.6em 0 0 rgba(0,0,0,0.2),1.8em -1.8em 0 0 rgba(0,0,0,0.2),2.5em 0 0 0 rgba(0,0,0,0.5),1.75em 1.75em 0 0 rgba(0,0,0,0.7),0 2.5em 0 0 #ffffff,-1.8em 1.8em 0 0 rgba(0,0,0,0.2),-2.6em 0 0 0 rgba(0,0,0,0.2),-1.8em -1.8em 0 0 rgba(0,0,0,0.2)}
62.5%{box-shadow:0 -2.6em 0 0 rgba(0,0,0,0.2),1.8em -1.8em 0 0 rgba(0,0,0,0.2),2.5em 0 0 0 rgba(0,0,0,0.2),1.75em 1.75em 0 0 rgba(0,0,0,0.5),0 2.5em 0 0 rgba(0,0,0,0.7),-1.8em 1.8em 0 0 #ffffff,-2.6em 0 0 0 rgba(0,0,0,0.2),-1.8em -1.8em 0 0 rgba(0,0,0,0.2)}
75%{box-shadow:0 -2.6em 0 0 rgba(0,0,0,0.2),1.8em -1.8em 0 0 rgba(0,0,0,0.2),2.5em 0 0 0 rgba(0,0,0,0.2),1.75em 1.75em 0 0 rgba(0,0,0,0.2),0 2.5em 0 0 rgba(0,0,0,0.5),-1.8em 1.8em 0 0 rgba(0,0,0,0.7),-2.6em 0 0 0 #ffffff,-1.8em -1.8em 0 0 rgba(0,0,0,0.2)}
87.5%{box-shadow:0 -2.6em 0 0 rgba(0,0,0,0.2),1.8em -1.8em 0 0 rgba(0,0,0,0.2),2.5em 0 0 0 rgba(0,0,0,0.2),1.75em 1.75em 0 0 rgba(0,0,0,0.2),0 2.5em 0 0 rgba(0,0,0,0.2),-1.8em 1.8em 0 0 rgba(0,0,0,0.5),-2.6em 0 0 0 rgba(0,0,0,0.7),-1.8em -1.8em 0 0 #fff}
}
/* end css code for loading bezel */<|MERGE_RESOLUTION|>--- conflicted
+++ resolved
@@ -8377,14 +8377,14 @@
 }
 .notification .sheetTitle,
 .notification .collectionName {
-  --english-font: var(--english-sans-serif-font-family);
-  --hebrew-font: var(--hebrew-sans-serif-font-family);
+  --english-font: var(--english-serif-font-family);
+  --hebrew-font: var(--hebrew-serif-font-family);
   font-size: 24px;
   display: block;
 }
 .notification .sheetSummary {
-  --english-font: var(--english-sans-serif-font-family);
-  --hebrew-font: var(--hebrew-sans-serif-font-family);
+  --english-font: var(--english-serif-font-family);
+  --hebrew-font: var(--hebrew-serif-font-family);
   color: var(--dark-grey);
   font-size: 18px;
   margin-top: 10px;
@@ -15190,10 +15190,6 @@
   flex-direction: column;
 }
 
-<<<<<<< HEAD
-.notificationUserName {
-  color: var(--midrash-green) !important;
-=======
 .mobileProfileFlexContainer {
   display: flex;
   flex-direction: row;
@@ -15229,7 +15225,6 @@
 .librarySavedIcon img{
   width: 100%;
   height: 100%;
->>>>>>> 1092d92e
 }
 
 @-webkit-keyframes load5 {
