body {
  padding: 0;
  margin: 0;
  -webkit-text-size-adjust: 100%;
}
*::selection {
  background-color: #D2DCFF;
}
body.sepia {
  background-color: #FBFBFA;
}
body.dark {
  background-color: #333331;
}
body:not(.user-is-tabbing) *:focus {
  outline: none;
}
a, a:hover {
  color: inherit;
}
@font-face {
  /*Mixed Hebrew - English serif text*/
  font-family: 'HebrewInEnglish Serif Font';
  src: url('/static/fonts/Taamey-Frank/TaameyFrankCLM-Medium.ttf'), local(Georgia), local(serif);
  unicode-range: U+0590-05FF, U+25CC;
}
@font-face {
  /*Mixed Hebrew - English serif text*/
  font-family: 'HebrewInEnglish Serif Font';
  src: url('/static/fonts/Taamey-Frank/TaameyFrankCLM-Bold.ttf'), local(Georgia), local(serif);
  font-weight: bold;
  unicode-range: U+0590-05FF, U+25CC;
}
@font-face {
  /*Mixed Hebrew - English serif text*/
  font-family: 'HebrewInEnglish Serif Font';
  src: url('/static/fonts/Taamey-Frank/TaameyFrankCLM-MediumOblique.ttf'), local(Georgia), local(serif);
  font-style: italic;
  unicode-range: U+0590-05FF, U+25CC;
}
@font-face {
  /*Mixed Hebrew - English serif text*/
  font-family: 'HebrewInEnglish Serif Font';
  src: url('/static/fonts/Taamey-Frank/TaameyFrankCLM-BoldOblique.ttf'), local(Georgia), local(serif);
  font-weight: bold;
  font-style: italic;
  unicode-range: U+0590-05FF, U+25CC;
}
@font-face {
  /*Mixed English - Hebrew serif text*/
  font-family: 'EnglishInHebrew Serif Font';
  src: url("https://use.typekit.net/af/2011b6/00000000000000003b9b00c1/27/l?primer=7fa3915bdafdf03041871920a205bef951d72bf64dd4c4460fb992e3ecc3a862&fvd=n4&v=3");
  font-weight: normal;
  unicode-range: U+0041-007A;
}
@font-face {
  /*Mixed English - Hebrew serif text*/
  font-family: 'EnglishInHebrew Serif Font';
  src: url("https://use.typekit.net/af/af619f/00000000000000003b9b00c5/27/l?primer=7fa3915bdafdf03041871920a205bef951d72bf64dd4c4460fb992e3ecc3a862&fvd=n7&v=3");
  font-weight: bold;
  unicode-range: U+0041-007A;
}
@font-face {
  /*Mixed English - Hebrew serif text*/
  font-family: 'EnglishInHebrew Serif Font';
  src: url("https://use.typekit.net/af/5cace6/00000000000000003b9b00c2/27/l?primer=7fa3915bdafdf03041871920a205bef951d72bf64dd4c4460fb992e3ecc3a862&fvd=i4&v=3");
  font-style: italic;
  unicode-range: U+0041-007A;
}
@font-face {
  /*Mixed English - Hebrew serif text*/
  font-family: 'EnglishInHebrew Serif Font';
  src: url("https://use.typekit.net/af/6c275f/00000000000000003b9b00c6/27/l?primer=7fa3915bdafdf03041871920a205bef951d72bf64dd4c4460fb992e3ecc3a862&fvd=i7&v=3");
  font-style: italic;
  font-weight: bold;
  unicode-range: U+0041-007A;
}
@font-face {
  font-family: 'Noto Color Emoji';
  src: url('/static/fonts/NotoColorEmoji.ttf');
  unicode-range: U+1F1E6-1F1FF;
}
@font-face {
  font-family: 'Meltho';
  src: url('/static/fonts/SyrCOMBatnan.otf');
  unicode-range: U+0700-074F;
}
@font-face {
  font-family: 'Noto Sans Samaritan';
  unicode-range: U+0800-083F;
}
@font-face {
  /*Greek*/
  font-family: 'Cardo';
    src: url('/static/fonts/Cardo-Regular.ttf');
  unicode-range: U+0300-036F, U+0370-03FF, U+1D00-1D7F, U+1DBF, U+1F00-1FFF, U+2126, U+AB65, U+10140-1018F, U+101A0, U+1D200-1D24F;
}
:root {
  /* font stacks */
  --english-sans-serif-font-family: "Roboto", "Helvetica Neue", "Helvetica", sans-serif;
  --hebrew-sans-serif-font-family: "Heebo", "Roboto", sans-serif;

  --english-serif-font-family: "Cardo", "Meltho",  "HebrewInEnglish Serif Font", "adobe-garamond-pro", "Crimson Text", Georgia, "Times New Roman", serif, "Noto Sans Samaritan";
  --hebrew-serif-font-family: "Noto Color Emoji", "EnglishInHebrew Serif Font", "Cardo", "Taamey Frank", "adobe-garamond-pro", "Crimson Text", "Times New Roman", serif;

  --serif-h1-font-size: 48px;
  --serif-h2-font-size: 30px;
  --serif-h3-font-size: 24px;
  --serif-body-font-size: 18px;
  --serif-small-font-size: 14px;

  --sans-serif-h1-font-size: 40px;
  --sans-serif-h2-font-size: 30px;
  --sans-serif-h3-font-size: 22px;
  --sans-serif-body-font-size: 16px;
  --sans-serif-small-font-size: 14px;

  /* colors */
  --inline-link-blue: #4871bf;
  --sefaria-blue: #18345D;
  --highlight-blue: #DDEEFF;
  --highlight-blue-light: #F0F7FF;
  --beit-midrash-grey: #333333;
  --dark-grey: #666666;
  --medium-grey: #999999;
  --light-grey: #CCCCCC;
  --lighter-grey: #EDEDEC;
  --lightest-grey: #FBFBFA;
  --commentary-blue: #4B71B7;
  --essay-links-green: #3B5849;
  --tanakh-teal: #004E5F;
  --mishnah-blue: #5A99B7;
  --talmud-gold: #CCB479;
  --midrash-green: #5D956F;
  --halakhah-red: #802F3E;
  --kabbalah-purple: #594176;
  --liturgy-rose: #AB4E66;
  --philosophy-purple: #7F85A9;
  --taanitic-green: #00827F;
  --chasidut-green: #97B386;
  --mussar-purple: #7C416F;
  --responsa-red: #CB6158;
  --apocrypha-pink: #C6A7B4;
  --modern-works-blue: #B8D4D3;
  --grammar-green: #B2B272;
  --reference-orange: #D4896C;
  --miscelaneous-green: #3B5849;
  --selected-option: #000000;
  --select-blue: #0B71E7;
}
/* Font Family */
body, .sans-serif {
  --english-font: var(--english-sans-serif-font-family);
  --hebrew-font: var(--hebrew-sans-serif-font-family);
  --is-serif: initial; /* false */
}
.serif {
  --english-font: var(--english-serif-font-family);
  --hebrew-font: var(--hebrew-serif-font-family);
  --is-serif: ; /* true */
}
.sans-serif-in-hebrew {
  --english-font: var(--english-serif-font-family);
  --hebrew-font: var(--hebrew-sans-serif-font-family);
}
body, .en, .int-en {
  --is-hebrew: initial; /* false */
}
.he, .int-he {
  unicode-bidi: plaintext;
  --is-hebrew: ; /* true */
}

* {
  --hebrew-font-conditional: var(--is-hebrew) var(--hebrew-font);
  font-family: var(--hebrew-font-conditional, var(--english-font));
}

.he {
  font-size: 122%;
}
.int-he {
  direction: rtl;
}
.int-he.enInHe {
  direction: ltr;
}
.enInHe {
  unicode-bidi: isolate;
}
.int-en.heInEn {
  direction: rtl;
}
.btn, .btn-sm, .btn-xs {
  display: inline-block;
  color: white;
  display: flex;
  justify-content: center;
  align-content: center;
  flex-direction: column;
  margin: 10px 20px;
  background-color: var(--sefaria-blue);
  box-shadow: 0 1px 3px rgba(0,0,0,0.2);
  border-radius: 7px;
  cursor: pointer;
  font-size: 16px;
  box-sizing: border-box;
  line-height: 19px;
  text-align: center;
  --english-font: var(--english-sans-serif-font-family);
  --hebrew-font: var(--hebrew-sans-serif-font-family);
}
.btn.white, .btn-sm.white, .btn-xs.white {
  background-color: white;
  color: #333;
}
.btn {
  width: 300px;
  height: 50px;
}
.btn-sm {
  width: 150px;
  height: 40px;
}
.btn-xs {
  width: 75px;
  height: 30px;
}
/*
Legacy Style Guide Font Hierarchy -- the below should be refactored away in favor of the above
*/
.featureTitle .int-en {
  font-family: "adobe-garamond-pro", "Crimson Text", Georgia, serif;
  font-size: 50px;
  font-weight: normal;
  color: #000;
}
.pageTitle .int-en,
.pageTitle .int-he.enInHe {
  font-family: "adobe-garamond-pro", "Crimson Text", Georgia, serif;
  font-size: 30px;
  font-weight: normal;
  color: #000;
}
.readerPanel.hebrew .he .enInHe {
  font-size: 83%;
}
.readerPanel span.mediumGrey {
  color: var(--medium-grey);
}
.chapterText .int-en {
  font-family: "adobe-garamond-pro", "Crimson Text", Georgia, serif;
  font-size: 18px;
  font-weight: normal;
  text-transform: uppercase;
  letter-spacing: 0.05em;
  color: #333;
}
.chapterText.lowercase .int-en {
  text-transform: none;
}
.sectionTitleText .int-en {
  font-family: "Roboto", "Helvetica Neue", "Helvetica", sans-serif;
  font-size: 16px;
  font-weight: normal;
  color: #666;
  text-transform: uppercase;
  letter-spacing: 0.1em;
}
.smallText .int-en,
.smallText .int-he.enInHe {
  font-family: "Roboto", "Helvetica Neue", "Helvetica", sans-serif;
  font-size: 14px;
  font-weight: normal;
  color: #999;
}
.systemText .int-en,
.systemText .int-he.enInHe {
  --english-font: var(--english-sans-serif-font-family);
  --hebrew-font: var(--hebrew-sans-serif-font-family);
  /* font-family: "Roboto", "Helvetica Neue", "Helvetica", sans-serif; */
  font-size: 16px;
  font-weight: normal;
  color: #000;
}
.contentText .int-en,
.contentText .en,
.contentText.en {
  font-family: "adobe-garamond-pro", "Crimson Text", Georgia, serif;
  font-size: 18px;
  font-weight: normal;
  color: #000;
}
.featureTitle .int-he {
  font-family: "Heebo", sans-serif;
  font-size: 40px;
  font-weight: normal;
  color: #000;
}
.pageTitle .int-he,
.pageTitle .int-en.heInEn {
  font-family: "Heebo", sans-serif;
  font-size: 30px;
  font-weight: normal;
  color: #000;
}
.chapterText .int-he {
  font-family: "Taamey Frank", "Times New Roman", serif;
  font-size: 22px;
  font-weight: normal;
  text-transform: uppercase;
  letter-spacing: 0.05em;
  color: #333;
}
.sectionTitleText .int-he {
  font-family: "Heebo", sans-serif;
  font-size: 16px;
  font-weight: normal;
  color: #666;
  text-transform: uppercase;
  letter-spacing: 0.1em;
}
.smallText .int-he,
.smallText .int-en.heInEn {
  font-family: "Heebo", sans-serif;
  font-size: 14px;
  font-weight: normal;
  color: #999;
}
.systemText .int-he,
.systemText .int-en.heInEn {
  font-family: "Heebo", sans-serif;
  font-size: 16px;
  font-weight: normal;
  color: #000;
}
.contentText .int-he,
.contentText .he,
.contentText.he {
  font-family: "Taamey Frank", "Times New Roman", serif;
  font-size: 18px;
  font-weight: normal;
  color: #000;
}
.italics {
  font-style: italic;
}
/* end Legacy Style Guide */
#s2 {
  position: fixed;
  top: 0;
  width: 100%;
  height: 100%;
  z-index: 1000;
}


#s2.headerOnly {
  z-index: 1000;
  height: 60px;
}
#readerAppWrap {
  display: flex;
  flex-direction: column;
  width: 100%;
  height: 100%;
}
body:not(.inApp).nochrome #s2 .headerNavSection a:not(.home),
body:not(.inApp).nochrome #s2 .headerLinksSection,
body:not(.inApp).nochrome #footerContainer {
  display: none;
}
#bannerMessage {
  color: white;
  background-color: #4871bf;
  height: 120px;
  box-sizing: border-box;
  padding: 0 36px;
  display: flex;
  transition: .5s;
}
#bannerMessage.hidden {
  height: 0;
}
body.hasBannerMessage {
  transition: padding-top .3s;
  padding-top: 120px;
}
body.hasBannerMessage:not(:has(#bannerMessage)) {
  padding-top: 0;
}
body.hasBannerMessage #s2.headerOnly {
  height: 180px;
}
.interface-hebrew #bannerMessage {
  direction: rtl;
}
#bannerMessageClose {
  position: absolute;
  top: -3px;
  right: 7px;
  color: white;
  opacity: 0.5;
  font-size: 26px;
  cursor: pointer;
}
.interface-hebrew #bannerMessageClose {
  right: auto;
  left: 7px;
}
#bannerMessageContent {
  display: flex;
  flex: 1;
  align-items: center;
  justify-content: space-between;
  color: white;
  max-width: 880px;
  margin: 0 auto;
}
#bannerTextBox {
  flex: 1;
}
#bannerTextBox a {
  color: white;
}
#bannerButtonBox {
  margin-left: 50px;
}
.interface-hebrew #bannerButtonBox {
  margin: 0 50px 0 0;
}
#bannerMessage .mobileOnly {
  display: none;
}
@media (max-width: 540px) {
  #bannerButtonBox,
  .interface-hebrew #bannerButtonBox {
    margin:0;
    margin-inline-start: 10px;
    max-width: 170px;
  }
  #bannerMessage .mobileOnly {
    display: block;
  }
  #bannerMessage {
    padding: 0 10px;
  }
}
@media (max-width: 450px) {
  #bannerMessage {
    font-size: 13px;
  }
}
.noOverflowX {
  overflow-x: hidden;
}
.readerApp {
  display: flex;
  flex: 1;
  position: relative;
}
.noselect {
  user-select: none;
}
input.noselect {
  -webkit-user-select: auto; /* Safari/Opera -- required for Safari to allow inputs to be accessible. See http://caniuse.com/#feat=user-select-none "Known Issues" for details  TODO Check back to see if bug is fixed in future version */
}
.interface-hebrew {
  direction: rtl;
}
.interface-hebrew .int-en,
.interface-english .int-he {
  display: none;
}
.interface-hebrew #panelWrapBox {
  direction: rtl;
}
.interface-english #panelWrapBox,
.readerApp.interface-english .readerPanel {
  direction: ltr;
}
#panelWrapBox {
  position: absolute;
  height: calc(100% - 60px);
  box-sizing: border-box;
}
.multiPanel #panelWrapBox {
  top: 60px;
}
#panelWrapBox.wrapBoxScroll {
  overflow-x: scroll;
  overflow-y: hidden;
}
.singlePanel #panelWrapBox {
  padding-top: 0;
  height: 100%;
  top: 0;
}
.headerInner {
  position: absolute;
  top: 0;
  left: 0;
  width: 100%;
  height: 60px;
  background: white;
  z-index: 1001;
  box-sizing: border-box;
  padding: 0 30px;
  display: flex;
  justify-content: space-between;
  align-items: center;
}
.headerOnly .headerInner, .headerInner.boxShadow {
  box-shadow: 0 1px 3px rgba(0,0,0,0.2);
}
.interface-hebrew .header {
  direction: rtl;
}
.headerInner .headerNavSection {
  display: flex;
  justify-content: flex-start;
}
.headerInner .headerNavSection a {
  font-size: 16px;
  color: #666;
  margin-inline-end: 30px;
  font-weight: 500;
  line-height: 26px;
  vertical-align: middle;
}
.headerInner .headerLinksSection {
  display: flex;
  justify-content: flex-end;
  min-width: 40%;
  align-items: center;
}
.header .header-nav {
  margin-top: 1px;
}
.header .header-links {
  margin-top: 1px;
}
.header .textLink,
.header .home,
.header .menuButton,
.header .my-profile,
.header .notifications,
.header .readerNavMenuSearchButton {
  cursor: pointer;
}
.header .textLink,
.header .menuButton,
.header .my-profile,
.header .readerNavMenuSearchButton {
  display: inline-block;
  color: #999;
  border: none;
  background: transparent;
  padding: 0;
}
.header .my-profile,
.header .notifications {
  display: inline-block;
  vertical-align: middle;
}
.header .textLink,
.header .menuButton,
.header .my-profile {
  font-size: 24px;
  line-height: 24px;
  margin-top: 2px;
}
.header .searchBox {
  overflow: hidden;
  display: flex;
  align-items: center;
  padding: 0;
  text-align: inherit;
  background: #EDEDEC;
  border-radius: 250px;
  width: 140px;
  height: 30px;
}
.header .searchBox.searchFocused {
  width: 280px;
}
.header .searchBox input {
  background-color: transparent; /*for firefox */
  padding: 0;
  flex: 1;
  height: 100%;
  margin-bottom: 1px;
  font-size: var(--serif-body-font-size);
}
.header .searchBox input::placeholder {
  font-style: normal;
}
.header .search {
  outline: none;
  border: none;
  box-shadow: none;
  color: black;
  font-size:  18px;
  margin: 0;
  width: 100px;
}
.header .searchFocused .search {
  width: 200px;
}
.header .search.hebrewSearch {
  font-size: 18px;
}
.mobileNavMenu {
  position: fixed;
  height: calc(100vh - 60px);
  box-sizing: border-box;
  top: 60px;
  width: 100%;
  background-color: white;
  left: 0;
  z-index: 1000;
  overflow-y: scroll;
}
div:has(#bannerMessage) + .readerApp.singlePanel .mobileNavMenu {
  position: fixed; /*This takes the 60px of the header plus 120px of the banner into account */
  height: calc(100vh - 180px);
  top: 180px;
}
@supports not selector(:has(a, b)) {
  /* Fallback for when :has() is unsupported */
  .mobileNavMenu {
    position: absolute;
  }
}

.mobileNavMenu.closed {
  display: none;
}
.mobileNavMenu .searchLine {
  padding: 15px 10px;
  border-bottom: 1px solid #EDEDEC;
}
.header .mobileNavMenu .searchBox,
.header .mobileNavMenu .searchBox.searchFocused
.header .mobileNavMenu .searchBox .search,
.header .mobileNavMenu .searchBox.searchFocused .search {
  width: 100%;
}
.header.mobile .ui-autocomplete {
  width: 100% !important;
}
.mobileNavMenu a,
.mobileInterfaceLanguageToggle {
  display: block;
  color: #666;
  font-size: 16px;
  padding: 15px;
}
.mobileNavMenu hr {
  border: none;
  border-bottom: 1px solid #EDEDEC;
}
.mobileNavMenu a > img,
.mobileInterfaceLanguageToggle img {
  margin-inline-end: 15px;
  width: 16px;
  height: 16px;
  position: relative;
  top: 3px;
}
.mobileNavMenu a > img.blackIcon {
  opacity: 0.4;
}
.mobileNavMenu a.blue {
  background-color: #18345D;
  color: white;
  border-bottom: unset;
}
.mobileNavMenu a.blue img {
  filter: invert(1);
  opacity: 1;
}
.mobileNavMenu .mobileAccountLinks {
  background-color: #FBFBFA;
  border-top: 1px solid #CCC;
  border-bottom: 1px solid #CCC;
}
.mobileNavMenu .mobileAccountLinks img {
  opacity: 1;
}
.mobileNavMenu .mobileAccountLinks .login {
  padding: 15px;
}
.mobileNavMenu .signupLink::after {
  content: "•";
  padding: 0px 4px;
}
.interface-english .mobileNavMenu .signupLink {
  padding-right: 0px !important;
}
.interface-english .mobileNavMenu .loginLink {
  padding-left: 0px !important;
}
.interface-hebrew .mobileNavMenu .signupLink {
  padding-left: 0px !important;
}
.interface-hebrew .mobileNavMenu .loginLink {
  padding-right: 0px !important;
}
.mobileNavMenu .profile-pic {
  display: inline-block;
  margin-inline-end: 11px;
  position: relative;
  top: 4px;
}
.mobileNavMenu .mobileAccountLinks .accountLinks {
  display: block;
}
.header .mobileInterfaceLanguageToggle .int-en,
.header .mobileInterfaceLanguageToggle .int-he {
  display: inline;
}
.mobileInterfaceLanguageToggle a {
  display: inline;
  padding: 0;
  border: none;
}
.mobileInterfaceLanguageToggle .separator {
  margin: 0 7px;
  font-size: 13px;
}
.mobileInterfaceLanguageToggle .inactive {
  color: #999;
}
.mobileNavMenu .logout {
  color: #999;
}
.ui-autocomplete .ui-menu-item.search-override {
  border-bottom: solid 1px #ccc;
  padding-top: 12px;
}
.ui-autocomplete .ui-menu-item.hebrew-result a {
  direction: rtl;
}
.ui-autocomplete .ui-menu-item.english-result a {
  direction: ltr;
}
.header .home {
  margin-top: 2px;
}
.header .home img {
  vertical-align: middle;
  height: 25px;
  margin-top: -7px;
  width: 92px;
}
.interface-hebrew .header .home img {
  width: 77px;
}
.header .accountLinks {
  display: flex;
  align-items: center;
  font-size: 16px;
  margin-top: 2px;
  color: #666;
}
.header .accountLinks > * {
  margin-inline-start: 17px;
  position: relative;
}
.header .accountLinks.anon a {
  margin: 0;
}
.header .accountLinks.anon a:nth-last-child(2){
  background: #FFFFFF;
  border: 1px solid #EDEDEC;
  box-sizing: border-box;
  border-radius: 6px;
}
.accountLinks .help {
  margin-inline-start: 23px;
  margin-top: 3px;
}
.loggedIn .help {
  margin-inline-start: 17px;
}
.loggedIn .help img {
  height: 24px;
  margin-bottom: 3px;
}
.accountLinks.anon .help {
  margin-top: 6px;
}
.header .interfaceLinks {
  display: block;
  align-items: center;
  margin-top: 2px;
  color: #666;
  cursor: pointer;
  position: relative;
  -webkit-margin-start: 20px;
  -moz-margin-start: 20px;
  margin-inline-start: 10px;
}
.header .interfaceLinks img {
  height: 18px;
  width: 18px;
  vertical-align: middle;
  margin-inline-end: 2px;
}
.header .interfaceLinks a.interfaceLinks-button::after {
  display: inline-block;
  background: no-repeat url("/static/icons/chevron-down.svg");
  height: 10px;
  width: 12px;
  vertical-align: middle;
  content: "";
  transform: scale(0.75);
}
.header .interfaceLinks .interfaceLinks-menu {
  top: 35px;
  position: absolute;
  z-index: 1;
  width: 150px;
  background: #FBFBFA;
  box-shadow: 0px 1px 3px rgba(0, 0, 0, 0.25);
  border-radius: 6px;
  display:none;
  overflow:hidden;
}
.header .interfaceLinks .interfaceLinks-menu.profile-menu {
  top: 10px;
  display: block;
}
.header .interfaceLinks .interfaceLinks-menu .interfaceLinks-header.profile-menu {
  padding: 10px 17px 10px 17px;
  font-weight: 700;
  color: #000000;
  height: 23px;
}
.header .interfaceLinks .interfaceLinks-menu.profile-menu .profile-menu-middle {
  margin-top: 5px;
  margin-bottom: 5px;
}
.interface-english .header .interfaceLinks .interfaceLinks-menu {
  right: 0px;
  min-width: 150px;
  width: max-content;
}
.interface-hebrew .header .interfaceLinks .interfaceLinks-menu {
  left: 0px;
  min-width: 150px;
  width: max-content;
}
.header .interfaceLinks .interfaceLinks-menu .interfaceLinks-header {
  font-style: normal;
  font-weight: normal;
  font-size: 14px;
  line-height: 18px;
  color: #999999;
  padding: 12px;
  border-bottom: 1px solid #CCCCCC;
}
.header .interfaceLinks .interfaceLinks-menu .interfaceLinks-header:not(:first-child) {
  border-top: 1px solid #CCC;
}
.interface-english .header .interfaceLinks .interfaceLinks-menu .interfaceLinks-header {
  font-family: "Roboto", "Helvetica Neue", Helvetica, sans-serif;
}
.interface-hebrew .header .interfaceLinks .interfaceLinks-menu .interfaceLinks-header {
  font-family: "Heebo", sans-serif;
}

.interfaceLinks-options {
  display: flex;
  flex-direction: column;
  padding: 4px;
  max-width: 220px;
}
.header .interfaceLinks .interfaceLinks-option {
  display: flex;
  text-decoration: none;
  font-style: normal;
  font-weight: normal;
  font-size: 16px;
  line-height: 23px;
  color: #666666;
  padding: 5px;
  direction: ltr;
}
.header .interfaceLinks .interfaceLinks-option:hover {
  background-color: var(--lighter-grey);
}
.header .interfaceLinks .interfaceLinks-menu.open {
  display: block;
}
.interface-hebrew .header .interfaceLinks .interfaceLinks-option.int-bi {
  direction: rtl;
}
.interface-english .header .interfaceLinks .interfaceLinks-option.int-bi {
  direction: ltr;
}
.header .interfaceLinks .interfaceLinks-row {
  align-items: center;
  display: flex;
  text-decoration: none;
  font-style: normal;
  font-weight: 400;
  line-height: 18px;
  text-align: right;
  color: #000000;
  font-family: "Roboto", "Heebo", "Helvetica Neue", Ariel, sans-serif;
  padding: 5px 17px 5px 17px;
  font-size: 14px;
  text-decoration-color: #666666;
  height: 23px;
}
.header .interfaceLinks .interfaceLinks-row:hover {
  background-color: var(--lighter-grey);
}
div.interfaceLinks-row a:hover {
  text-decoration: none;
}
.header .interfaceLinks .interfaceLinks-row.languages {
  display: flex;
}
div.interfaceLinks-row a.active {
  color: #000000;
  display: flex;
  order: -1;
}
div.interfaceLinks-row a.active::after {
  content: "•";
  padding: 0 4px;
}
div.interfaceLinks-row a {
  color: #666666;
  display: flex;
}
.header .interfaceLinks .interfaceLinks-row.bottom {
  font-size: 14px;
  text-decoration-color: #000000;
}
.header .interfaceLinks .interfaceLinks-menu.profile-menu .interfaceLinks-hr {
  border-top:  1px solid #CCCCCC;
  margin-top: 0px;
  margin-bottom: 0px;
}
.header .interfaceLinks .interfaceLinks-row.logout {
  font-size: 14px;
  color: #666666;
  padding-top: 5px;
  margin-top: 5px;
  margin-bottom: 5px;
}
.header .profile-menu-he {
  color: #666666;
}
.header .interfaceLinks .interfaceLinks-option::before {
  content: "";
  font-family: FontAwesome;
  color: #999;
  font-weight: normal;
  font-size: 13px;
  font-style: normal;
  padding: 0 15px;
}
.header .interfaceLinks .interfaceLinks-option.active {
  order: -1;
}
.header .interfaceLinks .interfaceLinks-option.active::before {
  content: "\f00c";
  padding: 0 8px;
}
@media screen and (max-width: 910px) {
  .header .headerInner {
    padding: 0 15px;
  }
  .header .accountLinks .login {
    padding: 5px 5px;
  }
  .header .accountLinks {
    margin-inline-start: 5px;
  }
}
@media screen and (max-width: 780px) {
  .header .donate {
    display: none;
  }
}
@media screen and (max-width: 700px) {
  .multiPanel .header .home {
    display: none;
  }
}
@media screen and (max-width: 580px) {
  .header .interfaceLinks,
  .header .dropdownLinks,
  .accountLinks .help,
  .header .notifications {
    display: none;
  }
}
.header .notifications.unread::after {
  content:"";
  background-color: #CB6158;
  width: 8px;
  height: 8px;
  border-radius: 4px;
  display: block;
  top: 3px;
  right: 1px;
  position: absolute;
}
.header .login {
  color: #666;
  display: inline-block;
  line-height: 1;
  padding: 8px 15px;
}
.header .headerInner.mobile {
  padding: 0 15px;
}
.header .headerInner.mobile {
  display: flex;
}
.header .headerInner.mobile div {
  flex: 1;
}
.mobileHeaderCenter {
  text-align: center;
}
.header .headerInner.mobile .mobileHeaderLanguageToggle {
  text-align: end;
}
.mobileHeaderLanguageToggle.hebrew .en,
.mobileHeaderLanguageToggle.english .he {
  display: none;
}
.overlay {
  width: 100%;
  height: 100%;
  background-color: black;
  opacity: 0.3;
  position: fixed;
  z-index: 1001;
}
.sefariaModalBox {
  transition: none;
}
#interruptingMessageBox {
  display: flex;
  justify-content: center;
  align-items: center;
  position: fixed;
  width: 100%;
  height: 100%;
  left: 0;
  right: 0;
  top: 0;
  z-index: 1001;
  opacity: 1;
  transition: opacity .3s ease-in;
}
#interruptingMessageBox.hidden {
  opacity: 0;
}
#interruptingMessageOverlay, .whiteOverlay {
  width: 100%;
  height: 100%;
  background-color: white;
  opacity: 0.7;
  position: absolute;
}
#interruptingMessage {
  max-width: 90%;
  max-height: 90%;
  box-sizing: border-box;
  position: absolute;
  padding: 18px 15px;
  z-index: 1001;
  border: 1px solid #E6E6E6;
  background-color: #FBFBFA;
  text-align: center;
  color: #666;
}
#interruptingMessage.sefariaModalContentBox {
  background-color: #18345D;
  color: white;
  padding: 50px 70px;
  border-color: transparent;
  border-radius: 5px;
}
@media (max-width: 450px) {
  #interruptingMessage.sefariaModalContentBox {
    max-width: 100%;
    max-height: 100%;
    width: 100%;
    height: 100%;
    border-radius: 0;
  }
}
#interruptingMessage.beitMidrashModalContentBox {
  height: 230px;
  width: 450px;
  text-align: start;
  background-color: var(--beit-midrash-grey);
  color: var(--light-grey);
  padding: 15px;
  border-color: transparent;
  border-radius: 5px;
}
@media (max-width: 450px) {
  #interruptingMessage.beitMidrashModalContentBox {
    max-width: 100%;
    max-height: 100%;
    width: 100%;
    height: 100%;
    border-radius: 0;
  }
}

#interruptingMessage.beitMidrashModalContentBox .buttonContainer {
  display: flex;
  flex-direction: row;
  width: calc(100% + 20px);
  margin: 0 -10px;
}

#interruptingMessage.beitMidrashModalContentBox button {
  margin: 10px;
}

#interruptingMessage.beitMidrashModalContentBox button.red {
  background-color: var(--responsa-red);
  color: white;
}

#interruptingMessage.beitMidrashModalContentBox .sefariaModalContent h2 {
  margin-top: 0px;
  --english-font: var(--english-sans-serif-font-family);
  --hebrew-font: var(--hebrew-sans-serif-font-family);
}

#interruptingMessage.beitMidrashModalContentBox button.light-grey {
  background-color: var(--lighter-grey);
  color: var(--dark-grey);
}

#interruptingMessage.beitMidrashModalContentBox button.dark-grey {
  background-color: var(--beit-midrash-grey);
  color: var(--light-grey);
  border: 1px var(--light-grey) solid;
}

.beitMidrashModalInnerContent {
  margin-bottom: 10px;
}

.sefariaModalContent {
  display: flex;
  flex-direction: column;
  align-items: flex-start;
  justify-content: space-between;
  height: 100%;
  font-size: 16px;
  line-height: 1.5;
}
.interface-hebrew .sefariaModalContent {
  direction: rtl;
}
.sefariaModalContent a {
  color: white;
}
.sefariaModalContent h2 {
  font-weight: normal;
  font-size: 30px;
  margin-bottom: 0px;
}
.sefariaModalInnerContent {
  display: flex;
  flex-direction: column;
  align-items: flex-start;
  margin-bottom: 40px;
}
.sefariaModalInnerContent div, .sefariaModalInnerContent h3{
  display: flex;
  align-items: center;
  text-align: start;
  padding: 10px 0;
}
.sefariaModalContent h3{
  align-items: center;
  text-align: start;
  padding: 10px 0;
  font-size: 18px;
  line-height: 1.5;
  font-weight: normal;
  margin-bottom: 10px;
  margin-top: 5px;
}
.sefariaModalBottomContent {
  font-size: 16px;
  color: #999;
}
.sefariaModalContent .button {
  width: 100%;
}
.sefariaModalInnerContent img {
  width: 16px;
  height: 16px;
  padding-right: 10px;
}
.readerApp.interface-hebrew .sefariaModalInnerContent img {
  padding-right: 0;
  padding-left: 10px;
}
#interruptingMessageContentBox {
  position: relative;
  border: 1px solid #CCC;
  background-color: white;
}
#interruptingMessageContentBox.hasColorLine{
  border-top: none;
}
.colorLine {
  width: 100%;
  height: 4px;
  z-index: 101;
  background: linear-gradient(90deg, var(--tanakh-teal) 0% 10%, var(--mishnah-blue) 10% 20%, var(--talmud-gold) 20% 30%, var(--midrash-green) 30% 40%, var(--halakhah-red) 40% 50%, var(--kabbalah-purple) 50% 60%, var(--liturgy-rose) 60% 70%, var(--philosophy-purple) 70% 80%, var(--taanitic-green) 80% 90%, var(--chasidut-green) 90% 100%)
}
#interruptingMessageClose.sefariaModalClose {
  color: white;
}
#interruptingMessageClose {
  position: absolute;
  top: 2px;
  right: 12px;
  color: #AAA;
  font-size: 32px;
  cursor: pointer;
}
#interruptingMessageContent {
  padding: 32px 32px 16px 32px;
}
#interruptingMessage h1 {
  font-style: italic;
  font-size: 28px;
  font-weight: normal;
  letter-spacing: 1px;
  text-align: center;
  margin: 0 0 30px;
  color: #333;
}
.interface-hebrew #interruptingMessage h1 {
  font-style: normal;
}

/* Styles used from previously existing modals */

.line-break {
  white-space: pre-wrap;
}

#defaultModal {
    width: 410px;
    max-height: 100%;
    max-width: 100%;
}

.interface-english #defaultModal {
    text-align: left;
}

.interface-hebrew #defaultModal {
    text-align: right;
    direction: rtl;
}

#defaultModalBody {
    color: #555555;
    margin-top: 0;
}

#defaultModalBody .reactMarkdown {
  font-family: "adobe-garamond-pro", Georgia, serif;
}

#defaultModal #defaultModalBody .sub {
    color: var(--medium-grey);
    font-size: 12px;
    font-family: "Roboto", "Helvetica Neue", Helvetica, sans-serif;
}

#defaultModal .button {
    margin-bottom: 20px;
}

#defaultModal img {
    max-width: 100%;
}

#defaultModal .buttons {
    text-align: right;
}

.leader {
    font-weight: bold;
}

.center {
    text-align: center;
}

#email-input-wrapper {
    display: flex;
    align-items: flex-start;
    flex-direction: column;
}

.newsletterInput#email-input {
    width: 300px;
    padding: 10px;
    margin-bottom: 20px;
    border-radius: 7px;
    border: 1px solid #EEEEEE;
    color: var(--beit-midrash-grey);
}

.header .my-profile img {
  height: 24px;
  width: 24px;
  border-radius: 50%;
  display: block;
}
.header .readerNavMenuMenuButton {
  margin: 0 8px 0 6px;
  font-size: 17px;
}
.readerNavMenuSearchButton {
  position: relative;
  margin: 0 9px 0 7px;
  top: -2px;
}
.header .readerNavMenuSearchButton {
  top: 2px;
}
.readerNavTop .readerNavMenuSearchButton {
  top: 0;
}
.readerNavMenuSearchButton img {
  height: 18px;
  width: 18px;
  opacity: 0.4;
}
.sidebarSearch .readerNavMenuSearchButton img {
  margin-top: 12px;
}
.header .headerNavContent {
  position: absolute;
  height: 100%;
  width: 100%;
  box-sizing: border-box;
  top: 0;
  padding-top: 60px;
  z-index: 1000;
}
.ui-autocomplete {
  position: absolute;
  background: white;
  list-style-type: none;
  padding: 6px 0;
  box-shadow: 0 1px 3px rgba(0,0,0,.2);
  border-bottom-left-radius: 6px;
  border-bottom-right-radius: 6px;
  z-index: 1000000 !important;
  --english-font: var(--english-serif-font-family);
  --hebrew-font: var(--hebrew-serif-font-family);
}
.header > .ui-autocomplete {
  z-index: 1000 !important;
}
.ui-autocomplete .ui-menu-item {
  display: flex;
  padding: 6px 12px;
}
.ui-autocomplete .ui-menu-last-item {
  border-top:  1px solid var(--lighter-grey);
  display: flex;
  padding: 6px 12px;
}
.interface-hebrew .ui-autocomplete .ui-menu-item {
  direction: rtl;
  text-align: right;
}
.ui-autocomplete .ui-menu-item img {
  display: inline-block;
  opacity: .4;
  height: 18px;
  width: 18px;
}
.ui-autocomplete .ui-menu-item img.ac-img-User {
  opacity: 1;
}
.ui-autocomplete .ui-menu-item a {
  display: inline-block;
  line-height: 21px;
  font-size: 19px;
  color: #000;
  cursor: pointer;
  margin: 0 10px;
  vertical-align: top;
}
.ui-autocomplete .ui-menu-item.ui-state-focus {
  background: #EDEDEC;
}
.ui-helper-hidden-accessible {
  display: none;
}
.interface-hebrew .ui-autocomplete .ui-menu-item a {
  direction: rtl;
  text-align: right;
}
#globalWarningMessage {
  position: fixed;
  width: 100%;
  z-index: 1000;
  text-align: center;
  bottom: 0;
  color: white;
  background-color: #EFB4B6;
  padding: 14px 20px;
  box-sizing: border-box;
}
#globalWarningMessage .close {
 float: right;
 cursor: pointer;
 font-size: 20px;
}
.multiPanel .readerPanelBox {
  box-sizing: border-box;
}
.readerPanelBox {
  position: absolute;
  height: 100%;
  width: 100%;
  direction: ltr; /* Even in Hebrew Interface we want scroll bars on the right */
}
.readerPanelBox + .readerPanelBox {
  border-left: 1px solid #eee;
}
.readerPanelBox.sidebar {
  border-left: none;
}
.readerPanel {
  position: relative;
  width: 100%;
  height: 100%;
  overflow: hidden;
  background-color: inherit;
}
.readerContent {
  width: 100%;
  height: calc(100% - 60px);
  background-color: inherit;
}
.dark .readerContent {
  color: white;
}
.readerContent .readerError {
  padding: 100px 150px;
}
.readerContent .readerError .readerErrorText {
  padding-top: 20px;
  font-size: .8em;
}
.textColumn {
  width: 100%;
  height: 100%;
  overflow-y: scroll;
  overflow-x: hidden;
  -webkit-overflow-scrolling: touch;
  position: relative;
  box-sizing: border-box;
  background-color: inherit;
}
.textColumn .loadingMessage.base,
.sheetsInPanel .loadingMessage {
  margin: 30px 0;
  color: #999;
  font-size: 16px;
  font-style: normal;
  text-align: center;
  padding: 0 6px 4px;
}
.textColumn .loadingMessage.base.prev {
  margin: 70px 0 0 0;
}
.textColumn .loadingMessage.base.next {
  margin: 30px 0 70px;
  height: calc(100% - 128px);  /* The 128px here appears to be the minimum needed to keep a line on the screen when scrolling passes loaded content) */
}
.textColumn .textRange.loading + .textRange.loading {
  display: none;
}
.int-he .int-he {
  font-size: inherit;
}
.readerPanel .content {
  direction: ltr; /* Even in Hebrew Interface, we want scroll bars on the right */
}
.readerPanel .he {
  direction: rtl;
  text-align: right;
  unicode-bidi: initial;
}

.interface-hebrew .readerPanel .en {
  direction: ltr;
}
.interface-hebrew .readerPanel.bilingual .en {
  direction: ltr;
}
.interface-hebrew .readerPanel .contentInner,
.interface-hebrew .readerPanel .columnLayout,
.interface-hebrew .readerControls,
.interface-hebrew .readerPanel .textRange,
.interface-hebrew .readerPanel .readerNavMenu .gridBox,
.interface-hebrew .readerPanel.bilingual .readerNavMenu .gridBox,
.readerPanel.hebrew .readerNavSection,
.readerPanel.hebrew .readerNavMenu .gridBox {
  direction: rtl;
}
.interface-english .readerPanel.hebrew .readerNavMenu .readerTocResources .gridBox {
  direction: ltr;
}
.interface-english .readerPanel .readerNavMenu,
.readerPanel.english .readerNavSection,
.readerPanel.english .readerNavMenu .gridBox{
  direction: ltr;
}
.readerPanel.bilingual .readerNavSection,
.readerPanel.bilingual .readerNavMenu .gridBox {
  direction: ltr;
}
.readerPanel.english .contentText .he,
.readerPanel.hebrew .contentText .en,
.readerPanel.english .contentSpan.primary,
.readerPanel.english .languageToggle .he,
.readerPanel.hebrew .contentSpan.translation,
.readerPanel.hebrew .languageToggle .en {
  display: none;
}
.readerPanel.english .versionsTextList .primary,
.readerPanel.hebrew .versionsTextList .translation {
  display: block;
}

.readerPanel.english .he.heOnly{
  display: inline;
  text-align: right;
}
.readerPanel.english .en {
  display: inline;
}
.readerPanel.hebrew .he {
  display: inline;
  text-align: right;
}
.readerPanel.english .heOnly .he,
.readerPanel.bilingual .heOnly .he,
.readerPanel.english .enOnly .en,
.readerPanel.bilingual .enOnly .en {
  display: inline;
}
.languageToggle {
  display: inline;
  line-height: 32px;
}
.languageToggle img {
  opacity: 0.4;
  height: 18px;
  width: 18px;
}
.bilingual .languageToggle .he {
  display: none;
}
.loadingMessage {
  font-size: 14px;
  font-style: italic;
}
.bilingual .loadingMessage .he {
  display: none;
}
.readerPanel.light {
  background-color: white;
}
.readerPanel.sepia {
  background-color: #f7f7f7;
}
.readerPanel.dark {
  background-color: #333331;
}
.readerNavMenu,
.homeFeedWrapper {
  position: absolute;
  display: flex;
  flex-direction: column;
  top: 0;
  left: 0;
  width: 100%;
  height: 100%;
  box-sizing: border-box;
}
.readerNavMenu .content,
.homeFeedWrapper .content {
  box-sizing: border-box;
  overflow-y: scroll;
  -webkit-overflow-scrolling: touch;
  font-size: 16px;
}
.readerNavMenu .content {
  padding: 60px 0 0 0;
}
.singlePanel .readerNavMenu .content {
  padding: 85px 0 0 0;
}
.singlePanel .readerNavMenu .categoryColorLine {
  top: 60px;
}
.singlePanel .readerNavMenu.bookPage:not(.fullBookPage) .content {
  padding-top: 25px;
}
.singlePanel .readerNavMenu.bookPage:not(.fullBookPage) .categoryColorLine {
  top: 0;
}
.readerNavMenu.compare .content,
.readerNavCategoryMenu.compare .content,
.bookPage.compare .content {
  padding: 30px 10px;
}
.readerNavMenu .content .contentInner {
  width: 725px;
  margin: 0 auto;
  min-height: 520px;
  max-width: 100%;
  box-sizing: border-box;
  padding-bottom: 70px;
  padding-inline-start: 30px;
  padding-inline-end: 30px;
}
.homeFeedWrapper .content .contentInner {
  max-width: none;
}
.homeFeedWrapper.userStats .content .contentInner {
  max-width: 660px;
  margin: 0 auto;
}
.navTitle {
  display: flex;
  flex-direction: row;
  justify-content: space-between;
  margin-bottom: 40px;
}
.navTitle.tight {
  margin-bottom: 15px;
}
.readerNavMenu .navTitle h1,
.singlePanel .readerNavMenu .navTitle h1 {
  margin-bottom: 0;
}
.navTitle + .dedication {
  margin-bottom: 20px;
}
.navSidebarModule + .dedication {
  margin-top: -30px;
}
.navTitle .languageToggle,
.tocTitle .languageToggle,
.header .languageToggle {
  text-align: center;
  color: #ccc;
  display: inline-flex;
  width: 32px;
  height: 32px;
  border: 1px solid #ccc;
  border-radius: 6px;
  cursor: pointer;
  font-size: 22px;
  flex-direction: row;
  align-items: center;
  justify-content: center;
}
.navTitleTab {
  margin-inline-end: 26px;
  color: #999;
}
.navTitleTab:hover {
  color: inherit;
  text-decoration: none;
}
.navTitleTab.current {
  color: inherit;
  pointer-events: none;
}
.readerNavMenu h1 .navTitleTab img {
  height: 14px;
  margin-inline-end: 6px;
}
.readerNavMenu h1 .navTitleTab.current img {filter: brightness(0.5);}
.sidebarLayout {
  display: flex;
  flex-direction: row;
}
@media (max-width: 700px) {
  .sidebarLayout {
    flex-direction: column;
  }
}
@media (min-width: 1485px) {
  .sidebarLayout {
    max-width: 1485px; /*assuming inner is 665 and sidebar 420*/
    margin: 0 auto;
  }
}
.sidebarLayout h1 {
  --english-font: var(--english-sans-serif-font-family);
  --hebrew-font: var(--hebrew-sans-serif-font-family);
}
.interface-hebrew .sidebarLayout {
  direction: rtl;
}
.readerPanel.hebrew .followsContentLang {
  direction: rtl;
}
.navSidebar {
  width: 420px;
  background-color: #FBFBFA;
  /* HACK: add grey background beyond bounding box of sidebar by utilizing negative margins! */
  border-top: 80px solid #FBFBFA;
  border-bottom: 120px solid #FBFBFA;
  margin: -80px 0 0 0;
}
.singlePanel .navSidebar {
  width: 100%;
  margin: 20px 0 0 0;
  padding: 30px 0 0 0;
  border: none;
}


.navSidebarModule {
  font-size: 16px;
  color: #666;
  margin-bottom: 34px;
  padding: 0 44px;
}
.navSidebarModule #history .fa {
  font-size: small;
}
.connectionsPanel .navSidebarModule{
  padding: initial;
}
.singlePanel .navSidebarModule {
  padding: 0 15px;
}
.singlePanel .contentInner .navSidebarModule {
  padding: 0;
}
.singlePanel .contentInner .navSidebarModule h1 {
  border: none;
  padding: 0;
}
.singlePanel .recentlyViewed {
  background-color: var(--lightest-grey);
  padding-inline: 10px 10px;
  margin-inline: -15px -15px;
  margin-block: -5px -5px;
}
.singlePanel .recentlyViewed ul {
  display: revert;
}
.singlePanel .recentlyViewed #header {
  margin-block-end: 10px;
  margin-inline: 10px 10px;
  padding-block: 5px 5px;
  border-bottom: 1px solid var(--light-grey);
  display: flex;
  justify-content: space-between;
}
.singlePanel .recentlyViewed #header h1 {
  margin-bottom: 0;
}
.singlePanel .recentlyViewed #header h1 span {
  font-size: 16px;
  font-family: "Roboto", "Heebo", "Helvetica Neue", Ariel, sans-serif;
}
.singlePanel .recentlyViewed #header a {
  margin-block-start: 5px;
}
.singlePanel .recentlyViewed #history span {
  color: var(--medium-grey);
}

.gDocAdvertBox {
  margin-top: 50px;
  background: var(--lighter-grey);
  padding: 20px;
  border-radius: 6px;
}
.gDocAdvertBox span  {
  font-family: "Roboto", "Helvetica Neue", "Helvetica", sans-serif;;
  font-size: 16px;
  font-weight: 400;
  line-height: 19px;
  letter-spacing: 0em;
  color: var(--dark-grey);
}
.gDocAdvertBox span #newExtension {
  font-weight: 600;
}
.gDocAdvertBox #installNow {
  margin-top: 18px;
  width: 99px;
  height: 30px;
}
.interface-hebrew .gDocAdvertBox #installNow {
  width: 120px;
}

.gDocAdvertBox #installNow a {
  border-radius: 6px;
  text-align: center;
  background: #FFFFFF;
  color: var(--dark-grey);
  text-decoration: none;
  padding: 4px 9px;
  font-family: "Roboto", "Helvetica Neue", "Helvetica", sans-serif;
  font-size: 16px;
  font-weight: 400;
  line-height: 19px;
  letter-spacing: 0em;
}
.gDocAdvertBox a {
  font-family: "Roboto", "Helvetica Neue", "Helvetica", sans-serif;
  font-size: 16px;
  font-weight: 400;
  line-height: 19px;
  letter-spacing: 0em;
  text-decoration: underline;
}
.readerPanel .navSidebarModule h1,
.readerPanel .bookPage h3{
  margin: 0 0 20px;
  font-size: 22px;
  text-transform: none;
  letter-spacing: 0;
  border-bottom: 1px solid var(--light-grey);
  padding-bottom: 14px;
  font-weight: 500;
  height: auto;
}
.navSidebarModule.blue {
  background-color: var(--sefaria-blue);
  color: white;
  padding: 34px 44px 45px;
}
.singlePanel .navSidebarModule.blue {
  padding: 34px 15px 45px;
}
.readerPanel .navSidebarModule.blue h1 {
  color: white;
}
.navSidebarIcon {
  height: 18px;
  width: 18px;
  margin-inline-end: 10px;
  vertical-align: middle;
  margin-top: -4px;
}
.navSidebarLink {
  font-size: 16px;
  margin-bottom: 10px;
}
.navSidebarLink a {
  color: black;
}
.navSidebarLink.gray a {
  color: #666;
}

.navSidebarLink > ul {
  font-size: 18px;
  margin-top: 16px;
  display: flex;
  flex-wrap:wrap;
  padding: 0;
  margin: 0;
}
.singlePanel .recentlyViewed .navSidebarLink {
  padding-inline-start: 25px;
  padding-inline-end: 25px;
}
.multiPanel .recentlyViewed #history span::after {
  content: "\203A";
}
.navSidebarLink > ul > li {
  display: inline;
}
.navSidebarLink > ul > li:after {
  content: "\2022";
  white-space:pre;
  margin: 0 5px;
}

.navSidebarLink > ul > li:last-child:after {
  content: none;
}

.navSidebarLink .languageItem, .translationsPage .languageItem {
  display: inline;
  font-size: 18px;
}

.navSidebarLink.language {
  font-size: 18px;
  margin-top: 16px;
  display: flex;
  flex-wrap:wrap;
}

.navSidebarLink.ref {
  font-size: 18px;
}
.navSidebar .linkList {
  margin-top: 20px;
}
.navSidebarModule .button {
  margin: 12px 0 0 0;
}
.navSidebarModule .button img {
  filter: invert(1);
  height: 18px;
  width: 18px;
  margin-inline-end: 10px;
  vertical-align: middle;
  margin-top: -2px;
}
.navSidebar .button.white img {
  filter: none;
  opacity: .6;
}
.navSidebar .button.appButton.white img {
  opacity: 1;
}
.navSidebar .button.appButton.ios img {
  margin-top: -5px;
}
.navSidebar .button + .button {
  margin-inline-start: 7px;
}
.navSidebar .button.get-start {
  height: 39px;
  width: 221px;
  display: flex;
  align-items: center;
  justify-content: center;
  margin-left: 0;
  margin-right: 0;
}
.navSidebar .button .get-start {
  white-space: nowrap;
  size: 16px;
}
.navSidebar .button.get-start img {
  filter: unset;
}
.navSidebar .readingsSection {
  margin-bottom: 15px;
}
.navSidebar .readingsSectionTitle {
  margin-bottom: 8px;
  display: block;
}
.navSidebar a.allLink {
  color: #999;
  font-size: 13px;
}
.navSidebar a.moreLink:hover {
  color: inherit;
  cursor: pointer;
}
.navSidebar a.inTextLink,
.translationsDesc  a.inTextLink {
  color: inherit;
  text-decoration: underline;
  margin-inline-start: 5px;
}
.navSidebar .newsletterSignUpBox {
  margin-top: 20px;
}
.navSidebar .newsletterSignUpBox .newsletterInput {
  width: 100%;
  box-sizing: border-box;
  box-shadow: 0px 1px 3px rgba(0, 0, 0, 0.25);
  border: none;
}
.navSidebarModule.wide {
  display: flex;
  margin-bottom: 0;
}
.navSidebarModule.wide div:first-child {
  flex: 1;
}
.navSidebarModule.wide .button {
  margin-top: 0;
}
.navSidebarModule .authorByLine {
  margin-bottom: 15px;
}
.navSidebarModule .imageModuleImage {
  width: 100%;
  box-sizing: border-box;
  border: 1px solid var(--lighter-grey);
}
.aboutTextMetadata {
  margin-bottom: 20px;
}
.aboutTextMetadata .aboutTextComposedText,
.aboutTextMetadata .aboutTextAuthorText {
  color: black;
}
.readerNavTop {
  width: 100%;
  background-color: #FBFBFA;
  border-bottom: 1px solid #E2E2E1;
  box-sizing: border-box;
  height: 60px;
  z-index: 1;
  padding: 10px 25px 10px 25px;
  vertical-align: middle;
  display: flex;
  justify-content: space-between;
  align-items: center;
  line-height: 60px;
}
.interface-hebrew .readerNavTop {
  direction: rtl;
}
.readerNavTop .readerNavTopStart {
  display: flex;
  align-items: center;
  justify-content: flex-start;
}
.singlePanel .readerNavTop {
  padding: 0 10px;
}
.readerNavTop.colorLineOnly {
  height: auto;
  border-bottom: none;
  padding: 0;
}
.readerPanel .readerNavTop h2 {
  margin: 0;
  font-weight: 400;
  color: black;
}
.readerNavTop .readerNavTopCategory .en {
  font-family: "adobe-garamond-pro", "Crimson Text", Georgia, serif;
}
.readerNavTop .readerNavTopCategory .he {
  font-family: "Taamey Frank", "adobe-garamond-pro", "Crimson Text", Georgia, "Times New Roman", serif;
}
.readerNavMenu .readerSearch {
  margin: 0;
  width: 60%;
  box-sizing: border-box;
  border: none;
  background-color: inherit;
  font-size: 18px;
  font-family: "adobe-garamond-pro", "Crimson Text", Georgia, serif;
  height: 48px;
}
.readerNavMenu .readerSearch:focus {
  outline: 0;
}
.readerNavTop .readerNavMenuSearchButton,
.readerNavTop .readerNavMenuCloseButton,
.readerNavTop .readerNavMenuMenuButton,
.readerNavTop .readerOptions {
  text-align: left;
  box-sizing: border-box;
  color: #999;
  float: left;
  font-size: 20px;
  cursor: pointer;
  display: flex;
  align-items: center;
}
.readerNavMenuCloseButton:hover {
  text-decoration: none;
}
.readerNavTop .readerNavMenuCloseButton {
  display: block;
  font-size: 46px;
  padding: 0;
  margin-top: -6px;
}
.readerNavMenuCloseButton:hover {
  text-decoration: none;
}
.readerNavTop .readerNavMenuCloseButton .fa {
  font-size: 20px;
}
.readerNavTop .readerOptions {
  float: right;
  text-align: right;
  display: flex;
  align-items: center;
  width:27px;
}
.sefariaLogo img {
  width: 110px;
}
.readerNavTop .sefariaLogo img {
  vertical-align: middle;
}
.readerNavTop .searchBox {
  display: flex;
  align-items: center;
  justify-content: flex-start;
}
.interface-hebrew .sidebarSearch .searchBox,
.interface-hebrew .sidebarSearch .version,
.interface-hebrew .sidebarSearch .result-title {
  direction: rtl;
}
.sidebarSearch .searchBox {
  display: flex;
  align-items: center;
  padding: 0;
  text-align: inherit;
  background: var(--lighter-grey);
  border-radius: 250px;
  width: 100%;
  height: 30px;
  margin-bottom: 0;
}

.sidebarSearch .searchBox input {
  background: transparent;
  outline: none;
  border: none;
  box-shadow: none;
  font-size: var(--serif-body-font-size);
  width: 100%;
}

.ai-info-messages-box {
  background-color: rgb(251, 251, 250);
  border-radius: 6px;
  box-shadow: rgba(0, 0, 0, 0.25) 0px 1px 3px 0px;
  color: rgb(102, 102, 102);
  cursor: default;
  display: block;
  font-family: "Cardo", "Meltho", "HebrewInEnglish Serif Font", "adobe-garamond-pro", "Crimson Text", Georgia, "Times New Roman", serif, "Noto Sans Samaritan";
  font-size: 16px;
  margin-inline-start: 10px;
  min-width: 150px;
  overflow-x: hidden;
  overflow-y: hidden;
  width: 198px;
  z-index: 1;
}

.ai-info-first-message {
  border-bottom-color: rgb(204, 204, 204);
  border-bottom-style: solid;
  border-bottom-width: 0.833333px;
  color: #666666;
  cursor: default;
  font-size: 14px;
  font-style: normal;
  font-weight: 400;
  line-height: 18px;
  padding-bottom: 6px;
  padding-left: 12px;
  padding-right: 12px;
  padding-top: 12px;
}
.ai-info-first-message* {
  font-family: "Roboto", "Helvetica Neue", Helvetica, sans-serif;
}
.ai-info-messages-box a{
  color: #4B71B7;
}
.ai-info-messages-box .ai-info-messages-hr {
  margin-top: 0px;
  margin-bottom: 0px;
}
.ai-info-messages-box *{
  font-family: "Roboto", "Helvetica Neue", Helvetica, sans-serif;
}
.guideHeader .ai-info-tooltip {
  display: inline;
  float: inline-end;
}

.guideHeader .ai-message {
  left: -180px;
}
.guideHeader .ai-info-tooltip .ai-info-icon {
    margin-top: 5px;
}
.ai-info-last-message {
  align-items: center;
  display: flex;
  line-height: 18px;
  color: #666666;
  font-family: "Roboto", "Heebo", "Helvetica Neue", Ariel, sans-serif;
  padding: 2px 12px 2px 12px;
  font-size: 14px;
  height: 23px;
}
.ai-message {
  z-index: 1;
  position: absolute;
  left: -180px;
  opacity: 0;
  visibility: hidden;
  transition: opacity 2s ease, visibility 0s 2s;
}

.ai-message.visible {
  opacity: 1;
  visibility: visible;
  transition: opacity 0.5s ease;
}

.ai-info-tooltip .ai-info-icon{
  margin-top: 12px;
}
.ai-info-tooltip{
  position: relative;
}

.sidebarSearch .searchTopMatter,
.sidebarSearch .searchTopic {
  display: none;
}
.sidebarSearch .result-title {
  padding: 14px 0 14px 0;
  font-size: var(--serif-body-font-size);
  border-top: 1px solid var(--lighter-grey);
  margin-top: 14px;
  color: var(--dark-grey);
}

.sidebarSearch .similar-results {
  margin-inline-start: 30px;
}

.sidebarSearch .snippet.he,
.sidebarSearch .snippet.en {
  font-size: var(--serif-body-font-size);
  display: block;
}

.sidebarSearch .colorBarBox {
  border-inline-start: none;
  padding-inline-start: 0;
}

.readerNavTop .searchBox .readerNavMenuSearchButton {
  margin: 0 5px 0 10px;
}
.interface-hebrew .readerNavTop .searchBox .readerNavMenuSearchButton {
  margin: 0 10px 0 5px;
}
.readerNavTop .searchBox .readerSearch {
  flex: 1;
}
.readerNavMenu h1,
.readerNavMenu h2.styledH1 {
  text-align: start;
  color: #666;
  position: relative;
  font-size: 22px;
  font-weight: 500;
  margin: 0 0px 30px 0;
  height: auto;
  text-transform: none;
}
.singlePanel .readerNavMenu h1,
.singlePanel .readerNavMenu h2.styledH1 {
  margin-bottom: 10px;
}
.readerNavMenu h1 img {
  margin-inline-end: 9px;
}
.readerNavMenu h1 :not(.languageToggle) .en {
  font-family: "Roboto", "Helvetica Neue", "Helvetica", sans-serif;
}
.readerNavMenu h1 .button {
  position: absolute;
  right: 0;
  top: 0;
  padding: 0;
  margin: 0;
  line-height: 26px;
}
.singlePanel .readerNavCategoryMenu .readerTocTopics.content {
  padding-top: 30px;
}
.topicPanel .readings {
  margin-bottom: 40px;
}
.topicPanel .readings .parasha-date {
  font-style: italic;
}
.topicPanel .readings .parasha-date > span:first-child::after {
  content: '•';
  color: #999;
  font-size: 15px;
  margin: 0 5px;
}
.topicPanel .readings .sectionTitleText {
  margin-top: 15px;
}
.topicPanel .readings .sectionTitleText .int-en,
.topicPanel .readings .sectionTitleText .int-he {
  font-size: 16px;
  line-height: 18.75px;
  text-transform: initial;
}
.topicPanel .readings .parasha .navSidebarLink {
  margin-bottom: 0;
}
.topicPanel .readings .parasha .aliyot {
  margin-inline-start: 25px;
}
.topicPanel .readings .haftarot {
  display: flex;
  flex-direction: column;
}
.topicPanel .mainColumn {
  padding: 0 40px 80px;
}
@media (max-width: 450px) {
  .topicPanel .mainColumn,
  .interface-hebrew .topicPanel .mainColumn {
    padding: 0 25px !important;
    margin: 0;
  }
  .topicPanel .filterable-list .filter-sort-wrapper, .collectionPage .filterable-list .filter-sort-wrapper {
    margin-top: 20px;
  }
}
.topicPanel .sideColumn {
  width: 420px;
  background-color: #FBFBFA;
  /* HACK: add grey background beyond bounding box of sidebar by utilizing negative margins! */
  border-top: 80px solid #FBFBFA;
  margin-top: -80px;
}
.topicPanel h1 {
  text-align: unset;
  margin-bottom: 10px;
  height: unset;
}
.topicPanel h1 span {
  font-size: 40px;
}
.topicPanel .sideColumn h2 {
  text-align: unset;
  border-bottom: 1px solid #CCC;
  padding-bottom: 10px;
  margin-top: 30px;
  margin-bottom: 10px;
}
.topicPanel .sideColumn .link-section{
  padding: 0 44px;
}
.topicPanel .sideColumn .link-section:first-child h2 {
  margin-top: 0;
}
.topicPanel h2 span {
  font-size: 22px;
  font-weight: normal;
  color: #666;
  text-align: unset;
  text-transform: none;
  margin-bottom: 20px;
  height: unset;
  line-height: unset;
}
.topicPanel h2 {
  --english-font: var(--english-sans-serif-font-family);
  --hebrew-font: var(--hebrew-sans-serif-font-family);
}
.topicPanel .mainColumn .story {
    padding: 0;
    margin-bottom: 20px;
}
.topicPanel .mainColumn .storySheetListItem {
  padding: 0 0 30px 0;
}
.topicPanel .sideColumn .sideList {
  font-size: 18px;
  line-height: 26px;
}
.topicPanel .sideColumn .sideList a.relatedTopic {
  display: block;
  color: #000;
}
.topicPanel .sideColumn .sideList .topicMetaData .int-en,
.topicPanel .sideColumn .sideList .topicMetaData .int-he {
  color: #666;
}
.topicPanel .sideColumn .sideList a.relatedTopic .int-en {
  font-family: "adobe-garamond-pro", "Crimson Text", Georgia, serif;
}
.topicPanel .sideColumn .sideList a.relatedTopic .int-he {
  font-family: "Taamey Frank", "adobe-garamond-pro", "Crimson Text", Georgia, "Times New Roman", serif;
}
.topicPanel .sideColumn .topicCategory {
  margin-bottom: 30px;
}
.topicPanel .authorOrganizationsystemText {
  font-size: 16px;
  color: #666;
}
.story .storyTitle {
  --english-font: var(--english-serif-font-family);
  --hebrew-font: var(--hebrew-serif-font-family);
}
.story .storyTitle .int-he {
  font-size: 29px;
}
.topicPanel .story .storyTitle {
  --english-font: var(--english-sans-serif-font-family);
  --hebrew-font: var(--hebrew-sans-serif-font-family);
  font-size: 16px;
  font-weight: 600;
}

.topicPanel .story .storyTitle .int-he {
  font-size: 18px;
  font-weight: 600;
}

.topicPanel h1 {
  --english-font: var(--english-serif-font-family);
  --hebrew-font: var(--hebrew-serif-font-family);
}
.topicPanel h1 .int.en {
  font-size: 30px;
}
.topicPanel h1 .int-he {
  font-size: 36px;
}
.pageTitle .topicTitleInHe .heInEn {
  color: #888;
  font-size: 20px;
  font-family: "Taamey Frank", "adobe-garamond-pro", "Crimson Text", Georgia, "Times New Roman", serif;
}
.topicPanel .topicCategory {
  margin: 0 0 15px 0;
}
.readerTocTopics .topicDescription {
  margin: 10px 0 40px 0;
  text-align: center;
}
.readerTocTopics .topicTitle .int-he {
  font-family: "Taamey Frank", "adobe-garamond-pro", "Crimson Text", Georgia, "Times New Roman", serif;
}
.readerTocTopics .topicDescription.systemText .int-en,
.readerTocTopics .topicDescription.systemText .int-he {
  color: #666;
}
.topicPanel .topicDescription {
  margin: 0 0 15px 0;
}
.topicPanel .topicDescription a {
  color: var(--commentary-blue);
}
.topicPanel .resourcesLink.blue {
  padding: 8px 16px;
  font-size: 20px;
  border: 0;
  display: inline-flex;
  align-items: center;
  width: unset;
  margin-bottom: 40px;
  margin-top: 5px;
}
.topicPanel .resourcesLink.blue img {
  opacity: 1;
  width: 20px;
  height: 20px;
  margin: 0 8px 5px 0;
  filter: invert(1);
}
.interface-hebrew .topicPanel .resourcesLink.blue img {
  margin: 0 0 5px 8px;
}
.topicPanel .resourcesLink.blue .int-en {
  font-family: "adobe-garamond-pro", "Crimson Text", Georgia, serif;
}
.topicPanel .resourcesLink.blue .int-he {
  font-family: "Taamey Frank", "adobe-garamond-pro", "Crimson Text", Georgia, "Times New Roman", serif;
  margin-bottom: -3px;
}
.imageWithCaptionPhoto{
  border: 1px solid #EDEDEC;
  max-width: 100%;
  height: auto;
  padding: 0 44;
  top: 121px;
  left: 835px;
}
.imageCaption .int-en {
  font-family: Roboto;
}
.imageCaption .int-he {
    font-family: Roboto;
  }
.imageCaption {
  font-size: 12px;
  font-weight: 400;
  line-height: 15px;
  letter-spacing: 0em;
  color: var(--dark-grey);
  width: 100%;
}
.topicImage{
  padding-left: 44px;
  padding-right: 44px;
}
.navSidebarModule .portalMobile .button {
  margin-top: 0;
}
.portalTopicImageWrapper {
    padding-top: 5px;
    margin-bottom: 25px;
}
.portalTopicImageWrapper .topicImage {
    padding-left: 0;
    padding-right: 0;
}
@media (max-width: 600px) {
  .imageWithCaptionPhoto{
    height: auto;
    max-width: calc(66.67vw);
    max-height: calc(66.67vw);
    margin: 0 auto 10px;
    display: block;
  }
  .topicImage{
    padding-left: 0;
    padding-right: 0;
    margin-top: 30px;
    display: flex;
    flex-direction: column;
    justify-content: center;
    align-items: center;
  }
  .imageCaption {
    font-size: 12px;
    font-weight: 400;
    line-height: 15px;
    letter-spacing: 0em;
    color: var(--dark-grey);
    width: 80vw;
    margin-bottom: 30px;
    text-align: center;
  }

}
.readerPanel .translationsPage h2 {
  margin: 40px 0 0 0;
  font-size: 24px;
  text-transform: none;
  color: #000;
}
.translationsPage details > ul,
.translationsPage > ul {
  padding: 0;
  margin: 20px 0;
  display: flex;
  flex-wrap: wrap;
}
.translationsPage details > ul > li:after,
.translationsPage > ul > li:after {
  content: "\2022";
  white-space:pre;
  margin: 0 5px;
}
.translationsPage details > ul > li:last-child:after,
.translationsPage > ul > li:last-child:after{
  content: none;
}
.readerPanel .translationsPage details > summary::-webkit-details-marker {
  display: none;
}

.readerPanel .translationsPage  details > summary {
  list-style: none;
  cursor: pointer;
  font-size: 18px;
}

h1 .languageToggle {
  text-align: center;
  position: absolute;
  right: 0;
  color: #ccc;
  display: block;
  width: 32px;
  height: 32px;
  border: 1px solid #ccc;
  border-radius: 6px;
  line-height: 34px;
  cursor: pointer;
}
h1 div.languageToggle .en {
  font-family: "Taamey Frank", "adobe-garamond-pro", "Crimson Text", Georgia, "Times New Roman", serif;
  font-weight: normal;
}
h1 .languageToggle .he {
  font-family: "adobe-garamond-pro", "Crimson Text", Georgia, serif;
  font-size: 22px;
}
.authorIndexTitle {
  margin-top: 30px;
}
.sectionTitleText.authorIndexTitle .int-en {
  text-transform: none;
  letter-spacing: 0;
}
.authorIndexList {
  display: flex;
  flex-direction: row;
  flex-wrap: wrap;
  margin-bottom: 20px;
}
.authorIndex {
  width: 50%;
  font-size: var(--serif-h3-font-size);
  margin-bottom: 10px;
  padding-right: 20px;
  box-sizing: border-box;
}
.interface-hebrew .authorIndex {
  padding-right: 0;
  padding-left: 20px;
}
@media (max-width: 450px) {
  .readerNavMenu.home .tagline {
    margin-top: 29px;
    height: 60px;
  }
  .readerNavMenu .tagline .en {
    font-size: 19px;
  }
  .readerNavMenu .tagline .he {
    font-size: 20px;
  }
  .authorIndex {
    width: 100%;
    padding: 0;
  }
}
.readerNavMenu .libraryMessage {
  font-size: 18px;
  margin-bottom: 40px;
}
.readerPanel.hebrew .navToggles {
    direction: rtl;
}
.readerNavMenu .navToggles {
    flex-direction: row;
    flex: 1;
    margin-inline-start: 16px;
    margin-top: 4px;
    margin-bottom: 30px;
}
.readerNavMenu .navToggles .navTogglesDivider {
  color: #ccc;
}
.readerNavMenu .navToggle {
  margin-inline-end: 12px;
  display: inline-block;
  text-transform: uppercase;
  color: #666;
  font-size: 13px;
  font-weight: lighter;
  cursor: pointer;
}
.readerNavMenu .navToggle.active {
  color: black;
  border-bottom: 2px solid #999;
  padding-bottom: 4px;
}
.readerPanel h2, .readerPanel h3,
.translationsPage details > summary {
  text-transform: uppercase;
  text-align: start;
  font-size: 15px;
  color: #666;
  margin: 30px 0 0 0;
  font-weight: normal;
}
.readerNavSection h2, .topicsPanel h2 {
  font-size: 16px;
  font-weight: normal;
  letter-spacing: 1px;
  margin-bottom: 40px;
}
.readerNavSection {
  margin-bottom: 44px;
}
a.resourcesLink,
input.resourcesLink {
  white-space: nowrap;
  overflow: hidden;
  text-overflow: ellipsis;
  width: 100%;
  min-height: 60px;
}
.savedHistoryList .story {
  border-top:  1px solid var(--lighter-grey);
  padding:  20px 0;
}
.savedHistoryList .story .storyTitle {
  font-size:  18px;
}
.savedHistoryList .story .storyBody {
  color: var(--dark-grey);
}
.savedHistoryList .saveButton {
  visibility: hidden;
}
.savedHistoryList .story:hover .saveButton {
  visibility: visible;
}
.savedHistoryList .timeStamp {
  color:  var(--medium-grey);
  font-size: 14px;
  margin-inline-start: 10px;
}
.savedHistoryMessage {
  color: var(--dark-grey);
}
.readerNavCategories {
  width: 100%;
  margin-bottom: 30px;
}
.readerNavCategories a {
  color: #000;
}
.readerNavCategories .gridBox .gridBoxItem,
.readerNavCategoryMenu .category .gridBoxItem {
  margin: 0 5px;
  padding: 0;
}
.navBlock {
  padding-bottom: 12px;
  border-top: 1px solid #EDEDEC;
}
.navBlock.withColorLine {
  border-top: 4px solid transparent;
}
.navBlockTitle {
  text-align: start;
  font-size: 24px;
  padding: 15px 0 8px;
  margin: 0;
  cursor: pointer;
  display: flex;
  align-items: center;
  line-height: 1.3;
  flex: 1;
  font-weight: 400;
}
a.navBlockTitle {
  color: #000;
  margin-inline-end: 20px;
}
a.navBlockTitle:hover {
  text-decoration: none;
  color: var(--dark-grey);
}
.navBlockTitle .subtitle {
  color: var(--dark-grey);
  margin-inline-start: 5px;
}
.interface-english .calendarListing .subtitle::before {
    content: "(";
}
.interface-english .calendarListing .subtitle::after {
    content: ")";
}
.navBlockDescription {
  font-size: 14px;
  line-height: 18px;
  color: #666;
  margin-inline-end: 20px;
  --english-font: var(--english-sans-serif-font-family);
  --hebrew-font: var(--hebrew-sans-serif-font-family);
}
.hebrew .navBlockDescription{
  line-height: 24px;
}
.categoryFilter:not(.withBooks) .sidebarDescription{
display: none;
}
.sidebarDescription{
  color: var(--dark-grey);
  --english-font: var(--english-sans-serif-font-family);
  --hebrew-font: var(--hebrew-sans-serif-font-family);
  font-size: var(--sans-serif-small-font-size);
  padding-top: 10px;
}

.sidebarDescription.lowlight{
  color: var(--light-grey);
}

div.sheetsWrapper :nth-child(1 of .card) {
  border-top: 1px solid #EDEDEC;
}
.card {
  flex: 1 1 45%;
  position: relative;
  padding-bottom: 12px;
}
.cardTitle {
  text-align: start;
  font-size: 24px;
  padding: 15px 0 8px;
  margin: 0;
  cursor: pointer;
  display: flex;
  align-items: center;
  line-height: 1.3;
  flex: 1;
  font-weight: 400;
}
a.cardTitle:hover {
  text-decoration: none;
  color: var(--dark-grey);
}
.cardDescription {
  font-size: 14px;
  line-height: 18px;
  color: #666;
  margin-inline-end: 20px;
  --english-font: var(--english-sans-serif-font-family);
  --hebrew-font: var(--hebrew-sans-serif-font-family);
}
.hebrew .cardDescription {
  line-height: 24px;
}
.navBlockTitle .int-he, .navBlockDescription .int-he, .cardTitle .int-he, .cardDescription .int-he{
  font-size: 122%;
}
.interface-english .navBlockDescription.clamped .int-en,
.interface-hebrew .navBlockDescription.clamped .int-he {
  display: -webkit-box;
  -webkit-line-clamp: 3;
  -webkit-box-orient: vertical;
  overflow: hidden;
}
.interface-english .navBlockDescription.clamped5 .int-en,
.interface-hebrew .navBlockDescription.clamped5 .int-he {
  -webkit-line-clamp: 5;
}
.bilingual .navBlock .he {
  display: none;
}
.navSidebarModule.wide {
  background-color: #FAFAFB;
  padding: 24px;
  border-radius: 6px;
}
.navSidebarModule.wide h3 {
  border-bottom: none;
  margin-bottom: 0px;
}
.sidebarPromo {
  color: var(--dark-grey);
  padding-right: 44px;
  padding-left: 44px;
}
.sidebarPromo:not(:first-child) {
  margin-top: 34px;
}

.navSidebarModule .sidebarPromo {
  margin-right: -44px;
  margin-left: -44px;
}
.sidebarPromo h3 {
  margin: 0 0 20px;
  font-size: 22px;
  text-transform: none;
  letter-spacing: 0;
  border-bottom: 1px solid var(--light-grey);
  padding-bottom: 14px;
  font-weight: 500;
  height: auto;
}
.sidebarPromo.blue {
  padding-top: 33px;
  padding-bottom: 33px;
  background-color: var(--sefaria-blue);
  color: #FFF;
}
.sidebarPromo.blue h3 {
  color: #fff
}
.sidebarPromo.blue a.button {
  padding: 10px 14px;
  width: fit-content;
  text-align: center;
  display: inline-block;
  color: var(--sefaria-blue);
  background-color: white;
}
.sidebarPromo a.button img {
  height: 18px;
  width: 18px;
  filter: invert(1);
  margin-inline-end: 10px;
  vertical-align: middle;
  margin-top: -2px;
}

.sidebarPromo.blue a.button img {
  filter: invert(0);
}
.sidebarPromo a {
  margin-inline-start: 0px;
}
.sidebarPromo.blue.button a:hover {
  color: var(--sefaria-blue);
}
.sidebarPromo img {
    height: 18px;
    width: 18px;
    margin-inline-end: 10px;
    vertical-align: middle;
    margin-top: -4px;
}
.readerPanel .communityPage h2 {
  text-transform: none;
  font-size: 22px;
  color: #666;
  margin-top: 0;
  margin-bottom: 0;
}
.communityPage .gridBoxRow:first-child,
.communityPage .recentlyPublished {
  border-top: 1px solid var(--lighter-grey);
}
.communityPage .gridBox {
  margin-bottom: 30px;
}
.communityPage .gridBox .gridBoxItem {
  padding: 0
}
.communityPage .gridBox {
  margin-bottom: 25px;
}
.communityPage .navBlock {
  padding: 25px 0 0 0;
  border: none;
}
.communityPage .navBlockTitle {
  padding-top: 0;
  --english-font: var(--english-serif-font-family);
  --hebrew-font: var(--hebrew-serif-font-family);
}
.communityPage .readingLinks {
  margin-top: 20px;
}
.communityPage .readingLinksHeader {
  color: #666;
  font-size: 14px;
  margin-bottom: 4px;
}
.communityPage .readingLinks a {
  font-size: 18px;
}
.communityPage .calendarDate {
  font-size: 14px;
  color: #999;
  margin-bottom: 15px;
}
.featuredSheetHeading {
  color: #666;
  font-size: 16px;
  margin-bottom: 10px;
}
.featuredSheet .navBlockDescription {
  margin-bottom: 12px;
}
.featuredSheetBottom {
  display: flex;
  justify-content: flex-start;
  align-items: center;
}
.featuredSheetDate {
  color: var(--medium-grey);
  font-size: 14px;
}
.communityPage .recentlyPublished {
  padding-top: 30px;
}
.communityPage .recentlyPublished .gridBoxRow {
  border: none;
}
.communityPage .recentlyPublished .loadingMessage {
  margin-top: 30px;
}
.recentlyPublished .loadMore {
  margin-top: 30px;
}
.bilingual .readerNavMenu .he {
  display: none;
}
.readerNavCalendar {
  margin-bottom: 30px;
  margin-top: -8px;
}
.userDataButtons {
  margin-bottom: 44px;
}
.blockLink,
.readerNavMenu .resourcesLink {
  display: inline-block;
  background-color: white;
  text-align: center;
  color: #000;
  font-size: 16px;
  border-top: 4px solid transparent;
  box-shadow: 0 1px 3px rgba(0,0,0,0.2);
  width: 100%;
  cursor: pointer;
  min-height: 56px;
  vertical-align: middle;
  margin: 0;
  box-sizing: border-box;
  padding: 14px 8px;
}
.blockLink:hover {
  color: #333;
}
.blockLink + .blockLink {
  margin: 5px 0;
}
.blockLink img {
  margin: 0 8px;
  height: 16px;
  width: 16px;
  opacity: 0.4;
  vertical-align: -1px;
}
.resourcesLink {
  border-radius: 7px;
}
.resourcesLink.faded {
  color: #999;
}
.readerNavMenu .blockLink.calendarLink .blockLinkSubtitle{
  display: block;
  font-size: 13px;
  color: #999;
  overflow: hidden;
  text-overflow: ellipsis;
  white-space: nowrap;
}
.readerNavMenu .resourcesLink .en {
  font-family: "Roboto", "Helvetica Neue", "Helvetica", sans-serif;
}
.readerNavMenu .resourcesLink .he {
  font-family: "Heebo", sans-serif;
}
.readerNavMenu .resourcesLink .fa {
  margin: 0 6px;
  color: #999;
}
.readerNavMenu .resourcesLink img {
  width: 16px;
  height: 16px;
  margin: 0 5px;
  position: relative;
  top: 2px;
}
.uppercase {
  text-transform: uppercase;
}
.readerNavMenu .divider {
  color: #ccc;
}
.readerNavCategoryMenu {
  height: 100%;
}
.readerNavMenu.readerNavCategoryMenu .navTitle {
  margin-bottom: 40px;
}
.readerNavMenu.readerNavCategoryMenu .navTitle h1 {
  color: #000;
  text-transform: uppercase;
  font-size: 30px;
  --english-font: var(--english-serif-font-family);
  --hebrew-font: var(--hebrew-serif-font-family);
}
.readerNavCategoryMenu h2 {
  font-size: 18px;
  color: #666;
  margin: 0 0 20px;
}
.readerNavCategoryMenu .categoryDescription.top {
  margin-top: -26px;
  margin-bottom: 40px;
}
.readerNavCategoryMenu h2 .categoryDescription {
  text-transform: none;
  font-size: 18px;
  margin-inline-start: 5px;
}
.readerNavCategoryMenu .categoryDescription {
  margin-bottom: 16px;
  font-size: 14px;
  color: #666;
}
.readerNavCategoryMenu .categoryDescription.long {
  margin: -8px 0 20px 0;
}
.readerNavCategoryMenu .content .category,
.readerNavCategoryMenu .content .gridBox {
  margin-bottom: 40px;
}
.readerNavCategoryMenu .categoryAttribution {
  color: #666;
  text-align: start;
  font-size: 24px;
  font-style: italic;
  margin: 16px 0 30px;
}
.readerNavCategoryMenu .categoryAttribution .he {
  font-style: normal;
}
.readerNavMenu .blockLink,
.readerNavMenu .catLink,
.readerNavMenu .navButton,
.bookPage .refLink {
  display: block;
  margin: 0;
  padding: 14px 8px;
  box-sizing: border-box;
  box-shadow: 0 1px 3px rgba(0,0,0,0.2);
  border-top: 4px solid transparent;
  color: #000;
  font-size: 18px;
  font-weight: 400;
  line-height: 23px;
  background-color: white;
  cursor: pointer;
  text-align: center;
  unicode-bidi: plaintext;
  flex: 1;
  display: flex;
  justify-content: center;
  align-items: inherit;
  flex-direction: column;
}
.readerNavCategoryMenu .blockLink,
.gridBox .navButton {
  display: flex;
  align-items: center;
  justify-content: center;
}
.readerNavMenu .blockLink .he,
.readerNavMenu .catLink .he,
.readerNavMenu .navButton .he,
.bookPage .refLink .he {
  text-align: center;
}
.blockLink:active,
.navButton:active,
.readerNavCategory:active,
.resourcesLink:active {
  background-color: #EDEDED;
}
@media (max-width: 450px) {
  .readerNavMenu .refLink,
  .readerNavMenu .catLink,
  .readerNavMenu .navButton,
  .readerNavMenu .sheetLink,
  .bookPage .refLink {
    font-size: 18px;
  }
}
.readerNavMenu .readerNavCategoryMenu .blockLink,
.gridBox .navButton {
  width: 100%;
  height: 100%;
  padding: 13px 8px 19px;
  display: inline-block;
}
.readerNavMenu .readerNavCategoryMenu .blockLink.incomplete {
  opacity: 0.65;
}
.categoryColorLine {
  position: absolute;
  top: 0;
  left: 0;
  width: 100%;
  height: 4px;
  z-index: 101;
}
.readerApp.interface-hebrew .readerNavMenu.noLangToggleInHebrew .en {
  display: none;
}
.readerApp.interface-hebrew .readerNavMenu.noLangToggleInHebrew .he {
  display: inline;
}
.bookPage .readerTextToc {
  letter-spacing: 1px;
  text-transform: uppercase;
  font-size: 14px;
}
.bookPage .readerTextToc .en {
  font-family: "Roboto", "Helvetica Neue", "Helvetica", sans-serif;
}
.bookPage .readerTextToc .he {
  font-family: "Heebo", sans-serif;
}
.readerNavMenu .dedication {
  text-align: start;
  color: #666;
  background-color: #FBFBFA;
  padding: 26px 19px;
  font-size: 18px;
  margin-bottom: 27px;
}
.singlePanel .readerNavMenu .dedication{
  margin: 27px 0;
}
.readerNavMenu .dedication a {
  text-decoration: underline;
}
.bookPage .categoryAttribution,
.bookPage .dedication {
  margin: 25px 0 10px;
  text-align: center;
  font-size: 18px;
  font-style: italic;
}
.bookPage .categoryAttribution,
.bookPage .dedication {
  text-align: start;
}
.bookPage .categoryAttribution .he,
.bookPage .dedication .int-he,
.readerNavMenu .dedication .int-he {
  font-style: normal;
}
.readerNavMenu .dedication .int-he {
  font-family: "Heebo", sans-serif;
  font-size: 18px;
}
.readerNavMenu .dedication .int-en {
  font-family: "adobe-garamond-pro", "Crimson Text", Georgia, serif;
  font-style: italic;
}
.bookPage .tocTop {
  padding-bottom: 15px;
}
.bookPage .tocCategory{
  color:#999;
  font-size: 14px;
  text-transform: uppercase;
  letter-spacing: 1px;
}
.bookPage.sheetPage .tocCategory{
  margin-top: 15px;
  margin-bottom: 15px;
  display: block;
}
.bookPage .tocCategory .en {
  --english-font: var(--english-sans-serif-font-family);
}
.bookPage .tocTitle,
.bookMetaDataBox .title {
  font-size: 30px;
  line-height: 1.3;
  unicode-bidi: plaintext;
}
.bookPage.fullBookPage .tocTitle {
  text-align: start;
  margin-bottom: 8px;
  display: flex;
  flex-direction: row;
  justify-content: space-between;
}

.sheetContentSidebar .profile-pic {
  display: block;
  margin-block-end: 20px;
  margin-block-start: 30px;
  margin-inline-start: -5px;
}
.sheetContentSidebar .profileFollowers {
  --english-font: var(--english-sans-serif-font-family);
  --hebrew-font: var(--hebrew-sans-serif-font-family);
  font-size: 16px;
  font-weight: 400;
  line-height: 18.75px;
  margin-block-end: 20px;
  color: var(--dark-grey);
}
.sheetViewer {
  display: flex;
}
.sheetContentSidebar {
  width: 33%;
}
.bookPage .currentSection,
.bookPage .authorStatement {
  font-size: 17px;
  color: #999;
  margin-top: 6px;
  letter-spacing: 1px;
}
.bookPage .currentSection .he,
.bookPage .authorStatement .he,
.bookPage .sheetMeta .he {
  font-family: "Heebo", sans-serif;
}
.bookPage .authorStatement a {
 color: #333;
}
.authorStatement .imageBox,
.collectionStatement .imageBox {
  width: 30px;
  height: 30px;
  display: inline-block;
  vertical-align: middle;
  margin-inline-end: 10px;
  float:none;
}
.authorStatement .profile-pic {
  margin-inline-end: 10px;
}
.authorStatement span p {
  display: inline-block;
}
.fullBookPage .readButton {
  margin: 6px 0px 12px;
}
.fullBookPage .about {
  margin-top: 10px;
}
.fullBookPage .categoryAttribution {
  color: var(--dark-grey);
  font-size: 24px;
}
.bookPage .sheetMeta {
  font-size: 14px;
  color: #999;
  font-family: "Roboto", "Helvetica Neue", "Helvetica", sans-serif;
  margin-top: 10px;
  margin-bottom: 20px;
  letter-spacing: 1px;
}
.bookPage.sheetPage .sheetMetaButtons{
  display: flex;
  justify-content: center;
  align-items: center;
  margin-bottom: 40px;
}
.bookPage.sheetPage .sheetMetaButtons .button{
  height: 40px;
  display: flex;
  justify-content: center;
  align-items: center;
}
.bookPage.sheetPage .sheetMetaButtons .button img{
  margin-inline-end: 5px;
  max-height: 18px;
}
.bookPage .tocDetails{
  margin-top:40px;
  font-size: 16px;
  line-height: 19px;
  color: var(--dark-grey);
  text-align: start;
}
.bookPage .tocDetails h3{
  margin-bottom: 25px;
}
.bookPage .tocDetails .sheetSummary {
  margin: 6px 0 16px;
  font-style: normal;
  font-size: 22px;
  line-height: 1.4;
  text-align: center;
}
.bookPage .moderatorSection {
  margin-inline-start: 20px;
  margin-inline-end: 20px;
}
.bookPage .moderatorSectionExpand, .bookPage .moderatorSectionCollapse {
  cursor: pointer;
  color: #666;
  font-size: 14px;
}
.bookPage.fullBookPage .moderatorSectionExpand, .bookPage.fullBookPage .moderatorSectionCollapse {
  margin: 13px 6px 0;
}
.bookPage.fullBookPage .tocTitleControls{
  display: flex;
}
.bookPage .moderatorSectionExpand:hover {
  text-decoration: underline;
}
.interface-english .bookPage .moderatorSection .button {
  padding: 12px 16px;
  font-size: 16px;
  margin: 0 0 0 10px;
}
.interface-hebrew .bookPage .moderatorSection .button {
  padding: 12px 16px;
  font-size: 16px;
  margin: 0 10px 0 0;
}
.bookPage .moderatorSection .moderatorSectionMessage {
  margin-top: 20px;
  font-size: 18px;
}
.bookPage .moderatorSection .button .fa {
  color: #999;
  margin-right: 4px;
}
.bookPage .versionEditForm {
  text-align: left;
  background-color: #ddd;
  padding: 10px;
  width: 100%;
}
.bookPage .versionEditForm label {
  display: inline-block;
  padding: 10px 10px 0 0;
}
.bookPage .versionEditForm label#versionNotes_label {
  display: block;
}
.bookPage .versionEditForm #versionTitle,
.bookPage .versionEditForm #versionSource,
.bookPage .versionEditForm #versionNotes,
.bookPage .versionEditForm #versionTitleInHebrew,
.bookPage .versionEditForm #versionNotesInHebrew,
.bookPage .versionEditForm #purchase_name,
.bookPage .versionEditForm #purchase_url,
.bookPage .versionEditForm #purchase_image
 {
  width: 98%;
}
.bookPage .versionEditForm #priority {
  width: 25px;
}
.bookPage .versionEditForm #digitzedBySefaria {
  margin-right: 10px;
}
.bookPage .versionEditForm #save_button,
.bookPage .versionEditForm #delete_button {
  text-align: center;
  cursor: pointer;
  color: white;
  background: #212E50;
  padding: 4px 10px;
  border-radius: 3px;
  margin: 10px auto 0;
  width: 60px;
}
.bookPage .versionEditForm #delete_button {
  float: right;
  background: white;
  color: #999;
  border: 1px solid #999;
  width: 100px;
  margin: 0;
}
.bookPage .versionTitle .fa,
.bookPage .versionEditForm .fa {
  font-size: 10px;
  color: #666;
  vertical-align: super;
  margin-left: 3px;
  cursor: pointer;
}
.interface-hebrew .bookPage .versionTitle .fa,
.interface-hebrew .bookPage .versionEditForm .fa {
  margin: 0 3px 0 0 ;
}
.bookPage .versionTitle .error {
  color: red;
}
.bookPage .content {
  box-sizing: border-box;
  text-align: center;
  height: 100%;
}
.bookPage.fullBookPage .content {
  text-align: start;
}
.bookPage .content .sheetTags {
  display: flex;
  flex-direction: row;
  flex-wrap: wrap;
}
.textTableOfContents .structToggles{
  margin-top: 20px;
  margin-bottom: 20px;
}
.connectionsPanel .textTableOfContents .structToggles {
  margin-top: 0;
}

.textTableOfContents .structToggles .structTogglesInner {
  display: flex;
  flex-direction: row;
  align-items: start;
}
.interface-hebrew .textTableOfContents .structToggles{
  direction: rtl;
}
.interface-english .textTableOfContents .structToggles{
  direction: ltr;
}
.altStructToggleBox a, .altStructToggleBox a:hover, .altStructToggleBox a:visited, .altStructToggleBox a:link, .altStructToggleBox a:active {
  text-decoration: none;
}
.textTableOfContents .structToggles .altStructToggle {
  color: var(--dark-grey);
  cursor: pointer;
  text-align: start;
  font-style: normal;
  font-weight: normal;
  font-size: 16px;
  line-height: 19px;
  text-align: justify;
}
.textTableOfContents .structToggles .altStructToggleBox:not(:last-child):after{
  content: "•";
  color: var(--dark-grey);
  margin-inline-start: 5px;
  margin-inline-end: 5px;
}
.bookPage.compare .structToggles .altStructToggle {
  font-size: 16px;
}
.textTableOfContents .structToggles .altStructToggle.active {
  color: #000000;
}
.textTableOfContents .structToggles .toggleDivider {
  color: #ccc;
  margin: 0 8px;
}
.textTableOfContents .sectionLink {
  display: inline-block;
  height: 50px;
  min-width: 50px;
  line-height: 50px;
  vertical-align: middle;
  font-size: 18px;
  font-weight: lighter;
  margin: 3px;
  text-align: center;
  background-color: #FBFBFA;
  color: #666;
  cursor: pointer;
  padding: 0 6px;
  box-sizing: border-box;
}
.textTableOfContents .torahNavParshiot .sectionLink,
.connectionsPanel .textTableOfContents .torahNavParshiot .sectionLink,
.topicPanel .readings .sectionLink{
  display: initial;
  background-color: initial;
  font-size: 14px;
  margin: 0;
  padding: 0 4px;
  line-height: 30px;
  color: var(--medium-grey);
  --english-font: var(--english-sans-serif-font-family);
  --hebrew-font: var(--hebrew-sans-serif-font-family);
}
.connectionsPanel .textTableOfContents .sectionLink {
  background-color: #ffffff;
  color: #000000;
}
.textTableOfContents .sectionLink.current{
  background-color: var(--sefaria-blue);
  color: #FFFFFF;
}
.textTableOfContents .torahNavParshiot .sectionLink.current{
  color: var(--sefaria-blue);
  font-weight: bold;
}
.textTableOfContents .sectionName {
  display: none;
}
.textTableOfContents .tocSection > .sectionName {
  font-size: 24px;
  margin: 0 3px 4px;
  color: #666;
  display: block;
}
.bookPage .content .tab-view.largeTabs {
  padding: 20px 0 40px;
  text-align: start;
}
.bookPage.compare .content .textTableOfContents {
  padding: 10px 0;
}
.bookPage.narrowPanel .textTableOfContents {
  padding: 0 0 40px;
}
.textTableOfContents .tocSection {
  margin-bottom: 22px;
  display: block;
  text-align: left;
}
.textTableOfContents .tocSection.noSubLevels{
  display: none;
}
.textTableOfContents > .tocLevel {
  margin-bottom: 30px;
}
.textTableOfContents > .tocContent > .tocLevel > .schema-node-toc > .schema-node-title {
  font-size: 24px;
  line-height: 29px;
}
.textTableOfContents .schema-node-title {
  color: black;
  font-size: 18px;
  display: inline-block;
  margin-bottom: 10px;
  cursor: pointer;
}
.textTableOfContents .torahNavParshiot .schema-node-title {
  font-size: 24px;
  margin-bottom: 0;
}
.textTableOfContents .schema-node-toc {
  display: block;
}
.textTableOfContents .schema-node-toc.linked.current,
.textTableOfContents .schema-node-toc.linked.current .schema-node-title {
  color: var(--sefaria-blue);
  font-weight: bold;
}
.textTableOfContents .schema-node-toc:not(.linked)>.schema-node-title:not(.fixed):after {
  content: "\f105";
  display: inline-block;
  font-size: inherit;
  text-rendering: auto;
  -webkit-font-smoothing: antialiased;
  -moz-osx-font-smoothing: grayscale;
  font-family: FontAwesome;
  margin-inline-start: 8px;
  font-size: 14px;
  position: relative;
  top: -2px;
  color: var(--medium-grey);
}
.textTableOfContents .schema-node-toc:not(.linked) > .schema-node-title.open:not(.fixed):after {
  content: "\f107";
}
.readerPanel.hebrew .textTableOfContents .schema-node-toc:not(.linked) > .schema-node-title:not(.fixed):after,
.readerApp.interface-hebrew .noLangToggleInHebrew .textTableOfContents .schema-node-toc:not(.linked) > .schema-node-title:not(.fixed):after {
  content: "\f104";
  font-size: 122%;
  margin-inline-start: 9px;
}
.readerPanel.hebrew .textTableOfContents .schema-node-toc:not(.linked) > .schema-node-title.open:not(.fixed):after,
.readerApp.interface-hebrew .noLangToggleInHebrew .textTableOfContents .schema-node-toc:not(.linked) > .schema-node-title.open:not(.fixed):after {
  content: "\f107";
}
.textTableOfContents .schema-node-contents {
  margin: 0 auto 22px;
  display: block;
  width: 100%;
}
.textTableOfContents .torahNavParshiot .schema-node-contents {
  margin-bottom: 0;
}
.textTableOfContents .schema-node-contents > .tocLevel > .schema-node-toc:not(.janode){
  margin-inline-start: 15px;
}
.textTableOfContents .schema-node-contents.closed {
  display: none;
}
.textTableOfContents .schema-node-toc .schema-node-contents.closed {
  display: block;
}
.textTableOfContents .tocLevel {
  display: block;
}
.textTableOfContents .torahNavParshiot .tocLevel {
    display: flex;
    flex-flow: row wrap;
    justify-content: space-between;
}
.textTableOfContents .torahNavParshiot .tocLevel .schema-node-toc {
  flex: 1 1 50%;
  text-decoration: none;
}
.textTableOfContents > .tocLevel > .schema-node-toc {
  margin: 10px 0;
}
.textTableOfContents.schema-node-toc {
  margin: 6px 20px;
}
.textTableOfContents .schema-node-toc.linked:hover .schema-node-title {
  text-decoration: underline;
}
.textTableOfContents .specialNavSectionHeader {
  font-size: 16px;
  line-height: 18.75px;
  --english-font: var(--english-sans-serif-font-family);
  --hebrew-font: var(--hebrew-sans-serif-font-family);
  margin-bottom: 10px;
  color: var(--dark-grey);
}
.textTableOfContents .torahNavParshiot{
  margin-top: 30px;
}
.textTableOfContents .altStruct .refLink {
  width: 49%;
  margin: 3px;
  box-sizing: border-box;
  display: inline-block;
}
@media (max-width: 450px) {
  .textTableOfContents .altStruct .refLink {
    margin: 0.5%;
  }
}
.hebrew .textTableOfContents .tocSection,
.hebrew .textTableOfContents,
.english .noLangToggleInHebrew .textTableOfContents,
.bilingual .noLangToggleInHebrew .textTableOfContents{
  text-align: right;
}
.english .noLangToggleInHebrew .textTableOfContents,
.bilingual .noLangToggleInHebrew .textTableOfContents{
  direction: rtl;
}
.bookPage .button.allVersionsButton {
  color: #999;
  text-transform: uppercase;
  font-size: 15px;
  padding: 12px 50px;
  margin: 20px 0;
}
.bookPage .allVersionsButton.inactive {
  background-color: transparent;
}
.versionBlock{
  display: flex;
  flex-flow: column;
}
.versionBlock .versionBlockHeading{
  display: flex;
  justify-content: start;
  align-items: flex-start;
  margin-bottom: 10px;
}
.versionBlock .versionTitle {
  font-size: 18px;
  color: #000;
  /*unicode-bidi: plaintext;*/
}
.versionBlock.with-preview .versionPreviewWithOptionalEllipsis {
  --english-font: "adobe-garamond-pro", var(--english-serif-font-family);
  --hebrew-font: var(--hebrew-serif-font-family);
  font-size: 18px;
  display: block;
}
.versionBlock .versionPreview {
  --line-height: 22px;
  line-height: var(--line-height);
  text-decoration: none;
}
.versionBlock .versionPreview big {
  font-size: inherit;
}
.versionBlock .versionPreview i.footnote {
  display: none;
}
.versionBlock.with-preview {
  --english-font: var(--english-sans-serif-font-family);
  --hebrew-font: var(--hebrew-sans-serif-font-family);
}
.versionBlock .versionPreview.shouldAttemptTruncation  {
  display: block;
  overflow: hidden;
  --max-lines: 5;
  max-height: calc(var(--line-height) * var(--max-lines));
}
.version-with-preview-title-line {
  display: inline;
  flex-wrap: wrap;
  font-size: 14px;
  line-height: 22px;
  color: var(--medium-grey);
  margin-inline-start: 5px;
}
.version-with-preview-title-line .open-details {
  display: inline;
  margin-inline-end: 5px;
  font-style: italic;
}
.versionBlock.with-preview summary {
  margin-top: 10px;
}
[open] .versionBlock.with-preview summary {
  margin-bottom: 10px;
}
.versionBlock.with-preview details summary::before {
  content: url('/static/icons/little-chevron-down.svg');
}
.versionBlock.with-preview details[open] summary::before {
  content: url('/static/icons/little-chevron-up.svg');
}
.versionBlock.with-preview summary::-webkit-details-marker {
  /*hide marker for safari*/
  display: none;
}
.versionBlock.with-preview summary {
  /*hide marker for chrome*/
  list-style: none;
  cursor: pointer;
}
details .open-details::before {
  margin-inline-end: 5px;
}
.version-with-preview-title-line .selectButton {
  text-decoration: none;
}
.version-with-preview-title-line .selectButton.currSelectButton {
  cursor: default;
}
.version-with-preview-title-line .selectButton:not(.currSelectButton) {
  color: var(--select-blue);
}
.version-with-preview-title-line .selectButton::before {
  content: "•";
  margin-inline-end: 5px;
  color: var(--medium-grey);
}
.version-block-with-preview-details {
  background-color: var(--lighter-grey);
  border-radius: 6px;
  padding: 10px;
}
.versionDetails-version-title {
  color: black;
}
.bookPage .versionBlock .versionTitle{
  font-style: normal;
  font-weight: normal;
  font-size: 24px;
  line-height: 29px;
  max-inline-size: max-content;
}
.versionsBox .versionBlock:not(.with-preview) {
  border-top: solid 1px #CCC;
  padding: 20px 0;
}
.versionsBox .versionBlock.with-preview {
  padding: 15px 0;
}
.language-block .versionLanguage {
  border-bottom: solid 1px #CCC;
}
.bookPage .versionsBox .versionBlock{
  padding-top: 20px;
  padding-bottom: 34px;
}
.bookPage .versionsBox .versionBlock:first-child{
  padding-top: 0;
  border-top: none;
}
.singlePanel .versionsBox .versionBlock .versionTitle .he {
    display: inline;
}
.versionBlock .versionTitle a {
  color: black;
}
.versionBlock .versionBlockHeading .versionLanguage {
  display: none;
}
.bookPage .versionBlock .versionBlockHeading .versionLanguage{
  display: initial;
  margin-inline-start: auto;
  font-style: normal;
  font-weight: normal;
  font-size: 14px;
  line-height: 18px;
  color: #666666;
  background: #EDEDEC;
  border-radius: 25px;
  padding: 5px 10px;
}
.aboutBox .versionBlock .versionTitle:hover {
  text-decoration: none;
}
.versionBlock .versionTitle a{
}
.versionBlock .versionBlockHeading .versionEditIcon{
  display: none;
}
.versionBlock .versionBlockHeading .versionEditIcon.enabled{
  display: inline-block;
  align-self: self-start;
  font-size: 14px;
  padding: 5px;
}
.versionBlock .versionBlockHeading .versionEditIcon.enabled:hover{
  color: #666666;
  cursor: pointer;
}
.versionBlock .versionSelect{
  margin: 10px 0;
}
.bookPage .versionBlock .versionSelect, .aboutBox .currVersionSection .versionSelect{
  display: none;
}
.versionBlock .versionNotes a {
  font-style: normal;
  font-weight: normal;
  color: #666666;
  text-decoration: underline;
}
.versionBlock .versionDetails {
  display: flex;
  flex-flow: row;
  justify-content: space-between;
  font-style: normal;
  font-weight: normal;
  font-size: 14px;
  line-height: 20px;
  color: #666666;
}
.bookPage .versionBlock .versionDetails{
  line-height: 20px;
}
.versionBlock .versionDetails .versionDetailsInformation{
  display: flex;
  flex-flow: column;
}
.versionBlock .versionDetails .versionDetailsImage{
  margin-top: 5px;
}
.versionBlock .versionDetails .versionDetailsInformation .versionDetailsElement.versionBuyLink a{
  color: #18345D;
}
.versionBlock .versionDetails .versionDetailsLabel, .versionBlock .versionDetails .versionDetailsLabel:hover{
  text-decoration: none;
}
.versionBlock .versionDetails .versionBuyImage .versionDetailsImageLink img{
  height: 120px;
}
.versionBlock .versionDetails .n-a, .versionBlock .n-a{
  display: none;
}
.versionBlock .versionTitle:hover {
  text-decoration: underline;
  cursor: pointer;
}
.versionBlock .versionNotes {
  font-style: normal;
  font-weight: normal;
  font-size: 18px;
  line-height: 22px;
  color: #666666;
  margin: 10px 0;
  text-align: start;
}
.bookPage .versionBlock .versionNotes{
  font-size: 16px;
  line-height: 19px;
  padding-bottom: 15px;
}
.versionBlock .versionEditIcon {
  margin: 0 7px;
  vertical-align: 1px;
}
.versionBlock .versionExtendedNotesLinks{
  font-style: italic;
  display: block;
}
.versionBlock .versionExtendedNotesLinks.no-notes{
  display: none;
}
.versionBlock .versionExtendedNotesLinks{/*temporary because broken*/
  display: none;
}
.modTools {
  width: 50%;
  margin: 0 auto;
  overflow-y: scroll;
  height: 100%;
}
.modTools .modToolsSection {
  padding: 50px;
  border-top: 1px solid #ccc;
}
.bookPage .content .dlSection {
}
.modTools .dlSectionTitle {
    width: 60%;
    margin: 0 auto;
}
.modTools .dlSectionTitle,
.bookPage .content h2 {
    text-transform: uppercase;
    color: #999;
    padding: 10px 0;
    margin-bottom: 14px;
}
.bookPage .content h2[role=button] {
  cursor: pointer;
}
.bookPage .content h2 img {
  opacity: 0.43;
  padding: 0 5px;
  height: 10px;
  width: 10px;
}
.bookPage .versionSectionHeader {
  display: flex;
  flex-direction: row;
  justify-content: space-between;
}
.bookPage .versionSectionSummary {
  text-transform: none;
  color: #ccc;
  font-size: 14px;
}
.bookPage .versionSectionSummaryHidden {
  visibility: hidden;
}
.modTools .dlVersionSelect {
  display: block;
}

select {
  width: 100%;
  margin: 10px auto;
  background-color: white;
  font-size: 14px;
  height: 50px;
  border-color: #ccc;
  border-radius: 3px;
  color: #333;
  font-family: "Roboto", "Helvetica Neue", "Helvetica", sans-serif;
}
.modTools .dlVersionSelect option,
.bookPage .content .dlVersionSelect option{
  unicode-bidi: plaintext;
}
.modTools .modtoolsButton,
.bookPage .content .versionDownloadButton {
  width: 60%;
  margin: 10px auto;
  background-color: white;
  font-size: 14px;
  height: 3em;
  border: 1px solid #ccc;
  border-radius: 3px;
  color: #ccc;
  font-family: "Roboto", "Helvetica Neue", "Helvetica", sans-serif;
}
.modTools .modtoolsButton .modtoolsButtonInner,
.bookPage .content .versionDownloadButton .downloadButtonInner {
    font-size: 16px;
    padding: 10px;
}
.modTools .modtoolsButton .he,
.bookPage .content .versionDownloadButton .he {
    font-family: "Heebo", sans-serif;
    direction: rtl;
    text-align: right;
}
.modTools a .modtoolsButton,
.bookPage .content a .versionDownloadButton {
    border-color: #212E50;
    background-color: #212E50;
}
.modTools .workflowy-tool{
  width: 60%;
  margin: auto;
}
.modTools .workflowy-tool .dlSectionTitle{
  width: unset;
}
.modTools .workflowy-tool .modtoolsButton{
  color: black;
}
.modTools .workflowy-tool .modtoolsButton:hover{
  background-color: #999;
}
.modTools .workflowy-tool textarea {
  width: 100%;
  min-height: 30rem;
  font-family: "Lucida Console", Monaco, monospace;
  font-size: 0.8rem;
  line-height: 1.2;
}
.modTools .workflowy-tool .workflowy-tool-form{
  display: flex;
  flex-flow: column;
}
.dictionarySearchBox {
  display: flex;
  justify-content: space-between;
  align-items: center;
  padding-bottom: 5px;
  color: var(--medium-grey);
  font-size: 16px;
  line-height: 19px;
  width: 300px;
  height: 30px;
  background: var(--lighter-grey);
  border-radius: 6px;
  margin-bottom: 25px;
  position: relative;
}
.dictionarySearchBox .dictionarySearchButton{
  width: 16px;
  height: 16px;
  margin-inline-start: 8px;
  margin-inline-end: 5px;
}
.searchBox.dictionarySearchBox .keyboardInputInitiator {
  margin-bottom: 2px;
  border: none;
}
.interface-hebrew .searchBox.dictionarySearchBox .keyboardInputInitiator {
  display: none;
}
.dictionarySearchBox input {
  font-size: 17px;
  background-color: transparent;
  border: none;
  height: 18px;
  margin-inline-end: auto;
  --english-font: var(--english-sans-serif-font-family);
  --hebrew-font: var(--hebrew-sans-serif-font-family);
}
.dictionarySearchBox input::placeholder{
  font-size: 16px;
  line-height: 19px;
  color: var(--dark-grey);
}
body .ui-autocomplete.dictionary-toc-autocomplete {
  margin-top: 40px;
  padding: 6px 0 0;
  width: 300px;
  min-height: 85px;
  max-height: 185px;
  background: #FFFFFF;
  box-shadow: 0px 1px 3px rgba(0, 0, 0, 0.25);
  border-radius: 6px;
  overflow-y: auto;
}
body .ui-autocomplete.dictionary-toc-autocomplete .ui-menu-item {
  padding: 4px 25px;
  font-size: 22px;
  line-height: 29px;
  color: black;
  cursor: pointer;
  display: block;
}
body .ui-autocomplete.dictionary-toc-autocomplete .ui-menu-item:hover{
  background: var(--lighter-grey);
}
body .ui-autocomplete.dictionary-toc-autocomplete .ui-menu-item a.ui-state-focus {
  text-decoration: underline;
}
.singlePanel .searchContent h1 {
  height: revert;
}
.searchContent h1 {
  height: 40px;
  font-size: 30px;
  color: #000;
  margin-bottom: 5px;
  --english-font: var(--english-serif-font-family);
  --hebrew-font:  var(--hebrew-serif-font-family);
}
.searchContent h1.englishQuery {
  font-size: 30px;
}
.searchContent h1.hebrewQuery {
  font-family: var(--hebrew-serif-font-family);
}
.searchContent .searchTopLine {
  margin-bottom: 40px;
}
.searchContent .searchResultCount {
  color: var(--dark-grey);
}
.searchContent .searchTopMatter {
  position: relative;
  display: flex;
  border-bottom: 1px solid var(--light-grey);
  flex-direction: row;
  justify-content: space-between;
  align-items: center;
}
.searchTopMatter .type-buttons {
  display: flex;
  flex-direction: row;
  align-self: flex-start;
}
.searchTopMatter .search-dropdown-button {
  font-size: 22px;
  color: #999;
  cursor: pointer;
  padding: 10px 0;
  -webkit-touch-callout: none; /* iOS Safari */
  user-select: none;
  margin-inline-end: 20px;
}
@media (max-width: 540px) {
  .searchTopMatter .search-dropdown-button {
    margin-inline-end:  15px;
  }
  .searchTopMatter .search-dropdown-button,
  .searchTopMatter .dropdown-button {
  font-size: 16px;
  }
}
.compare .searchTopMatter .search-dropdown-button {
  margin-inline-end:  15px;
}
.compare .searchTopMatter .search-dropdown-button,
.compare .searchTopMatter .dropdown-button {
  font-size: 16px;
}
.searchTopMatter .search-dropdown-button.active {
  color: #000;
  border-bottom: 4px solid var(--medium-grey);
}

.searchContent .searchResultList {
  padding-top: 25px;
  max-width: 665px;
  padding-top: 25px;
  max-width: 665px;
}

.searchResultList .topicTitle .int-en, .searchResultList .topicTitle .int-he {
  font-size: 24px;
}

.searchContent .searchResultList #searchTopics {
  border-top: 1px solid #EDEDEC;
  border-bottom: 1px solid #EDEDEC;
  padding-top: 30px;
  padding-bottom: 5px;
  margin-bottom: 25px;
}
.searchResultList .searchTopic {
  margin-bottom: 30px;
}
.searchResultList .searchTopic .topicDescSearchResult {
  margin-top: 10px;
}
.searchResultList .searchTopic .topicSourcesSheets {
  margin-top: 10px;
}
.searchResultList .searchTopic .topicSourcesSheets.systemText .int-en,
.searchResultList .searchTopic .topicSourcesSheets.systemText .int-he {
  color: #666666;
}

@media (min-width: 701px) {
  /* prevent width of left-pane from changing due to content size when filters applied */
  .searchContent .searchResultList {
    width: 60vw;
  }
}

.searchContent .searchFilters h2 {
  --english-font: var(--english-sans-serif-font-family);
  --hebrew-font: var(--hebrew-sans-serif-font-family);
  font-size: 22px;
  text-transform: none;
  color: var(--dark-grey);
  border-bottom: 1px solid var(--light-grey);
  padding-bottom: 10px;
  margin: 0 0 10px 0;
}
.searchContent .searchStatusLine {
  text-align: center;
  font-size: 13px;
  height: 10px;
}
.searchFilterBoxes .type-button {
  padding: 6px 14px;
  margin: 5px;
  border-radius: 12px;
  border: 1px solid #DADADA;
  font-size: 13px;
  color: #666;
  font-family: "Roboto", "Helvetica Neue", "Helvetica", sans-serif;
  letter-spacing: 1px;
  cursor: pointer;
}
.searchFilterBoxes .type-button .he {
  font-family: "Heebo", sans-serif;
}
.searchFilterBoxes .type-button.active {
  color: #000;
  background-color: white;
}
.searchContent .type-button-title,
.searchContent .type-button-total {
  display: inline-block;
  padding: 2px;
}
.searchContent .results-count,
.searchContent .searchStatusLine > .loadingMessage {
  color: #999;
  font-family: "Roboto", "Helvetica Neue", "Helvetica", sans-serif;
  letter-spacing: 1px;
  padding-top: 5px;
}
.dropdown-modal {
  position: relative;
}
.dropdown-modal.position-unset {
  position: unset;
}
.dropdown-button {
  color: #666;
  margin-left: 5px;
  margin-right: 5px;
  font-size: 18px;
  letter-spacing: 1px;
  cursor: pointer;
  font-weight: lighter;
  user-select: none;
}
.dropdown-button:hover {
  text-decoration: underline;
}
.dropdown-button .active {
  color: #000;
}
.dropdown-button .en {
  font-family: "Roboto", "Helvetica Neue", "Helvetica", sans-serif;
}
.dropdown-button .he {
  font-family: "Heebo", sans-serif;
}
.dropdown-button img {
  opacity: 0.43;
  padding: 0 5px;
  height: 10px;
  width: 10px;
}
.dropdown-button.buttonStyle {
  letter-spacing: 0;
  background-color: var(--lighter-grey);
  font-size: 16px;
  padding: 5px 10px;
  border-radius: 6px;
  margin: 0;
}
.dropdown-button.buttonStyle:hover {
  text-decoration: none;
}
.message-modal {
  position: fixed;
  text-align: center;
  padding: 10px;
  background-color: #eee;
  width: auto;
  height: auto;
  margin: 0;
  z-index: 100;
  overflow: hidden;
  line-height: 1.2;
  border-radius: 0;
  max-width: 100%;
  border-radius: 6px;
}
.message-overlay {
  display: none;
  position: fixed;
  z-index: 20;
  background: black;
  opacity: 0.4;
  height: 100%;
  width: 100%;
  top: 0px;
  left: 0px;
}
.messageHeader {
  font-weight: bold;
  font-size: 14px;
  margin-bottom: 4px;
}
.message-modal textarea {
  display: block;
  max-width: 100%;
  height: 140px;
  width: 480px;
  box-sizing: border-box;
  margin-bottom: 20px;
}
.searchContent .searchFilterGroup {
  margin-bottom:  30px;
}
.searchContent .searchFilterBoxes li {
  display: flex;
  justify-content: space-between;
  flex: 1 0 45%;  /* see https://stackoverflow.com/questions/29546550/flexbox-4-items-per-row */
  padding: 6px 0;
  font-size: 18px;
  cursor: pointer;
  line-height: 125%;
  color: #000;
}
.searchContent .searchFilterBoxes li img {
  height: 10px;
  width: 10px;
  opacity: 0.43;
  padding: 0 10px;
}
.searchContent .searchFilterBoxes .searchFilterExactBox li {
  justify-content: flex-start;
}
.searchContent .searchFilterBoxes li .checkboxAndText {
  display: flex;
}
.searchContent .searchFilterBoxes li .checkboxAndText label {
  opacity: 0.4;
}
.searchContent .searchFilterBoxes li .checkboxAndText label:hover {
  opacity: 0.6;
}
.searchContent .searchFilterBoxes li input[type="checkbox"] {
  display: none;
}
.searchContent .searchFilterBoxes li input[type="checkbox"] + label span {
  display:inline-block;
  width: 15px;
  height: 15px;
  cursor:pointer;
  background-image: url(/static/img/checkbox-unchecked.svg);
  background-size: contain;
  margin-inline-end: 10px;
}
.searchContent .searchFilterBoxes li input[type="checkbox"]:checked + label span {
  background-image: url(/static/img/checkbox-checked.svg);
}
.searchContent .searchFilterBoxes li input[type="checkbox"]:indeterminate + label span {
  background-image: url(/static/img/checkbox-partially.svg);
}
.searchContent .searchFilterTitle:hover {
  text-decoration: underline;
}
.searchContent .searchFilterBoxes li .filter-count {
  color: var(--dark-grey);
}
.searchContent .searchFilterBoxes li .fa {
  color:  var(--medium-grey);
  font-size: 20px;
}
.searchContent .searchFilterBooks {
  padding-inline-start: 27px;
  margin-top: -6px;
}
.searchContent .searchFilters .showMore {
  display: block;
  margin-inline-start: 27px;
  cursor: pointer;
  font-size: 14px;
  margin-top: 4px;
  background: none!important;
  border: none;
  padding: 0!important;
  color: inherit;

}
.searchContent .searchFilters .showMore:hover {
  text-decoration: underline;
}
.searchFilters .searchBox {
  overflow: hidden;
  display: flex;
  align-items: center;
  padding-left: 10px;
  padding-right: 10px;
  text-align: inherit;
  background: #EDEDEC;
  border-radius: 250px;
  border: none;
  width: calc(100% - 10px);
  height: 30px;
  --english-font: var(--english-sans-serif-font-family);
  --hebrew-font: var(--hebrew-sans-serif-font-family);
  font-size: var(--sans-serif-body-font-size);
  margin-bottom: 10px;
}
.searchFilters .searchFilterIcon {
  float: right;
  margin: 0px -5px 1px 0px;
}
.searchBox input.searchFiltersInput {
  width: calc(100% - 10px);
  background-color: transparent;
  border: 0;
  font-size: var(--sans-serif-body-font-size);
}
.searchBox button {
  border:0;
}
.dropdown-option-list {
  margin-top: 10px;
  background: white;
  width: auto;
  position: absolute;
  z-index: 1;
  -webkit-border-radius: 7px;
  -moz-border-radius: 7px;
  border-radius: 7px;
  border: 1px solid #ccc;
}
.dropdown-option-list-label span {
  white-space: nowrap;
}
.interface-english .dropdown-option-list {
  right: 0;
}
.interface-hebrew .dropdown-option-list {
  left: 0;
}
.dropdown-option-list.hidden{
  display: none;
}
.dropdown-option-list table {
  border-collapse: collapse;
}
.dropdown-option-list tr {
  font-family: "Roboto", "Helvetica Neue", "Helvetica", sans-serif;
  padding: 15px;
  font-size: 16px;
  cursor: pointer;
}
.interface-hebrew .dropdown-option-list tr {
  font-family: "Heebo", sans-serif;
}
.dropdown-option-list tr:hover {
  background-color: var(--lighter-grey);
}
.dropdown-option-list tr:not(:last-child) {
  border-bottom: 1px solid #eee;
}
.dropdown-option-list td:not(:first-child) {
  padding: 15px 15px 15px 0;
}
.dropdown-option-list td:first-child {
  padding: 0 0 0 15px;
}
.interface-hebrew .dropdown-option-list td:not(:first-child) {
  padding: 15px 0 15px 15px;
}
.interface-hebrew .dropdown-option-list td:first-child {
  padding: 0 15px 0 0;
}
.dropdown-option-list tr.unselected {
  color: #aaa;
}
.dropdown-option-list tr .dropdown-option-check {
  width: 10px;
  height: 10px;
  padding-left: 0;
  padding-right: 10px;
}
.interface-hebrew .dropdown-option-list tr .dropdown-option-check {
  padding-left: 10px;
  padding-right: 0;
}
.dropdown-option-list tr.unselected .dropdown-option-check {
  display: none;
}
.searchContent .mobileSearchFilters {
  position: absolute;
  width: 100%;
  height: 100%;
  top: 0;
  left: 0;
  display: flex;
  flex-direction: column;
  z-index: 1002;
  background-color: var(--lightest-grey);
}
.mobileSearchFiltersHeader {
  background-color: var(--lighter-grey);
  padding: 20px 15px;
  display: flex;
  justify-content: center;
  color:  var(--dark-grey);
}
.mobileSearchFiltersHeader .readerNavMenuCloseButton {
  font-size: 45px;
  color: var(--medium-grey);
  height: 20px;
  display: block;
  line-height: 20px;
  position: absolute;
  margin-right: 100%;
  margin-left: 45px;
}
.mobileSearchFilters .searchFilters {
  flex-grow:  1;
  overflow-y: scroll;
  padding:  20px 15px;
}
.mobileSearchFilters .toggleSet {
  width: 100%;
  margin: 10px 0 0 0;
}
.mobileSearchFiltersFooter {
  padding: 15px;
  border-top: 1px solid var(--light-grey);
}
.searchContent .result {
  padding-bottom: 20px;
}
.searchContent .result a:hover,
.sidebarSearch .result a:hover {
  text-decoration: none;
}
.searchContent .similar-results {
  padding: 0 25px;
}
.searchContent .similar-results .result-title {
  display: none;
}
.searchContent .result-title {
  font-size: 24px;
  margin-bottom: 15px;
}
.sheetResult .result-title {
  --english-font: var(--english-sans-serif-font-family);
  font-size: 16px;
  font-weight: 600;
  line-height: 18.75px;
  color: #000000;
}
.sheetResult .snippet.en {
  color: #666666;
  --english-font: var(--english-sans-serif-font-family);
  font-size: 14px;
  font-weight: 400;
  line-height: 18px;
}
.searchContent .result-title .int-he {
  font-family: "Taamey Frank", "adobe-garamond-pro", "Crimson Text", Georgia, "Times New Roman", serif;
  font-size: 22px;
}
.searchContent .sheetResult .sheetData{
  display: flex;
  justify-content:flex-start;
  align-items: center;
  color: #999;
  font-size: 13px;
  margin: 15px 0 5px;
}
.searchContent .sheetResult .ownerData{
  display: flex;
  justify-content:flex-start;
  align-items: center;
  font-size: 13px;
}
.searchContent .sheetResult .ownerName {
  color: var(--midrash-green);
  margin-inline-start: 10px;
  --english-font: var(--english-sans-serif-font-family);
  font-size: 14px;
}
.searchContent .sheetResult .date {
  color: #999999;
  --english-font: var(--english-sans-serif-font-family);
  font-size: 14px;
  font-weight: 400;
  line-height: 18px;
  margin-inline-start: 5px;
}
.searchContent .sheetResult .bullet {
  margin-inline-start: 5px;
}
.searchContent .sheetResult .sheetData .tagsViews a:not(:last-of-type):after{
  content: ",";
  margin-inline-end: 4px;
}
.searchContent .sheetResult .sheetData .tagsViews a:first-of-type:before{
  content: '•';
  margin-inline-start: 4px;
  margin-inline-end: 4px;
}
.searchContent .result .result-title:hover {
  text-decoration: underline;
}
.readerPanel.english .searchContent .snippet.he,
.readerPanel.hebrew .searchContent .snippet.en,
.bilingual .searchContent .snippet.he {
  display: block;
}
.searchContent .snippet {
  font-size: 18px;
  color: #000;
}
.searchContent .sheet_result .snippet:hover {
  text-decoration: none;
}
.searchContent .similar-results .result .result-title {
  padding: 0 0 5px;
}
.searchContent .result .version,
.sidebarSearch .result .version {
  color: #999;
  font-family: "Roboto", "Helvetica Neue", "Helvetica", sans-serif;
  font-size: 13px;
  margin: 15px 0 5px;
  display: flex;
  align-items: center;
}
.searchContent .result .version .ownerMetadata {
  margin-inline-start: 10px;
}
.searchContent .result .similar-trigger-box,
.sidebarSearch .result .similar-trigger-box {
  color: #999;
  font-weight: lighter;
  --english-font: var(--english-sans-serif-font-family);
  --hebrew-font: var(--hebrew-sans-serif-font-family);
  text-transform: uppercase;
  letter-spacing: 1px;
  font-size: 11px;
  padding: 0;
  cursor: pointer;
  margin: 8px 0;
}
.searchContent .result .similar-trigger-box i {
  padding: 0 5px;
}
.searchContent .result + .loadingMessage {
  margin-top: 30px;
}
.readerNavMenu .yourSheetsLink.navButton {
  width: 98%;
  margin-bottom: 20px;
  text-transform: uppercase;
  font-family: "Roboto", "Helvetica Neue", "Helvetica", sans-serif;
}
.search-container{
  position: relative;
}
.autocomplete-dropdown{
  background: #FFFFFF;
  position: absolute;
  top: 45px;
  width: auto;
  max-width: 130%;
  box-shadow: 0px 1px 3px rgba(0, 0, 0, 0.25);
  border-radius: 0px 0px 6px 4px;
  z-index: 2;
}
.singlePanel .autocomplete-dropdown {
  width: 0;
  position: fixed;
  top: 120px;
  inset-inline-start: 0;
  padding-bottom: 10px;
}
.singlePanel .autocomplete-dropdown:has(*){
  width: 100vw;
}
.search-group-suggestions{
  border-bottom: 0.766667px solid rgb(204, 204, 204);
  display: flex;
  align-items: start;
  padding-top: 5px;
  padding-bottom: 5px;
}
.singlePanel .search-group-suggestions{
  border-bottom-width: 0;
  padding-top: 0;
  padding-bottom: 0;
}
.search-group-suggestions-items{
  display: flex;
  flex-direction: column;
  flex-grow: 1;
  width: 0%;
}
.search-suggestion-link-wrapper{
  display: flex;
  align-items: center;
}
.search-suggestion-link-wrapper:hover{
  text-decoration: none;
}
.singlePanel .search-suggestion-link-wrapper{
  border-bottom: 0;
  padding: 0;
}
.singlePanel .search-suggestion-link-wrapper.search-override-wrapper {
  padding-top: 12px;
  padding-bottom: 12px;
  margin-bottom: 16px;
  border-top: 0.766667px solid #EDEDEC;
  border-bottom: 0.766667px solid #EDEDEC;
}

.search-suggestion {
    display: flex;
    list-style-type: none;
    padding: 6px 12px;
    font-family: 'EB Garamond';
    font-style: normal;
    font-weight: 400;
    font-size: 18px;
    line-height: 23px;
    cursor: pointer;
    width: max-content;
    flex-grow: 1;
    max-width: 100%;
    min-height: 10px;
}
.singlePanel .search-suggestion{
  width: auto;
}

.search-suggestion-text{
  font-family: 'EB Garamond';
}
.singlePanel .search-suggestion-text{
  color: #000000;
}
.search-suggestion-text.hebrew-result{
  font-family: "Taamey Frank";
}
.search-suggestion.highlighted{
  background-color: #EDEDEC;
}

.autocomplete-dropdown .search-override-text{
  font-family: 'Roboto';
  font-style: normal;
  font-weight: 400;
  font-size: 16px;
  line-height: 19px;
  margin-top: 3px;

  /* Dark Grey */
  color: #666666;
}
.autocomplete-dropdown .type-icon{
  display: inline-block;
  opacity: .4;
  height: 18px;
  width: 18px;
  margin-top: 2px;
}
.singlePanel .autocomplete-dropdown .type-icon{
  padding-inline-start: 2px;
}

.singlePanel .autocomplete-dropdown .type-icon.english-result{
  margin-top: 2px;
}

.autocomplete-dropdown .type-icon.ac-img-User{
  opacity: 1;
  border-radius: 50%;
}

.interface-english .autocomplete-dropdown .type-icon {
  margin-right: 10px;
}
.interface-hebrew .autocomplete-dropdown .type-icon {
  margin-left: 10px;
}
.interface-hebrew .autocomplete-dropdown .type-icon {
  margin-left: 10px;
}
.autocomplete-dropdown .type-icon.search-icon {
  padding-inline-start: 3px;
}
.autocomplete-dropdown .type-title{
  font-family: 'Roboto';
  font-style: normal;
  font-weight: 400;
  font-size: 14px;
  line-height: 18px;
  color: #999999;
  margin-top: 6px;
  width: 20%;
  padding-inline-end: 10px;
}
.autocomplete-dropdown .type-title .int-en{
  margin-left: 15px;
  margin-right: 114px;
}
.autocomplete-dropdown .type-title .int-he{
  margin-right: 15px;
  margin-left: 114px;
}
.singlePanel .autocomplete-dropdown .type-title {
  width: 0;
  visibility: hidden;
  padding-inline-end: 0;
}

.readerNavMenu .sheet {
  display: flex;
  justify-content: space-between;
  padding: 20px 0;
}

.readerNavMenu .sheet:not(.profile-page .sheet) {
  border-bottom: 1px solid #eee;
  color: black;
}

.sheetsProfileList .sheet {
  display: flex;
  justify-content: space-between;
  padding: 20px 0;
}

.readerNavMenu .sheet:hover{
  text-decoration: none;
}
.readerNavMenu .sheet .sheetImg {
  height: 40px;
  width: 40px;
  margin: 1px 0 0 0;
  border-radius: 2px;
}
.readerNavMenu .sheet .sheetTextInfo {
  display: flex;
  justify-content: flex-start;
}
.readerNavMenu .sheet:hover .sheetTextInfo {
  text-decoration: underline;
}
.readerNavMenu .sheet .sheetAuthTitle{
  display: flex;
  flex-flow: column;
  margin: auto 14px;
}
.readerNavMenu .sheet .sheetAuthor {
  font-family: "Roboto", "Helvetica Neue", "Helvetica", sans-serif;
  color: #999;
  font-size: 14px;
  margin-bottom: 6px;
  letter-spacing: 1px;
}
.readerNavMenu .sheet .sheetTitle {
  overflow: hidden;
  font-size: 16px;
  unicode-bidi: plaintext;
}
.readerNavMenu .sheet .sheetViews {
  color: #999;
  font-size: 13px;
  font-family: "Roboto", "Helvetica Neue", "Helvetica", sans-serif;
}
.readerNavMenu .sheet:hover .sheetViews {
  display: inline-block ;
  text-decoration: none;
}
.interface-english .readerPanel .readerNavMenu .tagsList .gridBox {
  direction: ltr;
}
.interface-hebrew .readerPanel .readerNavMenu .tagsList .gridBox {
  direction: rtl;
}
.tagsList .heOnly {
  direction: rtl;
}
.tagsList .enOnly {
  direction: ltr;
}
.readerControlsOuter {
  position: relative;
  z-index: 103;
}
.readerControls {
  position: relative;
  top: 0;
  left: 0;
  width: 100%;
  box-sizing: border-box;
  text-align: center;
  height: 60px;
  line-height: 60px;
  box-shadow: 0 1px 3px rgba(0,0,0,0.2);
  background-color: #FBFBFA;
}
.sepia .readerControls {
  background-color: #F3F3F1;
}
.dark .readerControls {
  background-color: #2D2D2B;
  color: white;
  border-color: #444;
}
.dark .readerControls .readerTextToc .readerTextTocBox {
  color: white;
}
.readerNavMenuCloseButton {
  font-family: var(--english-serif-font-family);
}
.readerControls.connectionsHeader {
  background-color: #F3F3F2;
  white-space: nowrap;
  box-shadow: none;
}
.readerControls.connectionsHeader.fullPanel  {
  background-color: #EDEDED;
}
.readerControls .connectionsPanelHeader .connectionsHeaderTitle {
  letter-spacing: 1px;
  font-size: 16px;
  font-weight: lighter;
}
.readerControls .connectionsPanelHeader .connectionsHeaderTitle:not(.active) {
  text-transform: uppercase;
}
.connectionsPanelHeader .connectionsHeaderTitle.active {
  cursor: pointer;
}
.connectionsHeaderTitle .fa-chevron-left {
  margin-right: 10px;
}
.connectionsHeaderTitle .fa-chevron-right {
  margin-left: 10px;
}
.connectionsHeaderTitle .fa-chevron-left, .connectionsHeaderTitle .fa-chevron-right{
  color: #999;
}
.readerControls .readerControlsInner {
  position: relative;
  width: 760px;
  margin: 0 auto;
  padding: 0 30px;
  display: flex;
  justify-content: space-between;
  max-width:  100%;
  box-sizing: border-box;
}
.compare .readerControls .readerControlsInner {
  padding: 0 25px;
}
.readerControls.connectionsHeader .readerControlsInner {
  padding: 0 34px;
}
.readerControls.transLangPrefSuggBann {
  background-color: #EDEDEC;
  z-index: 2;
}
.readerControls .readerControlsInner.transLangPrefSuggBannInner {
  justify-content: center;
  align-items: center;
  line-height: initial;
  height: 100%;
  color: #666;
}
.readerControls.transLangPrefSuggBann .transLangPrefCentered {
  display: flex;
  align-items: center;
  margin-inline-start: auto;
}
.readerControls .readerControlsInner.transLangPrefSuggBannInner .yesNoGroup {
  margin: 0 10px;
  display: flex;
}
.readerControls .readerControlsInner.transLangPrefSuggBannInner .yesNoButton {
  border-radius: 6px;
  background-color: white;
  padding: 5px 11px;
  margin: 0 7px 0 0;
  user-select: none;
  cursor: pointer;
  text-decoration: none;
  color: inherit;
}
.interface-hebrew .readerControls .readerControlsInner.transLangPrefSuggBannInner .yesNoButton {
  margin: 0 0 0 7px;
}
.readerControls .readerControlsInner.transLangPrefSuggBannInner .readerNavMenuCloseButton {
  font-size: 35px;
  margin-inline-start: auto;
  margin-top: -6px;
  color: #bbb;
}
.trans-pref-header-container {
  display: flex;
  flex-direction: row;
  justify-content: space-between;
  padding-inline: 12px;
  padding-block: 10px;
  align-items: center;
}
.trans-pref-header-container .trans-pref-reset {
  display: flex;
  align-items: center;
  text-decoration: none;
}
.interface-hebrew .trans-pref-header-container .trans-pref-reset {
  direction: rtl;
}
.interface-hebrew .trans-pref-header-container .trans-pref-reset .smallText {
  padding-bottom: 2px;
}
.trans-pref-header-container img.reset-btn {
  width: 10px;
  height: 10px;
  opacity: 0.4;
}
.singlePanel .readerControls .readerControlsInner {
  padding: 0px 15px;
}
.readerControls .readerTextToc a {
  color: inherit;
}
.readerControls .readerTextToc a:hover {
  text-decoration: none;
}
.readerControls .readerTextToc .readerTextTocBox h1 {
  display: unset;
  font-size: unset;
  font-weight: unset;
  margin-block-start: unset;
  margin-block-end: unset;
}
.readerControls .readerTextToc .readerTextTocBox a {
  display: flex;
  flex-direction: column;
  align-items: center;
  justify-content: center;
}
.readerControls .readerTextToc .readerTextTocBox a .readerControlsTitle {
  display: flex;
  align-items: center;
  justify-content: center;
}
.readerControls.connectionsHeader .readerTextToc {
  font-family: "Roboto", "Helvetica Neue", "Helvetica", sans-serif;
  color: #666;
  width: 100%;
}
.readerControls .readerTextToc.attributed .readerTextTocBox {
  line-height: 1.2;
}
.readerControls .readerTextToc .categoryAttribution {
  font-style: italic;
  font-size: 15px;
  color: #999;
  margin: 0 2px;
  white-space: nowrap;
  text-overflow: ellipsis;
  overflow: hidden;
  padding: 0 2px;
  display: inline;
}
.readerControls .readerTextToc .categoryAttribution .he {
  font-style: normal;
}
.interface-english .leftButtons,
.interface-hebrew .rightButtons {
  display: flex;
  flex-direction: row;
  text-align: left;
}
.interface-english .rightButtons,
.interface-hebrew .leftButtons {
  display: flex;
  flex-direction: row;
  text-align: right;
  align-items: center;
}
/* icons need a little nudge in flipped hebrew mode */
.interface-hebrew .rightButtons {
  margin-left: -3px;
}
.interface-hebrew .leftButtons {
  margin-right: 2px;
}
.leftButtons .saveButton,
.rightButtons .saveButton {
  display: flex;
  align-items: center;
  justify-content: flex-end;
  width: 30px;
  height: 56px;
  cursor: pointer;
}
.saveButton img {
  height: 18px;
  width: 18px;
  margin-top: 3px;
}
.rightButtons .saveButton.tooltip-toggle::before {
  top: 47px;
  left: -50px;
}
.interface-hebrew .rightButtons .saveButton.tooltip-toggle::before {
  left: auto;
  right: -50px;
}
.saveButton.tooltip-toggle.three-dots-button {
  background-color: #ededec;
  padding: 0 6px;  /* HACK: setting width and height to equal values doesn't make this circular, but this does! */
  height: 22px;
  display: flex;
  align-items: center;
  justify-content: center;
  border-radius: 50%;
}
.three-dots-button img {
  width: 10px;
  height: 10px;
  margin-top: 0;
}
.topicPanel .mainColumn .saveLine .saveButton.three-dots-button {
  margin-left: 10px;
  margin-right: 0;
  padding-bottom: 0;
}
.interface-hebrew .topicPanel .mainColumn .saveLine .saveButton.three-dots-button {
  margin-left: 0;
  margin-right: 10px;
}
.interface-hebrew .topicPanel .three-dots-button {
  margin-left: 0px;
  margin-right: 10px;
}
.leftButtons .readerNavMenuSearchButton,
.leftButtons .readerNavMenuMenuButton,
.leftButtons .readerNavMenuCloseButton,
.rightButtons .readerOptions,
.rightButtons .readerNavMenuCloseButton {
  width: 40px;
  height: 56px;
  line-height: 56px;
  color: #666666;
  font-size: 20px;
  display: inline-block;
  cursor: pointer;
}
.readerOptions .int-en {
  margin-right: 4px;
}
.readerOptions .int-he {
  margin-left: 8px;
}
.readerOptions .int-he img {
    height: 18px;
}
.rightButtons .readerOptionsTooltip.tooltip-toggle::before {
    top: 47px;
    left: -50px;
}
.rightButtons .readerOptions {
  vertical-align: middle;
}
.rightButtons .readerOptions:hover {
  text-decoration: none;
}
.leftButtons .readerNavMenuMenuButton {
  font-size: 24px;
  margin-top: 6px;
}
.compare .leftButtons .readerNavMenuMenuButton {
  font-size: 20px;
}
.leftButtons .readerNavMenuCloseButton {
  font-size: 44px;
}
.leftButtons .readerNavMenuSearchButton span,
.rightButtons .readerOptions img,
.leftButtons .readerNavMenuCloseButton span {
  vertical-align: middle;
}
.readerControls .readerTextToc {
  font-size: 18px;
  box-sizing: border-box;
  height: 50px;
  text-align: center;
  display: inline-block;
  cursor: pointer;
  vertical-align: middle;
  min-width: 0; /* see https://css-tricks.com/flexbox-truncated-text/ */
}
.readerControls .readerTextToc.connected, .readerControls .readerTextToc.connected a{
  cursor: initial;
}

.readerTextTocHeader.readerTextToc {
  font-size: 16px;
}
.hebrew .readerControls .readerTextToc {
  direction: rtl;
}
.english .readerControls .readerTextToc {
  direction: ltr;
}
.interface-english .bilingual .readerControls .readerTextToc {
  direction: ltr;
}
.interface-hebrew .bilingual .readerControls .readerTextToc {
  direction: rtl;
}
.interface-hebrew .bilingual .readerControls .readerTextToc .readerTextTocBox.sheetBox,
.interface-hebrew .english .readerControls .readerTextToc .readerTextTocBox.sheetBox {
  padding-left: 23px;
  padding-right: 0;
}
.english .readerControls .readerTextToc .readerTextTocBox.sheetBox,
.bilingual .readerControls .readerTextToc .readerTextTocBox.sheetBox {
  padding-right: 23px;
  padding-left: 0;
}
.readerControls .readerTextToc .readerTextTocBox {
  display: inline-block;
  vertical-align: middle;
  max-width: 100%;
  white-space: nowrap;
  text-overflow: ellipsis;
  overflow: hidden;
}
.readerControls .readerTextToc .readerTextTocBox a h1,
.readerControls .readerTextToc .readerTextTocBox a span,
.readerControls .readerTextToc .readerTextTocBox a div {
  white-space: nowrap;
  text-overflow: ellipsis;
  overflow: hidden;
  max-width: 100%;
}
.readerControls .readerTextToc .readerTextVersion {
  font-size: 15px;
  color: #999;
}
.readerControls .readerTextToc .fa {
  color: #999;
  font-weight: bold;
  margin: 0 7px;
  vertical-align: 0;
}
.readerControls .readerTextToc .fa.invisible {
  visibility: hidden;
}
/*.bilingual .readerTextToc .he {
  display: none;
}*/
.readerOptions img {
  height: 16px;
}
.readerOptions .textIcon {
  font-size: 22px;
  line-height: 60px;
}
.dark .readerOptions img {

}
.readerOptionsPanel {
  position: absolute;
  width: 100%;
  top: 58px;
  right: 0;
  padding: 20px;
  box-sizing: border-box;
  direction: ltr;
  background: #FBFBFA;
  border-bottom: 1px solid #ccc;
  z-index: 103;
}
.readerOptionsPanelInner {
  max-width: 530px;
  margin: 0 auto;
  display: flex;
  flex-flow: row wrap;
  justify-content: space-between;
  color: #999;
}
.toggleSet {
  display: inline-block;
  width: 47%;
  margin: 2px auto 0 auto;
}
#accountSettingsPage .toggleSet {
  display: flex;
}
#accountSettingsPage .additional-info {
  color: var(--dark-grey);
}
/* #accountSettingsPage .saveCancel {
  display: flex;
  justify-content: space-between;
  margin-top: 30px;
} */
.toggleSet.aliyotTorah, .toggleSet.punctuationTalmud, .toggleSet .toggle-set-label {
  --english-font: var(--english-sans-serif-font-family);
  --hebrew-font: var(--english-sans-serif-font-family);
  text-transform: uppercase;
}
.toggleSet .toggle-set-label{
  font-size: 13px;
  display: block;
  text-align: center;
  margin: 10px;
  letter-spacing: 1.5px;
}
.toggleSetToggleBox {
  display:  flex;
}
.toggleOption {
  font-size: 26px;
  box-sizing: border-box;
  text-align: center;
  border: 1px solid #ccc;
  margin-left: -1px;
  padding: 4px;
  height: 42px;
  line-height: 34px;
  flex: 1;
  background-color: #FBFBFA;
  vertical-align: middle;
}

.toggleSet.aliyotTorah .toggleOption,
.toggleSet.punctuationTalmud .toggleOption {
  font-size: 14px;
}
.toggleSet.vowels .toggleOption.all span span,
.toggleSet.vowels .toggleOption.partial span span {
  position: relative;
  top: -3px;
}
.toggleSet.fontSize .toggleOption {
  color: black;
}
.toggleSet.biLayout .toggleOption img,
.toggleSet.layout .toggleOption img {
  opacity: 0.5;
}
.toggleOption:first-child {
  border-top-left-radius: 4px;
  border-bottom-left-radius: 4px;
}
.toggleOption:last-child {
  border-top-right-radius: 4px;
  border-bottom-right-radius: 4px;
  border-right: 1px solid #999;
}
.toggleOption.on,
.toggleOption:hover {
  background-color: white;
  color: black;
}
.toggleSet.biLayout .toggleOption.on img,
.toggleSet.layout .toggleOption:hover img {
  opacity: 1;
}
.toggleSet.separated .toggleOption {
  margin-right: 3%;
  border-right: 1px solid #999;
}
.toggleSet.separated .toggleOption:last-child {
  margin-right: 0;
}
.color .toggleOption {
  border-radius: 5px;
  height: 38px;
}
.color .toggleOption.on {
  border-color: black;
}
.color .light, .color .light.on {
  background-color: white;
}
.color .sepia, .color .sepia.on {
  background-color: #f7f7f7;
}
.color .dark, .color .dark.on {
  background-color: #333331;
}

.toggleSet .toggleOption .he,
.toggleSet .toggleOption .en {
  display: inline;
}
.toggleOption.bilingual {
  font-size: 18px;
}
.toggleOption.segmented, .toggleOption.continuous {
  font-size: 18px;
}
.toggleOption.smaller, .toggleOption.larger {
  font-family: "Roboto", "Helvetica Neue", "Helvetica", sans-serif;
}
.interface-hebrew .toggleOption.smaller, .interface-hebrew .toggleOption.larger {
  font-family: "Heebo", sans-serif;
}
.toggleOption.smaller {
  font-size: 12px;
}
.toggleOption.larger {
  font-size: 22px;
}
.toggleSet.blueStyle {
  box-shadow: 0px 1px 3px rgba(0, 0, 0, 0.25);
  --english-font: var(--english-sans-serif-font-family);
  --hebrew-font: var(--hebrew-sans-serif-font-family);
  border-radius: 6px;
}

.toggleSet.blueStyle.primary {
  width: 100%;
}
.toggleSet.blueStyle.primary .toggleOption {
  background-color: revert;
}
.toggleSet.blueStyle .toggleOption {
  border: none;
  font-size: 16px;
  height: 50px;
  display: flex;
  align-items: center;
  justify-content: center;
}
.toggleSet.blueStyle .toggleOption.on {
  background-color:  var(--sefaria-blue);
  color: white;
  border-radius: 6px;
}
.readerOptionsPanel .line {
  margin: 20px 0;
  border-top: 1px solid #ddd;
}
.mask {
  position: fixed;
  top: 0;
  left: 0;
  width: 100%;
  height: 100%;
  z-index: 102;
  cursor: pointer;
}
.textRange.basetext {
  width: 100%;
  box-sizing: border-box;
  font-size: 2.2em;
  line-height: 1.6;
  text-align: justify;
  background-color: inherit;
  margin: 0 auto;
  max-width: 760px;
  position: relative;
  padding: 0 30px;
}
.singlePanel .textRange.basetext,
.singlePanel .sheetContent {
  padding: 0;
}
.narrowColumn .textRange.basetext {
}
.narrowColumn .content .contentInner {
  padding: 0 15px;
}
.textRange.basetext .title, .sheetContent .customSourceTitle {
  padding: 0 28px;
  margin: 30px 0 24px 0;
  color: #000;
  text-align: center;
  justify-content: center;
  font-weight: lighter;
  letter-spacing: 1px;
  font-size: 1.1em;
}
.sheetContent .customSourceTitle {
  padding-top: 14px;
}
.dark .textRange.basetext .title, .dark .sheetContent .title {
  color: #ccc;
}
.textRange.basetext .title .titleBox, .sheetContent .customSourceTitle .titleBox {
  display: inline-block;
  border-bottom: 4px solid #E6E5E6;
  padding: 0 6px 3px;
}
.dark .textRange.basetext .title .titleBox, .dark .sheetContent .title .titleBox {
  border-bottom: 4px solid #666;
}
.bilingual .sheetContent .title .he {
  display: none;
}
.interface-hebrew .readerPanel.ltr .textRange,
.interface-hebrew .readerPanel.english .categoryFilterGroup,
.interface-hebrew .readerPanel.bilingual .categoryFilterGroup,
.interface-hebrew .readerPanel.english .essayGroup,
.interface-hebrew .readerPanel.bilingual .essayGroup,
.interface-hebrew .readerPanel.english .textTableOfContents,
.interface-hebrew .readerPanel.bilingual .textTableOfContents {
  direction: ltr;
}
.interface-english .readerPanel.rtl .textRange,
.interface-english .readerPanel.hebrew .textRange,
.interface-english .readerPanel.hebrew .categoryFilterGroup,
.interface-english .readerPanel.hebrew .essayGroup,
.interface-english .readerPanel.hebrew .structToggles,
.interface-english .readerPanel.hebrew .textTableOfContents,
.interface-english .readerPanel.hebrew .connectionsPanel .toolsButton.more,
.interface-english .readerPanel.hebrew .connectionsPanel .toolsButton.seeLess {
  direction: rtl;
}
.basetext .text, .sheetContent .text {
  padding: 0 44px;
  margin: 30px 0;
  background-color: inherit;
}
.sheetContent .text.editorContent {
  padding: 30px 44px;
  margin: 0;
}
.narrowColumn .basetext .text, .narrowColumn .sheetContent .text {
  padding: 0 26px;
}
.singlePanel .basetext .text, .singlePanel .sheetContent .text  {
  padding: 0 34px;
}
.parashahHeader {
  text-align: center;
  color: #000;
  margin: 32px 0;
  font-size: 24px;
  letter-spacing: 1px;
}
.parashahHeader.aliyah span {
  text-transform: uppercase;
  font-size: 18px;
}
.title + .text span:first-child .parashahHeader {
  margin-top: -5px;
}
.title + .text {
  margin-top: 0;
}
.segment {
  cursor: pointer;
  display: block;
  background-color: inherit;
  margin-bottom: 14px;
}
.continuous .segment {
  display: inline;
  margin: 0;
  padding: .3333em 0;
}
.readerPanel.english.continuous .segment {
  padding: .15em 0;  /* underline of named entities is cut off if padding is higher */
}
.continuous .clearFix {
  display: none;
}
.segment .segmentText{
  display: inline;
}
.segment > .he,
.segment > .en,
.segment > p > .he,
.segment > p > .en {
  margin-top: 0;
  margin-bottom: 0;
}
.basetext .segment {
  margin-bottom: 26px;
}

.segment .segmentText .poetry.indentWhenWrap {
  text-indent: -30px;
  padding-inline-start: 30px;
  display: inline-block;
}

.segment .segmentText .poetry.indentAll {
  padding-inline-start: 30px;
  display: inline-block;
}

.segment .segmentText .poetry.indentAllDouble {
  padding-inline-start: 60px;
  display: inline-block;
}

.continuous .segment .segmentText .poetry {
  text-indent: initial;
  padding-inline-start: initial;
  display: inline;
  margin-inline-end: .5em;
}

.continuous .segment .segmentText br {
  display: none;
}

/*.hebrew.segmented .segment > .he,
.hebrew.segmented .segment > p > .he{
  display: block;
}
.hebrew.continuous .segment > .he,
.hebrew.continuous .segment > p > .he{
  display: inline;
}*/
.bilingual .segment > .he,
.bilingual .segment > p > .he {
  display: block;
}
.bilingual .segment > .en,
.bilingual .segment > p > .en {
  display: block;
}
.bilingual .segment > .en ,
.bilingual .segment > p > .en {
  text-align: left;
}
.bilingual .segment > .he,
.bilingual .segment > p > .he {
  text-align: right;
}
.stacked.bilingual .basetext .segment {
  margin-bottom: 14px;
  display: block;
}
.stacked.bilingual .segment > .en,
.stacked.bilingual .segment > p > .en {
  margin-top: 6px;
  text-align: left;
}
.stacked.bilingual .sheetContent .segment > .en,
.stacked.bilingual .sheetContent .segment > p > .en {
  margin-top: 0;
}
.stacked.bilingual .basetext .segment > .translation ,
.stacked.bilingual .basetext .segment > p > .translation {
  margin: 10px 0 20px;
  color: #666;
}
.stacked.bilingual .basetext .segment > p > .he.translation {
  color: black;
}
.stacked.bilingual .segment.heOnly > .he,
.stacked.bilingual .segment.enOnly > .en,
.stacked.bilingual .segment.heOnly > p > .he,
.stacked.bilingual .segment.enOnly > p > .en {
  display: block;
}
.heLeft.bilingual .basetext .text,
.heRight.bilingual .basetext .text,
.heLeft.bilingual .sheetContent .text,
.heRight.bilingual .sheetContent .text {
  padding: 0;
}

.heLeft.bilingual .segment > .en,
.heLeft.bilingual .segment > .he,
.heRight.bilingual .segment > .en,
.heRight.bilingual .segment > .he,
.heLeft.bilingual .segment > p > .en,
.heLeft.bilingual .segment > p > .he,
.heRight.bilingual .segment > p > .en,
.heRight.bilingual .segment > p > .he {
  width: 50%;
  box-sizing: border-box;
  display: block;
}
.heLeft.bilingual .sheetItem.enOnly > .en,
.heLeft.bilingual .sheetItem.heOnly > .he,
.heRight.bilingual .sheetItem.enOnly > .en,
.heRight.bilingual .sheetItem.heOnly > .he,
.heLeft.bilingual .sheetItem.enOnly > p > .en,
.heLeft.bilingual .sheetItem.heOnly > p > .he,
.heRight.bilingual .sheetItem.enOnly > p > .en,
.heRight.bilingual .sheetItem.heOnly > p > .he {
  width: 100%;
}
.readerPanel .sheetItem.heOnly > .en,
.readerPanel .sheetItem.heOnly > p > .en {
  display: none;
}
.readerPanel .sheetItem.heOnly > .he,
.readerPanel .sheetItem.heOnly > p > .he {
  display: block;
}
.readerPanel .sheetItem.enOnly > .he,
.readerPanel .sheetItem.enOnly > p > .he {
  display: none;
}
.readerPanel .sheetItem.enOnly > .en,
.readerPanel .sheetItem.enOnly > p > .en {
  display: block;
}
.readerPanel.english .SheetSource .sheetItem.segment .en {
  background-color: white;
}
.heLeft.bilingual .segment > .translation,
.heRight.bilingual .segment > .primary,
.heLeft.bilingual .segment > p > .translation,
.heRight.bilingual .segment > p > .primary,
.heRight.bilingual .sheetItem.segment > .he,
.heLeft.bilingual .sheetItem.segment > .en{
  float: right;
  padding-left: 20px;
}
.heRight.bilingual .segment > .translation,
.heLeft.bilingual .segment > .primary,
.heRight.bilingual .segment > p > .translation,
.heLeft.bilingual .segment > p > .primary,
.heRight.bilingual .sheetItem.segment > .en,
.heLeft.bilingual .sheetItem.segment > .he{
  float: left;
  padding-right: 20px;
}
.segment > p > .he.translation {
  --hebrew-font: var(--hebrew-sans-serif-font-family);
  font-size: 100%;
}
.basetext .segment:active,
.basetext .segment:focus {
  background-color: #f5faff;
}
.sheetContent .segment:active .segmentNumber,
.sheetContent .segment:focus .segmentNumber,
.sheetContent .segment:active .linkCount,
.sheetContent .segment:focus .linkCount,
.basetext .segment:active .segmentNumber,
.basetext .segment:focus .segmentNumber,
.basetext .segment:active .linkCount,
.basetext .segment:focus .linkCount {
  background-color: transparent;
}
.dark .basetext .segment:active,
.dark .basetext .segment:focus {
  background-color: #444;
}
.basetext .segment.highlight,
.sheetContent .segment.highlight .en,
.sheetContent .segment.highlight .he,
.sheetContent .textPreviewSegment.highlight,
.editTextInfo .textPreviewSegment.highlight,
.readerPanel.bilingual.heLeft .sheetContent .segment.highlight,
.readerPanel.bilingual.heRight .sheetContent .segment.highlight,
.editorContent .sheetItem.highlight,
.editorContent .sheetItem.highlight .SheetSource .en,
.editorContent .sheetItem.highlight .SheetSource::after
{
  background-color: #F0F7FF;
}
.sheetContent .segment.highlight .linkCount .en,
.sheetContent .segment.highlight .linkCount .he,
.sheetContent .segment.highlight .segmentNumber .en,
.sheetContent .segment.highlight .segmentNumber .he {
  background-color: transparent;
}
.sheetContent .segment.highlight .en div,
.sheetContent .segment.highlight .he div {
  background-color: inherit;
}
.sheetContent .segment a {
  color: #4B71B7;
  cursor: pointer;
}
.sheetContent .segment .sourceContentText a {
  text-decoration: underline;
}
.readerPanel.bilingual.stacked .sheetContent .segment.highlight .he {
  padding-bottom: 1px;
}
.basetext .segment.highlight .segmentNumber,
.basetext .segment.highlight .linkCount,
.sheetContent .segment.highlight .linkCount,
.sheetContent .segment.highlight .segmentNumber {
  background-color: transparent;
}
.sepia .basetext .segment.highlight,
.sepia .sheetContent .segment.highlight {
  background-color: #E3E3E1;
}
.dark .basetext .segment.highlight,
.dark .sheetContent .segment.highlight {
  background-color: #444;
}
.textRange {
  line-height: 1.4;
  font-size: 1.6em;
}
.textRange .textInner, .sheetContent .textInner  {
  position: relative;
}
.textRange.lowlight .text {
  color: #999;
}
.segment {
}
.segment.heOnly{
  text-align: right;
  direction: rtl;
}
.segment.enOnly{
  text-align: left;
  direction: ltr;
}
.segment.heOnly .en{
  display: none;
}
/*in the text reader we don't have enOnly anymore. it always hvae primary (which is one the meaning of heOnly) maybe this is useful for other cases*/
.segment.enOnly .he{
  display: none;
}
.segment.heOnly .he{
  display: initial;
}
.segment.enOnly .en{
  display: initial;
}
/*
This is an attempt to fix dictionary entries in this layout (hebrew continuous) from having the headwords flip to the right instead of left.
But not to use a display block directive that might break continuous mode for other English only texts
 */
.readerPanel.hebrew.continuous .segment.enOnly .en{
  unicode-bidi: embed;
}
.readerPanel.hebrew .segment.enOnly .sheetSegmentNumber .en{
  display: none;
}
.readerPanel.english .segment.enOnly .sheetSegmentNumber .he{
  display: none;
}
.segment .segmentNumber,
.segment .linkCount,
.textRange .numberLabel {
  position: absolute;
  background-color: inherit;
  font-weight: lighter;
  color: #ccc;
  display: block;
  width: 30px;
  text-align: center;
  -webkit-text-size-adjust: 100%;
  user-select: none;
  -webkit-user-select: none;
}
.segmentNumber .segmentNumberInner,
.linkCount .linkCountDot {
  display: inline-block;
  user-select: none;
  -webkit-user-select: none;
}
.bilingual .segmentNumber .segmentNumberInner,
.bilingual .linkCount .linkCountDot,
.bilingual .numberLabel .numberLabelInner {
  margin-top: 0;
}
.segment .segmentNumber,
.segment .linkCount {
  display: none;
  line-height: 1.4;
}
.hebrew .segment .segmentNumber,
.hebrew .segment .linkCount {
  display: none;
  line-height: 1.6;
}
.sheetContent .segment .linkCount {
  display: inline-block;
}
.segment .segmentNumber .segmentNumberInner,
.segment .segmentNumber .segmentNumberInner .he,
.textRange .numberLabel .numberLabelInner {
  font-size: 12px;
  vertical-align: middle;
}
.segment .segmentNumber,
.textRagnge .numberLabel {
  color: #000;
  top: 0;
}
.dark .segment .segmentNumber,
.dark .textRagnge .numberLabel {
  color: white;
}
.segment .linkCount {

}
.segment .linkCountDot {
  display: inline-block;
  width: 6px;
  height: 6px;
  border-radius: 12px;
  background-color: black;
  vertical-align: middle;
}
.dark .segment .linkCount {
  filter: invert(100%);
  -webkit-filter: invert(100%);
}
.readerPanel .segment .segmentNumber .en,
.readerPanel .segment .segmentNumber .he {
  text-align: center;
}
.readerPanel.english .segment .segmentNumber {
  left: -48px;
}
.readerPanel.hebrew .segment .segmentNumber,
.readerPanel.bilingual .segment .segmentNumber {
  right: -46px;
}
.readerPanel.hebrew .segment .linkCount,
.readerPanel.bilingual .segment .linkCount {
  left: -48px;
}
.readerPanel.english .segment .linkCount {
  right: -46px;
  left: auto;
}
.readerPanel.heLeft.bilingual .segment .segmentNumber,
.readerPanel.heRight.bilingual .segment .segmentNumber {
  left: 50%;
  margin-left: -15px;
  right: auto;
}
.readerPanel.heLeft.bilingual .segment .linkCount,
.readerPanel.heRight.bilingual .segment .linkCount {
  visibility: hidden;
}
.singlePanel .readerPanel.english .segment .segmentNumber {
  left: -30px;
}
.singlePanel .readerPanel.hebrew .segment .segmentNumber,
.singlePanel .readerPanel.bilingual .segment .segmentNumber {
  right: -30px;
}
.singlePanel .readerPanel.english .segment .linkCount {
  right: -30px;
}
.singlePanel .readerPanel.hebrew .segment .linkCount,
.singlePanel .readerPanel.bilingual .segment .linkCount {
  left: -30px;
}
.singlePanel .readerPanel.english .sheetItem.segment .linkCount {
  left: auto;
  right: -30px;
}
.readerPanel.english .segment.heOnly .segmentNumber .he,
.readerPanel.bilingual .segment.heOnly .segmentNumber .he,
.readerPanel.hebrew .segment.enOnly .segmentNumber .en {
  display: none;
}
.readerPanel.english .segment.heOnly .segmentNumber .en,
.readerPanel.bilingual .segment.heOnly .segmentNumber .en,
.readerPanel.hebrew .segment.enOnly .segmentNumber .he {
  display: block;
}
.segment .refLink, .scrollLink {
  font-size: .8em;
  font-weight: bold;
  letter-spacing: 1px;
  cursor: pointer;
  color: #333;
}
.scrollLink:hover, .refLink:hover {
  text-decoration: underline;
}
.segment .namedEntityLink {
  color: inherit;
}
.segment .namedEntityLink:hover {
  cursor: text;
  text-decoration: none;
}
.segment.showNamedEntityLinks .namedEntityLink:hover {
  /* only show named entity underline when class showNamedEntityLinks exists */
  cursor: pointer;
  border-bottom: 2px dotted #666;
}
.stacked.bilingual .segment .en .namedEntityLink:hover {
  border-bottom-color: #666;
}
.textRange .actionLinks {
  text-align: right;
}
.textRange .actionLinks > span {
  font-size: 13px;
  text-transform: uppercase;
  display: inline-block;
  margin: 0 7px;
  cursor: pointer;
  color: #aaa;
}
.textRange .actionLinks > span > img {
  height: 13px;
  width: 13px;
  margin: 0 5px;
  opacity: 0.3;
  vertical-align: baseline;
}
.textRange .actionLinks > span > i {
  margin: 0 5px;
  font-size: 16px;
  vertical-align: top;
}
.textRange .actionLinks .en {
  font-family: "Roboto", "Helvetica Neue", "Helvetica", arial, sans-serif;
}
.textRange .actionLinks .he {
  font-family: "Heebo", sans-serif;
}
/* Footnotes */
.segment sup,
.versionPreview sup {
  margin-left: .2em;
  margin-right: .2em;
  text-decoration: none;
  font-family: var(--hebrew-sans-serif-font-family);
  font-size: 0.6em;
  line-height: 1;
}
.segment sup.footnote-marker,
.segment sup.endFootnote{
  color: var(--inline-link-blue);
}
.segment .he sup {
  font-size: 0.6em;
}
.segment sup.footnote-marker:hover {
  text-decoration: underline;
}
.sheetContent .segment sup:hover {
  text-decoration: none;
}
.segment sup::before {
  padding: 12px 12px;
  content: "";
  margin-inline-start: -7px;
  position: absolute;
}
.segment sup.itag {
  text-decoration: none;
  font-family: var(--hebrew-sans-serif-font-family);
  font-size: 0.5em;
  line-height: 1;
  color: var(--inline-link-blue);
}
.segment i.footnote {
  display: none;
  font-size: .8em;
  margin-left: .5em;
  margin-right: .5em;
  color: #666;
  font-style: normal;
}
.segment img {
  max-width: 100%;
}
.segment i[data-overlay="Vilna Pages"] {
  display: inline-block;
}
.segment i[data-overlay="Vilna Pages"]:after {
    color: grey;
	content: attr(data-value);
    font-size: .4em;
    font-style: normal;
    font-family: var(--english-sans-serif-font-family);
}
.segment i[data-overlay="Venice Columns"] {
  display: inline-block;
}
.segment i[data-overlay="Venice Columns"]:after {
    color: grey;
	content: attr(data-value);
    font-size: .4em;
    font-style: normal;
    font-family: var(--english-sans-serif-font-family);
}
.connectionsPanelHeader {
  display: flex;
  justify-content: space-between;
  align-items: center;
}
.singlePanel .connectionsPanelHeader {
  justify-content: flex-start;
  align-items: stretch;
  height: 100%;
}
.interface-hebrew .connectionsPanelHeader {
  direction: rtl;
}
.interface-english .connectionsPanelHeader {
  direction: ltr;
}
.connectionsPanelHeader .rightButtons {
  margin-top: -4px;
}
.connectionsPanelHeader .languageToggle,
.connectionsHeader .readerNavMenuCloseButton.circledX{
  height: 32px;
  width: 30px;
  text-align: center;
  line-height: 32px;
}
.readerNavMenu.compare {
  background-color: var(--lightest-grey);
}
.readerNavMenu.compare .readerNavTop .readerNavMenuCloseButton.circledX {
  height: 32px;
  width: 30px;
  display: flex;
  align-items: center;
  margin: 0 15px;
}
.connectionsPanelHeader .languageToggle {
  margin: 0 15px;
}
.connectionsHeader .readerNavMenuCloseButton.circledX,
.readerNavMenu.compare .readerNavTop .readerNavMenuCloseButton.circledX {
  width: 20px;
}
.connectionsHeader .readerNavMenuCloseButton.circledX img,
.readerNavMenu.compare .readerNavTop .readerNavMenuCloseButton.circledX img {
  height: 20px;
  width: 20px;
  vertical-align: middle;
}
.readerNavMenu.compare .navBlockDescription,
.readerNavMenu.compare .categoryDescription {
  display: none;
}
.readerNavMenu.compare .navToggles {
  margin-inline-start: 0;
}
.connectionsPanelHeader .languageToggle img {
  vertical-align: middle;
  margin-top: -2px;
}
.connectionsPanel .flashMessage {
  font-size: 18px;
  color: #999;
  margin-bottom: 30px;
  text-align: left;
}
.interface-hebrew .connectionsPanel .flashMessage {
  text-align: right;
}
.textList {
  width: 100%;
  height: 54%;
  bottom: 0;
  left: 0;
  position: absolute;
  margin: 0 auto;
  background-color: #FBFBFA;
}
.textList.marginless .texts,
.textList.fullPanel.marginless .texts {
  padding: 0 0 80px 0;
}
.dark .textlist {
  background-color: #333331;
}
.textList.fullPanel {
  padding-top: 60px;
  height: 100%;
  box-sizing: border-box;
}
.textList .texts {
  height: 100%;
  width: 100%;
  box-sizing: border-box;
  overflow: hidden;
  overflow-y: scroll;
  -webkit-overflow-scrolling: touch;
}
.textList .texts .contentInner {
  max-width: 660px;
  margin: 0 auto;
}
.textList .texts {
  padding: 30px 30px 80px 30px;
}
.textList.fullPanel .texts {
  padding: 40px 40px 80px 40px;
}
.textList .segment.heOnly,
.textList .segment.enOnly {
  text-align: justify;
}
.textListTop {
  position: absolute;
  top: 0;
  left: 0;
  width: 100%;
  background-color: inherit;
  z-index: 1;
}
.textList.fullPanel .textListTop {
  text-align: center;
  height: 55px;
}
.dark .textList {
  background-color: #333331;
}
.dark .textList .anchorText {
  background-color: #333331;
}
.textList .heOnly {
  display: block;
}
.textList.fullPanel .textListTop .leftButtons {
  margin: 9px 0 0 10px;
}
.textList.fullPanel .textListTop .rightButtons {
  margin: 9px 10px 0 0;
}
.gridBox {
  width: 100%;
  background-color: transparent;
}
.gridBox .gridBoxRow {
  display: flex;
  justify-content: space-between;
  margin-bottom: 6px;
}
.gridBox .gridBoxItem {
  flex: 1;

   /* HACK: overflow hidden will hide any box shadow beneath (b/c overflow cuts off at padding-box) can get around this by increasing padding-box and decreasing margin-box. see here https://stackoverflow.com/questions/33949013/css-overflow-hidden-cuts-shadow*/
  display: flex;
  flex-direction: column;
  padding: 5px;
}
.gridBox .gridBoxItem.placeholder {
  visibility: hidden;
}
.gridBox .gridBoxItem:first-child {
  padding-inline-start: 0;
  margin-inline-start: 0;
}
.gridBox .gridBoxItem:last-child {
  padding-inline-end: 0;
  margin-inline-end: 0;
}
.dark .filterSet td {
  border-color: #555;
}
.filterSet td.empty {
  border-left: 1px solid transparent;
  border-right: 1px solid transparent;
}
.topFilters {
  text-transform: none;
}
.dark .topFilters {
  background-color: #2D2D2B;
  border-bottom: 1px solid #444;
}
.textList.fullPanel .topFilters {
  margin: 0;
  border-top: 8px solid transparent;
  padding: 6px 22px 5px;
  background-color: #EDEDED;
}
.topFilters .textFilter {
  color: #999;
  display: inline-block;
  padding: 16px 8px;
}
.topFilters .textFilter.on {
  color: black;
}
.dark .topFilters .textFilter {
  color: #bbb;
}
.topFilters .textFilter > div {
  display: table-cell;
  vertical-align: middle;
}
.textList.fullPanel .recentFilterSet {
  margin: 0 0 12px 0;
}
.textList .recentFilterSet .textFilter,
.connectionsPanelHeader .recentFilterSet.topFilters .textFilter {
  display: inline-block;
  padding: 0;
  margin: 6px 14px;
  background-color: transparent;
  color: #999999;
  border-bottom: 4px solid #cccccc;
  margin-inline-start: 0;
}
.connectionsPanelHeader .recentFilterSet.topFilters .textFilter {
  margin: 18px;
  margin-inline-end: 14px;
  margin-inline-start: 0;
}
.textList .recentFilterSet .textFilter.on, .connectionsPanelHeader .recentFilterSet.topFilters .textFilter.on {
  color: #000000;
  border-bottom-color: var(--category-color);
}
.recentFilterSet.filterSet .textFilter, .recentFilterSet.filterSet .textFilter span{
  font-family: "HebrewInEnglish Serif Font", "adobe-garamond-pro", "Crimson Text", Georgia, serif;
}
.hebrew .textList .recentFilterSet.filterSet {
  direction: rtl;
}
.textList.singlePanel .connectionsHeader .topFilters{
  overflow-x: scroll;
  overflow-y: hidden;
}
.topFiltersInner {
  display: inline-block;
  white-space: nowrap;
  overflow: hidden;
  text-overflow: ellipsis;
  vertical-align: middle;
}
.textList.fullPanel .topFiltersInner {
  white-space: normal;
}
.textList.singlePanel .versionsTextList .topFiltersInner .textFilter {
  padding: 5px;
  margin-bottom: 5px;
  color: #999;
}
.textList.singlePanel .versionsTextList .topFiltersInner {
  white-space: pre-wrap;
}
.showMoreFilters {
  vertical-align: middle;
  float: right;
}
.categoryFilter {
  margin: 19px 34px;
  font-size: 18px;
  cursor: pointer;
  line-height: 21.6px;
  color: #000;
  -webkit-tap-hightlight-color: rgba(0,0,0,0); /* pulled from common.css; should apply more broadly? */
}
.categoryFilter:not(.withBooks) .filterInner:before{
  min-width: 18px;
  width: 18px;
  height: 16px;
  content: '';
  -webkit-mask: url("/static/img/connection-book.svg") no-repeat;
  mask: url("/static/img/connection-book.svg") no-repeat;
  -webkit-mask-size: cover;
  mask-size: cover;
  line-height: 25px;
  /**transform: scale(0.95);*/
  display: inline-block;
  background-color: var(--category-color);
}
.connectionsPanel .toolsButton.more{
  color: #666666;
}
.connectionsPanel .toolsButton.seeLess{
  margin-inline-start: 33px;
  font-style: normal;
  font-weight: normal;
  font-size: 13px;
  line-height: 18px;
  color: #999999;
  align-items: center;
}
.connectionsPanel .toolsButton.seeLess img.toolsButtonIcon{
  height: 10px;
  width: 10px;
}
.connectionsPanel .toolsButton.seeLess .toolsButtonText{
  margin-inline-start: 5px;
}

.connectionsPanel .topToolsButtons {
  margin-top: 30px;
}
.categoryFilter:not(.withBooks) .filterText{
  margin-inline-start: 15px;
  margin-inline-end: auto;
}
.textFilter {
  padding: 19px 0px;
  font-size: 18px;
  line-height: 1.2;
  display: block;
  cursor: pointer;
  color: #333;
  margin-inline-start: 34px;
  margin-inline-end: 34px;
}
.connectionsCount {
  color: #666;
  font-size: 16px;
  font-weight: lighter;
  letter-spacing: 1px;
  font-family: "Roboto", "Helvetica Neue", "Helvetica", sans-serif;
  unicode-bidi: isolate;
}
.englishAvailableTag {
  font-family: "Roboto", "Helvetica Neue", "Helvetica", sans-serif;
  text-transform: uppercase;
  align-self: flex-start;
  color: #999;
  border: 1px solid #CCC;
  border-radius: 3px;
  font-size: 12px;
  line-height: 18px;
  padding: 0px 3px;
  margin-left: 4px;
}
.filterInner {
  display: flex;
  justify-content: space-between;
  align-items: center;
}
.essayGroup a:hover {
  text-decoration: none;
}
.essayGroup .filterText {
  margin-inline-start: 15px;
  margin-inline-end: auto;
  text-align: left
}
.essayGroup .filterInner:before{
  min-width: 18px;
  width: 18px;
  height: 16px;
  content: '';
  -webkit-mask: url("/static/img/connection-book.svg") no-repeat;
  mask: url("/static/img/connection-book.svg") no-repeat;
  -webkit-mask-size: cover;
  mask-size: cover;
  line-height: 25px;
  /**transform: scale(0.95);*/
  display: inline-block;
  background-color: #3B5849;
}
.essayGroup .textFilter {
  padding: 0 0 0 0;
  margin: 19px 34px;
}
.categoryFilterGroup.withBooks {
  /*border-bottom: 1px solid #E5E5E5;*/
  border-top: 4px solid;
  border-top-color: var(--category-color);
}
.categoryFilterGroup.withBooks .categoryFilter{
  margin: initial;
  margin-inline-end: 34px;
  margin-inline-start: 34px;
  padding: 19px 0px;
  border-bottom: 1px solid #E5E5E5;

}
.categoryFilterGroup a:hover {
  text-decoration: none;
}
.categoryFilterGroup.withBooks + .categoryFilterGroup {
  /*margin-top: 30px;*/
}
.categoryFilterGroup .textFilter {
  border-bottom: 1px solid #E5E5E5;
}
.categoryFilterGroup :first-child .textFilter {
  border-top: 1px solid #E5E5E5;
}
.categoryFilter.on, .textFilter.on {
  color: black;
}
.dark .categoryFilter.on, .dark .textFilter.on {
  color: white;
}
.textFilter.lowlight {
  color: #999;
}
.topFilters .textFilter.showMoreFilters {
  color: #999;
}
.bilingual .textFilter .he,
.bilingual .categoryFilter .he {
  display: none;
}
.textList .textListTop > .loadingMessage,
.textList .texts .contentInner > .loadingMessage {
  padding: 22px 10px 0;
  color: #999;
  font-size: 14px;
  text-align: center;
}
.textList .textListTop > .loadingMessage {
  position: relative;
  top: 70px;
}
.textList .texts {
  position: relative;
  background-color: #FBFBFA;
}
.sepia .textList .texts {
  background-color: #FBFBFA;
}
.dark .textList .texts {
  background-color: #333331;
}
.textList .texts .textRange {
  font-size: 1.8em;
  padding-top: 16px;
  margin-top: 12px;
  position: relative;
  cursor: text;
}
.textList .texts .textRange .segment{
  cursor: text;
}
.textListTextRangeBox {
  border-bottom: 1px solid #eee;
}
.textList .texts .textRange .title {
  color: #999;
}
.textList .texts .segment .queryTextHighlight {
  padding: 0;
  background-color: inherit;
  font-weight: bold;
}
.dark .textList .texts .textRange .title {
  color: #ddd;
}
.textList.singlePanel .textListTextRangeBox:first-child {
  margin-top: -30px;
}
.textRange .title {
  display: flex;
  justify-content: space-between;
}
.textRange .title .buttons {
}
.bilingual .textList .title .he {
  display: none;
}
.textList .sheetList .sheet,
.textList .note {
  padding: 0 0 24px 0;
  display: flex;
  flex-flow: column;
}
.textList .sheet + .sheet {
  padding: 24px 0;
  border-top: 1px solid #E6E5E6;
}
.textList .sheetList .sheet a.sheetTitle {
  margin-bottom: 0;
  align-items: flex-start;
}
.textList .sheet .sheetInfo {
  display: flex;
  justify-content: space-between;
}
.sheet .sheetInfo .sheetUser {
  display: flex;
  align-items: center;
}
.textList .sheet .sheetAuthorImg,
.textList .note .noteAuthorImg {
  height: 26px;
  width: 26px;
  vertical-align: -8px;
}
.textList .sheet .sheetViews {
  color: #999;
  font-size: 12px;
}
.textList .sheet .sheetAuthor,
.textList .note .noteAuthor {
  color: #666;
  font-size: 16px;
  margin: auto 14px;
}
.textList .sheet .sheetTitle {
  display: flex;
  justify-content: flex-start;
  margin-top: 14px;
  font-size: 18px;
  text-align: left;
  color: #000;
}
.textList .sheet .sheetLeft .sheetTitle img.sheetIcon {
  width: 14px;
  height: 14px;
  margin: 3px 0 0 0;
}
.textList .sheet .sheetTitle .sheetTitleText{
  margin: auto 6px;
}
.textList .sheet .sheetTags {
  display: flex;
  flex-flow: row wrap;
  margin-top: 6px;
  font-size: 13px;
  color: #999;
  text-align: left;
}
.textList .sheet .sheetTag {
  color: inherit;
  display: inline-block;
  white-space: nowrap;
}
.sheet .sheetRight {
  display: flex;
  flex-direction: row;
  align-items: flex-start;
  justify-content: space-between;
  padding-top: 5px;
  margin: 0 -4px;
}
.sheet .sheetRight img {
  display: none;
  padding: 0 5px;
  width: 22px;
  height: 22px;
  margin: 0;
}
.sheet .sheetRight img.pinned,
.sheet:hover .sheetRight img {
  display: block;
}
.sheet:hover .sheetRight img:hover {
  opacity: 0.6;
  cursor: pointer;
}
.sheet .sheetTag .separator {
  display: inline-block;
  margin-right: 8px;
}
.sheet .sheetTags .unlisted img,
.collectionListing .collectionListingDetails .unlisted img,
.tocTop .unlisted img {
  width: 13px;
  height: 13px;
  opacity: 0.4;
  margin-inline-end: 3px;
  position: relative;
  top: 2px;
}
.sheetTag.button,
.sheetTag.button:hover,
.sheetTag.button:active {
  background-color: #EDEDED;
  border-color: #ccc;
  color: #999;
  font-size: 14px;
  margin: 4px;
}
.bookPage .sheetTag.button {
  padding: 5px 16px;
  height: 30px;
}
.textList .sheetList {
  padding-top: 40px;
}
.textList .sheetList:first-of-type {
  padding-top: 0px;
}
.textList .sheetList + .sheetList {
  border-top: 1px solid #E6E5E6;
}
.textList .note .noteAuthorInfo {
  margin-bottom: 14px;
}
.textList .note .noteTitle {
  font-weight: bold;
}
.textList .note .noteTitle,
.textList .note .noteText {
  font-size: 16px;
}
.textList .textListTextRangeBox + .sheet {
  margin-top: 24px;
}
.mediaList .media {
  border-top: solid 1px #CCC;
  padding: 20px 0;
}
.mediaList .mediaTitle {
  font-family: "Roboto", "Helvetica Neue", "Helvetica", sans-serif;
  font-style: normal;
  font-weight: 400;
  font-size: 16px;
  line-height: 19px;
  color: #666;
	padding-bottom: 15px;
}
.mediaList .mediaTitle .he {
  font-size: 16px;
}
.mediaList .media .title {
	font-size: 22px;
  color: #000;
}
.mediaList .media a {
	color: #999;
}
.mediaList .media .description {
	margin: 10px 0;
  font-size: 13px;
  font-family: "Roboto", "Helvetica Neue", "Helvetica", sans-serif;
  flex-flow: row;
  justify-content: space-between;
  color: #666;
}
.mediaList .media .panel{
	background: #e6e6e6;
	border-radius: 50px;
	text-align: center;
	margin: 15px 0;
	padding: 15px;
  font-size: 13px;
  line-height: 15px;
  flex-direction: row;
  display: flex;
  flex-wrap: nowrap;
  justify-content: space-between;
  text-align: left;
  direction: ltr;
}
.mediaList .media .panel .playTimeContainer {
  display: inline-flex;
  align-self: center;
  font-size: 13px;
  font-family: "Roboto", "Helvetica Neue", "Helvetica", sans-serif;
}
.mediaList .media .panel .playTimeContainer span {
  margin: 0 15px;
}
.mediaList .media .panel .sliderContainer {
  display: inline-flex;
  flex: 2;
  align-self: center;
}
.mediaList .media .panel input[type='image'] {
	  width: 10px;
    height: 10px;
    padding: 2.5px;
}
.slider {
  -webkit-appearance: none;
  height: 2px;
  background: #4d4d4d;
  outline: none;
  opacity: 0.7;
  width: 100%;
}
.slider:hover {
  opacity: 5;
}
.slider::-webkit-slider-thumb {
  -webkit-appearance: none;
  appearance: none;
  width: 10px;
  height: 10px;
  border-radius: 50%;
  background: #4871bf;
  cursor: pointer;
}
.slider::-moz-range-thumb {
  width: 10px;
  height: 10px;
  border-radius: 50%;
  background: #4871bf;
  cursor: pointer;
}
/* All the same stuff for IE */
.slider::-ms-thumb {
  width: 10px;
  height: 10px;
  border-radius: 50%;
  background: #4871bf;
  cursor: pointer;
}
.webpageList .website {
  text-align: start;
  display: flex;
  justify-content: flex-start;
  color: #000;
  cursor: pointer;
  font-size: 16px;
  letter-spacing: 1px;
  margin: 20px 34px;
  align-items: center;
}
.webpageList .website .icon {
  height: 16px;
  width: 16px;
  margin-top: 2px;
}
.webpageList .webpage {
  margin-bottom: 30px;
  text-align: left;
  direction: ltr;
}
.webpageList .webpage.hebrew{
  text-align: right;
  direction: rtl;
}
.webpageList .webpage .icon {
  margin-right: 10px;
}
.webpage.hebrew .icon {
  margin: 0 0 0 10px;
}
.webpageList .webpage .title {
  font-size: 22px;
  color: black;
  text-decoration: none;
  margin-bottom: 10px;
}
.webpageList .webpage .title:hover {
  text-decoration: none;
}
.webpageList .webpage .domain {
  font-family: "Roboto", "Helvetica Neue", "Helvetica", sans-serif;
  font-size: 14px;
  color: #666;
  margin-bottom: 10px;
}
.webpageList .webpage .description {
  font-size: 18px;
  color: #999;
}
.webpageList .webpage .webpageMetadata,
.mediaList .media .meta,
.manuscript .meta {
  font-size: 13px;
  color: #999;
  margin-top: 5px;
}
.interface-hebrew .webpageList .webpage .webpageMetadata {
  text-align: right;
  direction: rtl;
}
.interface-english .webpageList .webpage .webpageMetadata {
  text-align: left;
  direction: ltr;
}

.webpageList .website .siteName {
  margin-inline-start: 15px;
}

.manuscript .meta span,
.manuscript .meta a {
  font-family: "Roboto", "sans-serif";
  margin-top: 2px;
}
.manuscript .meta .int-he {
  font-family: "Heebo", "sans-serif";
}
.webpageList.empty .loadingMessage {
  margin-top: 0px;
}
.webpageList .webpagesLinkerMessage {
  padding: 20px 0px;
  color: #999;
  border-top: 1px solid #E5E5E5;
  font-size: 13px;
}
.marginless .webpageList .webpagesLinkerMessage {
  padding: 20px 34px;
}
.webpageList .webpagesLinkerMessage a {
  color: #999;
  text-decoration: underline;
}
.manuscriptImage {
  width: auto;
  max-height: 180px;
  border-radius: 3px;
}
.manuscriptCaption {
  font-family: "Adobe Garamond Pro", "sans-serif";
  font-size: 18px;
  line-height: 22px;
  margin-top: 13px;
  margin-bottom: 2px;
  border-bottom: 0px;
  text-align: left;
}
.manuscriptCaptionHe {
  font-family: "Taamey Frank", "Heebo", "sans-serif";
  font-size: 22px;
  line-height: 22px;
  margin-top: 13px;
  margin-bottom: 2px;
  border-bottom: 0px;
  text-align: right;
}
.fullSizeImageLink {
  width: 292px;
  height: 23px;
  left: 830px;
  top: 367px;
  font-family: "Roboto", "sans-serif";
  font-style: normal;
  font-weight: normal;
  font-size: 13px;
  line-height: 15px;
  color: #999999
}
.manuscript {
  border-bottom: 1px solid #DDDDDD;
  margin: 29px 34px;
  padding-bottom: 19px;
  overflow-x: hidden;
}

.manuscript a {
  color: inherit;
}
/*.manuscriptBorder {*/
/*  border: 1px solid #dddddd;*/
/*  position: absolute;*/
/*  width: 292px;*/
/*  height: 0px;*/
/*  left: 830px;*/
/*  top: 409px;*/
/*}*/
.manuscriptList :last-child {
  border-bottom: 0px solid red;
}
.textList.marginless .webpageList.empty .loadingMessage {
  margin: 50px 40px;
}
.textRange .numberLabel {
  position: absolute;
  top: 14px;
}
.english .textRange .numberLabel {
  left: -24px;
}
.english .textRange .numberLabel.itag {
  right: -30px;
  left: initial;
}
.hebrew .textRange .numberLabel,
.bilingual .textRange .numberLabel  {
  right: -30px;
}
.multiPanel .textRange .numberLabel{
  display: none;
}
.multiPanel .textRange .numberLabel.itag{
  display: block;
  color: #4871bf;
}
.textRange.lowlight .numberLabel {
  color: #999;
}
.readerPanel.bilingual .connectionsPanel .he {
  display: none;
}
.connectionsSummaryLoading {
  padding: 20px 34px;
  color: #999;
}
.connectionsPanel .connectionPanelSectionHeader{
  margin-inline-start: 34px;
  margin-inline-end: 34px;
  margin-top: 30px;
  margin-bottom: 15px;
  border-bottom: 1px solid #CCCCCC;
  padding-bottom: 13px;
}
.connectionsPanel .connectionPanelSectionHeader .connectionPanelSectionHeaderInner{
  font-size: 14px;
  font-style: normal;
  font-weight: 400;
  line-height: 18px;
  letter-spacing: 0em;
  text-align: justified;
  color: #666666;
  text-transform: uppercase;

}
.connectionsPanel .connectionsSummaryLoading .loadingMessage {
  margin-top: 0;
}
.textListTextRangeBox {
  position: relative;
}

.textListTextRangeBox .textRange{
  margin-bottom: 0;
  padding-bottom: 0;
}
.textListTextRangeBox .connection-buttons, .versionsTextList .connection-buttons{
  margin-bottom: 28px;
  display: flex;
  align-items: flex-start;
  align-content: flex-start;
}
.connection-buttons.access-user .connection-button.delete-link{
  display:none;
}
.connection-buttons .connection-button,
.version-block-with-preview-details .connection-button{
  font-style: normal;
  font-weight: normal;
  font-size: 13px;
  line-height: 15px;
  color: #999999;
  margin-inline-end: 15px;
  text-decoration: none;
  cursor: pointer;
  display: flex;
  flex-flow: row wrap;
  align-items: center;
}
.version-block-with-preview-details .connection-button {
  font-size: 14px;
  color: var(--dark-grey);
  margin-top: 15px;
}
.version-block-with-preview-details img {
  padding-inline-start: 15px;
}
.singlePanel .connection-buttons .connection-button{
  text-align: start;
  margin-inline-end: 5px;
}
.connection-buttons .connection-button span{
  text-align: initial;
}
.connection-buttons .connection-button .int-en{
  font-family: "Roboto", "Helvetica Neue", "Helvetica", sans-serif;
}
.connection-buttons .connection-button .int-he{
  font-family: "Heebo", "Roboto", "Helvetica Neue", "Helvetica", sans-serif;
}
.toolsMessage {
  margin: 130px 0;
  text-align: center;
  font-size: 18px;
}
.connection-buttons .connection-button::before,
.version-block-with-preview-details .connection-button::before{
  display: block;
  content: ' ';
  background-size: 15px 15px;
  background-repeat: no-repeat;
  height: 15px;
  width: 15px;
  margin-inline-end: 5px;
}
.version-block-with-preview-details .connection-button::before {
  height: 18px;
}
.connection-buttons .panel-open-link::before,
.version-block-with-preview-details .connection-button::before{
  background-image: url("/static/icons/open-panel.svg");
}
.connection-buttons .delete-link::before{
  background-image: url("/static/icons/remove-connection.svg");
}
.connection-buttons .add-to-sheet-link::before{
  background-image: url("/static/icons/add-to-sheet.svg");
}

.toolsButtonContainer {
  display: flex;
  justify-content: flex-start;
  color: #000;
  /*border-top: 1px solid #E5E5E5;*/
  cursor: pointer;
  font-size: 16px;
  letter-spacing: 1px;
  margin: 20px 34px;
  align-items: center;
  flex-wrap: wrap;
}

.toolsButtonContainer.blue {
  background-color: var(--sefaria-blue);
  color: white;
  margin: -29px 34px 20px;
  margin-inline-start: -34px;
  margin-inline-end: -34px;
  padding-inline-start: 68px;
  padding-inline-end: 34px;
  padding-top: 18px;
  padding-bottom: 18px;
}

.toolsButtonContainer .toolsButtonText,
.toolsButtonContainer .toolsSecondaryButton {
  position: relative;
  top: 1.5px;
}

.toolsButton {
  background: none;
  padding: 0;
  border: 0px;
  flex: 1 1 auto;
}

.toolsButton ::before {
  position: relative;
  top: 3px;
}

.toolsSecondaryButton {
  color: var(--dark-grey);
  --english-font: var(--english-sans-serif-font-family);
  --hebrew-font: var(--hebrew-sans-serif-font-family);
  height: var(--sans-serif-small-font-size);
  margin-inline-start: 30px;
  align-self: flex-start;
}

.toolsButtonContainer.blue .experimentLabel {
  --english-font: var(--english-sans-serif-font-family);
  color: var(--light-grey);
  font-size: 14px;
  border: 1px solid var(--light-grey);
  border-radius: 6px;
  float: inline-end;
  padding: 2px;
  line-height: 14px;
}

.linkArrow {
  height: var(--sans-serif-small-font-size);
  position: relative;
  top: 1px;
}

.toolsButtonContainer .toolsButton.greyColor {
  color: var(--dark-grey);
}
.toolsButton .toolsButtonText .connectionsCount::before{
  content: " ";
}
.topicList.topicsHe {
  direction: rtl;
}
.topicList.topicsEn {
  direction: ltr;
}
.interface-hebrew .topicList.topicsEn {
  direction: rtl;
}

.topicButton {
  display: flex;
  justify-content: flex-start;
  color: #000;
  cursor: pointer;
  font-size: 16px;
  flex-direction: column;
  letter-spacing: unset;
  align-items: initial;
  border-top: 1px solid #E5E5E5;
  padding: 20px 34px;
  margin: initial;
}
.topicList #topicItem-0 {
  border-top: none;
}
.topicButton:hover {
  text-decoration: none;
}

.topicButton .topicButtonTitle {
  display: flex;
  flex-direction: row;
  justify-content: space-between;
  text-align: left;
}
.topicButton .topicButtonTitle .he {
  text-align: right;
}
.topicButton .contentText .en {
  font-family: "adobe-garamond-pro", "Crimson Text", Georgia, serif;
}
.topicButtonTitle .he {
  font-size: 122%;
}
.topicButton .three-dots-button.tooltip-toggle::before,
.named-entity-title-bar .three-dots-button.tooltip-toggle::before {
  transform: none;
  left: unset;
  right: 30px;
  width: 180px;
}
.readerPanel.hebrew .topicButton .three-dots-button.tooltip-toggle::before,
.readerPanel.hebrew .named-entity-title-bar .three-dots-button.tooltip-toggle::before {
  right: unset;
  left: 30px;
  text-align: right;
}
.topicButton .smallText {
  margin-top: 10px;
  line-height: 18px;
  font-size: 18px;
  text-align: start;
}
.topicButton .smallText .en {
  font-family: "Roboto", "Helvetica Neue", "Helvetica", sans-serif;
  font-size: 13px;
  font-weight: normal;
  color: #999;
}
.topicButton .smallText .he {
  font-family: "Heebo", sans-serif;
  font-size: 13px;
  font-weight: normal;
  color: #999;
}
.toolsButton:hover {
  text-decoration: none;
  color: inherit;
}
.toolsButton.systemTypeface .toolsButtonText span.int-en,
.toolsButton.systemTypeface .toolsButtonText span.en{
  font-family: "Roboto", "Helvetica Neue", "Helvetica", sans-serif;
}
.toolsButton.textTypeface .toolsButtonText span.int-en,
.toolsButton.textTypeface .toolsButtonText span.en{
  font-family: "adobe-garamond-pro", "Crimson Text", Georgia, serif;
}
.toolsButton.systemTypeface .toolsButtonText span.int-he,
.toolsButton.systemTypeface .toolsButtonText span.he{
  font-family: "Heebo", "Roboto", "Helvetica Neue", "Helvetica", sans-serif;
}
.toolsButton.textTypeface .toolsButtonText span.int-he,
.toolsButton.textTypeface .toolsButtonText span.he{
  font-family: "Taamey Frank", "adobe-garamond-pro", "Crimson Text", Georgia, "Times New Roman", serif;
  font-size: 122%;
}
.blue .toolsButton .toolsButtonIcon {
  filter: invert(1);
}
.toolsButton .toolsButtonIcon {
  color: #999;
  font-size: 20px;
  width: 20px;
  margin-top: -1px;
}
.interface-hebrew .toolsButton .toolsButtonIcon {
  margin-top: 1px;
}
.toolsButton img.toolsButtonIcon {
  width: 18px;
  height: 18px;
  vertical-align: middle;
}
.toolsButton .toolsButtonText{
  margin-inline-start: 15px;
}

.shareSettingsBox .shareDropdown {
  display: inline-block;
  height: 20px;
  width: 52px;
  margin: 0 3px;
  border: 0;
  color: var(--sefaria-blue);
  font-weight: 600;
  --english-font: var(--english-sans-serif-font-family);
  --hebrew-font: var(--hebrew-sans-serif-font-family);
  font-size: var(--sans-serif-body-font-size);
  align-self: flex-end;
  appearance: none;
  -webkit-appearance: none;
  -moz-appearance: none;
  bottom: 1px;
  position: relative;
  background-color: Transparent;
  background-image: url(/static/icons/arrow-down-bold.svg);
  background-repeat: no-repeat;
  background-position: right;
  background-size: 12px;
}

.shareInputBox .copyLinkIcon {
  float: right;
  margin: 0px -5px 1px 0px;
}

.shareInputBox span {
  --english-font: var(--english-sans-serif-font-family);
  --hebrew-font: var(--hebrew-sans-serif-font-family);
  font-size: var(--sans-serif-body-font-size);
}

.shareInputBox {
  position: relative;
  display: flex;
  box-sizing: border-box;
  border-radius: 7px;
  border: none;
  box-shadow: 0 1px 3px rgb(0 0 0 / 20%);
  font-size: var(--sans-serif-body-font-size);
  font-family: "Roboto", "Helvetica Neue", "Helvetica", sans-serif;
  color: #666;
  padding: 20px 20px;
  margin: 19px 33px;
}
.shareInput {
  width: calc(100% - 40px);
  box-sizing: border-box;
  border-radius: 7px;
  border: none;
  font-size: var(--sans-serif-body-font-size);
  font-family: "Roboto", "Helvetica Neue", "Helvetica", sans-serif;
  color: #666;
  text-overflow: ellipsis;
}

.shareInputBox .shareInputButton {
  background-color: #fff;
  position: absolute;
  border: 0;
  margin-inline-start: calc(100% - 60px);
}

.shareInputBox .shareInputButton:active {
  background-color: var(--light-grey);
}

.shareSettingsBox {
  display: flex;
  box-sizing: border-box;
  border-radius: 7px;
  border: none;
  font-size: var(--sans-serif-body-font-size);
  --english-font: var(--english-sans-serif-font-family);
  --hebrew-font: var(--hebrew-sans-serif-font-family);
  color: var(--dark-grey);
  margin: 20px 34px;
}
.addToSourceSheetBox {
  position: relative;
}
.addToSourceSheetBox input {
  padding: 13px 12px;
  margin: 0;
  cursor: pointer;
  font-size: 18px;
  border-radius: 4px;
  box-shadow: none;
  border: 1px solid #E9E9E9;
  width: 60%;
  height: 50px;
  box-sizing: border-box;
}
.addToSourceSheetBox .button {
  width: 100%;
  text-align: center;
  margin: 0;
}
.addToSourceSheetBox .button.small {
  width: 37%;
  box-sizing: border-box;
  height: 50px;
  padding: 17px;
  margin: 0;
  float: right;
}
.interface-hebrew .addToSourceSheetBox input {
  width: 47%;
}
.interface-hebrew .addToSourceSheetBox .button.small {
  width: 50%;
  float: left;
}
.addToSourceSheetBox .newSheet {
  border-top: 1px solid #E9E9E9;
  padding: 14px 22px;
}
.addToSourceSheetBox .newSheet input::placeholder { /* eventual spec? */
  font-family: "Roboto", "Helvetica Neue", "Helvetica", sans-serif;
}
.addToSourceSheetBox .newSheet input::-webkit-input-placeholder { /* Chrome/Opera/Safari */
  font-family: "Roboto", "Helvetica Neue", "Helvetica", sans-serif;
}
.addToSourceSheetBox .newSheet input::-moz-placeholder { /* Firefox 19+ */
  font-family: "Roboto", "Helvetica Neue", "Helvetica", sans-serif;
}
.addToSourceSheetBox .newSheet input:-ms-input-placeholder { /* IE 10+ */
  font-family: "Roboto", "Helvetica Neue", "Helvetica", sans-serif;
}
.addToSourceSheetBox .newSheet input:-moz-placeholder { /* Firefox 18- */
  font-family: "Roboto", "Helvetica Neue", "Helvetica", sans-serif;
}
.confirmAddToSheet {
  text-align: center;
  background-color: #FBFBFA;
  margin-bottom: 10px;
}
.confirmAddToSheet .message{
  text-align: start;
}
.confirmAddToSheet.addToSourceSheetBox .message span{
  font-family: 'HebrewInEnglish Serif Font', "adobe-garamond-pro", "Crimson Text", Georgia, "Times New Roman", serif;
  font-style: normal;
  font-weight: normal;
  font-size: 18px;
  line-height: 25px;
  text-decoration-line: none;
  color: #666666;
}
.confirmAddToSheet.addToSourceSheetBox .message span a{
  text-decoration: underline;
  color: #666666;
}
.confirmAddToSheet .button {
  width: 100%;
}
.connectionsPanel .allSheetsLink,
.connectionsPanel .allNotesLink {
  display: block;
  margin-top: 10px;
}
.interface-hebrew .allNotesLinks {
  text-align: left;
}
.noteList + .noteList {
  border-top: 1px solid #ccc;
}
.connectionsPanel .loadingMessage {
  margin-top: 40px;
}
.connectionsPanel textarea.noteText,
.connectionsPanel textarea.feedbackText,
.sideColumn textarea.feedbackText {
  width: 100%;
  min-height: 100px;
  border: none;
  border-radius: 7px;
  padding: 20px 25px;
  box-sizing: border-box;
  box-shadow: 0 1px 3px rgba(0,0,0,0.2);
  font-size: 18px;
  font-family: "adobe-garamond-pro", "Crimson Text", Georgia, serif;
  margin-bottom: 10px
}


.connectionsPanel .noteSharingToggle {
  border: 1px solid #ccc;
  border-radius: 4px;
  margin-bottom: 12px;
}
.connectionsPanel .notePrivateButton,
.connectionsPanel .notePublicButton {
  width: 50%;
  display: inline-block;
  text-align: center;
  color: #CCC;
  padding: 16px 24px;
  border-radius: 4px;
  cursor: pointer;
  font-size: 15px;
  letter-spacing: 1px;
  font-family: "Roboto", "Helvetica Neue", "Helvetica", sans-serif;
  box-sizing: border-box;
}
.connectionsPanel .notePrivateButton.active,
.connectionsPanel .notePublicButton.active {
  background-color: white;
  color: #666;
}
.connectionsPanel .notePrivateButton {
  border-right: 1px solid #ccc;
  border-top-right-radius: 0;
  border-bottom-right-radius: 0;
}
.hebrew .connectionsPanel .notePrivateButton {
  border-left: 1px solid #ccc;
  border-top-left-radius: 0;
  border-bottom-left-radius: 0;
  border-right: none;
  border-top-right-radius: 4px;
  border-bottom-right-radius: 4px;
}
.connectionsPanel .line {
  width: 100%;
  border-bottom: 1px solid #ccc;
  margin: 40px 0;
}
.connectionsPanel .deleteNote {
  text-align: center;
  padding: 18px 0;
  color: #999;
  font-size: 15px;
  cursor: pointer;
  font-family: "Roboto", "Helvetica Neue", "Helvetica", sans-serif;
}
.connectionsPanel.textList .note {
  padding: 30px 0;
  position: relative;
}
.connectionsPanel.textList .note {
  border-top: 1px solid #E6E5E6;
}
.connectionsPanel.textList .note:first-child {
  border-top: none;
}
.connectionsPanel .noteButtons {
  position: absolute;
  top: 30px;
  left: -32px;
}
.interface-hebrew .connectionsPanel .noteButtons {
  left: auto;
  right: -32px;
}
.connectionsPanel .editNoteButton {
  visibility: hidden;
}
.connectionsPanel .note:hover .editNoteButton {
  visibility: visible;
}
.connectionsPanel .noteButtons .fa {
  cursor: pointer;
  color: #C6C6C6;
  font-size: 20px;
  margin: 0 8px;
}

.feedbackOverlay .buttonContainer {
  width: 100%;
  margin-top: 15px;
  text-align: center;
}

.connectionsPanel .divineNameReplacer p {
  font-size: 16px;
  font-family: "Roboto", "Helvetica Neue", "Helvetica", sans-serif;
  line-height: 19px;
  color: #666666;
}

.addConnectionBox {
  font-size: 18px;
  text-align: center;
}
.addConnectionBox .dropdown .dropdownMain{
  justify-content: center;
}
.addConnectionBox .dropdown .dropdownMain span, .addConnectionBox .dropdown .dropdownMain img{
  margin-inline-start: auto;
}
.addConnectionSummary {
  margin-bottom: 20px;
}
.loginPrompt {
  text-align: center;
}
.loginPrompt .loginPromptMessage {
  font-size: 18px;
  margin-bottom: 20px;
}
.loginPrompt .button {
  width: auto;
  margin: 0 6px;
}
.profile-pic {
  display: flex;
  justify-content: center;
  align-items: center;
  flex-direction: column;
}
.profile-page {
  background-color: var(--lightest-grey);
}
.profile-page .profile-pic .profile-pic-hover-button {
  display: none;
}
.profile-pic-cropper-error {
  line-height: 1;
  max-width: 50vw;
  overflow: hidden;
}
.profile-page .profile-pic:hover .profile-pic-hover-button.profile-pic-button-visible {
  display: flex;
}
.profile-page .profile-pic .profile-pic-button-row {
  display: flex;
}
.profile-page .profile-pic .profile-pic-button {
  position: relative;
  top: calc(-1 * ((175px/2) + (46px/2)));  /* height of .profile-img + height of .profile-pic-button */
}
.profile-pic-cropper-modal {
  max-width: unset !important;
  max-height: unset !important;
  padding: 15px 15px 17px 15px !important;
  box-shadow: 0px 1px 4px rgba(0, 0, 0, 0.4);
  background-color: #FFF !important;
  border-radius: 6px;
}
.profile-pic-cropper-modal-inner {
  overflow: auto;
  display: block;
  line-height: 0;
  border-radius: 6px;
}
.profile-pic-loading {
  display: flex;
  align-items: center;
  justify-content: center;
  margin-top: 17px;
}
.profile-pic-cropper-modal .ReactCrop__crop-selection {
  border-radius: 50%;
  box-shadow: 0 0 0 9999em rgba(255, 255, 255, 0.6);
}
.profile-pic-cropper-modal .ReactCrop__image {
  max-width: 50vw;
  max-height: 50vh;
}
.profile-pic-close {
  right: 25px !important;
}
.profile-pic-cropper {
}
.profile-page .profile-pic .profile-pic-cropper-modal .profile-pic-cropper-button {
  display: inline-flex;
}
.profile-page .profile-pic .profile-pic-cropper-desc {
  margin-top: 9px;
  margin-bottom: 18px;
}
.profile-pic .profile-pic-input-file {
  /* make it essentially invisible so it stays in DOM and is accessible */
  width: 0.1px;
  height: 0.1px;
  opacity: 0;
  overflow: hidden;
  position: absolute;
  z-index: -1;
}
.readerNavMenu.profile-page .resourcesLink img {
  top: 0;
}
.profile-page .logoutLink {
  box-shadow: none;
  font-size: 16px;
}
.profile-page .logoutLink .int-en {
  font-family: "Roboto", "Helvetica Neue", "Helvetica", sans-serif;
}
.profile-page .logoutLink .int-he {
  font-family: "Heebo", sans-serif;
}
.notificationsTopContainer {
  display: flex;
  flex-direction: row;
  margin-bottom: 30px;
}
.notificationsHeaderBox {
  flex-grow: 1;
  margin-bottom: 12px
}
.readerNavMenu .notificationsHeaderBox h1 {
  margin: 4px 0 0 0;
}
.notificationsTitleIcon {
  position: relative;top: 2px;
}
.notification {
  border-bottom: 1px solid var(--light-grey);
  border-top: none;
  padding: 25px 0;
  line-height: 1.4;
}
.notification {
  display: flex;
}
.notification .imageSection {
  margin-inline-end: 15px;
}
.notification .imageSection img {
  height: 30px;
  width: 30px;
  border-radius: 15px;
}
.notification .mainSection {
  flex: 1;
}
.notification a {
  unicode-bidi: plaintext;
}
.notification a:hover {
  color: inherit;
}
.notification .topLine {
  display: flex;
  justify-content: space-between;
  flex-direction: row;
  margin-top: 2px;
  align-content: space-between;
}
.notification .topLine a {
  font-weight: bold;
}
.notification .topLineText {
  flex: 1;
}
.notification .date {
  color: var(--medium-grey);
  font-size: 14px;
  margin-inline-start: 15px;
}
.notification .notificationBody {
  margin-top: 20px;
}
.notification .sheetTitle,
.notification .collectionName {
  --english-font: var(--english-serif-font-family);
  --hebrew-font: var(--hebrew-serif-font-family);
  font-size: 24px;
  display: block;
}
.notification .sheetSummary {
  --english-font: var(--english-serif-font-family);
  --hebrew-font: var(--hebrew-serif-font-family);
  color: var(--dark-grey);
  font-size: 18px;
  margin-top: 10px;
}
.notification .replyButton {
  margin-top: 15px;
}
.notification .replyButton img {
  width: 15px;
  height: 10px;
  margin-inline-end: 10px;
}
.notification-message-link {
  display: inline-block;
  padding: 0 5px;
}
.globalUpdateForm {
  padding: 20px;
  background-color: #ddd;
  border-radius: 15px;
  font-size: 18px;
}
.globalUpdateForm .storyTypeSelector {
  padding-bottom: 15px;
}
.globalUpdateForm  select {
  margin: 0 0 0 15px;
}
.globalUpdateForm .error {
  color: red;
  font-size: 90%;
}
.globalUpdateForm input[type="text"] {
  padding: 5px;
  margin: 5px 0;
  width: 260px;
}
.globalUpdateForm input[type="radio"] {
  padding: 5px;
  margin: 8px;
}
.globalUpdateForm label {
  padding-top: 10px;
  display: block;
}
.globalUpdateForm .previewButton {
  margin-left: 85%;
  font-size: 20px;
}
.update {
  position: relative;
}
.update .imageSection {
  display: none;
}
.update .delete-update-button {
  position: absolute;
  top:  8px;
  right:  0px;
  color:  var(--dark-grey);
}
.story-action-button {
  display: inline-block;
  background: #CB6158;
  padding: 0 15px;
  margin: 0 8px;
  width: 60px;
  text-align: center;
  height: 19px;
  color: #fff;
  cursor: pointer;
  border-radius: 8px;
  box-shadow: 1px 1px 1px #ccc;
  border: 1px solid #ccc;
}

.lds-ring {
  display: inline-block;
  position: relative;
  width: 34px;
  height: 34px;
}
.lds-ring div {
  box-sizing: border-box;
  display: block;
  position: absolute;
  width: 21px;
  height: 21px;
  margin: 6px;
  border: 6px solid #999;
  border-radius: 50%;
  animation: lds-ring 1.2s cubic-bezier(0.5, 0, 0.5, 1) infinite;
  border-color: #999 transparent transparent transparent;
}
.lds-ring div:nth-child(1) {
  animation-delay: -0.45s;
}
.lds-ring div:nth-child(2) {
  animation-delay: -0.3s;
}
.lds-ring div:nth-child(3) {
  animation-delay: -0.15s;
}
@keyframes lds-ring {
  0% {
    transform: rotate(0deg);
  }
  100% {
    transform: rotate(360deg);
  }
}
.sefariaLogo {
  text-align: center;
  text-transform: uppercase;
  font-family: "Roboto", "Helvetica Neue", "Helvetica", sans-serif;
}
#appLoading {
  position: fixed;
  text-align: center;
  background-color: #FBFBFA;
  height: 100%;
  width: 100%;
  direction: initial;
}
#appLoading .loadingMessage {
  position: absolute;
  top: 45%;
  left: 50%;
  transform: translate(-50%, -50%);
}
#appLoading img.int-en {
  width: 150px;
  height: 42px;
  margin-bottom: 6px;
}
#appLoading img.int-he {
  width: 150px;
  height: 49px;
  margin-bottom: 6px;
}
.emptyDesktop {
  margin-top: 200px;
  text-align: center;
  color: #999;
}
.button {
  display: inline-block;
  color: white;
  background-color: var(--sefaria-blue);
  box-shadow: 0 1px 3px rgba(0,0,0,0.25);
  border-radius: 6px;
  padding: 16px 30px;
  margin: 0 2px 6px 2px;
  cursor: pointer;
  font-size: 16px;
  box-sizing: border-box;
  line-height: 19px;
  text-align: center;
  --english-font: var(--english-sans-serif-font-family);
  --hebrew-font: var(--hebrew-sans-serif-font-family);
  border: none;
}
.saveProfileButton{
  background-color: var(--midrash-green);
}
.button.disabled{
  border: 1px solid var(--light-grey);
  background-color: var(--lightest-grey);
  font-size: 16px;
  line-height: 19px;
  text-align: center;
  color: var(--medium-grey);
  box-shadow: none;
}
.button.disabled:hover{
  color: var(--medium-grey);
  cursor: initial;
}
a.button {
  color: white;
}
.button:hover,
a.button:hover {
  color: white;
  text-decoration: none;
}
.button.white {
  background-color: white;
  color: #333;
}
a.button.white {
  color: var(--dark-grey);
}
.button.grey {
  background-color:  var(--lighter-grey);
  color: var(--dark-grey);
  box-shadow: none;
  border: none;
}
a.button.mini {
  padding: 5px;
  font-size: .8em;
}
.interface-english .userSheetTitle a.button.mini {
  float: right;
}
.interface-hebrew .userSheetTitle a.button.mini {
  float: left;
}
.button.transparent {
  color: #666;
  background-color: transparent;
  border: 1px solid transparent;
}
.profile-page .button.transparent {
  border: 0;
}
.button.transparent.bordered {
  border: 1px solid #CCC;
}
.button.fillWidth {
  width: 100%;
  text-align: center;
  display: block;
  margin: 10px 0;
}
.button.squareBorder {
  border-radius: 0;
}
a .button:hover {
  text-decoration: none;
}
.reactMarkdown a {
  color: var(--commentary-blue);
}
.button.small {
  padding: 10px 14px;
  width: -moz-fit-content;
  width: fit-content;
}

.headerWithAdminButtonsContainer{
  display: flex;
  justify-content: space-between;
  flex-direction: row;
  align-items: center;
  flex-wrap: nowrap;
  width: 100%;
}
.headerWithAdminButtonsContainer .pencilEditorButton{
  margin-top: 8px;
  margin-bottom: 5px;
  margin-inline-end: 6px;
  cursor: pointer;
}
.button.extraSmall.reviewState{
  margin-inline-end: 7px;
}
.button.extraSmall.reviewState.reviewed {
  background-color: #5D956F;

}
.button.extraSmall.reviewState.notReviewed {
  background-color: #CB6158;
}
.button.extraSmall.reviewState.edited {
  background-color: #C3EB34;
}
.button.extraSmall {
  border-radius: 6px;
  box-shadow: none;
  margin: 0;
  padding: 5px 8px;
  height: 30px;
  line-height: 20px;
  letter-spacing: normal;
}
.button.extraSmall.topic {
  color: #000000;
  background-color: var(--lighter-grey);
  white-space: nowrap;
}
.adminButtons .button.extraSmall.topic.top {
  border-top-left-radius: 6px;
  border-top-right-radius: 6px;
}
.adminButtons .button.extraSmall.topic.bottom {
  border-bottom-left-radius: 6px;
  border-bottom-right-radius: 6px;
  border-bottom: 1px solid var(--light-grey);
}
.adminButtons .button.extraSmall.topic {
  box-shadow: 0 1px 3px rgb(0 0 0 / 25%);
  border-radius: revert;
  color: #666666;
}
.headerWithAdminButtons {
  display: flex;
  position: relative;
  flex: 1;
}
.adminButtons.hiddenButtons {
  display: none;
}
.adminButtons {
  display: flex;
  flex-direction: column;
  width: 147px;
  position: absolute;
  height: 90px;
  padding: 0 20px 0 20px;
}

.button .buttonIcon {
  margin-inline-end: 7px;
  vertical-align: middle;
}
.button.small .buttonIcon {
  height: 14px;
  width: 14px;
  margin-top: -3px;
}
.button.appButton {
  box-shadow: none;
  border: 2px solid #18345D;
  color: #18345D;
}
.button.appButton img {
  margin-inline-end: 5px;
}
.button.appButton.iconOnly {
  width: 40px;
  height: 40px;
  box-sizing: border-box;
  display: inline-flex;
  padding: 0;
  justify-content: center;
  align-items: center;
}
.button.appButton.iconOnly img {
  width: 18px;
  height: 18px;
  margin: 0;
}
.lexicon-content{
  font-size: 15px;
  padding-bottom: 10px;
  margin-bottom: 1px;
}
.lexicon-link:hover {
  text-decoration: underline;
}
.lexicon-header {
  padding: 10px;
  border-bottom: 1px solid #e5e5e5;
  background-color: #AAAAAA;
}
.lexicon-header h4 {
  font-size: 1.2em;
  margin: 0;
}
.entry + .entry {
  padding-top: 10px;
}
.lexicon-results {
  padding-top: 20px;
}
.named-entity-attribution {
  margin-top: 13px;
}
.named-entity-ambiguous {
  margin-bottom: 24px;
}
.named-entity-ambiguous .systemText .int-en,
.named-entity-ambiguous .systemText .int-he {
  color: #999;
}
.named-entity-title-bar {
  display: flex;
  flex-direction: row;
  justify-content: space-between;
}
.named-entity-wrapper {
  display: flex;
  flex-direction: column;
}
.named-entity-wrapper + .named-entity-wrapper {
  margin-top: 26px;
}
.readerPanel.english .named-entity-wrapper {
  direction: ltr;
}
.readerPanel.hebrew .named-entity-wrapper {
  direction: rtl;
}
.lexicon-results .named-entity-description {
  margin-top: 13px;
}
.lexicon-results .named-entity-description .en,
.lexicon-results .named-entity-description .he {
  color: #666;
}
.lexicon-results .entry > div {
  padding: 1% 0 1% 0;
  margin: auto;
}
.lexicon-results .entry a {
    font-size: .8em;
    font-weight: bold;
    letter-spacing: 1px;
    cursor: pointer;
    color: #333;
}
.lexicon-results .entry .headline {
  color: #333;
  font-size: 1.2em;
  display: block;
}
.lexicon-results .entry .headwords .headword {
  display: inline;
}
.lexicon-results .entry .morphology {
  font-family: "Roboto", "Helvetica Neue", "Helvetica", sans-serif;
  color: #999;
  display: inline;
  margin-right: 5px;
}
.lexicon-results .entry .lang-ref {

}
.lexicon-results .entry .definition-content{
    color: #444;
}
.lexicon-results ol {
	list-style-position: inside;
}
.lexicon-results .entry .definition li.sense{
	margin-left: 15px;
    padding-bottom: 10px;
}
.lexicon-results .entry .definition ol.senses{
	padding-left: 0;
}
.lexicon-results .entry .definition > li.sense{
	margin-left: 0;
}
.lexicon-results .entry ol.definition {
	list-style-type: none;
	padding-top: 2px;
	padding-left: 0;
    margin: 0;
}
.lexicon-results .entry .definition .notes {}
.lexicon-results .entry .definition .derivatives {display: block;margin-left: 15px;}
.lexicon-results .attribution {

}

.lexicon-results .attribution div,
.named-entity-wrapper .attribution div {
  display: block;
  font-family: "Roboto", "Helvetica Neue", "Helvetica", sans-serif;
  color: #aaa;
  font-size: 10px;
}
.lexicon-content .headword.en, .lexicon-content .headword.he,
.lexicon-content .definition-content.en, .lexicon-content .definition-content.he,
.lexicon-content .lexicon-results .attribution {
  display: inline;
}
.lexicon-content .headword.he, .lexicon-content .definition-content.he {
  direction: rtl;
}
.lexicon-content .headword.en, .lexicon-content .definition-content.en {
  direction: ltr;
}
.lexicon-instructions,
.lexicon-content .loadingMessage {
  font-size: 15px;
  font-style: italic;
}
.splitHeader {
  text-align: left;
  display: flex;
  flex-direction: row;
  justify-content: space-between;
  color: #666;
  font-weight: 300;
}
.splitHeader .en {
  font-size: 14px;
}
.splitHeader .he {
  font-size: 14px;
}
.splitHeader select {
  margin-inline-start: 6px;
}
.sheetsNewButton {
  text-align:center;
  margin-bottom: 30px;
}
.sheetsNewButton a {
  color: inherit;
}
.sheet.userSheet .sheetTitle  {
  font-family: "adobe-garamond-pro", "Crimson Text", Georgia, serif;
  font-size: 20px;
  color:#333;
  margin-bottom: 6px;
  unicode-bidi: plaintext;
}
.sheet.userSheet {
  font-size: 14px;
  color:#999;
  text-decoration: none;
  flex-direction: column;
}
.interface-english .sheet.userSheet{
  font-family: "Roboto", "Helvetica Neue", "Helvetica", sans-serif;
}
.interface-hebrew .sheet.userSheet{
  font-family: "Heebo", "sans-serif";
}
.sheet.userSheet .userSheetInfo{
  display: flex;
  justify-content: flex-start;
}
.sheet.userSheet .userSheetInfo span:before{
  content: '·';
  margin: auto 4px;
}
.sheet.userSheet .userSheetInfo span:first-child:before{
  content: '';
  margin: 0;
}
.sheet.userSheet .sheetAccess{
  margin: auto 4px;
}
.filterByTag {
  cursor: pointer;
  text-transform: none;
  font-size: 18px;
}
.sheet.userSheet .sheetEditButtons {
  font-size: 24px;
  height: 32px;
  width: 32px;
  text-align: center;
  line-height: 32px;
  background-color: white;
  border: 1px solid #E6E6E6;
  border-radius: 4px;
  margin-left: 10px;
  display: none;
  float:right;
  cursor: pointer;
  color: #999;
  text-decoration: none;
}
.sheetButton:hover {
  text-decoration: underline;
}
.sheetButton{
  border: 1px solid #fff;
}
.sheetButton.active {
  border: 1px solid #333;
}
.tagString a {
  text-decoration: none;
  color: #999;
}
.tagString a:after {
  content: ", ";
  color: #999;
}
.tagString a:last-child:after {
  content: "";
}
.singlePanel .collectionsList {
  margin-top: 0;
}
.collectionsList .enCollections,
.collectionsList .heCollections {
  margin-bottom: 50px;
}
.readerPanel .collectionsList .enCollections .gridBox,
.readerPanel .collectionsList .enCollections .int-he {
  direction: ltr;
}
.readerPanel .collectionsList .heCollections .gridBox {
  direction: rtl;
}
.collectionListing {
  display: flex;
  flex-direction: row;
  justify-content: space-between;

}
.profile-page .collectionListing {
  padding: 20px 0;
  margin-top: 20px;
  background-color: white;
  border: 1000px solid white;
  border-top: 4px solid white;
  border-bottom: 120px solid white;
  margin: -4px 0 -120px 0;
  margin-inline-start: -1000px;
  margin-inline-end: 0;
  width: 100%;
}
.collectionListing .left-content {
  display: flex;
  flex-direction: row;
  align-items: center;
}
.collectionListing + .collectionListing {
  border-top: 1px solid #ccc;
}
.collectionListingImageBox {
  width: 40px;
  height: 40px;
  border-radius: 20px;
  margin-inline-end: 10px;
  overflow: hidden;
  flex-shrink: 0;
}
.tocTop .collectionListingImageBox {
  background-color: transparent;
  overflow: initial;
}
.interface-hebrew .sheetMetaDataBox .authorStatement {
  direction: rtl;
}
.sheetMetaDataBox .profile-pic {
  width: 30px;
  height: 30px;
  display: inline-block;
  vertical-align: middle;
  margin-inline-end: 10px;
}
.readerPanel.hebrew .sheetMetaDataBox .user {
  direction: rtl;
}
.sheetMetaDataBox {
  margin-block-end: 40px;
}
<<<<<<< HEAD
a.sheetAuthorName {
  color: var(--midrash-green);
=======
.sheetContent .sheetMetaDataBox a.sheetAuthorName {
  color: var(--midrash-green);
  margin-inline-start: 5px;
>>>>>>> 13625a81
  --english-font: var(--english-sans-serif-font-family);
  --hebrew-font: var(--hebrew-sans-serif-font-family);
  font-size: 16px;
  font-weight: 600;
  line-height: 18.75px;
  display: inline;
  margin-block-end: 10px;
}
<<<<<<< HEAD
a.sheetAuthorName:hover {
  text-decoration: none;
}
.sheetContentSidebar a.sheetAuthorName {
  display: block;
}
=======
.sheetContent .sheetMetaDataBox a.sheetAuthorName:hover {
  text-decoration: none;
}
>>>>>>> 13625a81
.sheetMetaDataBox .summary {
  --english-font: var(--english-sans-serif-font-family);
  --hebrew-font: var(--hebrew-sans-serif-font-family);
  font-size: 16px;
  font-weight: 500;
  line-height: 18.75px;
  color: var(--dark-grey);
  margin-block-end: 15px;
}
.sheetMetaDataBox .title {
  --english-font: var(--english-sans-serif-font-family);
  --hebrew-font: var(--hebrew-sans-serif-font-family);
  font-size: 30px;
  font-weight: 500;
  line-height: 35.16px;
  margin-block-end: 15px;
}
.interface-hebrew .sheetMetaDataBox .title:empty:before {
  content: "ללא שם";
}
.publishBox {
  text-align: start;
  background-color: #EDEDEC;
  border-radius: 6px;
  padding: 10px 20px;
  max-width: 540px;
  margin: 20px -20px;
  font-size: 16px;
  color: #666;
}

div.transparentBackground.publishBox {
  background-color: inherit;
  border-radius: 0px;
  padding: 0px 20px;
  color: inherit;
}

.publishBox .smallText .int-en, .publishBox .smallText .int-he.enInHe {
  color: #666;
}
.publishBox p.error {
  color: red;
}
.publishBox p {
  margin-bottom: 15px;
}
.publishBox .error .react-tags,
.publishBox textarea.error {
  border: 1px solid red;
}
.publishBox p strong {
  color: black;
  font-weight: 400;
}
.publishBox h3 {
  font-size: 22px;
  font-weight: 500;
  color: #666;
  margin-top: 12px;
  margin-bottom: 14px;
  text-transform: none;
  text-align: start;
}
.publishBox hr {
  border-bottom: none;
  border-right: none;
  border-left: none;
  border-top: 1px solid #CCC;
  margin-top: 20px;
}
.publishBox .smallText {
  color: #666666
}
.publishBox textarea {
  width: 100%;
  height: 100px;
  resize: none;
  box-sizing: border-box;
  font-size: 16px;
  color: #000;
  border: none;
  border-radius: 6px;
  box-shadow: 0px 1px 3px rgba(0, 0, 0, 0.25);
  font-style: normal;
  padding: 10px 10px 4px 10px;
  margin-bottom: 0px;
}
.publishBox textarea::placeholder {
  font-size: 16px;
  color: #666;
  font-style: normal;
  font-family: var(--english-sans-serif-font-family);
}
.publishBox .react-tags {
  position: relative;
  padding: 10px 10px 4px 10px;
  border-radius: 6px;
  background-color: #fff;
  box-shadow: 0px 1px 3px rgba(0, 0, 0, 0.25);
  /* shared font styles */
  font-size: 16px;
  line-height: 1.2;
  color: #666;
  /* clicking anywhere will focus the input */
  cursor: text;
}
.publishBox .react-tags.is-focused {
  border-color: #B1B1B1;
}
.publishBox .react-tags__selected {
  display: inline;
}
.publishBox .react-tags__selected-tag {
  display: inline-block;
  box-sizing: border-box;
  margin: 0 6px 6px 0;
  padding: 6px 8px;
  border: none;
  border-radius: 6px;
  background: #EDEDEC;
  color: #000;
  /* match the font styles */
  font-family: inherit;
  font-size: inherit;
  line-height: inherit;
}
.publishBox .react-tags__search-input,
.publishBox .react-tags__search-input:focus,
.publishBox .react-tags__search-input:focus-visible {
  font-family: inherit;
  font-size: inherit;
  border: none;
  outline: none;
}
.publishBox .react-tags__search-input::placeholder {
  font-size: 16px;
  font-style: normal;
  font-family: var(--english-sans-serif-font-family);
}
body.interface-hebrew .publishBox .react-tags__search-input::placeholder,
body.interface-hebrew .publishBox textarea::placeholder {
  font-family: var(--hebrew-sans-serif-font-family);

}
.publishBox .react-tags__selected-tag:after {
  content: '\2715';
  color: #AAA;
  margin-inline-start: 8px;
  vertical-align: middle;
  font-size: 10px;
}
.publishBox .react-tags__selected-tag:hover,
.publishBox .react-tags__selected-tag:focus {
  border-color: #B1B1B1;
}
.publishBox .react-tags__search {
  display: inline-block;

  /* match tag layout */
  padding: 7px 2px;
  margin-bottom: 6px;

  /* prevent autoresize overflowing the container */
  max-width: 100%;
}
.publishBox .publishButton {
  margin: 18px 0;
  text-align: end;
}
.publishBox .publishButton .button.published {
  background-color: #EDEDEC;
  border: 1px solid #CCCCCC;
  color: #666666
}

.publishBox .publishButton .button {
  padding: 15px 20px;
}

.publishSettingsEditMode .publishButton {
  margin: 14px 0 0;
  text-align: end;
  flex-direction: row;
  justify-content: flex-end;
  display: flex;
}

.publishSettingsEditMode .publishButton .publishedText {
  text-align: start;
  margin-top: 5px;
  margin-bottom: 0px;
  margin-inline-start: 0px;
  margin-inline-end: 15px;
  font-size: var(--sans-serif-body-font-size);
  --english-font: var(--english-sans-serif-font-family);
  --hebrew-font: var(--hebrew-sans-serif-font-family);
  color: var(--dark-grey);
}

.publishSettingsEditMode .publishButton .publishedText .publishedTextBold {
  font-weight: bold;
  color: black;
}

.publishSettingsEditMode .button.published {
  background-color: #FFFFFF;
  border: 1px solid #CCCCCC;
  color: var(--dark-grey);
  height: fit-content;
  align-self: center;
  border-radius: 6px;
  box-sizing: border-box;
  box-shadow: none;
  padding: 9px 10px;
}

.publishBox .react-tags__suggestions ul {
  position: absolute;
  inset-inline-start: 0;  /* Note reduntant css rules below `body.interface-[hebrew|english]  .publishBox .react-tags__suggestions ul` */
  top: 100%;
  margin: 4px -1px;
  padding: 0;
  list-style: none;
  background: #fff;
  border: 1px solid #ccc;
  border-radius: 6px;
  min-width: 300px;
}
/* Reduntant given above `inset-inline-start` rule, but not standard on all browsers yet
RMN: 2021-04-22 */
body.interface-hebrew  .publishBox .react-tags__suggestions ul {
  right: 0;
}
/* Reduntant given above `inset-inline-start` rule, but not standard on all browsers yet
RMN: 2021-04-22 */
body.interface-english .publishBox .react-tags__suggestions ul {
  left: 0;
}
.publishBox .react-tags__suggestions li {
  border-bottom: none;
  padding: 6px 8px;
}
.publishBox .react-tags__suggestions li mark {
  text-decoration: none;
  background: none;
  font-weight: normal;
}
.publishBox .react-tags__suggestions li:hover {
  cursor: pointer;
  background: #eee;
}
.publishBox .react-tags__suggestions li.is-active {
  background: #eee;
}
.publishBox .react-tags__suggestions li.is-disabled {
  opacity: 0.5;
  cursor: auto;
}
.editorSidebarToggle {
  position: fixed;
  top: 150px;
  right: 30px;
  height: 30px;
  width: 30px;
  border-radius: 30px;
  border: none;
  background-color: var(--sefaria-blue);
  cursor: pointer;
  box-shadow: 0px 1px 3px rgba(0, 0, 0, 0.25);
}
.interface-hebrew .editorSidebarToggle {
  left: 30px;
  right: auto;
}


.editorSidebarToggle:active {
  box-shadow: 0px 1px 1px rgba(0, 0, 0, 0.25);
}
.editorSidebarToggle::after {
  content: url("/static/img/3vdots.svg");
  position: absolute;
  top: 7px;
  left: 13px;
}
.collectionListingImage {
  height: 100%;
  width: 100%;
  object-fit: cover;
  background-color: white;
}
.collectionListingImage.default {
  width: 80%;
  height: 80%;
  margin: 10%;
  opacity: 0.4;
}
.collectionListingName {
  display: block;
  font-size: 30px;
  color: #000;
  margin-bottom: 5px;
}
.collectionListingName:hover {
  color: #333;
}
.collectionListingDetails {
  color: #999;
  font-size: 14px;
  font-family: Roboto !important;
  font-weight: 400;
  line-height: 18px;
}
.collectionListingMembership {
  text-transform: capitalize;
}
.collectionListingDetailSeparator {
  margin: 8px;
}
.collectionInfo {
  margin-bottom: 35px;
}
.interface-hebrew .collectionInfo .he {
  display: inline;
}
.interface-hebrew .collectionInfo .en {
  display: none;
}
.collectionPage h1 {
  color: black;
  font-size: 30px;
  margin-bottom: 5px;
  --hebrew-font: var(--hebrew-serif-font-family);
  --english-font: var(--english-serif-font-family);
}
.collectionPage .navTitle {
  margin-bottom: 5px;
}
.collectionPage .collectionLabel {
  text-transform: uppercase;
  color: #666;
  font-size: 16px;
  letter-spacing: 2px;
  display: block;
  margin-bottom: 25px;
}
.collectionPage a:hover {
  color: inherit;
}
.collectionPage .collectionWebsite {
  display: block;
  font-size: 16px;
  margin-top: 15px;
  color: #4B71B7;
  direction: ltr;
}
.collectionPage .collectionDescription {
  font-size: 16px;
  color: #666;
  line-height: 1.3;
}
.collectionPage .collectionDescription .dedication {
  --hebrew-font: var(--hebrew-serif-font-family);
  --english-font: var(--english-serif-font-family);
}
.collectionPage .collectionDescription .en .dedication {
  font-style: italic;
  font-size: 18px;
  display: block;
}
.collectionPage .collectionDescription .he .dedication {
  font-size: 20px;
  display: block;
}
.collectionPage .bubbleTab {
  font-size: 16px;
}
.collectionPage .tagsList {
  --hebrew-font: var(--hebrew-serif-font-family);
  --english-font: var(--english-serif-font-family);
}
.collectionPage .emptyMessage .button {
  margin-top: 22px;
}
.collectionPage .emptyMessage .button:hover {
  color: white;
}
.collectionContentsTab .gridBox {
  margin-bottom:  30px;
}
.collectionPage .collectionContentsSectionLabel {
  color: var(--dark-grey);
  size: 16px;
  margin: 30px 0 12px 0;
}
.collectionPage .collectionContentsTag {
  font-size: 24px;
}
.collectionPage .sheetIcon {
  display: none;
}
.collectionPage .filterable-list .sheet a.sheetTitle {
  font-size:  24px;
}
.collectionPage .searchInCollectionLink {
  font-size:  16px;
  color: var(--dark-grey);
  margin-top: 20px;
  display: block;
}
.collectionInvitationBox {
  padding-bottom: 20px;
}
.collectionInvitationBox .button {margin: 0;}
.collectionSheetInner {
  display: flex;
}
.collectionSheetInnerContent {
  flex: 1;
}
.sheet .sheetTitleText {
  font-family: Roboto;
  font-size: 16px;
  font-weight: 600;
  line-height: 18.75px;
}
.sheetListingPinButton {
  display: none;
  opacity: 0.3;
  cursor: pointer;
}
.sheet:hover .sheetListingPinButton.active {
  display: block;
}
.sheetListingPinButton.pinned {
  display: block;
  opacity: 0.6;
}
#collectionInvitationInput {
  box-shadow: 0 1px 3px rgba(0,0,0,0.2);
  border: none;
  margin-inline-end: 10px;
  font-size: 18px;
  position: relative;
  border-radius: 7px;
  box-sizing: border-box;
  width: 215px;
  padding: 10px 15px;
}
.collectionInvitationBoxMessage {
  font-size: 18px;
  padding: 12px 0 0;
  text-align: center;
}
.flexLineBreak {
  width: 100%;
  height: 0;
}
.collectionPage .collectionMemberListing {
  padding-bottom: 24px;
  font-family: "Roboto", "Helvetica Neue", "Helvetica", sans-serif;
  font-size: 16px;
  color: #666;
  display: flex;
  flex-direction: row;
  justify-content: start;
}
.collectionMemberListingPic {
  margin-inline-end: 10px;
}
.collectionMemberListingPic.invitation {
  background-color: var(--medium-grey);
  border-radius: 1000px;
  width: 40px;
  height: 40px;
  line-height: 40px;
  text-align: center;
}
.collectionMemberListingName {
  color: black;
}
.collectionMemberListingRole {
  color: var(--dark-grey);
  font-size: 13px;
  margin-top: 4px;
}
.collectionMemberListingText {
  position: relative;
}
.collectionPage .collectionMemberListing .collectionMemberListingActions {
  display: none;
}
.collectionPage .collectionMemberListing:hover .collectionMemberListingActions {
  display: inline-flex;
}
.collectionMemberListingActions .collectionMemberListingActionsButton {
  cursor: pointer;
  color: var(--dark-grey);
  margin-inline-start: 8px;
}
.collectionMemberListingActionsMenu {
  position: absolute;
  left: 0;
  top: 46px;
  line-height: 30px;
  background-color: white;
  border: 1px solid #ccc;
  border-radius: 4px;
  color: #999;
  font-size: 15px;
  z-index: 1;
}
.interface-hebrew .collectionMemberListingActionsMenu {
  right: 0;
  left: unset;
}
.collectionMemberListingActionsMenu .action {
  padding: 4px 10px;
  cursor: pointer;
  white-space: nowrap;
}
.collectionMemberListingActionsMenu .action:hover {
  background-color: #eee;
}
.collectionMemberListingActionsMenu .action + .action {
  border-top: 1px solid #ccc;
}
.collectionMemberListingActionsMenu .role {
  font-size: 17px;
  margin-right: 4px;
}
.collectionMemberListingActionsMenu .role.current {
  color: var(--dark-grey);
}
.collectionInvitationListing {
  display: inline-block;
  min-height: 50px;
  line-height: 50px;
}
.topicFilterBox {
  display: flex;
  align-items: center;
  margin-bottom: 30px;
  background-color: var(--lighter-grey);
  border-radius: 100px;
  padding: 0 10px;
  margin-top: 0;
  width: 285px;
  max-width: 100%;
}
.singlePanel .topicFilterBox {
  margin-top: 20px;
}
.topicFilterBox .searchIcon {
  height: 18px;
  width: 18px;
  opacity: 0.4;
}
.topicFilterInput {
  padding: 0px 10px;
  line-height: 30px;
  flex: 1;
  box-sizing: border-box;
  border: none;
  background: transparent;
  font-size: 18px;
}
.topicsFilterReset {
  cursor: pointer;
  color: var(--medium-grey);
}
.topicsFilterResetIcon {
  height: 16px;
  width: 16px;
  margin-inline-start: 8px;
  vertical-align: -2px;
}
.alphabeticalTopicsNav {
  color: var(--dark-grey);
  margin-bottom: 5px;
}
.alphabeticalTopicsNav a {
  display: inline-block;
  margin-bottom: 10px;
}
.alphabeticalTopicsNav a + a {
  margin-inline-start: 10px;
}
.allTopicsList {
  min-height: 500px;
}
.topicPanel .topicLabel {
  text-transform: uppercase;
  font-weight: lighter;
  margin-bottom: 10px;
  font-size: 14px;
}
.topicPanel .topicLabel a {
  color: #8E8E8E;
}
.topicPanel .sideColumnMore {
  cursor: pointer;
  font-size: 16px;
  line-height: 26px;
  color: #666;
}
.topicPanel .sideColumnMore:hover {
  cursor: pointer;
  text-decoration: underline;
}
.topicPanel .sourceList {
  min-height: 500px;
}
.topicPanel .sourceList .loadingMessage {
  text-align: center;
}
.topicPanel .topicSource {
  margin-bottom: 40px;
  cursor: pointer;
  position: relative;
}
.topicPanel .topicSource .title {
  font-weight: bold;
}
.topicPanel .topicSource .score {
  font-size: 17px;
  color: #333;
  font-weight: normal;
  white-space: nowrap;
  border-radius: 4px;
  padding: 3px;
}
.topicPanel .topicSource .score:hover {
  background-color: #EEE;
}
.topicPanel .topicSource .score:active {
  background-color: #DDD;
}
.hebrew .topicPanel .topicSource .score {
  right: auto;
  left: 5px;
}
.topicPanel .topicSource .score img {
  width: 15px;
  height: 15px;
  vertical-align: middle;
  margin: -4px 0 0 2px;
  opacity: 0.6;
}

ul.sheetCollectionsLinks {
  list-style-type: none;
  padding-inline-start: 0;
  --english-font: var(--english-sans-serif-font-family);
  --hebrew-font: var(--hebrew-sans-serif-font-family);
  font-size: 16px;
  font-weight: 400;
  line-height: 18.75px;
}

h3.sheetCollections {
  text-transform: none;
  color: var(--dark-grey);
  font-size: var(--sans-serif-h3-font-size);
  --english-font: var(--english-sans-serif-font-family);
  --hebrew-font: var(--hebrew-sans-serif-font-family);
  margin-bottom: 17px;
  margin-top: 36px;
  padding-bottom: 18px;
  border-style: none none solid none;
  border-color: var(--light-grey);
  border-width: 1px;
}

.translationsHeader {
  margin-bottom: 35px;
}

.translationsHeader h3 {
  text-transform: none;
  color: var(--dark-grey);
  font-size: var(--sans-serif-h3-font-size);
  --english-font: var(--english-sans-serif-font-family);
  --hebrew-font: var(--hebrew-sans-serif-font-family);
  margin-bottom: 12px;
  margin-top: 0;
}

.translationsHeader .translationsDesc {
  font-size: var(--sans-serif-body-font-size);
  color: var(--dark-grey);
}

.aboutSheetPanel hr {
  height: 0px;
  border: 1px solid var(--light-grey);
}

.aboutSheetPanel h2 {
  font-size: var(--serif-h3-font-size);
  color: #000000;
  text-transform: none;
  margin: 0px;
}

.aboutSheetPanel h3.aboutSheetSubtitle {
  --english-font: var(--english-sans-serif-font-family);
  --hebrew-font: var(--hebrew-sans-serif-font-family);
  margin-top: 5px;
  margin-bottom: 20px;
}

div.aboutSheetMetadata {
  color: var(--medium-grey);
  --english-font: var(--english-sans-serif-font-family);
  --hebrew-font: var(--hebrew-sans-serif-font-family);
  font-size: var(--sans-serif-small-font-size);
  display: flex;
  flex-direction: column;
  margin: 10px 0px;
}
div.aboutSheetMetadata span:not(:first-child)::before{
  content: '•';
  margin-inline-start: 4px;
  margin-inline-end: 4px;
}

.hebrew .topicPanel .topicSource .score img {
  margin: -4px 2px 0 0;
}
.note a {
  color: #333;
  text-decoration: underline;
}
.noteListing {
  margin-bottom: 30px;
  border-bottom: 1px solid #ccc;
  padding-bottom: 10px;
}
.noteListing a:hover {
  text-decoration: none;
}
.noteListing .textRange .title {
  font-size: 18px;
  color: #999;
  margin-bottom: 10px;
}
.noteListing .textRange .title:hover {
  text-decoration: underline;
}
.noteListing .textRange .text {
  font-size: 18px;
  font-style: italic;
  color: #999;
  margin-bottom: 18px;
}
.noteListing .textRange .text .he {
  font-style: normal;
}
.noteListing .segment {
  display: block;
}
.noteListing .note {
  font-size: 18px;
}
.noteListing .actionButtons {
  visibility: hidden;
  float: right;
  display: inline-block;
  cursor: pointer;
}
.interface-hebrew .noteListing .actionButtons {
  float: left;
}
.noteListing:hover .actionButtons {
  visibility: visible;
}
.noteListing .actionButtons img {
  width: 16px;
  height: 16px;
}
.noteListing .actionButtons img + img {
  margin: 0 0 0 10px;
}
.interface-hebrew .noteListing .actionButtons img + img {
  margin: 0 10px 0 0;
}
.noteListing:hover .actionButtons img:hover {
  opacity: 0.6;
}
.noteListing .mask {
  background-color: white;
  opacity: 0.5;
}
.addToSourceSheetModal {
  position: absolute;
  display: block;
  left: 40%;
  top: 240px;
  width: 330px;
  padding: 20px;
  background: #FBFBFA;
  border: #ccc 1px solid;
  border-radius: 4px;
  box-shadow: 0 0 10px #ccc;
  z-index: 200;
}
.addToSourceSheetModal .closeButton {
  margin-bottom: 10px;
  cursor: pointer;
  height: 18px;
  width: 18px;
  float: right;
}
.searchBox .keyboardInputInitiator {
    opacity: 0.4;
    width: 22px;
    height: 20px;
    padding: 4px 7px 2px;
    position: initial;
    vertical-align: 0px;
}
.searchBox.TopicSearchBox {
  margin: 30px 0px 20px 30px;
}
.searchBox.TopicSearchBox input {
  padding: 15px;
  box-sizing: border-box;
  box-shadow: 0px 1px 3px rgba(0, 0, 0, 0.25);
  border: none;
  height: 40px;
  width: 209px;
  font-family: "adobe-garamond-pro", "Crimson Text", Georgia, serif;
  border-radius: 6px;
  font-size: 18px;
  color: #000000;
}
.searchBox.TopicSearchBox input.selected {
  color: var(--commentary-blue);
}
.header .searchBox .keyboardInputInitiator {
    display: none;
}
body #keyboardInputMaster {
    opacity: 1;
    background-color: #FBFBFA;
    border: 1px solid #ccc;
    padding: 5px;
    box-shadow: none;
    border-radius: 0.3em;
    /*position: relative;
    top: 100px;
    left: 395px;*/
}
body #keyboardInputMaster thead {
  display: none;
}
body #keyboardInputMaster tbody tr td table{
    border-spacing: 2px 2px;
}
body #keyboardInputMaster tbody tr td table tbody tr td{
    border: 0.5px solid #eee;
    background: white;
    font-family: "Heebo","Roboto", sans-serif;
    min-width: 15px;
    vertical-align: middle;
    padding: 2px 8px;
    text-align: center;
    font-size: 14px;
    color: #333;
}
body #keyboardInputMaster tbody tr td table tbody tr td:hover,
body #keyboardInputMaster tbody tr td table tbody tr td:active,
body #keyboardInputMaster tbody tr td table tbody tr td.pressed{
    border: 1px solid #eee;
    background: #eee;
}
.calendarRefs {
  margin-bottom: 16px;
}
.calendarRef {
  font-size: 18px;
  color: #666;
  display: flex;
  margin: 2px 0;
}
.calendarRef a {
  color: inherit;
}
.calendarRef img {
  margin-top: 2px;
}
#editCollectionPageContainerInner {
  position: relative;
}
#editCollectionPage :not(h1) .int-en {
  font-family: "Roboto", "Helvetica Neue", "Helvetica", sans-serif;
}
#editCollectionPage :not(h1) .int-he {
  font-family: "Heebo", sans-serif;
}
#editCollectionPage .field {
  box-sizing: border-box;
  width: 100%;
  display: inline-block;
  vertical-align: top;
  padding: 12px;
}
#editCollectionPage .field.halfWidth {
  width: 50%;
  display: inline-block;
}
#editCollectionPage .field.quarterWidth {
  width: 25%;
  display: inline-block;
}
#editCollectionPage .field.threeQuarterWidth {
  width: 75%;
  display: inline-block;
}
#editCollectionPage .field > label {
  display: block;
  margin-bottom: 15px;
  color: #666;
}
#editCollectionPage input,
#editCollectionPage textarea {
  display: block;
  width: 100%;
  padding: 15px 12px;
  border-radius: 5px;
  border: none;
  box-sizing: border-box;
  box-shadow: 0 1px 3px rgba(0,0,0,0.2);
  font-family: "Roboto", "Helvetica Neue", "Helvetica", sans-serif;
  color: #333;
  font-size: 14px;
}
.interface-hebrew #editCollectionPage input,
.interface-hebrew #editCollectionPage textarea {
  font-family: "Heebo", sans-serif;
}
#editCollectionPage .hiddenFileInput {
  width: 0.1px;
  height: 0.1px;
  opacity: 0;
  overflow: hidden;
  position: absolute;
  z-index: -1;
}
#editCollectionPage .collectionImage {
  max-width: 200px;
  margin-bottom: 5px;
  display: block;
}
#editCollectionPage .helperText {
  color: #999;
  font-size: 13px;
  width: 500px;
}
#editCollectionPage .collectionHeaderBox {
  width: 100%;
  background-color: white;
  margin-bottom: 5px;
}
#editCollectionPage .collectionHeader {
  float: right;
  max-width: 100%;
}
#editCollectionPage .deleteCollection {
  cursor: pointer;
  margin: 30px 10px;
  color: #999;
  text-align: right;
}
#editCollectionPage .deleteCollection:hover {
  text-decoration: underline;
}
.dropdown {
  position: relative;
}
.dropdown .dropdownMain {
  background: white;
  box-shadow: 0 1px 3px rgba(0,0,0,0.2);
  border-radius: 7px;
  padding: 16px 22px;
  font-size: 16px;
  margin-bottom: 10px;
  cursor: pointer;
  line-height: 19px;
  color: var(--dark-grey);
  display: flex;
  justify-content: space-between;
  flex-direction: row;
}
.dropdown .dropdownMain.selected{
  color: var(--selected-option);
}
.dropdown .dropdownList .dropdownOption {
  font-size: 18px;
  cursor: pointer;
  padding: 0 22px;
  margin: 26px 0;
  border: none;
  color: var(--dark-grey);
  font-style: normal;
  font-weight: normal;
  font-size: 16px;
  line-height: 19px;
}
.dropdown .dropdownOpenButton {
  margin-inline-start: 6px;
  cursor: pointer;
  color: var(--dark-grey);
  font-size: 18px;
}
.interface-hebrew .dropdownOpenButton {
  float: left;
  margin-left: 0;
}
.dropdown .dropdownListBox {
  position: absolute;
  z-index: 1;
  margin-top: -14px;
  width: 100%;
  box-sizing: border-box;
  box-shadow: 0 1px 3px rgba(0,0,0,0.2);
  background: white;
  border-bottom-left-radius: 7px;
  border-bottom-right-radius: 7px;
}
.dropdown .dropdownList {
  color: #999;
  background-color: white;
  box-sizing: border-box;
  padding: 0;
  max-height: 250px;
  overflow-x: hidden;
  overflow-y: scroll;
  border-bottom-left-radius: 7px;
  border-bottom-right-radius: 7px;
}
.singlePanel .dropdown .dropdownList {
  max-height: 150px;
}
.dropdown .dropdownList .dropdownOption.selected {
  color: var(--selected-option);
}
.addToSourceSheetBox .dropdownMain.noselect {
  display: flex;
  justify-content: space-between;
  align-items: center;
  align-content: flex-start;
  text-align: start;
}
.addToSourceSheetBox .dropdownMain.noselect::before{
  content: url("/static/img/sheet.svg");
  opacity: 0.4;
  display: inline-block;
  margin-inline-end: 10px;
  transform: scale(0.8);
  vertical-align: text-bottom;
  line-height: 10px;
}
.addToSourceSheetBox .dropdownMain.noselect::after{
  content: url("/static/icons/chevron.svg");
  margin-inline-start: auto;
  opacity: 0.4;
  height: 24px;
  transform: scale(0.6) rotate(90deg);
  transform-origin: center center;
}
.addToSourceSheetBox .dropdownMain.noselect.open::after{
  transform: scale(0.6) rotate(-90deg);
  transform-origin: center center;
}
.addToSourceSheetBox .dropdownMain .loadingMessage {
  margin: 0;
}
.addToSourceSheetBoxTitle{
  font-style: normal;
  font-weight: normal;
  font-size: 13px;
  line-height: 15px;
  color: #999999;
  margin-bottom: 11px;
}
.addToSourceSheetBox .selectedRef{
  padding: 16px 22px;
  font-size: 16px;
  margin-bottom: 15px;
  cursor: pointer;
  background: #FBFBFA;
  box-shadow: 0px 1px 3px rgba(0, 0, 0, 0.25);
  border-radius: 6px;
  text-align: start;
}
.addToSourceSheetBox .selectedRef span{
  font-family: "adobe-garamond-pro", "Crimson Text", Georgia, "Times New Roman", serif;
  font-style: normal;
  font-weight: normal;
  font-size: 18px;
  line-height: 25px;
  color: #666666;
}
.readerPanel.hebrew .addToSourceSheetBox .selectedRef span{
  font-family: "Taamey Frank", "adobe-garamond-pro", "Crimson Text", Georgia, "Times New Roman", serif;
  font-size: 1.2em;
}
.addToSourceSheetBox .dropdown .dropdownList .dropdownOption::before{
  content: url("/static/img/sheet.svg");
  opacity: 0.4;
  display: inline-block;
  margin-inline-end: 10px;
  transform: scale(0.8);
  vertical-align: text-bottom;
  line-height: 10px;
}
#footer {
  background-color: white;
  border-top: 1px solid #F4F4F4;
  overflow: hidden;
  padding: 18px 40px 70px 40px;
  text-align: left;
  color: #999;
}
.singlePanel #footer {
  padding: 18px 15px 70px 15px;
}
#footer a {
  display: block;
  color: #666;
}
.interface-hebrew #footer{
  direction: rtl;
  text-align: right;
}
.interface-english #footer .int-he {
  display: none;
}
.interface-hebrew #footer .int-he {
  display: inline;
  text-align: right;
}
#footerInner {
  max-width: 1000px;
  margin: 0 auto;
}
#footer .section {
  display: inline-block;
  vertical-align: top;
  width: 200px;
  margin: 20px 0;
}
.interface-english #footer .section {
  text-align: left;
}
.interface-hebrew #footer .section {
  text-align: right;
}
#footer .section .header {
  color: #000;
  margin-bottom: 18px;
  font-weight: normal;
  font-size: 16px;
}
#footer .section.last {
  float: right;
  text-align: right;
}
.interface-hebrew #footer .section.last {
  float: left;
  text-align: left;
}
#footer .section a {
  font-size: 16px;
  margin: 2px 0;
}
#footer .fa {
  margin: 0 3px;
}
#footer .header.connect {
  text-transform: uppercase;
}
.newsletterSignUpBox {
  position: relative;
  margin-bottom: 4px;
}
.newsletterSignUpBox .newsletterInput {
  border-radius: 6px;
  padding: 10px 32px 12px 16px;
  width: 150px;
  font-size: 15px;
  border: 1px solid #EEE;
  margin-bottom: 6px;
  color: #333;
}
.newsletterSignUpBox .educatorNewsletterInput {
  padding: 10px;
  -webkit-appearance: auto
}
.newsletterSignUpBox img {
  height: 18px;
  width: 18px;
  opacity: 0.2;
  position: absolute;
  top: 10px;
  right: 12px;
}
.interface-hebrew .newsletterSignUpBox .newsletterInput {
  padding: 8px 16px 11px 32px;
}
.interface-hebrew .newsletterSignUpBox img {
  right: auto;
  left: 12px;
  transform: scale(-1, 1);
}
.newsletterEducatorOption {
  font-size: 14px;
  padding: 0px 3px;
  margin-top: 2px;
}
.newsletterSignUpBox .subscribeMessage {
  margin: 4px 0 14px 0;
  font-size: 14px;
  font-family: "Roboto", "Helvetica Neue", "Helvetica", sans-serif;
  font-style: italic;
  text-align: center;
  direction: ltr;
}
#footer .section.connect a {
  display: inline;
  margin: 0 4px;
}
#footer .section.connect .socialLinks a {
  color: #666;
}
#footer #siteLanguageToggle {
  color: #999;
  margin-top: 30px;
  font-size: 15px;
}
#footer #siteLanguageToggle #siteLanguageToggleLabel {
  display: block;
  text-transform: uppercase;
  color: #000;
}
#footer a#siteLanguageEnglish,
#footer a#siteLanguageHebrew {
  font-family: "Roboto", "Helvetica Neue", "Helvetica", sans-serif;
  cursor: pointer;
  color: #666;
  display: inline;
  margin: 0 3px;
}
#footer #siteLanguageEnglish:hover,
#footer #siteLanguageHebrew:hover {
  text-decoration: underline;
}
#footer a#siteLanguageHebrew {
  font-family: "Heebo", sans-serif;
}
.gemarra-regular, .gemarra-italic {
  font-weight: bold;
}
.it-text, .gemarra-italic {
  font-style: italic;
}
.categoryAttribution a {
  color: inherit;
}
.bubbleTab {
  padding: 10px 25px;
  margin: 3px;
  background-color: white;
  border-radius: 20px;
  border: 1px solid #DADADA;
  display: inline-block;
  font-size: 12px;
  color: #999;
  font-family: "Roboto", "Helvetica Neue", "Helvetica", sans-serif;
  letter-spacing: 1px;
  cursor: pointer;
}
.bubbleTab:hover {
  text-decoration: none;
}
.bubbleTab.active {
  color: #333;
}
.aboutBox .detailsSection{
  margin-bottom: 40px;
}
.aboutBox .aboutHeader {
  color: var(--dark-grey);
  padding-bottom: 13px;
  margin: 0;
  margin-bottom: 15px;
  text-align: initial;
  text-transform: none;
  font-size: 22px;
  border-bottom: solid 1px var(--light-grey);
  --english-font: var(--english-sans-serif-font-family);
  --hebrew-font: var(--hebrew-sans-serif-font-family);
}
.aboutBox .aboutTitle {
  padding: 10px 0 10px 0;
  display: inline-block;
  font-style: normal;
  font-weight: normal;
  font-size: 24px;
  line-height: 29px;
  color: #000000;
}
.aboutBox .tocCategory{
  display: block;
  margin-bottom: 17px;
  font-size: 16px;
  line-height: 19px;
  letter-spacing: 2px;
  text-transform: uppercase;
  color: var(--dark-grey);
}
.aboutBox .aboutSubtitle {
  font-style: italic;
  font-weight: normal;
  font-size: 18px;
  line-height: 22px;
  color: #666666;
}
.aboutBox .aboutSubtitle .he {
  font-style: normal;
}
.aboutBox .aboutAuthor{
  font-size: 16px;
  line-height: 19px;
  color: var(--dark-grey);
  margin-bottom: 22px;
  display: flex;
}
.readerPanel.hebrew .aboutBox .aboutAuthor .aboutAuthorInner{
  direction: rtl;
}
.aboutBox .aboutAuthor .authorName{
  margin-inline-start: 5px;
  color: black;
}
.aboutBox .aboutDesc {
  margin: 15px 0 15px 0;
  font-style: normal;
  font-weight: normal;
  font-size: 16px;
  line-height: 19px;
  color: var(--dark-grey);
}
.aboutBox .aboutComposed{
  font-size: 14px;
  line-height: 18px;
  color: var(--medium-grey);
}
.guideBox .guideHeader {
  color: var(--dark-grey);
  padding-bottom: 13px;
  margin: 0;
  margin-bottom: 15px;
  text-align: initial;
  text-transform: none;
  font-size: 22px;
  border-bottom: solid 1px var(--light-grey);
  --english-font: var(--english-sans-serif-font-family);
  --hebrew-font: var(--hebrew-sans-serif-font-family);
}

.guideBox .guideHeader i {
  margin-right: 8px;
  font-size: 18px;
  cursor: pointer;
}

.guideBox .guideTitle {
  padding: 10px 0 10px 0;
  display: inline-block;
  font-style: normal;
  font-weight: normal;
  font-size: 24px;
  line-height: 29px;
  color: #000000;
}
.guideBox .guidePromptBox {
  direction: ltr;
  margin-bottom: 20px;
  border-radius: 10px;
  padding: 8px 15px;
  border: 2px solid var(--mishnah-blue);
  background-color: #FFFFFF;
  cursor: pointer;
}
.guideBox .guidePromptBox p {
  font-size: 16px;
}
.guideBox .guidePromptBox span {
  font-size: 14px;
  color: var(--medium-grey);
  margin-top: 10px;
}
.readerApp.interface-hebrew .aboutBox .versionDetails,
.readerApp.interface-hebrew .versionsBox .versionDetails {
  text-align: right;
}
.aboutBox .versionDetails .separator,
.versionsBox .versionDetails .separator {
  margin: 0 3px;
}
.aboutBox .currVersionSection, .aboutBox .alternateVersionsSection {
  padding-bottom: 30px;
}
.aboutBox .versionsBox .language-block:first-child .versionBlock:first-child {
  border-top: none;
  padding-top: 10px;
}
.aboutBox .currVersionSection .versionBlock + .versionBlock {
    border-top: solid 1px #CCC;
    padding-top: 20px;
    margin-top: 20px;
}
.version-with-buy-button {
  display: flex;
  flex-direction: column;
}
.version-with-buy-button .version-text-image{
  display: flex;
  justify-content: space-between;
}
.version-with-buy-button .version-text-image .versionBlock{
  align-self: flex-start;
}
.versionsBox .version-with-buy-button{
    border-top: solid 1px #CCC;
}
.versionsBox .version-with-buy-button .versionBlock{
    border-top: none;
}
.versionsBox .version-with-buy-button .version-text-image .version-with-buy-button-image
{
  padding: 20px;
}
.versionsBox .version-with-buy-button .version-with-buy-button-link{
    padding: 10px 20px;
}
.version-with-buy-button .version-with-buy-button-link{
  align-content: flex-start;
  min-width: 50%;
}
.version-with-buy-button .version-with-buy-button-link a.button{
  color: #FFFFFF;
  padding: 7px 20px;
}
.version-with-buy-button .version-text-image .version-with-buy-button-image img.buy-img {
    height: 85px;
    border-radius: 2px;
}
.versionsBox .versionLanguage {
  padding-bottom: 15px;
  letter-spacing: 1px;
  font-style: normal;
  font-weight: normal;
  font-size: 16px;
  line-height: 19px;
  color: #666666;
}
.interface-hebrew .versionsBox .versionLanguage {
  direction: rtl;
}
.versionsBox div:not(:first-child) .versionLanguage {
  padding-top: 25px;
}
.versionsBox .versionLanguage .versionCount {
  color: #999;
}
.versionsBox a.selectButton:not(.version-with-preview-title-line .selectButton) {
  font-style: normal;
  font-weight: normal;
  font-size: 13px;
  color: #666666;
  box-shadow: 0 1px 2px #999;
  padding: 2px 8px;
  background-color: white;
  border-radius: 4px;
  line-height: 18px;
  cursor: pointer;
}
.versionsBox a.selectButton.currSelectButton:not(.version-with-preview-title-line .selectButton) {
  background-color: #212E50;
  text-decoration: none;
  cursor: default;
  line-height: 20px;
  color: #FFFFFF;
}
.versionsTextList .topFiltersInner .uppercase {
  text-transform: none;
}
span.purim-emoji img{
  height: 25px;
  width: 25px;
}

/* Sheets */

.sheetsInPanel {
  font-size: 62.5%;
  overflow-y: scroll;
  overflow-x: hidden;
  height: 100%;
  padding: 0 15px;
  box-sizing: border-box;
  position: relative;
}
.sheetContent {
  width: 100%;
  box-sizing: border-box;
  font-size: 2.2em;
  line-height: 1.6;
  text-align: justify;
  background-color: inherit;
  margin: 0 auto;
  max-width: 760px;
  position: relative;
  padding: 0 30px;
  counter-reset: css-counter 0;
}
.sheetContent .ref {
  cursor: pointer;
  color: #999;
  font-size: 1em;
}
.sheetContent .ref a {
  color: #999;
}
.sheetContent img {
  max-width: 100%;
}
.sheetContent table {
  margin: auto;
  max-width: 100%;
  width: 100%;
  border-collapse: collapse;
  table-layout: fixed
}
.sheetContent table th,
.sheetContent table td {
  padding: 10px;
  border-top: 1px solid #E6E5E6;
  vertical-align: top;
}
.sheetContent table thead th {
  vertical-align: bottom;
  border-bottom: 2px solid #E6E5E6;
  border-top: none;
}
.sheetContent table th:first-of-type,
.sheetContent table tr td:first-of-type {
  padding-left: 0;
}
.sheetContent table th:last-of-type,
.sheetContent table tr td:last-of-type {
  padding-right: 0;
}
.sheetContent tbody {
  width: 100%;
}
.sheetContent .center {
  text-align: center;
}
.readerPanel .sheetItem {
  position: relative;
}
.heLeft.bilingual section.SheetSource .sheetItem.enOnly > .en,
.heLeft.bilingual section.SheetSource .sheetItem.heOnly > .he,
.heRight.bilingual section.SheetSource .sheetItem.enOnly > .en,
.heRight.bilingual section.SheetSource .sheetItem.heOnly > .he {
  width: 100%;
  padding-right: 15px;
  padding-left: 15px;
}
.readerPanel .sheetItem.indented-1,
.readerPanel section.SheetSource.indented-1,
.readerPanel section.SheetOutsideBiText.indented-1 {
  margin-left:  30px;
  margin-right: 30px;
}
.readerPanel .sheetItem.indented-2,
.readerPanel section.SheetSource.indented-2,
.readerPanel section.SheetOutsideBiText.indented-2 {
  margin-left:  60px;
  margin-right: 60px;
}
.readerPanel .sheetItem.indented-3,
.readerPanel section.SheetSource.indented-3,
.readerPanel section.SheetOutsideBiText.indented-3 {
  margin-left:  90px;
  margin-right: 90px;
}
.sheetContent .customSourceTitle {
  font-family: "Roboto", "Helvetica Neue", "Helvetica", sans-serif;
  text-transform: none;
  margin-bottom: 0;
  margin-top: 40px;
}
.sheetContent p {
  margin: 0 0 1em 0;
}
.segmentNumber.sheetSegmentNumber {
  display: block;
  position: absolute;
  text-align: center;
}
.readerPanel.bilingual.heLeft .sheetItem.segment .segmentNumber.sheetSegmentNumber,
.readerPanel.bilingual.heRight .sheetItem.segment .segmentNumber.sheetSegmentNumber {
  left: 50%;
  margin-left: -15px;
}
.readerPanel.bilingual.heLeft .sheetItem.segment.enOnly .segmentNumber.sheetSegmentNumber,
.readerPanel.bilingual.heRight .sheetItem.segment.enOnly .segmentNumber.sheetSegmentNumber {
  right: 0px;
  left: auto;
  margin-left: 0;
}
.readerPanel.bilingual.heLeft .sheetItem.segment.heOnly .segmentNumber.sheetSegmentNumber,
.readerPanel.bilingual.heRight .sheetItem.segment.heOnly .segmentNumber.sheetSegmentNumber {
  left: 0px;
  margin-left: 0;
}
.readerPanel.english .sheetItem.segment.heOnly .segmentNumber .en,
.readerPanel.hebrew .sheetItem.segment.enOnly .segmentNumber .he
.readerPanel.hebrew section.SheetSource .sheetItem.enOnly > .en,
.readerPanel.english section.SheetSource .sheetItem.heOnly > .he,
.readerPanel.hebrew section.SheetOutsideBiText .sheetItem.enOnly > .en,
.readerPanel.english section.SheetOutsideBiText .sheetItem.heOnly > .he  {
  display: block;
}
.sheetTocIcon {
  color: #ccc;
  font-size: 16px;
  width: 15px;
  height: 15px;
  margin: 0 8px;
  vertical-align: middle;
}
.bookPage .content h2.tagsTitle {
  text-align: center;
  color:black;
  font-size: 13px;
  margin-bottom: 0;
  padding-bottom: 8px;
}
.bookMetaDataBox {
  margin: 40px auto;
  text-align: center;
}
.sheetContent .sheetItem.segment .sourceContentText {
  margin-bottom: 18px;
  display: block;
  overflow-wrap: break-word;
  word-wrap: break-word;
}
.sheetContent h1,
#sheet .outside h1,
.sourceContentText h1 {
  font-weight: 400;
  font-size: var(--serif-h3-font-size);
  text-align: center;
  margin-top: 45px;
  margin-bottom: 30px;
}
.sheetContent h1 span,
.sourceContentText h1 span {
  border-bottom: 4px solid var(--lighter-grey);
}

#aboutCover {
  margin-top: -90px;
  height: 240px;
  padding: 180px 0;
  background-color: #ADA99B;
  box-sizing: border-box;
  text-align: center;
  overflow: hidden;
  position: relative;
}
#aboutVideo {
  position: absolute;
  top: -90px;
  left: 0;
  min-width: 1200px;
  z-index: 0;
  width: 100%;
}
@media (max-width: 450px) {
  #aboutCover {
    height: 270px;
    padding: 180px 0;
  }
  #aboutVideo {
    min-width: 900px;
  }
}
.overlayTextOnSheetsHero {
  color: white;
  --english-font: var(--english-sans-serif-font-family);
  --hebrew-font: var(--hebrew-sans-serif-font-family);
  font-weight: 400;
  margin-inline-start: 10%;
}
.overlayTextOnSheetsHero #title {
  position: absolute;
  font-size: 50px;
  font-weight: 500;
  top: 145px;
  line-height: 62.65px;
}
.overlayTextOnSheetsHero #message {
  position: absolute;
  font-size: 24px;
  line-height: 18px;
  top: 227px;
}
@media screen and (max-width: 800px) {
  .overlayTextOnSheetsHero {
    margin-inline-start: 15%;
  }
  .overlayTextOnSheetsHero #title {
    font-size: 24px;
    top: 115px;
    line-height: revert;
  }
  .overlayTextOnSheetsHero #message {
    font-size: 16px;
    top: 175px;
  }
  #aboutCover {
    height: 150px;
    padding: 130px 0;
  }
}
@media screen and (min-width: 900px) {
  .contentInner .table {
    display: flex;
    flex-direction: row;
  }
  div.sheetsWrapper :nth-child(-n+2 of .card) {
    border-top: 1px solid #EDEDEC;
  }
}
@media screen and (min-width: 700px) and (max-width: 900px)  {
  .contentInner .table {
    display: flex;
    flex-direction: column;
  }
}
@media screen and (min-width: 600px) and (max-width: 700px) {
  .contentInner .table {
    display: flex;
    flex-direction: row;
  }
  div.sheetsWrapper :nth-child(-n+2 of .card) {
    border-top: 1px solid #EDEDEC;
  }
}
@media screen and (max-width: 600px) {
   .contentInner .table {
    display: flex;
    flex-direction: column;
  }
}
.readerPanel.hebrew .sheetContent .sheetItem.segment .sourceContentText.outsideBiText.en {
  display: none;
}
.readerPanel.english .sheetContent .sheetItem.segment .sourceContentText.outsideBiText.he {
  display: none;
}
.readerPanel.hebrew .sheetContent .sheetItem.segment.enOnly .sourceContentText.outsideBiText.en {
  display: inline;
}
.readerPanel.english .sheetContent .sheetItem.segment.heOnly .sourceContentText.outsideBiText.he {
  display: inline;
}
.readerPanel.english .sheetContent .sheetItem .SheetOutsideText.segment.he,
.readerPanel.hebrew .sheetContent .sheetItem .SheetOutsideText.segment.en,
.readerPanel.english .sheetContent .sheetItem .SheetComment.segment.he,
.readerPanel.hebrew .sheetContent .sheetItem .SheetComment.segment.en {
  display: inline;
}
.sourceContentText.centeredSheetContent {
  text-align: center;
}
.sheetContent .sheetItem.segment .sourceContentText p:last-child,
.sheetContent .editorContent .sheetItem.segment .sourceContentText p {
  margin-bottom: 0;
}
.sheetContent .editorContent .sheetItem.noPointer {
  pointer-events: none;
}

.sheetContent .editorContent .sheetItem.noPointer iframe {
  pointer-events: auto;
}


.sheetContent .editorContent .sheetItem.noPointer .element-link,
.sheetContent .editorContent .sheetItem.noPointer .element-link a {
    cursor: pointer;
    pointer-events: auto;
}
.sheetContent .sheetItem.segment .addedBy {
  margin-top: -20px;
}



.sheetContent .element-link {
  display: inline;
  position: relative;
}

.sheetContent .element-link .popup {
  position: absolute;
  left: 0;
  display: flex;
  align-items: center;
  background-color: white;
  padding: 0;
  border-radius: 6px;
  z-index: 1;
  top: -38px;
  pointer-events: auto;
  box-shadow: 0px 1px 3px rgba(0, 0, 0, 0.25);
}

.sheetNotice {
  color: var(--dark-grey);
  background: var(--lighter-grey);
  border: 1px solid var(--light-grey);
  box-sizing: border-box;
  border-radius: 6px;
  padding: 10px 20px;
  margin: 22px 44px 0;
  font-size: 16px;
}
.interface-hebrew .sheetContent .element-link .popup {
  direction: rtl;
}

.sheetContent .element-link .popup input {
  border: none;
  width: 200px;
  padding: 6px;
  font-size: 16px;
  color: rgb(0, 136, 204)
}

.sheetContent .element-link .popup a {
  display: flex;
  align-items: center;
  gap: 5px;
  padding-right: 10px;
  border-right: 1px solid lightgrey;
}

.sheetContent .element-link .popup button {
  border: none;
  background: transparent;
  padding: 6px;
}

.sheetContent .element-link .popup button:hover {
  color: rebeccapurple;
  cursor: pointer;
}

.sheetContent .editorContent,
.sheetContent .editorContent .segment {
  cursor: text;
}

.interface-english .sheetContent .sheetItem.segment .addedBy {
  float: left;
}
.interface-hebrew .sheetContent .sheetItem.segment .addedBy {
  float: right;
}
.youTubeContainer {
  position: relative;
  padding-bottom: 56.25%; /* 16:9 */
  padding-top: 25px;
  height: 0;
  pointer-events: auto;
}
.youTubeContainer iframe {
  position: absolute;
  top: 0;
  left: 0;
  width: 100%;
  height: 100%;
}
.sheetContent .media {
  margin: 0 auto;
  display: table;
  table-layout: fixed;
}
.sheetContent .media.fullWidth {
  width: 100%;
}
.sheetContent .media .mediaCaption {
  display: table-caption;
  caption-side: bottom;
  padding-top: 8px;
}
.sheetContent .media .mediaCaptionInner {
  display: flex;
  justify-content: space-between;
}
.sheetContent .media .mediaCaption .en {
  font-size: 80%;
  text-align: left;
  flex: 1;
}
.sheetContent .media .mediaCaption .he {
  font-size: 72%;
  flex: 1;
  font-family: "Heebo", "sans-serif";
}
.sheetContent .media .mediaCaption.heOnly .he,
.sheetContent .media .mediaCaption.enOnly .en {
  display: block;
}
.sheetContent .media .mediaCaption.heOnly .en,
.sheetContent .media .mediaCaption.enOnly .he {
  display: none;
}
.sheetContent .spacer:only-of-type.empty {
  line-height: inherit;
}
.sheetItem:only-of-type.empty .SheetOutsideText:before,
.sheetContent .spacer:only-of-type.empty:before {
  color: #999;
  position: absolute;
  pointer-events: none;
}
.interface-english .sheetItem:only-of-type.empty .SheetOutsideText:before,
.interface-english .spacer:only-of-type.empty:before,
.interface-english .spacer:only-of-type.empty:before {
  content: "Write something... ";
  margin-inline-start: 50px;
}
.interface-hebrew .sheetItem:only-of-type.empty .SheetOutsideText:before,
.interface-hebrew .spacer:only-of-type.empty:before,
.interface-hebrew .spacer:only-of-type.empty:before {
  content: "לכתוב משהו...";
  margin-inline-start: 50px;
}
.editorAddInterface {
  position: relative;
  pointer-events:none;
  background-color: transparent;
  margin-inline-start: 50px;
}

.editorAddInterface:before {
  content: "";
  margin-inline-start:-46px;
  position: absolute;
  width: 30px;
  height: 30px;
  transform: rotate(45deg);
  background-color: white;
  background-image: url("/static/icons/heavy-x-dark.svg");
  border: 1px solid var(--light-grey);
  background-size: 14px;
  border-radius: 50%;
  pointer-events:auto;
  cursor: pointer;
  background-repeat: no-repeat;
  background-position: center;
  box-sizing: border-box;
  box-shadow: 0px 1px 3px 0px #00000040;
}
.editorAddLineButton {
  position: relative;
  background-color: transparent;
  margin-inline-start: 50px;
}
.hidden.editorAddLineButton::before {
    display: none;
}

.editorAddLineButton:before {
  content: "";
  margin-inline-start:-46px;
  position: absolute;
  width: 30px;
  height: 30px;
  transform: rotate(45deg);
  background-color: white;
  background-image: url("/static/icons/heavy-x-dark.svg");
  border: 1px solid var(--light-grey);
  background-size: 14px;
  border-radius: 50%;
  /*pointer-events:auto;*/
  cursor: pointer;
  background-repeat: no-repeat;
  background-position: center;
  box-sizing: border-box;
  box-shadow: 0px 1px 3px 0px #00000040;
}

.editorAddInterface:hover::before {
background-color: var(--lighter-grey);
}
.editorAddInterface.active:hover::before {
background-color: white;
}

.editorAddInterface.active {
  background-color: white;
  line-height: initial;
}
.editorAddInterface.active:before {
  transform: rotate(0);
}
.editorAddInterface .editorAddInterfaceButton {
  display: none;
}

.addInterfaceInput {
  pointer-events: none;
  display: inline-block;
}
.hidden.editorAddInterface::before {
    display: none;
}


.addInterfaceInput .textPreview {
  border-inline-start: 4px solid;
  padding-inline-start: 36px;
  padding-inline-end: 10px;
  padding-top: 30px;
  padding-bottom: 30px;
  pointer-events: auto;
  margin-top: 10px;
  background-color: white;
}

.addInterfaceInput .button {
  font-size: 14px;
  padding-top: 5px;
  padding-bottom: 5px;
  height: 30px;
  position: absolute;
}

.addInterfaceInput .textPreviewSegment {
  display: inline;
}

.addInterfaceInput .textPreview .inner {
  max-height: 272px;
  overflow-y: scroll;
  padding-inline-end: 30px;
  position: relative;
}

.addInterfaceInput .suggestionBoxContainer,
.addInterfaceInput .textPreviewContainer {
  position: absolute;
  z-index: 1;
}

.addInterfaceInput .suggestionBox,
.addInterfaceInput .textPreview {
  border: 1px solid var(--light-grey);
  box-shadow: 0px 1px 3px rgba(0, 0, 0, 0.25);
  border-radius: 6px;
}

.addInterfaceInput .suggestionBox {
  height: 100%;
}
.addInterfaceInput select.suggestionBox {
  font-size: 22px;
}


.addInterfaceInput select.suggestionBox:focus > option:checked {
  background: var(--light-grey) !important;
}

.addInterfaceInput select.suggestionBox option:checked,
.addInterfaceInput select.suggestionBox option:hover {
    box-shadow: 0 0 10px 100px var(--light-grey) inset;
}

.addInterfaceInput input,
.addInterfaceInput button,
.addInterfaceInput .suggestion {
  pointer-events: auto;
  cursor: pointer;
}

.addInterfaceInput .suggestion {
  border-inline-start: 4px solid;
  padding-inline-start: 36px;
  padding-inline-end: 40px;
  padding-top: 9px;
  padding-bottom: 9px;
  border-bottom: 1px solid var(--lighter-grey);
}

.addInterfaceInput .suggestion:last-of-type {
  border-bottom: none;
}

.addInterfaceInput input {
  min-width: 350px;
  max-width: 450px;
  border-radius: 250px;
  border: none;
  box-shadow: none;
  box-sizing: border-box;
  font-size: 22px;
  padding-inline-start: 30px;
  padding-top: revert;
  margin-inline-end: 20px;
  background: url("/static/icons/iconmonstr-magnifier-2-240.svg") no-repeat scroll left 7px top 7px;
  background-color: var(--lighter-grey);
}
.topicSearch.addInterfaceInput {
  display: flex;
  margin-left: 30px;
  margin-right: 30px;
  justify-content: space-between;
}

.topicSearch.addInterfaceInput input {
  margin-top: 30px;
  height: 30px;
  max-width: 250px;
  min-width: 250px;
  padding-inline-end: 30px;
  margin-left:  0;
  margin-right: 0;
  font-size: 20px;
}
.topicSearch.addInterfaceInput input.selected {
  color: #4B71B7;
}

.topicSearch.addInterfaceInput .button {
  margin-top: 30px;
  position: relative;
  white-space: nowrap;
}
.addInterfaceInput .suggestion {
  font-size: 20px;
}
.topicSearch.addInterfaceInput select.suggestionBox {
  margin-top: 60px;
}
.addInterfaceInput.mediaInput input {
  background: url("/static/icons/link_grey.svg") no-repeat scroll left 7px top 7px;
  background-color: var(--lighter-grey);
}
.readerApp.interface-hebrew .addInterfaceInput input {
  background-position: right 7px top 7px;
  font-family: var(--hebrew-serif-font-family);
}

.addInterfaceInput input::placeholder {
  font-size: 22px;
  font-style: normal;
}

.addInterfaceInput input+span.helperCompletionText {
  position: absolute;
  margin-inline-start: 4px;
  color: var(--medium-grey);
}

.editorAddInterface.active .editorAddInterfaceButton {
  width: 30px;
  height: 30px;
  padding: 10px;
  display: inline-block;
  background-size: auto 12px;
  background-repeat: no-repeat;
  background-position: center;
  border-radius: 6px;
  background-origin: content-box;
  background-color: var(--lighter-grey);
  margin-inline-end: 6px;
  box-sizing: border-box;
  cursor: pointer;
  pointer-events: auto;
}
.editorAddInterface.active .cursorHolder {
  display: inline-block;
 }
#addSourceButton.editorAddInterfaceButton {
  background-image: url("/static/icons/quotation.svg");
}
#addImageButton.editorAddInterfaceButton {
  background-image: url("/static/icons/image.svg");
}
#addMediaButton.editorAddInterfaceButton {
  background-image: url("/static/icons/video.svg");
}

#addImageFileSelectorLabel {
  width: 30px;
  height: 30px;
  margin-inline-start: -5px;
  margin-top: -5px;
  display: block;
  position: absolute;
  cursor: pointer;
}

.sheetContent .sheetItem .SheetOutsideText.segment p {
  margin: 0
}
.sheetContent .sheetItem .SheetOutsideText.segment {
  margin: 0
}
.sheetContent .sheetItem .SheetSource.segment,
.sheetContent .sheetItem .SheetOutsideBiText.segment {
  margin-top: 2px;
  margin-bottom:30px;
}
.sheetContent .text.loading {
  cursor: wait;
}
.oldSheetNotice,
.oldSheetNotice a,
.editSheetNotice,
.editSheetNotice a {
  font-size: 12px;
  font-family: "Roboto", "Helvetica Neue", "Helvetica", sans-serif;
  color: #999;
}
.cookiesNotification {
  position: fixed;
  z-index: 9999;
  color: white;
  background-color: #212E50;
  border-top: 1px solid #ccc;
  bottom: 0;
  box-sizing: border-box;
  width: 100%;
  padding: 10px 0;
  line-height: 1.1;
  text-align: center;
  unicode-bidi: plaintext;
}
.cookiesNotification a {
  text-decoration: underline;
  color: inherit;
  margin-inline-start: 5px;
}
.cookiesNotification .button {
  margin-inline-start: 12px;
}
.readerMessageBox {
  z-index: 9999;
  color: #000;
  font-size: 16px;
  background-color: #ededec;
  border: 1px solid #ccc;
  top: 0;
  left: 0;
  box-sizing: border-box;
  padding: 10px 0;
  margin: 40px;
  line-height: 1.1;
  text-align: center;
}
.readerMessageBox a {
  text-decoration: underline;
  color: inherit;
}
.he sup.sourcePrefix {
  margin-right: -35px;
  position: absolute;
  text-decoration: none;
  font-family: "Roboto", "Helvetica Neue", "Helvetica", sans-serif;
  color: #000;
}
.en sup.sourcePrefix {
  margin-left: -35px;
  position: absolute;
  text-decoration: none;
  font-family: "Roboto", "Helvetica Neue", "Helvetica", sans-serif;
  color: #000;
}
.heLeft.bilingual .sheetContent .text sup.sourcePrefix,
.heRight.bilingual .sheetContent .text sup.sourcePrefix {
    margin-right: -28px;
}
.heLeft.bilingual .sheetContent .text .en sup.sourcePrefix,
.heRight.bilingual .sheetContent .text .en sup.sourcePrefix {
  display: none
}
.sheetItem.ref-display-none .ref {
  display: none;
}
section.SheetSource .en,
section.SheetOutsideBiText .en {
  background-color: #FBFBFA;
}
section.SheetSource,
section.SheetOutsideBiText {
  border-inline-start: 4px solid;
  box-shadow: 0px 1px 6px rgba(0, 0, 0, 0.25);
  margin-bottom: 30px;
}

.SheetOutsideBiText, .SheetSource {
    counter-increment: css-counter 1;
}

.SheetOutsideBiText:before,
.SheetSource:before {
  position: absolute;
  color:  var(--medium-grey);
  font-size: 12px;
}

.english .SheetOutsideBiText:before,
.english .SheetSource:before {
  content: counter(css-counter);
  left: -34px;
  font-family: var(--english-sans-serif-font-family);
}

.bilingual .SheetOutsideBiText:before,
.bilingual .SheetSource:before {
  content: counter(css-counter);
  right: -34px;
  font-family: var(--english-sans-serif-font-family);

}


.hebrew .SheetOutsideBiText:before,
.hebrew .SheetSource:before {
  content: counter(css-counter, hebrew);
  right: -34px;
  font-family: var(--hebrew-sans-serif-font-family);
}


.readerPanel.hebrew section.SheetSource .sheetItem > .he,
.readerPanel.english section.SheetSource .sheetItem > .en,
.readerPanel.hebrew section.SheetSource .sheetItem.enOnly > .en > .sourceContentText,
.readerPanel.hebrew section.SheetOutsideBiText .sheetItem > .he,
.readerPanel.english section.SheetOutsideBiText .sheetItem > .en {
  display: block;
}
.readerPanel.hebrew section.SheetSource .sheetItem:not(.enOnly) > .en,
.readerPanel.hebrew section.SheetSource .sheetItem.enOnly > .en > .ref,
.readerPanel.hebrew section.SheetSource .sheetItem.enOnly > .he > .sourceContentText,
.readerPanel.english section.SheetSource .sheetItem > .he,
.readerPanel.hebrew section.SheetOutsideBiText .sheetItem > .en,
.readerPanel.english section.SheetOutsideBiText .sheetItem > .he  {
  display: none;
}
.interface-english section.SheetSource .sheetItem > .he,
.interface-english section.SheetSource .sheetItem > .en,
.interface-english section.SheetOutsideBiText .sheetItem > .he,
.interface-english section.SheetOutsideBiText .sheetItem > .en {
  padding: 15px 20px 15px 16px;
}
.interface-hebrew section.SheetSource .sheetItem > .he,
.interface-hebrew section.SheetSource .sheetItem > .en,
.interface-hebrew section.SheetOutsideBiText .sheetItem > .he,
.interface-hebrew section.SheetOutsideBiText .sheetItem > .en {
  padding: 15px 16px 15px 20px;
}
.readerPanel.bilingual.stacked .sheetContent section.SheetSource .segment.highlight .he,
.readerPanel.bilingual.stacked .sheetContent section.SheetOutsideBiText .segment.highlight .he {
  padding-bottom: 15px;
}
section.SheetSource.highlight,
section.SheetOutsideBiText.highlight {
  background-color: #E9E9E7;
}
section.SheetSource .segmentNumber,
section.SheetSource .SheetOutsideBiText {
  display: none;
}
.sheetContent section.SheetSource.highlight .sheetItem.segment.highlight .sourceContentText,
.sheetContent section.SheetSource .sheetItem.segment .sourceContentText,
.sheetContent section.SheetOutsideBiText.highlight .sheetItem.segment.highlight .sourceContentText,
.sheetContent section.SheetOutsideBiText .sheetItem.segment .sourceContentText {
  margin: 0;
}
.sheetItem .SheetSource,
.sheetItem .SheetOutsideBiText {
  border-inline-start: 4px solid;
  padding-inline-start: 16px;
  padding-inline-end: 20px;
  box-shadow: 0px 1px 6px rgba(0, 0, 0, 0.25);
}
.sheetItem .SheetSource.segment,
.sheetItem .SheetOutsideBiText.segment {
cursor: pointer;
}

.sheetItem .SheetSource.selected.segment,
.sheetItem .SheetOutsideBiText.selected.segment {
  border-top: 2px solid var(--select-blue);
  border-bottom: 2px solid var(--select-blue);
  border-inline-end: 2px solid var(--select-blue);
  margin-top: 0;
  margin-bottom: 28px;
  margin-inline-end: -2px;
  cursor: text;
}
.sheetItem .SheetSource .he,
.sheetItem .SheetSource .en,
.sheetItem .SheetOutsideBiText .he,
.sheetItem .SheetOutsideBiText .en {
  padding-inline-start: 16px;
  padding-inline-end: 20px;
  margin-inline-start: -16px;
  margin-inline-end: -20px;
  padding-top: 15px;
  padding-bottom: 15px;
}
.interface-hebrew .sheetItem .SheetSource .he,
.interface-hebrew .sheetItem .SheetSource .en,
.interface-hebrew .sheetItem .SheetOutsideBiText .he,
.interface-hebrew .sheetItem .SheetOutsideBiText .en {
  padding-inline-start: 20px;
  padding-inline-end: 16px;
  margin-inline-start: -20px;
  margin-inline-end: -16px;
}
.interface-hebrew .bilingual.heLeft .sheetItem .SheetOutsideBiText .he,
.interface-hebrew .bilingual.heLeft .sheetItem .SheetSource .he,
.interface-hebrew .bilingual.heRight .sheetItem .SheetOutsideBiText .en,
.interface-hebrew .bilingual.heRight .sheetItem .SheetSource .en,
.interface-english .bilingual.heRight .sheetItem .SheetOutsideBiText .he,
.interface-english .bilingual.heRight .sheetItem .SheetSource .he,
.interface-english .bilingual.heLeft .sheetItem .SheetOutsideBiText .en,
.interface-english .bilingual.heLeft .sheetItem .SheetSource .en {
  padding-inline-end: 20px;
  margin-inline-end: 0px;
  padding-inline-start: 20px;
  margin-inline-start: 0px;
}
.interface-hebrew .bilingual.heLeft .sheetItem .SheetOutsideBiText .en,
.interface-hebrew .bilingual.heLeft .sheetItem .SheetSource .en,
.interface-english .bilingual.heLeft .sheetItem .SheetOutsideBiText .he,
.interface-english .bilingual.heLeft .sheetItem .SheetSource .he {
  padding-inline-end: 16px;
  margin-inline-end: 0px;
  padding-inline-start: 20px;
  margin-inline-start: 0px;
}

.interface-hebrew .bilingual.heRight .sheetItem .SheetOutsideBiText .he,
.interface-hebrew .bilingual.heRight .sheetItem .SheetSource .he,
.interface-english .bilingual.heRight .sheetItem .SheetOutsideBiText .en,
.interface-english .bilingual.heRight .sheetItem .SheetSource .en {
  padding-inline-end: 20px;
  margin-inline-end: 0px;
  padding-inline-start: 16px;
  margin-inline-start: 0px;
}

.readerPanel.bilingual.heRight .sheetItem .SheetSource,
.readerPanel.bilingual.heRight .sheetItem .SheetOutsideBiText,
.readerPanel.bilingual.heLeft .sheetItem .SheetSource,
.readerPanel.bilingual.heLeft .sheetItem .SheetOutsideBiText {
  padding-left: 0;
  padding-right: 0;
}

.readerPanel.english .sheetItem .SheetSource .he,
.readerPanel.english .sheetItem .SheetSource .en,
.readerPanel.english .sheetItem .SheetOutsideBiText .he,
.readerPanel.english .sheetItem .SheetOutsideBiText .en,
.readerPanel.hebrew  .sheetItem .SheetSource .he,
.readerPanel.hebrew  .sheetItem .SheetSource .en,
.readerPanel.hebrew  .sheetItem .SheetOutsideBiText .he,
.readerPanel.hebrew  .sheetItem .SheetOutsideBiText .en
{
  padding-inline-start: initial;
  padding-inline-end: initial;
  margin-inline-start: initial;
  margin-inline-end: initial;
}

.readerPanel.english .sheetItem .SheetSource.segment,
.readerPanel.hebrew .sheetItem .SheetSource.segment {
  padding-top: 15px;
  padding-bottom: 15px;
}


.sheetItem .SheetSource .he.editable.selected .sourceContentText,
.sheetItem .SheetSource .en.editable.selected .sourceContentText,
.sheetItem .SheetOutsideBiText .he.editable.selected .sourceContentText,
.sheetItem .SheetOutsideBiText .en.editable.selected .sourceContentText {
  background-color: #FFFFFF;
  box-shadow: inset 0px 0px 3px rgba(0, 0, 0, 0.3);
  border-radius: 6px;
}
.sheetItem .SheetSource ::selection,
.sheetItem .SheetOutsideBiText ::selection {
  background-color: rgba(0,0,0,0);
}
.sheetItem .SheetSource .he.editable.selected ::selection,
.sheetItem .SheetSource .en.editable.selected ::selection,
.sheetItem .SheetOutsideBiText .he.editable.selected ::selection,
.sheetItem .SheetOutsideBiText .en.editable.selected ::selection {
  background-color: #D2DCFF;
}
.sheetItem .SheetSource .en,
.sheetItem .SheetOutsideBiText .en {
  background-color: #FBFBFA;
}
.sheetItem .SheetSource .ref,
.sheetItem .SheetOutsideBiText .ref {
  pointer-events: none;
  user-select: none;
}
.readerPanel.bilingual .sheetItem .SheetSource:after,
.readerPanel.bilingual .sheetItem .SheetOutsideBiText:after {
  content: " ";
  display: block;
  clear: both;
  height: 0;
  background-color: #FBFBFA;
}
.sheetItem .SheetMedia {
  margin-bottom: 14px;
}
.readerPanel.bilingual.heRight .SheetSource {
  background-image:
  linear-gradient(
    to left,
    #fff,
    #fff 50%,
    #FBFBFA 50%,
    #FBFBFA 100%,
    #fff 100%
  );
}
.readerPanel.bilingual.heLeft .SheetSource {
  background-image:
  linear-gradient(
    to right,
    #fff,
    #fff 50%,
    #FBFBFA 50%,
    #FBFBFA 100%,
    #fff 100%
  );
}

.bilingual.heLeft .sheetContent .boxedSheetItem,
.bilingual.heRight .sheetContent .boxedSheetItem {
  margin-bottom: 30px;
}

.bilingual.heLeft .sheetContent .sheetItem .SheetSource.segment,
.bilingual.heRight .sheetContent .sheetItem .SheetSource.segment {
  margin-bottom: 0;
}

.boxedSheetItem + .spacer {
  margin-top: -30px;
  transition: all .5s ease-in-out;
}

.boxedSheetItem + .spacer.spacerSelected {
  margin-top: unset;
  margin-bottom:30px;
  transition: all .5s ease-in-out;
}

.boxedSheetItem[draggable] {
  -moz-user-select: none;
  -khtml-user-select: none;
  -webkit-user-select: none;
  user-select: none;
  -khtml-user-drag: element;
  -webkit-user-drag: element;
}

.boxedSheetItem.dragged {
  opacity: .2;
}

.boxedSheetItem .boxedSourceChildren {
  position: absolute;
  top: 0;
}

.draggedOver.draggedOverBefore::before {
  content: "​"; /* zwsp required for chrome to display content */
  display: block;
  background-color: #D2DCFF;
  width: 100%;
}
.draggedOver.draggedOverAfter::after {
  content: "​"; /* zwsp required for chrome to display content */
  display: block;
  background-color: #D2DCFF;
  width: 100%;
}

.dragIcon {
  background-color: #F0F8FF;
  width: auto;
  height: 30px;
  left: -3000px;
  border-inline-start: 4px solid;
  font-size: 22px;
  padding-top: 10px;
  padding-left: 10px;
  padding-right: 10px;
  text-align: center;
  position: absolute;
}
.dragIconContainer {
  position: absolute;
  left: -9999px;
  display: flex;
  flex-direction: column;
  background-color: rgba(255, 255, 255, 0.1);
}
.feedbackBox p {
  font-size: 16px;
  letter-spacing: 1px;
}
.feedbackBox .button {
  margin: auto;
  width: 100%;
}
.feedbackBox input {
  padding: 16px 22px;
  margin-bottom: 20px;
  cursor: pointer;
  font-size: 18px;
  border-radius: 4px;
  box-shadow: none;
  border: 1px solid #E9E9E9;
  width: 100%;
  box-sizing: border-box;
}
.connectionsPanel textarea.feedbackText {
  border-radius: 7px;
  box-shadow: 0 1px 3px rgba(0,0,0,0.2);
}
.img-circle {
  border-radius: 50%;
}
.tab-view .tab-list {
  display: flex;
  flex-direction: row;
  justify-content: flex-start;
}
.tab-view .tab-list .tab {
  font-size: 16px;
  color: black;
  text-align: center;
  padding: 10px 0;
  margin: 0;
  margin-inline-end: 30px;
  cursor: pointer;
}

.tab-view .tab-list .tab.popover {
  margin-inline-end: 0;
  margin-inline-start: 10px;
}

.interface-hebrew .tab-view .tab-list .tab.popover{
    transform: scale(1.3);
}

.tab-view .tab-list .tab a {
  color: inherit;
}
.tab-view .tab-list .tab a:hover {
  text-decoration: none;
}
.tab-view .tab-list .active .tab {
  border-bottom: 4px solid #CCC;
}
.tab-view .tab-list .tab img {
  width: 18px;
  height: 18px;
  margin: 0 10px 0 0;
  top: 2px;
  position: relative;
}
.interface-hebrew .tab-view .tab-list .tab img {
  margin: 0 0 0 10px;
}
.tab-view .tab-list .justifyright {
  margin: 0 0 4px auto;
  display: flex;
  align-items: center;
}
.tab-view .tab-list .tab.filter,
.tab-view.largeTabs .tab-list .tab.filter {
  margin: 0;
}

.interface-hebrew .singlePanel .tab-view.largeTabs .tab-list .tab.filter {
  margin-top: 3px;
}

.tab-view .tab-list .tab.popover {
  position: relative;
  display: inline-block;
}


.tab-view .tab-list .tab.filter.open {
  background-color: inherit;
}
.tab-view .tab-list .tab.filter img {
  margin: 0 0 1px 6px;
  width: 18px;
  height: 18px;
}
.interface-hebrew .tab-view .tab-list .tab.filter img {
  margin: 0 6px 1px 0;
}
.tab-view .tab-list .applink a {
    color: #666;
}
.interface-hebrew .tab-view .tab-list .justifyright {
  margin: 0 auto 0 0;
}
.tab-list :not(.active) .tab, .tab-list :not(.active) .tab a{
    color: #666;
}
.tab-view.largeTabs .tab-list {
    border-bottom: 1px solid #CCC;
    margin-bottom: 18px;
}
.tab-view.largeTabs .filter-bar {
  margin-bottom: 30px;
}
.tab-view.largeTabs .tab-list .tab {
  font-size: 22px;
}
.singlePanel .tab-view.largeTabs .tab-list .tab:not(.popover) {
    font-size: 16px;
}
.tab-view.largeTabs .tab-list .active .tab {
  border-bottom: 4px solid var(--light-grey);
}

.singlePanel .tab-view.largeTabs .tab-list .active .tab {
  padding-bottom: 18px;
}

.langSelectPopover {
  position: absolute;
  top: 100%;
  right: 0;
  background-color: #fff;
  border-radius: 6px;
  box-shadow: 0px 1px 3px 0px rgba(0, 0, 0, 0.25);
  text-align: start;
  width: 266px;
  padding-bottom: 15px;
}

.interface-hebrew .singlePanel .langSelectPopover {
  right: -233px;
}
.langSelectPopover .langHeader {
  font-weight: 500;
  font-size: 16px;
  padding: 15px;
  margin-bottom: 15px;
  border-bottom: 1px solid var(--light-grey);
}

.langSelectPopover .radioChoice.active {
  background-color: var(--sefaria-blue);
  color: #fff;
}

.langSelectPopover .radioChoice {
  display: flex;
  justify-content: space-between;
  align-items: center;
  font-size: 14px;
  color: #000;
  margin-inline: 15px;
  background-color: var(--lighter-grey);
  cursor: pointer;
}

.langSelectPopover .radioChoice:nth-of-type(2) {
  border-radius: 6px 6px 0px 0px;
}

.langSelectPopover .radioChoice:nth-of-type(4) {
  border-radius: 0px 0px 6px 6px;
}

.langSelectPopover .radioChoice label {
  flex-grow: 1;
  padding: 10px;
  cursor: pointer;
}

.langSelectPopover .radioChoice input[type=radio] {
    appearance: none;
    background-color: #fff;
    width: 20px;
    height: 20px;
    border: 2px solid var(--medium-grey);
    border-radius: 20px;
    display: inline-grid;
    place-content: center;
    margin-top: 0;
    margin-inline-end: 10px;

  }

/* Styles the radio select as a checkbox  */
.langSelectPopover .radioChoice input[type=radio]::before {
    content: "";
    width: 10px;
    height: 10px;
    transform: scale(0);
    transform-origin: bottom left;
    background-color: var(--sefaria-blue);
    clip-path: polygon(13% 50%, 34% 66%, 81% 2%, 100% 18%, 39% 100%, 0 71%);
}

.langSelectPopover .radioChoice input[type=radio]:checked::before {
    transform: scale(1);
}

.langSelectPopover .radioChoice input[type=radio]:checked{
    background-color:   #fff;
    border: 0;
}

@media (max-width: 540px) {
  .profile-page .tab-view .tab .tabIcon {
    display: none;
  }

  .tab-view .tab-list{
    flex-wrap: wrap;
  }
  .profile-page .profile-actions .resourcesLink.profile-settings,
  .profile-page .profile-actions .button.logoutLink{
    display: none;
  }
}
.profile-page .textRange {
  font-size: 18px;
  color: #666;
}
.profile-page .note-text {
  font-size: 18px;
}
.profile-page .note {
  display: flex;
  flex-direction: row;
  justify-content: space-between;
  padding: 10px 0 20px 0;
}
.profile-page .note + .note {
  border-top: 1px solid #CCC;
}
.profile-page .noteLeft {
  flex-grow: 1;
}
.profile-page .noteRight {
  display: flex;
  flex-direction: row;
  align-items: flex-start;
}
.profile-page .note .noteRight img {
  display: none;
}
.profile-page .note .noteRight img + img {
  margin: 0 0 0 10px;
}
.interface-hebrew .profile-page .note .noteRight img + img {
  margin: 0 10px 0 0;
}
.profile-page .note:hover .noteRight img {
  display: inline-block;
  width: 16px;
  height: 16px;
  opacity: 0.4;
}
.profile-page .note:hover .noteRight img:hover {
  opacity: 0.6;
  cursor:pointer;
}
.profile-page .social-icon img, .sheetContentSidebar .social-icon img {
  width: 13px;
  height: 13px;
  opacity: 0.4;
}
.sheetContentSidebar .title.sub-title, .sheetContentSidebar .title.sub-sub-title {
  --english-font: var(--english-sans-serif-font-family);
  --hebrew-font: var(--hebrew-sans-serif-font-family);
  font-size: 14px;
  font-weight: 400;
  line-height: 18px;
  margin-block-end: 10px;
}
.sheetContentSidebar .title.sub-sub-title {
  margin-block-end: 20px;
}
.profile-page .social-icon + .social-icon {
  padding: 0 5px;
}
.profile-page .social-icon:hover img {
  opacity: 0.6;
}
.editorToggleHeader {
  width: 100%;
  background-color: #18345D;
  color: white;
  height: 60px;
  font-size: 16px;
  margin-top: -60px;
  margin-left: -12px;
  margin-bottom: 80px;
  padding-right: 12px;
  display: flex;
  justify-content: center;
  align-items: center;
  position: relative;
  left: 0;
}
.interface-hebrew .editorToggleHeader {
  direction: rtl;
}
.editorToggleHeader .button {
  padding: 5px 8px;
  margin-inline-start: 15px;
  margin-top: 5px;
  height: 30px;
  letter-spacing: 0;
}
.feedbackOverlay {
  position: fixed;
  width: 100%;
  height:100%;
  background-color: #FBFBFA;
  z-index: 1001;
  top: 0;
  left: 0;
  padding: 120px 60px;
  box-sizing: border-box;
}
.interface-hebrew .feedbackOverlay {
  direction: rtl;
}
.feedbackOverlay .buttonContainer {
  margin-top: 50px;
}
.feedbackOverlay h2 {
  font-size: 30px;
  font-family: "adobe-garamond-pro", "Crimson Text", Georgia, serif;
  margin: 0 auto 50px auto;
  color: black;
  text-transform: none;
  max-width: 600px;
}
.feedbackOverlay p, .feedbackOverlay ul  {
  font-size: 16px;
  font-family: "Roboto", "Helvetica Neue", "Helvetica", sans-serif;
  color: black;
  max-width: 600px;
  margin: 10px auto;
}
.feedbackOverlay textarea {
  font-size: 18px;
  color: #000;
  box-shadow: 0px 1px 3px rgba(0, 0, 0, 0.25);
  border-radius: 6px;
  border: none;
  width: 100%;
  padding: 12px;
  font-weight: normal;
  font-style: normal;
  margin-top: 10px;
  height: 120px;
}
.interface-hebrew textarea,
.interface-hebrew textarea::placeholder,
.interface-hebrew input
{
  font-family: var(--hebrew-sans-serif-font-family);
}
.feedbackOverlay textarea::placeholder {
  font-size: 16px;
  font-style: normal;
  color: #666;
}
.feedbackOverlay a {
  color: #4871bf;
}
.feedbackOverlay .button {
  margin: 0;
}
.feedbackOverlay a.button  {
  color: white;
}
.sheetList .sheet {
  border-bottom: none;
}
.sheetList .sheet {
  display: flex;
  flex-direction: row;
}
.sheetList .sheet .sheetLeft {
  display: flex;
  flex-direction: column;
}
.sheetList .sheet .sheetTags {
  color: #999;
}
.sheetsProfileList .sheet .sheetTags .bullet {
  padding: 0 5px;
}
.sheetList .sheet a {
  color: inherit;
  cursor: pointer;
}
.sheetList .sheet a.sheetTitle {
  display: flex;
  flex-direction: row;
  align-items: center;
  margin-bottom: 10px;
  font-size: 18px;
}
.sheetList .sheet .sheetLeft .sheetTitle img,
.textList .sheet .sheetLeft .sheetTitle img {
  width: 18px;
  height: 18px;
  margin-inline-end: 10px;
}
.sheetLeft div.sheetSummary {
  margin-bottom: 10px
}
.default-profile-img {
  width: 175px;
  height: 175px;
  background-color: #999;
  border-radius: 50%;
  display: flex;
  justify-content: center;
  align-items: center;
  color: white;
  font-size: 75px;
  font-family: "Roboto", "Helvetica Neue", "Helvetica", sans-serif;
}
.default-profile-img.invisible {
  visibility: hidden;
}
.profile-page .filterable-list {
  /* to distinguish top half of profile from bottom half */
    background-color: white;
    border: 1000px solid white;
    border-top: 4px solid white;
    border-bottom: 120px solid white;
    margin: -4px 0 -120px -1000px;
    width: 100%;
}
.interface-hebrew .profile-page .filterable-list {
  margin: -4px -1000px -120px 0;
}
.filterable-list .filter-bar {
  border-bottom: 1px solid #E2E2E1;
  display: flex;
  flex-direction: row;
  align-items: center;
  padding: 16px 0;
  justify-content: space-between;
}
.filterable-list .filter-bar-new {
  padding: 0 0 20px 0;
  justify-content: space-between;
  align-items: center;
  display: flex;
  flex-wrap: wrap;
  flex-direction: row;
}
.filterable-list .filter-bar-new .filter-input {
  background-color: #EDEDED;
  border-radius: 5px;
  padding: 5px;
  color: black;
  width: 250px;
  display: flex;
  align-items: center;
}
.filterable-list .filter-bar-new .filter-input ::placeholder {
  color: #999;
}
.filterable-list .filter-bar-new .sort-option {
  padding: 7px;
  color: #666;
  font-size: 16px;
  cursor: pointer;
  margin: 0 0 0 7px;
  background-color: #EDEDED;
  border-radius: 5px;
}
.interface-hebrew .filterable-list .filter-bar-new .sort-option {
  margin: 0 7px 0 0;
}
.filterable-list .filter-bar-new .sort-option.active {
  color: black;
}
.filterable-list .filter-bar-new .systemText span {
  color: #000;
}
.filterable-list .filter-bar .filter-bar-inner {
  display: flex;
  align-items: center;
}
.filterable-list .readerNavMenuSearchButton {
  margin: 0 10px 0 5px;
  display: inline-flex;
  top: 0;
}
.interface-hebrew .filterable-list .readerNavMenuSearchButton {
  margin: 0 5px 0 10px;
}
.filterable-list input {
  border: 0;
  font-size: 18px;
  font-family: "adobe-garamond-pro", "Crimson Text", Georgia, serif;
  background-color: transparent;
}
.filterable-list .loadingMessage {
  margin-top: 30px;
}
.profile-page .filterable-list .filter-content {
  padding-top: 25px;
}
.profile-page .sheet-header {
  display: flex;
  flex-direction: column;
  align-items: flex-start;
  margin-bottom: 10px;
}
.profile-page .collectionListingImage {
  width: 18px;
  height: 18px;
  border-radius: 50%;
  vertical-align: middle;
  margin: 0;
  margin-inline-end: 10px;
  position: relative;
  top: -2px;
}
.profile-page .collectionListingName {
  margin-bottom: 10px;
  font-family: Roboto;
  font-size: 16px;
  font-weight: 600;
  line-height: 18.75px;

}
.profile-page .collectionListing + .collectionListing {
  border-top: 0;
}
.profile-page .profile-summary-content a {
  color: inherit;
}
.profile-page .profile-summary a.logoutLink {
  color: #666;
  padding: 16px 15px;
}
.profile-page .profile-summary {
  display: flex;
  flex-direction: row;
  justify-content: space-between;
  margin-bottom: 40px;
}
.profile-page .profile-summary .summary-column {
  display: flex;
  flex-direction: column;
  flex-grow: 3;
  flex-basis: 0;
}
.profile-page .profile-summary .summary-column.start {
  align-items: flex-start;
}
.profile-page .profile-summary .summary-column.end {
  flex-grow: 1;
}
.profile-summary .small-margin {
  margin: 0 4px;
}
.profile-summary .sub-sub-title > .small-margin:first-child,
.profile-summary .sub-sub-title > span:first-child .small-margin {
  margin: 0 4px 0 0;
}
.profile-summary .sub-sub-title > .small-margin:last-child,
.profile-summary .sub-sub-title > span:last-child .small-margin {
  margin: 0 0 0 4px;
}
.interface-hebrew .profile-summary .sub-sub-title > .small-margin:last-child,
.interface-hebrew .profile-summary .sub-sub-title > span:last-child .small-margin {
  margin: 0 4px 0 0;
}
.profile-page .aboutText {
  margin-top: 20px;
  font-size: 18px;
  line-height: 1.4;
  font-family: Roboto;
  font-size: 14px;
  font-weight: 400;
  line-height: 16.41px;
}
@media (max-width: 540px) {
  .profile-page .profile-pic:hover .profile-pic-hover-button.profile-pic-button-visible {
    display: none !important;  /* dont allow profile pic upload on mobile b/c causes black image on iOS */
  }
  .profile-page .profile-pic .profile-pic-button {
    top: calc(-1 * ((87px/2) + (46px/2)));  /* height of .profile-img + height of .profile-pic-button */
  }
  .profile-page .editorToggleHeader {
    display: none !important;
  }
  .profile-page .profile-summary .profile-img {
    width: 87px !important;
    height: 87px !important;
    font-size: 43.5px !important;
  }
  .profile-page .profile-summary .default-profile-img {
    width: 87px !important;
    height: 87px !important;
    font-size: 43.5px !important;
  }
  .profile-page .profile-summary .profile-actions {
    display: flex;
    flex-wrap: wrap;
    flex-direction: row;
  }
}
.profile-page .profile-summary .follow {
  color: #999;
  font-size: 13px;
  letter-spacing: 1px;
}
.profile-page .profile-summary .follow .follow-bull {
  padding: 0 5px;
}

.profile-page .resourcesLink.faded {
  color: #666;
}
.resourcesLink.blue {
  color: white;
  background-color: #18345d;
}
.resourcesLink.studyCompanion {
  margin-inline-start: 10px;
}
@media screen and (max-width: 900px) {
  .resourcesLink.studyCompanion {
    margin-inline-start: 0;
  }
}
@media screen and (max-width: 900px) {
  .resourcesLink.studyCompanion {
    margin-inline-start: 0;
  }
}
.resourcesLink.blue img {
  filter: invert(1);
  opacity: 1;
}
.profile-page .authorByLine {
  margin: 20px 0;
}
.authorByLineImage a {
  text-decoration: none;
}
.profile-page .follow-header {
  font-size: 20px;
  color: #000;
  padding-bottom: 10px;
}
.profile-page .follow-header .follow-count {
  color: #999;
}
.profile-page .resourcesLink  {
  min-height: 46px;
  height: 46px;
  overflow: visible;
  padding: 0px 16px;
  border-top: 0;
  display: flex;
  align-items: center;
  width: unset;
}
.profile-page .emptyList {
  display: flex;
  flex-direction: column;
  align-items: flex-start;
}
.profile-page .emptyList .emptyListText {
  font-size: 16px;
  margin: 30px 0;
  color: #999;
  font-family: "Roboto", "Helvetica Neue", "Helvetica", sans-serif;
  line-height: 1.5;
}
.profile-page .profile-summary .resourcesLink + .resourcesLink,
.profile-page .profile-summary .largeFollowButton + .resourcesLink {
  margin: 0 0 0 10px;
}
.interface-hebrew .profile-page .profile-summary .largeFollowButton + .resourcesLink,
.interface-hebrew .profile-page .profile-summary .resourcesLink + .resourcesLink {
  margin: 0 10px 0 0;
}
.profile-page .profile-summary .title {
  margin-bottom: 10px;
}
.profile-page .profile-summary .sub-title {
  color: #000;
  font-family: "Roboto", "Helvetica Neue", "Helvetica", sans-serif;
  font-size: 16px;
}
.profile-page .profile-summary .sub-sub-title {
  color: #666;
  font-family: "Roboto", "Helvetica Neue", "Helvetica", sans-serif;
  font-size: 16px;
}
/* Tooltip - source: https://codepen.io/cristina-silva/pen/XXOpga */
.tooltip-toggle {
  cursor: pointer;
  position: relative;
  line-height: normal;
}
.tooltip-toggle svg {
  height: 18px;
  width: 18px;
}
/*Tooltip text container*/
.three-dots-button.tooltip-toggle::before {
  /* make the tooltip appear on right. % is an estimate that works most of the time */
  top: 0;
  transform: translateY(-35%);
  left: 30px;
  color: #999;
  text-align: left;
}
.interface-hebrew .three-dots-button.tooltip-toggle::before {
  left: unset;
  right: 30px;
  text-align: right;
}
@media (max-width: 450px) {
  .three-dots-button.tooltip-toggle::before {
    left: -165px;
  }
  .interface-hebrew .three-dots-button.tooltip-toggle::before{
    right: -165px;
  }
}

.tooltip-toggle::before {
  color: #000;
  font-family: "Roboto", "Helvetica Neue", "Helvetica", sans-serif;
  font-size: 13px;
  opacity: 0;
  pointer-events: none;
  text-align: center;
  position: absolute;
  top: 30px;
  left: -70px;
  padding: 10px;
  background-color: #fff;
  box-shadow: 0 1px 3px rgba(0,0,0,.2);
  border-radius: 5px;
  content: attr(aria-label);
  text-transform: none;
  transition: all 0.5s ease;
  width: 140px;
  z-index: 1;
}
/*Triggering the transition*/
.tooltip-toggle:hover::before, .tooltip-toggle:hover::after {
  opacity: 1;
  transition: all 0.75s ease;
}
.largeFollowButton {
  display: inline-flex;
  min-height: 46px;
  height: 46px;
  overflow: visible;
  padding: 0px 16px;
  align-items: center;
  text-align: center;
  cursor: pointer;
  background: #18345d;
  color: #fff;
  border-radius: 6px;
  box-shadow: 0 1px 3px rgb(0 0 0 / 20%);
}
.profile-page .largeFollowButton.following .int-en,
.profile-page .largeFollowButton.following .int-he {
  color: black;
}
.largeFollowButton.following span {
  color: #666;
}
.smallFollowButton {
  height: 20px;
  line-height: 18px;
  width: min-content;
  text-align: center;
  cursor: pointer;
  background: var(--sefaria-blue);
  color: white;
  border-radius: 3px;
  margin-inline-start: 15px;
  display: none;
  letter-spacing: normal;
  padding: 0 3px;
}
.smallFollowButton.smallText span {
  color: white;
}
.largeFollowButton.following, .smallFollowButton.following {
  background: #fff;
  color: black;
}
.smallFollowButton.following{
  border: 1px solid #CCCCCC;
  box-sizing: border-box;
}
.smallFollowButton.following.smallText span {
  color: black;
}
.authorByLine.small .smallFollowButton.following{
  line-height: 18px;
}
.authorByLine .smallFollowButton.following{
  line-height: 16px;
}
body .homeFeedWrapper {
  background-color: white;
}
body .homeFeedWrapper .content {
  padding: 0;
}
.columnLayout {
  display: flex;
  flex-direction: row;
}
@media (max-width: 540px) {
  .topicPanel .columnLayout {
    flex-direction: column;
  }
  .topicPanel .sideColumn {
    padding: 20px 25px 30px 25px;
    max-width: 100%;
    align-self: stretch;
    border: 0;
    margin: 0;
  }
  .topicPanel .navSidebar {
    width: unset;
    border-top: 30px solid #FBFBFA;
    margin: 0;
  }
}
.sideColumn .topicSideColumn {
  margin-bottom: 20px;
}

.sideColumn .section {
  margin-bottom: 70px;
}
.sideColumn .section h2 {
  text-transform: none;
  font-size: 24px;
  letter-spacing: normal;
  text-align: inherit;
  margin: 0 0 30px 0;
}
.sideColumn .section h2 .int-en {
  text-align: left;
}
.sideColumn .section h2 .int-he {
  text-align: right;
}
.sideColumn .section .description {
  margin-bottom: 25px;
}
.sideColumn .button img {
  width: 16px;
  height: 16px;
  margin: 0 5px;
  position: relative;
  top: 2px;
  filter: invert(1);
}
.sideColumn .button.white img {
  filter: none;
  opacity: .4;
}
.sideColumn .button .fa {
  opacity: .4;
  margin: 0 5px;
}
.sideColumn .inlineButtonBox {
  display: flex;
  justify-content: space-between;
}
.sideColumn .inlineButtonBox a {
  flex: 1;
}
.sideColumn .inlineButtonBox a .button {
  width: 100%;
}

.sideColumn .button {
  letter-spacing: 0;
}
.sideColumn h2 {
  font-weight: 400;
}

.sideColumn .newsletterInput {
  height: 53px;
}
.sideColumn .newsletterSignUpBox img {
    height: 23px;
    width: 23px;
    opacity: 0.35;
    position: absolute;
    top: 15px;
    right: 17px;
}
.interface-hebrew .sideColumn .newsletterSignUpBox img {
  right: auto;
  left: 17px;
  transform: scale(-1, 1);
}
.sideColumn .newsletterInput, .sideColumn .newsletterInput::placeholder {
  width: 100%;
  box-sizing: border-box;
  font-size: 16px;
  font-weight: normal;
  font-style: normal;
  color: #000;
}
.interface-english .sideColumn .newsletterInput, .interface-english .sideColumn .newsletterInput::placeholder  {
  font-family: "Roboto", "Helvetica Neue", "Helvetica", sans-serif;
}
.interface-hebrew .sideColumn .newsletterInput, .interface-hebrew .sideColumn .newsletterInput::placeholder   {
  font-family: "Heebo", sans-serif;
}

.sideColumn .feedbackBoxOverlay.open {
  position: fixed;
  width: 100%;
  height: 100%;
  top: 0;
  left: 0;
  display: flex;
  align-items: center;
  justify-content: center;
  background-color: #FBFBFA;
}
.sideColumn .feedbackBoxOverlay.open .feedbackBox {
  width: 470px;
}
.homeFeedWrapper .mainColumn {
  background-color: white;
}
.storyFeedInner,
.interface-hebrew .storyFeedInner {
  width: 760px;
  margin: 0 auto;
  padding-top: 60px;
  max-width: 100%;
  box-sizing: border-box;
  min-height: 500px;
}
.interface-hebrew .topicPanel .storyFeedInner {
  padding-top: 0;
}
.storyByLine:hover .smallFollowButton,
.authorByLine:hover .smallFollowButton {
  display: inline-block;
}
.bilingual .homeFeedWrapper span.he,
.bilingual .readerNavMenu.topicPanel .he {
  display: block;
  padding-bottom: 10px;
}
.mainColumn .story {
  padding: 0 0 60px 0;
}

.story .subHeading .int-en, .story .subHeading .int-he  {
  color: #666;
}
.story .learningPrompt {
  padding: 20px 0 20px;
}
.story details .learningPrompt {
  background-color: var(--highlight-blue-light);
  margin-inline-start: -20px;
  padding-inline-start: 20px;
  padding-inline-end: 20px;
  border-top: 1px solid var(--light-grey);
}

.story.topicPassageStory {
  box-shadow: 0px 1px 3px rgba(0, 0, 0, 0.25);
}

.story.topicPassageStory .storyBody {
  padding-inline-end: 20px;
  padding-top: 20px;
}
.story.topicPassageStory .contentText.subHeading {
  padding-bottom: 20px;
}

.mainColumn .story .storyTitleBlock {
  clear: both;
}
.mainColumn .story .storyTitleBlock {
  text-align: start;
}
.colorBarBox {
  clear: both;
  border-inline-start: 4px solid transparent;
  padding-inline-start: 20px;
}
.readerPanel.hebrew .savedHistoryList .colorBarBox{
  direction: rtl;
}
.interface-english .citationLine,
.interface-english .learnMoreLink {
  padding-left: 34px;
}
.interface-hebrew .citationLine,
.interface-hebrew .learnMoreLink {
  padding-right: 34px;
}
.storyTextListItem {
  padding-bottom: 18px;
}
.storyTextListItem:last-child {
  padding-bottom: 0;
}
.mainColumn .saveButton {
  align-self: flex-start;
}
.mainColumn .saveLine.storyTitleWrapper .saveButton,
.mainColumn .story.publishSheetStory .saveLine .saveButton  {
  margin-top: 2px;
}

.interface-english .mainColumn .story .storyTypeBlock {
  float: left;
}
.interface-hebrew .mainColumn .story .storyTypeBlock {
  float: right;
}

.story details .storyBody {
  margin-top: 0;
}

.story details > summary {
  cursor: pointer;
  list-style: none;
}
.story details > summary::-webkit-details-marker {
    display: none;
}

.story details > summary .topicStoryDescBlock {
  background-color: var(--lightest-grey);
  margin-inline-start: -20px;
  padding: 20px;
  display: flex;
  justify-content: space-between;
}

/* extremely hacky, but required unless there's a major refactor of CategoryHeader logic */
.story details > summary .topicStoryDescBlock > span:nth-child(1) {
  flex: 1
}


.story details > summary .storyTitleBlock {
  background: url('/static/icons/arrow-down-bold.svg') no-repeat transparent;
  background-size: 14px;
  background-position-y: center;
  margin: 0;
  padding: 0px 0px 1px 24px;
  vertical-align: middle;
}

.interface-hebrew .story details > summary .storyTitleBlock {
  background-position-x: right;
  padding: 0px 24px 1px 0px;
}

.story details[open] > summary .storyTitleBlock {
  background: url('/static/icons/arrow-up-bold.svg') no-repeat transparent;
  background-size: 14px;
  background-position-y: center;
}

.interface-hebrew .story details[open] > summary .storyTitleBlock {
  background-position-x: right;
}


.story .storyBody {
  clear: both;
  margin: 10px 0;
  text-align: justify;
  font-size: 18px;
}
/*HACK to make English text of sources in topic pages ltr*/
.interface-hebrew .storyBody {
    direction: ltr;
    margin-top: 10px;
    margin-right: -17px;
    margin-bottom: 10px;
    margin-left: 26px;
}
.story .storySheetListItem > div.storyBody.sheetSummary > * {
  color: var(--dark-grey);
  font-family: var(--english-sans-serif-font-family);
  font-size: 15px;
}
.story .storyBody .en {
  line-height: 1.6;
}
.story .storyBody .he {
  font-size: 22px;
  line-height: 1.6;
}
.story .storySheetList {
  clear: both;
}
.story .storySheetListItem {
  padding-bottom: 20px;
}
.story .storySheetListItem:last-child {
  padding-bottom: 0;
}
.story .storySheetList .sheetTitle {
  padding-bottom: 10px;
}
.story .storySheetList .storyTitle span {
  font-size: 20px;
}
.story .saveLine {
  display: flex;
  align-items: flex-start;
  clear: both;
  margin-bottom: 10px;
}
.story .saveLine .beforeSave {flex: 1;}
.interface-hebrew .story .saveLine .beforeSave {
  padding-left: 10px;
}
.interface-english .story .saveLine .beforeSave {
  padding-right: 10px;
}
.story .citationLine.contentText .int-en,
.story .citationLine.contentText .int-he {
  color: #999;
}
.authorByLine {
  display: flex;
}
.authorByLine .authorByLineText {
  padding: 0 10px;
  line-height: 22px;
  margin-top: -1px;
  display: flex;
  justify-content: center;
  flex-direction: column;
}
.authorByLine .authorByLineText.small{
  line-height: 18px;
}
.authorByLine .authorOrganization,
.authorByLine .authorName {
  display: block;
}
.saveLine .authorByLine + .saveButton {
  position: relative;
  bottom: 12px;
}
.authorOrganization {
  color: #999;
}
.authorByLine.small {
  font-size: 14px;
  width: max-content;
}
/* .mainColumn a:not(.button) {
  color: #000;
} */
.storyBody a {
  text-decoration: underline;
}
.learnMoreLink a {
  text-decoration: none;
  color:  #999;
}
.segment .queryTextHighlight {
  background-color: #D2DCFF;
  padding-left: 2px;
  padding-right: 2px;
}
body .homeFeedWrapper.userStats {
  font-family: "Roboto", "Helvetica Neue", "Helvetica", sans-serif;
  background-color: #faf9f9;
}
.editTextInfo {
  top: 0px;
  right: 0px;
  left: 0px;
  height: 100%;
  width: 100%;
  position: absolute;
  overflow: auto;
  z-index: 1;
  background-color:  var(--lighter-grey);

}
.editTextInfo .static .inner {
  padding: 5px 0 100px;
}
.editTextInfo .static input {
  cursor: auto;
  color: #000000;
}
.editTextInfo .static label {
  margin-bottom: 15px;
  height: revert;
}
.editTextInfo #newIndex {
  margin: 100px auto;
  font-size: 16px;
  font-weight: normal;
  color: #000;
  --english-font: var(--english-sans-serif-font-family);
  --hebrew-font: var(--hebrew-sans-serif-font-family);
}

.editTextInfo #newIndex .publishBox {
  text-align: start;
  background-color: #EDEDEC;
  border-radius: 6px;
  padding: 0 0 0 0;
  margin: 0 0 0 0;
  width: 660px;
  max-width: 100%;
}
.editTextInfo #newIndex .publishBox .react-tags__selected-tag-name {
  --english-font: "adobe-garamond-pro", "Crimson Text", Georgia, serif;
  --hebrew-font: "Heebo", sans-serif;
  font-size: 18px;
  font-weight: normal;
  color: #000;
}
.editTextInfo #newIndex .default {
  height: 200px;
  width: 97%;
  box-shadow: 0px 1px 3px rgb(0 0 0 / 20%);
  border: none;
  border-radius: 7px;
  font-size: 16px;
  line-height: 18.75px;
  padding: 10px;
}
 .editTextInfo #newIndex .default::placeholder {
   color: #666;
 }
.button.small.deleteTopic {
  color: var(--dark-grey);
  float: right;
  margin-top: 30px;
  background-color: var(--lightest-grey);
}
.button.small.addTopic {
  background-color: #212E50;
  color: #FFFFFF;
  float: right;
  margin-right: 30px;
}
.categoryChooserMenu {
  overflow: hidden;
  background: url("/static/img/arrow-down.png") 98% 20px/10px 10px no-repeat #ffffff;
  width: 100%;
  height: 50px;
  margin: 0 0 10px 0;
  border-radius: 7px;
  box-shadow: 0px 1px 3px rgb(0 0 0 / 20%);
  border: none;
}
.section .collectiveTitle {
  display: flex;
  justify-content: space-between;
}
.reorderTool {
  height: 50px;
  margin: 0 0 10px 0;
  border-radius: 7px;
  box-shadow: 0px 1px 3px rgb(0 0 0 / 20%);
  border: none;
}

.reorderTool #title {
  margin: 10px;
  display: inline-block;
  width: 85%;
}

.reorderTool #up, .reorderTool #down {
  width: 10px;
  margin: 0 4% 0 0;
  display: inline-block;
}

.categoryChooserMenu select {
  background: transparent;
  font-size: 16px;
  width: 680px;
  border: none;
  margin: 0 0 10px 0;
  padding: 4px 25px 4px 10px;
}

.connectionsPanel .editTextInfo .categoryChooserMenu {
  width: 102%;
}

.connectionsPanel .editTextInfo .collectionsWidget {
  width: 70%;
}
.connectionsPanel .editTextInfo .categoryChooserMenu select {
  width: 98.5%;
}

.searchBox .editTextInfo .collectionsWidget {
  width: 280px;
}

.searchBox .editTextInfo #newIndex {
  margin: 50px auto;
}
.searchBox .categoryChooserMenu {
  width: 97%;
  background: url("/static/img/arrow-down.png") 99% 20px/10px 10px no-repeat #ffffff;
}
.searchBox .categoryChooserMenu select {
  width: 100%;
}
.searchBox .editTextInfo #newIndex input {
  width: 97%;
}
.searchBox .editTextInfo #newIndex #topicDesc {
  width: 92%;
}
.categoryChooserMenu img {
  opacity: 0.43;
  padding: 0 5px;
  height: 10px;
  width: 10px;
}

.editTextInfo #newIndex .publishBox .react-tags__selected-tag {
  margin: 0 12px 12px 0;
  padding: 12px 14px;
}

.editTextInfo #newIndex .publishBox input {
  box-shadow: none;
}

.editTextInfo #newIndex .publishBox .react-tags__search {
  padding: 0 0 0 0;
}

.editTextInfo #newIndex .optional {
  font-size: 13px;
  color: var(--light-grey);
  font: var(--english-sans-serif-font-family);
}

.editTextInfo #newIndex input[type="text"] {
  padding: 4px 10px 4px 10px;
  width: 640px;
  height: 50px;
  font-size: 16px;
  margin: 0 0 10px 0;
  max-width: 97%;
  box-shadow: 0px 1px 3px rgba(0,0,0,0.2);
  box-sizing: content-box;
  border-radius: 7px;
  background: white;
  font-family: revert;
}
.editTextInfo #newIndex input::placeholder {
  color: #666;
  font-size: 16px;
}
.editTextInfo #newIndex #heTitle {
  direction: rtl;
}
.interface-english .editTextInfo .static label {
  text-align: left;
}
.interface-hebrew .editTextInfo .static label {
  text-align: right
}
.editTextInfo #newIndex .sectionType input{
	width: 100px;
	margin: 0 5px;
	font-size: 16px;
}

.editTextInfo #newIndex .remove {
	color: white;
	background: #bbb;
	display: inline-block;
	height: 18px;
	width: 18px;
	line-height: 18px;
	border-radius: 6px;
	text-align: center;
	font-size: 14px;
	font-family: sans-serif;
	cursor: pointer;
	vertical-align: 15%;
}

.editTextInfo #newIndex .sectionType .remove {
	margin: -5px 11px 0 -32px;
}
.editTextInfo #newIndex .headerWithButtons a {
    color: #666;
}
.editTextInfo .nodeTemplate {
	display: none;
}
@media screen and (max-width: 680px) {

  .categoryChooserMenu {
    background: url("/static/img/arrow-down.png") 300px 20px/10px 10px no-repeat #ffffff;
    width: 320px;
  }
  .editTextInfo .static .headerWithButtons h1 {
    margin: 30px;
  }
  .categoryChooserMenu select {
    width: 340px;
  }
  .editTextInfo #newIndex input {
    width: 300px;
  }
  .editTextInfo #newIndex .publishBox {
    width: 320px;
  }
}

.collectionsModalBox {
  position: fixed;
  width: 100%;
  height: 100%;
  top: 0;
  left: 0;
  z-index: 1002;
  display: flex;
  align-items: center;
  justify-content: center;
}
.collectionsModalBox .collectionsWidget {
  width: 340px;
  box-shadow: 0 1px 8px rgba(0,0,0,.2);
}
.collectionsWidget {
  background-color: white;
  border-radius: 8px;
  z-index: 1;
}
.editTextInfo .collectionsWidget {
  width: 39%;
  box-shadow: 0 1px 8px rgba(0, 0, 0, .2);
  height: 100px;
  position: absolute;
  padding: 50px 50px 0 50px;
  text-align: center;
  margin-top: 200px;
}

.collectionsWidgetTop {
  display: flex;
  padding: 15px 20px;
  border-bottom: 1px solid #DDD;
  text-align: start;
}

.collectionsEditorTop {
  margin-bottom: 15px;
}

.collectionsWidgetTitle {
  flex-grow: 1;
  font-size: 22px;
  vertical-align: middle;
  display: block;
  color: #666;
}
.collectionsWidgetClose {
  font-size: 40px;
  color: #CCC;
  line-height: 14px;
  cursor: pointer;
}
.collectionsWidgetList {
  height: 180px;
  padding: 0px 20px;
  overflow-y: scroll;
  border-bottom: 1px solid #EDEDEC;
}
.collectionsWidgetList .checkmarkLabel {
  display: block;
  letter-spacing: 1.1px;
  font-size: 18px;
  margin: 20px 0;
  text-align:  start;
}
.collectionsWidgetList .emptyMessage {
  display: block;
  color: #666;
  padding: 20px 0px;
  line-height: 1.5;
  text-align: start;
}
.collectionsWidgetCreate,
.collectionsWidgetDone {
  display: flex;
  padding: 0px 20px;
}
.collectionsWidgetCreate {
  border-bottom: 1px solid #ccc;
  display: flex;
  align-items: center;
}

.collectionsEditorCreate {
  display: flex;
  align-items: center;
  padding: 0px 20px;
}

.collectionsWidgetPlus {
  color: #666;
  font-size: 25px;
  margin-inline-end: 13px;
  margin-top: -5px;
}
.collectionsWidget .collectionsWidgetCreateInputBox {
  flex: 1;
  margin-inline-end: 10px;
}
.collectionsWidget input.collectionsWidgetCreateInput {
  height: 50px;
  border: none;
  font-size: 18px;
  color: black;
  width: 100%;
  box-sizing: border-box;
}
.collectionsWidget input.collectionsWidgetCreateInput::placeholder {
  font-style: normal;
  color: #666;
}
.interface-hebrew .collectionsWidget input.collectionsWidgetCreateInput::placeholder {
  font-family: "Heebo", sans-serif;
}
.userStats h1 {
  text-align: center;
  font-weight: normal;
  font-family: "adobe-garamond-pro", "Crimson Text", Georgia, serif;
  font-size: 30px;
  padding: 60px 0 30px;
  margin: 0;
}
.userStats h2 {
  text-transform: none;
  padding: 40px 0 30px;
  font-size: 21px;
  color: #888;
}
.userStats .statcardRow {
  display: flex;
  justify-content: space-around;
}
.userStats .statcardRow .statcard {
  background-color: #fff;
  height: 190px;
  width: 32%;
  box-shadow: 0 1px 3px rgba(0,0,0,0.2);
  border-radius: 5px;
  display: flex;
  flex-direction: column;
  justify-content: center;
}
.userStats .statcardRow .statcard img {
  opacity: 0.3;
  height: 60px;
  width: 60px;
  margin: 0 auto 20px;
}
.userStats .statcardRow .statcard .statcardValue {
  font-size: 24px;
  text-align: center;
}
.userStats .statcardRow .statcard .statcardLabel {
  font-size: 21px;
  padding-top: 5px;
  text-align: center;
  color: #aaa;
}
.userStats .chartRow {
  display: flex;
  justify-content: space-between;
}
.userStats .chartRow.centered {
  justify-content: space-around;
}
.userStats .statHeader {
  padding-top: 40px;
  text-align: center;
}
.userStats .statHeader span {
  color: #666;
  letter-spacing: 0.7px;
  line-height: 23px;
}
.userStats .chartRow .chartWrapper {
  font: 11px sans-serif;
  padding: 0;
}
.bilingual .userStats .blockLink .he,
.english .userStats .blockLink .he {
  display: none;
}
.hebrew .userStats .blockLink .en {
  display: none;
}
.bilingual .userStats .blockLink .en,
.english .userStats .blockLink .en {
  font-family: "adobe-garamond-pro", "Crimson Text", Georgia, serif;
}
.hebrew .userStats .blockLink .he {
  font-family: "Taamey Frank", "adobe-garamond-pro", "Crimson Text", Georgia, "Times New Roman", serif;
}
.userStatModeChooser {
  padding: 0;
  display:  flex;
  justify-content: center;
  width: 240px;
  margin: 0 auto;
  background: white;
  border-radius: 5px;
  box-shadow: 0 1px 3px rgba(0,0,0,0.2);
}
.userStatModeButton {
  background-color: #fff;
  color: #666;
  border-radius: 5px;
  height: 50px;
  width: 120px;
  text-align: center;
  vertical-align: center;
  cursor: pointer;
  font-size: 16px;
}
.userStatModeButton.active {
  background-color: #19365d;
  color: #fff;
}
.userStatModeButton span {
  display: block;
  margin: 15px 0;
}
.userStats .blockLink {
  height: 100%;
  display: flex;
  align-items: center;
  justify-content: center;
}
.userStats .yourPopularSheetsBlock > div {
  padding: 10px 0;
}
.userStats .chartLabel {
  text-align: center;
  padding-top: 8px;
}
a.topicLexiconTitle.contentText {
  color: black;
}
.editorToolbar {
  position:fixed;
  top: 0;
  left: 0;
  z-index: 100000;
}
#sheetEditToggle {
  padding-top: 0;
  padding-bottom: 0;
  padding-inline-end: 8px;
  padding-inline-start: 0;
  margin-top: 15px;
  margin-inline-end: 0;
  margin-bottom: 0;
  margin-inline-start: -70px;
  width: 70px;
  height: 30px;
  background: #fff;
  border: #ccc solid 1px;
  color: #666;
  font-family: "Roboto", "Helvetica Neue", "Helvetica", sans-serif;
  font-size: 13px;
  box-sizing: border-box;
  border-radius: 6px;
  visibility: hidden;
}
#sheetEditToggle img {
  height: 13px;
  margin-top: 0;
  margin-bottom: 0;
  margin-inline-start: 0;
  margin-inline-end: 5px;
  top: 2px;
  position: relative;
  filter: invert(67%) sepia(32%) saturate(0%) hue-rotate(54deg) brightness(85%) contrast(91%); /* #999 */
}
#sheetEditToggle i {
  margin: 5px;
}
.hoverMenu {
  position: absolute;
  z-index: 1;
  top: -10000px;
  left: -10000px;
  margin-top: -6px;
  opacity: 0;
  background-color: #333333;
  border-radius: 4px;
  transition: opacity 0.75s;
  padding: 8px 10px 6px;
  box-shadow: 0 1px 3px rgba(0,0,0,0.2);
}
.highlightDot {
  height: 16px;
  width: 16px;
  background-color: #bbb;
  border-radius: 50%;
  display: inline-block;
}
.highlightMenu .highlightCancel {
  z-index: 0;
  height: 15px;
  width: 15px;
  position: relative;
  top: -1px;
  font-size: 18px;
}

.highlightButton {
  background-color: white;
  border: none;
  padding: 5p 5px 2px 5px;
  position: relative;
  margin: auto;
}

.highlightButton:hover {
  background-color: var(--lightest-grey);
}

.highlightMenu {
  position: absolute;
  z-index: 1;
  border: 1px solid #CCCCCC;
  box-sizing: border-box;
  border-radius: 3px;
  background-color: white;
  padding: 5px 7px 2px 7px;
  top: 33px;
  left: -10px;
  white-space: nowrap;
}
.hoverButton {
  padding: 10px;
}
.hoverButton i {
  color: #CCCCCC
}
.hoverButton i.active {
  color: #fff;
}
.editorHoverBox {
  position: fixed;
  top: 120px;
  background-color: #ccc;
  padding: 3px;
  font-size: 12px;
}
.inlineTextRef {
    color: #4B71B7
}
.headerWithButtons {
  display: flex;
  align-items: center;
  margin-bottom: 60px;
}
.headerWithButtons h1,
.static .headerWithButtons h1 {
  margin: 0;
  text-transform: capitalize;
}
.headerWithButtons .start,
.headerWithButtons .end {
  flex: 1;
}
.headerWithButtons .start {
  text-align: start;
}
.headerWithButtons .end {
  text-align: end;
}
@media screen and (max-width: 700px) {
  .headerWithButtons {
    display: flex;
    flex-direction: column;
    justify-content: center;
  }
  .headerWithButtons h1 {
    margin-bottom: 20px;
  }
  .headerWithButtons .start,
  .headerWithButtons .end {
    text-align: center;
  }
}
#communityPagePreviewControls {
  position: fixed;
  width: 380px;
  bottom: 0;
  right: 0;
  color: white;
  z-index: 9999;
  background-color: #18345D;
  padding: 20px;
  line-height: 1.6;
  text-align: center;
  border: 1px solid #ccc;
}
.interface-hebrew #communityPagePreviewControls {
  right: auto;
  left: 0;
}
#communityPagePreviewControls a.date {
  display: block;
  font-size: 22px;
}
#communityPagePreviewControls a {
  margin-inline-end: 10px;
}
#communityPagePreviewControls a:hover {
  color: inherit;
}
.bold {
  font-weight: bold; /* because apparently it isn't recommended to use <b> or <strong> to style thing https://developer.mozilla.org/en-US/docs/Web/HTML/Element/strong#usage_notes */
}
/* Customize checkmark inputs */
.checkmarkLabel {
  display: block;
  position: relative;
  padding-inline-start: 28px;
  cursor: pointer;
  user-select: none;
}
/* Hide the browser's default checkbox */
.checkmarkLabel input {
  position: absolute;
  opacity: 0;
  cursor: pointer;
  height: 0;
  width: 0;
}
/* Create a custom checkbox */
.checkmark {
  position: absolute;
  top: 3px;
  left: 0;
  height: 13px;
  width: 13px;
  background-color: white;
  border: 1px solid #CCC;
  border-radius: 3px;
}
.interface-hebrew .checkmark {
  left: auto;
  right: 0;
}
/* On mouse-over, add a grey background color */
.checkmarkLabel:hover input ~ .checkmark {
  background-color: #EEE;
}
/* Create the checkmark/indicator (hidden when not checked) */
.checkmark:after {
  content: "";
  position: absolute;
  display: none;
}
/* Show the checkmark when checked */
.checkmarkLabel input:checked ~ .checkmark:after {
  display: block;
}
/* Style the checkmark/indicator */
.checkmarkLabel .checkmark:after {
  left: 4px;
  top: 1px;
  width: 3px;
  height: 6px;
  border: solid #666;
  border-width: 0 2px 2px 0;
  -webkit-transform: rotate(45deg);
  -ms-transform: rotate(45deg);
  transform: rotate(45deg);
}
/* demo coloring of ref-link parentheses for quotation finder project*/
span.ref-link-color-1 {color: orange}
span.ref-link-color-2 {color: #0cd200}
span.ref-link-color-3 {color: blue}
/* start css code for loading bezel */
.sourceLoader {
  margin-left: -34px;
  top: 15px;
  font-size: 4px;
  width: 1em;
  height: 1em;
  border-radius: 50%;
  position: relative;
  text-indent: -9999em;
  -webkit-animation: load5 1.1s infinite ease;
  animation: load5 1.1s infinite ease;
  -webkit-transform: translateZ(0);
  -ms-transform: translateZ(0);
  transform: translateZ(0);
}

.beitMidrashContainer {
  background: #333333;
  color: white;
  height: 100%;
  font-size: 16px;
  --english-font: var(--english-sans-serif-font-family);
  --hebrew-font: var(--hebrew-sans-serif-font-family);
  font-weight: 400;
  box-sizing: border-box;
  position: relative;
  display: flex;
  flex-direction: column;
}

.beitMidrashContainer video {
  width: 100%;
}

.beitMidrashContainer video.flippedVideo {
  transform: rotateY(180deg);
}

.beitMidrashContainer video.pip {
  position: absolute;
  height: 50px;
  top: 20px;
  inset-inline-end: 10px;
  text-align: end;
  width: initial;
  border-radius: 6px;
}

.beitMidrashContainer video.hiddenVideo {
  display: none;
}

.beitMidrashContainer .muteButton {
  position: absolute;
  width: 40px;
  height: 30px;
  border-radius: 6px;
  z-index: 1;
  background-color: #999999;
  opacity: 0.5;
  left: -8.5px;
  top: -3px;
  box-shadow: 0px 1px 3px rgba(0, 0, 0, 0.25);
  cursor: pointer;
}

.beitMidrashContainer #micIcon {
  display: inline-block;
  position: relative;
  background-image: url("/static/img/unmute.svg");
  /* background-position: center; */
  background-repeat: no-repeat;
  background-size: auto;
  opacity: 1;
  width: 20px;
  height: 22px;
  background-position: 5px;
}

.beitMidrashContainer .muted #micIcon {
  background-image: url("/static/img/mute.svg");
}
.beitMidrashContainer .muted .muteButton {
  background-color: #CB6158;
}

.beitMidrashContainer #buttonHolder {
  display: flex;
  width: 80%;
  justify-content: space-between;
  margin-top: -50px;
  margin-inline-start: 30px;
  padding-bottom: 50px;
}

.beitMidrashContainer .endCallButton {
  position: absolute;
  width: 40px;
  height: 30px;
  border-radius: 6px;
  z-index: 1;
  background-color: #CB6158;
  left: -8.5px;
  top: -3px;
  box-shadow: 0px 1px 3px rgba(0, 0, 0, 0.25);
  background-image: url("/static/img/endcall.svg");
  background-position: center;
  background-repeat: no-repeat;
  cursor: pointer;
}

.beitMidrashContainer #endCallIcon {
  display: inline-block;
  position: relative;
  background-image: url("/static/img/endcall.svg");
  background-position: center;
  background-repeat: no-repeat;
  background-size: contain;
  opacity: 1;
  width: 20px;
  height: 20px;
}



.beitMidrashContainer summary {
  list-style: none;
}

.beitMidrashContainer summary::-webkit-details-marker {
  display: none;
}

.beitMidrashHomeContainer {
  position: absolute;
  top: 0;
  bottom: 0;
  left: 0;
  margin-top: 14px;
  display: flex;
  flex-direction: column;
  width: 100%;
}

#beitMidrashHeader {
  color: white;
  font-size: 22px;
  font-weight: 500;
  margin-inline-start: 30px;
  display: flex;
  justify-content: space-between;
}

#newCall {
  margin:10px;
}

#newCallImg {
  height: 12px;
  width: 24px;
  margin-left: 34px;
  margin-right: 18px;
}

.peopleInBeitMidrash {
  overflow-y: auto;
  overflow-x:hidden;
  flex-grow: 1;
  display: flex;
  flex-direction: column;
  margin: 10px 30px;
  border-top: 1px solid #999999;
}

.peopleInBeitMidrashInnerContainer {
    width:100%;
    overflow:visible;
    position: relative;
}

.beitMidrashUser {
  color: white;
  font-size: 16px;
  font: "Roboto";
  font-weight: 400;
  display: flex;
  gap: 10px;
  /* width: 270px; */
  padding-inline-end: 10px;
  padding-top: 10px;
  cursor: pointer;
}

.beitMidrashUser:hover {
  background-color: #555;
}

.beitMidrashUser .userDetailsToggle {
  float: inline-end;
  margin-inline-end: 15px;
  color:  var(--medium-grey);
  font-weight: bolder;
  display: none;
}

.beitMidrashUser:hover .userDetailsToggle {
  display: block;
}

.beitMidrashUser .userDetailsMenu {
  position: absolute;
  background-color: black;
  box-shadow: 0px 1px 3px rgba(0, 0, 0, 0.25);
  border-radius: 6px;
  right: 0px;
}
.beitMidrashUser .userDetailsMenu[dir="rtl"] {
  position: absolute;
  background-color: black;
  box-shadow: 0px 1px 3px rgba(0, 0, 0, 0.25);
  border-radius: 6px;
  left: 0px;
  right: auto;
}

.beitMidrashUser .userDetailsMenu.hidden {
  right: -99999px;
  left: auto;
}
.beitMidrashUser .largeFollowButton {
  all: revert;
}

.beitMidrashUser .userDetailsMenu ul {
  list-style-type: none;
  margin-block-start: 0;
  margin-block-end: 0;
  padding-inline-start: 0;
  padding-left: 0;
  margin: 15px;
  float: inline-end;
}


.beitMidrashUser.unreadMessages::after {
  content: '';
  display: inline-block;
  width: 15px;
  height: 15px;
  border-radius: 100%;
  background-color: var(--halakhah-red);
  flex-shrink: 0;
}


#beitMidrashProfilePic {
  margin-right: 10px;
}

.beitMidrashUserText {
  margin: 0;
  flex: 1;
}

.beitMidrashUserText li div.largeFollowButton,
.beitMidrashUserText li img {
  display: inline-block;
}
.beitMidrashUserText li img {
  margin-bottom: -2px;
  width: 16px;
  margin-inline-end: 9px;
}
.bm-follow-button {
  color: white;
  display: inline-block;
}
.bm-follow-button img {
  width: 16px;
}

.beitMidrashUserText li {
  margin-top: 8px;
  margin-bottom: 8px;
}


.beitMidrashUserHeader {
  display: flex;
  flex-direction: row;
}

.beitMidrashUserNameStatus {
  flex-grow: 1;
}

.beitMidrashUserNameStatus .fa-headphones {
  margin-inline-start: 5px;
}

.beitMidrashOrg {
  font-weight: 200;
}

.noUsers {
  margin-top: 10px;
}
.noUsers input {
    background: #FBFBFA;
    box-shadow: 0px 1px 3px rgba(0, 0, 0, 0.25);
    border-radius: 6px;
    border: none;
    width: calc(100% - 22px);
    padding: 15px 11px;
    font-family: "Roboto", "Helvetica Neue", "Helvetica", sans-serif;
    color: #666;
    font-style: normal;
    font-weight: normal;
    font-size: 16px;
    line-height: 19px;
    margin-top: 10px;
}

.chat {
  bottom: 0;
  right: 0;
  overflow: hidden;
  min-height: 300px;
  max-height: 300px;
  display: flex;
  flex-direction: column;
  padding-top: 20px;
  margin: 10px 30px 20px;
  border-top: 1px solid #999999;

}

#hideButtonHolder{
  display: flex;
  flex-direction: row;
  justify-content: flex-end;
}

#hideButton {
  color: #CCCCCC;
  font-size: 14px;
  font-weight: 400;
  cursor: pointer;
}

.chatBoxHeader {
  display: flex;
  align-items: center;
  margin-top: 5px;
  justify-content: space-between;
}

#chatUser {
  display: flex;
  align-items: center;
  cursor: pointer;
}

#greenCameraButton {
  width: 24px;
  height: 12px;
  cursor: pointer;
}

.chatBoxName {
  margin-inline-start: 10px;
}


.chats-container {
  overflow-y: auto;
  display: flex;
  flex-grow:2;
  flex-direction: column;
}

.chatMessage {
  display: flex;
  margin: 7px 0;
  margin-inline-start: 4px;
}

.chatText {
  margin-inline-start: 13px;
  flex-grow: 1;
}

.chatNameAndTime {
  color: #999999;
  font-size: 14px;
  font-weight: 500px;
}

.chat-form {
  position: relative;
  bottom: 0;
  display: flex;
  align-items: center;
}

.chat-input-holder {
  background-color: black;
  display: flex;
  align-items: center;
  flex-direction: row;
  border-radius: 6px;
  padding: 0 15px;
  border: 0px;
  height: 50px;
  width: 100%;
  justify-content: space-between;
}

.chat-input {
  color: white;
  background: transparent;
  border: 0;
  display: flex;
  justify-content: flex-end;
  flex-grow:1;
  font-size: 16px;
}

.chat-input:active {
  outline: none;
}

.chat-submit {
  background-image: url("/static/img/chat_submit_arrow.svg");
  background-position: center;
  background-repeat: no-repeat;
  background-size: contain;
  height: 20px;
  width: 18px;
  border: 0px;
  background-color: black;
  cursor: pointer;
}

.chat-submit-blue {
  background-image: url("/static/img/chat_submit_arrow_blue.svg");
}

.chat-submit-hebrew {
  -moz-transform: scaleX(-1);
  -o-transform: scaleX(-1);
  -webkit-transform: scaleX(-1);
  transform: scaleX(-1);
  filter: FlipH;
  -ms-filter: "FlipH";
}

.callContainer {
  display: flex;
  flex-direction: column;
  height: 100%;
}

.callContainer .default-profile-img,
.callContainer .img-circle {
  opacity: 0.25;
  border-radius: 0;
}

.callContainer .callText {
  margin: 53px 29px 23px;
  font-size: 22px;
  font-weight: 500;
}

.callContainer.incoming .callText {
  margin: 23px 29px;
}

#endCallButtonHolder {
  display: flex;
  width: 80%;
  justify-content: flex-end;
  margin-top: -50px;
}

#endCallIcon {
  display: inline-block;
  position: relative;
  background-image: url("/static/img/endcall.svg");
  background-position: center;
  background-repeat: no-repeat;
  background-size: contain;
  opacity: 1;
  width: 20px;
  height: 20px;
}

.endCallButton {
  position: absolute;
  width: 40px;
  height: 30px;
  border-radius: 6px;
  z-index: 1;
  background-color: #CB6158;
  left: -8.5px;
  top: -3px;
  box-shadow: 0px 1px 3px rgba(0, 0, 0, 0.25);
  background-image: url("/static/img/endcall.svg");
  background-position: center;
  background-repeat: no-repeat;
}

#incomingCallButtonHolder {
  display: flex;
  justify-content: space-evenly;
  margin: 15px;
}

#acceptButton {
  background-color: #5D956F;
  border-radius: 6px;
  color: white;
  border: 0px;
  height: 40px;
  width: 127.67px;
  margin: 5px;
  cursor: pointer;
}

#declineButton {
  background: #CB6158;
  border-radius: 6px;
  color: white;
  border: 0px;
  height: 40px;
  width: 127.67px;
  margin: 5px;
  cursor: pointer;
}

.readerDropdownMenu {
  position: relative;
  display: flex;
  flex-direction: row-reverse;
  z-index: 3;
}

.dropdownLinks-menu {
  display: contents;
}

.dropdownLinks-menu.closed {
  display: none;
}

.texts-properties-menu {
  width: 256px;
  border: 1px solid var(--lighter-grey);
  border-radius: 5px;
  box-shadow: 0px 2px 4px var(--lighter-grey);
  display: flex;
  flex-direction: column;
  align-items: center;
  justify-content: center;
  position: absolute;
  top: 100%;
  background-color: white;
  --english-font: var(--english-sans-serif-font-family);
  --hebrew-font: var(--hebrew-sans-serif-font-family);
}

.dropdownLinks-button {
  border: none;
  background-color: inherit;
}

.rightButtons .dropdownLinks-button {
  text-align: end;
}

.toggle-switch-container {
  align-items: center;
  display: flex;
  direction: ltr;
}

.toggle-switch {
  position: relative;
  width: 46px;
  display: inline-block;
  text-align: left;
}

.toggle-switch-checkbox {
  display: none;
}

.toggle-switch-label {
  display: block;
  overflow: hidden;
  cursor: pointer;
  border: 0 solid var(--light-grey);
  border-radius: 20px;
}

.toggle-switch-inner {
  display: block;
  width: 200%;
  margin-left: -100%;
  transition: margin 0.3s ease-in 0s;
}

.toggle-switch-inner:before,
.toggle-switch-inner:after {
  float: left;
  width: 50%;
  height: 24px;
  padding: 0;
  line-height: 24px;
  color: white;
  font-weight: bold;
  box-sizing: border-box;
  content: "";
  color: white;
}

.toggle-switch-inner:before {
  padding-left: 10px;
  background-color: var(--sefaria-blue);
}

.toggle-switch-inner:after {
  padding-right: 10px;
  background-color: var(--light-grey);
}

.toggle-switch-switch {
  display: block;
  width: 20px;
  height: 20px;
  background: white;
  position: absolute;
  top: 50%;
  bottom: 0;
  right: 24px;
  border: 0 solid var(--light-grey);
  border-radius: 20px;
  transition: all 0.3s ease-in 0s;
  transform: translateY(-50%);
}

.toggle-switch-checkbox:checked + .toggle-switch-label .toggle-switch-inner {
  margin-left: 0;
}

.toggle-switch-checkbox:checked + .toggle-switch-label .toggle-switch-switch {
  right: 2px;
}

.toggle-switch-checkbox:disabled + .toggle-switch-label .toggle-switch-inner:after {
  background-color: var(--lighter-grey);
}

.toggle-switch-line {
  display: flex;
  width: 216px;
  height: 49px;
  justify-content: space-between;
  align-items: center;
}

.toggle-switch-line:is(.disabled) .int-en,
.toggle-switch-line:is(.disabled) .int-he {
  color: var(--light-grey);
}

.texts-properties-menu .int-en,
.texts-properties-menu .int-he {
  align-content: center;
}

.show-source-translation-buttons {
  display: flex;
  flex-direction: column;
  height: 170px;
  justify-content: center;
}

.show-source-translation-buttons .button {
  margin: unset;
  display: flex;
  height: 46px;
  width: 235px;
  align-items: center;
  justify-content: center;
  margin: 3px 0;
}

.show-source-translation-buttons .button:not(.checked) {
  background-color: var(--lighter-grey);
  color: black;
}

.layout-button-line {
  height: 57px;
  width: 216px;
  display: flex;
  justify-content: space-between;
  align-items: center;
}

.layout-options {
  display: flex;
  justify-content: space-between;
  align-items: center;
  gap: 16px;
}

.layout-button {
  border: none;
  width: 28px;
  height: 24px;
  -webkit-mask: var(--url) no-repeat;
  -webkit-mask-size: contain;
  -webkit-mask-repeat: no-repeat;
  -webkit-mask-position: center;
  -webkit-mask-size: 100% 100%;
  background-color: var(--medium-grey);
  cursor: pointer;
}

.layout-button.checked {
  background-color: var(--sefaria-blue);
}

.text-menu-border {
  width: 100%;
  height: 1px;
  background-color: var(--lighter-grey);
}

.font-size-line {
  width: 230px;
  height: 50px;
  display: flex;
  justify-content: space-between;
  align-items: center;
  direction: ltr;
}

.font-size-button {
  display: flex;
  align-items: center;
  background-color: white;
  border: none;
  cursor: pointer;
}

#currentlyReadingContainer {
  margin: 5px 30px;
  flex-grow: 1;
}

.blockButton {
  cursor: pointer;
}
.sheetsHomepage .button {
  background-color: var(--midrash-green);
}
.sheetsHomepage .sheetsHomepageSectionTitle {
  color: var(--midrash-green);
  font-family: 'Roboto', "Helvetica Neue", "Helvetica", sans-serif;
  font-size: 14px;
  font-weight: 400;
  line-height: 18px;
  margin-bottom: 15px;
}
.multiPanel .sheetsHomepage .sheetsTopicTOC .sheetsHomepageSectionTitle {
  flex: 1 1 100%;
}
.sheetsHomepage .sidebarLayout {
  justify-content: space-between;
  margin-top: 50px;
}
.sheetsHomepage .sidebarLayout .sheetsTopics {
  display: flex;
  flex-direction: column;
}
.sheetsHomepage .content .contentInner {
  width: 875px;
}
.sheetsHomepage .sidebarLayout .sheetsTopicsCalendar, .sheetsHomepage .sidebarLayout .sheetsTopicTOC {
  margin-inline-start: 10%;
}
.sheetsHomepage .sidebarLayout .sheetsTopicsCalendar {
  column-gap: 20px;
}
.sheetsHomepage .sheetsTopicTOC .sheetsWrapper {
  flex: 1;
  display: flex;
  flex-wrap: wrap;
  column-gap: 20px;
}
.sheetsHomepage .sheetsTopicsCalendar .sheetsWrapper {
  flex: 1;
  display: flex;
  flex-direction: column;
}
.singlePanel .sheetsTopicTOC, .singlePanel .sheetsTopicsCalendar {
  margin-top: 30px;
}
.multiPanel .sheetsTopicTOC {
  margin-top: 30px;
}
.singlePanel .sheetsHomepage .navSidebar {
  margin-block-start: 5px;
  width: revert;
}
.singlePanel .sheetsHomepage .navSidebarModule {
  padding: 0 10%;
}
.singlePanel .sheetsHomepage .sheetsWrapper, .singlePanel .sheetsHomepage .sheetsTopicsCalendar {
  flex-direction: column;
  margin-bottom: 10px;
}
.singlePanel .sheetsHomepage .sidebarLayout {
  margin-top: revert;
}

.singlePanel .sheetsHomepage .sidebarLayout .sheetsTopics {
  width: revert;
}
.singlePanel .sheetsHomepage .button {
  display: block;
}
@media screen and (max-width: 840px) {
  .sheetsHomepage .sidebarLayout .sheetsTopics {
    width: 100%;
  }
  .sheetsHomepage .button {
    display: block;
  }
  .sheetsHomepage .navSidebar {
    width: revert;
    border-top: 40px solid #FBFBFA;
    margin-block-start: -40px;
    border-bottom: 40px solid #FBFBFA;
  }
}
@media screen and (max-width: 700px) {
  .sheetsHomepage .navSidebar {
    margin-top: 30px;
  }
}
.button.getStartedSheets {
  width: 111px;
  height: 39px;
  padding: 10px 15px 10px 15px;
  border-radius: 6px;
  border: 1px solid #CCCCCC;
  display: block;
  background-color: white;
  color: black;
  font-size: 16px;
  white-space: nowrap;
}
.button.getStartedSheets:hover {
  color: black;
}
.image-in-text {
    display: flex;
    justify-content: center;
    margin: 0 auto;
    max-width: 100%;
    height: auto;
    padding-top: 20px;
    padding-left: calc((100% - 2/3 * 100vw - 200px) / 2);
    padding-right: calc((100% - 2/3 * 100vw - 200px) / 2);
    flex-direction: column;
}

@media screen and (max-width: 540px) {
  .image-in-text {
    padding-left: calc((100% - 100vw) / 2);
    padding-right: calc((100% - 100vw) / 2);
    width: 100%;
    height: auto;
  }
}

@media screen and (min-aspect-ratio: 2/1) {
  .image-in-text {
    max-height: calc(4/3 * 2/3 * 100vw);
  }
}

@media screen and (min-width: 540px) {
  .image-in-text {
    width: 67%;
  }
}

.dropdownHeader {
  margin-bottom: 10px;
  font-family: Roboto;
  font-size: 16px;
  font-weight: 400;
  line-height: 18.75px;
  color: var(--selected-option);

}

.dropdownHeaderText {
  padding-left: 10px;
}

.dropdownDesc {
  font-family: Roboto;
  font-size: 14px;
  font-weight: 400;
  line-height: 18px;
  padding-left: 30px;
  padding-bottom: 10px;
  padding-right: 10px;
}

.dropdownItem {
  padding: 10px 5px !important;
  flex-direction: column;
  margin-inline-start: 5px;

}

.dropdownSeparator {
  border: 1px solid var(--light-grey);
}
.header .headerDropdownMenu {
  display: block;
  align-items: center;
  margin-top: 2px;
  margin-bottom: 4px;
  color: #666;
  cursor: pointer;
  position: relative;
  -webkit-margin-start: 20px;
  -moz-margin-start: 20px;
  margin-inline-start: 10px;
}
.header .headerDropdownMenu img {
  height: 18px;
  width: 18px;
  vertical-align: middle;
}

.interface-english .header .headerDropdownMenu img {
  margin-inline-end: 2px;
}

.interface-hebrew .header .headerDropdownMenu img {
  margin-inline-end: 6px;
}

/* .header .headerDropdownMenu a.dropdownLinks-button::after {
  display: inline-block;
  background: no-repeat url("/static/icons/chevron-down.svg");
  height: 10px;
  width: 12px;
  vertical-align: middle;
  content: "";
  transform: scale(0.75);
} */
.header .headerDropdownMenu .dropdownLinks-menu {
  top: 35px;
  position: absolute;
  z-index: 1;
  width: 150px;
  background: #FBFBFA;
  box-shadow: 0px 1px 3px rgba(0, 0, 0, 0.25);
  border-radius: 6px;
  display:none;
  overflow:hidden;
}
.interface-english .header .headerDropdownMenu .dropdownLinks-menu {
  right: 0px;
  min-width: 150px;
  width: max-content;
}
.interface-hebrew .header .headerDropdownMenu .dropdownLinks-menu {
  left: 0px;
  min-width: 150px;
  width: max-content;
}
.dropdownLinks-options {
  display: flex;
  flex-direction: column;
  padding: 4px;
  max-width: 220px;
}
.header .headerDropdownMenu .dropdownLinks-menu.open {
  display: block;
}

.productsFlexWrapper {
  display: flex;
  flex-direction: column;
}

.product {
  max-width: 600px;
}

#productsPageContent {
  margin-inline-start: 70px;
  margin-top: 165px;
  margin-bottom: 165px;
}

.productInner {
  display: flex;
  align-items: right;
  flex-direction: row;
}

.productInner img {
  max-width: 100%;
  max-height: 116px;
  height: auto;
  display: block;
  margin-inline-end: 3%;
  padding-bottom: 20px;
}

.productInner .productsDesc {
  font: var(--english-sans-serif-font-family);
  color: var(--dark-grey);
  font-size: 16px;
}

.productImgWrapper {
  flex: 0 0 auto;
}

.productDescWrapper {
  flex: 1 1 auto;
  padding-left: 20px;
  padding-right: 20px;
}

.productsDesc p {
  margin-top: 0;
}

.productsHeader {
  display: flex;
  justify-content: space-between;
  margin-top: 10%;
  margin-bottom: 2%;
  padding-bottom: 2%;
  border-bottom: 1px solid var(--light-grey);
}

.productsTitleAndLabel {
  flex: auto;
}

.productsHeader .productsTitle {
  font: var(--english-sans-serif-font-family);
  color: var(--dark-grey);
  font-size: 22px;
  font-weight: 500px;
}

.productsHeader .productsTypeLabel {
  font: var(--english-sans-serif-font-family);
  font-size: 14px;
  font-weight: 400;
  line-height: 18px;
  background-color: var(--lighter-grey);
  border-radius: 6px;
  padding: 0.01px 5px;
  color: var(--dark-grey);
  margin-inline-start: 3%;
}

.productsHeader .cta {
  display: flex;
  align-items: center;
}

.productsHeader .cta .productsCTA {
  color: var(--commentary-blue);
  border-width: 10px;
  margin-inline-end: 10px;
}


.productsHeader .cta .productsCTAIcon {
  height: 12px;
  top: 646px;
  left: 610px;
  margin: 0 5px;
  vertical-align: baseline;
  /** This uses the filter to recolor SVGs in a single line to commentary blue.
  To determine the appropriate parameters, see a filter color picker such as https://angel-rs.github.io/css-color-filter-generator/ */
  filter: brightness(0) saturate(100%) invert(52%) sepia(17%) saturate(6763%) hue-rotate(200deg) brightness(78%) contrast(77%);

}

.productsTitle {
  font-family: var(--english-sans-serif-font-family);
  font-size: 22px;
  font-weight: 500;
  line-height: 25.78px;
  text-align: left;
  color: var(--dark-grey);
}

.productsCTA::after {
    content: " ›";
    color: var(--commentary-blue);
}

.productsDevBox {
    background: var(--lighter-grey);
    color: var(--dark-grey);
    font-family: var(--english-sans-serif-font-family);
    font-size: 16px;
    font-weight: 400;
    line-height: 18.75px;
    display: flex;
    align-items: flex-start;
    flex-direction: column;
    padding: 3%;
    margin-top: 10%;
    max-width: 600px;
}

.productsDevBox .productsDevHeader {
  font-family: var(--english-sans-serif-font-family);
  font-size: 22px;
  font-weight: 500;
  line-height: 25.78px;
  padding-bottom: 2%;

}

.productsDevBox a {
  color: var(--commentary-blue) !important;

}

.productsDevBox a::after {
  content: " ›";
  color: var(--commentary-blue);
}

@media (max-width: 480px) {

  .productImgWrapper {
    display: block;
    margin-left: auto;
    margin-right: auto;
  }

  #productsPageContent {
    margin: 100px 10px 0px 10px;;
  }

  .productsHeader {
    flex-direction: column;
    align-items: flex-start;
    padding-top: 5px;
    padding-bottom: 5px;
  }

  .productsTitleAndLabel {
    display: flex;
    flex-direction: column;
    align-items: flex-start;
    padding-top: 5px;
    padding-bottom: 5px;
  }

  .productsTypeLabel {
    padding: 1px 5px !important;
    margin-top: 3px;
    margin-left: 0px !important;
  }

  .cta {
    flex-direction: column;
    align-items: flex-start !important;
  }

  .cta a {
    padding-top: 3px;
    padding-bottom: 3px;
  }

  .productInner {
    flex-direction: column;
  }

  .productDescWrapper{
    padding-left: 0px;
    padding-right: 0px;
  }
}

.noteRefTitle {
  font-size: 18px;
}

.noteText{
  color: var(--dark-grey);
}

.footerContainer {
  max-width: 100%;
  display: flex;
  flex-direction: row;
  flex-wrap: wrap;
  padding-top: 25px;
}

.footerContainer a {
  padding: 3px 10px;
}


.footerContainer {
  max-width: 100%;
  display: flex;
  flex-direction: row;
  flex-wrap: wrap;
  padding-top: 25px;
}

.footerContainer a {
  padding: 3px 10px;
}

.stickySidebarFooter {
  position: sticky;
  top: 0;
}

.image-in-text-title {
  margin: auto; /* English System Small */
  margin-top: 15px;
  text-align: center;
  font-family: 'Roboto';
  font-style: normal;
  font-weight: 400;
  font-size: 14px;
  line-height: 18px;
  color: #666666;
}

.languageHeader {
  padding-right: 10px;
  padding-left: 10px;
  padding-top: 4px;
  padding-bottom: 2px;
  font-size: 12px;
  font-weight: 400;
  line-height: 18px;
  color: var(--medium-grey);

}

.languageToggleFlexContainer{
  display: flex;
  flex-direction: row;
  /* padding: 10px 0px; */
  align-items: baseline;
  line-height: 18px;
  height: 23px;
  padding-bottom: 15px;
}

.languageDot{
  font-size: 25px;
  padding: 10px 2px;
}

.englishLanguageButton::after {
  content: "•";
  padding: 0px 4px;
}

.profilePicAndButtonContainer {
  display: flex;
  flex-direction: column;
  justify-content: center;
  align-items: center;
}

.createButtons {
  display: flex;
  align-items: center;
  flex-direction: row;
  justify-content: space-evenly;
  padding-top: 20px;
}

.sheetsProfileList {
  margin-top: 20px;
  background-color: white;
  border: 1000px solid white;
  border-top: 4px solid white;
  border-bottom: 120px solid white;
  margin: -4px 0 -120px -1000px;
  width: 100%;

}

.profile-page .sheetsProfileList {
  margin: -4px 0 -120px 0;
  margin-inline-start: -1000px;
  margin-inline-end: 0;
}

.sheetsProfileList .readerNavMenuSearchButton {
  margin: 0 10px 0 5px;
  display: inline-flex;
  top: 0;
}
.sheetsProfileList .readerNavMenuSearchButton {
  margin-inline-start: 10px;
  margin-inline-end: 5px;
}
.sheetsProfileList input {
  border: 0;
  font-size: 18px;
  font-family: "adobe-garamond-pro", "Crimson Text", Georgia, serif;
  background-color: transparent;
}
.sheetsProfileList .loadingMessage {
  margin-top: 30px;
}

@-webkit-keyframes load5 {
0%,100%{box-shadow:0 -2.6em 0 0 #ffffff,1.8em -1.8em 0 0 rgba(0,0,0,0.2),2.5em 0 0 0 rgba(0,0,0,0.2),1.75em 1.75em 0 0 rgba(0,0,0,0.2),0 2.5em 0 0 rgba(0,0,0,0.2),-1.8em 1.8em 0 0 rgba(0,0,0,0.2),-2.6em 0 0 0 rgba(0,0,0,0.5),-1.8em -1.8em 0 0 rgba(0,0,0,0.7)}
12.5%{box-shadow:0 -2.6em 0 0 rgba(0,0,0,0.7),1.8em -1.8em 0 0 #ffffff,2.5em 0 0 0 rgba(0,0,0,0.2),1.75em 1.75em 0 0 rgba(0,0,0,0.2),0 2.5em 0 0 rgba(0,0,0,0.2),-1.8em 1.8em 0 0 rgba(0,0,0,0.2),-2.6em 0 0 0 rgba(0,0,0,0.2),-1.8em -1.8em 0 0 rgba(0,0,0,0.5)}
25%{box-shadow:0 -2.6em 0 0 rgba(0,0,0,0.5),1.8em -1.8em 0 0 rgba(0,0,0,0.7),2.5em 0 0 0 #ffffff,1.75em 1.75em 0 0 rgba(0,0,0,0.2),0 2.5em 0 0 rgba(0,0,0,0.2),-1.8em 1.8em 0 0 rgba(0,0,0,0.2),-2.6em 0 0 0 rgba(0,0,0,0.2),-1.8em -1.8em 0 0 rgba(0,0,0,0.2)}
37.5%{box-shadow:0 -2.6em 0 0 rgba(0,0,0,0.2),1.8em -1.8em 0 0 rgba(0,0,0,0.5),2.5em 0 0 0 rgba(0,0,0,0.7),1.75em 1.75em 0 0 #ffffff,0 2.5em 0 0 rgba(0,0,0,0.2),-1.8em 1.8em 0 0 rgba(0,0,0,0.2),-2.6em 0 0 0 rgba(0,0,0,0.2),-1.8em -1.8em 0 0 rgba(0,0,0,0.2)}
50%{box-shadow:0 -2.6em 0 0 rgba(0,0,0,0.2),1.8em -1.8em 0 0 rgba(0,0,0,0.2),2.5em 0 0 0 rgba(0,0,0,0.5),1.75em 1.75em 0 0 rgba(0,0,0,0.7),0 2.5em 0 0 #ffffff,-1.8em 1.8em 0 0 rgba(0,0,0,0.2),-2.6em 0 0 0 rgba(0,0,0,0.2),-1.8em -1.8em 0 0 rgba(0,0,0,0.2)}
62.5%{box-shadow:0 -2.6em 0 0 rgba(0,0,0,0.2),1.8em -1.8em 0 0 rgba(0,0,0,0.2),2.5em 0 0 0 rgba(0,0,0,0.2),1.75em 1.75em 0 0 rgba(0,0,0,0.5),0 2.5em 0 0 rgba(0,0,0,0.7),-1.8em 1.8em 0 0 #ffffff,-2.6em 0 0 0 rgba(0,0,0,0.2),-1.8em -1.8em 0 0 rgba(0,0,0,0.2)}
75%{box-shadow:0 -2.6em 0 0 rgba(0,0,0,0.2),1.8em -1.8em 0 0 rgba(0,0,0,0.2),2.5em 0 0 0 rgba(0,0,0,0.2),1.75em 1.75em 0 0 rgba(0,0,0,0.2),0 2.5em 0 0 rgba(0,0,0,0.5),-1.8em 1.8em 0 0 rgba(0,0,0,0.7),-2.6em 0 0 0 #ffffff,-1.8em -1.8em 0 0 rgba(0,0,0,0.2)}
87.5%{box-shadow:0 -2.6em 0 0 rgba(0,0,0,0.2),1.8em -1.8em 0 0 rgba(0,0,0,0.2),2.5em 0 0 0 rgba(0,0,0,0.2),1.75em 1.75em 0 0 rgba(0,0,0,0.2),0 2.5em 0 0 rgba(0,0,0,0.2),-1.8em 1.8em 0 0 rgba(0,0,0,0.5),-2.6em 0 0 0 rgba(0,0,0,0.7),-1.8em -1.8em 0 0 #fff}
}
@keyframes load5 {
0%,100%{box-shadow:0 -2.6em 0 0 #ffffff,1.8em -1.8em 0 0 rgba(0,0,0,0.2),2.5em 0 0 0 rgba(0,0,0,0.2),1.75em 1.75em 0 0 rgba(0,0,0,0.2),0 2.5em 0 0 rgba(0,0,0,0.2),-1.8em 1.8em 0 0 rgba(0,0,0,0.2),-2.6em 0 0 0 rgba(0,0,0,0.5),-1.8em -1.8em 0 0 rgba(0,0,0,0.7)}
12.5%{box-shadow:0 -2.6em 0 0 rgba(0,0,0,0.7),1.8em -1.8em 0 0 #ffffff,2.5em 0 0 0 rgba(0,0,0,0.2),1.75em 1.75em 0 0 rgba(0,0,0,0.2),0 2.5em 0 0 rgba(0,0,0,0.2),-1.8em 1.8em 0 0 rgba(0,0,0,0.2),-2.6em 0 0 0 rgba(0,0,0,0.2),-1.8em -1.8em 0 0 rgba(0,0,0,0.5)}
25%{box-shadow:0 -2.6em 0 0 rgba(0,0,0,0.5),1.8em -1.8em 0 0 rgba(0,0,0,0.7),2.5em 0 0 0 #ffffff,1.75em 1.75em 0 0 rgba(0,0,0,0.2),0 2.5em 0 0 rgba(0,0,0,0.2),-1.8em 1.8em 0 0 rgba(0,0,0,0.2),-2.6em 0 0 0 rgba(0,0,0,0.2),-1.8em -1.8em 0 0 rgba(0,0,0,0.2)}
37.5%{box-shadow:0 -2.6em 0 0 rgba(0,0,0,0.2),1.8em -1.8em 0 0 rgba(0,0,0,0.5),2.5em 0 0 0 rgba(0,0,0,0.7),1.75em 1.75em 0 0 #ffffff,0 2.5em 0 0 rgba(0,0,0,0.2),-1.8em 1.8em 0 0 rgba(0,0,0,0.2),-2.6em 0 0 0 rgba(0,0,0,0.2),-1.8em -1.8em 0 0 rgba(0,0,0,0.2)}
50%{box-shadow:0 -2.6em 0 0 rgba(0,0,0,0.2),1.8em -1.8em 0 0 rgba(0,0,0,0.2),2.5em 0 0 0 rgba(0,0,0,0.5),1.75em 1.75em 0 0 rgba(0,0,0,0.7),0 2.5em 0 0 #ffffff,-1.8em 1.8em 0 0 rgba(0,0,0,0.2),-2.6em 0 0 0 rgba(0,0,0,0.2),-1.8em -1.8em 0 0 rgba(0,0,0,0.2)}
62.5%{box-shadow:0 -2.6em 0 0 rgba(0,0,0,0.2),1.8em -1.8em 0 0 rgba(0,0,0,0.2),2.5em 0 0 0 rgba(0,0,0,0.2),1.75em 1.75em 0 0 rgba(0,0,0,0.5),0 2.5em 0 0 rgba(0,0,0,0.7),-1.8em 1.8em 0 0 #ffffff,-2.6em 0 0 0 rgba(0,0,0,0.2),-1.8em -1.8em 0 0 rgba(0,0,0,0.2)}
75%{box-shadow:0 -2.6em 0 0 rgba(0,0,0,0.2),1.8em -1.8em 0 0 rgba(0,0,0,0.2),2.5em 0 0 0 rgba(0,0,0,0.2),1.75em 1.75em 0 0 rgba(0,0,0,0.2),0 2.5em 0 0 rgba(0,0,0,0.5),-1.8em 1.8em 0 0 rgba(0,0,0,0.7),-2.6em 0 0 0 #ffffff,-1.8em -1.8em 0 0 rgba(0,0,0,0.2)}
87.5%{box-shadow:0 -2.6em 0 0 rgba(0,0,0,0.2),1.8em -1.8em 0 0 rgba(0,0,0,0.2),2.5em 0 0 0 rgba(0,0,0,0.2),1.75em 1.75em 0 0 rgba(0,0,0,0.2),0 2.5em 0 0 rgba(0,0,0,0.2),-1.8em 1.8em 0 0 rgba(0,0,0,0.5),-2.6em 0 0 0 rgba(0,0,0,0.7),-1.8em -1.8em 0 0 #fff}
}
/* end css code for loading bezel */<|MERGE_RESOLUTION|>--- conflicted
+++ resolved
@@ -8512,14 +8512,8 @@
 .sheetMetaDataBox {
   margin-block-end: 40px;
 }
-<<<<<<< HEAD
 a.sheetAuthorName {
   color: var(--midrash-green);
-=======
-.sheetContent .sheetMetaDataBox a.sheetAuthorName {
-  color: var(--midrash-green);
-  margin-inline-start: 5px;
->>>>>>> 13625a81
   --english-font: var(--english-sans-serif-font-family);
   --hebrew-font: var(--hebrew-sans-serif-font-family);
   font-size: 16px;
@@ -8528,18 +8522,12 @@
   display: inline;
   margin-block-end: 10px;
 }
-<<<<<<< HEAD
 a.sheetAuthorName:hover {
   text-decoration: none;
 }
 .sheetContentSidebar a.sheetAuthorName {
   display: block;
 }
-=======
-.sheetContent .sheetMetaDataBox a.sheetAuthorName:hover {
-  text-decoration: none;
-}
->>>>>>> 13625a81
 .sheetMetaDataBox .summary {
   --english-font: var(--english-sans-serif-font-family);
   --hebrew-font: var(--hebrew-sans-serif-font-family);
