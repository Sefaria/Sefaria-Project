body {
  padding: 0;
  margin: 0;
  -webkit-text-size-adjust: 100%;
}
*::selection {
  background-color: #D2DCFF;
}
body.sepia {
  background-color: #FBFBFA;
}
body.dark {
  background-color: #333331;
}
body:not(.user-is-tabbing) *:focus {
  outline: none;
}
a {
  color: inherit;
}
@font-face {
  /*Mixed Hebrew - English serif text*/
  font-family: 'HebrewInEnglish Serif Font';
  src: url('/static/fonts/Taamey-Frank/TaameyFrankCLM-Medium.ttf'), local(Georgia), local(serif);
  unicode-range: U+0590-05FF, U+25CC;
}
:root {
  /* font stacks */
  --english-sans-serif-font-family: "Roboto", "Helvetica Neue", "Helvetica", sans-serif;
  --hebrew-sans-serif-font-family: "Heebo", "Roboto", sans-serif;

  --english-serif-font-family: "HebrewInEnglish Serif Font", "adobe-garamond-pro", "Crimson Text", Georgia, "Times New Roman", serif;
  --hebrew-serif-font-family: "Taamey Frank", "adobe-garamond-pro", "Crimson Text", "Times New Roman", serif;

  --serif-h1-font-size: 48px;
  --serif-h2-font-size: 30px;
  --serif-h3-font-size: 24px;
  --serif-body-font-size: 18px;
  --serif-small-font-size: 14px;

  --sans-serif-h1-font-size: 40px;
  --sans-serif-h2-font-size: 30px;
  --sans-serif-h3-font-size: 22px;
  --sans-serif-body-font-size: 16px;
  --sans-serif-small-font-size: 14px;

  /* colors */
  --sefaria-blue: #18345D;
  --highlight-blue: #DDEEFF;
  --highlight-blue-light: #F0F7FF;
  --dark-grey: #666666;
  --medium-grey: #999999;
  --light-grey: #CCCCCC;
  --lighter-grey: #EDEDEC;
  --lightest-grey: #FBFBFA;
  --commentary-blue: #4B71B7;
  --tanakh-teal: #004E5F;
  --mishnah-blue: #5A99B7;
  --talmud-gold: #CCB479;
  --midrash-green: #5D956F;
  --halakhah-red: #802F3E;
  --kabbalah-purple: #594176;
  --liturgy-rose: #AB4E66;
  --philosophy-purple: #7F85A9;
  --taanitic-green: #00827F;
  --chasidut-green: #97B386;
  --mussar-purple: #7C416F;
  --responsa-red: #CB6158;
  --apocrypha-pink: #C6A7B4;
  --modern-works-blue: #B8D4D3;
  --grammar-green: #B2B272;
  --reference-orange: #D4896C;
}
/* Font Family */
body, .sans-serif {
  --english-font: var(--english-sans-serif-font-family);
  --hebrew-font: var(--hebrew-sans-serif-font-family);
  --is-serif: initial;
}
.serif {
  --english-font: var(--english-serif-font-family);
  --hebrew-font: var(--hebrew-serif-font-family);
  --is-serif: ;
}
.sans-serif-in-hebrew {
  --english-font: var(--english-serif-font-family);
  --hebrew-font: var(--hebrew-sans-serif-font-family);
}
.en, .int-en, * {
  font-family: var(--english-font);
}
.he, .int-he {
  font-family: var(--hebrew-font);
}
.he {
  font-size: 122%;
}
<<<<<<< HEAD
/* root hack to prevent he: 122% from overwriting styles of .serif.he -- RMN 5/3//21 */
:root h1 {
  font-weight: normal;
  --serif-size: var(--serif-h1-font-size);
  --sans-size: var(--sans-serif-h1-font-size);
}
:root h2 {
  font-weight: normal;
  --serif-size: var(--serif-h2-font-size);
  --sans-size: var(--sans-serif-h2-font-size);
}
:root h3 {
  font-weight: normal;
  --serif-size: var(--serif-h3-font-size);
  --sans-size: var(--sans-serif-h3-font-size);
}
body {
  font-weight: normal;
  --serif-size: var(--serif-body-font-size);
  --sans-size: var(--sans-serif-body-font-size);
}
small {
  font-weight: normal;
  --serif-size: var(--serif-small-font-size);
  --sans-size: var(--sans-serif-small-font-size);  
}
* {
  --serif-size-adjusted: calc(var(--serif-size) * var(--hebrew-multiplier, 1));
  --serif-size-conditional: var(--is-serif) var(--serif-size-adjusted); 
  --variable-size: var(--serif-size-conditional, var(--sans-size));
  font-size: var(--font-size, var(--variable-size)); 
}
=======
>>>>>>> 3dca51bd
.int-he {
  direction: rtl;
}
.int-he.enInHe {
  direction: ltr;
}
.enInHe {
  unicode-bidi: isolate;
}
.int-en.heInEn {
  direction: rtl;
}
.btn, .btn-sm, .btn-xs {
  display: inline-block;
  color: white;
  display: flex;
  justify-content: center;
  align-content: center;
  flex-direction: column;
  margin: 10px 20px;
  background-color: var(--sefaria-blue);
  box-shadow: 0 1px 3px rgba(0,0,0,0.2);
  border-radius: 7px;
  cursor: pointer;
  font-size: 16px;
  letter-spacing: 0.1em;
  box-sizing: border-box;
  line-height: 19px;
  text-align: center;
  --english-font: var(--english-sans-serif-font-family);
  --hebrew-font: var(--hebrew-sans-serif-font-family);
}
.btn.white, .btn-sm.white, .btn-xs.white {
  background-color: white;
  color: #333;
}
.btn {
  width: 300px;
  height: 50px;
}
.btn-sm {
  width: 150px;
  height: 40px;
}
.btn-xs {
  width: 75px;
  height: 30px;
}
/*
Legacy Style Guide Font Hierarchy -- the below should be refactored away in favor of the above
*/
.featureTitle .int-en {
  font-family: "adobe-garamond-pro", "Crimson Text", Georgia, serif;
  font-size: 50px;
  font-weight: normal;
  color: #000;
}
.pageTitle .int-en,
.pageTitle .int-he.enInHe {
  font-family: "adobe-garamond-pro", "Crimson Text", Georgia, serif;
  font-size: 30px;
  font-weight: normal;
  color: #000;
}
.readerPanel.hebrew .he .enInHe {
  font-size: 83%;
}
.chapterText .int-en {
  font-family: "adobe-garamond-pro", "Crimson Text", Georgia, serif;
  font-size: 18px;
  font-weight: normal;
  text-transform: uppercase;
  letter-spacing: 0.05em;
  color: #333;
}
.chapterText.lowercase .int-en {
  text-transform: none;
}
.sectionTitleText .int-en {
  font-family: "Roboto", "Helvetica Neue", "Helvetica", sans-serif;
  font-size: 16px;
  font-weight: normal;
  color: #666;
  text-transform: uppercase;
  letter-spacing: 0.1em;
}
.smallText .int-en,
.smallText .int-he.enInHe {
  font-family: "Roboto", "Helvetica Neue", "Helvetica", sans-serif;
  font-size: 13px;
  font-weight: normal;
  color: #999;
}
.systemText .int-en,
.systemText .int-he.enInHe {
  font-family: "Roboto", "Helvetica Neue", "Helvetica", sans-serif;
  font-size: 16px;
  font-weight: normal;
  color: #000;
}
.contentText .int-en,
.contentText .en,
.contentText.en {
  font-family: "adobe-garamond-pro", "Crimson Text", Georgia, serif;
  font-size: 18px;
  font-weight: normal;
  color: #000;
}
.featureTitle .int-he {
  font-family: "Heebo", sans-serif;
  font-size: 40px;
  font-weight: normal;
  color: #000;
}
.pageTitle .int-he,
.pageTitle .int-en.heInEn {
  font-family: "Heebo", sans-serif;
  font-size: 30px;
  font-weight: normal;
  color: #000;
}
.chapterText .int-he {
  font-family: "Taamey Frank", "Times New Roman", serif;
  font-size: 22px;
  font-weight: normal;
  text-transform: uppercase;
  letter-spacing: 0.05em;
  color: #333;
}
.sectionTitleText .int-he {
  font-family: "Heebo", sans-serif;
  font-size: 16px;
  font-weight: normal;
  color: #666;
  text-transform: uppercase;
  letter-spacing: 0.1em;
}
.smallText .int-he,
.smallText .int-en.heInEn {
  font-family: "Heebo", sans-serif;
  font-size: 13px;
  font-weight: normal;
  color: #999;
}
.systemText .int-he,
.systemText .int-en.heInEn {
  font-family: "Heebo", sans-serif;
  font-size: 16px;
  font-weight: normal;
  color: #000;
}
.contentText .int-he,
.contentText .he,
.contentText.he {
  font-family: "Taamey Frank", "Times New Roman", serif;
  font-size: 18px;
  font-weight: normal;
  color: #000;
}
.italics {
  font-style: italic;
}
/* end Legacy Style Guide */
#s2 {
  position: fixed;
  top: 0;
  width: 100%;
  height: 100%;
  z-index: 1000;
}
#s2.headerOnly {
  z-index: 1000;
  height: 60px;
}
#readerAppWrap {
  display: flex;
  flex-direction: column;
  width: 100%;
  height: 100%;
}
.nochrome #s2 .headerNavSection,
.nochrome #s2 .headerLinksSection,
.nochrome #footerContainer {
  display: none;
}
#bannerMessage {
  color: white;
  background-color: #4871bf;
  height: 120px;
  box-sizing: border-box;
  padding: 0 36px;
  display: flex;
  transition: .5s;
}
#bannerMessage.hidden {
  height: 0;
}
body.hasBannerMessage {
  transition: padding-top .3s;
  padding-top: 120px;
}
body.hasBannerMessage #s2.headerOnly {
  height: 180px;
}
.interface-hebrew #bannerMessage {
  direction: rtl;
}
#bannerMessageClose {
  position: absolute;
  top: -3px;
  right: 7px;
  color: white;
  opacity: 0.5;
  font-size: 26px;
  cursor: pointer;
}
.interface-hebrew #bannerMessageClose {
  right: auto;
  left: 7px;
}
#bannerMessageContent {
  display: flex;
  flex: 1;
  align-items: center;
  justify-content: space-between;
  color: white;
  max-width: 880px;
  margin: 0 auto;
}
#bannerTextBox {
  flex: 1;
}
#bannerTextBox a {
  color: white;
}
#bannerButtonBox {
  margin-left: 50px;
}
.interface-hebrew #bannerButtonBox {
  margin: 0 50px 0 0;
}
#bannerMessage .mobileOnly {
  display: none;
}
@media (max-width: 540px) {
  #bannerButtonBox,
  .interface-hebrew #bannerButtonBox {
    margin:0;
    margin-inline-start: 10px;
    max-width: 170px;
  }
  #bannerMessage .mobileOnly {
    display: block;
  }
  #bannerMessage {
    padding: 0 10px;
  }
}
@media (max-width: 450px) {
  #bannerMessage {
    font-size: 13px;
  }
}
.noOverflowX {
  overflow-x: hidden;
}
.readerApp {
  display: flex;
  flex: 1;
  position: relative;
}
.noselect {
  -webkit-touch-callout: none; /* iOS Safari */
    -webkit-user-select: none; /* Safari/Opera */
       -moz-user-select: none; /* Firefox */
        -ms-user-select: none; /* Internet Explorer/Edge */
            user-select: none; /* Non-prefixed version, Chrome */
}
input.noselect {
  -webkit-user-select: auto; /* Safari/Opera -- required for Safari to allow inputs to be accessible. See http://caniuse.com/#feat=user-select-none "Known Issues" for details  TODO Check back to see if bug is fixed in future version */
}
.interface-hebrew .int-en,
.interface-english .int-he {
  display: none;
}
.interface-hebrew #panelWrapBox {
  direction: rtl;
}
.interface-english #panelWrapBox,
.readerApp.interface-english .readerPanel {
  direction: ltr;
}
#panelWrapBox {
  position: absolute;
  height: calc(100% - 60px);
  box-sizing: border-box;
}
.multiPanel #panelWrapBox {
  top: 60px;
}
#panelWrapBox.wrapBoxScroll {
  overflow-x: scroll;
  overflow-y: hidden;
}
.singlePanel #panelWrapBox {
  padding-top: 0;
  height: 100%;
  top: 0;
}
.headerInner {
  position: absolute;
  top: 0;
  left: 0;
  width: 100%;
  height: 60px;
  background: white;
  z-index: 1001;
  box-sizing: border-box;
  padding: 0 30px;
  display: flex;
  justify-content: space-between;
  align-items: center;
}
.headerOnly .headerInner, .headerInner.boxShadow {
  box-shadow: 0 1px 3px rgba(0,0,0,0.2);
}
.interface-hebrew .headerInner {
  direction: rtl;
}
.headerInner .headerNavSection {
  display: flex;
  justify-content: flex-start;
}
.headerInner .headerHomeSection {
  position: absolute;
  top: 17px;
  left: 50%;
  margin-left: -46px;
}
.headerInner .headerLinksSection {
  display: flex;
  justify-content: flex-end;
  min-width: 40%;
  align-items: center;
}
.header .header-nav {
  margin-top: 1px;
}
.header .header-links {
  margin-top: 1px;
}
.header .library, .header .home, .header .my-profile, .header .notifications, .header .readerNavMenuSearchButton {
  cursor: pointer;
}
.header .library, .header .my-profile, .header .readerNavMenuSearchButton {
  display: inline-block;
  color: #999;
}
.header .searchBox {
  overflow: hidden;
  display: flex;
  align-items: center;
  padding: 0;
  text-align: inherit;
  margin: 0 17px 0 17px;
  background: #EDEDEC;
  border-radius: 250px;
  width: 140px;
  height: 30px;
}
.header .searchBox.searchFocused {
  width: 240px;
}
.header .searchBox input {
  background-color: transparent; /*for firefox */
}
.header .searchBox input::placeholder {
  font-style: normal;
}
.header .search {
  outline: none;
  border: none;
  box-shadow: none;
  color: black;
  font-size:  18px;
  margin: 0;
  width: 100px;
}
.header .searchFocused .search {
  width: 160px;
}
.header .search.hebrewSearch {
  font-size: 18px;
}
.ui-autocomplete .ui-menu-item.search-override {
  border-top: solid 1px #ccc;
  padding-top: 12px;
}
.ui-autocomplete .ui-menu-item.hebrew-result a {
  direction: rtl;
}
.ui-autocomplete .ui-menu-item.english-result a {
  direction: ltr;
}
.header .home {
  margin-top: 1px;
}
.header .home img {
  vertical-align: middle;
  width: 92px;
}
.header .login:first-child{
  -webkit-margin-end: 0px;
  -moz-margin-end: 0px;
  margin-inline-end: 0px;
}
.header .notifications {
  margin: 0 17px;
}
@media (max-width: 540px) {
  .header .home {
    display: none;
  }
  .header .accountLinks .login {
    margin-left: 16px;
  }
  .header .searchBox input{
    width: 45%;
  }
  .header .login:first-child {
    margin: auto 20px;
  }
  .headerInner .headerNavSection{
    width: 48%;
  }
  img.keyboardInputInitiator{
    display: none;
  }
  .nochrome .header .home {
    display: inline;
  }
}
.header .accountLinks {
  display: flex;
  align-items: center;
  font-size: 16px;
  margin-top: 2px;
  color: #666;
}
.header .accountLinks.anon a:last-child {
  background: #FFFFFF;
  border: 1px solid #EDEDEC;
  box-sizing: border-box;
  border-radius: 6px;
}
.header .interfaceLinks {
  display: block;
  align-items: center;
  margin-top: 2px;
  color: #666;
  cursor: pointer;
  position: relative;
  -webkit-margin-start: 20px;
  -moz-margin-start: 20px;
  margin-inline-start: 20px;
}
.header .interfaceLinks img {
  height: 18px;
  width: 18px;
  vertical-align: middle;
  -webkit-margin-end: 5px;
  -moz-margin-end: 5px;
  margin-inline-end: 5px;
}
.header .interfaceLinks a.interfaceLinks-button::after {
  display: inline-block;
  background-image: url("/static/icons/chevron-down.svg");
  height: 10px;
  width: 10px;
  vertical-align: middle;
  content: "";
}
.header .interfaceLinks .interfaceLinks-menu {
  top: 35px;
  position: absolute;
  z-index: 1;
  position: absolute;
  width: 150px;
  background: #FBFBFA;
  box-shadow: 0px 1px 3px rgba(0, 0, 0, 0.25);
  border-radius: 6px;
  display: none;
}
.header .interfaceLinks .interfaceLinks-menu.open {
  display: block;
}
.interface-english .header .interfaceLinks .interfaceLinks-menu {
  right: 0px;
}
.interface-hebrew .header .interfaceLinks .interfaceLinks-menu {
  left: 0px;
}
.header .interfaceLinks .interfaceLinks-header {
  font-style: normal;
  font-weight: normal;
  font-size: 13px;
  line-height: 18px;
  color: #999999;
  padding: 12px;
  border-bottom: 1px solid #CCCCCC;
}
.interfaceLinks-options {
  display: flex;
  flex-direction: column;
  padding: 4px 0;
}
.header .interfaceLinks .interfaceLinks-option {
  display: flex;
  text-decoration: none;
  font-style: normal;
  font-weight: normal;
  font-size: 16px;
  line-height: 23px;
  text-align: right;
  color: #666666;
  padding: 5px;
}
.header .interfaceLinks .interfaceLinks-option::before {
  content: "";
  font-family: FontAwesome;
  color: #999;
  font-weight: normal;
  font-size: 13px;
  font-style: normal;
  padding: 0 15px;
}
.header .interfaceLinks .interfaceLinks-option.active {
  order: -1;
}
.header .interfaceLinks .interfaceLinks-option.active::before {
  content: "\f00c";
  padding: 0 8px;
}
@media screen and (max-width: 700px) {
  .header .interfaceLinks {
    display: none;
  }
  .header .accountLinks .login{
    padding: 5px 5px;
  }
  .header .accountLinks{
    -webkit-margin-end: 0px;
    -moz-margin-end: 0px;
    margin-inline-end: 0px;
  }
  .header .login:first-child{
    margin:auto;
  }
}
.header .my-profile, .header .notifications {
  display: inline-block;
  vertical-align: middle;
}
.header .library, .header .my-profile {
  font-size: 24px;
  line-height: 24px;
}
.header .library .fa {
  position: relative;
  top: 1px;
}
.header .notifications {
  display: inline-block;
  line-height: 24px;
  height: 24px;
  width: 24px;
  text-align: center;
  border-radius: 50%;
  background-color: #aaa;
  color: white;
  font-size: 16px;
}
.header .notifications.unread {
  background-color: #EFB4B6;
}
.header .login {
  color: #666;
  display: inline-block;
  line-height: 1;
  padding: 8px 15px;
}
.overlay {
  width: 100%;
  height: 100%;
  background-color: black;
  opacity: 0.3;
  position: fixed;
  z-index: 1001;
}
.sefariaModalBox {
  transition: none;
}
#interruptingMessageBox {
  display: flex;
  justify-content: center;
  align-items: center;
  position: fixed;
  width: 100%;
  height: 100%;
  left: 0;
  right: 0;
  top: 0;
  z-index: 1001;
  opacity: 1;
  transition: opacity .3s ease-in;
}
#interruptingMessageBox.hidden {
  opacity: 0;
}
#interruptingMessageOverlay, .whiteOverlay {
  width: 100%;
  height: 100%;
  background-color: white;
  opacity: 0.7;
  position: absolute;
}
#interruptingMessage {
  max-width: 90%;
  max-height: 90%;
  box-sizing: border-box;
  position: absolute;
  padding: 18px 15px;
  z-index: 1001;
  border: 1px solid #E6E6E6;
  background-color: #FBFBFA;
  text-align: center;
  color: #666;
}
#interruptingMessage.sefariaModalContentBox {
  background-color: #18345D;
  color: white;
  padding: 50px 70px;
  border-color: transparent;
  border-radius: 5px;
}
@media (max-width: 450px) {
  #interruptingMessage.sefariaModalContentBox {
    max-width: 100%;
    max-height: 100%;
    width: 100%;
    height: 100%;
    border-radius: 0;
  }
}
.sefariaModalContent {
  display: flex;
  flex-direction: column;
  align-items: flex-start;
  font-size: 16px;
  line-height: 1.5;
}
.interface-hebrew .sefariaModalContent {
  direction: rtl;
}
.sefariaModalContent a {
  color: white;
}
.sefariaModalContent h2 {
  font-weight: normal;
  font-size: 30px;
  margin-bottom: 0px;
}
.sefariaModalInnerContent {
  display: flex;
  flex-direction: column;
  align-items: flex-start;
  margin-bottom: 40px;
}
.sefariaModalInnerContent div, .sefariaModalInnerContent h3{
  display: flex;
  align-items: center;
  text-align: start;
  padding: 10px 0;
}
.sefariaModalContent h3{
  align-items: center;
  text-align: start;
  padding: 10px 0;
  font-size: 18px;
  line-height: 1.5;
  font-weight: normal;
  margin-bottom: 10px;
  margin-top: 5px;
}
.sefariaModalBottomContent {
  font-size: 16px;
  color: #999;
}
.sefariaModalContent .button {
  width: 100%;
}
.sefariaModalInnerContent img {
  width: 16px;
  height: 16px;
  padding-right: 10px;
}
.readerApp.interface-hebrew .sefariaModalInnerContent img {
  padding-right: 0;
  padding-left: 10px;
}
#interruptingMessageContentBox {
  position: relative;
  border: 1px solid #CCC;
  background-color: white;
}
#interruptingMessageClose.sefariaModalClose {
  color: white;
}
#interruptingMessageClose {
  position: absolute;
  top: 2px;
  right: 12px;
  color: #AAA;
  font-size: 32px;
  cursor: pointer;
}
#interruptingMessageContent {
  padding: 32px 32px 16px 32px;
}
#interruptingMessage h1 {
  font-style: italic;
  font-size: 28px;
  font-weight: normal;
  letter-spacing: 1px;
  text-align: center;
  margin: 0 0 30px;
  color: #333;
}
.interface-hebrew #interruptingMessage h1{
  font-style: normal;
}
.header .my-profile img {
  height: 24px;
  width: 24px;
  border-radius: 50%;
  display: block;
}
.header .readerNavMenuMenuButton {
  margin: 0 8px 0 6px;
  font-size: 17px;
}
.readerNavMenuSearchButton {
  position: relative;
  margin: 0 10px 0 10px;
  top: -2px;
}
.header .readerNavMenuSearchButton {
  top: 2px;
}
.readerNavTop .readerNavMenuSearchButton {
  top: 0;
}
.readerNavMenuSearchButton img {
  height: 18px;
  width: 18px;
  opacity: 0.4;
}
.header .headerNavContent {
  position: absolute;
  height: 100%;
  width: 100%;
  box-sizing: border-box;
  top: 0;
  padding-top: 60px;
  z-index: 1000;
}
.ui-autocomplete {
  position: absolute;
  background: white;
  list-style-type: none;
  padding: 6px 0;
  box-shadow: 0 1px 3px rgba(0,0,0,.2);
  border-bottom-left-radius: 6px;
  border-bottom-right-radius: 6px;
  z-index: 1000000 !important;
  font-family: var(--english-serif-font-family);
}
.header > .ui-autocomplete {
  z-index: 1000 !important;
}
.ui-autocomplete .ui-menu-item {
  display: block;
  padding: 6px 12px;
}
.interface-hebrew .ui-autocomplete .ui-menu-item {
  direction: rtl;
  text-align: right;
}
.ui-autocomplete .ui-menu-item img {
  display: inline-block;
  opacity: .4;
  height: 18px;
  width: 18px;
}
.ui-autocomplete .ui-menu-item img.ac-img-User {
  opacity: 1;
}
.ui-autocomplete .ui-menu-item a {
  display: inline-block;
  line-height: 21px;
  font-size: 19px;
  color: #000;
  cursor: pointer;
  margin: 0 10px;
  vertical-align: top;
}
.ui-autocomplete .ui-menu-item.ui-state-focus {
  background: #EDEDEC;
}
.ui-helper-hidden-accessible {
  display: none;
}
.interface-hebrew .ui-autocomplete .ui-menu-item a {
  direction: rtl;
  text-align: right;
}
#globalWarningMessage {
  position: fixed;
  width: 100%;
  z-index: 1000;
  text-align: center;
  bottom: 0;
  color: white;
  background-color: #EFB4B6;
  padding: 14px 20px;
  box-sizing: border-box;
}
#globalWarningMessage .close {
 float: right;
 cursor: pointer;
 font-size: 20px;
}
.multiPanel .readerPanelBox {
  box-sizing: border-box;
}
.readerPanelBox {
  position: absolute;
  height: 100%;
  width: 100%;
  direction:ltr;
}
.readerPanelBox + .readerPanelBox {
  border-left: 1px solid #eee;
}
.readerPanelBox.sidebar {
  border-left: none;
}
.readerPanel {
  position: relative;
  width: 100%;
  height: 100%;
  overflow: hidden;
  background-color: inherit;
  font-family: var(--english-serif-font-family);
}
.readerContent {
  width: 100%;
  height: calc(100% - 60px);
  background-color: inherit;
}
.dark .readerContent {
  color: white;
}
.readerContent .readerError {
  padding: 100px 150px;
}
.readerContent .readerError .readerErrorText {
  padding-top: 20px;
  font-size: .8em;
}
.textColumn {
  width: 100%;
  height: 100%;
  overflow-y: scroll;
  overflow-x: hidden;
  -webkit-overflow-scrolling: touch;
  position: relative;
  box-sizing: border-box;
  background-color: inherit;
}
.textColumn .loadingMessage.base,
.sheetsInPanel .loadingMessage {
  margin: 30px 0;
  color: #999;
  font-size: 16px;
  font-style: normal;
  text-align: center;
  padding: 0 6px 4px;
}
.textColumn .loadingMessage.base.prev {
  margin: 70px 0 0 0;
}
.textColumn .loadingMessage.base.next {
  margin: 30px 0 70px;
  height: calc(100% - 128px);  /* The 128px here appears to be the minimum needed to keep a line on the screen when scrolling passes loaded content) */
}
.textColumn .textRange.loading + .textRange.loading {
  display: none;
}
.int-he .int-he {
  font-size: inherit;
}
.readerPanel .he {
  direction: rtl;
  text-align: right;
}
.interface-hebrew .readerPanel .en{
  direction: ltr;
}
.interface-hebrew .readerPanel .contentInner,
.interface-hebrew .readerPanel .columnLayout,
.interface-hebrew .readerControls,
.interface-hebrew .readerPanel .textRange,
.interface-hebrew .readerPanel .sheetContent,
.interface-hebrew .readerPanel .readerNavMenu .gridBox,
.interface-hebrew .readerPanel.bilingual .readerNavMenu .gridBox,
.readerPanel.hebrew .readerNavSection,
.readerPanel.hebrew .readerNavMenu .gridBox {
  direction: rtl;
}
.interface-english .readerPanel.hebrew .readerNavMenu .readerTocResources .gridBox {
  direction: ltr;
}
.interface-english .readerPanel .readerNavMenu,
.readerPanel.english .readerNavSection,
.readerPanel.english .readerNavMenu .gridBox{
  direction: ltr;
}
.readerPanel.bilingual .readerNavSection,
.readerPanel.bilingual .readerNavMenu .gridBox {
  direction: ltr;
}
.readerPanel.english .he {
  display: none;
}
.readerPanel.english .he.heOnly{
  display: inline;
  text-align: right;
}
.readerPanel.english .en {
  display: inline;
}
.readerPanel.hebrew .he {
  display: inline;
  text-align: right;
}
.readerPanel .recentPanel .sheetLink.recentItem {
  font-family: var(--english-serif-font-family);
}
.readerPanel.hebrew .en {
  display: none;
}
.readerPanel.english .heOnly .he,
.readerPanel.bilingual .heOnly .he {
  display: inline;
}
.languageToggle {
  display: inline;
  line-height: 32px;
}
.languageToggle img {
  opacity: 0.4;
  height: 18px;
}
.systemPanel.english .content .he {
  display: none;
}
.systemPanel.hebrew .content .en {
  display: none;
}
.interface-english .systemPanel .content .int-en {
  display: inline;
  font-family: "Roboto", "Helvetica Neue", "Helvetica", sans-serif;
}
.interface-english .systemPanel .content h1 .int-en {
  display: inline;
  font-family: "adobe-garamond-pro", "Crimson Text", Georgia, serif;
}
.interface-hebrew .systemPanel .content .int-he {
  display: inline;
  font-family: "Heebo", sans-serif;
}
.loadingMessage {
  font-size: 14px;
  font-style: italic;
}
.bilingual .loadingMessage .he {
  display: none;
}
.readerPanel.light {
  background-color: white;
}
.readerPanel.sepia {
  background-color: #f7f7f7;
}
.readerPanel.dark {
  background-color: #333331;
}
.readerNavMenu,
.homeFeedWrapper {
  position: absolute;
  display: flex;
  flex-direction: column;
  top: 0;
  left: 0;
  width: 100%;
  height: 100%;
  box-sizing: border-box;
  z-index: 101;
  background-color: #FBFBFA;
}
.readerNavMenu .content,
.homeFeedWrapper .content {
  position: relative;
  box-sizing: border-box;
  padding: 30px 10px 10px;
  flex: 1;
  overflow-y: scroll;
  -webkit-overflow-scrolling: touch;
  font-size: 14px;
}
.multiPanel .readerNavMenu .content {
  padding: 30px 30px 70px 30px;
}
.multiPanel .readerNavMenu .content.hasFooter {
  padding: 30px 0 0 0;
}
.multiPanel .readerNavMenu.noHeader .content,
.multiPanel .homeFeedWrapper.noHeader .content {
  padding-top: 80px;
}
.multiPanel .readerNavMenu.compare .content,
.multiPanel .readerNavCategoryMenu.compare .content {
  padding: 30px 10px;
}
.readerNavMenu .content .contentInner {
  max-width: 660px;
  margin: 0 auto;
  min-height: 520px;
}
.homeFeedWrapper .content .contentInner {
  max-width: none;
}
.homeFeedWrapper.userStats .content .contentInner {
  max-width: 660px;
  margin: 0 auto;
}
.readerNavTop {
  width: 100%;
  background-color: #FBFBFA;
  border-bottom: 1px solid #E2E2E1;
  box-sizing: border-box;
  height: 58px;
  z-index: 1;
  padding: 5px 30px 0 30px;
  vertical-align: middle;
  line-height: 58px;
  display: flex;
  justify-content: space-between;
  align-items: center;
}
.interface-hebrew .readerNavTop{
  direction: rtl;
}
.readerNavTop .readerNavTopStart {
  display: flex;
  align-items: center;
  justify-content: flex-start;
}
.singlePanel .readerNavTop {
  padding: 0 10px;
}
.readerNavTop.colorLineOnly {
  height: auto;
  border-bottom: none;
  padding: 0;
}
.readerPanel .readerNavTop h2 {
  margin: 0;
  font-weight: 400;
  color: black;
}
.readerNavTop .readerNavTopCategory .en {
  font-family: "adobe-garamond-pro", "Crimson Text", Georgia, serif;
}
.readerNavTop .readerNavTopCategory .he {
  font-family: "Taamey Frank", "adobe-garamond-pro", "Crimson Text", Georgia, "Times New Roman", serif;
}
.readerNavMenu .readerSearch {
  margin: 0;
  width: 60%;
  box-sizing: border-box;
  border: none;
  background-color: inherit;
  font-size: 18px;
  font-family: "adobe-garamond-pro", "Crimson Text", Georgia, serif;
  height: 48px;
}
.readerNavMenu .readerSearch:focus {
  outline: 0;
}
.readerNavTop .readerNavMenuSearchButton,
.readerNavTop .readerNavMenuCloseButton,
.readerNavTop .readerNavMenuMenuButton,
.readerNavTop .readerOptions {
  text-align: left;
  box-sizing: border-box;
  color: #999;
  float: left;
  font-size: 20px;
  cursor: pointer;
  display: flex;
  align-items: center;
}
.readerNavMenuCloseButton:hover {
  text-decoration: none;
}
.readerNavTop .readerNavMenuCloseButton {
  display: block;
  font-size: 46px;
  padding: 0;
  margin-top: -6px;
}
.readerNavMenuCloseButton:hover {
  text-decoration: none;
}
.readerNavTop .readerNavMenuCloseButton .fa {
  font-size: 20px;
}
.readerNavTop .readerOptions {
  float: right;
  text-align: right;
  display: flex;
  align-items: center;
  width:27px;
}
.sefariaLogo img {
  width: 110px;
}
.readerNavTop .sefariaLogo img {
  vertical-align: middle;
}
.readerNavTop .searchBox {
  display: flex;
  align-items: center;
  justify-content: flex-start;
}
.readerNavTop .searchBox .readerNavMenuSearchButton {
  margin: 0 5px 0 10px;
}
.interface-hebrew .readerNavTop .searchBox .readerNavMenuSearchButton {
  margin: 0 10px 0 5px;
}
.readerNavTop .searchBox .readerSearch {
  flex: 1;
}
.readerNavMenu h1 {
  text-align: center;
  color: #000;
  height: 70px;
  position: relative;
  --font-size: 30px;
  font-weight: lighter;
  letter-spacing: 1px;
  margin: 0 0 10px 0;
}
.readerNavMenu.topicPanel {
  background-color: white;
}
.singlePanel .readerNavCategoryMenu .readerTocTopics.content {
  padding-top: 30px;
}
.topicPanel .readings {
  margin-bottom: 40px;
}
.topicPanel .readings .parasha-date {
}
.topicPanel .readings .sectionTitleText {
  margin-top: 15px;
}
.topicPanel .readings .sectionTitleText .int-en,
.topicPanel .readings .sectionTitleText .int-he {
  font-size: 13px;
}
.topicPanel .readings .haftarot {
  display: flex;
  flex-direction: column;
}
.topicPanel .readings .sectionTitleText:first-child {
  margin-top: 20px;
}
.topicPanel .mainColumn {
  padding: 0 0 0 50px;
}
@media (max-width: 450px) {
  .topicPanel .mainColumn,
  .interface-hebrew .topicPanel .mainColumn {
    padding: 0 25px !important;
    margin: 0;
  }
  .topicPanel .filterable-list .filter-sort-wrapper {
    margin-top: 20px;
  }
}
.interface-hebrew .topicPanel .mainColumn {
  padding: 0 50px 0 0;
}
.topicPanel .sideColumn {
  padding: 0 50px;
  background-color: #FBFBFA;
  /* HACK: add grey background beyond bounding box of sidebar by utilizing negative margins! */
  border-top: 80px solid #FBFBFA;
  border-bottom: 120px solid #FBFBFA;
  margin: -80px 0 -120px 0;
}
.topicPanel h1 {
  text-align: unset;
  margin-bottom: 10px;
  height: unset;
}
.topicPanel h1 span {
  font-size: 40px;
}

.topicPanel .sideColumn h2 {
  text-align: unset;
  border-bottom: 1px solid #CCC;
  padding-bottom: 10px;
  margin-top: 30px;
  margin-bottom: 10px;
}
.topicPanel .sideColumn .link-section:first-child h2 {
  margin-top: 0;
}
.topicPanel h2 span {
  font-size: 22px;
  font-weight: normal;
  color: #666;
  text-align: unset;
  text-transform: none;
  margin-bottom: 20px;
  letter-spacing: 2px;
  height: unset;
  line-height: unset;
}
.topicPanel h2 {
  --english-font: var(--english-sans-serif-font-family);
  --hebrew-font: var(--hebrew-sans-serif-font-family);
}
.topicPanel .mainColumn .story {
    padding: 0 0 20px 0;
}
.topicPanel .mainColumn .storySheetListItem {
  padding: 0 0 30px 0;
}
.topicPanel .sideColumn .sideList {
  font-size: 18px;
  line-height: 26px;
}
.topicPanel .sideColumn .sideList a {
  display: block;
  color: #000;
}
.topicPanel .sideColumn .sideList a .int-en {
  font-family: "adobe-garamond-pro", "Crimson Text", Georgia, serif;
}
.topicPanel .sideColumn .sideList a .int-he {
  font-family: "Taamey Frank", "adobe-garamond-pro", "Crimson Text", Georgia, "Times New Roman", serif;
}
.topicPanel .sideColumn .topicCategory {
  margin-bottom: 30px;
}
.topicPanel .story .storySheetList .pageTitle span {
  font-size: 24px;
}
.topicPanel .story .storySheetList .pageTitle .int-he {
  font-family: "Taamey Frank", "adobe-garamond-pro", "Crimson Text", Georgia, "Times New Roman", serif;
  font-size: 29px;
}
.topicPanel .authorOrganizationsystemText {
  font-size: 16px;
  color: #666;
}
.topicPanel .pageTitle span {
  font-size: 24px;
}
.story .storyTitle .int-he {
  font-family: "Taamey Frank", "adobe-garamond-pro", "Crimson Text", Georgia, "Times New Roman", serif;
  font-size: 29px;
}
.topicPanel .pageTitle h1 span {
  font-size: 30px;
}
.topicPanel .pageTitle h1 .int-he {
  font-family: "Taamey Frank", "adobe-garamond-pro", "Crimson Text", Georgia, "Times New Roman", serif;
  font-size: 36px;
}
.pageTitle .topicTitleInHe .heInEn {
  color: #888;
  font-size: 20px;
  font-family: "Taamey Frank", "adobe-garamond-pro", "Crimson Text", Georgia, "Times New Roman", serif;
}
.topicPanel .topicCategory {
  margin: 0 0 15px 0;
}
.readerTocTopics .topicDescription {
  margin: 10px 0 40px 0;
  text-align: center;
}
.readerTocTopics .topicTitle .int-he {
  font-family: "Taamey Frank", "adobe-garamond-pro", "Crimson Text", Georgia, "Times New Roman", serif;
}
.readerTocTopics .topicDescription.systemText .int-en,
.readerTocTopics .topicDescription.systemText .int-he {
  color: #666;
}
.topicPanel .topicDescription {
  margin: 0 0 15px 0;
}
.topicPanel .topicDescription span {
}
.topicPanel .tab-view .tab-list {
    border-bottom: 1px solid #CCC;
    margin-bottom: 18px;
}
.topicPanel .tab-view .filter-bar {
  margin-bottom: 30px;
}
.topicPanel .tab-view .tab-list .tab {
  font-size: 22px;
}
.topicPanel .tab-view .tab-list .active .tab {
  border-bottom: 4px solid #999;
}
.topicPanel .resourcesLink.blue {
  padding: 8px 16px;
  font-size: 20px;
  border: 0;
  display: inline-flex;
  align-items: center;
  width: unset;
  margin-bottom: 40px;
  margin-top: 5px;
}
.topicPanel .resourcesLink.blue img {
  opacity: 1;
  width: 20px;
  height: 20px;
  margin: 0 8px 5px 0;
  filter: invert(1);
}
.interface-hebrew .topicPanel .resourcesLink.blue img {
  margin: 0 0 5px 8px;
}
.topicPanel .resourcesLink.blue .int-en {
  font-family: "adobe-garamond-pro", "Crimson Text", Georgia, serif;
}
.topicPanel .resourcesLink.blue .int-he {
  font-family: "Taamey Frank", "adobe-garamond-pro", "Crimson Text", Georgia, "Times New Roman", serif;
  margin-bottom: -3px;
}
h1 .languageToggle {
  text-align: center;
  position: absolute;
  right: 0;
  color: #ccc;
  display: block;
  width: 38px;
  height: 32px;
  border: 1px solid #ccc;
  border-radius: 4px;
  line-height: 34px;
  cursor: pointer;
}
h1 div.languageToggle .en {
  font-family: "Taamey Frank", "adobe-garamond-pro", "Crimson Text", Georgia, "Times New Roman", serif;
  font-weight: normal;
}
h1 .languageToggle .he {
  font-family: "adobe-garamond-pro", "Crimson Text", Georgia, serif;
  font-size: 22px;
}
.readerNavMenu h1 .int-en {
  font-family: "adobe-garamond-pro", "Crimson Text", Georgia, serif, "Taamey Frank";  /* fallback on Hebrew if Hebrew in text */
}
@media (max-width: 450px) {
  .readerNavMenu.home .tagline {
    margin-top: 29px;
    height: 60px;
  }
  .readerNavMenu .tagline .en {
    font-size: 19px;
  }
  .readerNavMenu .tagline .he {
    font-size: 20px;
  }
}
.readerNavMenu .libraryMessage {
  font-size: 18px;
  margin-bottom: 40px;
}
.readerPanel.hebrew .navToggles {
    direction: rtl;
}
.readerNavMenu .navToggles {
    text-align: center;
    margin-bottom: 40px;
    margin-top: -10px;
    display: flex;
    justify-content: center;
    flex-direction: row;
}
.readerNavMenu .navToggles .navTogglesDivider {
  color: #ccc;
}
.readerNavMenu .navToggle {
  margin: 0 10px;
  display: inline-block;
  text-align: right;
  text-transform: uppercase;
  color: #999;
  font-size: 11px;
  font-weight: lighter;
  font-family: "Roboto", "Helvetica Neue", "Helvetica", sans-serif;
  letter-spacing: 1px;
  cursor: pointer;
}
.readerNavMenu .navToggle.second {
  text-align: left;
}
.readerNavMenu .navToggle.active {
  color: black;
}
.readerPanel h2, .readerPanel h3 {
  text-transform: uppercase;
  text-align: center;
  font-size: 15px;
  font-weight: 300;
  color: #666;
  margin-bottom: 20px;
  /* letter-spacing: 2px; */
  /* height: 16px; */
  /* line-height: 16px; */
}
.readerPanel h2 .en, .readerPanel h3 .en {
  font-family: "Roboto", "Helvetica Neue", "Helvetica", sans-serif;
}
.readerPanel h2 .he, .readerPanel h3 .he {
  font-family: "Heebo", sans-serif;
}
.readerNavSection h2, .topicsPanel h2 {
  font-size: 16px;
  font-weight: normal;
  letter-spacing: 1px;
  margin-bottom: 40px;
}
.readerNavSection {
  margin-bottom: 44px;
}
a.recentItem,
a.resourcesLink,
input.resourcesLink {
  white-space: nowrap;
  overflow: hidden;
  text-overflow: ellipsis;
  width: 100%;
  min-height: 60px;
}
.readerPanel .recentPanel .recentItem {
  display: flex;
  justify-content: space-between;
  padding: 0;
  border: 0;
  flex-direction: row;
}
.readerPanel .recentPanel .sideColorLeft {
  flex: 1;
  min-width: 0;
}
.readerPanel .recentPanel .saved .sideColorLeft {
  max-width: 90%;
}
.readerPanel .recentPanel a:not(.saved) .sideColorRight {
  margin-inline-end: 10px;
  align-items: center;
  justify-content: flex-end;
  color: #999;
  font-size: 16px;
  font-family: "Roboto", "Helvetica Neue", "Helvetica", sans-serif;
  width: 90px;
  text-align: end;
}
.interface-hebrew .recentItem:hover .sideColorRight .int-he,
.interface-english .recentItem:hover .sideColorRight .int-en {
  display: inline-block;
  text-decoration: none;
}
.readerPanel .recentPanel .sideColorLeft,
.readerPanel .recentPanel .sideColorRight {
  display: flex;
}
.readerPanel .recentPanel .recentItem .sideColorRight .saveButton {
  display: none;
}
.readerPanel .recentPanel .recentItem:hover .sideColorRight .saveButton {
  display: flex;
  align-items: center;
  padding: 0 15px;
}
.readerPanel .recentPanel .sideColor {
  width: 6px;
  min-width: 6px;
}
.readerPanel .recentPanel .sideColorInner {
  display: flex;
  align-items: center;
  padding: 0 15px;
  overflow: hidden;
}
.readerPanel .recentPanel .sideColorInner .en,
.readerPanel .recentPanel .sideColorInner .he {
  text-overflow: ellipsis;
  overflow: hidden;
  white-space: nowrap;
}

.readerPanel .recentPanel .sideColorInner .byLine {
  padding: 0 10px;
}
.readerNavCategories {
  width: 100%;
}
.readerNavCategories a {
  color: #000;
}
.readerNavCategory {
  background-color: white;
  text-transform: uppercase;
  text-align: center;
  font-size: 18px;
  padding: 16px 10px 17px;
  margin: 0;
  cursor: pointer;
  border-top: 4px solid transparent;
  box-shadow: 0 1px 3px rgba(0,0,0,0.2);
  letter-spacing: 1px;
  display: flex;
  align-items: center;
  justify-content: center;;
  line-height: 1.3;
  flex: 1;
}
a.readerNavCategory {
  color: #000;
}
@media (max-width: 450px) {
  .readerNavCategory {
    font-size: 16px;
  }
}
.gridBox .readerNavMore span {
  color: #666;
  text-transform: none;
}
.gridBox .readerNavMore img {
  height: 10px;
  width: 10px;
  opacity: 0.6;
}
.gridBox .readerNavMore .int-en {
  direction: ltr;
}
.bilingual .readerNavCategory .he {
  display: none;
}
.bilingual .readerNavMenu .he {
  display: none;
}
.readerNavCalendar {
  margin-bottom: 30px;
  margin-top: -8px;
}
.userDataButtons {
  margin-bottom: 44px;
}
.blockLink,
.readerNavMenu .resourcesLink {
  display: inline-block;
  background-color: white;
  text-align: center;
  color: #000;
  font-size: 16px;
  border-top: 4px solid transparent;
  box-shadow: 0 1px 3px rgba(0,0,0,0.2);
  width: 100%;
  cursor: pointer;
  min-height: 56px;
  vertical-align: middle;
  margin: 0;
  box-sizing: border-box;
  padding: 14px 8px;
}
.blockLink:hover {
  color: #333;
}
.blockLink + .blockLink {
  margin: 5px 0;
}
.blockLink img {
  margin: 0 8px;
  height: 16px;
  width: 16px;
  opacity: 0.4;
  vertical-align: -1px;
}
.resourcesLink {
  border-radius: 7px;
}
.resourcesLink.faded {
  color: #999;
}
.readerNavMenu .blockLink.calendarLink .blockLinkSubtitle{
  display: block;
  font-size: 13px;
  color: #999;
  overflow: hidden;
  text-overflow: ellipsis;
  white-space: nowrap;
}
.english .gridBox .gridBoxItem:first-child {
  border-left: 0;
}
.english .gridBox .gridBoxItem:last-child {
  border-right: 0;
}
.hebrew .gridBox .gridBoxItem:first-child {
  border-right: 0;
}
.hebrew .gridBox .gridBoxItem:last-child {
  border-left: 0;
}
.hebrew .readerTocResources .gridBoxItem:last-child {
  border-left: 0;
  border-right: 3px solid transparent;
}
.hebrew .readerTocResources .gridBoxItem:first-child {
  border-left: 3px solid transparent;
  border-right: 0;
}
.readerNavMenu .resourcesLink .en {
  font-family: "Roboto", "Helvetica Neue", "Helvetica", sans-serif;
}
.readerNavMenu .resourcesLink .he {
  font-family: "Heebo", sans-serif;
}
.readerNavMenu .resourcesLink .fa {
  margin: 0 6px;
  color: #999;
}
.readerNavMenu .resourcesLink img {
  width: 16px;
  height: 16px;
  opacity: 0.4;
  margin: 0 5px;
  position: relative;
  top: 2px;
}
.readerNavMenu .siteLinks {
  margin: 20px 0 50px;
  text-align: center;
}
.readerNavMenu .siteLinks .siteLink {
  color: #999;
  text-transform: uppercase;
  display: inline-block;
  margin: 0 8px;
  font-size: 12px;
}
.uppercase {
  text-transform: uppercase;
}
.readerNavMenu .siteLinks .siteLink .en {
  font-family: "Roboto", "Helvetica Neue", "Helvetica", sans-serif;
}
.readerNavMenu .siteLinks .siteLink .he {
  font-family: "Heebo", sans-serif;
}
.readerNavMenu .siteLink .fa {
  margin: 0 4px;
}
.readerNavMenu .divider {
  color: #ccc;
}
.readerNavCategoryMenu {
  height: 100%;
}
.multiPanel .readerNavCategoryMenu .content {
  padding: 100px 10px 10px;
}
.singlePanel .readerNavCategoryMenu .content {
  padding-top: 0;
}
.readerNavCategoryMenu .content .category,
.readerNavCategoryMenu .content .gridBox {
  margin-bottom: 30px;
}
.readerNavCategoryMenu .categoryAttribution {
  color: #999;
  text-align: center;
  font-size: 20px;
  font-style: italic;
  margin: 16px 0 30px;
}
.readerNavCategoryMenu .categoryAttribution .he {
  font-style: normal;
}
.readerNavCategoryMenu .category h3 {
  margin-top: 36px;
}
.readerNavMenu .blockLink,
.readerNavMenu .catLink,
.readerNavMenu .navButton,
.readerTextTableOfContents .refLink {
  display: block;
  margin: 0;
  padding: 14px 8px;
  box-sizing: border-box;
  box-shadow: 0 1px 3px rgba(0,0,0,0.2);
  border-top: 4px solid transparent;
  color: #000;
  font-size: 18px;
  font-weight: 400;
  line-height: 23px;
  background-color: white;
  cursor: pointer;
  text-align: center;
  unicode-bidi: plaintext;
  flex: 1;
  display: flex;
  justify-content: center;
  align-items: inherit;
  flex-direction: column;
}

.readerNavCategoryMenu .blockLink,
.gridBox .navButton {
  display: flex;
  align-items: center;
  justify-content: center;
}
.readerNavMenu .blockLink .he,
.readerNavMenu .catLink .he,
.readerNavMenu .navButton .he,
.readerTextTableOfContents .refLink .he {
  text-align: center;
}
.systemPanel .blockLink {
  padding: 13px 8px 19px;
  border-radius: 7px;
}
.blockLink:active,
.navButton:active,
.readerNavCategory:active,
.resourcesLink:active {
  background-color: #EDEDED;
}
@media (max-width: 450px) {
  .readerNavMenu .refLink,
  .readerNavMenu .catLink,
  .readerNavMenu .navButton,
  .readerNavMenu .sheetLink,
  .readerTextTableOfContents .refLink {
    font-size: 18px;
  }
}
.readerNavMenu .readerNavCategoryMenu .blockLink,
.gridBox .navButton {
  width: 100%;
  height: 100%;
  padding: 13px 8px 19px;
  display: inline-block;
}
.readerNavMenu .readerNavCategoryMenu .blockLink.incomplete {
  opacity: 0.65;
}
.categoryColorLine {
  position: absolute;
  top: 0;
  left: 0;
  width: 100%;
  height: 4px;
  z-index: 101;
}
.readerApp.interface-hebrew .readerNavMenu.noLangToggleInHebrew .en {
  display: none;
}
.readerApp.interface-hebrew .readerNavMenu.noLangToggleInHebrew .he {
  display: inline;
}
.interface-hebrew .readerPanel.english .noLangToggleInHebrew .readerNavSection,
.interface-hebrew .readerPanel.english .readerNavMenu.noLangToggleInHebrew .gridBox {
  direction: rtl;
}
.interface-hebrew .english .noLangToggleInHebrew .gridBox .gridBoxItem:first-child {
  border-right: 0;
  border-left: 3px solid transparent;
}
.interface-hebrew .english .noLangToggleInHebrew .gridBox .gridBoxItem:last-child {
  border-left: 0;
  border-right: 3px solid transparent;
}
.bilingual .readerTextTableOfContents .he {
  display: none;
}
.readerTextTableOfContents .readerTextToc {
  letter-spacing: 1px;
  text-transform: uppercase;
  font-size: 14px;
}
.readerTextTableOfContents .readerTextToc .en {
  font-family: "Roboto", "Helvetica Neue", "Helvetica", sans-serif;
}
.readerTextTableOfContents .readerTextToc .he {
  font-family: "Heebo", sans-serif;
}
.readerNavMenu .dedication {
  margin: -10px 0 58px 0;
}
.readerTextTableOfContents .categoryAttribution,
.readerTextTableOfContents .dedication {
  margin: 28px 0;
}
.readerTextTableOfContents .categoryAttribution,
.readerTextTableOfContents .dedication,
.readerNavMenu .dedication {
  text-align: center;
  font-size: 18px;
  font-style: italic;
}
.readerTextTableOfContents .categoryAttribution .he,
.readerTextTableOfContents .dedication .int-he,
.readerNavMenu .dedication .int-he {
  font-style: normal;
}
.readerNavMenu .dedication .int-he {
  font-family: "Heebo", sans-serif;
  font-size: 18px;
}
.readerNavMenu .dedication .int-en {
  font-family: "adobe-garamond-pro", "Crimson Text", Georgia, serif;
  font-size: 18px;
}
.readerTextTableOfContents .tocTop {
  padding-bottom: 15px;
}
.readerTextTableOfContents .tocCategory {
  color:#999;
  font-size: 14px;
  text-transform: uppercase;
  margin-bottom: 8px;
  letter-spacing: 1px;
}
.readerTextTableOfContents .tocTitle,
.sheetContent .title,
.bookMetaDataBox .title {
  text-align: center;
  font-size: 30px;
  line-height: 1.3;
  unicode-bidi: plaintext;
}
.readerTextTableOfContents .currentSection,
.readerTextTableOfContents .authorStatement,
.sheetContent .sheetMetaDataBox .authorStatement,
.sheetContent .sheetMetaDataBox .collectionStatement {
  font-size: 17px;
  color: #999;
  margin-top: 6px;
  letter-spacing: 1px;
}
.sheetContent .sheetMetaDataBox .authorStatement,
.sheetContent .sheetMetaDataBox .collectionStatement {
  margin-top: 16px;
}
.sheetContent .sheetMetaDataBox .collectionStatement a,
.sheetContent .sheetMetaDataBox .authorStatement a {
  color: #999;
}
.readerTextTableOfContents .currentSection .he,
.readerTextTableOfContents .authorStatement .he,
.readerTextTableOfContents .sheetMeta .he {
  font-family: "Heebo", sans-serif;
}
.readerTextTableOfContents .authorStatement a {
 color: #333;
}
.authorStatement .imageBox,
.collectionStatement .imageBox {
  width: 30px;
  height: 30px;
  display: inline-block;
  vertical-align: middle;
  margin-inline-end: 10px;
  float:none;
}
.authorStatement .profile-pic {
  margin-inline-end: 10px;
}
.authorStatement span p {
  display: inline-block;
}
.readerTextTableOfContents .sheetMeta {
  font-size: 14px;
  color: #999;
  font-family: "Roboto", "Helvetica Neue", "Helvetica", sans-serif;
  margin-top: 10px;
  margin-bottom: 20px;
  letter-spacing: 1px;
}
.readerTextTableOfContents .tocDetails {
  margin-top: 30px;
  color: #999;
  font-style: italic;
}
.readerTextTableOfContents .tocDetails a {
  color: #999;
}
.readerTextTableOfContents .tocDetail {
  margin-bottom: 4px;
}
.readerTextTableOfContents .tocDetail .int-en {
  font-family: "adobe-garamond-pro", "Crimson Text", Georgia, serif;
}
.readerTextTableOfContents .tocDetail .int-he {
  font-family: "Taamey Frank", "adobe-garamond-pro", "Crimson Text", Georgia, "Times New Roman", serif;
}
.readerTextTableOfContents .tocDetails .description {
  margin: 6px 0 16px;
  font-style: normal;
  font-size: 16px;
  line-height: 1.4;
}
.readerTextTableOfContents .tocDetails .description .readMoreText {
  display: block;
  text-align: center;
}
.readerTextTableOfContents .tocDetails .description .readMoreLink {
  font-style: italic;
  cursor: pointer;
  font-size: 14px;
  color: #666;
  margin: 0 5px;
}
.readerTextTableOfContents .tocDetails .sheetSummary {
  margin: 6px 0 16px;
  font-style: normal;
  font-size: 22px;
  line-height: 1.4;
  text-align: center;
}

.readerTextTableOfContents .currentVersionBox {
  margin-bottom: 18px;
}
.readerTextTableOfContents .currentVersionBox .versionBlock {
  margin: 0;
}
.readerTextTableOfContents .moderatorSection {
  margin-top: 20px;
}
.readerTextTableOfContents .moderatorSectionExpand {
  display: inline;
  cursor: pointer;
  color: #666;
  margin: 7px 6px 0;
  font-size: 14px;
  position: absolute;
}
.interface-hebrew .readerTextTableOfContents .moderatorSectionExpand {
  margin: 7px 18px 0;
}
.readerTextTableOfContents .moderatorSectionExpand:hover {
  text-decoration: underline;
}
.readerTextTableOfContents .moderatorSection .button {
  padding: 12px 16px;
  font-size: 13px;
}
.readerTextTableOfContents .moderatorSection .moderatorSectionMessage {
  margin-top: 20px;
  font-size: 18px;
}
.readerTextTableOfContents .moderatorSection .button .fa {
  color: #999;
  margin-right: 4px;
}
.readerTextTableOfContents .versionEditForm {
  text-align: left;
  background-color: #ddd;
  padding: 10px;
  width: 100%;
}
.readerTextTableOfContents .versionEditForm label {
  display: inline-block;
  padding: 10px 10px 0 0;
}
.readerTextTableOfContents .versionEditForm label#versionNotes_label {
  display: block;
}
.readerTextTableOfContents .versionEditForm #versionTitle,
.readerTextTableOfContents .versionEditForm #versionSource,
.readerTextTableOfContents .versionEditForm #versionNotes,
.readerTextTableOfContents .versionEditForm #versionTitleInHebrew,
.readerTextTableOfContents .versionEditForm #versionNotesInHebrew,
.readerTextTableOfContents .versionEditForm #purchase_name,
.readerTextTableOfContents .versionEditForm #purchase_url,
.readerTextTableOfContents .versionEditForm #purchase_image
 {
  width: 98%;
}
.readerTextTableOfContents .versionEditForm #priority {
  width: 25px;
}
.readerTextTableOfContents .versionEditForm #digitzedBySefaria {
  margin-right: 10px;
}
.readerTextTableOfContents .versionEditForm #save_button,
.readerTextTableOfContents .versionEditForm #delete_button {
  text-align: center;
  cursor: pointer;
  color: white;
  background: #212E50;
  padding: 4px 10px;
  border-radius: 3px;
  margin: 10px auto 0;
  width: 60px;
}
.readerTextTableOfContents .versionEditForm #delete_button {
  float: right;
  background: white;
  color: #999;
  border: 1px solid #999;
  width: 100px;
  margin: 0;
}
.readerTextTableOfContents .versionTitle .fa,
.readerTextTableOfContents .versionEditForm .fa {
  font-size: 10px;
  color: #666;
  vertical-align: super;
  margin-left: 3px;
  cursor: pointer;
}
.interface-hebrew .readerTextTableOfContents .versionTitle .fa,
.interface-hebrew .readerTextTableOfContents .versionEditForm .fa {
  margin: 0 3px 0 0 ;
}
.readerTextTableOfContents .versionTitle .error {
  color: red;
}
.readerTextTableOfContents .content {
  padding: 30px 10px 10px;
  box-sizing: border-box;
  text-align: center;
  height: 100%;
}
.readerTextTableOfContents .content .sheetTags {
  display: flex;
  flex-direction: row;
  flex-wrap: wrap;
  padding-top: 30px;
  border-top: 1px solid #ccc;
}
.readerTextTableOfContents .content .sectionLink {
  display: inline-block;
  height: 38px;
  min-width: 38px;
  line-height: 38px;
  vertical-align: middle;
  font-size: 13px;
  font-weight: lighter;
  margin: 1px;
  text-align: center;
  background-color: white;
  color: #666;
  cursor: pointer;
  padding: 0 6px;
  box-sizing: border-box;
}
.readerTextTableOfContents .content .sectionLink .en {
  font-family: "Roboto", "Helvetica Neue", "Helvetica", sans-serif;
}
.readerTextTableOfContents .content .sectionLink  .he {
  font-family: "Heebo", sans-serif;
}
.interface-hebrew .readerTextTableOfContents .content .structToggles{
  direction: rtl;
}
.interface-english .readerTextTableOfContents .content .structToggles{
  direction: ltr;
}
.readerTextTableOfContents .content .structToggles {
  margin-bottom: 40px;
  display: table;
  table-layout: fixed;
  width: 100%;
}
.readerTextTableOfContents .content .structTogglesInner {
  display: table-row;
}
.readerTextTableOfContents .content .structTogglesInner + .structTogglesInner > .altStructToggleBox {
  padding-top: 6px;
}
.readerTextTableOfContents .content .structToggles .en {
  font-family: "Roboto", "Helvetica Neue", "Helvetica", sans-serif;
}
.readerTextTableOfContents .content .structToggles .he {
  font-family: "Heebo", sans-serif;
}
.readerTextTableOfContents .structToggles .altStructToggleBox {
  display: table-cell;
  height: 37px;
}
.altStructToggleBox a, .altStructToggleBox a:hover, .altStructToggleBox a:visited, .altStructToggleBox a:link, .altStructToggleBox a:active {
  text-decoration: none;
}

.readerTextTableOfContents .structToggles .altStructToggle {
  display: block;
  padding: 8px;
  color: #999;
  cursor: pointer;
  font-size: 13px;
  text-align: center;
  text-transform: uppercase;
  letter-spacing: 1px;
  border-bottom: 1px solid #CCC;
}
.readerTextTableOfContents .structToggles .altStructToggle.active {
  color: black;
  border-bottom: 4px solid #CCC;
}
.readerTextTableOfContents .structToggles .toggleDivider {
  color: #ccc;
  margin: 0 8px;
}
.readerTextTableOfContents .content .sectionName {
  display: none;
}
.readerTextTableOfContents .content .tocSection > .sectionName {
  font-size: 12px;
  margin: 0 3px 4px;
  color: #666;
  display: block;
}
.readerTextTableOfContents .content .tocContent {
  padding: 30px 0 40px;
  text-align: left;
}
.readerTextTableOfContents.narrowPanel .tocContent {
  padding: 0 0 40px;
}
.readerTextTableOfContents .content .tocSection {
  margin-bottom: 22px;
  display: block;
  text-align: left;
}
.readerTextTableOfContents .content .tocSection.noSubLevels{
  display: none;
}
.readerTextTableOfContents .content .schema-node-contents {
  margin: 0 auto 22px;
  display: block;
  width: 100%;
}
.readerTextTableOfContents .content .schema-node-title {
  color: black;
  font-size: 16px;
  display: inline-block;
  margin-bottom: 10px;
  cursor: pointer;
}
.readerTextTableOfContents .content .schema-node-title .he {
  font-family: "Heebo", sans-serif;
}
.readerTextTableOfContents .content .schema-node-toc {
  display: block;
}
.readerTextTableOfContents .content .schema-node-toc:not(.linked) > .schema-node-title:after {
  content: "\f105";
  display: inline-block;
  font-size: inherit;
  text-rendering: auto;
  -webkit-font-smoothing: antialiased;
  -moz-osx-font-smoothing: grayscale;
  font-family: FontAwesome;
  margin-inline-start: 8px;
}
.readerTextTableOfContents .content .schema-node-toc:not(.linked) > .schema-node-title.open:after {
  content: "\f107";
}
.readerPanel.hebrew .readerTextTableOfContents .content .schema-node-toc:not(.linked) > .schema-node-title:after,
.readerApp.interface-hebrew .readerTextTableOfContents.noLangToggleInHebrew .content .schema-node-toc:not(.linked) > .schema-node-title:after {
  content: "\f104";
  font-size: 122%;
  margin-inline-start: 9px;
}
.readerPanel.hebrew .readerTextTableOfContents .content .schema-node-toc:not(.linked) > .schema-node-title.open:after,
.readerApp.interface-hebrew .readerTextTableOfContents.noLangToggleInHebrew .content .schema-node-toc:not(.linked) > .schema-node-title.open:after {
  content: "\f107";
}
.readerTextTableOfContents .content .schema-node-contents.closed {
  display: none;
}
.readerTextTableOfContents .content .schema-node-toc .schema-node-contents.closed {
  display: block;
}
.readerTextTableOfContents .content .tocLevel {
  display: block;
  margin: 0 auto;
}
.readerTextTableOfContents .content .tocContent > .tocLevel > .schema-node-toc {
  margin: 10px 0;
}
.readerTextTableOfContents .schema-node-toc {
  margin: 6px 20px;
}
.readerTextTableOfContents .content .schema-node-toc.linked:hover .schema-node-title {
  text-decoration: underline;
}
.readerTextTableOfContents .altStruct .refLink {
  width: 49%;
  margin: 3px;
  box-sizing: border-box;
  display: inline-block;
}
@media (max-width: 450px) {
  .readerTextTableOfContents .altStruct .refLink {
    margin: 0.5%;
  }
}
.hebrew .readerTextTableOfContents .content .tocSection,
.hebrew .readerTextTableOfContents .content .tocContent,
.english .readerTextTableOfContents.noLangToggleInHebrew .content .tocContent,
.bilingual .readerTextTableOfContents.noLangToggleInHebrew .content .tocContent{
  text-align: right;
}
.english .readerTextTableOfContents.noLangToggleInHebrew .content .tocContent,
.bilingual .readerTextTableOfContents.noLangToggleInHebrew .content .tocContent{
  direction: rtl;
}
.readerTextTableOfContents .versionsBox {
  padding: 20px 0;
}
.readerTextTableOfContents .button.allVersionsButton {
  color: #999;
  text-transform: uppercase;
  font-size: 15px;
  padding: 12px 50px;
  margin: 20px 0;
}
.readerTextTableOfContents .allVersionsButton.inactive {
  background-color: transparent;
}
.readerTextTableOfContents .versionBlocks {
  text-align: center;
  border-top: 1px solid #ccc;
  padding-top: 20px;
}
.readerTextTableOfContents .versionBlocks .versionLanguageBlock {
  padding-bottom: 30px;
  clear: both;
}
.readerTextTableOfContents .versionBlocks .versionLanguageHeader {
  font-family: "Roboto", "Helvetica Neue", "Helvetica", sans-serif;
  text-transform: uppercase;
  letter-spacing: .2em;
  color: #999;
  padding: 10px 0;
}
.versionBlock{
  display: flex;
  flex-flow: column;
}
.readerTextTableOfContents .versionBlock {
  padding: 0 30px;
  margin: 25px 0;
  box-sizing: border-box;
  cursor: pointer;
  text-align: center;
}
.versionBlock .versionTitle {
  font-size: 18px;
  color: #000;
  /*unicode-bidi: plaintext;*/
}
.versionBlock .versionTitle a{
  font-family: 'HebrewInEnglish Serif Font', "adobe-garamond-pro", "Crimson Text", Georgia, serif;
}
.versionBlock .versionTitle .versionEditIcon{
  display: none;
}
.versionBlock .versionTitle .versionEditIcon.enabled{
  display: inline-block;
}
.versionBlock .versionSelect{
  margin: 10px 0;
}
.readerTextTableOfContents .versionBlock .versionSelect, .aboutBox .versionBlock .versionSelect{
  display: none;
}
.versionBlock a {
  color: #999;
}
.versionBlock .versionNotes a {
  font-family: 'HebrewInEnglish Serif Font', "adobe-garamond-pro", "Crimson Text", Georgia, serif;
  font-style: normal;
  font-weight: normal;
  font-size: 18px;
  line-height: 22px;
  color: #666666;
  text-decoration: underline;
}
.versionBlock .versionNotes span{
  font-family: 'HebrewInEnglish Serif Font', "adobe-garamond-pro", "Crimson Text", Georgia, serif;
}
.versionBlock .versionDetails {
  display: inline-block;
  font-size: 12px;
  font-family: "Hebrew System Text", "Roboto", "Helvetica Neue", "Helvetica", sans-serif;
  color: #999;
  display: flex;
  flex-flow: row;
  justify-content: space-between;
}
.readerTextTableOfContents .versionBlock .versionDetails{
  text-align: center;
}
.versionBlock .versionDetails .versionDetailsInformation{
  display: flex;
  flex-flow: column;
}
.readerTextTableOfContents .versionBlock .versionDetails .versionDetailsInformation{
  margin: auto;
  flex-flow: row;
  justify-content: space-around;
}
.versionBlock .versionDetails .versionDetailsImage{
  margin-top: 5px;
}
.versionBlock .versionDetails .versionDetailsInformation .versionDetailsElement{
  font-family: "Hebrew System Text", "Roboto", "Helvetica Neue", "Helvetica", sans-serif;;
  font-style: normal;
  font-weight: normal;
  font-size: 13px;
  line-height: 20px;
  color: #999999;
}
.versionBlock .versionDetails .versionDetailsInformation .versionDetailsElement.versionBuyLink a{
  color: #18345D;
}
.readerTextTableOfContents .versionBlock .versionDetails .versionDetailsInformation .versionDetailsElement{
  margin: 0 2px;
}
.readerTextTableOfContents .versionBlock .versionDetails .versionDetailsInformation .versionDetailsElement::after{
  content: "•";
  margin-inline-start: 4px;
}
.readerTextTableOfContents .versionBlock .versionDetails .versionDetailsInformation .versionDetailsElement.versionHistoryLink::after{
  content: "›";
}
.versionBlock .versionDetails .versionDetailsLabel, .versionBlock .versionDetails .versionDetailsLabel:hover{
  text-decoration: none;
}
.versionBlock .versionDetails .versionBuyImage .versionDetailsImageLink img{
  height: 120px;
}
.readerTextTableOfContents .versionBlock .versionDetails .versionBuyImage, .readerTextTableOfContents .versionBlock .versionDetails .versionBuyLink{
  display: none;
}
.versionBlock .versionDetails .n-a, .versionBlock .n-a{
  display: none;
}
.versionBlock .versionTitle:hover {
  text-decoration: underline;
}
.versionBlock .versionNotes {
  font-family: 'HebrewInEnglish Serif Font', "adobe-garamond-pro", "Crimson Text", Georgia, serif;
  font-style: normal;
  font-weight: normal;
  font-size: 18px;
  line-height: 22px;
  color: #666666;
  margin: 10px 0;
  text-align: start;
}
.versionBlock .versionEditIcon {
  margin: 0 7px;
  vertical-align: 1px;
}
.versionBlock .versionExtendedNotesLinks{
  font-style: italic;
}
.versionBlock .versionExtendedNotesLinks.no-notes{
  display: none;
}

.modTools {
  width: 50%;
  margin: 0 auto;
  overflow-y: scroll;
  height: 100%;
}
.modTools .modToolsSection {
  padding: 50px;
  border-top: 1px solid #ccc;
}
.readerTextTableOfContents .content .dlSection {
  padding-top: 50px;
  border-top: 1px solid #ccc;
}
.modTools .dlSectionTitle {
    width: 60%;
    margin: 0 auto;
}
.modTools .dlSectionTitle,
.readerTextTableOfContents .content h2 {
    text-transform: uppercase;
    color: #999;
    padding: 10px 0;
    margin-bottom: 14px;
}
.readerTextTableOfContents .content h2[role=button] {
  cursor: pointer;
}
.readerTextTableOfContents .content h2 img {
  opacity: 0.43;
  padding: 0 5px;
  height: 10px;
  width: 10px;
}
.readerTextTableOfContents .versionSectionHeader {
  display: flex;
  flex-direction: row;
  justify-content: space-between;
}
.readerTextTableOfContents .versionSectionSummary {
  text-transform: none;
  color: #ccc;
  font-size: 14px;
}
.readerTextTableOfContents .versionSectionSummaryHidden {
  visibility: hidden;
}
.modTools .dlVersionSelect {
  display: block;
}

.modTools .dlVersionSelect,
.readerTextTableOfContents .content .dlVersionSelect {
  width: 60%;
  margin: 10px auto;
  background-color: white;
  font-size: 14px;
  height: 3em;
  border-color: #ccc;
  border-radius: 3px;
  color: #333;
  font-family: "Roboto", "Helvetica Neue", "Helvetica", sans-serif;
}
.modTools .dlVersionSelect option,
.readerTextTableOfContents .content .dlVersionSelect option{
  unicode-bidi: plaintext;
}
.modTools .versionDownloadButton,
.readerTextTableOfContents .content .versionDownloadButton {
  width: 60%;
  margin: 10px auto;
  background-color: white;
  font-size: 14px;
  height: 3em;
  border: 1px solid #ccc;
  border-radius: 3px;
  color: #ccc;
  font-family: "Roboto", "Helvetica Neue", "Helvetica", sans-serif;
}
.modTools .versionDownloadButton .downloadButtonInner,
.readerTextTableOfContents .content .versionDownloadButton .downloadButtonInner {
    font-size: 16px;
    padding: 10px;
}
.modTools .versionDownloadButton .he,
.readerTextTableOfContents .content .versionDownloadButton .he {
    font-family: "Heebo", sans-serif;
    direction: rtl;
    text-align: right;
}
.modTools a .versionDownloadButton,
.readerTextTableOfContents .content a .versionDownloadButton {
    border-color: #212E50;
    background-color: #212E50;
}

.modTools .workflowy-tool{
  width: 60%;
  margin: auto;
}
.modTools .workflowy-tool .dlSectionTitle{
  width: unset;
}
.modTools .workflowy-tool .versionDownloadButton{
  color: black;
}
.modTools .workflowy-tool .versionDownloadButton:hover{
  background-color: #999;
}
.modTools .workflowy-tool textarea {
  width: 100%;
  min-height: 30rem;
  font-family: "Lucida Console", Monaco, monospace;
  font-size: 0.8rem;
  line-height: 1.2;
}
.modTools .workflowy-tool .workflowy-tool-form{
  display: flex;
  flex-flow: column;
}
.dictionarySearchBox {
  display: flex;
  justify-content: flex-start;
  padding-bottom: 5px;
  border-bottom: #999 solid 1px;
  color: #999;
  font-size: 17px;
  height: 22px;
}
.dictionarySearchBox .dictionarySearchButton {

}
.searchBox.dictionarySearchBox .keyboardInputInitiator {
  border: none;
}
.dictionarySearchBox input {
  padding: 0 10px 10px;
  font-size: 17px;
  background-color: transparent;
  border: none;
  width: 100%;
  height: 18px;
  margin-bottom: 10px;
}
body .ui-autocomplete.dictionary-toc-autocomplete {
  margin: 0 0;
  padding: 6px 0 0;
}
body .ui-autocomplete.dictionary-toc-autocomplete .ui-menu-item {
  padding: 4px 25px;
  border-bottom: solid #ccc 1px;
  font-size: 17px;
  color: black;
  cursor: pointer;
  display: block;
}
body .ui-autocomplete.dictionary-toc-autocomplete .ui-menu-item a.ui-state-focus {
  text-decoration: underline;
}
.searchContentFrame h1 {
  direction: ltr;
  height: 40px;
}
.searchContentFrame h1.englishQuery {
  font-size: 30px;
}
.searchContentFrame h1.hebrewQuery {
  font-family: "Taamey Frank", "adobe-garamond-pro", "Crimson Text", Georgia, "Times New Roman", serif;
  font-size: 30px;
}
.searchContent {
  padding: 0 10px 100px;
}
.searchContent .searchTopMatter {
  padding-bottom: 10px;
  margin-bottom: 30px;
  position: relative;
}
.searchTopMatter .filterSortFlexbox {
  display: flex;
  flex-direction: row;
  margin-bottom: 4px;  /* to vertically align with type-buttons */
}
.searchTopMatter .searchButtonsBar {
  display: flex;
  flex-direction: row;
  align-items: center;
  justify-content: space-between;
  border-bottom: 1px solid #CCC;
}
.searchTopMatter .type-buttons {
  display: flex;
  flex-direction: row;
  align-self: flex-start;
}
.searchTopMatter .search-dropdown-button {
  font-size: 18px;
  color: #999;
  font-family: "Roboto", "Helvetica Neue", "Helvetica", sans-serif;
  letter-spacing: 1px;
  cursor: pointer;
  padding: 15px;
  -webkit-touch-callout: none; /* iOS Safari */
  -webkit-user-select: none; /* Safari */
   -khtml-user-select: none; /* Konqueror HTML */
     -moz-user-select: none; /* Firefox */
      -ms-user-select: none; /* Internet Explorer/Edge */
          user-select: none; /* Non-prefixed version, currently
                                supported by Chrome and Opera */
}
.searchTopMatter .search-dropdown-button.active {
  color: #000;
  border-bottom: 4px solid #CCC;
}
.searchContent .searchStatusLine {
  padding: 0 0 36px 0;
  text-align: center;
  font-size: 13px;
  height: 10px;
}
.searchFilterBoxes .type-button {
  padding: 6px 14px;
  margin: 5px;
  border-radius: 12px;
  border: 1px solid #DADADA;
  display: inline-block;
  font-size: 13px;
  color: #666;
  font-family: "Roboto", "Helvetica Neue", "Helvetica", sans-serif;
  letter-spacing: 1px;
  cursor: pointer;
}
.searchFilterBoxes .type-button .he {
  font-family: "Heebo", sans-serif;
}
.searchFilterBoxes .type-button.active {
  color: #000;
  background-color: white;
}
.searchContent .type-button-title,
.searchContent .type-button-total {
  display: inline-block;
  padding: 2px;
}
.searchContent .results-count,
.searchContent .searchStatusLine > .loadingMessage {
  color: #999;
  font-family: "Roboto", "Helvetica Neue", "Helvetica", sans-serif;
  letter-spacing: 1px;
  padding-top: 5px;
}
.dropdown-modal {
  position: relative;
}
.dropdown-modal.position-unset {
  position: unset;
}
.dropdown-button {
  color: #666;
  margin-left: 5px;
  margin-right: 5px;
  font-size: 18px;
  letter-spacing: 1px;
  cursor: pointer;
  font-weight: lighter;
  -webkit-touch-callout: none; /* iOS Safari */
  -webkit-user-select: none; /* Safari */
   -khtml-user-select: none; /* Konqueror HTML */
     -moz-user-select: none; /* Firefox */
      -ms-user-select: none; /* Internet Explorer/Edge */
          user-select: none; /* Non-prefixed version, currently
                                supported by Chrome and Opera */
}
.dropdown-button:hover {
  text-decoration: underline;
}
.dropdown-button .active {
  color: #000;
}
.dropdown-button .en {
  font-family: "Roboto", "Helvetica Neue", "Helvetica", sans-serif;
}
.dropdown-button .he {
  font-family: "Heebo", sans-serif;
}
.dropdown-button img {
  opacity: 0.43;
  padding: 0 5px;
  height: 10px;
  width: 10px;
}
.message-modal {
  position: fixed;
  text-align: center;
  padding: 10px;
  background-color: #eee;
  width: auto;
  height: auto;
  margin: 0;
  z-index: 100;
  overflow: hidden;
  line-height: 1.2;
  border-radius: 0;
  max-width: 100%;
  border-radius: 6px;
}
.message-overlay {
  display: none;
  position: fixed;
  z-index: 20;
  background: black;
  opacity: 0.4;
  height: 100%;
  width: 100%;
  top: 0px;
  left: 0px;
}
.messageHeader {
  font-weight: bold;
  font-size: 14px;
  margin-bottom: 4px;
}
.message-modal textarea {
  display: block;
  max-width: 100%;
  height: 140px;
  width: 480px;
  box-sizing: border-box;
  margin-bottom: 20px;
}
.interface-hebrew .searchContent .searchFilterToggle i {
  padding-left: 0;
  padding-right: 5px;
}
.searchContent .searchFilterBoxes {
  margin-top: 21px;
  background: #F5F5F5;
  width: 100%;
  display: flex;
  flex-direction: column;
  position: absolute;
  z-index: 1;
  box-shadow: 0 1px 3px #ccc;
  box-sizing: border-box;
}
.interface-english .searchFilterBoxes {
  right: 0;
}
.interface-hebrew .searchFilterBoxes {
  left: 0;
}
.searchContent .searchFilterBoxes .tag-filter-outer {
  display: flex;
  flex-direction: row;
  flex-wrap: wrap;
  height: 210px;
  padding: 10px 20px;
  box-sizing: border-box;
}
.searchFilterBoxes .tag-filter {
  color: #999;
  background-color: white;
  border: 0;
}
.searchFilterBoxes .tag-filter.active {
  background-color: #e7e7e7;
}

.searchContent .searchFilterBoxes .searchFilterBoxRow {
  display: flex;
  flex-direction: row;
  width: 100%;
}
.searchFilterBoxes .searchFilterTabRow {
  display: flex;
  flex-direction: row;
  border-bottom: 1px solid #CCC;
  padding: 0 15px;
}
.searchFilterTabRow .searchFilterTab {
  font-size: 14px;
}
.searchFilterTabRow .searchFilterTab.active {
  border-bottom: 4px solid #CCC;
}
.searchFilterBoxes.hidden{
    display:none;
}
.searchContent .searchFilterBoxes li {
  font-family: "Roboto", "Helvetica Neue", "Helvetica", sans-serif;
  display: flex;
  justify-content: space-between;
  flex: 1 0 45%;  /* see https://stackoverflow.com/questions/29546550/flexbox-4-items-per-row */
  padding: 15px 0 15px 15px;
  font-size: 16px;
  cursor: pointer;
  line-height: 125%;
}
.searchContent .searchFilterBoxes li img {
  height: 10px;
  width: 10px;
  opacity: 0.43;
  padding: 0 10px;
}
.searchContent .searchFilterBoxes .searchFilterExactBox li {
  justify-content: flex-start;
}
.searchContent .searchFilterBoxes li .checkboxAndText {
  display: flex;
}
.searchContent .searchFilterBoxRow li.active,
.searchContent .searchFilterBoxRow li:hover {
  background-color: #e0e0e0;
}
.interface-hebrew .searchContent .searchFilterBoxes li {
  font-family: "Heebo", sans-serif;
  padding: 10px 15px 10px 0;
}
.searchContent .searchFilterBoxes li input[type="checkbox"] {
  display: none;
}
.searchContent .searchFilterBoxes li input[type="checkbox"] + label span {
    margin: 0 13px;
    display:inline-block;
    width: 15px;
    height: 15px;
    cursor:pointer;
    background-image: url(/static/img/checkbox-unchecked.svg);
    background-size: contain;
}
.searchContent .searchFilterBoxes li input[type="checkbox"]:checked + label span {
    background-image: url(/static/img/checkbox-checked.svg);
}
.searchContent .searchFilterBoxes li input[type="checkbox"]:indeterminate + label span {
    background-image: url(/static/img/checkbox-partially.svg);
}
.searchContent .searchFilterBoxes li .filter-title
.dropdown-option-list li .filter-title {
  color: #333;
}
.searchContent .searchFilterBoxes li .filter-count {
  color: #999;
}
.searchContent .searchFilterBoxes li .in-focus-arrow {
  float: right;
  padding-right: 20px;
  color: #999;
}
.interface-hebrew .searchContent .searchFilterBoxes li .in-focus-arrow {
  float: left;
  padding-left: 20px;
  padding-right: 0;
}
.searchFilterBoxes .searchFilterExactBox {
  padding-top: 10px;
  height: 200px;
}
.searchFilterExactBox.hidden {
  display:none;
}
.dropdown-option-list {
    margin-top: 10px;
    background: white;
    width: auto;
    position: absolute;
    z-index: 1;
    -webkit-border-radius: 7px;
    -moz-border-radius: 7px;
    border-radius: 7px;
    border: 1px solid #ccc;
}
.dropdown-option-list-label span {
  white-space: nowrap;
}
.interface-english .dropdown-option-list {
  right: 0;
}
.interface-hebrew .dropdown-option-list {
  left: 0;
}
.dropdown-option-list.hidden{
    display:none;
}
.dropdown-option-list table {
  border-collapse: collapse;
}
.dropdown-option-list tr {
  font-family: "Roboto", "Helvetica Neue", "Helvetica", sans-serif;
  padding: 15px;
  font-size: 16px;
  cursor: pointer;
}
.interface-hebrew .dropdown-option-list tr {
  font-family: "Heebo", sans-serif;
}
.dropdown-option-list tr:hover {
  background-color: #e0e0e0;
}
.dropdown-option-list tr:not(:last-child) {
  border-bottom: 1px solid #eee;
}
.dropdown-option-list td:not(:first-child) {
  padding: 15px 15px 15px 0;
}
.dropdown-option-list td:first-child {
  padding: 0 0 0 15px;
}
.interface-hebrew .dropdown-option-list td:not(:first-child) {
  padding: 15px 0 15px 15px;
}
.interface-hebrew .dropdown-option-list td:first-child {
  padding: 0 15px 0 0;
}
.dropdown-option-list tr.unselected {
  color: #aaa;
}
.dropdown-option-list tr .dropdown-option-check {
  width: 10px;
  height: 10px;
  padding-left: 0;
  padding-right: 10px;
}
.interface-hebrew .dropdown-option-list tr .dropdown-option-check {
  padding-left: 10px;
  padding-right: 0;
}
.dropdown-option-list tr.unselected .dropdown-option-check {
  display: none;
}
.searchContent .searchResultsOverlay {
  opacity: 0.5;
}
.searchContent .searchFilterCategoryBox,
.searchContent .searchFilterBookBox {
  padding-top: 10px;
  width: 50%;
  height: 200px;
  overflow-y: auto;
}
.searchContent .searchFilterCategoryBox.searchFilterSheetBox {
  width: 100%;
  display: flex;
  flex-wrap: wrap;
  align-items: flex-start;
  align-content: flex-start;
}
.interface-hebrew .searchContent .searchFilterCategoryBox,
.interface-hebrew .searchContent .searchFilterBookBox {
  /*float: right;*/
}
.searchContent .result {
  border-bottom: thin solid #eee;
  padding-bottom: 12px;
}
.searchContent .result a:hover {
  text-decoration: none;
}
.searchContent .similar-results {
  padding: 0 25px;
}
.searchContent .similar-results .result {
  border-top: none;
}
.searchContent .text_result .result-title,
.searchContent .sheet_result .result-title {
  color: #666;
  font-weight: lighter;
  padding: 20px 0 5px;
  letter-spacing: 1px;
  display: block;
}
.searchContent .text_result .result-title .int-he,
.searchContent .sheet_result .result-title .int-he {
  font-family: "Taamey Frank", "adobe-garamond-pro", "Crimson Text", Georgia, "Times New Roman", serif;
  font-size: 22px;
}
.searchContent .text_result .result-title .int-en,
.searchContent .sheet_result .result-title .int-en {
  font-family: "adobe-garamond-pro", "Crimson Text", Georgia, serif;
  font-size: 18px;
}
.searchContent .sheet_result .result-title {
  font-size: 18px;
}
.searchContent .sheet_result .result-title.in-en {
  direction: ltr;
  text-align: left;
}
.searchContent .sheet_result .result-title.in-he {
  direction: rtl;
  text-align: right;
}
.searchContent .sheet_result .owner_name {
  padding-bottom: 5px;
}
.readerPanel.english .searchContent .sheet_result .owner_name.in-he {
  direction: rtl;
  text-align: left;
}
.readerPanel.hebrew .searchContent .sheet_result .owner_name.in-en {
  direction: ltr;
  text-align: right;
}
.searchContent .result .result-title:hover {
  text-decoration: underline;
}
.readerPanel.english .searchContent .snippet.he,
.readerPanel.hebrew .searchContent .snippet.en,
.bilingual .searchContent .snippet.he {
  display: block;
}
.searchContent .text_result .snippet {

}
.searchContent .sheet_result .snippet {
  font-size: 18px;
  color: #000;
}
.searchContent .sheet_result .snippet:hover {
  text-decoration: none;
}
.searchContent .similar-results .result .result-title {
  padding: 0 0 5px;
}
.searchContent .result .version {
  color: #999;
  font-weight: lighter;
  font-family: "Roboto", "Helvetica Neue", "Helvetica", sans-serif;
  letter-spacing: 1px;
  font-size: 13px;
  margin: 8px 0;
  display: flex;
  align-items: center;
}
.searchContent .result .version .owner-metadata {
  display: flex;
  flex: 1;
  flex-direction: column;
  margin: 0 10px;
}
.searchContent .result .similar-trigger-box {
  color: #999;
  font-weight: lighter;
  font-family: "Roboto", "Helvetica Neue", "Helvetica", sans-serif;
  text-transform: uppercase;
  letter-spacing: 1px;
  font-size: 11px;
  padding: 0;
  cursor: pointer;
  margin: 8px 0;
}
.searchContent .result .similar-trigger-box i {
  padding: 0 5px;
}
.searchContent .sheet_result .owner_image {
  height: 30px;
  width: 30px;
  align-self: flex-start;
}
.searchContent .sheet_result {
  height: auto;
  margin: 15px 0 20px 0;
  padding-bottom: 30px;
}
.searchContent .result + .loadingMessage {
  margin-top: 30px;
}
.readerNavMenu .yourSheetsLink.navButton {
  width: 98%;
  margin-bottom: 20px;
  text-transform: uppercase;
  font-family: "Roboto", "Helvetica Neue", "Helvetica", sans-serif;
}
.readerNavMenu .sheet {
  display: flex;
  justify-content: space-between;
  padding: 20px 0;
  border-bottom: 1px solid #eee;
  color: black;
}
.readerNavMenu .sheet:hover{
  text-decoration: none;
}
.readerNavMenu .sheet:first-child {
  padding-top: 0;
}
.readerNavMenu .sheet .sheetImg {
  height: 40px;
  width: 40px;
  margin: 1px 0 0 0;
  border-radius: 2px;
}
.readerNavMenu .sheet .sheetTextInfo{
  display: flex;
  justify-content: flex-start;
}
.readerNavMenu .sheet:hover .sheetTextInfo{
  text-decoration: underline;
}
.readerNavMenu .sheet .sheetAuthTitle{
  display: flex;
  flex-flow: column;
  margin: auto 14px;
}
.readerNavMenu .sheet .sheetAuthor {
  font-family: "Roboto", "Helvetica Neue", "Helvetica", sans-serif;
  color: #999;
  font-size: 14px;
  margin-bottom: 6px;
  letter-spacing: 1px;
}
.readerNavMenu .sheet .sheetTitle{
  overflow: hidden;
  font-size: 16px;
  unicode-bidi: plaintext;
}
.readerNavMenu .sheet .sheetViews{
  color: #999;
  font-size: 13px;
  font-family: "Roboto", "Helvetica Neue", "Helvetica", sans-serif;
}
.readerNavMenu .sheet:hover .sheetViews{
  display: inline-block ;
  text-decoration: none;
}
.interface-english .readerPanel .readerNavMenu .tagsList .gridBox {
  direction: ltr;
}
.interface-hebrew .readerPanel .readerNavMenu .tagsList .gridBox {
  direction: rtl;
}
.tagsList .heOnly {
  direction: rtl;
}
.tagsList .enOnly {
  direction: ltr;
}
.readerControls {
  position: relative;
  top: 0;
  left: 0;
  width: 100%;
  box-sizing: border-box;
  text-align: center;
  z-index: 100;
  height: 60px;
  line-height: 60px;
  box-shadow: 0 1px 3px rgba(0,0,0,0.2);
  background-color: #FBFBFA;
}
.sepia .readerControls {
  background-color: #F3F3F1;
}
.dark .readerControls {
  background-color: #2D2D2B;
  color: white;
  border-color: #444;
}
.dark .readerControls .readerTextToc .readerTextTocBox {
  color: white;
}
.readerControls.connectionsHeader {
  background-color: #F3F3F2;
  white-space: nowrap;
  box-shadow: none;
}
.readerControls.connectionsHeader.fullPanel  {
  background-color: #EDEDED;
}
.readerControls .connectionsPanelHeader .connectionsHeaderTitle {
  text-transform: uppercase;
  letter-spacing: 1px;
  font-size: 16px;
  font-weight: lighter;
}
.connectionsPanelHeader .connectionsHeaderTitle.active {
  text-transform: none;
  cursor: pointer;
}
.connectionsHeaderTitle .fa-chevron-left {
  margin-right: 10px;
}
.connectionsHeaderTitle .fa-chevron-right {
  margin-left: 10px;
}
.connectionsHeaderTitle .fa-chevron-left, .connectionsHeaderTitle .fa-chevron-right{
  color: #999;
}
.readerControls .readerControlsInner {
  position: relative;
  width: 760px;
  margin: 0 auto;
  padding: 0 30px;
  display: flex;
  justify-content: space-between;
  max-width:  100%;
  box-sizing: border-box;
}
.readerControls.connectionsHeader .readerControlsInner {
  padding: 0 34px;
}
.singlePanel .readerControls .readerControlsInner {
  padding: 0 10px;
}
.readerControls .readerTextToc a {
  color: inherit;
}
.readerControls .readerTextToc a:hover {
  text-decoration: none;
}
.readerControls .readerTextToc .readerTextTocBox h1 {
    display: unset;
    font-size: unset;
    font-weight: unset;
    margin-block-start: unset;
    margin-block-end: unset;
}
.readerControls .readerTextToc .readerTextTocBox a {
  display: flex;
  align-items: center;
  justify-content: center;
}
.readerControls.connectionsHeader .readerTextToc {
  font-family: "Roboto", "Helvetica Neue", "Helvetica", sans-serif;
  text-transform: uppercase;
  color: #666;
  width: 100%;
}
.readerControls .readerTextToc.attributed .readerTextTocBox {
  line-height: 1.2;
}
.readerControls .readerTextToc .categoryAttribution {
  font-style: italic;
  font-size: 15px;
  color: #999;
  margin: 0 2px;
  white-space: nowrap;
  text-overflow: ellipsis;
  overflow: hidden;
  padding: 0 2px;
}
.readerControls .readerTextToc .categoryAttribution .he {
  font-style: normal;
}
.interface-english .leftButtons,
.interface-hebrew .rightButtons {
  display: flex;
  flex-direction: row;
  text-align: left;
}
.interface-english .rightButtons,
.interface-hebrew .leftButtons {
  display: flex;
  flex-direction: row;
  text-align: right;
}
/* icons need a little nudge in flipped hebrew mode */
.interface-hebrew .rightButtons {
  margin-left: -3px;
}
.interface-hebrew .leftButtons {
  margin-right: 2px;
}
.leftButtons .saveButton,
.rightButtons .saveButton {
  display: flex;
  align-items: center;
  justify-content: flex-end;
  width: 30px;
  height: 56px;
  cursor: pointer;
}
.saveButton img {
  height: 20px;
  width: 20px;
  opacity: 0.5;
  margin-top: 2px;
}
.rightButtons .saveButton.tooltip-toggle::before {
  top: 47px;
  left: -50px;
}
.interface-hebrew .rightButtons .saveButton.tooltip-toggle::before {
  left: auto;
  right: -50px;
}
.saveButton.tooltip-toggle.three-dots-button {
  background-color: #ededec;
  margin-bottom: 13px;
  padding: 0 6px;  /* HACK: setting width and height to equal values doesn't make this circular, but this does! */
  height: 22px;
  display: flex;
  align-items: center;
  justify-content: center;
  border-radius: 50%;
}
.three-dots-button img {
  width: 10px;
  height: 10px;
  margin-top: 0;
}
.topicPanel .mainColumn .saveLine .saveButton.three-dots-button {
  margin-left: 10px;
  margin-right: 0;
  margin-bottom: 13px;
  padding-bottom: 0;
}
.interface-hebrew .topicPanel .mainColumn .saveLine .saveButton.three-dots-button {
  margin-left: 0;
  margin-right: 10px;
}
.interface-hebrew .topicPanel .three-dots-button {
  margin-left: 0px;
  margin-right: 10px;
}
.leftButtons .readerNavMenuSearchButton,
.leftButtons .readerNavMenuMenuButton,
.leftButtons .readerNavMenuCloseButton,
.rightButtons .readerOptions,
.rightButtons .readerNavMenuCloseButton {
  width: 40px;
  height: 56px;
  line-height: 56px;
  color: #999;
  font-size: 20px;
  display: inline-block;
  cursor: pointer;
}
.rightButtons .readerOptions {
  vertical-align: middle;
}
.rightButtons .readerOptions:hover {
  text-decoration: none;
}
.leftButtons .readerNavMenuMenuButton {
  font-size: 22px;
  margin-top: 6px;
}
.leftButtons .readerNavMenuCloseButton {
  font-size: 44px;
}
.leftButtons .readerNavMenuSearchButton span,
.rightButtons .readerOptions img,
.leftButtons .readerNavMenuCloseButton span {
  vertical-align: middle;
}
.readerControls .readerTextToc {
  font-size: 18px;
  box-sizing: border-box;
  height: 50px;
  text-align: center;
  display: inline-block;
  cursor: pointer;
  vertical-align: middle;
  min-width: 0; /* see https://css-tricks.com/flexbox-truncated-text/ */
}
.readerTextTocHeader.readerTextToc {
  font-size: 16px;
}
.readerControls .readerTextToc{
  min-width: 0;
}
.hebrew .readerControls .readerTextToc {
  direction: rtl;
}
.english .readerControls .readerTextToc {
  direction: ltr;
}
.interface-english .bilingual .readerControls .readerTextToc {
  direction: ltr;
}
.interface-hebrew .bilingual .readerControls .readerTextToc {
  direction: rtl;
}

.interface-hebrew .bilingual .readerControls .readerTextToc .readerTextTocBox.sheetBox,
.interface-hebrew .english .readerControls .readerTextToc .readerTextTocBox.sheetBox {
  padding-left: 23px;
  padding-right: 0;
}
.english .readerControls .readerTextToc .readerTextTocBox.sheetBox,
.bilingual .readerControls .readerTextToc .readerTextTocBox.sheetBox {
  padding-right: 23px;
  padding-left: 0;
}
.readerControls .readerTextToc .readerTextTocBox {
  display: inline-block;
  vertical-align: middle;
  max-width: 100%;
}
.readerControls .readerTextToc .readerTextTocBox a h1,
.readerControls .readerTextToc .readerTextTocBox a span,
.readerControls .readerTextToc .readerTextTocBox a div {
  white-space: nowrap;
  text-overflow: ellipsis;
  overflow: hidden;
}
.readerControls .readerTextToc .readerTextVersion {
  font-style: italic;
  color: #999;
}
.readerControls .readerTextToc .readerTextVersion .en{
  unicode-bidi: bidi-override;
}
.readerControls .readerTextToc .fa {
  color: #999;
  font-weight: bold;
  margin: 0 7px;
  vertical-align: 0;
}
.readerControls .readerTextToc .fa.invisible {
  visibility: hidden;
}
/*.bilingual .readerTextToc .he {
  display: none;
}*/
.readerOptions img {
  height: 16px;
}
.readerOptions .textIcon {
  font-size: 22px;
  line-height: 60px;
}
.dark .readerOptions img {

}
.readerOptionsPanel {
  position: absolute;
  width: 100%;
  top: 58px;
  right: 0;
  padding: 20px;
  box-sizing: border-box;
  direction: ltr;
  background: #FBFBFA;
  border-bottom: 1px solid #ccc;
  z-index: 103;
}
.readerOptionsPanelInner {
  max-width: 530px;
  margin: 0 auto;
  display: flex;
  flex-flow: row wrap;
  justify-content: space-between;
  color: #999;
}
.toggleSet {
  display: inline-block;
  width: 48%;
  margin: 2px auto 20px auto;
  /*margin-left: 1px;*/
}
.interface-hebrew .toggleSet.aliyotTorah, .interface-hebrew .toggleSet .toggle-set-label{
  font-family: "Heebo", sans-serif;
}
.interface-english .toggleSet.aliyotTorah, .interface-english .toggleSet .toggle-set-label{
  font-family: "Roboto", "Helvetica Neue", "Helvetica", sans-serif;
  text-transform: uppercase;
}
.toggleSet .toggle-set-label{
  font-size: 13px;
  display: block;
  text-align: center;
  margin: 10px;
  letter-spacing: 1.5px;
}
.toggleOption {
  box-sizing: border-box;
  text-align: center;
  border: 1px solid #ccc;
  margin-left: -1px;
  padding: 4px;
  height: 42px;
  line-height: 34px;
  background-color: #FBFBFA;
  vertical-align: middle;
}
.toggleSet.aliyotTorah .toggleOption{
  font-size: 14px;
}
.toggleSet.vowels .toggleOption.all span span, .toggleSet.vowels .toggleOption.partial span span{
  /*line-height: 29px;*/
  position: relative;
  top: -3px;
}
.toggleSet.fontSize .toggleOption{
  color: black;
}
.toggleSet.biLayout .toggleOption img, .toggleSet.layout .toggleOption img{
  opacity: 0.5;
}
.toggleOption:first-child {
    border-top-left-radius: 4px;
    border-bottom-left-radius: 4px;
}
.toggleOption:last-child {
    border-top-right-radius: 4px;
    border-bottom-right-radius: 4px;
    border-right: 1px solid #999;
}
.toggleOption.on, .toggleOption:hover {
  background-color: white;
  color: black;
}
.toggleSet.biLayout .toggleOption.on img, .toggleSet.layout .toggleOption:hover img{
  opacity: 1;
}
.toggleSet.separated .toggleOption {
  margin-right: 3%;
  border-right: 1px solid #999;
}
.toggleSet.separated .toggleOption:last-child {
  margin-right: 0;
}
.color .toggleOption {
  border-radius: 5px;
  height: 38px;
}
.color .toggleOption.on {
  border-color: black;
}
.color .light, .color .light.on {
  background-color: white;
}
.color .sepia, .color .sepia.on {
  background-color: #f7f7f7;
}
.color .dark, .color .dark.on {
  background-color: #333331;
}
.toggleOption {
  font-size: 26px;
  line-height: 34px;
  vertical-align: middle;
}
.toggleSet .toggleOption .he,
.toggleSet .toggleOption .en {
  display: inline;
}
.toggleOption.bilingual {
  font-size: 18px;
}
.toggleOption.segmented, .toggleOption.continuous {
  font-size: 18px;
}
.toggleOption.smaller, .toggleOption.larger {
  font-family: "Roboto", "Helvetica Neue", "Helvetica", sans-serif;
}
.interface-hebrew .toggleOption.smaller, .interface-hebrew .toggleOption.larger {
  font-family: "Heebo", sans-serif;
}
.toggleOption.smaller {
  font-size: 12px;
}
.toggleOption.larger {
  font-size: 22px;
}
.readerOptionsPanel .line {
  margin: 20px 0;
  border-top: 1px solid #ddd;
}
.mask {
  position: fixed;
  top: 0;
  left: 0;
  width: 100%;
  height: 100%;
  z-index: 102;
  cursor: pointer;
}
.textRange.basetext {
  width: 100%;
  box-sizing: border-box;
  font-size: 2.2em;
  line-height: 1.6;
  text-align: justify;
  background-color: inherit;
  margin: 0 auto;
  max-width: 760px;
  position: relative;
  padding: 0 30px;
}
.singlePanel .textRange.basetext,
.singlePanel .sheetContent {
  padding: 0;
}
.narrowColumn .textRange.basetext {
}
.narrowColumn .content .contentInner {
  padding: 0 15px;
}
.textRange.basetext .title, .sheetContent .customSourceTitle{
  padding: 0 28px;
  margin: 30px 0 24px 0;
  color: #000;
  text-align: center;
  justify-content: center;
  font-weight: lighter;
  letter-spacing: 1px;
}
.textRange.basetext .title, {
  font-size: 24px;
}
.sheetContent .customSourceTitle {
  padding-top: 14px;
}
.dark .textRange.basetext .title, .dark .sheetContent .title {
  color: #ccc;
}
.textRange.basetext .title .titleBox, .sheetContent .customSourceTitle .titleBox {
  display: inline-block;
  border-bottom: 4px solid #E6E5E6;
  padding: 0 6px 3px;
}
.dark .textRange.basetext .title .titleBox, .dark .sheetContent .title .titleBox {
  border-bottom: 4px solid #666;
}
.bilingual .sheetContent .title .he {
  display: none;
}
.interface-hebrew .readerPanel.english .textRange,
.interface-hebrew .readerPanel.english .categoryFilterGroup,
.interface-hebrew .readerPanel.bilingual .categoryFilterGroup,
.interface-hebrew .readerPanel.english .tocContent,
.interface-hebrew .readerPanel.bilingual .tocContent {
  direction: ltr;
}
.interface-english .readerPanel.hebrew .textRange,
.interface-english .readerPanel.hebrew .categoryFilterGroup,
.interface-english .readerPanel.hebrew .tocContent{
  direction: rtl;
}
.basetext .text, .sheetContent .text {
  padding: 0 44px;
  margin: 30px 0;
  background-color: inherit;
}
.narrowColumn .basetext .text, .narrowColumn .sheetContent .text {
  padding: 0 26px;
}
.singlePanel .basetext .text, .singlePanel .sheetContent .text  {
  padding: 0 34px;
}
.parashahHeader {
  text-align: center;
  color: #000;
  margin: 32px 0;
  font-size: 24px;
  letter-spacing: 1px;
}
.parashahHeader.aliyah span {
  text-transform: uppercase;
  font-size: 18px;
}
.title + .text span:first-child .parashahHeader {
  margin-top: -5px;
}
.title + .text {
  margin-top: 0;
}
.segment {
  cursor: pointer;
  display: block;
  background-color: inherit;
  margin-bottom: 14px;
}
.continuous .segment {
  display: inline;
  margin: 0;
  padding: .3333em 0;
}
.readerPanel.english.continuous .segment {
  padding: .15em 0;  /* underline of named entities is cut off if padding is higher */
}
.continuous .clearFix {
  display: none;
}
.segment .segmentText{
  display: inline;
}
.segment > .he,
.segment > .en,
.segment > p > .he,
.segment > p > .en {
  margin-top: 0;
  margin-bottom: 0;
}
.basetext .segment {
  margin-bottom: 26px;
}
.bilingual .segment > .he,
.bilingual .segment > .en,
.bilingual .segment > p > .he,
.bilingual .segment > p > .en {
  display: block;
}
.bilingual .segment > .en ,
.bilingual .segment > p > .en {
  text-align: left;
}
.bilingual .segment > .he,
.bilingual .segment > p > .he {
  text-align: right;
}
.stacked.bilingual .basetext .segment {
  margin-bottom: 14px;
  display: block;
}
.stacked.bilingual .segment > .en,
.stacked.bilingual .segment > p > .en {
  margin-top: 6px;
  text-align: left;
}
.stacked.bilingual .sheetContent .segment > .en,
.stacked.bilingual .sheetContent .segment > p > .en {
  margin-top: 0;
}
.stacked.bilingual .basetext .segment > .en ,
.stacked.bilingual .basetext .segment > p > .en {
  margin: 10px 0 20px;
  color: #666;
}
.stacked.bilingual .segment.heOnly > .he,
.stacked.bilingual .segment.enOnly > .en,
.stacked.bilingual .segment.heOnly > p > .he,
.stacked.bilingual .segment.enOnly > p > .en {
  display: block;
}
.heLeft.bilingual .basetext .text,
.heRight.bilingual .basetext .text,
.heLeft.bilingual .sheetContent .text,
.heRight.bilingual .sheetContent .text {
  padding: 0;
}

.heLeft.bilingual .segment > .en,
.heLeft.bilingual .segment > .he,
.heRight.bilingual .segment > .en,
.heRight.bilingual .segment > .he,
.heLeft.bilingual .segment > p > .en,
.heLeft.bilingual .segment > p > .he,
.heRight.bilingual .segment > p > .en,
.heRight.bilingual .segment > p > .he {
  width: 50%;
  box-sizing: border-box;
  display: block;
}
.heLeft.bilingual .sheetItem.enOnly > .en,
.heLeft.bilingual .sheetItem.heOnly > .he,
.heRight.bilingual .sheetItem.enOnly > .en,
.heRight.bilingual .sheetItem.heOnly > .he,
.heLeft.bilingual .sheetItem.enOnly > p > .en,
.heLeft.bilingual .sheetItem.heOnly > p > .he,
.heRight.bilingual .sheetItem.enOnly > p > .en,
.heRight.bilingual .sheetItem.heOnly > p > .he {
  width: 100%;
  padding-right: 0;
  padding-left: 0;
}
.readerPanel .sheetItem.heOnly > .en,
.readerPanel .sheetItem.heOnly > p > .en {
  display: none;
}
.readerPanel .sheetItem.heOnly > .he,
.readerPanel .sheetItem.heOnly > p > .he {
  display: block;
}
.readerPanel .sheetItem.enOnly > .he,
.readerPanel .sheetItem.enOnly > p > .he {
  display: none;
}
.readerPanel .sheetItem.enOnly > .en,
.readerPanel .sheetItem.enOnly > p > .en {
  display: block;
}
.heLeft.bilingual .segment > .en,
.heRight.bilingual .segment > .he ,
.heLeft.bilingual .segment > p > .en,
.heRight.bilingual .segment > p > .he {
  float: right;
  padding-left: 20px;
}
.heRight.bilingual .segment > .en,
.heLeft.bilingual .segment > .he,
.heRight.bilingual .segment > p > .en,
.heLeft.bilingual .segment > p > .he {
  float: left;
  padding-right: 20px;
}
.basetext .segment:active,
.basetext .segment:focus {
  background-color: #f5faff;
}
.sheetContent .segment:active .segmentNumber,
.sheetContent .segment:focus .segmentNumber,
.sheetContent .segment:active .linkCount,
.sheetContent .segment:focus .linkCount,
.basetext .segment:active .segmentNumber,
.basetext .segment:focus .segmentNumber,
.basetext .segment:active .linkCount,
.basetext .segment:focus .linkCount {
  background-color: transparent;
}
.dark .basetext .segment:active,
.dark .basetext .segment:focus {
  background-color: #444;
}
.basetext .segment.highlight,
.sheetContent .segment.highlight .en,
.sheetContent .segment.highlight .he,
.readerPanel.bilingual.heLeft .sheetContent .segment.highlight,
.readerPanel.bilingual.heRight .sheetContent .segment.highlight,
.editorContent .sheetItem.highlight,
.editorContent .sheetItem.highlight .SheetSource .en,
.editorContent .sheetItem.highlight .SheetSource::after
{
  background-color: #F0F7FF;
}
.sheetContent .segment.highlight .linkCount .en,
.sheetContent .segment.highlight .linkCount .he,
.sheetContent .segment.highlight .segmentNumber .en,
.sheetContent .segment.highlight .segmentNumber .he {
  background-color: transparent;
}
.sheetContent .segment.highlight .en div,
.sheetContent .segment.highlight .he div {
  background-color: inherit;
}
.sheetContent .segment a {
    color: #4B71B7;
}
.sheetContent .segment .sourceContentText a {
    text-decoration: underline;
}
.readerPanel.bilingual.stacked .sheetContent .segment.highlight .he {
  padding-bottom: 1px;
}
.basetext .segment.highlight .segmentNumber,
.basetext .segment.highlight .linkCount,
.sheetContent .segment.highlight .linkCount,
.sheetContent .segment.highlight .segmentNumber {
  background-color: transparent;
}
.sepia .basetext .segment.highlight,
.sepia .sheetContent .segment.highlight {
  background-color: #E3E3E1;
}
.dark .basetext .segment.highlight,
.dark .sheetContent .segment.highlight {
  background-color: #444;
}
.textRange {
  line-height: 1.4;
  font-size: 1.6em;
}
.textRange .textInner, .sheetContent .textInner  {
  position: relative;
}
.textRange.lowlight .text {
  color: #999;
}
.segment {
}
.segment.heOnly{
  text-align: right;
  direction: rtl;
}
.segment.enOnly{
  text-align: left;
  direction: ltr;
}
.segment.heOnly .en{
  display: none;
}
.segment.enOnly .he{
  display: none;
}
.segment.heOnly .he{
  display: initial;
}
.segment.enOnly .en{
  display: initial;
}
.readerPanel.hebrew .segment.enOnly .sheetSegmentNumber .en{
  display: none;
}
.readerPanel.english .segment.enOnly .sheetSegmentNumber .he{
  display: none;
}
.segment .segmentNumber,
.segment .linkCount,
.textRange .numberLabel {
  position: absolute;
  background-color: inherit;
  font-weight: lighter;
  color: #ccc;
  display: block;
  width: 30px;
  text-align: center;
  -webkit-text-size-adjust: 100%;
  -moz-user-select: none;
  -khtml-user-select: none;
  -webkit-user-select: none;
  -o-user-select: none;
  user-select: none;
}
.segmentNumber .segmentNumberInner,
.linkCount .linkCountDot {
  display: inline-block;
  -moz-user-select: none;
  -khtml-user-select: none;
  -webkit-user-select: none;
  -o-user-select: none;
  user-select: none;
}
.bilingual .segmentNumber .segmentNumberInner,
.bilingual .linkCount .linkCountDot,
.bilingual .numberLabel .numberLabelInner {
  margin-top: 0;
}
.segment .segmentNumber,
.segment .linkCount {
  display: none;
  line-height: 1.4;
}
.hebrew .segment .segmentNumber,
.hebrew .segment .linkCount {
  display: none;
  line-height: 1.6;
}
.sheetContent .segment .linkCount {
  display: inline-block;
}
.segment .segmentNumber .segmentNumberInner,
.segment .segmentNumber .segmentNumberInner .he,
.textRange .numberLabel .numberLabelInner {
  font-size: 12px;
  vertical-align: middle;
}
.segment .segmentNumber,
.textRagnge .numberLabel {
  color: #666;
  top: 0;
}
.dark .segment .segmentNumber,
.dark .textRagnge .numberLabel {
  color: white;
}
.segment .linkCount {

}
.segment .linkCountDot {
  display: inline-block;
  width: 6px;
  height: 6px;
  border-radius: 12px;
  background-color: black;
  vertical-align: middle;
}
.dark .segment .linkCount {
  filter: invert(100%);
  -webkit-filter: invert(100%);
}
.readerPanel .segment .segmentNumber .en,
.readerPanel .segment .segmentNumber .he {
  text-align: center;
}
.readerPanel.english .segment .segmentNumber {
  left: -48px;
}
.readerPanel.hebrew .segment .segmentNumber,
.readerPanel.bilingual .segment .segmentNumber {
  right: -46px;
}
.readerPanel.hebrew .segment .linkCount,
.readerPanel.bilingual .segment .linkCount {
  left: -48px;
}
.readerPanel.english .segment .linkCount {
  right: -46px;
  left: auto;
}
.readerPanel.heLeft.bilingual .segment .segmentNumber,
.readerPanel.heRight.bilingual .segment .segmentNumber {
  left: 50%;
  margin-left: -15px;
  right: auto;
}
.readerPanel.heLeft.bilingual .segment .linkCount,
.readerPanel.heRight.bilingual .segment .linkCount {
  visibility: hidden;
}
.singlePanel .readerPanel.english .segment .segmentNumber {
  left: -30px;
}
.singlePanel .readerPanel.hebrew .segment .segmentNumber,
.singlePanel .readerPanel.bilingual .segment .segmentNumber {
  right: -30px;
}
.singlePanel .readerPanel.english .segment .linkCount {
  right: -30px;
}
.singlePanel .readerPanel.hebrew .segment .linkCount,
.singlePanel .readerPanel.bilingual .segment .linkCount {
  left: -30px;
}
.singlePanel .readerPanel.english .sheetItem.segment .linkCount {
  left: auto;
  right: -30px;
}
.readerPanel.english .segment.heOnly .segmentNumber .he,
.readerPanel.bilingual .segment.heOnly .segmentNumber .he,
.readerPanel.hebrew .segment.enOnly .segmentNumber .en {
  display: none;
}
.readerPanel.english .segment.heOnly .segmentNumber .en,
.readerPanel.bilingual .segment.heOnly .segmentNumber .en,
.readerPanel.hebrew .segment.enOnly .segmentNumber .he {
  display: block;
}
.segment .refLink {
  font-size: .8em;
  font-weight: bold;
  letter-spacing: 1px;
  cursor: pointer;
  color: #333;
}
.refLink:hover {
  text-decoration: underline;
}
.segment .namedEntityLink {
  color: inherit;
}
.segment .namedEntityLink:hover {
  cursor: text;
  text-decoration: none;
}
.segment.showNamedEntityLinks .namedEntityLink:hover {
  /* only show named entity underline when class showNamedEntityLinks exists */
  cursor: pointer;
  border-bottom: 2px dotted #666;
}
.stacked.bilingual .segment .en .namedEntityLink:hover {
  border-bottom-color: #666;
}
.textRange .actionLinks {
  text-align: right;
}
.textRange .actionLinks > span {
  font-size: 13px;
  text-transform: uppercase;
  display: inline-block;
  margin: 0 7px;
  cursor: pointer;
  color: #aaa;
}
.textRange .actionLinks > span > img {
  height: 13px;
  width: 13px;
  margin: 0 5px;
  opacity: 0.3;
  vertical-align: baseline;
}
.textRange .actionLinks > span > i {
  margin: 0 5px;
  font-size: 16px;
  vertical-align: top;
}
.textRange .actionLinks .en {
  font-family: "Roboto", "Helvetica Neue", "Helvetica", arial, sans-serif;
}
.textRange .actionLinks .he {
  font-family: "Heebo", sans-serif;
}
/* Footnotes */
.segment sup {
  margin-left: .2em;
  margin-right: .2em;
  font-size: 12px;
}
.segment sup:hover {
  text-decoration: underline;
}
.segment sup.itag {
  text-decoration: none;
  font-family: "Heebo", "sans-serif";
  font-size: 0.6em;
  line-height: 1;
  color: #4871bf;
}
.segment i.footnote {
  display: none;
  font-size: .8em;
  margin-left: .5em;
  margin-right: .5em;
  color: #888;
  font-style: normal;
}
.segment img {
  max-width: 100%;
}
.connectionsPanelHeader{
  display: flex;
  justify-content: space-between;
  align-items: center;
}
.singlePanel .connectionsPanelHeader {
  justify-content: flex-start;
  align-items: stretch;
  height: 100%;
}
.interface-hebrew .connectionsPanelHeader {
  direction: rtl;
}
.interface-english .connectionsPanelHeader {
  direction: ltr;
}
.connectionsPanelHeader .rightButtons {
  margin-top: -4px;
}
.connectionsPanelHeader .languageToggle,
.connectionsHeader .readerNavMenuCloseButton.circledX{
  height: 32px;
  width: 30px;
  text-align: center;
  line-height: 32px;
}
.readerNavMenu.noHeader.compare .readerNavTop .readerNavMenuCloseButton.circledX{
  height: 32px;
  width: 30px;
  display: flex;
  align-items: center;
  margin: 0 15px;
}
.connectionsPanelHeader .languageToggle {
  margin: 0 15px;
}
.connectionsHeader .readerNavMenuCloseButton.circledX,
.readerNavMenu.noHeader.compare .readerNavTop .readerNavMenuCloseButton.circledX{
  width: 20px;
}
.connectionsHeader .readerNavMenuCloseButton.circledX img,
.readerNavMenu.noHeader.compare .readerNavTop .readerNavMenuCloseButton.circledX img {
  opacity: 0.4;
  height: 20px;
  width: 20px;
  vertical-align: middle;
}
.connectionsPanelHeader .languageToggle img {
  vertical-align: middle;
  margin-top: -2px;
}
.connectionsPanel .flashMessage {
  font-size: 18px;
  color: #999;
  margin-bottom: 30px;
  text-align: left;
}
.interface-hebrew .connectionsPanel .flashMessage {
  text-align: right;
}
.textList {
  width: 100%;
  height: 54%;
  bottom: 0;
  left: 0;
  position: absolute;
  text-align: justify;
  margin: 0 auto;
  background-color: #FBFBFA;
}
.textList.marginless .texts,
.textList.fullPanel.marginless .texts {
  padding: 0 0 80px 0;
}
.dark .textlist {
  background-color: #333331;
}
.textList.fullPanel {
  padding-top: 60px;
  height: 100%;
  box-sizing: border-box;
}
.textList .texts {
  height: 100%;
  width: 100%;
  box-sizing: border-box;
  overflow: hidden;
  overflow-y: scroll;
  -webkit-overflow-scrolling: touch;
}
.textList .texts .contentInner {
  max-width: 660px;
  margin: 0 auto;
}
.textList .texts {
  padding: 30px 30px 80px 30px;
}
.textList.fullPanel .texts {
  padding: 40px 40px 80px 40px;
}
.textList .segment.heOnly,
.textList .segment.enOnly {
  text-align: justify;
}
.textListTop {
  position: absolute;
  top: 0;
  left: 0;
  width: 100%;
  background-color: inherit;
  z-index: 1;
}
.textList.fullPanel .textListTop {
  text-align: center;
  height: 55px;
}
.dark .textList {
  background-color: #333331;
}
.dark .textList .anchorText {
  background-color: #333331;
}
.textList .heOnly {
  display: block;
}
.textList.fullPanel .textListTop .leftButtons {
  margin: 9px 0 0 10px;
}
.textList.fullPanel .textListTop .rightButtons {
  margin: 9px 10px 0 0;
}
.gridBox {
  width: 100%;
  background-color: transparent;
}
.gridBox .gridBoxRow {
  display: flex;
  justify-content: space-between;
}
.gridBox .gridBoxItem {
  padding: 0;
  flex: 1;
  border: 3px solid transparent;
  overflow: hidden;
  padding: 5px; /* HACK: overflow hidden will hide any box shadow beneath (b/c overflow cuts off at padding-box) can get around this by increasing padding-box and decreasing margin-box. see here https://stackoverflow.com/questions/33949013/css-overflow-hidden-cuts-shadow*/
  margin: -5px;
  display: flex;
  flex-direction: column;
}
.gridBox .gridBoxItem.placeholder {
  visibility: hidden;
}
@media (max-width: 450px) {
  .gridBox .gridBoxItem {
    border: solid transparent;
    border-width: 2px 4px;
  }
}
.dark .filterSet td {
  border-color: #555;
}
.filterSet td.empty {
  border-left: 1px solid transparent;
  border-right: 1px solid transparent;
}
.topFilters {
  text-transform: none;
}
.dark .topFilters {
  background-color: #2D2D2B;
  border-bottom: 1px solid #444;
}
.textList.fullPanel .topFilters {
  margin: 0;
  border-top: 8px solid transparent;
  padding: 6px 22px 5px;
  background-color: #EDEDED;
}
.topFilters .textFilter {
  color: #999;
  display: inline-block;
  padding: 16px 8px;
}
.topFilters .textFilter.on {
  color: black;
}
.dark .topFilters .textFilter {
  color: #bbb;
}
.topFilters .textFilter > div {
  display: table-cell;
  vertical-align: middle;
}
.textList.fullPanel .recentFilterSet {
  margin: 0 0 12px 0;
}
.textList .recentFilterSet .textFilter,
.connectionsPanelHeader .recentFilterSet.topFilters .textFilter {
  display: inline-block;
  padding: 0;
  margin: 6px 14px;
  background-color: transparent;
  color: #999999;
  border-bottom: 4px solid #cccccc;
  margin-inline-start: 0;
}
.connectionsPanelHeader .recentFilterSet.topFilters .textFilter {
  margin: 18px;
  margin-inline-end: 14px;
  margin-inline-start: 0;
}
.textList .recentFilterSet .textFilter.on, .connectionsPanelHeader .recentFilterSet.topFilters .textFilter.on {
  color: #000000;
  border-bottom-color: var(--category-color);
}
.recentFilterSet.filterSet .textFilter, .recentFilterSet.filterSet .textFilter span{
  font-family: "HebrewInEnglish Serif Font", "adobe-garamond-pro", "Crimson Text", Georgia, serif;
}
.hebrew .textList .recentFilterSet.filterSet {
  direction: rtl;
}
.textList.singlePanel .connectionsHeader .topFilters{
  overflow-x: scroll;
  overflow-y: hidden;
}
.topFiltersInner {
  display: inline-block;
  white-space: nowrap;
  overflow: hidden;
  text-overflow: ellipsis;
  vertical-align: middle;
}
.textList.fullPanel .topFiltersInner {
  white-space: normal;
}
.textList.singlePanel .versionsTextList .topFiltersInner .textFilter {
  padding: 5px;
  margin-bottom: 5px;
  color: #999;
}
.textList.singlePanel .versionsTextList .topFiltersInner {
  white-space: pre-wrap;
}
.showMoreFilters {
  vertical-align: middle;
  float: right;
}
.categoryFilter {
  text-transform: uppercase;
  padding: 19px 34px;
  font-size: 18px;
  cursor: pointer;
  line-height: 18px;
  color: #000;
  -webkit-tap-hightlight-color: rgba(0,0,0,0); /* pulled from common.css; should apply more broadly? */
}
.textFilter {
  padding: 19px 34px;
  font-size: 18px;
  line-height: 1.2;
  display: block;
  cursor: pointer;
  color: #333;
}
.connectionsCount {
  color: #666;
  font-size: 16px;
  font-weight: lighter;
  letter-spacing: 1px;
  font-family: "Roboto", "Helvetica Neue", "Helvetica", sans-serif;
  unicode-bidi: isolate;
}
.englishAvailableTag {
  font-family: "Roboto", "Helvetica Neue", "Helvetica", sans-serif;
  text-transform: uppercase;
  align-self: flex-start;
  color: #999;
  border: 1px solid #CCC;
  border-radius: 3px;
  font-size: 12px;
  line-height: 18px;
  padding: 0px 3px;
  margin-left: 4px;
}
.filterInner {
  display: flex;
  justify-content: space-between;
}
.categoryFilterGroup.withBooks {
  border-bottom: 1px solid #E5E5E5;
}
.categoryFilterGroup a:hover {
  text-decoration: none;
}
.categoryFilterGroup.withBooks + .categoryFilterGroup {
  margin-top: 30px;
}
.categoryFilterGroup .textFilter {
    border-top: 1px solid #E5E5E5;
}
.categoryFilter.on, .textFilter.on {
  color: black;
}
.dark .categoryFilter.on, .dark .textFilter.on {
  color: white;
}
.textFilter.lowlight {
  color: #999;
}
.topFilters .textFilter.showMoreFilters {
  color: #999;
}
.bilingual .textFilter .he,
.bilingual .categoryFilter .he {
  display: none;
}
.textList .textListTop > .loadingMessage,
.textList .texts .contentInner > .loadingMessage {
  padding: 22px 10px 0;
  color: #999;
  font-size: 14px;
  text-align: center;
}
.textList .textListTop > .loadingMessage {
  position: relative;
  top: 70px;
}
.textList .texts {
  position: relative;
  background-color: #FBFBFA;
}
.sepia .textList .texts {
  background-color: #FBFBFA;
}
.dark .textList .texts {
  background-color: #333331;
}
.textList .texts .textRange {
  font-size: 1.8em;
  padding-top: 16px;
  margin-top: 12px;
  position: relative;
  cursor: text;
}
.textList .texts .textRange .segment{
  cursor: text;
}
.textListTextRangeBox {
  border-bottom: 1px solid #eee;
}
.textList .texts .textRange .title {
  color: #999;
}
.textList .texts .segment .queryTextHighlight {
  padding: 0;
  background-color: inherit;
  font-weight: bold;
}
.dark .textList .texts .textRange .title {
  color: #ddd;
}
.textList.singlePanel .textListTextRangeBox:first-child {
  margin-top: -30px;
}
.textRange .title {
  display: flex;
  justify-content: space-between;
}
.textRange .title .buttons {
}
.bilingual .textList .title .he {
  display: none;
}
.textList .sheetList .sheet,
.textList .note {
  padding: 0 0 24px 0;
  display: flex;
  flex-flow: column;
}
.textList .sheet + .sheet {
  padding: 24px 0;
  border-top: 1px solid #E6E5E6;
}
.textList .sheetList .sheet a.sheetTitle {
  margin-bottom: 0;
  align-items: flex-start;
}
.textList .sheet .sheetInfo {
  display: flex;
  justify-content: space-between;
}
.sheet .sheetInfo .sheetUser {
  display: flex;
  align-items: center;
}
.textList .sheet .sheetAuthorImg,
.textList .note .noteAuthorImg {
  height: 26px;
  width: 26px;
  vertical-align: -8px;
}
.textList .sheet .sheetViews {
  color: #999;
  font-size: 12px;
}
.textList .sheet .sheetAuthor,
.textList .note .noteAuthor {
  color: #666;
  font-size: 16px;
  font-family: "Roboto", "Helvetica Neue", "Helvetica", sans-serif;
  margin: auto 14px;
}
.textList .sheet .sheetTitle {
  display: flex;
  justify-content: flex-start;
  margin-top: 14px;
  font-size: 18px;
  text-align: left;
  color: #000;
}
.textList .sheet .sheetLeft .sheetTitle img.sheetIcon {
  width: 14px;
  height: 14px;
  margin: 3px 0 0 0;
}
.textList .sheet .sheetTitle .sheetTitleText{
  margin: auto 6px;
}
.textList .sheet .sheetTags {
  display: flex;
  flex-flow: row wrap;
  margin-top: 6px;
  font-size: 13px;
  color: #999;
  font-family: "Roboto", "Helvetica Neue", "Helvetica", sans-serif;
  text-align: left;
}
.textList .sheet .sheetTag {
  color: inherit;
  display: inline-block;
  white-space: nowrap;
}
.sheet .sheetRight {
  display: flex;
  flex-direction: row;
  align-items: flex-start;
  justify-content: space-between;
  padding-top: 5px;
  margin: 0 -4px;
}
.sheet .sheetRight img {
  display: none;
  opacity: 0.4;
  padding: 0 5px;
  width: 22px;
  height: 22px;
  margin: 0;
}
.sheet .sheetRight img.pinned,
.sheet:hover .sheetRight img {
  display: block;
}
.sheet:hover .sheetRight img:hover {
  opacity: 0.6;
  cursor: pointer;
}
.sheet .sheetTag .separator {
  display: inline-block;
  margin-right: 8px;
}
.sheet .sheetTags .unlisted img,
.collectionListing .collectionListingDetails .unlisted img {
  width: 13px;
  height: 13px;
  opacity: 0.4;
  margin-inline-end: 3px;
  position: relative;
  top: 2px;
}
.sheetTag.button,
.sheetTag.button:hover,
.sheetTag.button:active {
  background-color: #EDEDED;
  border-color: #ccc;
  color: #999;
  font-size: 14px;
  margin: 4px;
}
.readerTextTableOfContents .sheetTag.button {
  padding: 10px 16px
}
.textList .sheetList {
  padding-top: 40px;
}
.textList .sheetList + .sheetList {
  border-top: 1px solid #E6E5E6;
}
.textList .note .noteAuthorInfo {
  margin-bottom: 14px;
}
.textList .note .noteTitle {
  font-weight: bold;
}
.textList .note .noteTitle,
.textList .note .noteText {
  font-size: 16px;
}
.textList .textListTextRangeBox + .sheet {
  margin-top: 24px;
}
.mediaList .media {
  border-top: solid 1px #CCC;
  padding: 20px 0;
}
.mediaList .mediaTitle {
  font-family: "Roboto", "Helvetica Neue", "Helvetica", sans-serif;
  font-style: normal;
  font-weight: 400;
  font-size: 16px;
  line-height: 19px;
  color: #666;
	padding-bottom: 15px;
}
.mediaList .mediaTitle .he {
  font-size: 16px;
}
.mediaList .media .title {
	font-size: 22px;
  color: #000;
}
.mediaList .media a {
	color: #999;
}
.mediaList .media .description {
	margin: 10px 0;
  font-size: 13px;
  font-family: "Roboto", "Helvetica Neue", "Helvetica", sans-serif;
  flex-flow: row;
  justify-content: space-between;
  color: #666;
}
.mediaList .media .panel{
	background: #e6e6e6;
	border-radius: 50px;
	text-align: center;
	margin: 15px 0;
	padding: 15px;
  font-size: 13px;
  line-height: 15px;
  flex-direction: row;
  display: flex;
  flex-wrap: nowrap;
  justify-content: space-between;
  text-align: left;
  direction: ltr;
}
.mediaList .media .panel .playTimeContainer {
  display: inline-flex;
  align-self: center;
  font-size: 13px;
  font-family: "Roboto", "Helvetica Neue", "Helvetica", sans-serif;
}
.mediaList .media .panel .playTimeContainer span {
  margin: 0 15px;
}
.mediaList .media .panel .sliderContainer {
  display: inline-flex;
  flex: 2;
  align-self: center;
}
.mediaList .media .panel input[type='image'] {
	  width: 10px;
    height: 10px;
    padding: 2.5px;
}
.slider {
  -webkit-appearance: none;
  height: 2px;
  background: #4d4d4d;
  outline: none;
  opacity: 0.7;
  width: 100%;
}
.slider:hover {
  opacity: 5;
}
.slider::-webkit-slider-thumb {
  -webkit-appearance: none;
  appearance: none;
  width: 10px;
  height: 10px;
  border-radius: 50%;
  background: #4871bf;
  cursor: pointer;
}
.slider::-moz-range-thumb {
  width: 10px;
  height: 10px;
  border-radius: 50%;
  background: #4871bf;
  cursor: pointer;
}
/* All the same stuff for IE */
.slider::-ms-thumb {
  width: 10px;
  height: 10px;
  border-radius: 50%;
  background: #4871bf;
  cursor: pointer;
}
.webpageList .website {
  text-align: start;
}
.webpageList .website .icon {
  height: 16px;
  width: 16px;
  margin-top: 2px;
}
.webpageList .webpage {
  margin-bottom: 30px;
  text-align: left;
  direction: ltr;
}
.webpageList .webpage.hebrew{
  text-align: right;
  direction: rtl;
}
.webpageList .webpage .icon {
  margin-right: 10px;
}
.webpage.hebrew .icon {
  margin: 0 0 0 10px;
}
.webpageList .webpage .title {
  font-size: 22px;
  color: black;
  text-decoration: none;
  margin-bottom: 10px;
}
.webpageList .webpage .title:hover {
  text-decoration: none;
}
.webpageList .webpage .domain {
  font-family: "Roboto", "Helvetica Neue", "Helvetica", sans-serif;
  font-size: 14px;
  color: #666;
  margin-bottom: 10px;
}
.webpageList .webpage .description {
  font-size: 18px;
  color: #999;
}
.webpageList .webpage .stats,
.mediaList .media .meta,
.manuscript .meta {
  font-size: 13px;
  color: #999;
  margin-top: 5px;
}
.manuscript .meta span,
.manuscript .meta a {
  font-family: "Roboto", "sans-serif";
  margin-top: 2px;
}
.manuscript .meta .int-he {
  font-family: "Heebo", "sans-serif";
}
.webpageList.empty .loadingMessage {
  margin-top: 0px;
}
.webpageList .webpagesLinkerMessage {
  padding: 20px 0px;
  color: #999;
  border-top: 1px solid #E5E5E5;
  font-size: 13px;
}
.marginless .webpageList .webpagesLinkerMessage {
  padding: 20px 34px;
}
.webpageList .webpagesLinkerMessage a {
  color: #999;
  text-decoration: underline;
}
.manuscriptImage {
  width: auto;
  max-height: 180px;
  border-radius: 3px;
}
.manuscriptCaption {
  font-family: "Adobe Garamond Pro", "sans-serif";
  font-size: 18px;
  line-height: 22px;
  margin-top: 13px;
  margin-bottom: 2px;
  border-bottom: 0px;
  text-align: left;
}
.manuscriptCaptionHe {
  font-family: "Taamey Frank", "Heebo", "sans-serif";
  font-size: 22px;
  line-height: 22px;
  margin-top: 13px;
  margin-bottom: 2px;
  border-bottom: 0px;
  text-align: right;
}
.fullSizeImageLink {
  width: 292px;
  height: 23px;
  left: 830px;
  top: 367px;
  font-family: "Roboto", "sans-serif";
  font-style: normal;
  font-weight: normal;
  font-size: 13px;
  line-height: 15px;
  color: #999999
}
.manuscript {
  border-bottom: 1px solid #DDDDDD;
  margin: 29px 34px;
  padding-bottom: 19px;
  overflow-x: hidden;
}

.manuscript a {
  color: inherit;
}
/*.manuscriptBorder {*/
/*  border: 1px solid #dddddd;*/
/*  position: absolute;*/
/*  width: 292px;*/
/*  height: 0px;*/
/*  left: 830px;*/
/*  top: 409px;*/
/*}*/
.manuscriptList :last-child {
  border-bottom: 0px solid red;
}
.textList.marginless .webpageList.empty .loadingMessage {
  margin: 50px 40px;
}
.textRange .numberLabel {
  position: absolute;
  top: 14px;
}
.english .textRange .numberLabel {
  left: -24px;
}
.english .textRange .numberLabel.itag {
  right: -30px;
  left: initial;
}
.hebrew .textRange .numberLabel,
.bilingual .textRange .numberLabel  {
  right: -30px;
}
.multiPanel .textRange .numberLabel{
  display: none;
}
.multiPanel .textRange .numberLabel.itag{
  display: block;
  color: #4871bf;
}
.textRange.lowlight .numberLabel {
  color: #999;
}
.readerPanel.bilingual .connectionsPanel .he {
  display: none;
}
.connectionsSummaryLoading {
  padding: 20px 34px;
  color: #999;
}
.connectionsPanel .connectionsSummaryLoading .loadingMessage {
  margin-top: 0;
}
.textListTextRangeBox {
  position: relative;
}
.textListTextRangeBox .textRange{
  margin-bottom: 0;
  padding-bottom: 0;
}
.textListTextRangeBox .connection-buttons, .versionsTextList .connection-buttons{
  margin-bottom: 28px;
  display: flex;
  align-items: center;
  align-content: flex-start;
}
.connection-buttons.access-user .connection-button.delete-link{
  display:none;
}
.connection-buttons .connection-button{
  font-style: normal;
  font-weight: normal;
  font-size: 13px;
  line-height: 15px;
  color: #999999;
  margin-inline-end: 15px;
  text-decoration: none;
  cursor: pointer;
}
.singlePanel .connection-buttons .connection-button{
  text-align: start;
  margin-inline-end: 5px;
}
.connection-buttons .connection-button .int-en{
  font-family: "Roboto", "Helvetica Neue", "Helvetica", sans-serif;
}
.connection-buttons .connection-button .int-he{
  font-family: "Heebo", "Roboto", "Helvetica Neue", "Helvetica", sans-serif;
}
.toolsMessage {
  margin: 130px 0;
  text-align: center;
  font-size: 18px;
}
.connection-buttons .connection-button::before{
  line-height: 25px;
  color: #999999;
  vertical-align: middle;
  opacity: 0.4;
  transform: scale(0.55);
  display: inline-block;
}
.connection-buttons .panel-open-link::before{
  content: url("/static/icons/open-panel.svg");
}
.connection-buttons .delete-link::before{
  content: url("/static/icons/remove-connection.svg");
}
.connection-buttons .add-to-sheet-link::before{
  content: url("/static/icons/add-to-sheet.svg");
}
.toolsButton {
  display: flex;
  justify-content: flex-start;
  color: #000;
  border-top: 1px solid #E5E5E5;
  cursor: pointer;
  font-size: 16px;
  letter-spacing: 1px;
  padding: 20px 34px;
}
.toolsButton .toolsButtonText .connectionsCount::before{
  content: " ";
}
.topicList.topicsHe {
  direction: rtl;
}
.topicList.topicsEn {
  direction: ltr;
}
.toolsButton.topicButton {
  flex-direction: column;
  letter-spacing: unset;
}
.topicButton .topicButtonTitle {
  display: flex;
  flex-direction: row;
  justify-content: space-between;
  text-align: left;
}
.topicButton .topicButtonTitle .he {
  text-align: right;
}
.topicButton .contentText .en {
  font-family: "adobe-garamond-pro", "Crimson Text", Georgia, serif;
}
.topicButtonTitle .he {
  font-size: 122%;
}
.topicButton .saveButton.tooltip-toggle.three-dots-button {
  margin-bottom: 0;
  margin-left: 30px;
}
.topicsHe .topicButton .saveButton.tooltip-toggle.three-dots-button {
  margin-right: 30px;
  margin-left: 0;
}
.topicButton .three-dots-button.tooltip-toggle::before,
.named-entity-title-bar .three-dots-button.tooltip-toggle::before {
  transform: none;
  left: unset;
  right: 30px;
  width: 180px;
}
.readerPanel.hebrew .topicButton .three-dots-button.tooltip-toggle::before,
.readerPanel.hebrew .named-entity-title-bar .three-dots-button.tooltip-toggle::before {
  right: unset;
  left: 30px;
  text-align: right;
}
.topicButton .smallText {
  margin-top: 10px;
  line-height: 18px;
  font-size: 18px;
  text-align: left;
}
.topicButton .smallText .en {
  font-family: "Roboto", "Helvetica Neue", "Helvetica", sans-serif;
  font-size: 13px;
  font-weight: normal;
  color: #999;
}
.topicButton .smallText .he {
  font-family: "Heebo", sans-serif;
  font-size: 13px;
  font-weight: normal;
  color: #999;
}
.topicsHe .topicButton .smallText {
  text-align: right;
}
.toolsButton:last-child {
  border-bottom: 1px solid #E5E5E5;
}
.toolsButton:hover {
  text-decoration: none;
  color: inherit;
}
.toolsButton .en {
  font-family: "Roboto", "Helvetica Neue", "Helvetica", sans-serif;
}
.toolsButton .toolsButtonIcon {
  color: #999;
  font-size: 20px;
  margin-top: -1px;
}
.interface-hebrew .toolsButton .toolsButtonIcon {
  margin-top: 1px;
}
.toolsButton img.toolsButtonIcon {
  width: 20px;
  height: 20px;
  opacity: 0.4;
  vertical-align: middle;
}
.toolsButton .toolsButtonText{
  margin: 0 10px;
}
.shareInputBox {
  padding: 34px;
}
.shareInput {
  width: 100%;
  box-sizing: border-box;
  border-radius: 7px;
  border: none;
  box-shadow: 0 1px 3px rgba(0,0,0,0.2);
  font-size: 18px;
  font-family: "Roboto", "Helvetica Neue", "Helvetica", sans-serif;
  color: #666;
  padding: 20px 26px;
}
.addToSourceSheetBox {
  position: relative;
}
.addToSourceSheetBox input {
  padding: 13px 12px;
  margin: 0;
  cursor: pointer;
  font-size: 18px;
  border-radius: 4px;
  box-shadow: none;
  border: 1px solid #E9E9E9;
  width: 60%;
  height: 50px;
  box-sizing: border-box;
}
.addToSourceSheetBox .button {
  width: 100%;
  text-align: center;
  margin: 0;
}
.addToSourceSheetBox .button.small {
  width: 37%;
  box-sizing: border-box;
  height: 50px;
  padding: 17px;
  margin: 0;
  float: right;
}
.interface-hebrew .addToSourceSheetBox input {
  width: 47%;
}
.interface-hebrew .addToSourceSheetBox .button.small {
  width: 50%;
  float: left;
}
.addToSourceSheetBox .newSheet {
  border-top: 1px solid #E9E9E9;
  padding: 14px 22px;
}
.addToSourceSheetBox .newSheet input::placeholder { /* eventual spec? */
  font-family: "Roboto", "Helvetica Neue", "Helvetica", sans-serif;
}
.addToSourceSheetBox .newSheet input::-webkit-input-placeholder { /* Chrome/Opera/Safari */
  font-family: "Roboto", "Helvetica Neue", "Helvetica", sans-serif;
}
.addToSourceSheetBox .newSheet input::-moz-placeholder { /* Firefox 19+ */
  font-family: "Roboto", "Helvetica Neue", "Helvetica", sans-serif;
}
.addToSourceSheetBox .newSheet input:-ms-input-placeholder { /* IE 10+ */
  font-family: "Roboto", "Helvetica Neue", "Helvetica", sans-serif;
}
.addToSourceSheetBox .newSheet input:-moz-placeholder { /* Firefox 18- */
  font-family: "Roboto", "Helvetica Neue", "Helvetica", sans-serif;
}
.confirmAddToSheet {
  text-align: center;
  background-color: #FBFBFA;
  margin-bottom: 10px;
}
.confirmAddToSheet .message{
  text-align: start;
}
.confirmAddToSheet.addToSourceSheetBox .message span{
  font-family: 'HebrewInEnglish Serif Font', "adobe-garamond-pro", "Crimson Text", Georgia, "Times New Roman", serif;
  font-style: normal;
  font-weight: normal;
  font-size: 18px;
  line-height: 25px;
  text-decoration-line: none;
  color: #666666;
}
.confirmAddToSheet.addToSourceSheetBox .message span a{
  text-decoration: underline;
  color: #666666;
}
.confirmAddToSheet .button {
  width: 100%;
}
.connectionsPanel .allSheetsLink,
.connectionsPanel .allNotesLink {
  display: block;
  margin-top: 10px;
}
.interface-hebrew .allNotesLinks {
  text-align: left;
}
.noteList + .noteList {
  border-top: 1px solid #ccc;
}
.connectionsPanel .loadingMessage {
  margin-top: 40px;
}
.connectionsPanel textarea.noteText,
.connectionsPanel textarea.feedbackText,
.sideColumn textarea.feedbackText {
  width: 100%;
  min-height: 100px;
  border: none;
  border-radius: 7px;
  padding: 20px 25px;
  box-sizing: border-box;
  box-shadow: 0 1px 3px rgba(0,0,0,0.2);
  font-size: 18px;
  font-family: "adobe-garamond-pro", "Crimson Text", Georgia, serif;
  margin-bottom: 10px
}
.connectionsPanel .noteSharingToggle {
  border: 1px solid #ccc;
  border-radius: 4px;
  margin-bottom: 12px;
}
.connectionsPanel .notePrivateButton,
.connectionsPanel .notePublicButton {
  width: 50%;
  display: inline-block;
  text-align: center;
  color: #CCC;
  padding: 16px 24px;
  border-radius: 4px;
  cursor: pointer;
  font-size: 15px;
  letter-spacing: 1px;
  font-family: "Roboto", "Helvetica Neue", "Helvetica", sans-serif;
  box-sizing: border-box;
}
.connectionsPanel .notePrivateButton.active,
.connectionsPanel .notePublicButton.active {
  background-color: white;
  color: #666;
}
.connectionsPanel .notePrivateButton {
  border-right: 1px solid #ccc;
  border-top-right-radius: 0;
  border-bottom-right-radius: 0;
}
.hebrew .connectionsPanel .notePrivateButton {
  border-left: 1px solid #ccc;
  border-top-left-radius: 0;
  border-bottom-left-radius: 0;
  border-right: none;
  border-top-right-radius: 4px;
  border-bottom-right-radius: 4px;
}
.connectionsPanel .line {
  width: 100%;
  border-bottom: 1px solid #ccc;
  margin: 40px 0;
}
.connectionsPanel .deleteNote {
  text-align: center;
  padding: 18px 0;
  color: #999;
  font-size: 15px;
  cursor: pointer;
  font-family: "Roboto", "Helvetica Neue", "Helvetica", sans-serif;
}
.connectionsPanel.textList .note {
  padding: 30px 0;
  position: relative;
}
.connectionsPanel.textList .note {
  border-top: 1px solid #E6E5E6;
}
.connectionsPanel.textList .note:first-child {
  border-top: none;
}
.connectionsPanel .noteButtons {
  position: absolute;
  top: 30px;
  left: -32px;
}
.interface-hebrew .connectionsPanel .noteButtons {
  left: auto;
  right: -32px;
}
.connectionsPanel .editNoteButton {
  visibility: hidden;
}
.connectionsPanel .note:hover .editNoteButton {
  visibility: visible;
}
.connectionsPanel .noteButtons .fa {
  cursor: pointer;
  color: #C6C6C6;
  font-size: 20px;
  margin: 0 8px;
}
.connectionsPanel .chavruta #chavrutaURL {
  background: #FBFBFA;
  box-shadow: 0px 1px 3px rgba(0, 0, 0, 0.25);
  border-radius: 6px;
  border: none;
  width: calc(100% - 22px);
  padding: 15px 11px;
  font-family: "Roboto", "Helvetica Neue", "Helvetica", sans-serif;
  color: #666;
  font-style: normal;
  font-weight: normal;
  font-size: 16px;
  line-height: 19px;
}
.connectionsPanel .chavruta .buttonContainer,
.feedbackOverlay .buttonContainer {
  width: 100%;
  margin-top: 15px;
  text-align: center;
}
.connectionsPanel .chavruta .startChavrutaButton {
  color: #fff;
}
.connectionsPanel .chavruta .startChavrutaButton img {
  filter: invert(100%) sepia(0%) saturate(7500%) hue-rotate(181deg) brightness(118%) contrast(111%);
  margin-inline-end: 10px;
}
.connectionsPanel .chavruta .headerText {
  font-family: "Roboto", "Helvetica Neue", "Helvetica", sans-serif;
  font-style: normal;
  font-weight: 500;
  font-size: 22px;
  line-height: 26px;
  padding-bottom: 13px;
  color: #666666;
  border-bottom: 1px solid #CCCCCC;
}
.connectionsPanel .chavruta p {
  font-size: 16px;
  font-family: "Roboto", "Helvetica Neue", "Helvetica", sans-serif;
  line-height: 19px;
  color: #666666;
}
.connectionsPanel .chavruta .fakeBrowser {
  width: 100%;
  margin: 30px auto 30px;
}
.fakeBrowser .fakeBrowserHeader {
  background: #C4C4C4;
  width: 100%;
  height: 30px;
  display: inline-flex;
  border-radius: 3px 3px 0 0;
}
.fakeBrowser .fakeBrowserButtons {
  padding: 7px;
}
.fakeBrowser .fakeBrowserButton {
  width: 8px;
  height: 8px;
  border-radius: 8px;
  display: inline-block;
  margin: 0px 1px;
}
.fakeBrowserButton.red {
  background: #E96E4C;
}
.fakeBrowserButton.yellow {
  background: #E6A935;
}
.fakeBrowserButton.green {
  background: #85C33D;
}

.fakeBrowser .fakeBrowserURLBar {
  background: #fff;
  flex: 1;
  align-self: center;
  margin-right: 10px;
  text-align: center;
  opacity: 0.85;
  border-radius: 4px;
  color: #9B9B9B;
}
.fakeBrowser .fakeBrowserMain {
  width: 100%;
  height: 190px;
  background-color: #fff;
  border-radius: 0 0 3px 0;
}
.fakeBrowser .fakeBrowserMain .fakeBrowserLeft {
  padding: 10px;
  background-color: #EDEDEC;
  width: 85px;
  display: inline-block;
  border-radius: 0 0 0 3px;
}
.fakeBrowser .fakeBrowserMain .fakeBrowserRight {
  padding: 0 10px;
  background-color: #fff;
  width: calc(100% - 127px);
  display: inline-block;
}
.fakeBrowser .fakeBrowserMain .fakeBrowserRight hr {
  border: none;
  margin-top: 8px;
  border-top: 3px solid #ccc;
}
.fakeBrowser .fakeBrowserMain .fakeBrowserRight hr:nth-child(4n+0) {
  margin-bottom: 16px;
  width: 80%;
  margin-inline-start: 0;
}
.fakeBrowser .fakeBrowserButtonAvatar {
  margin: 10px auto 5px;
  width: 80%;
  text-align: center;
}
.fakeBrowser .fakeBrowserButtonAvatar img {
  width: 100%;
}
.fakeBrowser .fakeBrowserButtonAvatar .default-profile-img {
  line-height: 68px;
  background: #212E50;
}

.addConnectionBox {
  font-size: 18px;
  text-align: center;
}
.addConnectionSummary {
  margin-bottom: 20px;
}
.loginPrompt {
  text-align: center;
}
.loginPrompt .loginPromptMessage {
  font-size: 18px;
  margin-bottom: 20px;
}
.loginPrompt .button {
  width: auto;
  margin: 0 6px;
}
.notificationsPanel .content {
  font-family: "Roboto", "Helvetica Neue", "Helvetica", sans-serif;
  font-size: 16px;
  color: #666;
}
.notificationsPanel .content a {
  color: #000;
  text-decoration: underline;
}
.systemPanel.readerNavMenu h1 {
  margin: 0 0 40px 0;
  height: auto;
}
.systemPanel.readerNavMenu h1 :not(.languageToggle) .en {
  font-family: "Roboto", "Helvetica Neue", "Helvetica", sans-serif;
}
.systemPanel.readerNavMenu h1 .button {
  position: absolute;
  right: 0;
  top: 0;
  padding: 0;
  margin: 0;
  line-height: 26px;
}
.profile-pic {
  display: flex;
  justify-content: center;
  align-items: center;
  flex-direction: column;
}
.profile-page .profile-pic .profile-pic-hover-button {
  display: none;
}
.profile-pic-cropper-error {
  line-height: 1;
  max-width: 50vw;
  overflow: hidden;
}
.profile-page .profile-pic:hover .profile-pic-hover-button.profile-pic-button-visible {
  display: flex;
}
.profile-page .profile-pic .profile-pic-button-row {
  display: flex;
}
.profile-page .profile-pic .profile-pic-button {
  position: absolute;
}
.profile-pic-cropper-modal {
  max-width: unset !important;
  max-height: unset !important;
  padding: 15px 15px 17px 15px !important;
  box-shadow: 0px 1px 4px rgba(0, 0, 0, 0.4);
  background-color: #FFF !important;
  border-radius: 6px;
}
.profile-pic-cropper-modal-inner {
  overflow: auto;
  display: block;
  line-height: 0;
  border-radius: 6px;
}
.profile-pic-loading {
  display: flex;
  align-items: center;
  justify-content: center;
  margin-top: 17px;
}
.profile-pic-cropper-modal .ReactCrop__crop-selection {
  border-radius: 50%;
  box-shadow: 0 0 0 9999em rgba(255, 255, 255, 0.6);
}
.profile-pic-cropper-modal .ReactCrop__image {
  max-width: 50vw;
  max-height: 50vh;
}
.profile-pic-close {
  right: 25px !important;
}
.profile-pic-cropper {
}
.profile-page .profile-pic .profile-pic-cropper-modal .profile-pic-cropper-button {
  display: inline-flex;
}
.profile-page .profile-pic .profile-pic-cropper-desc {
  margin-top: 9px;
  margin-bottom: 18px;
}
.profile-pic .profile-pic-input-file {
  /* make it essentially invisible so it stays in DOM and is accessible */
  width: 0.1px;
  height: 0.1px;
  opacity: 0;
  overflow: hidden;
  position: absolute;
  z-index: -1;
}
.readerNavMenu.profile-page .resourcesLink img {
  top: 0;
}
.profile-page .logoutLink {
  box-shadow: none;
  font-size: 16px;
}
.profile-page .logoutLink .int-en {
  font-family: "Roboto", "Helvetica Neue", "Helvetica", sans-serif;
}
.profile-page .logoutLink .int-he {
  font-family: "Heebo", sans-serif;
}
.notificationsPanel a {
  color: #000;
  text-decoration: underline;
}
.notificationsList {
  margin-bottom: 100px;
}
.notificationsList .notification {
  width: auto;
  border-bottom: 1px solid #ccc;
  border-top: none;
  padding: 27px 15px;
  margin: 0;
}
.notificationsList .added-description {
  padding: 5px 0 0;
}
.notificationsPanel .notification .date {
  color: #999;
  font-size: 13px;
  margin-top: 8px;
}
.notificationsList .int-he {
  font-size: inherit;
}
.notificationsList .notification a{
  unicode-bidi: plaintext;
}
.notification-message-link {
  display: inline-block;
  padding: 0 5px;
}
.globalUpdateForm {
  padding: 20px;
  background-color: #ddd;
  border-radius: 15px;
  font-size: 18px;
}
.globalUpdateForm .storyTypeSelector {
  padding-bottom: 15px;
}
.globalUpdateForm  select {
  margin: 0 0 0 15px;
}
.globalUpdateForm .error {
  color: red;
  font-size: 90%;
}
.globalUpdateForm input[type="text"] {
  padding: 5px;
  margin: 0 0 0 15px;
}
.globalUpdateForm input[type="radio"] {
  padding: 5px;
  margin: 8px;
}
.globalUpdateForm label {
  padding-top: 10px;
  display: block;
}
.globalUpdateForm .previewButton {
  margin-left: 85%;
  font-size: 20px;
}
.story-action-button {
  display: inline-block;
  background: #CB6158;
  padding: 0 15px;
  margin: 0 8px;
  width: 60px;
  text-align: center;
  height: 19px;
  color: #fff;
  cursor: pointer;
  border-radius: 8px;
  box-shadow: 1px 1px 1px #ccc;
  border: 1px solid #ccc;
}

.lds-ring {
  display: inline-block;
  position: relative;
  width: 34px;
  height: 34px;
}
.lds-ring div {
  box-sizing: border-box;
  display: block;
  position: absolute;
  width: 21px;
  height: 21px;
  margin: 6px;
  border: 6px solid #999;
  border-radius: 50%;
  animation: lds-ring 1.2s cubic-bezier(0.5, 0, 0.5, 1) infinite;
  border-color: #999 transparent transparent transparent;
}
.lds-ring div:nth-child(1) {
  animation-delay: -0.45s;
}
.lds-ring div:nth-child(2) {
  animation-delay: -0.3s;
}
.lds-ring div:nth-child(3) {
  animation-delay: -0.15s;
}
@keyframes lds-ring {
  0% {
    transform: rotate(0deg);
  }
  100% {
    transform: rotate(360deg);
  }
}
.sefariaLogo {
  text-align: center;
  text-transform: uppercase;
  font-family: "Roboto", "Helvetica Neue", "Helvetica", sans-serif;
}
#appLoading {
  position: fixed;
  text-align: center;
  background-color: #FBFBFA;
  height: 100%;
  width: 100%;
}
#appLoading .loadingMessage {
  position: absolute;
  top: 45%;
  left: 50%;
  transform: translate(-50%, -50%);
}
#appLoading img {
  width: 150px;
  height: 42px;
  margin-bottom: 6px;
}
.emptyDesktop {
  margin-top: 200px;
  text-align: center;
  color: #999;
}
.button {
  display: inline-block;
  color: white;
  background-color: #212E50;
  box-shadow: 0 1px 3px rgba(0,0,0,0.2);
  border-radius: 7px;
  padding: 17px 30px;
  margin: 0 2px 6px 2px;
  cursor: pointer;
  font-size: 16px;
  letter-spacing: 0.1em;
  font-family: "Roboto", "Helvetica Neue", "Helvetica", sans-serif;
  box-sizing: border-box;
  line-height: 19px;
  text-align: center;
}
a.button {
  color: white;
}
.button:hover,
a.button:hover {
  color: white;
  text-decoration: none;
}
.button.white {
  background-color: white;
  color: #333;
}
a.button.white {
  color: #333;
}
a.button.mini {
  padding: 5px;
  font-size: .8em;
}
.interface-english .userSheetTitle a.button.mini {
  float: right;
}
.interface-hebrew .userSheetTitle a.button.mini {
  float: left;
}
.button.transparent {
  color: #666;
  background-color: transparent;
  border: 1px solid transparent;
}
.profile-page .button.transparent {
  border: 0;
}
.button.transparent.bordered {
  border: 1px solid #CCC;
}
.button.fillWidth {
  width: 100%;
  text-align: center;
  display: block;
  margin: 10px 0;
}
.button.squareBorder {
  border-radius: 0;
}
a .button:hover {
  text-decoration: none;
}
.button.small {
  padding: 10px 14px;
}
.button.extraSmall {
  border-radius: 6px;
  box-shadow: none;
  color: #666;
  border: 1px solid #CCC;
  margin: 0;
  padding: 5px 8px;
  height: 30px;
  line-height: 20px;
  letter-spacing: normal;
}
.button img.buttonIcon {
    width: 16px;
    height: 16px;
    opacity: .4;
    margin: 0 5px;
    position: relative;
    top: 2px;
}
::placeholder {
   font-style: italic;
   font-family: "adobe-garamond-pro", "Crimson Text", Georgia, serif;
   color: #666;
}
:-ms-input-placeholder {
   font-style: italic;
   font-family: "adobe-garamond-pro", "Crimson Text", Georgia, serif;
   color: #666;
}
.interface-hebrew ::placeholder {
  font-style: normal;
  font-family: "Taamey Frank", "adobe-garamond-pro", "Crimson Text", Georgia, "Times New Roman", serif;
  font-size: 18px;
  color: #666;
}
.interface-hebrew :-ms-input-placeholder {
  font-style: normal;
  font-family: "Taamey Frank", "adobe-garamond-pro", "Crimson Text", Georgia, "Times New Roman", serif;
  font-size: 18px;
  color: #666;
}
.lexicon-content{
  font-size: 15px;
  padding-bottom: 10px;
  margin-bottom: 1px;
}
.lexicon-link:hover {
  text-decoration: underline;
}
.lexicon-header {
  padding: 10px;
  border-bottom: 1px solid #e5e5e5;
  background-color: #AAAAAA;
}
.lexicon-header h4 {
  font-size: 1.2em;
  margin: 0;
}
.entry + .entry {
  padding-top: 10px;
}
.lexicon-results {
  padding-top: 20px;
}
.named-entity-attribution {
  margin-top: 13px;
}
.named-entity-ambiguous {
  margin-bottom: 24px;
}
.named-entity-ambiguous .systemText .int-en,
.named-entity-ambiguous .systemText .int-he {
  color: #999;
}
.named-entity-title-bar {
  display: flex;
  flex-direction: row;
  justify-content: space-between;
}
.named-entity-wrapper {
  display: flex;
  flex-direction: column;
}
.named-entity-wrapper + .named-entity-wrapper {
  margin-top: 26px;
}
.readerPanel.english .named-entity-wrapper {
  direction: ltr;
}
.readerPanel.hebrew .named-entity-wrapper {
  direction: rtl;
}
.lexicon-results .named-entity-description {
  margin-top: 13px;
}
.lexicon-results .named-entity-description .en,
.lexicon-results .named-entity-description .he {
  color: #666;
}
.lexicon-results .entry > div {
  padding: 1% 0 1% 0;
  margin: auto;
}
.lexicon-results .entry a {
    font-size: .8em;
    font-weight: bold;
    letter-spacing: 1px;
    cursor: pointer;
    color: #333;
}
.lexicon-results .entry .headline {
  color: #333;
  font-size: 1.2em;
  display: block;
}
.lexicon-results .entry .headwords .headword {
  display: inline;
}
.lexicon-results .entry .morphology {
  font-family: "Roboto", "Helvetica Neue", "Helvetica", sans-serif;
  color: #999;
  display: inline;
  margin-right: 5px;
}
.lexicon-results .entry .lang-ref {

}
.lexicon-results .entry .definition-content{
    color: #444;
}
.lexicon-results ol {
	list-style-position: inside;
}
.lexicon-results .entry .definition li.sense{
	margin-left: 15px;
    padding-bottom: 10px;
}
.lexicon-results .entry .definition ol.senses{
	padding-left: 0;
}
.lexicon-results .entry .definition > li.sense{
	margin-left: 0;
}
.lexicon-results .entry ol.definition {
	list-style-type: none;
	padding-top: 2px;
	padding-left: 0;
    margin: 0;
}
.lexicon-results .entry .definition .notes {}
.lexicon-results .entry .definition .derivatives {display: block;margin-left: 15px;}
.lexicon-results .attribution {

}

.lexicon-results .attribution div,
.named-entity-wrapper .attribution div {
  display: block;
  font-family: "Roboto", "Helvetica Neue", "Helvetica", sans-serif;
  color: #aaa;
  font-size: 10px;
}
.lexicon-content .headword.en, .lexicon-content .headword.he,
.lexicon-content .definition-content.en, .lexicon-content .definition-content.he,
.lexicon-content .lexicon-results .attribution {
  display: inline;
}
.lexicon-content .headword.he, .lexicon-content .definition-content.he {
  direction: rtl;
}
.lexicon-content .headword.en, .lexicon-content .definition-content.en {
  direction: ltr;
}
.lexicon-instructions,
.lexicon-content .loadingMessage {
  font-size: 15px;
  font-style: italic;
}
.splitHeader {
  margin-bottom: 10px;
  text-align: left;
  display: flex;
  flex-direction: row;
  justify-content: space-between;
  color: #666;
  font-weight: 300;
}
.splitHeader .en {
  font-size: 14px;
}
.splitHeader .he {
  font-size: 14px;
}
.splitHeader select {
  margin-inline-start: 6px;
}
.sheetsNewButton {
  text-align:center;
  margin-bottom: 30px;
}
.sheetsNewButton a {
  color: inherit;
}
.sheet.userSheet .sheetTitle  {
  font-family: "adobe-garamond-pro", "Crimson Text", Georgia, serif;
  font-size: 20px;
  color:#333;
  margin-bottom: 6px;
  unicode-bidi: plaintext;
}
.sheet.userSheet {
  font-size: 14px;
  color:#999;
  text-decoration: none;
  flex-direction: column;
}
.interface-english .sheet.userSheet{
  font-family: "Roboto", "Helvetica Neue", "Helvetica", sans-serif;
}
.interface-hebrew .sheet.userSheet{
  font-family: "Heebo", "sans-serif";
}
.sheet.userSheet .userSheetInfo{
  display: flex;
  justify-content: flex-start;
}
.sheet.userSheet .userSheetInfo span:before{
  content: '·';
  margin: auto 4px;
}
.sheet.userSheet .userSheetInfo span:first-child:before{
  content: '';
  margin: 0;
}
.sheet.userSheet .sheetAccess{
  margin: auto 4px;
}
.filterByTag {
  cursor: pointer;
  text-transform: none;
  font-size: 18px;
}
.sheet.userSheet .sheetEditButtons {
  font-size: 24px;
  height: 32px;
  width: 32px;
  text-align: center;
  line-height: 32px;
  background-color: white;
  border: 1px solid #E6E6E6;
  border-radius: 4px;
  margin-left: 10px;
  display: none;
  float:right;
  cursor: pointer;
  color: #999;
  text-decoration: none;
}
.sheetButton:hover {
  text-decoration: underline;
}
.sheetButton{
  border: 1px solid #fff;
}
.sheetButton.active {
  border: 1px solid #333;
}
.tagString a {
  text-decoration: none;
  color: #999;
}
.tagString a:after {
  content: ", ";
  color: #999;
}
.tagString a:last-child:after {
  content: "";
}
.collectionsList {
  margin-top: 30px;
}
.singlePanel .collectionsList {
  margin-top: 0;
}
.collectionsList .loadingMessage {
  text-align: center;
}
.collectionListing {
  padding: 30px 0;
  display: flex;
  flex-direction: row;
  justify-content: space-between;
}
.profile-page .collectionListing {
  padding: 20px 0;
}
.collectionListing .left-content {
  display: flex;
  flex-direction: row;
  align-items: center;
}
.collectionListing + .collectionListing {
  border-top: 1px solid #ccc;
}
.collectionListingImageBox {
  width: 60px;
  height: 60px;
  float: left;
  margin-right: 20px;
}
.interface-hebrew .collectionsList .collectionListingImageBox {
  margin: 0 0 0 20px;
}
.sheetMetaDataBox .collectionListingImageBox,
.tocTop .collectionListingImageBox {
  background-color: transparent;
}
.sheetMetaDataBox .title {
  display: block;
}
.sheetMetaDataBox .title br { /* hide the line breaks that are stripped before saving */
    display: none;
}
.sheetMetaDataBox .title * {  /* chrome adds <div> tags to contenteditables and we want those inline as well  */
  display: inline;
}
.sheetMetaDataBox .title:empty:before {
  content: "Untitled";
  color: #999;
  position: relative;
  pointer-events: none;
  width: auto;
}
.sheetMetaDataBox .title:focus:before {
  content: "\200B"; /* zero-width space required so that chrome doesn't cause change in size of box on focus/blur */
  width: 0;
}
.interface-hebrew .sheetMetaDataBox .authorStatement {
  direction: rtl;
}
.editorSidebarToggle {
  position: fixed;
  right: 30px;
  height: 30px;
  width: 30px;
  border-radius: 30px;
  border: none;
  background-color: #FBFBFA;
  cursor: pointer;
  box-shadow: 0px 1px 3px rgba(0, 0, 0, 0.25);
}
.editorSidebarToggle:active {
  box-shadow: 0px 1px 1px rgba(0, 0, 0, 0.25);
}
.editorSidebarToggle::after {
  content: url("/static/img/3vdots.svg");
}
.collectionListingImage {
  height: 100%;
  width: 100%;
  object-fit: cover;
  background-color: white;
}
.collectionListingImage.default {
  width: 80%;
  height: 80%;
  margin: 10%;
  opacity: 0.4;
}
.collectionListingName {
  display: block;
  font-size: 30px;
  color: #000;
  margin-bottom: 5px;
}
.collectionListingName:hover {
  color: #333;
}
.collectionListingDetails {
  color: #999;
  font-size: 14px;
}
.collectionListingMembership {
  text-transform: capitalize;
}
.collectionListingDetailSeparator {
  margin: 8px;
}
.collectionPage .loadingMessage {
  text-align: center;
}
.collectionPage .collectionImage {
  max-height: 200px;
  max-width: 100%;
  display: block;
  margin: 0 auto 50px;
}
.collectionInfo {
  margin-bottom: 50px;
}
.interface-hebrew .collectionInfo .he {
  display: inline;
}
.interface-hebrew .collectionInfo .en {
  display: none;
}
.collectionPage h1 {
  margin-top: 20px;
  height: auto;
}
.collectionPage a:hover {
  color: inherit;
}
.collectionPage .collectionWebsite {
  display: block;
  text-align: center;
  font-size: 16px;
  font-family: "Roboto", "Helvetica Neue", "Helvetica", sans-serif;
  margin-bottom: 20px;
  color: #666;
}
.collectionPage .collectionDescription {
  font-size: 16px;
  font-family: "Roboto", "Helvetica Neue", "Helvetica", sans-serif;
  color: #333;
  text-align: center;
  line-height: 1.3;
}
.collectionPage .collectionDescription .he {
  font-family: "Heebo", sans-serif;
  font-size: 16px;
}
.collectionPage .collectionDescription .en .dedication {
  font-family: "adobe-garamond-pro", "Crimson Text", Georgia, serif;
  font-style: italic;
  font-size: 18px;
}
.collectionPage .collectionDescription .he .dedication {
  font-family: "Taamey Frank", "adobe-garamond-pro", "Crimson Text", Georgia, "Times New Roman", serif;
  font-size: 20px;
}
.collectionPage .tabs {
  text-align: center;
  margin-bottom: 60px;
}
.collectionPage .bubbleTab {
  font-size: 16px;
}
.collectionPage .tagsList .int-en {
  font-family: "adobe-garamond-pro", "Crimson Text", Georgia, serif;
}
.collectionPage .tagsList .int-he {
  font-family: "Taamey Frank", "adobe-garamond-pro", "Crimson Text", Georgia, "Times New Roman", serif;
}
.collectionPage .emptyMessage {
  text-align: center;
}
.collectionPage .emptyMessage .button {
  margin-top: 22px;
}
.collectionPage .emptyMessage .button:hover {
  color: white;
}
.collectionPage .collectionSearchBox {
  display: flex;
  align-items: center;
  border-bottom: 1px solid #ccc;
  margin-top: 14px;
  margin-bottom: 20px;
}
.collectionPage .collectionSearchIcon {
  height: 18px;
  opacity: 0.4;
  width: 18px;
}
.collectionPage .collectionSearchInput {
  padding: 12px 10px;
  flex: 1;
  box-sizing: border-box;
  border: none;
  background: transparent;
  font-size: 18px;
}
.collectionPage .tagsList {
  margin-top: 30px;
}
.collectionInvitationBox {
  border-bottom: 1px solid #CCC;
  padding-bottom: 20px;
}
.collectionInvitationBoxInner {
  display: flex;
}
.interface-hebrew .collectionInvitationBox input::placeholder {
  font-family: "Heebo", sans-serif;
}
.collectionInvitationBox .button {
  width: 200px;
  margin: 0;
}
.collectionSheetInner {
  display: flex;
}
.collectionSheetInnerContent {
  flex: 1;
}
.sheet .sheetTitleText {
  font-family: var(--english-serif-font-family);
}
.sheetListingPinButton {
  display: none;
  opacity: 0.3;
  cursor: pointer;
}
.sheet:hover .sheetListingPinButton.active {
  display: block;
}
.sheetListingPinButton.pinned {
  display: block;
  opacity: 0.6;
}
#collectionInvitationInput {
  padding: 14px 30px;
  width: 472px;
  border-radius: 7px;
  outline: 0;
  box-shadow: 0 1px 3px rgba(0,0,0,0.2);
  border: none;
  margin-inline-end: 10px;
  font-size: 18px;
  position: relative;
}
.collectionInvitationBoxMessage {
  font-size: 18px;
  padding: 12px 0 0;
  text-align: center;
}
.flexLineBreak {
  width: 100%;
  height: 0;
}
.collectionPage .collectionMemberListing {
  padding: 24px 0;
  font-family: "Roboto", "Helvetica Neue", "Helvetica", sans-serif;
  font-size: 16px;
  color: #666;
  display: flex;
  flex-direction: row;
  justify-content: space-between;
}
.collectionPage .collectionMemberListing .collectionLeft,
.collectionPage .collectionMemberListing .collectionMemberListingRoleBox {
  display: flex;
  flex-direction: row;
  align-items: center;
}
.collectionMemberListing + .collectionMemberListing {
  border-top: 1px solid #CCC;
}
.collectionMemberListingProfileImage {
  height: 50px;
  width: 50px;
  vertical-align: middle;
}
.collectionMemberListingName {
  color: #666;
  margin: 0 20px;
}
.collectionInvitationListing {
  display: inline-block;
  min-height: 50px;
  line-height: 50px;
}
.collectionMemberListingRoleBox {
  float: right;
  line-height: 50px;
}
.collectionMemberListingRole {
  color: #666;
}
.collectionMemberListingActions {
  position: relative;
  background-color: white;
  border: 1px solid #ccc;
  border-radius: 4px;
  margin-left: 12px;
  line-height: 36px
}
.interface-hebrew .collectionMemberListingActions {
  margin-left: 0;
  margin-right: 12px;
}
.collectionMemberListingActionsButton {
  cursor: pointer;
  padding: 0 12px;
  font-size: 18px;
  color: #CCC;
}
.collectionMemberListingActionsMenu {
  position: absolute;
  right: 0;
  top: 46px;
  background-color: white;
  border: 1px solid #ccc;
  border-radius: 4px;
  color: #999;
  font-size: 15px;
  z-index: 1;
}
.interface-hebrew .collectionMemberListingActionsMenu {
  left: 0;
  right: unset;
}
.collectionMemberListingActionsMenu .action {
  padding: 4px 10px;
  cursor: pointer;
  white-space: nowrap;
}
.collectionMemberListingActionsMenu .action:hover {
  background-color: #eee;
}
.collectionMemberListingActionsMenu .action + .action {
  border-top: 1px solid #ccc;
}
.collectionMemberListingActionsMenu .role {
  font-size: 17px;
  margin-right: 4px;
}
.collectionMemberListingActionsMenu .role.current {
  color: #666;
}
.topicPanel .smallText .separator {
  color: #999;
  font-size: 20px;
  margin: 0 3px;
}
.topicsPanel .loadingMessage {
  text-align: center;
}
.topicsPanel .topicFilterBox {
  display: flex;
  align-items: center;
  border-bottom: 1px solid #ccc;
  margin-bottom: 50px
}
.topicsPanel .topicFilterIcon {
  font-size: 22px;
  opacity: 0.4;
}
.topicsPanel .topicFilterInput {
  padding: 12px 10px;
  flex: 1;
  box-sizing: border-box;
  border: none;
  background: transparent;
  font-size: 24px;
}
.topicsPanel .topicsFilterReset {
  color: #999;
  cursor: pointer;
}
.topicsPanel .topicsFilterResetIcon {
  height: 16px;
  width: 16px;
  opacity: 0.4;
  margin-left: 8px;
  vertical-align: middle;
}
.topicsPanel .topicList {
  min-height: 500px;
}
.topicsPanel .content .topicList .navButton .int-en {
  font-family: "adobe-garamond-pro", "Crimson Text", Georgia, serif, "Taamey Frank";
}
.topicsPanel .content .topicList .navButton .int-he {
  font-family: "Taamey Frank", "adobe-garamond-pro", "Crimson Text", Georgia, "Times New Roman", serif;
}
.topicsPanel .trendingTopics {
  margin-bottom: 40px;
}
.topicPanel .topicLabel {
  text-transform: uppercase;
  font-weight: lighter;
  margin-bottom: 10px;
  font-size: 14px;
}
.topicPanel .topicLabel a {
  color: #8E8E8E;
}
.topicPanel .sideColumnMore {
  cursor: pointer;
  font-size: 16px;
  line-height: 26px;
  color: #666;
}
.topicPanel .sideColumnMore:hover {
  cursor: pointer;
  text-decoration: underline;
}
.topicPanel .sourceList {
  min-height: 500px;
}
.topicPanel .sourceList .loadingMessage {
  text-align: center;
}
.topicPanel .topicSource {
  margin-bottom: 40px;
  cursor: pointer;
  position: relative;
}
.topicPanel .topicSource .title {
  font-weight: bold;
}
.topicPanel .topicSource .score {
  font-size: 17px;
  color: #333;
  font-weight: normal;
  white-space: nowrap;
  border-radius: 4px;
  padding: 3px;
}
.topicPanel .topicSource .score:hover {
  background-color: #EEE;
}
.topicPanel .topicSource .score:active {
  background-color: #DDD;
}
.hebrew .topicPanel .topicSource .score {
  right: auto;
  left: 5px;
}
.topicPanel .topicSource .score img {
  width: 15px;
  height: 15px;
  vertical-align: middle;
  margin: -4px 0 0 2px;
  opacity: 0.6;
}
.hebrew .topicPanel .topicSource .score img {
  margin: -4px 2px 0 0;
}
.note a {
  color: #333;
  text-decoration: underline;
}
.myNotesPanel .noteList {
  margin-bottom: 220px;
}
.noteListing {
  margin-bottom: 30px;
  border-bottom: 1px solid #ccc;
}
.noteListing a:hover {
  text-decoration: none;
}
.noteListing .textRange .title {
  font-size: 18px;
  color: #999;
  margin-bottom: 10px;
}
.noteListing .textRange .title:hover {
  text-decoration: underline;
}
.noteListing .textRange .text {
  font-size: 18px;
  font-style: italic;
  color: #999;
  margin-bottom: 18px;
}
.noteListing .textRange .text .he {
  font-style: normal;
}
.noteListing .segment {
  display: block;
}
.noteListing .note {
  font-size: 18px;
}
.noteListing .actionButtons {
  visibility: hidden;
  float: right;
  display: inline-block;
  cursor: pointer;
}
.interface-hebrew .noteListing .actionButtons {
  float: left;
}
.noteListing:hover .actionButtons {
  visibility: visible;
}
.noteListing .actionButtons img {
  width: 16px;
  height: 16px;
  opacity: 0.4;
}
.noteListing .actionButtons img + img {
  margin: 0 0 0 10px;
}
.interface-hebrew .noteListing .actionButtons img + img {
  margin: 0 10px 0 0;
}
.noteListing:hover .actionButtons img:hover {
  opacity: 0.6;
}
.noteListing .mask {
  background-color: white;
  opacity: 0.5;
}
.addToSourceSheetModal {
  position: absolute;
  display: block;
  left: 40%;
  top: 240px;
  width: 330px;
  padding: 20px;
  background: #FBFBFA;
  border: #ccc 1px solid;
  border-radius: 4px;
  box-shadow: 0 0 10px #ccc;
  z-index: 200;
}
.addToSourceSheetModal .closeButton {
  margin-bottom: 10px;
  cursor: pointer;
  height: 18px;
  width: 18px;
  opacity: 0.5;
  float: right;
}
.searchBox .keyboardInputInitiator {
    opacity: 0.4;
    width: 16px;
    height: 16px;
    padding: 4px 7px;
    position: initial;
    vertical-align: 0px;
}
.header .searchBox .keyboardInputInitiator {
    display: none;
}
body #keyboardInputMaster {
    opacity: 1;
    background-color: #FBFBFA;
    border: 1px solid #ccc;
    padding: 5px;
    box-shadow: none;
    border-radius: 0.3em;
}
body #keyboardInputMaster thead {
  display: none;
}
body #keyboardInputMaster tbody tr td table{
    border-spacing: 2px 2px;
}
body #keyboardInputMaster tbody tr td table tbody tr td{
    border: 0.5px solid #eee;
    background: white;
    font-family: "Heebo","Roboto", sans-serif;
    min-width: 15px;
    vertical-align: middle;
    padding: 2px 8px;
    text-align: center;
    font-size: 14px;
    color: #333;
}
body #keyboardInputMaster tbody tr td table tbody tr td:hover,
body #keyboardInputMaster tbody tr td table tbody tr td:active,
body #keyboardInputMaster tbody tr td table tbody tr td.pressed{
    border: 1px solid #eee;
    background: #eee;
}
#editCollectionPageContainerInner {
  position: relative;
}
#editCollectionPage :not(h1) .int-en {
  font-family: "Roboto", "Helvetica Neue", "Helvetica", sans-serif;
}
#editCollectionPage :not(h1) .int-he {
  font-family: "Heebo", sans-serif;
}
#editCollectionPage .field {
  box-sizing: border-box;
  width: 100%;
  display: inline-block;
  vertical-align: top;
  padding: 12px;
}
#editCollectionPage .field.halfWidth {
  width: 50%;
  display: inline-block;
}
#editCollectionPage .field.quarterWidth {
  width: 25%;
  display: inline-block;
}
#editCollectionPage .field.threeQuarterWidth {
  width: 75%;
  display: inline-block;
}
#editCollectionPage .field > label {
  display: block;
  margin-bottom: 15px;
  color: #666;
}
#editCollectionPage input,
#editCollectionPage textarea {
  display: block;
  width: 100%;
  padding: 15px 12px;
  border-radius: 5px;
  border: none;
  box-sizing: border-box;
  box-shadow: 0 1px 3px rgba(0,0,0,0.2);
  font-family: "Roboto", "Helvetica Neue", "Helvetica", sans-serif;
  color: #333;
  font-size: 14px;
}
.interface-hebrew #editCollectionPage input,
.interface-hebrew #editCollectionPage textarea {
  font-family: "Heebo", sans-serif;
}
#editCollectionPage .hiddenFileInput {
  width: 0.1px;
  height: 0.1px;
  opacity: 0;
  overflow: hidden;
  position: absolute;
  z-index: -1;
}
#editCollectionPage .collectionImage {
  max-width: 200px;
  margin-bottom: 5px;
  display: block;
}
#editCollectionPage .helperText {
  color: #999;
  font-size: 13px;
  width: 500px;
}
#editCollectionPage .collectionHeaderBox {
  width: 100%;
  background-color: white;
  margin-bottom: 5px;
}
#editCollectionPage .collectionHeader {
  float: right;
  max-width: 100%;
}
#editCollectionPage .deleteCollection {
  cursor: pointer;
  margin: 30px 10px;
  color: #999;
  text-align: right;
}
#editCollectionPage .deleteCollection:hover {
  text-decoration: underline;
}
.dropdown {
  position: relative;
}
.dropdown .dropdownMain {
  background: white;
  box-shadow: 0 1px 3px rgba(0,0,0,0.2);
  border-radius: 7px;
  padding: 16px 22px;
  font-size: 16px;
  margin-bottom: 10px;
  cursor: pointer;
}
.addToSourceSheetBox .dropdownMain.noselect {
  display: flex;
  justify-content: space-between;
  align-items: center;
  align-content: flex-start;
  text-align: start;
}
.addToSourceSheetBox .dropdownMain.noselect::before{
  content: url("/static/img/sheet.svg");
  opacity: 0.4;
  display: inline-block;
  margin-inline-end: 10px;
  transform: scale(0.8);
  vertical-align: text-bottom;
  line-height: 10px;
}
.addToSourceSheetBox .dropdownMain.noselect::after{
  content: url("/static/icons/chevron.svg");
  margin-inline-start: auto;
  opacity: 0.4;
  height: 24px;
  transform: scale(0.6) rotate(90deg);
  transform-origin: center center;
}
.addToSourceSheetBox .dropdownMain.noselect.open::after{
  transform: scale(0.6) rotate(-90deg);
  transform-origin: center center;
}
.addToSourceSheetBox .dropdownMain .loadingMessage {
  margin: 0;
}
.addToSourceSheetBoxTitle{
  font-style: normal;
  font-weight: normal;
  font-size: 13px;
  line-height: 15px;
  color: #999999;
  margin-bottom: 11px;
}
.addToSourceSheetBox .selectedRef{
  padding: 16px 22px;
  font-size: 16px;
  margin-bottom: 15px;
  cursor: pointer;
  background: #FBFBFA;
  box-shadow: 0px 1px 3px rgba(0, 0, 0, 0.25);
  border-radius: 6px;
  text-align: start;
}
.addToSourceSheetBox .selectedRef span{
  font-family: "adobe-garamond-pro", "Crimson Text", Georgia, "Times New Roman", serif;
  font-style: normal;
  font-weight: normal;
  font-size: 18px;
  line-height: 25px;
  color: #666666;
}
.readerPanel.hebrew .addToSourceSheetBox .selectedRef span{
  font-family: "Taamey Frank", "adobe-garamond-pro", "Crimson Text", Georgia, "Times New Roman", serif;
  font-size: 1.2em;
}
.dropdown .dropdownOpenButton {
  float: right;
  margin-left: 6px;
  cursor: pointer;
  color: #666;
  font-size: 18px;
}
.interface-hebrew .dropdownOpenButton {
  float: left;
  margin-left: 0;
  margin-right: 6px;
}
.dropdown .dropdownListBox {
  position: absolute;
  z-index: 1;
  margin-top: -14px;
  width: 100%;
  box-sizing: border-box;
  box-shadow: 0 1px 3px rgba(0,0,0,0.2);
  background: white;
  border-bottom-left-radius: 7px;
  border-bottom-right-radius: 7px;
}
.dropdown .dropdownList {
  color: #999;
  background-color: white;
  box-sizing: border-box;
  padding: 0;
  max-height: 300px;
  overflow-x: hidden;
  overflow-y: scroll;
  border-bottom-left-radius: 7px;
  border-bottom-right-radius: 7px;
}
.singlePanel .dropdown .dropdownList {
  max-height: 150px;
}
.dropdown .dropdownList .dropdownOption {
  font-size: 18px;
  cursor: pointer;
  padding: 0 22px;
  margin: 26px 0;
  border: none;
  color: #666;
}
.addToSourceSheetBox .dropdown .dropdownList .dropdownOption::before{
  content: url("/static/img/sheet.svg");
  opacity: 0.4;
  display: inline-block;
  margin-inline-end: 10px;
  transform: scale(0.8);
  vertical-align: text-bottom;
  line-height: 10px;
}
.dropdown .dropdownList .dropdownOption.selected {
  color: #333;
}
#footer {
  background-color: white;
  border-top: 1px solid #F4F4F4;
  overflow: hidden;
  padding: 18px 40px 70px 40px;
  text-align: left;
  color: #999;
}
#footer a {
  display: block;
  color: #666;
}
.interface-hebrew #footer{
  direction: rtl;
  text-align: right;
}
.interface-english #footer .int-he {
  display: none;
}
.interface-hebrew #footer .int-he {
  display: inline;
  text-align: right;
}
#footerInner {
  max-width: 1000px;
  margin: 0 auto;
}
#footer .section {
  display: inline-block;
  vertical-align: top;
  width: 200px;
  margin: 20px 0;
}
.interface-english #footer .section {
  text-align: left;
}
.interface-hebrew #footer .section {
  text-align: right;
}
#footer .section .header {
  color: #000;
  margin-bottom: 18px;
  font-weight: normal;
  font-size: 16px;
}
#footer .section.last {
  float: right;
  text-align: right;
}
.interface-hebrew #footer .section.last {
  float: left;
  text-align: left;
}
#footer .section a {
  font-size: 16px;
  margin: 2px 0;
}
#footer .fa {
  margin: 0 3px;
}
#footer .header.connect {
  text-transform: uppercase;
}
.newsletterSignUpBox {
  position: relative;
  margin-bottom: 4px;
}
.newsletterSignUpBox .newsletterInput {
  border-radius: 6px;
  padding: 8px 32px 11px 16px;
  width: 150px;
  font-size: 15px;
  border: 1px solid #EEE;
  margin-bottom: 6px;
  color: #333;
}
.newsletterSignUpBox img {
  height: 18px;
  width: 18px;
  opacity: 0.2;
  position: absolute;
  top: 10px;
  right: 12px;
}
.interface-hebrew .newsletterSignUpBox .newsletterInput {
  padding: 8px 16px 11px 32px;
}
.interface-hebrew .newsletterSignUpBox img {
  right: auto;
  left: 12px;
  transform: scale(-1, 1);
}
.newsletterEducatorOption {
  font-size: 14px;
  padding: 0px 3px;
  margin-top: 2px;
}
.newsletterSignUpBox .subscribeMessage {
  margin: 4px 0 14px 0;
  color: #333;
  font-size: 14px;
  font-family: "Roboto", "Helvetica Neue", "Helvetica", sans-serif;
  font-style: italic;
  text-align: center;
  width: 200px;
  direction: ltr;
}
#footer .section.connect a {
  display: inline;
  margin: 0 4px;
}
#footer .section.connect .socialLinks a {
  color: #666;
}
#footer #socialButtons {
  margin-bottom: 6px;
}
#footer #facebookButton {
  display: inline-block;
  vertical-align: top;
}
#footer #twitterButton {
  display: inline-block;
  vertical-align: top;
  margin-left: 4px;
}
.interface-hebrew #footer #twitterButton {
  margin-left: 0;
  margin-right: 4px;
}
#footer #siteLanguageToggle {
  color: #999;
  margin-top: 30px;
  font-size: 15px;
}
#footer #siteLanguageToggle #siteLanguageToggleLabel {
  display: block;
  text-transform: uppercase;
  color: #000;
}
#footer a#siteLanguageEnglish,
#footer a#siteLanguageHebrew {
  font-family: "Roboto", "Helvetica Neue", "Helvetica", sans-serif;
  cursor: pointer;
  color: #666;
  display: inline;
  margin: 0 3px;
}
#footer #siteLanguageEnglish:hover,
#footer #siteLanguageHebrew:hover {
  text-decoration: underline;
}
#footer a#siteLanguageHebrew {
  font-family: "Heebo", sans-serif;
}
.multiPanel .readerNavMenu .content.hasFooter #footer {
  margin-top: 120px;
}
.gemarra-regular, .gemarra-italic {
  font-weight: bold;
}
.it-text, .gemarra-italic {
  font-style: italic;
}
.categoryAttribution a {
  color: inherit;
}
.bubbleTab {
  padding: 10px 25px;
  margin: 3px;
  background-color: white;
  border-radius: 20px;
  border: 1px solid #DADADA;
  display: inline-block;
  font-size: 12px;
  color: #999;
  font-family: "Roboto", "Helvetica Neue", "Helvetica", sans-serif;
  letter-spacing: 1px;
  cursor: pointer;
}
.bubbleTab:hover {
  text-decoration: none;
}
.bubbleTab.active {
  color: #333;
}
.aboutBox .aboutHeader {
  color: #666;
  padding-bottom: 13px;
  margin: 0;
  margin-bottom: 15px;
  text-align: initial;
  text-transform: none;
  font-size: 16px;
  border-bottom: solid 1px #CCC;
  --english-font: var(--english-sans-serif-font-family);
  --hebrew-font: var(--hebrew-sans-serif-font-family);
}
.aboutBox .aboutTitle {
  padding: 10px 0 15px 0;
  display: inline-block;
  font-family: "adobe-garamond-pro", "Crimson Text", Georgia, serif;
  font-style: normal;
  font-weight: normal;
  font-size: 24px;
  line-height: 29px;
  color: #000000;
}
.aboutBox .aboutSubtitle {
  font-family: "adobe-garamond-pro", "Crimson Text", Georgia, serif;
  font-style: italic;
  font-weight: normal;
  font-size: 18px;
  line-height: 22px;
  color: #666666;
}
.aboutBox .aboutSubtitle .he {
  font-style: normal;
}
.aboutBox .aboutDesc {
  padding: 15px 0 30px 0;
  font-family: "adobe-garamond-pro", "Crimson Text", Georgia, serif;
  font-style: normal;
  font-weight: normal;
  font-size: 18px;
  line-height: 22px;
  color: #000000;
}
.readerApp.interface-hebrew .aboutBox .versionDetails,
.readerApp.interface-hebrew .versionsBox .versionDetails {
  text-align: right;
}
.aboutBox .versionDetails .separator,
.versionsBox .versionDetails .separator {
  margin: 0 3px;
}
.aboutBox a,
.versionsBox a {
  color: #999;
}
.aboutBox .currVersionSection {
  padding-bottom: 30px;
}
.version-with-buy-button {
  display: flex;
  flex-direction: column;
}
.version-with-buy-button .version-text-image{
  display: flex;
  justify-content: space-between;
}
.version-with-buy-button .version-text-image .versionBlock{
  align-self: flex-start;
}
.versionsBox .version-with-buy-button{
    border-top: solid 1px #CCC;
}
.versionsBox .version-with-buy-button .versionBlock{
    border-top: none;
}
.versionsBox .version-with-buy-button .version-text-image .version-with-buy-button-image
{
  padding: 20px;
}
.versionsBox .version-with-buy-button .version-with-buy-button-link{
    padding: 10px 20px;
}
.version-with-buy-button .version-with-buy-button-link{
  align-content: flex-start;
  min-width: 50%;
}
.version-with-buy-button .version-with-buy-button-link a.button{
  color: #FFFFFF;
  padding: 7px 20px;
}
.version-with-buy-button .version-text-image .version-with-buy-button-image img.buy-img {
    height: 85px;
    border-radius: 2px;
}
.versionsBox .versionLanguage {
  padding-bottom: 15px;
  font-family: "Roboto", "Helvetica Neue", "Helvetica", sans-serif;
  letter-spacing: 1px;
  font-style: normal;
  font-weight: normal;
  font-size: 16px;
  line-height: 19px;
  color: #666666;
}
.interface-hebrew .versionsBox .versionLanguage {
  font-family: "Heebo", sans-serif;
}
.versionsBox div:not(:first-child) .versionLanguage {
  padding-top: 25px;
}
.versionsBox .versionLanguage .versionCount {
  color: #999;
}
.versionsBox a.selectButton {
  font-family: "HebrewInEnglish System Font", "Roboto", "Helvetica Neue", "Helvetica", sans-serif;
  font-style: normal;
  font-weight: normal;
  font-size: 13px;
  color: #666666;
  box-shadow: 0 1px 2px #999;
  padding: 2px 8px;
  background-color: white;
  border-radius: 4px;
  line-height: 18px;
}
.versionsBox a.selectButton.currSelectButton {
  background-color: #212E50;
  text-decoration: none;
  cursor: default;
  line-height: 20px;
  color: #FFFFFF;
}
.versionsTextList .topFiltersInner .uppercase {
  text-transform: none;
}
.versionsBox .versionBlock {
  padding: 20px 0;
  border-top: solid 1px #CCC;
}
.singlePanel .versionsBox .versionBlock .versionTitle .he {
    display: inline;
}
.versionBlock .versionTitle a {
  color: black;
}
.interface-hebrew .versionsBox .versionLanguage {
  direction: rtl;
}
.aboutBox .versionBlock .versionTitle:hover {
  text-decoration: none;
}
span.purim-emoji img{
  height: 25px;
  width: 25px;
}

/* Sheets */

.sheetsInPanel {
  overflow-y: scroll;
  overflow-x: hidden;
  height: 100%;
  padding: 0 15px;
  box-sizing: border-box;
  position: relative;
}
.sheetContent {
  width: 100%;
  box-sizing: border-box;
  font-size: 2.2em;
  line-height: 1.6;
  text-align: justify;
  background-color: inherit;
  margin: 0 auto;
  max-width: 760px;
  position: relative;
  padding: 0 30px;
}
.sheetContent .ref {
  cursor: pointer;
  color: #999;
  font-size: 1em;
}
.sheetContent .ref a {
  color: #999;
}
.sheetContent img {
  max-width: 100%;
}
.sheetContent table {
  margin: auto;
  max-width: 100%;
  width: 100%;
  border-collapse: collapse;
  table-layout: fixed
}
.sheetContent table th,
.sheetContent table td {
  padding: 10px;
  border-top: 1px solid #E6E5E6;
  vertical-align: top;
}
.sheetContent table thead th {
  vertical-align: bottom;
  border-bottom: 2px solid #E6E5E6;
  border-top: none;
}
.sheetContent table th:first-of-type,
.sheetContent table tr td:first-of-type {
  padding-left: 0;
}
.sheetContent table th:last-of-type,
.sheetContent table tr td:last-of-type {
  padding-right: 0;
}
.sheetContent tbody {
  width: 100%;
}
.readerPanel .sheetItem {
  position: relative;
}
.heLeft.bilingual section.SheetSource .sheetItem.enOnly > .en,
.heLeft.bilingual section.SheetSource .sheetItem.heOnly > .he,
.heRight.bilingual section.SheetSource .sheetItem.enOnly > .en,
.heRight.bilingual section.SheetSource .sheetItem.heOnly > .he {
  width: 100%;
  padding-right: 15px;
  padding-left: 15px;
}
.readerPanel .sheetItem.indented-1,
.readerPanel section.SheetSource.indented-1,
.readerPanel section.SheetOutsideBiText.indented-1 {
  margin-left:  30px;
  margin-right: 30px;
}
.readerPanel .sheetItem.indented-2,
.readerPanel section.SheetSource.indented-2,
.readerPanel section.SheetOutsideBiText.indented-2 {
  margin-left:  60px;
  margin-right: 60px;
}
.readerPanel .sheetItem.indented-3,
.readerPanel section.SheetSource.indented-3,
.readerPanel section.SheetOutsideBiText.indented-3 {
  margin-left:  90px;
  margin-right: 90px;
}
.sheetContent .customSourceTitle {
  font-family: "Roboto", "Helvetica Neue", "Helvetica", sans-serif;
  text-transform: none;
  margin-bottom: 0;
  margin-top: 40px;
}
.sheetContent p {
  margin: 0 0 1em 0;
}
.segmentNumber.sheetSegmentNumber {
  display: block;
  position: absolute;
  text-align: center;
}
.readerPanel.bilingual.heLeft .sheetItem.segment .segmentNumber.sheetSegmentNumber,
.readerPanel.bilingual.heRight .sheetItem.segment .segmentNumber.sheetSegmentNumber {
  left: 50%;
  margin-left: -15px;
}
.readerPanel.bilingual.heLeft .sheetItem.segment.enOnly .segmentNumber.sheetSegmentNumber,
.readerPanel.bilingual.heRight .sheetItem.segment.enOnly .segmentNumber.sheetSegmentNumber {
  right: 0px;
  left: auto;
  margin-left: 0;
}
.readerPanel.bilingual.heLeft .sheetItem.segment.heOnly .segmentNumber.sheetSegmentNumber,
.readerPanel.bilingual.heRight .sheetItem.segment.heOnly .segmentNumber.sheetSegmentNumber {
  left: 0px;
  margin-left: 0;
}
.readerPanel.english .sheetItem.segment.heOnly .segmentNumber .en,
.readerPanel.hebrew .sheetItem.segment.enOnly .segmentNumber .he
.readerPanel.hebrew section.SheetSource .sheetItem.enOnly > .en,
.readerPanel.english section.SheetSource .sheetItem.heOnly > .he,
.readerPanel.hebrew section.SheetOutsideBiText .sheetItem.enOnly > .en,
.readerPanel.english section.SheetOutsideBiText .sheetItem.heOnly > .he  {
  display: block;
}
.sheetTocIcon {
  color: #ccc;
  font-size: 16px;
  width: 15px;
  height: 15px;
  opacity: 0.2;
  margin: 0 8px;
  vertical-align: middle;
}
.readerTextTableOfContents .content h2.tagsTitle {
  text-align: center;
  color:black;
  font-size: 13px;
  margin-bottom: 0;
  padding-bottom: 8px;
}
.sheetMetaDataBox {
  margin: 40px auto 0 auto;
  text-align: center;
}
.bookMetaDataBox {
  margin: 40px auto;
  text-align: center;
}
.sheetContent .sheetItem.segment .sourceContentText {
  margin-bottom: 18px;
  display: block;
  overflow-wrap: break-word;
  word-wrap: break-word;
}
.readerPanel.hebrew .sheetContent .sheetItem.segment .sourceContentText.outsideBiText.en {
  display: none;
}
.readerPanel.english .sheetContent .sheetItem.segment .sourceContentText.outsideBiText.he {
  display: none;
}
.readerPanel.hebrew .sheetContent .sheetItem.segment.enOnly .sourceContentText.outsideBiText.en {
  display: inline;
}
.readerPanel.english .sheetContent .sheetItem.segment.heOnly .sourceContentText.outsideBiText.he {
  display: inline;
}
.readerPanel.english .sheetContent .sheetItem .SheetOutsideText.segment.he,
.readerPanel.hebrew .sheetContent .sheetItem .SheetOutsideText.segment.en,
.readerPanel.english .sheetContent .sheetItem .SheetComment.segment.he,
.readerPanel.hebrew .sheetContent .sheetItem .SheetComment.segment.en {
  display: inline;
}
.sourceContentText.centeredSheetContent {
  text-align: center;
}
.sheetContent .sheetItem.segment .sourceContentText p:last-child,
.sheetContent .editorContent .sheetItem.segment .sourceContentText p {
  margin-bottom: 0;
}
.sheetContent .editorContent .sheetItem.noPointer {
  pointer-events: none;
}
.sheetContent .sheetItem.segment .addedBy {
  margin-top: -20px;
}
.interface-english .sheetContent .sheetItem.segment .addedBy {
  float: left;
}
.interface-hebrew .sheetContent .sheetItem.segment .addedBy {
  float: right;
}
.youTubeContainer {
  position: relative;
  padding-bottom: 56.25%; /* 16:9 */
  padding-top: 25px;
  height: 0;
}
.youTubeContainer iframe {
  position: absolute;
  top: 0;
  left: 0;
  width: 100%;
  height: 100%;
}
.sheetContent .media {
  margin: 0 auto;
  display: table;
  table-layout: fixed;
}
.sheetContent .media.fullWidth {
  width: 100%;
}
.sheetContent .media .mediaCaption {
  display: table-caption;
  caption-side: bottom;
  padding-top: 8px;
}
.sheetContent .media .mediaCaptionInner {
  display: flex;
  justify-content: space-between;
}
.sheetContent .media .mediaCaption .en {
  font-size: 80%;
  text-align: left;
  flex: 1;
}
.sheetContent .media .mediaCaption .he {
  font-size: 72%;
  flex: 1;
  font-family: "Heebo", "sans-serif";
}
.sheetContent .media .mediaCaption.heOnly .he,
.sheetContent .media .mediaCaption.enOnly .en {
  display: block;
}
.sheetContent .media .mediaCaption.heOnly .en,
.sheetContent .media .mediaCaption.enOnly .he {
  display: none;
}
.sheetContent .spacer:only-of-type.empty {
  line-height: inherit;
}
.sheetItem:only-of-type.empty .SheetOutsideText:after,
.sheetContent .spacer:only-of-type.empty:after {
  color: #999;
  position: relative;
  pointer-events: none;
}
.interface-english .sheetItem:only-of-type.empty .SheetOutsideText:after,
.interface-english .spacer:only-of-type.empty:after,
.interface-english .spacer:only-of-type.empty:after {
  content: "Write some text or type a citation (ex. 'Genesis 1:1-5') ";
  top: -31px;
  margin-bottom: -31px;
}
.interface-hebrew .sheetItem:only-of-type.empty .SheetOutsideText:after,
.interface-hebrew .spacer:only-of-type.empty:after,
.interface-hebrew .spacer:only-of-type.empty:after {
  content: "הקלידו טקסט חופשי או מראה מקום (לדוגמא, בראשית א, א-ה)";
  top: -44px;
  margin-bottom: -44px;
}
.sheetContent .sheetItem .SheetOutsideText.segment p {
  margin: 0
}
.sheetContent .sheetItem .SheetOutsideText.segment {
  margin: 0
}
.sheetContent .sheetItem .SheetSource.segment,
.sheetContent .sheetItem .SheetOutsideBiText.segment {
  margin-top: 14px
}
.sheetContent .text.loading {
  cursor: wait;
}
.oldSheetNotice,
.oldSheetNotice a,
.editSheetNotice,
.editSheetNotice a {
  font-size: 12px;
  font-family: "Roboto", "Helvetica Neue", "Helvetica", sans-serif;
  color: #999;
}
.cookiesNotification {
  position: fixed;
  z-index: 9999;
  color: white;
  background-color: #212E50;
  border-top: 1px solid #ccc;
  bottom: 0;
  box-sizing: border-box;
  width: 100%;
  padding: 10px 0;
  line-height: 1.1;
  text-align: center;
  unicode-bidi: plaintext;
}
.cookiesNotification a {
  text-decoration: underline;
  color: inherit;
  margin-inline-start: 5px;
}
.cookiesNotification .button {
  margin-inline-start: 12px;
}
.readerMessageBox {
  z-index: 9999;
  color: #000;
  font-size: 16px;
  background-color: #ededec;
  border: 1px solid #ccc;
  top: 0;
  left: 0;
  box-sizing: border-box;
  padding: 10px 0;
  margin: 40px;
  line-height: 1.1;
  text-align: center;
}
.readerMessageBox a {
  text-decoration: underline;
  color: inherit;
}
.he sup.sourcePrefix {
  margin-right: -35px;
  position: absolute;
  text-decoration: none;
  font-family: "Roboto", "Helvetica Neue", "Helvetica", sans-serif;
  color: #000;
}
.en sup.sourcePrefix {
  margin-left: -35px;
  position: absolute;
  text-decoration: none;
  font-family: "Roboto", "Helvetica Neue", "Helvetica", sans-serif;
  color: #000;
}
.heLeft.bilingual .sheetContent .text sup.sourcePrefix,
.heRight.bilingual .sheetContent .text sup.sourcePrefix {
    margin-right: -28px;
}
.heLeft.bilingual .sheetContent .text .en sup.sourcePrefix,
.heRight.bilingual .sheetContent .text .en sup.sourcePrefix {
  display: none
}
.sheetItem.ref-display-none .ref {
  display: none;
}
section.SheetSource .en,
section.SheetOutsideBiText .en {
  background-color: #FBFBFA;
}
section.SheetSource,
section.SheetOutsideBiText {
  border-inline-start: 4px solid;
  box-shadow: 0px 1px 6px rgba(0, 0, 0, 0.25);
  margin-bottom: 30px;
}
.readerPanel.hebrew section.SheetSource .sheetItem > .he,
.readerPanel.english section.SheetSource .sheetItem > .en,
.readerPanel.hebrew section.SheetOutsideBiText .sheetItem > .he,
.readerPanel.english section.SheetOutsideBiText .sheetItem > .en {
  display: block;
}
.readerPanel.hebrew section.SheetSource .sheetItem > .en,
.readerPanel.english section.SheetSource .sheetItem > .he,
.readerPanel.hebrew section.SheetOutsideBiText .sheetItem > .en,
.readerPanel.english section.SheetOutsideBiText .sheetItem > .he  {
  display: none;
}
.interface-english section.SheetSource .sheetItem > .he,
.interface-english section.SheetSource .sheetItem > .en,
.interface-english section.SheetOutsideBiText .sheetItem > .he,
.interface-english section.SheetOutsideBiText .sheetItem > .en {
  padding: 15px 20px 15px 16px;
}
.interface-hebrew section.SheetSource .sheetItem > .he,
.interface-hebrew section.SheetSource .sheetItem > .en,
.interface-hebrew section.SheetOutsideBiText .sheetItem > .he,
.interface-hebrew section.SheetOutsideBiText .sheetItem > .en {
  padding: 15px 16px 15px 20px;
}
.readerPanel.bilingual.stacked .sheetContent section.SheetSource .segment.highlight .he,
.readerPanel.bilingual.stacked .sheetContent section.SheetOutsideBiText .segment.highlight .he {
  padding-bottom: 15px;
}
section.SheetSource.highlight,
section.SheetOutsideBiText.highlight {
  background-color: #E9E9E7;
}
section.SheetSource .segmentNumber,
section.SheetSource .SheetOutsideBiText {
  display: none;
}
.sheetContent section.SheetSource.highlight .sheetItem.segment.highlight .sourceContentText,
.sheetContent section.SheetSource .sheetItem.segment .sourceContentText,
.sheetContent section.SheetOutsideBiText.highlight .sheetItem.segment.highlight .sourceContentText,
.sheetContent section.SheetOutsideBiText .sheetItem.segment .sourceContentText {
  margin: 0;
}
.sheetItem .SheetSource,
.sheetItem .SheetOutsideBiText {
  border-inline-start: 4px solid;
  padding-inline-start: 16px;
  padding-inline-end: 20px;
  box-shadow: 0px 1px 6px rgba(0, 0, 0, 0.25);
}
.sheetItem .SheetSource.selected.segment,
.sheetItem .SheetOutsideBiText.selected.segment {
  border-top: 2px solid #CCE6FF;
  border-bottom: 2px solid #CCE6FF;
  border-inline-end: 2px solid #CCE6FF;
  margin-top: 12px;
  margin-bottom: 12px;
  margin-inline-end: -2px;
}
.sheetItem .SheetSource .he,
.sheetItem .SheetSource .en,
.sheetItem .SheetOutsideBiText .he,
.sheetItem .SheetOutsideBiText .en {
  padding-inline-start: 16px;
  padding-inline-end: 20px;
  margin-inline-start: -16px;
  margin-inline-end: -20px;
}
.sheetItem .SheetSource .he.editable.selected .sourceContentText,
.sheetItem .SheetSource .en.editable.selected .sourceContentText,
.sheetItem .SheetOutsideBiText .he.editable.selected .sourceContentText,
.sheetItem .SheetOutsideBiText .en.editable.selected .sourceContentText {
  background-color: #FFFFFF;
  box-shadow: inset 0px 0px 3px rgba(0, 0, 0, 0.3);
  border-radius: 6px;
}
.sheetItem .SheetSource ::selection,
.sheetItem .SheetOutsideBiText ::selection {
  background-color: rgba(0,0,0,0);
}
.sheetItem .SheetSource .he.editable.selected ::selection,
.sheetItem .SheetSource .en.editable.selected ::selection,
.sheetItem .SheetOutsideBiText .he.editable.selected ::selection,
.sheetItem .SheetOutsideBiText .en.editable.selected ::selection {
  background-color: #D2DCFF;
}
.sheetItem .SheetSource .en,
.sheetItem .SheetOutsideBiText .en {
  background-color: #FBFBFA;
}
.sheetItem .SheetSource .ref,
.sheetItem .SheetOutsideBiText .ref {
  pointer-events: none;
  user-select: none;
}
.sheetItem .SheetSource:after,
.sheetItem .SheetOutsideBiText:after {
  content: " ";
  display: block;
  clear: both;
  height: 15px;
  background-color: #FBFBFA;
}
.sheetItem .SheetMedia {
  margin-bottom: 14px;
}
.feedbackBox p {
  font-size: 16px;
  letter-spacing: 1px;
}
.feedbackBox .button {
  margin: auto;
  width: 100%;
}
.feedbackBox input {
  padding: 16px 22px;
  margin-bottom: 20px;
  cursor: pointer;
  font-size: 18px;
  border-radius: 4px;
  box-shadow: none;
  border: 1px solid #E9E9E9;
  width: 100%;
  box-sizing: border-box;
}
.connectionsPanel textarea.feedbackText {
  border-radius: 7px;
  box-shadow: 0 1px 3px rgba(0,0,0,0.2);
}
.img-circle {
  border-radius: 50%;
}
.tab-view .tab-list {
  display: flex;
  flex-direction: row;
  justify-content: flex-start;
}
.tab-view .tab-list .tab {
  font-size: 16px;
  color: black;
  text-align: center;
  padding: 10px 0;
  margin: 0 30px 0 0;
  cursor: pointer;
}
.tab-view .tab-list .tab a {
  color: inherit;
}
.tab-view .tab-list .tab a:hover {
  text-decoration: none;
}
.tab-view .tab-list .active .tab {
  border-bottom: 4px solid #CCC;
}
.interface-hebrew .tab-view .tab-list .tab {
  margin: 0 0 0 30px;
}
.tab-view .tab-list .tab img {
  width: 18px;
  height: 18px;
  opacity: 0.4;
  margin: 0 10px 0 0;
  top: 2px;
  position: relative;
}
.interface-hebrew .tab-view .tab-list .tab img {
  margin: 0 0 0 10px;
}
.tab-view .tab-list .justifyright {
  margin: 0 0 4px auto;
  display: flex;
  align-items: center;
}
.tab-view .tab-list .tab.filter {
  font-size: 16px;
  margin: 0;
  padding: 6px 9px;
  border: 1px solid #EDEDEC;
  background-color: #EDEDEC;
  border-radius: 6px;
}
.tab-view .tab-list .tab.filter.open {
  background-color: inherit;
}
.tab-view .tab-list .tab.filter img {
  margin: 0 0 1px 6px;
  width: 12px;
  height: 12px;
}
.interface-hebrew .tab-view .tab-list .tab.filter img {
  margin: 0 6px 1px 0;
}
.tab-view .tab-list .applink a {
    color: #666;
}
.interface-hebrew .tab-view .tab-list .justifyright {
  margin: 0 auto 0 0;
}
.tab-list :not(.active) .tab, .tab-list :not(.active) .tab a{
    color: #666;
}
.profile-page .textRange {
  font-size: 18px;
  color: #666;
}
.profile-page .note-text {
  font-size: 18px;
}
.profile-page .note {
  display: flex;
  flex-direction: row;
  justify-content: space-between;
  padding: 10px 0 20px 0;
}
.profile-page .note + .note {
  border-top: 1px solid #CCC;
}
.profile-page .noteLeft {
  flex-grow: 1;
}
.profile-page .noteRight {
  display: flex;
  flex-direction: row;
  align-items: flex-start;
}
.profile-page .note .noteRight img {
  display: none;
}
.profile-page .note .noteRight img + img {
  margin: 0 0 0 10px;
}
.interface-hebrew .profile-page .note .noteRight img + img {
  margin: 0 10px 0 0;
}
.profile-page .note:hover .noteRight img {
  display: inline-block;
  width: 16px;
  height: 16px;
  opacity: 0.4;
}
.profile-page .note:hover .noteRight img:hover {
  opacity: 0.6;
  cursor:pointer;
}
.profile-page .social-icon img {
  width: 13px;
  height: 13px;
  opacity: 0.4;
}
.profile-page .social-icon + .social-icon {
  padding: 0 5px;
}
.profile-page .social-icon:hover img {
  opacity: 0.6;
}
.editorToggleHeader {
  width: 100%;
  background-color: #18345D;
  color: white;
  height: 60px;
  font-size: 16px;
  margin-top: -80px;
  margin-left: -12px;
  margin-bottom: 80px;
  padding-right: 12px;
  display: flex;
  justify-content: center;
  align-items: center;
  position: relative;
  left: 0;
}
.interface-hebrew .editorToggleHeader {
  direction: rtl;
}
.editorToggleHeader .button {
  padding: 5px 8px;
  margin-inline-start: 15px;
  margin-top: 5px;
  height: 30px;
  letter-spacing: 0;
}
.feedbackOverlay {
  position: fixed;
  width: 100%;
  height:100%;
  background-color: #FBFBFA;
  z-index: 1001;
  top: 0;
  left: 0;
  padding: 120px 60px;
  box-sizing: border-box;

}

.feedbackOverlay .buttonContainer {
  margin-top: 50px;
}

.feedbackOverlay h2 {
  font-size: 30px;
  font-family: "adobe-garamond-pro", "Crimson Text", Georgia, serif;
  margin: 0 auto 50px auto;
  color: black;
  text-transform: none;
  max-width: 600px;
}

.feedbackOverlay p, .feedbackOverlay ul  {
  font-size: 16px;
  font-family: "Roboto", "Helvetica Neue", "Helvetica", sans-serif;
  color: black;
  max-width: 600px;
  margin: 10px auto;
}

.feedbackOverlay textarea {
  font-family: "adobe-garamond-pro", "Crimson Text", Georgia, serif;
  color: #666;
  box-shadow: 0px 1px 3px rgba(0, 0, 0, 0.25);
  border-radius: 6px;
  border: none;
  width: 100%;
  padding: 12px;
  font-weight: normal;
  font-style: normal;
  margin-top: 10px;
  height: 120px;
}

.feedbackOverlay textarea::placeholder {
  font-size: 16px;
  font-style: normal;
}

.feedbackOverlay a {
  color: #4871bf;
}

.feedbackOverlay .button {
  margin: 0;
}

.sheetList .sheet {
  border-bottom: none;
}
.sheetList .sheet {
  display: flex;
  flex-direction: row;
}
.sheetList .sheet .sheetLeft {
  display: flex;
  flex-direction: column;
}
.sheetList .sheet .sheetTags {
  color: #999;
  font-family: "Roboto", "Helvetica Neue", "Helvetica", sans-serif;
}
.sheetList .sheet .sheetTags .bullet {
  margin: 0 5px;
}
.sheetList .sheet a {
  color: inherit;
  cursor: pointer;
}
.sheetList .sheet a.sheetTitle {
  display: flex;
  flex-direction: row;
  align-items: center;
  margin-bottom: 10px;
  font-size: 18px;
}
.sheetList .sheet .sheetLeft .sheetTitle img,
.textList .sheet .sheetLeft .sheetTitle img {
  width: 18px;
  height: 18px;
  opacity: 0.4;
  margin-inline-end: 10px;
}
.default-profile-img {
  width: 175px;
  height: 175px;
  background-color: #999;
  border-radius: 50%;
  display: flex;
  justify-content: center;
  align-items: center;
  color: white;
  font-size: 75px;
  font-family: "Roboto", "Helvetica Neue", "Helvetica", sans-serif;
}
.default-profile-img.invisible {
  visibility: hidden;
}
.profile-page .filterable-list {
  /* to distinguish top half of profile from bottom half */
    background-color: white;
    border: 1000px solid white;
    border-top: 4px solid white;
    border-bottom: 120px solid white;
    margin: -4px 0 -120px -1000px;
    width: 100%;
}
.interface-hebrew .profile-page .filterable-list {
  margin: -4px -1000px -120px 0;
}
.filterable-list .filter-bar {
  border-bottom: 1px solid #E2E2E1;
  display: flex;
  flex-direction: row;
  align-items: center;
  padding: 16px 0;
  justify-content: space-between;
}
.filterable-list .filter-bar-new {
  padding: 0 0 20px 0;
  justify-content: space-between;
  align-items: center;
  display: flex;
  flex-wrap: wrap;
  flex-direction: row;
}
.filterable-list .filter-bar-new .filter-input {
  background-color: #EDEDED;
  border-radius: 5px;
  padding: 5px;
  color: black;
  width: 250px;
  display: flex;
  align-items: center;
}
.filterable-list .filter-bar-new .filter-input ::placeholder {
  color: #999;
}
.filterable-list .filter-bar-new .sort-option {
  padding: 7px;
  color: #666;
  font-size: 16px;
  cursor: pointer;
  margin: 0 0 0 7px;
  background-color: #EDEDED;
  border-radius: 5px;
}
.interface-hebrew .filterable-list .filter-bar-new .sort-option {
  margin: 0 7px 0 0;
}
.filterable-list .filter-bar-new .sort-option.active {
  color: black;
}
.filterable-list .filter-bar-new .systemText span {
  color: #000;
}
.filterable-list .filter-bar .filter-bar-inner {
  display: flex;
  align-items: center;
}
.filterable-list .readerNavMenuSearchButton {
  margin: 0 10px 0 5px;
  display: inline-flex;
}
.interface-hebrew .filterable-list .readerNavMenuSearchButton {
  margin: 0 5px 0 10px;
}
.filterable-list input {
  border: 0;
  font-size: 18px;
  font-family: "adobe-garamond-pro", "Crimson Text", Georgia, serif;
  background-color: transparent;
}
.filterable-list .loadingMessage {
  margin-top: 30px;
}
.profile-page .filterable-list .filter-content {
  padding-top: 25px;
}
.profile-page .sheet-header {
  display: flex;
  flex-direction: column;
  align-items: flex-start;
  margin-bottom: 10px;
}
.profile-page .collectionListingImage {
  width: 18px;
  height: 18px;
  border-radius: 50%;
  vertical-align: middle;
  margin: 0;
  margin-inline-end: 10px;
  opacity: 0.4;
  position: relative;
  top: -2px;
}
.profile-page .collectionListingName {
  font-size: 18px;
  margin-bottom: 10px;
}
.profile-page .collectionListing + .collectionListing {
  border-top: 0;
}
.profile-page .profile-summary-content a {
  color: inherit;
}
.profile-page .profile-summary a.logoutLink {
  color: #666;
  padding: 16px 15px;
}
.profile-page .profile-summary {
  display: flex;
  flex-direction: row;
  justify-content: space-between;
  margin-bottom: 40px;
}
.profile-page .profile-summary .summary-column {
  display: flex;
  flex-direction: column;
  flex-grow: 3;
  flex-basis: 0;
}
.profile-page .profile-summary .summary-column.start {
  align-items: flex-start;
}
.profile-page .profile-summary .summary-column.end {
  flex-grow: 1;
}
.profile-page .profile-summary .small-margin {
  margin: 0 4px;
}
.profile-page .profile-summary .sub-sub-title > .small-margin:first-child,
.profile-page .profile-summary .sub-sub-title > span:first-child .small-margin {
  margin: 0 4px 0 0;
}
.profile-page .profile-summary .sub-sub-title > .small-margin:last-child,
.profile-page .profile-summary .sub-sub-title > span:last-child .small-margin {
  margin: 0 0 0 4px;
}
.interface-hebrew .profile-page .profile-summary .sub-sub-title > .small-margin:last-child,
.interface-hebrew .profile-page .profile-summary .sub-sub-title > span:last-child .small-margin {
  margin: 0 4px 0 0;
}
.profile-page .aboutText {
  margin-top: 20px;
  font-size: 18px;
  line-height: 1.4;
}
@media (max-width: 540px) {
  .profile-page .profile-pic:hover .profile-pic-hover-button.profile-pic-button-visible {
    display: none !important;  /* dont allow profile pic upload on mobile b/c causes black image on iOS */
  }
  .profile-page .profile-summary .profile-img {
    width: 87px !important;
    height: 87px !important;
    font-size: 43.5px !important;
  }
  .profile-page .profile-summary .default-profile-img {
    width: 87px !important;
    height: 87px !important;
    font-size: 43.5px !important;
  }
  .profile-page .profile-summary .profile-actions {
    flex-wrap: wrap;
  }
}
.profile-page .profile-summary .follow {
  color: #999;
  font-size: 13px;
  letter-spacing: 1px;
}
.profile-page .profile-summary .follow .follow-bull {
  padding: 0 5px;
}
.profile-page .profile-summary .profile-actions {
  display: flex;
  flex-direction: row;
  margin: 10px 0;
}
.profile-page .resourcesLink.faded {
  color: #666;
}
.resourcesLink.blue {
  color: white;
  background-color: #18345d;
}
.resourcesLink.blue img {
  filter: invert(1);
  opacity: 1;
}
.profile-page .authorByLine {
  margin: 20px 0;
}
.authorByLineImage a {
  text-decoration: none;
}
.profile-page .follow-header {
  font-size: 20px;
  color: #000;
  padding-bottom: 10px;
}
.profile-page .follow-header .follow-count {
  color: #999;
}
.profile-page .resourcesLink,
.profile-page .largeFollowButton {
  min-height: 46px;
  height: 46px;
  overflow: visible;
  padding: 0px 16px;
  border-top: 0;
  display: flex;
  letter-spacing: 1px;
  align-items: center;
  width: unset;
}
.profile-page .largeFollowButton {
  box-shadow: 0 1px 3px rgba(0,0,0,0.2);
  border: 0;
}
.profile-page .largeFollowButton .int-en,
.profile-page .largeFollowButton .int-he {
  color: white;
  font-size: 16px;
}
.profile-page .emptyList {
  display: flex;
  flex-direction: column;
  align-items: flex-start;
}
.profile-page .emptyList .emptyListText {
  font-size: 16px;
  margin: 30px 0;
  color: #999;
  font-family: "Roboto", "Helvetica Neue", "Helvetica", sans-serif;
  line-height: 1.5;
}
.profile-page .profile-summary .resourcesLink + .resourcesLink,
.profile-page .profile-summary .largeFollowButton + .resourcesLink {
  margin: 0 0 0 10px;
}
.interface-hebrew .profile-page .profile-summary .largeFollowButton + .resourcesLink,
.interface-hebrew .profile-page .profile-summary .resourcesLink + .resourcesLink {
  margin: 0 10px 0 0;
}
.profile-page .profile-summary .title {
  margin-bottom: 10px;
}
.profile-page .profile-summary .sub-title {
  color: #000;
  font-family: "Roboto", "Helvetica Neue", "Helvetica", sans-serif;
  font-size: 16px;
}
.profile-page .profile-summary .sub-sub-title {
  color: #666;
  font-family: "Roboto", "Helvetica Neue", "Helvetica", sans-serif;
  font-size: 16px;
}
/* Tooltip - source: https://codepen.io/cristina-silva/pen/XXOpga */
.tooltip-toggle {
  cursor: pointer;
  position: relative;
  line-height: normal;
}
.tooltip-toggle svg {
  height: 18px;
  width: 18px;
}
/*Tooltip text container*/
.three-dots-button.tooltip-toggle::before {
  /* make the tooltip appear on right. % is an estimate that works most of the time */
  top: 0;
  transform: translateY(-35%);
  left: 30px;
  color: #999;
  text-align: left;
}
.interface-hebrew .three-dots-button.tooltip-toggle::before {
  left: unset;
  right: 30px;
  text-align: right;
}
.tooltip-toggle::before {
  color: #000;
  font-family: "Roboto", "Helvetica Neue", "Helvetica", sans-serif;
  font-size: 13px;
  opacity: 0;
  pointer-events: none;
  text-align: center;
  position: absolute;
  top: 30px;
  left: -70px;
  padding: 10px;
  background-color: #fff;
  box-shadow: 0 1px 3px rgba(0,0,0,.2);
  border-radius: 5px;
  content: attr(aria-label);
  text-transform: none;
  transition: all 0.5s ease;
  width: 140px;
  z-index: 1;
}
/*Triggering the transition*/
.tooltip-toggle:hover::before, .tooltip-toggle:hover::after {
  opacity: 1;
  transition: all 0.75s ease;
}
.largeFollowButton {
  display: inline-block;
  padding: 7px;
  height: 16px;
  width: 59px;
  text-align: center;
  cursor: pointer;
  background: #18345d;
  color: #fff;
  border-radius: 8px;
  box-shadow: 1px 1px 1px #ccc;
  border: 1px solid #ccc;
}
.largeFollowButton.following {
  background: #fff;
}
.profile-page .largeFollowButton.following .int-en,
.profile-page .largeFollowButton.following .int-he {
  color: black;
}
.largeFollowButton.following span {
  color: #666;
}
.smallFollowButton {
  height: 18px;
  line-height: 18px;
  width: 68px;
  text-align: center;
  cursor: pointer;
  background: #fff;
  border: 1px solid #ccc;
  border-radius: 4px;
  margin-inline-start: 15px;
  display: none;
  letter-spacing: normal;
}
.smallFollowButton.smallText span {
  color: #666;
}
body .homeFeedWrapper {
  background-color: white;
}
body .homeFeedWrapper .content {
  padding: 0;
}
.homeFeedWrapper #homeCover {
  height: 240px;
  padding: 50px 0;
  background-color: #ADA99B;
  box-sizing: border-box;
  text-align: center;
  overflow: hidden;
  position: relative;
  left: -20px;
  width: calc(100% + 20px);
}
.interface-hebrew .homeFeedWrapper #homeCover {
  left: auto;
}
.homeFeedWrapper #homeVideo {
  position: absolute;
  top: -90px;
  left: 0;
  width: 100%;
  min-width: 1200px;
  z-index: 0;
}
.homeFeedWrapper #homeCover h1.featureTitle {
  color: white;
  margin-bottom: 20px;
  position: relative;
}
.homeFeedWrapper #homeCover h1.featureTitle .int-en,
.homeFeedWrapper #homeCover h1.featureTitle .int-he {
  color: white;
}
.homeFeedWrapper #homeCover h1.featureTitle .int-en {
  font-size: 36px;
}
.homeFeedWrapper #homeCover h1.featureTitle .int-he {
  font-size: 44px;
}
.homeFeedWrapper #homeCover .sub {
  color: white;
  font-size: 16px;
  margin: 0;
  position: relative;
}
.homeFeedWrapper #homeCover .sub a {
  font-size: 16px;
}
.homeFeedWrapper #homeCover .sub .int-en {
}
.homeFeedWrapper #homeCover a {
  color: white;
  font-style: normal;
  position: relative;
}
.columnLayout {
  display: flex;
  flex-direction: row;
}
.sideColumn {
  flex: 0 0 320px;
  max-width: 40%;
  background-color: #FBFBFA;
  padding: 60px 50px;
}
@media (max-width: 540px) {
  .topicPanel .columnLayout {
    flex-direction: column;
  }
  .topicPanel .sideColumn {
    padding: 20px 25px 0 25px;
    max-width: 100%;
    align-self: stretch;
    border: 0;
    margin: 0;
  }
}
.sideColumn .section {
  margin-bottom: 70px;
}
.sideColumn .section h2 {
  text-transform: none;
  font-size: 24px;
  letter-spacing: normal;
  text-align: inherit;
  margin: 0 0 30px 0;
}
.sideColumn .section h2 .int-en {
  text-align: left;
}
.sideColumn .section h2 .int-he {
  text-align: right;
}
.sideColumn .section .description {
  margin-bottom: 25px;
}
.sideColumn .button img {
  width: 16px;
  height: 16px;
  margin: 0 5px;
  position: relative;
  top: 2px;
  filter: invert(1);
}
.sideColumn .button.white img {
  filter: none;
  opacity: .4;
}
.sideColumn .button .fa {
  opacity: .4;
  margin: 0 5px;
}
.sideColumn .inlineButtonBox {
  display: flex;
  justify-content: space-between;
}
.sideColumn .inlineButtonBox a {
  flex: 1;
}
.sideColumn .inlineButtonBox a .button {
  width: 100%;
}
.sideColumn #homeLearn .refLink {
  display: block;
  height: 56px;
  line-height: 56px;
  border-top: 4px solid;
  color: #000;
  font-size: 20px;
}
.sideColumn #homeLearn .refLink .int-en {
  font-family: "adobe-garamond-pro", "Crimson Text", Georgia, serif;
  text-transform: uppercase;
}
.sideColumn .button {
  letter-spacing: 0;
}
.sideColumn h2 {
  font-weight: 400;
}
.sideColumn .sideCatLink .int-he {
  font-family: "Taamey Frank", "adobe-garamond-pro", "Crimson Text", Georgia, "Times New Roman", serif;
  font-size: 22px;
  font-weight: normal;
  text-transform: uppercase;
  letter-spacing: 0.05em;
  color: #333;
}
.sideColumn .newsletterInput {
  height: 53px;
}
.sideColumn .newsletterSignUpBox img {
    height: 23px;
    width: 23px;
    opacity: 0.35;
    position: absolute;
    top: 15px;
    right: 17px;
}
.interface-hebrew .sideColumn .newsletterSignUpBox img {
  right: auto;
  left: 17px;
  transform: scale(-1, 1);
}
.sideColumn .newsletterInput, .sideColumn .newsletterInput::placeholder {
  width: 100%;
  box-sizing: border-box;
  font-size: 16px;
  font-weight: normal;
  font-style: normal;
  color: #000;
}
.interface-english .sideColumn .newsletterInput, .interface-english .sideColumn .newsletterInput::placeholder  {
  font-family: "Roboto", "Helvetica Neue", "Helvetica", sans-serif;
}
.interface-hebrew .sideColumn .newsletterInput, .interface-hebrew .sideColumn .newsletterInput::placeholder   {
  font-family: "Heebo", sans-serif;
}
.sideColumn #homeSocialButtons {
  margin-top: 15px;
}
.sideColumn #homeSocialButtons .fa {
  font-size: 18px;
  color: white;
  background-color: #aaa;
  display: inline-block;
  height: 30px;
  width: 30px;
  line-height: 30px;
  text-align: center;
  border-radius: 15px;
  margin-right: 5px;
}
.interface-hebrew .sideColumn #homeSocialButtons .fa {
  margin: 0 0 0 5px;
}
.sideColumn #homeSocialButtons .fa:hover {
  text-decoration: none;
  background-color: #999;
}
.sideColumn #homeFeedback {
  background-color: #EDEDED;
  margin: 0 -50px;
  padding: 30px 50px;
  position: -webkit-sticky; /* Safari */
  position: sticky;
  top: 0;
}
.sideColumn #homeFeedback .button {
  margin-bottom: 10px;
}
.sideColumn .feedbackBoxOverlay.open {
  position: fixed;
  width: 100%;
  height: 100%;
  top: 0;
  left: 0;
  display: flex;
  align-items: center;
  justify-content: center;
  background-color: #FBFBFA;
}
.sideColumn .feedbackBoxOverlay.open .feedbackBox {
  width: 470px;
}
.mainColumn {
  flex: 1;
  margin: 0 45px 0 30px;
}
.homeFeedWrapper .mainColumn {
  background-color: white;
}
.interface-hebrew .mainColumn {
  margin: 0 30px 0 45px;
}
.storyFeedInner,
.interface-hebrew .storyFeedInner {
  max-width: 760px;
  margin: 0 auto;
  padding-top: 60px;
}
.storyByLine:hover .smallFollowButton,
.authorName:hover .smallFollowButton {
  display: inline-block;
}
.bilingual .homeFeedWrapper span.he,
.bilingual .readerNavMenu.topicPanel .he {
  display: block;
  padding-bottom: 10px;
}
.mainColumn .story {
  padding: 0 0 60px 0;
}
.mainColumn .story .storyTitleBlock {
  clear: both;
}
.mainColumn .story .storyTitleBlock {
  text-align: start;
}
.colorBarBox {
  clear: both;
}
.interface-english .colorBarBox  {
  border-left: 4px solid transparent;
  padding-left: 30px;
}
.interface-hebrew .colorBarBox  {
  border-right: 4px solid transparent;
  padding-right: 30px;
}
.interface-english .citationLine,
.interface-english .learnMoreLink {
  padding-left: 34px;
}
.interface-hebrew .citationLine,
.interface-hebrew .learnMoreLink {
  padding-right: 34px;
}
.storyTextListItem {
  padding-bottom: 18px;
}
.storyTextListItem:last-child {
  padding-bottom: 0;
}
.mainColumn .saveButton {
  align-self: flex-start;
}
.mainColumn .saveLine.storyTitleWrapper .saveButton,
.mainColumn .story.publishSheetStory .saveLine .saveButton  {
  margin-top: 13px;
}
.mainColumn .story.publishSheetStory .storyTitle {
  padding-bottom: 10px;
}
.mainColumn .story .storyTitle {
  padding: 5px 0 15px;
}
.topicPanel .mainColumn .story .storyTitle {
  padding: 0;
}
.mainColumn .story .storySubTitle {
  padding-bottom: 10px;
}
.mainColumn .story .storySubTitle .int-en,
.mainColumn .story .storySubTitle .int-he {
  color: #666;
}
img.smallProfileImage {
  height: 40px;
  width: 40px;
  margin: 0;
  border-radius: 20px;
}
.mainColumn .story img.mediumProfileImage {
  height: 64px;
  width: 64px;
  margin: 0;
  border-radius: 32px;
}
.interface-english .mainColumn .story .storyTypeBlock {
  float: left;
}
.interface-hebrew .mainColumn .story .storyTypeBlock {
  float: right;
}
.interface-english .mainColumn .story .topTailBlock {
  float: right;
}
.interface-hebrew .mainColumn .story .topTailBlock {
  float: left;
}
.interface-english .mainColumn .story .mediumProfileImage {
  float: right;
}
.interface-hebrew .mainColumn .story .mediumProfileImage {
  float: left;
}
.story .storyBody {
  clear: both;
  margin: 10px 0;
  text-align: justify;
}
.story .contentText .en {
  line-height: 1.6;
}
.story .contentText .he {
  font-size: 22px;
  line-height: 1.6;
}
.story .storySheetList {
  clear: both;
}
.story .storySheetListItem {
  padding-bottom: 20px;
}
.story .storySheetListItem:last-child {
  padding-bottom: 0;
}
.story .storySheetList .sheetTitle {
  padding-bottom: 10px;
}
.story .storySheetList .pageTitle span {
  font-size: 20px;
}
.story .saveLine {
  display: flex;
  align-items: center;
  clear: both;
}
.story .saveLine .beforeSave {
  width: 100%;
}
.interface-hebrew .story .saveLine .beforeSave {
  padding-left: 10px;
}
.interface-english .story .saveLine .beforeSave {
  padding-right: 10px;
}
.story .saveLine .saveButton {
  align-self: center;
  padding-bottom: 10px;
}
.story .citationLine.contentText .int-en,
.story .citationLine.contentText .int-he {
  color: #999;
}
.story .authorText {
  display: inline-block;
  padding: 0 10px;
  line-height: 22px;
  width: 100%;
  letter-spacing: 2px;
}
.authorByLine {
  display: flex;
}
.authorByLine .authorByLineText {
  letter-spacing: 2px;
  padding: 0 10px;
  line-height: 22px;
  margin-top: -1px;
}
.authorByLine .authorOrganization,
.authorByLine .authorName {
  display: block;
}
.saveLine .authorByLine + .saveButton {
  position: relative;
  bottom: 12px;
}
.systemText.authorOrganization span {
  color: #999;
}
.mainColumn a {
  color: #000;
}
.storyBody a {
  text-decoration: underline;
}
.storyEditBar {
  padding-bottom: 30px;
}
.storyEditorTag {
  display: inline-block;
  float: right;
}
.storyEditorTag.mustHave {
  color: #66aa66;
  padding: 0 10px;
}
.storyEditorTag.cantHave {
  color: #aa6666;
}
.learnMoreLink a {
  text-decoration: none;
  color:  #999;
}
.segment .queryTextHighlight {
  background-color: #D2DCFF;
  padding-left: 2px;
  padding-right: 2px;
}
body .homeFeedWrapper.userStats {
  font-family: "Roboto", "Helvetica Neue", "Helvetica", sans-serif;
  background-color: #faf9f9;
}
.collectionsModalBox {
  position: fixed;
  width: 100%;
  height: 100%;
  top: 0;
  left: 0;
  z-index: 1002;
  display: flex;
  align-items: center;
  justify-content: center;
}
.collectionsModalBox .collectionsWidget {
  width: 340px;
  box-shadow: 0 1px 8px rgba(0,0,0,.2);
}
.collectionsWidget {
  background-color: white;
  border-radius: 8px;
  z-index: 1;
}
.collectionsWidgetTop {
  display: flex;
  padding: 15px 20px;
  border-bottom: 1px solid #DDD;
  text-align: start;
}
.collectionsWidgetTitle {
  flex-grow: 1;
  font-size: 22px;
  vertical-align: middle;
  display: block;
  color: #666;
}
.collectionsWidgetClose {
  font-size: 40px;
  color: #CCC;
  line-height: 14px;
  cursor: pointer;
}
.collectionsWidgetList {
  height: 180px;
  padding: 0px 20px;
  overflow-y: scroll;
  border-bottom: 1px solid #EDEDEC;
}
.collectionsWidgetList .checkmarkLabel {
  display: block;
  letter-spacing: 1.1px;
  font-size: 18px;
  margin: 20px 0;
  text-align:  start;
}
.collectionsWidgetList .emptyMessage {
  display: block;
  color: #666;
  padding: 20px 0px;
  line-height: 1.5;
  text-align: start;
}
.collectionsWidgetCreate,
.collectionsWidgetDone {
  display: flex;
  padding: 0px 20px;
}
.collectionsWidgetCreate {
  border-bottom: 1px solid #ccc;
  display: flex;
  align-items: center;
}
.collectionsWidgetPlus {
  color: #666;
  font-size: 25px;
  margin-inline-end: 13px;
  margin-top: -5px;
}
.collectionsWidget .collectionsWidgetCreateInputBox {
  flex: 1;
  margin-inline-end: 10px;
}
.collectionsWidget input.collectionsWidgetCreateInput {
  height: 50px;
  border: none;
  font-size: 18px;
  color: black;
  width: 100%;
  box-sizing: border-box;
}
.collectionsWidget input.collectionsWidgetCreateInput::placeholder {
  font-style: normal;
  color: #666;
}
.interface-hebrew .collectionsWidget input.collectionsWidgetCreateInput::placeholder {
  font-family: "Heebo", sans-serif;
}
.userStats h1 {
  text-align: center;
  font-weight: normal;
  font-family: "adobe-garamond-pro", "Crimson Text", Georgia, serif;
  font-size: 30px;
  padding: 60px 0 30px;
  margin: 0;
}
.userStats h2 {
  text-transform: none;
  padding: 40px 0 30px;
  font-size: 21px;
  color: #888;
}
.userStats .statcardRow {
  display: flex;
  justify-content: space-around;
}
.userStats .statcardRow .statcard {
  background-color: #fff;
  height: 190px;
  width: 32%;
  box-shadow: 0 1px 3px rgba(0,0,0,0.2);
  border-radius: 5px;
  display: flex;
  flex-direction: column;
  justify-content: center;
}
.userStats .statcardRow .statcard img {
  opacity: 0.3;
  height: 60px;
  width: 60px;
  margin: 0 auto 20px;
}
.userStats .statcardRow .statcard .statcardValue {
  font-size: 24px;
  text-align: center;
}
.userStats .statcardRow .statcard .statcardLabel {
  font-size: 21px;
  padding-top: 5px;
  text-align: center;
  color: #aaa;
}
.userStats .chartRow {
  display: flex;
  justify-content: space-between;
}
.userStats .chartRow.centered {
  justify-content: space-around;
}
.userStats .statHeader {
  padding-top: 40px;
  text-align: center;
}
.userStats .statHeader span {
  color: #666;
  letter-spacing: 0.7px;
  line-height: 23px;
}
.userStats .chartRow .chartWrapper {
  font: 11px sans-serif;
  padding: 0;
}
.bilingual .userStats .blockLink .he,
.english .userStats .blockLink .he {
  display: none;
}
.hebrew .userStats .blockLink .en {
  display: none;
}
.bilingual .userStats .blockLink .en,
.english .userStats .blockLink .en {
  font-family: "adobe-garamond-pro", "Crimson Text", Georgia, serif;
}
.hebrew .userStats .blockLink .he {
  font-family: "Taamey Frank", "adobe-garamond-pro", "Crimson Text", Georgia, "Times New Roman", serif;
}
.userStatModeChooser {
  padding: 0;
  display:  flex;
  justify-content: center;
  width: 240px;
  margin: 0 auto;
  background: white;
  border-radius: 5px;
  box-shadow: 0 1px 3px rgba(0,0,0,0.2);
}
.userStatModeButton {
  background-color: #fff;
  color: #666;
  border-radius: 5px;
  height: 50px;
  width: 120px;
  text-align: center;
  vertical-align: center;
  cursor: pointer;
  font-size: 16px;
}
.userStatModeButton.active {
  background-color: #19365d;
  color: #fff;
}
.userStatModeButton span {
  display: block;
  margin: 15px 0;
}
.userStats .blockLink {
  height: 100%;
  display: flex;
  align-items: center;
  justify-content: center;
}
.userStats .yourPopularSheetsBlock > div {
  padding: 10px 0;
}
.userStats .chartLabel {
  text-align: center;
  padding-top: 8px;
}
a.topicLexiconTitle.contentText {
  color: black;
}
.editorToolbar {
  position:fixed;
  top: 0;
  left: 0;
  z-index: 100000;
}
#sheetEditToggle {
  padding-top: 0;
  padding-bottom: 0;
  padding-inline-end: 8px;
  padding-inline-start: 0;
  margin-top: 15px;
  margin-inline-end: 0;
  margin-bottom: 0;
  margin-inline-start: -70px;
  width: 70px;
  height: 30px;
  background: #fff;
  border: #ccc solid 1px;
  color: #666;
  font-family: "Roboto", "Helvetica Neue", "Helvetica", sans-serif;
  font-size: 13px;
  box-sizing: border-box;
  border-radius: 6px;
  visibility: hidden;
}
#sheetEditToggle img {
  height: 13px;
  margin-top: 0;
  margin-bottom: 0;
  margin-inline-start: 0;
  margin-inline-end: 5px;
  top: 2px;
  position: relative;
  filter: invert(67%) sepia(32%) saturate(0%) hue-rotate(54deg) brightness(85%) contrast(91%); /* #999 */
}
#sheetEditToggle i {
  margin: 5px;
}
.hoverMenu {
  padding: 8px 10px 6px;
  position: absolute;
  z-index: 1;
  top: -10000px;
  left: -10000px;
  margin-top: -6px;
  opacity: 0;
  background-color: #fafafa;
  border-radius: 4px;
  transition: opacity 0.75s;
  box-shadow: 0 1px 3px rgba(0,0,0,0.2);
}
.markButton {
  padding: 10px;
}
.markButton i {
  color: #737373
}
.markButton i.active {
  color: #000;
}
.editorHoverBox {
  position: fixed;
  top: 120px;
  background-color: #ccc;
  padding: 3px;
  font-size: 12px;
}
.inlineTextRef {
    color: #4B71B7
}
.headerWithButtons {
  display: flex;
  align-items: center;
  margin-bottom: 60px;
}
.headerWithButtons h1,
.static .headerWithButtons h1 {
  margin: 0;
}
.headerWithButtons .start,
.headerWithButtons .end {
  flex: 1;
}
.headerWithButtons .start {
  text-align: start;
}
.headerWithButtons .end {
  text-align: end;
}
@media screen and (max-width: 700px) {
  .headerWithButtons {
    display: flex;
    flex-direction: column;
    justify-content: center;
  }
  .headerWithButtons h1 {
    margin-bottom: 20px;
  }
  .headerWithButtons .start,
  .headerWithButtons .end {
    text-align: center;
  }
}
/* Customize checkmark inputs */
.checkmarkLabel {
  display: block;
  position: relative;
  padding-inline-start: 28px;
  cursor: pointer;
  -webkit-user-select: none;
  -moz-user-select: none;
  -ms-user-select: none;
  user-select: none;
}
/* Hide the browser's default checkbox */
.checkmarkLabel input {
  position: absolute;
  opacity: 0;
  cursor: pointer;
  height: 0;
  width: 0;
}
/* Create a custom checkbox */
.checkmark {
  position: absolute;
  top: 3px;
  left: 0;
  height: 13px;
  width: 13px;
  background-color: white;
  border: 1px solid #CCC;
  border-radius: 3px;
}
.interface-hebrew .checkmark {
  left: auto;
  right: 0;
}
/* On mouse-over, add a grey background color */
.checkmarkLabel:hover input ~ .checkmark {
  background-color: #EEE;
}
/* Create the checkmark/indicator (hidden when not checked) */
.checkmark:after {
  content: "";
  position: absolute;
  display: none;
}
/* Show the checkmark when checked */
.checkmarkLabel input:checked ~ .checkmark:after {
  display: block;
}
/* Style the checkmark/indicator */
.checkmarkLabel .checkmark:after {
  left: 4px;
  top: 1px;
  width: 3px;
  height: 6px;
  border: solid #666;
  border-width: 0 2px 2px 0;
  -webkit-transform: rotate(45deg);
  -ms-transform: rotate(45deg);
  transform: rotate(45deg);
}
#history-disabled-msg {
  text-align: center;
}
/* start css code for loading bezel */
.sourceLoader {
  margin-left: -34px;
  top: 15px;
  font-size: 4px;
  width: 1em;
  height: 1em;
  border-radius: 50%;
  position: relative;
  text-indent: -9999em;
  -webkit-animation: load5 1.1s infinite ease;
  animation: load5 1.1s infinite ease;
  -webkit-transform: translateZ(0);
  -ms-transform: translateZ(0);
  transform: translateZ(0);
}
@-webkit-keyframes load5 {
0%,100%{box-shadow:0 -2.6em 0 0 #ffffff,1.8em -1.8em 0 0 rgba(0,0,0,0.2),2.5em 0 0 0 rgba(0,0,0,0.2),1.75em 1.75em 0 0 rgba(0,0,0,0.2),0 2.5em 0 0 rgba(0,0,0,0.2),-1.8em 1.8em 0 0 rgba(0,0,0,0.2),-2.6em 0 0 0 rgba(0,0,0,0.5),-1.8em -1.8em 0 0 rgba(0,0,0,0.7)}
12.5%{box-shadow:0 -2.6em 0 0 rgba(0,0,0,0.7),1.8em -1.8em 0 0 #ffffff,2.5em 0 0 0 rgba(0,0,0,0.2),1.75em 1.75em 0 0 rgba(0,0,0,0.2),0 2.5em 0 0 rgba(0,0,0,0.2),-1.8em 1.8em 0 0 rgba(0,0,0,0.2),-2.6em 0 0 0 rgba(0,0,0,0.2),-1.8em -1.8em 0 0 rgba(0,0,0,0.5)}
25%{box-shadow:0 -2.6em 0 0 rgba(0,0,0,0.5),1.8em -1.8em 0 0 rgba(0,0,0,0.7),2.5em 0 0 0 #ffffff,1.75em 1.75em 0 0 rgba(0,0,0,0.2),0 2.5em 0 0 rgba(0,0,0,0.2),-1.8em 1.8em 0 0 rgba(0,0,0,0.2),-2.6em 0 0 0 rgba(0,0,0,0.2),-1.8em -1.8em 0 0 rgba(0,0,0,0.2)}
37.5%{box-shadow:0 -2.6em 0 0 rgba(0,0,0,0.2),1.8em -1.8em 0 0 rgba(0,0,0,0.5),2.5em 0 0 0 rgba(0,0,0,0.7),1.75em 1.75em 0 0 #ffffff,0 2.5em 0 0 rgba(0,0,0,0.2),-1.8em 1.8em 0 0 rgba(0,0,0,0.2),-2.6em 0 0 0 rgba(0,0,0,0.2),-1.8em -1.8em 0 0 rgba(0,0,0,0.2)}
50%{box-shadow:0 -2.6em 0 0 rgba(0,0,0,0.2),1.8em -1.8em 0 0 rgba(0,0,0,0.2),2.5em 0 0 0 rgba(0,0,0,0.5),1.75em 1.75em 0 0 rgba(0,0,0,0.7),0 2.5em 0 0 #ffffff,-1.8em 1.8em 0 0 rgba(0,0,0,0.2),-2.6em 0 0 0 rgba(0,0,0,0.2),-1.8em -1.8em 0 0 rgba(0,0,0,0.2)}
62.5%{box-shadow:0 -2.6em 0 0 rgba(0,0,0,0.2),1.8em -1.8em 0 0 rgba(0,0,0,0.2),2.5em 0 0 0 rgba(0,0,0,0.2),1.75em 1.75em 0 0 rgba(0,0,0,0.5),0 2.5em 0 0 rgba(0,0,0,0.7),-1.8em 1.8em 0 0 #ffffff,-2.6em 0 0 0 rgba(0,0,0,0.2),-1.8em -1.8em 0 0 rgba(0,0,0,0.2)}
75%{box-shadow:0 -2.6em 0 0 rgba(0,0,0,0.2),1.8em -1.8em 0 0 rgba(0,0,0,0.2),2.5em 0 0 0 rgba(0,0,0,0.2),1.75em 1.75em 0 0 rgba(0,0,0,0.2),0 2.5em 0 0 rgba(0,0,0,0.5),-1.8em 1.8em 0 0 rgba(0,0,0,0.7),-2.6em 0 0 0 #ffffff,-1.8em -1.8em 0 0 rgba(0,0,0,0.2)}
87.5%{box-shadow:0 -2.6em 0 0 rgba(0,0,0,0.2),1.8em -1.8em 0 0 rgba(0,0,0,0.2),2.5em 0 0 0 rgba(0,0,0,0.2),1.75em 1.75em 0 0 rgba(0,0,0,0.2),0 2.5em 0 0 rgba(0,0,0,0.2),-1.8em 1.8em 0 0 rgba(0,0,0,0.5),-2.6em 0 0 0 rgba(0,0,0,0.7),-1.8em -1.8em 0 0 #fff}
}
@keyframes load5 {
0%,100%{box-shadow:0 -2.6em 0 0 #ffffff,1.8em -1.8em 0 0 rgba(0,0,0,0.2),2.5em 0 0 0 rgba(0,0,0,0.2),1.75em 1.75em 0 0 rgba(0,0,0,0.2),0 2.5em 0 0 rgba(0,0,0,0.2),-1.8em 1.8em 0 0 rgba(0,0,0,0.2),-2.6em 0 0 0 rgba(0,0,0,0.5),-1.8em -1.8em 0 0 rgba(0,0,0,0.7)}
12.5%{box-shadow:0 -2.6em 0 0 rgba(0,0,0,0.7),1.8em -1.8em 0 0 #ffffff,2.5em 0 0 0 rgba(0,0,0,0.2),1.75em 1.75em 0 0 rgba(0,0,0,0.2),0 2.5em 0 0 rgba(0,0,0,0.2),-1.8em 1.8em 0 0 rgba(0,0,0,0.2),-2.6em 0 0 0 rgba(0,0,0,0.2),-1.8em -1.8em 0 0 rgba(0,0,0,0.5)}
25%{box-shadow:0 -2.6em 0 0 rgba(0,0,0,0.5),1.8em -1.8em 0 0 rgba(0,0,0,0.7),2.5em 0 0 0 #ffffff,1.75em 1.75em 0 0 rgba(0,0,0,0.2),0 2.5em 0 0 rgba(0,0,0,0.2),-1.8em 1.8em 0 0 rgba(0,0,0,0.2),-2.6em 0 0 0 rgba(0,0,0,0.2),-1.8em -1.8em 0 0 rgba(0,0,0,0.2)}
37.5%{box-shadow:0 -2.6em 0 0 rgba(0,0,0,0.2),1.8em -1.8em 0 0 rgba(0,0,0,0.5),2.5em 0 0 0 rgba(0,0,0,0.7),1.75em 1.75em 0 0 #ffffff,0 2.5em 0 0 rgba(0,0,0,0.2),-1.8em 1.8em 0 0 rgba(0,0,0,0.2),-2.6em 0 0 0 rgba(0,0,0,0.2),-1.8em -1.8em 0 0 rgba(0,0,0,0.2)}
50%{box-shadow:0 -2.6em 0 0 rgba(0,0,0,0.2),1.8em -1.8em 0 0 rgba(0,0,0,0.2),2.5em 0 0 0 rgba(0,0,0,0.5),1.75em 1.75em 0 0 rgba(0,0,0,0.7),0 2.5em 0 0 #ffffff,-1.8em 1.8em 0 0 rgba(0,0,0,0.2),-2.6em 0 0 0 rgba(0,0,0,0.2),-1.8em -1.8em 0 0 rgba(0,0,0,0.2)}
62.5%{box-shadow:0 -2.6em 0 0 rgba(0,0,0,0.2),1.8em -1.8em 0 0 rgba(0,0,0,0.2),2.5em 0 0 0 rgba(0,0,0,0.2),1.75em 1.75em 0 0 rgba(0,0,0,0.5),0 2.5em 0 0 rgba(0,0,0,0.7),-1.8em 1.8em 0 0 #ffffff,-2.6em 0 0 0 rgba(0,0,0,0.2),-1.8em -1.8em 0 0 rgba(0,0,0,0.2)}
75%{box-shadow:0 -2.6em 0 0 rgba(0,0,0,0.2),1.8em -1.8em 0 0 rgba(0,0,0,0.2),2.5em 0 0 0 rgba(0,0,0,0.2),1.75em 1.75em 0 0 rgba(0,0,0,0.2),0 2.5em 0 0 rgba(0,0,0,0.5),-1.8em 1.8em 0 0 rgba(0,0,0,0.7),-2.6em 0 0 0 #ffffff,-1.8em -1.8em 0 0 rgba(0,0,0,0.2)}
87.5%{box-shadow:0 -2.6em 0 0 rgba(0,0,0,0.2),1.8em -1.8em 0 0 rgba(0,0,0,0.2),2.5em 0 0 0 rgba(0,0,0,0.2),1.75em 1.75em 0 0 rgba(0,0,0,0.2),0 2.5em 0 0 rgba(0,0,0,0.2),-1.8em 1.8em 0 0 rgba(0,0,0,0.5),-2.6em 0 0 0 rgba(0,0,0,0.7),-1.8em -1.8em 0 0 #fff}
}
/* end css code for loading bezel */<|MERGE_RESOLUTION|>--- conflicted
+++ resolved
@@ -95,7 +95,6 @@
 .he {
   font-size: 122%;
 }
-<<<<<<< HEAD
 /* root hack to prevent he: 122% from overwriting styles of .serif.he -- RMN 5/3//21 */
 :root h1 {
   font-weight: normal;
@@ -128,8 +127,6 @@
   --variable-size: var(--serif-size-conditional, var(--sans-size));
   font-size: var(--font-size, var(--variable-size)); 
 }
-=======
->>>>>>> 3dca51bd
 .int-he {
   direction: rtl;
 }
