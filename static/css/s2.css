--- conflicted
+++ resolved
@@ -880,12 +880,9 @@
 .header .headerInner.mobile div {
   flex: 1;
 }
-<<<<<<< HEAD
-=======
 .mobileHeaderCenter {
   text-align: center;
 }
->>>>>>> bb7843b2
 .header .headerInner.mobile .mobileHeaderLanguageToggle {
   text-align: end;
 }
@@ -1309,10 +1306,6 @@
   width: 100%;
   height: 100%;
   box-sizing: border-box;
-<<<<<<< HEAD
-  z-index: 101;
-=======
->>>>>>> bb7843b2
 }
 .readerNavMenu .content,
 .homeFeedWrapper .content {
@@ -1327,7 +1320,6 @@
 }
 .singlePanel .readerNavMenu .content {
   padding: 85px 0 0 0;
-<<<<<<< HEAD
 }
 .singlePanel .readerNavMenu .categoryColorLine {
   top: 60px;
@@ -1335,15 +1327,6 @@
 .singlePanel .readerNavMenu.readerTextTableOfContents:not(.bookPage) .content {
   padding-top: 25px;
 }
-=======
-}
-.singlePanel .readerNavMenu .categoryColorLine {
-  top: 60px;
-}
-.singlePanel .readerNavMenu.readerTextTableOfContents:not(.bookPage) .content {
-  padding-top: 25px;
-}
->>>>>>> bb7843b2
 .singlePanel .readerNavMenu.readerTextTableOfContents:not(.bookPage) .categoryColorLine {
   top: 0;
 }
@@ -1436,8 +1419,6 @@
 }
 .interface-hebrew .sidebarLayout {
   direction: rtl;
-<<<<<<< HEAD
-=======
 }
 .readerPanel.hebrew .followsContentLang {
   direction: rtl;
@@ -1673,246 +1654,6 @@
 }
 .readerNavMenuCloseButton:hover {
   text-decoration: none;
->>>>>>> bb7843b2
-}
-.readerPanel.hebrew .followsContentLang {
-  direction: rtl;
-}
-.navSidebar {
-  width: 420px;
-  background-color: #FBFBFA;
-  /* HACK: add grey background beyond bounding box of sidebar by utilizing negative margins! */
-  border-top: 80px solid #FBFBFA;
-  border-bottom: 120px solid #FBFBFA;
-  margin: -80px 0 0 0;
-}
-.singlePanel .navSidebar {
-  width: 100%;
-  margin: 20px 0 0 0;
-  padding: 30px 0 0 0;
-  border: none;
-}
-.navSidebarModule {
-  font-size: 16px;
-  color: #666;
-  margin-bottom: 34px;
-  padding: 0 44px;
-}
-.connectionsPanel .navSidebarModule{
-  padding: initial;
-}
-.singlePanel .navSidebarModule {
-  padding: 0 15px;
-}
-.singlePanel .contentInner .navSidebarModule {
-  padding: 0;
-}
-.singlePanel .contentInner .navSidebarModule h1 {
-  border: none;
-  padding: 0;
-}
-.readerPanel .navSidebarModule h3,
-.readerPanel .navSidebarModule h1 {
-  margin: 0 0 20px;
-  font-size: 22px;
-  text-transform: none;
-  letter-spacing: 0;
-  border-bottom: 1px solid #CCC;
-  padding-bottom: 14px;
-  font-weight: 500;
-  height: auto;
-}
-.navSidebarModule.blue {
-  background-color: var(--sefaria-blue);
-  color: white;
-  padding: 34px 44px 45px;
-}
-.readerPanel .navSidebarModule.blue h3 {
-  color: white;
-}
-.navSidebarIcon {
-  opacity: 0.4;
-  height: 18px;
-  width: 18px;
-  margin-inline-end: 10px;
-  vertical-align: middle;
-  margin-top: -4px;
-}
-.navSidebarLink {
-  font-size: 16px;
-  margin-bottom: 10px;
-}
-.navSidebarLink a {
-  color: black;
-}
-.navSidebarLink.gray a {
-  color: #666;
-}
-.navSidebarLink.ref {
-  font-size: 18px;
-}
-.navSidebar .linkList {
-  margin-top: 20px;
-}
-.navSidebarModule .button {
-  margin: 12px 0 0 0;
-}
-.navSidebarModule .button img {
-  filter: invert(1);
-  height: 18px;
-  width: 18px;
-  margin-inline-end: 10px;
-  vertical-align: middle;
-  margin-top: -2px;
-}
-.navSidebar .button.white img {
-  filter: none;
-  opacity: .6;
-}
-.navSidebar .button.appButton.white img {
-  opacity: 1;
-}
-.navSidebar .button.appButton.ios img {
-  margin-top: -5px;
-}
-.navSidebar .button + .button {
-  margin-inline-start: 7px;
-}
-.navSidebar .readingsSection {
-  margin-bottom: 15px;
-}
-.navSidebar .readingsSectionTitle {
-  margin-bottom: 8px;
-  display: block;
-}
-.navSidebar a.allLink {
-  color: #999;
-  font-size: 13px;
-}
-.navSidebar a.moreLink:hover {
-  color: inherit;
-  cursor: pointer;
-}
-.navSidebar a.inTextLink {
-  color: inherit;
-  text-decoration: underline;
-}
-.navSidebar .newsletterSignUpBox {
-  margin-top: 20px;
-}
-.navSidebar .newsletterSignUpBox .newsletterInput {
-  width: 100%;
-  box-sizing: border-box;
-  box-shadow: 0px 1px 3px rgba(0, 0, 0, 0.25);
-  border: none;
-}
-.navSidebar .newsletterSignUpBox .newsletterInput::placeholder {
-  font-style: normal;
-  font-family: "Roboto", "Helvetica Neue", "Helvetica", sans-serif;
-}
-.navSidebarModule.wide {
-  display: flex;
-  margin-bottom: 0;
-}
-.navSidebarModule.wide div:first-child {
-  flex: 1;
-}
-.navSidebarModule.wide .button {
-  margin-top: 0;
-}
-.navSidebarModule .authorByLine {
-  margin-bottom: 15px;
-}
-.navSidebarModule .imageModuleImage {
-  width: 100%;
-  box-sizing: border-box;
-  border: 1px solid var(--lighter-grey);
-}
-.aboutTextMetadata {
-  margin-bottom: 20px;
-}
-.aboutTextMetadata .aboutTextComposedText,
-.aboutTextMetadata .aboutTextAuthorText {
-  color: black;
-}
-.readerNavTop {
-  width: 100%;
-  background-color: #FBFBFA;
-  border-bottom: 1px solid #E2E2E1;
-  box-sizing: border-box;
-  height: 60px;
-  z-index: 1;
-  padding: 10px 25px 10px 25px;
-  vertical-align: middle;
-  display: flex;
-  justify-content: space-between;
-  align-items: center;
-  line-height: 60px;
-}
-.interface-hebrew .readerNavTop {
-  direction: rtl;
-}
-.readerNavTop .readerNavTopStart {
-  display: flex;
-  align-items: center;
-  justify-content: flex-start;
-}
-.singlePanel .readerNavTop {
-  padding: 0 10px;
-}
-.readerNavTop.colorLineOnly {
-  height: auto;
-  border-bottom: none;
-  padding: 0;
-}
-.readerPanel .readerNavTop h2 {
-  margin: 0;
-  font-weight: 400;
-  color: black;
-}
-.readerNavTop .readerNavTopCategory .en {
-  font-family: "adobe-garamond-pro", "Crimson Text", Georgia, serif;
-}
-.readerNavTop .readerNavTopCategory .he {
-  font-family: "Taamey Frank", "adobe-garamond-pro", "Crimson Text", Georgia, "Times New Roman", serif;
-}
-.readerNavMenu .readerSearch {
-  margin: 0;
-  width: 60%;
-  box-sizing: border-box;
-  border: none;
-  background-color: inherit;
-  font-size: 18px;
-  font-family: "adobe-garamond-pro", "Crimson Text", Georgia, serif;
-  height: 48px;
-}
-.readerNavMenu .readerSearch:focus {
-  outline: 0;
-}
-.readerNavTop .readerNavMenuSearchButton,
-.readerNavTop .readerNavMenuCloseButton,
-.readerNavTop .readerNavMenuMenuButton,
-.readerNavTop .readerOptions {
-  text-align: left;
-  box-sizing: border-box;
-  color: #999;
-  float: left;
-  font-size: 20px;
-  cursor: pointer;
-  display: flex;
-  align-items: center;
-}
-.readerNavMenuCloseButton:hover {
-  text-decoration: none;
-}
-.readerNavTop .readerNavMenuCloseButton {
-  display: block;
-  font-size: 46px;
-  padding: 0;
-  margin-top: -6px;
-}
-.readerNavMenuCloseButton:hover {
-  text-decoration: none;
 }
 .readerNavTop .readerNavMenuCloseButton .fa {
   font-size: 20px;
@@ -1957,11 +1698,7 @@
 }
 .singlePanel .readerNavMenu h1,
 .singlePanel .readerNavMenu h2.styledH1 {
-<<<<<<< HEAD
-  margin-bottom: 15px;
-=======
   margin-bottom: 10px;
->>>>>>> bb7843b2
 }
 .readerNavMenu h1 img {
   margin-inline-end: 9px;
@@ -2278,7 +2015,6 @@
 .savedHistoryList .story {
   border-top:  1px solid var(--lighter-grey);
   padding:  20px 0;
-<<<<<<< HEAD
 }
 .savedHistoryList .story .storyTitle {
   font-size:  18px;
@@ -2363,165 +2099,6 @@
 }
 .bilingual .navBlock .he {
   display: none;
-}
-.navSidebarModule.wide {
-  background-color: #FAFAFB;
-  padding: 24px;
-  border-radius: 6px;
-}
-.navSidebarModule.wide h3 {
-  border-bottom: none;
-  margin-bottom: 0px;
-}
-.readerPanel .communityPage h2 {
-  text-transform: none;
-  font-size: 22px;
-  color: #666;
-  margin-top: 0;
-  margin-bottom: 0;
-}
-.communityPage .gridBoxRow:first-child,
-.communityPage .recentlyPublished {
-  border-top: 1px solid var(--lighter-grey);
-}
-.communityPage .gridBox {
-  margin-bottom: 30px;
-}
-.communityPage .gridBox .gridBoxItem {
-  padding: 0
-=======
-}
-.savedHistoryList .story .storyTitle {
-  font-size:  18px;
-}
-.savedHistoryList .story .storyBody {
-  color: var(--dark-grey);
-}
-.savedHistoryList .saveButton {
-  visibility: hidden;
-}
-.savedHistoryList .story:hover .saveButton {
-  visibility: visible;
-}
-.savedHistoryList .timeStamp {
-  color:  var(--medium-grey);
-  font-size: 14px;
-  margin-inline-start: 10px;
-}
-.savedHistoryMessage {
-  color: var(--dark-grey);
-}
-.readerNavCategories {
-  width: 100%;
-  margin-bottom: 30px;
->>>>>>> bb7843b2
-}
-.communityPage .gridBox {
-  margin-bottom: 25px;
-}
-<<<<<<< HEAD
-.communityPage .navBlock {
-  padding: 25px 0 0 0;
-  border: none;
-}
-.communityPage .navBlockTitle {
-  padding-top: 0;
-  --english-font: var(--english-serif-font-family);
-  --hebrew-font: var(--hebrew-serif-font-family);
-}
-.communityPage .readingLinks {
-  margin-top: 20px;
-}
-.communityPage .readingLinksHeader {
-  color: #666;
-  font-size: 14px;
-  margin-bottom: 4px;
-}
-.communityPage .readingLinks a {
-  font-size: 18px;
-}
-.communityPage .calendarDate {
-  font-size: 14px;
-  color: #999;
-  margin-bottom: 15px;
-}
-.featuredSheetHeading {
-  color: #666;
-  font-size: 16px;
-  margin-bottom: 10px;
-}
-.featuredSheet .navBlockDescription {
-  margin-bottom: 12px;
-}
-.communityPage .recentlyPublished {
-  padding-top: 30px;
-}
-.communityPage .recentlyPublished .gridBoxRow {
-  border: none;
-}
-.communityPage .recentlyPublished .loadingMessage {
-  margin-top: 30px;
-}
-.recentlyPublished .loadMore {
-  margin-top: 30px;
-=======
-.readerNavCategories .gridBox .gridBoxItem,
-.readerNavCategoryMenu .category .gridBoxItem {
-  margin: 0 5px;
-  padding: 0;
-}
-.navBlock {
-  padding-bottom: 12px;
-  border-top: 1px solid #EDEDEC;
-}
-.navBlock.withColorLine {
-  border-top: 4px solid transparent;
-}
-.navBlockTitle {
-  text-align: start;
-  font-size: 24px;
-  padding: 15px 0 8px;
-  margin: 0;
-  cursor: pointer;
-  display: flex;
-  align-items: center;
-  line-height: 1.3;
-  flex: 1;
-  font-weight: 400;
-}
-a.navBlockTitle {
-  color: #000;
-  margin-inline-end: 20px;
-}
-a.navBlockTitle:hover {
-  text-decoration: none;
-  color: var(--dark-grey);
-}
-.navBlockTitle .subtitle {
-  color: var(--dark-grey);
-}
-.navBlockDescription {
-  font-size: 14px;
-  line-height: 18px;
-  color: #666;
-  margin-inline-end: 20px;
-  --english-font: var(--english-sans-serif-font-family);
-  --hebrew-font: var(--hebrew-sans-serif-font-family);
-}
-.interface-english .navBlockDescription.clamped .int-en,
-.interface-hebrew .navBlockDescription.clamped .int-he {
-  display: -webkit-box;
-  -webkit-line-clamp: 3;
-  -webkit-box-orient: vertical;
-  overflow: hidden;
-}
-.interface-english .navBlockDescription.clamped5 .int-en,
-.interface-hebrew .navBlockDescription.clamped5 .int-he {
-  -webkit-line-clamp: 5;
-}
-.bilingual .navBlock .he {
-  display: none;
->>>>>>> bb7843b2
 }
 .navSidebarModule.wide {
   background-color: #FAFAFB;
@@ -3283,7 +2860,6 @@
 .versionBlock{
   display: flex;
   flex-flow: column;
-<<<<<<< HEAD
 }
 .versionBlock .versionBlockHeading{
   display: flex;
@@ -3325,16 +2901,6 @@
 }
 .versionBlock .versionBlockHeading .versionLanguage {
   display: none;
-=======
-}
-.versionBlock .versionBlockHeading{
-  display: flex;
-  justify-content: start;
-  align-items: flex-start;
-}
-.readerTextTableOfContents .versionBlock .versionBlockHeading{
-  margin-bottom: 10px;
->>>>>>> bb7843b2
 }
 .readerTextTableOfContents .versionBlock .versionBlockHeading .versionLanguage{
   display: initial;
@@ -3351,49 +2917,6 @@
 .aboutBox .versionBlock .versionTitle:hover {
   text-decoration: none;
 }
-.readerTextTableOfContents .versionBlock .versionTitle{
-  font-style: normal;
-  font-weight: normal;
-  font-size: 24px;
-  line-height: 29px;
-  max-inline-size: max-content;
-}
-.versionsBox .versionBlock {
-  padding: 20px 0;
-  border-top: solid 1px #CCC;
-}
-.readerTextTableOfContents .versionsBox .versionBlock{
-  padding-top: 20px;
-  padding-bottom: 34px;
-}
-.readerTextTableOfContents .versionsBox .versionBlock:first-child{
-  padding-top: 0;
-  border-top: none;
-}
-.singlePanel .versionsBox .versionBlock .versionTitle .he {
-    display: inline;
-}
-.versionBlock .versionTitle a {
-  color: black;
-}
-.versionBlock .versionBlockHeading .versionLanguage {
-  display: none;
-}
-.readerTextTableOfContents .versionBlock .versionBlockHeading .versionLanguage{
-  display: initial;
-  margin-inline-start: auto;
-  font-style: normal;
-  font-weight: normal;
-  font-size: 14px;
-  line-height: 18px;
-  color: #666666;
-  background: #EDEDEC;
-  border-radius: 25px;
-  padding: 5px 10px;
-}
-.aboutBox .versionBlock .versionTitle:hover {
-  text-decoration: none;
-}
 .versionBlock .versionTitle a{
 }
 .versionBlock .versionBlockHeading .versionEditIcon{
@@ -3645,10 +3168,7 @@
   height: 40px;
   font-size: 30px;
   color: #000;
-<<<<<<< HEAD
-=======
   margin-bottom: 5px;
->>>>>>> bb7843b2
   --english-font: var(--english-serif-font-family);
   --hebrew-font:  var(--hebrew-serif-font-family);
 }
@@ -3658,15 +3178,12 @@
 .searchContent h1.hebrewQuery {
   font-family: var(--hebrew-serif-font-family);
 }
-<<<<<<< HEAD
-=======
 .searchContent .searchTopLine {
   margin-bottom: 40px;
 }
 .searchContent .searchResultCount {
   color: var(--dark-grey);
 }
->>>>>>> bb7843b2
 .searchContent .searchTopMatter {
   position: relative;
   display: flex;
@@ -3690,36 +3207,17 @@
   margin-inline-end: 20px;
 }
 @media (max-width: 540px) {
-<<<<<<< HEAD
-  .searchTopMatter .search-dropdown-button,
-  .searchTopMatter .dropdown-button {
-  font-size: 14px;
-=======
   .searchTopMatter .search-dropdown-button {
     margin-inline-end:  15px;
   }
   .searchTopMatter .search-dropdown-button,
   .searchTopMatter .dropdown-button {
   font-size: 16px;
->>>>>>> bb7843b2
   }
 }
 .searchTopMatter .search-dropdown-button.active {
   color: #000;
   border-bottom: 4px solid var(--medium-grey);
-}
-.searchContent .searchResultList {
-  padding-top: 25px;
-}
-.searchContent .searchFilters h2 {
-  --english-font: var(--english-sans-serif-font-family);
-  --hebrew-font: var(--hebrew-sans-serif-font-family);
-  font-size: 22px;
-  text-transform: none;
-  color: var(--dark-grey);
-  border-bottom: 1px solid var(--light-grey);
-  padding-bottom: 10px;
-  margin: 0 0 10px 0;
 }
 .searchContent .searchResultList {
   padding-top: 25px;
@@ -3995,8 +3493,6 @@
 .dropdown-option-list tr.unselected .dropdown-option-check {
   display: none;
 }
-<<<<<<< HEAD
-=======
 .searchContent .mobileSearchFilters {
   position: fixed;
   width: 100%;
@@ -4035,7 +3531,6 @@
   padding: 15px;
   border-top: 1px solid var(--light-grey);
 }
->>>>>>> bb7843b2
 .searchContent .result {
   padding-bottom: 20px;
 }
@@ -6694,17 +6189,10 @@
   height: 30px;
   width: 30px;
   border-radius: 15px;
-<<<<<<< HEAD
 }
 .notification .mainSection {
   flex: 1;
 }
-=======
-}
-.notification .mainSection {
-  flex: 1;
-}
->>>>>>> bb7843b2
 .notification a {
   unicode-bidi: plaintext;
 }
@@ -6911,22 +6399,6 @@
   color: var(--medium-grey);
   cursor: initial;
 }
-<<<<<<< HEAD
-.button.disabled{
-  border: 1px solid var(--light-grey);
-  background-color: var(--lightest-grey);
-  font-size: 16px;
-  line-height: 19px;
-  text-align: center;
-  color: var(--medium-grey);
-  box-shadow: none;
-}
-.button.disabled:hover{
-  color: var(--medium-grey);
-  cursor: initial;
-}
-=======
->>>>>>> bb7843b2
 a.button {
   color: white;
 }
@@ -6995,14 +6467,14 @@
   line-height: 20px;
   letter-spacing: normal;
 }
-<<<<<<< HEAD
-.button img.buttonIcon {
-  width: 16px;
-  height: 16px;
-  opacity: .4;
-  margin: 0 5px;
-  position: relative;
-  top: 2px;
+.button .buttonIcon {
+  margin-inline-end: 7px;
+  vertical-align: middle;
+}
+.button.small .buttonIcon {
+  height: 14px;
+  width: 14px;
+  margin-top: -3px;
 }
 .button.appButton {
   box-shadow: none;
@@ -7025,56 +6497,6 @@
   width: 18px;
   height: 18px;
   margin: 0;
-}
-::placeholder {
-   font-family: "adobe-garamond-pro", "Crimson Text", Georgia, serif;
-   color: #666;
-}
-:-ms-input-placeholder {
-   font-family: "adobe-garamond-pro", "Crimson Text", Georgia, serif;
-   color: #666;
-}
-.interface-hebrew ::placeholder {
-  font-family: "Taamey Frank", "adobe-garamond-pro", "Crimson Text", Georgia, "Times New Roman", serif;
-  font-size: 18px;
-  color: #666;
-}
-.interface-hebrew :-ms-input-placeholder {
-  font-family: "Taamey Frank", "adobe-garamond-pro", "Crimson Text", Georgia, "Times New Roman", serif;
-  font-size: 18px;
-  color: #666;
-=======
-.button .buttonIcon {
-  margin-inline-end: 7px;
-  vertical-align: middle;
-}
-.button.small .buttonIcon {
-  height: 14px;
-  width: 14px;
-  margin-top: -3px;
-}
-.button.appButton {
-  box-shadow: none;
-  border: 2px solid #18345D;
-  color: #18345D;
-}
-.button.appButton img {
-  margin-inline-end: 5px;
-}
-.button.appButton.iconOnly {
-  width: 40px;
-  height: 40px;
-  box-sizing: border-box;
-  display: inline-flex;
-  padding: 0;
-  justify-content: center;
-  align-items: center;
-}
-.button.appButton.iconOnly img {
-  width: 18px;
-  height: 18px;
-  margin: 0;
->>>>>>> bb7843b2
 }
 .lexicon-content{
   font-size: 15px;
@@ -7315,8 +6737,6 @@
 .singlePanel .collectionsList {
   margin-top: 0;
 }
-<<<<<<< HEAD
-=======
 .collectionsList .enCollections,
 .collectionsList .heCollections {
   margin-bottom: 50px;
@@ -7328,7 +6748,6 @@
 .readerPanel .collectionsList .heCollections .gridBox {
   direction: rtl;
 }
->>>>>>> bb7843b2
 .collectionListing {
   display: flex;
   flex-direction: row;
@@ -7688,7 +7107,6 @@
 }
 .collectionContentsTab .gridBox {
   margin-bottom:  30px;
-<<<<<<< HEAD
 }
 .collectionPage .collectionContentsSectionLabel {
   color: var(--dark-grey);
@@ -7713,35 +7131,6 @@
 .collectionInvitationBox {
   padding-bottom: 20px;
 }
-.interface-hebrew .collectionInvitationBox input::placeholder {
-  font-family: "Heebo", sans-serif;
-}
-=======
-}
-.collectionPage .collectionContentsSectionLabel {
-  color: var(--dark-grey);
-  size: 16px;
-  margin: 30px 0 12px 0;
-}
-.collectionPage .collectionContentsTag {
-  font-size: 24px;
-}
-.collectionPage .sheetIcon {
-  display: none;
-}
-.collectionPage .filterable-list .sheet a.sheetTitle {
-  font-size:  24px;
-}
-.collectionPage .searchInCollectionLink {
-  font-size:  16px;
-  color: var(--dark-grey);
-  margin-top: 20px;
-  display: block;
-}
-.collectionInvitationBox {
-  padding-bottom: 20px;
-}
->>>>>>> bb7843b2
 .collectionInvitationBox .button {margin: 0;}
 .collectionSheetInner {
   display: flex;
@@ -7873,16 +7262,6 @@
 .topicFilterBox {
   display: flex;
   align-items: center;
-<<<<<<< HEAD
-  margin-bottom: 25px;
-  background-color: var(--lighter-grey);
-  border-radius: 100px;
-  padding: 0 10px;
-  margin-top: -15px;
-  width: 285px;
-  max-width: 100%;
-}
-=======
   margin-bottom: 30px;
   background-color: var(--lighter-grey);
   border-radius: 100px;
@@ -7894,7 +7273,6 @@
 .singlePanel .topicFilterBox {
   margin-top: 20px;
 }
->>>>>>> bb7843b2
 .topicFilterBox .searchIcon {
   height: 18px;
   width: 18px;
@@ -7919,12 +7297,6 @@
   opacity: 0.4;
   margin-inline-start: 8px;
   vertical-align: -2px;
-<<<<<<< HEAD
-}
-.alphabeticalTopicsNav {
-  color: var(--dark-grey);
-  margin-bottom: 25px;
-=======
 }
 .alphabeticalTopicsNav {
   color: var(--dark-grey);
@@ -7933,7 +7305,6 @@
 .alphabeticalTopicsNav a {
   display: inline-block;
   margin-bottom: 10px;  
->>>>>>> bb7843b2
 }
 .alphabeticalTopicsNav a + a {
   margin-inline-start: 10px;
