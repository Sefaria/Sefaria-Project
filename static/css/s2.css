body {
  padding: 0;
  margin: 0;
  -webkit-text-size-adjust: 100%;
}
*::selection {
  background-color: #D2DCFF;
}
body.sepia {
  background-color: #FBFBFA;
}
body.dark {
  background-color: #333331;
}
body:not(.user-is-tabbing) *:focus {
  outline: none;
}
a, a:hover {
  color: inherit;
}
@font-face {
  /*Mixed Hebrew - English serif text*/
  font-family: 'HebrewInEnglish Serif Font';
  src: url('/static/fonts/Taamey-Frank/TaameyFrankCLM-Medium.ttf'), local(Georgia), local(serif);
  unicode-range: U+0590-05FF, U+25CC;
}
@font-face {
  /*Mixed Hebrew - English serif text*/
  font-family: 'HebrewInEnglish Serif Font';
  src: url('/static/fonts/Taamey-Frank/TaameyFrankCLM-Bold.ttf'), local(Georgia), local(serif);
  font-weight: bold;
  unicode-range: U+0590-05FF, U+25CC;
}
@font-face {
  /*Mixed Hebrew - English serif text*/
  font-family: 'HebrewInEnglish Serif Font';
  src: url('/static/fonts/Taamey-Frank/TaameyFrankCLM-MediumOblique.ttf'), local(Georgia), local(serif);
  font-style: italic;
  unicode-range: U+0590-05FF, U+25CC;
}
@font-face {
  /*Mixed Hebrew - English serif text*/
  font-family: 'HebrewInEnglish Serif Font';
  src: url('/static/fonts/Taamey-Frank/TaameyFrankCLM-BoldOblique.ttf'), local(Georgia), local(serif);
  font-weight: bold;
  font-style: italic;
  unicode-range: U+0590-05FF, U+25CC;
}
@font-face {
  /*Mixed English - Hebrew serif text*/
  font-family: 'EnglishInHebrew Serif Font';
  src: url("https://use.typekit.net/af/2011b6/00000000000000003b9b00c1/27/l?primer=7fa3915bdafdf03041871920a205bef951d72bf64dd4c4460fb992e3ecc3a862&fvd=n4&v=3");
  font-weight: normal;
  unicode-range: U+0041-007A;
}
@font-face {
  /*Mixed English - Hebrew serif text*/
  font-family: 'EnglishInHebrew Serif Font';
  src: url("https://use.typekit.net/af/af619f/00000000000000003b9b00c5/27/l?primer=7fa3915bdafdf03041871920a205bef951d72bf64dd4c4460fb992e3ecc3a862&fvd=n7&v=3");
  font-weight: bold;
  unicode-range: U+0041-007A;
}
@font-face {
  /*Mixed English - Hebrew serif text*/
  font-family: 'EnglishInHebrew Serif Font';
  src: url("https://use.typekit.net/af/5cace6/00000000000000003b9b00c2/27/l?primer=7fa3915bdafdf03041871920a205bef951d72bf64dd4c4460fb992e3ecc3a862&fvd=i4&v=3");
  font-style: italic;
  unicode-range: U+0041-007A;
}
@font-face {
  /*Mixed English - Hebrew serif text*/
  font-family: 'EnglishInHebrew Serif Font';
  src: url("https://use.typekit.net/af/6c275f/00000000000000003b9b00c6/27/l?primer=7fa3915bdafdf03041871920a205bef951d72bf64dd4c4460fb992e3ecc3a862&fvd=i7&v=3");
  font-style: italic;
  font-weight: bold;
  unicode-range: U+0041-007A;
}
@font-face {
  font-family: 'Noto Color Emoji';
  src: url('/static/fonts/NotoColorEmoji.ttf');
  unicode-range: U+1F1E6-1F1FF;
}
@font-face {
  font-family: 'Meltho';
  src: url('/static/fonts/SyrCOMBatnan.otf');
  unicode-range: U+0700-074F;
}
@font-face {
  font-family: 'Noto Sans Samaritan';
  unicode-range: U+0800-083F;
}
@font-face {
  /*Greek*/
  font-family: 'Cardo';
    src: url('/static/fonts/Cardo-Regular.ttf');
  unicode-range: U+0300-036F, U+0370-03FF, U+1D00-1D7F, U+1DBF, U+1F00-1FFF, U+2126, U+AB65, U+10140-1018F, U+101A0, U+1D200-1D24F;
}
:root {
  /* font stacks */
  --english-sans-serif-font-family: "Roboto", "Helvetica Neue", "Helvetica", sans-serif;
  --hebrew-sans-serif-font-family: "Heebo", "Roboto", sans-serif;

  --english-serif-font-family: "Cardo", "Meltho",  "HebrewInEnglish Serif Font", "adobe-garamond-pro", "Crimson Text", Georgia, "Times New Roman", serif, "Noto Sans Samaritan";
  --hebrew-serif-font-family: "Noto Color Emoji", "EnglishInHebrew Serif Font", "Cardo", "Taamey Frank", "adobe-garamond-pro", "Crimson Text", "Times New Roman", serif;

  --serif-h1-font-size: 48px;
  --serif-h2-font-size: 30px;
  --serif-h3-font-size: 24px;
  --serif-body-font-size: 18px;
  --serif-small-font-size: 14px;

  --sans-serif-h1-font-size: 40px;
  --sans-serif-h2-font-size: 30px;
  --sans-serif-h3-font-size: 22px;
  --sans-serif-body-font-size: 16px;
  --sans-serif-small-font-size: 14px;

  /* colors */
  --inline-link-blue: #4871bf;
  --sefaria-blue: #18345D;
  --highlight-blue: #DDEEFF;
  --highlight-blue-light: #F0F7FF;
  --beit-midrash-grey: #333333;
  --dark-grey: #666666;
  --medium-grey: #999999;
  --light-grey: #CCCCCC;
  --lighter-grey: #EDEDEC;
  --lightest-grey: #FBFBFA;
  --commentary-blue: #4B71B7;
  --essay-links-green: #3B5849;
  --tanakh-teal: #004E5F;
  --mishnah-blue: #5A99B7;
  --talmud-gold: #CCB479;
  --midrash-green: #5D956F;
  --halakhah-red: #802F3E;
  --kabbalah-purple: #594176;
  --liturgy-rose: #AB4E66;
  --philosophy-purple: #7F85A9;
  --taanitic-green: #00827F;
  --chasidut-green: #97B386;
  --mussar-purple: #7C416F;
  --responsa-red: #CB6158;
  --apocrypha-pink: #C6A7B4;
  --modern-works-blue: #B8D4D3;
  --grammar-green: #B2B272;
  --reference-orange: #D4896C;
  --miscelaneous-green: #3B5849;
  --selected-option: #000000;
  --select-blue: #0B71E7;
}
/* Font Family */
body, .sans-serif {
  --english-font: var(--english-sans-serif-font-family);
  --hebrew-font: var(--hebrew-sans-serif-font-family);
  --is-serif: initial; /* false */
}
.serif {
  --english-font: var(--english-serif-font-family);
  --hebrew-font: var(--hebrew-serif-font-family);
  --is-serif: ; /* true */
}
.sans-serif-in-hebrew {
  --english-font: var(--english-serif-font-family);
  --hebrew-font: var(--hebrew-sans-serif-font-family);
}
body, .en, .int-en {
  --is-hebrew: initial; /* false */
}
.he, .int-he {
  unicode-bidi: plaintext;
  --is-hebrew: ; /* true */
}

* {
  --hebrew-font-conditional: var(--is-hebrew) var(--hebrew-font);
  font-family: var(--hebrew-font-conditional, var(--english-font));
}

.he {
  font-size: 122%;
}
.int-he {
  direction: rtl;
}
.int-he.enInHe {
  direction: ltr;
}
.enInHe {
  unicode-bidi: isolate;
}
.int-en.heInEn {
  direction: rtl;
}
.btn, .btn-sm, .btn-xs {
  display: inline-block;
  color: white;
  display: flex;
  justify-content: center;
  align-content: center;
  flex-direction: column;
  margin: 10px 20px;
  background-color: var(--sefaria-blue);
  box-shadow: 0 1px 3px rgba(0,0,0,0.2);
  border-radius: 7px;
  cursor: pointer;
  font-size: 16px;
  box-sizing: border-box;
  line-height: 19px;
  text-align: center;
  --english-font: var(--english-sans-serif-font-family);
  --hebrew-font: var(--hebrew-sans-serif-font-family);
}
.btn.white, .btn-sm.white, .btn-xs.white {
  background-color: white;
  color: #333;
}
.btn {
  width: 300px;
  height: 50px;
}
.btn-sm {
  width: 150px;
  height: 40px;
}
.btn-xs {
  width: 75px;
  height: 30px;
}
/*
Legacy Style Guide Font Hierarchy -- the below should be refactored away in favor of the above
*/
.featureTitle .int-en {
  font-family: "adobe-garamond-pro", "Crimson Text", Georgia, serif;
  font-size: 50px;
  font-weight: normal;
  color: #000;
}
.pageTitle .int-en,
.pageTitle .int-he.enInHe {
  font-family: "adobe-garamond-pro", "Crimson Text", Georgia, serif;
  font-size: 30px;
  font-weight: normal;
  color: #000;
}
.readerPanel.hebrew .he .enInHe {
  font-size: 83%;
}
.readerPanel span.mediumGrey {
  color: var(--medium-grey);
}
.chapterText .int-en {
  font-family: "adobe-garamond-pro", "Crimson Text", Georgia, serif;
  font-size: 18px;
  font-weight: normal;
  text-transform: uppercase;
  letter-spacing: 0.05em;
  color: #333;
}
.chapterText.lowercase .int-en {
  text-transform: none;
}
.sectionTitleText .int-en {
  font-family: "Roboto", "Helvetica Neue", "Helvetica", sans-serif;
  font-size: 16px;
  font-weight: normal;
  color: #666;
  text-transform: uppercase;
  letter-spacing: 0.1em;
}
.smallText .int-en,
.smallText .int-he.enInHe {
  font-family: "Roboto", "Helvetica Neue", "Helvetica", sans-serif;
  font-size: 14px;
  font-weight: normal;
  color: #999;
}
.systemText .int-en,
.systemText .int-he.enInHe {
  --english-font: var(--english-sans-serif-font-family);
  --hebrew-font: var(--hebrew-sans-serif-font-family);
  /* font-family: "Roboto", "Helvetica Neue", "Helvetica", sans-serif; */
  font-size: 16px;
  font-weight: normal;
  color: #000;
}
.contentText .int-en,
.contentText .en,
.contentText.en {
  font-family: "adobe-garamond-pro", "Crimson Text", Georgia, serif;
  font-size: 18px;
  font-weight: normal;
  color: #000;
}
.featureTitle .int-he {
  font-family: "Heebo", sans-serif;
  font-size: 40px;
  font-weight: normal;
  color: #000;
}
.pageTitle .int-he,
.pageTitle .int-en.heInEn {
  font-family: "Heebo", sans-serif;
  font-size: 30px;
  font-weight: normal;
  color: #000;
}
.chapterText .int-he {
  font-family: "Taamey Frank", "Times New Roman", serif;
  font-size: 22px;
  font-weight: normal;
  text-transform: uppercase;
  letter-spacing: 0.05em;
  color: #333;
}
.sectionTitleText .int-he {
  font-family: "Heebo", sans-serif;
  font-size: 16px;
  font-weight: normal;
  color: #666;
  text-transform: uppercase;
  letter-spacing: 0.1em;
}
.smallText .int-he,
.smallText .int-en.heInEn {
  font-family: "Heebo", sans-serif;
  font-size: 14px;
  font-weight: normal;
  color: #999;
}
.systemText .int-he,
.systemText .int-en.heInEn {
  font-family: "Heebo", sans-serif;
  font-size: 16px;
  font-weight: normal;
  color: #000;
}
.contentText .int-he,
.contentText .he,
.contentText.he {
  font-family: "Taamey Frank", "Times New Roman", serif;
  font-size: 18px;
  font-weight: normal;
  color: #000;
}
.italics {
  font-style: italic;
}
/* end Legacy Style Guide */
#s2 {
  position: fixed;
  top: 0;
  width: 100%;
  height: 100%;
  z-index: 1000;
}

#s2.headerOnly {
  z-index: 1000;
  height: 60px;
}
#readerAppWrap {
  display: flex;
  flex-direction: column;
  width: 100%;
  height: 100%;
}
body:not(.inApp).nochrome #s2 .headerNavSection a:not(.home),
body:not(.inApp).nochrome #s2 .headerLinksSection,
body:not(.inApp).nochrome #footerContainer {
  display: none;
}
#bannerMessage {
  color: white;
  background-color: #4871bf;
  height: 120px;
  box-sizing: border-box;
  padding: 0 36px;
  display: flex;
  transition: .5s;
}
#bannerMessage.hidden {
  height: 0;
}
body.hasBannerMessage {
  transition: padding-top .3s;
  padding-top: 120px;
}
body.hasBannerMessage #s2.headerOnly {
  height: 180px;
}
.interface-hebrew #bannerMessage {
  direction: rtl;
}
#bannerMessageClose {
  position: absolute;
  top: -3px;
  right: 7px;
  color: white;
  opacity: 0.5;
  font-size: 26px;
  cursor: pointer;
}
.interface-hebrew #bannerMessageClose {
  right: auto;
  left: 7px;
}
#bannerMessageContent {
  display: flex;
  flex: 1;
  align-items: center;
  justify-content: space-between;
  color: white;
  max-width: 880px;
  margin: 0 auto;
}
#bannerTextBox {
  flex: 1;
}
#bannerTextBox a {
  color: white;
}
#bannerButtonBox {
  margin-left: 50px;
}
.interface-hebrew #bannerButtonBox {
  margin: 0 50px 0 0;
}
#bannerMessage .mobileOnly {
  display: none;
}
@media (max-width: 540px) {
  #bannerButtonBox,
  .interface-hebrew #bannerButtonBox {
    margin:0;
    margin-inline-start: 10px;
    max-width: 170px;
  }
  #bannerMessage .mobileOnly {
    display: block;
  }
  #bannerMessage {
    padding: 0 10px;
  }
}
@media (max-width: 450px) {
  #bannerMessage {
    font-size: 13px;
  }
}
.noOverflowX {
  overflow-x: hidden;
}
.readerApp {
  display: flex;
  flex: 1;
  position: relative;
}
.noselect {
  user-select: none;
}
input.noselect {
  -webkit-user-select: auto; /* Safari/Opera -- required for Safari to allow inputs to be accessible. See http://caniuse.com/#feat=user-select-none "Known Issues" for details  TODO Check back to see if bug is fixed in future version */
}
.interface-hebrew {
  direction: rtl;
}
.interface-hebrew .int-en,
.interface-english .int-he {
  display: none;
}
.interface-hebrew #panelWrapBox {
  direction: rtl;
}
.interface-english #panelWrapBox,
.readerApp.interface-english .readerPanel {
  direction: ltr;
}
#panelWrapBox {
  position: absolute;
  height: calc(100% - 60px);
  box-sizing: border-box;
}
.multiPanel #panelWrapBox {
  top: 60px;
}
#panelWrapBox.wrapBoxScroll {
  overflow-x: scroll;
  overflow-y: hidden;
}
.singlePanel #panelWrapBox {
  padding-top: 0;
  height: 100%;
  top: 0;
}
.headerInner {
  position: absolute;
  top: 0;
  left: 0;
  width: 100%;
  height: 60px;
  background: white;
  z-index: 1001;
  box-sizing: border-box;
  padding: 0 30px;
  display: flex;
  justify-content: space-between;
  align-items: center;
}
.headerOnly .headerInner, .headerInner.boxShadow {
  box-shadow: 0 1px 3px rgba(0,0,0,0.2);
}
.interface-hebrew .header {
  direction: rtl;
}
.headerInner .headerNavSection {
  display: flex;
  justify-content: flex-start;
}
.headerInner .headerNavSection a {
  font-size: 16px;
  color: #666;
  margin-inline-end: 30px;
  font-weight: 500;
  line-height: 26px;
  vertical-align: middle;
}
.headerInner .headerLinksSection {
  display: flex;
  justify-content: flex-end;
  min-width: 40%;
  align-items: center;
}
.header .header-nav {
  margin-top: 1px;
}
.header .header-links {
  margin-top: 1px;
}
.header .textLink,
.header .home,
.header .menuButton,
.header .my-profile,
.header .notifications,
.header .readerNavMenuSearchButton {
  cursor: pointer;
}
.header .textLink,
.header .menuButton,
.header .my-profile,
.header .readerNavMenuSearchButton {
  display: inline-block;
  color: #999;
  border: none;
  background: transparent;
  padding: 0;
}
.header .my-profile,
.header .notifications {
  display: inline-block;
  vertical-align: middle;
}
.header .textLink,
.header .menuButton,
.header .my-profile {
  font-size: 24px;
  line-height: 24px;
  margin-top: 2px;
}
.header .searchBox {
  overflow: hidden;
  display: flex;
  align-items: center;
  padding: 0;
  text-align: inherit;
  background: #EDEDEC;
  border-radius: 250px;
  width: 140px;
  height: 30px;
}
.header .searchBox.searchFocused {
  width: 280px;
}
.header .searchBox input {
  background-color: transparent; /*for firefox */
  padding: 0;
  flex: 1;
  height: 100%;
  margin-bottom: 1px;
  font-size: var(--serif-body-font-size);
}
.header .searchBox input::placeholder {
  font-style: normal;
}
.header .search {
  outline: none;
  border: none;
  box-shadow: none;
  color: black;
  font-size:  18px;
  margin: 0;
  width: 100px;
}
.header .searchFocused .search {
  width: 200px;
}
.header .search.hebrewSearch {
  font-size: 18px;
}
.mobileNavMenu {
  position: fixed;
  height: calc(100vh - 60px);
  box-sizing: border-box;
  top: 60px;
  width: 100%;
  background-color: white;
  left: 0;
  z-index: 1000;
  overflow-y: scroll;
}
div:has(#bannerMessage) + .readerApp.singlePanel .mobileNavMenu {
  position: fixed; /*This takes the 60px of the header plus 120px of the banner into account */
  height: calc(100vh - 180px);
  top: 180px;
}
@supports not selector(:has(a, b)) {
  /* Fallback for when :has() is unsupported */
  .mobileNavMenu {
    position: absolute;
  }
}

.mobileNavMenu.closed {
  display: none;
}
.mobileNavMenu .searchLine {
  padding: 15px 10px;
  border-bottom: 1px solid #EDEDEC;
}
.header .mobileNavMenu .searchBox,
.header .mobileNavMenu .searchBox.searchFocused
.header .mobileNavMenu .searchBox .search,
.header .mobileNavMenu .searchBox.searchFocused .search {
  width: 100%;
}
.header.mobile .ui-autocomplete {
  width: 100% !important;
}
.mobileNavMenu a,
.mobileInterfaceLanguageToggle {
  display: block;
  color: #666;
  font-size: 16px;
  padding: 15px;
}
.mobileNavMenu hr {
  border: none;
  border-bottom: 1px solid #EDEDEC;
}
.mobileNavMenu a > img,
.mobileInterfaceLanguageToggle img {
  margin-inline-end: 15px;
  width: 16px;
  height: 16px;
  position: relative;
  top: 3px;
}
.mobileNavMenu a > img.blackIcon {
  opacity: 0.4;
}
.mobileNavMenu a.blue {
  background-color: #18345D;
  color: white;
  border-bottom: unset;
}
.mobileNavMenu a.blue img {
  filter: invert(1);
  opacity: 1;
}
.mobileNavMenu .mobileAccountLinks {
  background-color: #FBFBFA;
  border-top: 1px solid #CCC;
  border-bottom: 1px solid #CCC;
}
.mobileNavMenu .mobileAccountLinks img {
  opacity: 1;
}
.mobileNavMenu .mobileAccountLinks .login {
  padding: 15px;
}
.mobileNavMenu .signupLink::after {
  content: "•";
  padding: 0px 4px;
}
.interface-english .mobileNavMenu .signupLink {
  padding-right: 0px !important;
}
.interface-english .mobileNavMenu .loginLink {
  padding-left: 0px !important;
}
.interface-hebrew .mobileNavMenu .signupLink {
  padding-left: 0px !important;
}
.interface-hebrew .mobileNavMenu .loginLink {
  padding-right: 0px !important;
}
.mobileNavMenu .profile-pic {
  display: inline-block;
  margin-inline-end: 11px;
  position: relative;
  top: 4px;
}
.mobileNavMenu .mobileAccountLinks .accountLinks {
  display: block;
}
.header .mobileInterfaceLanguageToggle .int-en,
.header .mobileInterfaceLanguageToggle .int-he {
  display: inline;
}
.mobileInterfaceLanguageToggle a {
  display: inline;
  padding: 0;
  border: none;
}
.mobileInterfaceLanguageToggle .separator {
  margin: 0 7px;
  font-size: 13px;
}
.mobileInterfaceLanguageToggle .inactive {
  color: #999;
}
.mobileNavMenu .logout {
  color: #999;
}
.ui-autocomplete .ui-menu-item.search-override {
  border-bottom: solid 1px #ccc;
  padding-top: 12px;
}
.ui-autocomplete .ui-menu-item.hebrew-result a {
  direction: rtl;
}
.ui-autocomplete .ui-menu-item.english-result a {
  direction: ltr;
}
.header .home {
  margin-top: 2px;
}
.header .home img {
  vertical-align: middle;
  height: 25px;
  margin-top: -7px;
  width: 92px;
}
.interface-hebrew .header .home img {
  width: 77px;
}
.header .accountLinks {
  display: flex;
  align-items: center;
  font-size: 16px;
  margin-top: 2px;
  color: #666;
}
.header .accountLinks > * {
  margin-inline-start: 17px;
  position: relative;
}
.header .accountLinks.anon a {
  margin: 0;
}
.header .accountLinks.anon a:nth-last-child(2){
  background: #FFFFFF;
  border: 1px solid #EDEDEC;
  box-sizing: border-box;
  border-radius: 6px;
}
.accountLinks .help {
  margin-inline-start: 23px;
  margin-top: 3px;
}
.loggedIn .help {
  margin-inline-start: 17px;
}
.loggedIn .help img {
  height: 24px;
  margin-bottom: 3px;
}
.accountLinks.anon .help {
  margin-top: 6px;
}
.header .interfaceLinks {
  display: block;
  align-items: center;
  margin-top: 2px;
  color: #666;
  cursor: pointer;
  position: relative;
  -webkit-margin-start: 20px;
  -moz-margin-start: 20px;
  margin-inline-start: 10px;
}
.header .interfaceLinks img {
  height: 18px;
  width: 18px;
  vertical-align: middle;
  margin-inline-end: 2px;
}
.header .interfaceLinks a.interfaceLinks-button::after {
  display: inline-block;
  background: no-repeat url("/static/icons/chevron-down.svg");
  height: 10px;
  width: 12px;
  vertical-align: middle;
  content: "";
  transform: scale(0.75);
}
.header .interfaceLinks .interfaceLinks-menu {
  top: 35px;
  position: absolute;
  z-index: 1;
  width: 150px;
  background: #FBFBFA;
  box-shadow: 0px 1px 3px rgba(0, 0, 0, 0.25);
  border-radius: 6px;
  display:none;
  overflow:hidden;
}
.header .interfaceLinks .interfaceLinks-menu.profile-menu {
  top: 10px;
  display: block;
}
.header .interfaceLinks .interfaceLinks-menu .interfaceLinks-header.profile-menu {
  padding: 10px 17px 10px 17px;
  font-weight: 700;
  color: #000000;
  height: 23px;
}
.header .interfaceLinks .interfaceLinks-menu.profile-menu .profile-menu-middle {
  margin-top: 5px;
  margin-bottom: 5px;
}
.interface-english .header .interfaceLinks .interfaceLinks-menu {
  right: 0px;
  min-width: 150px;
  width: max-content;
}
.interface-hebrew .header .interfaceLinks .interfaceLinks-menu {
  left: 0px;
  min-width: 150px;
  width: max-content;
}
.header .interfaceLinks .interfaceLinks-menu .interfaceLinks-header {
  font-style: normal;
  font-weight: normal;
  font-size: 14px;
  line-height: 18px;
  color: #999999;
  padding: 12px;
  border-bottom: 1px solid #CCCCCC;
}
.header .interfaceLinks .interfaceLinks-menu .interfaceLinks-header:not(:first-child) {
  border-top: 1px solid #CCC;
}
.interface-english .header .interfaceLinks .interfaceLinks-menu .interfaceLinks-header {
  font-family: "Roboto", "Helvetica Neue", Helvetica, sans-serif;
}
.interface-hebrew .header .interfaceLinks .interfaceLinks-menu .interfaceLinks-header {
  font-family: "Heebo", sans-serif;
}

.interfaceLinks-options {
  display: flex;
  flex-direction: column;
  padding: 4px;
  max-width: 220px;
}
.header .interfaceLinks .interfaceLinks-option {
  display: flex;
  text-decoration: none;
  font-style: normal;
  font-weight: normal;
  font-size: 16px;
  line-height: 23px;
  color: #666666;
  padding: 5px;
  direction: ltr;
}
.header .interfaceLinks .interfaceLinks-option:hover {
  background-color: var(--lighter-grey);
}
.header .interfaceLinks .interfaceLinks-menu.open {
  display: block;
}
.interface-hebrew .header .interfaceLinks .interfaceLinks-option.int-bi {
  direction: rtl;
}
.interface-english .header .interfaceLinks .interfaceLinks-option.int-bi {
  direction: ltr;
}
.header .interfaceLinks .interfaceLinks-row {
  align-items: center;
  display: flex;
  text-decoration: none;
  font-style: normal;
  font-weight: 400;
  line-height: 18px;
  text-align: right;
  color: #000000;
  font-family: "Roboto", "Heebo", "Helvetica Neue", Ariel, sans-serif;
  padding: 5px 17px 5px 17px;
  font-size: 14px;
  text-decoration-color: #666666;
  height: 23px;
}
.header .interfaceLinks .interfaceLinks-row:hover {
  background-color: var(--lighter-grey);
}
div.interfaceLinks-row a:hover {
  text-decoration: none;
}
.header .interfaceLinks .interfaceLinks-row.languages {
  display: flex;
}
div.interfaceLinks-row a.active {
  color: #000000;
  display: flex;
  order: -1;
}
div.interfaceLinks-row a.active::after {
  content: "•";
  padding: 0 4px;
}
div.interfaceLinks-row a {
  color: #666666;
  display: flex;
}
.header .interfaceLinks .interfaceLinks-row.bottom {
  font-size: 14px;
  text-decoration-color: #000000;
}
.header .interfaceLinks .interfaceLinks-menu.profile-menu .interfaceLinks-hr {
  border-top:  1px solid #CCCCCC;
  margin-top: 0px;
  margin-bottom: 0px;
}
.header .interfaceLinks .interfaceLinks-row.logout {
  font-size: 14px;
  color: #666666;
  padding-top: 5px;
  margin-top: 5px;
  margin-bottom: 5px;
}
.header .profile-menu-he {
  color: #666666;
}
.header .interfaceLinks .interfaceLinks-option::before {
  content: "";
  font-family: FontAwesome;
  color: #999;
  font-weight: normal;
  font-size: 13px;
  font-style: normal;
  padding: 0 15px;
}
.header .interfaceLinks .interfaceLinks-option.active {
  order: -1;
}
.header .interfaceLinks .interfaceLinks-option.active::before {
  content: "\f00c";
  padding: 0 8px;
}
@media screen and (max-width: 910px) {
  .header .headerInner {
    padding: 0 15px;
  }
  .header .accountLinks .login {
    padding: 5px 5px;
  }
  .header .accountLinks {
    margin-inline-start: 5px;
  }
}
@media screen and (max-width: 780px) {
  .header .donate {
    display: none;
  }
}
@media screen and (max-width: 700px) {
  .multiPanel .header .home {
    display: none;
  }
}
@media screen and (max-width: 580px) {
  .header .interfaceLinks,
  .header .dropdownLinks,
  .accountLinks .help,
  .header .notifications {
    display: none;
  }
}
.header .notifications.unread::after {
  content:"";
  background-color: #CB6158;
  width: 8px;
  height: 8px;
  border-radius: 4px;
  display: block;
  top: 3px;
  right: 1px;
  position: absolute;
}
.header .login {
  color: #666;
  display: inline-block;
  line-height: 1;
  padding: 8px 15px;
}
.header .headerInner.mobile {
  padding: 0 15px;
}
.header .headerInner.mobile {
  display: flex;
}
.header .headerInner.mobile div {
  flex: 1;
}
.mobileHeaderCenter {
  text-align: center;
}
.header .headerInner.mobile .mobileHeaderLanguageToggle {
  text-align: end;
}
.mobileHeaderLanguageToggle.hebrew .en,
.mobileHeaderLanguageToggle.english .he {
  display: none;
}
.overlay {
  width: 100%;
  height: 100%;
  background-color: black;
  opacity: 0.3;
  position: fixed;
  z-index: 1001;
}
.overlayDialogModal {
  position: fixed;
  top: 0;
  left: 0;
  width: 100%;
  height: 100%;
  z-index: 1000;
  background-color: rgba(1, 1, 1, 0.7);
}
.dialogModal {
  top: 129px;
  border: none;
  background: transparent;
  display: block;
}
.dialogModal .modal-content {
  background-color: #fff;
  padding: 20px;
  border-radius: 10px;
  box-shadow: 0 2px 10px rgba(0, 0, 0, 0.1);
  max-width: 500px;
  width: 100%;
}
.sefariaModalBox {
  transition: none;
}
#interruptingMessageBox {
  display: flex;
  justify-content: center;
  align-items: center;
  position: fixed;
  width: 100%;
  height: 100%;
  left: 0;
  right: 0;
  top: 0;
  z-index: 1001;
  opacity: 1;
  transition: opacity .3s ease-in;
}
#interruptingMessageBox.hidden {
  opacity: 0;
}
#interruptingMessageOverlay, .whiteOverlay {
  width: 100%;
  height: 100%;
  background-color: white;
  opacity: 0.7;
  position: absolute;
}
#interruptingMessage {
  max-width: 90%;
  max-height: 90%;
  box-sizing: border-box;
  position: absolute;
  padding: 18px 15px;
  z-index: 1001;
  border: 1px solid #E6E6E6;
  background-color: #FBFBFA;
  text-align: center;
  color: #666;
}
#interruptingMessage.sefariaModalContentBox {
  background-color: #18345D;
  color: white;
  padding: 50px 70px;
  border-color: transparent;
  border-radius: 5px;
}
@media (max-width: 450px) {
  #interruptingMessage.sefariaModalContentBox {
    max-width: 100%;
    max-height: 100%;
    width: 100%;
    height: 100%;
    border-radius: 0;
  }
}
#interruptingMessage.beitMidrashModalContentBox {
  height: 230px;
  width: 450px;
  text-align: start;
  background-color: var(--beit-midrash-grey);
  color: var(--light-grey);
  padding: 15px;
  border-color: transparent;
  border-radius: 5px;
}
@media (max-width: 450px) {
  #interruptingMessage.beitMidrashModalContentBox {
    max-width: 100%;
    max-height: 100%;
    width: 100%;
    height: 100%;
    border-radius: 0;
  }
}

#interruptingMessage.beitMidrashModalContentBox .buttonContainer {
  display: flex;
  flex-direction: row;
  width: calc(100% + 20px);
  margin: 0 -10px;
}

#interruptingMessage.beitMidrashModalContentBox button {
  margin: 10px;
}

#interruptingMessage.beitMidrashModalContentBox button.red {
  background-color: var(--responsa-red);
  color: white;
}

#interruptingMessage.beitMidrashModalContentBox .sefariaModalContent h2 {
  margin-top: 0px;
  --english-font: var(--english-sans-serif-font-family);
  --hebrew-font: var(--hebrew-sans-serif-font-family);
}

#interruptingMessage.beitMidrashModalContentBox button.light-grey {
  background-color: var(--lighter-grey);
  color: var(--dark-grey);
}

#interruptingMessage.beitMidrashModalContentBox button.dark-grey {
  background-color: var(--beit-midrash-grey);
  color: var(--light-grey);
  border: 1px var(--light-grey) solid;
}

.beitMidrashModalInnerContent {
  margin-bottom: 10px;
}

.sefariaModalContent {
  display: flex;
  flex-direction: column;
  align-items: flex-start;
  justify-content: space-between;
  height: 100%;
  font-size: 16px;
  line-height: 1.5;
}
.interface-hebrew .sefariaModalContent {
  direction: rtl;
}
.sefariaModalContent a {
  color: white;
}
.sefariaModalContent h2 {
  font-weight: normal;
  font-size: 30px;
  margin-bottom: 0px;
}
.sefariaModalInnerContent {
  display: flex;
  flex-direction: column;
  align-items: flex-start;
  margin-bottom: 40px;
}
.sefariaModalInnerContent div, .sefariaModalInnerContent h3{
  display: flex;
  align-items: center;
  text-align: start;
  padding: 10px 0;
}
.sefariaModalContent h3{
  align-items: center;
  text-align: start;
  padding: 10px 0;
  font-size: 18px;
  line-height: 1.5;
  font-weight: normal;
  margin-bottom: 10px;
  margin-top: 5px;
}
.sefariaModalBottomContent {
  font-size: 16px;
  color: #999;
}
.sefariaModalContent .button {
  width: 100%;
}
.sefariaModalInnerContent img {
  width: 16px;
  height: 16px;
  padding-right: 10px;
}
.readerApp.interface-hebrew .sefariaModalInnerContent img {
  padding-right: 0;
  padding-left: 10px;
}
#interruptingMessageContentBox {
  position: relative;
  border: 1px solid #CCC;
  background-color: white;
}
#interruptingMessageContentBox.hasColorLine{
  border-top: none;
}
.colorLine {
  width: 100%;
  height: 4px;
  z-index: 101;
  background: linear-gradient(90deg, var(--tanakh-teal) 0% 10%, var(--mishnah-blue) 10% 20%, var(--talmud-gold) 20% 30%, var(--midrash-green) 30% 40%, var(--halakhah-red) 40% 50%, var(--kabbalah-purple) 50% 60%, var(--liturgy-rose) 60% 70%, var(--philosophy-purple) 70% 80%, var(--taanitic-green) 80% 90%, var(--chasidut-green) 90% 100%)
}
#interruptingMessageClose.sefariaModalClose {
  color: white;
}
#interruptingMessageClose {
  position: absolute;
  top: 2px;
  right: 12px;
  color: #AAA;
  font-size: 32px;
  cursor: pointer;
}
#interruptingMessageContent {
  padding: 32px 32px 16px 32px;
}
#interruptingMessage h1 {
  font-style: italic;
  font-size: 28px;
  font-weight: normal;
  letter-spacing: 1px;
  text-align: center;
  margin: 0 0 30px;
  color: #333;
}
.interface-hebrew #interruptingMessage h1 {
  font-style: normal;
}

/* Styles used from previously existing modals */

.line-break {
  white-space: pre-wrap;
}

#defaultModal {
    width: 410px;
    max-height: 100%;
    max-width: 100%;
}

.interface-english #defaultModal {
    text-align: left;
}

.interface-hebrew #defaultModal {
    text-align: right;
    direction: rtl;
}

#defaultModalBody {
    color: #555555;
    margin-top: 0;
}

#defaultModalBody .reactMarkdown {
  font-family: "adobe-garamond-pro", Georgia, serif;
}

#defaultModal #defaultModalBody .sub {
    color: var(--medium-grey);
    font-size: 12px;
    font-family: "Roboto", "Helvetica Neue", Helvetica, sans-serif;
}

#defaultModal .button {
    margin-bottom: 20px;
}

#defaultModal img {
    max-width: 100%;
}

#defaultModal .buttons {
    text-align: right;
}

.leader {
    font-weight: bold;
}

.center {
    text-align: center;
}

#email-input-wrapper {
    display: flex;
    align-items: flex-start;
    flex-direction: column;
}

.newsletterInput#email-input {
    width: 300px;
    padding: 10px;
    margin-bottom: 20px;
    border-radius: 7px;
    border: 1px solid #EEEEEE;
    color: var(--beit-midrash-grey);
}

.header .my-profile img {
  height: 24px;
  width: 24px;
  border-radius: 50%;
  display: block;
}
.header .readerNavMenuMenuButton {
  margin: 0 8px 0 6px;
  font-size: 17px;
}
.readerNavMenuSearchButton {
  position: relative;
  margin: 0 9px 0 7px;
  top: -2px;
}
.header .readerNavMenuSearchButton {
  top: 2px;
}
.readerNavTop .readerNavMenuSearchButton {
  top: 0;
}
.readerNavMenuSearchButton img {
  height: 18px;
  width: 18px;
  opacity: 0.4;
}
.sidebarSearch .readerNavMenuSearchButton img {
  margin-top: 12px;
}
.header .headerNavContent {
  position: absolute;
  height: 100%;
  width: 100%;
  box-sizing: border-box;
  top: 0;
  padding-top: 60px;
  z-index: 1000;
}
.ui-autocomplete {
  position: absolute;
  background: white;
  list-style-type: none;
  padding: 6px 0;
  box-shadow: 0 1px 3px rgba(0,0,0,.2);
  border-bottom-left-radius: 6px;
  border-bottom-right-radius: 6px;
  z-index: 1000000 !important;
  --english-font: var(--english-serif-font-family);
  --hebrew-font: var(--hebrew-serif-font-family);
}
.header > .ui-autocomplete {
  z-index: 1000 !important;
}
.ui-autocomplete .ui-menu-item {
  display: flex;
  padding: 6px 12px;
}
.ui-autocomplete .ui-menu-last-item {
  border-top:  1px solid var(--lighter-grey);
  display: flex;
  padding: 6px 12px;
}
.interface-hebrew .ui-autocomplete .ui-menu-item {
  direction: rtl;
  text-align: right;
}
.ui-autocomplete .ui-menu-item img {
  display: inline-block;
  opacity: .4;
  height: 18px;
  width: 18px;
}
.ui-autocomplete .ui-menu-item img.ac-img-User {
  opacity: 1;
}
.ui-autocomplete .ui-menu-item a {
  display: inline-block;
  line-height: 21px;
  font-size: 19px;
  color: #000;
  cursor: pointer;
  margin: 0 10px;
  vertical-align: top;
}
.ui-autocomplete .ui-menu-item.ui-state-focus {
  background: #EDEDEC;
}
.ui-helper-hidden-accessible {
  display: none;
}
.interface-hebrew .ui-autocomplete .ui-menu-item a {
  direction: rtl;
  text-align: right;
}
#globalWarningMessage {
  position: fixed;
  width: 100%;
  z-index: 1000;
  text-align: center;
  bottom: 0;
  color: white;
  background-color: #EFB4B6;
  padding: 14px 20px;
  box-sizing: border-box;
}
#globalWarningMessage .close {
 float: right;
 cursor: pointer;
 font-size: 20px;
}
.multiPanel .readerPanelBox {
  box-sizing: border-box;
}
.readerPanelBox {
  position: absolute;
  height: 100%;
  width: 100%;
  direction: ltr; /* Even in Hebrew Interface we want scroll bars on the right */
}
.readerPanelBox + .readerPanelBox {
  border-left: 1px solid #eee;
}
.readerPanelBox.sidebar {
  border-left: none;
}
.readerPanel {
  position: relative;
  width: 100%;
  height: 100%;
  overflow: hidden;
  background-color: inherit;
}
.readerContent {
  width: 100%;
  height: calc(100% - 60px);
  background-color: inherit;
}
.dark .readerContent {
  color: white;
}
.readerContent .readerError {
  padding: 100px 150px;
}
.readerContent .readerError .readerErrorText {
  padding-top: 20px;
  font-size: .8em;
}
.textColumn {
  width: 100%;
  height: 100%;
  overflow-y: scroll;
  overflow-x: hidden;
  -webkit-overflow-scrolling: touch;
  position: relative;
  box-sizing: border-box;
  background-color: inherit;
}
.textColumn .loadingMessage.base,
.sheetsInPanel .loadingMessage {
  margin: 30px 0;
  color: #999;
  font-size: 16px;
  font-style: normal;
  text-align: center;
  padding: 0 6px 4px;
}
.textColumn .loadingMessage.base.prev {
  margin: 70px 0 0 0;
}
.textColumn .loadingMessage.base.next {
  margin: 30px 0 70px;
  height: calc(100% - 128px);  /* The 128px here appears to be the minimum needed to keep a line on the screen when scrolling passes loaded content) */
}
.textColumn .textRange.loading + .textRange.loading {
  display: none;
}
.int-he .int-he {
  font-size: inherit;
}
.readerPanel .content {
  direction: ltr; /* Even in Hebrew Interface, we want scroll bars on the right */
}
.readerPanel .he {
  direction: rtl;
  text-align: right;
  unicode-bidi: initial;
}

.interface-hebrew .readerPanel .en {
  direction: ltr;
}
.interface-hebrew .readerPanel.bilingual .en {
  direction: ltr;
}
.interface-hebrew .readerPanel .contentInner,
.interface-hebrew .readerPanel .columnLayout,
.interface-hebrew .readerControls,
.interface-hebrew .readerPanel .textRange,
.interface-hebrew .readerPanel .readerNavMenu .gridBox,
.interface-hebrew .readerPanel.bilingual .readerNavMenu .gridBox,
.readerPanel.hebrew .readerNavSection,
.readerPanel.hebrew .readerNavMenu .gridBox {
  direction: rtl;
}
.interface-english .readerPanel.hebrew .readerNavMenu .readerTocResources .gridBox {
  direction: ltr;
}
.interface-english .readerPanel .readerNavMenu,
.readerPanel.english .readerNavSection,
.readerPanel.english .readerNavMenu .gridBox{
  direction: ltr;
}
.readerPanel.bilingual .readerNavSection,
.readerPanel.bilingual .readerNavMenu .gridBox {
  direction: ltr;
}
.readerPanel.english .he {
  display: none;
}
.readerPanel.english .he.heOnly{
  display: inline;
  text-align: right;
}
.readerPanel.english .en {
  display: inline;
}
.readerPanel.hebrew .he {
  display: inline;
  text-align: right;
}
.readerPanel.hebrew .en {
  display: none;
}
.readerPanel.english .heOnly .he,
.readerPanel.bilingual .heOnly .he {
  display: inline;
}
.languageToggle {
  display: inline;
  line-height: 32px;
}
.languageToggle img {
  opacity: 0.4;
  height: 18px;
  width: 18px;
}
.bilingual .languageToggle .he {
  display: none;
}
.loadingMessage {
  font-size: 14px;
  font-style: italic;
}
.bilingual .loadingMessage .he {
  display: none;
}
.readerPanel.light {
  background-color: white;
}
.readerPanel.sepia {
  background-color: #f7f7f7;
}
.readerPanel.dark {
  background-color: #333331;
}
.readerNavMenu,
.homeFeedWrapper {
  position: absolute;
  display: flex;
  flex-direction: column;
  top: 0;
  left: 0;
  width: 100%;
  height: 100%;
  box-sizing: border-box;
}
.readerNavMenu .content,
.homeFeedWrapper .content {
  box-sizing: border-box;
  overflow-y: scroll;
  -webkit-overflow-scrolling: touch;
  font-size: 16px;
}
.readerNavMenu .content {
  padding: 60px 0 0 0;
}
.singlePanel .readerNavMenu .content {
  padding: 85px 0 0 0;
}
.singlePanel .readerNavMenu .categoryColorLine {
  top: 60px;
}
.singlePanel .readerNavMenu.bookPage:not(.fullBookPage) .content {
  padding-top: 25px;
}
.singlePanel .readerNavMenu.bookPage:not(.fullBookPage) .categoryColorLine {
  top: 0;
}
.readerNavMenu.compare .content,
.readerNavCategoryMenu.compare .content,
.bookPage.compare .content {
  padding: 30px 10px;
}
.readerNavMenu .content .contentInner {
  width: 725px;
  margin: 0 auto;
  min-height: 520px;
  max-width: 100%;
  box-sizing: border-box;
  padding-bottom: 70px;
  padding-inline-start: 30px;
  padding-inline-end: 30px;
}
.homeFeedWrapper .content .contentInner {
  max-width: none;
}
.homeFeedWrapper.userStats .content .contentInner {
  max-width: 660px;
  margin: 0 auto;
}
.navTitle {
  display: flex;
  flex-direction: row;
  justify-content: space-between;
  margin-bottom: 40px;
}
.navTitle.tight {
  margin-bottom: 15px;
}
.readerNavMenu .navTitle h1,
.singlePanel .readerNavMenu .navTitle h1 {
  margin-bottom: 0;
}
.navTitle + .dedication {
  margin-bottom: 20px;
}
.navSidebarModule + .dedication {
  margin-top: -30px;
}
.navTitle .languageToggle,
.tocTitle .languageToggle,
.header .languageToggle {
  text-align: center;
  color: #ccc;
  display: inline-flex;
  width: 32px;
  height: 32px;
  border: 1px solid #ccc;
  border-radius: 6px;
  cursor: pointer;
  font-size: 22px;
  flex-direction: row;
  align-items: center;
  justify-content: center;
}
.navTitleTab {
  margin-inline-end: 26px;
  color: #999;
}
.navTitleTab:hover {
  color: inherit;
  text-decoration: none;
}
.navTitleTab.current {
  color: inherit;
  pointer-events: none;
}
.readerNavMenu h1 .navTitleTab img {
  height: 14px;
  margin-inline-end: 6px;
}
.readerNavMenu h1 .navTitleTab.current img {filter: brightness(0.5);}
.sidebarLayout {
  display: flex;
  flex-direction: row;
}
@media (max-width: 700px) {
  .sidebarLayout {
    flex-direction: column;
  }
}
@media (min-width: 1485px) {
  .sidebarLayout {
    max-width: 1485px; /*assuming inner is 665 and sidebar 420*/
    margin: 0 auto;
  }
}
.sidebarLayout h1 {
  --english-font: var(--english-sans-serif-font-family);
  --hebrew-font: var(--hebrew-sans-serif-font-family);
}
.interface-hebrew .sidebarLayout {
  direction: rtl;
}
.readerPanel.hebrew .followsContentLang {
  direction: rtl;
}
.navSidebar {
  width: 420px;
  background-color: #FBFBFA;
  /* HACK: add grey background beyond bounding box of sidebar by utilizing negative margins! */
  border-top: 80px solid #FBFBFA;
  border-bottom: 120px solid #FBFBFA;
  margin: -80px 0 0 0;
}
.singlePanel .navSidebar {
  width: 100%;
  margin: 20px 0 0 0;
  padding: 30px 0 0 0;
  border: none;
}


.navSidebarModule {
  font-size: 16px;
  color: #666;
  margin-bottom: 34px;
  padding: 0 44px;
}
.navSidebarModule #history .fa {
  font-size: small;
}
.connectionsPanel .navSidebarModule{
  padding: initial;
}
.singlePanel .navSidebarModule {
  padding: 0 15px;
}
.singlePanel .contentInner .navSidebarModule {
  padding: 0;
}
.singlePanel .contentInner .navSidebarModule h1 {
  border: none;
  padding: 0;
}
.singlePanel .recentlyViewed {
  background-color: var(--lightest-grey);
  padding-inline: 10px 10px;
  margin-inline: -15px -15px;
  margin-block: -5px -5px;
}
.singlePanel .recentlyViewed ul {
  display: revert;
}
.singlePanel .recentlyViewed #header {
  margin-block-end: 10px;
  margin-inline: 10px 10px;
  padding-block: 5px 5px;
  border-bottom: 1px solid var(--light-grey);
  display: flex;
  justify-content: space-between;
}
.singlePanel .recentlyViewed #header h1 {
  margin-bottom: 0;
}
.singlePanel .recentlyViewed #header h1 span {
  font-size: 16px;
  font-family: "Roboto", "Heebo", "Helvetica Neue", Ariel, sans-serif;
}
.singlePanel .recentlyViewed #header a {
  margin-block-start: 5px;
}
.singlePanel .recentlyViewed #history span {
  color: var(--medium-grey);
}

.gDocAdvertBox {
  margin-top: 50px;
  background: var(--lighter-grey);
  padding: 20px;
  border-radius: 6px;
}
.gDocAdvertBox span  {
  font-family: "Roboto", "Helvetica Neue", "Helvetica", sans-serif;;
  font-size: 16px;
  font-weight: 400;
  line-height: 19px;
  letter-spacing: 0em;
  color: var(--dark-grey);
}
.gDocAdvertBox span #newExtension {
  font-weight: 600;
}
.gDocAdvertBox #installNow {
  margin-top: 18px;
  width: 99px;
  height: 30px;
}
.interface-hebrew .gDocAdvertBox #installNow {
  width: 120px;
}

.gDocAdvertBox #installNow a {
  border-radius: 6px;
  text-align: center;
  background: #FFFFFF;
  color: var(--dark-grey);
  text-decoration: none;
  padding: 4px 9px;
  font-family: "Roboto", "Helvetica Neue", "Helvetica", sans-serif;
  font-size: 16px;
  font-weight: 400;
  line-height: 19px;
  letter-spacing: 0em;
}
.gDocAdvertBox a {
  font-family: "Roboto", "Helvetica Neue", "Helvetica", sans-serif;
  font-size: 16px;
  font-weight: 400;
  line-height: 19px;
  letter-spacing: 0em;
  text-decoration: underline;
}
.readerPanel .navSidebarModule h1,
.readerPanel .bookPage h3{
  margin: 0 0 20px;
  font-size: 22px;
  text-transform: none;
  letter-spacing: 0;
  border-bottom: 1px solid var(--light-grey);
  padding-bottom: 14px;
  font-weight: 500;
  height: auto;
}
.navSidebarModule.blue {
  background-color: var(--sefaria-blue);
  color: white;
  padding: 34px 44px 45px;
}
.singlePanel .navSidebarModule.blue {
  padding: 34px 15px 45px;
}
.readerPanel .navSidebarModule.blue h1 {
  color: white;
}
.navSidebarIcon {
  height: 18px;
  width: 18px;
  margin-inline-end: 10px;
  vertical-align: middle;
  margin-top: -4px;
}
.navSidebarLink {
  font-size: 16px;
  margin-bottom: 10px;
}
.navSidebarLink a {
  color: black;
}
.navSidebarLink.gray a {
  color: #666;
}

.navSidebarLink > ul {
  font-size: 18px;
  margin-top: 16px;
  display: flex;
  flex-wrap:wrap;
  padding: 0;
  margin: 0;
}
.singlePanel .recentlyViewed .navSidebarLink {
  padding-inline-start: 25px;
  padding-inline-end: 25px;
}
.multiPanel .recentlyViewed #history span::after {
  content: "\203A";
}
.navSidebarLink > ul > li {
  display: inline;
}
.navSidebarLink > ul > li:after {
  content: "\2022";
  white-space:pre;
  margin: 0 5px;
}

.navSidebarLink > ul > li:last-child:after {
  content: none;
}

.navSidebarLink .languageItem, .translationsPage .languageItem {
  display: inline;
  font-size: 18px;
}

.navSidebarLink.language {
  font-size: 18px;
  margin-top: 16px;
  display: flex;
  flex-wrap:wrap;
}

.navSidebarLink.ref {
  font-size: 18px;
}
.navSidebar .linkList {
  margin-top: 20px;
}
.navSidebarModule .button {
  margin: 12px 0 0 0;
}
.navSidebarModule .button img {
  filter: invert(1);
  height: 18px;
  width: 18px;
  margin-inline-end: 10px;
  vertical-align: middle;
  margin-top: -2px;
}
.navSidebar .button.white img {
  filter: none;
  opacity: .6;
}
.navSidebar .button.appButton.white img {
  opacity: 1;
}
.navSidebar .button.appButton.ios img {
  margin-top: -5px;
}
.navSidebar .button + .button {
  margin-inline-start: 7px;
}
.navSidebar .button.get-start {
  height: 39px;
  width: 221px;
  display: flex;
  align-items: center;
  justify-content: center;
  margin-left: 0;
  margin-right: 0;
}
.navSidebar .button .get-start {
  white-space: nowrap;
  size: 16px;
}
.navSidebar .button.get-start img {
  filter: unset;
}
.navSidebar .readingsSection {
  margin-bottom: 15px;
}
.navSidebar .readingsSectionTitle {
  margin-bottom: 8px;
  display: block;
}
.navSidebar a.allLink {
  color: #999;
  font-size: 13px;
}
.navSidebar a.moreLink:hover {
  color: inherit;
  cursor: pointer;
}
.navSidebar a.inTextLink,
.translationsDesc  a.inTextLink {
  color: inherit;
  text-decoration: underline;
  margin-inline-start: 5px;
}
.navSidebar .newsletterSignUpBox {
  margin-top: 20px;
}
.navSidebar .newsletterSignUpBox .newsletterInput {
  width: 100%;
  box-sizing: border-box;
  box-shadow: 0px 1px 3px rgba(0, 0, 0, 0.25);
  border: none;
}
.navSidebarModule.wide {
  display: flex;
  margin-bottom: 0;
}
.navSidebarModule.wide div:first-child {
  flex: 1;
}
.navSidebarModule.wide .button {
  margin-top: 0;
}
.navSidebarModule .authorByLine {
  margin-bottom: 15px;
}
.navSidebarModule .imageModuleImage {
  width: 100%;
  box-sizing: border-box;
  border: 1px solid var(--lighter-grey);
}
.aboutTextMetadata {
  margin-bottom: 20px;
}
.aboutTextMetadata .aboutTextComposedText,
.aboutTextMetadata .aboutTextAuthorText {
  color: black;
}
.readerNavTop {
  width: 100%;
  background-color: #FBFBFA;
  border-bottom: 1px solid #E2E2E1;
  box-sizing: border-box;
  height: 60px;
  z-index: 1;
  padding: 10px 25px 10px 25px;
  vertical-align: middle;
  display: flex;
  justify-content: space-between;
  align-items: center;
  line-height: 60px;
}
.interface-hebrew .readerNavTop {
  direction: rtl;
}
.readerNavTop .readerNavTopStart {
  display: flex;
  align-items: center;
  justify-content: flex-start;
}
.singlePanel .readerNavTop {
  padding: 0 10px;
}
.readerNavTop.colorLineOnly {
  height: auto;
  border-bottom: none;
  padding: 0;
}
.readerPanel .readerNavTop h2 {
  margin: 0;
  font-weight: 400;
  color: black;
}
.readerNavTop .readerNavTopCategory .en {
  font-family: "adobe-garamond-pro", "Crimson Text", Georgia, serif;
}
.readerNavTop .readerNavTopCategory .he {
  font-family: "Taamey Frank", "adobe-garamond-pro", "Crimson Text", Georgia, "Times New Roman", serif;
}
.readerNavMenu .readerSearch {
  margin: 0;
  width: 60%;
  box-sizing: border-box;
  border: none;
  background-color: inherit;
  font-size: 18px;
  font-family: "adobe-garamond-pro", "Crimson Text", Georgia, serif;
  height: 48px;
}
.readerNavMenu .readerSearch:focus {
  outline: 0;
}
.readerNavTop .readerNavMenuSearchButton,
.readerNavTop .readerNavMenuCloseButton,
.readerNavTop .readerNavMenuMenuButton,
.readerNavTop .readerOptions {
  text-align: left;
  box-sizing: border-box;
  color: #999;
  float: left;
  font-size: 20px;
  cursor: pointer;
  display: flex;
  align-items: center;
}
.readerNavMenuCloseButton:hover {
  text-decoration: none;
}
.readerNavTop .readerNavMenuCloseButton {
  display: block;
  font-size: 46px;
  padding: 0;
  margin-top: -6px;
}
.readerNavMenuCloseButton:hover {
  text-decoration: none;
}
.readerNavTop .readerNavMenuCloseButton .fa {
  font-size: 20px;
}
.readerNavTop .readerOptions {
  float: right;
  text-align: right;
  display: flex;
  align-items: center;
  width:27px;
}
.sefariaLogo img {
  width: 110px;
}
.readerNavTop .sefariaLogo img {
  vertical-align: middle;
}
.readerNavTop .searchBox {
  display: flex;
  align-items: center;
  justify-content: flex-start;
}
.interface-hebrew .sidebarSearch .searchBox,
.interface-hebrew .sidebarSearch .version,
.interface-hebrew .sidebarSearch .result-title {
  direction: rtl;
}
.sidebarSearch .searchBox {
  display: flex;
  align-items: center;
  padding: 0;
  text-align: inherit;
  background: var(--lighter-grey);
  border-radius: 250px;
  width: 100%;
  height: 30px;
  margin-bottom: 0;
}

.sidebarSearch .searchBox input {
  background: transparent;
  outline: none;
  border: none;
  box-shadow: none;
  font-size: var(--serif-body-font-size);
  width: 100%;
}

.ai-info-messages-box {
  background-color: rgb(251, 251, 250);
  border-radius: 6px;
  box-shadow: rgba(0, 0, 0, 0.25) 0px 1px 3px 0px;
  color: rgb(102, 102, 102);
  cursor: default;
  display: block;
  font-family: "Cardo", "Meltho", "HebrewInEnglish Serif Font", "adobe-garamond-pro", "Crimson Text", Georgia, "Times New Roman", serif, "Noto Sans Samaritan";
  font-size: 16px;
  margin-inline-start: 10px;
  min-width: 150px;
  overflow-x: hidden;
  overflow-y: hidden;
  width: 198px;
  z-index: 1;
}

.ai-info-first-message {
  border-bottom-color: rgb(204, 204, 204);
  border-bottom-style: solid;
  border-bottom-width: 0.833333px;
  color: #666666;
  cursor: default;
  font-size: 14px;
  font-style: normal;
  font-weight: 400;
  line-height: 18px;
  padding-bottom: 6px;
  padding-left: 12px;
  padding-right: 12px;
  padding-top: 12px;
}
.ai-info-first-message* {
  font-family: "Roboto", "Helvetica Neue", Helvetica, sans-serif;
}
.ai-info-messages-box a{
  color: #4B71B7;
}
.ai-info-messages-box .ai-info-messages-hr {
  margin-top: 0px;
  margin-bottom: 0px;
}
.ai-info-messages-box *{
  font-family: "Roboto", "Helvetica Neue", Helvetica, sans-serif;
}
.guideHeader .ai-info-tooltip {
  display: inline;
  float: inline-end;
}

.guideHeader .ai-message {
  left: -180px;
}
.guideHeader .ai-info-tooltip .ai-info-icon {
    margin-top: 5px;
}
.ai-info-last-message {
  align-items: center;
  display: flex;
  line-height: 18px;
  color: #666666;
  font-family: "Roboto", "Heebo", "Helvetica Neue", Ariel, sans-serif;
  padding: 2px 12px 2px 12px;
  font-size: 14px;
  height: 23px;
}
.ai-message {
  z-index: 1;
  position: absolute;
  left: -180px;
  opacity: 0;
  visibility: hidden;
  transition: opacity 2s ease, visibility 0s 2s;
}

.ai-message.visible {
  opacity: 1;
  visibility: visible;
  transition: opacity 0.5s ease;
}

.ai-info-tooltip .ai-info-icon{
  margin-top: 12px;
}
.ai-info-tooltip{
  position: relative;
}

.sidebarSearch .searchTopMatter,
.sidebarSearch .searchTopic {
  display: none;
}
.sidebarSearch .result-title {
  padding: 14px 0 14px 0;
  font-size: var(--serif-body-font-size);
  border-top: 1px solid var(--lighter-grey);
  margin-top: 14px;
  color: var(--dark-grey);
}

.sidebarSearch .similar-results {
  margin-inline-start: 30px;
}

.sidebarSearch .snippet.he,
.sidebarSearch .snippet.en {
  font-size: var(--serif-body-font-size);
  display: block;
}

.sidebarSearch .colorBarBox {
  border-inline-start: none;
  padding-inline-start: 0;
}

.readerNavTop .searchBox .readerNavMenuSearchButton {
  margin: 0 5px 0 10px;
}
.interface-hebrew .readerNavTop .searchBox .readerNavMenuSearchButton {
  margin: 0 10px 0 5px;
}
.readerNavTop .searchBox .readerSearch {
  flex: 1;
}
.readerNavMenu h1,
.readerNavMenu h2.styledH1 {
  text-align: start;
  color: #666;
  position: relative;
  font-size: 22px;
  font-weight: 500;
  margin: 0 0px 30px 0;
  height: auto;
  text-transform: none;
}
.singlePanel .readerNavMenu h1,
.singlePanel .readerNavMenu h2.styledH1 {
  margin-bottom: 10px;
}
.readerNavMenu h1 img {
  margin-inline-end: 9px;
}
.readerNavMenu h1 :not(.languageToggle) .en {
  font-family: "Roboto", "Helvetica Neue", "Helvetica", sans-serif;
}
.readerNavMenu h1 .button {
  position: absolute;
  right: 0;
  top: 0;
  padding: 0;
  margin: 0;
  line-height: 26px;
}
.singlePanel .readerNavCategoryMenu .readerTocTopics.content {
  padding-top: 30px;
}
.topicPanel .readings {
  margin-bottom: 40px;
}
.topicPanel .readings .parasha-date {
  font-style: italic;
}
.topicPanel .readings .parasha-date > span:first-child::after {
  content: '•';
  color: #999;
  font-size: 15px;
  margin: 0 5px;
}
.topicPanel .readings .sectionTitleText {
  margin-top: 15px;
}
.topicPanel .readings .sectionTitleText .int-en,
.topicPanel .readings .sectionTitleText .int-he {
  font-size: 16px;
  line-height: 18.75px;
  text-transform: initial;
}
.topicPanel .readings .parasha .navSidebarLink {
  margin-bottom: 0;
}
.topicPanel .readings .parasha .aliyot {
  margin-inline-start: 25px;
}
.topicPanel .readings .haftarot {
  display: flex;
  flex-direction: column;
}
.topicPanel .mainColumn {
  padding: 0 40px;
}
@media (max-width: 450px) {
  .topicPanel .mainColumn,
  .interface-hebrew .topicPanel .mainColumn {
    padding: 0 25px !important;
    margin: 0;
  }
  .topicPanel .filterable-list .filter-sort-wrapper, .collectionPage .filterable-list .filter-sort-wrapper {
    margin-top: 20px;
  }
}
.topicPanel .sideColumn {
  width: 420px;
  background-color: #FBFBFA;
  /* HACK: add grey background beyond bounding box of sidebar by utilizing negative margins! */
  border-top: 80px solid #FBFBFA;
  margin-top: -80px;
}
.topicPanel h1 {
  text-align: unset;
  margin-bottom: 10px;
  height: unset;
}
.topicPanel h1 span {
  font-size: 40px;
}
.topicPanel .sideColumn h2 {
  text-align: unset;
  border-bottom: 1px solid #CCC;
  padding-bottom: 10px;
  margin-top: 30px;
  margin-bottom: 10px;
}
.topicPanel .sideColumn .link-section{
  padding: 0 44px;
}
.topicPanel .sideColumn .link-section:first-child h2 {
  margin-top: 0;
}
.topicPanel h2 span {
  font-size: 22px;
  font-weight: normal;
  color: #666;
  text-align: unset;
  text-transform: none;
  margin-bottom: 20px;
  height: unset;
  line-height: unset;
}
.topicPanel h2 {
  --english-font: var(--english-sans-serif-font-family);
  --hebrew-font: var(--hebrew-sans-serif-font-family);
}
.topicPanel .mainColumn .story {
    padding: 0 0 20px 0;
}
.topicPanel .mainColumn .storySheetListItem {
  padding: 0 0 30px 0;
}
.topicPanel .sideColumn .sideList {
  font-size: 18px;
  line-height: 26px;
}
.topicPanel .sideColumn .sideList a.relatedTopic {
  display: block;
  color: #000;
}
.topicPanel .sideColumn .sideList .topicMetaData .int-en,
.topicPanel .sideColumn .sideList .topicMetaData .int-he {
  color: #666;
}
.topicPanel .sideColumn .sideList a.relatedTopic .int-en {
  font-family: "adobe-garamond-pro", "Crimson Text", Georgia, serif;
}
.topicPanel .sideColumn .sideList a.relatedTopic .int-he {
  font-family: "Taamey Frank", "adobe-garamond-pro", "Crimson Text", Georgia, "Times New Roman", serif;
}
.topicPanel .sideColumn .topicCategory {
  margin-bottom: 30px;
}
.topicPanel .authorOrganizationsystemText {
  font-size: 16px;
  color: #666;
}
.story .storyTitle {
  --english-font: var(--english-serif-font-family);
  --hebrew-font: var(--hebrew-serif-font-family);
}
.story .storyTitle .int-he {
  font-size: 29px;
}
.topicPanel .story .storyTitle {
  font-size: 24px;
}
.topicPanel h1 {
  --english-font: var(--english-serif-font-family);
  --hebrew-font: var(--hebrew-serif-font-family);
}
.topicPanel h1 .int.en {
  font-size: 30px;
}
.topicPanel h1 .int-he {
  font-size: 36px;
}
.pageTitle .topicTitleInHe .heInEn {
  color: #888;
  font-size: 20px;
  font-family: "Taamey Frank", "adobe-garamond-pro", "Crimson Text", Georgia, "Times New Roman", serif;
}
.topicPanel .topicCategory {
  margin: 0 0 15px 0;
}
.readerTocTopics .topicDescription {
  margin: 10px 0 40px 0;
  text-align: center;
}
.readerTocTopics .topicTitle .int-he {
  font-family: "Taamey Frank", "adobe-garamond-pro", "Crimson Text", Georgia, "Times New Roman", serif;
}
.readerTocTopics .topicDescription.systemText .int-en,
.readerTocTopics .topicDescription.systemText .int-he {
  color: #666;
}
.topicPanel .topicDescription {
  margin: 0 0 15px 0;
}
.topicPanel .topicDescription a {
  color: var(--commentary-blue);
}
.topicPanel .resourcesLink.blue {
  padding: 8px 16px;
  font-size: 20px;
  border: 0;
  display: inline-flex;
  align-items: center;
  width: unset;
  margin-bottom: 40px;
  margin-top: 5px;
}
.topicPanel .resourcesLink.blue img {
  opacity: 1;
  width: 20px;
  height: 20px;
  margin: 0 8px 5px 0;
  filter: invert(1);
}
.interface-hebrew .topicPanel .resourcesLink.blue img {
  margin: 0 0 5px 8px;
}
.topicPanel .resourcesLink.blue .int-en {
  font-family: "adobe-garamond-pro", "Crimson Text", Georgia, serif;
}
.topicPanel .resourcesLink.blue .int-he {
  font-family: "Taamey Frank", "adobe-garamond-pro", "Crimson Text", Georgia, "Times New Roman", serif;
  margin-bottom: -3px;
}
.imageWithCaptionPhoto{
  border: 1px solid #EDEDEC;
  max-width: 100%;
  height: auto;
  padding: 0 44;
  top: 121px;
  left: 835px;
}
.imageCaption .int-en {
  font-family: Roboto;
}
.imageCaption .int-he {
    font-family: Roboto;
  }
.imageCaption {
  font-size: 12px;
  font-weight: 400;
  line-height: 15px;
  letter-spacing: 0em;
  color: var(--dark-grey);
  width: 100%;
}
.topicImage{
  padding-left: 44px;
  padding-right: 44px;
}
.navSidebarModule .portalMobile .button {
  margin-top: 0;
}
.portalTopicImageWrapper {
    padding-top: 5px;
    margin-bottom: 25px;
}
.portalTopicImageWrapper .topicImage {
    padding-left: 0;
    padding-right: 0;
}
@media (max-width: 600px) {
  .imageWithCaptionPhoto{
    height: auto;
    max-width: calc(66.67vw);
    max-height: calc(66.67vw);
    margin-bottom: 10px;
  }
  .topicImage{
    padding-left: 0;
    padding-right: 0;
    margin-top: 30px;
    display: flex;
    flex-direction: column;
    justify-content: center;
    align-items: center;
  }
  .imageCaption {
    font-size: 12px;
    font-weight: 400;
    line-height: 15px;
    letter-spacing: 0em;
    color: var(--dark-grey);
    width: 80vw;
    margin-bottom: 30px;
    text-align: center;
  }

}
.readerPanel .translationsPage h2 {
  margin: 40px 0 0 0;
  font-size: 24px;
  text-transform: none;
  color: #000;
}
.translationsPage details > ul,
.translationsPage > ul {
  padding: 0;
  margin: 20px 0;
  display: flex;
  flex-wrap: wrap;
}
.translationsPage details > ul > li:after,
.translationsPage > ul > li:after {
  content: "\2022";
  white-space:pre;
  margin: 0 5px;
}
.translationsPage details > ul > li:last-child:after,
.translationsPage > ul > li:last-child:after{
  content: none;
}
.readerPanel .translationsPage details > summary::-webkit-details-marker {
  display: none;
}

.readerPanel .translationsPage  details > summary {
  list-style: none;
  cursor: pointer;
  font-size: 18px;
}

h1 .languageToggle {
  text-align: center;
  position: absolute;
  right: 0;
  color: #ccc;
  display: block;
  width: 32px;
  height: 32px;
  border: 1px solid #ccc;
  border-radius: 6px;
  line-height: 34px;
  cursor: pointer;
}
h1 div.languageToggle .en {
  font-family: "Taamey Frank", "adobe-garamond-pro", "Crimson Text", Georgia, "Times New Roman", serif;
  font-weight: normal;
}
h1 .languageToggle .he {
  font-family: "adobe-garamond-pro", "Crimson Text", Georgia, serif;
  font-size: 22px;
}
.authorIndexTitle {
  margin-top: 30px;
}
.sectionTitleText.authorIndexTitle .int-en {
  text-transform: none;
  letter-spacing: 0;
}
.authorIndexList {
  display: flex;
  flex-direction: row;
  flex-wrap: wrap;
  margin-bottom: 20px;
}
.authorIndex {
  width: 50%;
  font-size: var(--serif-h3-font-size);
  margin-bottom: 10px;
  padding-right: 20px;
  box-sizing: border-box;
}
.interface-hebrew .authorIndex {
  padding-right: 0;
  padding-left: 20px;
}
@media (max-width: 450px) {
  .readerNavMenu.home .tagline {
    margin-top: 29px;
    height: 60px;
  }
  .readerNavMenu .tagline .en {
    font-size: 19px;
  }
  .readerNavMenu .tagline .he {
    font-size: 20px;
  }
  .authorIndex {
    width: 100%;
    padding: 0;
  }
}
.readerNavMenu .libraryMessage {
  font-size: 18px;
  margin-bottom: 40px;
}
.readerPanel.hebrew .navToggles {
    direction: rtl;
}
.readerNavMenu .navToggles {
    flex-direction: row;
    flex: 1;
    margin-inline-start: 16px;
    margin-top: 4px;
    margin-bottom: 30px;
}
.readerNavMenu .navToggles .navTogglesDivider {
  color: #ccc;
}
.readerNavMenu .navToggle {
  margin-inline-end: 12px;
  display: inline-block;
  text-transform: uppercase;
  color: #666;
  font-size: 13px;
  font-weight: lighter;
  cursor: pointer;
}
.readerNavMenu .navToggle.active {
  color: black;
  border-bottom: 2px solid #999;
  padding-bottom: 4px;
}
.readerPanel h2, .readerPanel h3,
.translationsPage details > summary {
  text-transform: uppercase;
  text-align: start;
  font-size: 15px;
  color: #666;
  margin: 30px 0 0 0;
  font-weight: normal;
}
.readerNavSection h2, .topicsPanel h2 {
  font-size: 16px;
  font-weight: normal;
  letter-spacing: 1px;
  margin-bottom: 40px;
}
.readerNavSection {
  margin-bottom: 44px;
}
a.resourcesLink,
input.resourcesLink {
  white-space: nowrap;
  overflow: hidden;
  text-overflow: ellipsis;
  width: 100%;
  min-height: 60px;
}
.savedHistoryList .story {
  border-top:  1px solid var(--lighter-grey);
  padding:  20px 0;
}
.savedHistoryList .story .storyTitle {
  font-size:  18px;
}
.savedHistoryList .story .storyBody {
  color: var(--dark-grey);
}
.savedHistoryList .saveButton {
  visibility: hidden;
}
.savedHistoryList .story:hover .saveButton {
  visibility: visible;
}
.savedHistoryList .timeStamp {
  color:  var(--medium-grey);
  font-size: 14px;
  margin-inline-start: 10px;
}
.savedHistoryMessage {
  color: var(--dark-grey);
}
.readerNavCategories {
  width: 100%;
  margin-bottom: 30px;
}
.readerNavCategories a {
  color: #000;
}
.readerNavCategories .gridBox .gridBoxItem,
.readerNavCategoryMenu .category .gridBoxItem {
  margin: 0 5px;
  padding: 0;
}
.navBlock {
  padding-bottom: 12px;
  border-top: 1px solid #EDEDEC;
}
.navBlock.withColorLine {
  border-top: 4px solid transparent;
}
.navBlockTitle {
  text-align: start;
  font-size: 24px;
  padding: 15px 0 8px;
  margin: 0;
  cursor: pointer;
  display: flex;
  align-items: center;
  line-height: 1.3;
  flex: 1;
  font-weight: 400;
}
a.navBlockTitle {
  color: #000;
  margin-inline-end: 20px;
}
a.navBlockTitle:hover {
  text-decoration: none;
  color: var(--dark-grey);
}
.navBlockTitle .subtitle {
  color: var(--dark-grey);
  margin-inline-start: 5px;
}
.interface-english .calendarListing .subtitle::before {
    content: "(";
}
.interface-english .calendarListing .subtitle::after {
    content: ")";
}
.navBlockDescription {
  font-size: 14px;
  line-height: 18px;
  color: #666;
  margin-inline-end: 20px;
  --english-font: var(--english-sans-serif-font-family);
  --hebrew-font: var(--hebrew-sans-serif-font-family);
}
.hebrew .navBlockDescription{
  line-height: 24px;
}
.categoryFilter:not(.withBooks) .sidebarDescription{
display: none;
}
.sidebarDescription{
  color: var(--dark-grey);
  --english-font: var(--english-sans-serif-font-family);
  --hebrew-font: var(--hebrew-sans-serif-font-family);
  font-size: var(--sans-serif-small-font-size);
  padding-top: 10px;
}

.sidebarDescription.lowlight{
  color: var(--light-grey);
}

div.sheetsWrapper :nth-child(1 of .card) {
  border-top: 1px solid #EDEDEC;
}
.card {
  flex: 1 1 45%;
  position: relative;
  padding-bottom: 12px;
}
.cardTitle {
  text-align: start;
  font-size: 24px;
  padding: 15px 0 8px;
  margin: 0;
  cursor: pointer;
  display: flex;
  align-items: center;
  line-height: 1.3;
  flex: 1;
  font-weight: 400;
}
a.cardTitle:hover {
  text-decoration: none;
  color: var(--dark-grey);
}
.cardDescription {
  font-size: 14px;
  line-height: 18px;
  color: #666;
  margin-inline-end: 20px;
  --english-font: var(--english-sans-serif-font-family);
  --hebrew-font: var(--hebrew-sans-serif-font-family);
}
.hebrew .cardDescription {
  line-height: 24px;
}
.navBlockTitle .int-he, .navBlockDescription .int-he, .cardTitle .int-he, .cardDescription .int-he{
  font-size: 122%;
}
.interface-english .navBlockDescription.clamped .int-en,
.interface-hebrew .navBlockDescription.clamped .int-he {
  display: -webkit-box;
  -webkit-line-clamp: 3;
  -webkit-box-orient: vertical;
  overflow: hidden;
}
.interface-english .navBlockDescription.clamped5 .int-en,
.interface-hebrew .navBlockDescription.clamped5 .int-he {
  -webkit-line-clamp: 5;
}
.bilingual .navBlock .he {
  display: none;
}
.navSidebarModule.wide {
  background-color: #FAFAFB;
  padding: 24px;
  border-radius: 6px;
}
.navSidebarModule.wide h3 {
  border-bottom: none;
  margin-bottom: 0px;
}
.sidebarPromo {
  color: var(--dark-grey);
  padding-right: 44px;
  padding-left: 44px;
}
.sidebarPromo:not(:first-child) {
  margin-top: 34px;
}

.navSidebarModule .sidebarPromo {
  margin-right: -44px;
  margin-left: -44px;
}
.sidebarPromo h3 {
  margin: 0 0 20px;
  font-size: 22px;
  text-transform: none;
  letter-spacing: 0;
  border-bottom: 1px solid var(--light-grey);
  padding-bottom: 14px;
  font-weight: 500;
  height: auto;
}
.sidebarPromo.blue {
  padding-top: 33px;
  padding-bottom: 33px;
  background-color: var(--sefaria-blue);
  color: #FFF;
}
.sidebarPromo.blue h3 {
  color: #fff
}
.sidebarPromo.blue a.button {
  padding: 10px 14px;
  width: fit-content;
  text-align: center;
  display: inline-block;
  color: var(--sefaria-blue);
  background-color: white;
}
.sidebarPromo a.button img {
  height: 18px;
  width: 18px;
  filter: invert(1);
  margin-inline-end: 10px;
  vertical-align: middle;
  margin-top: -2px;
}

.sidebarPromo.blue a.button img {
  filter: invert(0);
}
.sidebarPromo a {
  margin-inline-start: 0px;
}
.sidebarPromo.blue.button a:hover {
  color: var(--sefaria-blue);
}
.sidebarPromo img {
    height: 18px;
    width: 18px;
    margin-inline-end: 10px;
    vertical-align: middle;
    margin-top: -4px;
}
.readerPanel .communityPage h2 {
  text-transform: none;
  font-size: 22px;
  color: #666;
  margin-top: 0;
  margin-bottom: 0;
}
.communityPage .gridBoxRow:first-child,
.communityPage .recentlyPublished {
  border-top: 1px solid var(--lighter-grey);
}
.communityPage .gridBox {
  margin-bottom: 30px;
}
.communityPage .gridBox .gridBoxItem {
  padding: 0
}
.communityPage .gridBox {
  margin-bottom: 25px;
}
.communityPage .navBlock {
  padding: 25px 0 0 0;
  border: none;
}
.communityPage .navBlockTitle {
  padding-top: 0;
  --english-font: var(--english-serif-font-family);
  --hebrew-font: var(--hebrew-serif-font-family);
}
.communityPage .readingLinks {
  margin-top: 20px;
}
.communityPage .readingLinksHeader {
  color: #666;
  font-size: 14px;
  margin-bottom: 4px;
}
.communityPage .readingLinks a {
  font-size: 18px;
}
.communityPage .calendarDate {
  font-size: 14px;
  color: #999;
  margin-bottom: 15px;
}
.featuredSheetHeading {
  color: #666;
  font-size: 16px;
  margin-bottom: 10px;
}
.featuredSheet .navBlockDescription {
  margin-bottom: 12px;
}
.featuredSheetBottom {
  display: flex;
  justify-content: flex-start;
  align-items: center;
}
.featuredSheetDate {
  color: var(--medium-grey);
  font-size: 14px;
}
.communityPage .recentlyPublished {
  padding-top: 30px;
}
.communityPage .recentlyPublished .gridBoxRow {
  border: none;
}
.communityPage .recentlyPublished .loadingMessage {
  margin-top: 30px;
}
.recentlyPublished .loadMore {
  margin-top: 30px;
}
.bilingual .readerNavMenu .he {
  display: none;
}
.readerNavCalendar {
  margin-bottom: 30px;
  margin-top: -8px;
}
.userDataButtons {
  margin-bottom: 44px;
}
.blockLink,
.readerNavMenu .resourcesLink {
  display: inline-block;
  background-color: white;
  text-align: center;
  color: #000;
  font-size: 16px;
  border-top: 4px solid transparent;
  box-shadow: 0 1px 3px rgba(0,0,0,0.2);
  width: 100%;
  cursor: pointer;
  min-height: 56px;
  vertical-align: middle;
  margin: 0;
  box-sizing: border-box;
  padding: 14px 8px;
}
.blockLink:hover {
  color: #333;
}
.blockLink + .blockLink {
  margin: 5px 0;
}
.blockLink img {
  margin: 0 8px;
  height: 16px;
  width: 16px;
  opacity: 0.4;
  vertical-align: -1px;
}
.resourcesLink {
  border-radius: 7px;
}
.resourcesLink.faded {
  color: #999;
}
.readerNavMenu .blockLink.calendarLink .blockLinkSubtitle{
  display: block;
  font-size: 13px;
  color: #999;
  overflow: hidden;
  text-overflow: ellipsis;
  white-space: nowrap;
}
.readerNavMenu .resourcesLink .en {
  font-family: "Roboto", "Helvetica Neue", "Helvetica", sans-serif;
}
.readerNavMenu .resourcesLink .he {
  font-family: "Heebo", sans-serif;
}
.readerNavMenu .resourcesLink .fa {
  margin: 0 6px;
  color: #999;
}
.readerNavMenu .resourcesLink img {
  width: 16px;
  height: 16px;
  margin: 0 5px;
  position: relative;
  top: 2px;
}
.uppercase {
  text-transform: uppercase;
}
.readerNavMenu .divider {
  color: #ccc;
}
.readerNavCategoryMenu {
  height: 100%;
}
.readerNavMenu.readerNavCategoryMenu .navTitle {
  margin-bottom: 40px;
}
.readerNavMenu.readerNavCategoryMenu .navTitle h1 {
  color: #000;
  text-transform: uppercase;
  font-size: 30px;
  --english-font: var(--english-serif-font-family);
  --hebrew-font: var(--hebrew-serif-font-family);
}
.readerNavCategoryMenu h2 {
  font-size: 18px;
  color: #666;
  margin: 0 0 20px;
}
.readerNavCategoryMenu .categoryDescription.top {
  margin-top: -26px;
  margin-bottom: 40px;
}
.readerNavCategoryMenu h2 .categoryDescription {
  text-transform: none;
  font-size: 18px;
  margin-inline-start: 5px;
}
.readerNavCategoryMenu .categoryDescription {
  margin-bottom: 16px;
  font-size: 14px;
  color: #666;
}
.readerNavCategoryMenu .categoryDescription.long {
  margin: -8px 0 20px 0;
}
.readerNavCategoryMenu .content .category,
.readerNavCategoryMenu .content .gridBox {
  margin-bottom: 40px;
}
.readerNavCategoryMenu .categoryAttribution {
  color: #666;
  text-align: start;
  font-size: 24px;
  font-style: italic;
  margin: 16px 0 30px;
}
.readerNavCategoryMenu .categoryAttribution .he {
  font-style: normal;
}
.readerNavMenu .blockLink,
.readerNavMenu .catLink,
.readerNavMenu .navButton,
.bookPage .refLink {
  display: block;
  margin: 0;
  padding: 14px 8px;
  box-sizing: border-box;
  box-shadow: 0 1px 3px rgba(0,0,0,0.2);
  border-top: 4px solid transparent;
  color: #000;
  font-size: 18px;
  font-weight: 400;
  line-height: 23px;
  background-color: white;
  cursor: pointer;
  text-align: center;
  unicode-bidi: plaintext;
  flex: 1;
  display: flex;
  justify-content: center;
  align-items: inherit;
  flex-direction: column;
}
.readerNavCategoryMenu .blockLink,
.gridBox .navButton {
  display: flex;
  align-items: center;
  justify-content: center;
}
.readerNavMenu .blockLink .he,
.readerNavMenu .catLink .he,
.readerNavMenu .navButton .he,
.bookPage .refLink .he {
  text-align: center;
}
.blockLink:active,
.navButton:active,
.readerNavCategory:active,
.resourcesLink:active {
  background-color: #EDEDED;
}
@media (max-width: 450px) {
  .readerNavMenu .refLink,
  .readerNavMenu .catLink,
  .readerNavMenu .navButton,
  .readerNavMenu .sheetLink,
  .bookPage .refLink {
    font-size: 18px;
  }
}
.readerNavMenu .readerNavCategoryMenu .blockLink,
.gridBox .navButton {
  width: 100%;
  height: 100%;
  padding: 13px 8px 19px;
  display: inline-block;
}
.readerNavMenu .readerNavCategoryMenu .blockLink.incomplete {
  opacity: 0.65;
}
.categoryColorLine {
  position: absolute;
  top: 0;
  left: 0;
  width: 100%;
  height: 4px;
  z-index: 101;
}
.readerApp.interface-hebrew .readerNavMenu.noLangToggleInHebrew .en {
  display: none;
}
.readerApp.interface-hebrew .readerNavMenu.noLangToggleInHebrew .he {
  display: inline;
}
.bookPage .readerTextToc {
  letter-spacing: 1px;
  text-transform: uppercase;
  font-size: 14px;
}
.bookPage .readerTextToc .en {
  font-family: "Roboto", "Helvetica Neue", "Helvetica", sans-serif;
}
.bookPage .readerTextToc .he {
  font-family: "Heebo", sans-serif;
}
.readerNavMenu .dedication {
  text-align: start;
  color: #666;
  background-color: #FBFBFA;
  padding: 26px 19px;
  font-size: 18px;
  margin-bottom: 27px;
}
.singlePanel .readerNavMenu .dedication{
  margin: 27px 0;
}
.readerNavMenu .dedication a {
  text-decoration: underline;
}
.bookPage .categoryAttribution,
.bookPage .dedication {
  margin: 25px 0 10px;
  text-align: center;
  font-size: 18px;
  font-style: italic;
}
.bookPage .categoryAttribution,
.bookPage .dedication {
  text-align: start;
}
.bookPage .categoryAttribution .he,
.bookPage .dedication .int-he,
.readerNavMenu .dedication .int-he {
  font-style: normal;
}
.readerNavMenu .dedication .int-he {
  font-family: "Heebo", sans-serif;
  font-size: 18px;
}
.readerNavMenu .dedication .int-en {
  font-family: "adobe-garamond-pro", "Crimson Text", Georgia, serif;
  font-style: italic;
}
.bookPage .tocTop {
  padding-bottom: 15px;
}
.bookPage .tocCategory{
  color:#999;
  font-size: 14px;
  text-transform: uppercase;
  letter-spacing: 1px;
}
.bookPage.sheetPage .tocCategory{
  margin-top: 15px;
  margin-bottom: 15px;
  display: block;
}
.bookPage .tocCategory .en {
  --english-font: var(--english-sans-serif-font-family);
}
.bookPage .tocTitle,
.bookMetaDataBox .title {
  font-size: 30px;
  line-height: 1.3;
  unicode-bidi: plaintext;
}
.bookPage.fullBookPage .tocTitle {
  text-align: start;
  margin-bottom: 8px;
  display: flex;
  flex-direction: row;
  justify-content: space-between;
}

.sheetContentSidebar .profile-pic {
  display: block;
  margin-block-end: 20px;
  margin-block-start: 30px;
  margin-inline-start: -5px;
}
.sheetContentSidebar .profileFollowers {
  --english-font: var(--english-sans-serif-font-family);
  --hebrew-font: var(--hebrew-sans-serif-font-family);
  font-size: 16px;
  font-weight: 400;
  line-height: 18.75px;
  margin-block-end: 20px;
  color: #666666;
}
.sheetViewer {
  display: flex;
}
.sheetContentSidebar {
  width: 33%;
}
.bookPage .currentSection,
.bookPage .authorStatement {
  font-size: 17px;
  color: #999;
  margin-top: 6px;
  letter-spacing: 1px;
}
.bookPage .currentSection .he,
.bookPage .authorStatement .he,
.bookPage .sheetMeta .he {
  font-family: "Heebo", sans-serif;
}
.bookPage .authorStatement a {
 color: #333;
}
.authorStatement .imageBox,
.collectionStatement .imageBox {
  width: 30px;
  height: 30px;
  display: inline-block;
  vertical-align: middle;
  margin-inline-end: 10px;
  float:none;
}
.authorStatement .profile-pic {
  margin-inline-end: 10px;
}
.authorStatement span p {
  display: inline-block;
}
.fullBookPage .readButton {
  margin: 6px 0px 12px;
}
.fullBookPage .about {
  margin-top: 10px;
}
.fullBookPage .categoryAttribution {
  color: var(--dark-grey);
  font-size: 24px;
}
.bookPage .sheetMeta {
  font-size: 14px;
  color: #999;
  font-family: "Roboto", "Helvetica Neue", "Helvetica", sans-serif;
  margin-top: 10px;
  margin-bottom: 20px;
  letter-spacing: 1px;
}
.bookPage.sheetPage .sheetMetaButtons{
  display: flex;
  justify-content: center;
  align-items: center;
  margin-bottom: 40px;
}
.bookPage.sheetPage .sheetMetaButtons .button{
  height: 40px;
  display: flex;
  justify-content: center;
  align-items: center;
}
.bookPage.sheetPage .sheetMetaButtons .button img{
  margin-inline-end: 5px;
  max-height: 18px;
}
.bookPage .tocDetails{
  margin-top:40px;
  font-size: 16px;
  line-height: 19px;
  color: var(--dark-grey);
  text-align: start;
}
.bookPage .tocDetails h3{
  margin-bottom: 25px;
}
.bookPage .tocDetails .sheetSummary {
  margin: 6px 0 16px;
  font-style: normal;
  font-size: 22px;
  line-height: 1.4;
  text-align: center;
}
.bookPage .moderatorSection {
  margin-inline-start: 20px;
  margin-inline-end: 20px;
}
.bookPage .moderatorSectionExpand, .bookPage .moderatorSectionCollapse {
  cursor: pointer;
  color: #666;
  font-size: 14px;
}
.bookPage.fullBookPage .moderatorSectionExpand, .bookPage.fullBookPage .moderatorSectionCollapse {
  margin: 13px 6px 0;
}
.bookPage.fullBookPage .tocTitleControls{
  display: flex;
}
.bookPage .moderatorSectionExpand:hover {
  text-decoration: underline;
}
.interface-english .bookPage .moderatorSection .button {
  padding: 12px 16px;
  font-size: 16px;
  margin: 0 0 0 10px;
}
.interface-hebrew .bookPage .moderatorSection .button {
  padding: 12px 16px;
  font-size: 16px;
  margin: 0 10px 0 0;
}
.bookPage .moderatorSection .moderatorSectionMessage {
  margin-top: 20px;
  font-size: 18px;
}
.bookPage .moderatorSection .button .fa {
  color: #999;
  margin-right: 4px;
}
.bookPage .versionEditForm {
  text-align: left;
  background-color: #ddd;
  padding: 10px;
  width: 100%;
}
.bookPage .versionEditForm label {
  display: inline-block;
  padding: 10px 10px 0 0;
}
.bookPage .versionEditForm label#versionNotes_label {
  display: block;
}
.bookPage .versionEditForm #versionTitle,
.bookPage .versionEditForm #versionSource,
.bookPage .versionEditForm #versionNotes,
.bookPage .versionEditForm #versionTitleInHebrew,
.bookPage .versionEditForm #versionNotesInHebrew,
.bookPage .versionEditForm #purchase_name,
.bookPage .versionEditForm #purchase_url,
.bookPage .versionEditForm #purchase_image
 {
  width: 98%;
}
.bookPage .versionEditForm #priority {
  width: 25px;
}
.bookPage .versionEditForm #digitzedBySefaria {
  margin-right: 10px;
}
.bookPage .versionEditForm #save_button,
.bookPage .versionEditForm #delete_button {
  text-align: center;
  cursor: pointer;
  color: white;
  background: #212E50;
  padding: 4px 10px;
  border-radius: 3px;
  margin: 10px auto 0;
  width: 60px;
}
.bookPage .versionEditForm #delete_button {
  float: right;
  background: white;
  color: #999;
  border: 1px solid #999;
  width: 100px;
  margin: 0;
}
.bookPage .versionTitle .fa,
.bookPage .versionEditForm .fa {
  font-size: 10px;
  color: #666;
  vertical-align: super;
  margin-left: 3px;
  cursor: pointer;
}
.interface-hebrew .bookPage .versionTitle .fa,
.interface-hebrew .bookPage .versionEditForm .fa {
  margin: 0 3px 0 0 ;
}
.bookPage .versionTitle .error {
  color: red;
}
.bookPage .content {
  box-sizing: border-box;
  text-align: center;
  height: 100%;
}
.bookPage.fullBookPage .content {
  text-align: start;
}
.bookPage .content .sheetTags {
  display: flex;
  flex-direction: row;
  flex-wrap: wrap;
}
.textTableOfContents .structToggles{
  margin-top: 20px;
  margin-bottom: 20px;
}
.connectionsPanel .textTableOfContents .structToggles {
  margin-top: 0;
}

.textTableOfContents .structToggles .structTogglesInner {
  display: flex;
  flex-direction: row;
  align-items: start;
}
.interface-hebrew .textTableOfContents .structToggles{
  direction: rtl;
}
.interface-english .textTableOfContents .structToggles{
  direction: ltr;
}
.altStructToggleBox a, .altStructToggleBox a:hover, .altStructToggleBox a:visited, .altStructToggleBox a:link, .altStructToggleBox a:active {
  text-decoration: none;
}
.textTableOfContents .structToggles .altStructToggle {
  color: var(--dark-grey);
  cursor: pointer;
  text-align: start;
  font-style: normal;
  font-weight: normal;
  font-size: 16px;
  line-height: 19px;
  text-align: justify;
}
.textTableOfContents .structToggles .altStructToggleBox:not(:last-child):after{
  content: "•";
  color: var(--dark-grey);
  margin-inline-start: 5px;
  margin-inline-end: 5px;
}
.bookPage.compare .structToggles .altStructToggle {
  font-size: 16px;
}
.textTableOfContents .structToggles .altStructToggle.active {
  color: #000000;
}
.textTableOfContents .structToggles .toggleDivider {
  color: #ccc;
  margin: 0 8px;
}
.textTableOfContents .sectionLink {
  display: inline-block;
  height: 50px;
  min-width: 50px;
  line-height: 50px;
  vertical-align: middle;
  font-size: 18px;
  font-weight: lighter;
  margin: 3px;
  text-align: center;
  background-color: #FBFBFA;
  color: #666;
  cursor: pointer;
  padding: 0 6px;
  box-sizing: border-box;
}
.textTableOfContents .torahNavParshiot .sectionLink,
.connectionsPanel .textTableOfContents .torahNavParshiot .sectionLink,
.topicPanel .readings .sectionLink{
  display: initial;
  background-color: initial;
  font-size: 14px;
  margin: 0;
  padding: 0 4px;
  line-height: 30px;
  color: var(--medium-grey);
  --english-font: var(--english-sans-serif-font-family);
  --hebrew-font: var(--hebrew-sans-serif-font-family);
}
.connectionsPanel .textTableOfContents .sectionLink {
  background-color: #ffffff;
  color: #000000;
}
.textTableOfContents .sectionLink.current{
  background-color: var(--sefaria-blue);
  color: #FFFFFF;
}
.textTableOfContents .torahNavParshiot .sectionLink.current{
  color: var(--sefaria-blue);
  font-weight: bold;
}
.textTableOfContents .sectionName {
  display: none;
}
.textTableOfContents .tocSection > .sectionName {
  font-size: 24px;
  margin: 0 3px 4px;
  color: #666;
  display: block;
}
.bookPage .content .tab-view.largeTabs {
  padding: 20px 0 40px;
  text-align: start;
}
.bookPage.compare .content .textTableOfContents {
  padding: 10px 0;
}
.bookPage.narrowPanel .textTableOfContents {
  padding: 0 0 40px;
}
.textTableOfContents .tocSection {
  margin-bottom: 22px;
  display: block;
  text-align: left;
}
.textTableOfContents .tocSection.noSubLevels{
  display: none;
}
.textTableOfContents > .tocLevel {
  margin-bottom: 30px;
}
.textTableOfContents > .tocContent > .tocLevel > .schema-node-toc > .schema-node-title {
  font-size: 24px;
  line-height: 29px;
}
.textTableOfContents .schema-node-title {
  color: black;
  font-size: 18px;
  display: inline-block;
  margin-bottom: 10px;
  cursor: pointer;
}
.textTableOfContents .torahNavParshiot .schema-node-title {
  font-size: 24px;
  margin-bottom: 0;
}
.textTableOfContents .schema-node-toc {
  display: block;
}
.textTableOfContents .schema-node-toc.linked.current,
.textTableOfContents .schema-node-toc.linked.current .schema-node-title {
  color: var(--sefaria-blue);
  font-weight: bold;
}
.textTableOfContents .schema-node-toc:not(.linked)>.schema-node-title:not(.fixed):after {
  content: "\f105";
  display: inline-block;
  font-size: inherit;
  text-rendering: auto;
  -webkit-font-smoothing: antialiased;
  -moz-osx-font-smoothing: grayscale;
  font-family: FontAwesome;
  margin-inline-start: 8px;
  font-size: 14px;
  position: relative;
  top: -2px;
  color: var(--medium-grey);
}
.textTableOfContents .schema-node-toc:not(.linked) > .schema-node-title.open:not(.fixed):after {
  content: "\f107";
}
.readerPanel.hebrew .textTableOfContents .schema-node-toc:not(.linked) > .schema-node-title:not(.fixed):after,
.readerApp.interface-hebrew .noLangToggleInHebrew .textTableOfContents .schema-node-toc:not(.linked) > .schema-node-title:not(.fixed):after {
  content: "\f104";
  font-size: 122%;
  margin-inline-start: 9px;
}
.readerPanel.hebrew .textTableOfContents .schema-node-toc:not(.linked) > .schema-node-title.open:not(.fixed):after,
.readerApp.interface-hebrew .noLangToggleInHebrew .textTableOfContents .schema-node-toc:not(.linked) > .schema-node-title.open:not(.fixed):after {
  content: "\f107";
}
.textTableOfContents .schema-node-contents {
  margin: 0 auto 22px;
  display: block;
  width: 100%;
}
.textTableOfContents .torahNavParshiot .schema-node-contents {
  margin-bottom: 0;
}
.textTableOfContents .schema-node-contents > .tocLevel > .schema-node-toc:not(.janode){
  margin-inline-start: 15px;
}
.textTableOfContents .schema-node-contents.closed {
  display: none;
}
.textTableOfContents .schema-node-toc .schema-node-contents.closed {
  display: block;
}
.textTableOfContents .tocLevel {
  display: block;
}
.textTableOfContents .torahNavParshiot .tocLevel {
    display: flex;
    flex-flow: row wrap;
    justify-content: space-between;
}
.textTableOfContents .torahNavParshiot .tocLevel .schema-node-toc {
  flex: 1 1 50%;
  text-decoration: none;
}
.textTableOfContents > .tocLevel > .schema-node-toc {
  margin: 10px 0;
}
.textTableOfContents.schema-node-toc {
  margin: 6px 20px;
}
.textTableOfContents .schema-node-toc.linked:hover .schema-node-title {
  text-decoration: underline;
}
.textTableOfContents .specialNavSectionHeader {
  font-size: 16px;
  line-height: 18.75px;
  --english-font: var(--english-sans-serif-font-family);
  --hebrew-font: var(--hebrew-sans-serif-font-family);
  margin-bottom: 10px;
  color: var(--dark-grey);
}
.textTableOfContents .torahNavParshiot{
  margin-top: 30px;
}
.textTableOfContents .altStruct .refLink {
  width: 49%;
  margin: 3px;
  box-sizing: border-box;
  display: inline-block;
}
@media (max-width: 450px) {
  .textTableOfContents .altStruct .refLink {
    margin: 0.5%;
  }
}
.hebrew .textTableOfContents .tocSection,
.hebrew .textTableOfContents,
.english .noLangToggleInHebrew .textTableOfContents,
.bilingual .noLangToggleInHebrew .textTableOfContents{
  text-align: right;
}
.english .noLangToggleInHebrew .textTableOfContents,
.bilingual .noLangToggleInHebrew .textTableOfContents{
  direction: rtl;
}
.bookPage .button.allVersionsButton {
  color: #999;
  text-transform: uppercase;
  font-size: 15px;
  padding: 12px 50px;
  margin: 20px 0;
}
.bookPage .allVersionsButton.inactive {
  background-color: transparent;
}
.versionBlock{
  display: flex;
  flex-flow: column;
}
.versionBlock .versionBlockHeading{
  display: flex;
  justify-content: start;
  align-items: flex-start;
  margin-bottom: 10px;
}
.versionBlock .versionTitle {
  font-size: 18px;
  color: #000;
  /*unicode-bidi: plaintext;*/
}
.versionBlock.with-preview .versionPreviewWithOptionalEllipsis {
  --english-font: "adobe-garamond-pro", var(--english-serif-font-family);
  --hebrew-font: var(--hebrew-serif-font-family);
  font-size: 18px;
  display: block;
}
.versionBlock .versionPreview {
  --line-height: 22px;
  line-height: var(--line-height);
  text-decoration: none;
}
.versionBlock .versionPreview big {
  font-size: inherit;
}
.versionBlock .versionPreview i.footnote {
  display: none;
}
.versionBlock.with-preview {
  --english-font: var(--english-sans-serif-font-family);
  --hebrew-font: var(--hebrew-sans-serif-font-family);
}
.versionBlock .versionPreview.shouldAttemptTruncation  {
  display: block;
  overflow: hidden;
  --max-lines: 5;
  max-height: calc(var(--line-height) * var(--max-lines));
}
.version-with-preview-title-line {
  display: inline;
  flex-wrap: wrap;
  font-size: 14px;
  line-height: 22px;
  color: var(--medium-grey);
  margin-inline-start: 5px;
}
.version-with-preview-title-line .open-details {
  display: inline;
  margin-inline-end: 5px;
  font-style: italic;
}
.versionBlock.with-preview summary {
  margin-top: 10px;
}
[open] .versionBlock.with-preview summary {
  margin-bottom: 10px;
}
.versionBlock.with-preview details summary::before {
  content: url('/static/icons/little-chevron-down.svg');
}
.versionBlock.with-preview details[open] summary::before {
  content: url('/static/icons/little-chevron-up.svg');
}
.versionBlock.with-preview summary::-webkit-details-marker {
  /*hide marker for safari*/
  display: none;
}
.versionBlock.with-preview summary {
  /*hide marker for chrome*/
  list-style: none;
  cursor: pointer;
}
details .open-details::before {
  margin-inline-end: 5px;
}
.version-with-preview-title-line .selectButton {
  text-decoration: none;
}
.version-with-preview-title-line .selectButton.currSelectButton {
  cursor: default;
}
.version-with-preview-title-line .selectButton:not(.currSelectButton) {
  color: var(--select-blue);
}
.version-with-preview-title-line .selectButton::before {
  content: "•";
  margin-inline-end: 5px;
  color: var(--medium-grey);
}
.version-block-with-preview-details {
  background-color: var(--lighter-grey);
  border-radius: 6px;
  padding: 10px;
}
.versionDetails-version-title {
  color: black;
}
.bookPage .versionBlock .versionTitle{
  font-style: normal;
  font-weight: normal;
  font-size: 24px;
  line-height: 29px;
  max-inline-size: max-content;
}
.versionsBox .versionBlock:not(.with-preview) {
  border-top: solid 1px #CCC;
  padding: 20px 0;
}
.versionsBox .versionBlock.with-preview {
  padding: 15px 0;
}
.language-block .versionLanguage {
  border-bottom: solid 1px #CCC;
}
.bookPage .versionsBox .versionBlock{
  padding-top: 20px;
  padding-bottom: 34px;
}
.bookPage .versionsBox .versionBlock:first-child{
  padding-top: 0;
  border-top: none;
}
.singlePanel .versionsBox .versionBlock .versionTitle .he {
    display: inline;
}
.versionBlock .versionTitle a {
  color: black;
}
.versionBlock .versionBlockHeading .versionLanguage {
  display: none;
}
.bookPage .versionBlock .versionBlockHeading .versionLanguage{
  display: initial;
  margin-inline-start: auto;
  font-style: normal;
  font-weight: normal;
  font-size: 14px;
  line-height: 18px;
  color: #666666;
  background: #EDEDEC;
  border-radius: 25px;
  padding: 5px 10px;
}
.aboutBox .versionBlock .versionTitle:hover {
  text-decoration: none;
}
.versionBlock .versionTitle a{
}
.versionBlock .versionBlockHeading .versionEditIcon{
  display: none;
}
.versionBlock .versionBlockHeading .versionEditIcon.enabled{
  display: inline-block;
  align-self: self-start;
  font-size: 14px;
  padding: 5px;
}
.versionBlock .versionBlockHeading .versionEditIcon.enabled:hover{
  color: #666666;
  cursor: pointer;
}
.versionBlock .versionSelect{
  margin: 10px 0;
}
.bookPage .versionBlock .versionSelect, .aboutBox .currVersionSection .versionSelect{
  display: none;
}
.versionBlock .versionNotes a {
  font-style: normal;
  font-weight: normal;
  color: #666666;
  text-decoration: underline;
}
.versionBlock .versionDetails {
  display: flex;
  flex-flow: row;
  justify-content: space-between;
  font-style: normal;
  font-weight: normal;
  font-size: 14px;
  line-height: 20px;
  color: #666666;
}
.bookPage .versionBlock .versionDetails{
  line-height: 20px;
}
.versionBlock .versionDetails .versionDetailsInformation{
  display: flex;
  flex-flow: column;
}
.versionBlock .versionDetails .versionDetailsImage{
  margin-top: 5px;
}
.versionBlock .versionDetails .versionDetailsInformation .versionDetailsElement.versionBuyLink a{
  color: #18345D;
}
.versionBlock .versionDetails .versionDetailsLabel, .versionBlock .versionDetails .versionDetailsLabel:hover{
  text-decoration: none;
}
.versionBlock .versionDetails .versionBuyImage .versionDetailsImageLink img{
  height: 120px;
}
.versionBlock .versionDetails .n-a, .versionBlock .n-a{
  display: none;
}
.versionBlock .versionTitle:hover {
  text-decoration: underline;
  cursor: pointer;
}
.versionBlock .versionNotes {
  font-style: normal;
  font-weight: normal;
  font-size: 18px;
  line-height: 22px;
  color: #666666;
  margin: 10px 0;
  text-align: start;
}
.bookPage .versionBlock .versionNotes{
  font-size: 16px;
  line-height: 19px;
  padding-bottom: 15px;
}
.versionBlock .versionEditIcon {
  margin: 0 7px;
  vertical-align: 1px;
}
.versionBlock .versionExtendedNotesLinks{
  font-style: italic;
  display: block;
}
.versionBlock .versionExtendedNotesLinks.no-notes{
  display: none;
}
.versionBlock .versionExtendedNotesLinks{/*temporary because broken*/
  display: none;
}
.modTools {
  width: 50%;
  margin: 0 auto;
  overflow-y: scroll;
  height: 100%;
}
.modTools .modToolsSection {
  padding: 50px;
  border-top: 1px solid #ccc;
}
.bookPage .content .dlSection {
}
.modTools .dlSectionTitle {
    width: 60%;
    margin: 0 auto;
}
.modTools .dlSectionTitle,
.bookPage .content h2 {
    text-transform: uppercase;
    color: #999;
    padding: 10px 0;
    margin-bottom: 14px;
}
.bookPage .content h2[role=button] {
  cursor: pointer;
}
.bookPage .content h2 img {
  opacity: 0.43;
  padding: 0 5px;
  height: 10px;
  width: 10px;
}
.bookPage .versionSectionHeader {
  display: flex;
  flex-direction: row;
  justify-content: space-between;
}
.bookPage .versionSectionSummary {
  text-transform: none;
  color: #ccc;
  font-size: 14px;
}
.bookPage .versionSectionSummaryHidden {
  visibility: hidden;
}
.modTools .dlVersionSelect {
  display: block;
}

select {
  width: 100%;
  margin: 10px auto;
  background-color: white;
  font-size: 14px;
  height: 50px;
  border-color: #ccc;
  border-radius: 3px;
  color: #333;
  font-family: "Roboto", "Helvetica Neue", "Helvetica", sans-serif;
}
.modTools .dlVersionSelect option,
.bookPage .content .dlVersionSelect option{
  unicode-bidi: plaintext;
}
.modTools .modtoolsButton,
.bookPage .content .versionDownloadButton {
  width: 60%;
  margin: 10px auto;
  background-color: white;
  font-size: 14px;
  height: 3em;
  border: 1px solid #ccc;
  border-radius: 3px;
  color: #ccc;
  font-family: "Roboto", "Helvetica Neue", "Helvetica", sans-serif;
}
.modTools .modtoolsButton .modtoolsButtonInner,
.bookPage .content .versionDownloadButton .downloadButtonInner {
    font-size: 16px;
    padding: 10px;
}
.modTools .modtoolsButton .he,
.bookPage .content .versionDownloadButton .he {
    font-family: "Heebo", sans-serif;
    direction: rtl;
    text-align: right;
}
.modTools a .modtoolsButton,
.bookPage .content a .versionDownloadButton {
    border-color: #212E50;
    background-color: #212E50;
}
.modTools .workflowy-tool{
  width: 60%;
  margin: auto;
}
.modTools .workflowy-tool .dlSectionTitle{
  width: unset;
}
.modTools .workflowy-tool .modtoolsButton{
  color: black;
}
.modTools .workflowy-tool .modtoolsButton:hover{
  background-color: #999;
}
.modTools .workflowy-tool textarea {
  width: 100%;
  min-height: 30rem;
  font-family: "Lucida Console", Monaco, monospace;
  font-size: 0.8rem;
  line-height: 1.2;
}
.modTools .workflowy-tool .workflowy-tool-form{
  display: flex;
  flex-flow: column;
}
.dictionarySearchBox {
  display: flex;
  justify-content: space-between;
  align-items: center;
  padding-bottom: 5px;
  color: var(--medium-grey);
  font-size: 16px;
  line-height: 19px;
  width: 300px;
  height: 30px;
  background: var(--lighter-grey);
  border-radius: 6px;
  margin-bottom: 25px;
  position: relative;
}
.dictionarySearchBox .dictionarySearchButton{
  width: 16px;
  height: 16px;
  margin-inline-start: 8px;
  margin-inline-end: 5px;
}
.searchBox.dictionarySearchBox .keyboardInputInitiator {
  margin-bottom: 2px;
  border: none;
}
.interface-hebrew .searchBox.dictionarySearchBox .keyboardInputInitiator {
  display: none;
}
.dictionarySearchBox input {
  font-size: 17px;
  background-color: transparent;
  border: none;
  height: 18px;
  margin-inline-end: auto;
  --english-font: var(--english-sans-serif-font-family);
  --hebrew-font: var(--hebrew-sans-serif-font-family);
}
.dictionarySearchBox input::placeholder{
  font-size: 16px;
  line-height: 19px;
  color: var(--dark-grey);
}
body .ui-autocomplete.dictionary-toc-autocomplete {
  margin-top: 40px;
  padding: 6px 0 0;
  width: 300px;
  min-height: 85px;
  max-height: 185px;
  background: #FFFFFF;
  box-shadow: 0px 1px 3px rgba(0, 0, 0, 0.25);
  border-radius: 6px;
  overflow-y: auto;
}
body .ui-autocomplete.dictionary-toc-autocomplete .ui-menu-item {
  padding: 4px 25px;
  font-size: 22px;
  line-height: 29px;
  color: black;
  cursor: pointer;
  display: block;
}
body .ui-autocomplete.dictionary-toc-autocomplete .ui-menu-item:hover{
  background: var(--lighter-grey);
}
body .ui-autocomplete.dictionary-toc-autocomplete .ui-menu-item a.ui-state-focus {
  text-decoration: underline;
}
.searchContent h1 {
  height: 40px;
  font-size: 30px;
  color: #000;
  margin-bottom: 5px;
  --english-font: var(--english-serif-font-family);
  --hebrew-font:  var(--hebrew-serif-font-family);
}
.searchContent h1.englishQuery {
  font-size: 30px;
}
.searchContent h1.hebrewQuery {
  font-family: var(--hebrew-serif-font-family);
}
.searchContent .searchTopLine {
  margin-bottom: 40px;
}
.searchContent .searchResultCount {
  color: var(--dark-grey);
}
.searchContent .searchTopMatter {
  position: relative;
  display: flex;
  border-bottom: 1px solid var(--light-grey);
  flex-direction: row;
  justify-content: space-between;
  align-items: center;
}
.searchTopMatter .type-buttons {
  display: flex;
  flex-direction: row;
  align-self: flex-start;
}
.searchTopMatter .search-dropdown-button {
  font-size: 22px;
  color: #999;
  cursor: pointer;
  padding: 10px 0;
  -webkit-touch-callout: none; /* iOS Safari */
  user-select: none;
  margin-inline-end: 20px;
}
@media (max-width: 540px) {
  .searchTopMatter .search-dropdown-button {
    margin-inline-end:  15px;
  }
  .searchTopMatter .search-dropdown-button,
  .searchTopMatter .dropdown-button {
  font-size: 16px;
  }
}
.compare .searchTopMatter .search-dropdown-button {
  margin-inline-end:  15px;
}
.compare .searchTopMatter .search-dropdown-button,
.compare .searchTopMatter .dropdown-button {
  font-size: 16px;
}
.searchTopMatter .search-dropdown-button.active {
  color: #000;
  border-bottom: 4px solid var(--medium-grey);
}

.searchContent .searchResultList {
  padding-top: 25px;
  max-width: 665px;
  padding-top: 25px;
  max-width: 665px;
}

.searchResultList .topicTitle .int-en, .searchResultList .topicTitle .int-he {
  font-size: 24px;
}

.searchContent .searchResultList #searchTopics {
  border-top: 1px solid #EDEDEC;
  border-bottom: 1px solid #EDEDEC;
  padding-top: 30px;
  padding-bottom: 5px;
  margin-bottom: 25px;
}
.searchResultList .searchTopic {
  margin-bottom: 30px;
}
.searchResultList .searchTopic .topicDescSearchResult {
  margin-top: 10px;
}
.searchResultList .searchTopic .topicSourcesSheets {
  margin-top: 10px;
}
.searchResultList .searchTopic .topicSourcesSheets.systemText .int-en,
.searchResultList .searchTopic .topicSourcesSheets.systemText .int-he {
  color: #666666;
}

@media (min-width: 701px) {
  /* prevent width of left-pane from changing due to content size when filters applied */
  .searchContent .searchResultList {
    width: 60vw;
  }
}

.searchContent .searchFilters h2 {
  --english-font: var(--english-sans-serif-font-family);
  --hebrew-font: var(--hebrew-sans-serif-font-family);
  font-size: 22px;
  text-transform: none;
  color: var(--dark-grey);
  border-bottom: 1px solid var(--light-grey);
  padding-bottom: 10px;
  margin: 0 0 10px 0;
}
.searchContent .searchStatusLine {
  text-align: center;
  font-size: 13px;
  height: 10px;
}
.searchFilterBoxes .type-button {
  padding: 6px 14px;
  margin: 5px;
  border-radius: 12px;
  border: 1px solid #DADADA;
  font-size: 13px;
  color: #666;
  font-family: "Roboto", "Helvetica Neue", "Helvetica", sans-serif;
  letter-spacing: 1px;
  cursor: pointer;
}
.searchFilterBoxes .type-button .he {
  font-family: "Heebo", sans-serif;
}
.searchFilterBoxes .type-button.active {
  color: #000;
  background-color: white;
}
.searchContent .type-button-title,
.searchContent .type-button-total {
  display: inline-block;
  padding: 2px;
}
.searchContent .results-count,
.searchContent .searchStatusLine > .loadingMessage {
  color: #999;
  font-family: "Roboto", "Helvetica Neue", "Helvetica", sans-serif;
  letter-spacing: 1px;
  padding-top: 5px;
}
.dropdown-modal {
  position: relative;
}
.dropdown-modal.position-unset {
  position: unset;
}
.dropdown-button {
  color: #666;
  margin-left: 5px;
  margin-right: 5px;
  font-size: 18px;
  letter-spacing: 1px;
  cursor: pointer;
  font-weight: lighter;
  user-select: none;
}
.dropdown-button:hover {
  text-decoration: underline;
}
.dropdown-button .active {
  color: #000;
}
.dropdown-button .en {
  font-family: "Roboto", "Helvetica Neue", "Helvetica", sans-serif;
}
.dropdown-button .he {
  font-family: "Heebo", sans-serif;
}
.dropdown-button img {
  opacity: 0.43;
  padding: 0 5px;
  height: 10px;
  width: 10px;
}
.dropdown-button.buttonStyle {
  letter-spacing: 0;
  background-color: var(--lighter-grey);
  font-size: 16px;
  padding: 5px 10px;
  border-radius: 6px;
  margin: 0;
}
.dropdown-button.buttonStyle:hover {
  text-decoration: none;
}
.message-modal {
  position: fixed;
  text-align: center;
  padding: 10px;
  background-color: #eee;
  width: auto;
  height: auto;
  margin: 0;
  z-index: 100;
  overflow: hidden;
  line-height: 1.2;
  border-radius: 0;
  max-width: 100%;
  border-radius: 6px;
}
.message-overlay {
  display: none;
  position: fixed;
  z-index: 20;
  background: black;
  opacity: 0.4;
  height: 100%;
  width: 100%;
  top: 0px;
  left: 0px;
}
.messageHeader {
  font-weight: bold;
  font-size: 14px;
  margin-bottom: 4px;
}
.message-modal textarea {
  display: block;
  max-width: 100%;
  height: 140px;
  width: 480px;
  box-sizing: border-box;
  margin-bottom: 20px;
}
.searchContent .searchFilterGroup {
  margin-bottom:  30px;
}
.searchContent .searchFilterBoxes li {
  display: flex;
  justify-content: space-between;
  flex: 1 0 45%;  /* see https://stackoverflow.com/questions/29546550/flexbox-4-items-per-row */
  padding: 6px 0;
  font-size: 18px;
  cursor: pointer;
  line-height: 125%;
  color: #000;
}
.searchContent .searchFilterBoxes li img {
  height: 10px;
  width: 10px;
  opacity: 0.43;
  padding: 0 10px;
}
.searchContent .searchFilterBoxes .searchFilterExactBox li {
  justify-content: flex-start;
}
.searchContent .searchFilterBoxes li .checkboxAndText {
  display: flex;
}
.searchContent .searchFilterBoxes li .checkboxAndText label {
  opacity: 0.4;
}
.searchContent .searchFilterBoxes li .checkboxAndText label:hover {
  opacity: 0.6;
}
.searchContent .searchFilterBoxes li input[type="checkbox"] {
  display: none;
}
.searchContent .searchFilterBoxes li input[type="checkbox"] + label span {
  display:inline-block;
  width: 15px;
  height: 15px;
  cursor:pointer;
  background-image: url(/static/img/checkbox-unchecked.svg);
  background-size: contain;
  margin-inline-end: 10px;
}
.searchContent .searchFilterBoxes li input[type="checkbox"]:checked + label span {
  background-image: url(/static/img/checkbox-checked.svg);
}
.searchContent .searchFilterBoxes li input[type="checkbox"]:indeterminate + label span {
  background-image: url(/static/img/checkbox-partially.svg);
}
.searchContent .searchFilterTitle:hover {
  text-decoration: underline;
}
.searchContent .searchFilterBoxes li .filter-count {
  color: var(--dark-grey);
}
.searchContent .searchFilterBoxes li .fa {
  color:  var(--medium-grey);
  font-size: 20px;
}
.searchContent .searchFilterBooks {
  padding-inline-start: 27px;
  margin-top: -6px;
}
.searchContent .searchFilters .showMore {
  display: block;
  margin-inline-start: 27px;
  cursor: pointer;
  font-size: 14px;
  margin-top: 4px;
  background: none!important;
  border: none;
  padding: 0!important;
  color: inherit;

}
.searchContent .searchFilters .showMore:hover {
  text-decoration: underline;
}
.searchFilters .searchBox {
  overflow: hidden;
  display: flex;
  align-items: center;
  padding-left: 10px;
  padding-right: 10px;
  text-align: inherit;
  background: #EDEDEC;
  border-radius: 250px;
  border: none;
  width: calc(100% - 10px);
  height: 30px;
  --english-font: var(--english-sans-serif-font-family);
  --hebrew-font: var(--hebrew-sans-serif-font-family);
  font-size: var(--sans-serif-body-font-size);
  margin-bottom: 10px;
}
.searchFilters .searchFilterIcon {
  float: right;
  margin: 0px -5px 1px 0px;
}
.searchBox input.searchFiltersInput {
  width: calc(100% - 10px);
  background-color: transparent;
  border: 0;
  font-size: var(--sans-serif-body-font-size);
}
.searchBox button {
  border:0;
}
.dropdown-option-list {
  margin-top: 10px;
  background: white;
  width: auto;
  position: absolute;
  z-index: 1;
  -webkit-border-radius: 7px;
  -moz-border-radius: 7px;
  border-radius: 7px;
  border: 1px solid #ccc;
}
.dropdown-option-list-label span {
  white-space: nowrap;
}
.interface-english .dropdown-option-list {
  right: 0;
}
.interface-hebrew .dropdown-option-list {
  left: 0;
}
.dropdown-option-list.hidden{
  display: none;
}
.dropdown-option-list table {
  border-collapse: collapse;
}
.dropdown-option-list tr {
  font-family: "Roboto", "Helvetica Neue", "Helvetica", sans-serif;
  padding: 15px;
  font-size: 16px;
  cursor: pointer;
}
.interface-hebrew .dropdown-option-list tr {
  font-family: "Heebo", sans-serif;
}
.dropdown-option-list tr:hover {
  background-color: var(--lighter-grey);
}
.dropdown-option-list tr:not(:last-child) {
  border-bottom: 1px solid #eee;
}
.dropdown-option-list td:not(:first-child) {
  padding: 15px 15px 15px 0;
}
.dropdown-option-list td:first-child {
  padding: 0 0 0 15px;
}
.interface-hebrew .dropdown-option-list td:not(:first-child) {
  padding: 15px 0 15px 15px;
}
.interface-hebrew .dropdown-option-list td:first-child {
  padding: 0 15px 0 0;
}
.dropdown-option-list tr.unselected {
  color: #aaa;
}
.dropdown-option-list tr .dropdown-option-check {
  width: 10px;
  height: 10px;
  padding-left: 0;
  padding-right: 10px;
}
.interface-hebrew .dropdown-option-list tr .dropdown-option-check {
  padding-left: 10px;
  padding-right: 0;
}
.dropdown-option-list tr.unselected .dropdown-option-check {
  display: none;
}
.searchContent .mobileSearchFilters {
  position: absolute;
  width: 100%;
  height: 100%;
  top: 0;
  left: 0;
  display: flex;
  flex-direction: column;
  z-index: 1002;
  background-color: var(--lightest-grey);
}
.mobileSearchFiltersHeader {
  background-color: var(--lighter-grey);
  padding: 20px 15px;
  display: flex;
  justify-content: center;
  color:  var(--dark-grey);
}
.mobileSearchFiltersHeader .readerNavMenuCloseButton {
  font-size: 45px;
  color: var(--medium-grey);
  height: 20px;
  display: block;
  line-height: 20px;
  position: absolute;
  margin-right: 100%;
  margin-left: 45px;
}
.mobileSearchFilters .searchFilters {
  flex-grow:  1;
  overflow-y: scroll;
  padding:  20px 15px;
}
.mobileSearchFilters .toggleSet {
  width: 100%;
  margin: 10px 0 0 0;
}
.mobileSearchFiltersFooter {
  padding: 15px;
  border-top: 1px solid var(--light-grey);
}
.searchContent .result {
  padding-bottom: 20px;
}
.searchContent .result a:hover,
.sidebarSearch .result a:hover {
  text-decoration: none;
}
.searchContent .similar-results {
  padding: 0 25px;
}
.searchContent .similar-results .result-title {
  display: none;
}
.searchContent .result-title {
  font-size: 24px;
  margin-bottom: 15px;
}
.sheetResult .result-title {
  --english-font: var(--english-sans-serif-font-family);
  font-size: 16px;
  font-weight: 600;
  line-height: 18.75px;
  color: #000000;
}
.sheetResult .snippet.en {
  color: #666666;
  --english-font: var(--english-sans-serif-font-family);
  font-size: 14px;
  font-weight: 400;
  line-height: 18px;
}
.searchContent .result-title .int-he {
  font-family: "Taamey Frank", "adobe-garamond-pro", "Crimson Text", Georgia, "Times New Roman", serif;
  font-size: 22px;
}
.searchContent .sheetResult .sheetData{
  display: flex;
  justify-content:flex-start;
  align-items: center;
  color: #999;
  font-size: 13px;
  margin: 15px 0 5px;
}
.searchContent .sheetResult .ownerData{
  display: flex;
  justify-content:flex-start;
  align-items: center;
  font-size: 13px;
}
.searchContent .sheetResult .ownerName {
  color: var(--midrash-green);
  margin-inline-start: 10px;
  --english-font: var(--english-sans-serif-font-family);
  font-size: 14px;
}
.searchContent .sheetResult .date {
  color: #999999;
  --english-font: var(--english-sans-serif-font-family);
  font-size: 14px;
  font-weight: 400;
  line-height: 18px;
  margin-inline-start: 5px;
}
.searchContent .sheetResult .bullet {
  margin-inline-start: 5px;
}
.searchContent .sheetResult .sheetData .tagsViews a:not(:last-of-type):after{
  content: ",";
  margin-inline-end: 4px;
}
.searchContent .sheetResult .sheetData .tagsViews a:first-of-type:before{
  content: '•';
  margin-inline-start: 4px;
  margin-inline-end: 4px;
}
.searchContent .result .result-title:hover {
  text-decoration: underline;
}
.readerPanel.english .searchContent .snippet.he,
.readerPanel.hebrew .searchContent .snippet.en,
.bilingual .searchContent .snippet.he {
  display: block;
}
.searchContent .snippet {
  font-size: 18px;
  color: #000;
}
.searchContent .sheet_result .snippet:hover {
  text-decoration: none;
}
.searchContent .similar-results .result .result-title {
  padding: 0 0 5px;
}
.searchContent .result .version,
.sidebarSearch .result .version {
  color: #999;
  font-family: "Roboto", "Helvetica Neue", "Helvetica", sans-serif;
  font-size: 13px;
  margin: 15px 0 5px;
  display: flex;
  align-items: center;
}
.searchContent .result .version .ownerMetadata {
  margin-inline-start: 10px;
}
.searchContent .result .similar-trigger-box,
.sidebarSearch .result .similar-trigger-box {
  color: #999;
  font-weight: lighter;
  --english-font: var(--english-sans-serif-font-family);
  --hebrew-font: var(--hebrew-sans-serif-font-family);
  text-transform: uppercase;
  letter-spacing: 1px;
  font-size: 11px;
  padding: 0;
  cursor: pointer;
  margin: 8px 0;
}
.searchContent .result .similar-trigger-box i {
  padding: 0 5px;
}
.searchContent .result + .loadingMessage {
  margin-top: 30px;
}
.readerNavMenu .yourSheetsLink.navButton {
  width: 98%;
  margin-bottom: 20px;
  text-transform: uppercase;
  font-family: "Roboto", "Helvetica Neue", "Helvetica", sans-serif;
}
.search-container{
  position: relative;
}
.autocomplete-dropdown{
  background: #FFFFFF;
  position: absolute;
  top: 45px;
  width: auto;
  max-width: 130%;
  box-shadow: 0px 1px 3px rgba(0, 0, 0, 0.25);
  border-radius: 0px 0px 6px 4px;
  z-index: 2;
}
.singlePanel .autocomplete-dropdown {
  width: 0;
  position: fixed;
  top: 120px;
  inset-inline-start: 0;
  padding-bottom: 10px;
}
.singlePanel .autocomplete-dropdown:has(*){
  width: 100vw;
}
.search-group-suggestions{
  border-bottom: 0.766667px solid rgb(204, 204, 204);
  display: flex;
  align-items: start;
  padding-top: 5px;
  padding-bottom: 5px;
}
.singlePanel .search-group-suggestions{
  border-bottom-width: 0;
  padding-top: 0;
  padding-bottom: 0;
}
.search-group-suggestions-items{
  display: flex;
  flex-direction: column;
  flex-grow: 1;
  width: 0%;
}
.search-suggestion-link-wrapper{
  display: flex;
  align-items: center;
}
.search-suggestion-link-wrapper:hover{
  text-decoration: none;
}
.singlePanel .search-suggestion-link-wrapper{
  border-bottom: 0;
  padding: 0;
}
.singlePanel .search-suggestion-link-wrapper.search-override-wrapper {
  padding-top: 12px;
  padding-bottom: 12px;
  margin-bottom: 16px;
  border-top: 0.766667px solid #EDEDEC;
  border-bottom: 0.766667px solid #EDEDEC;
}

.search-suggestion {
    display: flex;
    list-style-type: none;
    padding: 6px 12px;
    font-family: 'EB Garamond';
    font-style: normal;
    font-weight: 400;
    font-size: 18px;
    line-height: 23px;
    cursor: pointer;
    width: max-content;
    flex-grow: 1;
    max-width: 100%;
    min-height: 10px;
}
.singlePanel .search-suggestion{
  width: auto;
}

.search-suggestion-text{
  font-family: 'EB Garamond';
}
.singlePanel .search-suggestion-text{
  color: #000000;
}
.search-suggestion-text.hebrew-result{
  font-family: "Taamey Frank";
}
.search-suggestion.highlighted{
  background-color: #EDEDEC;
}

.autocomplete-dropdown .search-override-text{
  font-family: 'Roboto';
  font-style: normal;
  font-weight: 400;
  font-size: 16px;
  line-height: 19px;
  margin-top: 3px;

  /* Dark Grey */
  color: #666666;
}
.autocomplete-dropdown .type-icon{
  display: inline-block;
  opacity: .4;
  height: 18px;
  width: 18px;
  margin-top: 2px;
}
.singlePanel .autocomplete-dropdown .type-icon{
  padding-inline-start: 2px;
}

.singlePanel .autocomplete-dropdown .type-icon.english-result{
  margin-top: 2px;
}

.autocomplete-dropdown .type-icon.ac-img-User{
  opacity: 1;
  border-radius: 50%;
}

.interface-english .autocomplete-dropdown .type-icon {
  margin-right: 10px;
}
.interface-hebrew .autocomplete-dropdown .type-icon {
  margin-left: 10px;
}
.interface-hebrew .autocomplete-dropdown .type-icon {
  margin-left: 10px;
}
.autocomplete-dropdown .type-icon.search-icon {
  padding-inline-start: 3px;
}
.autocomplete-dropdown .type-title{
  font-family: 'Roboto';
  font-style: normal;
  font-weight: 400;
  font-size: 14px;
  line-height: 18px;
  color: #999999;
  margin-top: 6px;
  width: 20%;
  padding-inline-end: 10px;
}
.autocomplete-dropdown .type-title .int-en{
  margin-left: 15px;
  margin-right: 114px;
}
.autocomplete-dropdown .type-title .int-he{
  margin-right: 15px;
  margin-left: 114px;
}
.singlePanel .autocomplete-dropdown .type-title {
  width: 0;
  visibility: hidden;
  padding-inline-end: 0;
}

.readerNavMenu .sheet {
  display: flex;
  justify-content: space-between;
  padding: 20px 0;
  border-bottom: 1px solid #eee;
  color: black;
}
.readerNavMenu .sheet:hover{
  text-decoration: none;
}
.readerNavMenu .sheet .sheetImg {
  height: 40px;
  width: 40px;
  margin: 1px 0 0 0;
  border-radius: 2px;
}
.readerNavMenu .sheet .sheetTextInfo {
  display: flex;
  justify-content: flex-start;
}
.readerNavMenu .sheet:hover .sheetTextInfo {
  text-decoration: underline;
}
.readerNavMenu .sheet .sheetAuthTitle{
  display: flex;
  flex-flow: column;
  margin: auto 14px;
}
.readerNavMenu .sheet .sheetAuthor {
  font-family: "Roboto", "Helvetica Neue", "Helvetica", sans-serif;
  color: #999;
  font-size: 14px;
  margin-bottom: 6px;
  letter-spacing: 1px;
}
.readerNavMenu .sheet .sheetTitle {
  overflow: hidden;
  font-size: 16px;
  unicode-bidi: plaintext;
}
.readerNavMenu .sheet .sheetViews {
  color: #999;
  font-size: 13px;
  font-family: "Roboto", "Helvetica Neue", "Helvetica", sans-serif;
}
.readerNavMenu .sheet:hover .sheetViews {
  display: inline-block ;
  text-decoration: none;
}
.interface-english .readerPanel .readerNavMenu .tagsList .gridBox {
  direction: ltr;
}
.interface-hebrew .readerPanel .readerNavMenu .tagsList .gridBox {
  direction: rtl;
}
.tagsList .heOnly {
  direction: rtl;
}
.tagsList .enOnly {
  direction: ltr;
}
.readerControls {
  position: relative;
  top: 0;
  left: 0;
  width: 100%;
  box-sizing: border-box;
  text-align: center;
  z-index: 100;
  height: 60px;
  line-height: 60px;
  box-shadow: 0 1px 3px rgba(0,0,0,0.2);
  background-color: #FBFBFA;
}
.sepia .readerControls {
  background-color: #F3F3F1;
}
.dark .readerControls {
  background-color: #2D2D2B;
  color: white;
  border-color: #444;
}
.dark .readerControls .readerTextToc .readerTextTocBox {
  color: white;
}
.readerNavMenuCloseButton {
  font-family: var(--english-serif-font-family);
}
.readerControls.connectionsHeader {
  background-color: #F3F3F2;
  white-space: nowrap;
  box-shadow: none;
}
.readerControls.connectionsHeader.fullPanel  {
  background-color: #EDEDED;
}
.readerControls .connectionsPanelHeader .connectionsHeaderTitle {
  text-transform: uppercase;
  letter-spacing: 1px;
  font-size: 16px;
  font-weight: lighter;
}
.connectionsPanelHeader .connectionsHeaderTitle.active {
  text-transform: none;
  cursor: pointer;
}
.connectionsHeaderTitle .fa-chevron-left {
  margin-right: 10px;
}
.connectionsHeaderTitle .fa-chevron-right {
  margin-left: 10px;
}
.connectionsHeaderTitle .fa-chevron-left, .connectionsHeaderTitle .fa-chevron-right{
  color: #999;
}
.readerControls .readerControlsInner {
  position: relative;
  width: 760px;
  margin: 0 auto;
  padding: 0 30px;
  display: flex;
  justify-content: space-between;
  max-width:  100%;
  box-sizing: border-box;
}
.compare .readerControls .readerControlsInner {
  padding: 0 25px;
}
.readerControls.connectionsHeader .readerControlsInner {
  padding: 0 34px;
}
.readerControls.transLangPrefSuggBann {
  background-color: #EDEDEC;
  z-index: 99;
}
.readerControls .readerControlsInner.transLangPrefSuggBannInner {
  justify-content: center;
  align-items: center;
  line-height: initial;
  height: 100%;
  color: #666;
}
.readerControls.transLangPrefSuggBann .transLangPrefCentered {
  display: flex;
  align-items: center;
  margin-inline-start: auto;
}
.readerControls .readerControlsInner.transLangPrefSuggBannInner .yesNoGroup {
  margin: 0 10px;
  display: flex;
}
.readerControls .readerControlsInner.transLangPrefSuggBannInner .yesNoButton {
  border-radius: 6px;
  background-color: white;
  padding: 5px 11px;
  margin: 0 7px 0 0;
  user-select: none;
  cursor: pointer;
  text-decoration: none;
  color: inherit;
}
.interface-hebrew .readerControls .readerControlsInner.transLangPrefSuggBannInner .yesNoButton {
  margin: 0 0 0 7px;
}
.readerControls .readerControlsInner.transLangPrefSuggBannInner .readerNavMenuCloseButton {
  font-size: 35px;
  margin-inline-start: auto;
  margin-top: -6px;
  color: #bbb;
}
.trans-pref-header-container {
  display: flex;
  flex-direction: row;
  justify-content: space-between;
  padding-inline: 12px;
  padding-block: 10px;
  align-items: center;
}
.trans-pref-header-container .trans-pref-reset {
  display: flex;
  align-items: center;
  text-decoration: none;
}
.interface-hebrew .trans-pref-header-container .trans-pref-reset {
  direction: rtl;
}
.interface-hebrew .trans-pref-header-container .trans-pref-reset .smallText {
  padding-bottom: 2px;
}
.trans-pref-header-container img.reset-btn {
  width: 10px;
  height: 10px;
  opacity: 0.4;
}
.singlePanel .readerControls .readerControlsInner {
  padding: 0px 15px;
}
.readerControls .readerTextToc a {
  color: inherit;
}
.readerControls .readerTextToc a:hover {
  text-decoration: none;
}
.readerControls .readerTextToc .readerTextTocBox h1 {
  display: unset;
  font-size: unset;
  font-weight: unset;
  margin-block-start: unset;
  margin-block-end: unset;
}
.readerControls .readerTextToc .readerTextTocBox a {
  display: flex;
  flex-direction: column;
  align-items: center;
  justify-content: center;
}
.readerControls .readerTextToc .readerTextTocBox a .readerControlsTitle {
  display: flex;
  align-items: center;
  justify-content: center;
}
.readerControls.connectionsHeader .readerTextToc {
  font-family: "Roboto", "Helvetica Neue", "Helvetica", sans-serif;
  text-transform: uppercase;
  color: #666;
  width: 100%;
}
.readerControls .readerTextToc.attributed .readerTextTocBox {
  line-height: 1.2;
}
.readerControls .readerTextToc .categoryAttribution {
  font-style: italic;
  font-size: 15px;
  color: #999;
  margin: 0 2px;
  white-space: nowrap;
  text-overflow: ellipsis;
  overflow: hidden;
  padding: 0 2px;
  display: inline;
}
.readerControls .readerTextToc .categoryAttribution .he {
  font-style: normal;
}
.interface-english .leftButtons,
.interface-hebrew .rightButtons {
  display: flex;
  flex-direction: row;
  text-align: left;
}
.interface-english .rightButtons,
.interface-hebrew .leftButtons {
  display: flex;
  flex-direction: row;
  text-align: right;
}
/* icons need a little nudge in flipped hebrew mode */
.interface-hebrew .rightButtons {
  margin-left: -3px;
}
.interface-hebrew .leftButtons {
  margin-right: 2px;
}
.leftButtons .saveButton,
.rightButtons .saveButton {
  display: flex;
  align-items: center;
  justify-content: flex-end;
  width: 30px;
  height: 56px;
  cursor: pointer;
}
.saveButton img {
  height: 18px;
  width: 18px;
  margin-top: 3px;
}
.rightButtons .saveButton.tooltip-toggle::before {
  top: 47px;
  left: -50px;
}
.interface-hebrew .rightButtons .saveButton.tooltip-toggle::before {
  left: auto;
  right: -50px;
}
.saveButton.tooltip-toggle.three-dots-button {
  background-color: #ededec;
  padding: 0 6px;  /* HACK: setting width and height to equal values doesn't make this circular, but this does! */
  height: 22px;
  display: flex;
  align-items: center;
  justify-content: center;
  border-radius: 50%;
}
.three-dots-button img {
  width: 10px;
  height: 10px;
  margin-top: 0;
}
.topicPanel .mainColumn .saveLine .saveButton.three-dots-button {
  margin-left: 10px;
  margin-right: 0;
  padding-bottom: 0;
}
.interface-hebrew .topicPanel .mainColumn .saveLine .saveButton.three-dots-button {
  margin-left: 0;
  margin-right: 10px;
}
.interface-hebrew .topicPanel .three-dots-button {
  margin-left: 0px;
  margin-right: 10px;
}
.leftButtons .readerNavMenuSearchButton,
.leftButtons .readerNavMenuMenuButton,
.leftButtons .readerNavMenuCloseButton,
.rightButtons .readerOptions,
.rightButtons .readerNavMenuCloseButton {
  width: 40px;
  height: 56px;
  line-height: 56px;
  color: #666666;
  font-size: 20px;
  display: inline-block;
  cursor: pointer;
}
.readerOptions .int-en {
  margin-right: 4px;
}
.readerOptions .int-he {
  margin-left: 8px;
}
.readerOptions .int-he img {
    height: 18px;
}
.rightButtons .readerOptionsTooltip.tooltip-toggle::before {
    top: 47px;
    left: -50px;
}
.rightButtons .readerOptions {
  vertical-align: middle;
}
.rightButtons .readerOptions:hover {
  text-decoration: none;
}
.leftButtons .readerNavMenuMenuButton {
  font-size: 24px;
  margin-top: 6px;
}
.compare .leftButtons .readerNavMenuMenuButton {
  font-size: 20px;
}
.leftButtons .readerNavMenuCloseButton {
  font-size: 44px;
}
.leftButtons .readerNavMenuSearchButton span,
.rightButtons .readerOptions img,
.leftButtons .readerNavMenuCloseButton span {
  vertical-align: middle;
}
.readerControls .readerTextToc {
  font-size: 18px;
  box-sizing: border-box;
  height: 50px;
  text-align: center;
  display: inline-block;
  cursor: pointer;
  vertical-align: middle;
  min-width: 0; /* see https://css-tricks.com/flexbox-truncated-text/ */
}
.readerControls .readerTextToc.connected, .readerControls .readerTextToc.connected a{
  cursor: initial;
}

.readerTextTocHeader.readerTextToc {
  font-size: 16px;
}
.hebrew .readerControls .readerTextToc {
  direction: rtl;
}
.english .readerControls .readerTextToc {
  direction: ltr;
}
.interface-english .bilingual .readerControls .readerTextToc {
  direction: ltr;
}
.interface-hebrew .bilingual .readerControls .readerTextToc {
  direction: rtl;
}
.interface-hebrew .bilingual .readerControls .readerTextToc .readerTextTocBox.sheetBox,
.interface-hebrew .english .readerControls .readerTextToc .readerTextTocBox.sheetBox {
  padding-left: 23px;
  padding-right: 0;
}
.english .readerControls .readerTextToc .readerTextTocBox.sheetBox,
.bilingual .readerControls .readerTextToc .readerTextTocBox.sheetBox {
  padding-right: 23px;
  padding-left: 0;
}
.readerControls .readerTextToc .readerTextTocBox {
  display: inline-block;
  vertical-align: middle;
  max-width: 100%;
  white-space: nowrap;
  text-overflow: ellipsis;
  overflow: hidden;
}
.readerControls .readerTextToc .readerTextTocBox a h1,
.readerControls .readerTextToc .readerTextTocBox a span,
.readerControls .readerTextToc .readerTextTocBox a div {
  white-space: nowrap;
  text-overflow: ellipsis;
  overflow: hidden;
  max-width: 100%;
}
.readerControls .readerTextToc .readerTextVersion {
  font-size: 15px;
  color: #999;
}
.readerControls .readerTextToc .fa {
  color: #999;
  font-weight: bold;
  margin: 0 7px;
  vertical-align: 0;
}
.readerControls .readerTextToc .fa.invisible {
  visibility: hidden;
}
/*.bilingual .readerTextToc .he {
  display: none;
}*/
.readerOptions img {
  height: 16px;
}
.readerOptions .textIcon {
  font-size: 22px;
  line-height: 60px;
}
.dark .readerOptions img {

}
.readerOptionsPanel {
  position: absolute;
  width: 100%;
  top: 58px;
  right: 0;
  padding: 20px;
  box-sizing: border-box;
  direction: ltr;
  background: #FBFBFA;
  border-bottom: 1px solid #ccc;
  z-index: 103;
}
.readerOptionsPanelInner {
  max-width: 530px;
  margin: 0 auto;
  display: flex;
  flex-flow: row wrap;
  justify-content: space-between;
  color: #999;
}
.toggleSet {
  display: inline-block;
  width: 47%;
  margin: 2px auto 0 auto;
}
#accountSettingsPage .toggleSet {
  display: flex;
}
#accountSettingsPage .additional-info {
  color: var(--dark-grey);
}
/* #accountSettingsPage .saveCancel {
  display: flex;
  justify-content: space-between;
  margin-top: 30px;
} */
.toggleSet.aliyotTorah, .toggleSet.punctuationTalmud, .toggleSet .toggle-set-label {
  --english-font: var(--english-sans-serif-font-family);
  --hebrew-font: var(--english-sans-serif-font-family);
  text-transform: uppercase;
}
.toggleSet .toggle-set-label{
  font-size: 13px;
  display: block;
  text-align: center;
  margin: 10px;
  letter-spacing: 1.5px;
}
.toggleSetToggleBox {
  display:  flex;
}
.toggleOption {
  font-size: 26px;
  box-sizing: border-box;
  text-align: center;
  border: 1px solid #ccc;
  margin-left: -1px;
  padding: 4px;
  height: 42px;
  line-height: 34px;
  flex: 1;
  background-color: #FBFBFA;
  vertical-align: middle;
}

.toggleSet.aliyotTorah .toggleOption,
.toggleSet.punctuationTalmud .toggleOption {
  font-size: 14px;
}
.toggleSet.vowels .toggleOption.all span span,
.toggleSet.vowels .toggleOption.partial span span {
  position: relative;
  top: -3px;
}
.toggleSet.fontSize .toggleOption {
  color: black;
}
.toggleSet.biLayout .toggleOption img,
.toggleSet.layout .toggleOption img {
  opacity: 0.5;
}
.toggleOption:first-child {
  border-top-left-radius: 4px;
  border-bottom-left-radius: 4px;
}
.toggleOption:last-child {
  border-top-right-radius: 4px;
  border-bottom-right-radius: 4px;
  border-right: 1px solid #999;
}
.toggleOption.on,
.toggleOption:hover {
  background-color: white;
  color: black;
}
.toggleSet.biLayout .toggleOption.on img,
.toggleSet.layout .toggleOption:hover img {
  opacity: 1;
}
.toggleSet.separated .toggleOption {
  margin-right: 3%;
  border-right: 1px solid #999;
}
.toggleSet.separated .toggleOption:last-child {
  margin-right: 0;
}
.color .toggleOption {
  border-radius: 5px;
  height: 38px;
}
.color .toggleOption.on {
  border-color: black;
}
.color .light, .color .light.on {
  background-color: white;
}
.color .sepia, .color .sepia.on {
  background-color: #f7f7f7;
}
.color .dark, .color .dark.on {
  background-color: #333331;
}

.toggleSet .toggleOption .he,
.toggleSet .toggleOption .en {
  display: inline;
}
.toggleOption.bilingual {
  font-size: 18px;
}
.toggleOption.segmented, .toggleOption.continuous {
  font-size: 18px;
}
.toggleOption.smaller, .toggleOption.larger {
  font-family: "Roboto", "Helvetica Neue", "Helvetica", sans-serif;
}
.interface-hebrew .toggleOption.smaller, .interface-hebrew .toggleOption.larger {
  font-family: "Heebo", sans-serif;
}
.toggleOption.smaller {
  font-size: 12px;
}
.toggleOption.larger {
  font-size: 22px;
}
.toggleSet.blueStyle {
  box-shadow: 0px 1px 3px rgba(0, 0, 0, 0.25);
  --english-font: var(--english-sans-serif-font-family);
  --hebrew-font: var(--hebrew-sans-serif-font-family);
  border-radius: 6px;
}

.toggleSet.blueStyle.primary {
  width: 100%;
}
.toggleSet.blueStyle.primary .toggleOption {
  background-color: revert;
}
.toggleSet.blueStyle .toggleOption {
  border: none;
  font-size: 16px;
  height: 50px;
  display: flex;
  align-items: center;
  justify-content: center;
}
.toggleSet.blueStyle .toggleOption.on {
  background-color:  var(--sefaria-blue);
  color: white;
  border-radius: 6px;
}
.readerOptionsPanel .line {
  margin: 20px 0;
  border-top: 1px solid #ddd;
}
.mask {
  position: fixed;
  top: 0;
  left: 0;
  width: 100%;
  height: 100%;
  z-index: 102;
  cursor: pointer;
}
.textRange.basetext {
  width: 100%;
  box-sizing: border-box;
  font-size: 2.2em;
  line-height: 1.6;
  text-align: justify;
  background-color: inherit;
  margin: 0 auto;
  max-width: 760px;
  position: relative;
  padding: 0 30px;
}
.sheetContent .modalTitle {
  --english-font: var(--english-sans-serif-font-family);
  --hebrew-font: var(--hebrew-sans-serif-font-family);
  font-size: 22px;
  font-weight: 500;
  line-height: 25.78px;
  text-align: center;
  color: var(--dark-grey);
  padding-block-end: 15px;
  margin-block-end: 20px;
  border-bottom: 1px solid var(--lighter-grey);
}
.sheetContent .copySuccessMessage {
  color: var(--inline-link-blue);
}
.sheetContent .modalMessage {
  --english-font: var(--english-sans-serif-font-family);
  --hebrew-font: var(--hebrew-sans-serif-font-family);
  font-size: 16px;
  font-weight: 400;
  line-height: 18.75px;
  text-align: center;
  color: black;
}
.singlePanel .textRange.basetext,
.singlePanel .sheetContent {
  padding: 0;
}
.narrowColumn .textRange.basetext {
}
.narrowColumn .content .contentInner {
  padding: 0 15px;
}
.textRange.basetext .title, .sheetContent .customSourceTitle {
  padding: 0 28px;
  margin: 30px 0 24px 0;
  color: #000;
  text-align: center;
  justify-content: center;
  font-weight: lighter;
  letter-spacing: 1px;
  font-size: 1.1em;
}
.sheetContent .customSourceTitle {
  padding-top: 14px;
}
.dark .textRange.basetext .title, .dark .sheetContent .title {
  color: #ccc;
}
.textRange.basetext .title .titleBox, .sheetContent .customSourceTitle .titleBox {
  display: inline-block;
  border-bottom: 4px solid #E6E5E6;
  padding: 0 6px 3px;
}
.dark .textRange.basetext .title .titleBox, .dark .sheetContent .title .titleBox {
  border-bottom: 4px solid #666;
}
.bilingual .sheetContent .title .he {
  display: none;
}
.interface-hebrew .readerPanel.english .textRange,
.interface-hebrew .readerPanel.english .categoryFilterGroup,
.interface-hebrew .readerPanel.bilingual .categoryFilterGroup,
.interface-hebrew .readerPanel.english .essayGroup,
.interface-hebrew .readerPanel.bilingual .essayGroup,
.interface-hebrew .readerPanel.english .textTableOfContents,
.interface-hebrew .readerPanel.bilingual .textTableOfContents {
  direction: ltr;
}
.interface-english .readerPanel.hebrew .textRange,
.interface-english .readerPanel.hebrew .categoryFilterGroup,
.interface-english .readerPanel.hebrew .essayGroup,
.interface-english .readerPanel.hebrew .structToggles,
.interface-english .readerPanel.hebrew .textTableOfContents,
.interface-english .readerPanel.hebrew .connectionsPanel .toolsButton.more,
.interface-english .readerPanel.hebrew .connectionsPanel .toolsButton.seeLess {
  direction: rtl;
}
.basetext .text, .sheetContent .text {
  padding: 0 44px;
  margin: 30px 0;
  background-color: inherit;
}
.sheetContent .text.editorContent {
  padding: 30px 44px;
  margin: 0;
}
.narrowColumn .basetext .text, .narrowColumn .sheetContent .text {
  padding: 0 26px;
}
.singlePanel .basetext .text, .singlePanel .sheetContent .text  {
  padding: 0 34px;
}
.parashahHeader {
  text-align: center;
  color: #000;
  margin: 32px 0;
  font-size: 24px;
  letter-spacing: 1px;
}
.parashahHeader.aliyah span {
  text-transform: uppercase;
  font-size: 18px;
}
.title + .text span:first-child .parashahHeader {
  margin-top: -5px;
}
.title + .text {
  margin-top: 0;
}
.segment {
  cursor: pointer;
  display: block;
  background-color: inherit;
}
.continuous .segment {
  display: inline;
  margin: 0;
  padding: .3333em 0;
}
.readerPanel.english.continuous .segment {
  padding: .15em 0;  /* underline of named entities is cut off if padding is higher */
}
.continuous .clearFix {
  display: none;
}
.segment .segmentText{
  display: inline;
}
.segment > .he,
.segment > .en,
.segment > p > .he,
.segment > p > .en {
  margin-top: 0;
  margin-bottom: 0;
}
.basetext .segment {
  margin-bottom: 26px;
}

.segment .segmentText .poetry.indentWhenWrap {
  text-indent: -30px;
  padding-inline-start: 30px;
  display: inline-block;
}

.segment .segmentText .poetry.indentAll {
  padding-inline-start: 30px;
  display: inline-block;
}

.segment .segmentText .poetry.indentAllDouble {
  padding-inline-start: 60px;
  display: inline-block;
}

.continuous .segment .segmentText .poetry {
  text-indent: initial;
  padding-inline-start: initial;
  display: inline;
  margin-inline-end: .5em;
}

.continuous .segment .segmentText br {
  display: none;
}

/*.hebrew.segmented .segment > .he,
.hebrew.segmented .segment > p > .he{
  display: block;
}
.hebrew.continuous .segment > .he,
.hebrew.continuous .segment > p > .he{
  display: inline;
}*/
.bilingual .segment > .he,
.bilingual .segment > p > .he{
  display: block;
}
.bilingual .segment > .en,
.bilingual .segment > p > .en {
  display: block;
}
.bilingual .segment > .en ,
.bilingual .segment > p > .en {
  text-align: left;
}
.bilingual .segment > .he,
.bilingual .segment > p > .he {
  text-align: right;
}
.stacked.bilingual .basetext .segment {
  margin-bottom: 14px;
  display: block;
}
.stacked.bilingual .segment > .en,
.stacked.bilingual .segment > p > .en {
  margin-top: 6px;
  text-align: left;
}
.stacked.bilingual .sheetContent .segment > .en,
.stacked.bilingual .sheetContent .segment > p > .en {
  margin-top: 0;
}
.stacked.bilingual .basetext .segment > .en ,
.stacked.bilingual .basetext .segment > p > .en {
  margin: 10px 0 20px;
  color: #666;
}
.stacked.bilingual .segment.heOnly > .he,
.stacked.bilingual .segment.enOnly > .en,
.stacked.bilingual .segment.heOnly > p > .he,
.stacked.bilingual .segment.enOnly > p > .en {
  display: block;
}
.heLeft.bilingual .basetext .text,
.heRight.bilingual .basetext .text,
.heLeft.bilingual .sheetContent .text,
.heRight.bilingual .sheetContent .text {
  padding: 0;
}

.heLeft.bilingual .segment > .en,
.heLeft.bilingual .segment > .he,
.heRight.bilingual .segment > .en,
.heRight.bilingual .segment > .he,
.heLeft.bilingual .segment > p > .en,
.heLeft.bilingual .segment > p > .he,
.heRight.bilingual .segment > p > .en,
.heRight.bilingual .segment > p > .he {
  width: 50%;
  box-sizing: border-box;
  display: block;
}
.heLeft.bilingual .sheetItem.enOnly > .en,
.heLeft.bilingual .sheetItem.heOnly > .he,
.heRight.bilingual .sheetItem.enOnly > .en,
.heRight.bilingual .sheetItem.heOnly > .he,
.heLeft.bilingual .sheetItem.enOnly > p > .en,
.heLeft.bilingual .sheetItem.heOnly > p > .he,
.heRight.bilingual .sheetItem.enOnly > p > .en,
.heRight.bilingual .sheetItem.heOnly > p > .he {
  width: 100%;
}
.readerPanel .sheetItem.heOnly > .en,
.readerPanel .sheetItem.heOnly > p > .en {
  display: none;
}
.readerPanel .sheetItem.heOnly > .he,
.readerPanel .sheetItem.heOnly > p > .he {
  display: block;
}
.readerPanel .sheetItem.enOnly > .he,
.readerPanel .sheetItem.enOnly > p > .he {
  display: none;
}
.readerPanel .sheetItem.enOnly > .en,
.readerPanel .sheetItem.enOnly > p > .en {
  display: block;
}
.readerPanel.english .SheetSource .sheetItem.segment .en {
  background-color: white;
}
.heLeft.bilingual .segment > .en,
.heRight.bilingual .segment > .he ,
.heLeft.bilingual .segment > p > .en,
.heRight.bilingual .segment > p > .he {
  float: right;
  padding-left: 20px;
}
.heRight.bilingual .segment > .en,
.heLeft.bilingual .segment > .he,
.heRight.bilingual .segment > p > .en,
.heLeft.bilingual .segment > p > .he {
  float: left;
  padding-right: 20px;
}
.basetext .segment:active,
.basetext .segment:focus {
  background-color: #f5faff;
}
.sheetContent .segment:active .segmentNumber,
.sheetContent .segment:focus .segmentNumber,
.sheetContent .segment:active .linkCount,
.sheetContent .segment:focus .linkCount,
.basetext .segment:active .segmentNumber,
.basetext .segment:focus .segmentNumber,
.basetext .segment:active .linkCount,
.basetext .segment:focus .linkCount {
  background-color: transparent;
}
.dark .basetext .segment:active,
.dark .basetext .segment:focus {
  background-color: #444;
}
.basetext .segment.highlight,
.editTextInfo .textPreviewSegment.highlight,
.editorContent .sheetItem.highlight,
.editorContent .sheetItem.highlight .SheetSource .en,
.editorContent .sheetItem.highlight .SheetSource::after
{
  background-color: #F0F7FF;
}
.sheetContent .segment a {
  color: #4B71B7;
  cursor: pointer;
}
.sheetContent .segment .sourceContentText a {
  text-decoration: underline;
}
.basetext .segment.highlight .segmentNumber,
.basetext .segment.highlight .linkCount {
  background-color: transparent;
}
.sepia .basetext .segment.highlight {
  background-color: #E3E3E1;
}
.dark .basetext .segment.highlight {
  background-color: #444;
}
.textRange {
  line-height: 1.4;
  font-size: 1.6em;
}
.textRange .textInner, .sheetContent .textInner  {
  position: relative;
}
.textRange.lowlight .text {
  color: #999;
}
.segment {
}
.segment.heOnly{
  text-align: right;
  direction: rtl;
}
.segment.enOnly{
  text-align: left;
  direction: ltr;
}
.segment.heOnly .en{
  display: none;
}
.segment.enOnly .he{
  display: none;
}
.segment.heOnly .he{
  display: initial;
}
.segment.enOnly .en{
  display: initial;
}
/*
This is an attempt to fix dictionary entries in this layout (hebrew continuous) from having the headwords flip to the right instead of left.
But not to use a display block directive that might break continuous mode for other English only texts
 */
.readerPanel.hebrew.continuous .segment.enOnly .en{
  unicode-bidi: embed;
}
.readerPanel.hebrew .segment.enOnly .sheetSegmentNumber .en{
  display: none;
}
.readerPanel.english .segment.enOnly .sheetSegmentNumber .he{
  display: none;
}
.segment .segmentNumber,
.segment .linkCount,
.textRange .numberLabel {
  position: absolute;
  background-color: inherit;
  font-weight: lighter;
  color: #ccc;
  display: block;
  width: 30px;
  text-align: center;
  -webkit-text-size-adjust: 100%;
  user-select: none;
  -webkit-user-select: none;
}
.segmentNumber .segmentNumberInner,
.linkCount .linkCountDot {
  display: inline-block;
  user-select: none;
  -webkit-user-select: none;
}
.bilingual .segmentNumber .segmentNumberInner,
.bilingual .linkCount .linkCountDot,
.bilingual .numberLabel .numberLabelInner {
  margin-top: 0;
}
.segment .segmentNumber,
.segment .linkCount {
  display: none;
  line-height: 1.4;
}
.hebrew .segment .segmentNumber,
.hebrew .segment .linkCount {
  display: none;
  line-height: 1.6;
}
.sheetContent .segment .linkCount {
  display: inline-block;
}
.segment .segmentNumber .segmentNumberInner,
.segment .segmentNumber .segmentNumberInner .he,
.textRange .numberLabel .numberLabelInner {
  font-size: 12px;
  vertical-align: middle;
}
.segment .segmentNumber,
.textRagnge .numberLabel {
  color: #000;
  top: 0;
}
.dark .segment .segmentNumber,
.dark .textRagnge .numberLabel {
  color: white;
}
.segment .linkCount {

}
.segment .linkCountDot {
  display: inline-block;
  width: 6px;
  height: 6px;
  border-radius: 12px;
  background-color: black;
  vertical-align: middle;
}
.dark .segment .linkCount {
  filter: invert(100%);
  -webkit-filter: invert(100%);
}
.readerPanel .segment .segmentNumber .en,
.readerPanel .segment .segmentNumber .he {
  text-align: center;
}
.readerPanel.english .segment .segmentNumber {
  left: -48px;
}
.readerPanel.hebrew .segment .segmentNumber,
.readerPanel.bilingual .segment .segmentNumber {
  right: -46px;
}
.readerPanel.hebrew .segment .linkCount,
.readerPanel.bilingual .segment .linkCount {
  left: -48px;
}
.readerPanel.english .segment .linkCount {
  right: -46px;
  left: auto;
}
.readerPanel.heLeft.bilingual .segment .segmentNumber,
.readerPanel.heRight.bilingual .segment .segmentNumber {
  left: 50%;
  margin-left: -15px;
  right: auto;
}
.readerPanel.heLeft.bilingual .segment .linkCount,
.readerPanel.heRight.bilingual .segment .linkCount {
  visibility: hidden;
}
.singlePanel .readerPanel.english .segment .segmentNumber {
  left: -30px;
}
.singlePanel .readerPanel.hebrew .segment .segmentNumber,
.singlePanel .readerPanel.bilingual .segment .segmentNumber {
  right: -30px;
}
.singlePanel .readerPanel.english .segment .linkCount {
  right: -30px;
}
.singlePanel .readerPanel.hebrew .segment .linkCount,
.singlePanel .readerPanel.bilingual .segment .linkCount {
  left: -30px;
}
.singlePanel .readerPanel.english .sheetItem.segment .linkCount {
  left: auto;
  right: -30px;
}
.readerPanel.english .segment.heOnly .segmentNumber .he,
.readerPanel.bilingual .segment.heOnly .segmentNumber .he,
.readerPanel.hebrew .segment.enOnly .segmentNumber .en {
  display: none;
}
.readerPanel.english .segment.heOnly .segmentNumber .en,
.readerPanel.bilingual .segment.heOnly .segmentNumber .en,
.readerPanel.hebrew .segment.enOnly .segmentNumber .he {
  display: block;
}
.segment .refLink, .scrollLink {
  font-size: .8em;
  font-weight: bold;
  letter-spacing: 1px;
  cursor: pointer;
  color: #333;
}
.scrollLink:hover, .refLink:hover {
  text-decoration: underline;
}
.segment .namedEntityLink {
  color: inherit;
}
.segment .namedEntityLink:hover {
  cursor: text;
  text-decoration: none;
}
.segment.showNamedEntityLinks .namedEntityLink:hover {
  /* only show named entity underline when class showNamedEntityLinks exists */
  cursor: pointer;
  border-bottom: 2px dotted #666;
}
.stacked.bilingual .segment .en .namedEntityLink:hover {
  border-bottom-color: #666;
}
.textRange .actionLinks {
  text-align: right;
}
.textRange .actionLinks > span {
  font-size: 13px;
  text-transform: uppercase;
  display: inline-block;
  margin: 0 7px;
  cursor: pointer;
  color: #aaa;
}
.textRange .actionLinks > span > img {
  height: 13px;
  width: 13px;
  margin: 0 5px;
  opacity: 0.3;
  vertical-align: baseline;
}
.textRange .actionLinks > span > i {
  margin: 0 5px;
  font-size: 16px;
  vertical-align: top;
}
.textRange .actionLinks .en {
  font-family: "Roboto", "Helvetica Neue", "Helvetica", arial, sans-serif;
}
.textRange .actionLinks .he {
  font-family: "Heebo", sans-serif;
}
/* Footnotes */
.segment sup,
.versionPreview sup {
  margin-left: .2em;
  margin-right: .2em;
  text-decoration: none;
  font-family: var(--hebrew-sans-serif-font-family);
  font-size: 0.6em;
  line-height: 1;
}
.segment sup.footnote-marker,
.segment sup.endFootnote{
  color: var(--inline-link-blue);
}
.segment .he sup {
  font-size: 0.6em;
}
.segment sup.footnote-marker:hover {
  text-decoration: underline;
}
.sheetContent .segment sup:hover {
  text-decoration: none;
}
.segment sup::before {
  padding: 12px 12px;
  content: "";
  margin-inline-start: -7px;
  position: absolute;
}
.segment sup.itag {
  text-decoration: none;
  font-family: var(--hebrew-sans-serif-font-family);
  font-size: 0.5em;
  line-height: 1;
  color: var(--inline-link-blue);
}
.segment i.footnote {
  display: none;
  font-size: .8em;
  margin-left: .5em;
  margin-right: .5em;
  color: #666;
  font-style: normal;
}
.segment img {
  max-width: 100%;
}
.segment i[data-overlay="Vilna Pages"] {
  display: inline-block;
}
.segment i[data-overlay="Vilna Pages"]:after {
    color: grey;
	content: attr(data-value);
    font-size: .4em;
    font-style: normal;
    font-family: var(--english-sans-serif-font-family);
}
.segment i[data-overlay="Venice Columns"] {
  display: inline-block;
}
.segment i[data-overlay="Venice Columns"]:after {
    color: grey;
	content: attr(data-value);
    font-size: .4em;
    font-style: normal;
    font-family: var(--english-sans-serif-font-family);
}
.connectionsPanelHeader {
  display: flex;
  justify-content: space-between;
  align-items: center;
}
.singlePanel .connectionsPanelHeader {
  justify-content: flex-start;
  align-items: stretch;
  height: 100%;
}
.interface-hebrew .connectionsPanelHeader {
  direction: rtl;
}
.interface-english .connectionsPanelHeader {
  direction: ltr;
}
.connectionsPanelHeader .rightButtons {
  margin-top: -4px;
}
.connectionsPanelHeader .languageToggle,
.connectionsHeader .readerNavMenuCloseButton.circledX{
  height: 32px;
  width: 30px;
  text-align: center;
  line-height: 32px;
}
.readerNavMenu.compare {
  background-color: var(--lightest-grey);
}
.readerNavMenu.compare .readerNavTop .readerNavMenuCloseButton.circledX {
  height: 32px;
  width: 30px;
  display: flex;
  align-items: center;
  margin: 0 15px;
}
.connectionsPanelHeader .languageToggle {
  margin: 0 15px;
}
.connectionsHeader .readerNavMenuCloseButton.circledX,
.readerNavMenu.compare .readerNavTop .readerNavMenuCloseButton.circledX {
  width: 20px;
}
.connectionsHeader .readerNavMenuCloseButton.circledX img,
.readerNavMenu.compare .readerNavTop .readerNavMenuCloseButton.circledX img {
  height: 20px;
  width: 20px;
  vertical-align: middle;
}
.readerNavMenu.compare .navBlockDescription,
.readerNavMenu.compare .categoryDescription {
  display: none;
}
.readerNavMenu.compare .navToggles {
  margin-inline-start: 0;
}
.connectionsPanelHeader .languageToggle img {
  vertical-align: middle;
  margin-top: -2px;
}
.connectionsPanel .flashMessage {
  font-size: 18px;
  color: #999;
  margin-bottom: 30px;
  text-align: left;
}
.interface-hebrew .connectionsPanel .flashMessage {
  text-align: right;
}
.textList {
  width: 100%;
  height: 54%;
  bottom: 0;
  left: 0;
  position: absolute;
  margin: 0 auto;
  background-color: #FBFBFA;
}
.textList.marginless .texts,
.textList.fullPanel.marginless .texts {
  padding: 0 0 80px 0;
}
.dark .textlist {
  background-color: #333331;
}
.textList.fullPanel {
  padding-top: 60px;
  height: 100%;
  box-sizing: border-box;
}
.textList .texts {
  height: 100%;
  width: 100%;
  box-sizing: border-box;
  overflow: hidden;
  overflow-y: scroll;
  -webkit-overflow-scrolling: touch;
}
.textList .texts .contentInner {
  max-width: 660px;
  margin: 0 auto;
}
.textList .texts {
  padding: 30px 30px 80px 30px;
}
.textList.fullPanel .texts {
  padding: 40px 40px 80px 40px;
}
.textList .segment.heOnly,
.textList .segment.enOnly {
  text-align: justify;
}
.textListTop {
  position: absolute;
  top: 0;
  left: 0;
  width: 100%;
  background-color: inherit;
  z-index: 1;
}
.textList.fullPanel .textListTop {
  text-align: center;
  height: 55px;
}
.dark .textList {
  background-color: #333331;
}
.dark .textList .anchorText {
  background-color: #333331;
}
.textList .heOnly {
  display: block;
}
.textList.fullPanel .textListTop .leftButtons {
  margin: 9px 0 0 10px;
}
.textList.fullPanel .textListTop .rightButtons {
  margin: 9px 10px 0 0;
}
.gridBox {
  width: 100%;
  background-color: transparent;
}
.gridBox .gridBoxRow {
  display: flex;
  justify-content: space-between;
  margin-bottom: 6px;
}
.gridBox .gridBoxItem {
  flex: 1;

   /* HACK: overflow hidden will hide any box shadow beneath (b/c overflow cuts off at padding-box) can get around this by increasing padding-box and decreasing margin-box. see here https://stackoverflow.com/questions/33949013/css-overflow-hidden-cuts-shadow*/
  display: flex;
  flex-direction: column;
  padding: 5px;
}
.gridBox .gridBoxItem.placeholder {
  visibility: hidden;
}
.gridBox .gridBoxItem:first-child {
  padding-inline-start: 0;
  margin-inline-start: 0;
}
.gridBox .gridBoxItem:last-child {
  padding-inline-end: 0;
  margin-inline-end: 0;
}
.dark .filterSet td {
  border-color: #555;
}
.filterSet td.empty {
  border-left: 1px solid transparent;
  border-right: 1px solid transparent;
}
.topFilters {
  text-transform: none;
}
.dark .topFilters {
  background-color: #2D2D2B;
  border-bottom: 1px solid #444;
}
.textList.fullPanel .topFilters {
  margin: 0;
  border-top: 8px solid transparent;
  padding: 6px 22px 5px;
  background-color: #EDEDED;
}
.topFilters .textFilter {
  color: #999;
  display: inline-block;
  padding: 16px 8px;
}
.topFilters .textFilter.on {
  color: black;
}
.dark .topFilters .textFilter {
  color: #bbb;
}
.topFilters .textFilter > div {
  display: table-cell;
  vertical-align: middle;
}
.textList.fullPanel .recentFilterSet {
  margin: 0 0 12px 0;
}
.textList .recentFilterSet .textFilter,
.connectionsPanelHeader .recentFilterSet.topFilters .textFilter {
  display: inline-block;
  padding: 0;
  margin: 6px 14px;
  background-color: transparent;
  color: #999999;
  border-bottom: 4px solid #cccccc;
  margin-inline-start: 0;
}
.connectionsPanelHeader .recentFilterSet.topFilters .textFilter {
  margin: 18px;
  margin-inline-end: 14px;
  margin-inline-start: 0;
}
.textList .recentFilterSet .textFilter.on, .connectionsPanelHeader .recentFilterSet.topFilters .textFilter.on {
  color: #000000;
  border-bottom-color: var(--category-color);
}
.recentFilterSet.filterSet .textFilter, .recentFilterSet.filterSet .textFilter span{
  font-family: "HebrewInEnglish Serif Font", "adobe-garamond-pro", "Crimson Text", Georgia, serif;
}
.hebrew .textList .recentFilterSet.filterSet {
  direction: rtl;
}
.textList.singlePanel .connectionsHeader .topFilters{
  overflow-x: scroll;
  overflow-y: hidden;
}
.topFiltersInner {
  display: inline-block;
  white-space: nowrap;
  overflow: hidden;
  text-overflow: ellipsis;
  vertical-align: middle;
}
.textList.fullPanel .topFiltersInner {
  white-space: normal;
}
.textList.singlePanel .versionsTextList .topFiltersInner .textFilter {
  padding: 5px;
  margin-bottom: 5px;
  color: #999;
}
.textList.singlePanel .versionsTextList .topFiltersInner {
  white-space: pre-wrap;
}
.showMoreFilters {
  vertical-align: middle;
  float: right;
}
.categoryFilter {
  margin: 19px 34px;
  font-size: 18px;
  cursor: pointer;
  line-height: 21.6px;
  color: #000;
  -webkit-tap-hightlight-color: rgba(0,0,0,0); /* pulled from common.css; should apply more broadly? */
}
.categoryFilter:not(.withBooks) .filterInner:before{
  min-width: 18px;
  width: 18px;
  height: 16px;
  content: '';
  -webkit-mask: url("/static/img/connection-book.svg") no-repeat;
  mask: url("/static/img/connection-book.svg") no-repeat;
  -webkit-mask-size: cover;
  mask-size: cover;
  line-height: 25px;
  /**transform: scale(0.95);*/
  display: inline-block;
  background-color: var(--category-color);
}
.connectionsPanel .toolsButton.more{
  color: #666666;
}
.connectionsPanel .toolsButton.seeLess{
  margin-inline-start: 33px;
  font-style: normal;
  font-weight: normal;
  font-size: 13px;
  line-height: 18px;
  color: #999999;
  align-items: center;
}
.connectionsPanel .toolsButton.seeLess img.toolsButtonIcon{
  height: 10px;
  width: 10px;
}
.connectionsPanel .toolsButton.seeLess .toolsButtonText{
  margin-inline-start: 5px;
}

.connectionsPanel .topToolsButtons {
  margin-top: 30px;
}
.categoryFilter:not(.withBooks) .filterText{
  margin-inline-start: 15px;
  margin-inline-end: auto;
}
.textFilter {
  padding: 19px 0px;
  font-size: 18px;
  line-height: 1.2;
  display: block;
  cursor: pointer;
  color: #333;
  margin-inline-start: 34px;
  margin-inline-end: 34px;
}
.connectionsCount {
  color: #666;
  font-size: 16px;
  font-weight: lighter;
  letter-spacing: 1px;
  font-family: "Roboto", "Helvetica Neue", "Helvetica", sans-serif;
  unicode-bidi: isolate;
}
.englishAvailableTag {
  font-family: "Roboto", "Helvetica Neue", "Helvetica", sans-serif;
  text-transform: uppercase;
  align-self: flex-start;
  color: #999;
  border: 1px solid #CCC;
  border-radius: 3px;
  font-size: 12px;
  line-height: 18px;
  padding: 0px 3px;
  margin-left: 4px;
}
.filterInner {
  display: flex;
  justify-content: space-between;
  align-items: center;
}
.essayGroup a:hover {
  text-decoration: none;
}
.essayGroup .filterText {
  margin-inline-start: 15px;
  margin-inline-end: auto;
  text-align: left
}
.essayGroup .filterInner:before{
  min-width: 18px;
  width: 18px;
  height: 16px;
  content: '';
  -webkit-mask: url("/static/img/connection-book.svg") no-repeat;
  mask: url("/static/img/connection-book.svg") no-repeat;
  -webkit-mask-size: cover;
  mask-size: cover;
  line-height: 25px;
  /**transform: scale(0.95);*/
  display: inline-block;
  background-color: #3B5849;
}
.essayGroup .textFilter {
  padding: 0 0 0 0;
  margin: 19px 34px;
}
.categoryFilterGroup.withBooks {
  /*border-bottom: 1px solid #E5E5E5;*/
  border-top: 4px solid;
  border-top-color: var(--category-color);
}
.categoryFilterGroup.withBooks .categoryFilter{
  margin: initial;
  margin-inline-end: 34px;
  margin-inline-start: 34px;
  padding: 19px 0px;
  border-bottom: 1px solid #E5E5E5;

}
.categoryFilterGroup a:hover {
  text-decoration: none;
}
.categoryFilterGroup.withBooks + .categoryFilterGroup {
  /*margin-top: 30px;*/
}
.categoryFilterGroup .textFilter {
  border-bottom: 1px solid #E5E5E5;
}
.categoryFilterGroup :first-child .textFilter {
  border-top: 1px solid #E5E5E5;
}
.categoryFilter.on, .textFilter.on {
  color: black;
}
.dark .categoryFilter.on, .dark .textFilter.on {
  color: white;
}
.textFilter.lowlight {
  color: #999;
}
.topFilters .textFilter.showMoreFilters {
  color: #999;
}
.bilingual .textFilter .he,
.bilingual .categoryFilter .he {
  display: none;
}
.textList .textListTop > .loadingMessage,
.textList .texts .contentInner > .loadingMessage {
  padding: 22px 10px 0;
  color: #999;
  font-size: 14px;
  text-align: center;
}
.textList .textListTop > .loadingMessage {
  position: relative;
  top: 70px;
}
.textList .texts {
  position: relative;
  background-color: #FBFBFA;
}
.sepia .textList .texts {
  background-color: #FBFBFA;
}
.dark .textList .texts {
  background-color: #333331;
}
.textList .texts .textRange {
  font-size: 1.8em;
  padding-top: 16px;
  margin-top: 12px;
  position: relative;
  cursor: text;
}
.textList .texts .textRange .segment{
  cursor: text;
}
.textListTextRangeBox {
  border-bottom: 1px solid #eee;
}
.textList .texts .textRange .title {
  color: #999;
}
.textList .texts .segment .queryTextHighlight {
  padding: 0;
  background-color: inherit;
  font-weight: bold;
}
.dark .textList .texts .textRange .title {
  color: #ddd;
}
.textList.singlePanel .textListTextRangeBox:first-child {
  margin-top: -30px;
}
.textRange .title {
  display: flex;
  justify-content: space-between;
}
.textRange .title .buttons {
}
.bilingual .textList .title .he {
  display: none;
}
.textList .sheetList .sheet,
.textList .note {
  padding: 0 0 24px 0;
  display: flex;
  flex-flow: column;
}
.textList .sheet + .sheet {
  padding: 24px 0;
  border-top: 1px solid #E6E5E6;
}
.textList .sheetList .sheet a.sheetTitle {
  margin-bottom: 0;
  align-items: flex-start;
}
.textList .sheet .sheetInfo {
  display: flex;
  justify-content: space-between;
}
.sheet .sheetInfo .sheetUser {
  display: flex;
  align-items: center;
}
.textList .sheet .sheetAuthorImg,
.textList .note .noteAuthorImg {
  height: 26px;
  width: 26px;
  vertical-align: -8px;
}
.textList .sheet .sheetViews {
  color: #999;
  font-size: 12px;
}
.textList .sheet .sheetAuthor,
.textList .note .noteAuthor {
  color: #666;
  font-size: 16px;
  margin: auto 14px;
}
.textList .sheet .sheetTitle {
  display: flex;
  justify-content: flex-start;
  margin-top: 14px;
  font-size: 18px;
  text-align: left;
  color: #000;
}
.textList .sheet .sheetLeft .sheetTitle img.sheetIcon {
  width: 14px;
  height: 14px;
  margin: 3px 0 0 0;
}
.textList .sheet .sheetTitle .sheetTitleText{
  margin: auto 6px;
}
.textList .sheet .sheetTags {
  display: flex;
  flex-flow: row wrap;
  margin-top: 6px;
  font-size: 13px;
  color: #999;
  text-align: left;
}
.textList .sheet .sheetTag {
  color: inherit;
  display: inline-block;
  white-space: nowrap;
}
.sheet .sheetRight {
  display: flex;
  flex-direction: row;
  align-items: flex-start;
  justify-content: space-between;
  padding-top: 5px;
  margin: 0 -4px;
}
.sheet .sheetRight img {
  display: none;
  padding: 0 5px;
  width: 22px;
  height: 22px;
  margin: 0;
}
.sheet .sheetRight img.pinned,
.sheet:hover .sheetRight img {
  display: block;
}
.sheet:hover .sheetRight img:hover {
  opacity: 0.6;
  cursor: pointer;
}
.sheet .sheetTag .separator {
  display: inline-block;
  margin-right: 8px;
}
.sheet .sheetTags .unlisted img,
.collectionListing .collectionListingDetails .unlisted img,
.tocTop .unlisted img {
  width: 13px;
  height: 13px;
  opacity: 0.4;
  margin-inline-end: 3px;
  position: relative;
  top: 2px;
}
.sheetTag.button,
.sheetTag.button:hover,
.sheetTag.button:active {
  background-color: #EDEDED;
  border-color: #ccc;
  color: #999;
  font-size: 14px;
  margin: 4px;
}
.bookPage .sheetTag.button {
  padding: 5px 16px;
  height: 30px;
}
.textList .sheetList {
  padding-top: 40px;
}
.textList .sheetList:first-of-type {
  padding-top: 0px;
}
.textList .sheetList + .sheetList {
  border-top: 1px solid #E6E5E6;
}
.textList .note .noteAuthorInfo {
  margin-bottom: 14px;
}
.textList .note .noteTitle {
  font-weight: bold;
}
.textList .note .noteTitle,
.textList .note .noteText {
  font-size: 16px;
}
.textList .textListTextRangeBox + .sheet {
  margin-top: 24px;
}
.mediaList .media {
  border-top: solid 1px #CCC;
  padding: 20px 0;
}
.mediaList .mediaTitle {
  font-family: "Roboto", "Helvetica Neue", "Helvetica", sans-serif;
  font-style: normal;
  font-weight: 400;
  font-size: 16px;
  line-height: 19px;
  color: #666;
	padding-bottom: 15px;
}
.mediaList .mediaTitle .he {
  font-size: 16px;
}
.mediaList .media .title {
	font-size: 22px;
  color: #000;
}
.mediaList .media a {
	color: #999;
}
.mediaList .media .description {
	margin: 10px 0;
  font-size: 13px;
  font-family: "Roboto", "Helvetica Neue", "Helvetica", sans-serif;
  flex-flow: row;
  justify-content: space-between;
  color: #666;
}
.mediaList .media .panel{
	background: #e6e6e6;
	border-radius: 50px;
	text-align: center;
	margin: 15px 0;
	padding: 15px;
  font-size: 13px;
  line-height: 15px;
  flex-direction: row;
  display: flex;
  flex-wrap: nowrap;
  justify-content: space-between;
  text-align: left;
  direction: ltr;
}
.mediaList .media .panel .playTimeContainer {
  display: inline-flex;
  align-self: center;
  font-size: 13px;
  font-family: "Roboto", "Helvetica Neue", "Helvetica", sans-serif;
}
.mediaList .media .panel .playTimeContainer span {
  margin: 0 15px;
}
.mediaList .media .panel .sliderContainer {
  display: inline-flex;
  flex: 2;
  align-self: center;
}
.mediaList .media .panel input[type='image'] {
	  width: 10px;
    height: 10px;
    padding: 2.5px;
}
.slider {
  -webkit-appearance: none;
  height: 2px;
  background: #4d4d4d;
  outline: none;
  opacity: 0.7;
  width: 100%;
}
.slider:hover {
  opacity: 5;
}
.slider::-webkit-slider-thumb {
  -webkit-appearance: none;
  appearance: none;
  width: 10px;
  height: 10px;
  border-radius: 50%;
  background: #4871bf;
  cursor: pointer;
}
.slider::-moz-range-thumb {
  width: 10px;
  height: 10px;
  border-radius: 50%;
  background: #4871bf;
  cursor: pointer;
}
/* All the same stuff for IE */
.slider::-ms-thumb {
  width: 10px;
  height: 10px;
  border-radius: 50%;
  background: #4871bf;
  cursor: pointer;
}
.webpageList .website {
  text-align: start;
  display: flex;
  justify-content: flex-start;
  color: #000;
  cursor: pointer;
  font-size: 16px;
  letter-spacing: 1px;
  margin: 20px 34px;
  align-items: center;
}
.webpageList .website .icon {
  height: 16px;
  width: 16px;
  margin-top: 2px;
}
.webpageList .webpage {
  margin-bottom: 30px;
  text-align: left;
  direction: ltr;
}
.webpageList .webpage.hebrew{
  text-align: right;
  direction: rtl;
}
.webpageList .webpage .icon {
  margin-right: 10px;
}
.webpage.hebrew .icon {
  margin: 0 0 0 10px;
}
.webpageList .webpage .title {
  font-size: 22px;
  color: black;
  text-decoration: none;
  margin-bottom: 10px;
}
.webpageList .webpage .title:hover {
  text-decoration: none;
}
.webpageList .webpage .domain {
  font-family: "Roboto", "Helvetica Neue", "Helvetica", sans-serif;
  font-size: 14px;
  color: #666;
  margin-bottom: 10px;
}
.webpageList .webpage .description {
  font-size: 18px;
  color: #999;
}
.webpageList .webpage .webpageMetadata,
.mediaList .media .meta,
.manuscript .meta {
  font-size: 13px;
  color: #999;
  margin-top: 5px;
}
.interface-hebrew .webpageList .webpage .webpageMetadata {
  text-align: right;
  direction: rtl;
}
.interface-english .webpageList .webpage .webpageMetadata {
  text-align: left;
  direction: ltr;
}

.webpageList .website .siteName {
  margin-inline-start: 15px;
}

.manuscript .meta span,
.manuscript .meta a {
  font-family: "Roboto", "sans-serif";
  margin-top: 2px;
}
.manuscript .meta .int-he {
  font-family: "Heebo", "sans-serif";
}
.webpageList.empty .loadingMessage {
  margin-top: 0px;
}
.webpageList .webpagesLinkerMessage {
  padding: 20px 0px;
  color: #999;
  border-top: 1px solid #E5E5E5;
  font-size: 13px;
}
.marginless .webpageList .webpagesLinkerMessage {
  padding: 20px 34px;
}
.webpageList .webpagesLinkerMessage a {
  color: #999;
  text-decoration: underline;
}
.manuscriptImage {
  width: auto;
  max-height: 180px;
  border-radius: 3px;
}
.manuscriptCaption {
  font-family: "Adobe Garamond Pro", "sans-serif";
  font-size: 18px;
  line-height: 22px;
  margin-top: 13px;
  margin-bottom: 2px;
  border-bottom: 0px;
  text-align: left;
}
.manuscriptCaptionHe {
  font-family: "Taamey Frank", "Heebo", "sans-serif";
  font-size: 22px;
  line-height: 22px;
  margin-top: 13px;
  margin-bottom: 2px;
  border-bottom: 0px;
  text-align: right;
}
.fullSizeImageLink {
  width: 292px;
  height: 23px;
  left: 830px;
  top: 367px;
  font-family: "Roboto", "sans-serif";
  font-style: normal;
  font-weight: normal;
  font-size: 13px;
  line-height: 15px;
  color: #999999
}
.manuscript {
  border-bottom: 1px solid #DDDDDD;
  margin: 29px 34px;
  padding-bottom: 19px;
  overflow-x: hidden;
}

.manuscript a {
  color: inherit;
}
/*.manuscriptBorder {*/
/*  border: 1px solid #dddddd;*/
/*  position: absolute;*/
/*  width: 292px;*/
/*  height: 0px;*/
/*  left: 830px;*/
/*  top: 409px;*/
/*}*/
.manuscriptList :last-child {
  border-bottom: 0px solid red;
}
.textList.marginless .webpageList.empty .loadingMessage {
  margin: 50px 40px;
}
.textRange .numberLabel {
  position: absolute;
  top: 14px;
}
.english .textRange .numberLabel {
  left: -24px;
}
.english .textRange .numberLabel.itag {
  right: -30px;
  left: initial;
}
.hebrew .textRange .numberLabel,
.bilingual .textRange .numberLabel  {
  right: -30px;
}
.multiPanel .textRange .numberLabel{
  display: none;
}
.multiPanel .textRange .numberLabel.itag{
  display: block;
  color: #4871bf;
}
.textRange.lowlight .numberLabel {
  color: #999;
}
.readerPanel.bilingual .connectionsPanel .he {
  display: none;
}
.connectionsSummaryLoading {
  padding: 20px 34px;
  color: #999;
}
.connectionsPanel .connectionPanelSectionHeader{
  margin-inline-start: 34px;
  margin-inline-end: 34px;
  margin-top: 30px;
  margin-bottom: 15px;
  border-bottom: 1px solid #CCCCCC;
  padding-bottom: 13px;
}
.connectionsPanel .connectionPanelSectionHeader .connectionPanelSectionHeaderInner{
  font-size: 14px;
  font-style: normal;
  font-weight: 400;
  line-height: 18px;
  letter-spacing: 0em;
  text-align: justified;
  color: #666666;
  text-transform: uppercase;

}
.connectionsPanel .connectionsSummaryLoading .loadingMessage {
  margin-top: 0;
}
.textListTextRangeBox {
  position: relative;
}

.textListTextRangeBox .textRange{
  margin-bottom: 0;
  padding-bottom: 0;
}
.textListTextRangeBox .connection-buttons, .versionsTextList .connection-buttons{
  margin-bottom: 28px;
  display: flex;
  align-items: flex-start;
  align-content: flex-start;
}
.connection-buttons.access-user .connection-button.delete-link{
  display:none;
}
.connection-buttons .connection-button,
.version-block-with-preview-details .connection-button{
  font-style: normal;
  font-weight: normal;
  font-size: 13px;
  line-height: 15px;
  color: #999999;
  margin-inline-end: 15px;
  text-decoration: none;
  cursor: pointer;
  display: flex;
  flex-flow: row wrap;
  align-items: center;
}
.version-block-with-preview-details .connection-button {
  font-size: 14px;
  color: var(--dark-grey);
  margin-top: 15px;
}
.version-block-with-preview-details img {
  padding-inline-start: 15px;
}
.singlePanel .connection-buttons .connection-button{
  text-align: start;
  margin-inline-end: 5px;
}
.connection-buttons .connection-button span{
  text-align: initial;
}
.connection-buttons .connection-button .int-en{
  font-family: "Roboto", "Helvetica Neue", "Helvetica", sans-serif;
}
.connection-buttons .connection-button .int-he{
  font-family: "Heebo", "Roboto", "Helvetica Neue", "Helvetica", sans-serif;
}
.toolsMessage {
  margin: 130px 0;
  text-align: center;
  font-size: 18px;
}
.connection-buttons .connection-button::before,
.version-block-with-preview-details .connection-button::before{
  display: block;
  content: ' ';
  background-size: 15px 15px;
  background-repeat: no-repeat;
  height: 15px;
  width: 15px;
  margin-inline-end: 5px;
}
.version-block-with-preview-details .connection-button::before {
  height: 18px;
}
.connection-buttons .panel-open-link::before,
.version-block-with-preview-details .connection-button::before{
  background-image: url("/static/icons/open-panel.svg");
}
.connection-buttons .delete-link::before{
  background-image: url("/static/icons/remove-connection.svg");
}
.connection-buttons .add-to-sheet-link::before{
  background-image: url("/static/icons/add-to-sheet.svg");
}
.sheetContent .toolsButtonContainer {
  letter-spacing: 0;
}
.toolsButtonContainer {
  display: flex;
  justify-content: flex-start;
  color: #000;
  /*border-top: 1px solid #E5E5E5;*/
  cursor: pointer;
  font-size: 16px;
  letter-spacing: 1px;
  margin: 20px 34px;
  align-items: center;
  flex-wrap: wrap;
}

.toolsButtonContainer.blue {
  background-color: var(--sefaria-blue);
  color: white;
  margin: -29px 34px 20px;
  margin-inline-start: -34px;
  margin-inline-end: -34px;
  padding-inline-start: 68px;
  padding-inline-end: 34px;
  padding-top: 18px;
  padding-bottom: 18px;
}

.toolsButtonContainer .toolsButtonText,
.toolsButtonContainer .toolsSecondaryButton {
  position: relative;
  top: 1.5px;
}

.toolsButton {
  background: none;
  padding: 0;
  border: 0px;
  flex: 1 1 auto;
}

.toolsSecondaryButton {
  color: var(--dark-grey);
  --english-font: var(--english-sans-serif-font-family);
  --hebrew-font: var(--hebrew-sans-serif-font-family);
  height: var(--sans-serif-small-font-size);
  margin-inline-start: 30px;
  align-self: flex-start;
}

.toolsButtonContainer.blue .experimentLabel {
  --english-font: var(--english-sans-serif-font-family);
  color: var(--light-grey);
  font-size: 14px;
  border: 1px solid var(--light-grey);
  border-radius: 6px;
  float: inline-end;
  padding: 2px;
  line-height: 14px;
}

.linkArrow {
  height: var(--sans-serif-small-font-size);
  position: relative;
  top: 1px;
}

.toolsButtonContainer .toolsButton.greyColor {
  color: var(--dark-grey);
}
.toolsButton .toolsButtonText .connectionsCount::before{
  content: " ";
}
.topicList.topicsHe {
  direction: rtl;
}
.topicList.topicsEn {
  direction: ltr;
}
.interface-hebrew .topicList.topicsEn {
  direction: rtl;
}

.topicButton {
  display: flex;
  justify-content: flex-start;
  color: #000;
  cursor: pointer;
  font-size: 16px;
  flex-direction: column;
  letter-spacing: unset;
  align-items: initial;
  border-top: 1px solid #E5E5E5;
  padding: 20px 34px;
  margin: initial;
}
.topicList #topicItem-0 {
  border-top: none;
}
.topicButton:hover {
  text-decoration: none;
}

.topicButton .topicButtonTitle {
  display: flex;
  flex-direction: row;
  justify-content: space-between;
  text-align: left;
}
.topicButton .topicButtonTitle .he {
  text-align: right;
}
.topicButton .contentText .en {
  font-family: "adobe-garamond-pro", "Crimson Text", Georgia, serif;
}
.topicButtonTitle .he {
  font-size: 122%;
}
.topicButton .three-dots-button.tooltip-toggle::before,
.named-entity-title-bar .three-dots-button.tooltip-toggle::before {
  transform: none;
  left: unset;
  right: 30px;
  width: 180px;
}
.readerPanel.hebrew .topicButton .three-dots-button.tooltip-toggle::before,
.readerPanel.hebrew .named-entity-title-bar .three-dots-button.tooltip-toggle::before {
  right: unset;
  left: 30px;
  text-align: right;
}
.topicButton .smallText {
  margin-top: 10px;
  line-height: 18px;
  font-size: 18px;
  text-align: start;
}
.topicButton .smallText .en {
  font-family: "Roboto", "Helvetica Neue", "Helvetica", sans-serif;
  font-size: 13px;
  font-weight: normal;
  color: #999;
}
.topicButton .smallText .he {
  font-family: "Heebo", sans-serif;
  font-size: 13px;
  font-weight: normal;
  color: #999;
}
.toolsButton:hover {
  text-decoration: none;
  color: inherit;
}
.toolsButton.systemTypeface .toolsButtonText span.int-en,
.toolsButton.systemTypeface .toolsButtonText span.en{
  font-family: "Roboto", "Helvetica Neue", "Helvetica", sans-serif;
}
.toolsButton.textTypeface .toolsButtonText span.int-en,
.toolsButton.textTypeface .toolsButtonText span.en{
  font-family: "adobe-garamond-pro", "Crimson Text", Georgia, serif;
}
.toolsButton.systemTypeface .toolsButtonText span.int-he,
.toolsButton.systemTypeface .toolsButtonText span.he{
  font-family: "Heebo", "Roboto", "Helvetica Neue", "Helvetica", sans-serif;
}
.toolsButton.textTypeface .toolsButtonText span.int-he,
.toolsButton.textTypeface .toolsButtonText span.he{
  font-family: "Taamey Frank", "adobe-garamond-pro", "Crimson Text", Georgia, "Times New Roman", serif;
  font-size: 122%;
}
.blue .toolsButton .toolsButtonIcon {
  filter: invert(1);
}
.toolsButton .toolsButtonIcon {
  color: #999;
  font-size: 20px;
  width: 20px;
  margin-top: -1px;
}
.interface-hebrew .toolsButton .toolsButtonIcon {
  margin-top: 1px;
}
.toolsButton img.toolsButtonIcon {
  width: 18px;
  height: 18px;
  vertical-align: middle;
}
.toolsButton .toolsButtonText{
  margin-inline-start: 15px;
}

.shareSettingsBox .shareDropdown {
  display: inline-block;
  height: 20px;
  width: 52px;
  margin: 0 3px;
  border: 0;
  color: var(--sefaria-blue);
  font-weight: 600;
  --english-font: var(--english-sans-serif-font-family);
  --hebrew-font: var(--hebrew-sans-serif-font-family);
  font-size: var(--sans-serif-body-font-size);
  align-self: flex-end;
  appearance: none;
  -webkit-appearance: none;
  -moz-appearance: none;
  bottom: 1px;
  position: relative;
  background-color: Transparent;
  background-image: url(/static/icons/arrow-down-bold.svg);
  background-repeat: no-repeat;
  background-position: right;
  background-size: 12px;
}

.shareInputBox .copyLinkIcon {
  float: right;
  margin: 0px -5px 1px 0px;
}

.shareInputBox span {
  --english-font: var(--english-sans-serif-font-family);
  --hebrew-font: var(--hebrew-sans-serif-font-family);
  font-size: var(--sans-serif-body-font-size);
}

.shareInputBox {
  position: relative;
  display: flex;
  box-sizing: border-box;
  border-radius: 7px;
  border: none;
  box-shadow: 0 1px 3px rgb(0 0 0 / 20%);
  font-size: var(--sans-serif-body-font-size);
  font-family: "Roboto", "Helvetica Neue", "Helvetica", sans-serif;
  color: #666;
  padding: 20px 20px;
  margin: 19px 33px;
}
.shareInput {
  width: calc(100% - 40px);
  box-sizing: border-box;
  border-radius: 7px;
  border: none;
  font-size: var(--sans-serif-body-font-size);
  font-family: "Roboto", "Helvetica Neue", "Helvetica", sans-serif;
  color: #666;
  text-overflow: ellipsis;
}

.shareInputBox .shareInputButton {
  background-color: #fff;
  position: absolute;
  border: 0;
  margin-inline-start: calc(100% - 60px);
}

.shareInputBox .shareInputButton:active {
  background-color: var(--light-grey);
}

.shareSettingsBox {
  display: flex;
  box-sizing: border-box;
  border-radius: 7px;
  border: none;
  font-size: var(--sans-serif-body-font-size);
  --english-font: var(--english-sans-serif-font-family);
  --hebrew-font: var(--hebrew-sans-serif-font-family);
  color: var(--dark-grey);
  margin: 20px 34px;
}
.addToSourceSheetBox {
  position: relative;
}
.addToSourceSheetBox input {
  padding: 13px 12px;
  margin: 0;
  cursor: pointer;
  font-size: 18px;
  border-radius: 4px;
  box-shadow: none;
  border: 1px solid #E9E9E9;
  width: 60%;
  height: 50px;
  box-sizing: border-box;
}
.addToSourceSheetBox .button {
  width: 100%;
  text-align: center;
  margin: 0;
}
.addToSourceSheetBox .button.small {
  width: 37%;
  box-sizing: border-box;
  height: 50px;
  padding: 17px;
  margin: 0;
  float: right;
}
.interface-hebrew .addToSourceSheetBox input {
  width: 47%;
}
.interface-hebrew .addToSourceSheetBox .button.small {
  width: 50%;
  float: left;
}
.addToSourceSheetBox .newSheet {
  border-top: 1px solid #E9E9E9;
  padding: 14px 22px;
}
.addToSourceSheetBox .newSheet input::placeholder { /* eventual spec? */
  font-family: "Roboto", "Helvetica Neue", "Helvetica", sans-serif;
}
.addToSourceSheetBox .newSheet input::-webkit-input-placeholder { /* Chrome/Opera/Safari */
  font-family: "Roboto", "Helvetica Neue", "Helvetica", sans-serif;
}
.addToSourceSheetBox .newSheet input::-moz-placeholder { /* Firefox 19+ */
  font-family: "Roboto", "Helvetica Neue", "Helvetica", sans-serif;
}
.addToSourceSheetBox .newSheet input:-ms-input-placeholder { /* IE 10+ */
  font-family: "Roboto", "Helvetica Neue", "Helvetica", sans-serif;
}
.addToSourceSheetBox .newSheet input:-moz-placeholder { /* Firefox 18- */
  font-family: "Roboto", "Helvetica Neue", "Helvetica", sans-serif;
}
.confirmAddToSheet {
  text-align: center;
  background-color: #FBFBFA;
  margin-bottom: 10px;
}
.confirmAddToSheet .message{
  text-align: start;
}
.confirmAddToSheet.addToSourceSheetBox .message span{
  font-family: 'HebrewInEnglish Serif Font', "adobe-garamond-pro", "Crimson Text", Georgia, "Times New Roman", serif;
  font-style: normal;
  font-weight: normal;
  font-size: 18px;
  line-height: 25px;
  text-decoration-line: none;
  color: #666666;
}
.confirmAddToSheet.addToSourceSheetBox .message span a{
  text-decoration: underline;
  color: #666666;
}
.confirmAddToSheet .button {
  width: 100%;
}
.connectionsPanel .allSheetsLink,
.connectionsPanel .allNotesLink {
  display: block;
  margin-top: 10px;
}
.interface-hebrew .allNotesLinks {
  text-align: left;
}
.noteList + .noteList {
  border-top: 1px solid #ccc;
}
.connectionsPanel .loadingMessage {
  margin-top: 40px;
}
.connectionsPanel textarea.noteText,
.connectionsPanel textarea.feedbackText,
.sideColumn textarea.feedbackText {
  width: 100%;
  min-height: 100px;
  border: none;
  border-radius: 7px;
  padding: 20px 25px;
  box-sizing: border-box;
  box-shadow: 0 1px 3px rgba(0,0,0,0.2);
  font-size: 18px;
  font-family: "adobe-garamond-pro", "Crimson Text", Georgia, serif;
  margin-bottom: 10px
}


.connectionsPanel .noteSharingToggle {
  border: 1px solid #ccc;
  border-radius: 4px;
  margin-bottom: 12px;
}
.connectionsPanel .notePrivateButton,
.connectionsPanel .notePublicButton {
  width: 50%;
  display: inline-block;
  text-align: center;
  color: #CCC;
  padding: 16px 24px;
  border-radius: 4px;
  cursor: pointer;
  font-size: 15px;
  letter-spacing: 1px;
  font-family: "Roboto", "Helvetica Neue", "Helvetica", sans-serif;
  box-sizing: border-box;
}
.connectionsPanel .notePrivateButton.active,
.connectionsPanel .notePublicButton.active {
  background-color: white;
  color: #666;
}
.connectionsPanel .notePrivateButton {
  border-right: 1px solid #ccc;
  border-top-right-radius: 0;
  border-bottom-right-radius: 0;
}
.hebrew .connectionsPanel .notePrivateButton {
  border-left: 1px solid #ccc;
  border-top-left-radius: 0;
  border-bottom-left-radius: 0;
  border-right: none;
  border-top-right-radius: 4px;
  border-bottom-right-radius: 4px;
}
.connectionsPanel .line {
  width: 100%;
  border-bottom: 1px solid #ccc;
  margin: 40px 0;
}
.connectionsPanel .deleteNote {
  text-align: center;
  padding: 18px 0;
  color: #999;
  font-size: 15px;
  cursor: pointer;
  font-family: "Roboto", "Helvetica Neue", "Helvetica", sans-serif;
}
.connectionsPanel.textList .note {
  padding: 30px 0;
  position: relative;
}
.connectionsPanel.textList .note {
  border-top: 1px solid #E6E5E6;
}
.connectionsPanel.textList .note:first-child {
  border-top: none;
}
.connectionsPanel .noteButtons {
  position: absolute;
  top: 30px;
  left: -32px;
}
.interface-hebrew .connectionsPanel .noteButtons {
  left: auto;
  right: -32px;
}
.connectionsPanel .editNoteButton {
  visibility: hidden;
}
.connectionsPanel .note:hover .editNoteButton {
  visibility: visible;
}
.connectionsPanel .noteButtons .fa {
  cursor: pointer;
  color: #C6C6C6;
  font-size: 20px;
  margin: 0 8px;
}

.feedbackOverlay .buttonContainer {
  width: 100%;
  margin-top: 15px;
  text-align: center;
}

.connectionsPanel .divineNameReplacer p {
  font-size: 16px;
  font-family: "Roboto", "Helvetica Neue", "Helvetica", sans-serif;
  line-height: 19px;
  color: #666666;
}

.addConnectionBox {
  font-size: 18px;
  text-align: center;
}
.addConnectionBox .dropdown .dropdownMain{
  justify-content: center;
}
.addConnectionBox .dropdown .dropdownMain span, .addConnectionBox .dropdown .dropdownMain img{
  margin-inline-start: auto;
}
.addConnectionSummary {
  margin-bottom: 20px;
}
.loginPrompt {
  text-align: center;
}
.loginPrompt .loginPromptMessage {
  font-size: 18px;
  margin-bottom: 20px;
}
.loginPrompt .button {
  width: auto;
  margin: 0 6px;
}
.profile-pic {
  display: flex;
  justify-content: center;
  align-items: center;
  flex-direction: column;
  margin-bottom: 4px;
}
.profile-page {
  background-color: var(--lightest-grey);
}
.profile-page .profile-pic .profile-pic-hover-button {
  display: none;
}
.profile-pic-cropper-error {
  line-height: 1;
  max-width: 50vw;
  overflow: hidden;
}
.profile-page .profile-pic:hover .profile-pic-hover-button.profile-pic-button-visible {
  display: flex;
}
.profile-page .profile-pic .profile-pic-button-row {
  display: flex;
}
.profile-page .profile-pic .profile-pic-button {
  position: relative;
  top: calc(-1 * ((175px/2) + (46px/2)));  /* height of .profile-img + height of .profile-pic-button */
}
.profile-pic-cropper-modal {
  max-width: unset !important;
  max-height: unset !important;
  padding: 15px 15px 17px 15px !important;
  box-shadow: 0px 1px 4px rgba(0, 0, 0, 0.4);
  background-color: #FFF !important;
  border-radius: 6px;
}
.profile-pic-cropper-modal-inner {
  overflow: auto;
  display: block;
  line-height: 0;
  border-radius: 6px;
}
.profile-pic-loading {
  display: flex;
  align-items: center;
  justify-content: center;
  margin-top: 17px;
}
.profile-pic-cropper-modal .ReactCrop__crop-selection {
  border-radius: 50%;
  box-shadow: 0 0 0 9999em rgba(255, 255, 255, 0.6);
}
.profile-pic-cropper-modal .ReactCrop__image {
  max-width: 50vw;
  max-height: 50vh;
}
.profile-pic-close {
  right: 25px !important;
}
.profile-pic-cropper {
}
.profile-page .profile-pic .profile-pic-cropper-modal .profile-pic-cropper-button {
  display: inline-flex;
}
.profile-page .profile-pic .profile-pic-cropper-desc {
  margin-top: 9px;
  margin-bottom: 18px;
}
.profile-pic .profile-pic-input-file {
  /* make it essentially invisible so it stays in DOM and is accessible */
  width: 0.1px;
  height: 0.1px;
  opacity: 0;
  overflow: hidden;
  position: absolute;
  z-index: -1;
}
.readerNavMenu.profile-page .resourcesLink img {
  top: 0;
}
.profile-page .logoutLink {
  box-shadow: none;
  font-size: 16px;
}
.profile-page .logoutLink .int-en {
  font-family: "Roboto", "Helvetica Neue", "Helvetica", sans-serif;
}
.profile-page .logoutLink .int-he {
  font-family: "Heebo", sans-serif;
}
.notificationsTopContainer {
  display: flex;
  flex-direction: row;
  margin-bottom: 30px;
}
.notificationsHeaderBox {
  flex-grow: 1;
  margin-bottom: 12px
}
.readerNavMenu .notificationsHeaderBox h1 {
  margin: 4px 0 0 0;
}
.notificationsTitleIcon {
  position: relative;top: 2px;
}
.notification {
  border-bottom: 1px solid var(--light-grey);
  border-top: none;
  padding: 25px 0;
  line-height: 1.4;
}
.notification {
  display: flex;
}
.notification .imageSection {
  margin-inline-end: 15px;
}
.notification .imageSection img {
  height: 30px;
  width: 30px;
  border-radius: 15px;
}
.notification .mainSection {
  flex: 1;
}
.notification a {
  unicode-bidi: plaintext;
}
.notification a:hover {
  color: inherit;
}
.notification .topLine {
  display: flex;
  justify-content: space-between;
  flex-direction: row;
  margin-top: 2px;
  align-content: space-between;
}
.notification .topLine a {
  font-weight: bold;
}
.notification .topLineText {
  flex: 1;
}
.notification .date {
  color: var(--medium-grey);
  font-size: 14px;
  margin-inline-start: 15px;
}
.notification .notificationBody {
  margin-top: 20px;
}
.notification .sheetTitle,
.notification .collectionName {
  --english-font: var(--english-serif-font-family);
  --hebrew-font: var(--hebrew-serif-font-family);
  font-size: 24px;
  display: block;
}
.notification .sheetSummary {
  --english-font: var(--english-serif-font-family);
  --hebrew-font: var(--hebrew-serif-font-family);
  color: var(--dark-grey);
  font-size: 18px;
  margin-top: 10px;
}
.notification .replyButton {
  margin-top: 15px;
}
.notification .replyButton img {
  width: 15px;
  height: 10px;
  margin-inline-end: 10px;
}
.notification-message-link {
  display: inline-block;
  padding: 0 5px;
}
.globalUpdateForm {
  padding: 20px;
  background-color: #ddd;
  border-radius: 15px;
  font-size: 18px;
}
.globalUpdateForm .storyTypeSelector {
  padding-bottom: 15px;
}
.globalUpdateForm  select {
  margin: 0 0 0 15px;
}
.globalUpdateForm .error {
  color: red;
  font-size: 90%;
}
.globalUpdateForm input[type="text"] {
  padding: 5px;
  margin: 5px 0;
  width: 260px;
}
.globalUpdateForm input[type="radio"] {
  padding: 5px;
  margin: 8px;
}
.globalUpdateForm label {
  padding-top: 10px;
  display: block;
}
.globalUpdateForm .previewButton {
  margin-left: 85%;
  font-size: 20px;
}
.update {
  position: relative;
}
.update .imageSection {
  display: none;
}
.update .delete-update-button {
  position: absolute;
  top:  8px;
  right:  0px;
  color:  var(--dark-grey);
}
.story-action-button {
  display: inline-block;
  background: #CB6158;
  padding: 0 15px;
  margin: 0 8px;
  width: 60px;
  text-align: center;
  height: 19px;
  color: #fff;
  cursor: pointer;
  border-radius: 8px;
  box-shadow: 1px 1px 1px #ccc;
  border: 1px solid #ccc;
}

.lds-ring {
  display: inline-block;
  position: relative;
  width: 34px;
  height: 34px;
}
.lds-ring div {
  box-sizing: border-box;
  display: block;
  position: absolute;
  width: 21px;
  height: 21px;
  margin: 6px;
  border: 6px solid #999;
  border-radius: 50%;
  animation: lds-ring 1.2s cubic-bezier(0.5, 0, 0.5, 1) infinite;
  border-color: #999 transparent transparent transparent;
}
.lds-ring div:nth-child(1) {
  animation-delay: -0.45s;
}
.lds-ring div:nth-child(2) {
  animation-delay: -0.3s;
}
.lds-ring div:nth-child(3) {
  animation-delay: -0.15s;
}
@keyframes lds-ring {
  0% {
    transform: rotate(0deg);
  }
  100% {
    transform: rotate(360deg);
  }
}
.sefariaLogo {
  text-align: center;
  text-transform: uppercase;
  font-family: "Roboto", "Helvetica Neue", "Helvetica", sans-serif;
}
#appLoading {
  position: fixed;
  text-align: center;
  background-color: #FBFBFA;
  height: 100%;
  width: 100%;
  direction: initial;
}
#appLoading .loadingMessage {
  position: absolute;
  top: 45%;
  left: 50%;
  transform: translate(-50%, -50%);
}
#appLoading img.int-en {
  width: 150px;
  height: 42px;
  margin-bottom: 6px;
}
#appLoading img.int-he {
  width: 150px;
  height: 49px;
  margin-bottom: 6px;
}
.emptyDesktop {
  margin-top: 200px;
  text-align: center;
  color: #999;
}
.button {
  display: inline-block;
  color: white;
  background-color: var(--sefaria-blue);
  box-shadow: 0 1px 3px rgba(0,0,0,0.25);
  border-radius: 6px;
  padding: 16px 30px;
  margin: 0 2px 6px 2px;
  cursor: pointer;
  font-size: 16px;
  box-sizing: border-box;
  line-height: 19px;
  text-align: center;
  --english-font: var(--english-sans-serif-font-family);
  --hebrew-font: var(--hebrew-sans-serif-font-family);
  border: none;
}

.button.disabled{
  border: 1px solid var(--light-grey);
  background-color: var(--lightest-grey);
  font-size: 16px;
  line-height: 19px;
  text-align: center;
  color: var(--medium-grey);
  box-shadow: none;
}
.button.disabled:hover{
  color: var(--medium-grey);
  cursor: initial;
}
a.button {
  color: white;
}
.button:hover,
a.button:hover {
  color: white;
  text-decoration: none;
}
.button.white {
  background-color: white;
  color: #333;
}
a.button.white {
  color: var(--dark-grey);
}
.button.grey {
  background-color:  var(--lighter-grey);
  color: var(--dark-grey);
  box-shadow: none;
  border: none;
}
a.button.mini {
  padding: 5px;
  font-size: .8em;
}
.interface-english .userSheetTitle a.button.mini {
  float: right;
}
.interface-hebrew .userSheetTitle a.button.mini {
  float: left;
}
.button.transparent {
  color: #666;
  background-color: transparent;
  border: 1px solid transparent;
}
.profile-page .button.transparent {
  border: 0;
}
.button.transparent.bordered {
  border: 1px solid #CCC;
}
.button.fillWidth {
  width: 100%;
  text-align: center;
  display: block;
  margin: 10px 0;
}
.button.squareBorder {
  border-radius: 0;
}
a .button:hover {
  text-decoration: none;
}
.reactMarkdown a {
  color: var(--commentary-blue);
}
.button.small {
  padding: 10px 14px;
  width: -moz-fit-content;
  width: fit-content;
}

.headerWithAdminButtonsContainer{
  display: flex;
  justify-content: space-between;
  flex-direction: row;
  align-items: center;
  flex-wrap: nowrap;
  width: 100%;
}
.button.extraSmall.reviewState.reviewed {
  background-color: #5D956F;

}
.button.extraSmall.reviewState.notReviewed {
  background-color: #CB6158;
}
.button.extraSmall.reviewState.edited {
  background-color: #C3EB34;
}
.button.extraSmall {
  border-radius: 6px;
  box-shadow: none;
  margin: 0;
  padding: 5px 8px;
  height: 30px;
  line-height: 20px;
  letter-spacing: normal;
}
.button.extraSmall.topic {
  color: #000000;
  background-color: var(--lighter-grey);
  white-space: nowrap;
}
.adminButtons .button.extraSmall.topic.top {
  border-top-left-radius: 6px;
  border-top-right-radius: 6px;
}
.adminButtons .button.extraSmall.topic.bottom {
  border-bottom-left-radius: 6px;
  border-bottom-right-radius: 6px;
  border-bottom: 1px solid var(--light-grey);
}
.adminButtons .button.extraSmall.topic {
  box-shadow: 0 1px 3px rgb(0 0 0 / 25%);
  border-radius: revert;
  color: #666666;
}
.headerWithAdminButtons {
  display: flex;
  position: relative;
  flex: 1;
}
.adminButtons.hiddenButtons {
  display: none;
}
.adminButtons {
  display: flex;
  flex-direction: column;
  width: 147px;
  position: absolute;
  height: 90px;
  padding: 0 20px 0 20px;
}

.button .buttonIcon {
  margin-inline-end: 7px;
  vertical-align: middle;
}
.button.small .buttonIcon {
  height: 14px;
  width: 14px;
  margin-top: -3px;
}
.button.appButton {
  box-shadow: none;
  border: 2px solid #18345D;
  color: #18345D;
}
.button.appButton img {
  margin-inline-end: 5px;
}
.button.appButton.iconOnly {
  width: 40px;
  height: 40px;
  box-sizing: border-box;
  display: inline-flex;
  padding: 0;
  justify-content: center;
  align-items: center;
}
.button.appButton.iconOnly img {
  width: 18px;
  height: 18px;
  margin: 0;
}
.lexicon-content{
  font-size: 15px;
  padding-bottom: 10px;
  margin-bottom: 1px;
}
.lexicon-link:hover {
  text-decoration: underline;
}
.lexicon-header {
  padding: 10px;
  border-bottom: 1px solid #e5e5e5;
  background-color: #AAAAAA;
}
.lexicon-header h4 {
  font-size: 1.2em;
  margin: 0;
}
.entry + .entry {
  padding-top: 10px;
}
.lexicon-results {
  padding-top: 20px;
}
.named-entity-attribution {
  margin-top: 13px;
}
.named-entity-ambiguous {
  margin-bottom: 24px;
}
.named-entity-ambiguous .systemText .int-en,
.named-entity-ambiguous .systemText .int-he {
  color: #999;
}
.named-entity-title-bar {
  display: flex;
  flex-direction: row;
  justify-content: space-between;
}
.named-entity-wrapper {
  display: flex;
  flex-direction: column;
}
.named-entity-wrapper + .named-entity-wrapper {
  margin-top: 26px;
}
.readerPanel.english .named-entity-wrapper {
  direction: ltr;
}
.readerPanel.hebrew .named-entity-wrapper {
  direction: rtl;
}
.lexicon-results .named-entity-description {
  margin-top: 13px;
}
.lexicon-results .named-entity-description .en,
.lexicon-results .named-entity-description .he {
  color: #666;
}
.lexicon-results .entry > div {
  padding: 1% 0 1% 0;
  margin: auto;
}
.lexicon-results .entry a {
    font-size: .8em;
    font-weight: bold;
    letter-spacing: 1px;
    cursor: pointer;
    color: #333;
}
.lexicon-results .entry .headline {
  color: #333;
  font-size: 1.2em;
  display: block;
}
.lexicon-results .entry .headwords .headword {
  display: inline;
}
.lexicon-results .entry .morphology {
  font-family: "Roboto", "Helvetica Neue", "Helvetica", sans-serif;
  color: #999;
  display: inline;
  margin-right: 5px;
}
.lexicon-results .entry .lang-ref {

}
.lexicon-results .entry .definition-content{
    color: #444;
}
.lexicon-results ol {
	list-style-position: inside;
}
.lexicon-results .entry .definition li.sense{
	margin-left: 15px;
    padding-bottom: 10px;
}
.lexicon-results .entry .definition ol.senses{
	padding-left: 0;
}
.lexicon-results .entry .definition > li.sense{
	margin-left: 0;
}
.lexicon-results .entry ol.definition {
	list-style-type: none;
	padding-top: 2px;
	padding-left: 0;
    margin: 0;
}
.lexicon-results .entry .definition .notes {}
.lexicon-results .entry .definition .derivatives {display: block;margin-left: 15px;}
.lexicon-results .attribution {

}

.lexicon-results .attribution div,
.named-entity-wrapper .attribution div {
  display: block;
  font-family: "Roboto", "Helvetica Neue", "Helvetica", sans-serif;
  color: #aaa;
  font-size: 10px;
}
.lexicon-content .headword.en, .lexicon-content .headword.he,
.lexicon-content .definition-content.en, .lexicon-content .definition-content.he,
.lexicon-content .lexicon-results .attribution {
  display: inline;
}
.lexicon-content .headword.he, .lexicon-content .definition-content.he {
  direction: rtl;
}
.lexicon-content .headword.en, .lexicon-content .definition-content.en {
  direction: ltr;
}
.lexicon-instructions,
.lexicon-content .loadingMessage {
  font-size: 15px;
  font-style: italic;
}
.splitHeader {
  text-align: left;
  display: flex;
  flex-direction: row;
  justify-content: space-between;
  color: #666;
  font-weight: 300;
}
.splitHeader .en {
  font-size: 14px;
}
.splitHeader .he {
  font-size: 14px;
}
.splitHeader select {
  margin-inline-start: 6px;
}
.sheetsNewButton {
  text-align:center;
  margin-bottom: 30px;
}
.sheetsNewButton a {
  color: inherit;
}
.sheet.userSheet .sheetTitle  {
  font-family: "adobe-garamond-pro", "Crimson Text", Georgia, serif;
  font-size: 20px;
  color:#333;
  margin-bottom: 6px;
  unicode-bidi: plaintext;
}
.sheet.userSheet {
  font-size: 14px;
  color:#999;
  text-decoration: none;
  flex-direction: column;
}
.interface-english .sheet.userSheet{
  font-family: "Roboto", "Helvetica Neue", "Helvetica", sans-serif;
}
.interface-hebrew .sheet.userSheet{
  font-family: "Heebo", "sans-serif";
}
.sheet.userSheet .userSheetInfo{
  display: flex;
  justify-content: flex-start;
}
.sheet.userSheet .userSheetInfo span:before{
  content: '·';
  margin: auto 4px;
}
.sheet.userSheet .userSheetInfo span:first-child:before{
  content: '';
  margin: 0;
}
.sheet.userSheet .sheetAccess{
  margin: auto 4px;
}
.filterByTag {
  cursor: pointer;
  text-transform: none;
  font-size: 18px;
}
.sheet.userSheet .sheetEditButtons {
  font-size: 24px;
  height: 32px;
  width: 32px;
  text-align: center;
  line-height: 32px;
  background-color: white;
  border: 1px solid #E6E6E6;
  border-radius: 4px;
  margin-left: 10px;
  display: none;
  float:right;
  cursor: pointer;
  color: #999;
  text-decoration: none;
}
.sheetButton:hover {
  text-decoration: underline;
}
.sheetButton{
  border: 1px solid #fff;
}
.sheetButton.active {
  border: 1px solid #333;
}
.tagString a {
  text-decoration: none;
  color: #999;
}
.tagString a:after {
  content: ", ";
  color: #999;
}
.tagString a:last-child:after {
  content: "";
}
.singlePanel .collectionsList {
  margin-top: 0;
}
.collectionsList .enCollections,
.collectionsList .heCollections {
  margin-bottom: 50px;
}
.readerPanel .collectionsList .enCollections .gridBox,
.readerPanel .collectionsList .enCollections .int-he {
  direction: ltr;
}
.readerPanel .collectionsList .heCollections .gridBox {
  direction: rtl;
}
.collectionListing {
  display: flex;
  flex-direction: row;
  justify-content: space-between;
}
.profile-page .collectionListing {
  padding: 20px 0;
}
.collectionListing .left-content {
  display: flex;
  flex-direction: row;
  align-items: center;
}
.collectionListing + .collectionListing {
  border-top: 1px solid #ccc;
}
.collectionListingImageBox {
  width: 40px;
  height: 40px;
  border-radius: 20px;
  margin-inline-end: 10px;
  overflow: hidden;
  flex-shrink: 0;
}
.tocTop .collectionListingImageBox {
  background-color: transparent;
  overflow: initial;
}
.interface-hebrew .sheetMetaDataBox .authorStatement {
  direction: rtl;
}
.sheetMetaDataBox .profile-pic {
  width: 30px;
  height: 30px;
  display: inline-block;
  vertical-align: middle;
  margin-inline-end: 10px;
}
.sheetMetaDataBox {
  margin-block-end: 40px;
}
a.sheetAuthorName {
  color: var(--midrash-green);
  --english-font: var(--english-sans-serif-font-family);
  --hebrew-font: var(--hebrew-sans-serif-font-family);
  font-size: 16px;
  font-weight: 600;
  line-height: 18.75px;
  display: inline;
  margin-block-end: 10px;
}
a.sheetAuthorName:hover {
  text-decoration: none;
}
.sheetContentSidebar a.sheetAuthorName {
  display: block;
}
.sheetMetaDataBox .summary {
  --english-font: var(--english-sans-serif-font-family);
  --hebrew-font: var(--hebrew-sans-serif-font-family);
  font-size: 16px;
  font-weight: 500;
  line-height: 18.75px;
  color: #666666;
  margin-block-end: 15px;
}
.sheetMetaDataBox .title {
  --english-font: var(--english-sans-serif-font-family);
  --hebrew-font: var(--hebrew-sans-serif-font-family);
  font-size: 30px;
  font-weight: 500;
  line-height: 35.16px;
  margin-block-end: 15px;
  flex: 1 0 95%;
}
.interface-hebrew .sheetMetaDataBox .title:empty:before {
  content: "ללא שם";
}
.publishBox {
  text-align: start;
  background-color: #EDEDEC;
  border-radius: 6px;
  padding: 10px 20px;
  max-width: 540px;
  margin: 20px -20px;
  font-size: 16px;
  color: #666;
}

div.transparentBackground.publishBox {
  background-color: inherit;
  border-radius: 0px;
  padding: 0px 20px;
  color: inherit;
}

.publishBox .smallText .int-en, .publishBox .smallText .int-he.enInHe {
  color: #666;
}
.publishBox p.error {
  color: red;
}
.publishBox p {
  margin-bottom: 15px;
}
.publishBox .error .react-tags,
.publishBox textarea.error {
  border: 1px solid red;
}
.publishBox p strong {
  color: black;
  font-weight: 400;
}
.publishBox h3 {
  font-size: 22px;
  font-weight: 500;
  color: #666;
  margin-top: 12px;
  margin-bottom: 14px;
  text-transform: none;
  text-align: start;
}
.publishBox hr {
  border-bottom: none;
  border-right: none;
  border-left: none;
  border-top: 1px solid #CCC;
  margin-top: 20px;
}
.publishBox .smallText {
  color: #666666
}
.publishBox textarea {
  width: 100%;
  height: 100px;
  resize: none;
  box-sizing: border-box;
  font-size: 16px;
  color: #000;
  border: none;
  border-radius: 6px;
  box-shadow: 0px 1px 3px rgba(0, 0, 0, 0.25);
  font-style: normal;
  padding: 10px 10px 4px 10px;
  margin-bottom: 0px;
}
.publishBox textarea::placeholder {
  font-size: 16px;
  color: #666;
  font-style: normal;
  font-family: var(--english-sans-serif-font-family);
}
.publishBox .react-tags {
  position: relative;
  padding: 10px 10px 4px 10px;
  border-radius: 6px;
  background-color: #fff;
  box-shadow: 0px 1px 3px rgba(0, 0, 0, 0.25);
  /* shared font styles */
  font-size: 16px;
  line-height: 1.2;
  color: #666;
  /* clicking anywhere will focus the input */
  cursor: text;
}
.publishBox .react-tags.is-focused {
  border-color: #B1B1B1;
}
.publishBox .react-tags__selected {
  display: inline;
}
.publishBox .react-tags__selected-tag {
  display: inline-block;
  box-sizing: border-box;
  margin: 0 6px 6px 0;
  padding: 6px 8px;
  border: none;
  border-radius: 6px;
  background: #EDEDEC;
  color: #000;
  /* match the font styles */
  font-family: inherit;
  font-size: inherit;
  line-height: inherit;
}
.publishBox .react-tags__search-input,
.publishBox .react-tags__search-input:focus,
.publishBox .react-tags__search-input:focus-visible {
  font-family: inherit;
  font-size: inherit;
  border: none;
  outline: none;
}
.publishBox .react-tags__search-input::placeholder {
  font-size: 16px;
  font-style: normal;
  font-family: var(--english-sans-serif-font-family);
}
body.interface-hebrew .publishBox .react-tags__search-input::placeholder,
body.interface-hebrew .publishBox textarea::placeholder {
  font-family: var(--hebrew-sans-serif-font-family);

}
.publishBox .react-tags__selected-tag:after {
  content: '\2715';
  color: #AAA;
  margin-inline-start: 8px;
  vertical-align: middle;
  font-size: 10px;
}
.publishBox .react-tags__selected-tag:hover,
.publishBox .react-tags__selected-tag:focus {
  border-color: #B1B1B1;
}
.publishBox .react-tags__search {
  display: inline-block;

  /* match tag layout */
  padding: 7px 2px;
  margin-bottom: 6px;

  /* prevent autoresize overflowing the container */
  max-width: 100%;
}
.publishBox .publishButton {
  margin: 18px 0;
  text-align: end;
}
.publishBox .publishButton .button.published {
  background-color: #EDEDEC;
  border: 1px solid #CCCCCC;
  color: #666666
}

.publishBox .publishButton .button {
  padding: 15px 20px;
}

.publishSettingsEditMode .publishButton {
  margin: 14px 0 0;
  text-align: end;
  flex-direction: row;
  justify-content: flex-end;
  display: flex;
}

.publishSettingsEditMode .publishButton .publishedText {
  text-align: start;
  margin-top: 5px;
  margin-bottom: 0px;
  margin-inline-start: 0px;
  margin-inline-end: 15px;
  font-size: var(--sans-serif-body-font-size);
  --english-font: var(--english-sans-serif-font-family);
  --hebrew-font: var(--hebrew-sans-serif-font-family);
  color: var(--dark-grey);
}

.publishSettingsEditMode .publishButton .publishedText .publishedTextBold {
  font-weight: bold;
  color: black;
}

.publishSettingsEditMode .button.published {
  background-color: #FFFFFF;
  border: 1px solid #CCCCCC;
  color: var(--dark-grey);
  height: fit-content;
  align-self: center;
  border-radius: 6px;
  box-sizing: border-box;
  box-shadow: none;
  padding: 9px 10px;
}

.publishBox .react-tags__suggestions ul {
  position: absolute;
  inset-inline-start: 0;  /* Note reduntant css rules below `body.interface-[hebrew|english]  .publishBox .react-tags__suggestions ul` */
  top: 100%;
  margin: 4px -1px;
  padding: 0;
  list-style: none;
  background: #fff;
  border: 1px solid #ccc;
  border-radius: 6px;
  min-width: 300px;
}
/* Reduntant given above `inset-inline-start` rule, but not standard on all browsers yet
RMN: 2021-04-22 */
body.interface-hebrew  .publishBox .react-tags__suggestions ul {
  right: 0;
}
/* Reduntant given above `inset-inline-start` rule, but not standard on all browsers yet
RMN: 2021-04-22 */
body.interface-english .publishBox .react-tags__suggestions ul {
  left: 0;
}
.publishBox .react-tags__suggestions li {
  border-bottom: none;
  padding: 6px 8px;
}
.publishBox .react-tags__suggestions li mark {
  text-decoration: none;
  background: none;
  font-weight: normal;
}
.publishBox .react-tags__suggestions li:hover {
  cursor: pointer;
  background: #eee;
}
.publishBox .react-tags__suggestions li.is-active {
  background: #eee;
}
.publishBox .react-tags__suggestions li.is-disabled {
  opacity: 0.5;
  cursor: auto;
}
.editorSidebarToggle {
  position: fixed;
  top: 150px;
  right: 30px;
  height: 30px;
  width: 30px;
  border-radius: 30px;
  border: none;
  background-color: var(--sefaria-blue);
  cursor: pointer;
  box-shadow: 0px 1px 3px rgba(0, 0, 0, 0.25);
}
.interface-hebrew .editorSidebarToggle {
  left: 30px;
  right: auto;
}


.editorSidebarToggle:active {
  box-shadow: 0px 1px 1px rgba(0, 0, 0, 0.25);
}
.editorSidebarToggle::after {
  content: url("/static/img/3vdots.svg");
  position: absolute;
  top: 7px;
  left: 13px;
}
.collectionListingImage {
  height: 100%;
  width: 100%;
  object-fit: cover;
  background-color: white;
}
.collectionListingImage.default {
  width: 80%;
  height: 80%;
  margin: 10%;
  opacity: 0.4;
}
.collectionListingName {
  display: block;
  font-size: 30px;
  color: #000;
  margin-bottom: 5px;
}
.collectionListingName:hover {
  color: #333;
}
.collectionListingDetails {
  color: #999;
  font-size: 14px;
}
.collectionListingMembership {
  text-transform: capitalize;
}
.collectionListingDetailSeparator {
  margin: 8px;
}
.collectionInfo {
  margin-bottom: 35px;
}
.interface-hebrew .collectionInfo .he {
  display: inline;
}
.interface-hebrew .collectionInfo .en {
  display: none;
}
.collectionPage h1 {
  color: black;
  font-size: 30px;
  margin-bottom: 5px;
  --hebrew-font: var(--hebrew-serif-font-family);
  --english-font: var(--english-serif-font-family);
}
.collectionPage .navTitle {
  margin-bottom: 5px;
}
.collectionPage .collectionLabel {
  text-transform: uppercase;
  color: #666;
  font-size: 16px;
  letter-spacing: 2px;
  display: block;
  margin-bottom: 25px;
}
.collectionPage a:hover {
  color: inherit;
}
.collectionPage .collectionWebsite {
  display: block;
  font-size: 16px;
  margin-top: 15px;
  color: #4B71B7;
  direction: ltr;
}
.collectionPage .collectionDescription {
  font-size: 16px;
  color: #666;
  line-height: 1.3;
}
.collectionPage .collectionDescription .dedication {
  --hebrew-font: var(--hebrew-serif-font-family);
  --english-font: var(--english-serif-font-family);
}
.collectionPage .collectionDescription .en .dedication {
  font-style: italic;
  font-size: 18px;
  display: block;
}
.collectionPage .collectionDescription .he .dedication {
  font-size: 20px;
  display: block;
}
.collectionPage .bubbleTab {
  font-size: 16px;
}
.collectionPage .tagsList {
  --hebrew-font: var(--hebrew-serif-font-family);
  --english-font: var(--english-serif-font-family);
}
.collectionPage .emptyMessage .button {
  margin-top: 22px;
}
.collectionPage .emptyMessage .button:hover {
  color: white;
}
.collectionContentsTab .gridBox {
  margin-bottom:  30px;
}
.collectionPage .collectionContentsSectionLabel {
  color: var(--dark-grey);
  size: 16px;
  margin: 30px 0 12px 0;
}
.collectionPage .collectionContentsTag {
  font-size: 24px;
}
.collectionPage .sheetIcon {
  display: none;
}
.collectionPage .filterable-list .sheet a.sheetTitle {
  font-size:  24px;
}
.collectionPage .searchInCollectionLink {
  font-size:  16px;
  color: var(--dark-grey);
  margin-top: 20px;
  display: block;
}
.collectionInvitationBox {
  padding-bottom: 20px;
}
.collectionInvitationBox .button {margin: 0;}
.collectionSheetInner {
  display: flex;
}
.collectionSheetInnerContent {
  flex: 1;
}
.sheet .sheetTitleText {
  font-family: var(--english-serif-font-family);
}
.sheetListingPinButton {
  display: none;
  opacity: 0.3;
  cursor: pointer;
}
.sheet:hover .sheetListingPinButton.active {
  display: block;
}
.sheetListingPinButton.pinned {
  display: block;
  opacity: 0.6;
}
#collectionInvitationInput {
  box-shadow: 0 1px 3px rgba(0,0,0,0.2);
  border: none;
  margin-inline-end: 10px;
  font-size: 18px;
  position: relative;
  border-radius: 7px;
  box-sizing: border-box;
  width: 215px;
  padding: 10px 15px;
}
.collectionInvitationBoxMessage {
  font-size: 18px;
  padding: 12px 0 0;
  text-align: center;
}
.flexLineBreak {
  width: 100%;
  height: 0;
}
.collectionPage .collectionMemberListing {
  padding-bottom: 24px;
  font-family: "Roboto", "Helvetica Neue", "Helvetica", sans-serif;
  font-size: 16px;
  color: #666;
  display: flex;
  flex-direction: row;
  justify-content: start;
}
.collectionMemberListingPic {
  margin-inline-end: 10px;
}
.collectionMemberListingPic.invitation {
  background-color: var(--medium-grey);
  border-radius: 1000px;
  width: 40px;
  height: 40px;
  line-height: 40px;
  text-align: center;
}
.collectionMemberListingName {
  color: black;
}
.collectionMemberListingRole {
  color: var(--dark-grey);
  font-size: 13px;
  margin-top: 4px;
}
.collectionMemberListingText {
  position: relative;
}
.collectionPage .collectionMemberListing .collectionMemberListingActions {
  display: none;
}
.collectionPage .collectionMemberListing:hover .collectionMemberListingActions {
  display: inline-flex;
}
.collectionMemberListingActions .collectionMemberListingActionsButton {
  cursor: pointer;
  color: var(--dark-grey);
  margin-inline-start: 8px;
}
.collectionMemberListingActionsMenu {
  position: absolute;
  left: 0;
  top: 46px;
  line-height: 30px;
  background-color: white;
  border: 1px solid #ccc;
  border-radius: 4px;
  color: #999;
  font-size: 15px;
  z-index: 1;
}
.interface-hebrew .collectionMemberListingActionsMenu {
  right: 0;
  left: unset;
}
.collectionMemberListingActionsMenu .action {
  padding: 4px 10px;
  cursor: pointer;
  white-space: nowrap;
}
.collectionMemberListingActionsMenu .action:hover {
  background-color: #eee;
}
.collectionMemberListingActionsMenu .action + .action {
  border-top: 1px solid #ccc;
}
.collectionMemberListingActionsMenu .role {
  font-size: 17px;
  margin-right: 4px;
}
.collectionMemberListingActionsMenu .role.current {
  color: var(--dark-grey);
}
.collectionInvitationListing {
  display: inline-block;
  min-height: 50px;
  line-height: 50px;
}
.topicFilterBox {
  display: flex;
  align-items: center;
  margin-bottom: 30px;
  background-color: var(--lighter-grey);
  border-radius: 100px;
  padding: 0 10px;
  margin-top: 0;
  width: 285px;
  max-width: 100%;
}
.singlePanel .topicFilterBox {
  margin-top: 20px;
}
.topicFilterBox .searchIcon {
  height: 18px;
  width: 18px;
  opacity: 0.4;
}
.topicFilterInput {
  padding: 0px 10px;
  line-height: 30px;
  flex: 1;
  box-sizing: border-box;
  border: none;
  background: transparent;
  font-size: 18px;
}
.topicsFilterReset {
  cursor: pointer;
  color: var(--medium-grey);
}
.topicsFilterResetIcon {
  height: 16px;
  width: 16px;
  margin-inline-start: 8px;
  vertical-align: -2px;
}
.alphabeticalTopicsNav {
  color: var(--dark-grey);
  margin-bottom: 5px;
}
.alphabeticalTopicsNav a {
  display: inline-block;
  margin-bottom: 10px;
}
.alphabeticalTopicsNav a + a {
  margin-inline-start: 10px;
}
.allTopicsList {
  min-height: 500px;
}
.topicPanel .topicLabel {
  text-transform: uppercase;
  font-weight: lighter;
  margin-bottom: 10px;
  font-size: 14px;
}
.topicPanel .topicLabel a {
  color: #8E8E8E;
}
.topicPanel .sideColumnMore {
  cursor: pointer;
  font-size: 16px;
  line-height: 26px;
  color: #666;
}
.topicPanel .sideColumnMore:hover {
  cursor: pointer;
  text-decoration: underline;
}
.topicPanel .sourceList {
  min-height: 500px;
}
.topicPanel .sourceList .loadingMessage {
  text-align: center;
}
.topicPanel .topicSource {
  margin-bottom: 40px;
  cursor: pointer;
  position: relative;
}
.topicPanel .topicSource .title {
  font-weight: bold;
}
.topicPanel .topicSource .score {
  font-size: 17px;
  color: #333;
  font-weight: normal;
  white-space: nowrap;
  border-radius: 4px;
  padding: 3px;
}
.topicPanel .topicSource .score:hover {
  background-color: #EEE;
}
.topicPanel .topicSource .score:active {
  background-color: #DDD;
}
.hebrew .topicPanel .topicSource .score {
  right: auto;
  left: 5px;
}
.topicPanel .topicSource .score img {
  width: 15px;
  height: 15px;
  vertical-align: middle;
  margin: -4px 0 0 2px;
  opacity: 0.6;
}

ul.aboutSheetLinks {
  list-style-type: none;
  padding-inline-start: 0;
  --english-font: var(--english-sans-serif-font-family);
  --hebrew-font: var(--hebrew-sans-serif-font-family);
  font-size: 16px;
  font-weight: 400;
  line-height: 18.75px;
}

h3.aboutSheetHeader {
  text-transform: none;
  color: var(--dark-grey);
  font-size: var(--sans-serif-h3-font-size);
  --english-font: var(--english-sans-serif-font-family);
  --hebrew-font: var(--hebrew-sans-serif-font-family);
  margin-bottom: 17px;
  margin-top: 36px;
  padding-bottom: 18px;
  border-style: none none solid none;
  border-color: var(--light-grey);
  border-width: 1px;
}

.translationsHeader {
  margin-bottom: 35px;
}

.translationsHeader h3 {
  text-transform: none;
  color: var(--dark-grey);
  font-size: var(--sans-serif-h3-font-size);
  --english-font: var(--english-sans-serif-font-family);
  --hebrew-font: var(--hebrew-sans-serif-font-family);
  margin-bottom: 12px;
  margin-top: 0;
}

.translationsHeader .translationsDesc {
  font-size: var(--sans-serif-body-font-size);
  color: var(--dark-grey);
}

.aboutSheetPanel hr {
  height: 0px;
  border: 1px solid var(--light-grey);
}

.aboutSheetPanel h2 {
  font-size: var(--serif-h3-font-size);
  color: #000000;
  text-transform: none;
  margin: 0px;
}

.aboutSheetPanel h3.aboutSheetSubtitle {
  --english-font: var(--english-sans-serif-font-family);
  --hebrew-font: var(--hebrew-sans-serif-font-family);
  margin-top: 5px;
  margin-bottom: 20px;
}

div.aboutSheetMetadata {
  color: var(--medium-grey);
  --english-font: var(--english-sans-serif-font-family);
  --hebrew-font: var(--hebrew-sans-serif-font-family);
  font-size: var(--sans-serif-small-font-size);
  display: flex;
  flex-direction: column;
  margin: 10px 0px;
}
div.aboutSheetMetadata span:not(:first-child)::before{
  content: '•';
  margin-inline-start: 4px;
  margin-inline-end: 4px;
}

.hebrew .topicPanel .topicSource .score img {
  margin: -4px 2px 0 0;
}
.note a {
  color: #333;
  text-decoration: underline;
}
.noteListing {
  margin-bottom: 30px;
  border-bottom: 1px solid #ccc;
}
.noteListing a:hover {
  text-decoration: none;
}
.noteListing .textRange .title {
  font-size: 18px;
  color: #999;
  margin-bottom: 10px;
}
.noteListing .textRange .title:hover {
  text-decoration: underline;
}
.noteListing .textRange .text {
  font-size: 18px;
  font-style: italic;
  color: #999;
  margin-bottom: 18px;
}
.noteListing .textRange .text .he {
  font-style: normal;
}
.noteListing .segment {
  display: block;
}
.noteListing .note {
  font-size: 18px;
}
.noteListing .actionButtons {
  visibility: hidden;
  float: right;
  display: inline-block;
  cursor: pointer;
}
.interface-hebrew .noteListing .actionButtons {
  float: left;
}
.noteListing:hover .actionButtons {
  visibility: visible;
}
.noteListing .actionButtons img {
  width: 16px;
  height: 16px;
}
.noteListing .actionButtons img + img {
  margin: 0 0 0 10px;
}
.interface-hebrew .noteListing .actionButtons img + img {
  margin: 0 10px 0 0;
}
.noteListing:hover .actionButtons img:hover {
  opacity: 0.6;
}
.noteListing .mask {
  background-color: white;
  opacity: 0.5;
}
.addToSourceSheetModal {
  position: absolute;
  display: block;
  left: 40%;
  top: 240px;
  width: 330px;
  padding: 20px;
  background: #FBFBFA;
  border: #ccc 1px solid;
  border-radius: 4px;
  box-shadow: 0 0 10px #ccc;
  z-index: 200;
}
.addToSourceSheetModal .closeButton {
  margin-bottom: 10px;
  cursor: pointer;
  height: 18px;
  width: 18px;
  float: right;
}
.searchBox .keyboardInputInitiator {
    opacity: 0.4;
    width: 22px;
    height: 20px;
    padding: 4px 7px 2px;
    position: initial;
    vertical-align: 0px;
}
.searchBox.TopicSearchBox {
  margin: 30px 0px 20px 30px;
}
.searchBox.TopicSearchBox input {
  padding: 15px;
  box-sizing: border-box;
  box-shadow: 0px 1px 3px rgba(0, 0, 0, 0.25);
  border: none;
  height: 40px;
  width: 209px;
  font-family: "adobe-garamond-pro", "Crimson Text", Georgia, serif;
  border-radius: 6px;
  font-size: 18px;
  color: #000000;
}
.searchBox.TopicSearchBox input.selected {
  color: var(--commentary-blue);
}
.header .searchBox .keyboardInputInitiator {
    display: none;
}
body #keyboardInputMaster {
    opacity: 1;
    background-color: #FBFBFA;
    border: 1px solid #ccc;
    padding: 5px;
    box-shadow: none;
    border-radius: 0.3em;
    /*position: relative;
    top: 100px;
    left: 395px;*/
}
body #keyboardInputMaster thead {
  display: none;
}
body #keyboardInputMaster tbody tr td table{
    border-spacing: 2px 2px;
}
body #keyboardInputMaster tbody tr td table tbody tr td{
    border: 0.5px solid #eee;
    background: white;
    font-family: "Heebo","Roboto", sans-serif;
    min-width: 15px;
    vertical-align: middle;
    padding: 2px 8px;
    text-align: center;
    font-size: 14px;
    color: #333;
}
body #keyboardInputMaster tbody tr td table tbody tr td:hover,
body #keyboardInputMaster tbody tr td table tbody tr td:active,
body #keyboardInputMaster tbody tr td table tbody tr td.pressed{
    border: 1px solid #eee;
    background: #eee;
}
.calendarRefs {
  margin-bottom: 16px;
}
.calendarRef {
  font-size: 18px;
  color: #666;
  display: flex;
  margin: 2px 0;
}
.calendarRef a {
  color: inherit;
}
.calendarRef img {
  margin-top: 2px;
}
#editCollectionPageContainerInner {
  position: relative;
}
#editCollectionPage :not(h1) .int-en {
  font-family: "Roboto", "Helvetica Neue", "Helvetica", sans-serif;
}
#editCollectionPage :not(h1) .int-he {
  font-family: "Heebo", sans-serif;
}
#editCollectionPage .field {
  box-sizing: border-box;
  width: 100%;
  display: inline-block;
  vertical-align: top;
  padding: 12px;
}
#editCollectionPage .field.halfWidth {
  width: 50%;
  display: inline-block;
}
#editCollectionPage .field.quarterWidth {
  width: 25%;
  display: inline-block;
}
#editCollectionPage .field.threeQuarterWidth {
  width: 75%;
  display: inline-block;
}
#editCollectionPage .field > label {
  display: block;
  margin-bottom: 15px;
  color: #666;
}
#editCollectionPage input,
#editCollectionPage textarea {
  display: block;
  width: 100%;
  padding: 15px 12px;
  border-radius: 5px;
  border: none;
  box-sizing: border-box;
  box-shadow: 0 1px 3px rgba(0,0,0,0.2);
  font-family: "Roboto", "Helvetica Neue", "Helvetica", sans-serif;
  color: #333;
  font-size: 14px;
}
.interface-hebrew #editCollectionPage input,
.interface-hebrew #editCollectionPage textarea {
  font-family: "Heebo", sans-serif;
}
#editCollectionPage .hiddenFileInput {
  width: 0.1px;
  height: 0.1px;
  opacity: 0;
  overflow: hidden;
  position: absolute;
  z-index: -1;
}
#editCollectionPage .collectionImage {
  max-width: 200px;
  margin-bottom: 5px;
  display: block;
}
#editCollectionPage .helperText {
  color: #999;
  font-size: 13px;
  width: 500px;
}
#editCollectionPage .collectionHeaderBox {
  width: 100%;
  background-color: white;
  margin-bottom: 5px;
}
#editCollectionPage .collectionHeader {
  float: right;
  max-width: 100%;
}
#editCollectionPage .deleteCollection {
  cursor: pointer;
  margin: 30px 10px;
  color: #999;
  text-align: right;
}
#editCollectionPage .deleteCollection:hover {
  text-decoration: underline;
}
.dropdown {
  position: relative;
}
.dropdown .dropdownMain {
  background: white;
  box-shadow: 0 1px 3px rgba(0,0,0,0.2);
  border-radius: 7px;
  padding: 16px 22px;
  font-size: 16px;
  margin-bottom: 10px;
  cursor: pointer;
  line-height: 19px;
  color: var(--dark-grey);
  display: flex;
  justify-content: space-between;
  flex-direction: row;
}
.dropdown .dropdownMain.selected{
  color: var(--selected-option);
}
.dropdown .dropdownList .dropdownOption {
  font-size: 18px;
  cursor: pointer;
  padding: 0 22px;
  margin: 26px 0;
  border: none;
  color: var(--dark-grey);
  font-style: normal;
  font-weight: normal;
  font-size: 16px;
  line-height: 19px;
}
.dropdown .dropdownOpenButton {
  margin-inline-start: 6px;
  cursor: pointer;
  color: var(--dark-grey);
  font-size: 18px;
}
.interface-hebrew .dropdownOpenButton {
  float: left;
  margin-left: 0;
}
.dropdown .dropdownListBox {
  position: absolute;
  z-index: 1;
  margin-top: -14px;
  width: 100%;
  box-sizing: border-box;
  box-shadow: 0 1px 3px rgba(0,0,0,0.2);
  background: white;
  border-bottom-left-radius: 7px;
  border-bottom-right-radius: 7px;
}
.dropdown .dropdownList {
  color: #999;
  background-color: white;
  box-sizing: border-box;
  padding: 0;
  max-height: 250px;
  overflow-x: hidden;
  overflow-y: scroll;
  border-bottom-left-radius: 7px;
  border-bottom-right-radius: 7px;
}
.singlePanel .dropdown .dropdownList {
  max-height: 150px;
}
.dropdown .dropdownList .dropdownOption.selected {
  color: var(--selected-option);
}
.addToSourceSheetBox .dropdownMain.noselect {
  display: flex;
  justify-content: space-between;
  align-items: center;
  align-content: flex-start;
  text-align: start;
}
.addToSourceSheetBox .dropdownMain.noselect::before{
  content: url("/static/img/sheet.svg");
  opacity: 0.4;
  display: inline-block;
  margin-inline-end: 10px;
  transform: scale(0.8);
  vertical-align: text-bottom;
  line-height: 10px;
}
.addToSourceSheetBox .dropdownMain.noselect::after{
  content: url("/static/icons/chevron.svg");
  margin-inline-start: auto;
  opacity: 0.4;
  height: 24px;
  transform: scale(0.6) rotate(90deg);
  transform-origin: center center;
}
.addToSourceSheetBox .dropdownMain.noselect.open::after{
  transform: scale(0.6) rotate(-90deg);
  transform-origin: center center;
}
.addToSourceSheetBox .dropdownMain .loadingMessage {
  margin: 0;
}
.addToSourceSheetBoxTitle{
  font-style: normal;
  font-weight: normal;
  font-size: 13px;
  line-height: 15px;
  color: #999999;
  margin-bottom: 11px;
}
.addToSourceSheetBox .selectedRef{
  padding: 16px 22px;
  font-size: 16px;
  margin-bottom: 15px;
  cursor: pointer;
  background: #FBFBFA;
  box-shadow: 0px 1px 3px rgba(0, 0, 0, 0.25);
  border-radius: 6px;
  text-align: start;
}
.addToSourceSheetBox .selectedRef span{
  font-family: "adobe-garamond-pro", "Crimson Text", Georgia, "Times New Roman", serif;
  font-style: normal;
  font-weight: normal;
  font-size: 18px;
  line-height: 25px;
  color: #666666;
}
.readerPanel.hebrew .addToSourceSheetBox .selectedRef span{
  font-family: "Taamey Frank", "adobe-garamond-pro", "Crimson Text", Georgia, "Times New Roman", serif;
  font-size: 1.2em;
}
.addToSourceSheetBox .dropdown .dropdownList .dropdownOption::before{
  content: url("/static/img/sheet.svg");
  opacity: 0.4;
  display: inline-block;
  margin-inline-end: 10px;
  transform: scale(0.8);
  vertical-align: text-bottom;
  line-height: 10px;
}
#footer {
  background-color: white;
  border-top: 1px solid #F4F4F4;
  overflow: hidden;
  padding: 18px 40px 70px 40px;
  text-align: left;
  color: #999;
}
.singlePanel #footer {
  padding: 18px 15px 70px 15px;
}
#footer a {
  display: block;
  color: #666;
}
.interface-hebrew #footer{
  direction: rtl;
  text-align: right;
}
.interface-english #footer .int-he {
  display: none;
}
.interface-hebrew #footer .int-he {
  display: inline;
  text-align: right;
}
#footerInner {
  max-width: 1000px;
  margin: 0 auto;
}
#footer .section {
  display: inline-block;
  vertical-align: top;
  width: 200px;
  margin: 20px 0;
}
.interface-english #footer .section {
  text-align: left;
}
.interface-hebrew #footer .section {
  text-align: right;
}
#footer .section .header {
  color: #000;
  margin-bottom: 18px;
  font-weight: normal;
  font-size: 16px;
}
#footer .section.last {
  float: right;
  text-align: right;
}
.interface-hebrew #footer .section.last {
  float: left;
  text-align: left;
}
#footer .section a {
  font-size: 16px;
  margin: 2px 0;
}
#footer .fa {
  margin: 0 3px;
}
#footer .header.connect {
  text-transform: uppercase;
}
.newsletterSignUpBox {
  position: relative;
  margin-bottom: 4px;
}
.newsletterSignUpBox .newsletterInput {
  border-radius: 6px;
  padding: 10px 32px 12px 16px;
  width: 150px;
  font-size: 15px;
  border: 1px solid #EEE;
  margin-bottom: 6px;
  color: #333;
}
.newsletterSignUpBox .educatorNewsletterInput {
  padding: 10px;
  -webkit-appearance: auto
}
.newsletterSignUpBox img {
  height: 18px;
  width: 18px;
  opacity: 0.2;
  position: absolute;
  top: 10px;
  right: 12px;
}
.interface-hebrew .newsletterSignUpBox .newsletterInput {
  padding: 8px 16px 11px 32px;
}
.interface-hebrew .newsletterSignUpBox img {
  right: auto;
  left: 12px;
  transform: scale(-1, 1);
}
.newsletterEducatorOption {
  font-size: 14px;
  padding: 0px 3px;
  margin-top: 2px;
}
.newsletterSignUpBox .subscribeMessage {
  margin: 4px 0 14px 0;
  color: #333;
  font-size: 14px;
  font-family: "Roboto", "Helvetica Neue", "Helvetica", sans-serif;
  font-style: italic;
  text-align: center;
  direction: ltr;
}
#footer .section.connect a {
  display: inline;
  margin: 0 4px;
}
#footer .section.connect .socialLinks a {
  color: #666;
}
#footer #siteLanguageToggle {
  color: #999;
  margin-top: 30px;
  font-size: 15px;
}
#footer #siteLanguageToggle #siteLanguageToggleLabel {
  display: block;
  text-transform: uppercase;
  color: #000;
}
#footer a#siteLanguageEnglish,
#footer a#siteLanguageHebrew {
  font-family: "Roboto", "Helvetica Neue", "Helvetica", sans-serif;
  cursor: pointer;
  color: #666;
  display: inline;
  margin: 0 3px;
}
#footer #siteLanguageEnglish:hover,
#footer #siteLanguageHebrew:hover {
  text-decoration: underline;
}
#footer a#siteLanguageHebrew {
  font-family: "Heebo", sans-serif;
}
.gemarra-regular, .gemarra-italic {
  font-weight: bold;
}
.it-text, .gemarra-italic {
  font-style: italic;
}
.categoryAttribution a {
  color: inherit;
}
.bubbleTab {
  padding: 10px 25px;
  margin: 3px;
  background-color: white;
  border-radius: 20px;
  border: 1px solid #DADADA;
  display: inline-block;
  font-size: 12px;
  color: #999;
  font-family: "Roboto", "Helvetica Neue", "Helvetica", sans-serif;
  letter-spacing: 1px;
  cursor: pointer;
}
.bubbleTab:hover {
  text-decoration: none;
}
.bubbleTab.active {
  color: #333;
}
.aboutBox .detailsSection{
  margin-bottom: 40px;
}
.aboutBox .aboutHeader {
  color: var(--dark-grey);
  padding-bottom: 13px;
  margin: 0;
  margin-bottom: 15px;
  text-align: initial;
  text-transform: none;
  font-size: 22px;
  border-bottom: solid 1px var(--light-grey);
  --english-font: var(--english-sans-serif-font-family);
  --hebrew-font: var(--hebrew-sans-serif-font-family);
}
.aboutBox .aboutTitle {
  padding: 10px 0 10px 0;
  display: inline-block;
  font-style: normal;
  font-weight: normal;
  font-size: 24px;
  line-height: 29px;
  color: #000000;
}
.aboutBox .tocCategory{
  display: block;
  margin-bottom: 17px;
  font-size: 16px;
  line-height: 19px;
  letter-spacing: 2px;
  text-transform: uppercase;
  color: var(--dark-grey);
}
.aboutBox .aboutSubtitle {
  font-style: italic;
  font-weight: normal;
  font-size: 18px;
  line-height: 22px;
  color: #666666;
}
.aboutBox .aboutSubtitle .he {
  font-style: normal;
}
.aboutBox .aboutAuthor{
  font-size: 16px;
  line-height: 19px;
  color: var(--dark-grey);
  margin-bottom: 22px;
  display: flex;
}
.readerPanel.hebrew .aboutBox .aboutAuthor .aboutAuthorInner{
  direction: rtl;
}
.aboutBox .aboutAuthor .authorName{
  margin-inline-start: 5px;
  color: black;
}
.aboutBox .aboutDesc {
  margin: 15px 0 15px 0;
  font-style: normal;
  font-weight: normal;
  font-size: 16px;
  line-height: 19px;
  color: var(--dark-grey);
}
.aboutBox .aboutComposed{
  font-size: 14px;
  line-height: 18px;
  color: var(--medium-grey);
}
.guideBox .guideHeader {
  color: var(--dark-grey);
  padding-bottom: 13px;
  margin: 0;
  margin-bottom: 15px;
  text-align: initial;
  text-transform: none;
  font-size: 22px;
  border-bottom: solid 1px var(--light-grey);
  --english-font: var(--english-sans-serif-font-family);
  --hebrew-font: var(--hebrew-sans-serif-font-family);
}

.guideBox .guideHeader i {
  margin-right: 8px;
  font-size: 18px;
  cursor: pointer;
}

.guideBox .guideTitle {
  padding: 10px 0 10px 0;
  display: inline-block;
  font-style: normal;
  font-weight: normal;
  font-size: 24px;
  line-height: 29px;
  color: #000000;
}
.guideBox .guidePromptBox {
  direction: ltr;
  margin-bottom: 20px;
  border-radius: 10px;
  padding: 8px 15px;
  border: 2px solid var(--mishnah-blue);
  background-color: #FFFFFF;
  cursor: pointer;
}
.guideBox .guidePromptBox p {
  font-size: 16px;
}
.guideBox .guidePromptBox span {
  font-size: 14px;
  color: var(--medium-grey);
  margin-top: 10px;
}
.readerApp.interface-hebrew .aboutBox .versionDetails,
.readerApp.interface-hebrew .versionsBox .versionDetails {
  text-align: right;
}
.aboutBox .versionDetails .separator,
.versionsBox .versionDetails .separator {
  margin: 0 3px;
}
.aboutBox .currVersionSection, .aboutBox .alternateVersionsSection {
  padding-bottom: 30px;
}
.aboutBox .versionsBox .language-block:first-child .versionBlock:first-child {
  border-top: none;
  padding-top: 10px;
}
.aboutBox .currVersionSection .versionBlock + .versionBlock {
    border-top: solid 1px #CCC;
    padding-top: 20px;
    margin-top: 20px;
}
.version-with-buy-button {
  display: flex;
  flex-direction: column;
}
.version-with-buy-button .version-text-image{
  display: flex;
  justify-content: space-between;
}
.version-with-buy-button .version-text-image .versionBlock{
  align-self: flex-start;
}
.versionsBox .version-with-buy-button{
    border-top: solid 1px #CCC;
}
.versionsBox .version-with-buy-button .versionBlock{
    border-top: none;
}
.versionsBox .version-with-buy-button .version-text-image .version-with-buy-button-image
{
  padding: 20px;
}
.versionsBox .version-with-buy-button .version-with-buy-button-link{
    padding: 10px 20px;
}
.version-with-buy-button .version-with-buy-button-link{
  align-content: flex-start;
  min-width: 50%;
}
.version-with-buy-button .version-with-buy-button-link a.button{
  color: #FFFFFF;
  padding: 7px 20px;
}
.version-with-buy-button .version-text-image .version-with-buy-button-image img.buy-img {
    height: 85px;
    border-radius: 2px;
}
.versionsBox .versionLanguage {
  padding-bottom: 15px;
  letter-spacing: 1px;
  font-style: normal;
  font-weight: normal;
  font-size: 16px;
  line-height: 19px;
  color: #666666;
}
.interface-hebrew .versionsBox .versionLanguage {
  direction: rtl;
}
.versionsBox div:not(:first-child) .versionLanguage {
  padding-top: 25px;
}
.versionsBox .versionLanguage .versionCount {
  color: #999;
}
.versionsBox a.selectButton:not(.version-with-preview-title-line .selectButton) {
  font-style: normal;
  font-weight: normal;
  font-size: 13px;
  color: #666666;
  box-shadow: 0 1px 2px #999;
  padding: 2px 8px;
  background-color: white;
  border-radius: 4px;
  line-height: 18px;
  cursor: pointer;
}
.versionsBox a.selectButton.currSelectButton:not(.version-with-preview-title-line .selectButton) {
  background-color: #212E50;
  text-decoration: none;
  cursor: default;
  line-height: 20px;
  color: #FFFFFF;
}
.versionsTextList .topFiltersInner .uppercase {
  text-transform: none;
}
span.purim-emoji img{
  height: 25px;
  width: 25px;
}

/* Sheets */

.sheetsInPanel {
  overflow-y: scroll;
  overflow-x: hidden;
  height: 100%;
  padding: 0 15px;
  box-sizing: border-box;
  position: relative;
}
.sheetContent {
  width: 100%;
  box-sizing: border-box;
  font-size: 2.2em;
  line-height: 1.6;
  text-align: justify;
  background-color: inherit;
  margin: 0 auto;
  max-width: 760px;
  position: relative;
  padding: 0 30px;
}
.sheetContent .ref {
  cursor: pointer;
  color: #999;
  font-size: 1em;
}
.sheetContent .ref a {
  color: #999;
}
.sheetContent img {
  max-width: 100%;
}
.sheetContent table {
  margin: auto;
  max-width: 100%;
  width: 100%;
  border-collapse: collapse;
  table-layout: fixed
}
.sheetContent table th,
.sheetContent table td {
  padding: 10px;
  border-top: 1px solid #E6E5E6;
  vertical-align: top;
}
.sheetContent table thead th {
  vertical-align: bottom;
  border-bottom: 2px solid #E6E5E6;
  border-top: none;
}
.sheetContent table th:first-of-type,
.sheetContent table tr td:first-of-type {
  padding-left: 0;
}
.sheetContent table th:last-of-type,
.sheetContent table tr td:last-of-type {
  padding-right: 0;
}
.sheetContent tbody {
  width: 100%;
}
.sheetContent .center {
  text-align: center;
}
.readerPanel .sheetItem {
  position: relative;
}
.heLeft.bilingual section.SheetSource .sheetItem.enOnly > .en,
.heLeft.bilingual section.SheetSource .sheetItem.heOnly > .he,
.heRight.bilingual section.SheetSource .sheetItem.enOnly > .en,
.heRight.bilingual section.SheetSource .sheetItem.heOnly > .he {
  width: 100%;
  padding-right: 15px;
  padding-left: 15px;
}
.readerPanel .sheetItem.indented-1,
.readerPanel section.SheetSource.indented-1,
.readerPanel section.SheetOutsideBiText.indented-1 {
  margin-left:  30px;
  margin-right: 30px;
}
.readerPanel .sheetItem.indented-2,
.readerPanel section.SheetSource.indented-2,
.readerPanel section.SheetOutsideBiText.indented-2 {
  margin-left:  60px;
  margin-right: 60px;
}
.readerPanel .sheetItem.indented-3,
.readerPanel section.SheetSource.indented-3,
.readerPanel section.SheetOutsideBiText.indented-3 {
  margin-left:  90px;
  margin-right: 90px;
}
.sheetContent .customSourceTitle {
  font-family: "Roboto", "Helvetica Neue", "Helvetica", sans-serif;
  text-transform: none;
  margin-bottom: 0;
  margin-top: 40px;
}
.sheetContent p {
  margin: 0 0 1em 0;
}
.segmentNumber.sheetSegmentNumber {
  display: block;
  position: absolute;
  text-align: center;
}
.readerPanel.bilingual.heLeft .sheetItem.segment .segmentNumber.sheetSegmentNumber,
.readerPanel.bilingual.heRight .sheetItem.segment .segmentNumber.sheetSegmentNumber {
  left: 50%;
  margin-left: -15px;
}
.readerPanel.bilingual.heLeft .sheetItem.segment.enOnly .segmentNumber.sheetSegmentNumber,
.readerPanel.bilingual.heRight .sheetItem.segment.enOnly .segmentNumber.sheetSegmentNumber {
  right: 0px;
  left: auto;
  margin-left: 0;
}
.readerPanel.bilingual.heLeft .sheetItem.segment.heOnly .segmentNumber.sheetSegmentNumber,
.readerPanel.bilingual.heRight .sheetItem.segment.heOnly .segmentNumber.sheetSegmentNumber {
  left: 0px;
  margin-left: 0;
}
.readerPanel.english .sheetItem.segment.heOnly .segmentNumber .en,
.readerPanel.hebrew .sheetItem.segment.enOnly .segmentNumber .he
.readerPanel.hebrew section.SheetSource .sheetItem.enOnly > .en,
.readerPanel.english section.SheetSource .sheetItem.heOnly > .he,
.readerPanel.hebrew section.SheetOutsideBiText .sheetItem.enOnly > .en,
.readerPanel.english section.SheetOutsideBiText .sheetItem.heOnly > .he  {
  display: block;
}
.sheetTocIcon {
  color: #ccc;
  font-size: 16px;
  width: 15px;
  height: 15px;
  margin: 0 8px;
  vertical-align: middle;
}
.bookPage .content h2.tagsTitle {
  text-align: center;
  color:black;
  font-size: 13px;
  margin-bottom: 0;
  padding-bottom: 8px;
}
.bookMetaDataBox {
  margin: 40px auto;
  text-align: center;
}
.sheetContent .sheetItem.segment .sourceContentText {
  margin-bottom: 18px;
  display: block;
  overflow-wrap: break-word;
  word-wrap: break-word;
}
.sheetContent h1,
#sheet .outside h1,
.sourceContentText h1 {
  font-weight: 400;
  font-size: var(--serif-h3-font-size);
  text-align: center;
  margin-top: 45px;
  margin-bottom: 30px;
}
.sheetContent h1 span,
.sourceContentText h1 span {
  border-bottom: 4px solid var(--lighter-grey);
}

#aboutCover {
  margin-top: -90px;
  height: 240px;
  padding: 180px 0;
  background-color: #ADA99B;
  box-sizing: border-box;
  text-align: center;
  overflow: hidden;
  position: relative;
}
#aboutVideo {
  position: absolute;
  top: -90px;
  left: 0;
  min-width: 1200px;
  z-index: 0;
  width: 100%;
}
@media (max-width: 450px) {
  #aboutCover {
    height: 270px;
    padding: 180px 0;
  }
  #aboutVideo {
    min-width: 900px;
  }
}
.overlayTextOnSheetsHero {
  color: white;
  --english-font: var(--english-sans-serif-font-family);
  --hebrew-font: var(--hebrew-sans-serif-font-family);
  font-weight: 400;
  margin-inline-start: 10%;
}
.overlayTextOnSheetsHero #title {
  position: absolute;
  font-size: 50px;
  font-weight: 500;
  top: 145px;
  line-height: 62.65px;
}
.overlayTextOnSheetsHero #message {
  position: absolute;
  font-size: 24px;
  line-height: 18px;
  top: 227px;
}
@media screen and (max-width: 800px) {
  .overlayTextOnSheetsHero {
    margin-inline-start: 15%;
  }
  .overlayTextOnSheetsHero #title {
    font-size: 24px;
    top: 115px;
    line-height: revert;
  }
  .overlayTextOnSheetsHero #message {
    font-size: 16px;
    top: 175px;
  }
  #aboutCover {
    height: 150px;
    padding: 130px 0;
  }
}
<<<<<<< HEAD
.sheetContent .addToSheetPlus {
	display: inline-flex;
	justify-content: center;
	align-items: flex-end;
	width: 25px;
	height: 25px;
	background-color: green;
	border-radius: 50%;
	color: white;
	font-size: 30px;
	line-height: 1;
	cursor: pointer;
}
.SheetOutsideBiText .addToSheetButton, .SheetSource .addToSheetButton {
  margin-inline-start: 15px;
  padding-block-start: 10px;
  padding-block-end: 10px;
}
.SheetComment .addToSheetButton, .SheetOutsideText .addToSheetButton {
  margin-block-start: -10px;
  margin-block-end: 30px;
}
.sheetContent .addToSheetText {
  --english-font: var(--english-sans-serif-font-family);
  --hebrew-font: var(--hebrew-sans-serif-font-family);
  font-size: 16px;
  font-weight: 400;
  line-height: 18.75px;
  color: var(--dark-grey);
  margin-inline-start: 10px;
  cursor: pointer;
=======
@media screen and (min-width: 900px) {
  .contentInner .table {
    display: flex;
    flex-direction: row;
  }
  div.sheetsWrapper :nth-child(-n+2 of .card) {
    border-top: 1px solid #EDEDEC;
  }
}
@media screen and (min-width: 700px) and (max-width: 900px)  {
  .contentInner .table {
    display: flex;
    flex-direction: column;
  }
}
@media screen and (min-width: 600px) and (max-width: 700px) {
  .contentInner .table {
    display: flex;
    flex-direction: row;
  }
  div.sheetsWrapper :nth-child(-n+2 of .card) {
    border-top: 1px solid #EDEDEC;
  }
}
@media screen and (max-width: 600px) {
   .contentInner .table {
    display: flex;
    flex-direction: column;
  }
>>>>>>> 7019aff9
}
.readerPanel.hebrew .sheetContent .sheetItem.segment .sourceContentText.outsideBiText.en {
  display: none;
}
.readerPanel.english .sheetContent .sheetItem.segment .sourceContentText.outsideBiText.he {
  display: none;
}
.readerPanel.hebrew .sheetContent .sheetItem.segment.enOnly .sourceContentText.outsideBiText.en {
  display: inline;
}
.readerPanel.english .sheetContent .sheetItem.segment.heOnly .sourceContentText.outsideBiText.he {
  display: inline;
}
.readerPanel.english .sheetContent .sheetItem .SheetOutsideText.segment.he,
.readerPanel.hebrew .sheetContent .sheetItem .SheetOutsideText.segment.en,
.readerPanel.english .sheetContent .sheetItem .SheetComment.segment.he,
.readerPanel.hebrew .sheetContent .sheetItem .SheetComment.segment.en {
  display: inline;
}
.sourceContentText.centeredSheetContent {
  text-align: center;
}
.sheetContent .sheetItem.segment .sourceContentText p:last-child,
.sheetContent .editorContent .sheetItem.segment .sourceContentText p {
  margin-bottom: 0;
}
.sheetContent .editorContent .sheetItem.noPointer {
  pointer-events: none;
}

.sheetContent .editorContent .sheetItem.noPointer iframe {
  pointer-events: auto;
}


.sheetContent .editorContent .sheetItem.noPointer .element-link,
.sheetContent .editorContent .sheetItem.noPointer .element-link a {
    cursor: pointer;
    pointer-events: auto;
}
.sheetContent .sheetItem.segment .addedBy {
  margin-top: -20px;
}



.sheetContent .element-link {
  display: inline;
  position: relative;
}

.sheetContent .element-link .popup {
  position: absolute;
  left: 0;
  display: flex;
  align-items: center;
  background-color: white;
  padding: 0;
  border-radius: 6px;
  z-index: 1;
  top: -38px;
  pointer-events: auto;
  box-shadow: 0px 1px 3px rgba(0, 0, 0, 0.25);
}

.sheetNotice {
  color: var(--dark-grey);
  background: var(--lighter-grey);
  border: 1px solid var(--light-grey);
  box-sizing: border-box;
  border-radius: 6px;
  padding: 10px 20px;
  margin: 22px 44px 0;
  font-size: 16px;
}
.interface-hebrew .sheetContent .element-link .popup {
  direction: rtl;
}

.sheetContent .element-link .popup input {
  border: none;
  width: 200px;
  padding: 6px;
  font-size: 16px;
  color: rgb(0, 136, 204)
}

.sheetContent .element-link .popup a {
  display: flex;
  align-items: center;
  gap: 5px;
  padding-right: 10px;
  border-right: 1px solid lightgrey;
}

.sheetContent .element-link .popup button {
  border: none;
  background: transparent;
  padding: 6px;
}

.sheetContent .element-link .popup button:hover {
  color: rebeccapurple;
  cursor: pointer;
}

.sheetContent .editorContent,
.sheetContent .editorContent .segment {
  cursor: text;
}

.interface-english .sheetContent .sheetItem.segment .addedBy {
  float: left;
}
.interface-hebrew .sheetContent .sheetItem.segment .addedBy {
  float: right;
}
.youTubeContainer {
  position: relative;
  padding-bottom: 56.25%; /* 16:9 */
  padding-top: 25px;
  height: 0;
  pointer-events: auto;
}
.youTubeContainer iframe {
  position: absolute;
  top: 0;
  left: 0;
  width: 100%;
  height: 100%;
}
.sheetContent .media {
  margin: 0 auto;
  display: table;
  table-layout: fixed;
}
.sheetContent .media.fullWidth {
  width: 100%;
}
.sheetContent .media .mediaCaption {
  display: table-caption;
  caption-side: bottom;
  padding-top: 8px;
}
.sheetContent .media .mediaCaptionInner {
  display: flex;
  justify-content: space-between;
}
.sheetContent .media .mediaCaption .en {
  font-size: 80%;
  text-align: left;
  flex: 1;
}
.sheetContent .media .mediaCaption .he {
  font-size: 72%;
  flex: 1;
  font-family: "Heebo", "sans-serif";
}
.sheetContent .media .mediaCaption.heOnly .he,
.sheetContent .media .mediaCaption.enOnly .en {
  display: block;
}
.sheetContent .media .mediaCaption.heOnly .en,
.sheetContent .media .mediaCaption.enOnly .he {
  display: none;
}
.sheetContent .spacer:only-of-type.empty {
  line-height: inherit;
}
.sheetItem:only-of-type.empty .SheetOutsideText:before,
.sheetContent .spacer:only-of-type.empty:before {
  color: #999;
  position: absolute;
  pointer-events: none;
}
.interface-english .sheetItem:only-of-type.empty .SheetOutsideText:before,
.interface-english .spacer:only-of-type.empty:before,
.interface-english .spacer:only-of-type.empty:before {
  content: "Write something... ";
  margin-inline-start: 50px;
}
.interface-hebrew .sheetItem:only-of-type.empty .SheetOutsideText:before,
.interface-hebrew .spacer:only-of-type.empty:before,
.interface-hebrew .spacer:only-of-type.empty:before {
  content: "לכתוב משהו...";
  margin-inline-start: 50px;
}
.editorAddInterface {
  position: relative;
  pointer-events:none;
  background-color: transparent;
  margin-inline-start: 50px;
}

.editorAddInterface:before {
  content: "";
  margin-inline-start:-46px;
  position: absolute;
  width: 30px;
  height: 30px;
  transform: rotate(45deg);
  background-color: white;
  background-image: url("/static/icons/heavy-x-dark.svg");
  border: 1px solid var(--light-grey);
  background-size: 14px;
  border-radius: 50%;
  pointer-events:auto;
  cursor: pointer;
  background-repeat: no-repeat;
  background-position: center;
  box-sizing: border-box;
  box-shadow: 0px 1px 3px 0px #00000040;
}
.editorAddLineButton {
  position: relative;
  background-color: transparent;
  margin-inline-start: 50px;
}
.hidden.editorAddLineButton::before {
    display: none;
}

.editorAddLineButton:before {
  content: "";
  margin-inline-start:-46px;
  position: absolute;
  width: 30px;
  height: 30px;
  transform: rotate(45deg);
  background-color: white;
  background-image: url("/static/icons/heavy-x-dark.svg");
  border: 1px solid var(--light-grey);
  background-size: 14px;
  border-radius: 50%;
  /*pointer-events:auto;*/
  cursor: pointer;
  background-repeat: no-repeat;
  background-position: center;
  box-sizing: border-box;
  box-shadow: 0px 1px 3px 0px #00000040;
}

.editorAddInterface:hover::before {
background-color: var(--lighter-grey);
}
.editorAddInterface.active:hover::before {
background-color: white;
}

.editorAddInterface.active {
  background-color: white;
  line-height: initial;
}
.editorAddInterface.active:before {
  transform: rotate(0);
}
.editorAddInterface .editorAddInterfaceButton {
  display: none;
}

.addInterfaceInput {
  pointer-events: none;
  display: inline-block;
}
.hidden.editorAddInterface::before {
    display: none;
}


.addInterfaceInput .textPreview {
  border-inline-start: 4px solid;
  padding-inline-start: 36px;
  padding-inline-end: 10px;
  padding-top: 30px;
  padding-bottom: 30px;
  pointer-events: auto;
  margin-top: 10px;
  background-color: white;
}

.addInterfaceInput .button {
  font-size: 14px;
  padding-top: 5px;
  padding-bottom: 5px;
  height: 30px;
  position: absolute;
}

.addInterfaceInput .textPreviewSegment {
  display: inline;
}

.addInterfaceInput .textPreview .inner {
  max-height: 272px;
  overflow-y: scroll;
  padding-inline-end: 30px;
  position: relative;
}

.addInterfaceInput .suggestionBoxContainer,
.addInterfaceInput .textPreviewContainer {
  position: absolute;
  z-index: 1;
}

.addInterfaceInput .suggestionBox,
.addInterfaceInput .textPreview {
  border: 1px solid var(--light-grey);
  box-shadow: 0px 1px 3px rgba(0, 0, 0, 0.25);
  border-radius: 6px;
}

.addInterfaceInput .suggestionBox {
  height: 100%;
}
.addInterfaceInput select.suggestionBox {
  font-size: 22px;
}


.addInterfaceInput select.suggestionBox:focus > option:checked {
  background: var(--light-grey) !important;
}

.addInterfaceInput select.suggestionBox option:checked,
.addInterfaceInput select.suggestionBox option:hover {
    box-shadow: 0 0 10px 100px var(--light-grey) inset;
}

.addInterfaceInput input,
.addInterfaceInput button,
.addInterfaceInput .suggestion {
  pointer-events: auto;
  cursor: pointer;
}

.addInterfaceInput .suggestion {
  border-inline-start: 4px solid;
  padding-inline-start: 36px;
  padding-inline-end: 40px;
  padding-top: 9px;
  padding-bottom: 9px;
  border-bottom: 1px solid var(--lighter-grey);
}

.addInterfaceInput .suggestion:last-of-type {
  border-bottom: none;
}

.addInterfaceInput input {
  min-width: 350px;
  max-width: 450px;
  border-radius: 250px;
  border: none;
  box-shadow: none;
  box-sizing: border-box;
  font-size: 22px;
  padding-inline-start: 30px;
  padding-top: revert;
  margin-inline-end: 20px;
  background: url("/static/icons/iconmonstr-magnifier-2-240.svg") no-repeat scroll left 7px top 7px;
  background-color: var(--lighter-grey);
}
.topicSearch.addInterfaceInput {
  display: flex;
  margin-left: 30px;
  margin-right: 30px;
  justify-content: space-between;
}

.topicSearch.addInterfaceInput input {
  margin-top: 30px;
  height: 30px;
  max-width: 250px;
  min-width: 250px;
  padding-inline-end: 30px;
  margin-left:  0;
  margin-right: 0;
  font-size: 20px;
}
.topicSearch.addInterfaceInput input.selected {
  color: #4B71B7;
}

.topicSearch.addInterfaceInput .button {
  margin-top: 30px;
  position: relative;
  white-space: nowrap;
}
.addInterfaceInput .suggestion {
  font-size: 20px;
}
.topicSearch.addInterfaceInput select.suggestionBox {
  margin-top: 60px;
}
.addInterfaceInput.mediaInput input {
  background: url("/static/icons/link_grey.svg") no-repeat scroll left 7px top 7px;
  background-color: var(--lighter-grey);
}
.readerApp.interface-hebrew .addInterfaceInput input {
  background-position: right 7px top 7px;
  font-family: var(--hebrew-serif-font-family);
}

.addInterfaceInput input::placeholder {
  font-size: 22px;
  font-style: normal;
}

.addInterfaceInput input+span.helperCompletionText {
  position: absolute;
  margin-inline-start: 4px;
  color: var(--medium-grey);
}

.editorAddInterface.active .editorAddInterfaceButton {
  width: 30px;
  height: 30px;
  padding: 10px;
  display: inline-block;
  background-size: auto 12px;
  background-repeat: no-repeat;
  background-position: center;
  border-radius: 6px;
  background-origin: content-box;
  background-color: var(--lighter-grey);
  margin-inline-end: 6px;
  box-sizing: border-box;
  cursor: pointer;
  pointer-events: auto;
}
.editorAddInterface.active .cursorHolder {
  display: inline-block;
 }
#addSourceButton.editorAddInterfaceButton {
  background-image: url("/static/icons/quotation.svg");
}
#addImageButton.editorAddInterfaceButton {
  background-image: url("/static/icons/image.svg");
}
#addMediaButton.editorAddInterfaceButton {
  background-image: url("/static/icons/video.svg");
}

#addImageFileSelectorLabel {
  width: 30px;
  height: 30px;
  margin-inline-start: -5px;
  margin-top: -5px;
  display: block;
  position: absolute;
  cursor: pointer;
}

.sheetContent .sheetItem .SheetOutsideText.segment p {
  margin: 0
}
.sheetContent .sheetItem .SheetOutsideText.segment {
  margin: 0
}
.sheetContent .sheetItem .SheetSource.segment,
.sheetContent .sheetItem .SheetOutsideBiText.segment {
  margin-top: 2px;
  margin-bottom:30px;
}
.sheetContent .text.loading {
  cursor: wait;
}
.oldSheetNotice,
.oldSheetNotice a,
.editSheetNotice,
.editSheetNotice a {
  font-size: 12px;
  font-family: "Roboto", "Helvetica Neue", "Helvetica", sans-serif;
  color: #999;
}
.cookiesNotification {
  position: fixed;
  z-index: 9999;
  color: white;
  background-color: #212E50;
  border-top: 1px solid #ccc;
  bottom: 0;
  box-sizing: border-box;
  width: 100%;
  padding: 10px 0;
  line-height: 1.1;
  text-align: center;
  unicode-bidi: plaintext;
}
.cookiesNotification a {
  text-decoration: underline;
  color: inherit;
  margin-inline-start: 5px;
}
.cookiesNotification .button {
  margin-inline-start: 12px;
}
.readerMessageBox {
  z-index: 9999;
  color: #000;
  font-size: 16px;
  background-color: #ededec;
  border: 1px solid #ccc;
  top: 0;
  left: 0;
  box-sizing: border-box;
  padding: 10px 0;
  margin: 40px;
  line-height: 1.1;
  text-align: center;
}
.readerMessageBox a {
  text-decoration: underline;
  color: inherit;
}
.he sup.sourcePrefix {
  margin-right: -35px;
  position: absolute;
  text-decoration: none;
  font-family: "Roboto", "Helvetica Neue", "Helvetica", sans-serif;
  color: #000;
}
.en sup.sourcePrefix {
  margin-left: -35px;
  position: absolute;
  text-decoration: none;
  font-family: "Roboto", "Helvetica Neue", "Helvetica", sans-serif;
  color: #000;
}
.heLeft.bilingual .sheetContent .text sup.sourcePrefix,
.heRight.bilingual .sheetContent .text sup.sourcePrefix {
    margin-right: -28px;
}
.heLeft.bilingual .sheetContent .text .en sup.sourcePrefix,
.heRight.bilingual .sheetContent .text .en sup.sourcePrefix {
  display: none
}
.sheetItem.ref-display-none .ref {
  display: none;
}
section.SheetSource .en,
section.SheetOutsideBiText .en {
  background-color: #FBFBFA;
}
section.SheetSource,
section.SheetOutsideBiText {
  border-inline-start: 4px solid;
  border-inline-end: 1px solid #DDDDDD;
  border-block-start: 1px solid #DDDDDD;
  border-block-end: 1px solid #DDDDDD;
  border-radius: 4px;
  margin-bottom: 30px;
}

.readerPanel.hebrew section.SheetSource .sheetItem > .he,
.readerPanel.english section.SheetSource .sheetItem > .en,
.readerPanel.hebrew section.SheetOutsideBiText .sheetItem > .he,
.readerPanel.english section.SheetOutsideBiText .sheetItem > .en {
  display: block;
}
.readerPanel.hebrew section.SheetSource .sheetItem > .en,
.readerPanel.english section.SheetSource .sheetItem > .he,
.readerPanel.hebrew section.SheetOutsideBiText .sheetItem > .en,
.readerPanel.english section.SheetOutsideBiText .sheetItem > .he  {
  display: none;
}
.interface-english section.SheetSource .sheetItem > .he,
.interface-english section.SheetSource .sheetItem > .en,
.interface-english section.SheetOutsideBiText .sheetItem > .he,
.interface-english section.SheetOutsideBiText .sheetItem > .en {
  padding: 15px 20px 15px 16px;
}
.interface-english section.SheetSource .sheetItem > .en {
  border-block-start: 1px solid #DDDDDD;
  border-block-end: 1px solid #DDDDDD;
}
.interface-hebrew section.SheetSource .sheetItem > .he,
.interface-hebrew section.SheetSource .sheetItem > .en,
.interface-hebrew section.SheetOutsideBiText .sheetItem > .he,
.interface-hebrew section.SheetOutsideBiText .sheetItem > .en {
  padding: 15px 16px 15px 20px;
}
section.SheetSource .segmentNumber,
section.SheetSource .SheetOutsideBiText {
  display: none;
}
.sheetContent section.SheetSource .sheetItem.segment .sourceContentText,
.sheetContent section.SheetOutsideBiText .sheetItem.segment .sourceContentText {
  margin: 0;
}
.sheetContent section.SheetSource .sheetItem.segment {
  margin-block-end: 0;
}
.sheetItem .SheetSource,
.sheetItem .SheetOutsideBiText {
  border-inline-start: 4px solid;
  padding-inline-start: 16px;
  padding-inline-end: 20px;
  box-shadow: 0px 1px 6px rgba(0, 0, 0, 0.25);
}
.sheetItem .SheetSource.segment,
.sheetItem .SheetOutsideBiText.segment {
cursor: pointer;
}

.sheetItem .SheetSource.selected.segment,
.sheetItem .SheetOutsideBiText.selected.segment {
  border-top: 2px solid var(--select-blue);
  border-bottom: 2px solid var(--select-blue);
  border-inline-end: 2px solid var(--select-blue);
  margin-top: 0;
  margin-bottom: 28px;
  margin-inline-end: -2px;
  cursor: text;
}
.sheetItem .SheetSource .he,
.sheetItem .SheetSource .en,
.sheetItem .SheetOutsideBiText .he,
.sheetItem .SheetOutsideBiText .en {
  padding-inline-start: 16px;
  padding-inline-end: 20px;
  margin-inline-start: -16px;
  margin-inline-end: -20px;
  padding-top: 15px;
  padding-bottom: 15px;
}
.interface-hebrew .sheetItem .SheetSource .he,
.interface-hebrew .sheetItem .SheetSource .en,
.interface-hebrew .sheetItem .SheetOutsideBiText .he,
.interface-hebrew .sheetItem .SheetOutsideBiText .en {
  padding-inline-start: 20px;
  padding-inline-end: 16px;
  margin-inline-start: -20px;
  margin-inline-end: -16px;
}
.interface-hebrew .bilingual.heLeft .sheetItem .SheetOutsideBiText .he,
.interface-hebrew .bilingual.heLeft .sheetItem .SheetSource .he,
.interface-hebrew .bilingual.heRight .sheetItem .SheetOutsideBiText .en,
.interface-hebrew .bilingual.heRight .sheetItem .SheetSource .en,
.interface-english .bilingual.heRight .sheetItem .SheetOutsideBiText .he,
.interface-english .bilingual.heRight .sheetItem .SheetSource .he,
.interface-english .bilingual.heLeft .sheetItem .SheetOutsideBiText .en,
.interface-english .bilingual.heLeft .sheetItem .SheetSource .en {
  padding-inline-end: 20px;
  margin-inline-end: 0px;
  padding-inline-start: 20px;
  margin-inline-start: 0px;
}
.interface-hebrew .bilingual.heLeft .sheetItem .SheetOutsideBiText .en,
.interface-hebrew .bilingual.heLeft .sheetItem .SheetSource .en,
.interface-english .bilingual.heLeft .sheetItem .SheetOutsideBiText .he,
.interface-english .bilingual.heLeft .sheetItem .SheetSource .he {
  padding-inline-end: 16px;
  margin-inline-end: 0px;
  padding-inline-start: 20px;
  margin-inline-start: 0px;
}

.interface-hebrew .bilingual.heRight .sheetItem .SheetOutsideBiText .he,
.interface-hebrew .bilingual.heRight .sheetItem .SheetSource .he,
.interface-english .bilingual.heRight .sheetItem .SheetOutsideBiText .en,
.interface-english .bilingual.heRight .sheetItem .SheetSource .en {
  padding-inline-end: 20px;
  margin-inline-end: 0px;
  padding-inline-start: 16px;
  margin-inline-start: 0px;
}

.readerPanel.bilingual.heRight .sheetItem .SheetSource,
.readerPanel.bilingual.heRight .sheetItem .SheetOutsideBiText,
.readerPanel.bilingual.heLeft .sheetItem .SheetSource,
.readerPanel.bilingual.heLeft .sheetItem .SheetOutsideBiText {
  padding-left: 0;
  padding-right: 0;
}

.readerPanel.english .sheetItem .SheetSource .he,
.readerPanel.english .sheetItem .SheetSource .en,
.readerPanel.english .sheetItem .SheetOutsideBiText .he,
.readerPanel.english .sheetItem .SheetOutsideBiText .en,
.readerPanel.hebrew  .sheetItem .SheetSource .he,
.readerPanel.hebrew  .sheetItem .SheetSource .en,
.readerPanel.hebrew  .sheetItem .SheetOutsideBiText .he,
.readerPanel.hebrew  .sheetItem .SheetOutsideBiText .en
{
  padding-inline-start: initial;
  padding-inline-end: initial;
  margin-inline-start: initial;
  margin-inline-end: initial;
}

.readerPanel.english .sheetItem .SheetSource.segment,
.readerPanel.hebrew .sheetItem .SheetSource.segment {
  padding-top: 15px;
  padding-bottom: 15px;
}


.sheetItem .SheetSource .he.editable.selected .sourceContentText,
.sheetItem .SheetSource .en.editable.selected .sourceContentText,
.sheetItem .SheetOutsideBiText .he.editable.selected .sourceContentText,
.sheetItem .SheetOutsideBiText .en.editable.selected .sourceContentText {
  background-color: #FFFFFF;
  box-shadow: inset 0px 0px 3px rgba(0, 0, 0, 0.3);
  border-radius: 6px;
}
.sheetItem .SheetSource ::selection,
.sheetItem .SheetOutsideBiText ::selection {
  background-color: rgba(0,0,0,0);
}
.sheetItem .SheetSource .he.editable.selected ::selection,
.sheetItem .SheetSource .en.editable.selected ::selection,
.sheetItem .SheetOutsideBiText .he.editable.selected ::selection,
.sheetItem .SheetOutsideBiText .en.editable.selected ::selection {
  background-color: #D2DCFF;
}
.sheetItem .SheetSource .en,
.sheetItem .SheetOutsideBiText .en {
  background-color: #FBFBFA;
}
.sheetItem .SheetSource .ref,
.sheetItem .SheetOutsideBiText .ref {
  pointer-events: none;
  user-select: none;
}
.readerPanel.bilingual .sheetItem .SheetSource:after,
.readerPanel.bilingual .sheetItem .SheetOutsideBiText:after {
  content: " ";
  display: block;
  clear: both;
  height: 0;
  background-color: #FBFBFA;
}
.sheetItem .SheetMedia {
  margin-bottom: 14px;
}
.readerPanel.bilingual.heRight .SheetSource {
  background-image:
  linear-gradient(
    to left,
    #fff,
    #fff 50%,
    #FBFBFA 50%,
    #FBFBFA 100%,
    #fff 100%
  );
}
.readerPanel.bilingual.heLeft .SheetSource {
  background-image:
  linear-gradient(
    to right,
    #fff,
    #fff 50%,
    #FBFBFA 50%,
    #FBFBFA 100%,
    #fff 100%
  );
}

.bilingual.heLeft .sheetContent .boxedSheetItem,
.bilingual.heRight .sheetContent .boxedSheetItem {
  margin-bottom: 30px;
}

.bilingual.heLeft .sheetContent .sheetItem .SheetSource.segment,
.bilingual.heRight .sheetContent .sheetItem .SheetSource.segment {
  margin-bottom: 0;
}

.boxedSheetItem + .spacer {
  margin-top: -30px;
  transition: all .5s ease-in-out;
}

.boxedSheetItem + .spacer.spacerSelected {
  margin-top: unset;
  margin-bottom:30px;
  transition: all .5s ease-in-out;
}

.boxedSheetItem[draggable] {
  -moz-user-select: none;
  -khtml-user-select: none;
  -webkit-user-select: none;
  user-select: none;
  -khtml-user-drag: element;
  -webkit-user-drag: element;
}

.boxedSheetItem.dragged {
  opacity: .2;
}

.boxedSheetItem .boxedSourceChildren {
  position: absolute;
  top: 0;
}

.draggedOver.draggedOverBefore::before {
  content: "​"; /* zwsp required for chrome to display content */
  display: block;
  background-color: #D2DCFF;
  width: 100%;
}
.draggedOver.draggedOverAfter::after {
  content: "​"; /* zwsp required for chrome to display content */
  display: block;
  background-color: #D2DCFF;
  width: 100%;
}

.dragIcon {
  background-color: #F0F8FF;
  width: auto;
  height: 30px;
  left: -3000px;
  border-inline-start: 4px solid;
  font-size: 22px;
  padding-top: 10px;
  padding-left: 10px;
  padding-right: 10px;
  text-align: center;
  position: absolute;
}
.dragIconContainer {
  position: absolute;
  left: -9999px;
  display: flex;
  flex-direction: column;
  background-color: rgba(255, 255, 255, 0.1);
}
.feedbackBox p {
  font-size: 16px;
  letter-spacing: 1px;
}
.feedbackBox .button {
  margin: auto;
  width: 100%;
}
.feedbackBox input {
  padding: 16px 22px;
  margin-bottom: 20px;
  cursor: pointer;
  font-size: 18px;
  border-radius: 4px;
  box-shadow: none;
  border: 1px solid #E9E9E9;
  width: 100%;
  box-sizing: border-box;
}
.connectionsPanel textarea.feedbackText {
  border-radius: 7px;
  box-shadow: 0 1px 3px rgba(0,0,0,0.2);
}
.img-circle {
  border-radius: 50%;
}
.tab-view .tab-list {
  display: flex;
  flex-direction: row;
  justify-content: flex-start;
}
.tab-view .tab-list .tab {
  font-size: 16px;
  color: black;
  text-align: center;
  padding: 10px 0;
  margin: 0;
  margin-inline-end: 30px;
  cursor: pointer;
}
.tab-view .tab-list .tab a {
  color: inherit;
}
.tab-view .tab-list .tab a:hover {
  text-decoration: none;
}
.tab-view .tab-list .active .tab {
  border-bottom: 4px solid #CCC;
}
.interface-hebrew .tab-view .tab-list .tab {
  margin: 0 0 0 30px;
}
.tab-view .tab-list .tab img {
  width: 18px;
  height: 18px;
  margin: 0 10px 0 0;
  top: 2px;
  position: relative;
}
.interface-hebrew .tab-view .tab-list .tab img {
  margin: 0 0 0 10px;
}
.tab-view .tab-list .justifyright {
  margin: 0 0 4px auto;
  display: flex;
  align-items: center;
}
.tab-view .tab-list .tab.filter,
.tab-view.largeTabs .tab-list .tab.filter {
  font-size: 16px;
  margin: 0;
  padding: 6px 9px;
  border: 1px solid #EDEDEC;
  background-color: #EDEDEC;
  border-radius: 6px;
}
.tab-view .tab-list .tab.filter.open {
  background-color: inherit;
}
.tab-view .tab-list .tab.filter img {
  margin: 0 0 1px 6px;
  width: 12px;
  height: 12px;
}
.interface-hebrew .tab-view .tab-list .tab.filter img {
  margin: 0 6px 1px 0;
}
.tab-view .tab-list .applink a {
    color: #666;
}
.interface-hebrew .tab-view .tab-list .justifyright {
  margin: 0 auto 0 0;
}
.tab-list :not(.active) .tab, .tab-list :not(.active) .tab a{
    color: #666;
}
.tab-view.largeTabs .tab-list {
    border-bottom: 1px solid #CCC;
    margin-bottom: 18px;
}
.tab-view.largeTabs .filter-bar {
  margin-bottom: 30px;
}
.tab-view.largeTabs .tab-list .tab {
  font-size: 22px;
}
.tab-view.largeTabs .tab-list .active .tab {
  border-bottom: 4px solid var(--light-grey);
}
@media (max-width: 540px) {
  .profile-page .tab-view .tab .tabIcon {
    display: none;
  }
  .interface-hebrew .tab-view .tab-list .justifyright {
    margin: initial;
  }
  .tab-view .tab-list .justifyright {
    margin: initial;
  }
  .tab-view .tab-list{
    flex-wrap: wrap;
  }
  .profile-page .profile-actions .resourcesLink.profile-settings,
  .profile-page .profile-actions .button.logoutLink{
    display: none;
  }
}
.profile-page .textRange {
  font-size: 18px;
  color: #666;
}
.profile-page .note-text {
  font-size: 18px;
}
.profile-page .note {
  display: flex;
  flex-direction: row;
  justify-content: space-between;
  padding: 10px 0 20px 0;
}
.profile-page .note + .note {
  border-top: 1px solid #CCC;
}
.profile-page .noteLeft {
  flex-grow: 1;
}
.profile-page .noteRight {
  display: flex;
  flex-direction: row;
  align-items: flex-start;
}
.profile-page .note .noteRight img {
  display: none;
}
.profile-page .note .noteRight img + img {
  margin: 0 0 0 10px;
}
.interface-hebrew .profile-page .note .noteRight img + img {
  margin: 0 10px 0 0;
}
.profile-page .note:hover .noteRight img {
  display: inline-block;
  width: 16px;
  height: 16px;
  opacity: 0.4;
}
.profile-page .note:hover .noteRight img:hover {
  opacity: 0.6;
  cursor:pointer;
}
.profile-page .social-icon img, .sheetContentSidebar .social-icon img {
  width: 13px;
  height: 13px;
  opacity: 0.4;
}
.sheetContentSidebar .title.sub-title, .sheetContentSidebar .title.sub-sub-title {
  --english-font: var(--english-sans-serif-font-family);
  --hebrew-font: var(--hebrew-sans-serif-font-family);
  font-size: 14px;
  font-weight: 400;
  line-height: 18px;
  margin-block-end: 10px;
}
.sheetContentSidebar .title.sub-sub-title {
  margin-block-end: 20px;
}
.profile-page .social-icon + .social-icon {
  padding: 0 5px;
}
.profile-page .social-icon:hover img {
  opacity: 0.6;
}
.editorToggleHeader {
  width: 100%;
  background-color: #18345D;
  color: white;
  height: 60px;
  font-size: 16px;
  margin-top: -60px;
  margin-left: -12px;
  margin-bottom: 80px;
  padding-right: 12px;
  display: flex;
  justify-content: center;
  align-items: center;
  position: relative;
  left: 0;
}
.interface-hebrew .editorToggleHeader {
  direction: rtl;
}
.editorToggleHeader .button {
  padding: 5px 8px;
  margin-inline-start: 15px;
  margin-top: 5px;
  height: 30px;
  letter-spacing: 0;
}
.feedbackOverlay {
  position: fixed;
  width: 100%;
  height:100%;
  background-color: #FBFBFA;
  z-index: 1001;
  top: 0;
  left: 0;
  padding: 120px 60px;
  box-sizing: border-box;
}
.interface-hebrew .feedbackOverlay {
  direction: rtl;
}
.feedbackOverlay .buttonContainer {
  margin-top: 50px;
}
.feedbackOverlay h2 {
  font-size: 30px;
  font-family: "adobe-garamond-pro", "Crimson Text", Georgia, serif;
  margin: 0 auto 50px auto;
  color: black;
  text-transform: none;
  max-width: 600px;
}
.feedbackOverlay p, .feedbackOverlay ul  {
  font-size: 16px;
  font-family: "Roboto", "Helvetica Neue", "Helvetica", sans-serif;
  color: black;
  max-width: 600px;
  margin: 10px auto;
}
.feedbackOverlay textarea {
  font-size: 18px;
  color: #000;
  box-shadow: 0px 1px 3px rgba(0, 0, 0, 0.25);
  border-radius: 6px;
  border: none;
  width: 100%;
  padding: 12px;
  font-weight: normal;
  font-style: normal;
  margin-top: 10px;
  height: 120px;
}
.interface-hebrew textarea,
.interface-hebrew textarea::placeholder,
.interface-hebrew input
{
  font-family: var(--hebrew-sans-serif-font-family);
}
.feedbackOverlay textarea::placeholder {
  font-size: 16px;
  font-style: normal;
  color: #666;
}
.feedbackOverlay a {
  color: #4871bf;
}
.feedbackOverlay .button {
  margin: 0;
}
.feedbackOverlay a.button  {
  color: white;
}
.sheetList .sheet {
  border-bottom: none;
}
.sheetList .sheet {
  display: flex;
  flex-direction: row;
}
.sheetList .sheet .sheetLeft {
  display: flex;
  flex-direction: column;
}
.sheetList .sheet .sheetTags {
  color: #999;
}
.sheetList .sheet .sheetTags .bullet {
  margin: 0 5px;
}
.sheetList .sheet a {
  color: inherit;
  cursor: pointer;
}
.sheetList .sheet a.sheetTitle {
  display: flex;
  flex-direction: row;
  align-items: center;
  margin-bottom: 10px;
  font-size: 18px;
}
.sheetList .sheet .sheetLeft .sheetTitle img,
.textList .sheet .sheetLeft .sheetTitle img {
  width: 18px;
  height: 18px;
  margin-inline-end: 10px;
}
.sheetLeft div.sheetSummary {
  margin-bottom: 10px
}
.default-profile-img {
  width: 175px;
  height: 175px;
  background-color: #999;
  border-radius: 50%;
  display: flex;
  justify-content: center;
  align-items: center;
  color: white;
  font-size: 75px;
  font-family: "Roboto", "Helvetica Neue", "Helvetica", sans-serif;
}
.default-profile-img.invisible {
  visibility: hidden;
}
.profile-page .filterable-list {
  /* to distinguish top half of profile from bottom half */
    background-color: white;
    border: 1000px solid white;
    border-top: 4px solid white;
    border-bottom: 120px solid white;
    margin: -4px 0 -120px -1000px;
    width: 100%;
}
.interface-hebrew .profile-page .filterable-list {
  margin: -4px -1000px -120px 0;
}
.filterable-list .filter-bar {
  border-bottom: 1px solid #E2E2E1;
  display: flex;
  flex-direction: row;
  align-items: center;
  padding: 16px 0;
  justify-content: space-between;
}
.filterable-list .filter-bar-new {
  padding: 0 0 20px 0;
  justify-content: space-between;
  align-items: center;
  display: flex;
  flex-wrap: wrap;
  flex-direction: row;
}
.filterable-list .filter-bar-new .filter-input {
  background-color: #EDEDED;
  border-radius: 5px;
  padding: 5px;
  color: black;
  width: 250px;
  display: flex;
  align-items: center;
}
.filterable-list .filter-bar-new .filter-input ::placeholder {
  color: #999;
}
.filterable-list .filter-bar-new .sort-option {
  padding: 7px;
  color: #666;
  font-size: 16px;
  cursor: pointer;
  margin: 0 0 0 7px;
  background-color: #EDEDED;
  border-radius: 5px;
}
.interface-hebrew .filterable-list .filter-bar-new .sort-option {
  margin: 0 7px 0 0;
}
.filterable-list .filter-bar-new .sort-option.active {
  color: black;
}
.filterable-list .filter-bar-new .systemText span {
  color: #000;
}
.filterable-list .filter-bar .filter-bar-inner {
  display: flex;
  align-items: center;
}
.filterable-list .readerNavMenuSearchButton {
  margin: 0 10px 0 5px;
  display: inline-flex;
  top: 0;
}
.interface-hebrew .filterable-list .readerNavMenuSearchButton {
  margin: 0 5px 0 10px;
}
.filterable-list input {
  border: 0;
  font-size: 18px;
  font-family: "adobe-garamond-pro", "Crimson Text", Georgia, serif;
  background-color: transparent;
}
.filterable-list .loadingMessage {
  margin-top: 30px;
}
.profile-page .filterable-list .filter-content {
  padding-top: 25px;
}
.profile-page .sheet-header {
  display: flex;
  flex-direction: column;
  align-items: flex-start;
  margin-bottom: 10px;
}
.profile-page .collectionListingImage {
  width: 18px;
  height: 18px;
  border-radius: 50%;
  vertical-align: middle;
  margin: 0;
  margin-inline-end: 10px;
  position: relative;
  top: -2px;
}
.profile-page .collectionListingName {
  font-size: 18px;
  margin-bottom: 10px;
}
.profile-page .collectionListing + .collectionListing {
  border-top: 0;
}
.profile-page .profile-summary-content a {
  color: inherit;
}
.profile-page .profile-summary a.logoutLink {
  color: #666;
  padding: 16px 15px;
}
.profile-page .profile-summary {
  display: flex;
  flex-direction: row;
  justify-content: space-between;
  margin-bottom: 40px;
}
.profile-page .profile-summary .summary-column {
  display: flex;
  flex-direction: column;
  flex-grow: 3;
  flex-basis: 0;
}
.profile-page .profile-summary .summary-column.start {
  align-items: flex-start;
}
.profile-page .profile-summary .summary-column.end {
  flex-grow: 1;
}
.profile-summary .small-margin {
  margin: 0 4px;
}
.profile-summary .sub-sub-title > .small-margin:first-child,
.profile-summary .sub-sub-title > span:first-child .small-margin {
  margin: 0 4px 0 0;
}
.profile-summary .sub-sub-title > .small-margin:last-child,
.profile-summary .sub-sub-title > span:last-child .small-margin {
  margin: 0 0 0 4px;
}
.interface-hebrew .profile-summary .sub-sub-title > .small-margin:last-child,
.interface-hebrew .profile-summary .sub-sub-title > span:last-child .small-margin {
  margin: 0 4px 0 0;
}
.profile-page .aboutText {
  margin-top: 20px;
  font-size: 18px;
  line-height: 1.4;
}
@media (max-width: 540px) {
  .profile-page .profile-pic:hover .profile-pic-hover-button.profile-pic-button-visible {
    display: none !important;  /* dont allow profile pic upload on mobile b/c causes black image on iOS */
  }
  .profile-page .profile-pic .profile-pic-button {
    top: calc(-1 * ((87px/2) + (46px/2)));  /* height of .profile-img + height of .profile-pic-button */
  }
  .profile-page .editorToggleHeader {
    display: none !important;
  }
  .profile-page .profile-summary .profile-img {
    width: 87px !important;
    height: 87px !important;
    font-size: 43.5px !important;
  }
  .profile-page .profile-summary .default-profile-img {
    width: 87px !important;
    height: 87px !important;
    font-size: 43.5px !important;
  }
  .profile-page .profile-summary .profile-actions {
    flex-wrap: wrap;
  }
}
.profile-page .profile-summary .follow {
  color: #999;
  font-size: 13px;
  letter-spacing: 1px;
}
.profile-page .profile-summary .follow .follow-bull {
  padding: 0 5px;
}
.profile-page .profile-summary .profile-actions {
  display: flex;
  flex-direction: row;
  margin: 10px 0;
}
.profile-page .resourcesLink.faded {
  color: #666;
}
.resourcesLink.blue {
  color: white;
  background-color: #18345d;
}
.resourcesLink.blue img {
  filter: invert(1);
  opacity: 1;
}
.profile-page .authorByLine {
  margin: 20px 0;
}
.authorByLineImage a {
  text-decoration: none;
}
.profile-page .follow-header {
  font-size: 20px;
  color: #000;
  padding-bottom: 10px;
}
.profile-page .follow-header .follow-count {
  color: #999;
}
.profile-page .resourcesLink  {
  min-height: 46px;
  height: 46px;
  overflow: visible;
  padding: 0px 16px;
  border-top: 0;
  display: flex;
  align-items: center;
  width: unset;
}
.profile-page .emptyList {
  display: flex;
  flex-direction: column;
  align-items: flex-start;
}
.profile-page .emptyList .emptyListText {
  font-size: 16px;
  margin: 30px 0;
  color: #999;
  font-family: "Roboto", "Helvetica Neue", "Helvetica", sans-serif;
  line-height: 1.5;
}
.profile-page .profile-summary .resourcesLink + .resourcesLink,
.profile-page .profile-summary .largeFollowButton + .resourcesLink {
  margin: 0 0 0 10px;
}
.interface-hebrew .profile-page .profile-summary .largeFollowButton + .resourcesLink,
.interface-hebrew .profile-page .profile-summary .resourcesLink + .resourcesLink {
  margin: 0 10px 0 0;
}
.profile-page .profile-summary .title {
  margin-bottom: 10px;
}
.profile-page .profile-summary .sub-title {
  color: #000;
  font-family: "Roboto", "Helvetica Neue", "Helvetica", sans-serif;
  font-size: 16px;
}
.profile-page .profile-summary .sub-sub-title {
  color: #666;
  font-family: "Roboto", "Helvetica Neue", "Helvetica", sans-serif;
  font-size: 16px;
}
/* Tooltip - source: https://codepen.io/cristina-silva/pen/XXOpga */
.tooltip-toggle {
  cursor: pointer;
  position: relative;
  line-height: normal;
}
.tooltip-toggle svg {
  height: 18px;
  width: 18px;
}
/*Tooltip text container*/
.three-dots-button.tooltip-toggle::before {
  /* make the tooltip appear on right. % is an estimate that works most of the time */
  top: 0;
  transform: translateY(-35%);
  left: 30px;
  color: #999;
  text-align: left;
}
.interface-hebrew .three-dots-button.tooltip-toggle::before {
  left: unset;
  right: 30px;
  text-align: right;
}
@media (max-width: 450px) {
  .three-dots-button.tooltip-toggle::before {
    left: -165px;
  }
  .interface-hebrew .three-dots-button.tooltip-toggle::before{
    right: -165px;
  }
}

.tooltip-toggle::before {
  color: #000;
  font-family: "Roboto", "Helvetica Neue", "Helvetica", sans-serif;
  font-size: 13px;
  opacity: 0;
  pointer-events: none;
  text-align: center;
  position: absolute;
  top: 30px;
  left: -70px;
  padding: 10px;
  background-color: #fff;
  box-shadow: 0 1px 3px rgba(0,0,0,.2);
  border-radius: 5px;
  content: attr(aria-label);
  text-transform: none;
  transition: all 0.5s ease;
  width: 140px;
  z-index: 1;
}
/*Triggering the transition*/
.tooltip-toggle:hover::before, .tooltip-toggle:hover::after {
  opacity: 1;
  transition: all 0.75s ease;
}
.largeFollowButton {
  display: inline-flex;
  min-height: 46px;
  height: 46px;
  overflow: visible;
  padding: 0px 16px;
  align-items: center;
  text-align: center;
  cursor: pointer;
  background: #18345d;
  color: #fff;
  border-radius: 6px;
  box-shadow: 0 1px 3px rgb(0 0 0 / 20%);
}
.profile-page .largeFollowButton.following .int-en,
.profile-page .largeFollowButton.following .int-he {
  color: black;
}
.largeFollowButton.following span {
  color: #666;
}
.smallFollowButton {
  height: 20px;
  line-height: 18px;
  width: min-content;
  text-align: center;
  cursor: pointer;
  background: var(--sefaria-blue);
  color: white;
  border-radius: 3px;
  margin-inline-start: 15px;
  display: none;
  letter-spacing: normal;
  padding: 0 3px;
}
.smallFollowButton.smallText span {
  color: white;
}
.largeFollowButton.following, .smallFollowButton.following {
  background: #fff;
  color: black;
}
.smallFollowButton.following{
  border: 1px solid #CCCCCC;
  box-sizing: border-box;
}
.smallFollowButton.following.smallText span {
  color: black;
}
.authorByLine.small .smallFollowButton.following{
  line-height: 18px;
}
.authorByLine .smallFollowButton.following{
  line-height: 16px;
}
body .homeFeedWrapper {
  background-color: white;
}
body .homeFeedWrapper .content {
  padding: 0;
}
.columnLayout {
  display: flex;
  flex-direction: row;
}
@media (max-width: 540px) {
  .topicPanel .columnLayout {
    flex-direction: column;
  }
  .topicPanel .sideColumn {
    padding: 20px 25px 30px 25px;
    max-width: 100%;
    align-self: stretch;
    border: 0;
    margin: 0;
  }
  .topicPanel .navSidebar {
    width: unset;
    border-top: 30px solid #FBFBFA;
    margin: 0;
  }
}
.sideColumn .topicSideColumn {
  margin-bottom: 20px;
}

.sideColumn .section {
  margin-bottom: 70px;
}
.sideColumn .section h2 {
  text-transform: none;
  font-size: 24px;
  letter-spacing: normal;
  text-align: inherit;
  margin: 0 0 30px 0;
}
.sideColumn .section h2 .int-en {
  text-align: left;
}
.sideColumn .section h2 .int-he {
  text-align: right;
}
.sideColumn .section .description {
  margin-bottom: 25px;
}
.sideColumn .button img {
  width: 16px;
  height: 16px;
  margin: 0 5px;
  position: relative;
  top: 2px;
  filter: invert(1);
}
.sideColumn .button.white img {
  filter: none;
  opacity: .4;
}
.sideColumn .button .fa {
  opacity: .4;
  margin: 0 5px;
}
.sideColumn .inlineButtonBox {
  display: flex;
  justify-content: space-between;
}
.sideColumn .inlineButtonBox a {
  flex: 1;
}
.sideColumn .inlineButtonBox a .button {
  width: 100%;
}

.sideColumn .button {
  letter-spacing: 0;
}
.sideColumn h2 {
  font-weight: 400;
}

.sideColumn .newsletterInput {
  height: 53px;
}
.sideColumn .newsletterSignUpBox img {
    height: 23px;
    width: 23px;
    opacity: 0.35;
    position: absolute;
    top: 15px;
    right: 17px;
}
.interface-hebrew .sideColumn .newsletterSignUpBox img {
  right: auto;
  left: 17px;
  transform: scale(-1, 1);
}
.sideColumn .newsletterInput, .sideColumn .newsletterInput::placeholder {
  width: 100%;
  box-sizing: border-box;
  font-size: 16px;
  font-weight: normal;
  font-style: normal;
  color: #000;
}
.interface-english .sideColumn .newsletterInput, .interface-english .sideColumn .newsletterInput::placeholder  {
  font-family: "Roboto", "Helvetica Neue", "Helvetica", sans-serif;
}
.interface-hebrew .sideColumn .newsletterInput, .interface-hebrew .sideColumn .newsletterInput::placeholder   {
  font-family: "Heebo", sans-serif;
}

.sideColumn .feedbackBoxOverlay.open {
  position: fixed;
  width: 100%;
  height: 100%;
  top: 0;
  left: 0;
  display: flex;
  align-items: center;
  justify-content: center;
  background-color: #FBFBFA;
}
.sideColumn .feedbackBoxOverlay.open .feedbackBox {
  width: 470px;
}
.homeFeedWrapper .mainColumn {
  background-color: white;
}
.storyFeedInner,
.interface-hebrew .storyFeedInner {
  width: 760px;
  margin: 0 auto;
  padding-top: 60px;
  max-width: 100%;
  box-sizing: border-box;
  min-height: 500px;
}
.interface-hebrew .topicPanel .storyFeedInner {
  padding-top: 0;
}
.storyByLine:hover .smallFollowButton,
.authorByLine:hover .smallFollowButton {
  display: inline-block;
}
.bilingual .homeFeedWrapper span.he,
.bilingual .readerNavMenu.topicPanel .he {
  display: block;
  padding-bottom: 10px;
}
.mainColumn .story {
  padding: 0 0 60px 0;
}

.story .subHeading .int-en, .story .subHeading .int-he  {
  color: #666;
}
.story .learningPrompt {
  padding: 10px 0 20px;
}
.mainColumn .story .storyTitleBlock {
  clear: both;
}
.mainColumn .story .storyTitleBlock {
  text-align: start;
}
.colorBarBox {
  clear: both;
  border-inline-start: 4px solid transparent;
  padding-inline-start: 20px;
}
.readerPanel.hebrew .savedHistoryList .colorBarBox{
  direction: rtl;
}
.interface-english .citationLine,
.interface-english .learnMoreLink {
  padding-left: 34px;
}
.interface-hebrew .citationLine,
.interface-hebrew .learnMoreLink {
  padding-right: 34px;
}
.storyTextListItem {
  padding-bottom: 18px;
}
.storyTextListItem:last-child {
  padding-bottom: 0;
}
.mainColumn .saveButton {
  align-self: flex-start;
}
.mainColumn .saveLine.storyTitleWrapper .saveButton,
.mainColumn .story.publishSheetStory .saveLine .saveButton  {
  margin-top: 2px;
}

.interface-english .mainColumn .story .storyTypeBlock {
  float: left;
}
.interface-hebrew .mainColumn .story .storyTypeBlock {
  float: right;
}

.story .storyBody {
  clear: both;
  margin: 10px 0;
  text-align: justify;
  font-size: 18px;
}
.story .storySheetListItem > div.storyBody.sheetSummary > * {
  color: var(--dark-grey);
  font-family: var(--english-sans-serif-font-family);
  font-size: 15px;
}
.story .storyBody .en {
  line-height: 1.6;
}
.story .storyBody .he {
  font-size: 22px;
  line-height: 1.6;
}
.story .storySheetList {
  clear: both;
}
.story .storySheetListItem {
  padding-bottom: 20px;
}
.story .storySheetListItem:last-child {
  padding-bottom: 0;
}
.story .storySheetList .sheetTitle {
  padding-bottom: 10px;
}
.story .storySheetList .storyTitle span {
  font-size: 20px;
}
.story .saveLine {
  display: flex;
  align-items: flex-start;
  clear: both;
  margin-bottom: 10px;
}
.story .saveLine .beforeSave {flex: 1;}
.interface-hebrew .story .saveLine .beforeSave {
  padding-left: 10px;
}
.interface-english .story .saveLine .beforeSave {
  padding-right: 10px;
}
.story .citationLine.contentText .int-en,
.story .citationLine.contentText .int-he {
  color: #999;
}
.authorByLine {
  display: flex;
}
.authorByLine .authorByLineText {
  padding: 0 10px;
  line-height: 22px;
  margin-top: -1px;
  display: flex;
  justify-content: center;
  flex-direction: column;
}
.authorByLine .authorByLineText.small{
  line-height: 18px;
}
.authorByLine .authorOrganization,
.authorByLine .authorName {
  display: block;
}
.saveLine .authorByLine + .saveButton {
  position: relative;
  bottom: 12px;
}
.authorOrganization {
  color: #999;
}
.authorByLine.small {
  font-size: 14px;
  width: max-content;
}
/* .mainColumn a:not(.button) {
  color: #000;
} */
.storyBody a {
  text-decoration: underline;
}
.learnMoreLink a {
  text-decoration: none;
  color:  #999;
}
.segment .queryTextHighlight {
  background-color: #D2DCFF;
  padding-left: 2px;
  padding-right: 2px;
}
body .homeFeedWrapper.userStats {
  font-family: "Roboto", "Helvetica Neue", "Helvetica", sans-serif;
  background-color: #faf9f9;
}
.editTextInfo {
  top: 0px;
  right: 0px;
  left: 0px;
  height: 100%;
  width: 100%;
  position: absolute;
  overflow: auto;
  z-index: 1;
  background-color:  var(--lighter-grey);

}
.editTextInfo .static .inner {
  padding: 5px 0 100px;
}
.editTextInfo .static input {
  cursor: auto;
  color: #000000;
}
.editTextInfo .static label {
  margin-bottom: 15px;
  height: revert;
}
.editTextInfo #newIndex {
  margin: 100px auto;
  font-size: 16px;
  font-weight: normal;
  color: #000;
  --english-font: var(--english-sans-serif-font-family);
  --hebrew-font: var(--hebrew-sans-serif-font-family);
}

.editTextInfo #newIndex .publishBox {
  text-align: start;
  background-color: #EDEDEC;
  border-radius: 6px;
  padding: 0 0 0 0;
  margin: 0 0 0 0;
  width: 660px;
  max-width: 100%;
}
.editTextInfo #newIndex .publishBox .react-tags__selected-tag-name {
  --english-font: "adobe-garamond-pro", "Crimson Text", Georgia, serif;
  --hebrew-font: "Heebo", sans-serif;
  font-size: 18px;
  font-weight: normal;
  color: #000;
}
.editTextInfo #newIndex .default {
  height: 200px;
  width: 97%;
  box-shadow: 0px 1px 3px rgb(0 0 0 / 20%);
  border: none;
  border-radius: 7px;
  font-size: 16px;
  line-height: 18.75px;
  padding: 10px;
}
 .editTextInfo #newIndex .default::placeholder {
   color: #666;
 }
.button.small.deleteTopic {
  color: var(--dark-grey);
  float: right;
  margin-top: 30px;
  background-color: var(--lightest-grey);
}
.button.small.addTopic {
  background-color: #212E50;
  color: #FFFFFF;
  float: right;
  margin-right: 30px;
}
.categoryChooserMenu {
  overflow: hidden;
  background: url("/static/img/arrow-down.png") 98% 20px/10px 10px no-repeat #ffffff;
  width: 100%;
  height: 50px;
  margin: 0 0 10px 0;
  border-radius: 7px;
  box-shadow: 0px 1px 3px rgb(0 0 0 / 20%);
  border: none;
}
.section .collectiveTitle {
  display: flex;
  justify-content: space-between;
}
.reorderTool {
  height: 50px;
  margin: 0 0 10px 0;
  border-radius: 7px;
  box-shadow: 0px 1px 3px rgb(0 0 0 / 20%);
  border: none;
}

.reorderTool #title {
  margin: 10px;
  display: inline-block;
  width: 85%;
}

.reorderTool #up, .reorderTool #down {
  width: 10px;
  margin: 0 4% 0 0;
  display: inline-block;
}

.categoryChooserMenu select {
  background: transparent;
  font-size: 16px;
  width: 680px;
  border: none;
  margin: 0 0 10px 0;
  padding: 4px 25px 4px 10px;
}

.connectionsPanel .editTextInfo .categoryChooserMenu {
  width: 102%;
}

.connectionsPanel .editTextInfo .collectionsWidget {
  width: 70%;
}
.connectionsPanel .editTextInfo .categoryChooserMenu select {
  width: 98.5%;
}

.searchBox .editTextInfo .collectionsWidget {
  width: 280px;
}

.searchBox .editTextInfo #newIndex {
  margin: 50px auto;
}
.searchBox .categoryChooserMenu {
  width: 97%;
  background: url("/static/img/arrow-down.png") 99% 20px/10px 10px no-repeat #ffffff;
}
.searchBox .categoryChooserMenu select {
  width: 100%;
}
.searchBox .editTextInfo #newIndex input {
  width: 97%;
}
.searchBox .editTextInfo #newIndex #topicDesc {
  width: 92%;
}
.categoryChooserMenu img {
  opacity: 0.43;
  padding: 0 5px;
  height: 10px;
  width: 10px;
}

.editTextInfo #newIndex .publishBox .react-tags__selected-tag {
  margin: 0 12px 12px 0;
  padding: 12px 14px;
}

.editTextInfo #newIndex .publishBox input {
  box-shadow: none;
}

.editTextInfo #newIndex .publishBox .react-tags__search {
  padding: 0 0 0 0;
}

.editTextInfo #newIndex .optional {
  font-size: 13px;
  color: var(--light-grey);
  font: var(--english-sans-serif-font-family);
}

.editTextInfo #newIndex input[type="text"] {
  padding: 4px 10px 4px 10px;
  width: 640px;
  height: 50px;
  font-size: 16px;
  margin: 0 0 10px 0;
  max-width: 97%;
  box-shadow: 0px 1px 3px rgba(0,0,0,0.2);
  box-sizing: content-box;
  border-radius: 7px;
  background: white;
  font-family: revert;
}
.editTextInfo #newIndex input::placeholder {
  color: #666;
  font-size: 16px;
}
.editTextInfo #newIndex #heTitle {
  direction: rtl;
}
.interface-english .editTextInfo .static label {
  text-align: left;
}
.interface-hebrew .editTextInfo .static label {
  text-align: right
}
.editTextInfo #newIndex .sectionType input{
	width: 100px;
	margin: 0 5px;
	font-size: 16px;
}

.editTextInfo #newIndex .remove {
	color: white;
	background: #bbb;
	display: inline-block;
	height: 18px;
	width: 18px;
	line-height: 18px;
	border-radius: 6px;
	text-align: center;
	font-size: 14px;
	font-family: sans-serif;
	cursor: pointer;
	vertical-align: 15%;
}

.editTextInfo #newIndex .sectionType .remove {
	margin: -5px 11px 0 -32px;
}
.editTextInfo #newIndex .headerWithButtons a {
    color: #666;
}
.editTextInfo .nodeTemplate {
	display: none;
}
@media screen and (max-width: 680px) {

  .categoryChooserMenu {
    background: url("/static/img/arrow-down.png") 300px 20px/10px 10px no-repeat #ffffff;
    width: 320px;
  }
  .editTextInfo .static .headerWithButtons h1 {
    margin: 30px;
  }
  .categoryChooserMenu select {
    width: 340px;
  }
  .editTextInfo #newIndex input {
    width: 300px;
  }
  .editTextInfo #newIndex .publishBox {
    width: 320px;
  }
}

.collectionsModalBox {
  position: fixed;
  width: 100%;
  height: 100%;
  top: 0;
  left: 0;
  z-index: 1002;
  display: flex;
  align-items: center;
  justify-content: center;
}
.collectionsModalBox .collectionsWidget {
  width: 340px;
  box-shadow: 0 1px 8px rgba(0,0,0,.2);
}
.collectionsWidget {
  background-color: white;
  border-radius: 8px;
  z-index: 1;
}
.editTextInfo .collectionsWidget {
  width: 39%;
  box-shadow: 0 1px 8px rgba(0, 0, 0, .2);
  height: 100px;
  position: absolute;
  padding: 50px 50px 0 50px;
  text-align: center;
  margin-top: 200px;
}

.collectionsWidgetTop {
  display: flex;
  padding: 15px 20px;
  border-bottom: 1px solid #DDD;
  text-align: start;
}

.collectionsEditorTop {
  margin-bottom: 15px;
}

.collectionsWidgetTitle {
  flex-grow: 1;
  font-size: 22px;
  vertical-align: middle;
  display: block;
  color: #666;
}
.collectionsWidgetClose {
  font-size: 40px;
  color: #CCC;
  line-height: 14px;
  cursor: pointer;
}
.collectionsWidgetList {
  height: 180px;
  padding: 0px 20px;
  overflow-y: scroll;
  border-bottom: 1px solid #EDEDEC;
}
.collectionsWidgetList .checkmarkLabel {
  display: block;
  letter-spacing: 1.1px;
  font-size: 18px;
  margin: 20px 0;
  text-align:  start;
}
.collectionsWidgetList .emptyMessage {
  display: block;
  color: #666;
  padding: 20px 0px;
  line-height: 1.5;
  text-align: start;
}
.collectionsWidgetCreate,
.collectionsWidgetDone {
  display: flex;
  padding: 0px 20px;
}
.collectionsWidgetCreate {
  border-bottom: 1px solid #ccc;
  display: flex;
  align-items: center;
}

.collectionsEditorCreate {
  display: flex;
  align-items: center;
  padding: 0px 20px;
}

.collectionsWidgetPlus {
  color: #666;
  font-size: 25px;
  margin-inline-end: 13px;
  margin-top: -5px;
}
.collectionsWidget .collectionsWidgetCreateInputBox {
  flex: 1;
  margin-inline-end: 10px;
}
.collectionsWidget input.collectionsWidgetCreateInput {
  height: 50px;
  border: none;
  font-size: 18px;
  color: black;
  width: 100%;
  box-sizing: border-box;
}
.collectionsWidget input.collectionsWidgetCreateInput::placeholder {
  font-style: normal;
  color: #666;
}
.interface-hebrew .collectionsWidget input.collectionsWidgetCreateInput::placeholder {
  font-family: "Heebo", sans-serif;
}
.userStats h1 {
  text-align: center;
  font-weight: normal;
  font-family: "adobe-garamond-pro", "Crimson Text", Georgia, serif;
  font-size: 30px;
  padding: 60px 0 30px;
  margin: 0;
}
.userStats h2 {
  text-transform: none;
  padding: 40px 0 30px;
  font-size: 21px;
  color: #888;
}
.userStats .statcardRow {
  display: flex;
  justify-content: space-around;
}
.userStats .statcardRow .statcard {
  background-color: #fff;
  height: 190px;
  width: 32%;
  box-shadow: 0 1px 3px rgba(0,0,0,0.2);
  border-radius: 5px;
  display: flex;
  flex-direction: column;
  justify-content: center;
}
.userStats .statcardRow .statcard img {
  opacity: 0.3;
  height: 60px;
  width: 60px;
  margin: 0 auto 20px;
}
.userStats .statcardRow .statcard .statcardValue {
  font-size: 24px;
  text-align: center;
}
.userStats .statcardRow .statcard .statcardLabel {
  font-size: 21px;
  padding-top: 5px;
  text-align: center;
  color: #aaa;
}
.userStats .chartRow {
  display: flex;
  justify-content: space-between;
}
.userStats .chartRow.centered {
  justify-content: space-around;
}
.userStats .statHeader {
  padding-top: 40px;
  text-align: center;
}
.userStats .statHeader span {
  color: #666;
  letter-spacing: 0.7px;
  line-height: 23px;
}
.userStats .chartRow .chartWrapper {
  font: 11px sans-serif;
  padding: 0;
}
.bilingual .userStats .blockLink .he,
.english .userStats .blockLink .he {
  display: none;
}
.hebrew .userStats .blockLink .en {
  display: none;
}
.bilingual .userStats .blockLink .en,
.english .userStats .blockLink .en {
  font-family: "adobe-garamond-pro", "Crimson Text", Georgia, serif;
}
.hebrew .userStats .blockLink .he {
  font-family: "Taamey Frank", "adobe-garamond-pro", "Crimson Text", Georgia, "Times New Roman", serif;
}
.userStatModeChooser {
  padding: 0;
  display:  flex;
  justify-content: center;
  width: 240px;
  margin: 0 auto;
  background: white;
  border-radius: 5px;
  box-shadow: 0 1px 3px rgba(0,0,0,0.2);
}
.userStatModeButton {
  background-color: #fff;
  color: #666;
  border-radius: 5px;
  height: 50px;
  width: 120px;
  text-align: center;
  vertical-align: center;
  cursor: pointer;
  font-size: 16px;
}
.userStatModeButton.active {
  background-color: #19365d;
  color: #fff;
}
.userStatModeButton span {
  display: block;
  margin: 15px 0;
}
.userStats .blockLink {
  height: 100%;
  display: flex;
  align-items: center;
  justify-content: center;
}
.userStats .yourPopularSheetsBlock > div {
  padding: 10px 0;
}
.userStats .chartLabel {
  text-align: center;
  padding-top: 8px;
}
a.topicLexiconTitle.contentText {
  color: black;
}
.editorToolbar {
  position:fixed;
  top: 0;
  left: 0;
  z-index: 100000;
}
#sheetEditToggle {
  padding-top: 0;
  padding-bottom: 0;
  padding-inline-end: 8px;
  padding-inline-start: 0;
  margin-top: 15px;
  margin-inline-end: 0;
  margin-bottom: 0;
  margin-inline-start: -70px;
  width: 70px;
  height: 30px;
  background: #fff;
  border: #ccc solid 1px;
  color: #666;
  font-family: "Roboto", "Helvetica Neue", "Helvetica", sans-serif;
  font-size: 13px;
  box-sizing: border-box;
  border-radius: 6px;
  visibility: hidden;
}
#sheetEditToggle img {
  height: 13px;
  margin-top: 0;
  margin-bottom: 0;
  margin-inline-start: 0;
  margin-inline-end: 5px;
  top: 2px;
  position: relative;
  filter: invert(67%) sepia(32%) saturate(0%) hue-rotate(54deg) brightness(85%) contrast(91%); /* #999 */
}
#sheetEditToggle i {
  margin: 5px;
}
.hoverMenu {
  position: absolute;
  z-index: 1;
  top: -10000px;
  left: -10000px;
  margin-top: -6px;
  opacity: 0;
  background-color: #333333;
  border-radius: 4px;
  transition: opacity 0.75s;
  padding: 8px 10px 6px;
  box-shadow: 0 1px 3px rgba(0,0,0,0.2);
}
.highlightDot {
  height: 16px;
  width: 16px;
  background-color: #bbb;
  border-radius: 50%;
  display: inline-block;
}
.highlightMenu .highlightCancel {
  z-index: 0;
  height: 15px;
  width: 15px;
  position: relative;
  top: -1px;
  font-size: 18px;
}

.highlightButton {
  background-color: white;
  border: none;
  padding: 5p 5px 2px 5px;
  position: relative;
  margin: auto;
}

.highlightButton:hover {
  background-color: var(--lightest-grey);
}

.highlightMenu {
  position: absolute;
  z-index: 1;
  border: 1px solid #CCCCCC;
  box-sizing: border-box;
  border-radius: 3px;
  background-color: white;
  padding: 5px 7px 2px 7px;
  top: 33px;
  left: -10px;
  white-space: nowrap;
}
.hoverButton {
  padding: 10px;
}
.hoverButton i {
  color: #CCCCCC
}
.hoverButton i.active {
  color: #fff;
}
.editorHoverBox {
  position: fixed;
  top: 120px;
  background-color: #ccc;
  padding: 3px;
  font-size: 12px;
}
.inlineTextRef {
    color: #4B71B7
}
.headerWithButtons {
  display: flex;
  align-items: center;
  margin-bottom: 60px;
}
.headerWithButtons h1,
.static .headerWithButtons h1 {
  margin: 0;
  text-transform: capitalize;
}
.headerWithButtons .start,
.headerWithButtons .end {
  flex: 1;
}
.headerWithButtons .start {
  text-align: start;
}
.headerWithButtons .end {
  text-align: end;
}
@media screen and (max-width: 700px) {
  .headerWithButtons {
    display: flex;
    flex-direction: column;
    justify-content: center;
  }
  .headerWithButtons h1 {
    margin-bottom: 20px;
  }
  .headerWithButtons .start,
  .headerWithButtons .end {
    text-align: center;
  }
}
#communityPagePreviewControls {
  position: fixed;
  width: 380px;
  bottom: 0;
  right: 0;
  color: white;
  z-index: 9999;
  background-color: #18345D;
  padding: 20px;
  line-height: 1.6;
  text-align: center;
  border: 1px solid #ccc;
}
.interface-hebrew #communityPagePreviewControls {
  right: auto;
  left: 0;
}
#communityPagePreviewControls a.date {
  display: block;
  font-size: 22px;
}
#communityPagePreviewControls a {
  margin-inline-end: 10px;
}
#communityPagePreviewControls a:hover {
  color: inherit;
}
.bold {
  font-weight: bold; /* because apparently it isn't recommended to use <b> or <strong> to style thing https://developer.mozilla.org/en-US/docs/Web/HTML/Element/strong#usage_notes */
}
/* Customize checkmark inputs */
.checkmarkLabel {
  display: block;
  position: relative;
  padding-inline-start: 28px;
  cursor: pointer;
  user-select: none;
}
/* Hide the browser's default checkbox */
.checkmarkLabel input {
  position: absolute;
  opacity: 0;
  cursor: pointer;
  height: 0;
  width: 0;
}
/* Create a custom checkbox */
.checkmark {
  position: absolute;
  top: 3px;
  left: 0;
  height: 13px;
  width: 13px;
  background-color: white;
  border: 1px solid #CCC;
  border-radius: 3px;
}
.interface-hebrew .checkmark {
  left: auto;
  right: 0;
}
/* On mouse-over, add a grey background color */
.checkmarkLabel:hover input ~ .checkmark {
  background-color: #EEE;
}
/* Create the checkmark/indicator (hidden when not checked) */
.checkmark:after {
  content: "";
  position: absolute;
  display: none;
}
/* Show the checkmark when checked */
.checkmarkLabel input:checked ~ .checkmark:after {
  display: block;
}
/* Style the checkmark/indicator */
.checkmarkLabel .checkmark:after {
  left: 4px;
  top: 1px;
  width: 3px;
  height: 6px;
  border: solid #666;
  border-width: 0 2px 2px 0;
  -webkit-transform: rotate(45deg);
  -ms-transform: rotate(45deg);
  transform: rotate(45deg);
}
/* demo coloring of ref-link parentheses for quotation finder project*/
span.ref-link-color-1 {color: orange}
span.ref-link-color-2 {color: #0cd200}
span.ref-link-color-3 {color: blue}
/* start css code for loading bezel */
.sourceLoader {
  margin-left: -34px;
  top: 15px;
  font-size: 4px;
  width: 1em;
  height: 1em;
  border-radius: 50%;
  position: relative;
  text-indent: -9999em;
  -webkit-animation: load5 1.1s infinite ease;
  animation: load5 1.1s infinite ease;
  -webkit-transform: translateZ(0);
  -ms-transform: translateZ(0);
  transform: translateZ(0);
}

.beitMidrashContainer {
  background: #333333;
  color: white;
  height: 100%;
  font-size: 16px;
  --english-font: var(--english-sans-serif-font-family);
  --hebrew-font: var(--hebrew-sans-serif-font-family);
  font-weight: 400;
  box-sizing: border-box;
  position: relative;
  display: flex;
  flex-direction: column;
}

.beitMidrashContainer video {
  width: 100%;
}

.beitMidrashContainer video.flippedVideo {
  transform: rotateY(180deg);
}

.beitMidrashContainer video.pip {
  position: absolute;
  height: 50px;
  top: 20px;
  inset-inline-end: 10px;
  text-align: end;
  width: initial;
  border-radius: 6px;
}

.beitMidrashContainer video.hiddenVideo {
  display: none;
}

.beitMidrashContainer .muteButton {
  position: absolute;
  width: 40px;
  height: 30px;
  border-radius: 6px;
  z-index: 1;
  background-color: #999999;
  opacity: 0.5;
  left: -8.5px;
  top: -3px;
  box-shadow: 0px 1px 3px rgba(0, 0, 0, 0.25);
  cursor: pointer;
}

.beitMidrashContainer #micIcon {
  display: inline-block;
  position: relative;
  background-image: url("/static/img/unmute.svg");
  /* background-position: center; */
  background-repeat: no-repeat;
  background-size: auto;
  opacity: 1;
  width: 20px;
  height: 22px;
  background-position: 5px;
}

.beitMidrashContainer .muted #micIcon {
  background-image: url("/static/img/mute.svg");
}
.beitMidrashContainer .muted .muteButton {
  background-color: #CB6158;
}

.beitMidrashContainer #buttonHolder {
  display: flex;
  width: 80%;
  justify-content: space-between;
  margin-top: -50px;
  margin-inline-start: 30px;
  padding-bottom: 50px;
}

.beitMidrashContainer .endCallButton {
  position: absolute;
  width: 40px;
  height: 30px;
  border-radius: 6px;
  z-index: 1;
  background-color: #CB6158;
  left: -8.5px;
  top: -3px;
  box-shadow: 0px 1px 3px rgba(0, 0, 0, 0.25);
  background-image: url("/static/img/endcall.svg");
  background-position: center;
  background-repeat: no-repeat;
  cursor: pointer;
}

.beitMidrashContainer #endCallIcon {
  display: inline-block;
  position: relative;
  background-image: url("/static/img/endcall.svg");
  background-position: center;
  background-repeat: no-repeat;
  background-size: contain;
  opacity: 1;
  width: 20px;
  height: 20px;
}



.beitMidrashContainer summary {
  list-style: none;
}

.beitMidrashContainer summary::-webkit-details-marker {
  display: none;
}

.beitMidrashHomeContainer {
  position: absolute;
  top: 0;
  bottom: 0;
  left: 0;
  margin-top: 14px;
  display: flex;
  flex-direction: column;
  width: 100%;
}

#beitMidrashHeader {
  color: white;
  font-size: 22px;
  font-weight: 500;
  margin-inline-start: 30px;
  display: flex;
  justify-content: space-between;
}

#newCall {
  margin:10px;
}

#newCallImg {
  height: 12px;
  width: 24px;
  margin-left: 34px;
  margin-right: 18px;
}

.peopleInBeitMidrash {
  overflow-y: auto;
  overflow-x:hidden;
  flex-grow: 1;
  display: flex;
  flex-direction: column;
  margin: 10px 30px;
  border-top: 1px solid #999999;
}

.peopleInBeitMidrashInnerContainer {
    width:100%;
    overflow:visible;
    position: relative;
}

.beitMidrashUser {
  color: white;
  font-size: 16px;
  font: "Roboto";
  font-weight: 400;
  display: flex;
  gap: 10px;
  /* width: 270px; */
  padding-inline-end: 10px;
  padding-top: 10px;
  cursor: pointer;
}

.beitMidrashUser:hover {
  background-color: #555;
}

.beitMidrashUser .userDetailsToggle {
  float: inline-end;
  margin-inline-end: 15px;
  color:  var(--medium-grey);
  font-weight: bolder;
  display: none;
}

.beitMidrashUser:hover .userDetailsToggle {
  display: block;
}

.beitMidrashUser .userDetailsMenu {
  position: absolute;
  background-color: black;
  box-shadow: 0px 1px 3px rgba(0, 0, 0, 0.25);
  border-radius: 6px;
  right: 0px;
}
.beitMidrashUser .userDetailsMenu[dir="rtl"] {
  position: absolute;
  background-color: black;
  box-shadow: 0px 1px 3px rgba(0, 0, 0, 0.25);
  border-radius: 6px;
  left: 0px;
  right: auto;
}

.beitMidrashUser .userDetailsMenu.hidden {
  right: -99999px;
  left: auto;
}
.beitMidrashUser .largeFollowButton {
  all: revert;
}

.beitMidrashUser .userDetailsMenu ul {
  list-style-type: none;
  margin-block-start: 0;
  margin-block-end: 0;
  padding-inline-start: 0;
  padding-left: 0;
  margin: 15px;
  float: inline-end;
}


.beitMidrashUser.unreadMessages::after {
  content: '';
  display: inline-block;
  width: 15px;
  height: 15px;
  border-radius: 100%;
  background-color: var(--halakhah-red);
  flex-shrink: 0;
}


#beitMidrashProfilePic {
  margin-right: 10px;
}

.beitMidrashUserText {
  margin: 0;
  flex: 1;
}

.beitMidrashUserText li div.largeFollowButton,
.beitMidrashUserText li img {
  display: inline-block;
}
.beitMidrashUserText li img {
  margin-bottom: -2px;
  width: 16px;
  margin-inline-end: 9px;
}
.bm-follow-button {
  color: white;
  display: inline-block;
}
.bm-follow-button img {
  width: 16px;
}

.beitMidrashUserText li {
  margin-top: 8px;
  margin-bottom: 8px;
}


.beitMidrashUserHeader {
  display: flex;
  flex-direction: row;
}

.beitMidrashUserNameStatus {
  flex-grow: 1;
}

.beitMidrashUserNameStatus .fa-headphones {
  margin-inline-start: 5px;
}

.beitMidrashOrg {
  font-weight: 200;
}

.noUsers {
  margin-top: 10px;
}
.noUsers input {
    background: #FBFBFA;
    box-shadow: 0px 1px 3px rgba(0, 0, 0, 0.25);
    border-radius: 6px;
    border: none;
    width: calc(100% - 22px);
    padding: 15px 11px;
    font-family: "Roboto", "Helvetica Neue", "Helvetica", sans-serif;
    color: #666;
    font-style: normal;
    font-weight: normal;
    font-size: 16px;
    line-height: 19px;
    margin-top: 10px;
}

.chat {
  bottom: 0;
  right: 0;
  overflow: hidden;
  min-height: 300px;
  max-height: 300px;
  display: flex;
  flex-direction: column;
  padding-top: 20px;
  margin: 10px 30px 20px;
  border-top: 1px solid #999999;

}

#hideButtonHolder{
  display: flex;
  flex-direction: row;
  justify-content: flex-end;
}

#hideButton {
  color: #CCCCCC;
  font-size: 14px;
  font-weight: 400;
  cursor: pointer;
}

.chatBoxHeader {
  display: flex;
  align-items: center;
  margin-top: 5px;
  justify-content: space-between;
}

#chatUser {
  display: flex;
  align-items: center;
  cursor: pointer;
}

#greenCameraButton {
  width: 24px;
  height: 12px;
  cursor: pointer;
}

.chatBoxName {
  margin-inline-start: 10px;
}


.chats-container {
  overflow-y: auto;
  display: flex;
  flex-grow:2;
  flex-direction: column;
}

.chatMessage {
  display: flex;
  margin: 7px 0;
  margin-inline-start: 4px;
}

.chatText {
  margin-inline-start: 13px;
  flex-grow: 1;
}

.chatNameAndTime {
  color: #999999;
  font-size: 14px;
  font-weight: 500px;
}

.chat-form {
  position: relative;
  bottom: 0;
  display: flex;
  align-items: center;
}

.chat-input-holder {
  background-color: black;
  display: flex;
  align-items: center;
  flex-direction: row;
  border-radius: 6px;
  padding: 0 15px;
  border: 0px;
  height: 50px;
  width: 100%;
  justify-content: space-between;
}

.chat-input {
  color: white;
  background: transparent;
  border: 0;
  display: flex;
  justify-content: flex-end;
  flex-grow:1;
  font-size: 16px;
}

.chat-input:active {
  outline: none;
}

.chat-submit {
  background-image: url("/static/img/chat_submit_arrow.svg");
  background-position: center;
  background-repeat: no-repeat;
  background-size: contain;
  height: 20px;
  width: 18px;
  border: 0px;
  background-color: black;
  cursor: pointer;
}

.chat-submit-blue {
  background-image: url("/static/img/chat_submit_arrow_blue.svg");
}

.chat-submit-hebrew {
  -moz-transform: scaleX(-1);
  -o-transform: scaleX(-1);
  -webkit-transform: scaleX(-1);
  transform: scaleX(-1);
  filter: FlipH;
  -ms-filter: "FlipH";
}

.callContainer {
  display: flex;
  flex-direction: column;
  height: 100%;
}

.callContainer .default-profile-img,
.callContainer .img-circle {
  opacity: 0.25;
  border-radius: 0;
}

.callContainer .callText {
  margin: 53px 29px 23px;
  font-size: 22px;
  font-weight: 500;
}

.callContainer.incoming .callText {
  margin: 23px 29px;
}

#endCallButtonHolder {
  display: flex;
  width: 80%;
  justify-content: flex-end;
  margin-top: -50px;
}

#endCallIcon {
  display: inline-block;
  position: relative;
  background-image: url("/static/img/endcall.svg");
  background-position: center;
  background-repeat: no-repeat;
  background-size: contain;
  opacity: 1;
  width: 20px;
  height: 20px;
}

.endCallButton {
  position: absolute;
  width: 40px;
  height: 30px;
  border-radius: 6px;
  z-index: 1;
  background-color: #CB6158;
  left: -8.5px;
  top: -3px;
  box-shadow: 0px 1px 3px rgba(0, 0, 0, 0.25);
  background-image: url("/static/img/endcall.svg");
  background-position: center;
  background-repeat: no-repeat;
}

#incomingCallButtonHolder {
  display: flex;
  justify-content: space-evenly;
  margin: 15px;
}

#acceptButton {
  background-color: #5D956F;
  border-radius: 6px;
  color: white;
  border: 0px;
  height: 40px;
  width: 127.67px;
  margin: 5px;
  cursor: pointer;
}

#declineButton {
  background: #CB6158;
  border-radius: 6px;
  color: white;
  border: 0px;
  height: 40px;
  width: 127.67px;
  margin: 5px;
  cursor: pointer;
}

#currentlyReadingContainer {
  margin: 5px 30px;
  flex-grow: 1;
}

.blockButton {
  cursor: pointer;
}
.sheetsHomepage .button {
  background-color: var(--midrash-green);
}
.sheetsHomepage .sheetsHomepageSectionTitle {
  color: var(--midrash-green);
  font-family: 'Roboto', "Helvetica Neue", "Helvetica", sans-serif;
  font-size: 14px;
  font-weight: 400;
  line-height: 18px;
  margin-bottom: 15px;
}
.multiPanel .sheetsHomepage .sheetsTopicTOC .sheetsHomepageSectionTitle {
  flex: 1 1 100%;
}
.sheetsHomepage .sidebarLayout {
  justify-content: space-between;
  margin-top: 50px;
}
.sheetsHomepage .sidebarLayout .sheetsTopics {
  display: flex;
  flex-direction: column;
}
.sheetsHomepage .content .contentInner {
  width: 875px;
}
.sheetsHomepage .sidebarLayout .sheetsTopicsCalendar, .sheetsHomepage .sidebarLayout .sheetsTopicTOC {
  margin-inline-start: 10%;
}
.sheetsHomepage .sidebarLayout .sheetsTopicsCalendar {
  column-gap: 20px;
}
.sheetsHomepage .sheetsTopicTOC .sheetsWrapper {
  flex: 1;
  display: flex;
  flex-wrap: wrap;
  column-gap: 20px;
}
.sheetsHomepage .sheetsTopicsCalendar .sheetsWrapper {
  flex: 1;
  display: flex;
  flex-direction: column;
}
.singlePanel .sheetsTopicTOC, .singlePanel .sheetsTopicsCalendar {
  margin-top: 30px;
}
.multiPanel .sheetsTopicTOC {
  margin-top: 30px;
}
.singlePanel .sheetsHomepage .navSidebar {
  margin-block-start: 5px;
  width: revert;
}
.singlePanel .sheetsHomepage .navSidebarModule {
  padding: 0 10%;
}
.singlePanel .sheetsHomepage .sheetsWrapper, .singlePanel .sheetsHomepage .sheetsTopicsCalendar {
  flex-direction: column;
  margin-bottom: 10px;
}
.singlePanel .sheetsHomepage .sidebarLayout {
  margin-top: revert;
}

.singlePanel .sheetsHomepage .sidebarLayout .sheetsTopics {
  width: revert;
}
.singlePanel .sheetsHomepage .button {
  display: block;
}
@media screen and (max-width: 840px) {
  .sheetsHomepage .sidebarLayout .sheetsTopics {
    width: 100%;
  }
  .sheetsHomepage .button {
    display: block;
  }
  .sheetsHomepage .navSidebar {
    width: revert;
    border-top: 40px solid #FBFBFA;
    margin-block-start: -40px;
    border-bottom: 40px solid #FBFBFA;
  }
}
@media screen and (max-width: 700px) {
  .sheetsHomepage .navSidebar {
    margin-top: 30px;
  }
}
.button.getStartedSheets {
  width: 111px;
  height: 39px;
  padding: 10px 15px 10px 15px;
  border-radius: 6px;
  border: 1px solid #CCCCCC;
  display: block;
  background-color: white;
  color: black;
  font-size: 16px;
  white-space: nowrap;
}
.button.getStartedSheets:hover {
  color: black;
}
.image-in-text {
    display: flex;
    justify-content: center;
    margin: 0 auto;
    max-width: 100%;
    height: auto;
    padding-top: 20px;
    padding-left: calc((100% - 2/3 * 100vw - 200px) / 2);
    padding-right: calc((100% - 2/3 * 100vw - 200px) / 2);
    flex-direction: column;
}

@media screen and (max-width: 540px) {
  .image-in-text {
    padding-left: calc((100% - 100vw) / 2);
    padding-right: calc((100% - 100vw) / 2);
    width: 100%;
    height: auto;
  }
}

@media screen and (min-aspect-ratio: 2/1) {
  .image-in-text {
    max-height: calc(4/3 * 2/3 * 100vw);
  }
}

@media screen and (min-width: 540px) {
  .image-in-text {
    width: 67%;
  }
}

.dropdownHeader {
  margin-bottom: 10px;
  font-family: Roboto;
  font-size: 16px;
  font-weight: 400;
  line-height: 18.75px;
  color: var(--selected-option);

}

.dropdownHeaderText {
  padding-left: 10px;
}

.dropdownDesc {
  font-family: Roboto;
  font-size: 14px;
  font-weight: 400;
  line-height: 18px;
  padding-left: 30px;
  padding-bottom: 10px;
  padding-right: 10px;
}

.dropdownItem {
  padding: 10px 5px !important;
  flex-direction: column;
  margin-inline-start: 5px;
}

.dropdownSeparator {
  border: 1px solid var(--light-grey);
}
.sheetMetaDataBox a.dropdownLinks-button {
  font-weight: bold;
}
.sheetMetaDataBox a.dropdownLinks-button:hover {
  text-decoration: none;
}
.header .dropdownLinks {
  display: block;
  align-items: center;
  margin-top: 2px;
  color: #666;
  cursor: pointer;
  position: relative;
  -webkit-margin-start: 20px;
  -moz-margin-start: 20px;
  margin-inline-start: 10px;
}
.dropdownLinks .toolsButtonContainer {
  margin: revert;
}
.dropdownLinks #saveButtonText {
  padding-inline-start: 15px;
}
.sheetsInPanel .dropdownDesc {
  display: none;
}
.sheetsInPanel .toolsButtonText,
.sheetsInPanel .dropdownHeaderText,
.sheetsInPanel #saveButtonText {
  --english-font: var(--english-sans-serif-font-family);
  --hebrew-font: var(--hebrew-sans-serif-font-family);
  font-size: 14px;
  font-weight: 600;
  line-height: 18px;
  color: #666666;
  margin-inline-start: 10px;
  padding: revert;
}
.sheetsInPanel .sidebarLayout {
  justify-content: space-between;
}
.sheetsInPanel .dropdownLinks {
  min-width: 50%;
  margin-top: 10px;
  color: #666;
  cursor: pointer;
  position: relative;
  -webkit-margin-start: 20px;
  -moz-margin-start: 20px;
  margin-inline-start: 10px;
  line-height: 0px;
}
.sheetsInPanel .dropdownHeader {
  margin-bottom: revert;
}
.header .dropdownLinks img, .sheetsInPanel .dropdownLinks img {
  height: 18px;
  width: 18px;
  vertical-align: middle;
}

.interface-english .header .dropdownLinks img {
  margin-inline-end: 2px;
}

.interface-hebrew .header .dropdownLinks img {
  margin-inline-end: 6px;
}

.header .dropdownLinks a.dropdownLinks-button::after {
  display: inline-block;
  background: no-repeat url("/static/icons/chevron-down.svg");
  height: 10px;
  width: 12px;
  vertical-align: middle;
  content: "";
  transform: scale(0.75);
}
.sheetsInPanel .dropdownLinks a.dropdownLinks-button::after {
  display: inline-block;
  height: 10px;
  width: 12px;
  vertical-align: middle;
  content: "";
  transform: scale(0.75);
}
.header .dropdownLinks .dropdownLinks-menu, .sheetsInPanel .dropdownLinks .dropdownLinks-menu {
  top: 35px;
  position: absolute;
  z-index: 1;
  width: 150px;
  background: #FBFBFA;
  box-shadow: 0px 1px 3px rgba(0, 0, 0, 0.25);
  border-radius: 6px;
  display:none;
  overflow:hidden;
}
.sheetsInPanel .dropdownItem {
  padding: revert;
}

.sheetsInPanel .dropdownLinks .dropdownLinks-menu {
  background: white;
}


.interface-english .header .dropdownLinks .dropdownLinks-menu {
  right: 0px;
  min-width: 150px;
  width: max-content;
}
.interface-english .sheetsInPanel .dropdownLinks .dropdownLinks-menu {
  min-width: 150px;
  width: max-content;
}
.interface-hebrew .header .dropdownLinks .dropdownLinks-menu {
  left: 0px;
  min-width: 150px;
  width: max-content;
}
.interface-hebrew .sheetsInPanel .dropdownLinks .dropdownLinks-menu  {
  min-width: 150px;
  width: max-content;
}
.dropdownLinks-options {
  display: flex;
  flex-direction: column;
  padding: 4px;
  max-width: 220px;
}
.header .dropdownLinks .dropdownLinks-menu.open, .sheetsInPanel .dropdownLinks .dropdownLinks-menu.open {
  display: block;
}

.productsFlexWrapper {
  display: flex;
  flex-direction: column;
}

.product {
  max-width: 600px;
}

#productsPageContent {
  margin-inline-start: 70px;
  margin-top: 165px;
  margin-bottom: 165px;
}

.productInner {
  display: flex;
  align-items: right;
  flex-direction: row;
}

.productInner img {
  max-width: 100%;
  max-height: 116px;
  height: auto;
  display: block;
  margin-inline-end: 3%;
  padding-bottom: 20px;
}

.productInner .productsDesc {
  font: var(--english-sans-serif-font-family);
  color: var(--dark-grey);
  font-size: 16px;
}

.productImgWrapper {
  flex: 0 0 auto;
}

.productDescWrapper {
  flex: 1 1 auto;
  padding-left: 20px;
  padding-right: 20px;
}

.productsDesc p {
  margin-top: 0;
}

.productsHeader {
  display: flex;
  justify-content: space-between;
  margin-top: 10%;
  margin-bottom: 2%;
  padding-bottom: 2%;
  border-bottom: 1px solid var(--light-grey);
}

.productsTitleAndLabel {
  flex: auto;
}

.productsHeader .productsTitle {
  font: var(--english-sans-serif-font-family);
  color: var(--dark-grey);
  font-size: 22px;
  font-weight: 500px;
}

.productsHeader .productsTypeLabel {
  font: var(--english-sans-serif-font-family);
  font-size: 14px;
  font-weight: 400;
  line-height: 18px;
  background-color: var(--lighter-grey);
  border-radius: 6px;
  padding: 0.01px 5px;
  color: var(--dark-grey);
  margin-inline-start: 3%;
}

.productsHeader .cta {
  display: flex;
  align-items: center;
}

.productsHeader .cta .productsCTA {
  color: var(--commentary-blue);
  border-width: 10px;
  margin-inline-end: 10px;
}


.productsHeader .cta .productsCTAIcon {
  height: 12px;
  top: 646px;
  left: 610px;
  margin: 0 5px;
  vertical-align: baseline;
  /** This uses the filter to recolor SVGs in a single line to commentary blue.
  To determine the appropriate parameters, see a filter color picker such as https://angel-rs.github.io/css-color-filter-generator/ */
  filter: brightness(0) saturate(100%) invert(52%) sepia(17%) saturate(6763%) hue-rotate(200deg) brightness(78%) contrast(77%);

}

.productsTitle {
  font-family: var(--english-sans-serif-font-family);
  font-size: 22px;
  font-weight: 500;
  line-height: 25.78px;
  text-align: left;
  color: var(--dark-grey);
}

.productsCTA::after {
    content: " ›";
    color: var(--commentary-blue);
}

.productsDevBox {
    background: var(--lighter-grey);
    color: var(--dark-grey);
    font-family: var(--english-sans-serif-font-family);
    font-size: 16px;
    font-weight: 400;
    line-height: 18.75px;
    display: flex;
    align-items: flex-start;
    flex-direction: column;
    padding: 3%;
    margin-top: 10%;
    max-width: 600px;
}

.productsDevBox .productsDevHeader {
  font-family: var(--english-sans-serif-font-family);
  font-size: 22px;
  font-weight: 500;
  line-height: 25.78px;
  padding-bottom: 2%;

}

.productsDevBox a {
  color: var(--commentary-blue) !important;

}

.productsDevBox p {
  margin-top: 0;
}

.productsDevBox a::after {
  content: " ›";
  color: var(--commentary-blue);
}

@media (max-width: 480px) {

  .productImgWrapper {
    display: block;
    margin-left: auto;
    margin-right: auto;
  }

  #productsPageContent {
    margin: 100px 10px 0px 10px;;
  }

  .productsHeader {
    flex-direction: column;
    align-items: flex-start;
    padding-top: 5px;
    padding-bottom: 5px;
  }

  .productsTitleAndLabel {
    display: flex;
    flex-direction: column;
    align-items: flex-start;
    padding-top: 5px;
    padding-bottom: 5px;
  }

  .productsTypeLabel {
    padding: 1px 5px !important;
    margin-top: 3px;
    margin-left: 0px !important;
  }

  .cta {
    flex-direction: column;
    align-items: flex-start !important;
  }

  .cta a {
    padding-top: 3px;
    padding-bottom: 3px;
  }

  .productInner {
    flex-direction: column;
  }

  .productDescWrapper{
    padding-left: 0px;
    padding-right: 0px;
  }
}




.image-in-text-title {
  margin: auto; /* English System Small */
  margin-top: 15px;
  text-align: center;
  font-family: 'Roboto';
  font-style: normal;
  font-weight: 400;
  font-size: 14px;
  line-height: 18px;
  color: #666666;
}

.languageHeader {
  padding-right: 10px;
  padding-left: 10px;
  padding-top: 4px;
  padding-bottom: 2px;
  font-size: 12px;
  font-weight: 400;
  line-height: 18px;
  text-align: left;
  color: var(--medium-grey);

}

.languageToggleFlexContainer{
  display: flex;
  flex-direction: row;
  /* padding: 10px 0px; */
  align-items: baseline;
  line-height: 18px;
  height: 23px;
  padding-bottom: 15px;
}

.languageDot{
  font-size: 25px;
  padding: 10px 2px;
}

.englishLanguageButton::after {
  content: "•";
  padding: 0px 4px;
}

@-webkit-keyframes load5 {
0%,100%{box-shadow:0 -2.6em 0 0 #ffffff,1.8em -1.8em 0 0 rgba(0,0,0,0.2),2.5em 0 0 0 rgba(0,0,0,0.2),1.75em 1.75em 0 0 rgba(0,0,0,0.2),0 2.5em 0 0 rgba(0,0,0,0.2),-1.8em 1.8em 0 0 rgba(0,0,0,0.2),-2.6em 0 0 0 rgba(0,0,0,0.5),-1.8em -1.8em 0 0 rgba(0,0,0,0.7)}
12.5%{box-shadow:0 -2.6em 0 0 rgba(0,0,0,0.7),1.8em -1.8em 0 0 #ffffff,2.5em 0 0 0 rgba(0,0,0,0.2),1.75em 1.75em 0 0 rgba(0,0,0,0.2),0 2.5em 0 0 rgba(0,0,0,0.2),-1.8em 1.8em 0 0 rgba(0,0,0,0.2),-2.6em 0 0 0 rgba(0,0,0,0.2),-1.8em -1.8em 0 0 rgba(0,0,0,0.5)}
25%{box-shadow:0 -2.6em 0 0 rgba(0,0,0,0.5),1.8em -1.8em 0 0 rgba(0,0,0,0.7),2.5em 0 0 0 #ffffff,1.75em 1.75em 0 0 rgba(0,0,0,0.2),0 2.5em 0 0 rgba(0,0,0,0.2),-1.8em 1.8em 0 0 rgba(0,0,0,0.2),-2.6em 0 0 0 rgba(0,0,0,0.2),-1.8em -1.8em 0 0 rgba(0,0,0,0.2)}
37.5%{box-shadow:0 -2.6em 0 0 rgba(0,0,0,0.2),1.8em -1.8em 0 0 rgba(0,0,0,0.5),2.5em 0 0 0 rgba(0,0,0,0.7),1.75em 1.75em 0 0 #ffffff,0 2.5em 0 0 rgba(0,0,0,0.2),-1.8em 1.8em 0 0 rgba(0,0,0,0.2),-2.6em 0 0 0 rgba(0,0,0,0.2),-1.8em -1.8em 0 0 rgba(0,0,0,0.2)}
50%{box-shadow:0 -2.6em 0 0 rgba(0,0,0,0.2),1.8em -1.8em 0 0 rgba(0,0,0,0.2),2.5em 0 0 0 rgba(0,0,0,0.5),1.75em 1.75em 0 0 rgba(0,0,0,0.7),0 2.5em 0 0 #ffffff,-1.8em 1.8em 0 0 rgba(0,0,0,0.2),-2.6em 0 0 0 rgba(0,0,0,0.2),-1.8em -1.8em 0 0 rgba(0,0,0,0.2)}
62.5%{box-shadow:0 -2.6em 0 0 rgba(0,0,0,0.2),1.8em -1.8em 0 0 rgba(0,0,0,0.2),2.5em 0 0 0 rgba(0,0,0,0.2),1.75em 1.75em 0 0 rgba(0,0,0,0.5),0 2.5em 0 0 rgba(0,0,0,0.7),-1.8em 1.8em 0 0 #ffffff,-2.6em 0 0 0 rgba(0,0,0,0.2),-1.8em -1.8em 0 0 rgba(0,0,0,0.2)}
75%{box-shadow:0 -2.6em 0 0 rgba(0,0,0,0.2),1.8em -1.8em 0 0 rgba(0,0,0,0.2),2.5em 0 0 0 rgba(0,0,0,0.2),1.75em 1.75em 0 0 rgba(0,0,0,0.2),0 2.5em 0 0 rgba(0,0,0,0.5),-1.8em 1.8em 0 0 rgba(0,0,0,0.7),-2.6em 0 0 0 #ffffff,-1.8em -1.8em 0 0 rgba(0,0,0,0.2)}
87.5%{box-shadow:0 -2.6em 0 0 rgba(0,0,0,0.2),1.8em -1.8em 0 0 rgba(0,0,0,0.2),2.5em 0 0 0 rgba(0,0,0,0.2),1.75em 1.75em 0 0 rgba(0,0,0,0.2),0 2.5em 0 0 rgba(0,0,0,0.2),-1.8em 1.8em 0 0 rgba(0,0,0,0.5),-2.6em 0 0 0 rgba(0,0,0,0.7),-1.8em -1.8em 0 0 #fff}
}
@keyframes load5 {
0%,100%{box-shadow:0 -2.6em 0 0 #ffffff,1.8em -1.8em 0 0 rgba(0,0,0,0.2),2.5em 0 0 0 rgba(0,0,0,0.2),1.75em 1.75em 0 0 rgba(0,0,0,0.2),0 2.5em 0 0 rgba(0,0,0,0.2),-1.8em 1.8em 0 0 rgba(0,0,0,0.2),-2.6em 0 0 0 rgba(0,0,0,0.5),-1.8em -1.8em 0 0 rgba(0,0,0,0.7)}
12.5%{box-shadow:0 -2.6em 0 0 rgba(0,0,0,0.7),1.8em -1.8em 0 0 #ffffff,2.5em 0 0 0 rgba(0,0,0,0.2),1.75em 1.75em 0 0 rgba(0,0,0,0.2),0 2.5em 0 0 rgba(0,0,0,0.2),-1.8em 1.8em 0 0 rgba(0,0,0,0.2),-2.6em 0 0 0 rgba(0,0,0,0.2),-1.8em -1.8em 0 0 rgba(0,0,0,0.5)}
25%{box-shadow:0 -2.6em 0 0 rgba(0,0,0,0.5),1.8em -1.8em 0 0 rgba(0,0,0,0.7),2.5em 0 0 0 #ffffff,1.75em 1.75em 0 0 rgba(0,0,0,0.2),0 2.5em 0 0 rgba(0,0,0,0.2),-1.8em 1.8em 0 0 rgba(0,0,0,0.2),-2.6em 0 0 0 rgba(0,0,0,0.2),-1.8em -1.8em 0 0 rgba(0,0,0,0.2)}
37.5%{box-shadow:0 -2.6em 0 0 rgba(0,0,0,0.2),1.8em -1.8em 0 0 rgba(0,0,0,0.5),2.5em 0 0 0 rgba(0,0,0,0.7),1.75em 1.75em 0 0 #ffffff,0 2.5em 0 0 rgba(0,0,0,0.2),-1.8em 1.8em 0 0 rgba(0,0,0,0.2),-2.6em 0 0 0 rgba(0,0,0,0.2),-1.8em -1.8em 0 0 rgba(0,0,0,0.2)}
50%{box-shadow:0 -2.6em 0 0 rgba(0,0,0,0.2),1.8em -1.8em 0 0 rgba(0,0,0,0.2),2.5em 0 0 0 rgba(0,0,0,0.5),1.75em 1.75em 0 0 rgba(0,0,0,0.7),0 2.5em 0 0 #ffffff,-1.8em 1.8em 0 0 rgba(0,0,0,0.2),-2.6em 0 0 0 rgba(0,0,0,0.2),-1.8em -1.8em 0 0 rgba(0,0,0,0.2)}
62.5%{box-shadow:0 -2.6em 0 0 rgba(0,0,0,0.2),1.8em -1.8em 0 0 rgba(0,0,0,0.2),2.5em 0 0 0 rgba(0,0,0,0.2),1.75em 1.75em 0 0 rgba(0,0,0,0.5),0 2.5em 0 0 rgba(0,0,0,0.7),-1.8em 1.8em 0 0 #ffffff,-2.6em 0 0 0 rgba(0,0,0,0.2),-1.8em -1.8em 0 0 rgba(0,0,0,0.2)}
75%{box-shadow:0 -2.6em 0 0 rgba(0,0,0,0.2),1.8em -1.8em 0 0 rgba(0,0,0,0.2),2.5em 0 0 0 rgba(0,0,0,0.2),1.75em 1.75em 0 0 rgba(0,0,0,0.2),0 2.5em 0 0 rgba(0,0,0,0.5),-1.8em 1.8em 0 0 rgba(0,0,0,0.7),-2.6em 0 0 0 #ffffff,-1.8em -1.8em 0 0 rgba(0,0,0,0.2)}
87.5%{box-shadow:0 -2.6em 0 0 rgba(0,0,0,0.2),1.8em -1.8em 0 0 rgba(0,0,0,0.2),2.5em 0 0 0 rgba(0,0,0,0.2),1.75em 1.75em 0 0 rgba(0,0,0,0.2),0 2.5em 0 0 rgba(0,0,0,0.2),-1.8em 1.8em 0 0 rgba(0,0,0,0.5),-2.6em 0 0 0 rgba(0,0,0,0.7),-1.8em -1.8em 0 0 #fff}
}
/* end css code for loading bezel */<|MERGE_RESOLUTION|>--- conflicted
+++ resolved
@@ -10210,7 +10210,6 @@
     padding: 130px 0;
   }
 }
-<<<<<<< HEAD
 .sheetContent .addToSheetPlus {
 	display: inline-flex;
 	justify-content: center;
@@ -10242,7 +10241,7 @@
   color: var(--dark-grey);
   margin-inline-start: 10px;
   cursor: pointer;
-=======
+}
 @media screen and (min-width: 900px) {
   .contentInner .table {
     display: flex;
@@ -10272,7 +10271,6 @@
     display: flex;
     flex-direction: column;
   }
->>>>>>> 7019aff9
 }
 .readerPanel.hebrew .sheetContent .sheetItem.segment .sourceContentText.outsideBiText.en {
   display: none;
