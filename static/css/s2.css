body {
  padding: 0;
  margin: 0;
  -webkit-text-size-adjust: 100%;
}
*::selection {
  background-color: #D2DCFF;
}
body.sepia {
  background-color: #FBFBFA;
}
body.dark {
  background-color: #333331;
}
body:not(.user-is-tabbing) *:focus {
  outline: none;
}
a, a:hover {
  color: inherit;
}
@font-face {
  /*Mixed Hebrew - English serif text*/
  font-family: 'HebrewInEnglish Serif Font';
  src: url('/static/fonts/Taamey-Frank/TaameyFrankCLM-Medium.ttf'), local(Georgia), local(serif);
  unicode-range: U+0590-05FF, U+25CC;
}
@font-face {
  /*Mixed Hebrew - English serif text*/
  font-family: 'HebrewInEnglish Serif Font';
  src: url('/static/fonts/Taamey-Frank/TaameyFrankCLM-Bold.ttf'), local(Georgia), local(serif);
  font-weight: bold;
  unicode-range: U+0590-05FF, U+25CC;
}
@font-face {
  /*Mixed Hebrew - English serif text*/
  font-family: 'HebrewInEnglish Serif Font';
  src: url('/static/fonts/Taamey-Frank/TaameyFrankCLM-MediumOblique.ttf'), local(Georgia), local(serif);
  font-style: italic;
  unicode-range: U+0590-05FF, U+25CC;
}
@font-face {
  /*Mixed Hebrew - English serif text*/
  font-family: 'HebrewInEnglish Serif Font';
  src: url('/static/fonts/Taamey-Frank/TaameyFrankCLM-BoldOblique.ttf'), local(Georgia), local(serif);
  font-weight: bold;
  font-style: italic;
  unicode-range: U+0590-05FF, U+25CC;
}
@font-face {
  /*Mixed English - Hebrew serif text*/
  font-family: 'EnglishInHebrew Serif Font';
  src: url("https://use.typekit.net/af/2011b6/00000000000000003b9b00c1/27/l?primer=7fa3915bdafdf03041871920a205bef951d72bf64dd4c4460fb992e3ecc3a862&fvd=n4&v=3");
  font-weight: normal;
  unicode-range: U+0041-007A;
}
@font-face {
  /*Mixed English - Hebrew serif text*/
  font-family: 'EnglishInHebrew Serif Font';
  src: url("https://use.typekit.net/af/af619f/00000000000000003b9b00c5/27/l?primer=7fa3915bdafdf03041871920a205bef951d72bf64dd4c4460fb992e3ecc3a862&fvd=n7&v=3");
  font-weight: bold;
  unicode-range: U+0041-007A;
}
@font-face {
  /*Mixed English - Hebrew serif text*/
  font-family: 'EnglishInHebrew Serif Font';
  src: url("https://use.typekit.net/af/5cace6/00000000000000003b9b00c2/27/l?primer=7fa3915bdafdf03041871920a205bef951d72bf64dd4c4460fb992e3ecc3a862&fvd=i4&v=3");
  font-style: italic;
  unicode-range: U+0041-007A;
}
@font-face {
  /*Mixed English - Hebrew serif text*/
  font-family: 'EnglishInHebrew Serif Font';
  src: url("https://use.typekit.net/af/6c275f/00000000000000003b9b00c6/27/l?primer=7fa3915bdafdf03041871920a205bef951d72bf64dd4c4460fb992e3ecc3a862&fvd=i7&v=3");
  font-style: italic;
  font-weight: bold;
  unicode-range: U+0041-007A;
}
@font-face {
  font-family: 'Noto Color Emoji';
  src: url('/static/fonts/NotoColorEmoji.ttf');
  unicode-range: U+1F1E6-1F1FF;
}
@font-face {
  font-family: 'Meltho';
  src: url('/static/fonts/SyrCOMBatnan.otf');
  unicode-range: U+0700-074F;
}
@font-face {
  font-family: 'Noto Sans Samaritan';
  unicode-range: U+0800-083F;
}
@font-face {
  /*Greek*/
  font-family: 'Cardo';
    src: url('/static/fonts/Cardo-Regular.ttf');
  unicode-range: U+0300-036F, U+0370-03FF, U+1D00-1D7F, U+1DBF, U+1F00-1FFF, U+2126, U+AB65, U+10140-1018F, U+101A0, U+1D200-1D24F;
}
:root {
  /* font stacks */
  --english-sans-serif-font-family: "Roboto", "Helvetica Neue", "Helvetica", sans-serif;
  --hebrew-sans-serif-font-family: "Heebo", "Roboto", sans-serif;

  --english-serif-font-family: "Cardo", "Meltho",  "HebrewInEnglish Serif Font", "adobe-garamond-pro", "Crimson Text", Georgia, "Times New Roman", serif, "Noto Sans Samaritan";
  --hebrew-serif-font-family: "Noto Color Emoji", "EnglishInHebrew Serif Font", "Cardo", "Taamey Frank", "adobe-garamond-pro", "Crimson Text", "Times New Roman", serif;

  --serif-h1-font-size: 48px;
  --serif-h2-font-size: 30px;
  --serif-h3-font-size: 24px;
  --serif-body-font-size: 18px;
  --serif-small-font-size: 14px;

  --sans-serif-h1-font-size: 40px;
  --sans-serif-h2-font-size: 30px;
  --sans-serif-h3-font-size: 22px;
  --sans-serif-body-font-size: 16px;
  --sans-serif-small-font-size: 14px;

  /* colors */
  --inline-link-blue: #4871bf;
  --sefaria-blue: #18345D;
  --highlight-blue: #DDEEFF;
  --highlight-blue-light: #F0F7FF;
  --beit-midrash-grey: #333333;
  --dark-grey: #666666;
  --medium-grey: #999999;
  --light-grey: #CCCCCC;
  --lighter-grey: #EDEDEC;
  --lightest-grey: #FBFBFA;
  --commentary-blue: #4B71B7;
  --essay-links-green: #3B5849;
  --tanakh-teal: #004E5F;
  --mishnah-blue: #5A99B7;
  --talmud-gold: #CCB479;
  --midrash-green: #5D956F;
  --halakhah-red: #802F3E;
  --kabbalah-purple: #594176;
  --liturgy-rose: #AB4E66;
  --philosophy-purple: #7F85A9;
  --taanitic-green: #00827F;
  --chasidut-green: #97B386;
  --mussar-purple: #7C416F;
  --responsa-red: #CB6158;
  --apocrypha-pink: #C6A7B4;
  --modern-works-blue: #B8D4D3;
  --grammar-green: #B2B272;
  --reference-orange: #D4896C;
  --miscelaneous-green: #3B5849;
  --selected-option: #000000;
  --select-blue: #0B71E7;
}
/* Font Family */
body, .sans-serif {
  --english-font: var(--english-sans-serif-font-family);
  --hebrew-font: var(--hebrew-sans-serif-font-family);
  --is-serif: initial; /* false */
}
.serif {
  --english-font: var(--english-serif-font-family);
  --hebrew-font: var(--hebrew-serif-font-family);
  --is-serif: ; /* true */
}
.sans-serif-in-hebrew {
  --english-font: var(--english-serif-font-family);
  --hebrew-font: var(--hebrew-sans-serif-font-family);
}
body, .en, .int-en {
  --is-hebrew: initial; /* false */
}
.he, .int-he {
  unicode-bidi: plaintext;
  --is-hebrew: ; /* true */
}

* {
  --hebrew-font-conditional: var(--is-hebrew) var(--hebrew-font);
  font-family: var(--hebrew-font-conditional, var(--english-font));
}

.he {
  font-size: 122%;
}
.int-he {
  direction: rtl;
}
.int-he.enInHe {
  direction: ltr;
}
.enInHe {
  unicode-bidi: isolate;
}
.int-en.heInEn {
  direction: rtl;
}
.btn, .btn-sm, .btn-xs {
  display: inline-block;
  color: white;
  display: flex;
  justify-content: center;
  align-content: center;
  flex-direction: column;
  margin: 10px 20px;
  background-color: var(--sefaria-blue);
  box-shadow: 0 1px 3px rgba(0,0,0,0.2);
  border-radius: 7px;
  cursor: pointer;
  font-size: 16px;
  box-sizing: border-box;
  line-height: 19px;
  text-align: center;
  --english-font: var(--english-sans-serif-font-family);
  --hebrew-font: var(--hebrew-sans-serif-font-family);
}
.btn.white, .btn-sm.white, .btn-xs.white {
  background-color: white;
  color: #333;
}
.btn {
  width: 300px;
  height: 50px;
}
.btn-sm {
  width: 150px;
  height: 40px;
}
.btn-xs {
  width: 75px;
  height: 30px;
}
/*
Legacy Style Guide Font Hierarchy -- the below should be refactored away in favor of the above
*/
.featureTitle .int-en {
  font-family: "adobe-garamond-pro", "Crimson Text", Georgia, serif;
  font-size: 50px;
  font-weight: normal;
  color: #000;
}
.pageTitle .int-en,
.pageTitle .int-he.enInHe {
  font-family: "adobe-garamond-pro", "Crimson Text", Georgia, serif;
  font-size: 30px;
  font-weight: normal;
  color: #000;
}
.readerPanel.hebrew .he .enInHe {
  font-size: 83%;
}
.readerPanel span.mediumGrey {
  color: var(--medium-grey);
}
.chapterText .int-en {
  font-family: "adobe-garamond-pro", "Crimson Text", Georgia, serif;
  font-size: 18px;
  font-weight: normal;
  text-transform: uppercase;
  letter-spacing: 0.05em;
  color: #333;
}
.chapterText.lowercase .int-en {
  text-transform: none;
}
.sectionTitleText .int-en {
  font-family: "Roboto", "Helvetica Neue", "Helvetica", sans-serif;
  font-size: 16px;
  font-weight: normal;
  color: #666;
  text-transform: uppercase;
  letter-spacing: 0.1em;
}
.smallText .int-en,
.smallText .int-he.enInHe {
  font-family: "Roboto", "Helvetica Neue", "Helvetica", sans-serif;
  font-size: 14px;
  font-weight: normal;
  color: #999;
}
.systemText .int-en,
.systemText .int-he.enInHe {
  --english-font: var(--english-sans-serif-font-family);
  --hebrew-font: var(--hebrew-sans-serif-font-family);
  /* font-family: "Roboto", "Helvetica Neue", "Helvetica", sans-serif; */
  font-size: 16px;
  font-weight: normal;
  color: #000;
}
.contentText .int-en,
.contentText .en,
.contentText.en {
  font-family: "adobe-garamond-pro", "Crimson Text", Georgia, serif;
  font-size: 18px;
  font-weight: normal;
  color: #000;
}
.featureTitle .int-he {
  font-family: "Heebo", sans-serif;
  font-size: 40px;
  font-weight: normal;
  color: #000;
}
.pageTitle .int-he,
.pageTitle .int-en.heInEn {
  font-family: "Heebo", sans-serif;
  font-size: 30px;
  font-weight: normal;
  color: #000;
}
.chapterText .int-he {
  font-family: "Taamey Frank", "Times New Roman", serif;
  font-size: 22px;
  font-weight: normal;
  text-transform: uppercase;
  letter-spacing: 0.05em;
  color: #333;
}
.sectionTitleText .int-he {
  font-family: "Heebo", sans-serif;
  font-size: 16px;
  font-weight: normal;
  color: #666;
  text-transform: uppercase;
  letter-spacing: 0.1em;
}
.smallText .int-he,
.smallText .int-en.heInEn {
  font-family: "Heebo", sans-serif;
  font-size: 14px;
  font-weight: normal;
  color: #999;
}
.systemText .int-he,
.systemText .int-en.heInEn {
  font-family: "Heebo", sans-serif;
  font-size: 16px;
  font-weight: normal;
  color: #000;
}
.contentText .int-he,
.contentText .he,
.contentText.he {
  font-family: "Taamey Frank", "Times New Roman", serif;
  font-size: 18px;
  font-weight: normal;
  color: #000;
}
.italics {
  font-style: italic;
}
/* end Legacy Style Guide */
#s2 {
  position: fixed;
  top: 0;
  width: 100%;
  height: 100%;
  z-index: 1000;
}
#s2.headerOnly {
  z-index: 1000;
  height: 60px;
}
#readerAppWrap {
  display: flex;
  flex-direction: column;
  width: 100%;
  height: 100%;
}
body:not(.inApp).nochrome #s2 .headerNavSection a:not(.home),
body:not(.inApp).nochrome #s2 .headerLinksSection,
body:not(.inApp).nochrome #footerContainer {
  display: none;
}
#bannerMessage {
  color: white;
  background-color: #4871bf;
  height: 120px;
  box-sizing: border-box;
  padding: 0 36px;
  display: flex;
  transition: .5s;
}
#bannerMessage.hidden {
  height: 0;
}
body.hasBannerMessage {
  transition: padding-top .3s;
  padding-top: 120px;
}
body.hasBannerMessage #s2.headerOnly {
  height: 180px;
}
.interface-hebrew #bannerMessage {
  direction: rtl;
}
#bannerMessageClose {
  position: absolute;
  top: -3px;
  right: 7px;
  color: white;
  opacity: 0.5;
  font-size: 26px;
  cursor: pointer;
}
.interface-hebrew #bannerMessageClose {
  right: auto;
  left: 7px;
}
#bannerMessageContent {
  display: flex;
  flex: 1;
  align-items: center;
  justify-content: space-between;
  color: white;
  max-width: 880px;
  margin: 0 auto;
}
#bannerTextBox {
  flex: 1;
}
#bannerTextBox a {
  color: white;
}
#bannerButtonBox {
  margin-left: 50px;
}
.interface-hebrew #bannerButtonBox {
  margin: 0 50px 0 0;
}
#bannerMessage .mobileOnly {
  display: none;
}
@media (max-width: 540px) {
  #bannerButtonBox,
  .interface-hebrew #bannerButtonBox {
    margin:0;
    margin-inline-start: 10px;
    max-width: 170px;
  }
  #bannerMessage .mobileOnly {
    display: block;
  }
  #bannerMessage {
    padding: 0 10px;
  }
}
@media (max-width: 450px) {
  #bannerMessage {
    font-size: 13px;
  }
}
.noOverflowX {
  overflow-x: hidden;
}
.readerApp {
  display: flex;
  flex: 1;
  position: relative;
}
.noselect {
  user-select: none;
}
input.noselect {
  -webkit-user-select: auto; /* Safari/Opera -- required for Safari to allow inputs to be accessible. See http://caniuse.com/#feat=user-select-none "Known Issues" for details  TODO Check back to see if bug is fixed in future version */
}
.interface-hebrew {
  direction: rtl;
}
.interface-hebrew .int-en,
.interface-english .int-he {
  display: none;
}
.interface-hebrew #panelWrapBox {
  direction: rtl;
}
.interface-english #panelWrapBox,
.readerApp.interface-english .readerPanel {
  direction: ltr;
}
#panelWrapBox {
  position: absolute;
  height: calc(100% - 60px);
  box-sizing: border-box;
}
.multiPanel #panelWrapBox {
  top: 60px;
}
#panelWrapBox.wrapBoxScroll {
  overflow-x: scroll;
  overflow-y: hidden;
}
.singlePanel #panelWrapBox {
  padding-top: 0;
  height: 100%;
  top: 0;
}
.headerInner {
  position: absolute;
  top: 0;
  left: 0;
  width: 100%;
  height: 60px;
  background: white;
  z-index: 1001;
  box-sizing: border-box;
  padding: 0 30px;
  display: flex;
  justify-content: space-between;
  align-items: center;
}
.headerOnly .headerInner, .headerInner.boxShadow {
  box-shadow: 0 1px 3px rgba(0,0,0,0.2);
}
.interface-hebrew .header {
  direction: rtl;
}
.headerInner .headerNavSection {
  display: flex;
  justify-content: flex-start;
}
.headerInner .headerNavSection a {
  font-size: 16px;
  color: #666;
  margin-inline-end: 30px;
  font-weight: 500;
  line-height: 26px;
  vertical-align: middle;
}
.headerInner .headerLinksSection {
  display: flex;
  justify-content: flex-end;
  min-width: 40%;
  align-items: center;
}
.header .header-nav {
  margin-top: 1px;
}
.header .header-links {
  margin-top: 1px;
}
.header .textLink,
.header .home,
.header .menuButton,
.header .my-profile,
.header .notifications,
.header .readerNavMenuSearchButton {
  cursor: pointer;
}
.header .textLink,
.header .menuButton,
.header .my-profile,
.header .readerNavMenuSearchButton {
  display: inline-block;
  color: #999;
  border: none;
  background: transparent;
  padding: 0;
}
.header .my-profile,
.header .notifications {
  display: inline-block;
  vertical-align: middle;
}
.header .textLink,
.header .menuButton,
.header .my-profile {
  font-size: 24px;
  line-height: 24px;
  margin-top: 2px;
}
.header .searchBox {
  overflow: hidden;
  display: flex;
  align-items: center;
  padding: 0;
  text-align: inherit;
  background: #EDEDEC;
  border-radius: 250px;
  width: 140px;
  height: 30px;
}
.header .searchBox.searchFocused {
  width: 280px;
}
.header .searchBox input {
  background-color: transparent; /*for firefox */
  padding: 0;
  flex: 1;
  height: 100%;
  margin-bottom: 1px;
  font-size: var(--serif-body-font-size);
}
.header .searchBox input::placeholder {
  font-style: normal;
}
.header .search {
  outline: none;
  border: none;
  box-shadow: none;
  color: black;
  font-size:  18px;
  margin: 0;
  width: 100px;
}
.header .searchFocused .search {
  width: 200px;
}
.header .search.hebrewSearch {
  font-size: 18px;
}
.mobileNavMenu {
  position: fixed;
  height: calc(100% - 60px);
  box-sizing: border-box;
  top: 60px;
  width: 100%;
  background-color: white;
  left: 0;
  z-index: 1000;
  overflow-y: scroll;
}
.mobileNavMenu.closed {
  display: none;
}
.mobileNavMenu .searchLine {
  padding: 15px 10px;
  border-bottom: 1px solid #EDEDEC;
}
.header .mobileNavMenu .searchBox,
.header .mobileNavMenu .searchBox.searchFocused
.header .mobileNavMenu .searchBox .search,
.header .mobileNavMenu .searchBox.searchFocused .search {
  width: 100%;
}
.header.mobile .ui-autocomplete {
  width: 100% !important;
}
.mobileNavMenu a,
.mobileInterfaceLanguageToggle {
  display: block;
  color: #666;
  font-size: 16px;
  padding: 15px;
  border-bottom: 1px solid #EDEDEC;
}
.mobileNavMenu a > img,
.mobileInterfaceLanguageToggle img {
  margin-inline-end: 15px;
  width: 16px;
  height: 16px;
  position: relative;
  top: 3px;
}
.mobileNavMenu a > img.blackIcon {
  opacity: 0.4;
}
.mobileNavMenu a.blue {
  background-color: #18345D;
  color: white;
}
.mobileNavMenu a.blue img {
  filter: invert(1);
  opacity: 1;
}
.mobileNavMenu .mobileAccountLinks {
  background-color: #FBFBFA;
  border-top: 1px solid #CCC;
  border-bottom: 1px solid #CCC;
}
.mobileNavMenu .mobileAccountLinks img {
  opacity: 1;
}
.mobileNavMenu .mobileAccountLinks .login {
  display: block;
  padding: 15px;
}
.mobileNavMenu .profile-pic {
  display: inline-block;
  margin-inline-end: 11px;
  position: relative;
  top: 4px;
}
.mobileNavMenu .mobileAccountLinks .accountLinks {
  display: block;
}
.header .mobileInterfaceLanguageToggle .int-en,
.header .mobileInterfaceLanguageToggle .int-he {
  display: inline;
}
.mobileInterfaceLanguageToggle a {
  display: inline;
  padding: 0;
  border: none;
}
.mobileInterfaceLanguageToggle .separator {
  margin: 0 7px;
  font-size: 13px;
}
.mobileInterfaceLanguageToggle .inactive {
  color: #999;
}
.mobileNavMenu .logout {
  color: #999;
}
.ui-autocomplete .ui-menu-item.search-override {
  border-top: solid 1px #ccc;
  padding-top: 12px;
}
.ui-autocomplete .ui-menu-item.hebrew-result a {
  direction: rtl;
}
.ui-autocomplete .ui-menu-item.english-result a {
  direction: ltr;
}
.header .home {
  margin-top: 2px;
}
.header .home img {
  vertical-align: middle;
  height: 25px;
  margin-top: -7px;
  width: 92px;
}
.interface-hebrew .header .home img {
  width: 77px;
}
.header .accountLinks {
  display: flex;
  align-items: center;
  font-size: 16px;
  margin-top: 2px;
  color: #666;
}
.header .accountLinks > * {
  margin-inline-start: 17px;
  position: relative;
}
.header .accountLinks.anon a {
  margin: 0;
}
.header .accountLinks.anon a:last-child{
  background: #FFFFFF;
  border: 1px solid #EDEDEC;
  box-sizing: border-box;
  border-radius: 6px;
}
.header .help {
  margin-inline-start: 23px;
  margin-top: 8px;
}
.header .interfaceLinks {
  display: block;
  align-items: center;
  margin-top: 2px;
  color: #666;
  cursor: pointer;
  position: relative;
  -webkit-margin-start: 20px;
  -moz-margin-start: 20px;
  margin-inline-start: 10px;
}
.header .interfaceLinks img {
  height: 18px;
  width: 18px;
  vertical-align: middle;
  margin-inline-end: 2px;
}
.header .interfaceLinks a.interfaceLinks-button::after {
  display: inline-block;
  background: no-repeat url("/static/icons/chevron-down.svg");
  height: 10px;
  width: 12px;
  vertical-align: middle;
  content: "";
  transform: scale(0.75);
}
.header .interfaceLinks .interfaceLinks-menu {
  top: 35px;
  position: absolute;
  z-index: 1;
  width: 150px;
  background: #FBFBFA;
  box-shadow: 0px 1px 3px rgba(0, 0, 0, 0.25);
  border-radius: 6px;
  display:none;
  overflow:hidden;
}
.header .interfaceLinks .interfaceLinks-menu.profile-menu {
  top: 10px;
  display: block;
}
.header .interfaceLinks .interfaceLinks-menu .interfaceLinks-header.profile-menu {
  padding: 10px 17px 10px 17px;
  font-weight: 700;
  color: #000000;
  height: 23px;
}
.header .interfaceLinks .interfaceLinks-menu.profile-menu .profile-menu-middle {
  margin-top: 5px;
  margin-bottom: 5px;
}
.interface-english .header .interfaceLinks .interfaceLinks-menu {
  right: 0px;
  min-width: 150px;
  width: max-content;
}
.interface-hebrew .header .interfaceLinks .interfaceLinks-menu {
  left: 0px;
  min-width: 150px;
  width: max-content;
}
.header .interfaceLinks .interfaceLinks-menu .interfaceLinks-header {
  font-style: normal;
  font-weight: normal;
  font-size: 14px;
  line-height: 18px;
  color: #999999;
  padding: 12px;
  border-bottom: 1px solid #CCCCCC;
}
.header .interfaceLinks .interfaceLinks-menu .interfaceLinks-header:not(:first-child) {
  border-top: 1px solid #CCC;
}
.interface-english .header .interfaceLinks .interfaceLinks-menu .interfaceLinks-header {
  font-family: "Roboto", "Helvetica Neue", Helvetica, sans-serif;
}
.interface-hebrew .header .interfaceLinks .interfaceLinks-menu .interfaceLinks-header {
  font-family: "Heebo", sans-serif;
}
.interfaceLinks-options {
  display: flex;
  flex-direction: column;
  padding: 4px 0;
}
.header .interfaceLinks .interfaceLinks-option {
  display: flex;
  text-decoration: none;
  font-style: normal;
  font-weight: normal;
  font-size: 16px;
  line-height: 23px;
  text-align: right;
  color: #666666;
  padding: 5px;
  direction: ltr;
}
.header .interfaceLinks .interfaceLinks-option:hover {
  background-color: var(--lighter-grey);
}
.header .interfaceLinks .interfaceLinks-menu.open {
  display: block;
}
.interface-hebrew .header .interfaceLinks .interfaceLinks-option.int-bi {
  direction: rtl;
}
.interface-english .header .interfaceLinks .interfaceLinks-option.int-bi {
  direction: ltr;
}
.header .interfaceLinks .interfaceLinks-row {
  align-items: center;
  display: flex;
  text-decoration: none;
  font-style: normal;
  font-weight: 400;
  line-height: 18px;
  text-align: right;
  color: #000000;
  font-family: "Roboto", "Heebo", "Helvetica Neue", Ariel, sans-serif;
  padding: 5px 17px 5px 17px;
  font-size: 14px;
  text-decoration-color: #666666;
  height: 23px;
}
.header .interfaceLinks .interfaceLinks-row:hover {
  background-color: var(--lighter-grey);
}
div.interfaceLinks-row a:hover {
  text-decoration: none;
}
.header .interfaceLinks .interfaceLinks-row.languages {
  display: flex;
}
div.interfaceLinks-row a.active {
  color: #000000;
  display: flex;
  order: -1;
}
div.interfaceLinks-row a.active::after {
  content: "•";
  padding: 0 4px;
}
div.interfaceLinks-row a {
  color: #666666;
  display: flex;
}
.header .interfaceLinks .interfaceLinks-row.bottom {
  font-size: 14px;
  text-decoration-color: #000000;
}
.header .interfaceLinks .interfaceLinks-menu.profile-menu .interfaceLinks-hr {
  border-top:  1px solid #CCCCCC;
  margin-top: 0px;
  margin-bottom: 0px;
}
.header .interfaceLinks .interfaceLinks-row.logout {
  font-size: 14px;
  color: #666666;
  padding-top: 5px;
  margin-top: 5px;
  margin-bottom: 5px;
}
.header .profile-menu-he {
  color: #666666;
}
.header .interfaceLinks .interfaceLinks-option::before {
  content: "";
  font-family: FontAwesome;
  color: #999;
  font-weight: normal;
  font-size: 13px;
  font-style: normal;
  padding: 0 15px;
}
.header .interfaceLinks .interfaceLinks-option.active {
  order: -1;
}
.header .interfaceLinks .interfaceLinks-option.active::before {
  content: "\f00c";
  padding: 0 8px;
}
@media screen and (max-width: 910px) {
  .header .headerInner {
    padding: 0 15px;
  }
  .header .accountLinks .login {
    padding: 5px 5px;
  }
  .header .accountLinks {
    margin-inline-start: 5px;
  }
}
@media screen and (max-width: 780px) {
  .header .donate {
    display: none;
  }
}
@media screen and (max-width: 700px) {
  .multiPanel .header .home {
    display: none;
  }
}
@media screen and (max-width: 580px) {
  .header .interfaceLinks,
  .header .help,
  .header .notifications {
    display: none;
  }
}
.header .notifications.unread::after {
  content:"";
  background-color: #CB6158;
  width: 8px;
  height: 8px;
  border-radius: 4px;
  display: block;
  top: 3px;
  right: 1px;
  position: absolute;
}
.header .login {
  color: #666;
  display: inline-block;
  line-height: 1;
  padding: 8px 15px;
}
.header .headerInner.mobile {
  padding: 0 15px;
}
.header .headerInner.mobile {
  display: flex;
}
.header .headerInner.mobile div {
  flex: 1;
}
.mobileHeaderCenter {
  text-align: center;
}
.header .headerInner.mobile .mobileHeaderLanguageToggle {
  text-align: end;
}
.mobileHeaderLanguageToggle.hebrew .en,
.mobileHeaderLanguageToggle.english .he {
  display: none;
}
.overlay {
  width: 100%;
  height: 100%;
  background-color: black;
  opacity: 0.3;
  position: fixed;
  z-index: 1001;
}
.sefariaModalBox {
  transition: none;
}
#interruptingMessageBox {
  display: flex;
  justify-content: center;
  align-items: center;
  position: fixed;
  width: 100%;
  height: 100%;
  left: 0;
  right: 0;
  top: 0;
  z-index: 1001;
  opacity: 1;
  transition: opacity .3s ease-in;
}
#interruptingMessageBox.hidden {
  opacity: 0;
}
#interruptingMessageOverlay, .whiteOverlay {
  width: 100%;
  height: 100%;
  background-color: white;
  opacity: 0.7;
  position: absolute;
}
#interruptingMessage {
  max-width: 90%;
  max-height: 90%;
  box-sizing: border-box;
  position: absolute;
  padding: 18px 15px;
  z-index: 1001;
  border: 1px solid #E6E6E6;
  background-color: #FBFBFA;
  text-align: center;
  color: #666;
}
#interruptingMessage.sefariaModalContentBox {
  background-color: #18345D;
  color: white;
  padding: 50px 70px;
  border-color: transparent;
  border-radius: 5px;
}
@media (max-width: 450px) {
  #interruptingMessage.sefariaModalContentBox {
    max-width: 100%;
    max-height: 100%;
    width: 100%;
    height: 100%;
    border-radius: 0;
  }
}
#interruptingMessage.beitMidrashModalContentBox {
  height: 230px;
  width: 450px;
  text-align: start;
  background-color: var(--beit-midrash-grey);
  color: var(--light-grey);
  padding: 15px;
  border-color: transparent;
  border-radius: 5px;
}
@media (max-width: 450px) {
  #interruptingMessage.beitMidrashModalContentBox {
    max-width: 100%;
    max-height: 100%;
    width: 100%;
    height: 100%;
    border-radius: 0;
  }
}

#interruptingMessage.beitMidrashModalContentBox .buttonContainer {
  display: flex;
  flex-direction: row;
  width: calc(100% + 20px);
  margin: 0 -10px;
}

#interruptingMessage.beitMidrashModalContentBox button {
  margin: 10px;
}

#interruptingMessage.beitMidrashModalContentBox button.red {
  background-color: var(--responsa-red);
  color: white;
}

#interruptingMessage.beitMidrashModalContentBox .sefariaModalContent h2 {
  margin-top: 0px;
  --english-font: var(--english-sans-serif-font-family);
  --hebrew-font: var(--hebrew-sans-serif-font-family);
}

#interruptingMessage.beitMidrashModalContentBox button.light-grey {
  background-color: var(--lighter-grey);
  color: var(--dark-grey);
}

#interruptingMessage.beitMidrashModalContentBox button.dark-grey {
  background-color: var(--beit-midrash-grey);
  color: var(--light-grey);
  border: 1px var(--light-grey) solid;
}

.beitMidrashModalInnerContent {
  margin-bottom: 10px;
}

.sefariaModalContent {
  display: flex;
  flex-direction: column;
  align-items: flex-start;
  justify-content: space-between;
  height: 100%;
  font-size: 16px;
  line-height: 1.5;
}
.interface-hebrew .sefariaModalContent {
  direction: rtl;
}
.sefariaModalContent a {
  color: white;
}
.sefariaModalContent h2 {
  font-weight: normal;
  font-size: 30px;
  margin-bottom: 0px;
}
.sefariaModalInnerContent {
  display: flex;
  flex-direction: column;
  align-items: flex-start;
  margin-bottom: 40px;
}
.sefariaModalInnerContent div, .sefariaModalInnerContent h3{
  display: flex;
  align-items: center;
  text-align: start;
  padding: 10px 0;
}
.sefariaModalContent h3{
  align-items: center;
  text-align: start;
  padding: 10px 0;
  font-size: 18px;
  line-height: 1.5;
  font-weight: normal;
  margin-bottom: 10px;
  margin-top: 5px;
}
.sefariaModalBottomContent {
  font-size: 16px;
  color: #999;
}
.sefariaModalContent .button {
  width: 100%;
}
.sefariaModalInnerContent img {
  width: 16px;
  height: 16px;
  padding-right: 10px;
}
.readerApp.interface-hebrew .sefariaModalInnerContent img {
  padding-right: 0;
  padding-left: 10px;
}
#interruptingMessageContentBox {
  position: relative;
  border: 1px solid #CCC;
  background-color: white;
}
#interruptingMessageContentBox.hasColorLine{
  border-top: none;
}
.colorLine {
  width: 100%;
  height: 4px;
  z-index: 101;
  background: linear-gradient(90deg, var(--tanakh-teal) 0% 10%, var(--mishnah-blue) 10% 20%, var(--talmud-gold) 20% 30%, var(--midrash-green) 30% 40%, var(--halakhah-red) 40% 50%, var(--kabbalah-purple) 50% 60%, var(--liturgy-rose) 60% 70%, var(--philosophy-purple) 70% 80%, var(--taanitic-green) 80% 90%, var(--chasidut-green) 90% 100%)
}
#interruptingMessageClose.sefariaModalClose {
  color: white;
}
#interruptingMessageClose {
  position: absolute;
  top: 2px;
  right: 12px;
  color: #AAA;
  font-size: 32px;
  cursor: pointer;
}
#interruptingMessageContent {
  padding: 32px 32px 16px 32px;
}
#interruptingMessage h1 {
  font-style: italic;
  font-size: 28px;
  font-weight: normal;
  letter-spacing: 1px;
  text-align: center;
  margin: 0 0 30px;
  color: #333;
}
.interface-hebrew #interruptingMessage h1{
  font-style: normal;
}
.header .my-profile img {
  height: 24px;
  width: 24px;
  border-radius: 50%;
  display: block;
}
.header .readerNavMenuMenuButton {
  margin: 0 8px 0 6px;
  font-size: 17px;
}
.readerNavMenuSearchButton {
  position: relative;
  margin: 0 9px 0 7px;
  top: -2px;
}
.header .readerNavMenuSearchButton {
  top: 2px;
}
.readerNavTop .readerNavMenuSearchButton {
  top: 0;
}
.readerNavMenuSearchButton img {
  height: 18px;
  width: 18px;
  opacity: 0.4;
}
.sidebarSearch .readerNavMenuSearchButton img {
  margin-top: 12px;
}
.header .headerNavContent {
  position: absolute;
  height: 100%;
  width: 100%;
  box-sizing: border-box;
  top: 0;
  padding-top: 60px;
  z-index: 1000;
}
.ui-autocomplete {
  position: absolute;
  background: white;
  list-style-type: none;
  padding: 6px 0;
  box-shadow: 0 1px 3px rgba(0,0,0,.2);
  border-bottom-left-radius: 6px;
  border-bottom-right-radius: 6px;
  z-index: 1000000 !important;
  --english-font: var(--english-serif-font-family);
  --hebrew-font: var(--hebrew-serif-font-family);
}
.header > .ui-autocomplete {
  z-index: 1000 !important;
}
.ui-autocomplete .ui-menu-item {
  display: flex;
  padding: 6px 12px;
}
.ui-autocomplete .ui-menu-last-item {
  border-top:  1px solid var(--lighter-grey);
  display: flex;
  padding: 6px 12px;
}
.interface-hebrew .ui-autocomplete .ui-menu-item {
  direction: rtl;
  text-align: right;
}
.ui-autocomplete .ui-menu-item img {
  display: inline-block;
  opacity: .4;
  height: 18px;
  width: 18px;
}
.ui-autocomplete .ui-menu-item img.ac-img-User {
  opacity: 1;
}
.ui-autocomplete .ui-menu-item a {
  display: inline-block;
  line-height: 21px;
  font-size: 19px;
  color: #000;
  cursor: pointer;
  margin: 0 10px;
  vertical-align: top;
}
.ui-autocomplete .ui-menu-item.ui-state-focus {
  background: #EDEDEC;
}
.ui-helper-hidden-accessible {
  display: none;
}
.interface-hebrew .ui-autocomplete .ui-menu-item a {
  direction: rtl;
  text-align: right;
}
#globalWarningMessage {
  position: fixed;
  width: 100%;
  z-index: 1000;
  text-align: center;
  bottom: 0;
  color: white;
  background-color: #EFB4B6;
  padding: 14px 20px;
  box-sizing: border-box;
}
#globalWarningMessage .close {
 float: right;
 cursor: pointer;
 font-size: 20px;
}
.multiPanel .readerPanelBox {
  box-sizing: border-box;
}
.readerPanelBox {
  position: absolute;
  height: 100%;
  width: 100%;
  direction: ltr; /* Even in Hebrew Interface we want scroll bars on the right */
}
.readerPanelBox + .readerPanelBox {
  border-left: 1px solid #eee;
}
.readerPanelBox.sidebar {
  border-left: none;
}
.readerPanel {
  position: relative;
  width: 100%;
  height: 100%;
  overflow: hidden;
  background-color: inherit;
}
.readerContent {
  width: 100%;
  height: calc(100% - 60px);
  background-color: inherit;
}
.dark .readerContent {
  color: white;
}
.readerContent .readerError {
  padding: 100px 150px;
}
.readerContent .readerError .readerErrorText {
  padding-top: 20px;
  font-size: .8em;
}
.textColumn {
  width: 100%;
  height: 100%;
  overflow-y: scroll;
  overflow-x: hidden;
  -webkit-overflow-scrolling: touch;
  position: relative;
  box-sizing: border-box;
  background-color: inherit;
}
.textColumn .loadingMessage.base,
.sheetsInPanel .loadingMessage {
  margin: 30px 0;
  color: #999;
  font-size: 16px;
  font-style: normal;
  text-align: center;
  padding: 0 6px 4px;
}
.textColumn .loadingMessage.base.prev {
  margin: 70px 0 0 0;
}
.textColumn .loadingMessage.base.next {
  margin: 30px 0 70px;
  height: calc(100% - 128px);  /* The 128px here appears to be the minimum needed to keep a line on the screen when scrolling passes loaded content) */
}
.textColumn .textRange.loading + .textRange.loading {
  display: none;
}
.int-he .int-he {
  font-size: inherit;
}
.readerPanel .content {
  direction: ltr; /* Even in Hebrew Interface, we want scroll bars on the right */
}
.readerPanel .he {
  direction: rtl;
  text-align: right;
  unicode-bidi: initial;
}
}
.interface-hebrew .readerPanel .en {
  direction: ltr;
}
.interface-hebrew .readerPanel.bilingual .en {
  direction: ltr;
}
.interface-hebrew .readerPanel .contentInner,
.interface-hebrew .readerPanel .columnLayout,
.interface-hebrew .readerControls,
.interface-hebrew .readerPanel .textRange,
.interface-hebrew .readerPanel .sheetContent,
.interface-hebrew .readerPanel .readerNavMenu .gridBox,
.interface-hebrew .readerPanel.bilingual .readerNavMenu .gridBox,
.readerPanel.hebrew .readerNavSection,
.readerPanel.hebrew .readerNavMenu .gridBox {
  direction: rtl;
}
.interface-english .readerPanel.hebrew .readerNavMenu .readerTocResources .gridBox {
  direction: ltr;
}
.interface-english .readerPanel .readerNavMenu,
.readerPanel.english .readerNavSection,
.readerPanel.english .readerNavMenu .gridBox{
  direction: ltr;
}
.readerPanel.bilingual .readerNavSection,
.readerPanel.bilingual .readerNavMenu .gridBox {
  direction: ltr;
}
.readerPanel.english .he {
  display: none;
}
.readerPanel.english .he.heOnly{
  display: inline;
  text-align: right;
}
.readerPanel.english .en {
  display: inline;
}
.readerPanel.hebrew .he {
  display: inline;
  text-align: right;
}
.readerPanel.hebrew .en {
  display: none;
}
.readerPanel.english .heOnly .he,
.readerPanel.bilingual .heOnly .he {
  display: inline;
}
.languageToggle {
  display: inline;
  line-height: 32px;
}
.languageToggle img {
  opacity: 0.4;
  height: 18px;
  width: 18px;
}
.bilingual .languageToggle .he {
  display: none;
}
.loadingMessage {
  font-size: 14px;
  font-style: italic;
}
.bilingual .loadingMessage .he {
  display: none;
}
.readerPanel.light {
  background-color: white;
}
.readerPanel.sepia {
  background-color: #f7f7f7;
}
.readerPanel.dark {
  background-color: #333331;
}
.readerNavMenu,
.homeFeedWrapper {
  position: absolute;
  display: flex;
  flex-direction: column;
  top: 0;
  left: 0;
  width: 100%;
  height: 100%;
  box-sizing: border-box;
}
.readerNavMenu .content,
.homeFeedWrapper .content {
  box-sizing: border-box;
  overflow-y: scroll;
  -webkit-overflow-scrolling: touch;
  font-size: 16px;
}
.readerNavMenu .content {
  padding: 60px 0 0 0;
}
.singlePanel .readerNavMenu .content {
  padding: 85px 0 0 0;
}
.singlePanel .readerNavMenu .categoryColorLine {
  top: 60px;
}
.singlePanel .readerNavMenu.bookPage:not(.fullBookPage) .content {
  padding-top: 25px;
}
.singlePanel .readerNavMenu.bookPage:not(.fullBookPage) .categoryColorLine {
  top: 0;
}
.readerNavMenu.compare .content,
.readerNavCategoryMenu.compare .content,
.bookPage.compare .content {
  padding: 30px 10px;
}
.readerNavMenu .content .contentInner {
  width: 725px;
  margin: 0 auto;
  min-height: 520px;
  max-width: 100%;
  box-sizing: border-box;
  padding-bottom: 70px;
  padding-inline-start: 30px;
  padding-inline-end: 30px;
}
.homeFeedWrapper .content .contentInner {
  max-width: none;
}
.homeFeedWrapper.userStats .content .contentInner {
  max-width: 660px;
  margin: 0 auto;
}
.navTitle {
  display: flex;
  flex-direction: row;
  justify-content: space-between;
  margin-bottom: 40px;
}
.navTitle.tight {
  margin-bottom: 15px;
}
.readerNavMenu .navTitle h1,
.singlePanel .readerNavMenu .navTitle h1 {
  margin-bottom: 0;
}
.navTitle + .dedication {
  margin-bottom: 20px;
}
.navSidebarModule + .dedication {
  margin-top: -30px;
}
.navTitle .languageToggle,
.tocTitle .languageToggle,
.header .languageToggle {
  text-align: center;
  color: #ccc;
  display: inline-flex;
  width: 32px;
  height: 32px;
  border: 1px solid #ccc;
  border-radius: 6px;
  cursor: pointer;
  font-size: 22px;
  flex-direction: row;
  align-items: center;
  justify-content: center;
}
.navTitleTab {
  margin-inline-end: 26px;
  color: #999;
}
.navTitleTab:hover {
  color: inherit;
  text-decoration: none;
}
.navTitleTab.current {
  color: inherit;
  pointer-events: none;
}
.readerNavMenu h1 .navTitleTab img {
  height: 14px;
  margin-inline-end: 6px;
}
.readerNavMenu h1 .navTitleTab.current img {filter: brightness(0.5);}
.sidebarLayout {
  display: flex;
  flex-direction: row;
}
@media (max-width: 700px) {
  .sidebarLayout {
    flex-direction: column;
  }
}
.sidebarLayout h1 {
  --english-font: var(--english-sans-serif-font-family);
  --hebrew-font: var(--hebrew-sans-serif-font-family);
}
.interface-hebrew .sidebarLayout {
  direction: rtl;
}
.readerPanel.hebrew .followsContentLang {
  direction: rtl;
}
.navSidebar {
  width: 420px;
  background-color: #FBFBFA;
  /* HACK: add grey background beyond bounding box of sidebar by utilizing negative margins! */
  border-top: 80px solid #FBFBFA;
  border-bottom: 120px solid #FBFBFA;
  margin: -80px 0 0 0;
}
.singlePanel .navSidebar {
  width: 100%;
  margin: 20px 0 0 0;
  padding: 30px 0 0 0;
  border: none;
}
.navSidebarModule {
  font-size: 16px;
  color: #666;
  margin-bottom: 34px;
  padding: 0 44px;
}
.connectionsPanel .navSidebarModule{
  padding: initial;
}
.singlePanel .navSidebarModule {
  padding: 0 15px;
}
.singlePanel .contentInner .navSidebarModule {
  padding: 0;
}
.singlePanel .contentInner .navSidebarModule h1 {
  border: none;
  padding: 0;
}
.readerPanel .navSidebarModule h3,
.readerPanel .navSidebarModule h1,
.readerPanel .bookPage h3{
  margin: 0 0 20px;
  font-size: 22px;
  text-transform: none;
  letter-spacing: 0;
  border-bottom: 1px solid var(--light-grey);
  padding-bottom: 14px;
  font-weight: 500;
  height: auto;
}
.navSidebarModule.blue {
  background-color: var(--sefaria-blue);
  color: white;
  padding: 34px 44px 45px;
}
.singlePanel .navSidebarModule.blue {
  padding: 34px 15px 45px;
}
.readerPanel .navSidebarModule.blue h3 {
  color: white;
}
.navSidebarIcon {
  height: 18px;
  width: 18px;
  margin-inline-end: 10px;
  vertical-align: middle;
  margin-top: -4px;
}
.navSidebarLink {
  font-size: 16px;
  margin-bottom: 10px;
}
.navSidebarLink a {
  color: black;
}
.navSidebarLink.gray a {
  color: #666;
}

.navSidebarLink > ul {
  font-size: 18px;
  margin-top: 16px;
  display: flex;
  flex-wrap:wrap;
  padding: 0;
  margin: 0;
}
.navSidebarLink > ul > li {
  display: inline;
}
.navSidebarLink > ul > li:after {
  content: "\2022";
  white-space:pre;
  margin: 0 5px;
}

.navSidebarLink > ul > li:last-child:after {
  content: none;
}

.navSidebarLink .languageItem, .translationsPage .languageItem {
  display: inline;
  font-size: 18px;
}

.navSidebarLink.language {
  font-size: 18px;
  margin-top: 16px;
  display: flex;
  flex-wrap:wrap;
}

.navSidebarLink.ref {
  font-size: 18px;
}
.navSidebar .linkList {
  margin-top: 20px;
}
.navSidebarModule .button {
  margin: 12px 0 0 0;
}
.navSidebarModule .button img {
  filter: invert(1);
  height: 18px;
  width: 18px;
  margin-inline-end: 10px;
  vertical-align: middle;
  margin-top: -2px;
}
.navSidebar .button.white img {
  filter: none;
  opacity: .6;
}
.navSidebar .button.appButton.white img {
  opacity: 1;
}
.navSidebar .button.appButton.ios img {
  margin-top: -5px;
}
.navSidebar .button + .button {
  margin-inline-start: 7px;
}
.navSidebar .readingsSection {
  margin-bottom: 15px;
}
.navSidebar .readingsSectionTitle {
  margin-bottom: 8px;
  display: block;
}
.navSidebar a.allLink {
  color: #999;
  font-size: 13px;
}
.navSidebar a.moreLink:hover {
  color: inherit;
  cursor: pointer;
}
.navSidebar a.inTextLink {
  color: inherit;
  text-decoration: underline;
  margin-inline-start: 5px;
}
.navSidebar .newsletterSignUpBox {
  margin-top: 20px;
}
.navSidebar .newsletterSignUpBox .newsletterInput {
  width: 100%;
  box-sizing: border-box;
  box-shadow: 0px 1px 3px rgba(0, 0, 0, 0.25);
  border: none;
}
.navSidebarModule.wide {
  display: flex;
  margin-bottom: 0;
}
.navSidebarModule.wide div:first-child {
  flex: 1;
}
.navSidebarModule.wide .button {
  margin-top: 0;
}
.navSidebarModule .authorByLine {
  margin-bottom: 15px;
}
.navSidebarModule .imageModuleImage {
  width: 100%;
  box-sizing: border-box;
  border: 1px solid var(--lighter-grey);
}
.aboutTextMetadata {
  margin-bottom: 20px;
}
.aboutTextMetadata .aboutTextComposedText,
.aboutTextMetadata .aboutTextAuthorText {
  color: black;
}
.readerNavTop {
  width: 100%;
  background-color: #FBFBFA;
  border-bottom: 1px solid #E2E2E1;
  box-sizing: border-box;
  height: 60px;
  z-index: 1;
  padding: 10px 25px 10px 25px;
  vertical-align: middle;
  display: flex;
  justify-content: space-between;
  align-items: center;
  line-height: 60px;
}
.interface-hebrew .readerNavTop {
  direction: rtl;
}
.readerNavTop .readerNavTopStart {
  display: flex;
  align-items: center;
  justify-content: flex-start;
}
.singlePanel .readerNavTop {
  padding: 0 10px;
}
.readerNavTop.colorLineOnly {
  height: auto;
  border-bottom: none;
  padding: 0;
}
.readerPanel .readerNavTop h2 {
  margin: 0;
  font-weight: 400;
  color: black;
}
.readerNavTop .readerNavTopCategory .en {
  font-family: "adobe-garamond-pro", "Crimson Text", Georgia, serif;
}
.readerNavTop .readerNavTopCategory .he {
  font-family: "Taamey Frank", "adobe-garamond-pro", "Crimson Text", Georgia, "Times New Roman", serif;
}
.readerNavMenu .readerSearch {
  margin: 0;
  width: 60%;
  box-sizing: border-box;
  border: none;
  background-color: inherit;
  font-size: 18px;
  font-family: "adobe-garamond-pro", "Crimson Text", Georgia, serif;
  height: 48px;
}
.readerNavMenu .readerSearch:focus {
  outline: 0;
}
.readerNavTop .readerNavMenuSearchButton,
.readerNavTop .readerNavMenuCloseButton,
.readerNavTop .readerNavMenuMenuButton,
.readerNavTop .readerOptions {
  text-align: left;
  box-sizing: border-box;
  color: #999;
  float: left;
  font-size: 20px;
  cursor: pointer;
  display: flex;
  align-items: center;
}
.readerNavMenuCloseButton:hover {
  text-decoration: none;
}
.readerNavTop .readerNavMenuCloseButton {
  display: block;
  font-size: 46px;
  padding: 0;
  margin-top: -6px;
}
.readerNavMenuCloseButton:hover {
  text-decoration: none;
}
.readerNavTop .readerNavMenuCloseButton .fa {
  font-size: 20px;
}
.readerNavTop .readerOptions {
  float: right;
  text-align: right;
  display: flex;
  align-items: center;
  width:27px;
}
.sefariaLogo img {
  width: 110px;
}
.readerNavTop .sefariaLogo img {
  vertical-align: middle;
}
.readerNavTop .searchBox {
  display: flex;
  align-items: center;
  justify-content: flex-start;
}
.interface-hebrew .sidebarSearch .searchBox,
.interface-hebrew .sidebarSearch .version,
.interface-hebrew .sidebarSearch .result-title {
  direction: rtl;
}
.sidebarSearch .searchBox {
  display: flex;
  align-items: center;
  padding: 0;
  text-align: inherit;
  background: var(--lighter-grey);
  border-radius: 250px;
  width: 100%;
  height: 30px;
  margin-bottom: 0;
}

.sidebarSearch .searchBox input {
  background: transparent;
  outline: none;
  border: none;
  box-shadow: none;
  font-size: var(--serif-body-font-size);
  width: 100%;
}
.sidebarSearch .searchTopMatter,
.sidebarSearch .searchTopic {
  display: none;
}
.sidebarSearch .result-title {
  padding: 14px 0 14px 0;
  font-size: var(--serif-body-font-size);
  border-top: 1px solid var(--lighter-grey);
  margin-top: 14px;
  color: var(--dark-grey);
}

.sidebarSearch .similar-results {
  margin-inline-start: 30px;
}

.sidebarSearch .snippet.he,
.sidebarSearch .snippet.en {
  font-size: var(--serif-body-font-size);
  display: block;
}

.sidebarSearch .colorBarBox {
  border-inline-start: none;
  padding-inline-start: 0;
}

.readerNavTop .searchBox .readerNavMenuSearchButton {
  margin: 0 5px 0 10px;
}
.interface-hebrew .readerNavTop .searchBox .readerNavMenuSearchButton {
  margin: 0 10px 0 5px;
}
.readerNavTop .searchBox .readerSearch {
  flex: 1;
}
.readerNavMenu h1,
.readerNavMenu h2.styledH1 {
  text-align: start;
  color: #666;
  position: relative;
  font-size: 22px;
  font-weight: 500;
  margin: 0 0px 30px 0;
  height: auto;
  text-transform: none;
}
.singlePanel .readerNavMenu h1,
.singlePanel .readerNavMenu h2.styledH1 {
  margin-bottom: 10px;
}
.readerNavMenu h1 img {
  margin-inline-end: 9px;
}
.readerNavMenu h1 :not(.languageToggle) .en {
  font-family: "Roboto", "Helvetica Neue", "Helvetica", sans-serif;
}
.readerNavMenu h1 .button {
  position: absolute;
  right: 0;
  top: 0;
  padding: 0;
  margin: 0;
  line-height: 26px;
}
.singlePanel .readerNavCategoryMenu .readerTocTopics.content {
  padding-top: 30px;
}
.topicPanel .readings {
  margin-bottom: 40px;
}
.topicPanel .readings .parasha-date {
  font-style: italic;
}
.topicPanel .readings .parasha-date > span:first-child::after {
  content: '•';
  color: #999;
  font-size: 15px;
  margin: 0 5px;
}
.topicPanel .readings .sectionTitleText {
  margin-top: 15px;
}
.topicPanel .readings .sectionTitleText .int-en,
.topicPanel .readings .sectionTitleText .int-he {
  font-size: 16px;
  line-height: 18.75px;
  text-transform: initial;
}
.topicPanel .readings .parasha .navSidebarLink {
  margin-bottom: 0;
}
.topicPanel .readings .parasha .aliyot {
  margin-inline-start: 25px;
}
.topicPanel .readings .haftarot {
  display: flex;
  flex-direction: column;
}
.topicPanel .mainColumn {
  padding: 0 40px;
}
@media (max-width: 450px) {
  .topicPanel .mainColumn,
  .interface-hebrew .topicPanel .mainColumn {
    padding: 0 25px !important;
    margin: 0;
  }
  .topicPanel .filterable-list .filter-sort-wrapper, .collectionPage .filterable-list .filter-sort-wrapper {
    margin-top: 20px;
  }
}
.topicPanel .sideColumn {
  width: 420px;
  background-color: #FBFBFA;
  /* HACK: add grey background beyond bounding box of sidebar by utilizing negative margins! */
  border-top: 80px solid #FBFBFA;
  border-bottom: 120px solid #FBFBFA;
  margin: -80px 0 -120px 0;
}
.topicPanel h1 {
  text-align: unset;
  margin-bottom: 10px;
  height: unset;
}
.topicPanel h1 span {
  font-size: 40px;
}
.topicPanel .sideColumn h2 {
  text-align: unset;
  border-bottom: 1px solid #CCC;
  padding-bottom: 10px;
  margin-top: 30px;
  margin-bottom: 10px;
}
.topicPanel .sideColumn .link-section{
  padding: 0 44px;
}
.topicPanel .sideColumn .link-section:first-child h2 {
  margin-top: 0;
}
.topicPanel h2 span {
  font-size: 22px;
  font-weight: normal;
  color: #666;
  text-align: unset;
  text-transform: none;
  margin-bottom: 20px;
  height: unset;
  line-height: unset;
}
.topicPanel h2 {
  --english-font: var(--english-sans-serif-font-family);
  --hebrew-font: var(--hebrew-sans-serif-font-family);
}
.topicPanel .mainColumn .story {
    padding: 0 0 20px 0;
}
.topicPanel .mainColumn .storySheetListItem {
  padding: 0 0 30px 0;
}
.topicPanel .sideColumn .sideList {
  font-size: 18px;
  line-height: 26px;
}
.topicPanel .sideColumn .sideList a.relatedTopic {
  display: block;
  color: #000;
}
.topicPanel .sideColumn .sideList .topicMetaData .int-en,
.topicPanel .sideColumn .sideList .topicMetaData .int-he {
  color: #666;
}
.topicPanel .sideColumn .sideList a.relatedTopic .int-en {
  font-family: "adobe-garamond-pro", "Crimson Text", Georgia, serif;
}
.topicPanel .sideColumn .sideList a.relatedTopic .int-he {
  font-family: "Taamey Frank", "adobe-garamond-pro", "Crimson Text", Georgia, "Times New Roman", serif;
}
.topicPanel .sideColumn .topicCategory {
  margin-bottom: 30px;
}
.topicPanel .authorOrganizationsystemText {
  font-size: 16px;
  color: #666;
}
.story .storyTitle {
  --english-font: var(--english-serif-font-family);
  --hebrew-font: var(--hebrew-serif-font-family);
}
.story .storyTitle .int-he {
  font-size: 29px;
}
.topicPanel .story .storyTitle {
  font-size: 24px;
}
.topicPanel h1 {
  --english-font: var(--english-serif-font-family);
  --hebrew-font: var(--hebrew-serif-font-family);
}
.topicPanel h1 .int.en {
  font-size: 30px;
}
.topicPanel h1 .int-he {
  font-size: 36px;
}
.pageTitle .topicTitleInHe .heInEn {
  color: #888;
  font-size: 20px;
  font-family: "Taamey Frank", "adobe-garamond-pro", "Crimson Text", Georgia, "Times New Roman", serif;
}
.topicPanel .topicCategory {
  margin: 0 0 15px 0;
}
.readerTocTopics .topicDescription {
  margin: 10px 0 40px 0;
  text-align: center;
}
.readerTocTopics .topicTitle .int-he {
  font-family: "Taamey Frank", "adobe-garamond-pro", "Crimson Text", Georgia, "Times New Roman", serif;
}
.readerTocTopics .topicDescription.systemText .int-en,
.readerTocTopics .topicDescription.systemText .int-he {
  color: #666;
}
.topicPanel .topicDescription {
  margin: 0 0 15px 0;
}
.topicPanel .topicDescription a {
  color: var(--commentary-blue);
}
.topicPanel .resourcesLink.blue {
  padding: 8px 16px;
  font-size: 20px;
  border: 0;
  display: inline-flex;
  align-items: center;
  width: unset;
  margin-bottom: 40px;
  margin-top: 5px;
}
.topicPanel .resourcesLink.blue img {
  opacity: 1;
  width: 20px;
  height: 20px;
  margin: 0 8px 5px 0;
  filter: invert(1);
}
.interface-hebrew .topicPanel .resourcesLink.blue img {
  margin: 0 0 5px 8px;
}
.topicPanel .resourcesLink.blue .int-en {
  font-family: "adobe-garamond-pro", "Crimson Text", Georgia, serif;
}
.topicPanel .resourcesLink.blue .int-he {
  font-family: "Taamey Frank", "adobe-garamond-pro", "Crimson Text", Georgia, "Times New Roman", serif;
  margin-bottom: -3px;
}
.readerPanel .translationsPage h2 {
  margin: 40px 0 0 0;
  font-size: 24px;
  text-transform: none;
  color: #000;
}
.translationsPage details > ul,
.translationsPage > ul {
  padding: 0;
  margin: 20px 0;
  display: flex;
  flex-wrap: wrap;
}
.translationsPage details > ul > li:after,
.translationsPage > ul > li:after {
  content: "\2022";
  white-space:pre;
  margin: 0 5px;
}
.translationsPage details > ul > li:last-child:after,
.translationsPage > ul > li:last-child:after{
  content: none;
}
.readerPanel .translationsPage details > summary::-webkit-details-marker {
  display: none;
}

.readerPanel .translationsPage  details > summary {
  list-style: none;
  cursor: pointer;
  font-size: 18px;
}

h1 .languageToggle {
  text-align: center;
  position: absolute;
  right: 0;
  color: #ccc;
  display: block;
  width: 32px;
  height: 32px;
  border: 1px solid #ccc;
  border-radius: 6px;
  line-height: 34px;
  cursor: pointer;
}
h1 div.languageToggle .en {
  font-family: "Taamey Frank", "adobe-garamond-pro", "Crimson Text", Georgia, "Times New Roman", serif;
  font-weight: normal;
}
h1 .languageToggle .he {
  font-family: "adobe-garamond-pro", "Crimson Text", Georgia, serif;
  font-size: 22px;
}
.authorIndexTitle {
  margin-top: 30px;
  margin-bottom: 17px;
}
.sectionTitleText.authorIndexTitle .int-en {
  text-transform: none;
  letter-spacing: 0;
}
.authorIndexList {
  display: flex;
  flex-direction: row;
  flex-wrap: wrap;
  margin-bottom: 20px;
}
.authorIndex {
  width: 50%;
  font-size: var(--serif-h3-font-size);
  margin-bottom: 10px;
  padding-right: 20px;
  box-sizing: border-box;
}
.interface-hebrew .authorIndex {
  padding-right: 0;
  padding-left: 20px;
}
@media (max-width: 450px) {
  .readerNavMenu.home .tagline {
    margin-top: 29px;
    height: 60px;
  }
  .readerNavMenu .tagline .en {
    font-size: 19px;
  }
  .readerNavMenu .tagline .he {
    font-size: 20px;
  }
  .authorIndex {
    width: 100%;
    padding: 0;
  }
}
.readerNavMenu .libraryMessage {
  font-size: 18px;
  margin-bottom: 40px;
}
.readerPanel.hebrew .navToggles {
    direction: rtl;
}
.readerNavMenu .navToggles {
    flex-direction: row;
    flex: 1;
    margin-inline-start: 16px;
    margin-top: 4px;
    margin-bottom: 30px;
}
.readerNavMenu .navToggles .navTogglesDivider {
  color: #ccc;
}
.readerNavMenu .navToggle {
  margin-inline-end: 12px;
  display: inline-block;
  text-transform: uppercase;
  color: #666;
  font-size: 13px;
  font-weight: lighter;
  cursor: pointer;
}
.readerNavMenu .navToggle.active {
  color: black;
  border-bottom: 2px solid #999;
  padding-bottom: 4px;
}
.readerPanel h2, .readerPanel h3,
.translationsPage details > summary {
  text-transform: uppercase;
  text-align: start;
  font-size: 15px;
  color: #666;
  margin: 30px 0 0 0;
  font-weight: normal;
}
.readerNavSection h2, .topicsPanel h2 {
  font-size: 16px;
  font-weight: normal;
  letter-spacing: 1px;
  margin-bottom: 40px;
}
.readerNavSection {
  margin-bottom: 44px;
}
a.resourcesLink,
input.resourcesLink {
  white-space: nowrap;
  overflow: hidden;
  text-overflow: ellipsis;
  width: 100%;
  min-height: 60px;
}
.savedHistoryList .story {
  border-top:  1px solid var(--lighter-grey);
  padding:  20px 0;
}
.savedHistoryList .story .storyTitle {
  font-size:  18px;
}
.savedHistoryList .story .storyBody {
  color: var(--dark-grey);
}
.savedHistoryList .saveButton {
  visibility: hidden;
}
.savedHistoryList .story:hover .saveButton {
  visibility: visible;
}
.savedHistoryList .timeStamp {
  color:  var(--medium-grey);
  font-size: 14px;
  margin-inline-start: 10px;
}
.savedHistoryMessage {
  color: var(--dark-grey);
}
.readerNavCategories {
  width: 100%;
  margin-bottom: 30px;
}
.readerNavCategories a {
  color: #000;
}
.readerNavCategories .gridBox .gridBoxItem,
.readerNavCategoryMenu .category .gridBoxItem {
  margin: 0 5px;
  padding: 0;
}
.navBlock {
  padding-bottom: 12px;
  border-top: 1px solid #EDEDEC;
}
.navBlock.withColorLine {
  border-top: 4px solid transparent;
}
.navBlockTitle {
  text-align: start;
  font-size: 24px;
  padding: 15px 0 8px;
  margin: 0;
  cursor: pointer;
  display: flex;
  align-items: center;
  line-height: 1.3;
  flex: 1;
  font-weight: 400;
}
a.navBlockTitle {
  color: #000;
  margin-inline-end: 20px;
}
a.navBlockTitle:hover {
  text-decoration: none;
  color: var(--dark-grey);
}
.navBlockTitle .subtitle {
  color: var(--dark-grey);
  margin-inline-start: 5px;
}
.interface-english .calendarListing .subtitle::before {
    content: "(";
}
.interface-english .calendarListing .subtitle::after {
    content: ")";
}
.navBlockDescription {
  font-size: 14px;
  line-height: 18px;
  color: #666;
  margin-inline-end: 20px;
  --english-font: var(--english-sans-serif-font-family);
  --hebrew-font: var(--hebrew-sans-serif-font-family);
}
.hebrew .navBlockDescription{
  line-height: 24px;
}
.categoryFilter:not(.withBooks) .sidebarDescription{
display: none;
}
.sidebarDescription{
  color: var(--dark-grey);
  --english-font: var(--english-sans-serif-font-family);
  --hebrew-font: var(--hebrew-sans-serif-font-family);
  font-size: var(--sans-serif-small-font-size);
  padding-top: 10px;
}

.sidebarDescription.lowlight{
  color: var(--light-grey);
}

.navBlockTitle .int-he, .navBlockDescription .int-he{
  font-size: 122%;
}
.interface-english .navBlockDescription.clamped .int-en,
.interface-hebrew .navBlockDescription.clamped .int-he {
  display: -webkit-box;
  -webkit-line-clamp: 3;
  -webkit-box-orient: vertical;
  overflow: hidden;
}
.interface-english .navBlockDescription.clamped5 .int-en,
.interface-hebrew .navBlockDescription.clamped5 .int-he {
  -webkit-line-clamp: 5;
}
.bilingual .navBlock .he {
  display: none;
}
.navSidebarModule.wide {
  background-color: #FAFAFB;
  padding: 24px;
  border-radius: 6px;
}
.navSidebarModule.wide h3 {
  border-bottom: none;
  margin-bottom: 0px;
}
.sidebarPromo {
  color: var(--dark-grey);
  padding-right: 44px;
  padding-left: 44px;
}
.sidebarPromo:not(:first-child) {
  margin-top: 34px;
}

.navSidebarModule .sidebarPromo {
  margin-right: -44px;
  margin-left: -44px;
}
.sidebarPromo h3 {
  margin: 0 0 20px;
  font-size: 22px;
  text-transform: none;
  letter-spacing: 0;
  border-bottom: 1px solid var(--light-grey);
  padding-bottom: 14px;
  font-weight: 500;
  height: auto;
}
.sidebarPromo.blue {
  padding-top: 33px;
  padding-bottom: 33px;
  background-color: var(--sefaria-blue);
  color: #FFF;
}
.sidebarPromo.blue h3 {
  color: #fff
}
.sidebarPromo.blue a.button {
  padding: 10px 14px;
  width: fit-content;
  text-align: center;
  display: inline-block;
  color: var(--sefaria-blue);
  background-color: white;
}
.sidebarPromo a.button img {
  height: 18px;
  width: 18px;
  filter: invert(1);
  margin-inline-end: 10px;
  vertical-align: middle;
  margin-top: -2px;
}

.sidebarPromo.blue a.button img {
  filter: invert(0);
}
.sidebarPromo a {
  margin-inline-start: 0px;
}
.sidebarPromo.blue.button a:hover {
  color: var(--sefaria-blue);
}
.sidebarPromo img {
    height: 18px;
    width: 18px;
    margin-inline-end: 10px;
    vertical-align: middle;
    margin-top: -4px;
}
.readerPanel .communityPage h2 {
  text-transform: none;
  font-size: 22px;
  color: #666;
  margin-top: 0;
  margin-bottom: 0;
}
.communityPage .gridBoxRow:first-child,
.communityPage .recentlyPublished {
  border-top: 1px solid var(--lighter-grey);
}
.communityPage .gridBox {
  margin-bottom: 30px;
}
.communityPage .gridBox .gridBoxItem {
  padding: 0
}
.communityPage .gridBox {
  margin-bottom: 25px;
}
.communityPage .navBlock {
  padding: 25px 0 0 0;
  border: none;
}
.communityPage .navBlockTitle {
  padding-top: 0;
  --english-font: var(--english-serif-font-family);
  --hebrew-font: var(--hebrew-serif-font-family);
}
.communityPage .readingLinks {
  margin-top: 20px;
}
.communityPage .readingLinksHeader {
  color: #666;
  font-size: 14px;
  margin-bottom: 4px;
}
.communityPage .readingLinks a {
  font-size: 18px;
}
.communityPage .calendarDate {
  font-size: 14px;
  color: #999;
  margin-bottom: 15px;
}
.featuredSheetHeading {
  color: #666;
  font-size: 16px;
  margin-bottom: 10px;
}
.featuredSheet .navBlockDescription {
  margin-bottom: 12px;
}
.featuredSheetBottom {
  display: flex;
  justify-content: flex-start;
  align-items: center;
}
.featuredSheetDate {
  color: var(--medium-grey);
  font-size: 14px;
}
.communityPage .recentlyPublished {
  padding-top: 30px;
}
.communityPage .recentlyPublished .gridBoxRow {
  border: none;
}
.communityPage .recentlyPublished .loadingMessage {
  margin-top: 30px;
}
.recentlyPublished .loadMore {
  margin-top: 30px;
}
.bilingual .readerNavMenu .he {
  display: none;
}
.readerNavCalendar {
  margin-bottom: 30px;
  margin-top: -8px;
}
.userDataButtons {
  margin-bottom: 44px;
}
.blockLink,
.readerNavMenu .resourcesLink {
  display: inline-block;
  background-color: white;
  text-align: center;
  color: #000;
  font-size: 16px;
  border-top: 4px solid transparent;
  box-shadow: 0 1px 3px rgba(0,0,0,0.2);
  width: 100%;
  cursor: pointer;
  min-height: 56px;
  vertical-align: middle;
  margin: 0;
  box-sizing: border-box;
  padding: 14px 8px;
}
.blockLink:hover {
  color: #333;
}
.blockLink + .blockLink {
  margin: 5px 0;
}
.blockLink img {
  margin: 0 8px;
  height: 16px;
  width: 16px;
  opacity: 0.4;
  vertical-align: -1px;
}
.resourcesLink {
  border-radius: 7px;
}
.resourcesLink.faded {
  color: #999;
}
.readerNavMenu .blockLink.calendarLink .blockLinkSubtitle{
  display: block;
  font-size: 13px;
  color: #999;
  overflow: hidden;
  text-overflow: ellipsis;
  white-space: nowrap;
}
.readerNavMenu .resourcesLink .en {
  font-family: "Roboto", "Helvetica Neue", "Helvetica", sans-serif;
}
.readerNavMenu .resourcesLink .he {
  font-family: "Heebo", sans-serif;
}
.readerNavMenu .resourcesLink .fa {
  margin: 0 6px;
  color: #999;
}
.readerNavMenu .resourcesLink img {
  width: 16px;
  height: 16px;
  margin: 0 5px;
  position: relative;
  top: 2px;
}
.uppercase {
  text-transform: uppercase;
}
.readerNavMenu .divider {
  color: #ccc;
}
.readerNavCategoryMenu {
  height: 100%;
}
.readerNavMenu.readerNavCategoryMenu .navTitle {
  margin-bottom: 40px;
}
.readerNavMenu.readerNavCategoryMenu h1 {
  color: #000;
  text-transform: uppercase;
  font-size: 30px;
  --english-font: var(--english-serif-font-family);
  --hebrew-font: var(--hebrew-serif-font-family);
}
.readerNavCategoryMenu h2 {
  font-size: 18px;
  color: #666;
  margin: 0 0 20px;
}
.readerNavCategoryMenu .categoryDescription.top {
  margin-top: -26px;
  margin-bottom: 40px;
}
.readerNavCategoryMenu h2 .categoryDescription {
  text-transform: none;
  font-size: 18px;
  margin-inline-start: 5px;
}
.readerNavCategoryMenu .categoryDescription {
  margin-bottom: 16px;
  font-size: 14px;
  color: #666;
}
.readerNavCategoryMenu .categoryDescription.long {
  margin: -8px 0 20px 0;
}
.readerNavCategoryMenu .content .category,
.readerNavCategoryMenu .content .gridBox {
  margin-bottom: 40px;
}
.readerNavCategoryMenu .categoryAttribution {
  color: #666;
  text-align: start;
  font-size: 24px;
  font-style: italic;
  margin: 16px 0 30px;
}
.readerNavCategoryMenu .categoryAttribution .he {
  font-style: normal;
}
.readerNavMenu .blockLink,
.readerNavMenu .catLink,
.readerNavMenu .navButton,
.bookPage .refLink {
  display: block;
  margin: 0;
  padding: 14px 8px;
  box-sizing: border-box;
  box-shadow: 0 1px 3px rgba(0,0,0,0.2);
  border-top: 4px solid transparent;
  color: #000;
  font-size: 18px;
  font-weight: 400;
  line-height: 23px;
  background-color: white;
  cursor: pointer;
  text-align: center;
  unicode-bidi: plaintext;
  flex: 1;
  display: flex;
  justify-content: center;
  align-items: inherit;
  flex-direction: column;
}
.readerNavCategoryMenu .blockLink,
.gridBox .navButton {
  display: flex;
  align-items: center;
  justify-content: center;
}
.readerNavMenu .blockLink .he,
.readerNavMenu .catLink .he,
.readerNavMenu .navButton .he,
.bookPage .refLink .he {
  text-align: center;
}
.blockLink:active,
.navButton:active,
.readerNavCategory:active,
.resourcesLink:active {
  background-color: #EDEDED;
}
@media (max-width: 450px) {
  .readerNavMenu .refLink,
  .readerNavMenu .catLink,
  .readerNavMenu .navButton,
  .readerNavMenu .sheetLink,
  .bookPage .refLink {
    font-size: 18px;
  }
}
.readerNavMenu .readerNavCategoryMenu .blockLink,
.gridBox .navButton {
  width: 100%;
  height: 100%;
  padding: 13px 8px 19px;
  display: inline-block;
}
.readerNavMenu .readerNavCategoryMenu .blockLink.incomplete {
  opacity: 0.65;
}
.categoryColorLine {
  position: absolute;
  top: 0;
  left: 0;
  width: 100%;
  height: 4px;
  z-index: 101;
}
.readerApp.interface-hebrew .readerNavMenu.noLangToggleInHebrew .en {
  display: none;
}
.readerApp.interface-hebrew .readerNavMenu.noLangToggleInHebrew .he {
  display: inline;
}
.bookPage .readerTextToc {
  letter-spacing: 1px;
  text-transform: uppercase;
  font-size: 14px;
}
.bookPage .readerTextToc .en {
  font-family: "Roboto", "Helvetica Neue", "Helvetica", sans-serif;
}
.bookPage .readerTextToc .he {
  font-family: "Heebo", sans-serif;
}
.readerNavMenu .dedication {
  text-align: start;
  color: #666;
  background-color: #FBFBFA;
  padding: 26px 19px;
  font-size: 18px;
  margin-bottom: 27px;
}
.singlePanel .readerNavMenu .dedication{
  margin: 27px 0;
}
.bookPage .categoryAttribution,
.bookPage .dedication {
  margin: 25px 0 10px;
  text-align: center;
  font-size: 18px;
  font-style: italic;
}
.bookPage .categoryAttribution,
.bookPage .dedication {
  text-align: start;
}
.bookPage .categoryAttribution .he,
.bookPage .dedication .int-he,
.readerNavMenu .dedication .int-he {
  font-style: normal;
}
.readerNavMenu .dedication .int-he {
  font-family: "Heebo", sans-serif;
  font-size: 18px;
}
.readerNavMenu .dedication .int-en {
  font-family: "adobe-garamond-pro", "Crimson Text", Georgia, serif;
  font-style: italic;
}
.bookPage .tocTop {
  padding-bottom: 15px;
}
.bookPage .tocCategory{
  color:#999;
  font-size: 14px;
  text-transform: uppercase;
  letter-spacing: 1px;
}
.bookPage.sheetPage .tocCategory{
  margin-top: 15px;
  margin-bottom: 15px;
  display: block;
}
.bookPage .tocCategory .en {
  --english-font: var(--english-sans-serif-font-family);
}
.bookPage .tocTitle,
.sheetContent .title,
.bookMetaDataBox .title {
  text-align: center;
  font-size: 30px;
  line-height: 1.3;
  unicode-bidi: plaintext;
}
.bookPage.fullBookPage .tocTitle {
  text-align: start;
  margin-bottom: 8px;
  display: flex;
  flex-direction: row;
  justify-content: space-between;
}
.bookPage .currentSection,
.bookPage .authorStatement,
.sheetContent .sheetMetaDataBox .authorStatement,
.sheetContent .sheetMetaDataBox .collectionStatement {
  font-size: 17px;
  color: #999;
  margin-top: 6px;
  letter-spacing: 1px;
}
.sheetContent .sheetMetaDataBox .authorStatement,
.sheetContent .sheetMetaDataBox .collectionStatement {
  margin-top: 16px;
}
.sheetContent .sheetMetaDataBox .collectionStatement a,
.sheetContent .sheetMetaDataBox .authorStatement a {
  color: #999;
  margin-inline-start: 5px;
}
.bookPage .currentSection .he,
.bookPage .authorStatement .he,
.bookPage .sheetMeta .he {
  font-family: "Heebo", sans-serif;
}
.bookPage .authorStatement a {
 color: #333;
}
.authorStatement .imageBox,
.collectionStatement .imageBox {
  width: 30px;
  height: 30px;
  display: inline-block;
  vertical-align: middle;
  margin-inline-end: 10px;
  float:none;
}
.authorStatement .profile-pic {
  margin-inline-end: 10px;
}
.authorStatement span p {
  display: inline-block;
}
.fullBookPage .readButton {
  margin: 6px 0px 12px;
}
.fullBookPage .about {
  margin-top: 10px;
}
.fullBookPage .categoryAttribution {
  color: var(--dark-grey);
  font-size: 24px;
}
.bookPage .sheetMeta {
  font-size: 14px;
  color: #999;
  font-family: "Roboto", "Helvetica Neue", "Helvetica", sans-serif;
  margin-top: 10px;
  margin-bottom: 20px;
  letter-spacing: 1px;
}
.bookPage.sheetPage .sheetMetaButtons{
  display: flex;
  justify-content: center;
  align-items: center;
  margin-bottom: 40px;
}
.bookPage.sheetPage .sheetMetaButtons .button{
  height: 40px;
  display: flex;
  justify-content: center;
  align-items: center;
}
.bookPage.sheetPage .sheetMetaButtons .button img{
  margin-inline-end: 5px;
  max-height: 18px;
}
.bookPage .tocDetails{
  margin-top:40px;
  font-size: 16px;
  line-height: 19px;
  color: var(--dark-grey);
  text-align: start;
}
.bookPage .tocDetails h3{
  margin-bottom: 25px;
}
.bookPage .tocDetails .sheetSummary {
  margin: 6px 0 16px;
  font-style: normal;
  font-size: 22px;
  line-height: 1.4;
  text-align: center;
}
.bookPage .moderatorSection {
  margin-inline-start: 20px;
  margin-inline-end: 20px;
}
.bookPage .moderatorSectionExpand, .bookPage .moderatorSectionCollapse {
  cursor: pointer;
  color: #666;
  font-size: 14px;
}
.bookPage.fullBookPage .moderatorSectionExpand, .bookPage.fullBookPage .moderatorSectionCollapse {
  margin: 13px 6px 0;
}
.bookPage.fullBookPage .tocTitleControls{
  display: flex;
}
.bookPage .moderatorSectionExpand:hover {
  text-decoration: underline;
}
.interface-english .bookPage .moderatorSection .button {
  padding: 12px 16px;
  font-size: 16px;
  margin: 0 0 0 10px;
}
.interface-hebrew .bookPage .moderatorSection .button {
  padding: 12px 16px;
  font-size: 16px;
  margin: 0 10px 0 0;
}
.bookPage .moderatorSection .moderatorSectionMessage {
  margin-top: 20px;
  font-size: 18px;
}
.bookPage .moderatorSection .button .fa {
  color: #999;
  margin-right: 4px;
}
.bookPage .versionEditForm {
  text-align: left;
  background-color: #ddd;
  padding: 10px;
  width: 100%;
}
.bookPage .versionEditForm label {
  display: inline-block;
  padding: 10px 10px 0 0;
}
.bookPage .versionEditForm label#versionNotes_label {
  display: block;
}
.bookPage .versionEditForm #versionTitle,
.bookPage .versionEditForm #versionSource,
.bookPage .versionEditForm #versionNotes,
.bookPage .versionEditForm #versionTitleInHebrew,
.bookPage .versionEditForm #versionNotesInHebrew,
.bookPage .versionEditForm #purchase_name,
.bookPage .versionEditForm #purchase_url,
.bookPage .versionEditForm #purchase_image
 {
  width: 98%;
}
.bookPage .versionEditForm #priority {
  width: 25px;
}
.bookPage .versionEditForm #digitzedBySefaria {
  margin-right: 10px;
}
.bookPage .versionEditForm #save_button,
.bookPage .versionEditForm #delete_button {
  text-align: center;
  cursor: pointer;
  color: white;
  background: #212E50;
  padding: 4px 10px;
  border-radius: 3px;
  margin: 10px auto 0;
  width: 60px;
}
.bookPage .versionEditForm #delete_button {
  float: right;
  background: white;
  color: #999;
  border: 1px solid #999;
  width: 100px;
  margin: 0;
}
.bookPage .versionTitle .fa,
.bookPage .versionEditForm .fa {
  font-size: 10px;
  color: #666;
  vertical-align: super;
  margin-left: 3px;
  cursor: pointer;
}
.interface-hebrew .bookPage .versionTitle .fa,
.interface-hebrew .bookPage .versionEditForm .fa {
  margin: 0 3px 0 0 ;
}
.bookPage .versionTitle .error {
  color: red;
}
.bookPage .content {
  box-sizing: border-box;
  text-align: center;
  height: 100%;
}
.bookPage.fullBookPage .content {
  text-align: start;
}
.bookPage .content .sheetTags {
  display: flex;
  flex-direction: row;
  flex-wrap: wrap;
}
.textTableOfContents .structToggles{
  margin-top: 20px;
  margin-bottom: 20px;
}
.connectionsPanel .textTableOfContents .structToggles {
  margin-top: 0;
}

.textTableOfContents .structToggles .structTogglesInner {
  display: flex;
  flex-direction: row;
  align-items: start;
}
.interface-hebrew .textTableOfContents .structToggles{
  direction: rtl;
}
.interface-english .textTableOfContents .structToggles{
  direction: ltr;
}
.altStructToggleBox a, .altStructToggleBox a:hover, .altStructToggleBox a:visited, .altStructToggleBox a:link, .altStructToggleBox a:active {
  text-decoration: none;
}
.textTableOfContents .structToggles .altStructToggle {
  color: var(--dark-grey);
  cursor: pointer;
  text-align: start;
  font-style: normal;
  font-weight: normal;
  font-size: 16px;
  line-height: 19px;
  text-align: justify;
}
.textTableOfContents .structToggles .altStructToggleBox:not(:last-child):after{
  content: "•";
  color: var(--dark-grey);
  margin-inline-start: 5px;
  margin-inline-end: 5px;
}
.bookPage.compare .structToggles .altStructToggle {
  font-size: 16px;
}
.textTableOfContents .structToggles .altStructToggle.active {
  color: #000000;
}
.textTableOfContents .structToggles .toggleDivider {
  color: #ccc;
  margin: 0 8px;
}
.textTableOfContents .sectionLink {
  display: inline-block;
  height: 50px;
  min-width: 50px;
  line-height: 50px;
  vertical-align: middle;
  font-size: 18px;
  font-weight: lighter;
  margin: 3px;
  text-align: center;
  background-color: #FBFBFA;
  color: #666;
  cursor: pointer;
  padding: 0 6px;
  box-sizing: border-box;
}
.textTableOfContents .torahNavParshiot .sectionLink,
.connectionsPanel .textTableOfContents .torahNavParshiot .sectionLink,
.topicPanel .readings .sectionLink{
  display: initial;
  background-color: initial;
  font-size: 14px;
  margin: 0;
  padding: 0 4px;
  line-height: 30px;
  color: var(--medium-grey);
  --english-font: var(--english-sans-serif-font-family);
  --hebrew-font: var(--hebrew-sans-serif-font-family);
}
.connectionsPanel .textTableOfContents .sectionLink {
  background-color: #ffffff;
  color: #000000;
}
.textTableOfContents .sectionLink.current{
  background-color: var(--sefaria-blue);
  color: #FFFFFF;
}
.textTableOfContents .torahNavParshiot .sectionLink.current{
  color: var(--sefaria-blue);
  font-weight: bold;
}
.textTableOfContents .sectionName {
  display: none;
}
.textTableOfContents .tocSection > .sectionName {
  font-size: 24px;
  margin: 0 3px 4px;
  color: #666;
  display: block;
}
.bookPage .content .tab-view.largeTabs {
  padding: 20px 0 40px;
  text-align: start;
}
.bookPage.compare .content .textTableOfContents {
  padding: 10px 0;
}
.bookPage.narrowPanel .textTableOfContents {
  padding: 0 0 40px;
}
.textTableOfContents .tocSection {
  margin-bottom: 22px;
  display: block;
  text-align: left;
}
.textTableOfContents .tocSection.noSubLevels{
  display: none;
}
.textTableOfContents > .tocLevel {
  margin-bottom: 30px;
}
.textTableOfContents > .tocContent > .tocLevel > .schema-node-toc > .schema-node-title {
  font-size: 24px;
  line-height: 29px;
}
.textTableOfContents .schema-node-title {
  color: black;
  font-size: 18px;
  display: inline-block;
  margin-bottom: 10px;
  cursor: pointer;
}
.textTableOfContents .torahNavParshiot .schema-node-title {
  font-size: 24px;
  margin-bottom: 0;
}
.textTableOfContents .schema-node-toc {
  display: block;
}
.textTableOfContents .schema-node-toc.linked.current,
.textTableOfContents .schema-node-toc.linked.current .schema-node-title {
  color: var(--sefaria-blue);
  font-weight: bold;
}
.textTableOfContents .schema-node-toc:not(.linked)>.schema-node-title:not(.fixed):after {
  content: "\f105";
  display: inline-block;
  font-size: inherit;
  text-rendering: auto;
  -webkit-font-smoothing: antialiased;
  -moz-osx-font-smoothing: grayscale;
  font-family: FontAwesome;
  margin-inline-start: 8px;
  font-size: 14px;
  position: relative;
  top: -2px;
  color: var(--medium-grey);
}
.textTableOfContents .schema-node-toc:not(.linked) > .schema-node-title.open:not(.fixed):after {
  content: "\f107";
}
.readerPanel.hebrew .textTableOfContents .schema-node-toc:not(.linked) > .schema-node-title:not(.fixed):after,
.readerApp.interface-hebrew .noLangToggleInHebrew .textTableOfContents .schema-node-toc:not(.linked) > .schema-node-title:not(.fixed):after {
  content: "\f104";
  font-size: 122%;
  margin-inline-start: 9px;
}
.readerPanel.hebrew .textTableOfContents .schema-node-toc:not(.linked) > .schema-node-title.open:not(.fixed):after,
.readerApp.interface-hebrew .noLangToggleInHebrew .textTableOfContents .schema-node-toc:not(.linked) > .schema-node-title.open:not(.fixed):after {
  content: "\f107";
}
.textTableOfContents .schema-node-contents {
  margin: 0 auto 22px;
  display: block;
  width: 100%;
}
.textTableOfContents .torahNavParshiot .schema-node-contents {
  margin-bottom: 0;
}
.textTableOfContents .schema-node-contents > .tocLevel > .schema-node-toc:not(.janode){
  margin-inline-start: 15px;
}
.textTableOfContents .schema-node-contents.closed {
  display: none;
}
.textTableOfContents .schema-node-toc .schema-node-contents.closed {
  display: block;
}
.textTableOfContents .tocLevel {
  display: block;
}
.textTableOfContents .torahNavParshiot .tocLevel {
    display: flex;
    flex-flow: row wrap;
    justify-content: space-between;
}
.textTableOfContents .torahNavParshiot .tocLevel .schema-node-toc {
  flex: 1 1 50%;
  text-decoration: none;
}
.textTableOfContents > .tocLevel > .schema-node-toc {
  margin: 10px 0;
}
.textTableOfContents.schema-node-toc {
  margin: 6px 20px;
}
.textTableOfContents .schema-node-toc.linked:hover .schema-node-title {
  text-decoration: underline;
}
.textTableOfContents .specialNavSectionHeader {
  font-size: 16px;
  line-height: 18.75px;
  --english-font: var(--english-sans-serif-font-family);
  --hebrew-font: var(--hebrew-sans-serif-font-family);
  margin-bottom: 10px;
  color: var(--dark-grey);
}
.textTableOfContents .torahNavParshiot{
  margin-top: 30px;
}
.textTableOfContents .altStruct .refLink {
  width: 49%;
  margin: 3px;
  box-sizing: border-box;
  display: inline-block;
}
@media (max-width: 450px) {
  .textTableOfContents .altStruct .refLink {
    margin: 0.5%;
  }
}
.hebrew .textTableOfContents .tocSection,
.hebrew .textTableOfContents,
.english .noLangToggleInHebrew .textTableOfContents,
.bilingual .noLangToggleInHebrew .textTableOfContents{
  text-align: right;
}
.english .noLangToggleInHebrew .textTableOfContents,
.bilingual .noLangToggleInHebrew .textTableOfContents{
  direction: rtl;
}
.bookPage .button.allVersionsButton {
  color: #999;
  text-transform: uppercase;
  font-size: 15px;
  padding: 12px 50px;
  margin: 20px 0;
}
.bookPage .allVersionsButton.inactive {
  background-color: transparent;
}
.versionBlock{
  display: flex;
  flex-flow: column;
}
.versionBlock .versionBlockHeading{
  display: flex;
  justify-content: start;
  align-items: flex-start;
  margin-bottom: 10px;
}
.versionBlock .versionTitle {
  font-size: 18px;
  color: #000;
  /*unicode-bidi: plaintext;*/
}
.bookPage .versionBlock .versionTitle{
  font-style: normal;
  font-weight: normal;
  font-size: 24px;
  line-height: 29px;
  max-inline-size: max-content;
}
.versionsBox .versionBlock {
  padding: 20px 0;
  border-top: solid 1px #CCC;
}
.bookPage .versionsBox .versionBlock{
  padding-top: 20px;
  padding-bottom: 34px;
}
.bookPage .versionsBox .versionBlock:first-child{
  padding-top: 0;
  border-top: none;
}
.singlePanel .versionsBox .versionBlock .versionTitle .he {
    display: inline;
}
.versionBlock .versionTitle a {
  color: black;
}
.versionBlock .versionBlockHeading .versionLanguage {
  display: none;
}
.bookPage .versionBlock .versionBlockHeading .versionLanguage{
  display: initial;
  margin-inline-start: auto;
  font-style: normal;
  font-weight: normal;
  font-size: 14px;
  line-height: 18px;
  color: #666666;
  background: #EDEDEC;
  border-radius: 25px;
  padding: 5px 10px;
}
.aboutBox .versionBlock .versionTitle:hover {
  text-decoration: none;
}
.versionBlock .versionTitle a{
}
.versionBlock .versionBlockHeading .versionEditIcon{
  display: none;
}
.versionBlock .versionBlockHeading .versionEditIcon.enabled{
  display: inline-block;
  align-self: self-start;
  font-size: 14px;
  padding: 5px;
}
.versionBlock .versionBlockHeading .versionEditIcon.enabled:hover{
  color: #666666;
  cursor: pointer;
}
.versionBlock .versionSelect{
  margin: 10px 0;
}
.bookPage .versionBlock .versionSelect, .aboutBox .currVersionSection .versionSelect{
  display: none;
}
.versionBlock .versionNotes a {
  font-style: normal;
  font-weight: normal;
  color: #666666;
  text-decoration: underline;
}
.versionBlock .versionDetails {
  display: flex;
  flex-flow: row;
  justify-content: space-between;
  font-style: normal;
  font-weight: normal;
  font-size: 14px;
  line-height: 20px;
  color: #666666;
}
.bookPage .versionBlock .versionDetails{
  line-height: 20px;
}
.versionBlock .versionDetails .versionDetailsInformation{
  display: flex;
  flex-flow: column;
}
.versionBlock .versionDetails .versionDetailsImage{
  margin-top: 5px;
}
.versionBlock .versionDetails .versionDetailsInformation .versionDetailsElement.versionBuyLink a{
  color: #18345D;
}
.versionBlock .versionDetails .versionDetailsLabel, .versionBlock .versionDetails .versionDetailsLabel:hover{
  text-decoration: none;
}
.versionBlock .versionDetails .versionBuyImage .versionDetailsImageLink img{
  height: 120px;
}
.versionBlock .versionDetails .n-a, .versionBlock .n-a{
  display: none;
}
.versionBlock .versionTitle:hover {
  text-decoration: underline;
  cursor: pointer;
}
.versionBlock .versionNotes {
  font-style: normal;
  font-weight: normal;
  font-size: 18px;
  line-height: 22px;
  color: #666666;
  margin: 10px 0;
  text-align: start;
}
.bookPage .versionBlock .versionNotes{
  font-size: 16px;
  line-height: 19px;
  padding-bottom: 15px;
}
.versionBlock .versionEditIcon {
  margin: 0 7px;
  vertical-align: 1px;
}
.versionBlock .versionExtendedNotesLinks{
  font-style: italic;
  display: block;
}
.versionBlock .versionExtendedNotesLinks.no-notes{
  display: none;
}
.versionBlock .versionExtendedNotesLinks{/*temporary because broken*/
  display: none;
}
.modTools {
  width: 50%;
  margin: 0 auto;
  overflow-y: scroll;
  height: 100%;
}
.modTools .modToolsSection {
  padding: 50px;
  border-top: 1px solid #ccc;
}
.bookPage .content .dlSection {
}
.modTools .dlSectionTitle {
    width: 60%;
    margin: 0 auto;
}
.modTools .dlSectionTitle,
.bookPage .content h2 {
    text-transform: uppercase;
    color: #999;
    padding: 10px 0;
    margin-bottom: 14px;
}
.bookPage .content h2[role=button] {
  cursor: pointer;
}
.bookPage .content h2 img {
  opacity: 0.43;
  padding: 0 5px;
  height: 10px;
  width: 10px;
}
.bookPage .versionSectionHeader {
  display: flex;
  flex-direction: row;
  justify-content: space-between;
}
.bookPage .versionSectionSummary {
  text-transform: none;
  color: #ccc;
  font-size: 14px;
}
.bookPage .versionSectionSummaryHidden {
  visibility: hidden;
}
.modTools .dlVersionSelect {
  display: block;
}

select {
  width: 100%;
  margin: 10px auto;
  background-color: white;
  font-size: 14px;
  height: 50px;
  border-color: #ccc;
  border-radius: 3px;
  color: #333;
  font-family: "Roboto", "Helvetica Neue", "Helvetica", sans-serif;
}
.modTools .dlVersionSelect option,
.bookPage .content .dlVersionSelect option{
  unicode-bidi: plaintext;
}
.modTools .versionDownloadButton,
.bookPage .content .versionDownloadButton {
  width: 60%;
  margin: 10px auto;
  background-color: white;
  font-size: 14px;
  height: 3em;
  border: 1px solid #ccc;
  border-radius: 3px;
  color: #ccc;
  font-family: "Roboto", "Helvetica Neue", "Helvetica", sans-serif;
}
.modTools .versionDownloadButton .downloadButtonInner,
.bookPage .content .versionDownloadButton .downloadButtonInner {
    font-size: 16px;
    padding: 10px;
}
.modTools .versionDownloadButton .he,
.bookPage .content .versionDownloadButton .he {
    font-family: "Heebo", sans-serif;
    direction: rtl;
    text-align: right;
}
.modTools a .versionDownloadButton,
.bookPage .content a .versionDownloadButton {
    border-color: #212E50;
    background-color: #212E50;
}
.modTools .workflowy-tool{
  width: 60%;
  margin: auto;
}
.modTools .workflowy-tool .dlSectionTitle{
  width: unset;
}
.modTools .workflowy-tool .versionDownloadButton{
  color: black;
}
.modTools .workflowy-tool .versionDownloadButton:hover{
  background-color: #999;
}
.modTools .workflowy-tool textarea {
  width: 100%;
  min-height: 30rem;
  font-family: "Lucida Console", Monaco, monospace;
  font-size: 0.8rem;
  line-height: 1.2;
}
.modTools .workflowy-tool .workflowy-tool-form{
  display: flex;
  flex-flow: column;
}
.dictionarySearchBox {
  display: flex;
  justify-content: space-between;
  align-items: center;
  padding-bottom: 5px;
  color: var(--medium-grey);
  font-size: 16px;
  line-height: 19px;
  width: 300px;
  height: 30px;
  background: var(--lighter-grey);
  border-radius: 6px;
  margin-bottom: 25px;
  position: relative;
}
.dictionarySearchBox .dictionarySearchButton{
  width: 16px;
  height: 16px;
  margin-inline-start: 8px;
  margin-inline-end: 5px;
}
.searchBox.dictionarySearchBox .keyboardInputInitiator {
  margin-bottom: 2px;
  border: none;
}
.interface-hebrew .searchBox.dictionarySearchBox .keyboardInputInitiator {
  display: none;
}
.dictionarySearchBox input {
  font-size: 17px;
  background-color: transparent;
  border: none;
  height: 18px;
  margin-inline-end: auto;
  --english-font: var(--english-sans-serif-font-family);
  --hebrew-font: var(--hebrew-sans-serif-font-family);
}
.dictionarySearchBox input::placeholder{
  font-size: 16px;
  line-height: 19px;
  color: var(--dark-grey);
}
body .ui-autocomplete.dictionary-toc-autocomplete {
  margin-top: 40px;
  padding: 6px 0 0;
  width: 300px;
  min-height: 85px;
  max-height: 185px;
  background: #FFFFFF;
  box-shadow: 0px 1px 3px rgba(0, 0, 0, 0.25);
  border-radius: 6px;
  overflow-y: auto;
}
body .ui-autocomplete.dictionary-toc-autocomplete .ui-menu-item {
  padding: 4px 25px;
  font-size: 22px;
  line-height: 29px;
  color: black;
  cursor: pointer;
  display: block;
}
body .ui-autocomplete.dictionary-toc-autocomplete .ui-menu-item:hover{
  background: var(--lighter-grey);
}
body .ui-autocomplete.dictionary-toc-autocomplete .ui-menu-item a.ui-state-focus {
  text-decoration: underline;
}
.searchContent h1 {
  height: 40px;
  font-size: 30px;
  color: #000;
  margin-bottom: 5px;
  --english-font: var(--english-serif-font-family);
  --hebrew-font:  var(--hebrew-serif-font-family);
}
.searchContent h1.englishQuery {
  font-size: 30px;
}
.searchContent h1.hebrewQuery {
  font-family: var(--hebrew-serif-font-family);
}
.searchContent .searchTopLine {
  margin-bottom: 40px;
}
.searchContent .searchResultCount {
  color: var(--dark-grey);
}
.searchContent .searchTopMatter {
  position: relative;
  display: flex;
  border-bottom: 1px solid var(--light-grey);
  flex-direction: row;
  justify-content: space-between;
  align-items: center;
}
.searchTopMatter .type-buttons {
  display: flex;
  flex-direction: row;
  align-self: flex-start;
}
.searchTopMatter .search-dropdown-button {
  font-size: 22px;
  color: #999;
  cursor: pointer;
  padding: 10px 0;
  -webkit-touch-callout: none; /* iOS Safari */
  user-select: none;
  margin-inline-end: 20px;
}
@media (max-width: 540px) {
  .searchTopMatter .search-dropdown-button {
    margin-inline-end:  15px;
  }
  .searchTopMatter .search-dropdown-button,
  .searchTopMatter .dropdown-button {
  font-size: 16px;
  }
}
.compare .searchTopMatter .search-dropdown-button {
  margin-inline-end:  15px;
}
.compare .searchTopMatter .search-dropdown-button,
.compare .searchTopMatter .dropdown-button {
  font-size: 16px;
}
.searchTopMatter .search-dropdown-button.active {
  color: #000;
  border-bottom: 4px solid var(--medium-grey);
}

.searchContent .searchResultList {
  padding-top: 25px;
  max-width: 665px;
  padding-top: 25px;
  max-width: 665px;
}

.searchResultList .topicTitle .int-en, .searchResultList .topicTitle .int-he {
  font-size: 24px;
}

.searchContent .searchResultList #searchTopics {
  border-top: 1px solid #EDEDEC;
  border-bottom: 1px solid #EDEDEC;
  padding-top: 30px;
  padding-bottom: 5px;
  margin-bottom: 25px;
}
.searchResultList .searchTopic {
  margin-bottom: 30px;
}
.searchResultList .searchTopic .topicDescSearchResult {
  margin-top: 10px;
}
.searchResultList .searchTopic .topicSourcesSheets {
  margin-top: 10px;
}
.searchResultList .searchTopic .topicSourcesSheets.systemText .int-en,
.searchResultList .searchTopic .topicSourcesSheets.systemText .int-he {
  color: #666666;
}

@media (min-width: 701px) {
  /* prevent width of left-pane from changing due to content size when filters applied */
  .searchContent .searchResultList {
    width: 60vw;
  }
}

.searchContent .searchFilters h2 {
  --english-font: var(--english-sans-serif-font-family);
  --hebrew-font: var(--hebrew-sans-serif-font-family);
  font-size: 22px;
  text-transform: none;
  color: var(--dark-grey);
  border-bottom: 1px solid var(--light-grey);
  padding-bottom: 10px;
  margin: 0 0 10px 0;
}
.searchContent .searchStatusLine {
  text-align: center;
  font-size: 13px;
  height: 10px;
}
.searchFilterBoxes .type-button {
  padding: 6px 14px;
  margin: 5px;
  border-radius: 12px;
  border: 1px solid #DADADA;
  font-size: 13px;
  color: #666;
  font-family: "Roboto", "Helvetica Neue", "Helvetica", sans-serif;
  letter-spacing: 1px;
  cursor: pointer;
}
.searchFilterBoxes .type-button .he {
  font-family: "Heebo", sans-serif;
}
.searchFilterBoxes .type-button.active {
  color: #000;
  background-color: white;
}
.searchContent .type-button-title,
.searchContent .type-button-total {
  display: inline-block;
  padding: 2px;
}
.searchContent .results-count,
.searchContent .searchStatusLine > .loadingMessage {
  color: #999;
  font-family: "Roboto", "Helvetica Neue", "Helvetica", sans-serif;
  letter-spacing: 1px;
  padding-top: 5px;
}
.dropdown-modal {
  position: relative;
}
.dropdown-modal.position-unset {
  position: unset;
}
.dropdown-button {
  color: #666;
  margin-left: 5px;
  margin-right: 5px;
  font-size: 18px;
  letter-spacing: 1px;
  cursor: pointer;
  font-weight: lighter;
  user-select: none;
}
.dropdown-button:hover {
  text-decoration: underline;
}
.dropdown-button .active {
  color: #000;
}
.dropdown-button .en {
  font-family: "Roboto", "Helvetica Neue", "Helvetica", sans-serif;
}
.dropdown-button .he {
  font-family: "Heebo", sans-serif;
}
.dropdown-button img {
  opacity: 0.43;
  padding: 0 5px;
  height: 10px;
  width: 10px;
}
.dropdown-button.buttonStyle {
  letter-spacing: 0;
  background-color: var(--lighter-grey);
  font-size: 16px;
  padding: 5px 10px;
  border-radius: 6px;
  margin: 0;
}
.dropdown-button.buttonStyle:hover {
  text-decoration: none;
}
.message-modal {
  position: fixed;
  text-align: center;
  padding: 10px;
  background-color: #eee;
  width: auto;
  height: auto;
  margin: 0;
  z-index: 100;
  overflow: hidden;
  line-height: 1.2;
  border-radius: 0;
  max-width: 100%;
  border-radius: 6px;
}
.message-overlay {
  display: none;
  position: fixed;
  z-index: 20;
  background: black;
  opacity: 0.4;
  height: 100%;
  width: 100%;
  top: 0px;
  left: 0px;
}
.messageHeader {
  font-weight: bold;
  font-size: 14px;
  margin-bottom: 4px;
}
.message-modal textarea {
  display: block;
  max-width: 100%;
  height: 140px;
  width: 480px;
  box-sizing: border-box;
  margin-bottom: 20px;
}
.searchContent .searchFilterGroup {
  margin-bottom:  30px;
}
.searchContent .searchFilterBoxes li {
  display: flex;
  justify-content: space-between;
  flex: 1 0 45%;  /* see https://stackoverflow.com/questions/29546550/flexbox-4-items-per-row */
  padding: 6px 0;
  font-size: 18px;
  cursor: pointer;
  line-height: 125%;
  color: #000;
}
.searchContent .searchFilterBoxes li img {
  height: 10px;
  width: 10px;
  opacity: 0.43;
  padding: 0 10px;
}
.searchContent .searchFilterBoxes .searchFilterExactBox li {
  justify-content: flex-start;
}
.searchContent .searchFilterBoxes li .checkboxAndText {
  display: flex;
}
.searchContent .searchFilterBoxes li .checkboxAndText label {
  opacity: 0.4;
}
.searchContent .searchFilterBoxes li .checkboxAndText label:hover {
  opacity: 0.6;
}
.searchContent .searchFilterBoxes li input[type="checkbox"] {
  display: none;
}
.searchContent .searchFilterBoxes li input[type="checkbox"] + label span {
  display:inline-block;
  width: 15px;
  height: 15px;
  cursor:pointer;
  background-image: url(/static/img/checkbox-unchecked.svg);
  background-size: contain;
  margin-inline-end: 10px;
}
.searchContent .searchFilterBoxes li input[type="checkbox"]:checked + label span {
  background-image: url(/static/img/checkbox-checked.svg);
}
.searchContent .searchFilterBoxes li input[type="checkbox"]:indeterminate + label span {
  background-image: url(/static/img/checkbox-partially.svg);
}
.searchContent .searchFilterTitle:hover {
  text-decoration: underline;
}
.searchContent .searchFilterBoxes li .filter-count {
  color: var(--dark-grey);
}
.searchContent .searchFilterBoxes li .fa {
  color:  var(--medium-grey);
  font-size: 20px;
}
.searchContent .searchFilterBooks {
  padding-inline-start: 27px;
  margin-top: -6px;
}
.searchContent .searchFilters .showMore {
  display: block;
  margin-inline-start: 27px;
  cursor: pointer;
  font-size: 14px;
  margin-top: 4px;
  background: none!important;
  border: none;
  padding: 0!important;
  color: inherit;

}
.searchContent .searchFilters .showMore:hover {
  text-decoration: underline;
}
.searchFilters .searchBox {
  overflow: hidden;
  display: flex;
  align-items: center;
  padding-left: 10px;
  padding-right: 10px;
  text-align: inherit;
  background: #EDEDEC;
  border-radius: 250px;
  border: none;
  width: calc(100% - 10px);
  height: 30px;
  --english-font: var(--english-sans-serif-font-family);
  --hebrew-font: var(--hebrew-sans-serif-font-family);
  font-size: var(--sans-serif-body-font-size);
  margin-bottom: 10px;
}
.searchFilters .searchFilterIcon {
  float: right;
  margin: 0px -5px 1px 0px;
}
.searchBox input.searchFiltersInput {
  width: calc(100% - 10px);
  background-color: transparent;
  border: 0;
  font-size: var(--sans-serif-body-font-size);
}
.searchBox button {
  border:0;
}
.dropdown-option-list {
  margin-top: 10px;
  background: white;
  width: auto;
  position: absolute;
  z-index: 1;
  -webkit-border-radius: 7px;
  -moz-border-radius: 7px;
  border-radius: 7px;
  border: 1px solid #ccc;
}
.dropdown-option-list-label span {
  white-space: nowrap;
}
.interface-english .dropdown-option-list {
  right: 0;
}
.interface-hebrew .dropdown-option-list {
  left: 0;
}
.dropdown-option-list.hidden{
  display: none;
}
.dropdown-option-list table {
  border-collapse: collapse;
}
.dropdown-option-list tr {
  font-family: "Roboto", "Helvetica Neue", "Helvetica", sans-serif;
  padding: 15px;
  font-size: 16px;
  cursor: pointer;
}
.interface-hebrew .dropdown-option-list tr {
  font-family: "Heebo", sans-serif;
}
.dropdown-option-list tr:hover {
  background-color: var(--lighter-grey);
}
.dropdown-option-list tr:not(:last-child) {
  border-bottom: 1px solid #eee;
}
.dropdown-option-list td:not(:first-child) {
  padding: 15px 15px 15px 0;
}
.dropdown-option-list td:first-child {
  padding: 0 0 0 15px;
}
.interface-hebrew .dropdown-option-list td:not(:first-child) {
  padding: 15px 0 15px 15px;
}
.interface-hebrew .dropdown-option-list td:first-child {
  padding: 0 15px 0 0;
}
.dropdown-option-list tr.unselected {
  color: #aaa;
}
.dropdown-option-list tr .dropdown-option-check {
  width: 10px;
  height: 10px;
  padding-left: 0;
  padding-right: 10px;
}
.interface-hebrew .dropdown-option-list tr .dropdown-option-check {
  padding-left: 10px;
  padding-right: 0;
}
.dropdown-option-list tr.unselected .dropdown-option-check {
  display: none;
}
.searchContent .mobileSearchFilters {
  position: absolute;
  width: 100%;
  height: 100%;
  top: 0;
  left: 0;
  display: flex;
  flex-direction: column;
  z-index: 1002;
  background-color: var(--lightest-grey);
}
.mobileSearchFiltersHeader {
  background-color: var(--lighter-grey);
  padding: 20px 15px;
  display: flex;
  justify-content: center;
  color:  var(--dark-grey);
}
.mobileSearchFiltersHeader .readerNavMenuCloseButton {
  font-size: 45px;
  color: var(--medium-grey);
  height: 20px;
  display: block;
  line-height: 20px;
  position: absolute;
  margin-right: 100%;
  margin-left: 45px;
}
.mobileSearchFilters .searchFilters {
  flex-grow:  1;
  overflow-y: scroll;
  padding:  20px 15px;
}
.mobileSearchFilters .toggleSet {
  width: 100%;
  margin: 10px 0 0 0;
}
.mobileSearchFiltersFooter {
  padding: 15px;
  border-top: 1px solid var(--light-grey);
}
.searchContent .result {
  padding-bottom: 20px;
}
.searchContent .result a:hover,
.sidebarSearch .result a:hover {
  text-decoration: none;
}
.searchContent .similar-results {
  padding: 0 25px;
}
.searchContent .similar-results .result-title {
  display: none;
}
.searchContent .result-title {
  font-size: 24px;
  margin-bottom: 15px;
}
.searchContent .result-title .int-he {
  font-family: "Taamey Frank", "adobe-garamond-pro", "Crimson Text", Georgia, "Times New Roman", serif;
  font-size: 22px;
}
.searchContent .sheetResult .sheetData{
  display: flex;
  justify-content:flex-start;
  align-items: center;
  color: #999;
  font-size: 13px;
  margin: 15px 0 5px;
}
.searchContent .sheetResult .ownerData{
  display: flex;
  justify-content:flex-start;
  align-items: center;
  font-size: 13px;
}
.searchContent .sheetResult .ownerName {
  color: #000;
  margin-inline-start: 10px;
}
.searchContent .sheetResult .sheetData .tagsViews a:not(:last-of-type):after{
  content: ",";
  margin-inline-end: 4px;
}
.searchContent .sheetResult .sheetData .tagsViews a:first-of-type:before{
  content: '•';
  margin-inline-start: 4px;
  margin-inline-end: 4px;
}
.searchContent .result .result-title:hover {
  text-decoration: underline;
}
.readerPanel.english .searchContent .snippet.he,
.readerPanel.hebrew .searchContent .snippet.en,
.bilingual .searchContent .snippet.he {
  display: block;
}
.searchContent .snippet {
  font-size: 18px;
  color: #000;
}
.searchContent .sheet_result .snippet:hover {
  text-decoration: none;
}
.searchContent .similar-results .result .result-title {
  padding: 0 0 5px;
}
.searchContent .result .version,
.sidebarSearch .result .version {
  color: #999;
  font-family: "Roboto", "Helvetica Neue", "Helvetica", sans-serif;
  font-size: 13px;
  margin: 15px 0 5px;
  display: flex;
  align-items: center;
}
.searchContent .result .version .ownerMetadata {
  margin-inline-start: 10px;
}
.searchContent .result .similar-trigger-box,
.sidebarSearch .result .similar-trigger-box {
  color: #999;
  font-weight: lighter;
  --english-font: var(--english-sans-serif-font-family);
  --hebrew-font: var(--hebrew-sans-serif-font-family);
  text-transform: uppercase;
  letter-spacing: 1px;
  font-size: 11px;
  padding: 0;
  cursor: pointer;
  margin: 8px 0;
}
.searchContent .result .similar-trigger-box i {
  padding: 0 5px;
}
.searchContent .result + .loadingMessage {
  margin-top: 30px;
}
.readerNavMenu .yourSheetsLink.navButton {
  width: 98%;
  margin-bottom: 20px;
  text-transform: uppercase;
  font-family: "Roboto", "Helvetica Neue", "Helvetica", sans-serif;
}
.readerNavMenu .sheet {
  display: flex;
  justify-content: space-between;
  padding: 20px 0;
  border-bottom: 1px solid #eee;
  color: black;
}
.readerNavMenu .sheet:hover{
  text-decoration: none;
}
.readerNavMenu .sheet .sheetImg {
  height: 40px;
  width: 40px;
  margin: 1px 0 0 0;
  border-radius: 2px;
}
.readerNavMenu .sheet .sheetTextInfo {
  display: flex;
  justify-content: flex-start;
}
.readerNavMenu .sheet:hover .sheetTextInfo {
  text-decoration: underline;
}
.readerNavMenu .sheet .sheetAuthTitle{
  display: flex;
  flex-flow: column;
  margin: auto 14px;
}
.readerNavMenu .sheet .sheetAuthor {
  font-family: "Roboto", "Helvetica Neue", "Helvetica", sans-serif;
  color: #999;
  font-size: 14px;
  margin-bottom: 6px;
  letter-spacing: 1px;
}
.readerNavMenu .sheet .sheetTitle {
  overflow: hidden;
  font-size: 16px;
  unicode-bidi: plaintext;
}
.readerNavMenu .sheet .sheetViews {
  color: #999;
  font-size: 13px;
  font-family: "Roboto", "Helvetica Neue", "Helvetica", sans-serif;
}
.readerNavMenu .sheet:hover .sheetViews {
  display: inline-block ;
  text-decoration: none;
}
.interface-english .readerPanel .readerNavMenu .tagsList .gridBox {
  direction: ltr;
}
.interface-hebrew .readerPanel .readerNavMenu .tagsList .gridBox {
  direction: rtl;
}
.tagsList .heOnly {
  direction: rtl;
}
.tagsList .enOnly {
  direction: ltr;
}
.readerControls {
  position: relative;
  top: 0;
  left: 0;
  width: 100%;
  box-sizing: border-box;
  text-align: center;
  z-index: 100;
  height: 60px;
  line-height: 60px;
  box-shadow: 0 1px 3px rgba(0,0,0,0.2);
  background-color: #FBFBFA;
}
.sepia .readerControls {
  background-color: #F3F3F1;
}
.dark .readerControls {
  background-color: #2D2D2B;
  color: white;
  border-color: #444;
}
.dark .readerControls .readerTextToc .readerTextTocBox {
  color: white;
}
.readerNavMenuCloseButton {
  font-family: var(--english-serif-font-family);
}
.readerControls.connectionsHeader {
  background-color: #F3F3F2;
  white-space: nowrap;
  box-shadow: none;
}
.readerControls.connectionsHeader.fullPanel  {
  background-color: #EDEDED;
}
.readerControls .connectionsPanelHeader .connectionsHeaderTitle {
  text-transform: uppercase;
  letter-spacing: 1px;
  font-size: 16px;
  font-weight: lighter;
}
.connectionsPanelHeader .connectionsHeaderTitle.active {
  text-transform: none;
  cursor: pointer;
}
.connectionsHeaderTitle .fa-chevron-left {
  margin-right: 10px;
}
.connectionsHeaderTitle .fa-chevron-right {
  margin-left: 10px;
}
.connectionsHeaderTitle .fa-chevron-left, .connectionsHeaderTitle .fa-chevron-right{
  color: #999;
}
.readerControls .readerControlsInner {
  position: relative;
  width: 760px;
  margin: 0 auto;
  padding: 0 30px;
  display: flex;
  justify-content: space-between;
  max-width:  100%;
  box-sizing: border-box;
}
.compare .readerControls .readerControlsInner {
  padding: 0 25px;
}
.readerControls.connectionsHeader .readerControlsInner {
  padding: 0 34px;
}
.readerControls.transLangPrefSuggBann {
  background-color: #EDEDEC;
}
.readerControls .readerControlsInner.transLangPrefSuggBannInner {
  justify-content: center;
  align-items: center;
  line-height: initial;
  height: 100%;
  color: #666;
}
.readerControls.transLangPrefSuggBann .transLangPrefCentered {
  display: flex;
  align-items: center;
  margin-inline-start: auto;
}
.readerControls .readerControlsInner.transLangPrefSuggBannInner .yesNoGroup {
  margin: 0 10px;
  display: flex;
}
.readerControls .readerControlsInner.transLangPrefSuggBannInner .yesNoButton {
  border-radius: 6px;
  background-color: white;
  padding: 5px 11px;
  margin: 0 7px 0 0;
  user-select: none;
  cursor: pointer;
  text-decoration: none;
  color: inherit;
}
.interface-hebrew .readerControls .readerControlsInner.transLangPrefSuggBannInner .yesNoButton {
  margin: 0 0 0 7px;
}
.readerControls .readerControlsInner.transLangPrefSuggBannInner .readerNavMenuCloseButton {
  font-size: 35px;
  margin-inline-start: auto;
  margin-top: -6px;
  color: #bbb;
}
.trans-pref-header-container {
  display: flex;
  flex-direction: row;
  justify-content: space-between;
  padding-inline: 12px;
  padding-block: 10px;
  align-items: center;
}
.trans-pref-header-container .trans-pref-reset {
  display: flex;
  align-items: center;
  text-decoration: none;
}
.interface-hebrew .trans-pref-header-container .trans-pref-reset {
  direction: rtl;
}
.interface-hebrew .trans-pref-header-container .trans-pref-reset .smallText {
  padding-bottom: 2px;
}
.trans-pref-header-container img.reset-btn {
  width: 10px;
  height: 10px;
  opacity: 0.4;
}
.singlePanel .readerControls .readerControlsInner {
  padding: 0px 15px;
}
.readerControls .readerTextToc a {
  color: inherit;
}
.readerControls .readerTextToc a:hover {
  text-decoration: none;
}
.readerControls .readerTextToc .readerTextTocBox h1 {
  display: unset;
  font-size: unset;
  font-weight: unset;
  margin-block-start: unset;
  margin-block-end: unset;
}
.readerControls .readerTextToc .readerTextTocBox a {
  display: flex;
  flex-direction: column;
  align-items: center;
  justify-content: center;
}
.readerControls .readerTextToc .readerTextTocBox a .readerControlsTitle {
  display: flex;
  align-items: center;
  justify-content: center;
}
.readerControls.connectionsHeader .readerTextToc {
  font-family: "Roboto", "Helvetica Neue", "Helvetica", sans-serif;
  text-transform: uppercase;
  color: #666;
  width: 100%;
}
.readerControls .readerTextToc.attributed .readerTextTocBox {
  line-height: 1.2;
}
.readerControls .readerTextToc .categoryAttribution {
  font-style: italic;
  font-size: 15px;
  color: #999;
  margin: 0 2px;
  white-space: nowrap;
  text-overflow: ellipsis;
  overflow: hidden;
  padding: 0 2px;
  display: inline;
}
.readerControls .readerTextToc .categoryAttribution .he {
  font-style: normal;
}
.interface-english .leftButtons,
.interface-hebrew .rightButtons {
  display: flex;
  flex-direction: row;
  text-align: left;
}
.interface-english .rightButtons,
.interface-hebrew .leftButtons {
  display: flex;
  flex-direction: row;
  text-align: right;
}
/* icons need a little nudge in flipped hebrew mode */
.interface-hebrew .rightButtons {
  margin-left: -3px;
}
.interface-hebrew .leftButtons {
  margin-right: 2px;
}
.leftButtons .saveButton,
.rightButtons .saveButton {
  display: flex;
  align-items: center;
  justify-content: flex-end;
  width: 30px;
  height: 56px;
  cursor: pointer;
}
.saveButton img {
  height: 18px;
  width: 18px;
  margin-top: 3px;
}
.rightButtons .saveButton.tooltip-toggle::before {
  top: 47px;
  left: -50px;
}
.interface-hebrew .rightButtons .saveButton.tooltip-toggle::before {
  left: auto;
  right: -50px;
}
.saveButton.tooltip-toggle.three-dots-button {
  background-color: #ededec;
  margin-bottom: 13px;
  padding: 0 6px;  /* HACK: setting width and height to equal values doesn't make this circular, but this does! */
  height: 22px;
  display: flex;
  align-items: center;
  justify-content: center;
  border-radius: 50%;
}
.three-dots-button img {
  width: 10px;
  height: 10px;
  margin-top: 0;
}
.topicPanel .mainColumn .saveLine .saveButton.three-dots-button {
  margin-left: 10px;
  margin-right: 0;
  margin-bottom: 13px;
  padding-bottom: 0;
}
.interface-hebrew .topicPanel .mainColumn .saveLine .saveButton.three-dots-button {
  margin-left: 0;
  margin-right: 10px;
}
.interface-hebrew .topicPanel .three-dots-button {
  margin-left: 0px;
  margin-right: 10px;
}
.leftButtons .readerNavMenuSearchButton,
.leftButtons .readerNavMenuMenuButton,
.leftButtons .readerNavMenuCloseButton,
.rightButtons .readerOptions,
.rightButtons .readerNavMenuCloseButton {
  width: 40px;
  height: 56px;
  line-height: 56px;
  color: #999;
  font-size: 20px;
  display: inline-block;
  cursor: pointer;
}
.rightButtons .readerOptions {
  vertical-align: middle;
}
.rightButtons .readerOptions:hover {
  text-decoration: none;
}
.leftButtons .readerNavMenuMenuButton {
  font-size: 24px;
  margin-top: 6px;
}
.compare .leftButtons .readerNavMenuMenuButton {
  font-size: 20px;
}
.leftButtons .readerNavMenuCloseButton {
  font-size: 44px;
}
.leftButtons .readerNavMenuSearchButton span,
.rightButtons .readerOptions img,
.leftButtons .readerNavMenuCloseButton span {
  vertical-align: middle;
}
.readerControls .readerTextToc {
  font-size: 18px;
  box-sizing: border-box;
  height: 50px;
  text-align: center;
  display: inline-block;
  cursor: pointer;
  vertical-align: middle;
  min-width: 0; /* see https://css-tricks.com/flexbox-truncated-text/ */
}
.readerControls .readerTextToc.connected, .readerControls .readerTextToc.connected a{
  cursor: initial;
}

.readerTextTocHeader.readerTextToc {
  font-size: 16px;
}
.hebrew .readerControls .readerTextToc {
  direction: rtl;
}
.english .readerControls .readerTextToc {
  direction: ltr;
}
.interface-english .bilingual .readerControls .readerTextToc {
  direction: ltr;
}
.interface-hebrew .bilingual .readerControls .readerTextToc {
  direction: rtl;
}
.interface-hebrew .bilingual .readerControls .readerTextToc .readerTextTocBox.sheetBox,
.interface-hebrew .english .readerControls .readerTextToc .readerTextTocBox.sheetBox {
  padding-left: 23px;
  padding-right: 0;
}
.english .readerControls .readerTextToc .readerTextTocBox.sheetBox,
.bilingual .readerControls .readerTextToc .readerTextTocBox.sheetBox {
  padding-right: 23px;
  padding-left: 0;
}
.readerControls .readerTextToc .readerTextTocBox {
  display: inline-block;
  vertical-align: middle;
  max-width: 100%;
  white-space: nowrap;
  text-overflow: ellipsis;
  overflow: hidden;
}
.readerControls .readerTextToc .readerTextTocBox a h1,
.readerControls .readerTextToc .readerTextTocBox a span,
.readerControls .readerTextToc .readerTextTocBox a div {
  white-space: nowrap;
  text-overflow: ellipsis;
  overflow: hidden;
  max-width: 100%;
}
.readerControls .readerTextToc .readerTextVersion {
  font-size: 15px;
  color: #999;
}
.readerControls .readerTextToc .fa {
  color: #999;
  font-weight: bold;
  margin: 0 7px;
  vertical-align: 0;
}
.readerControls .readerTextToc .fa.invisible {
  visibility: hidden;
}
/*.bilingual .readerTextToc .he {
  display: none;
}*/
.readerOptions img {
  height: 16px;
}
.readerOptions .textIcon {
  font-size: 22px;
  line-height: 60px;
}
.dark .readerOptions img {

}
.readerOptionsPanel {
  position: absolute;
  width: 100%;
  top: 58px;
  right: 0;
  padding: 20px;
  box-sizing: border-box;
  direction: ltr;
  background: #FBFBFA;
  border-bottom: 1px solid #ccc;
  z-index: 103;
}
.readerOptionsPanelInner {
  max-width: 530px;
  margin: 0 auto;
  display: flex;
  flex-flow: row wrap;
  justify-content: space-between;
  color: #999;
}
.toggleSet {
  display: inline-block;
  width: 47%;
  margin: 2px auto 0 auto;
}
#accountSettingsPage .toggleSet {
  display: flex;
}
#accountSettingsPage .additional-info {
  color: var(--dark-grey);
}
/* #accountSettingsPage .saveCancel {
  display: flex;
  justify-content: space-between;
  margin-top: 30px;
} */
.toggleSet.aliyotTorah, .toggleSet.punctuationTalmud, .toggleSet .toggle-set-label {
  --english-font: var(--english-sans-serif-font-family);
  --hebrew-font: var(--english-sans-serif-font-family);
  text-transform: uppercase;
}
.toggleSet .toggle-set-label{
  font-size: 13px;
  display: block;
  text-align: center;
  margin: 10px;
  letter-spacing: 1.5px;
}
.toggleSetToggleBox {
  display:  flex;
}
.toggleOption {
  font-size: 26px;
  box-sizing: border-box;
  text-align: center;
  border: 1px solid #ccc;
  margin-left: -1px;
  padding: 4px;
  height: 42px;
  line-height: 34px;
  flex: 1;
  background-color: #FBFBFA;
  vertical-align: middle;
}

.toggleSet.aliyotTorah .toggleOption,
.toggleSet.punctuationTalmud .toggleOption {
  font-size: 14px;
}
.toggleSet.vowels .toggleOption.all span span,
.toggleSet.vowels .toggleOption.partial span span {
  position: relative;
  top: -3px;
}
.toggleSet.fontSize .toggleOption {
  color: black;
}
.toggleSet.biLayout .toggleOption img,
.toggleSet.layout .toggleOption img {
  opacity: 0.5;
}
.toggleOption:first-child {
  border-top-left-radius: 4px;
  border-bottom-left-radius: 4px;
}
.toggleOption:last-child {
  border-top-right-radius: 4px;
  border-bottom-right-radius: 4px;
  border-right: 1px solid #999;
}
.toggleOption.on,
.toggleOption:hover {
  background-color: white;
  color: black;
}
.toggleSet.biLayout .toggleOption.on img,
.toggleSet.layout .toggleOption:hover img {
  opacity: 1;
}
.toggleSet.separated .toggleOption {
  margin-right: 3%;
  border-right: 1px solid #999;
}
.toggleSet.separated .toggleOption:last-child {
  margin-right: 0;
}
.color .toggleOption {
  border-radius: 5px;
  height: 38px;
}
.color .toggleOption.on {
  border-color: black;
}
.color .light, .color .light.on {
  background-color: white;
}
.color .sepia, .color .sepia.on {
  background-color: #f7f7f7;
}
.color .dark, .color .dark.on {
  background-color: #333331;
}

.toggleSet .toggleOption .he,
.toggleSet .toggleOption .en {
  display: inline;
}
.toggleOption.bilingual {
  font-size: 18px;
}
.toggleOption.segmented, .toggleOption.continuous {
  font-size: 18px;
}
.toggleOption.smaller, .toggleOption.larger {
  font-family: "Roboto", "Helvetica Neue", "Helvetica", sans-serif;
}
.interface-hebrew .toggleOption.smaller, .interface-hebrew .toggleOption.larger {
  font-family: "Heebo", sans-serif;
}
.toggleOption.smaller {
  font-size: 12px;
}
.toggleOption.larger {
  font-size: 22px;
}
.toggleSet.blueStyle {
  box-shadow: 0px 1px 3px rgba(0, 0, 0, 0.25);
  --english-font: var(--english-sans-serif-font-family);
  --hebrew-font: var(--hebrew-sans-serif-font-family);
  border-radius: 6px;
}
<<<<<<< HEAD
.headerWithAdminButtons {
  display: flex;
  flex: 1;
}
.adminButtons.hideButtons {
  display: none;
}
.adminButtons {
  display: flex;
  flex-direction: column;
  margin-left: 20px;
  width: 127px;
  height: 90px;
  position: absolute;
}
=======

>>>>>>> e4c1d711
.toggleSet.blueStyle.primary {
  width: 100%;
}
.toggleSet.blueStyle.primary .toggleOption {
  background-color: revert;
}
.toggleSet.blueStyle .toggleOption {
  border: none;
  font-size: 16px;
  height: 50px;
  display: flex;
  align-items: center;
  justify-content: center;
}
.toggleSet.blueStyle .toggleOption.on {
  background-color:  var(--sefaria-blue);
  color: white;
  border-radius: 6px;
}
.readerOptionsPanel .line {
  margin: 20px 0;
  border-top: 1px solid #ddd;
}
.mask {
  position: fixed;
  top: 0;
  left: 0;
  width: 100%;
  height: 100%;
  z-index: 102;
  cursor: pointer;
}
.textRange.basetext {
  width: 100%;
  box-sizing: border-box;
  font-size: 2.2em;
  line-height: 1.6;
  text-align: justify;
  background-color: inherit;
  margin: 0 auto;
  max-width: 760px;
  position: relative;
  padding: 0 30px;
}
.singlePanel .textRange.basetext,
.singlePanel .sheetContent {
  padding: 0;
}
.narrowColumn .textRange.basetext {
}
.narrowColumn .content .contentInner {
  padding: 0 15px;
}
.textRange.basetext .title, .sheetContent .customSourceTitle {
  padding: 0 28px;
  margin: 30px 0 24px 0;
  color: #000;
  text-align: center;
  justify-content: center;
  font-weight: lighter;
  letter-spacing: 1px;
  font-size: 1.1em;
}
.sheetContent .customSourceTitle {
  padding-top: 14px;
}
.dark .textRange.basetext .title, .dark .sheetContent .title {
  color: #ccc;
}
.textRange.basetext .title .titleBox, .sheetContent .customSourceTitle .titleBox {
  display: inline-block;
  border-bottom: 4px solid #E6E5E6;
  padding: 0 6px 3px;
}
.dark .textRange.basetext .title .titleBox, .dark .sheetContent .title .titleBox {
  border-bottom: 4px solid #666;
}
.bilingual .sheetContent .title .he {
  display: none;
}
.interface-hebrew .readerPanel.english .textRange,
.interface-hebrew .readerPanel.english .categoryFilterGroup,
.interface-hebrew .readerPanel.bilingual .categoryFilterGroup,
.interface-hebrew .readerPanel.english .essayGroup,
.interface-hebrew .readerPanel.bilingual .essayGroup,
.interface-hebrew .readerPanel.english .textTableOfContents,
.interface-hebrew .readerPanel.bilingual .textTableOfContents {
  direction: ltr;
}
.interface-english .readerPanel.hebrew .textRange,
.interface-english .readerPanel.hebrew .categoryFilterGroup,
.interface-english .readerPanel.hebrew .essayGroup,
.interface-english .readerPanel.hebrew .structToggles,
.interface-english .readerPanel.hebrew .textTableOfContents,
.interface-english .readerPanel.hebrew .connectionsPanel .toolsButton.more,
.interface-english .readerPanel.hebrew .connectionsPanel .toolsButton.seeLess {
  direction: rtl;
}
.basetext .text, .sheetContent .text {
  padding: 0 44px;
  margin: 30px 0;
  background-color: inherit;
}
.sheetContent .text.editorContent {
  padding: 30px 44px;
  margin: 0;
}
.narrowColumn .basetext .text, .narrowColumn .sheetContent .text {
  padding: 0 26px;
}
.singlePanel .basetext .text, .singlePanel .sheetContent .text  {
  padding: 0 34px;
}
.parashahHeader {
  text-align: center;
  color: #000;
  margin: 32px 0;
  font-size: 24px;
  letter-spacing: 1px;
}
.parashahHeader.aliyah span {
  text-transform: uppercase;
  font-size: 18px;
}
.title + .text span:first-child .parashahHeader {
  margin-top: -5px;
}
.title + .text {
  margin-top: 0;
}
.segment {
  cursor: pointer;
  display: block;
  background-color: inherit;
  margin-bottom: 14px;
}
.continuous .segment {
  display: inline;
  margin: 0;
  padding: .3333em 0;
}
.readerPanel.english.continuous .segment {
  padding: .15em 0;  /* underline of named entities is cut off if padding is higher */
}
.continuous .clearFix {
  display: none;
}
.segment .segmentText{
  display: inline;
}
.segment > .he,
.segment > .en,
.segment > p > .he,
.segment > p > .en {
  margin-top: 0;
  margin-bottom: 0;
}
.basetext .segment {
  margin-bottom: 26px;
}
.segment .segmentText .poetry {
  text-indent: -30px;
  padding-inline-start: 30px;
  display: inline-block;
}

.continuous .segment .segmentText .poetry {
  text-indent: initial;
  padding-inline-start: initial;
  display: inline;
  margin-inline-end: .5em;
}

.continuous .segment .segmentText br {
  display: none;
}

/*.hebrew.segmented .segment > .he,
.hebrew.segmented .segment > p > .he{
  display: block;
}
.hebrew.continuous .segment > .he,
.hebrew.continuous .segment > p > .he{
  display: inline;
}*/
.bilingual .segment > .he,
.bilingual .segment > p > .he{
  display: block;
}
.bilingual .segment > .en,
.bilingual .segment > p > .en {
  display: block;
}
.bilingual .segment > .en ,
.bilingual .segment > p > .en {
  text-align: left;
}
.bilingual .segment > .he,
.bilingual .segment > p > .he {
  text-align: right;
}
.stacked.bilingual .basetext .segment {
  margin-bottom: 14px;
  display: block;
}
.stacked.bilingual .segment > .en,
.stacked.bilingual .segment > p > .en {
  margin-top: 6px;
  text-align: left;
}
.stacked.bilingual .sheetContent .segment > .en,
.stacked.bilingual .sheetContent .segment > p > .en {
  margin-top: 0;
}
.stacked.bilingual .basetext .segment > .en ,
.stacked.bilingual .basetext .segment > p > .en {
  margin: 10px 0 20px;
  color: #666;
}
.stacked.bilingual .segment.heOnly > .he,
.stacked.bilingual .segment.enOnly > .en,
.stacked.bilingual .segment.heOnly > p > .he,
.stacked.bilingual .segment.enOnly > p > .en {
  display: block;
}
.heLeft.bilingual .basetext .text,
.heRight.bilingual .basetext .text,
.heLeft.bilingual .sheetContent .text,
.heRight.bilingual .sheetContent .text {
  padding: 0;
}

.heLeft.bilingual .segment > .en,
.heLeft.bilingual .segment > .he,
.heRight.bilingual .segment > .en,
.heRight.bilingual .segment > .he,
.heLeft.bilingual .segment > p > .en,
.heLeft.bilingual .segment > p > .he,
.heRight.bilingual .segment > p > .en,
.heRight.bilingual .segment > p > .he {
  width: 50%;
  box-sizing: border-box;
  display: block;
}
.heLeft.bilingual .sheetItem.enOnly > .en,
.heLeft.bilingual .sheetItem.heOnly > .he,
.heRight.bilingual .sheetItem.enOnly > .en,
.heRight.bilingual .sheetItem.heOnly > .he,
.heLeft.bilingual .sheetItem.enOnly > p > .en,
.heLeft.bilingual .sheetItem.heOnly > p > .he,
.heRight.bilingual .sheetItem.enOnly > p > .en,
.heRight.bilingual .sheetItem.heOnly > p > .he {
  width: 100%;
}
.readerPanel .sheetItem.heOnly > .en,
.readerPanel .sheetItem.heOnly > p > .en {
  display: none;
}
.readerPanel .sheetItem.heOnly > .he,
.readerPanel .sheetItem.heOnly > p > .he {
  display: block;
}
.readerPanel .sheetItem.enOnly > .he,
.readerPanel .sheetItem.enOnly > p > .he {
  display: none;
}
.readerPanel .sheetItem.enOnly > .en,
.readerPanel .sheetItem.enOnly > p > .en {
  display: block;
}
.readerPanel.english .SheetSource .sheetItem.segment .en {
  background-color: white;
}
.heLeft.bilingual .segment > .en,
.heRight.bilingual .segment > .he ,
.heLeft.bilingual .segment > p > .en,
.heRight.bilingual .segment > p > .he {
  float: right;
  padding-left: 20px;
}
.heRight.bilingual .segment > .en,
.heLeft.bilingual .segment > .he,
.heRight.bilingual .segment > p > .en,
.heLeft.bilingual .segment > p > .he {
  float: left;
  padding-right: 20px;
}
.basetext .segment:active,
.basetext .segment:focus {
  background-color: #f5faff;
}
.sheetContent .segment:active .segmentNumber,
.sheetContent .segment:focus .segmentNumber,
.sheetContent .segment:active .linkCount,
.sheetContent .segment:focus .linkCount,
.basetext .segment:active .segmentNumber,
.basetext .segment:focus .segmentNumber,
.basetext .segment:active .linkCount,
.basetext .segment:focus .linkCount {
  background-color: transparent;
}
.dark .basetext .segment:active,
.dark .basetext .segment:focus {
  background-color: #444;
}
.basetext .segment.highlight,
.sheetContent .segment.highlight .en,
.sheetContent .segment.highlight .he,
.sheetContent .textPreviewSegment.highlight,
.readerPanel.bilingual.heLeft .sheetContent .segment.highlight,
.readerPanel.bilingual.heRight .sheetContent .segment.highlight,
.editorContent .sheetItem.highlight,
.editorContent .sheetItem.highlight .SheetSource .en,
.editorContent .sheetItem.highlight .SheetSource::after
{
  background-color: #F0F7FF;
}
.sheetContent .segment.highlight .linkCount .en,
.sheetContent .segment.highlight .linkCount .he,
.sheetContent .segment.highlight .segmentNumber .en,
.sheetContent .segment.highlight .segmentNumber .he {
  background-color: transparent;
}
.sheetContent .segment.highlight .en div,
.sheetContent .segment.highlight .he div {
  background-color: inherit;
}
.sheetContent .segment a {
  color: #4B71B7;
  cursor: pointer;
}
.sheetContent .segment .sourceContentText a {
  text-decoration: underline;
}
.readerPanel.bilingual.stacked .sheetContent .segment.highlight .he {
  padding-bottom: 1px;
}
.basetext .segment.highlight .segmentNumber,
.basetext .segment.highlight .linkCount,
.sheetContent .segment.highlight .linkCount,
.sheetContent .segment.highlight .segmentNumber {
  background-color: transparent;
}
.sepia .basetext .segment.highlight,
.sepia .sheetContent .segment.highlight {
  background-color: #E3E3E1;
}
.dark .basetext .segment.highlight,
.dark .sheetContent .segment.highlight {
  background-color: #444;
}
.textRange {
  line-height: 1.4;
  font-size: 1.6em;
}
.textRange .textInner, .sheetContent .textInner  {
  position: relative;
}
.textRange.lowlight .text {
  color: #999;
}
.segment {
}
.segment.heOnly{
  text-align: right;
  direction: rtl;
}
.segment.enOnly{
  text-align: left;
  direction: ltr;
}
.segment.heOnly .en{
  display: none;
}
.segment.enOnly .he{
  display: none;
}
.segment.heOnly .he{
  display: initial;
}
.segment.enOnly .en{
  display: initial;
}
/* 
This is an attempt to fix dictionary entries in this layout (hebrew continuous) from having the headwords flip to the right instead of left. 
But not to use a display block directive that might break continuous mode for other English only texts
 */
.readerPanel.hebrew.continuous .segment.enOnly .en{
  unicode-bidi: embed;
}
.readerPanel.hebrew .segment.enOnly .sheetSegmentNumber .en{
  display: none;
}
.readerPanel.english .segment.enOnly .sheetSegmentNumber .he{
  display: none;
}
.segment .segmentNumber,
.segment .linkCount,
.textRange .numberLabel {
  position: absolute;
  background-color: inherit;
  font-weight: lighter;
  color: #ccc;
  display: block;
  width: 30px;
  text-align: center;
  -webkit-text-size-adjust: 100%;
  user-select: none;
  -webkit-user-select: none;
}
.segmentNumber .segmentNumberInner,
.linkCount .linkCountDot {
  display: inline-block;
  user-select: none;
  -webkit-user-select: none;
}
.bilingual .segmentNumber .segmentNumberInner,
.bilingual .linkCount .linkCountDot,
.bilingual .numberLabel .numberLabelInner {
  margin-top: 0;
}
.segment .segmentNumber,
.segment .linkCount {
  display: none;
  line-height: 1.4;
}
.hebrew .segment .segmentNumber,
.hebrew .segment .linkCount {
  display: none;
  line-height: 1.6;
}
.sheetContent .segment .linkCount {
  display: inline-block;
}
.segment .segmentNumber .segmentNumberInner,
.segment .segmentNumber .segmentNumberInner .he,
.textRange .numberLabel .numberLabelInner {
  font-size: 12px;
  vertical-align: middle;
}
.segment .segmentNumber,
.textRagnge .numberLabel {
  color: #666;
  top: 0;
}
.dark .segment .segmentNumber,
.dark .textRagnge .numberLabel {
  color: white;
}
.segment .linkCount {

}
.segment .linkCountDot {
  display: inline-block;
  width: 6px;
  height: 6px;
  border-radius: 12px;
  background-color: black;
  vertical-align: middle;
}
.dark .segment .linkCount {
  filter: invert(100%);
  -webkit-filter: invert(100%);
}
.readerPanel .segment .segmentNumber .en,
.readerPanel .segment .segmentNumber .he {
  text-align: center;
}
.readerPanel.english .segment .segmentNumber {
  left: -48px;
}
.readerPanel.hebrew .segment .segmentNumber,
.readerPanel.bilingual .segment .segmentNumber {
  right: -46px;
}
.readerPanel.hebrew .segment .linkCount,
.readerPanel.bilingual .segment .linkCount {
  left: -48px;
}
.readerPanel.english .segment .linkCount {
  right: -46px;
  left: auto;
}
.readerPanel.heLeft.bilingual .segment .segmentNumber,
.readerPanel.heRight.bilingual .segment .segmentNumber {
  left: 50%;
  margin-left: -15px;
  right: auto;
}
.readerPanel.heLeft.bilingual .segment .linkCount,
.readerPanel.heRight.bilingual .segment .linkCount {
  visibility: hidden;
}
.singlePanel .readerPanel.english .segment .segmentNumber {
  left: -30px;
}
.singlePanel .readerPanel.hebrew .segment .segmentNumber,
.singlePanel .readerPanel.bilingual .segment .segmentNumber {
  right: -30px;
}
.singlePanel .readerPanel.english .segment .linkCount {
  right: -30px;
}
.singlePanel .readerPanel.hebrew .segment .linkCount,
.singlePanel .readerPanel.bilingual .segment .linkCount {
  left: -30px;
}
.singlePanel .readerPanel.english .sheetItem.segment .linkCount {
  left: auto;
  right: -30px;
}
.readerPanel.english .segment.heOnly .segmentNumber .he,
.readerPanel.bilingual .segment.heOnly .segmentNumber .he,
.readerPanel.hebrew .segment.enOnly .segmentNumber .en {
  display: none;
}
.readerPanel.english .segment.heOnly .segmentNumber .en,
.readerPanel.bilingual .segment.heOnly .segmentNumber .en,
.readerPanel.hebrew .segment.enOnly .segmentNumber .he {
  display: block;
}
.segment .refLink {
  font-size: .8em;
  font-weight: bold;
  letter-spacing: 1px;
  cursor: pointer;
  color: #333;
}
.refLink:hover {
  text-decoration: underline;
}
.segment .namedEntityLink {
  color: inherit;
}
.segment .namedEntityLink:hover {
  cursor: text;
  text-decoration: none;
}
.segment.showNamedEntityLinks .namedEntityLink:hover {
  /* only show named entity underline when class showNamedEntityLinks exists */
  cursor: pointer;
  border-bottom: 2px dotted #666;
}
.stacked.bilingual .segment .en .namedEntityLink:hover {
  border-bottom-color: #666;
}
.textRange .actionLinks {
  text-align: right;
}
.textRange .actionLinks > span {
  font-size: 13px;
  text-transform: uppercase;
  display: inline-block;
  margin: 0 7px;
  cursor: pointer;
  color: #aaa;
}
.textRange .actionLinks > span > img {
  height: 13px;
  width: 13px;
  margin: 0 5px;
  opacity: 0.3;
  vertical-align: baseline;
}
.textRange .actionLinks > span > i {
  margin: 0 5px;
  font-size: 16px;
  vertical-align: top;
}
.textRange .actionLinks .en {
  font-family: "Roboto", "Helvetica Neue", "Helvetica", arial, sans-serif;
}
.textRange .actionLinks .he {
  font-family: "Heebo", sans-serif;
}
/* Footnotes */
.segment sup {
  margin-left: .2em;
  margin-right: .2em;
  text-decoration: none;
  font-family: var(--hebrew-sans-serif-font-family);
  font-size: 0.6em;
  line-height: 1;
}
.segment sup.footnote-marker,
.segment sup.endFootnote{
  color: var(--inline-link-blue);
}
.segment .he sup {
  font-size: 0.6em;
}
.segment sup.footnote-marker:hover {
  text-decoration: underline;
}
.sheetContent .segment sup:hover {
  text-decoration: none;
}
.segment sup::before {
  padding: 12px 12px;
  content: "";
  margin-inline-start: -7px;
  position: absolute;
}
.segment sup.itag {
  text-decoration: none;
  font-family: var(--hebrew-sans-serif-font-family);
  font-size: 0.5em;
  line-height: 1;
  color: var(--inline-link-blue);
}
.segment i.footnote {
  display: none;
  font-size: .8em;
  margin-left: .5em;
  margin-right: .5em;
  color: #666;
  font-style: normal;
}
.segment img {
  max-width: 100%;
}
.segment i[data-overlay="Vilna Pages"] {
  display: inline-block;
}
.segment i[data-overlay="Vilna Pages"]:after {
    color: grey;
	content: attr(data-value);
    font-size: .4em;
    font-style: normal;
    font-family: var(--english-sans-serif-font-family);
}
.segment i[data-overlay="Venice Columns"] {
  display: inline-block;
}
.segment i[data-overlay="Venice Columns"]:after {
    color: grey;
	content: attr(data-value);
    font-size: .4em;
    font-style: normal;
    font-family: var(--english-sans-serif-font-family);
}
.connectionsPanelHeader {
  display: flex;
  justify-content: space-between;
  align-items: center;
}
.singlePanel .connectionsPanelHeader {
  justify-content: flex-start;
  align-items: stretch;
  height: 100%;
}
.interface-hebrew .connectionsPanelHeader {
  direction: rtl;
}
.interface-english .connectionsPanelHeader {
  direction: ltr;
}
.connectionsPanelHeader .rightButtons {
  margin-top: -4px;
}
.connectionsPanelHeader .languageToggle,
.connectionsHeader .readerNavMenuCloseButton.circledX{
  height: 32px;
  width: 30px;
  text-align: center;
  line-height: 32px;
}
.readerNavMenu.compare {
  background-color: var(--lightest-grey);
}
.readerNavMenu.compare .readerNavTop .readerNavMenuCloseButton.circledX {
  height: 32px;
  width: 30px;
  display: flex;
  align-items: center;
  margin: 0 15px;
}
.connectionsPanelHeader .languageToggle {
  margin: 0 15px;
}
.connectionsHeader .readerNavMenuCloseButton.circledX,
.readerNavMenu.compare .readerNavTop .readerNavMenuCloseButton.circledX {
  width: 20px;
}
.connectionsHeader .readerNavMenuCloseButton.circledX img,
.readerNavMenu.compare .readerNavTop .readerNavMenuCloseButton.circledX img {
  height: 20px;
  width: 20px;
  vertical-align: middle;
}
.readerNavMenu.compare .navBlockDescription,
.readerNavMenu.compare .categoryDescription {
  display: none;
}
.readerNavMenu.compare .navToggles {
  margin-inline-start: 0;
}
.connectionsPanelHeader .languageToggle img {
  vertical-align: middle;
  margin-top: -2px;
}
.connectionsPanel .flashMessage {
  font-size: 18px;
  color: #999;
  margin-bottom: 30px;
  text-align: left;
}
.interface-hebrew .connectionsPanel .flashMessage {
  text-align: right;
}
.textList {
  width: 100%;
  height: 54%;
  bottom: 0;
  left: 0;
  position: absolute;
  text-align: justify;
  margin: 0 auto;
  background-color: #FBFBFA;
}
.textList.marginless .texts,
.textList.fullPanel.marginless .texts {
  padding: 0 0 80px 0;
}
.dark .textlist {
  background-color: #333331;
}
.textList.fullPanel {
  padding-top: 60px;
  height: 100%;
  box-sizing: border-box;
}
.textList .texts {
  height: 100%;
  width: 100%;
  box-sizing: border-box;
  overflow: hidden;
  overflow-y: scroll;
  -webkit-overflow-scrolling: touch;
}
.textList .texts .contentInner {
  max-width: 660px;
  margin: 0 auto;
}
.textList .texts {
  padding: 30px 30px 80px 30px;
}
.textList.fullPanel .texts {
  padding: 40px 40px 80px 40px;
}
.textList .segment.heOnly,
.textList .segment.enOnly {
  text-align: justify;
}
.textListTop {
  position: absolute;
  top: 0;
  left: 0;
  width: 100%;
  background-color: inherit;
  z-index: 1;
}
.textList.fullPanel .textListTop {
  text-align: center;
  height: 55px;
}
.dark .textList {
  background-color: #333331;
}
.dark .textList .anchorText {
  background-color: #333331;
}
.textList .heOnly {
  display: block;
}
.textList.fullPanel .textListTop .leftButtons {
  margin: 9px 0 0 10px;
}
.textList.fullPanel .textListTop .rightButtons {
  margin: 9px 10px 0 0;
}
.gridBox {
  width: 100%;
  background-color: transparent;
}
.gridBox .gridBoxRow {
  display: flex;
  justify-content: space-between;
  margin-bottom: 6px;
}
.gridBox .gridBoxItem {
  flex: 1;

   /* HACK: overflow hidden will hide any box shadow beneath (b/c overflow cuts off at padding-box) can get around this by increasing padding-box and decreasing margin-box. see here https://stackoverflow.com/questions/33949013/css-overflow-hidden-cuts-shadow*/
  display: flex;
  flex-direction: column;
  padding: 5px;
}
.gridBox .gridBoxItem.placeholder {
  visibility: hidden;
}
.gridBox .gridBoxItem:first-child {
  padding-inline-start: 0;
  margin-inline-start: 0;
}
.gridBox .gridBoxItem:last-child {
  padding-inline-end: 0;
  margin-inline-end: 0;
}
.dark .filterSet td {
  border-color: #555;
}
.filterSet td.empty {
  border-left: 1px solid transparent;
  border-right: 1px solid transparent;
}
.topFilters {
  text-transform: none;
}
.dark .topFilters {
  background-color: #2D2D2B;
  border-bottom: 1px solid #444;
}
.textList.fullPanel .topFilters {
  margin: 0;
  border-top: 8px solid transparent;
  padding: 6px 22px 5px;
  background-color: #EDEDED;
}
.topFilters .textFilter {
  color: #999;
  display: inline-block;
  padding: 16px 8px;
}
.topFilters .textFilter.on {
  color: black;
}
.dark .topFilters .textFilter {
  color: #bbb;
}
.topFilters .textFilter > div {
  display: table-cell;
  vertical-align: middle;
}
.textList.fullPanel .recentFilterSet {
  margin: 0 0 12px 0;
}
.textList .recentFilterSet .textFilter,
.connectionsPanelHeader .recentFilterSet.topFilters .textFilter {
  display: inline-block;
  padding: 0;
  margin: 6px 14px;
  background-color: transparent;
  color: #999999;
  border-bottom: 4px solid #cccccc;
  margin-inline-start: 0;
}
.connectionsPanelHeader .recentFilterSet.topFilters .textFilter {
  margin: 18px;
  margin-inline-end: 14px;
  margin-inline-start: 0;
}
.textList .recentFilterSet .textFilter.on, .connectionsPanelHeader .recentFilterSet.topFilters .textFilter.on {
  color: #000000;
  border-bottom-color: var(--category-color);
}
.recentFilterSet.filterSet .textFilter, .recentFilterSet.filterSet .textFilter span{
  font-family: "HebrewInEnglish Serif Font", "adobe-garamond-pro", "Crimson Text", Georgia, serif;
}
.hebrew .textList .recentFilterSet.filterSet {
  direction: rtl;
}
.textList.singlePanel .connectionsHeader .topFilters{
  overflow-x: scroll;
  overflow-y: hidden;
}
.topFiltersInner {
  display: inline-block;
  white-space: nowrap;
  overflow: hidden;
  text-overflow: ellipsis;
  vertical-align: middle;
}
.textList.fullPanel .topFiltersInner {
  white-space: normal;
}
.textList.singlePanel .versionsTextList .topFiltersInner .textFilter {
  padding: 5px;
  margin-bottom: 5px;
  color: #999;
}
.textList.singlePanel .versionsTextList .topFiltersInner {
  white-space: pre-wrap;
}
.showMoreFilters {
  vertical-align: middle;
  float: right;
}
.categoryFilter {
  margin: 19px 34px;
  font-size: 18px;
  cursor: pointer;
  line-height: 21.6px;
  color: #000;
  -webkit-tap-hightlight-color: rgba(0,0,0,0); /* pulled from common.css; should apply more broadly? */
}
.categoryFilter:not(.withBooks) .filterInner:before{
  min-width: 18px;
  width: 18px;
  height: 16px;
  content: '';
  -webkit-mask: url("/static/img/connection-book.svg") no-repeat;
  mask: url("/static/img/connection-book.svg") no-repeat;
  -webkit-mask-size: cover;
  mask-size: cover;
  line-height: 25px;
  /**transform: scale(0.95);*/
  display: inline-block;
  background-color: var(--category-color);
}
.connectionsPanel .toolsButton.more{
  color: #666666;
}
.connectionsPanel .toolsButton.seeLess{
  margin-inline-start: 33px;
  font-style: normal;
  font-weight: normal;
  font-size: 13px;
  line-height: 18px;
  color: #999999;
  align-items: center;
}
.connectionsPanel .toolsButton.seeLess img.toolsButtonIcon{
  height: 10px;
  width: 10px;
}
.connectionsPanel .toolsButton.seeLess .toolsButtonText{
  margin-inline-start: 5px;
}

.connectionsPanel .topToolsButtons {
  margin-top: 30px;
}
.categoryFilter:not(.withBooks) .filterText{
  margin-inline-start: 15px;
  margin-inline-end: auto;
}
.textFilter {
  padding: 19px 0px;
  font-size: 18px;
  line-height: 1.2;
  display: block;
  cursor: pointer;
  color: #333;
  margin-inline-start: 34px;
  margin-inline-end: 34px;
}
.connectionsCount {
  color: #666;
  font-size: 16px;
  font-weight: lighter;
  letter-spacing: 1px;
  font-family: "Roboto", "Helvetica Neue", "Helvetica", sans-serif;
  unicode-bidi: isolate;
}
.englishAvailableTag {
  font-family: "Roboto", "Helvetica Neue", "Helvetica", sans-serif;
  text-transform: uppercase;
  align-self: flex-start;
  color: #999;
  border: 1px solid #CCC;
  border-radius: 3px;
  font-size: 12px;
  line-height: 18px;
  padding: 0px 3px;
  margin-left: 4px;
}
.filterInner {
  display: flex;
  justify-content: space-between;
  align-items: center;
}
.essayGroup a:hover {
  text-decoration: none;
}
.essayGroup .filterText {
  margin-inline-start: 15px;
  margin-inline-end: auto;
  text-align: left
}
.essayGroup .filterInner:before{
  min-width: 18px;
  width: 18px;
  height: 16px;
  content: '';
  -webkit-mask: url("/static/img/connection-book.svg") no-repeat;
  mask: url("/static/img/connection-book.svg") no-repeat;
  -webkit-mask-size: cover;
  mask-size: cover;
  line-height: 25px;
  /**transform: scale(0.95);*/
  display: inline-block;
  background-color: #3B5849;
}
.essayGroup .textFilter {
  padding: 0 0 0 0;
  margin: 19px 34px;
}
.categoryFilterGroup.withBooks {
  /*border-bottom: 1px solid #E5E5E5;*/
  border-top: 4px solid;
  border-top-color: var(--category-color);
}
.categoryFilterGroup.withBooks .categoryFilter{
  margin: initial;
  margin-inline-end: 34px;
  margin-inline-start: 34px;
  padding: 19px 0px;
  border-bottom: 1px solid #E5E5E5;

}
.categoryFilterGroup a:hover {
  text-decoration: none;
}
.categoryFilterGroup.withBooks + .categoryFilterGroup {
  /*margin-top: 30px;*/
}
.categoryFilterGroup .textFilter {
  border-bottom: 1px solid #E5E5E5;
}
.categoryFilterGroup :first-child .textFilter {
  border-top: 1px solid #E5E5E5;
}
.categoryFilter.on, .textFilter.on {
  color: black;
}
.dark .categoryFilter.on, .dark .textFilter.on {
  color: white;
}
.textFilter.lowlight {
  color: #999;
}
.topFilters .textFilter.showMoreFilters {
  color: #999;
}
.bilingual .textFilter .he,
.bilingual .categoryFilter .he {
  display: none;
}
.textList .textListTop > .loadingMessage,
.textList .texts .contentInner > .loadingMessage {
  padding: 22px 10px 0;
  color: #999;
  font-size: 14px;
  text-align: center;
}
.textList .textListTop > .loadingMessage {
  position: relative;
  top: 70px;
}
.textList .texts {
  position: relative;
  background-color: #FBFBFA;
}
.sepia .textList .texts {
  background-color: #FBFBFA;
}
.dark .textList .texts {
  background-color: #333331;
}
.textList .texts .textRange {
  font-size: 1.8em;
  padding-top: 16px;
  margin-top: 12px;
  position: relative;
  cursor: text;
}
.textList .texts .textRange .segment{
  cursor: text;
}
.textListTextRangeBox {
  border-bottom: 1px solid #eee;
}
.textList .texts .textRange .title {
  color: #999;
}
.textList .texts .segment .queryTextHighlight {
  padding: 0;
  background-color: inherit;
  font-weight: bold;
}
.dark .textList .texts .textRange .title {
  color: #ddd;
}
.textList.singlePanel .textListTextRangeBox:first-child {
  margin-top: -30px;
}
.textRange .title {
  display: flex;
  justify-content: space-between;
}
.textRange .title .buttons {
}
.bilingual .textList .title .he {
  display: none;
}
.textList .sheetList .sheet,
.textList .note {
  padding: 0 0 24px 0;
  display: flex;
  flex-flow: column;
}
.textList .sheet + .sheet {
  padding: 24px 0;
  border-top: 1px solid #E6E5E6;
}
.textList .sheetList .sheet a.sheetTitle {
  margin-bottom: 0;
  align-items: flex-start;
}
.textList .sheet .sheetInfo {
  display: flex;
  justify-content: space-between;
}
.sheet .sheetInfo .sheetUser {
  display: flex;
  align-items: center;
}
.textList .sheet .sheetAuthorImg,
.textList .note .noteAuthorImg {
  height: 26px;
  width: 26px;
  vertical-align: -8px;
}
.textList .sheet .sheetViews {
  color: #999;
  font-size: 12px;
}
.textList .sheet .sheetAuthor,
.textList .note .noteAuthor {
  color: #666;
  font-size: 16px;
  margin: auto 14px;
}
.textList .sheet .sheetTitle {
  display: flex;
  justify-content: flex-start;
  margin-top: 14px;
  font-size: 18px;
  text-align: left;
  color: #000;
}
.textList .sheet .sheetLeft .sheetTitle img.sheetIcon {
  width: 14px;
  height: 14px;
  margin: 3px 0 0 0;
}
.textList .sheet .sheetTitle .sheetTitleText{
  margin: auto 6px;
}
.textList .sheet .sheetTags {
  display: flex;
  flex-flow: row wrap;
  margin-top: 6px;
  font-size: 13px;
  color: #999;
  text-align: left;
}
.textList .sheet .sheetTag {
  color: inherit;
  display: inline-block;
  white-space: nowrap;
}
.sheet .sheetRight {
  display: flex;
  flex-direction: row;
  align-items: flex-start;
  justify-content: space-between;
  padding-top: 5px;
  margin: 0 -4px;
}
.sheet .sheetRight img {
  display: none;
  padding: 0 5px;
  width: 22px;
  height: 22px;
  margin: 0;
}
.sheet .sheetRight img.pinned,
.sheet:hover .sheetRight img {
  display: block;
}
.sheet:hover .sheetRight img:hover {
  opacity: 0.6;
  cursor: pointer;
}
.sheet .sheetTag .separator {
  display: inline-block;
  margin-right: 8px;
}
.sheet .sheetTags .unlisted img,
.collectionListing .collectionListingDetails .unlisted img,
.tocTop .unlisted img {
  width: 13px;
  height: 13px;
  opacity: 0.4;
  margin-inline-end: 3px;
  position: relative;
  top: 2px;
}
.sheetTag.button,
.sheetTag.button:hover,
.sheetTag.button:active {
  background-color: #EDEDED;
  border-color: #ccc;
  color: #999;
  font-size: 14px;
  margin: 4px;
}
.bookPage .sheetTag.button {
  padding: 5px 16px;
  height: 30px;
}
.textList .sheetList {
  padding-top: 40px;
}
.textList .sheetList:first-of-type {
  padding-top: 0px;
}
.textList .sheetList + .sheetList {
  border-top: 1px solid #E6E5E6;
}
.textList .note .noteAuthorInfo {
  margin-bottom: 14px;
}
.textList .note .noteTitle {
  font-weight: bold;
}
.textList .note .noteTitle,
.textList .note .noteText {
  font-size: 16px;
}
.textList .textListTextRangeBox + .sheet {
  margin-top: 24px;
}
.mediaList .media {
  border-top: solid 1px #CCC;
  padding: 20px 0;
}
.mediaList .mediaTitle {
  font-family: "Roboto", "Helvetica Neue", "Helvetica", sans-serif;
  font-style: normal;
  font-weight: 400;
  font-size: 16px;
  line-height: 19px;
  color: #666;
	padding-bottom: 15px;
}
.mediaList .mediaTitle .he {
  font-size: 16px;
}
.mediaList .media .title {
	font-size: 22px;
  color: #000;
}
.mediaList .media a {
	color: #999;
}
.mediaList .media .description {
	margin: 10px 0;
  font-size: 13px;
  font-family: "Roboto", "Helvetica Neue", "Helvetica", sans-serif;
  flex-flow: row;
  justify-content: space-between;
  color: #666;
}
.mediaList .media .panel{
	background: #e6e6e6;
	border-radius: 50px;
	text-align: center;
	margin: 15px 0;
	padding: 15px;
  font-size: 13px;
  line-height: 15px;
  flex-direction: row;
  display: flex;
  flex-wrap: nowrap;
  justify-content: space-between;
  text-align: left;
  direction: ltr;
}
.mediaList .media .panel .playTimeContainer {
  display: inline-flex;
  align-self: center;
  font-size: 13px;
  font-family: "Roboto", "Helvetica Neue", "Helvetica", sans-serif;
}
.mediaList .media .panel .playTimeContainer span {
  margin: 0 15px;
}
.mediaList .media .panel .sliderContainer {
  display: inline-flex;
  flex: 2;
  align-self: center;
}
.mediaList .media .panel input[type='image'] {
	  width: 10px;
    height: 10px;
    padding: 2.5px;
}
.slider {
  -webkit-appearance: none;
  height: 2px;
  background: #4d4d4d;
  outline: none;
  opacity: 0.7;
  width: 100%;
}
.slider:hover {
  opacity: 5;
}
.slider::-webkit-slider-thumb {
  -webkit-appearance: none;
  appearance: none;
  width: 10px;
  height: 10px;
  border-radius: 50%;
  background: #4871bf;
  cursor: pointer;
}
.slider::-moz-range-thumb {
  width: 10px;
  height: 10px;
  border-radius: 50%;
  background: #4871bf;
  cursor: pointer;
}
/* All the same stuff for IE */
.slider::-ms-thumb {
  width: 10px;
  height: 10px;
  border-radius: 50%;
  background: #4871bf;
  cursor: pointer;
}
.webpageList .website {
  text-align: start;
  display: flex;
  justify-content: flex-start;
  color: #000;
  cursor: pointer;
  font-size: 16px;
  letter-spacing: 1px;
  margin: 20px 34px;
  align-items: center;
}
.webpageList .website .icon {
  height: 16px;
  width: 16px;
  margin-top: 2px;
}
.webpageList .webpage {
  margin-bottom: 30px;
  text-align: left;
  direction: ltr;
}
.webpageList .webpage.hebrew{
  text-align: right;
  direction: rtl;
}
.webpageList .webpage .icon {
  margin-right: 10px;
}
.webpage.hebrew .icon {
  margin: 0 0 0 10px;
}
.webpageList .webpage .title {
  font-size: 22px;
  color: black;
  text-decoration: none;
  margin-bottom: 10px;
}
.webpageList .webpage .title:hover {
  text-decoration: none;
}
.webpageList .webpage .domain {
  font-family: "Roboto", "Helvetica Neue", "Helvetica", sans-serif;
  font-size: 14px;
  color: #666;
  margin-bottom: 10px;
}
.webpageList .webpage .description {
  font-size: 18px;
  color: #999;
}
.webpageList .webpage .stats,
.mediaList .media .meta,
.manuscript .meta {
  font-size: 13px;
  color: #999;
  margin-top: 5px;
}

.webpageList .website .siteName {
  margin-inline-start: 15px;
}

.manuscript .meta span,
.manuscript .meta a {
  font-family: "Roboto", "sans-serif";
  margin-top: 2px;
}
.manuscript .meta .int-he {
  font-family: "Heebo", "sans-serif";
}
.webpageList.empty .loadingMessage {
  margin-top: 0px;
}
.webpageList .webpagesLinkerMessage {
  padding: 20px 0px;
  color: #999;
  border-top: 1px solid #E5E5E5;
  font-size: 13px;
}
.marginless .webpageList .webpagesLinkerMessage {
  padding: 20px 34px;
}
.webpageList .webpagesLinkerMessage a {
  color: #999;
  text-decoration: underline;
}
.manuscriptImage {
  width: auto;
  max-height: 180px;
  border-radius: 3px;
}
.manuscriptCaption {
  font-family: "Adobe Garamond Pro", "sans-serif";
  font-size: 18px;
  line-height: 22px;
  margin-top: 13px;
  margin-bottom: 2px;
  border-bottom: 0px;
  text-align: left;
}
.manuscriptCaptionHe {
  font-family: "Taamey Frank", "Heebo", "sans-serif";
  font-size: 22px;
  line-height: 22px;
  margin-top: 13px;
  margin-bottom: 2px;
  border-bottom: 0px;
  text-align: right;
}
.fullSizeImageLink {
  width: 292px;
  height: 23px;
  left: 830px;
  top: 367px;
  font-family: "Roboto", "sans-serif";
  font-style: normal;
  font-weight: normal;
  font-size: 13px;
  line-height: 15px;
  color: #999999
}
.manuscript {
  border-bottom: 1px solid #DDDDDD;
  margin: 29px 34px;
  padding-bottom: 19px;
  overflow-x: hidden;
}

.manuscript a {
  color: inherit;
}
/*.manuscriptBorder {*/
/*  border: 1px solid #dddddd;*/
/*  position: absolute;*/
/*  width: 292px;*/
/*  height: 0px;*/
/*  left: 830px;*/
/*  top: 409px;*/
/*}*/
.manuscriptList :last-child {
  border-bottom: 0px solid red;
}
.textList.marginless .webpageList.empty .loadingMessage {
  margin: 50px 40px;
}
.textRange .numberLabel {
  position: absolute;
  top: 14px;
}
.english .textRange .numberLabel {
  left: -24px;
}
.english .textRange .numberLabel.itag {
  right: -30px;
  left: initial;
}
.hebrew .textRange .numberLabel,
.bilingual .textRange .numberLabel  {
  right: -30px;
}
.multiPanel .textRange .numberLabel{
  display: none;
}
.multiPanel .textRange .numberLabel.itag{
  display: block;
  color: #4871bf;
}
.textRange.lowlight .numberLabel {
  color: #999;
}
.readerPanel.bilingual .connectionsPanel .he {
  display: none;
}
.connectionsSummaryLoading {
  padding: 20px 34px;
  color: #999;
}
.connectionsPanel .connectionPanelSectionHeader{
  margin-inline-start: 34px;
  margin-inline-end: 34px;
  margin-top: 30px;
  margin-bottom: 15px;
  border-bottom: 1px solid #CCCCCC;
  padding-bottom: 13px;
}
.connectionsPanel .connectionPanelSectionHeader .connectionPanelSectionHeaderInner{
  font-size: 14px;
  font-style: normal;
  font-weight: 400;
  line-height: 18px;
  letter-spacing: 0em;
  text-align: justified;
  color: #666666;
  text-transform: uppercase;

}
.connectionsPanel .connectionsSummaryLoading .loadingMessage {
  margin-top: 0;
}
.textListTextRangeBox {
  position: relative;
}

.textListTextRangeBox .textRange{
  margin-bottom: 0;
  padding-bottom: 0;
}
.textListTextRangeBox .connection-buttons, .versionsTextList .connection-buttons{
  margin-bottom: 28px;
  display: flex;
  align-items: flex-start;
  align-content: flex-start;
}
.connection-buttons.access-user .connection-button.delete-link{
  display:none;
}
.connection-buttons .connection-button{
  font-style: normal;
  font-weight: normal;
  font-size: 13px;
  line-height: 15px;
  color: #999999;
  margin-inline-end: 15px;
  text-decoration: none;
  cursor: pointer;
  display: flex;
  flex-flow: row wrap;
  align-items: center;
}
.singlePanel .connection-buttons .connection-button{
  text-align: start;
  margin-inline-end: 5px;
}
.connection-buttons .connection-button span{
  text-align: initial;
}
.connection-buttons .connection-button .int-en{
  font-family: "Roboto", "Helvetica Neue", "Helvetica", sans-serif;
}
.connection-buttons .connection-button .int-he{
  font-family: "Heebo", "Roboto", "Helvetica Neue", "Helvetica", sans-serif;
}
.toolsMessage {
  margin: 130px 0;
  text-align: center;
  font-size: 18px;
}
.connection-buttons .connection-button::before{
  display: block;
  content: ' ';
  background-size: 15px 15px;
  background-repeat: no-repeat;
  height: 15px;
  width: 15px;
  margin-inline-end: 5px;
}
.connection-buttons .panel-open-link::before{
  background-image: url("/static/icons/open-panel.svg");
}
.connection-buttons .delete-link::before{
  background-image: url("/static/icons/remove-connection.svg");
}
.connection-buttons .add-to-sheet-link::before{
  background-image: url("/static/icons/add-to-sheet.svg");
}

.toolsButtonContainer {
  display: flex;
  justify-content: flex-start;
  color: #000;
  /*border-top: 1px solid #E5E5E5;*/
  cursor: pointer;
  font-size: 16px;
  letter-spacing: 1px;
  margin: 20px 34px;
  align-items: center;
  flex-wrap: wrap;
}

.toolsButtonContainer .toolsButtonText,
.toolsButtonContainer .toolsSecondaryButton {
  position: relative;
  top: 1.5px;
}

.toolsButton {
  background: none;
  padding: 0;
  border: 0px;
  flex: 1 1 auto;
}

.toolsSecondaryButton {
  color: var(--dark-grey);
  --english-font: var(--english-sans-serif-font-family);
  --hebrew-font: var(--hebrew-sans-serif-font-family);
  height: var(--sans-serif-small-font-size);
  margin-inline-start: 30px;
  align-self: flex-start;
}

.linkArrow {
  height: var(--sans-serif-small-font-size);
  position: relative;
  top: 1px;
}

.toolsButtonContainer .toolsButton.greyColor {
  color: var(--dark-grey);
}
.toolsButton .toolsButtonText .connectionsCount::before{
  content: " ";
}
.topicList.topicsHe {
  direction: rtl;
}
.topicList.topicsEn {
  direction: ltr;
}
.interface-hebrew .topicList.topicsEn {
  direction: rtl;
}

.topicButton {
  display: flex;
  justify-content: flex-start;
  color: #000;
  cursor: pointer;
  font-size: 16px;
  flex-direction: column;
  letter-spacing: unset;
  align-items: initial;
  border-top: 1px solid #E5E5E5;
  padding: 20px 34px;
  margin: initial;
}
.topicList #topicItem-0 {
  border-top: none;
}
.topicButton:hover {
  text-decoration: none;
}

.topicButton .topicButtonTitle {
  display: flex;
  flex-direction: row;
  justify-content: space-between;
  text-align: left;
}
.topicButton .topicButtonTitle .he {
  text-align: right;
}
.topicButton .contentText .en {
  font-family: "adobe-garamond-pro", "Crimson Text", Georgia, serif;
}
.topicButtonTitle .he {
  font-size: 122%;
}
.topicButton .three-dots-button.tooltip-toggle::before,
.named-entity-title-bar .three-dots-button.tooltip-toggle::before {
  transform: none;
  left: unset;
  right: 30px;
  width: 180px;
}
.readerPanel.hebrew .topicButton .three-dots-button.tooltip-toggle::before,
.readerPanel.hebrew .named-entity-title-bar .three-dots-button.tooltip-toggle::before {
  right: unset;
  left: 30px;
  text-align: right;
}
.topicButton .smallText {
  margin-top: 10px;
  line-height: 18px;
  font-size: 18px;
  text-align: start;
}
.topicButton .smallText .en {
  font-family: "Roboto", "Helvetica Neue", "Helvetica", sans-serif;
  font-size: 13px;
  font-weight: normal;
  color: #999;
}
.topicButton .smallText .he {
  font-family: "Heebo", sans-serif;
  font-size: 13px;
  font-weight: normal;
  color: #999;
}
.toolsButton:hover {
  text-decoration: none;
  color: inherit;
}
.toolsButton.systemTypeface .toolsButtonText span.int-en,
.toolsButton.systemTypeface .toolsButtonText span.en{
  font-family: "Roboto", "Helvetica Neue", "Helvetica", sans-serif;
}
.toolsButton.textTypeface .toolsButtonText span.int-en,
.toolsButton.textTypeface .toolsButtonText span.en{
  font-family: "adobe-garamond-pro", "Crimson Text", Georgia, serif;
}
.toolsButton.systemTypeface .toolsButtonText span.int-he,
.toolsButton.systemTypeface .toolsButtonText span.he{
  font-family: "Heebo", "Roboto", "Helvetica Neue", "Helvetica", sans-serif;
}
.toolsButton.textTypeface .toolsButtonText span.int-he,
.toolsButton.textTypeface .toolsButtonText span.he{
  font-family: "Taamey Frank", "adobe-garamond-pro", "Crimson Text", Georgia, "Times New Roman", serif;
  font-size: 122%;
}
.toolsButton .toolsButtonIcon {
  color: #999;
  font-size: 20px;
  width: 20px;
  margin-top: -1px;
}
.interface-hebrew .toolsButton .toolsButtonIcon {
  margin-top: 1px;
}
.toolsButton img.toolsButtonIcon {
  width: 18px;
  height: 18px;
  vertical-align: middle;
}
.toolsButton .toolsButtonText{
  margin-inline-start: 15px;
}

.shareSettingsBox .shareDropdown {
  display: inline-block;
  height: 20px;
  width: 52px;
  margin: 0 3px;
  border: 0;
  color: var(--sefaria-blue);
  font-weight: 600;
  --english-font: var(--english-sans-serif-font-family);
  --hebrew-font: var(--hebrew-sans-serif-font-family);
  font-size: var(--sans-serif-body-font-size);
  align-self: flex-end;
  appearance: none;
  -webkit-appearance: none;
  -moz-appearance: none;
  bottom: 1px;
  position: relative;
  background-color: Transparent;
  background-image: url(/static/icons/arrow-down-bold.svg);
  background-repeat: no-repeat;
  background-position: right;
  background-size: 12px;
}

.shareInputBox .copyLinkIcon {
  float: right;
  margin: 0px -5px 1px 0px;
}

.shareInputBox span {
  --english-font: var(--english-sans-serif-font-family);
  --hebrew-font: var(--hebrew-sans-serif-font-family);
  font-size: var(--sans-serif-body-font-size);
}

.shareInputBox {
  position: relative;
  display: flex;
  box-sizing: border-box;
  border-radius: 7px;
  border: none;
  box-shadow: 0 1px 3px rgb(0 0 0 / 20%);
  font-size: var(--sans-serif-body-font-size);
  font-family: "Roboto", "Helvetica Neue", "Helvetica", sans-serif;
  color: #666;
  padding: 20px 20px;
  margin: 19px 33px;
}
.shareInput {
  width: calc(100% - 40px);
  box-sizing: border-box;
  border-radius: 7px;
  border: none;
  font-size: var(--sans-serif-body-font-size);
  font-family: "Roboto", "Helvetica Neue", "Helvetica", sans-serif;
  color: #666;
  text-overflow: ellipsis;
}

.shareInputBox .shareInputButton {
  background-color: #fff;
  position: absolute;
  border: 0;
  margin-inline-start: calc(100% - 60px);
}

.shareInputBox .shareInputButton:active {
  background-color: var(--light-grey);
}

.shareSettingsBox {
  display: flex;
  box-sizing: border-box;
  border-radius: 7px;
  border: none;
  font-size: var(--sans-serif-body-font-size);
  --english-font: var(--english-sans-serif-font-family);
  --hebrew-font: var(--hebrew-sans-serif-font-family);
  color: var(--dark-grey);
  margin: 20px 34px;
}
.addToSourceSheetBox {
  position: relative;
}
.addToSourceSheetBox input {
  padding: 13px 12px;
  margin: 0;
  cursor: pointer;
  font-size: 18px;
  border-radius: 4px;
  box-shadow: none;
  border: 1px solid #E9E9E9;
  width: 60%;
  height: 50px;
  box-sizing: border-box;
}
.addToSourceSheetBox .button {
  width: 100%;
  text-align: center;
  margin: 0;
}
.addToSourceSheetBox .button.small {
  width: 37%;
  box-sizing: border-box;
  height: 50px;
  padding: 17px;
  margin: 0;
  float: right;
}
.interface-hebrew .addToSourceSheetBox input {
  width: 47%;
}
.interface-hebrew .addToSourceSheetBox .button.small {
  width: 50%;
  float: left;
}
.addToSourceSheetBox .newSheet {
  border-top: 1px solid #E9E9E9;
  padding: 14px 22px;
}
.addToSourceSheetBox .newSheet input::placeholder { /* eventual spec? */
  font-family: "Roboto", "Helvetica Neue", "Helvetica", sans-serif;
}
.addToSourceSheetBox .newSheet input::-webkit-input-placeholder { /* Chrome/Opera/Safari */
  font-family: "Roboto", "Helvetica Neue", "Helvetica", sans-serif;
}
.addToSourceSheetBox .newSheet input::-moz-placeholder { /* Firefox 19+ */
  font-family: "Roboto", "Helvetica Neue", "Helvetica", sans-serif;
}
.addToSourceSheetBox .newSheet input:-ms-input-placeholder { /* IE 10+ */
  font-family: "Roboto", "Helvetica Neue", "Helvetica", sans-serif;
}
.addToSourceSheetBox .newSheet input:-moz-placeholder { /* Firefox 18- */
  font-family: "Roboto", "Helvetica Neue", "Helvetica", sans-serif;
}
.confirmAddToSheet {
  text-align: center;
  background-color: #FBFBFA;
  margin-bottom: 10px;
}
.confirmAddToSheet .message{
  text-align: start;
}
.confirmAddToSheet.addToSourceSheetBox .message span{
  font-family: 'HebrewInEnglish Serif Font', "adobe-garamond-pro", "Crimson Text", Georgia, "Times New Roman", serif;
  font-style: normal;
  font-weight: normal;
  font-size: 18px;
  line-height: 25px;
  text-decoration-line: none;
  color: #666666;
}
.confirmAddToSheet.addToSourceSheetBox .message span a{
  text-decoration: underline;
  color: #666666;
}
.confirmAddToSheet .button {
  width: 100%;
}
.connectionsPanel .allSheetsLink,
.connectionsPanel .allNotesLink {
  display: block;
  margin-top: 10px;
}
.interface-hebrew .allNotesLinks {
  text-align: left;
}
.noteList + .noteList {
  border-top: 1px solid #ccc;
}
.connectionsPanel .loadingMessage {
  margin-top: 40px;
}
.connectionsPanel textarea.noteText,
.connectionsPanel textarea.feedbackText,
.sideColumn textarea.feedbackText {
  width: 100%;
  min-height: 100px;
  border: none;
  border-radius: 7px;
  padding: 20px 25px;
  box-sizing: border-box;
  box-shadow: 0 1px 3px rgba(0,0,0,0.2);
  font-size: 18px;
  font-family: "adobe-garamond-pro", "Crimson Text", Georgia, serif;
  margin-bottom: 10px
}


.connectionsPanel .noteSharingToggle {
  border: 1px solid #ccc;
  border-radius: 4px;
  margin-bottom: 12px;
}
.connectionsPanel .notePrivateButton,
.connectionsPanel .notePublicButton {
  width: 50%;
  display: inline-block;
  text-align: center;
  color: #CCC;
  padding: 16px 24px;
  border-radius: 4px;
  cursor: pointer;
  font-size: 15px;
  letter-spacing: 1px;
  font-family: "Roboto", "Helvetica Neue", "Helvetica", sans-serif;
  box-sizing: border-box;
}
.connectionsPanel .notePrivateButton.active,
.connectionsPanel .notePublicButton.active {
  background-color: white;
  color: #666;
}
.connectionsPanel .notePrivateButton {
  border-right: 1px solid #ccc;
  border-top-right-radius: 0;
  border-bottom-right-radius: 0;
}
.hebrew .connectionsPanel .notePrivateButton {
  border-left: 1px solid #ccc;
  border-top-left-radius: 0;
  border-bottom-left-radius: 0;
  border-right: none;
  border-top-right-radius: 4px;
  border-bottom-right-radius: 4px;
}
.connectionsPanel .line {
  width: 100%;
  border-bottom: 1px solid #ccc;
  margin: 40px 0;
}
.connectionsPanel .deleteNote {
  text-align: center;
  padding: 18px 0;
  color: #999;
  font-size: 15px;
  cursor: pointer;
  font-family: "Roboto", "Helvetica Neue", "Helvetica", sans-serif;
}
.connectionsPanel.textList .note {
  padding: 30px 0;
  position: relative;
}
.connectionsPanel.textList .note {
  border-top: 1px solid #E6E5E6;
}
.connectionsPanel.textList .note:first-child {
  border-top: none;
}
.connectionsPanel .noteButtons {
  position: absolute;
  top: 30px;
  left: -32px;
}
.interface-hebrew .connectionsPanel .noteButtons {
  left: auto;
  right: -32px;
}
.connectionsPanel .editNoteButton {
  visibility: hidden;
}
.connectionsPanel .note:hover .editNoteButton {
  visibility: visible;
}
.connectionsPanel .noteButtons .fa {
  cursor: pointer;
  color: #C6C6C6;
  font-size: 20px;
  margin: 0 8px;
}
.connectionsPanel .chavruta #chavrutaURL {
  background: #FBFBFA;
  box-shadow: 0px 1px 3px rgba(0, 0, 0, 0.25);
  border-radius: 6px;
  border: none;
  width: calc(100% - 22px);
  padding: 15px 11px;
  font-family: "Roboto", "Helvetica Neue", "Helvetica", sans-serif;
  color: #666;
  font-style: normal;
  font-weight: normal;
  font-size: 16px;
  line-height: 19px;
}
.connectionsPanel .chavruta .buttonContainer,
.feedbackOverlay .buttonContainer {
  width: 100%;
  margin-top: 15px;
  text-align: center;
}
.connectionsPanel .chavruta .startChavrutaButton {
  color: #fff;
}
.connectionsPanel .chavruta .startChavrutaButton img {
  filter: invert(100%) sepia(0%) saturate(7500%) hue-rotate(181deg) brightness(118%) contrast(111%);
  margin-inline-end: 10px;
}
.connectionsPanel .chavruta .headerText {
  font-family: "Roboto", "Helvetica Neue", "Helvetica", sans-serif;
  font-style: normal;
  font-weight: 500;
  font-size: 22px;
  line-height: 26px;
  padding-bottom: 13px;
  color: #666666;
  border-bottom: 1px solid #CCCCCC;
}
.connectionsPanel .chavruta p,
.connectionsPanel .divineNameReplacer p {
  font-size: 16px;
  font-family: "Roboto", "Helvetica Neue", "Helvetica", sans-serif;
  line-height: 19px;
  color: #666666;
}
.connectionsPanel .chavruta .fakeBrowser {
  width: 100%;
  margin: 30px auto 30px;
}
.fakeBrowser .fakeBrowserHeader {
  background: #C4C4C4;
  width: 100%;
  height: 30px;
  display: inline-flex;
  border-radius: 3px 3px 0 0;
}
.fakeBrowser .fakeBrowserButtons {
  padding: 7px;
}
.fakeBrowser .fakeBrowserButton {
  width: 8px;
  height: 8px;
  border-radius: 8px;
  display: inline-block;
  margin: 0px 1px;
}
.fakeBrowserButton.red {
  background: #E96E4C;
}
.fakeBrowserButton.yellow {
  background: #E6A935;
}
.fakeBrowserButton.green {
  background: #85C33D;
}

.fakeBrowser .fakeBrowserURLBar {
  background: #fff;
  flex: 1;
  align-self: center;
  margin-right: 10px;
  text-align: center;
  opacity: 0.85;
  border-radius: 4px;
  color: #9B9B9B;
}
.fakeBrowser .fakeBrowserMain {
  width: 100%;
  height: 190px;
  background-color: #fff;
  border-radius: 0 0 3px 0;
}
.fakeBrowser .fakeBrowserMain .fakeBrowserLeft {
  padding: 10px;
  background-color: #EDEDEC;
  width: 85px;
  display: inline-block;
  border-radius: 0 0 0 3px;
}
.fakeBrowser .fakeBrowserMain .fakeBrowserRight {
  padding: 0 10px;
  background-color: #fff;
  width: calc(100% - 127px);
  display: inline-block;
}
.fakeBrowser .fakeBrowserMain .fakeBrowserRight hr {
  border: none;
  margin-top: 8px;
  border-top: 3px solid #ccc;
}
.fakeBrowser .fakeBrowserMain .fakeBrowserRight hr:nth-child(4n+0) {
  margin-bottom: 16px;
  width: 80%;
  margin-inline-start: 0;
}
.fakeBrowser .fakeBrowserButtonAvatar {
  margin: 10px auto 5px;
  width: 80%;
  text-align: center;
}
.fakeBrowser .fakeBrowserButtonAvatar img {
  width: 100%;
}
.fakeBrowser .fakeBrowserButtonAvatar .default-profile-img {
  line-height: 68px;
  background: #212E50;
}
.addConnectionBox {
  font-size: 18px;
  text-align: center;
}
.addConnectionBox .dropdown .dropdownMain{
  justify-content: center;
}
.addConnectionBox .dropdown .dropdownMain span, .addConnectionBox .dropdown .dropdownMain img{
  margin-inline-start: auto;
}
.addConnectionSummary {
  margin-bottom: 20px;
}
.loginPrompt {
  text-align: center;
}
.loginPrompt .loginPromptMessage {
  font-size: 18px;
  margin-bottom: 20px;
}
.loginPrompt .button {
  width: auto;
  margin: 0 6px;
}
.profile-pic {
  display: flex;
  justify-content: center;
  align-items: center;
  flex-direction: column;
}
.profile-page {
  background-color: var(--lightest-grey);
}
.profile-page .profile-pic .profile-pic-hover-button {
  display: none;
}
.profile-pic-cropper-error {
  line-height: 1;
  max-width: 50vw;
  overflow: hidden;
}
.profile-page .profile-pic:hover .profile-pic-hover-button.profile-pic-button-visible {
  display: flex;
}
.profile-page .profile-pic .profile-pic-button-row {
  display: flex;
}
.profile-page .profile-pic .profile-pic-button {
  position: relative;
  top: calc(-1 * ((175px/2) + (46px/2)));  /* height of .profile-img + height of .profile-pic-button */
}
.profile-pic-cropper-modal {
  max-width: unset !important;
  max-height: unset !important;
  padding: 15px 15px 17px 15px !important;
  box-shadow: 0px 1px 4px rgba(0, 0, 0, 0.4);
  background-color: #FFF !important;
  border-radius: 6px;
}
.profile-pic-cropper-modal-inner {
  overflow: auto;
  display: block;
  line-height: 0;
  border-radius: 6px;
}
.profile-pic-loading {
  display: flex;
  align-items: center;
  justify-content: center;
  margin-top: 17px;
}
.profile-pic-cropper-modal .ReactCrop__crop-selection {
  border-radius: 50%;
  box-shadow: 0 0 0 9999em rgba(255, 255, 255, 0.6);
}
.profile-pic-cropper-modal .ReactCrop__image {
  max-width: 50vw;
  max-height: 50vh;
}
.profile-pic-close {
  right: 25px !important;
}
.profile-pic-cropper {
}
.profile-page .profile-pic .profile-pic-cropper-modal .profile-pic-cropper-button {
  display: inline-flex;
}
.profile-page .profile-pic .profile-pic-cropper-desc {
  margin-top: 9px;
  margin-bottom: 18px;
}
.profile-pic .profile-pic-input-file {
  /* make it essentially invisible so it stays in DOM and is accessible */
  width: 0.1px;
  height: 0.1px;
  opacity: 0;
  overflow: hidden;
  position: absolute;
  z-index: -1;
}
.readerNavMenu.profile-page .resourcesLink img {
  top: 0;
}
.profile-page .logoutLink {
  box-shadow: none;
  font-size: 16px;
}
.profile-page .logoutLink .int-en {
  font-family: "Roboto", "Helvetica Neue", "Helvetica", sans-serif;
}
.profile-page .logoutLink .int-he {
  font-family: "Heebo", sans-serif;
}
.notificationsTopContainer {
  display: flex;
  flex-direction: row;
  margin-bottom: 30px;
}
.notificationsHeaderBox {
  flex-grow: 1;
  margin-bottom: 12px
}
.readerNavMenu .notificationsHeaderBox h1 {
  margin: 4px 0 0 0;
}
.notificationsTitleIcon {
  position: relative;top: 2px;
}
.notification {
  border-bottom: 1px solid var(--light-grey);
  border-top: none;
  padding: 25px 0;
  line-height: 1.4;
}
.notification {
  display: flex;
}
.notification .imageSection {
  margin-inline-end: 15px;
}
.notification .imageSection img {
  height: 30px;
  width: 30px;
  border-radius: 15px;
}
.notification .mainSection {
  flex: 1;
}
.notification a {
  unicode-bidi: plaintext;
}
.notification a:hover {
  color: inherit;
}
.notification .topLine {
  display: flex;
  justify-content: space-between;
  flex-direction: row;
  margin-top: 2px;
  align-content: space-between;
}
.notification .topLine a {
  font-weight: bold;
}
.notification .topLineText {
  flex: 1;
}
.notification .date {
  color: var(--medium-grey);
  font-size: 14px;
  margin-inline-start: 15px;
}
.notification .notificationBody {
  margin-top: 20px;
}
.notification .sheetTitle,
.notification .collectionName {
  --english-font: var(--english-serif-font-family);
  --hebrew-font: var(--hebrew-serif-font-family);
  font-size: 24px;
  display: block;
}
.notification .sheetSummary {
  --english-font: var(--english-serif-font-family);
  --hebrew-font: var(--hebrew-serif-font-family);
  color: var(--dark-grey);
  font-size: 18px;
  margin-top: 10px;
}
.notification .replyButton {
  margin-top: 15px;
}
.notification .replyButton img {
  width: 15px;
  height: 10px;
  margin-inline-end: 10px;
}
.notification-message-link {
  display: inline-block;
  padding: 0 5px;
}
.globalUpdateForm {
  padding: 20px;
  background-color: #ddd;
  border-radius: 15px;
  font-size: 18px;
}
.globalUpdateForm .storyTypeSelector {
  padding-bottom: 15px;
}
.globalUpdateForm  select {
  margin: 0 0 0 15px;
}
.globalUpdateForm .error {
  color: red;
  font-size: 90%;
}
.globalUpdateForm input[type="text"] {
  padding: 5px;
  margin: 5px 0;
  width: 260px;
}
.globalUpdateForm input[type="radio"] {
  padding: 5px;
  margin: 8px;
}
.globalUpdateForm label {
  padding-top: 10px;
  display: block;
}
.globalUpdateForm .previewButton {
  margin-left: 85%;
  font-size: 20px;
}
.update {
  position: relative;
}
.update .imageSection {
  display: none;
}
.update .delete-update-button {
  position: absolute;
  top:  8px;
  right:  0px;
  color:  var(--dark-grey);
}
.story-action-button {
  display: inline-block;
  background: #CB6158;
  padding: 0 15px;
  margin: 0 8px;
  width: 60px;
  text-align: center;
  height: 19px;
  color: #fff;
  cursor: pointer;
  border-radius: 8px;
  box-shadow: 1px 1px 1px #ccc;
  border: 1px solid #ccc;
}

.lds-ring {
  display: inline-block;
  position: relative;
  width: 34px;
  height: 34px;
}
.lds-ring div {
  box-sizing: border-box;
  display: block;
  position: absolute;
  width: 21px;
  height: 21px;
  margin: 6px;
  border: 6px solid #999;
  border-radius: 50%;
  animation: lds-ring 1.2s cubic-bezier(0.5, 0, 0.5, 1) infinite;
  border-color: #999 transparent transparent transparent;
}
.lds-ring div:nth-child(1) {
  animation-delay: -0.45s;
}
.lds-ring div:nth-child(2) {
  animation-delay: -0.3s;
}
.lds-ring div:nth-child(3) {
  animation-delay: -0.15s;
}
@keyframes lds-ring {
  0% {
    transform: rotate(0deg);
  }
  100% {
    transform: rotate(360deg);
  }
}
.sefariaLogo {
  text-align: center;
  text-transform: uppercase;
  font-family: "Roboto", "Helvetica Neue", "Helvetica", sans-serif;
}
#appLoading {
  position: fixed;
  text-align: center;
  background-color: #FBFBFA;
  height: 100%;
  width: 100%;
  direction: initial;
}
#appLoading .loadingMessage {
  position: absolute;
  top: 45%;
  left: 50%;
  transform: translate(-50%, -50%);
}
#appLoading img.int-en {
  width: 150px;
  height: 42px;
  margin-bottom: 6px;
}
#appLoading img.int-he {
  width: 150px;
  height: 49px;
  margin-bottom: 6px;
}
.emptyDesktop {
  margin-top: 200px;
  text-align: center;
  color: #999;
}
.button {
  display: inline-block;
  color: white;
  background-color: var(--sefaria-blue);
  box-shadow: 0 1px 3px rgba(0,0,0,0.25);
  border-radius: 6px;
  padding: 16px 30px;
  margin: 0 2px 6px 2px;
  cursor: pointer;
  font-size: 16px;
  box-sizing: border-box;
  line-height: 19px;
  text-align: center;
  --english-font: var(--english-sans-serif-font-family);
  --hebrew-font: var(--hebrew-sans-serif-font-family);
  border: none;
}
.button.disabled{
  border: 1px solid var(--light-grey);
  background-color: var(--lightest-grey);
  font-size: 16px;
  line-height: 19px;
  text-align: center;
  color: var(--medium-grey);
  box-shadow: none;
}
.button.disabled:hover{
  color: var(--medium-grey);
  cursor: initial;
}
a.button {
  color: white;
}
.button:hover,
a.button:hover {
  color: white;
  text-decoration: none;
}
.button.white {
  background-color: white;
  color: #333;
}
a.button.white {
  color: var(--dark-grey);
}
.button.grey {
  background-color:  var(--lighter-grey);
  color: var(--dark-grey);
  box-shadow: none;
  border: none;
}
a.button.mini {
  padding: 5px;
  font-size: .8em;
}
.interface-english .userSheetTitle a.button.mini {
  float: right;
}
.interface-hebrew .userSheetTitle a.button.mini {
  float: left;
}
.button.transparent {
  color: #666;
  background-color: transparent;
  border: 1px solid transparent;
}
.profile-page .button.transparent {
  border: 0;
}
.button.transparent.bordered {
  border: 1px solid #CCC;
}
.button.fillWidth {
  width: 100%;
  text-align: center;
  display: block;
  margin: 10px 0;
}
.button.squareBorder {
  border-radius: 0;
}
a .button:hover {
  text-decoration: none;
}
.button.small {
  padding: 10px 14px;
  width: -moz-fit-content;
  width: fit-content;
}
.button.extraSmall {
  border-radius: 6px;
  box-shadow: none;
  margin: 0;
  padding: 5px 8px;
  height: 30px;
  line-height: 20px;
  letter-spacing: normal;
}
.button.extraSmall.topic {
  color: #000000;
  background-color: var(--lighter-grey);
  white-space: nowrap;
}
.adminButtons .button.extraSmall.topic {
  box-shadow: 0 1px 3px rgb(0 0 0 / 25%);
  color: #666666;
<<<<<<< HEAD
  font-size: 14px;
}
=======
}
.headerWithAdminButtons {
  display: flex;
  position: relative;
  flex: 1;
}
.adminButtons.hideButtons {
  display: none;
}
.adminButtons {
  display: flex;
  flex-direction: column;
  margin-left: 240px;
  width: 147px;
  position: absolute;
  height: 90px;
}

>>>>>>> e4c1d711
.button .buttonIcon {
  margin-inline-end: 7px;
  vertical-align: middle;
}
.button.small .buttonIcon {
  height: 14px;
  width: 14px;
  margin-top: -3px;
}
.button.appButton {
  box-shadow: none;
  border: 2px solid #18345D;
  color: #18345D;
}
.button.appButton img {
  margin-inline-end: 5px;
}
.button.appButton.iconOnly {
  width: 40px;
  height: 40px;
  box-sizing: border-box;
  display: inline-flex;
  padding: 0;
  justify-content: center;
  align-items: center;
}
.button.appButton.iconOnly img {
  width: 18px;
  height: 18px;
  margin: 0;
}
.lexicon-content{
  font-size: 15px;
  padding-bottom: 10px;
  margin-bottom: 1px;
}
.lexicon-link:hover {
  text-decoration: underline;
}
.lexicon-header {
  padding: 10px;
  border-bottom: 1px solid #e5e5e5;
  background-color: #AAAAAA;
}
.lexicon-header h4 {
  font-size: 1.2em;
  margin: 0;
}
.entry + .entry {
  padding-top: 10px;
}
.lexicon-results {
  padding-top: 20px;
}
.named-entity-attribution {
  margin-top: 13px;
}
.named-entity-ambiguous {
  margin-bottom: 24px;
}
.named-entity-ambiguous .systemText .int-en,
.named-entity-ambiguous .systemText .int-he {
  color: #999;
}
.named-entity-title-bar {
  display: flex;
  flex-direction: row;
  justify-content: space-between;
}
.named-entity-wrapper {
  display: flex;
  flex-direction: column;
}
.named-entity-wrapper + .named-entity-wrapper {
  margin-top: 26px;
}
.readerPanel.english .named-entity-wrapper {
  direction: ltr;
}
.readerPanel.hebrew .named-entity-wrapper {
  direction: rtl;
}
.lexicon-results .named-entity-description {
  margin-top: 13px;
}
.lexicon-results .named-entity-description .en,
.lexicon-results .named-entity-description .he {
  color: #666;
}
.lexicon-results .entry > div {
  padding: 1% 0 1% 0;
  margin: auto;
}
.lexicon-results .entry a {
    font-size: .8em;
    font-weight: bold;
    letter-spacing: 1px;
    cursor: pointer;
    color: #333;
}
.lexicon-results .entry .headline {
  color: #333;
  font-size: 1.2em;
  display: block;
}
.lexicon-results .entry .headwords .headword {
  display: inline;
}
.lexicon-results .entry .morphology {
  font-family: "Roboto", "Helvetica Neue", "Helvetica", sans-serif;
  color: #999;
  display: inline;
  margin-right: 5px;
}
.lexicon-results .entry .lang-ref {

}
.lexicon-results .entry .definition-content{
    color: #444;
}
.lexicon-results ol {
	list-style-position: inside;
}
.lexicon-results .entry .definition li.sense{
	margin-left: 15px;
    padding-bottom: 10px;
}
.lexicon-results .entry .definition ol.senses{
	padding-left: 0;
}
.lexicon-results .entry .definition > li.sense{
	margin-left: 0;
}
.lexicon-results .entry ol.definition {
	list-style-type: none;
	padding-top: 2px;
	padding-left: 0;
    margin: 0;
}
.lexicon-results .entry .definition .notes {}
.lexicon-results .entry .definition .derivatives {display: block;margin-left: 15px;}
.lexicon-results .attribution {

}

.lexicon-results .attribution div,
.named-entity-wrapper .attribution div {
  display: block;
  font-family: "Roboto", "Helvetica Neue", "Helvetica", sans-serif;
  color: #aaa;
  font-size: 10px;
}
.lexicon-content .headword.en, .lexicon-content .headword.he,
.lexicon-content .definition-content.en, .lexicon-content .definition-content.he,
.lexicon-content .lexicon-results .attribution {
  display: inline;
}
.lexicon-content .headword.he, .lexicon-content .definition-content.he {
  direction: rtl;
}
.lexicon-content .headword.en, .lexicon-content .definition-content.en {
  direction: ltr;
}
.lexicon-instructions,
.lexicon-content .loadingMessage {
  font-size: 15px;
  font-style: italic;
}
.splitHeader {
  text-align: left;
  display: flex;
  flex-direction: row;
  justify-content: space-between;
  color: #666;
  font-weight: 300;
}
.splitHeader .en {
  font-size: 14px;
}
.splitHeader .he {
  font-size: 14px;
}
.splitHeader select {
  margin-inline-start: 6px;
}
.sheetsNewButton {
  text-align:center;
  margin-bottom: 30px;
}
.sheetsNewButton a {
  color: inherit;
}
.sheet.userSheet .sheetTitle  {
  font-family: "adobe-garamond-pro", "Crimson Text", Georgia, serif;
  font-size: 20px;
  color:#333;
  margin-bottom: 6px;
  unicode-bidi: plaintext;
}
.sheet.userSheet {
  font-size: 14px;
  color:#999;
  text-decoration: none;
  flex-direction: column;
}
.interface-english .sheet.userSheet{
  font-family: "Roboto", "Helvetica Neue", "Helvetica", sans-serif;
}
.interface-hebrew .sheet.userSheet{
  font-family: "Heebo", "sans-serif";
}
.sheet.userSheet .userSheetInfo{
  display: flex;
  justify-content: flex-start;
}
.sheet.userSheet .userSheetInfo span:before{
  content: '·';
  margin: auto 4px;
}
.sheet.userSheet .userSheetInfo span:first-child:before{
  content: '';
  margin: 0;
}
.sheet.userSheet .sheetAccess{
  margin: auto 4px;
}
.filterByTag {
  cursor: pointer;
  text-transform: none;
  font-size: 18px;
}
.sheet.userSheet .sheetEditButtons {
  font-size: 24px;
  height: 32px;
  width: 32px;
  text-align: center;
  line-height: 32px;
  background-color: white;
  border: 1px solid #E6E6E6;
  border-radius: 4px;
  margin-left: 10px;
  display: none;
  float:right;
  cursor: pointer;
  color: #999;
  text-decoration: none;
}
.sheetButton:hover {
  text-decoration: underline;
}
.sheetButton{
  border: 1px solid #fff;
}
.sheetButton.active {
  border: 1px solid #333;
}
.tagString a {
  text-decoration: none;
  color: #999;
}
.tagString a:after {
  content: ", ";
  color: #999;
}
.tagString a:last-child:after {
  content: "";
}
.singlePanel .collectionsList {
  margin-top: 0;
}
.collectionsList .enCollections,
.collectionsList .heCollections {
  margin-bottom: 50px;
}
.readerPanel .collectionsList .enCollections .gridBox,
.readerPanel .collectionsList .enCollections .int-he {
  direction: ltr;
}
.readerPanel .collectionsList .heCollections .gridBox {
  direction: rtl;
}
.collectionListing {
  display: flex;
  flex-direction: row;
  justify-content: space-between;
}
.profile-page .collectionListing {
  padding: 20px 0;
}
.collectionListing .left-content {
  display: flex;
  flex-direction: row;
  align-items: center;
}
.collectionListing + .collectionListing {
  border-top: 1px solid #ccc;
}
.collectionListingImageBox {
  width: 40px;
  height: 40px;
  border-radius: 20px;
  margin-inline-end: 10px;
  overflow: hidden;
  flex-shrink: 0;
}
.sheetMetaDataBox .collectionListingImageBox,
.tocTop .collectionListingImageBox {
  background-color: transparent;
  overflow: initial;
}
.sheetMetaDataBox .title {
  display: block;
}
.sheetMetaDataBox .title br { /* hide the line breaks that are stripped before saving */
    display: none;
}
.sheetMetaDataBox .title * {  /* chrome adds <div> tags to contenteditables and we want those inline as well  */
  display: inline;
}
.sheetMetaDataBox .title:empty:before {
  content: "Untitled";
  color: #999;
  position: relative;
  pointer-events: none;
  width: auto;
}
.interface-hebrew .sheetMetaDataBox .title:empty:before {
  content: "ללא שם";
}

.publishBox {
  text-align: start;
  background-color: #EDEDEC;
  border-radius: 6px;
  padding: 10px 20px;
  max-width: 540px;
  margin: 20px -20px;
  font-size: 16px;
  color: #666;
}

div.transparentBackground.publishBox {
  background-color: inherit;
  border-radius: 0px;
  padding: 0px 20px;
  color: inherit;
}

.publishBox .smallText .int-en, .publishBox .smallText .int-he.enInHe {
  color: #666;
}
.publishBox p.error {
  color: red;
}
.publishBox p {
  margin-bottom: 15px;
}
.publishBox .error .react-tags,
.publishBox textarea.error {
  border: 1px solid red;
}
.publishBox p strong {
  color: black;
  font-weight: 400;
}
.publishBox h3 {
  font-size: 22px;
  font-weight: 500;
  color: #666;
  margin-top: 12px;
  margin-bottom: 14px;
  text-transform: none;
  text-align: start;
}
.publishBox hr {
  border-bottom: none;
  border-right: none;
  border-left: none;
  border-top: 1px solid #CCC;
  margin-top: 20px;
}
.publishBox .smallText {
  color: #666666
}
.publishBox textarea {
  width: 100%;
  height: 100px;
  resize: none;
  box-sizing: border-box;
  font-size: 16px;
  color: #000;
  border: none;
  border-radius: 6px;
  box-shadow: 0px 1px 3px rgba(0, 0, 0, 0.25);
  font-style: normal;
  padding: 10px 10px 4px 10px;
  margin-bottom: 0px;
}
.publishBox textarea::placeholder {
  font-size: 16px;
  color: #666;
  font-style: normal;
  font-family: var(--english-sans-serif-font-family);
}
.publishBox .react-tags {
  position: relative;
  padding: 10px 10px 4px 10px;
  border-radius: 6px;
  background-color: #fff;
  box-shadow: 0px 1px 3px rgba(0, 0, 0, 0.25);
  /* shared font styles */
  font-size: 16px;
  line-height: 1.2;
  color: #666;
  /* clicking anywhere will focus the input */
  cursor: text;
}
.publishBox .react-tags.is-focused {
  border-color: #B1B1B1;
}
.publishBox .react-tags__selected {
  display: inline;
}
.publishBox .react-tags__selected-tag {
  display: inline-block;
  box-sizing: border-box;
  margin: 0 6px 6px 0;
  padding: 6px 8px;
  border: none;
  border-radius: 6px;
  background: #EDEDEC;
  color: #000;
  /* match the font styles */
  font-family: inherit;
  font-size: inherit;
  line-height: inherit;
}
.publishBox .react-tags__search-input,
.publishBox .react-tags__search-input:focus,
.publishBox .react-tags__search-input:focus-visible {
  font-family: inherit;
  font-size: inherit;
  border: none;
  outline: none;
}
.publishBox .react-tags__search-input::placeholder {
  font-size: 16px;
  font-style: normal;
  font-family: var(--english-sans-serif-font-family);
}
body.interface-hebrew .publishBox .react-tags__search-input::placeholder,
body.interface-hebrew .publishBox textarea::placeholder {
  font-family: var(--hebrew-sans-serif-font-family);

}
.publishBox .react-tags__selected-tag:after {
  content: '\2715';
  color: #AAA;
  margin-inline-start: 8px;
  vertical-align: middle;
  font-size: 10px;
}
.publishBox .react-tags__selected-tag:hover,
.publishBox .react-tags__selected-tag:focus {
  border-color: #B1B1B1;
}
.publishBox .react-tags__search {
  display: inline-block;

  /* match tag layout */
  padding: 7px 2px;
  margin-bottom: 6px;

  /* prevent autoresize overflowing the container */
  max-width: 100%;
}
.publishBox .publishButton {
  margin: 18px 0;
  text-align: end;
}
.publishBox .publishButton .button.published {
  background-color: #EDEDEC;
  border: 1px solid #CCCCCC;
  color: #666666
}

.publishBox .publishButton .button {
  padding: 15px 20px;
}

.publishSettingsEditMode .publishButton {
  margin: 14px 0 0;
  text-align: end;
  flex-direction: row;
  justify-content: flex-end;
  display: flex;
}

.publishSettingsEditMode .publishButton .publishedText {
  text-align: start;
  margin-top: 5px;
  margin-bottom: 0px;
  margin-inline-start: 0px;
  margin-inline-end: 15px;
  font-size: var(--sans-serif-body-font-size);
  --english-font: var(--english-sans-serif-font-family);
  --hebrew-font: var(--hebrew-sans-serif-font-family);
  color: var(--dark-grey);
}

.publishSettingsEditMode .publishButton .publishedText .publishedTextBold {
  font-weight: bold;
  color: black;
}

.publishSettingsEditMode .button.published {
  background-color: #FFFFFF;
  border: 1px solid #CCCCCC;
  color: var(--dark-grey);
  height: fit-content;
  align-self: center;
  border-radius: 6px;
  box-sizing: border-box;
  box-shadow: none;
  padding: 9px 10px;
}

.publishBox .react-tags__suggestions ul {
  position: absolute;
  inset-inline-start: 0;  /* Note reduntant css rules below `body.interface-[hebrew|english]  .publishBox .react-tags__suggestions ul` */
  top: 100%;
  margin: 4px -1px;
  padding: 0;
  list-style: none;
  background: #fff;
  border: 1px solid #ccc;
  border-radius: 6px;
  min-width: 300px;
}
/* Reduntant given above `inset-inline-start` rule, but not standard on all browsers yet
RMN: 2021-04-22 */
body.interface-hebrew  .publishBox .react-tags__suggestions ul {
  right: 0;
}
/* Reduntant given above `inset-inline-start` rule, but not standard on all browsers yet
RMN: 2021-04-22 */
body.interface-english .publishBox .react-tags__suggestions ul {
  left: 0;
}
.publishBox .react-tags__suggestions li {
  border-bottom: none;
  padding: 6px 8px;
}
.publishBox .react-tags__suggestions li mark {
  text-decoration: none;
  background: none;
  font-weight: normal;
}
.publishBox .react-tags__suggestions li:hover {
  cursor: pointer;
  background: #eee;
}
.publishBox .react-tags__suggestions li.is-active {
  background: #eee;
}
.publishBox .react-tags__suggestions li.is-disabled {
  opacity: 0.5;
  cursor: auto;
}
.interface-hebrew .sheetMetaDataBox .authorStatement {
  direction: rtl;
}
.editorSidebarToggle {
  position: fixed;
  top: 150px;
  right: 30px;
  height: 30px;
  width: 30px;
  border-radius: 30px;
  border: none;
  background-color: var(--sefaria-blue);
  cursor: pointer;
  box-shadow: 0px 1px 3px rgba(0, 0, 0, 0.25);
}
.interface-hebrew .editorSidebarToggle {
  left: 30px;
  right: auto;
}


.editorSidebarToggle:active {
  box-shadow: 0px 1px 1px rgba(0, 0, 0, 0.25);
}
.editorSidebarToggle::after {
  content: url("/static/img/3vdots.svg");
  position: absolute;
  top: 7px;
  left: 13px;
}
.collectionListingImage {
  height: 100%;
  width: 100%;
  object-fit: cover;
  background-color: white;
}
.collectionListingImage.default {
  width: 80%;
  height: 80%;
  margin: 10%;
  opacity: 0.4;
}
.collectionListingName {
  display: block;
  font-size: 30px;
  color: #000;
  margin-bottom: 5px;
}
.collectionListingName:hover {
  color: #333;
}
.collectionListingDetails {
  color: #999;
  font-size: 14px;
}
.collectionListingMembership {
  text-transform: capitalize;
}
.collectionListingDetailSeparator {
  margin: 8px;
}
.collectionInfo {
  margin-bottom: 35px;
}
.interface-hebrew .collectionInfo .he {
  display: inline;
}
.interface-hebrew .collectionInfo .en {
  display: none;
}
.collectionPage h1 {
  color: black;
  font-size: 30px;
  margin-bottom: 5px;
  --hebrew-font: var(--hebrew-serif-font-family);
  --english-font: var(--english-serif-font-family);
}
.collectionPage .navTitle {
  margin-bottom: 5px;
}
.collectionPage .collectionLabel {
  text-transform: uppercase;
  color: #666;
  font-size: 16px;
  letter-spacing: 2px;
  display: block;
  margin-bottom: 25px;
}
.collectionPage a:hover {
  color: inherit;
}
.collectionPage .collectionWebsite {
  display: block;
  font-size: 16px;
  margin-top: 15px;
  color: #4B71B7;
  direction: ltr;
}
.collectionPage .collectionDescription {
  font-size: 16px;
  color: #666;
  line-height: 1.3;
}
.collectionPage .collectionDescription .dedication {
  --hebrew-font: var(--hebrew-serif-font-family);
  --english-font: var(--english-serif-font-family);
}
.collectionPage .collectionDescription .en .dedication {
  font-style: italic;
  font-size: 18px;
  display: block;
}
.collectionPage .collectionDescription .he .dedication {
  font-size: 20px;
  display: block;
}
.collectionPage .bubbleTab {
  font-size: 16px;
}
.collectionPage .tagsList {
  --hebrew-font: var(--hebrew-serif-font-family);
  --english-font: var(--english-serif-font-family);
}
.collectionPage .emptyMessage .button {
  margin-top: 22px;
}
.collectionPage .emptyMessage .button:hover {
  color: white;
}
.collectionContentsTab .gridBox {
  margin-bottom:  30px;
}
.collectionPage .collectionContentsSectionLabel {
  color: var(--dark-grey);
  size: 16px;
  margin: 30px 0 12px 0;
}
.collectionPage .collectionContentsTag {
  font-size: 24px;
}
.collectionPage .sheetIcon {
  display: none;
}
.collectionPage .filterable-list .sheet a.sheetTitle {
  font-size:  24px;
}
.collectionPage .searchInCollectionLink {
  font-size:  16px;
  color: var(--dark-grey);
  margin-top: 20px;
  display: block;
}
.collectionInvitationBox {
  padding-bottom: 20px;
}
.collectionInvitationBox .button {margin: 0;}
.collectionSheetInner {
  display: flex;
}
.collectionSheetInnerContent {
  flex: 1;
}
.sheet .sheetTitleText {
  font-family: var(--english-serif-font-family);
}
.sheetListingPinButton {
  display: none;
  opacity: 0.3;
  cursor: pointer;
}
.sheet:hover .sheetListingPinButton.active {
  display: block;
}
.sheetListingPinButton.pinned {
  display: block;
  opacity: 0.6;
}
#collectionInvitationInput {
  box-shadow: 0 1px 3px rgba(0,0,0,0.2);
  border: none;
  margin-inline-end: 10px;
  font-size: 18px;
  position: relative;
  border-radius: 7px;
  box-sizing: border-box;
  width: 215px;
  padding: 10px 15px;
}
.collectionInvitationBoxMessage {
  font-size: 18px;
  padding: 12px 0 0;
  text-align: center;
}
.flexLineBreak {
  width: 100%;
  height: 0;
}
.collectionPage .collectionMemberListing {
  padding-bottom: 24px;
  font-family: "Roboto", "Helvetica Neue", "Helvetica", sans-serif;
  font-size: 16px;
  color: #666;
  display: flex;
  flex-direction: row;
  justify-content: start;
}
.collectionMemberListingPic {
  margin-inline-end: 10px;
}
.collectionMemberListingPic.invitation {
  background-color: var(--medium-grey);
  border-radius: 1000px;
  width: 40px;
  height: 40px;
  line-height: 40px;
  text-align: center;
}
.collectionMemberListingName {
  color: black;
}
.collectionMemberListingRole {
  color: var(--dark-grey);
  font-size: 13px;
  margin-top: 4px;
}
.collectionMemberListingText {
  position: relative;
}
.collectionPage .collectionMemberListing .collectionMemberListingActions {
  display: none;
}
.collectionPage .collectionMemberListing:hover .collectionMemberListingActions {
  display: inline-flex;
}
.collectionMemberListingActions .collectionMemberListingActionsButton {
  cursor: pointer;
  color: var(--dark-grey);
  margin-inline-start: 8px;
}
.collectionMemberListingActionsMenu {
  position: absolute;
  left: 0;
  top: 46px;
  line-height: 30px;
  background-color: white;
  border: 1px solid #ccc;
  border-radius: 4px;
  color: #999;
  font-size: 15px;
  z-index: 1;
}
.interface-hebrew .collectionMemberListingActionsMenu {
  right: 0;
  left: unset;
}
.collectionMemberListingActionsMenu .action {
  padding: 4px 10px;
  cursor: pointer;
  white-space: nowrap;
}
.collectionMemberListingActionsMenu .action:hover {
  background-color: #eee;
}
.collectionMemberListingActionsMenu .action + .action {
  border-top: 1px solid #ccc;
}
.collectionMemberListingActionsMenu .role {
  font-size: 17px;
  margin-right: 4px;
}
.collectionMemberListingActionsMenu .role.current {
  color: var(--dark-grey);
}
.collectionInvitationListing {
  display: inline-block;
  min-height: 50px;
  line-height: 50px;
}
.topicFilterBox {
  display: flex;
  align-items: center;
  margin-bottom: 30px;
  background-color: var(--lighter-grey);
  border-radius: 100px;
  padding: 0 10px;
  margin-top: 0;
  width: 285px;
  max-width: 100%;
}
.singlePanel .topicFilterBox {
  margin-top: 20px;
}
.topicFilterBox .searchIcon {
  height: 18px;
  width: 18px;
  opacity: 0.4;
}
.topicFilterInput {
  padding: 0px 10px;
  line-height: 30px;
  flex: 1;
  box-sizing: border-box;
  border: none;
  background: transparent;
  font-size: 18px;
}
.topicsFilterReset {
  cursor: pointer;
  color: var(--medium-grey);
}
.topicsFilterResetIcon {
  height: 16px;
  width: 16px;
  margin-inline-start: 8px;
  vertical-align: -2px;
}
.alphabeticalTopicsNav {
  color: var(--dark-grey);
  margin-bottom: 5px;
}
.alphabeticalTopicsNav a {
  display: inline-block;
  margin-bottom: 10px;
}
.alphabeticalTopicsNav a + a {
  margin-inline-start: 10px;
}
.allTopicsList {
  min-height: 500px;
}
.topicPanel .topicLabel {
  text-transform: uppercase;
  font-weight: lighter;
  margin-bottom: 10px;
  font-size: 14px;
}
.topicPanel .topicLabel a {
  color: #8E8E8E;
}
.topicPanel .sideColumnMore {
  cursor: pointer;
  font-size: 16px;
  line-height: 26px;
  color: #666;
}
.topicPanel .sideColumnMore:hover {
  cursor: pointer;
  text-decoration: underline;
}
.topicPanel .sourceList {
  min-height: 500px;
}
.topicPanel .sourceList .loadingMessage {
  text-align: center;
}
.topicPanel .topicSource {
  margin-bottom: 40px;
  cursor: pointer;
  position: relative;
}
.topicPanel .topicSource .title {
  font-weight: bold;
}
.topicPanel .topicSource .score {
  font-size: 17px;
  color: #333;
  font-weight: normal;
  white-space: nowrap;
  border-radius: 4px;
  padding: 3px;
}
.topicPanel .topicSource .score:hover {
  background-color: #EEE;
}
.topicPanel .topicSource .score:active {
  background-color: #DDD;
}
.hebrew .topicPanel .topicSource .score {
  right: auto;
  left: 5px;
}
.topicPanel .topicSource .score img {
  width: 15px;
  height: 15px;
  vertical-align: middle;
  margin: -4px 0 0 2px;
  opacity: 0.6;
}

ul.aboutSheetLinks {
  list-style-type: none;
  padding-inline-start: 0;
  --english-font: var(--english-serif-font-family);
  --hebrew-font: var(--hebrew-serif-font-family);
  font-size: var(--serif-body-font-size);
}

h3.aboutSheetHeader {
  text-transform: none;
  color: var(--dark-grey);
  font-size: var(--sans-serif-h3-font-size);
  --english-font: var(--english-sans-serif-font-family);
  --hebrew-font: var(--hebrew-sans-serif-font-family);
  margin-bottom: 17px;
  margin-top: 36px;
  padding-bottom: 18px;
  border-style: none none solid none;
  border-color: var(--light-grey);
  border-width: 1px;
}

.aboutSheetPanel hr {
  height: 0px;
  border: 1px solid var(--light-grey);
}

.aboutSheetPanel div.description {
  color: var(--dark-grey);
  --english-font: var(--english-sans-serif-font-family);
  --hebrew-font: var(--hebrew-sans-serif-font-family);
  font-size: var(--sans-serif-body-font-size);
  margin: 20px 0px;
}

.aboutSheetPanel h2 {
  font-size: var(--serif-h3-font-size);
  color: #000000;
  text-transform: none;
  margin: 0px;
}

div.aboutSheetPanel>div.authorStatement {
  font-size: 16px;
  margin: 20px 0px;
}

.aboutSheetPanel h3.aboutSheetSubtitle {
  --english-font: var(--english-sans-serif-font-family);
  --hebrew-font: var(--hebrew-sans-serif-font-family);
  margin-top: 5px;
  margin-bottom: 20px;
}

div.aboutSheetMetadata {
  color: var(--medium-grey);
  --english-font: var(--english-sans-serif-font-family);
  --hebrew-font: var(--hebrew-sans-serif-font-family);
  font-size: var(--sans-serif-small-font-size);
  display: flex;
  flex-direction: column;
  margin: 10px 0px;
}
div.aboutSheetMetadata span:not(:first-child)::before{
  content: '•';
  margin-inline-start: 4px;
  margin-inline-end: 4px;
}

.hebrew .topicPanel .topicSource .score img {
  margin: -4px 2px 0 0;
}
.note a {
  color: #333;
  text-decoration: underline;
}
.noteListing {
  margin-bottom: 30px;
  border-bottom: 1px solid #ccc;
}
.noteListing a:hover {
  text-decoration: none;
}
.noteListing .textRange .title {
  font-size: 18px;
  color: #999;
  margin-bottom: 10px;
}
.noteListing .textRange .title:hover {
  text-decoration: underline;
}
.noteListing .textRange .text {
  font-size: 18px;
  font-style: italic;
  color: #999;
  margin-bottom: 18px;
}
.noteListing .textRange .text .he {
  font-style: normal;
}
.noteListing .segment {
  display: block;
}
.noteListing .note {
  font-size: 18px;
}
.noteListing .actionButtons {
  visibility: hidden;
  float: right;
  display: inline-block;
  cursor: pointer;
}
.interface-hebrew .noteListing .actionButtons {
  float: left;
}
.noteListing:hover .actionButtons {
  visibility: visible;
}
.noteListing .actionButtons img {
  width: 16px;
  height: 16px;
}
.noteListing .actionButtons img + img {
  margin: 0 0 0 10px;
}
.interface-hebrew .noteListing .actionButtons img + img {
  margin: 0 10px 0 0;
}
.noteListing:hover .actionButtons img:hover {
  opacity: 0.6;
}
.noteListing .mask {
  background-color: white;
  opacity: 0.5;
}
.addToSourceSheetModal {
  position: absolute;
  display: block;
  left: 40%;
  top: 240px;
  width: 330px;
  padding: 20px;
  background: #FBFBFA;
  border: #ccc 1px solid;
  border-radius: 4px;
  box-shadow: 0 0 10px #ccc;
  z-index: 200;
}
.addToSourceSheetModal .closeButton {
  margin-bottom: 10px;
  cursor: pointer;
  height: 18px;
  width: 18px;
  float: right;
}
.searchBox .keyboardInputInitiator {
    opacity: 0.4;
    width: 22px;
    height: 20px;
    padding: 4px 7px 2px;
    position: initial;
    vertical-align: 0px;
}
.searchBox.TopicSearchBox {
  margin: 30px 0px 20px 30px;
}
.searchBox.TopicSearchBox input {
  padding: 15px;
  box-sizing: border-box;
  box-shadow: 0px 1px 3px rgba(0, 0, 0, 0.25);
  border: none;
  height: 40px;
  width: 209px;
  font-family: "adobe-garamond-pro", "Crimson Text", Georgia, serif;
  border-radius: 6px;
  font-size: 18px;
  color: #000000;
}
.searchBox.TopicSearchBox input.selected {
  color: var(--commentary-blue);
}
.header .searchBox .keyboardInputInitiator {
    display: none;
}
body #keyboardInputMaster {
    opacity: 1;
    background-color: #FBFBFA;
    border: 1px solid #ccc;
    padding: 5px;
    box-shadow: none;
    border-radius: 0.3em;
    /*position: relative;
    top: 100px;
    left: 395px;*/
}
body #keyboardInputMaster thead {
  display: none;
}
body #keyboardInputMaster tbody tr td table{
    border-spacing: 2px 2px;
}
body #keyboardInputMaster tbody tr td table tbody tr td{
    border: 0.5px solid #eee;
    background: white;
    font-family: "Heebo","Roboto", sans-serif;
    min-width: 15px;
    vertical-align: middle;
    padding: 2px 8px;
    text-align: center;
    font-size: 14px;
    color: #333;
}
body #keyboardInputMaster tbody tr td table tbody tr td:hover,
body #keyboardInputMaster tbody tr td table tbody tr td:active,
body #keyboardInputMaster tbody tr td table tbody tr td.pressed{
    border: 1px solid #eee;
    background: #eee;
}
.calendarRefs {
  margin-bottom: 16px;
}
.calendarRef {
  font-size: 18px;
  color: #666;
  display: flex;
  margin: 2px 0;
}
.calendarRef a {
  color: inherit;
}
.calendarRef img {
  margin-top: 2px;
}
#editCollectionPageContainerInner {
  position: relative;
}
#editCollectionPage :not(h1) .int-en {
  font-family: "Roboto", "Helvetica Neue", "Helvetica", sans-serif;
}
#editCollectionPage :not(h1) .int-he {
  font-family: "Heebo", sans-serif;
}
#editCollectionPage .field {
  box-sizing: border-box;
  width: 100%;
  display: inline-block;
  vertical-align: top;
  padding: 12px;
}
#editCollectionPage .field.halfWidth {
  width: 50%;
  display: inline-block;
}
#editCollectionPage .field.quarterWidth {
  width: 25%;
  display: inline-block;
}
#editCollectionPage .field.threeQuarterWidth {
  width: 75%;
  display: inline-block;
}
#editCollectionPage .field > label {
  display: block;
  margin-bottom: 15px;
  color: #666;
}
#editCollectionPage input,
#editCollectionPage textarea {
  display: block;
  width: 100%;
  padding: 15px 12px;
  border-radius: 5px;
  border: none;
  box-sizing: border-box;
  box-shadow: 0 1px 3px rgba(0,0,0,0.2);
  font-family: "Roboto", "Helvetica Neue", "Helvetica", sans-serif;
  color: #333;
  font-size: 14px;
}
.interface-hebrew #editCollectionPage input,
.interface-hebrew #editCollectionPage textarea {
  font-family: "Heebo", sans-serif;
}
#editCollectionPage .hiddenFileInput {
  width: 0.1px;
  height: 0.1px;
  opacity: 0;
  overflow: hidden;
  position: absolute;
  z-index: -1;
}
#editCollectionPage .collectionImage {
  max-width: 200px;
  margin-bottom: 5px;
  display: block;
}
#editCollectionPage .helperText {
  color: #999;
  font-size: 13px;
  width: 500px;
}
#editCollectionPage .collectionHeaderBox {
  width: 100%;
  background-color: white;
  margin-bottom: 5px;
}
#editCollectionPage .collectionHeader {
  float: right;
  max-width: 100%;
}
#editCollectionPage .deleteCollection {
  cursor: pointer;
  margin: 30px 10px;
  color: #999;
  text-align: right;
}
#editCollectionPage .deleteCollection:hover {
  text-decoration: underline;
}
.dropdown {
  position: relative;
}
.dropdown .dropdownMain {
  background: white;
  box-shadow: 0 1px 3px rgba(0,0,0,0.2);
  border-radius: 7px;
  padding: 16px 22px;
  font-size: 16px;
  margin-bottom: 10px;
  cursor: pointer;
  line-height: 19px;
  color: var(--dark-grey);
  display: flex;
  justify-content: space-between;
  flex-direction: row;
}
.dropdown .dropdownMain.selected{
  color: var(--selected-option);
}
.dropdown .dropdownList .dropdownOption {
  font-size: 18px;
  cursor: pointer;
  padding: 0 22px;
  margin: 26px 0;
  border: none;
  color: var(--dark-grey);
  font-style: normal;
  font-weight: normal;
  font-size: 16px;
  line-height: 19px;
}
.dropdown .dropdownOpenButton {
  margin-inline-start: 6px;
  cursor: pointer;
  color: var(--dark-grey);
  font-size: 18px;
}
.interface-hebrew .dropdownOpenButton {
  float: left;
  margin-left: 0;
}
.dropdown .dropdownListBox {
  position: absolute;
  z-index: 1;
  margin-top: -14px;
  width: 100%;
  box-sizing: border-box;
  box-shadow: 0 1px 3px rgba(0,0,0,0.2);
  background: white;
  border-bottom-left-radius: 7px;
  border-bottom-right-radius: 7px;
}
.dropdown .dropdownList {
  color: #999;
  background-color: white;
  box-sizing: border-box;
  padding: 0;
  max-height: 250px;
  overflow-x: hidden;
  overflow-y: scroll;
  border-bottom-left-radius: 7px;
  border-bottom-right-radius: 7px;
}
.singlePanel .dropdown .dropdownList {
  max-height: 150px;
}
.dropdown .dropdownList .dropdownOption.selected {
  color: var(--selected-option);
}
.addToSourceSheetBox .dropdownMain.noselect {
  display: flex;
  justify-content: space-between;
  align-items: center;
  align-content: flex-start;
  text-align: start;
}
.addToSourceSheetBox .dropdownMain.noselect::before{
  content: url("/static/img/sheet.svg");
  opacity: 0.4;
  display: inline-block;
  margin-inline-end: 10px;
  transform: scale(0.8);
  vertical-align: text-bottom;
  line-height: 10px;
}
.addToSourceSheetBox .dropdownMain.noselect::after{
  content: url("/static/icons/chevron.svg");
  margin-inline-start: auto;
  opacity: 0.4;
  height: 24px;
  transform: scale(0.6) rotate(90deg);
  transform-origin: center center;
}
.addToSourceSheetBox .dropdownMain.noselect.open::after{
  transform: scale(0.6) rotate(-90deg);
  transform-origin: center center;
}
.addToSourceSheetBox .dropdownMain .loadingMessage {
  margin: 0;
}
.addToSourceSheetBoxTitle{
  font-style: normal;
  font-weight: normal;
  font-size: 13px;
  line-height: 15px;
  color: #999999;
  margin-bottom: 11px;
}
.addToSourceSheetBox .selectedRef{
  padding: 16px 22px;
  font-size: 16px;
  margin-bottom: 15px;
  cursor: pointer;
  background: #FBFBFA;
  box-shadow: 0px 1px 3px rgba(0, 0, 0, 0.25);
  border-radius: 6px;
  text-align: start;
}
.addToSourceSheetBox .selectedRef span{
  font-family: "adobe-garamond-pro", "Crimson Text", Georgia, "Times New Roman", serif;
  font-style: normal;
  font-weight: normal;
  font-size: 18px;
  line-height: 25px;
  color: #666666;
}
.readerPanel.hebrew .addToSourceSheetBox .selectedRef span{
  font-family: "Taamey Frank", "adobe-garamond-pro", "Crimson Text", Georgia, "Times New Roman", serif;
  font-size: 1.2em;
}
.addToSourceSheetBox .dropdown .dropdownList .dropdownOption::before{
  content: url("/static/img/sheet.svg");
  opacity: 0.4;
  display: inline-block;
  margin-inline-end: 10px;
  transform: scale(0.8);
  vertical-align: text-bottom;
  line-height: 10px;
}
#footer {
  background-color: white;
  border-top: 1px solid #F4F4F4;
  overflow: hidden;
  padding: 18px 40px 70px 40px;
  text-align: left;
  color: #999;
}
.singlePanel #footer {
  padding: 18px 15px 70px 15px;
}
#footer a {
  display: block;
  color: #666;
}
.interface-hebrew #footer{
  direction: rtl;
  text-align: right;
}
.interface-english #footer .int-he {
  display: none;
}
.interface-hebrew #footer .int-he {
  display: inline;
  text-align: right;
}
#footerInner {
  max-width: 1000px;
  margin: 0 auto;
}
#footer .section {
  display: inline-block;
  vertical-align: top;
  width: 200px;
  margin: 20px 0;
}
.interface-english #footer .section {
  text-align: left;
}
.interface-hebrew #footer .section {
  text-align: right;
}
#footer .section .header {
  color: #000;
  margin-bottom: 18px;
  font-weight: normal;
  font-size: 16px;
}
#footer .section.last {
  float: right;
  text-align: right;
}
.interface-hebrew #footer .section.last {
  float: left;
  text-align: left;
}
#footer .section a {
  font-size: 16px;
  margin: 2px 0;
}
#footer .fa {
  margin: 0 3px;
}
#footer .header.connect {
  text-transform: uppercase;
}
.newsletterSignUpBox {
  position: relative;
  margin-bottom: 4px;
}
.newsletterSignUpBox .newsletterInput {
  border-radius: 6px;
  padding: 10px 32px 12px 16px;
  width: 150px;
  font-size: 15px;
  border: 1px solid #EEE;
  margin-bottom: 6px;
  color: #333;
}
.newsletterSignUpBox img {
  height: 18px;
  width: 18px;
  opacity: 0.2;
  position: absolute;
  top: 10px;
  right: 12px;
}
.interface-hebrew .newsletterSignUpBox .newsletterInput {
  padding: 8px 16px 11px 32px;
}
.interface-hebrew .newsletterSignUpBox img {
  right: auto;
  left: 12px;
  transform: scale(-1, 1);
}
.newsletterEducatorOption {
  font-size: 14px;
  padding: 0px 3px;
  margin-top: 2px;
}
.newsletterSignUpBox .subscribeMessage {
  margin: 4px 0 14px 0;
  color: #333;
  font-size: 14px;
  font-family: "Roboto", "Helvetica Neue", "Helvetica", sans-serif;
  font-style: italic;
  text-align: center;
  direction: ltr;
}
#footer .section.connect a {
  display: inline;
  margin: 0 4px;
}
#footer .section.connect .socialLinks a {
  color: #666;
}
#footer #socialButtons {
  margin-bottom: 6px;
}
#footer #facebookButton {
  display: inline-block;
  vertical-align: top;
}
#footer #twitterButton {
  display: inline-block;
  vertical-align: top;
  margin-left: 4px;
}
.interface-hebrew #footer #twitterButton {
  margin-left: 0;
  margin-right: 4px;
}
#footer #siteLanguageToggle {
  color: #999;
  margin-top: 30px;
  font-size: 15px;
}
#footer #siteLanguageToggle #siteLanguageToggleLabel {
  display: block;
  text-transform: uppercase;
  color: #000;
}
#footer a#siteLanguageEnglish,
#footer a#siteLanguageHebrew {
  font-family: "Roboto", "Helvetica Neue", "Helvetica", sans-serif;
  cursor: pointer;
  color: #666;
  display: inline;
  margin: 0 3px;
}
#footer #siteLanguageEnglish:hover,
#footer #siteLanguageHebrew:hover {
  text-decoration: underline;
}
#footer a#siteLanguageHebrew {
  font-family: "Heebo", sans-serif;
}
.gemarra-regular, .gemarra-italic {
  font-weight: bold;
}
.it-text, .gemarra-italic {
  font-style: italic;
}
.categoryAttribution a {
  color: inherit;
}
.bubbleTab {
  padding: 10px 25px;
  margin: 3px;
  background-color: white;
  border-radius: 20px;
  border: 1px solid #DADADA;
  display: inline-block;
  font-size: 12px;
  color: #999;
  font-family: "Roboto", "Helvetica Neue", "Helvetica", sans-serif;
  letter-spacing: 1px;
  cursor: pointer;
}
.bubbleTab:hover {
  text-decoration: none;
}
.bubbleTab.active {
  color: #333;
}
.aboutBox .detailsSection{
  margin-bottom: 40px;
}
.aboutBox .aboutHeader {
  color: var(--dark-grey);
  padding-bottom: 13px;
  margin: 0;
  margin-bottom: 15px;
  text-align: initial;
  text-transform: none;
  font-size: 22px;
  border-bottom: solid 1px var(--light-grey);
  --english-font: var(--english-sans-serif-font-family);
  --hebrew-font: var(--hebrew-sans-serif-font-family);
}
.aboutBox .aboutTitle {
  padding: 10px 0 10px 0;
  display: inline-block;
  font-style: normal;
  font-weight: normal;
  font-size: 24px;
  line-height: 29px;
  color: #000000;
}
.aboutBox .tocCategory{
  display: block;
  margin-bottom: 17px;
  font-size: 16px;
  line-height: 19px;
  letter-spacing: 2px;
  text-transform: uppercase;
  color: var(--dark-grey);
}
.aboutBox .aboutSubtitle {
  font-style: italic;
  font-weight: normal;
  font-size: 18px;
  line-height: 22px;
  color: #666666;
}
.aboutBox .aboutSubtitle .he {
  font-style: normal;
}
.aboutBox .aboutAuthor{
  font-size: 16px;
  line-height: 19px;
  color: var(--dark-grey);
  margin-bottom: 22px;
  display: flex;
}
.readerPanel.hebrew .aboutBox .aboutAuthor .aboutAuthorInner{
  direction: rtl;
}
.aboutBox .aboutAuthor .authorName{
  margin-inline-start: 5px;
  color: black;
}
.aboutBox .aboutDesc {
  margin: 15px 0 15px 0;
  font-style: normal;
  font-weight: normal;
  font-size: 16px;
  line-height: 19px;
  color: var(--dark-grey);
}
.aboutBox .aboutComposed{
  font-size: 14px;
  line-height: 18px;
  color: var(--medium-grey);
}
.readerApp.interface-hebrew .aboutBox .versionDetails,
.readerApp.interface-hebrew .versionsBox .versionDetails {
  text-align: right;
}
.aboutBox .versionDetails .separator,
.versionsBox .versionDetails .separator {
  margin: 0 3px;
}
.aboutBox .currVersionSection, .aboutBox .alternateVersionsSection {
  padding-bottom: 30px;
}
.aboutBox .versionsBox .versionBlock:first-child{
  border-top: none;
  padding-top: 10px;
}
.aboutBox .currVersionSection .versionBlock + .versionBlock {
    border-top: solid 1px #CCC;
    padding-top: 20px;
    margin-top: 20px;
}
.version-with-buy-button {
  display: flex;
  flex-direction: column;
}
.version-with-buy-button .version-text-image{
  display: flex;
  justify-content: space-between;
}
.version-with-buy-button .version-text-image .versionBlock{
  align-self: flex-start;
}
.versionsBox .version-with-buy-button{
    border-top: solid 1px #CCC;
}
.versionsBox .version-with-buy-button .versionBlock{
    border-top: none;
}
.versionsBox .version-with-buy-button .version-text-image .version-with-buy-button-image
{
  padding: 20px;
}
.versionsBox .version-with-buy-button .version-with-buy-button-link{
    padding: 10px 20px;
}
.version-with-buy-button .version-with-buy-button-link{
  align-content: flex-start;
  min-width: 50%;
}
.version-with-buy-button .version-with-buy-button-link a.button{
  color: #FFFFFF;
  padding: 7px 20px;
}
.version-with-buy-button .version-text-image .version-with-buy-button-image img.buy-img {
    height: 85px;
    border-radius: 2px;
}
.versionsBox .versionLanguage {
  padding-bottom: 15px;
  letter-spacing: 1px;
  font-style: normal;
  font-weight: normal;
  font-size: 16px;
  line-height: 19px;
  color: #666666;
}
.interface-hebrew .versionsBox .versionLanguage {
  direction: rtl;
}
.versionsBox div:not(:first-child) .versionLanguage {
  padding-top: 25px;
}
.versionsBox .versionLanguage .versionCount {
  color: #999;
}
.versionsBox a.selectButton {
  font-style: normal;
  font-weight: normal;
  font-size: 13px;
  color: #666666;
  box-shadow: 0 1px 2px #999;
  padding: 2px 8px;
  background-color: white;
  border-radius: 4px;
  line-height: 18px;
  cursor: pointer;
}
.versionsBox a.selectButton.currSelectButton {
  background-color: #212E50;
  text-decoration: none;
  cursor: default;
  line-height: 20px;
  color: #FFFFFF;
}
.versionsTextList .topFiltersInner .uppercase {
  text-transform: none;
}
span.purim-emoji img{
  height: 25px;
  width: 25px;
}

/* Sheets */

.sheetsInPanel {
  overflow-y: scroll;
  overflow-x: hidden;
  height: 100%;
  padding: 0 15px;
  box-sizing: border-box;
  position: relative;
}
.sheetContent {
  width: 100%;
  box-sizing: border-box;
  font-size: 2.2em;
  line-height: 1.6;
  text-align: justify;
  background-color: inherit;
  margin: 0 auto;
  max-width: 760px;
  position: relative;
  padding: 0 30px;
  counter-reset: css-counter 0;
}
.sheetContent .ref {
  cursor: pointer;
  color: #999;
  font-size: 1em;
}
.sheetContent .ref a {
  color: #999;
}
.sheetContent img {
  max-width: 100%;
}
.sheetContent table {
  margin: auto;
  max-width: 100%;
  width: 100%;
  border-collapse: collapse;
  table-layout: fixed
}
.sheetContent table th,
.sheetContent table td {
  padding: 10px;
  border-top: 1px solid #E6E5E6;
  vertical-align: top;
}
.sheetContent table thead th {
  vertical-align: bottom;
  border-bottom: 2px solid #E6E5E6;
  border-top: none;
}
.sheetContent table th:first-of-type,
.sheetContent table tr td:first-of-type {
  padding-left: 0;
}
.sheetContent table th:last-of-type,
.sheetContent table tr td:last-of-type {
  padding-right: 0;
}
.sheetContent tbody {
  width: 100%;
}
.sheetContent .center {
  text-align: center;
}
.readerPanel .sheetItem {
  position: relative;
}
.heLeft.bilingual section.SheetSource .sheetItem.enOnly > .en,
.heLeft.bilingual section.SheetSource .sheetItem.heOnly > .he,
.heRight.bilingual section.SheetSource .sheetItem.enOnly > .en,
.heRight.bilingual section.SheetSource .sheetItem.heOnly > .he {
  width: 100%;
  padding-right: 15px;
  padding-left: 15px;
}
.readerPanel .sheetItem.indented-1,
.readerPanel section.SheetSource.indented-1,
.readerPanel section.SheetOutsideBiText.indented-1 {
  margin-left:  30px;
  margin-right: 30px;
}
.readerPanel .sheetItem.indented-2,
.readerPanel section.SheetSource.indented-2,
.readerPanel section.SheetOutsideBiText.indented-2 {
  margin-left:  60px;
  margin-right: 60px;
}
.readerPanel .sheetItem.indented-3,
.readerPanel section.SheetSource.indented-3,
.readerPanel section.SheetOutsideBiText.indented-3 {
  margin-left:  90px;
  margin-right: 90px;
}
.sheetContent .customSourceTitle {
  font-family: "Roboto", "Helvetica Neue", "Helvetica", sans-serif;
  text-transform: none;
  margin-bottom: 0;
  margin-top: 40px;
}
.sheetContent p {
  margin: 0 0 1em 0;
}
.segmentNumber.sheetSegmentNumber {
  display: block;
  position: absolute;
  text-align: center;
}
.readerPanel.bilingual.heLeft .sheetItem.segment .segmentNumber.sheetSegmentNumber,
.readerPanel.bilingual.heRight .sheetItem.segment .segmentNumber.sheetSegmentNumber {
  left: 50%;
  margin-left: -15px;
}
.readerPanel.bilingual.heLeft .sheetItem.segment.enOnly .segmentNumber.sheetSegmentNumber,
.readerPanel.bilingual.heRight .sheetItem.segment.enOnly .segmentNumber.sheetSegmentNumber {
  right: 0px;
  left: auto;
  margin-left: 0;
}
.readerPanel.bilingual.heLeft .sheetItem.segment.heOnly .segmentNumber.sheetSegmentNumber,
.readerPanel.bilingual.heRight .sheetItem.segment.heOnly .segmentNumber.sheetSegmentNumber {
  left: 0px;
  margin-left: 0;
}
.readerPanel.english .sheetItem.segment.heOnly .segmentNumber .en,
.readerPanel.hebrew .sheetItem.segment.enOnly .segmentNumber .he
.readerPanel.hebrew section.SheetSource .sheetItem.enOnly > .en,
.readerPanel.english section.SheetSource .sheetItem.heOnly > .he,
.readerPanel.hebrew section.SheetOutsideBiText .sheetItem.enOnly > .en,
.readerPanel.english section.SheetOutsideBiText .sheetItem.heOnly > .he  {
  display: block;
}
.sheetTocIcon {
  color: #ccc;
  font-size: 16px;
  width: 15px;
  height: 15px;
  margin: 0 8px;
  vertical-align: middle;
}
.bookPage .content h2.tagsTitle {
  text-align: center;
  color:black;
  font-size: 13px;
  margin-bottom: 0;
  padding-bottom: 8px;
}
.sheetMetaDataBox {
  margin: 40px auto 0 auto;
  text-align: center;
}
.bookMetaDataBox {
  margin: 40px auto;
  text-align: center;
}
.sheetContent .sheetItem.segment .sourceContentText {
  margin-bottom: 18px;
  display: block;
  overflow-wrap: break-word;
  word-wrap: break-word;
}
.sheetContent h1,
#sheet .outside h1,
.sourceContentText h1 {
  font-weight: 400;
  font-size: var(--serif-h3-font-size);
  text-align: center;
  margin-top: 45px;
  margin-bottom: 30px;
}
.sheetContent h1 span,
.sourceContentText h1 span {
  border-bottom: 4px solid var(--lighter-grey);
}


.readerPanel.hebrew .sheetContent .sheetItem.segment .sourceContentText.outsideBiText.en {
  display: none;
}
.readerPanel.english .sheetContent .sheetItem.segment .sourceContentText.outsideBiText.he {
  display: none;
}
.readerPanel.hebrew .sheetContent .sheetItem.segment.enOnly .sourceContentText.outsideBiText.en {
  display: inline;
}
.readerPanel.english .sheetContent .sheetItem.segment.heOnly .sourceContentText.outsideBiText.he {
  display: inline;
}
.readerPanel.english .sheetContent .sheetItem .SheetOutsideText.segment.he,
.readerPanel.hebrew .sheetContent .sheetItem .SheetOutsideText.segment.en,
.readerPanel.english .sheetContent .sheetItem .SheetComment.segment.he,
.readerPanel.hebrew .sheetContent .sheetItem .SheetComment.segment.en {
  display: inline;
}
.sourceContentText.centeredSheetContent {
  text-align: center;
}
.sheetContent .sheetItem.segment .sourceContentText p:last-child,
.sheetContent .editorContent .sheetItem.segment .sourceContentText p {
  margin-bottom: 0;
}
.sheetContent .editorContent .sheetItem.noPointer {
  pointer-events: none;
}

.sheetContent .editorContent .sheetItem.noPointer iframe {
  pointer-events: auto;
}


.sheetContent .editorContent .sheetItem.noPointer .element-link,
.sheetContent .editorContent .sheetItem.noPointer .element-link a {
    cursor: pointer;
    pointer-events: auto;
}
.sheetContent .sheetItem.segment .addedBy {
  margin-top: -20px;
}



.sheetContent .element-link {
  display: inline;
  position: relative;
}

.sheetContent .element-link .popup {
  position: absolute;
  left: 0;
  display: flex;
  align-items: center;
  background-color: white;
  padding: 0;
  border-radius: 6px;
  z-index: 1;
  top: -38px;
  pointer-events: auto;
  box-shadow: 0px 1px 3px rgba(0, 0, 0, 0.25);
}

.sheetNotice {
  color: var(--dark-grey);
  background: var(--lighter-grey);
  border: 1px solid var(--light-grey);
  box-sizing: border-box;
  border-radius: 6px;
  padding: 10px 20px;
  margin: 22px 44px 0;
  font-size: 16px;
}
.interface-hebrew .sheetContent .element-link .popup {
  direction: rtl;
}

.sheetContent .element-link .popup input {
  border: none;
  width: 200px;
  padding: 6px;
  font-size: 16px;
  color: rgb(0, 136, 204)
}

.sheetContent .element-link .popup a {
  display: flex;
  align-items: center;
  gap: 5px;
  padding-right: 10px;
  border-right: 1px solid lightgrey;
}

.sheetContent .element-link .popup button {
  border: none;
  background: transparent;
  padding: 6px;
}

.sheetContent .element-link .popup button:hover {
  color: rebeccapurple;
  cursor: pointer;
}

.sheetContent .editorContent,
.sheetContent .editorContent .segment {
  cursor: text;
}

.interface-english .sheetContent .sheetItem.segment .addedBy {
  float: left;
}
.interface-hebrew .sheetContent .sheetItem.segment .addedBy {
  float: right;
}
.youTubeContainer {
  position: relative;
  padding-bottom: 56.25%; /* 16:9 */
  padding-top: 25px;
  height: 0;
  pointer-events: auto;
}
.youTubeContainer iframe {
  position: absolute;
  top: 0;
  left: 0;
  width: 100%;
  height: 100%;
}
.sheetContent .media {
  margin: 0 auto;
  display: table;
  table-layout: fixed;
}
.sheetContent .media.fullWidth {
  width: 100%;
}
.sheetContent .media .mediaCaption {
  display: table-caption;
  caption-side: bottom;
  padding-top: 8px;
}
.sheetContent .media .mediaCaptionInner {
  display: flex;
  justify-content: space-between;
}
.sheetContent .media .mediaCaption .en {
  font-size: 80%;
  text-align: left;
  flex: 1;
}
.sheetContent .media .mediaCaption .he {
  font-size: 72%;
  flex: 1;
  font-family: "Heebo", "sans-serif";
}
.sheetContent .media .mediaCaption.heOnly .he,
.sheetContent .media .mediaCaption.enOnly .en {
  display: block;
}
.sheetContent .media .mediaCaption.heOnly .en,
.sheetContent .media .mediaCaption.enOnly .he {
  display: none;
}
.sheetContent .spacer:only-of-type.empty {
  line-height: inherit;
}
.sheetItem:only-of-type.empty .SheetOutsideText:before,
.sheetContent .spacer:only-of-type.empty:before {
  color: #999;
  position: absolute;
  pointer-events: none;
}
.interface-english .sheetItem:only-of-type.empty .SheetOutsideText:before,
.interface-english .spacer:only-of-type.empty:before,
.interface-english .spacer:only-of-type.empty:before {
  content: "Write something... ";
}
.interface-hebrew .sheetItem:only-of-type.empty .SheetOutsideText:before,
.interface-hebrew .spacer:only-of-type.empty:before,
.interface-hebrew .spacer:only-of-type.empty:before {
  content: "לכתוב משהו...";
}
.editorAddInterface {
  position: relative;
  pointer-events:none;
  background-color: transparent;
}
.editorAddInterface:before {
  content: "";
  margin-inline-start:-46px;
  position: absolute;
  width: 30px;
  height: 30px;
  transform: rotate(45deg);
  background-color: white;
  background-image: url("/static/icons/heavy-x-dark.svg");
  border: 1px solid var(--light-grey);
  background-size: 14px;
  border-radius: 50%;
  pointer-events:auto;
  cursor: pointer;
  background-repeat: no-repeat;
  background-position: center;
  box-sizing: border-box;
  box-shadow: 0px 1px 3px 0px #00000040;
}

.editorAddInterface:hover::before {
background-color: var(--lighter-grey);
}
.editorAddInterface.active:hover::before {
background-color: white;
}

.editorAddInterface.active {
  background-color: white;
  line-height: initial;
}
.editorAddInterface.active:before {
  transform: rotate(0);
}
.editorAddInterface .editorAddInterfaceButton {
  display: none;
}

.addInterfaceInput {
  pointer-events: none;
  display: inline-block;
}

.addInterfaceInput .textPreview {
  border-inline-start: 4px solid;
  padding-inline-start: 36px;
  padding-inline-end: 10px;
  padding-top: 30px;
  padding-bottom: 30px;
  pointer-events: auto;
  margin-top: 10px;
  background-color: white;
}

.addInterfaceInput .button {
  font-size: 14px;
  padding-top: 5px;
  padding-bottom: 5px;
  height: 30px;
  position: absolute;
}

.addInterfaceInput .textPreviewSegment {
  display: inline;
}

.addInterfaceInput .textPreview .inner {
  max-height: 272px;
  overflow-y: scroll;
  padding-inline-end: 30px;
  position: relative;
}

.addInterfaceInput .suggestionBoxContainer,
.addInterfaceInput .textPreviewContainer {
  position: absolute;
  z-index: 1;
}

.addInterfaceInput .suggestionBox,
.addInterfaceInput .textPreview {
  border: 1px solid var(--light-grey);
  box-shadow: 0px 1px 3px rgba(0, 0, 0, 0.25);
  border-radius: 6px;
}

.addInterfaceInput .suggestionBox {
  height: 100%;
}
.addInterfaceInput select.suggestionBox {
  font-size: 22px;
}


.addInterfaceInput select.suggestionBox:focus > option:checked {
  background: var(--light-grey) !important;
}

.addInterfaceInput select.suggestionBox option:checked,
.addInterfaceInput select.suggestionBox option:hover {
    box-shadow: 0 0 10px 100px var(--light-grey) inset;
}

.addInterfaceInput input,
.addInterfaceInput button,
.addInterfaceInput .suggestion {
  pointer-events: auto;
  cursor: pointer;
}

.addInterfaceInput .suggestion {
  border-inline-start: 4px solid;
  padding-inline-start: 36px;
  padding-inline-end: 40px;
  padding-top: 9px;
  padding-bottom: 9px;
  border-bottom: 1px solid var(--lighter-grey);
}

.addInterfaceInput .suggestion:last-of-type {
  border-bottom: none;
}

.addInterfaceInput input {
  min-width: 350px;
  max-width: 450px;
  border-radius: 250px;
  border: none;
  box-shadow: none;
  box-sizing: border-box;
  font-size: 22px;
  padding-inline-start: 30px;
  padding-top: revert;
  margin-inline-end: 20px;
  background: url("/static/icons/iconmonstr-magnifier-2-240.svg") no-repeat scroll left 7px top 7px;
  background-color: var(--lighter-grey);
}
.topicSearch.addInterfaceInput {
  display: flex;
  margin-left: 30px;
  margin-right: 30px;
  justify-content: space-between;
}

.topicSearch.addInterfaceInput input {
  margin-top: 30px;
  height: 30px;
  max-width: 250px;
  min-width: 250px;
  padding-inline-end: 30px;
  margin-left:  0;
  margin-right: 0;
  font-size: 20px;
}
.topicSearch.addInterfaceInput input.selected {
  color: #4B71B7;
}

.topicSearch.addInterfaceInput .button {
  margin-top: 30px;
  position: relative;
  white-space: nowrap;
}
.addInterfaceInput .suggestion {
  font-size: 20px;
}
.topicSearch.addInterfaceInput select.suggestionBox {
  margin-top: 60px;
}
.addInterfaceInput.mediaInput input {
  background: url("/static/icons/link_grey.svg") no-repeat scroll left 7px top 7px;
  background-color: var(--lighter-grey);
}
.readerApp.interface-hebrew .addInterfaceInput input {
  background-position: right 7px top 7px;
  font-family: var(--hebrew-serif-font-family);
}

.addInterfaceInput input::placeholder {
  font-size: 22px;
  font-style: normal;
}

.addInterfaceInput input+span.helperCompletionText {
  position: absolute;
  margin-inline-start: 4px;
  color: var(--medium-grey);
}

.editorAddInterface.active .editorAddInterfaceButton {
  width: 30px;
  height: 30px;
  padding: 10px;
  display: inline-block;
  background-size: auto 12px;
  background-repeat: no-repeat;
  background-position: center;
  border-radius: 6px;
  background-origin: content-box;
  background-color: var(--lighter-grey);
  margin-inline-end: 6px;
  box-sizing: border-box;
  cursor: pointer;
  pointer-events: auto;
}
.editorAddInterface.active .cursorHolder {
  display: inline-block;
 }
#addSourceButton.editorAddInterfaceButton {
  background-image: url("/static/icons/quotation.svg");
}
#addImageButton.editorAddInterfaceButton {
  background-image: url("/static/icons/image.svg");
}
#addMediaButton.editorAddInterfaceButton {
  background-image: url("/static/icons/video.svg");
}

#addImageFileSelectorLabel {
  width: 30px;
  height: 30px;
  margin-inline-start: -5px;
  margin-top: -5px;
  display: block;
  position: absolute;
  cursor: pointer;
}

.sheetContent .sheetItem .SheetOutsideText.segment p {
  margin: 0
}
.sheetContent .sheetItem .SheetOutsideText.segment {
  margin: 0
}
.sheetContent .sheetItem .SheetSource.segment,
.sheetContent .sheetItem .SheetOutsideBiText.segment {
  margin-top: 2px;
  margin-bottom:30px;
}
.sheetContent .text.loading {
  cursor: wait;
}
.oldSheetNotice,
.oldSheetNotice a,
.editSheetNotice,
.editSheetNotice a {
  font-size: 12px;
  font-family: "Roboto", "Helvetica Neue", "Helvetica", sans-serif;
  color: #999;
}
.cookiesNotification {
  position: fixed;
  z-index: 9999;
  color: white;
  background-color: #212E50;
  border-top: 1px solid #ccc;
  bottom: 0;
  box-sizing: border-box;
  width: 100%;
  padding: 10px 0;
  line-height: 1.1;
  text-align: center;
  unicode-bidi: plaintext;
}
.cookiesNotification a {
  text-decoration: underline;
  color: inherit;
  margin-inline-start: 5px;
}
.cookiesNotification .button {
  margin-inline-start: 12px;
}
.readerMessageBox {
  z-index: 9999;
  color: #000;
  font-size: 16px;
  background-color: #ededec;
  border: 1px solid #ccc;
  top: 0;
  left: 0;
  box-sizing: border-box;
  padding: 10px 0;
  margin: 40px;
  line-height: 1.1;
  text-align: center;
}
.readerMessageBox a {
  text-decoration: underline;
  color: inherit;
}
.he sup.sourcePrefix {
  margin-right: -35px;
  position: absolute;
  text-decoration: none;
  font-family: "Roboto", "Helvetica Neue", "Helvetica", sans-serif;
  color: #000;
}
.en sup.sourcePrefix {
  margin-left: -35px;
  position: absolute;
  text-decoration: none;
  font-family: "Roboto", "Helvetica Neue", "Helvetica", sans-serif;
  color: #000;
}
.heLeft.bilingual .sheetContent .text sup.sourcePrefix,
.heRight.bilingual .sheetContent .text sup.sourcePrefix {
    margin-right: -28px;
}
.heLeft.bilingual .sheetContent .text .en sup.sourcePrefix,
.heRight.bilingual .sheetContent .text .en sup.sourcePrefix {
  display: none
}
.sheetItem.ref-display-none .ref {
  display: none;
}
section.SheetSource .en,
section.SheetOutsideBiText .en {
  background-color: #FBFBFA;
}
section.SheetSource,
section.SheetOutsideBiText {
  border-inline-start: 4px solid;
  box-shadow: 0px 1px 6px rgba(0, 0, 0, 0.25);
  margin-bottom: 30px;
}

.SheetOutsideBiText, .SheetSource {
    counter-increment: css-counter 1;
}

.SheetOutsideBiText:before,
.SheetSource:before {
  position: absolute;
  color:  var(--medium-grey);
  font-size: 12px;
}

.english .SheetOutsideBiText:before,
.english .SheetSource:before {
  content: counter(css-counter);
  left: -34px;
  font-family: var(--english-sans-serif-font-family);
}

.bilingual .SheetOutsideBiText:before,
.bilingual .SheetSource:before {
  content: counter(css-counter);
  right: -34px;
  font-family: var(--english-sans-serif-font-family);

}


.hebrew .SheetOutsideBiText:before,
.hebrew .SheetSource:before {
  content: counter(css-counter, hebrew);
  right: -34px;
  font-family: var(--hebrew-sans-serif-font-family);
}


.readerPanel.hebrew section.SheetSource .sheetItem > .he,
.readerPanel.english section.SheetSource .sheetItem > .en,
.readerPanel.hebrew section.SheetOutsideBiText .sheetItem > .he,
.readerPanel.english section.SheetOutsideBiText .sheetItem > .en {
  display: block;
}
.readerPanel.hebrew section.SheetSource .sheetItem > .en,
.readerPanel.english section.SheetSource .sheetItem > .he,
.readerPanel.hebrew section.SheetOutsideBiText .sheetItem > .en,
.readerPanel.english section.SheetOutsideBiText .sheetItem > .he  {
  display: none;
}
.interface-english section.SheetSource .sheetItem > .he,
.interface-english section.SheetSource .sheetItem > .en,
.interface-english section.SheetOutsideBiText .sheetItem > .he,
.interface-english section.SheetOutsideBiText .sheetItem > .en {
  padding: 15px 20px 15px 16px;
}
.interface-hebrew section.SheetSource .sheetItem > .he,
.interface-hebrew section.SheetSource .sheetItem > .en,
.interface-hebrew section.SheetOutsideBiText .sheetItem > .he,
.interface-hebrew section.SheetOutsideBiText .sheetItem > .en {
  padding: 15px 16px 15px 20px;
}
.readerPanel.bilingual.stacked .sheetContent section.SheetSource .segment.highlight .he,
.readerPanel.bilingual.stacked .sheetContent section.SheetOutsideBiText .segment.highlight .he {
  padding-bottom: 15px;
}
section.SheetSource.highlight,
section.SheetOutsideBiText.highlight {
  background-color: #E9E9E7;
}
section.SheetSource .segmentNumber,
section.SheetSource .SheetOutsideBiText {
  display: none;
}
.sheetContent section.SheetSource.highlight .sheetItem.segment.highlight .sourceContentText,
.sheetContent section.SheetSource .sheetItem.segment .sourceContentText,
.sheetContent section.SheetOutsideBiText.highlight .sheetItem.segment.highlight .sourceContentText,
.sheetContent section.SheetOutsideBiText .sheetItem.segment .sourceContentText {
  margin: 0;
}
.sheetItem .SheetSource,
.sheetItem .SheetOutsideBiText {
  border-inline-start: 4px solid;
  padding-inline-start: 16px;
  padding-inline-end: 20px;
  box-shadow: 0px 1px 6px rgba(0, 0, 0, 0.25);
}
.sheetItem .SheetSource.segment,
.sheetItem .SheetOutsideBiText.segment {
cursor: pointer;
}

.sheetItem .SheetSource.selected.segment,
.sheetItem .SheetOutsideBiText.selected.segment {
  border-top: 2px solid var(--select-blue);
  border-bottom: 2px solid var(--select-blue);
  border-inline-end: 2px solid var(--select-blue);
  margin-top: 0;
  margin-bottom: 28px;
  margin-inline-end: -2px;
  cursor: text;
}
.sheetItem .SheetSource .he,
.sheetItem .SheetSource .en,
.sheetItem .SheetOutsideBiText .he,
.sheetItem .SheetOutsideBiText .en {
  padding-inline-start: 16px;
  padding-inline-end: 20px;
  margin-inline-start: -16px;
  margin-inline-end: -20px;
  padding-top: 15px;
  padding-bottom: 15px;
}
.interface-hebrew .sheetItem .SheetSource .he,
.interface-hebrew .sheetItem .SheetSource .en,
.interface-hebrew .sheetItem .SheetOutsideBiText .he,
.interface-hebrew .sheetItem .SheetOutsideBiText .en {
  padding-inline-start: 20px;
  padding-inline-end: 16px;
  margin-inline-start: -20px;
  margin-inline-end: -16px;
}
.interface-hebrew .bilingual.heLeft .sheetItem .SheetOutsideBiText .he,
.interface-hebrew .bilingual.heLeft .sheetItem .SheetSource .he,
.interface-hebrew .bilingual.heRight .sheetItem .SheetOutsideBiText .en,
.interface-hebrew .bilingual.heRight .sheetItem .SheetSource .en,
.interface-english .bilingual.heRight .sheetItem .SheetOutsideBiText .he,
.interface-english .bilingual.heRight .sheetItem .SheetSource .he,
.interface-english .bilingual.heLeft .sheetItem .SheetOutsideBiText .en,
.interface-english .bilingual.heLeft .sheetItem .SheetSource .en {
  padding-inline-end: 20px;
  margin-inline-end: 0px;
  padding-inline-start: 20px;
  margin-inline-start: 0px;
}
.interface-hebrew .bilingual.heLeft .sheetItem .SheetOutsideBiText .en,
.interface-hebrew .bilingual.heLeft .sheetItem .SheetSource .en,
.interface-english .bilingual.heLeft .sheetItem .SheetOutsideBiText .he,
.interface-english .bilingual.heLeft .sheetItem .SheetSource .he {
  padding-inline-end: 16px;
  margin-inline-end: 0px;
  padding-inline-start: 20px;
  margin-inline-start: 0px;
}

.interface-hebrew .bilingual.heRight .sheetItem .SheetOutsideBiText .he,
.interface-hebrew .bilingual.heRight .sheetItem .SheetSource .he,
.interface-english .bilingual.heRight .sheetItem .SheetOutsideBiText .en,
.interface-english .bilingual.heRight .sheetItem .SheetSource .en {
  padding-inline-end: 20px;
  margin-inline-end: 0px;
  padding-inline-start: 16px;
  margin-inline-start: 0px;
}

.readerPanel.bilingual.heRight .sheetItem .SheetSource,
.readerPanel.bilingual.heRight .sheetItem .SheetOutsideBiText,
.readerPanel.bilingual.heLeft .sheetItem .SheetSource,
.readerPanel.bilingual.heLeft .sheetItem .SheetOutsideBiText {
  padding-left: 0;
  padding-right: 0;
}

.readerPanel.english .sheetItem .SheetSource .he,
.readerPanel.english .sheetItem .SheetSource .en,
.readerPanel.english .sheetItem .SheetOutsideBiText .he,
.readerPanel.english .sheetItem .SheetOutsideBiText .en,
.readerPanel.hebrew  .sheetItem .SheetSource .he,
.readerPanel.hebrew  .sheetItem .SheetSource .en,
.readerPanel.hebrew  .sheetItem .SheetOutsideBiText .he,
.readerPanel.hebrew  .sheetItem .SheetOutsideBiText .en
{
  padding-inline-start: initial;
  padding-inline-end: initial;
  margin-inline-start: initial;
  margin-inline-end: initial;
}

.readerPanel.english .sheetItem .SheetSource.segment,
.readerPanel.hebrew .sheetItem .SheetSource.segment {
  padding-top: 15px;
  padding-bottom: 15px;
}


.sheetItem .SheetSource .he.editable.selected .sourceContentText,
.sheetItem .SheetSource .en.editable.selected .sourceContentText,
.sheetItem .SheetOutsideBiText .he.editable.selected .sourceContentText,
.sheetItem .SheetOutsideBiText .en.editable.selected .sourceContentText {
  background-color: #FFFFFF;
  box-shadow: inset 0px 0px 3px rgba(0, 0, 0, 0.3);
  border-radius: 6px;
}
.sheetItem .SheetSource ::selection,
.sheetItem .SheetOutsideBiText ::selection {
  background-color: rgba(0,0,0,0);
}
.sheetItem .SheetSource .he.editable.selected ::selection,
.sheetItem .SheetSource .en.editable.selected ::selection,
.sheetItem .SheetOutsideBiText .he.editable.selected ::selection,
.sheetItem .SheetOutsideBiText .en.editable.selected ::selection {
  background-color: #D2DCFF;
}
.sheetItem .SheetSource .en,
.sheetItem .SheetOutsideBiText .en {
  background-color: #FBFBFA;
}
.sheetItem .SheetSource .ref,
.sheetItem .SheetOutsideBiText .ref {
  pointer-events: none;
  user-select: none;
}
.readerPanel.bilingual .sheetItem .SheetSource:after,
.readerPanel.bilingual .sheetItem .SheetOutsideBiText:after {
  content: " ";
  display: block;
  clear: both;
  height: 0;
  background-color: #FBFBFA;
}
.sheetItem .SheetMedia {
  margin-bottom: 14px;
}
.readerPanel.bilingual.heRight .SheetSource {
  background-image:
  linear-gradient(
    to left,
    #fff,
    #fff 50%,
    #FBFBFA 50%,
    #FBFBFA 100%,
    #fff 100%
  );
}
.readerPanel.bilingual.heLeft .SheetSource {
  background-image:
  linear-gradient(
    to right,
    #fff,
    #fff 50%,
    #FBFBFA 50%,
    #FBFBFA 100%,
    #fff 100%
  );
}

.bilingual.heLeft .sheetContent .boxedSheetItem,
.bilingual.heRight .sheetContent .boxedSheetItem {
  margin-bottom: 30px;
}

.bilingual.heLeft .sheetContent .sheetItem .SheetSource.segment,
.bilingual.heRight .sheetContent .sheetItem .SheetSource.segment {
  margin-bottom: 0;
}

.boxedSheetItem + .spacer {
  margin-top: -30px;
  transition: all .5s ease-in-out;
}

.boxedSheetItem + .spacer.spacerSelected {
  margin-top: unset;
  margin-bottom:30px;
  transition: all .5s ease-in-out;
}

.boxedSheetItem[draggable] {
  -moz-user-select: none;
  -khtml-user-select: none;
  -webkit-user-select: none;
  user-select: none;
  -khtml-user-drag: element;
  -webkit-user-drag: element;
}

.boxedSheetItem.dragged {
  opacity: .2;
}

.boxedSheetItem .boxedSourceChildren {
  position: absolute;
  top: 0;
}

.draggedOver.draggedOverBefore::before {
  content: "​"; /* zwsp required for chrome to display content */
  display: block;
  background-color: #D2DCFF;
  width: 100%;
}
.draggedOver.draggedOverAfter::after {
  content: "​"; /* zwsp required for chrome to display content */
  display: block;
  background-color: #D2DCFF;
  width: 100%;
}

.dragIcon {
  background-color: #F0F8FF;
  width: auto;
  height: 30px;
  left: -3000px;
  border-inline-start: 4px solid;
  font-size: 22px;
  padding-top: 10px;
  padding-left: 10px;
  padding-right: 10px;
  text-align: center;
  position: absolute;
}
.dragIconContainer {
  position: absolute;
  left: -9999px;
  display: flex;
  flex-direction: column;
  background-color: rgba(255, 255, 255, 0.1);
}
.feedbackBox p {
  font-size: 16px;
  letter-spacing: 1px;
}
.feedbackBox .button {
  margin: auto;
  width: 100%;
}
.feedbackBox input {
  padding: 16px 22px;
  margin-bottom: 20px;
  cursor: pointer;
  font-size: 18px;
  border-radius: 4px;
  box-shadow: none;
  border: 1px solid #E9E9E9;
  width: 100%;
  box-sizing: border-box;
}
.connectionsPanel textarea.feedbackText {
  border-radius: 7px;
  box-shadow: 0 1px 3px rgba(0,0,0,0.2);
}
.img-circle {
  border-radius: 50%;
}
.tab-view .tab-list {
  display: flex;
  flex-direction: row;
  justify-content: flex-start;
}
.tab-view .tab-list .tab {
  font-size: 16px;
  color: black;
  text-align: center;
  padding: 10px 0;
  margin: 0;
  margin-inline-end: 30px;
  cursor: pointer;
}
.tab-view .tab-list .tab a {
  color: inherit;
}
.tab-view .tab-list .tab a:hover {
  text-decoration: none;
}
.tab-view .tab-list .active .tab {
  border-bottom: 4px solid #CCC;
}
.interface-hebrew .tab-view .tab-list .tab {
  margin: 0 0 0 30px;
}
.tab-view .tab-list .tab img {
  width: 18px;
  height: 18px;
  margin: 0 10px 0 0;
  top: 2px;
  position: relative;
}
.interface-hebrew .tab-view .tab-list .tab img {
  margin: 0 0 0 10px;
}
.tab-view .tab-list .justifyright {
  margin: 0 0 4px auto;
  display: flex;
  align-items: center;
}
.tab-view .tab-list .tab.filter,
.tab-view.largeTabs .tab-list .tab.filter {
  font-size: 16px;
  margin: 0;
  padding: 6px 9px;
  border: 1px solid #EDEDEC;
  background-color: #EDEDEC;
  border-radius: 6px;
}
.tab-view .tab-list .tab.filter.open {
  background-color: inherit;
}
.tab-view .tab-list .tab.filter img {
  margin: 0 0 1px 6px;
  width: 12px;
  height: 12px;
}
.interface-hebrew .tab-view .tab-list .tab.filter img {
  margin: 0 6px 1px 0;
}
.tab-view .tab-list .applink a {
    color: #666;
}
.interface-hebrew .tab-view .tab-list .justifyright {
  margin: 0 auto 0 0;
}
.tab-list :not(.active) .tab, .tab-list :not(.active) .tab a{
    color: #666;
}
.tab-view.largeTabs .tab-list {
    border-bottom: 1px solid #CCC;
    margin-bottom: 18px;
}
.tab-view.largeTabs .filter-bar {
  margin-bottom: 30px;
}
.tab-view.largeTabs .tab-list .tab {
  font-size: 22px;
}
.tab-view.largeTabs .tab-list .active .tab {
  border-bottom: 4px solid var(--light-grey);
}
@media (max-width: 540px) {
  .profile-page .tab-view .tab .tabIcon {
    display: none;
  }
  .interface-hebrew .tab-view .tab-list .justifyright {
    margin: initial;
  }
  .tab-view .tab-list .justifyright {
    margin: initial;
  }
  .tab-view .tab-list{
    flex-wrap: wrap;
  }
  .profile-page .profile-actions .resourcesLink.profile-settings,
  .profile-page .profile-actions .button.logoutLink{
    display: none;
  }
}
.profile-page .textRange {
  font-size: 18px;
  color: #666;
}
.profile-page .note-text {
  font-size: 18px;
}
.profile-page .note {
  display: flex;
  flex-direction: row;
  justify-content: space-between;
  padding: 10px 0 20px 0;
}
.profile-page .note + .note {
  border-top: 1px solid #CCC;
}
.profile-page .noteLeft {
  flex-grow: 1;
}
.profile-page .noteRight {
  display: flex;
  flex-direction: row;
  align-items: flex-start;
}
.profile-page .note .noteRight img {
  display: none;
}
.profile-page .note .noteRight img + img {
  margin: 0 0 0 10px;
}
.interface-hebrew .profile-page .note .noteRight img + img {
  margin: 0 10px 0 0;
}
.profile-page .note:hover .noteRight img {
  display: inline-block;
  width: 16px;
  height: 16px;
  opacity: 0.4;
}
.profile-page .note:hover .noteRight img:hover {
  opacity: 0.6;
  cursor:pointer;
}
.profile-page .social-icon img {
  width: 13px;
  height: 13px;
  opacity: 0.4;
}
.profile-page .social-icon + .social-icon {
  padding: 0 5px;
}
.profile-page .social-icon:hover img {
  opacity: 0.6;
}
.editorToggleHeader {
  width: 100%;
  background-color: #18345D;
  color: white;
  height: 60px;
  font-size: 16px;
  margin-top: -60px;
  margin-left: -12px;
  margin-bottom: 80px;
  padding-right: 12px;
  display: flex;
  justify-content: center;
  align-items: center;
  position: relative;
  left: 0;
}
.interface-hebrew .editorToggleHeader {
  direction: rtl;
}
.editorToggleHeader .button {
  padding: 5px 8px;
  margin-inline-start: 15px;
  margin-top: 5px;
  height: 30px;
  letter-spacing: 0;
}
.feedbackOverlay {
  position: fixed;
  width: 100%;
  height:100%;
  background-color: #FBFBFA;
  z-index: 1001;
  top: 0;
  left: 0;
  padding: 120px 60px;
  box-sizing: border-box;
}
.interface-hebrew .feedbackOverlay {
  direction: rtl;
}
.feedbackOverlay .buttonContainer {
  margin-top: 50px;
}
.feedbackOverlay h2 {
  font-size: 30px;
  font-family: "adobe-garamond-pro", "Crimson Text", Georgia, serif;
  margin: 0 auto 50px auto;
  color: black;
  text-transform: none;
  max-width: 600px;
}
.feedbackOverlay p, .feedbackOverlay ul  {
  font-size: 16px;
  font-family: "Roboto", "Helvetica Neue", "Helvetica", sans-serif;
  color: black;
  max-width: 600px;
  margin: 10px auto;
}
.feedbackOverlay textarea {
  font-size: 18px;
  color: #000;
  box-shadow: 0px 1px 3px rgba(0, 0, 0, 0.25);
  border-radius: 6px;
  border: none;
  width: 100%;
  padding: 12px;
  font-weight: normal;
  font-style: normal;
  margin-top: 10px;
  height: 120px;
}
.interface-hebrew textarea,
.interface-hebrew textarea::placeholder,
.interface-hebrew input
{
  font-family: var(--hebrew-sans-serif-font-family);
}
.feedbackOverlay textarea::placeholder {
  font-size: 16px;
  font-style: normal;
  color: #666;
}
.feedbackOverlay a {
  color: #4871bf;
}
.feedbackOverlay .button {
  margin: 0;
}
.feedbackOverlay a.button  {
  color: white;
}
.sheetList .sheet {
  border-bottom: none;
}
.sheetList .sheet {
  display: flex;
  flex-direction: row;
}
.sheetList .sheet .sheetLeft {
  display: flex;
  flex-direction: column;
}
.sheetList .sheet .sheetTags {
  color: #999;
}
.sheetList .sheet .sheetTags .bullet {
  margin: 0 5px;
}
.sheetList .sheet a {
  color: inherit;
  cursor: pointer;
}
.sheetList .sheet a.sheetTitle {
  display: flex;
  flex-direction: row;
  align-items: center;
  margin-bottom: 10px;
  font-size: 18px;
}
.sheetList .sheet .sheetLeft .sheetTitle img,
.textList .sheet .sheetLeft .sheetTitle img {
  width: 18px;
  height: 18px;
  margin-inline-end: 10px;
}
.sheetLeft div.sheetSummary {
  margin-bottom: 10px
}
.default-profile-img {
  width: 175px;
  height: 175px;
  background-color: #999;
  border-radius: 50%;
  display: flex;
  justify-content: center;
  align-items: center;
  color: white;
  font-size: 75px;
  font-family: "Roboto", "Helvetica Neue", "Helvetica", sans-serif;
}
.default-profile-img.invisible {
  visibility: hidden;
}
.profile-page .filterable-list {
  /* to distinguish top half of profile from bottom half */
    background-color: white;
    border: 1000px solid white;
    border-top: 4px solid white;
    border-bottom: 120px solid white;
    margin: -4px 0 -120px -1000px;
    width: 100%;
}
.interface-hebrew .profile-page .filterable-list {
  margin: -4px -1000px -120px 0;
}
.filterable-list .filter-bar {
  border-bottom: 1px solid #E2E2E1;
  display: flex;
  flex-direction: row;
  align-items: center;
  padding: 16px 0;
  justify-content: space-between;
}
.filterable-list .filter-bar-new {
  padding: 0 0 20px 0;
  justify-content: space-between;
  align-items: center;
  display: flex;
  flex-wrap: wrap;
  flex-direction: row;
}
.filterable-list .filter-bar-new .filter-input {
  background-color: #EDEDED;
  border-radius: 5px;
  padding: 5px;
  color: black;
  width: 250px;
  display: flex;
  align-items: center;
}
.filterable-list .filter-bar-new .filter-input ::placeholder {
  color: #999;
}
.filterable-list .filter-bar-new .sort-option {
  padding: 7px;
  color: #666;
  font-size: 16px;
  cursor: pointer;
  margin: 0 0 0 7px;
  background-color: #EDEDED;
  border-radius: 5px;
}
.interface-hebrew .filterable-list .filter-bar-new .sort-option {
  margin: 0 7px 0 0;
}
.filterable-list .filter-bar-new .sort-option.active {
  color: black;
}
.filterable-list .filter-bar-new .systemText span {
  color: #000;
}
.filterable-list .filter-bar .filter-bar-inner {
  display: flex;
  align-items: center;
}
.filterable-list .readerNavMenuSearchButton {
  margin: 0 10px 0 5px;
  display: inline-flex;
  top: 0;
}
.interface-hebrew .filterable-list .readerNavMenuSearchButton {
  margin: 0 5px 0 10px;
}
.filterable-list input {
  border: 0;
  font-size: 18px;
  font-family: "adobe-garamond-pro", "Crimson Text", Georgia, serif;
  background-color: transparent;
}
.filterable-list .loadingMessage {
  margin-top: 30px;
}
.profile-page .filterable-list .filter-content {
  padding-top: 25px;
}
.profile-page .sheet-header {
  display: flex;
  flex-direction: column;
  align-items: flex-start;
  margin-bottom: 10px;
}
.profile-page .collectionListingImage {
  width: 18px;
  height: 18px;
  border-radius: 50%;
  vertical-align: middle;
  margin: 0;
  margin-inline-end: 10px;
  position: relative;
  top: -2px;
}
.profile-page .collectionListingName {
  font-size: 18px;
  margin-bottom: 10px;
}
.profile-page .collectionListing + .collectionListing {
  border-top: 0;
}
.profile-page .profile-summary-content a {
  color: inherit;
}
.profile-page .profile-summary a.logoutLink {
  color: #666;
  padding: 16px 15px;
}
.profile-page .profile-summary {
  display: flex;
  flex-direction: row;
  justify-content: space-between;
  margin-bottom: 40px;
}
.profile-page .profile-summary .summary-column {
  display: flex;
  flex-direction: column;
  flex-grow: 3;
  flex-basis: 0;
}
.profile-page .profile-summary .summary-column.start {
  align-items: flex-start;
}
.profile-page .profile-summary .summary-column.end {
  flex-grow: 1;
}
.profile-page .profile-summary .small-margin {
  margin: 0 4px;
}
.profile-page .profile-summary .sub-sub-title > .small-margin:first-child,
.profile-page .profile-summary .sub-sub-title > span:first-child .small-margin {
  margin: 0 4px 0 0;
}
.profile-page .profile-summary .sub-sub-title > .small-margin:last-child,
.profile-page .profile-summary .sub-sub-title > span:last-child .small-margin {
  margin: 0 0 0 4px;
}
.interface-hebrew .profile-page .profile-summary .sub-sub-title > .small-margin:last-child,
.interface-hebrew .profile-page .profile-summary .sub-sub-title > span:last-child .small-margin {
  margin: 0 4px 0 0;
}
.profile-page .aboutText {
  margin-top: 20px;
  font-size: 18px;
  line-height: 1.4;
}
@media (max-width: 540px) {
  .profile-page .profile-pic:hover .profile-pic-hover-button.profile-pic-button-visible {
    display: none !important;  /* dont allow profile pic upload on mobile b/c causes black image on iOS */
  }
  .profile-page .profile-pic .profile-pic-button {
    top: calc(-1 * ((87px/2) + (46px/2)));  /* height of .profile-img + height of .profile-pic-button */
  }
  .profile-page .editorToggleHeader {
    display: none !important;
  }
  .profile-page .profile-summary .profile-img {
    width: 87px !important;
    height: 87px !important;
    font-size: 43.5px !important;
  }
  .profile-page .profile-summary .default-profile-img {
    width: 87px !important;
    height: 87px !important;
    font-size: 43.5px !important;
  }
  .profile-page .profile-summary .profile-actions {
    flex-wrap: wrap;
  }
}
.profile-page .profile-summary .follow {
  color: #999;
  font-size: 13px;
  letter-spacing: 1px;
}
.profile-page .profile-summary .follow .follow-bull {
  padding: 0 5px;
}
.profile-page .profile-summary .profile-actions {
  display: flex;
  flex-direction: row;
  margin: 10px 0;
}
.profile-page .resourcesLink.faded {
  color: #666;
}
.resourcesLink.blue {
  color: white;
  background-color: #18345d;
}
.resourcesLink.blue img {
  filter: invert(1);
  opacity: 1;
}
.profile-page .authorByLine {
  margin: 20px 0;
}
.authorByLineImage a {
  text-decoration: none;
}
.profile-page .follow-header {
  font-size: 20px;
  color: #000;
  padding-bottom: 10px;
}
.profile-page .follow-header .follow-count {
  color: #999;
}
.profile-page .resourcesLink  {
  min-height: 46px;
  height: 46px;
  overflow: visible;
  padding: 0px 16px;
  border-top: 0;
  display: flex;
  align-items: center;
  width: unset;
}
.profile-page .emptyList {
  display: flex;
  flex-direction: column;
  align-items: flex-start;
}
.profile-page .emptyList .emptyListText {
  font-size: 16px;
  margin: 30px 0;
  color: #999;
  font-family: "Roboto", "Helvetica Neue", "Helvetica", sans-serif;
  line-height: 1.5;
}
.profile-page .profile-summary .resourcesLink + .resourcesLink,
.profile-page .profile-summary .largeFollowButton + .resourcesLink {
  margin: 0 0 0 10px;
}
.interface-hebrew .profile-page .profile-summary .largeFollowButton + .resourcesLink,
.interface-hebrew .profile-page .profile-summary .resourcesLink + .resourcesLink {
  margin: 0 10px 0 0;
}
.profile-page .profile-summary .title {
  margin-bottom: 10px;
}
.profile-page .profile-summary .sub-title {
  color: #000;
  font-family: "Roboto", "Helvetica Neue", "Helvetica", sans-serif;
  font-size: 16px;
}
.profile-page .profile-summary .sub-sub-title {
  color: #666;
  font-family: "Roboto", "Helvetica Neue", "Helvetica", sans-serif;
  font-size: 16px;
}
/* Tooltip - source: https://codepen.io/cristina-silva/pen/XXOpga */
.tooltip-toggle {
  cursor: pointer;
  position: relative;
  line-height: normal;
}
.tooltip-toggle svg {
  height: 18px;
  width: 18px;
}
/*Tooltip text container*/
.three-dots-button.tooltip-toggle::before {
  /* make the tooltip appear on right. % is an estimate that works most of the time */
  top: 0;
  transform: translateY(-35%);
  left: 30px;
  color: #999;
  text-align: left;
}
.interface-hebrew .three-dots-button.tooltip-toggle::before {
  left: unset;
  right: 30px;
  text-align: right;
}
@media (max-width: 450px) {
  .three-dots-button.tooltip-toggle::before {
    left: -165px;
  }
  .interface-hebrew .three-dots-button.tooltip-toggle::before{
    right: -165px;
  }
}

.tooltip-toggle::before {
  color: #000;
  font-family: "Roboto", "Helvetica Neue", "Helvetica", sans-serif;
  font-size: 13px;
  opacity: 0;
  pointer-events: none;
  text-align: center;
  position: absolute;
  top: 30px;
  left: -70px;
  padding: 10px;
  background-color: #fff;
  box-shadow: 0 1px 3px rgba(0,0,0,.2);
  border-radius: 5px;
  content: attr(aria-label);
  text-transform: none;
  transition: all 0.5s ease;
  width: 140px;
  z-index: 1;
}
/*Triggering the transition*/
.tooltip-toggle:hover::before, .tooltip-toggle:hover::after {
  opacity: 1;
  transition: all 0.75s ease;
}
.largeFollowButton {
  display: inline-flex;
  min-height: 46px;
  height: 46px;
  overflow: visible;
  padding: 0px 16px;
  align-items: center;
  text-align: center;
  cursor: pointer;
  background: #18345d;
  color: #fff;
  border-radius: 6px;
  box-shadow: 0 1px 3px rgb(0 0 0 / 20%);
}
.profile-page .largeFollowButton.following .int-en,
.profile-page .largeFollowButton.following .int-he {
  color: black;
}
.largeFollowButton.following span {
  color: #666;
}
.smallFollowButton {
  height: 20px;
  line-height: 18px;
  width: min-content;
  text-align: center;
  cursor: pointer;
  background: var(--sefaria-blue);
  color: white;
  border-radius: 3px;
  margin-inline-start: 15px;
  display: none;
  letter-spacing: normal;
  padding: 0 3px;
}
.smallFollowButton.smallText span {
  color: white;
}
.largeFollowButton.following, .smallFollowButton.following {
  background: #fff;
  color: black;
}
.smallFollowButton.following{
  border: 1px solid #CCCCCC;
  box-sizing: border-box;
}
.smallFollowButton.following.smallText span {
  color: black;
}
.authorByLine.small .smallFollowButton.following{
  line-height: 18px;
}
.authorByLine .smallFollowButton.following{
  line-height: 16px;
}
body .homeFeedWrapper {
  background-color: white;
}
body .homeFeedWrapper .content {
  padding: 0;
}
.homeFeedWrapper #homeCover {
  height: 240px;
  padding: 50px 0;
  background-color: #ADA99B;
  box-sizing: border-box;
  text-align: center;
  overflow: hidden;
  position: relative;
  left: -20px;
  width: calc(100% + 20px);
}
.interface-hebrew .homeFeedWrapper #homeCover {
  left: auto;
}
.homeFeedWrapper #homeVideo {
  position: absolute;
  top: -90px;
  left: 0;
  width: 100%;
  min-width: 1200px;
  z-index: 0;
}
.homeFeedWrapper #homeCover h1.featureTitle {
  color: white;
  margin-bottom: 20px;
  position: relative;
}
.homeFeedWrapper #homeCover h1.featureTitle .int-en,
.homeFeedWrapper #homeCover h1.featureTitle .int-he {
  color: white;
}
.homeFeedWrapper #homeCover h1.featureTitle .int-en {
  font-size: 36px;
}
.homeFeedWrapper #homeCover h1.featureTitle .int-he {
  font-size: 44px;
}
.homeFeedWrapper #homeCover .sub {
  color: white;
  font-size: 16px;
  margin: 0;
  position: relative;
}
.homeFeedWrapper #homeCover .sub a {
  font-size: 16px;
}
.homeFeedWrapper #homeCover .sub .int-en {
}
.homeFeedWrapper #homeCover a {
  color: white;
  font-style: normal;
  position: relative;
}
.columnLayout {
  display: flex;
  flex-direction: row;
}
@media (max-width: 540px) {
  .topicPanel .columnLayout {
    flex-direction: column;
  }
  .topicPanel .sideColumn {
    padding: 20px 25px 30px 25px;
    max-width: 100%;
    align-self: stretch;
    border: 0;
    margin: 0;
  }
}
.sideColumn .topicSideColumn {
  margin-bottom: 20px;
}

.sideColumn .section {
  margin-bottom: 70px;
}
.sideColumn .section h2 {
  text-transform: none;
  font-size: 24px;
  letter-spacing: normal;
  text-align: inherit;
  margin: 0 0 30px 0;
}
.sideColumn .section h2 .int-en {
  text-align: left;
}
.sideColumn .section h2 .int-he {
  text-align: right;
}
.sideColumn .section .description {
  margin-bottom: 25px;
}
.sideColumn .button img {
  width: 16px;
  height: 16px;
  margin: 0 5px;
  position: relative;
  top: 2px;
  filter: invert(1);
}
.sideColumn .button.white img {
  filter: none;
  opacity: .4;
}
.sideColumn .button .fa {
  opacity: .4;
  margin: 0 5px;
}
.sideColumn .inlineButtonBox {
  display: flex;
  justify-content: space-between;
}
.sideColumn .inlineButtonBox a {
  flex: 1;
}
.sideColumn .inlineButtonBox a .button {
  width: 100%;
}
.sideColumn #homeLearn .refLink {
  display: block;
  height: 56px;
  line-height: 56px;
  border-top: 4px solid;
  color: #000;
  font-size: 20px;
}
.sideColumn #homeLearn .refLink .int-en {
  font-family: "adobe-garamond-pro", "Crimson Text", Georgia, serif;
  text-transform: uppercase;
}
.sideColumn .button {
  letter-spacing: 0;
}
.sideColumn h2 {
  font-weight: 400;
}
.sideColumn .sideCatLink .int-he {
  font-family: "Taamey Frank", "adobe-garamond-pro", "Crimson Text", Georgia, "Times New Roman", serif;
  font-size: 22px;
  font-weight: normal;
  text-transform: uppercase;
  letter-spacing: 0.05em;
  color: #333;
}
.sideColumn .newsletterInput {
  height: 53px;
}
.sideColumn .newsletterSignUpBox img {
    height: 23px;
    width: 23px;
    opacity: 0.35;
    position: absolute;
    top: 15px;
    right: 17px;
}
.interface-hebrew .sideColumn .newsletterSignUpBox img {
  right: auto;
  left: 17px;
  transform: scale(-1, 1);
}
.sideColumn .newsletterInput, .sideColumn .newsletterInput::placeholder {
  width: 100%;
  box-sizing: border-box;
  font-size: 16px;
  font-weight: normal;
  font-style: normal;
  color: #000;
}
.interface-english .sideColumn .newsletterInput, .interface-english .sideColumn .newsletterInput::placeholder  {
  font-family: "Roboto", "Helvetica Neue", "Helvetica", sans-serif;
}
.interface-hebrew .sideColumn .newsletterInput, .interface-hebrew .sideColumn .newsletterInput::placeholder   {
  font-family: "Heebo", sans-serif;
}
.sideColumn #homeSocialButtons {
  margin-top: 15px;
}
.sideColumn #homeSocialButtons .fa {
  font-size: 18px;
  color: white;
  background-color: #aaa;
  display: inline-block;
  height: 30px;
  width: 30px;
  line-height: 30px;
  text-align: center;
  border-radius: 15px;
  margin-right: 5px;
}
.interface-hebrew .sideColumn #homeSocialButtons .fa {
  margin: 0 0 0 5px;
}
.sideColumn #homeSocialButtons .fa:hover {
  text-decoration: none;
  background-color: #999;
}
.sideColumn #homeFeedback {
  background-color: #EDEDED;
  margin: 0 -50px;
  padding: 30px 50px;
  position: -webkit-sticky; /* Safari */
  position: sticky;
  top: 0;
}
.sideColumn #homeFeedback .button {
  margin-bottom: 10px;
}
.sideColumn .feedbackBoxOverlay.open {
  position: fixed;
  width: 100%;
  height: 100%;
  top: 0;
  left: 0;
  display: flex;
  align-items: center;
  justify-content: center;
  background-color: #FBFBFA;
}
.sideColumn .feedbackBoxOverlay.open .feedbackBox {
  width: 470px;
}
.homeFeedWrapper .mainColumn {
  background-color: white;
}
.storyFeedInner,
.interface-hebrew .storyFeedInner {
  width: 760px;
  margin: 0 auto;
  padding-top: 60px;
  max-width: 100%;
  box-sizing: border-box;
  min-height: 500px;
}
.interface-hebrew .topicPanel .storyFeedInner {
  padding-top: 0;
}
.storyByLine:hover .smallFollowButton,
.authorByLine:hover .smallFollowButton {
  display: inline-block;
}
.bilingual .homeFeedWrapper span.he,
.bilingual .readerNavMenu.topicPanel .he {
  display: block;
  padding-bottom: 10px;
}
.mainColumn .story {
  padding: 0 0 60px 0;
}
.mainColumn .story .storyTitleBlock {
  clear: both;
}
.mainColumn .story .storyTitleBlock {
  text-align: start;
}
.colorBarBox {
  clear: both;
  border-inline-start: 4px solid transparent;
  padding-inline-start: 20px;
}
.readerPanel.hebrew .savedHistoryList .colorBarBox{
  direction: rtl;
}
.interface-english .citationLine,
.interface-english .learnMoreLink {
  padding-left: 34px;
}
.interface-hebrew .citationLine,
.interface-hebrew .learnMoreLink {
  padding-right: 34px;
}
.storyTextListItem {
  padding-bottom: 18px;
}
.storyTextListItem:last-child {
  padding-bottom: 0;
}
.mainColumn .saveButton {
  align-self: flex-start;
}
.mainColumn .saveLine.storyTitleWrapper .saveButton,
.mainColumn .story.publishSheetStory .saveLine .saveButton  {
  margin-top: 13px;
}
.story.publishSheetStory .storyTitle {
  padding-bottom: 10px;
}
.mainColumn .story .storySubTitle {
  padding-bottom: 10px;
}
.mainColumn .story .storySubTitle .int-en,
.mainColumn .story .storySubTitle .int-he {
  color: #666;
}
img.smallProfileImage {
  height: 40px;
  width: 40px;
  margin: 0;
  border-radius: 20px;
}
.mainColumn .story img.mediumProfileImage {
  height: 64px;
  width: 64px;
  margin: 0;
  border-radius: 32px;
}
.interface-english .mainColumn .story .storyTypeBlock {
  float: left;
}
.interface-hebrew .mainColumn .story .storyTypeBlock {
  float: right;
}
.interface-english .mainColumn .story .topTailBlock {
  float: right;
}
.interface-hebrew .mainColumn .story .topTailBlock {
  float: left;
}
.interface-english .mainColumn .story .mediumProfileImage {
  float: right;
}
.interface-hebrew .mainColumn .story .mediumProfileImage {
  float: left;
}
.story .storyBody {
  clear: both;
  margin: 10px 0;
  text-align: justify;
  font-size: 18px;
}
.story .storySheetListItem > div.storyBody.sheetSummary > * {
  color: var(--dark-grey);
  font-family: var(--english-sans-serif-font-family);
  font-size: 15px;
}
.story .storyBody .en {
  line-height: 1.6;
}
.story .storyBody .he {
  font-size: 22px;
  line-height: 1.6;
}
.story .storySheetList {
  clear: both;
}
.story .storySheetListItem {
  padding-bottom: 20px;
}
.story .storySheetListItem:last-child {
  padding-bottom: 0;
}
.story .storySheetList .sheetTitle {
  padding-bottom: 10px;
}
.story .storySheetList .storyTitle span {
  font-size: 20px;
}
.story .saveLine {
  display: flex;
  align-items: center;
  clear: both;
  margin-bottom: 10px;
}
.story .saveLine .beforeSave {flex: 1;}
.interface-hebrew .story .saveLine .beforeSave {
  padding-left: 10px;
}
.interface-english .story .saveLine .beforeSave {
  padding-right: 10px;
}
.story .citationLine.contentText .int-en,
.story .citationLine.contentText .int-he {
  color: #999;
}
.story .authorText {
  display: inline-block;
  padding: 0 10px;
  line-height: 22px;
  width: 100%;
  letter-spacing: 2px;
}
.authorByLine {
  display: flex;
}
.authorByLine .authorByLineText {
  padding: 0 10px;
  line-height: 22px;
  margin-top: -1px;
  display: flex;
  justify-content: center;
  flex-direction: column;
}
.authorByLine .authorByLineText.small{
  line-height: 18px;
}
.authorByLine .authorOrganization,
.authorByLine .authorName {
  display: block;
}
.saveLine .authorByLine + .saveButton {
  position: relative;
  bottom: 12px;
}
.authorOrganization {
  color: #999;
}
.authorByLine.small {
  font-size: 14px;
  width: max-content;
}
/* .mainColumn a:not(.button) {
  color: #000;
} */
.storyBody a {
  text-decoration: underline;
}
.storyEditBar {
  padding-bottom: 30px;
}
.storyEditorTag {
  display: inline-block;
  float: right;
}
.storyEditorTag.mustHave {
  color: #66aa66;
  padding: 0 10px;
}
.storyEditorTag.cantHave {
  color: #aa6666;
}
.learnMoreLink a {
  text-decoration: none;
  color:  #999;
}
.segment .queryTextHighlight {
  background-color: #D2DCFF;
  padding-left: 2px;
  padding-right: 2px;
}
body .homeFeedWrapper.userStats {
  font-family: "Roboto", "Helvetica Neue", "Helvetica", sans-serif;
  background-color: #faf9f9;
}

.editTextInfo {
  top: 0px;
  right: 0px;
  left: 0px;
  height: 100%;
  width: 100%;
  position: absolute;
  overflow: auto;
  z-index: 1;
  background-color:  var(--lighter-grey);

}


.editTextInfo .static .inner {
  padding: 5px 0 100px;
}
.editTextInfo .static input {
  cursor: auto;
  color: #000000;
}
.editTextInfo .static label {
  margin-bottom: 15px;
}
.editTextInfo #newIndex {
  margin: 100px auto;
  font-size: 16px;
  font-weight: normal;
  color: #000;
  --english-font: var(--english-sans-serif-font-family);
  --hebrew-font: var(--hebrew-sans-serif-font-family);
}

.editTextInfo #newIndex .publishBox {
  text-align: start;
  background-color: #EDEDEC;
  border-radius: 6px;
  padding: 0 0 0 0;
  margin: 0 0 0 0;
  width: 660px;
  max-width: 100%;
}
.editTextInfo #newIndex .publishBox .react-tags__selected-tag-name {
  --english-font: "adobe-garamond-pro", "Crimson Text", Georgia, serif;
  --hebrew-font: "Heebo", sans-serif;
  font-size: 18px;
  font-weight: normal;
  color: #000;
}
.editTextInfo #newIndex .default {
  height: 200px;
  width: 97%;
  box-shadow: 0px 1px 3px rgb(0 0 0 / 20%);
  border: none;
  border-radius: 7px;
  font-size: 16px;
  line-height: 18.75px;
  padding: 10px;
}
.button.small.deleteTopic {
  color: var(--dark-grey);
  float: right;
  background-color: var(--lightest-grey);
}
.button.small.addTopic {
  background-color: #212E50;
  color: #FFFFFF;
  float: right;
  margin-right: 30px;
}
#categoryChooserMenu {
  overflow: hidden;
  background: url("/static/img/arrow-down.png") 98% 20px/10px 10px no-repeat #ffffff;
  width: 100%;
  height: 50px;
  margin: 0 0 10px 0;
  border-radius: 7px;
  box-shadow: 0px 1px 3px rgb(0 0 0 / 20%);
  border: none;
}

.reorderTool {
  overflow: hidden;
  background: url("/static/img/arrow-up.png") 93% 20px/10px 10px no-repeat, url("/static/img/arrow-down.png") 98% 20px/10px 10px no-repeat;
  width: 100%;
  height: 50px;
  margin: 0 0 10px 0;
  border-radius: 7px;
  box-shadow: 0px 1px 3px rgb(0 0 0 / 20%);
  border: none;
}

#categoryChooserMenu select {
  background: transparent;
  font-size: 16px;
  width: 680px;
  border: none;
  margin: 0 0 10px 0;
  padding: 4px 25px 4px 10px;
}

.connectionsPanel .editTextInfo #categoryChooserMenu {
  width: 102%;
}

.connectionsPanel .editTextInfo .collectionsWidget {
  width: 70%;
}
.connectionsPanel .editTextInfo #categoryChooserMenu select {
  width: 98.5%;
}

.searchBox .editTextInfo .collectionsWidget {
  width: 280px;
}

.searchBox .editTextInfo #newIndex {
  margin: 50px auto;
}
.searchBox #categoryChooserMenu {
  width: 97%;
  background: url("/static/img/arrow-down.png") 99% 20px/10px 10px no-repeat #ffffff;
}
.searchBox #categoryChooserMenu select {
  width: 100%;
}
.searchBox .editTextInfo #newIndex input {
  width: 97%;
}
.searchBox .editTextInfo #newIndex #topicDesc {
  width: 92%;
}
#categoryChooserMenu img {
  opacity: 0.43;
  padding: 0 5px;
  height: 10px;
  width: 10px;
}

.editTextInfo #newIndex .publishBox .react-tags__selected-tag {
  margin: 0 12px 12px 0;
  padding: 12px 14px;
}

.editTextInfo #newIndex .publishBox input {
  box-shadow: none;
}

.editTextInfo #newIndex .publishBox .react-tags__search {
  padding: 0 0 0 0;
}

.editTextInfo #newIndex .optional {
  font-size: 13px;
  color: var(--light-grey);
  font: var(--english-sans-serif-font-family);
}

.editTextInfo #newIndex input[type="text"] {
  padding: 4px 10px 4px 10px;
  width: 640px;
  height: 50px;
  font-size: 16px;
  margin: 0 0 10px 0;
  max-width: 97%;
}

.editTextInfo #newIndex #heTitle {
  direction: rtl;
}
.interface-english .editTextInfo .static label {
  text-align: left;
}
.interface-hebrew .editTextInfo .static label {
  text-align: right
}
.editTextInfo #newIndex .sectionType input{
	width: 100px;
	margin: 0 5px;
	font-size: 16px;
}

.editTextInfo #newIndex .remove {
	color: white;
	background: #bbb;
	display: inline-block;
	height: 18px;
	width: 18px;
	line-height: 18px;
	border-radius: 6px;
	text-align: center;
	font-size: 14px;
	font-family: sans-serif;
	cursor: pointer;
	vertical-align: 15%;
}

.editTextInfo #newIndex .sectionType .remove {
	margin: -5px 11px 0 -32px;
}
.editTextInfo #newIndex a {
    color: #666;
}

.editTextInfo .nodeTemplate {
	display: none;
}
@media screen and (max-width: 680px) {

  #categoryChooserMenu {
    background: url("/static/img/arrow-down.png") 300px 20px/10px 10px no-repeat #ffffff;
    width: 320px;
  }
  .editTextInfo .static .headerWithButtons h1 {
    margin: 30px;
  }
  #categoryChooserMenu select {
    width: 340px;
  }
  .editTextInfo #newIndex input {
    width: 300px;
  }
  .editTextInfo #newIndex .publishBox {
    width: 320px;
  }
}

.collectionsModalBox {
  position: fixed;
  width: 100%;
  height: 100%;
  top: 0;
  left: 0;
  z-index: 1002;
  display: flex;
  align-items: center;
  justify-content: center;
}
.collectionsModalBox .collectionsWidget {
  width: 340px;
  box-shadow: 0 1px 8px rgba(0,0,0,.2);
}
.collectionsWidget {
  background-color: white;
  border-radius: 8px;
  z-index: 1;
}
.editTextInfo .collectionsWidget {
  width: 39%;
  box-shadow: 0 1px 8px rgba(0, 0, 0, .2);
  height: 100px;
  position: absolute;
  padding: 50px 50px 0 50px;
  text-align: center;
  margin-top: 200px;
}

.collectionsWidgetTop {
  display: flex;
  padding: 15px 20px;
  border-bottom: 1px solid #DDD;
  text-align: start;
}

.collectionsEditorTop {
  margin-bottom: 15px;
}

.collectionsWidgetTitle {
  flex-grow: 1;
  font-size: 22px;
  vertical-align: middle;
  display: block;
  color: #666;
}
.collectionsWidgetClose {
  font-size: 40px;
  color: #CCC;
  line-height: 14px;
  cursor: pointer;
}
.collectionsWidgetList {
  height: 180px;
  padding: 0px 20px;
  overflow-y: scroll;
  border-bottom: 1px solid #EDEDEC;
}
.collectionsWidgetList .checkmarkLabel {
  display: block;
  letter-spacing: 1.1px;
  font-size: 18px;
  margin: 20px 0;
  text-align:  start;
}
.collectionsWidgetList .emptyMessage {
  display: block;
  color: #666;
  padding: 20px 0px;
  line-height: 1.5;
  text-align: start;
}
.collectionsWidgetCreate,
.collectionsWidgetDone {
  display: flex;
  padding: 0px 20px;
}
.collectionsWidgetCreate {
  border-bottom: 1px solid #ccc;
  display: flex;
  align-items: center;
}

.collectionsEditorCreate {
  display: flex;
  align-items: center;
  padding: 0px 20px;
}

.collectionsWidgetPlus {
  color: #666;
  font-size: 25px;
  margin-inline-end: 13px;
  margin-top: -5px;
}
.collectionsWidget .collectionsWidgetCreateInputBox {
  flex: 1;
  margin-inline-end: 10px;
}
.collectionsWidget input.collectionsWidgetCreateInput {
  height: 50px;
  border: none;
  font-size: 18px;
  color: black;
  width: 100%;
  box-sizing: border-box;
}
.collectionsWidget input.collectionsWidgetCreateInput::placeholder {
  font-style: normal;
  color: #666;
}
.interface-hebrew .collectionsWidget input.collectionsWidgetCreateInput::placeholder {
  font-family: "Heebo", sans-serif;
}
.userStats h1 {
  text-align: center;
  font-weight: normal;
  font-family: "adobe-garamond-pro", "Crimson Text", Georgia, serif;
  font-size: 30px;
  padding: 60px 0 30px;
  margin: 0;
}
.userStats h2 {
  text-transform: none;
  padding: 40px 0 30px;
  font-size: 21px;
  color: #888;
}
.userStats .statcardRow {
  display: flex;
  justify-content: space-around;
}
.userStats .statcardRow .statcard {
  background-color: #fff;
  height: 190px;
  width: 32%;
  box-shadow: 0 1px 3px rgba(0,0,0,0.2);
  border-radius: 5px;
  display: flex;
  flex-direction: column;
  justify-content: center;
}
.userStats .statcardRow .statcard img {
  opacity: 0.3;
  height: 60px;
  width: 60px;
  margin: 0 auto 20px;
}
.userStats .statcardRow .statcard .statcardValue {
  font-size: 24px;
  text-align: center;
}
.userStats .statcardRow .statcard .statcardLabel {
  font-size: 21px;
  padding-top: 5px;
  text-align: center;
  color: #aaa;
}
.userStats .chartRow {
  display: flex;
  justify-content: space-between;
}
.userStats .chartRow.centered {
  justify-content: space-around;
}
.userStats .statHeader {
  padding-top: 40px;
  text-align: center;
}
.userStats .statHeader span {
  color: #666;
  letter-spacing: 0.7px;
  line-height: 23px;
}
.userStats .chartRow .chartWrapper {
  font: 11px sans-serif;
  padding: 0;
}
.bilingual .userStats .blockLink .he,
.english .userStats .blockLink .he {
  display: none;
}
.hebrew .userStats .blockLink .en {
  display: none;
}
.bilingual .userStats .blockLink .en,
.english .userStats .blockLink .en {
  font-family: "adobe-garamond-pro", "Crimson Text", Georgia, serif;
}
.hebrew .userStats .blockLink .he {
  font-family: "Taamey Frank", "adobe-garamond-pro", "Crimson Text", Georgia, "Times New Roman", serif;
}
.userStatModeChooser {
  padding: 0;
  display:  flex;
  justify-content: center;
  width: 240px;
  margin: 0 auto;
  background: white;
  border-radius: 5px;
  box-shadow: 0 1px 3px rgba(0,0,0,0.2);
}
.userStatModeButton {
  background-color: #fff;
  color: #666;
  border-radius: 5px;
  height: 50px;
  width: 120px;
  text-align: center;
  vertical-align: center;
  cursor: pointer;
  font-size: 16px;
}
.userStatModeButton.active {
  background-color: #19365d;
  color: #fff;
}
.userStatModeButton span {
  display: block;
  margin: 15px 0;
}
.userStats .blockLink {
  height: 100%;
  display: flex;
  align-items: center;
  justify-content: center;
}
.userStats .yourPopularSheetsBlock > div {
  padding: 10px 0;
}
.userStats .chartLabel {
  text-align: center;
  padding-top: 8px;
}
a.topicLexiconTitle.contentText {
  color: black;
}
.editorToolbar {
  position:fixed;
  top: 0;
  left: 0;
  z-index: 100000;
}
#sheetEditToggle {
  padding-top: 0;
  padding-bottom: 0;
  padding-inline-end: 8px;
  padding-inline-start: 0;
  margin-top: 15px;
  margin-inline-end: 0;
  margin-bottom: 0;
  margin-inline-start: -70px;
  width: 70px;
  height: 30px;
  background: #fff;
  border: #ccc solid 1px;
  color: #666;
  font-family: "Roboto", "Helvetica Neue", "Helvetica", sans-serif;
  font-size: 13px;
  box-sizing: border-box;
  border-radius: 6px;
  visibility: hidden;
}
#sheetEditToggle img {
  height: 13px;
  margin-top: 0;
  margin-bottom: 0;
  margin-inline-start: 0;
  margin-inline-end: 5px;
  top: 2px;
  position: relative;
  filter: invert(67%) sepia(32%) saturate(0%) hue-rotate(54deg) brightness(85%) contrast(91%); /* #999 */
}
#sheetEditToggle i {
  margin: 5px;
}
.hoverMenu {
  position: absolute;
  z-index: 1;
  top: -10000px;
  left: -10000px;
  margin-top: -6px;
  opacity: 0;
  background-color: #333333;
  border-radius: 4px;
  transition: opacity 0.75s;
  padding: 8px 10px 6px;
  box-shadow: 0 1px 3px rgba(0,0,0,0.2);
}
.highlightDot {
  height: 16px;
  width: 16px;
  background-color: #bbb;
  border-radius: 50%;
  display: inline-block;
}
.highlightMenu .highlightCancel {
  z-index: 0;
  height: 15px;
  width: 15px;
  position: relative;
  top: -1px;
  font-size: 18px;
}

.highlightButton {
  background-color: white;
  border: none;
  padding: 5p 5px 2px 5px;
  position: relative;
  margin: auto;
}

.highlightButton:hover {
  background-color: var(--lightest-grey);
}

.highlightMenu {
  position: absolute;
  z-index: 1;
  border: 1px solid #CCCCCC;
  box-sizing: border-box;
  border-radius: 3px;
  background-color: white;
  padding: 5px 7px 2px 7px;
  top: 33px;
  left: -10px;
  white-space: nowrap;
}
.hoverButton {
  padding: 10px;
}
.hoverButton i {
  color: #CCCCCC
}
.hoverButton i.active {
  color: #fff;
}
.editorHoverBox {
  position: fixed;
  top: 120px;
  background-color: #ccc;
  padding: 3px;
  font-size: 12px;
}
.inlineTextRef {
    color: #4B71B7
}
.headerWithButtons {
  display: flex;
  align-items: center;
  margin-bottom: 60px;
}
.headerWithButtons h1,
.static .headerWithButtons h1 {
  margin: 0;
}
.headerWithButtons .start,
.headerWithButtons .end {
  flex: 1;
}
.headerWithButtons .start {
  text-align: start;
}
.headerWithButtons .end {
  text-align: end;
}
@media screen and (max-width: 700px) {
  .headerWithButtons {
    display: flex;
    flex-direction: column;
    justify-content: center;
  }
  .headerWithButtons h1 {
    margin-bottom: 20px;
  }
  .headerWithButtons .start,
  .headerWithButtons .end {
    text-align: center;
  }
}
#communityPagePreviewControls {
  position: fixed;
  width: 380px;
  bottom: 0;
  right: 0;
  color: white;
  z-index: 9999;
  background-color: #18345D;
  padding: 20px;
  line-height: 1.6;
  text-align: center;
  border: 1px solid #ccc;
}
.interface-hebrew #communityPagePreviewControls {
  right: auto;
  left: 0;
}
#communityPagePreviewControls a.date {
  display: block;
  font-size: 22px;
}
#communityPagePreviewControls a {
  margin-inline-end: 10px;
}
#communityPagePreviewControls a:hover {
  color: inherit;
}
.bold {
  font-weight: bold; /* because apparently it isn't recommended to use <b> or <strong> to style thing https://developer.mozilla.org/en-US/docs/Web/HTML/Element/strong#usage_notes */
}
/* Customize checkmark inputs */
.checkmarkLabel {
  display: block;
  position: relative;
  padding-inline-start: 28px;
  cursor: pointer;
  user-select: none;
}
/* Hide the browser's default checkbox */
.checkmarkLabel input {
  position: absolute;
  opacity: 0;
  cursor: pointer;
  height: 0;
  width: 0;
}
/* Create a custom checkbox */
.checkmark {
  position: absolute;
  top: 3px;
  left: 0;
  height: 13px;
  width: 13px;
  background-color: white;
  border: 1px solid #CCC;
  border-radius: 3px;
}
.interface-hebrew .checkmark {
  left: auto;
  right: 0;
}
/* On mouse-over, add a grey background color */
.checkmarkLabel:hover input ~ .checkmark {
  background-color: #EEE;
}
/* Create the checkmark/indicator (hidden when not checked) */
.checkmark:after {
  content: "";
  position: absolute;
  display: none;
}
/* Show the checkmark when checked */
.checkmarkLabel input:checked ~ .checkmark:after {
  display: block;
}
/* Style the checkmark/indicator */
.checkmarkLabel .checkmark:after {
  left: 4px;
  top: 1px;
  width: 3px;
  height: 6px;
  border: solid #666;
  border-width: 0 2px 2px 0;
  -webkit-transform: rotate(45deg);
  -ms-transform: rotate(45deg);
  transform: rotate(45deg);
}
/* demo coloring of ref-link parentheses for quotation finder project*/
span.ref-link-color-1 {color: orange}
span.ref-link-color-2 {color: #0cd200}
span.ref-link-color-3 {color: blue}
/* start css code for loading bezel */
.sourceLoader {
  margin-left: -34px;
  top: 15px;
  font-size: 4px;
  width: 1em;
  height: 1em;
  border-radius: 50%;
  position: relative;
  text-indent: -9999em;
  -webkit-animation: load5 1.1s infinite ease;
  animation: load5 1.1s infinite ease;
  -webkit-transform: translateZ(0);
  -ms-transform: translateZ(0);
  transform: translateZ(0);
}

.beitMidrashContainer {
  background: #333333;
  color: white;
  height: 100%;
  font-size: 16px;
  --english-font: var(--english-sans-serif-font-family);
  --hebrew-font: var(--hebrew-sans-serif-font-family);
  font-weight: 400;
  box-sizing: border-box;
  position: relative;
  display: flex;
  flex-direction: column;
}

.beitMidrashContainer video {
  width: 100%;
}

.beitMidrashContainer video.flippedVideo {
  transform: rotateY(180deg);
}

.beitMidrashContainer video.pip {
  position: absolute;
  height: 50px;
  top: 20px;
  inset-inline-end: 10px;
  text-align: end;
  width: initial;
  border-radius: 6px;
}

.beitMidrashContainer video.hiddenVideo {
  display: none;
}

.beitMidrashContainer .muteButton {
  position: absolute;
  width: 40px;
  height: 30px;
  border-radius: 6px;
  z-index: 1;
  background-color: #999999;
  opacity: 0.5;
  left: -8.5px;
  top: -3px;
  box-shadow: 0px 1px 3px rgba(0, 0, 0, 0.25);
  cursor: pointer;
}

.beitMidrashContainer #micIcon {
  display: inline-block;
  position: relative;
  background-image: url("/static/img/unmute.svg");
  /* background-position: center; */
  background-repeat: no-repeat;
  background-size: auto;
  opacity: 1;
  width: 20px;
  height: 22px;
  background-position: 5px;
}

.beitMidrashContainer .muted #micIcon {
  background-image: url("/static/img/mute.svg");
}
.beitMidrashContainer .muted .muteButton {
  background-color: #CB6158;
}

.beitMidrashContainer #buttonHolder {
  display: flex;
  width: 80%;
  justify-content: space-between;
  margin-top: -50px;
  margin-inline-start: 30px;
  padding-bottom: 50px;
}

.beitMidrashContainer .endCallButton {
  position: absolute;
  width: 40px;
  height: 30px;
  border-radius: 6px;
  z-index: 1;
  background-color: #CB6158;
  left: -8.5px;
  top: -3px;
  box-shadow: 0px 1px 3px rgba(0, 0, 0, 0.25);
  background-image: url("/static/img/endcall.svg");
  background-position: center;
  background-repeat: no-repeat;
  cursor: pointer;
}

.beitMidrashContainer #endCallIcon {
  display: inline-block;
  position: relative;
  background-image: url("/static/img/endcall.svg");
  background-position: center;
  background-repeat: no-repeat;
  background-size: contain;
  opacity: 1;
  width: 20px;
  height: 20px;
}



.beitMidrashContainer summary {
  list-style: none;
}

.beitMidrashContainer summary::-webkit-details-marker {
  display: none;
}

.beitMidrashHomeContainer {
  position: absolute;
  top: 0;
  bottom: 0;
  left: 0;
  margin-top: 14px;
  display: flex;
  flex-direction: column;
  width: 100%;
}

#beitMidrashHeader {
  color: white;
  font-size: 22px;
  font-weight: 500;
  margin-inline-start: 30px;
  display: flex;
  justify-content: space-between;
}

#newCall {
  margin:10px;
}

#newCallImg {
  height: 12px;
  width: 24px;
  margin-left: 34px;
  margin-right: 18px;
}

.peopleInBeitMidrash {
  overflow-y: auto;
  overflow-x:hidden;
  flex-grow: 1;
  display: flex;
  flex-direction: column;
  margin: 10px 30px;
  border-top: 1px solid #999999;
}

.peopleInBeitMidrashInnerContainer {
    width:100%;
    overflow:visible;
    position: relative;
}

.beitMidrashUser {
  color: white;
  font-size: 16px;
  font: "Roboto";
  font-weight: 400;
  display: flex;
  gap: 10px;
  /* width: 270px; */
  padding-inline-end: 10px;
  padding-top: 10px;
  cursor: pointer;
}

.beitMidrashUser:hover {
  background-color: #555;
}

.beitMidrashUser .userDetailsToggle {
  float: inline-end;
  margin-inline-end: 15px;
  color:  var(--medium-grey);
  font-weight: bolder;
  display: none;
}

.beitMidrashUser:hover .userDetailsToggle {
  display: block;
}

.beitMidrashUser .userDetailsMenu {
  position: absolute;
  background-color: black;
  box-shadow: 0px 1px 3px rgba(0, 0, 0, 0.25);
  border-radius: 6px;
  right: 0px;
}
.beitMidrashUser .userDetailsMenu[dir="rtl"] {
  position: absolute;
  background-color: black;
  box-shadow: 0px 1px 3px rgba(0, 0, 0, 0.25);
  border-radius: 6px;
  left: 0px;
  right: auto;
}

.beitMidrashUser .userDetailsMenu.hidden {
  right: -99999px;
  left: auto;
}
.beitMidrashUser .largeFollowButton {
  all: revert;
}

.beitMidrashUser .userDetailsMenu ul {
  list-style-type: none;
  margin-block-start: 0;
  margin-block-end: 0;
  padding-inline-start: 0;
  padding-left: 0;
  margin: 15px;
  float: inline-end;
}


.beitMidrashUser.unreadMessages::after {
  content: '';
  display: inline-block;
  width: 15px;
  height: 15px;
  border-radius: 100%;
  background-color: var(--halakhah-red);
  flex-shrink: 0;
}


#beitMidrashProfilePic {
  margin-right: 10px;
}

.beitMidrashUserText {
  margin: 0;
  flex: 1;
}

.beitMidrashUserText li div.largeFollowButton,
.beitMidrashUserText li img {
  display: inline-block;
}
.beitMidrashUserText li img {
  margin-bottom: -2px;
  width: 16px;
  margin-inline-end: 9px;
}
.bm-follow-button {
  color: white;
  display: inline-block;
}
.bm-follow-button img {
  width: 16px;
}

.beitMidrashUserText li {
  margin-top: 8px;
  margin-bottom: 8px;
}


.beitMidrashUserHeader {
  display: flex;
  flex-direction: row;
}

.beitMidrashUserNameStatus {
  flex-grow: 1;
}

.beitMidrashUserNameStatus .fa-headphones {
  margin-inline-start: 5px;
}

.beitMidrashOrg {
  font-weight: 200;
}

.noUsers {
  margin-top: 10px;
}
.noUsers input {
    background: #FBFBFA;
    box-shadow: 0px 1px 3px rgba(0, 0, 0, 0.25);
    border-radius: 6px;
    border: none;
    width: calc(100% - 22px);
    padding: 15px 11px;
    font-family: "Roboto", "Helvetica Neue", "Helvetica", sans-serif;
    color: #666;
    font-style: normal;
    font-weight: normal;
    font-size: 16px;
    line-height: 19px;
    margin-top: 10px;
}

.chat {
  bottom: 0;
  right: 0;
  overflow: hidden;
  min-height: 300px;
  max-height: 300px;
  display: flex;
  flex-direction: column;
  padding-top: 20px;
  margin: 10px 30px 20px;
  border-top: 1px solid #999999;

}

#hideButtonHolder{
  display: flex;
  flex-direction: row;
  justify-content: flex-end;
}

#hideButton {
  color: #CCCCCC;
  font-size: 14px;
  font-weight: 400;
  cursor: pointer;
}

.chatBoxHeader {
  display: flex;
  align-items: center;
  margin-top: 5px;
  justify-content: space-between;
}

#chatUser {
  display: flex;
  align-items: center;
  cursor: pointer;
}

#greenCameraButton {
  width: 24px;
  height: 12px;
  cursor: pointer;
}

.chatBoxName {
  margin-inline-start: 10px;
}


.chats-container {
  overflow-y: auto;
  display: flex;
  flex-grow:2;
  flex-direction: column;
}

.chatMessage {
  display: flex;
  margin: 7px 0;
  margin-inline-start: 4px;
}

.chatText {
  margin-inline-start: 13px;
  flex-grow: 1;
}

.chatNameAndTime {
  color: #999999;
  font-size: 14px;
  font-weight: 500px;
}

.chat-form {
  position: relative;
  bottom: 0;
  display: flex;
  align-items: center;
}

.chat-input-holder {
  background-color: black;
  display: flex;
  align-items: center;
  flex-direction: row;
  border-radius: 6px;
  padding: 0 15px;
  border: 0px;
  height: 50px;
  width: 100%;
  justify-content: space-between;
}

.chat-input {
  color: white;
  background: transparent;
  border: 0;
  display: flex;
  justify-content: flex-end;
  flex-grow:1;
  font-size: 16px;
}

.chat-input:active {
  outline: none;
}

.chat-submit {
  background-image: url("/static/img/chat_submit_arrow.svg");
  background-position: center;
  background-repeat: no-repeat;
  background-size: contain;
  height: 20px;
  width: 18px;
  border: 0px;
  background-color: black;
  cursor: pointer;
}

.chat-submit-blue {
  background-image: url("/static/img/chat_submit_arrow_blue.svg");
}

.chat-submit-hebrew {
  -moz-transform: scaleX(-1);
  -o-transform: scaleX(-1);
  -webkit-transform: scaleX(-1);
  transform: scaleX(-1);
  filter: FlipH;
  -ms-filter: "FlipH";
}

.callContainer {
  display: flex;
  flex-direction: column;
  height: 100%;
}

.callContainer .default-profile-img,
.callContainer .img-circle {
  opacity: 0.25;
  border-radius: 0;
}

.callContainer .callText {
  margin: 53px 29px 23px;
  font-size: 22px;
  font-weight: 500;
}

.callContainer.incoming .callText {
  margin: 23px 29px;
}

#endCallButtonHolder {
  display: flex;
  width: 80%;
  justify-content: flex-end;
  margin-top: -50px;
}

#endCallIcon {
  display: inline-block;
  position: relative;
  background-image: url("/static/img/endcall.svg");
  background-position: center;
  background-repeat: no-repeat;
  background-size: contain;
  opacity: 1;
  width: 20px;
  height: 20px;
}

.endCallButton {
  position: absolute;
  width: 40px;
  height: 30px;
  border-radius: 6px;
  z-index: 1;
  background-color: #CB6158;
  left: -8.5px;
  top: -3px;
  box-shadow: 0px 1px 3px rgba(0, 0, 0, 0.25);
  background-image: url("/static/img/endcall.svg");
  background-position: center;
  background-repeat: no-repeat;
}

#incomingCallButtonHolder {
  display: flex;
  justify-content: space-evenly;
  margin: 15px;
}

#acceptButton {
  background-color: #5D956F;
  border-radius: 6px;
  color: white;
  border: 0px;
  height: 40px;
  width: 127.67px;
  margin: 5px;
  cursor: pointer;
}

#declineButton {
  background: #CB6158;
  border-radius: 6px;
  color: white;
  border: 0px;
  height: 40px;
  width: 127.67px;
  margin: 5px;
  cursor: pointer;
}

#currentlyReadingContainer {
  margin: 5px 30px;
  flex-grow: 1;
}

.chavrutaFooter {
  font-size: 13px;
  font-weight: 400;
  color: #CCCCCC;
  margin: 20px;
}

.beitMidrashHomeFooter {
  font-size: 13px;
  font-weight: 400;
  color: #CCCCCC;
  margin: 0 30px;
}

.beitMidrashHomeFooter p {
  margin-top: 0;
}

.blockButton {
  cursor: pointer;
}

#openBeitMidrashButton {
  transform: rotate(45deg);
  margin-top: 20px;
  height: 18px;
  width: 18px;
  margin-inline-start: 6px;
}

@-webkit-keyframes load5 {
0%,100%{box-shadow:0 -2.6em 0 0 #ffffff,1.8em -1.8em 0 0 rgba(0,0,0,0.2),2.5em 0 0 0 rgba(0,0,0,0.2),1.75em 1.75em 0 0 rgba(0,0,0,0.2),0 2.5em 0 0 rgba(0,0,0,0.2),-1.8em 1.8em 0 0 rgba(0,0,0,0.2),-2.6em 0 0 0 rgba(0,0,0,0.5),-1.8em -1.8em 0 0 rgba(0,0,0,0.7)}
12.5%{box-shadow:0 -2.6em 0 0 rgba(0,0,0,0.7),1.8em -1.8em 0 0 #ffffff,2.5em 0 0 0 rgba(0,0,0,0.2),1.75em 1.75em 0 0 rgba(0,0,0,0.2),0 2.5em 0 0 rgba(0,0,0,0.2),-1.8em 1.8em 0 0 rgba(0,0,0,0.2),-2.6em 0 0 0 rgba(0,0,0,0.2),-1.8em -1.8em 0 0 rgba(0,0,0,0.5)}
25%{box-shadow:0 -2.6em 0 0 rgba(0,0,0,0.5),1.8em -1.8em 0 0 rgba(0,0,0,0.7),2.5em 0 0 0 #ffffff,1.75em 1.75em 0 0 rgba(0,0,0,0.2),0 2.5em 0 0 rgba(0,0,0,0.2),-1.8em 1.8em 0 0 rgba(0,0,0,0.2),-2.6em 0 0 0 rgba(0,0,0,0.2),-1.8em -1.8em 0 0 rgba(0,0,0,0.2)}
37.5%{box-shadow:0 -2.6em 0 0 rgba(0,0,0,0.2),1.8em -1.8em 0 0 rgba(0,0,0,0.5),2.5em 0 0 0 rgba(0,0,0,0.7),1.75em 1.75em 0 0 #ffffff,0 2.5em 0 0 rgba(0,0,0,0.2),-1.8em 1.8em 0 0 rgba(0,0,0,0.2),-2.6em 0 0 0 rgba(0,0,0,0.2),-1.8em -1.8em 0 0 rgba(0,0,0,0.2)}
50%{box-shadow:0 -2.6em 0 0 rgba(0,0,0,0.2),1.8em -1.8em 0 0 rgba(0,0,0,0.2),2.5em 0 0 0 rgba(0,0,0,0.5),1.75em 1.75em 0 0 rgba(0,0,0,0.7),0 2.5em 0 0 #ffffff,-1.8em 1.8em 0 0 rgba(0,0,0,0.2),-2.6em 0 0 0 rgba(0,0,0,0.2),-1.8em -1.8em 0 0 rgba(0,0,0,0.2)}
62.5%{box-shadow:0 -2.6em 0 0 rgba(0,0,0,0.2),1.8em -1.8em 0 0 rgba(0,0,0,0.2),2.5em 0 0 0 rgba(0,0,0,0.2),1.75em 1.75em 0 0 rgba(0,0,0,0.5),0 2.5em 0 0 rgba(0,0,0,0.7),-1.8em 1.8em 0 0 #ffffff,-2.6em 0 0 0 rgba(0,0,0,0.2),-1.8em -1.8em 0 0 rgba(0,0,0,0.2)}
75%{box-shadow:0 -2.6em 0 0 rgba(0,0,0,0.2),1.8em -1.8em 0 0 rgba(0,0,0,0.2),2.5em 0 0 0 rgba(0,0,0,0.2),1.75em 1.75em 0 0 rgba(0,0,0,0.2),0 2.5em 0 0 rgba(0,0,0,0.5),-1.8em 1.8em 0 0 rgba(0,0,0,0.7),-2.6em 0 0 0 #ffffff,-1.8em -1.8em 0 0 rgba(0,0,0,0.2)}
87.5%{box-shadow:0 -2.6em 0 0 rgba(0,0,0,0.2),1.8em -1.8em 0 0 rgba(0,0,0,0.2),2.5em 0 0 0 rgba(0,0,0,0.2),1.75em 1.75em 0 0 rgba(0,0,0,0.2),0 2.5em 0 0 rgba(0,0,0,0.2),-1.8em 1.8em 0 0 rgba(0,0,0,0.5),-2.6em 0 0 0 rgba(0,0,0,0.7),-1.8em -1.8em 0 0 #fff}
}
@keyframes load5 {
0%,100%{box-shadow:0 -2.6em 0 0 #ffffff,1.8em -1.8em 0 0 rgba(0,0,0,0.2),2.5em 0 0 0 rgba(0,0,0,0.2),1.75em 1.75em 0 0 rgba(0,0,0,0.2),0 2.5em 0 0 rgba(0,0,0,0.2),-1.8em 1.8em 0 0 rgba(0,0,0,0.2),-2.6em 0 0 0 rgba(0,0,0,0.5),-1.8em -1.8em 0 0 rgba(0,0,0,0.7)}
12.5%{box-shadow:0 -2.6em 0 0 rgba(0,0,0,0.7),1.8em -1.8em 0 0 #ffffff,2.5em 0 0 0 rgba(0,0,0,0.2),1.75em 1.75em 0 0 rgba(0,0,0,0.2),0 2.5em 0 0 rgba(0,0,0,0.2),-1.8em 1.8em 0 0 rgba(0,0,0,0.2),-2.6em 0 0 0 rgba(0,0,0,0.2),-1.8em -1.8em 0 0 rgba(0,0,0,0.5)}
25%{box-shadow:0 -2.6em 0 0 rgba(0,0,0,0.5),1.8em -1.8em 0 0 rgba(0,0,0,0.7),2.5em 0 0 0 #ffffff,1.75em 1.75em 0 0 rgba(0,0,0,0.2),0 2.5em 0 0 rgba(0,0,0,0.2),-1.8em 1.8em 0 0 rgba(0,0,0,0.2),-2.6em 0 0 0 rgba(0,0,0,0.2),-1.8em -1.8em 0 0 rgba(0,0,0,0.2)}
37.5%{box-shadow:0 -2.6em 0 0 rgba(0,0,0,0.2),1.8em -1.8em 0 0 rgba(0,0,0,0.5),2.5em 0 0 0 rgba(0,0,0,0.7),1.75em 1.75em 0 0 #ffffff,0 2.5em 0 0 rgba(0,0,0,0.2),-1.8em 1.8em 0 0 rgba(0,0,0,0.2),-2.6em 0 0 0 rgba(0,0,0,0.2),-1.8em -1.8em 0 0 rgba(0,0,0,0.2)}
50%{box-shadow:0 -2.6em 0 0 rgba(0,0,0,0.2),1.8em -1.8em 0 0 rgba(0,0,0,0.2),2.5em 0 0 0 rgba(0,0,0,0.5),1.75em 1.75em 0 0 rgba(0,0,0,0.7),0 2.5em 0 0 #ffffff,-1.8em 1.8em 0 0 rgba(0,0,0,0.2),-2.6em 0 0 0 rgba(0,0,0,0.2),-1.8em -1.8em 0 0 rgba(0,0,0,0.2)}
62.5%{box-shadow:0 -2.6em 0 0 rgba(0,0,0,0.2),1.8em -1.8em 0 0 rgba(0,0,0,0.2),2.5em 0 0 0 rgba(0,0,0,0.2),1.75em 1.75em 0 0 rgba(0,0,0,0.5),0 2.5em 0 0 rgba(0,0,0,0.7),-1.8em 1.8em 0 0 #ffffff,-2.6em 0 0 0 rgba(0,0,0,0.2),-1.8em -1.8em 0 0 rgba(0,0,0,0.2)}
75%{box-shadow:0 -2.6em 0 0 rgba(0,0,0,0.2),1.8em -1.8em 0 0 rgba(0,0,0,0.2),2.5em 0 0 0 rgba(0,0,0,0.2),1.75em 1.75em 0 0 rgba(0,0,0,0.2),0 2.5em 0 0 rgba(0,0,0,0.5),-1.8em 1.8em 0 0 rgba(0,0,0,0.7),-2.6em 0 0 0 #ffffff,-1.8em -1.8em 0 0 rgba(0,0,0,0.2)}
87.5%{box-shadow:0 -2.6em 0 0 rgba(0,0,0,0.2),1.8em -1.8em 0 0 rgba(0,0,0,0.2),2.5em 0 0 0 rgba(0,0,0,0.2),1.75em 1.75em 0 0 rgba(0,0,0,0.2),0 2.5em 0 0 rgba(0,0,0,0.2),-1.8em 1.8em 0 0 rgba(0,0,0,0.5),-2.6em 0 0 0 rgba(0,0,0,0.7),-1.8em -1.8em 0 0 #fff}
}
/* end css code for loading bezel */<|MERGE_RESOLUTION|>--- conflicted
+++ resolved
@@ -4785,25 +4785,7 @@
   --hebrew-font: var(--hebrew-sans-serif-font-family);
   border-radius: 6px;
 }
-<<<<<<< HEAD
-.headerWithAdminButtons {
-  display: flex;
-  flex: 1;
-}
-.adminButtons.hideButtons {
-  display: none;
-}
-.adminButtons {
-  display: flex;
-  flex-direction: column;
-  margin-left: 20px;
-  width: 127px;
-  height: 90px;
-  position: absolute;
-}
-=======
-
->>>>>>> e4c1d711
+
 .toggleSet.blueStyle.primary {
   width: 100%;
 }
@@ -7409,10 +7391,6 @@
 .adminButtons .button.extraSmall.topic {
   box-shadow: 0 1px 3px rgb(0 0 0 / 25%);
   color: #666666;
-<<<<<<< HEAD
-  font-size: 14px;
-}
-=======
 }
 .headerWithAdminButtons {
   display: flex;
@@ -7431,7 +7409,6 @@
   height: 90px;
 }
 
->>>>>>> e4c1d711
 .button .buttonIcon {
   margin-inline-end: 7px;
   vertical-align: middle;
