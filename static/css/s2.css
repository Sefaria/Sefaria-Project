body {
  padding: 0;
  margin: 0;
  -webkit-text-size-adjust: 100%;
}
*::selection {
  background-color: #D2DCFF;
}
body.sepia {
  background-color: #FBFBFA;
}
body.dark {
  background-color: #333331;
}
body:not(.user-is-tabbing) *:focus {
  outline: none;
}

/* Skip Link for Accessibility - Override Button positioning to hide off-screen by default */
.sefaria-common-button.skip-link {
  position: fixed !important;
  top: -80px !important;
  left: 10px !important;
  z-index: 9999 !important;
  transition: top 0.3s ease !important;
}

/* Show skip link when focused - let Button handle the blue border and styling */
.sefaria-common-button.skip-link:focus {
  top: 10px !important;
}

/* Prevent any hover color changes for skip link - This is a patch. We should find the root cause of this and fix it. */
.sefaria-common-button.skip-link:hover {
  color: var(--theme-button-text) !important;
}

a, a:hover {
  color: inherit;
}

:root {
  /* font stacks */
  --serif-h1-font-size: 48px;
  --serif-h2-font-size: 30px;
  --serif-h3-font-size: 24px;
  --serif-body-font-size: 18px;
  --serif-small-font-size: 14px;

  --sans-serif-h1-font-size: 40px;
  --sans-serif-h2-font-size: 30px;
  --sans-serif-h3-font-size: 22px;
  --sans-serif-body-font-size: 16px;
  --sans-serif-small-font-size: 14px;

  /* colors */
  --inline-link-blue: #4871bf;
  --sefaria-blue: #18345D;
  --highlight-blue: #DDEEFF;
  --highlight-blue-light: #F0F7FF;
  --beit-midrash-grey: #333333;
  --darkest-grey: #333333;
  --dark-grey: #666666;
  --medium-grey: #6f6f6f;
  --medium-grey-legacy: #999999;
  --light-grey: #CCCCCC;
  --lighter-grey: #EDEDEC;
  --lightest-grey: #FBFBFA;
  --commentary-blue: #4B71B7;
  --essay-links-green: #3B5849;
  --tanakh-teal: #004E5F;
  --mishnah-blue: #5A99B7;
  --talmud-gold: #CCB479;
  --midrash-green: #5D956F;
  --halakhah-red: #802F3E;
  --kabbalah-purple: #594176;
  --liturgy-rose: #AB4E66;
  --philosophy-purple: #7F85A9;
  --taanitic-green: #00827F;
  --chasidut-green: #97B386;
  --mussar-purple: #7C416F;
  --responsa-red: #CB6158;
  --apocrypha-pink: #C6A7B4;
  --modern-works-blue: #B8D4D3;
  --grammar-green: #B2B272;
  --reference-orange: #D4896C;
  --miscelaneous-green: #3B5849;
  --selected-option: #000000;
  --select-blue: #0056b3;
}
/* Font Family */
body, .sans-serif {
  --english-font: var(--english-sans-serif-font-family);
  --hebrew-font: var(--hebrew-sans-serif-font-family);
  --is-serif: initial; /* false */
}
.serif {
  --english-font: var(--english-serif-font-family);
  --hebrew-font: var(--hebrew-serif-font-family);
  --is-serif: ; /* true */
}
.sans-serif-in-hebrew {
  --english-font: var(--english-serif-font-family);
  --hebrew-font: var(--hebrew-sans-serif-font-family);
}
body, .en, .int-en, .englishWithinHebrew {
  --is-hebrew: initial; /* false */
}
.he, .int-he {
  unicode-bidi: plaintext;
  --is-hebrew: ; /* true */
}
* {
  --hebrew-font-conditional: var(--is-hebrew) var(--hebrew-font);
  font-family: var(--hebrew-font-conditional, var(--english-font));
}

.he {
  font-size: 122%;
}
.int-he {
  direction: rtl;
}
.int-he.enInHe {
  direction: ltr;
}
.enInHe {
  unicode-bidi: isolate;
}
.int-en.heInEn {
  direction: rtl;
}
.btn, .btn-sm, .btn-xs {
  display: flex;
  color: white;
  justify-content: center;
  align-items: center;
  margin: 10px 20px;
  background-color: var(--sefaria-blue);
  box-shadow: 0 1px 3px rgba(0,0,0,0.2);
  border-radius: 7px;
  cursor: pointer;
  font-size: 16px;
  box-sizing: border-box;
  line-height: 1;
  text-align: center;
  --english-font: var(--english-sans-serif-font-family);
  --hebrew-font: var(--hebrew-sans-serif-font-family);
}
.btn.white, .btn-sm.white, .btn-xs.white {
  background-color: white;
  color: #333;
}
.btn {
  width: 300px;
  height: 50px;
}
.btn-sm {
  width: 150px;
  height: 40px;
}
.btn-xs {
  width: 75px;
  height: 30px;
}
/*
Legacy Style Guide Font Hierarchy -- the below should be refactored away in favor of the above
*/
.featureTitle .int-en {
  font-family: "adobe-garamond-pro", "Crimson Text", Georgia, serif;
  font-size: 50px;
  font-weight: normal;
  color: #000;
}
.pageTitle .int-en,
.pageTitle .int-he.enInHe {
  font-family: "adobe-garamond-pro", "Crimson Text", Georgia, serif;
  font-size: 30px;
  font-weight: normal;
  color: #000;
}
.readerPanel.hebrew .he .enInHe {
  font-size: 83%;
}
.readerPanel span.mediumGrey {
  color: var(--medium-grey);
}
.chapterText .int-en {
  font-family: "adobe-garamond-pro", "Crimson Text", Georgia, serif;
  font-size: 18px;
  font-weight: normal;
  text-transform: uppercase;
  letter-spacing: 0.05em;
  color: #333;
}
.chapterText.lowercase .int-en {
  text-transform: none;
}
.sectionTitleText .int-en {
  font-family: "Roboto", "Helvetica Neue", "Helvetica", sans-serif;
  font-size: 16px;
  font-weight: normal;
  color: var(--medium-grey);
  text-transform: uppercase;
  letter-spacing: 0.1em;
}
.smallText .int-en,
.smallText .int-he.enInHe {
  font-family: "Roboto", "Helvetica Neue", "Helvetica", sans-serif;
  font-size: 14px;
  font-weight: normal;
  color: var(--medium-grey);
}
.systemText .int-en,
.systemText .int-he.enInHe {
  --english-font: var(--english-sans-serif-font-family);
  --hebrew-font: var(--hebrew-sans-serif-font-family);
  /* font-family: "Roboto", "Helvetica Neue", "Helvetica", sans-serif; */
  font-size: 16px;
  font-weight: normal;
  color: #000;
}
.contentText .int-en,
.contentText .en,
.contentText.en {
  font-family: "adobe-garamond-pro", "Crimson Text", Georgia, serif;
  font-size: 18px;
  font-weight: normal;
  color: #000;
}
.featureTitle .int-he {
  font-family: "Heebo", sans-serif;
  font-size: 40px;
  font-weight: normal;
  color: #000;
}
.pageTitle .int-he,
.pageTitle .int-en.heInEn {
  font-family: "Heebo", sans-serif;
  font-size: 30px;
  font-weight: normal;
  color: #000;
}
.chapterText .int-he {
  font-family: "Taamey Frank", "Times New Roman", serif;
  font-size: 22px;
  font-weight: normal;
  text-transform: uppercase;
  letter-spacing: 0.05em;
  color: #333;
}
.sectionTitleText .int-he {
  font-family: "Heebo", sans-serif;
  font-size: 16px;
  font-weight: normal;
  color: var(--medium-grey);
  text-transform: uppercase;
  letter-spacing: 0.1em;
}
.smallText .int-he,
.smallText .int-en.heInEn {
  font-family: "Heebo", sans-serif;
  font-size: 14px;
  font-weight: normal;
  color: var(--medium-grey);
}
.systemText .int-he,
.systemText .int-en.heInEn {
  font-family: "Heebo", sans-serif;
  font-size: 16px;
  font-weight: normal;
  color: #000;
}
.contentText .int-he,
.contentText .he,
.contentText.he {
  font-family: "Taamey Frank", "Times New Roman", serif;
  font-size: 18px;
  font-weight: normal;
  color: #000;
}
.italics {
  font-style: italic;
}
/* end Legacy Style Guide */
#s2 {
  position: fixed;
  top: 0;
  width: 100%;
  height: 100%;
  z-index: 1000;
}


#s2.headerOnly {
  z-index: 1000;
  height: 60px;
}
#readerAppWrap {
  display: flex;
  flex-direction: column;
  width: 100%;
  height: 100%;
}
body:not(.inApp).nochrome #s2 .headerNavSection a:not(.home),
body:not(.inApp).nochrome #s2 .headerLinksSection,
body:not(.inApp).nochrome #footerContainer {
  display: none;
}
#bannerMessage {
  color: white;
  background-color: #4871bf;
  height: 120px;
  box-sizing: border-box;
  padding: 0 36px;
  display: flex;
  transition: .5s;
}
#bannerMessage.hidden {
  height: 0;
}
body.hasBannerMessage {
  transition: padding-top .3s;
  padding-top: 120px;
}
body.hasBannerMessage:not(:has(#bannerMessage)) {
  padding-top: 0;
}
body.hasBannerMessage #s2.headerOnly {
  height: 180px;
}
.interface-hebrew #bannerMessage {
  direction: rtl;
}
#bannerMessageClose {
  position: absolute;
  top: -3px;
  inset-inline-end: 7px;
  color: white;
  opacity: 0.5;
  font-size: 26px;
  cursor: pointer;
}
#bannerMessageContent {
  display: flex;
  flex: 1;
  align-items: center;
  justify-content: space-between;
  color: white;
  max-width: 880px;
  margin: 0 auto;
}
#bannerTextBox {
  flex: 1;
}
#bannerTextBox a {
  color: white;
}
#bannerButtonBox {
  margin-left: 50px;
}
.interface-hebrew #bannerButtonBox {
  margin: 0 50px 0 0;
}
#bannerMessage .mobileOnly {
  display: none;
}
@media (max-width: 540px) {
  #bannerButtonBox,
  .interface-hebrew #bannerButtonBox {
    margin:0;
    margin-inline-start: 10px;
    max-width: 170px;
  }
  #bannerMessage .mobileOnly {
    display: block;
  }
  #bannerMessage {
    padding: 0 10px;
  }
}
@media (max-width: 450px) {
  #bannerMessage {
    font-size: 13px;
  }
}
.noOverflowX {
  overflow-x: hidden;
}
.readerApp {
  display: flex;
  flex: 1;
  position: relative;
}
.noselect {
  user-select: none;
}
input.noselect {
  -webkit-user-select: auto; /* Safari/Opera -- required for Safari to allow inputs to be accessible. See http://caniuse.com/#feat=user-select-none "Known Issues" for details  TODO Check back to see if bug is fixed in future version */
}
.interface-hebrew {
  direction: rtl;
}
.interface-hebrew .int-en,
.interface-english .int-he {
  display: none;
}
.interface-hebrew #panelWrapBox {
  direction: rtl;
}
.interface-english #panelWrapBox,
.readerApp.interface-english .readerPanel {
  direction: ltr;
}
#panelWrapBox {
  position: absolute;
  height: calc(100% - 60px);
  box-sizing: border-box;
}
.multiPanel #panelWrapBox {
  top: 60px;
}
#panelWrapBox.wrapBoxScroll {
  overflow-x: scroll;
  overflow-y: hidden;
}
.singlePanel #panelWrapBox {
  padding-top: 0;
  height: 100%;
  top: 0;
}
.headerInner {
  position: absolute;
  top: 0;
  left: 0;
  width: 100%;
  height: 60px;
  background: white;
  z-index: 1001;
  box-sizing: border-box;
  padding: 0 30px;
  display: flex;
  justify-content: space-between;
  align-items: center;
}
.headerOnly .headerInner, .headerInner.boxShadow {
  box-shadow: 0 1px 3px rgba(0,0,0,0.2);
}
.interface-hebrew .header {
  direction: rtl;
}
.headerInner .headerNavSection {
  display: flex;
  justify-content: flex-start;
}
.headerInner .headerNavSection a, .header img.home {
  font-size: 16px;
  color: var(--medium-grey);
  margin-inline-end: 30px;
  font-weight: 500;
  line-height: 26px;
  vertical-align: middle;
}
.headerInner .headerLinksSection {
	display: flex;
	justify-content: flex-end;
	min-width: 50%;
	align-items: center;
}
.headerInner .headerLinksSection > * {
  margin-inline-start: 3%;
}
.header .header-nav {
  margin-top: 1px;
}
.header .header-links {
  margin-top: 1px;
}
.header .textLink,
.header .home,
.header .menuButton,
.header .my-profile,
.header .notifications,
.header .readerNavMenuSearchButton {
  cursor: pointer;
}
.header .textLink,
.header .menuButton,
.header .my-profile,
.header .readerNavMenuSearchButton {
  display: inline-block;
  color: var(--medium-grey);
  border: none;
  background: transparent;
  padding: 0;
}
.header .my-profile,
.header .notifications {
  display: inline-block;
  vertical-align: middle;
}
.header .textLink,
.header .menuButton,
.header .my-profile {
  font-size: 24px;
  line-height: 24px;
  margin-top: 2px;
}
.header .searchBox {
  overflow: hidden;
  display: flex;
  align-items: center;
  padding: 0;
  text-align: inherit;
  background: #EDEDEC;
  border-radius: 250px;
  width: 250px;
  height: 30px;
}
.header .searchBox.searchFocused {
  width: 280px;
}
.header .searchBox input {
  background-color: transparent; /*for firefox */
  padding: 0;
  flex: 1;
  height: 100%;
  margin-bottom: 1px;
  font-size: var(--serif-body-font-size);
}
.header .searchBox input::placeholder {
  font-style: normal;
}
.header .search {
  outline: none;
  border: none;
  box-shadow: none;
  color: black;
  font-size:  18px;
  margin: 0;
  width: 100px;
}
.header .searchFocused .search {
  width: 200px;
}
.header .search.hebrewSearch {
  font-size: 18px;
}
.mobileNavMenu {
  position: fixed;
  height: calc(100vh - 60px);
  box-sizing: border-box;
  top: 60px;
  width: 100%;
  background-color: white;
  left: 0;
  z-index: 1000;
  overflow-y: scroll;
}
div:has(#bannerMessage) + .readerApp.singlePanel .mobileNavMenu {
  position: fixed; /*This takes the 60px of the header plus 120px of the banner into account */
  height: calc(100vh - 180px);
  top: 180px;
}
@supports not selector(:has(a, b)) {
  /* Fallback for when :has() is unsupported */
  .mobileNavMenu {
    position: absolute;
  }
}

.mobileNavMenu.closed {
  display: none;
}
.mobileNavMenu .searchLine {
  padding: 15px 10px;
  border-bottom: 1px solid #EDEDEC;
}
.header .mobileNavMenu .searchBox,
.header .mobileNavMenu .searchBox.searchFocused
.header .mobileNavMenu .searchBox .search,
.header .mobileNavMenu .searchBox.searchFocused .search {
  width: 100%;
}
.header.mobile .ui-autocomplete {
  width: 100% !important;
}
.mobileNavMenu a,
.mobileInterfaceLanguageToggle {
  display: block;
  color: var(--medium-grey);
  font-size: 16px;
  padding: 15px;
}
.mobileNavMenu hr {
  border: none;
  border-bottom: 1px solid #EDEDEC;
}
.mobileNavMenu a > img,
.mobileInterfaceLanguageToggle img {
  margin-inline-end: 15px;
  width: 16px;
  height: 16px;
  position: relative;
  top: 3px;
}
.mobileNavMenu a > img.blackIcon {
  opacity: 0.4;
}
.mobileNavMenu a.blue {
  background-color: var(--sefaria-blue);
  color: white;
  border-bottom: unset;
}
.mobileNavMenu a.blue img {
  filter: invert(1);
  opacity: 1;
}
.mobileNavMenu .mobileAccountLinks {
  background-color: #FBFBFA;
  border-top: 1px solid #CCC;
  border-bottom: 1px solid #CCC;
}
.mobileNavMenu .mobileAccountLinks img {
  opacity: 1;
}
.mobileNavMenu .mobileAccountLinks .login {
  padding: 15px;
}
.mobileNavMenu .signupLink::after {
  content: "•";
  padding: 0px 4px;
}
.interface-english .mobileNavMenu .signupLink {
  padding-right: 0px !important;
}
.interface-english .mobileNavMenu .loginLink {
  padding-left: 0px !important;
}
.interface-hebrew .mobileNavMenu .signupLink {
  padding-left: 0px !important;
}
.interface-hebrew .mobileNavMenu .loginLink {
  padding-right: 0px !important;
}
.mobileNavMenu .profile-pic {
  display: inline-block;
  margin-inline-end: 11px;
  position: relative;
  top: 4px;
}
.mobileNavMenu .mobileAccountLinks .accountLinks {
  display: block;
}
.header .mobileInterfaceLanguageToggle .int-en,
.header .mobileInterfaceLanguageToggle .int-he {
  display: inline;
}
.mobileInterfaceLanguageToggle a {
  display: inline;
  padding: 0;
  border: none;
}
.mobileInterfaceLanguageToggle .separator {
  margin: 0 7px;
  font-size: 13px;
}
.mobileInterfaceLanguageToggle .inactive {
  color: var(--medium-grey);
}
.mobileNavMenu .logout {
  color: var(--medium-grey);
}
.ui-autocomplete .ui-menu-item.search-override {
  border-bottom: solid 1px #ccc;
  padding-top: 12px;
}
.ui-autocomplete .ui-menu-item.hebrew-result a {
  direction: rtl;
}
.ui-autocomplete .ui-menu-item.english-result a {
  direction: ltr;
}
.interface-hebrew .header .home img {
  width: 77px;
}
.header .accountLinks {
  display: flex;
  align-items: center;
  font-size: 16px;
  margin-top: 2px;
  color: var(--medium-grey);
}
.header .accountLinks > * {
  margin-inline-start: 17px;
  position: relative;
}
.header .accountLinks.anon a {
  margin: 0;
}
.header .accountLinks.anon a:nth-last-child(2){
  background: #FFFFFF;
  border: 1px solid #EDEDEC;
  box-sizing: border-box;
  border-radius: 6px;
}
.accountLinks .help {
  margin-inline-start: 23px;
  margin-top: 3px;
}
.loggedIn .help {
  margin-inline-start: 17px;
}
.loggedIn .help img {
  height: 24px;
  margin-bottom: 3px;
}
.accountLinks.anon .help {
  margin-top: 6px;
}
.headerLinksSection .help {
  display: flex;
  justify-content: center;
  align-items: center;
  height: 100%;
  margin-top: 4px;
}
.headerDropdownMenu .languageHeader {
  padding-inline: 15px;
  font-size: 14px;
  font-weight: 400;
  line-height: 18px;
  color: var(--medium-grey);
  padding-block-start: 5px;
  padding-block-end: 2px;
}

.header .interfaceLinks {
  display: flex;
  justify-content: center;
  align-items: center;
<<<<<<< HEAD
  color: var(--medium-grey);
=======
  color: #000000;
>>>>>>> 7a2628e8
  cursor: pointer;
  -webkit-margin-start: 20px;
  -moz-margin-start: 20px;
  margin-inline-start: 10px;
}
.header .interfaceLinks img {
  height: 18px;
  width: 18px;
  vertical-align: middle;
  margin-inline-end: 2px;
}
.header .interfaceLinks a.interfaceLinks-button{
  display: flex;
  justify-content: center;
  align-items: center;
}
.header .interfaceLinks a.interfaceLinks-button::after {
  display: inline-block;
  background: no-repeat url("/static/icons/chevron-down.svg");
  height: 10px;
  width: 12px;
  vertical-align: middle;
  content: "";
  transform: scale(0.75);
}
.header .interfaceLinks .interfaceLinks-menu {
  top: 35px;
  position: absolute;
  z-index: 1;
  width: 150px;
  background: #FBFBFA;
  box-shadow: 0px 1px 3px rgba(0, 0, 0, 0.25);
  border-radius: 6px;
  display:none;
  overflow:hidden;
}
.header .interfaceLinks .interfaceLinks-menu.profile-menu {
  top: 10px;
  display: block;
}
.header .interfaceLinks .interfaceLinks-menu .interfaceLinks-header.profile-menu {
  padding: 10px 17px 10px 17px;
  font-weight: 700;
  color: #000000;
  height: 23px;
}
.header .interfaceLinks .interfaceLinks-menu.profile-menu .profile-menu-middle {
  margin-top: 5px;
  margin-bottom: 5px;
}
.interface-english .header .interfaceLinks .interfaceLinks-menu {
  right: 0px;
  min-width: 150px;
  width: max-content;
}
.interface-hebrew .header .interfaceLinks .interfaceLinks-menu {
  left: 0px;
  min-width: 150px;
  width: max-content;
}
.header .interfaceLinks .interfaceLinks-menu .interfaceLinks-header {
  font-style: normal;
  font-weight: normal;
  font-size: 14px;
  line-height: 18px;
  color: var(--medium-grey);
  padding: 12px;
  border-bottom: 1px solid #CCCCCC;
}
.header .interfaceLinks .interfaceLinks-menu .interfaceLinks-header:not(:first-child) {
  border-top: 1px solid #CCC;
}
.interface-english .header .interfaceLinks .interfaceLinks-menu .interfaceLinks-header {
  font-family: "Roboto", "Helvetica Neue", Helvetica, sans-serif;
}
.interface-hebrew .header .interfaceLinks .interfaceLinks-menu .interfaceLinks-header {
  font-family: "Heebo", sans-serif;
}

.interfaceLinks-options {
  display: flex;
  flex-direction: column;
  padding: 4px;
  max-width: 220px;
}
.header .interfaceLinks .interfaceLinks-option {
  display: flex;
  text-decoration: none;
  font-style: normal;
  font-weight: normal;
  font-size: 16px;
  line-height: 23px;
<<<<<<< HEAD
  color: var(--medium-grey);
=======
  color: #000000;
>>>>>>> 7a2628e8
  padding: 5px;
  direction: ltr;
}
.header .interfaceLinks .interfaceLinks-option:hover {
  background-color: var(--lighter-grey);
}
.header .languageFlex .interfaceLinks-option:hover {
  background-color: var(--lighter-grey);
  text-decoration: none;
}
.header .interfaceLinks .interfaceLinks-menu.open {
  display: block;
}
.interface-hebrew .header .interfaceLinks .interfaceLinks-option.int-bi {
  direction: rtl;
}
.interface-english .header .interfaceLinks .interfaceLinks-option.int-bi {
  direction: ltr;
}
.header .interfaceLinks .interfaceLinks-row {
  align-items: center;
  display: flex;
  text-decoration: none;
  font-style: normal;
  font-weight: 400;
  line-height: 18px;
  text-align: right;
  color: #000000;
  font-family: "Roboto", "Heebo", "Helvetica Neue", Ariel, sans-serif;
  padding: 5px 17px 5px 17px;
  font-size: 14px;
  text-decoration-color: var(--dark-grey);
  height: 23px;
}
.header .interfaceLinks .interfaceLinks-row:hover {
  background-color: var(--lighter-grey);
}
div.interfaceLinks-row a:hover {
  text-decoration: none;
}
.header .interfaceLinks .interfaceLinks-row.languages {
  display: flex;
}
div.interfaceLinks-row a.active {
  color: #000000;
  display: flex;
  order: -1;
}
div.interfaceLinks-row a.active::after {
  content: "•";
  padding: 0 4px;
}
div.interfaceLinks-row a {
  color: var(--medium-grey);
  display: flex;
}
.header .interfaceLinks .interfaceLinks-row.bottom {
  font-size: 14px;
  text-decoration-color: #000000;
}
.header .interfaceLinks .interfaceLinks-menu.profile-menu .interfaceLinks-hr {
  border-top:  1px solid #CCCCCC;
  margin-top: 0px;
  margin-bottom: 0px;
}
.header .interfaceLinks .interfaceLinks-row.logout {
  font-size: 14px;
  color: var(--medium-grey);
  padding-top: 5px;
  margin-top: 5px;
  margin-bottom: 5px;
}
.header .profile-menu-he {
  color: var(--medium-grey);
}
.header .interfaceLinks-option::before {
  content: "";
  font-family: FontAwesome;
  color: var(--medium-grey);
  font-weight: normal;
  font-size: 13px;
  font-style: normal;
}
.header  .interfaceLinks-option.active {
  order: -1;
}
a.interfaceLinks-option.int-bi.inactive {
  display: flex;
}
a.interfaceLinks-option.active, a.interfaceLinks-option.inactive {
  padding: 7px;
}
.header .interfaceLinks-option.active::before {
  content: "\f00c";
  padding: 0 8px;
}
.header .interfaceLinks-option.inactive::before {
  content: "";
  padding: 0 15px;
}
@media screen and (max-width: 910px) {
  .header .headerInner {
    padding: 0 15px;
  }
  .header .accountLinks .login {
    padding: 5px 5px;
  }
  .header .accountLinks {
    margin-inline-start: 5px;
  }
}
@media screen and (max-width: 780px) {
  .header .donate {
    display: none;
  }
}
@media screen and (max-width: 700px) {
  .multiPanel .header .home {
    display: none;
  }
}
@media screen and (max-width: 580px) {
  .header .interfaceLinks,
  .header .dropdownLinks,
  .accountLinks .help,
  .header .notifications {
    display: none;
  }
}
.header .notifications.unread::after {
  content:"";
  background-color: #CB6158;
  width: 8px;
  height: 8px;
  border-radius: 4px;
  display: block;
  top: 3px;
  right: 1px;
  position: absolute;
}
.header .login {
  color: var(--medium-grey);
  display: inline-block;
  line-height: 1;
  padding: 8px 15px;
}
.header .headerInner.mobile {
  padding: 0 15px;
}
.header .headerInner.mobile {
  display: flex;
}
.header .headerInner.mobile div {
  flex: 1;
}
.mobileHeaderCenter {
  text-align: center;
}
.header .headerInner.mobile .mobileHeaderLanguageToggle {
  text-align: end;
}
.mobileHeaderLanguageToggle.hebrew .en,
.mobileHeaderLanguageToggle.english .he {
  display: none;
}
.overlay {
  width: 100%;
  height: 100%;
  background-color: black;
  opacity: 0.3;
  position: fixed;
  z-index: 1001;
}
.dialogModal {
  border: none;
  background: transparent;
  display: block;
  top: -20%;
}
.dialogModal::backdrop {
  background-color: rgba(1, 1, 1, 0.7);
}
.dialogModal .modal-content {
  background-color: #fff;
  border-radius: 10px;
  box-shadow: 0 2px 10px rgba(0, 0, 0, 0.1);
  max-width: 500px;
  width: 100%;
}
.sefariaModalBox {
  transition: none;
}
#interruptingMessageBox {
  display: flex;
  justify-content: center;
  align-items: center;
  position: fixed;
  width: 100%;
  height: 100%;
  left: 0;
  right: 0;
  top: 0;
  z-index: 1001;
  opacity: 1;
  transition: opacity .3s ease-in;
}
#interruptingMessageBox.hidden {
  opacity: 0;
}
#interruptingMessageOverlay, .whiteOverlay {
  width: 100%;
  height: 100%;
  background-color: white;
  opacity: 0.7;
  position: absolute;
}
#interruptingMessage {
  max-width: 90%;
  max-height: 90%;
  box-sizing: border-box;
  position: absolute;
  padding: 18px 15px;
  z-index: 1001;
  border: 1px solid #E6E6E6;
  background-color: #FBFBFA;
  text-align: center;
  color: var(--medium-grey);
}
#interruptingMessage.sefariaModalContentBox {
  background-color: var(--sefaria-blue);
  color: white;
  padding: 50px 70px;
  border-color: transparent;
  border-radius: 5px;
}
@media (max-width: 450px) {
  #interruptingMessage.sefariaModalContentBox {
    max-width: 100%;
    max-height: 100%;
    width: 100%;
    height: 100%;
    border-radius: 0;
  }
}
#interruptingMessage.beitMidrashModalContentBox {
  height: 230px;
  width: 450px;
  text-align: start;
  background-color: var(--beit-midrash-grey);
  color: var(--light-grey);
  padding: 15px;
  border-color: transparent;
  border-radius: 5px;
}
@media (max-width: 450px) {
  #interruptingMessage.beitMidrashModalContentBox {
    max-width: 100%;
    max-height: 100%;
    width: 100%;
    height: 100%;
    border-radius: 0;
  }
}

#interruptingMessage.beitMidrashModalContentBox .buttonContainer {
  display: flex;
  flex-direction: row;
  width: calc(100% + 20px);
  margin: 0 -10px;
}

#interruptingMessage.beitMidrashModalContentBox button {
  margin: 10px;
}

#interruptingMessage.beitMidrashModalContentBox button.red {
  background-color: var(--responsa-red);
  color: white;
}

#interruptingMessage.beitMidrashModalContentBox .sefariaModalContent h2 {
  margin-top: 0px;
  --english-font: var(--english-sans-serif-font-family);
  --hebrew-font: var(--hebrew-sans-serif-font-family);
}

#interruptingMessage.beitMidrashModalContentBox button.light-grey {
  background-color: var(--lighter-grey);
  color: var(--medium-grey);
}

#interruptingMessage.beitMidrashModalContentBox button.dark-grey {
  background-color: var(--beit-midrash-grey);
  color: var(--light-grey);
  border: 1px var(--light-grey) solid;
}

.beitMidrashModalInnerContent {
  margin-bottom: 10px;
}

.sefariaModalContent {
  display: flex;
  flex-direction: column;
  align-items: flex-start;
  justify-content: space-between;
  height: 100%;
  font-size: 16px;
  line-height: 1.5;
}
.interface-hebrew .sefariaModalContent {
  direction: rtl;
}
.sefariaModalContent a {
  color: white;
}
.sefariaModalContent h2 {
  font-weight: normal;
  font-size: 30px;
  margin-bottom: 0px;
}
.sefariaModalInnerContent {
  display: flex;
  flex-direction: column;
  align-items: flex-start;
  margin-bottom: 40px;
}
.sefariaModalInnerContent div, .sefariaModalInnerContent h3{
  display: flex;
  align-items: center;
  text-align: start;
  padding: 10px 0;
}
.sefariaModalContent h3{
  align-items: center;
  text-align: start;
  padding: 10px 0;
  font-size: 18px;
  line-height: 1.5;
  font-weight: normal;
  margin-bottom: 10px;
  margin-top: 5px;
}
.sefariaModalBottomContent {
  font-size: 16px;
  color: var(--medium-grey);
}
.sefariaModalContent .button {
  width: 100%;
}
.sefariaModalInnerContent img {
  width: 16px;
  height: 16px;
  padding-right: 10px;
}
.readerApp.interface-hebrew .sefariaModalInnerContent img {
  padding-right: 0;
  padding-left: 10px;
}
#interruptingMessageContentBox {
  position: relative;
  border: 1px solid #CCC;
  background-color: white;
}
#interruptingMessageContentBox.hasColorLine{
  border-top: none;
}
.colorLine {
  width: 100%;
  height: 4px;
  z-index: 101;
  background: linear-gradient(90deg, var(--tanakh-teal) 0% 10%, var(--mishnah-blue) 10% 20%, var(--talmud-gold) 20% 30%, var(--midrash-green) 30% 40%, var(--halakhah-red) 40% 50%, var(--kabbalah-purple) 50% 60%, var(--liturgy-rose) 60% 70%, var(--philosophy-purple) 70% 80%, var(--taanitic-green) 80% 90%, var(--chasidut-green) 90% 100%)
}
#interruptingMessageClose.sefariaModalClose {
  color: white;
}
#interruptingMessageClose {
  position: absolute;
  top: 2px;
  right: 12px;
  color: #AAA;
  font-size: 32px;
  cursor: pointer;
}
#interruptingMessageContent {
  padding: 32px 32px 16px 32px;
}
#interruptingMessage h1 {
  font-style: italic;
  font-size: 28px;
  font-weight: normal;
  letter-spacing: 1px;
  text-align: center;
  margin: 0 0 30px;
  color: #333;
}
.interface-hebrew #interruptingMessage h1 {
  font-style: normal;
}

/* Styles used from previously existing modals */

.line-break {
  white-space: pre-wrap;
}

#defaultModal {
    width: 410px;
    max-height: 100%;
    max-width: 100%;
}

.interface-english #defaultModal {
    text-align: left;
}

.interface-hebrew #defaultModal {
    text-align: right;
    direction: rtl;
}

#defaultModalBody {
    color: #555555;
    margin-top: 0;
}

#defaultModalBody .reactMarkdown {
  font-family: "adobe-garamond-pro", Georgia, serif;
}

#defaultModal #defaultModalBody .sub {
    color: var(--medium-grey);
    font-size: 12px;
    font-family: "Roboto", "Helvetica Neue", Helvetica, sans-serif;
}

#defaultModal .button {
    margin-bottom: 20px;
}

#defaultModal img {
    max-width: 100%;
}

#defaultModal .buttons {
    text-align: right;
}

.leader {
    font-weight: bold;
}

.center {
    text-align: center;
}

#email-input-wrapper {
    display: flex;
    align-items: flex-start;
    flex-direction: column;
}

.newsletterInput#email-input {
    width: 300px;
    padding: 10px;
    margin-bottom: 20px;
    border-radius: 7px;
    border: 1px solid #EEEEEE;
    color: var(--beit-midrash-grey);
}

.header .my-profile img {
  height: 24px;
  width: 24px;
  border-radius: 50%;
  display: block;
}
.header .readerNavMenuMenuButton {
  margin: 0 8px 0 6px;
  font-size: 17px;
}
.readerNavMenuSearchButton {
  position: relative;
  margin: 0 9px 0 7px;
  top: -2px;
}
.header .readerNavMenuSearchButton {
  top: 2px;
}
.readerNavTop .readerNavMenuSearchButton {
  top: 0;
}
.readerNavMenuSearchButton img {
  height: 18px;
  width: 18px;
  opacity: 0.4;
}
.sidebarSearch .readerNavMenuSearchButton img {
  margin-top: 12px;
}
.header .headerNavContent {
  position: absolute;
  height: 100%;
  width: 100%;
  box-sizing: border-box;
  top: 0;
  padding-top: 60px;
  z-index: 1000;
}
.ui-autocomplete {
  position: absolute;
  background: white;
  list-style-type: none;
  padding: 6px 0;
  box-shadow: 0 1px 3px rgba(0,0,0,.2);
  border-bottom-left-radius: 6px;
  border-bottom-right-radius: 6px;
  z-index: 1000000 !important;
  --english-font: var(--english-serif-font-family);
  --hebrew-font: var(--hebrew-serif-font-family);
}
.header > .ui-autocomplete {
  z-index: 1000 !important;
}
.ui-autocomplete .ui-menu-item {
  display: flex;
  padding: 6px 12px;
}
.ui-autocomplete .ui-menu-last-item {
  border-top:  1px solid var(--lighter-grey);
  display: flex;
  padding: 6px 12px;
}
.interface-hebrew .ui-autocomplete .ui-menu-item {
  direction: rtl;
  text-align: right;
}
.ui-autocomplete .ui-menu-item img {
  display: inline-block;
  opacity: .4;
  height: 18px;
  width: 18px;
}
.ui-autocomplete .ui-menu-item img.ac-img-User {
  opacity: 1;
}
.ui-autocomplete .ui-menu-item a {
  display: inline-block;
  line-height: 21px;
  font-size: 19px;
  color: #000;
  cursor: pointer;
  margin: 0 10px;
  vertical-align: top;
}
.ui-autocomplete .ui-menu-item.ui-state-focus {
  background: #EDEDEC;
}
.ui-helper-hidden-accessible {
  display: none;
}
.interface-hebrew .ui-autocomplete .ui-menu-item a {
  direction: rtl;
  text-align: right;
}
#globalWarningMessage {
  position: fixed;
  width: 100%;
  z-index: 1000;
  text-align: center;
  bottom: 0;
  color: white;
  background-color: #EFB4B6;
  padding: 14px 20px;
  box-sizing: border-box;
}
#globalWarningMessage .close {
 float: right;
 cursor: pointer;
 font-size: 20px;
}
.multiPanel .readerPanelBox {
  box-sizing: border-box;
}
.readerPanelBox {
  position: absolute;
  height: 100%;
  width: 100%;
  direction: ltr; /* Even in Hebrew Interface we want scroll bars on the right */
}
.readerPanelBox + .readerPanelBox {
  border-left: 1px solid #eee;
}
.readerPanelBox.sidebar {
  border-left: none;
}
.readerPanel {
  position: relative;
  width: 100%;
  height: 100%;
  overflow: hidden;
  background-color: inherit;
}
.readerContent {
  width: 100%;
  height: calc(100% - 60px);
  background-color: inherit;
}
.dark .readerContent {
  color: white;
}
.readerContent .readerError {
  padding: 100px 150px;
}
.readerContent .readerError .readerErrorText {
  padding-top: 20px;
  font-size: .8em;
}
.textColumn {
  width: 100%;
  height: 100%;
  overflow-y: scroll;
  overflow-x: hidden;
  -webkit-overflow-scrolling: touch;
  position: relative;
  box-sizing: border-box;
  background-color: inherit;
}
.textColumn .loadingMessage.base,
.sheetsInPanel .loadingMessage {
  margin: 30px 0;
  color: var(--medium-grey);
  font-size: 16px;
  font-style: normal;
  text-align: center;
  padding: 0 6px 4px;
}
.textColumn .loadingMessage.base.prev {
  margin: 70px 0 0 0;
}
.textColumn .loadingMessage.base.next {
  margin: 30px 0 70px;
  height: calc(100% - 128px);  /* The 128px here appears to be the minimum needed to keep a line on the screen when scrolling passes loaded content) */
}
.textColumn .textRange.loading + .textRange.loading {
  display: none;
}
.int-he .int-he {
  font-size: inherit;
}
.readerPanel .content {
  direction: ltr; /* Even in Hebrew Interface, we want scroll bars on the right */
}
.readerPanel .he {
  direction: rtl;
  text-align: right;
  unicode-bidi: initial;
}

.interface-hebrew .readerPanel .en {
  direction: ltr;
}
.interface-hebrew .readerPanel.bilingual .en {
  direction: ltr;
}
.interface-hebrew .readerPanel .contentInner,
.interface-hebrew .readerPanel .columnLayout,
.interface-hebrew .readerControls,
.interface-hebrew .readerPanel .textRange,
.interface-hebrew .readerPanel .readerNavMenu .gridBox,
.interface-hebrew .readerPanel.bilingual .readerNavMenu .gridBox,
.readerPanel.hebrew .readerNavSection,
.readerPanel.hebrew .readerNavMenu .gridBox {
  direction: rtl;
}
.interface-english .readerPanel.hebrew .readerNavMenu .readerTocResources .gridBox {
  direction: ltr;
}
.interface-english .readerPanel .readerNavMenu,
.readerPanel.english .readerNavSection,
.readerPanel.english .readerNavMenu .gridBox{
  direction: ltr;
}
.readerPanel.bilingual .readerNavSection,
.readerPanel.bilingual .readerNavMenu .gridBox {
  direction: ltr;
}
.readerPanel.english .contentText .he,
.readerPanel.hebrew .contentText .en,
.readerPanel.english .contentSpan.primary,
.readerPanel.english .languageToggle .he,
.readerPanel.hebrew .contentSpan.translation,
.readerPanel.hebrew .languageToggle .en,
.readerPanel.hebrew .en .englishAvailableTag {
  display: none;
}
.readerPanel.english .versionsTextList .primary,
.readerPanel.hebrew .versionsTextList .translation {
  display: block;
}

.readerPanel.english .he.heOnly{
  display: inline;
  text-align: right;
}
.readerPanel.english .en {
  display: inline;
}
.readerPanel.hebrew .he {
  display: inline;
  text-align: right;
}
.readerPanel.english .heOnly .he,
.readerPanel.bilingual .heOnly .he,
.readerPanel.english .enOnly .en,
.readerPanel.bilingual .enOnly .en {
  display: inline;
}
.languageToggle {
  display: inline;
  line-height: 32px;
}
.languageToggle img {
  opacity: 0.4;
  height: 18px;
  width: 18px;
}
.bilingual .languageToggle .he {
  display: none;
}
.loadingMessage {
  font-size: 14px;
  font-style: italic;
}
.bilingual .loadingMessage .he {
  display: none;
}
.readerPanel.light {
  background-color: white;
}
.readerPanel.sepia {
  background-color: #f7f7f7;
}
.readerPanel.dark {
  background-color: #333331;
}
.readerNavMenu,
.homeFeedWrapper {
  position: absolute;
  display: flex;
  flex-direction: column;
  top: 0;
  left: 0;
  width: 100%;
  height: 100%;
  box-sizing: border-box;
}
.readerNavMenu .content,
.homeFeedWrapper .content {
  box-sizing: border-box;
  overflow-y: scroll;
  -webkit-overflow-scrolling: touch;
  font-size: 16px;
}
.readerNavMenu .content {
  padding: 60px 0 0 0;
}
.singlePanel .readerNavMenu .content {
  padding: 85px 0 0 0;
}
.singlePanel .readerNavMenu .categoryColorLine {
  top: 60px;
}
.singlePanel .readerNavMenu.bookPage:not(.fullBookPage) .content {
  padding-top: 25px;
}
.singlePanel .readerNavMenu.bookPage:not(.fullBookPage) .categoryColorLine {
  top: 0;
}
.readerNavMenu.compare .content,
.readerNavCategoryMenu.compare .content,
.bookPage.compare .content {
  padding: 30px 10px;
}
.readerNavMenu .content .contentInner {
  width: 725px;
  margin: 0 auto;
  min-height: 520px;
  max-width: 100%;
  box-sizing: border-box;
  padding-bottom: 70px;
  padding-inline-start: 30px;
  padding-inline-end: 30px;
}
.homeFeedWrapper .content .contentInner {
  max-width: none;
}
.homeFeedWrapper.userStats .content .contentInner {
  max-width: 660px;
  margin: 0 auto;
}
.navTitle {
  display: flex;
  flex-direction: row;
  justify-content: space-between;
  margin-bottom: 40px;
}
.navTitle.tight {
  margin-bottom: 15px;
}
.readerNavMenu .navTitle h1,
.singlePanel .readerNavMenu .navTitle h1 {
  margin-bottom: 0;
}
.navTitle + .dedication {
  margin-bottom: 20px;
}
.navSidebarModule + .dedication {
  margin-top: -30px;
}
.navSidebarModule .joinTheConversation {
  margin-block-end: 20px;
}
.navTitle .languageToggle,
.tocTitle .languageToggle,
.header .languageToggle {
  text-align: center;
  color: #ccc;
  display: inline-flex;
  width: 32px;
  height: 32px;
  border: 1px solid #ccc;
  border-radius: 6px;
  cursor: pointer;
  font-size: 22px;
  flex-direction: row;
  align-items: center;
  justify-content: center;
}
.navTitleTab {
  margin-inline-end: 26px;
  color: var(--medium-grey);
}
.navTitleTab:hover {
  color: inherit;
  text-decoration: none;
}
.navTitleTab.current {
  color: inherit;
  pointer-events: none;
}
.readerNavMenu h1 .navTitleTab img {
  height: 14px;
  margin-inline-end: 6px;
}
.readerNavMenu h1 .navTitleTab.current img {filter: brightness(0.5);}
.sidebarLayout {
  display: flex;
  flex-direction: row;
}
@media (max-width: 700px) {
  .sidebarLayout {
    flex-direction: column;
  }
}
@media (max-width: 920px) {
  .topicLandingPanel .sidebarLayout {
    flex-direction: column;
  }
  .topicLandingPanel .navSidebar {
    margin-top: -40px;
  }
}
@media (min-width: 1485px) {
  .sidebarLayout {
    max-width: 1485px; /*assuming inner is 665 and sidebar 420*/
    margin: 0 auto;
  }
}
.sidebarLayout h1 {
  --english-font: var(--english-sans-serif-font-family);
  --hebrew-font: var(--hebrew-sans-serif-font-family);
}
.interface-hebrew .sidebarLayout {
  direction: rtl;
}
.readerPanel.hebrew .followsContentLang {
  direction: rtl;
}
.navSidebar {
  width: 420px;
  background-color: #FBFBFA;
  /* HACK: add grey background beyond bounding box of sidebar by utilizing negative margins! */
  border-top: 80px solid #FBFBFA;
  border-bottom: 120px solid #FBFBFA;
  margin: -80px 0 0 0;
}
.singlePanel .navSidebar {
  width: 100%;
  margin: 20px 0 0 0;
  padding: 30px 0 0 0;
  border: none;
}


.navSidebarModule {
  font-size: 16px;
  color: var(--medium-grey);
  margin-bottom: 34px;
  padding: 0 44px;
}
.navSidebarModule #history .fa {
  font-size: small;
}
.connectionsPanel .navSidebarModule{
  padding: initial;
}
.singlePanel .navSidebarModule {
  padding: 0 15px;
}
.singlePanel .contentInner .navSidebarModule {
  padding: 0;
}
.singlePanel .contentInner .navSidebarModule h1 {
  border: none;
  padding: 0;
}
.singlePanel .recentlyViewed {
  background-color: var(--lightest-grey);
  padding-inline: 10px 10px;
  margin-inline: -15px -15px;
  margin-block: -5px -5px;
}
.singlePanel .recentlyViewed ul {
  display: revert;
}
.singlePanel .recentlyViewed #header {
  margin-block-end: 10px;
  margin-inline: 10px 10px;
  padding-block: 5px 5px;
  border-bottom: 1px solid var(--light-grey);
  display: flex;
  justify-content: space-between;
}
.singlePanel .recentlyViewed #header h1 {
  margin-bottom: 0;
}
.singlePanel .recentlyViewed #header h1 span {
  font-size: 16px;
  font-family: "Roboto", "Heebo", "Helvetica Neue", Ariel, sans-serif;
}
.singlePanel .recentlyViewed #header a {
  margin-block-start: 5px;
}
.singlePanel .recentlyViewed #history span {
  color: var(--medium-grey);
}

.gDocAdvertBox {
  margin-top: 50px;
  background: var(--lighter-grey);
  padding: 20px;
  border-radius: 6px;
}
.gDocAdvertBox span  {
  font-family: "Roboto", "Helvetica Neue", "Helvetica", sans-serif;;
  font-size: 16px;
  font-weight: 400;
  line-height: 19px;
  letter-spacing: 0em;
  color: var(--medium-grey);
}
.gDocAdvertBox span #newExtension {
  font-weight: 600;
}
.gDocAdvertBox #installNow {
  margin-top: 18px;
  width: 99px;
  height: 30px;
}
.interface-hebrew .gDocAdvertBox #installNow {
  width: 120px;
}

.gDocAdvertBox #installNow a {
  border-radius: 6px;
  text-align: center;
  background: #FFFFFF;
  color: var(--medium-grey);
  text-decoration: none;
  padding: 4px 9px;
  font-family: "Roboto", "Helvetica Neue", "Helvetica", sans-serif;
  font-size: 16px;
  font-weight: 400;
  line-height: 19px;
  letter-spacing: 0em;
}
.gDocAdvertBox a {
  font-family: "Roboto", "Helvetica Neue", "Helvetica", sans-serif;
  font-size: 16px;
  font-weight: 400;
  line-height: 19px;
  letter-spacing: 0em;
  text-decoration: underline;
}
.readerPanel .navSidebarModule h1,
.readerPanel .bookPage h3{
  margin: 0 0 20px;
  font-size: 22px;
  text-transform: none;
  letter-spacing: 0;
  border-bottom: 1px solid var(--light-grey);
  padding-bottom: 14px;
  font-weight: 500;
  height: auto;
}
.navSidebarModule.blue {
  background-color: var(--sefaria-blue);
  color: white;
  padding: 34px 44px 45px;
}
.singlePanel .navSidebarModule.blue {
  padding: 34px 15px 45px;
}
.readerPanel .navSidebarModule.blue h1 {
  color: white;
}
.navSidebarIcon {
  height: 18px;
  width: 18px;
  margin-inline-end: 10px;
  vertical-align: middle;
  margin-top: -4px;
}
.navSidebarLink {
  font-size: 16px;
  margin-bottom: 10px;
}
.navSidebarLink a {
  color: black;
}
.navSidebarLink.gray a {
  color: var(--medium-grey);
}

.navSidebarLink > ul, .sheetTopicsList > ul {
  font-size: 18px;
  margin-top: 16px;
  display: flex;
  flex-wrap:wrap;
  padding: 0;
  margin-inline-start: 0;
  margin-inline-end: 0;
  margin-bottom: 0;
}
.singlePanel .recentlyViewed .navSidebarLink {
  padding-inline-start: 25px;
  padding-inline-end: 25px;
}
.multiPanel .recentlyViewed #history span::after {
  content: "\203A";
}
.navSidebarLink > ul > li, .sheetTopicsList > ul > li {
  display: inline;
}
.navSidebarLink > ul > li:after, .sheetTopicsList > ul > li:after {
  content: "\2022";
  white-space:pre;
  margin: 0 5px;
}

.navSidebarLink > ul > li:last-child:after, .sheetTopicsList > ul > li:last-child:after {
  content: none;
}

.navSidebarLink .languageItem, .translationsPage .languageItem {
  display: inline;
  font-size: 18px;
}

.navSidebarLink.language {
  font-size: 18px;
  margin-top: 16px;
  display: flex;
  flex-wrap:wrap;
}

.navSidebarLink.ref {
  font-size: 18px;
}
.navSidebar .linkList {
  margin-top: 20px;
}
.navSidebarModule .button{
  margin: 12px 0 0 0;
}
.navSidebarModule .sidebarModuleText{
  margin-bottom: 12px;
}
.navSidebarModule .button img {
  filter: invert(1);
  height: 18px;
  width: 18px;
  margin-inline-end: 10px;
  vertical-align: middle;
  margin-top: -2px;
}
.navSidebar .button.white img {
  filter: none;
  opacity: .6;
}
.navSidebar button.appButton.white img {
  opacity: 1;
}
.navSidebar button.appButton.ios img {
  margin-top: -5px;
}
.navSidebar .button + .button {
  margin-inline-start: 7px;
}
.navSidebar button {
  margin-block-start: 15px;
}
.navSidebar .button.get-start {
  height: 39px;
  width: 221px;
  display: flex;
  align-items: center;
  justify-content: center;
  margin-left: 0;
  margin-right: 0;
}
.navSidebar .button .get-start {
  white-space: nowrap;
  size: 16px;
}
.navSidebar .button.get-start img {
  filter: unset;
}
.navSidebar .readingsSection {
  margin-bottom: 15px;
}
.navSidebar .readingsSectionTitle {
  margin-bottom: 8px;
  display: block;
}
.navSidebar a.allLink {
  color: var(--medium-grey);
  font-size: 13px;
}
.navSidebar a.moreLink:hover {
  color: inherit;
  cursor: pointer;
}
.navSidebar a.inTextLink,
.translationsDesc  a.inTextLink {
  color: inherit;
  text-decoration: underline;
  margin-inline-start: 5px;
}
.navSidebar .newsletterSignUpBox {
  margin-top: 20px;
}
.navSidebar .newsletterSignUpBox .newsletterInput {
  width: 100%;
  box-sizing: border-box;
  box-shadow: 0px 1px 3px rgba(0, 0, 0, 0.25);
  border: none;
}
.navSidebarModule.wide {
  display: flex;
  margin-bottom: 0;
}
.navSidebarModule.wide div:first-child {
  flex: 1;
}
.navSidebarModule.wide .button {
  margin-top: 0;
}
.navSidebarModule .authorByLine {
  margin-bottom: 15px;
}
.navSidebarModule .imageModuleImage {
  width: 100%;
  box-sizing: border-box;
  border: 1px solid var(--lighter-grey);
}
.aboutTextMetadata {
  margin-bottom: 20px;
}
.aboutTextMetadata .aboutTextComposedText,
.aboutTextMetadata .aboutTextAuthorText {
  color: black;
}
.readerNavTop {
  width: 100%;
  background-color: #FBFBFA;
  border-bottom: 1px solid #E2E2E1;
  box-sizing: border-box;
  height: 60px;
  z-index: 1;
  padding: 10px 25px 10px 25px;
  vertical-align: middle;
  display: flex;
  justify-content: space-between;
  align-items: center;
  line-height: 60px;
}
.interface-hebrew .readerNavTop {
  direction: rtl;
}
.readerNavTop .readerNavTopStart {
  display: flex;
  align-items: center;
  justify-content: flex-start;
}
.singlePanel .readerNavTop {
  padding: 0 10px;
}
.readerNavTop.colorLineOnly {
  height: auto;
  border-bottom: none;
  padding: 0;
}
.readerPanel .readerNavTop h2 {
  margin: 0;
  font-weight: 400;
  color: black;
}
.readerNavTop .readerNavTopCategory .en {
  font-family: "adobe-garamond-pro", "Crimson Text", Georgia, serif;
}
.readerNavTop .readerNavTopCategory .he {
  font-family: "Taamey Frank", "adobe-garamond-pro", "Crimson Text", Georgia, "Times New Roman", serif;
}
.readerNavMenu .readerSearch {
  margin: 0;
  width: 60%;
  box-sizing: border-box;
  border: none;
  background-color: inherit;
  font-size: 18px;
  font-family: "adobe-garamond-pro", "Crimson Text", Georgia, serif;
  height: 48px;
}
.readerNavMenu .readerSearch:focus {
  outline: 0;
}
.readerNavTop .readerNavMenuSearchButton,
.readerNavTop .readerNavMenuCloseButton,
.readerNavTop .readerNavMenuMenuButton,
.readerNavTop .readerOptions {
  text-align: left;
  box-sizing: border-box;
  color: var(--medium-grey);
  float: left;
  font-size: 20px;
  cursor: pointer;
  display: flex;
  align-items: center;
}
.readerNavMenuCloseButton:hover {
  text-decoration: none;
}
.readerNavTop .readerNavMenuCloseButton {
  display: block;
  font-size: 46px;
  padding: 0;
  margin-top: -6px;
}
.readerNavMenuCloseButton:hover {
  text-decoration: none;
}
.readerNavTop .readerNavMenuCloseButton .fa {
  font-size: 20px;
}
.readerNavTop .readerOptions {
  float: right;
  text-align: right;
  display: flex;
  align-items: center;
  width:27px;
}
.sefariaLogo img {
  width: 110px;
}
.readerNavTop .sefariaLogo img {
  vertical-align: middle;
}
.readerNavTop .searchBox {
  display: flex;
  align-items: center;
  justify-content: flex-start;
}
.interface-hebrew .sidebarSearch .searchBox,
.interface-hebrew .sidebarSearch .version,
.interface-hebrew .sidebarSearch .result-title {
  direction: rtl;
}
.sidebarSearch .searchBox {
  display: flex;
  align-items: center;
  padding: 0;
  text-align: inherit;
  background: var(--lighter-grey);
  border-radius: 250px;
  width: 100%;
  height: 30px;
  margin-bottom: 0;
}

.sidebarSearch .searchBox input {
  background: transparent;
  outline: none;
  border: none;
  box-shadow: none;
  font-size: var(--serif-body-font-size);
  width: 100%;
}

.ai-info-messages-box {
  background-color: rgb(251, 251, 250);
  border-radius: 6px;
  box-shadow: rgba(0, 0, 0, 0.25) 0px 1px 3px 0px;
  color: rgb(102, 102, 102);
  cursor: default;
  display: block;
  font-family: "Cardo", "Meltho", "HebrewInEnglish Serif Font", "adobe-garamond-pro", "Crimson Text", Georgia, "Times New Roman", serif, "Noto Sans Samaritan";
  font-size: 16px;
  margin-inline-start: 10px;
  min-width: 150px;
  overflow-x: hidden;
  overflow-y: hidden;
  width: 198px;
  z-index: 1;
}

.ai-info-first-message {
  border-bottom-color: rgb(204, 204, 204);
  border-bottom-style: solid;
  border-bottom-width: 0.833333px;
  color: var(--medium-grey);
  cursor: default;
  font-size: 14px;
  font-style: normal;
  font-weight: 400;
  line-height: 18px;
  padding-bottom: 6px;
  padding-left: 12px;
  padding-right: 12px;
  padding-top: 12px;
}
.ai-info-first-message* {
  font-family: "Roboto", "Helvetica Neue", Helvetica, sans-serif;
}
.ai-info-messages-box a{
  color: #4B71B7;
}
.ai-info-messages-box .ai-info-messages-hr {
  margin-top: 0px;
  margin-bottom: 0px;
}
.ai-info-messages-box *{
  font-family: "Roboto", "Helvetica Neue", Helvetica, sans-serif;
}
.guideHeader .ai-info-tooltip {
  display: inline;
  float: inline-end;
}

.guideHeader .ai-message {
  left: -180px;
}
.guideHeader .ai-info-tooltip .ai-info-icon {
  margin-top: 5px;
}
.ai-info-last-message {
  align-items: center;
  display: flex;
  line-height: 18px;
  color: var(--medium-grey);
  font-family: "Roboto", "Heebo", "Helvetica Neue", Ariel, sans-serif;
  padding: 2px 12px 2px 12px;
  font-size: 14px;
  height: 23px;
}
.ai-message {
  z-index: 1;
  position: absolute;
  left: -180px;
  opacity: 0;
  visibility: hidden;
  transition: opacity 2s ease, visibility 0s 2s;
}

.ai-message.visible {
  opacity: 1;
  visibility: visible;
  transition: opacity 0.5s ease;
}

.ai-info-tooltip .ai-info-icon{
  margin-top: 12px;
  margin-inline-end: -2px;
}
.ai-info-tooltip{
  position: relative;
}

.sidebarSearch .searchTopMatter,
.sidebarSearch .searchTopic {
  display: none;
}
.sidebarSearch .result-title {
  padding: 14px 0 14px 0;
  font-size: var(--serif-body-font-size);
  border-top: 1px solid var(--lighter-grey);
  margin-top: 14px;
  color: var(--medium-grey);
}

.sidebarSearch .similar-results {
  margin-inline-start: 30px;
}

.sidebarSearch .snippet.he,
.sidebarSearch .snippet.en {
  font-size: var(--serif-body-font-size);
  display: block;
}

.sidebarSearch .colorBarBox {
  border-inline-start: none;
  padding-inline-start: 0;
}

.readerNavTop .searchBox .readerNavMenuSearchButton {
  margin: 0 5px 0 10px;
}
.interface-hebrew .readerNavTop .searchBox .readerNavMenuSearchButton {
  margin: 0 10px 0 5px;
}
.readerNavTop .searchBox .readerSearch {
  flex: 1;
}
.readerNavMenu h1,
.readerNavMenu h2.styledH1 {
  text-align: start;
  color: var(--medium-grey);
  position: relative;
  font-size: 22px;
  font-weight: 500;
  margin: 0 0px 30px 0;
  height: auto;
  text-transform: none;
}
.singlePanel .readerNavMenu h1,
.singlePanel .readerNavMenu h2.styledH1 {
  margin-bottom: 10px;
}
.readerNavMenu h1 img {
  margin-inline-end: 9px;
}
.readerNavMenu h1 :not(.languageToggle) .en {
  font-family: "Roboto", "Helvetica Neue", "Helvetica", sans-serif;
}
.readerNavMenu h1 .button {
  position: absolute;
  right: 0;
  top: 0;
  padding: 0;
  margin: 0;
  line-height: 26px;
}
.singlePanel .readerNavCategoryMenu .readerTocTopics.content {
  padding-top: 30px;
}
.topicPanel .readings {
  margin-bottom: 40px;
}
.topicPanel .readings .parasha-date {
  font-style: italic;
}
.topicPanel .readings .parasha-date > span:first-child::after {
  content: '•';
  color: var(--medium-grey);
  font-size: 15px;
  margin: 0 5px;
}
.topicPanel .readings .sectionTitleText {
  margin-top: 15px;
}
.topicPanel .readings .sectionTitleText .int-en,
.topicPanel .readings .sectionTitleText .int-he {
  font-size: 16px;
  line-height: 18.75px;
  text-transform: initial;
}
.topicPanel .readings .parasha .navSidebarLink {
  margin-bottom: 0;
}
.topicPanel .readings .parasha .aliyot {
  margin-inline-start: 25px;
}
.topicPanel .readings .haftarot {
  display: flex;
  flex-direction: column;
}
.topicPanel .mainColumn {
  padding: 0 40px 80px;
}
@media (max-width: 450px) {
  .topicPanel .mainColumn,
  .interface-hebrew .topicPanel .mainColumn {
    padding: 0 25px !important;
    margin: 0;
  }
  .topicPanel .filterable-list .filter-sort-wrapper, .collectionPage .filterable-list .filter-sort-wrapper {
    margin-top: 20px;
  }
}
.topicPanel .sideColumn {
  width: 420px;
  background-color: #FBFBFA;
  /* HACK: add grey background beyond bounding box of sidebar by utilizing negative margins! */
  border-top: 80px solid #FBFBFA;
  margin-top: -80px;
}
.topicPanel h1 {
  text-align: unset;
  margin-bottom: 10px;
  height: unset;
}
.topicPanel h1 span {
  font-size: 40px;
}
.topicPanel .sideColumn h2 {
  text-align: unset;
  border-bottom: 1px solid #CCC;
  padding-bottom: 10px;
  margin-top: 30px;
  margin-bottom: 10px;
}
.topicPanel .sideColumn .link-section{
  padding: 0 44px;
}
.topicPanel .sideColumn .link-section:first-child h2 {
  margin-top: 0;
}
.topicPanel h2 span {
  font-size: 22px;
  font-weight: normal;
  color: var(--medium-grey);
  text-align: unset;
  text-transform: none;
  margin-bottom: 20px;
  height: unset;
  line-height: unset;
}
.topicPanel h2 {
  --english-font: var(--english-sans-serif-font-family);
  --hebrew-font: var(--hebrew-sans-serif-font-family);
}
.topicPanel .mainColumn .story {
    padding: 0;
    margin-bottom: 20px;
}
.topicPanel .mainColumn .storySheetListItem {
  padding: 0 0 30px 0;
}
.topicPanel .sideColumn .sideList {
  font-size: 18px;
  line-height: 26px;
}
.topicPanel .sideColumn .sideList a.relatedTopic {
  display: block;
  color: #000;
}
.topicPanel .sideColumn .sideList .topicMetaData .int-en,
.topicPanel .sideColumn .sideList .topicMetaData .int-he {
  color: var(--medium-grey);
}
.topicPanel .sideColumn .sideList a.relatedTopic .int-en {
  font-family: "adobe-garamond-pro", "Crimson Text", Georgia, serif;
}
.topicPanel .sideColumn .sideList a.relatedTopic .int-he {
  font-family: "Taamey Frank", "adobe-garamond-pro", "Crimson Text", Georgia, "Times New Roman", serif;
}
.topicPanel .sideColumn .topicCategory {
  margin-bottom: 30px;
}
.topicPanel .authorOrganizationsystemText {
  font-size: 16px;
  color: var(--medium-grey);
}
.story .storyTitle {
  --english-font: var(--english-serif-font-family);
  --hebrew-font: var(--hebrew-serif-font-family);
}
.story .storyTitle .int-he {
  font-size: 29px;
}
.topicPanel .story .storyTitle {
  --english-font: var(--english-sans-serif-font-family);
  --hebrew-font: var(--hebrew-sans-serif-font-family);
  font-size: 16px;
  font-weight: 600;
}

.topicPanel .story .storyTitle .int-he {
  font-size: 18px;
  font-weight: 600;
}

.topicPanel h1 {
  --english-font: var(--english-serif-font-family);
  --hebrew-font: var(--hebrew-serif-font-family);
}
.topicPanel h1 .int.en {
  font-size: 30px;
}
.topicPanel h1 .int-he {
  font-size: 36px;
}
.pageTitle .topicTitleInHe .heInEn {
  color: #888;
  font-size: 20px;
  font-family: "Taamey Frank", "adobe-garamond-pro", "Crimson Text", Georgia, "Times New Roman", serif;
}
.topicPanel .topicCategory {
  margin: 0 0 15px 0;
}
.readerTocTopics .topicDescription {
  margin: 10px 0 40px 0;
  text-align: center;
}
.readerTocTopics .topicTitle .int-he {
  font-family: "Taamey Frank", "adobe-garamond-pro", "Crimson Text", Georgia, "Times New Roman", serif;
}
.readerTocTopics .topicDescription.systemText .int-en,
.readerTocTopics .topicDescription.systemText .int-he {
  color: var(--medium-grey);
}
.topicPanel .topicDescription {
  margin: 0 0 15px 0;
}
.topicPanel .topicDescription a {
  color: var(--commentary-blue);
}
.topicPanel .resourcesLink.blue {
  padding: 8px 16px;
  font-size: 20px;
  border: 0;
  display: inline-flex;
  align-items: center;
  width: unset;
  margin-bottom: 40px;
  margin-top: 5px;
}
.topicPanel .resourcesLink.blue img {
  opacity: 1;
  width: 20px;
  height: 20px;
  margin: 0 8px 5px 0;
  filter: invert(1);
}
.interface-hebrew .topicPanel .resourcesLink.blue img {
  margin: 0 0 5px 8px;
}
.topicPanel .resourcesLink.blue .int-en {
  font-family: "adobe-garamond-pro", "Crimson Text", Georgia, serif;
}
.topicPanel .resourcesLink.blue .int-he {
  font-family: "Taamey Frank", "adobe-garamond-pro", "Crimson Text", Georgia, "Times New Roman", serif;
  margin-bottom: -3px;
}
.imageWithCaptionPhoto{
  border: 1px solid #EDEDEC;
  max-width: 100%;
  height: auto;
  padding: 0 44;
  top: 121px;
  left: 835px;
}
.imageCaption .int-en {
  font-family: Roboto;
}
.imageCaption .int-he {
    font-family: Roboto;
  }
.imageCaption {
  font-size: 12px;
  font-weight: 400;
  line-height: 15px;
  letter-spacing: 0em;
  color: var(--medium-grey);
  width: 100%;
}
.topicImage{
  padding-left: 44px;
  padding-right: 44px;
}
.navSidebarModule .portalMobile .button {
  margin-top: 0;
}
.portalTopicImageWrapper {
    padding-top: 5px;
    margin-bottom: 25px;
}
.portalTopicImageWrapper .topicImage {
    padding-left: 0;
    padding-right: 0;
}
@media (max-width: 600px) {
  .imageWithCaptionPhoto{
    height: auto;
    max-width: calc(66.67vw);
    max-height: calc(66.67vw);
    margin: 0 auto 10px;
    display: block;
  }
  .topicImage{
    padding-left: 0;
    padding-right: 0;
    margin-top: 30px;
    display: flex;
    flex-direction: column;
    justify-content: center;
    align-items: center;
  }
  .imageCaption {
    font-size: 12px;
    font-weight: 400;
    line-height: 15px;
    letter-spacing: 0em;
    color: var(--medium-grey);
    width: 80vw;
    margin-bottom: 30px;
    text-align: center;
  }

}
.readerPanel .translationsPage h2 {
  margin: 40px 0 0 0;
  font-size: 24px;
  text-transform: none;
  color: #000;
}
.translationsPage details > ul,
.translationsPage > ul {
  padding: 0;
  margin: 20px 0;
  display: flex;
  flex-wrap: wrap;
}
.translationsPage details > ul > li:after,
.translationsPage > ul > li:after {
  content: "\2022";
  white-space:pre;
  margin: 0 5px;
}
.translationsPage details > ul > li:last-child:after,
.translationsPage > ul > li:last-child:after{
  content: none;
}
.readerPanel .translationsPage details > summary::-webkit-details-marker {
  display: none;
}

.readerPanel .translationsPage  details > summary {
  list-style: none;
  cursor: pointer;
  font-size: 18px;
}

h1 .languageToggle {
  text-align: center;
  position: absolute;
  right: 0;
  color: #ccc;
  display: block;
  width: 32px;
  height: 32px;
  border: 1px solid #ccc;
  border-radius: 6px;
  line-height: 34px;
  cursor: pointer;
}
h1 div.languageToggle .en {
  font-family: "Taamey Frank", "adobe-garamond-pro", "Crimson Text", Georgia, "Times New Roman", serif;
  font-weight: normal;
}
h1 .languageToggle .he {
  font-family: "adobe-garamond-pro", "Crimson Text", Georgia, serif;
  font-size: 22px;
}
.authorIndexTitle {
  margin-top: 30px;
}
.sectionTitleText.authorIndexTitle .int-en {
  text-transform: none;
  letter-spacing: 0;
}
.authorIndexList {
  display: flex;
  flex-direction: row;
  flex-wrap: wrap;
  margin-bottom: 20px;
}
.authorIndex {
  width: 50%;
  font-size: var(--serif-h3-font-size);
  margin-bottom: 10px;
  padding-right: 20px;
  box-sizing: border-box;
}
.interface-hebrew .authorIndex {
  padding-right: 0;
  padding-left: 20px;
}
@media (max-width: 450px) {
  .readerNavMenu.home .tagline {
    margin-top: 29px;
    height: 60px;
  }
  .readerNavMenu .tagline .en {
    font-size: 19px;
  }
  .readerNavMenu .tagline .he {
    font-size: 20px;
  }
  .authorIndex {
    width: 100%;
    padding: 0;
  }
}
.readerNavMenu .libraryMessage {
  font-size: 18px;
  margin-bottom: 40px;
}
.readerPanel.hebrew .navToggles {
    direction: rtl;
}
.readerNavMenu .navToggles {
    flex-direction: row;
    flex: 1;
    margin-inline-start: 16px;
    margin-top: 4px;
    margin-bottom: 30px;
}
.readerNavMenu .navToggles .navTogglesDivider {
  color: #ccc;
}
.readerNavMenu .navToggle {
  margin-inline-end: 12px;
  display: inline-block;
  text-transform: uppercase;
  color: var(--medium-grey);
  font-size: 13px;
  font-weight: lighter;
  cursor: pointer;
}
.readerNavMenu .navToggle.active {
  color: black;
  border-bottom: 2px solid #999;
  padding-bottom: 4px;
}
.readerPanel h2, .readerPanel h3,
.translationsPage details > summary {
  text-transform: uppercase;
  text-align: start;
  font-size: 15px;
  color: var(--medium-grey);
  margin: 30px 0 0 0;
  font-weight: normal;
}
.readerNavSection h2, .topicsPanel h2 {
  font-size: 16px;
  font-weight: normal;
  letter-spacing: 1px;
  margin-bottom: 40px;
}
.readerNavSection {
  margin-bottom: 44px;
}
a.resourcesLink,
input.resourcesLink {
  white-space: nowrap;
  overflow: hidden;
  text-overflow: ellipsis;
  width: 100%;
  min-height: 60px;
}
.savedHistoryList .story {
  border-top:  1px solid var(--lighter-grey);
  padding:  20px 0;
}
.savedHistoryList .story .storyTitle {
  font-size:  18px;
}
.savedHistoryList .story .storyBody {
  color: var(--medium-grey);
}
.savedHistoryList .saveButton {
  visibility: hidden;
}
.savedHistoryList .story:hover .saveButton {
  visibility: visible;
}
.savedHistoryList .timeStamp {
  color:  var(--medium-grey);
  font-size: 14px;
  margin-inline-start: 10px;
}
.savedHistoryMessage {
  color: var(--medium-grey);
}
.readerNavCategories {
  width: 100%;
  margin-bottom: 30px;
}
.readerNavCategories a {
  color: #000;
}
.readerNavCategories .gridBox .gridBoxItem,
.readerNavCategoryMenu .category .gridBoxItem {
  margin: 0 5px;
  padding: 0;
}
.navBlock {
  padding-bottom: 12px;
  border-top: 1px solid #EDEDEC;
}
.navBlock.withColorLine {
  border-top: 4px solid transparent;
}
.navBlockTitle {
  text-align: start;
  font-size: 24px;
  padding: 15px 0 8px;
  margin: 0;
  cursor: pointer;
  display: flex;
  align-items: center;
  line-height: 1.3;
  flex: 1;
  font-weight: 400;
}
a.navBlockTitle {
  color: #000;
  margin-inline-end: 20px;
}
a.navBlockTitle:hover {
  text-decoration: none;
  color: var(--medium-grey);
}
.navBlockTitle .subtitle {
  color: var(--medium-grey);
  margin-inline-start: 5px;
}
.interface-english .calendarListing .subtitle::before {
    content: "(";
}
.interface-english .calendarListing .subtitle::after {
    content: ")";
}
.navBlockDescription {
  font-size: 14px;
  line-height: 18px;
  color: var(--medium-grey);
  margin-inline-end: 20px;
  --english-font: var(--english-sans-serif-font-family);
  --hebrew-font: var(--hebrew-sans-serif-font-family);
}
.hebrew .navBlockDescription{
  line-height: 24px;
}
.categoryFilter:not(.withBooks) .sidebarDescription{
display: none;
}
.sidebarDescription{
  color: var(--medium-grey);
  --english-font: var(--english-sans-serif-font-family);
  --hebrew-font: var(--hebrew-sans-serif-font-family);
  font-size: var(--sans-serif-small-font-size);
  padding-top: 10px;
}

.sidebarDescription.lowlight{
  color: var(--light-grey);
}

div.TOCCardsWrapper :nth-child(1 of .card) {
  border-top: 1px solid #EDEDEC;
}

div.TOCCardsWrapper div.card:nth-last-child(1 of div.card):nth-child(2n+1 of div.card):not(:nth-child(1 of div.card)) {
  flex: 0 0 45%;
}
div.card {
  flex: 1 1 45%;
  position: relative;
  padding-bottom: 12px;
}
.cardTitle {
  text-align: start;
  font-size: 24px;
  padding: 15px 0 8px;
  margin: 0;
  cursor: pointer;
  display: flex;
  align-items: center;
  line-height: 1.3;
  flex: 1;
  font-weight: 400;
  --english-font: var(--english-sans-serif-font-family);
  --hebrew-font: var(--hebrew-sans-serif-font-family);
}
a.cardTitle:hover {
  text-decoration: none;
  color: var(--medium-grey);
}
.cardDescription {
  font-size: 14px;
  line-height: 18px;
  color: var(--medium-grey);
  margin-inline-end: 20px;
  --english-font: var(--english-sans-serif-font-family);
  --hebrew-font: var(--hebrew-sans-serif-font-family);
  display: -webkit-box;
  -webkit-line-clamp: 3;
  -webkit-box-orient: vertical;
  overflow: hidden;
}
.hebrew .cardDescription {
  line-height: 24px;
}
.navBlockTitle .int-he, .navBlockDescription .int-he, .cardTitle .int-he, .cardDescription .int-he{
  font-size: 122%;
}
.interface-english .navBlockDescription.clamped .int-en, .interface-hebrew .navBlockDescription.clamped .int-he, .cardDescription {
  display: -webkit-box;
  -webkit-line-clamp: 3;
  -webkit-box-orient: vertical;
  overflow: hidden;
}
.interface-english .navBlockDescription.clamped5 .int-en,
.interface-hebrew .navBlockDescription.clamped5 .int-he {
  -webkit-line-clamp: 5;
}
.bilingual .navBlock .he {
  display: none;
}
.navSidebarModule.wide {
  background-color: #FAFAFB;
  padding: 24px;
  border-radius: 6px;
}
.navSidebarModule.wide h3 {
  border-bottom: none;
  margin-bottom: 0px;
}
.sidebarPromo {
  color: var(--medium-grey);
  padding-right: 44px;
  padding-left: 44px;
}
.sidebarPromo:not(:first-child) {
  margin-top: 34px;
}

.navSidebarModule .sidebarPromo {
  margin-right: -44px;
  margin-left: -44px;
}
.sidebarPromo h3 {
  margin: 0 0 20px;
  font-size: 22px;
  text-transform: none;
  letter-spacing: 0;
  border-bottom: 1px solid var(--light-grey);
  padding-bottom: 14px;
  font-weight: 500;
  height: auto;
}
.sidebarPromo.blue {
  padding-top: 33px;
  padding-bottom: 33px;
  background-color: var(--sefaria-blue);
  color: #FFF;
}
.sidebarPromo.blue h3 {
  color: #fff
}
.sidebarPromo.blue a.button {
  padding: 10px 14px;
  width: fit-content;
  text-align: center;
  display: inline-block;
  color: var(--sefaria-blue);
  background-color: white;
}
.sidebarPromo a.button img {
  height: 18px;
  width: 18px;
  filter: invert(1);
  margin-inline-end: 10px;
  vertical-align: middle;
  margin-top: -2px;
}

.sidebarPromo.blue a.button img {
  filter: invert(0);
}
.sidebarPromo a {
  margin-inline-start: 0px;
}
.sidebarPromo.blue.button a:hover {
  color: var(--sefaria-blue);
}
.sidebarPromo img {
    height: 18px;
    width: 18px;
    margin-inline-end: 10px;
    vertical-align: middle;
    margin-top: -4px;
}
.readerPanel .communityPage h2 {
  text-transform: none;
  font-size: 22px;
  color: var(--medium-grey);
  margin-top: 0;
  margin-bottom: 0;
}
.communityPage .gridBoxRow:first-child,
.communityPage .recentlyPublished {
  border-top: 1px solid var(--lighter-grey);
}
.communityPage .gridBox {
  margin-bottom: 30px;
}
.communityPage .gridBox .gridBoxItem {
  padding: 0
}
.communityPage .gridBox {
  margin-bottom: 25px;
}
.communityPage .navBlock {
  padding: 25px 0 0 0;
  border: none;
}
.communityPage .navBlockTitle {
  padding-top: 0;
  --english-font: var(--english-serif-font-family);
  --hebrew-font: var(--hebrew-serif-font-family);
}
.communityPage .readingLinks {
  margin-top: 20px;
}
.communityPage .readingLinksHeader {
  color: var(--medium-grey);
  font-size: 14px;
  margin-bottom: 4px;
}
.communityPage .readingLinks a {
  font-size: 18px;
}
.communityPage .calendarDate {
  font-size: 14px;
  color: var(--medium-grey);
  margin-bottom: 15px;
}
.featuredSheetHeading {
  color: var(--medium-grey);
  font-size: 16px;
  margin-bottom: 10px;
}
.featuredSheet .navBlockDescription {
  margin-bottom: 12px;
}
.featuredSheetBottom {
  display: flex;
  justify-content: flex-start;
  align-items: center;
}
.featuredSheetDate {
  color: var(--medium-grey);
  font-size: 14px;
}
.communityPage .recentlyPublished {
  padding-top: 30px;
}
.communityPage .recentlyPublished .gridBoxRow {
  border: none;
}
.communityPage .recentlyPublished .loadingMessage {
  margin-top: 30px;
}
.recentlyPublished .loadMore {
  margin-top: 30px;
}
.bilingual .readerNavMenu .he {
  display: none;
}
.readerNavCalendar {
  margin-bottom: 30px;
  margin-top: -8px;
}
.userDataButtons {
  margin-bottom: 44px;
}
.blockLink,
.readerNavMenu .resourcesLink {
  display: inline-block;
  background-color: white;
  text-align: center;
  color: #000;
  font-size: 16px;
  border-top: 4px solid transparent;
  box-shadow: 0 1px 3px rgba(0,0,0,0.2);
  width: 100%;
  cursor: pointer;
  min-height: 56px;
  vertical-align: middle;
  margin: 0;
  box-sizing: border-box;
  padding: 14px 8px;
}
.blockLink:hover {
  color: #333;
}
.blockLink + .blockLink {
  margin: 5px 0;
}
.blockLink img {
  margin: 0 8px;
  height: 16px;
  width: 16px;
  opacity: 0.4;
  vertical-align: -1px;
}
.resourcesLink {
  border-radius: 7px;
}
.resourcesLink.faded {
  color: var(--medium-grey);
}
.readerNavMenu .blockLink.calendarLink .blockLinkSubtitle{
  display: block;
  font-size: 13px;
  color: var(--medium-grey);
  overflow: hidden;
  text-overflow: ellipsis;
  white-space: nowrap;
}
.readerNavMenu .resourcesLink .en {
  font-family: "Roboto", "Helvetica Neue", "Helvetica", sans-serif;
}
.readerNavMenu .resourcesLink .he {
  font-family: "Heebo", sans-serif;
}
.readerNavMenu .resourcesLink .fa {
  margin: 0 6px;
  color: var(--medium-grey);
}
.readerNavMenu .resourcesLink img {
  width: 16px;
  height: 16px;
  margin: 0 5px;
  position: relative;
  top: 2px;
}
.uppercase {
  text-transform: uppercase;
}
.readerNavMenu .divider {
  color: #ccc;
}
.readerNavCategoryMenu {
  height: 100%;
}
.readerNavMenu.readerNavCategoryMenu .navTitle {
  margin-bottom: 40px;
}
.readerNavMenu.readerNavCategoryMenu .navTitle h1 {
  color: #000;
  text-transform: uppercase;
  font-size: 30px;
  --english-font: var(--english-serif-font-family);
  --hebrew-font: var(--hebrew-serif-font-family);
}
.readerNavCategoryMenu h2 {
  font-size: 18px;
  color: var(--medium-grey);
  margin: 0 0 20px;
}
.readerNavCategoryMenu .categoryDescription.top {
  margin-top: -26px;
  margin-bottom: 40px;
}
.readerNavCategoryMenu h2 .categoryDescription {
  text-transform: none;
  font-size: 18px;
  margin-inline-start: 5px;
}
.readerNavCategoryMenu .categoryDescription {
  margin-bottom: 16px;
  font-size: 14px;
  color: var(--medium-grey);
}
.readerNavCategoryMenu .categoryDescription.long {
  margin: -8px 0 20px 0;
}
.readerNavCategoryMenu .content .category,
.readerNavCategoryMenu .content .gridBox {
  margin-bottom: 40px;
}
.readerNavCategoryMenu .categoryAttribution {
  color: var(--medium-grey);
  text-align: start;
  font-size: 24px;
  font-style: italic;
  margin: 16px 0 30px;
}
.readerNavCategoryMenu .categoryAttribution .he {
  font-style: normal;
}
.readerNavMenu .blockLink,
.readerNavMenu .catLink,
.readerNavMenu .navButton,
.bookPage .refLink {
  display: block;
  margin: 0;
  padding: 14px 8px;
  box-sizing: border-box;
  box-shadow: 0 1px 3px rgba(0,0,0,0.2);
  border-top: 4px solid transparent;
  color: #000;
  font-size: 18px;
  font-weight: 400;
  line-height: 23px;
  background-color: white;
  cursor: pointer;
  text-align: center;
  unicode-bidi: plaintext;
  flex: 1;
  display: flex;
  justify-content: center;
  align-items: inherit;
  flex-direction: column;
}
.readerNavCategoryMenu .blockLink,
.gridBox .navButton {
  display: flex;
  align-items: center;
  justify-content: center;
}
.readerNavMenu .blockLink .he,
.readerNavMenu .catLink .he,
.readerNavMenu .navButton .he,
.bookPage .refLink .he {
  text-align: center;
}
.blockLink:active,
.navButton:active,
.readerNavCategory:active,
.resourcesLink:active {
  background-color: #EDEDED;
}
@media (max-width: 450px) {
  .readerNavMenu .refLink,
  .readerNavMenu .catLink,
  .readerNavMenu .navButton,
  .readerNavMenu .sheetLink,
  .bookPage .refLink {
    font-size: 18px;
  }
}
.readerNavMenu .readerNavCategoryMenu .blockLink,
.gridBox .navButton {
  width: 100%;
  height: 100%;
  padding: 13px 8px 19px;
  display: inline-block;
}
.readerNavMenu .readerNavCategoryMenu .blockLink.incomplete {
  opacity: 0.65;
}
.categoryColorLine {
  position: absolute;
  top: 0;
  left: 0;
  width: 100%;
  height: 4px;
  z-index: 101;
}
.readerApp.interface-hebrew .readerNavMenu.noLangToggleInHebrew .en {
  display: none;
}
.readerApp.interface-hebrew .readerNavMenu.noLangToggleInHebrew .he {
  display: inline;
}
.bookPage .readerTextToc {
  letter-spacing: 1px;
  text-transform: uppercase;
  font-size: 14px;
}
.bookPage .readerTextToc .en {
  font-family: "Roboto", "Helvetica Neue", "Helvetica", sans-serif;
}
.bookPage .readerTextToc .he {
  font-family: "Heebo", sans-serif;
}
.readerNavMenu .dedication {
  text-align: start;
  color: var(--medium-grey);
  background-color: #FBFBFA;
  padding: 26px 19px;
  font-size: 18px;
  margin-bottom: 27px;
}
.singlePanel .readerNavMenu .dedication{
  margin: 27px 0;
}
.readerNavMenu .dedication a {
  text-decoration: underline;
}
.bookPage .categoryAttribution,
.bookPage .dedication {
  margin: 25px 0 10px;
  text-align: center;
  font-size: 18px;
  font-style: italic;
}
.bookPage .categoryAttribution,
.bookPage .dedication {
  text-align: start;
}
.bookPage .categoryAttribution .he,
.bookPage .dedication .int-he,
.readerNavMenu .dedication .int-he {
  font-style: normal;
}
.readerNavMenu .dedication .int-he {
  font-family: "Heebo", sans-serif;
  font-size: 18px;
}
.readerNavMenu .dedication .int-en {
  font-family: "adobe-garamond-pro", "Crimson Text", Georgia, serif;
  font-style: italic;
}
.bookPage .tocTop {
  padding-bottom: 15px;
}
.bookPage .tocCategory{
  color: var(--medium-grey);
  font-size: 14px;
  text-transform: uppercase;
  letter-spacing: 1px;
}
.bookPage.sheetPage .tocCategory{
  margin-top: 15px;
  margin-bottom: 15px;
  display: block;
}
.bookPage .tocCategory .en {
  --english-font: var(--english-sans-serif-font-family);
}
.bookPage .tocTitle,
.bookMetaDataBox .title {
  font-size: 30px;
  line-height: 1.3;
  unicode-bidi: plaintext;
}
.bookPage.fullBookPage .tocTitle {
  text-align: start;
  margin-bottom: 8px;
  display: flex;
  flex-direction: row;
  justify-content: space-between;
}

.sheetContentSidebar .profile-pic {
  display: block;
  margin-block-end: 20px;
  margin-block-start: 30px;
  margin-inline-start: -5px;
}
.sheetContentSidebar .profileFollowers {
  --english-font: var(--english-sans-serif-font-family);
  --hebrew-font: var(--hebrew-sans-serif-font-family);
  font-size: 16px;
  font-weight: 400;
  line-height: 18.75px;
  margin-block-end: 20px;
  color: var(--medium-grey);
}
.sheetViewer {
  display: flex;
}
.sheetContentSidebar {
  margin: 30px 0;
  width: 33%;
}
.bookPage .currentSection,
.bookPage .authorStatement {
  font-size: 17px;
  color: var(--medium-grey);
  margin-top: 6px;
  letter-spacing: 1px;
}
.bookPage .currentSection .he,
.bookPage .authorStatement .he,
.bookPage .sheetMeta .he {
  font-family: "Heebo", sans-serif;
}
.bookPage .authorStatement a {
 color: #333;
}
.authorStatement .imageBox,
.collectionStatement .imageBox {
  width: 30px;
  height: 30px;
  display: inline-block;
  vertical-align: middle;
  margin-inline-end: 10px;
  float:none;
}
.authorStatement .profile-pic {
  margin-inline-end: 10px;
}
.authorStatement span p {
  display: inline-block;
}
.fullBookPage .readButton {
  margin: 6px 0px 12px;
}
.fullBookPage .about {
  margin-top: 10px;
}
.fullBookPage .categoryAttribution {
  color: var(--medium-grey);
  font-size: 24px;
}
.bookPage .sheetMeta {
  font-size: 14px;
  color: var(--medium-grey);
  font-family: "Roboto", "Helvetica Neue", "Helvetica", sans-serif;
  margin-top: 10px;
  margin-bottom: 20px;
  letter-spacing: 1px;
}
.bookPage.sheetPage .sheetMetaButtons{
  display: flex;
  justify-content: center;
  align-items: center;
  margin-bottom: 40px;
}
.bookPage.sheetPage .sheetMetaButtons .button{
  height: 40px;
  display: flex;
  justify-content: center;
  align-items: center;
}
.bookPage.sheetPage .sheetMetaButtons .button img{
  margin-inline-end: 5px;
  max-height: 18px;
}
.bookPage .tocDetails{
  margin-top:40px;
  font-size: 16px;
  line-height: 19px;
  color: var(--medium-grey);
  text-align: start;
}
.bookPage .tocDetails h3{
  margin-bottom: 25px;
}
.bookPage .tocDetails .sheetSummary {
  margin: 6px 0 16px;
  font-style: normal;
  font-size: 22px;
  line-height: 1.4;
  text-align: center;
}
.bookPage .moderatorSection {
  margin-inline-start: 20px;
  margin-inline-end: 20px;
}
.bookPage .moderatorSectionExpand, .bookPage .moderatorSectionCollapse {
  cursor: pointer;
  color: var(--medium-grey);
  font-size: 14px;
}
.bookPage.fullBookPage .moderatorSectionExpand, .bookPage.fullBookPage .moderatorSectionCollapse {
  margin: 13px 6px 0;
}
.bookPage.fullBookPage .tocTitleControls{
  display: flex;
}
.bookPage .moderatorSectionExpand:hover {
  text-decoration: underline;
}
.interface-english .bookPage .moderatorSection .button {
  padding: 12px 16px;
  font-size: 16px;
  margin: 0 0 0 10px;
}
.interface-hebrew .bookPage .moderatorSection .button {
  padding: 12px 16px;
  font-size: 16px;
  margin: 0 10px 0 0;
}
.bookPage .moderatorSection .moderatorSectionMessage {
  margin-top: 20px;
  font-size: 18px;
}
.bookPage .moderatorSection .button .fa {
  color: var(--medium-grey);
  margin-right: 4px;
}
.bookPage .versionEditForm {
  text-align: left;
  background-color: #ddd;
  padding: 10px;
  width: 100%;
}
.bookPage .versionEditForm label {
  display: inline-block;
  padding: 10px 10px 0 0;
}
.bookPage .versionEditForm label#versionNotes_label {
  display: block;
}
.bookPage .versionEditForm label + input {
  margin-inline-end: 30px;
}
.bookPage .versionEditForm #versionTitle,
.bookPage .versionEditForm #versionSource,
.bookPage .versionEditForm #versionNotes,
.bookPage .versionEditForm #versionTitleInHebrew,
.bookPage .versionEditForm #versionNotesInHebrew,
.bookPage .versionEditForm #purchase_name,
.bookPage .versionEditForm #purchase_url,
.bookPage .versionEditForm #purchase_image
 {
  width: 98%;
}
.bookPage .versionEditForm #priority {
  width: 25px;
}
.bookPage .versionEditForm #save_button,
.bookPage .versionEditForm #delete_button {
  text-align: center;
  cursor: pointer;
  color: white;
  background: #212E50;
  padding: 4px 10px;
  border-radius: 3px;
  margin: 10px auto 0;
  width: 60px;
}
.bookPage .versionEditForm #delete_button {
  float: right;
  background: white;
  color: var(--medium-grey);
  border: 1px solid #999;
  width: 100px;
  margin: 0;
}
.bookPage .versionTitle .fa,
.bookPage .versionEditForm .fa {
  font-size: 10px;
  color: var(--medium-grey);
  vertical-align: super;
  margin-left: 3px;
  cursor: pointer;
}
.interface-hebrew .bookPage .versionTitle .fa,
.interface-hebrew .bookPage .versionEditForm .fa {
  margin: 0 3px 0 0 ;
}
.bookPage .versionTitle .error {
  color: red;
}
.bookPage .content {
  box-sizing: border-box;
  text-align: center;
  height: 100%;
}
.bookPage.fullBookPage .content {
  text-align: start;
}
.bookPage .content .sheetTags {
  display: flex;
  flex-direction: row;
  flex-wrap: wrap;
}
.textTableOfContents .structToggles{
  margin-top: 20px;
  margin-bottom: 20px;
}
.connectionsPanel .textTableOfContents .structToggles {
  margin-top: 0;
}

.textTableOfContents .structToggles .structTogglesInner {
  display: flex;
  flex-direction: row;
  align-items: start;
}
.interface-hebrew .textTableOfContents .structToggles{
  direction: rtl;
}
.interface-english .textTableOfContents .structToggles{
  direction: ltr;
}
.altStructToggleBox a, .altStructToggleBox a:hover, .altStructToggleBox a:visited, .altStructToggleBox a:link, .altStructToggleBox a:active {
  text-decoration: none;
}
.textTableOfContents .structToggles .altStructToggle {
  color: var(--medium-grey);
  cursor: pointer;
  text-align: start;
  font-style: normal;
  font-weight: normal;
  font-size: 16px;
  line-height: 19px;
  text-align: justify;
}
.textTableOfContents .structToggles .altStructToggleBox:not(:last-child):after{
  content: "•";
  color: var(--medium-grey);
  margin-inline-start: 5px;
  margin-inline-end: 5px;
}
.bookPage.compare .structToggles .altStructToggle {
  font-size: 16px;
}
.textTableOfContents .structToggles .altStructToggle.active {
  color: #000000;
}
.textTableOfContents .structToggles .toggleDivider {
  color: #ccc;
  margin: 0 8px;
}
.textTableOfContents .sectionLink {
  display: inline-block;
  height: 50px;
  min-width: 50px;
  line-height: 50px;
  vertical-align: middle;
  font-size: 18px;
  font-weight: lighter;
  margin: 3px;
  text-align: center;
  background-color: #FBFBFA;
  color: var(--medium-grey);
  cursor: pointer;
  padding: 0 6px;
  box-sizing: border-box;
}
.textTableOfContents .torahNavParshiot .sectionLink,
.connectionsPanel .textTableOfContents .torahNavParshiot .sectionLink,
.topicPanel .readings .sectionLink{
  display: initial;
  background-color: initial;
  font-size: 14px;
  margin: 0;
  padding: 0 4px;
  line-height: 30px;
  color: var(--medium-grey);
  --english-font: var(--english-sans-serif-font-family);
  --hebrew-font: var(--hebrew-sans-serif-font-family);
}
.connectionsPanel .textTableOfContents .sectionLink {
  background-color: #ffffff;
  color: #000000;
}
.textTableOfContents .sectionLink.current{
  background-color: var(--sefaria-blue);
  color: #FFFFFF;
}
.textTableOfContents .torahNavParshiot .sectionLink.current{
  color: var(--sefaria-blue);
  font-weight: bold;
}
.textTableOfContents .sectionName {
  display: none;
}
.textTableOfContents .tocSection > .sectionName {
  font-size: 24px;
  margin: 0 3px 4px;
  color: var(--medium-grey);
  display: block;
}
.bookPage .content .tab-view.largeTabs {
  padding: 20px 0 40px;
  text-align: start;
}
.bookPage.compare .content .textTableOfContents {
  padding: 10px 0;
}
.bookPage.narrowPanel .textTableOfContents {
  padding: 0 0 40px;
}
.textTableOfContents .tocSection {
  margin-bottom: 22px;
  display: block;
  text-align: left;
}
.textTableOfContents .tocSection.noSubLevels{
  display: none;
}
.textTableOfContents > .tocLevel {
  margin-bottom: 30px;
}
.textTableOfContents > .tocContent > .tocLevel > .schema-node-toc > .schema-node-title {
  font-size: 24px;
  line-height: 29px;
}
.textTableOfContents .schema-node-title {
  color: black;
  font-size: 18px;
  display: inline-block;
  margin-bottom: 10px;
  cursor: pointer;
}
.textTableOfContents .torahNavParshiot .schema-node-title {
  font-size: 24px;
  margin-bottom: 0;
}
.textTableOfContents .schema-node-toc {
  display: block;
}
.textTableOfContents .schema-node-toc.linked.current,
.textTableOfContents .schema-node-toc.linked.current .schema-node-title {
  color: var(--sefaria-blue);
  font-weight: bold;
}
.textTableOfContents .schema-node-toc:not(.linked)>.schema-node-title:not(.fixed):after {
  content: "\f105";
  display: inline-block;
  font-size: inherit;
  text-rendering: auto;
  -webkit-font-smoothing: antialiased;
  -moz-osx-font-smoothing: grayscale;
  font-family: FontAwesome;
  margin-inline-start: 8px;
  font-size: 14px;
  position: relative;
  top: -2px;
  color: var(--medium-grey);
}
.textTableOfContents .schema-node-toc:not(.linked) > .schema-node-title.open:not(.fixed):after {
  content: "\f107";
}
.readerPanel.hebrew .textTableOfContents .schema-node-toc:not(.linked) > .schema-node-title:not(.fixed):after,
.readerApp.interface-hebrew .noLangToggleInHebrew .textTableOfContents .schema-node-toc:not(.linked) > .schema-node-title:not(.fixed):after {
  content: "\f104";
  font-size: 122%;
  margin-inline-start: 9px;
}
.readerPanel.hebrew .textTableOfContents .schema-node-toc:not(.linked) > .schema-node-title.open:not(.fixed):after,
.readerApp.interface-hebrew .noLangToggleInHebrew .textTableOfContents .schema-node-toc:not(.linked) > .schema-node-title.open:not(.fixed):after {
  content: "\f107";
}
.textTableOfContents .schema-node-contents {
  margin: 0 auto 22px;
  display: block;
  width: 100%;
}
.textTableOfContents .torahNavParshiot .schema-node-contents {
  margin-bottom: 0;
}
.textTableOfContents .schema-node-contents > .tocLevel > .schema-node-toc:not(.janode){
  margin-inline-start: 15px;
}
.textTableOfContents .schema-node-contents.closed {
  display: none;
}
.textTableOfContents .schema-node-toc .schema-node-contents.closed {
  display: block;
}
.textTableOfContents .tocLevel {
  display: block;
}
.textTableOfContents .torahNavParshiot .tocLevel {
    display: flex;
    flex-flow: row wrap;
    justify-content: space-between;
}
.textTableOfContents .torahNavParshiot .tocLevel .schema-node-toc {
  flex: 1 1 50%;
  text-decoration: none;
}
.textTableOfContents > .tocLevel > .schema-node-toc {
  margin: 10px 0;
}
.textTableOfContents.schema-node-toc {
  margin: 6px 20px;
}
.textTableOfContents .schema-node-toc.linked:hover .schema-node-title {
  text-decoration: underline;
}
.textTableOfContents .specialNavSectionHeader {
  font-size: 16px;
  line-height: 18.75px;
  --english-font: var(--english-sans-serif-font-family);
  --hebrew-font: var(--hebrew-sans-serif-font-family);
  margin-bottom: 10px;
  color: var(--medium-grey);
}
.textTableOfContents .torahNavParshiot{
  margin-top: 30px;
}
.textTableOfContents .altStruct .refLink {
  width: 49%;
  margin: 3px;
  box-sizing: border-box;
  display: inline-block;
}
@media (max-width: 450px) {
  .textTableOfContents .altStruct .refLink {
    margin: 0.5%;
  }
}
.hebrew .textTableOfContents .tocSection,
.hebrew .textTableOfContents,
.english .noLangToggleInHebrew .textTableOfContents,
.bilingual .noLangToggleInHebrew .textTableOfContents{
  text-align: right;
}
.english .noLangToggleInHebrew .textTableOfContents,
.bilingual .noLangToggleInHebrew .textTableOfContents{
  direction: rtl;
}
.bookPage .button.allVersionsButton {
  color: var(--medium-grey);
  text-transform: uppercase;
  font-size: 15px;
  padding: 12px 50px;
  margin: 20px 0;
}
.bookPage .allVersionsButton.inactive {
  background-color: transparent;
}
.versionBlock{
  display: flex;
  flex-flow: column;
}
.versionBlock .versionBlockHeading{
  display: flex;
  justify-content: start;
  align-items: flex-start;
  margin-bottom: 10px;
}
.versionBlock .error {
  font-size: xx-large;
  color: var(--halakhah-red);
}
.versionBlock .versionTitle {
  font-size: 18px;
  color: #000;
  /*unicode-bidi: plaintext;*/
}
.versionBlock.with-preview .versionPreviewWithOptionalEllipsis {
  --english-font: "adobe-garamond-pro", var(--english-serif-font-family);
  --hebrew-font: var(--hebrew-serif-font-family);
  font-size: 18px;
  display: block;
}
.versionBlock .versionPreview {
  --line-height: 22px;
  line-height: var(--line-height);
  text-decoration: none;
}
.versionBlock .versionPreview big {
  font-size: inherit;
}
.versionBlock .versionPreview i.footnote {
  display: none;
}
.versionBlock.with-preview {
  --english-font: var(--english-sans-serif-font-family);
  --hebrew-font: var(--hebrew-sans-serif-font-family);
}
.versionBlock .versionPreview.shouldAttemptTruncation  {
  display: block;
  overflow: hidden;
  --max-lines: 5;
  max-height: calc(var(--line-height) * var(--max-lines));
}
.version-with-preview-title-line {
  display: inline;
  flex-wrap: wrap;
  font-size: 14px;
  line-height: 22px;
  color: var(--medium-grey);
  margin-inline-start: 5px;
}
.version-with-preview-title-line .open-details {
  display: inline;
  margin-inline-end: 5px;
  font-style: italic;
}
.versionBlock.with-preview summary {
  margin-top: 10px;
}
[open] .versionBlock.with-preview summary {
  margin-bottom: 10px;
}
.versionBlock.with-preview details summary::before {
  content: url('/static/icons/little-chevron-down.svg');
}
.versionBlock.with-preview details[open] summary::before {
  content: url('/static/icons/little-chevron-up.svg');
}
.versionBlock.with-preview summary::-webkit-details-marker {
  /*hide marker for safari*/
  display: none;
}
.versionBlock.with-preview summary {
  /*hide marker for chrome*/
  list-style: none;
  cursor: pointer;
}
details .open-details::before {
  margin-inline-end: 5px;
}
.version-with-preview-title-line .selectButton {
  text-decoration: none;
}
.version-with-preview-title-line .selectButton.currSelectButton {
  cursor: default;
}
.version-with-preview-title-line .selectButton:not(.currSelectButton) {
  color: var(--select-blue);
}
.version-with-preview-title-line .selectButton::before {
  content: "•";
  margin-inline-end: 5px;
  color: var(--medium-grey);
}

.version-block-with-preview-details {
  background-color: var(--lighter-grey);
  border-radius: 6px;
  padding: 10px;
}
.versionDetails-version-title {
  color: black;
}
.bookPage .versionBlock .versionTitle{
  font-style: normal;
  font-weight: normal;
  font-size: 24px;
  line-height: 29px;
  max-inline-size: max-content;
}
.versionsBox .versionBlock:not(.with-preview) {
  border-top: solid 1px #CCC;
  padding: 20px 0;
}
.versionsBox .versionBlock.with-preview {
  padding: 15px 0;
}
.language-block .versionLanguage {
  border-bottom: solid 1px #CCC;
}
.bookPage .versionsBox .versionBlock{
  padding-top: 20px;
  padding-bottom: 34px;
}
.bookPage .versionsBox .versionBlock:first-child{
  padding-top: 0;
  border-top: none;
}
.singlePanel .versionsBox .versionBlock .versionTitle .he {
    display: inline;
}
.versionBlock .versionTitle a {
  color: black;
}
.versionBlock .versionBlockHeading .versionLanguage {
  display: none;
}
.bookPage .versionBlock .versionBlockHeading .versionLanguage{
  display: initial;
  margin-inline-start: auto;
  font-style: normal;
  font-weight: normal;
  font-size: 14px;
  line-height: 18px;
  color: var(--medium-grey);
  background: #EDEDEC;
  border-radius: 25px;
  padding: 5px 10px;
}
.aboutBox .versionBlock .versionTitle:hover {
  text-decoration: none;
}
.versionBlock .versionTitle a{
}
.versionBlock .versionBlockHeading .versionEditIcon{
  display: none;
}
.versionBlock .versionBlockHeading .versionEditIcon.enabled{
  display: inline-block;
  align-self: self-start;
  font-size: 14px;
  padding: 5px;
}
.versionBlock .versionBlockHeading .versionEditIcon.enabled:hover{
  color: var(--medium-grey);
  cursor: pointer;
}
.versionBlock .versionSelect{
  margin: 10px 0;
}
.bookPage .versionBlock .versionSelect, .aboutBox .currVersionSection .versionSelect{
  display: none;
}
.versionBlock .versionNotes a {
  font-style: normal;
  font-weight: normal;
  color: var(--medium-grey);
  text-decoration: underline;
}
.versionBlock .versionDetails {
  display: flex;
  flex-flow: row;
  justify-content: space-between;
  font-style: normal;
  font-weight: normal;
  font-size: 14px;
  line-height: 20px;
  color: var(--medium-grey);
}
.bookPage .versionBlock .versionDetails{
  line-height: 20px;
}
.versionBlock .versionDetails .versionDetailsInformation{
  display: flex;
  flex-flow: column;
}
.versionBlock .versionDetails .versionDetailsImage{
  margin-top: 5px;
}
.versionBlock .versionDetails .versionDetailsInformation .versionDetailsElement.versionBuyLink a{
  color: var(--sefaria-blue);
}
.versionBlock .versionDetails .versionDetailsLabel, .versionBlock .versionDetails .versionDetailsLabel:hover{
  text-decoration: none;
}
.versionBlock .versionDetails .versionBuyImage .versionDetailsImageLink img{
  height: 120px;
}
.versionBlock .versionDetails .n-a, .versionBlock .n-a{
  display: none;
}
.versionBlock .versionTitle:hover {
  text-decoration: underline;
  cursor: pointer;
}
.versionBlock .versionNotes {
  font-style: normal;
  font-weight: normal;
  font-size: 18px;
  line-height: 22px;
  color: var(--medium-grey);
  margin: 10px 0;
  text-align: start;
}
.bookPage .versionBlock .versionNotes{
  font-size: 16px;
  line-height: 19px;
  padding-bottom: 15px;
}
.versionBlock .versionEditIcon {
  margin: 0 7px;
  vertical-align: 1px;
}
.versionBlock .versionExtendedNotesLinks{
  font-style: italic;
  display: block;
}
.versionBlock .versionExtendedNotesLinks.no-notes{
  display: none;
}
.versionBlock .versionExtendedNotesLinks{/*temporary because broken*/
  display: none;
}
.modTools {
  width: 50%;
  margin: 0 auto;
  overflow-y: scroll;
  height: 100%;
}
.modTools .modToolsSection {
  padding: 50px;
  border-top: 1px solid #ccc;
}
.bookPage .content .dlSection {
}
.modTools .dlSectionTitle {
    width: 60%;
    margin: 0 auto;
}
.modTools .dlSectionTitle,
.bookPage .content h2 {
    text-transform: uppercase;
    color: var(--medium-grey);
    padding: 10px 0;
    margin-bottom: 14px;
}
.bookPage .content h2[role=button] {
  cursor: pointer;
}
.bookPage .content h2 img {
  opacity: 0.43;
  padding: 0 5px;
  height: 10px;
  width: 10px;
}
.bookPage .versionSectionHeader {
  display: flex;
  flex-direction: row;
  justify-content: space-between;
}
.bookPage .versionSectionSummary {
  text-transform: none;
  color: #ccc;
  font-size: 14px;
}
.bookPage .versionSectionSummaryHidden {
  visibility: hidden;
}
.modTools .dlVersionSelect {
  display: block;
}

select {
  width: 100%;
  margin: 10px auto;
  background-color: white;
  font-size: 14px;
  height: 50px;
  border-color: #ccc;
  border-radius: 3px;
  color: #333;
  font-family: "Roboto", "Helvetica Neue", "Helvetica", sans-serif;
}
.modTools .dlVersionSelect option,
.bookPage .content .dlVersionSelect option{
  unicode-bidi: plaintext;
}
.modTools .modtoolsButton,
.bookPage .content .versionDownloadButton {
  width: 60%;
  margin: 10px auto;
  background-color: white;
  font-size: 14px;
  height: 3em;
  border: 1px solid #ccc;
  border-radius: 3px;
  color: #ccc;
  font-family: "Roboto", "Helvetica Neue", "Helvetica", sans-serif;
}
.modTools .modtoolsButton .modtoolsButtonInner,
.bookPage .content .versionDownloadButton .downloadButtonInner {
    font-size: 16px;
    padding: 10px;
}
.modTools .modtoolsButton .he,
.bookPage .content .versionDownloadButton .he {
    font-family: "Heebo", sans-serif;
    direction: rtl;
    text-align: right;
}
.modTools a .modtoolsButton,
.bookPage .content a .versionDownloadButton {
    border-color: #212E50;
    background-color: #212E50;
}
.modTools .workflowy-tool{
  width: 60%;
  margin: auto;
}
.modTools .workflowy-tool .dlSectionTitle{
  width: unset;
}
.modTools .workflowy-tool .modtoolsButton{
  color: black;
}
.modTools .workflowy-tool .modtoolsButton:hover{
  background-color: var(--medium-grey);
}
.modTools .workflowy-tool textarea {
  width: 100%;
  min-height: 30rem;
  font-family: "Lucida Console", Monaco, monospace;
  font-size: 0.8rem;
  line-height: 1.2;
}
.modTools .workflowy-tool .workflowy-tool-form{
  display: flex;
  flex-flow: column;
}
.dictionarySearchBox {
  display: flex;
  justify-content: space-between;
  align-items: center;
  padding-bottom: 5px;
  color: var(--medium-grey);
  font-size: 16px;
  line-height: 19px;
  width: 300px;
  height: 30px;
  background: var(--lighter-grey);
  border-radius: 6px;
  margin-bottom: 25px;
  position: relative;
}
.dictionarySearchBox .dictionarySearchButton{
  width: 16px;
  height: 16px;
  margin-inline-start: 8px;
  margin-inline-end: 5px;
}
.searchBox.dictionarySearchBox .keyboardInputInitiator {
  margin-bottom: 2px;
  border: none;
}
.interface-hebrew .searchBox.dictionarySearchBox .keyboardInputInitiator {
  display: none;
}
.dictionarySearchBox input {
  font-size: 17px;
  background-color: transparent;
  border: none;
  height: 18px;
  margin-inline-end: auto;
  --english-font: var(--english-sans-serif-font-family);
  --hebrew-font: var(--hebrew-sans-serif-font-family);
}
.dictionarySearchBox input::placeholder{
  font-size: 16px;
  line-height: 19px;
  color: var(--medium-grey);
}
body .ui-autocomplete.dictionary-toc-autocomplete {
  margin-top: 40px;
  padding: 6px 0 0;
  width: 300px;
  min-height: 85px;
  max-height: 185px;
  background: #FFFFFF;
  box-shadow: 0px 1px 3px rgba(0, 0, 0, 0.25);
  border-radius: 6px;
  overflow-y: auto;
}
body .ui-autocomplete.dictionary-toc-autocomplete .ui-menu-item {
  padding: 4px 25px;
  font-size: 22px;
  line-height: 29px;
  color: black;
  cursor: pointer;
  display: block;
}
body .ui-autocomplete.dictionary-toc-autocomplete .ui-menu-item:hover{
  background: var(--lighter-grey);
}
body .ui-autocomplete.dictionary-toc-autocomplete .ui-menu-item a.ui-state-focus {
  text-decoration: underline;
}
.singlePanel .searchContent h1 {
  height: revert;
}
.searchContent h1 {
  height: 40px;
  font-size: 30px;
  color: #000;
  margin-bottom: 5px;
  --english-font: var(--english-sans-serif-font-family);
  --hebrew-font:  var(--hebrew-sans-serif-font-family);
}
.searchContent h1.englishQuery {
  font-size: 30px;
}
.searchContent h1.hebrewQuery {
  font-family: var(--hebrew-sans-serif-font-family);
}
.searchContent .searchTopLine {
  margin-bottom: 40px;
}
.searchContent .searchResultCount {
  color: var(--medium-grey);
}
.searchContent .searchTopMatter {
  position: relative;
  display: flex;
  border-bottom: 1px solid var(--light-grey);
  flex-direction: row-reverse;
  justify-content: space-between;
  align-items: center;
}
.searchTopMatter .type-buttons {
  display: flex;
  flex-direction: row;
  align-self: flex-start;
}
.searchTopMatter .search-dropdown-button {
  font-size: 22px;
  color: var(--medium-grey);
  cursor: pointer;
  padding: 10px 0;
  -webkit-touch-callout: none; /* iOS Safari */
  user-select: none;
  margin-inline-end: 20px;
}
@media (max-width: 540px) {
  .searchTopMatter .search-dropdown-button {
    margin-inline-end:  15px;
  }
  .searchTopMatter .search-dropdown-button,
  .searchTopMatter .dropdown-button {
  font-size: 16px;
  }
}
.compare .searchTopMatter .search-dropdown-button {
  margin-inline-end:  15px;
}
.compare .searchTopMatter .search-dropdown-button,
.compare .searchTopMatter .dropdown-button {
  font-size: 16px;
}
.searchTopMatter .search-dropdown-button.active {
  color: #000;
  border-bottom: 4px solid var(--medium-grey);
}

.searchContent .searchResultList {
  padding-top: 25px;
  max-width: 665px;
  padding-top: 25px;
  max-width: 665px;
}

.searchResultList .topicTitle .int-en, .searchResultList .topicTitle .int-he {
  font-size: 24px;
}

.searchContent .searchResultList #searchTopics {
  border-top: 1px solid #EDEDEC;
  border-bottom: 1px solid #EDEDEC;
  padding-top: 30px;
  padding-bottom: 5px;
  margin-bottom: 25px;
}
.searchResultList .searchTopic {
  margin-bottom: 30px;
}
.searchResultList .searchTopic .topicDescSearchResult {
  margin-top: 10px;
}
.searchResultList .searchTopic .topicSourcesSheets {
  margin-top: 10px;
}
.searchResultList .searchTopic .topicSourcesSheets.systemText .int-en,
.searchResultList .searchTopic .topicSourcesSheets.systemText .int-he {
  color: var(--medium-grey);
}

@media (min-width: 701px) {
  /* prevent width of left-pane from changing due to content size when filters applied */
  .searchContent .searchResultList {
    width: 60vw;
  }
}

.searchContent .searchFilters h2 {
  --english-font: var(--english-sans-serif-font-family);
  --hebrew-font: var(--hebrew-sans-serif-font-family);
  font-size: 22px;
  text-transform: none;
  color: var(--medium-grey);
  border-bottom: 1px solid var(--light-grey);
  padding-bottom: 10px;
  margin: 0 0 10px 0;
}
.searchContent .searchStatusLine {
  text-align: center;
  font-size: 13px;
  height: 10px;
}
.searchFilterBoxes .type-button {
  padding: 6px 14px;
  margin: 5px;
  border-radius: 12px;
  border: 1px solid #DADADA;
  font-size: 13px;
  color: var(--medium-grey);
  font-family: "Roboto", "Helvetica Neue", "Helvetica", sans-serif;
  letter-spacing: 1px;
  cursor: pointer;
}
.searchFilterBoxes .type-button .he {
  font-family: "Heebo", sans-serif;
}
.searchFilterBoxes .type-button.active {
  color: #000;
  background-color: white;
}
.searchContent .type-button-title,
.searchContent .type-button-total {
  display: inline-block;
  padding: 2px;
}
.searchContent .results-count,
.searchContent .searchStatusLine > .loadingMessage {
  color: var(--medium-grey);
  font-family: "Roboto", "Helvetica Neue", "Helvetica", sans-serif;
  letter-spacing: 1px;
  padding-top: 5px;
}
.dropdown-modal {
  position: relative;
}
.dropdown-modal.position-unset {
  position: unset;
}
.dropdown-button {
  color: var(--medium-grey);
  margin-left: 5px;
  margin-right: 5px;
  font-size: 18px;
  letter-spacing: 1px;
  cursor: pointer;
  font-weight: lighter;
  user-select: none;
}
.dropdown-button:hover {
  text-decoration: underline;
}
.dropdown-button .active {
  color: #000;
}
.dropdown-button .en {
  font-family: "Roboto", "Helvetica Neue", "Helvetica", sans-serif;
}
.dropdown-button .he {
  font-family: "Heebo", sans-serif;
}
.dropdown-button img {
  opacity: 0.43;
  padding: 0 5px;
  height: 10px;
  width: 10px;
}
.dropdown-button.buttonStyle {
  letter-spacing: 0;
  background-color: var(--lighter-grey);
  font-size: 16px;
  padding: 5px 10px;
  border-radius: 6px;
  margin: 0;
}
.dropdown-button.buttonStyle:hover {
  text-decoration: none;
}
.message-modal {
  position: fixed;
  text-align: center;
  padding: 10px;
  background-color: #eee;
  width: auto;
  height: auto;
  margin: 0;
  z-index: 100;
  overflow: hidden;
  line-height: 1.2;
  border-radius: 0;
  max-width: 100%;
  border-radius: 6px;
}
.message-overlay {
  display: none;
  position: fixed;
  z-index: 20;
  background: black;
  opacity: 0.4;
  height: 100%;
  width: 100%;
  top: 0px;
  left: 0px;
}
.messageHeader {
  font-weight: bold;
  font-size: 14px;
  margin-bottom: 4px;
}
.message-modal textarea {
  display: block;
  max-width: 100%;
  height: 140px;
  width: 480px;
  box-sizing: border-box;
  margin-bottom: 20px;
}
.searchContent .searchFilterGroup {
  margin-bottom:  30px;
}
.searchContent .searchFilterBoxes li {
  display: flex;
  justify-content: space-between;
  flex: 1 0 45%;  /* see https://stackoverflow.com/questions/29546550/flexbox-4-items-per-row */
  padding: 6px 0;
  font-size: 18px;
  cursor: pointer;
  line-height: 125%;
  color: #000;
}
.searchContent .searchFilterBoxes li img {
  height: 10px;
  width: 10px;
  opacity: 0.43;
  padding: 0 10px;
}
.searchContent .searchFilterBoxes .searchFilterExactBox li {
  justify-content: flex-start;
}
.searchContent .searchFilterBoxes li .checkboxAndText {
  display: flex;
}
.searchContent .searchFilterBoxes li .checkboxAndText label {
  opacity: 0.4;
}
.searchContent .searchFilterBoxes li .checkboxAndText label:hover {
  opacity: 0.6;
}
.searchContent .searchFilterBoxes li input[type="checkbox"] {
  display: none;
}
.searchContent .searchFilterBoxes li input[type="checkbox"] + label span {
  display:inline-block;
  width: 15px;
  height: 15px;
  cursor:pointer;
  background-image: url(/static/img/checkbox-unchecked.svg);
  background-size: contain;
  margin-inline-end: 10px;
}
.searchContent .searchFilterBoxes li input[type="checkbox"]:checked + label span {
  background-image: url(/static/img/checkbox-checked.svg);
}
.searchContent .searchFilterBoxes li input[type="checkbox"]:indeterminate + label span {
  background-image: url(/static/img/checkbox-partially.svg);
}
.searchContent .searchFilterTitle:hover {
  text-decoration: underline;
}
.searchContent .searchFilterBoxes li .filter-count {
  color: var(--medium-grey);
}
.searchContent .searchFilterBoxes li .fa {
  color:  var(--medium-grey);
  font-size: 20px;
}
.searchContent .searchFilterBooks {
  padding-inline-start: 27px;
  margin-top: -6px;
}
.searchContent .searchFilters .showMore {
  display: block;
  margin-inline-start: 27px;
  cursor: pointer;
  font-size: 14px;
  margin-top: 4px;
  background: none!important;
  border: none;
  padding: 0!important;
  color: inherit;

}
.searchContent .searchFilters .showMore:hover {
  text-decoration: underline;
}
.searchFilters .searchBox {
  overflow: hidden;
  display: flex;
  align-items: center;
  padding-left: 10px;
  padding-right: 10px;
  text-align: inherit;
  background: #EDEDEC;
  border-radius: 250px;
  border: none;
  width: calc(100% - 10px);
  height: 30px;
  --english-font: var(--english-sans-serif-font-family);
  --hebrew-font: var(--hebrew-sans-serif-font-family);
  font-size: var(--sans-serif-body-font-size);
  margin-bottom: 10px;
}
.searchFilters .searchFilterIcon {
  float: right;
  margin: 0px -5px 1px 0px;
}
.searchBox input.searchFiltersInput {
  width: calc(100% - 10px);
  background-color: transparent;
  border: 0;
  font-size: var(--sans-serif-body-font-size);
}
.searchBox button {
  border:0;
}
.dropdown-option-list {
  margin-top: 10px;
  background: white;
  width: auto;
  position: absolute;
  z-index: 1;
  -webkit-border-radius: 7px;
  -moz-border-radius: 7px;
  border-radius: 7px;
  border: 1px solid #ccc;
}
.dropdown-option-list-label span {
  white-space: nowrap;
}
.interface-english .dropdown-option-list {
  right: 0;
}
.interface-hebrew .dropdown-option-list {
  left: 0;
}
.dropdown-option-list.hidden{
  display: none;
}
.dropdown-option-list table {
  border-collapse: collapse;
}
.dropdown-option-list tr {
  font-family: "Roboto", "Helvetica Neue", "Helvetica", sans-serif;
  padding: 15px;
  font-size: 16px;
  cursor: pointer;
}
.interface-hebrew .dropdown-option-list tr {
  font-family: "Heebo", sans-serif;
}
.dropdown-option-list tr:hover {
  background-color: var(--lighter-grey);
}
.dropdown-option-list tr:not(:last-child) {
  border-bottom: 1px solid #eee;
}
.dropdown-option-list td:not(:first-child) {
  padding: 15px 15px 15px 0;
}
.dropdown-option-list td:first-child {
  padding: 0 0 0 15px;
}
.interface-hebrew .dropdown-option-list td:not(:first-child) {
  padding: 15px 0 15px 15px;
}
.interface-hebrew .dropdown-option-list td:first-child {
  padding: 0 15px 0 0;
}
.dropdown-option-list tr.unselected {
  color: #aaa;
}
.dropdown-option-list tr .dropdown-option-check {
  width: 10px;
  height: 10px;
  padding-left: 0;
  padding-right: 10px;
}
.interface-hebrew .dropdown-option-list tr .dropdown-option-check {
  padding-left: 10px;
  padding-right: 0;
}
.dropdown-option-list tr.unselected .dropdown-option-check {
  display: none;
}
.searchContent .mobileSearchFilters {
  position: absolute;
  width: 100%;
  height: 100%;
  top: 0;
  left: 0;
  display: flex;
  flex-direction: column;
  z-index: 1002;
  background-color: var(--lightest-grey);
}
.mobileSearchFiltersHeader {
  background-color: var(--lighter-grey);
  padding: 20px 15px;
  display: flex;
  justify-content: center;
  color:  var(--dark-grey);
}
.mobileSearchFiltersHeader .readerNavMenuCloseButton {
  font-size: 45px;
  color: #575757; /* Override with accessible color for 3:1 contrast */
  height: 20px;
  display: block;
  line-height: 20px;
  position: absolute;
  margin-right: 100%;
  margin-left: 45px;
}
.mobileSearchFilters .searchFilters {
  flex-grow:  1;
  overflow-y: scroll;
  padding:  20px 15px;
}
.mobileSearchFilters .toggleSet {
  width: 100%;
  margin: 10px 0 0 0;
}
.mobileSearchFiltersFooter {
  padding: 15px;
  border-top: 1px solid var(--light-grey);
}
.searchContent .result {
  padding-bottom: 20px;
}
.searchContent .result a:hover,
.sidebarSearch .result a:hover {
  text-decoration: none;
}
.searchContent .similar-results {
  padding: 0 25px;
}
.searchContent .similar-results .result-title {
  display: none;
}
.searchContent .result-title {
  font-size: 24px;
  margin-bottom: 15px;
}
.sheetResult .result-title {
  --english-font: var(--english-sans-serif-font-family);
  font-size: 16px;
  font-weight: 600;
  line-height: 18.75px;
  color: #000000;
}
.sheetResult .snippet.en {
  color: var(--medium-grey);
  --english-font: var(--english-sans-serif-font-family);
  font-size: 14px;
  font-weight: 400;
  line-height: 18px;
}
.searchContent .result-title .int-he {
  font-family: "Taamey Frank", "adobe-garamond-pro", "Crimson Text", Georgia, "Times New Roman", serif;
  font-size: 22px;
}
.searchContent .sheetResult .sheetData{
  display: flex;
  justify-content:flex-start;
  align-items: center;
  color: var(--medium-grey);
  font-size: 13px;
  margin: 15px 0 5px;
}
.searchContent .sheetResult .ownerData{
  display: flex;
  justify-content:flex-start;
  align-items: center;
  font-size: 13px;
}
.searchContent .sheetResult .ownerName {
  color: var(--medium-grey);
  margin-inline-start: 10px;
  --english-font: var(--english-sans-serif-font-family);
  font-size: 14px;
}
.searchContent .sheetResult .date {
  color: var(--medium-grey-legacy);
  --english-font: var(--english-sans-serif-font-family);
  font-size: 14px;
  font-weight: 400;
  line-height: 18px;
  margin-inline-start: 5px;
}
.searchContent .sheetResult .bullet {
  margin-inline-start: 5px;
}
.searchContent .sheetResult .sheetData .tagsViews a:not(:last-of-type):after{
  content: ",";
  margin-inline-end: 4px;
}
.searchContent .sheetResult .sheetData .tagsViews a:first-of-type:before{
  content: '•';
  margin-inline-start: 4px;
  margin-inline-end: 4px;
}
.searchContent .result .result-title:hover {
  text-decoration: underline;
}
.readerPanel.english .searchContent .snippet.he,
.readerPanel.hebrew .searchContent .snippet.en,
.bilingual .searchContent .snippet.he {
  display: block;
}
.searchContent .snippet {
  font-size: 18px;
  color: #000;
}
.searchContent .sheet_result .snippet:hover {
  text-decoration: none;
}
.searchContent .similar-results .result .result-title {
  padding: 0 0 5px;
}
.searchContent .result .version,
.sidebarSearch .result .version {
  color: var(--medium-grey);
  font-family: "Roboto", "Helvetica Neue", "Helvetica", sans-serif;
  font-size: 13px;
  margin: 15px 0 5px;
  display: flex;
  align-items: center;
}
.searchContent .result .version .ownerMetadata {
  margin-inline-start: 10px;
}
.searchContent .result .similar-trigger-box,
.sidebarSearch .result .similar-trigger-box {
  color: var(--medium-grey);
  font-weight: lighter;
  --english-font: var(--english-sans-serif-font-family);
  --hebrew-font: var(--hebrew-sans-serif-font-family);
  text-transform: uppercase;
  letter-spacing: 1px;
  font-size: 11px;
  padding: 0;
  cursor: pointer;
  margin: 8px 0;
}
.searchContent .result .similar-trigger-box i {
  padding: 0 5px;
}
.searchContent .result + .loadingMessage {
  margin-top: 30px;
}
.readerNavMenu .yourSheetsLink.navButton {
  width: 98%;
  margin-bottom: 20px;
  text-transform: uppercase;
  font-family: "Roboto", "Helvetica Neue", "Helvetica", sans-serif;
}

.search-container {
  position: relative; /* Ensure dropdown positions relative to this container */
}

.autocomplete-dropdown{
  background: #FFFFFF;
  position: absolute;
  top: 45px;
  width: auto;
  max-width: 130%;
  box-shadow: 0px 1px 3px rgba(0, 0, 0, 0.25);
  border-radius: 0px 0px 6px 4px;
  z-index: 2;
}
.singlePanel .autocomplete-dropdown {
  width: 0;
  position: fixed;
  top: 120px;
  inset-inline-start: 0;
  padding-bottom: 10px;
}
.singlePanel .autocomplete-dropdown:has(*){
  width: 100vw;
}
.search-group-suggestions{
  border-bottom: 0.766667px solid rgb(204, 204, 204);
  display: flex;
  align-items: start;
  padding-top: 5px;
  padding-bottom: 5px;
}
.singlePanel .search-group-suggestions{
  border-bottom-width: 0;
  padding-top: 0;
  padding-bottom: 0;
}
.search-group-suggestions-items{
  display: flex;
  flex-direction: column;
  flex-grow: 1;
  width: 0%;
}
.search-suggestion-link-wrapper{
  display: flex;
  align-items: center;
}
.search-suggestion-link-wrapper:hover{
  text-decoration: none;
}
.singlePanel .search-suggestion-link-wrapper{
  border-bottom: 0;
  padding: 0;
}
.singlePanel .search-suggestion-link-wrapper.search-override-wrapper {
  padding-top: 12px;
  padding-bottom: 12px;
  margin-bottom: 16px;
  border-top: 0.766667px solid #EDEDEC;
  border-bottom: 0.766667px solid #EDEDEC;
}

.search-suggestion {
    display: flex;
    list-style-type: none;
    padding: 6px 12px;
    font-family: 'EB Garamond';
    font-style: normal;
    font-weight: 400;
    font-size: 18px;
    line-height: 23px;
    cursor: pointer;
    width: max-content;
    flex-grow: 1;
    max-width: 100%;
    min-height: 10px;
}
.singlePanel .search-suggestion{
  width: auto;
}

.search-suggestion-text{
  font-family: 'EB Garamond';
}
.singlePanel .search-suggestion-text{
  color: #000000;
}
.search-suggestion-text.hebrew-result{
  font-family: "Taamey Frank";
}
.search-suggestion.highlighted{
  background-color: #EDEDEC;
}

.autocomplete-dropdown .search-override-text{
  font-family: 'Roboto';
  font-style: normal;
  font-weight: 400;
  font-size: 16px;
  line-height: 19px;
  margin-top: 3px;

  /* Dark Grey */
  color: var(--medium-grey);
}
.autocomplete-dropdown .type-icon{
  display: inline-block;
  opacity: .4;
  height: 18px;
  width: 18px;
  margin-top: 2px;
}
.singlePanel .autocomplete-dropdown .type-icon{
  padding-inline-start: 2px;
}

.singlePanel .autocomplete-dropdown .type-icon.english-result{
  margin-top: 2px;
}

.autocomplete-dropdown .type-icon.ac-img-User{
  opacity: 1;
  border-radius: 50%;
}

.interface-english .autocomplete-dropdown .type-icon {
  margin-right: 10px;
}
.interface-hebrew .autocomplete-dropdown .type-icon {
  margin-left: 10px;
}
.interface-hebrew .autocomplete-dropdown .type-icon {
  margin-left: 10px;
}
.autocomplete-dropdown .type-icon.search-icon {
  padding-inline-start: 3px;
}
.autocomplete-dropdown .type-title{
  font-family: 'Roboto';
  font-style: normal;
  font-weight: 400;
  font-size: 14px;
  line-height: 18px;
  color: var(--medium-grey-legacy);
  margin-top: 6px;
  width: 20%;
  padding-inline-end: 10px;
}
.autocomplete-dropdown .type-title .int-en{
  margin-left: 15px;
  margin-right: 114px;
}
.autocomplete-dropdown .type-title .int-he{
  margin-right: 15px;
  margin-left: 114px;
}
.singlePanel .autocomplete-dropdown .type-title {
  width: 0;
  visibility: hidden;
  padding-inline-end: 0;
}

.topic-landing-search-wrapper{
  display: flex;
  justify-content: center;
}

.topic-landing-page-content{
  display: flex;
  flex-direction: column;
  justify-content: center;
  align-items: center;
}
.readerNavMenu .content .contentInner.topic-landing-page-content{
  width: 843px;
}
h1.topic-landing-header {
  font-size: 32px;
  color: var(--medium-grey);
  margin: 0;
}
.singlePanel h1.topic-landing-header{
  font-size: 30px;
  font-weight: 600;
}

.topic-landing-page-content .topic-landing-section {
  margin-top: 60px;
  width: 100%;
}
.singlePanel .topic-landing-page-content .topic-landing-section.first-section {
  margin-top: 18px;
}
.singlePanel .topic-landing-page-content .topic-landing-section.following-search-section {
  margin-top: 36px;
}

.interface-hebrew .topic-landing-page-wrapper{
  direction: rtl;
}

.topic-landing-search-container{
  display: flex;
  align-items: center;
  flex-direction: column;
  position: relative;
  padding: 0;
  text-align: inherit;
  background: #EDEDEC;
  border-radius: 250px;
  width: 634px;
  height: 60px;
}
.singlePanel .topic-landing-search-container{
  width: 344px;
  height: 47px;
}

.topic-landing-search-input-box-wrapper{
  display: flex;
  margin-top: 15px;
}
.singlePanel .topic-landing-search-input-box-wrapper{
  display: flex;
  margin-top: 9px;
  font-style: normal;
  width: 100%
}

.topic-landing-search-input{
  background-color: transparent;
  padding: 0;
  flex: 1;
  height: 100%;
  margin-bottom: 1px;
  /*font-size: var(--serif-body-font-size);*/
  font-size: 24px;
  font-weight: 500;
  border: none;
  width: 600px;
}
.singlePanel .topic-landing-search-input{
  font-family: Roboto;
  font-size: 14px;
  margin-top: 2px;
}

.topic-landing-search-suggestion{
  display: flex;
  list-style-type: none;
  padding: 6px 12px;
  font-style: normal;
  font-weight: 400;
  font-size: 18px;
  line-height: 23px;
  cursor: pointer;
  flex-grow: 1;
  max-width: 100%;
  min-height: 10px;
}
.topic-landing-search-suggestion .type-icon{
  display: inline-block;
  opacity: .4;
  height: 18px;
  width: 18px;
  margin-top: 2px;
  margin-inline-end: 8px;
}
.topic-landing-search-suggestion-title{
  font-family: 'EB Garamond';;
}
.topic-landing-search-suggestion-category-path{
  color: #333333;
}

.topic-landing-search-suggestion.highlighted{
  background-color: #EDEDEC;
}
.topic-landing-sidebar-list{
  font-size: 18px;
  font-weight: 400;
  line-height: 20px
}

.topic-landing-search-dropdown{
  background: #FFFFFF;
  width: 606px;
  box-shadow: 0px 1px 3px rgba(0, 0, 0, 0.25);
  border-radius: 0px 0px 6px 4px;
  padding: 10px;
  max-height: calc(1.9em * 10 + 2em); /* 2.5em is an estimate of the height per suggestion, and 2em for padding */
  z-index: 2;
  margin-top: 47px;
  overflow-y: scroll;
  position: absolute;
}
.singlePanel .topic-landing-search-dropdown{
  position: absolute;
  width: 92vw;
  margin-top: 38px;
  max-height: calc(1.9em * 5 + 1em);

}
.topic-landing-search-dropdown:empty {
  padding: 0;
  visibility: hidden;
}
.topic-landing-search-container .readerNavMenuSearchButton{
  top: 6px;
  padding-inline-start: 16px;
}
.explore-all-topics-prompt{
  display: none;
}
.singlePanel .explore-all-topics-prompt{
  display: block;
  color: var(--darkest-grey);
  --english-font: var(--english-sans-serif-font-family);
  font-size: 14px;
  font-style: normal;
  font-weight: 400;
  line-height: 18px;
  text-align: center;
  margin-top: 15px
}
.featuredTopic {
  display: flex;
  flex-direction: column;
}
.singlePanel .featuredTopicHeader{
  font-size: 22px;
}
.singlePanel .featuredTopicContent {
  display: flex;
  flex-direction: column;
}
.singlePanel .featuredTopicImgWrapper .imageWithCaptionPhoto{
  max-width: 92vw;
  max-height: unset;
}
.featuredTopicContent {
  display: flex;
  flex-direction: row;
}
.featuredTopicImgWrapper {
  width: 239px;
  height: 100%;
}
.featuredTopicContent img {
  object-fit: contain;
}
.featuredTopicContent h3 {
  font-size: var(--serif-h3-font-size);
  text-transform: none;
  margin: 0 0 15px 0;
}
.featuredTopicText {
  flex: 1;
}
.featuredTopicText .int-en,
.featuredTopicText .int-he {
  display: flex;
  flex-direction: column;
  color: var(--medium-grey);
  margin-inline-start: 30px;
}
.singlePanel .featuredTopicText .int-en,
.singlePanel .featuredTopicText .int-he {
  margin-inline-start: 0px;
}
.featuedTopicText h3 {
  text-transform: none;
  margin: 0 0 15px 0;
}
.featuedTopicGoToLink {
  margin-top: 25px;
}
.featuredTopicText .topicDescription {
  font-size: var(--sans-serif-small-font-size);
}
.featuredTopic h1 {
  font-size: var(--sans-serif-h2-font-size);
  width: fit-content;
  padding-bottom: 10px;
}
.topic-landing-newsletter {
  background-color: var(--sefaria-blue);
  display: flex;
  flex-direction: row;
  padding: 36px 65px;
  justify-content: space-between;
  align-items: center;
}
.interface-hebrew .topic-landing-newsletter{
  padding: 36px 46px;
}
.singlePanel .topic-landing-newsletter {
  padding: 36px 31px;
  flex-direction: column;
  align-items: stretch;
}
.topic-landing-newsletter .topic-landing-newsletter-input-row {
  display: flex;
  flex-direction: row;
  justify-content: space-between;
  align-items: center;
}
.topic-landing-newsletter-input-row input,
.topic-landing-newsletter-input-row button {
  /*height: 48px; !* Adjust as needed *!*/
  /*padding: 10px; !* Optional for better spacing *!*/
  /*line-height: 30px;*/
}
.singlePanel .topic-landing-newsletter-input-row input{
  font-size: 18px;
}
.singlePanel .topic-landing-newsletter-input-row button{
  font-size: 18px;
  height: 31px;
}
.singlePanel .topic-landing-newsletter .topic-landing-newsletter-input-row{
  flex-direction: column;
  align-items: stretch;
}
.singlePanel .topic-landing-newsletter .topic-landing-newsletter-input-wrapper {
  display: flex;
  flex-direction: column;
  width: 100%;
}

.topic-landing-newsletter .topic-landing-newsletter-input-row:first-child {
  margin-bottom: 20px;
}
.singlePanel .topic-landing-newsletter .topic-landing-newsletter-input-row:first-child {
  margin-bottom: 0px;
}
.topic-landing-newsletter .topic-landing-newsletter-input-row input,
.topic-landing-newsletter .topic-landing-newsletter-input-row button {
  border-radius: 6px;
  border: 0;
  flex: 1;
  padding: 5px 12px;
  background-color: white;
  --english-font: var(--english-sans-serif-font-family);
  --hebrew-font: var(--hebrew-sans-serif-font-family);
}
.singlePanel .topic-landing-newsletter .topic-landing-newsletter-input-row input,
.singlePanel .topic-landing-newsletter .topic-landing-newsletter-input-row button {
  margin-bottom: 20px;
}
.topic-landing-newsletter .topic-landing-newsletter-input-row button {
  flex: unset;
  color: var(--sefaria-blue);
}
.topic-landing-newsletter .topic-landing-newsletter-input-row input:first-child {
  margin-inline-end: 16px;
}
.singlePanel .topic-landing-newsletter .topic-landing-newsletter-input-row input:first-child {
  margin-inline-end: 0px;
}

.topic-landing-newsletter .topic-landing-newsletter-input-row .subscribeMessage {
  color: white;
  margin-top: 10px;
  --english-font: var(--english-sans-serif-font-family);
  --hebrew-font: var(--hebrew-sans-serif-font-family);
}

.topic-landing-newsletter-wrapper .subscribeErrorMessage {
  color: var(--Halakhah-Red, #802F3E);
  font-family: Roboto;
  font-size: 16px;
  font-style: italic;
  font-weight: 400;
  line-height: normal;
  margin-top: 10px;
  text-align: end;
}

.topic-landing-newsletter h3.topic-landing-newsletter-text {
  width: 256px;
  color: white;
  margin: 0;
  font-size: 22px;
  text-transform: unset;
  --english-font: var(--english-sans-serif-font-family);
  --hebrew-font: var(--hebrew-sans-serif-font-family);
}
.interface-hebrew .topic-landing-newsletter h3.topic-landing-newsletter-text{
  width: 300px;
}
.singlePanel .topic-landing-newsletter h3.topic-landing-newsletter-text {
  margin-bottom: 20px;
}
.topic-landing-upper-rainbow{
  margin-bottom: 15px;
  z-index: 0;
}
.topic-landing-lower-rainbow{
  margin-top: 15px;
  z-index: 0;
}
.singlePanel .topic-landing-upper-rainbow{
  margin-bottom: 20px;
}
.singlePanel .topic-landing-lower-rainbow{
  margin-top: 20px;
}
/*'Dummy' font, a hack to prevent the ellipsis char from being displayed at the end of a webkit line-clamped element*/
/*This font addresses only the ellipsis char, rendering its size 0% */
@font-face {
  font-family: "hide-ellipsis-char-font";
  src: local("Courier");
  unicode-range: U+2026;
  size-adjust: 0%;
}


.salad-container{
  overflow: hidden;
  display: -webkit-box;
  -webkit-box-orient: vertical;
  -webkit-line-clamp: var(--num-lines);
  text-overflow: clip;
  font-family: hide-ellipsis-char-font;
}
.rowed-salad-container{
  white-space: nowrap;
  overflow-x: scroll;
  display: flex;
  scrollbar-width: none; /* For Firefox */
}
.rowed-salad-container::-webkit-scrollbar {
  display: none; /* For Chrome, Safari, and Edge */
}

.topic-salad{
  font-size: 22px;
  font-weight: 400;
  line-height: 32px;
  text-align: center;
  text-underline-position: from-font;
  text-decoration-skip-ink: none;
}

.topic-salad-item{
  margin: 11px;
  --english-font: var(--english-sans-serif-font-family);
  --hebrew-font: var(--hebrew-sans-serif-font-family);
  line-height: 40px;
}
.rowed-salad-item-container{
  border-radius: 6px;
  background: var(--sefaria-blue);
  margin-inline-end: 7px;
  color: white;
  padding-top: 4px;
  padding-bottom: 4px;
}
.no-wrapping-salad-item-container{
  white-space: nowrap;
}
.no-wrapping-salad-item-container.has-bullet::after {
  content: '•';
  margin-inline-start: 0.2em; /* space bullet away from text */
}
.topic-landing-temporal{
  display: flex;
}
.singlePanel .topic-landing-temporal {
  flex-direction: column;
}

.topic-landing-parasha .browse-all-parashot-prompt{
  color: var(--Commentary-Blue, #4B71B7);
  margin-top: 14px
}
.topic-landing-parasha .browse-all-parashot-prompt span{
  font-family: Roboto;
  font-size: 14px;
}
.topic-landing-parasha .read-portion-button{
  margin-top: 30px;
}
.topic-landing-temporal > .topic-landing-parasha {
    border-inline-end: 1px solid #ccc;
    padding-inline-end: 67px;
    flex: 1;
}
.topic-landing-temporal > .topic-landing-seasonal {
    padding-inline-start: 67px;
    flex: 1;
    position: relative;
}
.topic-landing-temporal > .topic-landing-seasonal .cardDescription {
  display: -webkit-box;
  -webkit-line-clamp: 9;
  -webkit-box-orient: vertical;
  overflow: hidden;
}
.singlePanel .topic-landing-temporal > .topic-landing-parasha {
    border-bottom: 1px solid #ccc;
    border-inline-end: 0px;
    padding-bottom: 30px;
    padding-inline-end: unset;
}
.singlePanel .topic-landing-temporal > .topic-landing-seasonal {
    border-top: 1px solid #ccc;
    padding-inline-start: 0px;
    padding-top: 30px;
}

.topic-landing-calendar .calendar-header{
  color: var(--medium-grey);
  --english-font: var(--english-sans-serif-font-family);
  --hebrew-font: var(--hebrew-sans-serif-font-family);
  font-size: 16px;
  font-style: normal;
  font-weight: 500;
  line-height: normal;
}

.topic-landing-seasonal .explore-calendar-prompt{
  color: var(--commentary-blue);
  margin-top: 14px;
}
.topic-landing-seasonal .explore-calendar-prompt span{
  font-family: Roboto;
  font-size: 14px;
}

.topic-landing-temporal .learn-more-prompt{
  font-size: 14px;
  line-height: 18px;
  color: var(--medium-grey);
  margin-inline-end: 20px;
  --english-font: var(--english-sans-serif-font-family);
  --hebrew-font: var(--hebrew-sans-serif-font-family);
}
.topic-landing-temporal .parashah-link{
  margin-top: 47px;
}
.topic-landing-parasha .parasha-link .navSidebarLink.ref span{
  --english-font: var(--english-sans-serif-font-family);
  --hebrew-font: var(--hebrew-sans-serif-font-family);
}
.topic-landing-seasonal .seasonal-bottom-section{
  position: absolute;
  top: calc(100% - 128px);;
}
.singlePanel .topic-landing-seasonal .seasonal-bottom-section{
  position: unset;
  top: unset;
}
.topic-landing-temporal .display-date-message{
  color: var(--darkest-grey);
  font-size: 14px;
  font-style: normal;
  font-weight: 600;
  line-height: 18px;
}
.singlePanel .topic-landing-temporal .display-date-message {
  margin-top: 55px;
}
.topic-landing-temporal .display-date-message span {
  font-family: Roboto;
}
.topic-landing-temporal .display-date-message a {
  font-family: Roboto;
}
.topic-landing-temporal .display-date{
  font-size: 14px;
  font-style: normal;
  font-weight: 400;
  font-family: Roboto;
  margin-top: 19px;
}
.topic-landing-temporal .display-date span{
  font-family: 'Roboto';
}
.topic-landing-parasha .navSidebarLink span{
  font-family: Roboto, sans-serif;
}
.topic-card-with-description-row{
  display: flex;
  gap: 20px;
  justify-content: center;
}
.topic-card-with-description-row > * {
  flex: 1 1 0; /* All children will have equal width */
}
.singlePanel .topic-card-with-description-row {
  overflow-x: scroll;
  overflow-y: visible;
  box-sizing: border-box;
  scrollbar-width: none; /* For Firefox */
  padding-bottom: 5px;
  padding-inline-start: 5px;
  padding-inline-end: 5px;
}
.singlePanel .topic-card-with-description-row .topic-card-with-description .card {
  width: 268px;
}
.singlePanel .topic-card-with-description-row{
  justify-content: unset;
}
.singlePanel .topic-card-with-description-row::-webkit-scrollbar {
    display: none; /* For Chrome, Safari, and Edge */
}

.topic-card-with-description .card{
  flex: 1;
  border-top: 4px solid var(--sefaria-blue);
  background: var(--lightest-grey);
  box-shadow: 0px 4px 4px 0px rgba(0, 0, 0, 0.25);
  height: 345px;
}
.topic-card-with-description .cardDescription{
  top: 95px;
  margin-inline-end: 30px;
  margin-inline-start: 30px;
  max-width: 208px;
  max-height: 201px;
  display: -webkit-box;
  -webkit-box-orient: vertical;
  overflow-y: hidden;
  word-wrap: break-word;
  -webkit-line-clamp: 10;
  position: absolute;
}
.interface-hebrew .topic-card-with-description .cardDescription{
  -webkit-line-clamp: 8;
}


.topic-card-with-description .bottomCardLink {
  font-size: 14px;
  line-height: 18px;
  color: var(--medium-grey);
  margin-inline-end: 20px;
  --english-font: var(--english-sans-serif-font-family);
  --hebrew-font: var(--hebrew-sans-serif-font-family);
  position: absolute;
  top: 298px;
  margin-inline-start: 30px;
}
.topic-card-with-description .cardTitle {
  margin-inline: 30px;
  margin-top: 23px;
  padding: unset;
  -webkit-line-clamp: 2;
  -webkit-box-orient: vertical;
  overflow: hidden;
  display: -webkit-box;
  line-height: 1.1;
}
.readerNavMenu .sheet {
  display: flex;
  justify-content: space-between;
  padding: 20px 0;
}

.readerNavMenu .sheet:not(.profile-page .sheet) {
  border-bottom: 1px solid #eee;
  color: black;
}

.sheetsProfileList .sheet {
  display: flex;
  justify-content: space-between;
  padding: 20px 0;
}

.readerNavMenu .sheet:hover{
  text-decoration: none;
}
.readerNavMenu .sheet .sheetImg {
  height: 40px;
  width: 40px;
  margin: 1px 0 0 0;
  border-radius: 2px;
}
.readerNavMenu .sheet .sheetTextInfo {
  display: flex;
  justify-content: flex-start;
}
.readerNavMenu .sheet:hover .sheetTextInfo {
  text-decoration: underline;
}
.readerNavMenu .sheet .sheetAuthTitle{
  display: flex;
  flex-flow: column;
  margin: auto 14px;
}
.readerNavMenu .sheet .sheetAuthor {
  font-family: "Roboto", "Helvetica Neue", "Helvetica", sans-serif;
  color: var(--medium-grey);
  font-size: 14px;
  margin-bottom: 6px;
  letter-spacing: 1px;
}
.readerNavMenu .sheet .sheetTitle {
  overflow: hidden;
  font-size: 16px;
  unicode-bidi: plaintext;
}
.readerNavMenu .sheet .sheetViews {
  color: var(--medium-grey);
  font-size: 13px;
  font-family: "Roboto", "Helvetica Neue", "Helvetica", sans-serif;
}
.readerNavMenu .sheet:hover .sheetViews {
  display: inline-block ;
  text-decoration: none;
}
.interface-english .readerPanel .readerNavMenu .tagsList .gridBox {
  direction: ltr;
}
.interface-hebrew .readerPanel .readerNavMenu .tagsList .gridBox {
  direction: rtl;
}
.tagsList .heOnly {
  direction: rtl;
}
.tagsList .enOnly {
  direction: ltr;
}
.readerControlsOuter {
  position: relative;
  z-index: 103;
}
.readerControls {
  position: relative;
  top: 0;
  left: 0;
  width: 100%;
  box-sizing: border-box;
  text-align: center;
  height: 60px;
  line-height: 60px;
  box-shadow: 0 1px 3px rgba(0,0,0,0.2);
  background-color: #FBFBFA;
}
.sepia .readerControls {
  background-color: #F3F3F1;
}
.dark .readerControls {
  background-color: #2D2D2B;
  color: white;
  border-color: #444;
}
.dark .readerControls .readerTextToc .readerTextTocBox {
  color: white;
}
.readerNavMenuCloseButton {
  font-family: var(--english-serif-font-family);
  color: #575757; /* Ensures 3:1 contrast ratio for accessibility */
}

/* Replacement for obsolete <big> tag - WCAG compliance */
.big-text,
big {
  font-size: 1.2em;
  line-height: 1.2;
}
.readerControls.connectionsHeader {
  background-color: #F3F3F2;
  white-space: nowrap;
  box-shadow: none;
}
.readerControls.connectionsHeader.fullPanel  {
  background-color: #EDEDED;
}
.readerControls .connectionsPanelHeader .connectionsHeaderTitle {
  letter-spacing: 1px;
  font-size: 16px;
  font-weight: lighter;
}
.readerControls .connectionsPanelHeader .connectionsHeaderTitle:not(.active) {
  text-transform: uppercase;
}
.connectionsPanelHeader .connectionsHeaderTitle.active {
  cursor: pointer;
}
.connectionsHeaderTitle .fa-chevron-left {
  margin-right: 10px;
}
.connectionsHeaderTitle .fa-chevron-right {
  margin-left: 10px;
}
.connectionsHeaderTitle .fa-chevron-left, .connectionsHeaderTitle .fa-chevron-right{
  color: var(--dark-grey);
}
.readerControls .readerControlsInner {
  position: relative;
  width: 760px;
  margin: 0 auto;
  padding: 0 30px;
  display: flex;
  justify-content: space-between;
  max-width:  100%;
  box-sizing: border-box;
}
.compare .readerControls .readerControlsInner {
  padding: 0 25px;
}
.readerControls.connectionsHeader .readerControlsInner {
  padding: 0 34px;
}
.readerControls.transLangPrefSuggBann {
  background-color: #EDEDEC;
  z-index: 2;
}
.readerControls .readerControlsInner.transLangPrefSuggBannInner {
  justify-content: center;
  align-items: center;
  line-height: initial;
  height: 100%;
  color: var(--medium-grey);
}
.readerControls.transLangPrefSuggBann .transLangPrefCentered {
  display: flex;
  align-items: center;
  margin-inline-start: auto;
}
.readerControls .readerControlsInner.transLangPrefSuggBannInner .yesNoGroup {
  margin: 0 10px;
  display: flex;
}
.readerControls .readerControlsInner.transLangPrefSuggBannInner .yesNoButton {
  border: none;
  font-size: 16px;
  border-radius: 6px;
  background-color: white;
  padding: 5px 11px;
  margin: 0 7px 0 0;
  user-select: none;
  cursor: pointer;
  text-decoration: none;
  color: inherit;
}
.interface-hebrew .readerControls .readerControlsInner.transLangPrefSuggBannInner .yesNoButton {
  margin: 0 0 0 7px;
}
.readerControls .readerControlsInner.transLangPrefSuggBannInner .readerNavMenuCloseButton {
  font-size: 35px;
  margin-inline-start: auto;
  margin-top: -6px;
  color: #bbb;
}
.trans-pref-header-container {
  display: flex;
  flex-direction: row;
  justify-content: space-between;
  padding-inline: 12px;
  padding-block: 10px;
  align-items: center;
}
.trans-pref-header-container .trans-pref-reset {
  display: flex;
  align-items: center;
  text-decoration: none;
}
.interface-hebrew .trans-pref-header-container .trans-pref-reset {
  direction: rtl;
}
.interface-hebrew .trans-pref-header-container .trans-pref-reset .smallText {
  padding-bottom: 2px;
}
.trans-pref-header-container img.reset-btn {
  width: 10px;
  height: 10px;
  opacity: 0.4;
}
.singlePanel .readerControls .readerControlsInner {
  padding: 0px 15px;
}
.readerControls .readerTextToc a {
  color: inherit;
}
.readerControls .readerTextToc a:hover {
  text-decoration: none;
}
.readerControls .readerTextToc .readerTextTocBox h1 {
  display: unset;
  font-size: unset;
  font-weight: unset;
  margin-block-start: unset;
  margin-block-end: unset;
}
.readerControls .readerTextToc .readerTextTocBox a {
  display: flex;
  flex-direction: column;
  align-items: center;
  justify-content: center;
}
.readerControls .readerTextToc .readerTextTocBox a .readerControlsTitle {
  display: flex;
  align-items: center;
  justify-content: center;
}
.readerControls.connectionsHeader .readerTextToc {
  font-family: "Roboto", "Helvetica Neue", "Helvetica", sans-serif;
  color: var(--medium-grey);
  width: 100%;
}
.readerControls .readerTextToc.attributed .readerTextTocBox {
  line-height: 1.2;
}
.readerControls .readerTextToc .categoryAttribution {
  font-style: italic;
  font-size: 15px;
  color: var(--medium-grey);
  margin: 0 2px;
  white-space: nowrap;
  text-overflow: ellipsis;
  overflow: hidden;
  padding: 0 2px;
  display: inline;
}
.readerControls .readerTextToc .categoryAttribution .he {
  font-style: normal;
}
.interface-english .leftButtons,
.interface-hebrew .rightButtons {
  display: flex;
  flex-direction: row;
  text-align: left;
}
.interface-english .rightButtons,
.interface-hebrew .leftButtons {
  display: flex;
  flex-direction: row;
  text-align: right;
  align-items: center;
}
/* icons need a little nudge in flipped hebrew mode */
.interface-hebrew .rightButtons {
  margin-left: -3px;
}
.interface-hebrew .leftButtons {
  margin-right: 2px;
}
.leftButtons .saveButton,
.rightButtons .saveButton {
  display: flex;
  align-items: center;
  justify-content: flex-end;
  width: 30px;
  height: 56px;
  cursor: pointer;
}

.saveButton img {
  height: 18px;
  width: 18px;
  margin-top: 3px;
}
.rightButtons .saveButton.tooltip-toggle::before {
  top: 47px;
  left: -50px;
}
.interface-hebrew .rightButtons .saveButton.tooltip-toggle::before {
  left: auto;
  right: -50px;
}
/* GuideButton styles */
.rightButtons .guideButton {
  display: flex;
  align-items: center;
  justify-content: flex-end;
  height: 56px;
  cursor: pointer;
  margin-inline-end: 15px;
  padding-top: 3px;
}
.rightButtons .guideButton.tooltip-toggle::before {
  top: 47px;
}

/* Bulb icon alignment adjustments to match SaveButton */
.rightButtons .guideButton img {
  height: 18px;
}

/* ArrowButton styles for navigation arrows */
.arrowButton {
  width: 20px;
  height: 20px;
  background-color: transparent;
  border: none;
  cursor: pointer;
  border-radius: 50%;
  padding: 2px;
  display: flex;
  align-items: center;
  justify-content: center;
  transition: background-color 0.2s ease;
}

.arrowButton img {
  width: 16px;
  height: 16px;
  opacity: 0.7;
}

/* flip both arrows horizontally */
.interface-hebrew .arrowButton img {
  transform: scaleX(-1);
}
.saveButton.tooltip-toggle.three-dots-button {
  background-color: #ededec;
  padding: 0 6px;  /* HACK: setting width and height to equal values doesn't make this circular, but this does! */
  height: 22px;
  display: flex;
  align-items: center;
  justify-content: center;
  border-radius: 50%;
}
.three-dots-button img {
  width: 10px;
  height: 10px;
  margin-top: 0;
}
.topicPanel .mainColumn .saveLine .saveButton.three-dots-button {
  margin-left: 10px;
  margin-right: 0;
  padding-bottom: 0;
}
.interface-hebrew .topicPanel .mainColumn .saveLine .saveButton.three-dots-button {
  margin-left: 0;
  margin-right: 10px;
}
.interface-hebrew .topicPanel .three-dots-button {
  margin-left: 0px;
  margin-right: 10px;
}
.leftButtons .readerNavMenuSearchButton,
.leftButtons .readerNavMenuMenuButton,
.leftButtons .readerNavMenuCloseButton,
.rightButtons .readerOptions,
.rightButtons .readerNavMenuCloseButton {
  width: 40px;
  height: 56px;
  line-height: 56px;
  color: var(--medium-grey);
  font-size: 20px;
  display: inline-block;
  cursor: pointer;
}
.readerOptions .int-en {
  margin-right: 4px;
}
.readerOptions .int-he {
  margin-left: 8px;
}
.readerOptions .int-he img {
    height: 18px;
}
.rightButtons .readerOptionsTooltip.tooltip-toggle::before {
    top: 47px;
    left: -50px;
}
.rightButtons .readerOptions {
  vertical-align: middle;
}
.rightButtons .readerOptions:hover {
  text-decoration: none;
}
.leftButtons .readerNavMenuMenuButton {
  font-size: 24px;
  margin-top: 6px;
}
.compare .leftButtons .readerNavMenuMenuButton {
  font-size: 20px;
}
.leftButtons .readerNavMenuCloseButton {
  font-size: 44px;
}
.leftButtons .readerNavMenuSearchButton span,
.rightButtons .readerOptions img,
.leftButtons .readerNavMenuCloseButton span {
  vertical-align: middle;
}
.readerControls .readerTextToc {
  font-size: 18px;
  box-sizing: border-box;
  height: 50px;
  text-align: center;
  display: inline-block;
  cursor: pointer;
  vertical-align: middle;
  min-width: 0; /* see https://css-tricks.com/flexbox-truncated-text/ */
}
.readerControls .readerTextToc.connected, .readerControls .readerTextToc.connected a{
  cursor: initial;
}

.readerTextTocHeader.readerTextToc {
  font-size: 16px;
}
.hebrew .readerControls .readerTextToc {
  direction: rtl;
}
.english .readerControls .readerTextToc {
  direction: ltr;
}
.interface-english .bilingual .readerControls .readerTextToc {
  direction: ltr;
}
.interface-hebrew .bilingual .readerControls .readerTextToc {
  direction: rtl;
}
.interface-hebrew .bilingual .readerControls .readerTextToc .readerTextTocBox.sheetBox,
.interface-hebrew .english .readerControls .readerTextToc .readerTextTocBox.sheetBox {
  padding-left: 23px;
  padding-right: 0;
}
.english .readerControls .readerTextToc .readerTextTocBox.sheetBox,
.bilingual .readerControls .readerTextToc .readerTextTocBox.sheetBox {
  padding-right: 23px;
  padding-left: 0;
}
.readerControls .readerTextToc .readerTextTocBox {
  display: inline-block;
  vertical-align: middle;
  max-width: 100%;
  white-space: nowrap;
  text-overflow: ellipsis;
  overflow: hidden;
}
.readerControls .readerTextToc .readerTextTocBox a h1,
.readerControls .readerTextToc .readerTextTocBox a span,
.readerControls .readerTextToc .readerTextTocBox a div {
  white-space: nowrap;
  text-overflow: ellipsis;
  overflow: hidden;
  max-width: 100%;
}
.readerControls .readerTextToc .readerTextVersion {
  font-size: 15px;
  color: var(--medium-grey);
}
.readerControls .readerTextToc .fa {
  color: var(--medium-grey);
  font-weight: bold;
  margin: 0 7px;
  vertical-align: 0;
}
.readerControls .readerTextToc .fa.invisible {
  visibility: hidden;
}
/*.bilingual .readerTextToc .he {
  display: none;
}*/
.readerOptions img {
  height: 16px;
}
.readerOptions .textIcon {
  font-size: 22px;
  line-height: 60px;
}
.dark .readerOptions img {

}
.readerOptionsPanel {
  position: absolute;
  width: 100%;
  top: 58px;
  right: 0;
  padding: 20px;
  box-sizing: border-box;
  direction: ltr;
  background: #FBFBFA;
  border-bottom: 1px solid #ccc;
  z-index: 103;
}
.readerOptionsPanelInner {
  max-width: 530px;
  margin: 0 auto;
  display: flex;
  flex-flow: row wrap;
  justify-content: space-between;
  color: var(--medium-grey);
}
.toggleSet {
  display: inline-block;
  width: 47%;
  margin: 2px auto 0 auto;
}
#accountSettingsPage .toggleSet {
  display: flex;
}
#accountSettingsPage .additional-info {
  color: var(--medium-grey);
}
/* #accountSettingsPage .saveCancel {
  display: flex;
  justify-content: space-between;
  margin-top: 30px;
} */
.toggleSet.aliyotTorah, .toggleSet.punctuationTalmud, .toggleSet .toggle-set-label {
  --english-font: var(--english-sans-serif-font-family);
  --hebrew-font: var(--english-sans-serif-font-family);
  text-transform: uppercase;
}
.toggleSet .toggle-set-label{
  font-size: 13px;
  display: block;
  text-align: center;
  margin: 10px;
  letter-spacing: 1.5px;
}
.toggleSetToggleBox {
  display:  flex;
}
.toggleOption {
  font-size: 26px;
  box-sizing: border-box;
  text-align: center;
  border: 1px solid #ccc;
  margin-left: -1px;
  padding: 4px;
  height: 42px;
  line-height: 34px;
  flex: 1;
  background-color: #FBFBFA;
  vertical-align: middle;
}

.toggleSet.aliyotTorah .toggleOption,
.toggleSet.punctuationTalmud .toggleOption {
  font-size: 14px;
}
.toggleSet.vowels .toggleOption.all span span,
.toggleSet.vowels .toggleOption.partial span span {
  position: relative;
  top: -3px;
}
.toggleSet.fontSize .toggleOption {
  color: black;
}
.toggleSet.biLayout .toggleOption img,
.toggleSet.layout .toggleOption img {
  opacity: 0.5;
}
.toggleOption:first-child {
  border-top-left-radius: 4px;
  border-bottom-left-radius: 4px;
}
.toggleOption:last-child {
  border-top-right-radius: 4px;
  border-bottom-right-radius: 4px;
  border-right: 1px solid #999;
}
.toggleOption.on,
.toggleOption:hover {
  background-color: white;
  color: black;
}
.toggleSet.biLayout .toggleOption.on img,
.toggleSet.layout .toggleOption:hover img {
  opacity: 1;
}
.toggleSet.separated .toggleOption {
  margin-right: 3%;
  border-right: 1px solid #999;
}
.toggleSet.separated .toggleOption:last-child {
  margin-right: 0;
}
.color .toggleOption {
  border-radius: 5px;
  height: 38px;
}
.color .toggleOption.on {
  border-color: black;
}
.color .light, .color .light.on {
  background-color: white;
}
.color .sepia, .color .sepia.on {
  background-color: #f7f7f7;
}
.color .dark, .color .dark.on {
  background-color: #333331;
}

.toggleSet .toggleOption .he,
.toggleSet .toggleOption .en {
  display: inline;
}
.toggleOption.bilingual {
  font-size: 18px;
}
.toggleOption.segmented, .toggleOption.continuous {
  font-size: 18px;
}
.toggleOption.smaller, .toggleOption.larger {
  font-family: "Roboto", "Helvetica Neue", "Helvetica", sans-serif;
}
.interface-hebrew .toggleOption.smaller, .interface-hebrew .toggleOption.larger {
  font-family: "Heebo", sans-serif;
}
.toggleOption.smaller {
  font-size: 12px;
}
.toggleOption.larger {
  font-size: 22px;
}
.toggleSet.blueStyle {
  box-shadow: 0px 1px 3px rgba(0, 0, 0, 0.25);
  --english-font: var(--english-sans-serif-font-family);
  --hebrew-font: var(--hebrew-sans-serif-font-family);
  border-radius: 6px;
}

.toggleSet.blueStyle.primary {
  width: 100%;
}
.toggleSet.blueStyle.primary .toggleOption {
  background-color: revert;
}
.toggleSet.blueStyle .toggleOption {
  border: none;
  font-size: 16px;
  height: 50px;
  display: flex;
  align-items: center;
  justify-content: center;
}
.toggleSet.blueStyle .toggleOption.on {
  background-color:  var(--sefaria-blue);
  color: white;
  border-radius: 6px;
}
.readerOptionsPanel .line {
  margin: 20px 0;
  border-top: 1px solid #ddd;
}
.mask {
  position: fixed;
  top: 0;
  left: 0;
  width: 100%;
  height: 100%;
  z-index: 102;
  cursor: pointer;
}
.textRange.basetext {
  width: 100%;
  box-sizing: border-box;
  font-size: 2.2em;
  line-height: 1.6;
  text-align: justify;
  background-color: inherit;
  margin: 0 auto;
  max-width: 760px;
  position: relative;
  padding: 0 30px;
}
.sheetContent .modalTitle {
  --english-font: var(--english-sans-serif-font-family);
  --hebrew-font: var(--hebrew-sans-serif-font-family);
  font-size: 22px;
  font-weight: 500;
  line-height: 25.78px;
  text-align: center;
  color: var(--medium-grey);
  padding-block-end: 15px;
  border-bottom: 1px solid var(--lighter-grey);
}
.sheetContent .successMessage {
  color: var(--inline-link-blue);
  margin-inline-start: 5px;
}
.dialogModal .modal-content > * {
   padding: 20px;
}
.sheetContent .modalMessage {
  --english-font: var(--english-sans-serif-font-family);
  --hebrew-font: var(--hebrew-sans-serif-font-family);
  font-size: 16px;
  font-weight: 400;
  line-height: 18.75px;
  text-align: center;
  color: black;
}
.singlePanel .textRange.basetext,
.singlePanel .sheetContent {
  padding: 0;
}
.narrowColumn .textRange.basetext {
}
.narrowColumn .content .contentInner {
  padding: 0 15px;
}
.textRange.basetext .title, .sheetContent .customSourceTitle {
  padding: 0 28px;
  margin: 30px 0 24px 0;
  color: #000;
  text-align: center;
  justify-content: center;
  font-weight: lighter;
  letter-spacing: 1px;
  font-size: 1.1em;
}
.sheetContent .customSourceTitle {
  padding-top: 14px;
}
.dark .textRange.basetext .title, .dark .sheetContent .title {
  color: #ccc;
}
.textRange.basetext .title .titleBox, .sheetContent .customSourceTitle .titleBox {
  display: inline-block;
  border-bottom: 4px solid #E6E5E6;
  padding: 0 6px 3px;
}
.dark .textRange.basetext .title .titleBox, .dark .sheetContent .title .titleBox {
  border-bottom: 4px solid var(--dark-grey);
}
.bilingual .sheetContent .title .he {
  display: none;
}
.interface-hebrew .readerPanel.ltr .textRange,
.interface-hebrew .readerPanel.english .categoryFilterGroup,
.interface-hebrew .readerPanel.bilingual .categoryFilterGroup,
.interface-hebrew .readerPanel.english .essayGroup,
.interface-hebrew .readerPanel.bilingual .essayGroup,
.interface-hebrew .readerPanel.english .textTableOfContents,
.interface-hebrew .readerPanel.bilingual .textTableOfContents {
  direction: ltr;
}
.interface-english .readerPanel.rtl .textRange,
.interface-english .readerPanel.hebrew .textRange,
.interface-english .readerPanel.hebrew .categoryFilterGroup,
.interface-english .readerPanel.hebrew .essayGroup,
.interface-english .readerPanel.hebrew .structToggles,
.interface-english .readerPanel.hebrew .textTableOfContents,
.interface-english .readerPanel.hebrew .connectionsPanel .toolsButton.more,
.interface-english .readerPanel.hebrew .connectionsPanel .toolsButton.seeLess {
  direction: rtl;
}
.basetext .text, .sheetContent .text {
  margin: 30px 0;
  background-color: inherit;
}
.sheetContent .text.editorContent {
  padding: 30px 44px;
  margin: 0;
}
.narrowColumn .basetext .text, .narrowColumn .sheetContent .text {
  padding: 0 26px;
}
.singlePanel .basetext .text, .singlePanel .sheetContent .text  {
  padding: 0 34px;
}
.parashahHeader {
  text-align: center;
  color: #000;
  margin: 32px 0;
  font-size: 24px;
  letter-spacing: 1px;
}
.parashahHeader.aliyah span {
  text-transform: uppercase;
  font-size: 18px;
}
.title + .text span:first-child .parashahHeader {
  margin-top: -5px;
}
.title + .text {
  margin-top: 0;
}
.segment {
  cursor: pointer;
  display: block;
  background-color: inherit;
}
.continuous .segment {
  display: inline;
  margin: 0;
  padding: .3333em 0;
}
.readerPanel.english.continuous .segment {
  padding: .15em 0;  /* underline of named entities is cut off if padding is higher */
}
.continuous .clearFix {
  display: none;
}
.segment .segmentText{
  display: inline;
}
.segment > .he,
.segment > .en,
.segment > p > .he,
.segment > p > .en {
  margin-top: 0;
  margin-bottom: 0;
}
.basetext .segment {
  margin-bottom: 26px;
}

.segment .segmentText .poetry.indentWhenWrap {
  text-indent: -30px;
  padding-inline-start: 30px;
  display: inline-block;
}

.segment .segmentText .poetry.indentAll {
  padding-inline-start: 30px;
  display: inline-block;
}

.segment .segmentText .poetry.indentAllDouble {
  padding-inline-start: 60px;
  display: inline-block;
}

.continuous .segment .segmentText .poetry {
  text-indent: initial;
  padding-inline-start: initial;
  display: inline;
  margin-inline-end: .5em;
}

.continuous .segment .segmentText br {
  display: none;
}

/*.hebrew.segmented .segment > .he,
.hebrew.segmented .segment > p > .he{
  display: block;
}
.hebrew.continuous .segment > .he,
.hebrew.continuous .segment > p > .he{
  display: inline;
}*/
.bilingual .segment > .he,
.bilingual .segment > p > .he {
  display: block;
}
.bilingual .segment > .en,
.bilingual .segment > p > .en {
  display: block;
}
.bilingual .segment > .en ,
.bilingual .segment > p > .en {
  text-align: left;
}
.bilingual .segment > .he,
.bilingual .segment > p > .he {
  text-align: right;
}
.stacked.bilingual .basetext .segment {
  margin-bottom: 14px;
  display: block;
}
.stacked.bilingual .segment > .en,
.stacked.bilingual .segment > p > .en {
  margin-top: 6px;
  text-align: left;
}
.stacked.bilingual .sheetContent .segment > .en,
.stacked.bilingual .sheetContent .segment > p > .en {
  margin-top: 0;
}
.stacked.bilingual .basetext .segment > .translation ,
.stacked.bilingual .basetext .segment > p > .translation {
  margin: 10px 0 20px;
  color: var(--medium-grey);
}
.stacked.bilingual .basetext .segment > p > .he.translation {
  color: black;
}
.stacked.bilingual .segment.heOnly > .he,
.stacked.bilingual .segment.enOnly > .en,
.stacked.bilingual .segment.heOnly > p > .he,
.stacked.bilingual .segment.enOnly > p > .en {
  display: block;
}
.heLeft.bilingual .basetext .text,
.heRight.bilingual .basetext .text,
.heLeft.bilingual .sheetContent .text,
.heRight.bilingual .sheetContent .text {
  padding: 0;
}

.heLeft.bilingual .segment > .en,
.heLeft.bilingual .segment > .he,
.heRight.bilingual .segment > .en,
.heRight.bilingual .segment > .he,
.heLeft.bilingual .segment > p > .en,
.heLeft.bilingual .segment > p > .he,
.heRight.bilingual .segment > p > .en,
.heRight.bilingual .segment > p > .he {
  width: 50%;
  box-sizing: border-box;
  display: block;
}
.heLeft.bilingual .sheetItem.enOnly > .en,
.heLeft.bilingual .sheetItem.heOnly > .he,
.heRight.bilingual .sheetItem.enOnly > .en,
.heRight.bilingual .sheetItem.heOnly > .he,
.heLeft.bilingual .sheetItem.enOnly > p > .en,
.heLeft.bilingual .sheetItem.heOnly > p > .he,
.heRight.bilingual .sheetItem.enOnly > p > .en,
.heRight.bilingual .sheetItem.heOnly > p > .he {
  width: 100%;
}
.readerPanel .sheetItem.heOnly > .en,
.readerPanel .sheetItem.heOnly > p > .en {
  display: none;
}
.readerPanel .sheetItem.heOnly > .he,
.readerPanel .sheetItem.heOnly > p > .he {
  display: block;
}
.readerPanel .sheetItem.enOnly > .he,
.readerPanel .sheetItem.enOnly > p > .he {
  display: none;
}
.readerPanel .sheetItem.enOnly > .en,
.readerPanel .sheetItem.enOnly > p > .en {
  display: block;
}
.readerPanel.english .SheetSource .sheetItem.segment .en {
  background-color: white;
}
.heLeft.bilingual .segment > .translation,
.heRight.bilingual .segment > .primary,
.heLeft.bilingual .segment > p > .translation,
.heRight.bilingual .segment > p > .primary,
.heRight.bilingual .SheetSource .sheetItem.segment > .he,
.heLeft.bilingual .SheetSource .sheetItem.segment > .en{
  float: right;
  padding-left: 20px;
}
.heRight.bilingual .segment > .translation,
.heLeft.bilingual .segment > .primary,
.heRight.bilingual .segment > p > .translation,
.heLeft.bilingual .segment > p > .primary,
.heRight.bilingual .SheetSource .sheetItem.segment > .en,
.heLeft.bilingual .SheetSource .sheetItem.segment > .he{
  float: left;
  padding-right: 20px;
}
.segment > p > .he.translation {
  --hebrew-font: var(--hebrew-sans-serif-font-family);
  font-size: 100%;
}
.basetext .segment:active,
.basetext .segment:focus {
  background-color: #f5faff;
}
.sheetContent .segment:active .segmentNumber,
.sheetContent .segment:focus .segmentNumber,
.sheetContent .segment:active .linkCount,
.sheetContent .segment:focus .linkCount,
.basetext .segment:active .segmentNumber,
.basetext .segment:focus .segmentNumber,
.basetext .segment:active .linkCount,
.basetext .segment:focus .linkCount {
  background-color: transparent;
}
.dark .basetext .segment:active,
.dark .basetext .segment:focus {
  background-color: #444;
}
.basetext .segment.highlight,
.editTextInfo .textPreviewSegment.highlight,
.editorContent .sheetItem.highlight,
.editorContent .sheetItem.highlight .SheetSource .en,
.editorContent .sheetItem.highlight .SheetSource::after
{
  background-color: #F0F7FF;
}
.sheetContent .segment a {
  color: #4B71B7;
  cursor: pointer;
}
.sheetContent .segment .sourceContentText a {
  text-decoration: underline;
}
.basetext .segment.highlight .segmentNumber,
.basetext .segment.highlight .linkCount {
  background-color: transparent;
}
.sepia .basetext .segment.highlight {
  background-color: #E3E3E1;
}
.dark .basetext .segment.highlight {
  background-color: #444;
}
.textRange {
  line-height: 1.4;
  font-size: 1.6em;
}
.textRange .textInner, .sheetContent .textInner  {
  position: relative;
}
.textRange.lowlight .text {
  color: var(--medium-grey);
}
.segment {
}
.segment.heOnly{
  text-align: right;
  direction: rtl;
}
.segment.enOnly{
  text-align: left;
  direction: ltr;
}
.segment.heOnly .en{
  display: none;
}
/*in the text reader we don't have enOnly anymore. it always hvae primary (which is one the meaning of heOnly) maybe this is useful for other cases*/
.segment.enOnly .he{
  display: none;
}
.segment.heOnly .he{
  display: initial;
}
.segment.enOnly .en{
  display: initial;
}
/*
This is an attempt to fix dictionary entries in this layout (hebrew continuous) from having the headwords flip to the right instead of left.
But not to use a display block directive that might break continuous mode for other English only texts
 */
.readerPanel.hebrew.continuous .segment.enOnly .en{
  unicode-bidi: embed;
}
.readerPanel.hebrew .segment.enOnly .sheetSegmentNumber .en{
  display: none;
}
.readerPanel.english .segment.enOnly .sheetSegmentNumber .he{
  display: none;
}
.segment .segmentNumber,
.segment .linkCount,
.textRange .numberLabel {
  position: absolute;
  background-color: inherit;
  font-weight: lighter;
  color: #ccc;
  display: block;
  width: 30px;
  text-align: center;
  -webkit-text-size-adjust: 100%;
  user-select: none;
  -webkit-user-select: none;
}
.segmentNumber .segmentNumberInner,
.linkCount .linkCountDot {
  display: inline-block;
  user-select: none;
  -webkit-user-select: none;
}
.bilingual .segmentNumber .segmentNumberInner,
.bilingual .linkCount .linkCountDot,
.bilingual .numberLabel .numberLabelInner {
  margin-top: 0;
}
.segment .segmentNumber,
.segment .linkCount {
  display: none;
  line-height: 1.4;
}
.hebrew .segment .segmentNumber,
.hebrew .segment .linkCount {
  display: none;
  line-height: 1.6;
}
.sheetContent .segment .linkCount {
  display: inline-block;
}
.segment .segmentNumber .segmentNumberInner,
.segment .segmentNumber .segmentNumberInner .he,
.textRange .numberLabel .numberLabelInner {
  font-size: 12px;
  vertical-align: middle;
}
.segment .segmentNumber,
.textRagnge .numberLabel {
  color: #000;
  top: 0;
}
.dark .segment .segmentNumber,
.dark .textRagnge .numberLabel {
  color: white;
}
.segment .linkCount {

}
.segment .linkCountDot {
  display: inline-block;
  width: 6px;
  height: 6px;
  border-radius: 12px;
  background-color: black;
  vertical-align: middle;
}
.dark .segment .linkCount {
  filter: invert(100%);
  -webkit-filter: invert(100%);
}
.readerPanel .segment .segmentNumber .en,
.readerPanel .segment .segmentNumber .he {
  text-align: center;
}
.readerPanel.english .segment .segmentNumber {
  left: -48px;
}
.readerPanel.hebrew .segment .segmentNumber,
.readerPanel.bilingual .segment .segmentNumber {
  right: -46px;
}
.readerPanel.hebrew .segment .linkCount,
.readerPanel.bilingual .segment .linkCount {
  left: -48px;
}
.readerPanel.english .segment .linkCount {
  right: -46px;
  left: auto;
}
.readerPanel.heLeft.bilingual .segment .segmentNumber,
.readerPanel.heRight.bilingual .segment .segmentNumber {
  left: 50%;
  margin-left: -15px;
  right: auto;
}
.readerPanel.heLeft.bilingual .segment .linkCount,
.readerPanel.heRight.bilingual .segment .linkCount {
  visibility: hidden;
}
.singlePanel .readerPanel.english .segment .segmentNumber {
  left: -30px;
}
.singlePanel .readerPanel.hebrew .segment .segmentNumber,
.singlePanel .readerPanel.bilingual .segment .segmentNumber {
  right: -30px;
}
.singlePanel .readerPanel.english .segment .linkCount {
  right: -30px;
}
.singlePanel .readerPanel.hebrew .segment .linkCount,
.singlePanel .readerPanel.bilingual .segment .linkCount {
  left: -30px;
}
.singlePanel .readerPanel.english .sheetItem.segment .linkCount {
  left: auto;
  right: -30px;
}
.readerPanel.english .segment.heOnly .segmentNumber .he,
.readerPanel.bilingual .segment.heOnly .segmentNumber .he,
.readerPanel.hebrew .segment.enOnly .segmentNumber .en {
  display: none;
}
.readerPanel.english .segment.heOnly .segmentNumber .en,
.readerPanel.bilingual .segment.heOnly .segmentNumber .en,
.readerPanel.hebrew .segment.enOnly .segmentNumber .he {
  display: block;
}
.segment .refLink, .scrollLink {
  font-size: .8em;
  font-weight: bold;
  letter-spacing: 1px;
  cursor: pointer;
  color: #333;
}
.scrollLink:hover, .refLink:hover {
  text-decoration: underline;
}
.segment .namedEntityLink {
  color: inherit;
}
.segment .namedEntityLink:hover {
  cursor: text;
  text-decoration: none;
}
.segment.showNamedEntityLinks .namedEntityLink:hover {
  /* only show named entity underline when class showNamedEntityLinks exists */
  cursor: pointer;
  border-bottom: 2px dotted var(--dark-grey);
}
.stacked.bilingual .segment .en .namedEntityLink:hover {
  border-bottom-color: var(--dark-grey);
}
.textRange .actionLinks {
  text-align: right;
}
.textRange .actionLinks > span {
  font-size: 13px;
  text-transform: uppercase;
  display: inline-block;
  margin: 0 7px;
  cursor: pointer;
  color: #aaa;
}
.textRange .actionLinks > span > img {
  height: 13px;
  width: 13px;
  margin: 0 5px;
  opacity: 0.3;
  vertical-align: baseline;
}
.textRange .actionLinks > span > i {
  margin: 0 5px;
  font-size: 16px;
  vertical-align: top;
}
.textRange .actionLinks .en {
  font-family: "Roboto", "Helvetica Neue", "Helvetica", arial, sans-serif;
}
.textRange .actionLinks .he {
  font-family: "Heebo", sans-serif;
}
/* Footnotes */
.segment sup,
.versionPreview sup {
  margin-left: .2em;
  margin-right: .2em;
  text-decoration: none;
  font-family: var(--hebrew-sans-serif-font-family);
  font-size: 0.6em;
  line-height: 1;
}
.segment sup.footnote-marker,
.segment sup.endFootnote{
  color: var(--inline-link-blue);
}
.segment .he sup {
  font-size: 0.6em;
}
.segment sup.footnote-marker:hover {
  text-decoration: underline;
}
.sheetContent .segment sup:hover {
  text-decoration: none;
}
.segment sup::before {
  padding: 12px 12px;
  content: "";
  margin-inline-start: -7px;
  position: absolute;
}
.segment sup.itag {
  text-decoration: none;
  font-family: var(--hebrew-sans-serif-font-family);
  font-size: 0.5em;
  line-height: 1;
  color: var(--inline-link-blue);
}
.segment i.footnote {
  display: none;
  font-size: .8em;
  margin-left: .5em;
  margin-right: .5em;
  color: var(--medium-grey);
  font-style: normal;
}
.segment img {
  max-width: 100%;
}
.segment i[data-overlay="Vilna Pages"] {
  display: inline-block;
}
.segment i[data-overlay="Vilna Pages"]:after {
    color: grey;
	content: attr(data-value);
    font-size: .4em;
    font-style: normal;
    font-family: var(--english-sans-serif-font-family);
}
.segment i[data-overlay="Venice Columns"] {
  display: inline-block;
}
.segment i[data-overlay="Venice Columns"]:after {
    color: grey;
	content: attr(data-value);
    font-size: .4em;
    font-style: normal;
    font-family: var(--english-sans-serif-font-family);
}
.connectionsPanelHeader {
  display: flex;
  justify-content: space-between;
  align-items: center;
}
.singlePanel .connectionsPanelHeader {
  justify-content: flex-start;
  align-items: stretch;
  height: 100%;
}
.interface-hebrew .connectionsPanelHeader {
  direction: rtl;
}
.interface-english .connectionsPanelHeader {
  direction: ltr;
}
.connectionsPanelHeader .rightButtons {
  margin-top: -4px;
}
.connectionsPanelHeader .languageToggle,
.connectionsHeader .readerNavMenuCloseButton.circledX{
  height: 32px;
  width: 30px;
  text-align: center;
  line-height: 32px;
}
.readerNavMenu.compare {
  background-color: var(--lightest-grey);
}
.readerNavMenu.compare .readerNavTop .readerNavMenuCloseButton.circledX {
  height: 32px;
  width: 30px;
  display: flex;
  align-items: center;
  margin: 0 15px;
}
.connectionsPanelHeader .languageToggle {
  margin: 0 15px;
}
.connectionsHeader .readerNavMenuCloseButton.circledX,
.readerNavMenu.compare .readerNavTop .readerNavMenuCloseButton.circledX {
  width: 20px;
}
.connectionsHeader .readerNavMenuCloseButton.circledX img,
.readerNavMenu.compare .readerNavTop .readerNavMenuCloseButton.circledX img {
  height: 20px;
  width: 20px;
  vertical-align: middle;
}
.readerNavMenu.compare .navBlockDescription,
.readerNavMenu.compare .categoryDescription {
  display: none;
}
.readerNavMenu.compare .navToggles {
  margin-inline-start: 0;
}
.connectionsPanelHeader .languageToggle img {
  vertical-align: middle;
  margin-top: -2px;
}
.connectionsPanel .flashMessage {
  font-size: 18px;
  color: var(--medium-grey);
  margin-bottom: 30px;
  text-align: left;
}
.interface-hebrew .connectionsPanel .flashMessage {
  text-align: right;
}
.textList {
  width: 100%;
  height: 54%;
  bottom: 0;
  left: 0;
  position: absolute;
  margin: 0 auto;
  background-color: #FBFBFA;
}
.textList.marginless .texts,
.textList.fullPanel.marginless .texts {
  padding: 0 0 80px 0;
}
.dark .textlist {
  background-color: #333331;
}
.textList.fullPanel {
  padding-top: 60px;
  height: 100%;
  box-sizing: border-box;
}
.textList .texts {
  height: 100%;
  width: 100%;
  box-sizing: border-box;
  overflow: hidden;
  overflow-y: scroll;
  -webkit-overflow-scrolling: touch;
}
.textList .texts .contentInner {
  max-width: 660px;
  margin: 0 auto;
}
.textList .texts {
  padding: 30px 30px 80px 30px;
}
.textList.fullPanel .texts {
  padding: 40px 40px 80px 40px;
}
.textList .segment.heOnly,
.textList .segment.enOnly {
  text-align: justify;
}
.textListTop {
  position: absolute;
  top: 0;
  left: 0;
  width: 100%;
  background-color: inherit;
  z-index: 1;
}
.textList.fullPanel .textListTop {
  text-align: center;
  height: 55px;
}
.dark .textList {
  background-color: #333331;
}
.dark .textList .anchorText {
  background-color: #333331;
}
.textList .heOnly {
  display: block;
}
.textList.fullPanel .textListTop .leftButtons {
  margin: 9px 0 0 10px;
}
.textList.fullPanel .textListTop .rightButtons {
  margin: 9px 10px 0 0;
}
.gridBox {
  width: 100%;
  background-color: transparent;
}
.gridBox .gridBoxRow {
  display: flex;
  justify-content: space-between;
  margin-bottom: 6px;
}
.gridBox .gridBoxItem {
  flex: 1;

   /* HACK: overflow hidden will hide any box shadow beneath (b/c overflow cuts off at padding-box) can get around this by increasing padding-box and decreasing margin-box. see here https://stackoverflow.com/questions/33949013/css-overflow-hidden-cuts-shadow*/
  display: flex;
  flex-direction: column;
  padding: 5px;
}
.gridBox .gridBoxItem.placeholder {
  visibility: hidden;
}
.gridBox .gridBoxItem:first-child {
  padding-inline-start: 0;
  margin-inline-start: 0;
}
.gridBox .gridBoxItem:last-child {
  padding-inline-end: 0;
  margin-inline-end: 0;
}
.dark .filterSet td {
  border-color: #555;
}
.filterSet td.empty {
  border-left: 1px solid transparent;
  border-right: 1px solid transparent;
}
.topFilters {
  text-transform: none;
}
.dark .topFilters {
  background-color: #2D2D2B;
  border-bottom: 1px solid #444;
}
.textList.fullPanel .topFilters {
  margin: 0;
  border-top: 8px solid transparent;
  padding: 6px 22px 5px;
  background-color: #EDEDED;
}
.topFilters .textFilter {
  color: var(--medium-grey);
  display: inline-block;
  padding: 16px 8px;
}
.topFilters .textFilter.on {
  color: black;
}
.dark .topFilters .textFilter {
  color: #bbb;
}
.topFilters .textFilter > div {
  display: table-cell;
  vertical-align: middle;
}
.textList.fullPanel .recentFilterSet {
  margin: 0 0 12px 0;
}
.textList .recentFilterSet .textFilter,
.connectionsPanelHeader .recentFilterSet.topFilters .textFilter {
  display: inline-block;
  padding: 0;
  margin: 6px 14px;
  background-color: transparent;
  color: var(--medium-grey);
  border-bottom: 4px solid #cccccc;
  margin-inline-start: 0;
}
.connectionsPanelHeader .recentFilterSet.topFilters .textFilter {
  margin: 18px;
  margin-inline-end: 14px;
  margin-inline-start: 0;
}
.textList .recentFilterSet .textFilter.on, .connectionsPanelHeader .recentFilterSet.topFilters .textFilter.on {
  color: #000000;
  border-bottom-color: var(--category-color);
}
.recentFilterSet.filterSet .textFilter, .recentFilterSet.filterSet .textFilter span{
  font-family: "HebrewInEnglish Serif Font", "adobe-garamond-pro", "Crimson Text", Georgia, serif;
}
.hebrew .textList .recentFilterSet.filterSet {
  direction: rtl;
}
.textList.singlePanel .connectionsHeader .topFilters{
  overflow-x: scroll;
  overflow-y: hidden;
}
.topFiltersInner {
  display: inline-block;
  white-space: nowrap;
  overflow: hidden;
  text-overflow: ellipsis;
  vertical-align: middle;
}
.textList.fullPanel .topFiltersInner {
  white-space: normal;
}
.textList.singlePanel .versionsTextList .topFiltersInner .textFilter {
  padding: 5px;
  margin-bottom: 5px;
  color: var(--medium-grey);
}
.textList.singlePanel .versionsTextList .topFiltersInner {
  white-space: pre-wrap;
}
.showMoreFilters {
  vertical-align: middle;
  float: right;
}
.categoryFilter {
  margin: 19px 34px;
  font-size: 18px;
  cursor: pointer;
  line-height: 21.6px;
  color: #000;
  -webkit-tap-hightlight-color: rgba(0,0,0,0); /* pulled from common.css; should apply more broadly? */
}
.categoryFilter:not(.withBooks) .filterInner:before{
  min-width: 18px;
  width: 18px;
  height: 16px;
  content: '';
  -webkit-mask: url("/static/img/connection-book.svg") no-repeat;
  mask: url("/static/img/connection-book.svg") no-repeat;
  -webkit-mask-size: cover;
  mask-size: cover;
  line-height: 25px;
  /**transform: scale(0.95);*/
  display: inline-block;
  background-color: var(--category-color);
}
.connectionsPanel .toolsButton.more{
  color: var(--medium-grey);
}
.connectionsPanel .toolsButton.seeLess{
  margin-inline-start: 33px;
  font-style: normal;
  font-weight: normal;
  font-size: 13px;
  line-height: 18px;
  color: var(--medium-grey);
  align-items: center;
}
.connectionsPanel .toolsButton.seeLess img.toolsButtonIcon{
  height: 10px;
  width: 10px;
}
.connectionsPanel .toolsButton.seeLess .toolsButtonText{
  margin-inline-start: 5px;
}

.connectionsPanel .topToolsButtons {
  margin-top: 30px;
}
.categoryFilter:not(.withBooks) .filterText{
  margin-inline-start: 15px;
  margin-inline-end: auto;
}
.textFilter {
  padding: 19px 0px;
  font-size: 18px;
  line-height: 1.2;
  display: block;
  cursor: pointer;
  color: #333;
  margin-inline-start: 34px;
  margin-inline-end: 34px;
}
.connectionsCount {
  color: var(--medium-grey);
  font-size: 16px;
  font-weight: lighter;
  letter-spacing: 1px;
  font-family: "Roboto", "Helvetica Neue", "Helvetica", sans-serif;
  unicode-bidi: isolate;
}
.englishAvailableTag {
  font-family: "Roboto", "Helvetica Neue", "Helvetica", sans-serif;
  text-transform: uppercase;
  align-self: flex-start;
  color: var(--medium-grey);
  border: 1px solid #CCC;
  border-radius: 3px;
  font-size: 12px;
  line-height: 18px;
  padding: 0px 3px;
  margin-left: 4px;
}
.filterInner {
  display: flex;
  justify-content: space-between;
  align-items: center;
}
.essayGroup a:hover {
  text-decoration: none;
}
.essayGroup .filterText {
  margin-inline-start: 15px;
  margin-inline-end: auto;
  text-align: left
}
.essayGroup .filterInner:before{
  min-width: 18px;
  width: 18px;
  height: 16px;
  content: '';
  -webkit-mask: url("/static/img/connection-book.svg") no-repeat;
  mask: url("/static/img/connection-book.svg") no-repeat;
  -webkit-mask-size: cover;
  mask-size: cover;
  line-height: 25px;
  /**transform: scale(0.95);*/
  display: inline-block;
  background-color: #3B5849;
}
.essayGroup .textFilter {
  padding: 0 0 0 0;
  margin: 19px 34px;
}
.categoryFilterGroup.withBooks {
  /*border-bottom: 1px solid #E5E5E5;*/
  border-top: 4px solid;
  border-top-color: var(--category-color);
}
.categoryFilterGroup.withBooks .categoryFilter{
  margin: initial;
  margin-inline-end: 34px;
  margin-inline-start: 34px;
  padding: 19px 0px;
  border-bottom: 1px solid #E5E5E5;

}
.categoryFilterGroup a:hover {
  text-decoration: none;
}
.categoryFilterGroup.withBooks + .categoryFilterGroup {
  /*margin-top: 30px;*/
}
.categoryFilterGroup .textFilter {
  border-bottom: 1px solid #E5E5E5;
}
.categoryFilterGroup :first-child .textFilter {
  border-top: 1px solid #E5E5E5;
}
.categoryFilter.on, .textFilter.on {
  color: black;
}
.dark .categoryFilter.on, .dark .textFilter.on {
  color: white;
}
.textFilter.lowlight {
  color: var(--medium-grey);
}
.topFilters .textFilter.showMoreFilters {
  color: var(--medium-grey);
}
.bilingual .textFilter .he,
.bilingual .categoryFilter .he {
  display: none;
}
.textList .textListTop > .loadingMessage,
.textList .texts .contentInner > .loadingMessage {
  padding: 22px 10px 0;
  color: var(--medium-grey);
  font-size: 14px;
  text-align: center;
}
.textList .textListTop > .loadingMessage {
  position: relative;
  top: 70px;
}
.textList .texts {
  position: relative;
  background-color: #FBFBFA;
}
.sepia .textList .texts {
  background-color: #FBFBFA;
}
.dark .textList .texts {
  background-color: #333331;
}
.textList .texts .textRange {
  font-size: 1.8em;
  padding-top: 16px;
  margin-top: 12px;
  position: relative;
  cursor: text;
}
.textList .texts .textRange .segment{
  cursor: text;
}
.textListTextRangeBox {
  border-bottom: 1px solid #eee;
}
.textList .texts .textRange .title {
  color: var(--medium-grey);
}
.textList .texts .segment .queryTextHighlight {
  padding: 0;
  background-color: inherit;
  font-weight: bold;
}
.dark .textList .texts .textRange .title {
  color: #ddd;
}
.textList.singlePanel .textListTextRangeBox:first-child {
  margin-top: -30px;
}
.textRange .title {
  display: flex;
  justify-content: space-between;
}
.textRange .title .buttons {
}
.bilingual .textList .title .he {
  display: none;
}
.textList .sheetList .sheet,
.textList .note {
  padding: 0 0 24px 0;
  display: flex;
  flex-flow: column;
}
.textList .sheet + .sheet {
  padding: 24px 0;
  border-top: 1px solid #E6E5E6;
}
.textList .sheetList .sheet a.sheetTitle {
  margin-bottom: 0;
  align-items: flex-start;
}
.textList .sheet .sheetInfo {
  display: flex;
  justify-content: space-between;
}
.sheet .sheetInfo .sheetUser {
  display: flex;
  align-items: center;
}
.textList .sheet .sheetAuthorImg,
.textList .note .noteAuthorImg {
  height: 26px;
  width: 26px;
  vertical-align: -8px;
}
.textList .sheet .sheetViews {
  color: var(--medium-grey);
  font-size: 12px;
}
.textList .sheet .sheetAuthor,
.textList .note .noteAuthor {
  color: var(--medium-grey);
  font-size: 16px;
  margin: auto 14px;
}
.textList .sheet .sheetTitle {
  display: flex;
  justify-content: flex-start;
  margin-top: 14px;
  font-size: 18px;
  text-align: left;
  color: #000;
}
.textList .sheet .sheetLeft .sheetTitle img.sheetIcon {
  width: 14px;
  height: 14px;
  margin: 3px 0 0 0;
}
.textList .sheet .sheetTitle .sheetTitleText{
  margin: auto 6px;
}
.textList .sheet .sheetTags {
  display: flex;
  flex-flow: row wrap;
  margin-top: 6px;
  font-size: 13px;
  color: var(--medium-grey);
  text-align: left;
}
.textList .sheet .sheetTag {
  color: inherit;
  display: inline-block;
  white-space: nowrap;
}
.sheet .sheetRight {
  display: flex;
  flex-direction: row;
  align-items: flex-start;
  justify-content: space-between;
  padding-top: 5px;
  margin: 0 -4px;
}
.sheet .sheetRight img {
  display: none;
  padding: 0 5px;
  width: 22px;
  height: 22px;
  margin: 0;
}
.sheet .sheetRight img.pinned,
.sheet:hover .sheetRight img {
  display: block;
}
.sheet:hover .sheetRight img:hover {
  opacity: 0.6;
  cursor: pointer;
}
.sheet .sheetTag .separator {
  display: inline-block;
  margin-right: 8px;
}
.sheet .sheetTags .unlisted img,
.collectionListing .collectionListingDetails .unlisted img,
.tocTop .unlisted img {
  width: 13px;
  height: 13px;
  opacity: 0.4;
  margin-inline-end: 3px;
  position: relative;
  top: 2px;
}
.sheetTag.button,
.sheetTag.button:hover,
.sheetTag.button:active {
  background-color: #EDEDED;
  border-color: #ccc;
  color: var(--medium-grey);
  font-size: 14px;
  margin: 4px;
}
.bookPage .sheetTag.button {
  padding: 5px 16px;
  height: 30px;
}
.textList .sheetList {
  padding-top: 40px;
}
.textList .sheetList:first-of-type {
  padding-top: 0px;
}
.textList .sheetList + .sheetList {
  border-top: 1px solid #E6E5E6;
}
.textList .note .noteAuthorInfo {
  margin-bottom: 14px;
}
.textList .note .noteTitle {
  font-weight: bold;
}
.textList .note .noteTitle,
.textList .note .noteText {
  font-size: 16px;
}
.textList .textListTextRangeBox + .sheet {
  margin-top: 24px;
}
.mediaList .media {
  border-top: solid 1px #CCC;
  padding: 20px 0;
}
.mediaList .mediaTitle {
  font-family: "Roboto", "Helvetica Neue", "Helvetica", sans-serif;
  font-style: normal;
  font-weight: 400;
  font-size: 16px;
  line-height: 19px;
  color: var(--medium-grey);
	padding-bottom: 15px;
}
.mediaList .mediaTitle .he {
  font-size: 16px;
}
.mediaList .media .title {
	font-size: 22px;
  color: #000;
}
.mediaList .media a {
	color: var(--medium-grey);
}
.mediaList .media .description {
	margin: 10px 0;
  font-size: 13px;
  font-family: "Roboto", "Helvetica Neue", "Helvetica", sans-serif;
  flex-flow: row;
  justify-content: space-between;
  color: var(--medium-grey);
}
.mediaList .media .panel{
	background: #e6e6e6;
	border-radius: 50px;
	text-align: center;
	margin: 15px 0;
	padding: 15px;
  font-size: 13px;
  line-height: 15px;
  flex-direction: row;
  display: flex;
  flex-wrap: nowrap;
  justify-content: space-between;
  text-align: left;
  direction: ltr;
}
.mediaList .media .panel .playTimeContainer {
  display: inline-flex;
  align-self: center;
  font-size: 13px;
  font-family: "Roboto", "Helvetica Neue", "Helvetica", sans-serif;
}
.mediaList .media .panel .playTimeContainer span {
  margin: 0 15px;
}
.mediaList .media .panel .sliderContainer {
  display: inline-flex;
  flex: 2;
  align-self: center;
}
.mediaList .media .panel input[type='image'] {
	  width: 10px;
    height: 10px;
    padding: 2.5px;
}
.slider {
  -webkit-appearance: none;
  height: 2px;
  background: #4d4d4d;
  outline: none;
  opacity: 0.7;
  width: 100%;
}
.slider:hover {
  opacity: 5;
}
.slider::-webkit-slider-thumb {
  -webkit-appearance: none;
  appearance: none;
  width: 10px;
  height: 10px;
  border-radius: 50%;
  background: #4871bf;
  cursor: pointer;
}
.slider::-moz-range-thumb {
  width: 10px;
  height: 10px;
  border-radius: 50%;
  background: #4871bf;
  cursor: pointer;
}
/* All the same stuff for IE */
.slider::-ms-thumb {
  width: 10px;
  height: 10px;
  border-radius: 50%;
  background: #4871bf;
  cursor: pointer;
}
.webpageList .website {
  text-align: start;
  display: flex;
  justify-content: flex-start;
  color: #000;
  cursor: pointer;
  font-size: 16px;
  letter-spacing: 1px;
  margin: 20px 34px;
  align-items: center;
}
.webpageList .website .icon {
  height: 16px;
  width: 16px;
  margin-top: 2px;
}
.webpageList .webpage {
  margin-bottom: 30px;
  text-align: left;
  direction: ltr;
}
.webpageList .webpage.hebrew{
  text-align: right;
  direction: rtl;
}
.webpageList .webpage .icon {
  margin-right: 10px;
}
.webpage.hebrew .icon {
  margin: 0 0 0 10px;
}
.webpageList .webpage .title {
  font-size: 22px;
  color: black;
  text-decoration: none;
  margin-bottom: 10px;
}
.webpageList .webpage .title:hover {
  text-decoration: none;
}
.webpageList .webpage .domain {
  font-family: "Roboto", "Helvetica Neue", "Helvetica", sans-serif;
  font-size: 14px;
  color: var(--medium-grey);
  margin-bottom: 10px;
}
.webpageList .webpage .description {
  font-size: 18px;
  color: var(--medium-grey);
}
.webpageList .webpage .webpageMetadata,
.mediaList .media .meta,
.manuscript .meta {
  font-size: 13px;
  color: var(--medium-grey);
  margin-top: 5px;
}
.interface-hebrew .webpageList .webpage .webpageMetadata {
  text-align: right;
  direction: rtl;
}
.interface-english .webpageList .webpage .webpageMetadata {
  text-align: left;
  direction: ltr;
}

.webpageList .website .siteName {
  margin-inline-start: 15px;
}

.manuscript .meta span,
.manuscript .meta a {
  font-family: "Roboto", "sans-serif";
  margin-top: 2px;
}
.manuscript .meta .int-he {
  font-family: "Heebo", "sans-serif";
}
.webpageList.empty .loadingMessage {
  margin-top: 0px;
}
.webpageList .webpagesLinkerMessage {
  padding: 20px 0px;
  color: var(--medium-grey);
  border-top: 1px solid #E5E5E5;
  font-size: 13px;
}
.marginless .webpageList .webpagesLinkerMessage {
  padding: 20px 34px;
}
.webpageList .webpagesLinkerMessage a {
  color: var(--medium-grey);
  text-decoration: underline;
}

.manuscriptImage {
  width: auto;
  max-height: 180px;
  border-radius: 3px;
}
.manuscriptCaption {
  font-family: "Adobe Garamond Pro", "sans-serif";
  font-size: 18px;
  line-height: 22px;
  margin-top: 13px;
  margin-bottom: 2px;
  border-bottom: 0px;
  text-align: left;
}
.manuscriptCaptionHe {
  font-family: "Taamey Frank", "Heebo", "sans-serif";
  font-size: 22px;
  line-height: 22px;
  margin-top: 13px;
  margin-bottom: 2px;
  border-bottom: 0px;
  text-align: right;
}
.fullSizeImageLink {
  width: 292px;
  height: 23px;
  left: 830px;
  top: 367px;
  font-family: "Roboto", "sans-serif";
  font-style: normal;
  font-weight: normal;
  font-size: 13px;
  line-height: 15px;
  color: var(--medium-grey-legacy);
}
.manuscript {
  border-bottom: 1px solid #DDDDDD;
  margin: 29px 34px;
  padding-bottom: 19px;
  overflow-x: hidden;
}

.manuscript a {
  color: inherit;
}
/*.manuscriptBorder {*/
/*  border: 1px solid #dddddd;*/
/*  position: absolute;*/
/*  width: 292px;*/
/*  height: 0px;*/
/*  left: 830px;*/
/*  top: 409px;*/
/*}*/
.manuscriptList :last-child {
  border-bottom: 0px solid red;
}
.textList.marginless .webpageList.empty .loadingMessage {
  margin: 50px 40px;
}
.textRange .numberLabel {
  position: absolute;
  top: 14px;
}
.english .textRange .numberLabel {
  left: -24px;
}
.english .textRange .numberLabel.itag {
  right: -30px;
  left: initial;
}
.hebrew .textRange .numberLabel,
.bilingual .textRange .numberLabel  {
  right: -30px;
}
.multiPanel .textRange .numberLabel{
  display: none;
}
.multiPanel .textRange .numberLabel.itag{
  display: block;
  color: #4871bf;
}
.textRange.lowlight .numberLabel {
  color: var(--medium-grey);
}
.readerPanel.bilingual .connectionsPanel .he {
  display: none;
}
.connectionsSummaryLoading {
  padding: 20px 34px;
  color: var(--medium-grey);
}
.connectionsPanel .connectionPanelSectionHeader{
  margin-inline-start: 34px;
  margin-inline-end: 34px;
  margin-top: 30px;
  margin-bottom: 15px;
  border-bottom: 1px solid #CCCCCC;
  padding-bottom: 13px;
}
.connectionsPanel .connectionPanelSectionHeader .connectionPanelSectionHeaderInner{
  font-size: 14px;
  font-style: normal;
  font-weight: 400;
  line-height: 18px;
  letter-spacing: 0em;
  text-align: justified;
  color: var(--medium-grey);
  text-transform: uppercase;

}
.connectionsPanel .connectionsSummaryLoading .loadingMessage {
  margin-top: 0;
}
.textListTextRangeBox {
  position: relative;
}

.textListTextRangeBox .textRange{
  margin-bottom: 0;
  padding-bottom: 0;
}
.textListTextRangeBox .connection-buttons, .versionsTextList .connection-buttons{
  margin-bottom: 28px;
  display: flex;
  align-items: flex-start;
  align-content: flex-start;
}
.connection-buttons.access-user .connection-button.delete-link{
  display:none;
}
.connection-buttons .connection-button,
.version-block-with-preview-details .connection-button{
  font-style: normal;
  font-weight: normal;
  font-size: 13px;
  line-height: 15px;
  color: var(--medium-grey);
  margin-inline-end: 15px;
  text-decoration: none;
  cursor: pointer;
  display: flex;
  flex-flow: row wrap;
  align-items: center;
}
.version-block-with-preview-details .connection-button {
  font-size: 14px;
  color: var(--medium-grey);
  margin-top: 15px;
}
.version-block-with-preview-details img {
  padding-inline-start: 15px;
}
.singlePanel .connection-buttons .connection-button{
  text-align: start;
  margin-inline-end: 5px;
}
.connection-buttons .connection-button span{
  text-align: initial;
}
.connection-buttons .connection-button .int-en{
  font-family: "Roboto", "Helvetica Neue", "Helvetica", sans-serif;
}
.connection-buttons .connection-button .int-he{
  font-family: "Heebo", "Roboto", "Helvetica Neue", "Helvetica", sans-serif;
}
.toolsMessage {
  margin: 130px 0;
  text-align: center;
  font-size: 18px;
}
.connection-buttons .connection-button::before,
.version-block-with-preview-details .connection-button::before{
  display: block;
  content: ' ';
  background-size: 15px 15px;
  background-repeat: no-repeat;
  height: 15px;
  width: 15px;
  margin-inline-end: 5px;
}
.version-block-with-preview-details .connection-button::before {
  height: 18px;
}
.connection-buttons .panel-open-link::before,
.version-block-with-preview-details .connection-button::before{
  background-image: url("/static/icons/open-panel.svg");
}
.connection-buttons .delete-link::before{
  background-image: url("/static/icons/remove-connection.svg");
}
.connection-buttons .add-to-sheet-link::before{
  background-image: url("/static/icons/add-to-sheet.svg");
}
.sheetContent .toolsButtonContainer {
  letter-spacing: 0;
}
.toolsButtonContainer {
  display: flex;
  justify-content: flex-start;
  color: #000;
  /*border-top: 1px solid #E5E5E5;*/
  cursor: pointer;
  font-size: 16px;
  letter-spacing: 1px;
  margin: 20px 34px;
  align-items: center;
  flex-wrap: wrap;
}

.toolsButtonContainer.highlighted {
  background-color: var(--responsa-red);
  color: white;
  margin-inline-start: 6px;
  margin-inline-end: 8px;
  padding-inline-start: 28px;
  padding-inline-end: 14px;
  padding-top: 18px;
  padding-bottom: 18px;
  border-radius: 8px;
  line-height: 1;
}

.toolsButtonContainer .toolsButtonText,
.toolsButtonContainer .toolsSecondaryButton {
  position: relative;
  top: 1.5px;
}

.toolsButton {
  background: none;
  padding: 0;
  border: 0px;
  flex: 1 1 auto;
}

.toolsButton ::before {
  position: relative;
  top: 3px;
}

.toolsSecondaryButton {
  color: var(--medium-grey);
  --english-font: var(--english-sans-serif-font-family);
  --hebrew-font: var(--hebrew-sans-serif-font-family);
  height: var(--sans-serif-small-font-size);
  margin-inline-start: 30px;
  align-self: flex-start;
}

.toolsButtonContainer.highlighted .experimentLabel {
  --english-font: var(--english-sans-serif-font-family);
  color: var(--medium-grey);
  font-size: 11px;
  text-transform: uppercase;
  border: 1px solid var(--light-grey);
  border-radius: 4px;
  float: inline-end;
  padding: 2px 6px;
  background: var(--lightest-grey);
}

.linkArrow {
  height: var(--sans-serif-small-font-size);
  position: relative;
  top: 1px;
}

.toolsButtonContainer .toolsButton.greyColor {
  color: var(--medium-grey);
}
.toolsButton .toolsButtonText .connectionsCount::before{
  content: " ";
}
.topicList.topicsHe {
  direction: rtl;
}
.topicList.topicsEn {
  direction: ltr;
}
.interface-hebrew .topicList.topicsEn {
  direction: rtl;
}

.topicButton {
  display: flex;
  justify-content: flex-start;
  color: #000;
  cursor: pointer;
  font-size: 16px;
  flex-direction: column;
  letter-spacing: unset;
  align-items: initial;
  border-top: 1px solid #E5E5E5;
  padding: 20px 34px;
  margin: initial;
}
.topicList #topicItem-0 {
  border-top: none;
}
.topicButton:hover {
  text-decoration: none;
}

.topicButton .topicButtonTitle {
  display: flex;
  flex-direction: row;
  justify-content: space-between;
  text-align: left;
}
.topicButton .topicButtonTitle .he {
  text-align: right;
}
.topicButton .contentText .en {
  font-family: "adobe-garamond-pro", "Crimson Text", Georgia, serif;
}
.topicButtonTitle .he {
  font-size: 122%;
}
.topicButton .three-dots-button.tooltip-toggle::before,
.named-entity-title-bar .three-dots-button.tooltip-toggle::before {
  transform: none;
  left: unset;
  right: 30px;
  width: 180px;
}
.readerPanel.hebrew .topicButton .three-dots-button.tooltip-toggle::before,
.readerPanel.hebrew .named-entity-title-bar .three-dots-button.tooltip-toggle::before {
  right: unset;
  left: 30px;
  text-align: right;
}
.topicButton .smallText {
  margin-top: 10px;
  line-height: 18px;
  font-size: 18px;
  text-align: start;
}
.topicButton .smallText .en {
  font-family: "Roboto", "Helvetica Neue", "Helvetica", sans-serif;
  font-size: 13px;
  font-weight: normal;
  color: var(--medium-grey);
}
.topicButton .smallText .he {
  font-family: "Heebo", sans-serif;
  font-size: 13px;
  font-weight: normal;
  color: var(--medium-grey);
}
.toolsButton:hover {
  text-decoration: none;
  color: inherit;
}
.toolsButton.systemTypeface .toolsButtonText span.int-en,
.toolsButton.systemTypeface .toolsButtonText span.en{
  font-family: "Roboto", "Helvetica Neue", "Helvetica", sans-serif;
}
.toolsButton.textTypeface .toolsButtonText span.int-en,
.toolsButton.textTypeface .toolsButtonText span.en{
  font-family: "adobe-garamond-pro", "Crimson Text", Georgia, serif;
}
.toolsButton.systemTypeface .toolsButtonText span.int-he,
.toolsButton.systemTypeface .toolsButtonText span.he{
  font-family: "Heebo", "Roboto", "Helvetica Neue", "Helvetica", sans-serif;
}
.toolsButton.textTypeface .toolsButtonText span.int-he,
.toolsButton.textTypeface .toolsButtonText span.he{
  font-family: "Taamey Frank", "adobe-garamond-pro", "Crimson Text", Georgia, "Times New Roman", serif;
  font-size: 122%;
}
.highlighted .toolsButton .toolsButtonIcon {
  filter: invert(1);
}
.toolsButton .toolsButtonIcon {
  color: var(--medium-grey);
  font-size: 20px;
  width: 20px;
  margin-top: -1px;
}
.interface-hebrew .toolsButton .toolsButtonIcon {
  margin-top: 1px;
}
.toolsButton img.toolsButtonIcon {
  width: 18px;
  height: 18px;
  vertical-align: middle;
}
.toolsButton .toolsButtonText{
  margin-inline-start: 15px;
}

.shareSettingsBox .shareDropdown {
  display: inline-block;
  height: 20px;
  width: 52px;
  margin: 0 3px;
  border: 0;
  color: var(--sefaria-blue);
  font-weight: 600;
  --english-font: var(--english-sans-serif-font-family);
  --hebrew-font: var(--hebrew-sans-serif-font-family);
  font-size: var(--sans-serif-body-font-size);
  align-self: flex-end;
  appearance: none;
  -webkit-appearance: none;
  -moz-appearance: none;
  bottom: 1px;
  position: relative;
  background-color: Transparent;
  background-image: url(/static/icons/arrow-down-bold.svg);
  background-repeat: no-repeat;
  background-position: right;
  background-size: 12px;
}

.shareInputBox .copyLinkIcon {
  float: right;
  margin: 0px -5px 1px 0px;
}

.shareInputBox span {
  --english-font: var(--english-sans-serif-font-family);
  --hebrew-font: var(--hebrew-sans-serif-font-family);
  font-size: var(--sans-serif-body-font-size);
}

.shareInputBox {
  position: relative;
  display: flex;
  box-sizing: border-box;
  border-radius: 7px;
  border: none;
  box-shadow: 0 1px 3px rgb(0 0 0 / 20%);
  font-size: var(--sans-serif-body-font-size);
  font-family: "Roboto", "Helvetica Neue", "Helvetica", sans-serif;
  color: var(--medium-grey);
  padding: 20px 20px;
  margin: 19px 33px;
}
.shareInput {
  width: calc(100% - 40px);
  box-sizing: border-box;
  border-radius: 7px;
  border: none;
  font-size: var(--sans-serif-body-font-size);
  font-family: "Roboto", "Helvetica Neue", "Helvetica", sans-serif;
  color: var(--medium-grey);
  text-overflow: ellipsis;
}

.shareInputBox .shareInputButton {
  background-color: #fff;
  position: absolute;
  border: 0;
  margin-inline-start: calc(100% - 60px);
}

.shareInputBox .shareInputButton:active {
  background-color: var(--light-grey);
}

.shareSettingsBox {
  display: flex;
  box-sizing: border-box;
  border-radius: 7px;
  border: none;
  font-size: var(--sans-serif-body-font-size);
  --english-font: var(--english-sans-serif-font-family);
  --hebrew-font: var(--hebrew-sans-serif-font-family);
  color: var(--medium-grey);
  margin: 20px 34px;
}
.addToSourceSheetBox {
  position: relative;
}
.addToSourceSheetBox input {
  padding: 13px 12px;
  margin: 0;
  cursor: pointer;
  font-size: 18px;
  border-radius: 4px;
  box-shadow: none;
  border: 1px solid #E9E9E9;
  width: 60%;
  height: 50px;
  box-sizing: border-box;
}
.addToSourceSheetBox .button {
  width: 100%;
  text-align: center;
  margin: 0;
}
.addToSourceSheetBox .button.small {
  width: 37%;
  box-sizing: border-box;
  height: 50px;
  padding: 17px;
  margin: 0;
  float: right;
}
.interface-hebrew .addToSourceSheetBox input {
  width: 47%;
}
.interface-hebrew .addToSourceSheetBox .button.small {
  width: 50%;
  float: left;
}
.addToSourceSheetBox .newSheet {
  border-top: 1px solid #E9E9E9;
  padding: 14px 22px;
}
.addToSourceSheetBox .newSheet input::placeholder { /* eventual spec? */
  font-family: "Roboto", "Helvetica Neue", "Helvetica", sans-serif;
}
.addToSourceSheetBox .newSheet input::-webkit-input-placeholder { /* Chrome/Opera/Safari */
  font-family: "Roboto", "Helvetica Neue", "Helvetica", sans-serif;
}
.addToSourceSheetBox .newSheet input::-moz-placeholder { /* Firefox 19+ */
  font-family: "Roboto", "Helvetica Neue", "Helvetica", sans-serif;
}
.addToSourceSheetBox .newSheet input:-ms-input-placeholder { /* IE 10+ */
  font-family: "Roboto", "Helvetica Neue", "Helvetica", sans-serif;
}
.addToSourceSheetBox .newSheet input:-moz-placeholder { /* Firefox 18- */
  font-family: "Roboto", "Helvetica Neue", "Helvetica", sans-serif;
}
.confirmAddToSheet {
  text-align: center;
  background-color: #FBFBFA;
  margin-bottom: 10px;
}
.confirmAddToSheet .message{
  text-align: start;
}
.confirmAddToSheet.addToSourceSheetBox .message span{
  font-family: 'HebrewInEnglish Serif Font', "adobe-garamond-pro", "Crimson Text", Georgia, "Times New Roman", serif;
  font-style: normal;
  font-weight: normal;
  font-size: 18px;
  line-height: 25px;
  text-decoration-line: none;
  color: var(--medium-grey);
}
.confirmAddToSheet.addToSourceSheetBox .message span a{
  text-decoration: underline;
  color: var(--medium-grey);
}
.confirmAddToSheet .button {
  width: 100%;
}
.connectionsPanel .allSheetsLink,
.connectionsPanel .allNotesLink {
  display: block;
  margin-top: 10px;
}
.interface-hebrew .allNotesLinks {
  text-align: left;
}
.noteList + .noteList {
  border-top: 1px solid #ccc;
}
.connectionsPanel .loadingMessage {
  margin-top: 40px;
}
.connectionsPanel textarea.noteText,
.connectionsPanel textarea.feedbackText,
.sideColumn textarea.feedbackText {
  width: 100%;
  min-height: 100px;
  border: none;
  border-radius: 7px;
  padding: 20px 25px;
  box-sizing: border-box;
  box-shadow: 0 1px 3px rgba(0,0,0,0.2);
  font-size: 18px;
  font-family: "adobe-garamond-pro", "Crimson Text", Georgia, serif;
  margin-bottom: 10px
}


.connectionsPanel .noteSharingToggle {
  border: 1px solid #ccc;
  border-radius: 4px;
  margin-bottom: 12px;
}
.connectionsPanel .notePrivateButton,
.connectionsPanel .notePublicButton {
  width: 50%;
  display: inline-block;
  text-align: center;
  color: #CCC;
  padding: 16px 24px;
  border-radius: 4px;
  cursor: pointer;
  font-size: 15px;
  letter-spacing: 1px;
  font-family: "Roboto", "Helvetica Neue", "Helvetica", sans-serif;
  box-sizing: border-box;
}
.connectionsPanel .notePrivateButton.active,
.connectionsPanel .notePublicButton.active {
  background-color: white;
  color: var(--medium-grey);
}
.connectionsPanel .notePrivateButton {
  border-right: 1px solid #ccc;
  border-top-right-radius: 0;
  border-bottom-right-radius: 0;
}
.hebrew .connectionsPanel .notePrivateButton {
  border-left: 1px solid #ccc;
  border-top-left-radius: 0;
  border-bottom-left-radius: 0;
  border-right: none;
  border-top-right-radius: 4px;
  border-bottom-right-radius: 4px;
}
.connectionsPanel .line {
  width: 100%;
  border-bottom: 1px solid #ccc;
  margin: 40px 0;
}
.connectionsPanel .deleteNote {
  text-align: center;
  padding: 18px 0;
  color: var(--medium-grey);
  font-size: 15px;
  cursor: pointer;
  font-family: "Roboto", "Helvetica Neue", "Helvetica", sans-serif;
}
.connectionsPanel.textList .note {
  padding: 30px 0;
  position: relative;
}
.connectionsPanel.textList .note {
  border-top: 1px solid #E6E5E6;
}
.connectionsPanel.textList .note:first-child {
  border-top: none;
}
.connectionsPanel .noteButtons {
  position: absolute;
  top: 30px;
  left: -32px;
}
.interface-hebrew .connectionsPanel .noteButtons {
  left: auto;
  right: -32px;
}
.connectionsPanel .editNoteButton {
  visibility: hidden;
}
.connectionsPanel .note:hover .editNoteButton,
.connectionsPanel .editNoteButton:focus {
  visibility: visible;
}
.connectionsPanel .noteButtons .fa {
  cursor: pointer;
  color: #C6C6C6;
  font-size: 20px;
  margin: 0 8px;
}

.feedbackOverlay .buttonContainer {
  width: 100%;
  margin-top: 15px;
  text-align: center;
}

.connectionsPanel .divineNameReplacer p {
  font-size: 16px;
  font-family: "Roboto", "Helvetica Neue", "Helvetica", sans-serif;
  line-height: 19px;
  color: var(--medium-grey);
}

.divineNameDepricationNotification {
  padding-top: 10px;
}

.divineNameDepricationNotification p a {
  color: var(--inline-link-blue);
}

.divineNameDepricationNotification p a:hover {
  text-decoration: underline;
}


.addConnectionBox {
  font-size: 18px;
  text-align: center;
}
.addConnectionBox .dropdown .dropdownMain{
  justify-content: center;
}
.addConnectionBox .dropdown .dropdownMain span, .addConnectionBox .dropdown .dropdownMain img{
  margin-inline-start: auto;
}
.addConnectionSummary {
  margin-bottom: 20px;
}
.loginPrompt {
  text-align: center;
}
.loginPrompt .loginPromptMessage {
  font-size: 18px;
  margin-bottom: 20px;
}
.loginPrompt .button {
  width: auto;
  margin: 0 6px;
}
.profile-pic {
  display: flex;
  justify-content: center;
  align-items: center;
  flex-direction: column;
}
.profile-page {
  background-color: var(--lightest-grey);
}
.profile-page .profile-pic .profile-pic-hover-button {
  display: none;
}
.profile-pic-cropper-error {
  line-height: 1;
  max-width: 50vw;
  overflow: hidden;
}
.profile-page .profile-pic:hover .profile-pic-hover-button.profile-pic-button-visible {
  display: flex;
}
.profile-page .profile-pic .profile-pic-button-row {
  display: flex;
}
.profile-page .profile-pic .profile-pic-button {
  position: relative;
  top: calc(-1 * ((175px/2) + (46px/2)));  /* height of .profile-img + height of .profile-pic-button */
}
.profile-pic-cropper-modal {
  max-width: unset !important;
  max-height: unset !important;
  padding: 15px 15px 17px 15px !important;
  box-shadow: 0px 1px 4px rgba(0, 0, 0, 0.4);
  background-color: #FFF !important;
  border-radius: 6px;
}
.profile-pic-cropper-modal-inner {
  overflow: auto;
  display: block;
  line-height: 0;
  border-radius: 6px;
}
.profile-pic-loading {
  display: flex;
  align-items: center;
  justify-content: center;
  margin-top: 17px;
}
.profile-pic-cropper-modal .ReactCrop__crop-selection {
  box-shadow: 0 0 0 9999em rgba(255, 255, 255, 0.6);
}
.profile-page .profile-pic-cropper-modal .ReactCrop__crop-selection {
  border-radius: 50%;
}
.profile-pic-cropper-modal .ReactCrop__image {
  max-width: 50vw;
  max-height: 50vh;
}
.profile-pic-close {
  right: 25px !important;
}
.profile-pic-cropper {
}
#interruptingMessage.profile-pic-cropper-modal .profile-pic-cropper-button {
  display: inline-flex;
}
.profile-pic-cropper-desc {
  margin-top: 9px;
  margin-bottom: 18px;
}
.profile-pic .profile-pic-input-file {
  /* make it essentially invisible so it stays in DOM and is accessible */
  width: 0.1px;
  height: 0.1px;
  opacity: 0;
  overflow: hidden;
  position: absolute;
  z-index: -1;
}
.readerNavMenu.profile-page .resourcesLink img {
  top: 0;
}
.profile-page .logoutLink {
  box-shadow: none;
  font-size: 16px;
}
.profile-page .logoutLink .int-en {
  font-family: "Roboto", "Helvetica Neue", "Helvetica", sans-serif;
}
.profile-page .logoutLink .int-he {
  font-family: "Heebo", sans-serif;
}
.notificationsTopContainer {
  display: flex;
  flex-direction: row;
  margin-bottom: 30px;
}
.notificationsHeaderBox {
  flex-grow: 1;
  margin-bottom: 12px
}
.readerNavMenu .notificationsHeaderBox h1 {
  margin: 4px 0 0 0;
}
.notificationsTitleIcon {
  position: relative;top: 2px;
}
.notification {
  border-bottom: 1px solid var(--light-grey);
  border-top: none;
  padding: 25px 0;
  line-height: 1.4;
}
.notification {
  display: flex;
}
.notification .imageSection {
  margin-inline-end: 15px;
}
.notification .imageSection img {
  height: 30px;
  width: 30px;
  border-radius: 15px;
}
.notification .mainSection {
  flex: 1;
}
.notification a {
  unicode-bidi: plaintext;
}
.notification a:hover {
  color: inherit;
}
.notification .topLine {
  display: flex;
  justify-content: space-between;
  flex-direction: row;
  margin-top: 2px;
  align-content: space-between;
}
.notification .topLine a {
  font-weight: bold;
}
.notification .topLineText {
  flex: 1;
}
.notification .date {
  color: var(--medium-grey);
  font-size: 14px;
  margin-inline-start: 15px;
}
.notification .notificationBody {
  margin-top: 20px;
}
.notification .sheetTitle,
.notification .collectionName {
  --english-font: var(--english-sans-serif-font-family);
  --hebrew-font: var(--hebrew-sans-serif-font-family);
  font-size: 24px;
  display: block;
}
.notification .sheetSummary {
  --english-font: var(--english-sans-serif-font-family);
  --hebrew-font: var(--hebrew-sans-serif-font-family);
  color: var(--medium-grey);
  font-size: 18px;
  margin-top: 10px;
}
.notification .replyButton {
  margin-top: 15px;
}
.notification .replyButton img {
  width: 15px;
  height: 10px;
  margin-inline-end: 10px;
}
.notification-message-link {
  display: inline-block;
  padding: 0 5px;
}
.globalUpdateForm {
  padding: 20px;
  background-color: #ddd;
  border-radius: 15px;
  font-size: 18px;
}
.globalUpdateForm .storyTypeSelector {
  padding-bottom: 15px;
}
.globalUpdateForm  select {
  margin: 0 0 0 15px;
}
.globalUpdateForm .error {
  color: red;
  font-size: 90%;
}
.globalUpdateForm input[type="text"] {
  padding: 5px;
  margin: 5px 0;
  width: 260px;
}
.globalUpdateForm input[type="radio"] {
  padding: 5px;
  margin: 8px;
}
.globalUpdateForm label {
  padding-top: 10px;
  display: block;
}
.globalUpdateForm .previewButton {
  margin-left: 85%;
  font-size: 20px;
}
.update {
  position: relative;
}
.update .imageSection {
  display: none;
}
.update .delete-update-button {
  position: absolute;
  top:  8px;
  right:  0px;
  color:  var(--dark-grey);
}
.story-action-button {
  display: inline-block;
  background: #CB6158;
  padding: 0 15px;
  margin: 0 8px;
  width: 60px;
  text-align: center;
  height: 19px;
  color: #fff;
  cursor: pointer;
  border-radius: 8px;
  box-shadow: 1px 1px 1px #ccc;
  border: 1px solid #ccc;
}

.lds-ring {
  display: inline-block;
  position: relative;
  width: 34px;
  height: 34px;
}
.lds-ring div {
  box-sizing: border-box;
  display: block;
  position: absolute;
  width: 21px;
  height: 21px;
  margin: 6px;
  border: 6px solid #999;
  border-radius: 50%;
  animation: lds-ring 1.2s cubic-bezier(0.5, 0, 0.5, 1) infinite;
  border-color: #999 transparent transparent transparent;
}
.lds-ring div:nth-child(1) {
  animation-delay: -0.45s;
}
.lds-ring div:nth-child(2) {
  animation-delay: -0.3s;
}
.lds-ring div:nth-child(3) {
  animation-delay: -0.15s;
}
@keyframes lds-ring {
  0% {
    transform: rotate(0deg);
  }
  100% {
    transform: rotate(360deg);
  }
}
.sefariaLogo {
  text-align: center;
  text-transform: uppercase;
  font-family: "Roboto", "Helvetica Neue", "Helvetica", sans-serif;
}
#appLoading {
  position: fixed;
  text-align: center;
  background-color: #FBFBFA;
  height: 100%;
  width: 100%;
  direction: initial;
}
#appLoading .loadingMessage {
  position: absolute;
  top: 45%;
  left: 50%;
  transform: translate(-50%, -50%);
}
#appLoading img.int-en {
  width: 150px;
  height: 42px;
  margin-bottom: 6px;
}
#appLoading img.int-he {
  width: 150px;
  height: 49px;
  margin-bottom: 6px;
}
.emptyDesktop {
  margin-top: 200px;
  text-align: center;
  color: var(--medium-grey);
}
/* DEPRECATED: Use Button component from static/js/common/Button.jsx instead */
.button {
  display: inline-block;
  color: white;
  background-color: var(--sefaria-blue);
  box-shadow: 0 1px 3px rgba(0,0,0,0.25);
  border-radius: 6px;
  padding: 16px 30px;
  margin: 0 2px 6px 2px;
  cursor: pointer;
  font-size: 16px;
  box-sizing: border-box;
  line-height: 19px;
  text-align: center;
  --english-font: var(--english-sans-serif-font-family);
  --hebrew-font: var(--hebrew-sans-serif-font-family);
  border: none;
}
.saveProfileButton{
  background-color: var(--midrash-green);
}
.button.disabled{
  border: 1px solid var(--light-grey);
  background-color: var(--lightest-grey);
  font-size: 16px;
  line-height: 19px;
  text-align: center;
  color: var(--medium-grey);
  box-shadow: none;
}
.button.disabled:hover{
  color: var(--medium-grey);
  cursor: initial;
}
a.button {
  color: white;
}
.button:hover,
a.button:hover {
  color: white;
  text-decoration: none;
}

/* Legacy Button Focus Styling - DEPRECATED: Use Button component instead */
body.user-is-tabbing .button:focus,
body.user-is-tabbing a.button:focus,
body.user-is-tabbing div.button:focus,
body.user-is-tabbing label.button:focus {
  outline: 2px solid #1976d2;
  outline-offset: 2px;
}
.button.white {
  background-color: white;
  color: #333;
}
a.button.white {
  color: var(--medium-grey);
}
.button.grey {
  background-color:  var(--lighter-grey);
  color: var(--medium-grey);
  box-shadow: none;
  border: none;
}
a.button.mini {
  padding: 5px;
  font-size: .8em;
}
.interface-english .userSheetTitle a.button.mini {
  float: right;
}
.interface-hebrew .userSheetTitle a.button.mini {
  float: left;
}
.button.transparent {
  color: var(--medium-grey);
  background-color: transparent;
  border: 1px solid transparent;
}
.profile-page .button.transparent {
  border: 0;
}
.button.transparent.bordered {
  border: 1px solid #CCC;
}
.button.fillWidth {
  width: 100%;
  text-align: center;
  display: block;
  margin: 10px 0;
}
.button.squareBorder {
  border-radius: 0;
}
a .button:hover {
  text-decoration: none;
}
.reactMarkdown a {
  color: var(--commentary-blue);
}
.button.small {
  padding: 10px 14px;
  width: -moz-fit-content;
  width: fit-content;
}
.headerWithAdminButtonsContainer{
  display: flex;
  justify-content: space-between;
  flex-direction: row;
  align-items: center;
  flex-wrap: nowrap;
  width: 100%;
}
.headerWithAdminButtonsContainer .pencilEditorButton{
  margin-top: 8px;
  margin-bottom: 5px;
  margin-inline-end: 6px;
  cursor: pointer;
}
.button.extraSmall.reviewState{
  margin-inline-end: 7px;
}
.button.extraSmall.reviewState.reviewed {
  background-color: var(--sheets-green);

}
.button.extraSmall.reviewState.notReviewed {
  background-color: #CB6158;
}
.button.extraSmall.reviewState.edited {
  background-color: #C3EB34;
}
.button.extraSmall {
  border-radius: 6px;
  box-shadow: none;
  margin: 0;
  padding: 5px 8px;
  height: 30px;
  line-height: 20px;
  letter-spacing: normal;
}
.button.extraSmall.topic {
  color: #000000;
  background-color: var(--lighter-grey);
  white-space: nowrap;
}
.adminButtons .button.extraSmall.topic.top {
  border-top-left-radius: 6px;
  border-top-right-radius: 6px;
}
.adminButtons .button.extraSmall.topic.bottom {
  border-bottom-left-radius: 6px;
  border-bottom-right-radius: 6px;
  border-bottom: 1px solid var(--light-grey);
}
.adminButtons .button.extraSmall.topic {
  box-shadow: 0 1px 3px rgb(0 0 0 / 25%);
  border-radius: revert;
  color: var(--medium-grey);
}
.headerWithAdminButtons {
  display: flex;
  position: relative;
  flex: 1;
}
.adminButtons.hiddenButtons {
  display: none;
}
.adminButtons {
  display: flex;
  flex-direction: column;
  width: 147px;
  position: absolute;
  height: 90px;
  padding: 0 20px 0 20px;
}

.button .buttonIcon {
  margin-inline-end: 7px;
  vertical-align: middle;
}
.button.small .buttonIcon {
  height: 14px;
  width: 14px;
  margin-top: -3px;
}
button.appButton {
  box-shadow: none;
  border: 1px solid var(--light-grey);
  color: var(--sefaria-blue);
}
button.appButton img {
  margin-inline-end: 5px;
}
button.appButton.iconOnly {
  width: 40px;
  height: 40px;
  box-sizing: border-box;
  display: inline-flex;
  padding: 0;
  margin-inline-end: 5px;
  justify-content: center;
  align-items: center;
}
button.appButton.iconOnly img {
  width: 18px;
  height: 18px;
  margin: 0;
}
.lexicon-content{
  font-size: 15px;
  padding-bottom: 10px;
  margin-bottom: 1px;
}
.lexicon-link:hover {
  text-decoration: underline;
}
.lexicon-header {
  padding: 10px;
  border-bottom: 1px solid #e5e5e5;
  background-color: #AAAAAA;
}
.lexicon-header h4 {
  font-size: 1.2em;
  margin: 0;
}
.entry + .entry {
  padding-top: 10px;
}
.lexicon-results {
  padding-top: 20px;
}
.named-entity-attribution {
  margin-top: 13px;
}
.named-entity-ambiguous {
  margin-bottom: 24px;
}
.named-entity-ambiguous .systemText .int-en,
.named-entity-ambiguous .systemText .int-he {
  color: var(--medium-grey);
}
.named-entity-title-bar {
  display: flex;
  flex-direction: row;
  justify-content: space-between;
}
.named-entity-wrapper {
  display: flex;
  flex-direction: column;
}
.named-entity-wrapper + .named-entity-wrapper {
  margin-top: 26px;
}
.readerPanel.english .named-entity-wrapper {
  direction: ltr;
}
.readerPanel.hebrew .named-entity-wrapper {
  direction: rtl;
}
.lexicon-results .named-entity-description {
  margin-top: 13px;
}
.lexicon-results .named-entity-description .en,
.lexicon-results .named-entity-description .he {
  color: var(--medium-grey);
}
.lexicon-results .entry > div {
  padding: 1% 0 1% 0;
  margin: auto;
}
.lexicon-results .entry a {
    font-size: .8em;
    font-weight: bold;
    letter-spacing: 1px;
    cursor: pointer;
    color: #333;
}
.lexicon-results .entry .headline {
  color: #333;
  font-size: 1.2em;
  display: block;
}
.lexicon-results .entry .headwords .headword {
  display: inline;
}
.lexicon-results .entry .morphology {
  font-family: "Roboto", "Helvetica Neue", "Helvetica", sans-serif;
  color: var(--medium-grey);
  display: inline;
  margin-right: 5px;
}
.lexicon-results .entry .lang-ref {

}
.lexicon-results .entry .definition-content{
    color: #444;
}
.lexicon-results ol {
	list-style-position: inside;
}
.lexicon-results .entry .definition li.sense{
	margin-left: 15px;
    padding-bottom: 10px;
}
.lexicon-results .entry .definition ol.senses{
	padding-left: 0;
}
.lexicon-results .entry .definition > li.sense{
	margin-left: 0;
}
.lexicon-results .entry ol.definition {
	list-style-type: none;
	padding-top: 2px;
	padding-left: 0;
    margin: 0;
}
.lexicon-results .entry .definition .notes {}
.lexicon-results .entry .definition .derivatives {display: block;margin-left: 15px;}
.lexicon-results .attribution {

}

.lexicon-results .attribution div,
.named-entity-wrapper .attribution div {
  display: block;
  font-family: "Roboto", "Helvetica Neue", "Helvetica", sans-serif;
  color: #aaa;
  font-size: 10px;
}
.lexicon-content .headword.en, .lexicon-content .headword.he,
.lexicon-content .definition-content.en, .lexicon-content .definition-content.he,
.lexicon-content .lexicon-results .attribution {
  display: inline;
}
.lexicon-content .headword.he, .lexicon-content .definition-content.he {
  direction: rtl;
}
.lexicon-content .headword.en, .lexicon-content .definition-content.en {
  direction: ltr;
}
.lexicon-instructions,
.lexicon-content .loadingMessage {
  font-size: 15px;
  font-style: italic;
}
.splitHeader {
  text-align: left;
  display: flex;
  flex-direction: row;
  justify-content: space-between;
  color: var(--medium-grey);
  font-weight: 300;
}
.splitHeader .en {
  font-size: 14px;
}
.splitHeader .he {
  font-size: 14px;
}
.splitHeader select {
  margin-inline-start: 6px;
}
.sheetsNewButton {
  text-align:center;
  margin-bottom: 30px;
}
.sheetsNewButton a {
  color: inherit;
}
.sheet.userSheet .sheetTitle  {
  font-family: "adobe-garamond-pro", "Crimson Text", Georgia, serif;
  font-size: 20px;
  color:#333;
  margin-bottom: 6px;
  unicode-bidi: plaintext;
}
.sheet.userSheet {
  font-size: 14px;
  color:#999;
  text-decoration: none;
  flex-direction: column;
}
.interface-english .sheet.userSheet{
  font-family: "Roboto", "Helvetica Neue", "Helvetica", sans-serif;
}
.interface-hebrew .sheet.userSheet{
  font-family: "Heebo", "sans-serif";
}
.sheet.userSheet .userSheetInfo{
  display: flex;
  justify-content: flex-start;
}
.sheet.userSheet .userSheetInfo span:before{
  content: '·';
  margin: auto 4px;
}
.sheet.userSheet .userSheetInfo span:first-child:before{
  content: '';
  margin: 0;
}
.sheet.userSheet .sheetAccess{
  margin: auto 4px;
}
.filterByTag {
  cursor: pointer;
  text-transform: none;
  font-size: 18px;
}
.sheet.userSheet .sheetEditButtons {
  font-size: 24px;
  height: 32px;
  width: 32px;
  text-align: center;
  line-height: 32px;
  background-color: white;
  border: 1px solid #E6E6E6;
  border-radius: 4px;
  margin-left: 10px;
  display: none;
  float:right;
  cursor: pointer;
  color: var(--medium-grey);
  text-decoration: none;
}
.sheetButton:hover {
  text-decoration: underline;
}
.sheetButton{
  border: 1px solid #fff;
}
.sheetButton.active {
  border: 1px solid #333;
}
.tagString a {
  text-decoration: none;
  color: var(--medium-grey);
}
.tagString a:after {
  content: ", ";
  color: var(--medium-grey);
}
.tagString a:last-child:after {
  content: "";
}
.singlePanel .collectionsList {
  margin-top: 0;
}
.collectionsList .enCollections,
.collectionsList .heCollections {
  margin-bottom: 50px;
}
.readerPanel .collectionsList .enCollections .gridBox,
.readerPanel .collectionsList .enCollections .int-he {
  direction: ltr;
}
.readerPanel .collectionsList .heCollections .gridBox {
  direction: rtl;
}
.collectionListing {
  display: flex;
  flex-direction: row;
  justify-content: space-between;

}
.profile-page .collectionListing {
  padding: 20px 0;
  margin-top: 20px;
  background-color: white;
  border: 1000px solid white;
  border-top: 4px solid white;
  border-bottom: 120px solid white;
  margin: -4px 0 -120px 0;
  margin-inline-start: -1000px;
  margin-inline-end: 0;
  width: 100%;
}
.collectionListing .left-content {
  display: flex;
  flex-direction: row;
  align-items: center;
}
.collectionListing + .collectionListing {
  border-top: 1px solid #ccc;
}
.collectionListingImageBox {
  width: 40px;
  height: 40px;
  border-radius: 20px;
  margin-inline-end: 10px;
  overflow: hidden;
  flex-shrink: 0;
}
.tocTop .collectionListingImageBox {
  background-color: transparent;
  overflow: initial;
}
.interface-hebrew .sheetMetaDataBox .authorStatement {
  direction: rtl;
}
.sheetMetaDataBox .profile-pic {
  width: 30px;
  height: 30px;
  display: inline-block;
  vertical-align: middle;
  margin-inline-end: 10px;
}
.readerPanel.hebrew .sheetMetaDataBox .user {
  direction: rtl;
}
.sheetMetaDataBox {
  margin-block-end: 40px;
}
a.sheetAuthorName {
  color: var(--midrash-green);
  --english-font: var(--english-sans-serif-font-family);
  --hebrew-font: var(--hebrew-sans-serif-font-family);
  font-size: 16px;
  font-weight: 500;
  line-height: 18.75px;
  display: inline;
  margin-block-end: 10px;
}
a.sheetAuthorName:hover {
  text-decoration: none;
}
.sheetContentSidebar a.sheetAuthorName {
  display: block;
}
.sheetMetaDataBox .sidebarLayout .items {
  display: flex;
  justify-content: space-between;
}
.marginInlineIndent {
  margin-inline-start: 15px;
  margin-inline-end: 15px;
}
.sheetMetaDataBox .texts-properties-menu {
  top: 40px;
}
.sheetMetaDataBox .sidebarLayout {
  justify-content: space-between;
}
.sheetMetaDataBox .summary {
  --english-font: var(--english-sans-serif-font-family);
  --hebrew-font: var(--hebrew-sans-serif-font-family);
  font-size: 16px;
  font-weight: 500;
  line-height: 18.75px;
  color: var(--medium-grey);
  margin-block-end: 25px;
  text-align: initial;
}
.sheetMetaDataBox .title {
  --english-font: var(--english-sans-serif-font-family);
  --hebrew-font: var(--hebrew-sans-serif-font-family);
  font-size: 30px;
  font-weight: 500;
  line-height: 35.16px;
  margin-block-end: 15px;
  flex: 0 0 70%;
  text-align: initial;
}

.sheetMetaDataBox .title:empty:before {
  content: "Untitled";
  color: var(--medium-grey);
  position: relative;
  pointer-events: none;
  width: auto;
}
.sheetMetaDataBox .summary:empty:before {
  content: "Add a description...";
  color: var(--medium-grey);
  position: relative;
  pointer-events: none;
  width: auto;
}
.interface-hebrew .sheetMetaDataBox .summary:empty:before {
  content: "הוסף תיאור";
}
.interface-hebrew .sheetMetaDataBox .title:empty:before {
  content: "ללא שם";
}
.publishBox {
  text-align: start;
  border-radius: 6px;
  padding: 10px 20px;
  max-width: 540px;
  font-size: 16px;
  color: var(--medium-grey);
  height: 520px;
}
.publishBox .publishLabel {
  --english-font: var(--english-sans-serif-font-family);
  --hebrew-font: var(--hebrew-sans-serif-font-family);
  font-size: 14px;
  font-weight: 400;
  line-height: 18px;
  text-underline-position: from-font;
  text-decoration-skip-ink: none;
  color: var(--medium-grey);
  margin-bottom: 10px;
}

div.transparentBackground.publishBox {
  background-color: inherit;
  border-radius: 0px;
  padding: 0px 20px;
  color: inherit;
}

.publishBox .smallText .int-en, .publishBox .smallText .int-he.enInHe {
  color: var(--medium-grey);
}
.publishBox p.error {
  color: red;
}
.publishBox p {
  margin-bottom: 15px;
}
.publishBox .error .react-tags,
.publishBox textarea.error {
  border: 1px solid red;
}
.sheetMetaDataBox .publishBox .react-tags__selected {
  display: inline;
}
.sheetMetaDataBox .publishBox .react-tags__selected-tag {
  display: inline-block;
  box-sizing: border-box;
  margin: 0 6px 6px 0;
  padding: 6px 8px;
  border: none;
  border-radius: 6px;
  background: #FFFFFF;
  color: #000;
  /* match the font styles */
  font-family: inherit;
  font-size: inherit;
  line-height: inherit;
}
.sheetMetaDataBox .publishBox textarea, .sheetMetaDataBox .publishBox input, .sheetMetaDataBox .publishBox .react-tags {
  border-radius: 6px;
  border: none;
  width: 98%;
  padding: 7px;
  background: #EDEDEC;
  --english-font: var(--english-sans-serif-font-family);
  --hebrew-font: var(--hebrew-sans-serif-font-family);
  font-size: 16px;
  font-weight: 400;
  line-height: 18.75px;
  text-underline-position: from-font;
  text-decoration-skip-ink: none;
  margin-bottom: 10px;
}
.publishBox p strong {
  color: black;
  font-weight: 400;
}
.publishBox h3 {
  font-size: 22px;
  font-weight: 500;
  color: var(--medium-grey);
  margin-top: 12px;
  margin-bottom: 14px;
  text-transform: none;
  text-align: start;
}
.publishBox hr {
  border-bottom: none;
  border-right: none;
  border-left: none;
  border-top: 1px solid #CCC;
  margin-top: 20px;
}
.publishBox .smallText {
  color: var(--dark-grey)
}
.publishBox .react-tags {
  position: relative;
  padding: 10px 10px 4px 10px;
  border-radius: 6px;
  background-color: #fff;
  box-shadow: 0px 1px 3px rgba(0, 0, 0, 0.25);
  /* shared font styles */
  font-size: 16px;
  line-height: 1.2;
  color: var(--medium-grey);
  /* clicking anywhere will focus the input */
  cursor: text;
}
.publishBox .react-tags.is-focused {
  border-color: #B1B1B1;
}
.publishBox .react-tags__selected {
  display: inline;
}
.publishBox .react-tags__selected-tag {
  display: inline-block;
  box-sizing: border-box;
  margin: 0 6px 6px 0;
  padding: 6px 8px;
  border: none;
  border-radius: 6px;
  background: #EDEDEC;
  color: #000;
  /* match the font styles */
  font-family: inherit;
  font-size: inherit;
  line-height: inherit;
}
.publishBox .react-tags__search-input,
.publishBox .react-tags__search-input:focus,
.publishBox .react-tags__search-input:focus-visible {
  font-family: inherit;
  font-size: inherit;
  border: none;
  outline: none;
}
.publishBox .react-tags__search-input::placeholder {
  font-size: 16px;
  font-style: normal;
  font-family: var(--english-sans-serif-font-family);
}
body.interface-hebrew .publishBox .react-tags__search-input::placeholder,
body.interface-hebrew .publishBox textarea::placeholder {
  font-family: var(--hebrew-sans-serif-font-family);

}
.publishBox .react-tags__selected-tag:after {
  content: '\2715';
  color: #AAA;
  margin-inline-start: 8px;
  vertical-align: middle;
  font-size: 10px;
}
.publishBox .react-tags__selected-tag:hover,
.publishBox .react-tags__selected-tag:focus {
  border-color: #B1B1B1;
}
.publishBox .react-tags__search {
  display: inline-block;

  /* match tag layout */
  padding: 7px 2px;
  margin-bottom: 6px;

  /* prevent autoresize overflowing the container */
  max-width: 100%;
}
.publishBox .publishButton {
  margin: 18px 0;
  text-align: end;
}
.publishBox .publishButton .button.published {
  background-color: #EDEDEC;
  border: 1px solid #CCCCCC;
  color: var(--dark-grey)
}

.publishBox .publishButton .button {
  padding: 15px 20px;
}

.publishSettingsEditMode .publishButton {
  margin: 14px 0 0;
  text-align: end;
  flex-direction: row;
  justify-content: flex-end;
  display: flex;
}

.publishSettingsEditMode .publishButton .publishedText {
  text-align: start;
  margin-top: 5px;
  margin-bottom: 0px;
  margin-inline-start: 0px;
  margin-inline-end: 15px;
  font-size: var(--sans-serif-body-font-size);
  --english-font: var(--english-sans-serif-font-family);
  --hebrew-font: var(--hebrew-sans-serif-font-family);
  color: var(--medium-grey);
}

.publishSettingsEditMode .publishButton .publishedText .publishedTextBold {
  font-weight: bold;
  color: black;
}

.publishSettingsEditMode .button.published {
  background-color: #FFFFFF;
  border: 1px solid #CCCCCC;
  color: var(--medium-grey);
  height: fit-content;
  align-self: center;
  border-radius: 6px;
  box-sizing: border-box;
  box-shadow: none;
  padding: 9px 10px;
}

.publishBox .react-tags__suggestions ul {
  position: absolute;
  inset-inline-start: 0;  /* Note reduntant css rules below `body.interface-[hebrew|english]  .publishBox .react-tags__suggestions ul` */
  top: 100%;
  margin: 4px -1px;
  padding: 0;
  list-style: none;
  background: #fff;
  border: 1px solid #ccc;
  border-radius: 6px;
  min-width: 150px;
  max-width: 100%;
}
/* Reduntant given above `inset-inline-start` rule, but not standard on all browsers yet
RMN: 2021-04-22 */
body.interface-hebrew  .publishBox .react-tags__suggestions ul {
  right: 0;
}
/* Reduntant given above `inset-inline-start` rule, but not standard on all browsers yet
RMN: 2021-04-22 */
body.interface-english .publishBox .react-tags__suggestions ul {
  left: 0;
}
.publishBox .react-tags__suggestions li {
  border-bottom: none;
  padding: 6px 8px;
}
.publishBox .react-tags__suggestions li mark {
  text-decoration: none;
  background: none;
  font-weight: normal;
}
.publishBox .react-tags__suggestions li:hover {
  cursor: pointer;
  background: #eee;
}
.publishBox .react-tags__suggestions li.is-active {
  background: #eee;
}
.publishBox .react-tags__suggestions li.is-disabled {
  opacity: 0.5;
  cursor: auto;
}
.interface-hebrew .sheetMetaDataBox .authorStatement {
  direction: rtl;
}
.editorSaveStateIndicator{
  display: flex;
  align-items: center;
  gap: 0.4em;
  z-index: 1;
  background: white;
  padding: 3px;
}

.editorSaveStateIndicator.tooltip-toggle{
}
.interface-english .editorSaveStateIndicator.tooltip-toggle::before{
  margin-inline-start: 75px;
}
.editorSaveStateIndicator .saveStateMessage{
  font-family: Roboto;
  margin-inline-start: 2px;
  font-size: 16px;
  width: max-content;
}
.editorSaveStateIndicator .saveStateMessage a{
  font-family: Roboto;
  color: #18345D;
}
.interface-hebrew .editorSaveStateIndicator .saveStateMessage{
  direction: rtl;
}
.interface-hebrew .editorSaveStateIndicator {
  flex-direction: row-reverse;
}
.floatingEditorIcons{
  display: flex;
  position: sticky;
  flex-direction: row;
  justify-content: space-between;
  top: 80px;
  z-index: 1;
}
.interface-hebrew .floatingEditorIcons{
    flex-direction: row-reverse;
}

.editorSidebarToggle {
  height: 30px;
  width: 30px;
  border-radius: 30px;
  border: none;
  background-color: var(--sefaria-blue);
  cursor: pointer;
  box-shadow: 0px 1px 3px rgba(0, 0, 0, 0.25);
}
.interface-hebrew .editorSidebarToggle {
  left: 30px;
  right: auto;
}


.editorSidebarToggle:active {
  box-shadow: 0px 1px 1px rgba(0, 0, 0, 0.25);
}
.editorSidebarToggle::after {
  content: url("/static/img/3vdots.svg");
  top: 2px;
  position: relative;
}
.collectionListingImage {
  height: 100%;
  width: 100%;
  object-fit: cover;
  background-color: white;
}
.collectionListingImage.default {
  width: 80%;
  height: 80%;
  margin: 10%;
  opacity: 0.4;
}
.collectionListingName {
  display: block;
  font-size: 30px;
  color: #000;
  margin-bottom: 5px;
}
.collectionListingName:hover {
  color: #333;
}
.collectionListingDetails .collectionListingSheetCount {
  color: #999 !important;
  font-size: 14px !important;
  font-family: Roboto !important;
  font-weight: 400 !important;
  line-height: 18px !important;
}
.collectionListingMembership {
  text-transform: capitalize;
}
.collectionListingDetailSeparator {
  margin: 8px;
}
.collectionInfo {
  margin-bottom: 35px;
}
.interface-hebrew .collectionInfo .he {
  display: inline;
}
.interface-hebrew .collectionInfo .en {
  display: none;
}

.collectionPage .collectionLabel {
  text-transform: uppercase;
  color: var(--medium-grey);
  font-size: 16px;
  letter-spacing: 2px;
  display: block;
  margin-bottom: 25px;
}
.collectionPage a:hover {
  color: inherit;
}
.collectionPage .collectionWebsite {
  display: block;
  font-size: 16px;
  margin-top: 15px;
  color: #4B71B7;
  direction: ltr;
}
.collectionPage .collectionDescription {
  font-size: 16px;
  color: var(--medium-grey);
  line-height: 1.3;
}
.collectionPage .collectionDescription .dedication {
  --hebrew-font: var(--hebrew-serif-font-family);
  --english-font: var(--english-serif-font-family);
}

.collectionPage .collectionDescription .en .dedication {
  font-style: italic;
  font-size: 18px;
  display: block;
}
.collectionPage .collectionDescription .he .dedication {
  font-size: 20px;
  display: block;
}
.collectionPage .bubbleTab {
  font-size: 16px;
}
.collectionPage .tagsList {
  --hebrew-font: var(--hebrew-serif-font-family);
  --english-font: var(--english-serif-font-family);
}
.collectionPage .emptyMessage .button {
  margin-top: 22px;
}
.collectionPage .emptyMessage .button:hover {
  color: white;
}
.collectionContentsTab .gridBox {
  margin-bottom:  30px;
}
.collectionPage .collectionContentsSectionLabel {
  color: var(--medium-grey);
  size: 16px;
  margin: 30px 0 12px 0;
}
.collectionPage .collectionContentsTag {
  font-size: 24px;
}
.collectionPage .sheetIcon {
  display: none;
}
.collectionPage .filterable-list .sheet a.sheetTitle {
  font-size:  24px;
}
.collectionPage .searchInCollectionLink {
  font-size:  16px;
  color: var(--medium-grey);
  margin-top: 20px;
  display: block;
}
.collectionInvitationBox {
  padding-bottom: 20px;
}
.collectionInvitationBox .button {margin: 0;}
.collectionSheetInner {
  display: flex;
}
.collectionSheetInnerContent {
  flex: 1;
}
.sheet .sheetTitleText {
  font-family: Roboto;
  font-size: 16px;
  font-weight: 600;
  line-height: 18.75px;
}
.sheetListingPinButton {
  display: none;
  opacity: 0.3;
  cursor: pointer;
}
.sheet:hover .sheetListingPinButton.active {
  display: block;
}
.sheetListingPinButton.pinned {
  display: block;
  opacity: 0.6;
}
#collectionInvitationInput {
  box-shadow: 0 1px 3px rgba(0,0,0,0.2);
  border: none;
  margin-inline-end: 10px;
  font-size: 18px;
  position: relative;
  border-radius: 7px;
  box-sizing: border-box;
  width: 215px;
  padding: 10px 15px;
}
.collectionInvitationBoxMessage {
  font-size: 18px;
  padding: 12px 0 0;
  text-align: center;
}
.flexLineBreak {
  width: 100%;
  height: 0;
}
.collectionPage .collectionMemberListing {
  padding-bottom: 24px;
  font-family: "Roboto", "Helvetica Neue", "Helvetica", sans-serif;
  font-size: 16px;
  color: var(--medium-grey);
  display: flex;
  flex-direction: row;
  justify-content: start;
}
.collectionMemberListingPic {
  margin-inline-end: 10px;
}
.collectionMemberListingPic.invitation {
  background-color: var(--medium-grey);
  border-radius: 1000px;
  width: 40px;
  height: 40px;
  line-height: 40px;
  text-align: center;
}
.collectionMemberListingName {
  color: black;
}
.collectionMemberListingRole {
  color: var(--medium-grey);
  font-size: 13px;
  margin-top: 4px;
}
.collectionMemberListingText {
  position: relative;
}
.collectionPage .collectionMemberListing .collectionMemberListingActions {
  display: none;
}
.collectionPage .collectionMemberListing:hover .collectionMemberListingActions {
  display: inline-flex;
}
.collectionMemberListingActions .collectionMemberListingActionsButton {
  cursor: pointer;
  color: var(--medium-grey);
  margin-inline-start: 8px;
}
.collectionMemberListingActionsMenu {
  position: absolute;
  left: 0;
  top: 46px;
  line-height: 30px;
  background-color: white;
  border: 1px solid #ccc;
  border-radius: 4px;
  color: var(--medium-grey);
  font-size: 15px;
  z-index: 1;
}
.interface-hebrew .collectionMemberListingActionsMenu {
  right: 0;
  left: unset;
}
.collectionMemberListingActionsMenu .action {
  padding: 4px 10px;
  cursor: pointer;
  white-space: nowrap;
}
.collectionMemberListingActionsMenu .action:hover {
  background-color: #eee;
}
.collectionMemberListingActionsMenu .action + .action {
  border-top: 1px solid #ccc;
}
.collectionMemberListingActionsMenu .role {
  font-size: 17px;
  margin-right: 4px;
}
.collectionMemberListingActionsMenu .role.current {
  color: var(--medium-grey);
}
.collectionInvitationListing {
  display: inline-block;
  min-height: 50px;
  line-height: 50px;
}
.topicFilterBox {
  display: flex;
  align-items: center;
  margin-bottom: 30px;
  background-color: var(--lighter-grey);
  border-radius: 100px;
  padding: 0 10px;
  margin-top: 0;
  width: 285px;
  max-width: 100%;
}
.singlePanel .topicFilterBox {
  margin-top: 20px;
}
.topicFilterBox .searchIcon {
  height: 18px;
  width: 18px;
  opacity: 0.4;
}
.topicFilterInput {
  padding: 0px 10px;
  line-height: 30px;
  flex: 1;
  box-sizing: border-box;
  border: none;
  background: transparent;
  font-size: 18px;
}
.topicsFilterReset {
  cursor: pointer;
  color: var(--medium-grey);
}
.topicsFilterResetIcon {
  height: 16px;
  width: 16px;
  margin-inline-start: 8px;
  vertical-align: -2px;
}
.alphabeticalTopicsNav {
  color: var(--medium-grey);
  margin-bottom: 5px;
}
.alphabeticalTopicsNav a {
  display: inline-block;
  margin-bottom: 10px;
}
.alphabeticalTopicsNav a + a {
  margin-inline-start: 10px;
}
.allTopicsList {
  min-height: 500px;
}
.topicPanel .topicLabel {
  text-transform: uppercase;
  font-weight: lighter;
  margin-bottom: 10px;
  font-size: 14px;
}
.topicPanel .topicLabel a {
  color: #8E8E8E;
}
.topicPanel .sideColumnMore {
  cursor: pointer;
  font-size: 16px;
  line-height: 26px;
  color: var(--medium-grey);
}
.topicPanel .sideColumnMore:hover {
  cursor: pointer;
  text-decoration: underline;
}
.topicPanel .sourceList {
  min-height: 500px;
}
.topicPanel .sourceList .loadingMessage {
  text-align: center;
}
.topicPanel .topicSource {
  margin-bottom: 40px;
  cursor: pointer;
  position: relative;
}
.topicPanel .topicSource .title {
  font-weight: bold;
}
.topicPanel .topicSource .score {
  font-size: 17px;
  color: #333;
  font-weight: normal;
  white-space: nowrap;
  border-radius: 4px;
  padding: 3px;
}
.topicPanel .topicSource .score:hover {
  background-color: #EEE;
}
.topicPanel .topicSource .score:active {
  background-color: #DDD;
}
.hebrew .topicPanel .topicSource .score {
  right: auto;
  left: 5px;
}
.topicPanel .topicSource .score img {
  width: 15px;
  height: 15px;
  vertical-align: middle;
  margin: -4px 0 0 2px;
  opacity: 0.6;
}

.sheetCollectionsList ul {
  list-style-type: none;
  padding-inline-start: 0;
  --english-font: var(--english-sans-serif-font-family);
  --hebrew-font: var(--hebrew-sans-serif-font-family);
  font-size: 16px;
  font-weight: 400;
  line-height: 18.75px;
}
.sheetCollectionsList ul li {
  margin-block-end: 10px;
}

.sheetContentSidebar h3 {
  text-transform: none;
  color: var(--medium-grey);
  font-size: var(--sans-serif-h3-font-size);
  --english-font: var(--english-sans-serif-font-family);
  --hebrew-font: var(--hebrew-sans-serif-font-family);
  margin-bottom: 17px;
  margin-top: 36px;
  padding-bottom: 18px;
  border-style: none none solid none;
  border-color: var(--light-grey);
  border-width: 1px;
}

.translationsHeader {
  margin-bottom: 35px;
}

.translationsHeader h3 {
  text-transform: none;
  color: var(--medium-grey);
  font-size: var(--sans-serif-h3-font-size);
  --english-font: var(--english-sans-serif-font-family);
  --hebrew-font: var(--hebrew-sans-serif-font-family);
  margin-bottom: 12px;
  margin-top: 0;
}

.translationsHeader .translationsDesc {
  font-size: var(--sans-serif-body-font-size);
  color: var(--medium-grey);
}

.aboutSheetPanel hr {
  height: 0px;
  border: 1px solid var(--light-grey);
}

.aboutSheetPanel h2 {
  font-size: var(--serif-h3-font-size);
  color: #000000;
  text-transform: none;
  margin: 0px;
}

.aboutSheetPanel h3.aboutSheetSubtitle {
  --english-font: var(--english-sans-serif-font-family);
  --hebrew-font: var(--hebrew-sans-serif-font-family);
  margin-top: 5px;
  margin-bottom: 20px;
}

div.aboutSheetMetadata {
  color: var(--medium-grey);
  --english-font: var(--english-sans-serif-font-family);
  --hebrew-font: var(--hebrew-sans-serif-font-family);
  font-size: var(--sans-serif-small-font-size);
  display: flex;
  flex-direction: column;
  margin: 10px 0px;
}
div.aboutSheetMetadata span:not(:first-child)::before{
  content: '•';
  margin-inline-start: 4px;
  margin-inline-end: 4px;
}

.hebrew .topicPanel .topicSource .score img {
  margin: -4px 2px 0 0;
}
.note a {
  color: #333;
  text-decoration: underline;
}
.noteListing {
  margin-bottom: 30px;
  border-bottom: 1px solid #ccc;
  padding-bottom: 10px;
}
.noteListing a:hover {
  text-decoration: none;
}
.noteListing .textRange .title {
  font-size: 18px;
  color: var(--medium-grey);
  margin-bottom: 10px;
}
.noteListing .textRange .title:hover {
  text-decoration: underline;
}
.noteListing .textRange .text {
  font-size: 18px;
  font-style: italic;
  color: var(--medium-grey);
  margin-bottom: 18px;
}
.noteListing .textRange .text .he {
  font-style: normal;
}
.noteListing .segment {
  display: block;
}
.noteListing .note {
  font-size: 18px;
}
.noteListing .actionButtons {
  visibility: hidden;
  float: right;
  display: inline-block;
  cursor: pointer;
}
.interface-hebrew .noteListing .actionButtons {
  float: left;
}
.noteListing:hover .actionButtons {
  visibility: visible;
}
.noteListing .actionButtons img {
  width: 16px;
  height: 16px;
}
.noteListing .actionButtons img + img {
  margin: 0 0 0 10px;
}
.interface-hebrew .noteListing .actionButtons img + img {
  margin: 0 10px 0 0;
}
.noteListing:hover .actionButtons img:hover {
  opacity: 0.6;
}
.noteListing .mask {
  background-color: white;
  opacity: 0.5;
}
.addToSourceSheetModal {
  position: absolute;
  display: block;
  left: 40%;
  top: 240px;
  width: 330px;
  padding: 20px;
  background: #FBFBFA;
  border: #ccc 1px solid;
  border-radius: 4px;
  box-shadow: 0 0 10px #ccc;
  z-index: 200;
}
.addToSourceSheetModal .closeButton {
  margin-bottom: 10px;
  cursor: pointer;
  height: 18px;
  width: 18px;
  float: right;
}
.searchBox .keyboardInputInitiator {
    opacity: 0.4;
    width: 22px;
    height: 20px;
    padding: 4px 7px 2px;
    position: initial;
    vertical-align: 0px;
}
.searchBox.TopicSearchBox {
  margin: 30px 0px 20px 30px;
}
.searchBox.TopicSearchBox input {
  padding: 15px;
  box-sizing: border-box;
  box-shadow: 0px 1px 3px rgba(0, 0, 0, 0.25);
  border: none;
  height: 40px;
  width: 209px;
  font-family: "adobe-garamond-pro", "Crimson Text", Georgia, serif;
  border-radius: 6px;
  font-size: 18px;
  color: #000000;
}
.searchBox.TopicSearchBox input.selected {
  color: var(--commentary-blue);
}
.header .searchBox .keyboardInputInitiator {
    display: none;
}
body #keyboardInputMaster {
    opacity: 1;
    background-color: #FBFBFA;
    border: 1px solid #ccc;
    padding: 5px;
    box-shadow: none;
    border-radius: 0.3em;
    /*position: relative;
    top: 100px;
    left: 395px;*/
}
body #keyboardInputMaster thead {
  display: none;
}
body #keyboardInputMaster tbody tr td table{
    border-spacing: 2px 2px;
}
body #keyboardInputMaster tbody tr td table tbody tr td{
    border: 0.5px solid #eee;
    background: white;
    font-family: "Heebo","Roboto", sans-serif;
    min-width: 15px;
    vertical-align: middle;
    padding: 2px 8px;
    text-align: center;
    font-size: 14px;
    color: #333;
}
body #keyboardInputMaster tbody tr td table tbody tr td:hover,
body #keyboardInputMaster tbody tr td table tbody tr td:active,
body #keyboardInputMaster tbody tr td table tbody tr td.pressed{
    border: 1px solid #eee;
    background: #eee;
}
.calendarRefs {
  margin-bottom: 16px;
}
.calendarRef {
  font-size: 18px;
  color: var(--medium-grey);
  display: flex;
  margin: 2px 0;
}
.calendarRef a {
  color: inherit;
}
.calendarRef img {
  margin-top: 2px;
}
#editCollectionPage {
  width: 90%;
  max-width: 660px;
  margin: 0 auto;
  padding: 80px 0 100px;
}
.onoffswitch {
  position: relative;
  width: 70px;
  display: inline-block;
  -webkit-user-select:none;
  -moz-user-select:none;
  -ms-user-select: none;
}
.readerNavMenu .content #editCollectionPage .onoffswitch-checkbox {
  display: none;
}
.readerNavMenu .content #editCollectionPage .onoffswitch-label {
  display: block;
  height: auto;
  overflow: hidden;
  cursor: pointer;
  border-radius: 20px;
}
.onoffswitch-inner {
  display: block;
  width: 200%;
  margin-left: -100%;
  transition: margin 0.3s ease-in 0s;
}
.interface-hebrew .onoffswitch-inner {
  margin-right: -100%;
}
.onoffswitch-inner:before, .onoffswitch-inner:after {
  display: block;
  float: left;
  width: 50%;
  height: 36px;
  padding: 0;
  line-height: 36px;
  font-size: 14px;
  color: white;
  box-sizing: border-box;
}
.onoffswitch-inner:before {
  content: "Yes";
  padding-left: 10px;
  background-color: #212D4F;
  color: #FFFFFF;
}
.interface-hebrew .onoffswitch-inner:before{
  content: "לא";
  padding-right: 10px;
}
.onoffswitch-inner:after {
  content: "No";
  padding-right: 10px;
  background-color: #212D4F;
  color: #fff;
  text-align: right;
}
.interface-hebrew .onoffswitch-inner:after {
  text-align: left;
  padding-left: 10px;
}
.interface-hebrew .onoffswitch-inner:after{
    content: "כן";
}
.onoffswitch-switch {
  display: block;
  width: 31px;
  margin: 1px;
  background: #FFFFFF;
  position: absolute;
  top: 0;
  bottom: 0;
  height: 30px;
  right: 36px;
  border: 2px solid #999999;
  border-radius: 26px;
  transition: all 0.3s ease-in 0s;
}
.onoffswitch-checkbox:checked + .onoffswitch-label .onoffswitch-inner {
  margin-left: 0;
}
.interface-hebrew .onoffswitch-checkbox:checked + .onoffswitch-label .onoffswitch-inner {
  margin-right: 0;
}
.onoffswitch-checkbox:checked + .onoffswitch-label .onoffswitch-switch {
  right: 0px;
}
.readerNavMenu .content #editCollectionPage {
  padding: 20px 0 40px;
  min-height: auto;
  overflow: visible;
}
#editCollectionPageContainerInner {
  position: relative;
}
#editCollectionPage :not(h1) .int-en {
  font-family: "Roboto", "Helvetica Neue", "Helvetica", sans-serif;
}
#editCollectionPage :not(h1) .int-he {
  font-family: "Heebo", sans-serif;
}
#editCollectionPage .field {
  box-sizing: border-box;
  width: 100%;
  display: inline-block;
  vertical-align: top;
  padding: 12px;
}
#editCollectionPage .field.halfWidth {
  width: 50%;
  display: inline-block;
}
#editCollectionPage .field.quarterWidth {
  width: 25%;
  display: inline-block;
}
#editCollectionPage .field.threeQuarterWidth {
  width: 75%;
  display: inline-block;
}
#editCollectionPage .field > label {
  display: block;
  margin-bottom: 15px;
  color: var(--medium-grey);
}
#editCollectionPage input,
#editCollectionPage textarea {
  display: block;
  width: 100%;
  padding: 15px 12px;
  border-radius: 5px;
  border: none;
  box-sizing: border-box;
  box-shadow: 0 1px 3px rgba(0,0,0,0.2);
  font-family: "Roboto", "Helvetica Neue", "Helvetica", sans-serif;
  color: #333;
  font-size: 14px;
}
.interface-hebrew #editCollectionPage input,
.interface-hebrew #editCollectionPage textarea {
  font-family: "Heebo", sans-serif;
}
#editCollectionPage .hiddenFileInput {
  width: 0.1px;
  height: 0.1px;
  opacity: 0;
  overflow: hidden;
  position: absolute;
  z-index: -1;
}
#editCollectionPage .collectionImage {
  max-width: 200px;
  margin-bottom: 5px;
  display: block;
}
#editCollectionPage .helperText {
  color: var(--medium-grey);
  font-size: 13px;
  width: 500px;
}
#editCollectionPage .collectionHeaderBox {
  width: 100%;
  background-color: white;
  margin-bottom: 5px;
}
#editCollectionPage .collectionHeader {
  float: right;
  max-width: 100%;
}
#editCollectionPage .deleteCollection {
  cursor: pointer;
  margin: 30px 10px;
  color: var(--medium-grey);
  text-align: right;
}
#editCollectionPage .deleteCollection:hover {
  text-decoration: underline;
}
.dropdown {
  position: relative;
}
.dropdown .dropdownMain {
  background: white;
  box-shadow: 0 1px 3px rgba(0,0,0,0.2);
  border-radius: 7px;
  padding: 16px 22px;
  font-size: 16px;
  margin-bottom: 10px;
  cursor: pointer;
  line-height: 19px;
  color: var(--medium-grey);
  display: flex;
  justify-content: space-between;
  flex-direction: row;
}
.dropdown .dropdownMain.selected{
  color: var(--selected-option);
}
.dropdown .dropdownList .dropdownOption {
  font-size: 18px;
  cursor: pointer;
  padding: 0 22px;
  margin: 26px 0;
  border: none;
  color: var(--medium-grey);
  font-style: normal;
  font-weight: normal;
  font-size: 16px;
  line-height: 19px;
}

.dropdown .dropdownOpenButton {
  margin-inline-start: 6px;
  cursor: pointer;
  color: var(--medium-grey);
  font-size: 18px;
}
.interface-hebrew .dropdownOpenButton {
  float: left;
  margin-left: 0;
}
.dropdown .dropdownListBox {
  position: absolute;
  z-index: 1;
  margin-top: -14px;
  width: 100%;
  box-sizing: border-box;
  box-shadow: 0 1px 3px rgba(0,0,0,0.2);
  background: white;
  border-bottom-left-radius: 7px;
  border-bottom-right-radius: 7px;
}
.dropdown .dropdownList {
  color: var(--medium-grey);
  background-color: white;
  box-sizing: border-box;
  padding: 0;
  max-height: 250px;
  overflow-x: hidden;
  overflow-y: scroll;
  border-bottom-left-radius: 7px;
  border-bottom-right-radius: 7px;
}
.dropdown .dropdownList:focus {
  outline: none; /* hide focus ring on container; focus is shown on the active option */
}

/* Apply default browser focus outline to dropdown elements when tabbing - matches header dropdown pattern */
body:not(.user-is-tabbing) .dropdownItem:focus,
body:not(.user-is-tabbing) .dropdownOption:focus,
body:not(.user-is-tabbing) div[role="button"]:focus,
body:not(.user-is-tabbing) .dropdownLinks-button img:focus,
body:not(.user-is-tabbing) .header-dropdown-button:focus {
  outline: none;
}

/* Add browser-like focus outline for dropdown buttons when tabbing */
body.user-is-tabbing div[role="button"]:focus,
body.user-is-tabbing .dropdownLinks-button img:focus,
body.user-is-tabbing .header-dropdown-button:focus {
  outline: 2px solid var(--select-blue);
  outline-offset: 2px;
}

/* Reset button styling for header dropdown buttons to match original image appearance */
.header-dropdown-button {
  background: none;
  border: none;
  padding: 0;
  margin: 0;
  cursor: pointer;
  display: inline-block;
}

.singlePanel .dropdown .dropdownList {
  max-height: 150px;
}
.dropdown .dropdownList .dropdownOption.selected {
  color: var(--selected-option);
}
.addToSourceSheetBox .dropdownMain.noselect {
  display: flex;
  justify-content: space-between;
  align-items: center;
  align-content: flex-start;
  text-align: start;
}
.addToSourceSheetBox .dropdownMain.noselect::before{
  content: url("/static/img/sheet.svg");
  opacity: 0.4;
  display: inline-block;
  margin-inline-end: 10px;
  transform: scale(0.8);
  vertical-align: text-bottom;
  line-height: 10px;
}
.addToSourceSheetBox .dropdownMain.noselect::after{
  content: url("/static/icons/chevron.svg");
  margin-inline-start: auto;
  opacity: 0.4;
  height: 24px;
  transform: scale(0.6) rotate(90deg);
  transform-origin: center center;
}
.addToSourceSheetBox .dropdownMain.noselect.open::after{
  transform: scale(0.6) rotate(-90deg);
  transform-origin: center center;
}
.addToSourceSheetBox .dropdownMain .loadingMessage {
  margin: 0;
}
.addToSourceSheetBoxTitle{
  font-style: normal;
  font-weight: normal;
  font-size: 13px;
  line-height: 15px;
  color: var(--medium-grey);
  margin-bottom: 11px;
}
.addToSourceSheetBox .selectedRef{
  padding: 0;
  font-size: 16px;
  margin-bottom: 15px;
  cursor: default;
  background: transparent;
  box-shadow: none;
  border: 0;
  border-radius: 0;
  text-align: start;
}
.addToSourceSheetBox .selectedRef span{
  font-family: "adobe-garamond-pro", "Crimson Text", Georgia, "Times New Roman", serif;
  font-style: normal;
  font-weight: normal;
  font-size: 18px;
  line-height: 25px;
  color: var(--medium-grey);
}
.readerPanel.hebrew .addToSourceSheetBox .selectedRef span{
  font-family: "Taamey Frank", "adobe-garamond-pro", "Crimson Text", Georgia, "Times New Roman", serif;
  font-size: 1.2em;
}
.addToSourceSheetBox .dropdown .dropdownList .dropdownOption::before{
  content: url("/static/img/sheet.svg");
  opacity: 0.4;
  display: inline-block;
  margin-inline-end: 10px;
  transform: scale(0.8);
  vertical-align: text-bottom;
  line-height: 10px;
}
#footer {
  background-color: white;
  border-top: 1px solid #F4F4F4;
  overflow: hidden;
  padding: 18px 40px 70px 40px;
  text-align: left;
  color: var(--medium-grey);
}
.singlePanel #footer {
  padding: 18px 15px 70px 15px;
}
#footer a {
  display: block;
  color: var(--medium-grey);
}
.interface-hebrew #footer{
  direction: rtl;
  text-align: right;
}
.interface-english #footer .int-he {
  display: none;
}
.interface-hebrew #footer .int-he {
  display: inline;
  text-align: right;
}
#footerInner {
  max-width: 1000px;
  margin: 0 auto;
}
#footer .section {
  display: inline-block;
  vertical-align: top;
  width: 200px;
  margin: 20px 0;
}
.interface-english #footer .section {
  text-align: left;
}
.interface-hebrew #footer .section {
  text-align: right;
}
#footer .section .header {
  color: #000;
  margin-bottom: 18px;
  font-weight: normal;
  font-size: 16px;
}
#footer .section.last {
  float: right;
  text-align: right;
}
.interface-hebrew #footer .section.last {
  float: left;
  text-align: left;
}
#footer .section a {
  font-size: 16px;
  margin: 2px 0;
}
#footer .fa {
  margin: 0 3px;
}
#footer .header.connect {
  text-transform: uppercase;
}
.newsletterSignUpBox {
  position: relative;
  margin-bottom: 4px;
}
.newsletterSignUpBox .newsletterInput {
  border-radius: 6px;
  padding: 10px 32px 12px 16px;
  width: 150px;
  font-size: 15px;
  border: 1px solid #EEE;
  margin-bottom: 6px;
  color: #333;
}
.newsletterSignUpBox .educatorNewsletterInput {
  padding: 10px;
  -webkit-appearance: auto
}
.newsletterSignUpBox img {
  height: 18px;
  width: 18px;
  opacity: 0.2;
  position: absolute;
  top: 10px;
  right: 12px;
}
.interface-hebrew .newsletterSignUpBox .newsletterInput {
  padding: 8px 16px 11px 32px;
}
.interface-hebrew .newsletterSignUpBox img {
  right: auto;
  left: 12px;
  transform: scale(-1, 1);
}
.newsletterEducatorOption {
  font-size: 14px;
  padding: 0px 3px;
  margin-top: 2px;
}
.newsletterSignUpBox .subscribeMessage {
  margin: 4px 0 14px 0;
  font-size: 14px;
  font-family: "Roboto", "Helvetica Neue", "Helvetica", sans-serif;
  font-style: italic;
  text-align: center;
  direction: ltr;
}
#footer .section.connect a {
  display: inline;
  margin: 0 4px;
}
#footer .section.connect .socialLinks a {
  color: var(--medium-grey);
}
#footer #siteLanguageToggle {
  color: var(--medium-grey);
  margin-top: 30px;
  font-size: 15px;
}
#footer #siteLanguageToggle #siteLanguageToggleLabel {
  display: block;
  text-transform: uppercase;
  color: #000;
}
#footer a#siteLanguageEnglish,
#footer a#siteLanguageHebrew {
  font-family: "Roboto", "Helvetica Neue", "Helvetica", sans-serif;
  cursor: pointer;
  color: var(--medium-grey);
  display: inline;
  margin: 0 3px;
}
#footer #siteLanguageEnglish:hover,
#footer #siteLanguageHebrew:hover {
  text-decoration: underline;
}
#footer a#siteLanguageHebrew {
  font-family: "Heebo", sans-serif;
}
.gemarra-regular, .gemarra-italic {
  font-weight: bold;
}
.it-text, .gemarra-italic {
  font-style: italic;
}
.categoryAttribution a {
  color: inherit;
}
.bubbleTab {
  padding: 10px 25px;
  margin: 3px;
  background-color: white;
  border-radius: 20px;
  border: 1px solid #DADADA;
  display: inline-block;
  font-size: 12px;
  color: var(--medium-grey);
  font-family: "Roboto", "Helvetica Neue", "Helvetica", sans-serif;
  letter-spacing: 1px;
  cursor: pointer;
}
.bubbleTab:hover {
  text-decoration: none;
}
.bubbleTab.active {
  color: #333;
}
.aboutBox .detailsSection{
  margin-bottom: 40px;
}
.aboutBox .aboutHeader {
  color: var(--medium-grey);
  padding-bottom: 13px;
  margin: 0;
  margin-bottom: 15px;
  text-align: initial;
  text-transform: none;
  font-size: 22px;
  border-bottom: solid 1px var(--light-grey);
  --english-font: var(--english-sans-serif-font-family);
  --hebrew-font: var(--hebrew-sans-serif-font-family);
}
.aboutBox .aboutTitle {
  padding: 10px 0 10px 0;
  display: inline-block;
  font-style: normal;
  font-weight: normal;
  font-size: 24px;
  line-height: 29px;
  color: #000000;
}
.aboutBox .tocCategory{
  display: block;
  margin-bottom: 17px;
  font-size: 16px;
  line-height: 19px;
  letter-spacing: 2px;
  text-transform: uppercase;
  color: var(--medium-grey);
}
.aboutBox .aboutSubtitle {
  font-style: italic;
  font-weight: normal;
  font-size: 18px;
  line-height: 22px;
  color: var(--medium-grey);
}
.aboutBox .aboutSubtitle .he {
  font-style: normal;
}
.aboutBox .aboutAuthor{
  font-size: 16px;
  line-height: 19px;
  color: var(--medium-grey);
  margin-bottom: 22px;
  display: flex;
}
.readerPanel.hebrew .aboutBox .aboutAuthor .aboutAuthorInner{
  direction: rtl;
}
.aboutBox .aboutAuthor .authorName{
  margin-inline-start: 5px;
  color: black;
}
.aboutBox .aboutDesc {
  margin: 15px 0 15px 0;
  font-style: normal;
  font-weight: normal;
  font-size: 16px;
  line-height: 19px;
  color: var(--medium-grey);
}
.aboutBox .aboutComposed{
  font-size: 14px;
  line-height: 18px;
  color: var(--medium-grey);
}
.guideBox .guideHeader {
  color: var(--medium-grey);
  padding-bottom: 13px;
  margin: 0;
  margin-bottom: 15px;
  text-align: initial;
  text-transform: none;
  font-size: 22px;
  border-bottom: solid 1px var(--light-grey);
  --english-font: var(--english-sans-serif-font-family);
  --hebrew-font: var(--hebrew-sans-serif-font-family);
}

.guideBox .guideHeader i {
  margin-right: 8px;
  font-size: 18px;
  cursor: pointer;
}

.guideBox .guideTitle {
  padding: 10px 0 10px 0;
  display: inline-block;
  font-style: normal;
  font-weight: normal;
  font-size: 24px;
  line-height: 29px;
  color: #000000;
}
.guideBox .guidePromptBox {
  direction: ltr;
  margin-bottom: 20px;
  border-radius: 10px;
  padding: 8px 15px;
  border: 2px solid var(--mishnah-blue);
  background-color: #FFFFFF;
  cursor: pointer;
}
.guideBox .guidePromptBox p {
  font-size: 16px;
}
.guideBox .guidePromptBox span {
  font-size: 14px;
  color: var(--medium-grey);
  margin-top: 10px;
}
.readerApp.interface-hebrew .aboutBox .versionDetails,
.readerApp.interface-hebrew .versionsBox .versionDetails {
  text-align: right;
}
.aboutBox .versionDetails .separator,
.versionsBox .versionDetails .separator {
  margin: 0 3px;
}
.aboutBox .currVersionSection, .aboutBox .alternateVersionsSection {
  padding-bottom: 30px;
}
.aboutBox .versionsBox .language-block:first-child .versionBlock:first-child {
  border-top: none;
  padding-top: 10px;
}
.aboutBox .currVersionSection .versionBlock + .versionBlock {
    border-top: solid 1px #CCC;
    padding-top: 20px;
    margin-top: 20px;
}
.version-with-buy-button {
  display: flex;
  flex-direction: column;
}
.version-with-buy-button .version-text-image{
  display: flex;
  justify-content: space-between;
}
.version-with-buy-button .version-text-image .versionBlock{
  align-self: flex-start;
}
.versionsBox .version-with-buy-button{
    border-top: solid 1px #CCC;
}
.versionsBox .version-with-buy-button .versionBlock{
    border-top: none;
}
.versionsBox .version-with-buy-button .version-text-image .version-with-buy-button-image
{
  padding: 20px;
}
.versionsBox .version-with-buy-button .version-with-buy-button-link{
    padding: 10px 20px;
}
.version-with-buy-button .version-with-buy-button-link{
  align-content: flex-start;
  min-width: 50%;
}
.version-with-buy-button .version-with-buy-button-link a.button{
  color: #FFFFFF;
  padding: 7px 20px;
}
.version-with-buy-button .version-text-image .version-with-buy-button-image img.buy-img {
    height: 85px;
    border-radius: 2px;
}
.versionsBox .versionLanguage {
  padding-bottom: 15px;
  letter-spacing: 1px;
  font-style: normal;
  font-weight: normal;
  font-size: 16px;
  line-height: 19px;
  color: var(--medium-grey);
}
.interface-hebrew .versionsBox .versionLanguage {
  direction: rtl;
}
.versionsBox div:not(:first-child) .versionLanguage {
  padding-top: 25px;
}
.versionsBox .versionLanguage .versionCount {
  color: var(--medium-grey);
}
.versionsBox a.selectButton:not(.version-with-preview-title-line .selectButton) {
  font-style: normal;
  font-weight: normal;
  font-size: 13px;
  color: var(--medium-grey);
  box-shadow: 0 1px 2px #999;
  padding: 2px 8px;
  background-color: white;
  border-radius: 4px;
  line-height: 18px;
  cursor: pointer;
}
.versionsBox a.selectButton.currSelectButton:not(.version-with-preview-title-line .selectButton) {
  background-color: #212E50;
  text-decoration: none;
  cursor: default;
  line-height: 20px;
  color: #FFFFFF;
}
.versionsTextList .topFiltersInner .uppercase {
  text-transform: none;
}
span.purim-emoji img{
  height: 25px;
  width: 25px;
}

/* Sheets */

.sheetsInPanel {
  font-size: 62.5%;
  overflow-y: scroll;
  overflow-x: hidden;
  height: 100%;
  padding: 0 15px;
  box-sizing: border-box;
  position: relative;
}
.sheetContent .collectionsWidgetDone .button, .sheetContentSidebar .largeFollowButton {
  background-color: var(--midrash-green);
}
.sheetContentSidebar .largeFollowButton {
  --english-font: var(--english-sans-serif-font-family);
  --hebrew-font: var(--hebrew-sans-serif-font-family);
  font-size: 14px;
  font-weight: 400;
  line-height: 18px;
  min-height: 31px;
  height: 31px;
}

.sheetContent {
  width: 100%;
  box-sizing: border-box;
  font-size: 2.2em;
  line-height: 1.6;
  text-align: justify;
  background-color: inherit;
  margin: 0 auto;
  max-width: 760px;
  position: relative;
  padding: 0 30px;
}
.sheetContent .ref {
  cursor: pointer;
  color: var(--medium-grey);
  font-size: 1em;
}
.sheetContent .ref a {
  color: var(--medium-grey);
}
.sheetContent img {
  max-width: 100%;
}
.sheetContent table {
  margin: auto;
  max-width: 100%;
  width: 100%;
  border-collapse: collapse;
  table-layout: fixed
}
.sheetContent table th,
.sheetContent table td {
  padding: 10px;
  border-top: 1px solid #E6E5E6;
  vertical-align: top;
}
.sheetContent table thead th {
  vertical-align: bottom;
  border-bottom: 2px solid #E6E5E6;
  border-top: none;
}
.sheetContent table th:first-of-type,
.sheetContent table tr td:first-of-type {
  padding-left: 0;
}
.sheetContent table th:last-of-type,
.sheetContent table tr td:last-of-type {
  padding-right: 0;
}
.sheetContent tbody {
  width: 100%;
}
.sheetContent .center {
  text-align: center;
}
.readerPanel .sheetItem {
  position: relative;
}
.heLeft.bilingual section.SheetSource .sheetItem.enOnly > .en,
.heLeft.bilingual section.SheetSource .sheetItem.heOnly > .he,
.heRight.bilingual section.SheetSource .sheetItem.enOnly > .en,
.heRight.bilingual section.SheetSource .sheetItem.heOnly > .he {
  width: 100%;
  padding-right: 15px;
  padding-left: 15px;
}
.readerPanel .sheetItem.indented-1,
.readerPanel section.SheetSource.indented-1,
.readerPanel section.SheetOutsideBiText.indented-1 {
  margin-left:  30px;
  margin-right: 30px;
}
.readerPanel .sheetItem.indented-2,
.readerPanel section.SheetSource.indented-2,
.readerPanel section.SheetOutsideBiText.indented-2 {
  margin-left:  60px;
  margin-right: 60px;
}
.readerPanel .sheetItem.indented-3,
.readerPanel section.SheetSource.indented-3,
.readerPanel section.SheetOutsideBiText.indented-3 {
  margin-left:  90px;
  margin-right: 90px;
}
.sheetContent .customSourceTitle {
  font-family: "Roboto", "Helvetica Neue", "Helvetica", sans-serif;
  text-transform: none;
  margin-bottom: 0;
  margin-top: 40px;
}
.sheetContent p {
  margin: 0 0 1em 0;
}
.segmentNumber.sheetSegmentNumber {
  display: block;
  position: absolute;
  text-align: center;
}
.readerPanel.bilingual.heLeft .sheetItem.segment .segmentNumber.sheetSegmentNumber,
.readerPanel.bilingual.heRight .sheetItem.segment .segmentNumber.sheetSegmentNumber {
  left: 50%;
  margin-left: -15px;
}
.readerPanel.bilingual.heLeft .sheetItem.segment.enOnly .segmentNumber.sheetSegmentNumber,
.readerPanel.bilingual.heRight .sheetItem.segment.enOnly .segmentNumber.sheetSegmentNumber {
  right: 0px;
  left: auto;
  margin-left: 0;
}
.readerPanel.bilingual.heLeft .sheetItem.segment.heOnly .segmentNumber.sheetSegmentNumber,
.readerPanel.bilingual.heRight .sheetItem.segment.heOnly .segmentNumber.sheetSegmentNumber {
  left: 0px;
  margin-left: 0;
}
.readerPanel.english .sheetItem.segment.heOnly .segmentNumber .en,
.readerPanel.hebrew .sheetItem.segment.enOnly .segmentNumber .he
.readerPanel.hebrew section.SheetSource .sheetItem.enOnly > .en,
.readerPanel.english section.SheetSource .sheetItem.heOnly > .he,
.readerPanel.hebrew section.SheetOutsideBiText .sheetItem.enOnly > .en,
.readerPanel.english section.SheetOutsideBiText .sheetItem.heOnly > .he  {
  display: block;
}
.sheetTocIcon {
  color: #ccc;
  font-size: 16px;
  width: 15px;
  height: 15px;
  margin: 0 8px;
  vertical-align: middle;
}
.bookPage .content h2.tagsTitle {
  text-align: center;
  color:black;
  font-size: 13px;
  margin-bottom: 0;
  padding-bottom: 8px;
}
.bookMetaDataBox {
  margin: 40px auto;
  text-align: center;
}
.sheetContent .sheetItem.segment .sourceContentText {
  margin-bottom: 18px;
  display: block;
  overflow-wrap: break-word;
  word-wrap: break-word;
}
.sheetContent h1,
#sheet .outside h1,
.sourceContentText h1 {
  font-weight: 400;
  font-size: var(--serif-h3-font-size);
  text-align: center;
  margin-top: 45px;
  margin-bottom: 30px;
}
.sheetContent h1 span,
.sourceContentText h1 span {
  border-bottom: 4px solid var(--lighter-grey);
}

#aboutCover {
  margin-top: -90px;
  height: 240px;
  padding: 180px 0;
  background-color: #ADA99B;
  box-sizing: border-box;
  text-align: center;
  overflow: hidden;
  position: relative;
}
#aboutVideo {
  position: absolute;
  top: -90px;
  left: 0;
  min-width: 1200px;
  z-index: 0;
  width: 100%;
}
@media (max-width: 450px) {
  #aboutCover {
    height: 270px;
    padding: 180px 0;
  }
  #aboutVideo {
    min-width: 900px;
  }
}
.overlayTextOnSheetsHero {
  color: white;
  --english-font: var(--english-sans-serif-font-family);
  --hebrew-font: var(--hebrew-sans-serif-font-family);
  font-weight: 400;
  margin-inline-start: 10%;
}
.overlayTextOnSheetsHero #title {
  position: absolute;
  font-size: 50px;
  font-weight: 500;
  top: 145px;
  line-height: 62.65px;
}
.overlayTextOnSheetsHero #message {
  position: absolute;
  font-size: 24px;
  line-height: 18px;
  top: 227px;
}
@media screen and (max-width: 800px) {
  .overlayTextOnSheetsHero {
    margin-inline-start: 15%;
  }
  .overlayTextOnSheetsHero #title {
    font-size: 24px;
    top: 115px;
    line-height: revert;
  }
  .overlayTextOnSheetsHero #message {
    font-size: 16px;
    top: 175px;
  }
  #aboutCover {
    height: 150px;
    padding: 130px 0;
  }
}
.sheetContent .addToSheetPlus {
  display: inline-flex;
  justify-content: center;
  align-items: flex-end;
  width: 25px;
  height: 25px;
  background-color: var(--midrash-green);
  border-radius: 50%;
  color: white;
  font-size: 30px;
  line-height: 1;
  cursor: pointer;
}
.SheetOutsideBiText .addToSheetButton, .SheetSource .addToSheetButton {
  margin-inline-start: 15px;
  padding-block-start: 10px;
  padding-block-end: 10px;
  border: none;
  background-color: white;
}
.SheetMedia .addToSheetButton, .SheetComment .addToSheetButton, .SheetOutsideText .addToSheetButton {
  margin-block-start: -10px;
  margin-block-end: 30px;
}
.sheetContent .addToSheetText {
  --english-font: var(--english-sans-serif-font-family);
  --hebrew-font: var(--hebrew-sans-serif-font-family);
  font-size: 16px;
  font-weight: 400;
  line-height: 18.75px;
  color: var(--medium-grey);
  margin-inline-start: 10px;
  cursor: pointer;
}
@media screen and (min-width: 900px) {
  .contentInner .table {
    display: flex;
    flex-direction: row;
  }
  div.TOCCardsWrapper :nth-child(-n+2 of .card) {
    border-top: 1px solid #EDEDEC;
  }
}
@media screen and (min-width: 700px) and (max-width: 900px)  {
  .contentInner .table {
    display: flex;
    flex-direction: column;
  }
}
@media screen and (min-width: 600px) and (max-width: 700px) {
  .contentInner .table {
    display: flex;
    flex-direction: row;
  }
  div.TOCCardsWrapper :nth-child(-n+2 of .card) {
    border-top: 1px solid #EDEDEC;
  }
}
@media screen and (max-width: 600px) {
   .contentInner .table {
    display: flex;
    flex-direction: column;
  }
}

.readerPanel.hebrew .sheetContent .sheetItem.segment .sourceContentText.outsideBiText.en {
  display: none;
}
.readerPanel.english .sheetContent .sheetItem.segment .sourceContentText.outsideBiText.he {
  display: none;
}
.readerPanel.hebrew .sheetContent .sheetItem.segment.enOnly .sourceContentText.outsideBiText.en {
  display: inline;
}
.readerPanel.english .sheetContent .sheetItem.segment.heOnly .sourceContentText.outsideBiText.he {
  display: inline;
}
.readerPanel.english .sheetContent .sheetItem .SheetOutsideText.segment.he,
.readerPanel.hebrew .sheetContent .sheetItem .SheetOutsideText.segment.en,
.readerPanel.english .sheetContent .sheetItem .SheetComment.segment.he,
.readerPanel.hebrew .sheetContent .sheetItem .SheetComment.segment.en {
  display: inline;
}
.sourceContentText.centeredSheetContent {
  text-align: center;
}
.sheetContent .sheetItem.segment .sourceContentText p:last-child,
.sheetContent .editorContent .sheetItem.segment .sourceContentText p {
  margin-bottom: 0;
}
.sheetContent .editorContent .sheetItem.noPointer {
  pointer-events: none;
}

.sheetContent .editorContent .sheetItem.noPointer iframe {
  pointer-events: auto;
}


.sheetContent .editorContent .sheetItem.noPointer .element-link,
.sheetContent .editorContent .sheetItem.noPointer .element-link a {
    cursor: pointer;
    pointer-events: auto;
}
.sheetContent .sheetItem.segment .addedBy {
  margin-top: -20px;
}



.sheetContent .element-link {
  display: inline;
  position: relative;
}

.sheetContent .element-link .popup {
  position: absolute;
  left: 0;
  display: flex;
  align-items: center;
  background-color: white;
  padding: 0;
  border-radius: 6px;
  z-index: 1;
  top: -38px;
  pointer-events: auto;
  box-shadow: 0px 1px 3px rgba(0, 0, 0, 0.25);
}

.sheetNotice {
  color: var(--medium-grey);
  background: var(--lighter-grey);
  border: 1px solid var(--light-grey);
  box-sizing: border-box;
  border-radius: 6px;
  padding: 10px 20px;
  margin: 22px 44px 0;
  font-size: 16px;
}
.interface-hebrew .sheetContent .element-link .popup {
  direction: rtl;
}

.sheetContent .element-link .popup input {
  border: none;
  width: 200px;
  padding: 6px;
  font-size: 16px;
  color: rgb(0, 136, 204)
}

.sheetContent .element-link .popup a {
  display: flex;
  align-items: center;
  gap: 5px;
  padding-right: 10px;
  border-right: 1px solid lightgrey;
}

.sheetContent .element-link .popup button {
  border: none;
  background: transparent;
  padding: 6px;
}

.sheetContent .element-link .popup button:hover {
  color: rebeccapurple;
  cursor: pointer;
}

.sheetContent .editorContent,
.sheetContent .editorContent .segment {
  cursor: text;
}

.interface-english .sheetContent .sheetItem.segment .addedBy {
  float: left;
}
.interface-hebrew .sheetContent .sheetItem.segment .addedBy {
  float: right;
}
.youTubeContainer {
  position: relative;
  padding-bottom: 56.25%; /* 16:9 */
  padding-top: 25px;
  height: 0;
  pointer-events: auto;
}
.youTubeContainer iframe {
  position: absolute;
  top: 0;
  left: 0;
  width: 100%;
  height: 100%;
}
.sheetContent .media {
  margin: 0 auto;
  display: table;
  table-layout: fixed;
}
.sheetContent .media.fullWidth {
  width: 100%;
}
.sheetContent .media .mediaCaption {
  display: table-caption;
  caption-side: bottom;
  padding-top: 8px;
}
.sheetContent .media .mediaCaptionInner {
  display: flex;
  justify-content: space-between;
}
.sheetContent .media .mediaCaption .en {
  font-size: 80%;
  text-align: left;
  flex: 1;
}
.sheetContent .media .mediaCaption .he {
  font-size: 72%;
  flex: 1;
  font-family: "Heebo", "sans-serif";
}
.sheetContent .media .mediaCaption.heOnly .he,
.sheetContent .media .mediaCaption.enOnly .en {
  display: block;
}
.sheetContent .media .mediaCaption.heOnly .en,
.sheetContent .media .mediaCaption.enOnly .he {
  display: none;
}
.sheetContent .spacer:only-of-type.empty {
  line-height: inherit;
  --english-font: var(--english-sans-serif-font-family);
  --hebrew-font: var(--hebrew-sans-serif-font-family);
}
.sheetItem:only-of-type.empty .SheetOutsideText:before,
.sheetContent .spacer:only-of-type.empty:before {
  color: var(--medium-grey);
  position: absolute;
  pointer-events: none;
}
.interface-english .sheetItem:only-of-type.empty .SheetOutsideText:before,
.interface-english .spacer:only-of-type.empty:before,
.interface-english .spacer:only-of-type.empty:before {
  content: "Write something... ";
  margin-inline-start: 50px;
}
.interface-hebrew .sheetItem:only-of-type.empty .SheetOutsideText:before,
.interface-hebrew .spacer:only-of-type.empty:before,
.interface-hebrew .spacer:only-of-type.empty:before {
  content: "לכתוב משהו...";
  margin-inline-start: 50px;
}
.editorAddInterface {
  position: relative;
  pointer-events:none;
  background-color: transparent;
  margin-inline-start: 50px;
}

.editorAddInterface:before {
  content: "";
  margin-inline-start:-46px;
  position: absolute;
  width: 30px;
  height: 30px;
  transform: rotate(45deg);
  background-color: white;
  background-image: url("/static/icons/heavy-x-dark.svg");
  border: 1px solid var(--light-grey);
  background-size: 14px;
  border-radius: 50%;
  pointer-events:auto;
  cursor: pointer;
  background-repeat: no-repeat;
  background-position: center;
  box-sizing: border-box;
  box-shadow: 0px 1px 3px 0px #00000040;
}
.editorAddLineButton {
  position: relative;
  background-color: transparent;
  margin-inline-start: 50px;
}
.hidden.editorAddLineButton::before {
    display: none;
}

.editorAddLineButton:before {
  content: "";
  margin-inline-start:-46px;
  position: absolute;
  width: 30px;
  height: 30px;
  transform: rotate(45deg);
  background-color: white;
  background-image: url("/static/icons/heavy-x-dark.svg");
  border: 1px solid var(--light-grey);
  background-size: 14px;
  border-radius: 50%;
  /*pointer-events:auto;*/
  cursor: pointer;
  background-repeat: no-repeat;
  background-position: center;
  box-sizing: border-box;
  box-shadow: 0px 1px 3px 0px #00000040;
}

.editorAddInterface:hover::before {
background-color: var(--lighter-grey);
}
.editorAddInterface.active:hover::before {
background-color: white;
}

.editorAddInterface.active {
  background-color: white;
  line-height: initial;
}
.editorAddInterface.active:before {
  transform: rotate(0);
}
.editorAddInterface .editorAddInterfaceButton {
  display: none;
}

.addInterfaceInput {
  pointer-events: none;
  display: inline-block;
}
.hidden.editorAddInterface::before {
    display: none;
}


.addInterfaceInput .textPreview {
  border-inline-start: 4px solid;
  padding-inline-start: 36px;
  padding-inline-end: 10px;
  padding-top: 30px;
  padding-bottom: 30px;
  pointer-events: auto;
  margin-top: 10px;
  background-color: white;
}

.addInterfaceInput .button {
  font-size: 14px;
  padding-top: 5px;
  padding-bottom: 5px;
  height: 30px;
  position: absolute;
}

.addInterfaceInput .textPreviewSegment {
  display: inline;
}

.addInterfaceInput .textPreview .inner {
  max-height: 272px;
  overflow-y: scroll;
  padding-inline-end: 30px;
  position: relative;
}

.connectionsPanel .autocompleterPopups {
  position: absolute;
  height: 100%;
  width: 100%;
}

.addInterfaceInput .suggestionBoxContainer,
.addInterfaceInput .textPreviewContainer {
  position: absolute;
  z-index: 1;
}

.editorContent .show-above .suggestionBoxContainer,
.editorContent .show-above .textPreviewContainer {
  top: auto;
  bottom: 100%;
}

.addInterfaceInput .suggestionBox,
.addInterfaceInput .textPreview {
  border: 1px solid var(--light-grey);
  box-shadow: 0px 1px 3px rgba(0, 0, 0, 0.25);
  border-radius: 6px;
}

.addInterfaceInput .suggestionBox {
  height: 100%;
}
.addInterfaceInput select.suggestionBox {
  font-size: 22px;
}


.addInterfaceInput select.suggestionBox:focus > option:checked {
  background: var(--light-grey) !important;
}

.addInterfaceInput select.suggestionBox option:checked,
.addInterfaceInput select.suggestionBox option:hover {
    box-shadow: 0 0 10px 100px var(--light-grey) inset;
}

.addInterfaceInput input,
.addInterfaceInput button,
.addInterfaceInput .suggestion {
  pointer-events: auto;
  cursor: pointer;
}

.addInterfaceInput .suggestion {
  border-inline-start: 4px solid;
  padding-inline-start: 36px;
  padding-inline-end: 40px;
  padding-top: 9px;
  padding-bottom: 9px;
  border-bottom: 1px solid var(--lighter-grey);
}

.addInterfaceInput .suggestion:last-of-type {
  border-bottom: none;
}

.addInterfaceInput input {
  min-width: 350px;
  max-width: 450px;
  border-radius: 250px;
  border: none;
  box-shadow: none;
  box-sizing: border-box;
  font-size: 22px;
  padding-inline-start: 30px;
  padding-top: revert;
  margin-inline-end: 20px;
  background: url("/static/icons/iconmonstr-magnifier-2-240.svg") no-repeat scroll left 7px top 7px;
  background-color: var(--lighter-grey);
}
.topicSearch.addInterfaceInput {
  display: flex;
  margin-left: 30px;
  margin-right: 30px;
  justify-content: space-between;
}

.topicSearch.addInterfaceInput input {
  margin-top: 30px;
  height: 30px;
  max-width: 250px;
  min-width: 250px;
  padding-inline-end: 30px;
  margin-left:  0;
  margin-right: 0;
  font-size: 20px;
}
.topicSearch.addInterfaceInput input.selected {
  color: #4B71B7;
}

.topicSearch.addInterfaceInput .button {
  margin-top: 30px;
  position: relative;
  white-space: nowrap;
}
.addInterfaceInput .suggestion {
  font-size: 20px;
}
.topicSearch.addInterfaceInput select.suggestionBox {
  margin-top: 60px;
}
.addInterfaceInput.mediaInput input {
  background: url("/static/icons/link_grey.svg") no-repeat scroll left 7px top 7px;
  background-color: var(--lighter-grey);
}
.readerApp.interface-hebrew .addInterfaceInput input {
  background-position: right 7px top 7px;
  font-family: var(--hebrew-serif-font-family);
}

.addInterfaceInput input::placeholder {
  font-size: 22px;
  font-style: normal;
}

.addInterfaceInput input+span.helperCompletionText {
  position: absolute;
  margin-inline-start: 4px;
  color: var(--medium-grey);
}

.editorAddInterface.active .editorAddInterfaceButton {
  width: 30px;
  height: 30px;
  padding: 10px;
  display: inline-block;
  background-size: auto 12px;
  background-repeat: no-repeat;
  background-position: center;
  border-radius: 6px;
  background-origin: content-box;
  background-color: var(--lighter-grey);
  margin-inline-end: 6px;
  box-sizing: border-box;
  cursor: pointer;
  pointer-events: auto;
}
.editorAddInterface.active .cursorHolder {
  display: inline-block;
 }
#addSourceButton.editorAddInterfaceButton {
  background-image: url("/static/icons/quotation.svg");
}
#addImageButton.editorAddInterfaceButton {
  background-image: url("/static/icons/image.svg");
}
#addMediaButton.editorAddInterfaceButton {
  background-image: url("/static/icons/video.svg");
}

#addImageFileSelectorLabel {
  width: 30px;
  height: 30px;
  margin-inline-start: -5px;
  margin-top: -5px;
  display: block;
  position: absolute;
  cursor: pointer;
}

.sheetContent .sheetItem .SheetOutsideText.segment p {
  margin: 0
}
.sheetContent .sheetItem .SheetOutsideText.segment {
  margin: 0
}
.sheetContent .sheetItem .SheetSource.segment,
.sheetContent .sheetItem .SheetOutsideBiText.segment {
  margin-top: 2px;
  margin-bottom:30px;
}
.sheetContent .text.loading {
  cursor: wait;
}
.oldSheetNotice,
.oldSheetNotice a,
.editSheetNotice,
.editSheetNotice a {
  font-size: 12px;
  font-family: "Roboto", "Helvetica Neue", "Helvetica", sans-serif;
  color: var(--medium-grey);
}
.cookiesNotification {
  position: fixed;
  z-index: 9999;
  color: white;
  background-color: #212E50;
  border-top: 1px solid #ccc;
  bottom: 0;
  box-sizing: border-box;
  width: 100%;
  padding: 10px 0;
  line-height: 1.1;
  text-align: center;
  unicode-bidi: plaintext;
}
.cookiesNotification a {
  text-decoration: underline;
  color: inherit;
  margin-inline-start: 5px;
}
.cookiesNotification .button {
  margin-inline-start: 12px;
}
.readerMessageBox {
  z-index: 9999;
  color: #000;
  font-size: 16px;
  background-color: #ededec;
  border: 1px solid #ccc;
  top: 0;
  left: 0;
  box-sizing: border-box;
  padding: 10px 0;
  margin: 40px;
  line-height: 1.1;
  text-align: center;
}
.readerMessageBox a {
  text-decoration: underline;
  color: inherit;
}
.he sup.sourcePrefix {
  margin-right: -35px;
  position: absolute;
  text-decoration: none;
  font-family: "Roboto", "Helvetica Neue", "Helvetica", sans-serif;
  color: #000;
}
.en sup.sourcePrefix {
  margin-left: -35px;
  position: absolute;
  text-decoration: none;
  font-family: "Roboto", "Helvetica Neue", "Helvetica", sans-serif;
  color: #000;
}
.heLeft.bilingual .sheetContent .text sup.sourcePrefix,
.heRight.bilingual .sheetContent .text sup.sourcePrefix {
    margin-right: -28px;
}
.heLeft.bilingual .sheetContent .text .en sup.sourcePrefix,
.heRight.bilingual .sheetContent .text .en sup.sourcePrefix {
  display: none
}
.sheetItem.ref-display-none .ref {
  display: none;
}
section.SheetSource .en,
section.SheetOutsideBiText .en {
  background-color: #FBFBFA;
}
section.SheetSource,
section.SheetOutsideBiText {
  border-inline-start: 4px solid;
  border-inline-end: 1px solid #DDDDDD;
  border-block-start: 1px solid #DDDDDD;
  border-block-end: 1px solid #DDDDDD;
  border-radius: 4px;
  margin-bottom: 30px;
}

.readerPanel.hebrew section.SheetSource .sheetItem > .he,
.readerPanel.english section.SheetSource .sheetItem > .en,
.readerPanel.hebrew section.SheetSource .sheetItem.enOnly > .en > .sourceContentText,
.readerPanel.hebrew section.SheetOutsideBiText .sheetItem > .he,
.readerPanel.english section.SheetOutsideBiText .sheetItem > .en {
  display: block;
}
.readerPanel.hebrew section.SheetSource .sheetItem:not(.enOnly) > .en,
.readerPanel.hebrew section.SheetSource .sheetItem.enOnly > .en > .ref,
.readerPanel.hebrew section.SheetSource .sheetItem.enOnly > .he > .sourceContentText,
.readerPanel.english section.SheetSource .sheetItem > .he,
.readerPanel.hebrew .sheetItem:not(.enOnly) .SheetSource > .en,
.readerPanel.hebrew .sheetItem.enOnly .SheetSource > .en > .ref,
.readerPanel.hebrew .sheetItem.enOnly .SheetSource > .he > .sourceContentText,
.readerPanel.english .sheetItem .SheetSource > .he,
.readerPanel.hebrew section.SheetOutsideBiText .sheetItem > .en,
.readerPanel.english section.SheetOutsideBiText .sheetItem > .he  {
  display: none;
}
.interface-english section.SheetSource .sheetItem > .he,
.interface-english section.SheetSource .sheetItem > .en,
.interface-english section.SheetOutsideBiText .sheetItem > .he,
.interface-english section.SheetOutsideBiText .sheetItem > .en {
  padding: 15px 20px 15px 16px;
}
.interface-english .stacked section.SheetSource .sheetItem > .en {
  border-block-start: 1px solid #DDDDDD;
  border-block-end: 1px solid #DDDDDD;
}
.interface-english .heRight section.SheetSource .sheetItem,
.interface-english .heLeft section.SheetSource .sheetItem {
  border-block-end: 1px solid #DDDDDD;
}
.interface-hebrew section.SheetSource .sheetItem > .he,
.interface-hebrew section.SheetSource .sheetItem > .en,
.interface-hebrew section.SheetOutsideBiText .sheetItem > .he,
.interface-hebrew section.SheetOutsideBiText .sheetItem > .en {
  padding: 15px 16px 15px 20px;
}
section.SheetSource .segmentNumber,
section.SheetSource .SheetOutsideBiText {
  display: none;
}
.sheetContent section.SheetSource .sheetItem.segment .sourceContentText,
.sheetContent section.SheetOutsideBiText .sheetItem.segment .sourceContentText {
  margin: 0;
}
.sheetContent section.SheetSource .sheetItem.segment {
  margin-block-end: 0;
}
.sheetItem .SheetSource,
.sheetItem .SheetOutsideBiText {
  border-inline-start: 4px solid;
  padding-inline-start: 16px;
  padding-inline-end: 20px;
  box-shadow: 0px 1px 6px rgba(0, 0, 0, 0.25);
}
.sheetItem .SheetSource.segment,
.sheetItem .SheetOutsideBiText.segment {
cursor: pointer;
}

.sheetItem .SheetSource.selected.segment,
.sheetItem .SheetOutsideBiText.selected.segment {
  border-top: 2px solid var(--select-blue);
  border-bottom: 2px solid var(--select-blue);
  border-inline-end: 2px solid var(--select-blue);
  margin-top: 0;
  margin-bottom: 28px;
  margin-inline-end: -2px;
  cursor: text;
}
.sheetItem .SheetSource .he,
.sheetItem .SheetSource .en,
.sheetItem .SheetOutsideBiText .he,
.sheetItem .SheetOutsideBiText .en {
  padding-inline-start: 16px;
  padding-inline-end: 20px;
  margin-inline-start: -16px;
  margin-inline-end: -20px;
  padding-top: 15px;
  padding-bottom: 15px;
}
.interface-hebrew .sheetItem .SheetSource .he,
.interface-hebrew .sheetItem .SheetSource .en,
.interface-hebrew .sheetItem .SheetOutsideBiText .he,
.interface-hebrew .sheetItem .SheetOutsideBiText .en {
  padding-inline-start: 20px;
  padding-inline-end: 16px;
  margin-inline-start: -20px;
  margin-inline-end: -16px;
}
.interface-hebrew .bilingual.heLeft .sheetItem .SheetOutsideBiText .he,
.interface-hebrew .bilingual.heLeft .sheetItem .SheetSource .he,
.interface-hebrew .bilingual.heRight .sheetItem .SheetOutsideBiText .en,
.interface-hebrew .bilingual.heRight .sheetItem .SheetSource .en,
.interface-english .bilingual.heRight .sheetItem .SheetOutsideBiText .he,
.interface-english .bilingual.heRight .sheetItem .SheetSource .he,
.interface-english .bilingual.heLeft .sheetItem .SheetOutsideBiText .en,
.interface-english .bilingual.heLeft .sheetItem .SheetSource .en {
  padding-inline-end: 20px;
  margin-inline-end: 0px;
  padding-inline-start: 20px;
  margin-inline-start: 0px;
}
.interface-hebrew .bilingual.heLeft .sheetItem .SheetOutsideBiText .en,
.interface-hebrew .bilingual.heLeft .sheetItem .SheetSource .en,
.interface-english .bilingual.heLeft .sheetItem .SheetOutsideBiText .he,
.interface-english .bilingual.heLeft .sheetItem .SheetSource .he {
  padding-inline-end: 16px;
  margin-inline-end: 0px;
  padding-inline-start: 20px;
  margin-inline-start: 0px;
}

.interface-hebrew .bilingual.heRight .sheetItem .SheetOutsideBiText .he,
.interface-hebrew .bilingual.heRight .sheetItem .SheetSource .he,
.interface-english .bilingual.heRight .sheetItem .SheetOutsideBiText .en,
.interface-english .bilingual.heRight .sheetItem .SheetSource .en {
  padding-inline-end: 20px;
  margin-inline-end: 0px;
  padding-inline-start: 16px;
  margin-inline-start: 0px;
}

.readerPanel.bilingual.heRight .sheetItem .SheetSource,
.readerPanel.bilingual.heRight .sheetItem .SheetOutsideBiText,
.readerPanel.bilingual.heLeft .sheetItem .SheetSource,
.readerPanel.bilingual.heLeft .sheetItem .SheetOutsideBiText {
  padding-left: 0;
  padding-right: 0;
}

.readerPanel.english .sheetItem .SheetSource .he,
.readerPanel.english .sheetItem .SheetSource .en,
.readerPanel.english .sheetItem .SheetOutsideBiText .he,
.readerPanel.english .sheetItem .SheetOutsideBiText .en,
.readerPanel.hebrew  .sheetItem .SheetSource .he,
.readerPanel.hebrew  .sheetItem .SheetSource .en,
.readerPanel.hebrew  .sheetItem .SheetOutsideBiText .he,
.readerPanel.hebrew  .sheetItem .SheetOutsideBiText .en
{
  padding-inline-start: initial;
  padding-inline-end: initial;
  margin-inline-start: initial;
  margin-inline-end: initial;
}

.readerPanel.english .sheetItem .SheetSource.segment,
.readerPanel.hebrew .sheetItem .SheetSource.segment {
  padding-top: 15px;
  padding-bottom: 15px;
}


.sheetItem .SheetSource .he.editable.selected .sourceContentText,
.sheetItem .SheetSource .en.editable.selected .sourceContentText,
.sheetItem .SheetOutsideBiText .he.editable.selected .sourceContentText,
.sheetItem .SheetOutsideBiText .en.editable.selected .sourceContentText {
  background-color: #FFFFFF;
  box-shadow: inset 0px 0px 3px rgba(0, 0, 0, 0.3);
  border-radius: 6px;
}
.sheetItem .SheetSource ::selection,
.sheetItem .SheetOutsideBiText ::selection {
  background-color: rgba(0,0,0,0);
}
.sheetItem .SheetSource .he.editable.selected ::selection,
.sheetItem .SheetSource .en.editable.selected ::selection,
.sheetItem .SheetOutsideBiText .he.editable.selected ::selection,
.sheetItem .SheetOutsideBiText .en.editable.selected ::selection {
  background-color: #D2DCFF;
}
.sheetItem .SheetSource .en,
.sheetItem .SheetOutsideBiText .en {
  background-color: #FBFBFA;
}
.sheetItem .SheetSource .ref,
.sheetItem .SheetOutsideBiText .ref {
  pointer-events: none;
  user-select: none;
}
.readerPanel.bilingual .sheetItem .SheetSource:after,
.readerPanel.bilingual .sheetItem .SheetOutsideBiText:after {
  content: " ";
  display: block;
  clear: both;
  height: 0;
  background-color: #FBFBFA;
}
.sheetItem .SheetMedia {
  margin-bottom: 14px;
}
.readerPanel.bilingual.heRight .SheetSource {
  background-image:
  linear-gradient(
    to left,
    #fff,
    #fff 50%,
    #FBFBFA 50%,
    #FBFBFA 100%,
    #fff 100%
  );
}
.readerPanel.bilingual.heLeft .SheetSource {
  background-image:
  linear-gradient(
    to right,
    #fff,
    #fff 50%,
    #FBFBFA 50%,
    #FBFBFA 100%,
    #fff 100%
  );
}

.bilingual.heLeft .sheetContent .boxedSheetItem,
.bilingual.heRight .sheetContent .boxedSheetItem {
  margin-bottom: 30px;
}

.bilingual.heLeft .sheetContent .sheetItem .SheetSource.segment,
.bilingual.heRight .sheetContent .sheetItem .SheetSource.segment {
  margin-bottom: 0;
  display: flex;
}

.bilingual.heRight .sheetContent .sheetItem .SheetSource.segment {
  flex-direction: row-reverse;
}

.boxedSheetItem + .spacer {
  margin-top: -30px;
  transition: all .5s ease-in-out;
}

.boxedSheetItem + .spacer.spacerSelected {
  margin-top: unset;
  margin-bottom:30px;
  transition: all .5s ease-in-out;
}

.boxedSheetItem[draggable] {
  -moz-user-select: none;
  -khtml-user-select: none;
  -webkit-user-select: none;
  user-select: none;
  -khtml-user-drag: element;
  -webkit-user-drag: element;
}

.boxedSheetItem.dragged {
  opacity: .2;
}

.boxedSheetItem .boxedSourceChildren {
  position: absolute;
  top: 0;
}

.draggedOver.draggedOverBefore::before {
  content: "​"; /* zwsp required for chrome to display content */
  display: block;
  background-color: #D2DCFF;
  width: 100%;
}
.draggedOver.draggedOverAfter::after {
  content: "​"; /* zwsp required for chrome to display content */
  display: block;
  background-color: #D2DCFF;
  width: 100%;
}

.dragIcon {
  background-color: #F0F8FF;
  width: auto;
  height: 30px;
  left: -3000px;
  border-inline-start: 4px solid;
  font-size: 22px;
  padding-top: 10px;
  padding-left: 10px;
  padding-right: 10px;
  text-align: center;
  position: absolute;
}
.dragIconContainer {
  position: absolute;
  left: -9999px;
  display: flex;
  flex-direction: column;
  background-color: rgba(255, 255, 255, 0.1);
}
.feedbackBox p {
  font-size: 16px;
  letter-spacing: 1px;
}
.feedbackBox .button {
  margin: auto;
  width: 100%;
}
.feedbackBox input {
  padding: 16px 22px;
  margin-bottom: 20px;
  cursor: pointer;
  font-size: 18px;
  border-radius: 4px;
  box-shadow: none;
  border: 1px solid #E9E9E9;
  width: 100%;
  box-sizing: border-box;
}
.connectionsPanel textarea.feedbackText {
  border-radius: 7px;
  box-shadow: 0 1px 3px rgba(0,0,0,0.2);
}
.img-circle {
  border-radius: 50%;
}
.tab-view .tab-list {
  display: flex;
  flex-direction: row;
  justify-content: flex-start;
}
.tab-view .tab-list .tab {
  font-size: 16px;
  color: black;
  text-align: center;
  padding: 10px 0;
  margin: 0;
  margin-inline-end: 30px;
  cursor: pointer;
}

.tab-view .tab-list .tab.popover {
  margin-inline-end: 0;
  margin-inline-start: 10px;
}

.interface-hebrew .tab-view .tab-list .tab.popover{
    transform: scale(1.3);
}

.tab-view .tab-list .tab a {
  color: inherit;
}
.tab-view .tab-list .tab a:hover {
  text-decoration: none;
}
.tab-view .tab-list .active .tab {
  border-bottom: 4px solid #CCC;
}
.tab-view .tab-list .tab img {
  width: 18px;
  height: 18px;
  margin: 0 10px 0 0;
  top: 2px;
  position: relative;
}
.interface-hebrew .tab-view .tab-list .tab img {
  margin: 0 0 0 10px;
}
.tab-view .tab-list .justifyright {
  margin: 0 0 4px auto;
  display: flex;
  align-items: center;
}
.tab-view .tab-list .tab.filter,
.tab-view.largeTabs .tab-list .tab.filter {
  margin: 0;
}

.interface-hebrew .singlePanel .tab-view.largeTabs .tab-list .tab.filter {
  margin-top: 3px;
}

.tab-view .tab-list .tab.popover {
  position: relative;
  display: inline-block;
}


.tab-view .tab-list .tab.filter.open {
  background-color: inherit;
}
.tab-view .tab-list .tab.filter img {
  margin: 0 0 1px 6px;
  width: 18px;
  height: 18px;
}
.interface-hebrew .tab-view .tab-list .tab.filter img {
  margin: 0 6px 1px 0;
}
.tab-view .tab-list .applink a {
    color: var(--medium-grey);
}
.interface-hebrew .tab-view .tab-list .justifyright {
  margin: 0 auto 0 0;
}
.tab-list :not(.active) .tab, .tab-list :not(.active) .tab a{
    color: var(--medium-grey);
}
.tab-view.largeTabs .tab-list {
    border-bottom: 1px solid #CCC;
    margin-bottom: 18px;
}
.tab-view.largeTabs .filter-bar {
  margin-bottom: 30px;
}
.tab-view.largeTabs .tab-list .tab {
  font-size: 22px;
}
.singlePanel .tab-view.largeTabs .tab-list .tab:not(.popover) {
    font-size: 16px;
}
.tab-view.largeTabs .tab-list .active .tab {
  border-bottom: 4px solid var(--light-grey);
}

.singlePanel .tab-view.largeTabs .tab-list .active .tab {
  padding-bottom: 18px;
}

.langSelectPopover {
  position: absolute;
  top: 100%;
  right: 0;
  background-color: #fff;
  border-radius: 6px;
  box-shadow: 0px 1px 3px 0px rgba(0, 0, 0, 0.25);
  text-align: start;
  width: 266px;
  padding: 15px 0;
}

.interface-hebrew .singlePanel .langSelectPopover {
  right: -233px;
}
.langSelectPopover .langHeader {
  font-weight: 500;
  font-size: 16px;
  padding: 15px;
  margin-bottom: 15px;
  border-bottom: 1px solid var(--light-grey);
}

.langSelectPopover .radioChoice.active {
  background-color: var(--sefaria-blue);
  color: #fff;
}

.langSelectPopover .radioChoice {
  display: flex;
  justify-content: space-between;
  align-items: center;
  font-size: 14px;
  color: #000;
  margin-inline: 15px;
  background-color: var(--lighter-grey);
  cursor: pointer;
}

.langSelectPopover .radioChoice:nth-of-type(1) {
  border-radius: 6px 6px 0px 0px;
}

.langSelectPopover .radioChoice:nth-of-type(3) {
  border-radius: 0px 0px 6px 6px;
}

.langSelectPopover .radioChoice label {
  flex-grow: 1;
  padding: 10px;
  cursor: pointer;
}

.langSelectPopover .radioChoice input[type=radio] {
    appearance: none;
    background-color: #fff;
    width: 20px;
    height: 20px;
    border: 2px solid var(--dark-grey);
    border-radius: 20px;
    display: inline-grid;
    place-content: center;
    margin-top: 0;
    margin-inline-end: 10px;

  }

/* Styles the radio select as a checkbox  */
.langSelectPopover .radioChoice input[type=radio]::before {
    content: "";
    width: 10px;
    height: 10px;
    transform: scale(0);
    transform-origin: bottom left;
    background-color: var(--sefaria-blue);
    clip-path: polygon(13% 50%, 34% 66%, 81% 2%, 100% 18%, 39% 100%, 0 71%);
}

.langSelectPopover .radioChoice input[type=radio]:checked::before {
    transform: scale(1);
}

.langSelectPopover .radioChoice input[type=radio]:checked{
    background-color:   #fff;
    border: 0;
}

@media (max-width: 540px) {
  .profile-page .tab-view .tab .tabIcon {
    display: none;
  }

  .tab-view .tab-list{
    flex-wrap: wrap;
  }
  .profile-page .profile-actions .resourcesLink.profile-settings,
  .profile-page .profile-actions .button.logoutLink{
    display: none;
  }
}
.profile-page .textRange {
  font-size: 18px;
  color: var(--medium-grey);
}
.profile-page .note-text {
  font-size: 18px;
}
.profile-page .note {
  display: flex;
  flex-direction: row;
  justify-content: space-between;
  padding: 10px 0 20px 0;
}
.profile-page .note + .note {
  border-top: 1px solid #CCC;
}
.profile-page .noteLeft {
  flex-grow: 1;
}
.profile-page .noteRight {
  display: flex;
  flex-direction: row;
  align-items: flex-start;
}
.profile-page .note .noteRight img {
  display: none;
}
.profile-page .note .noteRight img + img {
  margin: 0 0 0 10px;
}
.interface-hebrew .profile-page .note .noteRight img + img {
  margin: 0 10px 0 0;
}
.profile-page .note:hover .noteRight img {
  display: inline-block;
  width: 16px;
  height: 16px;
  opacity: 0.4;
}
.profile-page .note:hover .noteRight img:hover {
  opacity: 0.6;
  cursor:pointer;
}
.profile-page .social-icon img, .sheetContentSidebar .social-icon img {
  width: 13px;
  height: 13px;
  opacity: 0.4;
}
.sheetContentSidebar .title.sub-title, .sheetContentSidebar .title.sub-sub-title {
  --english-font: var(--english-sans-serif-font-family);
  --hebrew-font: var(--hebrew-sans-serif-font-family);
  font-size: 14px;
  font-weight: 400;
  line-height: 18px;
  margin-block-end: 10px;
  display: -webkit-box;
  -webkit-line-clamp: 10;
  -webkit-box-orient: vertical;
  overflow: hidden;
}
.sheetContentSidebar .title.sub-sub-title {
  margin-block-end: 20px;
}
.profile-page .social-icon + .social-icon {
  padding: 0 5px;
}
.profile-page .social-icon:hover img {
  opacity: 0.6;
}
.feedbackOverlay {
  position: fixed;
  width: 100%;
  height:100%;
  background-color: #FBFBFA;
  z-index: 1001;
  top: 0;
  left: 0;
  padding: 120px 60px;
  box-sizing: border-box;
}
.interface-hebrew .feedbackOverlay {
  direction: rtl;
}
.feedbackOverlay .buttonContainer {
  margin-top: 50px;
}
.feedbackOverlay h2 {
  font-size: 30px;
  font-family: "adobe-garamond-pro", "Crimson Text", Georgia, serif;
  margin: 0 auto 50px auto;
  color: black;
  text-transform: none;
  max-width: 600px;
}
.feedbackOverlay p, .feedbackOverlay ul  {
  font-size: 16px;
  font-family: "Roboto", "Helvetica Neue", "Helvetica", sans-serif;
  color: black;
  max-width: 600px;
  margin: 10px auto;
}
.feedbackOverlay textarea {
  font-size: 18px;
  color: #000;
  box-shadow: 0px 1px 3px rgba(0, 0, 0, 0.25);
  border-radius: 6px;
  border: none;
  width: 100%;
  padding: 12px;
  font-weight: normal;
  font-style: normal;
  margin-top: 10px;
  height: 120px;
}
.interface-hebrew textarea,
.interface-hebrew textarea::placeholder,
.interface-hebrew input
{
  font-family: var(--hebrew-sans-serif-font-family);
}
.feedbackOverlay textarea::placeholder {
  font-size: 16px;
  font-style: normal;
  color: var(--medium-grey);
}
.feedbackOverlay a {
  color: #4871bf;
}
.feedbackOverlay .button {
  margin: 0;
}
.feedbackOverlay a.button  {
  color: white;
}
.sheetList .sheet {
  border-bottom: none;
}
.sheetList .sheet {
  display: flex;
  flex-direction: row;
}
.sheetList .sheet .sheetLeft {
  display: flex;
  flex-direction: column;
}
.sheetList .sheet .sheetTags {
  color: var(--medium-grey);
}
.sheetsProfileList .sheet .sheetTags .bullet {
  padding: 0 5px;
}
.sheetList .sheet a {
  color: inherit;
  cursor: pointer;
}
.sheetList .sheet a.sheetTitle {
  display: flex;
  flex-direction: row;
  align-items: center;
  margin-bottom: 10px;
  font-size: 18px;
}
.sheetList .sheet .sheetLeft .sheetTitle img,
.textList .sheet .sheetLeft .sheetTitle img {
  width: 18px;
  height: 18px;
  margin-inline-end: 10px;
}
.sheetLeft div.sheetSummary {
  margin-bottom: 10px
}
.default-profile-img {
  width: 175px;
  height: 175px;
  background-color: var(--medium-grey);
  border-radius: 50%;
  display: flex;
  justify-content: center;
  align-items: center;
  color: white;
  font-size: 75px;
  font-family: "Roboto", "Helvetica Neue", "Helvetica", sans-serif;
}
.default-profile-img.invisible {
  visibility: hidden;
}
.profile-page .filterable-list {
  /* to distinguish top half of profile from bottom half */
    background-color: white;
    border: 1000px solid white;
    border-top: 4px solid white;
    border-bottom: 120px solid white;
    margin: -4px 0 -120px -1000px;
    width: 100%;
}
.interface-hebrew .profile-page .filterable-list {
  margin: -4px -1000px -120px 0;
}
.filterable-list .filter-bar {
  border-bottom: 1px solid #E2E2E1;
  display: flex;
  flex-direction: row;
  align-items: center;
  padding: 16px 0;
  justify-content: space-between;
}
.filterable-list .filter-bar-new {
  padding: 0 0 20px 0;
  justify-content: space-between;
  align-items: center;
  display: flex;
  flex-wrap: wrap;
  flex-direction: row;
}
.filterable-list .filter-bar-new .filter-input {
  background-color: #EDEDED;
  border-radius: 5px;
  padding: 5px;
  color: black;
  width: 250px;
  display: flex;
  align-items: center;
}
.filterable-list .filter-bar-new .filter-input ::placeholder {
  color: var(--medium-grey);
}
.filterable-list .filter-bar-new .sort-option {
  padding: 7px;
  color: var(--medium-grey);
  font-size: 16px;
  cursor: pointer;
  margin: 0 0 0 7px;
  background-color: #EDEDED;
  border-radius: 5px;
}
.interface-hebrew .filterable-list .filter-bar-new .sort-option {
  margin: 0 7px 0 0;
}
.filterable-list .filter-bar-new .sort-option.active {
  color: black;
}
.filterable-list .filter-bar-new .systemText span {
  color: #000;
}
.filterable-list .filter-bar .filter-bar-inner {
  display: flex;
  align-items: center;
}
.filterable-list .readerNavMenuSearchButton {
  margin: 0 10px 0 5px;
  display: inline-flex;
  top: 0;
}
.interface-hebrew .filterable-list .readerNavMenuSearchButton {
  margin: 0 5px 0 10px;
}
.filterable-list input {
  border: 0;
  font-size: 18px;
  font-family: "adobe-garamond-pro", "Crimson Text", Georgia, serif;
  background-color: transparent;
}
.filterable-list .loadingMessage {
  margin-top: 30px;
}
.profile-page .filterable-list .filter-content {
  padding-top: 25px;
}
.profile-page .sheet-header {
  display: flex;
  flex-direction: column;
  align-items: flex-start;
  margin-bottom: 10px;
}
.profile-page .collectionListingImage {
  width: 18px;
  height: 18px;
  border-radius: 50%;
  vertical-align: middle;
  margin: 0;
  margin-inline-end: 10px;
  position: relative;
  top: -2px;
}
.profile-page .collectionListingName {
  margin-bottom: 10px;
  font-family: Roboto;
  font-size: 16px;
  font-weight: 600;
  line-height: 18.75px;

}
.profile-page .collectionListing + .collectionListing {
  border-top: 0;
}
.profile-page .profile-summary-content a {
  color: inherit;
}
.profile-page .profile-summary a.logoutLink {
  color: var(--medium-grey);
  padding: 16px 15px;
}
.profile-page .profile-summary {
  display: flex;
  flex-direction: row;
  justify-content: space-between;
  margin-bottom: 40px;
}
.profile-page .profile-summary .summary-column {
  display: flex;
  flex-direction: column;
  flex-grow: 3;
  flex-basis: 0;
}
.profile-page .profile-summary .summary-column.start {
  align-items: flex-start;
}
.profile-page .profile-summary .summary-column.end {
  flex-grow: 1;
}
.profile-summary .small-margin {
  margin: 0 4px;
}
.profile-summary .sub-sub-title > .small-margin:first-child,
.profile-summary .sub-sub-title > span:first-child .small-margin {
  margin: 0 4px 0 0;
}
.profile-summary .sub-sub-title > .small-margin:last-child,
.profile-summary .sub-sub-title > span:last-child .small-margin {
  margin: 0 0 0 4px;
}
.interface-hebrew .profile-summary .sub-sub-title > .small-margin:last-child,
.interface-hebrew .profile-summary .sub-sub-title > span:last-child .small-margin {
  margin: 0 4px 0 0;
}
.profile-page .aboutText {
  margin-top: 20px;
  font-size: 18px;
  line-height: 1.4;
  font-family: Roboto;
  font-size: 14px;
  font-weight: 400;
  line-height: 16.41px;
}

.profile-page .aboutText a {
  font-family: Roboto;
}

@media (max-width: 540px) {
  .profile-page .profile-pic:hover .profile-pic-hover-button.profile-pic-button-visible {
    display: none !important;  /* dont allow profile pic upload on mobile b/c causes black image on iOS */
  }
  .profile-page .profile-pic .profile-pic-button {
    top: calc(-1 * ((87px/2) + (46px/2)));  /* height of .profile-img + height of .profile-pic-button */
  }
  .profile-page .profile-summary .profile-img {
    width: 87px !important;
    height: 87px !important;
    font-size: 43.5px !important;
  }
  .profile-page .profile-summary .default-profile-img {
    width: 87px !important;
    height: 87px !important;
    font-size: 43.5px !important;
  }
  .profile-page .profile-summary .profile-actions {
    display: flex;
    flex-wrap: wrap;
    flex-direction: row;
  }
}
.profilePicAndButtonContainer .profile-actions {
  margin-top: 10px;
}

.profile-page .profile-summary .follow {
  color: var(--medium-grey);
  font-size: 13px;
  letter-spacing: 1px;
}
.profile-page .profile-summary .follow .follow-bull {
  padding: 0 5px;
}

.profile-page .resourcesLink.faded {
  color: var(--medium-grey);
}
.resourcesLink.blue {
  color: white;
  background-color: var(--sefaria-blue);
}
.resourcesLink.studyCompanion {
  margin-inline-start: 10px;
}
@media screen and (max-width: 900px) {
  .resourcesLink.studyCompanion {
    margin-inline-start: 0;
  }
}
@media screen and (max-width: 900px) {
  .resourcesLink.studyCompanion {
    margin-inline-start: 0;
  }
}
.resourcesLink.blue img {
  filter: invert(1);
  opacity: 1;
}
.profile-page .authorByLine {
  margin: 20px 0;
}
.authorByLineImage a {
  text-decoration: none;
}
.profile-page .follow-header {
  font-size: 20px;
  color: #000;
  padding-bottom: 10px;
}
.profile-page .follow-header .follow-count {
  color: var(--medium-grey);
}
.profile-page .resourcesLink,
.profile-pic-cropper-button.resourcesLink {
  min-height: 46px;
  height: 46px;
  overflow: visible;
  padding: 0px 16px;
  border-top: 0;
  display: flex;
  align-items: center;
  width: unset;
}
.profile-page .emptyList {
  display: flex;
  flex-direction: column;
  align-items: flex-start;
}
.profile-page .emptyList .emptyListText {
  font-size: 16px;
  margin: 30px 0;
  color: var(--medium-grey);
  font-family: "Roboto", "Helvetica Neue", "Helvetica", sans-serif;
  line-height: 1.5;
}
.profile-page .profile-summary .resourcesLink + .resourcesLink,
.profile-page .profile-summary .largeFollowButton + .resourcesLink,
#interruptingMessage.profile-pic-cropper-modal .resourcesLink + .resourcesLink {
  margin: 0 0 0 10px;
}
.interface-hebrew .profile-page .profile-summary .largeFollowButton + .resourcesLink,
.interface-hebrew .profile-page .profile-summary .resourcesLink + .resourcesLink {
  margin: 0 10px 0 0;
}
.profile-page .profile-summary .title {
  margin-bottom: 10px;
}
.profile-page .profile-summary .sub-title {
  color: #000;
  font-family: "Roboto", "Helvetica Neue", "Helvetica", sans-serif;
  font-size: 16px;
}
.profile-page .profile-summary .sub-sub-title {
  color: var(--medium-grey);
  font-family: "Roboto", "Helvetica Neue", "Helvetica", sans-serif;
  font-size: 16px;
}
/* Tooltip - source: https://codepen.io/cristina-silva/pen/XXOpga */
.tooltip-toggle {
  cursor: pointer;
  position: relative;
  line-height: normal;
}
.tooltip-toggle svg {
  height: 18px;
  width: 18px;
}
/*Tooltip text container*/
.three-dots-button.tooltip-toggle::before {
  /* make the tooltip appear on right. % is an estimate that works most of the time */
  top: 0;
  transform: translateY(-35%);
  left: 30px;
  color: var(--medium-grey);
  text-align: left;
}
.interface-hebrew .three-dots-button.tooltip-toggle::before {
  left: unset;
  right: 30px;
  text-align: right;
}
@media (max-width: 450px) {
  .three-dots-button.tooltip-toggle::before {
    left: -165px;
  }
  .interface-hebrew .three-dots-button.tooltip-toggle::before{
    right: -165px;
  }
}

.tooltip-toggle::before {
  color: #000;
  font-family: "Roboto", "Helvetica Neue", "Helvetica", sans-serif;
  font-size: 13px;
  opacity: 0;
  pointer-events: none;
  text-align: center;
  position: absolute;
  top: 30px;
  left: -70px;
  padding: 10px;
  background-color: #fff;
  box-shadow: 0 1px 3px rgba(0,0,0,.2);
  border-radius: 5px;
  content: attr(aria-label);
  text-transform: none;
  transition: all 0.5s ease;
  width: 140px;
  z-index: 1;
}
/*Triggering the transition*/
.tooltip-toggle:hover::before, .tooltip-toggle:hover::after {
  opacity: 1;
  transition: all 0.75s ease;
}
.largeFollowButton {
  display: inline-flex;
  min-height: 46px;
  height: 46px;
  overflow: visible;
  padding: 0px 16px;
  align-items: center;
  text-align: center;
  cursor: pointer;
  background: var(--sefaria-blue);
  color: #fff;
  border-radius: 6px;
  box-shadow: 0 1px 3px rgb(0 0 0 / 20%);
}
.profile-page .largeFollowButton.following .int-en,
.profile-page .largeFollowButton.following .int-he {
  color: black;
}
.largeFollowButton.following span {
  color: var(--medium-grey);
}
.smallFollowButton {
  height: 20px;
  line-height: 18px;
  width: min-content;
  text-align: center;
  cursor: pointer;
  background: var(--midrash-green);;
  color: white;
  border-radius: 3px;
  margin-inline-start: 15px;
  display: none;
  letter-spacing: normal;
  padding: 0 3px;
}
.smallFollowButton.smallText span {
  color: white;
}
.largeFollowButton.following, .smallFollowButton.following {
  background: #fff;
  color: black;
}
.smallFollowButton.following{
  border: 1px solid #CCCCCC;
  box-sizing: border-box;
}
.smallFollowButton.following.smallText span {
  color: black;
}
.authorByLine.small .smallFollowButton.following{
  line-height: 18px;
}
.authorByLine .smallFollowButton.following{
  line-height: 16px;
}
body .homeFeedWrapper {
  background-color: white;
}
body .homeFeedWrapper .content {
  padding: 0;
}
.columnLayout {
  display: flex;
  flex-direction: row;
}
@media (max-width: 540px) {
  .topicPanel .columnLayout {
    flex-direction: column;
  }
  .topicPanel .sideColumn {
    padding: 20px 25px 30px 25px;
    max-width: 100%;
    align-self: stretch;
    border: 0;
    margin: 0;
  }
  .topicPanel .navSidebar {
    width: unset;
    border-top: 30px solid #FBFBFA;
    margin: 0;
  }
}
.sideColumn .topicSideColumn {
  margin-bottom: 20px;
}

.sideColumn .section {
  margin-bottom: 70px;
}
.sideColumn .section h2 {
  text-transform: none;
  font-size: 24px;
  letter-spacing: normal;
  text-align: inherit;
  margin: 0 0 30px 0;
}
.sideColumn .section h2 .int-en {
  text-align: left;
}
.sideColumn .section h2 .int-he {
  text-align: right;
}
.sideColumn .section .description {
  margin-bottom: 25px;
}
.sideColumn .button img {
  width: 16px;
  height: 16px;
  margin: 0 5px;
  position: relative;
  top: 2px;
  filter: invert(1);
}
.sideColumn .button.white img {
  filter: none;
  opacity: .4;
}
.sideColumn .button .fa {
  opacity: .4;
  margin: 0 5px;
}
.sideColumn .inlineButtonBox {
  display: flex;
  justify-content: space-between;
}
.sideColumn .inlineButtonBox a {
  flex: 1;
}
.sideColumn .inlineButtonBox a .button {
  width: 100%;
}

.sideColumn .button {
  letter-spacing: 0;
}
.sideColumn h2 {
  font-weight: 400;
}

.sideColumn .newsletterInput {
  height: 53px;
}
.sideColumn .newsletterSignUpBox img {
    height: 23px;
    width: 23px;
    opacity: 0.35;
    position: absolute;
    top: 15px;
    right: 17px;
}
.interface-hebrew .sideColumn .newsletterSignUpBox img {
  right: auto;
  left: 17px;
  transform: scale(-1, 1);
}
.sideColumn .newsletterInput, .sideColumn .newsletterInput::placeholder {
  width: 100%;
  box-sizing: border-box;
  font-size: 16px;
  font-weight: normal;
  font-style: normal;
  color: #000;
}
.interface-english .sideColumn .newsletterInput, .interface-english .sideColumn .newsletterInput::placeholder  {
  font-family: "Roboto", "Helvetica Neue", "Helvetica", sans-serif;
}
.interface-hebrew .sideColumn .newsletterInput, .interface-hebrew .sideColumn .newsletterInput::placeholder   {
  font-family: "Heebo", sans-serif;
}

.sideColumn .feedbackBoxOverlay.open {
  position: fixed;
  width: 100%;
  height: 100%;
  top: 0;
  left: 0;
  display: flex;
  align-items: center;
  justify-content: center;
  background-color: #FBFBFA;
}
.sideColumn .feedbackBoxOverlay.open .feedbackBox {
  width: 470px;
}
.homeFeedWrapper .mainColumn {
  background-color: white;
}
.storyFeedInner,
.interface-hebrew .storyFeedInner {
  width: 760px;
  margin: 0 auto;
  padding-top: 60px;
  max-width: 100%;
  box-sizing: border-box;
  min-height: 500px;
}
.interface-hebrew .topicPanel .storyFeedInner {
  padding-top: 0;
}
.storyByLine:hover .smallFollowButton,
.authorByLine:hover .smallFollowButton {
  display: inline-block;
}
.bilingual .homeFeedWrapper span.he,
.bilingual .readerNavMenu.topicPanel .he {
  display: block;
  padding-bottom: 10px;
}
.mainColumn .story {
  padding: 0 0 60px 0;
}

.story .subHeading .int-en, .story .subHeading .int-he  {
  color: var(--medium-grey);
}
.story .learningPrompt {
  padding: 20px 0 20px;
}
.story details .learningPrompt {
  background-color: var(--highlight-blue-light);
  margin-inline-start: -20px;
  padding-inline-start: 20px;
  padding-inline-end: 20px;
  border-top: 1px solid var(--light-grey);
}

.story.topicPassageStory {
  box-shadow: 0px 1px 3px rgba(0, 0, 0, 0.25);
}

.topicTabContents .story.topicPassageStory .contentSpan {
  display: block;
}

.story.topicPassageStory .storyBody {
  padding-inline-end: 20px;
  padding-top: 20px;
}
.story.topicPassageStory .contentText.subHeading {
  padding-bottom: 20px;
}

.mainColumn .story .storyTitleBlock {
  clear: both;
}
.mainColumn .story .storyTitleBlock {
  text-align: start;
}
.colorBarBox {
  clear: both;
  border-inline-start: 4px solid transparent;
  padding-inline-start: 20px;
}
.readerPanel.hebrew .savedHistoryList .colorBarBox{
  direction: rtl;
}
.interface-english .citationLine,
.interface-english .learnMoreLink {
  padding-left: 34px;
}
.interface-hebrew .citationLine,
.interface-hebrew .learnMoreLink {
  padding-right: 34px;
}
.storyTextListItem {
  padding-bottom: 18px;
}
.storyTextListItem:last-child {
  padding-bottom: 0;
}
.mainColumn .saveButton {
  align-self: flex-start;
}
.mainColumn .saveLine.storyTitleWrapper .saveButton,
.mainColumn .story.publishSheetStory .saveLine .saveButton  {
  margin-top: 2px;
}

.interface-english .mainColumn .story .storyTypeBlock {
  float: left;
}
.interface-hebrew .mainColumn .story .storyTypeBlock {
  float: right;
}

.story details .storyBody {
  margin-top: 0;
}

.story details > summary {
  cursor: pointer;
  list-style: none;
}
.story details > summary::-webkit-details-marker {
    display: none;
}

.story details > summary .topicStoryDescBlock {
  background-color: var(--lightest-grey);
  margin-inline-start: -20px;
  padding: 20px;
  display: flex;
  justify-content: space-between;
}

/* extremely hacky, but required unless there's a major refactor of CategoryHeader logic */
.story details > summary .topicStoryDescBlock > span:nth-child(1) {
  flex: 1
}


.story details > summary .storyTitleBlock {
  background: url('/static/icons/arrow-down-bold.svg') no-repeat transparent;
  background-size: 14px;
  background-position-y: center;
  margin: 0;
  padding: 0px 0px 1px 24px;
  vertical-align: middle;
}

.interface-hebrew .story details > summary .storyTitleBlock {
  background-position-x: right;
  padding: 0px 24px 1px 0px;
}

.story details[open] > summary .storyTitleBlock {
  background: url('/static/icons/arrow-up-bold.svg') no-repeat transparent;
  background-size: 14px;
  background-position-y: center;
}

.interface-hebrew .story details[open] > summary .storyTitleBlock {
  background-position-x: right;
}


.story .storyBody {
  clear: both;
  margin: 10px 0;
  text-align: justify;
  font-size: 18px;
  --english-font: var(--english-sans-serif-font-family);
  --hebrew-font: var(--hebrew-sans-serif-font-family);
}
/*HACK to make English text of sources in topic pages ltr*/
.interface-hebrew .storyBody {
    direction: ltr;
    margin-top: 10px;
    margin-right: -17px;
    margin-bottom: 10px;
    margin-left: 26px;
}
.story .storySheetListItem > div.storyBody.sheetSummary > * {
<<<<<<< HEAD
  color: var(--medium-grey);
  font-family: var(--english-sans-serif-font-family);
=======
  color: var(--dark-grey);
>>>>>>> 7a2628e8
  font-size: 15px;
}
.story .storyBody .en {
  line-height: 1.6;
}
.story .storyBody .he {
  font-size: 22px;
  line-height: 1.6;
}
.story .storySheetList {
  clear: both;
}
.story .storySheetListItem {
  padding-bottom: 20px;
}
.story .storySheetListItem:last-child {
  padding-bottom: 0;
}
.story .storySheetList .sheetTitle {
  padding-bottom: 10px;
}
.story .storySheetList .storyTitle span {
  font-size: 20px;
}
.story .saveLine {
  display: flex;
  align-items: flex-start;
  clear: both;
  margin-bottom: 10px;
}
.story .saveLine .beforeSave {flex: 1;}
.interface-hebrew .story .saveLine .beforeSave {
  padding-left: 10px;
}
.interface-english .story .saveLine .beforeSave {
  padding-right: 10px;
}
.story .citationLine.contentText .int-en,
.story .citationLine.contentText .int-he {
  color: var(--medium-grey);
}
.authorByLine {
  display: flex;
}
.authorByLine .authorByLineText {
  padding: 0 10px;
  line-height: 22px;
  margin-top: -1px;
  display: flex;
  justify-content: center;
  flex-direction: column;
}
.authorByLine .authorByLineText.small{
  line-height: 18px;
}
.authorByLine .authorOrganization,
.authorByLine .authorName {
  display: block;
}
.saveLine .authorByLine + .saveButton {
  position: relative;
  bottom: 12px;
}
.authorOrganization {
  color: var(--medium-grey);
}
.authorByLine.small {
  font-size: 14px;
  width: max-content;
}
/* .mainColumn a:not(.button) {
  color: #000;
} */
.storyBody a {
  text-decoration: underline;
}
.learnMoreLink a {
  text-decoration: none;
  color:  #999;
}
.segment .queryTextHighlight {
  background-color: #D2DCFF;
  padding-left: 2px;
  padding-right: 2px;
}
body .homeFeedWrapper.userStats {
  font-family: "Roboto", "Helvetica Neue", "Helvetica", sans-serif;
  background-color: #faf9f9;
}
.editTextInfo {
  top: 0px;
  right: 0px;
  left: 0px;
  height: 100%;
  width: 100%;
  position: absolute;
  overflow: auto;
  z-index: 1;
  background-color:  var(--lighter-grey);

}
.editTextInfo .static .inner {
  padding: 5px 0 100px;
}
.editTextInfo .static input {
  cursor: auto;
  color: #000000;
}
.editTextInfo .static label {
  margin-bottom: 15px;
  height: revert;
}
.editTextInfo #newIndex {
  margin: 100px auto;
  font-size: 16px;
  font-weight: normal;
  color: #000;
  --english-font: var(--english-sans-serif-font-family);
  --hebrew-font: var(--hebrew-sans-serif-font-family);
}

.editTextInfo #newIndex .publishBox {
  text-align: start;
  background-color: #EDEDEC;
  border-radius: 6px;
  padding: 0 0 0 0;
  margin: 0 0 0 0;
  width: 660px;
  max-width: 100%;
}
.editTextInfo #newIndex .publishBox .react-tags__selected-tag-name {
  --english-font: "adobe-garamond-pro", "Crimson Text", Georgia, serif;
  --hebrew-font: "Heebo", sans-serif;
  font-size: 18px;
  font-weight: normal;
  color: #000;
}
.editTextInfo #newIndex .default {
  height: 200px;
  width: 97%;
  box-shadow: 0px 1px 3px rgb(0 0 0 / 20%);
  border: none;
  border-radius: 7px;
  font-size: 16px;
  line-height: 18.75px;
  padding: 10px;
}
 .editTextInfo #newIndex .default::placeholder {
   color: var(--medium-grey);
 }
.button.small.deleteTopic {
  color: var(--medium-grey);
  float: right;
  margin-top: 30px;
  background-color: var(--lightest-grey);
}
.button.small.addTopic {
  background-color: #212E50;
  color: #FFFFFF;
  float: right;
  margin-right: 30px;
}
.categoryChooserMenu {
  overflow: hidden;
  background: url("/static/img/arrow-down.png") 98% 20px/10px 10px no-repeat #ffffff;
  width: 100%;
  height: 50px;
  margin: 0 0 10px 0;
  border-radius: 7px;
  box-shadow: 0px 1px 3px rgb(0 0 0 / 20%);
  border: none;
}
.section .collectiveTitle {
  display: flex;
  justify-content: space-between;
}
.reorderTool {
  height: 50px;
  margin: 0 0 10px 0;
  border-radius: 7px;
  box-shadow: 0px 1px 3px rgb(0 0 0 / 20%);
  border: none;
}

.reorderTool #title {
  margin: 10px;
  display: inline-block;
  width: 85%;
}

.reorderTool #up, .reorderTool #down {
  width: 10px;
  margin: 0 4% 0 0;
  display: inline-block;
}

.categoryChooserMenu select {
  background: transparent;
  font-size: 16px;
  width: 680px;
  border: none;
  margin: 0 0 10px 0;
  padding: 4px 25px 4px 10px;
}

.connectionsPanel .editTextInfo .categoryChooserMenu {
  width: 102%;
}

.connectionsPanel .editTextInfo .collectionsWidget {
  width: 70%;
}
.connectionsPanel .editTextInfo .categoryChooserMenu select {
  width: 98.5%;
}

.searchBox .editTextInfo .collectionsWidget {
  width: 280px;
}

.searchBox .editTextInfo #newIndex {
  margin: 50px auto;
}
.searchBox .categoryChooserMenu {
  width: 97%;
  background: url("/static/img/arrow-down.png") 99% 20px/10px 10px no-repeat #ffffff;
}
.searchBox .categoryChooserMenu select {
  width: 100%;
}
.searchBox .editTextInfo #newIndex input {
  width: 97%;
}
.searchBox .editTextInfo #newIndex #topicDesc {
  width: 92%;
}
.categoryChooserMenu img {
  opacity: 0.43;
  padding: 0 5px;
  height: 10px;
  width: 10px;
}

.editTextInfo #newIndex .publishBox .react-tags__selected-tag {
  margin: 0 12px 12px 0;
  padding: 12px 14px;
}

.editTextInfo #newIndex .publishBox input {
  box-shadow: none;
}

.editTextInfo #newIndex .publishBox .react-tags__search {
  padding: 0 0 0 0;
}

.editTextInfo #newIndex .optional {
  font-size: 13px;
  color: var(--light-grey);
  font: var(--english-sans-serif-font-family);
}

.editTextInfo #newIndex input[type="text"] {
  padding: 4px 10px 4px 10px;
  width: 640px;
  height: 50px;
  font-size: 16px;
  margin: 0 0 10px 0;
  max-width: 97%;
  box-shadow: 0px 1px 3px rgba(0,0,0,0.2);
  box-sizing: content-box;
  border-radius: 7px;
  background: white;
  font-family: revert;
}
.editTextInfo #newIndex input::placeholder {
  color: var(--medium-grey);
  font-size: 16px;
}
.editTextInfo #newIndex #heTitle {
  direction: rtl;
}
.interface-english .editTextInfo .static label {
  text-align: left;
}
.interface-hebrew .editTextInfo .static label {
  text-align: right
}
.editTextInfo #newIndex .sectionType input{
	width: 100px;
	margin: 0 5px;
	font-size: 16px;
}

.editTextInfo #newIndex .remove {
	color: white;
	background: #bbb;
	display: inline-block;
	height: 18px;
	width: 18px;
	line-height: 18px;
	border-radius: 6px;
	text-align: center;
	font-size: 14px;
	font-family: sans-serif;
	cursor: pointer;
	vertical-align: 15%;
}

.editTextInfo #newIndex .sectionType .remove {
	margin: -5px 11px 0 -32px;
}
.editTextInfo #newIndex .headerWithButtons a {
    color: var(--medium-grey);
}
.editTextInfo .nodeTemplate {
	display: none;
}
@media screen and (max-width: 680px) {

  .categoryChooserMenu {
    background: url("/static/img/arrow-down.png") 300px 20px/10px 10px no-repeat #ffffff;
    width: 320px;
  }
  .editTextInfo .static .headerWithButtons h1 {
    margin: 30px;
  }
  .categoryChooserMenu select {
    width: 340px;
  }
  .editTextInfo #newIndex input {
    width: 300px;
  }
  .editTextInfo #newIndex .publishBox {
    width: 320px;
  }
}

.collectionsModalBox {
  position: fixed;
  width: 100%;
  height: 100%;
  top: 0;
  left: 0;
  z-index: 1002;
  display: flex;
  align-items: center;
  justify-content: center;
}
.collectionsModalBox .collectionsWidget {
  width: 340px;
  box-shadow: 0 1px 8px rgba(0,0,0,.2);
}
.collectionsWidget {
  background-color: white;
  border-radius: 8px;
  z-index: 1;
}
.editTextInfo .collectionsWidget {
  width: 39%;
  box-shadow: 0 1px 8px rgba(0, 0, 0, .2);
  height: 100px;
  position: absolute;
  padding: 50px 50px 0 50px;
  text-align: center;
  margin-top: 200px;
}

.collectionsWidgetTop {
  display: flex;
  padding: 15px 20px;
  border-bottom: 1px solid #DDD;
  text-align: start;
}

.collectionsEditorTop {
  margin-bottom: 15px;
}

.collectionsWidgetTitle {
  flex-grow: 1;
  font-size: 22px;
  vertical-align: middle;
  display: block;
  color: var(--medium-grey);
}
.collectionsWidgetClose {
  font-size: 40px;
  color: #CCC;
  line-height: 14px;
  cursor: pointer;
}
.collectionsWidgetList {
  height: 180px;
  padding: 0px 20px;
  overflow-y: scroll;
  border-bottom: 1px solid #EDEDEC;
}
.collectionsWidgetList .checkmarkLabel {
  display: block;
  letter-spacing: 1.1px;
  font-size: 18px;
  margin: 20px 0;
  text-align:  start;
}
.collectionsWidgetList .emptyMessage {
  display: block;
  color: var(--medium-grey);
  padding: 20px 0px;
  line-height: 1.5;
  text-align: start;
}
.collectionsWidgetCreate,
.collectionsWidgetDone {
  display: flex;
  padding: 0px 20px;
}
.collectionsWidgetCreate {
  border-bottom: 1px solid #ccc;
  display: flex;
  align-items: center;
}

.collectionsEditorCreate {
  display: flex;
  align-items: center;
  padding: 0px 20px;
}

.collectionsWidgetPlus {
  color: var(--medium-grey);
  font-size: 25px;
  margin-inline-end: 13px;
  margin-top: -5px;
}
.collectionsWidget .collectionsWidgetCreateInputBox {
  flex: 1;
  margin-inline-end: 10px;
}
.collectionsWidget input.collectionsWidgetCreateInput {
  height: 50px;
  border: none;
  font-size: 18px;
  color: black;
  width: 100%;
  box-sizing: border-box;
}
.collectionsWidget input.collectionsWidgetCreateInput::placeholder {
  font-style: normal;
  color: var(--medium-grey);
}
.interface-hebrew .collectionsWidget input.collectionsWidgetCreateInput::placeholder {
  font-family: "Heebo", sans-serif;
}
.userStats h1 {
  text-align: center;
  font-weight: normal;
  font-family: "adobe-garamond-pro", "Crimson Text", Georgia, serif;
  font-size: 30px;
  padding: 60px 0 30px;
  margin: 0;
}
.userStats h2 {
  text-transform: none;
  padding: 40px 0 30px;
  font-size: 21px;
  color: #888;
}
.userStats .statcardRow {
  display: flex;
  justify-content: space-around;
}
.userStats .statcardRow .statcard {
  background-color: #fff;
  height: 190px;
  width: 32%;
  box-shadow: 0 1px 3px rgba(0,0,0,0.2);
  border-radius: 5px;
  display: flex;
  flex-direction: column;
  justify-content: center;
}
.userStats .statcardRow .statcard img {
  opacity: 0.3;
  height: 60px;
  width: 60px;
  margin: 0 auto 20px;
}
.userStats .statcardRow .statcard .statcardValue {
  font-size: 24px;
  text-align: center;
}
.userStats .statcardRow .statcard .statcardLabel {
  font-size: 21px;
  padding-top: 5px;
  text-align: center;
  color: #aaa;
}
.userStats .chartRow {
  display: flex;
  justify-content: space-between;
}
.userStats .chartRow.centered {
  justify-content: space-around;
}
.userStats .statHeader {
  padding-top: 40px;
  text-align: center;
}
.userStats .statHeader span {
  color: var(--medium-grey);
  letter-spacing: 0.7px;
  line-height: 23px;
}
.userStats .chartRow .chartWrapper {
  font: 11px sans-serif;
  padding: 0;
}
.bilingual .userStats .blockLink .he,
.english .userStats .blockLink .he {
  display: none;
}
.hebrew .userStats .blockLink .en {
  display: none;
}
.bilingual .userStats .blockLink .en,
.english .userStats .blockLink .en {
  font-family: "adobe-garamond-pro", "Crimson Text", Georgia, serif;
}
.hebrew .userStats .blockLink .he {
  font-family: "Taamey Frank", "adobe-garamond-pro", "Crimson Text", Georgia, "Times New Roman", serif;
}
.userStatModeChooser {
  padding: 0;
  display:  flex;
  justify-content: center;
  width: 240px;
  margin: 0 auto;
  background: white;
  border-radius: 5px;
  box-shadow: 0 1px 3px rgba(0,0,0,0.2);
}
.userStatModeButton {
  background-color: #fff;
  color: var(--medium-grey);
  border-radius: 5px;
  height: 50px;
  width: 120px;
  text-align: center;
  vertical-align: center;
  cursor: pointer;
  font-size: 16px;
}
.userStatModeButton.active {
  background-color: #19365d;
  color: #fff;
}
.userStatModeButton span {
  display: block;
  margin: 15px 0;
}
.userStats .blockLink {
  height: 100%;
  display: flex;
  align-items: center;
  justify-content: center;
}
.userStats .yourPopularSheetsBlock > div {
  padding: 10px 0;
}
.userStats .chartLabel {
  text-align: center;
  padding-top: 8px;
}
a.topicLexiconTitle.contentText {
  color: black;
}
.editorToolbar {
  position:fixed;
  top: 0;
  left: 0;
  z-index: 100000;
}
#sheetEditToggle {
  padding-top: 0;
  padding-bottom: 0;
  padding-inline-end: 8px;
  padding-inline-start: 0;
  margin-top: 15px;
  margin-inline-end: 0;
  margin-bottom: 0;
  margin-inline-start: -70px;
  width: 70px;
  height: 30px;
  background: #fff;
  border: #ccc solid 1px;
  color: var(--medium-grey);
  font-family: "Roboto", "Helvetica Neue", "Helvetica", sans-serif;
  font-size: 13px;
  box-sizing: border-box;
  border-radius: 6px;
  visibility: hidden;
}
#sheetEditToggle img {
  height: 13px;
  margin-top: 0;
  margin-bottom: 0;
  margin-inline-start: 0;
  margin-inline-end: 5px;
  top: 2px;
  position: relative;
  filter: invert(67%) sepia(32%) saturate(0%) hue-rotate(54deg) brightness(85%) contrast(91%); /* #999 */
}
#sheetEditToggle i {
  margin: 5px;
}
.hoverMenu {
  position: absolute;
  z-index: 1;
  top: -10000px;
  left: -10000px;
  margin-top: -6px;
  opacity: 0;
  background-color: #333333;
  border-radius: 4px;
  transition: opacity 0.75s;
  padding: 8px 10px 6px;
  box-shadow: 0 1px 3px rgba(0,0,0,0.2);
}
.highlightDot {
  height: 16px;
  width: 16px;
  background-color: #bbb;
  border-radius: 50%;
  display: inline-block;
}
.highlightMenu .highlightCancel {
  z-index: 0;
  height: 15px;
  width: 15px;
  position: relative;
  top: -1px;
  font-size: 18px;
}

.highlightButton {
  background-color: white;
  border: none;
  padding: 5p 5px 2px 5px;
  position: relative;
  margin: auto;
}

.highlightButton:hover {
  background-color: var(--lightest-grey);
}

.highlightMenu {
  position: absolute;
  z-index: 1;
  border: 1px solid #CCCCCC;
  box-sizing: border-box;
  border-radius: 3px;
  background-color: white;
  padding: 5px 7px 2px 7px;
  top: 33px;
  left: -10px;
  white-space: nowrap;
}
.hoverButton {
  padding: 10px;
}
.hoverButton i {
  color: #CCCCCC
}
.hoverButton i.active {
  color: #fff;
}
.editorHoverBox {
  position: fixed;
  top: 120px;
  background-color: #ccc;
  padding: 3px;
  font-size: 12px;
}
.inlineTextRef {
    color: #4B71B7
}
.headerWithButtons {
  display: flex;
  align-items: center;
  margin-bottom: 60px;
}
.headerWithButtons h1,
.static .headerWithButtons h1 {
  margin: 0;
  text-transform: capitalize;
}
.headerWithButtons .start,
.headerWithButtons .end {
  flex: 1;
}
.headerWithButtons .start {
  text-align: start;
}
.headerWithButtons .end {
  text-align: end;
}
@media screen and (max-width: 700px) {
  .headerWithButtons {
    display: flex;
    flex-direction: column;
    justify-content: center;
  }
  .headerWithButtons h1 {
    margin-bottom: 20px;
  }
  .headerWithButtons .start,
  .headerWithButtons .end {
    text-align: center;
  }
}
#communityPagePreviewControls {
  position: fixed;
  width: 380px;
  bottom: 0;
  right: 0;
  color: white;
  z-index: 9999;
  background-color: var(--sefaria-blue);
  padding: 20px;
  line-height: 1.6;
  text-align: center;
  border: 1px solid #ccc;
}
.interface-hebrew #communityPagePreviewControls {
  right: auto;
  left: 0;
}
#communityPagePreviewControls a.date {
  display: block;
  font-size: 22px;
}
#communityPagePreviewControls a {
  margin-inline-end: 10px;
}
#communityPagePreviewControls a:hover {
  color: inherit;
}
.bold {
  font-weight: bold; /* because apparently it isn't recommended to use <b> or <strong> to style thing https://developer.mozilla.org/en-US/docs/Web/HTML/Element/strong#usage_notes */
}
/* Customize checkmark inputs */
.checkmarkLabel {
  display: block;
  position: relative;
  padding-inline-start: 28px;
  cursor: pointer;
  user-select: none;
}
/* Hide the browser's default checkbox */
.checkmarkLabel input {
  position: absolute;
  opacity: 0;
  cursor: pointer;
  height: 0;
  width: 0;
}
/* Create a custom checkbox */
.checkmark {
  position: absolute;
  top: 3px;
  left: 0;
  height: 13px;
  width: 13px;
  background-color: white;
  border: 1px solid #CCC;
  border-radius: 3px;
}
.interface-hebrew .checkmark {
  left: auto;
  right: 0;
}
/* On mouse-over, add a grey background color */
.checkmarkLabel:hover input ~ .checkmark {
  background-color: #EEE;
}
/* Create the checkmark/indicator (hidden when not checked) */
.checkmark:after {
  content: "";
  position: absolute;
  display: none;
}
/* Show the checkmark when checked */
.checkmarkLabel input:checked ~ .checkmark:after {
  display: block;
}
/* Style the checkmark/indicator */
.checkmarkLabel .checkmark:after {
  left: 4px;
  top: 1px;
  width: 3px;
  height: 6px;
  border: solid #666;
  border-width: 0 2px 2px 0;
  -webkit-transform: rotate(45deg);
  -ms-transform: rotate(45deg);
  transform: rotate(45deg);
}
/* demo coloring of ref-link parentheses for quotation finder project*/
span.ref-link-color-1 {color: orange}
span.ref-link-color-2 {color: #0cd200}
span.ref-link-color-3 {color: blue}
/* start css code for loading bezel */
.sourceLoader {
  margin-left: -34px;
  top: 15px;
  font-size: 4px;
  width: 1em;
  height: 1em;
  border-radius: 50%;
  position: relative;
  text-indent: -9999em;
  -webkit-animation: load5 1.1s infinite ease;
  animation: load5 1.1s infinite ease;
  -webkit-transform: translateZ(0);
  -ms-transform: translateZ(0);
  transform: translateZ(0);
}

.beitMidrashContainer {
  background: #333333;
  color: white;
  height: 100%;
  font-size: 16px;
  --english-font: var(--english-sans-serif-font-family);
  --hebrew-font: var(--hebrew-sans-serif-font-family);
  font-weight: 400;
  box-sizing: border-box;
  position: relative;
  display: flex;
  flex-direction: column;
}

.beitMidrashContainer video {
  width: 100%;
}

.beitMidrashContainer video.flippedVideo {
  transform: rotateY(180deg);
}

.beitMidrashContainer video.pip {
  position: absolute;
  height: 50px;
  top: 20px;
  inset-inline-end: 10px;
  text-align: end;
  width: initial;
  border-radius: 6px;
}

.beitMidrashContainer video.hiddenVideo {
  display: none;
}

.beitMidrashContainer .muteButton {
  position: absolute;
  width: 40px;
  height: 30px;
  border-radius: 6px;
  z-index: 1;
  background-color: var(--medium-grey-legacy);
  opacity: 0.5;
  left: -8.5px;
  top: -3px;
  box-shadow: 0px 1px 3px rgba(0, 0, 0, 0.25);
  cursor: pointer;
}

.beitMidrashContainer #micIcon {
  display: inline-block;
  position: relative;
  background-image: url("/static/img/unmute.svg");
  /* background-position: center; */
  background-repeat: no-repeat;
  background-size: auto;
  opacity: 1;
  width: 20px;
  height: 22px;
  background-position: 5px;
}

.beitMidrashContainer .muted #micIcon {
  background-image: url("/static/img/mute.svg");
}
.beitMidrashContainer .muted .muteButton {
  background-color: #CB6158;
}

.beitMidrashContainer #buttonHolder {
  display: flex;
  width: 80%;
  justify-content: space-between;
  margin-top: -50px;
  margin-inline-start: 30px;
  padding-bottom: 50px;
}

.beitMidrashContainer .endCallButton {
  position: absolute;
  width: 40px;
  height: 30px;
  border-radius: 6px;
  z-index: 1;
  background-color: #CB6158;
  left: -8.5px;
  top: -3px;
  box-shadow: 0px 1px 3px rgba(0, 0, 0, 0.25);
  background-image: url("/static/img/endcall.svg");
  background-position: center;
  background-repeat: no-repeat;
  cursor: pointer;
}

.beitMidrashContainer #endCallIcon {
  display: inline-block;
  position: relative;
  background-image: url("/static/img/endcall.svg");
  background-position: center;
  background-repeat: no-repeat;
  background-size: contain;
  opacity: 1;
  width: 20px;
  height: 20px;
}



.beitMidrashContainer summary {
  list-style: none;
}

.beitMidrashContainer summary::-webkit-details-marker {
  display: none;
}

.beitMidrashHomeContainer {
  position: absolute;
  top: 0;
  bottom: 0;
  left: 0;
  margin-top: 14px;
  display: flex;
  flex-direction: column;
  width: 100%;
}

#beitMidrashHeader {
  color: white;
  font-size: 22px;
  font-weight: 500;
  margin-inline-start: 30px;
  display: flex;
  justify-content: space-between;
}

#newCall {
  margin:10px;
}

#newCallImg {
  height: 12px;
  width: 24px;
  margin-left: 34px;
  margin-right: 18px;
}

.peopleInBeitMidrash {
  overflow-y: auto;
  overflow-x:hidden;
  flex-grow: 1;
  display: flex;
  flex-direction: column;
  margin: 10px 30px;
  border-top: 1px solid var(--light-grey);
}

.peopleInBeitMidrashInnerContainer {
    width:100%;
    overflow:visible;
    position: relative;
}

.beitMidrashUser {
  color: white;
  font-size: 16px;
  font: "Roboto";
  font-weight: 400;
  display: flex;
  gap: 10px;
  /* width: 270px; */
  padding-inline-end: 10px;
  padding-top: 10px;
  cursor: pointer;
}

.beitMidrashUser:hover {
  background-color: #555;
}

.beitMidrashUser .userDetailsToggle {
  float: inline-end;
  margin-inline-end: 15px;
  color:  var(--medium-grey);
  font-weight: bolder;
  display: none;
}

.beitMidrashUser:hover .userDetailsToggle {
  display: block;
}

.beitMidrashUser .userDetailsMenu {
  position: absolute;
  background-color: black;
  box-shadow: 0px 1px 3px rgba(0, 0, 0, 0.25);
  border-radius: 6px;
  right: 0px;
}
.beitMidrashUser .userDetailsMenu[dir="rtl"] {
  position: absolute;
  background-color: black;
  box-shadow: 0px 1px 3px rgba(0, 0, 0, 0.25);
  border-radius: 6px;
  left: 0px;
  right: auto;
}

.beitMidrashUser .userDetailsMenu.hidden {
  right: -99999px;
  left: auto;
}
.beitMidrashUser .largeFollowButton {
  all: revert;
}

.beitMidrashUser .userDetailsMenu ul {
  list-style-type: none;
  margin-block-start: 0;
  margin-block-end: 0;
  padding-inline-start: 0;
  padding-left: 0;
  margin: 15px;
  float: inline-end;
}


.beitMidrashUser.unreadMessages::after {
  content: '';
  display: inline-block;
  width: 15px;
  height: 15px;
  border-radius: 100%;
  background-color: var(--halakhah-red);
  flex-shrink: 0;
}


#beitMidrashProfilePic {
  margin-right: 10px;
}

.beitMidrashUserText {
  margin: 0;
  flex: 1;
}

.beitMidrashUserText li div.largeFollowButton,
.beitMidrashUserText li img {
  display: inline-block;
}
.beitMidrashUserText li img {
  margin-bottom: -2px;
  width: 16px;
  margin-inline-end: 9px;
}
.bm-follow-button {
  color: white;
  display: inline-block;
}
.bm-follow-button img {
  width: 16px;
}

.beitMidrashUserText li {
  margin-top: 8px;
  margin-bottom: 8px;
}


.beitMidrashUserHeader {
  display: flex;
  flex-direction: row;
}

.beitMidrashUserNameStatus {
  flex-grow: 1;
}

.beitMidrashUserNameStatus .fa-headphones {
  margin-inline-start: 5px;
}

.beitMidrashOrg {
  font-weight: 200;
}

.noUsers {
  margin-top: 10px;
}
.noUsers input {
    background: #FBFBFA;
    box-shadow: 0px 1px 3px rgba(0, 0, 0, 0.25);
    border-radius: 6px;
    border: none;
    width: calc(100% - 22px);
    padding: 15px 11px;
    font-family: "Roboto", "Helvetica Neue", "Helvetica", sans-serif;
    color: var(--medium-grey);
    font-style: normal;
    font-weight: normal;
    font-size: 16px;
    line-height: 19px;
    margin-top: 10px;
}

.chat {
  bottom: 0;
  right: 0;
  overflow: hidden;
  min-height: 300px;
  max-height: 300px;
  display: flex;
  flex-direction: column;
  padding-top: 20px;
  margin: 10px 30px 20px;
  border-top: 1px solid var(--light-grey);

}

#hideButtonHolder{
  display: flex;
  flex-direction: row;
  justify-content: flex-end;
}

#hideButton {
  color: #CCCCCC;
  font-size: 14px;
  font-weight: 400;
  cursor: pointer;
}

.chatBoxHeader {
  display: flex;
  align-items: center;
  margin-top: 5px;
  justify-content: space-between;
}

#chatUser {
  display: flex;
  align-items: center;
  cursor: pointer;
}

#greenCameraButton {
  width: 24px;
  height: 12px;
  cursor: pointer;
}

.chatBoxName {
  margin-inline-start: 10px;
}


.chats-container {
  overflow-y: auto;
  display: flex;
  flex-grow:2;
  flex-direction: column;
}

.chatMessage {
  display: flex;
  margin: 7px 0;
  margin-inline-start: 4px;
}

.chatText {
  margin-inline-start: 13px;
  flex-grow: 1;
}

.chatNameAndTime {
  color: var(--medium-grey-legacy);
  font-size: 14px;
  font-weight: 500px;
}

.chat-form {
  position: relative;
  bottom: 0;
  display: flex;
  align-items: center;
}

.chat-input-holder {
  background-color: black;
  display: flex;
  align-items: center;
  flex-direction: row;
  border-radius: 6px;
  padding: 0 15px;
  border: 0px;
  height: 50px;
  width: 100%;
  justify-content: space-between;
}

.chat-input {
  color: white;
  background: transparent;
  border: 0;
  display: flex;
  justify-content: flex-end;
  flex-grow:1;
  font-size: 16px;
}

.chat-input:active {
  outline: none;
}

.chat-submit {
  background-image: url("/static/img/chat_submit_arrow.svg");
  background-position: center;
  background-repeat: no-repeat;
  background-size: contain;
  height: 20px;
  width: 18px;
  border: 0px;
  background-color: black;
  cursor: pointer;
}

.chat-submit-blue {
  background-image: url("/static/img/chat_submit_arrow_blue.svg");
}

.chat-submit-hebrew {
  -moz-transform: scaleX(-1);
  -o-transform: scaleX(-1);
  -webkit-transform: scaleX(-1);
  transform: scaleX(-1);
  filter: FlipH;
  -ms-filter: "FlipH";
}

.callContainer {
  display: flex;
  flex-direction: column;
  height: 100%;
}

.callContainer .default-profile-img,
.callContainer .img-circle {
  opacity: 0.25;
  border-radius: 0;
}

.callContainer .callText {
  margin: 53px 29px 23px;
  font-size: 22px;
  font-weight: 500;
}

.callContainer.incoming .callText {
  margin: 23px 29px;
}

#endCallButtonHolder {
  display: flex;
  width: 80%;
  justify-content: flex-end;
  margin-top: -50px;
}

#endCallIcon {
  display: inline-block;
  position: relative;
  background-image: url("/static/img/endcall.svg");
  background-position: center;
  background-repeat: no-repeat;
  background-size: contain;
  opacity: 1;
  width: 20px;
  height: 20px;
}

.endCallButton {
  position: absolute;
  width: 40px;
  height: 30px;
  border-radius: 6px;
  z-index: 1;
  background-color: #CB6158;
  left: -8.5px;
  top: -3px;
  box-shadow: 0px 1px 3px rgba(0, 0, 0, 0.25);
  background-image: url("/static/img/endcall.svg");
  background-position: center;
  background-repeat: no-repeat;
}

#incomingCallButtonHolder {
  display: flex;
  justify-content: space-evenly;
  margin: 15px;
}

#acceptButton {
  background-color: var(--sheets-green);
  border-radius: 6px;
  color: white;
  border: 0px;
  height: 40px;
  width: 127.67px;
  margin: 5px;
  cursor: pointer;
}

#declineButton {
  background: #CB6158;
  border-radius: 6px;
  color: white;
  border: 0px;
  height: 40px;
  width: 127.67px;
  margin: 5px;
  cursor: pointer;
}

.readerDropdownMenu {
  position: relative;
  display: flex;
  flex-direction: row-reverse;
  z-index: 3;
}

.dropdownLinks-menu {
  display: contents;
}

.dropdownLinks-menu.closed {
  display: none;
}

.texts-properties-menu {
  width: 256px;
  border: 1px solid var(--lighter-grey);
  border-radius: 5px;
  box-shadow: 0px 2px 4px var(--lighter-grey);
  display: flex;
  flex-direction: column;
  align-items: center;
  justify-content: center;
  position: absolute;
  top: 100%;
  background-color: white;
  --english-font: var(--english-sans-serif-font-family);
  --hebrew-font: var(--hebrew-sans-serif-font-family);
}

.texts-properties-menu,
.texts-properties-menu .button {
  font-size: 14px;
}

.dropdownLinks-button {
  border: none;
  background-color: inherit;
  cursor: default;
}

.dropdownLinks-button img {
  cursor: pointer;
}

.headerDropdownMenu {
  display: flex;
  flex-direction: row;
  justify-content: flex-start;
}

.rightButtons .dropdownLinks-button {
  text-align: end;
}

.toggle-switch-container {
  align-items: center;
  display: flex;
  direction: ltr;
}

.toggle-switch {
  position: relative;
  width: 46px;
  display: inline-block;
  text-align: left;
}

.toggle-switch-checkbox {
  position: absolute;
  width: 0;
  height: 0;
  border: none;
}

.focus-visible:has(input:focus) {
  outline: auto;
}

.toggle-switch-label {
  display: block;
  overflow: hidden;
  cursor: pointer;
  border: 0 solid var(--light-grey);
  border-radius: 20px;
}

.toggle-switch-inner {
  display: block;
  width: 200%;
  margin-left: -100%;
  transition: margin 0.3s ease-in 0s;
}

.toggle-switch-inner:before,
.toggle-switch-inner:after {
  float: left;
  width: 50%;
  height: 24px;
  padding: 0;
  line-height: 24px;
  color: white;
  font-weight: bold;
  box-sizing: border-box;
  content: "";
  color: white;
}

.toggle-switch-inner:before {
  padding-left: 10px;
  background-color: var(--sefaria-blue);
}

.toggle-switch-inner:after {
  padding-right: 10px;
  background-color: var(--light-grey);
}

.toggle-switch-switch {
  display: block;
  width: 20px;
  height: 20px;
  background: white;
  position: absolute;
  top: 50%;
  bottom: 0;
  right: 24px;
  border: 0 solid var(--light-grey);
  border-radius: 20px;
  transition: all 0.3s ease-in 0s;
  transform: translateY(-50%);
}

.toggle-switch-checkbox:checked + .toggle-switch-label .toggle-switch-inner {
  margin-left: 0;
}

.toggle-switch-checkbox:checked + .toggle-switch-label .toggle-switch-switch {
  right: 2px;
}

.toggle-switch-checkbox:disabled + .toggle-switch-label .toggle-switch-inner:after {
  background-color: var(--lighter-grey);
}

.toggle-switch-line {
  display: flex;
  width: 216px;
  height: 49px;
  justify-content: space-between;
  align-items: center;
}

.toggle-switch-line:is(.disabled) .int-en,
.toggle-switch-line:is(.disabled) .int-he {
  color: var(--light-grey);
}

.texts-properties-menu .int-en,
.texts-properties-menu .int-he {
  align-content: center;
}

.show-source-translation-buttons {
  display: flex;
  flex-direction: column;
  height: 140px;
  justify-content: center;
}

.show-source-translation-buttons .button {
  margin: unset;
  display: flex;
  height: 35px;
  width: 235px;
  align-items: center;
  justify-content: space-between;
  box-shadow: unset;
  padding-inline-start: 10px;
  padding-inline-end: 0;
}

.show-source-translation-buttons .button:has(input:not(:checked)) {
  background-color: var(--lighter-grey);
  color: black;
}

.show-source-translation-buttons input[type=radio] {
  appearance: none;
  background-color: #fff;
  width: 20px;
  height: 20px;
  border: 2px solid var(--dark-grey);
  border-radius: 20px;
  margin-top: 0;
  margin-inline-end: 10px;
  display: inline-grid;
  place-content: center;
}

.show-source-translation-buttons input[type=radio]:checked {
  border: 0;
}

.show-source-translation-buttons input[type=radio],
.show-source-translation-buttons label {
  cursor: unset;
}

.show-source-translation-buttons > div:first-of-type {
    border-radius: 6px 6px 0 0;
}

.show-source-translation-buttons > div:last-of-type {
    border-radius: 0 0 6px 6px;
}

.show-source-translation-buttons > div:not(:first-of-type):not(:last-of-type) {
    border-radius: 0;
}

.show-source-translation-buttons input[type=radio]:checked::before {
  content: "";
  width: 10px;
  height: 10px;
  background-color: var(--sefaria-blue);
  clip-path: polygon(13% 50%, 34% 66%, 81% 2%, 100% 18%, 39% 100%, 0 71%);
}

.layout-button-line {
  height: 57px;
  width: 216px;
  display: flex;
  justify-content: space-between;
  align-items: center;
}

.layout-options {
  display: flex;
  justify-content: space-between;
  align-items: center;
  gap: 16px;
}

.layout-button input {
  border: none;
  width: 28px;
  height: 24px;
  -webkit-mask: var(--url) no-repeat;
  -webkit-mask-size: contain;
  -webkit-mask-repeat: no-repeat;
  -webkit-mask-position: center;
  -webkit-mask-size: 100% 100%;
  background-color: var(--dark-grey);
  cursor: pointer;
  appearance: unset;
  transition: border 0.3s ease, outline 0.3s ease, background-color 0.3s ease;
}

.layout-button input:checked {
  background-color: var(--sefaria-blue);
}

.layout-button .button {
  background-color: unset;
  box-shadow: unset;
  padding: unset;
  margin: unset;
}

.text-menu-border {
  width: 100%;
  height: 1px;
  background-color: var(--lighter-grey);
}

.font-size-line {
  width: 230px;
  height: 50px;
  display: flex;
  justify-content: space-between;
  align-items: center;
  direction: ltr;
}

.font-size-button {
  display: flex;
  align-items: center;
  background-color: white;
  border: none;
  cursor: pointer;
}

#currentlyReadingContainer {
  margin: 5px 30px;
  flex-grow: 1;
}

.blockButton {
  cursor: pointer;
}
.sheetsHomepage .button {
  background-color: var(--midrash-green);
}
.sheetsHomepage .sheetsHomepageSectionTitle {
  color: var(--midrash-green);
  font-family: 'Roboto', "Helvetica Neue", "Helvetica", sans-serif;
  font-size: 14px;
  font-weight: 400;
  line-height: 18px;
  margin-bottom: 15px;
}
.multiPanel .sheetsHomepage .sheetsTopicTOC .sheetsHomepageSectionTitle {
  flex: 1 1 100%;
}
.sheetsHomepage .sidebarLayout {
  justify-content: space-between;
  margin-top: 50px;
}
.sheetsHomepage .sidebarLayout .sheetsTopics {
  display: flex;
  flex-direction: column;
}
.sheetsHomepage .content .contentInner {
  width: 875px;
}
.sheetsHomepage .sidebarLayout .sheetsTopicsCalendar, .sheetsHomepage .sidebarLayout .sheetsTopicTOC {
  margin-inline-start: 10%;
}
.sheetsHomepage .sidebarLayout .sheetsTopicsCalendar {
  column-gap: 20px;
}
.TOCCardsWrapper {
  flex: 1;
  display: flex;
  flex-wrap: wrap;
  column-gap: 20px;
}
.sheetsHomepage .sheetsTopicsCalendar .TOCCardsWrapper {
  flex: 1;
  display: flex;
  flex-direction: column;
}
.singlePanel .sheetsTopicTOC, .singlePanel .sheetsTopicsCalendar {
  margin-top: 30px;
}
.multiPanel .sheetsTopicTOC {
  margin-top: 30px;
}
.singlePanel .sheetsHomepage .navSidebar {
  margin-block-start: 5px;
  width: revert;
}
.singlePanel .sheetsHomepage .navSidebarModule {
  padding: 0 10%;
}
.singlePanel .sheetsHomepage .TOCCardsWrapper, .singlePanel .sheetsHomepage .sheetsTopicsCalendar {
  flex-direction: column;
  margin-bottom: 10px;
}
.singlePanel .sheetsHomepage .sidebarLayout {
  margin-top: revert;
}

.singlePanel .sheetsHomepage .sidebarLayout .sheetsTopics {
  width: revert;
}
.singlePanel .sheetsHomepage .button {
  display: block;
}
@media screen and (max-width: 840px) {
  .sheetsHomepage .sidebarLayout .sheetsTopics {
    width: 100%;
  }
  .sheetsHomepage .button {
    display: block;
  }
  .sheetsHomepage .navSidebar {
    width: revert;
    border-top: 40px solid #FBFBFA;
    margin-block-start: -40px;
    border-bottom: 40px solid #FBFBFA;
  }
}
@media screen and (max-width: 700px) {
  .sheetsHomepage .navSidebar {
    margin-top: 30px;
  }
}
.button.getStartedSheets {
  width: 111px;
  height: 39px;
  padding: 10px 15px 10px 15px;
  border-radius: 6px;
  border: 1px solid #CCCCCC;
  display: block;
  background-color: white;
  color: black;
  font-size: 16px;
  white-space: nowrap;
}
.button.getStartedSheets:hover {
  color: black;
}
.image-in-text {
    display: flex;
    justify-content: center;
    margin: 0 auto;
    max-width: 100%;
    height: auto;
    padding-top: 20px;
    padding-left: calc((100% - 2/3 * 100vw - 200px) / 2);
    padding-right: calc((100% - 2/3 * 100vw - 200px) / 2);
    flex-direction: column;
}

@media screen and (max-width: 540px) {
  .image-in-text {
    padding-left: calc((100% - 100vw) / 2);
    padding-right: calc((100% - 100vw) / 2);
    width: 100%;
    height: auto;
  }
}

@media screen and (min-aspect-ratio: 2/1) {
  .image-in-text {
    max-height: calc(4/3 * 2/3 * 100vw);
  }
}

@media screen and (min-width: 540px) {
  .image-in-text {
    width: 67%;
  }
}

.dropdownHeader {
  font-family: Roboto;
  font-size: 16px;
  font-weight: 400;
  line-height: 18.75px;
  color: var(--selected-option);
}

.dropdownHeaderText {
  padding-left: 10px;
}

.dropdownDesc {
  font-family: Roboto;
  font-size: 14px;
  font-weight: 400;
  line-height: 18px;
  padding-left: 30px;
  padding-bottom: 10px;
  padding-right: 10px;
}

.dropdownSeparator {
  border: 1px solid var(--light-grey);
  margin-block: 5px;
}
.sheetMetaDataBox .dropdownLinks-button {
  font-weight: bold;
}
.sheetMetaDataBox .readerDropdownMenu .dropdownLinks-button {
  padding-top: 3px;
}
.header .headerDropdownMenu {
  display: block;
  align-items: center;
  margin-top: 2px;
  margin-bottom: 4px;
  color: var(--medium-grey);
  position: relative;
}
.headerDropdownMenu .toolsButtonContainer {
  margin: revert;
}
.headerDropdownMenu #saveButtonText {
  padding-inline-start: 15px;
}
.sheetsInPanel .dropdownDesc {
  display: none;
}
.sheetsInPanel .toolsButtonText,
.sheetsInPanel .dropdownHeaderText,
.sheetsInPanel #saveButtonText {
  --english-font: var(--english-sans-serif-font-family);
  --hebrew-font: var(--hebrew-sans-serif-font-family);
  font-size: 14px;
  font-weight: 500;
  line-height: 18px;
  color: var(--medium-grey);
  margin-inline-start: 10px;
  padding: revert;
}
.sheetsInPanel .headerDropdownMenu {
  margin-top: 7px;
  color: var(--medium-grey);
  position: relative;
  line-height: 0;
}
.header .headerDropdownMenu img, .sheetsInPanel .headerDropdownMenu img {
  height: 18px;
  width: 18px;
  vertical-align: middle;
}

.interface-english .header .headerDropdownMenu img {
  margin-inline-end: 2px;
}

.interface-hebrew .header .headerDropdownMenu img {
  margin-inline-end: 6px;
}

/* .header .headerDropdownMenu .dropdownLinks-button::after {
  display: inline-block;
  background: no-repeat url("/static/icons/chevron-down.svg");
  height: 10px;
  width: 12px;
  vertical-align: middle;
  content: "";
  transform: scale(0.75);
} */
.header .headerDropdownMenu .dropdownLinks-menu a {
  color: #000000;
}
.sheetsInPanel .headerDropdownMenu a.headerDropdownMenu::after {
  display: inline-block;
  height: 10px;
  width: 12px;
  vertical-align: middle;
  content: "";
  transform: scale(0.75);
}
.header .headerDropdownMenu .dropdownLinks-menu, .sheetsInPanel .headerDropdownMenu .dropdownLinks-menu {
  top: 35px;
  position: absolute;
  z-index: 1;
  width: 150px;
  background: #FBFBFA;
  box-shadow: 0px 1px 3px rgba(0, 0, 0, 0.25);
  border-radius: 6px;
  display:none;
  overflow:hidden;
}

.dropdownItem {
  padding-inline: 15px;
  flex-direction: column;
}
.dropdownItem:nth-child(n+2):nth-last-child(n+2) {
  padding-block: 5px 5px;
}

.dropdownItem:first-child {
  padding-block-start: 10px;
  padding-block-end: 5px;
}

.dropdownItem:last-child {
  padding-block-start: 5px;
  padding-block-end: 10px;
}

.sheetsInPanel .dropdownItem {
  cursor: pointer;
}

.sheetsInPanel .headerDropdownMenu .dropdownLinks-menu {
  background: white;
  box-shadow: revert;
  border: 1px solid var(--light-grey);
}

.sheetsInPanel .dropdownSeparator {
  margin-block: 5px;
  border: 0.5px solid var(--light-grey);
}

.interface-english .header .headerDropdownMenu .dropdownLinks-menu {
  right: 0px;
  min-width: 150px;
  width: max-content;
}

.interface-english .sheetsInPanel .headerDropdownMenu .dropdownLinks-menu {
  min-width: 150px;
  width: max-content;
}

.interface-hebrew .header .headerDropdownMenu .dropdownLinks-menu {
  left: 0px;
  min-width: 150px;
  width: max-content;
}

.interface-hebrew .sheetsInPanel .headerDropdownMenu .dropdownLinks-menu  {
  min-width: 150px;
  width: max-content;
}

.dropdownLinks-options {
  display: flex;
  flex-direction: column;
  max-width: 220px;
}

/*.dropdownLinks-options > * {*/
/*  margin: 10px;*/
/*}*/

/*.dropdownLinks-options > :first-child {*/
/*  margin: 20px; */
/*}*/

/*.dropdownLinks-options > :last-child {*/
/*  margin: 5px; */
/*}*/

.header .headerDropdownMenu .dropdownLinks-menu.open, .sheetsInPanel .headerDropdownMenu .dropdownLinks-menu.open {
  display: block;
}


.productsFlexWrapper {
  display: flex;
  flex-direction: column;
}

.product {
  max-width: 600px;
}

#productsPageContent {
  margin-inline-start: 100px;
  margin-top: 140px;
  margin-bottom: 165px;
}
#productsPageContent .loadingMessage {
  margin-block-start: 230px;
}

#jobsPageContent .loadingMessage {
  margin-block-start: 20px;
}

.productInner {
  display: flex;
  align-items: right;
  flex-direction: row;
}

.productInner img {
  max-width: 100%;
  max-height: 116px;
  height: auto;
  display: block;
  margin-inline-end: 3%;
  padding-bottom: 20px;
}

.productInner .productsDesc {
  font: var(--english-sans-serif-font-family);
  color: var(--medium-grey);
  font-size: 16px;
}

.productImgWrapper {
  flex: 0 0 auto;
}

.productDescWrapper {
  flex: 1 1 auto;
  padding-left: 20px;
  padding-right: 20px;
}

.productsDesc p {
  margin-top: 0;
}

.productsHeader {
  display: flex;
  justify-content: space-between;
  margin-top: 10%;
  margin-bottom: 2%;
  padding-bottom: 2%;
  border-bottom: 1px solid var(--light-grey);
}

.productsTitleAndLabel {
  flex: auto;
}

.productsHeader .productsTitle {
  font: var(--english-sans-serif-font-family);
  color: var(--medium-grey);
  font-size: 22px;
  font-weight: 500px;
}

.productsHeader .productsTypeLabel {
  font: var(--english-sans-serif-font-family);
  font-size: 14px;
  font-weight: 400;
  line-height: 18px;
  background-color: var(--lighter-grey);
  border-radius: 6px;
  padding: 0.01px 5px;
  color: var(--medium-grey);
  margin-inline-start: 3%;
}

.productsHeader .cta {
  display: flex;
  align-items: center;
}

.productsHeader .cta .productsCTA {
  color: var(--commentary-blue);
  border-width: 10px;
  margin-inline-end: 10px;
}


.productsHeader .cta .productsCTAIcon {
  height: 12px;
  top: 646px;
  left: 610px;
  margin: 0 5px;
  vertical-align: baseline;
  /** This uses the filter to recolor SVGs in a single line to commentary blue.
  To determine the appropriate parameters, see a filter color picker such as https://angel-rs.github.io/css-color-filter-generator/ */
  filter: brightness(0) saturate(100%) invert(52%) sepia(17%) saturate(6763%) hue-rotate(200deg) brightness(78%) contrast(77%);

}

.productsTitle {
  font-family: var(--english-sans-serif-font-family);
  font-size: 22px;
  font-weight: 500;
  line-height: 25.78px;
  text-align: left;
  color: var(--medium-grey);
}

.productsCTA::after {
    content: " ›";
    color: var(--commentary-blue);
}

.productsDevBox {
    background: var(--lighter-grey);
    color: var(--medium-grey);
    font-family: var(--english-sans-serif-font-family);
    font-size: 16px;
    font-weight: 400;
    line-height: 18.75px;
    display: flex;
    align-items: flex-start;
    flex-direction: column;
    padding: 3%;
    margin-top: 10%;
    max-width: 600px;
}

.productsDevBox .productsDevHeader {
  font-family: var(--english-sans-serif-font-family);
  font-size: 22px;
  font-weight: 500;
  line-height: 25.78px;
  padding-bottom: 2%;

}

.productsDevBox a {
  color: var(--commentary-blue) !important;

}

.productsDevBox a::after {
  content: " ›";
  color: var(--commentary-blue);
}


.image-in-text-title {
    margin: auto; /* English System Small */
    margin-top: 15px;
    text-align: center;
    font-family: 'Roboto';
    font-style: normal;
    font-weight: 400;
    font-size: 14px;
    line-height: 18px;
    color: var(--medium-grey);
}

@media (max-width: 480px) {

  .productImgWrapper {
    display: block;
    margin-left: auto;
    margin-right: auto;
  }

  #productsPageContent {
    margin: 100px 10px 0px 10px;;
  }

  .productsHeader {
    flex-direction: column;
    align-items: flex-start;
    padding-top: 5px;
    padding-bottom: 5px;
  }

  .productsTitleAndLabel {
    display: flex;
    flex-direction: column;
    align-items: flex-start;
    padding-top: 5px;
    padding-bottom: 5px;
  }

  .productsTypeLabel {
    padding: 1px 5px !important;
    margin-top: 3px;
    margin-left: 0px !important;
  }

  .cta {
    flex-direction: column;
    align-items: flex-start !important;
  }

  .cta a {
    padding-top: 3px;
    padding-bottom: 3px;
  }

  .productInner {
    flex-direction: column;
  }

  .productDescWrapper{
    padding-left: 0px;
    padding-right: 0px;
  }
}

.noteRefTitle {
  font-size: 18px;
}

.noteText{
  color: var(--medium-grey);
}

.footerContainer {
  max-width: 100%;
  display: flex;
  flex-direction: row;
  flex-wrap: wrap;
  padding-top: 15px;
}

.footerContainer a {
  padding-top: 10px;
  padding-inline-end: 6px;
}

.stickySidebarFooter {
  position: sticky;
  top: 0;
}

.image-in-text-title {
  margin: auto; /* English System Small */
  margin-top: 15px;
  text-align: center;
  font-family: 'Roboto';
  font-style: normal;
  font-weight: 400;
  font-size: 14px;
  line-height: 18px;
  color: var(--medium-grey);
}

.dropdownLanguageToggle{
  display: flex;
  flex-direction: row;
  align-items: baseline;
  line-height: 18px;
  height: 23px;
  padding-inline: 15px;
}
.interface-english .dropdownLanguageToggle a.hebrewLanguageLink,
.interface-hebrew .dropdownLanguageToggle a.englishLanguageLink {
  color: #666666;
}

.languageDot{
  font-size: 25px;
  padding: 10px 2px;
}



.englishLanguageButton::after {
  content: "•";
  padding: 6px;
}

.profilePicAndButtonContainer {
  display: flex;
  flex-direction: column;
  justify-content: center;
  align-items: center;
}

.createButtons {
  display: flex;
  align-items: center;
  flex-direction: row;
  justify-content: space-evenly;
  padding-top: 20px;
}

.sheetsProfileList {
  margin-top: 20px;
  background-color: white;
  border: 1000px solid white;
  border-top: 4px solid white;
  border-bottom: 120px solid white;
  margin: -4px 0 -120px -1000px;
  width: 100%;

}

.profile-page .sheetsProfileList {
  margin: -4px 0 -120px 0;
  margin-inline-start: -1000px;
  margin-inline-end: 0;
}

.sheetsProfileList .readerNavMenuSearchButton {
  margin: 0 10px 0 5px;
  display: inline-flex;
  top: 0;
}
.sheetsProfileList .readerNavMenuSearchButton {
  margin-inline-start: 10px;
  margin-inline-end: 5px;
}
.sheetsProfileList input {
  border: 0;
  font-size: 18px;
  font-family: "adobe-garamond-pro", "Crimson Text", Georgia, serif;
  background-color: transparent;
}
.sheetsProfileList .loadingMessage {
  margin-top: 30px;
}

.notificationUserName {
  color: var(--midrash-green) !important;
}

.emptyNotificationsTitle{
  font-family: Roboto;
  font-size: 16px;
  font-weight: 600;
  line-height: 18.75px;
  padding-bottom: 10px;
}

.emptyNotificationsMessage{
  font-family: Roboto;
  font-size: 14px;
  font-weight: 400;
  line-height: 18px;
  text-align: start;
}

.emptyNotificationPage{
  display: flex;
  flex-direction: column;
}

.mobileProfileFlexContainer {
  display: flex;
  flex-direction: row;
  align-items: end;
}

.librarySavedIcon{
  width: 20px;
  height: 20px;
  margin-inline-start: 6px;
  margin-top: 2px;
}

.sheetsNotificationsHeaderIcon {
  width: 20px;
  height: 18px;
  margin-top: 2px;
  margin-bottom: 2px;
}

.sheetsNotificationsHeaderIcon img{
  width: 100%;
  height: 100%;
}

.librarySavedIcon img{
  width: 100%;
  height: 100%;
}
.languageFlex {
  display: flex;
  flex-direction: column;
  direction:ltr;
}

@-webkit-keyframes load5 {
0%,100%{box-shadow:0 -2.6em 0 0 #ffffff,1.8em -1.8em 0 0 rgba(0,0,0,0.2),2.5em 0 0 0 rgba(0,0,0,0.2),1.75em 1.75em 0 0 rgba(0,0,0,0.2),0 2.5em 0 0 rgba(0,0,0,0.2),-1.8em 1.8em 0 0 rgba(0,0,0,0.2),-2.6em 0 0 0 rgba(0,0,0,0.5),-1.8em -1.8em 0 0 rgba(0,0,0,0.7)}
12.5%{box-shadow:0 -2.6em 0 0 rgba(0,0,0,0.7),1.8em -1.8em 0 0 #ffffff,2.5em 0 0 0 rgba(0,0,0,0.2),1.75em 1.75em 0 0 rgba(0,0,0,0.2),0 2.5em 0 0 rgba(0,0,0,0.2),-1.8em 1.8em 0 0 rgba(0,0,0,0.2),-2.6em 0 0 0 rgba(0,0,0,0.2),-1.8em -1.8em 0 0 rgba(0,0,0,0.5)}
25%{box-shadow:0 -2.6em 0 0 rgba(0,0,0,0.5),1.8em -1.8em 0 0 rgba(0,0,0,0.7),2.5em 0 0 0 #ffffff,1.75em 1.75em 0 0 rgba(0,0,0,0.2),0 2.5em 0 0 rgba(0,0,0,0.2),-1.8em 1.8em 0 0 rgba(0,0,0,0.2),-2.6em 0 0 0 rgba(0,0,0,0.2),-1.8em -1.8em 0 0 rgba(0,0,0,0.2)}
37.5%{box-shadow:0 -2.6em 0 0 rgba(0,0,0,0.2),1.8em -1.8em 0 0 rgba(0,0,0,0.5),2.5em 0 0 0 rgba(0,0,0,0.7),1.75em 1.75em 0 0 #ffffff,0 2.5em 0 0 rgba(0,0,0,0.2),-1.8em 1.8em 0 0 rgba(0,0,0,0.2),-2.6em 0 0 0 rgba(0,0,0,0.2),-1.8em -1.8em 0 0 rgba(0,0,0,0.2)}
50%{box-shadow:0 -2.6em 0 0 rgba(0,0,0,0.2),1.8em -1.8em 0 0 rgba(0,0,0,0.2),2.5em 0 0 0 rgba(0,0,0,0.5),1.75em 1.75em 0 0 rgba(0,0,0,0.7),0 2.5em 0 0 #ffffff,-1.8em 1.8em 0 0 rgba(0,0,0,0.2),-2.6em 0 0 0 rgba(0,0,0,0.2),-1.8em -1.8em 0 0 rgba(0,0,0,0.2)}
62.5%{box-shadow:0 -2.6em 0 0 rgba(0,0,0,0.2),1.8em -1.8em 0 0 rgba(0,0,0,0.2),2.5em 0 0 0 rgba(0,0,0,0.2),1.75em 1.75em 0 0 rgba(0,0,0,0.5),0 2.5em 0 0 rgba(0,0,0,0.7),-1.8em 1.8em 0 0 #ffffff,-2.6em 0 0 0 rgba(0,0,0,0.2),-1.8em -1.8em 0 0 rgba(0,0,0,0.2)}
75%{box-shadow:0 -2.6em 0 0 rgba(0,0,0,0.2),1.8em -1.8em 0 0 rgba(0,0,0,0.2),2.5em 0 0 0 rgba(0,0,0,0.2),1.75em 1.75em 0 0 rgba(0,0,0,0.2),0 2.5em 0 0 rgba(0,0,0,0.5),-1.8em 1.8em 0 0 rgba(0,0,0,0.7),-2.6em 0 0 0 #ffffff,-1.8em -1.8em 0 0 rgba(0,0,0,0.2)}
87.5%{box-shadow:0 -2.6em 0 0 rgba(0,0,0,0.2),1.8em -1.8em 0 0 rgba(0,0,0,0.2),2.5em 0 0 0 rgba(0,0,0,0.2),1.75em 1.75em 0 0 rgba(0,0,0,0.2),0 2.5em 0 0 rgba(0,0,0,0.2),-1.8em 1.8em 0 0 rgba(0,0,0,0.5),-2.6em 0 0 0 rgba(0,0,0,0.7),-1.8em -1.8em 0 0 #fff}
}
@keyframes load5 {
0%,100%{box-shadow:0 -2.6em 0 0 #ffffff,1.8em -1.8em 0 0 rgba(0,0,0,0.2),2.5em 0 0 0 rgba(0,0,0,0.2),1.75em 1.75em 0 0 rgba(0,0,0,0.2),0 2.5em 0 0 rgba(0,0,0,0.2),-1.8em 1.8em 0 0 rgba(0,0,0,0.2),-2.6em 0 0 0 rgba(0,0,0,0.5),-1.8em -1.8em 0 0 rgba(0,0,0,0.7)}
12.5%{box-shadow:0 -2.6em 0 0 rgba(0,0,0,0.7),1.8em -1.8em 0 0 #ffffff,2.5em 0 0 0 rgba(0,0,0,0.2),1.75em 1.75em 0 0 rgba(0,0,0,0.2),0 2.5em 0 0 rgba(0,0,0,0.2),-1.8em 1.8em 0 0 rgba(0,0,0,0.2),-2.6em 0 0 0 rgba(0,0,0,0.2),-1.8em -1.8em 0 0 rgba(0,0,0,0.5)}
25%{box-shadow:0 -2.6em 0 0 rgba(0,0,0,0.5),1.8em -1.8em 0 0 rgba(0,0,0,0.7),2.5em 0 0 0 #ffffff,1.75em 1.75em 0 0 rgba(0,0,0,0.2),0 2.5em 0 0 rgba(0,0,0,0.2),-1.8em 1.8em 0 0 rgba(0,0,0,0.2),-2.6em 0 0 0 rgba(0,0,0,0.2),-1.8em -1.8em 0 0 rgba(0,0,0,0.2)}
37.5%{box-shadow:0 -2.6em 0 0 rgba(0,0,0,0.2),1.8em -1.8em 0 0 rgba(0,0,0,0.5),2.5em 0 0 0 rgba(0,0,0,0.7),1.75em 1.75em 0 0 #ffffff,0 2.5em 0 0 rgba(0,0,0,0.2),-1.8em 1.8em 0 0 rgba(0,0,0,0.2),-2.6em 0 0 0 rgba(0,0,0,0.2),-1.8em -1.8em 0 0 rgba(0,0,0,0.2)}
50%{box-shadow:0 -2.6em 0 0 rgba(0,0,0,0.2),1.8em -1.8em 0 0 rgba(0,0,0,0.2),2.5em 0 0 0 rgba(0,0,0,0.5),1.75em 1.75em 0 0 rgba(0,0,0,0.7),0 2.5em 0 0 #ffffff,-1.8em 1.8em 0 0 rgba(0,0,0,0.2),-2.6em 0 0 0 rgba(0,0,0,0.2),-1.8em -1.8em 0 0 rgba(0,0,0,0.2)}
62.5%{box-shadow:0 -2.6em 0 0 rgba(0,0,0,0.2),1.8em -1.8em 0 0 rgba(0,0,0,0.2),2.5em 0 0 0 rgba(0,0,0,0.2),1.75em 1.75em 0 0 rgba(0,0,0,0.5),0 2.5em 0 0 rgba(0,0,0,0.7),-1.8em 1.8em 0 0 #ffffff,-2.6em 0 0 0 rgba(0,0,0,0.2),-1.8em -1.8em 0 0 rgba(0,0,0,0.2)}
75%{box-shadow:0 -2.6em 0 0 rgba(0,0,0,0.2),1.8em -1.8em 0 0 rgba(0,0,0,0.2),2.5em 0 0 0 rgba(0,0,0,0.2),1.75em 1.75em 0 0 rgba(0,0,0,0.2),0 2.5em 0 0 rgba(0,0,0,0.5),-1.8em 1.8em 0 0 rgba(0,0,0,0.7),-2.6em 0 0 0 #ffffff,-1.8em -1.8em 0 0 rgba(0,0,0,0.2)}
87.5%{box-shadow:0 -2.6em 0 0 rgba(0,0,0,0.2),1.8em -1.8em 0 0 rgba(0,0,0,0.2),2.5em 0 0 0 rgba(0,0,0,0.2),1.75em 1.75em 0 0 rgba(0,0,0,0.2),0 2.5em 0 0 rgba(0,0,0,0.2),-1.8em 1.8em 0 0 rgba(0,0,0,0.5),-2.6em 0 0 0 rgba(0,0,0,0.7),-1.8em -1.8em 0 0 #fff}
}
/* end css code for loading bezel */

/* ========== GUIDE OVERLAY COMPONENT STYLES - START ========== */

.guideOverlay {
  position: absolute;
  bottom: 0;
  left: 0;
  width: 100%;
  height: 415px;
  background-color: #fbfbfb;
  box-shadow: 0px -1px 3px 0px #00000040;
  border-top: 0.25px solid #CCCCCC;
  z-index: 1000;
  /* Force GuideOverlay to use sans-serif fonts in the contextual font system */
  --english-font: var(--english-sans-serif-font-family);
  --hebrew-font: var(--hebrew-sans-serif-font-family);
}

.guideOverlayContent {
  width: 100%;
  height: 100%;
  padding: 20px 24px;
  display: flex;
  flex-direction: column;
  align-items: center;
}

.guideOverlayLoadingCenter {
  display: flex;
  align-items: center;
  justify-content: center;
  flex: 1;
  height: 100%;
}

/* Shared container width for consistent layout */
.guideOverlayHeader,
.guideOverlayCenteredContent,
.guideOverlayBody,
.guideOverlayFooter {
  width: 800px;
}

/* Header layout: title left, pagination center, close right */
.guideOverlayHeader {
  height: 34px;
  display: flex;
  align-items: center;
  justify-content: space-between;
  margin-bottom: 20px;
  gap: 16px;
}

/* Close button styles consolidated */
.guideOverlayHeader .readerNavMenuCloseButton.circledX {
  flex-shrink: 0;
  height: 34px;
  width: 34px;
  display: flex;
  align-items: center;
  justify-content: center;
}

.guideOverlayHeader .readerNavMenuCloseButton.circledX img {
  display: block;
}

/* Pagination and number styles */
.guideOverlayPagination {
  display: flex;
  align-items: center;
  justify-content: center;
  gap: 8px;
  flex-shrink: 0;
  height: 34px;
}

.cardsPaginationNumber {
  font-weight: 500;
  font-size: 16px;
  color: var(--medium-grey);
  min-width: 40px;
  height: 34px;
  display: flex;
  align-items: center;
  justify-content: center;
}

/* Title section and styles */
.guideOverlayTitleSection {
  flex: 1;
  display: flex;
  align-items: center;
  overflow: hidden;
  min-width: 180px;
}

.guideOverlayTitle {
  margin: 0 !important; /* Remove inherited margin */
  padding: 0 !important; /* Remove inherited padding */
  display: flex;
  align-items: center;
  height: 34px;
  overflow: hidden;
  text-overflow: ellipsis;
  white-space: nowrap;
  min-width: 0;
}

.titlePrefix,
.titleVariable {
  font-size: 22px;
  color: #333333;
  display: inline-flex;
  align-items: center;
  text-transform: none;
}

.titlePrefix {
  font-weight: 500;
  margin-inline-end: 0.5rem;
}

.titleVariable {
  font-weight: 300;
}

/* Main content layout */
.guideOverlayCenteredContent {
  flex: 1;
  display: flex;
  flex-direction: column;
  align-items: center;
}

.guideOverlayBody {
  display: flex;
  gap: 20px;
}

/* Video and text containers */
.guideOverlayVideoContainer {
  width: 480px;
  height: 270px;
  border-radius: 4px;
  overflow: hidden;
  box-shadow: 0 4px 8px rgba(0, 0, 0, 0.15);
}

.guideOverlayVideo {
  width: 100%;
  height: 100%;
  object-fit: cover;
}

.guideOverlayTextContainer {
  width: 300px;
  height: 270px;
  display: flex;
  flex-direction: column;
}

.guideOverlayText {
  font-weight: 400;
  font-size: 14px;
  line-height: 1.4;
  color: #555555;
  overflow-y: auto;
  height: 100%;
  padding-right: 8px;
  /* Modern scrollbar styling */
  scrollbar-width: thin;
  scrollbar-color: rgba(0, 0, 0, 0.2) transparent;
}

/* Webkit scrollbar styles */
.guideOverlayText::-webkit-scrollbar {
  width: 6px;
}

.guideOverlayText::-webkit-scrollbar-track {
  background: transparent;
}

.guideOverlayText::-webkit-scrollbar-thumb {
  background-color: rgba(0, 0, 0, 0.2);
  border-radius: 3px;
}

.guideOverlayText::-webkit-scrollbar-thumb:hover {
  background-color: rgba(0, 0, 0, 0.3);
}

/* Main text content styling */
.guideOverlayText ul {
  padding-inline-start: 18px;
  margin: 16px 0;
}

/* Paragraph spacing - reduced from default 16px */
.guideOverlayText p {
  margin: 0 0 8px 0;
}

/* Tighter spacing between paragraphs and lists */
.guideOverlayText p + ul {
  margin-top: 4px;
}

.guideOverlayText p:last-child {
  margin-bottom: 0;
}

.guideOverlayText li {
  margin-bottom: 5px;
}

.guideOverlayText a {
  font-size: 14px;
  text-decoration: none;
}

.guideOverlayText a:hover {
  text-decoration: underline;
}

/* Footer with links */
.guideOverlayFooter {
  flex: 1;
  display: flex;
  align-items: center;
  justify-content: center;
  gap: 4px;
  padding-bottom: 18px;
}

.guideOverlayFooterLink {
  color: var(--medium-grey);
  font-size: 14px;
  text-decoration: none;
  transition: color 0.2s ease;
}

.guideOverlayFooterLink:hover {
  text-decoration: underline;
}

.footerDivider {
  font-size: 12px;
}

/* Loading state */
.guideOverlay .loadingMessage {
  display: flex;
  align-items: center;
  justify-content: center;
  padding: 40px;
  font-size: 16px;
  color: var(--medium-grey);
}

/* RTL/Hebrew interface support */
.interface-hebrew .guideOverlayBody {
  flex-direction: row-reverse;
}

.interface-hebrew .guideOverlayHeader {
  flex-direction: row-reverse;
}

.interface-hebrew .guideOverlayPagination {
  flex-direction: row-reverse;
}

.interface-hebrew .guideOverlayTitleSection {
  direction: rtl;
  text-align: right;
}

.interface-hebrew .guideOverlayTitle {
  direction: rtl;
  justify-content: flex-start;
  text-align: start;
  unicode-bidi: isolate;
}

.interface-hebrew .titlePrefix,
.interface-hebrew .titleVariable {
  direction: rtl;
  text-align: right;
  display: inline;
}

.interface-hebrew .guideOverlayText {
  text-align: right;
  direction: rtl;
  padding-right: 0;
  padding-left: 8px;
}

.interface-hebrew .guideOverlayFooter {
  direction: rtl;
}

/* ========== GUIDE OVERLAY COMPONENT STYLES - END ========== */<|MERGE_RESOLUTION|>--- conflicted
+++ resolved
@@ -739,11 +739,7 @@
   display: flex;
   justify-content: center;
   align-items: center;
-<<<<<<< HEAD
-  color: var(--medium-grey);
-=======
   color: #000000;
->>>>>>> 7a2628e8
   cursor: pointer;
   -webkit-margin-start: 20px;
   -moz-margin-start: 20px;
@@ -836,11 +832,7 @@
   font-weight: normal;
   font-size: 16px;
   line-height: 23px;
-<<<<<<< HEAD
-  color: var(--medium-grey);
-=======
-  color: #000000;
->>>>>>> 7a2628e8
+  color: #666666;
   padding: 5px;
   direction: ltr;
 }
@@ -13249,12 +13241,7 @@
     margin-left: 26px;
 }
 .story .storySheetListItem > div.storyBody.sheetSummary > * {
-<<<<<<< HEAD
-  color: var(--medium-grey);
-  font-family: var(--english-sans-serif-font-family);
-=======
   color: var(--dark-grey);
->>>>>>> 7a2628e8
   font-size: 15px;
 }
 .story .storyBody .en {
