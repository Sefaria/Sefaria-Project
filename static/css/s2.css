--- conflicted
+++ resolved
@@ -4816,7 +4816,10 @@
 .aboutBox .versionBlock .versionTitle:hover {
   text-decoration: none;
 }
-<<<<<<< HEAD
+span.purim-emoji img{
+  height: 25px;
+  width: 25px;
+}
 
 /* Sheets */
 
@@ -4915,9 +4918,4 @@
   right: -50px;
   top: 32px;
   text-align: right;
-=======
-span.purim-emoji img{
-  height: 25px;
-  width: 25px;
->>>>>>> 0bb418b7
 }