body {
  padding: 0;
  margin: 0;
  overflow: hidden;
  color: #333;
  -webkit-text-size-adjust: 100%;
}
body {
  /* font-family: "proxima-nova", "Helvetica Neue", Helvetica, sans-serif; */
}
body .he {
  /* font-family: "Open Sans Hebrew", sans-serif; */
}
*::selection {
  background-color: #D2DCFF;
}
body.sepia {
  background-color: #F9F9F7;
}
body.dark {
  background-color: #333331; 
}
.sans .en, #s2 .sans .en {
  font-family: "proxima-nova", "Helvetica Neue", "Helvetica", sans-serif;
}
.sans .he, #s2 .sans .he {
  font-family: "Open Sans Hebrew", sans-serif;
}
#s2 {
  position: fixed;
  top: 0;
  width: 100%;
  height: 100%;
  z-index: 1000;
}
#s2.headerOnly {
  z-index: 1000;
  height: 54px;
}
.readerApp {
  position: absolute;
  width: 100%;
  height: 100%;
  top: 0;
}
.noselect {
  -webkit-touch-callout: none; /* iOS Safari */
    -webkit-user-select: none; /* Safari/Opera */
       -moz-user-select: none; /* Firefox */
        -ms-user-select: none; /* Internet Explorer/Edge */
            user-select: none; /* Non-prefixed version, Chrome */
}
input.noselect {
    -webkit-user-select: auto; /* Safari/Opera -- required for Safari to allow inputs to be accessible. See http://caniuse.com/#feat=user-select-none "Known Issues" for details  TODO Check back to see if bug is fixed in future version */
}
.interface-hebrew #panelWrapBox{
  direction: rtl;
}
.interface-english #panelWrapBox{
  direction: ltr;
}
#panelWrapBox {
  position: absolute;
  top: 54px;
  height: calc(100% - 54px);
  box-sizing: border-box;
}
#panelWrapBox.wrapBoxScroll {
  overflow-x: scroll;
  overflow-y: hidden;
}
.singlePanel #panelWrapBox {
  padding-top: 0;
  height: 100%;
  top: 0;
}
.headerInner {
  position: fixed;
  top: 0;
  left: 0;
  width: 100%;
  height: 54px;
  line-height: 54px;
  background: white;
  z-index: 1001;
  border-bottom: 1px solid #ccc;
  box-sizing: border-box;
  padding: 0px 30px;
  text-align: center;
  overflow: hidden;
  white-space: nowrap;
}
.header .left {
  float: left;
  text-align: left;
  height: 54px;
  overflow: hidden;
}
.header .right {
  float: right;
  text-align: right;
}
.header .library, .header .home, .header .account, .header .notifications, .header .readerNavMenuSearchButton {
  cursor: pointer;
}
.header .library, .header .account, .header .readerNavMenuSearchButton {
  display: inline-block;
  color: #999;
}
.header .searchBox {
  overflow: hidden;
  display: block;
  padding: 0;
  text-align: left;
}
.header .searchBox input{
  background-color: transparent; /*for firefox */
}
.header .search {
  outline: none;
  border: none;
  box-shadow: none;
  color: black;
  font-size:  18px;
  font-family: "adobe-garamond-pro", Georgia, serif;
  vertical-align: 1px;
  margin: 0;
}
.search-override {
  border-top: solid 1px #999;
  padding-top: 5px;
}
.header .home {
  position: absolute;
  top: -1px;
  left: 50%;
  margin-left: -51px;
}
@media (max-width: 540px) {
  .header .home {
    display: none;
  }
  .header .accountLinks .login {
    margin-left: 16px;
  }
}
.header .home img {
  opacity: 0.8;
  vertical-align: middle;
  height: 22px;
}
.header .accountLinks {
  display: inline-block;
  font-size: 15px;
}
.header .account, .header .notifications {
  display: inline-block;
  vertical-align: middle;
}
.header .library, .header .account {
  margin: 0px 17px 0 0;
  font-size: 24px;
}
.header .notifications {
  display: inline-block;
  font-family: "proxima-nova", "Helvetica Neue", Helvetica, sans-serif;
  line-height: 24px;
  height: 24px;
  width: 24px;
  text-align: center;
  border-radius: 15px;
  background-color: #aaa;
  color: white;
  font-size: 16px;
  margin-top: -5px;
}
.header .notifications.unread {
  background-color: #EFB4B6;
}
.header .login {
  color: #999;
  margin: 0 0 0 30px;
  display: inline-block;
  line-height: 1;
}
.header .login .en {
  font-family: "proxima-nova", "Helvetica Neue", Helvetica, sans-serif;
}
.header .login .he {
  font-family: "Open Sans Hebrew", sans-serif;
}
.header .testWarning {
  display: inline-block;
  color: white;
  font-family: "proxima-nova", "Helvetica Neue", Helvetica, sans-serif;
  background-color: #EFB4B6;
  border-radius: 12px;
  font-size: 14px;
  line-height: 1;
  padding: 6px 16px;
  vertical-align: middle;
  height: 14px;
  max-width: 100%;
  white-space: nowrap;
  text-overflow: ellipsis;
  overflow: hidden;
  cursor: pointer;
  margin-right: 15px;
}
.header .testWarning:hover {
  text-decoration: underline;
}
.header .he {
  /* temp, until we support hebrew header */
  display: none;
}
.testMessageBox {
  position: fixed;
  width: 100%;
  height: 100%;
  z-index: 5000;
}
.overlay {
  width: 100%;
  height: 100%;
  background-color: black;
  opacity: 0.3;
  position: fixed;
  z-index: 1001;
}
#interruptingMessage {
  width: 600px;
  max-width: 90%;
  padding: 40px;
  box-sizing: border-box;
  position: fixed;
  top: 15%;
  left: 50%;
  margin-left: -300px;
  z-index: 1001;
  border: 1px solid #ccc;
  background: white;
  text-align: center;
  color: #666;
}
@media (max-width: 540px) {
  #interruptingMessage {
    margin: 0 auto;
    left: 5%;
  }
}
#interruptingMessageClose {
  position: absolute;
  top: 12px;
  right: 20px;
  color: #666;
  font-size: 24px;
  cursor: pointer;
}
#interruptingMessage h1 {
  font-style: italic;
  font-size: 28px;
  font-weight: normal;
  letter-spacing: 1px;
  text-align: center;
  margin: 0 0 30px;
  color: #333;
}
.testMessage {
  position: fixed;
  z-index: 5001;
  width: 450px;
  height: 180px;
  margin-top: -90px;
  margin-left: -225px;
  left: 50%;
  top: 50%;
  background-color: #F9F9F7;
  padding: 32px 20px;
  box-sizing: border-box;
  text-align: center;
}
.testMessage .title {
  font-size: 18px;
  line-height: 1.4;
}
.testMessage .button {
  margin-top: 20px;
}
.header .account img {
  height: 24px;
  width: 24px;
  opacity: 0.4;
  vertical-align: -1px;
}
.header .readerNavMenuSearchButton,
.header .readerNavMenuMenuButton {
  margin: 0 8px 0 6px;
  font-size: 17px;
  position: relative;
  top: -1px;
}

.header .headerNavContent {
  position: fixed;
  height: 100%;
  width: 100%;
  box-sizing: border-box;
  top: 0;
  padding-top: 54px;
  z-index: 1000;
}
.ui-autocomplete {
  position: absolute;
  background: white;
  list-style-type: none;
  padding: 6px 0;
  border: 1px solid #aaa;
  border-top: 1px solid #ddd;
  z-index: 1002 !important;
  font-family: "adobe-garamond-pro", Georgia, serif;
}
.ui-autocomplete .ui-menu-item a {
  padding: 4px 12px;
  font-size: 16px;
  color: black;
  cursor: pointer;
  display: block;
}
.ui-autocomplete .ui-menu-item a.ui-state-focus {
  background-color: #E9E9E7;
}
.ui-helper-hidden-accessible {
  display: none;
}
#globalWarningMessage {
  position: fixed;
  width: 100%;
  z-index: 1000;
  text-align: center;
  bottom: 0px;
  color: white;
  background-color: #EFB4B6;
  padding: 14px 20px;
  box-sizing: border-box;
  font-family: "proxima-nova", "Helvetica Neue", Helvetica, sans-serif;
}
#globalWarningMessage .close {
 float: right;
 cursor: pointer;
 font-size: 20px;
}
.multiPanel .readerPanelBox {
  box-sizing: border-box;
}
.readerPanelBox {
  position: absolute;
  height: 100%;
  width: 100%;
  direction:ltr;
}
.readerPanelBox + .readerPanelBox {
  border-left: 1px solid #eee;
}
.readerPanelBox.sidebar {
  border-left: none;
}
.readerPanel {
  position: relative;
  width: 100%;
  height: 100%;
  overflow: hidden;
  background-color: inherit;
  font-family: "adobe-garamond-pro", "Crimson Text", Georgia, serif;
}
.readerContent {
  width: 100%;
  height: 100%;
  background-color: inherit;
}
.dark .readerContent {
  color: white;
}
.readerContent .readerError {
  padding: 100px 150px;
}
.readerContent .readerError .readerErrorText {
  padding-top: 20px;
  font-size: .8em;
}
.textColumn {
  width: 100%;
  height: 100%;
  overflow-y: scroll;
  overflow-x: hidden;
  -webkit-overflow-scrolling: touch;
  position: relative;
  padding: 0px 0 40%;
  box-sizing: border-box;
  background-color: inherit;
}
/* Adjusting for 17px scrollbars, to keep content centered
   Only done in multiPanel mode now as a proxy for whether scrollbars take up width (on desktop they do, not on mobile) 
  Removed 12/16 -- seems to be causing problems now.
  Restored 4/17 -- problem recurred and fixed by storing CSS, what's changing?
*/
.multiPanel.interface-english .textColumn {
  padding-left: 17px;
}
.multiPanel.interface-hebrew .textColumn {
  padding-right: 17px;
}

.textColumn .loadingMessage.base {
  margin: 30px 0;
  color: #999;
  text-align: center;
  font-weight: lighter;
  font-style: normal;
  font-family: "proxima-nova", "Helvetica Neue", Helvetica, sans-serif;
  text-transform: uppercase;
  letter-spacing: 1px;
  /*border-bottom: 4px solid #E6E5E6;*/
  padding: 0 6px 3px;
}
.textColumn .loadingMessage.base.prev {
  margin: 70px 0 30px;
}
.textColumn .loadingMessage.base.next {
  margin: 30px 0 70px;
}
.textColumn .loadingMessage.base.next.final {
}
.he, .int-he {
  font-size: 120%;
}
.int-he .int-he {
  font-size: inherit;
}
.readerPanel .he {
  font-family: "Taamey Frank", "Times New Roman", serif;
  direction: rtl;
  text-align: right;
}
.interface-hebrew .readerPanel .en{
  direction: ltr;
}
.interface-hebrew .readerPanel .readerNavMenu,
.readerPanel.hebrew .readerNavSection, 
.readerPanel.hebrew .readerNavMenu .gridBox {
  direction: rtl;
}
.interface-english .readerPanel .readerNavMenu,
.readerPanel.english .readerNavSection,
 .readerPanel.english .readerNavMenu .gridBox{
  direction: ltr;
}
.readerPanel.bilingual .readerNavSection,
 .readerPanel.bilingual .readerNavMenu .gridBox{
  direction: ltr;
}
.readerPanel.english .he {
  display: none;
}
.readerPanel.english .en {
  display: inline;
}
.readerPanel.hebrew .he {
  display: inline;
  text-align: right;
}
.readerPanel.hebrew .he .enInHe {
  font-size: 83%;
}
.enInHe{
  unicode-bidi: isolate;
}
.readerPanel.hebrew .en {
  display: none;
}
.readerPanel.english .heOnly .he,
.readerPanel.bilingual .heOnly .he {
  display: inline;
}
.languageToggle {
  display: inline;
  line-height: 32px;
}
.languageToggle img {
  opacity: 0.2;
  height: 18px;
}
.systemPanel.english .content .he {
  display: none;
}
.systemPanel.hebrew .content .en {
  display: none;
}
.interface-english .systemPanel .content .int-en {
  display: inline;
  font-family: "proxima-nova", "Helvetica Neue", "Helvetica", sans-serif;
}
.interface-hebrew .systemPanel .content .int-he {
  display: inline;
  font-family: "Open Sans Hebrew", sans-serif;
}
.loadingMessage {
  font-size: 14px;
  font-style: italic;
}
.bilingual .loadingMessage .he {
  display: none;
}
.headroom {
  transition: transform 200ms linear;
  -webkit-transition: 200ms linear;
  transition-property: transform;
}
.headroom--pinned {
  transform: translateY(0%);
  -webkit-transform: translateY(0%);
}
.headroom--unpinned {
  transform: translateY(-100%);
  -webkit-transform: translateY(-100%);
}
.headroomOff.headroom--unpinned {
  transform: translateY(0%);
  -webkit-transform: translateY(0%);
}
.readerPanel.light {
  background-color: white;
}
.readerPanel.sepia {
  background-color: #f7f7f7;
}
.readerPanel.dark {
  background-color: #333331;
}
.readerNavMenu {
  position: absolute;
  top: 0;
  left: 0;
  width: 100%;
  height: 100%;
  box-sizing: border-box;
  z-index: 101;
  background-color: #F9F9F7;
}
.readerNavMenu .content {
  position: relative;
  box-sizing: border-box;
  padding: 30px 10px 10px;
  height: 100%;
  overflow-y: scroll;
  -webkit-overflow-scrolling: touch;
  font-size: 14px;
}
.singlePanel .readerNavMenu .content {
  top: 58px;
  height: calc(100% - 58px);
  padding-top: 40px;
}
.interface-hebrew.multiPanel .readerNavMenu .content {
  padding-right: 40px;
}
.multiPanel .readerNavMenu .content {
  padding: 30px 30px 70px 30px;
}
.multiPanel .readerNavMenu .content.hasFooter {
  padding: 30px 0px 0px 0px;
}
.multiPanel .readerNavMenu.noHeader .content {
  padding-top: 70px;
}
.multiPanel .readerNavMenu.compare .content {
  padding-top: 80px;
}
.readerNavMenu .content .contentInner {
  max-width: 660px;
  margin: 0 auto;
}
.readerNavTop {
  position: absolute;
  width: 100%;
  background-color: #F9F9F7;
  border-bottom: 1px solid #E2E2E1;
  box-sizing: border-box;
  height: 58px;
  direction: ltr;
  z-index: 1;
  padding: 0px 30px;
  vertical-align: middle;
  line-height: 58px;
}
.singlePanel .readerNavTop {
  padding: 0 10px;
}
.readerNavTop.colorLineOnly {
  height: auto;
  border-bottom: none;
  padding: 0;
}
.readerPanel .readerNavTop h2 {
  margin-bottom: 0px;
  font-weight: 400;
  color: black;
  line-height: 38px;
}
.readerNavTop.search {
}
.readerNavMenu .readerSearch {
  margin: 0;
  width: 60%;
  box-sizing: border-box;
  border: none;
  background-color: inherit;
  font-size: 18px;
  font-family: "adobe-garamond-pro", Georgia;
  height: 48px;
  margin-top: 9px;
}
.readerNavMenu .readerSearch:focus {
  outline: 0;
}
.readerNavTop .readerNavMenuSearchButton,
.readerNavTop .readerNavMenuCloseButton,
.readerNavTop .readerNavMenuMenuButton,
.readerNavTop .readerOptions {
  text-align: left;
  width: 40px;
  height: 48px;
  margin-top: 5px;
  box-sizing: border-box;
  color: #BFBFBF;
  float: left;
  font-size: 20px;
  vertical-align: middle;
  cursor: pointer;
}
.readerNavTop .readerNavMenuCloseButton{
  font-size: 46px;
  padding: 0;
  line-height: 48px;
}
.readerNavTop .readerOptions {
  float: right;
  text-align: right;
}
.sefariaLogo img {
  width: 110px;
}
.readerNavTop .sefariaLogo img {
  vertical-align: middle;
}
.readerNavMenu h1 {
  text-align: center;
  color: #333;
  height: 70px;
  position: relative;
  font-size: 26px;
  font-weight: lighter;
  letter-spacing: 1px;
  margin: 0 0 10px 0;
}
h1 .languageToggle {
  position: absolute;
  right: 0;
  color: #ccc;
  display: block;
  width: 38px;
  height: 32px;
  border: 1px solid #ccc;
  border-radius: 4px;
  line-height: 34px;
  cursor: pointer;
}
h1 div.languageToggle .en {
  font-family: "Taamey Frank", "Times New Roman", serif;
  font-weight: normal;
}
h1 .languageToggle .he {
  font-family: "adobe-garamond-pro", Georgia, serif;
  font-size: 22px;
}
.readerNavMenu h1 .int-en {
  font-family: "adobe-garamond-pro", Georgia, serif;
}
.readerNavMenu h1 .int-he {
  font-family: "Taamey Frank", "Times New Roman", serif;
}
@media (max-width: 450px) {
  .readerNavMenu.home .tagline {
    margin-top: 29px;
    height: 60px;
  }
  .readerNavMenu .tagline .en {
    font-size: 19px;
  }
  .readerNavMenu .tagline .he {
    font-size: 20px;
  }
}
.readerNavMenu .navToggles {
  text-align: center;
  margin-bottom: 40px;
  margin-top: -10px;
}
.readerNavMenu .navToggles .navTogglesDivider {
  color: #ccc;
}
.readerNavMenu .navToggle {
  margin: 0 10px;
  display: inline-block;
  text-align: right;
  text-transform: uppercase;
  color: #999;
  font-size: 11px;
  font-weight: lighter;
  font-family: "proxima-nova", "Helvetica Neue", "Helvetica", sans-serif;
  letter-spacing: 1px;
  cursor: pointer;
}
.readerNavMenu .navToggle.second {
  text-align: left;
}
.readerNavMenu .navToggle.active {
  color: black;
}
.readerPanel h2, .readerPanel h3 {
  text-transform: uppercase;
  text-align: center;
  font-size: 15px;
  font-weight: 200;
  color: #999;
  margin-bottom: 20px;
  letter-spacing: 2px;
  height: 16px;
  line-height: 16px;
}
.readerPanel h2 .en, .readerPanel h3 .en {
  font-family: "proxima-nova", "Helvetica Neue", "Helvetica", sans-serif;
}
.readerPanel h2 .he, .readerPanel h3 .he {
  font-family: "Open Sans Hebrew", sans-serif;
}
.readerNavSection h2 {
  font-size: 13px;
  font-weight: normal;
  margin-bottom: 24px;
}
.readerNavSection {
  margin-bottom: 44px;
}
a.recentItem,
a.resourcesLink {
  white-space: nowrap;
  overflow: hidden;
  text-overflow: ellipsis;
  width: 100%;
}
.readerNavCategories {
  width: 100%;
}
.readerNavCategories .threeBox td {
}
.readerNavCategories a {
  color: #333;
}
.readerNavCategories a:hover {
  text-decoration: none;
}
.readerNavCategory {
  background-color: white;
  text-transform: uppercase;
  font-family: "adobe-garamond-pro", Georgia;
  text-align: center;
  font-size: 15px;
  padding: 0 10px;
  margin: 0;
  cursor: pointer;
  border-top: 4px solid transparent;
  letter-spacing: 1px;
  height: 46px;
  line-height: 46px;
}
@media (max-width: 450px) {
  .readerNavCategory {
    margin: 2px;
    font-size: 13px;
  }
}
.readerNavMenu .readerNavMore img {
  height: 10px;
  width: 10px;
  opacity: 0.43;
}
.bilingual .readerNavCategory .he {
  display: none;
}
.bilingual .readerNavMenu .he {
  display: none;
}
.readerNavCalendar {
  margin-bottom: 30px;
  margin-top: -8px;
}
.blockLink,
.readerNavMenu .resourcesLink {
  display: inline-block;
  color: black;
  background-color: white;
  text-align: center;
  color: #333;
  font-size: 16px;
  border-top: 4px solid transparent;
  width: 100%;
  cursor: pointer;
  height: 46px;
  vertical-align: middle;
  margin: 0;
  box-sizing: border-box;
  padding:  8px 8px;
}
.blockLink:hover {
  color: #333;
}
.blockLink + .blockLink {
  margin: 5px 0;
}
.blockLink img {
  margin: 0 8px;
  height: 16px;
  width: 16px;
  opacity: 0.4;
  vertical-align: -3px;
}
.gridBox {
  table-layout: fixed;
}
.gridBox td {
  border: 3px solid transparent;
}
.english .gridBox td:first-child {
  border-left: 0;
}
.english .gridBox td:last-child {
  border-right: 0;
}
.hebrew .gridBox td:first-child {
  border-right: 0;
}
.hebrew .gridBox td:last-child {
  border-left: 0;
}
.readerNavMenu .resourcesLink .en {
  font-family: "proxima-nova", "Helvetica Neue", "Helvetica", sans-serif;
}
.readerNavMenu .resourcesLink .he {
  font-family: "Open Sans Hebrew", sans-serif;
}
.readerNavMenu .resourcesLink .fa {
  margin: 0 6px;
  color: #999;
}
.readerNavMenu .resourcesLink img {
  width: 16px;
  height: 16px;
  opacity: 0.6;
  margin: 0px 5px;
  position: relative;
  top: 2px;
}
.readerNavMenu .siteLinks {
  margin: 20px 0 50px;
  text-align: center;
}
.readerNavMenu .siteLinks .siteLink {
  color: #999;
  text-transform: uppercase;
  display: inline-block;
  margin: 0 8px;
  font-size: 12px;
}
.readerNavMenu .siteLinks .siteLink .en {
  font-family: "proxima-nova", "Helvetica Neue", "Helvetica", sans-serif;
}
.readerNavMenu .siteLinks .siteLink .he {
  font-family: "Open Sans Hebrew", sans-serif;
}
.readerNavMenu .siteLink .fa {
  margin: 0 4px;
}
.readerNavMenu .divider {
  color: #ccc;
}
.readerNavCategoryMenu {
  height: 100%;
}
.readerNavCategoryMenu .content {
  padding: 100px 10px 10px;
}
.readerNavCategoryMenu .content .category {
  margin-bottom: 30px;
}
.readerNavCategoryMenu .categoryAttribution {
  color: #999;
  text-align: center;
  font-size: 20px;
  font-style: italic;
  margin: 16px 0 30px;
}
.readerNavCategoryMenu .categoryAttribution .he {
  font-style: normal;
}
.readerNavMenu .refLink,
.readerNavMenu .catLink,
.readerNavMenu .navButton,
.readerTextTableOfContents .refLink {
  display: block;
  margin: 0px;
  padding: 10px 8px;
  box-sizing: border-box;
  color: #333;
  font-size: 16px;
  font-weight: 400;
  background-color: white;
  cursor: pointer;
  vertical-align: middle;
  text-align: center;
  unicode-bidi: plaintext;
}
@media (max-width: 450px) {
  .readerNavMenu .refLink,
  .readerNavMenu .catLink,
  .readerNavMenu .navButton,
  .readerTextTableOfContents .refLink {
    font-size: 14px;
  }
}
.readerNavMenu .readerNavCategoryMenu td,
.readerSheetsNav .gridBox td {
  background-color: white;
  border: 3px solid #F9F9F7;
}

.readerSheetsNav .navButton:hover {
  text-decoration: none;
}

@media (max-width: 450px) {
  .readerNavMenu .readerNavCategoryMenu td,
  .readerSheetsNav .gridBox td {
    border: 4px solid #F9F9F7;
  }
}
.readerNavMenu .readerNavCategoryMenu .refLink,
.readerNavMenu .readerNavCategoryMenu .catLink {
  width: 100%;
}
.categoryColorLine {
  position: absolute;
  top: 0;
  left: 0;
  width: 100%;
  height: 6px;
  z-index: 101;
}
.bilingual .readerTextTableOfContents .he {
  display: none;
}
.readerTextTableOfContents .readerTextToc {
  letter-spacing: 1px;
  text-transform: uppercase;
  font-size: 14px;
}
.readerTextTableOfContents .readerTextToc .en {
  font-family: "proxima-nova", "Helvetica Neue", "Helvetica", sans-serif;
}
.readerTextTableOfContents .readerTextToc .he {
  font-family: "Open Sans Hebrew", sans-serif;
}
.readerTextTableOfContents .categoryAttribution {
  color: #666;
  text-align: center;
  font-size: 24px;
  font-style: italic;
  margin: 10px 0 28px;
}
.readerTextTableOfContents .categoryAttribution .he {
  font-style: normal;
}
.readerTextTableOfContents .tocTop {
  padding-bottom: 15px;
}
.readerTextTableOfContents .tocCategory {
  color:#999;
  font-size: 14px;
  text-transform: uppercase;
  margin-bottom: 8px;
  letter-spacing: 1px;
}
.readerTextTableOfContents .tocTitle {
  text-align: center;
  font-size: 28px;
  line-height: 1.3;
}
.readerTextTableOfContents .currentSection {
  font-size: 17px;
  color: #999;
  font-family: "proxima-nova", "Helvetica Neue", "Helvetica", sans-serif;
  margin-top: 6px;
  letter-spacing: 1px;
}
.readerTextTableOfContents .currentSection .he {
  font-family: "Open Sans Hebrew", sans-serif;
}
.readerTextTableOfContents .tocDetails {
  margin-top: 30px;
  color: #999;
  font-style: italic;
}
.readerTextTableOfContents .currentVersionBox .versionSelect {
  width: 80%;
  max-width: 300px;
  margin: 20px auto 5px;
}
.readerTextTableOfContents .tocDetails a {
  color: #999;
}
.readerTextTableOfContents .tocDetail {
  margin-bottom: 4px;
}
.readerTextTableOfContents .tocDetail .int-en {
  font-family: "adobe-garamond-pro", Georgia, serif;
}
.readerTextTableOfContents .tocDetail .int-he {
  font-family: "Taamey Frank", "Times New Roman", serif;
}
.readerTextTableOfContents .tocDetails .description {
  margin: 6px 0 16px;
  font-style: normal;
  font-size: 16px;
  line-height: 1.4;  
}
.readerTextTableOfContents .tocDetails .description .readMoreText {
  display: block;
  text-align: center;
}
.readerTextTableOfContents .tocDetails .description .readMoreLink {
  font-style: italic;
  cursor: pointer;
  font-size: 14px;
  color: #666;
  margin: 0 5px;
}
.readerTextTableOfContents .currentVersionBox {
  margin-bottom: 18px;
}
.readerTextTableOfContents .currentVersionBox .versionBlock {
  margin: 0;
}
.readerTextTableOfContents .moderatorSection {
  margin-top: 20px;
}
.readerTextTableOfContents .moderatorSectionExpand {
  display: inline;
  cursor: pointer;
  color: #666;
  margin: 7px 6px 0px;
  font-size: 14px;
  position: absolute;
}
.readerTextTableOfContents .moderatorSectionExpand:hover {
  text-decoration: underline;
}
.readerTextTableOfContents .moderatorSection .button {
  padding: 12px 16px;
  font-size: 13px;
}
.readerTextTableOfContents .moderatorSection .moderatorSectionMessage {
  margin-top: 20px;
  font-size: 18px;
}
.readerTextTableOfContents .moderatorSection .button .fa {
  color: #999;
  margin-right: 4px;
}
.readerTextTableOfContents .versionEditForm {
  text-align: left;
  background-color: #ddd;
  padding: 10px;
  width: 100%;
}
.readerTextTableOfContents .versionEditForm label {
  display: inline-block;
  padding: 10px 10px 0 0;
}
.readerTextTableOfContents .versionEditForm label#versionNotes_label {
  display: block;
}
.readerTextTableOfContents .versionEditForm #versionTitle,
.readerTextTableOfContents .versionEditForm #versionSource,
.readerTextTableOfContents .versionEditForm #versionNotes
 {
  width: 98%;
}
.readerTextTableOfContents .versionEditForm #priority {
  width: 25px;
}
.readerTextTableOfContents .versionEditForm #digitzedBySefaria {
  margin-right: 10px;
}
.readerTextTableOfContents .versionEditForm #save_button,
.readerTextTableOfContents .versionEditForm #delete_button {
  text-align: center;
  cursor: pointer;
  color: white;
  background: #212E50;
  padding: 4px 10px;
  border-radius: 3px;
  margin: 10px auto 0;
  width: 60px;
}
.readerTextTableOfContents .versionEditForm #delete_button {
  float: right;
  background: white;
  color: #999;
  border: 1px solid #999;
  width: 100px;
  margin: 0;
}
.readerTextTableOfContents .versionTitle .fa,
.readerTextTableOfContents .versionEditForm .fa {
  font-size: 10px;
  vertical-align: super;
  margin-left: 3px;
  cursor: pointer;
}
.readerTextTableOfContents .versionTitle .error {
  color: red;
}
.readerTextTableOfContents .content {
  padding: 30px 10px 10px;
  box-sizing: border-box;
  text-align: center;
  top: 58px;
  height: calc(100% - 58px);
}
.readerTextTableOfContents .content .sectionLink {
  display: inline-block;
  height: 38px;
  min-width: 38px;
  line-height: 38px;
  vertical-align: middle;
  font-size: 13px;
  font-weight: lighter;
  margin: 1px;
  text-align: center;
  background-color: white;
  color: #666;
  cursor: pointer;
  padding: 0px 6px;
  box-sizing: border-box;
}
.readerTextTableOfContents .content .sectionLink .en {
  font-family: "proxima-nova", "Helvetica Neue", "Helvetica", sans-serif;
}
.readerTextTableOfContents .content .sectionLink  .he {
  font-family: "Open Sans Hebrew", sans-serif;
}
.interface-hebrew .readerTextTableOfContents .content .structToggles{
  direction: rtl;
}
.interface-english .readerTextTableOfContents .content .structToggles{
  direction: ltr;
}
.readerTextTableOfContents .content .structToggles {
  margin-bottom: 40px;
  display: table;
  table-layout: fixed;
  width: 100%;
}
.readerTextTableOfContents .content .structTogglesInner {
  display: table-row;
}
.readerTextTableOfContents .content .structTogglesInner + .structTogglesInner > .altStructToggleBox {
  padding-top: 6px;
}
.readerTextTableOfContents .content .structToggles .en {
  font-family: "proxima-nova", "Helvetica Neue", "Helvetica", sans-serif;
}
.readerTextTableOfContents .content .structToggles .he {
  font-family: "Open Sans Hebrew", sans-serif;
}
.readerTextTableOfContents .structToggles .altStructToggleBox {
  display: table-cell;
  height: 37px;
}
.readerTextTableOfContents .structToggles .altStructToggle {
  display: block;
  padding: 8px;
  color: #999;
  cursor: pointer;
  font-size: 13px;
  text-align: center;
  text-transform: uppercase;
  letter-spacing: 1px;
  border-bottom: 1px solid #CCC;
}
.readerTextTableOfContents .structToggles .altStructToggle.active {
  color: black;
  border-bottom: 4px solid #CCC;
}
.readerTextTableOfContents .structToggles .toggleDivider {
  color: #ccc;
  margin: 0 8px;
}
.readerTextTableOfContents .content .sectionName {
  display: none;
}
.readerTextTableOfContents .content .tocSection > .sectionName {
  font-size: 12px;
  margin: 0 3px 4px;
  color: #666;
  display: block;
}
.readerTextTableOfContents .content .tocContent {
  padding: 30px 0 40px;
  text-align: left;
} 
.readerTextTableOfContents.narrowPanel .tocContent {
  padding: 0 0 40px;
}
.readerTextTableOfContents .content .tocSection {
  margin-bottom: 22px;
  display: block;
  text-align: left;
}
.readerTextTableOfContents .content .tocSection.noSubLevels{
  display: none;
}
.readerTextTableOfContents .content .schema-node-contents {
  margin: 0 auto 22px;
  display: block;
  width: 100%;
}
.readerTextTableOfContents .content .schema-node-title {
  color: black;
  font-size: 16px;
  display: inline-block;
  margin-bottom: 10px;
  cursor: pointer;
}
.readerTextTableOfContents .content .schema-node-title .he {
  font-family: "Open Sans Hebrew", sans-serif;
}
.readerTextTableOfContents .content .schema-node-toc {
  display: block;
}
.readerTextTableOfContents .content .schema-node-contents.closed {
  display: none;
}
.readerTextTableOfContents .content .schema-node-toc .schema-node-contents.closed {
  display: block;
}
.readerTextTableOfContents .content .schema-node-control {
  margin: 0 4px;
}
.readerTextTableOfContents .content .tocLevel {
  display: block;
  margin: 0 auto;
}
.readerTextTableOfContents .content .tocContent > .tocLevel > .schema-node-toc {
  margin: 10px 0;
}
.readerTextTableOfContents .schema-node-toc {
  margin: 6px 20px;
}
.readerTextTableOfContents .altStruct .refLink {
  width: 49%;
  margin: 3px;
  box-sizing: border-box;
  display: inline-block;
}
@media (max-width: 450px) {
  .readerTextTableOfContents .altStruct .refLink {
    margin: 0.5%;
  }
}
.hebrew .readerTextTableOfContents .content .tocSection,
.hebrew .readerTextTableOfContents .content .tocContent {
  text-align: right;
}
.readerTextTableOfContents .versionsBox {
  padding: 20px 0;
}
.readerTextTableOfContents .button.allVersionsButton {
  color: #999;
  text-transform: uppercase;
  font-size: 15px;
  padding: 12px 50px;
  margin: 20px 0;
}
.readerTextTableOfContents .allVersionsButton.inactive {
  background-color: transparent;
}
.readerTextTableOfContents .versionBlocks {
  text-align: center;
}
.readerTextTableOfContents .versionBlocks .versionLanguageBlock {
  padding-bottom: 30px;
  clear: both;
}
.readerTextTableOfContents .versionBlocks .versionLanguageHeader {
  font-family: "proxima-nova", "Helvetica Neue", "Helvetica", sans-serif;
  text-transform: uppercase;
  letter-spacing: .2em;
  color: #999;
  padding: 10px 0;
}
.readerTextTableOfContents .versionBlock {
  padding: 0 30px;
  margin: 25px 0;
  box-sizing: border-box;
  cursor: pointer;
}
.readerTextTableOfContents .versionBlock .versionTitle {
  display: block;
  font-size: 18px;
  color: #333;
}
.readerTextTableOfContents .versionBlock a {
  color: #999;
}
.readerTextTableOfContents .versionBlock .versionDetails {
  display: inline-block;
  font-size: 12px;
  font-family: "proxima-nova", "Helvetica Neue", "Helvetica", sans-serif;
  color: #999;
}
.readerTextTableOfContents .versionBlock .versionDetails .separator {
  margin: 0 3px;
}
.readerTextTableOfContents .versionBlocks .versionBlock .versionTitle:hover {
  text-decoration: underline;
}
.readerTextTableOfContents .versionBlock .versionNotes {
  padding-top: 4px;
  color: #999;
}
.modTools {
  width: 50%;
  margin: 0 auto;
}
.modTools .modToolsSection {
  clear: both;
  padding: 50px;
  border-top: 1px solid #ccc;
}
.readerTextTableOfContents .content .dlSection {
  clear: both;
  padding-top: 50px;
  border-top: 1px solid #ccc;
}
.modTools .dlSectionTitle {
    width: 60%;
    margin: 0 auto;
}
.modTools .dlSectionTitle,
.readerTextTableOfContents .content h2 {
    text-transform: uppercase;
    color: #999;
    padding: 10px 0;
    margin-bottom: 14px;
}
.modTools .dlVersionSelect { 
  display: block;
}

.modTools .dlVersionSelect,
.readerTextTableOfContents .content .dlVersionSelect {
    width: 60%;
    margin: 10px auto;
    background-color: white;
    font-size: 14px;
    height: 3em;
    border-color: #ccc;
    border-radius: 3px;
    color: #333;
    font-family: "proxima-nova", "Helvetica Neue", "Helvetica", sans-serif;
}
.modTools .versionDownloadButton,
.readerTextTableOfContents .content .versionDownloadButton {
    width: 60%;
    margin: 10px auto;
    background-color: white;
    font-size: 14px;
    height: 3em;
    border: 1px solid #ccc;
    border-radius: 3px;
    color: #ccc;
    font-family: "proxima-nova", "Helvetica Neue", "Helvetica", sans-serif;
}
.modTools .versionDownloadButton .downloadButtonInner,
.readerTextTableOfContents .content .versionDownloadButton .downloadButtonInner {
    font-size: 16px;
    padding: 10px;
}
.modTools .versionDownloadButton .he,
.readerTextTableOfContents .content .versionDownloadButton .he {
    font-family: "Open Sans Hebrew", sans-serif;
    direction: rtl;
    text-align: right;
}
.modTools a .versionDownloadButton,
.readerTextTableOfContents .content a .versionDownloadButton {
    border-color: #212E50;
    background-color: #212E50;
}

.searchContentFrame h1 {
  direction: ltr;
  height: 40px;
}
.searchContentFrame h1.englishQuery {
  font-size: 26px;
}
.searchContentFrame h1.hebrewQuery {
  font-family: "Taamey Frank", "Times New Roman", serif;
  font-size: 30px;
}

.searchContent {
  padding: 0 10px 100px;
}
.searchContent .searchTopMatter {
  padding-bottom: 10px;
  border-bottom: 1px solid #ccc;
  margin-bottom: 30px;
}
.searchContent .searchTopMatter.loading {
  border-bottom: none;
}
.searchContent .searchStatusLine {
  padding: 0 0 36px 0;
  text-align: center;
  font-size: 12px;
  height: 64px;
}
.searchContent .type-button,
.readerSheetsNav .type-button {
  padding: 6px 14px;
  margin: 5px;
  border-radius: 12px;
  border: 1px solid #DADADA;
  display: inline-block;
  font-size: 12px;
  color: #999;
  font-family: "proxima-nova", "Helvetica Neue", "Helvetica", sans-serif;
  letter-spacing: 1px;
  cursor: pointer;
}

.searchContent .type-button .he,
.readerSheetsNav .type-button .he {
  font-family: "Open Sans Hebrew", sans-serif;
}

.searchContent .type-button.active,
.readerSheetsNav .type-button.active {
  color: #000;
  background-color: white;
}
.searchContent .type-button-title,
.searchContent .type-button-total,
.readerSheetsNav .type-button-title{
  display: inline-block;
  padding: 2px;
}
.searchContent .results-count,
.searchContent .searchStatusLine > .loadingMessage {
  color: #999;
  font-family: "proxima-nova", "Helvetica Neue", "Helvetica", sans-serif;
  letter-spacing: 1px;
}
.searchContent .searchFilterToggle {
  color: #999;
  font-size: 14px;
  text-transform: uppercase;
  letter-spacing: 1px;
  cursor: pointer;
  font-weight: lighter;
}
.searchContent .searchFilterToggle:hover {
  text-decoration: underline;
}
.searchContent .searchFilterToggle .en {
  font-family: "proxima-nova", "Helvetica Neue", "Helvetica", sans-serif;
}
.searchContent .searchFilterToggle .he {
  font-family: "Open Sans Hebrew", sans-serif;
}
.searchContent .searchFilterToggle i {
  color: #999;
  padding-left: 5px;
}
.interface-hebrew .searchContent .searchFilterToggle i {
  padding-left: 0;
  padding-right: 5px;
}
.searchContent .searchFilterBoxes {
    margin: 10px 0;
    background: #eee;
    width: 100%;
    display: flex;
}
.searchFilterBoxes.hidden{
    display:none;
}
.searchContent .searchFilterBoxes li {
  font-family: "proxima-nova", "Helvetica Neue", "Helvetica", sans-serif;
  display: block;
  padding: 12px 0 12px 15px;
  font-size: 14px;
  letter-spacing: 1px;
  cursor: pointer;
}
.searchContent .searchFilterBoxes li:hover {
  background-color: #e0e0e0;
}
.interface-hebrew .searchContent .searchFilterBoxes li {
  font-family: "Open Sans Hebrew", sans-serif;
  padding: 10px 15px 10px 0;
}
.searchContent .searchFilterBoxes li input[type="checkbox"] {
  display: none;
}
.searchContent .searchFilterBoxes li input[type="checkbox"] + label span {
    margin: 0 13px;
    display:inline-block;
    width: 15px;
    height: 15px;
    vertical-align: sub;
    cursor:pointer;
    background-image: url(/static/img/checkbox-unchecked.svg);
    background-size: contain;
}
.searchContent .searchFilterBoxes li input[type="checkbox"]:checked + label span {
    background-image: url(/static/img/checkbox-checked.svg);
}
.searchContent .searchFilterBoxes li input[type="checkbox"]:indeterminate + label span {
    background-image: url(/static/img/checkbox-partially.svg);
}
.searchContent .searchFilterBoxes li .filter-title {
  color: #333;
}
.searchContent .searchFilterBoxes li .filter-count {
  color: #999;
}
.searchContent .searchFilterBoxes li .in-focus-arrow {
  float: right;
  padding-right: 20px;
  color: #999;
}
.interface-hebrew .searchContent .searchFilterBoxes li .in-focus-arrow {
  float: left;
  padding-left: 20px;
  padding-right: 0;
}
.searchContent .searchFilterCategoryBox,
.searchContent .searchFilterBookBox {
  width: 50%;
  height: 150px;
  overflow-y: auto;
}
.interface-hebrew .searchContent .searchFilterCategoryBox,
.interface-hebrew .searchContent .searchFilterBookBox {
  /*float: right;*/
}
.searchContent .result {
  border-bottom: thin solid #eee;
  padding-bottom: 12px;
}
.searchContent .result a:hover {
  text-decoration: none;
}
.searchContent .similar-results {
  padding: 0 25px;
}
.searchContent .similar-results .result {
  border-top: none;
}
.searchContent .result .result-title {
  color: #999;
  font-weight: lighter;
  letter-spacing: 1px;
  font-size: 1.7em;
  display: block;
  padding: 20px 0 5px;
}
.searchContent .result .result-title:hover {
  text-decoration: underline;
}
.searchContent .text_result .snippet {
  color: #333;
  font-size: 1.8em;
}
.searchContent .sheet_result .snippet {
  color: #999;
  font-size: 1.6em;
  overflow: hidden;
  text-overflow: ellipsis;
  line-height: 1.4em;
  max-height: 2.8em;
}
.searchContent .similar-results .result .result-title {
  padding: 0 0 5px;
}
.searchContent .result .version {
  color: #999;
  font-weight: lighter;
  font-family: "proxima-nova", "Helvetica Neue", "Helvetica", sans-serif;
  letter-spacing: 1px;
  font-size: 11px;
  margin: 8px 0;
}
.searchContent .result .similar-trigger-box {
  color: #999;
  font-weight: lighter;
  font-family: "proxima-nova", "Helvetica Neue", "Helvetica", sans-serif;
  text-transform: uppercase;
  letter-spacing: 1px;
  font-size: 11px;
  padding: 0;
  cursor: pointer;
  margin: 8px 0;
}
.searchContent .result .similar-trigger-box i {
  padding: 0 5px;
}

.searchContent .sheet_result .owner_image {
  height: 40px;
  width: 40px;
}

.searchContent .sheet_result {
  height: auto;
  margin: 15px 0;
}

.searchContent .sheet_result .result_img_box {
  width: 40px;
  padding-right: 20px;
  height: 100px;
  float: left;
  margin-top: 4px;
}
.searchContent .sheet_result .result_text_box {
  height: 100px;
}
.searchContent .sheet_result .result_text_box a.owner_name {
  font-family: "proxima-nova", "Helvetica Neue", "Helvetica", sans-serif;
  display: block;
  color: #999;
  text-decoration: none;
  font-weight: lighter;
  letter-spacing: 1px;
  font-size: 1.7em;
}
.searchContent .sheet_result .result_text_box a.result-title {
  display: block;
  color: #000;
  text-decoration: none;
  letter-spacing: 1px;
  font-size: 1.7em;
  padding: 0;
  margin: 8px 0;
  overflow: hidden;
  text-overflow: ellipsis;
  line-height: 1.4em;
  max-height: 2.8em;
}


.readerNavMenu .content.sheetList {
  padding: 80px 15px 15px;
}
.readerNavMenu .yourSheetsLink.navButton {
  width: 98%;
  margin-bottom: 20px;
  text-transform: uppercase;
  font-family: "proxima-nova", "Helvetica Neue", "Helvetica", sans-serif;
}
.readerNavMenu .sheet {
  display: block;
  padding: 25px 0px;
  border-bottom: 1px solid #eee;
  color: black;
}
.readerNavMenu .sheet:first-child {
  padding-top: 0;
}
.readerNavMenu .sheet .sheetImg {
  height: 40px;
  width: 40px;
  float: left;
  margin: 1px 14px 20px 0;
  border-radius: 2px;
}
.readerNavMenu .sheet .sheetAuthor {
  font-family: "proxima-nova", "Helvetica Neue", "Helvetica", sans-serif;
  color: #999;
  font-size: 14px;
  margin-bottom: 6px;
  letter-spacing: 1px;
}
.readerNavMenu .sheet .sheetTitle {
  overflow: hidden;
  font-size: 16px;
}
.readerNavMenu .sheet .sheetViews {
  float: right;
  color: #CCC;
  font-size: 12px;
  font-family: "proxima-nova", "Helvetica Neue", "Helvetica", sans-serif;
}
.readerSheetsNav h2 .en {
  display: inline;
}
.readerSheetsNav .tagsHeader {
  margin: 50px 0 30px;
  height: auto
}
.readerSheetsNav .tagsHeader .actionText {
  display: block;
  margin-top: 20px;
  text-transform: none;
}
.readerSheetsNav .loadingMessage {
  text-align: center;
}
.hebrew .readerSheetsNav {
  direction: ltr;
}
.readerControls {
  position: absolute;
  direction: ltr;
  top: 0;
  left: 0;
  width: 100%;
  box-sizing: border-box;
  text-align: center;
  padding: 8px 0 0 0;
  z-index: 100;
  height: 58px;
  line-height: 48px;
  border-bottom: 1px solid #ddd;
  background-color: #F9F9F7;
}
.sepia .readerControls {
  background-color: #F3F3F1;
}
.dark .readerControls {
  background-color: #2D2D2B;
  color: white;
  border-color: #444;
}
.dark .readerControls .readerTextToc .readerTextTocBox {
  color: white;
}
.readerControls.connectionsHeader {
  background-color: #EDEDED;
}
.readerControls .readerControlsInner {
  position: relative;
  width: 700px;
  padding: 0;
  padding: 0 30px;
  display: inline-block;
  max-width:  100%;
  box-sizing: border-box;
}
.singlePanel .readerControls .readerControlsInner {
  padding: 0 10px;
}
.readerControls .readerTextToc {
  text-align: center;
  display: inline-block;
  cursor: pointer;
  vertical-align: middle;
}
.readerControls .readerTextToc a {
  color: inherit;
}
.readerControls .readerTextToc a:hover {
  text-decoration: none;
}
.readerControls.connectionsHeader .readerTextToc {
  font-family: "proxima-nova", "Helvetica Neue", "Helvetica", sans-serif;
  text-transform: uppercase;
  color: #999;
  direction: ltr !important;
}
.readerControls .readerTextToc.attributed .readerTextTocBox {
  line-height: 1.2;
}
.readerControls .readerTextToc .categoryAttribution {
  font-style: italic;
  font-size: 15px;
  color: #999;
  margin: 0 2px;
}
.readerControls .readerTextToc .categoryAttribution .he {
  font-style: normal;
}
.leftButtons,
.rightButtons {
  /*position: absolute;
  top: 0;*/
}
.leftButtons {
  text-align: left;
  float: left;
}
.rightButtons {
  text-align: right;
  float: right;
}
.leftButtons .readerNavMenuSearchButton,
.leftButtons .readerNavMenuMenuButton,
.leftButtons .readerNavMenuCloseButton,
.rightButtons .readerOptions,
.rightButtons .readerNavMenuCloseButton {
  width: 40px;
  height: 48px;
  line-height: 48px;
  color: #CCC;
  font-size: 20px;
  display: inline-block;
  cursor: pointer;
}
.leftButtons div,
.rightButtons div {
  vertical-align: middle;
  display: inline-block;
}
.leftButtons .readerNavMenuMenuButton {
  font-size: 22px;
  margin-top: 2px;
}
.leftButtons .readerNavMenuCloseButton {
  font-size: 44px;
  line-height: 40px;
}
.leftButtons .readerNavMenuSearchButton span,
.rightButtons .readerOptions img,
.leftButtons .readerNavMenuCloseButton span {
  vertical-align: middle;
}
.readerControls .readerTextToc {
  font-size: 17px;
  box-sizing: border-box;
  display: block;
  height: 50px;
}
.readerTextTocHeader.readerTextToc {
  font-size: 14px;
}
.hebrew .readerControls .readerTextToc {
  direction: rtl;
}
.readerControls .readerTextToc .readerTextTocBox {
  display: inline-block;
  white-space: nowrap;
  text-overflow: ellipsis;
  overflow: hidden;
  max-width: 70%;
  vertical-align: middle;
  color: #333;
}`
.readerControls .readerTextToc .readerTextVersion {
  font-style: italic;
  color: #999;
}
.readerControls .readerTextToc .fa-caret-down {
  color: #ccc;
  margin: 0 7px;
  vertical-align: 0px;
}
.readerControls .readerTextToc .fa-caret-down.invisible {
  visibility: hidden;
}
.bilingual .readerTextToc .he {
  display: none;
}
.readerOptions img {
  height: 16px;
}
.dark .readerOptions img {

}
.readerOptionsPanel {
  position: absolute;
  width: 100%;
  top: 58px;
  right: 0;
  padding: 20px;
  box-sizing: border-box;
  direction: ltr;
  background: #f9f9f7;
  border-bottom: 1px solid #ccc;
  z-index: 103;
}
.readerOptionsPanelInner {
  max-width: 660px;
  margin: 0 auto;
}
.toggleSet {
  display: inline-block;
  width: 100%;
  margin: 7px 0;
  margin-left: 1px;
}
.toggleOption {
  box-sizing: border-box;
  text-align: center;
  border: 1px solid #ccc;
  margin-left: -1px;
  padding: 4px;
  height: 42px;
  line-height: 34px;
  background-color: white;
  vertical-align: middle;
}
.toggleOption:first-child {
    border-top-left-radius: 4px;
    border-bottom-left-radius: 4px;
}
.toggleOption:last-child {
    border-top-right-radius: 4px;
    border-bottom-right-radius: 4px;
    border-right: 1px solid #999;
}
.toggleOption.on, .toggleOption:hover {
  background-color: #eee;
}
.toggleSet.separated .toggleOption {
  margin-right: 3%;
  border-right: 1px solid #999;
}
.toggleSet.separated .toggleOption:last-child {
  margin-right: 0;
}
.color .toggleOption {
  border-radius: 5px;
  height: 38px;
}
.color .toggleOption.on {
  border-color: black;
}
.color .light, .color .light.on {
  background-color: white;
}
.color .sepia, .color .sepia.on {
  background-color: #f7f7f7;
}
.color .dark, .color .dark.on {
  background-color: #333331;
}
.toggleOption {
  font-size: 26px;
  line-height: 34px;
  vertical-align: middle;
}
.toggleSet .toggleOption .he,
.toggleSet .toggleOption .en {
  display: inline;
}
.toggleOption.bilingual {
  font-size: 18px;
}
.toggleOption.segmented, .toggleOption.continuous {
  font-size: 18px;
}
.toggleOption.smaller, .toggleOption.larger {
  font-family: "proxima-nova", "Helvetica Neue", "Helvetica", sans-serif;
}
.toggleOption.smaller {
  font-size: 12px;
}
.toggleOption.larger {
  font-size: 22px;
}
.readerOptionsPanel .line {
  margin: 20px 0;
  border-top: 1px solid #ddd;
}
.mask {
  position: absolute;
  top: 0;
  width: 100%;
  height: 100%;
  z-index: 102;
  cursor: pointer;
}
.textRange.basetext {
  width: 100%;
  box-sizing: border-box;
  font-size: 1.8em;
  line-height: 1.6;
  text-align: justify;
  background-color: inherit;
  margin: 0 auto;
  max-width: 700px;
  position: relative;
  padding: 0 30px;
}
.singlePanel .textRange.basetext {
  padding: 0;
}
.narrowColumn .textRange.basetext {
}
.textRange.basetext .title {
  padding: 24px 28px 24px;
  color: #999;
  text-align: center;
  font-weight: lighter;
  font-family: "proxima-nova", "Helvetica Neue", "Helvetica", sans-serif;
  text-transform: uppercase;
  letter-spacing: 1px;
}
.dark .textRange.basetext .title {
  color: #ccc;
}
.textRange.basetext .title .titleBox {
  display: inline-block;
  border-bottom: 4px solid #E6E5E6;
  padding: 0 6px 3px;
}  
.dark .textRange.basetext .title .titleBox {
  border-bottom: 4px solid #666;
}  
.bilingual .textRange.basetext .title .he {
  display: none;
}
.interface-hebrew .readerPanel.english .textRange,
.interface-hebrew .readerPanel.english .categoryFilterGroup,
.interface-hebrew .readerPanel.bilingual .categoryFilterGroup,
.interface-hebrew .readerPanel.english .tocContent,
.interface-hebrew .readerPanel.bilingual .tocContent,
.interface-hebrew .readerPanel.english .dlVersionSelect,
.interface-hebrew .readerPanel.bilingual .dlVersionSelect,
.interface-hebrew .readerPanel.hebrew .dlVersionSelect
{
  direction: ltr;
}
.interface-english .readerPanel.hebrew .textRange,
.interface-english .readerPanel.hebrew .categoryFilterGroup,
.interface-english .readerPanel.hebrew .tocContent{
  direction: rtl;
}
.basetext .text {
  padding: 30px 44px;
  background-color: inherit;
}
.narrowColumn .basetext .text {
  padding: 26px;
}
.singlePanel .basetext .text {
  padding: 30px 34px;
}
.basetext .segment {
  cursor: pointer;
  display: block;
  background-color: inherit;
  margin-bottom: 26px;
}
.continuous .basetext .segment {
  display: inline;
  margin: 0;
  padding: .3333em 0;
}
.continuous .clearFix {
  display: none;
}
.bilingual .segment > .he,
.bilingual .segment > .en { 
  display: block;
}
.bilingual .segment > .en { 
  text-align: left;
}
.bilingual .segment > .he { 
  text-align: right;
}
.stacked.bilingual .basetext .segment {
  margin-bottom: 14px;
  display: block;
}
.stacked.bilingual .segment > .en { 
  margin-top: 6px;
  text-align: left;
}
.stacked.bilingual .basetext .segment > .en {
  margin: 10px 0 20px;
  color: #666;
}
.stacked.bilingual .segment.heOnly > .he,
.stacked.bilingual .segment.enOnly > .en {
  display: inline;
}
.heLeft.bilingual .basetext .text,
.heRight.bilingual .basetext .text {
  padding: 30px 0;
}
.heLeft.bilingual .segment > .en,
.heLeft.bilingual .segment > .he,
.heRight.bilingual .segment > .en,
.heRight.bilingual .segment > .he {
  width: 50%;
  box-sizing: border-box;
  display: block;
}
.heLeft.bilingual .segment > .en,
.heRight.bilingual .segment > .he {
  float: right;
  padding-left: 20px;
}
.heRight.bilingual .segment > .en,
.heLeft.bilingual .segment > .he {
  float: left;
  padding-right: 20px;
}
.basetext .segment:active,
.basetext .segment:focus {
  background-color: #f4f4f4;
}
.basetext .segment:active .segmentNumber,
.basetext .segment:focus .segmentNumber,
.basetext .segment:active .linkCount,
.basetext .segment:focus .linkCount {
  background-color: transparent;
}
.textColumn.connectionsOpen .basetext .segment:active,
.textColumn.connectionsOpen .basetext .segment:focus {
  background-color: inherit;
}
.dark .basetext .segment:active,
.dark .basetext .segment:focus {
  background-color: #444;
}
.basetext .segment.highlight {
  background-color: #E9E9E7;
}
.basetext .segment.highlight .segmentNumber,
.basetext .segment.highlight .linkCount {
  background-color: transparent;
}
.sepia .basetext .segment.highlight {
  background-color: #E3E3E1;
}
.dark .basetext .segment.highlight {
  background-color: #444;
}
.textRange {
  line-height: 1.4;
  font-size: 1.6em; 
}
.textRange .textInner {
  position: relative;
}
.textRange.lowlight .text {
  color: #999;
}
.segment {
}
.segment.heOnly{
  text-align: right;
  direction: rtl;
}
.segment.enOnly{
  text-align: left;
  direction: ltr;
}
.segment.heOnly .en{
  display: none;
}
.segment.enOnly .he{
  display: none;
}
.segment.heOnly .he{
  display: initial;
}
.segment.enOnly .en{
  display: initial;
}
.segment .segmentNumber,
.segment .linkCount,
.textRange .numberLabel {
  position: absolute;
  background-color: inherit;
  font-weight: lighter;
  color: #ccc;
  display: block;
  width: 30px;
  text-align: center;
  -webkit-text-size-adjust: 100%;
  -moz-user-select: none;
  -khtml-user-select: none;
  -webkit-user-select: none;
  -o-user-select: none;
}
.segmentNumber .segmentNumberInner,
.linkCount .linkCountDot {
  display: inline-block;
}
.bilingual .segmentNumber .segmentNumberInner,
.bilingual .linkCount .linkCountDot,
.bilingual .numberLabel .numberLabelInner {
  margin-top: 0;
}
.bilingual .segmentNumber .he,
.bilingual .linkCount .he,
.bilingual .numberLabel .he {
  display: none;
}
.segment .segmentNumber,
.segment .linkCount {
  display: none;
  line-height: 1.6;
}
.segment .segmentNumber .segmentNumberInner,
.textRange .numberLabel .numberLabelInner {
  font-size: 12px;
  vertical-align: middle;
}
.segment .segmentNumber,
.textRagnge .numberLabel {
  color: #999;
  top: 0;
}
.dark .segment .segmentNumber,
.dark .textRagnge .numberLabel {
  color: white;
}
.segment .linkCount {

}
.segment .linkCountDot {
  display: inline-block;
  width: 6px;
  height: 6px;
  border-radius: 12px;
  background-color: black;
  vertical-align: middle;
}
.dark .segment .linkCount {
  filter: invert(100%);
  -webkit-filter: invert(100%);
}
.readerPanel.english .segment .segmentNumber {
  left: -49px;
}
.readerPanel.hebrew .segment .segmentNumber,
.readerPanel.bilingual .segment .segmentNumber {
  right: -44px;
}
.readerPanel.english .segment .linkCount {
  right: -45px;
}
.readerPanel.hebrew .segment .linkCount,
.readerPanel.bilingual .segment .linkCount {
  left: -50px;
}
.readerPanel.heLeft.bilingual .segment .segmentNumber,
.readerPanel.heRight.bilingual .segment .segmentNumber {
  left: 50%;
  margin-left: -15px;
  right: auto;
}
.readerPanel.heLeft.bilingual .segment .linkCount,
.readerPanel.heRight.bilingual .segment .linkCount {
  visibility: hidden;
}
.singlePanel .readerPanel.english .segment .segmentNumber {
  left: -30px;
}
.singlePanel .readerPanel.hebrew .segment .segmentNumber,
.singlePanel .readerPanel.bilingual .segment .segmentNumber {
  right: -28px;
}
.singlePanel .readerPanel.english .segment .linkCount {
  right: -37px;
}
.singlePanel .readerPanel.hebrew .segment .linkCount,
.singlePanel .readerPanel.bilingual .segment .linkCount {
  left: -20px;
}
.segment .refLink {
  font-size: .8em;
  font-weight: bold;
  letter-spacing: 1px;
  cursor: pointer;
}
.refLink:hover {
  text-decoration: underline;
}
.textRange .actionLinks {
  text-align: right;
}
.textRange .actionLinks > span {
  font-size: 13px;
  text-transform: uppercase;
  display: inline-block;
  margin: 0 7px;
  cursor: pointer;
  color: #aaa;
}
.textRange .actionLinks > span > img {
  height: 13px;
  width: 13px;
  margin: 0 5px;
  opacity: 0.3;
  vertical-align: baseline;
}
.textRange .actionLinks > span > i {
  margin: 0 5px;
  font-size: 16px;
  vertical-align: top;
}
.textRange .actionLinks .en {
  font-family: "proxima-nova", "Helvetica Neue", "Helvetica", arial, sans-serif;
}
.textRange .actionLinks .he {
  font-family: "Open Sans Hebrew", sans-serif;
}
/* Footnotes */
.segment sup {
  margin-left: .2em;
  margin-right: .2em;
  text-decoration: underline;
}
.segment i.footnote {
  display: none;
  font-size: .8em;
  margin-left: .5em;
  margin-right: .5em;
  color: #888;
  font-style: normal;
<<<<<<< HEAD
=======
}
.segment img {
  max-width: 100%;
>>>>>>> 4b7dfa24
}
.connectionsPanelHeader{
  display: flex;
  justify-content: space-between;
}
.interface-hebrew .connectionsPanelHeader{
  direction: rtl;
}
.connectionsPanelHeader .languageToggle,
.connectionsHeader .readerNavMenuCloseButton.arrow {
  font-size: 24px;
  height: 32px;
  width: 32px;
  text-align: center;
  line-height: 32px;
  background-color: #f9f9f7;
  border: 1px solid #E6E6E6;
  border-radius: 4px;
  margin-left: 10px;
}
.connectionsHeader .readerNavMenuCloseButton.arrow .fa {
  line-height: 32px;
}
.connectionsPanelHeader .languageToggle {
  background-color: transparent;
  border: 1px solid #ccc;
  font-size: 30px;
}
.connectionsPanelTabs {
  text-align: left;
}
.connectionsPanelTab {
  text-transform: none;
  display: inline-block;
  padding: 2px 24px 2px 0px;
  cursor: pointer;
  font-size: 15px;
}
.connectionsPanelTab.active {
  color: #333;
}
.textList {
  width: 100%;
  height: 54%;
  bottom: 0;
  left: 0;
  position: absolute;
  text-align: justify;
  margin: 0 auto;
  background-color: #F9F9F7;
}
.sepia .textlist {
  background-color: #F3F3F1;
}
.dark .textlist {
  background-color: #333331;
}
.textList.fullPanel {
  height: 100%;
  padding-top: 58px;
  box-sizing: border-box;
}
.textList .texts,
.textList .fullFilterView {
  height: 100%;
  width: 100%;
  box-sizing: border-box;
  overflow: hidden;
  overflow-y: scroll;
  -webkit-overflow-scrolling: touch;
}
.textList .fullFilterView .contentInner {
  max-width: 700px;
  margin: 0 auto;
}
.textList .texts .contentInner {
  max-width: 660px;
  margin: 0 auto; 
}
.textList.fullPanel .texts {
  padding: 0 48px 300px 60px;
}
.addToSourceSheetPanel.textList.fullPanel .texts {
  padding: 0 50px;
}
.textList .texts {
  padding: 60px 30px 80px 30px;
}
.textList.fullPanel .texts,
.textList .fullFilterView {
  padding: 30px 30px 80px 30px;
}
.textList.fullPanel .fullFilterView {
  padding: 60px 48px 80px 60px;
}
.textListTop {
  position: absolute;
  top: 0;
  left: 0;
  width: 100%;
  background-color: inherit;
  z-index: 1;
}
.textList.fullPanel .textListTop {
  text-align: center;
  height: 55px;
}
.dark .textList {
  background-color: #333331;
}
.dark .textList .anchorText {
  background-color: #333331;
}
.textList .heOnly {
  display: block;
}
.textList.fullPanel .textListTop .leftButtons {
  margin: 9px 0 0 10px;
}
.textList.fullPanel .textListTop .rightButtons {
  margin: 9px 10px 0 0;
}
.gridBox {
  width: 100%;
  border-spacing: 0;
  background-color: transparent;
}
.gridBox table {
  width: 100%;
  border-style: hidden;
  border-collapse: collapse;
}
.gridBox td {
  padding: 0;
}
@media (max-width: 450px) {
  .gridBox td {
    border: 2px solid transparent;
  }
}
.twoBox td {
  width: 50%;
}
.threeBox td {
  width: 33.333333%;
}
.dark .filterSet td {
  border-color: #555;
}
.filterSet td.empty {
  border-left: 1px solid transparent;
  border-right: 1px solid transparent;
}
.topFilters {
  margin: -1px;
  padding: 4px 22px;
  line-height: 0px;
  background-color: #F9F9F7;
  border-top: 4px solid transparent;
  border-bottom: 1px solid #D5D5D4;
}
.sepia .topFilters {
  background-color: #F3F3F1;
}
.dark .topFilters {
  background-color: #2D2D2B;
  border-bottom: 1px solid #444;
}
.textList.fullPanel .topFilters {
  margin: 0;
  border-top: 8px solid transparent;
  padding: 6px 22px 5px;
  background-color: #EDEDED;
}
.topFilters .textFilter {
  color: #999;
  display: inline-block;
  padding: 10px 8px;
}
.topFilters .textFilter.on {
  color: black;
}
.dark .topFilters .textFilter {
  color: #bbb;
}
.topFilters .textFilter > div {
  display: table-cell;
  vertical-align: middle;
}
.textList.fullPanel .recentFilterSet {
  margin: 30px 0 12px 0;
}
.textList.fullPanel .recentFilterSet .textFilter {
  display: inline-block;
  padding: 6px 14px;
  margin: 5px;
  border-radius: 12px;
  border: 1px solid #DADADA;
  background-color: transparent;
}
.english .textList.fullPanel .recentFilterSet .textFilter {
  margin-left: 0;
}
.hebrew .textList.fullPanel .recentFilterSet .textFilter {
  margin-right: 0;
}
.textList.fullPanel .recentFilterSet .textFilter.on {
  background-color: white;
}
.topFiltersInner {
  display: inline-block;
  max-width: 80%;
  white-space: nowrap;
  overflow: hidden;
  text-overflow: ellipsis;
  vertical-align: middle;
}
.textList.fullPanel .topFiltersInner {
  max-width: none;
  white-space: normal;
}
.showMoreFilters {
  vertical-align: middle;
  float: right;
}
.categoryFilter {
  text-transform: uppercase;
  padding: 12px;
  text-align: center;
  font-size: 15px;
  cursor: pointer;
  line-height: 18px;
  color: #333;
}
.textFilter {
  padding: 12px 4px;
  text-align: center;
  font-size: 15px;
  line-height: 1.2;
  display: block;
  cursor: pointer;
  color: #333;
}
.categoryFilterGroup a:hover {
  text-decoration: none;
}
.categoryFilter.on, .textFilter.on {
  color: black;
}
.dark .categoryFilter.on, .dark .textFilter.on {
  color: white;
}
.textFilter.lowlight {
  color: #999;
}
.topFilters .textFilter.showMoreFilters {
  color: #999;
}
.bilingual .textFilter .he,
.bilingual .categoryFilter .he {
  display: none;
}
.fullFilterView {
  border-top: 1px solid #ddd;
  background-color: #F9F9F7;
  padding: 40px 20px;
}
.sepia .fullFilterView {
  background-color: #F3F3F1;
}
.dark .fullFilterView {
  background-color: #2D2D2B;
  border-color: #444;
}
.fullFilterView td {
  background-color: white;
  border: 2px solid #F9F9F7;
}
.fullFilterView td.empty {
  background-color: transparent;
}
.dark .fullFilterView td {
  background-color: #333331;
  border-color: #2d2d2b;
  color: white;
}
.fullFilterView .categoryFilter {
  background-color: white;
  margin-bottom: 1px;
}
.fullFilterView .categoryFilter.notClickable {
  color: #999;
  font-family: "proxima-nova", "Helvetica Neue", "Helvetica", sans-serif;
  background-color: transparent;
  padding: 12px 12px 28px;
  cursor: auto;
}
.dark .fullFilterView .categoryFilter {
  background-color: #333;
}
.fullFilterView .categoryFilterGroup {
  margin-bottom: 30px;
}
.showSelectedFilters {
  background-color: #222F4F;
  color: white;
  font-family: "proxima-nova", "Helvetica Neue", "Helvetica", sans-serif;
  text-transform: uppercase;
  text-align: center;
  padding: 8px;
  cursor: pointer;
  border-radius: 3px;
  margin: 16px 0;
}
.textList .textListTop > .loadingMessage,
.textList .texts .contentInner > .loadingMessage {
  padding: 22px 10px 0px;
  color: #999;
  font-size: 14px;
  text-align: center;
}
.textList .textListTop > .loadingMessage {
  position: relative;
  top: 70px;
}
.textList .texts {
  background-color: white;
  position: relative;
}
.textList.fullPanel .texts {
  background-color: #F9F9F7;
}
.sepia .textList .texts {
  background-color: #F9F9F7;
}
.dark .textList .texts {
  background-color: #333331;
}
.textList .texts .textRange {
  font-size: 1.8em;
  padding: 16px 0;
  margin: 12px 0px;
  border-bottom: 1px solid #eee;
  cursor: pointer;
  position: relative;
}
.textList .texts .textRange .title {
  color: #999;
}
.dark .textList .texts .textRange .title {
  color: #ddd;
}
.bilingual .textList .title .he {
  display: none;
}
.textList .sheet, .textList .note {
  background-color: white;
  margin: 6px 0px;
  padding: 10px 20px;
}
.textList .sheet .sheetAuthorImg,
.textList .note .noteAuthorImg {
  height: 36px;
  width: 36px;
  float: left;
  margin-right: 10px;
}
.textList .sheet .sheetViews {
  float: right;
  color: #999;
}
.textList .sheet .sheetAuthor,
.textList .note .noteAuthor {
  color: #999;
  text-transform: uppercase;
  display: block;
}
.textList .sheet .sheetTitle {
  font-size: 14px;
  text-align: left;
  color: black;
}
.textList .note .noteTitle {
  font-weight: bold;
}
.textList .note .noteTitle,
.textList .note .noteText {
  font-size: 1.8em;
}
.textRange .numberLabel {
  position: absolute;
  top: 14px;
}
.english .textRange .numberLabel {
  left: -24px;
}
.hebrew .textRange .numberLabel,
.bilingual .textRange .numberLabel  {
  right: -30px;
}
.multiPanel .textRange .numberLabel{
  display: none;
}
.textRange.lowlight .numberLabel {
  color: #999;
}
.toolsPanel .texts .contentInner,
.sharePanel .texts .contentInner,
.myNotesPanel .texts .contentInner,
.addToSourceSheetPanel .texts .contentInner,
.addNotePanel .texts .contentInner {
  margin: 60px auto;
}
.readerPanel.bilingual .toolsPanel .he {
  display: none;
}
.toolsMessage {
  margin: 130px 60px;
  text-align: center;
  font-size: 18px;
}
.toolsButton {
  background-color: white;
  color: #666;
  border: 1px solid #F7F7F7;
  border-radius: 7px;
  cursor: pointer;
  text-transform: uppercase;
  font-size: 14px;
  letter-spacing: 1px;
  padding: 20px 26px;
  margin: 10px 0;
  display: flex;
  justify-content: space-between;
}
.toolsButton .en {
  font-family: "proxima-nova", "Helvetica Neue", "Helvetica", sans-serif;
}
.toolsButton .toolsButtonIcon {
  /*float: right;*/
  color: #ccc;
  font-size: 22px;
}
.toolsButton img.toolsButtonIcon {
  width: 22px;
  height: 22px;
  opacity: 0.2;
}
/*.hebrew .toolsButton .toolsButtonIcon {
  float: left;
}*/
.sharePanel input {
  width: 100%;
  box-sizing: border-box;
  border-radius: 7px;
  border: 1px solid #F7F7F7;
  box-shadow: none;
  font-size: 18px;
  font-family: "proxima-nova", "Helvetica Neue", "Helvetica", sans-serif;
  color: #999;
  padding: 20px 26px;
  outline: none;
}
.addToSourceSheetPanel input {
  padding: 13px 12px;
  margin: 0;
  cursor: pointer;
  font-size: 15px;
  border-radius: 4px;
  box-shadow: none;
  border: 1px solid #E9E9E9;
  width: 60%;
  box-sizing: border-box;
}
.addToSourceSheetPanel .button {
  width: 100%;
  text-align: center;
}
.addToSourceSheetPanel .button.small {
  width: 37%;
  box-sizing: border-box;
  padding: 12px;
  margin: 0;
  float: right;
}
.sourceSheetSelector {
  color: #999;
  background-color: white;
  box-sizing: border-box;
  width: 100%;
  padding: 0;
  margin: 10px 0 30px 0;
  max-height: 300px;
  overflow-x: hidden;
  overflow-y: scroll;
}
.sourceSheetSelector .sheet {
  font-size: 16px;
  cursor: pointer;
}
.sourceSheetSelector .sheet.selected {
  background: #ccc;
  color: white;
}
.confirmAddToSheetPanel {
  text-align: center;
  padding: 100px 30px 0;
  background-color: #F9F9F7;
}
.confirmAddToSheetPanel .message {
  font-size: 18px;
  margin-bottom: 30px;
  font-style: italic;
}
.confirmAddToSheetPanel .button {
  width: 100%;
}
.addNotePanel .noteText {
  width: 100%;
  min-height: 220px;
  border: none;
  border-radius: 4px;
  padding: 20px 25px;
  outline: none;
  box-sizing: border-box;
  font-size: 18px;
  font-family: "adobe-garamond-pro", Georgia, serif;
  margin-bottom: 10px
}
.addNotePanel .noteSharingToggle {
  border: 1px solid #ccc;
  border-radius: 4px;
}
.addNotePanel .notePrivateButton, .addNotePanel .notePublicButton {
  width: 50%;
  display: inline-block;
  text-align: center;
  color: #CCC;
  cursor: pointer;
  padding: 16px 24px;
  border-radius: 4px;
  cursor: pointer;
  font-size: 15px;
  letter-spacing: 1px;
  font-family: "proxima-nova", "Helvetica Neue", "Helvetica", sans-serif;
  box-sizing: border-box;
}
.addNotePanel .notePrivateButton.active, .addNotePanel .notePublicButton.active {
  background-color: white;
  color: #666;
}
.addNotePanel .notePrivateButton {
  border-right: 1px solid #ccc;
  border-top-right-radius: 0;
  border-bottom-right-radius: 0;
}
.hebrew .addNotePanel .notePrivateButton {
  border-left: 1px solid #ccc;
  border-top-left-radius: 0;
  border-bottom-left-radius: 0;
  border-right: none;
  border-top-right-radius: 4px;
  border-bottom-right-radius: 4px;
}
.addNotePanel .line {
  width: 100%;
  border-bottom: 1px solid #ccc;
  margin: 40px 0;
}
.addNotePanel .deleteNote {
  text-align: center;
  padding: 18px 0;
  color: #999;
  font-size: 15px;
  cursor: pointer;
  font-family: "proxima-nova", "Helvetica Neue", "Helvetica", sans-serif;
}
.myNotesPanel.textList .note {
  background-color: transparent;
  padding: 40px 0 30px;
  position: relative;
  display: flex;
  justify-content: space-between;
}
.myNotesPanel.textList .note {
  border-top: 1px solid #ccc;
}
.myNotesPanel.textList .note:first-child {
  padding-top: 10px;
  border-top: none;
}
.myNotesPanel .noteButtons {
  visibility: hidden;
}
.myNotesPanel.textList .note:first-child .noteButtons {
  top: 14px;
}
.myNotesPanel .note:hover .noteButtons {
  visibility: visible;
}
.myNotesPanel .noteButtons .fa {
  cursor: pointer;
  color: #C6C6C6;
  font-size: 20px;
  margin: 0 8px;
}
.myNotesPanel .toolsButton {
  margin-top: 20px;
}
.loginPanel {
  text-align: center;
  padding-top: 40px;
}
.loginPanel .loginPanelMessage {
  font-size: 18px;
  margin: 80px 0 30px;
}
.notificationsPanel .content {
  font-family: "proxima-nova", "Helvetica Neue", "Helvetica", sans-serif;
  font-size: 17px;
  color: #666;
}
.systemPanel.readerNavMenu h1 {
  color: #333;
  position: relative;
  font-weight: lighter;
  letter-spacing: 1px;
  text-align: center;
  font-size: 26px;
  margin: 0 0 80px 0;
  height: auto;
}
.systemPanel.readerNavMenu h1 .en {
  font-family: "proxima-nova", "Helvetica Neue", "Helvetica", sans-serif;
}
.systemPanel.readerNavMenu h1 .he {
  font-family: "Open Sans Hebrew", sans-serif;
}
.notificationsPanel a {
  color: #333;
}
.notificationsList {
  margin-bottom: 100px;
}
.notificationsList .notification {
  width: auto;
  border-bottom: 1px solid #ccc;
  border-top: none;
  padding: 27px 15px;
  margin: 0;
}
.notificationsList .added-description {
  padding: 5px 0 0;
}
.notificationsPanel .notification .date {
  color: #ccc;
  font-size: 13px;
  margin-top: 8px;
}
.notificationsList .int-he {
  font-size: inherit;
}
.notificationsList .notification a{
  unicode-bidi: plaintext;
}
.notification-message-link {
  display: inline-block;
  padding: 0 5px;
}
.globalUpdateForm {
  padding: 15px;
  background-color: #ddd;
}
.globalUpdateForm .error {
  color: red;
  font-size: 90%;
  display: inline-block;
  padding: 0 10px;
}
.globalUpdateForm input[type="text"] {
  padding: 5px;
  margin: 8px 0;
}

.globalUpdateForm input[type="radio"] {
  padding: 5px;
  margin: 8px;
}
.delete-update-button {
  display: inline-block;
  color: red;
  padding: 0 10px;
  font-size: 75%;
  cursor: pointer;
}
.sefariaLogo {
  text-align: center;
  text-transform: uppercase;
  font-family: "proxima-nova", "Helvetica Neue", "Helvetica", sans-serif;
}
#s2Loading {
  text-align: center;
  background-color: #F9F9F7;
  height: 100%;
  color: #666;
}
#s2Loading .sefariaLogo {
  margin-top: 18px;
  margin-bottom: 2px;
}
#s2Loading .loadingMessage {
  position: absolute;
  width: 100%;
  top: 32%;
  font-size: 18px;
}
#s2Loading img {
  width: 150px;
  height: 42px;
}
.emptyDesktop {
  margin-top: 200px;
  text-align: center;
  color: #999;
}
.button {
  display: inline-block;
  color: white;
  background-color: #212E50;
  border: 1px solid #212E50;
  border-radius: 4px;
  padding: 16px 24px;
  margin: 0 2px 6px 2px;
  cursor: pointer;
  font-size: 15px;
  letter-spacing: 1px;
  font-family: "proxima-nova", "Helvetica Neue", "Helvetica", sans-serif;
  box-sizing: border-box;
  line-height: 1;
}
a.button {
  color: white;
}
.button:hover {
  color: white;
  text-decoration: none;
}
.button.white {
  background-color: white;
  color: #333;
  border: 1px solid #ccc;
}
a.button.white {
  color: #333;
}
.button.white:hover {

}
.button.transparent {
  color: #666;
  background-color: transparent;
  border: 1px solid transparent;
}
.button.fillWidth {
  width: 100%;
  text-align: center;
  display: block;
  margin: 0 0 6px 0;
}
a .button:hover {
  text-decoration: none;
}
#backToS1 {
  font-family: "proxima-nova", "Helvetica Neue", "Helvetica", sans-serif;
  top: 20px;
  left: 40px;
  cursor: pointer;
  display: block;
  text-align: center;
  margin: -30px 0 50px;
}
#backToS1:hover {
  text-decoration: underline;
}
::-webkit-input-placeholder {
   font-style: italic;
   font-family: "adobe-garamond-pro", Georgia, serif;
}
::-moz-placeholder { 
   font-style: italic;
   font-family: "adobe-garamond-pro", Georgia, serif;
}
:-ms-input-placeholder {  
   font-style: italic;
   font-family: "adobe-garamond-pro", Georgia, serif;
}
input {
  outline: none;
}

.lexicon-content{
  /*max-height:45%;*/
  font-size: 15px;
  padding-bottom: 10px;
  margin-bottom: 1px;
  border-bottom: 1px solid #e5e5e5;
}



.lexicon-link:hover {
  text-decoration: underline;
}


.lexicon-header {
  padding: 10px;
  border-bottom: 1px solid #e5e5e5;
  background-color: #AAAAAA;
}

.lexicon-header h4{
  font-size: 1.2em;
  margin: 0px;
}

.entry + .entry {
  padding-top: 10px;
  	/*border-top: 1px inset #AAAAAA;*/
}

.lexicon-results .entry > div{
  padding: 1% 0 1% 0;
  margin: auto;
}

.lexicon-results .entry .headword{
	/*font-weight: bold;*/
  color: #333;
  font-size: 1.2em;
  display: block;
}

.lexicon-results .entry .morphology{
  font-family: "proxima-nova", "Helvetica Neue", "Helvetica", sans-serif;
  color: #999;
  display: block;
}

.lexicon-results .entry .definition-content{
    color: #444;
}
.lexicon-results ol {
	list-style-position: inside;
}
.lexicon-results .entry .definition li.sense{
	margin-left: 15px;
	padding: 0px;
	/*margin: 0;*/
}
.lexicon-results .entry .definition ol.senses{
	/*list-style-type: none;*/
	padding-left: 0px;
}
.lexicon-results .entry .definition > li.sense{
	/*list-style-type: none;*/
	margin-left: 0px;
}
.lexicon-results .entry ol.definition {
	list-style-type: none;
	padding-top: 2px;
	padding-left: 0px;
    margin: 0px;
}
/*.sense + .sense {
	margin-top: 3px;
	padding-top: 3px;
	border-top: 1px solid #eee;}*/

/*.lexicon-results a {
	font-size: 12px;
}*/
.lexicon-results .attribution{

}
.lexicon-results .attribution span{
  display: block;
}
.lexicon-results .attribution a{
  font-family: "proxima-nova", "Helvetica Neue", "Helvetica", sans-serif;
  color: #aaa;
  font-size: 10px;
}
.lexicon-content .headword.en, .lexicon-content .headword.he,
.lexicon-content .definition-content.en, .lexicon-content .definition-content.he,
.lexicon-content .lexicon-results .attribution{
  display: inline;
}
.lexicon-content .headword.he, .lexicon-content .definition-content.he{
  direction: rtl;
}
.lexicon-content .headword.en, .lexicon-content .definition-content.en{
  direction: ltr;
}
h2.splitHeader {
  margin-bottom: 10px;
  text-align: left;
}
h2.splitHeader .en {
  font-size: 14px;
}
h2.splitHeader .he {
  font-size: 14px;
}
.splitHeader .actionText {
  float:right;
  text-transform: none;
  cursor: pointer;
}
.splitHeader .actionText select {
  margin-left: 6px;
}
.sheetsNewButton {
  text-align:center;
  margin-bottom: 30px;
}
.sheetsNewButton a {
  font-color: inherit;
}
.sheet.userSheet .sheetTitle  {
   font-family: "adobe-garamond-pro", Georgia, serif;
   font-size: 20px;
   color:#333;
   margin-bottom: 6px;
}
.sheet.userSheet {
   font-family: "proxima-nova", "Helvetica Neue", "Helvetica", sans-serif;
   font-size: 14px;
   color:#999;
  text-decoration: none;
}
.filterByTag {
  cursor: pointer;
  text-transform: none
}
.sheet.userSheet .sheetEditButtons {
  font-size: 24px;
  height: 32px;
  width: 32px;
  text-align: center;
  line-height: 32px;
  background-color: white;
  border: 1px solid #E6E6E6;
  border-radius: 4px;
  margin-left: 10px;
  display: none;
  float:right;
  cursor: pointer;
  color: #999;
  text-decoration: none;
}
.sheetButton:hover {
  text-decoration: underline;
}
.sheetButton{
  border: 1px solid #fff;
}
.sheetButton.active {
  border: 1px solid #333;
}
.tagString a {
  text-decoration: none;
  color: #999;
}
.tagString a:after {
  content: ", ";
  color: #999;
}
.tagString a:last-child:after {
  content: "";
}
.groupsList {
  margin-top: 30px;
}
.groupsList .loadingMessage {
  text-align: center;
}
.groupListing {
  padding: 30px 0;
}
.groupListing + .groupListing {
  border-top: 1px solid #ccc;
}
.groupListingImageBox {
  background-color: white;
  width: 60px;
  height: 60px;
  float: left;
  margin-right: 20px;
}
.groupListingImage {
  height: 100%;
  width: 100%;
  object-fit: cover;
}
.groupListingImage.default {
  width: 80%;
  height: 80%;
  margin: 10%;
  opacity: 0.4;
}
.groupListingName {
  display: block;
  font-size: 24px;
  color: #666;
  margin-bottom: 5px;
}
.groupListingName:hover {
  color: #333;
}
.groupListingDetails {
  color: #999;
  font-size: 15px;
}
.groupListingDetailSeparator {
  margin: 8px;
}
.groupPage .groupImage {
  max-height: 200px;
  max-width: 100%;
  display: block;
  margin: 0 auto 50px;
}
.groupInfo {
  margin-bottom: 50px;
}
.groupPage h1 {
  margin-top: 20px;
  height: auto;
}
.groupPage a:hover {
  color: inherit;
}
.groupPage .groupWebsite {
  display: block;
  text-align: center;
  font-size: 17px;
  font-family: "proxima-nova", "Helvetica Neue", "Helvetica", sans-serif;
  margin-bottom: 20px;
  color: #999;
}
.groupPage .groupDescription {
  font-size: 16px;
  text-align: center;
}
.groupPage .tabs {
  text-align: center;
  margin-bottom: 60px;
}
.groupPage .bubbleTab {
  font-size: 16px;
}
.groupPage .emptyMessage {
  text-align: center;
}
.groupPage .emptyMessage a {
  text-decoration: underline;
}
.groupInvitationBox {
  border-bottom: 1px solid #CCC;
  padding-bottom: 20px;
}
.groupSheetListingPinButton {
  float: right;
  display: none;
  opacity: 0.3;
  cursor: pointer;
  margin-top: 7px;
}
.sheet:hover .groupSheetListingPinButton.active {
  display: block;
}
.groupSheetListingPinButton.pinned {
  display: block;
  opacity: 0.6;
}
#groupInvitationInput {
  padding: 14px 30px;
  width: 492px;
  border-radius: 4px;
  outline: 0;
  border: 1px solid #E6e6e6;
  margin-right: 10px;
  font-size: 18px;
  position: relative;
  top: 3px;
}
.groupInvitationBoxMessage {
  font-size: 18px;
  padding: 12px 0 0;
  text-align: center;
}
.groupPage .groupMemberListing {
  padding: 24px 0;
  font-family: "proxima-nova", "Helvetica Neue", "Helvetica", sans-serif;
  font-size: 20px;
}
.groupMemberListing + .groupMemberListing {
  border-top: 1px solid #CCC;
}
.groupMemberListingProfileImage {
  height: 50px;
  width: 50px;
  vertical-align: middle;
}
.groupMemberListingName {
  color: #666;
  margin: 0 20px;
}
.groupInvitationListing {
  display: inline-block;
  min-height: 50px;
  line-height: 50px;
}
.groupMemberListingRoleBox {
  float: right;
  line-height: 50px;
}
.groupMemberListingRole {
  color: #666;
}
.groupMemberListingActions {
  position: relative;
  display: inline-block;
  background-color: white; 
  border: 1px solid #ccc;
  border-radius: 4px;
  margin-left: 12px;
  line-height: 36px
}
.groupMemberListingActionsButton {
  cursor: pointer;
  padding: 0 12px;
  font-size: 18px;
  color: #CCC;
}
.groupMemberListingActionsMenu {
  position: absolute;
  right: 0;
  top: 46px;
  background-color: white; 
  border: 1px solid #ccc;
  border-radius: 4px;
  color: #999;
  font-size: 15px;
  z-index: 1;
}
.groupMemberListingActionsMenu .action {
  padding: 4px 10px;
  cursor: pointer;
  white-space: nowrap;
}
.groupMemberListingActionsMenu .action:hover {
  background-color: #eee;
}
.groupMemberListingActionsMenu .action + .action {
  border-top: 1px solid #ccc;
}
.groupMemberListingActionsMenu .role {
  font-size: 17px;
  margin-right: 4px;
}
.groupMemberListingActionsMenu .role.current {
  color: #666;
}
/*** Interface lang - merge with static.css? ***/
.readerApp.interface-hebrew .int-en{
  display: none;
}
.readerApp.interface-english .int-he{
  display: none;
}
.readerApp.interface-hebrew .readerPanel{
  direction: rtl;
}
.readerApp.interface-english .readerPanel{
  direction: ltr;
}
.int-he{
  font-family: "Open Sans Hebrew", sans-serif;
}
.int-en{
  font-family: "proxima-nova", "Helvetica Neue", "Helvetica", sans-serif;
}
.searchBox .keyboardInputInitiator {
    opacity: 0;
    width: 16px;
    height: 16px;
    padding: 4px 7px;
    background-color: #fff;
    border-radius: 3px;
    border: 1px solid #aaa;
    position: initial;
    vertical-align: -7px;
}
body #keyboardInputMaster {
    opacity: 1;
    top: 53px !important;
    left:70px !important;
    background-color: #F9F9F7;
    border: 1px solid #ccc;
    padding: 5px;
    box-shadow: none;
    border-radius: 0.3em;
}
body #keyboardInputMaster thead{
    display: none;
}
body #keyboardInputMaster:before {
  content: '';
  position: absolute;
  top: -10px;
  left: 30px;
  border-bottom: 10px solid #ccc;
  border-left: 10px solid transparent;
  border-right: 10px solid transparent;
}
body #keyboardInputMaster:after {
  content: '';
  position: absolute;
  top: -8px;
  left: 31px;
  border-bottom: 9px solid #f9f9f9;
  border-left: 9px solid transparent;
  border-right: 9px solid transparent;
}
body #keyboardInputMaster tbody tr td table{
    border-spacing: 2px 2px;
}
body #keyboardInputMaster tbody tr td table tbody tr td{
    border: 0.5px solid #eee;
    background: white;
    font-family: "Open Sans Hebrew","proxima-nova", sans-serif;
    min-width: 15px;
    vertical-align: middle;
    padding: 2px 8px;
    text-align: center;
    font-size: 14px;
    color: #333;
}
body #keyboardInputMaster tbody tr td table tbody tr td:hover,
body #keyboardInputMaster tbody tr td table tbody tr td:active,
body #keyboardInputMaster tbody tr td table tbody tr td.pressed{
    border: 1px solid #eee;
    background: #eee;
}
#editGroupPageContainerInner {
  position: relative;
}
#editGroupPage .int-en {
  font-family: "proxima-nova", "Helvetica Neue", "Helvetica", sans-serif;
}
#editGroupPage .int-he {
  font-family: "Open Sans Hebrew", sans-serif;
}
#editGroupPage .field {
  box-sizing: border-box;
  width: 100%;
  display: inline-block;
  vertical-align: top;
  padding: 10px;
}
#editGroupPage .field.halfWidth {
  width: 50%;
  display: inline-block;
}
#editGroupPage .field.quarterWidth {
  width: 25%;
  display: inline-block;
}
#editGroupPage .field.threeQuarterWidth {
  width: 75%;
  display: inline-block;
}
#editGroupPage .field > label {
  display: block;
  margin-bottom: 15px;
}
#editGroupPage input,
#editGroupPage textarea {
  display: block;
  width: 100%;
  padding: 15px 12px;
  border-radius: 5px;
  border: none;
  box-sizing: border-box;
  color: #333;
}
#editGroupPage .hiddenFileInput {
  width: 0.1px;
  height: 0.1px;
  opacity: 0;
  overflow: hidden;
  position: absolute;
  z-index: -1;
}
#groupDescription:focus {
  outline: none;
}
#editGroupPage .groupImage {
  max-width: 200px;
  margin-bottom: 5px;
  display: block;
},
#editGroupPage .groupCover {
  width: 100%;
  margin-bottom: 5px;
}
#editGroupPage .helperText {
  color: #999;
  font-size: 13px;
}
#editGroupPage .groupHeaderBox {
  width: 100%;
  background-color: white;
  margin-bottom: 5px;
}
#editGroupPage .groupHeader {
  float: right;
  max-width: 100%;
}
#editGroupPage .deleteGroup {
  cursor: pointer;
  cursor: pointer;
  margin: 30px 10px;
  color: #999;
  text-align: right;
}
#editGroupPage .deleteGroup:hover {
  text-decoration: underline;
}
#footer #siteLanguageToggle {
  color: #999;
  margin-top: 15px;
  font-size: 13px;
}
#footer #siteLanguageToggle #siteLanguageToggleLabel {
  display: block;
}
#footer a#siteLanguageEnglish,
#footer a#siteLanguageHebrew {
  cursor: pointer;
  color: #666;
  display: inline;
  margin: 0 3px;
  font-size: 13px;
}
#footer #siteLanguageEnglish:hover,
#footer #siteLanguageHebrew:hover {
  text-decoration: underline;
}
#footer a#siteLanguageHebrew {
  font-size: 14px;
}
#footer {
  background-color: white;
  border-top: 1px solid #F4F4F4;
  overflow: hidden;
  padding: 18px 40px;
  text-align: left;
}
#footer .section {
  margin-top: 20px;
  margin-bottom: 20px;
}
#footer .header {
  font-weight: bold;
  font-size: 15px;
  margin-bottom: 3px;
}
#footer a {
  display: block;
}
#footer.interface-hebrew, .interface-hebrew #footer{
  direction: rtl;
  text-align: right;
}
#footer.interface-english .int-he, .interface-english #footer .int-he {
  display: none;
}
#footer.interface-english .int-en, .interface-english #footer .int-en {
  display: inline;
}
#footer.interface-hebrew .int-he, .interface-hebrew #footer .int-he {
  display: inline;
  font-size: 120%;
  text-align: right;
}
#footer.interface-hebrew .int-en, .interface-hebrew #footer .int-en {
  display: none;
}
#footerInner {
  max-width: 900px;
  margin: 0 auto;
}
#footer .section {
  display: inline-block;
  vertical-align: top;
  width: 160px;
}
#footer.interface-english .section, .interface-english #footer .section {
  text-align: left;
}
#footer.interface-hebrew .section, .interface-hebrew #footer .section {
  text-align: right;
}
#footer .section .header {
  color: #666;
  margin-bottom: 12px;
  font-weight: normal;
  font-size: 13px;
}
#footer .section.last {
  float: right;
  text-align: right;
  width: 210px;
  border-left: 1px solid #EAEAEA;
}
#footer.interface-hebrew .section.last, .interface-hebrew #footer .section.last {
  float: left;
  text-align: left;
  border-left: none;
  border-right: 1px solid #EAEAEA;
}
#footer .section a {
  color: #aaa;
  font-size: 14px;
  margin: 2px 0;
}
#footer .fa {
  margin: 0 3px;
}
.multiPanel .readerNavMenu .content.hasFooter #footer {
  margin-top: 120px;
}
.gemarra-regular, .gemarra-italic {
  font-weight: bold;
}
.it-text, .gemarra-italic {
  font-style: italic;
}
.categoryAttribution a {
  color: inherit;
}
.bubbleTab {
  padding: 10px 25px;
  margin: 3px;
  background-color: white;
  border-radius: 20px;
  border: 1px solid #DADADA;
  display: inline-block;
  font-size: 12px;
  color: #999;
  font-family: "proxima-nova", "Helvetica Neue", "Helvetica", sans-serif;
  letter-spacing: 1px;
  cursor: pointer;
}
.bubbleTab:hover {
  text-decoration: none;
}
.bubbleTab.active {
  color: #333;
}
<|MERGE_RESOLUTION|>--- conflicted
+++ resolved
@@ -2349,12 +2349,9 @@
   margin-right: .5em;
   color: #888;
   font-style: normal;
-<<<<<<< HEAD
-=======
 }
 .segment img {
   max-width: 100%;
->>>>>>> 4b7dfa24
 }
 .connectionsPanelHeader{
   display: flex;
