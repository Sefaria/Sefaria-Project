body {
  padding: 0;
  margin: 0;
  -webkit-text-size-adjust: 100%;
}
*::selection {
  background-color: #D2DCFF;
}
body.sepia {
  background-color: #FBFBFA;
}
body.dark {
  background-color: #333331;
}
body:not(.user-is-tabbing) *:focus {
  outline: none;
}
a, a:hover {
  color: inherit;
}
@font-face {
  /*Mixed Hebrew - English serif text*/
  font-family: 'HebrewInEnglish Serif Font';
  src: url('/static/fonts/Taamey-Frank/TaameyFrankCLM-Medium.ttf'), local(Georgia), local(serif);
  unicode-range: U+0590-05FF, U+25CC;
}
:root {
  /* font stacks */
  --english-sans-serif-font-family: "Roboto", "Helvetica Neue", "Helvetica", sans-serif;
  --hebrew-sans-serif-font-family: "Heebo", "Roboto", sans-serif;

  --english-serif-font-family: "HebrewInEnglish Serif Font", "adobe-garamond-pro", "Crimson Text", Georgia, "Times New Roman", serif;
  --hebrew-serif-font-family: "Taamey Frank", "adobe-garamond-pro", "Crimson Text", "Times New Roman", serif;

  --serif-h1-font-size: 48px;
  --serif-h2-font-size: 30px;
  --serif-h3-font-size: 24px;
  --serif-body-font-size: 18px;
  --serif-small-font-size: 14px;

  --sans-serif-h1-font-size: 40px;
  --sans-serif-h2-font-size: 30px;
  --sans-serif-h3-font-size: 22px;
  --sans-serif-body-font-size: 16px;
  --sans-serif-small-font-size: 14px;

  /* colors */
  --inline-link-blue: #4871bf;
  --sefaria-blue: #18345D;
  --highlight-blue: #DDEEFF;
  --highlight-blue-light: #F0F7FF;
  --dark-grey: #666666;
  --medium-grey: #999999;
  --light-grey: #CCCCCC;
  --lighter-grey: #EDEDEC;
  --lightest-grey: #FBFBFA;
  --commentary-blue: #4B71B7;
  --tanakh-teal: #004E5F;
  --mishnah-blue: #5A99B7;
  --talmud-gold: #CCB479;
  --midrash-green: #5D956F;
  --halakhah-red: #802F3E;
  --kabbalah-purple: #594176;
  --liturgy-rose: #AB4E66;
  --philosophy-purple: #7F85A9;
  --taanitic-green: #00827F;
  --chasidut-green: #97B386;
  --mussar-purple: #7C416F;
  --responsa-red: #CB6158;
  --apocrypha-pink: #C6A7B4;
  --modern-works-blue: #B8D4D3;
  --grammar-green: #B2B272;
  --reference-orange: #D4896C;
  --miscelaneous-green: #3B5849;
  --selected-option: #000000;
}
/* Font Family */
body, .sans-serif {
  --english-font: var(--english-sans-serif-font-family);
  --hebrew-font: var(--hebrew-sans-serif-font-family);
  --is-serif: initial; /* false */
}
.serif {
  --english-font: var(--english-serif-font-family);
  --hebrew-font: var(--hebrew-serif-font-family);
  --is-serif: ; /* true */
}
.sans-serif-in-hebrew {
  --english-font: var(--english-serif-font-family);
  --hebrew-font: var(--hebrew-sans-serif-font-family);
}
body, .en, .int-en {
  --is-hebrew: initial; /* false */
}
.he, .int-he {
  --is-hebrew: ; /* true */
}

* {
  --hebrew-font-conditional: var(--is-hebrew) var(--hebrew-font);
  font-family: var(--hebrew-font-conditional, var(--english-font));
}

.he {
  font-size: 122%;
}
.int-he {
  direction: rtl;
}
.int-he.enInHe {
  direction: ltr;
}
.enInHe {
  unicode-bidi: isolate;
}
.int-en.heInEn {
  direction: rtl;
}
.btn, .btn-sm, .btn-xs {
  display: inline-block;
  color: white;
  display: flex;
  justify-content: center;
  align-content: center;
  flex-direction: column;
  margin: 10px 20px;
  background-color: var(--sefaria-blue);
  box-shadow: 0 1px 3px rgba(0,0,0,0.2);
  border-radius: 7px;
  cursor: pointer;
  font-size: 16px;
  box-sizing: border-box;
  line-height: 19px;
  text-align: center;
  --english-font: var(--english-sans-serif-font-family);
  --hebrew-font: var(--hebrew-sans-serif-font-family);
}
.btn.white, .btn-sm.white, .btn-xs.white {
  background-color: white;
  color: #333;
}
.btn {
  width: 300px;
  height: 50px;
}
.btn-sm {
  width: 150px;
  height: 40px;
}
.btn-xs {
  width: 75px;
  height: 30px;
}
/*
Legacy Style Guide Font Hierarchy -- the below should be refactored away in favor of the above
*/
.featureTitle .int-en {
  font-family: "adobe-garamond-pro", "Crimson Text", Georgia, serif;
  font-size: 50px;
  font-weight: normal;
  color: #000;
}
.pageTitle .int-en,
.pageTitle .int-he.enInHe {
  font-family: "adobe-garamond-pro", "Crimson Text", Georgia, serif;
  font-size: 30px;
  font-weight: normal;
  color: #000;
}
.readerPanel.hebrew .he .enInHe {
  font-size: 83%;
}
.chapterText .int-en {
  font-family: "adobe-garamond-pro", "Crimson Text", Georgia, serif;
  font-size: 18px;
  font-weight: normal;
  text-transform: uppercase;
  letter-spacing: 0.05em;
  color: #333;
}
.chapterText.lowercase .int-en {
  text-transform: none;
}
.sectionTitleText .int-en {
  font-family: "Roboto", "Helvetica Neue", "Helvetica", sans-serif;
  font-size: 16px;
  font-weight: normal;
  color: #666;
  text-transform: uppercase;
  letter-spacing: 0.1em;
}
.smallText .int-en,
.smallText .int-he.enInHe {
  font-family: "Roboto", "Helvetica Neue", "Helvetica", sans-serif;
  font-size: 13px;
  font-weight: normal;
  color: #999;
}
.systemText .int-en,
.systemText .int-he.enInHe {
  font-family: "Roboto", "Helvetica Neue", "Helvetica", sans-serif;
  font-size: 16px;
  font-weight: normal;
  color: #000;
}
.contentText .int-en,
.contentText .en,
.contentText.en {
  font-family: "adobe-garamond-pro", "Crimson Text", Georgia, serif;
  font-size: 18px;
  font-weight: normal;
  color: #000;
}
.featureTitle .int-he {
  font-family: "Heebo", sans-serif;
  font-size: 40px;
  font-weight: normal;
  color: #000;
}
.pageTitle .int-he,
.pageTitle .int-en.heInEn {
  font-family: "Heebo", sans-serif;
  font-size: 30px;
  font-weight: normal;
  color: #000;
}
.chapterText .int-he {
  font-family: "Taamey Frank", "Times New Roman", serif;
  font-size: 22px;
  font-weight: normal;
  text-transform: uppercase;
  letter-spacing: 0.05em;
  color: #333;
}
.sectionTitleText .int-he {
  font-family: "Heebo", sans-serif;
  font-size: 16px;
  font-weight: normal;
  color: #666;
  text-transform: uppercase;
  letter-spacing: 0.1em;
}
.smallText .int-he,
.smallText .int-en.heInEn {
  font-family: "Heebo", sans-serif;
  font-size: 13px;
  font-weight: normal;
  color: #999;
}
.systemText .int-he,
.systemText .int-en.heInEn {
  font-family: "Heebo", sans-serif;
  font-size: 16px;
  font-weight: normal;
  color: #000;
}
.contentText .int-he,
.contentText .he,
.contentText.he {
  font-family: "Taamey Frank", "Times New Roman", serif;
  font-size: 18px;
  font-weight: normal;
  color: #000;
}
.italics {
  font-style: italic;
}
/* end Legacy Style Guide */
#s2 {
  position: fixed;
  top: 0;
  width: 100%;
  height: 100%;
  z-index: 1000;
}
#s2.headerOnly {
  z-index: 1000;
  height: 60px;
}
#readerAppWrap {
  display: flex;
  flex-direction: column;
  width: 100%;
  height: 100%;
}
body:not(.inApp).nochrome #s2 .headerNavSection a:not(.home),
body:not(.inApp).nochrome #s2 .headerLinksSection,
body:not(.inApp).nochrome #footerContainer {
  display: none;
}
#bannerMessage {
  color: white;
  background-color: #4871bf;
  height: 120px;
  box-sizing: border-box;
  padding: 0 36px;
  display: flex;
  transition: .5s;
}
#bannerMessage.hidden {
  height: 0;
}
body.hasBannerMessage {
  transition: padding-top .3s;
  padding-top: 120px;
}
body.hasBannerMessage #s2.headerOnly {
  height: 180px;
}
.interface-hebrew #bannerMessage {
  direction: rtl;
}
#bannerMessageClose {
  position: absolute;
  top: -3px;
  right: 7px;
  color: white;
  opacity: 0.5;
  font-size: 26px;
  cursor: pointer;
}
.interface-hebrew #bannerMessageClose {
  right: auto;
  left: 7px;
}
#bannerMessageContent {
  display: flex;
  flex: 1;
  align-items: center;
  justify-content: space-between;
  color: white;
  max-width: 880px;
  margin: 0 auto;
}
#bannerTextBox {
  flex: 1;
}
#bannerTextBox a {
  color: white;
}
#bannerButtonBox {
  margin-left: 50px;
}
.interface-hebrew #bannerButtonBox {
  margin: 0 50px 0 0;
}
#bannerMessage .mobileOnly {
  display: none;
}
@media (max-width: 540px) {
  #bannerButtonBox,
  .interface-hebrew #bannerButtonBox {
    margin:0;
    margin-inline-start: 10px;
    max-width: 170px;
  }
  #bannerMessage .mobileOnly {
    display: block;
  }
  #bannerMessage {
    padding: 0 10px;
  }
}
@media (max-width: 450px) {
  #bannerMessage {
    font-size: 13px;
  }
}
.noOverflowX {
  overflow-x: hidden;
}
.readerApp {
  display: flex;
  flex: 1;
  position: relative;
}
.noselect {
  user-select: none;
}
input.noselect {
  -webkit-user-select: auto; /* Safari/Opera -- required for Safari to allow inputs to be accessible. See http://caniuse.com/#feat=user-select-none "Known Issues" for details  TODO Check back to see if bug is fixed in future version */
}
.interface-hebrew {
  direction: rtl;
}
.interface-hebrew .int-en,
.interface-english .int-he {
  display: none;
}
.interface-hebrew #panelWrapBox {
  direction: rtl;
}
.interface-english #panelWrapBox,
.readerApp.interface-english .readerPanel {
  direction: ltr;
}
#panelWrapBox {
  position: absolute;
  height: calc(100% - 60px);
  box-sizing: border-box;
}
.multiPanel #panelWrapBox {
  top: 60px;
}
#panelWrapBox.wrapBoxScroll {
  overflow-x: scroll;
  overflow-y: hidden;
}
.singlePanel #panelWrapBox {
  padding-top: 0;
  height: 100%;
  top: 0;
}
.headerInner {
  position: absolute;
  top: 0;
  left: 0;
  width: 100%;
  height: 60px;
  background: white;
  z-index: 1001;
  box-sizing: border-box;
  padding: 0 30px;
  display: flex;
  justify-content: space-between;
  align-items: center;
}
.headerOnly .headerInner, .headerInner.boxShadow {
  box-shadow: 0 1px 3px rgba(0,0,0,0.2);
}
.interface-hebrew .header {
  direction: rtl;
}
.headerInner .headerNavSection {
  display: flex;
  justify-content: flex-start;
}
.headerInner .headerNavSection a {
  font-size: 16px;
  color: #666;
  margin-inline-end: 30px;
  font-weight: 500;
  line-height: 26px;
  vertical-align: middle;
}
.headerInner .headerLinksSection {
  display: flex;
  justify-content: flex-end;
  min-width: 40%;
  align-items: center;
}
.header .header-nav {
  margin-top: 1px;
}
.header .header-links {
  margin-top: 1px;
}
.header .textLink,
.header .home,
.header .menuButton,
.header .my-profile,
.header .notifications,
.header .readerNavMenuSearchButton {
  cursor: pointer;
}
.header .textLink,
.header .menuButton,
.header .my-profile,
.header .readerNavMenuSearchButton {
  display: inline-block;
  color: #999;
  border: none;
  background: transparent;
  padding: 0;
}
.header .my-profile, 
.header .notifications {
  display: inline-block;
  vertical-align: middle;
}
.header .textLink,
.header .menuButton,
.header .my-profile {
  font-size: 24px;
  line-height: 24px;
  margin-top: 2px;
}
.header .searchBox {
  overflow: hidden;
  display: flex;
  align-items: center;
  padding: 0;
  text-align: inherit;
  background: #EDEDEC;
  border-radius: 250px;
  width: 140px;
  height: 30px;
}
.header .searchBox.searchFocused {
  width: 280px;
}
.header .searchBox input {
  background-color: transparent; /*for firefox */
}
.header .searchBox input::placeholder {
  font-style: normal;
}
.header .search {
  outline: none;
  border: none;
  box-shadow: none;
  color: black;
  font-size:  18px;
  margin: 0;
  width: 100px;
}
.header .searchFocused .search {
  width: 200px;
}
.header .search.hebrewSearch {
  font-size: 18px;
}
.mobileNavMenu {
  position: fixed;
  height: calc(100% - 60px);
  box-sizing: border-box;
  top: 60px;
  width: 100%;
  background-color: white;
  left: 0;
  z-index: 1000;
  overflow-y: scroll;
}
.mobileNavMenu.closed {
  display: none;
}
.mobileNavMenu .searchLine {
  padding: 15px: 20px;
  border-bottom: 1px solid #EDEDEC;
}
.header .mobileNavMenu .searchBox,
.header .mobileNavMenu .searchBox.searchFocused
.header .mobileNavMenu .searchBox .search,
.header .mobileNavMenu .searchBox.searchFocused .search {
  width: 100%;
}
.header.mobile .ui-autocomplete {
  width: 100% !important;
}
.mobileNavMenu a,
.mobileInterfaceLanguageToggle {
  display: block;
  color: #666;
  font-size: 16px;
  padding: 15px;
  border-bottom: 1px solid #EDEDEC;
}
.mobileNavMenu a > img,
.mobileInterfaceLanguageToggle img {
  margin-inline-end: 15px;
  width: 16px;
  height: 16px;
  position: relative;
  top: 3px;
}
.mobileNavMenu a > img.blackIcon {
  opacity: 0.4;
}
.mobileNavMenu a.blue {
  background-color: #18345D;
  color: white;
}
.mobileNavMenu a.blue img {
  filter: invert(1);
  opacity: 1;
}
.mobileNavMenu .mobileAccountLinks {
  background-color: #FBFBFA;
  border-top: 1px solid #CCC;
  border-bottom: 1px solid #CCC;
}
.mobileNavMenu .mobileAccountLinks img {
  opacity: 1;
}
.mobileNavMenu .mobileAccountLinks .login {
  display: block;
  padding: 15px;
}
.mobileNavMenu .profile-pic {
  display: inline-block;
  margin-inline-end: 11px;
  position: relative;
  top: 4px;
}
.mobileNavMenu .mobileAccountLinks .accountLinks {
  display: block;
}
.header .mobileInterfaceLanguageToggle .int-en,
.header .mobileInterfaceLanguageToggle .int-he {
  display: inline;
}
.mobileInterfaceLanguageToggle a {
  display: inline;
  padding: 0;
  border: none;
}
.mobileInterfaceLanguageToggle .separator {
  margin: 0 7px;
  font-size: 13px;
}
.mobileInterfaceLanguageToggle .inactive {
  color: #999;
}
.mobileNavMenu .logout {
  color: #999;
}
.ui-autocomplete .ui-menu-item.search-override {
  border-top: solid 1px #ccc;
  padding-top: 12px;
}
.ui-autocomplete .ui-menu-item.hebrew-result a {
  direction: rtl;
}
.ui-autocomplete .ui-menu-item.english-result a {
  direction: ltr;
}
.header .home {
  margin-top: 2px;
}
.header .home img {
  vertical-align: middle;
  height: 25px;
  margin-top: -7px;
  width: 92px;
}
.interface-hebrew .header .home img {
  width: 77px;
}
.header .accountLinks {
  display: flex;
  align-items: center;
  font-size: 16px;
  margin-top: 2px;
  color: #666;
}
.header .accountLinks > * {
  margin-inline-start: 17px;
  position: relative;
}
.header .accountLinks.anon a {
  margin: 0;
}
.header .accountLinks.anon a:last-child{
  background: #FFFFFF;
  border: 1px solid #EDEDEC;
  box-sizing: border-box;
  border-radius: 6px;
}
.header .help {
  margin-inline-start: 23px;
  margin-top: 8px;
}
.header .interfaceLinks {
  display: block;
  align-items: center;
  margin-top: 2px;
  color: #666;
  cursor: pointer;
  position: relative;
  -webkit-margin-start: 20px;
  -moz-margin-start: 20px;
  margin-inline-start: 10px;
}
.header .interfaceLinks img {
  height: 18px;
  width: 18px;
  vertical-align: middle;
  margin-inline-end: 2px;
}
.header .interfaceLinks a.interfaceLinks-button::after {
  display: inline-block;
  background: no-repeat url("/static/icons/chevron-down.svg");
  height: 10px;
  width: 12px;
  vertical-align: middle;
  content: "";
  transform: scale(0.75);
}
.header .interfaceLinks .interfaceLinks-menu {
  top: 35px;
  position: absolute;
  z-index: 1;
  width: 150px;
  background: #FBFBFA;
  box-shadow: 0px 1px 3px rgba(0, 0, 0, 0.25);
  border-radius: 6px;
  display:none;
  overflow:hidden;
}
.header .interfaceLinks .interfaceLinks-menu.profile-menu {
  top: 10px;
  display: block;
}
.header .interfaceLinks .interfaceLinks-menu .interfaceLinks-header.profile-menu {
  padding: 10px 17px 10px 17px;
  font-weight: 700;
  color: #000000;
  height: 23px;
}
.header .interfaceLinks .interfaceLinks-menu.profile-menu .profile-menu-middle {
  margin-top: 5px;
  margin-bottom: 5px;
}
.interface-english .header .interfaceLinks .interfaceLinks-menu {
  right: 0px;
  min-width: 150px;
  width: max-content;
}
.interface-hebrew .header .interfaceLinks .interfaceLinks-menu {
  left: 0px;
  min-width: 150px;
  width: max-content;
}
.header .interfaceLinks .interfaceLinks-menu .interfaceLinks-header {
  font-style: normal;
  font-weight: normal;
  font-size: 14px;
  line-height: 18px;
  color: #999999;
  padding: 12px;
  border-bottom: 1px solid #CCCCCC;
}
.interface-english .header .interfaceLinks .interfaceLinks-menu .interfaceLinks-header {
  font-family: "Roboto", "Helvetica Neue", Helvetica, sans-serif;
}
.interface-hebrew .header .interfaceLinks .interfaceLinks-menu .interfaceLinks-header {
  font-family: "Heebo", sans-serif;
}
.interfaceLinks-options {
  display: flex;
  flex-direction: column;
  padding: 4px 0;
}
.header .interfaceLinks .interfaceLinks-option {
  display: flex;
  text-decoration: none;
  font-style: normal;
  font-weight: normal;
  font-size: 16px;
  line-height: 23px;
  text-align: right;
  color: #666666;
  padding: 5px;
  direction: ltr;
}
.header .interfaceLinks .interfaceLinks-option:hover {
  background-color: var(--lighter-grey);
}
.header .interfaceLinks .interfaceLinks-menu.open {
  display: block;
}
.interface-hebrew .header .interfaceLinks .interfaceLinks-option.int-bi {
  direction: rtl;
}
.interface-english .header .interfaceLinks .interfaceLinks-option.int-bi {
  direction: ltr;
}
.header .interfaceLinks .interfaceLinks-row {
  align-items: center;
  display: flex;
  text-decoration: none;
  font-style: normal;
  font-weight: 400;
  line-height: 18px;
  text-align: right;
  color: #000000;
  font-family: "Roboto", "Heebo", "Helvetica Neue", Ariel, sans-serif;
  padding: 5px 17px 5px 17px;
  font-size: 14px;
  text-decoration-color: #666666;
  height: 23px;
}
.header .interfaceLinks .interfaceLinks-row:hover {
  background-color: var(--lighter-grey);
}
div.interfaceLinks-row a:hover {
  text-decoration: none;
}
.header .interfaceLinks .interfaceLinks-row.languages {
  display: flex;
}
div.interfaceLinks-row a.active {
  color: #000000;
  display: flex;
  order: -1;
}
div.interfaceLinks-row a.active::after {
  content: "•";
  padding: 0 4px;
}
div.interfaceLinks-row a {
  color: #666666;
  display: flex;
}
.header .interfaceLinks .interfaceLinks-row.bottom {
  font-size: 14px;
  text-decoration-color: #000000;
}
.header .interfaceLinks .interfaceLinks-menu.profile-menu .interfaceLinks-hr {
  border-top:  1px solid #CCCCCC;
  margin-top: 0px;
  margin-bottom: 0px;
}
.header .interfaceLinks .interfaceLinks-row.logout {
  font-size: 14px;
  color: #666666;
  padding-top: 5px;
  margin-top: 5px;
  margin-bottom: 5px;
}
.header .profile-menu-he {
  color: #666666;
}
.header .interfaceLinks .interfaceLinks-option::before {
  content: "";
  font-family: FontAwesome;
  color: #999;
  font-weight: normal;
  font-size: 13px;
  font-style: normal;
  padding: 0 15px;
}
.header .interfaceLinks .interfaceLinks-option.active {
  order: -1;
}
.header .interfaceLinks .interfaceLinks-option.active::before {
  content: "\f00c";
  padding: 0 8px;
}
@media screen and (max-width: 700px) {
  .header .headerInner {
    padding: 0 15px;
  }
  .header .interfaceLinks,
  .header .help,
  .header .login.loginLink,
  .header .myProfileBox,
  .multiPanel .header .home,
  .header .donate {
    display: none;
  }
  .header .accountLinks .login{
    padding: 5px 5px;
  }
  .header .accountLinks{
    margin-inline-start: 5px;
  }
}
.header .notifications.unread::after {
  content:"";
  background-color: #CB6158;
  width: 8px;
  height: 8px;
  border-radius: 4px;
  display: block;
  top: 3px;
  right: 1px;
  position: absolute;
}
.header .login {
  color: #666;
  display: inline-block;
  line-height: 1;
  padding: 8px 15px;
}
.header .headerInner.mobile {
  padding: 0 15px;
}
.header .headerInner.mobile {
  display: flex;
}
.header .headerInner.mobile div {
  flex: 1;
}
.mobileHeaderCenter {
  text-align: center;
}
.header .headerInner.mobile .mobileHeaderLanguageToggle {
  text-align: end;
}
.mobileHeaderLanguageToggle.hebrew .en,
.mobileHeaderLanguageToggle.english .he {
  display: none;
}
.header.mobile .searchLine {
  padding: 15px;
}
.overlay {
  width: 100%;
  height: 100%;
  background-color: black;
  opacity: 0.3;
  position: fixed;
  z-index: 1001;
}
.sefariaModalBox {
  transition: none;
}
#interruptingMessageBox {
  display: flex;
  justify-content: center;
  align-items: center;
  position: fixed;
  width: 100%;
  height: 100%;
  left: 0;
  right: 0;
  top: 0;
  z-index: 1001;
  opacity: 1;
  transition: opacity .3s ease-in;
}
#interruptingMessageBox.hidden {
  opacity: 0;
}
#interruptingMessageOverlay, .whiteOverlay {
  width: 100%;
  height: 100%;
  background-color: white;
  opacity: 0.7;
  position: absolute;
}
#interruptingMessage {
  max-width: 90%;
  max-height: 90%;
  box-sizing: border-box;
  position: absolute;
  padding: 18px 15px;
  z-index: 1001;
  border: 1px solid #E6E6E6;
  background-color: #FBFBFA;
  text-align: center;
  color: #666;
}
#interruptingMessage.sefariaModalContentBox {
  background-color: #18345D;
  color: white;
  padding: 50px 70px;
  border-color: transparent;
  border-radius: 5px;
}
@media (max-width: 450px) {
  #interruptingMessage.sefariaModalContentBox {
    max-width: 100%;
    max-height: 100%;
    width: 100%;
    height: 100%;
    border-radius: 0;
  }
}
.sefariaModalContent {
  display: flex;
  flex-direction: column;
  align-items: flex-start;
  font-size: 16px;
  line-height: 1.5;
}
.interface-hebrew .sefariaModalContent {
  direction: rtl;
}
.sefariaModalContent a {
  color: white;
}
.sefariaModalContent h2 {
  font-weight: normal;
  font-size: 30px;
  margin-bottom: 0px;
}
.sefariaModalInnerContent {
  display: flex;
  flex-direction: column;
  align-items: flex-start;
  margin-bottom: 40px;
}
.sefariaModalInnerContent div, .sefariaModalInnerContent h3{
  display: flex;
  align-items: center;
  text-align: start;
  padding: 10px 0;
}
.sefariaModalContent h3{
  align-items: center;
  text-align: start;
  padding: 10px 0;
  font-size: 18px;
  line-height: 1.5;
  font-weight: normal;
  margin-bottom: 10px;
  margin-top: 5px;
}
.sefariaModalBottomContent {
  font-size: 16px;
  color: #999;
}
.sefariaModalContent .button {
  width: 100%;
}
.sefariaModalInnerContent img {
  width: 16px;
  height: 16px;
  padding-right: 10px;
}
.readerApp.interface-hebrew .sefariaModalInnerContent img {
  padding-right: 0;
  padding-left: 10px;
}
#interruptingMessageContentBox {
  position: relative;
  border: 1px solid #CCC;
  background-color: white;
}
#interruptingMessageClose.sefariaModalClose {
  color: white;
}
#interruptingMessageClose {
  position: absolute;
  top: 2px;
  right: 12px;
  color: #AAA;
  font-size: 32px;
  cursor: pointer;
}
#interruptingMessageContent {
  padding: 32px 32px 16px 32px;
}
#interruptingMessage h1 {
  font-style: italic;
  font-size: 28px;
  font-weight: normal;
  letter-spacing: 1px;
  text-align: center;
  margin: 0 0 30px;
  color: #333;
}
.interface-hebrew #interruptingMessage h1{
  font-style: normal;
}
.header .my-profile img {
  height: 24px;
  width: 24px;
  border-radius: 50%;
  display: block;
}
.header .readerNavMenuMenuButton {
  margin: 0 8px 0 6px;
  font-size: 17px;
}
.readerNavMenuSearchButton {
  position: relative;
  margin: 0 10px 0 10px;
  top: -2px;
}
.header .readerNavMenuSearchButton {
  top: 2px;
}
.readerNavTop .readerNavMenuSearchButton {
  top: 0;
}
.readerNavMenuSearchButton img {
  height: 18px;
  width: 18px;
  opacity: 0.4;
}
.header .headerNavContent {
  position: absolute;
  height: 100%;
  width: 100%;
  box-sizing: border-box;
  top: 0;
  padding-top: 60px;
  z-index: 1000;
}
.ui-autocomplete {
  position: absolute;
  background: white;
  list-style-type: none;
  padding: 6px 0;
  box-shadow: 0 1px 3px rgba(0,0,0,.2);
  border-bottom-left-radius: 6px;
  border-bottom-right-radius: 6px;
  z-index: 1000000 !important;
  --english-font: var(--english-serif-font-family);
  --hebrew-font: var(--hebrew-serif-font-family);
}
.header > .ui-autocomplete {
  z-index: 1000 !important;
}
.ui-autocomplete .ui-menu-item {
  display: flex;
  padding: 6px 12px;
}
.interface-hebrew .ui-autocomplete .ui-menu-item {
  direction: rtl;
  text-align: right;
}
.ui-autocomplete .ui-menu-item img {
  display: inline-block;
  opacity: .4;
  height: 18px;
  width: 18px;
}
.ui-autocomplete .ui-menu-item img.ac-img-User {
  opacity: 1;
}
.ui-autocomplete .ui-menu-item a {
  display: inline-block;
  line-height: 21px;
  font-size: 19px;
  color: #000;
  cursor: pointer;
  margin: 0 10px;
  vertical-align: top;
}
.ui-autocomplete .ui-menu-item.ui-state-focus {
  background: #EDEDEC;
}
.ui-helper-hidden-accessible {
  display: none;
}
.interface-hebrew .ui-autocomplete .ui-menu-item a {
  direction: rtl;
  text-align: right;
}
#globalWarningMessage {
  position: fixed;
  width: 100%;
  z-index: 1000;
  text-align: center;
  bottom: 0;
  color: white;
  background-color: #EFB4B6;
  padding: 14px 20px;
  box-sizing: border-box;
}
#globalWarningMessage .close {
 float: right;
 cursor: pointer;
 font-size: 20px;
}
.multiPanel .readerPanelBox {
  box-sizing: border-box;
}
.readerPanelBox {
  position: absolute;
  height: 100%;
  width: 100%;
  direction: ltr; /* Even in Hebrew Interface we want scroll bars on the right */
}
.readerPanelBox + .readerPanelBox {
  border-left: 1px solid #eee;
}
.readerPanelBox.sidebar {
  border-left: none;
}
.readerPanel {
  position: relative;
  width: 100%;
  height: 100%;
  overflow: hidden;
  background-color: inherit;
}
.readerContent {
  width: 100%;
  height: calc(100% - 60px);
  background-color: inherit;
}
.dark .readerContent {
  color: white;
}
.readerContent .readerError {
  padding: 100px 150px;
}
.readerContent .readerError .readerErrorText {
  padding-top: 20px;
  font-size: .8em;
}
.textColumn {
  width: 100%;
  height: 100%;
  overflow-y: scroll;
  overflow-x: hidden;
  -webkit-overflow-scrolling: touch;
  position: relative;
  box-sizing: border-box;
  background-color: inherit;
}
.textColumn .loadingMessage.base,
.sheetsInPanel .loadingMessage {
  margin: 30px 0;
  color: #999;
  font-size: 16px;
  font-style: normal;
  text-align: center;
  padding: 0 6px 4px;
}
.textColumn .loadingMessage.base.prev {
  margin: 70px 0 0 0;
}
.textColumn .loadingMessage.base.next {
  margin: 30px 0 70px;
  height: calc(100% - 128px);  /* The 128px here appears to be the minimum needed to keep a line on the screen when scrolling passes loaded content) */
}
.textColumn .textRange.loading + .textRange.loading {
  display: none;
}
.int-he .int-he {
  font-size: inherit;
}
.readerPanel .content {
  direction: ltr; /* Even in Hebrew Interface, we want scroll bars on the right */
}
.readerPanel .he {
  direction: rtl;
  text-align: right;
}
.interface-hebrew .readerPanel .en {
  direction: ltr;
}
.interface-hebrew .readerPanel .contentInner,
.interface-hebrew .readerPanel .columnLayout,
.interface-hebrew .readerControls,
.interface-hebrew .readerPanel .textRange,
.interface-hebrew .readerPanel .sheetContent,
.interface-hebrew .readerPanel .readerNavMenu .gridBox,
.interface-hebrew .readerPanel.bilingual .readerNavMenu .gridBox,
.readerPanel.hebrew .readerNavSection,
.readerPanel.hebrew .readerNavMenu .gridBox {
  direction: rtl;
}
.interface-english .readerPanel.hebrew .readerNavMenu .readerTocResources .gridBox {
  direction: ltr;
}
.interface-english .readerPanel .readerNavMenu,
.readerPanel.english .readerNavSection,
.readerPanel.english .readerNavMenu .gridBox{
  direction: ltr;
}
.readerPanel.bilingual .readerNavSection,
.readerPanel.bilingual .readerNavMenu .gridBox {
  direction: ltr;
}
.readerPanel.english .he {
  display: none;
}
.readerPanel.english .he.heOnly{
  display: inline;
  text-align: right;
}
.readerPanel.english .en {
  display: inline;
}
.readerPanel.hebrew .he {
  display: inline;
  text-align: right;
}
.readerPanel.hebrew .en {
  display: none;
}
.readerPanel.english .heOnly .he,
.readerPanel.bilingual .heOnly .he {
  display: inline;
}
.languageToggle {
  display: inline;
  line-height: 32px;
}
.languageToggle img {
  opacity: 0.4;
  height: 18px;
  width: 18px;
}
.bilingual .languageToggle .he {
  display: none;
}
.loadingMessage {
  font-size: 14px;
  font-style: italic;
}
.bilingual .loadingMessage .he {
  display: none;
}
.readerPanel.light {
  background-color: white;
}
.readerPanel.sepia {
  background-color: #f7f7f7;
}
.readerPanel.dark {
  background-color: #333331;
}
.readerNavMenu,
.homeFeedWrapper {
  position: absolute;
  display: flex;
  flex-direction: column;
  top: 0;
  left: 0;
  width: 100%;
  height: 100%;
  box-sizing: border-box;
}
.readerNavMenu .content,
.homeFeedWrapper .content {
  position: relative;
  box-sizing: border-box;
  overflow-y: scroll;
  -webkit-overflow-scrolling: touch;
  font-size: 16px;
}
.readerNavMenu .content {
  padding: 60px 0 0 0;
}
.singlePanel .readerNavMenu .content {
  padding: 85px 0 0 0;
}
.singlePanel .readerNavMenu .categoryColorLine {
  top: 60px;
}
.singlePanel .readerNavMenu.readerTextTableOfContents:not(.bookPage) .content {
  padding-top: 25px;
}
.singlePanel .readerNavMenu.readerTextTableOfContents:not(.bookPage) .categoryColorLine {
  top: 0;
}
.readerNavMenu.compare .content,
.readerNavCategoryMenu.compare .content,
.readerTextTableOfContents.compare .content {
  padding: 30px 10px;
}
.readerNavMenu .content .contentInner {
  width: 725px;
  margin: 0 auto;
  min-height: 520px;
  max-width: 100%;
  box-sizing: border-box;
  padding-bottom: 70px;
  padding-inline-start: 15px;
  padding-inline-end: 30px;
}
.homeFeedWrapper .content .contentInner {
  max-width: none;
}
.homeFeedWrapper.userStats .content .contentInner {
  max-width: 660px;
  margin: 0 auto;
}
.navTitle {
  display: flex;
  flex-direction: row;
  justify-content: space-between;
  margin-bottom: 40px;
}
.navTitle.tight {
  margin-bottom: 15px;
}
.readerNavMenu .navTitle h1,
.singlePanel .readerNavMenu .navTitle h1 {
  margin-bottom: 0;
}
.navTitle + .dedication {
  margin-bottom: 20px;
}
.navSidebarModule + .dedication {
  margin-top: -30px;
}
.navTitle .languageToggle,
.tocTitle .languageToggle,
.header .languageToggle {
  text-align: center;
  color: #ccc;
  display: inline-flex;
  width: 32px;
  height: 32px;
  border: 1px solid #ccc;
  border-radius: 6px;
  cursor: pointer;
  font-size: 22px;
  flex-direction: row;
  align-items: center;
  justify-content: center;
}
.navTitleTab {
  margin-inline-end: 26px;
  color: #999;
}
.navTitleTab:hover {
  color: inherit;
  text-decoration: none;
}
.navTitleTab.current {
  color: inherit;
  pointer-events: none;
}
.readerNavMenu h1 .navTitleTab img {
  height: 14px;
  margin-inline-end: 6px;
}
.readerNavMenu h1 .navTitleTab.current img {filter: brightness(0.5);}
.sidebarLayout {
  display: flex;
  flex-direction: row;
}
@media (max-width: 700px) {
  .sidebarLayout {
    flex-direction: column;
  }
}
.sidebarLayout h1 {
  --english-font: var(--english-sans-serif-font-family);
  --hebrew-font: var(--hebrew-sans-serif-font-family);
}
.interface-hebrew .sidebarLayout {
  direction: rtl;
}
.readerPanel.hebrew .followsContentLang {
  direction: rtl;
}
.navSidebar {
  width: 420px;
  background-color: #FBFBFA;
  /* HACK: add grey background beyond bounding box of sidebar by utilizing negative margins! */
  border-top: 80px solid #FBFBFA;
  border-bottom: 120px solid #FBFBFA;
  margin: -80px 0 0 0;
}
.singlePanel .navSidebar {
  width: 100%;
  margin: 20px 0 0 0;
  padding: 30px 0 0 0;
  border: none;
}
.navSidebarModule {
  font-size: 16px;
  color: #666;
  margin-bottom: 34px;
  padding: 0 44px;
}
.connectionsPanel .navSidebarModule{
  padding: initial;
}
.singlePanel .navSidebarModule {
  padding: 0 15px;
}
.singlePanel .contentInner .navSidebarModule {
  padding: 0;
}
.singlePanel .contentInner .navSidebarModule h1 {
  border: none;
  padding: 0;
}
.readerPanel .navSidebarModule h3,
.readerPanel .navSidebarModule h1 {
  margin: 0 0 20px;
  font-size: 22px;
  text-transform: none;
  letter-spacing: 0;
  border-bottom: 1px solid #CCC;
  padding-bottom: 14px;
  font-weight: 500;
  height: auto;
}
.navSidebarModule.blue {
  background-color: var(--sefaria-blue);
  color: white;
  padding: 34px 44px 45px;
}
.readerPanel .navSidebarModule.blue h3 {
  color: white;
}
.navSidebarIcon {
  opacity: 0.4;
  height: 18px;
  width: 18px;
  margin-inline-end: 10px;
  vertical-align: middle;
  margin-top: -4px;
}
.navSidebarLink {
  font-size: 16px;
  margin-bottom: 10px;
}
.navSidebarLink a {
  color: black;
}
.navSidebarLink.gray a {
  color: #666;
}
.navSidebarLink.ref {
  font-size: 18px;
}
.navSidebar .linkList {
  margin-top: 20px;
}
.navSidebarModule .button {
  margin: 12px 0 0 0;
}
.navSidebarModule .button img {
  filter: invert(1);
  height: 18px;
  width: 18px;
  margin-inline-end: 10px;
  vertical-align: middle;
  margin-top: -2px;
}
.navSidebar .button.white img {
  filter: none;
  opacity: .6;
}
.navSidebar .button.appButton.white img {
  opacity: 1;
}
.navSidebar .button.appButton.ios img {
  margin-top: -5px;
}
.navSidebar .button + .button {
  margin-inline-start: 7px;
}
.navSidebar .readingsSection {
  margin-bottom: 15px;
}
.navSidebar .readingsSectionTitle {
  margin-bottom: 8px;
  display: block;
}
.navSidebar a.allLink {
  color: #999;
  font-size: 13px;
}
.navSidebar a.moreLink:hover {
  color: inherit;
  cursor: pointer;
}
.navSidebar a.inTextLink {
  color: inherit;
  text-decoration: underline;
}
.navSidebar .newsletterSignUpBox {
  margin-top: 20px;
}
.navSidebar .newsletterSignUpBox .newsletterInput {
  width: 100%;
  box-sizing: border-box;
  box-shadow: 0px 1px 3px rgba(0, 0, 0, 0.25);
  border: none;
}
.navSidebarModule.wide {
  display: flex;
  margin-bottom: 0;
}
.navSidebarModule.wide div:first-child {
  flex: 1;
}
.navSidebarModule.wide .button {
  margin-top: 0;
}
.navSidebarModule .authorByLine {
  margin-bottom: 15px;
}
.navSidebarModule .imageModuleImage {
  width: 100%;
  box-sizing: border-box;
  border: 1px solid var(--lighter-grey);
}
.aboutTextMetadata {
  margin-bottom: 20px;
}
.aboutTextMetadata .aboutTextComposedText,
.aboutTextMetadata .aboutTextAuthorText {
  color: black;
}
.readerNavTop {
  width: 100%;
  background-color: #FBFBFA;
  border-bottom: 1px solid #E2E2E1;
  box-sizing: border-box;
  height: 60px;
  z-index: 1;
  padding: 10px 25px 10px 25px;
  vertical-align: middle;
  display: flex;
  justify-content: space-between;
  align-items: center;
  line-height: 60px;
}
.interface-hebrew .readerNavTop {
  direction: rtl;
}
.readerNavTop .readerNavTopStart {
  display: flex;
  align-items: center;
  justify-content: flex-start;
}
.singlePanel .readerNavTop {
  padding: 0 10px;
}
.readerNavTop.colorLineOnly {
  height: auto;
  border-bottom: none;
  padding: 0;
}
.readerPanel .readerNavTop h2 {
  margin: 0;
  font-weight: 400;
  color: black;
}
.readerNavTop .readerNavTopCategory .en {
  font-family: "adobe-garamond-pro", "Crimson Text", Georgia, serif;
}
.readerNavTop .readerNavTopCategory .he {
  font-family: "Taamey Frank", "adobe-garamond-pro", "Crimson Text", Georgia, "Times New Roman", serif;
}
.readerNavMenu .readerSearch {
  margin: 0;
  width: 60%;
  box-sizing: border-box;
  border: none;
  background-color: inherit;
  font-size: 18px;
  font-family: "adobe-garamond-pro", "Crimson Text", Georgia, serif;
  height: 48px;
}
.readerNavMenu .readerSearch:focus {
  outline: 0;
}
.readerNavTop .readerNavMenuSearchButton,
.readerNavTop .readerNavMenuCloseButton,
.readerNavTop .readerNavMenuMenuButton,
.readerNavTop .readerOptions {
  text-align: left;
  box-sizing: border-box;
  color: #999;
  float: left;
  font-size: 20px;
  cursor: pointer;
  display: flex;
  align-items: center;
}
.readerNavMenuCloseButton:hover {
  text-decoration: none;
}
.readerNavTop .readerNavMenuCloseButton {
  display: block;
  font-size: 46px;
  padding: 0;
  margin-top: -6px;
}
.readerNavMenuCloseButton:hover {
  text-decoration: none;
}
.readerNavTop .readerNavMenuCloseButton .fa {
  font-size: 20px;
}
.readerNavTop .readerOptions {
  float: right;
  text-align: right;
  display: flex;
  align-items: center;
  width:27px;
}
.sefariaLogo img {
  width: 110px;
}
.readerNavTop .sefariaLogo img {
  vertical-align: middle;
}
.readerNavTop .searchBox {
  display: flex;
  align-items: center;
  justify-content: flex-start;
}
.readerNavTop .searchBox .readerNavMenuSearchButton {
  margin: 0 5px 0 10px;
}
.interface-hebrew .readerNavTop .searchBox .readerNavMenuSearchButton {
  margin: 0 10px 0 5px;
}
.readerNavTop .searchBox .readerSearch {
  flex: 1;
}
.readerNavMenu h1,
.readerNavMenu h2.styledH1 {
  text-align: start;
  color: #666;
  position: relative;
  font-size: 22px;
  font-weight: 500;
  margin: 0 0px 30px 0;
  height: auto;
  text-transform: none;
}
.singlePanel .readerNavMenu h1,
.singlePanel .readerNavMenu h2.styledH1 {
  margin-bottom: 10px;
}
.readerNavMenu h1 img {
  margin-inline-end: 9px;
}
.readerNavMenu h1 :not(.languageToggle) .en {
  font-family: "Roboto", "Helvetica Neue", "Helvetica", sans-serif;
}
.readerNavMenu h1 .button {
  position: absolute;
  right: 0;
  top: 0;
  padding: 0;
  margin: 0;
  line-height: 26px;
}
.singlePanel .readerNavCategoryMenu .readerTocTopics.content {
  padding-top: 30px;
}
.topicPanel .readings {
  margin-bottom: 40px;
}
.topicPanel .readings .parasha-date {
}
.topicPanel .readings .sectionTitleText {
  margin-top: 15px;
}
.topicPanel .readings .sectionTitleText .int-en,
.topicPanel .readings .sectionTitleText .int-he {
  font-size: 13px;
}
.topicPanel .readings .haftarot {
  display: flex;
  flex-direction: column;
}
.topicPanel .readings .sectionTitleText:first-child {
  margin-top: 20px;
}
.topicPanel .mainColumn {
  padding: 0 40px;
}
@media (max-width: 450px) {
  .topicPanel .mainColumn,
  .interface-hebrew .topicPanel .mainColumn {
    padding: 0 25px !important;
    margin: 0;
  }
  .topicPanel .filterable-list .filter-sort-wrapper {
    margin-top: 20px;
  }
}
.topicPanel .sideColumn {
  padding: 0 50px;
  background-color: #FBFBFA;
  /* HACK: add grey background beyond bounding box of sidebar by utilizing negative margins! */
  border-top: 80px solid #FBFBFA;
  border-bottom: 120px solid #FBFBFA;
  margin: -80px 0 -120px 0;
}
.topicPanel h1 {
  text-align: unset;
  margin-bottom: 10px;
  height: unset;
}
.topicPanel h1 span {
  font-size: 40px;
}
.topicPanel .sideColumn h2 {
  text-align: unset;
  border-bottom: 1px solid #CCC;
  padding-bottom: 10px;
  margin-top: 30px;
  margin-bottom: 10px;
}
.topicPanel .sideColumn .link-section:first-child h2 {
  margin-top: 0;
}
.topicPanel h2 span {
  font-size: 22px;
  font-weight: normal;
  color: #666;
  text-align: unset;
  text-transform: none;
  margin-bottom: 20px;
  height: unset;
  line-height: unset;
}
.topicPanel h2 {
  --english-font: var(--english-sans-serif-font-family);
  --hebrew-font: var(--hebrew-sans-serif-font-family);
}
.topicPanel .mainColumn .story {
    padding: 0 0 20px 0;
}
.topicPanel .mainColumn .storySheetListItem {
  padding: 0 0 30px 0;
}
.topicPanel .sideColumn .sideList {
  font-size: 18px;
  line-height: 26px;
}
.topicPanel .sideColumn .sideList a.relatedTopic {
  display: block;
  color: #000;
}
.topicPanel .sideColumn .sideList .topicMetaData .int-en,
.topicPanel .sideColumn .sideList .topicMetaData .int-he {
  color: #666;
}
.topicPanel .sideColumn .sideList a.relatedTopic .int-en {
  font-family: "adobe-garamond-pro", "Crimson Text", Georgia, serif;
}
.topicPanel .sideColumn .sideList a.relatedTopic .int-he {
  font-family: "Taamey Frank", "adobe-garamond-pro", "Crimson Text", Georgia, "Times New Roman", serif;
}
.topicPanel .sideColumn .topicCategory {
  margin-bottom: 30px;
}
.topicPanel .authorOrganizationsystemText {
  font-size: 16px;
  color: #666;
}
.story .storyTitle {
  --english-font: var(--english-serif-font-family);
  --hebrew-font: var(--hebrew-serif-font-family);
}
.story .storyTitle .int-he {
  font-size: 29px;
}
.topicPanel .story .storyTitle {
  font-size: 24px;
}
.topicPanel h1 {
  --english-font: var(--english-serif-font-family);
  --hebrew-font: var(--hebrew-serif-font-family); 
}
.topicPanel h1 .int.en {
  font-size: 30px;
}
.topicPanel h1 .int-he {
  font-size: 36px;
}
.pageTitle .topicTitleInHe .heInEn {
  color: #888;
  font-size: 20px;
  font-family: "Taamey Frank", "adobe-garamond-pro", "Crimson Text", Georgia, "Times New Roman", serif;
}
.topicPanel .topicCategory {
  margin: 0 0 15px 0;
}
.readerTocTopics .topicDescription {
  margin: 10px 0 40px 0;
  text-align: center;
}
.readerTocTopics .topicTitle .int-he {
  font-family: "Taamey Frank", "adobe-garamond-pro", "Crimson Text", Georgia, "Times New Roman", serif;
}
.readerTocTopics .topicDescription.systemText .int-en,
.readerTocTopics .topicDescription.systemText .int-he {
  color: #666;
}
.topicPanel .topicDescription {
  margin: 0 0 15px 0;
}
.topicPanel .topicDescription span {
}
.topicPanel .resourcesLink.blue {
  padding: 8px 16px;
  font-size: 20px;
  border: 0;
  display: inline-flex;
  align-items: center;
  width: unset;
  margin-bottom: 40px;
  margin-top: 5px;
}
.topicPanel .resourcesLink.blue img {
  opacity: 1;
  width: 20px;
  height: 20px;
  margin: 0 8px 5px 0;
  filter: invert(1);
}
.interface-hebrew .topicPanel .resourcesLink.blue img {
  margin: 0 0 5px 8px;
}
.topicPanel .resourcesLink.blue .int-en {
  font-family: "adobe-garamond-pro", "Crimson Text", Georgia, serif;
}
.topicPanel .resourcesLink.blue .int-he {
  font-family: "Taamey Frank", "adobe-garamond-pro", "Crimson Text", Georgia, "Times New Roman", serif;
  margin-bottom: -3px;
}
h1 .languageToggle {
  text-align: center;
  position: absolute;
  right: 0;
  color: #ccc;
  display: block;
  width: 32px;
  height: 32px;
  border: 1px solid #ccc;
  border-radius: 6px;
  line-height: 34px;
  cursor: pointer;
}
h1 div.languageToggle .en {
  font-family: "Taamey Frank", "adobe-garamond-pro", "Crimson Text", Georgia, "Times New Roman", serif;
  font-weight: normal;
}
h1 .languageToggle .he {
  font-family: "adobe-garamond-pro", "Crimson Text", Georgia, serif;
  font-size: 22px;
}
.authorIndexTitle {
  margin-top: 30px;
  margin-bottom: 17px;
}
.sectionTitleText.authorIndexTitle .int-en {
  text-transform: none;
  letter-spacing: 0;
}
.authorIndexList {
  display: flex;
  flex-direction: row;
  flex-wrap: wrap;
  margin-bottom: 20px;
}
.authorIndex {
  width: 50%;
  font-size: var(--serif-h3-font-size);
  margin-bottom: 10px;
  padding-right: 20px;
  box-sizing: border-box;
}
.interface-hebrew .authorIndex {
  padding-right: 0;
  padding-left: 20px;
}
@media (max-width: 450px) {
  .readerNavMenu.home .tagline {
    margin-top: 29px;
    height: 60px;
  }
  .readerNavMenu .tagline .en {
    font-size: 19px;
  }
  .readerNavMenu .tagline .he {
    font-size: 20px;
  }
  .authorIndex {
    width: 100%;
    padding: 0;
  }
}
.readerNavMenu .libraryMessage {
  font-size: 18px;
  margin-bottom: 40px;
}
.readerPanel.hebrew .navToggles {
    direction: rtl;
}
.readerNavMenu .navToggles {
    flex-direction: row;
    flex: 1;
    margin-inline-start: 16px;
    margin-top: 4px;
    margin-bottom: 30px;
}
.readerNavMenu .navToggles .navTogglesDivider {
  color: #ccc;
}
.readerNavMenu .navToggle {
  margin-inline-end: 12px;
  display: inline-block;
  text-transform: uppercase;
  color: #666;
  font-size: 13px;
  font-weight: lighter;
  cursor: pointer;
}
.readerNavMenu .navToggle.second {
  text-align: left;
}
.singlePanel .navToggles {
  margin-top:  20px;
}
.readerNavMenu .navToggle.active {
  color: black;
  border-bottom: 2px solid #999;
  padding-bottom: 4px;
}
.readerPanel h2, .readerPanel h3 {
  text-transform: uppercase;
  text-align: start;
  font-size: 15px;
  color: #666;
  margin-bottom: 20px;
<<<<<<< HEAD
  font-weight: normal;
=======
}
.readerPanel h2 .en, .readerPanel h3 .en {
  font-family: "Roboto", "Helvetica Neue", "Helvetica", sans-serif;
}
.readerPanel h2 .he, .readerPanel h3 .he {
  font-family: "Heebo", sans-serif;
>>>>>>> cde50712
}
.readerNavSection h2, .topicsPanel h2 {
  font-size: 16px;
  font-weight: normal;
  letter-spacing: 1px;
  margin-bottom: 40px;
}
.readerNavSection {
  margin-bottom: 44px;
}
a.resourcesLink,
input.resourcesLink {
  white-space: nowrap;
  overflow: hidden;
  text-overflow: ellipsis;
  width: 100%;
  min-height: 60px;
}
.savedHistoryList .story {
  border-top:  1px solid var(--lighter-grey);
  padding:  20px 0;
}
.savedHistoryList .story .storyTitle {
  font-size:  18px;
}
.savedHistoryList .story .storyBody {
  color: var(--dark-grey);
}
.savedHistoryList .saveButton {
  visibility: hidden;
}
.savedHistoryList .story:hover .saveButton {
  visibility: visible;
}
.savedHistoryList .timeStamp {
  color:  var(--medium-grey);
  font-size: 14px;
  margin-inline-start: 10px;
}
.savedHistoryMessage {
  color: var(--dark-grey);
}
.readerNavCategories {
  width: 100%;
  margin-bottom: 30px;
}
.readerNavCategories a {
  color: #000;
}
.readerNavCategories .gridBox .gridBoxItem,
.readerNavCategoryMenu .category .gridBoxItem {
  margin: 0 5px;
  padding: 0;
}
.navBlock {
  padding-bottom: 12px;
  border-top: 1px solid #EDEDEC;
}
.navBlock.withColorLine {
  border-top: 4px solid transparent;
}
.navBlockTitle {
  text-align: start;
  font-size: 24px;
  padding: 15px 0 8px;
  margin: 0;
  cursor: pointer;
  display: flex;
  align-items: center;
  line-height: 1.3;
  flex: 1;
  font-weight: 400;
}
a.navBlockTitle {
  color: #000;
  margin-inline-end: 20px;
}
a.navBlockTitle:hover {
  text-decoration: none;
  color: var(--dark-grey);
}
.navBlockTitle .subtitle {
  color: var(--dark-grey);
}
.navBlockDescription {
  font-size: 14px;
  line-height: 18px;
  color: #666;
  margin-inline-end: 20px;
  --english-font: var(--english-sans-serif-font-family);
  --hebrew-font: var(--hebrew-sans-serif-font-family);
}
.interface-english .navBlockDescription.clamped .int-en,
.interface-hebrew .navBlockDescription.clamped .int-he {
  display: -webkit-box;
  -webkit-line-clamp: 3;
  -webkit-box-orient: vertical;
  overflow: hidden;
}
.interface-english .navBlockDescription.clamped5 .int-en,
.interface-hebrew .navBlockDescription.clamped5 .int-he {
  -webkit-line-clamp: 5;
}
.bilingual .navBlock .he {
  display: none;
}
.navSidebarModule.wide {
  background-color: #FAFAFB;
  padding: 24px;
  border-radius: 6px;
}
.navSidebarModule.wide h3 {
  border-bottom: none;
  margin-bottom: 0px;
}
.readerPanel .communityPage h2 {
  text-transform: none;
  font-size: 22px;
  color: #666;
  margin-top: 0;
  margin-bottom: 0;
}
.communityPage .gridBoxRow:first-child,
.communityPage .recentlyPublished {
  border-top: 1px solid var(--lighter-grey);
}
.communityPage .gridBox {
  margin-bottom: 30px;
}
.communityPage .gridBox .gridBoxItem {
  padding: 0
}
.communityPage .gridBox {
  margin-bottom: 25px;
}
.communityPage .navBlock {
  padding: 25px 0 0 0;
  border: none;
}
.communityPage .navBlockTitle {
  padding-top: 0;
  --english-font: var(--english-serif-font-family);
  --hebrew-font: var(--hebrew-serif-font-family);
}
.communityPage .readingLinks {
  margin-top: 20px;
}
.communityPage .readingLinksHeader {
  color: #666;
  font-size: 14px;
  margin-bottom: 4px;
}
.communityPage .readingLinks a {
  font-size: 18px;
}
.communityPage .calendarDate {
  font-size: 14px;
  color: #999;
  margin-bottom: 15px;
}
.featuredSheetHeading {
  color: #666;
  font-size: 16px;
  margin-bottom: 10px;
}
.featuredSheet .navBlockDescription {
  margin-bottom: 12px;
}
.featuredSheetBottom {
  display: flex;
  justify-content: flex-start;
  align-items: center;
}
.featuredSheetDate {
  color: var(--medium-grey);
  font-size: 14px;
}
.communityPage .recentlyPublished {
  padding-top: 30px;
}
.communityPage .recentlyPublished .gridBoxRow {
  border: none;
}
.communityPage .recentlyPublished .loadingMessage {
  margin-top: 30px;
}
.recentlyPublished .loadMore {
  margin-top: 30px;
}
.bilingual .readerNavMenu .he {
  display: none;
}
.readerNavCalendar {
  margin-bottom: 30px;
  margin-top: -8px;
}
.userDataButtons {
  margin-bottom: 44px;
}
.blockLink,
.readerNavMenu .resourcesLink {
  display: inline-block;
  background-color: white;
  text-align: center;
  color: #000;
  font-size: 16px;
  border-top: 4px solid transparent;
  box-shadow: 0 1px 3px rgba(0,0,0,0.2);
  width: 100%;
  cursor: pointer;
  min-height: 56px;
  vertical-align: middle;
  margin: 0;
  box-sizing: border-box;
  padding: 14px 8px;
}
.blockLink:hover {
  color: #333;
}
.blockLink + .blockLink {
  margin: 5px 0;
}
.blockLink img {
  margin: 0 8px;
  height: 16px;
  width: 16px;
  opacity: 0.4;
  vertical-align: -1px;
}
.resourcesLink {
  border-radius: 7px;
}
.resourcesLink.faded {
  color: #999;
}
.readerNavMenu .blockLink.calendarLink .blockLinkSubtitle{
  display: block;
  font-size: 13px;
  color: #999;
  overflow: hidden;
  text-overflow: ellipsis;
  white-space: nowrap;
}
.readerNavMenu .resourcesLink .en {
  font-family: "Roboto", "Helvetica Neue", "Helvetica", sans-serif;
}
.readerNavMenu .resourcesLink .he {
  font-family: "Heebo", sans-serif;
}
.readerNavMenu .resourcesLink .fa {
  margin: 0 6px;
  color: #999;
}
.readerNavMenu .resourcesLink img {
  width: 16px;
  height: 16px;
  opacity: 0.4;
  margin: 0 5px;
  position: relative;
  top: 2px;
}
.uppercase {
  text-transform: uppercase;
}
.readerNavMenu .divider {
  color: #ccc;
}
.readerNavCategoryMenu {
  height: 100%;
}
.readerNavMenu.readerNavCategoryMenu .navTitle {
  margin-bottom: 40px;
}
.readerNavMenu.readerNavCategoryMenu h1 {
  color: #000;
  text-transform: uppercase;
  font-size: 30px;
  --english-font: var(--english-serif-font-family);
  --hebrew-font: var(--hebrew-serif-font-family);
}
.readerNavCategoryMenu h2 {
  font-size: 18px;
  color: #666;
  margin: 0 0 20px;
}
.readerNavCategoryMenu .categoryDescription.top {
  margin-top: -26px;
  margin-bottom: 40px;
}
.readerNavCategoryMenu h2 .categoryDescription {
  text-transform: none;
  font-size: 18px;
  margin-inline-start: 5px;
}
.readerNavCategoryMenu .categoryDescription {
  margin-bottom: 16px;
  font-size: 14px;
  color: #666;
}
.readerNavCategoryMenu .categoryDescription.long {
  margin: -8px 0 20px 0;
} 
.readerNavCategoryMenu .content .category,
.readerNavCategoryMenu .content .gridBox {
  margin-bottom: 40px;
}
.readerNavCategoryMenu .categoryAttribution {
  color: #666;
  text-align: start;
  font-size: 24px;
  font-style: italic;
  margin: 16px 0 30px;
}
.readerNavCategoryMenu .categoryAttribution .he {
  font-style: normal;
}
.readerNavMenu .blockLink,
.readerNavMenu .catLink,
.readerNavMenu .navButton,
.readerTextTableOfContents .refLink {
  display: block;
  margin: 0;
  padding: 14px 8px;
  box-sizing: border-box;
  box-shadow: 0 1px 3px rgba(0,0,0,0.2);
  border-top: 4px solid transparent;
  color: #000;
  font-size: 18px;
  font-weight: 400;
  line-height: 23px;
  background-color: white;
  cursor: pointer;
  text-align: center;
  unicode-bidi: plaintext;
  flex: 1;
  display: flex;
  justify-content: center;
  align-items: inherit;
  flex-direction: column;
}
.readerNavCategoryMenu .blockLink,
.gridBox .navButton {
  display: flex;
  align-items: center;
  justify-content: center;
}
.readerNavMenu .blockLink .he,
.readerNavMenu .catLink .he,
.readerNavMenu .navButton .he,
.readerTextTableOfContents .refLink .he {
  text-align: center;
}
.blockLink:active,
.navButton:active,
.readerNavCategory:active,
.resourcesLink:active {
  background-color: #EDEDED;
}
@media (max-width: 450px) {
  .readerNavMenu .refLink,
  .readerNavMenu .catLink,
  .readerNavMenu .navButton,
  .readerNavMenu .sheetLink,
  .readerTextTableOfContents .refLink {
    font-size: 18px;
  }
}
.readerNavMenu .readerNavCategoryMenu .blockLink,
.gridBox .navButton {
  width: 100%;
  height: 100%;
  padding: 13px 8px 19px;
  display: inline-block;
}
.readerNavMenu .readerNavCategoryMenu .blockLink.incomplete {
  opacity: 0.65;
}
.categoryColorLine {
  position: absolute;
  top: 0;
  left: 0;
  width: 100%;
  height: 4px;
  z-index: 101;
}
.readerApp.interface-hebrew .readerNavMenu.noLangToggleInHebrew .en {
  display: none;
}
.readerApp.interface-hebrew .readerNavMenu.noLangToggleInHebrew .he {
  display: inline;
}
.readerTextTableOfContents .readerTextToc {
  letter-spacing: 1px;
  text-transform: uppercase;
  font-size: 14px;
}
.readerTextTableOfContents .readerTextToc .en {
  font-family: "Roboto", "Helvetica Neue", "Helvetica", sans-serif;
}
.readerTextTableOfContents .readerTextToc .he {
  font-family: "Heebo", sans-serif;
}
.readerNavMenu .dedication {
  text-align: start;
  color: #666;
  background-color: #FBFBFA;
  padding: 26px 19px;
  font-size: 18px;
  margin-bottom: 27px;
}
.readerTextTableOfContents .categoryAttribution,
.readerTextTableOfContents .dedication {
  margin: 25px 0 10px;
  text-align: center;
  font-size: 18px;
  font-style: italic;
}
.readerTextTableOfContents .categoryAttribution,
.readerTextTableOfContents .dedication {
  text-align: start;
}
.readerTextTableOfContents .categoryAttribution .he,
.readerTextTableOfContents .dedication .int-he,
.readerNavMenu .dedication .int-he {
  font-style: normal;
}
.readerNavMenu .dedication .int-he {
  font-family: "Heebo", sans-serif;
  font-size: 18px;
}
.readerNavMenu .dedication .int-en {
  font-family: "adobe-garamond-pro", "Crimson Text", Georgia, serif;
  font-style: italic;
}
.readerTextTableOfContents .tocTop {
  padding-bottom: 15px;
}
.readerTextTableOfContents .tocCategory {
  color:#999;
  font-size: 14px;
  text-transform: uppercase;
  letter-spacing: 1px;
}
.readerTextTableOfContents .tocCategory .en {
  font-family: "Roboto", "Helvetica Neue", "Helvetica", sans-serif;
}
.readerTextTableOfContents .tocTitle,
.sheetContent .title,
.bookMetaDataBox .title {
  text-align: center;
  font-size: 30px;
  line-height: 1.3;
  unicode-bidi: plaintext;
}
.readerTextTableOfContents.bookPage .tocTitle {
  text-align: start;
  margin-bottom: 8px;
  display: flex;
  flex-direction: row;
  justify-content: space-between;
}
.readerTextTableOfContents .currentSection,
.readerTextTableOfContents .authorStatement,
.sheetContent .sheetMetaDataBox .authorStatement,
.sheetContent .sheetMetaDataBox .collectionStatement {
  font-size: 17px;
  color: #999;
  margin-top: 6px;
  letter-spacing: 1px;
}
.sheetContent .sheetMetaDataBox .authorStatement,
.sheetContent .sheetMetaDataBox .collectionStatement {
  margin-top: 16px;
}
.sheetContent .sheetMetaDataBox .collectionStatement a,
.sheetContent .sheetMetaDataBox .authorStatement a {
  color: #999;
}
.readerTextTableOfContents .currentSection .he,
.readerTextTableOfContents .authorStatement .he,
.readerTextTableOfContents .sheetMeta .he {
  font-family: "Heebo", sans-serif;
}
.readerTextTableOfContents .authorStatement a {
 color: #333;
}
.authorStatement .imageBox,
.collectionStatement .imageBox {
  width: 30px;
  height: 30px;
  display: inline-block;
  vertical-align: middle;
  margin-inline-end: 10px;
  float:none;
}
.authorStatement .profile-pic {
  margin-inline-end: 10px;
}
.authorStatement span p {
  display: inline-block;
}
.bookPage .readButton {
  margin: 6px 0px 12px;
}
.bookPage .about {
  margin-top: 10px;
}
.bookPage .categoryAttribution {
  color: var(--dark-grey);
  font-size: 24px;
}
.readerTextTableOfContents .sheetMeta {
  font-size: 14px;
  color: #999;
  font-family: "Roboto", "Helvetica Neue", "Helvetica", sans-serif;
  margin-top: 10px;
  margin-bottom: 20px;
  letter-spacing: 1px;
}
.readerTextTableOfContents .tocDetails {
  margin-top: 30px;
  color: #999;
  font-style: italic;
}
.readerTextTableOfContents .tocDetails a {
  color: #999;
}
.readerTextTableOfContents .tocDetail {
  margin-bottom: 4px;
}
.readerTextTableOfContents .tocDetail .int-en {
  font-family: "adobe-garamond-pro", "Crimson Text", Georgia, serif;
}
.readerTextTableOfContents .tocDetail .int-he {
  font-family: "Taamey Frank", "adobe-garamond-pro", "Crimson Text", Georgia, "Times New Roman", serif;
}

.readerTextTableOfContents .tocDetail.authorStatement .int-he,
.readerTextTableOfContents .tocDetail.authorStatement .int-en {
  font-family: inherit;
}


.readerTextTableOfContents .tocDetails .description {
  margin: 6px 0 16px;
  font-style: normal;
  font-size: 16px;
  line-height: 1.4;
}
.readerTextTableOfContents .tocDetails .description .readMoreText {
  display: block;
  text-align: center;
}
.readerTextTableOfContents .tocDetails .description .readMoreLink {
  font-style: italic;
  cursor: pointer;
  font-size: 14px;
  color: #666;
  margin: 0 5px;
}
.readerTextTableOfContents .tocDetails .sheetSummary {
  margin: 6px 0 16px;
  font-style: normal;
  font-size: 22px;
  line-height: 1.4;
  text-align: center;
}
.readerTextTableOfContents .moderatorSection {
  margin-top: 20px;
}
.readerTextTableOfContents .moderatorSectionExpand {
  display: inline;
  cursor: pointer;
  color: #666;
  margin: 13px 6px 0;
  font-size: 14px;
  position: absolute;
}
.interface-hebrew .readerTextTableOfContents .moderatorSectionExpand {
  margin: 7px 18px 0;
}
.readerTextTableOfContents .moderatorSectionExpand:hover {
  text-decoration: underline;
}
.readerTextTableOfContents .moderatorSection .button {
  padding: 12px 16px;
  font-size: 13px;
}
.readerTextTableOfContents .moderatorSection .moderatorSectionMessage {
  margin-top: 20px;
  font-size: 18px;
}
.readerTextTableOfContents .moderatorSection .button .fa {
  color: #999;
  margin-right: 4px;
}
.readerTextTableOfContents .versionEditForm {
  text-align: left;
  background-color: #ddd;
  padding: 10px;
  width: 100%;
}
.readerTextTableOfContents .versionEditForm label {
  display: inline-block;
  padding: 10px 10px 0 0;
}
.readerTextTableOfContents .versionEditForm label#versionNotes_label {
  display: block;
}
.readerTextTableOfContents .versionEditForm #versionTitle,
.readerTextTableOfContents .versionEditForm #versionSource,
.readerTextTableOfContents .versionEditForm #versionNotes,
.readerTextTableOfContents .versionEditForm #versionTitleInHebrew,
.readerTextTableOfContents .versionEditForm #versionNotesInHebrew,
.readerTextTableOfContents .versionEditForm #purchase_name,
.readerTextTableOfContents .versionEditForm #purchase_url,
.readerTextTableOfContents .versionEditForm #purchase_image
 {
  width: 98%;
}
.readerTextTableOfContents .versionEditForm #priority {
  width: 25px;
}
.readerTextTableOfContents .versionEditForm #digitzedBySefaria {
  margin-right: 10px;
}
.readerTextTableOfContents .versionEditForm #save_button,
.readerTextTableOfContents .versionEditForm #delete_button {
  text-align: center;
  cursor: pointer;
  color: white;
  background: #212E50;
  padding: 4px 10px;
  border-radius: 3px;
  margin: 10px auto 0;
  width: 60px;
}
.readerTextTableOfContents .versionEditForm #delete_button {
  float: right;
  background: white;
  color: #999;
  border: 1px solid #999;
  width: 100px;
  margin: 0;
}
.readerTextTableOfContents .versionTitle .fa,
.readerTextTableOfContents .versionEditForm .fa {
  font-size: 10px;
  color: #666;
  vertical-align: super;
  margin-left: 3px;
  cursor: pointer;
}
.interface-hebrew .readerTextTableOfContents .versionTitle .fa,
.interface-hebrew .readerTextTableOfContents .versionEditForm .fa {
  margin: 0 3px 0 0 ;
}
.readerTextTableOfContents .versionTitle .error {
  color: red;
}
.readerTextTableOfContents .content {
  box-sizing: border-box;
  text-align: center;
  height: 100%;
}
.readerTextTableOfContents.bookPage .content {
  text-align: start;
}
.readerTextTableOfContents .content .sheetTags {
  display: flex;
  flex-direction: row;
  flex-wrap: wrap;
  padding-top: 30px;
  border-top: 1px solid #ccc;
}
.readerTextTableOfContents .content .sectionLink {
  display: inline-block;
  height: 50px;
  min-width: 50px;
  line-height: 50px;
  vertical-align: middle;
  font-size: 18px;
  font-weight: lighter;
  margin: 3px;
  text-align: center;
  background-color: #FBFBFA;
  color: #666;
  cursor: pointer;
  padding: 0 6px;
  box-sizing: border-box;
}
.interface-hebrew .readerTextTableOfContents .content .structToggles{
  direction: rtl;
}
.interface-english .readerTextTableOfContents .content .structToggles{
  direction: ltr;
}
.readerTextTableOfContents .content .structToggles {
  margin-bottom: 25px;
  display: table;
  table-layout: fixed;
  width: 100%;
  border-bottom: 1px solid #CCC;
}
.readerTextTableOfContents .content .structTogglesInner {
  display: table-row;
}
.readerTextTableOfContents .content .structTogglesInner + .structTogglesInner > .altStructToggleBox {
  padding-top: 6px;
}
.readerTextTableOfContents .content .structToggles .en {
  font-family: "Roboto", "Helvetica Neue", "Helvetica", sans-serif;
}
.readerTextTableOfContents .content .structToggles .he {
  font-family: "Heebo", sans-serif;
}
.readerTextTableOfContents .structToggles .altStructToggleBox {
  display: inline-block;
}
.altStructToggleBox a, .altStructToggleBox a:hover, .altStructToggleBox a:visited, .altStructToggleBox a:link, .altStructToggleBox a:active {
  text-decoration: none;
}
.readerTextTableOfContents .structToggles .altStructToggle {
  padding-bottom: 8px;
  display: block;
  color: #666;
  margin-inline-end: 30px;
  cursor: pointer;
  font-size: 22px;
  text-align: start;
  letter-spacing: 1px;
}
.readerTextTableOfContents.compare .structToggles .altStructToggle {
  font-size: 16px;
}
.readerTextTableOfContents .structToggles .altStructToggle.active {
  color: black;
  border-bottom: 4px solid #CCC;
}
.readerTextTableOfContents .structToggles .toggleDivider {
  color: #ccc;
  margin: 0 8px;
}
.readerTextTableOfContents .content .sectionName {
  display: none;
}
.readerTextTableOfContents .content .tocSection > .sectionName {
  font-size: 12px;
  margin: 0 3px 4px;
  color: #666;
  display: block;
}
.readerTextTableOfContents .content .tocContent {
  padding: 30px 0 40px;
  text-align: start;
}
.readerTextTableOfContents.compare .content .tocContent {
  padding: 10px 0;
}
.readerTextTableOfContents.narrowPanel .tocContent {
  padding: 0 0 40px;
}
.readerTextTableOfContents .content .tocSection {
  margin-bottom: 22px;
  display: block;
  text-align: left;
}
.readerTextTableOfContents .content .tocSection.noSubLevels{
  display: none;
}
.readerTextTableOfContents .content .schema-node-contents {
  margin: 0 auto 22px;
  display: block;
  width: 100%;
}.readerTextTableOfContents .tocContent > .tocLevel {
  margin-bottom: 30px;
}
.readerTextTableOfContents .tocContent > .tocLevel > .schema-node-toc > .schema-node-title {
  font-size: 24px;
}
.readerTextTableOfContents .content .schema-node-title {
  color: black;
  font-size: 18px;
  display: inline-block;
  margin-bottom: 10px;
  cursor: pointer;
}
.readerTextTableOfContents .content .schema-node-toc {
  display: block;
}
.readerTextTableOfContents .content .schema-node-toc:not(.linked) > .schema-node-title:after {
  content: "\f105";
  display: inline-block;
  font-size: inherit;
  text-rendering: auto;
  -webkit-font-smoothing: antialiased;
  -moz-osx-font-smoothing: grayscale;
  font-family: FontAwesome;
  margin-inline-start: 8px;
  font-size: 14px;
  position: relative;
  top: -2px;
  color: var(--medium-grey);
}
.readerTextTableOfContents .content .schema-node-toc:not(.linked) > .schema-node-title.open:after {
  content: "\f107";
}
.readerPanel.hebrew .readerTextTableOfContents .content .schema-node-toc:not(.linked) > .schema-node-title:after,
.readerApp.interface-hebrew .readerTextTableOfContents.noLangToggleInHebrew .content .schema-node-toc:not(.linked) > .schema-node-title:after {
  content: "\f104";
  font-size: 122%;
  margin-inline-start: 9px;
}
.readerPanel.hebrew .readerTextTableOfContents .content .schema-node-toc:not(.linked) > .schema-node-title.open:after,
.readerApp.interface-hebrew .readerTextTableOfContents.noLangToggleInHebrew .content .schema-node-toc:not(.linked) > .schema-node-title.open:after {
  content: "\f107";
}
.readerTextTableOfContents .content .schema-node-contents.closed {
  display: none;
}
.readerTextTableOfContents .content .schema-node-toc .schema-node-contents.closed {
  display: block;
}
.readerTextTableOfContents .content .tocLevel {
  display: block;
}
.readerTextTableOfContents .content .tocContent > .tocLevel > .schema-node-toc {
  margin: 10px 0;
}
.readerTextTableOfContents .schema-node-toc {
  margin: 6px 20px;
}
.readerTextTableOfContents .content .schema-node-toc.linked:hover .schema-node-title {
  text-decoration: underline;
}
.readerTextTableOfContents .torahNavSectionHeader {
  font-size: 24px;
  margin-bottom: 10px;
}
.readerTextTableOfContents .altStruct .refLink {
  width: 49%;
  margin: 3px;
  box-sizing: border-box;
  display: inline-block;
}
@media (max-width: 450px) {
  .readerTextTableOfContents .altStruct .refLink {
    margin: 0.5%;
  }
}
.hebrew .readerTextTableOfContents .content .tocSection,
.hebrew .readerTextTableOfContents .content .tocContent,
.english .readerTextTableOfContents.noLangToggleInHebrew .content .tocContent,
.bilingual .readerTextTableOfContents.noLangToggleInHebrew .content .tocContent{
  text-align: right;
}
.english .readerTextTableOfContents.noLangToggleInHebrew .content .tocContent,
.bilingual .readerTextTableOfContents.noLangToggleInHebrew .content .tocContent{
  direction: rtl;
}
.readerTextTableOfContents .button.allVersionsButton {
  color: #999;
  text-transform: uppercase;
  font-size: 15px;
  padding: 12px 50px;
  margin: 20px 0;
}
.readerTextTableOfContents .allVersionsButton.inactive {
  background-color: transparent;
}
.versionBlock{
  display: flex;
  flex-flow: column;
}
.versionBlock .versionBlockHeading{
  display: flex;
  justify-content: start;
  align-items: flex-start;
}
.readerTextTableOfContents .versionBlock .versionBlockHeading{
  margin-bottom: 10px;
}
.versionBlock .versionTitle {
  font-size: 18px;
  color: #000;
  /*unicode-bidi: plaintext;*/
}
.readerTextTableOfContents .versionBlock .versionTitle{
  font-style: normal;
  font-weight: normal;
  font-size: 24px;
  line-height: 29px;
  max-inline-size: max-content;
}
.versionsBox .versionBlock {
  padding: 20px 0;
  border-top: solid 1px #CCC;
}
.readerTextTableOfContents .versionsBox .versionBlock{
  padding-top: 20px;
  padding-bottom: 34px;
}
.readerTextTableOfContents .versionsBox .versionBlock:first-child{
  padding-top: 0;
  border-top: none;
}
.singlePanel .versionsBox .versionBlock .versionTitle .he {
    display: inline;
}
.versionBlock .versionTitle a {
  color: black;
}
.versionBlock .versionBlockHeading .versionLanguage {
  display: none;
}
.readerTextTableOfContents .versionBlock .versionBlockHeading .versionLanguage{
  display: initial;
  margin-inline-start: auto;
  font-style: normal;
  font-weight: normal;
  font-size: 14px;
  line-height: 18px;
  color: #666666;
  background: #EDEDEC;
  border-radius: 25px;
  padding: 5px 10px;
}
.aboutBox .versionBlock .versionTitle:hover {
  text-decoration: none;
}
.versionBlock .versionTitle a{
}
.versionBlock .versionBlockHeading .versionEditIcon{
  display: none;
}
.versionBlock .versionBlockHeading .versionEditIcon.enabled{
  display: inline-block;
  align-self: self-start;
  font-size: 14px;
  padding: 5px;
}
.versionBlock .versionBlockHeading .versionEditIcon.enabled:hover{
  color: #666666;
  cursor: pointer;
}
.versionBlock .versionSelect{
  margin: 10px 0;
}
.readerTextTableOfContents .versionBlock .versionSelect, .aboutBox .currVersionSection .versionSelect{
  display: none;
}
.versionBlock .versionNotes a {
  font-style: normal;
  font-weight: normal;
  color: #666666;
  text-decoration: underline;
}
.versionBlock .versionDetails {
  display: flex;
  flex-flow: row;
  justify-content: space-between;
  font-style: normal;
  font-weight: normal;
  font-size: 14px;
  line-height: 20px;
  color: #666666;
}
.readerTextTableOfContents .versionBlock .versionDetails{
  line-height: 20px;
}
.versionBlock .versionDetails .versionDetailsInformation{
  display: flex;
  flex-flow: column;
}
.versionBlock .versionDetails .versionDetailsImage{
  margin-top: 5px;
}
.versionBlock .versionDetails .versionDetailsInformation .versionDetailsElement.versionBuyLink a{
  color: #18345D;
}
.versionBlock .versionDetails .versionDetailsLabel, .versionBlock .versionDetails .versionDetailsLabel:hover{
  text-decoration: none;
}
.versionBlock .versionDetails .versionBuyImage .versionDetailsImageLink img{
  height: 120px;
}
.versionBlock .versionDetails .n-a, .versionBlock .n-a{
  display: none;
}
.versionBlock .versionTitle:hover {
  text-decoration: underline;
  cursor: pointer;
}
.versionBlock .versionNotes {
  font-style: normal;
  font-weight: normal;
  font-size: 18px;
  line-height: 22px;
  color: #666666;
  margin: 10px 0;
  text-align: start;
}
.readerTextTableOfContents .versionBlock .versionNotes{
  font-size: 16px;
  line-height: 19px;
  padding-bottom: 15px;
}
.versionBlock .versionEditIcon {
  margin: 0 7px;
  vertical-align: 1px;
}
.versionBlock .versionExtendedNotesLinks{
  font-style: italic;
  display: block;
}
.versionBlock .versionExtendedNotesLinks.no-notes{
  display: none;
}
.versionBlock .versionExtendedNotesLinks{/*temporary because broken*/
  display: none;
}
.modTools {
  width: 50%;
  margin: 0 auto;
  overflow-y: scroll;
  height: 100%;
}
.modTools .modToolsSection {
  padding: 50px;
  border-top: 1px solid #ccc;
}
.readerTextTableOfContents .content .dlSection {
}
.modTools .dlSectionTitle {
    width: 60%;
    margin: 0 auto;
}
.modTools .dlSectionTitle,
.readerTextTableOfContents .content h2 {
    text-transform: uppercase;
    color: #999;
    padding: 10px 0;
    margin-bottom: 14px;
}
.readerTextTableOfContents .content h2[role=button] {
  cursor: pointer;
}
.readerTextTableOfContents .content h2 img {
  opacity: 0.43;
  padding: 0 5px;
  height: 10px;
  width: 10px;
}
.readerTextTableOfContents .versionSectionHeader {
  display: flex;
  flex-direction: row;
  justify-content: space-between;
}
.readerTextTableOfContents .versionSectionSummary {
  text-transform: none;
  color: #ccc;
  font-size: 14px;
}
.readerTextTableOfContents .versionSectionSummaryHidden {
  visibility: hidden;
}
.modTools .dlVersionSelect {
  display: block;
}

select {
  width: 100%;
  margin: 10px auto;
  background-color: white;
  font-size: 14px;
  height: 50px;
  border-color: #ccc;
  border-radius: 3px;
  color: #333;
  font-family: "Roboto", "Helvetica Neue", "Helvetica", sans-serif;
}
.modTools .dlVersionSelect option,
.readerTextTableOfContents .content .dlVersionSelect option{
  unicode-bidi: plaintext;
}
.modTools .versionDownloadButton,
.readerTextTableOfContents .content .versionDownloadButton {
  width: 60%;
  margin: 10px auto;
  background-color: white;
  font-size: 14px;
  height: 3em;
  border: 1px solid #ccc;
  border-radius: 3px;
  color: #ccc;
  font-family: "Roboto", "Helvetica Neue", "Helvetica", sans-serif;
}
.modTools .versionDownloadButton .downloadButtonInner,
.readerTextTableOfContents .content .versionDownloadButton .downloadButtonInner {
    font-size: 16px;
    padding: 10px;
}
.modTools .versionDownloadButton .he,
.readerTextTableOfContents .content .versionDownloadButton .he {
    font-family: "Heebo", sans-serif;
    direction: rtl;
    text-align: right;
}
.modTools a .versionDownloadButton,
.readerTextTableOfContents .content a .versionDownloadButton {
    border-color: #212E50;
    background-color: #212E50;
}
.modTools .workflowy-tool{
  width: 60%;
  margin: auto;
}
.modTools .workflowy-tool .dlSectionTitle{
  width: unset;
}
.modTools .workflowy-tool .versionDownloadButton{
  color: black;
}
.modTools .workflowy-tool .versionDownloadButton:hover{
  background-color: #999;
}
.modTools .workflowy-tool textarea {
  width: 100%;
  min-height: 30rem;
  font-family: "Lucida Console", Monaco, monospace;
  font-size: 0.8rem;
  line-height: 1.2;
}
.modTools .workflowy-tool .workflowy-tool-form{
  display: flex;
  flex-flow: column;
}
.dictionarySearchBox {
  display: flex;
  justify-content: flex-start;
  padding-bottom: 5px;
  border-bottom: #999 solid 1px;
  color: #999;
  font-size: 17px;
  height: 22px;
}
.dictionarySearchBox .dictionarySearchButton {

}
.searchBox.dictionarySearchBox .keyboardInputInitiator {
  border: none;
}
.dictionarySearchBox input {
  padding: 0 10px 10px;
  font-size: 17px;
  background-color: transparent;
  border: none;
  width: 100%;
  height: 18px;
  margin-bottom: 10px;
}
body .ui-autocomplete.dictionary-toc-autocomplete {
  margin: 0 0;
  padding: 6px 0 0;
}
body .ui-autocomplete.dictionary-toc-autocomplete .ui-menu-item {
  padding: 4px 25px;
  border-bottom: solid #ccc 1px;
  font-size: 17px;
  color: black;
  cursor: pointer;
  display: block;
}
body .ui-autocomplete.dictionary-toc-autocomplete .ui-menu-item a.ui-state-focus {
  text-decoration: underline;
}
.searchContent h1 {
  direction: ltr;
  height: 40px;
  font-size: 30px;
  color: #000;
  margin-bottom: 5px;
  --english-font: var(--english-serif-font-family);
  --hebrew-font:  var(--hebrew-serif-font-family);
}
.searchContent h1.englishQuery {
  font-size: 30px;
}
.searchContent h1.hebrewQuery {
  font-family: var(--hebrew-serif-font-family);
}
.searchContent .searchTopLine {
  margin-bottom: 40px;
}
.searchContent .searchResultCount {
  color: var(--dark-grey);
}
.searchContent .searchTopMatter {
  position: relative;
  display: flex;
  border-bottom: 1px solid var(--light-grey);
  flex-direction: row;
  justify-content: space-between;
  align-items: center;
}
.searchTopMatter .type-buttons {
  display: flex;
  flex-direction: row;
  align-self: flex-start;
}
.searchTopMatter .search-dropdown-button {
  font-size: 22px;
  color: #999;
  cursor: pointer;
  padding: 10px 0;
  -webkit-touch-callout: none; /* iOS Safari */
  user-select: none;
  margin-inline-end: 20px;
}
@media (max-width: 540px) {
  .searchTopMatter .search-dropdown-button {
    margin-inline-end:  15px;
  }
  .searchTopMatter .search-dropdown-button,
  .searchTopMatter .dropdown-button {
  font-size: 16px;
  }
}
.searchTopMatter .search-dropdown-button.active {
  color: #000;
  border-bottom: 4px solid var(--medium-grey);
}
.searchContent .searchResultList {
  padding-top: 25px;
}
.searchContent .searchFilters h2 {
  --english-font: var(--english-sans-serif-font-family);
  --hebrew-font: var(--hebrew-sans-serif-font-family);
  font-size: 22px;
  text-transform: none;
  color: var(--dark-grey);
  border-bottom: 1px solid var(--light-grey);
  padding-bottom: 10px;
  margin: 0 0 10px 0;
}
.searchContent .searchStatusLine {
  text-align: center;
  font-size: 13px;
  height: 10px;
}
.searchFilterBoxes .type-button {
  padding: 6px 14px;
  margin: 5px;
  border-radius: 12px;
  border: 1px solid #DADADA;
  font-size: 13px;
  color: #666;
  font-family: "Roboto", "Helvetica Neue", "Helvetica", sans-serif;
  letter-spacing: 1px;
  cursor: pointer;
}
.searchFilterBoxes .type-button .he {
  font-family: "Heebo", sans-serif;
}
.searchFilterBoxes .type-button.active {
  color: #000;
  background-color: white;
}
.searchContent .type-button-title,
.searchContent .type-button-total {
  display: inline-block;
  padding: 2px;
}
.searchContent .results-count,
.searchContent .searchStatusLine > .loadingMessage {
  color: #999;
  font-family: "Roboto", "Helvetica Neue", "Helvetica", sans-serif;
  letter-spacing: 1px;
  padding-top: 5px;
}
.dropdown-modal {
  position: relative;
}
.dropdown-modal.position-unset {
  position: unset;
}
.dropdown-button {
  color: #666;
  margin-left: 5px;
  margin-right: 5px;
  font-size: 18px;
  letter-spacing: 1px;
  cursor: pointer;
  font-weight: lighter;
  user-select: none;
}
.dropdown-button:hover {
  text-decoration: underline;
}
.dropdown-button .active {
  color: #000;
}
.dropdown-button .en {
  font-family: "Roboto", "Helvetica Neue", "Helvetica", sans-serif;
}
.dropdown-button .he {
  font-family: "Heebo", sans-serif;
}
.dropdown-button img {
  opacity: 0.43;
  padding: 0 5px;
  height: 10px;
  width: 10px;
}
.dropdown-button.buttonStyle {
  letter-spacing: 0;
  background-color: var(--lighter-grey);
  font-size: 16px;
  padding: 5px 10px;
  border-radius: 6px;
  margin: 0;
}
.dropdown-button.buttonStyle:hover {
  text-decoration: none;
}
.message-modal {
  position: fixed;
  text-align: center;
  padding: 10px;
  background-color: #eee;
  width: auto;
  height: auto;
  margin: 0;
  z-index: 100;
  overflow: hidden;
  line-height: 1.2;
  border-radius: 0;
  max-width: 100%;
  border-radius: 6px;
}
.message-overlay {
  display: none;
  position: fixed;
  z-index: 20;
  background: black;
  opacity: 0.4;
  height: 100%;
  width: 100%;
  top: 0px;
  left: 0px;
}
.messageHeader {
  font-weight: bold;
  font-size: 14px;
  margin-bottom: 4px;
}
.message-modal textarea {
  display: block;
  max-width: 100%;
  height: 140px;
  width: 480px;
  box-sizing: border-box;
  margin-bottom: 20px;
}
.searchContent .searchFilterGroup {
  margin-bottom:  30px;
}
.searchContent .searchFilterBoxes li {
  display: flex;
  justify-content: space-between;
  flex: 1 0 45%;  /* see https://stackoverflow.com/questions/29546550/flexbox-4-items-per-row */
  padding: 6px 0;
  font-size: 18px;
  cursor: pointer;
  line-height: 125%;
  color: #000;
}
.searchContent .searchFilterBoxes li img {
  height: 10px;
  width: 10px;
  opacity: 0.43;
  padding: 0 10px;
}
.searchContent .searchFilterBoxes .searchFilterExactBox li {
  justify-content: flex-start;
}
.searchContent .searchFilterBoxes li .checkboxAndText {
  display: flex;
}
.searchContent .searchFilterBoxes li .checkboxAndText label {
  opacity: 0.4;
}
.searchContent .searchFilterBoxes li .checkboxAndText label:hover {
  opacity: 0.6;
}
.searchContent .searchFilterBoxes li input[type="checkbox"] {
  display: none;
}
.searchContent .searchFilterBoxes li input[type="checkbox"] + label span {
  display:inline-block;
  width: 15px;
  height: 15px;
  cursor:pointer;
  background-image: url(/static/img/checkbox-unchecked.svg);
  background-size: contain;
  margin-inline-end: 10px;
}
.searchContent .searchFilterBoxes li input[type="checkbox"]:checked + label span {
  background-image: url(/static/img/checkbox-checked.svg);
}
.searchContent .searchFilterBoxes li input[type="checkbox"]:indeterminate + label span {
  background-image: url(/static/img/checkbox-partially.svg);
}
.searchContent .searchFilterTitle:hover {
  text-decoration: underline;
}
.searchContent .searchFilterBoxes li .filter-count {
  color: var(--dark-grey);
}
.searchContent .searchFilterBoxes li .fa {
  color:  var(--medium-grey);
  font-size: 20px;
}
.searchContent .searchFilterBooks {
  padding-inline-start: 27px;
  margin-top: -6px;
}
.searchContent .searchFilters .showMore {
  display: block;
  margin-inline-start: 27px;
  cursor: pointer;
  font-size: 14px;
  margin-top: 4px;
}
.searchContent .searchFilters .showMore:hover {
  text-decoration: underline;
}
.dropdown-option-list {
  margin-top: 10px;
  background: white;
  width: auto;
  position: absolute;
  z-index: 1;
  -webkit-border-radius: 7px;
  -moz-border-radius: 7px;
  border-radius: 7px;
  border: 1px solid #ccc;
}
.dropdown-option-list-label span {
  white-space: nowrap;
}
.interface-english .dropdown-option-list {
  right: 0;
}
.interface-hebrew .dropdown-option-list {
  left: 0;
}
.dropdown-option-list.hidden{
  display: none;
}
.dropdown-option-list table {
  border-collapse: collapse;
}
.dropdown-option-list tr {
  font-family: "Roboto", "Helvetica Neue", "Helvetica", sans-serif;
  padding: 15px;
  font-size: 16px;
  cursor: pointer;
}
.interface-hebrew .dropdown-option-list tr {
  font-family: "Heebo", sans-serif;
}
.dropdown-option-list tr:hover {
  background-color: var(--lighter-grey);
}
.dropdown-option-list tr:not(:last-child) {
  border-bottom: 1px solid #eee;
}
.dropdown-option-list td:not(:first-child) {
  padding: 15px 15px 15px 0;
}
.dropdown-option-list td:first-child {
  padding: 0 0 0 15px;
}
.interface-hebrew .dropdown-option-list td:not(:first-child) {
  padding: 15px 0 15px 15px;
}
.interface-hebrew .dropdown-option-list td:first-child {
  padding: 0 15px 0 0;
}
.dropdown-option-list tr.unselected {
  color: #aaa;
}
.dropdown-option-list tr .dropdown-option-check {
  width: 10px;
  height: 10px;
  padding-left: 0;
  padding-right: 10px;
}
.interface-hebrew .dropdown-option-list tr .dropdown-option-check {
  padding-left: 10px;
  padding-right: 0;
}
.dropdown-option-list tr.unselected .dropdown-option-check {
  display: none;
}
.searchContent .mobileSearchFilters {
  position: fixed;
  width: 100%;
  height: 100%;
  top: 0;
  left: 0;
  display: flex;
  flex-direction: column;
  z-index: 1002;
  background-color: var(--lightest-grey);
}
.mobileSearchFiltersHeader {
  background-color: var(--lighter-grey);
  padding: 20px 15px;
  display: flex;
  justify-content: space-between;
  color:  var(--dark-grey);
}
.mobileSearchFiltersHeader .readerNavMenuCloseButton {
  font-size: 45px;
  color: var(--medium-grey);
  height: 20px;
  display: block;
  line-height: 20px;
}
.mobileSearchFilters .searchFilters {
  flex-grow:  1;
  overflow-y: scroll;
  padding:  20px 15px;
}
.mobileSearchFilters .toggleSet {
  width: 100%;
  margin: 10px 0 0 0;
}
<<<<<<< HEAD
.mobileSearchFiltersFooter {
  padding: 15px;
  border-top: 1px solid var(--light-grey);
}
=======
>>>>>>> cde50712
.searchContent .result {
  padding-bottom: 20px;
}
.searchContent .result a:hover {
  text-decoration: none;
}
.searchContent .similar-results {
  padding: 0 25px;
}
.searchContent .similar-results .result-title {
  display: none;
}
.searchContent .result-title {
  font-size: 24px;
  margin-bottom: 15px;
}
.searchContent .result-title .int-he {
  font-family: "Taamey Frank", "adobe-garamond-pro", "Crimson Text", Georgia, "Times New Roman", serif;
  font-size: 22px;
}
.searchContent .sheetResult .result-title.in-en {
  direction: ltr;
  text-align: left;
}
.searchContent .sheetResult .result-title.in-he {
  direction: rtl;
  text-align: right;
}
.searchContent .sheetResult .ownerName {
  color: #000;
}
.readerPanel.english .searchContent .sheetResult .ownerName.in-he {
  direction: rtl;
  text-align: left;
}
.readerPanel.hebrew .searchContent .sheetResult .ownerName.in-en {
  direction: ltr;
  text-align: right;
}
.searchContent .result .result-title:hover {
  text-decoration: underline;
}
.readerPanel.english .searchContent .snippet.he,
.readerPanel.hebrew .searchContent .snippet.en,
.bilingual .searchContent .snippet.he {
  display: block;
}
.searchContent .snippet {
  font-size: 18px;
  color: #000;
}
.searchContent .sheet_result .snippet:hover {
  text-decoration: none;
}
.searchContent .similar-results .result .result-title {
  padding: 0 0 5px;
}
.searchContent .result .version {
  color: #999;
  font-family: "Roboto", "Helvetica Neue", "Helvetica", sans-serif;
  font-size: 13px;
  margin: 15px 0 5px;
  display: flex;
  align-items: center;
}
.searchContent .result .version .ownerMetadata {
  margin-inline-start: 10px;
}
.searchContent .result .similar-trigger-box {
  color: #999;
  font-weight: lighter;
  --english-font: var(--english-sans-serif-font-family);
  --hebrew-font: var(--hebrew-sans-serif-font-family);
  text-transform: uppercase;
  letter-spacing: 1px;
  font-size: 11px;
  padding: 0;
  cursor: pointer;
  margin: 8px 0;
}
.searchContent .result .similar-trigger-box i {
  padding: 0 5px;
}
.searchContent .sheet_result .owner_image {
  height: 30px;
  width: 30px;
  align-self: flex-start;
}
.searchContent .sheet_result {
  height: auto;
  margin: 15px 0 20px 0;
}
.searchContent .result + .loadingMessage {
  margin-top: 30px;
}
.readerNavMenu .yourSheetsLink.navButton {
  width: 98%;
  margin-bottom: 20px;
  text-transform: uppercase;
  font-family: "Roboto", "Helvetica Neue", "Helvetica", sans-serif;
}
.readerNavMenu .sheet {
  display: flex;
  justify-content: space-between;
  padding: 20px 0;
  border-bottom: 1px solid #eee;
  color: black;
}
.readerNavMenu .sheet:hover{
  text-decoration: none;
}
.readerNavMenu .sheet .sheetImg {
  height: 40px;
  width: 40px;
  margin: 1px 0 0 0;
  border-radius: 2px;
}
.readerNavMenu .sheet .sheetTextInfo {
  display: flex;
  justify-content: flex-start;
}
.readerNavMenu .sheet:hover .sheetTextInfo {
  text-decoration: underline;
}
.readerNavMenu .sheet .sheetAuthTitle{
  display: flex;
  flex-flow: column;
  margin: auto 14px;
}
.readerNavMenu .sheet .sheetAuthor {
  font-family: "Roboto", "Helvetica Neue", "Helvetica", sans-serif;
  color: #999;
  font-size: 14px;
  margin-bottom: 6px;
  letter-spacing: 1px;
}
.readerNavMenu .sheet .sheetTitle {
  overflow: hidden;
  font-size: 16px;
  unicode-bidi: plaintext;
}
.readerNavMenu .sheet .sheetViews {
  color: #999;
  font-size: 13px;
  font-family: "Roboto", "Helvetica Neue", "Helvetica", sans-serif;
}
.readerNavMenu .sheet:hover .sheetViews {
  display: inline-block ;
  text-decoration: none;
}
.interface-english .readerPanel .readerNavMenu .tagsList .gridBox {
  direction: ltr;
}
.interface-hebrew .readerPanel .readerNavMenu .tagsList .gridBox {
  direction: rtl;
}
.tagsList .heOnly {
  direction: rtl;
}
.tagsList .enOnly {
  direction: ltr;
}
.readerControls {
  position: relative;
  top: 0;
  left: 0;
  width: 100%;
  box-sizing: border-box;
  text-align: center;
  z-index: 100;
  height: 60px;
  line-height: 60px;
  box-shadow: 0 1px 3px rgba(0,0,0,0.2);
  background-color: #FBFBFA;
}
.sepia .readerControls {
  background-color: #F3F3F1;
}
.dark .readerControls {
  background-color: #2D2D2B;
  color: white;
  border-color: #444;
}
.dark .readerControls .readerTextToc .readerTextTocBox {
  color: white;
}
.readerNavMenuCloseButton {
  font-family: var(--english-serif-font-family);
}
.readerControls.connectionsHeader {
  background-color: #F3F3F2;
  white-space: nowrap;
  box-shadow: none;
}
.readerControls.connectionsHeader.fullPanel  {
  background-color: #EDEDED;
}
.readerControls .connectionsPanelHeader .connectionsHeaderTitle {
  text-transform: uppercase;
  letter-spacing: 1px;
  font-size: 16px;
  font-weight: lighter;
}
.connectionsPanelHeader .connectionsHeaderTitle.active {
  text-transform: none;
  cursor: pointer;
}
.connectionsHeaderTitle .fa-chevron-left {
  margin-right: 10px;
}
.connectionsHeaderTitle .fa-chevron-right {
  margin-left: 10px;
}
.connectionsHeaderTitle .fa-chevron-left, .connectionsHeaderTitle .fa-chevron-right{
  color: #999;
}
.readerControls .readerControlsInner {
  position: relative;
  width: 760px;
  margin: 0 auto;
  padding: 0 30px;
  display: flex;
  justify-content: space-between;
  max-width:  100%;
  box-sizing: border-box;
}
.compare .readerControls .readerControlsInner {
  padding: 0 25px;
}
.readerControls.connectionsHeader .readerControlsInner {
  padding: 0 34px;
}
.singlePanel .readerControls .readerControlsInner {
  padding: 0px 15px;
}
.readerControls .readerTextToc a {
  color: inherit;
}
.readerControls .readerTextToc a:hover {
  text-decoration: none;
}
.readerControls .readerTextToc .readerTextTocBox h1 {
  display: unset;
  font-size: unset;
  font-weight: unset;
  margin-block-start: unset;
  margin-block-end: unset;
}
.readerControls .readerTextToc .readerTextTocBox a {
  display: flex;
  align-items: center;
  justify-content: center;
}
.readerControls.connectionsHeader .readerTextToc {
  font-family: "Roboto", "Helvetica Neue", "Helvetica", sans-serif;
  text-transform: uppercase;
  color: #666;
  width: 100%;
}
.readerControls .readerTextToc.attributed .readerTextTocBox {
  line-height: 1.2;
}
.readerControls .readerTextToc .categoryAttribution {
  font-style: italic;
  font-size: 15px;
  color: #999;
  margin: 0 2px;
  white-space: nowrap;
  text-overflow: ellipsis;
  overflow: hidden;
  padding: 0 2px;
}
.readerControls .readerTextToc .categoryAttribution .he {
  font-style: normal;
}
.interface-english .leftButtons,
.interface-hebrew .rightButtons {
  display: flex;
  flex-direction: row;
  text-align: left;
}
.interface-english .rightButtons,
.interface-hebrew .leftButtons {
  display: flex;
  flex-direction: row;
  text-align: right;
}
/* icons need a little nudge in flipped hebrew mode */
.interface-hebrew .rightButtons {
  margin-left: -3px;
}
.interface-hebrew .leftButtons {
  margin-right: 2px;
}
.leftButtons .saveButton,
.rightButtons .saveButton {
  display: flex;
  align-items: center;
  justify-content: flex-end;
  width: 30px;
  height: 56px;
  cursor: pointer;
}
.saveButton img {
  height: 18px;
  width: 18px;
  margin-top: 4px;
}
.rightButtons .saveButton.tooltip-toggle::before {
  top: 47px;
  left: -50px;
}
.interface-hebrew .rightButtons .saveButton.tooltip-toggle::before {
  left: auto;
  right: -50px;
}
.saveButton.tooltip-toggle.three-dots-button {
  background-color: #ededec;
  margin-bottom: 13px;
  padding: 0 6px;  /* HACK: setting width and height to equal values doesn't make this circular, but this does! */
  height: 22px;
  display: flex;
  align-items: center;
  justify-content: center;
  border-radius: 50%;
}
.three-dots-button img {
  width: 10px;
  height: 10px;
  margin-top: 0;
}
.topicPanel .mainColumn .saveLine .saveButton.three-dots-button {
  margin-left: 10px;
  margin-right: 0;
  margin-bottom: 13px;
  padding-bottom: 0;
}
.interface-hebrew .topicPanel .mainColumn .saveLine .saveButton.three-dots-button {
  margin-left: 0;
  margin-right: 10px;
}
.interface-hebrew .topicPanel .three-dots-button {
  margin-left: 0px;
  margin-right: 10px;
}
.leftButtons .readerNavMenuSearchButton,
.leftButtons .readerNavMenuMenuButton,
.leftButtons .readerNavMenuCloseButton,
.rightButtons .readerOptions,
.rightButtons .readerNavMenuCloseButton {
  width: 40px;
  height: 56px;
  line-height: 56px;
  color: #999;
  font-size: 20px;
  display: inline-block;
  cursor: pointer;
}
.rightButtons .readerOptions {
  vertical-align: middle;
}
.rightButtons .readerOptions:hover {
  text-decoration: none;
}
.leftButtons .readerNavMenuMenuButton {
  font-size: 24px;
  margin-top: 6px;
}
.compare .leftButtons .readerNavMenuMenuButton {
  font-size: 20px;
}
.leftButtons .readerNavMenuCloseButton {
  font-size: 44px;
}
.leftButtons .readerNavMenuSearchButton span,
.rightButtons .readerOptions img,
.leftButtons .readerNavMenuCloseButton span {
  vertical-align: middle;
}
.readerControls .readerTextToc {
  font-size: 18px;
  box-sizing: border-box;
  height: 50px;
  text-align: center;
  display: inline-block;
  cursor: pointer;
  vertical-align: middle;
  min-width: 0; /* see https://css-tricks.com/flexbox-truncated-text/ */
}
.readerTextTocHeader.readerTextToc {
  font-size: 16px;
}
.hebrew .readerControls .readerTextToc {
  direction: rtl;
}
.english .readerControls .readerTextToc {
  direction: ltr;
}
.interface-english .bilingual .readerControls .readerTextToc {
  direction: ltr;
}
.interface-hebrew .bilingual .readerControls .readerTextToc {
  direction: rtl;
}
.interface-hebrew .bilingual .readerControls .readerTextToc .readerTextTocBox.sheetBox,
.interface-hebrew .english .readerControls .readerTextToc .readerTextTocBox.sheetBox {
  padding-left: 23px;
  padding-right: 0;
}
.english .readerControls .readerTextToc .readerTextTocBox.sheetBox,
.bilingual .readerControls .readerTextToc .readerTextTocBox.sheetBox {
  padding-right: 23px;
  padding-left: 0;
}
.readerControls .readerTextToc .readerTextTocBox {
  display: inline-block;
  vertical-align: middle;
  max-width: 100%;
  white-space: nowrap;
  text-overflow: ellipsis;
  overflow: hidden;
}
.readerControls .readerTextToc .readerTextTocBox a h1,
.readerControls .readerTextToc .readerTextTocBox a span,
.readerControls .readerTextToc .readerTextTocBox a div {
  white-space: nowrap;
  text-overflow: ellipsis;
  overflow: hidden;
}
.readerControls .readerTextToc .readerTextVersion {
  font-style: italic;
  color: #999;
}
.readerControls .readerTextToc .readerTextVersion .en{
  unicode-bidi: bidi-override;
}
.readerControls .readerTextToc .fa {
  color: #999;
  font-weight: bold;
  margin: 0 7px;
  vertical-align: 0;
}
.readerControls .readerTextToc .fa.invisible {
  visibility: hidden;
}
/*.bilingual .readerTextToc .he {
  display: none;
}*/
.readerOptions img {
  height: 16px;
}
.readerOptions .textIcon {
  font-size: 22px;
  line-height: 60px;
}
.dark .readerOptions img {

}
.readerOptionsPanel {
  position: absolute;
  width: 100%;
  top: 58px;
  right: 0;
  padding: 20px;
  box-sizing: border-box;
  direction: ltr;
  background: #FBFBFA;
  border-bottom: 1px solid #ccc;
  z-index: 103;
}
.readerOptionsPanelInner {
  max-width: 530px;
  margin: 0 auto;
  display: flex;
  flex-flow: row wrap;
  justify-content: space-between;
  color: #999;
}
.toggleSet {
  display: inline-block;
  width: 47%;
  margin: 2px auto 20px auto;
}
.toggleSet.aliyotTorah, .toggleSet .toggle-set-label {
  --english-font: var(--english-sans-serif-font-family);
  --hebrew-font: var(--english-sans-serif-font-family);
  text-transform: uppercase;
}
.toggleSet .toggle-set-label{
  font-size: 13px;
  display: block;
  text-align: center;
  margin: 10px;
  letter-spacing: 1.5px;
}
.toggleSetToggleBox {
  display:  flex;
}
.toggleOption {
  box-sizing: border-box;
  text-align: center;
  border: 1px solid #ccc;
  margin-left: -1px;
  padding: 4px;
  height: 42px;
  line-height: 34px;
  flex: 1;
  background-color: #FBFBFA;
  vertical-align: middle;
}
.toggleSet.aliyotTorah .toggleOption {
  font-size: 14px;
}
.toggleSet.vowels .toggleOption.all span span, 
.toggleSet.vowels .toggleOption.partial span span {
  position: relative;
  top: -3px;
}
.toggleSet.fontSize .toggleOption {
  color: black;
}
.toggleSet.biLayout .toggleOption img,
.toggleSet.layout .toggleOption img {
  opacity: 0.5;
}
.toggleOption:first-child {
  border-top-left-radius: 4px;
  border-bottom-left-radius: 4px;
}
.toggleOption:last-child {
  border-top-right-radius: 4px;
  border-bottom-right-radius: 4px;
  border-right: 1px solid #999;
}
.toggleOption.on, .toggleOption:hover {
  background-color: white;
  color: black;
}
.toggleSet.biLayout .toggleOption.on img, .toggleSet.layout .toggleOption:hover img{
  opacity: 1;
}
.toggleSet.separated .toggleOption {
  margin-right: 3%;
  border-right: 1px solid #999;
}
.toggleSet.separated .toggleOption:last-child {
  margin-right: 0;
}
.color .toggleOption {
  border-radius: 5px;
  height: 38px;
}
.color .toggleOption.on {
  border-color: black;
}
.color .light, .color .light.on {
  background-color: white;
}
.color .sepia, .color .sepia.on {
  background-color: #f7f7f7;
}
.color .dark, .color .dark.on {
  background-color: #333331;
}
.toggleOption {
  font-size: 26px;
  line-height: 34px;
  vertical-align: middle;
}
.toggleSet .toggleOption .he,
.toggleSet .toggleOption .en {
  display: inline;
}
.toggleOption.bilingual {
  font-size: 18px;
}
.toggleOption.segmented, .toggleOption.continuous {
  font-size: 18px;
}
.toggleOption.smaller, .toggleOption.larger {
  font-family: "Roboto", "Helvetica Neue", "Helvetica", sans-serif;
}
.interface-hebrew .toggleOption.smaller, .interface-hebrew .toggleOption.larger {
  font-family: "Heebo", sans-serif;
}
.toggleOption.smaller {
  font-size: 12px;
}
.toggleOption.larger {
  font-size: 22px;
}
.toggleSet.blueStyle {
  box-shadow: 0px 1px 3px rgba(0, 0, 0, 0.25);
  --english-font: var(--english-sans-serif-font-family);
  --hebrew-font: var(--hebrew-sans-serif-font-family);
  border-radius: 6px;
}
.toggleSet.blueStyle .toggleOption {
  border: none;
  font-size: 16px;
  height: 50px;
  display: flex;
  align-items: center;
  justify-content: center;
}
.toggleSet.blueStyle .toggleOption.on {
  background-color:  var(--sefaria-blue);
  color: white;
  border-radius: 6px;
}
.readerOptionsPanel .line {
  margin: 20px 0;
  border-top: 1px solid #ddd;
}
.mask {
  position: fixed;
  top: 0;
  left: 0;
  width: 100%;
  height: 100%;
  z-index: 102;
  cursor: pointer;
}
.textRange.basetext {
  width: 100%;
  box-sizing: border-box;
  font-size: 2.2em;
  line-height: 1.6;
  text-align: justify;
  background-color: inherit;
  margin: 0 auto;
  max-width: 760px;
  position: relative;
  padding: 0 30px;
}
.singlePanel .textRange.basetext,
.singlePanel .sheetContent {
  padding: 0;
}
.narrowColumn .textRange.basetext {
}
.narrowColumn .content .contentInner {
  padding: 0 15px;
}
.textRange.basetext .title, .sheetContent .customSourceTitle{
  padding: 0 28px;
  margin: 30px 0 24px 0;
  color: #000;
  text-align: center;
  justify-content: center;
  font-weight: lighter;
  letter-spacing: 1px;
}
.textRange.basetext .title, {
  font-size: 24px;
}
.sheetContent .customSourceTitle {
  padding-top: 14px;
}
.dark .textRange.basetext .title, .dark .sheetContent .title {
  color: #ccc;
}
.textRange.basetext .title .titleBox, .sheetContent .customSourceTitle .titleBox {
  display: inline-block;
  border-bottom: 4px solid #E6E5E6;
  padding: 0 6px 3px;
}
.dark .textRange.basetext .title .titleBox, .dark .sheetContent .title .titleBox {
  border-bottom: 4px solid #666;
}
.bilingual .sheetContent .title .he {
  display: none;
}
.interface-hebrew .readerPanel.english .textRange,
.interface-hebrew .readerPanel.english .categoryFilterGroup,
.interface-hebrew .readerPanel.bilingual .categoryFilterGroup,
.interface-hebrew .readerPanel.english .tocContent,
.interface-hebrew .readerPanel.bilingual .tocContent {
  direction: ltr;
}
.interface-english .readerPanel.hebrew .textRange,
.interface-english .readerPanel.hebrew .categoryFilterGroup,
.interface-english .readerPanel.hebrew .structToggles,
.interface-english .readerPanel.hebrew .tocContent,
.interface-english .readerPanel.hebrew .connectionsPanel .toolsButton.more,
.interface-english .readerPanel.hebrew .connectionsPanel .toolsButton.seeLess {
  direction: rtl;
}
.basetext .text, .sheetContent .text {
  padding: 0 44px;
  margin: 30px 0;
  background-color: inherit;
}
.narrowColumn .basetext .text, .narrowColumn .sheetContent .text {
  padding: 0 26px;
}
.singlePanel .basetext .text, .singlePanel .sheetContent .text  {
  padding: 0 34px;
}
.parashahHeader {
  text-align: center;
  color: #000;
  margin: 32px 0;
  font-size: 24px;
  letter-spacing: 1px;
}
.parashahHeader.aliyah span {
  text-transform: uppercase;
  font-size: 18px;
}
.title + .text span:first-child .parashahHeader {
  margin-top: -5px;
}
.title + .text {
  margin-top: 0;
}
.segment {
  cursor: pointer;
  display: block;
  background-color: inherit;
  margin-bottom: 14px;
}
.continuous .segment {
  display: inline;
  margin: 0;
  padding: .3333em 0;
}
.readerPanel.english.continuous .segment {
  padding: .15em 0;  /* underline of named entities is cut off if padding is higher */
}
.continuous .clearFix {
  display: none;
}
.segment .segmentText{
  display: inline;
}
.segment > .he,
.segment > .en,
.segment > p > .he,
.segment > p > .en {
  margin-top: 0;
  margin-bottom: 0;
}
.basetext .segment {
  margin-bottom: 26px;
}
.bilingual .segment > .he,
.bilingual .segment > .en,
.bilingual .segment > p > .he,
.bilingual .segment > p > .en {
  display: block;
}
.bilingual .segment > .en ,
.bilingual .segment > p > .en {
  text-align: left;
}
.bilingual .segment > .he,
.bilingual .segment > p > .he {
  text-align: right;
}
.stacked.bilingual .basetext .segment {
  margin-bottom: 14px;
  display: block;
}
.stacked.bilingual .segment > .en,
.stacked.bilingual .segment > p > .en {
  margin-top: 6px;
  text-align: left;
}
.stacked.bilingual .sheetContent .segment > .en,
.stacked.bilingual .sheetContent .segment > p > .en {
  margin-top: 0;
}
.stacked.bilingual .basetext .segment > .en ,
.stacked.bilingual .basetext .segment > p > .en {
  margin: 10px 0 20px;
  color: #666;
}
.stacked.bilingual .segment.heOnly > .he,
.stacked.bilingual .segment.enOnly > .en,
.stacked.bilingual .segment.heOnly > p > .he,
.stacked.bilingual .segment.enOnly > p > .en {
  display: block;
}
.heLeft.bilingual .basetext .text,
.heRight.bilingual .basetext .text,
.heLeft.bilingual .sheetContent .text,
.heRight.bilingual .sheetContent .text {
  padding: 0;
}

.heLeft.bilingual .segment > .en,
.heLeft.bilingual .segment > .he,
.heRight.bilingual .segment > .en,
.heRight.bilingual .segment > .he,
.heLeft.bilingual .segment > p > .en,
.heLeft.bilingual .segment > p > .he,
.heRight.bilingual .segment > p > .en,
.heRight.bilingual .segment > p > .he {
  width: 50%;
  box-sizing: border-box;
  display: block;
}
.heLeft.bilingual .sheetItem.enOnly > .en,
.heLeft.bilingual .sheetItem.heOnly > .he,
.heRight.bilingual .sheetItem.enOnly > .en,
.heRight.bilingual .sheetItem.heOnly > .he,
.heLeft.bilingual .sheetItem.enOnly > p > .en,
.heLeft.bilingual .sheetItem.heOnly > p > .he,
.heRight.bilingual .sheetItem.enOnly > p > .en,
.heRight.bilingual .sheetItem.heOnly > p > .he {
  width: 100%;
  padding-right: 0;
  padding-left: 0;
}
.readerPanel .sheetItem.heOnly > .en,
.readerPanel .sheetItem.heOnly > p > .en {
  display: none;
}
.readerPanel .sheetItem.heOnly > .he,
.readerPanel .sheetItem.heOnly > p > .he {
  display: block;
}
.readerPanel .sheetItem.enOnly > .he,
.readerPanel .sheetItem.enOnly > p > .he {
  display: none;
}
.readerPanel .sheetItem.enOnly > .en,
.readerPanel .sheetItem.enOnly > p > .en {
  display: block;
}
.heLeft.bilingual .segment > .en,
.heRight.bilingual .segment > .he ,
.heLeft.bilingual .segment > p > .en,
.heRight.bilingual .segment > p > .he {
  float: right;
  padding-left: 20px;
}
.heRight.bilingual .segment > .en,
.heLeft.bilingual .segment > .he,
.heRight.bilingual .segment > p > .en,
.heLeft.bilingual .segment > p > .he {
  float: left;
  padding-right: 20px;
}
.basetext .segment:active,
.basetext .segment:focus {
  background-color: #f5faff;
}
.sheetContent .segment:active .segmentNumber,
.sheetContent .segment:focus .segmentNumber,
.sheetContent .segment:active .linkCount,
.sheetContent .segment:focus .linkCount,
.basetext .segment:active .segmentNumber,
.basetext .segment:focus .segmentNumber,
.basetext .segment:active .linkCount,
.basetext .segment:focus .linkCount {
  background-color: transparent;
}
.dark .basetext .segment:active,
.dark .basetext .segment:focus {
  background-color: #444;
}
.basetext .segment.highlight,
.sheetContent .segment.highlight .en,
.sheetContent .segment.highlight .he,
.readerPanel.bilingual.heLeft .sheetContent .segment.highlight,
.readerPanel.bilingual.heRight .sheetContent .segment.highlight,
.editorContent .sheetItem.highlight,
.editorContent .sheetItem.highlight .SheetSource .en,
.editorContent .sheetItem.highlight .SheetSource::after
{
  background-color: #F0F7FF;
}
.sheetContent .segment.highlight .linkCount .en,
.sheetContent .segment.highlight .linkCount .he,
.sheetContent .segment.highlight .segmentNumber .en,
.sheetContent .segment.highlight .segmentNumber .he {
  background-color: transparent;
}
.sheetContent .segment.highlight .en div,
.sheetContent .segment.highlight .he div {
  background-color: inherit;
}
.sheetContent .segment a {
  color: #4B71B7;
}
.sheetContent .segment .sourceContentText a {
  text-decoration: underline;
}
.readerPanel.bilingual.stacked .sheetContent .segment.highlight .he {
  padding-bottom: 1px;
}
.basetext .segment.highlight .segmentNumber,
.basetext .segment.highlight .linkCount,
.sheetContent .segment.highlight .linkCount,
.sheetContent .segment.highlight .segmentNumber {
  background-color: transparent;
}
.sepia .basetext .segment.highlight,
.sepia .sheetContent .segment.highlight {
  background-color: #E3E3E1;
}
.dark .basetext .segment.highlight,
.dark .sheetContent .segment.highlight {
  background-color: #444;
}
.textRange {
  line-height: 1.4;
  font-size: 1.6em;
}
.textRange .textInner, .sheetContent .textInner  {
  position: relative;
}
.textRange.lowlight .text {
  color: #999;
}
.segment {
}
.segment.heOnly{
  text-align: right;
  direction: rtl;
}
.segment.enOnly{
  text-align: left;
  direction: ltr;
}
.segment.heOnly .en{
  display: none;
}
.segment.enOnly .he{
  display: none;
}
.segment.heOnly .he{
  display: initial;
}
.segment.enOnly .en{
  display: initial;
}
.readerPanel.hebrew .segment.enOnly .sheetSegmentNumber .en{
  display: none;
}
.readerPanel.english .segment.enOnly .sheetSegmentNumber .he{
  display: none;
}
.segment .segmentNumber,
.segment .linkCount,
.textRange .numberLabel {
  position: absolute;
  background-color: inherit;
  font-weight: lighter;
  color: #ccc;
  display: block;
  width: 30px;
  text-align: center;
  -webkit-text-size-adjust: 100%;
  user-select: none;
}
.segmentNumber .segmentNumberInner,
.linkCount .linkCountDot {
  display: inline-block;
  user-select: none;
}
.bilingual .segmentNumber .segmentNumberInner,
.bilingual .linkCount .linkCountDot,
.bilingual .numberLabel .numberLabelInner {
  margin-top: 0;
}
.segment .segmentNumber,
.segment .linkCount {
  display: none;
  line-height: 1.4;
}
.hebrew .segment .segmentNumber,
.hebrew .segment .linkCount {
  display: none;
  line-height: 1.6;
}
.sheetContent .segment .linkCount {
  display: inline-block;
}
.segment .segmentNumber .segmentNumberInner,
.segment .segmentNumber .segmentNumberInner .he,
.textRange .numberLabel .numberLabelInner {
  font-size: 12px;
  vertical-align: middle;
}
.segment .segmentNumber,
.textRagnge .numberLabel {
  color: #666;
  top: 0;
}
.dark .segment .segmentNumber,
.dark .textRagnge .numberLabel {
  color: white;
}
.segment .linkCount {

}
.segment .linkCountDot {
  display: inline-block;
  width: 6px;
  height: 6px;
  border-radius: 12px;
  background-color: black;
  vertical-align: middle;
}
.dark .segment .linkCount {
  filter: invert(100%);
  -webkit-filter: invert(100%);
}
.readerPanel .segment .segmentNumber .en,
.readerPanel .segment .segmentNumber .he {
  text-align: center;
}
.readerPanel.english .segment .segmentNumber {
  left: -48px;
}
.readerPanel.hebrew .segment .segmentNumber,
.readerPanel.bilingual .segment .segmentNumber {
  right: -46px;
}
.readerPanel.hebrew .segment .linkCount,
.readerPanel.bilingual .segment .linkCount {
  left: -48px;
}
.readerPanel.english .segment .linkCount {
  right: -46px;
  left: auto;
}
.readerPanel.heLeft.bilingual .segment .segmentNumber,
.readerPanel.heRight.bilingual .segment .segmentNumber {
  left: 50%;
  margin-left: -15px;
  right: auto;
}
.readerPanel.heLeft.bilingual .segment .linkCount,
.readerPanel.heRight.bilingual .segment .linkCount {
  visibility: hidden;
}
.singlePanel .readerPanel.english .segment .segmentNumber {
  left: -30px;
}
.singlePanel .readerPanel.hebrew .segment .segmentNumber,
.singlePanel .readerPanel.bilingual .segment .segmentNumber {
  right: -30px;
}
.singlePanel .readerPanel.english .segment .linkCount {
  right: -30px;
}
.singlePanel .readerPanel.hebrew .segment .linkCount,
.singlePanel .readerPanel.bilingual .segment .linkCount {
  left: -30px;
}
.singlePanel .readerPanel.english .sheetItem.segment .linkCount {
  left: auto;
  right: -30px;
}
.readerPanel.english .segment.heOnly .segmentNumber .he,
.readerPanel.bilingual .segment.heOnly .segmentNumber .he,
.readerPanel.hebrew .segment.enOnly .segmentNumber .en {
  display: none;
}
.readerPanel.english .segment.heOnly .segmentNumber .en,
.readerPanel.bilingual .segment.heOnly .segmentNumber .en,
.readerPanel.hebrew .segment.enOnly .segmentNumber .he {
  display: block;
}
.segment .refLink {
  font-size: .8em;
  font-weight: bold;
  letter-spacing: 1px;
  cursor: pointer;
  color: #333;
}
.refLink:hover {
  text-decoration: underline;
}
.segment .namedEntityLink {
  color: inherit;
}
.segment .namedEntityLink:hover {
  cursor: text;
  text-decoration: none;
}
.segment.showNamedEntityLinks .namedEntityLink:hover {
  /* only show named entity underline when class showNamedEntityLinks exists */
  cursor: pointer;
  border-bottom: 2px dotted #666;
}
.stacked.bilingual .segment .en .namedEntityLink:hover {
  border-bottom-color: #666;
}
.textRange .actionLinks {
  text-align: right;
}
.textRange .actionLinks > span {
  font-size: 13px;
  text-transform: uppercase;
  display: inline-block;
  margin: 0 7px;
  cursor: pointer;
  color: #aaa;
}
.textRange .actionLinks > span > img {
  height: 13px;
  width: 13px;
  margin: 0 5px;
  opacity: 0.3;
  vertical-align: baseline;
}
.textRange .actionLinks > span > i {
  margin: 0 5px;
  font-size: 16px;
  vertical-align: top;
}
.textRange .actionLinks .en {
  font-family: "Roboto", "Helvetica Neue", "Helvetica", arial, sans-serif;
}
.textRange .actionLinks .he {
  font-family: "Heebo", sans-serif;
}
/* Footnotes */
.segment sup {
  margin-left: .2em;
  margin-right: .2em;
  text-decoration: none;
  font-family: var(--hebrew-sans-serif-font-family);
  font-size: 0.6em;
  line-height: 1;
  color: var(--inline-link-blue);
}
.segment .he sup {
  font-size: 0.5em;
}
.segment sup:hover {
  text-decoration: underline;
}
.sheetContent .segment sup:hover {
  text-decoration: none;
}
.segment sup::before {
  padding: 12px 12px;
  content: "";
  margin-inline-start: -7px;
  position: absolute;
}
.segment sup.itag {
  text-decoration: none;
  font-family: var(--hebrew-sans-serif-font-family);
  font-size: 0.6em;
  line-height: 1;
  color: var(--inline-link-blue);
}
.segment i.footnote {
  display: none;
  font-size: .8em;
  margin-left: .5em;
  margin-right: .5em;
  color: #666;
  font-style: normal;
}
.segment img {
  max-width: 100%;
}
.connectionsPanelHeader{
  display: flex;
  justify-content: space-between;
  align-items: center;
}
.singlePanel .connectionsPanelHeader {
  justify-content: flex-start;
  align-items: stretch;
  height: 100%;
}
.interface-hebrew .connectionsPanelHeader {
  direction: rtl;
}
.interface-english .connectionsPanelHeader {
  direction: ltr;
}
.connectionsPanelHeader .rightButtons {
  margin-top: -4px;
}
.connectionsPanelHeader .languageToggle,
.connectionsHeader .readerNavMenuCloseButton.circledX{
  height: 32px;
  width: 30px;
  text-align: center;
  line-height: 32px;
}
.readerNavMenu.compare {
  background-color: var(--lightest-grey);
}
.readerNavMenu.compare .readerNavTop .readerNavMenuCloseButton.circledX {
  height: 32px;
  width: 30px;
  display: flex;
  align-items: center;
  margin: 0 15px;
}
.connectionsPanelHeader .languageToggle {
  margin: 0 15px;
}
.connectionsHeader .readerNavMenuCloseButton.circledX,
.readerNavMenu.compare .readerNavTop .readerNavMenuCloseButton.circledX {
  width: 20px;
}
.connectionsHeader .readerNavMenuCloseButton.circledX img,
.readerNavMenu.compare .readerNavTop .readerNavMenuCloseButton.circledX img {
  opacity: 0.4;
  height: 20px;
  width: 20px;
  vertical-align: middle;
}
.readerNavMenu.compare .navBlockDescription,
.readerNavMenu.compare .categoryDescription {
  display: none;
}
.readerNavMenu.compare .navToggles {
  margin-inline-start: 0;
}
.connectionsPanelHeader .languageToggle img {
  vertical-align: middle;
  margin-top: -2px;
}
.connectionsPanel .flashMessage {
  font-size: 18px;
  color: #999;
  margin-bottom: 30px;
  text-align: left;
}
.interface-hebrew .connectionsPanel .flashMessage {
  text-align: right;
}
.textList {
  width: 100%;
  height: 54%;
  bottom: 0;
  left: 0;
  position: absolute;
  text-align: justify;
  margin: 0 auto;
  background-color: #FBFBFA;
}
.textList.marginless .texts,
.textList.fullPanel.marginless .texts {
  padding: 0 0 80px 0;
}
.dark .textlist {
  background-color: #333331;
}
.textList.fullPanel {
  padding-top: 60px;
  height: 100%;
  box-sizing: border-box;
}
.textList .texts {
  height: 100%;
  width: 100%;
  box-sizing: border-box;
  overflow: hidden;
  overflow-y: scroll;
  -webkit-overflow-scrolling: touch;
}
.textList .texts .contentInner {
  max-width: 660px;
  margin: 0 auto;
}
.textList .texts {
  padding: 30px 30px 80px 30px;
}
.textList.fullPanel .texts {
  padding: 40px 40px 80px 40px;
}
.textList .segment.heOnly,
.textList .segment.enOnly {
  text-align: justify;
}
.textListTop {
  position: absolute;
  top: 0;
  left: 0;
  width: 100%;
  background-color: inherit;
  z-index: 1;
}
.textList.fullPanel .textListTop {
  text-align: center;
  height: 55px;
}
.dark .textList {
  background-color: #333331;
}
.dark .textList .anchorText {
  background-color: #333331;
}
.textList .heOnly {
  display: block;
}
.textList.fullPanel .textListTop .leftButtons {
  margin: 9px 0 0 10px;
}
.textList.fullPanel .textListTop .rightButtons {
  margin: 9px 10px 0 0;
}
.gridBox {
  width: 100%;
  background-color: transparent;
}
.gridBox .gridBoxRow {
  display: flex;
  justify-content: space-between;
  margin-bottom: 6px;
}
.gridBox .gridBoxItem {
  flex: 1;
  
   /* HACK: overflow hidden will hide any box shadow beneath (b/c overflow cuts off at padding-box) can get around this by increasing padding-box and decreasing margin-box. see here https://stackoverflow.com/questions/33949013/css-overflow-hidden-cuts-shadow*/
  display: flex;
  flex-direction: column;
  padding: 5px;
}
.gridBox .gridBoxItem.placeholder {
  visibility: hidden;
}
.gridBox .gridBoxItem:first-child {
  padding-inline-start: 0;
  margin-inline-start: 0;
}
.gridBox .gridBoxItem:last-child {
  padding-inline-end: 0;
  margin-inline-end: 0;
}
.dark .filterSet td {
  border-color: #555;
}
.filterSet td.empty {
  border-left: 1px solid transparent;
  border-right: 1px solid transparent;
}
.topFilters {
  text-transform: none;
}
.dark .topFilters {
  background-color: #2D2D2B;
  border-bottom: 1px solid #444;
}
.textList.fullPanel .topFilters {
  margin: 0;
  border-top: 8px solid transparent;
  padding: 6px 22px 5px;
  background-color: #EDEDED;
}
.topFilters .textFilter {
  color: #999;
  display: inline-block;
  padding: 16px 8px;
}
.topFilters .textFilter.on {
  color: black;
}
.dark .topFilters .textFilter {
  color: #bbb;
}
.topFilters .textFilter > div {
  display: table-cell;
  vertical-align: middle;
}
.textList.fullPanel .recentFilterSet {
  margin: 0 0 12px 0;
}
.textList .recentFilterSet .textFilter,
.connectionsPanelHeader .recentFilterSet.topFilters .textFilter {
  display: inline-block;
  padding: 0;
  margin: 6px 14px;
  background-color: transparent;
  color: #999999;
  border-bottom: 4px solid #cccccc;
  margin-inline-start: 0;
}
.connectionsPanelHeader .recentFilterSet.topFilters .textFilter {
  margin: 18px;
  margin-inline-end: 14px;
  margin-inline-start: 0;
}
.textList .recentFilterSet .textFilter.on, .connectionsPanelHeader .recentFilterSet.topFilters .textFilter.on {
  color: #000000;
  border-bottom-color: var(--category-color);
}
.recentFilterSet.filterSet .textFilter, .recentFilterSet.filterSet .textFilter span{
  font-family: "HebrewInEnglish Serif Font", "adobe-garamond-pro", "Crimson Text", Georgia, serif;
}
.hebrew .textList .recentFilterSet.filterSet {
  direction: rtl;
}
.textList.singlePanel .connectionsHeader .topFilters{
  overflow-x: scroll;
  overflow-y: hidden;
}
.topFiltersInner {
  display: inline-block;
  white-space: nowrap;
  overflow: hidden;
  text-overflow: ellipsis;
  vertical-align: middle;
}
.textList.fullPanel .topFiltersInner {
  white-space: normal;
}
.textList.singlePanel .versionsTextList .topFiltersInner .textFilter {
  padding: 5px;
  margin-bottom: 5px;
  color: #999;
}
.textList.singlePanel .versionsTextList .topFiltersInner {
  white-space: pre-wrap;
}
.showMoreFilters {
  vertical-align: middle;
  float: right;
}
.categoryFilter {
  margin: 19px 34px;
  font-size: 18px;
  cursor: pointer;
  line-height: 21.6px;
  color: #000;
  -webkit-tap-hightlight-color: rgba(0,0,0,0); /* pulled from common.css; should apply more broadly? */
}
.categoryFilter:not(.withBooks) .filterInner:before{
  width: 18px;
  height: 16px;
  content: '';
  -webkit-mask: url("/static/img/connection-book.svg") no-repeat;
  mask: url("/static/img/connection-book.svg") no-repeat;
  -webkit-mask-size: cover;
  mask-size: cover;
  line-height: 25px;
  /**transform: scale(0.95);*/
  display: inline-block;
  background-color: var(--category-color);
}
.connectionsPanel .toolsButton.more{
  color: #666666;
}
.connectionsPanel .toolsButton.seeLess{
  margin-inline-start: 60px;
  font-style: normal;
  font-weight: normal;
  font-size: 13px;
  line-height: 18px;
  color: #999999;
  align-items: center;
  margin-top: 15px;
}
.connectionsPanel .toolsButton.seeLess img.toolsButtonIcon{
  height: 10px;
  width: 10px;
}
.connectionsPanel .toolsButton.seeLess .toolsButtonText{
  margin-inline-start: 5px;
}
.connectionsPanel .toolsButton.aboutThisText {
  margin-top: 30px;
}
.categoryFilter:not(.withBooks) .filterText{
  margin-inline-start: 15px;
  margin-inline-end: auto;
}
.textFilter {
  padding: 19px 0px;
  font-size: 18px;
  line-height: 1.2;
  display: block;
  cursor: pointer;
  color: #333;
  margin-inline-start: 34px;
  margin-inline-end: 34px;
}
.connectionsCount {
  color: #666;
  font-size: 16px;
  font-weight: lighter;
  letter-spacing: 1px;
  font-family: "Roboto", "Helvetica Neue", "Helvetica", sans-serif;
  unicode-bidi: isolate;
}
.englishAvailableTag {
  font-family: "Roboto", "Helvetica Neue", "Helvetica", sans-serif;
  text-transform: uppercase;
  align-self: flex-start;
  color: #999;
  border: 1px solid #CCC;
  border-radius: 3px;
  font-size: 12px;
  line-height: 18px;
  padding: 0px 3px;
  margin-left: 4px;
}
.filterInner {
  display: flex;
  justify-content: space-between;
  align-items: center;
}
.categoryFilterGroup.withBooks {
  /*border-bottom: 1px solid #E5E5E5;*/
  border-top: 4px solid;
  border-top-color: var(--category-color);
}
.categoryFilterGroup.withBooks .categoryFilter{
  text-transform: uppercase;
  margin: initial;
  margin-inline-end: 34px;
  margin-inline-start: 34px;
  padding: 19px 0px;
  border-bottom: 1px solid #E5E5E5;

}
.categoryFilterGroup a:hover {
  text-decoration: none;
}
.categoryFilterGroup.withBooks + .categoryFilterGroup {
  /*margin-top: 30px;*/
}
.categoryFilterGroup .textFilter {
  border-bottom: 1px solid #E5E5E5;
}
.categoryFilterGroup :first-child .textFilter {
  border-top: 1px solid #E5E5E5;
}
.categoryFilter.on, .textFilter.on {
  color: black;
}
.dark .categoryFilter.on, .dark .textFilter.on {
  color: white;
}
.textFilter.lowlight {
  color: #999;
}
.topFilters .textFilter.showMoreFilters {
  color: #999;
}
.bilingual .textFilter .he,
.bilingual .categoryFilter .he {
  display: none;
}
.textList .textListTop > .loadingMessage,
.textList .texts .contentInner > .loadingMessage {
  padding: 22px 10px 0;
  color: #999;
  font-size: 14px;
  text-align: center;
}
.textList .textListTop > .loadingMessage {
  position: relative;
  top: 70px;
}
.textList .texts {
  position: relative;
  background-color: #FBFBFA;
}
.sepia .textList .texts {
  background-color: #FBFBFA;
}
.dark .textList .texts {
  background-color: #333331;
}
.textList .texts .textRange {
  font-size: 1.8em;
  padding-top: 16px;
  margin-top: 12px;
  position: relative;
  cursor: text;
}
.textList .texts .textRange .segment{
  cursor: text;
}
.textListTextRangeBox {
  border-bottom: 1px solid #eee;
}
.textList .texts .textRange .title {
  color: #999;
}
.textList .texts .segment .queryTextHighlight {
  padding: 0;
  background-color: inherit;
  font-weight: bold;
}
.dark .textList .texts .textRange .title {
  color: #ddd;
}
.textList.singlePanel .textListTextRangeBox:first-child {
  margin-top: -30px;
}
.textRange .title {
  display: flex;
  justify-content: space-between;
}
.textRange .title .buttons {
}
.bilingual .textList .title .he {
  display: none;
}
.textList .sheetList .sheet,
.textList .note {
  padding: 0 0 24px 0;
  display: flex;
  flex-flow: column;
}
.textList .sheet + .sheet {
  padding: 24px 0;
  border-top: 1px solid #E6E5E6;
}
.textList .sheetList .sheet a.sheetTitle {
  margin-bottom: 0;
  align-items: flex-start;
}
.textList .sheet .sheetInfo {
  display: flex;
  justify-content: space-between;
}
.sheet .sheetInfo .sheetUser {
  display: flex;
  align-items: center;
}
.textList .sheet .sheetAuthorImg,
.textList .note .noteAuthorImg {
  height: 26px;
  width: 26px;
  vertical-align: -8px;
}
.textList .sheet .sheetViews {
  color: #999;
  font-size: 12px;
}
.textList .sheet .sheetAuthor,
.textList .note .noteAuthor {
  color: #666;
  font-size: 16px;
  margin: auto 14px;
}
.textList .sheet .sheetTitle {
  display: flex;
  justify-content: flex-start;
  margin-top: 14px;
  font-size: 18px;
  text-align: left;
  color: #000;
}
.textList .sheet .sheetLeft .sheetTitle img.sheetIcon {
  width: 14px;
  height: 14px;
  margin: 3px 0 0 0;
}
.textList .sheet .sheetTitle .sheetTitleText{
  margin: auto 6px;
}
.textList .sheet .sheetTags {
  display: flex;
  flex-flow: row wrap;
  margin-top: 6px;
  font-size: 13px;
  color: #999;
  text-align: left;
}
.textList .sheet .sheetTag {
  color: inherit;
  display: inline-block;
  white-space: nowrap;
}
.sheet .sheetRight {
  display: flex;
  flex-direction: row;
  align-items: flex-start;
  justify-content: space-between;
  padding-top: 5px;
  margin: 0 -4px;
}
.sheet .sheetRight img {
  display: none;
  opacity: 0.4;
  padding: 0 5px;
  width: 22px;
  height: 22px;
  margin: 0;
}
.sheet .sheetRight img.pinned,
.sheet:hover .sheetRight img {
  display: block;
}
.sheet:hover .sheetRight img:hover {
  opacity: 0.6;
  cursor: pointer;
}
.sheet .sheetTag .separator {
  display: inline-block;
  margin-right: 8px;
}
.sheet .sheetTags .unlisted img,
.collectionListing .collectionListingDetails .unlisted img,
.tocTop .unlisted img {
  width: 13px;
  height: 13px;
  opacity: 0.4;
  margin-inline-end: 3px;
  position: relative;
  top: 2px;
}
.sheetTag.button,
.sheetTag.button:hover,
.sheetTag.button:active {
  background-color: #EDEDED;
  border-color: #ccc;
  color: #999;
  font-size: 14px;
  margin: 4px;
}
.readerTextTableOfContents .sheetTag.button {
  padding: 10px 16px
}
.textList .sheetList {
  padding-top: 40px;
}
.textList .sheetList:first-of-type {
  padding-top: 0px;
}
.textList .sheetList + .sheetList {
  border-top: 1px solid #E6E5E6;
}
.textList .note .noteAuthorInfo {
  margin-bottom: 14px;
}
.textList .note .noteTitle {
  font-weight: bold;
}
.textList .note .noteTitle,
.textList .note .noteText {
  font-size: 16px;
}
.textList .textListTextRangeBox + .sheet {
  margin-top: 24px;
}
.mediaList .media {
  border-top: solid 1px #CCC;
  padding: 20px 0;
}
.mediaList .mediaTitle {
  font-family: "Roboto", "Helvetica Neue", "Helvetica", sans-serif;
  font-style: normal;
  font-weight: 400;
  font-size: 16px;
  line-height: 19px;
  color: #666;
	padding-bottom: 15px;
}
.mediaList .mediaTitle .he {
  font-size: 16px;
}
.mediaList .media .title {
	font-size: 22px;
  color: #000;
}
.mediaList .media a {
	color: #999;
}
.mediaList .media .description {
	margin: 10px 0;
  font-size: 13px;
  font-family: "Roboto", "Helvetica Neue", "Helvetica", sans-serif;
  flex-flow: row;
  justify-content: space-between;
  color: #666;
}
.mediaList .media .panel{
	background: #e6e6e6;
	border-radius: 50px;
	text-align: center;
	margin: 15px 0;
	padding: 15px;
  font-size: 13px;
  line-height: 15px;
  flex-direction: row;
  display: flex;
  flex-wrap: nowrap;
  justify-content: space-between;
  text-align: left;
  direction: ltr;
}
.mediaList .media .panel .playTimeContainer {
  display: inline-flex;
  align-self: center;
  font-size: 13px;
  font-family: "Roboto", "Helvetica Neue", "Helvetica", sans-serif;
}
.mediaList .media .panel .playTimeContainer span {
  margin: 0 15px;
}
.mediaList .media .panel .sliderContainer {
  display: inline-flex;
  flex: 2;
  align-self: center;
}
.mediaList .media .panel input[type='image'] {
	  width: 10px;
    height: 10px;
    padding: 2.5px;
}
.slider {
  -webkit-appearance: none;
  height: 2px;
  background: #4d4d4d;
  outline: none;
  opacity: 0.7;
  width: 100%;
}
.slider:hover {
  opacity: 5;
}
.slider::-webkit-slider-thumb {
  -webkit-appearance: none;
  appearance: none;
  width: 10px;
  height: 10px;
  border-radius: 50%;
  background: #4871bf;
  cursor: pointer;
}
.slider::-moz-range-thumb {
  width: 10px;
  height: 10px;
  border-radius: 50%;
  background: #4871bf;
  cursor: pointer;
}
/* All the same stuff for IE */
.slider::-ms-thumb {
  width: 10px;
  height: 10px;
  border-radius: 50%;
  background: #4871bf;
  cursor: pointer;
}
.webpageList .website {
  text-align: start;
}
.webpageList .website .icon {
  height: 16px;
  width: 16px;
  margin-top: 2px;
}
.webpageList .webpage {
  margin-bottom: 30px;
  text-align: left;
  direction: ltr;
}
.webpageList .webpage.hebrew{
  text-align: right;
  direction: rtl;
}
.webpageList .webpage .icon {
  margin-right: 10px;
}
.webpage.hebrew .icon {
  margin: 0 0 0 10px;
}
.webpageList .webpage .title {
  font-size: 22px;
  color: black;
  text-decoration: none;
  margin-bottom: 10px;
}
.webpageList .webpage .title:hover {
  text-decoration: none;
}
.webpageList .webpage .domain {
  font-family: "Roboto", "Helvetica Neue", "Helvetica", sans-serif;
  font-size: 14px;
  color: #666;
  margin-bottom: 10px;
}
.webpageList .webpage .description {
  font-size: 18px;
  color: #999;
}
.webpageList .webpage .stats,
.mediaList .media .meta,
.manuscript .meta {
  font-size: 13px;
  color: #999;
  margin-top: 5px;
}
.manuscript .meta span,
.manuscript .meta a {
  font-family: "Roboto", "sans-serif";
  margin-top: 2px;
}
.manuscript .meta .int-he {
  font-family: "Heebo", "sans-serif";
}
.webpageList.empty .loadingMessage {
  margin-top: 0px;
}
.webpageList .webpagesLinkerMessage {
  padding: 20px 0px;
  color: #999;
  border-top: 1px solid #E5E5E5;
  font-size: 13px;
}
.marginless .webpageList .webpagesLinkerMessage {
  padding: 20px 34px;
}
.webpageList .webpagesLinkerMessage a {
  color: #999;
  text-decoration: underline;
}
.manuscriptImage {
  width: auto;
  max-height: 180px;
  border-radius: 3px;
}
.manuscriptCaption {
  font-family: "Adobe Garamond Pro", "sans-serif";
  font-size: 18px;
  line-height: 22px;
  margin-top: 13px;
  margin-bottom: 2px;
  border-bottom: 0px;
  text-align: left;
}
.manuscriptCaptionHe {
  font-family: "Taamey Frank", "Heebo", "sans-serif";
  font-size: 22px;
  line-height: 22px;
  margin-top: 13px;
  margin-bottom: 2px;
  border-bottom: 0px;
  text-align: right;
}
.fullSizeImageLink {
  width: 292px;
  height: 23px;
  left: 830px;
  top: 367px;
  font-family: "Roboto", "sans-serif";
  font-style: normal;
  font-weight: normal;
  font-size: 13px;
  line-height: 15px;
  color: #999999
}
.manuscript {
  border-bottom: 1px solid #DDDDDD;
  margin: 29px 34px;
  padding-bottom: 19px;
  overflow-x: hidden;
}

.manuscript a {
  color: inherit;
}
/*.manuscriptBorder {*/
/*  border: 1px solid #dddddd;*/
/*  position: absolute;*/
/*  width: 292px;*/
/*  height: 0px;*/
/*  left: 830px;*/
/*  top: 409px;*/
/*}*/
.manuscriptList :last-child {
  border-bottom: 0px solid red;
}
.textList.marginless .webpageList.empty .loadingMessage {
  margin: 50px 40px;
}
.textRange .numberLabel {
  position: absolute;
  top: 14px;
}
.english .textRange .numberLabel {
  left: -24px;
}
.english .textRange .numberLabel.itag {
  right: -30px;
  left: initial;
}
.hebrew .textRange .numberLabel,
.bilingual .textRange .numberLabel  {
  right: -30px;
}
.multiPanel .textRange .numberLabel{
  display: none;
}
.multiPanel .textRange .numberLabel.itag{
  display: block;
  color: #4871bf;
}
.textRange.lowlight .numberLabel {
  color: #999;
}
.readerPanel.bilingual .connectionsPanel .he {
  display: none;
}
.connectionsSummaryLoading {
  padding: 20px 34px;
  color: #999;
}
.connectionsPanel .connectionPanelSectionHeader{
  margin-inline-start: 34px;
  margin-inline-end: 34px;
  margin-top: 30px;
  margin-bottom: 15px;
  border-bottom: 1px solid #CCCCCC;
  padding-bottom: 13px;
}
.connectionsPanel .connectionPanelSectionHeader .connectionPanelSectionHeaderInner{
  font-size: 14px;
  font-style: normal;
  font-weight: 400;
  line-height: 18px;
  letter-spacing: 0em;
  text-align: justified;
  color: #666666;
  text-transform: uppercase;

}
.connectionsPanel .connectionsSummaryLoading .loadingMessage {
  margin-top: 0;
}
.textListTextRangeBox {
  position: relative;
}
.textListTextRangeBox .textRange{
  margin-bottom: 0;
  padding-bottom: 0;
}
.textListTextRangeBox .connection-buttons, .versionsTextList .connection-buttons{
  margin-bottom: 28px;
  display: flex;
  align-items: center;
  align-content: flex-start;
}
.connection-buttons.access-user .connection-button.delete-link{
  display:none;
}
.connection-buttons .connection-button{
  font-style: normal;
  font-weight: normal;
  font-size: 13px;
  line-height: 15px;
  color: #999999;
  margin-inline-end: 15px;
  text-decoration: none;
  cursor: pointer;
}
.singlePanel .connection-buttons .connection-button{
  text-align: start;
  margin-inline-end: 5px;
}
.connection-buttons .connection-button .int-en{
  font-family: "Roboto", "Helvetica Neue", "Helvetica", sans-serif;
}
.connection-buttons .connection-button .int-he{
  font-family: "Heebo", "Roboto", "Helvetica Neue", "Helvetica", sans-serif;
}
.toolsMessage {
  margin: 130px 0;
  text-align: center;
  font-size: 18px;
}
.connection-buttons .connection-button::before{
  line-height: 25px;
  color: #999999;
  vertical-align: middle;
  opacity: 0.4;
  transform: scale(0.55);
  display: inline-block;
}
.connection-buttons .panel-open-link::before{
  content: url("/static/icons/open-panel.svg");
}
.connection-buttons .delete-link::before{
  content: url("/static/icons/remove-connection.svg");
}
.connection-buttons .add-to-sheet-link::before{
  content: url("/static/icons/add-to-sheet.svg");
}
.toolsButton {
  display: flex;
  justify-content: flex-start;
  color: #000;
  /*border-top: 1px solid #E5E5E5;*/
  cursor: pointer;
  font-size: 16px;
  letter-spacing: 1px;
  margin: 20px 34px;
  align-items: center;
}
.toolsButton .toolsButtonText .connectionsCount::before{
  content: " ";
}
.topicList.topicsHe {
  direction: rtl;
}
.topicList.topicsEn {
  direction: ltr;
}
.interface-hebrew .topicList.topicsEn {
  direction: rtl;
}
.toolsButton.topicButton {
  flex-direction: column;
  letter-spacing: unset;
  align-items: initial;
  border-top: 1px solid #E5E5E5;
  padding: 20px 34px;
  margin: initial;
}
.topicButton .topicButtonTitle {
  display: flex;
  flex-direction: row;
  justify-content: space-between;
  text-align: left;
}
.topicButton .topicButtonTitle .he {
  text-align: right;
}
.topicButton .contentText .en {
  font-family: "adobe-garamond-pro", "Crimson Text", Georgia, serif;
}
.topicButtonTitle .he {
  font-size: 122%;
}
.topicButton .three-dots-button.tooltip-toggle::before,
.named-entity-title-bar .three-dots-button.tooltip-toggle::before {
  transform: none;
  left: unset;
  right: 30px;
  width: 180px;
}
.readerPanel.hebrew .topicButton .three-dots-button.tooltip-toggle::before,
.readerPanel.hebrew .named-entity-title-bar .three-dots-button.tooltip-toggle::before {
  right: unset;
  left: 30px;
  text-align: right;
}
.topicButton .smallText {
  margin-top: 10px;
  line-height: 18px;
  font-size: 18px;
  text-align: start;
}
.topicButton .smallText .en {
  font-family: "Roboto", "Helvetica Neue", "Helvetica", sans-serif;
  font-size: 13px;
  font-weight: normal;
  color: #999;
}
.topicButton .smallText .he {
  font-family: "Heebo", sans-serif;
  font-size: 13px;
  font-weight: normal;
  color: #999;
}
.toolsButton:hover {
  text-decoration: none;
  color: inherit;
}
.toolsButton.systemTypeface .toolsButtonText span.int-en,
.toolsButton.systemTypeface .toolsButtonText span.en{
  font-family: "Roboto", "Helvetica Neue", "Helvetica", sans-serif;
}
.toolsButton.textTypeface .toolsButtonText span.int-en,
.toolsButton.textTypeface .toolsButtonText span.en{
  font-family: "adobe-garamond-pro", "Crimson Text", Georgia, serif;
}
.toolsButton.systemTypeface .toolsButtonText span.int-he,
.toolsButton.systemTypeface .toolsButtonText span.he{
  font-family: "Heebo", "Roboto", "Helvetica Neue", "Helvetica", sans-serif;
}
.toolsButton.textTypeface .toolsButtonText span.int-he,
.toolsButton.textTypeface .toolsButtonText span.he{
  font-family: "Taamey Frank", "adobe-garamond-pro", "Crimson Text", Georgia, "Times New Roman", serif;
  font-size: 122%;
}
.toolsButton .toolsButtonIcon {
  color: #999;
  font-size: 20px;
  margin-top: -1px;
}
.interface-hebrew .toolsButton .toolsButtonIcon {
  margin-top: 1px;
}
.toolsButton img.toolsButtonIcon {
  width: 18px;
  height: 18px;
  vertical-align: middle;
}
.toolsButton .toolsButtonText{
  margin-inline-start: 15px;
}
.shareInputBox {
  padding: 34px;
}
.shareInput {
  width: 100%;
  box-sizing: border-box;
  border-radius: 7px;
  border: none;
  box-shadow: 0 1px 3px rgba(0,0,0,0.2);
  font-size: 18px;
  font-family: "Roboto", "Helvetica Neue", "Helvetica", sans-serif;
  color: #666;
  padding: 20px 26px;
}
.addToSourceSheetBox {
  position: relative;
}
.addToSourceSheetBox input {
  padding: 13px 12px;
  margin: 0;
  cursor: pointer;
  font-size: 18px;
  border-radius: 4px;
  box-shadow: none;
  border: 1px solid #E9E9E9;
  width: 60%;
  height: 50px;
  box-sizing: border-box;
}
.addToSourceSheetBox .button {
  width: 100%;
  text-align: center;
  margin: 0;
}
.addToSourceSheetBox .button.small {
  width: 37%;
  box-sizing: border-box;
  height: 50px;
  padding: 17px;
  margin: 0;
  float: right;
}
.interface-hebrew .addToSourceSheetBox input {
  width: 47%;
}
.interface-hebrew .addToSourceSheetBox .button.small {
  width: 50%;
  float: left;
}
.addToSourceSheetBox .newSheet {
  border-top: 1px solid #E9E9E9;
  padding: 14px 22px;
}
.addToSourceSheetBox .newSheet input::placeholder { /* eventual spec? */
  font-family: "Roboto", "Helvetica Neue", "Helvetica", sans-serif;
}
.addToSourceSheetBox .newSheet input::-webkit-input-placeholder { /* Chrome/Opera/Safari */
  font-family: "Roboto", "Helvetica Neue", "Helvetica", sans-serif;
}
.addToSourceSheetBox .newSheet input::-moz-placeholder { /* Firefox 19+ */
  font-family: "Roboto", "Helvetica Neue", "Helvetica", sans-serif;
}
.addToSourceSheetBox .newSheet input:-ms-input-placeholder { /* IE 10+ */
  font-family: "Roboto", "Helvetica Neue", "Helvetica", sans-serif;
}
.addToSourceSheetBox .newSheet input:-moz-placeholder { /* Firefox 18- */
  font-family: "Roboto", "Helvetica Neue", "Helvetica", sans-serif;
}
.confirmAddToSheet {
  text-align: center;
  background-color: #FBFBFA;
  margin-bottom: 10px;
}
.confirmAddToSheet .message{
  text-align: start;
}
.confirmAddToSheet.addToSourceSheetBox .message span{
  font-family: 'HebrewInEnglish Serif Font', "adobe-garamond-pro", "Crimson Text", Georgia, "Times New Roman", serif;
  font-style: normal;
  font-weight: normal;
  font-size: 18px;
  line-height: 25px;
  text-decoration-line: none;
  color: #666666;
}
.confirmAddToSheet.addToSourceSheetBox .message span a{
  text-decoration: underline;
  color: #666666;
}
.confirmAddToSheet .button {
  width: 100%;
}
.connectionsPanel .allSheetsLink,
.connectionsPanel .allNotesLink {
  display: block;
  margin-top: 10px;
}
.interface-hebrew .allNotesLinks {
  text-align: left;
}
.noteList + .noteList {
  border-top: 1px solid #ccc;
}
.connectionsPanel .loadingMessage {
  margin-top: 40px;
}
.connectionsPanel textarea.noteText,
.connectionsPanel textarea.feedbackText,
.sideColumn textarea.feedbackText {
  width: 100%;
  min-height: 100px;
  border: none;
  border-radius: 7px;
  padding: 20px 25px;
  box-sizing: border-box;
  box-shadow: 0 1px 3px rgba(0,0,0,0.2);
  font-size: 18px;
  font-family: "adobe-garamond-pro", "Crimson Text", Georgia, serif;
  margin-bottom: 10px
}


.connectionsPanel .noteSharingToggle {
  border: 1px solid #ccc;
  border-radius: 4px;
  margin-bottom: 12px;
}
.connectionsPanel .notePrivateButton,
.connectionsPanel .notePublicButton {
  width: 50%;
  display: inline-block;
  text-align: center;
  color: #CCC;
  padding: 16px 24px;
  border-radius: 4px;
  cursor: pointer;
  font-size: 15px;
  letter-spacing: 1px;
  font-family: "Roboto", "Helvetica Neue", "Helvetica", sans-serif;
  box-sizing: border-box;
}
.connectionsPanel .notePrivateButton.active,
.connectionsPanel .notePublicButton.active {
  background-color: white;
  color: #666;
}
.connectionsPanel .notePrivateButton {
  border-right: 1px solid #ccc;
  border-top-right-radius: 0;
  border-bottom-right-radius: 0;
}
.hebrew .connectionsPanel .notePrivateButton {
  border-left: 1px solid #ccc;
  border-top-left-radius: 0;
  border-bottom-left-radius: 0;
  border-right: none;
  border-top-right-radius: 4px;
  border-bottom-right-radius: 4px;
}
.connectionsPanel .line {
  width: 100%;
  border-bottom: 1px solid #ccc;
  margin: 40px 0;
}
.connectionsPanel .deleteNote {
  text-align: center;
  padding: 18px 0;
  color: #999;
  font-size: 15px;
  cursor: pointer;
  font-family: "Roboto", "Helvetica Neue", "Helvetica", sans-serif;
}
.connectionsPanel.textList .note {
  padding: 30px 0;
  position: relative;
}
.connectionsPanel.textList .note {
  border-top: 1px solid #E6E5E6;
}
.connectionsPanel.textList .note:first-child {
  border-top: none;
}
.connectionsPanel .noteButtons {
  position: absolute;
  top: 30px;
  left: -32px;
}
.interface-hebrew .connectionsPanel .noteButtons {
  left: auto;
  right: -32px;
}
.connectionsPanel .editNoteButton {
  visibility: hidden;
}
.connectionsPanel .note:hover .editNoteButton {
  visibility: visible;
}
.connectionsPanel .noteButtons .fa {
  cursor: pointer;
  color: #C6C6C6;
  font-size: 20px;
  margin: 0 8px;
}
.connectionsPanel .chavruta #chavrutaURL {
  background: #FBFBFA;
  box-shadow: 0px 1px 3px rgba(0, 0, 0, 0.25);
  border-radius: 6px;
  border: none;
  width: calc(100% - 22px);
  padding: 15px 11px;
  font-family: "Roboto", "Helvetica Neue", "Helvetica", sans-serif;
  color: #666;
  font-style: normal;
  font-weight: normal;
  font-size: 16px;
  line-height: 19px;
}
.connectionsPanel .chavruta .buttonContainer,
.feedbackOverlay .buttonContainer {
  width: 100%;
  margin-top: 15px;
  text-align: center;
}
.connectionsPanel .chavruta .startChavrutaButton {
  color: #fff;
}
.connectionsPanel .chavruta .startChavrutaButton img {
  filter: invert(100%) sepia(0%) saturate(7500%) hue-rotate(181deg) brightness(118%) contrast(111%);
  margin-inline-end: 10px;
}
.connectionsPanel .chavruta .headerText {
  font-family: "Roboto", "Helvetica Neue", "Helvetica", sans-serif;
  font-style: normal;
  font-weight: 500;
  font-size: 22px;
  line-height: 26px;
  padding-bottom: 13px;
  color: #666666;
  border-bottom: 1px solid #CCCCCC;
}
.connectionsPanel .chavruta p {
  font-size: 16px;
  font-family: "Roboto", "Helvetica Neue", "Helvetica", sans-serif;
  line-height: 19px;
  color: #666666;
}
.connectionsPanel .chavruta .fakeBrowser {
  width: 100%;
  margin: 30px auto 30px;
}
.fakeBrowser .fakeBrowserHeader {
  background: #C4C4C4;
  width: 100%;
  height: 30px;
  display: inline-flex;
  border-radius: 3px 3px 0 0;
}
.fakeBrowser .fakeBrowserButtons {
  padding: 7px;
}
.fakeBrowser .fakeBrowserButton {
  width: 8px;
  height: 8px;
  border-radius: 8px;
  display: inline-block;
  margin: 0px 1px;
}
.fakeBrowserButton.red {
  background: #E96E4C;
}
.fakeBrowserButton.yellow {
  background: #E6A935;
}
.fakeBrowserButton.green {
  background: #85C33D;
}

.fakeBrowser .fakeBrowserURLBar {
  background: #fff;
  flex: 1;
  align-self: center;
  margin-right: 10px;
  text-align: center;
  opacity: 0.85;
  border-radius: 4px;
  color: #9B9B9B;
}
.fakeBrowser .fakeBrowserMain {
  width: 100%;
  height: 190px;
  background-color: #fff;
  border-radius: 0 0 3px 0;
}
.fakeBrowser .fakeBrowserMain .fakeBrowserLeft {
  padding: 10px;
  background-color: #EDEDEC;
  width: 85px;
  display: inline-block;
  border-radius: 0 0 0 3px;
}
.fakeBrowser .fakeBrowserMain .fakeBrowserRight {
  padding: 0 10px;
  background-color: #fff;
  width: calc(100% - 127px);
  display: inline-block;
}
.fakeBrowser .fakeBrowserMain .fakeBrowserRight hr {
  border: none;
  margin-top: 8px;
  border-top: 3px solid #ccc;
}
.fakeBrowser .fakeBrowserMain .fakeBrowserRight hr:nth-child(4n+0) {
  margin-bottom: 16px;
  width: 80%;
  margin-inline-start: 0;
}
.fakeBrowser .fakeBrowserButtonAvatar {
  margin: 10px auto 5px;
  width: 80%;
  text-align: center;
}
.fakeBrowser .fakeBrowserButtonAvatar img {
  width: 100%;
}
.fakeBrowser .fakeBrowserButtonAvatar .default-profile-img {
  line-height: 68px;
  background: #212E50;
}
.addConnectionBox {
  font-size: 18px;
  text-align: center;
}
.addConnectionBox .dropdown .dropdownMain{
  justify-content: center;
}
.addConnectionBox .dropdown .dropdownMain span, .addConnectionBox .dropdown .dropdownMain img{
  margin-inline-start: auto;
}
.addConnectionSummary {
  margin-bottom: 20px;
}
.loginPrompt {
  text-align: center;
}
.loginPrompt .loginPromptMessage {
  font-size: 18px;
  margin-bottom: 20px;
}
.loginPrompt .button {
  width: auto;
  margin: 0 6px;
}
.profile-pic {
  display: flex;
  justify-content: center;
  align-items: center;
  flex-direction: column;
}
.profile-page .profile-pic .profile-pic-hover-button {
  display: none;
}
.profile-pic-cropper-error {
  line-height: 1;
  max-width: 50vw;
  overflow: hidden;
}
.profile-page .profile-pic:hover .profile-pic-hover-button.profile-pic-button-visible {
  display: flex;
}
.profile-page .profile-pic .profile-pic-button-row {
  display: flex;
}
.profile-page .profile-pic .profile-pic-button {
  position: absolute;
}
.profile-pic-cropper-modal {
  max-width: unset !important;
  max-height: unset !important;
  padding: 15px 15px 17px 15px !important;
  box-shadow: 0px 1px 4px rgba(0, 0, 0, 0.4);
  background-color: #FFF !important;
  border-radius: 6px;
}
.profile-pic-cropper-modal-inner {
  overflow: auto;
  display: block;
  line-height: 0;
  border-radius: 6px;
}
.profile-pic-loading {
  display: flex;
  align-items: center;
  justify-content: center;
  margin-top: 17px;
}
.profile-pic-cropper-modal .ReactCrop__crop-selection {
  border-radius: 50%;
  box-shadow: 0 0 0 9999em rgba(255, 255, 255, 0.6);
}
.profile-pic-cropper-modal .ReactCrop__image {
  max-width: 50vw;
  max-height: 50vh;
}
.profile-pic-close {
  right: 25px !important;
}
.profile-pic-cropper {
}
.profile-page .profile-pic .profile-pic-cropper-modal .profile-pic-cropper-button {
  display: inline-flex;
}
.profile-page .profile-pic .profile-pic-cropper-desc {
  margin-top: 9px;
  margin-bottom: 18px;
}
.profile-pic .profile-pic-input-file {
  /* make it essentially invisible so it stays in DOM and is accessible */
  width: 0.1px;
  height: 0.1px;
  opacity: 0;
  overflow: hidden;
  position: absolute;
  z-index: -1;
}
.readerNavMenu.profile-page .resourcesLink img {
  top: 0;
}
.profile-page .logoutLink {
  box-shadow: none;
  font-size: 16px;
}
.profile-page .logoutLink .int-en {
  font-family: "Roboto", "Helvetica Neue", "Helvetica", sans-serif;
}
.profile-page .logoutLink .int-he {
  font-family: "Heebo", sans-serif;
}
.notificationsTitleIcon {
  position: relative;top: 2px;
}
.notification {
  border-bottom: 1px solid var(--light-grey);
  border-top: none;
  padding: 25px 0;
  line-height: 1.4;
}
.notification {
  display: flex;
}
.notification .imageSection {
  margin-inline-end: 15px;
}
.notification .imageSection img {
  height: 30px;
  width: 30px;
  border-radius: 15px;
}
.notification .mainSection {
  flex: 1;
}
.notification a {
  unicode-bidi: plaintext;
}
.notification a:hover {
  color: inherit;
}
.notification .topLine {
  display: flex;
  justify-content: space-between;
  flex-direction: row;
  margin-top: 2px;
  align-content: space-between;
}
.notification .topLine a {
  font-weight: bold;
}
.notification .topLineText {
  flex: 1;
}
.notification .date {
  color: var(--medium-grey);
  font-size: 14px;
  margin-inline-start: 15px;
}
.notification .notificationBody {
  margin-top: 20px;
}
.notification .sheetTitle,
.notification .collectionName {
  --english-font: var(--english-serif-font-family);
  --hebrew-font: var(--hebrew-serif-font-family);
  font-size: 24px;
  display: block;
}
.notification .sheetSummary {
  --english-font: var(--english-serif-font-family);
  --hebrew-font: var(--hebrew-serif-font-family);
  color: var(--dark-grey);
  font-size: 16px;
  margin-top: 10px;
}
.notification .replyButton {
  margin-top: 15px;
}
.notification .replyButton img {
  width: 15px;
  height: 10px;
  margin-inline-end: 10px;
}
.notification-message-link {
  display: inline-block;
  padding: 0 5px;
}
.globalUpdateForm {
  padding: 20px;
  background-color: #ddd;
  border-radius: 15px;
  font-size: 18px;
}
.globalUpdateForm .storyTypeSelector {
  padding-bottom: 15px;
}
.globalUpdateForm  select {
  margin: 0 0 0 15px;
}
.globalUpdateForm .error {
  color: red;
  font-size: 90%;
}
.globalUpdateForm input[type="text"] {
  padding: 5px;
  margin: 5px 0;
  width: 260px;
}
.globalUpdateForm input[type="radio"] {
  padding: 5px;
  margin: 8px;
}
.globalUpdateForm label {
  padding-top: 10px;
  display: block;
}
.globalUpdateForm .previewButton {
  margin-left: 85%;
  font-size: 20px;
}
.update {
  position: relative;
}
.update .imageSection {
  display: none;
}
.update .delete-update-button {
  position: absolute;
  top:  8px;
  right:  0px;
  color:  var(--dark-grey);
}
.story-action-button {
  display: inline-block;
  background: #CB6158;
  padding: 0 15px;
  margin: 0 8px;
  width: 60px;
  text-align: center;
  height: 19px;
  color: #fff;
  cursor: pointer;
  border-radius: 8px;
  box-shadow: 1px 1px 1px #ccc;
  border: 1px solid #ccc;
}

.lds-ring {
  display: inline-block;
  position: relative;
  width: 34px;
  height: 34px;
}
.lds-ring div {
  box-sizing: border-box;
  display: block;
  position: absolute;
  width: 21px;
  height: 21px;
  margin: 6px;
  border: 6px solid #999;
  border-radius: 50%;
  animation: lds-ring 1.2s cubic-bezier(0.5, 0, 0.5, 1) infinite;
  border-color: #999 transparent transparent transparent;
}
.lds-ring div:nth-child(1) {
  animation-delay: -0.45s;
}
.lds-ring div:nth-child(2) {
  animation-delay: -0.3s;
}
.lds-ring div:nth-child(3) {
  animation-delay: -0.15s;
}
@keyframes lds-ring {
  0% {
    transform: rotate(0deg);
  }
  100% {
    transform: rotate(360deg);
  }
}
.sefariaLogo {
  text-align: center;
  text-transform: uppercase;
  font-family: "Roboto", "Helvetica Neue", "Helvetica", sans-serif;
}
#appLoading {
  position: fixed;
  text-align: center;
  background-color: #FBFBFA;
  height: 100%;
  width: 100%;
  direction: initial;
}
#appLoading .loadingMessage {
  position: absolute;
  top: 45%;
  left: 50%;
  transform: translate(-50%, -50%);
}
#appLoading img.int-en {
  width: 150px;
  height: 42px;
  margin-bottom: 6px;
}
#appLoading img.int-he {
  width: 150px;
  height: 49px;
  margin-bottom: 6px; 
}
.emptyDesktop {
  margin-top: 200px;
  text-align: center;
  color: #999;
}
.button {
  display: inline-block;
  color: white;
  background-color: var(--sefaria-blue);
  box-shadow: 0 1px 3px rgba(0,0,0,0.25);
  border-radius: 6px;
  padding: 16px 30px;
  margin: 0 2px 6px 2px;
  cursor: pointer;
  font-size: 16px;
  box-sizing: border-box;
  line-height: 19px;
  text-align: center;
  --english-font: var(--english-sans-serif-font-family);
  --hebrew-font: var(--hebrew-sans-serif-font-family);
  border: none;
}
.button.disabled{
  border: 1px solid var(--light-grey);
  background-color: var(--lightest-grey);
  font-size: 16px;
  line-height: 19px;
  text-align: center;
  color: var(--medium-grey);
  box-shadow: none;
}
.button.disabled:hover{
  color: var(--medium-grey);
  cursor: initial;
}
a.button {
  color: white;
}
.button:hover,
a.button:hover {
  color: white;
  text-decoration: none;
}
.button.white {
  background-color: white;
  color: #333;
}
a.button.white {
  color: var(--dark-grey);
}
.button.grey {
  background-color:  var(--lighter-grey);
  color: var(--dark-grey);
  box-shadow: none;
  border: none;
}
a.button.mini {
  padding: 5px;
  font-size: .8em;
}
.interface-english .userSheetTitle a.button.mini {
  float: right;
}
.interface-hebrew .userSheetTitle a.button.mini {
  float: left;
}
.button.transparent {
  color: #666;
  background-color: transparent;
  border: 1px solid transparent;
}
.profile-page .button.transparent {
  border: 0;
}
.button.transparent.bordered {
  border: 1px solid #CCC;
}
.button.fillWidth {
  width: 100%;
  text-align: center;
  display: block;
  margin: 10px 0;
}
.button.squareBorder {
  border-radius: 0;
}
a .button:hover {
  text-decoration: none;
}
.button.small {
  padding: 10px 14px;
  width: -moz-fit-content;
  width: fit-content;
}
.button.extraSmall {
  border-radius: 6px;
  box-shadow: none;
  margin: 0;
  padding: 5px 8px;
  height: 30px;
  line-height: 20px;
  letter-spacing: normal;
}
.button .buttonIcon {
  margin-inline-end: 7px;
  vertical-align: middle;
}
.button.small .buttonIcon {
  height: 14px;
  width: 14px;
  margin-top: -3px;
}
.button.appButton {
  box-shadow: none;
  border: 2px solid #18345D;
  color: #18345D;
}
.button.appButton img {
  margin-inline-end: 5px;
}
.button.appButton.iconOnly {
  width: 40px;
  height: 40px;
  box-sizing: border-box;
  display: inline-flex;
  padding: 0;
  justify-content: center;
  align-items: center;
}
.button.appButton.iconOnly img {
  width: 18px;
  height: 18px;
  margin: 0;
}
.lexicon-content{
  font-size: 15px;
  padding-bottom: 10px;
  margin-bottom: 1px;
}
.lexicon-link:hover {
  text-decoration: underline;
}
.lexicon-header {
  padding: 10px;
  border-bottom: 1px solid #e5e5e5;
  background-color: #AAAAAA;
}
.lexicon-header h4 {
  font-size: 1.2em;
  margin: 0;
}
.entry + .entry {
  padding-top: 10px;
}
.lexicon-results {
  padding-top: 20px;
}
.named-entity-attribution {
  margin-top: 13px;
}
.named-entity-ambiguous {
  margin-bottom: 24px;
}
.named-entity-ambiguous .systemText .int-en,
.named-entity-ambiguous .systemText .int-he {
  color: #999;
}
.named-entity-title-bar {
  display: flex;
  flex-direction: row;
  justify-content: space-between;
}
.named-entity-wrapper {
  display: flex;
  flex-direction: column;
}
.named-entity-wrapper + .named-entity-wrapper {
  margin-top: 26px;
}
.readerPanel.english .named-entity-wrapper {
  direction: ltr;
}
.readerPanel.hebrew .named-entity-wrapper {
  direction: rtl;
}
.lexicon-results .named-entity-description {
  margin-top: 13px;
}
.lexicon-results .named-entity-description .en,
.lexicon-results .named-entity-description .he {
  color: #666;
}
.lexicon-results .entry > div {
  padding: 1% 0 1% 0;
  margin: auto;
}
.lexicon-results .entry a {
    font-size: .8em;
    font-weight: bold;
    letter-spacing: 1px;
    cursor: pointer;
    color: #333;
}
.lexicon-results .entry .headline {
  color: #333;
  font-size: 1.2em;
  display: block;
}
.lexicon-results .entry .headwords .headword {
  display: inline;
}
.lexicon-results .entry .morphology {
  font-family: "Roboto", "Helvetica Neue", "Helvetica", sans-serif;
  color: #999;
  display: inline;
  margin-right: 5px;
}
.lexicon-results .entry .lang-ref {

}
.lexicon-results .entry .definition-content{
    color: #444;
}
.lexicon-results ol {
	list-style-position: inside;
}
.lexicon-results .entry .definition li.sense{
	margin-left: 15px;
    padding-bottom: 10px;
}
.lexicon-results .entry .definition ol.senses{
	padding-left: 0;
}
.lexicon-results .entry .definition > li.sense{
	margin-left: 0;
}
.lexicon-results .entry ol.definition {
	list-style-type: none;
	padding-top: 2px;
	padding-left: 0;
    margin: 0;
}
.lexicon-results .entry .definition .notes {}
.lexicon-results .entry .definition .derivatives {display: block;margin-left: 15px;}
.lexicon-results .attribution {

}

.lexicon-results .attribution div,
.named-entity-wrapper .attribution div {
  display: block;
  font-family: "Roboto", "Helvetica Neue", "Helvetica", sans-serif;
  color: #aaa;
  font-size: 10px;
}
.lexicon-content .headword.en, .lexicon-content .headword.he,
.lexicon-content .definition-content.en, .lexicon-content .definition-content.he,
.lexicon-content .lexicon-results .attribution {
  display: inline;
}
.lexicon-content .headword.he, .lexicon-content .definition-content.he {
  direction: rtl;
}
.lexicon-content .headword.en, .lexicon-content .definition-content.en {
  direction: ltr;
}
.lexicon-instructions,
.lexicon-content .loadingMessage {
  font-size: 15px;
  font-style: italic;
}
.splitHeader {
  text-align: left;
  display: flex;
  flex-direction: row;
  justify-content: space-between;
  color: #666;
  font-weight: 300;
}
.splitHeader .en {
  font-size: 14px;
}
.splitHeader .he {
  font-size: 14px;
}
.splitHeader select {
  margin-inline-start: 6px;
}
.sheetsNewButton {
  text-align:center;
  margin-bottom: 30px;
}
.sheetsNewButton a {
  color: inherit;
}
.sheet.userSheet .sheetTitle  {
  font-family: "adobe-garamond-pro", "Crimson Text", Georgia, serif;
  font-size: 20px;
  color:#333;
  margin-bottom: 6px;
  unicode-bidi: plaintext;
}
.sheet.userSheet {
  font-size: 14px;
  color:#999;
  text-decoration: none;
  flex-direction: column;
}
.interface-english .sheet.userSheet{
  font-family: "Roboto", "Helvetica Neue", "Helvetica", sans-serif;
}
.interface-hebrew .sheet.userSheet{
  font-family: "Heebo", "sans-serif";
}
.sheet.userSheet .userSheetInfo{
  display: flex;
  justify-content: flex-start;
}
.sheet.userSheet .userSheetInfo span:before{
  content: '·';
  margin: auto 4px;
}
.sheet.userSheet .userSheetInfo span:first-child:before{
  content: '';
  margin: 0;
}
.sheet.userSheet .sheetAccess{
  margin: auto 4px;
}
.filterByTag {
  cursor: pointer;
  text-transform: none;
  font-size: 18px;
}
.sheet.userSheet .sheetEditButtons {
  font-size: 24px;
  height: 32px;
  width: 32px;
  text-align: center;
  line-height: 32px;
  background-color: white;
  border: 1px solid #E6E6E6;
  border-radius: 4px;
  margin-left: 10px;
  display: none;
  float:right;
  cursor: pointer;
  color: #999;
  text-decoration: none;
}
.sheetButton:hover {
  text-decoration: underline;
}
.sheetButton{
  border: 1px solid #fff;
}
.sheetButton.active {
  border: 1px solid #333;
}
.tagString a {
  text-decoration: none;
  color: #999;
}
.tagString a:after {
  content: ", ";
  color: #999;
}
.tagString a:last-child:after {
  content: "";
}
.singlePanel .collectionsList {
  margin-top: 0;
}
.collectionsList .enCollections,
.collectionsList .heCollections {
  margin-bottom: 50px;
}
.readerPanel .collectionsList .enCollections .gridBox,
.readerPanel .collectionsList .enCollections .int-he {
  direction: ltr;
}
.readerPanel .collectionsList .heCollections .gridBox {
  direction: rtl;
}
.collectionListing {
  display: flex;
  flex-direction: row;
  justify-content: space-between;
}
.profile-page .collectionListing {
  padding: 20px 0;
}
.collectionListing .left-content {
  display: flex;
  flex-direction: row;
  align-items: center;
}
.collectionListing + .collectionListing {
  border-top: 1px solid #ccc;
}
.collectionListingImageBox {
  width: 40px;
  height: 40px;
  border-radius: 20px;
  margin-inline-end: 10px;
  overflow: hidden;
  flex-shrink: 0;
}
.sheetMetaDataBox .collectionListingImageBox,
.tocTop .collectionListingImageBox {
  background-color: transparent;
}
.sheetMetaDataBox .title {
  display: block;
}
.sheetMetaDataBox .title br { /* hide the line breaks that are stripped before saving */
    display: none;
}
.sheetMetaDataBox .title * {  /* chrome adds <div> tags to contenteditables and we want those inline as well  */
  display: inline;
}
.sheetMetaDataBox .title:empty:before {
  content: "Untitled";
  color: #999;
  position: relative;
  pointer-events: none;
  width: auto;
}
.sheetMetaDataBox .title:focus:before {
  content: "\200B"; /* zero-width space required so that chrome doesn't cause change in size of box on focus/blur */
  width: 0;
}
.publishBox {
  text-align: start;
  background-color: #EDEDEC;
  border-radius: 6px;
  padding: 10px 25px;
  max-width: 540px;
  margin: 0 auto;
  font-size: 16px;
  color: #666;
}
.publishBox .smallText .int-en, .publishBox .smallText .int-he.enInHe {
  color: #666;
}
.publishBox p.error {
  color: red;
}
.publishBox .error .react-tags,
.publishBox textarea.error {
  border: 1px solid red;
}
.publishBox p strong {
  color: black;
  font-weight: 400;
}
.publishBox h3 {
  font-size: 22px;
  font-weight: 500;
  color: #666;
  margin-top: 12px;
  margin-bottom: 14px;
  text-transform: none;
  text-align: start;
}
.publishBox hr {
  border-bottom: none;
  border-right: none;
  border-left: none;
  margin-left: -25px;
  margin-right: -25px;
  border-top: 1px solid #CCC;
  margin-top: 20px;
}
.publishBox .smallText {
  color: #666666
}
.publishBox textarea {
  width: 100%;
  height: 100%;
  resize: none;
  box-sizing: border-box;
  font-size: 16px;
  color: #000;
  border: none;
  border-radius: 6px;
  box-shadow: 0px 1px 3px rgba(0, 0, 0, 0.25);
  font-style: normal;
  padding: 10px;
}
.publishBox textarea::placeholder {
  font-size: 16px;
  color: #666;
  font-style: normal;
  font-family: var(--english-sans-serif-font-family);
}
.publishBox .react-tags {
  position: relative;
  padding: 10px 10px 4px 10px;
  border-radius: 6px;
  background-color: #fff;
  box-shadow: 0px 1px 3px rgba(0, 0, 0, 0.25);
  /* shared font styles */
  font-size: 16px;
  line-height: 1.2;
  color: #666;
  /* clicking anywhere will focus the input */
  cursor: text;
}
.publishBox .react-tags.is-focused {
  border-color: #B1B1B1;
}
.publishBox .react-tags__selected {
  display: inline;
}
.publishBox .react-tags__selected-tag {
  display: inline-block;
  box-sizing: border-box;
  margin: 0 6px 6px 0;
  padding: 6px 8px;
  border: none;
  border-radius: 6px;
  background: #EDEDEC;
  color: #000;
  /* match the font styles */
  font-family: inherit;
  font-size: inherit;
  line-height: inherit;
}
.publishBox .react-tags__search-input,
.publishBox .react-tags__search-input:focus,
.publishBox .react-tags__search-input:focus-visible {
  font-family: inherit;
  font-size: inherit;
  border: none;
  outline: none;
}
.publishBox .react-tags__search-input::placeholder {
  font-size: 16px;
  font-style: normal;
  font-family: var(--english-sans-serif-font-family);
}
body.interface-hebrew .publishBox .react-tags__search-input::placeholder,
body.interface-hebrew .publishBox textarea::placeholder {
  font-family: var(--hebrew-sans-serif-font-family);

}
.publishBox .react-tags__selected-tag:after {
  content: '\2715';
  color: #AAA;
  margin-inline-start: 8px;
  font-size: 10px;
}
.publishBox .react-tags__selected-tag:hover,
.publishBox .react-tags__selected-tag:focus {
  border-color: #B1B1B1;
}
.publishBox .react-tags__search {
  display: inline-block;

  /* match tag layout */
  padding: 7px 2px;
  margin-bottom: 6px;

  /* prevent autoresize overflowing the container */
  max-width: 100%;
}
.publishBox .publishButton {
  margin: 18px 0;
  text-align: end;
}
.publishBox .publishButton .button.published {
  background-color: #EDEDEC;
  border: 1px solid #CCCCCC;
  color: #666666
}
.publishBox p {
  margin-bottom: 9px;
 }
.publishBox .react-tags__suggestions ul {
  position: absolute;
  inset-inline-start: 0;  /* Note reduntant css rules below `body.interface-[hebrew|english]  .publishBox .react-tags__suggestions ul` */
  top: 100%;
  margin: 4px -1px;
  padding: 0;
  list-style: none;
  background: #fff;
  border: 1px solid #ccc;
  border-radius: 6px;
  min-width: 300px;
}
/* Reduntant given above `inset-inline-start` rule, but not standard on all browsers yet
RMN: 2021-04-22 */
body.interface-hebrew  .publishBox .react-tags__suggestions ul {
  right: 0;
}
/* Reduntant given above `inset-inline-start` rule, but not standard on all browsers yet
RMN: 2021-04-22 */
body.interface-english .publishBox .react-tags__suggestions ul {
  left: 0;
}
.publishBox .react-tags__suggestions li {
  border-bottom: none;
  padding: 6px 8px;
}
.publishBox .react-tags__suggestions li mark {
  text-decoration: none;
  background: none;
  font-weight: normal;
}
.publishBox .react-tags__suggestions li:hover {
  cursor: pointer;
  background: #eee;
}
.publishBox .react-tags__suggestions li.is-active {
  background: #eee;
}
.publishBox .react-tags__suggestions li.is-disabled {
  opacity: 0.5;
  cursor: auto;
}
.interface-hebrew .sheetMetaDataBox .authorStatement {
  direction: rtl;
}
.editorSidebarToggle {
  position: fixed;
  top: 150px;
  right: 30px;
  height: 30px;
  width: 30px;
  border-radius: 30px;
  border: none;
  background-color: #FBFBFA;
  cursor: pointer;
  box-shadow: 0px 1px 3px rgba(0, 0, 0, 0.25);
}
.editorSidebarToggle:active {
  box-shadow: 0px 1px 1px rgba(0, 0, 0, 0.25);
}
.editorSidebarToggle::after {
  content: url("/static/img/3vdots.svg");
}
.collectionListingImage {
  height: 100%;
  width: 100%;
  object-fit: cover;
  background-color: white;
}
.collectionListingImage.default {
  width: 80%;
  height: 80%;
  margin: 10%;
  opacity: 0.4;
}
.collectionListingName {
  display: block;
  font-size: 30px;
  color: #000;
  margin-bottom: 5px;
}
.collectionListingName:hover {
  color: #333;
}
.collectionListingDetails {
  color: #999;
  font-size: 14px;
}
.collectionListingMembership {
  text-transform: capitalize;
}
.collectionListingDetailSeparator {
  margin: 8px;
}
.collectionInfo {
  margin-bottom: 35px;
}
.interface-hebrew .collectionInfo .he {
  display: inline;
}
.interface-hebrew .collectionInfo .en {
  display: none;
}
.collectionPage h1 {
  color: black;
  font-size: 30px;
  margin-bottom: 5px;
  --hebrew-font: var(--hebrew-serif-font-family);
  --english-font: var(--english-serif-font-family);
}
.collectionPage .navTitle {
  margin-bottom: 5px;
}
.collectionPage .collectionLabel {
  text-transform: uppercase;
  color: #666;
  font-size: 16px;
  letter-spacing: 2px;
  display: block;
  margin-bottom: 25px;
}
.collectionPage a:hover {
  color: inherit;
}
.collectionPage .collectionWebsite {
  display: block;
  font-size: 16px;
  margin-top: 15px;
  color: #4B71B7;
  direction: ltr;
}
.collectionPage .collectionDescription {
  font-size: 16px;
  color: #666;
  line-height: 1.3;
}
.collectionPage .collectionDescription .dedication {
  --hebrew-font: var(--hebrew-serif-font-family);
  --english-font: var(--english-serif-font-family);
}
.collectionPage .collectionDescription .en .dedication {
  font-style: italic;
  font-size: 18px;
  display: block;
}
.collectionPage .collectionDescription .he .dedication {
  font-size: 20px;
  display: block;
}
.collectionPage .bubbleTab {
  font-size: 16px;
}
.collectionPage .tagsList {
  --hebrew-font: var(--hebrew-serif-font-family);
  --english-font: var(--english-serif-font-family);
}
.collectionPage .emptyMessage .button {
  margin-top: 22px;
}
.collectionPage .emptyMessage .button:hover {
  color: white;
}
.collectionContentsTab .gridBox {
  margin-bottom:  30px;
}
.collectionPage .collectionContentsSectionLabel {
  color: var(--dark-grey);
  size: 16px;
  margin: 30px 0 12px 0;
}
.collectionPage .collectionContentsTag {
  font-size: 24px;
}
.collectionPage .sheetIcon {
  display: none;
}
.collectionPage .filterable-list .sheet a.sheetTitle {
  font-size:  24px;
}
.collectionPage .searchInCollectionLink {
  font-size:  16px;
  color: var(--dark-grey);
  margin-top: 20px;
  display: block;
}
.collectionInvitationBox {
  padding-bottom: 20px;
}
.collectionInvitationBox .button {margin: 0;}
.collectionSheetInner {
  display: flex;
}
.collectionSheetInnerContent {
  flex: 1;
}
.sheet .sheetTitleText {
  font-family: var(--english-serif-font-family);
}
.sheetListingPinButton {
  display: none;
  opacity: 0.3;
  cursor: pointer;
}
.sheet:hover .sheetListingPinButton.active {
  display: block;
}
.sheetListingPinButton.pinned {
  display: block;
  opacity: 0.6;
}
#collectionInvitationInput {
  box-shadow: 0 1px 3px rgba(0,0,0,0.2);
  border: none;
  margin-inline-end: 10px;
  font-size: 18px;
  position: relative;
  border-radius: 7px;
  box-sizing: border-box;
  width: 215px;
  padding: 10px 15px;
}
.collectionInvitationBoxMessage {
  font-size: 18px;
  padding: 12px 0 0;
  text-align: center;
}
.flexLineBreak {
  width: 100%;
  height: 0;
}
.collectionPage .collectionMemberListing {
  padding-bottom: 24px;
  font-family: "Roboto", "Helvetica Neue", "Helvetica", sans-serif;
  font-size: 16px;
  color: #666;
  display: flex;
  flex-direction: row;
  justify-content: start;
}
.collectionMemberListingPic {
  margin-inline-end: 10px;
}
.collectionMemberListingPic.invitation {
  background-color: var(--medium-grey);
  border-radius: 1000px;
  width: 40px;
  height: 40px;
  line-height: 40px;
  text-align: center;
}
.collectionMemberListingName {
  color: black;
}
.collectionMemberListingRole {
  color: var(--dark-grey);
  font-size: 13px;
  margin-top: 4px;
}
.collectionMemberListingText {
  position: relative;
}
.collectionPage .collectionMemberListing .collectionMemberListingActions {
  display: none;
}
.collectionPage .collectionMemberListing:hover .collectionMemberListingActions {
  display: inline-flex;
}
.collectionMemberListingActions .collectionMemberListingActionsButton {
  cursor: pointer;
  color: var(--dark-grey);
  margin-inline-start: 8px;
}
.collectionMemberListingActionsMenu {
  position: absolute;
  left: 0;
  top: 46px;
  line-height: 30px;
  background-color: white;
  border: 1px solid #ccc;
  border-radius: 4px;
  color: #999;
  font-size: 15px;
  z-index: 1;
}
.interface-hebrew .collectionMemberListingActionsMenu {
  right: 0;
  left: unset;
}
.collectionMemberListingActionsMenu .action {
  padding: 4px 10px;
  cursor: pointer;
  white-space: nowrap;
}
.collectionMemberListingActionsMenu .action:hover {
  background-color: #eee;
}
.collectionMemberListingActionsMenu .action + .action {
  border-top: 1px solid #ccc;
}
.collectionMemberListingActionsMenu .role {
  font-size: 17px;
  margin-right: 4px;
}
.collectionMemberListingActionsMenu .role.current {
  color: var(--dark-grey);
}
.collectionInvitationListing {
  display: inline-block;
  min-height: 50px;
  line-height: 50px;
}
.topicPanel .smallText .separator {
  color: #999;
  font-size: 20px;
  margin: 0 3px;
}
.topicFilterBox {
  display: flex;
  align-items: center;
  margin-bottom: 30px;
  background-color: var(--lighter-grey);
  border-radius: 100px;
  padding: 0 10px;
  margin-top: 0;
  width: 285px;
  max-width: 100%;
}
.singlePanel .topicFilterBox {
  margin-top: 20px;
}
.topicFilterBox .searchIcon {
  height: 18px;
  width: 18px;
  opacity: 0.4;
}
.topicFilterInput {
  padding: 0px 10px;
  line-height: 30px;
  flex: 1;
  box-sizing: border-box;
  border: none;
  background: transparent;
  font-size: 18px;
}
.topicsFilterReset {
  cursor: pointer;
  color: var(--medium-grey);
}
.topicsFilterResetIcon {
  height: 16px;
  width: 16px;
  opacity: 0.4;
  margin-inline-start: 8px;
  vertical-align: -2px;
}
.alphabeticalTopicsNav {
  color: var(--dark-grey);
  margin-bottom: 5px;
}
.alphabeticalTopicsNav a {
  display: inline-block;
  margin-bottom: 10px;  
}
.alphabeticalTopicsNav a + a {
  margin-inline-start: 10px;
}
.allTopicsList {
  min-height: 500px;
}
.topicPanel .topicLabel {
  text-transform: uppercase;
  font-weight: lighter;
  margin-bottom: 10px;
  font-size: 14px;
}
.topicPanel .topicLabel a {
  color: #8E8E8E;
}
.topicPanel .sideColumnMore {
  cursor: pointer;
  font-size: 16px;
  line-height: 26px;
  color: #666;
}
.topicPanel .sideColumnMore:hover {
  cursor: pointer;
  text-decoration: underline;
}
.topicPanel .sourceList {
  min-height: 500px;
}
.topicPanel .sourceList .loadingMessage {
  text-align: center;
}
.topicPanel .topicSource {
  margin-bottom: 40px;
  cursor: pointer;
  position: relative;
}
.topicPanel .topicSource .title {
  font-weight: bold;
}
.topicPanel .topicSource .score {
  font-size: 17px;
  color: #333;
  font-weight: normal;
  white-space: nowrap;
  border-radius: 4px;
  padding: 3px;
}
.topicPanel .topicSource .score:hover {
  background-color: #EEE;
}
.topicPanel .topicSource .score:active {
  background-color: #DDD;
}
.hebrew .topicPanel .topicSource .score {
  right: auto;
  left: 5px;
}
.topicPanel .topicSource .score img {
  width: 15px;
  height: 15px;
  vertical-align: middle;
  margin: -4px 0 0 2px;
  opacity: 0.6;
}
.hebrew .topicPanel .topicSource .score img {
  margin: -4px 2px 0 0;
}
.note a {
  color: #333;
  text-decoration: underline;
}
.noteListing {
  margin-bottom: 30px;
  border-bottom: 1px solid #ccc;
}
.noteListing a:hover {
  text-decoration: none;
}
.noteListing .textRange .title {
  font-size: 18px;
  color: #999;
  margin-bottom: 10px;
}
.noteListing .textRange .title:hover {
  text-decoration: underline;
}
.noteListing .textRange .text {
  font-size: 18px;
  font-style: italic;
  color: #999;
  margin-bottom: 18px;
}
.noteListing .textRange .text .he {
  font-style: normal;
}
.noteListing .segment {
  display: block;
}
.noteListing .note {
  font-size: 18px;
}
.noteListing .actionButtons {
  visibility: hidden;
  float: right;
  display: inline-block;
  cursor: pointer;
}
.interface-hebrew .noteListing .actionButtons {
  float: left;
}
.noteListing:hover .actionButtons {
  visibility: visible;
}
.noteListing .actionButtons img {
  width: 16px;
  height: 16px;
  opacity: 0.4;
}
.noteListing .actionButtons img + img {
  margin: 0 0 0 10px;
}
.interface-hebrew .noteListing .actionButtons img + img {
  margin: 0 10px 0 0;
}
.noteListing:hover .actionButtons img:hover {
  opacity: 0.6;
}
.noteListing .mask {
  background-color: white;
  opacity: 0.5;
}
.addToSourceSheetModal {
  position: absolute;
  display: block;
  left: 40%;
  top: 240px;
  width: 330px;
  padding: 20px;
  background: #FBFBFA;
  border: #ccc 1px solid;
  border-radius: 4px;
  box-shadow: 0 0 10px #ccc;
  z-index: 200;
}
.addToSourceSheetModal .closeButton {
  margin-bottom: 10px;
  cursor: pointer;
  height: 18px;
  width: 18px;
  opacity: 0.5;
  float: right;
}
.searchBox .keyboardInputInitiator {
    opacity: 0.4;
    width: 16px;
    height: 16px;
    padding: 4px 7px;
    position: initial;
    vertical-align: 0px;
}
.header .searchBox .keyboardInputInitiator {
    display: none;
}
body #keyboardInputMaster {
    opacity: 1;
    background-color: #FBFBFA;
    border: 1px solid #ccc;
    padding: 5px;
    box-shadow: none;
    border-radius: 0.3em;
}
body #keyboardInputMaster thead {
  display: none;
}
body #keyboardInputMaster tbody tr td table{
    border-spacing: 2px 2px;
}
body #keyboardInputMaster tbody tr td table tbody tr td{
    border: 0.5px solid #eee;
    background: white;
    font-family: "Heebo","Roboto", sans-serif;
    min-width: 15px;
    vertical-align: middle;
    padding: 2px 8px;
    text-align: center;
    font-size: 14px;
    color: #333;
}
body #keyboardInputMaster tbody tr td table tbody tr td:hover,
body #keyboardInputMaster tbody tr td table tbody tr td:active,
body #keyboardInputMaster tbody tr td table tbody tr td.pressed{
    border: 1px solid #eee;
    background: #eee;
}
.calendarRefs {
  margin-bottom: 16px;
}
.calendarRef {
  font-size: 18px;
  color: #666;
  display: flex;
  margin: 2px 0;
}
.calendarRef a {
  color: inherit;
}
.calendarRef img {
  margin-top: 2px;
}
#editCollectionPageContainerInner {
  position: relative;
}
#editCollectionPage :not(h1) .int-en {
  font-family: "Roboto", "Helvetica Neue", "Helvetica", sans-serif;
}
#editCollectionPage :not(h1) .int-he {
  font-family: "Heebo", sans-serif;
}
#editCollectionPage .field {
  box-sizing: border-box;
  width: 100%;
  display: inline-block;
  vertical-align: top;
  padding: 12px;
}
#editCollectionPage .field.halfWidth {
  width: 50%;
  display: inline-block;
}
#editCollectionPage .field.quarterWidth {
  width: 25%;
  display: inline-block;
}
#editCollectionPage .field.threeQuarterWidth {
  width: 75%;
  display: inline-block;
}
#editCollectionPage .field > label {
  display: block;
  margin-bottom: 15px;
  color: #666;
}
#editCollectionPage input,
#editCollectionPage textarea {
  display: block;
  width: 100%;
  padding: 15px 12px;
  border-radius: 5px;
  border: none;
  box-sizing: border-box;
  box-shadow: 0 1px 3px rgba(0,0,0,0.2);
  font-family: "Roboto", "Helvetica Neue", "Helvetica", sans-serif;
  color: #333;
  font-size: 14px;
}
.interface-hebrew #editCollectionPage input,
.interface-hebrew #editCollectionPage textarea {
  font-family: "Heebo", sans-serif;
}
#editCollectionPage .hiddenFileInput {
  width: 0.1px;
  height: 0.1px;
  opacity: 0;
  overflow: hidden;
  position: absolute;
  z-index: -1;
}
#editCollectionPage .collectionImage {
  max-width: 200px;
  margin-bottom: 5px;
  display: block;
}
#editCollectionPage .helperText {
  color: #999;
  font-size: 13px;
  width: 500px;
}
#editCollectionPage .collectionHeaderBox {
  width: 100%;
  background-color: white;
  margin-bottom: 5px;
}
#editCollectionPage .collectionHeader {
  float: right;
  max-width: 100%;
}
#editCollectionPage .deleteCollection {
  cursor: pointer;
  margin: 30px 10px;
  color: #999;
  text-align: right;
}
#editCollectionPage .deleteCollection:hover {
  text-decoration: underline;
}
.dropdown {
  position: relative;
}
.dropdown .dropdownMain {
  background: white;
  box-shadow: 0 1px 3px rgba(0,0,0,0.2);
  border-radius: 7px;
  padding: 16px 22px;
  font-size: 16px;
  margin-bottom: 10px;
  cursor: pointer;
  line-height: 19px;
  color: var(--dark-grey);
  display: flex;
  justify-content: space-between;
  flex-direction: row;
}
.dropdown .dropdownMain.selected{
  color: var(--selected-option);
}
.dropdown .dropdownList .dropdownOption {
  font-size: 18px;
  cursor: pointer;
  padding: 0 22px;
  margin: 26px 0;
  border: none;
  color: var(--dark-grey);
  font-style: normal;
  font-weight: normal;
  font-size: 16px;
  line-height: 19px;
}
.dropdown .dropdownOpenButton {
  margin-inline-start: 6px;
  cursor: pointer;
  color: var(--dark-grey);
  font-size: 18px;
}
.interface-hebrew .dropdownOpenButton {
  float: left;
  margin-left: 0;
}
.dropdown .dropdownListBox {
  position: absolute;
  z-index: 1;
  margin-top: -14px;
  width: 100%;
  box-sizing: border-box;
  box-shadow: 0 1px 3px rgba(0,0,0,0.2);
  background: white;
  border-bottom-left-radius: 7px;
  border-bottom-right-radius: 7px;
}
.dropdown .dropdownList {
  color: #999;
  background-color: white;
  box-sizing: border-box;
  padding: 0;
  max-height: 250px;
  overflow-x: hidden;
  overflow-y: scroll;
  border-bottom-left-radius: 7px;
  border-bottom-right-radius: 7px;
}
.singlePanel .dropdown .dropdownList {
  max-height: 150px;
}
.dropdown .dropdownList .dropdownOption.selected {
  color: var(--selected-option);
}
.downloadTextModule .dropdown .dropdownMain{
  box-shadow: none;
}
.addToSourceSheetBox .dropdownMain.noselect {
  display: flex;
  justify-content: space-between;
  align-items: center;
  align-content: flex-start;
  text-align: start;
}
.addToSourceSheetBox .dropdownMain.noselect::before{
  content: url("/static/img/sheet.svg");
  opacity: 0.4;
  display: inline-block;
  margin-inline-end: 10px;
  transform: scale(0.8);
  vertical-align: text-bottom;
  line-height: 10px;
}
.addToSourceSheetBox .dropdownMain.noselect::after{
  content: url("/static/icons/chevron.svg");
  margin-inline-start: auto;
  opacity: 0.4;
  height: 24px;
  transform: scale(0.6) rotate(90deg);
  transform-origin: center center;
}
.addToSourceSheetBox .dropdownMain.noselect.open::after{
  transform: scale(0.6) rotate(-90deg);
  transform-origin: center center;
}
.addToSourceSheetBox .dropdownMain .loadingMessage {
  margin: 0;
}
.addToSourceSheetBoxTitle{
  font-style: normal;
  font-weight: normal;
  font-size: 13px;
  line-height: 15px;
  color: #999999;
  margin-bottom: 11px;
}
.addToSourceSheetBox .selectedRef{
  padding: 16px 22px;
  font-size: 16px;
  margin-bottom: 15px;
  cursor: pointer;
  background: #FBFBFA;
  box-shadow: 0px 1px 3px rgba(0, 0, 0, 0.25);
  border-radius: 6px;
  text-align: start;
}
.addToSourceSheetBox .selectedRef span{
  font-family: "adobe-garamond-pro", "Crimson Text", Georgia, "Times New Roman", serif;
  font-style: normal;
  font-weight: normal;
  font-size: 18px;
  line-height: 25px;
  color: #666666;
}
.readerPanel.hebrew .addToSourceSheetBox .selectedRef span{
  font-family: "Taamey Frank", "adobe-garamond-pro", "Crimson Text", Georgia, "Times New Roman", serif;
  font-size: 1.2em;
}
.addToSourceSheetBox .dropdown .dropdownList .dropdownOption::before{
  content: url("/static/img/sheet.svg");
  opacity: 0.4;
  display: inline-block;
  margin-inline-end: 10px;
  transform: scale(0.8);
  vertical-align: text-bottom;
  line-height: 10px;
}
#footer {
  background-color: white;
  border-top: 1px solid #F4F4F4;
  overflow: hidden;
  padding: 18px 40px 70px 40px;
  text-align: left;
  color: #999;
}
.singlePanel #footer {
  padding: 18px 15px 70px 15px;
}
#footer a {
  display: block;
  color: #666;
}
.interface-hebrew #footer{
  direction: rtl;
  text-align: right;
}
.interface-english #footer .int-he {
  display: none;
}
.interface-hebrew #footer .int-he {
  display: inline;
  text-align: right;
}
#footerInner {
  max-width: 1000px;
  margin: 0 auto;
}
#footer .section {
  display: inline-block;
  vertical-align: top;
  width: 200px;
  margin: 20px 0;
}
.interface-english #footer .section {
  text-align: left;
}
.interface-hebrew #footer .section {
  text-align: right;
}
#footer .section .header {
  color: #000;
  margin-bottom: 18px;
  font-weight: normal;
  font-size: 16px;
}
#footer .section.last {
  float: right;
  text-align: right;
}
.interface-hebrew #footer .section.last {
  float: left;
  text-align: left;
}
#footer .section a {
  font-size: 16px;
  margin: 2px 0;
}
#footer .fa {
  margin: 0 3px;
}
#footer .header.connect {
  text-transform: uppercase;
}
.newsletterSignUpBox {
  position: relative;
  margin-bottom: 4px;
}
.newsletterSignUpBox .newsletterInput {
  border-radius: 6px;
  padding: 10px 32px 12px 16px;
  width: 150px;
  font-size: 15px;
  border: 1px solid #EEE;
  margin-bottom: 6px;
  color: #333;
}
.newsletterSignUpBox img {
  height: 18px;
  width: 18px;
  opacity: 0.2;
  position: absolute;
  top: 10px;
  right: 12px;
}
.interface-hebrew .newsletterSignUpBox .newsletterInput {
  padding: 8px 16px 11px 32px;
}
.interface-hebrew .newsletterSignUpBox img {
  right: auto;
  left: 12px;
  transform: scale(-1, 1);
}
.newsletterEducatorOption {
  font-size: 14px;
  padding: 0px 3px;
  margin-top: 2px;
}
.newsletterSignUpBox .subscribeMessage {
  margin: 4px 0 14px 0;
  color: #333;
  font-size: 14px;
  font-family: "Roboto", "Helvetica Neue", "Helvetica", sans-serif;
  font-style: italic;
  text-align: center;
  direction: ltr;
}
#footer .section.connect a {
  display: inline;
  margin: 0 4px;
}
#footer .section.connect .socialLinks a {
  color: #666;
}
#footer #socialButtons {
  margin-bottom: 6px;
}
#footer #facebookButton {
  display: inline-block;
  vertical-align: top;
}
#footer #twitterButton {
  display: inline-block;
  vertical-align: top;
  margin-left: 4px;
}
.interface-hebrew #footer #twitterButton {
  margin-left: 0;
  margin-right: 4px;
}
#footer #siteLanguageToggle {
  color: #999;
  margin-top: 30px;
  font-size: 15px;
}
#footer #siteLanguageToggle #siteLanguageToggleLabel {
  display: block;
  text-transform: uppercase;
  color: #000;
}
#footer a#siteLanguageEnglish,
#footer a#siteLanguageHebrew {
  font-family: "Roboto", "Helvetica Neue", "Helvetica", sans-serif;
  cursor: pointer;
  color: #666;
  display: inline;
  margin: 0 3px;
}
#footer #siteLanguageEnglish:hover,
#footer #siteLanguageHebrew:hover {
  text-decoration: underline;
}
#footer a#siteLanguageHebrew {
  font-family: "Heebo", sans-serif;
}
.gemarra-regular, .gemarra-italic {
  font-weight: bold;
}
.it-text, .gemarra-italic {
  font-style: italic;
}
.categoryAttribution a {
  color: inherit;
}
.bubbleTab {
  padding: 10px 25px;
  margin: 3px;
  background-color: white;
  border-radius: 20px;
  border: 1px solid #DADADA;
  display: inline-block;
  font-size: 12px;
  color: #999;
  font-family: "Roboto", "Helvetica Neue", "Helvetica", sans-serif;
  letter-spacing: 1px;
  cursor: pointer;
}
.bubbleTab:hover {
  text-decoration: none;
}
.bubbleTab.active {
  color: #333;
}
.aboutBox .aboutHeader {
  color: var(--dark-grey);
  padding-bottom: 13px;
  margin: 0;
  margin-bottom: 15px;
  text-align: initial;
  text-transform: none;
  font-size: 22px;
  border-bottom: solid 1px var(--light-grey);
  --english-font: var(--english-sans-serif-font-family);
  --hebrew-font: var(--hebrew-sans-serif-font-family);
}
.aboutBox .aboutTitle {
  padding: 10px 0 15px 0;
  display: inline-block;
  font-family: "adobe-garamond-pro", "Crimson Text", Georgia, serif;
  font-style: normal;
  font-weight: normal;
  font-size: 24px;
  line-height: 29px;
  color: #000000;
}
.aboutBox .aboutSubtitle {
  font-family: "adobe-garamond-pro", "Crimson Text", Georgia, serif;
  font-style: italic;
  font-weight: normal;
  font-size: 18px;
  line-height: 22px;
  color: #666666;
}
.aboutBox .aboutSubtitle .he {
  font-style: normal;
}
.aboutBox .aboutDesc {
  padding: 15px 0 30px 0;
  font-family: "adobe-garamond-pro", "Crimson Text", Georgia, serif;
  font-style: normal;
  font-weight: normal;
  font-size: 18px;
  line-height: 22px;
  color: #000000;
}
.readerApp.interface-hebrew .aboutBox .versionDetails,
.readerApp.interface-hebrew .versionsBox .versionDetails {
  text-align: right;
}
.aboutBox .versionDetails .separator,
.versionsBox .versionDetails .separator {
  margin: 0 3px;
}
.aboutBox .currVersionSection, .aboutBox .alternateVersionsSection {
  padding-bottom: 30px;
}
.aboutBox .versionsBox .versionBlock:first-child{
  border-top: none;
  padding-top: 10px;
}
.aboutBox .currVersionSection .versionBlock + .versionBlock {
    border-top: solid 1px #CCC;
    padding-top: 20px;
    margin-top: 20px;
}
.version-with-buy-button {
  display: flex;
  flex-direction: column;
}
.version-with-buy-button .version-text-image{
  display: flex;
  justify-content: space-between;
}
.version-with-buy-button .version-text-image .versionBlock{
  align-self: flex-start;
}
.versionsBox .version-with-buy-button{
    border-top: solid 1px #CCC;
}
.versionsBox .version-with-buy-button .versionBlock{
    border-top: none;
}
.versionsBox .version-with-buy-button .version-text-image .version-with-buy-button-image
{
  padding: 20px;
}
.versionsBox .version-with-buy-button .version-with-buy-button-link{
    padding: 10px 20px;
}
.version-with-buy-button .version-with-buy-button-link{
  align-content: flex-start;
  min-width: 50%;
}
.version-with-buy-button .version-with-buy-button-link a.button{
  color: #FFFFFF;
  padding: 7px 20px;
}
.version-with-buy-button .version-text-image .version-with-buy-button-image img.buy-img {
    height: 85px;
    border-radius: 2px;
}
.versionsBox .versionLanguage {
  padding-bottom: 15px;
  letter-spacing: 1px;
  font-style: normal;
  font-weight: normal;
  font-size: 16px;
  line-height: 19px;
  color: #666666;
}
.interface-hebrew .versionsBox .versionLanguage {
  direction: rtl;
}
.versionsBox div:not(:first-child) .versionLanguage {
  padding-top: 25px;
}
.versionsBox .versionLanguage .versionCount {
  color: #999;
}
.versionsBox a.selectButton {
  font-style: normal;
  font-weight: normal;
  font-size: 13px;
  color: #666666;
  box-shadow: 0 1px 2px #999;
  padding: 2px 8px;
  background-color: white;
  border-radius: 4px;
  line-height: 18px;
}
.versionsBox a.selectButton.currSelectButton {
  background-color: #212E50;
  text-decoration: none;
  cursor: default;
  line-height: 20px;
  color: #FFFFFF;
}
.versionsTextList .topFiltersInner .uppercase {
  text-transform: none;
}
span.purim-emoji img{
  height: 25px;
  width: 25px;
}

/* Sheets */

.sheetsInPanel {
  overflow-y: scroll;
  overflow-x: hidden;
  height: 100%;
  padding: 0 15px;
  box-sizing: border-box;
  position: relative;
}
.sheetContent {
  width: 100%;
  box-sizing: border-box;
  font-size: 2.2em;
  line-height: 1.6;
  text-align: justify;
  background-color: inherit;
  margin: 0 auto;
  max-width: 760px;
  position: relative;
  padding: 0 30px;
}
.sheetContent .ref {
  cursor: pointer;
  color: #999;
  font-size: 1em;
}
.sheetContent .ref a {
  color: #999;
}
.sheetContent img {
  max-width: 100%;
}
.sheetContent table {
  margin: auto;
  max-width: 100%;
  width: 100%;
  border-collapse: collapse;
  table-layout: fixed
}
.sheetContent table th,
.sheetContent table td {
  padding: 10px;
  border-top: 1px solid #E6E5E6;
  vertical-align: top;
}
.sheetContent table thead th {
  vertical-align: bottom;
  border-bottom: 2px solid #E6E5E6;
  border-top: none;
}
.sheetContent table th:first-of-type,
.sheetContent table tr td:first-of-type {
  padding-left: 0;
}
.sheetContent table th:last-of-type,
.sheetContent table tr td:last-of-type {
  padding-right: 0;
}
.sheetContent tbody {
  width: 100%;
}
.sheetContent .center {
  text-align: center;
}
.readerPanel .sheetItem {
  position: relative;
}
.heLeft.bilingual section.SheetSource .sheetItem.enOnly > .en,
.heLeft.bilingual section.SheetSource .sheetItem.heOnly > .he,
.heRight.bilingual section.SheetSource .sheetItem.enOnly > .en,
.heRight.bilingual section.SheetSource .sheetItem.heOnly > .he {
  width: 100%;
  padding-right: 15px;
  padding-left: 15px;
}
.readerPanel .sheetItem.indented-1,
.readerPanel section.SheetSource.indented-1,
.readerPanel section.SheetOutsideBiText.indented-1 {
  margin-left:  30px;
  margin-right: 30px;
}
.readerPanel .sheetItem.indented-2,
.readerPanel section.SheetSource.indented-2,
.readerPanel section.SheetOutsideBiText.indented-2 {
  margin-left:  60px;
  margin-right: 60px;
}
.readerPanel .sheetItem.indented-3,
.readerPanel section.SheetSource.indented-3,
.readerPanel section.SheetOutsideBiText.indented-3 {
  margin-left:  90px;
  margin-right: 90px;
}
.sheetContent .customSourceTitle {
  font-family: "Roboto", "Helvetica Neue", "Helvetica", sans-serif;
  text-transform: none;
  margin-bottom: 0;
  margin-top: 40px;
}
.sheetContent p {
  margin: 0 0 1em 0;
}
.segmentNumber.sheetSegmentNumber {
  display: block;
  position: absolute;
  text-align: center;
}
.readerPanel.bilingual.heLeft .sheetItem.segment .segmentNumber.sheetSegmentNumber,
.readerPanel.bilingual.heRight .sheetItem.segment .segmentNumber.sheetSegmentNumber {
  left: 50%;
  margin-left: -15px;
}
.readerPanel.bilingual.heLeft .sheetItem.segment.enOnly .segmentNumber.sheetSegmentNumber,
.readerPanel.bilingual.heRight .sheetItem.segment.enOnly .segmentNumber.sheetSegmentNumber {
  right: 0px;
  left: auto;
  margin-left: 0;
}
.readerPanel.bilingual.heLeft .sheetItem.segment.heOnly .segmentNumber.sheetSegmentNumber,
.readerPanel.bilingual.heRight .sheetItem.segment.heOnly .segmentNumber.sheetSegmentNumber {
  left: 0px;
  margin-left: 0;
}
.readerPanel.english .sheetItem.segment.heOnly .segmentNumber .en,
.readerPanel.hebrew .sheetItem.segment.enOnly .segmentNumber .he
.readerPanel.hebrew section.SheetSource .sheetItem.enOnly > .en,
.readerPanel.english section.SheetSource .sheetItem.heOnly > .he,
.readerPanel.hebrew section.SheetOutsideBiText .sheetItem.enOnly > .en,
.readerPanel.english section.SheetOutsideBiText .sheetItem.heOnly > .he  {
  display: block;
}
.sheetTocIcon {
  color: #ccc;
  font-size: 16px;
  width: 15px;
  height: 15px;
  opacity: 0.2;
  margin: 0 8px;
  vertical-align: middle;
}
.readerTextTableOfContents .content h2.tagsTitle {
  text-align: center;
  color:black;
  font-size: 13px;
  margin-bottom: 0;
  padding-bottom: 8px;
}
.sheetMetaDataBox {
  margin: 40px auto 0 auto;
  text-align: center;
}
.bookMetaDataBox {
  margin: 40px auto;
  text-align: center;
}
.sheetContent .sheetItem.segment .sourceContentText {
  margin-bottom: 18px;
  display: block;
  overflow-wrap: break-word;
  word-wrap: break-word;
}
.readerPanel.hebrew .sheetContent .sheetItem.segment .sourceContentText.outsideBiText.en {
  display: none;
}
.readerPanel.english .sheetContent .sheetItem.segment .sourceContentText.outsideBiText.he {
  display: none;
}
.readerPanel.hebrew .sheetContent .sheetItem.segment.enOnly .sourceContentText.outsideBiText.en {
  display: inline;
}
.readerPanel.english .sheetContent .sheetItem.segment.heOnly .sourceContentText.outsideBiText.he {
  display: inline;
}
.readerPanel.english .sheetContent .sheetItem .SheetOutsideText.segment.he,
.readerPanel.hebrew .sheetContent .sheetItem .SheetOutsideText.segment.en,
.readerPanel.english .sheetContent .sheetItem .SheetComment.segment.he,
.readerPanel.hebrew .sheetContent .sheetItem .SheetComment.segment.en {
  display: inline;
}
.sourceContentText.centeredSheetContent {
  text-align: center;
}
.sheetContent .sheetItem.segment .sourceContentText p:last-child,
.sheetContent .editorContent .sheetItem.segment .sourceContentText p {
  margin-bottom: 0;
}
.sheetContent .editorContent .sheetItem.noPointer {
  pointer-events: none;
}

.sheetContent .editorContent .sheetItem.noPointer .element-link,
.sheetContent .editorContent .sheetItem.noPointer .element-link a {
    cursor: pointer;
    pointer-events: auto;
}
.sheetContent .sheetItem.segment .addedBy {
  margin-top: -20px;
}



.sheetContent .element-link {
  display: inline;
  position: relative;
}

.sheetContent .element-link .popup {
  position: absolute;
  left: 0;
  display: flex;
  align-items: center;
  background-color: white;
  padding: 0;
  border-radius: 6px;
  border: 1px solid #CCCCCC;
  z-index: 1;
  top: -30px;
  pointer-events: auto;
}

.sheetContent .element-link .popup input {
  border: none;
  width: 200px;
  padding: 6px;
  font-size: 16px;
  color: rgb(0, 136, 204)
}

.sheetContent .element-link .popup a {
  display: flex;
  align-items: center;
  gap: 5px;
  padding-right: 10px;
  border-right: 1px solid lightgrey;
}

.sheetContent .element-link .popup button {
  border: none;
  background: transparent;
  padding: 6px;
}

.sheetContent .element-link .popup button:hover {
  color: rebeccapurple;
  cursor: pointer;
}

.sheetContent .editorContent,
.sheetContent .editorContent .segment {
  cursor: text;
}

.interface-english .sheetContent .sheetItem.segment .addedBy {
  float: left;
}
.interface-hebrew .sheetContent .sheetItem.segment .addedBy {
  float: right;
}
.youTubeContainer {
  position: relative;
  padding-bottom: 56.25%; /* 16:9 */
  padding-top: 25px;
  height: 0;
}
.youTubeContainer iframe {
  position: absolute;
  top: 0;
  left: 0;
  width: 100%;
  height: 100%;
}
.sheetContent .media {
  margin: 0 auto;
  display: table;
  table-layout: fixed;
}
.sheetContent .media.fullWidth {
  width: 100%;
}
.sheetContent .media .mediaCaption {
  display: table-caption;
  caption-side: bottom;
  padding-top: 8px;
}
.sheetContent .media .mediaCaptionInner {
  display: flex;
  justify-content: space-between;
}
.sheetContent .media .mediaCaption .en {
  font-size: 80%;
  text-align: left;
  flex: 1;
}
.sheetContent .media .mediaCaption .he {
  font-size: 72%;
  flex: 1;
  font-family: "Heebo", "sans-serif";
}
.sheetContent .media .mediaCaption.heOnly .he,
.sheetContent .media .mediaCaption.enOnly .en {
  display: block;
}
.sheetContent .media .mediaCaption.heOnly .en,
.sheetContent .media .mediaCaption.enOnly .he {
  display: none;
}
.sheetContent .spacer:only-of-type.empty {
  line-height: inherit;
}
.sheetItem:only-of-type.empty .SheetOutsideText:after,
.sheetContent .spacer:only-of-type.empty:after {
  color: #999;
  position: relative;
  pointer-events: none;
}
.interface-english .sheetItem:only-of-type.empty .SheetOutsideText:after,
.interface-english .spacer:only-of-type.empty:after,
.interface-english .spacer:only-of-type.empty:after {
  content: "Write some text or type a citation (ex. 'Genesis 1:1-5') ";
  top: -31px;
  margin-bottom: -31px;
}
.interface-hebrew .sheetItem:only-of-type.empty .SheetOutsideText:after,
.interface-hebrew .spacer:only-of-type.empty:after,
.interface-hebrew .spacer:only-of-type.empty:after {
  content: "הקלידו טקסט חופשי או מראה מקום (לדוגמא, בראשית א, א-ה)";
  top: -44px;
  margin-bottom: -44px;
}
.sheetContent .sheetItem .SheetOutsideText.segment p {
  margin: 0
}
.sheetContent .sheetItem .SheetOutsideText.segment {
  margin: 0
}
.sheetContent .sheetItem .SheetSource.segment,
.sheetContent .sheetItem .SheetOutsideBiText.segment {
  margin-top: 14px;
}
.sheetContent .text.loading {
  cursor: wait;
}
.oldSheetNotice,
.oldSheetNotice a,
.editSheetNotice,
.editSheetNotice a {
  font-size: 12px;
  font-family: "Roboto", "Helvetica Neue", "Helvetica", sans-serif;
  color: #999;
}
.cookiesNotification {
  position: fixed;
  z-index: 9999;
  color: white;
  background-color: #212E50;
  border-top: 1px solid #ccc;
  bottom: 0;
  box-sizing: border-box;
  width: 100%;
  padding: 10px 0;
  line-height: 1.1;
  text-align: center;
  unicode-bidi: plaintext;
}
.cookiesNotification a {
  text-decoration: underline;
  color: inherit;
  margin-inline-start: 5px;
}
.cookiesNotification .button {
  margin-inline-start: 12px;
}
.readerMessageBox {
  z-index: 9999;
  color: #000;
  font-size: 16px;
  background-color: #ededec;
  border: 1px solid #ccc;
  top: 0;
  left: 0;
  box-sizing: border-box;
  padding: 10px 0;
  margin: 40px;
  line-height: 1.1;
  text-align: center;
}
.readerMessageBox a {
  text-decoration: underline;
  color: inherit;
}
.he sup.sourcePrefix {
  margin-right: -35px;
  position: absolute;
  text-decoration: none;
  font-family: "Roboto", "Helvetica Neue", "Helvetica", sans-serif;
  color: #000;
}
.en sup.sourcePrefix {
  margin-left: -35px;
  position: absolute;
  text-decoration: none;
  font-family: "Roboto", "Helvetica Neue", "Helvetica", sans-serif;
  color: #000;
}
.heLeft.bilingual .sheetContent .text sup.sourcePrefix,
.heRight.bilingual .sheetContent .text sup.sourcePrefix {
    margin-right: -28px;
}
.heLeft.bilingual .sheetContent .text .en sup.sourcePrefix,
.heRight.bilingual .sheetContent .text .en sup.sourcePrefix {
  display: none
}
.sheetItem.ref-display-none .ref {
  display: none;
}
section.SheetSource .en,
section.SheetOutsideBiText .en {
  background-color: #FBFBFA;
}
section.SheetSource,
section.SheetOutsideBiText {
  border-inline-start: 4px solid;
  box-shadow: 0px 1px 6px rgba(0, 0, 0, 0.25);
  margin-bottom: 30px;
}
.readerPanel.hebrew section.SheetSource .sheetItem > .he,
.readerPanel.english section.SheetSource .sheetItem > .en,
.readerPanel.hebrew section.SheetOutsideBiText .sheetItem > .he,
.readerPanel.english section.SheetOutsideBiText .sheetItem > .en {
  display: block;
}
.readerPanel.hebrew section.SheetSource .sheetItem > .en,
.readerPanel.english section.SheetSource .sheetItem > .he,
.readerPanel.hebrew section.SheetOutsideBiText .sheetItem > .en,
.readerPanel.english section.SheetOutsideBiText .sheetItem > .he  {
  display: none;
}
.interface-english section.SheetSource .sheetItem > .he,
.interface-english section.SheetSource .sheetItem > .en,
.interface-english section.SheetOutsideBiText .sheetItem > .he,
.interface-english section.SheetOutsideBiText .sheetItem > .en {
  padding: 15px 20px 15px 16px;
}
.interface-hebrew section.SheetSource .sheetItem > .he,
.interface-hebrew section.SheetSource .sheetItem > .en,
.interface-hebrew section.SheetOutsideBiText .sheetItem > .he,
.interface-hebrew section.SheetOutsideBiText .sheetItem > .en {
  padding: 15px 16px 15px 20px;
}
.readerPanel.bilingual.stacked .sheetContent section.SheetSource .segment.highlight .he,
.readerPanel.bilingual.stacked .sheetContent section.SheetOutsideBiText .segment.highlight .he {
  padding-bottom: 15px;
}
section.SheetSource.highlight,
section.SheetOutsideBiText.highlight {
  background-color: #E9E9E7;
}
section.SheetSource .segmentNumber,
section.SheetSource .SheetOutsideBiText {
  display: none;
}
.sheetContent section.SheetSource.highlight .sheetItem.segment.highlight .sourceContentText,
.sheetContent section.SheetSource .sheetItem.segment .sourceContentText,
.sheetContent section.SheetOutsideBiText.highlight .sheetItem.segment.highlight .sourceContentText,
.sheetContent section.SheetOutsideBiText .sheetItem.segment .sourceContentText {
  margin: 0;
}
.sheetItem .SheetSource,
.sheetItem .SheetOutsideBiText {
  border-inline-start: 4px solid;
  padding-inline-start: 16px;
  padding-inline-end: 20px;
  box-shadow: 0px 1px 6px rgba(0, 0, 0, 0.25);
}
.sheetItem .SheetSource.segment,
.sheetItem .SheetOutsideBiText.segment {
cursor: pointer;
}

.sheetItem .SheetSource.selected.segment,
.sheetItem .SheetOutsideBiText.selected.segment {
  border-top: 2px solid #CCE6FF;
  border-bottom: 2px solid #CCE6FF;
  border-inline-end: 2px solid #CCE6FF;
  margin-top: 12px;
  margin-bottom: 12px;
  margin-inline-end: -2px;
  cursor: text;
}
.sheetItem .SheetSource .he,
.sheetItem .SheetSource .en,
.sheetItem .SheetOutsideBiText .he,
.sheetItem .SheetOutsideBiText .en {
  padding-inline-start: 16px;
  padding-inline-end: 20px;
  margin-inline-start: -16px;
  margin-inline-end: -20px;
}
.interface-hebrew .sheetItem .SheetSource .he,
.interface-hebrew .sheetItem .SheetSource .en,
.interface-hebrew .sheetItem .SheetOutsideBiText .he,
.interface-hebrew .sheetItem .SheetOutsideBiText .en {
  padding-inline-start: 20px;
  padding-inline-end: 16px;
  margin-inline-start: -20px;
  margin-inline-end: -16px;
}

.sheetItem .SheetSource .he.editable.selected .sourceContentText,
.sheetItem .SheetSource .en.editable.selected .sourceContentText,
.sheetItem .SheetOutsideBiText .he.editable.selected .sourceContentText,
.sheetItem .SheetOutsideBiText .en.editable.selected .sourceContentText {
  background-color: #FFFFFF;
  box-shadow: inset 0px 0px 3px rgba(0, 0, 0, 0.3);
  border-radius: 6px;
}
.sheetItem .SheetSource ::selection,
.sheetItem .SheetOutsideBiText ::selection {
  background-color: rgba(0,0,0,0);
}
.sheetItem .SheetSource .he.editable.selected ::selection,
.sheetItem .SheetSource .en.editable.selected ::selection,
.sheetItem .SheetOutsideBiText .he.editable.selected ::selection,
.sheetItem .SheetOutsideBiText .en.editable.selected ::selection {
  background-color: #D2DCFF;
}
.sheetItem .SheetSource .en,
.sheetItem .SheetOutsideBiText .en {
  background-color: #FBFBFA;
}
.sheetItem .SheetSource .ref,
.sheetItem .SheetOutsideBiText .ref {
  pointer-events: none;
  user-select: none;
}
.sheetItem .SheetSource:after,
.sheetItem .SheetOutsideBiText:after {
  content: " ";
  display: block;
  clear: both;
  height: 15px;
  background-color: #FBFBFA;
}
.sheetItem .SheetMedia {
  margin-bottom: 14px;
}
.feedbackBox p {
  font-size: 16px;
  letter-spacing: 1px;
}
.feedbackBox .button {
  margin: auto;
  width: 100%;
}
.feedbackBox input {
  padding: 16px 22px;
  margin-bottom: 20px;
  cursor: pointer;
  font-size: 18px;
  border-radius: 4px;
  box-shadow: none;
  border: 1px solid #E9E9E9;
  width: 100%;
  box-sizing: border-box;
}
.connectionsPanel textarea.feedbackText {
  border-radius: 7px;
  box-shadow: 0 1px 3px rgba(0,0,0,0.2);
}
.img-circle {
  border-radius: 50%;
}
.tab-view .tab-list {
  display: flex;
  flex-direction: row;
  justify-content: flex-start;
}
.tab-view .tab-list .tab {
  font-size: 16px;
  color: black;
  text-align: center;
  padding: 10px 0;
  margin: 0 30px 0 0;
  cursor: pointer;
}
.tab-view .tab-list .tab a {
  color: inherit;
}
.tab-view .tab-list .tab a:hover {
  text-decoration: none;
}
.tab-view .tab-list .active .tab {
  border-bottom: 4px solid #CCC;
}
.interface-hebrew .tab-view .tab-list .tab {
  margin: 0 0 0 30px;
}
.tab-view .tab-list .tab img {
  width: 18px;
  height: 18px;
  opacity: 0.4;
  margin: 0 10px 0 0;
  top: 2px;
  position: relative;
}
.interface-hebrew .tab-view .tab-list .tab img {
  margin: 0 0 0 10px;
}
.tab-view .tab-list .justifyright {
  margin: 0 0 4px auto;
  display: flex;
  align-items: center;
}
.tab-view .tab-list .tab.filter,
.tab-view.largeTabs .tab-list .tab.filter {
  font-size: 16px;
  margin: 0;
  padding: 6px 9px;
  border: 1px solid #EDEDEC;
  background-color: #EDEDEC;
  border-radius: 6px;
}
.tab-view .tab-list .tab.filter.open {
  background-color: inherit;
}
.tab-view .tab-list .tab.filter img {
  margin: 0 0 1px 6px;
  width: 12px;
  height: 12px;
}
.interface-hebrew .tab-view .tab-list .tab.filter img {
  margin: 0 6px 1px 0;
}
.tab-view .tab-list .applink a {
    color: #666;
}
.interface-hebrew .tab-view .tab-list .justifyright {
  margin: 0 auto 0 0;
}
.tab-list :not(.active) .tab, .tab-list :not(.active) .tab a{
    color: #666;
}
.tab-view.largeTabs .tab-list {
    border-bottom: 1px solid #CCC;
    margin-bottom: 18px;
}
.tab-view.largeTabs .filter-bar {
  margin-bottom: 30px;
}
.tab-view.largeTabs .tab-list .tab {
  font-size: 22px;
}
.tab-view.largeTabs .tab-list .active .tab {
  border-bottom: 4px solid #999;
}
.profile-page .textRange {
  font-size: 18px;
  color: #666;
}
.profile-page .note-text {
  font-size: 18px;
}
.profile-page .note {
  display: flex;
  flex-direction: row;
  justify-content: space-between;
  padding: 10px 0 20px 0;
}
.profile-page .note + .note {
  border-top: 1px solid #CCC;
}
.profile-page .noteLeft {
  flex-grow: 1;
}
.profile-page .noteRight {
  display: flex;
  flex-direction: row;
  align-items: flex-start;
}
.profile-page .note .noteRight img {
  display: none;
}
.profile-page .note .noteRight img + img {
  margin: 0 0 0 10px;
}
.interface-hebrew .profile-page .note .noteRight img + img {
  margin: 0 10px 0 0;
}
.profile-page .note:hover .noteRight img {
  display: inline-block;
  width: 16px;
  height: 16px;
  opacity: 0.4;
}
.profile-page .note:hover .noteRight img:hover {
  opacity: 0.6;
  cursor:pointer;
}
.profile-page .social-icon img {
  width: 13px;
  height: 13px;
  opacity: 0.4;
}
.profile-page .social-icon + .social-icon {
  padding: 0 5px;
}
.profile-page .social-icon:hover img {
  opacity: 0.6;
}
.editorToggleHeader {
  width: 100%;
  background-color: #18345D;
  color: white;
  height: 60px;
  font-size: 16px;
  margin-top: -60px;
  margin-left: -12px;
  margin-bottom: 80px;
  padding-right: 12px;
  display: flex;
  justify-content: center;
  align-items: center;
  position: relative;
  left: 0;
}
.interface-hebrew .editorToggleHeader {
  direction: rtl;
}
.editorToggleHeader .button {
  padding: 5px 8px;
  margin-inline-start: 15px;
  margin-top: 5px;
  height: 30px;
  letter-spacing: 0;
}
.feedbackOverlay {
  position: fixed;
  width: 100%;
  height:100%;
  background-color: #FBFBFA;
  z-index: 1001;
  top: 0;
  left: 0;
  padding: 120px 60px;
  box-sizing: border-box;
}
.interface-hebrew .feedbackOverlay {
  direction: rtl;
}
.feedbackOverlay .buttonContainer {
  margin-top: 50px;
}
.feedbackOverlay h2 {
  font-size: 30px;
  font-family: "adobe-garamond-pro", "Crimson Text", Georgia, serif;
  margin: 0 auto 50px auto;
  color: black;
  text-transform: none;
  max-width: 600px;
}
.feedbackOverlay p, .feedbackOverlay ul  {
  font-size: 16px;
  font-family: "Roboto", "Helvetica Neue", "Helvetica", sans-serif;
  color: black;
  max-width: 600px;
  margin: 10px auto;
}
.feedbackOverlay textarea {
  font-size: 18px;
  color: #000;
  box-shadow: 0px 1px 3px rgba(0, 0, 0, 0.25);
  border-radius: 6px;
  border: none;
  width: 100%;
  padding: 12px;
  font-weight: normal;
  font-style: normal;
  margin-top: 10px;
  height: 120px;
}
.interface-hebrew textarea,
.interface-hebrew textarea::placeholder,
.interface-hebrew input,
{
  font-family: var(--hebrew-sans-serif-font-family);
}
.feedbackOverlay textarea::placeholder {
  font-size: 16px;
  font-style: normal;
  color: #666;
}
.feedbackOverlay a {
  color: #4871bf;
}
.feedbackOverlay .button {
  margin: 0;
}
.feedbackOverlay a.button  {
  color: white;
}
.sheetList .sheet {
  border-bottom: none;
}
.sheetList .sheet {
  display: flex;
  flex-direction: row;
}
.sheetList .sheet .sheetLeft {
  display: flex;
  flex-direction: column;
}
.sheetList .sheet .sheetTags {
  color: #999;
}
.sheetList .sheet .sheetTags .bullet {
  margin: 0 5px;
}
.sheetList .sheet a {
  color: inherit;
  cursor: pointer;
}
.sheetList .sheet a.sheetTitle {
  display: flex;
  flex-direction: row;
  align-items: center;
  margin-bottom: 10px;
  font-size: 18px;
}
.sheetList .sheet .sheetLeft .sheetTitle img,
.textList .sheet .sheetLeft .sheetTitle img {
  width: 18px;
  height: 18px;
  margin-inline-end: 10px;
}
.default-profile-img {
  width: 175px;
  height: 175px;
  background-color: #999;
  border-radius: 50%;
  display: flex;
  justify-content: center;
  align-items: center;
  color: white;
  font-size: 75px;
  font-family: "Roboto", "Helvetica Neue", "Helvetica", sans-serif;
}
.default-profile-img.invisible {
  visibility: hidden;
}
.profile-page .filterable-list {
  /* to distinguish top half of profile from bottom half */
    background-color: white;
    border: 1000px solid white;
    border-top: 4px solid white;
    border-bottom: 120px solid white;
    margin: -4px 0 -120px -1000px;
    width: 100%;
}
.interface-hebrew .profile-page .filterable-list {
  margin: -4px -1000px -120px 0;
}
.filterable-list .filter-bar {
  border-bottom: 1px solid #E2E2E1;
  display: flex;
  flex-direction: row;
  align-items: center;
  padding: 16px 0;
  justify-content: space-between;
}
.filterable-list .filter-bar-new {
  padding: 0 0 20px 0;
  justify-content: space-between;
  align-items: center;
  display: flex;
  flex-wrap: wrap;
  flex-direction: row;
}
.filterable-list .filter-bar-new .filter-input {
  background-color: #EDEDED;
  border-radius: 5px;
  padding: 5px;
  color: black;
  width: 250px;
  display: flex;
  align-items: center;
}
.filterable-list .filter-bar-new .filter-input ::placeholder {
  color: #999;
}
.filterable-list .filter-bar-new .sort-option {
  padding: 7px;
  color: #666;
  font-size: 16px;
  cursor: pointer;
  margin: 0 0 0 7px;
  background-color: #EDEDED;
  border-radius: 5px;
}
.interface-hebrew .filterable-list .filter-bar-new .sort-option {
  margin: 0 7px 0 0;
}
.filterable-list .filter-bar-new .sort-option.active {
  color: black;
}
.filterable-list .filter-bar-new .systemText span {
  color: #000;
}
.filterable-list .filter-bar .filter-bar-inner {
  display: flex;
  align-items: center;
}
.filterable-list .readerNavMenuSearchButton {
  margin: 0 10px 0 5px;
  display: inline-flex;
  top: 0;
}
.interface-hebrew .filterable-list .readerNavMenuSearchButton {
  margin: 0 5px 0 10px;
}
.filterable-list input {
  border: 0;
  font-size: 18px;
  font-family: "adobe-garamond-pro", "Crimson Text", Georgia, serif;
  background-color: transparent;
}
.filterable-list .loadingMessage {
  margin-top: 30px;
}
.profile-page .filterable-list .filter-content {
  padding-top: 25px;
}
.profile-page .sheet-header {
  display: flex;
  flex-direction: column;
  align-items: flex-start;
  margin-bottom: 10px;
}
.profile-page .collectionListingImage {
  width: 18px;
  height: 18px;
  border-radius: 50%;
  vertical-align: middle;
  margin: 0;
  margin-inline-end: 10px;
  opacity: 0.4;
  position: relative;
  top: -2px;
}
.profile-page .collectionListingName {
  font-size: 18px;
  margin-bottom: 10px;
}
.profile-page .collectionListing + .collectionListing {
  border-top: 0;
}
.profile-page .profile-summary-content a {
  color: inherit;
}
.profile-page .profile-summary a.logoutLink {
  color: #666;
  padding: 16px 15px;
}
.profile-page .profile-summary {
  display: flex;
  flex-direction: row;
  justify-content: space-between;
  margin-bottom: 40px;
}
.profile-page .profile-summary .summary-column {
  display: flex;
  flex-direction: column;
  flex-grow: 3;
  flex-basis: 0;
}
.profile-page .profile-summary .summary-column.start {
  align-items: flex-start;
}
.profile-page .profile-summary .summary-column.end {
  flex-grow: 1;
}
.profile-page .profile-summary .small-margin {
  margin: 0 4px;
}
.profile-page .profile-summary .sub-sub-title > .small-margin:first-child,
.profile-page .profile-summary .sub-sub-title > span:first-child .small-margin {
  margin: 0 4px 0 0;
}
.profile-page .profile-summary .sub-sub-title > .small-margin:last-child,
.profile-page .profile-summary .sub-sub-title > span:last-child .small-margin {
  margin: 0 0 0 4px;
}
.interface-hebrew .profile-page .profile-summary .sub-sub-title > .small-margin:last-child,
.interface-hebrew .profile-page .profile-summary .sub-sub-title > span:last-child .small-margin {
  margin: 0 4px 0 0;
}
.profile-page .aboutText {
  margin-top: 20px;
  font-size: 18px;
  line-height: 1.4;
}
@media (max-width: 540px) {
  .profile-page .profile-pic:hover .profile-pic-hover-button.profile-pic-button-visible {
    display: none !important;  /* dont allow profile pic upload on mobile b/c causes black image on iOS */
  }
  .profile-page .editorToggleHeader {
    display: none !important;
  }
  .profile-page .profile-summary .profile-img {
    width: 87px !important;
    height: 87px !important;
    font-size: 43.5px !important;
  }
  .profile-page .profile-summary .default-profile-img {
    width: 87px !important;
    height: 87px !important;
    font-size: 43.5px !important;
  }
  .profile-page .profile-summary .profile-actions {
    flex-wrap: wrap;
  }
}
.profile-page .profile-summary .follow {
  color: #999;
  font-size: 13px;
  letter-spacing: 1px;
}
.profile-page .profile-summary .follow .follow-bull {
  padding: 0 5px;
}
.profile-page .profile-summary .profile-actions {
  display: flex;
  flex-direction: row;
  margin: 10px 0;
}
.profile-page .resourcesLink.faded {
  color: #666;
}
.resourcesLink.blue {
  color: white;
  background-color: #18345d;
}
.resourcesLink.blue img {
  filter: invert(1);
  opacity: 1;
}
.profile-page .authorByLine {
  margin: 20px 0;
}
.authorByLineImage a {
  text-decoration: none;
}
.profile-page .follow-header {
  font-size: 20px;
  color: #000;
  padding-bottom: 10px;
}
.profile-page .follow-header .follow-count {
  color: #999;
}
.profile-page .resourcesLink  {
  min-height: 46px;
  height: 46px;
  overflow: visible;
  padding: 0px 16px;
  border-top: 0;
  display: flex;
  align-items: center;
  width: unset;
}
.profile-page .emptyList {
  display: flex;
  flex-direction: column;
  align-items: flex-start;
}
.profile-page .emptyList .emptyListText {
  font-size: 16px;
  margin: 30px 0;
  color: #999;
  font-family: "Roboto", "Helvetica Neue", "Helvetica", sans-serif;
  line-height: 1.5;
}
.profile-page .profile-summary .resourcesLink + .resourcesLink,
.profile-page .profile-summary .largeFollowButton + .resourcesLink {
  margin: 0 0 0 10px;
}
.interface-hebrew .profile-page .profile-summary .largeFollowButton + .resourcesLink,
.interface-hebrew .profile-page .profile-summary .resourcesLink + .resourcesLink {
  margin: 0 10px 0 0;
}
.profile-page .profile-summary .title {
  margin-bottom: 10px;
}
.profile-page .profile-summary .sub-title {
  color: #000;
  font-family: "Roboto", "Helvetica Neue", "Helvetica", sans-serif;
  font-size: 16px;
}
.profile-page .profile-summary .sub-sub-title {
  color: #666;
  font-family: "Roboto", "Helvetica Neue", "Helvetica", sans-serif;
  font-size: 16px;
}
/* Tooltip - source: https://codepen.io/cristina-silva/pen/XXOpga */
.tooltip-toggle {
  cursor: pointer;
  position: relative;
  line-height: normal;
}
.tooltip-toggle svg {
  height: 18px;
  width: 18px;
}
/*Tooltip text container*/
.three-dots-button.tooltip-toggle::before {
  /* make the tooltip appear on right. % is an estimate that works most of the time */
  top: 0;
  transform: translateY(-35%);
  left: 30px;
  color: #999;
  text-align: left;
}
.interface-hebrew .three-dots-button.tooltip-toggle::before {
  left: unset;
  right: 30px;
  text-align: right;
}
.tooltip-toggle::before {
  color: #000;
  font-family: "Roboto", "Helvetica Neue", "Helvetica", sans-serif;
  font-size: 13px;
  opacity: 0;
  pointer-events: none;
  text-align: center;
  position: absolute;
  top: 30px;
  left: -70px;
  padding: 10px;
  background-color: #fff;
  box-shadow: 0 1px 3px rgba(0,0,0,.2);
  border-radius: 5px;
  content: attr(aria-label);
  text-transform: none;
  transition: all 0.5s ease;
  width: 140px;
  z-index: 1;
}
/*Triggering the transition*/
.tooltip-toggle:hover::before, .tooltip-toggle:hover::after {
  opacity: 1;
  transition: all 0.75s ease;
}
.largeFollowButton {
  display: inline-flex;
  min-height: 46px;
  height: 46px;
  overflow: visible;
  padding: 0px 16px;
  align-items: center;
  text-align: center;
  cursor: pointer;
  background: #18345d;
  color: #fff;
  border-radius: 8px;
  box-shadow: 0 1px 3px rgb(0 0 0 / 20%);
}
.largeFollowButton.following {
  background: #fff;
}
.profile-page .largeFollowButton.following .int-en,
.profile-page .largeFollowButton.following .int-he {
  color: black;
}
.largeFollowButton.following span {
  color: #666;
}
.smallFollowButton {
  height: 18px;
  line-height: 18px;
  width: 68px;
  text-align: center;
  cursor: pointer;
  background: var(--sefaria-blue);
  color: white;
  border-radius: 4px;
  margin-inline-start: 15px;
  display: none;
  letter-spacing: normal;
}
.smallFollowButton.smallText span {
  color: white;
}
body .homeFeedWrapper {
  background-color: white;
}
body .homeFeedWrapper .content {
  padding: 0;
}
.homeFeedWrapper #homeCover {
  height: 240px;
  padding: 50px 0;
  background-color: #ADA99B;
  box-sizing: border-box;
  text-align: center;
  overflow: hidden;
  position: relative;
  left: -20px;
  width: calc(100% + 20px);
}
.interface-hebrew .homeFeedWrapper #homeCover {
  left: auto;
}
.homeFeedWrapper #homeVideo {
  position: absolute;
  top: -90px;
  left: 0;
  width: 100%;
  min-width: 1200px;
  z-index: 0;
}
.homeFeedWrapper #homeCover h1.featureTitle {
  color: white;
  margin-bottom: 20px;
  position: relative;
}
.homeFeedWrapper #homeCover h1.featureTitle .int-en,
.homeFeedWrapper #homeCover h1.featureTitle .int-he {
  color: white;
}
.homeFeedWrapper #homeCover h1.featureTitle .int-en {
  font-size: 36px;
}
.homeFeedWrapper #homeCover h1.featureTitle .int-he {
  font-size: 44px;
}
.homeFeedWrapper #homeCover .sub {
  color: white;
  font-size: 16px;
  margin: 0;
  position: relative;
}
.homeFeedWrapper #homeCover .sub a {
  font-size: 16px;
}
.homeFeedWrapper #homeCover .sub .int-en {
}
.homeFeedWrapper #homeCover a {
  color: white;
  font-style: normal;
  position: relative;
}
.columnLayout {
  display: flex;
  flex-direction: row;
}
.sideColumn {
  flex: 0 0 320px;
  max-width: 40%;
  background-color: #FBFBFA;
  padding: 60px 50px;
}
@media (max-width: 540px) {
  .topicPanel .columnLayout {
    flex-direction: column;
  }
  .topicPanel .sideColumn {
    padding: 20px 25px 30px 25px;
    max-width: 100%;
    align-self: stretch;
    border: 0;
    margin: 0;
  }
}
.sideColumn .section {
  margin-bottom: 70px;
}
.sideColumn .section h2 {
  text-transform: none;
  font-size: 24px;
  letter-spacing: normal;
  text-align: inherit;
  margin: 0 0 30px 0;
}
.sideColumn .section h2 .int-en {
  text-align: left;
}
.sideColumn .section h2 .int-he {
  text-align: right;
}
.sideColumn .section .description {
  margin-bottom: 25px;
}
.sideColumn .button img {
  width: 16px;
  height: 16px;
  margin: 0 5px;
  position: relative;
  top: 2px;
  filter: invert(1);
}
.sideColumn .button.white img {
  filter: none;
  opacity: .4;
}
.sideColumn .button .fa {
  opacity: .4;
  margin: 0 5px;
}
.sideColumn .inlineButtonBox {
  display: flex;
  justify-content: space-between;
}
.sideColumn .inlineButtonBox a {
  flex: 1;
}
.sideColumn .inlineButtonBox a .button {
  width: 100%;
}
.sideColumn #homeLearn .refLink {
  display: block;
  height: 56px;
  line-height: 56px;
  border-top: 4px solid;
  color: #000;
  font-size: 20px;
}
.sideColumn #homeLearn .refLink .int-en {
  font-family: "adobe-garamond-pro", "Crimson Text", Georgia, serif;
  text-transform: uppercase;
}
.sideColumn .button {
  letter-spacing: 0;
}
.sideColumn h2 {
  font-weight: 400;
}
.sideColumn .sideCatLink .int-he {
  font-family: "Taamey Frank", "adobe-garamond-pro", "Crimson Text", Georgia, "Times New Roman", serif;
  font-size: 22px;
  font-weight: normal;
  text-transform: uppercase;
  letter-spacing: 0.05em;
  color: #333;
}
.sideColumn .newsletterInput {
  height: 53px;
}
.sideColumn .newsletterSignUpBox img {
    height: 23px;
    width: 23px;
    opacity: 0.35;
    position: absolute;
    top: 15px;
    right: 17px;
}
.interface-hebrew .sideColumn .newsletterSignUpBox img {
  right: auto;
  left: 17px;
  transform: scale(-1, 1);
}
.sideColumn .newsletterInput, .sideColumn .newsletterInput::placeholder {
  width: 100%;
  box-sizing: border-box;
  font-size: 16px;
  font-weight: normal;
  font-style: normal;
  color: #000;
}
.interface-english .sideColumn .newsletterInput, .interface-english .sideColumn .newsletterInput::placeholder  {
  font-family: "Roboto", "Helvetica Neue", "Helvetica", sans-serif;
}
.interface-hebrew .sideColumn .newsletterInput, .interface-hebrew .sideColumn .newsletterInput::placeholder   {
  font-family: "Heebo", sans-serif;
}
.sideColumn #homeSocialButtons {
  margin-top: 15px;
}
.sideColumn #homeSocialButtons .fa {
  font-size: 18px;
  color: white;
  background-color: #aaa;
  display: inline-block;
  height: 30px;
  width: 30px;
  line-height: 30px;
  text-align: center;
  border-radius: 15px;
  margin-right: 5px;
}
.interface-hebrew .sideColumn #homeSocialButtons .fa {
  margin: 0 0 0 5px;
}
.sideColumn #homeSocialButtons .fa:hover {
  text-decoration: none;
  background-color: #999;
}
.sideColumn #homeFeedback {
  background-color: #EDEDED;
  margin: 0 -50px;
  padding: 30px 50px;
  position: -webkit-sticky; /* Safari */
  position: sticky;
  top: 0;
}
.sideColumn #homeFeedback .button {
  margin-bottom: 10px;
}
.sideColumn .feedbackBoxOverlay.open {
  position: fixed;
  width: 100%;
  height: 100%;
  top: 0;
  left: 0;
  display: flex;
  align-items: center;
  justify-content: center;
  background-color: #FBFBFA;
}
.sideColumn .feedbackBoxOverlay.open .feedbackBox {
  width: 470px;
}
.homeFeedWrapper .mainColumn {
  background-color: white;
}
.storyFeedInner,
.interface-hebrew .storyFeedInner {
  width: 760px;
  margin: 0 auto;
  padding-top: 60px;
  max-width: 100%;
  box-sizing: border-box;
  min-height: 500px;
}
.interface-hebrew .topicPanel .storyFeedInner {
  padding-top: 0;
}
.storyByLine:hover .smallFollowButton,
.authorByLine:hover .smallFollowButton {
  display: inline-block;
}
.bilingual .homeFeedWrapper span.he,
.bilingual .readerNavMenu.topicPanel .he {
  display: block;
  padding-bottom: 10px;
}
.mainColumn .story {
  padding: 0 0 60px 0;
}
.mainColumn .story .storyTitleBlock {
  clear: both;
}
.mainColumn .story .storyTitleBlock {
  text-align: start;
}
.colorBarBox {
  clear: both;
  border-inline-start: 4px solid transparent;
  padding-inline-start: 20px;
}
.interface-english .citationLine,
.interface-english .learnMoreLink {
  padding-left: 34px;
}
.interface-hebrew .citationLine,
.interface-hebrew .learnMoreLink {
  padding-right: 34px;
}
.storyTextListItem {
  padding-bottom: 18px;
}
.storyTextListItem:last-child {
  padding-bottom: 0;
}
.mainColumn .saveButton {
  align-self: flex-start;
}
.mainColumn .saveLine.storyTitleWrapper .saveButton,
.mainColumn .story.publishSheetStory .saveLine .saveButton  {
  margin-top: 13px;
}
.story.publishSheetStory .storyTitle {
  padding-bottom: 10px;
}
.mainColumn .story .storySubTitle {
  padding-bottom: 10px;
}
.mainColumn .story .storySubTitle .int-en,
.mainColumn .story .storySubTitle .int-he {
  color: #666;
}
img.smallProfileImage {
  height: 40px;
  width: 40px;
  margin: 0;
  border-radius: 20px;
}
.mainColumn .story img.mediumProfileImage {
  height: 64px;
  width: 64px;
  margin: 0;
  border-radius: 32px;
}
.interface-english .mainColumn .story .storyTypeBlock {
  float: left;
}
.interface-hebrew .mainColumn .story .storyTypeBlock {
  float: right;
}
.interface-english .mainColumn .story .topTailBlock {
  float: right;
}
.interface-hebrew .mainColumn .story .topTailBlock {
  float: left;
}
.interface-english .mainColumn .story .mediumProfileImage {
  float: right;
}
.interface-hebrew .mainColumn .story .mediumProfileImage {
  float: left;
}
.story .storyBody {
  clear: both;
  margin: 10px 0;
  text-align: justify;
  font-size: 18px;
}
.story .storyBody .en {
  line-height: 1.6;
}
.story .storyBody .he {
  font-size: 22px;
  line-height: 1.6;
}
.story .storySheetList {
  clear: both;
}
.story .storySheetListItem {
  padding-bottom: 20px;
}
.story .storySheetListItem:last-child {
  padding-bottom: 0;
}
.story .storySheetList .sheetTitle {
  padding-bottom: 10px;
}
.story .storySheetList .storyTitle span {
  font-size: 20px;
}
.story .saveLine {
  display: flex;
  align-items: center;
  clear: both;
  margin-bottom: 10px;
}
.story .saveLine .beforeSave {flex: 1;}
.interface-hebrew .story .saveLine .beforeSave {
  padding-left: 10px;
}
.interface-english .story .saveLine .beforeSave {
  padding-right: 10px;
}
.story .saveLine .saveButton {
  align-self: center;
}
.story .citationLine.contentText .int-en,
.story .citationLine.contentText .int-he {
  color: #999;
}
.story .authorText {
  display: inline-block;
  padding: 0 10px;
  line-height: 22px;
  width: 100%;
  letter-spacing: 2px;
}
.authorByLine {
  display: flex;
}
.authorByLine .authorByLineText {
  padding: 0 10px;
  line-height: 22px;
  margin-top: -1px;
  display: flex;
  justify-content: center;
  flex-direction: column;
}
.authorByLine .authorOrganization,
.authorByLine .authorName {
  display: block;
}
.saveLine .authorByLine + .saveButton {
  position: relative;
  bottom: 12px;
}
.authorOrganization {
  color: #999;
}
.authorByLine.small {
  font-size: 14px;
}
.mainColumn a:not(.button) {
  color: #000;
}
.storyBody a {
  text-decoration: underline;
}
.storyEditBar {
  padding-bottom: 30px;
}
.storyEditorTag {
  display: inline-block;
  float: right;
}
.storyEditorTag.mustHave {
  color: #66aa66;
  padding: 0 10px;
}
.storyEditorTag.cantHave {
  color: #aa6666;
}
.learnMoreLink a {
  text-decoration: none;
  color:  #999;
}
.segment .queryTextHighlight {
  background-color: #D2DCFF;
  padding-left: 2px;
  padding-right: 2px;
}
body .homeFeedWrapper.userStats {
  font-family: "Roboto", "Helvetica Neue", "Helvetica", sans-serif;
  background-color: #faf9f9;
}
.collectionsModalBox {
  position: fixed;
  width: 100%;
  height: 100%;
  top: 0;
  left: 0;
  z-index: 1002;
  display: flex;
  align-items: center;
  justify-content: center;
}
.collectionsModalBox .collectionsWidget {
  width: 340px;
  box-shadow: 0 1px 8px rgba(0,0,0,.2);
}
.collectionsWidget {
  background-color: white;
  border-radius: 8px;
  z-index: 1;
}
.collectionsWidgetTop {
  display: flex;
  padding: 15px 20px;
  border-bottom: 1px solid #DDD;
  text-align: start;
}
.collectionsWidgetTitle {
  flex-grow: 1;
  font-size: 22px;
  vertical-align: middle;
  display: block;
  color: #666;
}
.collectionsWidgetClose {
  font-size: 40px;
  color: #CCC;
  line-height: 14px;
  cursor: pointer;
}
.collectionsWidgetList {
  height: 180px;
  padding: 0px 20px;
  overflow-y: scroll;
  border-bottom: 1px solid #EDEDEC;
}
.collectionsWidgetList .checkmarkLabel {
  display: block;
  letter-spacing: 1.1px;
  font-size: 18px;
  margin: 20px 0;
  text-align:  start;
}
.collectionsWidgetList .emptyMessage {
  display: block;
  color: #666;
  padding: 20px 0px;
  line-height: 1.5;
  text-align: start;
}
.collectionsWidgetCreate,
.collectionsWidgetDone {
  display: flex;
  padding: 0px 20px;
}
.collectionsWidgetCreate {
  border-bottom: 1px solid #ccc;
  display: flex;
  align-items: center;
}
.collectionsWidgetPlus {
  color: #666;
  font-size: 25px;
  margin-inline-end: 13px;
  margin-top: -5px;
}
.collectionsWidget .collectionsWidgetCreateInputBox {
  flex: 1;
  margin-inline-end: 10px;
}
.collectionsWidget input.collectionsWidgetCreateInput {
  height: 50px;
  border: none;
  font-size: 18px;
  color: black;
  width: 100%;
  box-sizing: border-box;
}
.collectionsWidget input.collectionsWidgetCreateInput::placeholder {
  font-style: normal;
  color: #666;
}
.interface-hebrew .collectionsWidget input.collectionsWidgetCreateInput::placeholder {
  font-family: "Heebo", sans-serif;
}
.userStats h1 {
  text-align: center;
  font-weight: normal;
  font-family: "adobe-garamond-pro", "Crimson Text", Georgia, serif;
  font-size: 30px;
  padding: 60px 0 30px;
  margin: 0;
}
.userStats h2 {
  text-transform: none;
  padding: 40px 0 30px;
  font-size: 21px;
  color: #888;
}
.userStats .statcardRow {
  display: flex;
  justify-content: space-around;
}
.userStats .statcardRow .statcard {
  background-color: #fff;
  height: 190px;
  width: 32%;
  box-shadow: 0 1px 3px rgba(0,0,0,0.2);
  border-radius: 5px;
  display: flex;
  flex-direction: column;
  justify-content: center;
}
.userStats .statcardRow .statcard img {
  opacity: 0.3;
  height: 60px;
  width: 60px;
  margin: 0 auto 20px;
}
.userStats .statcardRow .statcard .statcardValue {
  font-size: 24px;
  text-align: center;
}
.userStats .statcardRow .statcard .statcardLabel {
  font-size: 21px;
  padding-top: 5px;
  text-align: center;
  color: #aaa;
}
.userStats .chartRow {
  display: flex;
  justify-content: space-between;
}
.userStats .chartRow.centered {
  justify-content: space-around;
}
.userStats .statHeader {
  padding-top: 40px;
  text-align: center;
}
.userStats .statHeader span {
  color: #666;
  letter-spacing: 0.7px;
  line-height: 23px;
}
.userStats .chartRow .chartWrapper {
  font: 11px sans-serif;
  padding: 0;
}
.bilingual .userStats .blockLink .he,
.english .userStats .blockLink .he {
  display: none;
}
.hebrew .userStats .blockLink .en {
  display: none;
}
.bilingual .userStats .blockLink .en,
.english .userStats .blockLink .en {
  font-family: "adobe-garamond-pro", "Crimson Text", Georgia, serif;
}
.hebrew .userStats .blockLink .he {
  font-family: "Taamey Frank", "adobe-garamond-pro", "Crimson Text", Georgia, "Times New Roman", serif;
}
.userStatModeChooser {
  padding: 0;
  display:  flex;
  justify-content: center;
  width: 240px;
  margin: 0 auto;
  background: white;
  border-radius: 5px;
  box-shadow: 0 1px 3px rgba(0,0,0,0.2);
}
.userStatModeButton {
  background-color: #fff;
  color: #666;
  border-radius: 5px;
  height: 50px;
  width: 120px;
  text-align: center;
  vertical-align: center;
  cursor: pointer;
  font-size: 16px;
}
.userStatModeButton.active {
  background-color: #19365d;
  color: #fff;
}
.userStatModeButton span {
  display: block;
  margin: 15px 0;
}
.userStats .blockLink {
  height: 100%;
  display: flex;
  align-items: center;
  justify-content: center;
}
.userStats .yourPopularSheetsBlock > div {
  padding: 10px 0;
}
.userStats .chartLabel {
  text-align: center;
  padding-top: 8px;
}
a.topicLexiconTitle.contentText {
  color: black;
}
.editorToolbar {
  position:fixed;
  top: 0;
  left: 0;
  z-index: 100000;
}
#sheetEditToggle {
  padding-top: 0;
  padding-bottom: 0;
  padding-inline-end: 8px;
  padding-inline-start: 0;
  margin-top: 15px;
  margin-inline-end: 0;
  margin-bottom: 0;
  margin-inline-start: -70px;
  width: 70px;
  height: 30px;
  background: #fff;
  border: #ccc solid 1px;
  color: #666;
  font-family: "Roboto", "Helvetica Neue", "Helvetica", sans-serif;
  font-size: 13px;
  box-sizing: border-box;
  border-radius: 6px;
  visibility: hidden;
}
#sheetEditToggle img {
  height: 13px;
  margin-top: 0;
  margin-bottom: 0;
  margin-inline-start: 0;
  margin-inline-end: 5px;
  top: 2px;
  position: relative;
  filter: invert(67%) sepia(32%) saturate(0%) hue-rotate(54deg) brightness(85%) contrast(91%); /* #999 */
}
#sheetEditToggle i {
  margin: 5px;
}
.hoverMenu {
  padding: 8px 10px 6px;
  position: absolute;
  z-index: 1;
  top: -10000px;
  left: -10000px;
  margin-top: -6px;
  opacity: 0;
  background-color: #333333;
  border-radius: 4px;
  transition: opacity 0.75s;
  box-shadow: 0 1px 3px rgba(0,0,0,0.2);
}
.hoverButton {
  padding: 10px;
}
.hoverButton i {
  color: #CCCCCC
}
.hoverButton i.active {
  color: #fff;
}
.editorHoverBox {
  position: fixed;
  top: 120px;
  background-color: #ccc;
  padding: 3px;
  font-size: 12px;
}
.inlineTextRef {
    color: #4B71B7
}
.headerWithButtons {
  display: flex;
  align-items: center;
  margin-bottom: 60px;
}
.headerWithButtons h1,
.static .headerWithButtons h1 {
  margin: 0;
}
.headerWithButtons .start,
.headerWithButtons .end {
  flex: 1;
}
.headerWithButtons .start {
  text-align: start;
}
.headerWithButtons .end {
  text-align: end;
}
@media screen and (max-width: 700px) {
  .headerWithButtons {
    display: flex;
    flex-direction: column;
    justify-content: center;
  }
  .headerWithButtons h1 {
    margin-bottom: 20px;
  }
  .headerWithButtons .start,
  .headerWithButtons .end {
    text-align: center;
  }
}
#communityPagePreviewControls {
  position: fixed;
  width: 380px;
  bottom: 0;
  right: 0;
  color: white;
  z-index: 9999;
  background-color: #18345D;
  padding: 20px;
  line-height: 1.6;
  text-align: center;
  border: 1px solid #ccc;
}
.interface-hebrew #communityPagePreviewControls {
  right: auto;
  left: 0;
}
#communityPagePreviewControls a.date {
  display: block;
  font-size: 22px;
}
#communityPagePreviewControls a {
  margin-inline-end: 10px;
}
#communityPagePreviewControls a:hover {
  color: inherit;
}
/* Customize checkmark inputs */
.checkmarkLabel {
  display: block;
  position: relative;
  padding-inline-start: 28px;
  cursor: pointer;
  user-select: none;
}
/* Hide the browser's default checkbox */
.checkmarkLabel input {
  position: absolute;
  opacity: 0;
  cursor: pointer;
  height: 0;
  width: 0;
}
/* Create a custom checkbox */
.checkmark {
  position: absolute;
  top: 3px;
  left: 0;
  height: 13px;
  width: 13px;
  background-color: white;
  border: 1px solid #CCC;
  border-radius: 3px;
}
.interface-hebrew .checkmark {
  left: auto;
  right: 0;
}
/* On mouse-over, add a grey background color */
.checkmarkLabel:hover input ~ .checkmark {
  background-color: #EEE;
}
/* Create the checkmark/indicator (hidden when not checked) */
.checkmark:after {
  content: "";
  position: absolute;
  display: none;
}
/* Show the checkmark when checked */
.checkmarkLabel input:checked ~ .checkmark:after {
  display: block;
}
/* Style the checkmark/indicator */
.checkmarkLabel .checkmark:after {
  left: 4px;
  top: 1px;
  width: 3px;
  height: 6px;
  border: solid #666;
  border-width: 0 2px 2px 0;
  -webkit-transform: rotate(45deg);
  -ms-transform: rotate(45deg);
  transform: rotate(45deg);
}
<<<<<<< HEAD
=======
#history-disabled-msg {
  text-align: center;
}
/* demo coloring of ref-link parentheses for quotation finder project*/
span.ref-link-color-1 {color: orange}
span.ref-link-color-2 {color: #0cd200}
span.ref-link-color-3 {color: blue}
>>>>>>> cde50712
/* start css code for loading bezel */
.sourceLoader {
  margin-left: -34px;
  top: 15px;
  font-size: 4px;
  width: 1em;
  height: 1em;
  border-radius: 50%;
  position: relative;
  text-indent: -9999em;
  -webkit-animation: load5 1.1s infinite ease;
  animation: load5 1.1s infinite ease;
  -webkit-transform: translateZ(0);
  -ms-transform: translateZ(0);
  transform: translateZ(0);
}
@-webkit-keyframes load5 {
0%,100%{box-shadow:0 -2.6em 0 0 #ffffff,1.8em -1.8em 0 0 rgba(0,0,0,0.2),2.5em 0 0 0 rgba(0,0,0,0.2),1.75em 1.75em 0 0 rgba(0,0,0,0.2),0 2.5em 0 0 rgba(0,0,0,0.2),-1.8em 1.8em 0 0 rgba(0,0,0,0.2),-2.6em 0 0 0 rgba(0,0,0,0.5),-1.8em -1.8em 0 0 rgba(0,0,0,0.7)}
12.5%{box-shadow:0 -2.6em 0 0 rgba(0,0,0,0.7),1.8em -1.8em 0 0 #ffffff,2.5em 0 0 0 rgba(0,0,0,0.2),1.75em 1.75em 0 0 rgba(0,0,0,0.2),0 2.5em 0 0 rgba(0,0,0,0.2),-1.8em 1.8em 0 0 rgba(0,0,0,0.2),-2.6em 0 0 0 rgba(0,0,0,0.2),-1.8em -1.8em 0 0 rgba(0,0,0,0.5)}
25%{box-shadow:0 -2.6em 0 0 rgba(0,0,0,0.5),1.8em -1.8em 0 0 rgba(0,0,0,0.7),2.5em 0 0 0 #ffffff,1.75em 1.75em 0 0 rgba(0,0,0,0.2),0 2.5em 0 0 rgba(0,0,0,0.2),-1.8em 1.8em 0 0 rgba(0,0,0,0.2),-2.6em 0 0 0 rgba(0,0,0,0.2),-1.8em -1.8em 0 0 rgba(0,0,0,0.2)}
37.5%{box-shadow:0 -2.6em 0 0 rgba(0,0,0,0.2),1.8em -1.8em 0 0 rgba(0,0,0,0.5),2.5em 0 0 0 rgba(0,0,0,0.7),1.75em 1.75em 0 0 #ffffff,0 2.5em 0 0 rgba(0,0,0,0.2),-1.8em 1.8em 0 0 rgba(0,0,0,0.2),-2.6em 0 0 0 rgba(0,0,0,0.2),-1.8em -1.8em 0 0 rgba(0,0,0,0.2)}
50%{box-shadow:0 -2.6em 0 0 rgba(0,0,0,0.2),1.8em -1.8em 0 0 rgba(0,0,0,0.2),2.5em 0 0 0 rgba(0,0,0,0.5),1.75em 1.75em 0 0 rgba(0,0,0,0.7),0 2.5em 0 0 #ffffff,-1.8em 1.8em 0 0 rgba(0,0,0,0.2),-2.6em 0 0 0 rgba(0,0,0,0.2),-1.8em -1.8em 0 0 rgba(0,0,0,0.2)}
62.5%{box-shadow:0 -2.6em 0 0 rgba(0,0,0,0.2),1.8em -1.8em 0 0 rgba(0,0,0,0.2),2.5em 0 0 0 rgba(0,0,0,0.2),1.75em 1.75em 0 0 rgba(0,0,0,0.5),0 2.5em 0 0 rgba(0,0,0,0.7),-1.8em 1.8em 0 0 #ffffff,-2.6em 0 0 0 rgba(0,0,0,0.2),-1.8em -1.8em 0 0 rgba(0,0,0,0.2)}
75%{box-shadow:0 -2.6em 0 0 rgba(0,0,0,0.2),1.8em -1.8em 0 0 rgba(0,0,0,0.2),2.5em 0 0 0 rgba(0,0,0,0.2),1.75em 1.75em 0 0 rgba(0,0,0,0.2),0 2.5em 0 0 rgba(0,0,0,0.5),-1.8em 1.8em 0 0 rgba(0,0,0,0.7),-2.6em 0 0 0 #ffffff,-1.8em -1.8em 0 0 rgba(0,0,0,0.2)}
87.5%{box-shadow:0 -2.6em 0 0 rgba(0,0,0,0.2),1.8em -1.8em 0 0 rgba(0,0,0,0.2),2.5em 0 0 0 rgba(0,0,0,0.2),1.75em 1.75em 0 0 rgba(0,0,0,0.2),0 2.5em 0 0 rgba(0,0,0,0.2),-1.8em 1.8em 0 0 rgba(0,0,0,0.5),-2.6em 0 0 0 rgba(0,0,0,0.7),-1.8em -1.8em 0 0 #fff}
}
@keyframes load5 {
0%,100%{box-shadow:0 -2.6em 0 0 #ffffff,1.8em -1.8em 0 0 rgba(0,0,0,0.2),2.5em 0 0 0 rgba(0,0,0,0.2),1.75em 1.75em 0 0 rgba(0,0,0,0.2),0 2.5em 0 0 rgba(0,0,0,0.2),-1.8em 1.8em 0 0 rgba(0,0,0,0.2),-2.6em 0 0 0 rgba(0,0,0,0.5),-1.8em -1.8em 0 0 rgba(0,0,0,0.7)}
12.5%{box-shadow:0 -2.6em 0 0 rgba(0,0,0,0.7),1.8em -1.8em 0 0 #ffffff,2.5em 0 0 0 rgba(0,0,0,0.2),1.75em 1.75em 0 0 rgba(0,0,0,0.2),0 2.5em 0 0 rgba(0,0,0,0.2),-1.8em 1.8em 0 0 rgba(0,0,0,0.2),-2.6em 0 0 0 rgba(0,0,0,0.2),-1.8em -1.8em 0 0 rgba(0,0,0,0.5)}
25%{box-shadow:0 -2.6em 0 0 rgba(0,0,0,0.5),1.8em -1.8em 0 0 rgba(0,0,0,0.7),2.5em 0 0 0 #ffffff,1.75em 1.75em 0 0 rgba(0,0,0,0.2),0 2.5em 0 0 rgba(0,0,0,0.2),-1.8em 1.8em 0 0 rgba(0,0,0,0.2),-2.6em 0 0 0 rgba(0,0,0,0.2),-1.8em -1.8em 0 0 rgba(0,0,0,0.2)}
37.5%{box-shadow:0 -2.6em 0 0 rgba(0,0,0,0.2),1.8em -1.8em 0 0 rgba(0,0,0,0.5),2.5em 0 0 0 rgba(0,0,0,0.7),1.75em 1.75em 0 0 #ffffff,0 2.5em 0 0 rgba(0,0,0,0.2),-1.8em 1.8em 0 0 rgba(0,0,0,0.2),-2.6em 0 0 0 rgba(0,0,0,0.2),-1.8em -1.8em 0 0 rgba(0,0,0,0.2)}
50%{box-shadow:0 -2.6em 0 0 rgba(0,0,0,0.2),1.8em -1.8em 0 0 rgba(0,0,0,0.2),2.5em 0 0 0 rgba(0,0,0,0.5),1.75em 1.75em 0 0 rgba(0,0,0,0.7),0 2.5em 0 0 #ffffff,-1.8em 1.8em 0 0 rgba(0,0,0,0.2),-2.6em 0 0 0 rgba(0,0,0,0.2),-1.8em -1.8em 0 0 rgba(0,0,0,0.2)}
62.5%{box-shadow:0 -2.6em 0 0 rgba(0,0,0,0.2),1.8em -1.8em 0 0 rgba(0,0,0,0.2),2.5em 0 0 0 rgba(0,0,0,0.2),1.75em 1.75em 0 0 rgba(0,0,0,0.5),0 2.5em 0 0 rgba(0,0,0,0.7),-1.8em 1.8em 0 0 #ffffff,-2.6em 0 0 0 rgba(0,0,0,0.2),-1.8em -1.8em 0 0 rgba(0,0,0,0.2)}
75%{box-shadow:0 -2.6em 0 0 rgba(0,0,0,0.2),1.8em -1.8em 0 0 rgba(0,0,0,0.2),2.5em 0 0 0 rgba(0,0,0,0.2),1.75em 1.75em 0 0 rgba(0,0,0,0.2),0 2.5em 0 0 rgba(0,0,0,0.5),-1.8em 1.8em 0 0 rgba(0,0,0,0.7),-2.6em 0 0 0 #ffffff,-1.8em -1.8em 0 0 rgba(0,0,0,0.2)}
87.5%{box-shadow:0 -2.6em 0 0 rgba(0,0,0,0.2),1.8em -1.8em 0 0 rgba(0,0,0,0.2),2.5em 0 0 0 rgba(0,0,0,0.2),1.75em 1.75em 0 0 rgba(0,0,0,0.2),0 2.5em 0 0 rgba(0,0,0,0.2),-1.8em 1.8em 0 0 rgba(0,0,0,0.5),-2.6em 0 0 0 rgba(0,0,0,0.7),-1.8em -1.8em 0 0 #fff}
}
/* end css code for loading bezel */<|MERGE_RESOLUTION|>--- conflicted
+++ resolved
@@ -1998,16 +1998,7 @@
   font-size: 15px;
   color: #666;
   margin-bottom: 20px;
-<<<<<<< HEAD
   font-weight: normal;
-=======
-}
-.readerPanel h2 .en, .readerPanel h3 .en {
-  font-family: "Roboto", "Helvetica Neue", "Helvetica", sans-serif;
-}
-.readerPanel h2 .he, .readerPanel h3 .he {
-  font-family: "Heebo", sans-serif;
->>>>>>> cde50712
 }
 .readerNavSection h2, .topicsPanel h2 {
   font-size: 16px;
@@ -3548,13 +3539,10 @@
   width: 100%;
   margin: 10px 0 0 0;
 }
-<<<<<<< HEAD
 .mobileSearchFiltersFooter {
   padding: 15px;
   border-top: 1px solid var(--light-grey);
 }
-=======
->>>>>>> cde50712
 .searchContent .result {
   padding-bottom: 20px;
 }
@@ -10139,16 +10127,10 @@
   -ms-transform: rotate(45deg);
   transform: rotate(45deg);
 }
-<<<<<<< HEAD
-=======
-#history-disabled-msg {
-  text-align: center;
-}
 /* demo coloring of ref-link parentheses for quotation finder project*/
 span.ref-link-color-1 {color: orange}
 span.ref-link-color-2 {color: #0cd200}
 span.ref-link-color-3 {color: blue}
->>>>>>> cde50712
 /* start css code for loading bezel */
 .sourceLoader {
   margin-left: -34px;
