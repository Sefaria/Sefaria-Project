body {
  padding: 0;
  margin: 0;
  -webkit-text-size-adjust: 100%;
}
*::selection {
  background-color: #D2DCFF;
}
body.sepia {
  background-color: #FBFBFA;
}
body.dark {
  background-color: #333331;
}
body:not(.user-is-tabbing) *:focus {
  outline: none;
}
/*
Style Guide Font Hierarchy
https://github.com/Sefaria/Sefaria-Project/blob/master/static/files/styleguide_with_markup.pdf

font-family: "HebrewInEnglish System Font", "Roboto", "Helvetica Neue", "Helvetica", sans-serif;
font-family: 'HebrewInEnglish Text Font', "adobe-garamond-pro", "Crimson Text", Georgia, "Times New Roman", serif;

font-family: "Heebo", "Roboto", "Helvetica Neue", "Helvetica", sans-serif;
font-family: "Taamey Frank", "adobe-garamond-pro", "Crimson Text", Georgia, "Times New Roman", serif;

*/
.int-he {
  font-family: "Heebo", sans-serif;
  direction: rtl;
  display: flex;
}
.int-he.but-text-is-en {
  font-family: "Roboto", "Helvetica Neue", "Helvetica", sans-serif;
  direction: ltr;
}
.int-en {
  font-family: "Roboto", "Helvetica Neue", "Helvetica", sans-serif;
}
.int-en.but-text-is-he {
  font-family: "Heebo", sans-serif;
  direction: rtl;
}
.featureTitle .int-en {
  font-family: "adobe-garamond-pro", "Crimson Text", Georgia, serif;
  font-size: 50px;
  font-weight: normal;
  color: #000;
}
.pageTitle .int-en,
.pageTitle .int-he.but-text-is-en {
  font-family: "adobe-garamond-pro", "Crimson Text", Georgia, serif;
  font-size: 30px;
  font-weight: normal;
  color: #000;
}
.chapterText .int-en {
  font-family: "adobe-garamond-pro", "Crimson Text", Georgia, serif;
  font-size: 18px;
  font-weight: normal;
  text-transform: uppercase;
  letter-spacing: 0.05em;
  color: #333;
}
.chapterText.lowercase .int-en {
  text-transform: none;
}
.sectionTitleText .int-en {
  font-family: "Roboto", "Helvetica Neue", "Helvetica", sans-serif;
  font-size: 16px;
  font-weight: normal;
  color: #666;
  text-transform: uppercase;
  letter-spacing: 0.1em;
}
.smallText .int-en,
.smallText .int-he.but-text-is-en {
  font-family: "Roboto", "Helvetica Neue", "Helvetica", sans-serif;
  font-size: 13px;
  font-weight: normal;
  color: #999;
}
.systemText .int-en,
.systemText .int-he.but-text-is-en {
  font-family: "Roboto", "Helvetica Neue", "Helvetica", sans-serif;
  font-size: 16px;
  font-weight: normal;
  color: #000;
}
.contentText .int-en,
.contentText .en,
.contentText.en {
  font-family: "adobe-garamond-pro", "Crimson Text", Georgia, serif;
  font-size: 18px;
  font-weight: normal;
  color: #000;
}
.featureTitle .int-he {
  font-family: "Heebo", sans-serif;
  font-size: 40px;
  font-weight: normal;
  color: #000;
}
.pageTitle .int-he,
.pageTitle .int-en.but-text-is-he {
  font-family: "Heebo", sans-serif;
  font-size: 30px;
  font-weight: normal;
  color: #000;
}
.chapterText .int-he {
  font-family: "Taamey Frank", "Times New Roman", serif;
  font-size: 22px;
  font-weight: normal;
  text-transform: uppercase;
  letter-spacing: 0.05em;
  color: #333;
}
.sectionTitleText .int-he {
  font-family: "Heebo", sans-serif;
  font-size: 16px;
  font-weight: normal;
  color: #666;
  text-transform: uppercase;
  letter-spacing: 0.1em;
}
.smallText .int-he,
.smallText .int-en.but-text-is-he {
  font-family: "Heebo", sans-serif;
  font-size: 13px;
  font-weight: normal;
  color: #999;
}
.systemText .int-he,
.systemText .int-en.but-text-is-he {
  font-family: "Heebo", sans-serif;
  font-size: 16px;
  font-weight: normal;
  color: #000;
}
.contentText .int-he,
.contentText .he,
.contentText.he {
  font-family: "Taamey Frank", "Times New Roman", serif;
  font-size: 18px;
  font-weight: normal;
  color: #000;
}
.italics {
  font-style: italic;
}
/* end Style Guide */

@font-face {
  /* Mixed Hebrew - English content text */
  font-family: 'HebrewInEnglish Text Font';
  src: url('/static/fonts/Taamey-Frank/TaameyFrankCLM-Medium.ttf'), local(Georgia), local(serif);
  unicode-range: U+0590-05FF, U+25CC;
}
@font-face {
  /* Mixed Hebrew - English system text */
  font-family: 'HebrewInEnglish System Font';
  src: local('Heebo'), local('Roboto');
  unicode-range: U+0590-05FF;
}
.sans,
.sans .en,
#s2 .sans .en,
.sans .int-en {
  font-family: "Roboto", "Helvetica Neue", "Helvetica", sans-serif;
}
.sans .he,
#s2 .sans .he,
.sans .int-he {
  font-family: "Heebo", sans-serif;
}
#s2 {
  position: fixed;
  top: 0;
  width: 100%;
  height: 100%;
  z-index: 1000;
}
#s2.headerOnly {
  z-index: 1000;
  height: 60px;
}
#readerAppWrap {
  display: flex;
  flex-direction: column;
  width: 100%;
  height: 100%;
}
.nochrome #s2 .headerNavSection,
.nochrome #s2 .headerLinksSection,
.nochrome #footerContainer {
  display: none;
}
#bannerMessage {
  color: white;
  background-color: #4871bf;
  height: 120px;
  box-sizing: border-box;
  padding: 0 36px;
  display: flex;
  transition: .5s;
}
#bannerMessage.hidden {
  height: 0;
}
body.hasBannerMessage {
  transition: padding-top .3s;
  padding-top: 120px;
}
body.hasBannerMessage #s2.headerOnly {
  height: 180px;
}
.interface-hebrew #bannerMessage {
  direction: rtl;
}
#bannerMessageClose {
  position: absolute;
  top: -3px;
  right: 7px;
  color: white;
  opacity: 0.5;
  font-size: 26px;
  cursor: pointer;
}
.interface-hebrew #bannerMessageClose {
  right: auto;
  left: 7px;
}
#bannerMessageContent {
  display: flex;
  flex: 1;
  align-items: center;
  justify-content: space-between;
  color: white;
  max-width: 880px;
  margin: 0 auto;
}
#bannerTextBox {
  flex: 1;
}
#bannerTextBox a {
  color: white;
}
#bannerButtonBox {
  margin-left: 50px;
}
.interface-hebrew #bannerButtonBox {
  margin: 0 50px 0 0;
}
#bannerMessage .mobileOnly {
  display: none;
}
@media (max-width: 540px) {
  #bannerButtonBox,
  .interface-hebrew #bannerButtonBox {
    margin:0;
    margin-inline-start: 10px;
  }
  #bannerMessage .mobileOnly {
    display: block;
  }
  #bannerMessage {
    padding: 0 10px;
  }
}
@media (max-width: 450px) {
  #bannerMessage {
    font-size: 13px;
  }
}
.noOverflowX {
  overflow-x: hidden;
}
.readerApp {
  display: flex;
  flex: 1;
  position: relative;
}
.noselect {
  -webkit-touch-callout: none; /* iOS Safari */
    -webkit-user-select: none; /* Safari/Opera */
       -moz-user-select: none; /* Firefox */
        -ms-user-select: none; /* Internet Explorer/Edge */
            user-select: none; /* Non-prefixed version, Chrome */
}
input.noselect {
    -webkit-user-select: auto; /* Safari/Opera -- required for Safari to allow inputs to be accessible. See http://caniuse.com/#feat=user-select-none "Known Issues" for details  TODO Check back to see if bug is fixed in future version */
}
.interface-hebrew .int-en,
.interface-english .int-he {
  display: none;
}
.interface-hebrew #panelWrapBox,
{
  direction: rtl;
}
.interface-english #panelWrapBox,
.readerApp.interface-english .readerPanel {
  direction: ltr;
}
#panelWrapBox {
  position: absolute;
  height: calc(100% - 60px);
  box-sizing: border-box;
}
.multiPanel #panelWrapBox {
  top: 60px;
}
#panelWrapBox.wrapBoxScroll {
  overflow-x: scroll;
  overflow-y: hidden;
}
.singlePanel #panelWrapBox {
  padding-top: 0;
  height: 100%;
  top: 0;
}
.headerInner {
  position: absolute;
  top: 0;
  left: 0;
  width: 100%;
  height: 60px;
  background: white;
  z-index: 1001;
  box-sizing: border-box;
  padding: 0 30px;
  display: flex;
  justify-content: space-between;
  align-items: center;
}
.headerOnly .headerInner, .headerInner.boxShadow {
  box-shadow: 0 1px 3px rgba(0,0,0,0.2);
}
.interface-hebrew .headerInner{
  direction: rtl;
}

.headerInner .headerNavSection{
  display: flex;
  justify-content: flex-start;
}
.headerInner .headerHomeSection{
  position: absolute;
  top: 17px;
  left: 50%;
  margin-left: -46px;
}
.headerInner .headerLinksSection{
  display: flex;
  justify-content: flex-end;
  min-width: 40%;
  align-items: center;
}
.header .header-nav{
  margin-top: 1px;
}
.header .header-links{
  margin-top: 1px;
}
.header .library, .header .home, .header .my-profile, .header .notifications, .header .readerNavMenuSearchButton {
  cursor: pointer;
}
.header .library, .header .my-profile, .header .readerNavMenuSearchButton {
  display: inline-block;
  color: #999;
}
.header .searchBox {
  overflow: hidden;
  display: flex;
  align-items: center;
  padding: 0;
  text-align: inherit;
  margin: 0 17px 0 17px;
  background: #EDEDEC;
  border-radius: 250px;
  width: 140px;
  height: 30px;
}
.header .searchBox.searchFocused {
  width: 240px;
}
.header .searchBox input {
  background-color: transparent; /*for firefox */
}
.header .searchBox input::placeholder {
  font-style: normal;
}
.header .search {
  outline: none;
  border: none;
  box-shadow: none;
  color: black;
  font-size:  18px;
  font-family: "adobe-garamond-pro", "Crimson Text", Georgia, serif;
  margin: 0;
  width: 100px;
}
.header .searchFocused .search {
  width: 160px;
}
.header .search.hebrewSearch {
  font-family: 'HebrewInEnglish Text Font', "adobe-garamond-pro", "Crimson Text", Georgia, serif;
  font-size: 18px;
}
.ui-autocomplete .ui-menu-item.search-override {
  border-top: solid 1px #ccc;
  padding-top: 12px;
}
.ui-autocomplete .ui-menu-item.hebrew-result a {
  direction: rtl;
}
.ui-autocomplete .ui-menu-item.english-result a {
  direction: ltr;
}
.header .home {
  margin-top: 1px;
}
.header .home img {
  vertical-align: middle;
  width: 92px;
}
.header .login:first-child{
  -webkit-margin-end: 0px;
  -moz-margin-end: 0px;
  margin-inline-end: 0px;
}
.header .notifications {
  margin: 0 17px;
}
@media (max-width: 540px) {
  .header .home {
    display: none;
  }
  .header .accountLinks .login {
    margin-left: 16px;
  }
  .header .searchBox input{
    width: 45%;
  }
  .header .login:first-child {
    margin: auto 20px;
  }
  .headerInner .headerNavSection{
    width: 48%;
  }
  img.keyboardInputInitiator{
    display: none;
  }
  .nochrome .header .home {
    display: inline;
  }
}
.header .accountLinks {
  display: flex;
  align-items: center;
  font-size: 16px;
  margin-top: 2px;
  color: #666;
}
.header .accountLinks.anon a:last-child{
  background: #FFFFFF;
  border: 1px solid #EDEDEC;
  box-sizing: border-box;
  border-radius: 6px;
}
.header .interfaceLinks{
  display: block;
  align-items: center;
  margin-top: 2px;
  color: #666;
  cursor: pointer;
  position: relative;
  -webkit-margin-start: 20px;
  -moz-margin-start: 20px;
  margin-inline-start: 20px;
}
.header .interfaceLinks img{
  height: 18px;
  width: 18px;
  vertical-align: middle;
  -webkit-margin-end: 5px;
  -moz-margin-end: 5px;
  margin-inline-end: 5px;
}
.header .interfaceLinks a.interfaceLinks-button::after{
  display: inline-block;
  background-image: url("/static/icons/chevron-down.svg");
  height: 10px;
  width: 10px;
  vertical-align: middle;
  content: "";
}
.header .interfaceLinks .interfaceLinks-menu{
  top: 35px;
  position: absolute;
  z-index: 1;
  position: absolute;
  width: 150px;
  background: #FBFBFA;
  box-shadow: 0px 1px 3px rgba(0, 0, 0, 0.25);
  border-radius: 6px;
  display: none;
}
.header .interfaceLinks .interfaceLinks-menu.open{
  display: block;
}
.interface-english .header .interfaceLinks .interfaceLinks-menu{
  right: 0px;
}
.interface-hebrew .header .interfaceLinks .interfaceLinks-menu{
  left: 0px;
}
.header .interfaceLinks .interfaceLinks-header{
  font-style: normal;
  font-weight: normal;
  font-size: 13px;
  line-height: 18px;
  color: #999999;
  padding: 12px;
  border-bottom: 1px solid #CCCCCC;
}
.interface-english .header .interfaceLinks .interfaceLinks-header{
  font-family: "Roboto", "Helvetica Neue", Helvetica, sans-serif;
}
.interface-hebrew .header .interfaceLinks .interfaceLinks-header{
  font-family: "Heebo", sans-serif;
}
.interfaceLinks-options{
  display: flex;
  flex-direction: column;
  padding: 4px 0;
}
.header .interfaceLinks .interfaceLinks-option{
  display: flex;
  text-decoration: none;
  font-style: normal;
  font-weight: normal;
  font-size: 16px;
  line-height: 23px;
  text-align: right;
  color: #666666;
  font-family: "Roboto", "Heebo", "Helvetica Neue", Ariel, sans-serif;
  padding: 5px;
}
.header .interfaceLinks .interfaceLinks-option::before{
  content: "";
  font-family:FontAwesome;
  color: #999;
  font-weight: normal;
  font-size: 13px;
  font-style: normal;
  padding: 0 15px;
}
.header .interfaceLinks .interfaceLinks-option.active{
  order: -1;
}
.header .interfaceLinks .interfaceLinks-option.active::before{
  content: "\f00c";
  padding: 0 8px;
}
@media screen and (max-width: 700px) {
  .header .interfaceLinks {
    display: none;
  }
  .header .accountLinks .login{
    padding: 5px 5px;
  }
  .header .accountLinks{
    -webkit-margin-end: 0px;
    -moz-margin-end: 0px;
    margin-inline-end: 0px;
  }
  .header .login:first-child{
    margin:auto;
  }
}
.header .my-profile, .header .notifications {
  display: inline-block;
  vertical-align: middle;
}
.header .library, .header .my-profile {
  font-size: 24px;
  line-height: 24px;
}
.header .library .fa {
  position: relative;
  top: 1px;
}
.header .notifications {
  display: inline-block;
  font-family: "Roboto", "Helvetica Neue", Helvetica, sans-serif;
  line-height: 24px;
  height: 24px;
  width: 24px;
  text-align: center;
  border-radius: 50%;
  background-color: #aaa;
  color: white;
  font-size: 16px;
}
.header .notifications.unread {
  background-color: #EFB4B6;
}
.header .login {
  color: #666;
  display: inline-block;
  line-height: 1;
  padding: 8px 15px;
}
.header .login .en {
  font-family: "Roboto", "Helvetica Neue", Helvetica, sans-serif;
}
.header .login .he {
  font-family: "Heebo", sans-serif;
}
.header .testWarning {
  display: inline-block;
  color: white;
  font-family: "Roboto", "Helvetica Neue", Helvetica, sans-serif;
  background-color: #EFB4B6;
  border-radius: 12px;
  font-size: 14px;
  line-height: 1;
  padding: 6px 16px;
  vertical-align: middle;
  height: 14px;
  max-width: 100%;
  white-space: nowrap;
  text-overflow: ellipsis;
  overflow: hidden;
  cursor: pointer;
  margin-right: 15px;
}
.header .testWarning:hover {
  text-decoration: underline;
}
.header .he {
  /* temp, until we support hebrew header */
  display: none;
}
.testMessageBox {
  position: fixed;
  width: 100%;
  height: 100%;
  z-index: 5000;
}
.overlay {
  width: 100%;
  height: 100%;
  background-color: black;
  opacity: 0.3;
  position: fixed;
  z-index: 1001;
}
.sefariaModalBox {
  transition: none;
}
#interruptingMessageBox {
  display: flex;
  justify-content: center;
  align-items: center;
  position: fixed;
  width: 100%;
  height: 100%;
  left: 0;
  right: 0;
  top: 0;
  z-index: 1001;
  opacity: 1;
  transition: opacity .3s ease-in;
}
#interruptingMessageBox.hidden {
  opacity: 0;
}
#interruptingMessageOverlay {
  width: 100%;
  height: 100%;
  background-color: white;
  opacity: 0.7;
  position: absolute;
}
#interruptingMessage {
  max-width: 90%;
  max-height: 90%;
  box-sizing: border-box;
  position: absolute;
  padding: 18px 15px;
  z-index: 1001;
  border: 1px solid #E6E6E6;
  background-color: #FBFBFA;
  text-align: center;
  color: #666;
}
#interruptingMessage.sefariaModalContentBox {
  background-color: #18345D;
  color: white;
  padding: 50px 70px;
  border-color: transparent;
  border-radius: 5px;
}
@media (max-width: 450px) {
  #interruptingMessage.sefariaModalContentBox {
    max-width: 100%;
    max-height: 100%;
    width: 100%;
    height: 100%;
    border-radius: 0;
  }
}
.sefariaModalContent {
  display: flex;
  flex-direction: column;
  align-items: flex-start;
  font-family: "Roboto", "Helvetica Neue", Helvetica, sans-serif;
  font-size: 16px;
  line-height: 1.5;
}
.sefariaModalContent a {
  color: white;
}
.sefariaModalContent h2 {
  font-weight: normal;
  font-family: "adobe-garamond-pro", "Crimson Text", Georgia, serif;
  font-size: 30px;
  margin-bottom: 0px;
}
.sefariaModalInnerContent {
  display: flex;
  flex-direction: column;
  align-items: flex-start;
  margin-bottom: 40px;
}
.sefariaModalInnerContent div, .sefariaModalInnerContent h3{
  display: flex;
  align-items: center;
  text-align: start;
  padding: 10px 0;
}
.sefariaModalContent h3{
  align-items: center;
  text-align: start;
  padding: 10px 0;
  font-family: "Roboto", "Helvetica Neue", Helvetica, sans-serif;
  font-size: 18px;
  line-height: 1.5;
  font-weight: normal;
  margin-bottom: 10px;
  margin-top: 5px;
}
.sefariaModalBottomContent {
  font-size: 16px;
  color: #999;
}
.sefariaModalContent .button {
  width: 100%;
}
.sefariaModalInnerContent img {
  width: 16px;
  height: 16px;
  padding-right: 10px;
}
.readerApp.interface-hebrew .sefariaModalInnerContent img {
  padding-right: 0;
  padding-left: 10px;
}
#interruptingMessageContentBox {
  position: relative;
  border: 1px solid #CCC;
  background-color: white;
}
#interruptingMessageClose.sefariaModalClose {
  color: white;
}
#interruptingMessageClose {
  position: absolute;
  top: 2px;
  right: 12px;
  color: #AAA;
  font-size: 32px;
  cursor: pointer;
}
#interruptingMessageContent {
  padding: 32px 32px 16px 32px;
}
#interruptingMessage h1 {
  font-style: italic;
  font-size: 28px;
  font-weight: normal;
  letter-spacing: 1px;
  text-align: center;
  margin: 0 0 30px;
  color: #333;
}
.interface-hebrew #interruptingMessage h1{
  font-style: normal;
}
.testMessage {
  position: fixed;
  z-index: 5001;
  width: 450px;
  height: 180px;
  margin-top: -90px;
  margin-left: -225px;
  left: 50%;
  top: 50%;
  background-color: #FBFBFA;
  padding: 32px 20px;
  box-sizing: border-box;
  text-align: center;
}
.testMessage .title {
  font-size: 18px;
  line-height: 1.4;
}
.testMessage .button {
  margin-top: 20px;
}
.header .my-profile img {
  height: 24px;
  width: 24px;
  border-radius: 50%;
  display: block;
}
.header .readerNavMenuMenuButton {
  margin: 0 8px 0 6px;
  font-size: 17px;
}
.readerNavMenuSearchButton {
  position: relative;
  margin: 0 10px 0 10px;
  top: -2px;
}
.header .readerNavMenuSearchButton {
  top: 2px;
}
.readerNavTop .readerNavMenuSearchButton {
  top: 0;
}
.readerNavMenuSearchButton img {
  height: 18px;
  width: 18px;
  opacity: 0.4;
}
.header .headerNavContent {
  position: absolute;
  height: 100%;
  width: 100%;
  box-sizing: border-box;
  top: 0;
  padding-top: 60px;
  z-index: 1000;
}
.ui-autocomplete {
  position: absolute;
  background: white;
  list-style-type: none;
  padding: 6px 0;
  box-shadow: 0 1px 3px rgba(0,0,0,.2);
  border-bottom-left-radius: 6px;
  border-bottom-right-radius: 6px;
  z-index: 1000000 !important;
  font-family: 'HebrewInEnglish Text Font', "adobe-garamond-pro", "Crimson Text", Georgia, serif;
}
.header > .ui-autocomplete {
  z-index: 1000 !important;
}
.ui-autocomplete .ui-menu-item {
  display: block;
  padding: 6px 12px;
}
.interface-hebrew .ui-autocomplete .ui-menu-item {
  direction: rtl;
  text-align: right;
}
.ui-autocomplete .ui-menu-item img {
  display: inline-block;
  opacity: .4;
  height: 18px;
  width: 18px;
}
.ui-autocomplete .ui-menu-item a {
  display: inline-block;
  line-height: 21px;
  font-size: 19px;
  color: #000;
  cursor: pointer;
  margin: 0 10px;
  vertical-align: top;
}
.ui-autocomplete .ui-menu-item.ui-state-focus {
  background: #EDEDEC;
}
.ui-helper-hidden-accessible {
  display: none;
}
.interface-hebrew .ui-autocomplete .ui-menu-item a {
  direction: rtl;
  text-align: right;
}
#globalWarningMessage {
  position: fixed;
  width: 100%;
  z-index: 1000;
  text-align: center;
  bottom: 0;
  color: white;
  background-color: #EFB4B6;
  padding: 14px 20px;
  box-sizing: border-box;
  font-family: "Roboto", "Helvetica Neue", Helvetica, sans-serif;
}
#globalWarningMessage .close {
 float: right;
 cursor: pointer;
 font-size: 20px;
}
.multiPanel .readerPanelBox {
  box-sizing: border-box;
}
.readerPanelBox {
  position: absolute;
  height: 100%;
  width: 100%;
  direction:ltr;
}
.readerPanelBox + .readerPanelBox {
  border-left: 1px solid #eee;
}
.readerPanelBox.sidebar {
  border-left: none;
}
.readerPanel {
  position: relative;
  width: 100%;
  height: 100%;
  overflow: hidden;
  background-color: inherit;
  font-family: 'HebrewInEnglish Text Font', "adobe-garamond-pro", "Crimson Text", Georgia, serif;
}
.readerContent {
  width: 100%;
  height: calc(100% - 60px);
  background-color: inherit;
}
.dark .readerContent {
  color: white;
}
.readerContent .readerError {
  padding: 100px 150px;
}
.readerContent .readerError .readerErrorText {
  padding-top: 20px;
  font-size: .8em;
}
.textColumn {
  width: 100%;
  height: 100%;
  overflow-y: scroll;
  overflow-x: hidden;
  -webkit-overflow-scrolling: touch;
  position: relative;
  box-sizing: border-box;
  background-color: inherit;
}
.textColumn .loadingMessage.base,
.sheetsInPanel .loadingMessage {
  margin: 30px 0;
  color: #999;
  text-align: center;
  font-weight: lighter;
  font-style: normal;
  font-family: "Roboto", "Helvetica Neue", Helvetica, sans-serif;
  text-transform: uppercase;
  letter-spacing: 1px;
  /*border-bottom: 4px solid #E6E5E6;*/
  padding: 0 6px 3px;
}
.textColumn .loadingMessage.base.prev {
  margin: 70px 0 30px;
}
.textColumn .loadingMessage.base.next {
  margin: 30px 0 70px;
  height: calc(100% - 128px);  /* The 128px here appears to be the minimum needed to keep a line on the screen when scrolling passes loaded content) */
}
.textColumn .textRange.loading + .textRange.loading {
  display: none;
}
.he {
  font-size: 122%;
}
.int-he .int-he {
  font-size: inherit;
}
.readerPanel .he {
  font-family: "Taamey Frank", "adobe-garamond-pro", "Crimson Text", Georgia, "Times New Roman", serif;
  direction: rtl;
  text-align: right;
}
.interface-hebrew .readerPanel .en{
  direction: ltr;
}
.interface-hebrew .readerPanel .contentInner,
.interface-hebrew .readerPanel .columnLayout,
.interface-hebrew .readerControls,
.interface-hebrew .readerPanel .textRange,
.interface-hebrew .readerPanel .sheetContent,
.interface-hebrew .readerPanel .readerNavMenu .gridBox,
.interface-hebrew .readerPanel.bilingual .readerNavMenu .gridBox,
.readerPanel.hebrew .readerNavSection,
.readerPanel.hebrew .readerNavMenu .gridBox {
  direction: rtl;
}
.interface-english .readerPanel.hebrew .readerNavMenu .readerTocResources .gridBox {
  direction: ltr;
}
.interface-english .readerPanel .readerNavMenu,
.readerPanel.english .readerNavSection,
.readerPanel.english .readerNavMenu .gridBox{
  direction: ltr;
}
.readerPanel.bilingual .readerNavSection,
.readerPanel.bilingual .readerNavMenu .gridBox {
  direction: ltr;
}
.readerPanel.english .he {
  display: none;
}
.readerPanel.english .he.heOnly{
  display: inline;
  text-align: right;
}
.readerPanel.english .en {
  display: inline;
}
.readerPanel.hebrew .he {
  display: inline;
  text-align: right;
}
.readerPanel.hebrew .he .enInHe {
  font-size: 83%;
}
.enInHe{
  unicode-bidi: isolate;
}
.readerPanel.hebrew .en {
  display: none;
}
.readerPanel.english .heOnly .he,
.readerPanel.bilingual .heOnly .he {
  display: inline;
}
.languageToggle {
  display: inline;
  line-height: 32px;
}
.languageToggle img {
  opacity: 0.4;
  height: 18px;
}
.systemPanel.english .content .he {
  display: none;
}
.systemPanel.hebrew .content .en {
  display: none;
}
.interface-english .systemPanel .content .int-en {
  display: inline;
  font-family: "Roboto", "Helvetica Neue", "Helvetica", sans-serif;
}
.interface-english .systemPanel .content h1 .int-en {
  display: inline;
  font-family: "adobe-garamond-pro", "Crimson Text", Georgia, serif;
}
.interface-hebrew .systemPanel .content .int-he {
  display: inline;
  font-family: "Heebo", sans-serif;
}
.loadingMessage {
  font-size: 14px;
  font-style: italic;
}
.bilingual .loadingMessage .he {
  display: none;
}
.readerPanel.light {
  background-color: white;
}
.readerPanel.sepia {
  background-color: #f7f7f7;
}
.readerPanel.dark {
  background-color: #333331;
}
.readerNavMenu,
.homeFeedWrapper {
  position: absolute;
  display: flex;
  flex-direction: column;
  top: 0;
  left: 0;
  width: 100%;
  height: 100%;
  box-sizing: border-box;
  z-index: 101;
  background-color: #FBFBFA;
}
.readerNavMenu .content,
.homeFeedWrapper .content {
  position: relative;
  box-sizing: border-box;
  padding: 30px 10px 10px;
  flex: 1;
  overflow-y: scroll;
  -webkit-overflow-scrolling: touch;
  font-size: 14px;
}
.multiPanel .readerNavMenu .content {
  padding: 30px 30px 70px 30px;
}
.multiPanel .readerNavMenu .content.hasFooter {
  padding: 30px 0 0 0;
}
.multiPanel .readerNavMenu.noHeader .content,
.multiPanel .homeFeedWrapper.noHeader .content {
  padding-top: 80px;
}
.multiPanel .readerNavMenu.compare .content {
  padding-top: 30px;
}
.readerNavMenu .content .contentInner {
  max-width: 660px;
  margin: 0 auto;
}
.homeFeedWrapper .content .contentInner {
  max-width: none;
}
.homeFeedWrapper.userStats .content .contentInner {
  max-width: 660px;
  margin: 0 auto;
}
.readerNavTop {
  width: 100%;
  background-color: #FBFBFA;
  border-bottom: 1px solid #E2E2E1;
  box-sizing: border-box;
  height: 58px;
  z-index: 1;
  padding: 5px 30px 0 30px;
  vertical-align: middle;
  line-height: 58px;
  display: flex;
  justify-content: space-between;
  align-items: center;
}
.readerNavTop .readerNavTopStart {
  display: flex;
  align-items: center;
  justify-content: flex-start;
}
.singlePanel .readerNavTop {
  padding: 0 10px;
}
.readerNavTop.colorLineOnly {
  height: auto;
  border-bottom: none;
  padding: 0;
}
.readerPanel .readerNavTop h2 {
  margin: 0;
  font-weight: 400;
  color: black;
}
.readerNavTop .readerNavTopCategory .en {
  font-family: "adobe-garamond-pro", "Crimson Text", Georgia, serif;
}
.readerNavTop .readerNavTopCategory .he {
  font-family: "Taamey Frank", "adobe-garamond-pro", "Crimson Text", Georgia, "Times New Roman", serif;
}
.readerNavTop.search {
}
.readerNavMenu .readerSearch {
  margin: 0;
  width: 60%;
  box-sizing: border-box;
  border: none;
  background-color: inherit;
  font-size: 18px;
  font-family: "adobe-garamond-pro", "Crimson Text", Georgia, serif;
  height: 48px;
}
.readerNavMenu .readerSearch:focus {
  outline: 0;
}
.readerNavTop .readerNavMenuSearchButton,
.readerNavTop .readerNavMenuCloseButton,
.readerNavTop .readerNavMenuMenuButton,
.readerNavTop .readerOptions {
  text-align: left;
  box-sizing: border-box;
  color: #999;
  float: left;
  font-size: 20px;
  cursor: pointer;
  display: flex;
  align-items: center;
}
.readerNavMenuCloseButton:hover {
  text-decoration: none;
}
.readerNavTop .readerNavMenuCloseButton {
  display: block;
  font-size: 46px;
  padding: 0;
  margin-top: -6px;
}
.readerNavMenuCloseButton:hover {
  text-decoration: none;
}
.readerNavTop .readerNavMenuSearchButton {
}
.readerNavTop .readerNavMenuCloseButton .fa {
  font-size: 20px;
}
.readerNavTop .readerOptions {
  float: right;
  text-align: right;
  display: flex;
  align-items: center;
  width:27px;
}
.sefariaLogo img {
  width: 110px;
}
.readerNavTop .sefariaLogo img {
  vertical-align: middle;
}
.readerNavTop .searchBox {
  display: flex;
  align-items: center;
  justify-content: flex-start;
}
.readerNavTop .searchBox .readerNavMenuSearchButton {
  margin: 0 5px 0 10px;
}
.interface-hebrew .readerNavTop .searchBox .readerNavMenuSearchButton {
  margin: 0 10px 0 5px;
}
.readerNavTop .searchBox .readerSearch {
  flex: 1;
}
.readerNavMenu h1 {
  text-align: center;
  color: #000;
  height: 70px;
  position: relative;
  font-size: 30px;
  font-weight: lighter;
  letter-spacing: 1px;
  margin: 0 0 10px 0;
}
.readerNavMenu.topicPanel {
  background-color: white;
}
.topicPanel .readings {
  margin-bottom: 40px;
}
.topicPanel .readings .parasha-date {
}
.topicPanel .readings .sectionTitleText {
  margin-top: 15px;
}
.topicPanel .readings .sectionTitleText .int-en,
.topicPanel .readings .sectionTitleText .int-he {
  font-size: 13px;
}
.topicPanel .readings .haftarot {
  display: flex;
  flex-direction: column;
}
.topicPanel .readings .sectionTitleText:first-child {
  margin-top: 20px;
}
.topicPanel .mainColumn {
  padding: 0 0 0 50px;
}
@media (max-width: 450px) {
  .topicPanel .mainColumn,
  .interface-hebrew .topicPanel .mainColumn {
    padding: 0 25px !important;
    margin: 0;
  }
  .topicPanel .filterable-list .filter-sort-wrapper {
    margin-top: 20px;
  }
  .topicPanel .readerNavTop {
    margin: -25px 0 30px -25px;
    width: 115%;
  }
}
.interface-hebrew .topicPanel .mainColumn {
  padding: 0 50px 0 0;
}
.topicPanel .sideColumn {
  padding: 0 50px;
  background-color: #FBFBFA;
  /* HACK: add grey background beyond bounding box of sidebar by utilizing negative margins! */
  border-top: 80px solid #FBFBFA;
  border-bottom: 120px solid #FBFBFA;
  margin: -80px 0 -120px 0;
}
.topicPanel h1 {
  text-align: unset;
  margin-bottom: 10px;
  height: unset;
}
.topicPanel h1 span {
  font-size: 40px;
}

.topicPanel .sideColumn h2 {
  text-align: unset;
  border-bottom: 1px solid #CCC;
  padding-bottom: 10px;
  margin-top: 30px;
  margin-bottom: 10px;
}
.topicPanel .sideColumn .link-section:first-child h2 {
  margin-top: 0;
}
.topicPanel h2 span {
  font-size: 22px;
  font-weight: normal;
  color: #666;
  text-align: unset;
  text-transform: none;
  margin-bottom: 20px;
  letter-spacing: 2px;
  height: unset;
  line-height: unset;
}
.topicPanel h2 .int-en {
  font-family: "Roboto", "Helvetica Neue", "Helvetica", sans-serif;
}
.topicPanel h2 .int-he {
  font-family: "Heebo", sans-serif;
}
.topicPanel .mainColumn .story {
    padding: 0 0 20px 0;
}
.topicPanel .mainColumn .storySheetListItem {
  padding: 0 0 30px 0;
}
.topicPanel .sideColumn .sideList {
  font-size: 18px;
  line-height: 26px;
}
.topicPanel .sideColumn .sideList a {
  display: block;
  color: #000;
}
.topicPanel .sideColumn .sideList a .int-en {
  font-family: "adobe-garamond-pro", "Crimson Text", Georgia, serif;
}
.topicPanel .sideColumn .sideList a .int-he {
  font-family: "Taamey Frank", "adobe-garamond-pro", "Crimson Text", Georgia, "Times New Roman", serif;
}
.topicPanel .sideColumn .topicCategory {
  margin-bottom: 30px;
}
.topicPanel .story .storySheetList .pageTitle span {
  font-size: 24px;
}
.topicPanel .story .storySheetList .pageTitle .int-he {
  font-family: "Taamey Frank", "adobe-garamond-pro", "Crimson Text", Georgia, "Times New Roman", serif;
  font-size: 29px;
}
.topicPanel .authorOrganizationsystemText {
  font-size: 16px;
  color: #666;
}
.topicPanel .pageTitle span {
  font-size: 24px;
}
.story .storyTitle .int-he {
  font-family: "Taamey Frank", "adobe-garamond-pro", "Crimson Text", Georgia, "Times New Roman", serif;
  font-size: 29px;
}
.topicPanel .pageTitle h1 span {
  font-size: 30px;
}
.topicPanel .pageTitle h1 .int-he {
  font-family: "Taamey Frank", "adobe-garamond-pro", "Crimson Text", Georgia, "Times New Roman", serif;
  font-size: 36px;
}
.pageTitle .topicTitleInHe .but-text-is-he {
  color: #888;
  font-size: 20px;
  font-family: "Taamey Frank", "adobe-garamond-pro", "Crimson Text", Georgia, "Times New Roman", serif;
}
.topicPanel .topicCategory {
  margin: 0 0 15px 0;
}
.readerTocTopics .topicDescription {
  margin: 10px 0 40px 0;
  text-align: center;
}
.readerTocTopics .topicTitle .int-he {
  font-family: "Taamey Frank", "adobe-garamond-pro", "Crimson Text", Georgia, "Times New Roman", serif;
}
.readerTocTopics .topicDescription.systemText .int-en,
.readerTocTopics .topicDescription.systemText .int-he {
  color: #666;
}
.topicPanel .topicDescription {
  margin: 0 0 15px 0;
}
.topicPanel .topicDescription span {
}
.topicPanel .tab-view .tab-list {
    border-bottom: 1px solid #CCC;
    margin-bottom: 18px;
}
.topicPanel .tab-view .filter-bar {
  margin-bottom: 30px;
}
.topicPanel .tab-view .tab-list .tab {
  font-size: 22px;
}
.topicPanel .tab-view .tab-list .active .tab {
  border-bottom: 4px solid #999;
}
.topicPanel .resourcesLink.blue {
  padding: 8px 16px;
  font-size: 20px;
  border: 0;
  display: inline-flex;
  align-items: center;
  width: unset;
  margin-bottom: 40px;
  margin-top: 5px;
}
.topicPanel .resourcesLink.blue img {
  opacity: 1;
  width: 20px;
  height: 20px;
  margin: 0 8px 5px 0;
  filter: invert(1);
}
.interface-hebrew .topicPanel .resourcesLink.blue img {
  margin: 0 0 5px 8px;
}
.topicPanel .resourcesLink.blue .int-en {
  font-family: "adobe-garamond-pro", "Crimson Text", Georgia, serif;
}
.topicPanel .resourcesLink.blue .int-he {
  font-family: "Taamey Frank", "adobe-garamond-pro", "Crimson Text", Georgia, "Times New Roman", serif;
  margin-bottom: -3px;
}
h1 .languageToggle {
  text-align: center;
  position: absolute;
  right: 0;
  color: #ccc;
  display: block;
  width: 38px;
  height: 32px;
  border: 1px solid #ccc;
  border-radius: 4px;
  line-height: 34px;
  cursor: pointer;
}
h1 div.languageToggle .en {
  font-family: "Taamey Frank", "adobe-garamond-pro", "Crimson Text", Georgia, "Times New Roman", serif;
  font-weight: normal;
}
h1 .languageToggle .he {
  font-family: "adobe-garamond-pro", "Crimson Text", Georgia, serif;
  font-size: 22px;
}
.readerNavMenu h1 .int-en {
  font-family: "adobe-garamond-pro", "Crimson Text", Georgia, serif, "Taamey Frank";  /* fallback on Hebrew if Hebrew in text */
}
@media (max-width: 450px) {
  .readerNavMenu.home .tagline {
    margin-top: 29px;
    height: 60px;
  }
  .readerNavMenu .tagline .en {
    font-size: 19px;
  }
  .readerNavMenu .tagline .he {
    font-size: 20px;
  }
}
.readerNavMenu .libraryMessage {
  font-size: 18px;
  margin-bottom: 40px;
}
.readerPanel.hebrew .navToggles {
    direction: rtl;
}
.readerNavMenu .navToggles {
    text-align: center;
    margin-bottom: 40px;
    margin-top: -10px;
    display: flex;
    justify-content: center;
    flex-direction: row;
}
.readerNavMenu .navToggles .navTogglesDivider {
  color: #ccc;
}
.readerNavMenu .navToggle {
  margin: 0 10px;
  display: inline-block;
  text-align: right;
  text-transform: uppercase;
  color: #999;
  font-size: 11px;
  font-weight: lighter;
  font-family: "Roboto", "Helvetica Neue", "Helvetica", sans-serif;
  letter-spacing: 1px;
  cursor: pointer;
}
.readerNavMenu .navToggle.second {
  text-align: left;
}
.readerNavMenu .navToggle.active {
  color: black;
}
.readerPanel h2, .readerPanel h3 {
  text-transform: uppercase;
  text-align: center;
  font-size: 15px;
  font-weight: 300;
  color: #666;
  margin-bottom: 20px;
  /* letter-spacing: 2px; */
  /* height: 16px; */
  /* line-height: 16px; */
}
.readerPanel h2 .en, .readerPanel h3 .en {
  font-family: "Roboto", "Helvetica Neue", "Helvetica", sans-serif;
}
.readerPanel h2 .he, .readerPanel h3 .he {
  font-family: "Heebo", sans-serif;
}
.readerNavSection h2, .topicsPanel h2 {
  font-size: 16px;
  font-weight: normal;
  letter-spacing: 1px;
  margin-bottom: 40px;
}
.readerNavSection {
  margin-bottom: 44px;
}
a.recentItem,
a.resourcesLink,
input.resourcesLink {
  white-space: nowrap;
  overflow: hidden;
  text-overflow: ellipsis;
  width: 100%;
  min-height: 60px;
}
.readerPanel .recentPanel .recentItem {
  display: flex;
  justify-content: space-between;
  padding: 0;
  border: 0;
}
.readerPanel .recentPanel .sideColorLeft {
  max-width: 85%;
}
.readerPanel .recentPanel .saved .sideColorLeft {
  max-width: 90%;
}
.readerPanel .recentPanel a:not(.saved) .sideColorRight {
  padding: 0 10px;
  align-items: center;
  color: #999;
  font-size: 16px;
  font-family: "Roboto", "Helvetica Neue", "Helvetica", sans-serif;
  direction: ltr;
}
.interface-hebrew .recentItem:hover .sideColorRight .int-he,
.interface-english .recentItem:hover .sideColorRight .int-en {
  display: inline-block;
  text-decoration: none;
}
.readerPanel .recentPanel .sideColorLeft,
.readerPanel .recentPanel .sideColorRight {
  display: flex;
}
.readerPanel .recentPanel .recentItem .sideColorRight .saveButton {
  display: none;
}
.readerPanel .recentPanel .recentItem:hover .sideColorRight .saveButton {
  display: flex;
  align-items: center;
  padding: 0 15px;
}
.readerPanel .recentPanel .sideColor {
  width: 6px;
  min-width: 6px;
}
.readerPanel .recentPanel .sideColorInner {
  display: flex;
  align-items: center;
  padding: 0 15px;
  overflow: hidden;
}
.readerPanel .recentPanel .sideColorInner .en,
.readerPanel .recentPanel .sideColorInner .he {
  text-overflow: ellipsis;
  overflow: hidden;
}

.readerPanel .recentPanel .sideColorInner .byLine {
  padding: 0 10px;
}
.readerNavCategories {
  width: 100%;
}
.readerNavCategories .threeBox td {
}
.readerNavCategories a {
  color: #000;
}
.readerNavCategory {
  background-color: white;
  text-transform: uppercase;
  font-family: "adobe-garamond-pro", "Crimson Text", Georgia, serif;
  text-align: center;
  font-size: 18px;
  padding: 16px 10px 17px;
  margin: 0;
  cursor: pointer;
  border-top: 4px solid transparent;
  box-shadow: 0 1px 3px rgba(0,0,0,0.2);
  letter-spacing: 1px;
  height: 100%;
  display: flex;
  align-items: center;
  justify-content: center;;
  line-height: 1.3;
}
a.readerNavCategory {
  color: #000;
}
@media (max-width: 450px) {
  .readerNavCategory {
    font-size: 16px;
  }
}
.readerNavMenu .readerNavMore span {
  color: #666;
  text-transform: none;
}
.readerNavMenu .readerNavMore img {
  height: 10px;
  width: 10px;
  opacity: 0.6;
}
.bilingual .readerNavCategory .he {
  display: none;
}
.bilingual .readerNavMenu .he {
  display: none;
}
.readerNavCalendar {
  margin-bottom: 30px;
  margin-top: -8px;
}
.userDataButtons {
  margin-bottom: 44px;
}
.blockLink,
.readerNavMenu .resourcesLink {
  display: inline-block;
  background-color: white;
  text-align: center;
  color: #000;
  font-size: 16px;
  border-top: 4px solid transparent;
  box-shadow: 0 1px 3px rgba(0,0,0,0.2);
  width: 100%;
  cursor: pointer;
  min-height: 56px;
  vertical-align: middle;
  margin: 0;
  box-sizing: border-box;
  padding: 14px 8px;
}
.blockLink:hover {
  color: #333;
}
.blockLink + .blockLink {
  margin: 5px 0;
}
.blockLink img {
  margin: 0 8px;
  height: 16px;
  width: 16px;
  opacity: 0.4;
  vertical-align: -1px;
}
.resourcesLink {
  border-radius: 7px;
}
.resourcesLink.faded {
  color: #999;
}
.readerNavMenu .blockLink.calendarLink .blockLinkSubtitle{
  display: block;
  font-size: 13px;
  color: #999;
  overflow: hidden;
  text-overflow: ellipsis;
  white-space: nowrap;
}
.gridBox {
  table-layout: fixed;
}
.gridBox td {
  border: 3px solid transparent;
}
.english .gridBox td:first-child {
  border-left: 0;
}
.english .gridBox td:last-child {
  border-right: 0;
}
.hebrew .gridBox td:first-child {
  border-right: 0;
}
.hebrew .gridBox td:last-child {
  border-left: 0;
}
.hebrew .readerTocResources .gridBox td:first-child {
  border-left: 0;
  border-right: 3px solid rgba(0,0,0,0);
}
.hebrew .readerTocResources .gridBox td:last-child {
  border-left: 3px solid rgba(0,0,0,0);
  border-right: 0;
}
.readerNavMenu .resourcesLink .en {
  font-family: "Roboto", "Helvetica Neue", "Helvetica", sans-serif;
}
.readerNavMenu .resourcesLink .he {
  font-family: "Heebo", sans-serif;
}
.readerNavMenu .resourcesLink .fa {
  margin: 0 6px;
  color: #999;
}
.readerNavMenu .resourcesLink img {
  width: 16px;
  height: 16px;
  opacity: 0.4;
  margin: 0 5px;
  position: relative;
  top: 2px;
}
.readerNavMenu .siteLinks {
  margin: 20px 0 50px;
  text-align: center;
}
.readerNavMenu .siteLinks .siteLink {
  color: #999;
  text-transform: uppercase;
  display: inline-block;
  margin: 0 8px;
  font-size: 12px;
}
.uppercase {
  text-transform: uppercase;
}
.readerNavMenu .siteLinks .siteLink .en {
  font-family: "Roboto", "Helvetica Neue", "Helvetica", sans-serif;
}
.readerNavMenu .siteLinks .siteLink .he {
  font-family: "Heebo", sans-serif;
}
.readerNavMenu .siteLink .fa {
  margin: 0 4px;
}
.readerNavMenu .divider {
  color: #ccc;
}
.readerNavCategoryMenu {
  height: 100%;
}
.multiPanel .readerNavCategoryMenu .content {
  padding: 100px 10px 10px;
}
.singlePanel .readerNavCategoryMenu .content {
  padding-top: 0;
}
.readerNavCategoryMenu .content .category,
.readerNavCategoryMenu .content .gridBox {
  margin-bottom: 30px;
}
.readerNavCategoryMenu .categoryAttribution {
  color: #999;
  text-align: center;
  font-size: 20px;
  font-style: italic;
  margin: 16px 0 30px;
}
.readerNavCategoryMenu .categoryAttribution .he {
  font-style: normal;
}
.readerNavCategoryMenu .category h3 {
  margin-top: 36px;
}
.readerNavMenu .blockLink,
.readerNavMenu .catLink,
.readerNavMenu .navButton,
.readerTextTableOfContents .refLink {
  display: block;
  margin: 0;
  padding: 14px 8px;
  box-sizing: border-box;
  box-shadow: 0 1px 3px rgba(0,0,0,0.2);
  border-top: 4px solid transparent;
  color: #000;
  font-size: 18px;
  font-weight: 400;
  line-height: 23px;
  background-color: white;
  cursor: pointer;
  text-align: center;
  unicode-bidi: plaintext;
}
.readerNavCategoryMenu .blockLink,
.gridBox .navButton {
  display: flex;
  align-items: center;
  justify-content: center;
}
.readerNavMenu .blockLink .he,
.readerNavMenu .catLink .he,
.readerNavMenu .navButton .he,
.readerTextTableOfContents .refLink .he {
  text-align: center;
}
.systemPanel .blockLink {
  padding: 13px 8px 19px;
  border-radius: 7px;
}
.blockLink:active,
.navButton:active,
.readerNavCategory:active,
.resourcesLink:active {
  background-color: #EDEDED;
}
@media (max-width: 450px) {
  .readerNavMenu .refLink,
  .readerNavMenu .catLink,
  .readerNavMenu .navButton,
  .readerNavMenu .sheetLink,
  .readerTextTableOfContents .refLink {
    font-size: 18px;
  }
}
.readerSheetsNav .navButton:hover {
  text-decoration: none;
}
.readerNavMenu .readerNavCategoryMenu .blockLink,
.gridBox .navButton {
  width: 100%;
  height: 100%;
  padding: 13px 8px 19px;
}
.readerNavMenu .readerNavCategoryMenu .blockLink.incomplete {
  opacity: 0.65;
}
.categoryColorLine {
  position: absolute;
  top: 0;
  left: 0;
  width: 100%;
  height: 4px;
  z-index: 101;
}
.readerApp.interface-hebrew .readerNavMenu.noLangToggleInHebrew .en {
  display: none;
}
.readerApp.interface-hebrew .readerNavMenu.noLangToggleInHebrew .he {
  display: inline;
}
.interface-hebrew .readerPanel.english .noLangToggleInHebrew .readerNavSection,
.interface-hebrew .readerPanel.english .readerNavMenu.noLangToggleInHebrew .gridBox {
  direction: rtl;
}
.interface-hebrew .english .noLangToggleInHebrew .gridBox td:first-child {
  border-right: 0;
  border-left: 3px solid transparent;
}
.interface-hebrew .english .noLangToggleInHebrew .gridBox td:last-child {
  border-left: 0;
  border-right: 3px solid transparent;
}
.bilingual .readerTextTableOfContents .he {
  display: none;
}
.readerTextTableOfContents .readerTextToc {
  letter-spacing: 1px;
  text-transform: uppercase;
  font-size: 14px;
}
.readerTextTableOfContents .readerTextToc .en {
  font-family: "Roboto", "Helvetica Neue", "Helvetica", sans-serif;
}
.readerTextTableOfContents .readerTextToc .he {
  font-family: "Heebo", sans-serif;
}
.readerNavMenu .dedication {
  margin: -10px 0 58px 0;
}
.readerTextTableOfContents .categoryAttribution,
.readerTextTableOfContents .dedication {
  margin: 28px 0;
}
.readerTextTableOfContents .categoryAttribution,
.readerTextTableOfContents .dedication,
.readerNavMenu .dedication {
  text-align: center;
  font-size: 18px;
  font-style: italic;
}
.readerTextTableOfContents .categoryAttribution .he,
.readerTextTableOfContents .dedication .int-he,
.readerNavMenu .dedication .int-he {
  font-style: normal;
}
.readerNavMenu .dedication .int-he {
  font-family: "Heebo", sans-serif;
  font-size: 18px;
}
.readerNavMenu .dedication .int-en {
  font-family: "adobe-garamond-pro", "Crimson Text", Georgia, serif;
  font-size: 18px;
}
.readerTextTableOfContents .tocTop {
  padding-bottom: 15px;
}
.readerTextTableOfContents .tocCategory {
  color:#999;
  font-size: 14px;
  text-transform: uppercase;
  margin-bottom: 8px;
  letter-spacing: 1px;
}
.readerTextTableOfContents .tocTitle,
.sheetContent .title,
.bookMetaDataBox .title {
  text-align: center;
  font-size: 28px;
  line-height: 1.3;
  unicode-bidi: plaintext;
}
.readerTextTableOfContents .currentSection,
.readerTextTableOfContents .authorStatement,
.sheetContent .sheetMetaDataBox .authorStatement,
.sheetContent .sheetMetaDataBox .groupStatement {
  font-size: 17px;
  color: #999;
  font-family: "Roboto", "Helvetica Neue", "Helvetica", sans-serif;
  margin-top: 6px;
  letter-spacing: 1px;
}
.sheetContent .sheetMetaDataBox .authorStatement,
.sheetContent .sheetMetaDataBox .groupStatement {
  margin-top: 16px;
}

.sheetContent .sheetMetaDataBox .groupStatement a,
.sheetContent .sheetMetaDataBox .authorStatement a {
  color: #999;
}

.readerTextTableOfContents .currentSection .he,
.readerTextTableOfContents .authorStatement .he,
.readerTextTableOfContents .sheetMeta .he {
  font-family: "Heebo", sans-serif;
}

.readerTextTableOfContents .authorStatement a {
 color: #333;
}

.authorStatement .imageBox,
.groupStatement .imageBox {
    width: 30px;
    height: 30px;
    display: inline-block;
    vertical-align: middle;
    margin-right: 10px;
    float:none;
}
.interface-hebrew .imageBox {
  margin-right: 0;
  margin-left: 10px;
}
.authorStatement span p
 {
  display: inline-block;
}

.readerTextTableOfContents .sheetMeta {
  font-size: 14px;
  color: #999;
  font-family: "Roboto", "Helvetica Neue", "Helvetica", sans-serif;
  margin-top: 10px;
  margin-bottom: 20px;
  letter-spacing: 1px;
}
.readerTextTableOfContents .tocDetails {
  margin-top: 30px;
  color: #999;
  font-style: italic;
}
.readerTextTableOfContents .tocDetails a {
  color: #999;
}
.readerTextTableOfContents .tocDetail {
  margin-bottom: 4px;
}
.readerTextTableOfContents .tocDetail .int-en {
  font-family: "adobe-garamond-pro", "Crimson Text", Georgia, serif;
}
.readerTextTableOfContents .tocDetail .int-he {
  font-family: "Taamey Frank", "adobe-garamond-pro", "Crimson Text", Georgia, "Times New Roman", serif;
}
.readerTextTableOfContents .tocDetails .description {
  margin: 6px 0 16px;
  font-style: normal;
  font-size: 16px;
  line-height: 1.4;
}
.readerTextTableOfContents .tocDetails .description .readMoreText {
  display: block;
  text-align: center;
}
.readerTextTableOfContents .tocDetails .description .readMoreLink {
  font-style: italic;
  cursor: pointer;
  font-size: 14px;
  color: #666;
  margin: 0 5px;
}
.readerTextTableOfContents .tocDetails .sheetSummary {
  margin: 6px 0 16px;
  font-style: normal;
  font-size: 22px;
  line-height: 1.4;
  text-align: center;
}

.readerTextTableOfContents .currentVersionBox {
  margin-bottom: 18px;
}
.readerTextTableOfContents .currentVersionBox .versionBlock {
  margin: 0;
}
.readerTextTableOfContents .moderatorSection {
  margin-top: 20px;
}
.readerTextTableOfContents .moderatorSectionExpand {
  display: inline;
  cursor: pointer;
  color: #666;
  margin: 7px 6px 0;
  font-size: 14px;
  position: absolute;
}
.interface-hebrew .readerTextTableOfContents .moderatorSectionExpand {
  margin: 7px 18px 0;
}
.readerTextTableOfContents .moderatorSectionExpand:hover {
  text-decoration: underline;
}
.readerTextTableOfContents .moderatorSection .button {
  padding: 12px 16px;
  font-size: 13px;
}
.readerTextTableOfContents .moderatorSection .moderatorSectionMessage {
  margin-top: 20px;
  font-size: 18px;
}
.readerTextTableOfContents .moderatorSection .button .fa {
  color: #999;
  margin-right: 4px;
}
.readerTextTableOfContents .versionEditForm {
  text-align: left;
  background-color: #ddd;
  padding: 10px;
  width: 100%;
}
.readerTextTableOfContents .versionEditForm label {
  display: inline-block;
  padding: 10px 10px 0 0;
}
.readerTextTableOfContents .versionEditForm label#versionNotes_label {
  display: block;
}
.readerTextTableOfContents .versionEditForm #versionTitle,
.readerTextTableOfContents .versionEditForm #versionSource,
.readerTextTableOfContents .versionEditForm #versionNotes,
.readerTextTableOfContents .versionEditForm #versionTitleInHebrew,
.readerTextTableOfContents .versionEditForm #versionNotesInHebrew,
.readerTextTableOfContents .versionEditForm #purchase_name,
.readerTextTableOfContents .versionEditForm #purchase_url,
.readerTextTableOfContents .versionEditForm #purchase_image
 {
  width: 98%;
}
.readerTextTableOfContents .versionEditForm #priority {
  width: 25px;
}
.readerTextTableOfContents .versionEditForm #digitzedBySefaria {
  margin-right: 10px;
}
.readerTextTableOfContents .versionEditForm #save_button,
.readerTextTableOfContents .versionEditForm #delete_button {
  text-align: center;
  cursor: pointer;
  color: white;
  background: #212E50;
  padding: 4px 10px;
  border-radius: 3px;
  margin: 10px auto 0;
  width: 60px;
}
.readerTextTableOfContents .versionEditForm #delete_button {
  float: right;
  background: white;
  color: #999;
  border: 1px solid #999;
  width: 100px;
  margin: 0;
}
.readerTextTableOfContents .versionTitle .fa,
.readerTextTableOfContents .versionEditForm .fa {
  font-size: 10px;
  color: #666;
  vertical-align: super;
  margin-left: 3px;
  cursor: pointer;
}
.interface-hebrew .readerTextTableOfContents .versionTitle .fa,
.interface-hebrew .readerTextTableOfContents .versionEditForm .fa {
  margin: 0 3px 0 0 ;
}
.readerTextTableOfContents .versionTitle .error {
  color: red;
}
.readerTextTableOfContents .content {
  padding: 30px 10px 10px;
  box-sizing: border-box;
  text-align: center;
  height: 100%;
}
.readerTextTableOfContents .content .sheetTags {
  display: flex;
  flex-direction: row;
  flex-wrap: wrap;
  padding-top: 30px;
  border-top: 1px solid #ccc;
}
.readerTextTableOfContents .content .sectionLink {
  display: inline-block;
  height: 38px;
  min-width: 38px;
  line-height: 38px;
  vertical-align: middle;
  font-size: 13px;
  font-weight: lighter;
  margin: 1px;
  text-align: center;
  background-color: white;
  color: #666;
  cursor: pointer;
  padding: 0 6px;
  box-sizing: border-box;
}
.readerTextTableOfContents .content .sectionLink .en {
  font-family: "Roboto", "Helvetica Neue", "Helvetica", sans-serif;
}
.readerTextTableOfContents .content .sectionLink  .he {
  font-family: "Heebo", sans-serif;
}
.interface-hebrew .readerTextTableOfContents .content .structToggles{
  direction: rtl;
}
.interface-english .readerTextTableOfContents .content .structToggles{
  direction: ltr;
}
.readerTextTableOfContents .content .structToggles {
  margin-bottom: 40px;
  display: table;
  table-layout: fixed;
  width: 100%;
}
.readerTextTableOfContents .content .structTogglesInner {
  display: table-row;
}
.readerTextTableOfContents .content .structTogglesInner + .structTogglesInner > .altStructToggleBox {
  padding-top: 6px;
}
.readerTextTableOfContents .content .structToggles .en {
  font-family: "Roboto", "Helvetica Neue", "Helvetica", sans-serif;
}
.readerTextTableOfContents .content .structToggles .he {
  font-family: "Heebo", sans-serif;
}
.readerTextTableOfContents .structToggles .altStructToggleBox {
  display: table-cell;
  height: 37px;
}
.altStructToggleBox a, .altStructToggleBox a:hover, .altStructToggleBox a:visited, .altStructToggleBox a:link, .altStructToggleBox a:active {
  text-decoration: none;
}

.readerTextTableOfContents .structToggles .altStructToggle {
  display: block;
  padding: 8px;
  color: #999;
  cursor: pointer;
  font-size: 13px;
  text-align: center;
  text-transform: uppercase;
  letter-spacing: 1px;
  border-bottom: 1px solid #CCC;
}
.readerTextTableOfContents .structToggles .altStructToggle.active {
  color: black;
  border-bottom: 4px solid #CCC;
}
.readerTextTableOfContents .structToggles .toggleDivider {
  color: #ccc;
  margin: 0 8px;
}
.readerTextTableOfContents .content .sectionName {
  display: none;
}
.readerTextTableOfContents .content .tocSection > .sectionName {
  font-size: 12px;
  margin: 0 3px 4px;
  color: #666;
  display: block;
}
.readerTextTableOfContents .content .tocContent {
  padding: 30px 0 40px;
  text-align: left;
}
.readerTextTableOfContents.narrowPanel .tocContent {
  padding: 0 0 40px;
}
.readerTextTableOfContents .content .tocSection {
  margin-bottom: 22px;
  display: block;
  text-align: left;
}
.readerTextTableOfContents .content .tocSection.noSubLevels{
  display: none;
}
.readerTextTableOfContents .content .schema-node-contents {
  margin: 0 auto 22px;
  display: block;
  width: 100%;
}
.readerTextTableOfContents .content .schema-node-title {
  color: black;
  font-size: 16px;
  display: inline-block;
  margin-bottom: 10px;
  cursor: pointer;
}
.readerTextTableOfContents .content .schema-node-title .he {
  font-family: "Heebo", sans-serif;
}
.readerTextTableOfContents .content .schema-node-toc {
  display: block;
}
.readerTextTableOfContents .content .schema-node-contents.closed {
  display: none;
}
.readerTextTableOfContents .content .schema-node-toc .schema-node-contents.closed {
  display: block;
}
.readerTextTableOfContents .content .schema-node-control {
  margin: 0 4px;
}
.readerTextTableOfContents .content .tocLevel {
  display: block;
  margin: 0 auto;
}
.readerTextTableOfContents .content .tocContent > .tocLevel > .schema-node-toc {
  margin: 10px 0;
}
.readerTextTableOfContents .schema-node-toc {
  margin: 6px 20px;
}
.readerTextTableOfContents .content .schema-node-toc.linked:hover .schema-node-title {
  text-decoration: underline;
}
.readerTextTableOfContents .altStruct .refLink {
  width: 49%;
  margin: 3px;
  box-sizing: border-box;
  display: inline-block;
}
@media (max-width: 450px) {
  .readerTextTableOfContents .altStruct .refLink {
    margin: 0.5%;
  }
}
.hebrew .readerTextTableOfContents .content .tocSection,
.hebrew .readerTextTableOfContents .content .tocContent,
.english .readerTextTableOfContents.noLangToggleInHebrew .content .tocContent,
.bilingual .readerTextTableOfContents.noLangToggleInHebrew .content .tocContent{
  text-align: right;
}
.english .readerTextTableOfContents.noLangToggleInHebrew .content .tocContent,
.bilingual .readerTextTableOfContents.noLangToggleInHebrew .content .tocContent{
  direction: rtl;
}
.readerTextTableOfContents .versionsBox {
  padding: 20px 0;
}
.readerTextTableOfContents .button.allVersionsButton {
  color: #999;
  text-transform: uppercase;
  font-size: 15px;
  padding: 12px 50px;
  margin: 20px 0;
}
.readerTextTableOfContents .allVersionsButton.inactive {
  background-color: transparent;
}
.readerTextTableOfContents .versionBlocks {
  text-align: center;
  border-top: 1px solid #ccc;
  padding-top: 20px;
}
.readerTextTableOfContents .versionBlocks .versionLanguageBlock {
  padding-bottom: 30px;
  clear: both;
}
.readerTextTableOfContents .versionBlocks .versionLanguageHeader {
  font-family: "Roboto", "Helvetica Neue", "Helvetica", sans-serif;
  text-transform: uppercase;
  letter-spacing: .2em;
  color: #999;
  padding: 10px 0;
}
.versionBlock{
  display: flex;
  flex-flow: column;
}
.readerTextTableOfContents .versionBlock {
  padding: 0 30px;
  margin: 25px 0;
  box-sizing: border-box;
  cursor: pointer;
  text-align: center;
}
.versionBlock .versionTitle {
  font-size: 18px;
  color: #000;
  /*unicode-bidi: plaintext;*/
}
.versionBlock .versionTitle a{
  font-family: 'HebrewInEnglish Text Font', "adobe-garamond-pro", "Crimson Text", Georgia, serif;
}
.versionBlock .versionTitle .versionEditIcon{
  display: none;
}
.versionBlock .versionTitle .versionEditIcon.enabled{
  display: inline-block;
}
.versionBlock .versionSelect{
  margin: 10px 0;
}
.readerTextTableOfContents .versionBlock .versionSelect, .aboutBox .versionBlock .versionSelect{
  display: none;
}
.versionBlock a {
  color: #999;
}
.versionBlock .versionNotes a {
  font-family: 'HebrewInEnglish Text Font', "adobe-garamond-pro", "Crimson Text", Georgia, serif;
  font-style: normal;
  font-weight: normal;
  font-size: 18px;
  line-height: 22px;
  color: #666666;
  text-decoration: underline;
}
.versionBlock .versionNotes span{
  font-family: 'HebrewInEnglish Text Font', "adobe-garamond-pro", "Crimson Text", Georgia, serif;
}
.versionBlock .versionDetails {
  display: inline-block;
  font-size: 12px;
  font-family: "Hebrew System Text", "Roboto", "Helvetica Neue", "Helvetica", sans-serif;
  color: #999;
  display: flex;
  flex-flow: row;
  justify-content: space-between;
}
.readerTextTableOfContents .versionBlock .versionDetails{
  text-align: center;
}
.versionBlock .versionDetails .versionDetailsInformation{
  display: flex;
  flex-flow: column;
}
.readerTextTableOfContents .versionBlock .versionDetails .versionDetailsInformation{
  margin: auto;
  flex-flow: row;
  justify-content: space-around;
}
.versionBlock .versionDetails .versionDetailsImage{
  margin-top: 5px;
}
.versionBlock .versionDetails .versionDetailsInformation .versionDetailsElement{
  font-family: "Hebrew System Text", "Roboto", "Helvetica Neue", "Helvetica", sans-serif;;
  font-style: normal;
  font-weight: normal;
  font-size: 13px;
  line-height: 20px;
  color: #999999;
}
.versionBlock .versionDetails .versionDetailsInformation .versionDetailsElement.versionBuyLink a{
  color: #18345D;
}
.readerTextTableOfContents .versionBlock .versionDetails .versionDetailsInformation .versionDetailsElement{
  margin: 0 2px;
}
.readerTextTableOfContents .versionBlock .versionDetails .versionDetailsInformation .versionDetailsElement::after{
  content: "•";
  margin-inline-start: 4px;
}
.readerTextTableOfContents .versionBlock .versionDetails .versionDetailsInformation .versionDetailsElement.versionHistoryLink::after{
  content: "›";
}
.versionBlock .versionDetails .versionDetailsLabel, .versionBlock .versionDetails .versionDetailsLabel:hover{
  text-decoration: none;
}
.readerTextTableOfContents .versionBlock .versionDetails .versionDetailsLabel{
  display: none;
}
.versionBlock .versionDetails .versionBuyImage .versionDetailsImageLink img{
  height: 120px;
}
.readerTextTableOfContents .versionBlock .versionDetails .versionBuyImage, .readerTextTableOfContents .versionBlock .versionDetails .versionBuyLink{
  display: none;
}
.versionBlock .versionDetails .n-a, .versionBlock .n-a{
  display: none;
}
.versionBlock .versionTitle:hover {
  text-decoration: underline;
}
.versionBlock .versionNotes {
  font-family: 'HebrewInEnglish Text Font', "adobe-garamond-pro", "Crimson Text", Georgia, serif;
  font-style: normal;
  font-weight: normal;
  font-size: 18px;
  line-height: 22px;
  color: #666666;
  margin: 10px 0;
}
.versionBlock .versionEditIcon {
  margin: 0 7px;
  vertical-align: 1px;
}
.versionBlock .versionExtendedNotesLinks{
  font-style: italic;
}
.versionBlock .versionExtendedNotesLinks.no-notes{
  display: none;
}

.modTools {
  width: 50%;
  margin: 0 auto;
  overflow-y: scroll;
  height: 100%;
}
.modTools .modToolsSection {
  padding: 50px;
  border-top: 1px solid #ccc;
}
.readerTextTableOfContents .content .dlSection {
  padding-top: 50px;
  border-top: 1px solid #ccc;
}
.modTools .dlSectionTitle {
    width: 60%;
    margin: 0 auto;
}
.modTools .dlSectionTitle,
.readerTextTableOfContents .content h2 {
    text-transform: uppercase;
    color: #999;
    padding: 10px 0;
    margin-bottom: 14px;
}
.readerTextTableOfContents .content h2[role=button] {
  cursor: pointer;
}
.readerTextTableOfContents .content h2 img {
  opacity: 0.43;
  padding: 0 5px;
  height: 10px;
  width: 10px;
}
.readerTextTableOfContents .versionSectionHeader {
  display: flex;
  flex-direction: row;
  justify-content: space-between;
}
.readerTextTableOfContents .versionSectionSummary {
  text-transform: none;
  color: #ccc;
  font-size: 14px;
}
.readerTextTableOfContents .versionSectionSummaryHidden {
  visibility: hidden;
}
.modTools .dlVersionSelect {
  display: block;
}

.modTools .dlVersionSelect,
.readerTextTableOfContents .content .dlVersionSelect {
    width: 60%;
    margin: 10px auto;
    background-color: white;
    font-size: 14px;
    height: 3em;
    border-color: #ccc;
    border-radius: 3px;
    color: #333;
    font-family: "Roboto", "Helvetica Neue", "Helvetica", sans-serif;
}
.modTools .dlVersionSelect option,
.readerTextTableOfContents .content .dlVersionSelect option{
  unicode-bidi: plaintext;
}

.modTools .versionDownloadButton,
.readerTextTableOfContents .content .versionDownloadButton {
    width: 60%;
    margin: 10px auto;
    background-color: white;
    font-size: 14px;
    height: 3em;
    border: 1px solid #ccc;
    border-radius: 3px;
    color: #ccc;
    font-family: "Roboto", "Helvetica Neue", "Helvetica", sans-serif;
}
.modTools .versionDownloadButton .downloadButtonInner,
.readerTextTableOfContents .content .versionDownloadButton .downloadButtonInner {
    font-size: 16px;
    padding: 10px;
}
.modTools .versionDownloadButton .he,
.readerTextTableOfContents .content .versionDownloadButton .he {
    font-family: "Heebo", sans-serif;
    direction: rtl;
    text-align: right;
}
.modTools a .versionDownloadButton,
.readerTextTableOfContents .content a .versionDownloadButton {
    border-color: #212E50;
    background-color: #212E50;
}

.modTools .workflowy-tool{
  width: 60%;
  margin: auto;
}

.modTools .workflowy-tool .dlSectionTitle{
  width: unset;
}

.modTools .workflowy-tool .versionDownloadButton{
  color: black;
}
.modTools .workflowy-tool .versionDownloadButton:hover{
  background-color: #999;
}

.modTools .workflowy-tool textarea {
  width: 100%;
  min-height: 30rem;
  font-family: "Lucida Console", Monaco, monospace;
  font-size: 0.8rem;
  line-height: 1.2;
}

.modTools .workflowy-tool .workflowy-tool-form{
  display: flex;
  flex-flow: column;
}

.dictionarySearchBox {
  display: flex;
  justify-content: flex-start;
  padding-bottom: 5px;
  border-bottom: #999 solid 1px;
  color: #999;
  font-size: 17px;
  height: 22px;
}
.dictionarySearchBox .dictionarySearchButton {

}
.searchBox.dictionarySearchBox .keyboardInputInitiator {
  border: none;
}
.dictionarySearchBox input {
  padding: 0 10px 10px;
  font-size: 17px;
  background-color: transparent;
  border: none;
  width: 100%;
  height: 18px;
  margin-bottom: 10px;
}
body .ui-autocomplete.dictionary-toc-autocomplete {
  margin: 0 0;
  padding: 6px 0 0;
}
body .ui-autocomplete.dictionary-toc-autocomplete .ui-menu-item {
  padding: 4px 25px;
  border-bottom: solid #ccc 1px;
  font-size: 17px;
  color: black;
  cursor: pointer;
  display: block;
}
body .ui-autocomplete.dictionary-toc-autocomplete .ui-menu-item a.ui-state-focus {
  text-decoration: underline;
}
.searchContentFrame h1 {
  direction: ltr;
  height: 40px;
}
.searchContentFrame h1.englishQuery {
  font-size: 30px;
}
.searchContentFrame h1.hebrewQuery {
  font-family: "Taamey Frank", "adobe-garamond-pro", "Crimson Text", Georgia, "Times New Roman", serif;
  font-size: 30px;
}
.searchContent {
  padding: 0 10px 100px;
}
.searchContent .searchTopMatter {
  padding-bottom: 10px;
  margin-bottom: 30px;
  position: relative;
}
.searchTopMatter .filterSortFlexbox {
  display: flex;
  flex-direction: row;
  margin-bottom: 4px;  /* to vertically align with type-buttons */
}
.searchTopMatter .searchButtonsBar {
  display: flex;
  flex-direction: row;
  align-items: center;
  justify-content: space-between;
  border-bottom: 1px solid #CCC;
}
.searchTopMatter .type-buttons {
  display: flex;
  flex-direction: row;
  align-self: flex-start;
}
.searchTopMatter .search-dropdown-button {
  font-size: 18px;
  color: #999;
  font-family: "Roboto", "Helvetica Neue", "Helvetica", sans-serif;
  letter-spacing: 1px;
  cursor: pointer;
  padding: 15px;
  -webkit-touch-callout: none; /* iOS Safari */
  -webkit-user-select: none; /* Safari */
   -khtml-user-select: none; /* Konqueror HTML */
     -moz-user-select: none; /* Firefox */
      -ms-user-select: none; /* Internet Explorer/Edge */
          user-select: none; /* Non-prefixed version, currently
                                supported by Chrome and Opera */
}
.searchTopMatter .search-dropdown-button.active {
  color: #000;
  border-bottom: 4px solid #CCC;
}
.searchContent .searchStatusLine {
  padding: 0 0 36px 0;
  text-align: center;
  font-size: 13px;
  height: 10px;
}
.searchFilterBoxes .type-button,
.readerSheetsNav .type-button {
  padding: 6px 14px;
  margin: 5px;
  border-radius: 12px;
  border: 1px solid #DADADA;
  display: inline-block;
  font-size: 13px;
  color: #666;
  font-family: "Roboto", "Helvetica Neue", "Helvetica", sans-serif;
  letter-spacing: 1px;
  cursor: pointer;
}
.searchFilterBoxes .type-button .he,
.readerSheetsNav .type-button .he {
  font-family: "Heebo", sans-serif;
}
.searchFilterBoxes .type-button.active,
.readerSheetsNav .type-button.active {
  color: #000;
  background-color: white;
}
.searchContent .type-button-title,
.searchContent .type-button-total,
.readerSheetsNav .type-button-title{
  display: inline-block;
  padding: 2px;
}
.searchContent .results-count,
.searchContent .searchStatusLine > .loadingMessage {
  color: #999;
  font-family: "Roboto", "Helvetica Neue", "Helvetica", sans-serif;
  letter-spacing: 1px;
  padding-top: 5px;
}
.dropdown-modal {
  position: relative;
}
.dropdown-modal.position-unset {
  position: unset;
}
.dropdown-button {
  color: #666;
  margin-left: 5px;
  margin-right: 5px;
  font-size: 18px;
  letter-spacing: 1px;
  cursor: pointer;
  font-weight: lighter;
  -webkit-touch-callout: none; /* iOS Safari */
  -webkit-user-select: none; /* Safari */
   -khtml-user-select: none; /* Konqueror HTML */
     -moz-user-select: none; /* Firefox */
      -ms-user-select: none; /* Internet Explorer/Edge */
          user-select: none; /* Non-prefixed version, currently
                                supported by Chrome and Opera */
}
.dropdown-button:hover {
  text-decoration: underline;
}
.dropdown-button .active {
  color: #000;
}
.dropdown-button .en {
  font-family: "Roboto", "Helvetica Neue", "Helvetica", sans-serif;
}
.dropdown-button .he {
  font-family: "Heebo", sans-serif;
}
.dropdown-button img {
  opacity: 0.43;
  padding: 0 5px;
  height: 10px;
  width: 10px;
}
.message-modal {
  position: fixed;
  text-align: center;
  padding: 10px;
  background-color: #eee;
  width: auto;
  height: auto;
  margin: 0;
  z-index: 100;
  overflow: hidden;
  line-height: 1.2;
  border-radius: 0;
  max-width: 100%;
  border-radius: 6px;
}
.message-overlay {
  display: none;
  position: fixed;
  z-index: 20;
  background: black;
  opacity: 0.4;
  height: 100%;
  width: 100%;
  top: 0px;
  left: 0px;
}
.messageHeader {
  font-weight: bold;
  font-size: 14px;
  margin-bottom: 4px;
}
.message-modal textarea {
  display: block;
  max-width: 100%;
  height: 140px;
  width: 480px;
  box-sizing: border-box;
  margin-bottom: 20px;
}
.interface-hebrew .searchContent .searchFilterToggle i {
  padding-left: 0;
  padding-right: 5px;
}
.searchContent .searchFilterBoxes {
  margin-top: 21px;
  background: #F5F5F5;
  width: 100%;
  display: flex;
  flex-direction: column;
  position: absolute;
  z-index: 1;
  box-shadow: 0 1px 3px #ccc;
  box-sizing: border-box;
}
.interface-english .searchFilterBoxes {
  right: 0;
}
.interface-hebrew .searchFilterBoxes {
  left: 0;
}
.searchContent .searchFilterBoxes .tag-filter-outer {
  display: flex;
  flex-direction: row;
  flex-wrap: wrap;
  height: 210px;
  padding: 10px 20px;
  box-sizing: border-box;
}
.searchFilterBoxes .tag-filter {
  color: #999;
  background-color: white;
  border: 0;
}
.searchFilterBoxes .tag-filter.active {
  background-color: #e7e7e7;
}

.searchContent .searchFilterBoxes .searchFilterBoxRow {
  display: flex;
  flex-direction: row;
  width: 100%;
}
.searchFilterBoxes .searchFilterTabRow {
  display: flex;
  flex-direction: row;
  border-bottom: 1px solid #CCC;
  padding: 0 15px;
}
.searchFilterTabRow .searchFilterTab {
  font-size: 14px;
}
.searchFilterTabRow .searchFilterTab.active {
  border-bottom: 4px solid #CCC;
}
.searchFilterBoxes.hidden{
    display:none;
}
.searchContent .searchFilterBoxes li {
  font-family: "Roboto", "Helvetica Neue", "Helvetica", sans-serif;
  display: flex;
  justify-content: space-between;
  flex: 1 0 45%;  /* see https://stackoverflow.com/questions/29546550/flexbox-4-items-per-row */
  padding: 15px 0 15px 15px;
  font-size: 16px;
  cursor: pointer;
  line-height: 125%;
}
.searchContent .searchFilterBoxes li img {
  height: 10px;
  width: 10px;
  opacity: 0.43;
  padding: 0 10px;
}
.searchContent .searchFilterBoxes .searchFilterExactBox li {
  justify-content: flex-start;
}
.searchContent .searchFilterBoxes li .checkboxAndText {
  display: flex;
}
.searchContent .searchFilterBoxRow li.active,
.searchContent .searchFilterBoxRow li:hover {
  background-color: #e0e0e0;
}
.interface-hebrew .searchContent .searchFilterBoxes li {
  font-family: "Heebo", sans-serif;
  padding: 10px 15px 10px 0;
}
.searchContent .searchFilterBoxes li input[type="checkbox"] {
  display: none;
}
.searchContent .searchFilterBoxes li input[type="checkbox"] + label span {
    margin: 0 13px;
    display:inline-block;
    width: 15px;
    height: 15px;
    cursor:pointer;
    background-image: url(/static/img/checkbox-unchecked.svg);
    background-size: contain;
}
.searchContent .searchFilterBoxes li input[type="checkbox"]:checked + label span {
    background-image: url(/static/img/checkbox-checked.svg);
}
.searchContent .searchFilterBoxes li input[type="checkbox"]:indeterminate + label span {
    background-image: url(/static/img/checkbox-partially.svg);
}
.searchContent .searchFilterBoxes li .filter-title
.dropdown-option-list li .filter-title {
  color: #333;
}
.searchContent .searchFilterBoxes li .filter-count {
  color: #999;
}
.searchContent .searchFilterBoxes li .in-focus-arrow {
  float: right;
  padding-right: 20px;
  color: #999;
}
.interface-hebrew .searchContent .searchFilterBoxes li .in-focus-arrow {
  float: left;
  padding-left: 20px;
  padding-right: 0;
}
.searchFilterBoxes .searchFilterExactBox {
  padding-top: 10px;
  height: 200px;
}
.searchFilterExactBox.hidden {
  display:none;
}
.dropdown-option-list {
    margin-top: 10px;
    background: white;
    width: auto;
    position: absolute;
    z-index: 1;
    -webkit-border-radius: 7px;
    -moz-border-radius: 7px;
    border-radius: 7px;
    border: 1px solid #ccc;
}
.interface-english .dropdown-option-list {
  right: 0;
}
.interface-hebrew .dropdown-option-list {
  left: 0;
}
.dropdown-option-list.hidden{
    display:none;
}
.dropdown-option-list table {
  border-collapse: collapse;
}
.dropdown-option-list tr {
  font-family: "Roboto", "Helvetica Neue", "Helvetica", sans-serif;
  padding: 15px;
  font-size: 16px;
  cursor: pointer;
}
.interface-hebrew .dropdown-option-list tr {
  font-family: "Heebo", sans-serif;
}
.dropdown-option-list tr:hover {
  background-color: #e0e0e0;
}
.dropdown-option-list tr:not(:last-child) {
  border-bottom: 1px solid #eee;
}
.dropdown-option-list td:not(:first-child) {
  padding: 15px 15px 15px 0;
}
.dropdown-option-list td:first-child {
  padding: 0 0 0 15px;
}
.interface-hebrew .dropdown-option-list td:not(:first-child) {
  padding: 15px 0 15px 15px;
}
.interface-hebrew .dropdown-option-list td:first-child {
  padding: 0 15px 0 0;
}
.dropdown-option-list tr.unselected {
  color: #aaa;
}
.dropdown-option-list tr .dropdown-option-check {
  width: 10px;
  height: 10px;
  padding-left: 0;
  padding-right: 10px;
}
.interface-hebrew .dropdown-option-list tr .dropdown-option-check {
  padding-left: 10px;
  padding-right: 0;
}
.dropdown-option-list tr.unselected .dropdown-option-check {
  display: none;
}
.searchContent .searchResultsOverlay {
  opacity: 0.5;
}
.searchContent .searchFilterCategoryBox,
.searchContent .searchFilterBookBox {
  padding-top: 10px;
  width: 50%;
  height: 200px;
  overflow-y: auto;
}
.searchContent .searchFilterCategoryBox.searchFilterSheetBox {
  width: 100%;
  display: flex;
  flex-wrap: wrap;
  align-items: flex-start;
  align-content: flex-start;
}
.interface-hebrew .searchContent .searchFilterCategoryBox,
.interface-hebrew .searchContent .searchFilterBookBox {
  /*float: right;*/
}
.searchContent .result {
  border-bottom: thin solid #eee;
  padding-bottom: 12px;
}
.searchContent .result a:hover {
  text-decoration: none;
}
.searchContent .similar-results {
  padding: 0 25px;
}
.searchContent .similar-results .result {
  border-top: none;
}
.searchContent .text_result .result-title,
.searchContent .sheet_result .result-title {
  color: #666;
  font-weight: lighter;
  padding: 20px 0 5px;
  letter-spacing: 1px;
  display: block;
}
.searchContent .text_result .result-title .int-he,
.searchContent .sheet_result .result-title .int-he {
  font-family: "Taamey Frank", "adobe-garamond-pro", "Crimson Text", Georgia, "Times New Roman", serif;
  font-size: 22px;
}
.searchContent .text_result .result-title .int-en,
.searchContent .sheet_result .result-title .int-en {
  font-family: "adobe-garamond-pro", "Crimson Text", Georgia, serif;
  font-size: 18px;
}
.searchContent .sheet_result .result-title {
  font-size: 18px;
}
.searchContent .sheet_result .result-title.in-en {
  direction: ltr;
  text-align: left;
}
.searchContent .sheet_result .result-title.in-he {
  direction: rtl;
  text-align: right;
}
.searchContent .sheet_result .owner_name {
  padding-bottom: 5px;
}
.readerPanel.english .searchContent .sheet_result .owner_name.in-he {
  direction: rtl;
  text-align: left;
}
.readerPanel.hebrew .searchContent .sheet_result .owner_name.in-en {
  direction: ltr;
  text-align: right;
}
.searchContent .result .result-title:hover {
  text-decoration: underline;
}
.readerPanel.english .searchContent .snippet.he,
.readerPanel.hebrew .searchContent .snippet.en,
.bilingual .searchContent .snippet.he {
  display: block;
}
.searchContent .text_result .snippet {

}
.searchContent .sheet_result .snippet {
  font-size: 18px;
  color: #000;
}
.searchContent .sheet_result .snippet:hover {
  text-decoration: none;
}
.searchContent .similar-results .result .result-title {
  padding: 0 0 5px;
}
.searchContent .result .version {
  color: #999;
  font-weight: lighter;
  font-family: "Roboto", "Helvetica Neue", "Helvetica", sans-serif;
  letter-spacing: 1px;
  font-size: 13px;
  margin: 8px 0;
  display: flex;
  align-items: center;
}
.searchContent .result .version .owner-metadata {
  display: flex;
  flex: 1;
  flex-direction: column;
  margin: 0 10px;
}
.searchContent .result .similar-trigger-box {
  color: #999;
  font-weight: lighter;
  font-family: "Roboto", "Helvetica Neue", "Helvetica", sans-serif;
  text-transform: uppercase;
  letter-spacing: 1px;
  font-size: 11px;
  padding: 0;
  cursor: pointer;
  margin: 8px 0;
}
.searchContent .result .similar-trigger-box i {
  padding: 0 5px;
}
.searchContent .sheet_result .owner_image {
  height: 30px;
  width: 30px;
  align-self: flex-start;
}
.searchContent .sheet_result {
  height: auto;
  margin: 15px 0 20px 0;
  padding-bottom: 30px;
}
.searchContent .result + .loadingMessage {
  margin-top: 30px;
}
.readerNavMenu .content.sheetList {
  padding: 80px 15px 15px;
}
.readerNavMenu .yourSheetsLink.navButton {
  width: 98%;
  margin-bottom: 20px;
  text-transform: uppercase;
  font-family: "Roboto", "Helvetica Neue", "Helvetica", sans-serif;
}
.readerNavMenu .sheet {
  display: flex;
  justify-content: space-between;
  padding: 20px 0;
  border-bottom: 1px solid #eee;
  color: black;
}
.readerNavMenu .sheet:hover{
  text-decoration: none;
}
.readerNavMenu .sheet:first-child {
  padding-top: 0;
}
.readerNavMenu .sheet .sheetImg {
  height: 40px;
  width: 40px;
  margin: 1px 0 0 0;
  border-radius: 2px;
}
.readerNavMenu .sheet .sheetTextInfo{
  display: flex;
  justify-content: flex-start;
}
.readerNavMenu .sheet:hover .sheetTextInfo{
  text-decoration: underline;
}
.readerNavMenu .sheet .sheetAuthTitle{
  display: flex;
  flex-flow: column;
  margin: auto 14px;
}
.readerNavMenu .sheet .sheetAuthor {
  font-family: "Roboto", "Helvetica Neue", "Helvetica", sans-serif;
  color: #999;
  font-size: 14px;
  margin-bottom: 6px;
  letter-spacing: 1px;
}
.readerNavMenu .sheet .sheetTitle{
  overflow: hidden;
  font-size: 16px;
  unicode-bidi: plaintext;
}
.readerNavMenu .sheet .sheetViews{
  color: #999;
  font-size: 13px;
  font-family: "Roboto", "Helvetica Neue", "Helvetica", sans-serif;
}
.readerNavMenu .sheet:hover .sheetViews{
  display: inline-block ;
  text-decoration: none;
}
.readerSheetsNav h2 .en {
  display: inline;
}
.readerSheetsNav .tagsHeader {
  margin: 50px 0 40px;
  height: auto
}
.readerSheetsNav .tagsHeader .actionText {
  display: block;
  margin-top: 20px;
  text-transform: none;
}
.readerSheetsNav .loadingMessage {
  text-align: center;
}
.hebrew .readerSheetsNav {
  direction: ltr;
}
.readerSheetsNav .filterLabel {
  cursor: pointer;
}
.readerSheetsNav .tagsList .int-en {
  font-family: "adobe-garamond-pro", "Crimson Text", Georgia, serif;
}
.readerSheetsNav .tagsList .int-he {
  font-family: "Taamey Frank", "adobe-garamond-pro", "Crimson Text", Georgia, "Times New Roman", serif;
}
.interface-english .readerPanel .readerNavMenu .tagsList .gridBox {
  direction: ltr;
}
.interface-hebrew .readerPanel .readerNavMenu .tagsList .gridBox {
  direction: rtl;
}
.tagsList .heOnly {
  direction: rtl;
}
.tagsList .enOnly {
  direction: ltr;
}
.readerControls {
  position: relative;
  top: 0;
  left: 0;
  width: 100%;
  box-sizing: border-box;
  text-align: center;
  z-index: 100;
  height: 60px;
  line-height: 60px;
  box-shadow: 0 1px 3px rgba(0,0,0,0.2);
  background-color: #FBFBFA;
}
.sepia .readerControls {
  background-color: #F3F3F1;
}
.dark .readerControls {
  background-color: #2D2D2B;
  color: white;
  border-color: #444;
}
.dark .readerControls .readerTextToc .readerTextTocBox {
  color: white;
}
.readerControls.connectionsHeader {
  background-color: #F3F3F2;
  white-space: nowrap;
  box-shadow: none;
}
.readerControls.connectionsHeader.fullPanel  {
  background-color: #EDEDED;
}
.readerControls .connectionsPanelHeader .connectionsHeaderTitle {
  text-transform: uppercase;
  letter-spacing: 1px;
  font-size: 16px;
  font-weight: lighter;
}
.connectionsPanelHeader .connectionsHeaderTitle.active {
  text-transform: none;
  cursor: pointer;
}
.connectionsHeaderTitle .fa-chevron-left {
  margin-right: 10px;
}
.connectionsHeaderTitle .fa-chevron-right {
  margin-left: 10px;
}
.connectionsHeaderTitle .fa-chevron-left, .connectionsHeaderTitle .fa-chevron-right{
  color: #999;
}
.readerControls .readerControlsInner {
  position: relative;
  width: 700px;
  margin: 0 auto;
  padding: 0 30px;
  display: flex;
  justify-content: space-between;
  max-width:  100%;
  box-sizing: border-box;
}
.readerControls.connectionsHeader .readerControlsInner {
  padding: 0 34px;
}
.singlePanel .readerControls .readerControlsInner {
  padding: 0 10px;
}
.readerControls .readerTextToc a {
  color: inherit;
}
.readerControls .readerTextToc a:hover {
  text-decoration: none;
}
.readerControls .readerTextToc .readerTextTocBox a {
  display: flex;
  align-items: center;
  justify-content: center;
}
.readerControls.connectionsHeader .readerTextToc {
  font-family: "Roboto", "Helvetica Neue", "Helvetica", sans-serif;
  text-transform: uppercase;
  color: #666;
  width: 100%;
}
.readerControls .readerTextToc.attributed .readerTextTocBox {
  line-height: 1.2;
}
.readerControls .readerTextToc .categoryAttribution {
  font-style: italic;
  font-size: 15px;
  color: #999;
  margin: 0 2px;
}
.readerControls .readerTextToc .categoryAttribution .he {
  font-style: normal;
}
.interface-english .leftButtons,
.interface-hebrew .rightButtons {
  display: flex;
  flex-direction: row;
  text-align: left;
}
.interface-english .rightButtons,
.interface-hebrew .leftButtons {
  display: flex;
  flex-direction: row;
  text-align: right;
}
/* icons need a little nudge in flipped hebrew mode */
.interface-hebrew .rightButtons {
  margin-left: -3px;
}
.interface-hebrew .leftButtons {
  margin-right: 2px;
}
.leftButtons .saveButton,
.rightButtons .saveButton {
  display: flex;
  align-items: center;
  justify-content: flex-end;
  width: 40px;
  height: 56px;
  cursor: pointer;
}
.saveButton img {
  height: 20px;
  width: 20px;
  opacity: 0.5;
  margin-top: 2px;
}
.rightButtons .saveButton.tooltip-toggle::before {
  top: 47px;
  left: -50px;
}
.interface-hebrew .rightButtons .saveButton.tooltip-toggle::before {
  left: auto;
  right: -50px;
}
.saveButton.tooltip-toggle.three-dots-button {
  background-color: #ededec;
  margin-bottom: 13px;
  padding: 0 6px;  /* HACK: setting width and height to equal values doesn't make this circular, but this does! */
  height: 22px;
  display: flex;
  align-items: center;
  justify-content: center;
  border-radius: 50%;
}
.three-dots-button img {
  width: 10px;
  height: 10px;
  margin-top: 0;
}
.topicPanel .mainColumn .saveLine .saveButton.three-dots-button {
  margin-left: 10px;
  margin-right: 0;
  margin-bottom: 13px;
  padding-bottom: 0;
}
.interface-hebrew .topicPanel .mainColumn .saveLine .saveButton.three-dots-button {
  margin-left: 0;
  margin-right: 10px;
}
.interface-hebrew .topicPanel .three-dots-button {
  margin-left: 0px;
  margin-right: 10px;
}
.leftButtons .readerNavMenuSearchButton,
.leftButtons .readerNavMenuMenuButton,
.leftButtons .readerNavMenuCloseButton,
.rightButtons .readerOptions,
.rightButtons .readerNavMenuCloseButton {
  width: 40px;
  height: 56px;
  line-height: 56px;
  color: #999;
  font-size: 20px;
  display: inline-block;
  cursor: pointer;
}
.rightButtons .readerOptions {
  vertical-align: middle;
}
.rightButtons .readerOptions:hover {
  text-decoration: none;
}
.leftButtons .readerNavMenuMenuButton {
  font-size: 22px;
  margin-top: 6px;
}
.leftButtons .readerNavMenuCloseButton {
  font-size: 44px;
}
.leftButtons .readerNavMenuSearchButton span,
.rightButtons .readerOptions img,
.leftButtons .readerNavMenuCloseButton span {
  vertical-align: middle;
}
.readerControls .readerTextToc {
  font-size: 18px;
  box-sizing: border-box;
  height: 50px;
  text-align: center;
  display: inline-block;
  cursor: pointer;
  vertical-align: middle;
  min-width: 0; /* see https://css-tricks.com/flexbox-truncated-text/ */
}
.readerTextTocHeader.readerTextToc {
  font-size: 16px;
}
.hebrew .readerControls .readerTextToc {
  direction: rtl;
  min-width: 0;
}
.hebrew .readerControls .readerTextToc .readerTextTocBox,
.interface-hebrew .bilingual .readerControls .readerTextToc .readerTextTocBox.sheetBox,
.interface-hebrew .english .readerControls .readerTextToc .readerTextTocBox.sheetBox {
  padding-left: 23px;
  padding-right: 0;
}
.english .readerControls .readerTextToc .readerTextTocBox.sheetBox,
.bilingual .readerControls .readerTextToc .readerTextTocBox.sheetBox {
  padding-right: 23px;
  padding-left: 0;
}
.readerControls .readerTextToc .readerTextTocBox {
  display: inline-block;
  vertical-align: middle;
  max-width: 100%;
}
.readerControls .readerTextToc .readerTextTocBox a span,
.readerControls .readerTextToc .readerTextTocBox a div {
  white-space: nowrap;
  text-overflow: ellipsis;
  overflow: hidden;
}
.readerControls .readerTextToc .readerTextVersion {
  font-style: italic;
  color: #999;
}
.readerControls .readerTextToc .readerTextVersion .en{
  unicode-bidi: bidi-override;
}
.readerControls .readerTextToc .fa {
  color: #999;
  font-weight: bold;
  margin: 0 7px;
  vertical-align: 0;
}
.readerControls .readerTextToc .fa.invisible {
  visibility: hidden;
}
.bilingual .readerTextToc .he {
  display: none;
}
.readerOptions img {
  height: 16px;
}
.readerOptions .textIcon {
  font-size: 22px;
  line-height: 60px;
}
.dark .readerOptions img {

}
.readerOptionsPanel {
  position: absolute;
  width: 100%;
  top: 58px;
  right: 0;
  padding: 20px;
  box-sizing: border-box;
  direction: ltr;
  background: #FBFBFA;
  border-bottom: 1px solid #ccc;
  z-index: 103;
}
.readerOptionsPanelInner {
  max-width: 530px;
  margin: 0 auto;
  display: flex;
  flex-flow: row wrap;
  justify-content: space-between;
  color: #999;
}
.toggleSet {
  display: inline-block;
  width: 48%;
  margin: 2px auto 20px auto;
  /*margin-left: 1px;*/
}
.interface-hebrew .toggleSet.aliyotTorah, .interface-hebrew .toggleSet .toggle-set-label{
  font-family: "Heebo", sans-serif;
}
.interface-english .toggleSet.aliyotTorah, .interface-english .toggleSet .toggle-set-label{
  font-family: "Roboto", "Helvetica Neue", "Helvetica", sans-serif;
  text-transform: uppercase;
}
.toggleSet .toggle-set-label{
  font-size: 13px;
  display: block;
  text-align: center;
  margin: 10px;
  letter-spacing: 1.5px;
}
.toggleOption {
  box-sizing: border-box;
  text-align: center;
  border: 1px solid #ccc;
  margin-left: -1px;
  padding: 4px;
  height: 42px;
  line-height: 34px;
  background-color: #FBFBFA;
  vertical-align: middle;
}
.toggleSet.aliyotTorah .toggleOption{
  font-size: 14px;
}
.toggleSet.vowels .toggleOption.all span span, .toggleSet.vowels .toggleOption.partial span span{
  /*line-height: 29px;*/
  position: relative;
  top: -3px;
}
.toggleSet.fontSize .toggleOption{
  color: black;
}
.toggleSet.biLayout .toggleOption img, .toggleSet.layout .toggleOption img{
  opacity: 0.5;
}
.toggleOption:first-child {
    border-top-left-radius: 4px;
    border-bottom-left-radius: 4px;
}
.toggleOption:last-child {
    border-top-right-radius: 4px;
    border-bottom-right-radius: 4px;
    border-right: 1px solid #999;
}
.toggleOption.on, .toggleOption:hover {
  background-color: white;
  color: black;
}
.toggleSet.biLayout .toggleOption.on img, .toggleSet.layout .toggleOption:hover img{
  opacity: 1;
}
.toggleSet.separated .toggleOption {
  margin-right: 3%;
  border-right: 1px solid #999;
}
.toggleSet.separated .toggleOption:last-child {
  margin-right: 0;
}
.color .toggleOption {
  border-radius: 5px;
  height: 38px;
}
.color .toggleOption.on {
  border-color: black;
}
.color .light, .color .light.on {
  background-color: white;
}
.color .sepia, .color .sepia.on {
  background-color: #f7f7f7;
}
.color .dark, .color .dark.on {
  background-color: #333331;
}
.toggleOption {
  font-size: 26px;
  line-height: 34px;
  vertical-align: middle;
}
.toggleSet .toggleOption .he,
.toggleSet .toggleOption .en {
  display: inline;
}
.toggleOption.bilingual {
  font-size: 18px;
}
.toggleOption.segmented, .toggleOption.continuous {
  font-size: 18px;
}
.toggleOption.smaller, .toggleOption.larger {
  font-family: "Roboto", "Helvetica Neue", "Helvetica", sans-serif;
}
.interface-hebrew .toggleOption.smaller, .interface-hebrew .toggleOption.larger {
  font-family: "Heebo", sans-serif;
}
.toggleOption.smaller {
  font-size: 12px;
}
.toggleOption.larger {
  font-size: 22px;
}
.readerOptionsPanel .line {
  margin: 20px 0;
  border-top: 1px solid #ddd;
}
.mask {
  position: fixed;
  top: 0;
  left: 0;
  width: 100%;
  height: 100%;
  z-index: 102;
  cursor: pointer;
}
.textRange.basetext {
  width: 100%;
  box-sizing: border-box;
  font-size: 1.8em;
  line-height: 1.6;
  text-align: justify;
  background-color: inherit;
  margin: 0 auto;
  max-width: 700px;
  position: relative;
  padding: 0 30px;
}
.singlePanel .textRange.basetext,
.singlePanel .sheetContent {
  padding: 0;
}
.narrowColumn .textRange.basetext {
}
.narrowColumn .content .contentInner {
  padding: 0 15px;
}
.textRange.basetext .title, .sheetContent .customSourceTitle{
  padding: 0 28px;
  margin: 24px 0;
  color: #000;
  text-align: center;
  justify-content: center;
  font-weight: lighter;
  letter-spacing: 1px;
}
.dark .textRange.basetext .title, .dark .sheetContent .title {
  color: #ccc;
}
.textRange.basetext .title .titleBox, .sheetContent .customSourceTitle .titleBox {
  display: inline-block;
  border-bottom: 4px solid #E6E5E6;
  padding: 0 6px 3px;
}
.dark .textRange.basetext .title .titleBox, .dark .sheetContent .title .titleBox {
  border-bottom: 4px solid #666;
}
.bilingual .textRange.basetext .title .he, .bilingual .sheetContent .title .he {
  display: none;
}
.interface-hebrew .readerPanel.english .textRange,
.interface-hebrew .readerPanel.english .categoryFilterGroup,
.interface-hebrew .readerPanel.bilingual .categoryFilterGroup,
.interface-hebrew .readerPanel.english .tocContent,
.interface-hebrew .readerPanel.bilingual .tocContent {
  direction: ltr;
}
.interface-english .readerPanel.hebrew .textRange,
.interface-english .readerPanel.hebrew .categoryFilterGroup,
.interface-english .readerPanel.hebrew .tocContent{
  direction: rtl;
}
.basetext .text, .sheetContent .text {
  padding: 0 44px;
  margin: 30px 0;
  background-color: inherit;
}
.narrowColumn .basetext .text, .narrowColumn .sheetContent .text {
  padding: 0 26px;
}
.singlePanel .basetext .text, .singlePanel .sheetContent .text  {
  padding: 0 34px;
}
.parashahHeader {
  text-align: center;
  color: #000;
  margin: 32px 0;
  font-size: 18px;
  letter-spacing: 1px;
}
.parashahHeader.aliyah span {
  text-transform: uppercase;
}
.bilingual .parashahHeader .en {
  display: none;
}
.title + .text span:first-child .parashahHeader {
  margin-top: -5px;
}
.title + .text {
  margin-top: 0;
}
.segment {
  cursor: pointer;
  display: block;
  background-color: inherit;
  margin-bottom: 14px;
}
.continuous .segment {
  display: inline;
  margin: 0;
  padding: .3333em 0;
}
.continuous .clearFix {
  display: none;
}
.segment > .he,
.segment > .en {
  margin-top: 0;
  margin-bottom: 0;
}
.basetext .segment {
  margin-bottom: 26px;
}
.bilingual .segment > .he,
.bilingual .segment > .en {
  display: block;
}
.bilingual .segment > .en {
  text-align: left;
}
.bilingual .segment > .he {
  text-align: right;
}
.stacked.bilingual .basetext .segment {
  margin-bottom: 14px;
  display: block;
}
.stacked.bilingual .segment > .en {
  margin-top: 6px;
  text-align: left;
}
.stacked.bilingual .sheetContent .segment > .en {
  margin-top: 0;
}
.stacked.bilingual .basetext .segment > .en {
  margin: 10px 0 20px;
  color: #666;
}
.stacked.bilingual .segment.heOnly > .he,
.stacked.bilingual .segment.enOnly > .en {
  display: block;
}
.heLeft.bilingual .basetext .text,
.heRight.bilingual .basetext .text,
.heLeft.bilingual .sheetContent .text,
.heRight.bilingual .sheetContent .text {
  padding: 0;
}
.heLeft.bilingual .segment > .en,
.heLeft.bilingual .segment > .he,
.heRight.bilingual .segment > .en,
.heRight.bilingual .segment > .he {
  width: 50%;
  box-sizing: border-box;
  display: block;
}
.heLeft.bilingual .sheetItem.enOnly > .en,
.heLeft.bilingual .sheetItem.heOnly > .he,
.heRight.bilingual .sheetItem.enOnly > .en,
.heRight.bilingual .sheetItem.heOnly > .he {
  width: 100%;
  padding-right: 0;
  padding-left: 0;
}
.readerPanel .sheetItem.heOnly > .en {
  display: none;
}
.readerPanel .sheetItem.heOnly > .he {
  display: block;
}
.readerPanel .sheetItem.enOnly > .he {
  display: none;
}
.readerPanel .sheetItem.enOnly > .en {
  display: block;
}
.heLeft.bilingual .segment > .en,
.heRight.bilingual .segment > .he {
  float: right;
  padding-left: 20px;
}
.heRight.bilingual .segment > .en,
.heLeft.bilingual .segment > .he {
  float: left;
  padding-right: 20px;
}
.basetext .segment:active,
.basetext .segment:focus {
  background-color: #f4f4f4;
}
.sheetContent .segment:active .segmentNumber,
.sheetContent .segment:focus .segmentNumber,
.sheetContent .segment:active .linkCount,
.sheetContent .segment:focus .linkCount,
.basetext .segment:active .segmentNumber,
.basetext .segment:focus .segmentNumber,
.basetext .segment:active .linkCount,
.basetext .segment:focus .linkCount {
  background-color: transparent;
}
.dark .basetext .segment:active,
.dark .basetext .segment:focus {
  background-color: #444;
}
.basetext .segment.highlight,
.sheetContent .segment.highlight .en,
.sheetContent .segment.highlight .he,
.readerPanel.bilingual.heLeft .sheetContent .segment.highlight,
.readerPanel.bilingual.heRight .sheetContent .segment.highlight {
  background-color: #E9E9E7;
}
.sheetContent .segment.highlight .linkCount .en,
.sheetContent .segment.highlight .linkCount .he,
.sheetContent .segment.highlight .segmentNumber .en,
.sheetContent .segment.highlight .segmentNumber .he {
  background-color: transparent;
}
.sheetContent .segment.highlight .en div,
.sheetContent .segment.highlight .he div {
  background-color: inherit;
}
.sheetContent .segment a {
    color: #4B71B7;
}
.sheetContent .segment .sourceContentText a {
    text-decoration: underline;
}
.readerPanel.bilingual.stacked .sheetContent .segment.highlight .he {
  padding-bottom: 1px;
}
.basetext .segment.highlight .segmentNumber,
.basetext .segment.highlight .linkCount,
.sheetContent .segment.highlight .linkCount,
.sheetContent .segment.highlight .segmentNumber {
  background-color: transparent;
}
.sepia .basetext .segment.highlight,
.sepia .sheetContent .segment.highlight {
  background-color: #E3E3E1;
}
.dark .basetext .segment.highlight,
.dark .sheetContent .segment.highlight {
  background-color: #444;
}
.textRange {
  line-height: 1.4;
  font-size: 1.6em;
}
.textRange .textInner, .sheetContent .textInner  {
  position: relative;
}
.textRange.lowlight .text {
  color: #999;
}
.segment {
}
.segment.heOnly{
  text-align: right;
  direction: rtl;
}
.segment.enOnly{
  text-align: left;
  direction: ltr;
}
.segment.heOnly .en{
  display: none;
}
.segment.enOnly .he{
  display: none;
}
.segment.heOnly .he{
  display: initial;
}
.segment.enOnly .en{
  display: initial;
}
.readerPanel.hebrew .segment.enOnly .sheetSegmentNumber .en{
  display: none;
}
.readerPanel.english .segment.enOnly .sheetSegmentNumber .he{
  display: none;
}
.segment .segmentNumber,
.segment .linkCount,
.textRange .numberLabel {
  position: absolute;
  background-color: inherit;
  font-weight: lighter;
  color: #ccc;
  display: block;
  width: 30px;
  text-align: center;
  -webkit-text-size-adjust: 100%;
  -moz-user-select: none;
  -khtml-user-select: none;
  -webkit-user-select: none;
  -o-user-select: none;
  user-select: none;
}
.segmentNumber .segmentNumberInner,
.linkCount .linkCountDot {
  display: inline-block;
  -moz-user-select: none;
  -khtml-user-select: none;
  -webkit-user-select: none;
  -o-user-select: none;
  user-select: none;
}
.bilingual .segmentNumber .segmentNumberInner,
.bilingual .linkCount .linkCountDot,
.bilingual .numberLabel .numberLabelInner {
  margin-top: 0;
}
.bilingual .segmentNumber .he,
.bilingual .linkCount .he,
.bilingual .numberLabel .he {
  display: none;
}
.segment .segmentNumber,
.segment .linkCount {
  display: none;
  line-height: 1.4;
}
.sheetContent .segment .linkCount {
  display: inline-block;
}
.segment .segmentNumber .segmentNumberInner,
.textRange .numberLabel .numberLabelInner {
  font-size: 12px;
  vertical-align: middle;
}
.segment .segmentNumber,
.textRagnge .numberLabel {
  color: #999;
  top: 0;
}
.dark .segment .segmentNumber,
.dark .textRagnge .numberLabel {
  color: white;
}
.segment .linkCount {

}
.segment .linkCountDot {
  display: inline-block;
  width: 6px;
  height: 6px;
  border-radius: 12px;
  background-color: black;
  vertical-align: middle;
}
.dark .segment .linkCount {
  filter: invert(100%);
  -webkit-filter: invert(100%);
}
.readerPanel .segment .segmentNumber .en,
.readerPanel .segment .segmentNumber .he {
  text-align: center;
}
.readerPanel.english .segment .segmentNumber {
  left: -48px;
}
.readerPanel.hebrew .segment .segmentNumber,
.readerPanel.bilingual .segment .segmentNumber {
  right: -46px;
}
.readerPanel.hebrew .segment .linkCount,
.readerPanel.bilingual .segment .linkCount {
  left: -48px;
}
.readerPanel.english .segment .linkCount {
  right: -46px;
  left: auto;
}
.readerPanel.heLeft.bilingual .segment .segmentNumber,
.readerPanel.heRight.bilingual .segment .segmentNumber {
  left: 50%;
  margin-left: -15px;
  right: auto;
}
.readerPanel.heLeft.bilingual .segment .linkCount,
.readerPanel.heRight.bilingual .segment .linkCount {
  visibility: hidden;
}
.singlePanel .readerPanel.english .segment .segmentNumber {
  left: -30px;
}
.singlePanel .readerPanel.hebrew .segment .segmentNumber,
.singlePanel .readerPanel.bilingual .segment .segmentNumber {
  right: -30px;
}
.singlePanel .readerPanel.english .segment .linkCount {
  right: -30px;
}
.singlePanel .readerPanel.hebrew .segment .linkCount,
.singlePanel .readerPanel.bilingual .segment .linkCount {
  left: -30px;
}
.singlePanel .readerPanel.english .sheetItem.segment .linkCount {
  left: auto;
  right: -30px;
}
.readerPanel.english .segment.heOnly .segmentNumber .he,
.readerPanel.bilingual .segment.heOnly .segmentNumber .he,
.readerPanel.hebrew .segment.enOnly .segmentNumber .en {
  display: none;
}
.readerPanel.english .segment.heOnly .segmentNumber .en,
.readerPanel.bilingual .segment.heOnly .segmentNumber .en,
.readerPanel.hebrew .segment.enOnly .segmentNumber .he {
  display: block;
}
.segment .refLink {
  font-size: .8em;
  font-weight: bold;
  letter-spacing: 1px;
  cursor: pointer;
  color: #333;
}
.refLink:hover {
  text-decoration: underline;
}
.textRange .actionLinks {
  text-align: right;
}
.textRange .actionLinks > span {
  font-size: 13px;
  text-transform: uppercase;
  display: inline-block;
  margin: 0 7px;
  cursor: pointer;
  color: #aaa;
}
.textRange .actionLinks > span > img {
  height: 13px;
  width: 13px;
  margin: 0 5px;
  opacity: 0.3;
  vertical-align: baseline;
}
.textRange .actionLinks > span > i {
  margin: 0 5px;
  font-size: 16px;
  vertical-align: top;
}
.textRange .actionLinks .en {
  font-family: "Roboto", "Helvetica Neue", "Helvetica", arial, sans-serif;
}
.textRange .actionLinks .he {
  font-family: "Heebo", sans-serif;
}
/* Footnotes */
.segment sup {
  margin-left: .2em;
  margin-right: .2em;
  text-decoration: underline;
}
.segment sup.itag {
  text-decoration: none;
  font-family: "Heebo", "sans-serif";
  font-size: 0.6em;
  line-height: 1;
  color: #4871bf;
}
.segment i.footnote {
  display: none;
  font-size: .8em;
  margin-left: .5em;
  margin-right: .5em;
  color: #888;
  font-style: normal;
}
.segment img {
  max-width: 100%;
}
.connectionsPanelHeader{
  display: flex;
  justify-content: space-between;
  align-items: center;
}
.singlePanel .connectionsPanelHeader {
  justify-content: flex-start;
  align-items: stretch;
  height: 100%;
}
.interface-hebrew .connectionsPanelHeader {
  direction: rtl;
}
.interface-english .connectionsPanelHeader {
  direction: ltr;
}
.connectionsPanelHeader .rightButtons {
  margin-top: -4px;
}
.connectionsPanelHeader .languageToggle,
.connectionsHeader .readerNavMenuCloseButton.circledX{
  height: 32px;
  width: 30px;
  text-align: center;
  line-height: 32px;
}
.readerNavMenu.noHeader.compare .readerNavTop .readerNavMenuCloseButton.circledX{
  height: 32px;
  width: 30px;
  display: flex;
  align-items: center;
  margin: 0 15px;
}
.connectionsPanelHeader .languageToggle {
  margin: 0 15px;
}
.connectionsHeader .readerNavMenuCloseButton.circledX,
.readerNavMenu.noHeader.compare .readerNavTop .readerNavMenuCloseButton.circledX{
  width: 20px;
}
.connectionsHeader .readerNavMenuCloseButton.circledX img,
.readerNavMenu.noHeader.compare .readerNavTop .readerNavMenuCloseButton.circledX img {
  opacity: 0.4;
  height: 20px;
  width: 20px;
  vertical-align: middle;
}
.connectionsPanelHeader .languageToggle img {
  vertical-align: middle;
  margin-top: -2px;
}
.connectionsPanel .flashMessage {
  font-size: 18px;
  color: #999;
  margin-bottom: 30px;
  text-align: left;
}
.interface-hebrew .connectionsPanel .flashMessage {
  text-align: right;
}
.textList {
  width: 100%;
  height: 54%;
  bottom: 0;
  left: 0;
  position: absolute;
  text-align: justify;
  margin: 0 auto;
  background-color: #FBFBFA;
}
.textList.marginless .texts,
.textList.fullPanel.marginless .texts {
  padding: 0 0 80px 0;
}
.dark .textlist {
  background-color: #333331;
}
.textList.fullPanel {
  padding-top: 60px;
  height: 100%;
  box-sizing: border-box;
}
.textList .texts,
.textList .fullFilterView {
  height: 100%;
  width: 100%;
  box-sizing: border-box;
  overflow: hidden;
  overflow-y: scroll;
  -webkit-overflow-scrolling: touch;
}
.textList .fullFilterView .contentInner {
  max-width: 700px;
  margin: 0 auto;
}
.textList .texts .contentInner {
  max-width: 660px;
  margin: 0 auto;
}
.textList .texts {
  padding: 30px 30px 80px 30px;
}
.textList.fullPanel .texts {
  padding: 40px 40px 80px 40px;
}
.textListTop {
  position: absolute;
  top: 0;
  left: 0;
  width: 100%;
  background-color: inherit;
  z-index: 1;
}
.textList.fullPanel .textListTop {
  text-align: center;
  height: 55px;
}
.dark .textList {
  background-color: #333331;
}
.dark .textList .anchorText {
  background-color: #333331;
}
.textList .heOnly {
  display: block;
}
.textList.fullPanel .textListTop .leftButtons {
  margin: 9px 0 0 10px;
}
.textList.fullPanel .textListTop .rightButtons {
  margin: 9px 10px 0 0;
}
.gridBox {
  width: 100%;
  border-spacing: 0;
  background-color: transparent;
}
.gridBox table {
  width: 100%;
  border-style: hidden;
  border-collapse: collapse;
}
.gridBox tr {
  height: 1px; /* hack to get td contents to 100% height */
}
.gridBox td {
  height: inherit;
  padding: 0;
}
@media (max-width: 450px) {
  .gridBox td {
    border: solid transparent;
    border-width: 2px 4px;
  }
}
.twoBox td {
  width: 50%;
}
.threeBox td {
  width: 33.333333%;
}
.dark .filterSet td {
  border-color: #555;
}
.filterSet td.empty {
  border-left: 1px solid transparent;
  border-right: 1px solid transparent;
}
.topFilters {
  text-transform: none;
}
.dark .topFilters {
  background-color: #2D2D2B;
  border-bottom: 1px solid #444;
}
.textList.fullPanel .topFilters {
  margin: 0;
  border-top: 8px solid transparent;
  padding: 6px 22px 5px;
  background-color: #EDEDED;
}
.topFilters .textFilter {
  color: #999;
  display: inline-block;
  padding: 16px 8px;
}
.topFilters .textFilter.on {
  color: black;
}
.dark .topFilters .textFilter {
  color: #bbb;
}
.topFilters .textFilter > div {
  display: table-cell;
  vertical-align: middle;
}
.textList.fullPanel .recentFilterSet {
  margin: 0 0 12px 0;
}
.textList.fullPanel .recentFilterSet .textFilter, .connectionsPanelHeader .recentFilterSet.topFilters .textFilter{
  display: inline-block;
  padding: 0;
  margin: 6px 14px;
  background-color: transparent;
  color: #999999;
  border-bottom: 4px solid #cccccc;
  margin-inline-start: 0;
}
.connectionsPanelHeader .recentFilterSet.topFilters .textFilter{
  margin: 18px;
  margin-inline-end: 14px;
  margin-inline-start: 0;
}
.textList.fullPanel .recentFilterSet .textFilter.on, .connectionsPanelHeader .recentFilterSet.topFilters .textFilter.on {
  color: #000000;
  border-bottom-color: var(--category-color);
}
.recentFilterSet.filterSet .textFilter, .recentFilterSet.filterSet .textFilter span{
  font-family: "HebrewInEnglish Text Font", "adobe-garamond-pro", "Crimson Text", Georgia, serif;
}
.topFiltersInner {
  display: inline-block;
  white-space: nowrap;
  overflow: hidden;
  text-overflow: ellipsis;
  vertical-align: middle;
}
.textList.fullPanel .topFiltersInner {
  white-space: normal;
}
.showMoreFilters {
  vertical-align: middle;
  float: right;
}
.categoryFilter {
  text-transform: uppercase;
  padding: 19px 34px;
  font-size: 18px;
  cursor: pointer;
  line-height: 18px;
  color: #000;
  -webkit-tap-hightlight-color: rgba(0,0,0,0); /* pulled from common.css; should apply more broadly? */
}
.textFilter {
  padding: 19px 34px;
  font-size: 18px;
  line-height: 1.2;
  display: block;
  cursor: pointer;
  color: #333;
}
.connectionsCount {
  color: #666;
  font-size: 16px;
  font-weight: lighter;
  letter-spacing: 1px;
  font-family: "Roboto", "Helvetica Neue", "Helvetica", sans-serif;
  unicode-bidi: isolate;
}
.englishAvailableTag {
  font-family: "Roboto", "Helvetica Neue", "Helvetica", sans-serif;
  text-transform: uppercase;
  align-self: flex-start;
  color: #999;
  border: 1px solid #CCC;
  border-radius: 3px;
  font-size: 12px;
  line-height: 18px;
  padding: 0px 3px;
  margin-left: 4px;
}
.filterInner {
  display: flex;
}
.filterInner .filterText {
  flex: 1;
}
.categoryFilterGroup.withBooks {
  border-bottom: 1px solid #E5E5E5;
}
.categoryFilterGroup a:hover {
  text-decoration: none;
}
.categoryFilterGroup.withBooks + .categoryFilterGroup {
  margin-top: 30px;
}
.categoryFilterGroup .textFilter {
    border-top: 1px solid #E5E5E5;
}
.categoryFilter.on, .textFilter.on {
  color: black;
}
.dark .categoryFilter.on, .dark .textFilter.on {
  color: white;
}
.textFilter.lowlight {
  color: #999;
}
.topFilters .textFilter.showMoreFilters {
  color: #999;
}
.bilingual .textFilter .he,
.bilingual .categoryFilter .he {
  display: none;
}
.fullFilterView {
  border-top: 1px solid #ddd;
  background-color: #FBFBFA;
  padding: 40px 20px;
}
.sepia .fullFilterView {
  background-color: #F3F3F1;
}
.dark .fullFilterView {
  background-color: #2D2D2B;
  border-color: #444;
}
.fullFilterView td {
  background-color: white;
  border: 2px solid #FBFBFA;
}
.fullFilterView td.empty {
  background-color: transparent;
}
.dark .fullFilterView td {
  background-color: #333331;
  border-color: #2d2d2b;
  color: white;
}
.fullFilterView .categoryFilter {
  background-color: white;
  margin-bottom: 1px;
}
.fullFilterView .categoryFilter.notClickable {
  color: #999;
  font-family: "Roboto", "Helvetica Neue", "Helvetica", sans-serif;
  background-color: transparent;
  padding: 12px 12px 28px;
  cursor: auto;
}
.dark .fullFilterView .categoryFilter {
  background-color: #333;
}
.fullFilterView .categoryFilterGroup {
  margin-bottom: 30px;
}
.showSelectedFilters {
  background-color: #222F4F;
  color: white;
  font-family: "Roboto", "Helvetica Neue", "Helvetica", sans-serif;
  text-transform: uppercase;
  text-align: center;
  padding: 8px;
  cursor: pointer;
  border-radius: 3px;
  margin: 16px 0;
}
.textList .textListTop > .loadingMessage,
.textList .texts .contentInner > .loadingMessage {
  padding: 22px 10px 0;
  color: #999;
  font-size: 14px;
  text-align: center;
}
.textList .textListTop > .loadingMessage {
  position: relative;
  top: 70px;
}
.textList .texts {
  position: relative;
  background-color: #FBFBFA;
}
.sepia .textList .texts {
  background-color: #FBFBFA;
}
.dark .textList .texts {
  background-color: #333331;
}
.textList .texts .textRange {
  font-size: 1.8em;
  padding-top: 16px;
  margin-top: 12px;
  position: relative;
  cursor: text;
}
.textList .texts .textRange .segment{
  cursor: text;
}
.textListTextRangeBox {
  border-bottom: 1px solid #eee;
}
.textList .texts .textRange .title {
  color: #999;
}
.textList .texts .segment .queryTextHighlight {
  padding: 0;
  background-color: inherit;
  font-weight: bold;
}
.dark .textList .texts .textRange .title {
  color: #ddd;
}
.textList.singlePanel .textListTextRangeBox:first-child {
  margin-top: -30px;
}
.textRange .title {
  display: flex;
  justify-content: space-between;
}
.textRange .title .buttons {
}
.bilingual .textList .title .he {
  display: none;
}
.textList .sheet,
.textList .note {
  padding: 0 0 24px 0;
  display: flex;
  flex-flow: column;
}
.textList .sheet + .sheet {
  padding: 24px 0;
  border-top: 1px solid #E6E5E6;
}
.textList .sheet .sheetInfo{
  display: flex;
  justify-content: space-between;
}
.sheet .sheetInfo .sheetUser {
  display: flex;
  align-items: center;
}
.textList .sheet .sheetAuthorImg,
.textList .note .noteAuthorImg {
  height: 26px;
  width: 26px;
  vertical-align: -8px;
}
.textList .sheet .sheetViews {
  color: #999;
  font-size: 12px;
}
.textList .sheet .sheetAuthor,
.textList .note .noteAuthor {
  color: #666;
  font-size: 16px;
  font-family: "Roboto", "Helvetica Neue", "Helvetica", sans-serif;
  margin: auto 14px;
}
.textList .sheet .sheetTitle {
  display: flex;
  justify-content: flex-start;
  margin-top: 14px;
  font-size: 18px;
  text-align: left;
  color: #000;
}
.textList .sheet .sheetTitle .sheetIcon {
  width: 14px;
  height: 14px;
  opacity: 0.4;
  margin-top: 3px;
}
.textList .sheet .sheetTitle .sheetTitleText{
  margin: auto 6px;
}
.textList .sheet .sheetTags {
  display: flex;
  flex-flow: row wrap;
  margin-top: 6px;
  font-size: 13px;
  color: #999;
  font-family: "Roboto", "Helvetica Neue", "Helvetica", sans-serif;
  text-align: left;
}
/*.interface-hebrew .textList .sheet .sheetTags {
  text-align: right;
}*/
.textList .sheet .sheetTag {
  color: inherit;
  display: inline-block;
  white-space: nowrap;
}
.sheet .sheetRight {
  display: flex;
  flex-direction: row;
  align-items: flex-start;
  padding-top: 5px;
}
.sheet .sheetRight img {
  display: none;
}
.sheet:hover .sheetRight img {
  opacity: 0.4;
  width: 17px;
  height: 17px;
  display: inline-block;
}
.sheet:hover .sheetRight img:hover {
  opacity: 0.6;
  cursor: pointer;
}
.sheet .sheetTag .separator {
  display: inline-block;
  margin-right: 8px;
}
.sheet .sheetTags .unlisted img {
  width: 13px;
  height: 13px;
  vertical-align: middle;
  opacity: 0.4;
  margin: 0 3px 0 0;
}
.interface-hebrew .sheet .sheetTags .unlisted img {
  margin: 0 0 0 3px;
}
.sheetTag.button,
.sheetTag.button:hover,
.sheetTag.button:active {
  background-color: #EDEDED;
  border-color: #ccc;
  color: #999;
  font-size: 14px;
  margin: 4px;
}
.readerTextTableOfContents .sheetTag.button {
  padding: 10px 16px
}
.textList .sheetList {
  padding-top: 40px;
}
.textList .sheetList + .sheetList {
  border-top: 1px solid #E6E5E6;
}
.textList .note .noteAuthorInfo {
  margin-bottom: 14px;
}
.textList .note .noteTitle {
  font-weight: bold;
}
.textList .note .noteTitle,
.textList .note .noteText {
  font-size: 16px;
}
.textList .textListTextRangeBox + .sheet {
  margin-top: 24px;
}
<<<<<<< HEAD

.mediaList {
	padding: 40px 40px 80px;
}

.mediaList .media {
  border-top: solid 1px #CCC;
  padding: 20px 0;
  text-align: left;
  direction: ltr;
}

.mediaList .mediaTitle {
    font-family: roboto,helvetica neue,helvetica,sans-serif;
    letter-spacing: 1px;
    font-style: normal;
    font-weight: 400;
    font-size: 16px;
    line-height: 19px;
    color: #666;
	padding-bottom: 15px;
}


.mediaList .media .title {
	font-size: 22px;
    color: #000;
	display: flex;
}


.mediaList .media a {
	color: #999;
}

.mediaList .media .description {
	margin: 10px 0;
  font-size: 14px;
  font-family: "Roboto", "Helvetica Neue", "Helvetica", sans-serif;
  flex-flow: row;
  justify-content: space-between;
  color: #999;
}

.mediaList .media .panel{
	background: #e6e6e6;
	border-radius: 50px;
	text-align: center;
	margin: 10px 0;
	padding: 15px;
  font-size: 13px;
  line-height: 15px;
  flex-direction: row;
  display: flex;
  flex-wrap: nowrap;
  justify-content: space-between;
}

.mediaList .media .panel .playTimeContainer {
  display: inline-flex;
  align-self: center;
}

.mediaList .media .panel .playTimeContainer span {
  margin: 0 15px;
}

.mediaList .media .panel .sliderContainer {
  display: inline-flex;
  flex: 2;
  align-self: center;
}


.mediaList .media .panel input[type='image'] {
	  width: 15px;
    height: 15px;
}

.slider {
  -webkit-appearance: none;
  height: 2px;
  background: #4d4d4d;
  outline: none;
  opacity: 0.7;
  width: 100%;
}

.slider:hover {
  opacity: 5;
}

.slider::-webkit-slider-thumb {
  -webkit-appearance: none;
  appearance: none;
  width: 10px;
  height: 10px;
  border-radius: 50%;
  background: #000080;
  cursor: pointer;
}

.slider::-moz-range-thumb {
  width: 10px;
  height: 10px;
  border-radius: 50%;
  background: #4CAF50;
  cursor: pointer;
}

=======
.webpageList .website {
  text-align: start;
}
>>>>>>> 18a32c0c
.webpageList .website .icon {
  height: 16px;
  width: 16px;
  margin-top: 2px;
}
.webpageList .webpage {
  margin-bottom: 30px;
  text-align: left;
  direction: ltr;
}
.webpageList .webpage.hebrew{
  text-align: right;
  direction: rtl;
}
.webpageList .webpage .icon {
  margin-right: 10px;
}
.webpage.hebrew .icon {
  margin: 0 0 0 10px;
}
.webpageList .webpage .title {
  font-size: 22px;
  color: black;
  text-decoration: none;
  margin-bottom: 10px;
}
.webpageList .webpage .title:hover {
  text-decoration: none;
}
.webpageList .webpage .domain {
  font-family: "Roboto", "Helvetica Neue", "Helvetica", sans-serif;
  font-size: 14px;
  color: #666;
  margin-bottom: 10px;
}
.webpageList .webpage .description {
  font-size: 18px;
  color: #999;
}
.webpageList .webpage .stats, .mediaList .media .meta {
  font-size: 13px;
  color: #999;
  margin-top: 5px;
}
.webpageList.empty .loadingMessage {
  margin-top: 0px;
}
.webpageList .webpagesLinkerMessage {
  padding: 20px 0px;
  color: #999;
  border-top: 1px solid #E5E5E5;
  font-size: 13px;
}
.marginless .webpageList .webpagesLinkerMessage {
  padding: 20px 34px;
}
.webpageList .webpagesLinkerMessage a {
  color: #999;
  text-decoration: underline;
}
.textList.marginless .webpageList.empty .loadingMessage {
  margin: 50px 40px;
}
.textRange .numberLabel {
  position: absolute;
  top: 14px;
}
.english .textRange .numberLabel {
  left: -24px;
}
.english .textRange .numberLabel.itag {
  right: -30px;
  left: initial;
}
.hebrew .textRange .numberLabel,
.bilingual .textRange .numberLabel  {
  right: -30px;
}
.multiPanel .textRange .numberLabel{
  display: none;
}
.multiPanel .textRange .numberLabel.itag{
  display: block;
  color: #4871bf;
}
.textRange.lowlight .numberLabel {
  color: #999;
}
.readerPanel.bilingual .connectionsPanel .he {
  display: none;
}
.connectionsSummaryLoading {
  padding: 20px 34px;
  color: #999;
}
.connectionsPanel .connectionsSummaryLoading .loadingMessage {
  margin-top: 0;
}
.textListTextRangeBox {
  position: relative;
}
.textListTextRangeBox .textRange{
  margin-bottom: 0;
  padding-bottom: 0;
}
.textListTextRangeBox .connection-buttons{
  margin-bottom: 28px;
  display: flex;
  align-items: center;
  align-content: flex-start;
}
.textListTextRangeBox .connection-buttons.access-user .connection-button.delete-link{
  display:none;
}
.textListTextRangeBox .connection-buttons .connection-button{
  font-style: normal;
  font-weight: normal;
  font-size: 13px;
  line-height: 15px;
  color: #999999;
  margin-inline-end: 15px;
  text-decoration: none;
  cursor: pointer;
}
.singlePanel .textListTextRangeBox .connection-buttons .connection-button{
  text-align: start;
  margin-inline-end: 5px;
}
.textListTextRangeBox .connection-buttons .connection-button .int-en{
  font-family: "Roboto", "Helvetica Neue", "Helvetica", sans-serif;
}
.textListTextRangeBox .connection-buttons .connection-button .int-he{
  font-family: "Heebo", "Roboto", "Helvetica Neue", "Helvetica", sans-serif;
}
.toolsMessage {
  margin: 130px 0;
  text-align: center;
  font-size: 18px;
}
.textListTextRangeBox .connection-buttons .connection-button::before{
  line-height: 25px;
  color: #999999;
  vertical-align: middle;
  opacity: 0.4;
  transform: scale(0.55);
  display: inline-block;
}
.textListTextRangeBox .connection-buttons .panel-open-link::before{
  content: url("/static/icons/open-panel.svg");
}
.textListTextRangeBox .connection-buttons .delete-link::before{
  content: url("/static/icons/remove-connection.svg");
}
.textListTextRangeBox .connection-buttons .add-to-sheet-link::before{
  content: url("/static/icons/add-to-sheet.svg");
}
.toolsButton {
  display: flex;
  justify-content: flex-start;
  color: #000;
  border-top: 1px solid #E5E5E5;
  cursor: pointer;
  font-size: 16px;
  letter-spacing: 1px;
  padding: 20px 34px;
}
.topicList.topicsHe {
  direction: rtl;
}
.topicList.topicsEn {
  direction: ltr;
}
.toolsButton.topicButton {
  flex-direction: column;
  letter-spacing: unset;
}
.topicButton .topicButtonTitle {
  display: flex;
  flex-direction: row;
  justify-content: space-between;
  text-align: left;
}
.topicButton .topicButtonTitle .he {
  text-align: right;
}
.topicButton .contentText .en {
  font-family: "adobe-garamond-pro", "Crimson Text", Georgia, serif;
}
.topicButtonTitle .he {
  font-size: 122%;
}
.topicButton .saveButton.tooltip-toggle.three-dots-button {
  margin-bottom: 0;
  margin-left: 30px;
}
.topicsHe .topicButton .saveButton.tooltip-toggle.three-dots-button {
  margin-right: 30px;
  margin-left: 0;
}
.topicButton .three-dots-button.tooltip-toggle::before {
  transform: none;
  left: unset;
  right: 30px;
  width: 180px;
}
.topicsHe .topicButton .three-dots-button.tooltip-toggle::before {
  right: unset;
  left: 30px;
  text-align: right;
}
.topicButton .smallText {
  margin-top: 10px;
  line-height: 18px;
  font-size: 18px;
  text-align: left;
}
.topicButton .smallText .en {
  font-family: "Roboto", "Helvetica Neue", "Helvetica", sans-serif;
  font-size: 13px;
  font-weight: normal;
  color: #999;
}
.topicButton .smallText .he {
  font-family: "Heebo", sans-serif;
  font-size: 13px;
  font-weight: normal;
  color: #999;
}
.topicsHe .topicButton .smallText {
  text-align: right;
}
.toolsButton:last-child {
  border-bottom: 1px solid #E5E5E5;
}
.toolsButton:hover {
  text-decoration: none;
  color: inherit;
}
.toolsButton .en {
  font-family: "Roboto", "Helvetica Neue", "Helvetica", sans-serif;
}
.toolsButton .toolsButtonIcon {
  color: #999;
  font-size: 20px;
  margin-top: -1px;
}
.interface-hebrew .toolsButton .toolsButtonIcon {
  margin-top: 1px;
}
.toolsButton img.toolsButtonIcon {
  width: 20px;
  height: 20px;
  opacity: 0.4;
  vertical-align: middle;
}
.toolsButton .toolsButtonText{
  margin: 0 10px;
}
.shareInputBox {
  padding: 34px;
}
.shareInput {
  width: 100%;
  box-sizing: border-box;
  border-radius: 7px;
  border: none;
  box-shadow: 0 1px 3px rgba(0,0,0,0.2);
  font-size: 18px;
  font-family: "Roboto", "Helvetica Neue", "Helvetica", sans-serif;
  color: #666;
  padding: 20px 26px;
}
.addToSourceSheetBox {
  position: relative;
}
.addToSourceSheetBox input {
  padding: 13px 12px;
  margin: 0;
  cursor: pointer;
  font-size: 18px;
  border-radius: 4px;
  box-shadow: none;
  border: 1px solid #E9E9E9;
  width: 60%;
  height: 50px;
  box-sizing: border-box;
}
.addToSourceSheetBox .button {
  width: 100%;
  text-align: center;
  margin: 0;
}
.addToSourceSheetBox .button.small {
  width: 37%;
  box-sizing: border-box;
  height: 50px;
  padding: 17px;
  margin: 0;
  float: right;
}
.interface-hebrew .addToSourceSheetBox input {
  width: 47%;
}
.interface-hebrew .addToSourceSheetBox .button.small {
  width: 50%;
  float: left;
}
.addToSourceSheetBox .newSheet {
  border-top: 1px solid #E9E9E9;
  padding: 14px 22px;
}
.addToSourceSheetBox .newSheet input::placeholder { /* eventual spec? */
  font-family: "Roboto", "Helvetica Neue", "Helvetica", sans-serif;
}
.addToSourceSheetBox .newSheet input::-webkit-input-placeholder { /* Chrome/Opera/Safari */
  font-family: "Roboto", "Helvetica Neue", "Helvetica", sans-serif;
}
.addToSourceSheetBox .newSheet input::-moz-placeholder { /* Firefox 19+ */
  font-family: "Roboto", "Helvetica Neue", "Helvetica", sans-serif;
}
.addToSourceSheetBox .newSheet input:-ms-input-placeholder { /* IE 10+ */
  font-family: "Roboto", "Helvetica Neue", "Helvetica", sans-serif;
}
.addToSourceSheetBox .newSheet input:-moz-placeholder { /* Firefox 18- */
  font-family: "Roboto", "Helvetica Neue", "Helvetica", sans-serif;
}
.confirmAddToSheet {
  text-align: center;
  background-color: #FBFBFA;
  margin-bottom: 10px;
}
.confirmAddToSheet .message{
  text-align: start;
}
.confirmAddToSheet.addToSourceSheetBox .message span{
  font-family: 'HebrewInEnglish Text Font', "adobe-garamond-pro", "Crimson Text", Georgia, "Times New Roman", serif;
  font-style: normal;
  font-weight: normal;
  font-size: 18px;
  line-height: 25px;
  text-decoration-line: none;
  color: #666666;
}

.confirmAddToSheet.addToSourceSheetBox .message span a{
  text-decoration: underline;
  color: #666666;
}


.confirmAddToSheet .button {
  width: 100%;
}
.connectionsPanel .allSheetsLink,
.connectionsPanel .allNotesLink {
  display: block;
  margin-top: 10px;
}
.interface-hebrew .allNotesLinks {
  text-align: left;
}
.noteList + .noteList {
  border-top: 1px solid #ccc;
}
.connectionsPanel .loadingMessage {
  margin-top: 40px;
}
.connectionsPanel textarea.noteText,
.connectionsPanel textarea.feedbackText,
.sideColumn textarea.feedbackText {
  width: 100%;
  min-height: 100px;
  border: none;
  border-radius: 7px;
  padding: 20px 25px;
  box-sizing: border-box;
  box-shadow: 0 1px 3px rgba(0,0,0,0.2);
  font-size: 18px;
  font-family: "adobe-garamond-pro", "Crimson Text", Georgia, serif;
  margin-bottom: 10px
}
.connectionsPanel .noteSharingToggle {
  border: 1px solid #ccc;
  border-radius: 4px;
  margin-bottom: 12px;
}
.connectionsPanel .notePrivateButton,
.connectionsPanel .notePublicButton {
  width: 50%;
  display: inline-block;
  text-align: center;
  color: #CCC;
  padding: 16px 24px;
  border-radius: 4px;
  cursor: pointer;
  font-size: 15px;
  letter-spacing: 1px;
  font-family: "Roboto", "Helvetica Neue", "Helvetica", sans-serif;
  box-sizing: border-box;
}
.connectionsPanel .notePrivateButton.active,
.connectionsPanel .notePublicButton.active {
  background-color: white;
  color: #666;
}
.connectionsPanel .notePrivateButton {
  border-right: 1px solid #ccc;
  border-top-right-radius: 0;
  border-bottom-right-radius: 0;
}
.hebrew .connectionsPanel .notePrivateButton {
  border-left: 1px solid #ccc;
  border-top-left-radius: 0;
  border-bottom-left-radius: 0;
  border-right: none;
  border-top-right-radius: 4px;
  border-bottom-right-radius: 4px;
}
.connectionsPanel .line {
  width: 100%;
  border-bottom: 1px solid #ccc;
  margin: 40px 0;
}
.connectionsPanel .deleteNote {
  text-align: center;
  padding: 18px 0;
  color: #999;
  font-size: 15px;
  cursor: pointer;
  font-family: "Roboto", "Helvetica Neue", "Helvetica", sans-serif;
}
.connectionsPanel.textList .note {
  padding: 30px 0;
  position: relative;
}
.connectionsPanel.textList .note {
  border-top: 1px solid #E6E5E6;
}
.connectionsPanel.textList .note:first-child {
  border-top: none;
}
.connectionsPanel .noteButtons {
  position: absolute;
  top: 30px;
  left: -32px;
}
.interface-hebrew .connectionsPanel .noteButtons {
  left: auto;
  right: -32px;
}
.connectionsPanel .editNoteButton {
  visibility: hidden;
}
.connectionsPanel .note:hover .editNoteButton {
  visibility: visible;
}
.connectionsPanel .noteButtons .fa {
  cursor: pointer;
  color: #C6C6C6;
  font-size: 20px;
  margin: 0 8px;
}

.connectionsPanel .chavruta #chavrutaURL {
  background: #FBFBFA;
  box-shadow: 0px 1px 3px rgba(0, 0, 0, 0.25);
  border-radius: 6px;
  border: none;
  width: calc(100% - 22px);
  padding: 15px 11px;
  font-family: "Roboto", "Helvetica Neue", "Helvetica", sans-serif;
  color: #666;
  font-style: normal;
  font-weight: normal;
  font-size: 16px;
  line-height: 19px;
}

.connectionsPanel .chavruta .buttonContainer {
width: 100%;
margin-top: 15px;
text-align: center;
}


.connectionsPanel .chavruta .startChavrutaButton {
color: #fff;
}

.connectionsPanel .chavruta .startChavrutaButton img {
  filter: invert(100%) sepia(0%) saturate(7500%) hue-rotate(181deg) brightness(118%) contrast(111%);
  margin-inline-end: 10px;
}

.connectionsPanel .chavruta .headerText {
  font-family: "Roboto", "Helvetica Neue", "Helvetica", sans-serif;
  font-style: normal;
  font-weight: 500;
  font-size: 22px;
  line-height: 26px;
  padding-bottom: 13px;

  /* Dark Grey */
  color: #666666;
  border-bottom: 1px solid #CCCCCC;
}

.connectionsPanel .chavruta p {
font-size: 16px;
font-family: "Roboto", "Helvetica Neue", "Helvetica", sans-serif;
line-height: 19px;
color: #666666;
}

.connectionsPanel .chavruta .fakeBrowser {
  width: 100%;
  margin: 30px auto 30px;
}

.fakeBrowser .fakeBrowserHeader {
  background: #C4C4C4;
  width: 100%;
  height: 30px;
  display: inline-flex;
  border-radius: 3px 3px 0 0;
}

.fakeBrowser .fakeBrowserButtons {
  padding: 7px;
}

.fakeBrowser .fakeBrowserButton {
  width: 8px;
  height: 8px;
  border-radius: 8px;
  display: inline-block;
  margin: 0px 1px;
}

.fakeBrowserButton.red {
  background: #E96E4C;
}
.fakeBrowserButton.yellow {
  background: #E6A935;
}
.fakeBrowserButton.green {
  background: #85C33D;
}

.fakeBrowser .fakeBrowserURLBar {
  background: #fff;
  flex: 1;
  align-self: center;
  margin-right: 10px;
  text-align: center;
  opacity: 0.85;
  border-radius: 4px;
  color: #9B9B9B;
}

.fakeBrowser .fakeBrowserMain {
  width: 100%;
  height: 190px;
  background-color: #fff;
  border-radius: 0 0 3px 0;
}

.fakeBrowser .fakeBrowserMain .fakeBrowserLeft {
  padding: 10px;
  background-color: #EDEDEC;
  width: 85px;
  display: inline-block;
  border-radius: 0 0 0 3px;
}


.fakeBrowser .fakeBrowserMain .fakeBrowserRight {
  padding: 0 10px;
  background-color: #fff;
  width: calc(100% - 127px);
  display: inline-block;
}

.fakeBrowser .fakeBrowserMain .fakeBrowserRight hr {
  border: none;
  margin-top: 8px;
  border-top: 3px solid #ccc;
}

.fakeBrowser .fakeBrowserMain .fakeBrowserRight hr:nth-child(4n+0) {
  margin-bottom: 16px;
  width: 80%;
  margin-inline-start: 0;
}


.fakeBrowser .fakeBrowserButtonAvatar {
  margin: 10px auto 5px;
  width: 80%;
  text-align: center;
}

.fakeBrowser .fakeBrowserButtonAvatar img {
  width: 100%;
}

.fakeBrowser .fakeBrowserButtonAvatar .default-profile-img {
  line-height: 68px;
  background: #212E50;
}

.addConnectionBox {
  font-size: 18px;
  text-align: center;
}
.addConnectionSummary {
  margin-bottom: 20px;
}
.loginPrompt {
  text-align: center;
}
.loginPrompt .loginPromptMessage {
  font-size: 18px;
  margin-bottom: 20px;
}
.loginPrompt .button {
  width: auto;
  margin: 0 6px;
}
.notificationsPanel .content {
  font-family: "Roboto", "Helvetica Neue", "Helvetica", sans-serif;
  font-size: 16px;
  color: #666;
}
.notificationsPanel .content a {
  color: #000;
  text-decoration: underline;
}
.systemPanel.readerNavMenu h1 {
  margin: 0 0 40px 0;
  height: auto;
}
.systemPanel.readerNavMenu h1 :not(.languageToggle) .en {
  font-family: "Roboto", "Helvetica Neue", "Helvetica", sans-serif;
}
.systemPanel.readerNavMenu h1 .button {
  position: absolute;
  right: 0;
  top: 0;
  padding: 0;
  margin: 0;
  line-height: 26px;
}
.profile-pic {
  display: flex;
  justify-content: center;
  align-items: center;
  flex-direction: column;
}
.profile-page .profile-pic .profile-pic-hover-button {
  display: none;
}
.profile-pic-cropper-error {
  line-height: 1;
  max-width: 50vw;
  overflow: hidden;
}
.profile-page .profile-pic:hover .profile-pic-hover-button.profile-pic-button-visible {
  display: flex;
}
.profile-page .profile-pic .profile-pic-button-row {
  display: flex;
}
.profile-page .profile-pic .profile-pic-button {
  position: absolute;
}
.profile-pic-cropper-modal {
  max-width: unset !important;
  max-height: unset !important;
  padding: 15px 15px 17px 15px !important;
  box-shadow: 0px 1px 4px rgba(0, 0, 0, 0.4);
  background-color: #FFF !important;
  border-radius: 6px;
}
.profile-pic-cropper-modal-inner {
  overflow: auto;
  display: block;
  line-height: 0;
  border-radius: 6px;
}
.profile-pic-loading {
  display: flex;
  align-items: center;
  justify-content: center;
  margin-top: 17px;
}
.profile-pic-cropper-modal .ReactCrop__crop-selection {
  border-radius: 50%;
  box-shadow: 0 0 0 9999em rgba(255, 255, 255, 0.6);
}
.profile-pic-cropper-modal .ReactCrop__image {
  max-width: 50vw;
  max-height: 50vh;
}
.profile-pic-close {
  right: 25px !important;
}
.profile-pic-cropper {
}
.profile-page .profile-pic .profile-pic-cropper-modal .profile-pic-cropper-button {
  display: inline-flex;
}
.profile-page .profile-pic .profile-pic-cropper-desc {
  margin-top: 9px;
  margin-bottom: 18px;
}
.profile-pic .profile-pic-input-file {
  /* make it essentially invisible so it stays in DOM and is accessible */
  width: 0.1px;
  height: 0.1px;
  opacity: 0;
  overflow: hidden;
  position: absolute;
  z-index: -1;
}
.readerNavMenu.profile-page .resourcesLink img {
  top: 0;
}
.profile-page .logoutLink {
  box-shadow: none;
  font-size: 16px;
}
.profile-page .logoutLink .int-en {
  font-family: "Roboto", "Helvetica Neue", "Helvetica", sans-serif;
}
.profile-page .logoutLink .int-he {
  font-family: "Heebo", sans-serif;
}
.notificationsPanel a {
  color: #000;
  text-decoration: underline;
}
.notificationsList {
  margin-bottom: 100px;
}
.notificationsList .notification {
  width: auto;
  border-bottom: 1px solid #ccc;
  border-top: none;
  padding: 27px 15px;
  margin: 0;
}
.notificationsList .added-description {
  padding: 5px 0 0;
}
.notificationsPanel .notification .date {
  color: #999;
  font-size: 13px;
  margin-top: 8px;
}
.notificationsList .int-he {
  font-size: inherit;
}
.notificationsList .notification a{
  unicode-bidi: plaintext;
}
.notification-message-link {
  display: inline-block;
  padding: 0 5px;
}
.globalUpdateForm {
  padding: 20px;
  background-color: #ddd;
  border-radius: 15px;
  font-size: 18px;
}
.globalUpdateForm .storyTypeSelector {
  padding-bottom: 15px;
}
.globalUpdateForm  select {
  margin: 0 0 0 15px;
}
.globalUpdateForm .error {
  color: red;
  font-size: 90%;
}
.globalUpdateForm input[type="text"] {
  padding: 5px;
  margin: 0 0 0 15px;
}
.globalUpdateForm input[type="radio"] {
  padding: 5px;
  margin: 8px;
}
.globalUpdateForm label {
  padding-top: 10px;
  display: block;
}
.globalUpdateForm .previewButton {
  margin-left: 85%;
  font-size: 20px;
}
.story-action-button {
  display: inline-block;
  background: #CB6158;
  padding: 0 15px;
  margin: 0 8px;
  width: 60px;
  text-align: center;
  height: 19px;
  color: #fff;
  cursor: pointer;
  border-radius: 8px;
  box-shadow: 1px 1px 1px #ccc;
  border: 1px solid #ccc;
}

.lds-ring {
  display: inline-block;
  position: relative;
  width: 34px;
  height: 34px;
}
.lds-ring div {
  box-sizing: border-box;
  display: block;
  position: absolute;
  width: 21px;
  height: 21px;
  margin: 6px;
  border: 6px solid #999;
  border-radius: 50%;
  animation: lds-ring 1.2s cubic-bezier(0.5, 0, 0.5, 1) infinite;
  border-color: #999 transparent transparent transparent;
}
.lds-ring div:nth-child(1) {
  animation-delay: -0.45s;
}
.lds-ring div:nth-child(2) {
  animation-delay: -0.3s;
}
.lds-ring div:nth-child(3) {
  animation-delay: -0.15s;
}
@keyframes lds-ring {
  0% {
    transform: rotate(0deg);
  }
  100% {
    transform: rotate(360deg);
  }
}
.sefariaLogo {
  text-align: center;
  text-transform: uppercase;
  font-family: "Roboto", "Helvetica Neue", "Helvetica", sans-serif;
}
#appLoading {
  position: fixed;
  text-align: center;
  background-color: #FBFBFA;
  height: 100%;
  width: 100%;
}
#appLoading .loadingMessage {
  position: absolute;
  top: 45%;
  left: 50%;
  transform: translate(-50%, -50%);
}
#appLoading img {
  width: 150px;
  height: 42px;
  margin-bottom: 6px;
}
.emptyDesktop {
  margin-top: 200px;
  text-align: center;
  color: #999;
}
.button {
  display: inline-block;
  color: white;
  background-color: #212E50;
  box-shadow: 0 1px 3px rgba(0,0,0,0.2);
  border-radius: 7px;
  padding: 17px 30px;
  margin: 0 2px 6px 2px;
  cursor: pointer;
  font-size: 16px;
  letter-spacing: 0.1em;
  font-family: "Roboto", "Helvetica Neue", "Helvetica", sans-serif;
  box-sizing: border-box;
  line-height: 19px;
  text-align: center;
}
a.button {
  color: white;
}
.button:hover {
  color: white;
  text-decoration: none;
}
.button.white {
  background-color: white;
  color: #333;
}
a.button.white {
  color: #333;
}
a.button.mini {
  padding: 5px;
  font-size: .8em;
}
.interface-english .userSheetTitle a.button.mini {
  float: right;
}
.interface-hebrew .userSheetTitle a.button.mini {
  float: left;
}
.button.transparent {
  color: #666;
  background-color: transparent;
  border: 1px solid transparent;
}
.profile-page .button.transparent {
  border: 0;
}
.button.transparent.bordered {
  border: 1px solid #CCC;
}
.button.fillWidth {
  width: 100%;
  text-align: center;
  display: block;
  margin: 10px 0;
}
.button.squareBorder {
  border-radius: 0;
}
a .button:hover {
  text-decoration: none;
}
.button.small {
  padding: 6px 12px;
  margin: 6px 12px;
}
.button img.buttonIcon {
    width: 16px;
    height: 16px;
    opacity: .4;
    margin: 0 5px;
    position: relative;
    top: 2px;
}
::placeholder {
   font-style: italic;
   font-family: "adobe-garamond-pro", "Crimson Text", Georgia, serif;
   color: #666;
}
:-ms-input-placeholder {
   font-style: italic;
   font-family: "adobe-garamond-pro", "Crimson Text", Georgia, serif;
   color: #666;
}
.interface-hebrew ::placeholder {
  font-style: normal;
  font-family: "Taamey Frank", "adobe-garamond-pro", "Crimson Text", Georgia, "Times New Roman", serif;
  font-size: 18px;
  color: #666;
}
.interface-hebrew :-ms-input-placeholder {
  font-style: normal;
  font-family: "Taamey Frank", "adobe-garamond-pro", "Crimson Text", Georgia, "Times New Roman", serif;
  font-size: 18px;
  color: #666;
}
.lexicon-content{
  font-size: 15px;
  padding-bottom: 10px;
  margin-bottom: 1px;
}
.lexicon-link:hover {
  text-decoration: underline;
}
.lexicon-header {
  padding: 10px;
  border-bottom: 1px solid #e5e5e5;
  background-color: #AAAAAA;
}
.lexicon-header h4 {
  font-size: 1.2em;
  margin: 0;
}
.entry + .entry {
  padding-top: 10px;
}
.lexicon-results {
  padding-top: 20px;
}
.lexicon-results .entry > div {
  padding: 1% 0 1% 0;
  margin: auto;
}
.lexicon-results .entry a {
    font-size: .8em;
    font-weight: bold;
    letter-spacing: 1px;
    cursor: pointer;
    color: #333;
}
.lexicon-results .entry .headline {
  color: #333;
  font-size: 1.2em;
  display: block;
}
.lexicon-results .entry .headwords .headword {
  display: inline;
}
.lexicon-results .entry .morphology {
  font-family: "Roboto", "Helvetica Neue", "Helvetica", sans-serif;
  color: #999;
  display: inline;
  margin-right: 5px;
}
.lexicon-results .entry .lang-ref {

}
.lexicon-results .entry .definition-content{
    color: #444;
}
.lexicon-results ol {
	list-style-position: inside;
}
.lexicon-results .entry .definition li.sense{
	margin-left: 15px;
    padding-bottom: 10px;
}
.lexicon-results .entry .definition ol.senses{
	padding-left: 0;
}
.lexicon-results .entry .definition > li.sense{
	margin-left: 0;
}
.lexicon-results .entry ol.definition {
	list-style-type: none;
	padding-top: 2px;
	padding-left: 0;
    margin: 0;
}
.lexicon-results .entry .definition .notes {}
.lexicon-results .entry .definition .derivatives {display: block;margin-left: 15px;}
.lexicon-results .attribution {

}

.lexicon-results .attribution div {
  display: block;
  font-family: "Roboto", "Helvetica Neue", "Helvetica", sans-serif;
  color: #aaa;
  font-size: 10px;
}
.lexicon-content .headword.en, .lexicon-content .headword.he,
.lexicon-content .definition-content.en, .lexicon-content .definition-content.he,
.lexicon-content .lexicon-results .attribution {
  display: inline;
}
.lexicon-content .headword.he, .lexicon-content .definition-content.he {
  direction: rtl;
}
.lexicon-content .headword.en, .lexicon-content .definition-content.en {
  direction: ltr;
}
.lexicon-instructions,
.lexicon-content .loadingMessage {
  font-size: 15px;
  font-style: italic;
}
h2.splitHeader {
  margin-bottom: 10px;
  text-align: left;
  padding-bottom: 40px;
}
h2.splitHeader .en {
  font-size: 14px;
}
h2.splitHeader .he {
  font-size: 14px;
}
.splitHeader .actionText {
  float:right;
  text-transform: none;
  cursor: pointer;
  color: inherit;
}
.splitHeader .actionText select {
  margin-left: 6px;
}
.sheetsNewButton {
  text-align:center;
  margin-bottom: 30px;
}
.sheetsNewButton a {
  color: inherit;
}
.sheet.userSheet .sheetTitle  {
  font-family: "adobe-garamond-pro", "Crimson Text", Georgia, serif;
  font-size: 20px;
  color:#333;
  margin-bottom: 6px;
  unicode-bidi: plaintext;
}
.sheet.userSheet {
  font-size: 14px;
  color:#999;
  text-decoration: none;
  flex-direction: column;
}
.interface-english .sheet.userSheet{
  font-family: "Roboto", "Helvetica Neue", "Helvetica", sans-serif;
}
.interface-hebrew .sheet.userSheet{
  font-family: "Heebo", "sans-serif";
}
.sheet.userSheet .userSheetInfo{
  display: flex;
  justify-content: flex-start;
}
.sheet.userSheet .userSheetInfo span:before{
  content: '·';
  margin: auto 4px;
}
.sheet.userSheet .userSheetInfo span:first-child:before{
  content: '';
  margin: 0;
}
.sheet.userSheet .sheetAccess{
  margin: auto 4px;
}
.filterByTag {
  cursor: pointer;
  text-transform: none
}
.sheet.userSheet .sheetEditButtons {
  font-size: 24px;
  height: 32px;
  width: 32px;
  text-align: center;
  line-height: 32px;
  background-color: white;
  border: 1px solid #E6E6E6;
  border-radius: 4px;
  margin-left: 10px;
  display: none;
  float:right;
  cursor: pointer;
  color: #999;
  text-decoration: none;
}
.sheetButton:hover {
  text-decoration: underline;
}
.sheetButton{
  border: 1px solid #fff;
}
.sheetButton.active {
  border: 1px solid #333;
}
.tagString a {
  text-decoration: none;
  color: #999;
}
.tagString a:after {
  content: ", ";
  color: #999;
}
.tagString a:last-child:after {
  content: "";
}
.groupsList {
  margin-top: 30px;
}
.singlePanel .groupsList {
  margin-top: 0;
}
.groupsList .loadingMessage {
  text-align: center;
}
.groupListing {
  padding: 30px 0;
  display: flex;
  flex-direction: row;
  justify-content: space-between;
}
.profile-page .groupListing {
  padding: 15px 0;
}
.profile-page .groupListingImageBox {
  display: flex;
  align-items: center;
}
.groupListing .left-content {
  display: flex;
  flex-direction: row;
  align-items: center;
}
.groupListing .right-content {
  align-self: flex-start;
  padding: 10px 10px 0 10px;
  font-size: 16px;
  color: #666;
  text-transform: capitalize;
  font-family: "Roboto", "Helvetica Neue", "Helvetica", sans-serif;
}
.groupListing + .groupListing {
  border-top: 1px solid #ccc;
}
.groupListingImageBox {
  width: 60px;
  height: 60px;
  float: left;
  margin-right: 20px;
}
.interface-hebrew .groupsList .groupListingImageBox {
  margin: 0 0 0 20px;
}
.sheetMetaDataBox .groupListingImageBox,
.tocTop .groupListingImageBox {
  background-color: transparent;
}
.sheetMetaDataBox .title.empty:before {
  content: "Untitled";
  color: #999;
  position: relative;
  pointer-events: none;

}
.groupListingImage {
  height: 100%;
  width: 100%;
  object-fit: cover;
  background-color: white;
}
.groupListingImage.default {
  width: 80%;
  height: 80%;
  margin: 10%;
  opacity: 0.4;
}
.profile-page .groupListingImage.default {
  background-color: #D2DCFF;
  object-fit: scale-down;
  margin: 0;
}
.groupListingName {
  display: block;
  font-size: 30px;
  color: #000;
  margin-bottom: 5px;
}
.groupListingName:hover {
  color: #333;
}
.groupListingDetails {
  color: #999;
  font-size: 13px;
}
.groupListingDetailSeparator {
  margin: 8px;
}
.groupPage .groupImage {
  max-height: 200px;
  max-width: 100%;
  display: block;
  margin: 0 auto 50px;
}
.groupInfo {
  margin-bottom: 50px;
}
.interface-hebrew .groupInfo .he {
  display: inline;
}
.interface-hebrew .groupInfo .en {
  display: none;
}
.groupPage h1 {
  margin-top: 20px;
  height: auto;
}
.groupPage a:hover {
  color: inherit;
}
.groupPage .groupWebsite {
  display: block;
  text-align: center;
  font-size: 16px;
  font-family: "Roboto", "Helvetica Neue", "Helvetica", sans-serif;
  margin-bottom: 20px;
  color: #666;
}
.groupPage .groupDescription {
  font-size: 16px;
  font-family: "Roboto", "Helvetica Neue", "Helvetica", sans-serif;
  color: #000;
  text-align: center;
}
.groupPage .groupDescription .he {
  font-family: "Heebo", sans-serif;
  font-size: 16px;
}
.groupPage .groupDescription .en .dedication {
  font-family: "adobe-garamond-pro", "Crimson Text", Georgia, serif;
  font-style: italic;
  font-size: 18px;
}
.groupPage .groupDescription .he .dedication {
  font-family: "Taamey Frank", "adobe-garamond-pro", "Crimson Text", Georgia, "Times New Roman", serif;
  font-size: 20px;
}
.groupPage .tabs {
  text-align: center;
  margin-bottom: 60px;
}
.groupPage .bubbleTab {
  font-size: 16px;
}
.groupPage .emptyMessage {
  text-align: center;
}
.groupPage .emptyMessage a {
  text-decoration: underline;
}
.groupPage .groupSearchBox {
  display: flex;
  align-items: center;
  border-bottom: 1px solid #ccc;
  margin-top: 20px;
}
.groupPage .groupSearchIcon {
  font-size: 22px;
  opacity: 0.4;
}
.groupPage .groupSearchInput {
  padding: 12px 10px;
  flex: 1;
  box-sizing: border-box;
  border: none;
  background: transparent;
  font-size: 24px;
}
.groupPage .tagsList {
  margin-top: 30px;
}
.groupInvitationBox {
  border-bottom: 1px solid #CCC;
  padding-bottom: 20px;
}
.groupSheetInner {
  display: flex;
}
.groupSheetInnerContent {
  flex: 1;
}
.groupSheetListingPinButton {
  display: none;
  opacity: 0.3;
  cursor: pointer;
}
.sheet:hover .groupSheetListingPinButton.active {
  display: block;
}
.groupSheetListingPinButton.pinned {
  display: block;
  opacity: 0.6;
}
#groupInvitationInput {
  padding: 14px 30px;
  width: 472px;
  border-radius: 7px;
  outline: 0;
  box-shadow: 0 1px 3px rgba(0,0,0,0.2);
  border: none;
  margin-right: 10px;
  font-size: 18px;
  position: relative;
  top: 3px;
}
.groupInvitationBoxMessage {
  font-size: 18px;
  padding: 12px 0 0;
  text-align: center;
}
.groupPage .groupMemberListing {
  padding: 24px 0;
  font-family: "Roboto", "Helvetica Neue", "Helvetica", sans-serif;
  font-size: 16px;
  color: #666;
  display: flex;
  flex-direction: row;
  justify-content: space-between;
}
.groupPage .groupMemberListing .groupLeft,
.groupPage .groupMemberListing .groupMemberListingRoleBox {
  display: flex;
  flex-direction: row;
  align-items: center;
}
.groupMemberListing + .groupMemberListing {
  border-top: 1px solid #CCC;
}
.groupMemberListingProfileImage {
  height: 50px;
  width: 50px;
  vertical-align: middle;
}
.groupMemberListingName {
  color: #666;
  margin: 0 20px;
}
.groupInvitationListing {
  display: inline-block;
  min-height: 50px;
  line-height: 50px;
}
.groupMemberListingRoleBox {
  float: right;
  line-height: 50px;
}
.groupMemberListingRole {
  color: #666;
}
.groupMemberListingActions {
  position: relative;
  background-color: white;
  border: 1px solid #ccc;
  border-radius: 4px;
  margin-left: 12px;
  line-height: 36px
}
.interface-hebrew .groupMemberListingActions {
  margin-left: 0;
  margin-right: 12px;
}
.groupMemberListingActionsButton {
  cursor: pointer;
  padding: 0 12px;
  font-size: 18px;
  color: #CCC;
}
.groupMemberListingActionsMenu {
  position: absolute;
  right: 0;
  top: 46px;
  background-color: white;
  border: 1px solid #ccc;
  border-radius: 4px;
  color: #999;
  font-size: 15px;
  z-index: 1;
}
.interface-hebrew .groupMemberListingActionsMenu {
  left: 0;
  right: unset;
}
.groupMemberListingActionsMenu .action {
  padding: 4px 10px;
  cursor: pointer;
  white-space: nowrap;
}
.groupMemberListingActionsMenu .action:hover {
  background-color: #eee;
}
.groupMemberListingActionsMenu .action + .action {
  border-top: 1px solid #ccc;
}
.groupMemberListingActionsMenu .role {
  font-size: 17px;
  margin-right: 4px;
}
.groupMemberListingActionsMenu .role.current {
  color: #666;
}
.topicPanel .smallText .separator {
  color: #999;
  font-size: 20px;
  margin: 0 3px;
}
.topicsPanel .loadingMessage {
  text-align: center;
}
.topicsPanel .topicFilterBox {
  display: flex;
  align-items: center;
  border-bottom: 1px solid #ccc;
  margin-bottom: 50px
}
.topicsPanel .topicFilterIcon {
  font-size: 22px;
  opacity: 0.4;
}
.topicsPanel .topicFilterInput {
  padding: 12px 10px;
  flex: 1;
  box-sizing: border-box;
  border: none;
  background: transparent;
  font-size: 24px;
}
.topicsPanel .topicsFilterReset {
  color: #999;
  cursor: pointer;
}
.topicsPanel .topicsFilterResetIcon {
  height: 16px;
  width: 16px;
  opacity: 0.4;
  margin-left: 8px;
  vertical-align: middle;
}
.topicsPanel .topicList {
  min-height: 500px;
}
.topicsPanel .content .topicList .navButton .int-en {
  font-family: "adobe-garamond-pro", "Crimson Text", Georgia, serif, "Taamey Frank";
}
.topicsPanel .content .topicList .navButton .int-he {
  font-family: "Taamey Frank", "adobe-garamond-pro", "Crimson Text", Georgia, "Times New Roman", serif;
}
.topicsPanel .trendingTopics {
  margin-bottom: 40px;
}
.topicPanel .topicLabel {
  text-transform: uppercase;
  font-weight: lighter;
  margin-bottom: 10px;
  font-size: 14px;
}
.topicPanel .topicLabel a {
  color: #8E8E8E;
}

.topicPanel .sideColumnMore {
  cursor: pointer;
  font-size: 16px;
  line-height: 26px;
  color: #666;
}
.topicPanel .sideColumnMore:hover {
  cursor: pointer;
  text-decoration: underline;
}

.topicPanel .sourceList {
  min-height: 500px;
}
.topicPanel .sourceList .loadingMessage {
  text-align: center;
}
.topicPanel .topicSource {
  margin-bottom: 40px;
  cursor: pointer;
  position: relative;
}
.topicPanel .topicSource .title {
  font-weight: bold;
}
.topicPanel .topicSource .score {
  font-size: 17px;
  color: #333;
  font-weight: normal;
  white-space: nowrap;
  border-radius: 4px;
  padding: 3px;
}
.topicPanel .topicSource .score:hover {
  background-color: #EEE;
}
.topicPanel .topicSource .score:active {
  background-color: #DDD;
}
.hebrew .topicPanel .topicSource .score {
  right: auto;
  left: 5px;
}
.topicPanel .topicSource .score img {
  width: 15px;
  height: 15px;
  vertical-align: middle;
  margin: -4px 0 0 2px;
  opacity: 0.6;
}
.hebrew .topicPanel .topicSource .score img {
  margin: -4px 2px 0 0;
}
.note a {
  color: #333;
  text-decoration: underline;
}
.myNotesPanel .noteList {
  margin-bottom: 220px;
}
.noteListing {
  margin-bottom: 30px;
  border-bottom: 1px solid #ccc;
}
.noteListing a:hover {
  text-decoration: none;
}
.noteListing .textRange .title {
  font-size: 18px;
  color: #999;
  margin-bottom: 10px;
}
.noteListing .textRange .title:hover {
  text-decoration: underline;
}
.noteListing .textRange .text {
  font-size: 18px;
  font-style: italic;
  color: #999;
  margin-bottom: 18px;
}
.noteListing .textRange .text .he {
  font-style: normal;
}
.noteListing .segment {
  display: block;
}
.noteListing .note {
  font-size: 18px;
}
.noteListing .actionButtons {
  visibility: hidden;
  float: right;
  display: inline-block;
  cursor: pointer;
}
.interface-hebrew .noteListing .actionButtons {
  float: left;
}
.noteListing:hover .actionButtons {
  visibility: visible;
}
.noteListing .actionButtons img {
  width: 16px;
  height: 16px;
  opacity: 0.4;
}
.noteListing .actionButtons img + img,
.sheet .sheetRight a + img {
  margin: 0 0 0 10px;
}
.interface-hebrew .noteListing .actionButtons img + img,
.interface-hebrew .sheet .sheetRight a + img {
  margin: 0 10px 0 0;
}
.noteListing:hover .actionButtons img:hover {
  opacity: 0.6;
}
.noteListing .mask {
  background-color: white;
  opacity: 0.5;
}
.addToSourceSheetModal {
  position: absolute;
  display: block;
  left: 40%;
  top: 240px;
  width: 330px;
  padding: 20px;
  background: #FBFBFA;
  border: #ccc 1px solid;
  border-radius: 4px;
  box-shadow: 0 0 10px #ccc;
  z-index: 200;
}
.addToSourceSheetModal .closeButton {
  margin-bottom: 10px;
  cursor: pointer;
  height: 18px;
  width: 18px;
  opacity: 0.5;
  float: right;
}
.searchBox .keyboardInputInitiator {
    opacity: 0.4;
    width: 16px;
    height: 16px;
    padding: 4px 7px;
    position: initial;
    vertical-align: 0px;
}
.header .searchBox .keyboardInputInitiator {
    display: none;
}
body #keyboardInputMaster {
    opacity: 1;
    background-color: #FBFBFA;
    border: 1px solid #ccc;
    padding: 5px;
    box-shadow: none;
    border-radius: 0.3em;
}
body #keyboardInputMaster thead {
  display: none;
}
body #keyboardInputMaster tbody tr td table{
    border-spacing: 2px 2px;
}
body #keyboardInputMaster tbody tr td table tbody tr td{
    border: 0.5px solid #eee;
    background: white;
    font-family: "Heebo","Roboto", sans-serif;
    min-width: 15px;
    vertical-align: middle;
    padding: 2px 8px;
    text-align: center;
    font-size: 14px;
    color: #333;
}
body #keyboardInputMaster tbody tr td table tbody tr td:hover,
body #keyboardInputMaster tbody tr td table tbody tr td:active,
body #keyboardInputMaster tbody tr td table tbody tr td.pressed{
    border: 1px solid #eee;
    background: #eee;
}
#editGroupPageContainerInner {
  position: relative;
}
#editGroupPage :not(h1) .int-en {
  font-family: "Roboto", "Helvetica Neue", "Helvetica", sans-serif;
}
#editGroupPage :not(h1) .int-he {
  font-family: "Heebo", sans-serif;
}
#editGroupPage .field {
  box-sizing: border-box;
  width: 100%;
  display: inline-block;
  vertical-align: top;
  padding: 12px;
}
#editGroupPage .field.halfWidth {
  width: 50%;
  display: inline-block;
}
#editGroupPage .field.quarterWidth {
  width: 25%;
  display: inline-block;
}
#editGroupPage .field.threeQuarterWidth {
  width: 75%;
  display: inline-block;
}
#editGroupPage .field > label {
  display: block;
  margin-bottom: 15px;
  color: #666;
}
#editGroupPage input,
#editGroupPage textarea {
  display: block;
  width: 100%;
  padding: 15px 12px;
  border-radius: 5px;
  border: none;
  box-sizing: border-box;
  box-shadow: 0 1px 3px rgba(0,0,0,0.2);
  color: #333;
}
#editGroupPage .hiddenFileInput {
  width: 0.1px;
  height: 0.1px;
  opacity: 0;
  overflow: hidden;
  position: absolute;
  z-index: -1;
}
#groupDescription:focus {
}
#editGroupPage .groupImage {
  max-width: 200px;
  margin-bottom: 5px;
  display: block;
}
#editGroupPage .groupCover {
  width: 100%;
  margin-bottom: 5px;
}
#editGroupPage .helperText {
  color: #999;
  font-size: 13px;
  width: 500px;
}
#editGroupPage .groupHeaderBox {
  width: 100%;
  background-color: white;
  margin-bottom: 5px;
}
#editGroupPage .groupHeader {
  float: right;
  max-width: 100%;
}
#editGroupPage .deleteGroup {
  cursor: pointer;
  margin: 30px 10px;
  color: #999;
  text-align: right;
}
#editGroupPage .deleteGroup:hover {
  text-decoration: underline;
}
.dropdown {
  position: relative;
}
.dropdown .dropdownMain {
  background: white;
  box-shadow: 0 1px 3px rgba(0,0,0,0.2);
  border-radius: 7px;
  padding: 16px 22px;
  font-size: 16px;
  margin-bottom: 10px;
  cursor: pointer;
}
.addToSourceSheetBox .dropdownMain.noselect, .mediaList .media .feedback{
  display: flex;
  justify-content: space-between;
  align-items: center;
  align-content: flex-start;
}
.addToSourceSheetBox .dropdownMain.noselect::before{
  content: url("/static/img/sheet.svg");
  opacity: 0.4;
  display: inline-block;
  margin-inline-end: 10px;
  transform: scale(0.8);
  vertical-align: text-bottom;
  line-height: 10px;
}
.addToSourceSheetBox .dropdownMain.noselect::after{
  content: url("/static/icons/chevron.svg");
  margin-inline-start: auto;
  align-self: end;
  opacity: 0.4;
  height: 24px;
  transform: scale(0.6) rotate(90deg);
  transform-origin: center center;
}
.addToSourceSheetBox .dropdownMain.noselect.open::after{
  transform: scale(0.6) rotate(-90deg);
  transform-origin: center center;
}
.addToSourceSheetBox .dropdownMain .loadingMessage {
  margin: 0;
}
.addToSourceSheetBoxTitle{
  font-style: normal;
  font-weight: normal;
  font-size: 13px;
  line-height: 15px;
  color: #999999;
  margin-bottom: 11px;
}
.addToSourceSheetBox .selectedRef{
  padding: 16px 22px;
  font-size: 16px;
  margin-bottom: 15px;
  cursor: pointer;
  background: #FBFBFA;
  box-shadow: 0px 1px 3px rgba(0, 0, 0, 0.25);
  border-radius: 6px;
}
.addToSourceSheetBox .selectedRef span{
  font-family: "adobe-garamond-pro", "Crimson Text", Georgia, "Times New Roman", serif;
  font-style: normal;
  font-weight: normal;
  font-size: 18px;
  line-height: 25px;
  color: #666666;
}
.readerPanel.hebrew .addToSourceSheetBox .selectedRef span{
  font-family: "Taamey Frank", "adobe-garamond-pro", "Crimson Text", Georgia, "Times New Roman", serif;
  font-size: 1.2em;
}
.dropdown .dropdownOpenButton {
  float: right;
  margin-left: 6px;
  cursor: pointer;
  color: #666;
  font-size: 18px;
}
.interface-hebrew .dropdownOpenButton {
  float: left;
  margin-left: 0;
  margin-right: 6px;
}
.dropdown .dropdownListBox {
  position: absolute;
  z-index: 1;
  margin-top: -14px;
  width: 100%;
  box-sizing: border-box;
  box-shadow: 0 1px 3px rgba(0,0,0,0.2);
  background: white;
  border-bottom-left-radius: 7px;
  border-bottom-right-radius: 7px;
}
.dropdown .dropdownList {
  color: #999;
  background-color: white;
  box-sizing: border-box;
  padding: 0;
  max-height: 300px;
  overflow-x: hidden;
  overflow-y: scroll;
  border-bottom-left-radius: 7px;
  border-bottom-right-radius: 7px;
}
.singlePanel .dropdown .dropdownList {
  max-height: 150px;
}
.dropdown .dropdownList .dropdownOption {
  font-size: 18px;
  cursor: pointer;
  padding: 0 22px;
  margin: 26px 0;
  border: none;
  color: #666;
}
.addToSourceSheetBox .dropdown .dropdownList .dropdownOption::before{
  content: url("/static/img/sheet.svg");
  opacity: 0.4;
  display: inline-block;
  margin-inline-end: 10px;
  transform: scale(0.8);
  vertical-align: text-bottom;
  line-height: 10px;
}
.dropdown .dropdownList .dropdownOption.selected {
  color: #333;
}
#footer {
  background-color: white;
  border-top: 1px solid #F4F4F4;
  overflow: hidden;
  padding: 18px 40px;
  text-align: left;
  color: #999;
}
#footer a {
  display: block;
  color: #666;
}
.interface-hebrew #footer{
  direction: rtl;
  text-align: right;
}
.interface-english #footer .int-he {
  display: none;
}
.interface-hebrew #footer .int-he {
  display: inline;
  text-align: right;
}
#footerInner {
  max-width: 1000px;
  margin: 0 auto;
}
#footer .section {
  display: inline-block;
  vertical-align: top;
  width: 200px;
  margin: 20px 0;
}
.interface-english #footer .section {
  text-align: left;
}
.interface-hebrew #footer .section {
  text-align: right;
}
#footer .section .header {
  color: #000;
  margin-bottom: 18px;
  font-weight: normal;
  font-size: 16px;
}
#footer .section.last {
  float: right;
  text-align: right;
}
.interface-hebrew #footer .section.last {
  float: left;
  text-align: left;
}
#footer .section a {
  font-size: 16px;
  margin: 2px 0;
}
#footer .fa {
  margin: 0 3px;
}
#footer .header.connect {
  text-transform: uppercase;
}
.newsletterSignUpBox {
  position: relative;
  margin-bottom: 4px;
}
.newsletterSignUpBox .newsletterInput {
  border-radius: 6px;
  padding: 8px 32px 11px 16px;
  width: 150px;
  font-size: 15px;
  border: 1px solid #EEE;
  margin-bottom: 6px;
  color: #333;
}
.newsletterSignUpBox img {
  height: 18px;
  width: 18px;
  opacity: 0.2;
  position: absolute;
  top: 10px;
  right: 12px;
}
.interface-hebrew .newsletterSignUpBox .newsletterInput {
  padding: 8px 16px 11px 32px;
}
.interface-hebrew .newsletterSignUpBox img {
  right: auto;
  left: 12px;
  transform: scale(-1, 1);
}
.newsletterEducatorOption {
  font-size: 14px;
  padding: 0px 3px;
  margin-top: 2px;
}
.newsletterSignUpBox .subscribeMessage {
  margin: 4px 0 14px 0;
  color: #333;
  font-size: 14px;
  font-family: "Roboto", "Helvetica Neue", "Helvetica", sans-serif;
  font-style: italic;
  text-align: center;
  width: 200px;
  direction: ltr;
}
#footer .section.connect a {
  display: inline;
  margin: 0 4px;
}
#footer .section.connect .socialLinks a {
  color: #666;
}
#footer #socialButtons {
  margin-bottom: 6px;
}
#footer #facebookButton {
  display: inline-block;
  vertical-align: middle;
}
#footer #twitterButton {
  display: inline-block;
  vertical-align: middle;
  margin-left: 4px;
  margin-top: 4px;
}
.interface-hebrew #footer #twitterButton {
  margin-left: 0;
  margin-right: 4px;
}
#footer #siteLanguageToggle {
  color: #999;
  margin-top: 30px;
  font-size: 15px;
}
#footer #siteLanguageToggle #siteLanguageToggleLabel {
  display: block;
  text-transform: uppercase;
  color: #000;
}
#footer a#siteLanguageEnglish,
#footer a#siteLanguageHebrew {
  font-family: "Roboto", "Helvetica Neue", "Helvetica", sans-serif;
  cursor: pointer;
  color: #666;
  display: inline;
  margin: 0 3px;
}
#footer #siteLanguageEnglish:hover,
#footer #siteLanguageHebrew:hover {
  text-decoration: underline;
}
#footer a#siteLanguageHebrew {
  font-family: "Heebo", sans-serif;
}
.multiPanel .readerNavMenu .content.hasFooter #footer {
  margin-top: 120px;
}
.gemarra-regular, .gemarra-italic {
  font-weight: bold;
}
.it-text, .gemarra-italic {
  font-style: italic;
}
.categoryAttribution a {
  color: inherit;
}
.bubbleTab {
  padding: 10px 25px;
  margin: 3px;
  background-color: white;
  border-radius: 20px;
  border: 1px solid #DADADA;
  display: inline-block;
  font-size: 12px;
  color: #999;
  font-family: "Roboto", "Helvetica Neue", "Helvetica", sans-serif;
  letter-spacing: 1px;
  cursor: pointer;
}
.bubbleTab:hover {
  text-decoration: none;
}
.bubbleTab.active {
  color: #333;
}
.aboutBox .aboutHeader {
  color: #666;
  padding-bottom: 13px;
  margin: 0;
  margin-bottom: 15px;
  text-align: initial;
  text-transform: none;
  font-size: 16px;
  border-bottom: solid 1px #CCC;
}
.aboutBox .aboutTitle {
  padding: 10px 0 15px 0;
  display: inline-block;
  font-family: "adobe-garamond-pro", "Crimson Text", Georgia, serif;
  font-style: normal;
  font-weight: normal;
  font-size: 24px;
  line-height: 29px;
  color: #000000;
}
.aboutBox .aboutSubtitle {
  font-family: "adobe-garamond-pro", "Crimson Text", Georgia, serif;
  font-style: italic;
  font-weight: normal;
  font-size: 18px;
  line-height: 22px;
  color: #666666;
}
.aboutBox .aboutSubtitle .he {
  font-style: normal;
}
.aboutBox .aboutDesc {
  padding: 15px 0 30px 0;
  font-family: "adobe-garamond-pro", "Crimson Text", Georgia, serif;
  font-style: normal;
  font-weight: normal;
  font-size: 18px;
  line-height: 22px;
  color: #000000;
}
.readerApp.interface-hebrew .aboutBox .versionDetails,
.readerApp.interface-hebrew .versionsBox .versionDetails {
  text-align: right;
}
.aboutBox .versionDetails .separator,
.versionsBox .versionDetails .separator {
  margin: 0 3px;
}
.aboutBox a,
.versionsBox a {
  color: #999;
}
.aboutBox .currVersionSection {
  padding-bottom: 30px;
}
.version-with-buy-button {
  display: flex;
  flex-direction: column;
}
.version-with-buy-button .version-text-image{
  display: flex;
  justify-content: space-between;
}
.version-with-buy-button .version-text-image .versionBlock{
  align-self: flex-start;
}
.versionsBox .version-with-buy-button{
    border-top: solid 1px #CCC;
}
.versionsBox .version-with-buy-button .versionBlock{
    border-top: none;
}
.versionsBox .version-with-buy-button .version-text-image .version-with-buy-button-image
{
  padding: 20px;
}
.versionsBox .version-with-buy-button .version-with-buy-button-link{
    padding: 10px 20px;
}
.version-with-buy-button .version-with-buy-button-link{
  align-content: flex-start;
  min-width: 50%;
}
.version-with-buy-button .version-with-buy-button-link a.button{
  color: #FFFFFF;
  padding: 7px 20px;
}
.version-with-buy-button .version-text-image .version-with-buy-button-image img.buy-img {
    height: 85px;
    border-radius: 2px;
}
.versionsBox .versionLanguage {
  padding-bottom: 15px;
  font-family: "Roboto", "Helvetica Neue", "Helvetica", sans-serif;
  letter-spacing: 1px;
  font-style: normal;
  font-weight: normal;
  font-size: 16px;
  line-height: 19px;
  color: #666666;
}
.interface-hebrew .versionsBox .versionLanguage {
  font-family: "Heebo", sans-serif;
}
.versionsBox div:not(:first-child) .versionLanguage {
  padding-top: 25px;
}
.versionsBox .versionLanguage .versionCount {
  color: #999;
}
.versionsBox a.selectButton {
  font-family: "HebrewInEnglish System Font", "Roboto", "Helvetica Neue", "Helvetica", sans-serif;
  font-style: normal;
  font-weight: normal;
  font-size: 13px;
  color: #666666;
  box-shadow: 0 1px 2px #999;
  padding: 2px 8px;
  background-color: white;
  border-radius: 4px;
  line-height: 18px;
}
.versionsBox a.selectButton.currSelectButton {
  background-color: #212E50;
  text-decoration: none;
  cursor: default;
  line-height: 20px;
  color: #FFFFFF;
}
.versionsTextList .topFiltersInner .uppercase {
  text-transform: none;
}
.versionsBox .versionBlock {
  padding: 20px 0;
  border-top: solid 1px #CCC;
}
.versionBlock .versionTitle .he{

}
.versionBlock .versionTitle a {
  color: black;
}
.interface-hebrew .versionsBox .versionLanguage {
  direction: rtl;
}
.aboutBox .versionBlock .versionTitle:hover {
  text-decoration: none;
}
span.purim-emoji img{
  height: 25px;
  width: 25px;
}

/* Sheets */

.sheetsInPanel {
  overflow-y: scroll;
  overflow-x: hidden;
  height: 100%;
  padding: 0 15px;
  box-sizing: border-box;
  position: relative;
}
.sheetContent {
  width: 100%;
  box-sizing: border-box;
  font-size: 1.8em;
  line-height: 1.6;
  text-align: justify;
  background-color: inherit;
  margin: 0 auto;
  max-width: 700px;
  position: relative;
  padding: 0 30px;
}
.sheetContent .ref {
  cursor: pointer;
  color: #999;
  font-size: 1em;
}
.sheetContent .ref a {
  color: #999;
}
.sheetContent img {
  max-width: 100%;
}
.sheetContent table {
  margin: auto;
  max-width: 100%;
  width: 100%;
  border-collapse: collapse;
  table-layout: fixed
}
.sheetContent table th,
.sheetContent table td {
  padding: 10px;
  border-top: 1px solid #E6E5E6;
  vertical-align: top;
}
.sheetContent table thead th {
  vertical-align: bottom;
  border-bottom: 2px solid #E6E5E6;
  border-top: none;
}

.sheetContent table th:first-of-type,
.sheetContent table tr td:first-of-type {
  padding-left: 0;
}
.sheetContent table th:last-of-type,
.sheetContent table tr td:last-of-type {
  padding-right: 0;
}
.sheetContent tbody {
  width: 100%;
}
.readerPanel .sheetItem {
  position: relative;
}
.readerPanel .sheetItem.indented-1,
.readerPanel .sheetItem.indented-1 {
  padding-left:  30px;
  padding-right: 30px;
}
.readerPanel .sheetItem.indented-2,
.readerPanel .sheetItem.indented-2 {
  padding-left:  60px;
  padding-right: 60px;
}
.readerPanel .sheetItem.indented-3,
.readerPanel .sheetItem.indented-3 {
  padding-left:  90px;
  padding-right: 90px;
}
.sheetContent .customSourceTitle {
  font-family: "Roboto", "Helvetica Neue", "Helvetica", sans-serif;
  text-transform: none;
  margin-bottom: 0;
  margin-top: 40px;
}
.sheetsInPanel p {
  margin: 0 0 1em 0;
}
.segmentNumber.sheetSegmentNumber {
  display: block;
  position: absolute;
  text-align: center;
}
.readerPanel.bilingual.heLeft .sheetItem.segment .segmentNumber.sheetSegmentNumber,
.readerPanel.bilingual.heRight .sheetItem.segment .segmentNumber.sheetSegmentNumber {
  left: 50%;
  margin-left: -15px;
}
.readerPanel.bilingual.heLeft .sheetItem.segment.enOnly .segmentNumber.sheetSegmentNumber,
.readerPanel.bilingual.heRight .sheetItem.segment.enOnly .segmentNumber.sheetSegmentNumber {
  right: 0px;
  left: auto;
  margin-left: 0;
}
.readerPanel.bilingual.heLeft .sheetItem.segment.heOnly .segmentNumber.sheetSegmentNumber,
.readerPanel.bilingual.heRight .sheetItem.segment.heOnly .segmentNumber.sheetSegmentNumber {
  left: 0px;
  margin-left: 0;
}
.readerPanel.english .sheetItem.segment.heOnly .segmentNumber .en,
.readerPanel.hebrew .sheetItem.segment.enOnly .segmentNumber .he {
  display: block;
}
.sheetTocIcon {
  color: #ccc;
  font-size: 16px;
  width: 15px;
  height: 15px;
  opacity: 0.2;
  margin: 0 8px;
  vertical-align: middle;
}
.readerTextTableOfContents .content h2.tagsTitle {
  text-align: center;
  color:black;
  font-size: 13px;
  margin-bottom: 0;
  padding-bottom: 8px;
}
.sheetMetaDataBox {
  margin: 40px auto 0 auto;
  text-align: center;
}
.bookMetaDataBox {
  margin: 40px auto;
  text-align: center;
}
.bilingual .bookMetaDataBox .he,
.english .bookMetaDataBox .he,
.hebrew .bookMetaDataBox .en {
  display: none;
}
.sheetContent .sheetItem.segment .sourceContentText {
  margin-bottom: 18px;
  display: block;
}
.readerPanel.hebrew .sheetContent .sheetItem.segment .sourceContentText.outsideBiText.en {
  display: none;
}
.readerPanel.english .sheetContent .sheetItem.segment .sourceContentText.outsideBiText.he {
  display: none;
}
.readerPanel.hebrew .sheetContent .sheetItem.segment.enOnly .sourceContentText.outsideBiText.en {
  display: inline;
}
.readerPanel.english .sheetContent .sheetItem.segment.heOnly .sourceContentText.outsideBiText.he {
  display: inline;
}
.sourceContentText.centeredSheetContent {
  text-align: center;
}
.sheetContent .sheetItem.segment .sourceContentText p:last-child,
.sheetContent .sheetItem.segment .sourceContentText p:last-child {
  margin-bottom: 0;
}
.sheetContent .sheetItem.segment .addedBy {
  margin-top: -20px;
}
.interface-english .sheetContent .sheetItem.segment .addedBy {
  float: left;
}
.interface-hebrew .sheetContent .sheetItem.segment .addedBy {
  float: right;
}
.youTubeContainer {
  position: relative;
  padding-bottom: 56.25%; /* 16:9 */
  padding-top: 25px;
  height: 0;
}
.youTubeContainer iframe {
  position: absolute;
  top: 0;
  left: 0;
  width: 100%;
  height: 100%;
}
.sheetContent .media {
  margin: 0 auto;
  display: table;
  table-layout: fixed;
}
.sheetContent .media.fullWidth {
  width: 100%;
}
.sheetContent .media .mediaCaption {
  display: table-caption;
  caption-side: bottom;
  padding-top: 8px;
}
.sheetContent .media .mediaCaptionInner {
  display: flex;
  justify-content: space-between;
}
.sheetContent .media .mediaCaption .en {
  font-size: 80%;
  text-align: left;
  flex: 1;
}
.sheetContent .media .mediaCaption .he {
  font-size: 72%;
  flex: 1;
  font-family: "Heebo", "sans-serif";
}
.sheetContent .media .mediaCaption.heOnly .he,
.sheetContent .media .mediaCaption.enOnly .en {
  display: block;
}
.sheetContent .media .mediaCaption.heOnly .en,
.sheetContent .media .mediaCaption.enOnly .he {
  display: none;
}
.sheetItem:only-of-type.empty .SheetOutsideText:after {
  color: #999;
  position: relative;
  pointer-events: none;
}
.interface-english .sheetItem:only-of-type.empty .SheetOutsideText:after {
  content: "Write some text or type a citation (ex. 'Genesis 1:1-5') ";
  top: -45px;
  margin-bottom: -45px;
}
.interface-hebrew .sheetItem:only-of-type.empty .SheetOutsideText:after {
  content: "הקלידו טקסט חופשי או מראה מקום (לדוגמא, בראשית א, א-ה)";
  top: -56px;
  margin-bottom: -56px;
}


.oldSheetNotice,
.oldSheetNotice a,
.editSheetNotice,
.editSheetNotice a {
  font-size: 12px;
  font-family: "Roboto", "Helvetica Neue", "Helvetica", sans-serif;
  color: #999;
}
.cookiesNotification {
  position: fixed;
  z-index: 9999;
  color: white;
  background-color: #212E50;
  border-top: 1px solid #ccc;
  bottom: 0;
  box-sizing: border-box;
  width: 100%;
  padding: 10px 0;
  line-height: 1.1;
  text-align: center;
  unicode-bidi: plaintext;
}
.cookiesNotification a {
  text-decoration: underline;
  color: inherit;
}
.readerMessageBox {
  z-index: 9999;
  color: #000;
  font-size: 16px;
  background-color: #ededec;
  border: 1px solid #ccc;
  top: 0;
  left: 0;
  box-sizing: border-box;
  padding: 10px 0;
  margin: 40px;
  line-height: 1.1;
  text-align: center;
}
.readerMessageBox a {
  text-decoration: underline;
  color: inherit;
}
.groupImageContainer img {
  max-width: 100%;
}
.he sup.sourcePrefix {
    margin-right: -35px;
    position: absolute;
    text-decoration: none;
    font-family: "Roboto", "Helvetica Neue", "Helvetica", sans-serif;
    color: #000;
}
.en sup.sourcePrefix {
    margin-left: -35px;
    position: absolute;
    text-decoration: none;
    font-family: "Roboto", "Helvetica Neue", "Helvetica", sans-serif;
    color: #000;
}
.heLeft.bilingual .sheetContent .text sup.sourcePrefix,
.heRight.bilingual .sheetContent .text sup.sourcePrefix {
    margin-right: -28px;
}
.heLeft.bilingual .sheetContent .text .en sup.sourcePrefix,
.heRight.bilingual .sheetContent .text .en sup.sourcePrefix {
  display: none
}
.sheetItem.ref-display-none .ref {
  display: none;
}
.sheetItem .SheetSource {
  border-inline-start: 4px solid;
  padding-inline-start: 11px;
  padding-inline-end: 15px;
  box-shadow: 0px 1px 6px rgba(0, 0, 0, 0.25);
}

.sheetItem .SheetSource.selected,
.sheetItem .SheetSource.selected .en {
  background-color: #F0F8FF;
}

.sheetItem .SheetSource *::selection {
  background-color: rgba(255,0,0,0)
}


.sheetItem .SheetSource .he,
.sheetItem .SheetSource .en {
  padding-inline-start: 11px;
  padding-inline-end: 15px;
  margin-inline-start: -11px;
  margin-inline-end: -15px;
}

.sheetItem .SheetSource .he.editable.selected .sourceContentText,
.sheetItem .SheetSource .en.editable.selected .sourceContentText {
  background-color: #FFFFFF;
  box-shadow: inset 0px 0px 3px rgba(0, 0, 0, 0.3);
  border-radius: 6px;
}

.sheetItem .SheetSource .he.editable.selected .sourceContentText ::selection,
.sheetItem .SheetSource .en.editable.selected .sourceContentText ::selection {
  background-color: #D2DCFF;
}

.sheetItem .SheetSource .en {
  background-color: #FBFBFA;
}

.sheetItem .SheetSource .ref {
  pointer-events: none;
  user-select: none;
}
.sheetItem .SheetOutsideBiText {
  border-left: 4px solid;
  margin-left: -34px;
  padding-left: 34px;
  border-color: #073570;
}
.feedbackBox p {
  font-size: 16px;
  letter-spacing: 1px;
}
.feedbackBox .button {
  margin: auto;
  width: 100%;
}
.feedbackBox input {
  padding: 16px 22px;
  margin-bottom: 20px;
  cursor: pointer;
  font-size: 18px;
  border-radius: 4px;
  box-shadow: none;
  border: 1px solid #E9E9E9;
  width: 100%;
  box-sizing: border-box;
}
.connectionsPanel textarea.feedbackText {
  border-radius: 7px;
  box-shadow: 0 1px 3px rgba(0,0,0,0.2);
}
.img-circle {
  border-radius: 50%;
}
.tab-view .tab-list {
  display: flex;
  flex-direction: row;
  justify-content: flex-start;
}
.tab-view .tab-list .tab {
  font-size: 16px;
  font-family: "Roboto", "Helvetica Neue", "Helvetica", sans-serif;
  color: black;
  text-align: center;
  padding: 10px 0;
  margin: 0 30px 0 0;
  cursor: pointer;
}
.tab-view .tab-list .tab a {
  color: inherit;
}
.tab-view .tab-list .tab a:hover {
  text-decoration: none;
}
.tab-view .tab-list .active .tab {
  border-bottom: 4px solid #CCC;
}
.interface-hebrew .tab-view .tab-list .tab {
  margin: 0 0 0 30px;
}
.tab-view .tab-list .tab img {
  width: 18px;
  height: 18px;
  opacity: 0.4;
  margin: 0 10px 0 0;
  top: 2px;
  position: relative;
}
.interface-hebrew .tab-view .tab-list .tab img {
  margin: 0 0 0 10px;
}
.tab-view .tab-list .justifyright {
  margin: 0 0 4px auto;
  display: flex;
  align-items: center;
}
.tab-view .tab-list .tab.filter {
  font-size: 16px;
  margin: 0;
  padding: 6px 9px;
  border: 1px solid #EDEDEC;
  background-color: #EDEDEC;
  border-radius: 6px;
}
.tab-view .tab-list .tab.filter.open {
  background-color: inherit;
}
.tab-view .tab-list .tab.filter img {
  margin: 0 0 1px 6px;
  width: 12px;
  height: 12px;
}
.interface-hebrew .tab-view .tab-list .tab.filter img {
  margin: 0 6px 1px 0;
}
.tab-view .tab-list .applink a {
    color: #666;
}
.interface-hebrew .tab-view .tab-list .justifyright {
  margin: 0 auto 0 0;
}
.tab-list :not(.active) .tab, .tab-list :not(.active) .tab a{
    color: #666;
}
.profile-page .textRange {
  font-size: 18px;
  color: #666;
}
.profile-page .note-text {
  font-size: 18px;
}
.profile-page .note {
  display: flex;
  flex-direction: row;
  justify-content: space-between;
  padding: 10px 0 20px 0;
}
.profile-page .note + .note {
  border-top: 1px solid #CCC;
}
.profile-page .noteLeft {
  flex-grow: 1;
}
.profile-page .noteRight {
  display: flex;
  flex-direction: row;
  align-items: flex-start;
}
.profile-page .note .noteRight img {
  display: none;
}
.profile-page .note .noteRight img + img {
  margin: 0 0 0 10px;
}
.interface-hebrew .profile-page .note .noteRight img + img {
  margin: 0 10px 0 0;
}
.profile-page .note:hover .noteRight img {
  display: inline-block;
  width: 16px;
  height: 16px;
  opacity: 0.4;
}
.profile-page .note:hover .noteRight img:hover {
  opacity: 0.6;
  cursor:pointer;
}
.profile-page .social-icon img {
  width: 13px;
  height: 13px;
  opacity: 0.4;
}
.profile-page .social-icon + .social-icon {
  padding: 0 5px;
}
.profile-page .social-icon:hover img {
  opacity: 0.6;
}
.readerNavMenu.profile-page .sheet {
  border-bottom: none;
}
.profile-page .sheet {
  display: flex;
  flex-direction: row;
}
.profile-page .sheet .sheetLeft {
  display: flex;
  flex-direction: column;
}
.profile-page .sheet .sheetTags {
  color: #999;
  font-family: "Roboto", "Helvetica Neue", "Helvetica", sans-serif;
}
.profile-page .sheet .sheetTags .bullet {
  margin: 0 5px;
}
.profile-page .sheet a {
  color: inherit;
  cursor: pointer;
}
.profile-page .sheet a.sheetTitle {
  display: flex;
  flex-direction: row;
  align-items: center;
  margin-bottom: 10px;
  font-size: 18px;
}
.profile-page .sheet .sheetLeft a img {
  width: 18px;
  height: 18px;
  opacity: 0.4;
  margin: 0 10px 0 0;
}
.default-profile-img {
  width: 175px;
  height: 175px;
  background-color: #999;
  border-radius: 50%;
  display: flex;
  justify-content: center;
  align-items: center;
  color: white;
  font-size: 75px;
  font-family: "Roboto", "Helvetica Neue", "Helvetica", sans-serif;
}
.default-profile-img.invisible {
  visibility: hidden;
}
.interface-hebrew .profile-page .sheet a img {
  margin: 0 0 0 10px;
}

.profile-page .filterable-list {
  /* to distinguish top half of probile from bottom half*/
    background-color: white;
    border: 1000px solid white;
    border-top: 4px solid white;
    border-bottom: 120px solid white;
    margin: -4px 0 -120px -1000px;
    width: 100%;
}
.interface-hebrew .profile-page .filterable-list {
  margin: -4px -1000px -120px 0;
}
.filterable-list .filter-bar {
  border-bottom: 1px solid #E2E2E1;
  display: flex;
  flex-direction: row;
  align-items: center;
  padding: 16px 0;
  justify-content: space-between;
}
.filterable-list .filter-bar-new {
  padding: 0 0 20px 0;
  justify-content: space-between;
  align-items: center;
  display: flex;
  flex-wrap: wrap;
  flex-direction: row;
}
.filterable-list .filter-bar-new .filter-input {
  background-color: #EDEDED;
  border-radius: 5px;
  padding: 5px;
  color: black;
  width: 250px;
  display: flex;
  align-items: center;
}
.filterable-list .filter-bar-new .filter-input ::placeholder {
  color: #999;
}
.filterable-list .filter-bar-new .sort-option {
  padding: 7px;
  color: #666;
  font-size: 16px;
  cursor: pointer;
  margin: 0 0 0 7px;
  background-color: #EDEDED;
  border-radius: 5px;
}
.interface-hebrew .filterable-list .filter-bar-new .sort-option {
  margin: 0 7px 0 0;
}
.filterable-list .filter-bar-new .sort-option.active {
  color: black;
}
.filterable-list .filter-bar-new .systemText span {
  color: #000;
}
.filterable-list .filter-bar .filter-bar-inner {
  display: flex;
  align-items: center;
}
.filterable-list .readerNavMenuSearchButton {
  margin: 0 10px 0 5px;
  display: inline-flex;
}
.interface-hebrew .filterable-list .readerNavMenuSearchButton {
  margin: 0 5px 0 10px;
}
.filterable-list input {
  border: 0;
  font-size: 18px;
  font-family: "adobe-garamond-pro", "Crimson Text", Georgia, serif;
  background-color: transparent;
}
.filterable-list .loadingMessage {
  margin-top: 30px;
}
.profile-page .filterable-list .filter-content {
  padding-top: 25px;
}
.profile-page .sheet-header {
  display: flex;
  flex-direction: column;
  align-items: flex-start;
  margin-bottom: 10px;
}
.profile-page .groupListingImage {
  width: 75%;
  height: 75%;
  border-radius: 50%;
}
.profile-page .groupListingName {
  font-size: 16px;
  font-family: "Roboto", "Helvetica Neue", "Helvetica", sans-serif;
}
.profile-page .groupListing + .groupListing {
  border-top: 0;
}
.profile-page .profile-summary-content a {
  color: inherit;
}
.profile-page .profile-summary a.logoutLink {
  color: #666;
  padding: 16px 15px;
}
.profile-page .profile-summary {
  display: flex;
  flex-direction: row;
  justify-content: space-between;
  margin-bottom: 40px;
}
.profile-page .profile-summary .summary-column {
  display: flex;
  flex-direction: column;
  flex-grow: 3;
  flex-basis: 0;
}
.profile-page .profile-summary .summary-column.start {
  align-items: flex-start;
}
.profile-page .profile-summary .summary-column.end {
  flex-grow: 1;
}
.profile-page .profile-summary .small-margin {
  margin: 0 4px;
}
.profile-page .profile-summary .sub-sub-title > .small-margin:first-child,
.profile-page .profile-summary .sub-sub-title > span:first-child .small-margin {
  margin: 0 4px 0 0;
}
.profile-page .profile-summary .sub-sub-title > .small-margin:last-child,
.profile-page .profile-summary .sub-sub-title > span:last-child .small-margin {
  margin: 0 0 0 4px;
}
.interface-hebrew .profile-page .profile-summary .sub-sub-title > .small-margin:last-child,
.interface-hebrew .profile-page .profile-summary .sub-sub-title > span:last-child .small-margin {
  margin: 0 4px 0 0;
}
.profile-page .aboutText {
  margin-top: 20px;
  font-size: 18px;
  line-height: 1.4;
}
@media (max-width: 540px) {
  .profile-page .profile-pic:hover .profile-pic-hover-button.profile-pic-button-visible {
    display: none !important;  /* dont allow profile pic upload on mobile b/c causes black image on iOS */
  }
  .profile-page .profile-summary .profile-img {
    width: 87px !important;
    height: 87px !important;
    font-size: 43.5px !important;
  }
  .profile-page .profile-summary .default-profile-img {
    width: 87px !important;
    height: 87px !important;
    font-size: 43.5px !important;
  }
  .profile-page .profile-summary .profile-actions {
    flex-wrap: wrap;
  }
}
.profile-page .profile-summary .follow {
  color: #999;
  font-family: "Roboto", "Helvetica Neue", "Helvetica", sans-serif;
  font-size: 13px;
  letter-spacing: 1px;
}
.profile-page .profile-summary .follow .follow-bull {
  padding: 0 5px;
}
.profile-page .profile-summary .profile-actions {
  display: flex;
  flex-direction: row;
  margin: 10px 0;
}
.profile-page .resourcesLink.faded {
  color: #666;
}
.resourcesLink.blue {
  color: white;
  background-color: #18345d;
}
.resourcesLink.blue img {
  filter: invert(1);
  opacity: 1;
}
.profile-page .authorByLine {
  margin: 20px 0;
}
.authorByLineImage a {
  text-decoration: none;
}
.profile-page .follow-header {
  font-size: 20px;
  color: #000;
  padding-bottom: 10px;
  border-bottom: 1px solid #E2E2E1;
  font-family: "Roboto", "Helvetica Neue", "Helvetica", sans-serif;
}
.profile-page .follow-header .follow-count {
  color: #999;
}
.profile-page .resourcesLink,
.profile-page .largeFollowButton {
  min-height: 46px;
  height: 46px;
  overflow: visible;
  padding: 0px 16px;
  border-top: 0;
  display: flex;
  letter-spacing: 1px;
  align-items: center;
  width: unset;
}
.profile-page .largeFollowButton {
  box-shadow: 0 1px 3px rgba(0,0,0,0.2);
  border: 0;
}
.profile-page .largeFollowButton .int-en,
.profile-page .largeFollowButton .int-he {
  color: white;
  font-size: 16px;
}
.profile-page .emptyList {
  display: flex;
  flex-direction: column;
  align-items: flex-start;
}
.profile-page .emptyList .emptyListText {
  font-size: 16px;
  margin: 30px 0;
  color: #999;
  font-family: "Roboto", "Helvetica Neue", "Helvetica", sans-serif;
}
.profile-page .profile-summary .resourcesLink + .resourcesLink,
.profile-page .profile-summary .largeFollowButton + .resourcesLink {
  margin: 0 0 0 10px;
}
.interface-hebrew .profile-page .profile-summary .largeFollowButton + .resourcesLink,
.interface-hebrew .profile-page .profile-summary .resourcesLink + .resourcesLink {
  margin: 0 10px 0 0;
}
.profile-page .profile-summary .title {
  margin-bottom: 10px;
}
.profile-page .profile-summary .sub-title {
  color: #000;
  font-family: "Roboto", "Helvetica Neue", "Helvetica", sans-serif;
  font-size: 16px;
}
.profile-page .profile-summary .sub-sub-title {
  color: #666;
  font-family: "Roboto", "Helvetica Neue", "Helvetica", sans-serif;
  font-size: 16px;
}
/* Tooltip - source: https://codepen.io/cristina-silva/pen/XXOpga */
.tooltip-toggle {
  cursor: pointer;
  position: relative;
  line-height: normal;
}
.tooltip-toggle svg {
  height: 18px;
  width: 18px;
}
/*Tooltip text container*/
.three-dots-button.tooltip-toggle::before {
  /* make the tooltip appear on right. % is an estimate that works most of the time */
  top: 0;
  transform: translateY(-35%);
  left: 30px;
  color: #999;
  text-align: left;
}
.interface-hebrew .three-dots-button.tooltip-toggle::before {
  left: unset;
  right: 30px;
  text-align: right;
}
.tooltip-toggle::before {
  color: #000;
  font-family: "Roboto", "Helvetica Neue", "Helvetica", sans-serif;
  font-size: 13px;
  opacity: 0;
  pointer-events: none;
  text-align: center;
  position: absolute;
  top: 30px;
  left: -70px;
  padding: 10px;
  background-color: #fff;
  box-shadow: 0 1px 3px rgba(0,0,0,.2);
  border-radius: 5px;
  content: attr(aria-label);
  text-transform: none;
  transition: all 0.5s ease;
  width: 140px;
  z-index: 1;
}
/*Tooltip arrow
.tooltip-toggle::after {
  position: absolute;
  top: 37px;
  left: 30px;
  border-left: 5px solid transparent;
  border-right: 5px solid transparent;
  border-bottom: 5px solid #2b222a;
  content: " ";
  font-size: 0;
  line-height: 0;
  margin-left: -5px;
  width: 0;
}*/
/*Triggering the transition*/
.tooltip-toggle:hover::before, .tooltip-toggle:hover::after {
  opacity: 1;
  transition: all 0.75s ease;
}
.largeFollowButton {
  display: inline-block;
  padding: 7px;
  height: 16px;
  width: 59px;
  text-align: center;
  cursor: pointer;
  background: #18345d;
  color: #fff;
  border-radius: 8px;
  box-shadow: 1px 1px 1px #ccc;
  border: 1px solid #ccc;
}
.largeFollowButton.following {
  background: #fff;
}
.profile-page .largeFollowButton.following .int-en,
.profile-page .largeFollowButton.following .int-he {
  color: black;
}
.largeFollowButton.following span {
  color: #666;
}
.smallFollowButton {
  height: 18px;
  line-height: 18px;
  width: 68px;
  text-align: center;
  cursor: pointer;
  background: #fff;
  border: 1px solid #ccc;
  border-radius: 4px;
  margin-left: 15px;
  display: none;
  letter-spacing: normal;
}
.smallFollowButton.smallText span {
  color: #666;
}
body .homeFeedWrapper {
  background-color: white;
}
body .homeFeedWrapper .content {
  padding: 0;
}
.homeFeedWrapper #homeCover {
  height: 240px;
  padding: 50px 0;
  background-color: #ADA99B;
  box-sizing: border-box;
  text-align: center;
  overflow: hidden;
  position: relative;
  left: -20px;
  width: calc(100% + 20px);
}
.interface-hebrew .homeFeedWrapper #homeCover {
  left: auto;
}
.homeFeedWrapper #homeVideo {
  position: absolute;
  top: -90px;
  left: 0;
  width: 100%;
  min-width: 1200px;
  z-index: 0;
}
.homeFeedWrapper #homeCover h1.featureTitle {
  color: white;
  margin-bottom: 20px;
  position: relative;
}
.homeFeedWrapper #homeCover h1.featureTitle .int-en,
.homeFeedWrapper #homeCover h1.featureTitle .int-he {
  color: white;
}
.homeFeedWrapper #homeCover h1.featureTitle .int-en {
  font-size: 36px;
}
.homeFeedWrapper #homeCover h1.featureTitle .int-he {
  font-size: 44px;
}
.homeFeedWrapper #homeCover .sub {
  color: white;
  font-size: 16px;
  margin: 0;
  position: relative;
}
.homeFeedWrapper #homeCover .sub a {
  font-size: 16px;
}
.homeFeedWrapper #homeCover .sub .int-en {
}
.homeFeedWrapper #homeCover a {
  color: white;
  font-style: normal;
  position: relative;
}
.columnLayout {
  display: flex;
  flex-direction: row;
}
.sideColumn {
  flex: 0 0 320px;
  max-width: 40%;
  background-color: #FBFBFA;
  padding: 60px 50px;
}
@media (max-width: 540px) {
  .topicPanel .columnLayout {
    flex-direction: column;
  }
  .topicPanel .sideColumn {
    padding: 20px 25px 0 25px;
    max-width: 100%;
    align-self: stretch;
    border: 0;
    margin: 0;
  }
}
.sideColumn .section {
  margin-bottom: 70px;
}
.sideColumn .section h2 {
  text-transform: none;
  font-size: 24px;
  letter-spacing: normal;
  text-align: inherit;
  margin: 0 0 30px 0;
}
.sideColumn .section h2 .int-en {
  text-align: left;
}
.sideColumn .section h2 .int-he {
  text-align: right;
}
.sideColumn .section .description {
  margin-bottom: 25px;
}
.sideColumn .button img {
  width: 16px;
  height: 16px;
  margin: 0 5px;
  position: relative;
  top: 2px;
  filter: invert(1);
}
.sideColumn .button.white img {
  filter: none;
  opacity: .4;
}
.sideColumn .button .fa {
  opacity: .4;
  margin: 0 5px;
}
.sideColumn .inlineButtonBox {
  display: flex;
  justify-content: space-between;
}
.sideColumn .inlineButtonBox a {
  flex: 1;
}
.sideColumn .inlineButtonBox a .button {
  width: 100%;
}
.sideColumn #homeLearn .refLink {
  display: block;
  height: 56px;
  line-height: 56px;
  border-top: 4px solid;
  color: #000;
  font-size: 20px;
}
.sideColumn #homeLearn .refLink .int-en {
  font-family: "adobe-garamond-pro", "Crimson Text", Georgia, serif;
  text-transform: uppercase;
}
.sideColumn .button {
  letter-spacing: 0;
}
.sideColumn h2 {
  font-weight: 400;
}
.sideColumn .sideCatLink .int-he {
  font-family: "Taamey Frank", "adobe-garamond-pro", "Crimson Text", Georgia, "Times New Roman", serif;
  font-size: 22px;
  font-weight: normal;
  text-transform: uppercase;
  letter-spacing: 0.05em;
  color: #333;
}
.sideColumn .newsletterInput {
  height: 53px;
}
.sideColumn .newsletterSignUpBox img {
    height: 23px;
    width: 23px;
    opacity: 0.35;
    position: absolute;
    top: 15px;
    right: 17px;
}
.interface-hebrew .sideColumn .newsletterSignUpBox img {
  right: auto;
  left: 17px;
  transform: scale(-1, 1);
}
.sideColumn .newsletterInput, .sideColumn .newsletterInput::placeholder {
  width: 100%;
  box-sizing: border-box;
  font-size: 16px;
  font-weight: normal;
  font-style: normal;
  color: #000;
}
.interface-english .sideColumn .newsletterInput, .interface-english .sideColumn .newsletterInput::placeholder  {
  font-family: "Roboto", "Helvetica Neue", "Helvetica", sans-serif;
}
.interface-hebrew .sideColumn .newsletterInput, .interface-hebrew .sideColumn .newsletterInput::placeholder   {
  font-family: "Heebo", sans-serif;
}
.sideColumn #homeSocialButtons {
  margin-top: 15px;
}
.sideColumn #homeSocialButtons .fa {
  font-size: 18px;
  color: white;
  background-color: #aaa;
  display: inline-block;
  height: 30px;
  width: 30px;
  line-height: 30px;
  text-align: center;
  border-radius: 15px;
  margin-right: 5px;
}
.interface-hebrew .sideColumn #homeSocialButtons .fa {
  margin: 0 0 0 5px;
}
.sideColumn #homeSocialButtons .fa:hover {
  text-decoration: none;
  background-color: #999;
}
.sideColumn #homeFeedback {
  background-color: #EDEDED;
  margin: 0 -50px;
  padding: 30px 50px;
  position: -webkit-sticky; /* Safari */
  position: sticky;
  top: 0;
}
.sideColumn #homeFeedback .button {
  margin-bottom: 10px;
}
.sideColumn .feedbackBoxOverlay.open {
  position: fixed;
  width: 100%;
  height: 100%;
  top: 0;
  left: 0;
  display: flex;
  align-items: center;
  justify-content: center;
  background-color: #FBFBFA;
}
.sideColumn .feedbackBoxOverlay.open .feedbackBox {
  width: 470px;
}
.mainColumn {
  flex: 1;
  margin: 0 45px 0 30px;
}
.homeFeedWrapper .mainColumn {
  background-color: white;
}
.interface-hebrew .mainColumn {
  margin: 0 30px 0 45px;
}
.storyFeedInner,
.interface-hebrew .storyFeedInner {
  max-width: 700px;
  margin: 0 auto;
  padding-top: 60px;
}
.storyByLine:hover .smallFollowButton,
.authorName:hover .smallFollowButton {
  display: inline-block;
}
.bilingual .homeFeedWrapper span.he,
.bilingual .readerNavMenu.topicPanel .he {
  display: block;
  padding-bottom: 10px;
}
.mainColumn .story {
  padding: 0 0 60px 0;
}
.mainColumn .story .storyTitleBlock {
  clear: both;
}
.interface-english .mainColumn .story .storyTitleBlock {
  float: left;
}
.interface-hebrew .mainColumn .story .storyTitleBlock {
  float: right;
}
.colorBarBox {
  clear: both;
}
.interface-english .colorBarBox  {
  border-left: 4px solid transparent;
  padding-left: 30px;
}
.interface-hebrew .colorBarBox  {
  border-right: 4px solid transparent;
  padding-right: 30px;
}
.interface-english .citationLine,
.interface-english .learnMoreLink {
  padding-left: 34px;
}
.interface-hebrew .citationLine,
.interface-hebrew .learnMoreLink {
  padding-right: 34px;
}
.storyTextListItem {
  padding-bottom: 18px;
}
.storyTextListItem:last-child {
  padding-bottom: 0;
}
.mainColumn .saveButton {
  align-self: flex-start;
}
.mainColumn .saveLine.storyTitleWrapper .saveButton,
.mainColumn .story.publishSheetStory .saveLine .saveButton  {
  margin-top: 13px;
}
.mainColumn .story.publishSheetStory .storyTitle {
  padding-bottom: 10px;
}
.mainColumn .story .storyTitle {
  padding: 5px 0 15px;
}
.topicPanel .mainColumn .story .storyTitle {
  padding: 0;
}
.mainColumn .story .storySubTitle {
  padding-bottom: 10px;
}
.mainColumn .story .storySubTitle .int-en,
.mainColumn .story .storySubTitle .int-he {
  color: #666;
}
img.smallProfileImage {
  height: 40px;
  width: 40px;
  margin: 0;
  border-radius: 20px;
}
.mainColumn .story img.mediumProfileImage {
  height: 64px;
  width: 64px;
  margin: 0;
  border-radius: 32px;
}
.interface-english .mainColumn .story .storyTypeBlock {
  float: left;
}
.interface-hebrew .mainColumn .story .storyTypeBlock {
  float: right;
}
.interface-english .mainColumn .story .topTailBlock {
  float: right;
}
.interface-hebrew .mainColumn .story .topTailBlock {
  float: left;
}
.interface-english .mainColumn .story .mediumProfileImage {
  float: right;
}
.interface-hebrew .mainColumn .story .mediumProfileImage {
  float: left;
}
.story .storyBody {
  clear: both;
  margin: 10px 0;
  text-align: justify;
}
.story .contentText .en {
  line-height: 1.6;
}
.story .contentText .he {
  font-size: 22px;
  line-height: 1.6;
}
.story .storySheetList {
  clear: both;
}
.story .storySheetListItem {
  padding-bottom: 20px;
}
.story .storySheetListItem:last-child {
  padding-bottom: 0;
}
.story .storySheetList .sheetTitle {
  padding-bottom: 10px;
}
.story .storySheetList .pageTitle span {
  font-size: 20px;
}
.story .saveLine {
  display: flex;
  align-items: center;
  clear: both;
}
.story .saveLine .beforeSave {
  width: 100%;
}
.interface-hebrew .story .saveLine .beforeSave {
  padding-left: 10px;
}
.interface-english .story .saveLine .beforeSave {
  padding-right: 10px;
}
.story .saveLine .saveButton {
  align-self: center;
  padding-bottom: 10px;
}
.story .citationLine.contentText .int-en,
.story .citationLine.contentText .int-he {
  color: #999;
}
.story .authorText {
  display: inline-block;
  padding: 0 10px;
  line-height: 22px;
  width: 100%;
  letter-spacing: 2px;
}
.authorByLine {
  display: flex;
}
.authorByLine .authorByLineText {
  letter-spacing: 2px;
  padding: 0 10px;
  line-height: 22px;
  margin-top: -1px;
}
.authorByLine .authorOrganization,
.authorByLine .authorName {
  display: block;
}
.saveLine .authorByLine + .saveButton {
  position: relative;
  bottom: 12px;
}
.systemText.authorOrganization span {
  color: #999;
}
.mainColumn a {
  color: #000;
}
.storyBody a {
  text-decoration: underline;
}
.storyEditBar {
  padding-bottom: 30px;
}
.storyEditorTag {
  display: inline-block;
  float: right;
}
.storyEditorTag.mustHave {
  color: #66aa66;
  padding: 0 10px;
}
.storyEditorTag.cantHave {
  color: #aa6666;
}
.learnMoreLink a {
  text-decoration: none;
  color:  #999;
}
.segment .queryTextHighlight {
  background-color: #D2DCFF;
  padding-left: 2px;
  padding-right: 2px;
}
body .homeFeedWrapper.userStats {
  font-family: "Roboto", "Helvetica Neue", "Helvetica", sans-serif;
  background-color: #faf9f9;
}
.userStats h1 {
  text-align: center;
  font-weight: normal;
  font-family: "adobe-garamond-pro", "Crimson Text", Georgia, serif;
  font-size: 30px;
  padding: 60px 0 30px;
  margin: 0;
}
.userStats h2 {
  text-transform: none;
  padding: 40px 0 30px;
  font-size: 21px;
  color: #888;
}
.userStats .statcardRow {
  display: flex;
  justify-content: space-around;
}
.userStats .statcardRow .statcard {
  background-color: #fff;
  height: 190px;
  width: 32%;
  box-shadow: 0 1px 3px rgba(0,0,0,0.2);
  border-radius: 5px;
  display: flex;
  flex-direction: column;
  justify-content: center;
}
.userStats .statcardRow .statcard img {
  opacity: 0.3;
  height: 60px;
  width: 60px;
  margin: 0 auto 20px;
}
.userStats .statcardRow .statcard .statcardValue {
  font-size: 24px;
  text-align: center;
}
.userStats .statcardRow .statcard .statcardLabel {
  font-size: 21px;
  padding-top: 5px;
  text-align: center;
  color: #aaa;
}
.userStats .chartRow {
  display: flex;
  justify-content: space-between;
}
.userStats .chartRow.centered {
  justify-content: space-around;
}
.userStats .statHeader {
  padding-top: 40px;
  text-align: center;
}
.userStats .statHeader span {
  color: #666;
  letter-spacing: 0.7px;
  line-height: 23px;
}
.userStats .chartRow .chartWrapper {
  font: 11px sans-serif;
  padding: 0;
}
.bilingual .userStats .blockLink .he,
.english .userStats .blockLink .he {
  display: none;
}
.hebrew .userStats .blockLink .en {
  display: none;
}
.bilingual .userStats .blockLink .en,
.english .userStats .blockLink .en {
  font-family: "adobe-garamond-pro", "Crimson Text", Georgia, serif;
}
.hebrew .userStats .blockLink .he {
  font-family: "Taamey Frank", "adobe-garamond-pro", "Crimson Text", Georgia, "Times New Roman", serif;
}
.userStatModeChooser {
  padding: 0;
  display:  flex;
  justify-content: center;
  width: 240px;
  margin: 0 auto;
  background: white;
  border-radius: 5px;
  box-shadow: 0 1px 3px rgba(0,0,0,0.2);
}
.userStatModeButton {
  background-color: #fff;
  color: #666;
  border-radius: 5px;
  height: 50px;
  width: 120px;
  text-align: center;
  vertical-align: center;
  cursor: pointer;
  font-size: 16px;
}
.userStatModeButton.active {
  background-color: #19365d;
  color: #fff;
}
.userStatModeButton span {
  display: block;
  margin: 15px 0;
}
.userStats .blockLink {
  height: 100%;
  display: flex;
  align-items: center;
  justify-content: center;
}
.userStats .yourPopularSheetsBlock > div {
  padding: 10px 0;
}
.userStats .chartLabel {
  text-align: center;
  padding-top: 8px;
}
.editorToolbar {
  position:fixed;
  top: 0;
  left: 0;
  z-index: 100000;
}
#sheetEditToggle {
  padding-top: 0;
  padding-bottom: 0;
  padding-inline-end: 8px;
  padding-inline-start: 0;
  margin-top: 15px;
  margin-inline-end: 0;
  margin-bottom: 0;
  margin-inline-start: -70px;
  width: 70px;
  height: 30px;
  background: #fff;
  border: #ccc solid 1px;
  color: #666;
  font-family: "Roboto", "Helvetica Neue", "Helvetica", sans-serif;
  font-size: 13px;
  box-sizing: border-box;
  border-radius: 6px;
}
#sheetEditToggle img {
  height: 13px;
  margin-top: 0;
  margin-bottom: 0;
  margin-inline-start: 0;
  margin-inline-end: 5px;
  top: 2px;
  position: relative;
  filter: invert(67%) sepia(32%) saturate(0%) hue-rotate(54deg) brightness(85%) contrast(91%); /* #999 */
}
#sheetEditToggle i {
  margin: 5px;
}
.hoverMenu {
  padding: 8px 10px 6px;
  position: absolute;
  z-index: 1;
  top: -10000px;
  left: -10000px;
  margin-top: -6px;
  opacity: 0;
  background-color: #fafafa;
  border-radius: 4px;
  transition: opacity 0.75s;
  box-shadow: 0 1px 3px rgba(0,0,0,0.2);

}
.markButton {
  padding: 10px;
}
.markButton i {
  color: #737373
}
.markButton i.active {
  color: #000;
}
.editorHoverBox {
    position: fixed;
    top: 120px;
    background-color: #ccc;
    padding: 3px;
    font-size: 12px;
}
.inlineTextRef {
    color: #4B71B7
}
.headerWithButtons {
  display: flex;
  align-items: center;
  margin-bottom: 60px;
}
.headerWithButtons h1,
.static .headerWithButtons h1 {
  margin: 0;
}
.headerWithButtons .start,
.headerWithButtons .end {
  flex: 1;
}
.headerWithButtons .start {
  text-align: start;
}
.headerWithButtons .end {
  text-align: end;
}
@media screen and (max-width: 700px) {
  .headerWithButtons {
    display: flex;
    flex-direction: column;
    justify-content: center;
  }
  .headerWithButtons h1 {
    margin-bottom: 20px;
  }
  .headerWithButtons .start,
  .headerWithButtons .end {
    text-align: center;
  }
}
/* start css code for loading bezel */
.sourceLoader {
  margin-left: -34px;
  top: 15px;
  font-size: 4px;
  width: 1em;
  height: 1em;
  border-radius: 50%;
  position: relative;
  text-indent: -9999em;
  -webkit-animation: load5 1.1s infinite ease;
  animation: load5 1.1s infinite ease;
  -webkit-transform: translateZ(0);
  -ms-transform: translateZ(0);
  transform: translateZ(0);
}
@-webkit-keyframes load5 {
0%,100%{box-shadow:0 -2.6em 0 0 #ffffff,1.8em -1.8em 0 0 rgba(0,0,0,0.2),2.5em 0 0 0 rgba(0,0,0,0.2),1.75em 1.75em 0 0 rgba(0,0,0,0.2),0 2.5em 0 0 rgba(0,0,0,0.2),-1.8em 1.8em 0 0 rgba(0,0,0,0.2),-2.6em 0 0 0 rgba(0,0,0,0.5),-1.8em -1.8em 0 0 rgba(0,0,0,0.7)}
12.5%{box-shadow:0 -2.6em 0 0 rgba(0,0,0,0.7),1.8em -1.8em 0 0 #ffffff,2.5em 0 0 0 rgba(0,0,0,0.2),1.75em 1.75em 0 0 rgba(0,0,0,0.2),0 2.5em 0 0 rgba(0,0,0,0.2),-1.8em 1.8em 0 0 rgba(0,0,0,0.2),-2.6em 0 0 0 rgba(0,0,0,0.2),-1.8em -1.8em 0 0 rgba(0,0,0,0.5)}
25%{box-shadow:0 -2.6em 0 0 rgba(0,0,0,0.5),1.8em -1.8em 0 0 rgba(0,0,0,0.7),2.5em 0 0 0 #ffffff,1.75em 1.75em 0 0 rgba(0,0,0,0.2),0 2.5em 0 0 rgba(0,0,0,0.2),-1.8em 1.8em 0 0 rgba(0,0,0,0.2),-2.6em 0 0 0 rgba(0,0,0,0.2),-1.8em -1.8em 0 0 rgba(0,0,0,0.2)}
37.5%{box-shadow:0 -2.6em 0 0 rgba(0,0,0,0.2),1.8em -1.8em 0 0 rgba(0,0,0,0.5),2.5em 0 0 0 rgba(0,0,0,0.7),1.75em 1.75em 0 0 #ffffff,0 2.5em 0 0 rgba(0,0,0,0.2),-1.8em 1.8em 0 0 rgba(0,0,0,0.2),-2.6em 0 0 0 rgba(0,0,0,0.2),-1.8em -1.8em 0 0 rgba(0,0,0,0.2)}
50%{box-shadow:0 -2.6em 0 0 rgba(0,0,0,0.2),1.8em -1.8em 0 0 rgba(0,0,0,0.2),2.5em 0 0 0 rgba(0,0,0,0.5),1.75em 1.75em 0 0 rgba(0,0,0,0.7),0 2.5em 0 0 #ffffff,-1.8em 1.8em 0 0 rgba(0,0,0,0.2),-2.6em 0 0 0 rgba(0,0,0,0.2),-1.8em -1.8em 0 0 rgba(0,0,0,0.2)}
62.5%{box-shadow:0 -2.6em 0 0 rgba(0,0,0,0.2),1.8em -1.8em 0 0 rgba(0,0,0,0.2),2.5em 0 0 0 rgba(0,0,0,0.2),1.75em 1.75em 0 0 rgba(0,0,0,0.5),0 2.5em 0 0 rgba(0,0,0,0.7),-1.8em 1.8em 0 0 #ffffff,-2.6em 0 0 0 rgba(0,0,0,0.2),-1.8em -1.8em 0 0 rgba(0,0,0,0.2)}
75%{box-shadow:0 -2.6em 0 0 rgba(0,0,0,0.2),1.8em -1.8em 0 0 rgba(0,0,0,0.2),2.5em 0 0 0 rgba(0,0,0,0.2),1.75em 1.75em 0 0 rgba(0,0,0,0.2),0 2.5em 0 0 rgba(0,0,0,0.5),-1.8em 1.8em 0 0 rgba(0,0,0,0.7),-2.6em 0 0 0 #ffffff,-1.8em -1.8em 0 0 rgba(0,0,0,0.2)}
87.5%{box-shadow:0 -2.6em 0 0 rgba(0,0,0,0.2),1.8em -1.8em 0 0 rgba(0,0,0,0.2),2.5em 0 0 0 rgba(0,0,0,0.2),1.75em 1.75em 0 0 rgba(0,0,0,0.2),0 2.5em 0 0 rgba(0,0,0,0.2),-1.8em 1.8em 0 0 rgba(0,0,0,0.5),-2.6em 0 0 0 rgba(0,0,0,0.7),-1.8em -1.8em 0 0 #fff}
}
@keyframes load5 {
0%,100%{box-shadow:0 -2.6em 0 0 #ffffff,1.8em -1.8em 0 0 rgba(0,0,0,0.2),2.5em 0 0 0 rgba(0,0,0,0.2),1.75em 1.75em 0 0 rgba(0,0,0,0.2),0 2.5em 0 0 rgba(0,0,0,0.2),-1.8em 1.8em 0 0 rgba(0,0,0,0.2),-2.6em 0 0 0 rgba(0,0,0,0.5),-1.8em -1.8em 0 0 rgba(0,0,0,0.7)}
12.5%{box-shadow:0 -2.6em 0 0 rgba(0,0,0,0.7),1.8em -1.8em 0 0 #ffffff,2.5em 0 0 0 rgba(0,0,0,0.2),1.75em 1.75em 0 0 rgba(0,0,0,0.2),0 2.5em 0 0 rgba(0,0,0,0.2),-1.8em 1.8em 0 0 rgba(0,0,0,0.2),-2.6em 0 0 0 rgba(0,0,0,0.2),-1.8em -1.8em 0 0 rgba(0,0,0,0.5)}
25%{box-shadow:0 -2.6em 0 0 rgba(0,0,0,0.5),1.8em -1.8em 0 0 rgba(0,0,0,0.7),2.5em 0 0 0 #ffffff,1.75em 1.75em 0 0 rgba(0,0,0,0.2),0 2.5em 0 0 rgba(0,0,0,0.2),-1.8em 1.8em 0 0 rgba(0,0,0,0.2),-2.6em 0 0 0 rgba(0,0,0,0.2),-1.8em -1.8em 0 0 rgba(0,0,0,0.2)}
37.5%{box-shadow:0 -2.6em 0 0 rgba(0,0,0,0.2),1.8em -1.8em 0 0 rgba(0,0,0,0.5),2.5em 0 0 0 rgba(0,0,0,0.7),1.75em 1.75em 0 0 #ffffff,0 2.5em 0 0 rgba(0,0,0,0.2),-1.8em 1.8em 0 0 rgba(0,0,0,0.2),-2.6em 0 0 0 rgba(0,0,0,0.2),-1.8em -1.8em 0 0 rgba(0,0,0,0.2)}
50%{box-shadow:0 -2.6em 0 0 rgba(0,0,0,0.2),1.8em -1.8em 0 0 rgba(0,0,0,0.2),2.5em 0 0 0 rgba(0,0,0,0.5),1.75em 1.75em 0 0 rgba(0,0,0,0.7),0 2.5em 0 0 #ffffff,-1.8em 1.8em 0 0 rgba(0,0,0,0.2),-2.6em 0 0 0 rgba(0,0,0,0.2),-1.8em -1.8em 0 0 rgba(0,0,0,0.2)}
62.5%{box-shadow:0 -2.6em 0 0 rgba(0,0,0,0.2),1.8em -1.8em 0 0 rgba(0,0,0,0.2),2.5em 0 0 0 rgba(0,0,0,0.2),1.75em 1.75em 0 0 rgba(0,0,0,0.5),0 2.5em 0 0 rgba(0,0,0,0.7),-1.8em 1.8em 0 0 #ffffff,-2.6em 0 0 0 rgba(0,0,0,0.2),-1.8em -1.8em 0 0 rgba(0,0,0,0.2)}
75%{box-shadow:0 -2.6em 0 0 rgba(0,0,0,0.2),1.8em -1.8em 0 0 rgba(0,0,0,0.2),2.5em 0 0 0 rgba(0,0,0,0.2),1.75em 1.75em 0 0 rgba(0,0,0,0.2),0 2.5em 0 0 rgba(0,0,0,0.5),-1.8em 1.8em 0 0 rgba(0,0,0,0.7),-2.6em 0 0 0 #ffffff,-1.8em -1.8em 0 0 rgba(0,0,0,0.2)}
87.5%{box-shadow:0 -2.6em 0 0 rgba(0,0,0,0.2),1.8em -1.8em 0 0 rgba(0,0,0,0.2),2.5em 0 0 0 rgba(0,0,0,0.2),1.75em 1.75em 0 0 rgba(0,0,0,0.2),0 2.5em 0 0 rgba(0,0,0,0.2),-1.8em 1.8em 0 0 rgba(0,0,0,0.5),-2.6em 0 0 0 rgba(0,0,0,0.7),-1.8em -1.8em 0 0 #fff}
}
/* end css code for loading bezel */<|MERGE_RESOLUTION|>--- conflicted
+++ resolved
@@ -4696,7 +4696,6 @@
 .textList .textListTextRangeBox + .sheet {
   margin-top: 24px;
 }
-<<<<<<< HEAD
 
 .mediaList {
 	padding: 40px 40px 80px;
@@ -4807,11 +4806,6 @@
   cursor: pointer;
 }
 
-=======
-.webpageList .website {
-  text-align: start;
-}
->>>>>>> 18a32c0c
 .webpageList .website .icon {
   height: 16px;
   width: 16px;
