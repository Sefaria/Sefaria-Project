--- conflicted
+++ resolved
@@ -3187,12 +3187,9 @@
   margin-top: 20px;
   margin-bottom: 20px;
 }
-<<<<<<< HEAD
-=======
 .connectionsPanel .textTableOfContents .structToggles {
   margin-top: 0;
 }
->>>>>>> 1fe22ff8
 
 .textTableOfContents .structToggles .structTogglesInner {
   display: flex;
@@ -3260,14 +3257,11 @@
   box-sizing: border-box;
 }
 
-<<<<<<< HEAD
-=======
 .connectionsPanel .textTableOfContents .sectionLink {
   background-color: #ffffff;
   color: #000000;
 }
 
->>>>>>> 1fe22ff8
 .textTableOfContents .sectionName {
   display: none;
 }
@@ -4841,12 +4835,9 @@
   vertical-align: middle;
   min-width: 0;
   /* see https://css-tricks.com/flexbox-truncated-text/ */
-<<<<<<< HEAD
-=======
 }
 .readerControls .readerTextToc.connected, .readerControls .readerTextToc.connected a{
   cursor: initial;
->>>>>>> 1fe22ff8
 }
 
 .readerTextTocHeader.readerTextToc {
@@ -6035,11 +6026,7 @@
   margin-inline-start: 5px;
 }
 
-<<<<<<< HEAD
-.connectionsPanel .toolsButton.aboutThisText {
-=======
 .connectionsPanel .topToolsButtons {
->>>>>>> 1fe22ff8
   margin-top: 30px;
 }
 
@@ -6787,11 +6774,7 @@
   background-image: url("/static/icons/add-to-sheet.svg");
 }
 
-<<<<<<< HEAD
-.toolsButton {
-=======
 .toolsButtonContainer {
->>>>>>> 1fe22ff8
   display: flex;
   justify-content: flex-start;
   color: #000;
@@ -6804,8 +6787,6 @@
   flex-wrap: wrap;
 }
 
-<<<<<<< HEAD
-=======
 .toolsButtonContainer .toolsButtonText,
 .toolsButtonContainer .toolsSecondaryButton {
   position: relative;
@@ -6838,7 +6819,6 @@
   color: var(--dark-grey);
 }
 
->>>>>>> 1fe22ff8
 .toolsButton .toolsButtonText .connectionsCount::before {
   content: " ";
 }
@@ -6960,8 +6940,6 @@
   margin-inline-start: 15px;
 }
 
-<<<<<<< HEAD
-=======
 .shareSettingsBox .shareDropdown {
   display: inline-block;
   height: 20px;
@@ -6997,7 +6975,6 @@
   font-size: var(--sans-serif-body-font-size);
 }
 
->>>>>>> 1fe22ff8
 .shareInputBox {
   position: relative;
   display: flex;
@@ -7017,12 +6994,7 @@
   box-sizing: border-box;
   border-radius: 7px;
   border: none;
-<<<<<<< HEAD
-  box-shadow: 0 1px 3px rgba(0, 0, 0, 0.2);
-  font-size: 18px;
-=======
   font-size: var(--sans-serif-body-font-size);
->>>>>>> 1fe22ff8
   font-family: "Roboto", "Helvetica Neue", "Helvetica", sans-serif;
   color: #666;
   text-overflow: ellipsis;
@@ -8320,14 +8292,6 @@
   width: auto;
 }
 
-<<<<<<< HEAD
-=======
-.sheetMetaDataBox .title:focus:before {
-    content: "\200B";
-    /* zero-width space required so that chrome doesn't cause change in size of box on focus/blur */
-    width: 0;
-}
->>>>>>> 1fe22ff8
 .interface-hebrew .sheetMetaDataBox .title:empty:before {
   content: "ללא שם";
 }
@@ -8343,8 +8307,6 @@
   color: #666;
 }
 
-<<<<<<< HEAD
-=======
 div.transparentBackground.publishBox {
   background-color: inherit;
   border-radius: 0px;
@@ -8352,7 +8314,6 @@
   color: inherit;
 }
 
->>>>>>> 1fe22ff8
 .publishBox .smallText .int-en, .publishBox .smallText .int-he.enInHe {
   color: #666;
 }
@@ -8361,13 +8322,10 @@
   color: red;
 }
 
-<<<<<<< HEAD
-=======
 .publishBox p {
   margin-bottom: 15px;
 }
 
->>>>>>> 1fe22ff8
 .publishBox .error .react-tags, .publishBox textarea.error {
   border: 1px solid red;
 }
@@ -8507,10 +8465,6 @@
   color: #666666
 }
 
-<<<<<<< HEAD
-.publishBox p {
-  margin-bottom: 9px;
-=======
 .publishBox .publishButton .button {
   padding: 15px 20px;
 }
@@ -8550,7 +8504,6 @@
   box-sizing: border-box;
   box-shadow: none;
   padding: 9px 10px;
->>>>>>> 1fe22ff8
 }
 
 .publishBox .react-tags__suggestions ul {
@@ -8626,10 +8579,7 @@
   left: 30px;
   right: auto;
 }
-<<<<<<< HEAD
-
-=======
->>>>>>> 1fe22ff8
+
 .editorSidebarToggle:active {
   box-shadow: 0px 1px 1px rgba(0, 0, 0, 0.25);
 }
@@ -9087,8 +9037,6 @@
   opacity: 0.6;
 }
 
-<<<<<<< HEAD
-=======
 ul.aboutSheetLinks {
   list-style-type: none;
   padding-inline-start: 0;
@@ -9158,7 +9106,6 @@
   margin-inline-end: 4px;
 }
 
->>>>>>> 1fe22ff8
 .hebrew .topicPanel .topicSource .score img {
   margin: -4px 2px 0 0;
 }
@@ -10586,13 +10533,8 @@
 .sheetContent .sheetItem .SheetOutsideText.segment {
   margin: 0
 }
-
-<<<<<<< HEAD
-.sheetContent .sheetItem .SheetSource.segment, .sheetContent .sheetItem .SheetOutsideBiText.segment {
-=======
 .sheetContent .sheetItem .SheetSource.segment,
 .sheetContent .sheetItem .SheetOutsideBiText.segment {
->>>>>>> 1fe22ff8
   margin-top: 30px;
   margin-bottom: 30px;
 }
@@ -10600,11 +10542,10 @@
 .sheetContent .text.loading {
   cursor: wait;
 }
-<<<<<<< HEAD
-
-=======
->>>>>>> 1fe22ff8
-.oldSheetNotice, .oldSheetNotice a, .editSheetNotice, .editSheetNotice a {
+.oldSheetNotice,
+.oldSheetNotice a,
+.editSheetNotice,
+.editSheetNotice a {
   font-size: 12px;
   font-family: "Roboto", "Helvetica Neue", "Helvetica", sans-serif;
   color: #999;
@@ -10800,11 +10741,11 @@
   padding-bottom: 15px;
 }
 
-<<<<<<< HEAD
-=======
-
->>>>>>> 1fe22ff8
-.sheetItem .SheetSource .he.editable.selected .sourceContentText, .sheetItem .SheetSource .en.editable.selected .sourceContentText, .sheetItem .SheetOutsideBiText .he.editable.selected .sourceContentText, .sheetItem .SheetOutsideBiText .en.editable.selected .sourceContentText {
+
+.sheetItem .SheetSource .he.editable.selected .sourceContentText,
+.sheetItem .SheetSource .en.editable.selected .sourceContentText,
+.sheetItem .SheetOutsideBiText .he.editable.selected .sourceContentText,
+.sheetItem .SheetOutsideBiText .en.editable.selected .sourceContentText {
   background-color: #FFFFFF;
   box-shadow: inset 0px 0px 3px rgba(0, 0, 0, 0.3);
   border-radius: 6px;
@@ -10842,19 +10783,7 @@
   background-image: linear-gradient( to left, #fff, #fff 50%, #FBFBFA 50%, #FBFBFA 100%, #fff 100%);
 }
 .readerPanel.bilingual.heLeft .SheetSource {
-<<<<<<< HEAD
   background-image: linear-gradient( to right, #fff, #fff 50%, #FBFBFA 50%, #FBFBFA 100%, #fff 100%);
-=======
-  background-image:
-  linear-gradient(
-    to right,
-    #fff,
-    #fff 50%,
-    #FBFBFA 50%,
-    #FBFBFA 100%,
-    #fff 100%
-  );
->>>>>>> 1fe22ff8
 }
 
 .boxedSheetItem+.spacer {
@@ -12301,13 +12230,10 @@
   text-align: start;
 }
 
-<<<<<<< HEAD
-=======
 .collectionsEditorTop {
   margin-bottom: 15px;
 }
 
->>>>>>> 1fe22ff8
 .collectionsWidgetTitle {
   flex-grow: 1;
   font-size: 22px;
@@ -12357,15 +12283,12 @@
   align-items: center;
 }
 
-<<<<<<< HEAD
-=======
 .collectionsEditorCreate {
   display: flex;
   align-items: center;
   padding: 0px 20px;
 }
 
->>>>>>> 1fe22ff8
 .collectionsWidgetPlus {
   color: #666;
   font-size: 25px;
@@ -12595,7 +12518,6 @@
   background-color: #333333;
   border-radius: 4px;
   transition: opacity 0.75s;
-<<<<<<< HEAD
   padding: 8px 10px 6px;
   box-shadow: 0 1px 3px rgba(0, 0, 0, 0.2);
 }
@@ -12643,11 +12565,6 @@
   white-space: nowrap;
 }
 
-=======
-  box-shadow: 0 1px 3px rgba(0, 0, 0, 0.2);
-}
-
->>>>>>> 1fe22ff8
 .hoverButton {
   padding: 10px;
 }
