body {
  padding: 0;
  margin: 0;
  -webkit-text-size-adjust: 100%;
}
*::selection {
  background-color: #D2DCFF;
}
body.sepia {
  background-color: #FBFBFA;
}
body.dark {
  background-color: #333331;
}
body:not(.user-is-tabbing) *:focus {
  outline: none;
}
a, a:hover {
  color: inherit;
}
@font-face {
  /*Mixed Hebrew - English serif text*/
  font-family: 'HebrewInEnglish Serif Font';
  src: url('/static/fonts/Taamey-Frank/TaameyFrankCLM-Medium.ttf'), local(Georgia), local(serif);
  unicode-range: U+0590-05FF, U+25CC;
}
:root {
  /* font stacks */
  --english-sans-serif-font-family: "Roboto", "Helvetica Neue", "Helvetica", sans-serif;
  --hebrew-sans-serif-font-family: "Heebo", "Roboto", sans-serif;

  --english-serif-font-family: "HebrewInEnglish Serif Font", "adobe-garamond-pro", "Crimson Text", Georgia, "Times New Roman", serif;
  --hebrew-serif-font-family: "Taamey Frank", "adobe-garamond-pro", "Crimson Text", "Times New Roman", serif;

  --serif-h1-font-size: 48px;
  --serif-h2-font-size: 30px;
  --serif-h3-font-size: 24px;
  --serif-body-font-size: 18px;
  --serif-small-font-size: 14px;

  --sans-serif-h1-font-size: 40px;
  --sans-serif-h2-font-size: 30px;
  --sans-serif-h3-font-size: 22px;
  --sans-serif-body-font-size: 16px;
  --sans-serif-small-font-size: 14px;

  /* colors */
  --sefaria-blue: #18345D;
  --highlight-blue: #DDEEFF;
  --highlight-blue-light: #F0F7FF;
  --dark-grey: #666666;
  --medium-grey: #999999;
  --light-grey: #CCCCCC;
  --lighter-grey: #EDEDEC;
  --lightest-grey: #FBFBFA;
  --commentary-blue: #4B71B7;
  --tanakh-teal: #004E5F;
  --mishnah-blue: #5A99B7;
  --talmud-gold: #CCB479;
  --midrash-green: #5D956F;
  --halakhah-red: #802F3E;
  --kabbalah-purple: #594176;
  --liturgy-rose: #AB4E66;
  --philosophy-purple: #7F85A9;
  --taanitic-green: #00827F;
  --chasidut-green: #97B386;
  --mussar-purple: #7C416F;
  --responsa-red: #CB6158;
  --apocrypha-pink: #C6A7B4;
  --modern-works-blue: #B8D4D3;
  --grammar-green: #B2B272;
  --reference-orange: #D4896C;
}
/* Font Family */
body, .sans-serif {
  --english-font: var(--english-sans-serif-font-family);
  --hebrew-font: var(--hebrew-sans-serif-font-family); 
  --is-serif: initial;
}
.serif {
  --english-font: var(--english-serif-font-family);
  --hebrew-font: var(--hebrew-serif-font-family);
  --is-serif: ;
}
.sans-serif-in-hebrew {
  --english-font: var(--english-serif-font-family);
  --hebrew-font: var(--hebrew-sans-serif-font-family);
}
.en, .int-en, * {
  font-family: var(--english-font);
}
.he, .int-he, .interface-hebrew * {
  font-family: var(--hebrew-font);
}
.he {
  font-size: 122%;
}
.int-he {
  direction: rtl;
}
.int-he.enInHe {
  direction: ltr;
}
.enInHe {
  unicode-bidi: isolate;
}
.int-en.heInEn {
  direction: rtl;
}
.btn, .btn-sm, .btn-xs {
  display: inline-block;
  color: white;
  display: flex;
  justify-content: center;
  align-content: center;
  flex-direction: column;
  margin: 10px 20px;
  background-color: var(--sefaria-blue);
  box-shadow: 0 1px 3px rgba(0,0,0,0.2);
  border-radius: 7px;
  cursor: pointer;
  font-size: 16px;
  letter-spacing: 0.1em;
  box-sizing: border-box;
  line-height: 19px;
  text-align: center;
  --english-font: var(--english-sans-serif-font-family);
  --hebrew-font: var(--hebrew-sans-serif-font-family);
}
.btn.white, .btn-sm.white, .btn-xs.white {
  background-color: white;
  color: #333;
}
.btn {
  width: 300px;
  height: 50px;
}
.btn-sm {
  width: 150px;
  height: 40px;
}
.btn-xs {
  width: 75px;
  height: 30px;
}
/*
Legacy Style Guide Font Hierarchy -- the below should be refactored away in favor of the above
*/
.featureTitle .int-en {
  font-family: "adobe-garamond-pro", "Crimson Text", Georgia, serif;
  font-size: 50px;
  font-weight: normal;
  color: #000;
}
.pageTitle .int-en,
.pageTitle .int-he.enInHe {
  font-family: "adobe-garamond-pro", "Crimson Text", Georgia, serif;
  font-size: 30px;
  font-weight: normal;
  color: #000;
}
.readerPanel.hebrew .he .enInHe {
  font-size: 83%;
}
.chapterText .int-en {
  font-family: "adobe-garamond-pro", "Crimson Text", Georgia, serif;
  font-size: 18px;
  font-weight: normal;
  text-transform: uppercase;
  letter-spacing: 0.05em;
  color: #333;
}
.chapterText.lowercase .int-en {
  text-transform: none;
}
.sectionTitleText .int-en {
  font-family: "Roboto", "Helvetica Neue", "Helvetica", sans-serif;
  font-size: 16px;
  font-weight: normal;
  color: #666;
  text-transform: uppercase;
  letter-spacing: 0.1em;
}
.smallText .int-en,
.smallText .int-he.enInHe {
  font-family: "Roboto", "Helvetica Neue", "Helvetica", sans-serif;
  font-size: 13px;
  font-weight: normal;
  color: #999;
}
.systemText .int-en,
.systemText .int-he.enInHe {
  font-family: "Roboto", "Helvetica Neue", "Helvetica", sans-serif;
  font-size: 16px;
  font-weight: normal;
  color: #000;
}
.contentText .int-en,
.contentText .en,
.contentText.en {
  font-family: "adobe-garamond-pro", "Crimson Text", Georgia, serif;
  font-size: 18px;
  font-weight: normal;
  color: #000;
}
.featureTitle .int-he {
  font-family: "Heebo", sans-serif;
  font-size: 40px;
  font-weight: normal;
  color: #000;
}
.pageTitle .int-he,
.pageTitle .int-en.heInEn {
  font-family: "Heebo", sans-serif;
  font-size: 30px;
  font-weight: normal;
  color: #000;
}
.chapterText .int-he {
  font-family: "Taamey Frank", "Times New Roman", serif;
  font-size: 22px;
  font-weight: normal;
  text-transform: uppercase;
  letter-spacing: 0.05em;
  color: #333;
}
.sectionTitleText .int-he {
  font-family: "Heebo", sans-serif;
  font-size: 16px;
  font-weight: normal;
  color: #666;
  text-transform: uppercase;
  letter-spacing: 0.1em;
}
.smallText .int-he,
.smallText .int-en.heInEn {
  font-family: "Heebo", sans-serif;
  font-size: 13px;
  font-weight: normal;
  color: #999;
}
.systemText .int-he,
.systemText .int-en.heInEn {
  font-family: "Heebo", sans-serif;
  font-size: 16px;
  font-weight: normal;
  color: #000;
}
.contentText .int-he,
.contentText .he,
.contentText.he {
  font-family: "Taamey Frank", "Times New Roman", serif;
  font-size: 18px;
  font-weight: normal;
  color: #000;
}
.italics {
  font-style: italic;
}
/* end Legacy Style Guide */
#s2 {
  position: fixed;
  top: 0;
  width: 100%;
  height: 100%;
  z-index: 1000;
}
#s2.headerOnly {
  z-index: 1000;
  height: 60px;
}
#readerAppWrap {
  display: flex;
  flex-direction: column;
  width: 100%;
  height: 100%;
}
.nochrome #s2 .headerNavSection,
.nochrome #s2 .headerLinksSection,
.nochrome #footerContainer {
  display: none;
}
#bannerMessage {
  color: white;
  background-color: #4871bf;
  height: 120px;
  box-sizing: border-box;
  padding: 0 36px;
  display: flex;
  transition: .5s;
}
#bannerMessage.hidden {
  height: 0;
}
body.hasBannerMessage {
  transition: padding-top .3s;
  padding-top: 120px;
}
body.hasBannerMessage #s2.headerOnly {
  height: 180px;
}
.interface-hebrew #bannerMessage {
  direction: rtl;
}
#bannerMessageClose {
  position: absolute;
  top: -3px;
  right: 7px;
  color: white;
  opacity: 0.5;
  font-size: 26px;
  cursor: pointer;
}
.interface-hebrew #bannerMessageClose {
  right: auto;
  left: 7px;
}
#bannerMessageContent {
  display: flex;
  flex: 1;
  align-items: center;
  justify-content: space-between;
  color: white;
  max-width: 880px;
  margin: 0 auto;
}
#bannerTextBox {
  flex: 1;
}
#bannerTextBox a {
  color: white;
}
#bannerButtonBox {
  margin-left: 50px;
}
.interface-hebrew #bannerButtonBox {
  margin: 0 50px 0 0;
}
#bannerMessage .mobileOnly {
  display: none;
}
@media (max-width: 540px) {
  #bannerButtonBox,
  .interface-hebrew #bannerButtonBox {
    margin:0;
    margin-inline-start: 10px;
    max-width: 170px;
  }
  #bannerMessage .mobileOnly {
    display: block;
  }
  #bannerMessage {
    padding: 0 10px;
  }
}
@media (max-width: 450px) {
  #bannerMessage {
    font-size: 13px;
  }
}
.noOverflowX {
  overflow-x: hidden;
}
.readerApp {
  display: flex;
  flex: 1;
  position: relative;
}
.noselect {
  user-select: none;
}
input.noselect {
  -webkit-user-select: auto; /* Safari/Opera -- required for Safari to allow inputs to be accessible. See http://caniuse.com/#feat=user-select-none "Known Issues" for details  TODO Check back to see if bug is fixed in future version */
}
.interface-hebrew {
  direction: rtl;
}
.interface-hebrew .int-en,
.interface-english .int-he {
  display: none;
}
.interface-hebrew #panelWrapBox {
  direction: rtl;
}
.interface-english #panelWrapBox,
.readerApp.interface-english .readerPanel {
  direction: ltr;
}
#panelWrapBox {
  position: absolute;
  height: calc(100% - 60px);
  box-sizing: border-box;
}
.multiPanel #panelWrapBox {
  top: 60px;
}
#panelWrapBox.wrapBoxScroll {
  overflow-x: scroll;
  overflow-y: hidden;
}
.singlePanel #panelWrapBox {
  padding-top: 0;
  height: 100%;
  top: 0;
}
.headerInner {
  position: absolute;
  top: 0;
  left: 0;
  width: 100%;
  height: 60px;
  background: white;
  z-index: 1001;
  box-sizing: border-box;
  padding: 0 30px;
  display: flex;
  justify-content: space-between;
  align-items: center;
}
.headerOnly .headerInner, .headerInner.boxShadow {
  box-shadow: 0 1px 3px rgba(0,0,0,0.2);
}
.interface-hebrew .header {
  direction: rtl;
}
.headerInner .headerNavSection {
  display: flex;
  justify-content: flex-start;
}
.headerInner .headerNavSection a {
  font-size: 16px;
  color: #666;
  margin-inline-end: 30px;
  font-weight: 500;
  line-height: 25px;
  vertical-align: middle;
}
.headerInner .headerLinksSection {
  display: flex;
  justify-content: flex-end;
  min-width: 40%;
  align-items: center;
}
.header .header-nav {
  margin-top: 1px;
}
.header .header-links {
  margin-top: 1px;
}
.header .library, .header .home, .header .my-profile, .header .notifications, .header .readerNavMenuSearchButton {
  cursor: pointer;
}
.header .library, .header .my-profile, .header .readerNavMenuSearchButton {
  display: inline-block;
  color: #999;
  border: none;
  background: transparent;
  padding: 0;
}
.header .searchBox {
  overflow: hidden;
  display: flex;
  align-items: center;
  padding: 0;
  text-align: inherit;
  background: #EDEDEC;
  border-radius: 250px;
  width: 140px;
  height: 30px;
}
.header .searchBox.searchFocused {
  width: 280px;
}
.header .searchBox input {
  background-color: transparent; /*for firefox */
}
.header .searchBox input::placeholder {
  font-style: normal;
}
.header .search {
  outline: none;
  border: none;
  box-shadow: none;
  color: black;
  font-size:  18px;
  margin: 0;
  width: 100px;
}
.header .searchFocused .search {
  width: 200px;
}
.header .search.hebrewSearch {
  font-size: 18px;
}
.mobileNavMenu {
  position: fixed;
  height: calc(100% - 60px);
  box-sizing: border-box;
  top: 60px;
  width: 100%;
  background-color: white;
  left: 0;
  z-index: 1000;
  overflow-y: scroll;
}
.mobileNavMenu.closed {
  display: none;
}
.mobileNavMenu .searchLine {
  padding: 15px: 20px;
  border-bottom: 1px solid #EDEDEC;
}
.header .mobileNavMenu .searchBox,
.header .mobileNavMenu .searchBox.searchFocused
.header .mobileNavMenu .searchBox .search,
.header .mobileNavMenu .searchBox.searchFocused .search {
  width: 100%;
}
.header.mobile .ui-autocomplete {
  width: 100%;
}
.mobileNavMenu a,
.mobileInterfaceLanguageToggle {
  display: block;
  color: #666;
  font-size: 16px;
  padding: 15px;
  border-bottom: 1px solid #EDEDEC;
}
.mobileNavMenu a > img,
.mobileInterfaceLanguageToggle img {
  margin-inline-end: 15px;
  width: 16px;
  opacity: 0.6;
  position: relative;
  top: 3px;
}
.mobileNavMenu a.blue {
  background-color: #18345D;
  color: white;
}
.mobileNavMenu a.blue img {
  filter: invert(1);
  opacity: 1;
}
.mobileNavMenu .mobileAccountLinks {
  background-color: #FBFBFA;
  border-top: 1px solid #CCC;
  border-bottom: 1px solid #CCC;
}
.mobileNavMenu .mobileAccountLinks img {
  opacity: 1;
}
.mobileNavMenu .mobileAccountLinks .login {
  display: block;
  padding: 15px;
}
.mobileNavMenu .profile-pic {
  display: inline-block;
  margin-inline-end: 11px;
  position: relative;
  top: 4px;
}
.mobileNavMenu .mobileAccountLinks .accountLinks {
  display: block;
}
.header .mobileInterfaceLanguageToggle .int-en,
.header .mobileInterfaceLanguageToggle .int-he {
  display: inline;
}
.mobileInterfaceLanguageToggle a {
  display: inline;
  padding: 0;
  border: none;
}
.mobileInterfaceLanguageToggle .separator {
  margin: 0 7px;
  font-size: 13px;
}
.mobileInterfaceLanguageToggle .inactive {
  color: #999;
}
.mobileNavMenu .logout {
  color: #999;
}
.ui-autocomplete .ui-menu-item.search-override {
  border-top: solid 1px #ccc;
  padding-top: 12px;
}
.ui-autocomplete .ui-menu-item.hebrew-result a {
  direction: rtl;
}
.ui-autocomplete .ui-menu-item.english-result a {
  direction: ltr;
}
.header .home {
  margin-top: 1px;
}
.header .home img {
  vertical-align: middle;
  height: 25px;
  margin-top: -7px;
  width: 92px;
}
.interface-hebrew .header .home img {
  width: 77px;
}
.header .accountLinks {
  display: flex;
  align-items: center;
  font-size: 16px;
  margin-top: 2px;
  color: #666;
}
.header .accountLinks a {
  margin-inline-start: 17px;
  position: relative;
}
.header .accountLinks.anon a {
  margin: 0;
}
.header .accountLinks.anon a:last-child{
  background: #FFFFFF;
  border: 1px solid #EDEDEC;
  box-sizing: border-box;
  border-radius: 6px;
}
.header .interfaceLinks {
  display: block;
  align-items: center;
  margin-top: 2px;
  color: #666;
  cursor: pointer;
  position: relative;
  -webkit-margin-start: 20px;
  -moz-margin-start: 20px;
  margin-inline-start: 20px;
}
.header .interfaceLinks img {
  height: 18px;
  width: 18px;
  vertical-align: middle;
  -webkit-margin-end: 5px;
  -moz-margin-end: 5px;
  margin-inline-end: 5px;
}
.header .interfaceLinks a.interfaceLinks-button::after {
  display: inline-block;
  background-image: url("/static/icons/chevron-down.svg");
  height: 10px;
  width: 10px;
  vertical-align: middle;
  content: "";
}
.header .interfaceLinks .interfaceLinks-menu {
  top: 35px;
  position: absolute;
  z-index: 1;
  position: absolute;
  width: 150px;
  background: #FBFBFA;
  box-shadow: 0px 1px 3px rgba(0, 0, 0, 0.25);
  border-radius: 6px;
  display: none;
}
.header .interfaceLinks .interfaceLinks-menu.open {
  display: block;
}
.interface-english .header .interfaceLinks .interfaceLinks-menu {
  right: 0px;
}
.interface-hebrew .header .interfaceLinks .interfaceLinks-menu {
  left: 0px;
}
.header .interfaceLinks .interfaceLinks-header {
  font-style: normal;
  font-weight: normal;
  font-size: 13px;
  line-height: 18px;
  color: #999999;
  padding: 12px;
  border-bottom: 1px solid #CCCCCC;
}
.interfaceLinks-options {
  display: flex;
  flex-direction: column;
  padding: 4px 0;
}
.header .interfaceLinks .interfaceLinks-option {
  display: flex;
  text-decoration: none;
  font-style: normal;
  font-weight: normal;
  font-size: 16px;
  line-height: 23px;
  text-align: right;
  color: #666666;
  padding: 5px;
}
.header .interfaceLinks .interfaceLinks-option::before {
  content: "";
  font-family: FontAwesome;
  color: #999;
  font-weight: normal;
  font-size: 13px;
  font-style: normal;
  padding: 0 15px;
}
.header .interfaceLinks .interfaceLinks-option.active {
  order: -1;
}
.header .interfaceLinks .interfaceLinks-option.active::before {
  content: "\f00c";
  padding: 0 8px;
}
@media screen and (max-width: 700px) {
  .header .interfaceLinks {
    display: none;
  }
  .header .accountLinks .login{
    padding: 5px 5px;
  }
  .header .accountLinks{
    -webkit-margin-end: 0px;
    -moz-margin-end: 0px;
    margin-inline-end: 0px;
  }
  .header .login:first-child{
    margin:auto;
  }
}
.header .my-profile, .header .notifications {
  display: inline-block;
  vertical-align: middle;
}
.header .library, .header .my-profile {
  font-size: 24px;
  line-height: 24px;
}
.header .library .fa {
  position: relative;
  top: 1px;
}
.header .notifications.unread::after {
  content:"";
  background-color: #CB6158;
  width: 8px;
  height: 8px;
  border-radius: 4px;
  display: block;
  top: 3px;
  right: 1px;
  position: absolute;
}
.header .login {
  color: #666;
  display: inline-block;
  line-height: 1;
  padding: 8px 15px;
}
.header .headerInner.mobile {
  padding: 0 15px;
}
.header .headerInner.mobile {
  display: flex;
}
.header .headerInner.mobile div {
  flex: 1;
}
.header .headerInner.mobile .mobileHeaderLanguageToggle {
  text-align: end;
}
.mobileHeaderLanguageToggle.hebrew .en,
.mobileHeaderLanguageToggle.english .he {
  display: none;
}
.header.mobile .searchLine {
  padding: 15px;
}
.overlay {
  width: 100%;
  height: 100%;
  background-color: black;
  opacity: 0.3;
  position: fixed;
  z-index: 1001;
}
.sefariaModalBox {
  transition: none;
}
#interruptingMessageBox {
  display: flex;
  justify-content: center;
  align-items: center;
  position: fixed;
  width: 100%;
  height: 100%;
  left: 0;
  right: 0;
  top: 0;
  z-index: 1001;
  opacity: 1;
  transition: opacity .3s ease-in;
}
#interruptingMessageBox.hidden {
  opacity: 0;
}
#interruptingMessageOverlay, .whiteOverlay {
  width: 100%;
  height: 100%;
  background-color: white;
  opacity: 0.7;
  position: absolute;
}
#interruptingMessage {
  max-width: 90%;
  max-height: 90%;
  box-sizing: border-box;
  position: absolute;
  padding: 18px 15px;
  z-index: 1001;
  border: 1px solid #E6E6E6;
  background-color: #FBFBFA;
  text-align: center;
  color: #666;
}
#interruptingMessage.sefariaModalContentBox {
  background-color: #18345D;
  color: white;
  padding: 50px 70px;
  border-color: transparent;
  border-radius: 5px;
}
@media (max-width: 450px) {
  #interruptingMessage.sefariaModalContentBox {
    max-width: 100%;
    max-height: 100%;
    width: 100%;
    height: 100%;
    border-radius: 0;
  }
}
.sefariaModalContent {
  display: flex;
  flex-direction: column;
  align-items: flex-start;
  font-size: 16px;
  line-height: 1.5;
}
.interface-hebrew .sefariaModalContent {
  direction: rtl;
}
.sefariaModalContent a {
  color: white;
}
.sefariaModalContent h2 {
  font-weight: normal;
  font-size: 30px;
  margin-bottom: 0px;
}
.sefariaModalInnerContent {
  display: flex;
  flex-direction: column;
  align-items: flex-start;
  margin-bottom: 40px;
}
.sefariaModalInnerContent div, .sefariaModalInnerContent h3{
  display: flex;
  align-items: center;
  text-align: start;
  padding: 10px 0;
}
.sefariaModalContent h3{
  align-items: center;
  text-align: start;
  padding: 10px 0;
  font-size: 18px;
  line-height: 1.5;
  font-weight: normal;
  margin-bottom: 10px;
  margin-top: 5px;
}
.sefariaModalBottomContent {
  font-size: 16px;
  color: #999;
}
.sefariaModalContent .button {
  width: 100%;
}
.sefariaModalInnerContent img {
  width: 16px;
  height: 16px;
  padding-right: 10px;
}
.readerApp.interface-hebrew .sefariaModalInnerContent img {
  padding-right: 0;
  padding-left: 10px;
}
#interruptingMessageContentBox {
  position: relative;
  border: 1px solid #CCC;
  background-color: white;
}
#interruptingMessageClose.sefariaModalClose {
  color: white;
}
#interruptingMessageClose {
  position: absolute;
  top: 2px;
  right: 12px;
  color: #AAA;
  font-size: 32px;
  cursor: pointer;
}
#interruptingMessageContent {
  padding: 32px 32px 16px 32px;
}
#interruptingMessage h1 {
  font-style: italic;
  font-size: 28px;
  font-weight: normal;
  letter-spacing: 1px;
  text-align: center;
  margin: 0 0 30px;
  color: #333;
}
.interface-hebrew #interruptingMessage h1{
  font-style: normal;
}
.header .my-profile img {
  height: 24px;
  width: 24px;
  border-radius: 50%;
  display: block;
}
.header .readerNavMenuMenuButton {
  margin: 0 8px 0 6px;
  font-size: 17px;
}
.readerNavMenuSearchButton {
  position: relative;
  margin: 0 10px 0 10px;
  top: -2px;
}
.header .readerNavMenuSearchButton {
  top: 2px;
}
.readerNavTop .readerNavMenuSearchButton {
  top: 0;
}
.readerNavMenuSearchButton img {
  height: 18px;
  width: 18px;
  opacity: 0.4;
}
.header .headerNavContent {
  position: absolute;
  height: 100%;
  width: 100%;
  box-sizing: border-box;
  top: 0;
  padding-top: 60px;
  z-index: 1000;
}
.ui-autocomplete {
  position: absolute;
  background: white;
  list-style-type: none;
  padding: 6px 0;
  box-shadow: 0 1px 3px rgba(0,0,0,.2);
  border-bottom-left-radius: 6px;
  border-bottom-right-radius: 6px;
  z-index: 1000000 !important;
  --english-font: var(--english-serif-font-family);
  --hebrew-font: var(--hebrew-serif-font-family);
}
.header > .ui-autocomplete {
  z-index: 1000 !important;
}
.ui-autocomplete .ui-menu-item {
  display: block;
  padding: 6px 12px;
}
.interface-hebrew .ui-autocomplete .ui-menu-item {
  direction: rtl;
  text-align: right;
}
.ui-autocomplete .ui-menu-item img {
  display: inline-block;
  opacity: .4;
  height: 18px;
  width: 18px;
}
.ui-autocomplete .ui-menu-item img.ac-img-User {
  opacity: 1;
}
.ui-autocomplete .ui-menu-item a {
  display: inline-block;
  line-height: 21px;
  font-size: 19px;
  color: #000;
  cursor: pointer;
  margin: 0 10px;
  vertical-align: top;
}
.ui-autocomplete .ui-menu-item.ui-state-focus {
  background: #EDEDEC;
}
.ui-helper-hidden-accessible {
  display: none;
}
.interface-hebrew .ui-autocomplete .ui-menu-item a {
  direction: rtl;
  text-align: right;
}
#globalWarningMessage {
  position: fixed;
  width: 100%;
  z-index: 1000;
  text-align: center;
  bottom: 0;
  color: white;
  background-color: #EFB4B6;
  padding: 14px 20px;
  box-sizing: border-box;
}
#globalWarningMessage .close {
 float: right;
 cursor: pointer;
 font-size: 20px;
}
.multiPanel .readerPanelBox {
  box-sizing: border-box;
}
.readerPanelBox {
  position: absolute;
  height: 100%;
  width: 100%;
}
.readerPanelBox + .readerPanelBox {
  border-left: 1px solid #eee;
}
.readerPanelBox.sidebar {
  border-left: none;
}
.readerPanel {
  position: relative;
  width: 100%;
  height: 100%;
  overflow: hidden;
  background-color: inherit;
}
.readerContent {
  width: 100%;
  height: calc(100% - 60px);
  background-color: inherit;
}
.dark .readerContent {
  color: white;
}
.readerContent .readerError {
  padding: 100px 150px;
}
.readerContent .readerError .readerErrorText {
  padding-top: 20px;
  font-size: .8em;
}
.textColumn {
  width: 100%;
  height: 100%;
  overflow-y: scroll;
  overflow-x: hidden;
  -webkit-overflow-scrolling: touch;
  position: relative;
  box-sizing: border-box;
  background-color: inherit;
}
.textColumn .loadingMessage.base,
.sheetsInPanel .loadingMessage {
  margin: 30px 0;
  color: #999;
  font-size: 16px;
  font-style: normal;
  text-align: center;
  padding: 0 6px 4px;
}
.textColumn .loadingMessage.base.prev {
  margin: 70px 0 0 0;
}
.textColumn .loadingMessage.base.next {
  margin: 30px 0 70px;
  height: calc(100% - 128px);  /* The 128px here appears to be the minimum needed to keep a line on the screen when scrolling passes loaded content) */
}
.textColumn .textRange.loading + .textRange.loading {
  display: none;
}
.int-he .int-he {
  font-size: inherit;
}
.readerPanel .he {
  direction: rtl;
  text-align: right;
}
.interface-hebrew .readerPanel .en{
  direction: ltr;
}
.interface-hebrew .readerPanel .contentInner,
.interface-hebrew .readerPanel .columnLayout,
.interface-hebrew .readerControls,
.interface-hebrew .readerPanel .textRange,
.interface-hebrew .readerPanel .sheetContent,
.interface-hebrew .readerPanel .readerNavMenu .gridBox,
.interface-hebrew .readerPanel.bilingual .readerNavMenu .gridBox,
.readerPanel.hebrew .readerNavSection,
.readerPanel.hebrew .readerNavMenu .gridBox {
  direction: rtl;
}
.interface-english .readerPanel.hebrew .readerNavMenu .readerTocResources .gridBox {
  direction: ltr;
}
.interface-english .readerPanel .readerNavMenu,
.readerPanel.english .readerNavSection,
.readerPanel.english .readerNavMenu .gridBox{
  direction: ltr;
}
.readerPanel.bilingual .readerNavSection,
.readerPanel.bilingual .readerNavMenu .gridBox {
  direction: ltr;
}
.readerPanel.english .he {
  display: none;
}
.readerPanel.english .he.heOnly{
  display: inline;
  text-align: right;
}
.readerPanel.english .en {
  display: inline;
}
.readerPanel.hebrew .he {
  display: inline;
  text-align: right;
}
.readerPanel .recentPanel .sheetLink.recentItem {
  font-family: var(--english-serif-font-family);
}
.readerPanel.hebrew .en {
  display: none;
}
.readerPanel.english .heOnly .he,
.readerPanel.bilingual .heOnly .he {
  display: inline;
}
.languageToggle {
  display: inline;
  line-height: 32px;
}
.languageToggle img {
  opacity: 0.4;
  height: 18px;
}
.loadingMessage {
  font-size: 14px;
  font-style: italic;
}
.bilingual .loadingMessage .he {
  display: none;
}
.readerPanel.light {
  background-color: white;
}
.readerPanel.sepia {
  background-color: #f7f7f7;
}
.readerPanel.dark {
  background-color: #333331;
}
.readerNavMenu,
.homeFeedWrapper {
  position: absolute;
  display: flex;
  flex-direction: column;
  top: 0;
  left: 0;
  width: 100%;
  height: 100%;
  box-sizing: border-box;
  z-index: 101;
}
.readerNavMenu .content,
.homeFeedWrapper .content {
  position: relative;
  box-sizing: border-box;
  overflow-y: scroll;
  -webkit-overflow-scrolling: touch;
  font-size: 16px;
}
.readerNavMenu .content {
  padding: 60px 0 0 0;
}
.singlePanel .readerNavMenu .content {
  padding: 85px 0 0 0;
}
.singlePanel .readerNavMenu .categoryColorLine {
  top: 60px;
}
.singlePanel .readerNavMenu.readerTextTableOfContents:not(.bookPage) .content {
  padding-top: 25px;
}
.singlePanel .readerNavMenu.readerTextTableOfContents:not(.bookPage) .categoryColorLine {
  top: 0;
}
.readerNavMenu.compare .content,
.readerNavCategoryMenu.compare .content {
  padding: 30px 10px;
}
.readerNavMenu .content .contentInner {
  width: 680px;
  margin: 0 auto;
  min-height: 520px;
  max-width: 100%;
  box-sizing: border-box;
  padding-bottom: 70px;
}
.homeFeedWrapper .content .contentInner {
  max-width: none;
}
.homeFeedWrapper.userStats .content .contentInner {
  max-width: 660px;
  margin: 0 auto;
}
.navTitle {
  display: flex;
  flex-direction: row;
  justify-content: space-between;
  margin-bottom: 40px;
}
.navTitle.tight {
  margin-bottom: 15px;
}
.readerNavMenu .navTitle h1,
.singlePanel .readerNavMenu .navTitle h1 {
  margin-bottom: 0;
}
.navTitle + .dedication {
  margin-bottom: 20px;
}
.navSidebarModule + .dedication {
  margin-top: -30px;
}
.navTitle .languageToggle,
.header .languageToggle {
  text-align: center;
  color: #ccc;
  display: inline-block;
  width: 32px;
  height: 32px;
  border: 1px solid #ccc;
  border-radius: 6px;
  line-height: 34px;
  cursor: pointer;
  font-size: 22px;
}
.navTitleTab {
  margin-inline-end: 26px;
  color: #999;
}
.navTitleTab:hover {
  color: inherit;
  text-decoration: none;
}
.navTitleTab.current {
  color: inherit;
  pointer-events: none;
}
.readerNavMenu h1 .navTitleTab img {
  height: 14px;
  margin-inline-end: 6px;
  opacity: 0.4;
}
.navTitleTab.current img {
  opacity: 0.6;
}
.sidebarLayout {
  display: flex;
  flex-direction: row;
}
@media (max-width: 500px) {
  .sidebarLayout {
    flex-direction: column;
  }
}
.sidebarLayout h1 {
  --english-font: var(--english-sans-serif-font-family);
  --hebrew-font: var(--hebrew-sans-serif-font-family);
}
.interface-hebrew .sidebarLayout {
  direction: rtl;
}
.readerPanel.hebrew .followsContentLang {
  direction: rtl;
}
.navSidebar {
  width: 390px;
  background-color: #FBFBFA;
  /* HACK: add grey background beyond bounding box of sidebar by utilizing negative margins! */
  border-top: 80px solid #FBFBFA;
  border-bottom: 120px solid #FBFBFA;
  margin: -80px 0 0 0;
  padding-bottom: 100px;
}
.singlePanel .navSidebar {
  width: 100%;
  margin: 20px 0 0 0;
  padding: 30px 0 0 0;
  border: none;
}
.navSidebarModule {
  font-size: 16px;
  color: #666;
  margin-bottom: 34px;
  padding: 0 44px;
}
.singlePanel .navSidebarModule {
  padding: 0 15px;
}
.singlePanel .contentInner .navSidebarModule {
  padding: 0;
}
.singlePanel .contentInner .navSidebarModule h1 {
  border: none;
  padding: 0;
}
.readerPanel .navSidebarModule h3,
.readerPanel .navSidebarModule h1 {
  margin: 0 0 20px;
  font-size: 22px;
  text-transform: none;
  letter-spacing: 0;
  border-bottom: 1px solid #CCC;
  padding-bottom: 14px;
  font-weight: 500;
  height: auto;
}
.navSidebarModule.blue {
  background-color: #18345D;
  color: white;
  padding: 34px 44px 45px;
}
.readerPanel .navSidebarModule.blue h3 {
  color: white;
}
.navSidebarIcon {
  opacity: 0.4;
  height: 18px;
  width: 18px;
  margin-inline-end: 10px;
  vertical-align: middle;
  margin-top: -4px;
}
.navSidebarLink {
  font-size: 16px;
  margin-bottom: 10px;
}
.navSidebarLink a {
  color: black;
}
.navSidebarLink.gray a {
  color: #666;
}
.navSidebarLink.ref {
  font-size: 18px;
}
.navSidebar .linkList {
  margin-top: 20px;
}
.navSidebarModule .button {
  margin: 12px 0 0 0;
}
.navSidebarModule .button img {
  filter: invert(1);
  height: 18px;
  width: 18px;
  margin-inline-end: 10px;
  vertical-align: middle;
  margin-top: -2px;
}
.navSidebar .button.white img {
  filter: none;
  opacity: .6;
}
.navSidebar .button.white.appButton img {
  opacity: 1;
  width: 15px;
  margin-inline-end: 5px;
}
.navSidebar .button.appButton.ios img {
  margin-top: -5px;
}
.navSidebar .button + .button {
  margin-inline-start: 7px;
}
.navSidebar .button.appButton.iconOnly img {
  width: 18px;
  height: 18px;
  margin: 0;
}
.navSidebar .readingsSection {
  margin-bottom: 15px;
}
.navSidebar .readingsSectionTitle {
  margin-bottom: 8px;
  display: block;
}
.navSidebar a.allLink {
  color: #999;
  font-size: 13px;
}
.navSidebar a.moreLink:hover {
  color: inherit;
  cursor: pointer;
}
.navSidebar a.inTextLink {
  color: inherit;
  text-decoration: underline;
}
.navSidebar .newsletterSignUpBox {
  margin-top: 20px;
}
.navSidebar .newsletterSignUpBox .newsletterInput {
  width: 100%;
  box-sizing: border-box;
  box-shadow: 0px 1px 3px rgba(0, 0, 0, 0.25);
  border: none;
}
.navSidebar .newsletterSignUpBox .newsletterInput::placeholder {
  font-style: normal;
  font-family: "Roboto", "Helvetica Neue", "Helvetica", sans-serif;
}
.navSidebarModule.wide {
  display: flex;
  margin-bottom: 0;
}
.navSidebarModule.wide div:first-child {
  flex: 1;
}
.navSidebarModule.wide .button {
  margin-top: 0;
}
.navSidebarModule .imageModuleImage {
  width: 100%;
}
.aboutTextMetadata {
  margin-bottom: 20px;
}
.aboutTextMetadata .aboutTextComposedText,
.aboutTextMetadata .aboutTextAuthorText {
  color: black;
}
.readerNavTop {
  width: 100%;
  background-color: #FBFBFA;
  border-bottom: 1px solid #E2E2E1;
  box-sizing: border-box;
  height: 58px;
  z-index: 1;
  padding: 5px 30px 0 30px;
  vertical-align: middle;
  line-height: 58px;
  display: flex;
  justify-content: space-between;
  align-items: center;
}
.interface-hebrew .readerNavTop {
  direction: rtl;
}
.readerNavTop .readerNavTopStart {
  display: flex;
  align-items: center;
  justify-content: flex-start;
}
.singlePanel .readerNavTop {
  padding: 0 10px;
}
.readerNavTop.colorLineOnly {
  height: auto;
  border-bottom: none;
  padding: 0;
}
.readerPanel .readerNavTop h2 {
  margin: 0;
  font-weight: 400;
  color: black;
}
.readerNavTop .readerNavTopCategory .en {
  font-family: "adobe-garamond-pro", "Crimson Text", Georgia, serif;
}
.readerNavTop .readerNavTopCategory .he {
  font-family: "Taamey Frank", "adobe-garamond-pro", "Crimson Text", Georgia, "Times New Roman", serif;
}
.readerNavMenu .readerSearch {
  margin: 0;
  width: 60%;
  box-sizing: border-box;
  border: none;
  background-color: inherit;
  font-size: 18px;
  font-family: "adobe-garamond-pro", "Crimson Text", Georgia, serif;
  height: 48px;
}
.readerNavMenu .readerSearch:focus {
  outline: 0;
}
.readerNavTop .readerNavMenuSearchButton,
.readerNavTop .readerNavMenuCloseButton,
.readerNavTop .readerNavMenuMenuButton,
.readerNavTop .readerOptions {
  text-align: left;
  box-sizing: border-box;
  color: #999;
  float: left;
  font-size: 20px;
  cursor: pointer;
  display: flex;
  align-items: center;
}
.readerNavMenuCloseButton:hover {
  text-decoration: none;
}
.readerNavTop .readerNavMenuCloseButton {
  display: block;
  font-size: 46px;
  padding: 0;
  margin-top: -6px;
}
.readerNavMenuCloseButton:hover {
  text-decoration: none;
}
.readerNavTop .readerNavMenuCloseButton .fa {
  font-size: 20px;
}
.readerNavTop .readerOptions {
  float: right;
  text-align: right;
  display: flex;
  align-items: center;
  width:27px;
}
.sefariaLogo img {
  width: 110px;
}
.readerNavTop .sefariaLogo img {
  vertical-align: middle;
}
.readerNavTop .searchBox {
  display: flex;
  align-items: center;
  justify-content: flex-start;
}
.readerNavTop .searchBox .readerNavMenuSearchButton {
  margin: 0 5px 0 10px;
}
.interface-hebrew .readerNavTop .searchBox .readerNavMenuSearchButton {
  margin: 0 10px 0 5px;
}
.readerNavTop .searchBox .readerSearch {
  flex: 1;
}
.readerNavMenu h1,
.readerNavMenu h2.styledH1 {
  text-align: start;
  color: #666;
  position: relative;
  font-size: 22px;
  font-weight: 500;
  margin: 0 0 40px 0;
  height: auto;
  text-transform: none;
}
.singlePanel .readerNavMenu h1,
.singlePanel .readerNavMenu h2.styledH1 {
  margin-bottom: 15px;
}
.readerNavMenu h1 img {
  margin-inline-end: 9px;
}
.readerNavMenu h1 :not(.languageToggle) .en {
  font-family: "Roboto", "Helvetica Neue", "Helvetica", sans-serif;
}
.readerNavMenu h1 .button {
  position: absolute;
  right: 0;
  top: 0;
  padding: 0;
  margin: 0;
  line-height: 26px;
}
.singlePanel .readerNavCategoryMenu .readerTocTopics.content {
  padding-top: 30px;
}
.topicPanel .readings {
  margin-bottom: 40px;
}
.topicPanel .readings .parasha-date {
}
.topicPanel .readings .sectionTitleText {
  margin-top: 15px;
}
.topicPanel .readings .sectionTitleText .int-en,
.topicPanel .readings .sectionTitleText .int-he {
  font-size: 13px;
}
.topicPanel .readings .haftarot {
  display: flex;
  flex-direction: column;
}
.topicPanel .readings .sectionTitleText:first-child {
  margin-top: 20px;
}
.topicPanel .mainColumn {
  padding: 0 40px;
}
@media (max-width: 450px) {
  .topicPanel .mainColumn,
  .interface-hebrew .topicPanel .mainColumn {
    padding: 0 25px !important;
    margin: 0;
  }
  .topicPanel .filterable-list .filter-sort-wrapper {
    margin-top: 20px;
  }
}
.interface-hebrew .topicPanel .mainColumn {
  padding: 0 50px 0 0;
}
.topicPanel .sideColumn {
  padding: 0 50px;
  background-color: #FBFBFA;
  /* HACK: add grey background beyond bounding box of sidebar by utilizing negative margins! */
  border-top: 80px solid #FBFBFA;
  border-bottom: 120px solid #FBFBFA;
  margin: -80px 0 -120px 0;
}
.topicPanel h1 {
  text-align: unset;
  margin-bottom: 10px;
  height: unset;
}
.topicPanel h1 span {
  font-size: 40px;
}
.topicPanel .sideColumn h2 {
  text-align: unset;
  border-bottom: 1px solid #CCC;
  padding-bottom: 10px;
  margin-top: 30px;
  margin-bottom: 10px;
}
.topicPanel .sideColumn .link-section:first-child h2 {
  margin-top: 0;
}
.topicPanel h2 span {
  font-size: 22px;
  font-weight: normal;
  color: #666;
  text-align: unset;
  text-transform: none;
  margin-bottom: 20px;
  letter-spacing: 2px;
  height: unset;
  line-height: unset;
}
.topicPanel h2 {
  --english-font: var(--english-sans-serif-font-family);
  --hebrew-font: var(--hebrew-sans-serif-font-family);
}
.topicPanel .mainColumn .story {
    padding: 0 0 20px 0;
}
.topicPanel .mainColumn .storySheetListItem {
  padding: 0 0 30px 0;
}
.topicPanel .sideColumn .sideList {
  font-size: 18px;
  line-height: 26px;
}
.topicPanel .sideColumn .sideList a {
  display: block;
  color: #000;
}
.topicPanel .sideColumn .sideList a .int-en {
  font-family: "adobe-garamond-pro", "Crimson Text", Georgia, serif;
}
.topicPanel .sideColumn .sideList a .int-he {
  font-family: "Taamey Frank", "adobe-garamond-pro", "Crimson Text", Georgia, "Times New Roman", serif;
}
.topicPanel .sideColumn .topicCategory {
  margin-bottom: 30px;
}
.topicPanel .story .storySheetList .pageTitle span {
  font-size: 24px;
}
.topicPanel .story .storySheetList .pageTitle .int-he {
  font-family: "Taamey Frank", "adobe-garamond-pro", "Crimson Text", Georgia, "Times New Roman", serif;
  font-size: 29px;
}
.topicPanel .authorOrganizationsystemText {
  font-size: 16px;
  color: #666;
}
.topicPanel .pageTitle span {
  font-size: 24px;
}
.story .storyTitle .int-he {
  font-family: "Taamey Frank", "adobe-garamond-pro", "Crimson Text", Georgia, "Times New Roman", serif;
  font-size: 29px;
}
.topicPanel .pageTitle h1 span {
  font-size: 30px;
}
.topicPanel .pageTitle h1 .int-he {
  font-family: "Taamey Frank", "adobe-garamond-pro", "Crimson Text", Georgia, "Times New Roman", serif;
  font-size: 36px;
}
.pageTitle .topicTitleInHe .heInEn {
  color: #888;
  font-size: 20px;
  font-family: "Taamey Frank", "adobe-garamond-pro", "Crimson Text", Georgia, "Times New Roman", serif;
}
.topicPanel .topicCategory {
  margin: 0 0 15px 0;
}
.readerTocTopics .topicDescription {
  margin: 10px 0 40px 0;
  text-align: center;
}
.readerTocTopics .topicTitle .int-he {
  font-family: "Taamey Frank", "adobe-garamond-pro", "Crimson Text", Georgia, "Times New Roman", serif;
}
.readerTocTopics .topicDescription.systemText .int-en,
.readerTocTopics .topicDescription.systemText .int-he {
  color: #666;
}
.topicPanel .topicDescription {
  margin: 0 0 15px 0;
}
.topicPanel .topicDescription span {
}
.topicPanel .tab-view .tab-list {
    border-bottom: 1px solid #CCC;
    margin-bottom: 18px;
}
.topicPanel .tab-view .filter-bar {
  margin-bottom: 30px;
}
.topicPanel .tab-view .tab-list .tab {
  font-size: 22px;
}
.topicPanel .tab-view .tab-list .active .tab {
  border-bottom: 4px solid #999;
}
.topicPanel .resourcesLink.blue {
  padding: 8px 16px;
  font-size: 20px;
  border: 0;
  display: inline-flex;
  align-items: center;
  width: unset;
  margin-bottom: 40px;
  margin-top: 5px;
}
.topicPanel .resourcesLink.blue img {
  opacity: 1;
  width: 20px;
  height: 20px;
  margin: 0 8px 5px 0;
  filter: invert(1);
}
.interface-hebrew .topicPanel .resourcesLink.blue img {
  margin: 0 0 5px 8px;
}
.topicPanel .resourcesLink.blue .int-en {
  font-family: "adobe-garamond-pro", "Crimson Text", Georgia, serif;
}
.topicPanel .resourcesLink.blue .int-he {
  font-family: "Taamey Frank", "adobe-garamond-pro", "Crimson Text", Georgia, "Times New Roman", serif;
  margin-bottom: -3px;
}
h1 .languageToggle {
  text-align: center;
  position: absolute;
  right: 0;
  color: #ccc;
  display: block;
  width: 32px;
  height: 32px;
  border: 1px solid #ccc;
  border-radius: 6px;
  line-height: 34px;
  cursor: pointer;
}
h1 div.languageToggle .en {
  font-family: "Taamey Frank", "adobe-garamond-pro", "Crimson Text", Georgia, "Times New Roman", serif;
  font-weight: normal;
}
h1 .languageToggle .he {
  font-family: "adobe-garamond-pro", "Crimson Text", Georgia, serif;
  font-size: 22px;
}
@media (max-width: 450px) {
  .readerNavMenu.home .tagline {
    margin-top: 29px;
    height: 60px;
  }
  .readerNavMenu .tagline .en {
    font-size: 19px;
  }
  .readerNavMenu .tagline .he {
    font-size: 20px;
  }
}
.readerNavMenu .libraryMessage {
  font-size: 18px;
  margin-bottom: 40px;
}
.readerPanel.hebrew .navToggles {
    direction: rtl;
}
.readerNavMenu .navToggles {
    flex-direction: row;
    flex: 1;
    margin-inline-start: 16px;
    margin-top: 4px;
}
.readerNavMenu .navToggles .navTogglesDivider {
  color: #ccc;
}
.readerNavMenu .navToggle {
  margin: 0 6px;
  display: inline-block;
  text-transform: uppercase;
  color: #666;
  font-size: 13px;
  font-weight: lighter;
  cursor: pointer;
}
.readerNavMenu .navToggle.second {
  text-align: left;
}
.readerNavMenu .navToggle.active {
  color: black;
  border-bottom: 2px solid #999;
  padding-bottom: 4px;
}
.readerPanel h2, .readerPanel h3 {
  text-transform: uppercase;
  text-align: start;
  font-size: 15px;
  font-weight: 300;
  color: #666;
  margin-bottom: 20px;
  /* letter-spacing: 2px; */
  /* height: 16px; */
  /* line-height: 16px; */
}
.readerPanel h2 .en, .readerPanel h3 .en {
  font-family: "Roboto", "Helvetica Neue", "Helvetica", sans-serif;
}
.readerPanel h2 .he, .readerPanel h3 .he {
  font-family: "Heebo", sans-serif;
}
.readerNavSection h2, .topicsPanel h2 {
  font-size: 16px;
  font-weight: normal;
  letter-spacing: 1px;
  margin-bottom: 40px;
}
.readerNavSection {
  margin-bottom: 44px;
}
a.recentItem,
a.resourcesLink,
input.resourcesLink {
  white-space: nowrap;
  overflow: hidden;
  text-overflow: ellipsis;
  width: 100%;
  min-height: 60px;
}
.readerPanel .recentPanel .recentItem {
  display: flex;
  justify-content: space-between;
  padding: 0;
  border: 0;
  flex-direction: row;
}
.readerPanel .recentPanel .sideColorLeft {
  flex: 1;
  min-width: 0;
}
.readerPanel .recentPanel .saved .sideColorLeft {
  max-width: 90%;
}
.readerPanel .recentPanel a:not(.saved) .sideColorRight {
  margin-inline-end: 10px;
  align-items: center;
  justify-content: flex-end;
  color: #999;
  font-size: 16px;
  font-family: "Roboto", "Helvetica Neue", "Helvetica", sans-serif;
  width: 90px;
  text-align: end;
}
.interface-hebrew .recentItem:hover .sideColorRight .int-he,
.interface-english .recentItem:hover .sideColorRight .int-en {
  display: inline-block;
  text-decoration: none;
}
.readerPanel .recentPanel .sideColorLeft,
.readerPanel .recentPanel .sideColorRight {
  display: flex;
}
.readerPanel .recentPanel .recentItem .sideColorRight .saveButton {
  display: none;
}
.readerPanel .recentPanel .recentItem:hover .sideColorRight .saveButton {
  display: flex;
  align-items: center;
  padding: 0 15px;
}
.readerPanel .recentPanel .sideColor {
  width: 6px;
  min-width: 6px;
}
.readerPanel .recentPanel .sideColorInner {
  display: flex;
  align-items: center;
  padding: 0 15px;
  overflow: hidden;
}
.readerPanel .recentPanel .sideColorInner .en,
.readerPanel .recentPanel .sideColorInner .he {
  text-overflow: ellipsis;
  overflow: hidden;
  white-space: nowrap;
}
.readerPanel .recentPanel .sideColorInner .byLine {
  padding: 0 10px;
}
.readerNavCategories {
  width: 100%;
  margin-bottom: 30px;
}
.readerNavCategories a {
  color: #000;
}
.readerNavCategories .gridBox .gridBoxItem,
.readerNavCategoryMenu .category .gridBoxItem {
  margin: 0 15px;
  padding: 0;
}
.navBlock {
  padding-bottom: 12px;
  border-top: 1px solid #EDEDEC;
}
.navBlock.withColorLine {
  border-top: 4px solid transparent;
}
.navBlockTitle {
  background-color: white;
  text-align: start;
  font-size: 24px;
  padding: 14px 0 8px;
  margin: 0;
  cursor: pointer;
  display: flex;
  align-items: center;
  line-height: 1.3;
  flex: 1;
  font-weight: 400;
}
a.navBlockTitle {
  color: #000;
  margin-inline-end: 20px;
}
.navBlockDescription {
  font-size: 14px;
  line-height: 18px;
  color: #666;
  margin-inline-end: 20px;
  --english-font: var(--english-sans-serif-font-family);
  --hebrew-font: var(--hebrew-sans-serif-font-family);
}
.interface-english .navBlockDescription.clamped .int-en,
.interface-hebrew .navBlockDescription.clamped .int-he {
  display: -webkit-box;
  -webkit-line-clamp: 3;
  -webkit-box-orient: vertical;
  overflow: hidden;
}
.interface-english .navBlockDescription.clamped5 .int-en,
.interface-hebrew .navBlockDescription.clamped5 .int-he {
  -webkit-line-clamp: 5;
}
.bilingual .navBlock .he {
  display: none;
}
.featuredSheet {
}
.featuredSheet.navBlock .navBlockTitle {
  padding-top: 7px;
}
.featuredSheetHeading {
  color: #666;
  font-size: 18px;
  padding-top: 17px;
}
.featuredSheet .navBlockDescription {
  margin-bottom: 12px;
}
.featuredSheet .authorByLine {
}
.navSidebarModule.wide {
  background-color: #FAFAFB;
  padding: 24px;
}
.navSidebarModule.wide h3 {
  border-bottom: none;
  margin-bottom: 0px;
}
.homepage .about {
  padding-top: 25px;
  margin-top: -25px;
  background-color: #FAFAFB;
}
.homepage .about .navSidebarModule h1 {
  border-bottom: 1px solid #CCC;
  padding-bottom: 10px;
  margin-bottom: 25px;
}
.homepage .about .button {
  margin: 20px 0;
}
.readerPanel .homepage .mainColumn h2 {
  text-transform: none;
  font-size: 30px;
  color: #666;
  margin-top: 0;
  margin-bottom: 14px;
}
.homepage .mainColumn h2 .int-en {
  font-family: var(--english-serif-font-family);
}
.homepage .navBlock {
  border-top: 1px solid #CCC;
}
.homepage .navBlock.withColorLine {
  border-top: 4px solid transparent;
}
.homepage .navBlockTitle .int-en {
  font-family: var(--english-serif-font-family);
}
.homepage .gridBox {
  margin-bottom: 30px;
}
.homepage .readingLinks {
  margin-top: 20px;
}
.homepage .readingLinksHeader {
  color: #666;
  font-size: 14px;
  margin-bottom: 4px;
}
.homepage .readingLinks a {
  font-size: 18px;
}
.homepage .calendarDate {
  font-size: 14px;
  color: #999;
  margin-bottom: 15px;
}
.homepage .headerBordered h2 {
  padding-bottom: 20px;
  border-bottom: 1px solid #CCC;
  margin-bottom: 6px;
}
.homepage .headerBordered .navBlock {
  border-top: 0;
}
.bilingual .readerNavMenu .he {
  display: none;
}
.readerNavCalendar {
  margin-bottom: 30px;
  margin-top: -8px;
}
.userDataButtons {
  margin-bottom: 44px;
}
.blockLink,
.readerNavMenu .resourcesLink {
  display: inline-block;
  background-color: white;
  text-align: center;
  color: #000;
  font-size: 16px;
  border-top: 4px solid transparent;
  box-shadow: 0 1px 3px rgba(0,0,0,0.2);
  width: 100%;
  cursor: pointer;
  min-height: 56px;
  vertical-align: middle;
  margin: 0;
  box-sizing: border-box;
  padding: 14px 8px;
}
.blockLink:hover {
  color: #333;
}
.blockLink + .blockLink {
  margin: 5px 0;
}
.blockLink img {
  margin: 0 8px;
  height: 16px;
  width: 16px;
  opacity: 0.4;
  vertical-align: -1px;
}
.resourcesLink {
  border-radius: 7px;
}
.resourcesLink.faded {
  color: #999;
}
.readerNavMenu .blockLink.calendarLink .blockLinkSubtitle{
  display: block;
  font-size: 13px;
  color: #999;
  overflow: hidden;
  text-overflow: ellipsis;
  white-space: nowrap;
}
.readerNavMenu .resourcesLink .en {
  font-family: "Roboto", "Helvetica Neue", "Helvetica", sans-serif;
}
.readerNavMenu .resourcesLink .he {
  font-family: "Heebo", sans-serif;
}
.readerNavMenu .resourcesLink .fa {
  margin: 0 6px;
  color: #999;
}
.readerNavMenu .resourcesLink img {
  width: 16px;
  height: 16px;
  opacity: 0.4;
  margin: 0 5px;
  position: relative;
  top: 2px;
}
.uppercase {
  text-transform: uppercase;
}
.readerNavMenu .divider {
  color: #ccc;
}
.readerNavCategoryMenu {
  height: 100%;
}
.readerNavMenu.readerNavCategoryMenu .navTitle {
  margin-bottom: 40px;
}
.readerNavMenu.readerNavCategoryMenu h1 {
  color: #000;
  text-transform: uppercase;
  font-size: 30px;
  --english-font: var(--english-serif-font-family);
  --hebrew-font: var(--hebrew-serif-font-family);
}
.readerNavCategoryMenu h2 {
  font-size: 18px;
  color: #666;
  margin: 0 0 10px;
}
.readerNavCategoryMenu .categoryDescription.top {
  margin-top: -26px;
  margin-bottom: 40px;
}
.readerNavCategoryMenu h2 .categoryDescription {
  text-transform: none;
  position: relative;
  top: -1px;
  margin-inline-start: 3px;
}
.readerNavCategoryMenu .categoryDescription {
  margin-bottom: 16px;
  font-size: 14px;
  color: #666;
}
.readerNavCategoryMenu .content .category,
.readerNavCategoryMenu .content .gridBox {
  margin-bottom: 40px;
}
.readerNavCategoryMenu .categoryAttribution {
  color: #666;
  text-align: start;
  font-size: 24px;
  font-style: italic;
  margin: 16px 0 30px;
}
.readerNavCategoryMenu .categoryAttribution .he {
  font-style: normal;
}
.readerNavMenu .blockLink,
.readerNavMenu .catLink,
.readerNavMenu .navButton,
.readerTextTableOfContents .refLink {
  display: block;
  margin: 0;
  padding: 14px 8px;
  box-sizing: border-box;
  box-shadow: 0 1px 3px rgba(0,0,0,0.2);
  border-top: 4px solid transparent;
  color: #000;
  font-size: 18px;
  font-weight: 400;
  line-height: 23px;
  background-color: white;
  cursor: pointer;
  text-align: center;
  unicode-bidi: plaintext;
  flex: 1;
  display: flex;
  justify-content: center;
  align-items: inherit;
  flex-direction: column;
}
.readerNavCategoryMenu .blockLink,
.gridBox .navButton {
  display: flex;
  align-items: center;
  justify-content: center;
}
.readerNavMenu .blockLink .he,
.readerNavMenu .catLink .he,
.readerNavMenu .navButton .he,
.readerTextTableOfContents .refLink .he {
  text-align: center;
}
.blockLink:active,
.navButton:active,
.readerNavCategory:active,
.resourcesLink:active {
  background-color: #EDEDED;
}
@media (max-width: 450px) {
  .readerNavMenu .refLink,
  .readerNavMenu .catLink,
  .readerNavMenu .navButton,
  .readerNavMenu .sheetLink,
  .readerTextTableOfContents .refLink {
    font-size: 18px;
  }
}
.readerNavMenu .readerNavCategoryMenu .blockLink,
.gridBox .navButton {
  width: 100%;
  height: 100%;
  padding: 13px 8px 19px;
  display: inline-block;
}
.readerNavMenu .readerNavCategoryMenu .blockLink.incomplete {
  opacity: 0.65;
}
.categoryColorLine {
  position: absolute;
  top: 0;
  left: 0;
  width: 100%;
  height: 4px;
  z-index: 101;
}
.readerApp.interface-hebrew .readerNavMenu.noLangToggleInHebrew .en {
  display: none;
}
.readerApp.interface-hebrew .readerNavMenu.noLangToggleInHebrew .he {
  display: inline;
}
.readerTextTableOfContents .readerTextToc {
  letter-spacing: 1px;
  text-transform: uppercase;
  font-size: 14px;
}
.readerTextTableOfContents .readerTextToc .en {
  font-family: "Roboto", "Helvetica Neue", "Helvetica", sans-serif;
}
.readerTextTableOfContents .readerTextToc .he {
  font-family: "Heebo", sans-serif;
}
.readerNavMenu .dedication {
  text-align: start;
  color: #666;
  background-color: #FBFBFA;
  padding: 26px 19px;
  font-size: 18px;
  margin-bottom: 27px;
}
.readerTextTableOfContents .categoryAttribution,
.readerTextTableOfContents .dedication {
  margin: 28px 0;
  text-align: center;
  font-size: 18px;
  font-style: italic;
}
.readerTextTableOfContents .categoryAttribution,
.readerTextTableOfContents .dedication {
  text-align: start;
}
.readerTextTableOfContents .categoryAttribution .he,
.readerTextTableOfContents .dedication .int-he,
.readerNavMenu .dedication .int-he {
  font-style: normal;
}
.readerNavMenu .dedication .int-he {
  font-family: "Heebo", sans-serif;
  font-size: 18px;
}
.readerNavMenu .dedication .int-en {
  font-family: "adobe-garamond-pro", "Crimson Text", Georgia, serif;
  font-style: italic;
}
.readerTextTableOfContents .tocTop {
  padding-bottom: 15px;
}
.readerTextTableOfContents .tocCategory {
  color:#999;
  font-size: 14px;
  text-transform: uppercase;
  letter-spacing: 1px;
}
.readerTextTableOfContents .tocCategory .en {
  font-family: "Roboto", "Helvetica Neue", "Helvetica", sans-serif;
}
.readerTextTableOfContents .tocTitle,
.sheetContent .title,
.bookMetaDataBox .title {
  text-align: center;
  font-size: 30px;
  line-height: 1.3;
  unicode-bidi: plaintext;
}
.readerTextTableOfContents.bookPage .tocTitle {
  text-align: start;
  margin-bottom: 8px;
}
.readerTextTableOfContents .currentSection,
.readerTextTableOfContents .authorStatement,
.sheetContent .sheetMetaDataBox .authorStatement,
.sheetContent .sheetMetaDataBox .collectionStatement {
  font-size: 17px;
  color: #999;
  margin-top: 6px;
  letter-spacing: 1px;
}
.sheetContent .sheetMetaDataBox .authorStatement,
.sheetContent .sheetMetaDataBox .collectionStatement {
  margin-top: 16px;
}
.sheetContent .sheetMetaDataBox .collectionStatement a,
.sheetContent .sheetMetaDataBox .authorStatement a {
  color: #999;
}
.readerTextTableOfContents .currentSection .he,
.readerTextTableOfContents .authorStatement .he,
.readerTextTableOfContents .sheetMeta .he {
  font-family: "Heebo", sans-serif;
}
.readerTextTableOfContents .authorStatement a {
 color: #333;
}
.authorStatement .imageBox,
.collectionStatement .imageBox {
  width: 30px;
  height: 30px;
  display: inline-block;
  vertical-align: middle;
  margin-inline-end: 10px;
  float:none;
}
.authorStatement .profile-pic {
  margin-inline-end: 10px;
}
.authorStatement span p {
  display: inline-block;
}
.bookPage .readButton {
  margin: 6px 0px 12px;
}
.bookPage .about {
  margin-top: 10px;
}
.readerTextTableOfContents .sheetMeta {
  font-size: 14px;
  color: #999;
  font-family: "Roboto", "Helvetica Neue", "Helvetica", sans-serif;
  margin-top: 10px;
  margin-bottom: 20px;
  letter-spacing: 1px;
}
.readerTextTableOfContents .tocDetails {
  margin-top: 30px;
  color: #999;
  font-style: italic;
}
.readerTextTableOfContents .tocDetails a {
  color: #999;
}
.readerTextTableOfContents .tocDetail {
  margin-bottom: 4px;
}
.readerTextTableOfContents .tocDetail .int-en {
  font-family: "adobe-garamond-pro", "Crimson Text", Georgia, serif;
}
.readerTextTableOfContents .tocDetail .int-he {
  font-family: "Taamey Frank", "adobe-garamond-pro", "Crimson Text", Georgia, "Times New Roman", serif;
}
.readerTextTableOfContents .tocDetails .description {
  margin: 6px 0 16px;
  font-style: normal;
  font-size: 16px;
  line-height: 1.4;
}
.readerTextTableOfContents .tocDetails .description .readMoreText {
  display: block;
  text-align: center;
}
.readerTextTableOfContents .tocDetails .description .readMoreLink {
  font-style: italic;
  cursor: pointer;
  font-size: 14px;
  color: #666;
  margin: 0 5px;
}
.readerTextTableOfContents .tocDetails .sheetSummary {
  margin: 6px 0 16px;
  font-style: normal;
  font-size: 22px;
  line-height: 1.4;
  text-align: center;
}
.readerTextTableOfContents .currentVersionBox {
  margin-bottom: 18px;
}
.readerTextTableOfContents .currentVersionBox .versionBlock {
  margin: 0;
}
.readerTextTableOfContents .moderatorSection {
  margin-top: 20px;
}
.readerTextTableOfContents .moderatorSectionExpand {
  display: inline;
  cursor: pointer;
  color: #666;
  margin: 13px 6px 0;
  font-size: 14px;
  position: absolute;
}
.interface-hebrew .readerTextTableOfContents .moderatorSectionExpand {
  margin: 7px 18px 0;
}
.readerTextTableOfContents .moderatorSectionExpand:hover {
  text-decoration: underline;
}
.readerTextTableOfContents .moderatorSection .button {
  padding: 12px 16px;
  font-size: 13px;
}
.readerTextTableOfContents .moderatorSection .moderatorSectionMessage {
  margin-top: 20px;
  font-size: 18px;
}
.readerTextTableOfContents .moderatorSection .button .fa {
  color: #999;
  margin-right: 4px;
}
.readerTextTableOfContents .versionEditForm {
  text-align: left;
  background-color: #ddd;
  padding: 10px;
  width: 100%;
}
.readerTextTableOfContents .versionEditForm label {
  display: inline-block;
  padding: 10px 10px 0 0;
}
.readerTextTableOfContents .versionEditForm label#versionNotes_label {
  display: block;
}
.readerTextTableOfContents .versionEditForm #versionTitle,
.readerTextTableOfContents .versionEditForm #versionSource,
.readerTextTableOfContents .versionEditForm #versionNotes,
.readerTextTableOfContents .versionEditForm #versionTitleInHebrew,
.readerTextTableOfContents .versionEditForm #versionNotesInHebrew,
.readerTextTableOfContents .versionEditForm #purchase_name,
.readerTextTableOfContents .versionEditForm #purchase_url,
.readerTextTableOfContents .versionEditForm #purchase_image
 {
  width: 98%;
}
.readerTextTableOfContents .versionEditForm #priority {
  width: 25px;
}
.readerTextTableOfContents .versionEditForm #digitzedBySefaria {
  margin-right: 10px;
}
.readerTextTableOfContents .versionEditForm #save_button,
.readerTextTableOfContents .versionEditForm #delete_button {
  text-align: center;
  cursor: pointer;
  color: white;
  background: #212E50;
  padding: 4px 10px;
  border-radius: 3px;
  margin: 10px auto 0;
  width: 60px;
}
.readerTextTableOfContents .versionEditForm #delete_button {
  float: right;
  background: white;
  color: #999;
  border: 1px solid #999;
  width: 100px;
  margin: 0;
}
.readerTextTableOfContents .versionTitle .fa,
.readerTextTableOfContents .versionEditForm .fa {
  font-size: 10px;
  color: #666;
  vertical-align: super;
  margin-left: 3px;
  cursor: pointer;
}
.interface-hebrew .readerTextTableOfContents .versionTitle .fa,
.interface-hebrew .readerTextTableOfContents .versionEditForm .fa {
  margin: 0 3px 0 0 ;
}
.readerTextTableOfContents .versionTitle .error {
  color: red;
}
.readerTextTableOfContents .content {
  box-sizing: border-box;
  text-align: center;
  height: 100%;
}
.readerTextTableOfContents.bookPage .content {
  text-align: start;
}
.readerTextTableOfContents .content .sheetTags {
  display: flex;
  flex-direction: row;
  flex-wrap: wrap;
  padding-top: 30px;
  border-top: 1px solid #ccc;
}
.readerTextTableOfContents .content .sectionLink {
  display: inline-block;
  height: 50px;
  min-width: 50px;
  line-height: 50px;
  vertical-align: middle;
  font-size: 18px;
  font-weight: lighter;
  margin: 3px;
  text-align: center;
  background-color: #FBFBFA;
  color: #666;
  cursor: pointer;
  padding: 0 6px;
  box-sizing: border-box;
}
.interface-hebrew .readerTextTableOfContents .content .structToggles{
  direction: rtl;
}
.interface-english .readerTextTableOfContents .content .structToggles{
  direction: ltr;
}
.readerTextTableOfContents .content .structToggles {
  margin-bottom: 40px;
  display: table;
  table-layout: fixed;
  width: 100%;
  border-bottom: 1px solid #CCC;
}
.readerTextTableOfContents .content .structTogglesInner {
  display: table-row;
}
.readerTextTableOfContents .content .structTogglesInner + .structTogglesInner > .altStructToggleBox {
  padding-top: 6px;
}
.readerTextTableOfContents .content .structToggles .en {
  font-family: "Roboto", "Helvetica Neue", "Helvetica", sans-serif;
}
.readerTextTableOfContents .content .structToggles .he {
  font-family: "Heebo", sans-serif;
}
.readerTextTableOfContents .structToggles .altStructToggleBox {
  display: inline-block;
}
.altStructToggleBox a, .altStructToggleBox a:hover, .altStructToggleBox a:visited, .altStructToggleBox a:link, .altStructToggleBox a:active {
  text-decoration: none;
}

.readerTextTableOfContents .structToggles .altStructToggle {
  padding-bottom: 8px;
  display: block;
  color: #666;
  margin-inline-end: 30px;
  cursor: pointer;
  font-size: 22px;
  text-align: start;
  letter-spacing: 1px;
}
.readerTextTableOfContents .structToggles .altStructToggle.active {
  color: black;
  border-bottom: 4px solid #CCC;
}
.readerTextTableOfContents .structToggles .toggleDivider {
  color: #ccc;
  margin: 0 8px;
}
.readerTextTableOfContents .content .sectionName {
  display: none;
}
.readerTextTableOfContents .content .tocSection > .sectionName {
  font-size: 12px;
  margin: 0 3px 4px;
  color: #666;
  display: block;
}
.readerTextTableOfContents .content .tocContent {
  padding: 30px 0 40px;
  text-align: start;
}
.readerTextTableOfContents.narrowPanel .tocContent {
  padding: 0 0 40px;
}
.readerTextTableOfContents .content .tocSection {
  margin-bottom: 22px;
  display: block;
  text-align: left;
}
.readerTextTableOfContents .content .tocSection.noSubLevels{
  display: none;
}
.readerTextTableOfContents .content .schema-node-contents {
  margin: 0 auto 22px;
  display: block;
  width: 100%;
}
.readerTextTableOfContents .content .schema-node-toc > .schema-node-title {
  font-size: 24px;
}
.readerTextTableOfContents .content .schema-node-title {
  color: black;
  font-size: 18px;
  display: inline-block;
  margin-bottom: 10px;
  cursor: pointer;
}
.readerTextTableOfContents .content .schema-node-title .he {
  font-family: "Heebo", sans-serif;
}
.readerTextTableOfContents .content .schema-node-toc {
  display: block;
}
.readerTextTableOfContents .content .schema-node-toc:not(.linked) > .schema-node-title:after {
  content: "\f105";
  display: inline-block;
  font-size: inherit;
  text-rendering: auto;
  -webkit-font-smoothing: antialiased;
  -moz-osx-font-smoothing: grayscale;
  font-family: FontAwesome;
  margin-inline-start: 8px;
}
.readerTextTableOfContents .content .schema-node-toc:not(.linked) > .schema-node-title.open:after {
  content: "\f107";
}
.readerPanel.hebrew .readerTextTableOfContents .content .schema-node-toc:not(.linked) > .schema-node-title:after,
.readerApp.interface-hebrew .readerTextTableOfContents.noLangToggleInHebrew .content .schema-node-toc:not(.linked) > .schema-node-title:after {
  content: "\f104";
  font-size: 122%;
  margin-inline-start: 9px;
}
.readerPanel.hebrew .readerTextTableOfContents .content .schema-node-toc:not(.linked) > .schema-node-title.open:after,
.readerApp.interface-hebrew .readerTextTableOfContents.noLangToggleInHebrew .content .schema-node-toc:not(.linked) > .schema-node-title.open:after {
  content: "\f107";
}
.readerTextTableOfContents .content .schema-node-contents.closed {
  display: none;
}
.readerTextTableOfContents .content .schema-node-toc .schema-node-contents.closed {
  display: block;
}
.readerTextTableOfContents .content .tocLevel {
  display: block;
}
.readerTextTableOfContents .content .tocContent > .tocLevel > .schema-node-toc {
  margin: 10px 0;
}
.readerTextTableOfContents .schema-node-toc {
  margin: 6px 20px;
}
.readerTextTableOfContents .content .schema-node-toc.linked:hover .schema-node-title {
  text-decoration: underline;
}
.readerTextTableOfContents .altStruct .refLink {
  width: 49%;
  margin: 3px;
  box-sizing: border-box;
  display: inline-block;
}
@media (max-width: 450px) {
  .readerTextTableOfContents .altStruct .refLink {
    margin: 0.5%;
  }
}
.hebrew .readerTextTableOfContents .content .tocSection,
.hebrew .readerTextTableOfContents .content .tocContent,
.english .readerTextTableOfContents.noLangToggleInHebrew .content .tocContent,
.bilingual .readerTextTableOfContents.noLangToggleInHebrew .content .tocContent{
  text-align: right;
}
.english .readerTextTableOfContents.noLangToggleInHebrew .content .tocContent,
.bilingual .readerTextTableOfContents.noLangToggleInHebrew .content .tocContent{
  direction: rtl;
}
.readerTextTableOfContents .versionsBox {
  padding: 20px 0;
}
.readerTextTableOfContents .button.allVersionsButton {
  color: #999;
  text-transform: uppercase;
  font-size: 15px;
  padding: 12px 50px;
  margin: 20px 0;
}
.readerTextTableOfContents .allVersionsButton.inactive {
  background-color: transparent;
}
.readerTextTableOfContents .versionBlocks {
  text-align: center;
  border-top: 1px solid #ccc;
  padding-top: 20px;
}
.readerTextTableOfContents .versionBlocks .versionLanguageBlock {
  padding-bottom: 30px;
  clear: both;
}
.readerTextTableOfContents .versionBlocks .versionLanguageHeader {
  font-family: "Roboto", "Helvetica Neue", "Helvetica", sans-serif;
  text-transform: uppercase;
  letter-spacing: .2em;
  color: #999;
  padding: 10px 0;
}
.versionBlock{
  display: flex;
  flex-flow: column;
}
.readerTextTableOfContents .versionBlock {
  padding: 0 30px;
  margin: 25px 0;
  box-sizing: border-box;
  cursor: pointer;
  text-align: center;
}
.versionBlock .versionTitle {
  font-size: 18px;
  color: #000;
  /*unicode-bidi: plaintext;*/
}
.versionBlock .versionTitle a{
  font-family: 'HebrewInEnglish Serif Font', "adobe-garamond-pro", "Crimson Text", Georgia, serif;
}
.versionBlock .versionTitle .versionEditIcon{
  display: none;
}
.versionBlock .versionTitle .versionEditIcon.enabled{
  display: inline-block;
}
.versionBlock .versionSelect{
  margin: 10px 0;
}
.readerTextTableOfContents .versionBlock .versionSelect, .aboutBox .versionBlock .versionSelect{
  display: none;
}
.versionBlock a {
  color: #999;
}
.versionBlock .versionNotes a {
  font-family: 'HebrewInEnglish Serif Font', "adobe-garamond-pro", "Crimson Text", Georgia, serif;
  font-style: normal;
  font-weight: normal;
  font-size: 18px;
  line-height: 22px;
  color: #666666;
  text-decoration: underline;
}
.versionBlock .versionNotes span{
  font-family: 'HebrewInEnglish Serif Font', "adobe-garamond-pro", "Crimson Text", Georgia, serif;
}
.versionBlock .versionDetails {
  display: inline-block;
  font-size: 12px;
  font-family: "Hebrew System Text", "Roboto", "Helvetica Neue", "Helvetica", sans-serif;
  color: #999;
  display: flex;
  flex-flow: row;
  justify-content: space-between;
}
.readerTextTableOfContents .versionBlock .versionDetails{
  text-align: center;
}
.versionBlock .versionDetails .versionDetailsInformation{
  display: flex;
  flex-flow: column;
}
.readerTextTableOfContents .versionBlock .versionDetails .versionDetailsInformation{
  margin: auto;
  flex-flow: row;
  justify-content: space-around;
}
.versionBlock .versionDetails .versionDetailsImage{
  margin-top: 5px;
}
.versionBlock .versionDetails .versionDetailsInformation .versionDetailsElement{
  font-family: "Hebrew System Text", "Roboto", "Helvetica Neue", "Helvetica", sans-serif;;
  font-style: normal;
  font-weight: normal;
  font-size: 13px;
  line-height: 20px;
  color: #999999;
}
.versionBlock .versionDetails .versionDetailsInformation .versionDetailsElement.versionBuyLink a{
  color: #18345D;
}
.readerTextTableOfContents .versionBlock .versionDetails .versionDetailsInformation .versionDetailsElement{
  margin: 0 2px;
}
.readerTextTableOfContents .versionBlock .versionDetails .versionDetailsInformation .versionDetailsElement::after{
  content: "•";
  margin-inline-start: 4px;
}
.readerTextTableOfContents .versionBlock .versionDetails .versionDetailsInformation .versionDetailsElement.versionHistoryLink::after{
  content: "›";
}
.versionBlock .versionDetails .versionDetailsLabel, .versionBlock .versionDetails .versionDetailsLabel:hover{
  text-decoration: none;
}
.versionBlock .versionDetails .versionBuyImage .versionDetailsImageLink img{
  height: 120px;
}
.readerTextTableOfContents .versionBlock .versionDetails .versionBuyImage, .readerTextTableOfContents .versionBlock .versionDetails .versionBuyLink{
  display: none;
}
.versionBlock .versionDetails .n-a, .versionBlock .n-a{
  display: none;
}
.versionBlock .versionTitle:hover {
  text-decoration: underline;
}
.versionBlock .versionNotes {
  font-family: 'HebrewInEnglish Serif Font', "adobe-garamond-pro", "Crimson Text", Georgia, serif;
  font-style: normal;
  font-weight: normal;
  font-size: 18px;
  line-height: 22px;
  color: #666666;
  margin: 10px 0;
  text-align: start;
}
.versionBlock .versionEditIcon {
  margin: 0 7px;
  vertical-align: 1px;
}
.versionBlock .versionExtendedNotesLinks{
  font-style: italic;
}
.versionBlock .versionExtendedNotesLinks.no-notes{
  display: none;
}

.modTools {
  width: 50%;
  margin: 0 auto;
  overflow-y: scroll;
  height: 100%;
}
.modTools .modToolsSection {
  padding: 50px;
  border-top: 1px solid #ccc;
}
.readerTextTableOfContents .content .dlSection {
  padding-top: 50px;
  border-top: 1px solid #ccc;
}
.modTools .dlSectionTitle {
    width: 60%;
    margin: 0 auto;
}
.modTools .dlSectionTitle,
.readerTextTableOfContents .content h2 {
    text-transform: uppercase;
    color: #999;
    padding: 10px 0;
    margin-bottom: 14px;
}
.readerTextTableOfContents .content h2[role=button] {
  cursor: pointer;
}
.readerTextTableOfContents .content h2 img {
  opacity: 0.43;
  padding: 0 5px;
  height: 10px;
  width: 10px;
}
.readerTextTableOfContents .versionSectionHeader {
  display: flex;
  flex-direction: row;
  justify-content: space-between;
}
.readerTextTableOfContents .versionSectionSummary {
  text-transform: none;
  color: #ccc;
  font-size: 14px;
}
.readerTextTableOfContents .versionSectionSummaryHidden {
  visibility: hidden;
}
.modTools .dlVersionSelect {
  display: block;
}

.modTools .dlVersionSelect,
.readerTextTableOfContents .content .dlVersionSelect {
  width: 60%;
  margin: 10px auto;
  background-color: white;
  font-size: 14px;
  height: 3em;
  border-color: #ccc;
  border-radius: 3px;
  color: #333;
  font-family: "Roboto", "Helvetica Neue", "Helvetica", sans-serif;
}
.modTools .dlVersionSelect option,
.readerTextTableOfContents .content .dlVersionSelect option{
  unicode-bidi: plaintext;
}
.modTools .versionDownloadButton,
.readerTextTableOfContents .content .versionDownloadButton {
  width: 60%;
  margin: 10px auto;
  background-color: white;
  font-size: 14px;
  height: 3em;
  border: 1px solid #ccc;
  border-radius: 3px;
  color: #ccc;
  font-family: "Roboto", "Helvetica Neue", "Helvetica", sans-serif;
}
.modTools .versionDownloadButton .downloadButtonInner,
.readerTextTableOfContents .content .versionDownloadButton .downloadButtonInner {
    font-size: 16px;
    padding: 10px;
}
.modTools .versionDownloadButton .he,
.readerTextTableOfContents .content .versionDownloadButton .he {
    font-family: "Heebo", sans-serif;
    direction: rtl;
    text-align: right;
}
.modTools a .versionDownloadButton,
.readerTextTableOfContents .content a .versionDownloadButton {
    border-color: #212E50;
    background-color: #212E50;
}
.modTools .workflowy-tool{
  width: 60%;
  margin: auto;
}
.modTools .workflowy-tool .dlSectionTitle{
  width: unset;
}
.modTools .workflowy-tool .versionDownloadButton{
  color: black;
}
.modTools .workflowy-tool .versionDownloadButton:hover{
  background-color: #999;
}
.modTools .workflowy-tool textarea {
  width: 100%;
  min-height: 30rem;
  font-family: "Lucida Console", Monaco, monospace;
  font-size: 0.8rem;
  line-height: 1.2;
}
.modTools .workflowy-tool .workflowy-tool-form{
  display: flex;
  flex-flow: column;
}
.dictionarySearchBox {
  display: flex;
  justify-content: flex-start;
  padding-bottom: 5px;
  border-bottom: #999 solid 1px;
  color: #999;
  font-size: 17px;
  height: 22px;
}
.dictionarySearchBox .dictionarySearchButton {

}
.searchBox.dictionarySearchBox .keyboardInputInitiator {
  border: none;
}
.dictionarySearchBox input {
  padding: 0 10px 10px;
  font-size: 17px;
  background-color: transparent;
  border: none;
  width: 100%;
  height: 18px;
  margin-bottom: 10px;
}
body .ui-autocomplete.dictionary-toc-autocomplete {
  margin: 0 0;
  padding: 6px 0 0;
}
body .ui-autocomplete.dictionary-toc-autocomplete .ui-menu-item {
  padding: 4px 25px;
  border-bottom: solid #ccc 1px;
  font-size: 17px;
  color: black;
  cursor: pointer;
  display: block;
}
body .ui-autocomplete.dictionary-toc-autocomplete .ui-menu-item a.ui-state-focus {
  text-decoration: underline;
}
.searchContentFrame h1 {
  direction: ltr;
  height: 40px;
}
.searchContentFrame h1.englishQuery {
  font-size: 30px;
}
.searchContentFrame h1.hebrewQuery {
  font-family: "Taamey Frank", "adobe-garamond-pro", "Crimson Text", Georgia, "Times New Roman", serif;
  font-size: 30px;
}
.searchContent {
  padding: 0 10px 100px;
}
.searchContent .searchTopMatter {
  padding-bottom: 10px;
  margin-bottom: 30px;
  position: relative;
}
.searchTopMatter .filterSortFlexbox {
  display: flex;
  flex-direction: row;
  margin-bottom: 4px;  /* to vertically align with type-buttons */
}
.searchTopMatter .searchButtonsBar {
  display: flex;
  flex-direction: row;
  align-items: center;
  justify-content: space-between;
  border-bottom: 1px solid #CCC;
}
.searchTopMatter .type-buttons {
  display: flex;
  flex-direction: row;
  align-self: flex-start;
}
.searchTopMatter .search-dropdown-button {
  font-size: 18px;
  color: #999;
  font-family: "Roboto", "Helvetica Neue", "Helvetica", sans-serif;
  letter-spacing: 1px;
  cursor: pointer;
  padding: 15px 5px;
  -webkit-touch-callout: none; /* iOS Safari */
  user-select: none;
}
@media (max-width: 540px) {
  .searchTopMatter .search-dropdown-button,
  .searchTopMatter .dropdown-button {
  font-size: 14px;
  }
}
.searchTopMatter .search-dropdown-button.active {
  color: #000;
  border-bottom: 4px solid #CCC;
}
.searchContent .searchStatusLine {
  padding: 0 0 36px 0;
  text-align: center;
  font-size: 13px;
  height: 10px;
}
.searchFilterBoxes .type-button {
  padding: 6px 14px;
  margin: 5px;
  border-radius: 12px;
  border: 1px solid #DADADA;
  display: inline-block;
  font-size: 13px;
  color: #666;
  font-family: "Roboto", "Helvetica Neue", "Helvetica", sans-serif;
  letter-spacing: 1px;
  cursor: pointer;
}
.searchFilterBoxes .type-button .he {
  font-family: "Heebo", sans-serif;
}
.searchFilterBoxes .type-button.active {
  color: #000;
  background-color: white;
}
.searchContent .type-button-title,
.searchContent .type-button-total {
  display: inline-block;
  padding: 2px;
}
.searchContent .results-count,
.searchContent .searchStatusLine > .loadingMessage {
  color: #999;
  font-family: "Roboto", "Helvetica Neue", "Helvetica", sans-serif;
  letter-spacing: 1px;
  padding-top: 5px;
}
.dropdown-modal {
  position: relative;
}
.dropdown-modal.position-unset {
  position: unset;
}
.dropdown-button {
  color: #666;
  margin-left: 5px;
  margin-right: 5px;
  font-size: 18px;
  letter-spacing: 1px;
  cursor: pointer;
  font-weight: lighter;
  user-select: none;
}
.dropdown-button:hover {
  text-decoration: underline;
}
.dropdown-button .active {
  color: #000;
}
.dropdown-button .en {
  font-family: "Roboto", "Helvetica Neue", "Helvetica", sans-serif;
}
.dropdown-button .he {
  font-family: "Heebo", sans-serif;
}
.dropdown-button img {
  opacity: 0.43;
  padding: 0 5px;
  height: 10px;
  width: 10px;
}
.message-modal {
  position: fixed;
  text-align: center;
  padding: 10px;
  background-color: #eee;
  width: auto;
  height: auto;
  margin: 0;
  z-index: 100;
  overflow: hidden;
  line-height: 1.2;
  border-radius: 0;
  max-width: 100%;
  border-radius: 6px;
}
.message-overlay {
  display: none;
  position: fixed;
  z-index: 20;
  background: black;
  opacity: 0.4;
  height: 100%;
  width: 100%;
  top: 0px;
  left: 0px;
}
.messageHeader {
  font-weight: bold;
  font-size: 14px;
  margin-bottom: 4px;
}
.message-modal textarea {
  display: block;
  max-width: 100%;
  height: 140px;
  width: 480px;
  box-sizing: border-box;
  margin-bottom: 20px;
}
.interface-hebrew .searchContent .searchFilterToggle i {
  padding-left: 0;
  padding-right: 5px;
}
.searchContent .searchFilterBoxes {
  margin-top: 21px;
  background: #F5F5F5;
  width: 100%;
  display: flex;
  flex-direction: column;
  position: absolute;
  z-index: 1;
  box-shadow: 0 1px 3px #ccc;
  box-sizing: border-box;
}
.interface-english .searchFilterBoxes {
  right: 0;
}
.interface-hebrew .searchFilterBoxes {
  left: 0;
}
.searchContent .searchFilterBoxes .tag-filter-outer {
  display: flex;
  flex-direction: row;
  flex-wrap: wrap;
  height: 210px;
  padding: 10px 20px;
  box-sizing: border-box;
}
.searchFilterBoxes .tag-filter {
  color: #999;
  background-color: white;
  border: 0;
}
.searchFilterBoxes .tag-filter.active {
  background-color: #e7e7e7;
}

.searchContent .searchFilterBoxes .searchFilterBoxRow {
  display: flex;
  flex-direction: row;
  width: 100%;
}
.searchFilterBoxes .searchFilterTabRow {
  display: flex;
  flex-direction: row;
  border-bottom: 1px solid #CCC;
  padding: 0 15px;
}
.searchFilterTabRow .searchFilterTab {
  font-size: 14px;
}
.searchFilterTabRow .searchFilterTab.active {
  border-bottom: 4px solid #CCC;
}
.searchFilterBoxes.hidden{
    display:none;
}
.searchContent .searchFilterBoxes li {
  font-family: "Roboto", "Helvetica Neue", "Helvetica", sans-serif;
  display: flex;
  justify-content: space-between;
  flex: 1 0 45%;  /* see https://stackoverflow.com/questions/29546550/flexbox-4-items-per-row */
  padding: 15px 0 15px 15px;
  font-size: 16px;
  cursor: pointer;
  line-height: 125%;
}
.searchContent .searchFilterBoxes li img {
  height: 10px;
  width: 10px;
  opacity: 0.43;
  padding: 0 10px;
}
.searchContent .searchFilterBoxes .searchFilterExactBox li {
  justify-content: flex-start;
}
.searchContent .searchFilterBoxes li .checkboxAndText {
  display: flex;
}
.searchContent .searchFilterBoxRow li.active,
.searchContent .searchFilterBoxRow li:hover {
  background-color: #e0e0e0;
}
.interface-hebrew .searchContent .searchFilterBoxes li {
  font-family: "Heebo", sans-serif;
  padding: 10px 15px 10px 0;
}
.searchContent .searchFilterBoxes li input[type="checkbox"] {
  display: none;
}
.searchContent .searchFilterBoxes li input[type="checkbox"] + label span {
    margin: 0 13px;
    display:inline-block;
    width: 15px;
    height: 15px;
    cursor:pointer;
    background-image: url(/static/img/checkbox-unchecked.svg);
    background-size: contain;
}
.searchContent .searchFilterBoxes li input[type="checkbox"]:checked + label span {
    background-image: url(/static/img/checkbox-checked.svg);
}
.searchContent .searchFilterBoxes li input[type="checkbox"]:indeterminate + label span {
    background-image: url(/static/img/checkbox-partially.svg);
}
.searchContent .searchFilterBoxes li .filter-title
.dropdown-option-list li .filter-title {
  color: #333;
}
.searchContent .searchFilterBoxes li .filter-count {
  color: #999;
}
.searchContent .searchFilterBoxes li .in-focus-arrow {
  float: right;
  padding-right: 20px;
  color: #999;
}
.interface-hebrew .searchContent .searchFilterBoxes li .in-focus-arrow {
  float: left;
  padding-left: 20px;
  padding-right: 0;
}
.searchFilterBoxes .searchFilterExactBox {
  padding-top: 10px;
  height: 200px;
}
.searchFilterExactBox.hidden {
  display:none;
}
.dropdown-option-list {
    margin-top: 10px;
    background: white;
    width: auto;
    position: absolute;
    z-index: 1;
    -webkit-border-radius: 7px;
    -moz-border-radius: 7px;
    border-radius: 7px;
    border: 1px solid #ccc;
}
.dropdown-option-list-label span {
  white-space: nowrap;
}
.interface-english .dropdown-option-list {
  right: 0;
}
.interface-hebrew .dropdown-option-list {
  left: 0;
}
.dropdown-option-list.hidden{
    display:none;
}
.dropdown-option-list table {
  border-collapse: collapse;
}
.dropdown-option-list tr {
  font-family: "Roboto", "Helvetica Neue", "Helvetica", sans-serif;
  padding: 15px;
  font-size: 16px;
  cursor: pointer;
}
.interface-hebrew .dropdown-option-list tr {
  font-family: "Heebo", sans-serif;
}
.dropdown-option-list tr:hover {
  background-color: #e0e0e0;
}
.dropdown-option-list tr:not(:last-child) {
  border-bottom: 1px solid #eee;
}
.dropdown-option-list td:not(:first-child) {
  padding: 15px 15px 15px 0;
}
.dropdown-option-list td:first-child {
  padding: 0 0 0 15px;
}
.interface-hebrew .dropdown-option-list td:not(:first-child) {
  padding: 15px 0 15px 15px;
}
.interface-hebrew .dropdown-option-list td:first-child {
  padding: 0 15px 0 0;
}
.dropdown-option-list tr.unselected {
  color: #aaa;
}
.dropdown-option-list tr .dropdown-option-check {
  width: 10px;
  height: 10px;
  padding-left: 0;
  padding-right: 10px;
}
.interface-hebrew .dropdown-option-list tr .dropdown-option-check {
  padding-left: 10px;
  padding-right: 0;
}
.dropdown-option-list tr.unselected .dropdown-option-check {
  display: none;
}
.searchContent .searchResultsOverlay {
  opacity: 0.5;
}
.searchContent .searchFilterCategoryBox,
.searchContent .searchFilterBookBox {
  padding-top: 10px;
  width: 50%;
  height: 200px;
  overflow-y: auto;
}
.searchContent .searchFilterCategoryBox.searchFilterSheetBox {
  width: 100%;
  display: flex;
  flex-wrap: wrap;
  align-items: flex-start;
  align-content: flex-start;
}
.interface-hebrew .searchContent .searchFilterCategoryBox,
.interface-hebrew .searchContent .searchFilterBookBox {
  /*float: right;*/
}
.searchContent .result {
  border-bottom: thin solid #eee;
  padding-bottom: 12px;
}
.searchContent .result a:hover {
  text-decoration: none;
}
.searchContent .similar-results {
  padding: 0 25px;
}
.searchContent .similar-results .result {
  border-top: none;
}
.searchContent .text_result .result-title,
.searchContent .sheet_result .result-title {
  color: #666;
  font-weight: lighter;
  padding: 20px 0 5px;
  letter-spacing: 1px;
  display: block;
}
.searchContent .text_result .result-title .int-he,
.searchContent .sheet_result .result-title .int-he {
  font-family: "Taamey Frank", "adobe-garamond-pro", "Crimson Text", Georgia, "Times New Roman", serif;
  font-size: 22px;
}
.searchContent .text_result .result-title .int-en,
.searchContent .sheet_result .result-title .int-en {
  font-family: "adobe-garamond-pro", "Crimson Text", Georgia, serif;
  font-size: 18px;
}
.searchContent .sheet_result .result-title {
  font-size: 18px;
}
.searchContent .sheet_result .result-title.in-en {
  direction: ltr;
  text-align: left;
}
.searchContent .sheet_result .result-title.in-he {
  direction: rtl;
  text-align: right;
}
.searchContent .sheet_result .owner_name {
  padding-bottom: 5px;
}
.readerPanel.english .searchContent .sheet_result .owner_name.in-he {
  direction: rtl;
  text-align: left;
}
.readerPanel.hebrew .searchContent .sheet_result .owner_name.in-en {
  direction: ltr;
  text-align: right;
}
.searchContent .result .result-title:hover {
  text-decoration: underline;
}
.readerPanel.english .searchContent .snippet.he,
.readerPanel.hebrew .searchContent .snippet.en,
.bilingual .searchContent .snippet.he {
  display: block;
}
.searchContent .text_result .snippet {

}
.searchContent .sheet_result .snippet {
  font-size: 18px;
  color: #000;
}
.searchContent .sheet_result .snippet:hover {
  text-decoration: none;
}
.searchContent .similar-results .result .result-title {
  padding: 0 0 5px;
}
.searchContent .result .version {
  color: #999;
  font-weight: lighter;
  font-family: "Roboto", "Helvetica Neue", "Helvetica", sans-serif;
  letter-spacing: 1px;
  font-size: 13px;
  margin: 8px 0;
  display: flex;
  align-items: center;
}
.searchContent .result .version .owner-metadata {
  display: flex;
  flex: 1;
  flex-direction: column;
  margin: 0 10px;
}
.searchContent .result .similar-trigger-box {
  color: #999;
  font-weight: lighter;
  --english-font: var(--english-sans-serif-font-family);
  --hebrew-font: var(--hebrew-sans-serif-font-family);
  text-transform: uppercase;
  letter-spacing: 1px;
  font-size: 11px;
  padding: 0;
  cursor: pointer;
  margin: 8px 0;
}
.searchContent .result .similar-trigger-box i {
  padding: 0 5px;
}
.searchContent .sheet_result .owner_image {
  height: 30px;
  width: 30px;
  align-self: flex-start;
}
.searchContent .sheet_result {
  height: auto;
  margin: 15px 0 20px 0;
  padding-bottom: 30px;
}
.searchContent .result + .loadingMessage {
  margin-top: 30px;
}
.readerNavMenu .yourSheetsLink.navButton {
  width: 98%;
  margin-bottom: 20px;
  text-transform: uppercase;
  font-family: "Roboto", "Helvetica Neue", "Helvetica", sans-serif;
}
.readerNavMenu .sheet {
  display: flex;
  justify-content: space-between;
  padding: 20px 0;
  border-bottom: 1px solid #eee;
  color: black;
}
.readerNavMenu .sheet:hover{
  text-decoration: none;
}
.readerNavMenu .sheet:first-child {
  padding-top: 0;
}
.readerNavMenu .sheet .sheetImg {
  height: 40px;
  width: 40px;
  margin: 1px 0 0 0;
  border-radius: 2px;
}
.readerNavMenu .sheet .sheetTextInfo{
  display: flex;
  justify-content: flex-start;
}
.readerNavMenu .sheet:hover .sheetTextInfo{
  text-decoration: underline;
}
.readerNavMenu .sheet .sheetAuthTitle{
  display: flex;
  flex-flow: column;
  margin: auto 14px;
}
.readerNavMenu .sheet .sheetAuthor {
  font-family: "Roboto", "Helvetica Neue", "Helvetica", sans-serif;
  color: #999;
  font-size: 14px;
  margin-bottom: 6px;
  letter-spacing: 1px;
}
.readerNavMenu .sheet .sheetTitle{
  overflow: hidden;
  font-size: 16px;
  unicode-bidi: plaintext;
}
.readerNavMenu .sheet .sheetViews{
  color: #999;
  font-size: 13px;
  font-family: "Roboto", "Helvetica Neue", "Helvetica", sans-serif;
}
.readerNavMenu .sheet:hover .sheetViews{
  display: inline-block ;
  text-decoration: none;
}
.interface-english .readerPanel .readerNavMenu .tagsList .gridBox {
  direction: ltr;
}
.interface-hebrew .readerPanel .readerNavMenu .tagsList .gridBox {
  direction: rtl;
}
.tagsList .heOnly {
  direction: rtl;
}
.tagsList .enOnly {
  direction: ltr;
}
.readerControls {
  position: relative;
  top: 0;
  left: 0;
  width: 100%;
  box-sizing: border-box;
  text-align: center;
  z-index: 100;
  height: 60px;
  line-height: 60px;
  box-shadow: 0 1px 3px rgba(0,0,0,0.2);
  background-color: #FBFBFA;
}
.sepia .readerControls {
  background-color: #F3F3F1;
}
.dark .readerControls {
  background-color: #2D2D2B;
  color: white;
  border-color: #444;
}
.dark .readerControls .readerTextToc .readerTextTocBox {
  color: white;
}
.readerNavMenuCloseButton {
  font-family: var(--english-serif-font-family);
}
.readerControls.connectionsHeader {
  background-color: #F3F3F2;
  white-space: nowrap;
  box-shadow: none;
}
.readerControls.connectionsHeader.fullPanel  {
  background-color: #EDEDED;
}
.readerControls .connectionsPanelHeader .connectionsHeaderTitle {
  text-transform: uppercase;
  letter-spacing: 1px;
  font-size: 16px;
  font-weight: lighter;
}
.connectionsPanelHeader .connectionsHeaderTitle.active {
  text-transform: none;
  cursor: pointer;
}
.connectionsHeaderTitle .fa-chevron-left {
  margin-right: 10px;
}
.connectionsHeaderTitle .fa-chevron-right {
  margin-left: 10px;
}
.connectionsHeaderTitle .fa-chevron-left, .connectionsHeaderTitle .fa-chevron-right{
  color: #999;
}
.readerControls .readerControlsInner {
  position: relative;
  width: 760px;
  margin: 0 auto;
  padding: 0 30px;
  display: flex;
  justify-content: space-between;
  max-width:  100%;
  box-sizing: border-box;
}
.readerControls.connectionsHeader .readerControlsInner {
  padding: 0 34px;
}
.singlePanel .readerControls .readerControlsInner {
  padding: 0 10px;
}
.readerControls .readerTextToc a {
  color: inherit;
}
.readerControls .readerTextToc a:hover {
  text-decoration: none;
}
.readerControls .readerTextToc .readerTextTocBox h1 {
  display: unset;
  font-size: unset;
  font-weight: unset;
  margin-block-start: unset;
  margin-block-end: unset;
}
.readerControls .readerTextToc .readerTextTocBox a {
  display: flex;
  align-items: center;
  justify-content: center;
}
.readerControls.connectionsHeader .readerTextToc {
  font-family: "Roboto", "Helvetica Neue", "Helvetica", sans-serif;
  text-transform: uppercase;
  color: #666;
  width: 100%;
}
.readerControls .readerTextToc.attributed .readerTextTocBox {
  line-height: 1.2;
}
.readerControls .readerTextToc .categoryAttribution {
  font-style: italic;
  font-size: 15px;
  color: #999;
  margin: 0 2px;
  white-space: nowrap;
  text-overflow: ellipsis;
  overflow: hidden;
  padding: 0 2px;
}
.readerControls .readerTextToc .categoryAttribution .he {
  font-style: normal;
}
.interface-english .leftButtons,
.interface-hebrew .rightButtons {
  display: flex;
  flex-direction: row;
  text-align: left;
}
.interface-english .rightButtons,
.interface-hebrew .leftButtons {
  display: flex;
  flex-direction: row;
  text-align: right;
}
/* icons need a little nudge in flipped hebrew mode */
.interface-hebrew .rightButtons {
  margin-left: -3px;
}
.interface-hebrew .leftButtons {
  margin-right: 2px;
}
.leftButtons .saveButton,
.rightButtons .saveButton {
  display: flex;
  align-items: center;
  justify-content: flex-end;
  width: 30px;
  height: 56px;
  cursor: pointer;
}
.saveButton img {
  height: 20px;
  width: 20px;
  opacity: 0.5;
  margin-top: 2px;
}
.rightButtons .saveButton.tooltip-toggle::before {
  top: 47px;
  left: -50px;
}
.interface-hebrew .rightButtons .saveButton.tooltip-toggle::before {
  left: auto;
  right: -50px;
}
.saveButton.tooltip-toggle.three-dots-button {
  background-color: #ededec;
  margin-bottom: 13px;
  padding: 0 6px;  /* HACK: setting width and height to equal values doesn't make this circular, but this does! */
  height: 22px;
  display: flex;
  align-items: center;
  justify-content: center;
  border-radius: 50%;
}
.three-dots-button img {
  width: 10px;
  height: 10px;
  margin-top: 0;
}
.topicPanel .mainColumn .saveLine .saveButton.three-dots-button {
  margin-left: 10px;
  margin-right: 0;
  margin-bottom: 13px;
  padding-bottom: 0;
}
.interface-hebrew .topicPanel .mainColumn .saveLine .saveButton.three-dots-button {
  margin-left: 0;
  margin-right: 10px;
}
.interface-hebrew .topicPanel .three-dots-button {
  margin-left: 0px;
  margin-right: 10px;
}
.leftButtons .readerNavMenuSearchButton,
.leftButtons .readerNavMenuMenuButton,
.leftButtons .readerNavMenuCloseButton,
.rightButtons .readerOptions,
.rightButtons .readerNavMenuCloseButton {
  width: 40px;
  height: 56px;
  line-height: 56px;
  color: #999;
  font-size: 20px;
  display: inline-block;
  cursor: pointer;
}
.rightButtons .readerOptions {
  vertical-align: middle;
}
.rightButtons .readerOptions:hover {
  text-decoration: none;
}
.leftButtons .readerNavMenuMenuButton {
  font-size: 22px;
  margin-top: 6px;
}
.leftButtons .readerNavMenuCloseButton {
  font-size: 44px;
}
.leftButtons .readerNavMenuSearchButton span,
.rightButtons .readerOptions img,
.leftButtons .readerNavMenuCloseButton span {
  vertical-align: middle;
}
.readerControls .readerTextToc {
  font-size: 18px;
  box-sizing: border-box;
  height: 50px;
  text-align: center;
  display: inline-block;
  cursor: pointer;
  vertical-align: middle;
  min-width: 0; /* see https://css-tricks.com/flexbox-truncated-text/ */
}
.readerTextTocHeader.readerTextToc {
  font-size: 16px;
}
.readerControls .readerTextToc{
  min-width: 0;
}
.hebrew .readerControls .readerTextToc {
  direction: rtl;
}
.english .readerControls .readerTextToc {
  direction: ltr;
}
.interface-english .bilingual .readerControls .readerTextToc {
  direction: ltr;
}
.interface-hebrew .bilingual .readerControls .readerTextToc {
  direction: rtl;
}

.interface-hebrew .bilingual .readerControls .readerTextToc .readerTextTocBox.sheetBox,
.interface-hebrew .english .readerControls .readerTextToc .readerTextTocBox.sheetBox {
  padding-left: 23px;
  padding-right: 0;
}
.english .readerControls .readerTextToc .readerTextTocBox.sheetBox,
.bilingual .readerControls .readerTextToc .readerTextTocBox.sheetBox {
  padding-right: 23px;
  padding-left: 0;
}
.readerControls .readerTextToc .readerTextTocBox {
  display: inline-block;
  vertical-align: middle;
  max-width: 100%;
}
.readerControls .readerTextToc .readerTextTocBox a h1,
.readerControls .readerTextToc .readerTextTocBox a span,
.readerControls .readerTextToc .readerTextTocBox a div {
  white-space: nowrap;
  text-overflow: ellipsis;
  overflow: hidden;
}
.readerControls .readerTextToc .readerTextVersion {
  font-style: italic;
  color: #999;
}
.readerControls .readerTextToc .readerTextVersion .en{
  unicode-bidi: bidi-override;
}
.readerControls .readerTextToc .fa {
  color: #999;
  font-weight: bold;
  margin: 0 7px;
  vertical-align: 0;
}
.readerControls .readerTextToc .fa.invisible {
  visibility: hidden;
}
/*.bilingual .readerTextToc .he {
  display: none;
}*/
.readerOptions img {
  height: 16px;
}
.readerOptions .textIcon {
  font-size: 22px;
  line-height: 60px;
}
.dark .readerOptions img {

}
.readerOptionsPanel {
  position: absolute;
  width: 100%;
  top: 58px;
  right: 0;
  padding: 20px;
  box-sizing: border-box;
  direction: ltr;
  background: #FBFBFA;
  border-bottom: 1px solid #ccc;
  z-index: 103;
}
.readerOptionsPanelInner {
  max-width: 530px;
  margin: 0 auto;
  display: flex;
  flex-flow: row wrap;
  justify-content: space-between;
  color: #999;
}
.toggleSet {
  display: inline-block;
  width: 48%;
  margin: 2px auto 20px auto;
  /*margin-left: 1px;*/
}
.toggleSet.aliyotTorah, .toggleSet .toggle-set-label {
  --english-font: var(--english-sans-serif-font-family);
  --hebrew-font: var(--english-sans-serif-font-family);
  text-transform: uppercase;
}
.toggleSet .toggle-set-label{
  font-size: 13px;
  display: block;
  text-align: center;
  margin: 10px;
  letter-spacing: 1.5px;
}
.toggleOption {
  box-sizing: border-box;
  text-align: center;
  border: 1px solid #ccc;
  margin-left: -1px;
  padding: 4px;
  height: 42px;
  line-height: 34px;
  background-color: #FBFBFA;
  vertical-align: middle;
}
.toggleSet.aliyotTorah .toggleOption{
  font-size: 14px;
}
.toggleSet.vowels .toggleOption.all span span, .toggleSet.vowels .toggleOption.partial span span{
  /*line-height: 29px;*/
  position: relative;
  top: -3px;
}
.toggleSet.fontSize .toggleOption{
  color: black;
}
.toggleSet.biLayout .toggleOption img, .toggleSet.layout .toggleOption img{
  opacity: 0.5;
}
.toggleOption:first-child {
    border-top-left-radius: 4px;
    border-bottom-left-radius: 4px;
}
.toggleOption:last-child {
    border-top-right-radius: 4px;
    border-bottom-right-radius: 4px;
    border-right: 1px solid #999;
}
.toggleOption.on, .toggleOption:hover {
  background-color: white;
  color: black;
}
.toggleSet.biLayout .toggleOption.on img, .toggleSet.layout .toggleOption:hover img{
  opacity: 1;
}
.toggleSet.separated .toggleOption {
  margin-right: 3%;
  border-right: 1px solid #999;
}
.toggleSet.separated .toggleOption:last-child {
  margin-right: 0;
}
.color .toggleOption {
  border-radius: 5px;
  height: 38px;
}
.color .toggleOption.on {
  border-color: black;
}
.color .light, .color .light.on {
  background-color: white;
}
.color .sepia, .color .sepia.on {
  background-color: #f7f7f7;
}
.color .dark, .color .dark.on {
  background-color: #333331;
}
.toggleOption {
  font-size: 26px;
  line-height: 34px;
  vertical-align: middle;
}
.toggleSet .toggleOption .he,
.toggleSet .toggleOption .en {
  display: inline;
}
.toggleOption.bilingual {
  font-size: 18px;
}
.toggleOption.segmented, .toggleOption.continuous {
  font-size: 18px;
}
.toggleOption.smaller, .toggleOption.larger {
  font-family: "Roboto", "Helvetica Neue", "Helvetica", sans-serif;
}
.interface-hebrew .toggleOption.smaller, .interface-hebrew .toggleOption.larger {
  font-family: "Heebo", sans-serif;
}
.toggleOption.smaller {
  font-size: 12px;
}
.toggleOption.larger {
  font-size: 22px;
}
.readerOptionsPanel .line {
  margin: 20px 0;
  border-top: 1px solid #ddd;
}
.mask {
  position: fixed;
  top: 0;
  left: 0;
  width: 100%;
  height: 100%;
  z-index: 102;
  cursor: pointer;
}
.textRange.basetext {
  width: 100%;
  box-sizing: border-box;
  font-size: 2.2em;
  line-height: 1.6;
  text-align: justify;
  background-color: inherit;
  margin: 0 auto;
  max-width: 760px;
  position: relative;
  padding: 0 30px;
}
.singlePanel .textRange.basetext,
.singlePanel .sheetContent {
  padding: 0;
}
.narrowColumn .textRange.basetext {
}
.narrowColumn .content .contentInner {
  padding: 0 15px;
}
.textRange.basetext .title, .sheetContent .customSourceTitle{
  padding: 0 28px;
  margin: 30px 0 24px 0;
  color: #000;
  text-align: center;
  justify-content: center;
  font-weight: lighter;
  letter-spacing: 1px;
}
.textRange.basetext .title, {
  font-size: 24px;
}
.sheetContent .customSourceTitle {
  padding-top: 14px;
}
.dark .textRange.basetext .title, .dark .sheetContent .title {
  color: #ccc;
}
.textRange.basetext .title .titleBox, .sheetContent .customSourceTitle .titleBox {
  display: inline-block;
  border-bottom: 4px solid #E6E5E6;
  padding: 0 6px 3px;
}
.dark .textRange.basetext .title .titleBox, .dark .sheetContent .title .titleBox {
  border-bottom: 4px solid #666;
}
.bilingual .sheetContent .title .he {
  display: none;
}
.interface-hebrew .readerPanel.english .textRange,
.interface-hebrew .readerPanel.english .categoryFilterGroup,
.interface-hebrew .readerPanel.bilingual .categoryFilterGroup,
.interface-hebrew .readerPanel.english .tocContent,
.interface-hebrew .readerPanel.bilingual .tocContent {
  direction: ltr;
}
.interface-english .readerPanel.hebrew .textRange,
.interface-english .readerPanel.hebrew .categoryFilterGroup,
.interface-english .readerPanel.hebrew .tocContent{
  direction: rtl;
}
.basetext .text, .sheetContent .text {
  padding: 0 44px;
  margin: 30px 0;
  background-color: inherit;
}
.narrowColumn .basetext .text, .narrowColumn .sheetContent .text {
  padding: 0 26px;
}
.singlePanel .basetext .text, .singlePanel .sheetContent .text  {
  padding: 0 34px;
}
.parashahHeader {
  text-align: center;
  color: #000;
  margin: 32px 0;
  font-size: 24px;
  letter-spacing: 1px;
}
.parashahHeader.aliyah span {
  text-transform: uppercase;
  font-size: 18px;
}
.title + .text span:first-child .parashahHeader {
  margin-top: -5px;
}
.title + .text {
  margin-top: 0;
}
.segment {
  cursor: pointer;
  display: block;
  background-color: inherit;
  margin-bottom: 14px;
}
.continuous .segment {
  display: inline;
  margin: 0;
  padding: .3333em 0;
}
.readerPanel.english.continuous .segment {
  padding: .15em 0;  /* underline of named entities is cut off if padding is higher */
}
.continuous .clearFix {
  display: none;
}
.segment .segmentText{
  display: inline;
}
.segment > .he,
.segment > .en,
.segment > p > .he,
.segment > p > .en {
  margin-top: 0;
  margin-bottom: 0;
}
.basetext .segment {
  margin-bottom: 26px;
}
.bilingual .segment > .he,
.bilingual .segment > .en,
.bilingual .segment > p > .he,
.bilingual .segment > p > .en {
  display: block;
}
.bilingual .segment > .en ,
.bilingual .segment > p > .en {
  text-align: left;
}
.bilingual .segment > .he,
.bilingual .segment > p > .he {
  text-align: right;
}
.stacked.bilingual .basetext .segment {
  margin-bottom: 14px;
  display: block;
}
.stacked.bilingual .segment > .en,
.stacked.bilingual .segment > p > .en {
  margin-top: 6px;
  text-align: left;
}
.stacked.bilingual .sheetContent .segment > .en,
.stacked.bilingual .sheetContent .segment > p > .en {
  margin-top: 0;
}
.stacked.bilingual .basetext .segment > .en ,
.stacked.bilingual .basetext .segment > p > .en {
  margin: 10px 0 20px;
  color: #666;
}
.stacked.bilingual .segment.heOnly > .he,
.stacked.bilingual .segment.enOnly > .en,
.stacked.bilingual .segment.heOnly > p > .he,
.stacked.bilingual .segment.enOnly > p > .en {
  display: block;
}
.heLeft.bilingual .basetext .text,
.heRight.bilingual .basetext .text,
.heLeft.bilingual .sheetContent .text,
.heRight.bilingual .sheetContent .text {
  padding: 0;
}

.heLeft.bilingual .segment > .en,
.heLeft.bilingual .segment > .he,
.heRight.bilingual .segment > .en,
.heRight.bilingual .segment > .he,
.heLeft.bilingual .segment > p > .en,
.heLeft.bilingual .segment > p > .he,
.heRight.bilingual .segment > p > .en,
.heRight.bilingual .segment > p > .he {
  width: 50%;
  box-sizing: border-box;
  display: block;
}
.heLeft.bilingual .sheetItem.enOnly > .en,
.heLeft.bilingual .sheetItem.heOnly > .he,
.heRight.bilingual .sheetItem.enOnly > .en,
.heRight.bilingual .sheetItem.heOnly > .he,
.heLeft.bilingual .sheetItem.enOnly > p > .en,
.heLeft.bilingual .sheetItem.heOnly > p > .he,
.heRight.bilingual .sheetItem.enOnly > p > .en,
.heRight.bilingual .sheetItem.heOnly > p > .he {
  width: 100%;
  padding-right: 0;
  padding-left: 0;
}
.readerPanel .sheetItem.heOnly > .en,
.readerPanel .sheetItem.heOnly > p > .en {
  display: none;
}
.readerPanel .sheetItem.heOnly > .he,
.readerPanel .sheetItem.heOnly > p > .he {
  display: block;
}
.readerPanel .sheetItem.enOnly > .he,
.readerPanel .sheetItem.enOnly > p > .he {
  display: none;
}
.readerPanel .sheetItem.enOnly > .en,
.readerPanel .sheetItem.enOnly > p > .en {
  display: block;
}
.heLeft.bilingual .segment > .en,
.heRight.bilingual .segment > .he ,
.heLeft.bilingual .segment > p > .en,
.heRight.bilingual .segment > p > .he {
  float: right;
  padding-left: 20px;
}
.heRight.bilingual .segment > .en,
.heLeft.bilingual .segment > .he,
.heRight.bilingual .segment > p > .en,
.heLeft.bilingual .segment > p > .he {
  float: left;
  padding-right: 20px;
}
.basetext .segment:active,
.basetext .segment:focus {
  background-color: #f5faff;
}
.sheetContent .segment:active .segmentNumber,
.sheetContent .segment:focus .segmentNumber,
.sheetContent .segment:active .linkCount,
.sheetContent .segment:focus .linkCount,
.basetext .segment:active .segmentNumber,
.basetext .segment:focus .segmentNumber,
.basetext .segment:active .linkCount,
.basetext .segment:focus .linkCount {
  background-color: transparent;
}
.dark .basetext .segment:active,
.dark .basetext .segment:focus {
  background-color: #444;
}
.basetext .segment.highlight,
.sheetContent .segment.highlight .en,
.sheetContent .segment.highlight .he,
.readerPanel.bilingual.heLeft .sheetContent .segment.highlight,
.readerPanel.bilingual.heRight .sheetContent .segment.highlight,
.editorContent .sheetItem.highlight,
.editorContent .sheetItem.highlight .SheetSource .en,
.editorContent .sheetItem.highlight .SheetSource::after
{
  background-color: #F0F7FF;
}
.sheetContent .segment.highlight .linkCount .en,
.sheetContent .segment.highlight .linkCount .he,
.sheetContent .segment.highlight .segmentNumber .en,
.sheetContent .segment.highlight .segmentNumber .he {
  background-color: transparent;
}
.sheetContent .segment.highlight .en div,
.sheetContent .segment.highlight .he div {
  background-color: inherit;
}
.sheetContent .segment a {
    color: #4B71B7;
}
.sheetContent .segment .sourceContentText a {
    text-decoration: underline;
}
.readerPanel.bilingual.stacked .sheetContent .segment.highlight .he {
  padding-bottom: 1px;
}
.basetext .segment.highlight .segmentNumber,
.basetext .segment.highlight .linkCount,
.sheetContent .segment.highlight .linkCount,
.sheetContent .segment.highlight .segmentNumber {
  background-color: transparent;
}
.sepia .basetext .segment.highlight,
.sepia .sheetContent .segment.highlight {
  background-color: #E3E3E1;
}
.dark .basetext .segment.highlight,
.dark .sheetContent .segment.highlight {
  background-color: #444;
}
.textRange {
  line-height: 1.4;
  font-size: 1.6em;
}
.textRange .textInner, .sheetContent .textInner  {
  position: relative;
}
.textRange.lowlight .text {
  color: #999;
}
.segment {
}
.segment.heOnly{
  text-align: right;
  direction: rtl;
}
.segment.enOnly{
  text-align: left;
  direction: ltr;
}
.segment.heOnly .en{
  display: none;
}
.segment.enOnly .he{
  display: none;
}
.segment.heOnly .he{
  display: initial;
}
.segment.enOnly .en{
  display: initial;
}
.readerPanel.hebrew .segment.enOnly .sheetSegmentNumber .en{
  display: none;
}
.readerPanel.english .segment.enOnly .sheetSegmentNumber .he{
  display: none;
}
.segment .segmentNumber,
.segment .linkCount,
.textRange .numberLabel {
  position: absolute;
  background-color: inherit;
  font-weight: lighter;
  color: #ccc;
  display: block;
  width: 30px;
  text-align: center;
  -webkit-text-size-adjust: 100%;
  user-select: none;
}
.segmentNumber .segmentNumberInner,
.linkCount .linkCountDot {
  display: inline-block;
  user-select: none;
}
.bilingual .segmentNumber .segmentNumberInner,
.bilingual .linkCount .linkCountDot,
.bilingual .numberLabel .numberLabelInner {
  margin-top: 0;
}
.segment .segmentNumber,
.segment .linkCount {
  display: none;
  line-height: 1.4;
}
.hebrew .segment .segmentNumber,
.hebrew .segment .linkCount {
  display: none;
  line-height: 1.6;
}
.sheetContent .segment .linkCount {
  display: inline-block;
}
.segment .segmentNumber .segmentNumberInner,
.segment .segmentNumber .segmentNumberInner .he,
.textRange .numberLabel .numberLabelInner {
  font-size: 12px;
  vertical-align: middle;
}
.segment .segmentNumber,
.textRagnge .numberLabel {
  color: #666;
  top: 0;
}
.dark .segment .segmentNumber,
.dark .textRagnge .numberLabel {
  color: white;
}
.segment .linkCount {

}
.segment .linkCountDot {
  display: inline-block;
  width: 6px;
  height: 6px;
  border-radius: 12px;
  background-color: black;
  vertical-align: middle;
}
.dark .segment .linkCount {
  filter: invert(100%);
  -webkit-filter: invert(100%);
}
.readerPanel .segment .segmentNumber .en,
.readerPanel .segment .segmentNumber .he {
  text-align: center;
}
.readerPanel.english .segment .segmentNumber {
  left: -48px;
}
.readerPanel.hebrew .segment .segmentNumber,
.readerPanel.bilingual .segment .segmentNumber {
  right: -46px;
}
.readerPanel.hebrew .segment .linkCount,
.readerPanel.bilingual .segment .linkCount {
  left: -48px;
}
.readerPanel.english .segment .linkCount {
  right: -46px;
  left: auto;
}
.readerPanel.heLeft.bilingual .segment .segmentNumber,
.readerPanel.heRight.bilingual .segment .segmentNumber {
  left: 50%;
  margin-left: -15px;
  right: auto;
}
.readerPanel.heLeft.bilingual .segment .linkCount,
.readerPanel.heRight.bilingual .segment .linkCount {
  visibility: hidden;
}
.singlePanel .readerPanel.english .segment .segmentNumber {
  left: -30px;
}
.singlePanel .readerPanel.hebrew .segment .segmentNumber,
.singlePanel .readerPanel.bilingual .segment .segmentNumber {
  right: -30px;
}
.singlePanel .readerPanel.english .segment .linkCount {
  right: -30px;
}
.singlePanel .readerPanel.hebrew .segment .linkCount,
.singlePanel .readerPanel.bilingual .segment .linkCount {
  left: -30px;
}
.singlePanel .readerPanel.english .sheetItem.segment .linkCount {
  left: auto;
  right: -30px;
}
.readerPanel.english .segment.heOnly .segmentNumber .he,
.readerPanel.bilingual .segment.heOnly .segmentNumber .he,
.readerPanel.hebrew .segment.enOnly .segmentNumber .en {
  display: none;
}
.readerPanel.english .segment.heOnly .segmentNumber .en,
.readerPanel.bilingual .segment.heOnly .segmentNumber .en,
.readerPanel.hebrew .segment.enOnly .segmentNumber .he {
  display: block;
}
.segment .refLink {
  font-size: .8em;
  font-weight: bold;
  letter-spacing: 1px;
  cursor: pointer;
  color: #333;
}
.refLink:hover {
  text-decoration: underline;
}
.segment .namedEntityLink {
  color: inherit;
}
.segment .namedEntityLink:hover {
  cursor: text;
  text-decoration: none;
}
.segment.showNamedEntityLinks .namedEntityLink:hover {
  /* only show named entity underline when class showNamedEntityLinks exists */
  cursor: pointer;
  border-bottom: 2px dotted #666;
}
.stacked.bilingual .segment .en .namedEntityLink:hover {
  border-bottom-color: #666;
}
.textRange .actionLinks {
  text-align: right;
}
.textRange .actionLinks > span {
  font-size: 13px;
  text-transform: uppercase;
  display: inline-block;
  margin: 0 7px;
  cursor: pointer;
  color: #aaa;
}
.textRange .actionLinks > span > img {
  height: 13px;
  width: 13px;
  margin: 0 5px;
  opacity: 0.3;
  vertical-align: baseline;
}
.textRange .actionLinks > span > i {
  margin: 0 5px;
  font-size: 16px;
  vertical-align: top;
}
.textRange .actionLinks .en {
  font-family: "Roboto", "Helvetica Neue", "Helvetica", arial, sans-serif;
}
.textRange .actionLinks .he {
  font-family: "Heebo", sans-serif;
}
/* Footnotes */
.segment sup {
  margin-left: .2em;
  margin-right: .2em;
  font-size: 12px;
}
.segment sup:hover {
  text-decoration: underline;
}
.segment sup.itag {
  text-decoration: none;
  font-family: "Heebo", "sans-serif";
  font-size: 0.6em;
  line-height: 1;
  color: #4871bf;
}
.segment i.footnote {
  display: none;
  font-size: .8em;
  margin-left: .5em;
  margin-right: .5em;
  color: #888;
  font-style: normal;
}
.segment img {
  max-width: 100%;
}
.connectionsPanelHeader{
  display: flex;
  justify-content: space-between;
  align-items: center;
}
.singlePanel .connectionsPanelHeader {
  justify-content: flex-start;
  align-items: stretch;
  height: 100%;
}
.interface-hebrew .connectionsPanelHeader {
  direction: rtl;
}
.interface-english .connectionsPanelHeader {
  direction: ltr;
}
.connectionsPanelHeader .rightButtons {
  margin-top: -4px;
}
.connectionsPanelHeader .languageToggle,
.connectionsHeader .readerNavMenuCloseButton.circledX{
  height: 32px;
  width: 30px;
  text-align: center;
  line-height: 32px;
}
.readerNavMenu.compare .readerNavTop .readerNavMenuCloseButton.circledX{
  height: 32px;
  width: 30px;
  display: flex;
  align-items: center;
  margin: 0 15px;
}
.connectionsPanelHeader .languageToggle {
  margin: 0 15px;
}
.connectionsHeader .readerNavMenuCloseButton.circledX,
.readerNavMenu.compare .readerNavTop .readerNavMenuCloseButton.circledX{
  width: 20px;
}
.connectionsHeader .readerNavMenuCloseButton.circledX img,
.readerNavMenu.compare .readerNavTop .readerNavMenuCloseButton.circledX img {
  opacity: 0.4;
  height: 20px;
  width: 20px;
  vertical-align: middle;
}
.connectionsPanelHeader .languageToggle img {
  vertical-align: middle;
  margin-top: -2px;
}
.connectionsPanel .flashMessage {
  font-size: 18px;
  color: #999;
  margin-bottom: 30px;
  text-align: left;
}
.interface-hebrew .connectionsPanel .flashMessage {
  text-align: right;
}
.textList {
  width: 100%;
  height: 54%;
  bottom: 0;
  left: 0;
  position: absolute;
  text-align: justify;
  margin: 0 auto;
  background-color: #FBFBFA;
}
.textList.marginless .texts,
.textList.fullPanel.marginless .texts {
  padding: 0 0 80px 0;
}
.dark .textlist {
  background-color: #333331;
}
.textList.fullPanel {
  padding-top: 60px;
  height: 100%;
  box-sizing: border-box;
}
.textList .texts {
  height: 100%;
  width: 100%;
  box-sizing: border-box;
  overflow: hidden;
  overflow-y: scroll;
  -webkit-overflow-scrolling: touch;
}
.textList .texts .contentInner {
  max-width: 660px;
  margin: 0 auto;
}
.textList .texts {
  padding: 30px 30px 80px 30px;
}
.textList.fullPanel .texts {
  padding: 40px 40px 80px 40px;
}
.textList .segment.heOnly,
.textList .segment.enOnly {
  text-align: justify;
}
.textListTop {
  position: absolute;
  top: 0;
  left: 0;
  width: 100%;
  background-color: inherit;
  z-index: 1;
}
.textList.fullPanel .textListTop {
  text-align: center;
  height: 55px;
}
.dark .textList {
  background-color: #333331;
}
.dark .textList .anchorText {
  background-color: #333331;
}
.textList .heOnly {
  display: block;
}
.textList.fullPanel .textListTop .leftButtons {
  margin: 9px 0 0 10px;
}
.textList.fullPanel .textListTop .rightButtons {
  margin: 9px 10px 0 0;
}
.gridBox {
  width: 100%;
  background-color: transparent;
}
.gridBox .gridBoxRow {
  display: flex;
  justify-content: space-between;
  margin-bottom: 6px;
}
.gridBox .gridBoxItem {
  flex: 1;
  
   /* HACK: overflow hidden will hide any box shadow beneath (b/c overflow cuts off at padding-box) can get around this by increasing padding-box and decreasing margin-box. see here https://stackoverflow.com/questions/33949013/css-overflow-hidden-cuts-shadow*/
  display: flex;
  flex-direction: column;
  padding: 5px;
}
.gridBox .gridBoxItem.placeholder {
  visibility: hidden;
}
.gridBox .gridBoxItem:first-child {
  padding-inline-start: 0;
  margin-inline-start: 0;
}
.gridBox .gridBoxItem:last-child {
  padding-inline-end: 0;
  margin-inline-start: 0;
}
.dark .filterSet td {
  border-color: #555;
}
.filterSet td.empty {
  border-left: 1px solid transparent;
  border-right: 1px solid transparent;
}
.topFilters {
  text-transform: none;
}
.dark .topFilters {
  background-color: #2D2D2B;
  border-bottom: 1px solid #444;
}
.textList.fullPanel .topFilters {
  margin: 0;
  border-top: 8px solid transparent;
  padding: 6px 22px 5px;
  background-color: #EDEDED;
}
.topFilters .textFilter {
  color: #999;
  display: inline-block;
  padding: 16px 8px;
}
.topFilters .textFilter.on {
  color: black;
}
.dark .topFilters .textFilter {
  color: #bbb;
}
.topFilters .textFilter > div {
  display: table-cell;
  vertical-align: middle;
}
.textList.fullPanel .recentFilterSet {
  margin: 0 0 12px 0;
}
.textList .recentFilterSet .textFilter,
.connectionsPanelHeader .recentFilterSet.topFilters .textFilter {
  display: inline-block;
  padding: 0;
  margin: 6px 14px;
  background-color: transparent;
  color: #999999;
  border-bottom: 4px solid #cccccc;
  margin-inline-start: 0;
}
.connectionsPanelHeader .recentFilterSet.topFilters .textFilter {
  margin: 18px;
  margin-inline-end: 14px;
  margin-inline-start: 0;
}
.textList .recentFilterSet .textFilter.on, .connectionsPanelHeader .recentFilterSet.topFilters .textFilter.on {
  color: #000000;
  border-bottom-color: var(--category-color);
}
.recentFilterSet.filterSet .textFilter, .recentFilterSet.filterSet .textFilter span{
  font-family: "HebrewInEnglish Serif Font", "adobe-garamond-pro", "Crimson Text", Georgia, serif;
}
.hebrew .textList .recentFilterSet.filterSet {
  direction: rtl;
}
.textList.singlePanel .connectionsHeader .topFilters{
  overflow-x: scroll;
  overflow-y: hidden;
}
.topFiltersInner {
  display: inline-block;
  white-space: nowrap;
  overflow: hidden;
  text-overflow: ellipsis;
  vertical-align: middle;
}
.textList.fullPanel .topFiltersInner {
  white-space: normal;
}
.textList.singlePanel .versionsTextList .topFiltersInner .textFilter {
  padding: 5px;
  margin-bottom: 5px;
  color: #999;
}
.textList.singlePanel .versionsTextList .topFiltersInner {
  white-space: pre-wrap;
}
.showMoreFilters {
  vertical-align: middle;
  float: right;
}
.categoryFilter {
  text-transform: uppercase;
  padding: 19px 34px;
  font-size: 18px;
  cursor: pointer;
  line-height: 18px;
  color: #000;
  -webkit-tap-hightlight-color: rgba(0,0,0,0); /* pulled from common.css; should apply more broadly? */
}
.textFilter {
  padding: 19px 34px;
  font-size: 18px;
  line-height: 1.2;
  display: block;
  cursor: pointer;
  color: #333;
}
.connectionsCount {
  color: #666;
  font-size: 16px;
  font-weight: lighter;
  letter-spacing: 1px;
  font-family: "Roboto", "Helvetica Neue", "Helvetica", sans-serif;
  unicode-bidi: isolate;
}
.englishAvailableTag {
  font-family: "Roboto", "Helvetica Neue", "Helvetica", sans-serif;
  text-transform: uppercase;
  align-self: flex-start;
  color: #999;
  border: 1px solid #CCC;
  border-radius: 3px;
  font-size: 12px;
  line-height: 18px;
  padding: 0px 3px;
  margin-left: 4px;
}
.filterInner {
  display: flex;
  justify-content: space-between;
}
.categoryFilterGroup.withBooks {
  border-bottom: 1px solid #E5E5E5;
}
.categoryFilterGroup a:hover {
  text-decoration: none;
}
.categoryFilterGroup.withBooks + .categoryFilterGroup {
  margin-top: 30px;
}
.categoryFilterGroup .textFilter {
    border-top: 1px solid #E5E5E5;
}
.categoryFilter.on, .textFilter.on {
  color: black;
}
.dark .categoryFilter.on, .dark .textFilter.on {
  color: white;
}
.textFilter.lowlight {
  color: #999;
}
.topFilters .textFilter.showMoreFilters {
  color: #999;
}
.bilingual .textFilter .he,
.bilingual .categoryFilter .he {
  display: none;
}
.textList .textListTop > .loadingMessage,
.textList .texts .contentInner > .loadingMessage {
  padding: 22px 10px 0;
  color: #999;
  font-size: 14px;
  text-align: center;
}
.textList .textListTop > .loadingMessage {
  position: relative;
  top: 70px;
}
.textList .texts {
  position: relative;
  background-color: #FBFBFA;
}
.sepia .textList .texts {
  background-color: #FBFBFA;
}
.dark .textList .texts {
  background-color: #333331;
}
.textList .texts .textRange {
  font-size: 1.8em;
  padding-top: 16px;
  margin-top: 12px;
  position: relative;
  cursor: text;
}
.textList .texts .textRange .segment{
  cursor: text;
}
.textListTextRangeBox {
  border-bottom: 1px solid #eee;
}
.textList .texts .textRange .title {
  color: #999;
}
.textList .texts .segment .queryTextHighlight {
  padding: 0;
  background-color: inherit;
  font-weight: bold;
}
.dark .textList .texts .textRange .title {
  color: #ddd;
}
.textList.singlePanel .textListTextRangeBox:first-child {
  margin-top: -30px;
}
.textRange .title {
  display: flex;
  justify-content: space-between;
}
.textRange .title .buttons {
}
.bilingual .textList .title .he {
  display: none;
}
.textList .sheetList .sheet,
.textList .note {
  padding: 0 0 24px 0;
  display: flex;
  flex-flow: column;
}
.textList .sheet + .sheet {
  padding: 24px 0;
  border-top: 1px solid #E6E5E6;
}
.textList .sheetList .sheet a.sheetTitle {
  margin-bottom: 0;
  align-items: flex-start;
}
.textList .sheet .sheetInfo {
  display: flex;
  justify-content: space-between;
}
.sheet .sheetInfo .sheetUser {
  display: flex;
  align-items: center;
}
.textList .sheet .sheetAuthorImg,
.textList .note .noteAuthorImg {
  height: 26px;
  width: 26px;
  vertical-align: -8px;
}
.textList .sheet .sheetViews {
  color: #999;
  font-size: 12px;
}
.textList .sheet .sheetAuthor,
.textList .note .noteAuthor {
  color: #666;
  font-size: 16px;
  margin: auto 14px;
}
.textList .sheet .sheetTitle {
  display: flex;
  justify-content: flex-start;
  margin-top: 14px;
  font-size: 18px;
  text-align: left;
  color: #000;
}
.textList .sheet .sheetLeft .sheetTitle img.sheetIcon {
  width: 14px;
  height: 14px;
  margin: 3px 0 0 0;
}
.textList .sheet .sheetTitle .sheetTitleText{
  margin: auto 6px;
}
.textList .sheet .sheetTags {
  display: flex;
  flex-flow: row wrap;
  margin-top: 6px;
  font-size: 13px;
  color: #999;
  text-align: left;
}
.textList .sheet .sheetTag {
  color: inherit;
  display: inline-block;
  white-space: nowrap;
}
.sheet .sheetRight {
  display: flex;
  flex-direction: row;
  align-items: flex-start;
  justify-content: space-between;
  padding-top: 5px;
  margin: 0 -4px;
}
.sheet .sheetRight img {
  display: none;
  opacity: 0.4;
  padding: 0 5px;
  width: 22px;
  height: 22px;
  margin: 0;
}
.sheet .sheetRight img.pinned,
.sheet:hover .sheetRight img {
  display: block;
}
.sheet:hover .sheetRight img:hover {
  opacity: 0.6;
  cursor: pointer;
}
.sheet .sheetTag .separator {
  display: inline-block;
  margin-right: 8px;
}
.sheet .sheetTags .unlisted img,
.collectionListing .collectionListingDetails .unlisted img {
  width: 13px;
  height: 13px;
  opacity: 0.4;
  margin-inline-end: 3px;
  position: relative;
  top: 2px;
}
.sheetTag.button,
.sheetTag.button:hover,
.sheetTag.button:active {
  background-color: #EDEDED;
  border-color: #ccc;
  color: #999;
  font-size: 14px;
  margin: 4px;
}
.readerTextTableOfContents .sheetTag.button {
  padding: 10px 16px
}
.textList .sheetList {
  padding-top: 40px;
}
.textList .sheetList + .sheetList {
  border-top: 1px solid #E6E5E6;
}
.textList .note .noteAuthorInfo {
  margin-bottom: 14px;
}
.textList .note .noteTitle {
  font-weight: bold;
}
.textList .note .noteTitle,
.textList .note .noteText {
  font-size: 16px;
}
.textList .textListTextRangeBox + .sheet {
  margin-top: 24px;
}
.mediaList .media {
  border-top: solid 1px #CCC;
  padding: 20px 0;
}
.mediaList .mediaTitle {
  font-family: "Roboto", "Helvetica Neue", "Helvetica", sans-serif;
  font-style: normal;
  font-weight: 400;
  font-size: 16px;
  line-height: 19px;
  color: #666;
	padding-bottom: 15px;
}
.mediaList .mediaTitle .he {
  font-size: 16px;
}
.mediaList .media .title {
	font-size: 22px;
  color: #000;
}
.mediaList .media a {
	color: #999;
}
.mediaList .media .description {
	margin: 10px 0;
  font-size: 13px;
  font-family: "Roboto", "Helvetica Neue", "Helvetica", sans-serif;
  flex-flow: row;
  justify-content: space-between;
  color: #666;
}
.mediaList .media .panel{
	background: #e6e6e6;
	border-radius: 50px;
	text-align: center;
	margin: 15px 0;
	padding: 15px;
  font-size: 13px;
  line-height: 15px;
  flex-direction: row;
  display: flex;
  flex-wrap: nowrap;
  justify-content: space-between;
  text-align: left;
  direction: ltr;
}
.mediaList .media .panel .playTimeContainer {
  display: inline-flex;
  align-self: center;
  font-size: 13px;
  font-family: "Roboto", "Helvetica Neue", "Helvetica", sans-serif;
}
.mediaList .media .panel .playTimeContainer span {
  margin: 0 15px;
}
.mediaList .media .panel .sliderContainer {
  display: inline-flex;
  flex: 2;
  align-self: center;
}
.mediaList .media .panel input[type='image'] {
	  width: 10px;
    height: 10px;
    padding: 2.5px;
}
.slider {
  -webkit-appearance: none;
  height: 2px;
  background: #4d4d4d;
  outline: none;
  opacity: 0.7;
  width: 100%;
}
.slider:hover {
  opacity: 5;
}
.slider::-webkit-slider-thumb {
  -webkit-appearance: none;
  appearance: none;
  width: 10px;
  height: 10px;
  border-radius: 50%;
  background: #4871bf;
  cursor: pointer;
}
.slider::-moz-range-thumb {
  width: 10px;
  height: 10px;
  border-radius: 50%;
  background: #4871bf;
  cursor: pointer;
}
/* All the same stuff for IE */
.slider::-ms-thumb {
  width: 10px;
  height: 10px;
  border-radius: 50%;
  background: #4871bf;
  cursor: pointer;
}
.webpageList .website {
  text-align: start;
}
.webpageList .website .icon {
  height: 16px;
  width: 16px;
  margin-top: 2px;
}
.webpageList .webpage {
  margin-bottom: 30px;
  text-align: left;
  direction: ltr;
}
.webpageList .webpage.hebrew{
  text-align: right;
  direction: rtl;
}
.webpageList .webpage .icon {
  margin-right: 10px;
}
.webpage.hebrew .icon {
  margin: 0 0 0 10px;
}
.webpageList .webpage .title {
  font-size: 22px;
  color: black;
  text-decoration: none;
  margin-bottom: 10px;
}
.webpageList .webpage .title:hover {
  text-decoration: none;
}
.webpageList .webpage .domain {
  font-family: "Roboto", "Helvetica Neue", "Helvetica", sans-serif;
  font-size: 14px;
  color: #666;
  margin-bottom: 10px;
}
.webpageList .webpage .description {
  font-size: 18px;
  color: #999;
}
.webpageList .webpage .stats,
.mediaList .media .meta,
.manuscript .meta {
  font-size: 13px;
  color: #999;
  margin-top: 5px;
}
.manuscript .meta span,
.manuscript .meta a {
  font-family: "Roboto", "sans-serif";
  margin-top: 2px;
}
.manuscript .meta .int-he {
  font-family: "Heebo", "sans-serif";
}
.webpageList.empty .loadingMessage {
  margin-top: 0px;
}
.webpageList .webpagesLinkerMessage {
  padding: 20px 0px;
  color: #999;
  border-top: 1px solid #E5E5E5;
  font-size: 13px;
}
.marginless .webpageList .webpagesLinkerMessage {
  padding: 20px 34px;
}
.webpageList .webpagesLinkerMessage a {
  color: #999;
  text-decoration: underline;
}
.manuscriptImage {
  width: auto;
  max-height: 180px;
  border-radius: 3px;
}
.manuscriptCaption {
  font-family: "Adobe Garamond Pro", "sans-serif";
  font-size: 18px;
  line-height: 22px;
  margin-top: 13px;
  margin-bottom: 2px;
  border-bottom: 0px;
  text-align: left;
}
.manuscriptCaptionHe {
  font-family: "Taamey Frank", "Heebo", "sans-serif";
  font-size: 22px;
  line-height: 22px;
  margin-top: 13px;
  margin-bottom: 2px;
  border-bottom: 0px;
  text-align: right;
}
.fullSizeImageLink {
  width: 292px;
  height: 23px;
  left: 830px;
  top: 367px;
  font-family: "Roboto", "sans-serif";
  font-style: normal;
  font-weight: normal;
  font-size: 13px;
  line-height: 15px;
  color: #999999
}
.manuscript {
  border-bottom: 1px solid #DDDDDD;
  margin: 29px 34px;
  padding-bottom: 19px;
  overflow-x: hidden;
}

.manuscript a {
  color: inherit;
}
/*.manuscriptBorder {*/
/*  border: 1px solid #dddddd;*/
/*  position: absolute;*/
/*  width: 292px;*/
/*  height: 0px;*/
/*  left: 830px;*/
/*  top: 409px;*/
/*}*/
.manuscriptList :last-child {
  border-bottom: 0px solid red;
}
.textList.marginless .webpageList.empty .loadingMessage {
  margin: 50px 40px;
}
.textRange .numberLabel {
  position: absolute;
  top: 14px;
}
.english .textRange .numberLabel {
  left: -24px;
}
.english .textRange .numberLabel.itag {
  right: -30px;
  left: initial;
}
.hebrew .textRange .numberLabel,
.bilingual .textRange .numberLabel  {
  right: -30px;
}
.multiPanel .textRange .numberLabel{
  display: none;
}
.multiPanel .textRange .numberLabel.itag{
  display: block;
  color: #4871bf;
}
.textRange.lowlight .numberLabel {
  color: #999;
}
.readerPanel.bilingual .connectionsPanel .he {
  display: none;
}
.connectionsSummaryLoading {
  padding: 20px 34px;
  color: #999;
}
.connectionsPanel .connectionsSummaryLoading .loadingMessage {
  margin-top: 0;
}
.textListTextRangeBox {
  position: relative;
}
.textListTextRangeBox .textRange{
  margin-bottom: 0;
  padding-bottom: 0;
}
.textListTextRangeBox .connection-buttons, .versionsTextList .connection-buttons{
  margin-bottom: 28px;
  display: flex;
  align-items: center;
  align-content: flex-start;
}
.connection-buttons.access-user .connection-button.delete-link{
  display:none;
}
.connection-buttons .connection-button{
  font-style: normal;
  font-weight: normal;
  font-size: 13px;
  line-height: 15px;
  color: #999999;
  margin-inline-end: 15px;
  text-decoration: none;
  cursor: pointer;
}
.singlePanel .connection-buttons .connection-button{
  text-align: start;
  margin-inline-end: 5px;
}
.connection-buttons .connection-button .int-en{
  font-family: "Roboto", "Helvetica Neue", "Helvetica", sans-serif;
}
.connection-buttons .connection-button .int-he{
  font-family: "Heebo", "Roboto", "Helvetica Neue", "Helvetica", sans-serif;
}
.toolsMessage {
  margin: 130px 0;
  text-align: center;
  font-size: 18px;
}
.connection-buttons .connection-button::before{
  line-height: 25px;
  color: #999999;
  vertical-align: middle;
  opacity: 0.4;
  transform: scale(0.55);
  display: inline-block;
}
.connection-buttons .panel-open-link::before{
  content: url("/static/icons/open-panel.svg");
}
.connection-buttons .delete-link::before{
  content: url("/static/icons/remove-connection.svg");
}
.connection-buttons .add-to-sheet-link::before{
  content: url("/static/icons/add-to-sheet.svg");
}
.toolsButton {
  display: flex;
  justify-content: flex-start;
  color: #000;
  border-top: 1px solid #E5E5E5;
  cursor: pointer;
  font-size: 16px;
  letter-spacing: 1px;
  padding: 20px 34px;
}
.toolsButton .toolsButtonText .connectionsCount::before{
  content: " ";
}
.topicList.topicsHe {
  direction: rtl;
}
.topicList.topicsEn {
  direction: ltr;
}
.toolsButton.topicButton {
  flex-direction: column;
  letter-spacing: unset;
}
.topicButton .topicButtonTitle {
  display: flex;
  flex-direction: row;
  justify-content: space-between;
  text-align: left;
}
.topicButton .topicButtonTitle .he {
  text-align: right;
}
.topicButton .contentText .en {
  font-family: "adobe-garamond-pro", "Crimson Text", Georgia, serif;
}
.topicButtonTitle .he {
  font-size: 122%;
}
.topicButton .saveButton.tooltip-toggle.three-dots-button {
  margin-bottom: 0;
  margin-left: 30px;
}
.topicsHe .topicButton .saveButton.tooltip-toggle.three-dots-button {
  margin-right: 30px;
  margin-left: 0;
}
.topicButton .three-dots-button.tooltip-toggle::before,
.named-entity-title-bar .three-dots-button.tooltip-toggle::before {
  transform: none;
  left: unset;
  right: 30px;
  width: 180px;
}
.readerPanel.hebrew .topicButton .three-dots-button.tooltip-toggle::before,
.readerPanel.hebrew .named-entity-title-bar .three-dots-button.tooltip-toggle::before {
  right: unset;
  left: 30px;
  text-align: right;
}
.topicButton .smallText {
  margin-top: 10px;
  line-height: 18px;
  font-size: 18px;
  text-align: left;
}
.topicButton .smallText .en {
  font-family: "Roboto", "Helvetica Neue", "Helvetica", sans-serif;
  font-size: 13px;
  font-weight: normal;
  color: #999;
}
.topicButton .smallText .he {
  font-family: "Heebo", sans-serif;
  font-size: 13px;
  font-weight: normal;
  color: #999;
}
.topicsHe .topicButton .smallText {
  text-align: right;
}
.toolsButton:last-child {
  border-bottom: 1px solid #E5E5E5;
}
.toolsButton:hover {
  text-decoration: none;
  color: inherit;
}
.toolsButton .en {
  font-family: "Roboto", "Helvetica Neue", "Helvetica", sans-serif;
}
.toolsButton .toolsButtonIcon {
  color: #999;
  font-size: 20px;
  margin-top: -1px;
}
.interface-hebrew .toolsButton .toolsButtonIcon {
  margin-top: 1px;
}
.toolsButton img.toolsButtonIcon {
  width: 20px;
  height: 20px;
  opacity: 0.4;
  vertical-align: middle;
}
.toolsButton .toolsButtonText{
  margin: 0 10px;
}
.shareInputBox {
  padding: 34px;
}
.shareInput {
  width: 100%;
  box-sizing: border-box;
  border-radius: 7px;
  border: none;
  box-shadow: 0 1px 3px rgba(0,0,0,0.2);
  font-size: 18px;
  font-family: "Roboto", "Helvetica Neue", "Helvetica", sans-serif;
  color: #666;
  padding: 20px 26px;
}
.addToSourceSheetBox {
  position: relative;
}
.addToSourceSheetBox input {
  padding: 13px 12px;
  margin: 0;
  cursor: pointer;
  font-size: 18px;
  border-radius: 4px;
  box-shadow: none;
  border: 1px solid #E9E9E9;
  width: 60%;
  height: 50px;
  box-sizing: border-box;
}
.addToSourceSheetBox .button {
  width: 100%;
  text-align: center;
  margin: 0;
}
.addToSourceSheetBox .button.small {
  width: 37%;
  box-sizing: border-box;
  height: 50px;
  padding: 17px;
  margin: 0;
  float: right;
}
.interface-hebrew .addToSourceSheetBox input {
  width: 47%;
}
.interface-hebrew .addToSourceSheetBox .button.small {
  width: 50%;
  float: left;
}
.addToSourceSheetBox .newSheet {
  border-top: 1px solid #E9E9E9;
  padding: 14px 22px;
}
.addToSourceSheetBox .newSheet input::placeholder { /* eventual spec? */
  font-family: "Roboto", "Helvetica Neue", "Helvetica", sans-serif;
}
.addToSourceSheetBox .newSheet input::-webkit-input-placeholder { /* Chrome/Opera/Safari */
  font-family: "Roboto", "Helvetica Neue", "Helvetica", sans-serif;
}
.addToSourceSheetBox .newSheet input::-moz-placeholder { /* Firefox 19+ */
  font-family: "Roboto", "Helvetica Neue", "Helvetica", sans-serif;
}
.addToSourceSheetBox .newSheet input:-ms-input-placeholder { /* IE 10+ */
  font-family: "Roboto", "Helvetica Neue", "Helvetica", sans-serif;
}
.addToSourceSheetBox .newSheet input:-moz-placeholder { /* Firefox 18- */
  font-family: "Roboto", "Helvetica Neue", "Helvetica", sans-serif;
}
.confirmAddToSheet {
  text-align: center;
  background-color: #FBFBFA;
  margin-bottom: 10px;
}
.confirmAddToSheet .message{
  text-align: start;
}
.confirmAddToSheet.addToSourceSheetBox .message span{
  font-family: 'HebrewInEnglish Serif Font', "adobe-garamond-pro", "Crimson Text", Georgia, "Times New Roman", serif;
  font-style: normal;
  font-weight: normal;
  font-size: 18px;
  line-height: 25px;
  text-decoration-line: none;
  color: #666666;
}
.confirmAddToSheet.addToSourceSheetBox .message span a{
  text-decoration: underline;
  color: #666666;
}
.confirmAddToSheet .button {
  width: 100%;
}
.connectionsPanel .allSheetsLink,
.connectionsPanel .allNotesLink {
  display: block;
  margin-top: 10px;
}
.interface-hebrew .allNotesLinks {
  text-align: left;
}
.noteList + .noteList {
  border-top: 1px solid #ccc;
}
.connectionsPanel .loadingMessage {
  margin-top: 40px;
}
.connectionsPanel textarea.noteText,
.connectionsPanel textarea.feedbackText,
.sideColumn textarea.feedbackText {
  width: 100%;
  min-height: 100px;
  border: none;
  border-radius: 7px;
  padding: 20px 25px;
  box-sizing: border-box;
  box-shadow: 0 1px 3px rgba(0,0,0,0.2);
  font-size: 18px;
  font-family: "adobe-garamond-pro", "Crimson Text", Georgia, serif;
  margin-bottom: 10px
}


.connectionsPanel .noteSharingToggle {
  border: 1px solid #ccc;
  border-radius: 4px;
  margin-bottom: 12px;
}
.connectionsPanel .notePrivateButton,
.connectionsPanel .notePublicButton {
  width: 50%;
  display: inline-block;
  text-align: center;
  color: #CCC;
  padding: 16px 24px;
  border-radius: 4px;
  cursor: pointer;
  font-size: 15px;
  letter-spacing: 1px;
  font-family: "Roboto", "Helvetica Neue", "Helvetica", sans-serif;
  box-sizing: border-box;
}
.connectionsPanel .notePrivateButton.active,
.connectionsPanel .notePublicButton.active {
  background-color: white;
  color: #666;
}
.connectionsPanel .notePrivateButton {
  border-right: 1px solid #ccc;
  border-top-right-radius: 0;
  border-bottom-right-radius: 0;
}
.hebrew .connectionsPanel .notePrivateButton {
  border-left: 1px solid #ccc;
  border-top-left-radius: 0;
  border-bottom-left-radius: 0;
  border-right: none;
  border-top-right-radius: 4px;
  border-bottom-right-radius: 4px;
}
.connectionsPanel .line {
  width: 100%;
  border-bottom: 1px solid #ccc;
  margin: 40px 0;
}
.connectionsPanel .deleteNote {
  text-align: center;
  padding: 18px 0;
  color: #999;
  font-size: 15px;
  cursor: pointer;
  font-family: "Roboto", "Helvetica Neue", "Helvetica", sans-serif;
}
.connectionsPanel.textList .note {
  padding: 30px 0;
  position: relative;
}
.connectionsPanel.textList .note {
  border-top: 1px solid #E6E5E6;
}
.connectionsPanel.textList .note:first-child {
  border-top: none;
}
.connectionsPanel .noteButtons {
  position: absolute;
  top: 30px;
  left: -32px;
}
.interface-hebrew .connectionsPanel .noteButtons {
  left: auto;
  right: -32px;
}
.connectionsPanel .editNoteButton {
  visibility: hidden;
}
.connectionsPanel .note:hover .editNoteButton {
  visibility: visible;
}
.connectionsPanel .noteButtons .fa {
  cursor: pointer;
  color: #C6C6C6;
  font-size: 20px;
  margin: 0 8px;
}
.connectionsPanel .chavruta #chavrutaURL {
  background: #FBFBFA;
  box-shadow: 0px 1px 3px rgba(0, 0, 0, 0.25);
  border-radius: 6px;
  border: none;
  width: calc(100% - 22px);
  padding: 15px 11px;
  font-family: "Roboto", "Helvetica Neue", "Helvetica", sans-serif;
  color: #666;
  font-style: normal;
  font-weight: normal;
  font-size: 16px;
  line-height: 19px;
}
.connectionsPanel .chavruta .buttonContainer,
.feedbackOverlay .buttonContainer {
  width: 100%;
  margin-top: 15px;
  text-align: center;
}
.connectionsPanel .chavruta .startChavrutaButton {
  color: #fff;
}
.connectionsPanel .chavruta .startChavrutaButton img {
  filter: invert(100%) sepia(0%) saturate(7500%) hue-rotate(181deg) brightness(118%) contrast(111%);
  margin-inline-end: 10px;
}
.connectionsPanel .chavruta .headerText {
  font-family: "Roboto", "Helvetica Neue", "Helvetica", sans-serif;
  font-style: normal;
  font-weight: 500;
  font-size: 22px;
  line-height: 26px;
  padding-bottom: 13px;
  color: #666666;
  border-bottom: 1px solid #CCCCCC;
}
.connectionsPanel .chavruta p {
  font-size: 16px;
  font-family: "Roboto", "Helvetica Neue", "Helvetica", sans-serif;
  line-height: 19px;
  color: #666666;
}
.connectionsPanel .chavruta .fakeBrowser {
  width: 100%;
  margin: 30px auto 30px;
}
.fakeBrowser .fakeBrowserHeader {
  background: #C4C4C4;
  width: 100%;
  height: 30px;
  display: inline-flex;
  border-radius: 3px 3px 0 0;
}
.fakeBrowser .fakeBrowserButtons {
  padding: 7px;
}
.fakeBrowser .fakeBrowserButton {
  width: 8px;
  height: 8px;
  border-radius: 8px;
  display: inline-block;
  margin: 0px 1px;
}
.fakeBrowserButton.red {
  background: #E96E4C;
}
.fakeBrowserButton.yellow {
  background: #E6A935;
}
.fakeBrowserButton.green {
  background: #85C33D;
}

.fakeBrowser .fakeBrowserURLBar {
  background: #fff;
  flex: 1;
  align-self: center;
  margin-right: 10px;
  text-align: center;
  opacity: 0.85;
  border-radius: 4px;
  color: #9B9B9B;
}
.fakeBrowser .fakeBrowserMain {
  width: 100%;
  height: 190px;
  background-color: #fff;
  border-radius: 0 0 3px 0;
}
.fakeBrowser .fakeBrowserMain .fakeBrowserLeft {
  padding: 10px;
  background-color: #EDEDEC;
  width: 85px;
  display: inline-block;
  border-radius: 0 0 0 3px;
}
.fakeBrowser .fakeBrowserMain .fakeBrowserRight {
  padding: 0 10px;
  background-color: #fff;
  width: calc(100% - 127px);
  display: inline-block;
}
.fakeBrowser .fakeBrowserMain .fakeBrowserRight hr {
  border: none;
  margin-top: 8px;
  border-top: 3px solid #ccc;
}
.fakeBrowser .fakeBrowserMain .fakeBrowserRight hr:nth-child(4n+0) {
  margin-bottom: 16px;
  width: 80%;
  margin-inline-start: 0;
}
.fakeBrowser .fakeBrowserButtonAvatar {
  margin: 10px auto 5px;
  width: 80%;
  text-align: center;
}
.fakeBrowser .fakeBrowserButtonAvatar img {
  width: 100%;
}
.fakeBrowser .fakeBrowserButtonAvatar .default-profile-img {
  line-height: 68px;
  background: #212E50;
}
.addConnectionBox {
  font-size: 18px;
  text-align: center;
}
.addConnectionSummary {
  margin-bottom: 20px;
}
.loginPrompt {
  text-align: center;
}
.loginPrompt .loginPromptMessage {
  font-size: 18px;
  margin-bottom: 20px;
}
.loginPrompt .button {
  width: auto;
  margin: 0 6px;
}
.profile-pic {
  display: flex;
  justify-content: center;
  align-items: center;
  flex-direction: column;
}
.profile-page .profile-pic .profile-pic-hover-button {
  display: none;
}
.profile-pic-cropper-error {
  line-height: 1;
  max-width: 50vw;
  overflow: hidden;
}
.profile-page .profile-pic:hover .profile-pic-hover-button.profile-pic-button-visible {
  display: flex;
}
.profile-page .profile-pic .profile-pic-button-row {
  display: flex;
}
.profile-page .profile-pic .profile-pic-button {
  position: absolute;
}
.profile-pic-cropper-modal {
  max-width: unset !important;
  max-height: unset !important;
  padding: 15px 15px 17px 15px !important;
  box-shadow: 0px 1px 4px rgba(0, 0, 0, 0.4);
  background-color: #FFF !important;
  border-radius: 6px;
}
.profile-pic-cropper-modal-inner {
  overflow: auto;
  display: block;
  line-height: 0;
  border-radius: 6px;
}
.profile-pic-loading {
  display: flex;
  align-items: center;
  justify-content: center;
  margin-top: 17px;
}
.profile-pic-cropper-modal .ReactCrop__crop-selection {
  border-radius: 50%;
  box-shadow: 0 0 0 9999em rgba(255, 255, 255, 0.6);
}
.profile-pic-cropper-modal .ReactCrop__image {
  max-width: 50vw;
  max-height: 50vh;
}
.profile-pic-close {
  right: 25px !important;
}
.profile-pic-cropper {
}
.profile-page .profile-pic .profile-pic-cropper-modal .profile-pic-cropper-button {
  display: inline-flex;
}
.profile-page .profile-pic .profile-pic-cropper-desc {
  margin-top: 9px;
  margin-bottom: 18px;
}
.profile-pic .profile-pic-input-file {
  /* make it essentially invisible so it stays in DOM and is accessible */
  width: 0.1px;
  height: 0.1px;
  opacity: 0;
  overflow: hidden;
  position: absolute;
  z-index: -1;
}
.readerNavMenu.profile-page .resourcesLink img {
  top: 0;
}
.profile-page .logoutLink {
  box-shadow: none;
  font-size: 16px;
}
.profile-page .logoutLink .int-en {
  font-family: "Roboto", "Helvetica Neue", "Helvetica", sans-serif;
}
.profile-page .logoutLink .int-he {
  font-family: "Heebo", sans-serif;
}
.notificationsTitleIcon {position: relative;top: 2px;}
.notificationsList .notification {
  width: auto;
  border-bottom: 1px solid #ccc;
  border-top: none;
  padding-bottom: 27px;
  margin-bottom: 27px;
  line-height: 1.4;
}
.notificationsList .userLink {
}
.notificationsList a {
  unicode-bidi: plaintext;
  font-weight: bold;
}
.notificationsList a:hover {
  color: inherit;
}
.notificationsList .sheetLink {
  font-size: 22px;
  margin-top: 10px;
}
.notificationsList .sheetLink a {
  font-weight: normal;
}
.notificationsList .int-en .sheetLink {
  font-family: "adobe-garamond-pro", "Crimson Text", Georgia, serif;
}
.notificationsList .added-description {
  padding: 5px 0 0;
}
.notificationsList .notification .date {
  color: #999;
  font-size: 13px;
  margin-top: 8px;
}
.notificationsList .int-he {
  font-size: inherit;
}
.notification-message-link {
  display: inline-block;
  padding: 0 5px;
}
.globalUpdateForm {
  padding: 20px;
  background-color: #ddd;
  border-radius: 15px;
  font-size: 18px;
}
.globalUpdateForm .storyTypeSelector {
  padding-bottom: 15px;
}
.globalUpdateForm  select {
  margin: 0 0 0 15px;
}
.globalUpdateForm .error {
  color: red;
  font-size: 90%;
}
.globalUpdateForm input[type="text"] {
  padding: 5px;
  margin: 0 0 0 15px;
}
.globalUpdateForm input[type="radio"] {
  padding: 5px;
  margin: 8px;
}
.globalUpdateForm label {
  padding-top: 10px;
  display: block;
}
.globalUpdateForm .previewButton {
  margin-left: 85%;
  font-size: 20px;
}
.story-action-button {
  display: inline-block;
  background: #CB6158;
  padding: 0 15px;
  margin: 0 8px;
  width: 60px;
  text-align: center;
  height: 19px;
  color: #fff;
  cursor: pointer;
  border-radius: 8px;
  box-shadow: 1px 1px 1px #ccc;
  border: 1px solid #ccc;
}

.lds-ring {
  display: inline-block;
  position: relative;
  width: 34px;
  height: 34px;
}
.lds-ring div {
  box-sizing: border-box;
  display: block;
  position: absolute;
  width: 21px;
  height: 21px;
  margin: 6px;
  border: 6px solid #999;
  border-radius: 50%;
  animation: lds-ring 1.2s cubic-bezier(0.5, 0, 0.5, 1) infinite;
  border-color: #999 transparent transparent transparent;
}
.lds-ring div:nth-child(1) {
  animation-delay: -0.45s;
}
.lds-ring div:nth-child(2) {
  animation-delay: -0.3s;
}
.lds-ring div:nth-child(3) {
  animation-delay: -0.15s;
}
@keyframes lds-ring {
  0% {
    transform: rotate(0deg);
  }
  100% {
    transform: rotate(360deg);
  }
}
.sefariaLogo {
  text-align: center;
  text-transform: uppercase;
  font-family: "Roboto", "Helvetica Neue", "Helvetica", sans-serif;
}
#appLoading {
  position: fixed;
  text-align: center;
  background-color: #FBFBFA;
  height: 100%;
  width: 100%;
}
#appLoading .loadingMessage {
  position: absolute;
  top: 45%;
  left: 50%;
  transform: translate(-50%, -50%);
}
#appLoading img {
  width: 150px;
  height: 42px;
  margin-bottom: 6px;
}
.emptyDesktop {
  margin-top: 200px;
  text-align: center;
  color: #999;
}
.button {
  display: inline-block;
  color: white;
  background-color: #212E50;
  box-shadow: 0 1px 3px rgba(0,0,0,0.2);
  border-radius: 7px;
  padding: 17px 30px;
  margin: 0 2px 6px 2px;
  cursor: pointer;
  font-size: 16px;
<<<<<<< HEAD
  font-family: "Roboto", "Helvetica Neue", "Helvetica", sans-serif;
  box-sizing: border-box;
  line-height: 19px;
  text-align: center;
  border: none;
  width: fit-content;
=======
  letter-spacing: 0.1em;
  box-sizing: border-box;
  line-height: 19px;
  text-align: center;
  --english-font: var(--english-sans-serif-font-family);
  --hebrew-font: var(--hebrew-sans-serif-font-family);
>>>>>>> 925f1d61
}
a.button {
  color: white;
}
.button:hover,
a.button:hover {
  color: white;
  text-decoration: none;
}
.button.white {
  background-color: white;
  color: #333;
}
a.button.white {
  color: #333;
}
a.button.mini {
  padding: 5px;
  font-size: .8em;
}
.interface-english .userSheetTitle a.button.mini {
  float: right;
}
.interface-hebrew .userSheetTitle a.button.mini {
  float: left;
}
.button.transparent {
  color: #666;
  background-color: transparent;
  border: 1px solid transparent;
}
.profile-page .button.transparent {
  border: 0;
}
.button.transparent.bordered {
  border: 1px solid #CCC;
}
.button.fillWidth {
  width: 100%;
  text-align: center;
  display: block;
  margin: 10px 0;
}
.button.squareBorder {
  border-radius: 0;
}
a .button:hover {
  text-decoration: none;
}
.button.small {
  padding: 10px 14px;
}
.button.extraSmall {
  border-radius: 6px;
  box-shadow: none;
  color: #666;
  border: 1px solid #CCC;
  margin: 0;
  padding: 5px 8px;
  height: 30px;
  line-height: 20px;
  letter-spacing: normal;
}
.button img.buttonIcon {
  width: 16px;
  height: 16px;
  opacity: .4;
  margin: 0 5px;
  position: relative;
  top: 2px;
}
.button.appButton {
  box-shadow: none;
  border: 2px solid #18345D;
  color: #18345D;
}
::placeholder {
   font-family: "adobe-garamond-pro", "Crimson Text", Georgia, serif;
   color: #666;
}
:-ms-input-placeholder {
   font-family: "adobe-garamond-pro", "Crimson Text", Georgia, serif;
   color: #666;
}
.interface-hebrew ::placeholder {
  font-family: "Taamey Frank", "adobe-garamond-pro", "Crimson Text", Georgia, "Times New Roman", serif;
  font-size: 18px;
  color: #666;
}
.interface-hebrew :-ms-input-placeholder {
  font-family: "Taamey Frank", "adobe-garamond-pro", "Crimson Text", Georgia, "Times New Roman", serif;
  font-size: 18px;
  color: #666;
}
.lexicon-content{
  font-size: 15px;
  padding-bottom: 10px;
  margin-bottom: 1px;
}
.lexicon-link:hover {
  text-decoration: underline;
}
.lexicon-header {
  padding: 10px;
  border-bottom: 1px solid #e5e5e5;
  background-color: #AAAAAA;
}
.lexicon-header h4 {
  font-size: 1.2em;
  margin: 0;
}
.entry + .entry {
  padding-top: 10px;
}
.lexicon-results {
  padding-top: 20px;
}
.named-entity-attribution {
  margin-top: 13px;
}
.named-entity-ambiguous {
  margin-bottom: 24px;
}
.named-entity-ambiguous .systemText .int-en,
.named-entity-ambiguous .systemText .int-he {
  color: #999;
}
.named-entity-title-bar {
  display: flex;
  flex-direction: row;
  justify-content: space-between;
}
.named-entity-wrapper {
  display: flex;
  flex-direction: column;
}
.named-entity-wrapper + .named-entity-wrapper {
  margin-top: 26px;
}
.readerPanel.english .named-entity-wrapper {
  direction: ltr;
}
.readerPanel.hebrew .named-entity-wrapper {
  direction: rtl;
}
.lexicon-results .named-entity-description {
  margin-top: 13px;
}
.lexicon-results .named-entity-description .en,
.lexicon-results .named-entity-description .he {
  color: #666;
}
.lexicon-results .entry > div {
  padding: 1% 0 1% 0;
  margin: auto;
}
.lexicon-results .entry a {
    font-size: .8em;
    font-weight: bold;
    letter-spacing: 1px;
    cursor: pointer;
    color: #333;
}
.lexicon-results .entry .headline {
  color: #333;
  font-size: 1.2em;
  display: block;
}
.lexicon-results .entry .headwords .headword {
  display: inline;
}
.lexicon-results .entry .morphology {
  font-family: "Roboto", "Helvetica Neue", "Helvetica", sans-serif;
  color: #999;
  display: inline;
  margin-right: 5px;
}
.lexicon-results .entry .lang-ref {

}
.lexicon-results .entry .definition-content{
    color: #444;
}
.lexicon-results ol {
	list-style-position: inside;
}
.lexicon-results .entry .definition li.sense{
	margin-left: 15px;
    padding-bottom: 10px;
}
.lexicon-results .entry .definition ol.senses{
	padding-left: 0;
}
.lexicon-results .entry .definition > li.sense{
	margin-left: 0;
}
.lexicon-results .entry ol.definition {
	list-style-type: none;
	padding-top: 2px;
	padding-left: 0;
    margin: 0;
}
.lexicon-results .entry .definition .notes {}
.lexicon-results .entry .definition .derivatives {display: block;margin-left: 15px;}
.lexicon-results .attribution {

}

.lexicon-results .attribution div,
.named-entity-wrapper .attribution div {
  display: block;
  font-family: "Roboto", "Helvetica Neue", "Helvetica", sans-serif;
  color: #aaa;
  font-size: 10px;
}
.lexicon-content .headword.en, .lexicon-content .headword.he,
.lexicon-content .definition-content.en, .lexicon-content .definition-content.he,
.lexicon-content .lexicon-results .attribution {
  display: inline;
}
.lexicon-content .headword.he, .lexicon-content .definition-content.he {
  direction: rtl;
}
.lexicon-content .headword.en, .lexicon-content .definition-content.en {
  direction: ltr;
}
.lexicon-instructions,
.lexicon-content .loadingMessage {
  font-size: 15px;
  font-style: italic;
}
.splitHeader {
  text-align: left;
  display: flex;
  flex-direction: row;
  justify-content: space-between;
  color: #666;
  font-weight: 300;
}
.splitHeader .en {
  font-size: 14px;
}
.splitHeader .he {
  font-size: 14px;
}
.splitHeader select {
  margin-inline-start: 6px;
}
.sheetsNewButton {
  text-align:center;
  margin-bottom: 30px;
}
.sheetsNewButton a {
  color: inherit;
}
.sheet.userSheet .sheetTitle  {
  font-family: "adobe-garamond-pro", "Crimson Text", Georgia, serif;
  font-size: 20px;
  color:#333;
  margin-bottom: 6px;
  unicode-bidi: plaintext;
}
.sheet.userSheet {
  font-size: 14px;
  color:#999;
  text-decoration: none;
  flex-direction: column;
}
.interface-english .sheet.userSheet{
  font-family: "Roboto", "Helvetica Neue", "Helvetica", sans-serif;
}
.interface-hebrew .sheet.userSheet{
  font-family: "Heebo", "sans-serif";
}
.sheet.userSheet .userSheetInfo{
  display: flex;
  justify-content: flex-start;
}
.sheet.userSheet .userSheetInfo span:before{
  content: '·';
  margin: auto 4px;
}
.sheet.userSheet .userSheetInfo span:first-child:before{
  content: '';
  margin: 0;
}
.sheet.userSheet .sheetAccess{
  margin: auto 4px;
}
.filterByTag {
  cursor: pointer;
  text-transform: none;
  font-size: 18px;
}
.sheet.userSheet .sheetEditButtons {
  font-size: 24px;
  height: 32px;
  width: 32px;
  text-align: center;
  line-height: 32px;
  background-color: white;
  border: 1px solid #E6E6E6;
  border-radius: 4px;
  margin-left: 10px;
  display: none;
  float:right;
  cursor: pointer;
  color: #999;
  text-decoration: none;
}
.sheetButton:hover {
  text-decoration: underline;
}
.sheetButton{
  border: 1px solid #fff;
}
.sheetButton.active {
  border: 1px solid #333;
}
.tagString a {
  text-decoration: none;
  color: #999;
}
.tagString a:after {
  content: ", ";
  color: #999;
}
.tagString a:last-child:after {
  content: "";
}
.singlePanel .collectionsList {
  margin-top: 0;
}
.collectionListing {
  display: flex;
  flex-direction: row;
  justify-content: space-between;
}
.profile-page .collectionListing {
  padding: 20px 0;
}
.collectionListing .left-content {
  display: flex;
  flex-direction: row;
  align-items: center;
}
.collectionListing + .collectionListing {
  border-top: 1px solid #ccc;
}
.collectionListingImageBox {
  width: 40px;
  height: 40px;
  border-radius: 20px;
  margin-inline-end: 10px;
  display: inline-block;
  overflow: hidden;
}
.sheetMetaDataBox .collectionListingImageBox,
.tocTop .collectionListingImageBox {
  background-color: transparent;
}
.sheetMetaDataBox .title {
  display: block;
}
.sheetMetaDataBox .title br { /* hide the line breaks that are stripped before saving */
    display: none;
}
.sheetMetaDataBox .title * {  /* chrome adds <div> tags to contenteditables and we want those inline as well  */
  display: inline;
}
.sheetMetaDataBox .title:empty:before {
  content: "Untitled";
  color: #999;
  position: relative;
  pointer-events: none;
  width: auto;
}
.sheetMetaDataBox .title:focus:before {
  content: "\200B"; /* zero-width space required so that chrome doesn't cause change in size of box on focus/blur */
  width: 0;
}
.interface-hebrew .sheetMetaDataBox .authorStatement {
  direction: rtl;
}
.editorSidebarToggle {
  position: fixed;
  top: 150px;
  right: 30px;
  height: 30px;
  width: 30px;
  border-radius: 30px;
  border: none;
  background-color: #FBFBFA;
  cursor: pointer;
  box-shadow: 0px 1px 3px rgba(0, 0, 0, 0.25);
}
.editorSidebarToggle:active {
  box-shadow: 0px 1px 1px rgba(0, 0, 0, 0.25);
}
.editorSidebarToggle::after {
  content: url("/static/img/3vdots.svg");
}
.collectionListingImage {
  height: 100%;
  width: 100%;
  object-fit: cover;
  background-color: white;
}
.collectionListingImage.default {
  width: 80%;
  height: 80%;
  margin: 10%;
  opacity: 0.4;
}
.collectionListingName {
  display: block;
  font-size: 30px;
  color: #000;
  margin-bottom: 5px;
}
.collectionListingName:hover {
  color: #333;
}
.collectionListingDetails {
  color: #999;
  font-size: 14px;
}
.collectionListingMembership {
  text-transform: capitalize;
}
.collectionListingDetailSeparator {
  margin: 8px;
}
.collectionInfo {
  margin-bottom: 35px;
}
.interface-hebrew .collectionInfo .he {
  display: inline;
}
.interface-hebrew .collectionInfo .en {
  display: none;
}
.collectionPage h1 {
  color: black;
  font-size: 30px;
  margin-bottom: 5px;
}
.collectionPage .navTitle {
  margin-bottom: 5px;
}
.collectionPage .collectionLabel {
  text-transform: uppercase;
  color: #666;
  font-size: 16px;
  letter-spacing: 2px;
  display: block;
  margin-bottom: 25px;
}
.collectionPage a:hover {
  color: inherit;
}
.collectionPage .collectionWebsite {
  display: block;
  font-size: 16px;
  font-family: "Roboto", "Helvetica Neue", "Helvetica", sans-serif;
  margin-top: 15px;
  color: #4B71B7;
}
.collectionPage .collectionDescription {
  font-size: 16px;
  font-family: "Roboto", "Helvetica Neue", "Helvetica", sans-serif;
  color: #666;
  line-height: 1.3;
}
.collectionPage .collectionDescription .he {
  font-family: "Heebo", sans-serif;
  font-size: 16px;
}
.collectionPage .collectionDescription .en .dedication {
  font-family: "adobe-garamond-pro", "Crimson Text", Georgia, serif;
  font-style: italic;
  font-size: 18px;
  display: block;
}
.collectionPage .collectionDescription .he .dedication {
  font-family: "Taamey Frank", "adobe-garamond-pro", "Crimson Text", Georgia, "Times New Roman", serif;
  font-size: 20px;
}
.collectionPage .tabs {
  text-align: center;
  margin-bottom: 60px;
}
.collectionPage .bubbleTab {
  font-size: 16px;
}
.collectionPage .tagsList .int-en {
  font-family: "adobe-garamond-pro", "Crimson Text", Georgia, serif;
}
.collectionPage .tagsList .int-he {
  font-family: "Taamey Frank", "adobe-garamond-pro", "Crimson Text", Georgia, "Times New Roman", serif;
}
.collectionPage .emptyMessage {
  text-align: center;
}
.collectionPage .emptyMessage .button {
  margin-top: 22px;
}
.collectionPage .emptyMessage .button:hover {
  color: white;
}
.collectionPage .collectionSearchBox {
  display: flex;
  align-items: center;
  border-bottom: 1px solid #ccc;
  margin-top: 5px;
  margin-bottom: 20px;
}
.collectionPage .collectionSearchIcon {
  height: 18px;
  opacity: 0.4;
  width: 18px;
}
.collectionPage .collectionSearchInput {
  padding: 12px 10px;
  flex: 1;
  box-sizing: border-box;
  border: none;
  background: transparent;
  font-size: 18px;
}
.collectionPage .tagsList {
  margin-top: 30px;
}
.collectionInvitationBox {
  padding-bottom: 20px;
}
.collectionInvitationBoxInner {
}
.interface-hebrew .collectionInvitationBox input::placeholder {
  font-family: "Heebo", sans-serif;
}
.collectionInvitationBox .button {margin: 0;}
.collectionSheetInner {
  display: flex;
}
.collectionSheetInnerContent {
  flex: 1;
}
.sheet .sheetTitleText {
  font-family: var(--english-serif-font-family);
}
.sheetListingPinButton {
  display: none;
  opacity: 0.3;
  cursor: pointer;
}
.sheet:hover .sheetListingPinButton.active {
  display: block;
}
.sheetListingPinButton.pinned {
  display: block;
  opacity: 0.6;
}
#collectionInvitationInput {
  box-shadow: 0 1px 3px rgba(0,0,0,0.2);
  border: none;
  margin-inline-end: 10px;
  font-size: 18px;
  position: relative;
  border-radius: 7px;
  box-sizing: border-box;
  width: 225px;
  padding: 10px 15px;
}
.collectionInvitationBoxMessage {
  font-size: 18px;
  padding: 12px 0 0;
  text-align: center;
}
.flexLineBreak {
  width: 100%;
  height: 0;
}
.collectionPage .collectionMemberListing {
  padding-bottom: 24px;
  font-family: "Roboto", "Helvetica Neue", "Helvetica", sans-serif;
  font-size: 16px;
  color: #666;
  display: flex;
  flex-direction: row;
  justify-content: space-between;
}
.collectionPage .collectionMemberListing .collectionLeft,
.collectionPage .collectionMemberListing .collectionMemberListingRoleBox {
  display: flex;
  flex-direction: row;
  align-items: center;
}
.collectionMemberListingPic {
  margin-inline-end: 10px;
}
.collectionMemberListingName {
  color: black;
}
.collectionInvitationListing {
  display: inline-block;
  min-height: 50px;
  line-height: 50px;
}
.collectionMemberListingRoleBox {
  float: right;
  line-height: 50px;
}
.collectionMemberListingRole {
  color: #666;
  font-size: 13px;
  margin-top: 4px;
}
.collectionMemberListingActions {
  position: relative;
  background-color: white;
  border: 1px solid #ccc;
  border-radius: 4px;
  margin-left: 12px;
  line-height: 36px
}
.interface-hebrew .collectionMemberListingActions {
  margin-left: 0;
  margin-right: 12px;
}
.collectionMemberListingActionsButton {
  cursor: pointer;
  padding: 0 12px;
  font-size: 18px;
  color: #CCC;
}
.collectionMemberListingActionsMenu {
  position: absolute;
  right: 0;
  top: 46px;
  background-color: white;
  border: 1px solid #ccc;
  border-radius: 4px;
  color: #999;
  font-size: 15px;
  z-index: 1;
}
.interface-hebrew .collectionMemberListingActionsMenu {
  left: 0;
  right: unset;
}
.collectionMemberListingActionsMenu .action {
  padding: 4px 10px;
  cursor: pointer;
  white-space: nowrap;
}
.collectionMemberListingActionsMenu .action:hover {
  background-color: #eee;
}
.collectionMemberListingActionsMenu .action + .action {
  border-top: 1px solid #ccc;
}
.collectionMemberListingActionsMenu .role {
  font-size: 17px;
  margin-right: 4px;
}
.collectionMemberListingActionsMenu .role.current {
  color: #666;
}
.topicPanel .smallText .separator {
  color: #999;
  font-size: 20px;
  margin: 0 3px;
}
.topicFilterBox {
  display: flex;
  align-items: center;
  margin-bottom: 25px;
  background-color: var(--lighter-grey);
  border-radius: 100px;
  padding: 0 10px;
  margin-top: -15px;
  width: 285px;
  max-width: 100%;
}
.topicFilterBox .searchIcon {
  height: 18px;
  width: 18px;
  opacity: 0.4;
}
.topicFilterInput {
  padding: 0px 10px;
  line-height: 30px;
  flex: 1;
  box-sizing: border-box;
  border: none;
  background: transparent;
  font-size: 18px;
}
.topicsFilterReset {
  cursor: pointer;
  color: var(--medium-grey);
}
.topicsFilterResetIcon {
  height: 16px;
  width: 16px;
  opacity: 0.4;
  margin-inline-start: 8px;
  vertical-align: -2px;
}
.alphabeticalTopicsNav {
  color: var(--dark-grey);
  margin-bottom: 25px;
}
.alphabeticalTopicsNav a + a {
  margin-inline-start: 10px;
}
.allTopicsList {
  min-height: 500px;
}
.topicPanel .topicLabel {
  text-transform: uppercase;
  font-weight: lighter;
  margin-bottom: 10px;
  font-size: 14px;
}
.topicPanel .topicLabel a {
  color: #8E8E8E;
}
.topicPanel .sideColumnMore {
  cursor: pointer;
  font-size: 16px;
  line-height: 26px;
  color: #666;
}
.topicPanel .sideColumnMore:hover {
  cursor: pointer;
  text-decoration: underline;
}
.topicPanel .sourceList {
  min-height: 500px;
}
.topicPanel .sourceList .loadingMessage {
  text-align: center;
}
.topicPanel .topicSource {
  margin-bottom: 40px;
  cursor: pointer;
  position: relative;
}
.topicPanel .topicSource .title {
  font-weight: bold;
}
.topicPanel .topicSource .score {
  font-size: 17px;
  color: #333;
  font-weight: normal;
  white-space: nowrap;
  border-radius: 4px;
  padding: 3px;
}
.topicPanel .topicSource .score:hover {
  background-color: #EEE;
}
.topicPanel .topicSource .score:active {
  background-color: #DDD;
}
.hebrew .topicPanel .topicSource .score {
  right: auto;
  left: 5px;
}
.topicPanel .topicSource .score img {
  width: 15px;
  height: 15px;
  vertical-align: middle;
  margin: -4px 0 0 2px;
  opacity: 0.6;
}
.hebrew .topicPanel .topicSource .score img {
  margin: -4px 2px 0 0;
}
.note a {
  color: #333;
  text-decoration: underline;
}
.noteListing {
  margin-bottom: 30px;
  border-bottom: 1px solid #ccc;
}
.noteListing a:hover {
  text-decoration: none;
}
.noteListing .textRange .title {
  font-size: 18px;
  color: #999;
  margin-bottom: 10px;
}
.noteListing .textRange .title:hover {
  text-decoration: underline;
}
.noteListing .textRange .text {
  font-size: 18px;
  font-style: italic;
  color: #999;
  margin-bottom: 18px;
}
.noteListing .textRange .text .he {
  font-style: normal;
}
.noteListing .segment {
  display: block;
}
.noteListing .note {
  font-size: 18px;
}
.noteListing .actionButtons {
  visibility: hidden;
  float: right;
  display: inline-block;
  cursor: pointer;
}
.interface-hebrew .noteListing .actionButtons {
  float: left;
}
.noteListing:hover .actionButtons {
  visibility: visible;
}
.noteListing .actionButtons img {
  width: 16px;
  height: 16px;
  opacity: 0.4;
}
.noteListing .actionButtons img + img {
  margin: 0 0 0 10px;
}
.interface-hebrew .noteListing .actionButtons img + img {
  margin: 0 10px 0 0;
}
.noteListing:hover .actionButtons img:hover {
  opacity: 0.6;
}
.noteListing .mask {
  background-color: white;
  opacity: 0.5;
}
.addToSourceSheetModal {
  position: absolute;
  display: block;
  left: 40%;
  top: 240px;
  width: 330px;
  padding: 20px;
  background: #FBFBFA;
  border: #ccc 1px solid;
  border-radius: 4px;
  box-shadow: 0 0 10px #ccc;
  z-index: 200;
}
.addToSourceSheetModal .closeButton {
  margin-bottom: 10px;
  cursor: pointer;
  height: 18px;
  width: 18px;
  opacity: 0.5;
  float: right;
}
.searchBox .keyboardInputInitiator {
    opacity: 0.4;
    width: 16px;
    height: 16px;
    padding: 4px 7px;
    position: initial;
    vertical-align: 0px;
}
.header .searchBox .keyboardInputInitiator {
    display: none;
}
body #keyboardInputMaster {
    opacity: 1;
    background-color: #FBFBFA;
    border: 1px solid #ccc;
    padding: 5px;
    box-shadow: none;
    border-radius: 0.3em;
}
body #keyboardInputMaster thead {
  display: none;
}
body #keyboardInputMaster tbody tr td table{
    border-spacing: 2px 2px;
}
body #keyboardInputMaster tbody tr td table tbody tr td{
    border: 0.5px solid #eee;
    background: white;
    font-family: "Heebo","Roboto", sans-serif;
    min-width: 15px;
    vertical-align: middle;
    padding: 2px 8px;
    text-align: center;
    font-size: 14px;
    color: #333;
}
body #keyboardInputMaster tbody tr td table tbody tr td:hover,
body #keyboardInputMaster tbody tr td table tbody tr td:active,
body #keyboardInputMaster tbody tr td table tbody tr td.pressed{
    border: 1px solid #eee;
    background: #eee;
}
.calendarRef {
  font-size: 18px;
  color: #666;
  display: flex;
  margin: 2px 0 16px;
}
.calendarRef a {
  color: inherit;
}
.calendarRef img {
  margin-top: 2px;
}
#editCollectionPageContainerInner {
  position: relative;
}
#editCollectionPage :not(h1) .int-en {
  font-family: "Roboto", "Helvetica Neue", "Helvetica", sans-serif;
}
#editCollectionPage :not(h1) .int-he {
  font-family: "Heebo", sans-serif;
}
#editCollectionPage .field {
  box-sizing: border-box;
  width: 100%;
  display: inline-block;
  vertical-align: top;
  padding: 12px;
}
#editCollectionPage .field.halfWidth {
  width: 50%;
  display: inline-block;
}
#editCollectionPage .field.quarterWidth {
  width: 25%;
  display: inline-block;
}
#editCollectionPage .field.threeQuarterWidth {
  width: 75%;
  display: inline-block;
}
#editCollectionPage .field > label {
  display: block;
  margin-bottom: 15px;
  color: #666;
}
#editCollectionPage input,
#editCollectionPage textarea {
  display: block;
  width: 100%;
  padding: 15px 12px;
  border-radius: 5px;
  border: none;
  box-sizing: border-box;
  box-shadow: 0 1px 3px rgba(0,0,0,0.2);
  font-family: "Roboto", "Helvetica Neue", "Helvetica", sans-serif;
  color: #333;
  font-size: 14px;
}
.interface-hebrew #editCollectionPage input,
.interface-hebrew #editCollectionPage textarea {
  font-family: "Heebo", sans-serif;
}
#editCollectionPage .hiddenFileInput {
  width: 0.1px;
  height: 0.1px;
  opacity: 0;
  overflow: hidden;
  position: absolute;
  z-index: -1;
}
#editCollectionPage .collectionImage {
  max-width: 200px;
  margin-bottom: 5px;
  display: block;
}
#editCollectionPage .helperText {
  color: #999;
  font-size: 13px;
  width: 500px;
}
#editCollectionPage .collectionHeaderBox {
  width: 100%;
  background-color: white;
  margin-bottom: 5px;
}
#editCollectionPage .collectionHeader {
  float: right;
  max-width: 100%;
}
#editCollectionPage .deleteCollection {
  cursor: pointer;
  margin: 30px 10px;
  color: #999;
  text-align: right;
}
#editCollectionPage .deleteCollection:hover {
  text-decoration: underline;
}
.dropdown {
  position: relative;
}
.dropdown .dropdownMain {
  background: white;
  box-shadow: 0 1px 3px rgba(0,0,0,0.2);
  border-radius: 7px;
  padding: 16px 22px;
  font-size: 16px;
  margin-bottom: 10px;
  cursor: pointer;
}
.addToSourceSheetBox .dropdownMain.noselect {
  display: flex;
  justify-content: space-between;
  align-items: center;
  align-content: flex-start;
  text-align: start;
}
.addToSourceSheetBox .dropdownMain.noselect::before{
  content: url("/static/img/sheet.svg");
  opacity: 0.4;
  display: inline-block;
  margin-inline-end: 10px;
  transform: scale(0.8);
  vertical-align: text-bottom;
  line-height: 10px;
}
.addToSourceSheetBox .dropdownMain.noselect::after{
  content: url("/static/icons/chevron.svg");
  margin-inline-start: auto;
  opacity: 0.4;
  height: 24px;
  transform: scale(0.6) rotate(90deg);
  transform-origin: center center;
}
.addToSourceSheetBox .dropdownMain.noselect.open::after{
  transform: scale(0.6) rotate(-90deg);
  transform-origin: center center;
}
.addToSourceSheetBox .dropdownMain .loadingMessage {
  margin: 0;
}
.addToSourceSheetBoxTitle{
  font-style: normal;
  font-weight: normal;
  font-size: 13px;
  line-height: 15px;
  color: #999999;
  margin-bottom: 11px;
}
.addToSourceSheetBox .selectedRef{
  padding: 16px 22px;
  font-size: 16px;
  margin-bottom: 15px;
  cursor: pointer;
  background: #FBFBFA;
  box-shadow: 0px 1px 3px rgba(0, 0, 0, 0.25);
  border-radius: 6px;
  text-align: start;
}
.addToSourceSheetBox .selectedRef span{
  font-family: "adobe-garamond-pro", "Crimson Text", Georgia, "Times New Roman", serif;
  font-style: normal;
  font-weight: normal;
  font-size: 18px;
  line-height: 25px;
  color: #666666;
}
.readerPanel.hebrew .addToSourceSheetBox .selectedRef span{
  font-family: "Taamey Frank", "adobe-garamond-pro", "Crimson Text", Georgia, "Times New Roman", serif;
  font-size: 1.2em;
}
.dropdown .dropdownOpenButton {
  float: right;
  margin-left: 6px;
  cursor: pointer;
  color: #666;
  font-size: 18px;
}
.interface-hebrew .dropdownOpenButton {
  float: left;
  margin-left: 0;
  margin-right: 6px;
}
.dropdown .dropdownListBox {
  position: absolute;
  z-index: 1;
  margin-top: -14px;
  width: 100%;
  box-sizing: border-box;
  box-shadow: 0 1px 3px rgba(0,0,0,0.2);
  background: white;
  border-bottom-left-radius: 7px;
  border-bottom-right-radius: 7px;
}
.dropdown .dropdownList {
  color: #999;
  background-color: white;
  box-sizing: border-box;
  padding: 0;
  max-height: 300px;
  overflow-x: hidden;
  overflow-y: scroll;
  border-bottom-left-radius: 7px;
  border-bottom-right-radius: 7px;
}
.singlePanel .dropdown .dropdownList {
  max-height: 150px;
}
.dropdown .dropdownList .dropdownOption {
  font-size: 18px;
  cursor: pointer;
  padding: 0 22px;
  margin: 26px 0;
  border: none;
  color: #666;
}
.addToSourceSheetBox .dropdown .dropdownList .dropdownOption::before{
  content: url("/static/img/sheet.svg");
  opacity: 0.4;
  display: inline-block;
  margin-inline-end: 10px;
  transform: scale(0.8);
  vertical-align: text-bottom;
  line-height: 10px;
}
.dropdown .dropdownList .dropdownOption.selected {
  color: #333;
}
#footer {
  background-color: white;
  border-top: 1px solid #F4F4F4;
  overflow: hidden;
  padding: 18px 40px 70px 40px;
  text-align: left;
  color: #999;
}
.singlePanel #footer {
  padding: 18px 15px 70px 15px;
}
#footer a {
  display: block;
  color: #666;
}
.interface-hebrew #footer{
  direction: rtl;
  text-align: right;
}
.interface-english #footer .int-he {
  display: none;
}
.interface-hebrew #footer .int-he {
  display: inline;
  text-align: right;
}
#footerInner {
  max-width: 1000px;
  margin: 0 auto;
}
#footer .section {
  display: inline-block;
  vertical-align: top;
  width: 200px;
  margin: 20px 0;
}
.interface-english #footer .section {
  text-align: left;
}
.interface-hebrew #footer .section {
  text-align: right;
}
#footer .section .header {
  color: #000;
  margin-bottom: 18px;
  font-weight: normal;
  font-size: 16px;
}
#footer .section.last {
  float: right;
  text-align: right;
}
.interface-hebrew #footer .section.last {
  float: left;
  text-align: left;
}
#footer .section a {
  font-size: 16px;
  margin: 2px 0;
}
#footer .fa {
  margin: 0 3px;
}
#footer .header.connect {
  text-transform: uppercase;
}
.newsletterSignUpBox {
  position: relative;
  margin-bottom: 4px;
}
.newsletterSignUpBox .newsletterInput {
  border-radius: 6px;
  padding: 10px 32px 12px 16px;
  width: 150px;
  font-size: 15px;
  border: 1px solid #EEE;
  margin-bottom: 6px;
  color: #333;
}
.newsletterSignUpBox img {
  height: 18px;
  width: 18px;
  opacity: 0.2;
  position: absolute;
  top: 10px;
  right: 12px;
}
.interface-hebrew .newsletterSignUpBox .newsletterInput {
  padding: 8px 16px 11px 32px;
}
.interface-hebrew .newsletterSignUpBox img {
  right: auto;
  left: 12px;
  transform: scale(-1, 1);
}
.newsletterEducatorOption {
  font-size: 14px;
  padding: 0px 3px;
  margin-top: 2px;
}
.newsletterSignUpBox .subscribeMessage {
  margin: 4px 0 14px 0;
  color: #333;
  font-size: 14px;
  font-family: "Roboto", "Helvetica Neue", "Helvetica", sans-serif;
  font-style: italic;
  text-align: center;
  direction: ltr;
}
#footer .section.connect a {
  display: inline;
  margin: 0 4px;
}
#footer .section.connect .socialLinks a {
  color: #666;
}
#footer #socialButtons {
  margin-bottom: 6px;
}
#footer #facebookButton {
  display: inline-block;
  vertical-align: top;
}
#footer #twitterButton {
  display: inline-block;
  vertical-align: top;
  margin-left: 4px;
}
.interface-hebrew #footer #twitterButton {
  margin-left: 0;
  margin-right: 4px;
}
#footer #siteLanguageToggle {
  color: #999;
  margin-top: 30px;
  font-size: 15px;
}
#footer #siteLanguageToggle #siteLanguageToggleLabel {
  display: block;
  text-transform: uppercase;
  color: #000;
}
#footer a#siteLanguageEnglish,
#footer a#siteLanguageHebrew {
  font-family: "Roboto", "Helvetica Neue", "Helvetica", sans-serif;
  cursor: pointer;
  color: #666;
  display: inline;
  margin: 0 3px;
}
#footer #siteLanguageEnglish:hover,
#footer #siteLanguageHebrew:hover {
  text-decoration: underline;
}
#footer a#siteLanguageHebrew {
  font-family: "Heebo", sans-serif;
}
.gemarra-regular, .gemarra-italic {
  font-weight: bold;
}
.it-text, .gemarra-italic {
  font-style: italic;
}
.categoryAttribution a {
  color: inherit;
}
.bubbleTab {
  padding: 10px 25px;
  margin: 3px;
  background-color: white;
  border-radius: 20px;
  border: 1px solid #DADADA;
  display: inline-block;
  font-size: 12px;
  color: #999;
  font-family: "Roboto", "Helvetica Neue", "Helvetica", sans-serif;
  letter-spacing: 1px;
  cursor: pointer;
}
.bubbleTab:hover {
  text-decoration: none;
}
.bubbleTab.active {
  color: #333;
}
.aboutBox .aboutHeader {
  color: #666;
  padding-bottom: 13px;
  margin: 0;
  margin-bottom: 15px;
  text-align: initial;
  text-transform: none;
  font-size: 16px;
  border-bottom: solid 1px #CCC;
  --english-font: var(--english-sans-serif-font-family);
  --hebrew-font: var(--hebrew-sans-serif-font-family);
}
.aboutBox .aboutTitle {
  padding: 10px 0 15px 0;
  display: inline-block;
  font-family: "adobe-garamond-pro", "Crimson Text", Georgia, serif;
  font-style: normal;
  font-weight: normal;
  font-size: 24px;
  line-height: 29px;
  color: #000000;
}
.aboutBox .aboutSubtitle {
  font-family: "adobe-garamond-pro", "Crimson Text", Georgia, serif;
  font-style: italic;
  font-weight: normal;
  font-size: 18px;
  line-height: 22px;
  color: #666666;
}
.aboutBox .aboutSubtitle .he {
  font-style: normal;
}
.aboutBox .aboutDesc {
  padding: 15px 0 30px 0;
  font-family: "adobe-garamond-pro", "Crimson Text", Georgia, serif;
  font-style: normal;
  font-weight: normal;
  font-size: 18px;
  line-height: 22px;
  color: #000000;
}
.readerApp.interface-hebrew .aboutBox .versionDetails,
.readerApp.interface-hebrew .versionsBox .versionDetails {
  text-align: right;
}
.aboutBox .versionDetails .separator,
.versionsBox .versionDetails .separator {
  margin: 0 3px;
}
.aboutBox a,
.versionsBox a {
  color: #999;
}
.aboutBox .currVersionSection {
  padding-bottom: 30px;
}
.version-with-buy-button {
  display: flex;
  flex-direction: column;
}
.version-with-buy-button .version-text-image{
  display: flex;
  justify-content: space-between;
}
.version-with-buy-button .version-text-image .versionBlock{
  align-self: flex-start;
}
.versionsBox .version-with-buy-button{
    border-top: solid 1px #CCC;
}
.versionsBox .version-with-buy-button .versionBlock{
    border-top: none;
}
.versionsBox .version-with-buy-button .version-text-image .version-with-buy-button-image
{
  padding: 20px;
}
.versionsBox .version-with-buy-button .version-with-buy-button-link{
    padding: 10px 20px;
}
.version-with-buy-button .version-with-buy-button-link{
  align-content: flex-start;
  min-width: 50%;
}
.version-with-buy-button .version-with-buy-button-link a.button{
  color: #FFFFFF;
  padding: 7px 20px;
}
.version-with-buy-button .version-text-image .version-with-buy-button-image img.buy-img {
    height: 85px;
    border-radius: 2px;
}
.versionsBox .versionLanguage {
  padding-bottom: 15px;
  font-family: "Roboto", "Helvetica Neue", "Helvetica", sans-serif;
  letter-spacing: 1px;
  font-style: normal;
  font-weight: normal;
  font-size: 16px;
  line-height: 19px;
  color: #666666;
}
.interface-hebrew .versionsBox .versionLanguage {
  font-family: "Heebo", sans-serif;
}
.versionsBox div:not(:first-child) .versionLanguage {
  padding-top: 25px;
}
.versionsBox .versionLanguage .versionCount {
  color: #999;
}
.versionsBox a.selectButton {
  font-family: "HebrewInEnglish System Font", "Roboto", "Helvetica Neue", "Helvetica", sans-serif;
  font-style: normal;
  font-weight: normal;
  font-size: 13px;
  color: #666666;
  box-shadow: 0 1px 2px #999;
  padding: 2px 8px;
  background-color: white;
  border-radius: 4px;
  line-height: 18px;
}
.versionsBox a.selectButton.currSelectButton {
  background-color: #212E50;
  text-decoration: none;
  cursor: default;
  line-height: 20px;
  color: #FFFFFF;
}
.versionsTextList .topFiltersInner .uppercase {
  text-transform: none;
}
.versionsBox .versionBlock {
  padding: 20px 0;
  border-top: solid 1px #CCC;
}
.singlePanel .versionsBox .versionBlock .versionTitle .he {
    display: inline;
}
.versionBlock .versionTitle a {
  color: black;
}
.interface-hebrew .versionsBox .versionLanguage {
  direction: rtl;
}
.aboutBox .versionBlock .versionTitle:hover {
  text-decoration: none;
}
span.purim-emoji img{
  height: 25px;
  width: 25px;
}

/* Sheets */

.sheetsInPanel {
  overflow-y: scroll;
  overflow-x: hidden;
  height: 100%;
  padding: 0 15px;
  box-sizing: border-box;
  position: relative;
}
.sheetContent {
  width: 100%;
  box-sizing: border-box;
  font-size: 2.2em;
  line-height: 1.6;
  text-align: justify;
  background-color: inherit;
  margin: 0 auto;
  max-width: 760px;
  position: relative;
  padding: 0 30px;
}
.sheetContent .ref {
  cursor: pointer;
  color: #999;
  font-size: 1em;
}
.sheetContent .ref a {
  color: #999;
}
.sheetContent img {
  max-width: 100%;
}
.sheetContent table {
  margin: auto;
  max-width: 100%;
  width: 100%;
  border-collapse: collapse;
  table-layout: fixed
}
.sheetContent table th,
.sheetContent table td {
  padding: 10px;
  border-top: 1px solid #E6E5E6;
  vertical-align: top;
}
.sheetContent table thead th {
  vertical-align: bottom;
  border-bottom: 2px solid #E6E5E6;
  border-top: none;
}
.sheetContent table th:first-of-type,
.sheetContent table tr td:first-of-type {
  padding-left: 0;
}
.sheetContent table th:last-of-type,
.sheetContent table tr td:last-of-type {
  padding-right: 0;
}
.sheetContent tbody {
  width: 100%;
}
.readerPanel .sheetItem {
  position: relative;
}
.heLeft.bilingual section.SheetSource .sheetItem.enOnly > .en,
.heLeft.bilingual section.SheetSource .sheetItem.heOnly > .he,
.heRight.bilingual section.SheetSource .sheetItem.enOnly > .en,
.heRight.bilingual section.SheetSource .sheetItem.heOnly > .he {
  width: 100%;
  padding-right: 15px;
  padding-left: 15px;
}
.readerPanel .sheetItem.indented-1,
.readerPanel section.SheetSource.indented-1,
.readerPanel section.SheetOutsideBiText.indented-1 {
  margin-left:  30px;
  margin-right: 30px;
}
.readerPanel .sheetItem.indented-2,
.readerPanel section.SheetSource.indented-2,
.readerPanel section.SheetOutsideBiText.indented-2 {
  margin-left:  60px;
  margin-right: 60px;
}
.readerPanel .sheetItem.indented-3,
.readerPanel section.SheetSource.indented-3,
.readerPanel section.SheetOutsideBiText.indented-3 {
  margin-left:  90px;
  margin-right: 90px;
}
.sheetContent .customSourceTitle {
  font-family: "Roboto", "Helvetica Neue", "Helvetica", sans-serif;
  text-transform: none;
  margin-bottom: 0;
  margin-top: 40px;
}
.sheetContent p {
  margin: 0 0 1em 0;
}
.segmentNumber.sheetSegmentNumber {
  display: block;
  position: absolute;
  text-align: center;
}
.readerPanel.bilingual.heLeft .sheetItem.segment .segmentNumber.sheetSegmentNumber,
.readerPanel.bilingual.heRight .sheetItem.segment .segmentNumber.sheetSegmentNumber {
  left: 50%;
  margin-left: -15px;
}
.readerPanel.bilingual.heLeft .sheetItem.segment.enOnly .segmentNumber.sheetSegmentNumber,
.readerPanel.bilingual.heRight .sheetItem.segment.enOnly .segmentNumber.sheetSegmentNumber {
  right: 0px;
  left: auto;
  margin-left: 0;
}
.readerPanel.bilingual.heLeft .sheetItem.segment.heOnly .segmentNumber.sheetSegmentNumber,
.readerPanel.bilingual.heRight .sheetItem.segment.heOnly .segmentNumber.sheetSegmentNumber {
  left: 0px;
  margin-left: 0;
}
.readerPanel.english .sheetItem.segment.heOnly .segmentNumber .en,
.readerPanel.hebrew .sheetItem.segment.enOnly .segmentNumber .he
.readerPanel.hebrew section.SheetSource .sheetItem.enOnly > .en,
.readerPanel.english section.SheetSource .sheetItem.heOnly > .he,
.readerPanel.hebrew section.SheetOutsideBiText .sheetItem.enOnly > .en,
.readerPanel.english section.SheetOutsideBiText .sheetItem.heOnly > .he  {
  display: block;
}
.sheetTocIcon {
  color: #ccc;
  font-size: 16px;
  width: 15px;
  height: 15px;
  opacity: 0.2;
  margin: 0 8px;
  vertical-align: middle;
}
.readerTextTableOfContents .content h2.tagsTitle {
  text-align: center;
  color:black;
  font-size: 13px;
  margin-bottom: 0;
  padding-bottom: 8px;
}
.sheetMetaDataBox {
  margin: 40px auto 0 auto;
  text-align: center;
}
.bookMetaDataBox {
  margin: 40px auto;
  text-align: center;
}
.sheetContent .sheetItem.segment .sourceContentText {
  margin-bottom: 18px;
  display: block;
  overflow-wrap: break-word;
  word-wrap: break-word;
}
.readerPanel.hebrew .sheetContent .sheetItem.segment .sourceContentText.outsideBiText.en {
  display: none;
}
.readerPanel.english .sheetContent .sheetItem.segment .sourceContentText.outsideBiText.he {
  display: none;
}
.readerPanel.hebrew .sheetContent .sheetItem.segment.enOnly .sourceContentText.outsideBiText.en {
  display: inline;
}
.readerPanel.english .sheetContent .sheetItem.segment.heOnly .sourceContentText.outsideBiText.he {
  display: inline;
}
.readerPanel.english .sheetContent .sheetItem .SheetOutsideText.segment.he,
.readerPanel.hebrew .sheetContent .sheetItem .SheetOutsideText.segment.en,
.readerPanel.english .sheetContent .sheetItem .SheetComment.segment.he,
.readerPanel.hebrew .sheetContent .sheetItem .SheetComment.segment.en {
  display: inline;
}
.sourceContentText.centeredSheetContent {
  text-align: center;
}
.sheetContent .sheetItem.segment .sourceContentText p:last-child,
.sheetContent .editorContent .sheetItem.segment .sourceContentText p {
  margin-bottom: 0;
}
.sheetContent .editorContent .sheetItem.noPointer {
  pointer-events: none;
}
.sheetContent .sheetItem.segment .addedBy {
  margin-top: -20px;
}
.interface-english .sheetContent .sheetItem.segment .addedBy {
  float: left;
}
.interface-hebrew .sheetContent .sheetItem.segment .addedBy {
  float: right;
}
.youTubeContainer {
  position: relative;
  padding-bottom: 56.25%; /* 16:9 */
  padding-top: 25px;
  height: 0;
}
.youTubeContainer iframe {
  position: absolute;
  top: 0;
  left: 0;
  width: 100%;
  height: 100%;
}
.sheetContent .media {
  margin: 0 auto;
  display: table;
  table-layout: fixed;
}
.sheetContent .media.fullWidth {
  width: 100%;
}
.sheetContent .media .mediaCaption {
  display: table-caption;
  caption-side: bottom;
  padding-top: 8px;
}
.sheetContent .media .mediaCaptionInner {
  display: flex;
  justify-content: space-between;
}
.sheetContent .media .mediaCaption .en {
  font-size: 80%;
  text-align: left;
  flex: 1;
}
.sheetContent .media .mediaCaption .he {
  font-size: 72%;
  flex: 1;
  font-family: "Heebo", "sans-serif";
}
.sheetContent .media .mediaCaption.heOnly .he,
.sheetContent .media .mediaCaption.enOnly .en {
  display: block;
}
.sheetContent .media .mediaCaption.heOnly .en,
.sheetContent .media .mediaCaption.enOnly .he {
  display: none;
}
.sheetContent .spacer:only-of-type.empty {
  line-height: inherit;
}
.sheetItem:only-of-type.empty .SheetOutsideText:after,
.sheetContent .spacer:only-of-type.empty:after {
  color: #999;
  position: relative;
  pointer-events: none;
}
.interface-english .sheetItem:only-of-type.empty .SheetOutsideText:after,
.interface-english .spacer:only-of-type.empty:after,
.interface-english .spacer:only-of-type.empty:after {
  content: "Write some text or type a citation (ex. 'Genesis 1:1-5') ";
  top: -31px;
  margin-bottom: -31px;
}
.interface-hebrew .sheetItem:only-of-type.empty .SheetOutsideText:after,
.interface-hebrew .spacer:only-of-type.empty:after,
.interface-hebrew .spacer:only-of-type.empty:after {
  content: "הקלידו טקסט חופשי או מראה מקום (לדוגמא, בראשית א, א-ה)";
  top: -44px;
  margin-bottom: -44px;
}
.sheetContent .sheetItem .SheetOutsideText.segment p {
  margin: 0
}
.sheetContent .sheetItem .SheetOutsideText.segment {
  margin: 0
}
.sheetContent .sheetItem .SheetSource.segment,
.sheetContent .sheetItem .SheetOutsideBiText.segment {
  margin-top: 14px;
}
.sheetContent .text.loading {
  cursor: wait;
}
.oldSheetNotice,
.oldSheetNotice a,
.editSheetNotice,
.editSheetNotice a {
  font-size: 12px;
  font-family: "Roboto", "Helvetica Neue", "Helvetica", sans-serif;
  color: #999;
}
.cookiesNotification {
  position: fixed;
  z-index: 9999;
  color: white;
  background-color: #212E50;
  border-top: 1px solid #ccc;
  bottom: 0;
  box-sizing: border-box;
  width: 100%;
  padding: 10px 0;
  line-height: 1.1;
  text-align: center;
  unicode-bidi: plaintext;
}
.cookiesNotification a {
  text-decoration: underline;
  color: inherit;
  margin-inline-start: 5px;
}
.cookiesNotification .button {
  margin-inline-start: 12px;
}
.readerMessageBox {
  z-index: 9999;
  color: #000;
  font-size: 16px;
  background-color: #ededec;
  border: 1px solid #ccc;
  top: 0;
  left: 0;
  box-sizing: border-box;
  padding: 10px 0;
  margin: 40px;
  line-height: 1.1;
  text-align: center;
}
.readerMessageBox a {
  text-decoration: underline;
  color: inherit;
}
.he sup.sourcePrefix {
  margin-right: -35px;
  position: absolute;
  text-decoration: none;
  font-family: "Roboto", "Helvetica Neue", "Helvetica", sans-serif;
  color: #000;
}
.en sup.sourcePrefix {
  margin-left: -35px;
  position: absolute;
  text-decoration: none;
  font-family: "Roboto", "Helvetica Neue", "Helvetica", sans-serif;
  color: #000;
}
.heLeft.bilingual .sheetContent .text sup.sourcePrefix,
.heRight.bilingual .sheetContent .text sup.sourcePrefix {
    margin-right: -28px;
}
.heLeft.bilingual .sheetContent .text .en sup.sourcePrefix,
.heRight.bilingual .sheetContent .text .en sup.sourcePrefix {
  display: none
}
.sheetItem.ref-display-none .ref {
  display: none;
}
section.SheetSource .en,
section.SheetOutsideBiText .en {
  background-color: #FBFBFA;
}
section.SheetSource,
section.SheetOutsideBiText {
  border-inline-start: 4px solid;
  box-shadow: 0px 1px 6px rgba(0, 0, 0, 0.25);
  margin-bottom: 30px;
}
.readerPanel.hebrew section.SheetSource .sheetItem > .he,
.readerPanel.english section.SheetSource .sheetItem > .en,
.readerPanel.hebrew section.SheetOutsideBiText .sheetItem > .he,
.readerPanel.english section.SheetOutsideBiText .sheetItem > .en {
  display: block;
}
.readerPanel.hebrew section.SheetSource .sheetItem > .en,
.readerPanel.english section.SheetSource .sheetItem > .he,
.readerPanel.hebrew section.SheetOutsideBiText .sheetItem > .en,
.readerPanel.english section.SheetOutsideBiText .sheetItem > .he  {
  display: none;
}
.interface-english section.SheetSource .sheetItem > .he,
.interface-english section.SheetSource .sheetItem > .en,
.interface-english section.SheetOutsideBiText .sheetItem > .he,
.interface-english section.SheetOutsideBiText .sheetItem > .en {
  padding: 15px 20px 15px 16px;
}
.interface-hebrew section.SheetSource .sheetItem > .he,
.interface-hebrew section.SheetSource .sheetItem > .en,
.interface-hebrew section.SheetOutsideBiText .sheetItem > .he,
.interface-hebrew section.SheetOutsideBiText .sheetItem > .en {
  padding: 15px 16px 15px 20px;
}
.readerPanel.bilingual.stacked .sheetContent section.SheetSource .segment.highlight .he,
.readerPanel.bilingual.stacked .sheetContent section.SheetOutsideBiText .segment.highlight .he {
  padding-bottom: 15px;
}
section.SheetSource.highlight,
section.SheetOutsideBiText.highlight {
  background-color: #E9E9E7;
}
section.SheetSource .segmentNumber,
section.SheetSource .SheetOutsideBiText {
  display: none;
}
.sheetContent section.SheetSource.highlight .sheetItem.segment.highlight .sourceContentText,
.sheetContent section.SheetSource .sheetItem.segment .sourceContentText,
.sheetContent section.SheetOutsideBiText.highlight .sheetItem.segment.highlight .sourceContentText,
.sheetContent section.SheetOutsideBiText .sheetItem.segment .sourceContentText {
  margin: 0;
}
.sheetItem .SheetSource,
.sheetItem .SheetOutsideBiText {
  border-inline-start: 4px solid;
  padding-inline-start: 16px;
  padding-inline-end: 20px;
  box-shadow: 0px 1px 6px rgba(0, 0, 0, 0.25);
}
.sheetItem .SheetSource.selected.segment,
.sheetItem .SheetOutsideBiText.selected.segment {
  border-top: 2px solid #CCE6FF;
  border-bottom: 2px solid #CCE6FF;
  border-inline-end: 2px solid #CCE6FF;
  margin-top: 12px;
  margin-bottom: 12px;
  margin-inline-end: -2px;
}
.sheetItem .SheetSource .he,
.sheetItem .SheetSource .en,
.sheetItem .SheetOutsideBiText .he,
.sheetItem .SheetOutsideBiText .en {
  padding-inline-start: 16px;
  padding-inline-end: 20px;
  margin-inline-start: -16px;
  margin-inline-end: -20px;
}
.sheetItem .SheetSource .he.editable.selected .sourceContentText,
.sheetItem .SheetSource .en.editable.selected .sourceContentText,
.sheetItem .SheetOutsideBiText .he.editable.selected .sourceContentText,
.sheetItem .SheetOutsideBiText .en.editable.selected .sourceContentText {
  background-color: #FFFFFF;
  box-shadow: inset 0px 0px 3px rgba(0, 0, 0, 0.3);
  border-radius: 6px;
}
.sheetItem .SheetSource ::selection,
.sheetItem .SheetOutsideBiText ::selection {
  background-color: rgba(0,0,0,0);
}
.sheetItem .SheetSource .he.editable.selected ::selection,
.sheetItem .SheetSource .en.editable.selected ::selection,
.sheetItem .SheetOutsideBiText .he.editable.selected ::selection,
.sheetItem .SheetOutsideBiText .en.editable.selected ::selection {
  background-color: #D2DCFF;
}
.sheetItem .SheetSource .en,
.sheetItem .SheetOutsideBiText .en {
  background-color: #FBFBFA;
}
.sheetItem .SheetSource .ref,
.sheetItem .SheetOutsideBiText .ref {
  pointer-events: none;
  user-select: none;
}
.sheetItem .SheetSource:after,
.sheetItem .SheetOutsideBiText:after {
  content: " ";
  display: block;
  clear: both;
  height: 15px;
  background-color: #FBFBFA;
}
.sheetItem .SheetMedia {
  margin-bottom: 14px;
}
.feedbackBox p {
  font-size: 16px;
  letter-spacing: 1px;
}
.feedbackBox .button {
  margin: auto;
  width: 100%;
}
.feedbackBox input {
  padding: 16px 22px;
  margin-bottom: 20px;
  cursor: pointer;
  font-size: 18px;
  border-radius: 4px;
  box-shadow: none;
  border: 1px solid #E9E9E9;
  width: 100%;
  box-sizing: border-box;
}
.connectionsPanel textarea.feedbackText {
  border-radius: 7px;
  box-shadow: 0 1px 3px rgba(0,0,0,0.2);
}
.img-circle {
  border-radius: 50%;
}
.tab-view .tab-list {
  display: flex;
  flex-direction: row;
  justify-content: flex-start;
}
.tab-view .tab-list .tab {
  font-size: 16px;
  color: black;
  text-align: center;
  padding: 10px 0;
  margin: 0 30px 0 0;
  cursor: pointer;
}
.tab-view .tab-list .tab a {
  color: inherit;
}
.tab-view .tab-list .tab a:hover {
  text-decoration: none;
}
.tab-view .tab-list .active .tab {
  border-bottom: 4px solid #CCC;
}
.interface-hebrew .tab-view .tab-list .tab {
  margin: 0 0 0 30px;
}
.tab-view .tab-list .tab img {
  width: 18px;
  height: 18px;
  opacity: 0.4;
  margin: 0 10px 0 0;
  top: 2px;
  position: relative;
}
.interface-hebrew .tab-view .tab-list .tab img {
  margin: 0 0 0 10px;
}
.tab-view .tab-list .justifyright {
  margin: 0 0 4px auto;
  display: flex;
  align-items: center;
}
.tab-view .tab-list .tab.filter {
  font-size: 16px;
  margin: 0;
  padding: 6px 9px;
  border: 1px solid #EDEDEC;
  background-color: #EDEDEC;
  border-radius: 6px;
}
.tab-view .tab-list .tab.filter.open {
  background-color: inherit;
}
.tab-view .tab-list .tab.filter img {
  margin: 0 0 1px 6px;
  width: 12px;
  height: 12px;
}
.interface-hebrew .tab-view .tab-list .tab.filter img {
  margin: 0 6px 1px 0;
}
.tab-view .tab-list .applink a {
    color: #666;
}
.interface-hebrew .tab-view .tab-list .justifyright {
  margin: 0 auto 0 0;
}
.tab-list :not(.active) .tab, .tab-list :not(.active) .tab a{
    color: #666;
}
.profile-page .textRange {
  font-size: 18px;
  color: #666;
}
.profile-page .note-text {
  font-size: 18px;
}
.profile-page .note {
  display: flex;
  flex-direction: row;
  justify-content: space-between;
  padding: 10px 0 20px 0;
}
.profile-page .note + .note {
  border-top: 1px solid #CCC;
}
.profile-page .noteLeft {
  flex-grow: 1;
}
.profile-page .noteRight {
  display: flex;
  flex-direction: row;
  align-items: flex-start;
}
.profile-page .note .noteRight img {
  display: none;
}
.profile-page .note .noteRight img + img {
  margin: 0 0 0 10px;
}
.interface-hebrew .profile-page .note .noteRight img + img {
  margin: 0 10px 0 0;
}
.profile-page .note:hover .noteRight img {
  display: inline-block;
  width: 16px;
  height: 16px;
  opacity: 0.4;
}
.profile-page .note:hover .noteRight img:hover {
  opacity: 0.6;
  cursor:pointer;
}
.profile-page .social-icon img {
  width: 13px;
  height: 13px;
  opacity: 0.4;
}
.profile-page .social-icon + .social-icon {
  padding: 0 5px;
}
.profile-page .social-icon:hover img {
  opacity: 0.6;
}
.editorToggleHeader {
  width: 100%;
  background-color: #18345D;
  color: white;
  height: 60px;
  font-size: 16px;
  margin-top: -80px;
  margin-left: -12px;
  margin-bottom: 80px;
  padding-right: 12px;
  display: flex;
  justify-content: center;
  align-items: center;
  position: relative;
  left: 0;
}
.interface-hebrew .editorToggleHeader {
  direction: rtl;
}
.editorToggleHeader .button {
  padding: 5px 8px;
  margin-inline-start: 15px;
  margin-top: 5px;
  height: 30px;
  letter-spacing: 0;
}
.feedbackOverlay {
  position: fixed;
  width: 100%;
  height:100%;
  background-color: #FBFBFA;
  z-index: 1001;
  top: 0;
  left: 0;
  padding: 120px 60px;
  box-sizing: border-box;
}
.interface-hebrew .feedbackOverlay {
  direction: rtl;
}
.feedbackOverlay .buttonContainer {
  margin-top: 50px;
}
.feedbackOverlay h2 {
  font-size: 30px;
  font-family: "adobe-garamond-pro", "Crimson Text", Georgia, serif;
  margin: 0 auto 50px auto;
  color: black;
  text-transform: none;
  max-width: 600px;
}
.feedbackOverlay p, .feedbackOverlay ul  {
  font-size: 16px;
  font-family: "Roboto", "Helvetica Neue", "Helvetica", sans-serif;
  color: black;
  max-width: 600px;
  margin: 10px auto;
}
.feedbackOverlay textarea {
  font-size: 18px;
  color: #000;
  box-shadow: 0px 1px 3px rgba(0, 0, 0, 0.25);
  border-radius: 6px;
  border: none;
  width: 100%;
  padding: 12px;
  font-weight: normal;
  font-style: normal;
  margin-top: 10px;
  height: 120px;
}
.interface-hebrew textarea, .interface-hebrew textarea::placeholder {
  font-family: var(--hebrew-sans-serif-font-family);
}
.feedbackOverlay textarea::placeholder {
  font-size: 16px;
  font-style: normal;
  color: #666;
}
.feedbackOverlay a {
  color: #4871bf;
}
.feedbackOverlay .button {
  margin: 0;
}
.feedbackOverlay a.button  {
  color: white;
}
.sheetList .sheet {
  border-bottom: none;
}
.sheetList .sheet {
  display: flex;
  flex-direction: row;
}
.sheetList .sheet .sheetLeft {
  display: flex;
  flex-direction: column;
}
.sheetList .sheet .sheetTags {
  color: #999;
}
.sheetList .sheet .sheetTags .bullet {
  margin: 0 5px;
}
.sheetList .sheet a {
  color: inherit;
  cursor: pointer;
}
.sheetList .sheet a.sheetTitle {
  display: flex;
  flex-direction: row;
  align-items: center;
  margin-bottom: 10px;
  font-size: 18px;
}
.sheetList .sheet .sheetLeft .sheetTitle img,
.textList .sheet .sheetLeft .sheetTitle img {
  width: 18px;
  height: 18px;
  opacity: 0.4;
  margin-inline-end: 10px;
}
.default-profile-img {
  width: 175px;
  height: 175px;
  background-color: #999;
  border-radius: 50%;
  display: flex;
  justify-content: center;
  align-items: center;
  color: white;
  font-size: 75px;
  font-family: "Roboto", "Helvetica Neue", "Helvetica", sans-serif;
}
.default-profile-img.invisible {
  visibility: hidden;
}
.profile-page .filterable-list {
  /* to distinguish top half of profile from bottom half */
    background-color: white;
    border: 1000px solid white;
    border-top: 4px solid white;
    border-bottom: 120px solid white;
    margin: -4px 0 -120px -1000px;
    width: 100%;
}
.interface-hebrew .profile-page .filterable-list {
  margin: -4px -1000px -120px 0;
}
.filterable-list .filter-bar {
  border-bottom: 1px solid #E2E2E1;
  display: flex;
  flex-direction: row;
  align-items: center;
  padding: 16px 0;
  justify-content: space-between;
}
.filterable-list .filter-bar-new {
  padding: 0 0 20px 0;
  justify-content: space-between;
  align-items: center;
  display: flex;
  flex-wrap: wrap;
  flex-direction: row;
}
.filterable-list .filter-bar-new .filter-input {
  background-color: #EDEDED;
  border-radius: 5px;
  padding: 5px;
  color: black;
  width: 250px;
  display: flex;
  align-items: center;
}
.filterable-list .filter-bar-new .filter-input ::placeholder {
  color: #999;
}
.filterable-list .filter-bar-new .sort-option {
  padding: 7px;
  color: #666;
  font-size: 16px;
  cursor: pointer;
  margin: 0 0 0 7px;
  background-color: #EDEDED;
  border-radius: 5px;
}
.interface-hebrew .filterable-list .filter-bar-new .sort-option {
  margin: 0 7px 0 0;
}
.filterable-list .filter-bar-new .sort-option.active {
  color: black;
}
.filterable-list .filter-bar-new .systemText span {
  color: #000;
}
.filterable-list .filter-bar .filter-bar-inner {
  display: flex;
  align-items: center;
}
.filterable-list .readerNavMenuSearchButton {
  margin: 0 10px 0 5px;
  display: inline-flex;
}
.interface-hebrew .filterable-list .readerNavMenuSearchButton {
  margin: 0 5px 0 10px;
}
.filterable-list input {
  border: 0;
  font-size: 18px;
  font-family: "adobe-garamond-pro", "Crimson Text", Georgia, serif;
  background-color: transparent;
}
.filterable-list .loadingMessage {
  margin-top: 30px;
}
.profile-page .filterable-list .filter-content {
  padding-top: 25px;
}
.profile-page .sheet-header {
  display: flex;
  flex-direction: column;
  align-items: flex-start;
  margin-bottom: 10px;
}
.profile-page .collectionListingImage {
  width: 18px;
  height: 18px;
  border-radius: 50%;
  vertical-align: middle;
  margin: 0;
  margin-inline-end: 10px;
  opacity: 0.4;
  position: relative;
  top: -2px;
}
.profile-page .collectionListingName {
  font-size: 18px;
  margin-bottom: 10px;
}
.profile-page .collectionListing + .collectionListing {
  border-top: 0;
}
.profile-page .profile-summary-content a {
  color: inherit;
}
.profile-page .profile-summary a.logoutLink {
  color: #666;
  padding: 16px 15px;
}
.profile-page .profile-summary {
  display: flex;
  flex-direction: row;
  justify-content: space-between;
  margin-bottom: 40px;
}
.profile-page .profile-summary .summary-column {
  display: flex;
  flex-direction: column;
  flex-grow: 3;
  flex-basis: 0;
}
.profile-page .profile-summary .summary-column.start {
  align-items: flex-start;
}
.profile-page .profile-summary .summary-column.end {
  flex-grow: 1;
}
.profile-page .profile-summary .small-margin {
  margin: 0 4px;
}
.profile-page .profile-summary .sub-sub-title > .small-margin:first-child,
.profile-page .profile-summary .sub-sub-title > span:first-child .small-margin {
  margin: 0 4px 0 0;
}
.profile-page .profile-summary .sub-sub-title > .small-margin:last-child,
.profile-page .profile-summary .sub-sub-title > span:last-child .small-margin {
  margin: 0 0 0 4px;
}
.interface-hebrew .profile-page .profile-summary .sub-sub-title > .small-margin:last-child,
.interface-hebrew .profile-page .profile-summary .sub-sub-title > span:last-child .small-margin {
  margin: 0 4px 0 0;
}
.profile-page .aboutText {
  margin-top: 20px;
  font-size: 18px;
  line-height: 1.4;
}
@media (max-width: 540px) {
  .profile-page .profile-pic:hover .profile-pic-hover-button.profile-pic-button-visible {
    display: none !important;  /* dont allow profile pic upload on mobile b/c causes black image on iOS */
  }
  .profile-page .editorToggleHeader {
    display: none !important;
  }


  .profile-page .profile-summary .profile-img {
    width: 87px !important;
    height: 87px !important;
    font-size: 43.5px !important;
  }
  .profile-page .profile-summary .default-profile-img {
    width: 87px !important;
    height: 87px !important;
    font-size: 43.5px !important;
  }
  .profile-page .profile-summary .profile-actions {
    flex-wrap: wrap;
  }


}
.profile-page .profile-summary .follow {
  color: #999;
  font-size: 13px;
  letter-spacing: 1px;
}
.profile-page .profile-summary .follow .follow-bull {
  padding: 0 5px;
}
.profile-page .profile-summary .profile-actions {
  display: flex;
  flex-direction: row;
  margin: 10px 0;
}
.profile-page .resourcesLink.faded {
  color: #666;
}

.resourcesLink.blue {
  color: white;
  background-color: #18345d;
}
.resourcesLink.blue img {
  filter: invert(1);
  opacity: 1;
}
.profile-page .authorByLine {
  margin: 20px 0;
}
.authorByLineImage a {
  text-decoration: none;
}
.profile-page .follow-header {
  font-size: 20px;
  color: #000;
  padding-bottom: 10px;
}
.profile-page .follow-header .follow-count {
  color: #999;
}
.profile-page .resourcesLink,
.profile-page .largeFollowButton {
  min-height: 46px;
  height: 46px;
  overflow: visible;
  padding: 0px 16px;
  border-top: 0;
  display: flex;
  letter-spacing: 1px;
  align-items: center;
  width: unset;
}
.profile-page .largeFollowButton {
  box-shadow: 0 1px 3px rgba(0,0,0,0.2);
  border: 0;
}
.profile-page .largeFollowButton .int-en,
.profile-page .largeFollowButton .int-he {
  color: white;
  font-size: 16px;
}
.profile-page .emptyList {
  display: flex;
  flex-direction: column;
  align-items: flex-start;
}
.profile-page .emptyList .emptyListText {
  font-size: 16px;
  margin: 30px 0;
  color: #999;
  font-family: "Roboto", "Helvetica Neue", "Helvetica", sans-serif;
  line-height: 1.5;
}
.profile-page .profile-summary .resourcesLink + .resourcesLink,
.profile-page .profile-summary .largeFollowButton + .resourcesLink {
  margin: 0 0 0 10px;
}
.interface-hebrew .profile-page .profile-summary .largeFollowButton + .resourcesLink,
.interface-hebrew .profile-page .profile-summary .resourcesLink + .resourcesLink {
  margin: 0 10px 0 0;
}
.profile-page .profile-summary .title {
  margin-bottom: 10px;
}
.profile-page .profile-summary .sub-title {
  color: #000;
  font-family: "Roboto", "Helvetica Neue", "Helvetica", sans-serif;
  font-size: 16px;
}
.profile-page .profile-summary .sub-sub-title {
  color: #666;
  font-family: "Roboto", "Helvetica Neue", "Helvetica", sans-serif;
  font-size: 16px;
}
/* Tooltip - source: https://codepen.io/cristina-silva/pen/XXOpga */
.tooltip-toggle {
  cursor: pointer;
  position: relative;
  line-height: normal;
}
.tooltip-toggle svg {
  height: 18px;
  width: 18px;
}
/*Tooltip text container*/
.three-dots-button.tooltip-toggle::before {
  /* make the tooltip appear on right. % is an estimate that works most of the time */
  top: 0;
  transform: translateY(-35%);
  left: 30px;
  color: #999;
  text-align: left;
}
.interface-hebrew .three-dots-button.tooltip-toggle::before {
  left: unset;
  right: 30px;
  text-align: right;
}
.tooltip-toggle::before {
  color: #000;
  font-family: "Roboto", "Helvetica Neue", "Helvetica", sans-serif;
  font-size: 13px;
  opacity: 0;
  pointer-events: none;
  text-align: center;
  position: absolute;
  top: 30px;
  left: -70px;
  padding: 10px;
  background-color: #fff;
  box-shadow: 0 1px 3px rgba(0,0,0,.2);
  border-radius: 5px;
  content: attr(aria-label);
  text-transform: none;
  transition: all 0.5s ease;
  width: 140px;
  z-index: 1;
}
/*Triggering the transition*/
.tooltip-toggle:hover::before, .tooltip-toggle:hover::after {
  opacity: 1;
  transition: all 0.75s ease;
}
.largeFollowButton {
  display: inline-block;
  padding: 7px;
  height: 16px;
  width: 59px;
  text-align: center;
  cursor: pointer;
  background: #18345d;
  color: #fff;
  border-radius: 8px;
  box-shadow: 1px 1px 1px #ccc;
  border: 1px solid #ccc;
}
.largeFollowButton.following {
  background: #fff;
}
.profile-page .largeFollowButton.following .int-en,
.profile-page .largeFollowButton.following .int-he {
  color: black;
}
.largeFollowButton.following span {
  color: #666;
}
.smallFollowButton {
  height: 18px;
  line-height: 18px;
  width: 68px;
  text-align: center;
  cursor: pointer;
  background: #fff;
  border: 1px solid #ccc;
  border-radius: 4px;
  margin-inline-start: 15px;
  display: none;
  letter-spacing: normal;
}
.smallFollowButton.smallText span {
  color: #666;
}
body .homeFeedWrapper {
  background-color: white;
}
body .homeFeedWrapper .content {
  padding: 0;
}
.homeFeedWrapper #homeCover {
  height: 240px;
  padding: 50px 0;
  background-color: #ADA99B;
  box-sizing: border-box;
  text-align: center;
  overflow: hidden;
  position: relative;
  left: -20px;
  width: calc(100% + 20px);
}
.interface-hebrew .homeFeedWrapper #homeCover {
  left: auto;
}
.homeFeedWrapper #homeVideo {
  position: absolute;
  top: -90px;
  left: 0;
  width: 100%;
  min-width: 1200px;
  z-index: 0;
}
.homeFeedWrapper #homeCover h1.featureTitle {
  color: white;
  margin-bottom: 20px;
  position: relative;
}
.homeFeedWrapper #homeCover h1.featureTitle .int-en,
.homeFeedWrapper #homeCover h1.featureTitle .int-he {
  color: white;
}
.homeFeedWrapper #homeCover h1.featureTitle .int-en {
  font-size: 36px;
}
.homeFeedWrapper #homeCover h1.featureTitle .int-he {
  font-size: 44px;
}
.homeFeedWrapper #homeCover .sub {
  color: white;
  font-size: 16px;
  margin: 0;
  position: relative;
}
.homeFeedWrapper #homeCover .sub a {
  font-size: 16px;
}
.homeFeedWrapper #homeCover .sub .int-en {
}
.homeFeedWrapper #homeCover a {
  color: white;
  font-style: normal;
  position: relative;
}
.columnLayout {
  display: flex;
  flex-direction: row;
}
.sideColumn {
  flex: 0 0 320px;
  max-width: 40%;
  background-color: #FBFBFA;
  padding: 60px 50px;
}
@media (max-width: 540px) {
  .topicPanel .columnLayout {
    flex-direction: column;
  }
  .topicPanel .sideColumn {
    padding: 20px 25px 0 25px;
    max-width: 100%;
    align-self: stretch;
    border: 0;
    margin: 0;
  }
}
.sideColumn .section {
  margin-bottom: 70px;
}
.sideColumn .section h2 {
  text-transform: none;
  font-size: 24px;
  letter-spacing: normal;
  text-align: inherit;
  margin: 0 0 30px 0;
}
.sideColumn .section h2 .int-en {
  text-align: left;
}
.sideColumn .section h2 .int-he {
  text-align: right;
}
.sideColumn .section .description {
  margin-bottom: 25px;
}
.sideColumn .button img {
  width: 16px;
  height: 16px;
  margin: 0 5px;
  position: relative;
  top: 2px;
  filter: invert(1);
}
.sideColumn .button.white img {
  filter: none;
  opacity: .4;
}
.sideColumn .button .fa {
  opacity: .4;
  margin: 0 5px;
}
.sideColumn .inlineButtonBox {
  display: flex;
  justify-content: space-between;
}
.sideColumn .inlineButtonBox a {
  flex: 1;
}
.sideColumn .inlineButtonBox a .button {
  width: 100%;
}
.sideColumn #homeLearn .refLink {
  display: block;
  height: 56px;
  line-height: 56px;
  border-top: 4px solid;
  color: #000;
  font-size: 20px;
}
.sideColumn #homeLearn .refLink .int-en {
  font-family: "adobe-garamond-pro", "Crimson Text", Georgia, serif;
  text-transform: uppercase;
}
.sideColumn .button {
  letter-spacing: 0;
}
.sideColumn h2 {
  font-weight: 400;
}
.sideColumn .sideCatLink .int-he {
  font-family: "Taamey Frank", "adobe-garamond-pro", "Crimson Text", Georgia, "Times New Roman", serif;
  font-size: 22px;
  font-weight: normal;
  text-transform: uppercase;
  letter-spacing: 0.05em;
  color: #333;
}
.sideColumn .newsletterInput {
  height: 53px;
}
.sideColumn .newsletterSignUpBox img {
    height: 23px;
    width: 23px;
    opacity: 0.35;
    position: absolute;
    top: 15px;
    right: 17px;
}
.interface-hebrew .sideColumn .newsletterSignUpBox img {
  right: auto;
  left: 17px;
  transform: scale(-1, 1);
}
.sideColumn .newsletterInput, .sideColumn .newsletterInput::placeholder {
  width: 100%;
  box-sizing: border-box;
  font-size: 16px;
  font-weight: normal;
  font-style: normal;
  color: #000;
}
.interface-english .sideColumn .newsletterInput, .interface-english .sideColumn .newsletterInput::placeholder  {
  font-family: "Roboto", "Helvetica Neue", "Helvetica", sans-serif;
}
.interface-hebrew .sideColumn .newsletterInput, .interface-hebrew .sideColumn .newsletterInput::placeholder   {
  font-family: "Heebo", sans-serif;
}
.sideColumn #homeSocialButtons {
  margin-top: 15px;
}
.sideColumn #homeSocialButtons .fa {
  font-size: 18px;
  color: white;
  background-color: #aaa;
  display: inline-block;
  height: 30px;
  width: 30px;
  line-height: 30px;
  text-align: center;
  border-radius: 15px;
  margin-right: 5px;
}
.interface-hebrew .sideColumn #homeSocialButtons .fa {
  margin: 0 0 0 5px;
}
.sideColumn #homeSocialButtons .fa:hover {
  text-decoration: none;
  background-color: #999;
}
.sideColumn #homeFeedback {
  background-color: #EDEDED;
  margin: 0 -50px;
  padding: 30px 50px;
  position: -webkit-sticky; /* Safari */
  position: sticky;
  top: 0;
}
.sideColumn #homeFeedback .button {
  margin-bottom: 10px;
}
.sideColumn .feedbackBoxOverlay.open {
  position: fixed;
  width: 100%;
  height: 100%;
  top: 0;
  left: 0;
  display: flex;
  align-items: center;
  justify-content: center;
  background-color: #FBFBFA;
}
.sideColumn .feedbackBoxOverlay.open .feedbackBox {
  width: 470px;
}
.mainColumn {
  margin: 0 45px 0 30px;
}
.homeFeedWrapper .mainColumn {
  background-color: white;
}
.interface-hebrew .mainColumn {
  margin: 0 30px 0 45px;
}
.storyFeedInner,
.interface-hebrew .storyFeedInner {
  width: 760px;
  margin: 0 auto;
  padding-top: 60px;
  max-width: 100%;
  box-sizing: border-box;
}
.storyByLine:hover .smallFollowButton,
.authorName:hover .smallFollowButton {
  display: inline-block;
}
.bilingual .homeFeedWrapper span.he,
.bilingual .readerNavMenu.topicPanel .he {
  display: block;
  padding-bottom: 10px;
}
.mainColumn .story {
  padding: 0 0 60px 0;
}
.mainColumn .story .storyTitleBlock {
  clear: both;
}
.mainColumn .story .storyTitleBlock {
  text-align: start;
}
.colorBarBox {
  clear: both;
}
.interface-english .colorBarBox  {
  border-left: 4px solid transparent;
  padding-left: 30px;
}
.interface-hebrew .colorBarBox  {
  border-right: 4px solid transparent;
  padding-right: 30px;
}
.interface-english .citationLine,
.interface-english .learnMoreLink {
  padding-left: 34px;
}
.interface-hebrew .citationLine,
.interface-hebrew .learnMoreLink {
  padding-right: 34px;
}
.storyTextListItem {
  padding-bottom: 18px;
}
.storyTextListItem:last-child {
  padding-bottom: 0;
}
.mainColumn .saveButton {
  align-self: flex-start;
}
.mainColumn .saveLine.storyTitleWrapper .saveButton,
.mainColumn .story.publishSheetStory .saveLine .saveButton  {
  margin-top: 13px;
}
.mainColumn .story.publishSheetStory .storyTitle {
  padding-bottom: 10px;
}
.mainColumn .story .storyTitle {
  padding: 5px 0 15px;
}
.topicPanel .mainColumn .story .storyTitle {
  padding: 0;
}
.mainColumn .story .storySubTitle {
  padding-bottom: 10px;
}
.mainColumn .story .storySubTitle .int-en,
.mainColumn .story .storySubTitle .int-he {
  color: #666;
}
img.smallProfileImage {
  height: 40px;
  width: 40px;
  margin: 0;
  border-radius: 20px;
}
.mainColumn .story img.mediumProfileImage {
  height: 64px;
  width: 64px;
  margin: 0;
  border-radius: 32px;
}
.interface-english .mainColumn .story .storyTypeBlock {
  float: left;
}
.interface-hebrew .mainColumn .story .storyTypeBlock {
  float: right;
}
.interface-english .mainColumn .story .topTailBlock {
  float: right;
}
.interface-hebrew .mainColumn .story .topTailBlock {
  float: left;
}
.interface-english .mainColumn .story .mediumProfileImage {
  float: right;
}
.interface-hebrew .mainColumn .story .mediumProfileImage {
  float: left;
}
.story .storyBody {
  clear: both;
  margin: 10px 0;
  text-align: justify;
}
.story .contentText .en {
  line-height: 1.6;
}
.story .contentText .he {
  font-size: 22px;
  line-height: 1.6;
}
.story .storySheetList {
  clear: both;
}
.story .storySheetListItem {
  padding-bottom: 20px;
}
.story .storySheetListItem:last-child {
  padding-bottom: 0;
}
.story .storySheetList .sheetTitle {
  padding-bottom: 10px;
}
.story .storySheetList .pageTitle span {
  font-size: 20px;
}
.story .saveLine {
  display: flex;
  align-items: center;
  clear: both;
}
.story .saveLine .beforeSave {
  width: 100%;
}
.interface-hebrew .story .saveLine .beforeSave {
  padding-left: 10px;
}
.interface-english .story .saveLine .beforeSave {
  padding-right: 10px;
}
.story .saveLine .saveButton {
  align-self: center;
  padding-bottom: 10px;
}
.story .citationLine.contentText .int-en,
.story .citationLine.contentText .int-he {
  color: #999;
}
.story .authorText {
  display: inline-block;
  padding: 0 10px;
  line-height: 22px;
  width: 100%;
  letter-spacing: 2px;
}
.authorByLine {
  display: flex;
}
.authorByLine .authorByLineText {
  letter-spacing: 2px;
  padding: 0 10px;
  line-height: 22px;
  margin-top: -1px;
  display: flex;
  justify-content: center;
  flex-direction: column;
}
.authorByLine .authorOrganization,
.authorByLine .authorName {
  display: block;
}
.saveLine .authorByLine + .saveButton {
  position: relative;
  bottom: 12px;
}
.systemText.authorOrganization span {
  color: #999;
}
.mainColumn a:not(.button) {
  color: #000;
}
.storyBody a {
  text-decoration: underline;
}
.storyEditBar {
  padding-bottom: 30px;
}
.storyEditorTag {
  display: inline-block;
  float: right;
}
.storyEditorTag.mustHave {
  color: #66aa66;
  padding: 0 10px;
}
.storyEditorTag.cantHave {
  color: #aa6666;
}
.learnMoreLink a {
  text-decoration: none;
  color:  #999;
}
.segment .queryTextHighlight {
  background-color: #D2DCFF;
  padding-left: 2px;
  padding-right: 2px;
}
body .homeFeedWrapper.userStats {
  font-family: "Roboto", "Helvetica Neue", "Helvetica", sans-serif;
  background-color: #faf9f9;
}
.collectionsModalBox {
  position: fixed;
  width: 100%;
  height: 100%;
  top: 0;
  left: 0;
  z-index: 1002;
  display: flex;
  align-items: center;
  justify-content: center;
}
.collectionsModalBox .collectionsWidget {
  width: 340px;
  box-shadow: 0 1px 8px rgba(0,0,0,.2);
}
.collectionsWidget {
  background-color: white;
  border-radius: 8px;
  z-index: 1;
}
.collectionsWidgetTop {
  display: flex;
  padding: 15px 20px;
  border-bottom: 1px solid #DDD;
  text-align: start;
}
.collectionsWidgetTitle {
  flex-grow: 1;
  font-size: 22px;
  vertical-align: middle;
  display: block;
  color: #666;
}
.collectionsWidgetClose {
  font-size: 40px;
  color: #CCC;
  line-height: 14px;
  cursor: pointer;
}
.collectionsWidgetList {
  height: 180px;
  padding: 0px 20px;
  overflow-y: scroll;
  border-bottom: 1px solid #EDEDEC;
}
.collectionsWidgetList .checkmarkLabel {
  display: block;
  letter-spacing: 1.1px;
  font-size: 18px;
  margin: 20px 0;
  text-align:  start;
}
.collectionsWidgetList .emptyMessage {
  display: block;
  color: #666;
  padding: 20px 0px;
  line-height: 1.5;
  text-align: start;
}
.collectionsWidgetCreate,
.collectionsWidgetDone {
  display: flex;
  padding: 0px 20px;
}
.collectionsWidgetCreate {
  border-bottom: 1px solid #ccc;
  display: flex;
  align-items: center;
}
.collectionsWidgetPlus {
  color: #666;
  font-size: 25px;
  margin-inline-end: 13px;
  margin-top: -5px;
}
.collectionsWidget .collectionsWidgetCreateInputBox {
  flex: 1;
  margin-inline-end: 10px;
}
.collectionsWidget input.collectionsWidgetCreateInput {
  height: 50px;
  border: none;
  font-size: 18px;
  color: black;
  width: 100%;
  box-sizing: border-box;
}
.collectionsWidget input.collectionsWidgetCreateInput::placeholder {
  font-style: normal;
  color: #666;
}
.interface-hebrew .collectionsWidget input.collectionsWidgetCreateInput::placeholder {
  font-family: "Heebo", sans-serif;
}
.userStats h1 {
  text-align: center;
  font-weight: normal;
  font-family: "adobe-garamond-pro", "Crimson Text", Georgia, serif;
  font-size: 30px;
  padding: 60px 0 30px;
  margin: 0;
}
.userStats h2 {
  text-transform: none;
  padding: 40px 0 30px;
  font-size: 21px;
  color: #888;
}
.userStats .statcardRow {
  display: flex;
  justify-content: space-around;
}
.userStats .statcardRow .statcard {
  background-color: #fff;
  height: 190px;
  width: 32%;
  box-shadow: 0 1px 3px rgba(0,0,0,0.2);
  border-radius: 5px;
  display: flex;
  flex-direction: column;
  justify-content: center;
}
.userStats .statcardRow .statcard img {
  opacity: 0.3;
  height: 60px;
  width: 60px;
  margin: 0 auto 20px;
}
.userStats .statcardRow .statcard .statcardValue {
  font-size: 24px;
  text-align: center;
}
.userStats .statcardRow .statcard .statcardLabel {
  font-size: 21px;
  padding-top: 5px;
  text-align: center;
  color: #aaa;
}
.userStats .chartRow {
  display: flex;
  justify-content: space-between;
}
.userStats .chartRow.centered {
  justify-content: space-around;
}
.userStats .statHeader {
  padding-top: 40px;
  text-align: center;
}
.userStats .statHeader span {
  color: #666;
  letter-spacing: 0.7px;
  line-height: 23px;
}
.userStats .chartRow .chartWrapper {
  font: 11px sans-serif;
  padding: 0;
}
.bilingual .userStats .blockLink .he,
.english .userStats .blockLink .he {
  display: none;
}
.hebrew .userStats .blockLink .en {
  display: none;
}
.bilingual .userStats .blockLink .en,
.english .userStats .blockLink .en {
  font-family: "adobe-garamond-pro", "Crimson Text", Georgia, serif;
}
.hebrew .userStats .blockLink .he {
  font-family: "Taamey Frank", "adobe-garamond-pro", "Crimson Text", Georgia, "Times New Roman", serif;
}
.userStatModeChooser {
  padding: 0;
  display:  flex;
  justify-content: center;
  width: 240px;
  margin: 0 auto;
  background: white;
  border-radius: 5px;
  box-shadow: 0 1px 3px rgba(0,0,0,0.2);
}
.userStatModeButton {
  background-color: #fff;
  color: #666;
  border-radius: 5px;
  height: 50px;
  width: 120px;
  text-align: center;
  vertical-align: center;
  cursor: pointer;
  font-size: 16px;
}
.userStatModeButton.active {
  background-color: #19365d;
  color: #fff;
}
.userStatModeButton span {
  display: block;
  margin: 15px 0;
}
.userStats .blockLink {
  height: 100%;
  display: flex;
  align-items: center;
  justify-content: center;
}
.userStats .yourPopularSheetsBlock > div {
  padding: 10px 0;
}
.userStats .chartLabel {
  text-align: center;
  padding-top: 8px;
}
a.topicLexiconTitle.contentText {
  color: black;
}
.editorToolbar {
  position:fixed;
  top: 0;
  left: 0;
  z-index: 100000;
}
#sheetEditToggle {
  padding-top: 0;
  padding-bottom: 0;
  padding-inline-end: 8px;
  padding-inline-start: 0;
  margin-top: 15px;
  margin-inline-end: 0;
  margin-bottom: 0;
  margin-inline-start: -70px;
  width: 70px;
  height: 30px;
  background: #fff;
  border: #ccc solid 1px;
  color: #666;
  font-family: "Roboto", "Helvetica Neue", "Helvetica", sans-serif;
  font-size: 13px;
  box-sizing: border-box;
  border-radius: 6px;
  visibility: hidden;
}
#sheetEditToggle img {
  height: 13px;
  margin-top: 0;
  margin-bottom: 0;
  margin-inline-start: 0;
  margin-inline-end: 5px;
  top: 2px;
  position: relative;
  filter: invert(67%) sepia(32%) saturate(0%) hue-rotate(54deg) brightness(85%) contrast(91%); /* #999 */
}
#sheetEditToggle i {
  margin: 5px;
}
.hoverMenu {
  padding: 8px 10px 6px;
  position: absolute;
  z-index: 1;
  top: -10000px;
  left: -10000px;
  margin-top: -6px;
  opacity: 0;
  background-color: #fafafa;
  border-radius: 4px;
  transition: opacity 0.75s;
  box-shadow: 0 1px 3px rgba(0,0,0,0.2);
}
.markButton {
  padding: 10px;
}
.markButton i {
  color: #737373
}
.markButton i.active {
  color: #000;
}
.editorHoverBox {
  position: fixed;
  top: 120px;
  background-color: #ccc;
  padding: 3px;
  font-size: 12px;
}
.inlineTextRef {
    color: #4B71B7
}
.headerWithButtons {
  display: flex;
  align-items: center;
  margin-bottom: 60px;
}
.headerWithButtons h1,
.static .headerWithButtons h1 {
  margin: 0;
}
.headerWithButtons .start,
.headerWithButtons .end {
  flex: 1;
}
.headerWithButtons .start {
  text-align: start;
}
.headerWithButtons .end {
  text-align: end;
}
@media screen and (max-width: 700px) {
  .headerWithButtons {
    display: flex;
    flex-direction: column;
    justify-content: center;
  }
  .headerWithButtons h1 {
    margin-bottom: 20px;
  }
  .headerWithButtons .start,
  .headerWithButtons .end {
    text-align: center;
  }
}
#homepagePreviewControls {
  position: fixed;
  width: 349px;
  bottom: 0;
  right: 0;
  color: white;
  z-index: 9999;
  background-color: #18345D;
  padding: 20px;
  line-height: 1.6;
  text-align: center;
  border: 1px solid #ccc;
}
.interface-hebrew #homepagePreviewControls {
  right: auto;
  left: 0;
}
#homepagePreviewControls a.date {
  display: block;
  font-size: 22px;
}
#homepagePreviewControls a {
  margin-inline-end: 10px;
}
#homepagePreviewControls a:hover {
  color: inherit;
}
/* Customize checkmark inputs */
.checkmarkLabel {
  display: block;
  position: relative;
  padding-inline-start: 28px;
  cursor: pointer;
  user-select: none;
}
/* Hide the browser's default checkbox */
.checkmarkLabel input {
  position: absolute;
  opacity: 0;
  cursor: pointer;
  height: 0;
  width: 0;
}
/* Create a custom checkbox */
.checkmark {
  position: absolute;
  top: 3px;
  left: 0;
  height: 13px;
  width: 13px;
  background-color: white;
  border: 1px solid #CCC;
  border-radius: 3px;
}
.interface-hebrew .checkmark {
  left: auto;
  right: 0;
}
/* On mouse-over, add a grey background color */
.checkmarkLabel:hover input ~ .checkmark {
  background-color: #EEE;
}
/* Create the checkmark/indicator (hidden when not checked) */
.checkmark:after {
  content: "";
  position: absolute;
  display: none;
}
/* Show the checkmark when checked */
.checkmarkLabel input:checked ~ .checkmark:after {
  display: block;
}
/* Style the checkmark/indicator */
.checkmarkLabel .checkmark:after {
  left: 4px;
  top: 1px;
  width: 3px;
  height: 6px;
  border: solid #666;
  border-width: 0 2px 2px 0;
  -webkit-transform: rotate(45deg);
  -ms-transform: rotate(45deg);
  transform: rotate(45deg);
}
#history-disabled-msg {
  text-align: center;
}
/* start css code for loading bezel */
.sourceLoader {
  margin-left: -34px;
  top: 15px;
  font-size: 4px;
  width: 1em;
  height: 1em;
  border-radius: 50%;
  position: relative;
  text-indent: -9999em;
  -webkit-animation: load5 1.1s infinite ease;
  animation: load5 1.1s infinite ease;
  -webkit-transform: translateZ(0);
  -ms-transform: translateZ(0);
  transform: translateZ(0);
}
@-webkit-keyframes load5 {
0%,100%{box-shadow:0 -2.6em 0 0 #ffffff,1.8em -1.8em 0 0 rgba(0,0,0,0.2),2.5em 0 0 0 rgba(0,0,0,0.2),1.75em 1.75em 0 0 rgba(0,0,0,0.2),0 2.5em 0 0 rgba(0,0,0,0.2),-1.8em 1.8em 0 0 rgba(0,0,0,0.2),-2.6em 0 0 0 rgba(0,0,0,0.5),-1.8em -1.8em 0 0 rgba(0,0,0,0.7)}
12.5%{box-shadow:0 -2.6em 0 0 rgba(0,0,0,0.7),1.8em -1.8em 0 0 #ffffff,2.5em 0 0 0 rgba(0,0,0,0.2),1.75em 1.75em 0 0 rgba(0,0,0,0.2),0 2.5em 0 0 rgba(0,0,0,0.2),-1.8em 1.8em 0 0 rgba(0,0,0,0.2),-2.6em 0 0 0 rgba(0,0,0,0.2),-1.8em -1.8em 0 0 rgba(0,0,0,0.5)}
25%{box-shadow:0 -2.6em 0 0 rgba(0,0,0,0.5),1.8em -1.8em 0 0 rgba(0,0,0,0.7),2.5em 0 0 0 #ffffff,1.75em 1.75em 0 0 rgba(0,0,0,0.2),0 2.5em 0 0 rgba(0,0,0,0.2),-1.8em 1.8em 0 0 rgba(0,0,0,0.2),-2.6em 0 0 0 rgba(0,0,0,0.2),-1.8em -1.8em 0 0 rgba(0,0,0,0.2)}
37.5%{box-shadow:0 -2.6em 0 0 rgba(0,0,0,0.2),1.8em -1.8em 0 0 rgba(0,0,0,0.5),2.5em 0 0 0 rgba(0,0,0,0.7),1.75em 1.75em 0 0 #ffffff,0 2.5em 0 0 rgba(0,0,0,0.2),-1.8em 1.8em 0 0 rgba(0,0,0,0.2),-2.6em 0 0 0 rgba(0,0,0,0.2),-1.8em -1.8em 0 0 rgba(0,0,0,0.2)}
50%{box-shadow:0 -2.6em 0 0 rgba(0,0,0,0.2),1.8em -1.8em 0 0 rgba(0,0,0,0.2),2.5em 0 0 0 rgba(0,0,0,0.5),1.75em 1.75em 0 0 rgba(0,0,0,0.7),0 2.5em 0 0 #ffffff,-1.8em 1.8em 0 0 rgba(0,0,0,0.2),-2.6em 0 0 0 rgba(0,0,0,0.2),-1.8em -1.8em 0 0 rgba(0,0,0,0.2)}
62.5%{box-shadow:0 -2.6em 0 0 rgba(0,0,0,0.2),1.8em -1.8em 0 0 rgba(0,0,0,0.2),2.5em 0 0 0 rgba(0,0,0,0.2),1.75em 1.75em 0 0 rgba(0,0,0,0.5),0 2.5em 0 0 rgba(0,0,0,0.7),-1.8em 1.8em 0 0 #ffffff,-2.6em 0 0 0 rgba(0,0,0,0.2),-1.8em -1.8em 0 0 rgba(0,0,0,0.2)}
75%{box-shadow:0 -2.6em 0 0 rgba(0,0,0,0.2),1.8em -1.8em 0 0 rgba(0,0,0,0.2),2.5em 0 0 0 rgba(0,0,0,0.2),1.75em 1.75em 0 0 rgba(0,0,0,0.2),0 2.5em 0 0 rgba(0,0,0,0.5),-1.8em 1.8em 0 0 rgba(0,0,0,0.7),-2.6em 0 0 0 #ffffff,-1.8em -1.8em 0 0 rgba(0,0,0,0.2)}
87.5%{box-shadow:0 -2.6em 0 0 rgba(0,0,0,0.2),1.8em -1.8em 0 0 rgba(0,0,0,0.2),2.5em 0 0 0 rgba(0,0,0,0.2),1.75em 1.75em 0 0 rgba(0,0,0,0.2),0 2.5em 0 0 rgba(0,0,0,0.2),-1.8em 1.8em 0 0 rgba(0,0,0,0.5),-2.6em 0 0 0 rgba(0,0,0,0.7),-1.8em -1.8em 0 0 #fff}
}
@keyframes load5 {
0%,100%{box-shadow:0 -2.6em 0 0 #ffffff,1.8em -1.8em 0 0 rgba(0,0,0,0.2),2.5em 0 0 0 rgba(0,0,0,0.2),1.75em 1.75em 0 0 rgba(0,0,0,0.2),0 2.5em 0 0 rgba(0,0,0,0.2),-1.8em 1.8em 0 0 rgba(0,0,0,0.2),-2.6em 0 0 0 rgba(0,0,0,0.5),-1.8em -1.8em 0 0 rgba(0,0,0,0.7)}
12.5%{box-shadow:0 -2.6em 0 0 rgba(0,0,0,0.7),1.8em -1.8em 0 0 #ffffff,2.5em 0 0 0 rgba(0,0,0,0.2),1.75em 1.75em 0 0 rgba(0,0,0,0.2),0 2.5em 0 0 rgba(0,0,0,0.2),-1.8em 1.8em 0 0 rgba(0,0,0,0.2),-2.6em 0 0 0 rgba(0,0,0,0.2),-1.8em -1.8em 0 0 rgba(0,0,0,0.5)}
25%{box-shadow:0 -2.6em 0 0 rgba(0,0,0,0.5),1.8em -1.8em 0 0 rgba(0,0,0,0.7),2.5em 0 0 0 #ffffff,1.75em 1.75em 0 0 rgba(0,0,0,0.2),0 2.5em 0 0 rgba(0,0,0,0.2),-1.8em 1.8em 0 0 rgba(0,0,0,0.2),-2.6em 0 0 0 rgba(0,0,0,0.2),-1.8em -1.8em 0 0 rgba(0,0,0,0.2)}
37.5%{box-shadow:0 -2.6em 0 0 rgba(0,0,0,0.2),1.8em -1.8em 0 0 rgba(0,0,0,0.5),2.5em 0 0 0 rgba(0,0,0,0.7),1.75em 1.75em 0 0 #ffffff,0 2.5em 0 0 rgba(0,0,0,0.2),-1.8em 1.8em 0 0 rgba(0,0,0,0.2),-2.6em 0 0 0 rgba(0,0,0,0.2),-1.8em -1.8em 0 0 rgba(0,0,0,0.2)}
50%{box-shadow:0 -2.6em 0 0 rgba(0,0,0,0.2),1.8em -1.8em 0 0 rgba(0,0,0,0.2),2.5em 0 0 0 rgba(0,0,0,0.5),1.75em 1.75em 0 0 rgba(0,0,0,0.7),0 2.5em 0 0 #ffffff,-1.8em 1.8em 0 0 rgba(0,0,0,0.2),-2.6em 0 0 0 rgba(0,0,0,0.2),-1.8em -1.8em 0 0 rgba(0,0,0,0.2)}
62.5%{box-shadow:0 -2.6em 0 0 rgba(0,0,0,0.2),1.8em -1.8em 0 0 rgba(0,0,0,0.2),2.5em 0 0 0 rgba(0,0,0,0.2),1.75em 1.75em 0 0 rgba(0,0,0,0.5),0 2.5em 0 0 rgba(0,0,0,0.7),-1.8em 1.8em 0 0 #ffffff,-2.6em 0 0 0 rgba(0,0,0,0.2),-1.8em -1.8em 0 0 rgba(0,0,0,0.2)}
75%{box-shadow:0 -2.6em 0 0 rgba(0,0,0,0.2),1.8em -1.8em 0 0 rgba(0,0,0,0.2),2.5em 0 0 0 rgba(0,0,0,0.2),1.75em 1.75em 0 0 rgba(0,0,0,0.2),0 2.5em 0 0 rgba(0,0,0,0.5),-1.8em 1.8em 0 0 rgba(0,0,0,0.7),-2.6em 0 0 0 #ffffff,-1.8em -1.8em 0 0 rgba(0,0,0,0.2)}
87.5%{box-shadow:0 -2.6em 0 0 rgba(0,0,0,0.2),1.8em -1.8em 0 0 rgba(0,0,0,0.2),2.5em 0 0 0 rgba(0,0,0,0.2),1.75em 1.75em 0 0 rgba(0,0,0,0.2),0 2.5em 0 0 rgba(0,0,0,0.2),-1.8em 1.8em 0 0 rgba(0,0,0,0.5),-2.6em 0 0 0 rgba(0,0,0,0.7),-1.8em -1.8em 0 0 #fff}
}
/* end css code for loading bezel */<|MERGE_RESOLUTION|>--- conflicted
+++ resolved
@@ -6116,21 +6116,12 @@
   margin: 0 2px 6px 2px;
   cursor: pointer;
   font-size: 16px;
-<<<<<<< HEAD
-  font-family: "Roboto", "Helvetica Neue", "Helvetica", sans-serif;
-  box-sizing: border-box;
-  line-height: 19px;
-  text-align: center;
-  border: none;
-  width: fit-content;
-=======
   letter-spacing: 0.1em;
   box-sizing: border-box;
   line-height: 19px;
   text-align: center;
   --english-font: var(--english-sans-serif-font-family);
   --hebrew-font: var(--hebrew-sans-serif-font-family);
->>>>>>> 925f1d61
 }
 a.button {
   color: white;
