--- conflicted
+++ resolved
@@ -4925,15 +4925,10 @@
     padding: 0;
     visibility: hidden;
 }
-<<<<<<< HEAD
-=======
-
->>>>>>> e86933cf
 .topic-landing-search-container .readerNavMenuSearchButton{
   top: 6px;
   padding-inline-start: 11px;
 }
-<<<<<<< HEAD
 .featuredTopic {
   display: flex;
   flex-direction: column;
@@ -4973,8 +4968,6 @@
   width: fit-content;
   padding-bottom: 10px;
 }
-=======
->>>>>>> e86933cf
 .topic-landing-upper-rainbow{
   margin-top: 88px;
   margin-bottom: 43px;
