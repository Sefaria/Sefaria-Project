--- conflicted
+++ resolved
@@ -7203,10 +7203,7 @@
   background-color: var(--lighter-grey);
   white-space: nowrap;
 }
-<<<<<<< HEAD
-=======
-
->>>>>>> 435c7047
+
 .button .buttonIcon {
   margin-inline-end: 7px;
   vertical-align: middle;
@@ -11094,10 +11091,6 @@
 
 }
 
-<<<<<<< HEAD
-=======
-
->>>>>>> 435c7047
 .editTextInfo .static .inner {
   padding: 5px 0 100px;
 }
@@ -11143,14 +11136,11 @@
   line-height: 18.75px;
   padding: 10px;
 }
-<<<<<<< HEAD
-=======
 .button.small.deleteTopic {
   color: var(--dark-grey);
   float: right;
   background-color: var(--lightest-grey);
 }
->>>>>>> 435c7047
 #categoryChooserMenu {
   overflow: hidden;
   background: url("/static/img/arrow-down.png") 640px 20px/10px 10px no-repeat #ffffff;
@@ -11209,10 +11199,6 @@
   margin: 0 0 10px 0;
   max-width: 100%;
 }
-<<<<<<< HEAD
-=======
-
->>>>>>> 435c7047
 .editTextInfo #newIndex #heTitle {
   direction: rtl;
 }
