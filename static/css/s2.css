body {
  padding: 0;
  margin: 0;
  -webkit-text-size-adjust: 100%;
}
*::selection {
  background-color: #D2DCFF;
}
body.sepia {
  background-color: #FBFBFA;
}
body.dark {
  background-color: #333331;
}
body:not(.user-is-tabbing) *:focus {
  outline: none;
}
/*
Style Guide Font Hierarchy
https://github.com/Sefaria/Sefaria-Project/blob/master/static/files/styleguide_with_markup.pdf

font-family: "HebrewInEnglish System Font", "Roboto", "Helvetica Neue", "Helvetica", sans-serif;
font-family: 'HebrewInEnglish Text Font', "adobe-garamond-pro", "Crimson Text", Georgia, "Times New Roman", serif;

font-family: "Heebo", "Roboto", "Helvetica Neue", "Helvetica", sans-serif;
font-family: "Taamey Frank", "adobe-garamond-pro", "Crimson Text", Georgia, "Times New Roman", serif;

*/
.int-he {
  font-family: "Heebo", sans-serif;
  direction: rtl;
  display: flex;
}
.int-he.but-text-is-en {
  font-family: "Roboto", "Helvetica Neue", "Helvetica", sans-serif;
  direction: ltr;
}
.int-en {
  font-family: "Roboto", "Helvetica Neue", "Helvetica", sans-serif;
}
.int-en.but-text-is-he {
  font-family: "Heebo", sans-serif;
  direction: rtl;
}
.featureTitle .int-en {
  font-family: "adobe-garamond-pro", "Crimson Text", Georgia, serif;
  font-size: 50px;
  font-weight: normal;
  color: #000;
}
.pageTitle .int-en,
.pageTitle .int-he.but-text-is-en {
  font-family: "adobe-garamond-pro", "Crimson Text", Georgia, serif;
  font-size: 30px;
  font-weight: normal;
  color: #000;
}
.chapterText .int-en {
  font-family: "adobe-garamond-pro", "Crimson Text", Georgia, serif;
  font-size: 18px;
  font-weight: normal;
  text-transform: uppercase;
  letter-spacing: 0.05em;
  color: #333;
}
.chapterText.lowercase .int-en {
  text-transform: none;
}
.sectionTitleText .int-en {
  font-family: "Roboto", "Helvetica Neue", "Helvetica", sans-serif;
  font-size: 16px;
  font-weight: normal;
  color: #666;
  text-transform: uppercase;
  letter-spacing: 0.1em;
}
.smallText .int-en,
.smallText .int-he.but-text-is-en {
  font-family: "Roboto", "Helvetica Neue", "Helvetica", sans-serif;
  font-size: 13px;
  font-weight: normal;
  color: #999;
}
.systemText .int-en,
.systemText .int-he.but-text-is-en {
  font-family: "Roboto", "Helvetica Neue", "Helvetica", sans-serif;
  font-size: 16px;
  font-weight: normal;
  color: #000;
}
.contentText .int-en,
.contentText .en,
.contentText.en {
  font-family: "adobe-garamond-pro", "Crimson Text", Georgia, serif;
  font-size: 18px;
  font-weight: normal;
  color: #000;
}
.featureTitle .int-he {
  font-family: "Heebo", sans-serif;
  font-size: 40px;
  font-weight: normal;
  color: #000;
}
.pageTitle .int-he,
.pageTitle .int-en.but-text-is-he {
  font-family: "Heebo", sans-serif;
  font-size: 30px;
  font-weight: normal;
  color: #000;
}
.chapterText .int-he {
  font-family: "Taamey Frank", "Times New Roman", serif;
  font-size: 22px;
  font-weight: normal;
  text-transform: uppercase;
  letter-spacing: 0.05em;
  color: #333;
}
.sectionTitleText .int-he {
  font-family: "Heebo", sans-serif;
  font-size: 16px;
  font-weight: normal;
  color: #666;
  text-transform: uppercase;
  letter-spacing: 0.1em;
}
.smallText .int-he,
.smallText .int-en.but-text-is-he {
  font-family: "Heebo", sans-serif;
  font-size: 13px;
  font-weight: normal;
  color: #999;
}
.systemText .int-he,
.systemText .int-en.but-text-is-he {
  font-family: "Heebo", sans-serif;
  font-size: 16px;
  font-weight: normal;
  color: #000;
}
.contentText .int-he,
.contentText .he,
.contentText.he {
  font-family: "Taamey Frank", "Times New Roman", serif;
  font-size: 18px;
  font-weight: normal;
  color: #000;
}
.italics {
  font-style: italic;
}
/* end Style Guide */

@font-face {
  /* Mixed Hebrew - English content text */
  font-family: 'HebrewInEnglish Text Font';
  src: url('/static/fonts/Taamey-Frank/TaameyFrankCLM-Medium.ttf'), local(Georgia), local(serif);
  unicode-range: U+0590-05FF, U+25CC;
}
@font-face {
  /* Mixed Hebrew - English system text */
  font-family: 'HebrewInEnglish System Font';
  src: local('Heebo'), local('Roboto');
  unicode-range: U+0590-05FF;
}
.sans,
.sans .en,
#s2 .sans .en,
.sans .int-en {
  font-family: "Roboto", "Helvetica Neue", "Helvetica", sans-serif;
}
.sans .he,
#s2 .sans .he,
.sans .int-he {
  font-family: "Heebo", sans-serif;
}
#s2 {
  position: fixed;
  top: 0;
  width: 100%;
  height: 100%;
  z-index: 1000;
}
#s2.headerOnly {
  z-index: 1000;
  height: 60px;
}
#readerAppWrap {
  display: flex;
  flex-direction: column;
  width: 100%;
  height: 100%;
}
.nochrome #s2 .headerNavSection,
.nochrome #s2 .headerLinksSection,
.nochrome #footerContainer {
  display: none;
}
#bannerMessage {
  color: white;
  background-color: #4871bf;
  height: 120px;
  box-sizing: border-box;
  padding: 0 36px;
  display: flex;
  transition: .5s;
}
#bannerMessage.hidden {
  height: 0;
}
body.hasBannerMessage {
  transition: padding-top .3s;
  padding-top: 120px;
}
body.hasBannerMessage #s2.headerOnly {
  height: 180px;
}
.interface-hebrew #bannerMessage {
  direction: rtl;
}
#bannerMessageClose {
  position: absolute;
  top: -3px;
  right: 7px;
  color: white;
  opacity: 0.5;
  font-size: 26px;
  cursor: pointer;
}
.interface-hebrew #bannerMessageClose {
  right: auto;
  left: 7px;
}
#bannerMessageContent {
  display: flex;
  flex: 1;
  align-items: center;
  justify-content: space-between;
  color: white;
  max-width: 880px;
  margin: 0 auto;
}
#bannerTextBox {
  flex: 1;
}
#bannerTextBox a {
  color: white;
}
#bannerButtonBox {
  margin-left: 50px;
}
.interface-hebrew #bannerButtonBox {
  margin: 0 50px 0 0;
}
#bannerMessage .mobileOnly {
  display: none;
}
@media (max-width: 540px) {
  #bannerButtonBox {
    margin: 15px 0 0;
  }
  #bannerMessage .mobileOnly {
    display: block;
  }
  #bannerMessage {
    padding: 0 10px;
  }
}
@media (max-width: 375px) {
  #bannerMessage {
    font-size: 13px;
  }
}
.noOverflowX {
  overflow-x: hidden;
}
.readerApp {
  display: flex;
  flex: 1;
  position: relative;
}
.noselect {
  -webkit-touch-callout: none; /* iOS Safari */
    -webkit-user-select: none; /* Safari/Opera */
       -moz-user-select: none; /* Firefox */
        -ms-user-select: none; /* Internet Explorer/Edge */
            user-select: none; /* Non-prefixed version, Chrome */
}
input.noselect {
    -webkit-user-select: auto; /* Safari/Opera -- required for Safari to allow inputs to be accessible. See http://caniuse.com/#feat=user-select-none "Known Issues" for details  TODO Check back to see if bug is fixed in future version */
}
.interface-hebrew .int-en,
.interface-english .int-he {
  display: none;
}
.interface-hebrew #panelWrapBox,
{
  direction: rtl;
}
.interface-english #panelWrapBox,
.readerApp.interface-english .readerPanel {
  direction: ltr;
}
#panelWrapBox {
  position: absolute;
  height: calc(100% - 60px);
  box-sizing: border-box;
}
.multiPanel #panelWrapBox {
  top: 60px;
}
#panelWrapBox.wrapBoxScroll {
  overflow-x: scroll;
  overflow-y: hidden;
}
.singlePanel #panelWrapBox {
  padding-top: 0;
  height: 100%;
  top: 0;
}
.headerInner {
  position: absolute;
  top: 0;
  left: 0;
  width: 100%;
  height: 60px;
  background: white;
  z-index: 1001;
  box-sizing: border-box;
  padding: 0 30px;
  display: flex;
  justify-content: space-between;
  align-items: center;
}
.headerOnly .headerInner, .headerInner.boxShadow {
  box-shadow: 0 1px 3px rgba(0,0,0,0.2);
}
.interface-hebrew .headerInner{
  direction: rtl;
}

.headerInner .headerNavSection{
  display: flex;
  justify-content: flex-start;
}
.headerInner .headerHomeSection{
  position: absolute;
  top: 17px;
  left: 50%;
  margin-left: -46px;
}
.headerInner .headerLinksSection{
  display: flex;
  justify-content: flex-end;
  min-width: 40%;
  align-items: center;
}
.header .header-nav{
  margin-top: 1px;
}
.header .header-links{
  margin-top: 1px;
}
.header .library, .header .home, .header .my-profile, .header .notifications, .header .readerNavMenuSearchButton {
  cursor: pointer;
}
.header .library, .header .my-profile, .header .readerNavMenuSearchButton {
  display: inline-block;
  color: #999;
}
.header .searchBox {
  overflow: hidden;
  display: flex;
  align-items: center;
  padding: 0;
  text-align: inherit;
  margin: 0 17px 0 17px;
  background: #EDEDEC;
  border-radius: 250px;
  width: 140px;
  height: 30px;
}
.header .searchBox.searchFocused {
  width: 240px;
}
.header .searchBox input {
  background-color: transparent; /*for firefox */
}
.header .searchBox input::placeholder {
  font-style: normal;
}
.header .search {
  outline: none;
  border: none;
  box-shadow: none;
  color: black;
  font-size:  18px;
  font-family: "adobe-garamond-pro", "Crimson Text", Georgia, serif;
  margin: 0;
  width: 100px;
}
.header .searchFocused .search {
  width: 160px;
}
.header .search.hebrewSearch {
  font-family: 'HebrewInEnglish Text Font', "adobe-garamond-pro", "Crimson Text", Georgia, serif;
  font-size: 18px;
}
.ui-autocomplete .ui-menu-item.search-override {
  border-top: solid 1px #ccc;
  padding-top: 12px;
}
.ui-autocomplete .ui-menu-item.hebrew-result a {
  direction: rtl;
}
.ui-autocomplete .ui-menu-item.english-result a {
  direction: ltr;
}
.header .home {
  margin-top: 1px;
}
.header .home img {
  vertical-align: middle;
  width: 92px;
}
.header .login:first-child{
  -webkit-margin-end: 0px;
  -moz-margin-end: 0px;
  margin-inline-end: 0px;
}
.header .notifications {
  margin: 0 17px;
}
@media (max-width: 540px) {
  .header .home {
    display: none;
  }
  .header .accountLinks .login {
    margin-left: 16px;
  }
  .header .searchBox input{
    width: 45%;
  }
  .header .login:first-child {
    margin: auto 20px;
  }
  .headerInner .headerNavSection{
    width: 48%;
  }
  img.keyboardInputInitiator{
    display: none;
  }
  .nochrome .header .home {
    display: inline;
  }
}
.header .accountLinks {
  display: flex;
  align-items: center;
  font-size: 16px;
  margin-top: 2px;
  color: #666;
}
.header .accountLinks.anon a:last-child{
  background: #FFFFFF;
  border: 1px solid #EDEDEC;
  box-sizing: border-box;
  border-radius: 6px;
}
.header .interfaceLinks{
  display: block;
  align-items: center;
  margin-top: 2px;
  color: #666;
  cursor: pointer;
  position: relative;
  -webkit-margin-start: 20px;
  -moz-margin-start: 20px;
  margin-inline-start: 20px;
}
.header .interfaceLinks img{
  height: 18px;
  width: 18px;
  vertical-align: middle;
  -webkit-margin-end: 5px;
  -moz-margin-end: 5px;
  margin-inline-end: 5px;
}
.header .interfaceLinks a.interfaceLinks-button::after{
  display: inline-block;
  background-image: url("/static/icons/chevron-down.svg");
  height: 10px;
  width: 10px;
  vertical-align: middle;
  content: "";
}
.header .interfaceLinks .interfaceLinks-menu{
  top: 35px;
  position: absolute;
  z-index: 1;
  position: absolute;
  width: 150px;
  background: #FBFBFA;
  box-shadow: 0px 1px 3px rgba(0, 0, 0, 0.25);
  border-radius: 6px;
  display: none;
}
.header .interfaceLinks .interfaceLinks-menu.open{
  display: block;
}
.interface-english .header .interfaceLinks .interfaceLinks-menu{
  right: 0px;
}
.interface-hebrew .header .interfaceLinks .interfaceLinks-menu{
  left: 0px;
}
.header .interfaceLinks .interfaceLinks-header{
  font-style: normal;
  font-weight: normal;
  font-size: 13px;
  line-height: 18px;
  color: #999999;
  padding: 12px;
  border-bottom: 1px solid #CCCCCC;
}
.interface-english .header .interfaceLinks .interfaceLinks-header{
  font-family: "Roboto", "Helvetica Neue", Helvetica, sans-serif;
}
.interface-hebrew .header .interfaceLinks .interfaceLinks-header{
  font-family: "Heebo", sans-serif;
}
.interfaceLinks-options{
  display: flex;
  flex-direction: column;
  padding: 4px 0;
}
.header .interfaceLinks .interfaceLinks-option{
  display: flex;
  text-decoration: none;
  font-style: normal;
  font-weight: normal;
  font-size: 16px;
  line-height: 23px;
  text-align: right;
  color: #666666;
  font-family: "Roboto", "Heebo", "Helvetica Neue", Ariel, sans-serif;
  padding: 5px;
}
.header .interfaceLinks .interfaceLinks-option::before{
  content: "";
  font-family:FontAwesome;
  color: #999;
  font-weight: normal;
  font-size: 13px;
  font-style: normal;
  padding: 0 15px;
}
.header .interfaceLinks .interfaceLinks-option.active{
  order: -1;
}
.header .interfaceLinks .interfaceLinks-option.active::before{
  content: "\f00c";
  padding: 0 8px;
}
@media screen and (max-width: 700px) {
  .header .interfaceLinks {
    display: none;
  }
  .header .accountLinks .login{
    padding: 5px 5px;
  }
  .header .accountLinks{
    -webkit-margin-end: 0px;
    -moz-margin-end: 0px;
    margin-inline-end: 0px;
  }
  .header .login:first-child{
    margin:auto;
  }
}
.header .my-profile, .header .notifications {
  display: inline-block;
  vertical-align: middle;
}
.header .library, .header .my-profile {
  font-size: 24px;
  line-height: 24px;
}
.header .library .fa {
  position: relative;
  top: 1px;
}
.header .notifications {
  display: inline-block;
  font-family: "Roboto", "Helvetica Neue", Helvetica, sans-serif;
  line-height: 24px;
  height: 24px;
  width: 24px;
  text-align: center;
  border-radius: 50%;
  background-color: #aaa;
  color: white;
  font-size: 16px;
}
.header .notifications.unread {
  background-color: #EFB4B6;
}
.header .login {
  color: #666;
  display: inline-block;
  line-height: 1;
  padding: 8px 15px;
}
.header .login .en {
  font-family: "Roboto", "Helvetica Neue", Helvetica, sans-serif;
}
.header .login .he {
  font-family: "Heebo", sans-serif;
}
.header .testWarning {
  display: inline-block;
  color: white;
  font-family: "Roboto", "Helvetica Neue", Helvetica, sans-serif;
  background-color: #EFB4B6;
  border-radius: 12px;
  font-size: 14px;
  line-height: 1;
  padding: 6px 16px;
  vertical-align: middle;
  height: 14px;
  max-width: 100%;
  white-space: nowrap;
  text-overflow: ellipsis;
  overflow: hidden;
  cursor: pointer;
  margin-right: 15px;
}
.header .testWarning:hover {
  text-decoration: underline;
}
.header .he {
  /* temp, until we support hebrew header */
  display: none;
}
.testMessageBox {
  position: fixed;
  width: 100%;
  height: 100%;
  z-index: 5000;
}
.overlay {
  width: 100%;
  height: 100%;
  background-color: black;
  opacity: 0.3;
  position: fixed;
  z-index: 1001;
}
.sefariaModalBox {
  transition: none;
}
#interruptingMessageBox {
  display: flex;
  justify-content: center;
  align-items: center;
  position: fixed;
  width: 100%;
  height: 100%;
  left: 0;
  right: 0;
  top: 0;
  z-index: 1001;
  opacity: 1;
  transition: opacity .3s ease-in;
}
#interruptingMessageBox.hidden {
  opacity: 0;
}
#interruptingMessageOverlay {
  width: 100%;
  height: 100%;
  background-color: white;
  opacity: 0.7;
  position: absolute;
}
#interruptingMessage {
  max-width: 90%;
  max-height: 90%;
  box-sizing: border-box;
  position: absolute;
  padding: 18px 15px;
  z-index: 1001;
  border: 1px solid #E6E6E6;
  background-color: #FBFBFA;
  text-align: center;
  color: #666;
}
#interruptingMessage.sefariaModalContentBox {
  background-color: #18345D;
  color: white;
  padding: 50px 70px;
  border-color: transparent;
  border-radius: 5px;
}
@media (max-width: 450px) {
  #interruptingMessage.sefariaModalContentBox {
    max-width: 100%;
    max-height: 100%;
    width: 100%;
    height: 100%;
    border-radius: 0;
  }
}
.sefariaModalContent {
  display: flex;
  flex-direction: column;
  align-items: flex-start;
  font-family: "Roboto", "Helvetica Neue", Helvetica, sans-serif;
  font-size: 16px;
  line-height: 1.5;
}
.sefariaModalContent a {
  color: white;
}
.sefariaModalContent h2 {
  font-weight: normal;
  font-family: "adobe-garamond-pro", "Crimson Text", Georgia, serif;
  font-size: 30px;
  margin-bottom: 0px;
}
.sefariaModalInnerContent {
  display: flex;
  flex-direction: column;
  align-items: flex-start;
  margin-bottom: 40px;
}
.sefariaModalInnerContent div, .sefariaModalInnerContent h3{
  display: flex;
  align-items: center;
  text-align: start;
  padding: 10px 0;
}
.sefariaModalContent h3{
  align-items: center;
  text-align: start;
  padding: 10px 0;
  font-family: "Roboto", "Helvetica Neue", Helvetica, sans-serif;
  font-size: 18px;
  line-height: 1.5;
  font-weight: normal;
  margin-bottom: 10px;
  margin-top: 5px;
}
.sefariaModalBottomContent {
  font-size: 16px;
  color: #999;
}
.sefariaModalContent .button {
  width: 100%;
}
.sefariaModalInnerContent img {
  width: 16px;
  height: 16px;
  padding-right: 10px;
}
.readerApp.interface-hebrew .sefariaModalInnerContent img {
  padding-right: 0;
  padding-left: 10px;
}
#interruptingMessageContentBox {
  position: relative;
  border: 1px solid #CCC;
  background-color: white;
}
#interruptingMessageClose.sefariaModalClose {
  color: white;
}
#interruptingMessageClose {
  position: absolute;
  top: 2px;
  right: 12px;
  color: #AAA;
  font-size: 32px;
  cursor: pointer;
}
#interruptingMessageContent {
  padding: 32px 32px 16px 32px;
}
#interruptingMessage h1 {
  font-style: italic;
  font-size: 28px;
  font-weight: normal;
  letter-spacing: 1px;
  text-align: center;
  margin: 0 0 30px;
  color: #333;
}
.interface-hebrew #interruptingMessage h1{
  font-style: normal;
}
.testMessage {
  position: fixed;
  z-index: 5001;
  width: 450px;
  height: 180px;
  margin-top: -90px;
  margin-left: -225px;
  left: 50%;
  top: 50%;
  background-color: #FBFBFA;
  padding: 32px 20px;
  box-sizing: border-box;
  text-align: center;
}
.testMessage .title {
  font-size: 18px;
  line-height: 1.4;
}
.testMessage .button {
  margin-top: 20px;
}
.header .my-profile img {
  height: 24px;
  width: 24px;
  border-radius: 50%;
  display: block;
}
.header .readerNavMenuMenuButton {
  margin: 0 8px 0 6px;
  font-size: 17px;
}
.readerNavMenuSearchButton {
  position: relative;
  margin: 0 10px 0 10px;
  top: -2px;
}
.header .readerNavMenuSearchButton {
  top: 2px;
}
.readerNavTop .readerNavMenuSearchButton {
  top: 0;
}
.readerNavMenuSearchButton img {
  height: 18px;
  width: 18px;
  opacity: 0.4;
}
.header .headerNavContent {
  position: absolute;
  height: 100%;
  width: 100%;
  box-sizing: border-box;
  top: 0;
  padding-top: 60px;
  z-index: 1000;
}
.ui-autocomplete {
  position: absolute;
  background: white;
  list-style-type: none;
  padding: 6px 0;
  box-shadow: 0 1px 3px rgba(0,0,0,.2);
  border-bottom-left-radius: 6px;
  border-bottom-right-radius: 6px;
  z-index: 1000000 !important;
  font-family: 'HebrewInEnglish Text Font', "adobe-garamond-pro", "Crimson Text", Georgia, serif;
}
.header > .ui-autocomplete {
  z-index: 1000 !important;
}
.ui-autocomplete .ui-menu-item {
  display: block;
  padding: 6px 12px;
}
.interface-hebrew .ui-autocomplete .ui-menu-item {
  direction: rtl;
  text-align: right;
}
.ui-autocomplete .ui-menu-item img {
  display: inline-block;
  opacity: .4;
  height: 18px;
  width: 18px;
}
.ui-autocomplete .ui-menu-item a {
  display: inline-block;
  line-height: 21px;
  font-size: 19px;
  color: #000;
  cursor: pointer;
  margin: 0 10px;
  vertical-align: top;
}
.ui-autocomplete .ui-menu-item.ui-state-focus {
  background: #EDEDEC;
}
.ui-helper-hidden-accessible {
  display: none;
}
.interface-hebrew .ui-autocomplete .ui-menu-item a {
  direction: rtl;
  text-align: right;
}
#globalWarningMessage {
  position: fixed;
  width: 100%;
  z-index: 1000;
  text-align: center;
  bottom: 0;
  color: white;
  background-color: #EFB4B6;
  padding: 14px 20px;
  box-sizing: border-box;
  font-family: "Roboto", "Helvetica Neue", Helvetica, sans-serif;
}
#globalWarningMessage .close {
 float: right;
 cursor: pointer;
 font-size: 20px;
}
.multiPanel .readerPanelBox {
  box-sizing: border-box;
}
.readerPanelBox {
  position: absolute;
  height: 100%;
  width: 100%;
  direction:ltr;
}
.readerPanelBox + .readerPanelBox {
  border-left: 1px solid #eee;
}
.readerPanelBox.sidebar {
  border-left: none;
}
.readerPanel {
  position: relative;
  width: 100%;
  height: 100%;
  overflow: hidden;
  background-color: inherit;
  font-family: 'HebrewInEnglish Text Font', "adobe-garamond-pro", "Crimson Text", Georgia, serif;
}
.readerContent {
  width: 100%;
  height: calc(100% - 60px);
  background-color: inherit;
}
.dark .readerContent {
  color: white;
}
.readerContent .readerError {
  padding: 100px 150px;
}
.readerContent .readerError .readerErrorText {
  padding-top: 20px;
  font-size: .8em;
}
.textColumn {
  width: 100%;
  height: 100%;
  overflow-y: scroll;
  overflow-x: hidden;
  -webkit-overflow-scrolling: touch;
  position: relative;
  box-sizing: border-box;
  background-color: inherit;
}
.textColumn .loadingMessage.base,
.sheetsInPanel .loadingMessage {
  margin: 30px 0;
  color: #999;
  text-align: center;
  font-weight: lighter;
  font-style: normal;
  font-family: "Roboto", "Helvetica Neue", Helvetica, sans-serif;
  text-transform: uppercase;
  letter-spacing: 1px;
  /*border-bottom: 4px solid #E6E5E6;*/
  padding: 0 6px 3px;
}
.textColumn .loadingMessage.base.prev {
  margin: 70px 0 30px;
}
.textColumn .loadingMessage.base.next {
  margin: 30px 0 70px;
  height: calc(100% - 128px);  /* The 128px here appears to be the minimum needed to keep a line on the screen when scrolling passes loaded content) */
}
.textColumn .loadingMessage.base.next.final {
}
.he {
  font-size: 122%;
}
.int-he .int-he {
  font-size: inherit;
}
.readerPanel .he {
  font-family: "Taamey Frank", "adobe-garamond-pro", "Crimson Text", Georgia, "Times New Roman", serif;
  direction: rtl;
  text-align: right;
}
.interface-hebrew .readerPanel .en{
  direction: ltr;
}
.interface-hebrew .readerPanel .contentInner,
.interface-hebrew .readerPanel .columnLayout,
.interface-hebrew .readerControls,
.interface-hebrew .readerPanel .textRange,
.interface-hebrew .readerPanel .sheetContent,
.interface-hebrew .readerPanel .readerNavMenu .gridBox,
.interface-hebrew .readerPanel.bilingual .readerNavMenu .gridBox,
.readerPanel.hebrew .readerNavSection,
.readerPanel.hebrew .readerNavMenu .gridBox {
  direction: rtl;
}
.interface-english .readerPanel.hebrew .readerNavMenu .readerTocResources .gridBox {
  direction: ltr;
}
.interface-english .readerPanel .readerNavMenu,
.readerPanel.english .readerNavSection,
.readerPanel.english .readerNavMenu .gridBox{
  direction: ltr;
}
.readerPanel.bilingual .readerNavSection,
.readerPanel.bilingual .readerNavMenu .gridBox {
  direction: ltr;
}
.readerPanel.english .he {
  display: none;
}
.readerPanel.english .he.heOnly{
  display: inline;
  text-align: right;
}
.readerPanel.english .en {
  display: inline;
}
.readerPanel.hebrew .he {
  display: inline;
  text-align: right;
}
.readerPanel.hebrew .he .enInHe {
  font-size: 83%;
}
.enInHe{
  unicode-bidi: isolate;
}
.readerPanel.hebrew .en {
  display: none;
}
.readerPanel.english .heOnly .he,
.readerPanel.bilingual .heOnly .he {
  display: inline;
}
.languageToggle {
  display: inline;
  line-height: 32px;
}
.languageToggle img {
  opacity: 0.4;
  height: 18px;
}
.systemPanel.english .content .he {
  display: none;
}
.systemPanel.hebrew .content .en {
  display: none;
}
.interface-english .systemPanel .content .int-en {
  display: inline;
  font-family: "Roboto", "Helvetica Neue", "Helvetica", sans-serif;
}
.interface-english .systemPanel .content h1 .int-en {
  display: inline;
  font-family: "adobe-garamond-pro", "Crimson Text", Georgia, serif;
}
.interface-hebrew .systemPanel .content .int-he {
  display: inline;
  font-family: "Heebo", sans-serif;
}
.loadingMessage {
  font-size: 14px;
  font-style: italic;
}
.bilingual .loadingMessage .he {
  display: none;
}
.readerPanel.light {
  background-color: white;
}
.readerPanel.sepia {
  background-color: #f7f7f7;
}
.readerPanel.dark {
  background-color: #333331;
}
.readerNavMenu,
.homeFeedWrapper {
  position: absolute;
  display: flex;
  flex-direction: column;
  top: 0;
  left: 0;
  width: 100%;
  height: 100%;
  box-sizing: border-box;
  z-index: 101;
  background-color: #FBFBFA;
}
.readerNavMenu .content,
.homeFeedWrapper .content {
  position: relative;
  box-sizing: border-box;
  padding: 30px 10px 10px;
  flex: 1;
  overflow-y: scroll;
  -webkit-overflow-scrolling: touch;
  font-size: 14px;
}
.multiPanel .readerNavMenu .content {
  padding: 30px 30px 70px 30px;
}
.multiPanel .readerNavMenu .content.hasFooter {
  padding: 30px 0 0 0;
}
.multiPanel .readerNavMenu.noHeader .content,
.multiPanel .homeFeedWrapper.noHeader .content {
  padding-top: 80px;
}
.multiPanel .readerNavMenu.compare .content {
  padding-top: 30px;
}
.readerNavMenu .content .contentInner {
  max-width: 660px;
  margin: 0 auto;
}
.homeFeedWrapper .content .contentInner {
  max-width: none;
}
.homeFeedWrapper.userStats .content .contentInner {
  max-width: 660px;
  margin: 0 auto;
}
.readerNavTop {
  width: 100%;
  background-color: #FBFBFA;
  border-bottom: 1px solid #E2E2E1;
  box-sizing: border-box;
  height: 58px;
  z-index: 1;
  padding: 5px 30px 0 30px;
  vertical-align: middle;
  line-height: 58px;
  display: flex;
  justify-content: space-between;
  align-items: center;
}
.readerNavTop .readerNavTopStart {
  display: flex;
  align-items: center;
  justify-content: flex-start;
}
.singlePanel .readerNavTop {
  padding: 0 10px;
}
.readerNavTop.colorLineOnly {
  height: auto;
  border-bottom: none;
  padding: 0;
}
.readerPanel .readerNavTop h2 {
  margin: 0;
  font-weight: 400;
  color: black;
}
.readerNavTop .readerNavTopCategory .en {
  font-family: "adobe-garamond-pro", "Crimson Text", Georgia, serif;
}
.readerNavTop .readerNavTopCategory .he {
  font-family: "Taamey Frank", "adobe-garamond-pro", "Crimson Text", Georgia, "Times New Roman", serif;
}
.readerNavTop.search {
}
.readerNavMenu .readerSearch {
  margin: 0;
  width: 60%;
  box-sizing: border-box;
  border: none;
  background-color: inherit;
  font-size: 18px;
  font-family: "adobe-garamond-pro", "Crimson Text", Georgia, serif;
  height: 48px;
}
.readerNavMenu .readerSearch:focus {
  outline: 0;
}
.readerNavTop .readerNavMenuSearchButton,
.readerNavTop .readerNavMenuCloseButton,
.readerNavTop .readerNavMenuMenuButton,
.readerNavTop .readerOptions {
  text-align: left;
  box-sizing: border-box;
  color: #999;
  float: left;
  font-size: 20px;
  cursor: pointer;
  display: flex;
  align-items: center;
}
.readerNavMenuCloseButton:hover {
  text-decoration: none;
}
.readerNavTop .readerNavMenuCloseButton {
  display: block;
  font-size: 46px;
  padding: 0;
  margin-top: -6px;
}
.readerNavMenuCloseButton:hover {
  text-decoration: none;
}
.readerNavTop .readerNavMenuSearchButton {
}
.readerNavTop .readerNavMenuCloseButton .fa {
  font-size: 20px;
}
.readerNavTop .readerOptions {
  float: right;
  text-align: right;
  display: flex;
  align-items: center;
  width:27px;
}
.sefariaLogo img {
  width: 110px;
}
.readerNavTop .sefariaLogo img {
  vertical-align: middle;
}
.readerNavTop .searchBox {
  display: flex;
  align-items: center;
  justify-content: flex-start;
}
.readerNavTop .searchBox .readerNavMenuSearchButton {
  margin: 0 5px 0 10px;
}
.interface-hebrew .readerNavTop .searchBox .readerNavMenuSearchButton {
  margin: 0 10px 0 5px;
}
.readerNavTop .searchBox .readerSearch {
  flex: 1;
}
.readerNavMenu h1 {
  text-align: center;
  color: #000;
  height: 70px;
  position: relative;
  font-size: 30px;
  font-weight: lighter;
  letter-spacing: 1px;
  margin: 0 0 10px 0;
}
.readerNavMenu.topicPanel {
  background-color: white;
}
.topicPanel .readings {
  margin-bottom: 40px;
}
.topicPanel .readings .parasha-date {
}
.topicPanel .readings .sectionTitleText {
  margin-top: 15px;
}
.topicPanel .readings .sectionTitleText .int-en,
.topicPanel .readings .sectionTitleText .int-he {
  font-size: 13px;
}
.topicPanel .readings .haftarot {
  display: flex;
  flex-direction: column;
}
.topicPanel .readings .sectionTitleText:first-child {
  margin-top: 20px;
}
.topicPanel .mainColumn {
  padding: 0 0 0 50px;
}
@media (max-width: 450px) {
  .topicPanel .mainColumn,
  .interface-hebrew .topicPanel .mainColumn {
    padding: 0 25px !important;
    margin: 0;
  }
  .topicPanel .filterable-list .filter-sort-wrapper {
    margin-top: 20px;
  }
  .topicPanel .readerNavTop {
    margin: -25px 0 30px -25px;
    width: 115%;
  }
}
.interface-hebrew .topicPanel .mainColumn {
  padding: 0 50px 0 0;
}
.topicPanel .sideColumn {
  padding: 0 50px;
  background-color: #FBFBFA;
  /* HACK: add grey background beyond bounding box of sidebar by utilizing negative margins! */
  border-top: 80px solid #FBFBFA;
  border-bottom: 120px solid #FBFBFA;
  margin: -80px 0 -120px 0;
}
.topicPanel h1 {
  text-align: unset;
  margin-bottom: 10px;
  height: unset;
}
.topicPanel h1 span {
  font-size: 40px;
}

.topicPanel .sideColumn h2 {
  text-align: unset;
  border-bottom: 1px solid #CCC;
  padding-bottom: 10px;
  margin-top: 30px;
  margin-bottom: 10px;
}
.topicPanel .sideColumn .link-section:first-child h2 {
  margin-top: 0;
}
.topicPanel h2 span {
  font-size: 22px;
  font-weight: normal;
  color: #666;
  text-align: unset;
  text-transform: none;
  margin-bottom: 20px;
  letter-spacing: 2px;
  height: unset;
  line-height: unset;
}
.topicPanel h2 .int-en {
  font-family: "Roboto", "Helvetica Neue", "Helvetica", sans-serif;
}
.topicPanel h2 .int-he {
  font-family: "Heebo", sans-serif;
}
.topicPanel .mainColumn .story {
    padding: 0 0 20px 0;
}
.topicPanel .mainColumn .storySheetListItem {
  padding: 0 0 30px 0;
}
.topicPanel .sideColumn .sideList {
  font-size: 18px;
  line-height: 26px;
}
.topicPanel .sideColumn .sideList a {
  display: block;
  color: #000;
}
.topicPanel .sideColumn .sideList a .int-en {
  font-family: "adobe-garamond-pro", "Crimson Text", Georgia, serif;
}
.topicPanel .sideColumn .sideList a .int-he {
  font-family: "Taamey Frank", "adobe-garamond-pro", "Crimson Text", Georgia, "Times New Roman", serif;
}
.topicPanel .sideColumn .topicCategory {
  margin-bottom: 30px;
}
.topicPanel .story .storySheetList .pageTitle span {
  font-size: 24px;
}
.topicPanel .story .storySheetList .pageTitle .int-he {
  font-family: "Taamey Frank", "adobe-garamond-pro", "Crimson Text", Georgia, "Times New Roman", serif;
  font-size: 29px;
}
.topicPanel .authorOrganizationsystemText {
  font-size: 16px;
  color: #666;
}
.topicPanel .pageTitle span {
  font-size: 24px;
}
.story .storyTitle .int-he {
  font-family: "Taamey Frank", "adobe-garamond-pro", "Crimson Text", Georgia, "Times New Roman", serif;
  font-size: 29px;
}
.topicPanel .pageTitle h1 span {
  font-size: 30px;
}
.topicPanel .pageTitle h1 .int-he {
  font-family: "Taamey Frank", "adobe-garamond-pro", "Crimson Text", Georgia, "Times New Roman", serif;
  font-size: 36px;
}
.pageTitle .topicTitleInHe .but-text-is-he {
  color: #888;
  font-size: 20px;
  font-family: "Taamey Frank", "adobe-garamond-pro", "Crimson Text", Georgia, "Times New Roman", serif;
}
.topicPanel .topicCategory {
  margin: 0 0 15px 0;
}
.readerTocTopics .topicDescription {
  margin: 10px 0 40px 0;
  text-align: center;
}
.readerTocTopics .topicTitle .int-he {
  font-family: "Taamey Frank", "adobe-garamond-pro", "Crimson Text", Georgia, "Times New Roman", serif;
}
.readerTocTopics .topicDescription.systemText .int-en,
.readerTocTopics .topicDescription.systemText .int-he {
  color: #666;
}
.topicPanel .topicDescription {
  margin: 0 0 15px 0;
}
.topicPanel .topicDescription span {
}
.topicPanel .tab-view .tab-list {
    border-bottom: 1px solid #CCC;
    margin-bottom: 18px;
}
.topicPanel .tab-view .filter-bar {
  margin-bottom: 30px;
}
.topicPanel .tab-view .tab-list .tab {
  font-size: 22px;
}
.topicPanel .tab-view .tab-list .active .tab {
  border-bottom: 4px solid #999;
}
.topicPanel .resourcesLink.blue {
  padding: 8px 16px;
  font-size: 20px;
  border: 0;
  display: inline-flex;
  align-items: center;
  width: unset;
  margin-bottom: 40px;
  margin-top: 5px;
}
.topicPanel .resourcesLink.blue img {
  opacity: 1;
  width: 20px;
  height: 20px;
  margin: 0 8px 5px 0;
  filter: invert(1);
}
.interface-hebrew .topicPanel .resourcesLink.blue img {
  margin: 0 0 5px 8px;
}
.topicPanel .resourcesLink.blue .int-en {
  font-family: "adobe-garamond-pro", "Crimson Text", Georgia, serif;
}
.topicPanel .resourcesLink.blue .int-he {
  font-family: "Taamey Frank", "adobe-garamond-pro", "Crimson Text", Georgia, "Times New Roman", serif;
  margin-bottom: -3px;
}
h1 .languageToggle {
  text-align: center;
  position: absolute;
  right: 0;
  color: #ccc;
  display: block;
  width: 38px;
  height: 32px;
  border: 1px solid #ccc;
  border-radius: 4px;
  line-height: 34px;
  cursor: pointer;
}
h1 div.languageToggle .en {
  font-family: "Taamey Frank", "adobe-garamond-pro", "Crimson Text", Georgia, "Times New Roman", serif;
  font-weight: normal;
}
h1 .languageToggle .he {
  font-family: "adobe-garamond-pro", "Crimson Text", Georgia, serif;
  font-size: 22px;
}
.readerNavMenu h1 .int-en {
  font-family: "adobe-garamond-pro", "Crimson Text", Georgia, serif, "Taamey Frank";  /* fallback on Hebrew if Hebrew in text */
}
@media (max-width: 450px) {
  .readerNavMenu.home .tagline {
    margin-top: 29px;
    height: 60px;
  }
  .readerNavMenu .tagline .en {
    font-size: 19px;
  }
  .readerNavMenu .tagline .he {
    font-size: 20px;
  }
}
.readerNavMenu .libraryMessage {
  font-size: 18px;
  margin-bottom: 40px;
}
.readerPanel.hebrew .navToggles {
    direction: rtl;
}
.readerNavMenu .navToggles {
    text-align: center;
    margin-bottom: 40px;
    margin-top: -10px;
    display: flex;
    justify-content: center;
    flex-direction: row;
}
.readerNavMenu .navToggles .navTogglesDivider {
  color: #ccc;
}
.readerNavMenu .navToggle {
  margin: 0 10px;
  display: inline-block;
  text-align: right;
  text-transform: uppercase;
  color: #999;
  font-size: 11px;
  font-weight: lighter;
  font-family: "Roboto", "Helvetica Neue", "Helvetica", sans-serif;
  letter-spacing: 1px;
  cursor: pointer;
}
.readerNavMenu .navToggle.second {
  text-align: left;
}
.readerNavMenu .navToggle.active {
  color: black;
}
.readerPanel h2, .readerPanel h3 {
  text-transform: uppercase;
  text-align: center;
  font-size: 15px;
  font-weight: 300;
  color: #666;
  margin-bottom: 20px;
  /* letter-spacing: 2px; */
  /* height: 16px; */
  /* line-height: 16px; */
}
.readerPanel h2 .en, .readerPanel h3 .en {
  font-family: "Roboto", "Helvetica Neue", "Helvetica", sans-serif;
}
.readerPanel h2 .he, .readerPanel h3 .he {
  font-family: "Heebo", sans-serif;
}
.readerNavSection h2, .topicsPanel h2 {
  font-size: 16px;
  font-weight: normal;
  letter-spacing: 1px;
  margin-bottom: 40px;
}
.readerNavSection {
  margin-bottom: 44px;
}
a.recentItem,
a.resourcesLink,
input.resourcesLink {
  white-space: nowrap;
  overflow: hidden;
  text-overflow: ellipsis;
  width: 100%;
  min-height: 60px;
}
.readerPanel .recentPanel .recentItem {
  display: flex;
  justify-content: space-between;
  padding: 0;
  border: 0;
}
.readerPanel .recentPanel .sideColorLeft {
  max-width: 85%;
}
.readerPanel .recentPanel .saved .sideColorLeft {
  max-width: 90%;
}
.readerPanel .recentPanel a:not(.saved) .sideColorRight {
  padding: 0 10px;
  align-items: center;
  color: #999;
  font-size: 16px;
  font-family: "Roboto", "Helvetica Neue", "Helvetica", sans-serif;
  direction: ltr;
}
.interface-hebrew .recentItem:hover .sideColorRight .int-he,
.interface-english .recentItem:hover .sideColorRight .int-en {
  display: inline-block;
  text-decoration: none;
}
.readerPanel .recentPanel .sideColorLeft,
.readerPanel .recentPanel .sideColorRight {
  display: flex;
}
.readerPanel .recentPanel .recentItem .sideColorRight .saveButton {
  display: none;
}
.readerPanel .recentPanel .recentItem:hover .sideColorRight .saveButton {
  display: flex;
  align-items: center;
  padding: 0 15px;
}
.readerPanel .recentPanel .sideColor {
  width: 6px;
  min-width: 6px;
}
.readerPanel .recentPanel .sideColorInner {
  display: flex;
  align-items: center;
  padding: 0 15px;
  overflow: hidden;
}
.readerPanel .recentPanel .sideColorInner .en,
.readerPanel .recentPanel .sideColorInner .he {
  text-overflow: ellipsis;
  overflow: hidden;
}

.readerPanel .recentPanel .sideColorInner .byLine {
  padding: 0 10px;
}
.readerNavCategories {
  width: 100%;
}
.readerNavCategories .threeBox td {
}
.readerNavCategories a {
  color: #000;
}
.readerNavCategory {
  background-color: white;
  text-transform: uppercase;
  font-family: "adobe-garamond-pro", "Crimson Text", Georgia, serif;
  text-align: center;
  font-size: 18px;
  padding: 16px 10px 17px;
  margin: 0;
  cursor: pointer;
  border-top: 4px solid transparent;
  box-shadow: 0 1px 3px rgba(0,0,0,0.2);
  letter-spacing: 1px;
  height: 100%;
  display: flex;
  align-items: center;
  justify-content: center;;
  line-height: 1.3;
}
a.readerNavCategory {
  color: #000;
}
@media (max-width: 450px) {
  .readerNavCategory {
    font-size: 13px;
  }
}
.readerNavMenu .readerNavMore span {
  color: #666;
  text-transform: none;
}
.readerNavMenu .readerNavMore img {
  height: 10px;
  width: 10px;
  opacity: 0.6;
}
.bilingual .readerNavCategory .he {
  display: none;
}
.bilingual .readerNavMenu .he {
  display: none;
}
.readerNavCalendar {
  margin-bottom: 30px;
  margin-top: -8px;
}
.userDataButtons {
  margin-bottom: 44px;
}
.blockLink,
.readerNavMenu .resourcesLink {
  display: inline-block;
  background-color: white;
  text-align: center;
  color: #000;
  font-size: 16px;
  border-top: 4px solid transparent;
  box-shadow: 0 1px 3px rgba(0,0,0,0.2);
  width: 100%;
  cursor: pointer;
  min-height: 56px;
  vertical-align: middle;
  margin: 0;
  box-sizing: border-box;
  padding: 14px 8px;
}
.blockLink:hover {
  color: #333;
}
.blockLink + .blockLink {
  margin: 5px 0;
}
.blockLink img {
  margin: 0 8px;
  height: 16px;
  width: 16px;
  opacity: 0.4;
  vertical-align: -1px;
}
.resourcesLink {
  border-radius: 7px;
}
.resourcesLink.faded {
  color: #999;
}
.readerNavMenu .blockLink.calendarLink .blockLinkSubtitle{
  display: block;
  font-size: 13px;
  color: #999;
  overflow: hidden;
  text-overflow: ellipsis;
  white-space: nowrap;
}
.gridBox {
  table-layout: fixed;
}
.gridBox td {
  border: 3px solid transparent;
}
.english .gridBox td:first-child {
  border-left: 0;
}
.english .gridBox td:last-child {
  border-right: 0;
}
.hebrew .gridBox td:first-child {
  border-right: 0;
}
.hebrew .gridBox td:last-child {
  border-left: 0;
}
.hebrew .readerTocResources .gridBox td:first-child {
  border-left: 0;
  border-right: 3px solid rgba(0,0,0,0);
}
.hebrew .readerTocResources .gridBox td:last-child {
  border-left: 3px solid rgba(0,0,0,0);
  border-right: 0;
}
.readerNavMenu .resourcesLink .en {
  font-family: "Roboto", "Helvetica Neue", "Helvetica", sans-serif;
}
.readerNavMenu .resourcesLink .he {
  font-family: "Heebo", sans-serif;
}
.readerNavMenu .resourcesLink .fa {
  margin: 0 6px;
  color: #999;
}
.readerNavMenu .resourcesLink img {
  width: 16px;
  height: 16px;
  opacity: 0.4;
  margin: 0 5px;
  position: relative;
  top: 2px;
}
.readerNavMenu .siteLinks {
  margin: 20px 0 50px;
  text-align: center;
}
.readerNavMenu .siteLinks .siteLink {
  color: #999;
  text-transform: uppercase;
  display: inline-block;
  margin: 0 8px;
  font-size: 12px;
}
.uppercase {
  text-transform: uppercase;
}
.readerNavMenu .siteLinks .siteLink .en {
  font-family: "Roboto", "Helvetica Neue", "Helvetica", sans-serif;
}
.readerNavMenu .siteLinks .siteLink .he {
  font-family: "Heebo", sans-serif;
}
.readerNavMenu .siteLink .fa {
  margin: 0 4px;
}
.readerNavMenu .divider {
  color: #ccc;
}
.readerNavCategoryMenu {
  height: 100%;
}
.multiPanel .readerNavCategoryMenu .content {
  padding: 100px 10px 10px;
}
.singlePanel .readerNavCategoryMenu .content {
  padding-top: 0;
}
.readerNavCategoryMenu .content .category,
.readerNavCategoryMenu .content .gridBox {
  margin-bottom: 30px;
}
.readerNavCategoryMenu .categoryAttribution {
  color: #999;
  text-align: center;
  font-size: 20px;
  font-style: italic;
  margin: 16px 0 30px;
}
.readerNavCategoryMenu .categoryAttribution .he {
  font-style: normal;
}
.readerNavCategoryMenu .category h3 {
  margin-top: 36px;
}
.readerNavMenu .blockLink,
.readerNavMenu .catLink,
.readerNavMenu .navButton,
.readerTextTableOfContents .refLink {
  display: block;
  margin: 0;
  padding: 14px 8px;
  box-sizing: border-box;
  box-shadow: 0 1px 3px rgba(0,0,0,0.2);
  border-top: 4px solid transparent;
  color: #000;
  font-size: 18px;
  font-weight: 400;
  line-height: 23px;
  background-color: white;
  cursor: pointer;
  text-align: center;
  unicode-bidi: plaintext;
}
.readerNavCategoryMenu .blockLink,
.gridBox .navButton {
  display: flex;
  align-items: center;
  justify-content: center;
}
.readerNavMenu .blockLink .he,
.readerNavMenu .catLink .he,
.readerNavMenu .navButton .he,
.readerTextTableOfContents .refLink .he {
  text-align: center;
}
.systemPanel .blockLink {
  padding: 13px 8px 19px;
  border-radius: 7px;
}
.blockLink:active,
.navButton:active,
.readerNavCategory:active,
.resourcesLink:active {
  background-color: #EDEDED;
}
@media (max-width: 450px) {
  .readerNavMenu .refLink,
  .readerNavMenu .catLink,
  .readerNavMenu .navButton,
  .readerTextTableOfContents .refLink {
    font-size: 14px;
  }
}
.readerSheetsNav .navButton:hover {
  text-decoration: none;
}
.readerNavMenu .readerNavCategoryMenu .blockLink,
.gridBox .navButton {
  width: 100%;
  height: 100%;
  padding: 13px 8px 19px;
}
.readerNavMenu .readerNavCategoryMenu .blockLink.incomplete {
  opacity: 0.65;
}
.categoryColorLine {
  position: absolute;
  top: 0;
  left: 0;
  width: 100%;
  height: 4px;
  z-index: 101;
}
.readerApp.interface-hebrew .readerNavMenu.noLangToggleInHebrew .en {
  display: none;
}
.readerApp.interface-hebrew .readerNavMenu.noLangToggleInHebrew .he {
  display: inline;
}
.interface-hebrew .readerPanel.english .noLangToggleInHebrew .readerNavSection,
.interface-hebrew .readerPanel.english .readerNavMenu.noLangToggleInHebrew .gridBox {
  direction: rtl;
}
.interface-hebrew .english .noLangToggleInHebrew .gridBox td:first-child {
  border-right: 0;
  border-left: 3px solid transparent;
}
.interface-hebrew .english .noLangToggleInHebrew .gridBox td:last-child {
  border-left: 0;
  border-right: 3px solid transparent;
}
.bilingual .readerTextTableOfContents .he {
  display: none;
}
.readerTextTableOfContents .readerTextToc {
  letter-spacing: 1px;
  text-transform: uppercase;
  font-size: 14px;
}
.readerTextTableOfContents .readerTextToc .en {
  font-family: "Roboto", "Helvetica Neue", "Helvetica", sans-serif;
}
.readerTextTableOfContents .readerTextToc .he {
  font-family: "Heebo", sans-serif;
}
.readerNavMenu .dedication {
  margin: -10px 0 58px 0;
}
.readerTextTableOfContents .categoryAttribution,
.readerTextTableOfContents .dedication {
  margin: 28px 0;
}
.readerTextTableOfContents .categoryAttribution,
.readerTextTableOfContents .dedication,
.readerNavMenu .dedication {
  text-align: center;
  font-size: 18px;
  font-style: italic;
}
.readerTextTableOfContents .categoryAttribution .he,
.readerTextTableOfContents .dedication .int-he,
.readerNavMenu .dedication .int-he {
  font-style: normal;
}
.readerNavMenu .dedication .int-he {
  font-family: "Heebo", sans-serif;
  font-size: 18px;
}
.readerNavMenu .dedication .int-en {
  font-family: "adobe-garamond-pro", "Crimson Text", Georgia, serif;
  font-size: 18px;
}
.hebrew .readerNavMenu .dedication {
  direction: rtl;
}
.readerTextTableOfContents .tocTop {
  padding-bottom: 15px;
}
.readerTextTableOfContents .tocCategory {
  color:#999;
  font-size: 14px;
  text-transform: uppercase;
  margin-bottom: 8px;
  letter-spacing: 1px;
}
.readerTextTableOfContents .tocTitle,
.sheetContent .title,
.bookMetaDataBox .title {
  text-align: center;
  font-size: 28px;
  line-height: 1.3;
  unicode-bidi: plaintext;
}
.readerTextTableOfContents .currentSection,
.readerTextTableOfContents .authorStatement,
.sheetContent .sheetMetaDataBox .authorStatement,
.sheetContent .sheetMetaDataBox .groupStatement {
  font-size: 17px;
  color: #999;
  font-family: "Roboto", "Helvetica Neue", "Helvetica", sans-serif;
  margin-top: 6px;
  letter-spacing: 1px;
}
.sheetContent .sheetMetaDataBox .authorStatement,
.sheetContent .sheetMetaDataBox .groupStatement {
  margin-top: 16px;
}

.sheetContent .sheetMetaDataBox .groupStatement a,
.sheetContent .sheetMetaDataBox .authorStatement a {
  color: #999;
}

.readerTextTableOfContents .currentSection .he,
.readerTextTableOfContents .authorStatement .he,
.readerTextTableOfContents .sheetMeta .he {
  font-family: "Heebo", sans-serif;
}

.readerTextTableOfContents .authorStatement a {
 color: #333;
}

.authorStatement .imageBox,
.groupStatement .imageBox {
    width: 30px;
    height: 30px;
    display: inline-block;
    vertical-align: middle;
    margin-right: 10px;
    float:none;
}
.interface-hebrew .imageBox {
  margin-right: 0;
  margin-left: 10px;
}
.authorStatement span p
 {
  display: inline-block;
}

.readerTextTableOfContents .sheetMeta {
  font-size: 14px;
  color: #999;
  font-family: "Roboto", "Helvetica Neue", "Helvetica", sans-serif;
  margin-top: 10px;
  margin-bottom: 20px;
  letter-spacing: 1px;
}
.readerTextTableOfContents .tocDetails {
  margin-top: 30px;
  color: #999;
  font-style: italic;
}
.readerTextTableOfContents .tocDetails a {
  color: #999;
}
.readerTextTableOfContents .tocDetail {
  margin-bottom: 4px;
}
.readerTextTableOfContents .tocDetail .int-en {
  font-family: "adobe-garamond-pro", "Crimson Text", Georgia, serif;
}
.readerTextTableOfContents .tocDetail .int-he {
  font-family: "Taamey Frank", "adobe-garamond-pro", "Crimson Text", Georgia, "Times New Roman", serif;
}
.readerTextTableOfContents .tocDetails .description {
  margin: 6px 0 16px;
  font-style: normal;
  font-size: 16px;
  line-height: 1.4;
}
.readerTextTableOfContents .tocDetails .description .readMoreText {
  display: block;
  text-align: center;
}
.readerTextTableOfContents .tocDetails .description .readMoreLink {
  font-style: italic;
  cursor: pointer;
  font-size: 14px;
  color: #666;
  margin: 0 5px;
}
.readerTextTableOfContents .tocDetails .sheetSummary {
  margin: 6px 0 16px;
  font-style: normal;
  font-size: 22px;
  line-height: 1.4;
  text-align: center;
}

.readerTextTableOfContents .currentVersionBox {
  margin-bottom: 18px;
}
.readerTextTableOfContents .currentVersionBox .versionBlock {
  margin: 0;
}
.readerTextTableOfContents .moderatorSection {
  margin-top: 20px;
}
.readerTextTableOfContents .moderatorSectionExpand {
  display: inline;
  cursor: pointer;
  color: #666;
  margin: 7px 6px 0;
  font-size: 14px;
  position: absolute;
}
.interface-hebrew .readerTextTableOfContents .moderatorSectionExpand {
  margin: 7px 18px 0;
}
.readerTextTableOfContents .moderatorSectionExpand:hover {
  text-decoration: underline;
}
.readerTextTableOfContents .moderatorSection .button {
  padding: 12px 16px;
  font-size: 13px;
}
.readerTextTableOfContents .moderatorSection .moderatorSectionMessage {
  margin-top: 20px;
  font-size: 18px;
}
.readerTextTableOfContents .moderatorSection .button .fa {
  color: #999;
  margin-right: 4px;
}
.readerTextTableOfContents .versionEditForm {
  text-align: left;
  background-color: #ddd;
  padding: 10px;
  width: 100%;
}
.readerTextTableOfContents .versionEditForm label {
  display: inline-block;
  padding: 10px 10px 0 0;
}
.readerTextTableOfContents .versionEditForm label#versionNotes_label {
  display: block;
}
.readerTextTableOfContents .versionEditForm #versionTitle,
.readerTextTableOfContents .versionEditForm #versionSource,
.readerTextTableOfContents .versionEditForm #versionNotes,
.readerTextTableOfContents .versionEditForm #versionTitleInHebrew,
.readerTextTableOfContents .versionEditForm #versionNotesInHebrew,
.readerTextTableOfContents .versionEditForm #purchase_name,
.readerTextTableOfContents .versionEditForm #purchase_url,
.readerTextTableOfContents .versionEditForm #purchase_image
 {
  width: 98%;
}
.readerTextTableOfContents .versionEditForm #priority {
  width: 25px;
}
.readerTextTableOfContents .versionEditForm #digitzedBySefaria {
  margin-right: 10px;
}
.readerTextTableOfContents .versionEditForm #save_button,
.readerTextTableOfContents .versionEditForm #delete_button {
  text-align: center;
  cursor: pointer;
  color: white;
  background: #212E50;
  padding: 4px 10px;
  border-radius: 3px;
  margin: 10px auto 0;
  width: 60px;
}
.readerTextTableOfContents .versionEditForm #delete_button {
  float: right;
  background: white;
  color: #999;
  border: 1px solid #999;
  width: 100px;
  margin: 0;
}
.readerTextTableOfContents .versionTitle .fa,
.readerTextTableOfContents .versionEditForm .fa {
  font-size: 10px;
  color: #666;
  vertical-align: super;
  margin-left: 3px;
  cursor: pointer;
}
.interface-hebrew .readerTextTableOfContents .versionTitle .fa,
.interface-hebrew .readerTextTableOfContents .versionEditForm .fa {
  margin: 0 3px 0 0 ;
}
.readerTextTableOfContents .versionTitle .error {
  color: red;
}
.readerTextTableOfContents .content {
  padding: 30px 10px 10px;
  box-sizing: border-box;
  text-align: center;
  height: 100%;
}
.readerTextTableOfContents .content .sheetTags {
  display: flex;
  flex-direction: row;
  flex-wrap: wrap;
  padding-top: 30px;
  border-top: 1px solid #ccc;
}
.readerTextTableOfContents .content .sectionLink {
  display: inline-block;
  height: 38px;
  min-width: 38px;
  line-height: 38px;
  vertical-align: middle;
  font-size: 13px;
  font-weight: lighter;
  margin: 1px;
  text-align: center;
  background-color: white;
  color: #666;
  cursor: pointer;
  padding: 0 6px;
  box-sizing: border-box;
}
.readerTextTableOfContents .content .sectionLink .en {
  font-family: "Roboto", "Helvetica Neue", "Helvetica", sans-serif;
}
.readerTextTableOfContents .content .sectionLink  .he {
  font-family: "Heebo", sans-serif;
}
.interface-hebrew .readerTextTableOfContents .content .structToggles{
  direction: rtl;
}
.interface-english .readerTextTableOfContents .content .structToggles{
  direction: ltr;
}
.readerTextTableOfContents .content .structToggles {
  margin-bottom: 40px;
  display: table;
  table-layout: fixed;
  width: 100%;
}
.readerTextTableOfContents .content .structTogglesInner {
  display: table-row;
}
.readerTextTableOfContents .content .structTogglesInner + .structTogglesInner > .altStructToggleBox {
  padding-top: 6px;
}
.readerTextTableOfContents .content .structToggles .en {
  font-family: "Roboto", "Helvetica Neue", "Helvetica", sans-serif;
}
.readerTextTableOfContents .content .structToggles .he {
  font-family: "Heebo", sans-serif;
}
.readerTextTableOfContents .structToggles .altStructToggleBox {
  display: table-cell;
  height: 37px;
}
.altStructToggleBox a, .altStructToggleBox a:hover, .altStructToggleBox a:visited, .altStructToggleBox a:link, .altStructToggleBox a:active {
  text-decoration: none;
}

.readerTextTableOfContents .structToggles .altStructToggle {
  display: block;
  padding: 8px;
  color: #999;
  cursor: pointer;
  font-size: 13px;
  text-align: center;
  text-transform: uppercase;
  letter-spacing: 1px;
  border-bottom: 1px solid #CCC;
}
.readerTextTableOfContents .structToggles .altStructToggle.active {
  color: black;
  border-bottom: 4px solid #CCC;
}
.readerTextTableOfContents .structToggles .toggleDivider {
  color: #ccc;
  margin: 0 8px;
}
.readerTextTableOfContents .content .sectionName {
  display: none;
}
.readerTextTableOfContents .content .tocSection > .sectionName {
  font-size: 12px;
  margin: 0 3px 4px;
  color: #666;
  display: block;
}
.readerTextTableOfContents .content .tocContent {
  padding: 30px 0 40px;
  text-align: left;
}
.readerTextTableOfContents.narrowPanel .tocContent {
  padding: 0 0 40px;
}
.readerTextTableOfContents .content .tocSection {
  margin-bottom: 22px;
  display: block;
  text-align: left;
}
.readerTextTableOfContents .content .tocSection.noSubLevels{
  display: none;
}
.readerTextTableOfContents .content .schema-node-contents {
  margin: 0 auto 22px;
  display: block;
  width: 100%;
}
.readerTextTableOfContents .content .schema-node-title {
  color: black;
  font-size: 16px;
  display: inline-block;
  margin-bottom: 10px;
  cursor: pointer;
}
.readerTextTableOfContents .content .schema-node-title .he {
  font-family: "Heebo", sans-serif;
}
.readerTextTableOfContents .content .schema-node-toc {
  display: block;
}
.readerTextTableOfContents .content .schema-node-contents.closed {
  display: none;
}
.readerTextTableOfContents .content .schema-node-toc .schema-node-contents.closed {
  display: block;
}
.readerTextTableOfContents .content .schema-node-control {
  margin: 0 4px;
}
.readerTextTableOfContents .content .tocLevel {
  display: block;
  margin: 0 auto;
}
.readerTextTableOfContents .content .tocContent > .tocLevel > .schema-node-toc {
  margin: 10px 0;
}
.readerTextTableOfContents .schema-node-toc {
  margin: 6px 20px;
}
.readerTextTableOfContents .content .schema-node-toc.linked:hover .schema-node-title {
  text-decoration: underline;
}
.readerTextTableOfContents .altStruct .refLink {
  width: 49%;
  margin: 3px;
  box-sizing: border-box;
  display: inline-block;
}
@media (max-width: 450px) {
  .readerTextTableOfContents .altStruct .refLink {
    margin: 0.5%;
  }
}
.hebrew .readerTextTableOfContents .content .tocSection,
.hebrew .readerTextTableOfContents .content .tocContent,
.english .readerTextTableOfContents.noLangToggleInHebrew .content .tocContent,
.bilingual .readerTextTableOfContents.noLangToggleInHebrew .content .tocContent{
  text-align: right;
}
.english .readerTextTableOfContents.noLangToggleInHebrew .content .tocContent,
.bilingual .readerTextTableOfContents.noLangToggleInHebrew .content .tocContent{
  direction: rtl;
}
.readerTextTableOfContents .versionsBox {
  padding: 20px 0;
}
.readerTextTableOfContents .button.allVersionsButton {
  color: #999;
  text-transform: uppercase;
  font-size: 15px;
  padding: 12px 50px;
  margin: 20px 0;
}
.readerTextTableOfContents .allVersionsButton.inactive {
  background-color: transparent;
}
.readerTextTableOfContents .versionBlocks {
  text-align: center;
  border-top: 1px solid #ccc;
  padding-top: 20px;
}
.readerTextTableOfContents .versionBlocks .versionLanguageBlock {
  padding-bottom: 30px;
  clear: both;
}
.readerTextTableOfContents .versionBlocks .versionLanguageHeader {
  font-family: "Roboto", "Helvetica Neue", "Helvetica", sans-serif;
  text-transform: uppercase;
  letter-spacing: .2em;
  color: #999;
  padding: 10px 0;
}
.versionBlock{
  display: flex;
  flex-flow: column;
}
.readerTextTableOfContents .versionBlock {
  padding: 0 30px;
  margin: 25px 0;
  box-sizing: border-box;
  cursor: pointer;
  text-align: center;
}
.versionBlock .versionTitle {
  font-size: 18px;
  color: #000;
  /*unicode-bidi: plaintext;*/
}
.versionBlock .versionTitle a{
  font-family: 'HebrewInEnglish Text Font', "adobe-garamond-pro", "Crimson Text", Georgia, serif;
}
.versionBlock .versionTitle .versionEditIcon{
  display: none;
}
.versionBlock .versionTitle .versionEditIcon.enabled{
  display: inline-block;
}
.versionBlock .versionSelect{
  margin: 10px 0;
}
.readerTextTableOfContents .versionBlock .versionSelect, .aboutBox .versionBlock .versionSelect{
  display: none;
}
.versionBlock a {
  color: #999;
}
.versionBlock .versionNotes a {
  font-family: 'HebrewInEnglish Text Font', "adobe-garamond-pro", "Crimson Text", Georgia, serif;
  font-style: normal;
  font-weight: normal;
  font-size: 18px;
  line-height: 22px;
  color: #666666;
  text-decoration: underline;
}
.versionBlock .versionNotes span{
  font-family: 'HebrewInEnglish Text Font', "adobe-garamond-pro", "Crimson Text", Georgia, serif;
}
.versionBlock .versionDetails {
  display: inline-block;
  font-size: 12px;
  font-family: "Hebrew System Text", "Roboto", "Helvetica Neue", "Helvetica", sans-serif;
  color: #999;
  display: flex;
  flex-flow: row;
  justify-content: space-between;
}
.readerTextTableOfContents .versionBlock .versionDetails{
  text-align: center;
}
.versionBlock .versionDetails .versionDetailsInformation{
  display: flex;
  flex-flow: column;
}
.readerTextTableOfContents .versionBlock .versionDetails .versionDetailsInformation{
  margin: auto;
  flex-flow: row;
  justify-content: space-around;
}
.versionBlock .versionDetails .versionDetailsImage{
  margin-top: 5px;
}
.versionBlock .versionDetails .versionDetailsInformation .versionDetailsElement{
  font-family: "Hebrew System Text", "Roboto", "Helvetica Neue", "Helvetica", sans-serif;;
  font-style: normal;
  font-weight: normal;
  font-size: 13px;
  line-height: 20px;
  color: #999999;
}
.versionBlock .versionDetails .versionDetailsInformation .versionDetailsElement.versionBuyLink a{
  color: #18345D;
}
.readerTextTableOfContents .versionBlock .versionDetails .versionDetailsInformation .versionDetailsElement{
  margin: 0 2px;
}
.readerTextTableOfContents .versionBlock .versionDetails .versionDetailsInformation .versionDetailsElement::after{
  content: "•";
  margin-inline-start: 4px;
}
.readerTextTableOfContents .versionBlock .versionDetails .versionDetailsInformation .versionDetailsElement.versionHistoryLink::after{
  content: "›";
}
.versionBlock .versionDetails .versionDetailsLabel, .versionBlock .versionDetails .versionDetailsLabel:hover{
  text-decoration: none;
}
.readerTextTableOfContents .versionBlock .versionDetails .versionDetailsLabel{
  display: none;
}
.versionBlock .versionDetails .versionBuyImage .versionDetailsImageLink img{
  height: 120px;
}
.readerTextTableOfContents .versionBlock .versionDetails .versionBuyImage, .readerTextTableOfContents .versionBlock .versionDetails .versionBuyLink{
  display: none;
}
.versionBlock .versionDetails .n-a, .versionBlock .n-a{
  display: none;
}
.versionBlock .versionTitle:hover {
  text-decoration: underline;
}
.versionBlock .versionNotes {
  font-family: 'HebrewInEnglish Text Font', "adobe-garamond-pro", "Crimson Text", Georgia, serif;
  font-style: normal;
  font-weight: normal;
  font-size: 18px;
  line-height: 22px;
  color: #666666;
  margin: 10px 0;
}
.versionBlock .versionEditIcon {
  margin: 0 7px;
  vertical-align: 1px;
}
.versionBlock .versionExtendedNotesLinks{
  font-style: italic;
}
.versionBlock .versionExtendedNotesLinks.no-notes{
  display: none;
}

.modTools {
  width: 50%;
  margin: 0 auto;
}
.modTools .modToolsSection {
  clear: both;
  padding: 50px;
  border-top: 1px solid #ccc;
}
.readerTextTableOfContents .content .dlSection {
  clear: both;
  padding-top: 50px;
  border-top: 1px solid #ccc;
}
.modTools .dlSectionTitle {
    width: 60%;
    margin: 0 auto;
}
.modTools .dlSectionTitle,
.readerTextTableOfContents .content h2 {
    text-transform: uppercase;
    color: #999;
    padding: 10px 0;
    margin-bottom: 14px;
}
.readerTextTableOfContents .content h2[role=button] {
  cursor: pointer;
}
.readerTextTableOfContents .content h2 img {
  opacity: 0.43;
  padding: 0 5px;
  height: 10px;
  width: 10px;
}
.readerTextTableOfContents .versionSectionHeader {
  display: flex;
  flex-direction: row;
  justify-content: space-between;
}
.readerTextTableOfContents .versionSectionSummary {
  text-transform: none;
  color: #ccc;
  font-size: 14px;
}
.readerTextTableOfContents .versionSectionSummaryHidden {
  visibility: hidden;
}
.modTools .dlVersionSelect {
  display: block;
}

.modTools .dlVersionSelect,
.readerTextTableOfContents .content .dlVersionSelect {
    width: 60%;
    margin: 10px auto;
    background-color: white;
    font-size: 14px;
    height: 3em;
    border-color: #ccc;
    border-radius: 3px;
    color: #333;
    font-family: "Roboto", "Helvetica Neue", "Helvetica", sans-serif;
}
.modTools .dlVersionSelect option,
.readerTextTableOfContents .content .dlVersionSelect option{
  unicode-bidi: plaintext;
}

.modTools .versionDownloadButton,
.readerTextTableOfContents .content .versionDownloadButton {
    width: 60%;
    margin: 10px auto;
    background-color: white;
    font-size: 14px;
    height: 3em;
    border: 1px solid #ccc;
    border-radius: 3px;
    color: #ccc;
    font-family: "Roboto", "Helvetica Neue", "Helvetica", sans-serif;
}
.modTools .versionDownloadButton .downloadButtonInner,
.readerTextTableOfContents .content .versionDownloadButton .downloadButtonInner {
    font-size: 16px;
    padding: 10px;
}
.modTools .versionDownloadButton .he,
.readerTextTableOfContents .content .versionDownloadButton .he {
    font-family: "Heebo", sans-serif;
    direction: rtl;
    text-align: right;
}
.modTools a .versionDownloadButton,
.readerTextTableOfContents .content a .versionDownloadButton {
    border-color: #212E50;
    background-color: #212E50;
}

.dictionarySearchBox {
  display: flex;
  justify-content: flex-start;
  padding-bottom: 5px;
  border-bottom: #999 solid 1px;
  color: #999;
  font-size: 17px;
  height: 22px;
}
.dictionarySearchBox .dictionarySearchButton {

}
.searchBox.dictionarySearchBox .keyboardInputInitiator {
  border: none;
}
.dictionarySearchBox input {
  padding: 0 10px 10px;
  font-size: 17px;
  background-color: transparent;
  border: none;
  width: 100%;
  height: 18px;
  margin-bottom: 10px;
}
body .ui-autocomplete.dictionary-toc-autocomplete {
  margin: 0 0;
  padding: 6px 0 0;
}
body .ui-autocomplete.dictionary-toc-autocomplete .ui-menu-item {
  padding: 4px 25px;
  border-bottom: solid #ccc 1px;
  font-size: 17px;
  color: black;
  cursor: pointer;
  display: block;
}
body .ui-autocomplete.dictionary-toc-autocomplete .ui-menu-item a.ui-state-focus {
  text-decoration: underline;
}
.searchContentFrame h1 {
  direction: ltr;
  height: 40px;
}
.searchContentFrame h1.englishQuery {
  font-size: 30px;
}
.searchContentFrame h1.hebrewQuery {
  font-family: "Taamey Frank", "adobe-garamond-pro", "Crimson Text", Georgia, "Times New Roman", serif;
  font-size: 30px;
}
.searchContent {
  padding: 0 10px 100px;
}
.searchContent .searchTopMatter {
  padding-bottom: 10px;
  margin-bottom: 30px;
  position: relative;
}
.searchTopMatter .filterSortFlexbox {
  display: flex;
  flex-direction: row;
  margin-bottom: 4px;  /* to vertically align with type-buttons */
}
.searchTopMatter .searchButtonsBar {
  display: flex;
  flex-direction: row;
  align-items: center;
  justify-content: space-between;
  border-bottom: 1px solid #CCC;
}
.searchTopMatter .type-buttons {
  display: flex;
  flex-direction: row;
  align-self: flex-start;
}
.searchTopMatter .search-dropdown-button {
  font-size: 18px;
  color: #999;
  font-family: "Roboto", "Helvetica Neue", "Helvetica", sans-serif;
  letter-spacing: 1px;
  cursor: pointer;
  padding: 15px;
  -webkit-touch-callout: none; /* iOS Safari */
  -webkit-user-select: none; /* Safari */
   -khtml-user-select: none; /* Konqueror HTML */
     -moz-user-select: none; /* Firefox */
      -ms-user-select: none; /* Internet Explorer/Edge */
          user-select: none; /* Non-prefixed version, currently
                                supported by Chrome and Opera */
}
.searchTopMatter .search-dropdown-button.active {
  color: #000;
  border-bottom: 4px solid #CCC;
}
.searchContent .searchStatusLine {
  padding: 0 0 36px 0;
  text-align: center;
  font-size: 13px;
  height: 10px;
}
.searchFilterBoxes .type-button,
.readerSheetsNav .type-button {
  padding: 6px 14px;
  margin: 5px;
  border-radius: 12px;
  border: 1px solid #DADADA;
  display: inline-block;
  font-size: 13px;
  color: #666;
  font-family: "Roboto", "Helvetica Neue", "Helvetica", sans-serif;
  letter-spacing: 1px;
  cursor: pointer;
}
.searchFilterBoxes .type-button .he,
.readerSheetsNav .type-button .he {
  font-family: "Heebo", sans-serif;
}
.searchFilterBoxes .type-button.active,
.readerSheetsNav .type-button.active {
  color: #000;
  background-color: white;
}
.searchContent .type-button-title,
.searchContent .type-button-total,
.readerSheetsNav .type-button-title{
  display: inline-block;
  padding: 2px;
}
.searchContent .results-count,
.searchContent .searchStatusLine > .loadingMessage {
  color: #999;
  font-family: "Roboto", "Helvetica Neue", "Helvetica", sans-serif;
  letter-spacing: 1px;
  padding-top: 5px;
}
.dropdown-modal {
  position: relative;
}
.dropdown-modal.position-unset {
  position: unset;
}
.dropdown-button {
  color: #666;
  margin-left: 5px;
  margin-right: 5px;
  font-size: 18px;
  letter-spacing: 1px;
  cursor: pointer;
  font-weight: lighter;
  -webkit-touch-callout: none; /* iOS Safari */
  -webkit-user-select: none; /* Safari */
   -khtml-user-select: none; /* Konqueror HTML */
     -moz-user-select: none; /* Firefox */
      -ms-user-select: none; /* Internet Explorer/Edge */
          user-select: none; /* Non-prefixed version, currently
                                supported by Chrome and Opera */
}
.dropdown-button:hover {
  text-decoration: underline;
}
.dropdown-button .active {
  color: #000;
}
.dropdown-button .en {
  font-family: "Roboto", "Helvetica Neue", "Helvetica", sans-serif;
}
.dropdown-button .he {
  font-family: "Heebo", sans-serif;
}
.dropdown-button img {
  opacity: 0.43;
  padding: 0 5px;
  height: 10px;
  width: 10px;
}
.message-modal {
  position: fixed;
  text-align: center;
  padding: 10px;
  background-color: #eee;
  width: auto;
  height: auto;
  margin: 0;
  z-index: 100;
  overflow: hidden;
  line-height: 1.2;
  border-radius: 0;
  max-width: 100%;
  border-radius: 6px;
}
.message-overlay {
  display: none;
  position: fixed;
  z-index: 20;
  background: black;
  opacity: 0.4;
  height: 100%;
  width: 100%;
  top: 0px;
  left: 0px;
}
.messageHeader {
  font-weight: bold;
  font-size: 14px;
  margin-bottom: 4px;
}
.message-modal textarea {
  display: block;
  max-width: 100%;
  height: 140px;
  width: 480px;
  box-sizing: border-box;
  margin-bottom: 20px;
}
.interface-hebrew .searchContent .searchFilterToggle i {
  padding-left: 0;
  padding-right: 5px;
}
.searchContent .searchFilterBoxes {
  margin-top: 21px;
  background: #F5F5F5;
  width: 100%;
  display: flex;
  flex-direction: column;
  position: absolute;
  z-index: 1;
  box-shadow: 0 1px 3px #ccc;
  box-sizing: border-box;
}
.interface-english .searchFilterBoxes {
  right: 0;
}
.interface-hebrew .searchFilterBoxes {
  left: 0;
}
.searchContent .searchFilterBoxes .tag-filter-outer {
  display: flex;
  flex-direction: row;
  flex-wrap: wrap;
  height: 210px;
  padding: 10px 20px;
  box-sizing: border-box;
}
.searchFilterBoxes .tag-filter {
  color: #999;
  background-color: white;
  border: 0;
}
.searchFilterBoxes .tag-filter.active {
  background-color: #e7e7e7;
}

.searchContent .searchFilterBoxes .searchFilterBoxRow {
  display: flex;
  flex-direction: row;
  width: 100%;
}
.searchFilterBoxes .searchFilterTabRow {
  display: flex;
  flex-direction: row;
  border-bottom: 1px solid #CCC;
  padding: 0 15px;
}
.searchFilterTabRow .searchFilterTab {
  font-size: 14px;
}
.searchFilterTabRow .searchFilterTab.active {
  border-bottom: 4px solid #CCC;
}
.searchFilterBoxes.hidden{
    display:none;
}
.searchContent .searchFilterBoxes li {
  font-family: "Roboto", "Helvetica Neue", "Helvetica", sans-serif;
  display: flex;
  justify-content: space-between;
  flex: 1 0 45%;  /* see https://stackoverflow.com/questions/29546550/flexbox-4-items-per-row */
  padding: 15px 0 15px 15px;
  font-size: 16px;
  cursor: pointer;
  line-height: 125%;
}
.searchContent .searchFilterBoxes li img {
  height: 10px;
  width: 10px;
  opacity: 0.43;
  padding: 0 10px;
}
.searchContent .searchFilterBoxes .searchFilterExactBox li {
  justify-content: flex-start;
}
.searchContent .searchFilterBoxes li .checkboxAndText {
  display: flex;
}
.searchContent .searchFilterBoxRow li.active,
.searchContent .searchFilterBoxRow li:hover {
  background-color: #e0e0e0;
}
.interface-hebrew .searchContent .searchFilterBoxes li {
  font-family: "Heebo", sans-serif;
  padding: 10px 15px 10px 0;
}
.searchContent .searchFilterBoxes li input[type="checkbox"] {
  display: none;
}
.searchContent .searchFilterBoxes li input[type="checkbox"] + label span {
    margin: 0 13px;
    display:inline-block;
    width: 15px;
    height: 15px;
    cursor:pointer;
    background-image: url(/static/img/checkbox-unchecked.svg);
    background-size: contain;
}
.searchContent .searchFilterBoxes li input[type="checkbox"]:checked + label span {
    background-image: url(/static/img/checkbox-checked.svg);
}
.searchContent .searchFilterBoxes li input[type="checkbox"]:indeterminate + label span {
    background-image: url(/static/img/checkbox-partially.svg);
}
.searchContent .searchFilterBoxes li .filter-title
.dropdown-option-list li .filter-title {
  color: #333;
}
.searchContent .searchFilterBoxes li .filter-count {
  color: #999;
}
.searchContent .searchFilterBoxes li .in-focus-arrow {
  float: right;
  padding-right: 20px;
  color: #999;
}
.interface-hebrew .searchContent .searchFilterBoxes li .in-focus-arrow {
  float: left;
  padding-left: 20px;
  padding-right: 0;
}
.searchFilterBoxes .searchFilterExactBox {
  padding-top: 10px;
  height: 200px;
}
.searchFilterExactBox.hidden {
  display:none;
}
.dropdown-option-list {
    margin-top: 10px;
    background: white;
    width: auto;
    position: absolute;
    z-index: 1;
    -webkit-border-radius: 7px;
    -moz-border-radius: 7px;
    border-radius: 7px;
    border: 1px solid #ccc;
}
.interface-english .dropdown-option-list {
  right: 0;
}
.interface-hebrew .dropdown-option-list {
  left: 0;
}
.dropdown-option-list.hidden{
    display:none;
}
.dropdown-option-list table {
  border-collapse: collapse;
}
.dropdown-option-list tr {
  font-family: "Roboto", "Helvetica Neue", "Helvetica", sans-serif;
  padding: 15px;
  font-size: 16px;
  cursor: pointer;
}
.interface-hebrew .dropdown-option-list tr {
  font-family: "Heebo", sans-serif;
}
.dropdown-option-list tr:hover {
  background-color: #e0e0e0;
}
.dropdown-option-list tr:not(:last-child) {
  border-bottom: 1px solid #eee;
}
.dropdown-option-list td:not(:first-child) {
  padding: 15px 15px 15px 0;
}
.dropdown-option-list td:first-child {
  padding: 0 0 0 15px;
}
.interface-hebrew .dropdown-option-list td:not(:first-child) {
  padding: 15px 0 15px 15px;
}
.interface-hebrew .dropdown-option-list td:first-child {
  padding: 0 15px 0 0;
}
.dropdown-option-list tr.unselected {
  color: #aaa;
}
.dropdown-option-list tr .dropdown-option-check {
  width: 10px;
  height: 10px;
  padding-left: 0;
  padding-right: 10px;
}
.interface-hebrew .dropdown-option-list tr .dropdown-option-check {
  padding-left: 10px;
  padding-right: 0;
}
.dropdown-option-list tr.unselected .dropdown-option-check {
  display: none;
}
.searchContent .searchResultsOverlay {
  opacity: 0.5;
}
.searchContent .searchFilterCategoryBox,
.searchContent .searchFilterBookBox {
  padding-top: 10px;
  width: 50%;
  height: 200px;
  overflow-y: auto;
}
.searchContent .searchFilterCategoryBox.searchFilterSheetBox {
  width: 100%;
  display: flex;
  flex-wrap: wrap;
  align-items: flex-start;
  align-content: flex-start;
}
.interface-hebrew .searchContent .searchFilterCategoryBox,
.interface-hebrew .searchContent .searchFilterBookBox {
  /*float: right;*/
}
.searchContent .result {
  border-bottom: thin solid #eee;
  padding-bottom: 12px;
}
.searchContent .result a:hover {
  text-decoration: none;
}
.searchContent .similar-results {
  padding: 0 25px;
}
.searchContent .similar-results .result {
  border-top: none;
}
.searchContent .text_result .result-title,
.searchContent .sheet_result .result-title {
  color: #666;
  font-weight: lighter;
  padding: 20px 0 5px;
  letter-spacing: 1px;
  display: block;
}
.searchContent .text_result .result-title .int-he,
.searchContent .sheet_result .result-title .int-he {
  font-family: "Taamey Frank", "adobe-garamond-pro", "Crimson Text", Georgia, "Times New Roman", serif;
  font-size: 22px;
}
.searchContent .text_result .result-title .int-en,
.searchContent .sheet_result .result-title .int-en {
  font-family: "adobe-garamond-pro", "Crimson Text", Georgia, serif;
  font-size: 18px;
}
.searchContent .sheet_result .result-title {
  font-size: 18px;
}
.searchContent .sheet_result .result-title.in-en {
  direction: ltr;
  text-align: left;
}
.searchContent .sheet_result .result-title.in-he {
  direction: rtl;
  text-align: right;
}
.searchContent .sheet_result .owner_name {
  padding-bottom: 5px;
}
.readerPanel.english .searchContent .sheet_result .owner_name.in-he {
  direction: rtl;
  text-align: left;
}
.readerPanel.hebrew .searchContent .sheet_result .owner_name.in-en {
  direction: ltr;
  text-align: right;
}
.searchContent .result .result-title:hover {
  text-decoration: underline;
}
.readerPanel.english .searchContent .snippet.he,
.readerPanel.hebrew .searchContent .snippet.en,
.bilingual .searchContent .snippet.he {
  display: block;
}
.searchContent .text_result .snippet {

}
.searchContent .sheet_result .snippet {
  font-size: 18px;
  color: #000;
}
.searchContent .sheet_result .snippet:hover {
  text-decoration: none;
}
.searchContent .similar-results .result .result-title {
  padding: 0 0 5px;
}
.searchContent .result .version {
  color: #999;
  font-weight: lighter;
  font-family: "Roboto", "Helvetica Neue", "Helvetica", sans-serif;
  letter-spacing: 1px;
  font-size: 13px;
  margin: 8px 0;
  display: flex;
  align-items: center;
}
.searchContent .result .version .owner-metadata {
  display: flex;
  flex: 1;
  flex-direction: column;
  margin: 0 10px;
}
.searchContent .result .similar-trigger-box {
  color: #999;
  font-weight: lighter;
  font-family: "Roboto", "Helvetica Neue", "Helvetica", sans-serif;
  text-transform: uppercase;
  letter-spacing: 1px;
  font-size: 11px;
  padding: 0;
  cursor: pointer;
  margin: 8px 0;
}
.searchContent .result .similar-trigger-box i {
  padding: 0 5px;
}
.searchContent .sheet_result .owner_image {
  height: 30px;
  width: 30px;
  align-self: flex-start;
}
.searchContent .sheet_result {
  height: auto;
  margin: 15px 0 20px 0;
  padding-bottom: 30px;
}
.readerNavMenu .content.sheetList {
  padding: 80px 15px 15px;
}
.readerNavMenu .yourSheetsLink.navButton {
  width: 98%;
  margin-bottom: 20px;
  text-transform: uppercase;
  font-family: "Roboto", "Helvetica Neue", "Helvetica", sans-serif;
}
.readerNavMenu .sheet {
  display: flex;
  justify-content: space-between;
  padding: 20px 0;
  border-bottom: 1px solid #eee;
  color: black;
}
.readerNavMenu .sheet:hover{
  text-decoration: none;
}
.readerNavMenu .sheet:first-child {
  padding-top: 0;
}
.readerNavMenu .sheet .sheetImg {
  height: 40px;
  width: 40px;
  margin: 1px 0 0 0;
  border-radius: 2px;
}
.readerNavMenu .sheet .sheetTextInfo{
  display: flex;
  justify-content: flex-start;
}
.readerNavMenu .sheet:hover .sheetTextInfo{
  text-decoration: underline;
}
.readerNavMenu .sheet .sheetAuthTitle{
  display: flex;
  flex-flow: column;
  margin: auto 14px;
}
.readerNavMenu .sheet .sheetAuthor {
  font-family: "Roboto", "Helvetica Neue", "Helvetica", sans-serif;
  color: #999;
  font-size: 14px;
  margin-bottom: 6px;
  letter-spacing: 1px;
}
.readerNavMenu .sheet .sheetTitle{
  overflow: hidden;
  font-size: 16px;
  unicode-bidi: plaintext;
}
.readerNavMenu .sheet .sheetViews{
  color: #999;
  font-size: 13px;
  font-family: "Roboto", "Helvetica Neue", "Helvetica", sans-serif;
}
.readerNavMenu .sheet:hover .sheetViews{
  display: inline-block ;
  text-decoration: none;
}
.readerSheetsNav h2 .en {
  display: inline;
}
.readerSheetsNav .tagsHeader {
  margin: 50px 0 40px;
  height: auto
}
.readerSheetsNav .tagsHeader .actionText {
  display: block;
  margin-top: 20px;
  text-transform: none;
}
.readerSheetsNav .loadingMessage {
  text-align: center;
}
.hebrew .readerSheetsNav {
  direction: ltr;
}
.readerSheetsNav .filterLabel {
  cursor: pointer;
}
.readerSheetsNav .tagsList .int-en {
  font-family: "adobe-garamond-pro", "Crimson Text", Georgia, serif;
}
.readerSheetsNav .tagsList .int-he {
  font-family: "Taamey Frank", "adobe-garamond-pro", "Crimson Text", Georgia, "Times New Roman", serif;
}
.interface-english .readerPanel .readerNavMenu .tagsList .gridBox {
  direction: ltr;
}
.interface-hebrew .readerPanel .readerNavMenu .tagsList .gridBox {
  direction: rtl;
}
.tagsList .heOnly {
  direction: rtl;
}
.tagsList .enOnly {
  direction: ltr;
}
.readerControls {
  position: relative;
  top: 0;
  left: 0;
  width: 100%;
  box-sizing: border-box;
  text-align: center;
  z-index: 100;
  height: 60px;
  line-height: 60px;
  box-shadow: 0 1px 3px rgba(0,0,0,0.2);
  background-color: #FBFBFA;
}
.sepia .readerControls {
  background-color: #F3F3F1;
}
.dark .readerControls {
  background-color: #2D2D2B;
  color: white;
  border-color: #444;
}
.dark .readerControls .readerTextToc .readerTextTocBox {
  color: white;
}
.readerControls.connectionsHeader {
  background-color: #F3F3F2;
  white-space: nowrap;
  box-shadow: none;
}
.readerControls.connectionsHeader.fullPanel  {
  background-color: #EDEDED;
}
.readerControls .connectionsPanelHeader .connectionsHeaderTitle {
  text-transform: uppercase;
  letter-spacing: 1px;
  font-size: 16px;
  font-weight: lighter;
}
.connectionsPanelHeader .connectionsHeaderTitle.active {
  text-transform: none;
  cursor: pointer;
}
.connectionsHeaderTitle .fa-chevron-left {
  margin-right: 10px;
}
.connectionsHeaderTitle .fa-chevron-right {
  margin-left: 10px;
}
.connectionsHeaderTitle .fa-chevron-left, .connectionsHeaderTitle .fa-chevron-right{
  color: #999;
}
.readerControls .readerControlsInner {
  position: relative;
  width: 700px;
  margin: 0 auto;
  padding: 0 30px;
  display: flex;
  justify-content: space-between;
  max-width:  100%;
  box-sizing: border-box;
}
.readerControls.connectionsHeader .readerControlsInner {
  padding: 0 34px;
}
.singlePanel .readerControls .readerControlsInner {
  padding: 0 10px;
}
.readerControls .readerTextToc a {
  color: inherit;
}
.readerControls .readerTextToc a:hover {
  text-decoration: none;
}
.readerControls .readerTextToc .readerTextTocBox a {
  display: flex;
  align-items: center;
  justify-content: center;
}
.readerControls.connectionsHeader .readerTextToc {
  font-family: "Roboto", "Helvetica Neue", "Helvetica", sans-serif;
  text-transform: uppercase;
  color: #666;
  width: 100%;
}
.readerControls .readerTextToc.attributed .readerTextTocBox {
  line-height: 1.2;
}
.readerControls .readerTextToc .categoryAttribution {
  font-style: italic;
  font-size: 15px;
  color: #999;
  margin: 0 2px;
}
.readerControls .readerTextToc .categoryAttribution .he {
  font-style: normal;
}
.interface-english .leftButtons,
.interface-hebrew .rightButtons {
  display: flex;
  flex-direction: row;
  text-align: left;
}
.interface-english .rightButtons,
.interface-hebrew .leftButtons {
  display: flex;
  flex-direction: row;
  text-align: right;
}
/* icons need a little nudge in flipped hebrew mode */
.interface-hebrew .rightButtons {
  margin-left: -3px;
}
.interface-hebrew .leftButtons {
  margin-right: 2px;
}
.leftButtons .saveButton,
.rightButtons .saveButton {
  display: flex;
  align-items: center;
  justify-content: flex-end;
  width: 40px;
  height: 56px;
  cursor: pointer;
}
.saveButton img {
  height: 20px;
  width: 20px;
  opacity: 0.5;
  margin-top: 2px;
}
.rightButtons .saveButton.tooltip-toggle::before {
  top: 47px;
  left: -50px;
}
.interface-hebrew .rightButtons .saveButton.tooltip-toggle::before {
  left: auto;
  right: -50px;
}
.saveButton.tooltip-toggle.three-dots-button {
  background-color: #ededec;
  margin-bottom: 13px;
  padding: 0 6px;  /* HACK: setting width and height to equal values doesn't make this circular, but this does! */
  height: 22px;
  display: flex;
  align-items: center;
  justify-content: center;
  border-radius: 50%;
}
.three-dots-button img {
  width: 10px;
  height: 10px;
  margin-top: 0;
}
.topicPanel .mainColumn .saveLine .saveButton.three-dots-button {
  margin-left: 10px;
  margin-right: 0;
  margin-bottom: 13px;
  padding-bottom: 0;
}
.interface-hebrew .topicPanel .mainColumn .saveLine .saveButton.three-dots-button {
  margin-left: 0;
  margin-right: 10px;
}
.interface-hebrew .topicPanel .three-dots-button {
  margin-left: 0px;
  margin-right: 10px;
}
.leftButtons .readerNavMenuSearchButton,
.leftButtons .readerNavMenuMenuButton,
.leftButtons .readerNavMenuCloseButton,
.rightButtons .readerOptions,
.rightButtons .readerNavMenuCloseButton {
  width: 40px;
  height: 56px;
  line-height: 56px;
  color: #999;
  font-size: 20px;
  display: inline-block;
  cursor: pointer;
}
.rightButtons .readerOptions {
  vertical-align: middle;
}
.rightButtons .readerOptions:hover {
  text-decoration: none;
}
.leftButtons .readerNavMenuMenuButton {
  font-size: 22px;
  margin-top: 6px;
}
.leftButtons .readerNavMenuCloseButton {
  font-size: 44px;
}
.leftButtons .readerNavMenuSearchButton span,
.rightButtons .readerOptions img,
.leftButtons .readerNavMenuCloseButton span {
  vertical-align: middle;
}
.readerControls .readerTextToc {
  font-size: 18px;
  box-sizing: border-box;
  height: 50px;
  text-align: center;
  display: inline-block;
  cursor: pointer;
  vertical-align: middle;
  min-width: 0; /* see https://css-tricks.com/flexbox-truncated-text/ */
}
.readerTextTocHeader.readerTextToc {
  font-size: 16px;
}
.hebrew .readerControls .readerTextToc {
  direction: rtl;
  min-width: 0;
}
.hebrew .readerControls .readerTextToc .readerTextTocBox,
.interface-hebrew .bilingual .readerControls .readerTextToc .readerTextTocBox.sheetBox,
.interface-hebrew .english .readerControls .readerTextToc .readerTextTocBox.sheetBox {
  padding-left: 23px;
  padding-right: 0;
}
.english .readerControls .readerTextToc .readerTextTocBox.sheetBox,
.bilingual .readerControls .readerTextToc .readerTextTocBox.sheetBox {
  padding-right: 23px;
  padding-left: 0;
}
.readerControls .readerTextToc .readerTextTocBox {
  display: inline-block;
  vertical-align: middle;
  max-width: 100%;
}
.readerControls .readerTextToc .readerTextTocBox a span,
.readerControls .readerTextToc .readerTextTocBox a div {
  white-space: nowrap;
  text-overflow: ellipsis;
  overflow: hidden;
}
.readerControls .readerTextToc .readerTextVersion {
  font-style: italic;
  color: #999;
}
.readerControls .readerTextToc .readerTextVersion .en{
  unicode-bidi: bidi-override;
}
.readerControls .readerTextToc .fa {
  color: #999;
  font-weight: bold;
  margin: 0 7px;
  vertical-align: 0;
}
.readerControls .readerTextToc .fa.invisible {
  visibility: hidden;
}
.bilingual .readerTextToc .he {
  display: none;
}
.readerOptions img {
  height: 16px;
}
.readerOptions .textIcon {
  font-size: 22px;
  line-height: 60px;
}
.dark .readerOptions img {

}
.readerOptionsPanel {
  position: absolute;
  width: 100%;
  top: 58px;
  right: 0;
  padding: 20px;
  box-sizing: border-box;
  direction: ltr;
  background: #FBFBFA;
  border-bottom: 1px solid #ccc;
  z-index: 103;
}
.readerOptionsPanelInner {
  max-width: 530px;
  margin: 0 auto;
  display: flex;
  flex-flow: row wrap;
  justify-content: space-between;
  color: #999;
}
.toggleSet {
  display: inline-block;
  width: 48%;
  margin: 2px auto 20px auto;
  /*margin-left: 1px;*/
}
.interface-hebrew .toggleSet.aliyotTorah, .interface-hebrew .toggleSet .toggle-set-label{
  font-family: "Heebo", sans-serif;
}
.interface-english .toggleSet.aliyotTorah, .interface-english .toggleSet .toggle-set-label{
  font-family: "Roboto", "Helvetica Neue", "Helvetica", sans-serif;
  text-transform: uppercase;
}
.toggleSet .toggle-set-label{
  font-size: 13px;
  display: block;
  text-align: center;
  margin: 10px;
  letter-spacing: 1.5px;
}
.toggleOption {
  box-sizing: border-box;
  text-align: center;
  border: 1px solid #ccc;
  margin-left: -1px;
  padding: 4px;
  height: 42px;
  line-height: 34px;
  background-color: #FBFBFA;
  vertical-align: middle;
}
.toggleSet.aliyotTorah .toggleOption{
  font-size: 14px;
}
.toggleSet.vowels .toggleOption.all span span, .toggleSet.vowels .toggleOption.partial span span{
  /*line-height: 29px;*/
  position: relative;
  top: -3px;
}
.toggleSet.fontSize .toggleOption{
  color: black;
}
.toggleSet.biLayout .toggleOption img, .toggleSet.layout .toggleOption img{
  opacity: 0.5;
}
.toggleOption:first-child {
    border-top-left-radius: 4px;
    border-bottom-left-radius: 4px;
}
.toggleOption:last-child {
    border-top-right-radius: 4px;
    border-bottom-right-radius: 4px;
    border-right: 1px solid #999;
}
.toggleOption.on, .toggleOption:hover {
  background-color: white;
  color: black;
}
.toggleSet.biLayout .toggleOption.on img, .toggleSet.layout .toggleOption:hover img{
  opacity: 1;
}
.toggleSet.separated .toggleOption {
  margin-right: 3%;
  border-right: 1px solid #999;
}
.toggleSet.separated .toggleOption:last-child {
  margin-right: 0;
}
.color .toggleOption {
  border-radius: 5px;
  height: 38px;
}
.color .toggleOption.on {
  border-color: black;
}
.color .light, .color .light.on {
  background-color: white;
}
.color .sepia, .color .sepia.on {
  background-color: #f7f7f7;
}
.color .dark, .color .dark.on {
  background-color: #333331;
}
.toggleOption {
  font-size: 26px;
  line-height: 34px;
  vertical-align: middle;
}
.toggleSet .toggleOption .he,
.toggleSet .toggleOption .en {
  display: inline;
}
.toggleOption.bilingual {
  font-size: 18px;
}
.toggleOption.segmented, .toggleOption.continuous {
  font-size: 18px;
}
.toggleOption.smaller, .toggleOption.larger {
  font-family: "Roboto", "Helvetica Neue", "Helvetica", sans-serif;
}
.interface-hebrew .toggleOption.smaller, .interface-hebrew .toggleOption.larger {
  font-family: "Heebo", sans-serif;
}
.toggleOption.smaller {
  font-size: 12px;
}
.toggleOption.larger {
  font-size: 22px;
}
.readerOptionsPanel .line {
  margin: 20px 0;
  border-top: 1px solid #ddd;
}
.mask {
  position: fixed;
  top: 0;
  left: 0;
  width: 100%;
  height: 100%;
  z-index: 102;
  cursor: pointer;
}
.textRange.basetext {
  width: 100%;
  box-sizing: border-box;
  font-size: 1.8em;
  line-height: 1.6;
  text-align: justify;
  background-color: inherit;
  margin: 0 auto;
  max-width: 700px;
  position: relative;
  padding: 0 30px;
}
.singlePanel .textRange.basetext,
.singlePanel .sheetContent {
  padding: 0;
}
.narrowColumn .textRange.basetext {
}
.narrowColumn .content .contentInner {
  padding: 0 15px;
}
.textRange.basetext .title, .sheetContent .customSourceTitle{
  padding: 0 28px;
  margin: 24px 0;
  color: #000;
  text-align: center;
  justify-content: center;
  font-weight: lighter;
  letter-spacing: 1px;
}
.dark .textRange.basetext .title, .dark .sheetContent .title {
  color: #ccc;
}
.textRange.basetext .title .titleBox, .sheetContent .customSourceTitle .titleBox {
  display: inline-block;
  border-bottom: 4px solid #E6E5E6;
  padding: 0 6px 3px;
}
.dark .textRange.basetext .title .titleBox, .dark .sheetContent .title .titleBox {
  border-bottom: 4px solid #666;
}
.bilingual .textRange.basetext .title .he, .bilingual .sheetContent .title .he {
  display: none;
}
.interface-hebrew .readerPanel.english .textRange,
.interface-hebrew .readerPanel.english .categoryFilterGroup,
.interface-hebrew .readerPanel.bilingual .categoryFilterGroup,
.interface-hebrew .readerPanel.english .tocContent,
.interface-hebrew .readerPanel.bilingual .tocContent {
  direction: ltr;
}
.interface-english .readerPanel.hebrew .textRange,
.interface-english .readerPanel.hebrew .categoryFilterGroup,
.interface-english .readerPanel.hebrew .tocContent{
  direction: rtl;
}
.basetext .text, .sheetContent .text {
  padding: 0 44px;
  margin: 30px 0;
  background-color: inherit;
}
.narrowColumn .basetext .text, .narrowColumn .sheetContent .text {
  padding: 0 26px;
}
.singlePanel .basetext .text, .singlePanel .sheetContent .text  {
  padding: 0 34px;
}
.parashahHeader {
  text-align: center;
  color: #000;
  margin: 32px 0;
  font-size: 18px;
  letter-spacing: 1px;
}
.parashahHeader.aliyah span {
  text-transform: uppercase;
}
.bilingual .parashahHeader .en {
  display: none;
}
.title + .text span:first-child .parashahHeader {
  margin-top: -5px;
}
.title + .text {
  margin-top: 0;
}
.segment {
  cursor: pointer;
  display: block;
  background-color: inherit;
  margin-bottom: 14px;
}
.continuous .segment {
  display: inline;
  margin: 0;
  padding: .3333em 0;
}
.continuous .clearFix {
  display: none;
}
.segment > .he,
.segment > .en {
  margin-top: 0;
  margin-bottom: 0;
}
.basetext .segment {
  margin-bottom: 26px;
}
.bilingual .segment > .he,
.bilingual .segment > .en {
  display: block;
}
.bilingual .segment > .en {
  text-align: left;
}
.bilingual .segment > .he {
  text-align: right;
}
.stacked.bilingual .basetext .segment {
  margin-bottom: 14px;
  display: block;
}
.stacked.bilingual .segment > .en {
  margin-top: 6px;
  text-align: left;
}

.stacked.bilingual .sheetContent .segment > .en {
  margin-top: 0;
}

.stacked.bilingual .basetext .segment > .en {
  margin: 10px 0 20px;
  color: #666;
}
.stacked.bilingual .segment.heOnly > .he,
.stacked.bilingual .segment.enOnly > .en {
  display: inline;
}
.heLeft.bilingual .basetext .text,
.heRight.bilingual .basetext .text,
.heLeft.bilingual .sheetContent .text,
.heRight.bilingual .sheetContent .text {
  padding: 0;
}
.heLeft.bilingual .segment > .en,
.heLeft.bilingual .segment > .he,
.heRight.bilingual .segment > .en,
.heRight.bilingual .segment > .he {
  width: 50%;
  box-sizing: border-box;
  display: block;
}
.heLeft.bilingual .sheetItem.segment.enOnly > .en,
.heLeft.bilingual .sheetItem.segment.heOnly > .he,
.heRight.bilingual .sheetItem.segment.enOnly > .en,
.heRight.bilingual .sheetItem.segment.heOnly > .he {
  width: 100%;
  padding-left: 0;
  padding-right: 0;
}
.readerPanel.english .sheetItem.heOnly .en,
.readerPanel.bilingual .sheetItem.heOnly .en {
  display: none;
}
.readerPanel.hebrew .sheetItem.heOnly .he,
.readerPanel.bilingual .sheetItem.heOnly .he {
  display: inline;
}
.readerPanel.hebrew .sheetItem.enOnly .he,
.readerPanel.bilingual .sheetItem.enOnly .he {
  display: none;
}
.readerPanel.english .sheetItem.enOnly .en,
.readerPanel.bilingual .sheetItem.enOnly .en {
  display: inline;
}
.heLeft.bilingual .segment > .en,
.heRight.bilingual .segment > .he {
  float: right;
  padding-left: 20px;
}
.heRight.bilingual .segment > .en,
.heLeft.bilingual .segment > .he {
  float: left;
  padding-right: 20px;
}
.basetext .segment:active,
.basetext .segment:focus {
  background-color: #f4f4f4;
}
.sheetContent .segment:active .segmentNumber,
.sheetContent .segment:focus .segmentNumber,
.sheetContent .segment:active .linkCount,
.sheetContent .segment:focus .linkCount,
.basetext .segment:active .segmentNumber,
.basetext .segment:focus .segmentNumber,
.basetext .segment:active .linkCount,
.basetext .segment:focus .linkCount {
  background-color: transparent;
}
.dark .basetext .segment:active,
.dark .basetext .segment:focus {
  background-color: #444;
}
.basetext .segment.highlight,
.sheetContent .segment.highlight .en,
.sheetContent .segment.highlight .he,
.readerPanel.bilingual.heLeft .sheetContent .segment.highlight,
.readerPanel.bilingual.heRight .sheetContent .segment.highlight {
  background-color: #E9E9E7;
}
.sheetContent .segment.highlight .linkCount .en,
.sheetContent .segment.highlight .linkCount .he,
.sheetContent .segment.highlight .segmentNumber .en,
.sheetContent .segment.highlight .segmentNumber .he {
  background-color: transparent;
}
.sheetContent .segment.highlight .en div,
.sheetContent .segment.highlight .he div {
  background-color: inherit;
}
.sheetContent .segment a {
    color: #4B71B7;
}
.sheetContent .segment .sourceContentText a {
    text-decoration: underline;
}
.readerPanel.bilingual.stacked .sheetContent .segment.highlight .he {
  padding-bottom: 1px;
}
.basetext .segment.highlight .segmentNumber,
.basetext .segment.highlight .linkCount,
.sheetContent .segment.highlight .linkCount,
.sheetContent .segment.highlight .segmentNumber {
  background-color: transparent;
}
.sepia .basetext .segment.highlight,
.sepia .sheetContent .segment.highlight {
  background-color: #E3E3E1;
}
.dark .basetext .segment.highlight,
.dark .sheetContent .segment.highlight {
  background-color: #444;
}
.textRange {
  line-height: 1.4;
  font-size: 1.6em;
}
.textRange .textInner, .sheetContent .textInner  {
  position: relative;
}
.textRange.lowlight .text {
  color: #999;
}
.segment {
}
.segment.heOnly{
  text-align: right;
  direction: rtl;
}
.segment.enOnly{
  text-align: left;
  direction: ltr;
}
.segment.heOnly .en{
  display: none;
}
.segment.enOnly .he{
  display: none;
}
.segment.heOnly .he{
  display: initial;
}
.segment.enOnly .en{
  display: initial;
}
.readerPanel.hebrew .segment.enOnly .sheetSegmentNumber .en{
  display: none;
}
.readerPanel.english .segment.enOnly .sheetSegmentNumber .he{
  display: none;
}
.segment .segmentNumber,
.segment .linkCount,
.textRange .numberLabel {
  position: absolute;
  background-color: inherit;
  font-weight: lighter;
  color: #ccc;
  display: block;
  width: 30px;
  text-align: center;
  -webkit-text-size-adjust: 100%;
  -moz-user-select: none;
  -khtml-user-select: none;
  -webkit-user-select: none;
  -o-user-select: none;
  user-select: none;
}
.segmentNumber .segmentNumberInner,
.linkCount .linkCountDot {
  display: inline-block;
  -moz-user-select: none;
  -khtml-user-select: none;
  -webkit-user-select: none;
  -o-user-select: none;
  user-select: none;
}
.bilingual .segmentNumber .segmentNumberInner,
.bilingual .linkCount .linkCountDot,
.bilingual .numberLabel .numberLabelInner {
  margin-top: 0;
}
.bilingual .segmentNumber .he,
.bilingual .linkCount .he,
.bilingual .numberLabel .he {
  display: none;
}
.segment .segmentNumber,
.segment .linkCount {
  display: none;
  line-height: 1.4;
}
.sheetContent .segment .linkCount {
  display: inline-block;
}
.segment .segmentNumber .segmentNumberInner,
.textRange .numberLabel .numberLabelInner {
  font-size: 12px;
  vertical-align: middle;
}
.segment .segmentNumber,
.textRagnge .numberLabel {
  color: #999;
  top: 0;
}
.dark .segment .segmentNumber,
.dark .textRagnge .numberLabel {
  color: white;
}
.segment .linkCount {

}
.segment .linkCountDot {
  display: inline-block;
  width: 6px;
  height: 6px;
  border-radius: 12px;
  background-color: black;
  vertical-align: middle;
}
.dark .segment .linkCount {
  filter: invert(100%);
  -webkit-filter: invert(100%);
}
.readerPanel.english .segment .segmentNumber {
  left: -48px;
}
.readerPanel.hebrew .segment .segmentNumber,
.readerPanel.bilingual .segment .segmentNumber {
  right: -46px;
}
.readerPanel.hebrew .segment .linkCount,
.readerPanel.bilingual .segment .linkCount {
  left: -48px;
}
.readerPanel.english .segment .linkCount,
.readerPanel.bilingual .sheetItem.segment .linkCount
{
  right: -46px;
  left:auto;
}
.readerApp.interface-hebrew .readerPanel.bilingual.stacked .sheetItem.segment .linkCount {
  left: -46px;
  right: auto;
}
.readerPanel.heLeft.bilingual .segment .segmentNumber,
.readerPanel.heRight.bilingual .segment .segmentNumber {
  left: 50%;
  margin-left: -15px;
  right: auto;
}
.readerPanel.heLeft.bilingual .segment .linkCount,
.readerPanel.heRight.bilingual .segment .linkCount {
  visibility: hidden;
}
.singlePanel .readerPanel.english .segment .segmentNumber {
  left: -30px;
}
.singlePanel .readerPanel.hebrew .segment .segmentNumber,
.singlePanel .readerPanel.bilingual .segment .segmentNumber {
  right: -28px;
}
.singlePanel .readerPanel.english .segment .linkCount {
  right: -37px;
}
.singlePanel .readerPanel.hebrew .segment .linkCount,
.singlePanel .readerPanel.bilingual .segment .linkCount {
  left: -20px;
}
.singlePanel .readerPanel.english .sheetItem.segment .linkCount,
.singlePanel .readerPanel.bilingual .sheetItem.segment .linkCount {
  left: auto;
  right: -30px;
}
.singlePanel .readerPanel.hebrew .sheetItem.segment .linkCount {
  left: -48px;
  right: auto;
}
.segment .refLink {
  font-size: .8em;
  font-weight: bold;
  letter-spacing: 1px;
  cursor: pointer;
  color: #333;
}
.refLink:hover {
  text-decoration: underline;
}
.textRange .actionLinks {
  text-align: right;
}
.textRange .actionLinks > span {
  font-size: 13px;
  text-transform: uppercase;
  display: inline-block;
  margin: 0 7px;
  cursor: pointer;
  color: #aaa;
}
.textRange .actionLinks > span > img {
  height: 13px;
  width: 13px;
  margin: 0 5px;
  opacity: 0.3;
  vertical-align: baseline;
}
.textRange .actionLinks > span > i {
  margin: 0 5px;
  font-size: 16px;
  vertical-align: top;
}
.textRange .actionLinks .en {
  font-family: "Roboto", "Helvetica Neue", "Helvetica", arial, sans-serif;
}
.textRange .actionLinks .he {
  font-family: "Heebo", sans-serif;
}
/* Footnotes */
.segment sup {
  margin-left: .2em;
  margin-right: .2em;
  text-decoration: underline;
}
.segment sup.itag {
  text-decoration: none;
  font-family: "Heebo", "sans-serif";
  font-size: 0.6em;
  line-height: 1;
  color: #4871bf;
}
.segment i.footnote {
  display: none;
  font-size: .8em;
  margin-left: .5em;
  margin-right: .5em;
  color: #888;
  font-style: normal;
}
.segment img {
  max-width: 100%;
}
.connectionsPanelHeader{
  display: flex;
  justify-content: space-between;
  align-items: center;
}
.singlePanel .connectionsPanelHeader {
  justify-content: flex-start;
  align-items: stretch;
  height: 100%;
}
.interface-hebrew .connectionsPanelHeader {
  direction: rtl;
}
.interface-english .connectionsPanelHeader {
  direction: ltr;
}
.connectionsPanelHeader .rightButtons {
  margin-top: -4px;
}
.connectionsPanelHeader .languageToggle,
.connectionsHeader .readerNavMenuCloseButton.circledX{
  height: 32px;
  width: 30px;
  text-align: center;
  line-height: 32px;
}
.readerNavMenu.noHeader.compare .readerNavTop .readerNavMenuCloseButton.circledX{
  height: 32px;
  width: 30px;
  display: flex;
  align-items: center;
  margin: 0 15px;
}
.connectionsPanelHeader .languageToggle {
  margin: 0 15px;
}
.connectionsHeader .readerNavMenuCloseButton.circledX,
.readerNavMenu.noHeader.compare .readerNavTop .readerNavMenuCloseButton.circledX{
  width: 20px;
}
.connectionsHeader .readerNavMenuCloseButton.circledX img,
.readerNavMenu.noHeader.compare .readerNavTop .readerNavMenuCloseButton.circledX img {
  opacity: 0.4;
  height: 20px;
  width: 20px;
  vertical-align: middle;
}
.connectionsPanelHeader .languageToggle img {
  vertical-align: middle;
  margin-top: -2px;
}
.connectionsPanel .flashMessage {
  font-size: 18px;
  color: #999;
  margin-bottom: 30px;
  text-align: left;
}
.interface-hebrew .connectionsPanel .flashMessage {
  text-align: right;
}
.textList {
  width: 100%;
  height: 54%;
  bottom: 0;
  left: 0;
  position: absolute;
  text-align: justify;
  margin: 0 auto;
  background-color: #FBFBFA;
}
.textList.marginless .texts,
.textList.fullPanel.marginless .texts {
  padding: 0 0 80px 0;
}
.dark .textlist {
  background-color: #333331;
}
.textList.fullPanel {
  padding-top: 60px;
  height: 100%;
  box-sizing: border-box;
}
.textList .texts,
.textList .fullFilterView {
  height: 100%;
  width: 100%;
  box-sizing: border-box;
  overflow: hidden;
  overflow-y: scroll;
  -webkit-overflow-scrolling: touch;
}
.textList .fullFilterView .contentInner {
  max-width: 700px;
  margin: 0 auto;
}
.textList .texts .contentInner {
  max-width: 660px;
  margin: 0 auto;
}
.textList .texts {
  padding: 30px 30px 80px 30px;
}
.textList.fullPanel .texts {
  padding: 40px 40px 80px 40px;
}
.textListTop {
  position: absolute;
  top: 0;
  left: 0;
  width: 100%;
  background-color: inherit;
  z-index: 1;
}
.textList.fullPanel .textListTop {
  text-align: center;
  height: 55px;
}
.dark .textList {
  background-color: #333331;
}
.dark .textList .anchorText {
  background-color: #333331;
}
.textList .heOnly {
  display: block;
}
.textList.fullPanel .textListTop .leftButtons {
  margin: 9px 0 0 10px;
}
.textList.fullPanel .textListTop .rightButtons {
  margin: 9px 10px 0 0;
}
.gridBox {
  width: 100%;
  border-spacing: 0;
  background-color: transparent;
}
.gridBox table {
  width: 100%;
  border-style: hidden;
  border-collapse: collapse;
}
.gridBox tr {
  height: 1px; /* hack to get td contents to 100% height */
}
.gridBox td {
  height: inherit;
  padding: 0;
}
@media (max-width: 450px) {
  .gridBox td {
    border: solid transparent;
    border-width: 2px 4px;
  }
}
.twoBox td {
  width: 50%;
}
.threeBox td {
  width: 33.333333%;
}
.dark .filterSet td {
  border-color: #555;
}
.filterSet td.empty {
  border-left: 1px solid transparent;
  border-right: 1px solid transparent;
}
.topFilters {
  text-transform: none;
}
.dark .topFilters {
  background-color: #2D2D2B;
  border-bottom: 1px solid #444;
}
.textList.fullPanel .topFilters {
  margin: 0;
  border-top: 8px solid transparent;
  padding: 6px 22px 5px;
  background-color: #EDEDED;
}
.topFilters .textFilter {
  color: #999;
  display: inline-block;
  padding: 16px 8px;
}
.topFilters .textFilter.on {
  color: black;
}
.dark .topFilters .textFilter {
  color: #bbb;
}
.topFilters .textFilter > div {
  display: table-cell;
  vertical-align: middle;
}
.textList.fullPanel .recentFilterSet {
  margin: 0 0 12px 0;
}
.textList.fullPanel .recentFilterSet .textFilter, .connectionsPanelHeader .recentFilterSet.topFilters .textFilter{
  display: inline-block;
  padding: 0;
  margin: 6px 14px;
  background-color: transparent;
  color: #999999;
  border-bottom: 4px solid #cccccc;
  margin-inline-start: 0;
}
.connectionsPanelHeader .recentFilterSet.topFilters .textFilter{
  margin: 18px;
  margin-inline-end: 14px;
  margin-inline-start: 0;
}
.textList.fullPanel .recentFilterSet .textFilter.on, .connectionsPanelHeader .recentFilterSet.topFilters .textFilter.on {
  color: #000000;
  border-bottom-color: var(--category-color);
}
.recentFilterSet.filterSet .textFilter, .recentFilterSet.filterSet .textFilter span{
  font-family: "HebrewInEnglish Text Font", "adobe-garamond-pro", "Crimson Text", Georgia, serif;
}
.topFiltersInner {
  display: inline-block;
  white-space: nowrap;
  overflow: hidden;
  text-overflow: ellipsis;
  vertical-align: middle;
}
.textList.fullPanel .topFiltersInner {
  white-space: normal;
}
.showMoreFilters {
  vertical-align: middle;
  float: right;
}
.categoryFilter {
  text-transform: uppercase;
  padding: 19px 34px;
  font-size: 18px;
  cursor: pointer;
  line-height: 18px;
  color: #000;
  -webkit-tap-hightlight-color: rgba(0,0,0,0); /* pulled from common.css; should apply more broadly? */
}
.textFilter {
  padding: 19px 34px;
  font-size: 18px;
  line-height: 1.2;
  display: block;
  cursor: pointer;
  color: #333;
}
.connectionsCount {
  color: #666;
  font-size: 16px;
  font-weight: lighter;
  letter-spacing: 1px;
  font-family: "Roboto", "Helvetica Neue", "Helvetica", sans-serif;
  unicode-bidi: isolate;
}
.englishAvailableTag {
  font-family: "Roboto", "Helvetica Neue", "Helvetica", sans-serif;
  text-transform: uppercase;
  align-self: flex-start;
  color: #999;
  border: 1px solid #CCC;
  border-radius: 3px;
  font-size: 12px;
  line-height: 18px;
  padding: 0px 3px;
  margin-left: 4px;
}
.filterInner {
  display: flex;
}
.filterInner .filterText {
  flex: 1;
}
.categoryFilterGroup.withBooks {
  border-bottom: 1px solid #E5E5E5;
}
.categoryFilterGroup a:hover {
  text-decoration: none;
}
.categoryFilterGroup.withBooks + .categoryFilterGroup {
  margin-top: 30px;
}
.categoryFilterGroup .textFilter {
    border-top: 1px solid #E5E5E5;
}
.categoryFilter.on, .textFilter.on {
  color: black;
}
.dark .categoryFilter.on, .dark .textFilter.on {
  color: white;
}
.textFilter.lowlight {
  color: #999;
}
.topFilters .textFilter.showMoreFilters {
  color: #999;
}
.bilingual .textFilter .he,
.bilingual .categoryFilter .he {
  display: none;
}
.fullFilterView {
  border-top: 1px solid #ddd;
  background-color: #FBFBFA;
  padding: 40px 20px;
}
.sepia .fullFilterView {
  background-color: #F3F3F1;
}
.dark .fullFilterView {
  background-color: #2D2D2B;
  border-color: #444;
}
.fullFilterView td {
  background-color: white;
  border: 2px solid #FBFBFA;
}
.fullFilterView td.empty {
  background-color: transparent;
}
.dark .fullFilterView td {
  background-color: #333331;
  border-color: #2d2d2b;
  color: white;
}
.fullFilterView .categoryFilter {
  background-color: white;
  margin-bottom: 1px;
}
.fullFilterView .categoryFilter.notClickable {
  color: #999;
  font-family: "Roboto", "Helvetica Neue", "Helvetica", sans-serif;
  background-color: transparent;
  padding: 12px 12px 28px;
  cursor: auto;
}
.dark .fullFilterView .categoryFilter {
  background-color: #333;
}
.fullFilterView .categoryFilterGroup {
  margin-bottom: 30px;
}
.showSelectedFilters {
  background-color: #222F4F;
  color: white;
  font-family: "Roboto", "Helvetica Neue", "Helvetica", sans-serif;
  text-transform: uppercase;
  text-align: center;
  padding: 8px;
  cursor: pointer;
  border-radius: 3px;
  margin: 16px 0;
}
.textList .textListTop > .loadingMessage,
.textList .texts .contentInner > .loadingMessage {
  padding: 22px 10px 0;
  color: #999;
  font-size: 14px;
  text-align: center;
}
.textList .textListTop > .loadingMessage {
  position: relative;
  top: 70px;
}
.textList .texts {
  position: relative;
  background-color: #FBFBFA;
}
.sepia .textList .texts {
  background-color: #FBFBFA;
}
.dark .textList .texts {
  background-color: #333331;
}
.textList .texts .textRange {
  font-size: 1.8em;
  padding-top: 16px;
  margin-top: 12px;
  position: relative;
  cursor: text;
}
.textList .texts .textRange .segment{
  cursor: text;
}
.textListTextRangeBox {
  border-bottom: 1px solid #eee;
}
.textList .texts .textRange .title {
  color: #999;
}
.textList .texts .segment .queryTextHighlight {
  padding: 0;
  background-color: inherit;
  font-weight: bold;
}
.dark .textList .texts .textRange .title {
  color: #ddd;
}
.textList.singlePanel .textListTextRangeBox:first-child {
  margin-top: -30px;
}
.textRange .title {
  display: flex;
  justify-content: space-between;
}
.textRange .title .buttons {
}
.bilingual .textList .title .he {
  display: none;
}
.textList .sheet,
.textList .note {
  padding: 0 0 24px 0;
  display: flex;
  flex-flow: column;
}
.textList .sheet + .sheet {
  padding: 24px 0;
  border-top: 1px solid #E6E5E6;
}
.textList .sheet .sheetInfo{
  display: flex;
  justify-content: space-between;
}
.sheet .sheetInfo .sheetUser {
  display: flex;
  align-items: center;
}
.textList .sheet .sheetAuthorImg,
.textList .note .noteAuthorImg {
  height: 26px;
  width: 26px;
  vertical-align: -8px;
}
.textList .sheet .sheetViews {
  color: #999;
  font-size: 12px;
}
.textList .sheet .sheetAuthor,
.textList .note .noteAuthor {
  color: #666;
  font-size: 16px;
  font-family: "Roboto", "Helvetica Neue", "Helvetica", sans-serif;
  margin: auto 14px;
}
.textList .sheet .sheetTitle {
  display: flex;
  justify-content: flex-start;
  margin-top: 14px;
  font-size: 18px;
  text-align: left;
  color: #000;
}
.textList .sheet .sheetTitle .sheetIcon {
  width: 14px;
  height: 14px;
  opacity: 0.4;
  margin-top: 3px;
}
.textList .sheet .sheetTitle .sheetTitleText{
  margin: auto 6px;
}
.textList .sheet .sheetTags {
  display: flex;
  flex-flow: row wrap;
  margin-top: 6px;
  font-size: 13px;
  color: #999;
  font-family: "Roboto", "Helvetica Neue", "Helvetica", sans-serif;
  text-align: left;
}
/*.interface-hebrew .textList .sheet .sheetTags {
  text-align: right;
}*/
.textList .sheet .sheetTag {
  color: inherit;
  display: inline-block;
  white-space: nowrap;
}
.sheet .sheetRight {
  display: flex;
  flex-direction: row;
  align-items: flex-start;
  padding-top: 5px;
}
.sheet .sheetRight img {
  display: none;
}
.sheet:hover .sheetRight img {
  opacity: 0.4;
  width: 17px;
  height: 17px;
  display: inline-block;
}
.sheet:hover .sheetRight img:hover {
  opacity: 0.6;
  cursor: pointer;
}
.sheet .sheetTag .separator {
  display: inline-block;
  margin-right: 8px;
}
.sheet .sheetTags .unlisted img {
  width: 13px;
  height: 13px;
  vertical-align: middle;
  opacity: 0.4;
  margin: 0 3px 0 0;
}
.interface-hebrew .sheet .sheetTags .unlisted img {
  margin: 0 0 0 3px;
}
.sheetTag.button,
.sheetTag.button:hover,
.sheetTag.button:active {
  background-color: #EDEDED;
  border-color: #ccc;
  color: #999;
  font-size: 14px;
  margin: 4px;
}
.readerTextTableOfContents .sheetTag.button {
  padding: 10px 16px
}
.textList .sheetList {
  padding-top: 40px;
}
.textList .sheetList + .sheetList {
  border-top: 1px solid #E6E5E6;
}
.textList .note .noteAuthorInfo {
  margin-bottom: 14px;
}
.textList .note .noteTitle {
  font-weight: bold;
}
.textList .note .noteTitle,
.textList .note .noteText {
  font-size: 16px;
}
.textList .textListTextRangeBox + .sheet {
  margin-top: 24px;
}

<<<<<<< HEAD
.audioList {
	padding: 40px 40px 80px;
}

.audioList .audio {
  border-top: solid 1px #CCC;
  padding: 20px 0;
}

.audioList .audioTitle {
=======
.mediaList {
	padding: 40px 40px 80px;
}

.mediaList .media {
  border-top: solid 1px #CCC;
  padding: 20px 0;
  text-align: left;
  direction: ltr;
}

.mediaList .mediaTitle {
>>>>>>> 3ba84d47
    font-family: roboto,helvetica neue,helvetica,sans-serif;
    letter-spacing: 1px;
    font-style: normal;
    font-weight: 400;
    font-size: 16px;
    line-height: 19px;
    color: #666;
	padding-bottom: 15px;
}

<<<<<<< HEAD
.audioList .audio .title {
=======

.mediaList .media .title {
>>>>>>> 3ba84d47
	font-size: 22px;
    color: #000;
	display: flex;
}


<<<<<<< HEAD
.audioList .audio a {
	color: #999;
}

.audioList .audio .description {
	margin: 10px 0;
}

.audioList .audio .description a {
=======
.mediaList .media a {
	color: #999;
}

.mediaList .media .description {
	margin: 10px 0;
}

.mediaList .media .description a {
>>>>>>> 3ba84d47
    font-size: 14px;
    font-family: hebrew system text,roboto,helvetica neue,helvetica,sans-serif;
    flex-flow: row;
    justify-content: space-between;
}

<<<<<<< HEAD
.audioList .audio .panel{
=======
.mediaList .media .panel{
>>>>>>> 3ba84d47
	background: #e6e6e6;
	border-radius: 50px;
	width: 70%;
	height: 100%;
	text-align: center;
	margin: 10px 0;
	padding: 15px;
}

<<<<<<< HEAD
.audioList .audio .panel a {
	font-size: 14px;
	margin: 5px;
}
=======
.mediaList .media .panel a {
	font-size: 14px;
	margin: 5px;
}
.mediaList .media .panel input[type='image'] {
	width: 15px;
    height: 15px;
    margin-right: 20px;
    margin-top: 5px;
}
>>>>>>> 3ba84d47

.slider {
  -webkit-appearance: none;
  width: 60%;
<<<<<<< HEAD
  height: 5px;
=======
  height: 2px;
>>>>>>> 3ba84d47
  background: #4d4d4d;
  outline: none;
  opacity: 0.7;
}

.slider:hover {
  opacity: 5;
}

.slider::-webkit-slider-thumb {
  -webkit-appearance: none;
  appearance: none;
  width: 10px;
  height: 10px;
  border-radius: 50%;
  background: #000080;
  cursor: pointer;
}

.slider::-moz-range-thumb {
  width: 10px;
  height: 10px;
  border-radius: 50%;
  background: #4CAF50;
  cursor: pointer;
}

<<<<<<< HEAD
.audioList .audio .meta a {
  margin-top:5px;
  display: inline-block;
  font-size: 12px;
  font-family: "Hebrew System Text", "Roboto", "Helvetica Neue", "Helvetica", sans-serif;
  color: #999;
  display: flex;
  flex-flow: row;
  justify-content: space-between;
}
=======
/* .mediaList .media .meta a { */
  /* margin-top:5px; */
  /* display: inline-block; */
  /* font-size: 12px; */
  /* font-family: "Hebrew System Text", "Roboto", "Helvetica Neue", "Helvetica", sans-serif; */
  /* color: #999; */
  /* display: flex; */
  /* flex-flow: row; */
  /* justify-content: space-between; */
/* } */
>>>>>>> 3ba84d47

.webpageList .website .icon {
  height: 16px;
  width: 16px;
  margin-top: 2px;
}
.webpageList .webpage {
  margin-bottom: 30px;
  text-align: left;
  direction: ltr;
}
.webpageList .webpage.hebrew{
  text-align: right;
  direction: rtl;
}
.webpageList .webpage .icon {
  margin-right: 10px;
}
.webpage.hebrew .icon {
  margin: 0 0 0 10px;
}
.webpageList .webpage .title {
  font-size: 22px;
  color: black;
  text-decoration: none;
  margin-bottom: 10px;
}
.webpageList .webpage .title:hover {
  text-decoration: none;
}
.webpageList .webpage .domain {
  font-family: "Roboto", "Helvetica Neue", "Helvetica", sans-serif;
  font-size: 14px;
  color: #666;
  margin-bottom: 10px;
}
.webpageList .webpage .description {
  font-size: 18px;
  color: #999;
}
.webpageList .webpage .stats, .mediaList .media .meta {
  font-size: 13px;
  color: #999;
  margin-top: 5px;
}
.webpageList.empty .loadingMessage {
  margin-top: 0px;
}
.webpageList .webpagesLinkerMessage {
  padding: 20px 0px;
  color: #999;
  border-top: 1px solid #E5E5E5;
  font-size: 13px;
}
.marginless .webpageList .webpagesLinkerMessage {
  padding: 20px 34px;
}
.webpageList .webpagesLinkerMessage a {
  color: #999;
  text-decoration: underline;
}
.textList.marginless .webpageList.empty .loadingMessage {
  margin: 50px 40px;
}
.textRange .numberLabel {
  position: absolute;
  top: 14px;
}
.english .textRange .numberLabel {
  left: -24px;
}
.english .textRange .numberLabel.itag {
  right: -30px;
  left: initial;
}
.hebrew .textRange .numberLabel,
.bilingual .textRange .numberLabel  {
  right: -30px;
}
.multiPanel .textRange .numberLabel{
  display: none;
}
.multiPanel .textRange .numberLabel.itag{
  display: block;
  color: #4871bf;
}
.textRange.lowlight .numberLabel {
  color: #999;
}
.readerPanel.bilingual .connectionsPanel .he {
  display: none;
}
.connectionsSummaryLoading {
  padding: 20px 34px;
  color: #999;
}
.connectionsPanel .connectionsSummaryLoading .loadingMessage {
  margin-top: 0;
}
.textListTextRangeBox {
  position: relative;
}
.textListTextRangeBox .textRange{
  margin-bottom: 0;
  padding-bottom: 0;
}
.textListTextRangeBox .connection-buttons{
  margin-bottom: 28px;
  display: flex;
  align-items: center;
  align-content: flex-start;
}
.textListTextRangeBox .connection-buttons.access-user .connection-button.delete-link{
  display:none;
}
.textListTextRangeBox .connection-buttons .connection-button{
  font-style: normal;
  font-weight: normal;
  font-size: 13px;
  line-height: 15px;
  color: #999999;
  margin-inline-end: 15px;
  text-decoration: none;
  cursor: pointer;
}
.singlePanel .textListTextRangeBox .connection-buttons .connection-button{
  text-align: start;
  margin-inline-end: 5px;
}
.textListTextRangeBox .connection-buttons .connection-button .int-en{
  font-family: "Roboto", "Helvetica Neue", "Helvetica", sans-serif;
}
.textListTextRangeBox .connection-buttons .connection-button .int-he{
  font-family: "Heebo", "Roboto", "Helvetica Neue", "Helvetica", sans-serif;
}
.toolsMessage {
  margin: 130px 0;
  text-align: center;
  font-size: 18px;
}
.textListTextRangeBox .connection-buttons .connection-button::before{
  line-height: 25px;
  color: #999999;
  vertical-align: middle;
  opacity: 0.4;
  transform: scale(0.55);
  display: inline-block;
}
.textListTextRangeBox .connection-buttons .panel-open-link::before{
  content: url("/static/icons/open-panel.svg");
}
.textListTextRangeBox .connection-buttons .delete-link::before{
  content: url("/static/icons/remove-connection.svg");
}
.textListTextRangeBox .connection-buttons .add-to-sheet-link::before{
  content: url("/static/icons/add-to-sheet.svg");
}
.toolsButton {
  display: flex;
  justify-content: flex-start;
  color: #000;
  border-top: 1px solid #E5E5E5;
  cursor: pointer;
  font-size: 16px;
  letter-spacing: 1px;
  padding: 20px 34px;
}
.topicList.topicsHe {
  direction: rtl;
}
.topicList.topicsEn {
  direction: ltr;
}
.toolsButton.topicButton {
  flex-direction: column;
  letter-spacing: unset;
}
.topicButton .topicButtonTitle {
  display: flex;
  flex-direction: row;
  justify-content: space-between;
  text-align: left;
}
.topicButton .topicButtonTitle .he {
  text-align: right;
}
.topicButton .contentText .en {
  font-family: "adobe-garamond-pro", "Crimson Text", Georgia, serif;
}
.topicButtonTitle .he {
  font-size: 122%;
}
.topicButton .saveButton.tooltip-toggle.three-dots-button {
  margin-bottom: 0;
  margin-left: 30px;
}
.topicsHe .topicButton .saveButton.tooltip-toggle.three-dots-button {
  margin-right: 30px;
  margin-left: 0;
}
.topicButton .three-dots-button.tooltip-toggle::before {
  transform: none;
  left: unset;
  right: 30px;
  width: 180px;
}
.topicsHe .topicButton .three-dots-button.tooltip-toggle::before {
  right: unset;
  left: 30px;
  text-align: right;
}
.topicButton .smallText {
  margin-top: 10px;
  line-height: 18px;
  font-size: 18px;
  text-align: left;
}
.topicButton .smallText .en {
  font-family: "Roboto", "Helvetica Neue", "Helvetica", sans-serif;
  font-size: 13px;
  font-weight: normal;
  color: #999;
}
.topicButton .smallText .he {
  font-family: "Heebo", sans-serif;
  font-size: 13px;
  font-weight: normal;
  color: #999;
}
.topicsHe .topicButton .smallText {
  text-align: right;
}
.toolsButton:last-child {
  border-bottom: 1px solid #E5E5E5;
}
.toolsButton:hover {
  text-decoration: none;
  color: inherit;
}
.toolsButton .en {
  font-family: "Roboto", "Helvetica Neue", "Helvetica", sans-serif;
}
.toolsButton .toolsButtonIcon {
  color: #999;
  font-size: 20px;
  margin-top: -1px;
}
.interface-hebrew .toolsButton .toolsButtonIcon {
  margin-top: 1px;
}
.toolsButton img.toolsButtonIcon {
  width: 20px;
  height: 20px;
  opacity: 0.4;
  vertical-align: middle;
}
.toolsButton .toolsButtonText{
  margin: 0 10px;
}
.shareInputBox {
  padding: 34px;
}
.shareInput {
  width: 100%;
  box-sizing: border-box;
  border-radius: 7px;
  border: none;
  box-shadow: 0 1px 3px rgba(0,0,0,0.2);
  font-size: 18px;
  font-family: "Roboto", "Helvetica Neue", "Helvetica", sans-serif;
  color: #666;
  padding: 20px 26px;
}
.addToSourceSheetBox {
  position: relative;
}
.addToSourceSheetBox input {
  padding: 13px 12px;
  margin: 0;
  cursor: pointer;
  font-size: 18px;
  border-radius: 4px;
  box-shadow: none;
  border: 1px solid #E9E9E9;
  width: 60%;
  height: 50px;
  box-sizing: border-box;
}
.addToSourceSheetBox .button {
  width: 100%;
  text-align: center;
  margin: 0;
}
.addToSourceSheetBox .button.small {
  width: 37%;
  box-sizing: border-box;
  height: 50px;
  padding: 17px;
  margin: 0;
  float: right;
}
.interface-hebrew .addToSourceSheetBox input {
  width: 47%;
}
.interface-hebrew .addToSourceSheetBox .button.small {
  width: 50%;
  float: left;
}
.addToSourceSheetBox .newSheet {
  border-top: 1px solid #E9E9E9;
  padding: 14px 22px;
}
.addToSourceSheetBox .newSheet input::placeholder { /* eventual spec? */
  font-family: "Roboto", "Helvetica Neue", "Helvetica", sans-serif;
}
.addToSourceSheetBox .newSheet input::-webkit-input-placeholder { /* Chrome/Opera/Safari */
  font-family: "Roboto", "Helvetica Neue", "Helvetica", sans-serif;
}
.addToSourceSheetBox .newSheet input::-moz-placeholder { /* Firefox 19+ */
  font-family: "Roboto", "Helvetica Neue", "Helvetica", sans-serif;
}
.addToSourceSheetBox .newSheet input:-ms-input-placeholder { /* IE 10+ */
  font-family: "Roboto", "Helvetica Neue", "Helvetica", sans-serif;
}
.addToSourceSheetBox .newSheet input:-moz-placeholder { /* Firefox 18- */
  font-family: "Roboto", "Helvetica Neue", "Helvetica", sans-serif;
}
.confirmAddToSheet {
  text-align: center;
  background-color: #FBFBFA;
  margin-bottom: 10px;
}
.confirmAddToSheet .message{
  text-align: start;
}
.confirmAddToSheet.addToSourceSheetBox .message span{
  font-family: 'HebrewInEnglish Text Font', "adobe-garamond-pro", "Crimson Text", Georgia, "Times New Roman", serif;
  font-style: normal;
  font-weight: normal;
  font-size: 18px;
  line-height: 25px;
  text-decoration-line: none;
  color: #666666;
}

.confirmAddToSheet.addToSourceSheetBox .message span a{
  text-decoration: underline;
  color: #666666;
}


.confirmAddToSheet .button {
  width: 100%;
}
.connectionsPanel .allSheetsLink,
.connectionsPanel .allNotesLink {
  display: block;
  margin-top: 10px;
}
.interface-hebrew .allNotesLinks {
  text-align: left;
}
.noteList + .noteList {
  border-top: 1px solid #ccc;
}
.connectionsPanel .loadingMessage {
  margin-top: 40px;
}
.connectionsPanel textarea.noteText,
.connectionsPanel textarea.feedbackText,
.sideColumn textarea.feedbackText {
  width: 100%;
  min-height: 100px;
  border: none;
  border-radius: 7px;
  padding: 20px 25px;
  box-sizing: border-box;
  box-shadow: 0 1px 3px rgba(0,0,0,0.2);
  font-size: 18px;
  font-family: "adobe-garamond-pro", "Crimson Text", Georgia, serif;
  margin-bottom: 10px
}
.connectionsPanel .noteSharingToggle {
  border: 1px solid #ccc;
  border-radius: 4px;
  margin-bottom: 12px;
}
.connectionsPanel .notePrivateButton,
.connectionsPanel .notePublicButton {
  width: 50%;
  display: inline-block;
  text-align: center;
  color: #CCC;
  padding: 16px 24px;
  border-radius: 4px;
  cursor: pointer;
  font-size: 15px;
  letter-spacing: 1px;
  font-family: "Roboto", "Helvetica Neue", "Helvetica", sans-serif;
  box-sizing: border-box;
}
.connectionsPanel .notePrivateButton.active,
.connectionsPanel .notePublicButton.active {
  background-color: white;
  color: #666;
}
.connectionsPanel .notePrivateButton {
  border-right: 1px solid #ccc;
  border-top-right-radius: 0;
  border-bottom-right-radius: 0;
}
.hebrew .connectionsPanel .notePrivateButton {
  border-left: 1px solid #ccc;
  border-top-left-radius: 0;
  border-bottom-left-radius: 0;
  border-right: none;
  border-top-right-radius: 4px;
  border-bottom-right-radius: 4px;
}
.connectionsPanel .line {
  width: 100%;
  border-bottom: 1px solid #ccc;
  margin: 40px 0;
}
.connectionsPanel .deleteNote {
  text-align: center;
  padding: 18px 0;
  color: #999;
  font-size: 15px;
  cursor: pointer;
  font-family: "Roboto", "Helvetica Neue", "Helvetica", sans-serif;
}
.connectionsPanel.textList .note {
  padding: 30px 0;
  position: relative;
}
.connectionsPanel.textList .note {
  border-top: 1px solid #E6E5E6;
}
.connectionsPanel.textList .note:first-child {
  border-top: none;
}
.connectionsPanel .noteButtons {
  position: absolute;
  top: 30px;
  left: -32px;
}
.interface-hebrew .connectionsPanel .noteButtons {
  left: auto;
  right: -32px;
}
.connectionsPanel .editNoteButton {
  visibility: hidden;
}
.connectionsPanel .note:hover .editNoteButton {
  visibility: visible;
}
.connectionsPanel .noteButtons .fa {
  cursor: pointer;
  color: #C6C6C6;
  font-size: 20px;
  margin: 0 8px;
}
.addConnectionBox {
  font-size: 18px;
  text-align: center;
}
.addConnectionSummary {
  margin-bottom: 20px;
}
.loginPrompt {
  text-align: center;
}
.loginPrompt .loginPromptMessage {
  font-size: 18px;
  margin-bottom: 20px;
}
.loginPrompt .button {
  width: auto;
  margin: 0 6px;
}
.notificationsPanel .content {
  font-family: "Roboto", "Helvetica Neue", "Helvetica", sans-serif;
  font-size: 16px;
  color: #666;
}
.notificationsPanel .content a {
  color: #000;
  text-decoration: underline;
}
.systemPanel.readerNavMenu h1 {
  margin: 0 0 40px 0;
  height: auto;
}
.systemPanel.readerNavMenu h1 :not(.languageToggle) .en {
  font-family: "Roboto", "Helvetica Neue", "Helvetica", sans-serif;
}
.systemPanel.readerNavMenu h1 .button {
  position: absolute;
  right: 0;
  top: 0;
  padding: 0;
  margin: 0;
  line-height: 26px;
}
.profile-pic {
  display: flex;
  justify-content: center;
  align-items: center;
  flex-direction: column;
}
.profile-page .profile-pic .profile-pic-hover-button {
  display: none;
}
.profile-pic-cropper-error {
  line-height: 1;
  max-width: 50vw;
  overflow: hidden;
}
.profile-page .profile-pic:hover .profile-pic-hover-button.profile-pic-button-visible {
  display: flex;
}
.profile-page .profile-pic .profile-pic-button-row {
  display: flex;
}
.profile-page .profile-pic .profile-pic-button {
  position: absolute;
}

.profile-pic-cropper-modal {
  max-width: unset !important;
  max-height: unset !important;
  padding: 15px 15px 17px 15px !important;
  box-shadow: 0px 1px 4px rgba(0, 0, 0, 0.4);
  background-color: #FFF !important;
  border-radius: 6px;
}
.profile-pic-cropper-modal-inner {
  overflow: auto;
  display: block;
  line-height: 0;
  border-radius: 6px;
}
.profile-pic-loading {
  display: flex;
  align-items: center;
  justify-content: center;
  margin-top: 17px;
}
.profile-pic-cropper-modal .ReactCrop__crop-selection {
  border-radius: 50%;
  box-shadow: 0 0 0 9999em rgba(255, 255, 255, 0.6);
}
.profile-pic-cropper-modal .ReactCrop__image {
  max-width: 50vw;
  max-height: 50vh;
}
.profile-pic-close {
  right: 25px !important;
}
.profile-pic-cropper {
}
.profile-page .profile-pic .profile-pic-cropper-modal .profile-pic-cropper-button {
  display: inline-flex;
}
.profile-page .profile-pic .profile-pic-cropper-desc {
  margin-top: 9px;
  margin-bottom: 18px;
}
.profile-pic .profile-pic-input-file {
  /* make it essentially invisible so it stays in DOM and is accessible */
  width: 0.1px;
  height: 0.1px;
  opacity: 0;
  overflow: hidden;
  position: absolute;
  z-index: -1;
}
.readerNavMenu.profile-page .resourcesLink img {
  top: 0;
}
.profile-page .logoutLink {
  box-shadow: none;
  font-size: 16px;
}
.profile-page .logoutLink .int-en {
  font-family: "Roboto", "Helvetica Neue", "Helvetica", sans-serif;
}
.profile-page .logoutLink .int-he {
  font-family: "Heebo", sans-serif;
}
.notificationsPanel a {
  color: #000;
  text-decoration: underline;
}
.notificationsList {
  margin-bottom: 100px;
}
.notificationsList .notification {
  width: auto;
  border-bottom: 1px solid #ccc;
  border-top: none;
  padding: 27px 15px;
  margin: 0;
}
.notificationsList .added-description {
  padding: 5px 0 0;
}
.notificationsPanel .notification .date {
  color: #999;
  font-size: 13px;
  margin-top: 8px;
}
.notificationsList .int-he {
  font-size: inherit;
}
.notificationsList .notification a{
  unicode-bidi: plaintext;
}
.notification-message-link {
  display: inline-block;
  padding: 0 5px;
}
.globalUpdateForm {
  padding: 20px;
  background-color: #ddd;
  border-radius: 15px;
  font-size: 18px;
}
.globalUpdateForm .storyTypeSelector {
  padding-bottom: 15px;
}
.globalUpdateForm  select {
  margin: 0 0 0 15px;
}
.globalUpdateForm .error {
  color: red;
  font-size: 90%;
}
.globalUpdateForm input[type="text"] {
  padding: 5px;
  margin: 0 0 0 15px;
}
.globalUpdateForm input[type="radio"] {
  padding: 5px;
  margin: 8px;
}
.globalUpdateForm label {
  padding-top: 10px;
  display: block;
}
.globalUpdateForm .previewButton {
  margin-left: 85%;
  font-size: 20px;
}
.story-action-button {
  display: inline-block;
  background: #CB6158;
  padding: 0 15px;
  margin: 0 8px;
  width: 60px;
  text-align: center;
  height: 19px;
  color: #fff;
  cursor: pointer;
  border-radius: 8px;
  box-shadow: 1px 1px 1px #ccc;
  border: 1px solid #ccc;
}

.lds-ring {
  display: inline-block;
  position: relative;
  width: 34px;
  height: 34px;
}
.lds-ring div {
  box-sizing: border-box;
  display: block;
  position: absolute;
  width: 21px;
  height: 21px;
  margin: 6px;
  border: 6px solid #999;
  border-radius: 50%;
  animation: lds-ring 1.2s cubic-bezier(0.5, 0, 0.5, 1) infinite;
  border-color: #999 transparent transparent transparent;
}
.lds-ring div:nth-child(1) {
  animation-delay: -0.45s;
}
.lds-ring div:nth-child(2) {
  animation-delay: -0.3s;
}
.lds-ring div:nth-child(3) {
  animation-delay: -0.15s;
}
@keyframes lds-ring {
  0% {
    transform: rotate(0deg);
  }
  100% {
    transform: rotate(360deg);
  }
}
.sefariaLogo {
  text-align: center;
  text-transform: uppercase;
  font-family: "Roboto", "Helvetica Neue", "Helvetica", sans-serif;
}
#appLoading {
  position: fixed;
  text-align: center;
  background-color: #FBFBFA;
  height: 100%;
  width: 100%;
}
#appLoading .loadingMessage {
  position: absolute;
  top: 45%;
  left: 50%;
  transform: translate(-50%, -50%);
}
#appLoading img {
  width: 150px;
  height: 42px;
  margin-bottom: 6px;
}
.emptyDesktop {
  margin-top: 200px;
  text-align: center;
  color: #999;
}
.button {
  display: inline-block;
  color: white;
  background-color: #212E50;
  box-shadow: 0 1px 3px rgba(0,0,0,0.2);
  border-radius: 7px;
  padding: 17px 30px;
  margin: 0 2px 6px 2px;
  cursor: pointer;
  font-size: 16px;
  letter-spacing: 0.1em;
  font-family: "Roboto", "Helvetica Neue", "Helvetica", sans-serif;
  box-sizing: border-box;
  line-height: 19px;
  text-align: center;
}
a.button {
  color: white;
}
.button:hover {
  color: white;
  text-decoration: none;
}
.button.white {
  background-color: white;
  color: #333;
}
a.button.white {
  color: #333;
}
a.button.mini {
  padding: 5px;
  font-size: .8em;
}
.interface-english .userSheetTitle a.button.mini {
  float: right;
}
.interface-hebrew .userSheetTitle a.button.mini {
  float: left;
}
.button.transparent {
  color: #666;
  background-color: transparent;
  border: 1px solid transparent;
}
.profile-page .button.transparent {
  border: 0;
}
.button.transparent.bordered {
  border: 1px solid #CCC;
}
.button.fillWidth {
  width: 100%;
  text-align: center;
  display: block;
  margin: 10px 0;
}
.button.squareBorder {
  border-radius: 0;
}
a .button:hover {
  text-decoration: none;
}
.button.small {
  padding: 6px 12px;
  margin: 6px 12px;
}
.button img.buttonIcon {
    width: 16px;
    height: 16px;
    opacity: .4;
    margin: 0 5px;
    position: relative;
    top: 2px;
}
::placeholder {
   font-style: italic;
   font-family: "adobe-garamond-pro", "Crimson Text", Georgia, serif;
   color: #666;
}
:-ms-input-placeholder {
   font-style: italic;
   font-family: "adobe-garamond-pro", "Crimson Text", Georgia, serif;
   color: #666;
}
.interface-hebrew ::placeholder {
  font-style: normal;
  font-family: "Taamey Frank", "adobe-garamond-pro", "Crimson Text", Georgia, "Times New Roman", serif;
  font-size: 18px;
  color: #666;
}
.interface-hebrew :-ms-input-placeholder {
  font-style: normal;
  font-family: "Taamey Frank", "adobe-garamond-pro", "Crimson Text", Georgia, "Times New Roman", serif;
  font-size: 18px;
  color: #666;
}
.lexicon-content{
  font-size: 15px;
  padding-bottom: 10px;
  margin-bottom: 1px;
}
.lexicon-link:hover {
  text-decoration: underline;
}
.lexicon-header {
  padding: 10px;
  border-bottom: 1px solid #e5e5e5;
  background-color: #AAAAAA;
}
.lexicon-header h4 {
  font-size: 1.2em;
  margin: 0;
}
.entry + .entry {
  padding-top: 10px;
}
.lexicon-results {
  padding-top: 20px;
}
.lexicon-results .entry > div {
  padding: 1% 0 1% 0;
  margin: auto;
}
.lexicon-results .entry a {
    font-size: .8em;
    font-weight: bold;
    letter-spacing: 1px;
    cursor: pointer;
    color: #333;
}
.lexicon-results .entry .headline {
  color: #333;
  font-size: 1.2em;
  display: block;
}
.lexicon-results .entry .headwords .headword {
  display: inline;
}
.lexicon-results .entry .morphology {
  font-family: "Roboto", "Helvetica Neue", "Helvetica", sans-serif;
  color: #999;
  display: inline;
  margin-right: 5px;
}
.lexicon-results .entry .lang-ref {

}
.lexicon-results .entry .definition-content{
    color: #444;
}
.lexicon-results ol {
	list-style-position: inside;
}
.lexicon-results .entry .definition li.sense{
	margin-left: 15px;
    padding-bottom: 10px;
}
.lexicon-results .entry .definition ol.senses{
	padding-left: 0;
}
.lexicon-results .entry .definition > li.sense{
	margin-left: 0;
}
.lexicon-results .entry ol.definition {
	list-style-type: none;
	padding-top: 2px;
	padding-left: 0;
    margin: 0;
}
.lexicon-results .entry .definition .notes {}
.lexicon-results .entry .definition .derivatives {display: block;margin-left: 15px;}
.lexicon-results .attribution {

}

.lexicon-results .attribution div {
  display: block;
  font-family: "Roboto", "Helvetica Neue", "Helvetica", sans-serif;
  color: #aaa;
  font-size: 10px;
}
.lexicon-content .headword.en, .lexicon-content .headword.he,
.lexicon-content .definition-content.en, .lexicon-content .definition-content.he,
.lexicon-content .lexicon-results .attribution {
  display: inline;
}
.lexicon-content .headword.he, .lexicon-content .definition-content.he {
  direction: rtl;
}
.lexicon-content .headword.en, .lexicon-content .definition-content.en {
  direction: ltr;
}
.lexicon-instructions,
.lexicon-content .loadingMessage {
  font-size: 15px;
  font-style: italic;
}
h2.splitHeader {
  margin-bottom: 10px;
  text-align: left;
  padding-bottom: 40px;
}
h2.splitHeader .en {
  font-size: 14px;
}
h2.splitHeader .he {
  font-size: 14px;
}
.splitHeader .actionText {
  float:right;
  text-transform: none;
  cursor: pointer;
  color: inherit;
}
.splitHeader .actionText select {
  margin-left: 6px;
}
.sheetsNewButton {
  text-align:center;
  margin-bottom: 30px;
}
.sheetsNewButton a {
  color: inherit;
}
.sheet.userSheet .sheetTitle  {
  font-family: "adobe-garamond-pro", "Crimson Text", Georgia, serif;
  font-size: 20px;
  color:#333;
  margin-bottom: 6px;
  unicode-bidi: plaintext;
}
.sheet.userSheet {
  font-size: 14px;
  color:#999;
  text-decoration: none;
  flex-direction: column;
}
.interface-english .sheet.userSheet{
  font-family: "Roboto", "Helvetica Neue", "Helvetica", sans-serif;
}
.interface-hebrew .sheet.userSheet{
  font-family: "Heebo", "sans-serif";
}
.sheet.userSheet .userSheetInfo{
  display: flex;
  justify-content: flex-start;
}
.sheet.userSheet .userSheetInfo span:before{
  content: '·';
  margin: auto 4px;
}
.sheet.userSheet .userSheetInfo span:first-child:before{
  content: '';
  margin: 0;
}
.sheet.userSheet .sheetAccess{
  margin: auto 4px;
}
.filterByTag {
  cursor: pointer;
  text-transform: none
}
.sheet.userSheet .sheetEditButtons {
  font-size: 24px;
  height: 32px;
  width: 32px;
  text-align: center;
  line-height: 32px;
  background-color: white;
  border: 1px solid #E6E6E6;
  border-radius: 4px;
  margin-left: 10px;
  display: none;
  float:right;
  cursor: pointer;
  color: #999;
  text-decoration: none;
}
.sheetButton:hover {
  text-decoration: underline;
}
.sheetButton{
  border: 1px solid #fff;
}
.sheetButton.active {
  border: 1px solid #333;
}
.tagString a {
  text-decoration: none;
  color: #999;
}
.tagString a:after {
  content: ", ";
  color: #999;
}
.tagString a:last-child:after {
  content: "";
}
.groupsList {
  margin-top: 30px;
}
.singlePanel .groupsList {
  margin-top: 0;
}
.groupsList .loadingMessage {
  text-align: center;
}
.groupListing {
  padding: 30px 0;
  display: flex;
  flex-direction: row;
  justify-content: space-between;
}
.profile-page .groupListing {
  padding: 15px 0;
}
.profile-page .groupListingImageBox {
  display: flex;
  align-items: center;
}
.groupListing .left-content {
  display: flex;
  flex-direction: row;
  align-items: center;
}
.groupListing .right-content {
  align-self: flex-start;
  padding: 10px 10px 0 10px;
  font-size: 16px;
  color: #666;
  text-transform: capitalize;
  font-family: "Roboto", "Helvetica Neue", "Helvetica", sans-serif;
}
.groupListing + .groupListing {
  border-top: 1px solid #ccc;
}
.groupListingImageBox {
  width: 60px;
  height: 60px;
  float: left;
  margin-right: 20px;
}
.interface-hebrew .groupsList .groupListingImageBox {
  margin: 0 0 0 20px;
}
.sheetMetaDataBox .groupListingImageBox,
.tocTop .groupListingImageBox {
  background-color: transparent;
}
.sheetMetaDataBox .title.empty:before {
  content: "Untitled";
  color: #999;
  position: relative;
  pointer-events: none;

}
.groupListingImage {
  height: 100%;
  width: 100%;
  object-fit: cover;
  background-color: white;
}
.groupListingImage.default {
  width: 80%;
  height: 80%;
  margin: 10%;
  opacity: 0.4;
}
.profile-page .groupListingImage.default {
  background-color: #D2DCFF;
  object-fit: scale-down;
  margin: 0;
}
.groupListingName {
  display: block;
  font-size: 30px;
  color: #000;
  margin-bottom: 5px;
}
.groupListingName:hover {
  color: #333;
}
.groupListingDetails {
  color: #999;
  font-size: 13px;
}
.groupListingDetailSeparator {
  margin: 8px;
}
.groupPage .groupImage {
  max-height: 200px;
  max-width: 100%;
  display: block;
  margin: 0 auto 50px;
}
.groupInfo {
  margin-bottom: 50px;
}
.interface-hebrew .groupInfo .he {
  display: inline;
}
.interface-hebrew .groupInfo .en {
  display: none;
}
.groupPage h1 {
  margin-top: 20px;
  height: auto;
}
.groupPage a:hover {
  color: inherit;
}
.groupPage .groupWebsite {
  display: block;
  text-align: center;
  font-size: 16px;
  font-family: "Roboto", "Helvetica Neue", "Helvetica", sans-serif;
  margin-bottom: 20px;
  color: #666;
}
.groupPage .groupDescription {
  font-size: 16px;
  font-family: "Roboto", "Helvetica Neue", "Helvetica", sans-serif;
  color: #000;
  text-align: center;
}
.groupPage .groupDescription .he {
  font-family: "Heebo", sans-serif;
  font-size: 16px;
}
.groupPage .groupDescription .en .dedication {
  font-family: "adobe-garamond-pro", "Crimson Text", Georgia, serif;
  font-style: italic;
  font-size: 18px;
}
.groupPage .groupDescription .he .dedication {
  font-family: "Taamey Frank", "adobe-garamond-pro", "Crimson Text", Georgia, "Times New Roman", serif;
  font-size: 20px;
}
.groupPage .tabs {
  text-align: center;
  margin-bottom: 60px;
}
.groupPage .bubbleTab {
  font-size: 16px;
}
.groupPage .emptyMessage {
  text-align: center;
}
.groupPage .emptyMessage a {
  text-decoration: underline;
}
.groupPage .groupSearchBox {
  display: flex;
  align-items: center;
  border-bottom: 1px solid #ccc;
  margin-top: 20px;
}
.groupPage .groupSearchIcon {
  font-size: 22px;
  opacity: 0.4;
}
.groupPage .groupSearchInput {
  padding: 12px 10px;
  flex: 1;
  box-sizing: border-box;
  border: none;
  background: transparent;
  font-size: 24px;
}
.groupPage .tagsList {
  margin-top: 30px;
}
.groupInvitationBox {
  border-bottom: 1px solid #CCC;
  padding-bottom: 20px;
}
.groupSheetInner {
  display: flex;
}
.groupSheetInnerContent {
  flex: 1;
}
.groupSheetListingPinButton {
  display: none;
  opacity: 0.3;
  cursor: pointer;
}
.sheet:hover .groupSheetListingPinButton.active {
  display: block;
}
.groupSheetListingPinButton.pinned {
  display: block;
  opacity: 0.6;
}
#groupInvitationInput {
  padding: 14px 30px;
  width: 472px;
  border-radius: 7px;
  outline: 0;
  box-shadow: 0 1px 3px rgba(0,0,0,0.2);
  border: none;
  margin-right: 10px;
  font-size: 18px;
  position: relative;
  top: 3px;
}
.groupInvitationBoxMessage {
  font-size: 18px;
  padding: 12px 0 0;
  text-align: center;
}
.groupPage .groupMemberListing {
  padding: 24px 0;
  font-family: "Roboto", "Helvetica Neue", "Helvetica", sans-serif;
  font-size: 16px;
  color: #666;
  display: flex;
  flex-direction: row;
  justify-content: space-between;
}
.groupPage .groupMemberListing .groupLeft,
.groupPage .groupMemberListing .groupMemberListingRoleBox {
  display: flex;
  flex-direction: row;
  align-items: center;
}
.groupMemberListing + .groupMemberListing {
  border-top: 1px solid #CCC;
}
.groupMemberListingProfileImage {
  height: 50px;
  width: 50px;
  vertical-align: middle;
}
.groupMemberListingName {
  color: #666;
  margin: 0 20px;
}
.groupInvitationListing {
  display: inline-block;
  min-height: 50px;
  line-height: 50px;
}
.groupMemberListingRoleBox {
  float: right;
  line-height: 50px;
}
.groupMemberListingRole {
  color: #666;
}
.groupMemberListingActions {
  position: relative;
  background-color: white;
  border: 1px solid #ccc;
  border-radius: 4px;
  margin-left: 12px;
  line-height: 36px
}
.interface-hebrew .groupMemberListingActions {
  margin-left: 0;
  margin-right: 12px;
}
.groupMemberListingActionsButton {
  cursor: pointer;
  padding: 0 12px;
  font-size: 18px;
  color: #CCC;
}
.groupMemberListingActionsMenu {
  position: absolute;
  right: 0;
  top: 46px;
  background-color: white;
  border: 1px solid #ccc;
  border-radius: 4px;
  color: #999;
  font-size: 15px;
  z-index: 1;
}
.interface-hebrew .groupMemberListingActionsMenu {
  left: 0;
  right: unset;
}
.groupMemberListingActionsMenu .action {
  padding: 4px 10px;
  cursor: pointer;
  white-space: nowrap;
}
.groupMemberListingActionsMenu .action:hover {
  background-color: #eee;
}
.groupMemberListingActionsMenu .action + .action {
  border-top: 1px solid #ccc;
}
.groupMemberListingActionsMenu .role {
  font-size: 17px;
  margin-right: 4px;
}
.groupMemberListingActionsMenu .role.current {
  color: #666;
}
.topicPanel .smallText .separator {
  color: #999;
  font-size: 20px;
  margin: 0 3px;
}
.topicsPanel .loadingMessage {
  text-align: center;
}
.topicsPanel .topicFilterBox {
  display: flex;
  align-items: center;
  border-bottom: 1px solid #ccc;
  margin-bottom: 50px
}
.topicsPanel .topicFilterIcon {
  font-size: 22px;
  opacity: 0.4;
}
.topicsPanel .topicFilterInput {
  padding: 12px 10px;
  flex: 1;
  box-sizing: border-box;
  border: none;
  background: transparent;
  font-size: 24px;
}
.topicsPanel .topicsFilterReset {
  color: #999;
  cursor: pointer;
}
.topicsPanel .topicsFilterResetIcon {
  height: 16px;
  width: 16px;
  opacity: 0.4;
  margin-left: 8px;
  vertical-align: middle;
}
.topicsPanel .topicList {
  min-height: 500px;
}
.topicsPanel .content .topicList .navButton .int-en {
  font-family: "adobe-garamond-pro", "Crimson Text", Georgia, serif, "Taamey Frank";
}
.topicsPanel .content .topicList .navButton .int-he {
  font-family: "Taamey Frank", "adobe-garamond-pro", "Crimson Text", Georgia, "Times New Roman", serif;
}
.topicsPanel .trendingTopics {
  margin-bottom: 40px;
}
.topicPanel .topicLabel {
  text-transform: uppercase;
  font-weight: lighter;
  margin-bottom: 10px;
  font-size: 14px;
}
.topicPanel .topicLabel a {
  color: #8E8E8E;
}

.topicPanel .sideColumnMore {
  cursor: pointer;
  font-size: 16px;
  line-height: 26px;
  color: #666;
}
.topicPanel .sideColumnMore:hover {
  cursor: pointer;
  text-decoration: underline;
}

.topicPanel .sourceList {
  min-height: 500px;
}
.topicPanel .sourceList .loadingMessage {
  text-align: center;
}
.topicPanel .topicSource {
  margin-bottom: 40px;
  cursor: pointer;
  position: relative;
}
.topicPanel .topicSource .title {
  font-weight: bold;
}
.topicPanel .topicSource .score {
  font-size: 17px;
  color: #333;
  font-weight: normal;
  white-space: nowrap;
  border-radius: 4px;
  padding: 3px;
}
.topicPanel .topicSource .score:hover {
  background-color: #EEE;
}
.topicPanel .topicSource .score:active {
  background-color: #DDD;
}
.hebrew .topicPanel .topicSource .score {
  right: auto;
  left: 5px;
}
.topicPanel .topicSource .score img {
  width: 15px;
  height: 15px;
  vertical-align: middle;
  margin: -4px 0 0 2px;
  opacity: 0.6;
}
.hebrew .topicPanel .topicSource .score img {
  margin: -4px 2px 0 0;
}
.note a {
  color: #333;
  text-decoration: underline;
}
.myNotesPanel .noteList {
  margin-bottom: 220px;
}
.noteListing {
  margin-bottom: 30px;
  border-bottom: 1px solid #ccc;
}
.noteListing a:hover {
  text-decoration: none;
}
.noteListing .textRange .title {
  font-size: 18px;
  color: #999;
  margin-bottom: 10px;
}
.noteListing .textRange .title:hover {
  text-decoration: underline;
}
.noteListing .textRange .text {
  font-size: 18px;
  font-style: italic;
  color: #999;
  margin-bottom: 18px;
}
.noteListing .textRange .text .he {
  font-style: normal;
}
.noteListing .segment {
  display: block;
}
.noteListing .note {
  font-size: 18px;
}
.noteListing .actionButtons {
  visibility: hidden;
  float: right;
  display: inline-block;
  cursor: pointer;
}
.interface-hebrew .noteListing .actionButtons {
  float: left;
}
.noteListing:hover .actionButtons {
  visibility: visible;
}
.noteListing .actionButtons img {
  width: 16px;
  height: 16px;
  opacity: 0.4;
}
.noteListing .actionButtons img + img,
.sheet .sheetRight a + img {
  margin: 0 0 0 10px;
}
.interface-hebrew .noteListing .actionButtons img + img,
.interface-hebrew .sheet .sheetRight a + img {
  margin: 0 10px 0 0;
}
.noteListing:hover .actionButtons img:hover {
  opacity: 0.6;
}
.noteListing .mask {
  background-color: white;
  opacity: 0.5;
}
.addToSourceSheetModal {
  position: absolute;
  display: block;
  left: 40%;
  top: 240px;
  width: 330px;
  padding: 20px;
  background: #FBFBFA;
  border: #ccc 1px solid;
  border-radius: 4px;
  box-shadow: 0 0 10px #ccc;
  z-index: 200;
}
.addToSourceSheetModal .closeButton {
  margin-bottom: 10px;
  cursor: pointer;
  height: 18px;
  width: 18px;
  opacity: 0.5;
  float: right;
}
.searchBox .keyboardInputInitiator {
    opacity: 0.4;
    width: 16px;
    height: 16px;
    padding: 4px 7px;
    position: initial;
    vertical-align: 0px;
}
.header .searchBox .keyboardInputInitiator {
    display: none;
}
body #keyboardInputMaster {
    opacity: 1;
    background-color: #FBFBFA;
    border: 1px solid #ccc;
    padding: 5px;
    box-shadow: none;
    border-radius: 0.3em;
}
body #keyboardInputMaster thead {
  display: none;
}
body #keyboardInputMaster tbody tr td table{
    border-spacing: 2px 2px;
}
body #keyboardInputMaster tbody tr td table tbody tr td{
    border: 0.5px solid #eee;
    background: white;
    font-family: "Heebo","Roboto", sans-serif;
    min-width: 15px;
    vertical-align: middle;
    padding: 2px 8px;
    text-align: center;
    font-size: 14px;
    color: #333;
}
body #keyboardInputMaster tbody tr td table tbody tr td:hover,
body #keyboardInputMaster tbody tr td table tbody tr td:active,
body #keyboardInputMaster tbody tr td table tbody tr td.pressed{
    border: 1px solid #eee;
    background: #eee;
}
#editGroupPageContainerInner {
  position: relative;
}
#editGroupPage :not(h1) .int-en {
  font-family: "Roboto", "Helvetica Neue", "Helvetica", sans-serif;
}
#editGroupPage :not(h1) .int-he {
  font-family: "Heebo", sans-serif;
}
#editGroupPage .field {
  box-sizing: border-box;
  width: 100%;
  display: inline-block;
  vertical-align: top;
  padding: 12px;
}
#editGroupPage .field.halfWidth {
  width: 50%;
  display: inline-block;
}
#editGroupPage .field.quarterWidth {
  width: 25%;
  display: inline-block;
}
#editGroupPage .field.threeQuarterWidth {
  width: 75%;
  display: inline-block;
}
#editGroupPage .field > label {
  display: block;
  margin-bottom: 15px;
  color: #666;
}
#editGroupPage input,
#editGroupPage textarea {
  display: block;
  width: 100%;
  padding: 15px 12px;
  border-radius: 5px;
  border: none;
  box-sizing: border-box;
  box-shadow: 0 1px 3px rgba(0,0,0,0.2);
  color: #333;
}
#editGroupPage .hiddenFileInput {
  width: 0.1px;
  height: 0.1px;
  opacity: 0;
  overflow: hidden;
  position: absolute;
  z-index: -1;
}
#groupDescription:focus {
}
#editGroupPage .groupImage {
  max-width: 200px;
  margin-bottom: 5px;
  display: block;
}
#editGroupPage .groupCover {
  width: 100%;
  margin-bottom: 5px;
}
#editGroupPage .helperText {
  color: #999;
  font-size: 13px;
  width: 500px;
}
#editGroupPage .groupHeaderBox {
  width: 100%;
  background-color: white;
  margin-bottom: 5px;
}
#editGroupPage .groupHeader {
  float: right;
  max-width: 100%;
}
#editGroupPage .deleteGroup {
  cursor: pointer;
  margin: 30px 10px;
  color: #999;
  text-align: right;
}
#editGroupPage .deleteGroup:hover {
  text-decoration: underline;
}
.dropdown {
  position: relative;
}
.dropdown .dropdownMain {
  background: white;
  box-shadow: 0 1px 3px rgba(0,0,0,0.2);
  border-radius: 7px;
  padding: 16px 22px;
  font-size: 16px;
  margin-bottom: 10px;
  cursor: pointer;
}
.addToSourceSheetBox .dropdownMain.noselect, .mediaList .media .feedback{
  display: flex;
  justify-content: space-between;
  align-items: center;
  align-content: flex-start;
}
.addToSourceSheetBox .dropdownMain.noselect::before{
  content: url("/static/img/sheet.svg");
  opacity: 0.4;
  display: inline-block;
  margin-inline-end: 10px;
  transform: scale(0.8);
  vertical-align: text-bottom;
  line-height: 10px;
}
.addToSourceSheetBox .dropdownMain.noselect::after{
  content: url("/static/icons/chevron.svg");
  margin-inline-start: auto;
  align-self: end;
  opacity: 0.4;
  height: 24px;
  transform: scale(0.6) rotate(90deg);
  transform-origin: center center;
}
.addToSourceSheetBox .dropdownMain.noselect.open::after{
  transform: scale(0.6) rotate(-90deg);
  transform-origin: center center;
}
.addToSourceSheetBox .dropdownMain .loadingMessage {
  margin: 0;
}
.addToSourceSheetBoxTitle{
  font-style: normal;
  font-weight: normal;
  font-size: 13px;
  line-height: 15px;
  color: #999999;
  margin-bottom: 11px;
}
.addToSourceSheetBox .selectedRef{
  padding: 16px 22px;
  font-size: 16px;
  margin-bottom: 15px;
  cursor: pointer;
  background: #FBFBFA;
  box-shadow: 0px 1px 3px rgba(0, 0, 0, 0.25);
  border-radius: 6px;
}
.addToSourceSheetBox .selectedRef span{
  font-family: "adobe-garamond-pro", "Crimson Text", Georgia, "Times New Roman", serif;
  font-style: normal;
  font-weight: normal;
  font-size: 18px;
  line-height: 25px;
  color: #666666;
}
.readerPanel.hebrew .addToSourceSheetBox .selectedRef span{
  font-family: "Taamey Frank", "adobe-garamond-pro", "Crimson Text", Georgia, "Times New Roman", serif;
  font-size: 1.2em;
}
.dropdown .dropdownOpenButton {
  float: right;
  margin-left: 6px;
  cursor: pointer;
  color: #666;
  font-size: 18px;
}
.interface-hebrew .dropdownOpenButton {
  float: left;
  margin-left: 0;
  margin-right: 6px;
}
.dropdown .dropdownListBox {
  position: absolute;
  z-index: 1;
  margin-top: -14px;
  width: 100%;
  box-sizing: border-box;
  box-shadow: 0 1px 3px rgba(0,0,0,0.2);
  background: white;
  border-bottom-left-radius: 7px;
  border-bottom-right-radius: 7px;
}
.dropdown .dropdownList {
  color: #999;
  background-color: white;
  box-sizing: border-box;
  padding: 0;
  max-height: 300px;
  overflow-x: hidden;
  overflow-y: scroll;
  border-bottom-left-radius: 7px;
  border-bottom-right-radius: 7px;
}
.singlePanel .dropdown .dropdownList {
  max-height: 150px;
}
.dropdown .dropdownList .dropdownOption {
  font-size: 18px;
  cursor: pointer;
  padding: 0 22px;
  margin: 26px 0;
  border: none;
  color: #666;
}
.addToSourceSheetBox .dropdown .dropdownList .dropdownOption::before{
  content: url("/static/img/sheet.svg");
  opacity: 0.4;
  display: inline-block;
  margin-inline-end: 10px;
  transform: scale(0.8);
  vertical-align: text-bottom;
  line-height: 10px;
}
.dropdown .dropdownList .dropdownOption.selected {
  color: #333;
}
#footer {
  background-color: white;
  border-top: 1px solid #F4F4F4;
  overflow: hidden;
  padding: 18px 40px;
  text-align: left;
  color: #999;
}
#footer a {
  display: block;
  color: #666;
}
.interface-hebrew #footer{
  direction: rtl;
  text-align: right;
}
.interface-english #footer .int-he {
  display: none;
}
.interface-hebrew #footer .int-he {
  display: inline;
  text-align: right;
}
#footerInner {
  max-width: 1000px;
  margin: 0 auto;
}
#footer .section {
  display: inline-block;
  vertical-align: top;
  width: 200px;
  margin: 20px 0;
}
.interface-english #footer .section {
  text-align: left;
}
.interface-hebrew #footer .section {
  text-align: right;
}
#footer .section .header {
  color: #000;
  margin-bottom: 18px;
  font-weight: normal;
  font-size: 16px;
}
#footer .section.last {
  float: right;
  text-align: right;
}
.interface-hebrew #footer .section.last {
  float: left;
  text-align: left;
}
#footer .section a {
  font-size: 16px;
  margin: 2px 0;
}
#footer .fa {
  margin: 0 3px;
}
#footer .header.connect {
  text-transform: uppercase;
}
.newsletterSignUpBox {
  position: relative;
  margin-bottom: 4px;
}
.newsletterSignUpBox .newsletterInput {
  border-radius: 6px;
  padding: 8px 32px 11px 16px;
  width: 150px;
  font-size: 15px;
  border: 1px solid #EEE;
  margin-bottom: 6px;
  color: #333;
}
.newsletterSignUpBox img {
  height: 18px;
  width: 18px;
  opacity: 0.2;
  position: absolute;
  top: 10px;
  right: 12px;
}
.interface-hebrew .newsletterSignUpBox .newsletterInput {
  padding: 8px 16px 11px 32px;
}
.interface-hebrew .newsletterSignUpBox img {
  right: auto;
  left: 12px;
  transform: scale(-1, 1);
}
.newsletterEducatorOption {
  font-size: 14px;
  padding: 0px 3px;
  margin-top: 2px;
}
.newsletterSignUpBox .subscribeMessage {
  margin: 4px 0 14px 0;
  color: #333;
  font-size: 14px;
  font-family: "Roboto", "Helvetica Neue", "Helvetica", sans-serif;
  font-style: italic;
  text-align: center;
  width: 200px;
  direction: ltr;
}
#footer .section.connect a {
  display: inline;
  margin: 0 4px;
}
#footer .section.connect .socialLinks a {
  color: #666;
}
#footer #socialButtons {
  margin-bottom: 6px;
}
#footer #facebookButton {
  display: inline-block;
  vertical-align: middle;
}
#footer #twitterButton {
  display: inline-block;
  vertical-align: middle;
  margin-left: 4px;
  margin-top: 4px;
}
.interface-hebrew #footer #twitterButton {
  margin-left: 0;
  margin-right: 4px;
}
#footer #siteLanguageToggle {
  color: #999;
  margin-top: 30px;
  font-size: 15px;
}
#footer #siteLanguageToggle #siteLanguageToggleLabel {
  display: block;
  text-transform: uppercase;
  color: #000;
}
#footer a#siteLanguageEnglish,
#footer a#siteLanguageHebrew {
  font-family: "Roboto", "Helvetica Neue", "Helvetica", sans-serif;
  cursor: pointer;
  color: #666;
  display: inline;
  margin: 0 3px;
}
#footer #siteLanguageEnglish:hover,
#footer #siteLanguageHebrew:hover {
  text-decoration: underline;
}
#footer a#siteLanguageHebrew {
  font-family: "Heebo", sans-serif;
}
.multiPanel .readerNavMenu .content.hasFooter #footer {
  margin-top: 120px;
}
.gemarra-regular, .gemarra-italic {
  font-weight: bold;
}
.it-text, .gemarra-italic {
  font-style: italic;
}
.categoryAttribution a {
  color: inherit;
}
.bubbleTab {
  padding: 10px 25px;
  margin: 3px;
  background-color: white;
  border-radius: 20px;
  border: 1px solid #DADADA;
  display: inline-block;
  font-size: 12px;
  color: #999;
  font-family: "Roboto", "Helvetica Neue", "Helvetica", sans-serif;
  letter-spacing: 1px;
  cursor: pointer;
}
.bubbleTab:hover {
  text-decoration: none;
}
.bubbleTab.active {
  color: #333;
}
.aboutBox .aboutHeader {
  color: #666;
  padding-bottom: 13px;
  margin: 0;
  margin-bottom: 15px;
  text-align: initial;
  text-transform: none;
  font-size: 16px;
  border-bottom: solid 1px #CCC;
}
.aboutBox .aboutTitle {
  padding: 10px 0 15px 0;
  display: inline-block;
  font-family: "adobe-garamond-pro", "Crimson Text", Georgia, serif;
  font-style: normal;
  font-weight: normal;
  font-size: 24px;
  line-height: 29px;
  color: #000000;
}
.aboutBox .aboutSubtitle {
  font-family: "adobe-garamond-pro", "Crimson Text", Georgia, serif;
  font-style: italic;
  font-weight: normal;
  font-size: 18px;
  line-height: 22px;
  color: #666666;
}
.aboutBox .aboutSubtitle .he {
  font-style: normal;
}
.aboutBox .aboutDesc {
  padding: 15px 0 30px 0;
  font-family: "adobe-garamond-pro", "Crimson Text", Georgia, serif;
  font-style: normal;
  font-weight: normal;
  font-size: 18px;
  line-height: 22px;
  color: #000000;
}
.readerApp.interface-hebrew .aboutBox .versionDetails,
.readerApp.interface-hebrew .versionsBox .versionDetails {
  text-align: right;
}
.aboutBox .versionDetails .separator,
.versionsBox .versionDetails .separator {
  margin: 0 3px;
}
.aboutBox a,
.versionsBox a {
  color: #999;
}
.aboutBox .currVersionSection {
  padding-bottom: 30px;
}
.version-with-buy-button {
  display: flex;
  flex-direction: column;
}
.version-with-buy-button .version-text-image{
  display: flex;
  justify-content: space-between;
}
.version-with-buy-button .version-text-image .versionBlock{
  align-self: flex-start;
}
.versionsBox .version-with-buy-button{
    border-top: solid 1px #CCC;
}
.versionsBox .version-with-buy-button .versionBlock{
    border-top: none;
}
.versionsBox .version-with-buy-button .version-text-image .version-with-buy-button-image
{
  padding: 20px;
}
.versionsBox .version-with-buy-button .version-with-buy-button-link{
    padding: 10px 20px;
}
.version-with-buy-button .version-with-buy-button-link{
  align-content: flex-start;
  min-width: 50%;
}
.version-with-buy-button .version-with-buy-button-link a.button{
  color: #FFFFFF;
  padding: 7px 20px;
}
.version-with-buy-button .version-text-image .version-with-buy-button-image img.buy-img {
    height: 85px;
    border-radius: 2px;
}
.versionsBox .versionLanguage {
  padding-bottom: 15px;
  font-family: "Roboto", "Helvetica Neue", "Helvetica", sans-serif;
  letter-spacing: 1px;
  font-style: normal;
  font-weight: normal;
  font-size: 16px;
  line-height: 19px;
  color: #666666;
}
.interface-hebrew .versionsBox .versionLanguage {
  font-family: "Heebo", sans-serif;
}
.versionsBox div:not(:first-child) .versionLanguage {
  padding-top: 25px;
}
.versionsBox .versionLanguage .versionCount {
  color: #999;
}
.versionsBox a.selectButton {
  font-family: "HebrewInEnglish System Font", "Roboto", "Helvetica Neue", "Helvetica", sans-serif;
  font-style: normal;
  font-weight: normal;
  font-size: 13px;
  color: #666666;
  box-shadow: 0 1px 2px #999;
  padding: 2px 8px;
  background-color: white;
  border-radius: 4px;
  line-height: 18px;
}
.versionsBox a.selectButton.currSelectButton {
  background-color: #212E50;
  text-decoration: none;
  cursor: default;
  line-height: 20px;
  color: #FFFFFF;
}
.versionsTextList .topFiltersInner .uppercase {
  text-transform: none;
}
.versionsBox .versionBlock {
  padding: 20px 0;
  border-top: solid 1px #CCC;
}
.versionBlock .versionTitle .he{

}
.versionBlock .versionTitle a {
  color: black;
}
.interface-hebrew .versionsBox .versionLanguage {
  direction: rtl;
}
.aboutBox .versionBlock .versionTitle:hover {
  text-decoration: none;
}
span.purim-emoji img{
  height: 25px;
  width: 25px;
}

/* Sheets */

.sheetsInPanel {
  overflow-y: scroll;
  overflow-x: hidden;
  height: 100%;
  padding: 0 15px;
  box-sizing: border-box;
  position: relative;
}
.sheetContent {
  width: 100%;
  box-sizing: border-box;
  font-size: 1.8em;
  line-height: 1.6;
  text-align: justify;
  background-color: inherit;
  margin: 0 auto;
  max-width: 700px;
  position: relative;
  padding: 0 30px;
}
.sheetContent .ref {
  cursor: pointer;
  color: #999;
  font-size: 1em;
}
.sheetContent .ref a {
  color: #999;
}
.sheetContent img {
  max-width: 100%;
}
.sheetContent table {
  margin: auto;
  max-width: 100%;
  width: 100%;
  border-collapse: collapse;
  table-layout: fixed
}
.sheetContent table th,
.sheetContent table td {
  padding: 10px;
  border-top: 1px solid #E6E5E6;
  vertical-align: top;
}
.sheetContent table thead th {
  vertical-align: bottom;
  border-bottom: 2px solid #E6E5E6;
  border-top: none;
}

.sheetContent table th:first-of-type,
.sheetContent table tr td:first-of-type {
  padding-left: 0;
}
.sheetContent table th:last-of-type,
.sheetContent table tr td:last-of-type {
  padding-right: 0;
}
.sheetContent tbody {
  width: 100%;
}
.readerPanel.hebrew .sheetItem .he {
  display: block;
}
.readerPanel.english .sheetItem .en {
  display: block;
}
.readerPanel .sheetItem.indented-1 > .en,
.readerPanel .sheetItem.indented-1 > .he {
  padding-left:  30px;
  padding-right: 30px;
}
.readerPanel .sheetItem.indented-2 > .en,
.readerPanel .sheetItem.indented-2 > .he {
  padding-left:  60px;
  padding-right: 60px;
}
.readerPanel .sheetItem.indented-3 > .en,
.readerPanel .sheetItem.indented-3 > .he {
  padding-left:  90px;
  padding-right: 90px;
}
.sheetContent .customSourceTitle {
  font-family: "Roboto", "Helvetica Neue", "Helvetica", sans-serif;
  text-transform: none;
  margin-bottom: 0;
  margin-top: 40px;
}
.sheetsInPanel p {
  margin: 0 0 1em 0;
}
.segmentNumber.sheetSegmentNumber {
  display: none;
  position: relative;
}
.readerPanel.english .sheetItem.segment .segmentNumber.sheetSegmentNumber,
.readerPanel.bilingual.stacked .sheetItem.segment .segmentNumber.sheetSegmentNumber {
  left: -48px;
  top: 28px;
  text-align: center;
}
.interface-hebrew .readerPanel.english .sheetItem.segment .segmentNumber.sheetSegmentNumber {
  float: left;
  left: -48px;
  margin-right: -30px;
  top: 0;
}
.singlePanel .readerPanel.english .sheetItem.segment .segmentNumber.sheetSegmentNumber,
.singlePanel .readerPanel.bilingual.stacked .sheetItem.segment .segmentNumber.sheetSegmentNumber {
  left: -32px;
}
.readerPanel.bilingual.heLeft .sheetItem.segment .segmentNumber.sheetSegmentNumber,
.readerPanel.bilingual.heRight .sheetItem.segment .segmentNumber.sheetSegmentNumber {
  left: 0;
  margin: auto;
  top: 23px;
  text-align: center;
}
.readerPanel.hebrew .sheetItem.segment .segmentNumber.sheetSegmentNumber {
  margin-left: auto;
  right: -32px;
  top: 26px;
  text-align: center;
}
.singlePanel .readerPanel.hebrew .sheetItem.segment .segmentNumber.sheetSegmentNumber {
  right: -18px;
}
.sheetTocIcon {
  color: #ccc;
  font-size: 16px;
  width: 15px;
  height: 15px;
  opacity: 0.2;
  margin: 0 8px;
  vertical-align: middle;
}
.readerTextTableOfContents .content h2.tagsTitle {
  text-align: center;
  color:black;
  font-size: 13px;
  margin-bottom: 0;
  padding-bottom: 8px;
}
.sheetMetaDataBox {
  margin: 40px auto 0 auto;
  text-align: center;
}
.bookMetaDataBox {
  margin: 40px auto;
  text-align: center;
}
.bilingual .bookMetaDataBox .he,
.english .bookMetaDataBox .he,
.hebrew .bookMetaDataBox .en {
  display: none;
}
.sheetContent .sheetItem.segment .sourceContentText {
  margin-bottom: 18px;
  display: block;
}
.readerPanel.hebrew .sheetContent .sheetItem.segment .sourceContentText.outsideBiText.en {
  display: none;
}
.readerPanel.english .sheetContent .sheetItem.segment .sourceContentText.outsideBiText.he {
  display: none;
}
.readerPanel.hebrew .sheetContent .sheetItem.segment.enOnly .sourceContentText.outsideBiText.en {
  display: inline;
}
.readerPanel.english .sheetContent .sheetItem.segment.heOnly .sourceContentText.outsideBiText.he {
  display: inline;
}
.sourceContentText.centeredSheetContent {
  text-align: center;
}
.sheetContent .sheetItem.segment .sourceContentText p:last-child,
.sheetContent .sheetItem.segment .sourceContentText p:last-child {
  margin-bottom: 0;
}
.sheetContent .sheetItem.segment .addedBy {
  margin-top: -20px;
}
.interface-english .sheetContent .sheetItem.segment .addedBy {
  float: left;
}
.interface-hebrew .sheetContent .sheetItem.segment .addedBy {
  float: right;
}
.youTubeContainer {
  position: relative;
  padding-bottom: 56.25%; /* 16:9 */
  padding-top: 25px;
  height: 0;
}
.youTubeContainer iframe {
  position: absolute;
  top: 0;
  left: 0;
  width: 100%;
  height: 100%;
}
.sheetContent .media {
  margin: 0 auto;
  display: table;
  table-layout: fixed;
}
.sheetContent .media.fullWidth {
  width: 100%;
}
.sheetContent .media .mediaCaption {
  display: table-caption;
  caption-side: bottom;
  padding-top: 8px;
}
.sheetContent .media .mediaCaptionInner {
  display: flex;
  justify-content: space-between;
}
.sheetContent .media .mediaCaption .en {
  font-size: 80%;
  text-align: left;
  flex: 1;
}
.sheetContent .media .mediaCaption .he {
  font-size: 72%;
  flex: 1;
  font-family: "Heebo", "sans-serif";
}
.sheetContent .media .mediaCaption.heOnly .he,
.sheetContent .media .mediaCaption.enOnly .en {
  display: block;
}
.sheetContent .media .mediaCaption.heOnly .en,
.sheetContent .media .mediaCaption.enOnly .he {
  display: none;
}
.sheetItem:only-of-type.empty .SheetOutsideText:after {
  color: #999;
  position: relative;
  pointer-events: none;
}
.interface-english .sheetItem:only-of-type.empty .SheetOutsideText:after {
  content: "Write some text or type a citation (ex. 'Genesis 1:1-5') ";
  top: -45px;
  margin-bottom: -45px;
}
.interface-hebrew .sheetItem:only-of-type.empty .SheetOutsideText:after {
  content: "הקלידו טקסט חופשי או מראה מקום (לדוגמא, בראשית א, א-ה)";
  top: -56px;
  margin-bottom: -56px;
}


.oldSheetNotice,
.oldSheetNotice a,
.editSheetNotice,
.editSheetNotice a {
  font-size: 12px;
  font-family: "Roboto", "Helvetica Neue", "Helvetica", sans-serif;
  color: #999;
}
.cookiesNotification {
  position: fixed;
  z-index: 9999;
  color: white;
  background-color: #212E50;
  border-top: 1px solid #ccc;
  bottom: 0;
  box-sizing: border-box;
  width: 100%;
  padding: 10px 0;
  line-height: 1.1;
  text-align: center;
  unicode-bidi: plaintext;
}
.cookiesNotification a {
  text-decoration: underline;
  color: inherit;
}
.readerMessageBox {
  z-index: 9999;
  color: #000;
  font-size: 16px;
  background-color: #ededec;
  border: 1px solid #ccc;
  top: 0;
  left: 0;
  box-sizing: border-box;
  padding: 10px 0;
  margin: 40px;
  line-height: 1.1;
  text-align: center;
}
.readerMessageBox a {
  text-decoration: underline;
  color: inherit;
}

.groupImageContainer img {
  max-width: 100%;
}

.he sup.sourcePrefix {
    margin-right: -35px;
    position: absolute;
    text-decoration: none;
    font-family: "Roboto", "Helvetica Neue", "Helvetica", sans-serif;
    color: #000;
}
.en sup.sourcePrefix {
    margin-left: -35px;
    position: absolute;
    text-decoration: none;
    font-family: "Roboto", "Helvetica Neue", "Helvetica", sans-serif;
    color: #000;
}
.heLeft.bilingual .sheetContent .text sup.sourcePrefix,
.heRight.bilingual .sheetContent .text sup.sourcePrefix {
    margin-right: -28px;
}

.heLeft.bilingual .sheetContent .text .en sup.sourcePrefix,
.heRight.bilingual .sheetContent .text .en sup.sourcePrefix {
  display: none
}
.sheetItem.ref-display-none .ref {
  display: none;
}

.sheetItem .SheetSource {
  border-left: 4px solid;
  margin-left: -34px;
  padding-left: 34px;
}

.sheetItem .SheetOutsideBiText {
  border-left: 4px solid;
  margin-left: -34px;
  padding-left: 34px;
  border-color: #073570;
}


.feedbackBox p, .mediaList .media .feedback {
  font-size: 16px;
  letter-spacing: 1px;
}
.feedbackBox .button {
  margin: auto;
  width: 100%;
}
.feedbackBox input {
  padding: 16px 22px;
  margin-bottom: 20px;
  cursor: pointer;
  font-size: 18px;
  border-radius: 4px;
  box-shadow: none;
  border: 1px solid #E9E9E9;
  width: 100%;
  box-sizing: border-box;
}
.connectionsPanel textarea.feedbackText {
  border-radius: 7px;
  box-shadow: 0 1px 3px rgba(0,0,0,0.2);
}
.img-circle {
  border-radius: 50%;
}
.tab-view .tab-list {
  display: flex;
  flex-direction: row;
  justify-content: flex-start;
}
.tab-view .tab-list .tab {
  font-size: 16px;
  font-family: "Roboto", "Helvetica Neue", "Helvetica", sans-serif;
  color: black;
  text-align: center;
  padding: 10px 0;
  margin: 0 30px 0 0;
  cursor: pointer;
}
.tab-view .tab-list .active .tab {
  border-bottom: 4px solid #CCC;
}
.interface-hebrew .tab-view .tab-list .tab {
  margin: 0 0 0 30px;
}
.tab-view .tab-list .tab img {
  width: 18px;
  height: 18px;
  opacity: 0.4;
  margin: 0 10px 0 0;
  top: 2px;
  position: relative;
}
.interface-hebrew .tab-view .tab-list .tab img {
  margin: 0 0 0 10px;
}
.tab-view .tab-list .justifyright {
  margin: 0 0 4px auto;
  display: flex;
  align-items: center;
}
.tab-view .tab-list .tab.filter {
  font-size: 16px;
  margin: 0;
  padding: 6px 9px;
  border: 1px solid #EDEDEC;
  background-color: #EDEDEC;
  border-radius: 6px;
}
.tab-view .tab-list .tab.filter.open {
  background-color: inherit;
}
.tab-view .tab-list .tab.filter img {
  margin: 0 0 1px 6px;
  width: 12px;
  height: 12px;
}
.interface-hebrew .tab-view .tab-list .tab.filter img {
  margin: 0 6px 1px 0;
}
.tab-view .tab-list .applink a {
    color: #666;
}
.interface-hebrew .tab-view .tab-list .justifyright {
  margin: 0 auto 0 0;
}
.tab-list :not(.active) .tab, .tab-list :not(.active) .tab a{
    color: #666;
}
.profile-page .textRange {
  font-size: 18px;
  color: #666;
}
.profile-page .note-text {
  font-size: 18px;
}
.profile-page .note {
  display: flex;
  flex-direction: row;
  justify-content: space-between;
  padding: 10px 0 20px 0;
}
.profile-page .note + .note {
  border-top: 1px solid #CCC;
}
.profile-page .noteLeft {
  flex-grow: 1;
}
.profile-page .noteRight {
  display: flex;
  flex-direction: row;
  align-items: flex-start;
}
.profile-page .note .noteRight img {
  display: none;
}
.profile-page .note .noteRight img + img {
  margin: 0 0 0 10px;
}
.interface-hebrew .profile-page .note .noteRight img + img {
  margin: 0 10px 0 0;
}
.profile-page .note:hover .noteRight img {
  display: inline-block;
  width: 16px;
  height: 16px;
  opacity: 0.4;
}
.profile-page .note:hover .noteRight img:hover {
  opacity: 0.6;
  cursor:pointer;
}
.profile-page .social-icon img {
  width: 13px;
  height: 13px;
  opacity: 0.4;
}
.profile-page .social-icon + .social-icon {
  padding: 0 5px;
}
.profile-page .social-icon:hover img {
  opacity: 0.6;
}
.readerNavMenu.profile-page .sheet {
  border-bottom: none;
}
.profile-page .sheet {
  display: flex;
  flex-direction: row;
}
.profile-page .sheet .sheetLeft {
  display: flex;
  flex-direction: column;
}
.profile-page .sheet .sheetTags {
  color: #999;
  font-family: "Roboto", "Helvetica Neue", "Helvetica", sans-serif;
}
.profile-page .sheet .sheetTags .bullet {
  margin: 0 5px;
}
.profile-page .sheet a {
  color: inherit;
  cursor: pointer;
}
.profile-page .sheet a.sheetTitle {
  display: flex;
  flex-direction: row;
  align-items: center;
  margin-bottom: 10px;
  font-size: 18px;
}
.profile-page .sheet .sheetLeft a img {
  width: 18px;
  height: 18px;
  opacity: 0.4;
  margin: 0 10px 0 0;
}
.default-profile-img {
  width: 175px;
  height: 175px;
  background-color: #999;
  border-radius: 50%;
  display: flex;
  justify-content: center;
  align-items: center;
  color: white;
  font-size: 75px;
  font-family: "Roboto", "Helvetica Neue", "Helvetica", sans-serif;
}
.default-profile-img.invisible {
  visibility: hidden;
}
.interface-hebrew .profile-page .sheet a img {
  margin: 0 0 0 10px;
}

.profile-page .filterable-list {
  /* to distinguish top half of probile from bottom half*/
    background-color: white;
    border: 1000px solid white;
    border-top: 4px solid white;
    border-bottom: 120px solid white;
    margin: -4px 0 -120px -1000px;
    width: 100%;
}
.interface-hebrew .profile-page .filterable-list {
  margin: -4px -1000px -120px 0;
}
.filterable-list .filter-bar {
  border-bottom: 1px solid #E2E2E1;
  display: flex;
  flex-direction: row;
  align-items: center;
  padding: 16px 0;
  justify-content: space-between;
}
.filterable-list .filter-bar-new {
  padding: 0 0 20px 0;
  justify-content: space-between;
  align-items: center;
  display: flex;
  flex-wrap: wrap;
  flex-direction: row;
}
.filterable-list .filter-bar-new .filter-input {
  background-color: #EDEDED;
  border-radius: 5px;
  padding: 5px;
  color: black;
  width: 250px;
  display: flex;
  align-items: center;
}
.filterable-list .filter-bar-new .filter-input ::placeholder {
  color: #999;
}
.filterable-list .filter-bar-new .sort-option {
  padding: 7px;
  color: #666;
  font-size: 16px;
  cursor: pointer;
  margin: 0 0 0 7px;
  background-color: #EDEDED;
  border-radius: 5px;
}
.interface-hebrew .filterable-list .filter-bar-new .sort-option {
  margin: 0 7px 0 0;
}
.filterable-list .filter-bar-new .sort-option.active {
  color: black;
}
.filterable-list .filter-bar-new .systemText span {
  color: #000;
}
.filterable-list .filter-bar .filter-bar-inner {
  display: flex;
  align-items: center;
}
.filterable-list .readerNavMenuSearchButton {
  margin: 0 10px 0 5px;
  display: inline-flex;
}
.interface-hebrew .filterable-list .readerNavMenuSearchButton {
  margin: 0 5px 0 10px;
}
.filterable-list input {
  border: 0;
  font-size: 18px;
  font-family: "adobe-garamond-pro", "Crimson Text", Georgia, serif;
  background-color: transparent;
}
.filterable-list .loadingMessage {
  margin-top: 30px;
}
.profile-page .filterable-list .filter-content {
  padding-top: 25px;
}
.profile-page .sheet-header {
  display: flex;
  flex-direction: column;
  align-items: flex-start;
  margin-bottom: 10px;
}
.profile-page .groupListingImage {
  width: 75%;
  height: 75%;
  border-radius: 50%;
}
.profile-page .groupListingName {
  font-size: 16px;
  font-family: "Roboto", "Helvetica Neue", "Helvetica", sans-serif;
}
.profile-page .groupListing + .groupListing {
  border-top: 0;
}
.profile-page .profile-summary a {
  color: inherit;
}
.profile-page .profile-summary a.logoutLink {
  color: #666;
  padding: 16px 15px;
}
.profile-page .profile-summary {
  display: flex;
  flex-direction: row;
  justify-content: space-between;
  margin-bottom: 40px;
}
.profile-page .profile-summary .summary-column {
  display: flex;
  flex-direction: column;
  flex-grow: 3;
  flex-basis: 0;
}
.profile-page .profile-summary .summary-column.start {
  align-items: flex-start;
}
.profile-page .profile-summary .summary-column.end {
  flex-grow: 1;
}
.profile-page .profile-summary .small-margin {
  margin: 0 4px;
}
.profile-page .profile-summary .sub-sub-title > .small-margin:first-child,
.profile-page .profile-summary .sub-sub-title > span:first-child .small-margin {
  margin: 0 4px 0 0;
}
.profile-page .profile-summary .sub-sub-title > .small-margin:last-child,
.profile-page .profile-summary .sub-sub-title > span:last-child .small-margin {
  margin: 0 0 0 4px;
}
.interface-hebrew .profile-page .profile-summary .sub-sub-title > .small-margin:last-child,
.interface-hebrew .profile-page .profile-summary .sub-sub-title > span:last-child .small-margin {
  margin: 0 4px 0 0;
}
.profile-page .aboutText {
  margin-top: 20px;
  font-size: 18px;
  line-height: 1.4;
}
@media (max-width: 540px) {
  .profile-page .profile-pic:hover .profile-pic-hover-button.profile-pic-button-visible {
    display: none !important;  /* dont allow profile pic upload on mobile b/c causes black image on iOS */
  }
  .profile-page .profile-summary .profile-img {
    width: 87px !important;
    height: 87px !important;
    font-size: 43.5px !important;
  }
  .profile-page .profile-summary .default-profile-img {
    width: 87px !important;
    height: 87px !important;
    font-size: 43.5px !important;
  }
  .profile-page .profile-summary .profile-actions {
    flex-wrap: wrap;
  }
}
.profile-page .profile-summary .follow {
  color: #999;
  font-family: "Roboto", "Helvetica Neue", "Helvetica", sans-serif;
  font-size: 13px;
  letter-spacing: 1px;
}
.profile-page .profile-summary .follow .follow-bull {
  padding: 0 5px;
}
.profile-page .profile-summary .profile-actions {
  display: flex;
  flex-direction: row;
  margin: 10px 0;
}
.profile-page .resourcesLink.faded {
  color: #666;
}
.resourcesLink.blue {
  color: white;
  background-color: #18345d;
}
.resourcesLink.blue img {
  filter: invert(1);
  opacity: 1;
}
.profile-page .authorByLine {
  margin: 20px 0;
}
.authorByLineImage a {
  text-decoration: none;
}
.profile-page .follow-header {
  font-size: 20px;
  color: #000;
  padding-bottom: 10px;
  border-bottom: 1px solid #E2E2E1;
  font-family: "Roboto", "Helvetica Neue", "Helvetica", sans-serif;
}
.profile-page .follow-header .follow-count {
  color: #999;
}
.profile-page .resourcesLink,
.profile-page .largeFollowButton {
  min-height: 46px;
  height: 46px;
  overflow: visible;
  padding: 0px 16px;
  border-top: 0;
  display: flex;
  letter-spacing: 1px;
  align-items: center;
  width: unset;
}
.profile-page .largeFollowButton {
  box-shadow: 0 1px 3px rgba(0,0,0,0.2);
  border: 0;
}
.profile-page .largeFollowButton .int-en,
.profile-page .largeFollowButton .int-he {
  color: white;
  font-size: 16px;
}
.profile-page .emptyList {
  display: flex;
  flex-direction: column;
  align-items: flex-start;
}
.profile-page .emptyList .emptyListText {
  font-size: 16px;
  margin: 30px 0;
  color: #999;
  font-family: "Roboto", "Helvetica Neue", "Helvetica", sans-serif;
}
.profile-page .profile-summary .resourcesLink + .resourcesLink,
.profile-page .profile-summary .largeFollowButton + .resourcesLink {
  margin: 0 0 0 10px;
}
.interface-hebrew .profile-page .profile-summary .largeFollowButton + .resourcesLink,
.interface-hebrew .profile-page .profile-summary .resourcesLink + .resourcesLink {
  margin: 0 10px 0 0;
}
.profile-page .profile-summary .title {
  margin-bottom: 10px;
}
.profile-page .profile-summary .sub-title {
  color: #000;
  font-family: "Roboto", "Helvetica Neue", "Helvetica", sans-serif;
  font-size: 16px;
}
.profile-page .profile-summary .sub-sub-title {
  color: #666;
  font-family: "Roboto", "Helvetica Neue", "Helvetica", sans-serif;
  font-size: 16px;
}
/* Tooltip - source: https://codepen.io/cristina-silva/pen/XXOpga */
.tooltip-toggle {
  cursor: pointer;
  position: relative;
  line-height: normal;
}
.tooltip-toggle svg {
  height: 18px;
  width: 18px;
}
/*Tooltip text container*/
.three-dots-button.tooltip-toggle::before {
  /* make the tooltip appear on right. % is an estimate that works most of the time */
  top: 0;
  transform: translateY(-35%);
  left: 30px;
  color: #999;
  text-align: left;
}
.interface-hebrew .three-dots-button.tooltip-toggle::before {
  left: unset;
  right: 30px;
  text-align: right;
}
.tooltip-toggle::before {
  color: #000;
  font-family: "Roboto", "Helvetica Neue", "Helvetica", sans-serif;
  font-size: 13px;
  opacity: 0;
  pointer-events: none;
  text-align: center;
  position: absolute;
  top: 30px;
  left: -70px;
  padding: 10px;
  background-color: #fff;
  box-shadow: 0 1px 3px rgba(0,0,0,.2);
  border-radius: 5px;
  content: attr(aria-label);
  text-transform: none;
  transition: all 0.5s ease;
  width: 140px;
  z-index: 1;
}
/*Tooltip arrow
.tooltip-toggle::after {
  position: absolute;
  top: 37px;
  left: 30px;
  border-left: 5px solid transparent;
  border-right: 5px solid transparent;
  border-bottom: 5px solid #2b222a;
  content: " ";
  font-size: 0;
  line-height: 0;
  margin-left: -5px;
  width: 0;
}*/
/*Triggering the transition*/
.tooltip-toggle:hover::before, .tooltip-toggle:hover::after {
  opacity: 1;
  transition: all 0.75s ease;
}
.largeFollowButton {
  display: inline-block;
  padding: 7px;
  height: 16px;
  width: 59px;
  text-align: center;
  cursor: pointer;
  background: #18345d;
  color: #fff;
  border-radius: 8px;
  box-shadow: 1px 1px 1px #ccc;
  border: 1px solid #ccc;
}
.largeFollowButton.following {
  background: #fff;
}
.profile-page .largeFollowButton.following .int-en,
.profile-page .largeFollowButton.following .int-he {
  color: black;
}
.largeFollowButton.following span {
  color: #666;
}
.smallFollowButton {
  height: 18px;
  line-height: 18px;
  width: 68px;
  text-align: center;
  cursor: pointer;
  background: #fff;
  border: 1px solid #ccc;
  border-radius: 4px;
  margin-left: 15px;
  display: none;
  letter-spacing: normal;
}
.smallFollowButton.smallText span {
  color: #666;
}
body .homeFeedWrapper {
  background-color: white;
}
body .homeFeedWrapper .content {
  padding: 0;
}
.homeFeedWrapper #homeCover {
  height: 240px;
  padding: 50px 0;
  background-color: #ADA99B;
  box-sizing: border-box;
  text-align: center;
  overflow: hidden;
  position: relative;
  left: -20px;
  width: calc(100% + 20px);
}
.interface-hebrew .homeFeedWrapper #homeCover {
  left: auto;
}
.homeFeedWrapper #homeVideo {
  position: absolute;
  top: -90px;
  left: 0;
  width: 100%;
  min-width: 1200px;
  z-index: 0;
}
.homeFeedWrapper #homeCover h1.featureTitle {
  color: white;
  margin-bottom: 20px;
  position: relative;
}
.homeFeedWrapper #homeCover h1.featureTitle .int-en,
.homeFeedWrapper #homeCover h1.featureTitle .int-he {
  color: white;
}
.homeFeedWrapper #homeCover h1.featureTitle .int-en {
  font-size: 36px;
}
.homeFeedWrapper #homeCover h1.featureTitle .int-he {
  font-size: 44px;
}
.homeFeedWrapper #homeCover .sub {
  color: white;
  font-size: 16px;
  margin: 0;
  position: relative;
}
.homeFeedWrapper #homeCover .sub a {
  font-size: 16px;
}
.homeFeedWrapper #homeCover .sub .int-en {
}
.homeFeedWrapper #homeCover a {
  color: white;
  font-style: normal;
  position: relative;
}
.columnLayout {
  display: flex;
  flex-direction: row;
}
.sideColumn {
  flex: 0 0 320px;
  max-width: 40%;
  background-color: #FBFBFA;
  padding: 60px 50px;
}
@media (max-width: 540px) {
  .topicPanel .columnLayout {
    flex-direction: column;
  }
  .topicPanel .sideColumn {
    padding: 20px 25px 0 25px;
    max-width: 100%;
    align-self: stretch;
    border: 0;
    margin: 0;
  }
}
.sideColumn .section {
  margin-bottom: 70px;
}
.sideColumn .section h2 {
  text-transform: none;
  font-size: 24px;
  letter-spacing: normal;
  text-align: inherit;
  margin: 0 0 30px 0;
}
.sideColumn .section h2 .int-en {
  text-align: left;
}
.sideColumn .section h2 .int-he {
  text-align: right;
}
.sideColumn .section .description {
  margin-bottom: 25px;
}
.sideColumn .button img {
  width: 16px;
  height: 16px;
  margin: 0 5px;
  position: relative;
  top: 2px;
  filter: invert(1);
}
.sideColumn .button.white img {
  filter: none;
  opacity: .4;
}
.sideColumn .button .fa {
  opacity: .4;
  margin: 0 5px;
}
.sideColumn .inlineButtonBox {
  display: flex;
  justify-content: space-between;
}
.sideColumn .inlineButtonBox a {
  flex: 1;
}
.sideColumn .inlineButtonBox a .button {
  width: 100%;
}
.sideColumn #homeLearn .refLink {
  display: block;
  height: 56px;
  line-height: 56px;
  border-top: 4px solid;
  color: #000;
  font-size: 20px;
}
.sideColumn #homeLearn .refLink .int-en {
  font-family: "adobe-garamond-pro", "Crimson Text", Georgia, serif;
  text-transform: uppercase;
}
.sideColumn .button {
  letter-spacing: 0;
}
.sideColumn h2 {
  font-weight: 400;
}
.sideColumn .sideCatLink .int-he {
  font-family: "Taamey Frank", "adobe-garamond-pro", "Crimson Text", Georgia, "Times New Roman", serif;
  font-size: 22px;
  font-weight: normal;
  text-transform: uppercase;
  letter-spacing: 0.05em;
  color: #333;
}

.sideColumn .newsletterInput {
  height: 53px;
}
.sideColumn .newsletterSignUpBox img {
    height: 23px;
    width: 23px;
    opacity: 0.35;
    position: absolute;
    top: 15px;
    right: 17px;
}
.interface-hebrew .sideColumn .newsletterSignUpBox img {
  right: auto;
  left: 17px;
  transform: scale(-1, 1);
}
.sideColumn .newsletterInput, .sideColumn .newsletterInput::placeholder {
  width: 100%;
  box-sizing: border-box;
  font-size: 16px;
  font-weight: normal;
  font-style: normal;
  color: #000;
}
.interface-english .sideColumn .newsletterInput, .interface-english .sideColumn .newsletterInput::placeholder  {
  font-family: "Roboto", "Helvetica Neue", "Helvetica", sans-serif;
}

.interface-hebrew .sideColumn .newsletterInput, .interface-hebrew .sideColumn .newsletterInput::placeholder   {
  font-family: "Heebo", sans-serif;
}

.sideColumn #homeSocialButtons {
  margin-top: 15px;
}
.sideColumn #homeSocialButtons .fa {
  font-size: 18px;
  color: white;
  background-color: #aaa;
  display: inline-block;
  height: 30px;
  width: 30px;
  line-height: 30px;
  text-align: center;
  border-radius: 15px;
  margin-right: 5px;
}
.interface-hebrew .sideColumn #homeSocialButtons .fa {
  margin: 0 0 0 5px;
}
.sideColumn #homeSocialButtons .fa:hover {
  text-decoration: none;
  background-color: #999;
}
.sideColumn #homeFeedback {
  background-color: #EDEDED;
  margin: 0 -50px;
  padding: 30px 50px;
  position: -webkit-sticky; /* Safari */
  position: sticky;
  top: 0;
}
.sideColumn #homeFeedback .button {
  margin-bottom: 10px;
}
.sideColumn .feedbackBoxOverlay.open {
  position: fixed;
  width: 100%;
  height: 100%;
  top: 0;
  left: 0;
  display: flex;
  align-items: center;
  justify-content: center;
  background-color: #FBFBFA;
}
.sideColumn .feedbackBoxOverlay.open .feedbackBox {
  width: 470px;
}
.mainColumn {
  flex: 1;
  margin: 0 45px 0 30px;
}
.homeFeedWrapper .mainColumn {
  background-color: white;
}
.interface-hebrew .mainColumn {
  margin: 0 30px 0 45px;
}
.storyFeedInner,
.interface-hebrew .storyFeedInner {
  max-width: 700px;
  margin: 0 auto;
  padding-top: 60px;
}
.storyByLine:hover .smallFollowButton,
.authorName:hover .smallFollowButton {
  display: inline-block;
}
.bilingual .homeFeedWrapper span.he,
.bilingual .readerNavMenu.topicPanel .he {
  display: block;
  padding-bottom: 10px;
}
.mainColumn .story {
  padding: 0 0 60px 0;
}
.mainColumn .story .storyTitleBlock {
  clear: both;
}
.interface-english .mainColumn .story .storyTitleBlock {
  float: left;
}
.interface-hebrew .mainColumn .story .storyTitleBlock {
  float: right;
}
.colorBarBox {
  clear: both;
}
.interface-english .colorBarBox  {
  border-left: 4px solid transparent;
  padding-left: 30px;
}
.interface-hebrew .colorBarBox  {
  border-right: 4px solid transparent;
  padding-right: 30px;
}
.interface-english .citationLine,
.interface-english .learnMoreLink {
  padding-left: 34px;
}
.interface-hebrew .citationLine,
.interface-hebrew .learnMoreLink {
  padding-right: 34px;
}
.storyTextListItem {
  padding-bottom: 18px;
}
.storyTextListItem:last-child {
  padding-bottom: 0;
}
.mainColumn .saveButton {
  align-self: flex-start;
}
.mainColumn .saveLine.storyTitleWrapper .saveButton,
.mainColumn .story.publishSheetStory .saveLine .saveButton  {
  margin-top: 13px;
}
.mainColumn .story.publishSheetStory .storyTitle {
  padding-bottom: 10px;
}
.mainColumn .story .storyTitle {
  padding: 5px 0 15px;
}
.topicPanel .mainColumn .story .storyTitle {
  padding: 0;
}
.mainColumn .story .storySubTitle {
  padding-bottom: 10px;
}
.mainColumn .story .storySubTitle .int-en,
.mainColumn .story .storySubTitle .int-he {
  color: #666;
}
img.smallProfileImage {
  height: 40px;
  width: 40px;
  margin: 0;
  border-radius: 20px;
}
.mainColumn .story img.mediumProfileImage {
  height: 64px;
  width: 64px;
  margin: 0;
  border-radius: 32px;
}
.interface-english .mainColumn .story .storyTypeBlock {
  float: left;
}
.interface-hebrew .mainColumn .story .storyTypeBlock {
  float: right;
}
.interface-english .mainColumn .story .topTailBlock {
  float: right;
}
.interface-hebrew .mainColumn .story .topTailBlock {
  float: left;
}
.interface-english .mainColumn .story .mediumProfileImage {
  float: right;
}
.interface-hebrew .mainColumn .story .mediumProfileImage {
  float: left;
}
.story .storyBody {
  clear: both;
  margin: 10px 0;
  text-align: justify;
}
.story .contentText .en {
  line-height: 1.6;
}
.story .contentText .he {
  font-size: 22px;
  line-height: 1.6;
}
.story .storySheetList {
  clear: both;
}
.story .storySheetListItem {
  padding-bottom: 20px;
}
.story .storySheetListItem:last-child {
  padding-bottom: 0;
}
.story .storySheetList .sheetTitle {
  padding-bottom: 10px;
}
.story .storySheetList .pageTitle span {
  font-size: 20px;
}
.story .saveLine {
  display: flex;
  align-items: center;
  clear: both;
}
.story .saveLine .beforeSave {
  width: 100%;
}
.interface-hebrew .story .saveLine .beforeSave {
  padding-left: 10px;
}
.interface-english .story .saveLine .beforeSave {
  padding-right: 10px;
}
.story .saveLine .saveButton {
  align-self: center;
  padding-bottom: 10px;
}
.story .citationLine.contentText .int-en,
.story .citationLine.contentText .int-he {
  color: #999;
}
.story .authorText {
  display: inline-block;
  padding: 0 10px;
  line-height: 22px;
  width: 100%;
  letter-spacing: 2px;
}
.authorByLine {
  display: flex;
}
.authorByLine .authorByLineText {
  letter-spacing: 2px;
  padding: 0 10px;
  line-height: 22px;
  margin-top: -1px;
}
.authorByLine .authorOrganization,
.authorByLine .authorName {
  display: block;
}
.saveLine .authorByLine + .saveButton {
  position: relative;
  bottom: 12px;
}
.systemText.authorOrganization span {
  color: #999;
}
.mainColumn a {
  color: #000;
}
.storyBody a {
  text-decoration: underline;
}
.storyEditBar {
  padding-bottom: 30px;
}
.storyEditorTag {
  display: inline-block;
  float: right;
}
.storyEditorTag.mustHave {
  color: #66aa66;
  padding: 0 10px;
}
.storyEditorTag.cantHave {
  color: #aa6666;
}
.learnMoreLink a {
  text-decoration: none;
  color:  #999;
}
.segment .queryTextHighlight {
  background-color: #D2DCFF;
  padding-left: 2px;
  padding-right: 2px;
}

body .homeFeedWrapper.userStats {
  font-family: "Roboto", "Helvetica Neue", "Helvetica", sans-serif;
  background-color: #faf9f9;
}

.userStats h1 {
  text-align: center;
  font-weight: normal;
  font-family: "adobe-garamond-pro", "Crimson Text", Georgia, serif;
  font-size: 30px;
  padding: 60px 0 30px;
  margin: 0;
}

.userStats h2 {
  text-transform: none;
  padding: 40px 0 30px;
  font-size: 21px;
  color: #888;
}

.userStats .statcardRow {
  display: flex;
  justify-content: space-around;
}

.userStats .statcardRow .statcard {
  background-color: #fff;
  height: 190px;
  width: 32%;
  box-shadow: 0 1px 3px rgba(0,0,0,0.2);
  border-radius: 5px;
  display: flex;
  flex-direction: column;
  justify-content: center;
}

.userStats .statcardRow .statcard img {
  opacity: 0.3;
  height: 60px;
  width: 60px;
  margin: 0 auto 20px;
}

.userStats .statcardRow .statcard .statcardValue {
  font-size: 24px;
  text-align: center;
}

.userStats .statcardRow .statcard .statcardLabel {
  font-size: 21px;
  padding-top: 5px;
  text-align: center;
  color: #aaa;
}

.userStats .chartRow {
  display: flex;
  justify-content: space-between;
}
.userStats .chartRow.centered {
  justify-content: space-around;
}
.userStats .statHeader {
  padding-top: 40px;
  text-align: center;
}
.userStats .statHeader span {
  color: #666;
  letter-spacing: 0.7px;
  line-height: 23px;
}

.userStats .chartRow .chartWrapper {
  font: 11px sans-serif;
  padding: 0;
}

.bilingual .userStats .blockLink .he,
.english .userStats .blockLink .he {
  display: none;
}
.hebrew .userStats .blockLink .en {
  display: none;
}
.bilingual .userStats .blockLink .en,
.english .userStats .blockLink .en {
  font-family: "adobe-garamond-pro", "Crimson Text", Georgia, serif;
}
.hebrew .userStats .blockLink .he {
  font-family: "Taamey Frank", "adobe-garamond-pro", "Crimson Text", Georgia, "Times New Roman", serif;
}

.userStatModeChooser {
  padding: 0;
  display:  flex;
  justify-content: center;
  width: 240px;
  margin: 0 auto;
  background: white;
  border-radius: 5px;
  box-shadow: 0 1px 3px rgba(0,0,0,0.2);
}
.userStatModeButton {
  background-color: #fff;
  color: #666;
  border-radius: 5px;
  height: 50px;
  width: 120px;
  text-align: center;
  vertical-align: center;
  cursor: pointer;
  font-size: 16px;
}

.userStatModeButton.active {
  background-color: #19365d;
  color: #fff;
}

.userStatModeButton span {
  display: block;
  margin: 15px 0;
}

.userStats .blockLink {
  height: 100%;
  display: flex;
  align-items: center;
  justify-content: center;
}

.userStats .yourPopularSheetsBlock > div {
  padding: 10px 0;
}

.userStats .chartLabel {
  text-align: center;
  padding-top: 8px;
}

.editorToolbar {
  position:fixed;
  top: 0;
  left: 0;
  z-index: 100000;
}

#sheetEditToggle {
  padding-top: 0;
  padding-bottom: 0;
  padding-inline-end: 8px;
  padding-inline-start: 0;
  margin-top: 15px;
  margin-inline-end: 0;
  margin-bottom: 0;
  margin-inline-start: -70px;
  width: 70px;
  height: 30px;
  background: #fff;
  border: #ccc solid 1px;
  color: #666;
  font-family: "Roboto", "Helvetica Neue", "Helvetica", sans-serif;
  font-size: 13px;
  box-sizing: border-box;
  border-radius: 6px;
}

#sheetEditToggle img {
  height: 13px;
  margin-top: 0;
  margin-bottom: 0;
  margin-inline-start: 0;
  margin-inline-end: 5px;
  top: 2px;
  position: relative;
  filter: invert(67%) sepia(32%) saturate(0%) hue-rotate(54deg) brightness(85%) contrast(91%); /* #999 */
}

#sheetEditToggle i {
  margin: 5px;
}

.hoverMenu {
  padding: 8px 10px 6px;
  position: absolute;
  z-index: 1;
  top: -10000px;
  left: -10000px;
  margin-top: -6px;
  opacity: 0;
  background-color: #fafafa;
  border-radius: 4px;
  transition: opacity 0.75s;
  box-shadow: 0 1px 3px rgba(0,0,0,0.2);

}

.markButton {
  padding: 10px;
}
.markButton i {
  color: #737373
}
.markButton i.active {
  color: #000;
}
.editorHoverBox {
    position: fixed;
    top: 120px;
    background-color: #ccc;
    padding: 3px;
    font-size: 12px;
}

.inlineTextRef {
    color: #4B71B7
}






/* start css code for loading bezel */
.sourceLoader {
  margin-left: -34px;
  top: 15px;
  font-size: 4px;
  width: 1em;
  height: 1em;
  border-radius: 50%;
  position: relative;
  text-indent: -9999em;
  -webkit-animation: load5 1.1s infinite ease;
  animation: load5 1.1s infinite ease;
  -webkit-transform: translateZ(0);
  -ms-transform: translateZ(0);
  transform: translateZ(0);
}
@-webkit-keyframes load5 {
0%,100%{box-shadow:0 -2.6em 0 0 #ffffff,1.8em -1.8em 0 0 rgba(0,0,0,0.2),2.5em 0 0 0 rgba(0,0,0,0.2),1.75em 1.75em 0 0 rgba(0,0,0,0.2),0 2.5em 0 0 rgba(0,0,0,0.2),-1.8em 1.8em 0 0 rgba(0,0,0,0.2),-2.6em 0 0 0 rgba(0,0,0,0.5),-1.8em -1.8em 0 0 rgba(0,0,0,0.7)}
12.5%{box-shadow:0 -2.6em 0 0 rgba(0,0,0,0.7),1.8em -1.8em 0 0 #ffffff,2.5em 0 0 0 rgba(0,0,0,0.2),1.75em 1.75em 0 0 rgba(0,0,0,0.2),0 2.5em 0 0 rgba(0,0,0,0.2),-1.8em 1.8em 0 0 rgba(0,0,0,0.2),-2.6em 0 0 0 rgba(0,0,0,0.2),-1.8em -1.8em 0 0 rgba(0,0,0,0.5)}
25%{box-shadow:0 -2.6em 0 0 rgba(0,0,0,0.5),1.8em -1.8em 0 0 rgba(0,0,0,0.7),2.5em 0 0 0 #ffffff,1.75em 1.75em 0 0 rgba(0,0,0,0.2),0 2.5em 0 0 rgba(0,0,0,0.2),-1.8em 1.8em 0 0 rgba(0,0,0,0.2),-2.6em 0 0 0 rgba(0,0,0,0.2),-1.8em -1.8em 0 0 rgba(0,0,0,0.2)}
37.5%{box-shadow:0 -2.6em 0 0 rgba(0,0,0,0.2),1.8em -1.8em 0 0 rgba(0,0,0,0.5),2.5em 0 0 0 rgba(0,0,0,0.7),1.75em 1.75em 0 0 #ffffff,0 2.5em 0 0 rgba(0,0,0,0.2),-1.8em 1.8em 0 0 rgba(0,0,0,0.2),-2.6em 0 0 0 rgba(0,0,0,0.2),-1.8em -1.8em 0 0 rgba(0,0,0,0.2)}
50%{box-shadow:0 -2.6em 0 0 rgba(0,0,0,0.2),1.8em -1.8em 0 0 rgba(0,0,0,0.2),2.5em 0 0 0 rgba(0,0,0,0.5),1.75em 1.75em 0 0 rgba(0,0,0,0.7),0 2.5em 0 0 #ffffff,-1.8em 1.8em 0 0 rgba(0,0,0,0.2),-2.6em 0 0 0 rgba(0,0,0,0.2),-1.8em -1.8em 0 0 rgba(0,0,0,0.2)}
62.5%{box-shadow:0 -2.6em 0 0 rgba(0,0,0,0.2),1.8em -1.8em 0 0 rgba(0,0,0,0.2),2.5em 0 0 0 rgba(0,0,0,0.2),1.75em 1.75em 0 0 rgba(0,0,0,0.5),0 2.5em 0 0 rgba(0,0,0,0.7),-1.8em 1.8em 0 0 #ffffff,-2.6em 0 0 0 rgba(0,0,0,0.2),-1.8em -1.8em 0 0 rgba(0,0,0,0.2)}
75%{box-shadow:0 -2.6em 0 0 rgba(0,0,0,0.2),1.8em -1.8em 0 0 rgba(0,0,0,0.2),2.5em 0 0 0 rgba(0,0,0,0.2),1.75em 1.75em 0 0 rgba(0,0,0,0.2),0 2.5em 0 0 rgba(0,0,0,0.5),-1.8em 1.8em 0 0 rgba(0,0,0,0.7),-2.6em 0 0 0 #ffffff,-1.8em -1.8em 0 0 rgba(0,0,0,0.2)}
87.5%{box-shadow:0 -2.6em 0 0 rgba(0,0,0,0.2),1.8em -1.8em 0 0 rgba(0,0,0,0.2),2.5em 0 0 0 rgba(0,0,0,0.2),1.75em 1.75em 0 0 rgba(0,0,0,0.2),0 2.5em 0 0 rgba(0,0,0,0.2),-1.8em 1.8em 0 0 rgba(0,0,0,0.5),-2.6em 0 0 0 rgba(0,0,0,0.7),-1.8em -1.8em 0 0 #fff}
}
@keyframes load5 {
0%,100%{box-shadow:0 -2.6em 0 0 #ffffff,1.8em -1.8em 0 0 rgba(0,0,0,0.2),2.5em 0 0 0 rgba(0,0,0,0.2),1.75em 1.75em 0 0 rgba(0,0,0,0.2),0 2.5em 0 0 rgba(0,0,0,0.2),-1.8em 1.8em 0 0 rgba(0,0,0,0.2),-2.6em 0 0 0 rgba(0,0,0,0.5),-1.8em -1.8em 0 0 rgba(0,0,0,0.7)}
12.5%{box-shadow:0 -2.6em 0 0 rgba(0,0,0,0.7),1.8em -1.8em 0 0 #ffffff,2.5em 0 0 0 rgba(0,0,0,0.2),1.75em 1.75em 0 0 rgba(0,0,0,0.2),0 2.5em 0 0 rgba(0,0,0,0.2),-1.8em 1.8em 0 0 rgba(0,0,0,0.2),-2.6em 0 0 0 rgba(0,0,0,0.2),-1.8em -1.8em 0 0 rgba(0,0,0,0.5)}
25%{box-shadow:0 -2.6em 0 0 rgba(0,0,0,0.5),1.8em -1.8em 0 0 rgba(0,0,0,0.7),2.5em 0 0 0 #ffffff,1.75em 1.75em 0 0 rgba(0,0,0,0.2),0 2.5em 0 0 rgba(0,0,0,0.2),-1.8em 1.8em 0 0 rgba(0,0,0,0.2),-2.6em 0 0 0 rgba(0,0,0,0.2),-1.8em -1.8em 0 0 rgba(0,0,0,0.2)}
37.5%{box-shadow:0 -2.6em 0 0 rgba(0,0,0,0.2),1.8em -1.8em 0 0 rgba(0,0,0,0.5),2.5em 0 0 0 rgba(0,0,0,0.7),1.75em 1.75em 0 0 #ffffff,0 2.5em 0 0 rgba(0,0,0,0.2),-1.8em 1.8em 0 0 rgba(0,0,0,0.2),-2.6em 0 0 0 rgba(0,0,0,0.2),-1.8em -1.8em 0 0 rgba(0,0,0,0.2)}
50%{box-shadow:0 -2.6em 0 0 rgba(0,0,0,0.2),1.8em -1.8em 0 0 rgba(0,0,0,0.2),2.5em 0 0 0 rgba(0,0,0,0.5),1.75em 1.75em 0 0 rgba(0,0,0,0.7),0 2.5em 0 0 #ffffff,-1.8em 1.8em 0 0 rgba(0,0,0,0.2),-2.6em 0 0 0 rgba(0,0,0,0.2),-1.8em -1.8em 0 0 rgba(0,0,0,0.2)}
62.5%{box-shadow:0 -2.6em 0 0 rgba(0,0,0,0.2),1.8em -1.8em 0 0 rgba(0,0,0,0.2),2.5em 0 0 0 rgba(0,0,0,0.2),1.75em 1.75em 0 0 rgba(0,0,0,0.5),0 2.5em 0 0 rgba(0,0,0,0.7),-1.8em 1.8em 0 0 #ffffff,-2.6em 0 0 0 rgba(0,0,0,0.2),-1.8em -1.8em 0 0 rgba(0,0,0,0.2)}
75%{box-shadow:0 -2.6em 0 0 rgba(0,0,0,0.2),1.8em -1.8em 0 0 rgba(0,0,0,0.2),2.5em 0 0 0 rgba(0,0,0,0.2),1.75em 1.75em 0 0 rgba(0,0,0,0.2),0 2.5em 0 0 rgba(0,0,0,0.5),-1.8em 1.8em 0 0 rgba(0,0,0,0.7),-2.6em 0 0 0 #ffffff,-1.8em -1.8em 0 0 rgba(0,0,0,0.2)}
87.5%{box-shadow:0 -2.6em 0 0 rgba(0,0,0,0.2),1.8em -1.8em 0 0 rgba(0,0,0,0.2),2.5em 0 0 0 rgba(0,0,0,0.2),1.75em 1.75em 0 0 rgba(0,0,0,0.2),0 2.5em 0 0 rgba(0,0,0,0.2),-1.8em 1.8em 0 0 rgba(0,0,0,0.5),-2.6em 0 0 0 rgba(0,0,0,0.7),-1.8em -1.8em 0 0 #fff}
}
/* end css code for loading bezel */<|MERGE_RESOLUTION|>--- conflicted
+++ resolved
@@ -4667,18 +4667,6 @@
   margin-top: 24px;
 }
 
-<<<<<<< HEAD
-.audioList {
-	padding: 40px 40px 80px;
-}
-
-.audioList .audio {
-  border-top: solid 1px #CCC;
-  padding: 20px 0;
-}
-
-.audioList .audioTitle {
-=======
 .mediaList {
 	padding: 40px 40px 80px;
 }
@@ -4691,7 +4679,6 @@
 }
 
 .mediaList .mediaTitle {
->>>>>>> 3ba84d47
     font-family: roboto,helvetica neue,helvetica,sans-serif;
     letter-spacing: 1px;
     font-style: normal;
@@ -4702,29 +4689,14 @@
 	padding-bottom: 15px;
 }
 
-<<<<<<< HEAD
-.audioList .audio .title {
-=======
 
 .mediaList .media .title {
->>>>>>> 3ba84d47
 	font-size: 22px;
     color: #000;
 	display: flex;
 }
 
 
-<<<<<<< HEAD
-.audioList .audio a {
-	color: #999;
-}
-
-.audioList .audio .description {
-	margin: 10px 0;
-}
-
-.audioList .audio .description a {
-=======
 .mediaList .media a {
 	color: #999;
 }
@@ -4734,18 +4706,13 @@
 }
 
 .mediaList .media .description a {
->>>>>>> 3ba84d47
     font-size: 14px;
     font-family: hebrew system text,roboto,helvetica neue,helvetica,sans-serif;
     flex-flow: row;
     justify-content: space-between;
 }
 
-<<<<<<< HEAD
-.audioList .audio .panel{
-=======
 .mediaList .media .panel{
->>>>>>> 3ba84d47
 	background: #e6e6e6;
 	border-radius: 50px;
 	width: 70%;
@@ -4755,12 +4722,6 @@
 	padding: 15px;
 }
 
-<<<<<<< HEAD
-.audioList .audio .panel a {
-	font-size: 14px;
-	margin: 5px;
-}
-=======
 .mediaList .media .panel a {
 	font-size: 14px;
 	margin: 5px;
@@ -4771,16 +4732,11 @@
     margin-right: 20px;
     margin-top: 5px;
 }
->>>>>>> 3ba84d47
 
 .slider {
   -webkit-appearance: none;
   width: 60%;
-<<<<<<< HEAD
-  height: 5px;
-=======
   height: 2px;
->>>>>>> 3ba84d47
   background: #4d4d4d;
   outline: none;
   opacity: 0.7;
@@ -4808,18 +4764,6 @@
   cursor: pointer;
 }
 
-<<<<<<< HEAD
-.audioList .audio .meta a {
-  margin-top:5px;
-  display: inline-block;
-  font-size: 12px;
-  font-family: "Hebrew System Text", "Roboto", "Helvetica Neue", "Helvetica", sans-serif;
-  color: #999;
-  display: flex;
-  flex-flow: row;
-  justify-content: space-between;
-}
-=======
 /* .mediaList .media .meta a { */
   /* margin-top:5px; */
   /* display: inline-block; */
@@ -4830,7 +4774,6 @@
   /* flex-flow: row; */
   /* justify-content: space-between; */
 /* } */
->>>>>>> 3ba84d47
 
 .webpageList .website .icon {
   height: 16px;
